--- conflicted
+++ resolved
@@ -47,67 +47,6 @@
 def v256i1  : ValueType<256,  25>;  //  256 x i1 vector value
 def v512i1  : ValueType<512,  26>;  //  512 x i1 vector value
 def v1024i1 : ValueType<1024, 27>;  // 1024 x i1 vector value
-<<<<<<< HEAD
-
-def v128i2  : ValueType<256,  28>;   //  128 x i2 vector value
-def v256i2  : ValueType<512,  29>;   //  256 x i2 vector value
-
-def v64i4   : ValueType<256,  30>;   //   64 x i4 vector value
-def v128i4  : ValueType<512,  31>;   //  128 x i4 vector value
-
-def v1i8    : ValueType<8,    32>;  //    1 x i8 vector value
-def v2i8    : ValueType<16,   33>;  //    2 x i8 vector value
-def v4i8    : ValueType<32,   34>;  //    4 x i8 vector value
-def v8i8    : ValueType<64,   35>;  //    8 x i8 vector value
-def v16i8   : ValueType<128,  36>;  //   16 x i8 vector value
-def v32i8   : ValueType<256,  37>;  //   32 x i8 vector value
-def v64i8   : ValueType<512,  38>;  //   64 x i8 vector value
-def v128i8  : ValueType<1024, 39>;  //  128 x i8 vector value
-def v256i8  : ValueType<2048, 40>;  //  256 x i8 vector value
-def v512i8  : ValueType<4096, 41>;  //  512 x i8 vector value
-def v1024i8 : ValueType<8192, 42>;  // 1024 x i8 vector value
-
-def v1i16   : ValueType<16,   43>;  //   1 x i16 vector value
-def v2i16   : ValueType<32,   44>;  //   2 x i16 vector value
-def v3i16   : ValueType<48,   45>;  //   3 x i16 vector value
-def v4i16   : ValueType<64,   46>;  //   4 x i16 vector value
-def v8i16   : ValueType<128,  47>;  //   8 x i16 vector value
-def v16i16  : ValueType<256,  48>;  //  16 x i16 vector value
-def v32i16  : ValueType<512,  49>;  //  32 x i16 vector value
-def v64i16  : ValueType<1024, 50>;  //  64 x i16 vector value
-def v128i16 : ValueType<2048, 51>;  // 128 x i16 vector value
-def v256i16 : ValueType<4096, 52>;  // 256 x i16 vector value
-def v512i16 : ValueType<8192, 53>;  // 512 x i16 vector value
-
-def v1i32    : ValueType<32,    54>;  //    1 x i32 vector value
-def v2i32    : ValueType<64,    55>;  //    2 x i32 vector value
-def v3i32    : ValueType<96,    56>;  //    3 x i32 vector value
-def v4i32    : ValueType<128,   57>;  //    4 x i32 vector value
-def v5i32    : ValueType<160,   58>;  //    5 x i32 vector value
-def v6i32    : ValueType<192,   59>;  //    6 x f32 vector value
-def v7i32    : ValueType<224,   60>;  //    7 x f32 vector value
-def v8i32    : ValueType<256,   61>;  //    8 x i32 vector value
-def v16i32   : ValueType<512,   62>;  //   16 x i32 vector value
-def v32i32   : ValueType<1024,  63>;  //   32 x i32 vector value
-def v64i32   : ValueType<2048,  64>;  //   64 x i32 vector value
-def v128i32  : ValueType<4096,  65>;  //  128 x i32 vector value
-def v256i32  : ValueType<8192,  66>;  //  256 x i32 vector value
-def v512i32  : ValueType<16384, 67>;  //  512 x i32 vector value
-def v1024i32 : ValueType<32768, 68>;  // 1024 x i32 vector value
-def v2048i32 : ValueType<65536, 69>;  // 2048 x i32 vector value
-
-def v1i64   : ValueType<64,    70>;  //   1 x i64 vector value
-def v2i64   : ValueType<128,   71>;  //   2 x i64 vector value
-def v3i64   : ValueType<192,   72>;  //   3 x i64 vector value
-def v4i64   : ValueType<256,   73>;  //   4 x i64 vector value
-def v8i64   : ValueType<512,   74>;  //   8 x i64 vector value
-def v16i64  : ValueType<1024,  75>;  //  16 x i64 vector value
-def v32i64  : ValueType<2048,  76>;  //  32 x i64 vector value
-def v64i64  : ValueType<4096,  77>;  //  64 x i64 vector value
-def v128i64 : ValueType<8192,  78>;  // 128 x i64 vector value
-def v256i64 : ValueType<16384, 79>;  // 256 x i64 vector value
-def v512i64 : ValueType<32768, 80>;  // 512 x i64 vector value
-=======
 def v2048i1 : ValueType<2048, 28>;  // 2048 x i1 vector value
 
 def v128i2  : ValueType<256,  29>;   //  128 x i2 vector value
@@ -167,204 +106,130 @@
 def v64i64  : ValueType<4096,  78>;  //  64 x i64 vector value
 def v128i64 : ValueType<8192,  79>;  // 128 x i64 vector value
 def v256i64 : ValueType<16384, 80>;  // 256 x i64 vector value
->>>>>>> 369237ab
-
-def v1i128 : ValueType<128, 81>;  //  1 x i128 vector value
-
-def v1f16    : ValueType<16,     82>;  //    1 x f16 vector value
-def v2f16    : ValueType<32,     83>;  //    2 x f16 vector value
-def v3f16    : ValueType<48,     84>;  //    3 x f16 vector value
-def v4f16    : ValueType<64,     85>;  //    4 x f16 vector value
-def v8f16    : ValueType<128,    86>;  //    8 x f16 vector value
-def v16f16   : ValueType<256,    87>;  //   16 x f16 vector value
-def v32f16   : ValueType<512,    88>;  //   32 x f16 vector value
-def v64f16   : ValueType<1024,   89>;  //   64 x f16 vector value
-def v128f16  : ValueType<2048,   90>;  //  128 x f16 vector value
-def v256f16  : ValueType<4096,   91>;  //  256 x f16 vector value
-def v512f16  : ValueType<8192,   92>;  //  512 x f16 vector value
-
-def v2bf16   : ValueType<32,     93>;  //    2 x bf16 vector value
-def v3bf16   : ValueType<48,     94>;  //    3 x bf16 vector value
-def v4bf16   : ValueType<64,     95>;  //    4 x bf16 vector value
-def v8bf16   : ValueType<128,    96>;  //    8 x bf16 vector value
-def v16bf16  : ValueType<256,    97>;  //   16 x bf16 vector value
-def v32bf16  : ValueType<512,    98>;  //   32 x bf16 vector value
-def v64bf16  : ValueType<1024,   99>;  //   64 x bf16 vector value
-def v128bf16 : ValueType<2048,  100>;  //  128 x bf16 vector value
-
-def v1f32    : ValueType<32,    101>;  //    1 x f32 vector value
-def v2f32    : ValueType<64,    102>;  //    2 x f32 vector value
-def v3f32    : ValueType<96,    103>;  //    3 x f32 vector value
-def v4f32    : ValueType<128,   104>;  //    4 x f32 vector value
-def v5f32    : ValueType<160,   105>;  //    5 x f32 vector value
-def v6f32    : ValueType<192,   106>;  //    6 x f32 vector value
-def v7f32    : ValueType<224,   107>;  //    7 x f32 vector value
-def v8f32    : ValueType<256,   108>;  //    8 x f32 vector value
-def v16f32   : ValueType<512,   109>;  //   16 x f32 vector value
-def v32f32   : ValueType<1024,  110>;  //   32 x f32 vector value
-def v64f32   : ValueType<2048,  111>;  //   64 x f32 vector value
-def v128f32  : ValueType<4096,  112>;  //  128 x f32 vector value
-def v256f32  : ValueType<8192,  113>;  //  256 x f32 vector value
-def v512f32  : ValueType<16384, 114>;  //  512 x f32 vector value
-def v1024f32 : ValueType<32768, 115>;  // 1024 x f32 vector value
-def v2048f32 : ValueType<65536, 116>;  // 2048 x f32 vector value
-
-def v1f64    : ValueType<64,    117>;  //    1 x f64 vector value
-def v2f64    : ValueType<128,   118>;  //    2 x f64 vector value
-def v3f64    : ValueType<192,   119>;  //    3 x f64 vector value
-def v4f64    : ValueType<256,   120>;  //    4 x f64 vector value
-def v8f64    : ValueType<512,   121>;  //    8 x f64 vector value
-def v16f64   : ValueType<1024,  122>;  //   16 x f64 vector value
-def v32f64   : ValueType<2048,  123>;  //   32 x f64 vector value
-def v64f64   : ValueType<4096,  124>;  //   64 x f64 vector value
-def v128f64  : ValueType<8192,  125>;  //  128 x f64 vector value
-def v256f64  : ValueType<16384, 126>;  //  256 x f64 vector value
-<<<<<<< HEAD
-def v512f64  : ValueType<32768, 127>;  //  512 x f64 vector value
-
-def nxv1i1  : ValueType<1,  128>;  // n x  1 x i1  vector value
-def nxv2i1  : ValueType<2,  129>;  // n x  2 x i1  vector value
-def nxv4i1  : ValueType<4,  130>;  // n x  4 x i1  vector value
-def nxv8i1  : ValueType<8,  131>;  // n x  8 x i1  vector value
-def nxv16i1 : ValueType<16, 132>;  // n x 16 x i1  vector value
-def nxv32i1 : ValueType<32, 133>;  // n x 32 x i1  vector value
-def nxv64i1 : ValueType<64, 134>;  // n x 64 x i1  vector value
-
-def nxv1i8  : ValueType<8,   135>;  // n x  1 x i8  vector value
-def nxv2i8  : ValueType<16,  136>;  // n x  2 x i8  vector value
-def nxv4i8  : ValueType<32,  137>;  // n x  4 x i8  vector value
-def nxv8i8  : ValueType<64,  138>;  // n x  8 x i8  vector value
-def nxv16i8 : ValueType<128, 139>;  // n x 16 x i8  vector value
-def nxv32i8 : ValueType<256, 140>;  // n x 32 x i8  vector value
-def nxv64i8 : ValueType<512, 141>;  // n x 64 x i8  vector value
-
-def nxv1i16  : ValueType<16,  142>;  // n x  1 x i16 vector value
-def nxv2i16  : ValueType<32,  143>;  // n x  2 x i16 vector value
-def nxv4i16  : ValueType<64,  144>;  // n x  4 x i16 vector value
-def nxv8i16  : ValueType<128, 145>;  // n x  8 x i16 vector value
-def nxv16i16 : ValueType<256, 146>;  // n x 16 x i16 vector value
-def nxv32i16 : ValueType<512, 147>;  // n x 32 x i16 vector value
-
-def nxv1i32  : ValueType<32,   148>;  // n x  1 x i32 vector value
-def nxv2i32  : ValueType<64,   149>;  // n x  2 x i32 vector value
-def nxv4i32  : ValueType<128,  150>;  // n x  4 x i32 vector value
-def nxv8i32  : ValueType<256,  151>;  // n x  8 x i32 vector value
-def nxv16i32 : ValueType<512,  152>;  // n x 16 x i32 vector value
-def nxv32i32 : ValueType<1024, 153>;  // n x 32 x i32 vector value
-
-def nxv1i64  : ValueType<64,   154>;  // n x  1 x i64 vector value
-def nxv2i64  : ValueType<128,  155>;  // n x  2 x i64 vector value
-def nxv4i64  : ValueType<256,  156>;  // n x  4 x i64 vector value
-def nxv8i64  : ValueType<512,  157>;  // n x  8 x i64 vector value
-def nxv16i64 : ValueType<1024, 158>;  // n x 16 x i64 vector value
-def nxv32i64 : ValueType<2048, 159>;  // n x 32 x i64 vector value
-
-def nxv1f16  : ValueType<16,  160>;  // n x  1 x  f16 vector value
-def nxv2f16  : ValueType<32,  161>;  // n x  2 x  f16 vector value
-def nxv4f16  : ValueType<64,  162>;  // n x  4 x  f16 vector value
-def nxv8f16  : ValueType<128, 163>;  // n x  8 x  f16 vector value
-def nxv16f16 : ValueType<256, 164>;  // n x 16 x  f16 vector value
-def nxv32f16 : ValueType<512, 165>;  // n x 32 x  f16 vector value
-
-def nxv1bf16 : ValueType<16,  166>;  // n x  1 x bf16 vector value
-def nxv2bf16 : ValueType<32,  167>;  // n x  2 x bf16 vector value
-def nxv4bf16 : ValueType<64,  168>;  // n x  4 x bf16 vector value
-def nxv8bf16 : ValueType<128, 169>;  // n x  8 x bf16 vector value
-def nxv16bf16 : ValueType<256, 170>;  // n x 16 x bf16 vector value
-def nxv32bf16 : ValueType<512, 171>;  // n x 32 x bf16 vector value
-
-def nxv1f32  : ValueType<32,  172>;  // n x  1 x  f32 vector value
-def nxv2f32  : ValueType<64,  173>;  // n x  2 x  f32 vector value
-def nxv4f32  : ValueType<128, 174>;  // n x  4 x  f32 vector value
-def nxv8f32  : ValueType<256, 175>;  // n x  8 x  f32 vector value
-def nxv16f32 : ValueType<512, 176>;  // n x 16 x  f32 vector value
-
-def nxv1f64  : ValueType<64,  177>;  // n x  1 x  f64 vector value
-def nxv2f64  : ValueType<128, 178>;  // n x  2 x  f64 vector value
-def nxv4f64  : ValueType<256, 179>;  // n x  4 x  f64 vector value
-def nxv8f64  : ValueType<512, 180>;  // n x  8 x  f64 vector value
-
-def x86mmx    : ValueType<64,   181>;  // X86 MMX value
-def FlagVT    : ValueType<0,    182>;  // Pre-RA sched glue
-def isVoid    : ValueType<0,    183>;  // Produces no value
-def untyped   : ValueType<8,    184>;  // Produces an untyped value
-def funcref   : ValueType<0,    185>;  // WebAssembly's funcref type
-def externref : ValueType<0,    186>;  // WebAssembly's externref type
-def x86amx    : ValueType<8192, 187>;  // X86 AMX value
-def i64x8     : ValueType<512,  188>;  // 8 Consecutive GPRs (AArch64)
-=======
-
-def nxv1i1  : ValueType<1,  127>;  // n x  1 x i1  vector value
-def nxv2i1  : ValueType<2,  128>;  // n x  2 x i1  vector value
-def nxv4i1  : ValueType<4,  129>;  // n x  4 x i1  vector value
-def nxv8i1  : ValueType<8,  130>;  // n x  8 x i1  vector value
-def nxv16i1 : ValueType<16, 131>;  // n x 16 x i1  vector value
-def nxv32i1 : ValueType<32, 132>;  // n x 32 x i1  vector value
-def nxv64i1 : ValueType<64, 133>;  // n x 64 x i1  vector value
-
-def nxv1i8  : ValueType<8,   134>;  // n x  1 x i8  vector value
-def nxv2i8  : ValueType<16,  135>;  // n x  2 x i8  vector value
-def nxv4i8  : ValueType<32,  136>;  // n x  4 x i8  vector value
-def nxv8i8  : ValueType<64,  137>;  // n x  8 x i8  vector value
-def nxv16i8 : ValueType<128, 138>;  // n x 16 x i8  vector value
-def nxv32i8 : ValueType<256, 139>;  // n x 32 x i8  vector value
-def nxv64i8 : ValueType<512, 140>;  // n x 64 x i8  vector value
-
-def nxv1i16  : ValueType<16,  141>;  // n x  1 x i16 vector value
-def nxv2i16  : ValueType<32,  142>;  // n x  2 x i16 vector value
-def nxv4i16  : ValueType<64,  143>;  // n x  4 x i16 vector value
-def nxv8i16  : ValueType<128, 144>;  // n x  8 x i16 vector value
-def nxv16i16 : ValueType<256, 145>;  // n x 16 x i16 vector value
-def nxv32i16 : ValueType<512, 146>;  // n x 32 x i16 vector value
-
-def nxv1i32  : ValueType<32,   147>;  // n x  1 x i32 vector value
-def nxv2i32  : ValueType<64,   148>;  // n x  2 x i32 vector value
-def nxv4i32  : ValueType<128,  149>;  // n x  4 x i32 vector value
-def nxv8i32  : ValueType<256,  150>;  // n x  8 x i32 vector value
-def nxv16i32 : ValueType<512,  151>;  // n x 16 x i32 vector value
-def nxv32i32 : ValueType<1024, 152>;  // n x 32 x i32 vector value
-
-def nxv1i64  : ValueType<64,   153>;  // n x  1 x i64 vector value
-def nxv2i64  : ValueType<128,  154>;  // n x  2 x i64 vector value
-def nxv4i64  : ValueType<256,  155>;  // n x  4 x i64 vector value
-def nxv8i64  : ValueType<512,  156>;  // n x  8 x i64 vector value
-def nxv16i64 : ValueType<1024, 157>;  // n x 16 x i64 vector value
-def nxv32i64 : ValueType<2048, 158>;  // n x 32 x i64 vector value
-
-def nxv1f16  : ValueType<16,  159>;  // n x  1 x  f16 vector value
-def nxv2f16  : ValueType<32,  160>;  // n x  2 x  f16 vector value
-def nxv4f16  : ValueType<64,  161>;  // n x  4 x  f16 vector value
-def nxv8f16  : ValueType<128, 162>;  // n x  8 x  f16 vector value
-def nxv16f16 : ValueType<256, 163>;  // n x 16 x  f16 vector value
-def nxv32f16 : ValueType<512, 164>;  // n x 32 x  f16 vector value
-
-def nxv1bf16 : ValueType<16,  165>;  // n x  1 x bf16 vector value
-def nxv2bf16 : ValueType<32,  166>;  // n x  2 x bf16 vector value
-def nxv4bf16 : ValueType<64,  167>;  // n x  4 x bf16 vector value
-def nxv8bf16 : ValueType<128, 168>;  // n x  8 x bf16 vector value
-def nxv16bf16 : ValueType<256, 169>;  // n x 16 x bf16 vector value
-def nxv32bf16 : ValueType<512, 170>;  // n x 32 x bf16 vector value
-
-def nxv1f32  : ValueType<32,  171>;  // n x  1 x  f32 vector value
-def nxv2f32  : ValueType<64,  172>;  // n x  2 x  f32 vector value
-def nxv4f32  : ValueType<128, 173>;  // n x  4 x  f32 vector value
-def nxv8f32  : ValueType<256, 174>;  // n x  8 x  f32 vector value
-def nxv16f32 : ValueType<512, 175>;  // n x 16 x  f32 vector value
-
-def nxv1f64  : ValueType<64,  176>;  // n x  1 x  f64 vector value
-def nxv2f64  : ValueType<128, 177>;  // n x  2 x  f64 vector value
-def nxv4f64  : ValueType<256, 178>;  // n x  4 x  f64 vector value
-def nxv8f64  : ValueType<512, 179>;  // n x  8 x  f64 vector value
-
-def x86mmx    : ValueType<64,   180>;  // X86 MMX value
-def FlagVT    : ValueType<0,    181>;  // Pre-RA sched glue
-def isVoid    : ValueType<0,    182>;  // Produces no value
-def untyped   : ValueType<8,    183>;  // Produces an untyped value
-def funcref   : ValueType<0,    184>;  // WebAssembly's funcref type
-def externref : ValueType<0,    185>;  // WebAssembly's externref type
-def x86amx    : ValueType<8192, 186>;  // X86 AMX value
-def i64x8     : ValueType<512,  187>;  // 8 Consecutive GPRs (AArch64)
->>>>>>> 369237ab
+def v512i64 : ValueType<32768, 81>;  // 512 x i64 vector value
+
+def v1i128 : ValueType<128, 82>;  //  1 x i128 vector value
+
+def v1f16    : ValueType<16,     83>;  //    1 x f16 vector value
+def v2f16    : ValueType<32,     84>;  //    2 x f16 vector value
+def v3f16    : ValueType<48,     85>;  //    3 x f16 vector value
+def v4f16    : ValueType<64,     86>;  //    4 x f16 vector value
+def v8f16    : ValueType<128,    87>;  //    8 x f16 vector value
+def v16f16   : ValueType<256,    88>;  //   16 x f16 vector value
+def v32f16   : ValueType<512,    89>;  //   32 x f16 vector value
+def v64f16   : ValueType<1024,   90>;  //   64 x f16 vector value
+def v128f16  : ValueType<2048,   91>;  //  128 x f16 vector value
+def v256f16  : ValueType<4096,   92>;  //  256 x f16 vector value
+def v512f16  : ValueType<8192,   93>;  //  512 x f16 vector value
+
+def v2bf16   : ValueType<32,     94>;  //    2 x bf16 vector value
+def v3bf16   : ValueType<48,     95>;  //    3 x bf16 vector value
+def v4bf16   : ValueType<64,     96>;  //    4 x bf16 vector value
+def v8bf16   : ValueType<128,    97>;  //    8 x bf16 vector value
+def v16bf16  : ValueType<256,    98>;  //   16 x bf16 vector value
+def v32bf16  : ValueType<512,    99>;  //   32 x bf16 vector value
+def v64bf16  : ValueType<1024,  100>;  //   64 x bf16 vector value
+def v128bf16 : ValueType<2048,  101>;  //  128 x bf16 vector value
+
+def v1f32    : ValueType<32,    102>;  //    1 x f32 vector value
+def v2f32    : ValueType<64,    103>;  //    2 x f32 vector value
+def v3f32    : ValueType<96,    104>;  //    3 x f32 vector value
+def v4f32    : ValueType<128,   105>;  //    4 x f32 vector value
+def v5f32    : ValueType<160,   106>;  //    5 x f32 vector value
+def v6f32    : ValueType<192,   107>;  //    6 x f32 vector value
+def v7f32    : ValueType<224,   108>;  //    7 x f32 vector value
+def v8f32    : ValueType<256,   109>;  //    8 x f32 vector value
+def v16f32   : ValueType<512,   110>;  //   16 x f32 vector value
+def v32f32   : ValueType<1024,  111>;  //   32 x f32 vector value
+def v64f32   : ValueType<2048,  112>;  //   64 x f32 vector value
+def v128f32  : ValueType<4096,  113>;  //  128 x f32 vector value
+def v256f32  : ValueType<8192,  114>;  //  256 x f32 vector value
+def v512f32  : ValueType<16384, 115>;  //  512 x f32 vector value
+def v1024f32 : ValueType<32768, 116>;  // 1024 x f32 vector value
+def v2048f32 : ValueType<65536, 117>;  // 2048 x f32 vector value
+
+def v1f64    : ValueType<64,    118>;  //    1 x f64 vector value
+def v2f64    : ValueType<128,   119>;  //    2 x f64 vector value
+def v3f64    : ValueType<192,   120>;  //    3 x f64 vector value
+def v4f64    : ValueType<256,   121>;  //    4 x f64 vector value
+def v8f64    : ValueType<512,   122>;  //    8 x f64 vector value
+def v16f64   : ValueType<1024,  123>;  //   16 x f64 vector value
+def v32f64   : ValueType<2048,  124>;  //   32 x f64 vector value
+def v64f64   : ValueType<4096,  125>;  //   64 x f64 vector value
+def v128f64  : ValueType<8192,  126>;  //  128 x f64 vector value
+def v256f64  : ValueType<16384, 127>;  //  256 x f64 vector value
+def v512f64  : ValueType<32768, 128>;  //  512 x f64 vector value
+
+def nxv1i1  : ValueType<1,  129>;  // n x  1 x i1  vector value
+def nxv2i1  : ValueType<2,  130>;  // n x  2 x i1  vector value
+def nxv4i1  : ValueType<4,  131>;  // n x  4 x i1  vector value
+def nxv8i1  : ValueType<8,  132>;  // n x  8 x i1  vector value
+def nxv16i1 : ValueType<16, 133>;  // n x 16 x i1  vector value
+def nxv32i1 : ValueType<32, 134>;  // n x 32 x i1  vector value
+def nxv64i1 : ValueType<64, 135>;  // n x 64 x i1  vector value
+
+def nxv1i8  : ValueType<8,   136>;  // n x  1 x i8  vector value
+def nxv2i8  : ValueType<16,  137>;  // n x  2 x i8  vector value
+def nxv4i8  : ValueType<32,  138>;  // n x  4 x i8  vector value
+def nxv8i8  : ValueType<64,  139>;  // n x  8 x i8  vector value
+def nxv16i8 : ValueType<128, 140>;  // n x 16 x i8  vector value
+def nxv32i8 : ValueType<256, 141>;  // n x 32 x i8  vector value
+def nxv64i8 : ValueType<512, 142>;  // n x 64 x i8  vector value
+
+def nxv1i16  : ValueType<16,  143>;  // n x  1 x i16 vector value
+def nxv2i16  : ValueType<32,  144>;  // n x  2 x i16 vector value
+def nxv4i16  : ValueType<64,  145>;  // n x  4 x i16 vector value
+def nxv8i16  : ValueType<128, 146>;  // n x  8 x i16 vector value
+def nxv16i16 : ValueType<256, 147>;  // n x 16 x i16 vector value
+def nxv32i16 : ValueType<512, 148>;  // n x 32 x i16 vector value
+
+def nxv1i32  : ValueType<32,   149>;  // n x  1 x i32 vector value
+def nxv2i32  : ValueType<64,   150>;  // n x  2 x i32 vector value
+def nxv4i32  : ValueType<128,  151>;  // n x  4 x i32 vector value
+def nxv8i32  : ValueType<256,  152>;  // n x  8 x i32 vector value
+def nxv16i32 : ValueType<512,  153>;  // n x 16 x i32 vector value
+def nxv32i32 : ValueType<1024, 154>;  // n x 32 x i32 vector value
+
+def nxv1i64  : ValueType<64,   155>;  // n x  1 x i64 vector value
+def nxv2i64  : ValueType<128,  156>;  // n x  2 x i64 vector value
+def nxv4i64  : ValueType<256,  157>;  // n x  4 x i64 vector value
+def nxv8i64  : ValueType<512,  158>;  // n x  8 x i64 vector value
+def nxv16i64 : ValueType<1024, 159>;  // n x 16 x i64 vector value
+def nxv32i64 : ValueType<2048, 160>;  // n x 32 x i64 vector value
+
+def nxv1f16  : ValueType<16,  161>;  // n x  1 x  f16 vector value
+def nxv2f16  : ValueType<32,  162>;  // n x  2 x  f16 vector value
+def nxv4f16  : ValueType<64,  163>;  // n x  4 x  f16 vector value
+def nxv8f16  : ValueType<128, 164>;  // n x  8 x  f16 vector value
+def nxv16f16 : ValueType<256, 165>;  // n x 16 x  f16 vector value
+def nxv32f16 : ValueType<512, 166>;  // n x 32 x  f16 vector value
+
+def nxv1bf16 : ValueType<16,  167>;  // n x  1 x bf16 vector value
+def nxv2bf16 : ValueType<32,  168>;  // n x  2 x bf16 vector value
+def nxv4bf16 : ValueType<64,  169>;  // n x  4 x bf16 vector value
+def nxv8bf16 : ValueType<128, 170>;  // n x  8 x bf16 vector value
+def nxv16bf16 : ValueType<256, 171>;  // n x 16 x bf16 vector value
+def nxv32bf16 : ValueType<512, 172>;  // n x 32 x bf16 vector value
+
+def nxv1f32  : ValueType<32,  173>;  // n x  1 x  f32 vector value
+def nxv2f32  : ValueType<64,  174>;  // n x  2 x  f32 vector value
+def nxv4f32  : ValueType<128, 175>;  // n x  4 x  f32 vector value
+def nxv8f32  : ValueType<256, 176>;  // n x  8 x  f32 vector value
+def nxv16f32 : ValueType<512, 177>;  // n x 16 x  f32 vector value
+
+def nxv1f64  : ValueType<64,  178>;  // n x  1 x  f64 vector value
+def nxv2f64  : ValueType<128, 179>;  // n x  2 x  f64 vector value
+def nxv4f64  : ValueType<256, 180>;  // n x  4 x  f64 vector value
+def nxv8f64  : ValueType<512, 181>;  // n x  8 x  f64 vector value
+
+def x86mmx    : ValueType<64,   182>;  // X86 MMX value
+def FlagVT    : ValueType<0,    183>;  // Pre-RA sched glue
+def isVoid    : ValueType<0,    184>;  // Produces no value
+def untyped   : ValueType<8,    185>;  // Produces an untyped value
+def funcref   : ValueType<0,    186>;  // WebAssembly's funcref type
+def externref : ValueType<0,    187>;  // WebAssembly's externref type
+def x86amx    : ValueType<8192, 188>;  // X86 AMX value
+def i64x8     : ValueType<512,  189>;  // 8 Consecutive GPRs (AArch64)
 
 def token      : ValueType<0, 248>;  // TokenTy
 def MetadataVT : ValueType<0, 249>;  // Metadata
