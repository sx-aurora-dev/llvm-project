--- conflicted
+++ resolved
@@ -97,7 +97,6 @@
 def v64i64  : ValueType<4096,  71>;  //  64 x i64 vector value
 def v128i64 : ValueType<8192,  72>;  // 128 x i64 vector value
 def v256i64 : ValueType<16384, 73>;  // 256 x i64 vector value
-<<<<<<< HEAD
 def v512i64 : ValueType<32768, 74>;  // 512 x i64 vector value
 
 def v1i128 : ValueType<128, 75>;  //  1 x i128 vector value
@@ -219,128 +218,7 @@
 def funcref   : ValueType<0,    177>;  // WebAssembly's funcref type
 def externref : ValueType<0,    178>;  // WebAssembly's externref type
 def x86amx    : ValueType<8192, 179>;  // X86 AMX value
-=======
-
-def v1i128 : ValueType<128, 74>;  //  1 x i128 vector value
-
-def v1f16    : ValueType<16,     75>;  //    1 x f16 vector value
-def v2f16    : ValueType<32,     76>;  //    2 x f16 vector value
-def v3f16    : ValueType<48,     77>;  //    3 x f16 vector value
-def v4f16    : ValueType<64,     78>;  //    4 x f16 vector value
-def v8f16    : ValueType<128,    79>;  //    8 x f16 vector value
-def v16f16   : ValueType<256,    80>;  //   16 x f16 vector value
-def v32f16   : ValueType<512,    81>;  //   32 x f16 vector value
-def v64f16   : ValueType<1024,   82>;  //   64 x f16 vector value
-def v128f16  : ValueType<2048,   83>;  //  128 x f16 vector value
-def v256f16  : ValueType<4096,   84>;  //  256 x f16 vector value
-def v512f16  : ValueType<8192,   85>;  //  512 x f16 vector value
-
-def v2bf16   : ValueType<32,     86>;  //    2 x bf16 vector value
-def v3bf16   : ValueType<48,     87>;  //    3 x bf16 vector value
-def v4bf16   : ValueType<64,     88>;  //    4 x bf16 vector value
-def v8bf16   : ValueType<128,    89>;  //    8 x bf16 vector value
-def v16bf16  : ValueType<256,    90>;  //   16 x bf16 vector value
-def v32bf16  : ValueType<512,    91>;  //   32 x bf16 vector value
-def v64bf16  : ValueType<1024,   92>;  //   64 x bf16 vector value
-def v128bf16 : ValueType<2048,   93>;  //  128 x bf16 vector value
-
-def v1f32    : ValueType<32,     94>;  //    1 x f32 vector value
-def v2f32    : ValueType<64,     95>;  //    2 x f32 vector value
-def v3f32    : ValueType<96,     96>;  //    3 x f32 vector value
-def v4f32    : ValueType<128,    97>;  //    4 x f32 vector value
-def v5f32    : ValueType<160,    98>;  //    5 x f32 vector value
-def v6f32    : ValueType<192,    99>;  //    6 x f32 vector value
-def v7f32    : ValueType<224,   100>;  //    7 x f32 vector value
-def v8f32    : ValueType<256,   101>;  //    8 x f32 vector value
-def v16f32   : ValueType<512,   102>;  //   16 x f32 vector value
-def v32f32   : ValueType<1024,  103>;  //   32 x f32 vector value
-def v64f32   : ValueType<2048,  104>;  //   64 x f32 vector value
-def v128f32  : ValueType<4096,  105>;  //  128 x f32 vector value
-def v256f32  : ValueType<8192,  106>;  //  256 x f32 vector value
-def v512f32  : ValueType<16384, 107>;  //  512 x f32 vector value
-def v1024f32 : ValueType<32768, 108>;  // 1024 x f32 vector value
-def v2048f32 : ValueType<65536, 109>;  // 2048 x f32 vector value
-
-def v1f64    : ValueType<64,    110>;  //    1 x f64 vector value
-def v2f64    : ValueType<128,   111>;  //    2 x f64 vector value
-def v3f64    : ValueType<192,   112>;  //    3 x f64 vector value
-def v4f64    : ValueType<256,   113>;  //    4 x f64 vector value
-def v8f64    : ValueType<512,   114>;  //    8 x f64 vector value
-def v16f64   : ValueType<1024,  115>;  //   16 x f64 vector value
-def v32f64   : ValueType<2048,  116>;  //   32 x f64 vector value
-def v64f64   : ValueType<4096,  117>;  //   64 x f64 vector value
-def v128f64  : ValueType<8192,  118>;  //  128 x f64 vector value
-def v256f64  : ValueType<16384, 119>;  //  256 x f64 vector value
-
-def nxv1i1  : ValueType<1,  120>;  // n x  1 x i1  vector value
-def nxv2i1  : ValueType<2,  121>;  // n x  2 x i1  vector value
-def nxv4i1  : ValueType<4,  122>;  // n x  4 x i1  vector value
-def nxv8i1  : ValueType<8,  123>;  // n x  8 x i1  vector value
-def nxv16i1 : ValueType<16, 124>;  // n x 16 x i1  vector value
-def nxv32i1 : ValueType<32, 125>;  // n x 32 x i1  vector value
-def nxv64i1 : ValueType<64, 126>;  // n x 64 x i1  vector value
-
-def nxv1i8  : ValueType<8,   127>;  // n x  1 x i8  vector value
-def nxv2i8  : ValueType<16,  128>;  // n x  2 x i8  vector value
-def nxv4i8  : ValueType<32,  129>;  // n x  4 x i8  vector value
-def nxv8i8  : ValueType<64,  130>;  // n x  8 x i8  vector value
-def nxv16i8 : ValueType<128, 131>;  // n x 16 x i8  vector value
-def nxv32i8 : ValueType<256, 132>;  // n x 32 x i8  vector value
-def nxv64i8 : ValueType<512, 133>;  // n x 64 x i8  vector value
-
-def nxv1i16  : ValueType<16,  134>;  // n x  1 x i16 vector value
-def nxv2i16  : ValueType<32,  135>;  // n x  2 x i16 vector value
-def nxv4i16  : ValueType<64,  136>;  // n x  4 x i16 vector value
-def nxv8i16  : ValueType<128, 137>;  // n x  8 x i16 vector value
-def nxv16i16 : ValueType<256, 138>;  // n x 16 x i16 vector value
-def nxv32i16 : ValueType<512, 139>;  // n x 32 x i16 vector value
-
-def nxv1i32  : ValueType<32,   140>;  // n x  1 x i32 vector value
-def nxv2i32  : ValueType<64,   141>;  // n x  2 x i32 vector value
-def nxv4i32  : ValueType<128,  142>;  // n x  4 x i32 vector value
-def nxv8i32  : ValueType<256,  143>;  // n x  8 x i32 vector value
-def nxv16i32 : ValueType<512,  144>;  // n x 16 x i32 vector value
-def nxv32i32 : ValueType<1024, 145>;  // n x 32 x i32 vector value
-
-def nxv1i64  : ValueType<64,   146>;  // n x  1 x i64 vector value
-def nxv2i64  : ValueType<128,  147>;  // n x  2 x i64 vector value
-def nxv4i64  : ValueType<256,  148>;  // n x  4 x i64 vector value
-def nxv8i64  : ValueType<512,  149>;  // n x  8 x i64 vector value
-def nxv16i64 : ValueType<1024, 150>;  // n x 16 x i64 vector value
-def nxv32i64 : ValueType<2048, 151>;  // n x 32 x i64 vector value
-
-def nxv1f16  : ValueType<16,  152>;  // n x  1 x  f16 vector value
-def nxv2f16  : ValueType<32,  153>;  // n x  2 x  f16 vector value
-def nxv4f16  : ValueType<64,  154>;  // n x  4 x  f16 vector value
-def nxv8f16  : ValueType<128, 155>;  // n x  8 x  f16 vector value
-def nxv16f16 : ValueType<256, 156>;  // n x 16 x  f16 vector value
-def nxv32f16 : ValueType<512, 157>;  // n x 32 x  f16 vector value
-
-def nxv1bf16 : ValueType<16,  158>;  // n x  1 x bf16 vector value
-def nxv2bf16 : ValueType<32,  159>;  // n x  2 x bf16 vector value
-def nxv4bf16 : ValueType<64,  160>;  // n x  4 x bf16 vector value
-def nxv8bf16 : ValueType<128, 161>;  // n x  8 x bf16 vector value
-
-def nxv1f32  : ValueType<32,  162>;  // n x  1 x  f32 vector value
-def nxv2f32  : ValueType<64,  163>;  // n x  2 x  f32 vector value
-def nxv4f32  : ValueType<128, 164>;  // n x  4 x  f32 vector value
-def nxv8f32  : ValueType<256, 165>;  // n x  8 x  f32 vector value
-def nxv16f32 : ValueType<512, 166>;  // n x 16 x  f32 vector value
-
-def nxv1f64  : ValueType<64,  167>;  // n x  1 x  f64 vector value
-def nxv2f64  : ValueType<128, 168>;  // n x  2 x  f64 vector value
-def nxv4f64  : ValueType<256, 169>;  // n x  4 x  f64 vector value
-def nxv8f64  : ValueType<512, 170>;  // n x  8 x  f64 vector value
-
-def x86mmx    : ValueType<64,   171>;  // X86 MMX value
-def FlagVT    : ValueType<0,    172>;  // Pre-RA sched glue
-def isVoid    : ValueType<0,    173>;  // Produces no value
-def untyped   : ValueType<8,    174>;  // Produces an untyped value
-def funcref   : ValueType<0,    175>;  // WebAssembly's funcref type
-def externref : ValueType<0,    176>;  // WebAssembly's externref type
-def x86amx    : ValueType<8192, 177>;  // X86 AMX value
-def i64x8     : ValueType<512,  178>;  // 8 Consecutive GPRs (AArch64)
->>>>>>> 16e8134e
+def i64x8     : ValueType<512,  180>;  // 8 Consecutive GPRs (AArch64)
 
 
 def token      : ValueType<0, 248>;  // TokenTy
