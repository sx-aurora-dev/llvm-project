--- conflicted
+++ resolved
@@ -79,83 +79,82 @@
 def v1024i32 : ValueType<32768,55>;  // 1024 x i32 vector value
 def v2048i32 : ValueType<65536,56>;  // 2048 x i32 vector value
 
-<<<<<<< HEAD
-def v1i64   : ValueType<64 , 57>;   //  1 x i64 vector value
-def v2i64   : ValueType<128, 58>;   //  2 x i64 vector value
-def v4i64   : ValueType<256, 59>;   //  4 x i64 vector value
-def v8i64   : ValueType<512, 60>;   //  8 x i64 vector value
-def v16i64  : ValueType<1024,61>;   // 16 x i64 vector value
-def v32i64  : ValueType<2048,62>;   // 32 x i64 vector value
-def v64i64  : ValueType<4096,63>;   // 64 x i64 vector value
-def v128i64 : ValueType<8192,64>;   // 128 x i64 vector value
-def v256i64 : ValueType<16384,65>;  // 256 x i64 vector value
+def v1i64  : ValueType<64 , 57>;   //  1 x i64 vector value
+def v2i64  : ValueType<128, 58>;   //  2 x i64 vector value
+def v4i64  : ValueType<256, 59>;   //  4 x i64 vector value
+def v8i64  : ValueType<512, 60>;   //  8 x i64 vector value
+def v16i64 : ValueType<1024,61>;   // 16 x i64 vector value
+def v32i64 : ValueType<2048,62>;   // 32 x i64 vector value
+def v64i64 : ValueType<4096,63>;   // 64 x i64 vector value
+def v128i64: ValueType<8192,64>;   // 128 x i64 vector value
+def v256i64: ValueType<16384,65>;  // 256 x i64 vector value
 
 def v1i128 : ValueType<128, 66>;   //  1 x i128 vector value
 
-def nxv1i1  : ValueType<1,   67>;  // n x  1 x i1  vector value
-def nxv2i1  : ValueType<2,   68>;  // n x  2 x i1  vector value
-def nxv4i1  : ValueType<4,   69>;  // n x  4 x i1  vector value
-def nxv8i1  : ValueType<8,   70>;  // n x  8 x i1  vector value
-def nxv16i1 : ValueType<16,  71>;  // n x 16 x i1  vector value
-def nxv32i1 : ValueType<32,  72>;  // n x 32 x i1  vector value
-
-def nxv1i8  : ValueType<8,   73>;  // n x  1 x i8  vector value
-def nxv2i8  : ValueType<16,  74>;  // n x  2 x i8  vector value
-def nxv4i8  : ValueType<32,  75>;  // n x  4 x i8  vector value
-def nxv8i8  : ValueType<64,  76>;  // n x  8 x i8  vector value
-def nxv16i8 : ValueType<128, 77>;  // n x 16 x i8  vector value
-def nxv32i8 : ValueType<256, 78>;  // n x 32 x i8  vector value
-
-def nxv1i16 : ValueType<16,  79>;  // n x  1 x i16 vector value
-def nxv2i16 : ValueType<32,  80>;  // n x  2 x i16 vector value
-def nxv4i16 : ValueType<64,  81>;  // n x  4 x i16 vector value
-def nxv8i16 : ValueType<128, 82>;  // n x  8 x i16 vector value
-def nxv16i16: ValueType<256, 83>;  // n x 16 x i16 vector value
-def nxv32i16: ValueType<512, 84>;  // n x 32 x i16 vector value
-
-def nxv1i32 : ValueType<32,  85>;  // n x  1 x i32 vector value
-def nxv2i32 : ValueType<64,  86>;  // n x  2 x i32 vector value
-def nxv4i32 : ValueType<128, 87>;  // n x  4 x i32 vector value
-def nxv8i32 : ValueType<256, 88>;  // n x  8 x i32 vector value
-def nxv16i32: ValueType<512, 89>;  // n x 16 x i32 vector value
-def nxv32i32: ValueType<1024,90>;  // n x 32 x i32 vector value
-
-def nxv1i64 : ValueType<64,  91>;  // n x  1 x i64 vector value
-def nxv2i64 : ValueType<128, 92>;  // n x  2 x i64 vector value
-def nxv4i64 : ValueType<256, 93>;  // n x  4 x i64 vector value
-def nxv8i64 : ValueType<512, 94>;  // n x  8 x i64 vector value
-def nxv16i64: ValueType<1024,95>;  // n x 16 x i64 vector value
-def nxv32i64: ValueType<2048,96>;  // n x 32 x i64 vector value
-
-def v2f16    : ValueType<32 , 97>;    //    2 x f16 vector value
-def v3f16    : ValueType<48 , 98>;    //    3 x f16 vector value
-def v4f16    : ValueType<64 , 99>;    //    4 x f16 vector value
-def v8f16    : ValueType<128, 100>;   //    8 x f16 vector value
-def v16f16   : ValueType<256, 101>;   //    8 x f16 vector value
-def v32f16   : ValueType<512, 102>;   //    8 x f16 vector value
-def v1f32    : ValueType<32 , 103>;   //    1 x f32 vector value
-def v2f32    : ValueType<64 , 104>;   //    2 x f32 vector value
-def v3f32    : ValueType<96 , 105>;   //    3 x f32 vector value
-def v4f32    : ValueType<128, 106>;   //    4 x f32 vector value
-def v5f32    : ValueType<160, 107>;   //    5 x f32 vector value
-def v8f32    : ValueType<256, 108>;   //    8 x f32 vector value
-def v16f32   : ValueType<512,  109>;  //   16 x f32 vector value
-def v32f32   : ValueType<1024, 110>;  //   32 x f32 vector value
-def v64f32   : ValueType<2048, 111>;  //   64 x f32 vector value
-def v128f32  : ValueType<4096, 112>;  //  128 x f32 vector value
-def v256f32  : ValueType<8182, 113>;  //  256 x f32 vector value
-def v512f32  : ValueType<16384, 114>; //  512 x f32 vector value
-def v1024f32 : ValueType<32768, 115>; // 1024 x f32 vector value
-def v2048f32 : ValueType<65536, 116>; // 2048 x f32 vector value
-def v1f64    : ValueType<64, 117>;    //    1 x f64 vector value
-def v2f64    : ValueType<128, 118>;   //    2 x f64 vector value
-def v4f64    : ValueType<256, 119>;   //    4 x f64 vector value
-def v8f64    : ValueType<512, 120>;   //    8 x f64 vector value
-def v16f64   : ValueType<1024,121>;   //   16 x f64 vector value
-def v32f64   : ValueType<2048,122>;   //   32 x f64 vector value
-def v64f64   : ValueType<4096,123>;   //   64 x f64 vector value
-def v128f64  : ValueType<8192,124>;   //  128 x f64 vector value
-def v256f64  : ValueType<16384,125>;  //  256 x f64 vector value
+def v2f16    : ValueType<32 , 67>;    //    2 x f16 vector value
+def v3f16    : ValueType<48 , 68>;    //    3 x f16 vector value
+def v4f16    : ValueType<64 , 69>;    //    4 x f16 vector value
+def v8f16    : ValueType<128, 70>;    //    8 x f16 vector value
+def v16f16   : ValueType<256, 71>;    //    8 x f16 vector value
+def v32f16   : ValueType<512, 72>;    //    8 x f16 vector value
+def v1f32    : ValueType<32 , 73>;    //    1 x f32 vector value
+def v2f32    : ValueType<64 , 74>;    //    2 x f32 vector value
+def v3f32    : ValueType<96 , 75>;    //    3 x f32 vector value
+def v4f32    : ValueType<128, 76>;    //    4 x f32 vector value
+def v5f32    : ValueType<160, 77>;    //    5 x f32 vector value
+def v8f32    : ValueType<256, 78>;    //    8 x f32 vector value
+def v16f32   : ValueType<512,  79>;   //   16 x f32 vector value
+def v32f32   : ValueType<1024, 80>;   //   32 x f32 vector value
+def v64f32   : ValueType<2048, 81>;   //   64 x f32 vector value
+def v128f32  : ValueType<4096, 82>;   //  128 x f32 vector value
+def v256f32  : ValueType<8182, 83>;   //  256 x f32 vector value
+def v512f32  : ValueType<16384, 84>;  //  512 x f32 vector value
+def v1024f32 : ValueType<32768, 85>;  // 1024 x f32 vector value
+def v2048f32 : ValueType<65536, 86>;  // 2048 x f32 vector value
+def v1f64    : ValueType<64,  87>;    //    1 x f64 vector value
+def v2f64    : ValueType<128, 88>;    //    2 x f64 vector value
+def v4f64    : ValueType<256, 89>;    //    4 x f64 vector value
+def v8f64    : ValueType<512, 90>;    //    8 x f64 vector value
+def v16f64   : ValueType<1024,91>;    //   16 x f64 vector value
+def v32f64   : ValueType<2048,92>;    //   32 x f64 vector value
+def v64f64   : ValueType<4096,93>;    //   64 x f64 vector value
+def v128f64  : ValueType<8192,94>;    //  128 x f64 vector value
+def v256f64  : ValueType<16384,95>;   //  256 x f64 vector value
+
+def nxv1i1  : ValueType<1,   96>;  // n x  1 x i1  vector value
+def nxv2i1  : ValueType<2,   97>;  // n x  2 x i1  vector value
+def nxv4i1  : ValueType<4,   98>;  // n x  4 x i1  vector value
+def nxv8i1  : ValueType<8,   99>;  // n x  8 x i1  vector value
+def nxv16i1 : ValueType<16,  100>; // n x 16 x i1  vector value
+def nxv32i1 : ValueType<32,  101>; // n x 32 x i1  vector value
+
+def nxv1i8  : ValueType<8,   102>;  // n x  1 x i8  vector value
+def nxv2i8  : ValueType<16,  103>;  // n x  2 x i8  vector value
+def nxv4i8  : ValueType<32,  104>;  // n x  4 x i8  vector value
+def nxv8i8  : ValueType<64,  105>;  // n x  8 x i8  vector value
+def nxv16i8 : ValueType<128, 106>;  // n x 16 x i8  vector value
+def nxv32i8 : ValueType<256, 107>;  // n x 32 x i8  vector value
+
+def nxv1i16 : ValueType<16,  108>; // n x  1 x i16 vector value
+def nxv2i16 : ValueType<32,  109>; // n x  2 x i16 vector value
+def nxv4i16 : ValueType<64,  110>; // n x  4 x i16 vector value
+def nxv8i16 : ValueType<128, 111>; // n x  8 x i16 vector value
+def nxv16i16: ValueType<256, 112>; // n x 16 x i16 vector value
+def nxv32i16: ValueType<512, 113>; // n x 32 x i16 vector value
+
+def nxv1i32 : ValueType<32,  114>; // n x  1 x i32 vector value
+def nxv2i32 : ValueType<64,  115>; // n x  2 x i32 vector value
+def nxv4i32 : ValueType<128, 116>; // n x  4 x i32 vector value
+def nxv8i32 : ValueType<256, 117>; // n x  8 x i32 vector value
+def nxv16i32: ValueType<512, 118>; // n x 16 x i32 vector value
+def nxv32i32: ValueType<1024,119>; // n x 32 x i32 vector value
+
+def nxv1i64 : ValueType<64,  120>; // n x  1 x i64 vector value
+def nxv2i64 : ValueType<128, 121>; // n x  2 x i64 vector value
+def nxv4i64 : ValueType<256, 122>; // n x  4 x i64 vector value
+def nxv8i64 : ValueType<512, 123>; // n x  8 x i64 vector value
+def nxv16i64: ValueType<1024,124>; // n x 16 x i64 vector value
+def nxv32i64: ValueType<2048,125>; // n x 32 x i64 vector value
 
 def nxv2f16  : ValueType<32 , 126>; // n x  2 x f16 vector value
 def nxv4f16  : ValueType<64 , 127>; // n x  4 x f16 vector value
@@ -175,95 +174,6 @@
 def isVoid : ValueType<0  , 140>;   // Produces no value
 def untyped: ValueType<8  , 141>;   // Produces an untyped value
 def exnref: ValueType<0, 142>;      // WebAssembly's exnref type
-=======
-def v1i64  : ValueType<64 , 57>;   //  1 x i64 vector value
-def v2i64  : ValueType<128, 58>;   //  2 x i64 vector value
-def v4i64  : ValueType<256, 59>;   //  4 x i64 vector value
-def v8i64  : ValueType<512, 60>;   //  8 x i64 vector value
-def v16i64 : ValueType<1024,61>;   // 16 x i64 vector value
-def v32i64 : ValueType<2048,62>;   // 32 x i64 vector value
-
-def v1i128 : ValueType<128, 63>;   //  1 x i128 vector value
-
-def v2f16    : ValueType<32 , 64>;    //    2 x f16 vector value
-def v3f16    : ValueType<48 , 65>;    //    3 x f16 vector value
-def v4f16    : ValueType<64 , 66>;    //    4 x f16 vector value
-def v8f16    : ValueType<128, 67>;    //    8 x f16 vector value
-def v16f16   : ValueType<256, 68>;    //    8 x f16 vector value
-def v32f16   : ValueType<512, 69>;    //    8 x f16 vector value
-def v1f32    : ValueType<32 , 70>;    //    1 x f32 vector value
-def v2f32    : ValueType<64 , 71>;    //    2 x f32 vector value
-def v3f32    : ValueType<96 , 72>;    //    3 x f32 vector value
-def v4f32    : ValueType<128, 73>;    //    4 x f32 vector value
-def v5f32    : ValueType<160, 74>;    //    5 x f32 vector value
-def v8f32    : ValueType<256, 75>;    //    8 x f32 vector value
-def v16f32   : ValueType<512,  76>;   //   16 x f32 vector value
-def v32f32   : ValueType<1024, 77>;   //   32 x f32 vector value
-def v64f32   : ValueType<2048, 78>;   //   64 x f32 vector value
-def v128f32  : ValueType<4096, 79>;   //  128 x f32 vector value
-def v256f32  : ValueType<8182, 80>;   //  256 x f32 vector value
-def v512f32  : ValueType<16384, 81>;  //  512 x f32 vector value
-def v1024f32 : ValueType<32768, 82>;  // 1024 x f32 vector value
-def v2048f32 : ValueType<65536, 83>;  // 2048 x f32 vector value
-def v1f64    : ValueType<64, 84>;     //    1 x f64 vector value
-def v2f64    : ValueType<128, 85>;    //    2 x f64 vector value
-def v4f64    : ValueType<256, 86>;    //    4 x f64 vector value
-def v8f64    : ValueType<512, 87>;    //    8 x f64 vector value
-
-def nxv1i1  : ValueType<1,   88>;  // n x  1 x i1  vector value
-def nxv2i1  : ValueType<2,   89>;  // n x  2 x i1  vector value
-def nxv4i1  : ValueType<4,   90>;  // n x  4 x i1  vector value
-def nxv8i1  : ValueType<8,   91>;  // n x  8 x i1  vector value
-def nxv16i1 : ValueType<16,  92>;  // n x 16 x i1  vector value
-def nxv32i1 : ValueType<32,  93>;  // n x 32 x i1  vector value
-
-def nxv1i8  : ValueType<8,   94>;  // n x  1 x i8  vector value
-def nxv2i8  : ValueType<16,  95>;  // n x  2 x i8  vector value
-def nxv4i8  : ValueType<32,  96>;  // n x  4 x i8  vector value
-def nxv8i8  : ValueType<64,  97>;  // n x  8 x i8  vector value
-def nxv16i8 : ValueType<128, 98>;  // n x 16 x i8  vector value
-def nxv32i8 : ValueType<256, 99>;  // n x 32 x i8  vector value
-
-def nxv1i16 : ValueType<16,  100>; // n x  1 x i16 vector value
-def nxv2i16 : ValueType<32,  101>; // n x  2 x i16 vector value
-def nxv4i16 : ValueType<64,  102>; // n x  4 x i16 vector value
-def nxv8i16 : ValueType<128, 103>; // n x  8 x i16 vector value
-def nxv16i16: ValueType<256, 104>; // n x 16 x i16 vector value
-def nxv32i16: ValueType<512, 105>; // n x 32 x i16 vector value
-
-def nxv1i32 : ValueType<32,  106>; // n x  1 x i32 vector value
-def nxv2i32 : ValueType<64,  107>; // n x  2 x i32 vector value
-def nxv4i32 : ValueType<128, 108>; // n x  4 x i32 vector value
-def nxv8i32 : ValueType<256, 109>; // n x  8 x i32 vector value
-def nxv16i32: ValueType<512, 110>; // n x 16 x i32 vector value
-def nxv32i32: ValueType<1024,111>; // n x 32 x i32 vector value
-
-def nxv1i64 : ValueType<64,  112>; // n x  1 x i64 vector value
-def nxv2i64 : ValueType<128, 113>; // n x  2 x i64 vector value
-def nxv4i64 : ValueType<256, 114>; // n x  4 x i64 vector value
-def nxv8i64 : ValueType<512, 115>; // n x  8 x i64 vector value
-def nxv16i64: ValueType<1024,116>; // n x 16 x i64 vector value
-def nxv32i64: ValueType<2048,117>; // n x 32 x i64 vector value
-
-def nxv2f16  : ValueType<32 , 118>; // n x  2 x f16 vector value
-def nxv4f16  : ValueType<64 , 119>; // n x  4 x f16 vector value
-def nxv8f16  : ValueType<128, 120>; // n x  8 x f16 vector value
-def nxv1f32  : ValueType<32 , 121>; // n x  1 x f32 vector value
-def nxv2f32  : ValueType<64 , 122>; // n x  2 x f32 vector value
-def nxv4f32  : ValueType<128, 123>; // n x  4 x f32 vector value
-def nxv8f32  : ValueType<256, 124>; // n x  8 x f32 vector value
-def nxv16f32 : ValueType<512, 125>; // n x 16 x f32 vector value
-def nxv1f64  : ValueType<64,  126>; // n x  1 x f64 vector value
-def nxv2f64  : ValueType<128, 127>; // n x  2 x f64 vector value
-def nxv4f64  : ValueType<256, 128>; // n x  4 x f64 vector value
-def nxv8f64  : ValueType<512, 129>; // n x  8 x f64 vector value
-
-def x86mmx : ValueType<64 , 130>;   // X86 MMX value
-def FlagVT : ValueType<0  , 131>;   // Pre-RA sched glue
-def isVoid : ValueType<0  , 132>;   // Produces no value
-def untyped: ValueType<8  , 133>;   // Produces an untyped value
-def exnref: ValueType<0, 134>;      // WebAssembly's exnref type
->>>>>>> ad6690af
 def token  : ValueType<0  , 248>;   // TokenTy
 def MetadataVT: ValueType<0, 249>;  // Metadata
 
