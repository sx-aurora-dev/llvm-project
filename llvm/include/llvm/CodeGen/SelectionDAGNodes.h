//===- llvm/CodeGen/SelectionDAGNodes.h - SelectionDAG Nodes ----*- C++ -*-===//
//
// Part of the LLVM Project, under the Apache License v2.0 with LLVM Exceptions.
// See https://llvm.org/LICENSE.txt for license information.
// SPDX-License-Identifier: Apache-2.0 WITH LLVM-exception
//
//===----------------------------------------------------------------------===//
//
// This file declares the SDNode class and derived classes, which are used to
// represent the nodes and operations present in a SelectionDAG.  These nodes
// and operations are machine code level operations, with some similarities to
// the GCC RTL representation.
//
// Clients should include the SelectionDAG.h file instead of this file directly.
//
//===----------------------------------------------------------------------===//

#ifndef LLVM_CODEGEN_SELECTIONDAGNODES_H
#define LLVM_CODEGEN_SELECTIONDAGNODES_H

#include "llvm/ADT/APFloat.h"
#include "llvm/ADT/ArrayRef.h"
#include "llvm/ADT/BitVector.h"
#include "llvm/ADT/FoldingSet.h"
#include "llvm/ADT/GraphTraits.h"
#include "llvm/ADT/SmallPtrSet.h"
#include "llvm/ADT/SmallVector.h"
#include "llvm/ADT/ilist_node.h"
#include "llvm/ADT/iterator.h"
#include "llvm/ADT/iterator_range.h"
#include "llvm/CodeGen/ISDOpcodes.h"
#include "llvm/CodeGen/MachineMemOperand.h"
#include "llvm/CodeGen/Register.h"
#include "llvm/CodeGen/ValueTypes.h"
#include "llvm/IR/Constants.h"
#include "llvm/IR/DebugLoc.h"
#include "llvm/IR/Instruction.h"
#include "llvm/IR/Instructions.h"
#include "llvm/IR/Metadata.h"
#include "llvm/IR/Operator.h"
#include "llvm/Support/AlignOf.h"
#include "llvm/Support/AtomicOrdering.h"
#include "llvm/Support/Casting.h"
#include "llvm/Support/ErrorHandling.h"
#include "llvm/Support/MachineValueType.h"
#include "llvm/Support/TypeSize.h"
#include <algorithm>
#include <cassert>
#include <climits>
#include <cstddef>
#include <cstdint>
#include <cstring>
#include <iterator>
#include <string>
#include <tuple>

namespace llvm {

class APInt;
class Constant;
template <typename T> struct DenseMapInfo;
class GlobalValue;
class MachineBasicBlock;
class MachineConstantPoolValue;
class MCSymbol;
class raw_ostream;
class SDNode;
class SelectionDAG;
class Type;
class Value;

void checkForCycles(const SDNode *N, const SelectionDAG *DAG = nullptr,
                    bool force = false);

/// This represents a list of ValueType's that has been intern'd by
/// a SelectionDAG.  Instances of this simple value class are returned by
/// SelectionDAG::getVTList(...).
///
struct SDVTList {
  const EVT *VTs;
  unsigned int NumVTs;
};

namespace ISD {

/// Node predicates

/// If N is a BUILD_VECTOR or SPLAT_VECTOR node whose elements are all the
/// same constant or undefined, return true and return the constant value in
/// \p SplatValue.
bool isConstantSplatVector(const SDNode *N, APInt &SplatValue);

/// Return true if the specified node is a BUILD_VECTOR or SPLAT_VECTOR where
/// all of the elements are ~0 or undef. If \p BuildVectorOnly is set to
/// true, it only checks BUILD_VECTOR.
bool isConstantSplatVectorAllOnes(const SDNode *N,
                                  bool BuildVectorOnly = false);

/// Return true if the specified node is a BUILD_VECTOR or SPLAT_VECTOR where
/// all of the elements are 0 or undef. If \p BuildVectorOnly is set to true, it
/// only checks BUILD_VECTOR.
bool isConstantSplatVectorAllZeros(const SDNode *N,
                                   bool BuildVectorOnly = false);

/// Return true if the specified node is a BUILD_VECTOR where all of the
/// elements are ~0 or undef.
bool isBuildVectorAllOnes(const SDNode *N);

/// Return true if the specified node is a BUILD_VECTOR where all of the
/// elements are 0 or undef.
bool isBuildVectorAllZeros(const SDNode *N);

/// Return true if the specified node is a BUILD_VECTOR node of all
/// ConstantSDNode or undef.
bool isBuildVectorOfConstantSDNodes(const SDNode *N);

/// Return true if the specified node is a BUILD_VECTOR node of all
/// ConstantFPSDNode or undef.
bool isBuildVectorOfConstantFPSDNodes(const SDNode *N);

/// Return true if the node has at least one operand and all operands of the
/// specified node are ISD::UNDEF.
bool allOperandsUndef(const SDNode *N);

} // end namespace ISD

//===----------------------------------------------------------------------===//
/// Unlike LLVM values, Selection DAG nodes may return multiple
/// values as the result of a computation.  Many nodes return multiple values,
/// from loads (which define a token and a return value) to ADDC (which returns
/// a result and a carry value), to calls (which may return an arbitrary number
/// of values).
///
/// As such, each use of a SelectionDAG computation must indicate the node that
/// computes it as well as which return value to use from that node.  This pair
/// of information is represented with the SDValue value type.
///
class SDValue {
  friend struct DenseMapInfo<SDValue>;

  SDNode *Node = nullptr; // The node defining the value we are using.
  unsigned ResNo = 0;     // Which return value of the node we are using.

public:
  SDValue() = default;
  SDValue(SDNode *node, unsigned resno);

  /// get the index which selects a specific result in the SDNode
  unsigned getResNo() const { return ResNo; }

  /// get the SDNode which holds the desired result
  SDNode *getNode() const { return Node; }

  /// set the SDNode
  void setNode(SDNode *N) { Node = N; }

  inline SDNode *operator->() const { return Node; }

  bool operator==(const SDValue &O) const {
    return Node == O.Node && ResNo == O.ResNo;
  }
  bool operator!=(const SDValue &O) const { return !operator==(O); }
  bool operator<(const SDValue &O) const {
    return std::tie(Node, ResNo) < std::tie(O.Node, O.ResNo);
  }
  explicit operator bool() const { return Node != nullptr; }

  SDValue getValue(unsigned R) const { return SDValue(Node, R); }

  /// Return true if this node is an operand of N.
  bool isOperandOf(const SDNode *N) const;

  /// Return the ValueType of the referenced return value.
  inline EVT getValueType() const;

  /// Return the simple ValueType of the referenced return value.
  MVT getSimpleValueType() const { return getValueType().getSimpleVT(); }

  /// Returns the size of the value in bits.
  ///
  /// If the value type is a scalable vector type, the scalable property will
  /// be set and the runtime size will be a positive integer multiple of the
  /// base size.
  TypeSize getValueSizeInBits() const { return getValueType().getSizeInBits(); }

  uint64_t getScalarValueSizeInBits() const {
    return getValueType().getScalarType().getFixedSizeInBits();
  }

  // Forwarding methods - These forward to the corresponding methods in SDNode.
  inline unsigned getOpcode() const;
  inline unsigned getNumOperands() const;
  inline const SDValue &getOperand(unsigned i) const;
  inline uint64_t getConstantOperandVal(unsigned i) const;
  inline const APInt &getConstantOperandAPInt(unsigned i) const;
  inline bool isTargetMemoryOpcode() const;
  inline bool isTargetOpcode() const;
  inline bool isMachineOpcode() const;
  inline bool isUndef() const;
  inline unsigned getMachineOpcode() const;
  inline const DebugLoc &getDebugLoc() const;
  inline void dump() const;
  inline void dump(const SelectionDAG *G) const;
  inline void dumpr() const;
  inline void dumpr(const SelectionDAG *G) const;

  /// Return true if this operand (which must be a chain) reaches the
  /// specified operand without crossing any side-effecting instructions.
  /// In practice, this looks through token factors and non-volatile loads.
  /// In order to remain efficient, this only
  /// looks a couple of nodes in, it does not do an exhaustive search.
  bool reachesChainWithoutSideEffects(SDValue Dest, unsigned Depth = 2) const;

  /// Return true if there are no nodes using value ResNo of Node.
  inline bool use_empty() const;

  /// Return true if there is exactly one node using value ResNo of Node.
  inline bool hasOneUse() const;
};

template <> struct DenseMapInfo<SDValue> {
  static inline SDValue getEmptyKey() {
    SDValue V;
    V.ResNo = -1U;
    return V;
  }

  static inline SDValue getTombstoneKey() {
    SDValue V;
    V.ResNo = -2U;
    return V;
  }

  static unsigned getHashValue(const SDValue &Val) {
    return ((unsigned)((uintptr_t)Val.getNode() >> 4) ^
            (unsigned)((uintptr_t)Val.getNode() >> 9)) +
           Val.getResNo();
  }

  static bool isEqual(const SDValue &LHS, const SDValue &RHS) {
    return LHS == RHS;
  }
};

/// Allow casting operators to work directly on
/// SDValues as if they were SDNode*'s.
template <> struct simplify_type<SDValue> {
  using SimpleType = SDNode *;

  static SimpleType getSimplifiedValue(SDValue &Val) { return Val.getNode(); }
};
template <> struct simplify_type<const SDValue> {
  using SimpleType = /*const*/ SDNode *;

  static SimpleType getSimplifiedValue(const SDValue &Val) {
    return Val.getNode();
  }
};

/// Represents a use of a SDNode. This class holds an SDValue,
/// which records the SDNode being used and the result number, a
/// pointer to the SDNode using the value, and Next and Prev pointers,
/// which link together all the uses of an SDNode.
///
class SDUse {
  /// Val - The value being used.
  SDValue Val;
  /// User - The user of this value.
  SDNode *User = nullptr;
  /// Prev, Next - Pointers to the uses list of the SDNode referred by
  /// this operand.
  SDUse **Prev = nullptr;
  SDUse *Next = nullptr;

public:
  SDUse() = default;
  SDUse(const SDUse &U) = delete;
  SDUse &operator=(const SDUse &) = delete;

  /// Normally SDUse will just implicitly convert to an SDValue that it holds.
  operator const SDValue &() const { return Val; }

  /// If implicit conversion to SDValue doesn't work, the get() method returns
  /// the SDValue.
  const SDValue &get() const { return Val; }

  /// This returns the SDNode that contains this Use.
  SDNode *getUser() { return User; }

  /// Get the next SDUse in the use list.
  SDUse *getNext() const { return Next; }

  /// Convenience function for get().getNode().
  SDNode *getNode() const { return Val.getNode(); }
  /// Convenience function for get().getResNo().
  unsigned getResNo() const { return Val.getResNo(); }
  /// Convenience function for get().getValueType().
  EVT getValueType() const { return Val.getValueType(); }

  /// Convenience function for get().operator==
  bool operator==(const SDValue &V) const { return Val == V; }

  /// Convenience function for get().operator!=
  bool operator!=(const SDValue &V) const { return Val != V; }

  /// Convenience function for get().operator<
  bool operator<(const SDValue &V) const { return Val < V; }

private:
  friend class SelectionDAG;
  friend class SDNode;
  // TODO: unfriend HandleSDNode once we fix its operand handling.
  friend class HandleSDNode;

  void setUser(SDNode *p) { User = p; }

  /// Remove this use from its existing use list, assign it the
  /// given value, and add it to the new value's node's use list.
  inline void set(const SDValue &V);
  /// Like set, but only supports initializing a newly-allocated
  /// SDUse with a non-null value.
  inline void setInitial(const SDValue &V);
  /// Like set, but only sets the Node portion of the value,
  /// leaving the ResNo portion unmodified.
  inline void setNode(SDNode *N);

  void addToList(SDUse **List) {
    Next = *List;
    if (Next)
      Next->Prev = &Next;
    Prev = List;
    *List = this;
  }

  void removeFromList() {
    *Prev = Next;
    if (Next)
      Next->Prev = Prev;
  }
};

/// simplify_type specializations - Allow casting operators to work directly on
/// SDValues as if they were SDNode*'s.
template <> struct simplify_type<SDUse> {
  using SimpleType = SDNode *;

  static SimpleType getSimplifiedValue(SDUse &Val) { return Val.getNode(); }
};

/// These are IR-level optimization flags that may be propagated to SDNodes.
/// TODO: This data structure should be shared by the IR optimizer and the
/// the backend.
struct SDNodeFlags {
private:
  bool NoUnsignedWrap : 1;
  bool NoSignedWrap : 1;
  bool Exact : 1;
  bool NoNaNs : 1;
  bool NoInfs : 1;
  bool NoSignedZeros : 1;
  bool AllowReciprocal : 1;
  bool AllowContract : 1;
  bool ApproximateFuncs : 1;
  bool AllowReassociation : 1;

  // We assume instructions do not raise floating-point exceptions by default,
  // and only those marked explicitly may do so.  We could choose to represent
  // this via a positive "FPExcept" flags like on the MI level, but having a
  // negative "NoFPExcept" flag here (that defaults to true) makes the flag
  // intersection logic more straightforward.
  bool NoFPExcept : 1;

public:
  /// Default constructor turns off all optimization flags.
  SDNodeFlags()
      : NoUnsignedWrap(false), NoSignedWrap(false), Exact(false), NoNaNs(false),
        NoInfs(false), NoSignedZeros(false), AllowReciprocal(false),
        AllowContract(false), ApproximateFuncs(false),
        AllowReassociation(false), NoFPExcept(false) {}

  /// Propagate the fast-math-flags from an IR FPMathOperator.
  void copyFMF(const FPMathOperator &FPMO) {
    setNoNaNs(FPMO.hasNoNaNs());
    setNoInfs(FPMO.hasNoInfs());
    setNoSignedZeros(FPMO.hasNoSignedZeros());
    setAllowReciprocal(FPMO.hasAllowReciprocal());
    setAllowContract(FPMO.hasAllowContract());
    setApproximateFuncs(FPMO.hasApproxFunc());
    setAllowReassociation(FPMO.hasAllowReassoc());
  }

  // These are mutators for each flag.
  void setNoUnsignedWrap(bool b) { NoUnsignedWrap = b; }
  void setNoSignedWrap(bool b) { NoSignedWrap = b; }
  void setExact(bool b) { Exact = b; }
  void setNoNaNs(bool b) { NoNaNs = b; }
  void setNoInfs(bool b) { NoInfs = b; }
  void setNoSignedZeros(bool b) { NoSignedZeros = b; }
  void setAllowReciprocal(bool b) { AllowReciprocal = b; }
  void setAllowContract(bool b) { AllowContract = b; }
  void setApproximateFuncs(bool b) { ApproximateFuncs = b; }
  void setAllowReassociation(bool b) { AllowReassociation = b; }
  void setNoFPExcept(bool b) { NoFPExcept = b; }

  // These are accessors for each flag.
  bool hasNoUnsignedWrap() const { return NoUnsignedWrap; }
  bool hasNoSignedWrap() const { return NoSignedWrap; }
  bool hasExact() const { return Exact; }
  bool hasNoNaNs() const { return NoNaNs; }
  bool hasNoInfs() const { return NoInfs; }
  bool hasNoSignedZeros() const { return NoSignedZeros; }
  bool hasAllowReciprocal() const { return AllowReciprocal; }
  bool hasAllowContract() const { return AllowContract; }
  bool hasApproximateFuncs() const { return ApproximateFuncs; }
  bool hasAllowReassociation() const { return AllowReassociation; }
  bool hasNoFPExcept() const { return NoFPExcept; }

  /// Clear any flags in this flag set that aren't also set in Flags. All
  /// flags will be cleared if Flags are undefined.
  void intersectWith(const SDNodeFlags Flags) {
    NoUnsignedWrap &= Flags.NoUnsignedWrap;
    NoSignedWrap &= Flags.NoSignedWrap;
    Exact &= Flags.Exact;
    NoNaNs &= Flags.NoNaNs;
    NoInfs &= Flags.NoInfs;
    NoSignedZeros &= Flags.NoSignedZeros;
    AllowReciprocal &= Flags.AllowReciprocal;
    AllowContract &= Flags.AllowContract;
    ApproximateFuncs &= Flags.ApproximateFuncs;
    AllowReassociation &= Flags.AllowReassociation;
    NoFPExcept &= Flags.NoFPExcept;
  }
};

using PosOpt = Optional<unsigned>;

/// Represents one node in the SelectionDAG.
///
class SDNode : public FoldingSetNode, public ilist_node<SDNode> {
private:
  /// The operation that this node performs.
  int16_t NodeType;

protected:
  // We define a set of mini-helper classes to help us interpret the bits in our
  // SubclassData.  These are designed to fit within a uint16_t so they pack
  // with NodeType.

#if defined(_AIX) && (!defined(__GNUC__) || defined(__ibmxl__))
// Except for GCC; by default, AIX compilers store bit-fields in 4-byte words
// and give the `pack` pragma push semantics.
#define BEGIN_TWO_BYTE_PACK() _Pragma("pack(2)")
#define END_TWO_BYTE_PACK() _Pragma("pack(pop)")
#else
#define BEGIN_TWO_BYTE_PACK()
#define END_TWO_BYTE_PACK()
#endif

  BEGIN_TWO_BYTE_PACK()
  class SDNodeBitfields {
    friend class SDNode;
    friend class MemIntrinsicSDNode;
    friend class MemSDNode;
    friend class SelectionDAG;

    uint16_t HasDebugValue : 1;
    uint16_t IsMemIntrinsic : 1;
    uint16_t IsDivergent : 1;
  };
  enum { NumSDNodeBits = 3 };

  class ConstantSDNodeBitfields {
    friend class ConstantSDNode;

    uint16_t : NumSDNodeBits;

    uint16_t IsOpaque : 1;
  };

  class MemSDNodeBitfields {
    friend class MemSDNode;
    friend class MemIntrinsicSDNode;
    friend class AtomicSDNode;

    uint16_t : NumSDNodeBits;

    uint16_t IsVolatile : 1;
    uint16_t IsNonTemporal : 1;
    uint16_t IsDereferenceable : 1;
    uint16_t IsInvariant : 1;
  };
  enum { NumMemSDNodeBits = NumSDNodeBits + 4 };

  class LSBaseSDNodeBitfields {
    friend class LSBaseSDNode;
    friend class MaskedLoadStoreSDNode;
    friend class MaskedGatherScatterSDNode;
    friend class VPGatherScatterSDNode;

    uint16_t : NumMemSDNodeBits;

    // This storage is shared between disparate class hierarchies to hold an
    // enumeration specific to the class hierarchy in use.
    //   LSBaseSDNode => enum ISD::MemIndexedMode
    //   MaskedLoadStoreBaseSDNode => enum ISD::MemIndexedMode
    //   MaskedGatherScatterSDNode => enum ISD::MemIndexType
    uint16_t AddressingMode : 3;
  };
  enum { NumLSBaseSDNodeBits = NumMemSDNodeBits + 3 };

  class LoadSDNodeBitfields {
    friend class LoadSDNode;
    friend class MaskedLoadSDNode;
    friend class VPLoadSDNode;
    friend class MaskedGatherSDNode;

    uint16_t : NumLSBaseSDNodeBits;

    uint16_t ExtTy : 2; // enum ISD::LoadExtType
    uint16_t IsExpanding : 1;
  };

  class StoreSDNodeBitfields {
    friend class StoreSDNode;
    friend class MaskedStoreSDNode;
    friend class VPStoreSDNode;
    friend class MaskedScatterSDNode;

    uint16_t : NumLSBaseSDNodeBits;

    uint16_t IsTruncating : 1;
    uint16_t IsCompressing : 1;
  };

  union {
    char RawSDNodeBits[sizeof(uint16_t)];
    SDNodeBitfields SDNodeBits;
    ConstantSDNodeBitfields ConstantSDNodeBits;
    MemSDNodeBitfields MemSDNodeBits;
    LSBaseSDNodeBitfields LSBaseSDNodeBits;
    LoadSDNodeBitfields LoadSDNodeBits;
    StoreSDNodeBitfields StoreSDNodeBits;
  };
  END_TWO_BYTE_PACK()
#undef BEGIN_TWO_BYTE_PACK
#undef END_TWO_BYTE_PACK

  // RawSDNodeBits must cover the entirety of the union.  This means that all of
  // the union's members must have size <= RawSDNodeBits.  We write the RHS as
  // "2" instead of sizeof(RawSDNodeBits) because MSVC can't handle the latter.
  static_assert(sizeof(SDNodeBitfields) <= 2, "field too wide");
  static_assert(sizeof(ConstantSDNodeBitfields) <= 2, "field too wide");
  static_assert(sizeof(MemSDNodeBitfields) <= 2, "field too wide");
  static_assert(sizeof(LSBaseSDNodeBitfields) <= 2, "field too wide");
  static_assert(sizeof(LoadSDNodeBitfields) <= 2, "field too wide");
  static_assert(sizeof(StoreSDNodeBitfields) <= 2, "field too wide");

private:
  friend class SelectionDAG;
  // TODO: unfriend HandleSDNode once we fix its operand handling.
  friend class HandleSDNode;

  /// Unique id per SDNode in the DAG.
  int NodeId = -1;

  /// The values that are used by this operation.
  SDUse *OperandList = nullptr;

  /// The types of the values this node defines.  SDNode's may
  /// define multiple values simultaneously.
  const EVT *ValueList;

  /// List of uses for this SDNode.
  SDUse *UseList = nullptr;

  /// The number of entries in the Operand/Value list.
  unsigned short NumOperands = 0;
  unsigned short NumValues;

  // The ordering of the SDNodes. It roughly corresponds to the ordering of the
  // original LLVM instructions.
  // This is used for turning off scheduling, because we'll forgo
  // the normal scheduling algorithms and output the instructions according to
  // this ordering.
  unsigned IROrder;

  /// Source line information.
  DebugLoc debugLoc;

  /// Return a pointer to the specified value type.
  static const EVT *getValueTypeList(EVT VT);

  SDNodeFlags Flags;

public:
  /// Unique and persistent id per SDNode in the DAG.
  /// Used for debug printing.
  uint16_t PersistentId;

  //===--------------------------------------------------------------------===//
  //  Accessors
  //

  /// Return the SelectionDAG opcode value for this node. For
  /// pre-isel nodes (those for which isMachineOpcode returns false), these
  /// are the opcode values in the ISD and <target>ISD namespaces. For
  /// post-isel opcodes, see getMachineOpcode.
  unsigned getOpcode() const { return (unsigned short)NodeType; }

  /// Test if this node has a target-specific opcode (in the
  /// \<target\>ISD namespace).
  bool isTargetOpcode() const { return NodeType >= ISD::BUILTIN_OP_END; }

  /// Test if this node has a target-specific opcode that may raise
  /// FP exceptions (in the \<target\>ISD namespace and greater than
  /// FIRST_TARGET_STRICTFP_OPCODE).  Note that all target memory
  /// opcode are currently automatically considered to possibly raise
  /// FP exceptions as well.
  bool isTargetStrictFPOpcode() const {
    return NodeType >= ISD::FIRST_TARGET_STRICTFP_OPCODE;
  }

  /// Test if this node has a target-specific
  /// memory-referencing opcode (in the \<target\>ISD namespace and
  /// greater than FIRST_TARGET_MEMORY_OPCODE).
  bool isTargetMemoryOpcode() const {
    return NodeType >= ISD::FIRST_TARGET_MEMORY_OPCODE;
  }

  /// Return true if the type of the node type undefined.
  bool isUndef() const { return NodeType == ISD::UNDEF; }

  /// Test if this node is a memory intrinsic (with valid pointer information).
  /// INTRINSIC_W_CHAIN and INTRINSIC_VOID nodes are sometimes created for
  /// non-memory intrinsics (with chains) that are not really instances of
  /// MemSDNode. For such nodes, we need some extra state to determine the
  /// proper classof relationship.
  bool isMemIntrinsic() const {
    return (NodeType == ISD::INTRINSIC_W_CHAIN ||
            NodeType == ISD::INTRINSIC_VOID) &&
           SDNodeBits.IsMemIntrinsic;
  }

  /// Test if this node is a strict floating point pseudo-op.
  bool isStrictFPOpcode() {
    switch (NodeType) {
    default:
      return false;
    case ISD::STRICT_FP16_TO_FP:
    case ISD::STRICT_FP_TO_FP16:
#define DAG_INSTRUCTION(NAME, NARG, ROUND_MODE, INTRINSIC, DAGN)               \
  case ISD::STRICT_##DAGN:
#include "llvm/IR/ConstrainedOps.def"
      return true;
    }
  }

  /// Test whether this is a vector predicated node.
  bool isVP() const {
    switch (NodeType) {
    default:
      return false;

#define BEGIN_REGISTER_VP_SDNODE(VPID, ...) case ISD::VPID:
#include "llvm/IR/VPIntrinsics.def"
      return true;
    }
  }

  PosOpt getVPMaskPos() const {
    switch (NodeType) {
    default:
      return None;

#define BEGIN_REGISTER_VP_SDNODE(VPID, LEGALARG, DEFNAME, MASKPOS, VLENPOS) \
    case ISD::VPID: return MASKPOS;
#include "llvm/IR/VPIntrinsics.def"
    }
  }

  PosOpt getVPVectorLenPos() const {
    switch (NodeType) {
    default:
      return None;

#define BEGIN_REGISTER_VP_SDNODE(VPID, LEGALARG, DEFNAME, MASKPOS, VLENPOS) \
    case ISD::VPID: return VLENPOS;
#include "llvm/IR/VPIntrinsics.def"
    }
  }

  bool isVPReduction() const {
    bool IsReduction = false;
    switch (NodeType) {
    default:
      return false;

#define BEGIN_REGISTER_VP_SDNODE(VPISD, ...) case ISD::VPISD:
#define HANDLE_VP_REDUCTION(...) IsReduction = true;
#define END_REGISTER_VP_SDNODE(...) break;
#include "llvm/IR/VPIntrinsics.def"
    }

    return IsReduction;
  }

  /// Test if this node has a post-isel opcode, directly
  /// corresponding to a MachineInstr opcode.
  bool isMachineOpcode() const { return NodeType < 0; }

  /// This may only be called if isMachineOpcode returns
  /// true. It returns the MachineInstr opcode value that the node's opcode
  /// corresponds to.
  unsigned getMachineOpcode() const {
    assert(isMachineOpcode() && "Not a MachineInstr opcode!");
    return ~NodeType;
  }

  bool getHasDebugValue() const { return SDNodeBits.HasDebugValue; }
  void setHasDebugValue(bool b) { SDNodeBits.HasDebugValue = b; }

  bool isDivergent() const { return SDNodeBits.IsDivergent; }

  /// Return true if there are no uses of this node.
  bool use_empty() const { return UseList == nullptr; }

  /// Return true if there is exactly one use of this node.
  bool hasOneUse() const { return hasSingleElement(uses()); }

  /// Return the number of uses of this node. This method takes
  /// time proportional to the number of uses.
  size_t use_size() const { return std::distance(use_begin(), use_end()); }

  /// Return the unique node id.
  int getNodeId() const { return NodeId; }

  /// Set unique node id.
  void setNodeId(int Id) { NodeId = Id; }

  /// Return the node ordering.
  unsigned getIROrder() const { return IROrder; }

  /// Set the node ordering.
  void setIROrder(unsigned Order) { IROrder = Order; }

  /// Return the source location info.
  const DebugLoc &getDebugLoc() const { return debugLoc; }

  /// Set source location info.  Try to avoid this, putting
  /// it in the constructor is preferable.
  void setDebugLoc(DebugLoc dl) { debugLoc = std::move(dl); }

  /// This class provides iterator support for SDUse
  /// operands that use a specific SDNode.
<<<<<<< HEAD
  class use_iterator
      : public std::iterator<std::forward_iterator_tag, SDUse, ptrdiff_t> {
=======
  class use_iterator {
>>>>>>> 7c02dc22
    friend class SDNode;

    SDUse *Op = nullptr;

    explicit use_iterator(SDUse *op) : Op(op) {}

  public:
<<<<<<< HEAD
    using reference =
        std::iterator<std::forward_iterator_tag, SDUse, ptrdiff_t>::reference;
    using pointer =
        std::iterator<std::forward_iterator_tag, SDUse, ptrdiff_t>::pointer;
=======
    using iterator_category = std::forward_iterator_tag;
    using value_type = SDUse;
    using difference_type = std::ptrdiff_t;
    using pointer = value_type *;
    using reference = value_type &;
>>>>>>> 7c02dc22

    use_iterator() = default;
    use_iterator(const use_iterator &I) : Op(I.Op) {}

    bool operator==(const use_iterator &x) const { return Op == x.Op; }
    bool operator!=(const use_iterator &x) const { return !operator==(x); }

    /// Return true if this iterator is at the end of uses list.
    bool atEnd() const { return Op == nullptr; }

    // Iterator traversal: forward iteration only.
    use_iterator &operator++() { // Preincrement
      assert(Op && "Cannot increment end iterator!");
      Op = Op->getNext();
      return *this;
    }

    use_iterator operator++(int) { // Postincrement
      use_iterator tmp = *this;
      ++*this;
      return tmp;
    }

    /// Retrieve a pointer to the current user node.
    SDNode *operator*() const {
      assert(Op && "Cannot dereference end iterator!");
      return Op->getUser();
    }

    SDNode *operator->() const { return operator*(); }

    SDUse &getUse() const { return *Op; }

    /// Retrieve the operand # of this use in its user.
    unsigned getOperandNo() const {
      assert(Op && "Cannot dereference end iterator!");
      return (unsigned)(Op - Op->getUser()->OperandList);
    }
  };

  /// Provide iteration support to walk over all uses of an SDNode.
  use_iterator use_begin() const { return use_iterator(UseList); }

  static use_iterator use_end() { return use_iterator(nullptr); }

  inline iterator_range<use_iterator> uses() {
    return make_range(use_begin(), use_end());
  }
  inline iterator_range<use_iterator> uses() const {
    return make_range(use_begin(), use_end());
  }

  /// Return true if there are exactly NUSES uses of the indicated value.
  /// This method ignores uses of other values defined by this operation.
  bool hasNUsesOfValue(unsigned NUses, unsigned Value) const;

  /// Return true if there are any use of the indicated value.
  /// This method ignores uses of other values defined by this operation.
  bool hasAnyUseOfValue(unsigned Value) const;

  /// Return true if this node is the only use of N.
  bool isOnlyUserOf(const SDNode *N) const;

  /// Return true if this node is an operand of N.
  bool isOperandOf(const SDNode *N) const;

  /// Return true if this node is a predecessor of N.
  /// NOTE: Implemented on top of hasPredecessor and every bit as
  /// expensive. Use carefully.
  bool isPredecessorOf(const SDNode *N) const {
    return N->hasPredecessor(this);
  }

  /// Return true if N is a predecessor of this node.
  /// N is either an operand of this node, or can be reached by recursively
  /// traversing up the operands.
  /// NOTE: This is an expensive method. Use it carefully.
  bool hasPredecessor(const SDNode *N) const;

  /// Returns true if N is a predecessor of any node in Worklist. This
  /// helper keeps Visited and Worklist sets externally to allow unions
  /// searches to be performed in parallel, caching of results across
  /// queries and incremental addition to Worklist. Stops early if N is
  /// found but will resume. Remember to clear Visited and Worklists
  /// if DAG changes. MaxSteps gives a maximum number of nodes to visit before
  /// giving up. The TopologicalPrune flag signals that positive NodeIds are
  /// topologically ordered (Operands have strictly smaller node id) and search
  /// can be pruned leveraging this.
  static bool hasPredecessorHelper(const SDNode *N,
                                   SmallPtrSetImpl<const SDNode *> &Visited,
                                   SmallVectorImpl<const SDNode *> &Worklist,
                                   unsigned int MaxSteps = 0,
                                   bool TopologicalPrune = false) {
    SmallVector<const SDNode *, 8> DeferredNodes;
    if (Visited.count(N))
      return true;

    // Node Id's are assigned in three places: As a topological
    // ordering (> 0), during legalization (results in values set to
    // 0), new nodes (set to -1). If N has a topolgical id then we
    // know that all nodes with ids smaller than it cannot be
    // successors and we need not check them. Filter out all node
    // that can't be matches. We add them to the worklist before exit
    // in case of multiple calls. Note that during selection the topological id
    // may be violated if a node's predecessor is selected before it. We mark
    // this at selection negating the id of unselected successors and
    // restricting topological pruning to positive ids.

    int NId = N->getNodeId();
    // If we Invalidated the Id, reconstruct original NId.
    if (NId < -1)
      NId = -(NId + 1);

    bool Found = false;
    while (!Worklist.empty()) {
      const SDNode *M = Worklist.pop_back_val();
      int MId = M->getNodeId();
      if (TopologicalPrune && M->getOpcode() != ISD::TokenFactor && (NId > 0) &&
          (MId > 0) && (MId < NId)) {
        DeferredNodes.push_back(M);
        continue;
      }
      for (const SDValue &OpV : M->op_values()) {
        SDNode *Op = OpV.getNode();
        if (Visited.insert(Op).second)
          Worklist.push_back(Op);
        if (Op == N)
          Found = true;
      }
      if (Found)
        break;
      if (MaxSteps != 0 && Visited.size() >= MaxSteps)
        break;
    }
    // Push deferred nodes back on worklist.
    Worklist.append(DeferredNodes.begin(), DeferredNodes.end());
    // If we bailed early, conservatively return found.
    if (MaxSteps != 0 && Visited.size() >= MaxSteps)
      return true;
    return Found;
  }

  /// Return true if all the users of N are contained in Nodes.
  /// NOTE: Requires at least one match, but doesn't require them all.
  static bool areOnlyUsersOf(ArrayRef<const SDNode *> Nodes, const SDNode *N);

  /// Return the number of values used by this operation.
  unsigned getNumOperands() const { return NumOperands; }

  /// Return the maximum number of operands that a SDNode can hold.
  static constexpr size_t getMaxNumOperands() {
    return std::numeric_limits<decltype(SDNode::NumOperands)>::max();
  }

  /// Helper method returns the integer value of a ConstantSDNode operand.
  inline uint64_t getConstantOperandVal(unsigned Num) const;

  /// Helper method returns the APInt of a ConstantSDNode operand.
  inline const APInt &getConstantOperandAPInt(unsigned Num) const;

  const SDValue &getOperand(unsigned Num) const {
    assert(Num < NumOperands && "Invalid child # of SDNode!");
    return OperandList[Num];
  }

  using op_iterator = SDUse *;

  op_iterator op_begin() const { return OperandList; }
  op_iterator op_end() const { return OperandList + NumOperands; }
  ArrayRef<SDUse> ops() const { return makeArrayRef(op_begin(), op_end()); }

  /// Iterator for directly iterating over the operand SDValue's.
  struct value_op_iterator
      : iterator_adaptor_base<
            value_op_iterator, op_iterator, std::random_access_iterator_tag,
            SDValue, ptrdiff_t, value_op_iterator *, value_op_iterator *> {
    explicit value_op_iterator(SDUse *U = nullptr) : iterator_adaptor_base(U) {}

    const SDValue &operator*() const { return I->get(); }
  };

  iterator_range<value_op_iterator> op_values() const {
    return make_range(value_op_iterator(op_begin()),
                      value_op_iterator(op_end()));
  }

  SDVTList getVTList() const {
    SDVTList X = {ValueList, NumValues};
    return X;
  }

  /// If this node has a glue operand, return the node
  /// to which the glue operand points. Otherwise return NULL.
  SDNode *getGluedNode() const {
    if (getNumOperands() != 0 &&
        getOperand(getNumOperands() - 1).getValueType() == MVT::Glue)
      return getOperand(getNumOperands() - 1).getNode();
    return nullptr;
  }

  /// If this node has a glue value with a user, return
  /// the user (there is at most one). Otherwise return NULL.
  SDNode *getGluedUser() const {
    for (use_iterator UI = use_begin(), UE = use_end(); UI != UE; ++UI)
      if (UI.getUse().get().getValueType() == MVT::Glue)
        return *UI;
    return nullptr;
  }

  SDNodeFlags getFlags() const { return Flags; }
  void setFlags(SDNodeFlags NewFlags) { Flags = NewFlags; }

  /// Clear any flags in this node that aren't also set in Flags.
  /// If Flags is not in a defined state then this has no effect.
  void intersectFlagsWith(const SDNodeFlags Flags);

  /// Return the number of values defined/returned by this operator.
  unsigned getNumValues() const { return NumValues; }

  /// Return the type of a specified result.
  EVT getValueType(unsigned ResNo) const {
    assert(ResNo < NumValues && "Illegal result number!");
    return ValueList[ResNo];
  }

  /// Return the type of a specified result as a simple type.
  MVT getSimpleValueType(unsigned ResNo) const {
    return getValueType(ResNo).getSimpleVT();
  }

  /// Returns MVT::getSizeInBits(getValueType(ResNo)).
  ///
  /// If the value type is a scalable vector type, the scalable property will
  /// be set and the runtime size will be a positive integer multiple of the
  /// base size.
  TypeSize getValueSizeInBits(unsigned ResNo) const {
    return getValueType(ResNo).getSizeInBits();
  }

  using value_iterator = const EVT *;

  value_iterator value_begin() const { return ValueList; }
  value_iterator value_end() const { return ValueList + NumValues; }
  iterator_range<value_iterator> values() const {
    return llvm::make_range(value_begin(), value_end());
  }

  /// Return the opcode of this operation for printing.
  std::string getOperationName(const SelectionDAG *G = nullptr) const;
  static const char *getIndexedModeName(ISD::MemIndexedMode AM);
  void print_types(raw_ostream &OS, const SelectionDAG *G) const;
  void print_details(raw_ostream &OS, const SelectionDAG *G) const;
  void print(raw_ostream &OS, const SelectionDAG *G = nullptr) const;
  void printr(raw_ostream &OS, const SelectionDAG *G = nullptr) const;

  /// Print a SelectionDAG node and all children down to
  /// the leaves.  The given SelectionDAG allows target-specific nodes
  /// to be printed in human-readable form.  Unlike printr, this will
  /// print the whole DAG, including children that appear multiple
  /// times.
  ///
  void printrFull(raw_ostream &O, const SelectionDAG *G = nullptr) const;

  /// Print a SelectionDAG node and children up to
  /// depth "depth."  The given SelectionDAG allows target-specific
  /// nodes to be printed in human-readable form.  Unlike printr, this
  /// will print children that appear multiple times wherever they are
  /// used.
  ///
  void printrWithDepth(raw_ostream &O, const SelectionDAG *G = nullptr,
                       unsigned depth = 100) const;

  /// Dump this node, for debugging.
  void dump() const;

  /// Dump (recursively) this node and its use-def subgraph.
  void dumpr() const;

  /// Dump this node, for debugging.
  /// The given SelectionDAG allows target-specific nodes to be printed
  /// in human-readable form.
  void dump(const SelectionDAG *G) const;

  /// Dump (recursively) this node and its use-def subgraph.
  /// The given SelectionDAG allows target-specific nodes to be printed
  /// in human-readable form.
  void dumpr(const SelectionDAG *G) const;

  /// printrFull to dbgs().  The given SelectionDAG allows
  /// target-specific nodes to be printed in human-readable form.
  /// Unlike dumpr, this will print the whole DAG, including children
  /// that appear multiple times.
  void dumprFull(const SelectionDAG *G = nullptr) const;

  /// printrWithDepth to dbgs().  The given
  /// SelectionDAG allows target-specific nodes to be printed in
  /// human-readable form.  Unlike dumpr, this will print children
  /// that appear multiple times wherever they are used.
  ///
  void dumprWithDepth(const SelectionDAG *G = nullptr,
                      unsigned depth = 100) const;

  /// Gather unique data for the node.
  void Profile(FoldingSetNodeID &ID) const;

  /// This method should only be used by the SDUse class.
  void addUse(SDUse &U) { U.addToList(&UseList); }

protected:
  static SDVTList getSDVTList(EVT VT) {
    SDVTList Ret = {getValueTypeList(VT), 1};
    return Ret;
  }

  /// Create an SDNode.
  ///
  /// SDNodes are created without any operands, and never own the operand
  /// storage. To add operands, see SelectionDAG::createOperands.
  SDNode(unsigned Opc, unsigned Order, DebugLoc dl, SDVTList VTs)
      : NodeType(Opc), ValueList(VTs.VTs), NumValues(VTs.NumVTs),
        IROrder(Order), debugLoc(std::move(dl)) {
    memset(&RawSDNodeBits, 0, sizeof(RawSDNodeBits));
    assert(debugLoc.hasTrivialDestructor() && "Expected trivial destructor");
    assert(NumValues == VTs.NumVTs &&
           "NumValues wasn't wide enough for its operands!");
  }

  /// Release the operands and set this node to have zero operands.
  void DropOperands();
}; // namespace llvm

/// Wrapper class for IR location info (IR ordering and DebugLoc) to be passed
/// into SDNode creation functions.
/// When an SDNode is created from the DAGBuilder, the DebugLoc is extracted
/// from the original Instruction, and IROrder is the ordinal position of
/// the instruction.
/// When an SDNode is created after the DAG is being built, both DebugLoc and
/// the IROrder are propagated from the original SDNode.
/// So SDLoc class provides two constructors besides the default one, one to
/// be used by the DAGBuilder, the other to be used by others.
class SDLoc {
private:
  DebugLoc DL;
  int IROrder = 0;

public:
  SDLoc() = default;
  SDLoc(const SDNode *N) : DL(N->getDebugLoc()), IROrder(N->getIROrder()) {}
  SDLoc(const SDValue V) : SDLoc(V.getNode()) {}
  SDLoc(const Instruction *I, int Order) : IROrder(Order) {
    assert(Order >= 0 && "bad IROrder");
    if (I)
      DL = I->getDebugLoc();
  }

  unsigned getIROrder() const { return IROrder; }
  const DebugLoc &getDebugLoc() const { return DL; }
};

// Define inline functions from the SDValue class.

inline SDValue::SDValue(SDNode *node, unsigned resno)
    : Node(node), ResNo(resno) {
  // Explicitly check for !ResNo to avoid use-after-free, because there are
  // callers that use SDValue(N, 0) with a deleted N to indicate successful
  // combines.
  assert((!Node || !ResNo || ResNo < Node->getNumValues()) &&
         "Invalid result number for the given node!");
  assert(ResNo < -2U && "Cannot use result numbers reserved for DenseMaps.");
}

inline unsigned SDValue::getOpcode() const { return Node->getOpcode(); }

inline EVT SDValue::getValueType() const { return Node->getValueType(ResNo); }

inline unsigned SDValue::getNumOperands() const {
  return Node->getNumOperands();
}

inline const SDValue &SDValue::getOperand(unsigned i) const {
  return Node->getOperand(i);
}

inline uint64_t SDValue::getConstantOperandVal(unsigned i) const {
  return Node->getConstantOperandVal(i);
}

inline const APInt &SDValue::getConstantOperandAPInt(unsigned i) const {
  return Node->getConstantOperandAPInt(i);
}

inline bool SDValue::isTargetOpcode() const { return Node->isTargetOpcode(); }

inline bool SDValue::isTargetMemoryOpcode() const {
  return Node->isTargetMemoryOpcode();
}

inline bool SDValue::isMachineOpcode() const { return Node->isMachineOpcode(); }

inline unsigned SDValue::getMachineOpcode() const {
  return Node->getMachineOpcode();
}

inline bool SDValue::isUndef() const { return Node->isUndef(); }

inline bool SDValue::use_empty() const {
  return !Node->hasAnyUseOfValue(ResNo);
}

inline bool SDValue::hasOneUse() const {
  return Node->hasNUsesOfValue(1, ResNo);
}

inline const DebugLoc &SDValue::getDebugLoc() const {
  return Node->getDebugLoc();
}

inline void SDValue::dump() const { return Node->dump(); }

inline void SDValue::dump(const SelectionDAG *G) const { return Node->dump(G); }

inline void SDValue::dumpr() const { return Node->dumpr(); }

inline void SDValue::dumpr(const SelectionDAG *G) const {
  return Node->dumpr(G);
}

// Define inline functions from the SDUse class.

inline void SDUse::set(const SDValue &V) {
  if (Val.getNode())
    removeFromList();
  Val = V;
  if (V.getNode())
    V.getNode()->addUse(*this);
}

inline void SDUse::setInitial(const SDValue &V) {
  Val = V;
  V.getNode()->addUse(*this);
}

inline void SDUse::setNode(SDNode *N) {
  if (Val.getNode())
    removeFromList();
  Val.setNode(N);
  if (N)
    N->addUse(*this);
}

/// This class is used to form a handle around another node that
/// is persistent and is updated across invocations of replaceAllUsesWith on its
/// operand.  This node should be directly created by end-users and not added to
/// the AllNodes list.
class HandleSDNode : public SDNode {
  SDUse Op;

public:
  explicit HandleSDNode(SDValue X)
      : SDNode(ISD::HANDLENODE, 0, DebugLoc(), getSDVTList(MVT::Other)) {
    // HandleSDNodes are never inserted into the DAG, so they won't be
    // auto-numbered. Use ID 65535 as a sentinel.
    PersistentId = 0xffff;

    // Manually set up the operand list. This node type is special in that it's
    // always stack allocated and SelectionDAG does not manage its operands.
    // TODO: This should either (a) not be in the SDNode hierarchy, or (b) not
    // be so special.
    Op.setUser(this);
    Op.setInitial(X);
    NumOperands = 1;
    OperandList = &Op;
  }
  ~HandleSDNode();

  const SDValue &getValue() const { return Op; }
};

class AddrSpaceCastSDNode : public SDNode {
private:
  unsigned SrcAddrSpace;
  unsigned DestAddrSpace;

public:
  AddrSpaceCastSDNode(unsigned Order, const DebugLoc &dl, EVT VT,
                      unsigned SrcAS, unsigned DestAS);

  unsigned getSrcAddressSpace() const { return SrcAddrSpace; }
  unsigned getDestAddressSpace() const { return DestAddrSpace; }

  static bool classof(const SDNode *N) {
    return N->getOpcode() == ISD::ADDRSPACECAST;
  }
};

/// This is an abstract virtual class for memory operations.
class MemSDNode : public SDNode {
private:
  // VT of in-memory value.
  EVT MemoryVT;

protected:
  /// Memory reference information.
  MachineMemOperand *MMO;

public:
  MemSDNode(unsigned Opc, unsigned Order, const DebugLoc &dl, SDVTList VTs,
            EVT memvt, MachineMemOperand *MMO);

  bool readMem() const { return MMO->isLoad(); }
  bool writeMem() const { return MMO->isStore(); }

  /// Returns alignment and volatility of the memory access
  Align getOriginalAlign() const { return MMO->getBaseAlign(); }
  Align getAlign() const { return MMO->getAlign(); }
  LLVM_ATTRIBUTE_DEPRECATED(unsigned getOriginalAlignment() const,
                            "Use getOriginalAlign() instead") {
    return MMO->getBaseAlign().value();
  }
  // FIXME: Remove once transition to getAlign is over.
  unsigned getAlignment() const { return MMO->getAlign().value(); }

  /// Return the SubclassData value, without HasDebugValue. This contains an
  /// encoding of the volatile flag, as well as bits used by subclasses. This
  /// function should only be used to compute a FoldingSetNodeID value.
  /// The HasDebugValue bit is masked out because CSE map needs to match
  /// nodes with debug info with nodes without debug info. Same is about
  /// isDivergent bit.
  unsigned getRawSubclassData() const {
    uint16_t Data;
    union {
      char RawSDNodeBits[sizeof(uint16_t)];
      SDNodeBitfields SDNodeBits;
    };
    memcpy(&RawSDNodeBits, &this->RawSDNodeBits, sizeof(this->RawSDNodeBits));
    SDNodeBits.HasDebugValue = 0;
    SDNodeBits.IsDivergent = false;
    memcpy(&Data, &RawSDNodeBits, sizeof(RawSDNodeBits));
    return Data;
  }

  bool isVolatile() const { return MemSDNodeBits.IsVolatile; }
  bool isNonTemporal() const { return MemSDNodeBits.IsNonTemporal; }
  bool isDereferenceable() const { return MemSDNodeBits.IsDereferenceable; }
  bool isInvariant() const { return MemSDNodeBits.IsInvariant; }

  // Returns the offset from the location of the access.
  int64_t getSrcValueOffset() const { return MMO->getOffset(); }

  /// Returns the AA info that describes the dereference.
  AAMDNodes getAAInfo() const { return MMO->getAAInfo(); }

  /// Returns the Ranges that describes the dereference.
  const MDNode *getRanges() const { return MMO->getRanges(); }

  /// Returns the synchronization scope ID for this memory operation.
  SyncScope::ID getSyncScopeID() const { return MMO->getSyncScopeID(); }

  /// Return the atomic ordering requirements for this memory operation. For
  /// cmpxchg atomic operations, return the atomic ordering requirements when
  /// store occurs.
  AtomicOrdering getOrdering() const { return MMO->getOrdering(); }

  /// Return true if the memory operation ordering is Unordered or higher.
  bool isAtomic() const { return MMO->isAtomic(); }

  /// Returns true if the memory operation doesn't imply any ordering
  /// constraints on surrounding memory operations beyond the normal memory
  /// aliasing rules.
  bool isUnordered() const { return MMO->isUnordered(); }

  /// Returns true if the memory operation is neither atomic or volatile.
  bool isSimple() const { return !isAtomic() && !isVolatile(); }

  /// Return the type of the in-memory value.
  EVT getMemoryVT() const { return MemoryVT; }

  /// Return a MachineMemOperand object describing the memory
  /// reference performed by operation.
  MachineMemOperand *getMemOperand() const { return MMO; }

  const MachinePointerInfo &getPointerInfo() const {
    return MMO->getPointerInfo();
  }

  /// Return the address space for the associated pointer
  unsigned getAddressSpace() const { return getPointerInfo().getAddrSpace(); }

  /// Update this MemSDNode's MachineMemOperand information
  /// to reflect the alignment of NewMMO, if it has a greater alignment.
  /// This must only be used when the new alignment applies to all users of
  /// this MachineMemOperand.
  void refineAlignment(const MachineMemOperand *NewMMO) {
    MMO->refineAlignment(NewMMO);
  }

  const SDValue &getChain() const { return getOperand(0); }

  const SDValue &getBasePtr() const {
    switch (getOpcode()) {
    case ISD::STORE:
    case ISD::MSTORE:
    case ISD::VP_STORE:
    case ISD::VP_SCATTER:
      return getOperand(2);
    case ISD::MGATHER:
    case ISD::MSCATTER:
      return getOperand(3);
    default:
      return getOperand(1);
    }
  }

  // Methods to support isa and dyn_cast
  static bool classof(const SDNode *N) {
    // For some targets, we lower some target intrinsics to a MemIntrinsicNode
    // with either an intrinsic or a target opcode.
    return N->getOpcode() == ISD::LOAD || N->getOpcode() == ISD::STORE ||
           N->getOpcode() == ISD::PREFETCH ||
           N->getOpcode() == ISD::ATOMIC_CMP_SWAP ||
           N->getOpcode() == ISD::ATOMIC_CMP_SWAP_WITH_SUCCESS ||
           N->getOpcode() == ISD::ATOMIC_SWAP ||
           N->getOpcode() == ISD::ATOMIC_LOAD_ADD ||
           N->getOpcode() == ISD::ATOMIC_LOAD_SUB ||
           N->getOpcode() == ISD::ATOMIC_LOAD_AND ||
           N->getOpcode() == ISD::ATOMIC_LOAD_CLR ||
           N->getOpcode() == ISD::ATOMIC_LOAD_OR ||
           N->getOpcode() == ISD::ATOMIC_LOAD_XOR ||
           N->getOpcode() == ISD::ATOMIC_LOAD_NAND ||
           N->getOpcode() == ISD::ATOMIC_LOAD_MIN ||
           N->getOpcode() == ISD::ATOMIC_LOAD_MAX ||
           N->getOpcode() == ISD::ATOMIC_LOAD_UMIN ||
           N->getOpcode() == ISD::ATOMIC_LOAD_UMAX ||
           N->getOpcode() == ISD::ATOMIC_LOAD_FADD ||
           N->getOpcode() == ISD::ATOMIC_LOAD_FSUB ||
           N->getOpcode() == ISD::ATOMIC_LOAD ||
           N->getOpcode() == ISD::ATOMIC_STORE ||
           N->getOpcode() == ISD::MLOAD || N->getOpcode() == ISD::MSTORE ||
           N->getOpcode() == ISD::MGATHER || N->getOpcode() == ISD::MSCATTER ||
           N->getOpcode() == ISD::VP_LOAD || N->getOpcode() == ISD::VP_STORE ||
           N->getOpcode() == ISD::VP_GATHER ||
           N->getOpcode() == ISD::VP_SCATTER || N->isMemIntrinsic() ||
           N->isTargetMemoryOpcode();
  }
};

/// This is an SDNode representing atomic operations.
class AtomicSDNode : public MemSDNode {
public:
  AtomicSDNode(unsigned Opc, unsigned Order, const DebugLoc &dl, SDVTList VTL,
               EVT MemVT, MachineMemOperand *MMO)
      : MemSDNode(Opc, Order, dl, VTL, MemVT, MMO) {
    assert(((Opc != ISD::ATOMIC_LOAD && Opc != ISD::ATOMIC_STORE) ||
            MMO->isAtomic()) &&
           "then why are we using an AtomicSDNode?");
  }

  const SDValue &getBasePtr() const { return getOperand(1); }
  const SDValue &getVal() const { return getOperand(2); }

  /// Returns true if this SDNode represents cmpxchg atomic operation, false
  /// otherwise.
  bool isCompareAndSwap() const {
    unsigned Op = getOpcode();
    return Op == ISD::ATOMIC_CMP_SWAP ||
           Op == ISD::ATOMIC_CMP_SWAP_WITH_SUCCESS;
  }

  /// For cmpxchg atomic operations, return the atomic ordering requirements
  /// when store does not occur.
  AtomicOrdering getFailureOrdering() const {
    assert(isCompareAndSwap() && "Must be cmpxchg operation");
    return MMO->getFailureOrdering();
  }

  // Methods to support isa and dyn_cast
  static bool classof(const SDNode *N) {
    return N->getOpcode() == ISD::ATOMIC_CMP_SWAP ||
           N->getOpcode() == ISD::ATOMIC_CMP_SWAP_WITH_SUCCESS ||
           N->getOpcode() == ISD::ATOMIC_SWAP ||
           N->getOpcode() == ISD::ATOMIC_LOAD_ADD ||
           N->getOpcode() == ISD::ATOMIC_LOAD_SUB ||
           N->getOpcode() == ISD::ATOMIC_LOAD_AND ||
           N->getOpcode() == ISD::ATOMIC_LOAD_CLR ||
           N->getOpcode() == ISD::ATOMIC_LOAD_OR ||
           N->getOpcode() == ISD::ATOMIC_LOAD_XOR ||
           N->getOpcode() == ISD::ATOMIC_LOAD_NAND ||
           N->getOpcode() == ISD::ATOMIC_LOAD_MIN ||
           N->getOpcode() == ISD::ATOMIC_LOAD_MAX ||
           N->getOpcode() == ISD::ATOMIC_LOAD_UMIN ||
           N->getOpcode() == ISD::ATOMIC_LOAD_UMAX ||
           N->getOpcode() == ISD::ATOMIC_LOAD_FADD ||
           N->getOpcode() == ISD::ATOMIC_LOAD_FSUB ||
           N->getOpcode() == ISD::ATOMIC_LOAD ||
           N->getOpcode() == ISD::ATOMIC_STORE;
  }
};

/// This SDNode is used for target intrinsics that touch
/// memory and need an associated MachineMemOperand. Its opcode may be
/// INTRINSIC_VOID, INTRINSIC_W_CHAIN, PREFETCH, or a target-specific opcode
/// with a value not less than FIRST_TARGET_MEMORY_OPCODE.
class MemIntrinsicSDNode : public MemSDNode {
public:
  MemIntrinsicSDNode(unsigned Opc, unsigned Order, const DebugLoc &dl,
                     SDVTList VTs, EVT MemoryVT, MachineMemOperand *MMO)
      : MemSDNode(Opc, Order, dl, VTs, MemoryVT, MMO) {
    SDNodeBits.IsMemIntrinsic = true;
  }

  // Methods to support isa and dyn_cast
  static bool classof(const SDNode *N) {
    // We lower some target intrinsics to their target opcode
    // early a node with a target opcode can be of this class
    return N->isMemIntrinsic() || N->getOpcode() == ISD::PREFETCH ||
           N->isTargetMemoryOpcode();
  }
};

/// This SDNode is used to implement the code generator
/// support for the llvm IR shufflevector instruction.  It combines elements
/// from two input vectors into a new input vector, with the selection and
/// ordering of elements determined by an array of integers, referred to as
/// the shuffle mask.  For input vectors of width N, mask indices of 0..N-1
/// refer to elements from the LHS input, and indices from N to 2N-1 the RHS.
/// An index of -1 is treated as undef, such that the code generator may put
/// any value in the corresponding element of the result.
class ShuffleVectorSDNode : public SDNode {
  // The memory for Mask is owned by the SelectionDAG's OperandAllocator, and
  // is freed when the SelectionDAG object is destroyed.
  const int *Mask;

protected:
  friend class SelectionDAG;

  ShuffleVectorSDNode(EVT VT, unsigned Order, const DebugLoc &dl, const int *M)
      : SDNode(ISD::VECTOR_SHUFFLE, Order, dl, getSDVTList(VT)), Mask(M) {}

public:
  ArrayRef<int> getMask() const {
    EVT VT = getValueType(0);
    return makeArrayRef(Mask, VT.getVectorNumElements());
  }

  int getMaskElt(unsigned Idx) const {
    assert(Idx < getValueType(0).getVectorNumElements() && "Idx out of range!");
    return Mask[Idx];
  }

  bool isSplat() const { return isSplatMask(Mask, getValueType(0)); }

  int getSplatIndex() const {
    assert(isSplat() && "Cannot get splat index for non-splat!");
    EVT VT = getValueType(0);
    for (unsigned i = 0, e = VT.getVectorNumElements(); i != e; ++i)
      if (Mask[i] >= 0)
        return Mask[i];

    // We can choose any index value here and be correct because all elements
    // are undefined. Return 0 for better potential for callers to simplify.
    return 0;
  }

  static bool isSplatMask(const int *Mask, EVT VT);

  /// Change values in a shuffle permute mask assuming
  /// the two vector operands have swapped position.
  static void commuteMask(MutableArrayRef<int> Mask) {
    unsigned NumElems = Mask.size();
    for (unsigned i = 0; i != NumElems; ++i) {
      int idx = Mask[i];
      if (idx < 0)
        continue;
      else if (idx < (int)NumElems)
        Mask[i] = idx + NumElems;
      else
        Mask[i] = idx - NumElems;
    }
  }

  static bool classof(const SDNode *N) {
    return N->getOpcode() == ISD::VECTOR_SHUFFLE;
  }
};

class ConstantSDNode : public SDNode {
  friend class SelectionDAG;

  const ConstantInt *Value;

  ConstantSDNode(bool isTarget, bool isOpaque, const ConstantInt *val, EVT VT)
      : SDNode(isTarget ? ISD::TargetConstant : ISD::Constant, 0, DebugLoc(),
               getSDVTList(VT)),
        Value(val) {
    ConstantSDNodeBits.IsOpaque = isOpaque;
  }

public:
  const ConstantInt *getConstantIntValue() const { return Value; }
  const APInt &getAPIntValue() const { return Value->getValue(); }
  uint64_t getZExtValue() const { return Value->getZExtValue(); }
  int64_t getSExtValue() const { return Value->getSExtValue(); }
  uint64_t getLimitedValue(uint64_t Limit = UINT64_MAX) {
    return Value->getLimitedValue(Limit);
  }
  MaybeAlign getMaybeAlignValue() const { return Value->getMaybeAlignValue(); }
  Align getAlignValue() const { return Value->getAlignValue(); }

  bool isOne() const { return Value->isOne(); }
  bool isNullValue() const { return Value->isZero(); }
  bool isAllOnesValue() const { return Value->isMinusOne(); }

  bool isOpaque() const { return ConstantSDNodeBits.IsOpaque; }

  static bool classof(const SDNode *N) {
    return N->getOpcode() == ISD::Constant ||
           N->getOpcode() == ISD::TargetConstant;
  }
};

uint64_t SDNode::getConstantOperandVal(unsigned Num) const {
  return cast<ConstantSDNode>(getOperand(Num))->getZExtValue();
}

const APInt &SDNode::getConstantOperandAPInt(unsigned Num) const {
  return cast<ConstantSDNode>(getOperand(Num))->getAPIntValue();
}

class ConstantFPSDNode : public SDNode {
  friend class SelectionDAG;

  const ConstantFP *Value;

  ConstantFPSDNode(bool isTarget, const ConstantFP *val, EVT VT)
      : SDNode(isTarget ? ISD::TargetConstantFP : ISD::ConstantFP, 0,
               DebugLoc(), getSDVTList(VT)),
        Value(val) {}

public:
  const APFloat &getValueAPF() const { return Value->getValueAPF(); }
  const ConstantFP *getConstantFPValue() const { return Value; }

  /// Return true if the value is positive or negative zero.
  bool isZero() const { return Value->isZero(); }

  /// Return true if the value is a NaN.
  bool isNaN() const { return Value->isNaN(); }

  /// Return true if the value is an infinity
  bool isInfinity() const { return Value->isInfinity(); }

  /// Return true if the value is negative.
  bool isNegative() const { return Value->isNegative(); }

  /// We don't rely on operator== working on double values, as
  /// it returns true for things that are clearly not equal, like -0.0 and 0.0.
  /// As such, this method can be used to do an exact bit-for-bit comparison of
  /// two floating point values.

  /// We leave the version with the double argument here because it's just so
  /// convenient to write "2.0" and the like.  Without this function we'd
  /// have to duplicate its logic everywhere it's called.
  bool isExactlyValue(double V) const {
    return Value->getValueAPF().isExactlyValue(V);
  }
  bool isExactlyValue(const APFloat &V) const;

  static bool isValueValidForType(EVT VT, const APFloat &Val);

  static bool classof(const SDNode *N) {
    return N->getOpcode() == ISD::ConstantFP ||
           N->getOpcode() == ISD::TargetConstantFP;
  }
};

/// Returns true if \p V is a constant integer zero.
bool isNullConstant(SDValue V);

/// Returns true if \p V is an FP constant with a value of positive zero.
bool isNullFPConstant(SDValue V);

/// Returns true if \p V is an integer constant with all bits set.
bool isAllOnesConstant(SDValue V);

/// Returns true if \p V is a constant integer one.
bool isOneConstant(SDValue V);

/// Return the non-bitcasted source operand of \p V if it exists.
/// If \p V is not a bitcasted value, it is returned as-is.
SDValue peekThroughBitcasts(SDValue V);

/// Return the non-bitcasted and one-use source operand of \p V if it exists.
/// If \p V is not a bitcasted one-use value, it is returned as-is.
SDValue peekThroughOneUseBitcasts(SDValue V);

/// Return the non-extracted vector source operand of \p V if it exists.
/// If \p V is not an extracted subvector, it is returned as-is.
SDValue peekThroughExtractSubvectors(SDValue V);

/// Returns true if \p V is a bitwise not operation. Assumes that an all ones
/// constant is canonicalized to be operand 1.
bool isBitwiseNot(SDValue V, bool AllowUndefs = false);

/// Returns the SDNode if it is a constant splat BuildVector or constant int.
ConstantSDNode *isConstOrConstSplat(SDValue N, bool AllowUndefs = false,
                                    bool AllowTruncation = false);

/// Returns the SDNode if it is a demanded constant splat BuildVector or
/// constant int.
ConstantSDNode *isConstOrConstSplat(SDValue N, const APInt &DemandedElts,
                                    bool AllowUndefs = false,
                                    bool AllowTruncation = false);

/// Returns the SDNode if it is a constant splat BuildVector or constant float.
ConstantFPSDNode *isConstOrConstSplatFP(SDValue N, bool AllowUndefs = false);

/// Returns the SDNode if it is a demanded constant splat BuildVector or
/// constant float.
ConstantFPSDNode *isConstOrConstSplatFP(SDValue N, const APInt &DemandedElts,
                                        bool AllowUndefs = false);

/// Return true if the value is a constant 0 integer or a splatted vector of
/// a constant 0 integer (with no undefs by default).
/// Build vector implicit truncation is not an issue for null values.
bool isNullOrNullSplat(SDValue V, bool AllowUndefs = false);

/// Return true if the value is a constant 1 integer or a splatted vector of a
/// constant 1 integer (with no undefs).
/// Does not permit build vector implicit truncation.
bool isOneOrOneSplat(SDValue V, bool AllowUndefs = false);

/// Return true if the value is a constant -1 integer or a splatted vector of a
/// constant -1 integer (with no undefs).
/// Does not permit build vector implicit truncation.
bool isAllOnesOrAllOnesSplat(SDValue V, bool AllowUndefs = false);

/// Return true if \p V is either a integer or FP constant.
inline bool isIntOrFPConstant(SDValue V) {
  return isa<ConstantSDNode>(V) || isa<ConstantFPSDNode>(V);
}

class GlobalAddressSDNode : public SDNode {
  friend class SelectionDAG;

  const GlobalValue *TheGlobal;
  int64_t Offset;
  unsigned TargetFlags;

  GlobalAddressSDNode(unsigned Opc, unsigned Order, const DebugLoc &DL,
                      const GlobalValue *GA, EVT VT, int64_t o, unsigned TF);

public:
  const GlobalValue *getGlobal() const { return TheGlobal; }
  int64_t getOffset() const { return Offset; }
  unsigned getTargetFlags() const { return TargetFlags; }
  // Return the address space this GlobalAddress belongs to.
  unsigned getAddressSpace() const;

  static bool classof(const SDNode *N) {
    return N->getOpcode() == ISD::GlobalAddress ||
           N->getOpcode() == ISD::TargetGlobalAddress ||
           N->getOpcode() == ISD::GlobalTLSAddress ||
           N->getOpcode() == ISD::TargetGlobalTLSAddress;
  }
};

class FrameIndexSDNode : public SDNode {
  friend class SelectionDAG;

  int FI;

  FrameIndexSDNode(int fi, EVT VT, bool isTarg)
      : SDNode(isTarg ? ISD::TargetFrameIndex : ISD::FrameIndex, 0, DebugLoc(),
               getSDVTList(VT)),
        FI(fi) {}

public:
  int getIndex() const { return FI; }

  static bool classof(const SDNode *N) {
    return N->getOpcode() == ISD::FrameIndex ||
           N->getOpcode() == ISD::TargetFrameIndex;
  }
};

/// This SDNode is used for LIFETIME_START/LIFETIME_END values, which indicate
/// the offet and size that are started/ended in the underlying FrameIndex.
class LifetimeSDNode : public SDNode {
  friend class SelectionDAG;
  int64_t Size;
  int64_t Offset; // -1 if offset is unknown.

  LifetimeSDNode(unsigned Opcode, unsigned Order, const DebugLoc &dl,
                 SDVTList VTs, int64_t Size, int64_t Offset)
      : SDNode(Opcode, Order, dl, VTs), Size(Size), Offset(Offset) {}

public:
  int64_t getFrameIndex() const {
    return cast<FrameIndexSDNode>(getOperand(1))->getIndex();
  }

  bool hasOffset() const { return Offset >= 0; }
  int64_t getOffset() const {
    assert(hasOffset() && "offset is unknown");
    return Offset;
  }
  int64_t getSize() const {
    assert(hasOffset() && "offset is unknown");
    return Size;
  }

  // Methods to support isa and dyn_cast
  static bool classof(const SDNode *N) {
    return N->getOpcode() == ISD::LIFETIME_START ||
           N->getOpcode() == ISD::LIFETIME_END;
  }
};

/// This SDNode is used for PSEUDO_PROBE values, which are the function guid and
/// the index of the basic block being probed. A pseudo probe serves as a place
/// holder and will be removed at the end of compilation. It does not have any
/// operand because we do not want the instruction selection to deal with any.
class PseudoProbeSDNode : public SDNode {
  friend class SelectionDAG;
  uint64_t Guid;
  uint64_t Index;
  uint32_t Attributes;

  PseudoProbeSDNode(unsigned Opcode, unsigned Order, const DebugLoc &Dl,
                    SDVTList VTs, uint64_t Guid, uint64_t Index, uint32_t Attr)
      : SDNode(Opcode, Order, Dl, VTs), Guid(Guid), Index(Index),
        Attributes(Attr) {}

public:
  uint64_t getGuid() const { return Guid; }
  uint64_t getIndex() const { return Index; }
  uint32_t getAttributes() const { return Attributes; }

  // Methods to support isa and dyn_cast
  static bool classof(const SDNode *N) {
    return N->getOpcode() == ISD::PSEUDO_PROBE;
  }
};

class JumpTableSDNode : public SDNode {
  friend class SelectionDAG;

  int JTI;
  unsigned TargetFlags;

  JumpTableSDNode(int jti, EVT VT, bool isTarg, unsigned TF)
      : SDNode(isTarg ? ISD::TargetJumpTable : ISD::JumpTable, 0, DebugLoc(),
               getSDVTList(VT)),
        JTI(jti), TargetFlags(TF) {}

public:
  int getIndex() const { return JTI; }
  unsigned getTargetFlags() const { return TargetFlags; }

  static bool classof(const SDNode *N) {
    return N->getOpcode() == ISD::JumpTable ||
           N->getOpcode() == ISD::TargetJumpTable;
  }
};

class ConstantPoolSDNode : public SDNode {
  friend class SelectionDAG;

  union {
    const Constant *ConstVal;
    MachineConstantPoolValue *MachineCPVal;
  } Val;
  int Offset;  // It's a MachineConstantPoolValue if top bit is set.
  Align Alignment; // Minimum alignment requirement of CP.
  unsigned TargetFlags;

  ConstantPoolSDNode(bool isTarget, const Constant *c, EVT VT, int o,
                     Align Alignment, unsigned TF)
      : SDNode(isTarget ? ISD::TargetConstantPool : ISD::ConstantPool, 0,
               DebugLoc(), getSDVTList(VT)),
        Offset(o), Alignment(Alignment), TargetFlags(TF) {
    assert(Offset >= 0 && "Offset is too large");
    Val.ConstVal = c;
  }

  ConstantPoolSDNode(bool isTarget, MachineConstantPoolValue *v, EVT VT, int o,
                     Align Alignment, unsigned TF)
      : SDNode(isTarget ? ISD::TargetConstantPool : ISD::ConstantPool, 0,
               DebugLoc(), getSDVTList(VT)),
        Offset(o), Alignment(Alignment), TargetFlags(TF) {
    assert(Offset >= 0 && "Offset is too large");
    Val.MachineCPVal = v;
    Offset |= 1 << (sizeof(unsigned) * CHAR_BIT - 1);
  }

public:
  bool isMachineConstantPoolEntry() const { return Offset < 0; }

  const Constant *getConstVal() const {
    assert(!isMachineConstantPoolEntry() && "Wrong constantpool type");
    return Val.ConstVal;
  }

  MachineConstantPoolValue *getMachineCPVal() const {
    assert(isMachineConstantPoolEntry() && "Wrong constantpool type");
    return Val.MachineCPVal;
  }

  int getOffset() const {
    return Offset & ~(1 << (sizeof(unsigned) * CHAR_BIT - 1));
  }

  // Return the alignment of this constant pool object, which is either 0 (for
  // default alignment) or the desired value.
  Align getAlign() const { return Alignment; }
  unsigned getTargetFlags() const { return TargetFlags; }

  Type *getType() const;

  static bool classof(const SDNode *N) {
    return N->getOpcode() == ISD::ConstantPool ||
           N->getOpcode() == ISD::TargetConstantPool;
  }
};

/// Completely target-dependent object reference.
class TargetIndexSDNode : public SDNode {
  friend class SelectionDAG;

  unsigned TargetFlags;
  int Index;
  int64_t Offset;

public:
  TargetIndexSDNode(int Idx, EVT VT, int64_t Ofs, unsigned TF)
      : SDNode(ISD::TargetIndex, 0, DebugLoc(), getSDVTList(VT)),
        TargetFlags(TF), Index(Idx), Offset(Ofs) {}

  unsigned getTargetFlags() const { return TargetFlags; }
  int getIndex() const { return Index; }
  int64_t getOffset() const { return Offset; }

  static bool classof(const SDNode *N) {
    return N->getOpcode() == ISD::TargetIndex;
  }
};

class BasicBlockSDNode : public SDNode {
  friend class SelectionDAG;

  MachineBasicBlock *MBB;

  /// Debug info is meaningful and potentially useful here, but we create
  /// blocks out of order when they're jumped to, which makes it a bit
  /// harder.  Let's see if we need it first.
  explicit BasicBlockSDNode(MachineBasicBlock *mbb)
      : SDNode(ISD::BasicBlock, 0, DebugLoc(), getSDVTList(MVT::Other)),
        MBB(mbb) {}

public:
  MachineBasicBlock *getBasicBlock() const { return MBB; }

  static bool classof(const SDNode *N) {
    return N->getOpcode() == ISD::BasicBlock;
  }
};

/// A "pseudo-class" with methods for operating on BUILD_VECTORs.
class BuildVectorSDNode : public SDNode {
public:
  // These are constructed as SDNodes and then cast to BuildVectorSDNodes.
  explicit BuildVectorSDNode() = delete;

  /// Check if this is a constant splat, and if so, find the
  /// smallest element size that splats the vector.  If MinSplatBits is
  /// nonzero, the element size must be at least that large.  Note that the
  /// splat element may be the entire vector (i.e., a one element vector).
  /// Returns the splat element value in SplatValue.  Any undefined bits in
  /// that value are zero, and the corresponding bits in the SplatUndef mask
  /// are set.  The SplatBitSize value is set to the splat element size in
  /// bits.  HasAnyUndefs is set to true if any bits in the vector are
  /// undefined.  isBigEndian describes the endianness of the target.
  bool isConstantSplat(APInt &SplatValue, APInt &SplatUndef,
                       unsigned &SplatBitSize, bool &HasAnyUndefs,
                       unsigned MinSplatBits = 0,
                       bool isBigEndian = false) const;

  /// Returns the demanded splatted value or a null value if this is not a
  /// splat.
  ///
  /// The DemandedElts mask indicates the elements that must be in the splat.
  /// If passed a non-null UndefElements bitvector, it will resize it to match
  /// the vector width and set the bits where elements are undef.
  SDValue getSplatValue(const APInt &DemandedElts,
                        BitVector *UndefElements = nullptr) const;

  /// Returns the splatted value or a null value if this is not a splat.
  ///
  /// If passed a non-null UndefElements bitvector, it will resize it to match
  /// the vector width and set the bits where elements are undef.
  SDValue getSplatValue(BitVector *UndefElements = nullptr) const;

  /// Find the shortest repeating sequence of values in the build vector.
  ///
  /// e.g. { u, X, u, X, u, u, X, u } -> { X }
  ///      { X, Y, u, Y, u, u, X, u } -> { X, Y }
  ///
  /// Currently this must be a power-of-2 build vector.
  /// The DemandedElts mask indicates the elements that must be present,
  /// undemanded elements in Sequence may be null (SDValue()). If passed a
  /// non-null UndefElements bitvector, it will resize it to match the original
  /// vector width and set the bits where elements are undef. If result is
  /// false, Sequence will be empty.
  bool getRepeatedSequence(const APInt &DemandedElts,
                           SmallVectorImpl<SDValue> &Sequence,
                           BitVector *UndefElements = nullptr) const;

  /// Find the shortest repeating sequence of values in the build vector.
  ///
  /// e.g. { u, X, u, X, u, u, X, u } -> { X }
  ///      { X, Y, u, Y, u, u, X, u } -> { X, Y }
  ///
  /// Currently this must be a power-of-2 build vector.
  /// If passed a non-null UndefElements bitvector, it will resize it to match
  /// the original vector width and set the bits where elements are undef.
  /// If result is false, Sequence will be empty.
  bool getRepeatedSequence(SmallVectorImpl<SDValue> &Sequence,
                           BitVector *UndefElements = nullptr) const;

  /// Returns the demanded splatted constant or null if this is not a constant
  /// splat.
  ///
  /// The DemandedElts mask indicates the elements that must be in the splat.
  /// If passed a non-null UndefElements bitvector, it will resize it to match
  /// the vector width and set the bits where elements are undef.
  ConstantSDNode *
  getConstantSplatNode(const APInt &DemandedElts,
                       BitVector *UndefElements = nullptr) const;

  /// Returns the splatted constant or null if this is not a constant
  /// splat.
  ///
  /// If passed a non-null UndefElements bitvector, it will resize it to match
  /// the vector width and set the bits where elements are undef.
  ConstantSDNode *
  getConstantSplatNode(BitVector *UndefElements = nullptr) const;

  /// Returns the demanded splatted constant FP or null if this is not a
  /// constant FP splat.
  ///
  /// The DemandedElts mask indicates the elements that must be in the splat.
  /// If passed a non-null UndefElements bitvector, it will resize it to match
  /// the vector width and set the bits where elements are undef.
  ConstantFPSDNode *
  getConstantFPSplatNode(const APInt &DemandedElts,
                         BitVector *UndefElements = nullptr) const;

  /// Returns the splatted constant FP or null if this is not a constant
  /// FP splat.
  ///
  /// If passed a non-null UndefElements bitvector, it will resize it to match
  /// the vector width and set the bits where elements are undef.
  ConstantFPSDNode *
  getConstantFPSplatNode(BitVector *UndefElements = nullptr) const;

  /// If this is a constant FP splat and the splatted constant FP is an
  /// exact power or 2, return the log base 2 integer value.  Otherwise,
  /// return -1.
  ///
  /// The BitWidth specifies the necessary bit precision.
  int32_t getConstantFPSplatPow2ToLog2Int(BitVector *UndefElements,
                                          uint32_t BitWidth) const;

  bool isConstant() const;

  static bool classof(const SDNode *N) {
    return N->getOpcode() == ISD::BUILD_VECTOR;
  }
};

/// An SDNode that holds an arbitrary LLVM IR Value. This is
/// used when the SelectionDAG needs to make a simple reference to something
/// in the LLVM IR representation.
///
class SrcValueSDNode : public SDNode {
  friend class SelectionDAG;

  const Value *V;

  /// Create a SrcValue for a general value.
  explicit SrcValueSDNode(const Value *v)
      : SDNode(ISD::SRCVALUE, 0, DebugLoc(), getSDVTList(MVT::Other)), V(v) {}

public:
  /// Return the contained Value.
  const Value *getValue() const { return V; }

  static bool classof(const SDNode *N) {
    return N->getOpcode() == ISD::SRCVALUE;
  }
};

class MDNodeSDNode : public SDNode {
  friend class SelectionDAG;

  const MDNode *MD;

  explicit MDNodeSDNode(const MDNode *md)
      : SDNode(ISD::MDNODE_SDNODE, 0, DebugLoc(), getSDVTList(MVT::Other)),
        MD(md) {}

public:
  const MDNode *getMD() const { return MD; }

  static bool classof(const SDNode *N) {
    return N->getOpcode() == ISD::MDNODE_SDNODE;
  }
};

class RegisterSDNode : public SDNode {
  friend class SelectionDAG;

  Register Reg;

  RegisterSDNode(Register reg, EVT VT)
      : SDNode(ISD::Register, 0, DebugLoc(), getSDVTList(VT)), Reg(reg) {}

public:
  Register getReg() const { return Reg; }

  static bool classof(const SDNode *N) {
    return N->getOpcode() == ISD::Register;
  }
};

class RegisterMaskSDNode : public SDNode {
  friend class SelectionDAG;

  // The memory for RegMask is not owned by the node.
  const uint32_t *RegMask;

  RegisterMaskSDNode(const uint32_t *mask)
      : SDNode(ISD::RegisterMask, 0, DebugLoc(), getSDVTList(MVT::Untyped)),
        RegMask(mask) {}

public:
  const uint32_t *getRegMask() const { return RegMask; }

  static bool classof(const SDNode *N) {
    return N->getOpcode() == ISD::RegisterMask;
  }
};

class BlockAddressSDNode : public SDNode {
  friend class SelectionDAG;

  const BlockAddress *BA;
  int64_t Offset;
  unsigned TargetFlags;

  BlockAddressSDNode(unsigned NodeTy, EVT VT, const BlockAddress *ba, int64_t o,
                     unsigned Flags)
      : SDNode(NodeTy, 0, DebugLoc(), getSDVTList(VT)), BA(ba), Offset(o),
        TargetFlags(Flags) {}

public:
  const BlockAddress *getBlockAddress() const { return BA; }
  int64_t getOffset() const { return Offset; }
  unsigned getTargetFlags() const { return TargetFlags; }

  static bool classof(const SDNode *N) {
    return N->getOpcode() == ISD::BlockAddress ||
           N->getOpcode() == ISD::TargetBlockAddress;
  }
};

class LabelSDNode : public SDNode {
  friend class SelectionDAG;

  MCSymbol *Label;

  LabelSDNode(unsigned Opcode, unsigned Order, const DebugLoc &dl, MCSymbol *L)
      : SDNode(Opcode, Order, dl, getSDVTList(MVT::Other)), Label(L) {
    assert(LabelSDNode::classof(this) && "not a label opcode");
  }

public:
  MCSymbol *getLabel() const { return Label; }

  static bool classof(const SDNode *N) {
    return N->getOpcode() == ISD::EH_LABEL ||
           N->getOpcode() == ISD::ANNOTATION_LABEL;
  }
};

class ExternalSymbolSDNode : public SDNode {
  friend class SelectionDAG;

  const char *Symbol;
  unsigned TargetFlags;

  ExternalSymbolSDNode(bool isTarget, const char *Sym, unsigned TF, EVT VT)
      : SDNode(isTarget ? ISD::TargetExternalSymbol : ISD::ExternalSymbol, 0,
               DebugLoc(), getSDVTList(VT)),
        Symbol(Sym), TargetFlags(TF) {}

public:
  const char *getSymbol() const { return Symbol; }
  unsigned getTargetFlags() const { return TargetFlags; }

  static bool classof(const SDNode *N) {
    return N->getOpcode() == ISD::ExternalSymbol ||
           N->getOpcode() == ISD::TargetExternalSymbol;
  }
};

class MCSymbolSDNode : public SDNode {
  friend class SelectionDAG;

  MCSymbol *Symbol;

  MCSymbolSDNode(MCSymbol *Symbol, EVT VT)
      : SDNode(ISD::MCSymbol, 0, DebugLoc(), getSDVTList(VT)), Symbol(Symbol) {}

public:
  MCSymbol *getMCSymbol() const { return Symbol; }

  static bool classof(const SDNode *N) {
    return N->getOpcode() == ISD::MCSymbol;
  }
};

class CondCodeSDNode : public SDNode {
  friend class SelectionDAG;

  ISD::CondCode Condition;

  explicit CondCodeSDNode(ISD::CondCode Cond)
      : SDNode(ISD::CONDCODE, 0, DebugLoc(), getSDVTList(MVT::Other)),
        Condition(Cond) {}

public:
  ISD::CondCode get() const { return Condition; }

  static bool classof(const SDNode *N) {
    return N->getOpcode() == ISD::CONDCODE;
  }
};

/// This class is used to represent EVT's, which are used
/// to parameterize some operations.
class VTSDNode : public SDNode {
  friend class SelectionDAG;

  EVT ValueType;

  explicit VTSDNode(EVT VT)
      : SDNode(ISD::VALUETYPE, 0, DebugLoc(), getSDVTList(MVT::Other)),
        ValueType(VT) {}

public:
  EVT getVT() const { return ValueType; }

  static bool classof(const SDNode *N) {
    return N->getOpcode() == ISD::VALUETYPE;
  }
};

/// Base class for LoadSDNode and StoreSDNode
class LSBaseSDNode : public MemSDNode {
public:
  LSBaseSDNode(ISD::NodeType NodeTy, unsigned Order, const DebugLoc &dl,
               SDVTList VTs, ISD::MemIndexedMode AM, EVT MemVT,
               MachineMemOperand *MMO)
      : MemSDNode(NodeTy, Order, dl, VTs, MemVT, MMO) {
    LSBaseSDNodeBits.AddressingMode = AM;
    assert(getAddressingMode() == AM && "Value truncated");
  }

  const SDValue &getOffset() const {
    return getOperand(getOpcode() == ISD::LOAD ? 2 : 3);
  }

  /// Return the addressing mode for this load or store:
  /// unindexed, pre-inc, pre-dec, post-inc, or post-dec.
  ISD::MemIndexedMode getAddressingMode() const {
    return static_cast<ISD::MemIndexedMode>(LSBaseSDNodeBits.AddressingMode);
  }

  /// Return true if this is a pre/post inc/dec load/store.
  bool isIndexed() const { return getAddressingMode() != ISD::UNINDEXED; }

  /// Return true if this is NOT a pre/post inc/dec load/store.
  bool isUnindexed() const { return getAddressingMode() == ISD::UNINDEXED; }

  static bool classof(const SDNode *N) {
    return N->getOpcode() == ISD::LOAD || N->getOpcode() == ISD::STORE;
  }
};

/// This class is used to represent ISD::LOAD nodes.
class LoadSDNode : public LSBaseSDNode {
  friend class SelectionDAG;

  LoadSDNode(unsigned Order, const DebugLoc &dl, SDVTList VTs,
             ISD::MemIndexedMode AM, ISD::LoadExtType ETy, EVT MemVT,
             MachineMemOperand *MMO)
      : LSBaseSDNode(ISD::LOAD, Order, dl, VTs, AM, MemVT, MMO) {
    LoadSDNodeBits.ExtTy = ETy;
    assert(readMem() && "Load MachineMemOperand is not a load!");
    assert(!writeMem() && "Load MachineMemOperand is a store!");
  }

public:
  /// Return whether this is a plain node,
  /// or one of the varieties of value-extending loads.
  ISD::LoadExtType getExtensionType() const {
    return static_cast<ISD::LoadExtType>(LoadSDNodeBits.ExtTy);
  }

  const SDValue &getBasePtr() const { return getOperand(1); }
  const SDValue &getOffset() const { return getOperand(2); }

  static bool classof(const SDNode *N) { return N->getOpcode() == ISD::LOAD; }
};

/// This class is used to represent ISD::STORE nodes.
class StoreSDNode : public LSBaseSDNode {
  friend class SelectionDAG;

  StoreSDNode(unsigned Order, const DebugLoc &dl, SDVTList VTs,
              ISD::MemIndexedMode AM, bool isTrunc, EVT MemVT,
              MachineMemOperand *MMO)
      : LSBaseSDNode(ISD::STORE, Order, dl, VTs, AM, MemVT, MMO) {
    StoreSDNodeBits.IsTruncating = isTrunc;
    assert(!readMem() && "Store MachineMemOperand is a load!");
    assert(writeMem() && "Store MachineMemOperand is not a store!");
  }

public:
  /// Return true if the op does a truncation before store.
  /// For integers this is the same as doing a TRUNCATE and storing the result.
  /// For floats, it is the same as doing an FP_ROUND and storing the result.
  bool isTruncatingStore() const { return StoreSDNodeBits.IsTruncating; }
  void setTruncatingStore(bool Truncating) {
    StoreSDNodeBits.IsTruncating = Truncating;
  }

  const SDValue &getValue() const { return getOperand(1); }
  const SDValue &getBasePtr() const { return getOperand(2); }
  const SDValue &getOffset() const { return getOperand(3); }

  static bool classof(const SDNode *N) { return N->getOpcode() == ISD::STORE; }
};

/// This base class is used to represent VP_LOAD and VP_STORE nodes
class VPLoadStoreSDNode : public MemSDNode {
public:
  friend class SelectionDAG;

  VPLoadStoreSDNode(ISD::NodeType NodeTy, unsigned Order, const DebugLoc &dl,
                    SDVTList VTs, EVT MemVT, MachineMemOperand *MMO)
      : MemSDNode(NodeTy, Order, dl, VTs, MemVT, MMO) {}

  // VPLoadSDNode (Chain, ptr, mask, VLen)
  // VPStoreSDNode (Chain, data, ptr, mask, VLen)
  // Mask is a vector of i1 elements, Vlen is i32
  const SDValue &getBasePtr() const {
    return getOperand(getOpcode() == ISD::VP_LOAD ? 1 : 2);
  }
  const SDValue &getMask() const {
    return getOperand(getOpcode() == ISD::VP_LOAD ? 2 : 3);
  }
  const SDValue &getVectorLength() const {
    return getOperand(getOpcode() == ISD::VP_LOAD ? 3 : 4);
  }

  static bool classof(const SDNode *N) {
    return N->getOpcode() == ISD::VP_LOAD || N->getOpcode() == ISD::VP_STORE;
  }
};

/// This class is used to represent a VP_LOAD node
class VPLoadSDNode : public VPLoadStoreSDNode {
public:
  friend class SelectionDAG;

  VPLoadSDNode(unsigned Order, const DebugLoc &dl, SDVTList VTs,
               ISD::LoadExtType ETy, EVT MemVT, MachineMemOperand *MMO)
      : VPLoadStoreSDNode(ISD::VP_LOAD, Order, dl, VTs, MemVT, MMO) {
    LoadSDNodeBits.ExtTy = ETy;
    LoadSDNodeBits.IsExpanding = false;
  }

  ISD::LoadExtType getExtensionType() const {
    return static_cast<ISD::LoadExtType>(LoadSDNodeBits.ExtTy);
  }

  const SDValue &getBasePtr() const { return getOperand(1); }
  const SDValue &getMask() const { return getOperand(2); }
  const SDValue &getVectorLength() const { return getOperand(3); }

  static bool classof(const SDNode *N) {
    return N->getOpcode() == ISD::VP_LOAD;
  }
  bool isExpandingLoad() const { return LoadSDNodeBits.IsExpanding; }
};

/// This class is used to represent a VP_STORE node
class VPStoreSDNode : public VPLoadStoreSDNode {
public:
  friend class SelectionDAG;

  VPStoreSDNode(unsigned Order, const DebugLoc &dl, SDVTList VTs, bool isTrunc,
                EVT MemVT, MachineMemOperand *MMO)
      : VPLoadStoreSDNode(ISD::VP_STORE, Order, dl, VTs, MemVT, MMO) {
    StoreSDNodeBits.IsTruncating = isTrunc;
    StoreSDNodeBits.IsCompressing = false;
  }

  /// Return true if this is a truncating store.
  /// For integers this is the same as doing a TRUNCATE and storing the result.
  /// For floats, it is the same as doing an FP_ROUND and storing the result.
  bool isTruncatingStore() const { return StoreSDNodeBits.IsTruncating; }

  /// Returns true if the op does a compression to the vector before storing.
  /// The node contiguously stores the active elements (integers or floats)
  /// in src (those with their respective bit set in writemask k) to unaligned
  /// memory at base_addr.
  bool isCompressingStore() const { return StoreSDNodeBits.IsCompressing; }

  const SDValue &getValue() const { return getOperand(1); }
  const SDValue &getBasePtr() const { return getOperand(2); }
  const SDValue &getMask() const { return getOperand(3); }
  const SDValue &getVectorLength() const { return getOperand(4); }

  static bool classof(const SDNode *N) {
    return N->getOpcode() == ISD::VP_STORE;
  }
};

/// This base class is used to represent MLOAD and MSTORE nodes
class MaskedLoadStoreSDNode : public MemSDNode {
public:
  friend class SelectionDAG;

  MaskedLoadStoreSDNode(ISD::NodeType NodeTy, unsigned Order,
                        const DebugLoc &dl, SDVTList VTs,
                        ISD::MemIndexedMode AM, EVT MemVT,
                        MachineMemOperand *MMO)
      : MemSDNode(NodeTy, Order, dl, VTs, MemVT, MMO) {
    LSBaseSDNodeBits.AddressingMode = AM;
    assert(getAddressingMode() == AM && "Value truncated");
  }

  // MaskedLoadSDNode (Chain, ptr, offset, mask, passthru)
  // MaskedStoreSDNode (Chain, data, ptr, offset, mask)
  // Mask is a vector of i1 elements
  const SDValue &getOffset() const {
    return getOperand(getOpcode() == ISD::MLOAD ? 2 : 3);
  }
  const SDValue &getMask() const {
    return getOperand(getOpcode() == ISD::MLOAD ? 3 : 4);
  }

  /// Return the addressing mode for this load or store:
  /// unindexed, pre-inc, pre-dec, post-inc, or post-dec.
  ISD::MemIndexedMode getAddressingMode() const {
    return static_cast<ISD::MemIndexedMode>(LSBaseSDNodeBits.AddressingMode);
  }

  /// Return true if this is a pre/post inc/dec load/store.
  bool isIndexed() const { return getAddressingMode() != ISD::UNINDEXED; }

  /// Return true if this is NOT a pre/post inc/dec load/store.
  bool isUnindexed() const { return getAddressingMode() == ISD::UNINDEXED; }

  static bool classof(const SDNode *N) {
    return N->getOpcode() == ISD::MLOAD || N->getOpcode() == ISD::MSTORE;
  }
};

/// This class is used to represent an MLOAD node
class MaskedLoadSDNode : public MaskedLoadStoreSDNode {
public:
  friend class SelectionDAG;

  MaskedLoadSDNode(unsigned Order, const DebugLoc &dl, SDVTList VTs,
                   ISD::MemIndexedMode AM, ISD::LoadExtType ETy,
                   bool IsExpanding, EVT MemVT, MachineMemOperand *MMO)
      : MaskedLoadStoreSDNode(ISD::MLOAD, Order, dl, VTs, AM, MemVT, MMO) {
    LoadSDNodeBits.ExtTy = ETy;
    LoadSDNodeBits.IsExpanding = IsExpanding;
  }

  ISD::LoadExtType getExtensionType() const {
    return static_cast<ISD::LoadExtType>(LoadSDNodeBits.ExtTy);
  }

  const SDValue &getBasePtr() const { return getOperand(1); }
  const SDValue &getOffset() const { return getOperand(2); }
  const SDValue &getMask() const { return getOperand(3); }
  const SDValue &getPassThru() const { return getOperand(4); }

  static bool classof(const SDNode *N) { return N->getOpcode() == ISD::MLOAD; }

  bool isExpandingLoad() const { return LoadSDNodeBits.IsExpanding; }
};

/// This class is used to represent an MSTORE node
class MaskedStoreSDNode : public MaskedLoadStoreSDNode {
public:
  friend class SelectionDAG;

  MaskedStoreSDNode(unsigned Order, const DebugLoc &dl, SDVTList VTs,
                    ISD::MemIndexedMode AM, bool isTrunc, bool isCompressing,
                    EVT MemVT, MachineMemOperand *MMO)
      : MaskedLoadStoreSDNode(ISD::MSTORE, Order, dl, VTs, AM, MemVT, MMO) {
    StoreSDNodeBits.IsTruncating = isTrunc;
    StoreSDNodeBits.IsCompressing = isCompressing;
  }

  /// Return true if the op does a truncation before store.
  /// For integers this is the same as doing a TRUNCATE and storing the result.
  /// For floats, it is the same as doing an FP_ROUND and storing the result.
  bool isTruncatingStore() const { return StoreSDNodeBits.IsTruncating; }

  /// Returns true if the op does a compression to the vector before storing.
  /// The node contiguously stores the active elements (integers or floats)
  /// in src (those with their respective bit set in writemask k) to unaligned
  /// memory at base_addr.
  bool isCompressingStore() const { return StoreSDNodeBits.IsCompressing; }

  const SDValue &getValue() const { return getOperand(1); }
  const SDValue &getBasePtr() const { return getOperand(2); }
  const SDValue &getOffset() const { return getOperand(3); }
  const SDValue &getMask() const { return getOperand(4); }

  static bool classof(const SDNode *N) { return N->getOpcode() == ISD::MSTORE; }
};

/// This is a base class used to represent
/// VP_GATHER and VP_SCATTER nodes
///
class VPGatherScatterSDNode : public MemSDNode {
public:
  friend class SelectionDAG;

  VPGatherScatterSDNode(ISD::NodeType NodeTy, unsigned Order,
                        const DebugLoc &dl, SDVTList VTs, EVT MemVT,
                        MachineMemOperand *MMO, ISD::MemIndexType IndexType)
      : MemSDNode(NodeTy, Order, dl, VTs, MemVT, MMO) {
    LSBaseSDNodeBits.AddressingMode = IndexType;
    assert(getIndexType() == IndexType && "Value truncated");
  }

  /// How is Index applied to BasePtr when computing addresses.
  ISD::MemIndexType getIndexType() const {
    return static_cast<ISD::MemIndexType>(LSBaseSDNodeBits.AddressingMode);
  }
  bool isIndexScaled() const {
    return (getIndexType() == ISD::SIGNED_SCALED) ||
           (getIndexType() == ISD::UNSIGNED_SCALED);
  }
  bool isIndexSigned() const {
    return (getIndexType() == ISD::SIGNED_SCALED) ||
           (getIndexType() == ISD::SIGNED_UNSCALED);
  }

  // In the both nodes address is Op1, mask is Op2:
  // VPGatherSDNode  (Chain, base, index, scale, mask, vlen)
  // VPScatterSDNode (Chain, value, base, index, scale, mask, vlen)
  // Mask is a vector of i1 elements
  const SDValue &getBasePtr() const {
    return getOperand((getOpcode() == ISD::VP_GATHER) ? 1 : 2);
  }
  const SDValue &getIndex() const {
    return getOperand((getOpcode() == ISD::VP_GATHER) ? 2 : 3);
  }
  const SDValue &getScale() const {
    return getOperand((getOpcode() == ISD::VP_GATHER) ? 3 : 4);
  }
  const SDValue &getMask() const {
    return getOperand((getOpcode() == ISD::VP_GATHER) ? 4 : 5);
  }
  const SDValue &getVectorLength() const {
    return getOperand((getOpcode() == ISD::VP_GATHER) ? 5 : 6);
  }

  static bool classof(const SDNode *N) {
    return N->getOpcode() == ISD::VP_GATHER ||
           N->getOpcode() == ISD::VP_SCATTER;
  }
};

/// This class is used to represent an VP_GATHER node
///
class VPGatherSDNode : public VPGatherScatterSDNode {
public:
  friend class SelectionDAG;

  VPGatherSDNode(unsigned Order, const DebugLoc &dl, SDVTList VTs, EVT MemVT,
                 MachineMemOperand *MMO, ISD::MemIndexType IndexType)
      : VPGatherScatterSDNode(ISD::VP_GATHER, Order, dl, VTs, MemVT, MMO,
                              IndexType) {}

  static bool classof(const SDNode *N) {
    return N->getOpcode() == ISD::VP_GATHER;
  }
};

/// This class is used to represent an VP_SCATTER node
///
class VPScatterSDNode : public VPGatherScatterSDNode {
public:
  friend class SelectionDAG;

  VPScatterSDNode(unsigned Order, const DebugLoc &dl, SDVTList VTs, EVT MemVT,
                  MachineMemOperand *MMO, ISD::MemIndexType IndexType)
      : VPGatherScatterSDNode(ISD::VP_SCATTER, Order, dl, VTs, MemVT, MMO,
                              IndexType) {}

  const SDValue &getValue() const { return getOperand(1); }

  static bool classof(const SDNode *N) {
    return N->getOpcode() == ISD::VP_SCATTER;
  }
};

/// This is a base class used to represent
/// MGATHER and MSCATTER nodes
///
class MaskedGatherScatterSDNode : public MemSDNode {
public:
  friend class SelectionDAG;

  MaskedGatherScatterSDNode(ISD::NodeType NodeTy, unsigned Order,
                            const DebugLoc &dl, SDVTList VTs, EVT MemVT,
                            MachineMemOperand *MMO, ISD::MemIndexType IndexType)
      : MemSDNode(NodeTy, Order, dl, VTs, MemVT, MMO) {
    LSBaseSDNodeBits.AddressingMode = IndexType;
    assert(getIndexType() == IndexType && "Value truncated");
  }

  /// How is Index applied to BasePtr when computing addresses.
  ISD::MemIndexType getIndexType() const {
    return static_cast<ISD::MemIndexType>(LSBaseSDNodeBits.AddressingMode);
  }
  void setIndexType(ISD::MemIndexType IndexType) {
    LSBaseSDNodeBits.AddressingMode = IndexType;
  }
  bool isIndexScaled() const {
    return (getIndexType() == ISD::SIGNED_SCALED) ||
           (getIndexType() == ISD::UNSIGNED_SCALED);
  }
  bool isIndexSigned() const {
    return (getIndexType() == ISD::SIGNED_SCALED) ||
           (getIndexType() == ISD::SIGNED_UNSCALED);
  }

  // In the both nodes address is Op1, mask is Op2:
  // MaskedGatherSDNode  (Chain, passthru, mask, base, index, scale)
  // MaskedScatterSDNode (Chain, value, mask, base, index, scale)
  // Mask is a vector of i1 elements
  const SDValue &getBasePtr() const { return getOperand(3); }
  const SDValue &getIndex() const { return getOperand(4); }
  const SDValue &getMask() const { return getOperand(2); }
  const SDValue &getScale() const { return getOperand(5); }

  static bool classof(const SDNode *N) {
    return N->getOpcode() == ISD::MGATHER || N->getOpcode() == ISD::MSCATTER;
  }
};

/// This class is used to represent an MGATHER node
///
class MaskedGatherSDNode : public MaskedGatherScatterSDNode {
public:
  friend class SelectionDAG;

  MaskedGatherSDNode(unsigned Order, const DebugLoc &dl, SDVTList VTs,
                     EVT MemVT, MachineMemOperand *MMO,
                     ISD::MemIndexType IndexType, ISD::LoadExtType ETy)
      : MaskedGatherScatterSDNode(ISD::MGATHER, Order, dl, VTs, MemVT, MMO,
                                  IndexType) {
    LoadSDNodeBits.ExtTy = ETy;
  }

  const SDValue &getPassThru() const { return getOperand(1); }

  ISD::LoadExtType getExtensionType() const {
    return ISD::LoadExtType(LoadSDNodeBits.ExtTy);
  }

  static bool classof(const SDNode *N) {
    return N->getOpcode() == ISD::MGATHER;
  }
};

/// This class is used to represent an MSCATTER node
///
class MaskedScatterSDNode : public MaskedGatherScatterSDNode {
public:
  friend class SelectionDAG;

  MaskedScatterSDNode(unsigned Order, const DebugLoc &dl, SDVTList VTs,
                      EVT MemVT, MachineMemOperand *MMO,
                      ISD::MemIndexType IndexType, bool IsTrunc)
      : MaskedGatherScatterSDNode(ISD::MSCATTER, Order, dl, VTs, MemVT, MMO,
                                  IndexType) {
    StoreSDNodeBits.IsTruncating = IsTrunc;
  }

  /// Return true if the op does a truncation before store.
  /// For integers this is the same as doing a TRUNCATE and storing the result.
  /// For floats, it is the same as doing an FP_ROUND and storing the result.
  bool isTruncatingStore() const { return StoreSDNodeBits.IsTruncating; }

  const SDValue &getValue() const { return getOperand(1); }

  static bool classof(const SDNode *N) {
    return N->getOpcode() == ISD::MSCATTER;
  }
};

/// An SDNode that represents everything that will be needed
/// to construct a MachineInstr. These nodes are created during the
/// instruction selection proper phase.
///
/// Note that the only supported way to set the `memoperands` is by calling the
/// `SelectionDAG::setNodeMemRefs` function as the memory management happens
/// inside the DAG rather than in the node.
class MachineSDNode : public SDNode {
private:
  friend class SelectionDAG;

  MachineSDNode(unsigned Opc, unsigned Order, const DebugLoc &DL, SDVTList VTs)
      : SDNode(Opc, Order, DL, VTs) {}

  // We use a pointer union between a single `MachineMemOperand` pointer and
  // a pointer to an array of `MachineMemOperand` pointers. This is null when
  // the number of these is zero, the single pointer variant used when the
  // number is one, and the array is used for larger numbers.
  //
  // The array is allocated via the `SelectionDAG`'s allocator and so will
  // always live until the DAG is cleaned up and doesn't require ownership here.
  //
  // We can't use something simpler like `TinyPtrVector` here because `SDNode`
  // subclasses aren't managed in a conforming C++ manner. See the comments on
  // `SelectionDAG::MorphNodeTo` which details what all goes on, but the
  // constraint here is that these don't manage memory with their constructor or
  // destructor and can be initialized to a good state even if they start off
  // uninitialized.
  PointerUnion<MachineMemOperand *, MachineMemOperand **> MemRefs = {};

  // Note that this could be folded into the above `MemRefs` member if doing so
  // is advantageous at some point. We don't need to store this in most cases.
  // However, at the moment this doesn't appear to make the allocation any
  // smaller and makes the code somewhat simpler to read.
  int NumMemRefs = 0;

public:
  using mmo_iterator = ArrayRef<MachineMemOperand *>::const_iterator;

  ArrayRef<MachineMemOperand *> memoperands() const {
    // Special case the common cases.
    if (NumMemRefs == 0)
      return {};
    if (NumMemRefs == 1)
      return makeArrayRef(MemRefs.getAddrOfPtr1(), 1);

    // Otherwise we have an actual array.
    return makeArrayRef(MemRefs.get<MachineMemOperand **>(), NumMemRefs);
  }
  mmo_iterator memoperands_begin() const { return memoperands().begin(); }
  mmo_iterator memoperands_end() const { return memoperands().end(); }
  bool memoperands_empty() const { return memoperands().empty(); }

  /// Clear out the memory reference descriptor list.
  void clearMemRefs() {
    MemRefs = nullptr;
    NumMemRefs = 0;
  }

  static bool classof(const SDNode *N) { return N->isMachineOpcode(); }
};

/// An SDNode that records if a register contains a value that is guaranteed to
/// be aligned accordingly.
class AssertAlignSDNode : public SDNode {
  Align Alignment;

public:
  AssertAlignSDNode(unsigned Order, const DebugLoc &DL, EVT VT, Align A)
      : SDNode(ISD::AssertAlign, Order, DL, getSDVTList(VT)), Alignment(A) {}

  Align getAlign() const { return Alignment; }

  static bool classof(const SDNode *N) {
    return N->getOpcode() == ISD::AssertAlign;
  }
};

class SDNodeIterator {
  const SDNode *Node;
  unsigned Operand;

  SDNodeIterator(const SDNode *N, unsigned Op) : Node(N), Operand(Op) {}

public:
<<<<<<< HEAD
  bool operator==(const SDNodeIterator &x) const {
=======
  using iterator_category = std::forward_iterator_tag;
  using value_type = SDNode;
  using difference_type = std::ptrdiff_t;
  using pointer = value_type *;
  using reference = value_type &;

  bool operator==(const SDNodeIterator& x) const {
>>>>>>> 7c02dc22
    return Operand == x.Operand;
  }
  bool operator!=(const SDNodeIterator &x) const { return !operator==(x); }

  pointer operator*() const { return Node->getOperand(Operand).getNode(); }
  pointer operator->() const { return operator*(); }

  SDNodeIterator &operator++() { // Preincrement
    ++Operand;
    return *this;
  }
  SDNodeIterator operator++(int) { // Postincrement
    SDNodeIterator tmp = *this;
    ++*this;
    return tmp;
  }
  size_t operator-(SDNodeIterator Other) const {
    assert(Node == Other.Node &&
           "Cannot compare iterators of two different nodes!");
    return Operand - Other.Operand;
  }

  static SDNodeIterator begin(const SDNode *N) { return SDNodeIterator(N, 0); }
  static SDNodeIterator end(const SDNode *N) {
    return SDNodeIterator(N, N->getNumOperands());
  }

  unsigned getOperand() const { return Operand; }
  const SDNode *getNode() const { return Node; }
};

template <> struct GraphTraits<SDNode *> {
  using NodeRef = SDNode *;
  using ChildIteratorType = SDNodeIterator;

  static NodeRef getEntryNode(SDNode *N) { return N; }

  static ChildIteratorType child_begin(NodeRef N) {
    return SDNodeIterator::begin(N);
  }

  static ChildIteratorType child_end(NodeRef N) {
    return SDNodeIterator::end(N);
  }
};

/// A representation of the largest SDNode, for use in sizeof().
///
/// This needs to be a union because the largest node differs on 32 bit systems
/// with 4 and 8 byte pointer alignment, respectively.
using LargestSDNode = AlignedCharArrayUnion<AtomicSDNode, TargetIndexSDNode,
                                            BlockAddressSDNode,
                                            GlobalAddressSDNode,
                                            PseudoProbeSDNode>;

/// The SDNode class with the greatest alignment requirement.
using MostAlignedSDNode = GlobalAddressSDNode;

namespace ISD {

/// Returns true if the specified node is a non-extending and unindexed load.
inline bool isNormalLoad(const SDNode *N) {
  const LoadSDNode *Ld = dyn_cast<LoadSDNode>(N);
  return Ld && Ld->getExtensionType() == ISD::NON_EXTLOAD &&
         Ld->getAddressingMode() == ISD::UNINDEXED;
}

/// Returns true if the specified node is a non-extending load.
inline bool isNON_EXTLoad(const SDNode *N) {
  return isa<LoadSDNode>(N) &&
         cast<LoadSDNode>(N)->getExtensionType() == ISD::NON_EXTLOAD;
}

/// Returns true if the specified node is a EXTLOAD.
inline bool isEXTLoad(const SDNode *N) {
  return isa<LoadSDNode>(N) &&
         cast<LoadSDNode>(N)->getExtensionType() == ISD::EXTLOAD;
}

/// Returns true if the specified node is a SEXTLOAD.
inline bool isSEXTLoad(const SDNode *N) {
  return isa<LoadSDNode>(N) &&
         cast<LoadSDNode>(N)->getExtensionType() == ISD::SEXTLOAD;
}

/// Returns true if the specified node is a ZEXTLOAD.
inline bool isZEXTLoad(const SDNode *N) {
  return isa<LoadSDNode>(N) &&
         cast<LoadSDNode>(N)->getExtensionType() == ISD::ZEXTLOAD;
}

/// Returns true if the specified node is an unindexed load.
inline bool isUNINDEXEDLoad(const SDNode *N) {
  return isa<LoadSDNode>(N) &&
         cast<LoadSDNode>(N)->getAddressingMode() == ISD::UNINDEXED;
}

/// Returns true if the specified node is a non-truncating
/// and unindexed store.
inline bool isNormalStore(const SDNode *N) {
  const StoreSDNode *St = dyn_cast<StoreSDNode>(N);
  return St && !St->isTruncatingStore() &&
         St->getAddressingMode() == ISD::UNINDEXED;
}

/// Returns true if the specified node is a non-truncating store.
inline bool isNON_TRUNCStore(const SDNode *N) {
  return isa<StoreSDNode>(N) && !cast<StoreSDNode>(N)->isTruncatingStore();
}

/// Returns true if the specified node is a truncating store.
inline bool isTRUNCStore(const SDNode *N) {
  return isa<StoreSDNode>(N) && cast<StoreSDNode>(N)->isTruncatingStore();
}

/// Returns true if the specified node is an unindexed store.
inline bool isUNINDEXEDStore(const SDNode *N) {
  return isa<StoreSDNode>(N) &&
         cast<StoreSDNode>(N)->getAddressingMode() == ISD::UNINDEXED;
}

/// Attempt to match a unary predicate against a scalar/splat constant or
/// every element of a constant BUILD_VECTOR.
/// If AllowUndef is true, then UNDEF elements will pass nullptr to Match.
bool matchUnaryPredicate(SDValue Op,
                         std::function<bool(ConstantSDNode *)> Match,
                         bool AllowUndefs = false);

/// Attempt to match a binary predicate against a pair of scalar/splat
/// constants or every element of a pair of constant BUILD_VECTORs.
/// If AllowUndef is true, then UNDEF elements will pass nullptr to Match.
/// If AllowTypeMismatch is true then RetType + ArgTypes don't need to match.
bool matchBinaryPredicate(
    SDValue LHS, SDValue RHS,
    std::function<bool(ConstantSDNode *, ConstantSDNode *)> Match,
    bool AllowUndefs = false, bool AllowTypeMismatch = false);

/// Returns true if the specified value is the overflow result from one
/// of the overflow intrinsic nodes.
inline bool isOverflowIntrOpRes(SDValue Op) {
  unsigned Opc = Op.getOpcode();
  return (Op.getResNo() == 1 &&
          (Opc == ISD::SADDO || Opc == ISD::UADDO || Opc == ISD::SSUBO ||
           Opc == ISD::USUBO || Opc == ISD::SMULO || Opc == ISD::UMULO));
}

} // end namespace ISD

} // end namespace llvm

#endif // LLVM_CODEGEN_SELECTIONDAGNODES_H<|MERGE_RESOLUTION|>--- conflicted
+++ resolved
@@ -752,12 +752,7 @@
 
   /// This class provides iterator support for SDUse
   /// operands that use a specific SDNode.
-<<<<<<< HEAD
-  class use_iterator
-      : public std::iterator<std::forward_iterator_tag, SDUse, ptrdiff_t> {
-=======
   class use_iterator {
->>>>>>> 7c02dc22
     friend class SDNode;
 
     SDUse *Op = nullptr;
@@ -765,18 +760,11 @@
     explicit use_iterator(SDUse *op) : Op(op) {}
 
   public:
-<<<<<<< HEAD
-    using reference =
-        std::iterator<std::forward_iterator_tag, SDUse, ptrdiff_t>::reference;
-    using pointer =
-        std::iterator<std::forward_iterator_tag, SDUse, ptrdiff_t>::pointer;
-=======
     using iterator_category = std::forward_iterator_tag;
     using value_type = SDUse;
     using difference_type = std::ptrdiff_t;
     using pointer = value_type *;
     using reference = value_type &;
->>>>>>> 7c02dc22
 
     use_iterator() = default;
     use_iterator(const use_iterator &I) : Op(I.Op) {}
@@ -2787,9 +2775,6 @@
   SDNodeIterator(const SDNode *N, unsigned Op) : Node(N), Operand(Op) {}
 
 public:
-<<<<<<< HEAD
-  bool operator==(const SDNodeIterator &x) const {
-=======
   using iterator_category = std::forward_iterator_tag;
   using value_type = SDNode;
   using difference_type = std::ptrdiff_t;
@@ -2797,7 +2782,6 @@
   using reference = value_type &;
 
   bool operator==(const SDNodeIterator& x) const {
->>>>>>> 7c02dc22
     return Operand == x.Operand;
   }
   bool operator!=(const SDNodeIterator &x) const { return !operator==(x); }
