//===- llvm/CodeGen/SelectionDAGNodes.h - SelectionDAG Nodes ----*- C++ -*-===//
//
// Part of the LLVM Project, under the Apache License v2.0 with LLVM Exceptions.
// See https://llvm.org/LICENSE.txt for license information.
// SPDX-License-Identifier: Apache-2.0 WITH LLVM-exception
//
//===----------------------------------------------------------------------===//
//
// This file declares the SDNode class and derived classes, which are used to
// represent the nodes and operations present in a SelectionDAG.  These nodes
// and operations are machine code level operations, with some similarities to
// the GCC RTL representation.
//
// Clients should include the SelectionDAG.h file instead of this file directly.
//
//===----------------------------------------------------------------------===//

#ifndef LLVM_CODEGEN_SELECTIONDAGNODES_H
#define LLVM_CODEGEN_SELECTIONDAGNODES_H

#include "llvm/ADT/APFloat.h"
#include "llvm/ADT/ArrayRef.h"
#include "llvm/ADT/BitVector.h"
#include "llvm/ADT/FoldingSet.h"
#include "llvm/ADT/GraphTraits.h"
#include "llvm/ADT/SmallPtrSet.h"
#include "llvm/ADT/SmallVector.h"
#include "llvm/ADT/ilist_node.h"
#include "llvm/ADT/iterator.h"
#include "llvm/ADT/iterator_range.h"
#include "llvm/CodeGen/ISDOpcodes.h"
#include "llvm/CodeGen/MachineMemOperand.h"
#include "llvm/CodeGen/Register.h"
#include "llvm/CodeGen/ValueTypes.h"
#include "llvm/IR/Constants.h"
#include "llvm/IR/DebugLoc.h"
#include "llvm/IR/Instruction.h"
#include "llvm/IR/Instructions.h"
#include "llvm/IR/Metadata.h"
#include "llvm/IR/Operator.h"
#include "llvm/Support/AlignOf.h"
#include "llvm/Support/AtomicOrdering.h"
#include "llvm/Support/Casting.h"
#include "llvm/Support/ErrorHandling.h"
#include "llvm/Support/MachineValueType.h"
#include "llvm/Support/TypeSize.h"
#include <algorithm>
#include <cassert>
#include <climits>
#include <cstddef>
#include <cstdint>
#include <cstring>
#include <iterator>
#include <string>
#include <tuple>

namespace llvm {

class APInt;
class Constant;
class GlobalValue;
class MachineBasicBlock;
class MachineConstantPoolValue;
class MCSymbol;
class raw_ostream;
class SDNode;
class SelectionDAG;
class Type;
class Value;

void checkForCycles(const SDNode *N, const SelectionDAG *DAG = nullptr,
                    bool force = false);

/// This represents a list of ValueType's that has been intern'd by
/// a SelectionDAG.  Instances of this simple value class are returned by
/// SelectionDAG::getVTList(...).
///
struct SDVTList {
  const EVT *VTs;
  unsigned int NumVTs;
};

namespace ISD {

  /// Node predicates

/// If N is a BUILD_VECTOR or SPLAT_VECTOR node whose elements are all the
/// same constant or undefined, return true and return the constant value in
/// \p SplatValue.
bool isConstantSplatVector(const SDNode *N, APInt &SplatValue);

/// Return true if the specified node is a BUILD_VECTOR or SPLAT_VECTOR where
/// all of the elements are ~0 or undef. If \p BuildVectorOnly is set to
/// true, it only checks BUILD_VECTOR.
bool isConstantSplatVectorAllOnes(const SDNode *N,
                                  bool BuildVectorOnly = false);

/// Return true if the specified node is a BUILD_VECTOR or SPLAT_VECTOR where
/// all of the elements are 0 or undef. If \p BuildVectorOnly is set to true, it
/// only checks BUILD_VECTOR.
bool isConstantSplatVectorAllZeros(const SDNode *N,
                                   bool BuildVectorOnly = false);

/// Return true if the specified node is a BUILD_VECTOR where all of the
/// elements are ~0 or undef.
bool isBuildVectorAllOnes(const SDNode *N);

/// Return true if the specified node is a BUILD_VECTOR where all of the
/// elements are 0 or undef.
bool isBuildVectorAllZeros(const SDNode *N);

/// Return true if the specified node is a BUILD_VECTOR node of all
/// ConstantSDNode or undef.
bool isBuildVectorOfConstantSDNodes(const SDNode *N);

/// Return true if the specified node is a BUILD_VECTOR node of all
/// ConstantFPSDNode or undef.
bool isBuildVectorOfConstantFPSDNodes(const SDNode *N);

/// Return true if the node has at least one operand and all operands of the
/// specified node are ISD::UNDEF.
bool allOperandsUndef(const SDNode *N);

} // end namespace ISD

//===----------------------------------------------------------------------===//
/// Unlike LLVM values, Selection DAG nodes may return multiple
/// values as the result of a computation.  Many nodes return multiple values,
/// from loads (which define a token and a return value) to ADDC (which returns
/// a result and a carry value), to calls (which may return an arbitrary number
/// of values).
///
/// As such, each use of a SelectionDAG computation must indicate the node that
/// computes it as well as which return value to use from that node.  This pair
/// of information is represented with the SDValue value type.
///
class SDValue {
  friend struct DenseMapInfo<SDValue>;

  SDNode *Node = nullptr; // The node defining the value we are using.
  unsigned ResNo = 0;     // Which return value of the node we are using.

public:
  SDValue() = default;
  SDValue(SDNode *node, unsigned resno);

  /// get the index which selects a specific result in the SDNode
  unsigned getResNo() const { return ResNo; }

  /// get the SDNode which holds the desired result
  SDNode *getNode() const { return Node; }

  /// set the SDNode
  void setNode(SDNode *N) { Node = N; }

  inline SDNode *operator->() const { return Node; }

  bool operator==(const SDValue &O) const {
    return Node == O.Node && ResNo == O.ResNo;
  }
  bool operator!=(const SDValue &O) const {
    return !operator==(O);
  }
  bool operator<(const SDValue &O) const {
    return std::tie(Node, ResNo) < std::tie(O.Node, O.ResNo);
  }
  explicit operator bool() const {
    return Node != nullptr;
  }

  SDValue getValue(unsigned R) const {
    return SDValue(Node, R);
  }

  /// Return true if this node is an operand of N.
  bool isOperandOf(const SDNode *N) const;

  /// Return the ValueType of the referenced return value.
  inline EVT getValueType() const;

  /// Return the simple ValueType of the referenced return value.
  MVT getSimpleValueType() const {
    return getValueType().getSimpleVT();
  }

  /// Returns the size of the value in bits.
  ///
  /// If the value type is a scalable vector type, the scalable property will
  /// be set and the runtime size will be a positive integer multiple of the
  /// base size.
  TypeSize getValueSizeInBits() const {
    return getValueType().getSizeInBits();
  }

  uint64_t getScalarValueSizeInBits() const {
    return getValueType().getScalarType().getFixedSizeInBits();
  }

  // Forwarding methods - These forward to the corresponding methods in SDNode.
  inline unsigned getOpcode() const;
  inline unsigned getNumOperands() const;
  inline const SDValue &getOperand(unsigned i) const;
  inline uint64_t getConstantOperandVal(unsigned i) const;
  inline const APInt &getConstantOperandAPInt(unsigned i) const;
  inline bool isTargetMemoryOpcode() const;
  inline bool isTargetOpcode() const;
  inline bool isMachineOpcode() const;
  inline bool isUndef() const;
  inline unsigned getMachineOpcode() const;
  inline const DebugLoc &getDebugLoc() const;
  inline void dump() const;
  inline void dump(const SelectionDAG *G) const;
  inline void dumpr() const;
  inline void dumpr(const SelectionDAG *G) const;

  /// Return true if this operand (which must be a chain) reaches the
  /// specified operand without crossing any side-effecting instructions.
  /// In practice, this looks through token factors and non-volatile loads.
  /// In order to remain efficient, this only
  /// looks a couple of nodes in, it does not do an exhaustive search.
  bool reachesChainWithoutSideEffects(SDValue Dest,
                                      unsigned Depth = 2) const;

  /// Return true if there are no nodes using value ResNo of Node.
  inline bool use_empty() const;

  /// Return true if there is exactly one node using value ResNo of Node.
  inline bool hasOneUse() const;
};

template<> struct DenseMapInfo<SDValue> {
  static inline SDValue getEmptyKey() {
    SDValue V;
    V.ResNo = -1U;
    return V;
  }

  static inline SDValue getTombstoneKey() {
    SDValue V;
    V.ResNo = -2U;
    return V;
  }

  static unsigned getHashValue(const SDValue &Val) {
    return ((unsigned)((uintptr_t)Val.getNode() >> 4) ^
            (unsigned)((uintptr_t)Val.getNode() >> 9)) + Val.getResNo();
  }

  static bool isEqual(const SDValue &LHS, const SDValue &RHS) {
    return LHS == RHS;
  }
};

/// Allow casting operators to work directly on
/// SDValues as if they were SDNode*'s.
template<> struct simplify_type<SDValue> {
  using SimpleType = SDNode *;

  static SimpleType getSimplifiedValue(SDValue &Val) {
    return Val.getNode();
  }
};
template<> struct simplify_type<const SDValue> {
  using SimpleType = /*const*/ SDNode *;

  static SimpleType getSimplifiedValue(const SDValue &Val) {
    return Val.getNode();
  }
};

/// Represents a use of a SDNode. This class holds an SDValue,
/// which records the SDNode being used and the result number, a
/// pointer to the SDNode using the value, and Next and Prev pointers,
/// which link together all the uses of an SDNode.
///
class SDUse {
  /// Val - The value being used.
  SDValue Val;
  /// User - The user of this value.
  SDNode *User = nullptr;
  /// Prev, Next - Pointers to the uses list of the SDNode referred by
  /// this operand.
  SDUse **Prev = nullptr;
  SDUse *Next = nullptr;

public:
  SDUse() = default;
  SDUse(const SDUse &U) = delete;
  SDUse &operator=(const SDUse &) = delete;

  /// Normally SDUse will just implicitly convert to an SDValue that it holds.
  operator const SDValue&() const { return Val; }

  /// If implicit conversion to SDValue doesn't work, the get() method returns
  /// the SDValue.
  const SDValue &get() const { return Val; }

  /// This returns the SDNode that contains this Use.
  SDNode *getUser() { return User; }

  /// Get the next SDUse in the use list.
  SDUse *getNext() const { return Next; }

  /// Convenience function for get().getNode().
  SDNode *getNode() const { return Val.getNode(); }
  /// Convenience function for get().getResNo().
  unsigned getResNo() const { return Val.getResNo(); }
  /// Convenience function for get().getValueType().
  EVT getValueType() const { return Val.getValueType(); }

  /// Convenience function for get().operator==
  bool operator==(const SDValue &V) const {
    return Val == V;
  }

  /// Convenience function for get().operator!=
  bool operator!=(const SDValue &V) const {
    return Val != V;
  }

  /// Convenience function for get().operator<
  bool operator<(const SDValue &V) const {
    return Val < V;
  }

private:
  friend class SelectionDAG;
  friend class SDNode;
  // TODO: unfriend HandleSDNode once we fix its operand handling.
  friend class HandleSDNode;

  void setUser(SDNode *p) { User = p; }

  /// Remove this use from its existing use list, assign it the
  /// given value, and add it to the new value's node's use list.
  inline void set(const SDValue &V);
  /// Like set, but only supports initializing a newly-allocated
  /// SDUse with a non-null value.
  inline void setInitial(const SDValue &V);
  /// Like set, but only sets the Node portion of the value,
  /// leaving the ResNo portion unmodified.
  inline void setNode(SDNode *N);

  void addToList(SDUse **List) {
    Next = *List;
    if (Next) Next->Prev = &Next;
    Prev = List;
    *List = this;
  }

  void removeFromList() {
    *Prev = Next;
    if (Next) Next->Prev = Prev;
  }
};

/// simplify_type specializations - Allow casting operators to work directly on
/// SDValues as if they were SDNode*'s.
template<> struct simplify_type<SDUse> {
  using SimpleType = SDNode *;

  static SimpleType getSimplifiedValue(SDUse &Val) {
    return Val.getNode();
  }
};

/// These are IR-level optimization flags that may be propagated to SDNodes.
/// TODO: This data structure should be shared by the IR optimizer and the
/// the backend.
struct SDNodeFlags {
private:
  bool NoUnsignedWrap : 1;
  bool NoSignedWrap : 1;
  bool Exact : 1;
  bool NoNaNs : 1;
  bool NoInfs : 1;
  bool NoSignedZeros : 1;
  bool AllowReciprocal : 1;
  bool AllowContract : 1;
  bool ApproximateFuncs : 1;
  bool AllowReassociation : 1;

  // We assume instructions do not raise floating-point exceptions by default,
  // and only those marked explicitly may do so.  We could choose to represent
  // this via a positive "FPExcept" flags like on the MI level, but having a
  // negative "NoFPExcept" flag here (that defaults to true) makes the flag
  // intersection logic more straightforward.
  bool NoFPExcept : 1;

public:
  /// Default constructor turns off all optimization flags.
  SDNodeFlags()
      : NoUnsignedWrap(false), NoSignedWrap(false), Exact(false), NoNaNs(false),
        NoInfs(false), NoSignedZeros(false), AllowReciprocal(false),
        AllowContract(false), ApproximateFuncs(false),
        AllowReassociation(false), NoFPExcept(false) {}

  /// Propagate the fast-math-flags from an IR FPMathOperator.
  void copyFMF(const FPMathOperator &FPMO) {
    setNoNaNs(FPMO.hasNoNaNs());
    setNoInfs(FPMO.hasNoInfs());
    setNoSignedZeros(FPMO.hasNoSignedZeros());
    setAllowReciprocal(FPMO.hasAllowReciprocal());
    setAllowContract(FPMO.hasAllowContract());
    setApproximateFuncs(FPMO.hasApproxFunc());
    setAllowReassociation(FPMO.hasAllowReassoc());
  }

  // These are mutators for each flag.
  void setNoUnsignedWrap(bool b) { NoUnsignedWrap = b; }
  void setNoSignedWrap(bool b) { NoSignedWrap = b; }
  void setExact(bool b) { Exact = b; }
  void setNoNaNs(bool b) { NoNaNs = b; }
  void setNoInfs(bool b) { NoInfs = b; }
  void setNoSignedZeros(bool b) { NoSignedZeros = b; }
  void setAllowReciprocal(bool b) { AllowReciprocal = b; }
  void setAllowContract(bool b) { AllowContract = b; }
  void setApproximateFuncs(bool b) { ApproximateFuncs = b; }
  void setAllowReassociation(bool b) { AllowReassociation = b; }
  void setNoFPExcept(bool b) { NoFPExcept = b; }

  // These are accessors for each flag.
  bool hasNoUnsignedWrap() const { return NoUnsignedWrap; }
  bool hasNoSignedWrap() const { return NoSignedWrap; }
  bool hasExact() const { return Exact; }
  bool hasNoNaNs() const { return NoNaNs; }
  bool hasNoInfs() const { return NoInfs; }
  bool hasNoSignedZeros() const { return NoSignedZeros; }
  bool hasAllowReciprocal() const { return AllowReciprocal; }
  bool hasAllowContract() const { return AllowContract; }
  bool hasApproximateFuncs() const { return ApproximateFuncs; }
  bool hasAllowReassociation() const { return AllowReassociation; }
  bool hasNoFPExcept() const { return NoFPExcept; }

  /// Clear any flags in this flag set that aren't also set in Flags. All
  /// flags will be cleared if Flags are undefined.
  void intersectWith(const SDNodeFlags Flags) {
    NoUnsignedWrap &= Flags.NoUnsignedWrap;
    NoSignedWrap &= Flags.NoSignedWrap;
    Exact &= Flags.Exact;
    NoNaNs &= Flags.NoNaNs;
    NoInfs &= Flags.NoInfs;
    NoSignedZeros &= Flags.NoSignedZeros;
    AllowReciprocal &= Flags.AllowReciprocal;
    AllowContract &= Flags.AllowContract;
    ApproximateFuncs &= Flags.ApproximateFuncs;
    AllowReassociation &= Flags.AllowReassociation;
    NoFPExcept &= Flags.NoFPExcept;
  }
};

using PosOpt = Optional<unsigned>;

/// Represents one node in the SelectionDAG.
///
class SDNode : public FoldingSetNode, public ilist_node<SDNode> {
private:
  /// The operation that this node performs.
  int16_t NodeType;

protected:
  // We define a set of mini-helper classes to help us interpret the bits in our
  // SubclassData.  These are designed to fit within a uint16_t so they pack
  // with NodeType.

#if defined(_AIX) && (!defined(__GNUC__) || defined(__clang__))
// Except for GCC; by default, AIX compilers store bit-fields in 4-byte words
// and give the `pack` pragma push semantics.
#define BEGIN_TWO_BYTE_PACK() _Pragma("pack(2)")
#define END_TWO_BYTE_PACK() _Pragma("pack(pop)")
#else
#define BEGIN_TWO_BYTE_PACK()
#define END_TWO_BYTE_PACK()
#endif

BEGIN_TWO_BYTE_PACK()
  class SDNodeBitfields {
    friend class SDNode;
    friend class MemIntrinsicSDNode;
    friend class MemSDNode;
    friend class SelectionDAG;

    uint16_t HasDebugValue : 1;
    uint16_t IsMemIntrinsic : 1;
    uint16_t IsDivergent : 1;
  };
  enum { NumSDNodeBits = 3 };

  class ConstantSDNodeBitfields {
    friend class ConstantSDNode;

    uint16_t : NumSDNodeBits;

    uint16_t IsOpaque : 1;
  };

  class MemSDNodeBitfields {
    friend class MemSDNode;
    friend class MemIntrinsicSDNode;
    friend class AtomicSDNode;

    uint16_t : NumSDNodeBits;

    uint16_t IsVolatile : 1;
    uint16_t IsNonTemporal : 1;
    uint16_t IsDereferenceable : 1;
    uint16_t IsInvariant : 1;
  };
  enum { NumMemSDNodeBits = NumSDNodeBits + 4 };

  class LSBaseSDNodeBitfields {
    friend class LSBaseSDNode;
    friend class VPLoadStoreSDNode;
    friend class MaskedLoadStoreSDNode;
    friend class MaskedGatherScatterSDNode;
    friend class VPGatherScatterSDNode;

    uint16_t : NumMemSDNodeBits;

    // This storage is shared between disparate class hierarchies to hold an
    // enumeration specific to the class hierarchy in use.
    //   LSBaseSDNode => enum ISD::MemIndexedMode
    //   VPLoadStoreBaseSDNode => enum ISD::MemIndexedMode
    //   MaskedLoadStoreBaseSDNode => enum ISD::MemIndexedMode
    //   VPGatherScatterSDNode => enum ISD::MemIndexType
    //   MaskedGatherScatterSDNode => enum ISD::MemIndexType
    uint16_t AddressingMode : 3;
  };
  enum { NumLSBaseSDNodeBits = NumMemSDNodeBits + 3 };

  class LoadSDNodeBitfields {
    friend class LoadSDNode;
    friend class VPLoadSDNode;
    friend class MaskedLoadSDNode;
    friend class VPLoadSDNode;
    friend class MaskedGatherSDNode;
    friend class VPGatherSDNode;

    uint16_t : NumLSBaseSDNodeBits;

    uint16_t ExtTy : 2; // enum ISD::LoadExtType
    uint16_t IsExpanding : 1;
  };

  class StoreSDNodeBitfields {
    friend class StoreSDNode;
    friend class VPStoreSDNode;
    friend class MaskedStoreSDNode;
    friend class VPStoreSDNode;
    friend class MaskedScatterSDNode;
    friend class VPScatterSDNode;

    uint16_t : NumLSBaseSDNodeBits;

    uint16_t IsTruncating : 1;
    uint16_t IsCompressing : 1;
  };

  union {
    char RawSDNodeBits[sizeof(uint16_t)];
    SDNodeBitfields SDNodeBits;
    ConstantSDNodeBitfields ConstantSDNodeBits;
    MemSDNodeBitfields MemSDNodeBits;
    LSBaseSDNodeBitfields LSBaseSDNodeBits;
    LoadSDNodeBitfields LoadSDNodeBits;
    StoreSDNodeBitfields StoreSDNodeBits;
  };
END_TWO_BYTE_PACK()
#undef BEGIN_TWO_BYTE_PACK
#undef END_TWO_BYTE_PACK

  // RawSDNodeBits must cover the entirety of the union.  This means that all of
  // the union's members must have size <= RawSDNodeBits.  We write the RHS as
  // "2" instead of sizeof(RawSDNodeBits) because MSVC can't handle the latter.
  static_assert(sizeof(SDNodeBitfields) <= 2, "field too wide");
  static_assert(sizeof(ConstantSDNodeBitfields) <= 2, "field too wide");
  static_assert(sizeof(MemSDNodeBitfields) <= 2, "field too wide");
  static_assert(sizeof(LSBaseSDNodeBitfields) <= 2, "field too wide");
  static_assert(sizeof(LoadSDNodeBitfields) <= 2, "field too wide");
  static_assert(sizeof(StoreSDNodeBitfields) <= 2, "field too wide");

private:
  friend class SelectionDAG;
  // TODO: unfriend HandleSDNode once we fix its operand handling.
  friend class HandleSDNode;

  /// Unique id per SDNode in the DAG.
  int NodeId = -1;

  /// The values that are used by this operation.
  SDUse *OperandList = nullptr;

  /// The types of the values this node defines.  SDNode's may
  /// define multiple values simultaneously.
  const EVT *ValueList;

  /// List of uses for this SDNode.
  SDUse *UseList = nullptr;

  /// The number of entries in the Operand/Value list.
  unsigned short NumOperands = 0;
  unsigned short NumValues;

  // The ordering of the SDNodes. It roughly corresponds to the ordering of the
  // original LLVM instructions.
  // This is used for turning off scheduling, because we'll forgo
  // the normal scheduling algorithms and output the instructions according to
  // this ordering.
  unsigned IROrder;

  /// Source line information.
  DebugLoc debugLoc;

  /// Return a pointer to the specified value type.
  static const EVT *getValueTypeList(EVT VT);

  SDNodeFlags Flags;

public:
  /// Unique and persistent id per SDNode in the DAG.
  /// Used for debug printing.
  uint16_t PersistentId;

  //===--------------------------------------------------------------------===//
  //  Accessors
  //

  /// Return the SelectionDAG opcode value for this node. For
  /// pre-isel nodes (those for which isMachineOpcode returns false), these
  /// are the opcode values in the ISD and <target>ISD namespaces. For
  /// post-isel opcodes, see getMachineOpcode.
  unsigned getOpcode()  const { return (unsigned short)NodeType; }

  /// Test if this node has a target-specific opcode (in the
  /// \<target\>ISD namespace).
  bool isTargetOpcode() const { return NodeType >= ISD::BUILTIN_OP_END; }

  /// Test if this node has a target-specific opcode that may raise
  /// FP exceptions (in the \<target\>ISD namespace and greater than
  /// FIRST_TARGET_STRICTFP_OPCODE).  Note that all target memory
  /// opcode are currently automatically considered to possibly raise
  /// FP exceptions as well.
  bool isTargetStrictFPOpcode() const {
    return NodeType >= ISD::FIRST_TARGET_STRICTFP_OPCODE;
  }

  /// Test if this node has a target-specific
  /// memory-referencing opcode (in the \<target\>ISD namespace and
  /// greater than FIRST_TARGET_MEMORY_OPCODE).
  bool isTargetMemoryOpcode() const {
    return NodeType >= ISD::FIRST_TARGET_MEMORY_OPCODE;
  }

  /// Return true if the type of the node type undefined.
  bool isUndef() const { return NodeType == ISD::UNDEF; }

  /// Test if this node is a memory intrinsic (with valid pointer information).
  /// INTRINSIC_W_CHAIN and INTRINSIC_VOID nodes are sometimes created for
  /// non-memory intrinsics (with chains) that are not really instances of
  /// MemSDNode. For such nodes, we need some extra state to determine the
  /// proper classof relationship.
  bool isMemIntrinsic() const {
    return (NodeType == ISD::INTRINSIC_W_CHAIN ||
            NodeType == ISD::INTRINSIC_VOID) &&
           SDNodeBits.IsMemIntrinsic;
  }

  /// Test if this node is a strict floating point pseudo-op.
  bool isStrictFPOpcode() {
    switch (NodeType) {
      default:
        return false;
      case ISD::STRICT_FP16_TO_FP:
      case ISD::STRICT_FP_TO_FP16:
#define DAG_INSTRUCTION(NAME, NARG, ROUND_MODE, INTRINSIC, DAGN)               \
      case ISD::STRICT_##DAGN:
#include "llvm/IR/ConstrainedOps.def"
        return true;
    }
  }

  /// Test whether this is a vector predicated node.
  bool isVP() const {
    switch (NodeType) {
    default:
      return false;

#define BEGIN_REGISTER_VP_SDNODE(VPID, ...) case ISD::VPID:
#include "llvm/IR/VPIntrinsics.def"
      return true;
    }
  }

  PosOpt getVPMaskPos() const {
    switch (NodeType) {
    default:
      return None;

#define BEGIN_REGISTER_VP_SDNODE(VPID, LEGALARG, DEFNAME, MASKPOS, VLENPOS) \
    case ISD::VPID: return MASKPOS;
#include "llvm/IR/VPIntrinsics.def"
    }
  }

  PosOpt getVPVectorLenPos() const {
    switch (NodeType) {
    default:
      return None;

#define BEGIN_REGISTER_VP_SDNODE(VPID, LEGALARG, DEFNAME, MASKPOS, VLENPOS) \
    case ISD::VPID: return VLENPOS;
#include "llvm/IR/VPIntrinsics.def"
    }
  }

  bool isVPReduction() const {
    bool IsReduction = false;
    switch (NodeType) {
    default:
      return false;

#define BEGIN_REGISTER_VP_SDNODE(VPISD, ...) case ISD::VPISD:
#define HANDLE_VP_REDUCTION(STARTPOS, ...) IsReduction = true;
#define END_REGISTER_VP_SDNODE(VPISD) break;
#include "llvm/IR/VPIntrinsics.def"
    }

    return IsReduction;
  }

  /// Test if this node is a vector predication operation.
  bool isVPOpcode() const { return ISD::isVPOpcode(getOpcode()); }

  /// Test if this node has a post-isel opcode, directly
  /// corresponding to a MachineInstr opcode.
  bool isMachineOpcode() const { return NodeType < 0; }

  /// This may only be called if isMachineOpcode returns
  /// true. It returns the MachineInstr opcode value that the node's opcode
  /// corresponds to.
  unsigned getMachineOpcode() const {
    assert(isMachineOpcode() && "Not a MachineInstr opcode!");
    return ~NodeType;
  }

  bool getHasDebugValue() const { return SDNodeBits.HasDebugValue; }
  void setHasDebugValue(bool b) { SDNodeBits.HasDebugValue = b; }

  bool isDivergent() const { return SDNodeBits.IsDivergent; }

  /// Return true if there are no uses of this node.
  bool use_empty() const { return UseList == nullptr; }

  /// Return true if there is exactly one use of this node.
  bool hasOneUse() const { return hasSingleElement(uses()); }

  /// Return the number of uses of this node. This method takes
  /// time proportional to the number of uses.
  size_t use_size() const { return std::distance(use_begin(), use_end()); }

  /// Return the unique node id.
  int getNodeId() const { return NodeId; }

  /// Set unique node id.
  void setNodeId(int Id) { NodeId = Id; }

  /// Return the node ordering.
  unsigned getIROrder() const { return IROrder; }

  /// Set the node ordering.
  void setIROrder(unsigned Order) { IROrder = Order; }

  /// Return the source location info.
  const DebugLoc &getDebugLoc() const { return debugLoc; }

  /// Set source location info.  Try to avoid this, putting
  /// it in the constructor is preferable.
  void setDebugLoc(DebugLoc dl) { debugLoc = std::move(dl); }

  /// This class provides iterator support for SDUse
  /// operands that use a specific SDNode.
  class use_iterator {
    friend class SDNode;

    SDUse *Op = nullptr;

    explicit use_iterator(SDUse *op) : Op(op) {}

  public:
    using iterator_category = std::forward_iterator_tag;
    using value_type = SDUse;
    using difference_type = std::ptrdiff_t;
    using pointer = value_type *;
    using reference = value_type &;

    use_iterator() = default;
    use_iterator(const use_iterator &I) : Op(I.Op) {}

    bool operator==(const use_iterator &x) const {
      return Op == x.Op;
    }
    bool operator!=(const use_iterator &x) const {
      return !operator==(x);
    }

    /// Return true if this iterator is at the end of uses list.
    bool atEnd() const { return Op == nullptr; }

    // Iterator traversal: forward iteration only.
    use_iterator &operator++() {          // Preincrement
      assert(Op && "Cannot increment end iterator!");
      Op = Op->getNext();
      return *this;
    }

    use_iterator operator++(int) {        // Postincrement
      use_iterator tmp = *this; ++*this; return tmp;
    }

    /// Retrieve a pointer to the current user node.
    SDNode *operator*() const {
      assert(Op && "Cannot dereference end iterator!");
      return Op->getUser();
    }

    SDNode *operator->() const { return operator*(); }

    SDUse &getUse() const { return *Op; }

    /// Retrieve the operand # of this use in its user.
    unsigned getOperandNo() const {
      assert(Op && "Cannot dereference end iterator!");
      return (unsigned)(Op - Op->getUser()->OperandList);
    }
  };

  /// Provide iteration support to walk over all uses of an SDNode.
  use_iterator use_begin() const {
    return use_iterator(UseList);
  }

  static use_iterator use_end() { return use_iterator(nullptr); }

  inline iterator_range<use_iterator> uses() {
    return make_range(use_begin(), use_end());
  }
  inline iterator_range<use_iterator> uses() const {
    return make_range(use_begin(), use_end());
  }

  /// Return true if there are exactly NUSES uses of the indicated value.
  /// This method ignores uses of other values defined by this operation.
  bool hasNUsesOfValue(unsigned NUses, unsigned Value) const;

  /// Return true if there are any use of the indicated value.
  /// This method ignores uses of other values defined by this operation.
  bool hasAnyUseOfValue(unsigned Value) const;

  /// Return true if this node is the only use of N.
  bool isOnlyUserOf(const SDNode *N) const;

  /// Return true if this node is an operand of N.
  bool isOperandOf(const SDNode *N) const;

  /// Return true if this node is a predecessor of N.
  /// NOTE: Implemented on top of hasPredecessor and every bit as
  /// expensive. Use carefully.
  bool isPredecessorOf(const SDNode *N) const {
    return N->hasPredecessor(this);
  }

  /// Return true if N is a predecessor of this node.
  /// N is either an operand of this node, or can be reached by recursively
  /// traversing up the operands.
  /// NOTE: This is an expensive method. Use it carefully.
  bool hasPredecessor(const SDNode *N) const;

  /// Returns true if N is a predecessor of any node in Worklist. This
  /// helper keeps Visited and Worklist sets externally to allow unions
  /// searches to be performed in parallel, caching of results across
  /// queries and incremental addition to Worklist. Stops early if N is
  /// found but will resume. Remember to clear Visited and Worklists
  /// if DAG changes. MaxSteps gives a maximum number of nodes to visit before
  /// giving up. The TopologicalPrune flag signals that positive NodeIds are
  /// topologically ordered (Operands have strictly smaller node id) and search
  /// can be pruned leveraging this.
  static bool hasPredecessorHelper(const SDNode *N,
                                   SmallPtrSetImpl<const SDNode *> &Visited,
                                   SmallVectorImpl<const SDNode *> &Worklist,
                                   unsigned int MaxSteps = 0,
                                   bool TopologicalPrune = false) {
    SmallVector<const SDNode *, 8> DeferredNodes;
    if (Visited.count(N))
      return true;

    // Node Id's are assigned in three places: As a topological
    // ordering (> 0), during legalization (results in values set to
    // 0), new nodes (set to -1). If N has a topolgical id then we
    // know that all nodes with ids smaller than it cannot be
    // successors and we need not check them. Filter out all node
    // that can't be matches. We add them to the worklist before exit
    // in case of multiple calls. Note that during selection the topological id
    // may be violated if a node's predecessor is selected before it. We mark
    // this at selection negating the id of unselected successors and
    // restricting topological pruning to positive ids.

    int NId = N->getNodeId();
    // If we Invalidated the Id, reconstruct original NId.
    if (NId < -1)
      NId = -(NId + 1);

    bool Found = false;
    while (!Worklist.empty()) {
      const SDNode *M = Worklist.pop_back_val();
      int MId = M->getNodeId();
      if (TopologicalPrune && M->getOpcode() != ISD::TokenFactor && (NId > 0) &&
          (MId > 0) && (MId < NId)) {
        DeferredNodes.push_back(M);
        continue;
      }
      for (const SDValue &OpV : M->op_values()) {
        SDNode *Op = OpV.getNode();
        if (Visited.insert(Op).second)
          Worklist.push_back(Op);
        if (Op == N)
          Found = true;
      }
      if (Found)
        break;
      if (MaxSteps != 0 && Visited.size() >= MaxSteps)
        break;
    }
    // Push deferred nodes back on worklist.
    Worklist.append(DeferredNodes.begin(), DeferredNodes.end());
    // If we bailed early, conservatively return found.
    if (MaxSteps != 0 && Visited.size() >= MaxSteps)
      return true;
    return Found;
  }

  /// Return true if all the users of N are contained in Nodes.
  /// NOTE: Requires at least one match, but doesn't require them all.
  static bool areOnlyUsersOf(ArrayRef<const SDNode *> Nodes, const SDNode *N);

  /// Return the number of values used by this operation.
  unsigned getNumOperands() const { return NumOperands; }

  /// Return the maximum number of operands that a SDNode can hold.
  static constexpr size_t getMaxNumOperands() {
    return std::numeric_limits<decltype(SDNode::NumOperands)>::max();
  }

  /// Helper method returns the integer value of a ConstantSDNode operand.
  inline uint64_t getConstantOperandVal(unsigned Num) const;

  /// Helper method returns the APInt of a ConstantSDNode operand.
  inline const APInt &getConstantOperandAPInt(unsigned Num) const;

  const SDValue &getOperand(unsigned Num) const {
    assert(Num < NumOperands && "Invalid child # of SDNode!");
    return OperandList[Num];
  }

  using op_iterator = SDUse *;

  op_iterator op_begin() const { return OperandList; }
  op_iterator op_end() const { return OperandList+NumOperands; }
  ArrayRef<SDUse> ops() const { return makeArrayRef(op_begin(), op_end()); }

  /// Iterator for directly iterating over the operand SDValue's.
  struct value_op_iterator
      : iterator_adaptor_base<value_op_iterator, op_iterator,
                              std::random_access_iterator_tag, SDValue,
                              ptrdiff_t, value_op_iterator *,
                              value_op_iterator *> {
    explicit value_op_iterator(SDUse *U = nullptr)
      : iterator_adaptor_base(U) {}

    const SDValue &operator*() const { return I->get(); }
  };

  iterator_range<value_op_iterator> op_values() const {
    return make_range(value_op_iterator(op_begin()),
                      value_op_iterator(op_end()));
  }

  SDVTList getVTList() const {
    SDVTList X = { ValueList, NumValues };
    return X;
  }

  /// If this node has a glue operand, return the node
  /// to which the glue operand points. Otherwise return NULL.
  SDNode *getGluedNode() const {
    if (getNumOperands() != 0 &&
        getOperand(getNumOperands()-1).getValueType() == MVT::Glue)
      return getOperand(getNumOperands()-1).getNode();
    return nullptr;
  }

  /// If this node has a glue value with a user, return
  /// the user (there is at most one). Otherwise return NULL.
  SDNode *getGluedUser() const {
    for (use_iterator UI = use_begin(), UE = use_end(); UI != UE; ++UI)
      if (UI.getUse().get().getValueType() == MVT::Glue)
        return *UI;
    return nullptr;
  }

  SDNodeFlags getFlags() const { return Flags; }
  void setFlags(SDNodeFlags NewFlags) { Flags = NewFlags; }

  /// Clear any flags in this node that aren't also set in Flags.
  /// If Flags is not in a defined state then this has no effect.
  void intersectFlagsWith(const SDNodeFlags Flags);

  /// Return the number of values defined/returned by this operator.
  unsigned getNumValues() const { return NumValues; }

  /// Return the type of a specified result.
  EVT getValueType(unsigned ResNo) const {
    assert(ResNo < NumValues && "Illegal result number!");
    return ValueList[ResNo];
  }

  /// Return the type of a specified result as a simple type.
  MVT getSimpleValueType(unsigned ResNo) const {
    return getValueType(ResNo).getSimpleVT();
  }

  /// Returns MVT::getSizeInBits(getValueType(ResNo)).
  ///
  /// If the value type is a scalable vector type, the scalable property will
  /// be set and the runtime size will be a positive integer multiple of the
  /// base size.
  TypeSize getValueSizeInBits(unsigned ResNo) const {
    return getValueType(ResNo).getSizeInBits();
  }

  using value_iterator = const EVT *;

  value_iterator value_begin() const { return ValueList; }
  value_iterator value_end() const { return ValueList+NumValues; }
  iterator_range<value_iterator> values() const {
    return llvm::make_range(value_begin(), value_end());
  }

  /// Return the opcode of this operation for printing.
  std::string getOperationName(const SelectionDAG *G = nullptr) const;
  static const char* getIndexedModeName(ISD::MemIndexedMode AM);
  void print_types(raw_ostream &OS, const SelectionDAG *G) const;
  void print_details(raw_ostream &OS, const SelectionDAG *G) const;
  void print(raw_ostream &OS, const SelectionDAG *G = nullptr) const;
  void printr(raw_ostream &OS, const SelectionDAG *G = nullptr) const;

  /// Print a SelectionDAG node and all children down to
  /// the leaves.  The given SelectionDAG allows target-specific nodes
  /// to be printed in human-readable form.  Unlike printr, this will
  /// print the whole DAG, including children that appear multiple
  /// times.
  ///
  void printrFull(raw_ostream &O, const SelectionDAG *G = nullptr) const;

  /// Print a SelectionDAG node and children up to
  /// depth "depth."  The given SelectionDAG allows target-specific
  /// nodes to be printed in human-readable form.  Unlike printr, this
  /// will print children that appear multiple times wherever they are
  /// used.
  ///
  void printrWithDepth(raw_ostream &O, const SelectionDAG *G = nullptr,
                       unsigned depth = 100) const;

  /// Dump this node, for debugging.
  void dump() const;

  /// Dump (recursively) this node and its use-def subgraph.
  void dumpr() const;

  /// Dump this node, for debugging.
  /// The given SelectionDAG allows target-specific nodes to be printed
  /// in human-readable form.
  void dump(const SelectionDAG *G) const;

  /// Dump (recursively) this node and its use-def subgraph.
  /// The given SelectionDAG allows target-specific nodes to be printed
  /// in human-readable form.
  void dumpr(const SelectionDAG *G) const;

  /// printrFull to dbgs().  The given SelectionDAG allows
  /// target-specific nodes to be printed in human-readable form.
  /// Unlike dumpr, this will print the whole DAG, including children
  /// that appear multiple times.
  void dumprFull(const SelectionDAG *G = nullptr) const;

  /// printrWithDepth to dbgs().  The given
  /// SelectionDAG allows target-specific nodes to be printed in
  /// human-readable form.  Unlike dumpr, this will print children
  /// that appear multiple times wherever they are used.
  ///
  void dumprWithDepth(const SelectionDAG *G = nullptr,
                      unsigned depth = 100) const;

  /// Gather unique data for the node.
  void Profile(FoldingSetNodeID &ID) const;

  /// This method should only be used by the SDUse class.
  void addUse(SDUse &U) { U.addToList(&UseList); }

protected:
  static SDVTList getSDVTList(EVT VT) {
    SDVTList Ret = { getValueTypeList(VT), 1 };
    return Ret;
  }

  /// Create an SDNode.
  ///
  /// SDNodes are created without any operands, and never own the operand
  /// storage. To add operands, see SelectionDAG::createOperands.
  SDNode(unsigned Opc, unsigned Order, DebugLoc dl, SDVTList VTs)
      : NodeType(Opc), ValueList(VTs.VTs), NumValues(VTs.NumVTs),
        IROrder(Order), debugLoc(std::move(dl)) {
    memset(&RawSDNodeBits, 0, sizeof(RawSDNodeBits));
    assert(debugLoc.hasTrivialDestructor() && "Expected trivial destructor");
    assert(NumValues == VTs.NumVTs &&
           "NumValues wasn't wide enough for its operands!");
  }

  /// Release the operands and set this node to have zero operands.
  void DropOperands();
};

/// Wrapper class for IR location info (IR ordering and DebugLoc) to be passed
/// into SDNode creation functions.
/// When an SDNode is created from the DAGBuilder, the DebugLoc is extracted
/// from the original Instruction, and IROrder is the ordinal position of
/// the instruction.
/// When an SDNode is created after the DAG is being built, both DebugLoc and
/// the IROrder are propagated from the original SDNode.
/// So SDLoc class provides two constructors besides the default one, one to
/// be used by the DAGBuilder, the other to be used by others.
class SDLoc {
private:
  DebugLoc DL;
  int IROrder = 0;

public:
  SDLoc() = default;
  SDLoc(const SDNode *N) : DL(N->getDebugLoc()), IROrder(N->getIROrder()) {}
  SDLoc(const SDValue V) : SDLoc(V.getNode()) {}
  SDLoc(const Instruction *I, int Order) : IROrder(Order) {
    assert(Order >= 0 && "bad IROrder");
    if (I)
      DL = I->getDebugLoc();
  }

  unsigned getIROrder() const { return IROrder; }
  const DebugLoc &getDebugLoc() const { return DL; }
};

// Define inline functions from the SDValue class.

inline SDValue::SDValue(SDNode *node, unsigned resno)
    : Node(node), ResNo(resno) {
  // Explicitly check for !ResNo to avoid use-after-free, because there are
  // callers that use SDValue(N, 0) with a deleted N to indicate successful
  // combines.
  assert((!Node || !ResNo || ResNo < Node->getNumValues()) &&
         "Invalid result number for the given node!");
  assert(ResNo < -2U && "Cannot use result numbers reserved for DenseMaps.");
}

inline unsigned SDValue::getOpcode() const {
  return Node->getOpcode();
}

inline EVT SDValue::getValueType() const {
  return Node->getValueType(ResNo);
}

inline unsigned SDValue::getNumOperands() const {
  return Node->getNumOperands();
}

inline const SDValue &SDValue::getOperand(unsigned i) const {
  return Node->getOperand(i);
}

inline uint64_t SDValue::getConstantOperandVal(unsigned i) const {
  return Node->getConstantOperandVal(i);
}

inline const APInt &SDValue::getConstantOperandAPInt(unsigned i) const {
  return Node->getConstantOperandAPInt(i);
}

inline bool SDValue::isTargetOpcode() const {
  return Node->isTargetOpcode();
}

inline bool SDValue::isTargetMemoryOpcode() const {
  return Node->isTargetMemoryOpcode();
}

inline bool SDValue::isMachineOpcode() const {
  return Node->isMachineOpcode();
}

inline unsigned SDValue::getMachineOpcode() const {
  return Node->getMachineOpcode();
}

inline bool SDValue::isUndef() const {
  return Node->isUndef();
}

inline bool SDValue::use_empty() const {
  return !Node->hasAnyUseOfValue(ResNo);
}

inline bool SDValue::hasOneUse() const {
  return Node->hasNUsesOfValue(1, ResNo);
}

inline const DebugLoc &SDValue::getDebugLoc() const {
  return Node->getDebugLoc();
}

inline void SDValue::dump() const {
  return Node->dump();
}

inline void SDValue::dump(const SelectionDAG *G) const {
  return Node->dump(G);
}

inline void SDValue::dumpr() const {
  return Node->dumpr();
}

inline void SDValue::dumpr(const SelectionDAG *G) const {
  return Node->dumpr(G);
}

// Define inline functions from the SDUse class.

inline void SDUse::set(const SDValue &V) {
  if (Val.getNode()) removeFromList();
  Val = V;
  if (V.getNode()) V.getNode()->addUse(*this);
}

inline void SDUse::setInitial(const SDValue &V) {
  Val = V;
  V.getNode()->addUse(*this);
}

inline void SDUse::setNode(SDNode *N) {
  if (Val.getNode()) removeFromList();
  Val.setNode(N);
  if (N) N->addUse(*this);
}

/// This class is used to form a handle around another node that
/// is persistent and is updated across invocations of replaceAllUsesWith on its
/// operand.  This node should be directly created by end-users and not added to
/// the AllNodes list.
class HandleSDNode : public SDNode {
  SDUse Op;

public:
  explicit HandleSDNode(SDValue X)
    : SDNode(ISD::HANDLENODE, 0, DebugLoc(), getSDVTList(MVT::Other)) {
    // HandleSDNodes are never inserted into the DAG, so they won't be
    // auto-numbered. Use ID 65535 as a sentinel.
    PersistentId = 0xffff;

    // Manually set up the operand list. This node type is special in that it's
    // always stack allocated and SelectionDAG does not manage its operands.
    // TODO: This should either (a) not be in the SDNode hierarchy, or (b) not
    // be so special.
    Op.setUser(this);
    Op.setInitial(X);
    NumOperands = 1;
    OperandList = &Op;
  }
  ~HandleSDNode();

  const SDValue &getValue() const { return Op; }
};

class AddrSpaceCastSDNode : public SDNode {
private:
  unsigned SrcAddrSpace;
  unsigned DestAddrSpace;

public:
  AddrSpaceCastSDNode(unsigned Order, const DebugLoc &dl, EVT VT,
                      unsigned SrcAS, unsigned DestAS);

  unsigned getSrcAddressSpace() const { return SrcAddrSpace; }
  unsigned getDestAddressSpace() const { return DestAddrSpace; }

  static bool classof(const SDNode *N) {
    return N->getOpcode() == ISD::ADDRSPACECAST;
  }
};

/// This is an abstract virtual class for memory operations.
class MemSDNode : public SDNode {
private:
  // VT of in-memory value.
  EVT MemoryVT;

protected:
  /// Memory reference information.
  MachineMemOperand *MMO;

public:
  MemSDNode(unsigned Opc, unsigned Order, const DebugLoc &dl, SDVTList VTs,
            EVT memvt, MachineMemOperand *MMO);

  bool readMem() const { return MMO->isLoad(); }
  bool writeMem() const { return MMO->isStore(); }

  /// Returns alignment and volatility of the memory access
  Align getOriginalAlign() const { return MMO->getBaseAlign(); }
  Align getAlign() const { return MMO->getAlign(); }
  // FIXME: Remove once transition to getAlign is over.
  unsigned getAlignment() const { return MMO->getAlign().value(); }

  /// Return the SubclassData value, without HasDebugValue. This contains an
  /// encoding of the volatile flag, as well as bits used by subclasses. This
  /// function should only be used to compute a FoldingSetNodeID value.
  /// The HasDebugValue bit is masked out because CSE map needs to match
  /// nodes with debug info with nodes without debug info. Same is about
  /// isDivergent bit.
  unsigned getRawSubclassData() const {
    uint16_t Data;
    union {
      char RawSDNodeBits[sizeof(uint16_t)];
      SDNodeBitfields SDNodeBits;
    };
    memcpy(&RawSDNodeBits, &this->RawSDNodeBits, sizeof(this->RawSDNodeBits));
    SDNodeBits.HasDebugValue = 0;
    SDNodeBits.IsDivergent = false;
    memcpy(&Data, &RawSDNodeBits, sizeof(RawSDNodeBits));
    return Data;
  }

  bool isVolatile() const { return MemSDNodeBits.IsVolatile; }
  bool isNonTemporal() const { return MemSDNodeBits.IsNonTemporal; }
  bool isDereferenceable() const { return MemSDNodeBits.IsDereferenceable; }
  bool isInvariant() const { return MemSDNodeBits.IsInvariant; }

  // Returns the offset from the location of the access.
  int64_t getSrcValueOffset() const { return MMO->getOffset(); }

  /// Returns the AA info that describes the dereference.
  AAMDNodes getAAInfo() const { return MMO->getAAInfo(); }

  /// Returns the Ranges that describes the dereference.
  const MDNode *getRanges() const { return MMO->getRanges(); }

  /// Returns the synchronization scope ID for this memory operation.
  SyncScope::ID getSyncScopeID() const { return MMO->getSyncScopeID(); }

  /// Return the atomic ordering requirements for this memory operation. For
  /// cmpxchg atomic operations, return the atomic ordering requirements when
  /// store occurs.
  AtomicOrdering getSuccessOrdering() const {
    return MMO->getSuccessOrdering();
  }

  /// Return a single atomic ordering that is at least as strong as both the
  /// success and failure orderings for an atomic operation.  (For operations
  /// other than cmpxchg, this is equivalent to getSuccessOrdering().)
  AtomicOrdering getMergedOrdering() const { return MMO->getMergedOrdering(); }

  /// Return true if the memory operation ordering is Unordered or higher.
  bool isAtomic() const { return MMO->isAtomic(); }

  /// Returns true if the memory operation doesn't imply any ordering
  /// constraints on surrounding memory operations beyond the normal memory
  /// aliasing rules.
  bool isUnordered() const { return MMO->isUnordered(); }

  /// Returns true if the memory operation is neither atomic or volatile.
  bool isSimple() const { return !isAtomic() && !isVolatile(); }

  /// Return the type of the in-memory value.
  EVT getMemoryVT() const { return MemoryVT; }

  /// Return a MachineMemOperand object describing the memory
  /// reference performed by operation.
  MachineMemOperand *getMemOperand() const { return MMO; }

  const MachinePointerInfo &getPointerInfo() const {
    return MMO->getPointerInfo();
  }

  /// Return the address space for the associated pointer
  unsigned getAddressSpace() const {
    return getPointerInfo().getAddrSpace();
  }

  /// Update this MemSDNode's MachineMemOperand information
  /// to reflect the alignment of NewMMO, if it has a greater alignment.
  /// This must only be used when the new alignment applies to all users of
  /// this MachineMemOperand.
  void refineAlignment(const MachineMemOperand *NewMMO) {
    MMO->refineAlignment(NewMMO);
  }

  const SDValue &getChain() const { return getOperand(0); }

  const SDValue &getBasePtr() const {
    switch (getOpcode()) {
    case ISD::STORE:
    case ISD::VP_STORE:
    case ISD::MSTORE:
    case ISD::VP_SCATTER:
      return getOperand(2);
    case ISD::MGATHER:
    case ISD::MSCATTER:
      return getOperand(3);
    case ISD::VP_GATHER:
    default:
      return getOperand(1);
    }
  }

  // Methods to support isa and dyn_cast
  static bool classof(const SDNode *N) {
    // For some targets, we lower some target intrinsics to a MemIntrinsicNode
    // with either an intrinsic or a target opcode.
    switch (N->getOpcode()) {
    case ISD::LOAD:
    case ISD::STORE:
    case ISD::PREFETCH:
    case ISD::ATOMIC_CMP_SWAP:
    case ISD::ATOMIC_CMP_SWAP_WITH_SUCCESS:
    case ISD::ATOMIC_SWAP:
    case ISD::ATOMIC_LOAD_ADD:
    case ISD::ATOMIC_LOAD_SUB:
    case ISD::ATOMIC_LOAD_AND:
    case ISD::ATOMIC_LOAD_CLR:
    case ISD::ATOMIC_LOAD_OR:
    case ISD::ATOMIC_LOAD_XOR:
    case ISD::ATOMIC_LOAD_NAND:
    case ISD::ATOMIC_LOAD_MIN:
    case ISD::ATOMIC_LOAD_MAX:
    case ISD::ATOMIC_LOAD_UMIN:
    case ISD::ATOMIC_LOAD_UMAX:
    case ISD::ATOMIC_LOAD_FADD:
    case ISD::ATOMIC_LOAD_FSUB:
    case ISD::ATOMIC_LOAD:
    case ISD::ATOMIC_STORE:
    case ISD::MLOAD:
    case ISD::MSTORE:
    case ISD::MGATHER:
    case ISD::MSCATTER:
    case ISD::VP_LOAD:
    case ISD::VP_STORE:
    case ISD::VP_GATHER:
    case ISD::VP_SCATTER:
      return true;
    default:
      return N->isMemIntrinsic() || N->isTargetMemoryOpcode();
    }
  }
};

/// This is an SDNode representing atomic operations.
class AtomicSDNode : public MemSDNode {
public:
  AtomicSDNode(unsigned Opc, unsigned Order, const DebugLoc &dl, SDVTList VTL,
               EVT MemVT, MachineMemOperand *MMO)
    : MemSDNode(Opc, Order, dl, VTL, MemVT, MMO) {
    assert(((Opc != ISD::ATOMIC_LOAD && Opc != ISD::ATOMIC_STORE) ||
            MMO->isAtomic()) && "then why are we using an AtomicSDNode?");
  }

  const SDValue &getBasePtr() const { return getOperand(1); }
  const SDValue &getVal() const { return getOperand(2); }

  /// Returns true if this SDNode represents cmpxchg atomic operation, false
  /// otherwise.
  bool isCompareAndSwap() const {
    unsigned Op = getOpcode();
    return Op == ISD::ATOMIC_CMP_SWAP ||
           Op == ISD::ATOMIC_CMP_SWAP_WITH_SUCCESS;
  }

  /// For cmpxchg atomic operations, return the atomic ordering requirements
  /// when store does not occur.
  AtomicOrdering getFailureOrdering() const {
    assert(isCompareAndSwap() && "Must be cmpxchg operation");
    return MMO->getFailureOrdering();
  }

  // Methods to support isa and dyn_cast
  static bool classof(const SDNode *N) {
    return N->getOpcode() == ISD::ATOMIC_CMP_SWAP     ||
           N->getOpcode() == ISD::ATOMIC_CMP_SWAP_WITH_SUCCESS ||
           N->getOpcode() == ISD::ATOMIC_SWAP         ||
           N->getOpcode() == ISD::ATOMIC_LOAD_ADD     ||
           N->getOpcode() == ISD::ATOMIC_LOAD_SUB     ||
           N->getOpcode() == ISD::ATOMIC_LOAD_AND     ||
           N->getOpcode() == ISD::ATOMIC_LOAD_CLR     ||
           N->getOpcode() == ISD::ATOMIC_LOAD_OR      ||
           N->getOpcode() == ISD::ATOMIC_LOAD_XOR     ||
           N->getOpcode() == ISD::ATOMIC_LOAD_NAND    ||
           N->getOpcode() == ISD::ATOMIC_LOAD_MIN     ||
           N->getOpcode() == ISD::ATOMIC_LOAD_MAX     ||
           N->getOpcode() == ISD::ATOMIC_LOAD_UMIN    ||
           N->getOpcode() == ISD::ATOMIC_LOAD_UMAX    ||
           N->getOpcode() == ISD::ATOMIC_LOAD_FADD    ||
           N->getOpcode() == ISD::ATOMIC_LOAD_FSUB    ||
           N->getOpcode() == ISD::ATOMIC_LOAD         ||
           N->getOpcode() == ISD::ATOMIC_STORE;
  }
};

/// This SDNode is used for target intrinsics that touch
/// memory and need an associated MachineMemOperand. Its opcode may be
/// INTRINSIC_VOID, INTRINSIC_W_CHAIN, PREFETCH, or a target-specific opcode
/// with a value not less than FIRST_TARGET_MEMORY_OPCODE.
class MemIntrinsicSDNode : public MemSDNode {
public:
  MemIntrinsicSDNode(unsigned Opc, unsigned Order, const DebugLoc &dl,
                     SDVTList VTs, EVT MemoryVT, MachineMemOperand *MMO)
      : MemSDNode(Opc, Order, dl, VTs, MemoryVT, MMO) {
    SDNodeBits.IsMemIntrinsic = true;
  }

  // Methods to support isa and dyn_cast
  static bool classof(const SDNode *N) {
    // We lower some target intrinsics to their target opcode
    // early a node with a target opcode can be of this class
    return N->isMemIntrinsic()             ||
           N->getOpcode() == ISD::PREFETCH ||
           N->isTargetMemoryOpcode();
  }
};

/// This SDNode is used to implement the code generator
/// support for the llvm IR shufflevector instruction.  It combines elements
/// from two input vectors into a new input vector, with the selection and
/// ordering of elements determined by an array of integers, referred to as
/// the shuffle mask.  For input vectors of width N, mask indices of 0..N-1
/// refer to elements from the LHS input, and indices from N to 2N-1 the RHS.
/// An index of -1 is treated as undef, such that the code generator may put
/// any value in the corresponding element of the result.
class ShuffleVectorSDNode : public SDNode {
  // The memory for Mask is owned by the SelectionDAG's OperandAllocator, and
  // is freed when the SelectionDAG object is destroyed.
  const int *Mask;

protected:
  friend class SelectionDAG;

  ShuffleVectorSDNode(EVT VT, unsigned Order, const DebugLoc &dl, const int *M)
      : SDNode(ISD::VECTOR_SHUFFLE, Order, dl, getSDVTList(VT)), Mask(M) {}

public:
  ArrayRef<int> getMask() const {
    EVT VT = getValueType(0);
    return makeArrayRef(Mask, VT.getVectorNumElements());
  }

  int getMaskElt(unsigned Idx) const {
    assert(Idx < getValueType(0).getVectorNumElements() && "Idx out of range!");
    return Mask[Idx];
  }

  bool isSplat() const { return isSplatMask(Mask, getValueType(0)); }

  int getSplatIndex() const {
    assert(isSplat() && "Cannot get splat index for non-splat!");
    EVT VT = getValueType(0);
    for (unsigned i = 0, e = VT.getVectorNumElements(); i != e; ++i)
      if (Mask[i] >= 0)
        return Mask[i];

    // We can choose any index value here and be correct because all elements
    // are undefined. Return 0 for better potential for callers to simplify.
    return 0;
  }

  static bool isSplatMask(const int *Mask, EVT VT);

  /// Change values in a shuffle permute mask assuming
  /// the two vector operands have swapped position.
  static void commuteMask(MutableArrayRef<int> Mask) {
    unsigned NumElems = Mask.size();
    for (unsigned i = 0; i != NumElems; ++i) {
      int idx = Mask[i];
      if (idx < 0)
        continue;
      else if (idx < (int)NumElems)
        Mask[i] = idx + NumElems;
      else
        Mask[i] = idx - NumElems;
    }
  }

  static bool classof(const SDNode *N) {
    return N->getOpcode() == ISD::VECTOR_SHUFFLE;
  }
};

class ConstantSDNode : public SDNode {
  friend class SelectionDAG;

  const ConstantInt *Value;

  ConstantSDNode(bool isTarget, bool isOpaque, const ConstantInt *val, EVT VT)
      : SDNode(isTarget ? ISD::TargetConstant : ISD::Constant, 0, DebugLoc(),
               getSDVTList(VT)),
        Value(val) {
    ConstantSDNodeBits.IsOpaque = isOpaque;
  }

public:
  const ConstantInt *getConstantIntValue() const { return Value; }
  const APInt &getAPIntValue() const { return Value->getValue(); }
  uint64_t getZExtValue() const { return Value->getZExtValue(); }
  int64_t getSExtValue() const { return Value->getSExtValue(); }
  uint64_t getLimitedValue(uint64_t Limit = UINT64_MAX) {
    return Value->getLimitedValue(Limit);
  }
  MaybeAlign getMaybeAlignValue() const { return Value->getMaybeAlignValue(); }
  Align getAlignValue() const { return Value->getAlignValue(); }

  bool isOne() const { return Value->isOne(); }
  bool isZero() const { return Value->isZero(); }
  // NOTE: This is soft-deprecated.  Please use `isZero()` instead.
  bool isNullValue() const { return isZero(); }
  bool isAllOnes() const { return Value->isMinusOne(); }
  // NOTE: This is soft-deprecated.  Please use `isAllOnes()` instead.
  bool isAllOnesValue() const { return isAllOnes(); }
  bool isMaxSignedValue() const { return Value->isMaxValue(true); }
  bool isMinSignedValue() const { return Value->isMinValue(true); }

  bool isOpaque() const { return ConstantSDNodeBits.IsOpaque; }

  static bool classof(const SDNode *N) {
    return N->getOpcode() == ISD::Constant ||
           N->getOpcode() == ISD::TargetConstant;
  }
};

uint64_t SDNode::getConstantOperandVal(unsigned Num) const {
  return cast<ConstantSDNode>(getOperand(Num))->getZExtValue();
}

const APInt &SDNode::getConstantOperandAPInt(unsigned Num) const {
  return cast<ConstantSDNode>(getOperand(Num))->getAPIntValue();
}

class ConstantFPSDNode : public SDNode {
  friend class SelectionDAG;

  const ConstantFP *Value;

  ConstantFPSDNode(bool isTarget, const ConstantFP *val, EVT VT)
      : SDNode(isTarget ? ISD::TargetConstantFP : ISD::ConstantFP, 0,
               DebugLoc(), getSDVTList(VT)),
        Value(val) {}

public:
  const APFloat& getValueAPF() const { return Value->getValueAPF(); }
  const ConstantFP *getConstantFPValue() const { return Value; }

  /// Return true if the value is positive or negative zero.
  bool isZero() const { return Value->isZero(); }

  /// Return true if the value is a NaN.
  bool isNaN() const { return Value->isNaN(); }

  /// Return true if the value is an infinity
  bool isInfinity() const { return Value->isInfinity(); }

  /// Return true if the value is negative.
  bool isNegative() const { return Value->isNegative(); }

  /// We don't rely on operator== working on double values, as
  /// it returns true for things that are clearly not equal, like -0.0 and 0.0.
  /// As such, this method can be used to do an exact bit-for-bit comparison of
  /// two floating point values.

  /// We leave the version with the double argument here because it's just so
  /// convenient to write "2.0" and the like.  Without this function we'd
  /// have to duplicate its logic everywhere it's called.
  bool isExactlyValue(double V) const {
    return Value->getValueAPF().isExactlyValue(V);
  }
  bool isExactlyValue(const APFloat& V) const;

  static bool isValueValidForType(EVT VT, const APFloat& Val);

  static bool classof(const SDNode *N) {
    return N->getOpcode() == ISD::ConstantFP ||
           N->getOpcode() == ISD::TargetConstantFP;
  }
};

/// Returns true if \p V is a constant integer zero.
bool isNullConstant(SDValue V);

/// Returns true if \p V is an FP constant with a value of positive zero.
bool isNullFPConstant(SDValue V);

/// Returns true if \p V is an integer constant with all bits set.
bool isAllOnesConstant(SDValue V);

/// Returns true if \p V is a constant integer one.
bool isOneConstant(SDValue V);

/// Return the non-bitcasted source operand of \p V if it exists.
/// If \p V is not a bitcasted value, it is returned as-is.
SDValue peekThroughBitcasts(SDValue V);

/// Return the non-bitcasted and one-use source operand of \p V if it exists.
/// If \p V is not a bitcasted one-use value, it is returned as-is.
SDValue peekThroughOneUseBitcasts(SDValue V);

/// Return the non-extracted vector source operand of \p V if it exists.
/// If \p V is not an extracted subvector, it is returned as-is.
SDValue peekThroughExtractSubvectors(SDValue V);

/// Returns true if \p V is a bitwise not operation. Assumes that an all ones
/// constant is canonicalized to be operand 1.
bool isBitwiseNot(SDValue V, bool AllowUndefs = false);

/// Returns the SDNode if it is a constant splat BuildVector or constant int.
ConstantSDNode *isConstOrConstSplat(SDValue N, bool AllowUndefs = false,
                                    bool AllowTruncation = false);

/// Returns the SDNode if it is a demanded constant splat BuildVector or
/// constant int.
ConstantSDNode *isConstOrConstSplat(SDValue N, const APInt &DemandedElts,
                                    bool AllowUndefs = false,
                                    bool AllowTruncation = false);

/// Returns the SDNode if it is a constant splat BuildVector or constant float.
ConstantFPSDNode *isConstOrConstSplatFP(SDValue N, bool AllowUndefs = false);

/// Returns the SDNode if it is a demanded constant splat BuildVector or
/// constant float.
ConstantFPSDNode *isConstOrConstSplatFP(SDValue N, const APInt &DemandedElts,
                                        bool AllowUndefs = false);

/// Return true if the value is a constant 0 integer or a splatted vector of
/// a constant 0 integer (with no undefs by default).
/// Build vector implicit truncation is not an issue for null values.
bool isNullOrNullSplat(SDValue V, bool AllowUndefs = false);

/// Return true if the value is a constant 1 integer or a splatted vector of a
/// constant 1 integer (with no undefs).
/// Does not permit build vector implicit truncation.
bool isOneOrOneSplat(SDValue V, bool AllowUndefs = false);

/// Return true if the value is a constant -1 integer or a splatted vector of a
/// constant -1 integer (with no undefs).
/// Does not permit build vector implicit truncation.
bool isAllOnesOrAllOnesSplat(SDValue V, bool AllowUndefs = false);
<<<<<<< HEAD
=======

/// Return true if \p V is either a integer or FP constant.
inline bool isIntOrFPConstant(SDValue V) {
  return isa<ConstantSDNode>(V) || isa<ConstantFPSDNode>(V);
}
>>>>>>> a2ce6ee6

class GlobalAddressSDNode : public SDNode {
  friend class SelectionDAG;

  const GlobalValue *TheGlobal;
  int64_t Offset;
  unsigned TargetFlags;

  GlobalAddressSDNode(unsigned Opc, unsigned Order, const DebugLoc &DL,
                      const GlobalValue *GA, EVT VT, int64_t o,
                      unsigned TF);

public:
  const GlobalValue *getGlobal() const { return TheGlobal; }
  int64_t getOffset() const { return Offset; }
  unsigned getTargetFlags() const { return TargetFlags; }
  // Return the address space this GlobalAddress belongs to.
  unsigned getAddressSpace() const;

  static bool classof(const SDNode *N) {
    return N->getOpcode() == ISD::GlobalAddress ||
           N->getOpcode() == ISD::TargetGlobalAddress ||
           N->getOpcode() == ISD::GlobalTLSAddress ||
           N->getOpcode() == ISD::TargetGlobalTLSAddress;
  }
};

class FrameIndexSDNode : public SDNode {
  friend class SelectionDAG;

  int FI;

  FrameIndexSDNode(int fi, EVT VT, bool isTarg)
    : SDNode(isTarg ? ISD::TargetFrameIndex : ISD::FrameIndex,
      0, DebugLoc(), getSDVTList(VT)), FI(fi) {
  }

public:
  int getIndex() const { return FI; }

  static bool classof(const SDNode *N) {
    return N->getOpcode() == ISD::FrameIndex ||
           N->getOpcode() == ISD::TargetFrameIndex;
  }
};

/// This SDNode is used for LIFETIME_START/LIFETIME_END values, which indicate
/// the offet and size that are started/ended in the underlying FrameIndex.
class LifetimeSDNode : public SDNode {
  friend class SelectionDAG;
  int64_t Size;
  int64_t Offset; // -1 if offset is unknown.

  LifetimeSDNode(unsigned Opcode, unsigned Order, const DebugLoc &dl,
                 SDVTList VTs, int64_t Size, int64_t Offset)
      : SDNode(Opcode, Order, dl, VTs), Size(Size), Offset(Offset) {}
public:
  int64_t getFrameIndex() const {
    return cast<FrameIndexSDNode>(getOperand(1))->getIndex();
  }

  bool hasOffset() const { return Offset >= 0; }
  int64_t getOffset() const {
    assert(hasOffset() && "offset is unknown");
    return Offset;
  }
  int64_t getSize() const {
    assert(hasOffset() && "offset is unknown");
    return Size;
  }

  // Methods to support isa and dyn_cast
  static bool classof(const SDNode *N) {
    return N->getOpcode() == ISD::LIFETIME_START ||
           N->getOpcode() == ISD::LIFETIME_END;
  }
};

/// This SDNode is used for PSEUDO_PROBE values, which are the function guid and
/// the index of the basic block being probed. A pseudo probe serves as a place
/// holder and will be removed at the end of compilation. It does not have any
/// operand because we do not want the instruction selection to deal with any.
class PseudoProbeSDNode : public SDNode {
  friend class SelectionDAG;
  uint64_t Guid;
  uint64_t Index;
  uint32_t Attributes;

  PseudoProbeSDNode(unsigned Opcode, unsigned Order, const DebugLoc &Dl,
                    SDVTList VTs, uint64_t Guid, uint64_t Index, uint32_t Attr)
      : SDNode(Opcode, Order, Dl, VTs), Guid(Guid), Index(Index),
        Attributes(Attr) {}

public:
  uint64_t getGuid() const { return Guid; }
  uint64_t getIndex() const { return Index; }
  uint32_t getAttributes() const { return Attributes; }

  // Methods to support isa and dyn_cast
  static bool classof(const SDNode *N) {
    return N->getOpcode() == ISD::PSEUDO_PROBE;
  }
};

class JumpTableSDNode : public SDNode {
  friend class SelectionDAG;

  int JTI;
  unsigned TargetFlags;

  JumpTableSDNode(int jti, EVT VT, bool isTarg, unsigned TF)
    : SDNode(isTarg ? ISD::TargetJumpTable : ISD::JumpTable,
      0, DebugLoc(), getSDVTList(VT)), JTI(jti), TargetFlags(TF) {
  }

public:
  int getIndex() const { return JTI; }
  unsigned getTargetFlags() const { return TargetFlags; }

  static bool classof(const SDNode *N) {
    return N->getOpcode() == ISD::JumpTable ||
           N->getOpcode() == ISD::TargetJumpTable;
  }
};

class ConstantPoolSDNode : public SDNode {
  friend class SelectionDAG;

  union {
    const Constant *ConstVal;
    MachineConstantPoolValue *MachineCPVal;
  } Val;
  int Offset;  // It's a MachineConstantPoolValue if top bit is set.
  Align Alignment; // Minimum alignment requirement of CP.
  unsigned TargetFlags;

  ConstantPoolSDNode(bool isTarget, const Constant *c, EVT VT, int o,
                     Align Alignment, unsigned TF)
      : SDNode(isTarget ? ISD::TargetConstantPool : ISD::ConstantPool, 0,
               DebugLoc(), getSDVTList(VT)),
        Offset(o), Alignment(Alignment), TargetFlags(TF) {
    assert(Offset >= 0 && "Offset is too large");
    Val.ConstVal = c;
  }

  ConstantPoolSDNode(bool isTarget, MachineConstantPoolValue *v, EVT VT, int o,
                     Align Alignment, unsigned TF)
      : SDNode(isTarget ? ISD::TargetConstantPool : ISD::ConstantPool, 0,
               DebugLoc(), getSDVTList(VT)),
        Offset(o), Alignment(Alignment), TargetFlags(TF) {
    assert(Offset >= 0 && "Offset is too large");
    Val.MachineCPVal = v;
    Offset |= 1 << (sizeof(unsigned)*CHAR_BIT-1);
  }

public:
  bool isMachineConstantPoolEntry() const {
    return Offset < 0;
  }

  const Constant *getConstVal() const {
    assert(!isMachineConstantPoolEntry() && "Wrong constantpool type");
    return Val.ConstVal;
  }

  MachineConstantPoolValue *getMachineCPVal() const {
    assert(isMachineConstantPoolEntry() && "Wrong constantpool type");
    return Val.MachineCPVal;
  }

  int getOffset() const {
    return Offset & ~(1 << (sizeof(unsigned)*CHAR_BIT-1));
  }

  // Return the alignment of this constant pool object, which is either 0 (for
  // default alignment) or the desired value.
  Align getAlign() const { return Alignment; }
  unsigned getTargetFlags() const { return TargetFlags; }

  Type *getType() const;

  static bool classof(const SDNode *N) {
    return N->getOpcode() == ISD::ConstantPool ||
           N->getOpcode() == ISD::TargetConstantPool;
  }
};

/// Completely target-dependent object reference.
class TargetIndexSDNode : public SDNode {
  friend class SelectionDAG;

  unsigned TargetFlags;
  int Index;
  int64_t Offset;

public:
  TargetIndexSDNode(int Idx, EVT VT, int64_t Ofs, unsigned TF)
      : SDNode(ISD::TargetIndex, 0, DebugLoc(), getSDVTList(VT)),
        TargetFlags(TF), Index(Idx), Offset(Ofs) {}

  unsigned getTargetFlags() const { return TargetFlags; }
  int getIndex() const { return Index; }
  int64_t getOffset() const { return Offset; }

  static bool classof(const SDNode *N) {
    return N->getOpcode() == ISD::TargetIndex;
  }
};

class BasicBlockSDNode : public SDNode {
  friend class SelectionDAG;

  MachineBasicBlock *MBB;

  /// Debug info is meaningful and potentially useful here, but we create
  /// blocks out of order when they're jumped to, which makes it a bit
  /// harder.  Let's see if we need it first.
  explicit BasicBlockSDNode(MachineBasicBlock *mbb)
    : SDNode(ISD::BasicBlock, 0, DebugLoc(), getSDVTList(MVT::Other)), MBB(mbb)
  {}

public:
  MachineBasicBlock *getBasicBlock() const { return MBB; }

  static bool classof(const SDNode *N) {
    return N->getOpcode() == ISD::BasicBlock;
  }
};

/// A "pseudo-class" with methods for operating on BUILD_VECTORs.
class BuildVectorSDNode : public SDNode {
public:
  // These are constructed as SDNodes and then cast to BuildVectorSDNodes.
  explicit BuildVectorSDNode() = delete;

  /// Check if this is a constant splat, and if so, find the
  /// smallest element size that splats the vector.  If MinSplatBits is
  /// nonzero, the element size must be at least that large.  Note that the
  /// splat element may be the entire vector (i.e., a one element vector).
  /// Returns the splat element value in SplatValue.  Any undefined bits in
  /// that value are zero, and the corresponding bits in the SplatUndef mask
  /// are set.  The SplatBitSize value is set to the splat element size in
  /// bits.  HasAnyUndefs is set to true if any bits in the vector are
  /// undefined.  isBigEndian describes the endianness of the target.
  bool isConstantSplat(APInt &SplatValue, APInt &SplatUndef,
                       unsigned &SplatBitSize, bool &HasAnyUndefs,
                       unsigned MinSplatBits = 0,
                       bool isBigEndian = false) const;

  /// Returns the demanded splatted value or a null value if this is not a
  /// splat.
  ///
  /// The DemandedElts mask indicates the elements that must be in the splat.
  /// If passed a non-null UndefElements bitvector, it will resize it to match
  /// the vector width and set the bits where elements are undef.
  SDValue getSplatValue(const APInt &DemandedElts,
                        BitVector *UndefElements = nullptr) const;

  /// Returns the splatted value or a null value if this is not a splat.
  ///
  /// If passed a non-null UndefElements bitvector, it will resize it to match
  /// the vector width and set the bits where elements are undef.
  SDValue getSplatValue(BitVector *UndefElements = nullptr) const;

  /// Find the shortest repeating sequence of values in the build vector.
  ///
  /// e.g. { u, X, u, X, u, u, X, u } -> { X }
  ///      { X, Y, u, Y, u, u, X, u } -> { X, Y }
  ///
  /// Currently this must be a power-of-2 build vector.
  /// The DemandedElts mask indicates the elements that must be present,
  /// undemanded elements in Sequence may be null (SDValue()). If passed a
  /// non-null UndefElements bitvector, it will resize it to match the original
  /// vector width and set the bits where elements are undef. If result is
  /// false, Sequence will be empty.
  bool getRepeatedSequence(const APInt &DemandedElts,
                           SmallVectorImpl<SDValue> &Sequence,
                           BitVector *UndefElements = nullptr) const;

  /// Find the shortest repeating sequence of values in the build vector.
  ///
  /// e.g. { u, X, u, X, u, u, X, u } -> { X }
  ///      { X, Y, u, Y, u, u, X, u } -> { X, Y }
  ///
  /// Currently this must be a power-of-2 build vector.
  /// If passed a non-null UndefElements bitvector, it will resize it to match
  /// the original vector width and set the bits where elements are undef.
  /// If result is false, Sequence will be empty.
  bool getRepeatedSequence(SmallVectorImpl<SDValue> &Sequence,
                           BitVector *UndefElements = nullptr) const;

  /// Returns the demanded splatted constant or null if this is not a constant
  /// splat.
  ///
  /// The DemandedElts mask indicates the elements that must be in the splat.
  /// If passed a non-null UndefElements bitvector, it will resize it to match
  /// the vector width and set the bits where elements are undef.
  ConstantSDNode *
  getConstantSplatNode(const APInt &DemandedElts,
                       BitVector *UndefElements = nullptr) const;

  /// Returns the splatted constant or null if this is not a constant
  /// splat.
  ///
  /// If passed a non-null UndefElements bitvector, it will resize it to match
  /// the vector width and set the bits where elements are undef.
  ConstantSDNode *
  getConstantSplatNode(BitVector *UndefElements = nullptr) const;

  /// Returns the demanded splatted constant FP or null if this is not a
  /// constant FP splat.
  ///
  /// The DemandedElts mask indicates the elements that must be in the splat.
  /// If passed a non-null UndefElements bitvector, it will resize it to match
  /// the vector width and set the bits where elements are undef.
  ConstantFPSDNode *
  getConstantFPSplatNode(const APInt &DemandedElts,
                         BitVector *UndefElements = nullptr) const;

  /// Returns the splatted constant FP or null if this is not a constant
  /// FP splat.
  ///
  /// If passed a non-null UndefElements bitvector, it will resize it to match
  /// the vector width and set the bits where elements are undef.
  ConstantFPSDNode *
  getConstantFPSplatNode(BitVector *UndefElements = nullptr) const;

  /// If this is a constant FP splat and the splatted constant FP is an
  /// exact power or 2, return the log base 2 integer value.  Otherwise,
  /// return -1.
  ///
  /// The BitWidth specifies the necessary bit precision.
  int32_t getConstantFPSplatPow2ToLog2Int(BitVector *UndefElements,
                                          uint32_t BitWidth) const;

  /// Extract the raw bit data from a build vector of Undef, Constant or
  /// ConstantFP node elements. Each raw bit element will be \p
  /// DstEltSizeInBits wide, undef elements are treated as zero, and entirely
  /// undefined elements are flagged in \p UndefElements.
  bool getConstantRawBits(bool IsLittleEndian, unsigned DstEltSizeInBits,
                          SmallVectorImpl<APInt> &RawBitElements,
                          BitVector &UndefElements) const;

  bool isConstant() const;

  /// Recast bit data \p SrcBitElements to \p DstEltSizeInBits wide elements.
  /// Undef elements are treated as zero, and entirely undefined elements are
  /// flagged in \p DstUndefElements.
  static void recastRawBits(bool IsLittleEndian, unsigned DstEltSizeInBits,
                            SmallVectorImpl<APInt> &DstBitElements,
                            ArrayRef<APInt> SrcBitElements,
                            BitVector &DstUndefElements,
                            const BitVector &SrcUndefElements);

  static bool classof(const SDNode *N) {
    return N->getOpcode() == ISD::BUILD_VECTOR;
  }
};

/// An SDNode that holds an arbitrary LLVM IR Value. This is
/// used when the SelectionDAG needs to make a simple reference to something
/// in the LLVM IR representation.
///
class SrcValueSDNode : public SDNode {
  friend class SelectionDAG;

  const Value *V;

  /// Create a SrcValue for a general value.
  explicit SrcValueSDNode(const Value *v)
    : SDNode(ISD::SRCVALUE, 0, DebugLoc(), getSDVTList(MVT::Other)), V(v) {}

public:
  /// Return the contained Value.
  const Value *getValue() const { return V; }

  static bool classof(const SDNode *N) {
    return N->getOpcode() == ISD::SRCVALUE;
  }
};

class MDNodeSDNode : public SDNode {
  friend class SelectionDAG;

  const MDNode *MD;

  explicit MDNodeSDNode(const MDNode *md)
  : SDNode(ISD::MDNODE_SDNODE, 0, DebugLoc(), getSDVTList(MVT::Other)), MD(md)
  {}

public:
  const MDNode *getMD() const { return MD; }

  static bool classof(const SDNode *N) {
    return N->getOpcode() == ISD::MDNODE_SDNODE;
  }
};

class RegisterSDNode : public SDNode {
  friend class SelectionDAG;

  Register Reg;

  RegisterSDNode(Register reg, EVT VT)
    : SDNode(ISD::Register, 0, DebugLoc(), getSDVTList(VT)), Reg(reg) {}

public:
  Register getReg() const { return Reg; }

  static bool classof(const SDNode *N) {
    return N->getOpcode() == ISD::Register;
  }
};

class RegisterMaskSDNode : public SDNode {
  friend class SelectionDAG;

  // The memory for RegMask is not owned by the node.
  const uint32_t *RegMask;

  RegisterMaskSDNode(const uint32_t *mask)
    : SDNode(ISD::RegisterMask, 0, DebugLoc(), getSDVTList(MVT::Untyped)),
      RegMask(mask) {}

public:
  const uint32_t *getRegMask() const { return RegMask; }

  static bool classof(const SDNode *N) {
    return N->getOpcode() == ISD::RegisterMask;
  }
};

class BlockAddressSDNode : public SDNode {
  friend class SelectionDAG;

  const BlockAddress *BA;
  int64_t Offset;
  unsigned TargetFlags;

  BlockAddressSDNode(unsigned NodeTy, EVT VT, const BlockAddress *ba,
                     int64_t o, unsigned Flags)
    : SDNode(NodeTy, 0, DebugLoc(), getSDVTList(VT)),
             BA(ba), Offset(o), TargetFlags(Flags) {}

public:
  const BlockAddress *getBlockAddress() const { return BA; }
  int64_t getOffset() const { return Offset; }
  unsigned getTargetFlags() const { return TargetFlags; }

  static bool classof(const SDNode *N) {
    return N->getOpcode() == ISD::BlockAddress ||
           N->getOpcode() == ISD::TargetBlockAddress;
  }
};

class LabelSDNode : public SDNode {
  friend class SelectionDAG;

  MCSymbol *Label;

  LabelSDNode(unsigned Opcode, unsigned Order, const DebugLoc &dl, MCSymbol *L)
      : SDNode(Opcode, Order, dl, getSDVTList(MVT::Other)), Label(L) {
    assert(LabelSDNode::classof(this) && "not a label opcode");
  }

public:
  MCSymbol *getLabel() const { return Label; }

  static bool classof(const SDNode *N) {
    return N->getOpcode() == ISD::EH_LABEL ||
           N->getOpcode() == ISD::ANNOTATION_LABEL;
  }
};

class ExternalSymbolSDNode : public SDNode {
  friend class SelectionDAG;

  const char *Symbol;
  unsigned TargetFlags;

  ExternalSymbolSDNode(bool isTarget, const char *Sym, unsigned TF, EVT VT)
      : SDNode(isTarget ? ISD::TargetExternalSymbol : ISD::ExternalSymbol, 0,
               DebugLoc(), getSDVTList(VT)),
        Symbol(Sym), TargetFlags(TF) {}

public:
  const char *getSymbol() const { return Symbol; }
  unsigned getTargetFlags() const { return TargetFlags; }

  static bool classof(const SDNode *N) {
    return N->getOpcode() == ISD::ExternalSymbol ||
           N->getOpcode() == ISD::TargetExternalSymbol;
  }
};

class MCSymbolSDNode : public SDNode {
  friend class SelectionDAG;

  MCSymbol *Symbol;

  MCSymbolSDNode(MCSymbol *Symbol, EVT VT)
      : SDNode(ISD::MCSymbol, 0, DebugLoc(), getSDVTList(VT)), Symbol(Symbol) {}

public:
  MCSymbol *getMCSymbol() const { return Symbol; }

  static bool classof(const SDNode *N) {
    return N->getOpcode() == ISD::MCSymbol;
  }
};

class CondCodeSDNode : public SDNode {
  friend class SelectionDAG;

  ISD::CondCode Condition;

  explicit CondCodeSDNode(ISD::CondCode Cond)
    : SDNode(ISD::CONDCODE, 0, DebugLoc(), getSDVTList(MVT::Other)),
      Condition(Cond) {}

public:
  ISD::CondCode get() const { return Condition; }

  static bool classof(const SDNode *N) {
    return N->getOpcode() == ISD::CONDCODE;
  }
};

/// This class is used to represent EVT's, which are used
/// to parameterize some operations.
class VTSDNode : public SDNode {
  friend class SelectionDAG;

  EVT ValueType;

  explicit VTSDNode(EVT VT)
    : SDNode(ISD::VALUETYPE, 0, DebugLoc(), getSDVTList(MVT::Other)),
      ValueType(VT) {}

public:
  EVT getVT() const { return ValueType; }

  static bool classof(const SDNode *N) {
    return N->getOpcode() == ISD::VALUETYPE;
  }
};

/// Base class for LoadSDNode and StoreSDNode
class LSBaseSDNode : public MemSDNode {
public:
  LSBaseSDNode(ISD::NodeType NodeTy, unsigned Order, const DebugLoc &dl,
               SDVTList VTs, ISD::MemIndexedMode AM, EVT MemVT,
               MachineMemOperand *MMO)
      : MemSDNode(NodeTy, Order, dl, VTs, MemVT, MMO) {
    LSBaseSDNodeBits.AddressingMode = AM;
    assert(getAddressingMode() == AM && "Value truncated");
  }

  const SDValue &getOffset() const {
    return getOperand(getOpcode() == ISD::LOAD ? 2 : 3);
  }

  /// Return the addressing mode for this load or store:
  /// unindexed, pre-inc, pre-dec, post-inc, or post-dec.
  ISD::MemIndexedMode getAddressingMode() const {
    return static_cast<ISD::MemIndexedMode>(LSBaseSDNodeBits.AddressingMode);
  }

  /// Return true if this is a pre/post inc/dec load/store.
  bool isIndexed() const { return getAddressingMode() != ISD::UNINDEXED; }

  /// Return true if this is NOT a pre/post inc/dec load/store.
  bool isUnindexed() const { return getAddressingMode() == ISD::UNINDEXED; }

  static bool classof(const SDNode *N) {
    return N->getOpcode() == ISD::LOAD ||
           N->getOpcode() == ISD::STORE;
  }
};

/// This class is used to represent ISD::LOAD nodes.
class LoadSDNode : public LSBaseSDNode {
  friend class SelectionDAG;

  LoadSDNode(unsigned Order, const DebugLoc &dl, SDVTList VTs,
             ISD::MemIndexedMode AM, ISD::LoadExtType ETy, EVT MemVT,
             MachineMemOperand *MMO)
      : LSBaseSDNode(ISD::LOAD, Order, dl, VTs, AM, MemVT, MMO) {
    LoadSDNodeBits.ExtTy = ETy;
    assert(readMem() && "Load MachineMemOperand is not a load!");
    assert(!writeMem() && "Load MachineMemOperand is a store!");
  }

public:
  /// Return whether this is a plain node,
  /// or one of the varieties of value-extending loads.
  ISD::LoadExtType getExtensionType() const {
    return static_cast<ISD::LoadExtType>(LoadSDNodeBits.ExtTy);
  }

  const SDValue &getBasePtr() const { return getOperand(1); }
  const SDValue &getOffset() const { return getOperand(2); }

  static bool classof(const SDNode *N) {
    return N->getOpcode() == ISD::LOAD;
  }
};

/// This class is used to represent ISD::STORE nodes.
class StoreSDNode : public LSBaseSDNode {
  friend class SelectionDAG;

  StoreSDNode(unsigned Order, const DebugLoc &dl, SDVTList VTs,
              ISD::MemIndexedMode AM, bool isTrunc, EVT MemVT,
              MachineMemOperand *MMO)
      : LSBaseSDNode(ISD::STORE, Order, dl, VTs, AM, MemVT, MMO) {
    StoreSDNodeBits.IsTruncating = isTrunc;
    assert(!readMem() && "Store MachineMemOperand is a load!");
    assert(writeMem() && "Store MachineMemOperand is not a store!");
  }

public:
  /// Return true if the op does a truncation before store.
  /// For integers this is the same as doing a TRUNCATE and storing the result.
  /// For floats, it is the same as doing an FP_ROUND and storing the result.
  bool isTruncatingStore() const { return StoreSDNodeBits.IsTruncating; }
  void setTruncatingStore(bool Truncating) {
    StoreSDNodeBits.IsTruncating = Truncating;
  }

  const SDValue &getValue() const { return getOperand(1); }
  const SDValue &getBasePtr() const { return getOperand(2); }
  const SDValue &getOffset() const { return getOperand(3); }

  static bool classof(const SDNode *N) {
    return N->getOpcode() == ISD::STORE;
  }
};

/// This base class is used to represent VP_LOAD and VP_STORE nodes
class VPLoadStoreSDNode : public MemSDNode {
public:
  friend class SelectionDAG;

  VPLoadStoreSDNode(ISD::NodeType NodeTy, unsigned Order, const DebugLoc &dl,
                    SDVTList VTs, ISD::MemIndexedMode AM, EVT MemVT,
                    MachineMemOperand *MMO)
      : MemSDNode(NodeTy, Order, dl, VTs, MemVT, MMO) {
    LSBaseSDNodeBits.AddressingMode = AM;
    assert(getAddressingMode() == AM && "Value truncated");
  }

  // VPLoadSDNode (Chain, Ptr, Offset, Mask, EVL)
  // VPStoreSDNode (Chain, Data, Ptr, Offset, Mask, EVL)
  // Mask is a vector of i1 elements;
  // the type of EVL is TLI.getVPExplicitVectorLengthTy().
  const SDValue &getOffset() const {
    return getOperand(getOpcode() == ISD::VP_LOAD ? 2 : 3);
  }
  const SDValue &getBasePtr() const {
    return getOperand(getOpcode() == ISD::VP_LOAD ? 1 : 2);
  }
  const SDValue &getMask() const {
    return getOperand(getOpcode() == ISD::VP_LOAD ? 3 : 4);
  }
  const SDValue &getVectorLength() const {
    return getOperand(getOpcode() == ISD::VP_LOAD ? 4 : 5);
  }

  /// Return the addressing mode for this load or store:
  /// unindexed, pre-inc, pre-dec, post-inc, or post-dec.
  ISD::MemIndexedMode getAddressingMode() const {
    return static_cast<ISD::MemIndexedMode>(LSBaseSDNodeBits.AddressingMode);
  }

  /// Return true if this is a pre/post inc/dec load/store.
  bool isIndexed() const { return getAddressingMode() != ISD::UNINDEXED; }

  /// Return true if this is NOT a pre/post inc/dec load/store.
  bool isUnindexed() const { return getAddressingMode() == ISD::UNINDEXED; }

  static bool classof(const SDNode *N) {
    return N->getOpcode() == ISD::VP_LOAD || N->getOpcode() == ISD::VP_STORE;
  }
};

/// This class is used to represent a VP_LOAD node
class VPLoadSDNode : public VPLoadStoreSDNode {
public:
  friend class SelectionDAG;

  VPLoadSDNode(unsigned Order, const DebugLoc &dl, SDVTList VTs,
               ISD::MemIndexedMode AM, ISD::LoadExtType ETy, bool isExpanding,
               EVT MemVT, MachineMemOperand *MMO)
      : VPLoadStoreSDNode(ISD::VP_LOAD, Order, dl, VTs, AM, MemVT, MMO) {
    LoadSDNodeBits.ExtTy = ETy;
    LoadSDNodeBits.IsExpanding = isExpanding;
  }

  ISD::LoadExtType getExtensionType() const {
    return static_cast<ISD::LoadExtType>(LoadSDNodeBits.ExtTy);
  }

  const SDValue &getBasePtr() const { return getOperand(1); }
  const SDValue &getOffset() const { return getOperand(2); }
  const SDValue &getMask() const { return getOperand(3); }
  const SDValue &getVectorLength() const { return getOperand(4); }

  static bool classof(const SDNode *N) {
    return N->getOpcode() == ISD::VP_LOAD;
  }
  bool isExpandingLoad() const { return LoadSDNodeBits.IsExpanding; }
};

/// This class is used to represent a VP_STORE node
class VPStoreSDNode : public VPLoadStoreSDNode {
public:
  friend class SelectionDAG;

  VPStoreSDNode(unsigned Order, const DebugLoc &dl, SDVTList VTs,
                ISD::MemIndexedMode AM, bool isTrunc, bool isCompressing,
                EVT MemVT, MachineMemOperand *MMO)
      : VPLoadStoreSDNode(ISD::VP_STORE, Order, dl, VTs, AM, MemVT, MMO) {
    StoreSDNodeBits.IsTruncating = isTrunc;
    StoreSDNodeBits.IsCompressing = isCompressing;
  }

  /// Return true if this is a truncating store.
  /// For integers this is the same as doing a TRUNCATE and storing the result.
  /// For floats, it is the same as doing an FP_ROUND and storing the result.
  bool isTruncatingStore() const { return StoreSDNodeBits.IsTruncating; }

  /// Returns true if the op does a compression to the vector before storing.
  /// The node contiguously stores the active elements (integers or floats)
  /// in src (those with their respective bit set in writemask k) to unaligned
  /// memory at base_addr.
  bool isCompressingStore() const { return StoreSDNodeBits.IsCompressing; }

  const SDValue &getValue() const { return getOperand(1); }
  const SDValue &getBasePtr() const { return getOperand(2); }
  const SDValue &getOffset() const { return getOperand(3); }
  const SDValue &getMask() const { return getOperand(4); }
  const SDValue &getVectorLength() const { return getOperand(5); }

  static bool classof(const SDNode *N) {
    return N->getOpcode() == ISD::VP_STORE;
  }
};

/// This base class is used to represent MLOAD and MSTORE nodes
class MaskedLoadStoreSDNode : public MemSDNode {
public:
  friend class SelectionDAG;

  MaskedLoadStoreSDNode(ISD::NodeType NodeTy, unsigned Order,
                        const DebugLoc &dl, SDVTList VTs,
                        ISD::MemIndexedMode AM, EVT MemVT,
                        MachineMemOperand *MMO)
      : MemSDNode(NodeTy, Order, dl, VTs, MemVT, MMO) {
    LSBaseSDNodeBits.AddressingMode = AM;
    assert(getAddressingMode() == AM && "Value truncated");
  }

  // MaskedLoadSDNode (Chain, ptr, offset, mask, passthru)
  // MaskedStoreSDNode (Chain, data, ptr, offset, mask)
  // Mask is a vector of i1 elements
  const SDValue &getOffset() const {
    return getOperand(getOpcode() == ISD::MLOAD ? 2 : 3);
  }
  const SDValue &getMask() const {
    return getOperand(getOpcode() == ISD::MLOAD ? 3 : 4);
  }

  /// Return the addressing mode for this load or store:
  /// unindexed, pre-inc, pre-dec, post-inc, or post-dec.
  ISD::MemIndexedMode getAddressingMode() const {
    return static_cast<ISD::MemIndexedMode>(LSBaseSDNodeBits.AddressingMode);
  }

  /// Return true if this is a pre/post inc/dec load/store.
  bool isIndexed() const { return getAddressingMode() != ISD::UNINDEXED; }

  /// Return true if this is NOT a pre/post inc/dec load/store.
  bool isUnindexed() const { return getAddressingMode() == ISD::UNINDEXED; }

  static bool classof(const SDNode *N) {
    return N->getOpcode() == ISD::MLOAD ||
           N->getOpcode() == ISD::MSTORE;
  }
};

/// This class is used to represent an MLOAD node
class MaskedLoadSDNode : public MaskedLoadStoreSDNode {
public:
  friend class SelectionDAG;

  MaskedLoadSDNode(unsigned Order, const DebugLoc &dl, SDVTList VTs,
                   ISD::MemIndexedMode AM, ISD::LoadExtType ETy,
                   bool IsExpanding, EVT MemVT, MachineMemOperand *MMO)
      : MaskedLoadStoreSDNode(ISD::MLOAD, Order, dl, VTs, AM, MemVT, MMO) {
    LoadSDNodeBits.ExtTy = ETy;
    LoadSDNodeBits.IsExpanding = IsExpanding;
  }

  ISD::LoadExtType getExtensionType() const {
    return static_cast<ISD::LoadExtType>(LoadSDNodeBits.ExtTy);
  }

  const SDValue &getBasePtr() const { return getOperand(1); }
  const SDValue &getOffset() const { return getOperand(2); }
  const SDValue &getMask() const { return getOperand(3); }
  const SDValue &getPassThru() const { return getOperand(4); }

  static bool classof(const SDNode *N) {
    return N->getOpcode() == ISD::MLOAD;
  }

  bool isExpandingLoad() const { return LoadSDNodeBits.IsExpanding; }
};

/// This class is used to represent an MSTORE node
class MaskedStoreSDNode : public MaskedLoadStoreSDNode {
public:
  friend class SelectionDAG;

  MaskedStoreSDNode(unsigned Order, const DebugLoc &dl, SDVTList VTs,
                    ISD::MemIndexedMode AM, bool isTrunc, bool isCompressing,
                    EVT MemVT, MachineMemOperand *MMO)
      : MaskedLoadStoreSDNode(ISD::MSTORE, Order, dl, VTs, AM, MemVT, MMO) {
    StoreSDNodeBits.IsTruncating = isTrunc;
    StoreSDNodeBits.IsCompressing = isCompressing;
  }

  /// Return true if the op does a truncation before store.
  /// For integers this is the same as doing a TRUNCATE and storing the result.
  /// For floats, it is the same as doing an FP_ROUND and storing the result.
  bool isTruncatingStore() const { return StoreSDNodeBits.IsTruncating; }

  /// Returns true if the op does a compression to the vector before storing.
  /// The node contiguously stores the active elements (integers or floats)
  /// in src (those with their respective bit set in writemask k) to unaligned
  /// memory at base_addr.
  bool isCompressingStore() const { return StoreSDNodeBits.IsCompressing; }

  const SDValue &getValue() const { return getOperand(1); }
  const SDValue &getBasePtr() const { return getOperand(2); }
  const SDValue &getOffset() const { return getOperand(3); }
  const SDValue &getMask() const { return getOperand(4); }

  static bool classof(const SDNode *N) {
    return N->getOpcode() == ISD::MSTORE;
  }
};

/// This is a base class used to represent
/// VP_GATHER and VP_SCATTER nodes
///
class VPGatherScatterSDNode : public MemSDNode {
public:
  friend class SelectionDAG;

  VPGatherScatterSDNode(ISD::NodeType NodeTy, unsigned Order,
                        const DebugLoc &dl, SDVTList VTs, EVT MemVT,
                        MachineMemOperand *MMO, ISD::MemIndexType IndexType)
      : MemSDNode(NodeTy, Order, dl, VTs, MemVT, MMO) {
    LSBaseSDNodeBits.AddressingMode = IndexType;
    assert(getIndexType() == IndexType && "Value truncated");
  }

  /// How is Index applied to BasePtr when computing addresses.
  ISD::MemIndexType getIndexType() const {
    return static_cast<ISD::MemIndexType>(LSBaseSDNodeBits.AddressingMode);
  }
  bool isIndexScaled() const {
    return (getIndexType() == ISD::SIGNED_SCALED) ||
           (getIndexType() == ISD::UNSIGNED_SCALED);
  }
  bool isIndexSigned() const {
    return (getIndexType() == ISD::SIGNED_SCALED) ||
           (getIndexType() == ISD::SIGNED_UNSCALED);
  }

  // In the both nodes address is Op1, mask is Op2:
  // VPGatherSDNode  (Chain, base, index, scale, mask, vlen)
  // VPScatterSDNode (Chain, value, base, index, scale, mask, vlen)
  // Mask is a vector of i1 elements
  const SDValue &getBasePtr() const {
    return getOperand((getOpcode() == ISD::VP_GATHER) ? 1 : 2);
  }
  const SDValue &getIndex() const {
    return getOperand((getOpcode() == ISD::VP_GATHER) ? 2 : 3);
  }
  const SDValue &getScale() const {
    return getOperand((getOpcode() == ISD::VP_GATHER) ? 3 : 4);
  }
  const SDValue &getMask() const {
    return getOperand((getOpcode() == ISD::VP_GATHER) ? 4 : 5);
  }
  const SDValue &getVectorLength() const {
    return getOperand((getOpcode() == ISD::VP_GATHER) ? 5 : 6);
  }

  static bool classof(const SDNode *N) {
    return N->getOpcode() == ISD::VP_GATHER ||
           N->getOpcode() == ISD::VP_SCATTER;
  }
};

/// This class is used to represent an VP_GATHER node
///
class VPGatherSDNode : public VPGatherScatterSDNode {
public:
  friend class SelectionDAG;

  VPGatherSDNode(unsigned Order, const DebugLoc &dl, SDVTList VTs, EVT MemVT,
                 MachineMemOperand *MMO, ISD::MemIndexType IndexType)
      : VPGatherScatterSDNode(ISD::VP_GATHER, Order, dl, VTs, MemVT, MMO,
                              IndexType) {}

  static bool classof(const SDNode *N) {
    return N->getOpcode() == ISD::VP_GATHER;
  }
};

/// This class is used to represent an VP_SCATTER node
///
class VPScatterSDNode : public VPGatherScatterSDNode {
public:
  friend class SelectionDAG;

  VPScatterSDNode(unsigned Order, const DebugLoc &dl, SDVTList VTs, EVT MemVT,
                  MachineMemOperand *MMO, ISD::MemIndexType IndexType)
      : VPGatherScatterSDNode(ISD::VP_SCATTER, Order, dl, VTs, MemVT, MMO,
                              IndexType) {}

  const SDValue &getValue() const { return getOperand(1); }

  static bool classof(const SDNode *N) {
    return N->getOpcode() == ISD::VP_SCATTER;
  }
};

/// This is a base class used to represent
/// MGATHER and MSCATTER nodes
///
class MaskedGatherScatterSDNode : public MemSDNode {
public:
  friend class SelectionDAG;

  MaskedGatherScatterSDNode(ISD::NodeType NodeTy, unsigned Order,
                            const DebugLoc &dl, SDVTList VTs, EVT MemVT,
                            MachineMemOperand *MMO, ISD::MemIndexType IndexType)
      : MemSDNode(NodeTy, Order, dl, VTs, MemVT, MMO) {
    LSBaseSDNodeBits.AddressingMode = IndexType;
    assert(getIndexType() == IndexType && "Value truncated");
  }

  /// How is Index applied to BasePtr when computing addresses.
  ISD::MemIndexType getIndexType() const {
    return static_cast<ISD::MemIndexType>(LSBaseSDNodeBits.AddressingMode);
  }
  void setIndexType(ISD::MemIndexType IndexType) {
    LSBaseSDNodeBits.AddressingMode = IndexType;
  }
  bool isIndexScaled() const {
    return (getIndexType() == ISD::SIGNED_SCALED) ||
           (getIndexType() == ISD::UNSIGNED_SCALED);
  }
  bool isIndexSigned() const {
    return (getIndexType() == ISD::SIGNED_SCALED) ||
           (getIndexType() == ISD::SIGNED_UNSCALED);
  }

  // In the both nodes address is Op1, mask is Op2:
  // MaskedGatherSDNode  (Chain, passthru, mask, base, index, scale)
  // MaskedScatterSDNode (Chain, value, mask, base, index, scale)
  // Mask is a vector of i1 elements
  const SDValue &getBasePtr() const { return getOperand(3); }
  const SDValue &getIndex()   const { return getOperand(4); }
  const SDValue &getMask()    const { return getOperand(2); }
  const SDValue &getScale()   const { return getOperand(5); }

  static bool classof(const SDNode *N) {
    return N->getOpcode() == ISD::MGATHER ||
           N->getOpcode() == ISD::MSCATTER;
  }
};

/// This class is used to represent an MGATHER node
///
class MaskedGatherSDNode : public MaskedGatherScatterSDNode {
public:
  friend class SelectionDAG;

  MaskedGatherSDNode(unsigned Order, const DebugLoc &dl, SDVTList VTs,
                     EVT MemVT, MachineMemOperand *MMO,
                     ISD::MemIndexType IndexType, ISD::LoadExtType ETy)
      : MaskedGatherScatterSDNode(ISD::MGATHER, Order, dl, VTs, MemVT, MMO,
                                  IndexType) {
    LoadSDNodeBits.ExtTy = ETy;
  }

  const SDValue &getPassThru() const { return getOperand(1); }

  ISD::LoadExtType getExtensionType() const {
    return ISD::LoadExtType(LoadSDNodeBits.ExtTy);
  }

  static bool classof(const SDNode *N) {
    return N->getOpcode() == ISD::MGATHER;
  }
};

/// This class is used to represent an MSCATTER node
///
class MaskedScatterSDNode : public MaskedGatherScatterSDNode {
public:
  friend class SelectionDAG;

  MaskedScatterSDNode(unsigned Order, const DebugLoc &dl, SDVTList VTs,
                      EVT MemVT, MachineMemOperand *MMO,
                      ISD::MemIndexType IndexType, bool IsTrunc)
      : MaskedGatherScatterSDNode(ISD::MSCATTER, Order, dl, VTs, MemVT, MMO,
                                  IndexType) {
    StoreSDNodeBits.IsTruncating = IsTrunc;
  }

  /// Return true if the op does a truncation before store.
  /// For integers this is the same as doing a TRUNCATE and storing the result.
  /// For floats, it is the same as doing an FP_ROUND and storing the result.
  bool isTruncatingStore() const { return StoreSDNodeBits.IsTruncating; }

  const SDValue &getValue() const { return getOperand(1); }

  static bool classof(const SDNode *N) {
    return N->getOpcode() == ISD::MSCATTER;
  }
};

/// An SDNode that represents everything that will be needed
/// to construct a MachineInstr. These nodes are created during the
/// instruction selection proper phase.
///
/// Note that the only supported way to set the `memoperands` is by calling the
/// `SelectionDAG::setNodeMemRefs` function as the memory management happens
/// inside the DAG rather than in the node.
class MachineSDNode : public SDNode {
private:
  friend class SelectionDAG;

  MachineSDNode(unsigned Opc, unsigned Order, const DebugLoc &DL, SDVTList VTs)
      : SDNode(Opc, Order, DL, VTs) {}

  // We use a pointer union between a single `MachineMemOperand` pointer and
  // a pointer to an array of `MachineMemOperand` pointers. This is null when
  // the number of these is zero, the single pointer variant used when the
  // number is one, and the array is used for larger numbers.
  //
  // The array is allocated via the `SelectionDAG`'s allocator and so will
  // always live until the DAG is cleaned up and doesn't require ownership here.
  //
  // We can't use something simpler like `TinyPtrVector` here because `SDNode`
  // subclasses aren't managed in a conforming C++ manner. See the comments on
  // `SelectionDAG::MorphNodeTo` which details what all goes on, but the
  // constraint here is that these don't manage memory with their constructor or
  // destructor and can be initialized to a good state even if they start off
  // uninitialized.
  PointerUnion<MachineMemOperand *, MachineMemOperand **> MemRefs = {};

  // Note that this could be folded into the above `MemRefs` member if doing so
  // is advantageous at some point. We don't need to store this in most cases.
  // However, at the moment this doesn't appear to make the allocation any
  // smaller and makes the code somewhat simpler to read.
  int NumMemRefs = 0;

public:
  using mmo_iterator = ArrayRef<MachineMemOperand *>::const_iterator;

  ArrayRef<MachineMemOperand *> memoperands() const {
    // Special case the common cases.
    if (NumMemRefs == 0)
      return {};
    if (NumMemRefs == 1)
      return makeArrayRef(MemRefs.getAddrOfPtr1(), 1);

    // Otherwise we have an actual array.
    return makeArrayRef(MemRefs.get<MachineMemOperand **>(), NumMemRefs);
  }
  mmo_iterator memoperands_begin() const { return memoperands().begin(); }
  mmo_iterator memoperands_end() const { return memoperands().end(); }
  bool memoperands_empty() const { return memoperands().empty(); }

  /// Clear out the memory reference descriptor list.
  void clearMemRefs() {
    MemRefs = nullptr;
    NumMemRefs = 0;
  }

  static bool classof(const SDNode *N) {
    return N->isMachineOpcode();
  }
};

/// An SDNode that records if a register contains a value that is guaranteed to
/// be aligned accordingly.
class AssertAlignSDNode : public SDNode {
  Align Alignment;

public:
  AssertAlignSDNode(unsigned Order, const DebugLoc &DL, EVT VT, Align A)
      : SDNode(ISD::AssertAlign, Order, DL, getSDVTList(VT)), Alignment(A) {}

  Align getAlign() const { return Alignment; }

  static bool classof(const SDNode *N) {
    return N->getOpcode() == ISD::AssertAlign;
  }
};

class SDNodeIterator {
  const SDNode *Node;
  unsigned Operand;

  SDNodeIterator(const SDNode *N, unsigned Op) : Node(N), Operand(Op) {}

public:
  using iterator_category = std::forward_iterator_tag;
  using value_type = SDNode;
  using difference_type = std::ptrdiff_t;
  using pointer = value_type *;
  using reference = value_type &;

  bool operator==(const SDNodeIterator& x) const {
    return Operand == x.Operand;
  }
  bool operator!=(const SDNodeIterator& x) const { return !operator==(x); }

  pointer operator*() const {
    return Node->getOperand(Operand).getNode();
  }
  pointer operator->() const { return operator*(); }

  SDNodeIterator& operator++() {                // Preincrement
    ++Operand;
    return *this;
  }
  SDNodeIterator operator++(int) { // Postincrement
    SDNodeIterator tmp = *this; ++*this; return tmp;
  }
  size_t operator-(SDNodeIterator Other) const {
    assert(Node == Other.Node &&
           "Cannot compare iterators of two different nodes!");
    return Operand - Other.Operand;
  }

  static SDNodeIterator begin(const SDNode *N) { return SDNodeIterator(N, 0); }
  static SDNodeIterator end  (const SDNode *N) {
    return SDNodeIterator(N, N->getNumOperands());
  }

  unsigned getOperand() const { return Operand; }
  const SDNode *getNode() const { return Node; }
};

template <> struct GraphTraits<SDNode*> {
  using NodeRef = SDNode *;
  using ChildIteratorType = SDNodeIterator;

  static NodeRef getEntryNode(SDNode *N) { return N; }

  static ChildIteratorType child_begin(NodeRef N) {
    return SDNodeIterator::begin(N);
  }

  static ChildIteratorType child_end(NodeRef N) {
    return SDNodeIterator::end(N);
  }
};

/// A representation of the largest SDNode, for use in sizeof().
///
/// This needs to be a union because the largest node differs on 32 bit systems
/// with 4 and 8 byte pointer alignment, respectively.
using LargestSDNode = AlignedCharArrayUnion<AtomicSDNode, TargetIndexSDNode,
                                            BlockAddressSDNode,
                                            GlobalAddressSDNode,
                                            PseudoProbeSDNode>;

/// The SDNode class with the greatest alignment requirement.
using MostAlignedSDNode = GlobalAddressSDNode;

namespace ISD {

  /// Returns true if the specified node is a non-extending and unindexed load.
  inline bool isNormalLoad(const SDNode *N) {
    const LoadSDNode *Ld = dyn_cast<LoadSDNode>(N);
    return Ld && Ld->getExtensionType() == ISD::NON_EXTLOAD &&
      Ld->getAddressingMode() == ISD::UNINDEXED;
  }

  /// Returns true if the specified node is a non-extending load.
  inline bool isNON_EXTLoad(const SDNode *N) {
    return isa<LoadSDNode>(N) &&
      cast<LoadSDNode>(N)->getExtensionType() == ISD::NON_EXTLOAD;
  }

  /// Returns true if the specified node is a EXTLOAD.
  inline bool isEXTLoad(const SDNode *N) {
    return isa<LoadSDNode>(N) &&
      cast<LoadSDNode>(N)->getExtensionType() == ISD::EXTLOAD;
  }

  /// Returns true if the specified node is a SEXTLOAD.
  inline bool isSEXTLoad(const SDNode *N) {
    return isa<LoadSDNode>(N) &&
      cast<LoadSDNode>(N)->getExtensionType() == ISD::SEXTLOAD;
  }

  /// Returns true if the specified node is a ZEXTLOAD.
  inline bool isZEXTLoad(const SDNode *N) {
    return isa<LoadSDNode>(N) &&
      cast<LoadSDNode>(N)->getExtensionType() == ISD::ZEXTLOAD;
  }

  /// Returns true if the specified node is an unindexed load.
  inline bool isUNINDEXEDLoad(const SDNode *N) {
    return isa<LoadSDNode>(N) &&
      cast<LoadSDNode>(N)->getAddressingMode() == ISD::UNINDEXED;
  }

  /// Returns true if the specified node is a non-truncating
  /// and unindexed store.
  inline bool isNormalStore(const SDNode *N) {
    const StoreSDNode *St = dyn_cast<StoreSDNode>(N);
    return St && !St->isTruncatingStore() &&
      St->getAddressingMode() == ISD::UNINDEXED;
  }

  /// Returns true if the specified node is an unindexed store.
  inline bool isUNINDEXEDStore(const SDNode *N) {
    return isa<StoreSDNode>(N) &&
      cast<StoreSDNode>(N)->getAddressingMode() == ISD::UNINDEXED;
  }

  /// Attempt to match a unary predicate against a scalar/splat constant or
  /// every element of a constant BUILD_VECTOR.
  /// If AllowUndef is true, then UNDEF elements will pass nullptr to Match.
  bool matchUnaryPredicate(SDValue Op,
                           std::function<bool(ConstantSDNode *)> Match,
                           bool AllowUndefs = false);

  /// Attempt to match a binary predicate against a pair of scalar/splat
  /// constants or every element of a pair of constant BUILD_VECTORs.
  /// If AllowUndef is true, then UNDEF elements will pass nullptr to Match.
  /// If AllowTypeMismatch is true then RetType + ArgTypes don't need to match.
  bool matchBinaryPredicate(
      SDValue LHS, SDValue RHS,
      std::function<bool(ConstantSDNode *, ConstantSDNode *)> Match,
      bool AllowUndefs = false, bool AllowTypeMismatch = false);

  /// Returns true if the specified value is the overflow result from one
  /// of the overflow intrinsic nodes.
  inline bool isOverflowIntrOpRes(SDValue Op) {
    unsigned Opc = Op.getOpcode();
    return (Op.getResNo() == 1 &&
            (Opc == ISD::SADDO || Opc == ISD::UADDO || Opc == ISD::SSUBO ||
             Opc == ISD::USUBO || Opc == ISD::SMULO || Opc == ISD::UMULO));
  }

} // end namespace ISD

} // end namespace llvm

#endif // LLVM_CODEGEN_SELECTIONDAGNODES_H<|MERGE_RESOLUTION|>--- conflicted
+++ resolved
@@ -1765,14 +1765,11 @@
 /// constant -1 integer (with no undefs).
 /// Does not permit build vector implicit truncation.
 bool isAllOnesOrAllOnesSplat(SDValue V, bool AllowUndefs = false);
-<<<<<<< HEAD
-=======
 
 /// Return true if \p V is either a integer or FP constant.
 inline bool isIntOrFPConstant(SDValue V) {
   return isa<ConstantSDNode>(V) || isa<ConstantFPSDNode>(V);
 }
->>>>>>> a2ce6ee6
 
 class GlobalAddressSDNode : public SDNode {
   friend class SelectionDAG;
