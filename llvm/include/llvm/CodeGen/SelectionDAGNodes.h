//===- llvm/CodeGen/SelectionDAGNodes.h - SelectionDAG Nodes ----*- C++ -*-===//
//
// Part of the LLVM Project, under the Apache License v2.0 with LLVM Exceptions.
// See https://llvm.org/LICENSE.txt for license information.
// SPDX-License-Identifier: Apache-2.0 WITH LLVM-exception
//
//===----------------------------------------------------------------------===//
//
// This file declares the SDNode class and derived classes, which are used to
// represent the nodes and operations present in a SelectionDAG.  These nodes
// and operations are machine code level operations, with some similarities to
// the GCC RTL representation.
//
// Clients should include the SelectionDAG.h file instead of this file directly.
//
//===----------------------------------------------------------------------===//

#ifndef LLVM_CODEGEN_SELECTIONDAGNODES_H
#define LLVM_CODEGEN_SELECTIONDAGNODES_H

#include "llvm/ADT/APFloat.h"
#include "llvm/ADT/ArrayRef.h"
#include "llvm/ADT/BitVector.h"
#include "llvm/ADT/FoldingSet.h"
#include "llvm/ADT/GraphTraits.h"
#include "llvm/ADT/SmallPtrSet.h"
#include "llvm/ADT/SmallVector.h"
#include "llvm/ADT/ilist_node.h"
#include "llvm/ADT/iterator.h"
#include "llvm/ADT/iterator_range.h"
#include "llvm/CodeGen/ISDOpcodes.h"
#include "llvm/CodeGen/MachineMemOperand.h"
#include "llvm/CodeGen/Register.h"
#include "llvm/CodeGen/ValueTypes.h"
#include "llvm/IR/Constants.h"
#include "llvm/IR/DebugLoc.h"
#include "llvm/IR/Instruction.h"
#include "llvm/IR/Instructions.h"
#include "llvm/IR/Metadata.h"
#include "llvm/IR/Operator.h"
#include "llvm/Support/AlignOf.h"
#include "llvm/Support/AtomicOrdering.h"
#include "llvm/Support/Casting.h"
#include "llvm/Support/ErrorHandling.h"
#include "llvm/Support/MachineValueType.h"
#include "llvm/Support/TypeSize.h"
#include <algorithm>
#include <cassert>
#include <climits>
#include <cstddef>
#include <cstdint>
#include <cstring>
#include <iterator>
#include <string>
#include <tuple>

namespace llvm {

class APInt;
class Constant;
template <typename T> struct DenseMapInfo;
class GlobalValue;
class MachineBasicBlock;
class MachineConstantPoolValue;
class MCSymbol;
class raw_ostream;
class SDNode;
class SelectionDAG;
class Type;
class Value;

void checkForCycles(const SDNode *N, const SelectionDAG *DAG = nullptr,
                    bool force = false);

/// This represents a list of ValueType's that has been intern'd by
/// a SelectionDAG.  Instances of this simple value class are returned by
/// SelectionDAG::getVTList(...).
///
struct SDVTList {
  const EVT *VTs;
  unsigned int NumVTs;
};

namespace ISD {

/// Node predicates

/// If N is a BUILD_VECTOR node whose elements are all the same constant or
/// undefined, return true and return the constant value in \p SplatValue.
bool isConstantSplatVector(const SDNode *N, APInt &SplatValue);

/// Return true if the specified node is a BUILD_VECTOR where all of the
/// elements are ~0 or undef.
bool isBuildVectorAllOnes(const SDNode *N);

/// Return true if the specified node is a BUILD_VECTOR where all of the
/// elements are 0 or undef.
bool isBuildVectorAllZeros(const SDNode *N);

/// Return true if the specified node is a BUILD_VECTOR node of all
/// ConstantSDNode or undef.
bool isBuildVectorOfConstantSDNodes(const SDNode *N);

/// Return true if the specified node is a BUILD_VECTOR node of all
/// ConstantFPSDNode or undef.
bool isBuildVectorOfConstantFPSDNodes(const SDNode *N);

/// Return true if the node has at least one operand and all operands of the
/// specified node are ISD::UNDEF.
bool allOperandsUndef(const SDNode *N);

} // end namespace ISD

//===----------------------------------------------------------------------===//
/// Unlike LLVM values, Selection DAG nodes may return multiple
/// values as the result of a computation.  Many nodes return multiple values,
/// from loads (which define a token and a return value) to ADDC (which returns
/// a result and a carry value), to calls (which may return an arbitrary number
/// of values).
///
/// As such, each use of a SelectionDAG computation must indicate the node that
/// computes it as well as which return value to use from that node.  This pair
/// of information is represented with the SDValue value type.
///
class SDValue {
  friend struct DenseMapInfo<SDValue>;

  SDNode *Node = nullptr; // The node defining the value we are using.
  unsigned ResNo = 0;     // Which return value of the node we are using.

public:
  SDValue() = default;
  SDValue(SDNode *node, unsigned resno);

  /// get the index which selects a specific result in the SDNode
  unsigned getResNo() const { return ResNo; }

  /// get the SDNode which holds the desired result
  SDNode *getNode() const { return Node; }

  /// set the SDNode
  void setNode(SDNode *N) { Node = N; }

  inline SDNode *operator->() const { return Node; }

  bool operator==(const SDValue &O) const {
    return Node == O.Node && ResNo == O.ResNo;
  }
  bool operator!=(const SDValue &O) const { return !operator==(O); }
  bool operator<(const SDValue &O) const {
    return std::tie(Node, ResNo) < std::tie(O.Node, O.ResNo);
  }
  explicit operator bool() const { return Node != nullptr; }

  SDValue getValue(unsigned R) const { return SDValue(Node, R); }

  /// Return true if this node is an operand of N.
  bool isOperandOf(const SDNode *N) const;

  /// Return the ValueType of the referenced return value.
  inline EVT getValueType() const;

  /// Return the simple ValueType of the referenced return value.
  MVT getSimpleValueType() const { return getValueType().getSimpleVT(); }

  /// Returns the size of the value in bits.
  ///
  /// If the value type is a scalable vector type, the scalable property will
  /// be set and the runtime size will be a positive integer multiple of the
  /// base size.
  TypeSize getValueSizeInBits() const { return getValueType().getSizeInBits(); }

  uint64_t getScalarValueSizeInBits() const {
    return getValueType().getScalarType().getFixedSizeInBits();
  }

  // Forwarding methods - These forward to the corresponding methods in SDNode.
  inline unsigned getOpcode() const;
  inline unsigned getNumOperands() const;
  inline const SDValue &getOperand(unsigned i) const;
  inline uint64_t getConstantOperandVal(unsigned i) const;
  inline const APInt &getConstantOperandAPInt(unsigned i) const;
  inline bool isTargetMemoryOpcode() const;
  inline bool isTargetOpcode() const;
  inline bool isMachineOpcode() const;
  inline bool isUndef() const;
  inline unsigned getMachineOpcode() const;
  inline const DebugLoc &getDebugLoc() const;
  inline void dump() const;
  inline void dump(const SelectionDAG *G) const;
  inline void dumpr() const;
  inline void dumpr(const SelectionDAG *G) const;

  /// Return true if this operand (which must be a chain) reaches the
  /// specified operand without crossing any side-effecting instructions.
  /// In practice, this looks through token factors and non-volatile loads.
  /// In order to remain efficient, this only
  /// looks a couple of nodes in, it does not do an exhaustive search.
  bool reachesChainWithoutSideEffects(SDValue Dest, unsigned Depth = 2) const;

  /// Return true if there are no nodes using value ResNo of Node.
  inline bool use_empty() const;

  /// Return true if there is exactly one node using value ResNo of Node.
  inline bool hasOneUse() const;
};

template <> struct DenseMapInfo<SDValue> {
  static inline SDValue getEmptyKey() {
    SDValue V;
    V.ResNo = -1U;
    return V;
  }

  static inline SDValue getTombstoneKey() {
    SDValue V;
    V.ResNo = -2U;
    return V;
  }

  static unsigned getHashValue(const SDValue &Val) {
    return ((unsigned)((uintptr_t)Val.getNode() >> 4) ^
            (unsigned)((uintptr_t)Val.getNode() >> 9)) +
           Val.getResNo();
  }

  static bool isEqual(const SDValue &LHS, const SDValue &RHS) {
    return LHS == RHS;
  }
};

/// Allow casting operators to work directly on
/// SDValues as if they were SDNode*'s.
template <> struct simplify_type<SDValue> {
  using SimpleType = SDNode *;

  static SimpleType getSimplifiedValue(SDValue &Val) { return Val.getNode(); }
};
template <> struct simplify_type<const SDValue> {
  using SimpleType = /*const*/ SDNode *;

  static SimpleType getSimplifiedValue(const SDValue &Val) {
    return Val.getNode();
  }
};

/// Represents a use of a SDNode. This class holds an SDValue,
/// which records the SDNode being used and the result number, a
/// pointer to the SDNode using the value, and Next and Prev pointers,
/// which link together all the uses of an SDNode.
///
class SDUse {
  /// Val - The value being used.
  SDValue Val;
  /// User - The user of this value.
  SDNode *User = nullptr;
  /// Prev, Next - Pointers to the uses list of the SDNode referred by
  /// this operand.
  SDUse **Prev = nullptr;
  SDUse *Next = nullptr;

public:
  SDUse() = default;
  SDUse(const SDUse &U) = delete;
  SDUse &operator=(const SDUse &) = delete;

  /// Normally SDUse will just implicitly convert to an SDValue that it holds.
  operator const SDValue &() const { return Val; }

  /// If implicit conversion to SDValue doesn't work, the get() method returns
  /// the SDValue.
  const SDValue &get() const { return Val; }

  /// This returns the SDNode that contains this Use.
  SDNode *getUser() { return User; }

  /// Get the next SDUse in the use list.
  SDUse *getNext() const { return Next; }

  /// Convenience function for get().getNode().
  SDNode *getNode() const { return Val.getNode(); }
  /// Convenience function for get().getResNo().
  unsigned getResNo() const { return Val.getResNo(); }
  /// Convenience function for get().getValueType().
  EVT getValueType() const { return Val.getValueType(); }

  /// Convenience function for get().operator==
  bool operator==(const SDValue &V) const { return Val == V; }

  /// Convenience function for get().operator!=
  bool operator!=(const SDValue &V) const { return Val != V; }

  /// Convenience function for get().operator<
  bool operator<(const SDValue &V) const { return Val < V; }

private:
  friend class SelectionDAG;
  friend class SDNode;
  // TODO: unfriend HandleSDNode once we fix its operand handling.
  friend class HandleSDNode;

  void setUser(SDNode *p) { User = p; }

  /// Remove this use from its existing use list, assign it the
  /// given value, and add it to the new value's node's use list.
  inline void set(const SDValue &V);
  /// Like set, but only supports initializing a newly-allocated
  /// SDUse with a non-null value.
  inline void setInitial(const SDValue &V);
  /// Like set, but only sets the Node portion of the value,
  /// leaving the ResNo portion unmodified.
  inline void setNode(SDNode *N);

  void addToList(SDUse **List) {
    Next = *List;
    if (Next)
      Next->Prev = &Next;
    Prev = List;
    *List = this;
  }

  void removeFromList() {
    *Prev = Next;
    if (Next)
      Next->Prev = Prev;
  }
};

/// simplify_type specializations - Allow casting operators to work directly on
/// SDValues as if they were SDNode*'s.
template <> struct simplify_type<SDUse> {
  using SimpleType = SDNode *;

  static SimpleType getSimplifiedValue(SDUse &Val) { return Val.getNode(); }
};

/// These are IR-level optimization flags that may be propagated to SDNodes.
/// TODO: This data structure should be shared by the IR optimizer and the
/// the backend.
struct SDNodeFlags {
private:
  bool NoUnsignedWrap : 1;
  bool NoSignedWrap : 1;
  bool Exact : 1;
  bool NoNaNs : 1;
  bool NoInfs : 1;
  bool NoSignedZeros : 1;
  bool AllowReciprocal : 1;
  bool AllowContract : 1;
  bool ApproximateFuncs : 1;
  bool AllowReassociation : 1;

  // We assume instructions do not raise floating-point exceptions by default,
  // and only those marked explicitly may do so.  We could choose to represent
  // this via a positive "FPExcept" flags like on the MI level, but having a
  // negative "NoFPExcept" flag here (that defaults to true) makes the flag
  // intersection logic more straightforward.
  bool NoFPExcept : 1;

public:
  /// Default constructor turns off all optimization flags.
  SDNodeFlags()
<<<<<<< HEAD
      : AnyDefined(false), NoUnsignedWrap(false), NoSignedWrap(false),
        Exact(false), NoNaNs(false), NoInfs(false), NoSignedZeros(false),
        AllowReciprocal(false), AllowContract(false), ApproximateFuncs(false),
=======
      : NoUnsignedWrap(false), NoSignedWrap(false), Exact(false), NoNaNs(false),
        NoInfs(false), NoSignedZeros(false), AllowReciprocal(false),
        AllowContract(false), ApproximateFuncs(false),
>>>>>>> 67de4afb
        AllowReassociation(false), NoFPExcept(false) {}

  /// Propagate the fast-math-flags from an IR FPMathOperator.
  void copyFMF(const FPMathOperator &FPMO) {
    setNoNaNs(FPMO.hasNoNaNs());
    setNoInfs(FPMO.hasNoInfs());
    setNoSignedZeros(FPMO.hasNoSignedZeros());
    setAllowReciprocal(FPMO.hasAllowReciprocal());
    setAllowContract(FPMO.hasAllowContract());
    setApproximateFuncs(FPMO.hasApproxFunc());
    setAllowReassociation(FPMO.hasAllowReassoc());
  }

  // These are mutators for each flag.
  void setNoUnsignedWrap(bool b) { NoUnsignedWrap = b; }
  void setNoSignedWrap(bool b) { NoSignedWrap = b; }
  void setExact(bool b) { Exact = b; }
  void setNoNaNs(bool b) { NoNaNs = b; }
  void setNoInfs(bool b) { NoInfs = b; }
  void setNoSignedZeros(bool b) { NoSignedZeros = b; }
  void setAllowReciprocal(bool b) { AllowReciprocal = b; }
  void setAllowContract(bool b) { AllowContract = b; }
  void setApproximateFuncs(bool b) { ApproximateFuncs = b; }
  void setAllowReassociation(bool b) { AllowReassociation = b; }
  void setNoFPExcept(bool b) { NoFPExcept = b; }

  // These are accessors for each flag.
  bool hasNoUnsignedWrap() const { return NoUnsignedWrap; }
  bool hasNoSignedWrap() const { return NoSignedWrap; }
  bool hasExact() const { return Exact; }
  bool hasNoNaNs() const { return NoNaNs; }
  bool hasNoInfs() const { return NoInfs; }
  bool hasNoSignedZeros() const { return NoSignedZeros; }
  bool hasAllowReciprocal() const { return AllowReciprocal; }
  bool hasAllowContract() const { return AllowContract; }
  bool hasApproximateFuncs() const { return ApproximateFuncs; }
  bool hasAllowReassociation() const { return AllowReassociation; }
  bool hasNoFPExcept() const { return NoFPExcept; }

  /// Clear any flags in this flag set that aren't also set in Flags. All
  /// flags will be cleared if Flags are undefined.
  void intersectWith(const SDNodeFlags Flags) {
    NoUnsignedWrap &= Flags.NoUnsignedWrap;
    NoSignedWrap &= Flags.NoSignedWrap;
    Exact &= Flags.Exact;
    NoNaNs &= Flags.NoNaNs;
    NoInfs &= Flags.NoInfs;
    NoSignedZeros &= Flags.NoSignedZeros;
    AllowReciprocal &= Flags.AllowReciprocal;
    AllowContract &= Flags.AllowContract;
    ApproximateFuncs &= Flags.ApproximateFuncs;
    AllowReassociation &= Flags.AllowReassociation;
    NoFPExcept &= Flags.NoFPExcept;
  }
};

using PosOpt = Optional<unsigned>;

/// Represents one node in the SelectionDAG.
///
class SDNode : public FoldingSetNode, public ilist_node<SDNode> {
private:
  /// The operation that this node performs.
  int16_t NodeType;

protected:
  // We define a set of mini-helper classes to help us interpret the bits in our
  // SubclassData.  These are designed to fit within a uint16_t so they pack
  // with NodeType.

#if defined(_AIX) && (!defined(__GNUC__) || defined(__ibmxl__))
// Except for GCC; by default, AIX compilers store bit-fields in 4-byte words
// and give the `pack` pragma push semantics.
#define BEGIN_TWO_BYTE_PACK() _Pragma("pack(2)")
#define END_TWO_BYTE_PACK() _Pragma("pack(pop)")
#else
#define BEGIN_TWO_BYTE_PACK()
#define END_TWO_BYTE_PACK()
#endif

  BEGIN_TWO_BYTE_PACK()
  class SDNodeBitfields {
    friend class SDNode;
    friend class MemIntrinsicSDNode;
    friend class MemSDNode;
    friend class SelectionDAG;

    uint16_t HasDebugValue : 1;
    uint16_t IsMemIntrinsic : 1;
    uint16_t IsDivergent : 1;
  };
  enum { NumSDNodeBits = 3 };

  class ConstantSDNodeBitfields {
    friend class ConstantSDNode;

    uint16_t : NumSDNodeBits;

    uint16_t IsOpaque : 1;
  };

  class MemSDNodeBitfields {
    friend class MemSDNode;
    friend class MemIntrinsicSDNode;
    friend class AtomicSDNode;

    uint16_t : NumSDNodeBits;

    uint16_t IsVolatile : 1;
    uint16_t IsNonTemporal : 1;
    uint16_t IsDereferenceable : 1;
    uint16_t IsInvariant : 1;
  };
  enum { NumMemSDNodeBits = NumSDNodeBits + 4 };

  class LSBaseSDNodeBitfields {
    friend class LSBaseSDNode;
    friend class MaskedLoadStoreSDNode;
    friend class MaskedGatherScatterSDNode;
    friend class VPGatherScatterSDNode;

    uint16_t : NumMemSDNodeBits;

    // This storage is shared between disparate class hierarchies to hold an
    // enumeration specific to the class hierarchy in use.
    //   LSBaseSDNode => enum ISD::MemIndexedMode
    //   MaskedLoadStoreBaseSDNode => enum ISD::MemIndexedMode
    //   MaskedGatherScatterSDNode => enum ISD::MemIndexType
    uint16_t AddressingMode : 3;
  };
  enum { NumLSBaseSDNodeBits = NumMemSDNodeBits + 3 };

  class LoadSDNodeBitfields {
    friend class LoadSDNode;
    friend class MaskedLoadSDNode;
    friend class VPLoadSDNode;

    uint16_t : NumLSBaseSDNodeBits;

    uint16_t ExtTy : 2; // enum ISD::LoadExtType
    uint16_t IsExpanding : 1;
  };

  class StoreSDNodeBitfields {
    friend class StoreSDNode;
    friend class MaskedStoreSDNode;
    friend class VPStoreSDNode;

    uint16_t : NumLSBaseSDNodeBits;

    uint16_t IsTruncating : 1;
    uint16_t IsCompressing : 1;
  };

  union {
    char RawSDNodeBits[sizeof(uint16_t)];
    SDNodeBitfields SDNodeBits;
    ConstantSDNodeBitfields ConstantSDNodeBits;
    MemSDNodeBitfields MemSDNodeBits;
    LSBaseSDNodeBitfields LSBaseSDNodeBits;
    LoadSDNodeBitfields LoadSDNodeBits;
    StoreSDNodeBitfields StoreSDNodeBits;
  };
  END_TWO_BYTE_PACK()
#undef BEGIN_TWO_BYTE_PACK
#undef END_TWO_BYTE_PACK

  // RawSDNodeBits must cover the entirety of the union.  This means that all of
  // the union's members must have size <= RawSDNodeBits.  We write the RHS as
  // "2" instead of sizeof(RawSDNodeBits) because MSVC can't handle the latter.
  static_assert(sizeof(SDNodeBitfields) <= 2, "field too wide");
  static_assert(sizeof(ConstantSDNodeBitfields) <= 2, "field too wide");
  static_assert(sizeof(MemSDNodeBitfields) <= 2, "field too wide");
  static_assert(sizeof(LSBaseSDNodeBitfields) <= 2, "field too wide");
  static_assert(sizeof(LoadSDNodeBitfields) <= 2, "field too wide");
  static_assert(sizeof(StoreSDNodeBitfields) <= 2, "field too wide");

private:
  friend class SelectionDAG;
  // TODO: unfriend HandleSDNode once we fix its operand handling.
  friend class HandleSDNode;

  /// Unique id per SDNode in the DAG.
  int NodeId = -1;

  /// The values that are used by this operation.
  SDUse *OperandList = nullptr;

  /// The types of the values this node defines.  SDNode's may
  /// define multiple values simultaneously.
  const EVT *ValueList;

  /// List of uses for this SDNode.
  SDUse *UseList = nullptr;

  /// The number of entries in the Operand/Value list.
  unsigned short NumOperands = 0;
  unsigned short NumValues;

  // The ordering of the SDNodes. It roughly corresponds to the ordering of the
  // original LLVM instructions.
  // This is used for turning off scheduling, because we'll forgo
  // the normal scheduling algorithms and output the instructions according to
  // this ordering.
  unsigned IROrder;

  /// Source line information.
  DebugLoc debugLoc;

  /// Return a pointer to the specified value type.
  static const EVT *getValueTypeList(EVT VT);

  SDNodeFlags Flags;

public:
  /// Unique and persistent id per SDNode in the DAG.
  /// Used for debug printing.
  uint16_t PersistentId;

  //===--------------------------------------------------------------------===//
  //  Accessors
  //

  /// Return the SelectionDAG opcode value for this node. For
  /// pre-isel nodes (those for which isMachineOpcode returns false), these
  /// are the opcode values in the ISD and <target>ISD namespaces. For
  /// post-isel opcodes, see getMachineOpcode.
  unsigned getOpcode() const { return (unsigned short)NodeType; }

  /// Test if this node has a target-specific opcode (in the
  /// \<target\>ISD namespace).
  bool isTargetOpcode() const { return NodeType >= ISD::BUILTIN_OP_END; }

  /// Test if this node has a target-specific opcode that may raise
  /// FP exceptions (in the \<target\>ISD namespace and greater than
  /// FIRST_TARGET_STRICTFP_OPCODE).  Note that all target memory
  /// opcode are currently automatically considered to possibly raise
  /// FP exceptions as well.
  bool isTargetStrictFPOpcode() const {
    return NodeType >= ISD::FIRST_TARGET_STRICTFP_OPCODE;
  }

  /// Test if this node has a target-specific
  /// memory-referencing opcode (in the \<target\>ISD namespace and
  /// greater than FIRST_TARGET_MEMORY_OPCODE).
  bool isTargetMemoryOpcode() const {
    return NodeType >= ISD::FIRST_TARGET_MEMORY_OPCODE;
  }

  /// Return true if the type of the node type undefined.
  bool isUndef() const { return NodeType == ISD::UNDEF; }

  /// Test if this node is a memory intrinsic (with valid pointer information).
  /// INTRINSIC_W_CHAIN and INTRINSIC_VOID nodes are sometimes created for
  /// non-memory intrinsics (with chains) that are not really instances of
  /// MemSDNode. For such nodes, we need some extra state to determine the
  /// proper classof relationship.
  bool isMemIntrinsic() const {
    return (NodeType == ISD::INTRINSIC_W_CHAIN ||
            NodeType == ISD::INTRINSIC_VOID) &&
           SDNodeBits.IsMemIntrinsic;
  }

  /// Test if this node is a strict floating point pseudo-op.
  bool isStrictFPOpcode() {
    switch (NodeType) {
    default:
      return false;
    case ISD::STRICT_FP16_TO_FP:
    case ISD::STRICT_FP_TO_FP16:
#define DAG_INSTRUCTION(NAME, NARG, ROUND_MODE, INTRINSIC, DAGN)               \
  case ISD::STRICT_##DAGN:
#include "llvm/IR/ConstrainedOps.def"
      return true;
    }
  }

  /// Test whether this is a vector predicated node.
  bool isVP() const {
    switch (NodeType) {
    default:
      return false;

#define BEGIN_REGISTER_VP_SDNODE(VPID, ...) case ISD::VPID:
#include "llvm/IR/VPIntrinsics.def"
      return true;
    }
  }

  PosOpt getVPMaskPos() const {
    switch (NodeType) {
    default:
      return None;

#define BEGIN_REGISTER_VP_SDNODE(VPID, LEGALARG, DEFNAME, MASKPOS, VLENPOS) \
    case ISD::VPID: return MASKPOS;
#include "llvm/IR/VPIntrinsics.def"
    }
  }

  PosOpt getVPVectorLenPos() const {
    switch (NodeType) {
    default:
      return None;

#define BEGIN_REGISTER_VP_SDNODE(VPID, LEGALARG, DEFNAME, MASKPOS, VLENPOS) \
    case ISD::VPID: return VLENPOS;
#include "llvm/IR/VPIntrinsics.def"
    }
  }

  bool isVPReduction() const {
    bool IsReduction = false;
    switch (NodeType) {
    default:
      return false;

#define BEGIN_REGISTER_VP_SDNODE(VPISD, ...) case ISD::VPISD:
#define HANDLE_VP_REDUCTION(...) IsReduction = true;
#define END_REGISTER_VP_SDNODE(...) break;
#include "llvm/IR/VPIntrinsics.def"
    }

    return IsReduction;
  }

  /// Test if this node has a post-isel opcode, directly
  /// corresponding to a MachineInstr opcode.
  bool isMachineOpcode() const { return NodeType < 0; }

  /// This may only be called if isMachineOpcode returns
  /// true. It returns the MachineInstr opcode value that the node's opcode
  /// corresponds to.
  unsigned getMachineOpcode() const {
    assert(isMachineOpcode() && "Not a MachineInstr opcode!");
    return ~NodeType;
  }

  bool getHasDebugValue() const { return SDNodeBits.HasDebugValue; }
  void setHasDebugValue(bool b) { SDNodeBits.HasDebugValue = b; }

  bool isDivergent() const { return SDNodeBits.IsDivergent; }

  /// Return true if there are no uses of this node.
  bool use_empty() const { return UseList == nullptr; }

  /// Return true if there is exactly one use of this node.
  bool hasOneUse() const {
    return !use_empty() && std::next(use_begin()) == use_end();
  }

  /// Return the number of uses of this node. This method takes
  /// time proportional to the number of uses.
  size_t use_size() const { return std::distance(use_begin(), use_end()); }

  /// Return the unique node id.
  int getNodeId() const { return NodeId; }

  /// Set unique node id.
  void setNodeId(int Id) { NodeId = Id; }

  /// Return the node ordering.
  unsigned getIROrder() const { return IROrder; }

  /// Set the node ordering.
  void setIROrder(unsigned Order) { IROrder = Order; }

  /// Return the source location info.
  const DebugLoc &getDebugLoc() const { return debugLoc; }

  /// Set source location info.  Try to avoid this, putting
  /// it in the constructor is preferable.
  void setDebugLoc(DebugLoc dl) { debugLoc = std::move(dl); }

  /// This class provides iterator support for SDUse
  /// operands that use a specific SDNode.
  class use_iterator
      : public std::iterator<std::forward_iterator_tag, SDUse, ptrdiff_t> {
    friend class SDNode;

    SDUse *Op = nullptr;

    explicit use_iterator(SDUse *op) : Op(op) {}

  public:
    using reference =
        std::iterator<std::forward_iterator_tag, SDUse, ptrdiff_t>::reference;
    using pointer =
        std::iterator<std::forward_iterator_tag, SDUse, ptrdiff_t>::pointer;

    use_iterator() = default;
    use_iterator(const use_iterator &I) : Op(I.Op) {}

    bool operator==(const use_iterator &x) const { return Op == x.Op; }
    bool operator!=(const use_iterator &x) const { return !operator==(x); }

    /// Return true if this iterator is at the end of uses list.
    bool atEnd() const { return Op == nullptr; }

    // Iterator traversal: forward iteration only.
    use_iterator &operator++() { // Preincrement
      assert(Op && "Cannot increment end iterator!");
      Op = Op->getNext();
      return *this;
    }

    use_iterator operator++(int) { // Postincrement
      use_iterator tmp = *this;
      ++*this;
      return tmp;
    }

    /// Retrieve a pointer to the current user node.
    SDNode *operator*() const {
      assert(Op && "Cannot dereference end iterator!");
      return Op->getUser();
    }

    SDNode *operator->() const { return operator*(); }

    SDUse &getUse() const { return *Op; }

    /// Retrieve the operand # of this use in its user.
    unsigned getOperandNo() const {
      assert(Op && "Cannot dereference end iterator!");
      return (unsigned)(Op - Op->getUser()->OperandList);
    }
  };

  /// Provide iteration support to walk over all uses of an SDNode.
  use_iterator use_begin() const { return use_iterator(UseList); }

  static use_iterator use_end() { return use_iterator(nullptr); }

  inline iterator_range<use_iterator> uses() {
    return make_range(use_begin(), use_end());
  }
  inline iterator_range<use_iterator> uses() const {
    return make_range(use_begin(), use_end());
  }

  /// Return true if there are exactly NUSES uses of the indicated value.
  /// This method ignores uses of other values defined by this operation.
  bool hasNUsesOfValue(unsigned NUses, unsigned Value) const;

  /// Return true if there are any use of the indicated value.
  /// This method ignores uses of other values defined by this operation.
  bool hasAnyUseOfValue(unsigned Value) const;

  /// Return true if this node is the only use of N.
  bool isOnlyUserOf(const SDNode *N) const;

  /// Return true if this node is an operand of N.
  bool isOperandOf(const SDNode *N) const;

  /// Return true if this node is a predecessor of N.
  /// NOTE: Implemented on top of hasPredecessor and every bit as
  /// expensive. Use carefully.
  bool isPredecessorOf(const SDNode *N) const {
    return N->hasPredecessor(this);
  }

  /// Return true if N is a predecessor of this node.
  /// N is either an operand of this node, or can be reached by recursively
  /// traversing up the operands.
  /// NOTE: This is an expensive method. Use it carefully.
  bool hasPredecessor(const SDNode *N) const;

  /// Returns true if N is a predecessor of any node in Worklist. This
  /// helper keeps Visited and Worklist sets externally to allow unions
  /// searches to be performed in parallel, caching of results across
  /// queries and incremental addition to Worklist. Stops early if N is
  /// found but will resume. Remember to clear Visited and Worklists
  /// if DAG changes. MaxSteps gives a maximum number of nodes to visit before
  /// giving up. The TopologicalPrune flag signals that positive NodeIds are
  /// topologically ordered (Operands have strictly smaller node id) and search
  /// can be pruned leveraging this.
  static bool hasPredecessorHelper(const SDNode *N,
                                   SmallPtrSetImpl<const SDNode *> &Visited,
                                   SmallVectorImpl<const SDNode *> &Worklist,
                                   unsigned int MaxSteps = 0,
                                   bool TopologicalPrune = false) {
    SmallVector<const SDNode *, 8> DeferredNodes;
    if (Visited.count(N))
      return true;

    // Node Id's are assigned in three places: As a topological
    // ordering (> 0), during legalization (results in values set to
    // 0), new nodes (set to -1). If N has a topolgical id then we
    // know that all nodes with ids smaller than it cannot be
    // successors and we need not check them. Filter out all node
    // that can't be matches. We add them to the worklist before exit
    // in case of multiple calls. Note that during selection the topological id
    // may be violated if a node's predecessor is selected before it. We mark
    // this at selection negating the id of unselected successors and
    // restricting topological pruning to positive ids.

    int NId = N->getNodeId();
    // If we Invalidated the Id, reconstruct original NId.
    if (NId < -1)
      NId = -(NId + 1);

    bool Found = false;
    while (!Worklist.empty()) {
      const SDNode *M = Worklist.pop_back_val();
      int MId = M->getNodeId();
      if (TopologicalPrune && M->getOpcode() != ISD::TokenFactor && (NId > 0) &&
          (MId > 0) && (MId < NId)) {
        DeferredNodes.push_back(M);
        continue;
      }
      for (const SDValue &OpV : M->op_values()) {
        SDNode *Op = OpV.getNode();
        if (Visited.insert(Op).second)
          Worklist.push_back(Op);
        if (Op == N)
          Found = true;
      }
      if (Found)
        break;
      if (MaxSteps != 0 && Visited.size() >= MaxSteps)
        break;
    }
    // Push deferred nodes back on worklist.
    Worklist.append(DeferredNodes.begin(), DeferredNodes.end());
    // If we bailed early, conservatively return found.
    if (MaxSteps != 0 && Visited.size() >= MaxSteps)
      return true;
    return Found;
  }

  /// Return true if all the users of N are contained in Nodes.
  /// NOTE: Requires at least one match, but doesn't require them all.
  static bool areOnlyUsersOf(ArrayRef<const SDNode *> Nodes, const SDNode *N);

  /// Return the number of values used by this operation.
  unsigned getNumOperands() const { return NumOperands; }

  /// Return the maximum number of operands that a SDNode can hold.
  static constexpr size_t getMaxNumOperands() {
    return std::numeric_limits<decltype(SDNode::NumOperands)>::max();
  }

  /// Helper method returns the integer value of a ConstantSDNode operand.
  inline uint64_t getConstantOperandVal(unsigned Num) const;

  /// Helper method returns the APInt of a ConstantSDNode operand.
  inline const APInt &getConstantOperandAPInt(unsigned Num) const;

  const SDValue &getOperand(unsigned Num) const {
    assert(Num < NumOperands && "Invalid child # of SDNode!");
    return OperandList[Num];
  }

  using op_iterator = SDUse *;

  op_iterator op_begin() const { return OperandList; }
  op_iterator op_end() const { return OperandList + NumOperands; }
  ArrayRef<SDUse> ops() const { return makeArrayRef(op_begin(), op_end()); }

  /// Iterator for directly iterating over the operand SDValue's.
  struct value_op_iterator
      : iterator_adaptor_base<
            value_op_iterator, op_iterator, std::random_access_iterator_tag,
            SDValue, ptrdiff_t, value_op_iterator *, value_op_iterator *> {
    explicit value_op_iterator(SDUse *U = nullptr) : iterator_adaptor_base(U) {}

    const SDValue &operator*() const { return I->get(); }
  };

  iterator_range<value_op_iterator> op_values() const {
    return make_range(value_op_iterator(op_begin()),
                      value_op_iterator(op_end()));
  }

  SDVTList getVTList() const {
    SDVTList X = {ValueList, NumValues};
    return X;
  }

  /// If this node has a glue operand, return the node
  /// to which the glue operand points. Otherwise return NULL.
  SDNode *getGluedNode() const {
    if (getNumOperands() != 0 &&
        getOperand(getNumOperands() - 1).getValueType() == MVT::Glue)
      return getOperand(getNumOperands() - 1).getNode();
    return nullptr;
  }

  /// If this node has a glue value with a user, return
  /// the user (there is at most one). Otherwise return NULL.
  SDNode *getGluedUser() const {
    for (use_iterator UI = use_begin(), UE = use_end(); UI != UE; ++UI)
      if (UI.getUse().get().getValueType() == MVT::Glue)
        return *UI;
    return nullptr;
  }

  const SDNodeFlags getFlags() const { return Flags; }
  void setFlags(SDNodeFlags NewFlags) { Flags = NewFlags; }

  /// Clear any flags in this node that aren't also set in Flags.
  /// If Flags is not in a defined state then this has no effect.
  void intersectFlagsWith(const SDNodeFlags Flags);

  /// Return the number of values defined/returned by this operator.
  unsigned getNumValues() const { return NumValues; }

  /// Return the type of a specified result.
  EVT getValueType(unsigned ResNo) const {
    assert(ResNo < NumValues && "Illegal result number!");
    return ValueList[ResNo];
  }

  /// Return the type of a specified result as a simple type.
  MVT getSimpleValueType(unsigned ResNo) const {
    return getValueType(ResNo).getSimpleVT();
  }

  /// Returns MVT::getSizeInBits(getValueType(ResNo)).
  ///
  /// If the value type is a scalable vector type, the scalable property will
  /// be set and the runtime size will be a positive integer multiple of the
  /// base size.
  TypeSize getValueSizeInBits(unsigned ResNo) const {
    return getValueType(ResNo).getSizeInBits();
  }

  using value_iterator = const EVT *;

  value_iterator value_begin() const { return ValueList; }
  value_iterator value_end() const { return ValueList + NumValues; }
  iterator_range<value_iterator> values() const {
    return llvm::make_range(value_begin(), value_end());
  }

  /// Return the opcode of this operation for printing.
  std::string getOperationName(const SelectionDAG *G = nullptr) const;
  static const char *getIndexedModeName(ISD::MemIndexedMode AM);
  void print_types(raw_ostream &OS, const SelectionDAG *G) const;
  void print_details(raw_ostream &OS, const SelectionDAG *G) const;
  void print(raw_ostream &OS, const SelectionDAG *G = nullptr) const;
  void printr(raw_ostream &OS, const SelectionDAG *G = nullptr) const;

  /// Print a SelectionDAG node and all children down to
  /// the leaves.  The given SelectionDAG allows target-specific nodes
  /// to be printed in human-readable form.  Unlike printr, this will
  /// print the whole DAG, including children that appear multiple
  /// times.
  ///
  void printrFull(raw_ostream &O, const SelectionDAG *G = nullptr) const;

  /// Print a SelectionDAG node and children up to
  /// depth "depth."  The given SelectionDAG allows target-specific
  /// nodes to be printed in human-readable form.  Unlike printr, this
  /// will print children that appear multiple times wherever they are
  /// used.
  ///
  void printrWithDepth(raw_ostream &O, const SelectionDAG *G = nullptr,
                       unsigned depth = 100) const;

  /// Dump this node, for debugging.
  void dump() const;

  /// Dump (recursively) this node and its use-def subgraph.
  void dumpr() const;

  /// Dump this node, for debugging.
  /// The given SelectionDAG allows target-specific nodes to be printed
  /// in human-readable form.
  void dump(const SelectionDAG *G) const;

  /// Dump (recursively) this node and its use-def subgraph.
  /// The given SelectionDAG allows target-specific nodes to be printed
  /// in human-readable form.
  void dumpr(const SelectionDAG *G) const;

  /// printrFull to dbgs().  The given SelectionDAG allows
  /// target-specific nodes to be printed in human-readable form.
  /// Unlike dumpr, this will print the whole DAG, including children
  /// that appear multiple times.
  void dumprFull(const SelectionDAG *G = nullptr) const;

  /// printrWithDepth to dbgs().  The given
  /// SelectionDAG allows target-specific nodes to be printed in
  /// human-readable form.  Unlike dumpr, this will print children
  /// that appear multiple times wherever they are used.
  ///
  void dumprWithDepth(const SelectionDAG *G = nullptr,
                      unsigned depth = 100) const;

  /// Gather unique data for the node.
  void Profile(FoldingSetNodeID &ID) const;

  /// This method should only be used by the SDUse class.
  void addUse(SDUse &U) { U.addToList(&UseList); }

protected:
  static SDVTList getSDVTList(EVT VT) {
    SDVTList Ret = {getValueTypeList(VT), 1};
    return Ret;
  }

  /// Create an SDNode.
  ///
  /// SDNodes are created without any operands, and never own the operand
  /// storage. To add operands, see SelectionDAG::createOperands.
  SDNode(unsigned Opc, unsigned Order, DebugLoc dl, SDVTList VTs)
      : NodeType(Opc), ValueList(VTs.VTs), NumValues(VTs.NumVTs),
        IROrder(Order), debugLoc(std::move(dl)) {
    memset(&RawSDNodeBits, 0, sizeof(RawSDNodeBits));
    assert(debugLoc.hasTrivialDestructor() && "Expected trivial destructor");
    assert(NumValues == VTs.NumVTs &&
           "NumValues wasn't wide enough for its operands!");
  }

  /// Release the operands and set this node to have zero operands.
  void DropOperands();
}; // namespace llvm

/// Wrapper class for IR location info (IR ordering and DebugLoc) to be passed
/// into SDNode creation functions.
/// When an SDNode is created from the DAGBuilder, the DebugLoc is extracted
/// from the original Instruction, and IROrder is the ordinal position of
/// the instruction.
/// When an SDNode is created after the DAG is being built, both DebugLoc and
/// the IROrder are propagated from the original SDNode.
/// So SDLoc class provides two constructors besides the default one, one to
/// be used by the DAGBuilder, the other to be used by others.
class SDLoc {
private:
  DebugLoc DL;
  int IROrder = 0;

public:
  SDLoc() = default;
  SDLoc(const SDNode *N) : DL(N->getDebugLoc()), IROrder(N->getIROrder()) {}
  SDLoc(const SDValue V) : SDLoc(V.getNode()) {}
  SDLoc(const Instruction *I, int Order) : IROrder(Order) {
    assert(Order >= 0 && "bad IROrder");
    if (I)
      DL = I->getDebugLoc();
  }

  unsigned getIROrder() const { return IROrder; }
  const DebugLoc &getDebugLoc() const { return DL; }
};

// Define inline functions from the SDValue class.

inline SDValue::SDValue(SDNode *node, unsigned resno)
    : Node(node), ResNo(resno) {
  // Explicitly check for !ResNo to avoid use-after-free, because there are
  // callers that use SDValue(N, 0) with a deleted N to indicate successful
  // combines.
  assert((!Node || !ResNo || ResNo < Node->getNumValues()) &&
         "Invalid result number for the given node!");
  assert(ResNo < -2U && "Cannot use result numbers reserved for DenseMaps.");
}

inline unsigned SDValue::getOpcode() const { return Node->getOpcode(); }

inline EVT SDValue::getValueType() const { return Node->getValueType(ResNo); }

inline unsigned SDValue::getNumOperands() const {
  return Node->getNumOperands();
}

inline const SDValue &SDValue::getOperand(unsigned i) const {
  return Node->getOperand(i);
}

inline uint64_t SDValue::getConstantOperandVal(unsigned i) const {
  return Node->getConstantOperandVal(i);
}

inline const APInt &SDValue::getConstantOperandAPInt(unsigned i) const {
  return Node->getConstantOperandAPInt(i);
}

inline bool SDValue::isTargetOpcode() const { return Node->isTargetOpcode(); }

inline bool SDValue::isTargetMemoryOpcode() const {
  return Node->isTargetMemoryOpcode();
}

inline bool SDValue::isMachineOpcode() const { return Node->isMachineOpcode(); }

inline unsigned SDValue::getMachineOpcode() const {
  return Node->getMachineOpcode();
}

inline bool SDValue::isUndef() const { return Node->isUndef(); }

inline bool SDValue::use_empty() const {
  return !Node->hasAnyUseOfValue(ResNo);
}

inline bool SDValue::hasOneUse() const {
  return Node->hasNUsesOfValue(1, ResNo);
}

inline const DebugLoc &SDValue::getDebugLoc() const {
  return Node->getDebugLoc();
}

inline void SDValue::dump() const { return Node->dump(); }

inline void SDValue::dump(const SelectionDAG *G) const { return Node->dump(G); }

inline void SDValue::dumpr() const { return Node->dumpr(); }

inline void SDValue::dumpr(const SelectionDAG *G) const {
  return Node->dumpr(G);
}

// Define inline functions from the SDUse class.

inline void SDUse::set(const SDValue &V) {
  if (Val.getNode())
    removeFromList();
  Val = V;
  if (V.getNode())
    V.getNode()->addUse(*this);
}

inline void SDUse::setInitial(const SDValue &V) {
  Val = V;
  V.getNode()->addUse(*this);
}

inline void SDUse::setNode(SDNode *N) {
  if (Val.getNode())
    removeFromList();
  Val.setNode(N);
  if (N)
    N->addUse(*this);
}

/// This class is used to form a handle around another node that
/// is persistent and is updated across invocations of replaceAllUsesWith on its
/// operand.  This node should be directly created by end-users and not added to
/// the AllNodes list.
class HandleSDNode : public SDNode {
  SDUse Op;

public:
  explicit HandleSDNode(SDValue X)
      : SDNode(ISD::HANDLENODE, 0, DebugLoc(), getSDVTList(MVT::Other)) {
    // HandleSDNodes are never inserted into the DAG, so they won't be
    // auto-numbered. Use ID 65535 as a sentinel.
    PersistentId = 0xffff;

    // Manually set up the operand list. This node type is special in that it's
    // always stack allocated and SelectionDAG does not manage its operands.
    // TODO: This should either (a) not be in the SDNode hierarchy, or (b) not
    // be so special.
    Op.setUser(this);
    Op.setInitial(X);
    NumOperands = 1;
    OperandList = &Op;
  }
  ~HandleSDNode();

  const SDValue &getValue() const { return Op; }
};

class AddrSpaceCastSDNode : public SDNode {
private:
  unsigned SrcAddrSpace;
  unsigned DestAddrSpace;

public:
  AddrSpaceCastSDNode(unsigned Order, const DebugLoc &dl, EVT VT,
                      unsigned SrcAS, unsigned DestAS);

  unsigned getSrcAddressSpace() const { return SrcAddrSpace; }
  unsigned getDestAddressSpace() const { return DestAddrSpace; }

  static bool classof(const SDNode *N) {
    return N->getOpcode() == ISD::ADDRSPACECAST;
  }
};

/// This is an abstract virtual class for memory operations.
class MemSDNode : public SDNode {
private:
  // VT of in-memory value.
  EVT MemoryVT;

protected:
  /// Memory reference information.
  MachineMemOperand *MMO;

public:
  MemSDNode(unsigned Opc, unsigned Order, const DebugLoc &dl, SDVTList VTs,
            EVT memvt, MachineMemOperand *MMO);

  bool readMem() const { return MMO->isLoad(); }
  bool writeMem() const { return MMO->isStore(); }

  /// Returns alignment and volatility of the memory access
  Align getOriginalAlign() const { return MMO->getBaseAlign(); }
  Align getAlign() const { return MMO->getAlign(); }
  LLVM_ATTRIBUTE_DEPRECATED(unsigned getOriginalAlignment() const,
                            "Use getOriginalAlign() instead") {
    return MMO->getBaseAlign().value();
  }
  // FIXME: Remove once transition to getAlign is over.
  unsigned getAlignment() const { return MMO->getAlign().value(); }

  /// Return the SubclassData value, without HasDebugValue. This contains an
  /// encoding of the volatile flag, as well as bits used by subclasses. This
  /// function should only be used to compute a FoldingSetNodeID value.
  /// The HasDebugValue bit is masked out because CSE map needs to match
  /// nodes with debug info with nodes without debug info. Same is about
  /// isDivergent bit.
  unsigned getRawSubclassData() const {
    uint16_t Data;
    union {
      char RawSDNodeBits[sizeof(uint16_t)];
      SDNodeBitfields SDNodeBits;
    };
    memcpy(&RawSDNodeBits, &this->RawSDNodeBits, sizeof(this->RawSDNodeBits));
    SDNodeBits.HasDebugValue = 0;
    SDNodeBits.IsDivergent = false;
    memcpy(&Data, &RawSDNodeBits, sizeof(RawSDNodeBits));
    return Data;
  }

  bool isVolatile() const { return MemSDNodeBits.IsVolatile; }
  bool isNonTemporal() const { return MemSDNodeBits.IsNonTemporal; }
  bool isDereferenceable() const { return MemSDNodeBits.IsDereferenceable; }
  bool isInvariant() const { return MemSDNodeBits.IsInvariant; }

  // Returns the offset from the location of the access.
  int64_t getSrcValueOffset() const { return MMO->getOffset(); }

  /// Returns the AA info that describes the dereference.
  AAMDNodes getAAInfo() const { return MMO->getAAInfo(); }

  /// Returns the Ranges that describes the dereference.
  const MDNode *getRanges() const { return MMO->getRanges(); }

  /// Returns the synchronization scope ID for this memory operation.
  SyncScope::ID getSyncScopeID() const { return MMO->getSyncScopeID(); }

  /// Return the atomic ordering requirements for this memory operation. For
  /// cmpxchg atomic operations, return the atomic ordering requirements when
  /// store occurs.
  AtomicOrdering getOrdering() const { return MMO->getOrdering(); }

  /// Return true if the memory operation ordering is Unordered or higher.
  bool isAtomic() const { return MMO->isAtomic(); }

  /// Returns true if the memory operation doesn't imply any ordering
  /// constraints on surrounding memory operations beyond the normal memory
  /// aliasing rules.
  bool isUnordered() const { return MMO->isUnordered(); }

  /// Returns true if the memory operation is neither atomic or volatile.
  bool isSimple() const { return !isAtomic() && !isVolatile(); }

  /// Return the type of the in-memory value.
  EVT getMemoryVT() const { return MemoryVT; }

  /// Return a MachineMemOperand object describing the memory
  /// reference performed by operation.
  MachineMemOperand *getMemOperand() const { return MMO; }

  const MachinePointerInfo &getPointerInfo() const {
    return MMO->getPointerInfo();
  }

  /// Return the address space for the associated pointer
  unsigned getAddressSpace() const { return getPointerInfo().getAddrSpace(); }

  /// Update this MemSDNode's MachineMemOperand information
  /// to reflect the alignment of NewMMO, if it has a greater alignment.
  /// This must only be used when the new alignment applies to all users of
  /// this MachineMemOperand.
  void refineAlignment(const MachineMemOperand *NewMMO) {
    MMO->refineAlignment(NewMMO);
  }

  const SDValue &getChain() const { return getOperand(0); }

  const SDValue &getBasePtr() const {
    switch (getOpcode()) {
    case ISD::STORE:
    case ISD::MSTORE:
      return getOperand(2);
    case ISD::MGATHER:
    case ISD::MSCATTER:
      return getOperand(3);
    default:
      return getOperand(1);
    }
  }

  // Methods to support isa and dyn_cast
  static bool classof(const SDNode *N) {
    // For some targets, we lower some target intrinsics to a MemIntrinsicNode
    // with either an intrinsic or a target opcode.
    return N->getOpcode() == ISD::LOAD || N->getOpcode() == ISD::STORE ||
           N->getOpcode() == ISD::PREFETCH ||
           N->getOpcode() == ISD::ATOMIC_CMP_SWAP ||
           N->getOpcode() == ISD::ATOMIC_CMP_SWAP_WITH_SUCCESS ||
           N->getOpcode() == ISD::ATOMIC_SWAP ||
           N->getOpcode() == ISD::ATOMIC_LOAD_ADD ||
           N->getOpcode() == ISD::ATOMIC_LOAD_SUB ||
           N->getOpcode() == ISD::ATOMIC_LOAD_AND ||
           N->getOpcode() == ISD::ATOMIC_LOAD_CLR ||
           N->getOpcode() == ISD::ATOMIC_LOAD_OR ||
           N->getOpcode() == ISD::ATOMIC_LOAD_XOR ||
           N->getOpcode() == ISD::ATOMIC_LOAD_NAND ||
           N->getOpcode() == ISD::ATOMIC_LOAD_MIN ||
           N->getOpcode() == ISD::ATOMIC_LOAD_MAX ||
           N->getOpcode() == ISD::ATOMIC_LOAD_UMIN ||
           N->getOpcode() == ISD::ATOMIC_LOAD_UMAX ||
           N->getOpcode() == ISD::ATOMIC_LOAD_FADD ||
           N->getOpcode() == ISD::ATOMIC_LOAD_FSUB ||
           N->getOpcode() == ISD::ATOMIC_LOAD ||
           N->getOpcode() == ISD::ATOMIC_STORE ||
           N->getOpcode() == ISD::MLOAD || N->getOpcode() == ISD::MSTORE ||
           N->getOpcode() == ISD::MGATHER || N->getOpcode() == ISD::MSCATTER ||
           N->getOpcode() == ISD::VP_LOAD || N->getOpcode() == ISD::VP_STORE ||
           N->getOpcode() == ISD::VP_GATHER ||
           N->getOpcode() == ISD::VP_SCATTER || N->isMemIntrinsic() ||
           N->isTargetMemoryOpcode();
  }
};

/// This is an SDNode representing atomic operations.
class AtomicSDNode : public MemSDNode {
public:
  AtomicSDNode(unsigned Opc, unsigned Order, const DebugLoc &dl, SDVTList VTL,
               EVT MemVT, MachineMemOperand *MMO)
      : MemSDNode(Opc, Order, dl, VTL, MemVT, MMO) {
    assert(((Opc != ISD::ATOMIC_LOAD && Opc != ISD::ATOMIC_STORE) ||
            MMO->isAtomic()) &&
           "then why are we using an AtomicSDNode?");
  }

  const SDValue &getBasePtr() const { return getOperand(1); }
  const SDValue &getVal() const { return getOperand(2); }

  /// Returns true if this SDNode represents cmpxchg atomic operation, false
  /// otherwise.
  bool isCompareAndSwap() const {
    unsigned Op = getOpcode();
    return Op == ISD::ATOMIC_CMP_SWAP ||
           Op == ISD::ATOMIC_CMP_SWAP_WITH_SUCCESS;
  }

  /// For cmpxchg atomic operations, return the atomic ordering requirements
  /// when store does not occur.
  AtomicOrdering getFailureOrdering() const {
    assert(isCompareAndSwap() && "Must be cmpxchg operation");
    return MMO->getFailureOrdering();
  }

  // Methods to support isa and dyn_cast
  static bool classof(const SDNode *N) {
    return N->getOpcode() == ISD::ATOMIC_CMP_SWAP ||
           N->getOpcode() == ISD::ATOMIC_CMP_SWAP_WITH_SUCCESS ||
           N->getOpcode() == ISD::ATOMIC_SWAP ||
           N->getOpcode() == ISD::ATOMIC_LOAD_ADD ||
           N->getOpcode() == ISD::ATOMIC_LOAD_SUB ||
           N->getOpcode() == ISD::ATOMIC_LOAD_AND ||
           N->getOpcode() == ISD::ATOMIC_LOAD_CLR ||
           N->getOpcode() == ISD::ATOMIC_LOAD_OR ||
           N->getOpcode() == ISD::ATOMIC_LOAD_XOR ||
           N->getOpcode() == ISD::ATOMIC_LOAD_NAND ||
           N->getOpcode() == ISD::ATOMIC_LOAD_MIN ||
           N->getOpcode() == ISD::ATOMIC_LOAD_MAX ||
           N->getOpcode() == ISD::ATOMIC_LOAD_UMIN ||
           N->getOpcode() == ISD::ATOMIC_LOAD_UMAX ||
           N->getOpcode() == ISD::ATOMIC_LOAD_FADD ||
           N->getOpcode() == ISD::ATOMIC_LOAD_FSUB ||
           N->getOpcode() == ISD::ATOMIC_LOAD ||
           N->getOpcode() == ISD::ATOMIC_STORE;
  }
};

/// This SDNode is used for target intrinsics that touch
/// memory and need an associated MachineMemOperand. Its opcode may be
/// INTRINSIC_VOID, INTRINSIC_W_CHAIN, PREFETCH, or a target-specific opcode
/// with a value not less than FIRST_TARGET_MEMORY_OPCODE.
class MemIntrinsicSDNode : public MemSDNode {
public:
  MemIntrinsicSDNode(unsigned Opc, unsigned Order, const DebugLoc &dl,
                     SDVTList VTs, EVT MemoryVT, MachineMemOperand *MMO)
      : MemSDNode(Opc, Order, dl, VTs, MemoryVT, MMO) {
    SDNodeBits.IsMemIntrinsic = true;
  }

  // Methods to support isa and dyn_cast
  static bool classof(const SDNode *N) {
    // We lower some target intrinsics to their target opcode
    // early a node with a target opcode can be of this class
    return N->isMemIntrinsic() || N->getOpcode() == ISD::PREFETCH ||
           N->isTargetMemoryOpcode();
  }
};

/// This SDNode is used to implement the code generator
/// support for the llvm IR shufflevector instruction.  It combines elements
/// from two input vectors into a new input vector, with the selection and
/// ordering of elements determined by an array of integers, referred to as
/// the shuffle mask.  For input vectors of width N, mask indices of 0..N-1
/// refer to elements from the LHS input, and indices from N to 2N-1 the RHS.
/// An index of -1 is treated as undef, such that the code generator may put
/// any value in the corresponding element of the result.
class ShuffleVectorSDNode : public SDNode {
  // The memory for Mask is owned by the SelectionDAG's OperandAllocator, and
  // is freed when the SelectionDAG object is destroyed.
  const int *Mask;

protected:
  friend class SelectionDAG;

  ShuffleVectorSDNode(EVT VT, unsigned Order, const DebugLoc &dl, const int *M)
      : SDNode(ISD::VECTOR_SHUFFLE, Order, dl, getSDVTList(VT)), Mask(M) {}

public:
  ArrayRef<int> getMask() const {
    EVT VT = getValueType(0);
    return makeArrayRef(Mask, VT.getVectorNumElements());
  }

  int getMaskElt(unsigned Idx) const {
    assert(Idx < getValueType(0).getVectorNumElements() && "Idx out of range!");
    return Mask[Idx];
  }

  bool isSplat() const { return isSplatMask(Mask, getValueType(0)); }

  int getSplatIndex() const {
    assert(isSplat() && "Cannot get splat index for non-splat!");
    EVT VT = getValueType(0);
    for (unsigned i = 0, e = VT.getVectorNumElements(); i != e; ++i)
      if (Mask[i] >= 0)
        return Mask[i];

    // We can choose any index value here and be correct because all elements
    // are undefined. Return 0 for better potential for callers to simplify.
    return 0;
  }

  static bool isSplatMask(const int *Mask, EVT VT);

  /// Change values in a shuffle permute mask assuming
  /// the two vector operands have swapped position.
  static void commuteMask(MutableArrayRef<int> Mask) {
    unsigned NumElems = Mask.size();
    for (unsigned i = 0; i != NumElems; ++i) {
      int idx = Mask[i];
      if (idx < 0)
        continue;
      else if (idx < (int)NumElems)
        Mask[i] = idx + NumElems;
      else
        Mask[i] = idx - NumElems;
    }
  }

  static bool classof(const SDNode *N) {
    return N->getOpcode() == ISD::VECTOR_SHUFFLE;
  }
};

class ConstantSDNode : public SDNode {
  friend class SelectionDAG;

  const ConstantInt *Value;

  ConstantSDNode(bool isTarget, bool isOpaque, const ConstantInt *val, EVT VT)
      : SDNode(isTarget ? ISD::TargetConstant : ISD::Constant, 0, DebugLoc(),
               getSDVTList(VT)),
        Value(val) {
    ConstantSDNodeBits.IsOpaque = isOpaque;
  }

public:
  const ConstantInt *getConstantIntValue() const { return Value; }
  const APInt &getAPIntValue() const { return Value->getValue(); }
  uint64_t getZExtValue() const { return Value->getZExtValue(); }
  int64_t getSExtValue() const { return Value->getSExtValue(); }
  uint64_t getLimitedValue(uint64_t Limit = UINT64_MAX) {
    return Value->getLimitedValue(Limit);
  }
  MaybeAlign getMaybeAlignValue() const { return Value->getMaybeAlignValue(); }
  Align getAlignValue() const { return Value->getAlignValue(); }

  bool isOne() const { return Value->isOne(); }
  bool isNullValue() const { return Value->isZero(); }
  bool isAllOnesValue() const { return Value->isMinusOne(); }

  bool isOpaque() const { return ConstantSDNodeBits.IsOpaque; }

  static bool classof(const SDNode *N) {
    return N->getOpcode() == ISD::Constant ||
           N->getOpcode() == ISD::TargetConstant;
  }
};

uint64_t SDNode::getConstantOperandVal(unsigned Num) const {
  return cast<ConstantSDNode>(getOperand(Num))->getZExtValue();
}

const APInt &SDNode::getConstantOperandAPInt(unsigned Num) const {
  return cast<ConstantSDNode>(getOperand(Num))->getAPIntValue();
}

class ConstantFPSDNode : public SDNode {
  friend class SelectionDAG;

  const ConstantFP *Value;

  ConstantFPSDNode(bool isTarget, const ConstantFP *val, EVT VT)
      : SDNode(isTarget ? ISD::TargetConstantFP : ISD::ConstantFP, 0,
               DebugLoc(), getSDVTList(VT)),
        Value(val) {}

public:
  const APFloat &getValueAPF() const { return Value->getValueAPF(); }
  const ConstantFP *getConstantFPValue() const { return Value; }

  /// Return true if the value is positive or negative zero.
  bool isZero() const { return Value->isZero(); }

  /// Return true if the value is a NaN.
  bool isNaN() const { return Value->isNaN(); }

  /// Return true if the value is an infinity
  bool isInfinity() const { return Value->isInfinity(); }

  /// Return true if the value is negative.
  bool isNegative() const { return Value->isNegative(); }

  /// We don't rely on operator== working on double values, as
  /// it returns true for things that are clearly not equal, like -0.0 and 0.0.
  /// As such, this method can be used to do an exact bit-for-bit comparison of
  /// two floating point values.

  /// We leave the version with the double argument here because it's just so
  /// convenient to write "2.0" and the like.  Without this function we'd
  /// have to duplicate its logic everywhere it's called.
  bool isExactlyValue(double V) const {
    return Value->getValueAPF().isExactlyValue(V);
  }
  bool isExactlyValue(const APFloat &V) const;

  static bool isValueValidForType(EVT VT, const APFloat &Val);

  static bool classof(const SDNode *N) {
    return N->getOpcode() == ISD::ConstantFP ||
           N->getOpcode() == ISD::TargetConstantFP;
  }
};

/// Returns true if \p V is a constant integer zero.
bool isNullConstant(SDValue V);

/// Returns true if \p V is an FP constant with a value of positive zero.
bool isNullFPConstant(SDValue V);

/// Returns true if \p V is an integer constant with all bits set.
bool isAllOnesConstant(SDValue V);

/// Returns true if \p V is a constant integer one.
bool isOneConstant(SDValue V);

/// Return the non-bitcasted source operand of \p V if it exists.
/// If \p V is not a bitcasted value, it is returned as-is.
SDValue peekThroughBitcasts(SDValue V);

/// Return the non-bitcasted and one-use source operand of \p V if it exists.
/// If \p V is not a bitcasted one-use value, it is returned as-is.
SDValue peekThroughOneUseBitcasts(SDValue V);

/// Return the non-extracted vector source operand of \p V if it exists.
/// If \p V is not an extracted subvector, it is returned as-is.
SDValue peekThroughExtractSubvectors(SDValue V);

/// Returns true if \p V is a bitwise not operation. Assumes that an all ones
/// constant is canonicalized to be operand 1.
bool isBitwiseNot(SDValue V, bool AllowUndefs = false);

/// Returns the SDNode if it is a constant splat BuildVector or constant int.
ConstantSDNode *isConstOrConstSplat(SDValue N, bool AllowUndefs = false,
                                    bool AllowTruncation = false);

/// Returns the SDNode if it is a demanded constant splat BuildVector or
/// constant int.
ConstantSDNode *isConstOrConstSplat(SDValue N, const APInt &DemandedElts,
                                    bool AllowUndefs = false,
                                    bool AllowTruncation = false);

/// Returns the SDNode if it is a constant splat BuildVector or constant float.
ConstantFPSDNode *isConstOrConstSplatFP(SDValue N, bool AllowUndefs = false);

/// Returns the SDNode if it is a demanded constant splat BuildVector or
/// constant float.
ConstantFPSDNode *isConstOrConstSplatFP(SDValue N, const APInt &DemandedElts,
                                        bool AllowUndefs = false);

/// Return true if the value is a constant 0 integer or a splatted vector of
/// a constant 0 integer (with no undefs by default).
/// Build vector implicit truncation is not an issue for null values.
bool isNullOrNullSplat(SDValue V, bool AllowUndefs = false);

/// Return true if the value is a constant 1 integer or a splatted vector of a
/// constant 1 integer (with no undefs).
/// Does not permit build vector implicit truncation.
bool isOneOrOneSplat(SDValue V);

/// Return true if the value is a constant -1 integer or a splatted vector of a
/// constant -1 integer (with no undefs).
/// Does not permit build vector implicit truncation.
bool isAllOnesOrAllOnesSplat(SDValue V);

class GlobalAddressSDNode : public SDNode {
  friend class SelectionDAG;

  const GlobalValue *TheGlobal;
  int64_t Offset;
  unsigned TargetFlags;

  GlobalAddressSDNode(unsigned Opc, unsigned Order, const DebugLoc &DL,
                      const GlobalValue *GA, EVT VT, int64_t o, unsigned TF);

public:
  const GlobalValue *getGlobal() const { return TheGlobal; }
  int64_t getOffset() const { return Offset; }
  unsigned getTargetFlags() const { return TargetFlags; }
  // Return the address space this GlobalAddress belongs to.
  unsigned getAddressSpace() const;

  static bool classof(const SDNode *N) {
    return N->getOpcode() == ISD::GlobalAddress ||
           N->getOpcode() == ISD::TargetGlobalAddress ||
           N->getOpcode() == ISD::GlobalTLSAddress ||
           N->getOpcode() == ISD::TargetGlobalTLSAddress;
  }
};

class FrameIndexSDNode : public SDNode {
  friend class SelectionDAG;

  int FI;

  FrameIndexSDNode(int fi, EVT VT, bool isTarg)
      : SDNode(isTarg ? ISD::TargetFrameIndex : ISD::FrameIndex, 0, DebugLoc(),
               getSDVTList(VT)),
        FI(fi) {}

public:
  int getIndex() const { return FI; }

  static bool classof(const SDNode *N) {
    return N->getOpcode() == ISD::FrameIndex ||
           N->getOpcode() == ISD::TargetFrameIndex;
  }
};

/// This SDNode is used for LIFETIME_START/LIFETIME_END values, which indicate
/// the offet and size that are started/ended in the underlying FrameIndex.
class LifetimeSDNode : public SDNode {
  friend class SelectionDAG;
  int64_t Size;
  int64_t Offset; // -1 if offset is unknown.

  LifetimeSDNode(unsigned Opcode, unsigned Order, const DebugLoc &dl,
                 SDVTList VTs, int64_t Size, int64_t Offset)
      : SDNode(Opcode, Order, dl, VTs), Size(Size), Offset(Offset) {}

public:
  int64_t getFrameIndex() const {
    return cast<FrameIndexSDNode>(getOperand(1))->getIndex();
  }

  bool hasOffset() const { return Offset >= 0; }
  int64_t getOffset() const {
    assert(hasOffset() && "offset is unknown");
    return Offset;
  }
  int64_t getSize() const {
    assert(hasOffset() && "offset is unknown");
    return Size;
  }

  // Methods to support isa and dyn_cast
  static bool classof(const SDNode *N) {
    return N->getOpcode() == ISD::LIFETIME_START ||
           N->getOpcode() == ISD::LIFETIME_END;
  }
};

class JumpTableSDNode : public SDNode {
  friend class SelectionDAG;

  int JTI;
  unsigned TargetFlags;

  JumpTableSDNode(int jti, EVT VT, bool isTarg, unsigned TF)
      : SDNode(isTarg ? ISD::TargetJumpTable : ISD::JumpTable, 0, DebugLoc(),
               getSDVTList(VT)),
        JTI(jti), TargetFlags(TF) {}

public:
  int getIndex() const { return JTI; }
  unsigned getTargetFlags() const { return TargetFlags; }

  static bool classof(const SDNode *N) {
    return N->getOpcode() == ISD::JumpTable ||
           N->getOpcode() == ISD::TargetJumpTable;
  }
};

class ConstantPoolSDNode : public SDNode {
  friend class SelectionDAG;

  union {
    const Constant *ConstVal;
    MachineConstantPoolValue *MachineCPVal;
  } Val;
  int Offset;  // It's a MachineConstantPoolValue if top bit is set.
  Align Alignment; // Minimum alignment requirement of CP.
  unsigned TargetFlags;

  ConstantPoolSDNode(bool isTarget, const Constant *c, EVT VT, int o,
                     Align Alignment, unsigned TF)
      : SDNode(isTarget ? ISD::TargetConstantPool : ISD::ConstantPool, 0,
               DebugLoc(), getSDVTList(VT)),
        Offset(o), Alignment(Alignment), TargetFlags(TF) {
    assert(Offset >= 0 && "Offset is too large");
    Val.ConstVal = c;
  }

  ConstantPoolSDNode(bool isTarget, MachineConstantPoolValue *v, EVT VT, int o,
                     Align Alignment, unsigned TF)
      : SDNode(isTarget ? ISD::TargetConstantPool : ISD::ConstantPool, 0,
               DebugLoc(), getSDVTList(VT)),
        Offset(o), Alignment(Alignment), TargetFlags(TF) {
    assert(Offset >= 0 && "Offset is too large");
    Val.MachineCPVal = v;
    Offset |= 1 << (sizeof(unsigned) * CHAR_BIT - 1);
  }

public:
  bool isMachineConstantPoolEntry() const { return Offset < 0; }

  const Constant *getConstVal() const {
    assert(!isMachineConstantPoolEntry() && "Wrong constantpool type");
    return Val.ConstVal;
  }

  MachineConstantPoolValue *getMachineCPVal() const {
    assert(isMachineConstantPoolEntry() && "Wrong constantpool type");
    return Val.MachineCPVal;
  }

  int getOffset() const {
    return Offset & ~(1 << (sizeof(unsigned) * CHAR_BIT - 1));
  }

  // Return the alignment of this constant pool object, which is either 0 (for
  // default alignment) or the desired value.
  Align getAlign() const { return Alignment; }
  unsigned getTargetFlags() const { return TargetFlags; }

  Type *getType() const;

  static bool classof(const SDNode *N) {
    return N->getOpcode() == ISD::ConstantPool ||
           N->getOpcode() == ISD::TargetConstantPool;
  }
};

/// Completely target-dependent object reference.
class TargetIndexSDNode : public SDNode {
  friend class SelectionDAG;

  unsigned TargetFlags;
  int Index;
  int64_t Offset;

public:
  TargetIndexSDNode(int Idx, EVT VT, int64_t Ofs, unsigned TF)
      : SDNode(ISD::TargetIndex, 0, DebugLoc(), getSDVTList(VT)),
        TargetFlags(TF), Index(Idx), Offset(Ofs) {}

  unsigned getTargetFlags() const { return TargetFlags; }
  int getIndex() const { return Index; }
  int64_t getOffset() const { return Offset; }

  static bool classof(const SDNode *N) {
    return N->getOpcode() == ISD::TargetIndex;
  }
};

class BasicBlockSDNode : public SDNode {
  friend class SelectionDAG;

  MachineBasicBlock *MBB;

  /// Debug info is meaningful and potentially useful here, but we create
  /// blocks out of order when they're jumped to, which makes it a bit
  /// harder.  Let's see if we need it first.
  explicit BasicBlockSDNode(MachineBasicBlock *mbb)
      : SDNode(ISD::BasicBlock, 0, DebugLoc(), getSDVTList(MVT::Other)),
        MBB(mbb) {}

public:
  MachineBasicBlock *getBasicBlock() const { return MBB; }

  static bool classof(const SDNode *N) {
    return N->getOpcode() == ISD::BasicBlock;
  }
};

/// A "pseudo-class" with methods for operating on BUILD_VECTORs.
class BuildVectorSDNode : public SDNode {
public:
  // These are constructed as SDNodes and then cast to BuildVectorSDNodes.
  explicit BuildVectorSDNode() = delete;

  /// Check if this is a constant splat, and if so, find the
  /// smallest element size that splats the vector.  If MinSplatBits is
  /// nonzero, the element size must be at least that large.  Note that the
  /// splat element may be the entire vector (i.e., a one element vector).
  /// Returns the splat element value in SplatValue.  Any undefined bits in
  /// that value are zero, and the corresponding bits in the SplatUndef mask
  /// are set.  The SplatBitSize value is set to the splat element size in
  /// bits.  HasAnyUndefs is set to true if any bits in the vector are
  /// undefined.  isBigEndian describes the endianness of the target.
  bool isConstantSplat(APInt &SplatValue, APInt &SplatUndef,
                       unsigned &SplatBitSize, bool &HasAnyUndefs,
                       unsigned MinSplatBits = 0,
                       bool isBigEndian = false) const;

  /// Returns the demanded splatted value or a null value if this is not a
  /// splat.
  ///
  /// The DemandedElts mask indicates the elements that must be in the splat.
  /// If passed a non-null UndefElements bitvector, it will resize it to match
  /// the vector width and set the bits where elements are undef.
  SDValue getSplatValue(const APInt &DemandedElts,
                        BitVector *UndefElements = nullptr) const;

  /// Returns the splatted value or a null value if this is not a splat.
  ///
  /// If passed a non-null UndefElements bitvector, it will resize it to match
  /// the vector width and set the bits where elements are undef.
  SDValue getSplatValue(BitVector *UndefElements = nullptr) const;

  /// Find the shortest repeating sequence of values in the build vector.
  ///
  /// e.g. { u, X, u, X, u, u, X, u } -> { X }
  ///      { X, Y, u, Y, u, u, X, u } -> { X, Y }
  ///
  /// Currently this must be a power-of-2 build vector.
  /// The DemandedElts mask indicates the elements that must be present,
  /// undemanded elements in Sequence may be null (SDValue()). If passed a
  /// non-null UndefElements bitvector, it will resize it to match the original
  /// vector width and set the bits where elements are undef. If result is
  /// false, Sequence will be empty.
  bool getRepeatedSequence(const APInt &DemandedElts,
                           SmallVectorImpl<SDValue> &Sequence,
                           BitVector *UndefElements = nullptr) const;

  /// Find the shortest repeating sequence of values in the build vector.
  ///
  /// e.g. { u, X, u, X, u, u, X, u } -> { X }
  ///      { X, Y, u, Y, u, u, X, u } -> { X, Y }
  ///
  /// Currently this must be a power-of-2 build vector.
  /// If passed a non-null UndefElements bitvector, it will resize it to match
  /// the original vector width and set the bits where elements are undef.
  /// If result is false, Sequence will be empty.
  bool getRepeatedSequence(SmallVectorImpl<SDValue> &Sequence,
                           BitVector *UndefElements = nullptr) const;

  /// Returns the demanded splatted constant or null if this is not a constant
  /// splat.
  ///
  /// The DemandedElts mask indicates the elements that must be in the splat.
  /// If passed a non-null UndefElements bitvector, it will resize it to match
  /// the vector width and set the bits where elements are undef.
  ConstantSDNode *
  getConstantSplatNode(const APInt &DemandedElts,
                       BitVector *UndefElements = nullptr) const;

  /// Returns the splatted constant or null if this is not a constant
  /// splat.
  ///
  /// If passed a non-null UndefElements bitvector, it will resize it to match
  /// the vector width and set the bits where elements are undef.
  ConstantSDNode *
  getConstantSplatNode(BitVector *UndefElements = nullptr) const;

  /// Returns the demanded splatted constant FP or null if this is not a
  /// constant FP splat.
  ///
  /// The DemandedElts mask indicates the elements that must be in the splat.
  /// If passed a non-null UndefElements bitvector, it will resize it to match
  /// the vector width and set the bits where elements are undef.
  ConstantFPSDNode *
  getConstantFPSplatNode(const APInt &DemandedElts,
                         BitVector *UndefElements = nullptr) const;

  /// Returns the splatted constant FP or null if this is not a constant
  /// FP splat.
  ///
  /// If passed a non-null UndefElements bitvector, it will resize it to match
  /// the vector width and set the bits where elements are undef.
  ConstantFPSDNode *
  getConstantFPSplatNode(BitVector *UndefElements = nullptr) const;

  /// If this is a constant FP splat and the splatted constant FP is an
  /// exact power or 2, return the log base 2 integer value.  Otherwise,
  /// return -1.
  ///
  /// The BitWidth specifies the necessary bit precision.
  int32_t getConstantFPSplatPow2ToLog2Int(BitVector *UndefElements,
                                          uint32_t BitWidth) const;

  bool isConstant() const;

  static bool classof(const SDNode *N) {
    return N->getOpcode() == ISD::BUILD_VECTOR;
  }
};

/// An SDNode that holds an arbitrary LLVM IR Value. This is
/// used when the SelectionDAG needs to make a simple reference to something
/// in the LLVM IR representation.
///
class SrcValueSDNode : public SDNode {
  friend class SelectionDAG;

  const Value *V;

  /// Create a SrcValue for a general value.
  explicit SrcValueSDNode(const Value *v)
      : SDNode(ISD::SRCVALUE, 0, DebugLoc(), getSDVTList(MVT::Other)), V(v) {}

public:
  /// Return the contained Value.
  const Value *getValue() const { return V; }

  static bool classof(const SDNode *N) {
    return N->getOpcode() == ISD::SRCVALUE;
  }
};

class MDNodeSDNode : public SDNode {
  friend class SelectionDAG;

  const MDNode *MD;

  explicit MDNodeSDNode(const MDNode *md)
      : SDNode(ISD::MDNODE_SDNODE, 0, DebugLoc(), getSDVTList(MVT::Other)),
        MD(md) {}

public:
  const MDNode *getMD() const { return MD; }

  static bool classof(const SDNode *N) {
    return N->getOpcode() == ISD::MDNODE_SDNODE;
  }
};

class RegisterSDNode : public SDNode {
  friend class SelectionDAG;

  Register Reg;

  RegisterSDNode(Register reg, EVT VT)
      : SDNode(ISD::Register, 0, DebugLoc(), getSDVTList(VT)), Reg(reg) {}

public:
  Register getReg() const { return Reg; }

  static bool classof(const SDNode *N) {
    return N->getOpcode() == ISD::Register;
  }
};

class RegisterMaskSDNode : public SDNode {
  friend class SelectionDAG;

  // The memory for RegMask is not owned by the node.
  const uint32_t *RegMask;

  RegisterMaskSDNode(const uint32_t *mask)
      : SDNode(ISD::RegisterMask, 0, DebugLoc(), getSDVTList(MVT::Untyped)),
        RegMask(mask) {}

public:
  const uint32_t *getRegMask() const { return RegMask; }

  static bool classof(const SDNode *N) {
    return N->getOpcode() == ISD::RegisterMask;
  }
};

class BlockAddressSDNode : public SDNode {
  friend class SelectionDAG;

  const BlockAddress *BA;
  int64_t Offset;
  unsigned TargetFlags;

  BlockAddressSDNode(unsigned NodeTy, EVT VT, const BlockAddress *ba, int64_t o,
                     unsigned Flags)
      : SDNode(NodeTy, 0, DebugLoc(), getSDVTList(VT)), BA(ba), Offset(o),
        TargetFlags(Flags) {}

public:
  const BlockAddress *getBlockAddress() const { return BA; }
  int64_t getOffset() const { return Offset; }
  unsigned getTargetFlags() const { return TargetFlags; }

  static bool classof(const SDNode *N) {
    return N->getOpcode() == ISD::BlockAddress ||
           N->getOpcode() == ISD::TargetBlockAddress;
  }
};

class LabelSDNode : public SDNode {
  friend class SelectionDAG;

  MCSymbol *Label;

  LabelSDNode(unsigned Opcode, unsigned Order, const DebugLoc &dl, MCSymbol *L)
      : SDNode(Opcode, Order, dl, getSDVTList(MVT::Other)), Label(L) {
    assert(LabelSDNode::classof(this) && "not a label opcode");
  }

public:
  MCSymbol *getLabel() const { return Label; }

  static bool classof(const SDNode *N) {
    return N->getOpcode() == ISD::EH_LABEL ||
           N->getOpcode() == ISD::ANNOTATION_LABEL;
  }
};

class ExternalSymbolSDNode : public SDNode {
  friend class SelectionDAG;

  const char *Symbol;
  unsigned TargetFlags;

  ExternalSymbolSDNode(bool isTarget, const char *Sym, unsigned TF, EVT VT)
      : SDNode(isTarget ? ISD::TargetExternalSymbol : ISD::ExternalSymbol, 0,
               DebugLoc(), getSDVTList(VT)),
        Symbol(Sym), TargetFlags(TF) {}

public:
  const char *getSymbol() const { return Symbol; }
  unsigned getTargetFlags() const { return TargetFlags; }

  static bool classof(const SDNode *N) {
    return N->getOpcode() == ISD::ExternalSymbol ||
           N->getOpcode() == ISD::TargetExternalSymbol;
  }
};

class MCSymbolSDNode : public SDNode {
  friend class SelectionDAG;

  MCSymbol *Symbol;

  MCSymbolSDNode(MCSymbol *Symbol, EVT VT)
      : SDNode(ISD::MCSymbol, 0, DebugLoc(), getSDVTList(VT)), Symbol(Symbol) {}

public:
  MCSymbol *getMCSymbol() const { return Symbol; }

  static bool classof(const SDNode *N) {
    return N->getOpcode() == ISD::MCSymbol;
  }
};

class CondCodeSDNode : public SDNode {
  friend class SelectionDAG;

  ISD::CondCode Condition;

  explicit CondCodeSDNode(ISD::CondCode Cond)
      : SDNode(ISD::CONDCODE, 0, DebugLoc(), getSDVTList(MVT::Other)),
        Condition(Cond) {}

public:
  ISD::CondCode get() const { return Condition; }

  static bool classof(const SDNode *N) {
    return N->getOpcode() == ISD::CONDCODE;
  }
};

/// This class is used to represent EVT's, which are used
/// to parameterize some operations.
class VTSDNode : public SDNode {
  friend class SelectionDAG;

  EVT ValueType;

  explicit VTSDNode(EVT VT)
      : SDNode(ISD::VALUETYPE, 0, DebugLoc(), getSDVTList(MVT::Other)),
        ValueType(VT) {}

public:
  EVT getVT() const { return ValueType; }

  static bool classof(const SDNode *N) {
    return N->getOpcode() == ISD::VALUETYPE;
  }
};

/// Base class for LoadSDNode and StoreSDNode
class LSBaseSDNode : public MemSDNode {
public:
  LSBaseSDNode(ISD::NodeType NodeTy, unsigned Order, const DebugLoc &dl,
               SDVTList VTs, ISD::MemIndexedMode AM, EVT MemVT,
               MachineMemOperand *MMO)
      : MemSDNode(NodeTy, Order, dl, VTs, MemVT, MMO) {
    LSBaseSDNodeBits.AddressingMode = AM;
    assert(getAddressingMode() == AM && "Value truncated");
  }

  const SDValue &getOffset() const {
    return getOperand(getOpcode() == ISD::LOAD ? 2 : 3);
  }

  /// Return the addressing mode for this load or store:
  /// unindexed, pre-inc, pre-dec, post-inc, or post-dec.
  ISD::MemIndexedMode getAddressingMode() const {
    return static_cast<ISD::MemIndexedMode>(LSBaseSDNodeBits.AddressingMode);
  }

  /// Return true if this is a pre/post inc/dec load/store.
  bool isIndexed() const { return getAddressingMode() != ISD::UNINDEXED; }

  /// Return true if this is NOT a pre/post inc/dec load/store.
  bool isUnindexed() const { return getAddressingMode() == ISD::UNINDEXED; }

  static bool classof(const SDNode *N) {
    return N->getOpcode() == ISD::LOAD || N->getOpcode() == ISD::STORE;
  }
};

/// This class is used to represent ISD::LOAD nodes.
class LoadSDNode : public LSBaseSDNode {
  friend class SelectionDAG;

  LoadSDNode(unsigned Order, const DebugLoc &dl, SDVTList VTs,
             ISD::MemIndexedMode AM, ISD::LoadExtType ETy, EVT MemVT,
             MachineMemOperand *MMO)
      : LSBaseSDNode(ISD::LOAD, Order, dl, VTs, AM, MemVT, MMO) {
    LoadSDNodeBits.ExtTy = ETy;
    assert(readMem() && "Load MachineMemOperand is not a load!");
    assert(!writeMem() && "Load MachineMemOperand is a store!");
  }

public:
  /// Return whether this is a plain node,
  /// or one of the varieties of value-extending loads.
  ISD::LoadExtType getExtensionType() const {
    return static_cast<ISD::LoadExtType>(LoadSDNodeBits.ExtTy);
  }

  const SDValue &getBasePtr() const { return getOperand(1); }
  const SDValue &getOffset() const { return getOperand(2); }

  static bool classof(const SDNode *N) { return N->getOpcode() == ISD::LOAD; }
};

/// This class is used to represent ISD::STORE nodes.
class StoreSDNode : public LSBaseSDNode {
  friend class SelectionDAG;

  StoreSDNode(unsigned Order, const DebugLoc &dl, SDVTList VTs,
              ISD::MemIndexedMode AM, bool isTrunc, EVT MemVT,
              MachineMemOperand *MMO)
      : LSBaseSDNode(ISD::STORE, Order, dl, VTs, AM, MemVT, MMO) {
    StoreSDNodeBits.IsTruncating = isTrunc;
    assert(!readMem() && "Store MachineMemOperand is a load!");
    assert(writeMem() && "Store MachineMemOperand is not a store!");
  }

public:
  /// Return true if the op does a truncation before store.
  /// For integers this is the same as doing a TRUNCATE and storing the result.
  /// For floats, it is the same as doing an FP_ROUND and storing the result.
  bool isTruncatingStore() const { return StoreSDNodeBits.IsTruncating; }
  void setTruncatingStore(bool Truncating) {
    StoreSDNodeBits.IsTruncating = Truncating;
  }

  const SDValue &getValue() const { return getOperand(1); }
  const SDValue &getBasePtr() const { return getOperand(2); }
  const SDValue &getOffset() const { return getOperand(3); }

  static bool classof(const SDNode *N) { return N->getOpcode() == ISD::STORE; }
};

/// This base class is used to represent VP_LOAD and VP_STORE nodes
class VPLoadStoreSDNode : public MemSDNode {
public:
  friend class SelectionDAG;

  VPLoadStoreSDNode(ISD::NodeType NodeTy, unsigned Order, const DebugLoc &dl,
                    SDVTList VTs, EVT MemVT, MachineMemOperand *MMO)
      : MemSDNode(NodeTy, Order, dl, VTs, MemVT, MMO) {}

  // VPLoadSDNode (Chain, ptr, mask, VLen)
  // VPStoreSDNode (Chain, data, ptr, mask, VLen)
  // Mask is a vector of i1 elements, Vlen is i32
  const SDValue &getBasePtr() const {
    return getOperand(getOpcode() == ISD::VP_LOAD ? 1 : 2);
  }
  const SDValue &getMask() const {
    return getOperand(getOpcode() == ISD::VP_LOAD ? 2 : 3);
  }
  const SDValue &getVectorLength() const {
    return getOperand(getOpcode() == ISD::VP_LOAD ? 3 : 4);
  }

  static bool classof(const SDNode *N) {
    return N->getOpcode() == ISD::VP_LOAD || N->getOpcode() == ISD::VP_STORE;
  }
};

/// This class is used to represent a VP_LOAD node
class VPLoadSDNode : public VPLoadStoreSDNode {
public:
  friend class SelectionDAG;

  VPLoadSDNode(unsigned Order, const DebugLoc &dl, SDVTList VTs,
               ISD::LoadExtType ETy, EVT MemVT, MachineMemOperand *MMO)
      : VPLoadStoreSDNode(ISD::VP_LOAD, Order, dl, VTs, MemVT, MMO) {
    LoadSDNodeBits.ExtTy = ETy;
    LoadSDNodeBits.IsExpanding = false;
  }

  ISD::LoadExtType getExtensionType() const {
    return static_cast<ISD::LoadExtType>(LoadSDNodeBits.ExtTy);
  }

  const SDValue &getBasePtr() const { return getOperand(1); }
  const SDValue &getMask() const { return getOperand(2); }
  const SDValue &getVectorLength() const { return getOperand(3); }

  static bool classof(const SDNode *N) {
    return N->getOpcode() == ISD::VP_LOAD;
  }
  bool isExpandingLoad() const { return LoadSDNodeBits.IsExpanding; }
};

/// This class is used to represent a VP_STORE node
class VPStoreSDNode : public VPLoadStoreSDNode {
public:
  friend class SelectionDAG;

  VPStoreSDNode(unsigned Order, const DebugLoc &dl, SDVTList VTs, bool isTrunc,
                EVT MemVT, MachineMemOperand *MMO)
      : VPLoadStoreSDNode(ISD::VP_STORE, Order, dl, VTs, MemVT, MMO) {
    StoreSDNodeBits.IsTruncating = isTrunc;
    StoreSDNodeBits.IsCompressing = false;
  }

  /// Return true if this is a truncating store.
  /// For integers this is the same as doing a TRUNCATE and storing the result.
  /// For floats, it is the same as doing an FP_ROUND and storing the result.
  bool isTruncatingStore() const { return StoreSDNodeBits.IsTruncating; }

  /// Returns true if the op does a compression to the vector before storing.
  /// The node contiguously stores the active elements (integers or floats)
  /// in src (those with their respective bit set in writemask k) to unaligned
  /// memory at base_addr.
  bool isCompressingStore() const { return StoreSDNodeBits.IsCompressing; }

  const SDValue &getValue() const { return getOperand(1); }
  const SDValue &getBasePtr() const { return getOperand(2); }
  const SDValue &getMask() const { return getOperand(3); }
  const SDValue &getVectorLength() const { return getOperand(4); }

  static bool classof(const SDNode *N) {
    return N->getOpcode() == ISD::VP_STORE;
  }
};

/// This base class is used to represent MLOAD and MSTORE nodes
class MaskedLoadStoreSDNode : public MemSDNode {
public:
  friend class SelectionDAG;

  MaskedLoadStoreSDNode(ISD::NodeType NodeTy, unsigned Order,
                        const DebugLoc &dl, SDVTList VTs,
                        ISD::MemIndexedMode AM, EVT MemVT,
                        MachineMemOperand *MMO)
      : MemSDNode(NodeTy, Order, dl, VTs, MemVT, MMO) {
    LSBaseSDNodeBits.AddressingMode = AM;
    assert(getAddressingMode() == AM && "Value truncated");
  }

  // MaskedLoadSDNode (Chain, ptr, offset, mask, passthru)
  // MaskedStoreSDNode (Chain, data, ptr, offset, mask)
  // Mask is a vector of i1 elements
  const SDValue &getOffset() const {
    return getOperand(getOpcode() == ISD::MLOAD ? 2 : 3);
  }
  const SDValue &getMask() const {
    return getOperand(getOpcode() == ISD::MLOAD ? 3 : 4);
  }

  /// Return the addressing mode for this load or store:
  /// unindexed, pre-inc, pre-dec, post-inc, or post-dec.
  ISD::MemIndexedMode getAddressingMode() const {
    return static_cast<ISD::MemIndexedMode>(LSBaseSDNodeBits.AddressingMode);
  }

  /// Return true if this is a pre/post inc/dec load/store.
  bool isIndexed() const { return getAddressingMode() != ISD::UNINDEXED; }

  /// Return true if this is NOT a pre/post inc/dec load/store.
  bool isUnindexed() const { return getAddressingMode() == ISD::UNINDEXED; }

  static bool classof(const SDNode *N) {
    return N->getOpcode() == ISD::MLOAD || N->getOpcode() == ISD::MSTORE;
  }
};

/// This class is used to represent an MLOAD node
class MaskedLoadSDNode : public MaskedLoadStoreSDNode {
public:
  friend class SelectionDAG;

  MaskedLoadSDNode(unsigned Order, const DebugLoc &dl, SDVTList VTs,
                   ISD::MemIndexedMode AM, ISD::LoadExtType ETy,
                   bool IsExpanding, EVT MemVT, MachineMemOperand *MMO)
      : MaskedLoadStoreSDNode(ISD::MLOAD, Order, dl, VTs, AM, MemVT, MMO) {
    LoadSDNodeBits.ExtTy = ETy;
    LoadSDNodeBits.IsExpanding = IsExpanding;
  }

  ISD::LoadExtType getExtensionType() const {
    return static_cast<ISD::LoadExtType>(LoadSDNodeBits.ExtTy);
  }

  const SDValue &getBasePtr() const { return getOperand(1); }
  const SDValue &getOffset() const { return getOperand(2); }
  const SDValue &getMask() const { return getOperand(3); }
  const SDValue &getPassThru() const { return getOperand(4); }

  static bool classof(const SDNode *N) { return N->getOpcode() == ISD::MLOAD; }

  bool isExpandingLoad() const { return LoadSDNodeBits.IsExpanding; }
};

/// This class is used to represent an MSTORE node
class MaskedStoreSDNode : public MaskedLoadStoreSDNode {
public:
  friend class SelectionDAG;

  MaskedStoreSDNode(unsigned Order, const DebugLoc &dl, SDVTList VTs,
                    ISD::MemIndexedMode AM, bool isTrunc, bool isCompressing,
                    EVT MemVT, MachineMemOperand *MMO)
      : MaskedLoadStoreSDNode(ISD::MSTORE, Order, dl, VTs, AM, MemVT, MMO) {
    StoreSDNodeBits.IsTruncating = isTrunc;
    StoreSDNodeBits.IsCompressing = isCompressing;
  }

  /// Return true if the op does a truncation before store.
  /// For integers this is the same as doing a TRUNCATE and storing the result.
  /// For floats, it is the same as doing an FP_ROUND and storing the result.
  bool isTruncatingStore() const { return StoreSDNodeBits.IsTruncating; }

  /// Returns true if the op does a compression to the vector before storing.
  /// The node contiguously stores the active elements (integers or floats)
  /// in src (those with their respective bit set in writemask k) to unaligned
  /// memory at base_addr.
  bool isCompressingStore() const { return StoreSDNodeBits.IsCompressing; }

  const SDValue &getValue() const { return getOperand(1); }
  const SDValue &getBasePtr() const { return getOperand(2); }
  const SDValue &getOffset() const { return getOperand(3); }
  const SDValue &getMask() const { return getOperand(4); }

  static bool classof(const SDNode *N) { return N->getOpcode() == ISD::MSTORE; }
};

/// This is a base class used to represent
/// VP_GATHER and VP_SCATTER nodes
///
class VPGatherScatterSDNode : public MemSDNode {
public:
  friend class SelectionDAG;

  VPGatherScatterSDNode(ISD::NodeType NodeTy, unsigned Order,
                        const DebugLoc &dl, SDVTList VTs, EVT MemVT,
                        MachineMemOperand *MMO, ISD::MemIndexType IndexType)
      : MemSDNode(NodeTy, Order, dl, VTs, MemVT, MMO) {
    LSBaseSDNodeBits.AddressingMode = IndexType;
    assert(getIndexType() == IndexType && "Value truncated");
  }

  /// How is Index applied to BasePtr when computing addresses.
  ISD::MemIndexType getIndexType() const {
    return static_cast<ISD::MemIndexType>(LSBaseSDNodeBits.AddressingMode);
  }
  bool isIndexScaled() const {
    return (getIndexType() == ISD::SIGNED_SCALED) ||
           (getIndexType() == ISD::UNSIGNED_SCALED);
  }
  bool isIndexSigned() const {
    return (getIndexType() == ISD::SIGNED_SCALED) ||
           (getIndexType() == ISD::SIGNED_UNSCALED);
  }

  // In the both nodes address is Op1, mask is Op2:
  // VPGatherSDNode  (Chain, base, index, scale, mask, vlen)
  // VPScatterSDNode (Chain, value, base, index, scale, mask, vlen)
  // Mask is a vector of i1 elements
  const SDValue &getBasePtr() const {
    return getOperand((getOpcode() == ISD::VP_GATHER) ? 1 : 2);
  }
  const SDValue &getIndex() const {
    return getOperand((getOpcode() == ISD::VP_GATHER) ? 2 : 3);
  }
  const SDValue &getScale() const {
    return getOperand((getOpcode() == ISD::VP_GATHER) ? 3 : 4);
  }
  const SDValue &getMask() const {
    return getOperand((getOpcode() == ISD::VP_GATHER) ? 4 : 5);
  }
  const SDValue &getVectorLength() const {
    return getOperand((getOpcode() == ISD::VP_GATHER) ? 5 : 6);
  }

  static bool classof(const SDNode *N) {
    return N->getOpcode() == ISD::VP_GATHER ||
           N->getOpcode() == ISD::VP_SCATTER;
  }
};

/// This class is used to represent an VP_GATHER node
///
class VPGatherSDNode : public VPGatherScatterSDNode {
public:
  friend class SelectionDAG;

  VPGatherSDNode(unsigned Order, const DebugLoc &dl, SDVTList VTs, EVT MemVT,
                 MachineMemOperand *MMO, ISD::MemIndexType IndexType)
      : VPGatherScatterSDNode(ISD::VP_GATHER, Order, dl, VTs, MemVT, MMO,
                              IndexType) {}

  static bool classof(const SDNode *N) {
    return N->getOpcode() == ISD::VP_GATHER;
  }
};

/// This class is used to represent an VP_SCATTER node
///
class VPScatterSDNode : public VPGatherScatterSDNode {
public:
  friend class SelectionDAG;

  VPScatterSDNode(unsigned Order, const DebugLoc &dl, SDVTList VTs, EVT MemVT,
                  MachineMemOperand *MMO, ISD::MemIndexType IndexType)
      : VPGatherScatterSDNode(ISD::VP_SCATTER, Order, dl, VTs, MemVT, MMO,
                              IndexType) {}

  const SDValue &getValue() const { return getOperand(1); }

  static bool classof(const SDNode *N) {
    return N->getOpcode() == ISD::VP_SCATTER;
  }
};

/// This is a base class used to represent
/// MGATHER and MSCATTER nodes
///
class MaskedGatherScatterSDNode : public MemSDNode {
public:
  friend class SelectionDAG;

  MaskedGatherScatterSDNode(ISD::NodeType NodeTy, unsigned Order,
                            const DebugLoc &dl, SDVTList VTs, EVT MemVT,
                            MachineMemOperand *MMO, ISD::MemIndexType IndexType)
      : MemSDNode(NodeTy, Order, dl, VTs, MemVT, MMO) {
    LSBaseSDNodeBits.AddressingMode = IndexType;
    assert(getIndexType() == IndexType && "Value truncated");
  }

  /// How is Index applied to BasePtr when computing addresses.
  ISD::MemIndexType getIndexType() const {
    return static_cast<ISD::MemIndexType>(LSBaseSDNodeBits.AddressingMode);
  }
  bool isIndexScaled() const {
    return (getIndexType() == ISD::SIGNED_SCALED) ||
           (getIndexType() == ISD::UNSIGNED_SCALED);
  }
  bool isIndexSigned() const {
    return (getIndexType() == ISD::SIGNED_SCALED) ||
           (getIndexType() == ISD::SIGNED_UNSCALED);
  }

  // In the both nodes address is Op1, mask is Op2:
  // MaskedGatherSDNode  (Chain, passthru, mask, base, index, scale)
  // MaskedScatterSDNode (Chain, value, mask, base, index, scale)
  // Mask is a vector of i1 elements
  const SDValue &getBasePtr() const { return getOperand(3); }
  const SDValue &getIndex() const { return getOperand(4); }
  const SDValue &getMask() const { return getOperand(2); }
  const SDValue &getScale() const { return getOperand(5); }

  static bool classof(const SDNode *N) {
    return N->getOpcode() == ISD::MGATHER || N->getOpcode() == ISD::MSCATTER;
  }
};

/// This class is used to represent an MGATHER node
///
class MaskedGatherSDNode : public MaskedGatherScatterSDNode {
public:
  friend class SelectionDAG;

  MaskedGatherSDNode(unsigned Order, const DebugLoc &dl, SDVTList VTs,
                     EVT MemVT, MachineMemOperand *MMO,
                     ISD::MemIndexType IndexType)
      : MaskedGatherScatterSDNode(ISD::MGATHER, Order, dl, VTs, MemVT, MMO,
                                  IndexType) {}

  const SDValue &getPassThru() const { return getOperand(1); }

  static bool classof(const SDNode *N) {
    return N->getOpcode() == ISD::MGATHER;
  }
};

/// This class is used to represent an MSCATTER node
///
class MaskedScatterSDNode : public MaskedGatherScatterSDNode {
public:
  friend class SelectionDAG;

  MaskedScatterSDNode(unsigned Order, const DebugLoc &dl, SDVTList VTs,
                      EVT MemVT, MachineMemOperand *MMO,
                      ISD::MemIndexType IndexType)
      : MaskedGatherScatterSDNode(ISD::MSCATTER, Order, dl, VTs, MemVT, MMO,
                                  IndexType) {}

  const SDValue &getValue() const { return getOperand(1); }

  static bool classof(const SDNode *N) {
    return N->getOpcode() == ISD::MSCATTER;
  }
};

/// An SDNode that represents everything that will be needed
/// to construct a MachineInstr. These nodes are created during the
/// instruction selection proper phase.
///
/// Note that the only supported way to set the `memoperands` is by calling the
/// `SelectionDAG::setNodeMemRefs` function as the memory management happens
/// inside the DAG rather than in the node.
class MachineSDNode : public SDNode {
private:
  friend class SelectionDAG;

  MachineSDNode(unsigned Opc, unsigned Order, const DebugLoc &DL, SDVTList VTs)
      : SDNode(Opc, Order, DL, VTs) {}

  // We use a pointer union between a single `MachineMemOperand` pointer and
  // a pointer to an array of `MachineMemOperand` pointers. This is null when
  // the number of these is zero, the single pointer variant used when the
  // number is one, and the array is used for larger numbers.
  //
  // The array is allocated via the `SelectionDAG`'s allocator and so will
  // always live until the DAG is cleaned up and doesn't require ownership here.
  //
  // We can't use something simpler like `TinyPtrVector` here because `SDNode`
  // subclasses aren't managed in a conforming C++ manner. See the comments on
  // `SelectionDAG::MorphNodeTo` which details what all goes on, but the
  // constraint here is that these don't manage memory with their constructor or
  // destructor and can be initialized to a good state even if they start off
  // uninitialized.
  PointerUnion<MachineMemOperand *, MachineMemOperand **> MemRefs = {};

  // Note that this could be folded into the above `MemRefs` member if doing so
  // is advantageous at some point. We don't need to store this in most cases.
  // However, at the moment this doesn't appear to make the allocation any
  // smaller and makes the code somewhat simpler to read.
  int NumMemRefs = 0;

public:
  using mmo_iterator = ArrayRef<MachineMemOperand *>::const_iterator;

  ArrayRef<MachineMemOperand *> memoperands() const {
    // Special case the common cases.
    if (NumMemRefs == 0)
      return {};
    if (NumMemRefs == 1)
      return makeArrayRef(MemRefs.getAddrOfPtr1(), 1);

    // Otherwise we have an actual array.
    return makeArrayRef(MemRefs.get<MachineMemOperand **>(), NumMemRefs);
  }
  mmo_iterator memoperands_begin() const { return memoperands().begin(); }
  mmo_iterator memoperands_end() const { return memoperands().end(); }
  bool memoperands_empty() const { return memoperands().empty(); }

  /// Clear out the memory reference descriptor list.
  void clearMemRefs() {
    MemRefs = nullptr;
    NumMemRefs = 0;
  }

  static bool classof(const SDNode *N) { return N->isMachineOpcode(); }
};

/// An SDNode that records if a register contains a value that is guaranteed to
/// be aligned accordingly.
class AssertAlignSDNode : public SDNode {
  Align Alignment;

public:
  AssertAlignSDNode(unsigned Order, const DebugLoc &DL, EVT VT, Align A)
      : SDNode(ISD::AssertAlign, Order, DL, getSDVTList(VT)), Alignment(A) {}

  Align getAlign() const { return Alignment; }

  static bool classof(const SDNode *N) {
    return N->getOpcode() == ISD::AssertAlign;
  }
};

class SDNodeIterator : public std::iterator<std::forward_iterator_tag,
                                            SDNode, ptrdiff_t> {
  const SDNode *Node;
  unsigned Operand;

  SDNodeIterator(const SDNode *N, unsigned Op) : Node(N), Operand(Op) {}

public:
  bool operator==(const SDNodeIterator &x) const {
    return Operand == x.Operand;
  }
  bool operator!=(const SDNodeIterator &x) const { return !operator==(x); }

  pointer operator*() const { return Node->getOperand(Operand).getNode(); }
  pointer operator->() const { return operator*(); }

  SDNodeIterator &operator++() { // Preincrement
    ++Operand;
    return *this;
  }
  SDNodeIterator operator++(int) { // Postincrement
    SDNodeIterator tmp = *this;
    ++*this;
    return tmp;
  }
  size_t operator-(SDNodeIterator Other) const {
    assert(Node == Other.Node &&
           "Cannot compare iterators of two different nodes!");
    return Operand - Other.Operand;
  }

  static SDNodeIterator begin(const SDNode *N) { return SDNodeIterator(N, 0); }
  static SDNodeIterator end(const SDNode *N) {
    return SDNodeIterator(N, N->getNumOperands());
  }

  unsigned getOperand() const { return Operand; }
  const SDNode *getNode() const { return Node; }
};

template <> struct GraphTraits<SDNode *> {
  using NodeRef = SDNode *;
  using ChildIteratorType = SDNodeIterator;

  static NodeRef getEntryNode(SDNode *N) { return N; }

  static ChildIteratorType child_begin(NodeRef N) {
    return SDNodeIterator::begin(N);
  }

  static ChildIteratorType child_end(NodeRef N) {
    return SDNodeIterator::end(N);
  }
};

/// A representation of the largest SDNode, for use in sizeof().
///
/// This needs to be a union because the largest node differs on 32 bit systems
/// with 4 and 8 byte pointer alignment, respectively.
using LargestSDNode =
    AlignedCharArrayUnion<AtomicSDNode, TargetIndexSDNode, BlockAddressSDNode,
                          GlobalAddressSDNode>;

/// The SDNode class with the greatest alignment requirement.
using MostAlignedSDNode = GlobalAddressSDNode;

namespace ISD {

/// Returns true if the specified node is a non-extending and unindexed load.
inline bool isNormalLoad(const SDNode *N) {
  const LoadSDNode *Ld = dyn_cast<LoadSDNode>(N);
  return Ld && Ld->getExtensionType() == ISD::NON_EXTLOAD &&
         Ld->getAddressingMode() == ISD::UNINDEXED;
}

/// Returns true if the specified node is a non-extending load.
inline bool isNON_EXTLoad(const SDNode *N) {
  return isa<LoadSDNode>(N) &&
         cast<LoadSDNode>(N)->getExtensionType() == ISD::NON_EXTLOAD;
}

/// Returns true if the specified node is a EXTLOAD.
inline bool isEXTLoad(const SDNode *N) {
  return isa<LoadSDNode>(N) &&
         cast<LoadSDNode>(N)->getExtensionType() == ISD::EXTLOAD;
}

/// Returns true if the specified node is a SEXTLOAD.
inline bool isSEXTLoad(const SDNode *N) {
  return isa<LoadSDNode>(N) &&
         cast<LoadSDNode>(N)->getExtensionType() == ISD::SEXTLOAD;
}

/// Returns true if the specified node is a ZEXTLOAD.
inline bool isZEXTLoad(const SDNode *N) {
  return isa<LoadSDNode>(N) &&
         cast<LoadSDNode>(N)->getExtensionType() == ISD::ZEXTLOAD;
}

/// Returns true if the specified node is an unindexed load.
inline bool isUNINDEXEDLoad(const SDNode *N) {
  return isa<LoadSDNode>(N) &&
         cast<LoadSDNode>(N)->getAddressingMode() == ISD::UNINDEXED;
}

/// Returns true if the specified node is a non-truncating
/// and unindexed store.
inline bool isNormalStore(const SDNode *N) {
  const StoreSDNode *St = dyn_cast<StoreSDNode>(N);
  return St && !St->isTruncatingStore() &&
         St->getAddressingMode() == ISD::UNINDEXED;
}

/// Returns true if the specified node is a non-truncating store.
inline bool isNON_TRUNCStore(const SDNode *N) {
  return isa<StoreSDNode>(N) && !cast<StoreSDNode>(N)->isTruncatingStore();
}

/// Returns true if the specified node is a truncating store.
inline bool isTRUNCStore(const SDNode *N) {
  return isa<StoreSDNode>(N) && cast<StoreSDNode>(N)->isTruncatingStore();
}

/// Returns true if the specified node is an unindexed store.
inline bool isUNINDEXEDStore(const SDNode *N) {
  return isa<StoreSDNode>(N) &&
         cast<StoreSDNode>(N)->getAddressingMode() == ISD::UNINDEXED;
}

/// Attempt to match a unary predicate against a scalar/splat constant or
/// every element of a constant BUILD_VECTOR.
/// If AllowUndef is true, then UNDEF elements will pass nullptr to Match.
bool matchUnaryPredicate(SDValue Op,
                         std::function<bool(ConstantSDNode *)> Match,
                         bool AllowUndefs = false);

/// Attempt to match a binary predicate against a pair of scalar/splat
/// constants or every element of a pair of constant BUILD_VECTORs.
/// If AllowUndef is true, then UNDEF elements will pass nullptr to Match.
/// If AllowTypeMismatch is true then RetType + ArgTypes don't need to match.
bool matchBinaryPredicate(
    SDValue LHS, SDValue RHS,
    std::function<bool(ConstantSDNode *, ConstantSDNode *)> Match,
    bool AllowUndefs = false, bool AllowTypeMismatch = false);

/// Returns true if the specified value is the overflow result from one
/// of the overflow intrinsic nodes.
inline bool isOverflowIntrOpRes(SDValue Op) {
  unsigned Opc = Op.getOpcode();
  return (Op.getResNo() == 1 &&
          (Opc == ISD::SADDO || Opc == ISD::UADDO || Opc == ISD::SSUBO ||
           Opc == ISD::USUBO || Opc == ISD::SMULO || Opc == ISD::UMULO));
}

} // end namespace ISD

} // end namespace llvm

#endif // LLVM_CODEGEN_SELECTIONDAGNODES_H<|MERGE_RESOLUTION|>--- conflicted
+++ resolved
@@ -360,15 +360,9 @@
 public:
   /// Default constructor turns off all optimization flags.
   SDNodeFlags()
-<<<<<<< HEAD
-      : AnyDefined(false), NoUnsignedWrap(false), NoSignedWrap(false),
-        Exact(false), NoNaNs(false), NoInfs(false), NoSignedZeros(false),
-        AllowReciprocal(false), AllowContract(false), ApproximateFuncs(false),
-=======
       : NoUnsignedWrap(false), NoSignedWrap(false), Exact(false), NoNaNs(false),
         NoInfs(false), NoSignedZeros(false), AllowReciprocal(false),
         AllowContract(false), ApproximateFuncs(false),
->>>>>>> 67de4afb
         AllowReassociation(false), NoFPExcept(false) {}
 
   /// Propagate the fast-math-flags from an IR FPMathOperator.
