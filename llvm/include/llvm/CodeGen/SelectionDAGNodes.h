--- conflicted
+++ resolved
@@ -85,12 +85,6 @@
 
 /// Node predicates
 
-<<<<<<< HEAD
-/// If N is a BUILD_VECTOR node whose elements are all the same constant or
-/// undefined, return true and return the constant value in \p SplatValue.
-bool isConstantSplatVector(const SDNode *N, APInt &SplatValue);
-
-=======
 /// If N is a BUILD_VECTOR or SPLAT_VECTOR node whose elements are all the
 /// same constant or undefined, return true and return the constant value in
 /// \p SplatValue.
@@ -108,7 +102,6 @@
 bool isConstantSplatVectorAllZeros(const SDNode *N,
                                    bool BuildVectorOnly = false);
 
->>>>>>> 6456c4de
 /// Return true if the specified node is a BUILD_VECTOR where all of the
 /// elements are ~0 or undef.
 bool isBuildVectorAllOnes(const SDNode *N);
