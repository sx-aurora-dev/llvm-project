--- conflicted
+++ resolved
@@ -1264,8 +1264,8 @@
 /// For example ISD::AND for ISD::VECREDUCE_AND.
 NodeType getVecReduceBaseOpcode(unsigned VecReduceOpcode);
 
-<<<<<<< HEAD
-=======
+/// Vector Predication {
+
 /// Whether this is a vector-predicated Opcode.
 bool isVPOpcode(unsigned Opcode);
 
@@ -1273,7 +1273,7 @@
 bool isVPBinaryOp(unsigned Opcode);
 
 /// Whether this is a vector-predicated reduction opcode.
-bool isVPReduction(unsigned Opcode);
+bool isVPReductionOp(unsigned Opcode);
 
 /// The operand position of the vector mask.
 Optional<unsigned> getVPMaskIdx(unsigned Opcode);
@@ -1281,7 +1281,17 @@
 /// The operand position of the explicit vector length parameter.
 Optional<unsigned> getVPExplicitVectorLengthIdx(unsigned Opcode);
 
->>>>>>> e2b46e33
+/// Translate this VP OpCode to an unpredicated instruction OpCode.
+Optional<unsigned> GetFunctionOpCodeForVP(unsigned VPOpCode, bool hasFPExcept);
+
+/// Translate this non-VP Opcode to its corresponding VP Opcode
+unsigned GetVPForFunctionOpCode(unsigned OpCode);
+
+Optional<unsigned> getVPReductionStartParamPos(unsigned VPISD);
+Optional<unsigned> getVPReductionVectorParamPos(unsigned VPISD);
+
+/// } Vector Predication
+
 //===--------------------------------------------------------------------===//
 /// MemIndexedMode enum - This enum defines the load / store indexed
 /// addressing modes.
@@ -1426,27 +1436,6 @@
 /// SetCC operation.
 CondCode getSetCCInverse(CondCode Operation, EVT Type);
 
-bool isVPOpcode(unsigned Opcode);
-
-/// Vector Predication {
-/// The operand position of the vector mask.
-Optional<unsigned> getVPMaskIdx(unsigned Opcode);
-
-/// The operand position of the explicit vector length parameter.
-Optional<unsigned> getVPExplicitVectorLengthIdx(unsigned Opcode);
-
-/// Translate this VP OpCode to an unpredicated instruction OpCode.
-Optional<unsigned> GetFunctionOpCodeForVP(unsigned VPOpCode, bool hasFPExcept);
-
-/// Translate this non-VP Opcode to its corresponding VP Opcode
-unsigned GetVPForFunctionOpCode(unsigned OpCode);
-
-bool isVPReductionOp(unsigned VPISD);
-Optional<unsigned> getVPReductionStartParamPos(unsigned VPISD);
-Optional<unsigned> getVPReductionVectorParamPos(unsigned VPISD);
-
-/// } Vector Predication
-
 namespace GlobalISel {
 /// Return the operation corresponding to !(X op Y), where 'op' is a valid
 /// SetCC operation. The U bit of the condition code has different meanings
