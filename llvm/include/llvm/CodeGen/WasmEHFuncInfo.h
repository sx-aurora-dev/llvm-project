//===--- llvm/CodeGen/WasmEHFuncInfo.h --------------------------*- C++ -*-===//
//
// Part of the LLVM Project, under the Apache License v2.0 with LLVM Exceptions.
// See https://llvm.org/LICENSE.txt for license information.
// SPDX-License-Identifier: Apache-2.0 WITH LLVM-exception
//
//===----------------------------------------------------------------------===//
//
// Data structures for Wasm exception handling schemes.
//
//===----------------------------------------------------------------------===//

#ifndef LLVM_CODEGEN_WASMEHFUNCINFO_H
#define LLVM_CODEGEN_WASMEHFUNCINFO_H

#include "llvm/ADT/DenseMap.h"
#include "llvm/ADT/PointerUnion.h"
#include "llvm/ADT/SmallPtrSet.h"

namespace llvm {

class BasicBlock;
class Function;
class MachineBasicBlock;

namespace WebAssembly {
enum Tag { CPP_EXCEPTION = 0, C_LONGJMP = 1 };
}

using BBOrMBB = PointerUnion<const BasicBlock *, MachineBasicBlock *>;

struct WasmEHFuncInfo {
  // When there is an entry <A, B>, if an exception is not caught by A, it
  // should next unwind to the EH pad B.
  DenseMap<BBOrMBB, BBOrMBB> SrcToUnwindDest;
  DenseMap<BBOrMBB, SmallPtrSet<BBOrMBB, 4>> UnwindDestToSrcs; // reverse map

  // Helper functions
  const BasicBlock *getUnwindDest(const BasicBlock *BB) const {
    assert(hasUnwindDest(BB));
    return SrcToUnwindDest.lookup(BB).get<const BasicBlock *>();
  }
  SmallPtrSet<const BasicBlock *, 4> getUnwindSrcs(const BasicBlock *BB) const {
    assert(hasUnwindSrcs(BB));
    const auto &Set = UnwindDestToSrcs.lookup(BB);
    SmallPtrSet<const BasicBlock *, 4> Ret;
<<<<<<< HEAD
    for (const auto &P : Set)
=======
    for (const auto P : Set)
>>>>>>> a2ce6ee6
      Ret.insert(P.get<const BasicBlock *>());
    return Ret;
  }
  void setUnwindDest(const BasicBlock *BB, const BasicBlock *Dest) {
    SrcToUnwindDest[BB] = Dest;
    if (!UnwindDestToSrcs.count(Dest))
      UnwindDestToSrcs[Dest] = SmallPtrSet<BBOrMBB, 4>();
    UnwindDestToSrcs[Dest].insert(BB);
  }
  bool hasUnwindDest(const BasicBlock *BB) const {
    return SrcToUnwindDest.count(BB);
  }
  bool hasUnwindSrcs(const BasicBlock *BB) const {
    return UnwindDestToSrcs.count(BB);
  }

  MachineBasicBlock *getUnwindDest(MachineBasicBlock *MBB) const {
    assert(hasUnwindDest(MBB));
    return SrcToUnwindDest.lookup(MBB).get<MachineBasicBlock *>();
  }
  SmallPtrSet<MachineBasicBlock *, 4>
  getUnwindSrcs(MachineBasicBlock *MBB) const {
    assert(hasUnwindSrcs(MBB));
    const auto &Set = UnwindDestToSrcs.lookup(MBB);
    SmallPtrSet<MachineBasicBlock *, 4> Ret;
<<<<<<< HEAD
    for (const auto &P : Set)
=======
    for (const auto P : Set)
>>>>>>> a2ce6ee6
      Ret.insert(P.get<MachineBasicBlock *>());
    return Ret;
  }
  void setUnwindDest(MachineBasicBlock *MBB, MachineBasicBlock *Dest) {
    SrcToUnwindDest[MBB] = Dest;
    if (!UnwindDestToSrcs.count(Dest))
      UnwindDestToSrcs[Dest] = SmallPtrSet<BBOrMBB, 4>();
    UnwindDestToSrcs[Dest].insert(MBB);
  }
  bool hasUnwindDest(MachineBasicBlock *MBB) const {
    return SrcToUnwindDest.count(MBB);
  }
  bool hasUnwindSrcs(MachineBasicBlock *MBB) const {
    return UnwindDestToSrcs.count(MBB);
  }
};

// Analyze the IR in the given function to build WasmEHFuncInfo.
void calculateWasmEHInfo(const Function *F, WasmEHFuncInfo &EHInfo);

} // namespace llvm

#endif // LLVM_CODEGEN_WASMEHFUNCINFO_H<|MERGE_RESOLUTION|>--- conflicted
+++ resolved
@@ -44,11 +44,7 @@
     assert(hasUnwindSrcs(BB));
     const auto &Set = UnwindDestToSrcs.lookup(BB);
     SmallPtrSet<const BasicBlock *, 4> Ret;
-<<<<<<< HEAD
-    for (const auto &P : Set)
-=======
     for (const auto P : Set)
->>>>>>> a2ce6ee6
       Ret.insert(P.get<const BasicBlock *>());
     return Ret;
   }
@@ -74,11 +70,7 @@
     assert(hasUnwindSrcs(MBB));
     const auto &Set = UnwindDestToSrcs.lookup(MBB);
     SmallPtrSet<MachineBasicBlock *, 4> Ret;
-<<<<<<< HEAD
-    for (const auto &P : Set)
-=======
     for (const auto P : Set)
->>>>>>> a2ce6ee6
       Ret.insert(P.get<MachineBasicBlock *>());
     return Ret;
   }
