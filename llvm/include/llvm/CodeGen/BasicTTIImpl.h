//===- BasicTTIImpl.h -------------------------------------------*- C++ -*-===//
//
// Part of the LLVM Project, under the Apache License v2.0 with LLVM Exceptions.
// See https://llvm.org/LICENSE.txt for license information.
// SPDX-License-Identifier: Apache-2.0 WITH LLVM-exception
//
//===----------------------------------------------------------------------===//
//
/// \file
/// This file provides a helper that implements much of the TTI interface in
/// terms of the target-independent code generator and TargetLowering
/// interfaces.
//
//===----------------------------------------------------------------------===//

#ifndef LLVM_CODEGEN_BASICTTIIMPL_H
#define LLVM_CODEGEN_BASICTTIIMPL_H

#include "llvm/ADT/APInt.h"
#include "llvm/ADT/ArrayRef.h"
#include "llvm/ADT/BitVector.h"
#include "llvm/ADT/SmallPtrSet.h"
#include "llvm/ADT/SmallVector.h"
#include "llvm/Analysis/LoopInfo.h"
#include "llvm/Analysis/OptimizationRemarkEmitter.h"
#include "llvm/Analysis/TargetTransformInfo.h"
#include "llvm/Analysis/TargetTransformInfoImpl.h"
#include "llvm/CodeGen/ISDOpcodes.h"
#include "llvm/CodeGen/TargetLowering.h"
#include "llvm/CodeGen/TargetSubtargetInfo.h"
#include "llvm/CodeGen/ValueTypes.h"
#include "llvm/IR/BasicBlock.h"
#include "llvm/IR/Constant.h"
#include "llvm/IR/Constants.h"
#include "llvm/IR/DataLayout.h"
#include "llvm/IR/DerivedTypes.h"
#include "llvm/IR/InstrTypes.h"
#include "llvm/IR/Instruction.h"
#include "llvm/IR/Instructions.h"
#include "llvm/IR/Intrinsics.h"
#include "llvm/IR/Operator.h"
#include "llvm/IR/Type.h"
#include "llvm/IR/Value.h"
#include "llvm/Support/Casting.h"
#include "llvm/Support/CommandLine.h"
#include "llvm/Support/ErrorHandling.h"
#include "llvm/Support/MachineValueType.h"
#include "llvm/Support/MathExtras.h"
#include "llvm/Target/TargetMachine.h"
#include <algorithm>
#include <cassert>
#include <cstdint>
#include <limits>
#include <utility>

namespace llvm {

class Function;
class GlobalValue;
class LLVMContext;
class ScalarEvolution;
class SCEV;
class TargetMachine;

extern cl::opt<unsigned> PartialUnrollingThreshold;

/// Base class which can be used to help build a TTI implementation.
///
/// This class provides as much implementation of the TTI interface as is
/// possible using the target independent parts of the code generator.
///
/// In order to subclass it, your class must implement a getST() method to
/// return the subtarget, and a getTLI() method to return the target lowering.
/// We need these methods implemented in the derived class so that this class
/// doesn't have to duplicate storage for them.
template <typename T>
class BasicTTIImplBase : public TargetTransformInfoImplCRTPBase<T> {
private:
  using BaseT = TargetTransformInfoImplCRTPBase<T>;
  using TTI = TargetTransformInfo;

  /// Helper function to access this as a T.
  T *thisT() { return static_cast<T *>(this); }

  /// Estimate a cost of Broadcast as an extract and sequence of insert
  /// operations.
  InstructionCost getBroadcastShuffleOverhead(FixedVectorType *VTy) {
    InstructionCost Cost = 0;
    // Broadcast cost is equal to the cost of extracting the zero'th element
    // plus the cost of inserting it into every element of the result vector.
    Cost += thisT()->getVectorInstrCost(Instruction::ExtractElement, VTy, 0);

    for (int i = 0, e = VTy->getNumElements(); i < e; ++i) {
      Cost += thisT()->getVectorInstrCost(Instruction::InsertElement, VTy, i);
    }
    return Cost;
  }

  /// Estimate a cost of shuffle as a sequence of extract and insert
  /// operations.
  InstructionCost getPermuteShuffleOverhead(FixedVectorType *VTy) {
    InstructionCost Cost = 0;
    // Shuffle cost is equal to the cost of extracting element from its argument
    // plus the cost of inserting them onto the result vector.

    // e.g. <4 x float> has a mask of <0,5,2,7> i.e we need to extract from
    // index 0 of first vector, index 1 of second vector,index 2 of first
    // vector and finally index 3 of second vector and insert them at index
    // <0,1,2,3> of result vector.
    for (int i = 0, e = VTy->getNumElements(); i < e; ++i) {
      Cost += thisT()->getVectorInstrCost(Instruction::InsertElement, VTy, i);
      Cost += thisT()->getVectorInstrCost(Instruction::ExtractElement, VTy, i);
    }
    return Cost;
  }

  /// Estimate a cost of subvector extraction as a sequence of extract and
  /// insert operations.
  InstructionCost getExtractSubvectorOverhead(VectorType *VTy, int Index,
                                       FixedVectorType *SubVTy) {
    assert(VTy && SubVTy &&
           "Can only extract subvectors from vectors");
    int NumSubElts = SubVTy->getNumElements();
    assert((!isa<FixedVectorType>(VTy) ||
            (Index + NumSubElts) <=
                (int)cast<FixedVectorType>(VTy)->getNumElements()) &&
           "SK_ExtractSubvector index out of range");

    InstructionCost Cost = 0;
    // Subvector extraction cost is equal to the cost of extracting element from
    // the source type plus the cost of inserting them into the result vector
    // type.
    for (int i = 0; i != NumSubElts; ++i) {
      Cost += thisT()->getVectorInstrCost(Instruction::ExtractElement, VTy,
                                          i + Index);
      Cost +=
          thisT()->getVectorInstrCost(Instruction::InsertElement, SubVTy, i);
    }
    return Cost;
  }

  /// Estimate a cost of subvector insertion as a sequence of extract and
  /// insert operations.
  InstructionCost getInsertSubvectorOverhead(VectorType *VTy, int Index,
                                      FixedVectorType *SubVTy) {
    assert(VTy && SubVTy &&
           "Can only insert subvectors into vectors");
    int NumSubElts = SubVTy->getNumElements();
    assert((!isa<FixedVectorType>(VTy) ||
            (Index + NumSubElts) <=
                (int)cast<FixedVectorType>(VTy)->getNumElements()) &&
           "SK_InsertSubvector index out of range");

    InstructionCost Cost = 0;
    // Subvector insertion cost is equal to the cost of extracting element from
    // the source type plus the cost of inserting them into the result vector
    // type.
    for (int i = 0; i != NumSubElts; ++i) {
      Cost +=
          thisT()->getVectorInstrCost(Instruction::ExtractElement, SubVTy, i);
      Cost += thisT()->getVectorInstrCost(Instruction::InsertElement, VTy,
                                          i + Index);
    }
    return Cost;
  }

  /// Local query method delegates up to T which *must* implement this!
  const TargetSubtargetInfo *getST() const {
    return static_cast<const T *>(this)->getST();
  }

  /// Local query method delegates up to T which *must* implement this!
  const TargetLoweringBase *getTLI() const {
    return static_cast<const T *>(this)->getTLI();
  }

  static ISD::MemIndexedMode getISDIndexedMode(TTI::MemIndexedMode M) {
    switch (M) {
      case TTI::MIM_Unindexed:
        return ISD::UNINDEXED;
      case TTI::MIM_PreInc:
        return ISD::PRE_INC;
      case TTI::MIM_PreDec:
        return ISD::PRE_DEC;
      case TTI::MIM_PostInc:
        return ISD::POST_INC;
      case TTI::MIM_PostDec:
        return ISD::POST_DEC;
    }
    llvm_unreachable("Unexpected MemIndexedMode");
  }

  InstructionCost getCommonMaskedMemoryOpCost(unsigned Opcode, Type *DataTy,
                                              Align Alignment,
                                              bool VariableMask,
                                              bool IsGatherScatter,
                                              TTI::TargetCostKind CostKind) {
    auto *VT = cast<FixedVectorType>(DataTy);
    // Assume the target does not have support for gather/scatter operations
    // and provide a rough estimate.
    //
    // First, compute the cost of the individual memory operations.
    InstructionCost AddrExtractCost =
        IsGatherScatter
            ? getVectorInstrCost(Instruction::ExtractElement,
                                 FixedVectorType::get(
                                     PointerType::get(VT->getElementType(), 0),
                                     VT->getNumElements()),
                                 -1)
            : 0;
    InstructionCost LoadCost =
        VT->getNumElements() *
        (AddrExtractCost +
         getMemoryOpCost(Opcode, VT->getElementType(), Alignment, 0, CostKind));

    // Next, compute the cost of packing the result in a vector.
    InstructionCost PackingCost = getScalarizationOverhead(
        VT, Opcode != Instruction::Store, Opcode == Instruction::Store);

    InstructionCost ConditionalCost = 0;
    if (VariableMask) {
      // Compute the cost of conditionally executing the memory operations with
      // variable masks. This includes extracting the individual conditions, a
      // branches and PHIs to combine the results.
      // NOTE: Estimating the cost of conditionally executing the memory
      // operations accurately is quite difficult and the current solution
      // provides a very rough estimate only.
      ConditionalCost =
          VT->getNumElements() *
          (getVectorInstrCost(
               Instruction::ExtractElement,
               FixedVectorType::get(Type::getInt1Ty(DataTy->getContext()),
                                    VT->getNumElements()),
               -1) +
           getCFInstrCost(Instruction::Br, CostKind) +
           getCFInstrCost(Instruction::PHI, CostKind));
    }

    return LoadCost + PackingCost + ConditionalCost;
  }

protected:
  explicit BasicTTIImplBase(const TargetMachine *TM, const DataLayout &DL)
      : BaseT(DL) {}
  virtual ~BasicTTIImplBase() = default;

  using TargetTransformInfoImplBase::DL;

public:
  /// \name Scalar TTI Implementations
  /// @{
  bool allowsMisalignedMemoryAccesses(LLVMContext &Context, unsigned BitWidth,
                                      unsigned AddressSpace, Align Alignment,
                                      bool *Fast) const {
    EVT E = EVT::getIntegerVT(Context, BitWidth);
    return getTLI()->allowsMisalignedMemoryAccesses(
        E, AddressSpace, Alignment, MachineMemOperand::MONone, Fast);
  }

  bool hasBranchDivergence() { return false; }

  bool useGPUDivergenceAnalysis() { return false; }

  bool isSourceOfDivergence(const Value *V) { return false; }

  bool isAlwaysUniform(const Value *V) { return false; }

  unsigned getFlatAddressSpace() {
    // Return an invalid address space.
    return -1;
  }

  bool collectFlatAddressOperands(SmallVectorImpl<int> &OpIndexes,
                                  Intrinsic::ID IID) const {
    return false;
  }

  bool isNoopAddrSpaceCast(unsigned FromAS, unsigned ToAS) const {
    return getTLI()->getTargetMachine().isNoopAddrSpaceCast(FromAS, ToAS);
  }

  unsigned getAssumedAddrSpace(const Value *V) const {
    return getTLI()->getTargetMachine().getAssumedAddrSpace(V);
  }

  std::pair<const Value *, unsigned>
  getPredicatedAddrSpace(const Value *V) const {
    return getTLI()->getTargetMachine().getPredicatedAddrSpace(V);
  }

  Value *rewriteIntrinsicWithAddressSpace(IntrinsicInst *II, Value *OldV,
                                          Value *NewV) const {
    return nullptr;
  }

  bool isLegalAddImmediate(int64_t imm) {
    return getTLI()->isLegalAddImmediate(imm);
  }

  bool isLegalICmpImmediate(int64_t imm) {
    return getTLI()->isLegalICmpImmediate(imm);
  }

  bool isLegalAddressingMode(Type *Ty, GlobalValue *BaseGV, int64_t BaseOffset,
                             bool HasBaseReg, int64_t Scale,
                             unsigned AddrSpace, Instruction *I = nullptr) {
    TargetLoweringBase::AddrMode AM;
    AM.BaseGV = BaseGV;
    AM.BaseOffs = BaseOffset;
    AM.HasBaseReg = HasBaseReg;
    AM.Scale = Scale;
    return getTLI()->isLegalAddressingMode(DL, AM, Ty, AddrSpace, I);
  }

  bool isIndexedLoadLegal(TTI::MemIndexedMode M, Type *Ty,
                          const DataLayout &DL) const {
    EVT VT = getTLI()->getValueType(DL, Ty);
    return getTLI()->isIndexedLoadLegal(getISDIndexedMode(M), VT);
  }

  bool isIndexedStoreLegal(TTI::MemIndexedMode M, Type *Ty,
                           const DataLayout &DL) const {
    EVT VT = getTLI()->getValueType(DL, Ty);
    return getTLI()->isIndexedStoreLegal(getISDIndexedMode(M), VT);
  }

  bool isLSRCostLess(TTI::LSRCost C1, TTI::LSRCost C2) {
    return TargetTransformInfoImplBase::isLSRCostLess(C1, C2);
  }

  bool isNumRegsMajorCostOfLSR() {
    return TargetTransformInfoImplBase::isNumRegsMajorCostOfLSR();
  }

  bool isProfitableLSRChainElement(Instruction *I) {
    return TargetTransformInfoImplBase::isProfitableLSRChainElement(I);
  }

  InstructionCost getScalingFactorCost(Type *Ty, GlobalValue *BaseGV,
                                       int64_t BaseOffset, bool HasBaseReg,
                                       int64_t Scale, unsigned AddrSpace) {
    TargetLoweringBase::AddrMode AM;
    AM.BaseGV = BaseGV;
    AM.BaseOffs = BaseOffset;
    AM.HasBaseReg = HasBaseReg;
    AM.Scale = Scale;
    return getTLI()->getScalingFactorCost(DL, AM, Ty, AddrSpace);
  }

  bool isTruncateFree(Type *Ty1, Type *Ty2) {
    return getTLI()->isTruncateFree(Ty1, Ty2);
  }

  bool isProfitableToHoist(Instruction *I) {
    return getTLI()->isProfitableToHoist(I);
  }

  bool useAA() const { return getST()->useAA(); }

  bool isTypeLegal(Type *Ty) {
    EVT VT = getTLI()->getValueType(DL, Ty);
    return getTLI()->isTypeLegal(VT);
  }

  InstructionCost getRegUsageForType(Type *Ty) {
    InstructionCost Val = getTLI()->getTypeLegalizationCost(DL, Ty).first;
    assert(Val >= 0 && "Negative cost!");
    return Val;
  }

  InstructionCost getGEPCost(Type *PointeeType, const Value *Ptr,
                             ArrayRef<const Value *> Operands,
                             TTI::TargetCostKind CostKind) {
    return BaseT::getGEPCost(PointeeType, Ptr, Operands, CostKind);
  }

  unsigned getEstimatedNumberOfCaseClusters(const SwitchInst &SI,
                                            unsigned &JumpTableSize,
                                            ProfileSummaryInfo *PSI,
                                            BlockFrequencyInfo *BFI) {
    /// Try to find the estimated number of clusters. Note that the number of
    /// clusters identified in this function could be different from the actual
    /// numbers found in lowering. This function ignore switches that are
    /// lowered with a mix of jump table / bit test / BTree. This function was
    /// initially intended to be used when estimating the cost of switch in
    /// inline cost heuristic, but it's a generic cost model to be used in other
    /// places (e.g., in loop unrolling).
    unsigned N = SI.getNumCases();
    const TargetLoweringBase *TLI = getTLI();
    const DataLayout &DL = this->getDataLayout();

    JumpTableSize = 0;
    bool IsJTAllowed = TLI->areJTsAllowed(SI.getParent()->getParent());

    // Early exit if both a jump table and bit test are not allowed.
    if (N < 1 || (!IsJTAllowed && DL.getIndexSizeInBits(0u) < N))
      return N;

    APInt MaxCaseVal = SI.case_begin()->getCaseValue()->getValue();
    APInt MinCaseVal = MaxCaseVal;
    for (auto CI : SI.cases()) {
      const APInt &CaseVal = CI.getCaseValue()->getValue();
      if (CaseVal.sgt(MaxCaseVal))
        MaxCaseVal = CaseVal;
      if (CaseVal.slt(MinCaseVal))
        MinCaseVal = CaseVal;
    }

    // Check if suitable for a bit test
    if (N <= DL.getIndexSizeInBits(0u)) {
      SmallPtrSet<const BasicBlock *, 4> Dests;
      for (auto I : SI.cases())
        Dests.insert(I.getCaseSuccessor());

      if (TLI->isSuitableForBitTests(Dests.size(), N, MinCaseVal, MaxCaseVal,
                                     DL))
        return 1;
    }

    // Check if suitable for a jump table.
    if (IsJTAllowed) {
      if (N < 2 || N < TLI->getMinimumJumpTableEntries())
        return N;
      uint64_t Range =
          (MaxCaseVal - MinCaseVal)
              .getLimitedValue(std::numeric_limits<uint64_t>::max() - 1) + 1;
      // Check whether a range of clusters is dense enough for a jump table
      if (TLI->isSuitableForJumpTable(&SI, N, Range, PSI, BFI)) {
        JumpTableSize = Range;
        return 1;
      }
    }
    return N;
  }

  bool shouldBuildLookupTables() {
    const TargetLoweringBase *TLI = getTLI();
    return TLI->isOperationLegalOrCustom(ISD::BR_JT, MVT::Other) ||
           TLI->isOperationLegalOrCustom(ISD::BRIND, MVT::Other);
  }

  bool shouldBuildRelLookupTables() const {
    const TargetMachine &TM = getTLI()->getTargetMachine();
    // If non-PIC mode, do not generate a relative lookup table.
    if (!TM.isPositionIndependent())
      return false;

    /// Relative lookup table entries consist of 32-bit offsets.
    /// Do not generate relative lookup tables for large code models
    /// in 64-bit achitectures where 32-bit offsets might not be enough.
    if (TM.getCodeModel() == CodeModel::Medium ||
        TM.getCodeModel() == CodeModel::Large)
      return false;

    Triple TargetTriple = TM.getTargetTriple();
    if (!TargetTriple.isArch64Bit())
      return false;

    // TODO: Triggers issues on aarch64 on darwin, so temporarily disable it
    // there.
    if (TargetTriple.getArch() == Triple::aarch64 && TargetTriple.isOSDarwin())
      return false;

    return true;
  }

  bool haveFastSqrt(Type *Ty) {
    const TargetLoweringBase *TLI = getTLI();
    EVT VT = TLI->getValueType(DL, Ty);
    return TLI->isTypeLegal(VT) &&
           TLI->isOperationLegalOrCustom(ISD::FSQRT, VT);
  }

  bool isFCmpOrdCheaperThanFCmpZero(Type *Ty) {
    return true;
  }

  InstructionCost getFPOpCost(Type *Ty) {
    // Check whether FADD is available, as a proxy for floating-point in
    // general.
    const TargetLoweringBase *TLI = getTLI();
    EVT VT = TLI->getValueType(DL, Ty);
    if (TLI->isOperationLegalOrCustomOrPromote(ISD::FADD, VT))
      return TargetTransformInfo::TCC_Basic;
    return TargetTransformInfo::TCC_Expensive;
  }

  unsigned getInliningThresholdMultiplier() { return 1; }
  unsigned adjustInliningThreshold(const CallBase *CB) { return 0; }

  int getInlinerVectorBonusPercent() { return 150; }

  void getUnrollingPreferences(Loop *L, ScalarEvolution &SE,
                               TTI::UnrollingPreferences &UP,
                               OptimizationRemarkEmitter *ORE) {
    // This unrolling functionality is target independent, but to provide some
    // motivation for its intended use, for x86:

    // According to the Intel 64 and IA-32 Architectures Optimization Reference
    // Manual, Intel Core models and later have a loop stream detector (and
    // associated uop queue) that can benefit from partial unrolling.
    // The relevant requirements are:
    //  - The loop must have no more than 4 (8 for Nehalem and later) branches
    //    taken, and none of them may be calls.
    //  - The loop can have no more than 18 (28 for Nehalem and later) uops.

    // According to the Software Optimization Guide for AMD Family 15h
    // Processors, models 30h-4fh (Steamroller and later) have a loop predictor
    // and loop buffer which can benefit from partial unrolling.
    // The relevant requirements are:
    //  - The loop must have fewer than 16 branches
    //  - The loop must have less than 40 uops in all executed loop branches

    // The number of taken branches in a loop is hard to estimate here, and
    // benchmarking has revealed that it is better not to be conservative when
    // estimating the branch count. As a result, we'll ignore the branch limits
    // until someone finds a case where it matters in practice.

    unsigned MaxOps;
    const TargetSubtargetInfo *ST = getST();
    if (PartialUnrollingThreshold.getNumOccurrences() > 0)
      MaxOps = PartialUnrollingThreshold;
    else if (ST->getSchedModel().LoopMicroOpBufferSize > 0)
      MaxOps = ST->getSchedModel().LoopMicroOpBufferSize;
    else
      return;

    // Scan the loop: don't unroll loops with calls.
    for (BasicBlock *BB : L->blocks()) {
      for (Instruction &I : *BB) {
        if (isa<CallInst>(I) || isa<InvokeInst>(I)) {
          if (const Function *F = cast<CallBase>(I).getCalledFunction()) {
            if (!thisT()->isLoweredToCall(F))
              continue;
          }

          if (ORE) {
            ORE->emit([&]() {
              return OptimizationRemark("TTI", "DontUnroll", L->getStartLoc(),
                                        L->getHeader())
                     << "advising against unrolling the loop because it "
                        "contains a "
                     << ore::NV("Call", &I);
            });
          }
          return;
        }
      }
    }

    // Enable runtime and partial unrolling up to the specified size.
    // Enable using trip count upper bound to unroll loops.
    UP.Partial = UP.Runtime = UP.UpperBound = true;
    UP.PartialThreshold = MaxOps;

    // Avoid unrolling when optimizing for size.
    UP.OptSizeThreshold = 0;
    UP.PartialOptSizeThreshold = 0;

    // Set number of instructions optimized when "back edge"
    // becomes "fall through" to default value of 2.
    UP.BEInsns = 2;
  }

  void getPeelingPreferences(Loop *L, ScalarEvolution &SE,
                             TTI::PeelingPreferences &PP) {
    PP.PeelCount = 0;
    PP.AllowPeeling = true;
    PP.AllowLoopNestsPeeling = false;
    PP.PeelProfiledIterations = true;
  }

  bool isHardwareLoopProfitable(Loop *L, ScalarEvolution &SE,
                                AssumptionCache &AC,
                                TargetLibraryInfo *LibInfo,
                                HardwareLoopInfo &HWLoopInfo) {
    return BaseT::isHardwareLoopProfitable(L, SE, AC, LibInfo, HWLoopInfo);
  }

  bool preferPredicateOverEpilogue(Loop *L, LoopInfo *LI, ScalarEvolution &SE,
                                   AssumptionCache &AC, TargetLibraryInfo *TLI,
                                   DominatorTree *DT,
                                   const LoopAccessInfo *LAI) {
    return BaseT::preferPredicateOverEpilogue(L, LI, SE, AC, TLI, DT, LAI);
  }

  bool emitGetActiveLaneMask() {
    return BaseT::emitGetActiveLaneMask();
  }

  Optional<Instruction *> instCombineIntrinsic(InstCombiner &IC,
                                               IntrinsicInst &II) {
    return BaseT::instCombineIntrinsic(IC, II);
  }

  Optional<Value *> simplifyDemandedUseBitsIntrinsic(InstCombiner &IC,
                                                     IntrinsicInst &II,
                                                     APInt DemandedMask,
                                                     KnownBits &Known,
                                                     bool &KnownBitsComputed) {
    return BaseT::simplifyDemandedUseBitsIntrinsic(IC, II, DemandedMask, Known,
                                                   KnownBitsComputed);
  }

  Optional<Value *> simplifyDemandedVectorEltsIntrinsic(
      InstCombiner &IC, IntrinsicInst &II, APInt DemandedElts, APInt &UndefElts,
      APInt &UndefElts2, APInt &UndefElts3,
      std::function<void(Instruction *, unsigned, APInt, APInt &)>
          SimplifyAndSetOp) {
    return BaseT::simplifyDemandedVectorEltsIntrinsic(
        IC, II, DemandedElts, UndefElts, UndefElts2, UndefElts3,
        SimplifyAndSetOp);
  }

  InstructionCost getInstructionLatency(const Instruction *I) {
    if (isa<LoadInst>(I))
      return getST()->getSchedModel().DefaultLoadLatency;

    return BaseT::getInstructionLatency(I);
  }

  virtual Optional<unsigned>
  getCacheSize(TargetTransformInfo::CacheLevel Level) const {
    return Optional<unsigned>(
      getST()->getCacheSize(static_cast<unsigned>(Level)));
  }

  virtual Optional<unsigned>
  getCacheAssociativity(TargetTransformInfo::CacheLevel Level) const {
    Optional<unsigned> TargetResult =
        getST()->getCacheAssociativity(static_cast<unsigned>(Level));

    if (TargetResult)
      return TargetResult;

    return BaseT::getCacheAssociativity(Level);
  }

  virtual unsigned getCacheLineSize() const {
    return getST()->getCacheLineSize();
  }

  virtual unsigned getPrefetchDistance() const {
    return getST()->getPrefetchDistance();
  }

  virtual unsigned getMinPrefetchStride(unsigned NumMemAccesses,
                                        unsigned NumStridedMemAccesses,
                                        unsigned NumPrefetches,
                                        bool HasCall) const {
    return getST()->getMinPrefetchStride(NumMemAccesses, NumStridedMemAccesses,
                                         NumPrefetches, HasCall);
  }

  virtual unsigned getMaxPrefetchIterationsAhead() const {
    return getST()->getMaxPrefetchIterationsAhead();
  }

  virtual bool enableWritePrefetching() const {
    return getST()->enableWritePrefetching();
  }

  /// @}

  /// \name Vector TTI Implementations
  /// @{

  TypeSize getRegisterBitWidth(TargetTransformInfo::RegisterKind K) const {
    return TypeSize::getFixed(32);
  }

  Optional<unsigned> getMaxVScale() const { return None; }
  Optional<unsigned> getVScaleForTuning() const { return None; }

  /// Estimate the overhead of scalarizing an instruction. Insert and Extract
  /// are set if the demanded result elements need to be inserted and/or
  /// extracted from vectors.
  InstructionCost getScalarizationOverhead(VectorType *InTy,
                                           const APInt &DemandedElts,
                                           bool Insert, bool Extract) {
    /// FIXME: a bitfield is not a reasonable abstraction for talking about
    /// which elements are needed from a scalable vector
    auto *Ty = cast<FixedVectorType>(InTy);

    assert(DemandedElts.getBitWidth() == Ty->getNumElements() &&
           "Vector size mismatch");

    InstructionCost Cost = 0;

    for (int i = 0, e = Ty->getNumElements(); i < e; ++i) {
      if (!DemandedElts[i])
        continue;
      if (Insert)
        Cost += thisT()->getVectorInstrCost(Instruction::InsertElement, Ty, i);
      if (Extract)
        Cost += thisT()->getVectorInstrCost(Instruction::ExtractElement, Ty, i);
    }

    return Cost;
  }

  /// Helper wrapper for the DemandedElts variant of getScalarizationOverhead.
  InstructionCost getScalarizationOverhead(VectorType *InTy, bool Insert,
                                           bool Extract) {
    auto *Ty = cast<FixedVectorType>(InTy);

    APInt DemandedElts = APInt::getAllOnes(Ty->getNumElements());
    return thisT()->getScalarizationOverhead(Ty, DemandedElts, Insert, Extract);
  }

  /// Estimate the overhead of scalarizing an instructions unique
  /// non-constant operands. The (potentially vector) types to use for each of
  /// argument are passes via Tys.
<<<<<<< HEAD
  unsigned getOperandsScalarizationOverhead(ArrayRef<const Value *> Args,
                                            ArrayRef<Type *> Tys) {
    assert(Args.size() == Tys.size() && "Expected matching Args and Tys");

    unsigned Cost = 0;
=======
  InstructionCost getOperandsScalarizationOverhead(ArrayRef<const Value *> Args,
                                                   ArrayRef<Type *> Tys) {
    assert(Args.size() == Tys.size() && "Expected matching Args and Tys");

    InstructionCost Cost = 0;
>>>>>>> 2ab1d525
    SmallPtrSet<const Value*, 4> UniqueOperands;
    for (int I = 0, E = Args.size(); I != E; I++) {
      // Disregard things like metadata arguments.
      const Value *A = Args[I];
      Type *Ty = Tys[I];
      if (!Ty->isIntOrIntVectorTy() && !Ty->isFPOrFPVectorTy() &&
          !Ty->isPtrOrPtrVectorTy())
        continue;

      if (!isa<Constant>(A) && UniqueOperands.insert(A).second) {
        if (auto *VecTy = dyn_cast<VectorType>(Ty))
          Cost += getScalarizationOverhead(VecTy, false, true);
      }
    }

    return Cost;
  }

  /// Estimate the overhead of scalarizing the inputs and outputs of an
  /// instruction, with return type RetTy and arguments Args of type Tys. If
  /// Args are unknown (empty), then the cost associated with one argument is
  /// added as a heuristic.
<<<<<<< HEAD
  unsigned getScalarizationOverhead(VectorType *RetTy,
                                    ArrayRef<const Value *> Args,
                                    ArrayRef<Type *> Tys) {
    unsigned Cost = 0;

    Cost += getScalarizationOverhead(RetTy, true, false);
=======
  InstructionCost getScalarizationOverhead(VectorType *RetTy,
                                           ArrayRef<const Value *> Args,
                                           ArrayRef<Type *> Tys) {
    InstructionCost Cost = getScalarizationOverhead(RetTy, true, false);
>>>>>>> 2ab1d525
    if (!Args.empty())
      Cost += getOperandsScalarizationOverhead(Args, Tys);
    else
      // When no information on arguments is provided, we add the cost
      // associated with one argument as a heuristic.
      Cost += getScalarizationOverhead(RetTy, false, true);

    return Cost;
  }

  unsigned getMaxInterleaveFactor(unsigned VF) { return 1; }

  InstructionCost getArithmeticInstrCost(
      unsigned Opcode, Type *Ty, TTI::TargetCostKind CostKind,
      TTI::OperandValueKind Opd1Info = TTI::OK_AnyValue,
      TTI::OperandValueKind Opd2Info = TTI::OK_AnyValue,
      TTI::OperandValueProperties Opd1PropInfo = TTI::OP_None,
      TTI::OperandValueProperties Opd2PropInfo = TTI::OP_None,
      ArrayRef<const Value *> Args = ArrayRef<const Value *>(),
      const Instruction *CxtI = nullptr) {
    // Check if any of the operands are vector operands.
    const TargetLoweringBase *TLI = getTLI();
    int ISD = TLI->InstructionOpcodeToISD(Opcode);
    assert(ISD && "Invalid opcode");

    // TODO: Handle more cost kinds.
    if (CostKind != TTI::TCK_RecipThroughput)
      return BaseT::getArithmeticInstrCost(Opcode, Ty, CostKind,
                                           Opd1Info, Opd2Info,
                                           Opd1PropInfo, Opd2PropInfo,
                                           Args, CxtI);

    std::pair<InstructionCost, MVT> LT = TLI->getTypeLegalizationCost(DL, Ty);

    bool IsFloat = Ty->isFPOrFPVectorTy();
    // Assume that floating point arithmetic operations cost twice as much as
    // integer operations.
    InstructionCost OpCost = (IsFloat ? 2 : 1);

    if (TLI->isOperationLegalOrPromote(ISD, LT.second)) {
      // The operation is legal. Assume it costs 1.
      // TODO: Once we have extract/insert subvector cost we need to use them.
      return LT.first * OpCost;
    }

    if (!TLI->isOperationExpand(ISD, LT.second)) {
      // If the operation is custom lowered, then assume that the code is twice
      // as expensive.
      return LT.first * 2 * OpCost;
    }

    // An 'Expand' of URem and SRem is special because it may default
    // to expanding the operation into a sequence of sub-operations
    // i.e. X % Y -> X-(X/Y)*Y.
    if (ISD == ISD::UREM || ISD == ISD::SREM) {
      bool IsSigned = ISD == ISD::SREM;
      if (TLI->isOperationLegalOrCustom(IsSigned ? ISD::SDIVREM : ISD::UDIVREM,
                                        LT.second) ||
          TLI->isOperationLegalOrCustom(IsSigned ? ISD::SDIV : ISD::UDIV,
                                        LT.second)) {
        unsigned DivOpc = IsSigned ? Instruction::SDiv : Instruction::UDiv;
        InstructionCost DivCost = thisT()->getArithmeticInstrCost(
            DivOpc, Ty, CostKind, Opd1Info, Opd2Info, Opd1PropInfo,
            Opd2PropInfo);
        InstructionCost MulCost =
            thisT()->getArithmeticInstrCost(Instruction::Mul, Ty, CostKind);
        InstructionCost SubCost =
            thisT()->getArithmeticInstrCost(Instruction::Sub, Ty, CostKind);
        return DivCost + MulCost + SubCost;
      }
    }

    // We cannot scalarize scalable vectors, so return Invalid.
    if (isa<ScalableVectorType>(Ty))
      return InstructionCost::getInvalid();

    // Else, assume that we need to scalarize this op.
    // TODO: If one of the types get legalized by splitting, handle this
    // similarly to what getCastInstrCost() does.
    if (auto *VTy = dyn_cast<FixedVectorType>(Ty)) {
      InstructionCost Cost = thisT()->getArithmeticInstrCost(
          Opcode, VTy->getScalarType(), CostKind, Opd1Info, Opd2Info,
          Opd1PropInfo, Opd2PropInfo, Args, CxtI);
      // Return the cost of multiple scalar invocation plus the cost of
      // inserting and extracting the values.
      SmallVector<Type *> Tys(Args.size(), Ty);
<<<<<<< HEAD
      return getScalarizationOverhead(VTy, Args, Tys) + Num * Cost;
=======
      return getScalarizationOverhead(VTy, Args, Tys) +
             VTy->getNumElements() * Cost;
>>>>>>> 2ab1d525
    }

    // We don't know anything about this scalar instruction.
    return OpCost;
  }

  TTI::ShuffleKind improveShuffleKindFromMask(TTI::ShuffleKind Kind,
                                              ArrayRef<int> Mask) const {
    int Limit = Mask.size() * 2;
    if (Mask.empty() ||
        // Extra check required by isSingleSourceMaskImpl function (called by
        // ShuffleVectorInst::isSingleSourceMask).
        any_of(Mask, [Limit](int I) { return I >= Limit; }))
      return Kind;
    switch (Kind) {
    case TTI::SK_PermuteSingleSrc:
      if (ShuffleVectorInst::isReverseMask(Mask))
        return TTI::SK_Reverse;
      if (ShuffleVectorInst::isZeroEltSplatMask(Mask))
        return TTI::SK_Broadcast;
      break;
    case TTI::SK_PermuteTwoSrc:
      if (ShuffleVectorInst::isSelectMask(Mask))
        return TTI::SK_Select;
      if (ShuffleVectorInst::isTransposeMask(Mask))
        return TTI::SK_Transpose;
      break;
    case TTI::SK_Select:
    case TTI::SK_Reverse:
    case TTI::SK_Broadcast:
    case TTI::SK_Transpose:
    case TTI::SK_InsertSubvector:
    case TTI::SK_ExtractSubvector:
    case TTI::SK_Splice:
      break;
    }
    return Kind;
  }

  InstructionCost getShuffleCost(TTI::ShuffleKind Kind, VectorType *Tp,
                                 ArrayRef<int> Mask, int Index,
                                 VectorType *SubTp) {

    switch (improveShuffleKindFromMask(Kind, Mask)) {
    case TTI::SK_Broadcast:
      if (auto *FVT = dyn_cast<FixedVectorType>(Tp))
        return getBroadcastShuffleOverhead(FVT);
      return InstructionCost::getInvalid();
    case TTI::SK_Select:
    case TTI::SK_Splice:
    case TTI::SK_Reverse:
    case TTI::SK_Transpose:
    case TTI::SK_PermuteSingleSrc:
    case TTI::SK_PermuteTwoSrc:
      if (auto *FVT = dyn_cast<FixedVectorType>(Tp))
        return getPermuteShuffleOverhead(FVT);
      return InstructionCost::getInvalid();
    case TTI::SK_ExtractSubvector:
      return getExtractSubvectorOverhead(Tp, Index,
                                         cast<FixedVectorType>(SubTp));
    case TTI::SK_InsertSubvector:
      return getInsertSubvectorOverhead(Tp, Index,
                                        cast<FixedVectorType>(SubTp));
    }
    llvm_unreachable("Unknown TTI::ShuffleKind");
  }

  InstructionCost getCastInstrCost(unsigned Opcode, Type *Dst, Type *Src,
                                   TTI::CastContextHint CCH,
                                   TTI::TargetCostKind CostKind,
                                   const Instruction *I = nullptr) {
    if (BaseT::getCastInstrCost(Opcode, Dst, Src, CCH, CostKind, I) == 0)
      return 0;

    const TargetLoweringBase *TLI = getTLI();
    int ISD = TLI->InstructionOpcodeToISD(Opcode);
    assert(ISD && "Invalid opcode");
    std::pair<InstructionCost, MVT> SrcLT =
        TLI->getTypeLegalizationCost(DL, Src);
    std::pair<InstructionCost, MVT> DstLT =
        TLI->getTypeLegalizationCost(DL, Dst);

    TypeSize SrcSize = SrcLT.second.getSizeInBits();
    TypeSize DstSize = DstLT.second.getSizeInBits();
    bool IntOrPtrSrc = Src->isIntegerTy() || Src->isPointerTy();
    bool IntOrPtrDst = Dst->isIntegerTy() || Dst->isPointerTy();

    switch (Opcode) {
    default:
      break;
    case Instruction::Trunc:
      // Check for NOOP conversions.
      if (TLI->isTruncateFree(SrcLT.second, DstLT.second))
        return 0;
      LLVM_FALLTHROUGH;
    case Instruction::BitCast:
      // Bitcast between types that are legalized to the same type are free and
      // assume int to/from ptr of the same size is also free.
      if (SrcLT.first == DstLT.first && IntOrPtrSrc == IntOrPtrDst &&
          SrcSize == DstSize)
        return 0;
      break;
    case Instruction::FPExt:
      if (I && getTLI()->isExtFree(I))
        return 0;
      break;
    case Instruction::ZExt:
      if (TLI->isZExtFree(SrcLT.second, DstLT.second))
        return 0;
      LLVM_FALLTHROUGH;
    case Instruction::SExt:
      if (I && getTLI()->isExtFree(I))
        return 0;

      // If this is a zext/sext of a load, return 0 if the corresponding
      // extending load exists on target and the result type is legal.
      if (CCH == TTI::CastContextHint::Normal) {
        EVT ExtVT = EVT::getEVT(Dst);
        EVT LoadVT = EVT::getEVT(Src);
        unsigned LType =
          ((Opcode == Instruction::ZExt) ? ISD::ZEXTLOAD : ISD::SEXTLOAD);
        if (DstLT.first == SrcLT.first &&
            TLI->isLoadExtLegal(LType, ExtVT, LoadVT))
          return 0;
      }
      break;
    case Instruction::AddrSpaceCast:
      if (TLI->isFreeAddrSpaceCast(Src->getPointerAddressSpace(),
                                   Dst->getPointerAddressSpace()))
        return 0;
      break;
    }

    auto *SrcVTy = dyn_cast<VectorType>(Src);
    auto *DstVTy = dyn_cast<VectorType>(Dst);

    // If the cast is marked as legal (or promote) then assume low cost.
    if (SrcLT.first == DstLT.first &&
        TLI->isOperationLegalOrPromote(ISD, DstLT.second))
      return SrcLT.first;

    // Handle scalar conversions.
    if (!SrcVTy && !DstVTy) {
      // Just check the op cost. If the operation is legal then assume it costs
      // 1.
      if (!TLI->isOperationExpand(ISD, DstLT.second))
        return 1;

      // Assume that illegal scalar instruction are expensive.
      return 4;
    }

    // Check vector-to-vector casts.
    if (DstVTy && SrcVTy) {
      // If the cast is between same-sized registers, then the check is simple.
      if (SrcLT.first == DstLT.first && SrcSize == DstSize) {

        // Assume that Zext is done using AND.
        if (Opcode == Instruction::ZExt)
          return SrcLT.first;

        // Assume that sext is done using SHL and SRA.
        if (Opcode == Instruction::SExt)
          return SrcLT.first * 2;

        // Just check the op cost. If the operation is legal then assume it
        // costs
        // 1 and multiply by the type-legalization overhead.
        if (!TLI->isOperationExpand(ISD, DstLT.second))
          return SrcLT.first * 1;
      }

      // If we are legalizing by splitting, query the concrete TTI for the cost
      // of casting the original vector twice. We also need to factor in the
      // cost of the split itself. Count that as 1, to be consistent with
      // TLI->getTypeLegalizationCost().
      bool SplitSrc =
          TLI->getTypeAction(Src->getContext(), TLI->getValueType(DL, Src)) ==
          TargetLowering::TypeSplitVector;
      bool SplitDst =
          TLI->getTypeAction(Dst->getContext(), TLI->getValueType(DL, Dst)) ==
          TargetLowering::TypeSplitVector;
      if ((SplitSrc || SplitDst) && SrcVTy->getElementCount().isVector() &&
          DstVTy->getElementCount().isVector()) {
        Type *SplitDstTy = VectorType::getHalfElementsVectorType(DstVTy);
        Type *SplitSrcTy = VectorType::getHalfElementsVectorType(SrcVTy);
        T *TTI = static_cast<T *>(this);
        // If both types need to be split then the split is free.
        InstructionCost SplitCost =
            (!SplitSrc || !SplitDst) ? TTI->getVectorSplitCost() : 0;
        return SplitCost +
               (2 * TTI->getCastInstrCost(Opcode, SplitDstTy, SplitSrcTy, CCH,
                                          CostKind, I));
      }

      // Scalarization cost is Invalid, can't assume any num elements.
      if (isa<ScalableVectorType>(DstVTy))
        return InstructionCost::getInvalid();

      // In other cases where the source or destination are illegal, assume
      // the operation will get scalarized.
      unsigned Num = cast<FixedVectorType>(DstVTy)->getNumElements();
      InstructionCost Cost = thisT()->getCastInstrCost(
          Opcode, Dst->getScalarType(), Src->getScalarType(), CCH, CostKind, I);

      // Return the cost of multiple scalar invocation plus the cost of
      // inserting and extracting the values.
      return getScalarizationOverhead(DstVTy, true, true) + Num * Cost;
    }

    // We already handled vector-to-vector and scalar-to-scalar conversions.
    // This
    // is where we handle bitcast between vectors and scalars. We need to assume
    //  that the conversion is scalarized in one way or another.
    if (Opcode == Instruction::BitCast) {
      // Illegal bitcasts are done by storing and loading from a stack slot.
      return (SrcVTy ? getScalarizationOverhead(SrcVTy, false, true) : 0) +
             (DstVTy ? getScalarizationOverhead(DstVTy, true, false) : 0);
    }

    llvm_unreachable("Unhandled cast");
  }

  InstructionCost getExtractWithExtendCost(unsigned Opcode, Type *Dst,
                                           VectorType *VecTy, unsigned Index) {
    return thisT()->getVectorInstrCost(Instruction::ExtractElement, VecTy,
                                       Index) +
           thisT()->getCastInstrCost(Opcode, Dst, VecTy->getElementType(),
                                     TTI::CastContextHint::None,
                                     TTI::TCK_RecipThroughput);
  }

  InstructionCost getCFInstrCost(unsigned Opcode, TTI::TargetCostKind CostKind,
                                 const Instruction *I = nullptr) {
    return BaseT::getCFInstrCost(Opcode, CostKind, I);
  }

  InstructionCost getCmpSelInstrCost(unsigned Opcode, Type *ValTy, Type *CondTy,
                                     CmpInst::Predicate VecPred,
                                     TTI::TargetCostKind CostKind,
                                     const Instruction *I = nullptr) {
    const TargetLoweringBase *TLI = getTLI();
    int ISD = TLI->InstructionOpcodeToISD(Opcode);
    assert(ISD && "Invalid opcode");

    // TODO: Handle other cost kinds.
    if (CostKind != TTI::TCK_RecipThroughput)
      return BaseT::getCmpSelInstrCost(Opcode, ValTy, CondTy, VecPred, CostKind,
                                       I);

    // Selects on vectors are actually vector selects.
    if (ISD == ISD::SELECT) {
      assert(CondTy && "CondTy must exist");
      if (CondTy->isVectorTy())
        ISD = ISD::VSELECT;
    }
    std::pair<InstructionCost, MVT> LT =
        TLI->getTypeLegalizationCost(DL, ValTy);

    if (!(ValTy->isVectorTy() && !LT.second.isVector()) &&
        !TLI->isOperationExpand(ISD, LT.second)) {
      // The operation is legal. Assume it costs 1. Multiply
      // by the type-legalization overhead.
      return LT.first * 1;
    }

    // Otherwise, assume that the cast is scalarized.
    // TODO: If one of the types get legalized by splitting, handle this
    // similarly to what getCastInstrCost() does.
    if (auto *ValVTy = dyn_cast<VectorType>(ValTy)) {
      unsigned Num = cast<FixedVectorType>(ValVTy)->getNumElements();
      if (CondTy)
        CondTy = CondTy->getScalarType();
      InstructionCost Cost = thisT()->getCmpSelInstrCost(
          Opcode, ValVTy->getScalarType(), CondTy, VecPred, CostKind, I);

      // Return the cost of multiple scalar invocation plus the cost of
      // inserting and extracting the values.
      return getScalarizationOverhead(ValVTy, true, false) + Num * Cost;
    }

    // Unknown scalar opcode.
    return 1;
  }

  InstructionCost getVectorInstrCost(unsigned Opcode, Type *Val,
                                     unsigned Index) {
    std::pair<InstructionCost, MVT> LT =
        getTLI()->getTypeLegalizationCost(DL, Val->getScalarType());

    return LT.first;
  }

  InstructionCost getReplicationShuffleCost(Type *EltTy, int ReplicationFactor,
                                            int VF,
                                            const APInt &DemandedDstElts,
                                            TTI::TargetCostKind CostKind) {
    assert(DemandedDstElts.getBitWidth() == (unsigned)VF * ReplicationFactor &&
           "Unexpected size of DemandedDstElts.");

    InstructionCost Cost;

    auto *SrcVT = FixedVectorType::get(EltTy, VF);
    auto *ReplicatedVT = FixedVectorType::get(EltTy, VF * ReplicationFactor);

    // The Mask shuffling cost is extract all the elements of the Mask
    // and insert each of them Factor times into the wide vector:
    //
    // E.g. an interleaved group with factor 3:
    //    %mask = icmp ult <8 x i32> %vec1, %vec2
    //    %interleaved.mask = shufflevector <8 x i1> %mask, <8 x i1> undef,
    //        <24 x i32> <0,0,0,1,1,1,2,2,2,3,3,3,4,4,4,5,5,5,6,6,6,7,7,7>
    // The cost is estimated as extract all mask elements from the <8xi1> mask
    // vector and insert them factor times into the <24xi1> shuffled mask
    // vector.
    APInt DemandedSrcElts = APIntOps::ScaleBitMask(DemandedDstElts, VF);
    Cost += thisT()->getScalarizationOverhead(SrcVT, DemandedSrcElts,
                                              /*Insert*/ false,
                                              /*Extract*/ true);
    Cost +=
        thisT()->getScalarizationOverhead(ReplicatedVT, DemandedDstElts,
                                          /*Insert*/ true, /*Extract*/ false);

    return Cost;
  }

  InstructionCost getMemoryOpCost(unsigned Opcode, Type *Src,
                                  MaybeAlign Alignment, unsigned AddressSpace,
                                  TTI::TargetCostKind CostKind,
                                  const Instruction *I = nullptr) {
    assert(!Src->isVoidTy() && "Invalid type");
    // Assume types, such as structs, are expensive.
    if (getTLI()->getValueType(DL, Src,  true) == MVT::Other)
      return 4;
    std::pair<InstructionCost, MVT> LT =
        getTLI()->getTypeLegalizationCost(DL, Src);

    // Assuming that all loads of legal types cost 1.
    InstructionCost Cost = LT.first;
    if (CostKind != TTI::TCK_RecipThroughput)
      return Cost;

    if (Src->isVectorTy() &&
        // In practice it's not currently possible to have a change in lane
        // length for extending loads or truncating stores so both types should
        // have the same scalable property.
        TypeSize::isKnownLT(Src->getPrimitiveSizeInBits(),
                            LT.second.getSizeInBits())) {
      // This is a vector load that legalizes to a larger type than the vector
      // itself. Unless the corresponding extending load or truncating store is
      // legal, then this will scalarize.
      TargetLowering::LegalizeAction LA = TargetLowering::Expand;
      EVT MemVT = getTLI()->getValueType(DL, Src);
      if (Opcode == Instruction::Store)
        LA = getTLI()->getTruncStoreAction(LT.second, MemVT);
      else
        LA = getTLI()->getLoadExtAction(ISD::EXTLOAD, LT.second, MemVT);

      if (LA != TargetLowering::Legal && LA != TargetLowering::Custom) {
        // This is a vector load/store for some illegal type that is scalarized.
        // We must account for the cost of building or decomposing the vector.
        Cost += getScalarizationOverhead(cast<VectorType>(Src),
                                         Opcode != Instruction::Store,
                                         Opcode == Instruction::Store);
      }
    }

    return Cost;
  }

  InstructionCost getMaskedMemoryOpCost(unsigned Opcode, Type *DataTy,
                                        Align Alignment, unsigned AddressSpace,
                                        TTI::TargetCostKind CostKind) {
    return getCommonMaskedMemoryOpCost(Opcode, DataTy, Alignment, true, false,
                                       CostKind);
  }

  InstructionCost getGatherScatterOpCost(unsigned Opcode, Type *DataTy,
                                         const Value *Ptr, bool VariableMask,
                                         Align Alignment,
                                         TTI::TargetCostKind CostKind,
                                         const Instruction *I = nullptr) {
    return getCommonMaskedMemoryOpCost(Opcode, DataTy, Alignment, VariableMask,
                                       true, CostKind);
  }

  InstructionCost getInterleavedMemoryOpCost(
      unsigned Opcode, Type *VecTy, unsigned Factor, ArrayRef<unsigned> Indices,
      Align Alignment, unsigned AddressSpace, TTI::TargetCostKind CostKind,
      bool UseMaskForCond = false, bool UseMaskForGaps = false) {
    auto *VT = cast<FixedVectorType>(VecTy);

    unsigned NumElts = VT->getNumElements();
    assert(Factor > 1 && NumElts % Factor == 0 && "Invalid interleave factor");

    unsigned NumSubElts = NumElts / Factor;
    auto *SubVT = FixedVectorType::get(VT->getElementType(), NumSubElts);

    // Firstly, the cost of load/store operation.
    InstructionCost Cost;
    if (UseMaskForCond || UseMaskForGaps)
      Cost = thisT()->getMaskedMemoryOpCost(Opcode, VecTy, Alignment,
                                            AddressSpace, CostKind);
    else
      Cost = thisT()->getMemoryOpCost(Opcode, VecTy, Alignment, AddressSpace,
                                      CostKind);

    // Legalize the vector type, and get the legalized and unlegalized type
    // sizes.
    MVT VecTyLT = getTLI()->getTypeLegalizationCost(DL, VecTy).second;
    unsigned VecTySize = thisT()->getDataLayout().getTypeStoreSize(VecTy);
    unsigned VecTyLTSize = VecTyLT.getStoreSize();

    // Scale the cost of the memory operation by the fraction of legalized
    // instructions that will actually be used. We shouldn't account for the
    // cost of dead instructions since they will be removed.
    //
    // E.g., An interleaved load of factor 8:
    //       %vec = load <16 x i64>, <16 x i64>* %ptr
    //       %v0 = shufflevector %vec, undef, <0, 8>
    //
    // If <16 x i64> is legalized to 8 v2i64 loads, only 2 of the loads will be
    // used (those corresponding to elements [0:1] and [8:9] of the unlegalized
    // type). The other loads are unused.
    //
    // TODO: Note that legalization can turn masked loads/stores into unmasked
    // (legalized) loads/stores. This can be reflected in the cost.
    if (Cost.isValid() && VecTySize > VecTyLTSize) {
      // The number of loads of a legal type it will take to represent a load
      // of the unlegalized vector type.
      unsigned NumLegalInsts = divideCeil(VecTySize, VecTyLTSize);

      // The number of elements of the unlegalized type that correspond to a
      // single legal instruction.
      unsigned NumEltsPerLegalInst = divideCeil(NumElts, NumLegalInsts);

      // Determine which legal instructions will be used.
      BitVector UsedInsts(NumLegalInsts, false);
      for (unsigned Index : Indices)
        for (unsigned Elt = 0; Elt < NumSubElts; ++Elt)
          UsedInsts.set((Index + Elt * Factor) / NumEltsPerLegalInst);

      // Scale the cost of the load by the fraction of legal instructions that
      // will be used.
      Cost = divideCeil(UsedInsts.count() * Cost.getValue().getValue(),
                        NumLegalInsts);
    }

    // Then plus the cost of interleave operation.
    assert(Indices.size() <= Factor &&
           "Interleaved memory op has too many members");

    const APInt DemandedAllSubElts = APInt::getAllOnes(NumSubElts);
    const APInt DemandedAllResultElts = APInt::getAllOnes(NumElts);

    APInt DemandedLoadStoreElts = APInt::getZero(NumElts);
    for (unsigned Index : Indices) {
      assert(Index < Factor && "Invalid index for interleaved memory op");
      for (unsigned Elm = 0; Elm < NumSubElts; Elm++)
        DemandedLoadStoreElts.setBit(Index + Elm * Factor);
    }

    if (Opcode == Instruction::Load) {
      // The interleave cost is similar to extract sub vectors' elements
      // from the wide vector, and insert them into sub vectors.
      //
      // E.g. An interleaved load of factor 2 (with one member of index 0):
      //      %vec = load <8 x i32>, <8 x i32>* %ptr
      //      %v0 = shuffle %vec, undef, <0, 2, 4, 6>         ; Index 0
      // The cost is estimated as extract elements at 0, 2, 4, 6 from the
      // <8 x i32> vector and insert them into a <4 x i32> vector.
      InstructionCost InsSubCost =
          thisT()->getScalarizationOverhead(SubVT, DemandedAllSubElts,
                                            /*Insert*/ true, /*Extract*/ false);
      Cost += Indices.size() * InsSubCost;
      Cost +=
          thisT()->getScalarizationOverhead(VT, DemandedLoadStoreElts,
                                            /*Insert*/ false, /*Extract*/ true);
    } else {
      // The interleave cost is extract elements from sub vectors, and
      // insert them into the wide vector.
      //
      // E.g. An interleaved store of factor 3 with 2 members at indices 0,1:
      // (using VF=4):
      //    %v0_v1 = shuffle %v0, %v1, <0,4,undef,1,5,undef,2,6,undef,3,7,undef>
      //    %gaps.mask = <true, true, false, true, true, false,
      //                  true, true, false, true, true, false>
      //    call llvm.masked.store <12 x i32> %v0_v1, <12 x i32>* %ptr,
      //                           i32 Align, <12 x i1> %gaps.mask
      // The cost is estimated as extract all elements (of actual members,
      // excluding gaps) from both <4 x i32> vectors and insert into the <12 x
      // i32> vector.
      InstructionCost ExtSubCost =
          thisT()->getScalarizationOverhead(SubVT, DemandedAllSubElts,
                                            /*Insert*/ false, /*Extract*/ true);
      Cost += ExtSubCost * Indices.size();
      Cost += thisT()->getScalarizationOverhead(VT, DemandedLoadStoreElts,
                                                /*Insert*/ true,
                                                /*Extract*/ false);
    }

    if (!UseMaskForCond)
      return Cost;

    Type *I8Type = Type::getInt8Ty(VT->getContext());

    Cost += thisT()->getReplicationShuffleCost(
        I8Type, Factor, NumSubElts,
        UseMaskForGaps ? DemandedLoadStoreElts : DemandedAllResultElts,
        CostKind);

    // The Gaps mask is invariant and created outside the loop, therefore the
    // cost of creating it is not accounted for here. However if we have both
    // a MaskForGaps and some other mask that guards the execution of the
    // memory access, we need to account for the cost of And-ing the two masks
    // inside the loop.
    if (UseMaskForGaps) {
      auto *MaskVT = FixedVectorType::get(I8Type, NumElts);
      Cost += thisT()->getArithmeticInstrCost(BinaryOperator::And, MaskVT,
                                              CostKind);
    }

    return Cost;
  }

  /// Get intrinsic cost based on arguments.
  InstructionCost getIntrinsicInstrCost(const IntrinsicCostAttributes &ICA,
                                        TTI::TargetCostKind CostKind) {
    // Check for generically free intrinsics.
    if (BaseT::getIntrinsicInstrCost(ICA, CostKind) == 0)
      return 0;

    // Assume that target intrinsics are cheap.
    Intrinsic::ID IID = ICA.getID();
    if (Function::isTargetIntrinsic(IID))
      return TargetTransformInfo::TCC_Basic;

    if (ICA.isTypeBasedOnly())
      return getTypeBasedIntrinsicInstrCost(ICA, CostKind);

    Type *RetTy = ICA.getReturnType();

    ElementCount RetVF =
        (RetTy->isVectorTy() ? cast<VectorType>(RetTy)->getElementCount()
                             : ElementCount::getFixed(1));
    const IntrinsicInst *I = ICA.getInst();
    const SmallVectorImpl<const Value *> &Args = ICA.getArgs();
    FastMathFlags FMF = ICA.getFlags();
    switch (IID) {
    default:
      break;

    case Intrinsic::cttz:
      // FIXME: If necessary, this should go in target-specific overrides.
      if (RetVF.isScalar() && getTLI()->isCheapToSpeculateCttz())
        return TargetTransformInfo::TCC_Basic;
      break;

    case Intrinsic::ctlz:
      // FIXME: If necessary, this should go in target-specific overrides.
      if (RetVF.isScalar() && getTLI()->isCheapToSpeculateCtlz())
        return TargetTransformInfo::TCC_Basic;
      break;

    case Intrinsic::memcpy:
      return thisT()->getMemcpyCost(ICA.getInst());

    case Intrinsic::masked_scatter: {
      const Value *Mask = Args[3];
      bool VarMask = !isa<Constant>(Mask);
      Align Alignment = cast<ConstantInt>(Args[2])->getAlignValue();
      return thisT()->getGatherScatterOpCost(Instruction::Store,
                                             ICA.getArgTypes()[0], Args[1],
                                             VarMask, Alignment, CostKind, I);
    }
    case Intrinsic::masked_gather: {
      const Value *Mask = Args[2];
      bool VarMask = !isa<Constant>(Mask);
      Align Alignment = cast<ConstantInt>(Args[1])->getAlignValue();
      return thisT()->getGatherScatterOpCost(Instruction::Load, RetTy, Args[0],
                                             VarMask, Alignment, CostKind, I);
    }
    case Intrinsic::experimental_stepvector: {
      if (isa<ScalableVectorType>(RetTy))
        return BaseT::getIntrinsicInstrCost(ICA, CostKind);
      // The cost of materialising a constant integer vector.
      return TargetTransformInfo::TCC_Basic;
    }
    case Intrinsic::experimental_vector_extract: {
      // FIXME: Handle case where a scalable vector is extracted from a scalable
      // vector
      if (isa<ScalableVectorType>(RetTy))
        return BaseT::getIntrinsicInstrCost(ICA, CostKind);
      unsigned Index = cast<ConstantInt>(Args[1])->getZExtValue();
      return thisT()->getShuffleCost(TTI::SK_ExtractSubvector,
                                     cast<VectorType>(Args[0]->getType()), None,
                                     Index, cast<VectorType>(RetTy));
    }
    case Intrinsic::experimental_vector_insert: {
      // FIXME: Handle case where a scalable vector is inserted into a scalable
      // vector
      if (isa<ScalableVectorType>(Args[1]->getType()))
        return BaseT::getIntrinsicInstrCost(ICA, CostKind);
      unsigned Index = cast<ConstantInt>(Args[2])->getZExtValue();
      return thisT()->getShuffleCost(
          TTI::SK_InsertSubvector, cast<VectorType>(Args[0]->getType()), None,
          Index, cast<VectorType>(Args[1]->getType()));
    }
    case Intrinsic::experimental_vector_reverse: {
      return thisT()->getShuffleCost(TTI::SK_Reverse,
                                     cast<VectorType>(Args[0]->getType()), None,
                                     0, cast<VectorType>(RetTy));
    }
    case Intrinsic::experimental_vector_splice: {
      unsigned Index = cast<ConstantInt>(Args[2])->getZExtValue();
      return thisT()->getShuffleCost(TTI::SK_Splice,
                                     cast<VectorType>(Args[0]->getType()), None,
                                     Index, cast<VectorType>(RetTy));
    }
    case Intrinsic::experimental_vector_reverse: {
      return thisT()->getShuffleCost(TTI::SK_Reverse,
                                     cast<VectorType>(Args[0]->getType()), 0,
                                     cast<VectorType>(RetTy));
    }
    case Intrinsic::vector_reduce_add:
    case Intrinsic::vector_reduce_mul:
    case Intrinsic::vector_reduce_and:
    case Intrinsic::vector_reduce_or:
    case Intrinsic::vector_reduce_xor:
    case Intrinsic::vector_reduce_smax:
    case Intrinsic::vector_reduce_smin:
    case Intrinsic::vector_reduce_fmax:
    case Intrinsic::vector_reduce_fmin:
    case Intrinsic::vector_reduce_umax:
    case Intrinsic::vector_reduce_umin: {
      IntrinsicCostAttributes Attrs(IID, RetTy, Args[0]->getType(), FMF, I, 1);
      return getTypeBasedIntrinsicInstrCost(Attrs, CostKind);
    }
    case Intrinsic::vector_reduce_fadd:
    case Intrinsic::vector_reduce_fmul: {
      IntrinsicCostAttributes Attrs(
          IID, RetTy, {Args[0]->getType(), Args[1]->getType()}, FMF, I, 1);
      return getTypeBasedIntrinsicInstrCost(Attrs, CostKind);
    }
    case Intrinsic::fshl:
    case Intrinsic::fshr: {
      if (isa<ScalableVectorType>(RetTy))
        return BaseT::getIntrinsicInstrCost(ICA, CostKind);
      const Value *X = Args[0];
      const Value *Y = Args[1];
      const Value *Z = Args[2];
      TTI::OperandValueProperties OpPropsX, OpPropsY, OpPropsZ, OpPropsBW;
      TTI::OperandValueKind OpKindX = TTI::getOperandInfo(X, OpPropsX);
      TTI::OperandValueKind OpKindY = TTI::getOperandInfo(Y, OpPropsY);
      TTI::OperandValueKind OpKindZ = TTI::getOperandInfo(Z, OpPropsZ);
      TTI::OperandValueKind OpKindBW = TTI::OK_UniformConstantValue;
      OpPropsBW = isPowerOf2_32(RetTy->getScalarSizeInBits()) ? TTI::OP_PowerOf2
                                                              : TTI::OP_None;
      // fshl: (X << (Z % BW)) | (Y >> (BW - (Z % BW)))
      // fshr: (X << (BW - (Z % BW))) | (Y >> (Z % BW))
      InstructionCost Cost = 0;
      Cost +=
          thisT()->getArithmeticInstrCost(BinaryOperator::Or, RetTy, CostKind);
      Cost +=
          thisT()->getArithmeticInstrCost(BinaryOperator::Sub, RetTy, CostKind);
      Cost += thisT()->getArithmeticInstrCost(
          BinaryOperator::Shl, RetTy, CostKind, OpKindX, OpKindZ, OpPropsX);
      Cost += thisT()->getArithmeticInstrCost(
          BinaryOperator::LShr, RetTy, CostKind, OpKindY, OpKindZ, OpPropsY);
      // Non-constant shift amounts requires a modulo.
      if (OpKindZ != TTI::OK_UniformConstantValue &&
          OpKindZ != TTI::OK_NonUniformConstantValue)
        Cost += thisT()->getArithmeticInstrCost(BinaryOperator::URem, RetTy,
                                                CostKind, OpKindZ, OpKindBW,
                                                OpPropsZ, OpPropsBW);
      // For non-rotates (X != Y) we must add shift-by-zero handling costs.
      if (X != Y) {
        Type *CondTy = RetTy->getWithNewBitWidth(1);
        Cost +=
            thisT()->getCmpSelInstrCost(BinaryOperator::ICmp, RetTy, CondTy,
                                        CmpInst::ICMP_EQ, CostKind);
        Cost +=
            thisT()->getCmpSelInstrCost(BinaryOperator::Select, RetTy, CondTy,
                                        CmpInst::ICMP_EQ, CostKind);
      }
      return Cost;
    }
    }

    // Assume that we need to scalarize this intrinsic.
    // Compute the scalarization overhead based on Args for a vector
    // intrinsic.
<<<<<<< HEAD
    unsigned ScalarizationCost = std::numeric_limits<unsigned>::max();
    if (RetVF.isVector()) {
=======
    InstructionCost ScalarizationCost = InstructionCost::getInvalid();
    if (RetVF.isVector() && !RetVF.isScalable()) {
>>>>>>> 2ab1d525
      ScalarizationCost = 0;
      if (!RetTy->isVoidTy())
        ScalarizationCost +=
            getScalarizationOverhead(cast<VectorType>(RetTy), true, false);
      ScalarizationCost +=
          getOperandsScalarizationOverhead(Args, ICA.getArgTypes());
    }

    IntrinsicCostAttributes Attrs(IID, RetTy, ICA.getArgTypes(), FMF, I,
                                  ScalarizationCost);
    return thisT()->getTypeBasedIntrinsicInstrCost(Attrs, CostKind);
  }

  /// Get intrinsic cost based on argument types.
  /// If ScalarizationCostPassed is std::numeric_limits<unsigned>::max(), the
  /// cost of scalarizing the arguments and the return value will be computed
  /// based on types.
  InstructionCost
  getTypeBasedIntrinsicInstrCost(const IntrinsicCostAttributes &ICA,
                                 TTI::TargetCostKind CostKind) {
    Intrinsic::ID IID = ICA.getID();
    Type *RetTy = ICA.getReturnType();
    const SmallVectorImpl<Type *> &Tys = ICA.getArgTypes();
    FastMathFlags FMF = ICA.getFlags();
    InstructionCost ScalarizationCostPassed = ICA.getScalarizationCost();
    bool SkipScalarizationCost = ICA.skipScalarizationCost();

    VectorType *VecOpTy = nullptr;
    if (!Tys.empty()) {
      // The vector reduction operand is operand 0 except for fadd/fmul.
      // Their operand 0 is a scalar start value, so the vector op is operand 1.
      unsigned VecTyIndex = 0;
      if (IID == Intrinsic::vector_reduce_fadd ||
          IID == Intrinsic::vector_reduce_fmul)
        VecTyIndex = 1;
      assert(Tys.size() > VecTyIndex && "Unexpected IntrinsicCostAttributes");
      VecOpTy = dyn_cast<VectorType>(Tys[VecTyIndex]);
    }

    // Library call cost - other than size, make it expensive.
    unsigned SingleCallCost = CostKind == TTI::TCK_CodeSize ? 1 : 10;
    SmallVector<unsigned, 2> ISDs;
    switch (IID) {
    default: {
      // Scalable vectors cannot be scalarized, so return Invalid.
      if (isa<ScalableVectorType>(RetTy) || any_of(Tys, [](const Type *Ty) {
            return isa<ScalableVectorType>(Ty);
          }))
        return InstructionCost::getInvalid();

      // Assume that we need to scalarize this intrinsic.
      InstructionCost ScalarizationCost =
          SkipScalarizationCost ? ScalarizationCostPassed : 0;
      unsigned ScalarCalls = 1;
      Type *ScalarRetTy = RetTy;
      if (auto *RetVTy = dyn_cast<VectorType>(RetTy)) {
        if (!SkipScalarizationCost)
          ScalarizationCost = getScalarizationOverhead(RetVTy, true, false);
        ScalarCalls = std::max(ScalarCalls,
                               cast<FixedVectorType>(RetVTy)->getNumElements());
        ScalarRetTy = RetTy->getScalarType();
      }
      SmallVector<Type *, 4> ScalarTys;
      for (unsigned i = 0, ie = Tys.size(); i != ie; ++i) {
        Type *Ty = Tys[i];
        if (auto *VTy = dyn_cast<VectorType>(Ty)) {
          if (!SkipScalarizationCost)
            ScalarizationCost += getScalarizationOverhead(VTy, false, true);
          ScalarCalls = std::max(ScalarCalls,
                                 cast<FixedVectorType>(VTy)->getNumElements());
          Ty = Ty->getScalarType();
        }
        ScalarTys.push_back(Ty);
      }
      if (ScalarCalls == 1)
        return 1; // Return cost of a scalar intrinsic. Assume it to be cheap.

      IntrinsicCostAttributes ScalarAttrs(IID, ScalarRetTy, ScalarTys, FMF);
      InstructionCost ScalarCost =
          thisT()->getIntrinsicInstrCost(ScalarAttrs, CostKind);

      return ScalarCalls * ScalarCost + ScalarizationCost;
    }
    // Look for intrinsics that can be lowered directly or turned into a scalar
    // intrinsic call.
    case Intrinsic::sqrt:
      ISDs.push_back(ISD::FSQRT);
      break;
    case Intrinsic::sin:
      ISDs.push_back(ISD::FSIN);
      break;
    case Intrinsic::cos:
      ISDs.push_back(ISD::FCOS);
      break;
    case Intrinsic::exp:
      ISDs.push_back(ISD::FEXP);
      break;
    case Intrinsic::exp2:
      ISDs.push_back(ISD::FEXP2);
      break;
    case Intrinsic::log:
      ISDs.push_back(ISD::FLOG);
      break;
    case Intrinsic::log10:
      ISDs.push_back(ISD::FLOG10);
      break;
    case Intrinsic::log2:
      ISDs.push_back(ISD::FLOG2);
      break;
    case Intrinsic::fabs:
      ISDs.push_back(ISD::FABS);
      break;
    case Intrinsic::canonicalize:
      ISDs.push_back(ISD::FCANONICALIZE);
      break;
    case Intrinsic::minnum:
      ISDs.push_back(ISD::FMINNUM);
      break;
    case Intrinsic::maxnum:
      ISDs.push_back(ISD::FMAXNUM);
      break;
    case Intrinsic::minimum:
      ISDs.push_back(ISD::FMINIMUM);
      break;
    case Intrinsic::maximum:
      ISDs.push_back(ISD::FMAXIMUM);
      break;
    case Intrinsic::copysign:
      ISDs.push_back(ISD::FCOPYSIGN);
      break;
    case Intrinsic::floor:
      ISDs.push_back(ISD::FFLOOR);
      break;
    case Intrinsic::ceil:
      ISDs.push_back(ISD::FCEIL);
      break;
    case Intrinsic::trunc:
      ISDs.push_back(ISD::FTRUNC);
      break;
    case Intrinsic::nearbyint:
      ISDs.push_back(ISD::FNEARBYINT);
      break;
    case Intrinsic::rint:
      ISDs.push_back(ISD::FRINT);
      break;
    case Intrinsic::round:
      ISDs.push_back(ISD::FROUND);
      break;
    case Intrinsic::roundeven:
      ISDs.push_back(ISD::FROUNDEVEN);
      break;
    case Intrinsic::pow:
      ISDs.push_back(ISD::FPOW);
      break;
    case Intrinsic::fma:
      ISDs.push_back(ISD::FMA);
      break;
    case Intrinsic::fmuladd:
      ISDs.push_back(ISD::FMA);
      break;
    case Intrinsic::experimental_constrained_fmuladd:
      ISDs.push_back(ISD::STRICT_FMA);
      break;
    // FIXME: We should return 0 whenever getIntrinsicCost == TCC_Free.
    case Intrinsic::lifetime_start:
    case Intrinsic::lifetime_end:
    case Intrinsic::sideeffect:
    case Intrinsic::pseudoprobe:
    case Intrinsic::arithmetic_fence:
      return 0;
    case Intrinsic::masked_store: {
      Type *Ty = Tys[0];
      Align TyAlign = thisT()->DL.getABITypeAlign(Ty);
      return thisT()->getMaskedMemoryOpCost(Instruction::Store, Ty, TyAlign, 0,
                                            CostKind);
    }
    case Intrinsic::masked_load: {
      Type *Ty = RetTy;
      Align TyAlign = thisT()->DL.getABITypeAlign(Ty);
      return thisT()->getMaskedMemoryOpCost(Instruction::Load, Ty, TyAlign, 0,
                                            CostKind);
    }
    case Intrinsic::vector_reduce_add:
      return thisT()->getArithmeticReductionCost(Instruction::Add, VecOpTy,
                                                 None, CostKind);
    case Intrinsic::vector_reduce_mul:
      return thisT()->getArithmeticReductionCost(Instruction::Mul, VecOpTy,
                                                 None, CostKind);
    case Intrinsic::vector_reduce_and:
      return thisT()->getArithmeticReductionCost(Instruction::And, VecOpTy,
                                                 None, CostKind);
    case Intrinsic::vector_reduce_or:
      return thisT()->getArithmeticReductionCost(Instruction::Or, VecOpTy, None,
                                                 CostKind);
    case Intrinsic::vector_reduce_xor:
      return thisT()->getArithmeticReductionCost(Instruction::Xor, VecOpTy,
                                                 None, CostKind);
    case Intrinsic::vector_reduce_fadd:
      return thisT()->getArithmeticReductionCost(Instruction::FAdd, VecOpTy,
                                                 FMF, CostKind);
    case Intrinsic::vector_reduce_fmul:
      return thisT()->getArithmeticReductionCost(Instruction::FMul, VecOpTy,
                                                 FMF, CostKind);
    case Intrinsic::vector_reduce_smax:
    case Intrinsic::vector_reduce_smin:
    case Intrinsic::vector_reduce_fmax:
    case Intrinsic::vector_reduce_fmin:
      return thisT()->getMinMaxReductionCost(
          VecOpTy, cast<VectorType>(CmpInst::makeCmpResultType(VecOpTy)),
          /*IsUnsigned=*/false, CostKind);
    case Intrinsic::vector_reduce_umax:
    case Intrinsic::vector_reduce_umin:
      return thisT()->getMinMaxReductionCost(
          VecOpTy, cast<VectorType>(CmpInst::makeCmpResultType(VecOpTy)),
          /*IsUnsigned=*/true, CostKind);
    case Intrinsic::abs: {
      // abs(X) = select(icmp(X,0),X,sub(0,X))
      Type *CondTy = RetTy->getWithNewBitWidth(1);
      CmpInst::Predicate Pred = CmpInst::ICMP_SGT;
      InstructionCost Cost = 0;
      Cost += thisT()->getCmpSelInstrCost(BinaryOperator::ICmp, RetTy, CondTy,
                                          Pred, CostKind);
      Cost += thisT()->getCmpSelInstrCost(BinaryOperator::Select, RetTy, CondTy,
                                          Pred, CostKind);
      // TODO: Should we add an OperandValueProperties::OP_Zero property?
      Cost += thisT()->getArithmeticInstrCost(
          BinaryOperator::Sub, RetTy, CostKind, TTI::OK_UniformConstantValue);
      return Cost;
    }
    case Intrinsic::smax:
    case Intrinsic::smin:
    case Intrinsic::umax:
    case Intrinsic::umin: {
      // minmax(X,Y) = select(icmp(X,Y),X,Y)
      Type *CondTy = RetTy->getWithNewBitWidth(1);
      bool IsUnsigned = IID == Intrinsic::umax || IID == Intrinsic::umin;
      CmpInst::Predicate Pred =
          IsUnsigned ? CmpInst::ICMP_UGT : CmpInst::ICMP_SGT;
      InstructionCost Cost = 0;
      Cost += thisT()->getCmpSelInstrCost(BinaryOperator::ICmp, RetTy, CondTy,
                                          Pred, CostKind);
      Cost += thisT()->getCmpSelInstrCost(BinaryOperator::Select, RetTy, CondTy,
                                          Pred, CostKind);
      return Cost;
    }
    case Intrinsic::sadd_sat:
    case Intrinsic::ssub_sat: {
      Type *CondTy = RetTy->getWithNewBitWidth(1);

      Type *OpTy = StructType::create({RetTy, CondTy});
      Intrinsic::ID OverflowOp = IID == Intrinsic::sadd_sat
                                     ? Intrinsic::sadd_with_overflow
                                     : Intrinsic::ssub_with_overflow;
      CmpInst::Predicate Pred = CmpInst::ICMP_SGT;

      // SatMax -> Overflow && SumDiff < 0
      // SatMin -> Overflow && SumDiff >= 0
      InstructionCost Cost = 0;
      IntrinsicCostAttributes Attrs(OverflowOp, OpTy, {RetTy, RetTy}, FMF,
                                    nullptr, ScalarizationCostPassed);
      Cost += thisT()->getIntrinsicInstrCost(Attrs, CostKind);
      Cost += thisT()->getCmpSelInstrCost(BinaryOperator::ICmp, RetTy, CondTy,
                                          Pred, CostKind);
      Cost += 2 * thisT()->getCmpSelInstrCost(BinaryOperator::Select, RetTy,
                                              CondTy, Pred, CostKind);
      return Cost;
    }
    case Intrinsic::uadd_sat:
    case Intrinsic::usub_sat: {
      Type *CondTy = RetTy->getWithNewBitWidth(1);

      Type *OpTy = StructType::create({RetTy, CondTy});
      Intrinsic::ID OverflowOp = IID == Intrinsic::uadd_sat
                                     ? Intrinsic::uadd_with_overflow
                                     : Intrinsic::usub_with_overflow;

      InstructionCost Cost = 0;
      IntrinsicCostAttributes Attrs(OverflowOp, OpTy, {RetTy, RetTy}, FMF,
                                    nullptr, ScalarizationCostPassed);
      Cost += thisT()->getIntrinsicInstrCost(Attrs, CostKind);
      Cost +=
          thisT()->getCmpSelInstrCost(BinaryOperator::Select, RetTy, CondTy,
                                      CmpInst::BAD_ICMP_PREDICATE, CostKind);
      return Cost;
    }
    case Intrinsic::smul_fix:
    case Intrinsic::umul_fix: {
      unsigned ExtSize = RetTy->getScalarSizeInBits() * 2;
      Type *ExtTy = RetTy->getWithNewBitWidth(ExtSize);

      unsigned ExtOp =
          IID == Intrinsic::smul_fix ? Instruction::SExt : Instruction::ZExt;
      TTI::CastContextHint CCH = TTI::CastContextHint::None;

      InstructionCost Cost = 0;
      Cost += 2 * thisT()->getCastInstrCost(ExtOp, ExtTy, RetTy, CCH, CostKind);
      Cost +=
          thisT()->getArithmeticInstrCost(Instruction::Mul, ExtTy, CostKind);
      Cost += 2 * thisT()->getCastInstrCost(Instruction::Trunc, RetTy, ExtTy,
                                            CCH, CostKind);
      Cost += thisT()->getArithmeticInstrCost(Instruction::LShr, RetTy,
                                              CostKind, TTI::OK_AnyValue,
                                              TTI::OK_UniformConstantValue);
      Cost += thisT()->getArithmeticInstrCost(Instruction::Shl, RetTy, CostKind,
                                              TTI::OK_AnyValue,
                                              TTI::OK_UniformConstantValue);
      Cost += thisT()->getArithmeticInstrCost(Instruction::Or, RetTy, CostKind);
      return Cost;
    }
    case Intrinsic::sadd_with_overflow:
    case Intrinsic::ssub_with_overflow: {
      Type *SumTy = RetTy->getContainedType(0);
      Type *OverflowTy = RetTy->getContainedType(1);
      unsigned Opcode = IID == Intrinsic::sadd_with_overflow
                            ? BinaryOperator::Add
                            : BinaryOperator::Sub;

      //   Add:
      //   Overflow -> (Result < LHS) ^ (RHS < 0)
      //   Sub:
      //   Overflow -> (Result < LHS) ^ (RHS > 0)
      InstructionCost Cost = 0;
      Cost += thisT()->getArithmeticInstrCost(Opcode, SumTy, CostKind);
      Cost += 2 * thisT()->getCmpSelInstrCost(
                      Instruction::ICmp, SumTy, OverflowTy,
                      CmpInst::ICMP_SGT, CostKind);
      Cost += thisT()->getArithmeticInstrCost(BinaryOperator::Xor, OverflowTy,
                                              CostKind);
      return Cost;
    }
    case Intrinsic::uadd_with_overflow:
    case Intrinsic::usub_with_overflow: {
      Type *SumTy = RetTy->getContainedType(0);
      Type *OverflowTy = RetTy->getContainedType(1);
      unsigned Opcode = IID == Intrinsic::uadd_with_overflow
                            ? BinaryOperator::Add
                            : BinaryOperator::Sub;
      CmpInst::Predicate Pred = IID == Intrinsic::uadd_with_overflow
                                    ? CmpInst::ICMP_ULT
                                    : CmpInst::ICMP_UGT;

      InstructionCost Cost = 0;
      Cost += thisT()->getArithmeticInstrCost(Opcode, SumTy, CostKind);
      Cost +=
          thisT()->getCmpSelInstrCost(BinaryOperator::ICmp, SumTy, OverflowTy,
                                      Pred, CostKind);
      return Cost;
    }
    case Intrinsic::smul_with_overflow:
    case Intrinsic::umul_with_overflow: {
      Type *MulTy = RetTy->getContainedType(0);
      Type *OverflowTy = RetTy->getContainedType(1);
      unsigned ExtSize = MulTy->getScalarSizeInBits() * 2;
      Type *ExtTy = MulTy->getWithNewBitWidth(ExtSize);
      bool IsSigned = IID == Intrinsic::smul_with_overflow;

      unsigned ExtOp = IsSigned ? Instruction::SExt : Instruction::ZExt;
      TTI::CastContextHint CCH = TTI::CastContextHint::None;

      InstructionCost Cost = 0;
      Cost += 2 * thisT()->getCastInstrCost(ExtOp, ExtTy, MulTy, CCH, CostKind);
      Cost +=
          thisT()->getArithmeticInstrCost(Instruction::Mul, ExtTy, CostKind);
      Cost += 2 * thisT()->getCastInstrCost(Instruction::Trunc, MulTy, ExtTy,
                                            CCH, CostKind);
      Cost += thisT()->getArithmeticInstrCost(Instruction::LShr, ExtTy,
                                              CostKind, TTI::OK_AnyValue,
                                              TTI::OK_UniformConstantValue);

      if (IsSigned)
        Cost += thisT()->getArithmeticInstrCost(Instruction::AShr, MulTy,
                                                CostKind, TTI::OK_AnyValue,
                                                TTI::OK_UniformConstantValue);

      Cost += thisT()->getCmpSelInstrCost(
          BinaryOperator::ICmp, MulTy, OverflowTy, CmpInst::ICMP_NE, CostKind);
      return Cost;
    }
    case Intrinsic::ctpop:
      ISDs.push_back(ISD::CTPOP);
      // In case of legalization use TCC_Expensive. This is cheaper than a
      // library call but still not a cheap instruction.
      SingleCallCost = TargetTransformInfo::TCC_Expensive;
      break;
    case Intrinsic::ctlz:
      ISDs.push_back(ISD::CTLZ);
      break;
    case Intrinsic::cttz:
      ISDs.push_back(ISD::CTTZ);
      break;
    case Intrinsic::bswap:
      ISDs.push_back(ISD::BSWAP);
      break;
    case Intrinsic::bitreverse:
      ISDs.push_back(ISD::BITREVERSE);
      break;
    }

    const TargetLoweringBase *TLI = getTLI();
    std::pair<InstructionCost, MVT> LT =
        TLI->getTypeLegalizationCost(DL, RetTy);

    SmallVector<InstructionCost, 2> LegalCost;
    SmallVector<InstructionCost, 2> CustomCost;
    for (unsigned ISD : ISDs) {
      if (TLI->isOperationLegalOrPromote(ISD, LT.second)) {
        if (IID == Intrinsic::fabs && LT.second.isFloatingPoint() &&
            TLI->isFAbsFree(LT.second)) {
          return 0;
        }

        // The operation is legal. Assume it costs 1.
        // If the type is split to multiple registers, assume that there is some
        // overhead to this.
        // TODO: Once we have extract/insert subvector cost we need to use them.
        if (LT.first > 1)
          LegalCost.push_back(LT.first * 2);
        else
          LegalCost.push_back(LT.first * 1);
      } else if (!TLI->isOperationExpand(ISD, LT.second)) {
        // If the operation is custom lowered then assume
        // that the code is twice as expensive.
        CustomCost.push_back(LT.first * 2);
      }
    }

    auto *MinLegalCostI = std::min_element(LegalCost.begin(), LegalCost.end());
    if (MinLegalCostI != LegalCost.end())
      return *MinLegalCostI;

    auto MinCustomCostI =
        std::min_element(CustomCost.begin(), CustomCost.end());
    if (MinCustomCostI != CustomCost.end())
      return *MinCustomCostI;

    // If we can't lower fmuladd into an FMA estimate the cost as a floating
    // point mul followed by an add.
    if (IID == Intrinsic::fmuladd)
      return thisT()->getArithmeticInstrCost(BinaryOperator::FMul, RetTy,
                                             CostKind) +
             thisT()->getArithmeticInstrCost(BinaryOperator::FAdd, RetTy,
                                             CostKind);
    if (IID == Intrinsic::experimental_constrained_fmuladd) {
      IntrinsicCostAttributes FMulAttrs(
        Intrinsic::experimental_constrained_fmul, RetTy, Tys);
      IntrinsicCostAttributes FAddAttrs(
        Intrinsic::experimental_constrained_fadd, RetTy, Tys);
      return thisT()->getIntrinsicInstrCost(FMulAttrs, CostKind) +
             thisT()->getIntrinsicInstrCost(FAddAttrs, CostKind);
    }

    // Else, assume that we need to scalarize this intrinsic. For math builtins
    // this will emit a costly libcall, adding call overhead and spills. Make it
    // very expensive.
    if (auto *RetVTy = dyn_cast<VectorType>(RetTy)) {
      // Scalable vectors cannot be scalarized, so return Invalid.
      if (isa<ScalableVectorType>(RetTy) || any_of(Tys, [](const Type *Ty) {
            return isa<ScalableVectorType>(Ty);
          }))
        return InstructionCost::getInvalid();

      InstructionCost ScalarizationCost =
          SkipScalarizationCost ? ScalarizationCostPassed
                                : getScalarizationOverhead(RetVTy, true, false);

      unsigned ScalarCalls = cast<FixedVectorType>(RetVTy)->getNumElements();
      SmallVector<Type *, 4> ScalarTys;
      for (unsigned i = 0, ie = Tys.size(); i != ie; ++i) {
        Type *Ty = Tys[i];
        if (Ty->isVectorTy())
          Ty = Ty->getScalarType();
        ScalarTys.push_back(Ty);
      }
      IntrinsicCostAttributes Attrs(IID, RetTy->getScalarType(), ScalarTys, FMF);
      InstructionCost ScalarCost =
          thisT()->getIntrinsicInstrCost(Attrs, CostKind);
      for (unsigned i = 0, ie = Tys.size(); i != ie; ++i) {
        if (auto *VTy = dyn_cast<VectorType>(Tys[i])) {
          if (!ICA.skipScalarizationCost())
            ScalarizationCost += getScalarizationOverhead(VTy, false, true);
          ScalarCalls = std::max(ScalarCalls,
                                 cast<FixedVectorType>(VTy)->getNumElements());
        }
      }
      return ScalarCalls * ScalarCost + ScalarizationCost;
    }

    // This is going to be turned into a library call, make it expensive.
    return SingleCallCost;
  }

  /// Compute a cost of the given call instruction.
  ///
  /// Compute the cost of calling function F with return type RetTy and
  /// argument types Tys. F might be nullptr, in this case the cost of an
  /// arbitrary call with the specified signature will be returned.
  /// This is used, for instance,  when we estimate call of a vector
  /// counterpart of the given function.
  /// \param F Called function, might be nullptr.
  /// \param RetTy Return value types.
  /// \param Tys Argument types.
  /// \returns The cost of Call instruction.
  InstructionCost getCallInstrCost(Function *F, Type *RetTy,
                                   ArrayRef<Type *> Tys,
                                   TTI::TargetCostKind CostKind) {
    return 10;
  }

  unsigned getNumberOfParts(Type *Tp) {
    std::pair<InstructionCost, MVT> LT =
        getTLI()->getTypeLegalizationCost(DL, Tp);
    return LT.first.isValid() ? *LT.first.getValue() : 0;
  }

  InstructionCost getAddressComputationCost(Type *Ty, ScalarEvolution *,
                                            const SCEV *) {
    return 0;
  }

  /// Try to calculate arithmetic and shuffle op costs for reduction intrinsics.
  /// We're assuming that reduction operation are performing the following way:
  ///
  /// %val1 = shufflevector<n x t> %val, <n x t> %undef,
  /// <n x i32> <i32 n/2, i32 n/2 + 1, ..., i32 n, i32 undef, ..., i32 undef>
  ///            \----------------v-------------/  \----------v------------/
  ///                            n/2 elements               n/2 elements
  /// %red1 = op <n x t> %val, <n x t> val1
  /// After this operation we have a vector %red1 where only the first n/2
  /// elements are meaningful, the second n/2 elements are undefined and can be
  /// dropped. All other operations are actually working with the vector of
  /// length n/2, not n, though the real vector length is still n.
  /// %val2 = shufflevector<n x t> %red1, <n x t> %undef,
  /// <n x i32> <i32 n/4, i32 n/4 + 1, ..., i32 n/2, i32 undef, ..., i32 undef>
  ///            \----------------v-------------/  \----------v------------/
  ///                            n/4 elements               3*n/4 elements
  /// %red2 = op <n x t> %red1, <n x t> val2  - working with the vector of
  /// length n/2, the resulting vector has length n/4 etc.
  ///
  /// The cost model should take into account that the actual length of the
  /// vector is reduced on each iteration.
  InstructionCost getTreeReductionCost(unsigned Opcode, VectorType *Ty,
                                       TTI::TargetCostKind CostKind) {
    Type *ScalarTy = Ty->getElementType();
    unsigned NumVecElts = cast<FixedVectorType>(Ty)->getNumElements();
    if ((Opcode == Instruction::Or || Opcode == Instruction::And) &&
        ScalarTy == IntegerType::getInt1Ty(Ty->getContext()) &&
        NumVecElts >= 2) {
      // Or reduction for i1 is represented as:
      // %val = bitcast <ReduxWidth x i1> to iReduxWidth
      // %res = cmp ne iReduxWidth %val, 0
      // And reduction for i1 is represented as:
      // %val = bitcast <ReduxWidth x i1> to iReduxWidth
      // %res = cmp eq iReduxWidth %val, 11111
      Type *ValTy = IntegerType::get(Ty->getContext(), NumVecElts);
      return thisT()->getCastInstrCost(Instruction::BitCast, ValTy, Ty,
                                       TTI::CastContextHint::None, CostKind) +
             thisT()->getCmpSelInstrCost(Instruction::ICmp, ValTy,
                                         CmpInst::makeCmpResultType(ValTy),
                                         CmpInst::BAD_ICMP_PREDICATE, CostKind);
    }
    unsigned NumReduxLevels = Log2_32(NumVecElts);
    InstructionCost ArithCost = 0;
    InstructionCost ShuffleCost = 0;
    std::pair<InstructionCost, MVT> LT =
        thisT()->getTLI()->getTypeLegalizationCost(DL, Ty);
    unsigned LongVectorCount = 0;
    unsigned MVTLen =
        LT.second.isVector() ? LT.second.getVectorNumElements() : 1;
    while (NumVecElts > MVTLen) {
      NumVecElts /= 2;
      VectorType *SubTy = FixedVectorType::get(ScalarTy, NumVecElts);
      ShuffleCost += thisT()->getShuffleCost(TTI::SK_ExtractSubvector, Ty, None,
                                             NumVecElts, SubTy);
      ArithCost += thisT()->getArithmeticInstrCost(Opcode, SubTy, CostKind);
      Ty = SubTy;
      ++LongVectorCount;
    }

    NumReduxLevels -= LongVectorCount;

    // The minimal length of the vector is limited by the real length of vector
    // operations performed on the current platform. That's why several final
    // reduction operations are performed on the vectors with the same
    // architecture-dependent length.

    // By default reductions need one shuffle per reduction level.
    ShuffleCost += NumReduxLevels * thisT()->getShuffleCost(
                                     TTI::SK_PermuteSingleSrc, Ty, None, 0, Ty);
    ArithCost +=
        NumReduxLevels * thisT()->getArithmeticInstrCost(Opcode, Ty, CostKind);
    return ShuffleCost + ArithCost +
           thisT()->getVectorInstrCost(Instruction::ExtractElement, Ty, 0);
  }

  /// Try to calculate the cost of performing strict (in-order) reductions,
  /// which involves doing a sequence of floating point additions in lane
  /// order, starting with an initial value. For example, consider a scalar
  /// initial value 'InitVal' of type float and a vector of type <4 x float>:
  ///
  ///   Vector = <float %v0, float %v1, float %v2, float %v3>
  ///
  ///   %add1 = %InitVal + %v0
  ///   %add2 = %add1 + %v1
  ///   %add3 = %add2 + %v2
  ///   %add4 = %add3 + %v3
  ///
  /// As a simple estimate we can say the cost of such a reduction is 4 times
  /// the cost of a scalar FP addition. We can only estimate the costs for
  /// fixed-width vectors here because for scalable vectors we do not know the
  /// runtime number of operations.
  InstructionCost getOrderedReductionCost(unsigned Opcode, VectorType *Ty,
                                          TTI::TargetCostKind CostKind) {
    // Targets must implement a default value for the scalable case, since
    // we don't know how many lanes the vector has.
    if (isa<ScalableVectorType>(Ty))
      return InstructionCost::getInvalid();

    auto *VTy = cast<FixedVectorType>(Ty);
    InstructionCost ExtractCost =
        getScalarizationOverhead(VTy, /*Insert=*/false, /*Extract=*/true);
    InstructionCost ArithCost = thisT()->getArithmeticInstrCost(
        Opcode, VTy->getElementType(), CostKind);
    ArithCost *= VTy->getNumElements();

    return ExtractCost + ArithCost;
  }

  InstructionCost getArithmeticReductionCost(unsigned Opcode, VectorType *Ty,
                                             Optional<FastMathFlags> FMF,
                                             TTI::TargetCostKind CostKind) {
    if (TTI::requiresOrderedReduction(FMF))
      return getOrderedReductionCost(Opcode, Ty, CostKind);
    return getTreeReductionCost(Opcode, Ty, CostKind);
  }

  /// Try to calculate op costs for min/max reduction operations.
  /// \param CondTy Conditional type for the Select instruction.
  InstructionCost getMinMaxReductionCost(VectorType *Ty, VectorType *CondTy,
                                         bool IsUnsigned,
                                         TTI::TargetCostKind CostKind) {
    Type *ScalarTy = Ty->getElementType();
    Type *ScalarCondTy = CondTy->getElementType();
    unsigned NumVecElts = cast<FixedVectorType>(Ty)->getNumElements();
    unsigned NumReduxLevels = Log2_32(NumVecElts);
    unsigned CmpOpcode;
    if (Ty->isFPOrFPVectorTy()) {
      CmpOpcode = Instruction::FCmp;
    } else {
      assert(Ty->isIntOrIntVectorTy() &&
             "expecting floating point or integer type for min/max reduction");
      CmpOpcode = Instruction::ICmp;
    }
    InstructionCost MinMaxCost = 0;
    InstructionCost ShuffleCost = 0;
    std::pair<InstructionCost, MVT> LT =
        thisT()->getTLI()->getTypeLegalizationCost(DL, Ty);
    unsigned LongVectorCount = 0;
    unsigned MVTLen =
        LT.second.isVector() ? LT.second.getVectorNumElements() : 1;
    while (NumVecElts > MVTLen) {
      NumVecElts /= 2;
      auto *SubTy = FixedVectorType::get(ScalarTy, NumVecElts);
      CondTy = FixedVectorType::get(ScalarCondTy, NumVecElts);

      ShuffleCost += thisT()->getShuffleCost(TTI::SK_ExtractSubvector, Ty, None,
                                             NumVecElts, SubTy);
      MinMaxCost +=
          thisT()->getCmpSelInstrCost(CmpOpcode, SubTy, CondTy,
                                      CmpInst::BAD_ICMP_PREDICATE, CostKind) +
          thisT()->getCmpSelInstrCost(Instruction::Select, SubTy, CondTy,
                                      CmpInst::BAD_ICMP_PREDICATE, CostKind);
      Ty = SubTy;
      ++LongVectorCount;
    }

    NumReduxLevels -= LongVectorCount;

    // The minimal length of the vector is limited by the real length of vector
    // operations performed on the current platform. That's why several final
    // reduction opertions are perfomed on the vectors with the same
    // architecture-dependent length.
    ShuffleCost += NumReduxLevels * thisT()->getShuffleCost(
                                     TTI::SK_PermuteSingleSrc, Ty, None, 0, Ty);
    MinMaxCost +=
        NumReduxLevels *
        (thisT()->getCmpSelInstrCost(CmpOpcode, Ty, CondTy,
                                     CmpInst::BAD_ICMP_PREDICATE, CostKind) +
         thisT()->getCmpSelInstrCost(Instruction::Select, Ty, CondTy,
                                     CmpInst::BAD_ICMP_PREDICATE, CostKind));
    // The last min/max should be in vector registers and we counted it above.
    // So just need a single extractelement.
    return ShuffleCost + MinMaxCost +
           thisT()->getVectorInstrCost(Instruction::ExtractElement, Ty, 0);
  }

  InstructionCost getExtendedAddReductionCost(bool IsMLA, bool IsUnsigned,
                                              Type *ResTy, VectorType *Ty,
                                              TTI::TargetCostKind CostKind) {
    // Without any native support, this is equivalent to the cost of
    // vecreduce.add(ext) or if IsMLA vecreduce.add(mul(ext, ext))
    VectorType *ExtTy = VectorType::get(ResTy, Ty);
<<<<<<< HEAD
    unsigned RedCost = thisT()->getArithmeticReductionCost(
        Instruction::Add, ExtTy, false, CostKind);
    unsigned MulCost = 0;
    unsigned ExtCost = thisT()->getCastInstrCost(
=======
    InstructionCost RedCost = thisT()->getArithmeticReductionCost(
        Instruction::Add, ExtTy, None, CostKind);
    InstructionCost MulCost = 0;
    InstructionCost ExtCost = thisT()->getCastInstrCost(
>>>>>>> 2ab1d525
        IsUnsigned ? Instruction::ZExt : Instruction::SExt, ExtTy, Ty,
        TTI::CastContextHint::None, CostKind);
    if (IsMLA) {
      MulCost =
          thisT()->getArithmeticInstrCost(Instruction::Mul, ExtTy, CostKind);
      ExtCost *= 2;
    }

    return RedCost + MulCost + ExtCost;
  }

<<<<<<< HEAD
  unsigned getVectorSplitCost() { return 1; }
=======
  InstructionCost getVectorSplitCost() { return 1; }
>>>>>>> 2ab1d525

  /// @}
};

/// Concrete BasicTTIImpl that can be used if no further customization
/// is needed.
class BasicTTIImpl : public BasicTTIImplBase<BasicTTIImpl> {
  using BaseT = BasicTTIImplBase<BasicTTIImpl>;

  friend class BasicTTIImplBase<BasicTTIImpl>;

  const TargetSubtargetInfo *ST;
  const TargetLoweringBase *TLI;

  const TargetSubtargetInfo *getST() const { return ST; }
  const TargetLoweringBase *getTLI() const { return TLI; }

public:
  explicit BasicTTIImpl(const TargetMachine *TM, const Function &F);
};

} // end namespace llvm

#endif // LLVM_CODEGEN_BASICTTIIMPL_H<|MERGE_RESOLUTION|>--- conflicted
+++ resolved
@@ -711,19 +711,11 @@
   /// Estimate the overhead of scalarizing an instructions unique
   /// non-constant operands. The (potentially vector) types to use for each of
   /// argument are passes via Tys.
-<<<<<<< HEAD
-  unsigned getOperandsScalarizationOverhead(ArrayRef<const Value *> Args,
-                                            ArrayRef<Type *> Tys) {
-    assert(Args.size() == Tys.size() && "Expected matching Args and Tys");
-
-    unsigned Cost = 0;
-=======
   InstructionCost getOperandsScalarizationOverhead(ArrayRef<const Value *> Args,
                                                    ArrayRef<Type *> Tys) {
     assert(Args.size() == Tys.size() && "Expected matching Args and Tys");
 
     InstructionCost Cost = 0;
->>>>>>> 2ab1d525
     SmallPtrSet<const Value*, 4> UniqueOperands;
     for (int I = 0, E = Args.size(); I != E; I++) {
       // Disregard things like metadata arguments.
@@ -746,19 +738,10 @@
   /// instruction, with return type RetTy and arguments Args of type Tys. If
   /// Args are unknown (empty), then the cost associated with one argument is
   /// added as a heuristic.
-<<<<<<< HEAD
-  unsigned getScalarizationOverhead(VectorType *RetTy,
-                                    ArrayRef<const Value *> Args,
-                                    ArrayRef<Type *> Tys) {
-    unsigned Cost = 0;
-
-    Cost += getScalarizationOverhead(RetTy, true, false);
-=======
   InstructionCost getScalarizationOverhead(VectorType *RetTy,
                                            ArrayRef<const Value *> Args,
                                            ArrayRef<Type *> Tys) {
     InstructionCost Cost = getScalarizationOverhead(RetTy, true, false);
->>>>>>> 2ab1d525
     if (!Args.empty())
       Cost += getOperandsScalarizationOverhead(Args, Tys);
     else
@@ -845,12 +828,8 @@
       // Return the cost of multiple scalar invocation plus the cost of
       // inserting and extracting the values.
       SmallVector<Type *> Tys(Args.size(), Ty);
-<<<<<<< HEAD
-      return getScalarizationOverhead(VTy, Args, Tys) + Num * Cost;
-=======
       return getScalarizationOverhead(VTy, Args, Tys) +
              VTy->getNumElements() * Cost;
->>>>>>> 2ab1d525
     }
 
     // We don't know anything about this scalar instruction.
@@ -1469,11 +1448,6 @@
       return thisT()->getShuffleCost(TTI::SK_Splice,
                                      cast<VectorType>(Args[0]->getType()), None,
                                      Index, cast<VectorType>(RetTy));
-    }
-    case Intrinsic::experimental_vector_reverse: {
-      return thisT()->getShuffleCost(TTI::SK_Reverse,
-                                     cast<VectorType>(Args[0]->getType()), 0,
-                                     cast<VectorType>(RetTy));
     }
     case Intrinsic::vector_reduce_add:
     case Intrinsic::vector_reduce_mul:
@@ -1543,13 +1517,8 @@
     // Assume that we need to scalarize this intrinsic.
     // Compute the scalarization overhead based on Args for a vector
     // intrinsic.
-<<<<<<< HEAD
-    unsigned ScalarizationCost = std::numeric_limits<unsigned>::max();
-    if (RetVF.isVector()) {
-=======
     InstructionCost ScalarizationCost = InstructionCost::getInvalid();
     if (RetVF.isVector() && !RetVF.isScalable()) {
->>>>>>> 2ab1d525
       ScalarizationCost = 0;
       if (!RetTy->isVoidTy())
         ScalarizationCost +=
@@ -2251,17 +2220,10 @@
     // Without any native support, this is equivalent to the cost of
     // vecreduce.add(ext) or if IsMLA vecreduce.add(mul(ext, ext))
     VectorType *ExtTy = VectorType::get(ResTy, Ty);
-<<<<<<< HEAD
-    unsigned RedCost = thisT()->getArithmeticReductionCost(
-        Instruction::Add, ExtTy, false, CostKind);
-    unsigned MulCost = 0;
-    unsigned ExtCost = thisT()->getCastInstrCost(
-=======
     InstructionCost RedCost = thisT()->getArithmeticReductionCost(
         Instruction::Add, ExtTy, None, CostKind);
     InstructionCost MulCost = 0;
     InstructionCost ExtCost = thisT()->getCastInstrCost(
->>>>>>> 2ab1d525
         IsUnsigned ? Instruction::ZExt : Instruction::SExt, ExtTy, Ty,
         TTI::CastContextHint::None, CostKind);
     if (IsMLA) {
@@ -2273,11 +2235,7 @@
     return RedCost + MulCost + ExtCost;
   }
 
-<<<<<<< HEAD
-  unsigned getVectorSplitCost() { return 1; }
-=======
   InstructionCost getVectorSplitCost() { return 1; }
->>>>>>> 2ab1d525
 
   /// @}
 };
