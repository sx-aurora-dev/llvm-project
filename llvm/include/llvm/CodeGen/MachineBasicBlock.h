--- conflicted
+++ resolved
@@ -715,10 +715,6 @@
   /// operands in the successor blocks which refer to FromMBB to refer to this.
   void transferSuccessorsAndUpdatePHIs(MachineBasicBlock *FromMBB);
 
-  /// move all pseudo probes in this block to the end of /c ToMBB To and tag
-  /// them dangling.
-  void moveAndDanglePseudoProbes(MachineBasicBlock *ToMBB);
-
   /// Return true if any of the successors have probabilities attached to them.
   bool hasSuccessorProbabilities() const { return !Probs.empty(); }
 
@@ -789,20 +785,12 @@
   /// Therefore, they should be considered as a valid instruction when this
   /// function is called in a context of such optimizations. On the other hand,
   /// \c SkipPseudoOp should be true when it's used in optimizations that
-<<<<<<< HEAD
-  /// unlikely hurt profile quality, e.g., without block merging.
-  /// TODO: flip the default value of \c SkipPseudoOp to maximize code quality
-  /// with pseudo probes.
-  iterator getFirstNonDebugInstr(bool SkipPseudoOp = false);
-  const_iterator getFirstNonDebugInstr(bool SkipPseudoOp = false) const {
-=======
   /// unlikely hurt profile quality, e.g., without block merging. The default
   /// value of \c SkipPseudoOp is set to true to maximize code quality in
   /// general, with an explict false value passed in in a few places like branch
   /// folding and if-conversion to favor profile quality.
   iterator getFirstNonDebugInstr(bool SkipPseudoOp = true);
   const_iterator getFirstNonDebugInstr(bool SkipPseudoOp = true) const {
->>>>>>> a2ce6ee6
     return const_cast<MachineBasicBlock *>(this)->getFirstNonDebugInstr(
         SkipPseudoOp);
   }
@@ -819,18 +807,12 @@
   /// Therefore, they should be considered as a valid instruction when this
   /// function is called in a context of such optimizations. On the other hand,
   /// \c SkipPseudoOp should be true when it's used in optimizations that
-<<<<<<< HEAD
-  /// unlikely hurt profile quality, e.g., without block merging.
-  iterator getLastNonDebugInstr(bool SkipPseudoOp = false);
-  const_iterator getLastNonDebugInstr(bool SkipPseudoOp = false) const {
-=======
   /// unlikely hurt profile quality, e.g., without block merging. The default
   /// value of \c SkipPseudoOp is set to true to maximize code quality in
   /// general, with an explict false value passed in in a few places like branch
   /// folding and if-conversion to favor profile quality.
   iterator getLastNonDebugInstr(bool SkipPseudoOp = true);
   const_iterator getLastNonDebugInstr(bool SkipPseudoOp = true) const {
->>>>>>> a2ce6ee6
     return const_cast<MachineBasicBlock *>(this)->getLastNonDebugInstr(
         SkipPseudoOp);
   }
@@ -1239,11 +1221,7 @@
 /// const_instr_iterator} and the respective reverse iterators.
 template <typename IterT>
 inline IterT skipDebugInstructionsForward(IterT It, IterT End,
-<<<<<<< HEAD
-                                          bool SkipPseudoOp = false) {
-=======
                                           bool SkipPseudoOp = true) {
->>>>>>> a2ce6ee6
   while (It != End &&
          (It->isDebugInstr() || (SkipPseudoOp && It->isPseudoProbe())))
     ++It;
@@ -1256,11 +1234,7 @@
 /// const_instr_iterator} and the respective reverse iterators.
 template <class IterT>
 inline IterT skipDebugInstructionsBackward(IterT It, IterT Begin,
-<<<<<<< HEAD
-                                           bool SkipPseudoOp = false) {
-=======
                                            bool SkipPseudoOp = true) {
->>>>>>> a2ce6ee6
   while (It != Begin &&
          (It->isDebugInstr() || (SkipPseudoOp && It->isPseudoProbe())))
     --It;
@@ -1270,22 +1244,14 @@
 /// Increment \p It, then continue incrementing it while it points to a debug
 /// instruction. A replacement for std::next.
 template <typename IterT>
-<<<<<<< HEAD
-inline IterT next_nodbg(IterT It, IterT End, bool SkipPseudoOp = false) {
-=======
 inline IterT next_nodbg(IterT It, IterT End, bool SkipPseudoOp = true) {
->>>>>>> a2ce6ee6
   return skipDebugInstructionsForward(std::next(It), End, SkipPseudoOp);
 }
 
 /// Decrement \p It, then continue decrementing it while it points to a debug
 /// instruction. A replacement for std::prev.
 template <typename IterT>
-<<<<<<< HEAD
-inline IterT prev_nodbg(IterT It, IterT Begin, bool SkipPseudoOp = false) {
-=======
 inline IterT prev_nodbg(IterT It, IterT Begin, bool SkipPseudoOp = true) {
->>>>>>> a2ce6ee6
   return skipDebugInstructionsBackward(std::prev(It), Begin, SkipPseudoOp);
 }
 
@@ -1293,11 +1259,7 @@
 /// \p End is reached, skipping any debug instructions.
 template <typename IterT>
 inline auto instructionsWithoutDebug(IterT It, IterT End,
-<<<<<<< HEAD
-                                     bool SkipPseudoOp = false) {
-=======
                                      bool SkipPseudoOp = true) {
->>>>>>> a2ce6ee6
   return make_filter_range(make_range(It, End), [=](const MachineInstr &MI) {
     return !MI.isDebugInstr() && !(SkipPseudoOp && MI.isPseudoProbe());
   });
