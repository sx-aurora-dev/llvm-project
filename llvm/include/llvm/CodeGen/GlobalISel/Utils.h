--- conflicted
+++ resolved
@@ -178,22 +178,6 @@
   APInt Value;
   Register VReg;
 };
-<<<<<<< HEAD
-/// If \p VReg is defined by a statically evaluable chain of
-/// instructions rooted on a G_F/CONSTANT (\p LookThroughInstrs == true)
-/// and that constant fits in int64_t, returns its value as well as the
-/// virtual register defined by this G_F/CONSTANT.
-/// When \p LookThroughInstrs == false this function behaves like
-/// getConstantVRegVal.
-/// When \p HandleFConstants == false the function bails on G_FCONSTANTs.
-/// When \p LookThroughAnyExt == true the function treats G_ANYEXT same as
-/// G_SEXT.
-Optional<ValueAndVReg>
-getConstantVRegValWithLookThrough(Register VReg, const MachineRegisterInfo &MRI,
-                                  bool LookThroughInstrs = true,
-                                  bool HandleFConstants = true,
-                                  bool LookThroughAnyExt = false);
-=======
 
 /// If \p VReg is defined by a statically evaluable chain of instructions rooted
 /// on a G_CONSTANT returns its APInt value and def register.
@@ -220,7 +204,6 @@
                                    const MachineRegisterInfo &MRI,
                                    bool LookThroughInstrs = true);
 
->>>>>>> 2ab1d525
 const ConstantFP* getConstantFPVRegVal(Register VReg,
                                        const MachineRegisterInfo &MRI);
 
@@ -258,8 +241,6 @@
 ///
 /// Also walks through hints such as G_ASSERT_ZEXT.
 Register getSrcRegIgnoringCopies(Register Reg, const MachineRegisterInfo &MRI);
-<<<<<<< HEAD
-=======
 
 // Templated variant of getOpcodeDef returning a MachineInstr derived T.
 /// See if Reg is defined by an single def instruction of type T
@@ -270,7 +251,6 @@
   MachineInstr *DefMI = getDefIgnoringCopies(Reg, MRI);
   return dyn_cast_or_null<T>(DefMI);
 }
->>>>>>> 2ab1d525
 
 /// Returns an APFloat from Val converted to the appropriate size.
 APFloat getAPFloatFromSize(double Val, unsigned Size);
@@ -467,28 +447,6 @@
                          std::function<bool(const Constant *ConstVal)> Match,
                          bool AllowUndefs = false);
 
-/// \returns a value when \p MI is a vector splat. The splat can be either a
-/// Register or a constant.
-///
-/// Examples:
-///
-/// \code
-///   %reg = COPY $physreg
-///   %reg_splat = G_BUILD_VECTOR %reg, %reg, ..., %reg
-/// \endcode
-///
-/// If called on the G_BUILD_VECTOR above, this will return a RegOrConstant
-/// containing %reg.
-///
-/// \code
-///   %cst = G_CONSTANT iN 4
-///   %constant_splat = G_BUILD_VECTOR %cst, %cst, ..., %cst
-/// \endcode
-///
-/// In the above case, this will return a RegOrConstant containing 4.
-Optional<RegOrConstant> getVectorSplat(const MachineInstr &MI,
-                                       const MachineRegisterInfo &MRI);
-
 /// Returns true if given the TargetLowering's boolean contents information,
 /// the value \p Val contains a true value.
 bool isConstTrueVal(const TargetLowering &TLI, int64_t Val, bool IsVector,
@@ -501,8 +459,6 @@
 /// Returns true if the given block should be optimized for size.
 bool shouldOptForSize(const MachineBasicBlock &MBB, ProfileSummaryInfo *PSI,
                       BlockFrequencyInfo *BFI);
-<<<<<<< HEAD
-=======
 
 using SmallInstListTy = GISelWorkList<4>;
 void saveUsesAndErase(MachineInstr &MI, MachineRegisterInfo &MRI,
@@ -513,6 +469,5 @@
 void eraseInstr(MachineInstr &MI, MachineRegisterInfo &MRI,
                 LostDebugLocObserver *LocObserver = nullptr);
 
->>>>>>> 2ab1d525
 } // End namespace llvm.
 #endif