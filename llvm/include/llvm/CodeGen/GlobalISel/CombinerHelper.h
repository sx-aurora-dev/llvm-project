--- conflicted
+++ resolved
@@ -19,10 +19,7 @@
 
 #include "llvm/ADT/APFloat.h"
 #include "llvm/ADT/DenseMap.h"
-<<<<<<< HEAD
-=======
 #include "llvm/CodeGen/GlobalISel/GenericMachineInstrs.h"
->>>>>>> 2ab1d525
 #include "llvm/CodeGen/LowLevelType.h"
 #include "llvm/CodeGen/Register.h"
 #include "llvm/Support/Alignment.h"
@@ -200,11 +197,6 @@
   bool matchCombineDivRem(MachineInstr &MI, MachineInstr *&OtherMI);
   void applyCombineDivRem(MachineInstr &MI, MachineInstr *&OtherMI);
 
-  /// Try to combine G_[SU]DIV and G_[SU]REM into a single G_[SU]DIVREM
-  /// when their source operands are identical.
-  bool matchCombineDivRem(MachineInstr &MI, MachineInstr *&OtherMI);
-  void applyCombineDivRem(MachineInstr &MI, MachineInstr *&OtherMI);
-
   /// If a brcond's true block is not the fallthrough, make it so by inverting
   /// the condition and swapping operands.
   bool matchOptBrCondByInvertingCond(MachineInstr &MI, MachineInstr *&BrCond);
@@ -371,9 +363,6 @@
   /// Transform zext(trunc(x)) to x.
   bool matchCombineZextTrunc(MachineInstr &MI, Register &Reg);
 
-  /// Transform zext(trunc(x)) to x.
-  bool matchCombineZextTrunc(MachineInstr &MI, Register &Reg);
-
   /// Transform [asz]ext([asz]ext(x)) to [asz]ext x.
   bool matchCombineExtOfExt(MachineInstr &MI,
                             std::tuple<Register, unsigned> &MatchInfo);
@@ -550,15 +539,6 @@
   ///
   /// And check if the tree can be replaced with a M-bit load + possibly a
   /// bswap.
-<<<<<<< HEAD
-  bool matchLoadOrCombine(MachineInstr &MI,
-                          std::function<void(MachineIRBuilder &)> &MatchInfo);
-  bool applyLoadOrCombine(MachineInstr &MI,
-                          std::function<void(MachineIRBuilder &)> &MatchInfo);
-
-  bool matchExtendThroughPhis(MachineInstr &MI, MachineInstr *&ExtMI);
-  bool applyExtendThroughPhis(MachineInstr &MI, MachineInstr *&ExtMI);
-=======
   bool matchLoadOrCombine(MachineInstr &MI, BuildFnTy &MatchInfo);
 
   bool matchTruncStoreMerge(MachineInstr &MI, MergeTruncStoresInfo &MatchInfo);
@@ -566,7 +546,6 @@
 
   bool matchExtendThroughPhis(MachineInstr &MI, MachineInstr *&ExtMI);
   void applyExtendThroughPhis(MachineInstr &MI, MachineInstr *&ExtMI);
->>>>>>> 2ab1d525
 
   bool matchExtractVecEltBuildVec(MachineInstr &MI, Register &Reg);
   void applyExtractVecEltBuildVec(MachineInstr &MI, Register &Reg);
@@ -578,8 +557,6 @@
       MachineInstr &MI,
       SmallVectorImpl<std::pair<Register, MachineInstr *>> &MatchInfo);
 
-<<<<<<< HEAD
-=======
   /// Use a function which takes in a MachineIRBuilder to perform a combine.
   /// By default, it erases the instruction \p MI from the function.
   void applyBuildFn(MachineInstr &MI, BuildFnTy &MatchInfo);
@@ -648,7 +625,6 @@
   bool matchUMulHToLShr(MachineInstr &MI);
   void applyUMulHToLShr(MachineInstr &MI);
 
->>>>>>> 2ab1d525
   /// Try to transform \p MI by using all of the above
   /// combine functions. Returns true if changed.
   bool tryCombine(MachineInstr &MI);
@@ -754,13 +730,6 @@
   /// at to the index of the load.
   /// \param [in] MemSizeInBits - The number of bits each load should produce.
   ///
-<<<<<<< HEAD
-  /// \returns The lowest-index load found and the lowest index on success.
-  Optional<std::pair<MachineInstr *, int64_t>> findLoadOffsetsForLoadOrCombine(
-      SmallDenseMap<int64_t, int64_t, 8> &MemOffset2Idx,
-      const SmallVector<Register, 8> &RegsToVisit,
-      const unsigned MemSizeInBits);
-=======
   /// \returns On success, a 3-tuple containing lowest-index load found, the
   /// lowest index, and the last load in the sequence.
   Optional<std::tuple<GZExtLoad *, int64_t, GZExtLoad *>>
@@ -773,7 +742,6 @@
   /// a re-association of its operands would break an existing legal addressing
   /// mode that the address computation currently represents.
   bool reassociationCanBreakAddressingModePattern(MachineInstr &PtrAdd);
->>>>>>> 2ab1d525
 };
 } // namespace llvm
 
