//===- llvm/CodeGen/GlobalISel/CallLowering.h - Call lowering ---*- C++ -*-===//
//
// Part of the LLVM Project, under the Apache License v2.0 with LLVM Exceptions.
// See https://llvm.org/LICENSE.txt for license information.
// SPDX-License-Identifier: Apache-2.0 WITH LLVM-exception
//
//===----------------------------------------------------------------------===//
///
/// \file
/// This file describes how to lower LLVM calls to machine code calls.
///
//===----------------------------------------------------------------------===//

#ifndef LLVM_CODEGEN_GLOBALISEL_CALLLOWERING_H
#define LLVM_CODEGEN_GLOBALISEL_CALLLOWERING_H

#include "llvm/ADT/ArrayRef.h"
#include "llvm/ADT/SmallVector.h"
#include "llvm/CodeGen/CallingConvLower.h"
#include "llvm/CodeGen/MachineFunction.h"
#include "llvm/CodeGen/MachineOperand.h"
#include "llvm/CodeGen/TargetCallingConv.h"
#include "llvm/IR/Attributes.h"
#include "llvm/IR/CallingConv.h"
#include "llvm/IR/Type.h"
#include "llvm/IR/Value.h"
#include "llvm/Support/ErrorHandling.h"
#include "llvm/Support/MachineValueType.h"
#include <cstdint>
#include <functional>

namespace llvm {

class CallBase;
class DataLayout;
class Function;
class FunctionLoweringInfo;
class MachineIRBuilder;
struct MachinePointerInfo;
class MachineRegisterInfo;
class TargetLowering;

class CallLowering {
  const TargetLowering *TLI;

  virtual void anchor();
public:
  struct BaseArgInfo {
    Type *Ty;
    SmallVector<ISD::ArgFlagsTy, 4> Flags;
    bool IsFixed;

    BaseArgInfo(Type *Ty,
                ArrayRef<ISD::ArgFlagsTy> Flags = ArrayRef<ISD::ArgFlagsTy>(),
                bool IsFixed = true)
        : Ty(Ty), Flags(Flags.begin(), Flags.end()), IsFixed(IsFixed) {}

    BaseArgInfo() : Ty(nullptr), IsFixed(false) {}
  };

  struct ArgInfo : public BaseArgInfo {
    SmallVector<Register, 4> Regs;
    // If the argument had to be split into multiple parts according to the
    // target calling convention, then this contains the original vregs
    // if the argument was an incoming arg.
    SmallVector<Register, 2> OrigRegs;

    /// Optionally track the original IR value for the argument. This may not be
    /// meaningful in all contexts. This should only be used on for forwarding
    /// through to use for aliasing information in MachinePointerInfo for memory
    /// arguments.
    const Value *OrigValue = nullptr;

    /// Index original Function's argument.
    unsigned OrigArgIndex;

    /// Sentinel value for implicit machine-level input arguments.
    static const unsigned NoArgIndex = UINT_MAX;

    ArgInfo(ArrayRef<Register> Regs, Type *Ty, unsigned OrigIndex,
            ArrayRef<ISD::ArgFlagsTy> Flags = ArrayRef<ISD::ArgFlagsTy>(),
            bool IsFixed = true, const Value *OrigValue = nullptr)
        : BaseArgInfo(Ty, Flags, IsFixed), Regs(Regs.begin(), Regs.end()),
          OrigValue(OrigValue), OrigArgIndex(OrigIndex) {
      if (!Regs.empty() && Flags.empty())
        this->Flags.push_back(ISD::ArgFlagsTy());
      // FIXME: We should have just one way of saying "no register".
      assert(((Ty->isVoidTy() || Ty->isEmptyTy()) ==
              (Regs.empty() || Regs[0] == 0)) &&
             "only void types should have no register");
    }

    ArgInfo(ArrayRef<Register> Regs, const Value &OrigValue, unsigned OrigIndex,
            ArrayRef<ISD::ArgFlagsTy> Flags = ArrayRef<ISD::ArgFlagsTy>(),
            bool IsFixed = true)
      : ArgInfo(Regs, OrigValue.getType(), OrigIndex, Flags, IsFixed, &OrigValue) {}

    ArgInfo() {}
  };

  struct CallLoweringInfo {
    /// Calling convention to be used for the call.
    CallingConv::ID CallConv = CallingConv::C;

    /// Destination of the call. It should be either a register, globaladdress,
    /// or externalsymbol.
    MachineOperand Callee = MachineOperand::CreateImm(0);

    /// Descriptor for the return type of the function.
    ArgInfo OrigRet;

    /// List of descriptors of the arguments passed to the function.
    SmallVector<ArgInfo, 32> OrigArgs;

    /// Valid if the call has a swifterror inout parameter, and contains the
    /// vreg that the swifterror should be copied into after the call.
    Register SwiftErrorVReg;

    /// Original IR callsite corresponding to this call, if available.
    const CallBase *CB = nullptr;

    MDNode *KnownCallees = nullptr;

    /// True if the call must be tail call optimized.
    bool IsMustTailCall = false;

    /// True if the call passes all target-independent checks for tail call
    /// optimization.
    bool IsTailCall = false;

    /// True if the call was lowered as a tail call. This is consumed by the
    /// legalizer. This allows the legalizer to lower libcalls as tail calls.
    bool LoweredTailCall = false;

    /// True if the call is to a vararg function.
    bool IsVarArg = false;

    /// True if the function's return value can be lowered to registers.
    bool CanLowerReturn = true;

    /// VReg to hold the hidden sret parameter.
    Register DemoteRegister;

    /// The stack index for sret demotion.
    int DemoteStackIndex;
  };

  /// Argument handling is mostly uniform between the four places that
  /// make these decisions: function formal arguments, call
  /// instruction args, call instruction returns and function
  /// returns. However, once a decision has been made on where an
  /// argument should go, exactly what happens can vary slightly. This
  /// class abstracts the differences.
  ///
  /// ValueAssigner should not depend on any specific function state, and
  /// only determine the types and locations for arguments.
  struct ValueAssigner {
    ValueAssigner(bool IsIncoming, CCAssignFn *AssignFn_,
                  CCAssignFn *AssignFnVarArg_ = nullptr)
        : AssignFn(AssignFn_), AssignFnVarArg(AssignFnVarArg_),
          IsIncomingArgumentHandler(IsIncoming) {

      // Some targets change the handler depending on whether the call is
      // varargs or not. If
      if (!AssignFnVarArg)
        AssignFnVarArg = AssignFn;
    }

    virtual ~ValueAssigner() = default;

    /// Returns true if the handler is dealing with incoming arguments,
    /// i.e. those that move values from some physical location to vregs.
    bool isIncomingArgumentHandler() const {
      return IsIncomingArgumentHandler;
    }

    /// Wrap call to (typically tablegenerated CCAssignFn). This may be
    /// overridden to track additional state information as arguments are
    /// assigned or apply target specific hacks around the legacy
    /// infrastructure.
    virtual bool assignArg(unsigned ValNo, EVT OrigVT, MVT ValVT, MVT LocVT,
                           CCValAssign::LocInfo LocInfo, const ArgInfo &Info,
                           ISD::ArgFlagsTy Flags, CCState &State) {
      if (getAssignFn(State.isVarArg())(ValNo, ValVT, LocVT, LocInfo, Flags,
                                        State))
        return true;
      StackOffset = State.getNextStackOffset();
      return false;
    }

    /// Assignment function to use for a general call.
    CCAssignFn *AssignFn;

    /// Assignment function to use for a variadic call. This is usually the same
    /// as AssignFn on most targets.
    CCAssignFn *AssignFnVarArg;

    /// Stack offset for next argument. At the end of argument evaluation, this
    /// is typically the total stack size.
    uint64_t StackOffset = 0;

    /// Select the appropriate assignment function depending on whether this is
    /// a variadic call.
    CCAssignFn *getAssignFn(bool IsVarArg) const {
      return IsVarArg ? AssignFnVarArg : AssignFn;
    }

  private:
    const bool IsIncomingArgumentHandler;
    virtual void anchor();
  };

  struct IncomingValueAssigner : public ValueAssigner {
    IncomingValueAssigner(CCAssignFn *AssignFn_,
                          CCAssignFn *AssignFnVarArg_ = nullptr)
        : ValueAssigner(true, AssignFn_, AssignFnVarArg_) {}
  };

  struct OutgoingValueAssigner : public ValueAssigner {
    OutgoingValueAssigner(CCAssignFn *AssignFn_,
                          CCAssignFn *AssignFnVarArg_ = nullptr)
        : ValueAssigner(false, AssignFn_, AssignFnVarArg_) {}
  };

  struct ValueHandler {
    MachineIRBuilder &MIRBuilder;
    MachineRegisterInfo &MRI;
    const bool IsIncomingArgumentHandler;

    ValueHandler(bool IsIncoming, MachineIRBuilder &MIRBuilder,
                 MachineRegisterInfo &MRI)
        : MIRBuilder(MIRBuilder), MRI(MRI),
          IsIncomingArgumentHandler(IsIncoming) {}

    virtual ~ValueHandler() = default;

    /// Returns true if the handler is dealing with incoming arguments,
    /// i.e. those that move values from some physical location to vregs.
    bool isIncomingArgumentHandler() const {
      return IsIncomingArgumentHandler;
    }

    /// Materialize a VReg containing the address of the specified
    /// stack-based object. This is either based on a FrameIndex or
    /// direct SP manipulation, depending on the context. \p MPO
    /// should be initialized to an appropriate description of the
    /// address created.
    virtual Register getStackAddress(uint64_t MemSize, int64_t Offset,
                                     MachinePointerInfo &MPO,
                                     ISD::ArgFlagsTy Flags) = 0;

    /// Return the in-memory size to write for the argument at \p VA. This may
    /// be smaller than the allocated stack slot size.
    ///
    /// This is overridable primarily for targets to maintain compatibility with
    /// hacks around the existing DAG call lowering infrastructure.
    virtual LLT getStackValueStoreType(const DataLayout &DL,
                                       const CCValAssign &VA,
                                       ISD::ArgFlagsTy Flags) const;

    /// The specified value has been assigned to a physical register,
    /// handle the appropriate COPY (either to or from) and mark any
    /// relevant uses/defines as needed.
    virtual void assignValueToReg(Register ValVReg, Register PhysReg,
                                  CCValAssign VA) = 0;

    /// The specified value has been assigned to a stack
    /// location. Load or store it there, with appropriate extension
    /// if necessary.
    virtual void assignValueToAddress(Register ValVReg, Register Addr,
                                      LLT MemTy, MachinePointerInfo &MPO,
                                      CCValAssign &VA) = 0;

    /// An overload which takes an ArgInfo if additional information about the
    /// arg is needed. \p ValRegIndex is the index in \p Arg.Regs for the value
    /// to store.
    virtual void assignValueToAddress(const ArgInfo &Arg, unsigned ValRegIndex,
<<<<<<< HEAD
                                      Register Addr, uint64_t Size,
                                      MachinePointerInfo &MPO,
                                      CCValAssign &VA) {
      assignValueToAddress(Arg.Regs[ValRegIndex], Addr, Size, MPO, VA);
=======
                                      Register Addr, LLT MemTy,
                                      MachinePointerInfo &MPO,
                                      CCValAssign &VA) {
      assignValueToAddress(Arg.Regs[ValRegIndex], Addr, MemTy, MPO, VA);
>>>>>>> 2ab1d525
    }

    /// Handle custom values, which may be passed into one or more of \p VAs.
    /// \p If the handler wants the assignments to be delayed until after
    /// mem loc assignments, then it sets \p Thunk to the thunk to do the
    /// assignment.
    /// \return The number of \p VAs that have been assigned after the first
    ///         one, and which should therefore be skipped from further
    ///         processing.
    virtual unsigned assignCustomValue(ArgInfo &Arg, ArrayRef<CCValAssign> VAs,
                                       std::function<void()> *Thunk = nullptr) {
      // This is not a pure virtual method because not all targets need to worry
      // about custom values.
      llvm_unreachable("Custom values not supported");
    }

    /// Do a memory copy of \p MemSize bytes from \p SrcPtr to \p DstPtr. This
    /// is necessary for outgoing stack-passed byval arguments.
    void
    copyArgumentMemory(const ArgInfo &Arg, Register DstPtr, Register SrcPtr,
                       const MachinePointerInfo &DstPtrInfo, Align DstAlign,
                       const MachinePointerInfo &SrcPtrInfo, Align SrcAlign,
                       uint64_t MemSize, CCValAssign &VA) const;

    /// Extend a register to the location type given in VA, capped at extending
    /// to at most MaxSize bits. If MaxSizeBits is 0 then no maximum is set.
    Register extendRegister(Register ValReg, CCValAssign &VA,
                            unsigned MaxSizeBits = 0);
  };

  /// Base class for ValueHandlers used for arguments coming into the current
  /// function, or for return values received from a call.
  struct IncomingValueHandler : public ValueHandler {
<<<<<<< HEAD
    IncomingValueHandler(MachineIRBuilder &MIRBuilder, MachineRegisterInfo &MRI,
                         CCAssignFn *AssignFn)
        : ValueHandler(true, MIRBuilder, MRI, AssignFn) {}
=======
    IncomingValueHandler(MachineIRBuilder &MIRBuilder, MachineRegisterInfo &MRI)
        : ValueHandler(/*IsIncoming*/ true, MIRBuilder, MRI) {}
>>>>>>> 2ab1d525

    /// Insert G_ASSERT_ZEXT/G_ASSERT_SEXT or other hint instruction based on \p
    /// VA, returning the new register if a hint was inserted.
    Register buildExtensionHint(CCValAssign &VA, Register SrcReg, LLT NarrowTy);

    /// Provides a default implementation for argument handling.
    void assignValueToReg(Register ValVReg, Register PhysReg,
<<<<<<< HEAD
                          CCValAssign &VA) override;
=======
                          CCValAssign VA) override;
>>>>>>> 2ab1d525
  };

  /// Base class for ValueHandlers used for arguments passed to a function call,
  /// or for return values.
  struct OutgoingValueHandler : public ValueHandler {
    OutgoingValueHandler(MachineIRBuilder &MIRBuilder, MachineRegisterInfo &MRI)
        : ValueHandler(/*IsIncoming*/ false, MIRBuilder, MRI) {}
  };

protected:
  /// Getter for generic TargetLowering class.
  const TargetLowering *getTLI() const {
    return TLI;
  }

  /// Getter for target specific TargetLowering class.
  template <class XXXTargetLowering>
    const XXXTargetLowering *getTLI() const {
    return static_cast<const XXXTargetLowering *>(TLI);
  }

  /// \returns Flags corresponding to the attributes on the \p ArgIdx-th
  /// parameter of \p Call.
  ISD::ArgFlagsTy getAttributesForArgIdx(const CallBase &Call,
                                         unsigned ArgIdx) const;

  /// Adds flags to \p Flags based off of the attributes in \p Attrs.
  /// \p OpIdx is the index in \p Attrs to add flags from.
  void addArgFlagsFromAttributes(ISD::ArgFlagsTy &Flags,
                                 const AttributeList &Attrs,
                                 unsigned OpIdx) const;

  template <typename FuncInfoTy>
  void setArgFlags(ArgInfo &Arg, unsigned OpIdx, const DataLayout &DL,
                   const FuncInfoTy &FuncInfo) const;

  /// Break \p OrigArgInfo into one or more pieces the calling convention can
  /// process, returned in \p SplitArgs. For example, this should break structs
  /// down into individual fields.
<<<<<<< HEAD
  void splitToValueTypes(const ArgInfo &OrigArgInfo,
                         SmallVectorImpl<ArgInfo> &SplitArgs,
                         const DataLayout &DL, CallingConv::ID CallConv) const;

  /// Generate instructions for unpacking \p SrcReg into the \p DstRegs
  /// corresponding to the aggregate type \p PackedTy.
=======
  ///
  /// If \p Offsets is non-null, it points to a vector to be filled in
  /// with the in-memory offsets of each of the individual values.
  void splitToValueTypes(const ArgInfo &OrigArgInfo,
                         SmallVectorImpl<ArgInfo> &SplitArgs,
                         const DataLayout &DL, CallingConv::ID CallConv,
                         SmallVectorImpl<uint64_t> *Offsets = nullptr) const;

  /// Analyze the argument list in \p Args, using \p Assigner to populate \p
  /// CCInfo. This will determine the types and locations to use for passed or
  /// returned values. This may resize fields in \p Args if the value is split
  /// across multiple registers or stack slots.
  ///
  /// This is independent of the function state and can be used
  /// to determine how a call would pass arguments without needing to change the
  /// function. This can be used to check if arguments are suitable for tail
  /// call lowering.
>>>>>>> 2ab1d525
  ///
  /// \return True if everything has succeeded, false otherwise.
  bool determineAssignments(ValueAssigner &Assigner,
                            SmallVectorImpl<ArgInfo> &Args,
                            CCState &CCInfo) const;

  /// Invoke ValueAssigner::assignArg on each of the given \p Args and then use
  /// \p Handler to move them to the assigned locations.
  ///
  /// \return True if everything has succeeded, false otherwise.
<<<<<<< HEAD
  bool handleAssignments(MachineIRBuilder &MIRBuilder,
                         SmallVectorImpl<ArgInfo> &Args, ValueHandler &Handler,
                         CallingConv::ID CallConv, bool IsVarArg,
                         Register ThisReturnReg = Register()) const;
  bool handleAssignments(CCState &CCState,
                         SmallVectorImpl<CCValAssign> &ArgLocs,
                         MachineIRBuilder &MIRBuilder,
                         SmallVectorImpl<ArgInfo> &Args, ValueHandler &Handler,
=======
  bool determineAndHandleAssignments(ValueHandler &Handler,
                                     ValueAssigner &Assigner,
                                     SmallVectorImpl<ArgInfo> &Args,
                                     MachineIRBuilder &MIRBuilder,
                                     CallingConv::ID CallConv, bool IsVarArg,
                                     Register ThisReturnReg = Register()) const;

  /// Use \p Handler to insert code to handle the argument/return values
  /// represented by \p Args. It's expected determineAssignments previously
  /// processed these arguments to populate \p CCState and \p ArgLocs.
  bool handleAssignments(ValueHandler &Handler, SmallVectorImpl<ArgInfo> &Args,
                         CCState &CCState,
                         SmallVectorImpl<CCValAssign> &ArgLocs,
                         MachineIRBuilder &MIRBuilder,
>>>>>>> 2ab1d525
                         Register ThisReturnReg = Register()) const;

  /// Check whether parameters to a call that are passed in callee saved
  /// registers are the same as from the calling function.  This needs to be
  /// checked for tail call eligibility.
  bool parametersInCSRMatch(const MachineRegisterInfo &MRI,
                            const uint32_t *CallerPreservedMask,
                            const SmallVectorImpl<CCValAssign> &ArgLocs,
                            const SmallVectorImpl<ArgInfo> &OutVals) const;

  /// Check whether parameters to a call that are passed in callee saved
  /// registers are the same as from the calling function.  This needs to be
  /// checked for tail call eligibility.
  bool parametersInCSRMatch(const MachineRegisterInfo &MRI,
                            const uint32_t *CallerPreservedMask,
                            const SmallVectorImpl<CCValAssign> &ArgLocs,
                            const SmallVectorImpl<ArgInfo> &OutVals) const;

  /// \returns True if the calling convention for a callee and its caller pass
  /// results in the same way. Typically used for tail call eligibility checks.
  ///
  /// \p Info is the CallLoweringInfo for the call.
  /// \p MF is the MachineFunction for the caller.
  /// \p InArgs contains the results of the call.
  /// \p CalleeAssigner specifies the target's handling of the argument types
  /// for the callee.
  /// \p CallerAssigner specifies the target's handling of the
  /// argument types for the caller.
  bool resultsCompatible(CallLoweringInfo &Info, MachineFunction &MF,
                         SmallVectorImpl<ArgInfo> &InArgs,
                         ValueAssigner &CalleeAssigner,
                         ValueAssigner &CallerAssigner) const;

public:
  CallLowering(const TargetLowering *TLI) : TLI(TLI) {}
  virtual ~CallLowering() = default;

  /// \return true if the target is capable of handling swifterror values that
  /// have been promoted to a specified register. The extended versions of
  /// lowerReturn and lowerCall should be implemented.
  virtual bool supportSwiftError() const {
    return false;
  }

  /// Load the returned value from the stack into virtual registers in \p VRegs.
  /// It uses the frame index \p FI and the start offset from \p DemoteReg.
  /// The loaded data size will be determined from \p RetTy.
  void insertSRetLoads(MachineIRBuilder &MIRBuilder, Type *RetTy,
                       ArrayRef<Register> VRegs, Register DemoteReg,
                       int FI) const;

  /// Store the return value given by \p VRegs into stack starting at the offset
  /// specified in \p DemoteReg.
  void insertSRetStores(MachineIRBuilder &MIRBuilder, Type *RetTy,
                        ArrayRef<Register> VRegs, Register DemoteReg) const;

  /// Insert the hidden sret ArgInfo to the beginning of \p SplitArgs.
  /// This function should be called from the target specific
  /// lowerFormalArguments when \p F requires the sret demotion.
  void insertSRetIncomingArgument(const Function &F,
                                  SmallVectorImpl<ArgInfo> &SplitArgs,
                                  Register &DemoteReg, MachineRegisterInfo &MRI,
                                  const DataLayout &DL) const;

  /// For the call-base described by \p CB, insert the hidden sret ArgInfo to
  /// the OrigArgs field of \p Info.
  void insertSRetOutgoingArgument(MachineIRBuilder &MIRBuilder,
                                  const CallBase &CB,
                                  CallLoweringInfo &Info) const;

  /// \return True if the return type described by \p Outs can be returned
  /// without performing sret demotion.
  bool checkReturn(CCState &CCInfo, SmallVectorImpl<BaseArgInfo> &Outs,
                   CCAssignFn *Fn) const;

  /// Get the type and the ArgFlags for the split components of \p RetTy as
  /// returned by \c ComputeValueVTs.
  void getReturnInfo(CallingConv::ID CallConv, Type *RetTy, AttributeList Attrs,
                     SmallVectorImpl<BaseArgInfo> &Outs,
                     const DataLayout &DL) const;

  /// Toplevel function to check the return type based on the target calling
  /// convention. \return True if the return value of \p MF can be returned
  /// without performing sret demotion.
  bool checkReturnTypeForCallConv(MachineFunction &MF) const;

  /// This hook must be implemented to check whether the return values
  /// described by \p Outs can fit into the return registers. If false
  /// is returned, an sret-demotion is performed.
  virtual bool canLowerReturn(MachineFunction &MF, CallingConv::ID CallConv,
                              SmallVectorImpl<BaseArgInfo> &Outs,
                              bool IsVarArg) const {
    return true;
  }

  /// This hook must be implemented to lower outgoing return values, described
  /// by \p Val, into the specified virtual registers \p VRegs.
  /// This hook is used by GlobalISel.
  ///
  /// \p FLI is required for sret demotion.
  ///
  /// \p SwiftErrorVReg is non-zero if the function has a swifterror parameter
  /// that needs to be implicitly returned.
  ///
  /// \return True if the lowering succeeds, false otherwise.
  virtual bool lowerReturn(MachineIRBuilder &MIRBuilder, const Value *Val,
                           ArrayRef<Register> VRegs, FunctionLoweringInfo &FLI,
                           Register SwiftErrorVReg) const {
    if (!supportSwiftError()) {
      assert(SwiftErrorVReg == 0 && "attempt to use unsupported swifterror");
      return lowerReturn(MIRBuilder, Val, VRegs, FLI);
    }
    return false;
  }

  /// This hook behaves as the extended lowerReturn function, but for targets
  /// that do not support swifterror value promotion.
  virtual bool lowerReturn(MachineIRBuilder &MIRBuilder, const Value *Val,
                           ArrayRef<Register> VRegs,
                           FunctionLoweringInfo &FLI) const {
    return false;
  }

  virtual bool fallBackToDAGISel(const MachineFunction &MF) const {
    return false;
  }

  /// This hook must be implemented to lower the incoming (formal)
  /// arguments, described by \p VRegs, for GlobalISel. Each argument
  /// must end up in the related virtual registers described by \p VRegs.
  /// In other words, the first argument should end up in \c VRegs[0],
  /// the second in \c VRegs[1], and so on. For each argument, there will be one
  /// register for each non-aggregate type, as returned by \c computeValueLLTs.
  /// \p MIRBuilder is set to the proper insertion for the argument
  /// lowering. \p FLI is required for sret demotion.
  ///
  /// \return True if the lowering succeeded, false otherwise.
  virtual bool lowerFormalArguments(MachineIRBuilder &MIRBuilder,
                                    const Function &F,
                                    ArrayRef<ArrayRef<Register>> VRegs,
                                    FunctionLoweringInfo &FLI) const {
    return false;
  }

  /// This hook must be implemented to lower the given call instruction,
  /// including argument and return value marshalling.
  ///
  ///
  /// \return true if the lowering succeeded, false otherwise.
  virtual bool lowerCall(MachineIRBuilder &MIRBuilder,
                         CallLoweringInfo &Info) const {
    return false;
  }

  /// Lower the given call instruction, including argument and return value
  /// marshalling.
  ///
  /// \p CI is the call/invoke instruction.
  ///
  /// \p ResRegs are the registers where the call's return value should be
  /// stored (or 0 if there is no return value). There will be one register for
  /// each non-aggregate type, as returned by \c computeValueLLTs.
  ///
  /// \p ArgRegs is a list of lists of virtual registers containing each
  /// argument that needs to be passed (argument \c i should be placed in \c
  /// ArgRegs[i]). For each argument, there will be one register for each
  /// non-aggregate type, as returned by \c computeValueLLTs.
  ///
  /// \p SwiftErrorVReg is non-zero if the call has a swifterror inout
  /// parameter, and contains the vreg that the swifterror should be copied into
  /// after the call.
  ///
  /// \p GetCalleeReg is a callback to materialize a register for the callee if
  /// the target determines it cannot jump to the destination based purely on \p
  /// CI. This might be because \p CI is indirect, or because of the limited
  /// range of an immediate jump.
  ///
  /// \return true if the lowering succeeded, false otherwise.
  bool lowerCall(MachineIRBuilder &MIRBuilder, const CallBase &Call,
                 ArrayRef<Register> ResRegs,
                 ArrayRef<ArrayRef<Register>> ArgRegs, Register SwiftErrorVReg,
                 std::function<unsigned()> GetCalleeReg) const;

<<<<<<< HEAD
=======
  /// For targets which want to use big-endian can enable it with
  /// enableBigEndian() hook
  virtual bool enableBigEndian() const { return false; }

>>>>>>> 2ab1d525
  /// For targets which support the "returned" parameter attribute, returns
  /// true if the given type is a valid one to use with "returned".
  virtual bool isTypeIsValidForThisReturn(EVT Ty) const { return false; }
};

} // end namespace llvm

#endif // LLVM_CODEGEN_GLOBALISEL_CALLLOWERING_H<|MERGE_RESOLUTION|>--- conflicted
+++ resolved
@@ -275,17 +275,10 @@
     /// arg is needed. \p ValRegIndex is the index in \p Arg.Regs for the value
     /// to store.
     virtual void assignValueToAddress(const ArgInfo &Arg, unsigned ValRegIndex,
-<<<<<<< HEAD
-                                      Register Addr, uint64_t Size,
-                                      MachinePointerInfo &MPO,
-                                      CCValAssign &VA) {
-      assignValueToAddress(Arg.Regs[ValRegIndex], Addr, Size, MPO, VA);
-=======
                                       Register Addr, LLT MemTy,
                                       MachinePointerInfo &MPO,
                                       CCValAssign &VA) {
       assignValueToAddress(Arg.Regs[ValRegIndex], Addr, MemTy, MPO, VA);
->>>>>>> 2ab1d525
     }
 
     /// Handle custom values, which may be passed into one or more of \p VAs.
@@ -319,14 +312,8 @@
   /// Base class for ValueHandlers used for arguments coming into the current
   /// function, or for return values received from a call.
   struct IncomingValueHandler : public ValueHandler {
-<<<<<<< HEAD
-    IncomingValueHandler(MachineIRBuilder &MIRBuilder, MachineRegisterInfo &MRI,
-                         CCAssignFn *AssignFn)
-        : ValueHandler(true, MIRBuilder, MRI, AssignFn) {}
-=======
     IncomingValueHandler(MachineIRBuilder &MIRBuilder, MachineRegisterInfo &MRI)
         : ValueHandler(/*IsIncoming*/ true, MIRBuilder, MRI) {}
->>>>>>> 2ab1d525
 
     /// Insert G_ASSERT_ZEXT/G_ASSERT_SEXT or other hint instruction based on \p
     /// VA, returning the new register if a hint was inserted.
@@ -334,11 +321,7 @@
 
     /// Provides a default implementation for argument handling.
     void assignValueToReg(Register ValVReg, Register PhysReg,
-<<<<<<< HEAD
-                          CCValAssign &VA) override;
-=======
                           CCValAssign VA) override;
->>>>>>> 2ab1d525
   };
 
   /// Base class for ValueHandlers used for arguments passed to a function call,
@@ -378,14 +361,6 @@
   /// Break \p OrigArgInfo into one or more pieces the calling convention can
   /// process, returned in \p SplitArgs. For example, this should break structs
   /// down into individual fields.
-<<<<<<< HEAD
-  void splitToValueTypes(const ArgInfo &OrigArgInfo,
-                         SmallVectorImpl<ArgInfo> &SplitArgs,
-                         const DataLayout &DL, CallingConv::ID CallConv) const;
-
-  /// Generate instructions for unpacking \p SrcReg into the \p DstRegs
-  /// corresponding to the aggregate type \p PackedTy.
-=======
   ///
   /// If \p Offsets is non-null, it points to a vector to be filled in
   /// with the in-memory offsets of each of the individual values.
@@ -403,7 +378,6 @@
   /// to determine how a call would pass arguments without needing to change the
   /// function. This can be used to check if arguments are suitable for tail
   /// call lowering.
->>>>>>> 2ab1d525
   ///
   /// \return True if everything has succeeded, false otherwise.
   bool determineAssignments(ValueAssigner &Assigner,
@@ -414,16 +388,6 @@
   /// \p Handler to move them to the assigned locations.
   ///
   /// \return True if everything has succeeded, false otherwise.
-<<<<<<< HEAD
-  bool handleAssignments(MachineIRBuilder &MIRBuilder,
-                         SmallVectorImpl<ArgInfo> &Args, ValueHandler &Handler,
-                         CallingConv::ID CallConv, bool IsVarArg,
-                         Register ThisReturnReg = Register()) const;
-  bool handleAssignments(CCState &CCState,
-                         SmallVectorImpl<CCValAssign> &ArgLocs,
-                         MachineIRBuilder &MIRBuilder,
-                         SmallVectorImpl<ArgInfo> &Args, ValueHandler &Handler,
-=======
   bool determineAndHandleAssignments(ValueHandler &Handler,
                                      ValueAssigner &Assigner,
                                      SmallVectorImpl<ArgInfo> &Args,
@@ -438,16 +402,7 @@
                          CCState &CCState,
                          SmallVectorImpl<CCValAssign> &ArgLocs,
                          MachineIRBuilder &MIRBuilder,
->>>>>>> 2ab1d525
                          Register ThisReturnReg = Register()) const;
-
-  /// Check whether parameters to a call that are passed in callee saved
-  /// registers are the same as from the calling function.  This needs to be
-  /// checked for tail call eligibility.
-  bool parametersInCSRMatch(const MachineRegisterInfo &MRI,
-                            const uint32_t *CallerPreservedMask,
-                            const SmallVectorImpl<CCValAssign> &ArgLocs,
-                            const SmallVectorImpl<ArgInfo> &OutVals) const;
 
   /// Check whether parameters to a call that are passed in callee saved
   /// registers are the same as from the calling function.  This needs to be
@@ -622,13 +577,10 @@
                  ArrayRef<ArrayRef<Register>> ArgRegs, Register SwiftErrorVReg,
                  std::function<unsigned()> GetCalleeReg) const;
 
-<<<<<<< HEAD
-=======
   /// For targets which want to use big-endian can enable it with
   /// enableBigEndian() hook
   virtual bool enableBigEndian() const { return false; }
 
->>>>>>> 2ab1d525
   /// For targets which support the "returned" parameter attribute, returns
   /// true if the given type is a valid one to use with "returned".
   virtual bool isTypeIsValidForThisReturn(EVT Ty) const { return false; }
