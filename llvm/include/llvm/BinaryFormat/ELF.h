//===- llvm/BinaryFormat/ELF.h - ELF constants and structures ---*- C++ -*-===//
//
// Part of the LLVM Project, under the Apache License v2.0 with LLVM Exceptions.
// See https://llvm.org/LICENSE.txt for license information.
// SPDX-License-Identifier: Apache-2.0 WITH LLVM-exception
//
//===----------------------------------------------------------------------===//
//
// This header contains common, non-processor-specific data structures and
// constants for the ELF file format.
//
// The details of the ELF32 bits in this file are largely based on the Tool
// Interface Standard (TIS) Executable and Linking Format (ELF) Specification
// Version 1.2, May 1995. The ELF64 stuff is based on ELF-64 Object File Format
// Version 1.5, Draft 2, May 1998 as well as OpenBSD header files.
//
//===----------------------------------------------------------------------===//

#ifndef LLVM_BINARYFORMAT_ELF_H
#define LLVM_BINARYFORMAT_ELF_H

#include "llvm/ADT/StringRef.h"
#include <cstdint>
#include <cstring>
#include <string>

namespace llvm {
namespace ELF {

using Elf32_Addr = uint32_t; // Program address
using Elf32_Off = uint32_t;  // File offset
using Elf32_Half = uint16_t;
using Elf32_Word = uint32_t;
using Elf32_Sword = int32_t;

using Elf64_Addr = uint64_t;
using Elf64_Off = uint64_t;
using Elf64_Half = uint16_t;
using Elf64_Word = uint32_t;
using Elf64_Sword = int32_t;
using Elf64_Xword = uint64_t;
using Elf64_Sxword = int64_t;

// Object file magic string.
static const char ElfMagic[] = {0x7f, 'E', 'L', 'F', '\0'};

// e_ident size and indices.
enum {
  EI_MAG0 = 0,       // File identification index.
  EI_MAG1 = 1,       // File identification index.
  EI_MAG2 = 2,       // File identification index.
  EI_MAG3 = 3,       // File identification index.
  EI_CLASS = 4,      // File class.
  EI_DATA = 5,       // Data encoding.
  EI_VERSION = 6,    // File version.
  EI_OSABI = 7,      // OS/ABI identification.
  EI_ABIVERSION = 8, // ABI version.
  EI_PAD = 9,        // Start of padding bytes.
  EI_NIDENT = 16     // Number of bytes in e_ident.
};

struct Elf32_Ehdr {
  unsigned char e_ident[EI_NIDENT]; // ELF Identification bytes
  Elf32_Half e_type;                // Type of file (see ET_* below)
  Elf32_Half e_machine;   // Required architecture for this file (see EM_*)
  Elf32_Word e_version;   // Must be equal to 1
  Elf32_Addr e_entry;     // Address to jump to in order to start program
  Elf32_Off e_phoff;      // Program header table's file offset, in bytes
  Elf32_Off e_shoff;      // Section header table's file offset, in bytes
  Elf32_Word e_flags;     // Processor-specific flags
  Elf32_Half e_ehsize;    // Size of ELF header, in bytes
  Elf32_Half e_phentsize; // Size of an entry in the program header table
  Elf32_Half e_phnum;     // Number of entries in the program header table
  Elf32_Half e_shentsize; // Size of an entry in the section header table
  Elf32_Half e_shnum;     // Number of entries in the section header table
  Elf32_Half e_shstrndx;  // Sect hdr table index of sect name string table

  bool checkMagic() const {
    return (memcmp(e_ident, ElfMagic, strlen(ElfMagic))) == 0;
  }

  unsigned char getFileClass() const { return e_ident[EI_CLASS]; }
  unsigned char getDataEncoding() const { return e_ident[EI_DATA]; }
};

// 64-bit ELF header. Fields are the same as for ELF32, but with different
// types (see above).
struct Elf64_Ehdr {
  unsigned char e_ident[EI_NIDENT];
  Elf64_Half e_type;
  Elf64_Half e_machine;
  Elf64_Word e_version;
  Elf64_Addr e_entry;
  Elf64_Off e_phoff;
  Elf64_Off e_shoff;
  Elf64_Word e_flags;
  Elf64_Half e_ehsize;
  Elf64_Half e_phentsize;
  Elf64_Half e_phnum;
  Elf64_Half e_shentsize;
  Elf64_Half e_shnum;
  Elf64_Half e_shstrndx;

  bool checkMagic() const {
    return (memcmp(e_ident, ElfMagic, strlen(ElfMagic))) == 0;
  }

  unsigned char getFileClass() const { return e_ident[EI_CLASS]; }
  unsigned char getDataEncoding() const { return e_ident[EI_DATA]; }
};

// File types.
// See current registered ELF types at:
//    http://www.sco.com/developers/gabi/latest/ch4.eheader.html
enum {
  ET_NONE = 0,        // No file type
  ET_REL = 1,         // Relocatable file
  ET_EXEC = 2,        // Executable file
  ET_DYN = 3,         // Shared object file
  ET_CORE = 4,        // Core file
  ET_LOOS = 0xfe00,   // Beginning of operating system-specific codes
  ET_HIOS = 0xfeff,   // Operating system-specific
  ET_LOPROC = 0xff00, // Beginning of processor-specific codes
  ET_HIPROC = 0xffff  // Processor-specific
};

// Versioning
enum { EV_NONE = 0, EV_CURRENT = 1 };

// Machine architectures
// See current registered ELF machine architectures at:
//    http://www.uxsglobal.com/developers/gabi/latest/ch4.eheader.html
enum {
  EM_NONE = 0,           // No machine
  EM_M32 = 1,            // AT&T WE 32100
  EM_SPARC = 2,          // SPARC
  EM_386 = 3,            // Intel 386
  EM_68K = 4,            // Motorola 68000
  EM_88K = 5,            // Motorola 88000
  EM_IAMCU = 6,          // Intel MCU
  EM_860 = 7,            // Intel 80860
  EM_MIPS = 8,           // MIPS R3000
  EM_S370 = 9,           // IBM System/370
  EM_MIPS_RS3_LE = 10,   // MIPS RS3000 Little-endian
  EM_PARISC = 15,        // Hewlett-Packard PA-RISC
  EM_VPP500 = 17,        // Fujitsu VPP500
  EM_SPARC32PLUS = 18,   // Enhanced instruction set SPARC
  EM_960 = 19,           // Intel 80960
  EM_PPC = 20,           // PowerPC
  EM_PPC64 = 21,         // PowerPC64
  EM_S390 = 22,          // IBM System/390
  EM_SPU = 23,           // IBM SPU/SPC
  EM_V800 = 36,          // NEC V800
  EM_FR20 = 37,          // Fujitsu FR20
  EM_RH32 = 38,          // TRW RH-32
  EM_RCE = 39,           // Motorola RCE
  EM_ARM = 40,           // ARM
  EM_ALPHA = 41,         // DEC Alpha
  EM_SH = 42,            // Hitachi SH
  EM_SPARCV9 = 43,       // SPARC V9
  EM_TRICORE = 44,       // Siemens TriCore
  EM_ARC = 45,           // Argonaut RISC Core
  EM_H8_300 = 46,        // Hitachi H8/300
  EM_H8_300H = 47,       // Hitachi H8/300H
  EM_H8S = 48,           // Hitachi H8S
  EM_H8_500 = 49,        // Hitachi H8/500
  EM_IA_64 = 50,         // Intel IA-64 processor architecture
  EM_MIPS_X = 51,        // Stanford MIPS-X
  EM_COLDFIRE = 52,      // Motorola ColdFire
  EM_68HC12 = 53,        // Motorola M68HC12
  EM_MMA = 54,           // Fujitsu MMA Multimedia Accelerator
  EM_PCP = 55,           // Siemens PCP
  EM_NCPU = 56,          // Sony nCPU embedded RISC processor
  EM_NDR1 = 57,          // Denso NDR1 microprocessor
  EM_STARCORE = 58,      // Motorola Star*Core processor
  EM_ME16 = 59,          // Toyota ME16 processor
  EM_ST100 = 60,         // STMicroelectronics ST100 processor
  EM_TINYJ = 61,         // Advanced Logic Corp. TinyJ embedded processor family
  EM_X86_64 = 62,        // AMD x86-64 architecture
  EM_PDSP = 63,          // Sony DSP Processor
  EM_PDP10 = 64,         // Digital Equipment Corp. PDP-10
  EM_PDP11 = 65,         // Digital Equipment Corp. PDP-11
  EM_FX66 = 66,          // Siemens FX66 microcontroller
  EM_ST9PLUS = 67,       // STMicroelectronics ST9+ 8/16 bit microcontroller
  EM_ST7 = 68,           // STMicroelectronics ST7 8-bit microcontroller
  EM_68HC16 = 69,        // Motorola MC68HC16 Microcontroller
  EM_68HC11 = 70,        // Motorola MC68HC11 Microcontroller
  EM_68HC08 = 71,        // Motorola MC68HC08 Microcontroller
  EM_68HC05 = 72,        // Motorola MC68HC05 Microcontroller
  EM_SVX = 73,           // Silicon Graphics SVx
  EM_ST19 = 74,          // STMicroelectronics ST19 8-bit microcontroller
  EM_VAX = 75,           // Digital VAX
  EM_CRIS = 76,          // Axis Communications 32-bit embedded processor
  EM_JAVELIN = 77,       // Infineon Technologies 32-bit embedded processor
  EM_FIREPATH = 78,      // Element 14 64-bit DSP Processor
  EM_ZSP = 79,           // LSI Logic 16-bit DSP Processor
  EM_MMIX = 80,          // Donald Knuth's educational 64-bit processor
  EM_HUANY = 81,         // Harvard University machine-independent object files
  EM_PRISM = 82,         // SiTera Prism
  EM_AVR = 83,           // Atmel AVR 8-bit microcontroller
  EM_FR30 = 84,          // Fujitsu FR30
  EM_D10V = 85,          // Mitsubishi D10V
  EM_D30V = 86,          // Mitsubishi D30V
  EM_V850 = 87,          // NEC v850
  EM_M32R = 88,          // Mitsubishi M32R
  EM_MN10300 = 89,       // Matsushita MN10300
  EM_MN10200 = 90,       // Matsushita MN10200
  EM_PJ = 91,            // picoJava
  EM_OPENRISC = 92,      // OpenRISC 32-bit embedded processor
  EM_ARC_COMPACT = 93,   // ARC International ARCompact processor (old
                         // spelling/synonym: EM_ARC_A5)
  EM_XTENSA = 94,        // Tensilica Xtensa Architecture
  EM_VIDEOCORE = 95,     // Alphamosaic VideoCore processor
  EM_TMM_GPP = 96,       // Thompson Multimedia General Purpose Processor
  EM_NS32K = 97,         // National Semiconductor 32000 series
  EM_TPC = 98,           // Tenor Network TPC processor
  EM_SNP1K = 99,         // Trebia SNP 1000 processor
  EM_ST200 = 100,        // STMicroelectronics (www.st.com) ST200
  EM_IP2K = 101,         // Ubicom IP2xxx microcontroller family
  EM_MAX = 102,          // MAX Processor
  EM_CR = 103,           // National Semiconductor CompactRISC microprocessor
  EM_F2MC16 = 104,       // Fujitsu F2MC16
  EM_MSP430 = 105,       // Texas Instruments embedded microcontroller msp430
  EM_BLACKFIN = 106,     // Analog Devices Blackfin (DSP) processor
  EM_SE_C33 = 107,       // S1C33 Family of Seiko Epson processors
  EM_SEP = 108,          // Sharp embedded microprocessor
  EM_ARCA = 109,         // Arca RISC Microprocessor
  EM_UNICORE = 110,      // Microprocessor series from PKU-Unity Ltd. and MPRC
                         // of Peking University
  EM_EXCESS = 111,       // eXcess: 16/32/64-bit configurable embedded CPU
  EM_DXP = 112,          // Icera Semiconductor Inc. Deep Execution Processor
  EM_ALTERA_NIOS2 = 113, // Altera Nios II soft-core processor
  EM_CRX = 114,          // National Semiconductor CompactRISC CRX
  EM_XGATE = 115,        // Motorola XGATE embedded processor
  EM_C166 = 116,         // Infineon C16x/XC16x processor
  EM_M16C = 117,         // Renesas M16C series microprocessors
  EM_DSPIC30F = 118,     // Microchip Technology dsPIC30F Digital Signal
                         // Controller
  EM_CE = 119,           // Freescale Communication Engine RISC core
  EM_M32C = 120,         // Renesas M32C series microprocessors
  EM_TSK3000 = 131,      // Altium TSK3000 core
  EM_RS08 = 132,         // Freescale RS08 embedded processor
  EM_SHARC = 133,        // Analog Devices SHARC family of 32-bit DSP
                         // processors
  EM_ECOG2 = 134,        // Cyan Technology eCOG2 microprocessor
  EM_SCORE7 = 135,       // Sunplus S+core7 RISC processor
  EM_DSP24 = 136,        // New Japan Radio (NJR) 24-bit DSP Processor
  EM_VIDEOCORE3 = 137,   // Broadcom VideoCore III processor
  EM_LATTICEMICO32 = 138, // RISC processor for Lattice FPGA architecture
  EM_SE_C17 = 139,        // Seiko Epson C17 family
  EM_TI_C6000 = 140,      // The Texas Instruments TMS320C6000 DSP family
  EM_TI_C2000 = 141,      // The Texas Instruments TMS320C2000 DSP family
  EM_TI_C5500 = 142,      // The Texas Instruments TMS320C55x DSP family
  EM_MMDSP_PLUS = 160,    // STMicroelectronics 64bit VLIW Data Signal Processor
  EM_CYPRESS_M8C = 161,   // Cypress M8C microprocessor
  EM_R32C = 162,          // Renesas R32C series microprocessors
  EM_TRIMEDIA = 163,      // NXP Semiconductors TriMedia architecture family
  EM_HEXAGON = 164,       // Qualcomm Hexagon processor
  EM_8051 = 165,          // Intel 8051 and variants
  EM_STXP7X = 166,        // STMicroelectronics STxP7x family of configurable
                          // and extensible RISC processors
  EM_NDS32 = 167,         // Andes Technology compact code size embedded RISC
                          // processor family
  EM_ECOG1 = 168,         // Cyan Technology eCOG1X family
  EM_ECOG1X = 168,        // Cyan Technology eCOG1X family
  EM_MAXQ30 = 169,        // Dallas Semiconductor MAXQ30 Core Micro-controllers
  EM_XIMO16 = 170,        // New Japan Radio (NJR) 16-bit DSP Processor
  EM_MANIK = 171,         // M2000 Reconfigurable RISC Microprocessor
  EM_CRAYNV2 = 172,       // Cray Inc. NV2 vector architecture
  EM_RX = 173,            // Renesas RX family
  EM_METAG = 174,         // Imagination Technologies META processor
                          // architecture
  EM_MCST_ELBRUS = 175,   // MCST Elbrus general purpose hardware architecture
  EM_ECOG16 = 176,        // Cyan Technology eCOG16 family
  EM_CR16 = 177,          // National Semiconductor CompactRISC CR16 16-bit
                          // microprocessor
  EM_ETPU = 178,          // Freescale Extended Time Processing Unit
  EM_SLE9X = 179,         // Infineon Technologies SLE9X core
  EM_L10M = 180,          // Intel L10M
  EM_K10M = 181,          // Intel K10M
  EM_AARCH64 = 183,       // ARM AArch64
  EM_AVR32 = 185,         // Atmel Corporation 32-bit microprocessor family
  EM_STM8 = 186,          // STMicroeletronics STM8 8-bit microcontroller
  EM_TILE64 = 187,        // Tilera TILE64 multicore architecture family
  EM_TILEPRO = 188,       // Tilera TILEPro multicore architecture family
  EM_MICROBLAZE = 189,    // Xilinx MicroBlaze 32-bit RISC soft processor core
  EM_CUDA = 190,          // NVIDIA CUDA architecture
  EM_TILEGX = 191,        // Tilera TILE-Gx multicore architecture family
  EM_CLOUDSHIELD = 192,   // CloudShield architecture family
  EM_COREA_1ST = 193,     // KIPO-KAIST Core-A 1st generation processor family
  EM_COREA_2ND = 194,     // KIPO-KAIST Core-A 2nd generation processor family
  EM_ARC_COMPACT2 = 195,  // Synopsys ARCompact V2
  EM_OPEN8 = 196,         // Open8 8-bit RISC soft processor core
  EM_RL78 = 197,          // Renesas RL78 family
  EM_VIDEOCORE5 = 198,    // Broadcom VideoCore V processor
  EM_78KOR = 199,         // Renesas 78KOR family
  EM_56800EX = 200,       // Freescale 56800EX Digital Signal Controller (DSC)
  EM_BA1 = 201,           // Beyond BA1 CPU architecture
  EM_BA2 = 202,           // Beyond BA2 CPU architecture
  EM_XCORE = 203,         // XMOS xCORE processor family
  EM_MCHP_PIC = 204,      // Microchip 8-bit PIC(r) family
  EM_INTEL205 = 205,      // Reserved by Intel
  EM_INTEL206 = 206,      // Reserved by Intel
  EM_INTEL207 = 207,      // Reserved by Intel
  EM_INTEL208 = 208,      // Reserved by Intel
  EM_INTEL209 = 209,      // Reserved by Intel
  EM_KM32 = 210,          // KM211 KM32 32-bit processor
  EM_KMX32 = 211,         // KM211 KMX32 32-bit processor
  EM_KMX16 = 212,         // KM211 KMX16 16-bit processor
  EM_KMX8 = 213,          // KM211 KMX8 8-bit processor
  EM_KVARC = 214,         // KM211 KVARC processor
  EM_CDP = 215,           // Paneve CDP architecture family
  EM_COGE = 216,          // Cognitive Smart Memory Processor
  EM_COOL = 217,          // iCelero CoolEngine
  EM_NORC = 218,          // Nanoradio Optimized RISC
  EM_CSR_KALIMBA = 219,   // CSR Kalimba architecture family
  EM_AMDGPU = 224,        // AMD GPU architecture
  EM_RISCV = 243,         // RISC-V
  EM_LANAI = 244,         // Lanai 32-bit processor
  EM_BPF = 247,           // Linux kernel bpf virtual machine
  EM_VE = 251,            // NEC SX-Aurora VE
  EM_CSKY = 252,          // C-SKY 32-bit processor
};

// Object file classes.
enum {
  ELFCLASSNONE = 0,
  ELFCLASS32 = 1, // 32-bit object file
  ELFCLASS64 = 2  // 64-bit object file
};

// Object file byte orderings.
enum {
  ELFDATANONE = 0, // Invalid data encoding.
  ELFDATA2LSB = 1, // Little-endian object file
  ELFDATA2MSB = 2  // Big-endian object file
};

// OS ABI identification.
enum {
  ELFOSABI_NONE = 0,           // UNIX System V ABI
  ELFOSABI_HPUX = 1,           // HP-UX operating system
  ELFOSABI_NETBSD = 2,         // NetBSD
  ELFOSABI_GNU = 3,            // GNU/Linux
  ELFOSABI_LINUX = 3,          // Historical alias for ELFOSABI_GNU.
  ELFOSABI_HURD = 4,           // GNU/Hurd
  ELFOSABI_SOLARIS = 6,        // Solaris
  ELFOSABI_AIX = 7,            // AIX
  ELFOSABI_IRIX = 8,           // IRIX
  ELFOSABI_FREEBSD = 9,        // FreeBSD
  ELFOSABI_TRU64 = 10,         // TRU64 UNIX
  ELFOSABI_MODESTO = 11,       // Novell Modesto
  ELFOSABI_OPENBSD = 12,       // OpenBSD
  ELFOSABI_OPENVMS = 13,       // OpenVMS
  ELFOSABI_NSK = 14,           // Hewlett-Packard Non-Stop Kernel
  ELFOSABI_AROS = 15,          // AROS
  ELFOSABI_FENIXOS = 16,       // FenixOS
  ELFOSABI_CLOUDABI = 17,      // Nuxi CloudABI
  ELFOSABI_FIRST_ARCH = 64,    // First architecture-specific OS ABI
  ELFOSABI_AMDGPU_HSA = 64,    // AMD HSA runtime
  ELFOSABI_AMDGPU_PAL = 65,    // AMD PAL runtime
  ELFOSABI_AMDGPU_MESA3D = 66, // AMD GCN GPUs (GFX6+) for MESA runtime
  ELFOSABI_ARM = 97,           // ARM
  ELFOSABI_C6000_ELFABI = 64,  // Bare-metal TMS320C6000
  ELFOSABI_C6000_LINUX = 65,   // Linux TMS320C6000
  ELFOSABI_STANDALONE = 255,   // Standalone (embedded) application
  ELFOSABI_LAST_ARCH = 255     // Last Architecture-specific OS ABI
};

// AMDGPU OS ABI Version identification.
enum {
  // ELFABIVERSION_AMDGPU_HSA_V1 does not exist because OS ABI identification
  // was never defined for V1.
  ELFABIVERSION_AMDGPU_HSA_V2 = 0,
  ELFABIVERSION_AMDGPU_HSA_V3 = 1,
  ELFABIVERSION_AMDGPU_HSA_V4 = 2
};

#define ELF_RELOC(name, value) name = value,

// X86_64 relocations.
enum {
#include "ELFRelocs/x86_64.def"
};

// i386 relocations.
enum {
#include "ELFRelocs/i386.def"
};

// ELF Relocation types for PPC32
enum {
#include "ELFRelocs/PowerPC.def"
};

// Specific e_flags for PPC64
enum {
  // e_flags bits specifying ABI:
  // 1 for original ABI using function descriptors,
  // 2 for revised ABI without function descriptors,
  // 0 for unspecified or not using any features affected by the differences.
  EF_PPC64_ABI = 3
};

// Special values for the st_other field in the symbol table entry for PPC64.
enum {
  STO_PPC64_LOCAL_BIT = 5,
  STO_PPC64_LOCAL_MASK = (7 << STO_PPC64_LOCAL_BIT)
};
static inline int64_t decodePPC64LocalEntryOffset(unsigned Other) {
  unsigned Val = (Other & STO_PPC64_LOCAL_MASK) >> STO_PPC64_LOCAL_BIT;
  return ((1 << Val) >> 2) << 2;
}

// ELF Relocation types for PPC64
enum {
#include "ELFRelocs/PowerPC64.def"
};

// ELF Relocation types for AArch64
enum {
#include "ELFRelocs/AArch64.def"
};

// Special values for the st_other field in the symbol table entry for AArch64.
enum {
  // Symbol may follow different calling convention than base PCS.
  STO_AARCH64_VARIANT_PCS = 0x80
};

// ARM Specific e_flags
enum : unsigned {
  EF_ARM_SOFT_FLOAT = 0x00000200U,     // Legacy pre EABI_VER5
  EF_ARM_ABI_FLOAT_SOFT = 0x00000200U, // EABI_VER5
  EF_ARM_VFP_FLOAT = 0x00000400U,      // Legacy pre EABI_VER5
  EF_ARM_ABI_FLOAT_HARD = 0x00000400U, // EABI_VER5
  EF_ARM_EABI_UNKNOWN = 0x00000000U,
  EF_ARM_EABI_VER1 = 0x01000000U,
  EF_ARM_EABI_VER2 = 0x02000000U,
  EF_ARM_EABI_VER3 = 0x03000000U,
  EF_ARM_EABI_VER4 = 0x04000000U,
  EF_ARM_EABI_VER5 = 0x05000000U,
  EF_ARM_EABIMASK = 0xFF000000U
};

// ELF Relocation types for ARM
enum {
#include "ELFRelocs/ARM.def"
};

// ARC Specific e_flags
enum : unsigned {
  EF_ARC_MACH_MSK = 0x000000ff,
  EF_ARC_OSABI_MSK = 0x00000f00,
  E_ARC_MACH_ARC600 = 0x00000002,
  E_ARC_MACH_ARC601 = 0x00000004,
  E_ARC_MACH_ARC700 = 0x00000003,
  EF_ARC_CPU_ARCV2EM = 0x00000005,
  EF_ARC_CPU_ARCV2HS = 0x00000006,
  E_ARC_OSABI_ORIG = 0x00000000,
  E_ARC_OSABI_V2 = 0x00000200,
  E_ARC_OSABI_V3 = 0x00000300,
  E_ARC_OSABI_V4 = 0x00000400,
  EF_ARC_PIC = 0x00000100
};

// ELF Relocation types for ARC
enum {
#include "ELFRelocs/ARC.def"
};

// AVR specific e_flags
enum : unsigned {
  EF_AVR_ARCH_AVR1 = 1,
  EF_AVR_ARCH_AVR2 = 2,
  EF_AVR_ARCH_AVR25 = 25,
  EF_AVR_ARCH_AVR3 = 3,
  EF_AVR_ARCH_AVR31 = 31,
  EF_AVR_ARCH_AVR35 = 35,
  EF_AVR_ARCH_AVR4 = 4,
  EF_AVR_ARCH_AVR5 = 5,
  EF_AVR_ARCH_AVR51 = 51,
  EF_AVR_ARCH_AVR6 = 6,
  EF_AVR_ARCH_AVRTINY = 100,
  EF_AVR_ARCH_XMEGA1 = 101,
  EF_AVR_ARCH_XMEGA2 = 102,
  EF_AVR_ARCH_XMEGA3 = 103,
  EF_AVR_ARCH_XMEGA4 = 104,
  EF_AVR_ARCH_XMEGA5 = 105,
  EF_AVR_ARCH_XMEGA6 = 106,
  EF_AVR_ARCH_XMEGA7 = 107,

  EF_AVR_ARCH_MASK = 0x7f, // EF_AVR_ARCH_xxx selection mask

  EF_AVR_LINKRELAX_PREPARED = 0x80, // The file is prepared for linker
                                    // relaxation to be applied
};

// ELF Relocation types for AVR
enum {
#include "ELFRelocs/AVR.def"
};

// Mips Specific e_flags
enum : unsigned {
  EF_MIPS_NOREORDER = 0x00000001, // Don't reorder instructions
  EF_MIPS_PIC = 0x00000002,       // Position independent code
  EF_MIPS_CPIC = 0x00000004,      // Call object with Position independent code
  EF_MIPS_ABI2 = 0x00000020,      // File uses N32 ABI
  EF_MIPS_32BITMODE = 0x00000100, // Code compiled for a 64-bit machine
                                  // in 32-bit mode
  EF_MIPS_FP64 = 0x00000200,      // Code compiled for a 32-bit machine
                                  // but uses 64-bit FP registers
  EF_MIPS_NAN2008 = 0x00000400,   // Uses IEE 754-2008 NaN encoding

  // ABI flags
  EF_MIPS_ABI_O32 = 0x00001000, // This file follows the first MIPS 32 bit ABI
  EF_MIPS_ABI_O64 = 0x00002000, // O32 ABI extended for 64-bit architecture.
  EF_MIPS_ABI_EABI32 = 0x00003000, // EABI in 32 bit mode.
  EF_MIPS_ABI_EABI64 = 0x00004000, // EABI in 64 bit mode.
  EF_MIPS_ABI = 0x0000f000,        // Mask for selecting EF_MIPS_ABI_ variant.

  // MIPS machine variant
  EF_MIPS_MACH_NONE = 0x00000000,    // A standard MIPS implementation.
  EF_MIPS_MACH_3900 = 0x00810000,    // Toshiba R3900
  EF_MIPS_MACH_4010 = 0x00820000,    // LSI R4010
  EF_MIPS_MACH_4100 = 0x00830000,    // NEC VR4100
  EF_MIPS_MACH_4650 = 0x00850000,    // MIPS R4650
  EF_MIPS_MACH_4120 = 0x00870000,    // NEC VR4120
  EF_MIPS_MACH_4111 = 0x00880000,    // NEC VR4111/VR4181
  EF_MIPS_MACH_SB1 = 0x008a0000,     // Broadcom SB-1
  EF_MIPS_MACH_OCTEON = 0x008b0000,  // Cavium Networks Octeon
  EF_MIPS_MACH_XLR = 0x008c0000,     // RMI Xlr
  EF_MIPS_MACH_OCTEON2 = 0x008d0000, // Cavium Networks Octeon2
  EF_MIPS_MACH_OCTEON3 = 0x008e0000, // Cavium Networks Octeon3
  EF_MIPS_MACH_5400 = 0x00910000,    // NEC VR5400
  EF_MIPS_MACH_5900 = 0x00920000,    // MIPS R5900
  EF_MIPS_MACH_5500 = 0x00980000,    // NEC VR5500
  EF_MIPS_MACH_9000 = 0x00990000,    // Unknown
  EF_MIPS_MACH_LS2E = 0x00a00000,    // ST Microelectronics Loongson 2E
  EF_MIPS_MACH_LS2F = 0x00a10000,    // ST Microelectronics Loongson 2F
  EF_MIPS_MACH_LS3A = 0x00a20000,    // Loongson 3A
  EF_MIPS_MACH = 0x00ff0000,         // EF_MIPS_MACH_xxx selection mask

  // ARCH_ASE
  EF_MIPS_MICROMIPS = 0x02000000,     // microMIPS
  EF_MIPS_ARCH_ASE_M16 = 0x04000000,  // Has Mips-16 ISA extensions
  EF_MIPS_ARCH_ASE_MDMX = 0x08000000, // Has MDMX multimedia extensions
  EF_MIPS_ARCH_ASE = 0x0f000000,      // Mask for EF_MIPS_ARCH_ASE_xxx flags

  // ARCH
  EF_MIPS_ARCH_1 = 0x00000000,    // MIPS1 instruction set
  EF_MIPS_ARCH_2 = 0x10000000,    // MIPS2 instruction set
  EF_MIPS_ARCH_3 = 0x20000000,    // MIPS3 instruction set
  EF_MIPS_ARCH_4 = 0x30000000,    // MIPS4 instruction set
  EF_MIPS_ARCH_5 = 0x40000000,    // MIPS5 instruction set
  EF_MIPS_ARCH_32 = 0x50000000,   // MIPS32 instruction set per linux not elf.h
  EF_MIPS_ARCH_64 = 0x60000000,   // MIPS64 instruction set per linux not elf.h
  EF_MIPS_ARCH_32R2 = 0x70000000, // mips32r2, mips32r3, mips32r5
  EF_MIPS_ARCH_64R2 = 0x80000000, // mips64r2, mips64r3, mips64r5
  EF_MIPS_ARCH_32R6 = 0x90000000, // mips32r6
  EF_MIPS_ARCH_64R6 = 0xa0000000, // mips64r6
  EF_MIPS_ARCH = 0xf0000000       // Mask for applying EF_MIPS_ARCH_ variant
};

// ELF Relocation types for Mips
enum {
#include "ELFRelocs/Mips.def"
};

// Special values for the st_other field in the symbol table entry for MIPS.
enum {
  STO_MIPS_OPTIONAL = 0x04,  // Symbol whose definition is optional
  STO_MIPS_PLT = 0x08,       // PLT entry related dynamic table record
  STO_MIPS_PIC = 0x20,       // PIC func in an object mixes PIC/non-PIC
  STO_MIPS_MICROMIPS = 0x80, // MIPS Specific ISA for MicroMips
  STO_MIPS_MIPS16 = 0xf0     // MIPS Specific ISA for Mips16
};

// .MIPS.options section descriptor kinds
enum {
  ODK_NULL = 0,       // Undefined
  ODK_REGINFO = 1,    // Register usage information
  ODK_EXCEPTIONS = 2, // Exception processing options
  ODK_PAD = 3,        // Section padding options
  ODK_HWPATCH = 4,    // Hardware patches applied
  ODK_FILL = 5,       // Linker fill value
  ODK_TAGS = 6,       // Space for tool identification
  ODK_HWAND = 7,      // Hardware AND patches applied
  ODK_HWOR = 8,       // Hardware OR patches applied
  ODK_GP_GROUP = 9,   // GP group to use for text/data sections
  ODK_IDENT = 10,     // ID information
  ODK_PAGESIZE = 11   // Page size information
};

// Hexagon-specific e_flags
enum {
  // Object processor version flags, bits[11:0]
  EF_HEXAGON_MACH_V2 = 0x00000001,   // Hexagon V2
  EF_HEXAGON_MACH_V3 = 0x00000002,   // Hexagon V3
  EF_HEXAGON_MACH_V4 = 0x00000003,   // Hexagon V4
  EF_HEXAGON_MACH_V5 = 0x00000004,   // Hexagon V5
  EF_HEXAGON_MACH_V55 = 0x00000005,  // Hexagon V55
  EF_HEXAGON_MACH_V60 = 0x00000060,  // Hexagon V60
  EF_HEXAGON_MACH_V62 = 0x00000062,  // Hexagon V62
  EF_HEXAGON_MACH_V65 = 0x00000065,  // Hexagon V65
  EF_HEXAGON_MACH_V66 = 0x00000066,  // Hexagon V66
  EF_HEXAGON_MACH_V67 = 0x00000067,  // Hexagon V67
  EF_HEXAGON_MACH_V67T = 0x00008067, // Hexagon V67T
  EF_HEXAGON_MACH_V68 = 0x00000068,  // Hexagon V68
<<<<<<< HEAD
=======
  EF_HEXAGON_MACH_V69 = 0x00000069,  // Hexagon V69
  EF_HEXAGON_MACH = 0x000003ff,      // Hexagon V..
>>>>>>> 2ab1d525

  // Highest ISA version flags
  EF_HEXAGON_ISA_MACH = 0x00000000, // Same as specified in bits[11:0]
                                    // of e_flags
  EF_HEXAGON_ISA_V2 = 0x00000010,   // Hexagon V2 ISA
  EF_HEXAGON_ISA_V3 = 0x00000020,   // Hexagon V3 ISA
  EF_HEXAGON_ISA_V4 = 0x00000030,   // Hexagon V4 ISA
  EF_HEXAGON_ISA_V5 = 0x00000040,   // Hexagon V5 ISA
  EF_HEXAGON_ISA_V55 = 0x00000050,  // Hexagon V55 ISA
  EF_HEXAGON_ISA_V60 = 0x00000060,  // Hexagon V60 ISA
  EF_HEXAGON_ISA_V62 = 0x00000062,  // Hexagon V62 ISA
  EF_HEXAGON_ISA_V65 = 0x00000065,  // Hexagon V65 ISA
  EF_HEXAGON_ISA_V66 = 0x00000066,  // Hexagon V66 ISA
  EF_HEXAGON_ISA_V67 = 0x00000067,  // Hexagon V67 ISA
  EF_HEXAGON_ISA_V68 = 0x00000068,  // Hexagon V68 ISA
<<<<<<< HEAD
=======
  EF_HEXAGON_ISA_V69 = 0x00000069,  // Hexagon V69 ISA
  EF_HEXAGON_ISA = 0x000003ff,      // Hexagon V.. ISA
>>>>>>> 2ab1d525
};

// Hexagon-specific section indexes for common small data
enum {
  SHN_HEXAGON_SCOMMON = 0xff00,   // Other access sizes
  SHN_HEXAGON_SCOMMON_1 = 0xff01, // Byte-sized access
  SHN_HEXAGON_SCOMMON_2 = 0xff02, // Half-word-sized access
  SHN_HEXAGON_SCOMMON_4 = 0xff03, // Word-sized access
  SHN_HEXAGON_SCOMMON_8 = 0xff04  // Double-word-size access
};

// ELF Relocation types for Hexagon
enum {
#include "ELFRelocs/Hexagon.def"
};

// ELF Relocation type for Lanai.
enum {
#include "ELFRelocs/Lanai.def"
};

// RISCV Specific e_flags
enum : unsigned {
  EF_RISCV_RVC = 0x0001,
  EF_RISCV_FLOAT_ABI = 0x0006,
  EF_RISCV_FLOAT_ABI_SOFT = 0x0000,
  EF_RISCV_FLOAT_ABI_SINGLE = 0x0002,
  EF_RISCV_FLOAT_ABI_DOUBLE = 0x0004,
  EF_RISCV_FLOAT_ABI_QUAD = 0x0006,
  EF_RISCV_RVE = 0x0008,
  EF_RISCV_TSO = 0x0010,
};

// ELF Relocation types for RISC-V
enum {
#include "ELFRelocs/RISCV.def"
};

enum {
  // Symbol may follow different calling convention than the standard calling
  // convention.
  STO_RISCV_VARIANT_CC = 0x80
};

// ELF Relocation types for S390/zSeries
enum {
#include "ELFRelocs/SystemZ.def"
};

// ELF Relocation type for Sparc.
enum {
#include "ELFRelocs/Sparc.def"
};

// AMDGPU specific e_flags.
enum : unsigned {
  // Processor selection mask for EF_AMDGPU_MACH_* values.
  EF_AMDGPU_MACH = 0x0ff,

  // Not specified processor.
  EF_AMDGPU_MACH_NONE = 0x000,

  // R600-based processors.

  // Radeon HD 2000/3000 Series (R600).
  EF_AMDGPU_MACH_R600_R600 = 0x001,
  EF_AMDGPU_MACH_R600_R630 = 0x002,
  EF_AMDGPU_MACH_R600_RS880 = 0x003,
  EF_AMDGPU_MACH_R600_RV670 = 0x004,
  // Radeon HD 4000 Series (R700).
  EF_AMDGPU_MACH_R600_RV710 = 0x005,
  EF_AMDGPU_MACH_R600_RV730 = 0x006,
  EF_AMDGPU_MACH_R600_RV770 = 0x007,
  // Radeon HD 5000 Series (Evergreen).
  EF_AMDGPU_MACH_R600_CEDAR = 0x008,
  EF_AMDGPU_MACH_R600_CYPRESS = 0x009,
  EF_AMDGPU_MACH_R600_JUNIPER = 0x00a,
  EF_AMDGPU_MACH_R600_REDWOOD = 0x00b,
  EF_AMDGPU_MACH_R600_SUMO = 0x00c,
  // Radeon HD 6000 Series (Northern Islands).
  EF_AMDGPU_MACH_R600_BARTS = 0x00d,
  EF_AMDGPU_MACH_R600_CAICOS = 0x00e,
  EF_AMDGPU_MACH_R600_CAYMAN = 0x00f,
  EF_AMDGPU_MACH_R600_TURKS = 0x010,

  // Reserved for R600-based processors.
  EF_AMDGPU_MACH_R600_RESERVED_FIRST = 0x011,
  EF_AMDGPU_MACH_R600_RESERVED_LAST = 0x01f,

  // First/last R600-based processors.
  EF_AMDGPU_MACH_R600_FIRST = EF_AMDGPU_MACH_R600_R600,
  EF_AMDGPU_MACH_R600_LAST = EF_AMDGPU_MACH_R600_TURKS,

  // AMDGCN-based processors.
  EF_AMDGPU_MACH_AMDGCN_GFX600        = 0x020,
  EF_AMDGPU_MACH_AMDGCN_GFX601        = 0x021,
  EF_AMDGPU_MACH_AMDGCN_GFX700        = 0x022,
  EF_AMDGPU_MACH_AMDGCN_GFX701        = 0x023,
  EF_AMDGPU_MACH_AMDGCN_GFX702        = 0x024,
  EF_AMDGPU_MACH_AMDGCN_GFX703        = 0x025,
  EF_AMDGPU_MACH_AMDGCN_GFX704        = 0x026,
  EF_AMDGPU_MACH_AMDGCN_RESERVED_0X27 = 0x027,
  EF_AMDGPU_MACH_AMDGCN_GFX801        = 0x028,
  EF_AMDGPU_MACH_AMDGCN_GFX802        = 0x029,
  EF_AMDGPU_MACH_AMDGCN_GFX803        = 0x02a,
  EF_AMDGPU_MACH_AMDGCN_GFX810        = 0x02b,
  EF_AMDGPU_MACH_AMDGCN_GFX900        = 0x02c,
  EF_AMDGPU_MACH_AMDGCN_GFX902        = 0x02d,
  EF_AMDGPU_MACH_AMDGCN_GFX904        = 0x02e,
  EF_AMDGPU_MACH_AMDGCN_GFX906        = 0x02f,
  EF_AMDGPU_MACH_AMDGCN_GFX908        = 0x030,
  EF_AMDGPU_MACH_AMDGCN_GFX909        = 0x031,
  EF_AMDGPU_MACH_AMDGCN_GFX90C        = 0x032,
  EF_AMDGPU_MACH_AMDGCN_GFX1010       = 0x033,
  EF_AMDGPU_MACH_AMDGCN_GFX1011       = 0x034,
  EF_AMDGPU_MACH_AMDGCN_GFX1012       = 0x035,
  EF_AMDGPU_MACH_AMDGCN_GFX1030       = 0x036,
  EF_AMDGPU_MACH_AMDGCN_GFX1031       = 0x037,
  EF_AMDGPU_MACH_AMDGCN_GFX1032       = 0x038,
  EF_AMDGPU_MACH_AMDGCN_GFX1033       = 0x039,
  EF_AMDGPU_MACH_AMDGCN_GFX602        = 0x03a,
  EF_AMDGPU_MACH_AMDGCN_GFX705        = 0x03b,
  EF_AMDGPU_MACH_AMDGCN_GFX805        = 0x03c,
<<<<<<< HEAD
  EF_AMDGPU_MACH_AMDGCN_RESERVED_0X3D = 0x03d,
  EF_AMDGPU_MACH_AMDGCN_RESERVED_0X3E = 0x03e,
  EF_AMDGPU_MACH_AMDGCN_GFX90A        = 0x03f,

  // First/last AMDGCN-based processors.
  EF_AMDGPU_MACH_AMDGCN_FIRST = EF_AMDGPU_MACH_AMDGCN_GFX600,
  EF_AMDGPU_MACH_AMDGCN_LAST = EF_AMDGPU_MACH_AMDGCN_GFX90A,
=======
  EF_AMDGPU_MACH_AMDGCN_GFX1035       = 0x03d,
  EF_AMDGPU_MACH_AMDGCN_GFX1034       = 0x03e,
  EF_AMDGPU_MACH_AMDGCN_GFX90A        = 0x03f,
  EF_AMDGPU_MACH_AMDGCN_RESERVED_0X40 = 0x040,
  EF_AMDGPU_MACH_AMDGCN_RESERVED_0X41 = 0x041,
  EF_AMDGPU_MACH_AMDGCN_GFX1013       = 0x042,
  EF_AMDGPU_MACH_AMDGCN_RESERVED_0X43 = 0x043,
  EF_AMDGPU_MACH_AMDGCN_RESERVED_0X44 = 0x044,
  EF_AMDGPU_MACH_AMDGCN_RESERVED_0X45 = 0x045,

  // First/last AMDGCN-based processors.
  EF_AMDGPU_MACH_AMDGCN_FIRST = EF_AMDGPU_MACH_AMDGCN_GFX600,
  EF_AMDGPU_MACH_AMDGCN_LAST = EF_AMDGPU_MACH_AMDGCN_RESERVED_0X45,
>>>>>>> 2ab1d525

  // Indicates if the "xnack" target feature is enabled for all code contained
  // in the object.
  //
  // Only valid for ELFOSABI_AMDGPU_HSA and ELFABIVERSION_AMDGPU_HSA_V2.
  EF_AMDGPU_FEATURE_XNACK_V2 = 0x01,
  // Indicates if the trap handler is enabled for all code contained
  // in the object.
  //
  // Only valid for ELFOSABI_AMDGPU_HSA and ELFABIVERSION_AMDGPU_HSA_V2.
  EF_AMDGPU_FEATURE_TRAP_HANDLER_V2 = 0x02,

  // Indicates if the "xnack" target feature is enabled for all code contained
  // in the object.
  //
  // Only valid for ELFOSABI_AMDGPU_HSA and ELFABIVERSION_AMDGPU_HSA_V3.
  EF_AMDGPU_FEATURE_XNACK_V3 = 0x100,
  // Indicates if the "sramecc" target feature is enabled for all code
  // contained in the object.
  //
  // Only valid for ELFOSABI_AMDGPU_HSA and ELFABIVERSION_AMDGPU_HSA_V3.
  EF_AMDGPU_FEATURE_SRAMECC_V3 = 0x200,

  // XNACK selection mask for EF_AMDGPU_FEATURE_XNACK_* values.
  //
  // Only valid for ELFOSABI_AMDGPU_HSA and ELFABIVERSION_AMDGPU_HSA_V4.
  EF_AMDGPU_FEATURE_XNACK_V4 = 0x300,
  // XNACK is not supported.
  EF_AMDGPU_FEATURE_XNACK_UNSUPPORTED_V4 = 0x000,
  // XNACK is any/default/unspecified.
  EF_AMDGPU_FEATURE_XNACK_ANY_V4 = 0x100,
  // XNACK is off.
  EF_AMDGPU_FEATURE_XNACK_OFF_V4 = 0x200,
  // XNACK is on.
  EF_AMDGPU_FEATURE_XNACK_ON_V4 = 0x300,

  // SRAMECC selection mask for EF_AMDGPU_FEATURE_SRAMECC_* values.
  //
  // Only valid for ELFOSABI_AMDGPU_HSA and ELFABIVERSION_AMDGPU_HSA_V4.
  EF_AMDGPU_FEATURE_SRAMECC_V4 = 0xc00,
  // SRAMECC is not supported.
  EF_AMDGPU_FEATURE_SRAMECC_UNSUPPORTED_V4 = 0x000,
  // SRAMECC is any/default/unspecified.
  EF_AMDGPU_FEATURE_SRAMECC_ANY_V4 = 0x400,
  // SRAMECC is off.
  EF_AMDGPU_FEATURE_SRAMECC_OFF_V4 = 0x800,
  // SRAMECC is on.
  EF_AMDGPU_FEATURE_SRAMECC_ON_V4 = 0xc00,
};

// ELF Relocation types for AMDGPU
enum {
#include "ELFRelocs/AMDGPU.def"
};

// ELF Relocation types for BPF
enum {
#include "ELFRelocs/BPF.def"
};

// ELF Relocation types for M68k
enum {
#include "ELFRelocs/M68k.def"
};

// MSP430 specific e_flags
enum : unsigned {
  EF_MSP430_MACH_MSP430x11 = 11,
  EF_MSP430_MACH_MSP430x11x1 = 110,
  EF_MSP430_MACH_MSP430x12 = 12,
  EF_MSP430_MACH_MSP430x13 = 13,
  EF_MSP430_MACH_MSP430x14 = 14,
  EF_MSP430_MACH_MSP430x15 = 15,
  EF_MSP430_MACH_MSP430x16 = 16,
  EF_MSP430_MACH_MSP430x20 = 20,
  EF_MSP430_MACH_MSP430x22 = 22,
  EF_MSP430_MACH_MSP430x23 = 23,
  EF_MSP430_MACH_MSP430x24 = 24,
  EF_MSP430_MACH_MSP430x26 = 26,
  EF_MSP430_MACH_MSP430x31 = 31,
  EF_MSP430_MACH_MSP430x32 = 32,
  EF_MSP430_MACH_MSP430x33 = 33,
  EF_MSP430_MACH_MSP430x41 = 41,
  EF_MSP430_MACH_MSP430x42 = 42,
  EF_MSP430_MACH_MSP430x43 = 43,
  EF_MSP430_MACH_MSP430x44 = 44,
  EF_MSP430_MACH_MSP430X = 45,
  EF_MSP430_MACH_MSP430x46 = 46,
  EF_MSP430_MACH_MSP430x47 = 47,
  EF_MSP430_MACH_MSP430x54 = 54,
};

// ELF Relocation types for MSP430
enum {
#include "ELFRelocs/MSP430.def"
};

// ELF Relocation type for VE.
enum {
#include "ELFRelocs/VE.def"
};


// ELF Relocation types for CSKY
enum {
#include "ELFRelocs/CSKY.def"
};

#undef ELF_RELOC

// Section header.
struct Elf32_Shdr {
  Elf32_Word sh_name;      // Section name (index into string table)
  Elf32_Word sh_type;      // Section type (SHT_*)
  Elf32_Word sh_flags;     // Section flags (SHF_*)
  Elf32_Addr sh_addr;      // Address where section is to be loaded
  Elf32_Off sh_offset;     // File offset of section data, in bytes
  Elf32_Word sh_size;      // Size of section, in bytes
  Elf32_Word sh_link;      // Section type-specific header table index link
  Elf32_Word sh_info;      // Section type-specific extra information
  Elf32_Word sh_addralign; // Section address alignment
  Elf32_Word sh_entsize;   // Size of records contained within the section
};

// Section header for ELF64 - same fields as ELF32, different types.
struct Elf64_Shdr {
  Elf64_Word sh_name;
  Elf64_Word sh_type;
  Elf64_Xword sh_flags;
  Elf64_Addr sh_addr;
  Elf64_Off sh_offset;
  Elf64_Xword sh_size;
  Elf64_Word sh_link;
  Elf64_Word sh_info;
  Elf64_Xword sh_addralign;
  Elf64_Xword sh_entsize;
};

// Special section indices.
enum {
  SHN_UNDEF = 0,          // Undefined, missing, irrelevant, or meaningless
  SHN_LORESERVE = 0xff00, // Lowest reserved index
  SHN_LOPROC = 0xff00,    // Lowest processor-specific index
  SHN_HIPROC = 0xff1f,    // Highest processor-specific index
  SHN_LOOS = 0xff20,      // Lowest operating system-specific index
  SHN_HIOS = 0xff3f,      // Highest operating system-specific index
  SHN_ABS = 0xfff1,       // Symbol has absolute value; does not need relocation
  SHN_COMMON = 0xfff2,    // FORTRAN COMMON or C external global variables
  SHN_XINDEX = 0xffff,    // Mark that the index is >= SHN_LORESERVE
  SHN_HIRESERVE = 0xffff  // Highest reserved index
};

// Section types.
enum : unsigned {
  SHT_NULL = 0,           // No associated section (inactive entry).
  SHT_PROGBITS = 1,       // Program-defined contents.
  SHT_SYMTAB = 2,         // Symbol table.
  SHT_STRTAB = 3,         // String table.
  SHT_RELA = 4,           // Relocation entries; explicit addends.
  SHT_HASH = 5,           // Symbol hash table.
  SHT_DYNAMIC = 6,        // Information for dynamic linking.
  SHT_NOTE = 7,           // Information about the file.
  SHT_NOBITS = 8,         // Data occupies no space in the file.
  SHT_REL = 9,            // Relocation entries; no explicit addends.
  SHT_SHLIB = 10,         // Reserved.
  SHT_DYNSYM = 11,        // Symbol table.
  SHT_INIT_ARRAY = 14,    // Pointers to initialization functions.
  SHT_FINI_ARRAY = 15,    // Pointers to termination functions.
  SHT_PREINIT_ARRAY = 16, // Pointers to pre-init functions.
  SHT_GROUP = 17,         // Section group.
  SHT_SYMTAB_SHNDX = 18,  // Indices for SHN_XINDEX entries.
  // Experimental support for SHT_RELR sections. For details, see proposal
  // at https://groups.google.com/forum/#!topic/generic-abi/bX460iggiKg
  SHT_RELR = 19,         // Relocation entries; only offsets.
  SHT_LOOS = 0x60000000, // Lowest operating system-specific type.
  // Android packed relocation section types.
  // https://android.googlesource.com/platform/bionic/+/6f12bfece5dcc01325e0abba56a46b1bcf991c69/tools/relocation_packer/src/elf_file.cc#37
  SHT_ANDROID_REL = 0x60000001,
  SHT_ANDROID_RELA = 0x60000002,
  SHT_LLVM_ODRTAB = 0x6fff4c00,         // LLVM ODR table.
  SHT_LLVM_LINKER_OPTIONS = 0x6fff4c01, // LLVM Linker Options.
  SHT_LLVM_ADDRSIG = 0x6fff4c03,        // List of address-significant symbols
                                        // for safe ICF.
  SHT_LLVM_DEPENDENT_LIBRARIES =
      0x6fff4c04,                    // LLVM Dependent Library Specifiers.
  SHT_LLVM_SYMPART = 0x6fff4c05,     // Symbol partition specification.
  SHT_LLVM_PART_EHDR = 0x6fff4c06,   // ELF header for loadable partition.
  SHT_LLVM_PART_PHDR = 0x6fff4c07,   // Phdrs for loadable partition.
  SHT_LLVM_BB_ADDR_MAP = 0x6fff4c08, // LLVM Basic Block Address Map.
  SHT_LLVM_CALL_GRAPH_PROFILE = 0x6fff4c09, // LLVM Call Graph Profile.
  // Android's experimental support for SHT_RELR sections.
  // https://android.googlesource.com/platform/bionic/+/b7feec74547f84559a1467aca02708ff61346d2a/libc/include/elf.h#512
  SHT_ANDROID_RELR = 0x6fffff00,   // Relocation entries; only offsets.
  SHT_GNU_ATTRIBUTES = 0x6ffffff5, // Object attributes.
  SHT_GNU_HASH = 0x6ffffff6,       // GNU-style hash table.
  SHT_GNU_verdef = 0x6ffffffd,     // GNU version definitions.
  SHT_GNU_verneed = 0x6ffffffe,    // GNU version references.
  SHT_GNU_versym = 0x6fffffff,     // GNU symbol versions table.
  SHT_HIOS = 0x6fffffff,           // Highest operating system-specific type.
  SHT_LOPROC = 0x70000000,         // Lowest processor arch-specific type.
  // Fixme: All this is duplicated in MCSectionELF. Why??
  // Exception Index table
  SHT_ARM_EXIDX = 0x70000001U,
  // BPABI DLL dynamic linking pre-emption map
  SHT_ARM_PREEMPTMAP = 0x70000002U,
  //  Object file compatibility attributes
  SHT_ARM_ATTRIBUTES = 0x70000003U,
  SHT_ARM_DEBUGOVERLAY = 0x70000004U,
  SHT_ARM_OVERLAYSECTION = 0x70000005U,
  SHT_HEX_ORDERED = 0x70000000,   // Link editor is to sort the entries in
                                  // this section based on their sizes
  SHT_X86_64_UNWIND = 0x70000001, // Unwind information

  SHT_MIPS_REGINFO = 0x70000006,  // Register usage information
  SHT_MIPS_OPTIONS = 0x7000000d,  // General options
  SHT_MIPS_DWARF = 0x7000001e,    // DWARF debugging section.
  SHT_MIPS_ABIFLAGS = 0x7000002a, // ABI information.

  SHT_MSP430_ATTRIBUTES = 0x70000003U,

  SHT_RISCV_ATTRIBUTES = 0x70000003U,

  SHT_HIPROC = 0x7fffffff, // Highest processor arch-specific type.
  SHT_LOUSER = 0x80000000, // Lowest type reserved for applications.
  SHT_HIUSER = 0xffffffff  // Highest type reserved for applications.
};

// Section flags.
enum : unsigned {
  // Section data should be writable during execution.
  SHF_WRITE = 0x1,

  // Section occupies memory during program execution.
  SHF_ALLOC = 0x2,

  // Section contains executable machine instructions.
  SHF_EXECINSTR = 0x4,

  // The data in this section may be merged.
  SHF_MERGE = 0x10,

  // The data in this section is null-terminated strings.
  SHF_STRINGS = 0x20,

  // A field in this section holds a section header table index.
  SHF_INFO_LINK = 0x40U,

  // Adds special ordering requirements for link editors.
  SHF_LINK_ORDER = 0x80U,

  // This section requires special OS-specific processing to avoid incorrect
  // behavior.
  SHF_OS_NONCONFORMING = 0x100U,

  // This section is a member of a section group.
  SHF_GROUP = 0x200U,

  // This section holds Thread-Local Storage.
  SHF_TLS = 0x400U,

  // Identifies a section containing compressed data.
  SHF_COMPRESSED = 0x800U,

  // This section should not be garbage collected by the linker.
  SHF_GNU_RETAIN = 0x200000,

  // This section is excluded from the final executable or shared library.
  SHF_EXCLUDE = 0x80000000U,

  // Start of target-specific flags.

  SHF_MASKOS = 0x0ff00000,

  // Bits indicating processor-specific flags.
  SHF_MASKPROC = 0xf0000000,

  /// All sections with the "d" flag are grouped together by the linker to form
  /// the data section and the dp register is set to the start of the section by
  /// the boot code.
  XCORE_SHF_DP_SECTION = 0x10000000,

  /// All sections with the "c" flag are grouped together by the linker to form
  /// the constant pool and the cp register is set to the start of the constant
  /// pool by the boot code.
  XCORE_SHF_CP_SECTION = 0x20000000,

  // If an object file section does not have this flag set, then it may not hold
  // more than 2GB and can be freely referred to in objects using smaller code
  // models. Otherwise, only objects using larger code models can refer to them.
  // For example, a medium code model object can refer to data in a section that
  // sets this flag besides being able to refer to data in a section that does
  // not set it; likewise, a small code model object can refer only to code in a
  // section that does not set this flag.
  SHF_X86_64_LARGE = 0x10000000,

  // All sections with the GPREL flag are grouped into a global data area
  // for faster accesses
  SHF_HEX_GPREL = 0x10000000,

  // Section contains text/data which may be replicated in other sections.
  // Linker must retain only one copy.
  SHF_MIPS_NODUPES = 0x01000000,

  // Linker must generate implicit hidden weak names.
  SHF_MIPS_NAMES = 0x02000000,

  // Section data local to process.
  SHF_MIPS_LOCAL = 0x04000000,

  // Do not strip this section.
  SHF_MIPS_NOSTRIP = 0x08000000,

  // Section must be part of global data area.
  SHF_MIPS_GPREL = 0x10000000,

  // This section should be merged.
  SHF_MIPS_MERGE = 0x20000000,

  // Address size to be inferred from section entry size.
  SHF_MIPS_ADDR = 0x40000000,

  // Section data is string data by default.
  SHF_MIPS_STRING = 0x80000000,

  // Make code section unreadable when in execute-only mode
  SHF_ARM_PURECODE = 0x20000000
};

// Section Group Flags
enum : unsigned {
  GRP_COMDAT = 0x1,
  GRP_MASKOS = 0x0ff00000,
  GRP_MASKPROC = 0xf0000000
};

// Symbol table entries for ELF32.
struct Elf32_Sym {
  Elf32_Word st_name;     // Symbol name (index into string table)
  Elf32_Addr st_value;    // Value or address associated with the symbol
  Elf32_Word st_size;     // Size of the symbol
  unsigned char st_info;  // Symbol's type and binding attributes
  unsigned char st_other; // Must be zero; reserved
  Elf32_Half st_shndx;    // Which section (header table index) it's defined in

  // These accessors and mutators correspond to the ELF32_ST_BIND,
  // ELF32_ST_TYPE, and ELF32_ST_INFO macros defined in the ELF specification:
  unsigned char getBinding() const { return st_info >> 4; }
  unsigned char getType() const { return st_info & 0x0f; }
  void setBinding(unsigned char b) { setBindingAndType(b, getType()); }
  void setType(unsigned char t) { setBindingAndType(getBinding(), t); }
  void setBindingAndType(unsigned char b, unsigned char t) {
    st_info = (b << 4) + (t & 0x0f);
  }
};

// Symbol table entries for ELF64.
struct Elf64_Sym {
  Elf64_Word st_name;     // Symbol name (index into string table)
  unsigned char st_info;  // Symbol's type and binding attributes
  unsigned char st_other; // Must be zero; reserved
  Elf64_Half st_shndx;    // Which section (header tbl index) it's defined in
  Elf64_Addr st_value;    // Value or address associated with the symbol
  Elf64_Xword st_size;    // Size of the symbol

  // These accessors and mutators are identical to those defined for ELF32
  // symbol table entries.
  unsigned char getBinding() const { return st_info >> 4; }
  unsigned char getType() const { return st_info & 0x0f; }
  void setBinding(unsigned char b) { setBindingAndType(b, getType()); }
  void setType(unsigned char t) { setBindingAndType(getBinding(), t); }
  void setBindingAndType(unsigned char b, unsigned char t) {
    st_info = (b << 4) + (t & 0x0f);
  }
};

// The size (in bytes) of symbol table entries.
enum {
  SYMENTRY_SIZE32 = 16, // 32-bit symbol entry size
  SYMENTRY_SIZE64 = 24  // 64-bit symbol entry size.
};

// Symbol bindings.
enum {
  STB_LOCAL = 0,  // Local symbol, not visible outside obj file containing def
  STB_GLOBAL = 1, // Global symbol, visible to all object files being combined
  STB_WEAK = 2,   // Weak symbol, like global but lower-precedence
  STB_GNU_UNIQUE = 10,
  STB_LOOS = 10,   // Lowest operating system-specific binding type
  STB_HIOS = 12,   // Highest operating system-specific binding type
  STB_LOPROC = 13, // Lowest processor-specific binding type
  STB_HIPROC = 15  // Highest processor-specific binding type
};

// Symbol types.
enum {
  STT_NOTYPE = 0,     // Symbol's type is not specified
  STT_OBJECT = 1,     // Symbol is a data object (variable, array, etc.)
  STT_FUNC = 2,       // Symbol is executable code (function, etc.)
  STT_SECTION = 3,    // Symbol refers to a section
  STT_FILE = 4,       // Local, absolute symbol that refers to a file
  STT_COMMON = 5,     // An uninitialized common block
  STT_TLS = 6,        // Thread local data object
  STT_GNU_IFUNC = 10, // GNU indirect function
  STT_LOOS = 10,      // Lowest operating system-specific symbol type
  STT_HIOS = 12,      // Highest operating system-specific symbol type
  STT_LOPROC = 13,    // Lowest processor-specific symbol type
  STT_HIPROC = 15,    // Highest processor-specific symbol type

  // AMDGPU symbol types
  STT_AMDGPU_HSA_KERNEL = 10
};

enum {
  STV_DEFAULT = 0,  // Visibility is specified by binding type
  STV_INTERNAL = 1, // Defined by processor supplements
  STV_HIDDEN = 2,   // Not visible to other components
  STV_PROTECTED = 3 // Visible in other components but not preemptable
};

// Symbol number.
enum { STN_UNDEF = 0 };

// Special relocation symbols used in the MIPS64 ELF relocation entries
enum {
  RSS_UNDEF = 0, // None
  RSS_GP = 1,    // Value of gp
  RSS_GP0 = 2,   // Value of gp used to create object being relocated
  RSS_LOC = 3    // Address of location being relocated
};

// Relocation entry, without explicit addend.
struct Elf32_Rel {
  Elf32_Addr r_offset; // Location (file byte offset, or program virtual addr)
  Elf32_Word r_info;   // Symbol table index and type of relocation to apply

  // These accessors and mutators correspond to the ELF32_R_SYM, ELF32_R_TYPE,
  // and ELF32_R_INFO macros defined in the ELF specification:
  Elf32_Word getSymbol() const { return (r_info >> 8); }
  unsigned char getType() const { return (unsigned char)(r_info & 0x0ff); }
  void setSymbol(Elf32_Word s) { setSymbolAndType(s, getType()); }
  void setType(unsigned char t) { setSymbolAndType(getSymbol(), t); }
  void setSymbolAndType(Elf32_Word s, unsigned char t) {
    r_info = (s << 8) + t;
  }
};

// Relocation entry with explicit addend.
struct Elf32_Rela {
  Elf32_Addr r_offset;  // Location (file byte offset, or program virtual addr)
  Elf32_Word r_info;    // Symbol table index and type of relocation to apply
  Elf32_Sword r_addend; // Compute value for relocatable field by adding this

  // These accessors and mutators correspond to the ELF32_R_SYM, ELF32_R_TYPE,
  // and ELF32_R_INFO macros defined in the ELF specification:
  Elf32_Word getSymbol() const { return (r_info >> 8); }
  unsigned char getType() const { return (unsigned char)(r_info & 0x0ff); }
  void setSymbol(Elf32_Word s) { setSymbolAndType(s, getType()); }
  void setType(unsigned char t) { setSymbolAndType(getSymbol(), t); }
  void setSymbolAndType(Elf32_Word s, unsigned char t) {
    r_info = (s << 8) + t;
  }
};

// Relocation entry without explicit addend or info (relative relocations only).
typedef Elf32_Word Elf32_Relr; // offset/bitmap for relative relocations

// Relocation entry, without explicit addend.
struct Elf64_Rel {
  Elf64_Addr r_offset; // Location (file byte offset, or program virtual addr).
  Elf64_Xword r_info;  // Symbol table index and type of relocation to apply.

  // These accessors and mutators correspond to the ELF64_R_SYM, ELF64_R_TYPE,
  // and ELF64_R_INFO macros defined in the ELF specification:
  Elf64_Word getSymbol() const { return (r_info >> 32); }
  Elf64_Word getType() const { return (Elf64_Word)(r_info & 0xffffffffL); }
  void setSymbol(Elf64_Word s) { setSymbolAndType(s, getType()); }
  void setType(Elf64_Word t) { setSymbolAndType(getSymbol(), t); }
  void setSymbolAndType(Elf64_Word s, Elf64_Word t) {
    r_info = ((Elf64_Xword)s << 32) + (t & 0xffffffffL);
  }
};

// Relocation entry with explicit addend.
struct Elf64_Rela {
  Elf64_Addr r_offset; // Location (file byte offset, or program virtual addr).
  Elf64_Xword r_info;  // Symbol table index and type of relocation to apply.
  Elf64_Sxword r_addend; // Compute value for relocatable field by adding this.

  // These accessors and mutators correspond to the ELF64_R_SYM, ELF64_R_TYPE,
  // and ELF64_R_INFO macros defined in the ELF specification:
  Elf64_Word getSymbol() const { return (r_info >> 32); }
  Elf64_Word getType() const { return (Elf64_Word)(r_info & 0xffffffffL); }
  void setSymbol(Elf64_Word s) { setSymbolAndType(s, getType()); }
  void setType(Elf64_Word t) { setSymbolAndType(getSymbol(), t); }
  void setSymbolAndType(Elf64_Word s, Elf64_Word t) {
    r_info = ((Elf64_Xword)s << 32) + (t & 0xffffffffL);
  }
};

// Relocation entry without explicit addend or info (relative relocations only).
typedef Elf64_Xword Elf64_Relr; // offset/bitmap for relative relocations

// Program header for ELF32.
struct Elf32_Phdr {
  Elf32_Word p_type;   // Type of segment
  Elf32_Off p_offset;  // File offset where segment is located, in bytes
  Elf32_Addr p_vaddr;  // Virtual address of beginning of segment
  Elf32_Addr p_paddr;  // Physical address of beginning of segment (OS-specific)
  Elf32_Word p_filesz; // Num. of bytes in file image of segment (may be zero)
  Elf32_Word p_memsz;  // Num. of bytes in mem image of segment (may be zero)
  Elf32_Word p_flags;  // Segment flags
  Elf32_Word p_align;  // Segment alignment constraint
};

// Program header for ELF64.
struct Elf64_Phdr {
  Elf64_Word p_type;    // Type of segment
  Elf64_Word p_flags;   // Segment flags
  Elf64_Off p_offset;   // File offset where segment is located, in bytes
  Elf64_Addr p_vaddr;   // Virtual address of beginning of segment
  Elf64_Addr p_paddr;   // Physical addr of beginning of segment (OS-specific)
  Elf64_Xword p_filesz; // Num. of bytes in file image of segment (may be zero)
  Elf64_Xword p_memsz;  // Num. of bytes in mem image of segment (may be zero)
  Elf64_Xword p_align;  // Segment alignment constraint
};

// Segment types.
enum {
  PT_NULL = 0,            // Unused segment.
  PT_LOAD = 1,            // Loadable segment.
  PT_DYNAMIC = 2,         // Dynamic linking information.
  PT_INTERP = 3,          // Interpreter pathname.
  PT_NOTE = 4,            // Auxiliary information.
  PT_SHLIB = 5,           // Reserved.
  PT_PHDR = 6,            // The program header table itself.
  PT_TLS = 7,             // The thread-local storage template.
  PT_LOOS = 0x60000000,   // Lowest operating system-specific pt entry type.
  PT_HIOS = 0x6fffffff,   // Highest operating system-specific pt entry type.
  PT_LOPROC = 0x70000000, // Lowest processor-specific program hdr entry type.
  PT_HIPROC = 0x7fffffff, // Highest processor-specific program hdr entry type.

  // x86-64 program header types.
  // These all contain stack unwind tables.
  PT_GNU_EH_FRAME = 0x6474e550,
  PT_SUNW_EH_FRAME = 0x6474e550,
  PT_SUNW_UNWIND = 0x6464e550,

  PT_GNU_STACK = 0x6474e551,    // Indicates stack executability.
  PT_GNU_RELRO = 0x6474e552,    // Read-only after relocation.
  PT_GNU_PROPERTY = 0x6474e553, // .note.gnu.property notes sections.

  PT_OPENBSD_RANDOMIZE = 0x65a3dbe6, // Fill with random data.
  PT_OPENBSD_WXNEEDED = 0x65a3dbe7,  // Program does W^X violations.
  PT_OPENBSD_BOOTDATA = 0x65a41be6,  // Section for boot arguments.

  // ARM program header types.
  PT_ARM_ARCHEXT = 0x70000000, // Platform architecture compatibility info
  // These all contain stack unwind tables.
  PT_ARM_EXIDX = 0x70000001,
  PT_ARM_UNWIND = 0x70000001,

  // MIPS program header types.
  PT_MIPS_REGINFO = 0x70000000,  // Register usage information.
  PT_MIPS_RTPROC = 0x70000001,   // Runtime procedure table.
  PT_MIPS_OPTIONS = 0x70000002,  // Options segment.
  PT_MIPS_ABIFLAGS = 0x70000003, // Abiflags segment.
};

// Segment flag bits.
enum : unsigned {
  PF_X = 1,                // Execute
  PF_W = 2,                // Write
  PF_R = 4,                // Read
  PF_MASKOS = 0x0ff00000,  // Bits for operating system-specific semantics.
  PF_MASKPROC = 0xf0000000 // Bits for processor-specific semantics.
};

// Dynamic table entry for ELF32.
struct Elf32_Dyn {
  Elf32_Sword d_tag; // Type of dynamic table entry.
  union {
    Elf32_Word d_val; // Integer value of entry.
    Elf32_Addr d_ptr; // Pointer value of entry.
  } d_un;
};

// Dynamic table entry for ELF64.
struct Elf64_Dyn {
  Elf64_Sxword d_tag; // Type of dynamic table entry.
  union {
    Elf64_Xword d_val; // Integer value of entry.
    Elf64_Addr d_ptr;  // Pointer value of entry.
  } d_un;
};

// Dynamic table entry tags.
enum {
#define DYNAMIC_TAG(name, value) DT_##name = value,
#include "DynamicTags.def"
#undef DYNAMIC_TAG
};

// DT_FLAGS values.
enum {
  DF_ORIGIN = 0x01,    // The object may reference $ORIGIN.
  DF_SYMBOLIC = 0x02,  // Search the shared lib before searching the exe.
  DF_TEXTREL = 0x04,   // Relocations may modify a non-writable segment.
  DF_BIND_NOW = 0x08,  // Process all relocations on load.
  DF_STATIC_TLS = 0x10 // Reject attempts to load dynamically.
};

// State flags selectable in the `d_un.d_val' element of the DT_FLAGS_1 entry.
enum {
  DF_1_NOW = 0x00000001,       // Set RTLD_NOW for this object.
  DF_1_GLOBAL = 0x00000002,    // Set RTLD_GLOBAL for this object.
  DF_1_GROUP = 0x00000004,     // Set RTLD_GROUP for this object.
  DF_1_NODELETE = 0x00000008,  // Set RTLD_NODELETE for this object.
  DF_1_LOADFLTR = 0x00000010,  // Trigger filtee loading at runtime.
  DF_1_INITFIRST = 0x00000020, // Set RTLD_INITFIRST for this object.
  DF_1_NOOPEN = 0x00000040,    // Set RTLD_NOOPEN for this object.
  DF_1_ORIGIN = 0x00000080,    // $ORIGIN must be handled.
  DF_1_DIRECT = 0x00000100,    // Direct binding enabled.
  DF_1_TRANS = 0x00000200,
  DF_1_INTERPOSE = 0x00000400,  // Object is used to interpose.
  DF_1_NODEFLIB = 0x00000800,   // Ignore default lib search path.
  DF_1_NODUMP = 0x00001000,     // Object can't be dldump'ed.
  DF_1_CONFALT = 0x00002000,    // Configuration alternative created.
  DF_1_ENDFILTEE = 0x00004000,  // Filtee terminates filters search.
  DF_1_DISPRELDNE = 0x00008000, // Disp reloc applied at build time.
  DF_1_DISPRELPND = 0x00010000, // Disp reloc applied at run-time.
  DF_1_NODIRECT = 0x00020000,   // Object has no-direct binding.
  DF_1_IGNMULDEF = 0x00040000,
  DF_1_NOKSYMS = 0x00080000,
  DF_1_NOHDR = 0x00100000,
  DF_1_EDITED = 0x00200000, // Object is modified after built.
  DF_1_NORELOC = 0x00400000,
  DF_1_SYMINTPOSE = 0x00800000, // Object has individual interposers.
  DF_1_GLOBAUDIT = 0x01000000,  // Global auditing required.
  DF_1_SINGLETON = 0x02000000,  // Singleton symbols are used.
  DF_1_PIE = 0x08000000,        // Object is a position-independent executable.
};

// DT_MIPS_FLAGS values.
enum {
  RHF_NONE = 0x00000000,                   // No flags.
  RHF_QUICKSTART = 0x00000001,             // Uses shortcut pointers.
  RHF_NOTPOT = 0x00000002,                 // Hash size is not a power of two.
  RHS_NO_LIBRARY_REPLACEMENT = 0x00000004, // Ignore LD_LIBRARY_PATH.
  RHF_NO_MOVE = 0x00000008,                // DSO address may not be relocated.
  RHF_SGI_ONLY = 0x00000010,               // SGI specific features.
  RHF_GUARANTEE_INIT = 0x00000020,         // Guarantee that .init will finish
                                           // executing before any non-init
                                           // code in DSO is called.
  RHF_DELTA_C_PLUS_PLUS = 0x00000040,      // Contains Delta C++ code.
  RHF_GUARANTEE_START_INIT = 0x00000080,   // Guarantee that .init will start
                                           // executing before any non-init
                                           // code in DSO is called.
  RHF_PIXIE = 0x00000100,                  // Generated by pixie.
  RHF_DEFAULT_DELAY_LOAD = 0x00000200,     // Delay-load DSO by default.
  RHF_REQUICKSTART = 0x00000400,           // Object may be requickstarted
  RHF_REQUICKSTARTED = 0x00000800,         // Object has been requickstarted
  RHF_CORD = 0x00001000,                   // Generated by cord.
  RHF_NO_UNRES_UNDEF = 0x00002000,         // Object contains no unresolved
                                           // undef symbols.
  RHF_RLD_ORDER_SAFE = 0x00004000          // Symbol table is in a safe order.
};

// ElfXX_VerDef structure version (GNU versioning)
enum { VER_DEF_NONE = 0, VER_DEF_CURRENT = 1 };

// VerDef Flags (ElfXX_VerDef::vd_flags)
enum { VER_FLG_BASE = 0x1, VER_FLG_WEAK = 0x2, VER_FLG_INFO = 0x4 };

// Special constants for the version table. (SHT_GNU_versym/.gnu.version)
enum {
  VER_NDX_LOCAL = 0,       // Unversioned local symbol
  VER_NDX_GLOBAL = 1,      // Unversioned global symbol
  VERSYM_VERSION = 0x7fff, // Version Index mask
  VERSYM_HIDDEN = 0x8000   // Hidden bit (non-default version)
};

// ElfXX_VerNeed structure version (GNU versioning)
enum { VER_NEED_NONE = 0, VER_NEED_CURRENT = 1 };

// SHT_NOTE section types.

// Generic note types.
enum : unsigned {
  NT_VERSION = 1,
  NT_ARCH = 2,
  NT_GNU_BUILD_ATTRIBUTE_OPEN = 0x100,
  NT_GNU_BUILD_ATTRIBUTE_FUNC = 0x101,
};

// Core note types.
enum : unsigned {
  NT_PRSTATUS = 1,
  NT_FPREGSET = 2,
  NT_PRPSINFO = 3,
  NT_TASKSTRUCT = 4,
  NT_AUXV = 6,
  NT_PSTATUS = 10,
  NT_FPREGS = 12,
  NT_PSINFO = 13,
  NT_LWPSTATUS = 16,
  NT_LWPSINFO = 17,
  NT_WIN32PSTATUS = 18,

  NT_PPC_VMX = 0x100,
  NT_PPC_VSX = 0x102,
  NT_PPC_TAR = 0x103,
  NT_PPC_PPR = 0x104,
  NT_PPC_DSCR = 0x105,
  NT_PPC_EBB = 0x106,
  NT_PPC_PMU = 0x107,
  NT_PPC_TM_CGPR = 0x108,
  NT_PPC_TM_CFPR = 0x109,
  NT_PPC_TM_CVMX = 0x10a,
  NT_PPC_TM_CVSX = 0x10b,
  NT_PPC_TM_SPR = 0x10c,
  NT_PPC_TM_CTAR = 0x10d,
  NT_PPC_TM_CPPR = 0x10e,
  NT_PPC_TM_CDSCR = 0x10f,

  NT_386_TLS = 0x200,
  NT_386_IOPERM = 0x201,
  NT_X86_XSTATE = 0x202,

  NT_S390_HIGH_GPRS = 0x300,
  NT_S390_TIMER = 0x301,
  NT_S390_TODCMP = 0x302,
  NT_S390_TODPREG = 0x303,
  NT_S390_CTRS = 0x304,
  NT_S390_PREFIX = 0x305,
  NT_S390_LAST_BREAK = 0x306,
  NT_S390_SYSTEM_CALL = 0x307,
  NT_S390_TDB = 0x308,
  NT_S390_VXRS_LOW = 0x309,
  NT_S390_VXRS_HIGH = 0x30a,
  NT_S390_GS_CB = 0x30b,
  NT_S390_GS_BC = 0x30c,

  NT_ARM_VFP = 0x400,
  NT_ARM_TLS = 0x401,
  NT_ARM_HW_BREAK = 0x402,
  NT_ARM_HW_WATCH = 0x403,
  NT_ARM_SVE = 0x405,
  NT_ARM_PAC_MASK = 0x406,

  NT_FILE = 0x46494c45,
  NT_PRXFPREG = 0x46e62b7f,
  NT_SIGINFO = 0x53494749,
};

// LLVM-specific notes.
enum {
  NT_LLVM_HWASAN_GLOBALS = 3,
};

// GNU note types.
enum {
  NT_GNU_ABI_TAG = 1,
  NT_GNU_HWCAP = 2,
  NT_GNU_BUILD_ID = 3,
  NT_GNU_GOLD_VERSION = 4,
  NT_GNU_PROPERTY_TYPE_0 = 5,
};

// Property types used in GNU_PROPERTY_TYPE_0 notes.
enum : unsigned {
  GNU_PROPERTY_STACK_SIZE = 1,
  GNU_PROPERTY_NO_COPY_ON_PROTECTED = 2,
  GNU_PROPERTY_AARCH64_FEATURE_1_AND = 0xc0000000,
  GNU_PROPERTY_X86_FEATURE_1_AND = 0xc0000002,

  GNU_PROPERTY_X86_UINT32_OR_LO = 0xc0008000,
  GNU_PROPERTY_X86_FEATURE_2_NEEDED = GNU_PROPERTY_X86_UINT32_OR_LO + 1,
  GNU_PROPERTY_X86_ISA_1_NEEDED = GNU_PROPERTY_X86_UINT32_OR_LO + 2,

  GNU_PROPERTY_X86_UINT32_OR_AND_LO = 0xc0010000,
  GNU_PROPERTY_X86_FEATURE_2_USED = GNU_PROPERTY_X86_UINT32_OR_AND_LO + 1,
  GNU_PROPERTY_X86_ISA_1_USED = GNU_PROPERTY_X86_UINT32_OR_AND_LO + 2,
};

// aarch64 processor feature bits.
enum : unsigned {
  GNU_PROPERTY_AARCH64_FEATURE_1_BTI = 1 << 0,
  GNU_PROPERTY_AARCH64_FEATURE_1_PAC = 1 << 1,
};

// x86 processor feature bits.
enum : unsigned {
  GNU_PROPERTY_X86_FEATURE_1_IBT = 1 << 0,
  GNU_PROPERTY_X86_FEATURE_1_SHSTK = 1 << 1,

  GNU_PROPERTY_X86_FEATURE_2_X86 = 1 << 0,
  GNU_PROPERTY_X86_FEATURE_2_X87 = 1 << 1,
  GNU_PROPERTY_X86_FEATURE_2_MMX = 1 << 2,
  GNU_PROPERTY_X86_FEATURE_2_XMM = 1 << 3,
  GNU_PROPERTY_X86_FEATURE_2_YMM = 1 << 4,
  GNU_PROPERTY_X86_FEATURE_2_ZMM = 1 << 5,
  GNU_PROPERTY_X86_FEATURE_2_FXSR = 1 << 6,
  GNU_PROPERTY_X86_FEATURE_2_XSAVE = 1 << 7,
  GNU_PROPERTY_X86_FEATURE_2_XSAVEOPT = 1 << 8,
  GNU_PROPERTY_X86_FEATURE_2_XSAVEC = 1 << 9,

  GNU_PROPERTY_X86_ISA_1_BASELINE = 1 << 0,
  GNU_PROPERTY_X86_ISA_1_V2 = 1 << 1,
  GNU_PROPERTY_X86_ISA_1_V3 = 1 << 2,
  GNU_PROPERTY_X86_ISA_1_V4 = 1 << 3,
};

// FreeBSD note types.
enum {
  NT_FREEBSD_ABI_TAG = 1,
  NT_FREEBSD_NOINIT_TAG = 2,
  NT_FREEBSD_ARCH_TAG = 3,
  NT_FREEBSD_FEATURE_CTL = 4,
};

// NT_FREEBSD_FEATURE_CTL values (see FreeBSD's sys/sys/elf_common.h).
enum {
  NT_FREEBSD_FCTL_ASLR_DISABLE = 0x00000001,
  NT_FREEBSD_FCTL_PROTMAX_DISABLE = 0x00000002,
  NT_FREEBSD_FCTL_STKGAP_DISABLE = 0x00000004,
  NT_FREEBSD_FCTL_WXNEEDED = 0x00000008,
  NT_FREEBSD_FCTL_LA48 = 0x00000010,
  NT_FREEBSD_FCTL_ASG_DISABLE = 0x00000020,
};

// FreeBSD core note types.
enum {
  NT_FREEBSD_THRMISC = 7,
  NT_FREEBSD_PROCSTAT_PROC = 8,
  NT_FREEBSD_PROCSTAT_FILES = 9,
  NT_FREEBSD_PROCSTAT_VMMAP = 10,
  NT_FREEBSD_PROCSTAT_GROUPS = 11,
  NT_FREEBSD_PROCSTAT_UMASK = 12,
  NT_FREEBSD_PROCSTAT_RLIMIT = 13,
  NT_FREEBSD_PROCSTAT_OSREL = 14,
  NT_FREEBSD_PROCSTAT_PSSTRINGS = 15,
  NT_FREEBSD_PROCSTAT_AUXV = 16,
};

// NetBSD core note types.
enum {
  NT_NETBSDCORE_PROCINFO = 1,
  NT_NETBSDCORE_AUXV = 2,
  NT_NETBSDCORE_LWPSTATUS = 24,
};

// OpenBSD core note types.
enum {
  NT_OPENBSD_PROCINFO = 10,
  NT_OPENBSD_AUXV = 11,
  NT_OPENBSD_REGS = 20,
  NT_OPENBSD_FPREGS = 21,
  NT_OPENBSD_XFPREGS = 22,
  NT_OPENBSD_WCOOKIE = 23,
};

// FreeBSD note types.
enum {
  NT_FREEBSD_ABI_TAG = 1,
  NT_FREEBSD_NOINIT_TAG = 2,
  NT_FREEBSD_ARCH_TAG = 3,
  NT_FREEBSD_FEATURE_CTL = 4,
};

// NT_FREEBSD_FEATURE_CTL values (see FreeBSD's sys/sys/elf_common.h).
enum {
  NT_FREEBSD_FCTL_ASLR_DISABLE = 0x00000001,
  NT_FREEBSD_FCTL_PROTMAX_DISABLE = 0x00000002,
  NT_FREEBSD_FCTL_STKGAP_DISABLE = 0x00000004,
  NT_FREEBSD_FCTL_WXNEEDED = 0x00000008,
  NT_FREEBSD_FCTL_LA48 = 0x00000010,
  NT_FREEBSD_FCTL_ASG_DISABLE = 0x00000020,
};

// FreeBSD core note types.
enum {
  NT_FREEBSD_THRMISC = 7,
  NT_FREEBSD_PROCSTAT_PROC = 8,
  NT_FREEBSD_PROCSTAT_FILES = 9,
  NT_FREEBSD_PROCSTAT_VMMAP = 10,
  NT_FREEBSD_PROCSTAT_GROUPS = 11,
  NT_FREEBSD_PROCSTAT_UMASK = 12,
  NT_FREEBSD_PROCSTAT_RLIMIT = 13,
  NT_FREEBSD_PROCSTAT_OSREL = 14,
  NT_FREEBSD_PROCSTAT_PSSTRINGS = 15,
  NT_FREEBSD_PROCSTAT_AUXV = 16,
};

// AMDGPU-specific section indices.
enum {
  SHN_AMDGPU_LDS = 0xff00, // Variable in LDS; symbol encoded like SHN_COMMON
};

// AMD vendor specific notes. (Code Object V2)
enum {
  NT_AMD_HSA_CODE_OBJECT_VERSION = 1,
  NT_AMD_HSA_HSAIL = 2,
  NT_AMD_HSA_ISA_VERSION = 3,
  // Note types with values between 4 and 9 (inclusive) are reserved.
  NT_AMD_HSA_METADATA = 10,
  NT_AMD_HSA_ISA_NAME = 11,
  NT_AMD_PAL_METADATA = 12
};

// AMDGPU vendor specific notes. (Code Object V3)
enum {
  // Note types with values between 0 and 31 (inclusive) are reserved.
  NT_AMDGPU_METADATA = 32
};

// LLVMOMPOFFLOAD specific notes.
enum : unsigned {
  NT_LLVM_OPENMP_OFFLOAD_VERSION = 1,
  NT_LLVM_OPENMP_OFFLOAD_PRODUCER = 2,
  NT_LLVM_OPENMP_OFFLOAD_PRODUCER_VERSION = 3
};

enum {
  GNU_ABI_TAG_LINUX = 0,
  GNU_ABI_TAG_HURD = 1,
  GNU_ABI_TAG_SOLARIS = 2,
  GNU_ABI_TAG_FREEBSD = 3,
  GNU_ABI_TAG_NETBSD = 4,
  GNU_ABI_TAG_SYLLABLE = 5,
  GNU_ABI_TAG_NACL = 6,
};

constexpr const char *ELF_NOTE_GNU = "GNU";

// Android packed relocation group flags.
enum {
  RELOCATION_GROUPED_BY_INFO_FLAG = 1,
  RELOCATION_GROUPED_BY_OFFSET_DELTA_FLAG = 2,
  RELOCATION_GROUPED_BY_ADDEND_FLAG = 4,
  RELOCATION_GROUP_HAS_ADDEND_FLAG = 8,
};

// Compressed section header for ELF32.
struct Elf32_Chdr {
  Elf32_Word ch_type;
  Elf32_Word ch_size;
  Elf32_Word ch_addralign;
};

// Compressed section header for ELF64.
struct Elf64_Chdr {
  Elf64_Word ch_type;
  Elf64_Word ch_reserved;
  Elf64_Xword ch_size;
  Elf64_Xword ch_addralign;
};

// Note header for ELF32.
struct Elf32_Nhdr {
  Elf32_Word n_namesz;
  Elf32_Word n_descsz;
  Elf32_Word n_type;
};

// Note header for ELF64.
struct Elf64_Nhdr {
  Elf64_Word n_namesz;
  Elf64_Word n_descsz;
  Elf64_Word n_type;
};

// Legal values for ch_type field of compressed section header.
enum {
  ELFCOMPRESS_ZLIB = 1,            // ZLIB/DEFLATE algorithm.
  ELFCOMPRESS_LOOS = 0x60000000,   // Start of OS-specific.
  ELFCOMPRESS_HIOS = 0x6fffffff,   // End of OS-specific.
  ELFCOMPRESS_LOPROC = 0x70000000, // Start of processor-specific.
  ELFCOMPRESS_HIPROC = 0x7fffffff  // End of processor-specific.
};

/// Convert an architecture name into ELF's e_machine value.
uint16_t convertArchNameToEMachine(StringRef Arch);

/// Convert an ELF's e_machine value into an architecture name.
StringRef convertEMachineToArchName(uint16_t EMachine);

} // end namespace ELF
} // end namespace llvm

#endif // LLVM_BINARYFORMAT_ELF_H<|MERGE_RESOLUTION|>--- conflicted
+++ resolved
@@ -608,11 +608,8 @@
   EF_HEXAGON_MACH_V67 = 0x00000067,  // Hexagon V67
   EF_HEXAGON_MACH_V67T = 0x00008067, // Hexagon V67T
   EF_HEXAGON_MACH_V68 = 0x00000068,  // Hexagon V68
-<<<<<<< HEAD
-=======
   EF_HEXAGON_MACH_V69 = 0x00000069,  // Hexagon V69
   EF_HEXAGON_MACH = 0x000003ff,      // Hexagon V..
->>>>>>> 2ab1d525
 
   // Highest ISA version flags
   EF_HEXAGON_ISA_MACH = 0x00000000, // Same as specified in bits[11:0]
@@ -628,11 +625,8 @@
   EF_HEXAGON_ISA_V66 = 0x00000066,  // Hexagon V66 ISA
   EF_HEXAGON_ISA_V67 = 0x00000067,  // Hexagon V67 ISA
   EF_HEXAGON_ISA_V68 = 0x00000068,  // Hexagon V68 ISA
-<<<<<<< HEAD
-=======
   EF_HEXAGON_ISA_V69 = 0x00000069,  // Hexagon V69 ISA
   EF_HEXAGON_ISA = 0x000003ff,      // Hexagon V.. ISA
->>>>>>> 2ab1d525
 };
 
 // Hexagon-specific section indexes for common small data
@@ -756,15 +750,6 @@
   EF_AMDGPU_MACH_AMDGCN_GFX602        = 0x03a,
   EF_AMDGPU_MACH_AMDGCN_GFX705        = 0x03b,
   EF_AMDGPU_MACH_AMDGCN_GFX805        = 0x03c,
-<<<<<<< HEAD
-  EF_AMDGPU_MACH_AMDGCN_RESERVED_0X3D = 0x03d,
-  EF_AMDGPU_MACH_AMDGCN_RESERVED_0X3E = 0x03e,
-  EF_AMDGPU_MACH_AMDGCN_GFX90A        = 0x03f,
-
-  // First/last AMDGCN-based processors.
-  EF_AMDGPU_MACH_AMDGCN_FIRST = EF_AMDGPU_MACH_AMDGCN_GFX600,
-  EF_AMDGPU_MACH_AMDGCN_LAST = EF_AMDGPU_MACH_AMDGCN_GFX90A,
-=======
   EF_AMDGPU_MACH_AMDGCN_GFX1035       = 0x03d,
   EF_AMDGPU_MACH_AMDGCN_GFX1034       = 0x03e,
   EF_AMDGPU_MACH_AMDGCN_GFX90A        = 0x03f,
@@ -778,7 +763,6 @@
   // First/last AMDGCN-based processors.
   EF_AMDGPU_MACH_AMDGCN_FIRST = EF_AMDGPU_MACH_AMDGCN_GFX600,
   EF_AMDGPU_MACH_AMDGCN_LAST = EF_AMDGPU_MACH_AMDGCN_RESERVED_0X45,
->>>>>>> 2ab1d525
 
   // Indicates if the "xnack" target feature is enabled for all code contained
   // in the object.
@@ -1640,38 +1624,6 @@
   NT_OPENBSD_WCOOKIE = 23,
 };
 
-// FreeBSD note types.
-enum {
-  NT_FREEBSD_ABI_TAG = 1,
-  NT_FREEBSD_NOINIT_TAG = 2,
-  NT_FREEBSD_ARCH_TAG = 3,
-  NT_FREEBSD_FEATURE_CTL = 4,
-};
-
-// NT_FREEBSD_FEATURE_CTL values (see FreeBSD's sys/sys/elf_common.h).
-enum {
-  NT_FREEBSD_FCTL_ASLR_DISABLE = 0x00000001,
-  NT_FREEBSD_FCTL_PROTMAX_DISABLE = 0x00000002,
-  NT_FREEBSD_FCTL_STKGAP_DISABLE = 0x00000004,
-  NT_FREEBSD_FCTL_WXNEEDED = 0x00000008,
-  NT_FREEBSD_FCTL_LA48 = 0x00000010,
-  NT_FREEBSD_FCTL_ASG_DISABLE = 0x00000020,
-};
-
-// FreeBSD core note types.
-enum {
-  NT_FREEBSD_THRMISC = 7,
-  NT_FREEBSD_PROCSTAT_PROC = 8,
-  NT_FREEBSD_PROCSTAT_FILES = 9,
-  NT_FREEBSD_PROCSTAT_VMMAP = 10,
-  NT_FREEBSD_PROCSTAT_GROUPS = 11,
-  NT_FREEBSD_PROCSTAT_UMASK = 12,
-  NT_FREEBSD_PROCSTAT_RLIMIT = 13,
-  NT_FREEBSD_PROCSTAT_OSREL = 14,
-  NT_FREEBSD_PROCSTAT_PSSTRINGS = 15,
-  NT_FREEBSD_PROCSTAT_AUXV = 16,
-};
-
 // AMDGPU-specific section indices.
 enum {
   SHN_AMDGPU_LDS = 0xff00, // Variable in LDS; symbol encoded like SHN_COMMON
