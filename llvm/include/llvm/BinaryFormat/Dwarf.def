--- conflicted
+++ resolved
@@ -248,12 +248,9 @@
 // M16 __rom qualifier
 HANDLE_DW_TAG(0x5111, ALTIUM_rom, 0, ALTIUM, DW_KIND_NONE)
 
-<<<<<<< HEAD
-=======
 // LLVM
 HANDLE_DW_TAG(0x6000, LLVM_annotation, 0, LLVM, DW_KIND_NONE)
 
->>>>>>> 2ab1d525
 // Green Hills.
 HANDLE_DW_TAG(0x8004, GHS_namespace, 0, GHS, DW_KIND_NONE)
 HANDLE_DW_TAG(0x8005, GHS_using_namespace, 0, GHS, DW_KIND_NONE)
@@ -498,12 +495,8 @@
 HANDLE_DW_AT(0x2134, GNU_pubnames, 0, GNU)
 HANDLE_DW_AT(0x2135, GNU_pubtypes, 0, GNU)
 HANDLE_DW_AT(0x2136, GNU_discriminator, 0, GNU)
-<<<<<<< HEAD
-HANDLE_DW_AT(0x2137, GNU_entry_view, 0, GNU)
-=======
 HANDLE_DW_AT(0x2137, GNU_locviews, 0, GNU)
 HANDLE_DW_AT(0x2138, GNU_entry_view, 0, GNU)
->>>>>>> 2ab1d525
 
 HANDLE_DW_AT(0x2201, SUN_template, 0, SUN)
 // Conflicting:
