--- conflicted
+++ resolved
@@ -248,15 +248,12 @@
   void operator|=(const FastMathFlags &OtherFlags) {
     Flags |= OtherFlags.Flags;
   }
-<<<<<<< HEAD
-=======
   bool operator!=(const FastMathFlags &OtherFlags) const {
     return Flags != OtherFlags.Flags;
   }
 
   /// Print fast-math flags to \p O.
   void print(raw_ostream &O) const;
->>>>>>> 2ab1d525
 };
 
 inline raw_ostream &operator<<(raw_ostream &O, FastMathFlags FMF) {
@@ -611,15 +608,12 @@
       Type *SourceType, ArrayRef<const Value *> Index, const DataLayout &DL,
       APInt &Offset,
       function_ref<bool(Value &, APInt &)> ExternalAnalysis = nullptr);
-<<<<<<< HEAD
-=======
 
   /// Collect the offset of this GEP as a map of Values to their associated
   /// APInt multipliers, as well as a total Constant Offset.
   bool collectOffset(const DataLayout &DL, unsigned BitWidth,
                      MapVector<Value *, APInt> &VariableOffsets,
                      APInt &ConstantOffset) const;
->>>>>>> 2ab1d525
 };
 
 class PtrToIntOperator
