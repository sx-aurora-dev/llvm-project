--- conflicted
+++ resolved
@@ -5093,13 +5093,10 @@
                         [llvm_i16_ty, llvm_i16_ty, llvm_i16_ty,
                          llvm_x86amx_ty, llvm_x86amx_ty,
                          llvm_x86amx_ty], []>;
-<<<<<<< HEAD
-=======
   def int_x86_cast_vector_to_tile:
               Intrinsic<[llvm_x86amx_ty], [llvm_anyvector_ty], [IntrNoMem]>;
   def int_x86_cast_tile_to_vector:
               Intrinsic<[llvm_anyvector_ty], [llvm_x86amx_ty], [IntrNoMem]>;
->>>>>>> 2ab1d525
 }
 
 //===----------------------------------------------------------------------===//
