--- conflicted
+++ resolved
@@ -68,15 +68,10 @@
   return EB == fp::ebIgnore && RM == RoundingMode::NearestTiesToEven;
 }
 
-<<<<<<< HEAD
-} // namespace llvm
-
-=======
 /// Returns true if the rounding mode RM may be QRM at compile time or
 /// at run time.
 inline bool canRoundingModeBe(RoundingMode RM, RoundingMode QRM) {
   return RM == QRM || RM == RoundingMode::Dynamic;
 }
 }
->>>>>>> e678c511
 #endif