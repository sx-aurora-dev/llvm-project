//===- FPEnv.h ---- FP Environment ------------------------------*- C++ -*-===//
//
// Part of the LLVM Project, under the Apache License v2.0 with LLVM Exceptions.
// See https://llvm.org/LICENSE.txt for license information.
// SPDX-License-Identifier: Apache-2.0 WITH LLVM-exception
//
//===----------------------------------------------------------------------===//
//
/// @file
/// This file contains the declarations of entities that describe floating
/// point environment and related functions.
//
//===----------------------------------------------------------------------===//

#ifndef LLVM_IR_FLOATINGPOINT_H
#define LLVM_IR_FLOATINGPOINT_H

#include "llvm/ADT/APFloat.h"
#include "llvm/ADT/Optional.h"
#include "llvm/ADT/StringRef.h"
#include <stdint.h>

namespace llvm {

class LLVMContext;
class Value;

namespace fp {

/// Exception behavior used for floating point operations.
///
/// Each of these values correspond to some metadata argument value of a
/// constrained floating point intrinsic. See the LLVM Language Reference Manual
/// for details.
enum ExceptionBehavior : uint8_t {
  ebIgnore,  ///< This corresponds to "fpexcept.ignore".
  ebMayTrap, ///< This corresponds to "fpexcept.maytrap".
  ebStrict   ///< This corresponds to "fpexcept.strict".
};

} // namespace fp

/// Returns a valid RoundingMode enumerator when given a string
/// that is valid as input in constrained intrinsic rounding mode
/// metadata.
Optional<RoundingMode> StrToRoundingMode(StringRef);

/// For any RoundingMode enumerator, returns a string valid as input in
/// constrained intrinsic rounding mode metadata.
Optional<StringRef> RoundingModeToStr(RoundingMode);

/// Returns a valid ExceptionBehavior enumerator when given a string
/// valid as input in constrained intrinsic exception behavior metadata.
Optional<fp::ExceptionBehavior> StrToExceptionBehavior(StringRef);

/// For any ExceptionBehavior enumerator, returns a string valid as
/// input in constrained intrinsic exception behavior metadata.
Optional<StringRef> ExceptionBehaviorToStr(fp::ExceptionBehavior);
<<<<<<< HEAD

/// Return the IR Value representation of any ExceptionBehavior.
Value *GetConstrainedFPExcept(LLVMContext &, fp::ExceptionBehavior);

/// Return the IR Value representation of any RoundingMode.
Value *GetConstrainedFPRounding(LLVMContext &, fp::RoundingMode);

} // namespace llvm
=======
}
>>>>>>> afe1ed36
#endif<|MERGE_RESOLUTION|>--- conflicted
+++ resolved
@@ -56,16 +56,12 @@
 /// For any ExceptionBehavior enumerator, returns a string valid as
 /// input in constrained intrinsic exception behavior metadata.
 Optional<StringRef> ExceptionBehaviorToStr(fp::ExceptionBehavior);
-<<<<<<< HEAD
 
 /// Return the IR Value representation of any ExceptionBehavior.
 Value *GetConstrainedFPExcept(LLVMContext &, fp::ExceptionBehavior);
 
 /// Return the IR Value representation of any RoundingMode.
-Value *GetConstrainedFPRounding(LLVMContext &, fp::RoundingMode);
+Value *GetConstrainedFPRounding(LLVMContext &, RoundingMode);
 
 } // namespace llvm
-=======
-}
->>>>>>> afe1ed36
 #endif