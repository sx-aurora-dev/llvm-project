--- conflicted
+++ resolved
@@ -94,12 +94,9 @@
     OB_gc_live = 5,                // "gc-live"
     OB_clang_arc_attachedcall = 6, // "clang.arc.attachedcall"
     OB_ptrauth = 7,                // "ptrauth"
-<<<<<<< HEAD
-    OB_cfp_round = 8,              // "cfp-round"
-    OB_cfp_except = 9,             // "cfp-except"
-=======
     OB_kcfi = 8,                   // "kcfi"
->>>>>>> cff5bef9
+    OB_cfp_round = 9,              // "cfp-round"
+    OB_cfp_except = 10,            // "cfp-except"
   };
 
   /// getMDKindID - Return a unique non-zero ID for the specified metadata kind.
