--- conflicted
+++ resolved
@@ -93,12 +93,9 @@
     OB_preallocated = 4,           // "preallocated"
     OB_gc_live = 5,                // "gc-live"
     OB_clang_arc_attachedcall = 6, // "clang.arc.attachedcall"
-<<<<<<< HEAD
-    OB_cfp_round = 7,              // "cfp-round"
-    OB_cfp_except = 8,             // "cfp-except"
-=======
     OB_ptrauth = 7,                // "ptrauth"
->>>>>>> ef378d76
+    OB_cfp_round = 8,              // "cfp-round"
+    OB_cfp_except = 9,             // "cfp-except"
   };
 
   /// getMDKindID - Return a unique non-zero ID for the specified metadata kind.
