--- conflicted
+++ resolved
@@ -1704,10 +1704,16 @@
                                 llvm_i32_ty]>;
 
 // Comparisons.
-<<<<<<< HEAD
 // Disable upstream fcmp until it is supported by SelectionDAGBuilder.cpp
 // let IntrProperties = [IntrNoMem, IntrNoSync, IntrWillReturn] in {
 //   def int_vp_fcmp : DefaultAttrsIntrinsic<[ LLVMScalarOrSameVectorWidth<0, llvm_i1_ty> ],
+//                                 [ llvm_anyvector_ty,
+//                                   LLVMMatchType<0>,
+//                                   llvm_metadata_ty,
+//                                   LLVMScalarOrSameVectorWidth<0, llvm_i1_ty>,
+//                                   llvm_i32_ty]>;
+// 
+//   def int_vp_icmp : DefaultAttrsIntrinsic<[ LLVMScalarOrSameVectorWidth<0, llvm_i1_ty> ],
 //                                 [ llvm_anyvector_ty,
 //                                   LLVMMatchType<0>,
 //                                   llvm_metadata_ty,
@@ -1733,23 +1739,6 @@
                               LLVMScalarOrSameVectorWidth<0, llvm_i1_ty>,
                               llvm_i32_ty ],
                             [ IntrWillReturn, IntrNoSync, IntrNoMem, ImmArg<ArgIndex<2>> ]>;
-=======
-let IntrProperties = [IntrNoMem, IntrNoSync, IntrWillReturn] in {
-  def int_vp_fcmp : DefaultAttrsIntrinsic<[ LLVMScalarOrSameVectorWidth<0, llvm_i1_ty> ],
-                                [ llvm_anyvector_ty,
-                                  LLVMMatchType<0>,
-                                  llvm_metadata_ty,
-                                  LLVMScalarOrSameVectorWidth<0, llvm_i1_ty>,
-                                  llvm_i32_ty]>;
-
-  def int_vp_icmp : DefaultAttrsIntrinsic<[ LLVMScalarOrSameVectorWidth<0, llvm_i1_ty> ],
-                                [ llvm_anyvector_ty,
-                                  LLVMMatchType<0>,
-                                  llvm_metadata_ty,
-                                  LLVMScalarOrSameVectorWidth<0, llvm_i1_ty>,
-                                  llvm_i32_ty]>;
-}
->>>>>>> 73244e8f
 
 // Reductions
 let IntrProperties = [IntrSpeculatable, IntrNoMem, IntrNoSync, IntrWillReturn] in {
