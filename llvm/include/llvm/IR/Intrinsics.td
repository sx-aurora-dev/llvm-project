//===- Intrinsics.td - Defines all LLVM intrinsics ---------*- tablegen -*-===//
//
// Part of the LLVM Project, under the Apache License v2.0 with LLVM Exceptions.
// See https://llvm.org/LICENSE.txt for license information.
// SPDX-License-Identifier: Apache-2.0 WITH LLVM-exception
//
//===----------------------------------------------------------------------===//
//
// This file defines properties of all LLVM intrinsics.
//
//===----------------------------------------------------------------------===//

include "llvm/CodeGen/ValueTypes.td"
include "llvm/CodeGen/SDNodeProperties.td"

//===----------------------------------------------------------------------===//
//  Properties we keep track of for intrinsics.
//===----------------------------------------------------------------------===//

class IntrinsicProperty;

// Intr*Mem - Memory properties.  If no property is set, the worst case
// is assumed (it may read and write any memory it can get access to and it may
// have other side effects).

// IntrNoMem - The intrinsic does not access memory or have any other side
// effects.  It may be CSE'd deleted if dead, etc.
def IntrNoMem : IntrinsicProperty;

// IntrReadMem - This intrinsic only reads from memory. It does not write to
// memory and has no other side effects. Therefore, it cannot be moved across
// potentially aliasing stores. However, it can be reordered otherwise and can
// be deleted if dead.
def IntrReadMem : IntrinsicProperty;

// IntrWriteMem - This intrinsic only writes to memory, but does not read from
// memory, and has no other side effects. This means dead stores before calls
// to this intrinsics may be removed.
def IntrWriteMem : IntrinsicProperty;

// IntrArgMemOnly - This intrinsic only accesses memory that its pointer-typed
// argument(s) points to, but may access an unspecified amount. Other than
// reads from and (possibly volatile) writes to memory, it has no side effects.
def IntrArgMemOnly : IntrinsicProperty;

// IntrInaccessibleMemOnly -- This intrinsic only accesses memory that is not
// accessible by the module being compiled. This is a weaker form of IntrNoMem.
def IntrInaccessibleMemOnly : IntrinsicProperty;

// IntrInaccessibleMemOrArgMemOnly -- This intrinsic only accesses memory that
// its pointer-typed arguments point to or memory that is not accessible
// by the module being compiled. This is a weaker form of IntrArgMemOnly.
def IntrInaccessibleMemOrArgMemOnly : IntrinsicProperty;

// Commutative - This intrinsic is commutative: X op Y == Y op X.
def Commutative : IntrinsicProperty;

// Throws - This intrinsic can throw.
def Throws : IntrinsicProperty;

// NoCapture - The specified argument pointer is not captured by the intrinsic.
class NoCapture<int argNo> : IntrinsicProperty {
  int ArgNo = argNo;
}

// NoAlias - The specified argument pointer is not aliasing other "noalias" pointer
// arguments of the intrinsic wrt. the intrinsic scope.
class NoAlias<int argNo> : IntrinsicProperty {
  int ArgNo = argNo;
}

// Returned - The specified argument is always the return value of the
// intrinsic.
class Returned<int argNo> : IntrinsicProperty {
  int ArgNo = argNo;
}

// ImmArg - The specified argument must be an immediate.
class ImmArg<int argNo> : IntrinsicProperty {
  int ArgNo = argNo;
}

// ReadOnly - The specified argument pointer is not written to through the
// pointer by the intrinsic.
class ReadOnly<int argNo> : IntrinsicProperty {
  int ArgNo = argNo;
}

// WriteOnly - The intrinsic does not read memory through the specified
// argument pointer.
class WriteOnly<int argNo> : IntrinsicProperty {
  int ArgNo = argNo;
}

// ReadNone - The specified argument pointer is not dereferenced by the
// intrinsic.
class ReadNone<int argNo> : IntrinsicProperty {
  int ArgNo = argNo;
}

def IntrNoReturn : IntrinsicProperty;

def IntrWillReturn : IntrinsicProperty;

// IntrCold - Calls to this intrinsic are cold.
// Parallels the cold attribute on LLVM IR functions.
def IntrCold : IntrinsicProperty;

// IntrNoduplicate - Calls to this intrinsic cannot be duplicated.
// Parallels the noduplicate attribute on LLVM IR functions.
def IntrNoDuplicate : IntrinsicProperty;

// IntrConvergent - Calls to this intrinsic are convergent and may not be made
// control-dependent on any additional values.
// Parallels the convergent attribute on LLVM IR functions.
def IntrConvergent : IntrinsicProperty;

// This property indicates that the intrinsic is safe to speculate.
def IntrSpeculatable : IntrinsicProperty;

// This property can be used to override the 'has no other side effects'
// language of the IntrNoMem, IntrReadMem, IntrWriteMem, and IntrArgMemOnly
// intrinsic properties.  By default, intrinsics are assumed to have side
// effects, so this property is only necessary if you have defined one of
// the memory properties listed above.
// For this property, 'side effects' has the same meaning as 'side effects'
// defined by the hasSideEffects property of the TableGen Instruction class.
def IntrHasSideEffects : IntrinsicProperty;

//===----------------------------------------------------------------------===//
// Types used by intrinsics.
//===----------------------------------------------------------------------===//

class LLVMType<ValueType vt> {
  ValueType VT = vt;
  int isAny = 0;
}

class LLVMQualPointerType<LLVMType elty, int addrspace>
  : LLVMType<iPTR>{
  LLVMType ElTy = elty;
  int AddrSpace = addrspace;
}

class LLVMPointerType<LLVMType elty>
  : LLVMQualPointerType<elty, 0>;

class LLVMAnyPointerType<LLVMType elty>
  : LLVMType<iPTRAny>{
  LLVMType ElTy = elty;

  let isAny = 1;
}

// Match the type of another intrinsic parameter.  Number is an index into the
// list of overloaded types for the intrinsic, excluding all the fixed types.
// The Number value must refer to a previously listed type.  For example:
//   Intrinsic<[llvm_i32_ty], [llvm_i32_ty, llvm_anyfloat_ty, LLVMMatchType<0>]>
// has two overloaded types, the 2nd and 3rd arguments.  LLVMMatchType<0>
// refers to the first overloaded type, which is the 2nd argument.
class LLVMMatchType<int num>
  : LLVMType<OtherVT>{
  int Number = num;
}

// Match the type of another intrinsic parameter that is expected to be based on
// an integral type (i.e. either iN or <N x iM>), but change the scalar size to
// be twice as wide or half as wide as the other type.  This is only useful when
// the intrinsic is overloaded, so the matched type should be declared as iAny.
class LLVMExtendedType<int num> : LLVMMatchType<num>;
class LLVMTruncatedType<int num> : LLVMMatchType<num>;

// Match the scalar/vector of another intrinsic parameter but with a different
// element type. Either both are scalars or both are vectors with the same
// number of elements.
class LLVMScalarOrSameVectorWidth<int idx, LLVMType elty>
  : LLVMMatchType<idx> {
  ValueType ElTy = elty.VT;
}

class LLVMPointerTo<int num> : LLVMMatchType<num>;
class LLVMPointerToElt<int num> : LLVMMatchType<num>;
class LLVMVectorOfAnyPointersToElt<int num> : LLVMMatchType<num>;
class LLVMVectorElementType<int num> : LLVMMatchType<num>;

// Match the type of another intrinsic parameter that is expected to be a
// vector type, but change the element count to be half as many
class LLVMHalfElementsVectorType<int num> : LLVMMatchType<num>;

// Match the type of another intrinsic parameter that is expected to be a
// vector type (i.e. <N x iM>) but with each element subdivided to
// form a vector with more elements that are smaller than the original.
class LLVMSubdivide2VectorType<int num> : LLVMMatchType<num>;
class LLVMSubdivide4VectorType<int num> : LLVMMatchType<num>;

// Match the element count and bit width of another intrinsic parameter, but
// change the element type to an integer.
class LLVMVectorOfBitcastsToInt<int num> : LLVMMatchType<num>;

def llvm_void_ty       : LLVMType<isVoid>;
let isAny = 1 in {
  def llvm_any_ty        : LLVMType<Any>;
  def llvm_anyint_ty     : LLVMType<iAny>;
  def llvm_anyfloat_ty   : LLVMType<fAny>;
  def llvm_anyvector_ty  : LLVMType<vAny>;
}
def llvm_i1_ty         : LLVMType<i1>;
def llvm_i8_ty         : LLVMType<i8>;
def llvm_i16_ty        : LLVMType<i16>;
def llvm_i32_ty        : LLVMType<i32>;
def llvm_i64_ty        : LLVMType<i64>;
def llvm_half_ty       : LLVMType<f16>;
def llvm_float_ty      : LLVMType<f32>;
def llvm_double_ty     : LLVMType<f64>;
def llvm_f80_ty        : LLVMType<f80>;
def llvm_f128_ty       : LLVMType<f128>;
def llvm_ppcf128_ty    : LLVMType<ppcf128>;
def llvm_ptr_ty        : LLVMPointerType<llvm_i8_ty>;             // i8*
def llvm_ptrptr_ty     : LLVMPointerType<llvm_ptr_ty>;            // i8**
def llvm_anyptr_ty     : LLVMAnyPointerType<llvm_i8_ty>;          // (space)i8*
def llvm_empty_ty      : LLVMType<OtherVT>;                       // { }
def llvm_descriptor_ty : LLVMPointerType<llvm_empty_ty>;          // { }*
def llvm_metadata_ty   : LLVMType<MetadataVT>;                    // !{...}
def llvm_token_ty      : LLVMType<token>;                         // token

def llvm_x86mmx_ty     : LLVMType<x86mmx>;
def llvm_ptrx86mmx_ty  : LLVMPointerType<llvm_x86mmx_ty>;         // <1 x i64>*

def llvm_v2i1_ty       : LLVMType<v2i1>;     //   2 x i1
def llvm_v4i1_ty       : LLVMType<v4i1>;     //   4 x i1
def llvm_v8i1_ty       : LLVMType<v8i1>;     //   8 x i1
def llvm_v16i1_ty      : LLVMType<v16i1>;    //  16 x i1
def llvm_v32i1_ty      : LLVMType<v32i1>;    //  32 x i1
def llvm_v64i1_ty      : LLVMType<v64i1>;    //  64 x i1
<<<<<<< HEAD
def llvm_v256i1_ty     : LLVMType<v256i1>;   // 256 x i1
=======
def llvm_v128i1_ty     : LLVMType<v128i1>;   // 128 x i1
>>>>>>> 841be985
def llvm_v512i1_ty     : LLVMType<v512i1>;   // 512 x i1
def llvm_v1024i1_ty    : LLVMType<v1024i1>;  //1024 x i1

def llvm_v1i8_ty       : LLVMType<v1i8>;     //  1 x i8
def llvm_v2i8_ty       : LLVMType<v2i8>;     //  2 x i8
def llvm_v4i8_ty       : LLVMType<v4i8>;     //  4 x i8
def llvm_v8i8_ty       : LLVMType<v8i8>;     //  8 x i8
def llvm_v16i8_ty      : LLVMType<v16i8>;    // 16 x i8
def llvm_v32i8_ty      : LLVMType<v32i8>;    // 32 x i8
def llvm_v64i8_ty      : LLVMType<v64i8>;    // 64 x i8
def llvm_v128i8_ty     : LLVMType<v128i8>;   //128 x i8
def llvm_v256i8_ty     : LLVMType<v256i8>;   //256 x i8

def llvm_v1i16_ty      : LLVMType<v1i16>;    //  1 x i16
def llvm_v2i16_ty      : LLVMType<v2i16>;    //  2 x i16
def llvm_v4i16_ty      : LLVMType<v4i16>;    //  4 x i16
def llvm_v8i16_ty      : LLVMType<v8i16>;    //  8 x i16
def llvm_v16i16_ty     : LLVMType<v16i16>;   // 16 x i16
def llvm_v32i16_ty     : LLVMType<v32i16>;   // 32 x i16
def llvm_v64i16_ty     : LLVMType<v64i16>;   // 64 x i16
def llvm_v128i16_ty    : LLVMType<v128i16>;  //128 x i16

def llvm_v1i32_ty      : LLVMType<v1i32>;    //  1 x i32
def llvm_v2i32_ty      : LLVMType<v2i32>;    //  2 x i32
def llvm_v4i32_ty      : LLVMType<v4i32>;    //  4 x i32
def llvm_v8i32_ty      : LLVMType<v8i32>;    //  8 x i32
def llvm_v16i32_ty     : LLVMType<v16i32>;   // 16 x i32
def llvm_v32i32_ty     : LLVMType<v32i32>;   // 32 x i32
def llvm_v64i32_ty     : LLVMType<v64i32>;   // 64 x i32

def llvm_v1i64_ty      : LLVMType<v1i64>;    //  1 x i64
def llvm_v2i64_ty      : LLVMType<v2i64>;    //  2 x i64
def llvm_v4i64_ty      : LLVMType<v4i64>;    //  4 x i64
def llvm_v8i64_ty      : LLVMType<v8i64>;    //  8 x i64
def llvm_v16i64_ty     : LLVMType<v16i64>;   // 16 x i64
def llvm_v32i64_ty     : LLVMType<v32i64>;   // 32 x i64

def llvm_v1i128_ty     : LLVMType<v1i128>;   //  1 x i128

def llvm_v2f16_ty      : LLVMType<v2f16>;    //  2 x half (__fp16)
def llvm_v4f16_ty      : LLVMType<v4f16>;    //  4 x half (__fp16)
def llvm_v8f16_ty      : LLVMType<v8f16>;    //  8 x half (__fp16)
def llvm_v1f32_ty      : LLVMType<v1f32>;    //  1 x float
def llvm_v2f32_ty      : LLVMType<v2f32>;    //  2 x float
def llvm_v4f32_ty      : LLVMType<v4f32>;    //  4 x float
def llvm_v8f32_ty      : LLVMType<v8f32>;    //  8 x float
def llvm_v16f32_ty     : LLVMType<v16f32>;   // 16 x float
def llvm_v32f32_ty     : LLVMType<v32f32>;   // 32 x float
def llvm_v1f64_ty      : LLVMType<v1f64>;    //  1 x double
def llvm_v2f64_ty      : LLVMType<v2f64>;    //  2 x double
def llvm_v4f64_ty      : LLVMType<v4f64>;    //  4 x double
def llvm_v8f64_ty      : LLVMType<v8f64>;    //  8 x double

def llvm_vararg_ty     : LLVMType<isVoid>;   // this means vararg here

//===----------------------------------------------------------------------===//
// Intrinsic Definitions.
//===----------------------------------------------------------------------===//

// Intrinsic class - This is used to define one LLVM intrinsic.  The name of the
// intrinsic definition should start with "int_", then match the LLVM intrinsic
// name with the "llvm." prefix removed, and all "."s turned into "_"s.  For
// example, llvm.bswap.i16 -> int_bswap_i16.
//
//  * RetTypes is a list containing the return types expected for the
//    intrinsic.
//  * ParamTypes is a list containing the parameter types expected for the
//    intrinsic.
//  * Properties can be set to describe the behavior of the intrinsic.
//
class Intrinsic<list<LLVMType> ret_types,
                list<LLVMType> param_types = [],
                list<IntrinsicProperty> intr_properties = [],
                string name = "",
                list<SDNodeProperty> sd_properties = []> : SDPatternOperator {
  string LLVMName = name;
  string TargetPrefix = "";   // Set to a prefix for target-specific intrinsics.
  list<LLVMType> RetTypes = ret_types;
  list<LLVMType> ParamTypes = param_types;
  list<IntrinsicProperty> IntrProperties = intr_properties;
  let Properties = sd_properties;

  bit isTarget = 0;
}

/// GCCBuiltin - If this intrinsic exactly corresponds to a GCC builtin, this
/// specifies the name of the builtin.  This provides automatic CBE and CFE
/// support.
class GCCBuiltin<string name> {
  string GCCBuiltinName = name;
}

class MSBuiltin<string name> {
  string MSBuiltinName = name;
}


//===--------------- Variable Argument Handling Intrinsics ----------------===//
//

def int_vastart : Intrinsic<[], [llvm_ptr_ty], [], "llvm.va_start">;
def int_vacopy  : Intrinsic<[], [llvm_ptr_ty, llvm_ptr_ty], [],
                            "llvm.va_copy">;
def int_vaend   : Intrinsic<[], [llvm_ptr_ty], [], "llvm.va_end">;

//===------------------- Garbage Collection Intrinsics --------------------===//
//
def int_gcroot  : Intrinsic<[],
                            [llvm_ptrptr_ty, llvm_ptr_ty]>;
def int_gcread  : Intrinsic<[llvm_ptr_ty],
                            [llvm_ptr_ty, llvm_ptrptr_ty],
                            [IntrReadMem, IntrArgMemOnly]>;
def int_gcwrite : Intrinsic<[],
                            [llvm_ptr_ty, llvm_ptr_ty, llvm_ptrptr_ty],
                            [IntrArgMemOnly, NoCapture<1>, NoCapture<2>]>;

//===------------------- ObjC ARC runtime Intrinsics --------------------===//
//
// Note these are to support the Objective-C ARC optimizer which wants to
// eliminate retain and releases where possible.

def int_objc_autorelease                    : Intrinsic<[llvm_ptr_ty],
                                                        [llvm_ptr_ty]>;
def int_objc_autoreleasePoolPop             : Intrinsic<[], [llvm_ptr_ty]>;
def int_objc_autoreleasePoolPush            : Intrinsic<[llvm_ptr_ty], []>;
def int_objc_autoreleaseReturnValue         : Intrinsic<[llvm_ptr_ty],
                                                        [llvm_ptr_ty]>;
def int_objc_copyWeak                       : Intrinsic<[],
                                                        [llvm_ptrptr_ty,
                                                         llvm_ptrptr_ty]>;
def int_objc_destroyWeak                    : Intrinsic<[], [llvm_ptrptr_ty]>;
def int_objc_initWeak                       : Intrinsic<[llvm_ptr_ty],
                                                        [llvm_ptrptr_ty,
                                                         llvm_ptr_ty]>;
def int_objc_loadWeak                       : Intrinsic<[llvm_ptr_ty],
                                                        [llvm_ptrptr_ty]>;
def int_objc_loadWeakRetained               : Intrinsic<[llvm_ptr_ty],
                                                        [llvm_ptrptr_ty]>;
def int_objc_moveWeak                       : Intrinsic<[],
                                                        [llvm_ptrptr_ty,
                                                         llvm_ptrptr_ty]>;
def int_objc_release                        : Intrinsic<[], [llvm_ptr_ty]>;
def int_objc_retain                         : Intrinsic<[llvm_ptr_ty],
                                                        [llvm_ptr_ty]>;
def int_objc_retainAutorelease              : Intrinsic<[llvm_ptr_ty],
                                                        [llvm_ptr_ty]>;
def int_objc_retainAutoreleaseReturnValue   : Intrinsic<[llvm_ptr_ty],
                                                        [llvm_ptr_ty]>;
def int_objc_retainAutoreleasedReturnValue  : Intrinsic<[llvm_ptr_ty],
                                                        [llvm_ptr_ty]>;
def int_objc_retainBlock                    : Intrinsic<[llvm_ptr_ty],
                                                        [llvm_ptr_ty]>;
def int_objc_storeStrong                    : Intrinsic<[],
                                                        [llvm_ptrptr_ty,
                                                         llvm_ptr_ty]>;
def int_objc_storeWeak                      : Intrinsic<[llvm_ptr_ty],
                                                        [llvm_ptrptr_ty,
                                                         llvm_ptr_ty]>;
def int_objc_clang_arc_use                  : Intrinsic<[],
                                                        [llvm_vararg_ty]>;
def int_objc_unsafeClaimAutoreleasedReturnValue : Intrinsic<[llvm_ptr_ty],
                                                            [llvm_ptr_ty]>;
def int_objc_retainedObject                 : Intrinsic<[llvm_ptr_ty],
                                                        [llvm_ptr_ty]>;
def int_objc_unretainedObject               : Intrinsic<[llvm_ptr_ty],
                                                        [llvm_ptr_ty]>;
def int_objc_unretainedPointer              : Intrinsic<[llvm_ptr_ty],
                                                        [llvm_ptr_ty]>;
def int_objc_retain_autorelease             : Intrinsic<[llvm_ptr_ty],
                                                        [llvm_ptr_ty]>;
def int_objc_sync_enter                     : Intrinsic<[llvm_i32_ty],
                                                        [llvm_ptr_ty]>;
def int_objc_sync_exit                      : Intrinsic<[llvm_i32_ty],
                                                        [llvm_ptr_ty]>;
def int_objc_arc_annotation_topdown_bbstart : Intrinsic<[],
                                                        [llvm_ptrptr_ty,
                                                         llvm_ptrptr_ty]>;
def int_objc_arc_annotation_topdown_bbend   : Intrinsic<[],
                                                        [llvm_ptrptr_ty,
                                                         llvm_ptrptr_ty]>;
def int_objc_arc_annotation_bottomup_bbstart  : Intrinsic<[],
                                                          [llvm_ptrptr_ty,
                                                           llvm_ptrptr_ty]>;
def int_objc_arc_annotation_bottomup_bbend  : Intrinsic<[],
                                                        [llvm_ptrptr_ty,
                                                         llvm_ptrptr_ty]>;


//===--------------------- Code Generator Intrinsics ----------------------===//
//
def int_returnaddress : Intrinsic<[llvm_ptr_ty], [llvm_i32_ty], [IntrNoMem, ImmArg<0>]>;
def int_addressofreturnaddress : Intrinsic<[llvm_anyptr_ty], [], [IntrNoMem]>;
def int_frameaddress : Intrinsic<[llvm_anyptr_ty], [llvm_i32_ty], [IntrNoMem, ImmArg<0>]>;
def int_sponentry  : Intrinsic<[llvm_anyptr_ty], [], [IntrNoMem]>;
def int_read_register  : Intrinsic<[llvm_anyint_ty], [llvm_metadata_ty],
                                   [IntrReadMem], "llvm.read_register">;
def int_write_register : Intrinsic<[], [llvm_metadata_ty, llvm_anyint_ty],
                                   [], "llvm.write_register">;

// Gets the address of the local variable area. This is typically a copy of the
// stack, frame, or base pointer depending on the type of prologue.
def int_localaddress : Intrinsic<[llvm_ptr_ty], [], [IntrNoMem]>;

// Escapes local variables to allow access from other functions.
def int_localescape : Intrinsic<[], [llvm_vararg_ty]>;

// Given a function and the localaddress of a parent frame, returns a pointer
// to an escaped allocation indicated by the index.
def int_localrecover : Intrinsic<[llvm_ptr_ty],
                                 [llvm_ptr_ty, llvm_ptr_ty, llvm_i32_ty],
                                 [IntrNoMem, ImmArg<2>]>;

// Given the frame pointer passed into an SEH filter function, returns a
// pointer to the local variable area suitable for use with llvm.localrecover.
def int_eh_recoverfp : Intrinsic<[llvm_ptr_ty],
                                 [llvm_ptr_ty, llvm_ptr_ty],
                                 [IntrNoMem]>;

// Note: we treat stacksave/stackrestore as writemem because we don't otherwise
// model their dependencies on allocas.
def int_stacksave     : Intrinsic<[llvm_ptr_ty]>,
                        GCCBuiltin<"__builtin_stack_save">;
def int_stackrestore  : Intrinsic<[], [llvm_ptr_ty]>,
                        GCCBuiltin<"__builtin_stack_restore">;

def int_get_dynamic_area_offset : Intrinsic<[llvm_anyint_ty]>;

def int_thread_pointer : Intrinsic<[llvm_ptr_ty], [], [IntrNoMem]>,
                         GCCBuiltin<"__builtin_thread_pointer">;

// IntrInaccessibleMemOrArgMemOnly is a little more pessimistic than strictly
// necessary for prefetch, however it does conveniently prevent the prefetch
// from being reordered overly much with respect to nearby access to the same
// memory while not impeding optimization.
def int_prefetch
    : Intrinsic<[], [ llvm_anyptr_ty, llvm_i32_ty, llvm_i32_ty, llvm_i32_ty ],
                [ IntrInaccessibleMemOrArgMemOnly, IntrWillReturn, ReadOnly<0>, NoCapture<0>,
                  ImmArg<1>, ImmArg<2>]>;
def int_pcmarker      : Intrinsic<[], [llvm_i32_ty]>;

def int_readcyclecounter : Intrinsic<[llvm_i64_ty]>;

// The assume intrinsic is marked as arbitrarily writing so that proper
// control dependencies will be maintained.
def int_assume        : Intrinsic<[], [llvm_i1_ty], [IntrWillReturn]>;

// Stack Protector Intrinsic - The stackprotector intrinsic writes the stack
// guard to the correct place on the stack frame.
def int_stackprotector : Intrinsic<[], [llvm_ptr_ty, llvm_ptrptr_ty], []>;
def int_stackguard : Intrinsic<[llvm_ptr_ty], [], []>;

// A counter increment for instrumentation based profiling.
def int_instrprof_increment : Intrinsic<[],
                                        [llvm_ptr_ty, llvm_i64_ty,
                                         llvm_i32_ty, llvm_i32_ty],
                                        []>;

// A counter increment with step for instrumentation based profiling.
def int_instrprof_increment_step : Intrinsic<[],
                                        [llvm_ptr_ty, llvm_i64_ty,
                                         llvm_i32_ty, llvm_i32_ty, llvm_i64_ty],
                                        []>;

// A call to profile runtime for value profiling of target expressions
// through instrumentation based profiling.
def int_instrprof_value_profile : Intrinsic<[],
                                            [llvm_ptr_ty, llvm_i64_ty,
                                             llvm_i64_ty, llvm_i32_ty,
                                             llvm_i32_ty],
                                            []>;

//===------------------- Standard C Library Intrinsics --------------------===//
//

def int_memcpy  : Intrinsic<[],
                             [llvm_anyptr_ty, llvm_anyptr_ty, llvm_anyint_ty,
                              llvm_i1_ty],
                            [IntrArgMemOnly, IntrWillReturn, NoCapture<0>, NoCapture<1>,
                             NoAlias<0>, NoAlias<1>, WriteOnly<0>, ReadOnly<1>, ImmArg<3>]>;

// Memcpy semantic that is guaranteed to be inlined.
// In particular this means that the generated code is not allowed to call any
// external function.
// The third argument (specifying the size) must be a constant.
def int_memcpy_inline
    : Intrinsic<[],
      [ llvm_anyptr_ty, llvm_anyptr_ty, llvm_anyint_ty, llvm_i1_ty ],
      [ IntrArgMemOnly, IntrWillReturn,
      NoCapture<0>, NoCapture<1>,
      NoAlias<0>, NoAlias<1>,
      WriteOnly<0>, ReadOnly<1>,
      ImmArg<2>, ImmArg<3> ]>;

def int_memmove : Intrinsic<[],
                            [llvm_anyptr_ty, llvm_anyptr_ty, llvm_anyint_ty,
                             llvm_i1_ty],
                            [IntrArgMemOnly, IntrWillReturn, NoCapture<0>, NoCapture<1>,
                             ReadOnly<1>, ImmArg<3>]>;
def int_memset  : Intrinsic<[],
                            [llvm_anyptr_ty, llvm_i8_ty, llvm_anyint_ty,
                             llvm_i1_ty],
                            [IntrWriteMem, IntrArgMemOnly, IntrWillReturn, NoCapture<0>,
                             WriteOnly<0>, ImmArg<3>]>;

// FIXME: Add version of these floating point intrinsics which allow non-default
// rounding modes and FP exception handling.

let IntrProperties = [IntrNoMem, IntrSpeculatable, IntrWillReturn] in {
  def int_fma  : Intrinsic<[llvm_anyfloat_ty],
                           [LLVMMatchType<0>, LLVMMatchType<0>,
                            LLVMMatchType<0>]>;
  def int_fmuladd : Intrinsic<[llvm_anyfloat_ty],
                              [LLVMMatchType<0>, LLVMMatchType<0>,
                               LLVMMatchType<0>]>;

  // These functions do not read memory, but are sensitive to the
  // rounding mode. LLVM purposely does not model changes to the FP
  // environment so they can be treated as readnone.
  def int_sqrt : Intrinsic<[llvm_anyfloat_ty], [LLVMMatchType<0>]>;
  def int_powi : Intrinsic<[llvm_anyfloat_ty], [LLVMMatchType<0>, llvm_i32_ty]>;
  def int_sin  : Intrinsic<[llvm_anyfloat_ty], [LLVMMatchType<0>]>;
  def int_cos  : Intrinsic<[llvm_anyfloat_ty], [LLVMMatchType<0>]>;
  def int_pow  : Intrinsic<[llvm_anyfloat_ty],
                           [LLVMMatchType<0>, LLVMMatchType<0>]>;
  def int_log  : Intrinsic<[llvm_anyfloat_ty], [LLVMMatchType<0>]>;
  def int_log10: Intrinsic<[llvm_anyfloat_ty], [LLVMMatchType<0>]>;
  def int_log2 : Intrinsic<[llvm_anyfloat_ty], [LLVMMatchType<0>]>;
  def int_exp  : Intrinsic<[llvm_anyfloat_ty], [LLVMMatchType<0>]>;
  def int_exp2 : Intrinsic<[llvm_anyfloat_ty], [LLVMMatchType<0>]>;
  def int_fabs : Intrinsic<[llvm_anyfloat_ty], [LLVMMatchType<0>]>;
  def int_copysign : Intrinsic<[llvm_anyfloat_ty],
                               [LLVMMatchType<0>, LLVMMatchType<0>]>;
  def int_floor : Intrinsic<[llvm_anyfloat_ty], [LLVMMatchType<0>]>;
  def int_ceil  : Intrinsic<[llvm_anyfloat_ty], [LLVMMatchType<0>]>;
  def int_trunc : Intrinsic<[llvm_anyfloat_ty], [LLVMMatchType<0>]>;
  def int_rint  : Intrinsic<[llvm_anyfloat_ty], [LLVMMatchType<0>]>;
  def int_nearbyint : Intrinsic<[llvm_anyfloat_ty], [LLVMMatchType<0>]>;
  def int_round : Intrinsic<[llvm_anyfloat_ty], [LLVMMatchType<0>]>;
  def int_canonicalize : Intrinsic<[llvm_anyfloat_ty], [LLVMMatchType<0>],
                                   [IntrNoMem]>;

  def int_lround : Intrinsic<[llvm_anyint_ty], [llvm_anyfloat_ty]>;
  def int_llround : Intrinsic<[llvm_anyint_ty], [llvm_anyfloat_ty]>;
  def int_lrint : Intrinsic<[llvm_anyint_ty], [llvm_anyfloat_ty]>;
  def int_llrint : Intrinsic<[llvm_anyint_ty], [llvm_anyfloat_ty]>;
}

def int_minnum : Intrinsic<[llvm_anyfloat_ty],
  [LLVMMatchType<0>, LLVMMatchType<0>],
  [IntrNoMem, IntrSpeculatable, IntrWillReturn, Commutative]
>;
def int_maxnum : Intrinsic<[llvm_anyfloat_ty],
  [LLVMMatchType<0>, LLVMMatchType<0>],
  [IntrNoMem, IntrSpeculatable, IntrWillReturn, Commutative]
>;
def int_minimum : Intrinsic<[llvm_anyfloat_ty],
  [LLVMMatchType<0>, LLVMMatchType<0>],
  [IntrNoMem, IntrSpeculatable, IntrWillReturn, Commutative]
>;
def int_maximum : Intrinsic<[llvm_anyfloat_ty],
  [LLVMMatchType<0>, LLVMMatchType<0>],
  [IntrNoMem, IntrSpeculatable, IntrWillReturn, Commutative]
>;

// Internal interface for object size checking
def int_objectsize : Intrinsic<[llvm_anyint_ty],
                               [llvm_anyptr_ty, llvm_i1_ty,
                                llvm_i1_ty, llvm_i1_ty],
                               [IntrNoMem, IntrSpeculatable, IntrWillReturn, ImmArg<1>, ImmArg<2>, ImmArg<3>]>,
                               GCCBuiltin<"__builtin_object_size">;

//===--------------- Constrained Floating Point Intrinsics ----------------===//
//

let IntrProperties = [IntrInaccessibleMemOnly, IntrWillReturn] in {
  def int_experimental_constrained_fadd : Intrinsic<[ llvm_anyfloat_ty ],
                                                    [ LLVMMatchType<0>,
                                                      LLVMMatchType<0>,
                                                      llvm_metadata_ty,
                                                      llvm_metadata_ty ]>;
  def int_experimental_constrained_fsub : Intrinsic<[ llvm_anyfloat_ty ],
                                                    [ LLVMMatchType<0>,
                                                      LLVMMatchType<0>,
                                                      llvm_metadata_ty,
                                                      llvm_metadata_ty ]>;
  def int_experimental_constrained_fmul : Intrinsic<[ llvm_anyfloat_ty ],
                                                    [ LLVMMatchType<0>,
                                                      LLVMMatchType<0>,
                                                      llvm_metadata_ty,
                                                      llvm_metadata_ty ]>;
  def int_experimental_constrained_fdiv : Intrinsic<[ llvm_anyfloat_ty ],
                                                    [ LLVMMatchType<0>,
                                                      LLVMMatchType<0>,
                                                      llvm_metadata_ty,
                                                      llvm_metadata_ty ]>;
  def int_experimental_constrained_frem : Intrinsic<[ llvm_anyfloat_ty ],
                                                    [ LLVMMatchType<0>,
                                                      LLVMMatchType<0>,
                                                      llvm_metadata_ty,
                                                      llvm_metadata_ty ]>;

  def int_experimental_constrained_fma : Intrinsic<[ llvm_anyfloat_ty ],
                                                    [ LLVMMatchType<0>,
                                                      LLVMMatchType<0>,
                                                      LLVMMatchType<0>,
                                                      llvm_metadata_ty,
                                                      llvm_metadata_ty ]>;

  def int_experimental_constrained_fmuladd : Intrinsic<[ llvm_anyfloat_ty ],
                                                       [ LLVMMatchType<0>,
                                                         LLVMMatchType<0>,
                                                         LLVMMatchType<0>,
                                                         llvm_metadata_ty,
                                                         llvm_metadata_ty ]>;

  def int_experimental_constrained_fptosi : Intrinsic<[ llvm_anyint_ty ],
                                                    [ llvm_anyfloat_ty,
                                                      llvm_metadata_ty ]>;

  def int_experimental_constrained_fptoui : Intrinsic<[ llvm_anyint_ty ],
                                                    [ llvm_anyfloat_ty,
                                                      llvm_metadata_ty ]>;

  def int_experimental_constrained_sitofp : Intrinsic<[ llvm_anyfloat_ty ],
                                                       [ llvm_anyint_ty,
                                                         llvm_metadata_ty,
                                                         llvm_metadata_ty ]>;

  def int_experimental_constrained_uitofp : Intrinsic<[ llvm_anyfloat_ty ],
                                                       [ llvm_anyint_ty,
                                                         llvm_metadata_ty,
                                                         llvm_metadata_ty ]>;

  def int_experimental_constrained_fptrunc : Intrinsic<[ llvm_anyfloat_ty ],
                                                       [ llvm_anyfloat_ty,
                                                         llvm_metadata_ty,
                                                         llvm_metadata_ty ]>;

  def int_experimental_constrained_fpext : Intrinsic<[ llvm_anyfloat_ty ],
                                                     [ llvm_anyfloat_ty,
                                                       llvm_metadata_ty ]>;

  // These intrinsics are sensitive to the rounding mode so we need constrained
  // versions of each of them.  When strict rounding and exception control are
  // not required the non-constrained versions of these intrinsics should be
  // used.
  def int_experimental_constrained_sqrt : Intrinsic<[ llvm_anyfloat_ty ],
                                                    [ LLVMMatchType<0>,
                                                      llvm_metadata_ty,
                                                      llvm_metadata_ty ]>;
  def int_experimental_constrained_powi : Intrinsic<[ llvm_anyfloat_ty ],
                                                    [ LLVMMatchType<0>,
                                                      llvm_i32_ty,
                                                      llvm_metadata_ty,
                                                      llvm_metadata_ty ]>;
  def int_experimental_constrained_sin  : Intrinsic<[ llvm_anyfloat_ty ],
                                                    [ LLVMMatchType<0>,
                                                      llvm_metadata_ty,
                                                      llvm_metadata_ty ]>;
  def int_experimental_constrained_cos  : Intrinsic<[ llvm_anyfloat_ty ],
                                                    [ LLVMMatchType<0>,
                                                      llvm_metadata_ty,
                                                      llvm_metadata_ty ]>;
  def int_experimental_constrained_pow  : Intrinsic<[ llvm_anyfloat_ty ],
                                                    [ LLVMMatchType<0>,
                                                      LLVMMatchType<0>,
                                                      llvm_metadata_ty,
                                                      llvm_metadata_ty ]>;
  def int_experimental_constrained_log  : Intrinsic<[ llvm_anyfloat_ty ],
                                                    [ LLVMMatchType<0>,
                                                      llvm_metadata_ty,
                                                      llvm_metadata_ty ]>;
  def int_experimental_constrained_log10: Intrinsic<[ llvm_anyfloat_ty ],
                                                    [ LLVMMatchType<0>,
                                                      llvm_metadata_ty,
                                                      llvm_metadata_ty ]>;
  def int_experimental_constrained_log2 : Intrinsic<[ llvm_anyfloat_ty ],
                                                    [ LLVMMatchType<0>,
                                                      llvm_metadata_ty,
                                                      llvm_metadata_ty ]>;
  def int_experimental_constrained_exp  : Intrinsic<[ llvm_anyfloat_ty ],
                                                    [ LLVMMatchType<0>,
                                                      llvm_metadata_ty,
                                                      llvm_metadata_ty ]>;
  def int_experimental_constrained_exp2 : Intrinsic<[ llvm_anyfloat_ty ],
                                                    [ LLVMMatchType<0>,
                                                      llvm_metadata_ty,
                                                      llvm_metadata_ty ]>;
  def int_experimental_constrained_rint  : Intrinsic<[ llvm_anyfloat_ty ],
                                                     [ LLVMMatchType<0>,
                                                       llvm_metadata_ty,
                                                       llvm_metadata_ty ]>;
  def int_experimental_constrained_nearbyint : Intrinsic<[ llvm_anyfloat_ty ],
                                                         [ LLVMMatchType<0>,
                                                           llvm_metadata_ty,
                                                           llvm_metadata_ty ]>;
  def int_experimental_constrained_lrint : Intrinsic<[ llvm_anyint_ty ],
                                                     [ llvm_anyfloat_ty,
                                                       llvm_metadata_ty,
                                                       llvm_metadata_ty ]>;
  def int_experimental_constrained_llrint : Intrinsic<[ llvm_anyint_ty ],
                                                      [ llvm_anyfloat_ty,
                                                        llvm_metadata_ty,
                                                        llvm_metadata_ty ]>;
  def int_experimental_constrained_maxnum : Intrinsic<[ llvm_anyfloat_ty ],
                                                      [ LLVMMatchType<0>,
                                                        LLVMMatchType<0>,
                                                        llvm_metadata_ty ]>;
  def int_experimental_constrained_minnum : Intrinsic<[ llvm_anyfloat_ty ],
                                                      [ LLVMMatchType<0>,
                                                        LLVMMatchType<0>,
                                                        llvm_metadata_ty ]>;
  def int_experimental_constrained_maximum : Intrinsic<[ llvm_anyfloat_ty ],
                                                       [ LLVMMatchType<0>,
                                                         LLVMMatchType<0>,
                                                         llvm_metadata_ty ]>;
  def int_experimental_constrained_minimum : Intrinsic<[ llvm_anyfloat_ty ],
                                                       [ LLVMMatchType<0>,
                                                         LLVMMatchType<0>,
                                                         llvm_metadata_ty ]>;
  def int_experimental_constrained_ceil : Intrinsic<[ llvm_anyfloat_ty ],
                                                    [ LLVMMatchType<0>,
                                                      llvm_metadata_ty ]>;
  def int_experimental_constrained_floor : Intrinsic<[ llvm_anyfloat_ty ],
                                                     [ LLVMMatchType<0>,
                                                       llvm_metadata_ty ]>;
  def int_experimental_constrained_lround : Intrinsic<[ llvm_anyint_ty ],
                                                      [ llvm_anyfloat_ty,
                                                        llvm_metadata_ty ]>;
  def int_experimental_constrained_llround : Intrinsic<[ llvm_anyint_ty ],
                                                       [ llvm_anyfloat_ty,
                                                         llvm_metadata_ty ]>;
  def int_experimental_constrained_round : Intrinsic<[ llvm_anyfloat_ty ],
                                                     [ LLVMMatchType<0>,
                                                      llvm_metadata_ty ]>;
  def int_experimental_constrained_trunc : Intrinsic<[ llvm_anyfloat_ty ],
                                                     [ LLVMMatchType<0>,
                                                       llvm_metadata_ty ]>;

  // Constrained floating-point comparison (quiet and signaling variants).
  // Third operand is the predicate represented as a metadata string.
  def int_experimental_constrained_fcmp
      : Intrinsic<[ LLVMScalarOrSameVectorWidth<0, llvm_i1_ty> ],
                  [ llvm_anyfloat_ty, LLVMMatchType<0>,
                    llvm_metadata_ty, llvm_metadata_ty ]>;
  def int_experimental_constrained_fcmps
      : Intrinsic<[ LLVMScalarOrSameVectorWidth<0, llvm_i1_ty> ],
                  [ llvm_anyfloat_ty, LLVMMatchType<0>,
                    llvm_metadata_ty, llvm_metadata_ty ]>;
}
// FIXME: Consider maybe adding intrinsics for sitofp, uitofp.

//===------------------------- Expect Intrinsics --------------------------===//
//
def int_expect : Intrinsic<[llvm_anyint_ty],
  [LLVMMatchType<0>, LLVMMatchType<0>], [IntrNoMem, IntrWillReturn]>;

//===-------------------- Bit Manipulation Intrinsics ---------------------===//
//

// None of these intrinsics accesses memory at all.
let IntrProperties = [IntrNoMem, IntrSpeculatable, IntrWillReturn] in {
  def int_bswap: Intrinsic<[llvm_anyint_ty], [LLVMMatchType<0>]>;
  def int_ctpop: Intrinsic<[llvm_anyint_ty], [LLVMMatchType<0>]>;
  def int_bitreverse : Intrinsic<[llvm_anyint_ty], [LLVMMatchType<0>]>;
  def int_fshl : Intrinsic<[llvm_anyint_ty],
      [LLVMMatchType<0>, LLVMMatchType<0>, LLVMMatchType<0>]>;
  def int_fshr : Intrinsic<[llvm_anyint_ty],
      [LLVMMatchType<0>, LLVMMatchType<0>, LLVMMatchType<0>]>;
}

let IntrProperties = [IntrNoMem, IntrSpeculatable, IntrWillReturn, ImmArg<1>] in {
  def int_ctlz : Intrinsic<[llvm_anyint_ty], [LLVMMatchType<0>, llvm_i1_ty]>;
  def int_cttz : Intrinsic<[llvm_anyint_ty], [LLVMMatchType<0>, llvm_i1_ty]>;
}

//===------------------------ Debugger Intrinsics -------------------------===//
//

// None of these intrinsics accesses memory at all...but that doesn't
// mean the optimizers can change them aggressively.  Special handling
// needed in a few places. These synthetic intrinsics have no
// side-effects and just mark information about their operands.
let IntrProperties = [IntrNoMem, IntrSpeculatable, IntrWillReturn] in {
  def int_dbg_declare      : Intrinsic<[],
                                       [llvm_metadata_ty,
                                        llvm_metadata_ty,
                                        llvm_metadata_ty]>;
  def int_dbg_value        : Intrinsic<[],
                                       [llvm_metadata_ty,
                                        llvm_metadata_ty,
                                        llvm_metadata_ty]>;
  def int_dbg_addr         : Intrinsic<[],
                                       [llvm_metadata_ty,
                                        llvm_metadata_ty,
                                        llvm_metadata_ty]>;
  def int_dbg_label        : Intrinsic<[],
                                       [llvm_metadata_ty]>;
}

//===------------------ Exception Handling Intrinsics----------------------===//
//

// The result of eh.typeid.for depends on the enclosing function, but inside a
// given function it is 'const' and may be CSE'd etc.
def int_eh_typeid_for : Intrinsic<[llvm_i32_ty], [llvm_ptr_ty], [IntrNoMem]>;

def int_eh_return_i32 : Intrinsic<[], [llvm_i32_ty, llvm_ptr_ty]>;
def int_eh_return_i64 : Intrinsic<[], [llvm_i64_ty, llvm_ptr_ty]>;

// eh.exceptionpointer returns the pointer to the exception caught by
// the given `catchpad`.
def int_eh_exceptionpointer : Intrinsic<[llvm_anyptr_ty], [llvm_token_ty],
                                        [IntrNoMem]>;

// Gets the exception code from a catchpad token. Only used on some platforms.
def int_eh_exceptioncode : Intrinsic<[llvm_i32_ty], [llvm_token_ty], [IntrNoMem]>;

// __builtin_unwind_init is an undocumented GCC intrinsic that causes all
// callee-saved registers to be saved and restored (regardless of whether they
// are used) in the calling function. It is used by libgcc_eh.
def int_eh_unwind_init: Intrinsic<[]>,
                        GCCBuiltin<"__builtin_unwind_init">;

def int_eh_dwarf_cfa  : Intrinsic<[llvm_ptr_ty], [llvm_i32_ty]>;

let IntrProperties = [IntrNoMem] in {
  def int_eh_sjlj_lsda             : Intrinsic<[llvm_ptr_ty]>;
  def int_eh_sjlj_callsite         : Intrinsic<[], [llvm_i32_ty]>;
}
def int_eh_sjlj_functioncontext : Intrinsic<[], [llvm_ptr_ty]>;
def int_eh_sjlj_setjmp          : Intrinsic<[llvm_i32_ty], [llvm_ptr_ty]>;
def int_eh_sjlj_longjmp         : Intrinsic<[], [llvm_ptr_ty], [IntrNoReturn]>;
def int_eh_sjlj_setup_dispatch  : Intrinsic<[], []>;

//===---------------- Generic Variable Attribute Intrinsics----------------===//
//
def int_var_annotation : Intrinsic<[],
                                   [llvm_ptr_ty, llvm_ptr_ty,
                                    llvm_ptr_ty, llvm_i32_ty],
                                   [IntrWillReturn], "llvm.var.annotation">;
def int_ptr_annotation : Intrinsic<[LLVMAnyPointerType<llvm_anyint_ty>],
                                   [LLVMMatchType<0>, llvm_ptr_ty, llvm_ptr_ty,
                                    llvm_i32_ty],
                                   [IntrWillReturn], "llvm.ptr.annotation">;
def int_annotation : Intrinsic<[llvm_anyint_ty],
                               [LLVMMatchType<0>, llvm_ptr_ty,
                                llvm_ptr_ty, llvm_i32_ty],
                               [IntrWillReturn], "llvm.annotation">;

// Annotates the current program point with metadata strings which are emitted
// as CodeView debug info records. This is expensive, as it disables inlining
// and is modelled as having side effects.
def int_codeview_annotation : Intrinsic<[], [llvm_metadata_ty],
                                        [IntrInaccessibleMemOnly, IntrNoDuplicate, IntrWillReturn],
                                        "llvm.codeview.annotation">;

//===------------------------ Trampoline Intrinsics -----------------------===//
//
def int_init_trampoline : Intrinsic<[],
                                    [llvm_ptr_ty, llvm_ptr_ty, llvm_ptr_ty],
                                    [IntrArgMemOnly, NoCapture<0>]>,
                                   GCCBuiltin<"__builtin_init_trampoline">;

def int_adjust_trampoline : Intrinsic<[llvm_ptr_ty], [llvm_ptr_ty],
                                      [IntrReadMem, IntrArgMemOnly]>,
                                     GCCBuiltin<"__builtin_adjust_trampoline">;

//===------------------------ Overflow Intrinsics -------------------------===//
//

// Expose the carry flag from add operations on two integrals.
let IntrProperties = [IntrNoMem, IntrSpeculatable, IntrWillReturn] in {
  def int_sadd_with_overflow : Intrinsic<[llvm_anyint_ty,
                                          LLVMScalarOrSameVectorWidth<0, llvm_i1_ty>],
                                         [LLVMMatchType<0>, LLVMMatchType<0>]>;
  def int_uadd_with_overflow : Intrinsic<[llvm_anyint_ty,
                                          LLVMScalarOrSameVectorWidth<0, llvm_i1_ty>],
                                         [LLVMMatchType<0>, LLVMMatchType<0>]>;

  def int_ssub_with_overflow : Intrinsic<[llvm_anyint_ty,
                                          LLVMScalarOrSameVectorWidth<0, llvm_i1_ty>],
                                         [LLVMMatchType<0>, LLVMMatchType<0>]>;
  def int_usub_with_overflow : Intrinsic<[llvm_anyint_ty,
                                          LLVMScalarOrSameVectorWidth<0, llvm_i1_ty>],
                                         [LLVMMatchType<0>, LLVMMatchType<0>]>;

  def int_smul_with_overflow : Intrinsic<[llvm_anyint_ty,
                                          LLVMScalarOrSameVectorWidth<0, llvm_i1_ty>],
                                         [LLVMMatchType<0>, LLVMMatchType<0>]>;
  def int_umul_with_overflow : Intrinsic<[llvm_anyint_ty,
                                          LLVMScalarOrSameVectorWidth<0, llvm_i1_ty>],
                                         [LLVMMatchType<0>, LLVMMatchType<0>]>;
}
//===------------------------- Saturation Arithmetic Intrinsics ---------------------===//
//
def int_sadd_sat : Intrinsic<[llvm_anyint_ty],
                             [LLVMMatchType<0>, LLVMMatchType<0>],
                             [IntrNoMem, IntrSpeculatable, IntrWillReturn, Commutative]>;
def int_uadd_sat : Intrinsic<[llvm_anyint_ty],
                             [LLVMMatchType<0>, LLVMMatchType<0>],
                             [IntrNoMem, IntrSpeculatable, IntrWillReturn, Commutative]>;
def int_ssub_sat : Intrinsic<[llvm_anyint_ty],
                             [LLVMMatchType<0>, LLVMMatchType<0>],
                             [IntrNoMem, IntrSpeculatable, IntrWillReturn]>;
def int_usub_sat : Intrinsic<[llvm_anyint_ty],
                             [LLVMMatchType<0>, LLVMMatchType<0>],
                             [IntrNoMem, IntrSpeculatable, IntrWillReturn]>;

//===------------------------- Fixed Point Arithmetic Intrinsics ---------------------===//
//
def int_smul_fix : Intrinsic<[llvm_anyint_ty],
                             [LLVMMatchType<0>, LLVMMatchType<0>, llvm_i32_ty],
                             [IntrNoMem, IntrSpeculatable, IntrWillReturn, Commutative, ImmArg<2>]>;

def int_umul_fix : Intrinsic<[llvm_anyint_ty],
                             [LLVMMatchType<0>, LLVMMatchType<0>, llvm_i32_ty],
                             [IntrNoMem, IntrSpeculatable, IntrWillReturn, Commutative, ImmArg<2>]>;

def int_sdiv_fix : Intrinsic<[llvm_anyint_ty],
                             [LLVMMatchType<0>, LLVMMatchType<0>, llvm_i32_ty],
                             [IntrNoMem, ImmArg<2>]>;

def int_udiv_fix : Intrinsic<[llvm_anyint_ty],
                             [LLVMMatchType<0>, LLVMMatchType<0>, llvm_i32_ty],
                             [IntrNoMem, ImmArg<2>]>;

//===------------------- Fixed Point Saturation Arithmetic Intrinsics ----------------===//
//
def int_smul_fix_sat : Intrinsic<[llvm_anyint_ty],
                                 [LLVMMatchType<0>, LLVMMatchType<0>, llvm_i32_ty],
                                 [IntrNoMem, IntrSpeculatable, IntrWillReturn, Commutative, ImmArg<2>]>;
def int_umul_fix_sat : Intrinsic<[llvm_anyint_ty],
                                 [LLVMMatchType<0>, LLVMMatchType<0>, llvm_i32_ty],
                                 [IntrNoMem, IntrSpeculatable, IntrWillReturn, Commutative, ImmArg<2>]>;

def int_sdiv_fix_sat : Intrinsic<[llvm_anyint_ty],
                                 [LLVMMatchType<0>, LLVMMatchType<0>, llvm_i32_ty],
                                 [IntrNoMem, ImmArg<2>]>;

def int_udiv_fix_sat : Intrinsic<[llvm_anyint_ty],
                                 [LLVMMatchType<0>, LLVMMatchType<0>, llvm_i32_ty],
                                 [IntrNoMem, ImmArg<2>]>;

//===------------------------- Memory Use Markers -------------------------===//
//
def int_lifetime_start  : Intrinsic<[],
                                    [llvm_i64_ty, llvm_anyptr_ty],
                                    [IntrArgMemOnly, IntrWillReturn, NoCapture<1>, ImmArg<0>]>;
def int_lifetime_end    : Intrinsic<[],
                                    [llvm_i64_ty, llvm_anyptr_ty],
                                    [IntrArgMemOnly, IntrWillReturn, NoCapture<1>, ImmArg<0>]>;
def int_invariant_start : Intrinsic<[llvm_descriptor_ty],
                                    [llvm_i64_ty, llvm_anyptr_ty],
                                    [IntrArgMemOnly, IntrWillReturn, NoCapture<1>, ImmArg<0>]>;
def int_invariant_end   : Intrinsic<[],
                                    [llvm_descriptor_ty, llvm_i64_ty,
                                     llvm_anyptr_ty],
                                    [IntrArgMemOnly, IntrWillReturn, NoCapture<2>, ImmArg<1>]>;

// launder.invariant.group can't be marked with 'readnone' (IntrNoMem),
// because it would cause CSE of two barriers with the same argument.
// Inaccessiblememonly says that the barrier doesn't read the argument,
// but it changes state not accessible to this module. This way
// we can DSE through the barrier because it doesn't read the value
// after store. Although the barrier doesn't modify any memory it
// can't be marked as readonly, because it would be possible to
// CSE 2 barriers with store in between.
// The argument also can't be marked with 'returned' attribute, because
// it would remove barrier.
// Note that it is still experimental, which means that its semantics
// might change in the future.
def int_launder_invariant_group : Intrinsic<[llvm_anyptr_ty],
                                            [LLVMMatchType<0>],
                                            [IntrInaccessibleMemOnly, IntrSpeculatable, IntrWillReturn]>;


def int_strip_invariant_group : Intrinsic<[llvm_anyptr_ty],
                                          [LLVMMatchType<0>],
                                          [IntrSpeculatable, IntrNoMem, IntrWillReturn]>;

//===------------------------ Stackmap Intrinsics -------------------------===//
//
def int_experimental_stackmap : Intrinsic<[],
                                  [llvm_i64_ty, llvm_i32_ty, llvm_vararg_ty],
                                  [Throws]>;
def int_experimental_patchpoint_void : Intrinsic<[],
                                                 [llvm_i64_ty, llvm_i32_ty,
                                                  llvm_ptr_ty, llvm_i32_ty,
                                                  llvm_vararg_ty],
                                                  [Throws]>;
def int_experimental_patchpoint_i64 : Intrinsic<[llvm_i64_ty],
                                                [llvm_i64_ty, llvm_i32_ty,
                                                 llvm_ptr_ty, llvm_i32_ty,
                                                 llvm_vararg_ty],
                                                 [Throws]>;


//===------------------------ Garbage Collection Intrinsics ---------------===//
// These are documented in docs/Statepoint.rst

def int_experimental_gc_statepoint : Intrinsic<[llvm_token_ty],
                               [llvm_i64_ty, llvm_i32_ty,
                                llvm_anyptr_ty, llvm_i32_ty,
                                llvm_i32_ty, llvm_vararg_ty],
                                [Throws, ImmArg<0>, ImmArg<1>, ImmArg<3>, ImmArg<4>]>;

def int_experimental_gc_result   : Intrinsic<[llvm_any_ty], [llvm_token_ty],
                                             [IntrReadMem]>;
def int_experimental_gc_relocate : Intrinsic<[llvm_any_ty],
                                [llvm_token_ty, llvm_i32_ty, llvm_i32_ty],
                                [IntrReadMem, ImmArg<1>, ImmArg<2>]>;

//===------------------------ Coroutine Intrinsics ---------------===//
// These are documented in docs/Coroutines.rst

// Coroutine Structure Intrinsics.

def int_coro_id : Intrinsic<[llvm_token_ty], [llvm_i32_ty, llvm_ptr_ty,
                             llvm_ptr_ty, llvm_ptr_ty],
                            [IntrArgMemOnly, IntrReadMem,
                             ReadNone<1>, ReadOnly<2>, NoCapture<2>]>;
def int_coro_id_retcon : Intrinsic<[llvm_token_ty],
    [llvm_i32_ty, llvm_i32_ty, llvm_ptr_ty,
     llvm_ptr_ty, llvm_ptr_ty, llvm_ptr_ty],
    []>;
def int_coro_id_retcon_once : Intrinsic<[llvm_token_ty],
    [llvm_i32_ty, llvm_i32_ty, llvm_ptr_ty,
     llvm_ptr_ty, llvm_ptr_ty, llvm_ptr_ty],
    []>;
def int_coro_alloc : Intrinsic<[llvm_i1_ty], [llvm_token_ty], []>;
def int_coro_begin : Intrinsic<[llvm_ptr_ty], [llvm_token_ty, llvm_ptr_ty],
                               [WriteOnly<1>]>;

def int_coro_free : Intrinsic<[llvm_ptr_ty], [llvm_token_ty, llvm_ptr_ty],
                              [IntrReadMem, IntrArgMemOnly, ReadOnly<1>,
                               NoCapture<1>]>;
def int_coro_end : Intrinsic<[llvm_i1_ty], [llvm_ptr_ty, llvm_i1_ty], []>;

def int_coro_frame : Intrinsic<[llvm_ptr_ty], [], [IntrNoMem]>;
def int_coro_noop : Intrinsic<[llvm_ptr_ty], [], [IntrNoMem]>;
def int_coro_size : Intrinsic<[llvm_anyint_ty], [], [IntrNoMem]>;

def int_coro_save : Intrinsic<[llvm_token_ty], [llvm_ptr_ty], []>;
def int_coro_suspend : Intrinsic<[llvm_i8_ty], [llvm_token_ty, llvm_i1_ty], []>;
def int_coro_suspend_retcon : Intrinsic<[llvm_any_ty], [llvm_vararg_ty], []>;
def int_coro_prepare_retcon : Intrinsic<[llvm_ptr_ty], [llvm_ptr_ty],
                                        [IntrNoMem]>;
def int_coro_alloca_alloc : Intrinsic<[llvm_token_ty],
                                      [llvm_anyint_ty, llvm_i32_ty], []>;
def int_coro_alloca_get : Intrinsic<[llvm_ptr_ty], [llvm_token_ty], []>;
def int_coro_alloca_free : Intrinsic<[], [llvm_token_ty], []>;

def int_coro_param : Intrinsic<[llvm_i1_ty], [llvm_ptr_ty, llvm_ptr_ty],
                               [IntrNoMem, ReadNone<0>, ReadNone<1>]>;

// Coroutine Manipulation Intrinsics.

def int_coro_resume : Intrinsic<[], [llvm_ptr_ty], [Throws]>;
def int_coro_destroy : Intrinsic<[], [llvm_ptr_ty], [Throws]>;
def int_coro_done : Intrinsic<[llvm_i1_ty], [llvm_ptr_ty],
                              [IntrArgMemOnly, ReadOnly<0>, NoCapture<0>]>;
def int_coro_promise : Intrinsic<[llvm_ptr_ty],
                                 [llvm_ptr_ty, llvm_i32_ty, llvm_i1_ty],
                                 [IntrNoMem, NoCapture<0>]>;

// Coroutine Lowering Intrinsics. Used internally by coroutine passes.

def int_coro_subfn_addr : Intrinsic<[llvm_ptr_ty], [llvm_ptr_ty, llvm_i8_ty],
                                    [IntrReadMem, IntrArgMemOnly, ReadOnly<0>,
                                     NoCapture<0>]>;

///===-------------------------- Other Intrinsics --------------------------===//
//
def int_flt_rounds : Intrinsic<[llvm_i32_ty]>,
                     GCCBuiltin<"__builtin_flt_rounds">;
def int_trap : Intrinsic<[], [], [IntrNoReturn, IntrCold]>,
               GCCBuiltin<"__builtin_trap">;
def int_debugtrap : Intrinsic<[]>,
                    GCCBuiltin<"__builtin_debugtrap">;

// Support for dynamic deoptimization (or de-specialization)
def int_experimental_deoptimize : Intrinsic<[llvm_any_ty], [llvm_vararg_ty],
                                            [Throws]>;

// Support for speculative runtime guards
def int_experimental_guard : Intrinsic<[], [llvm_i1_ty, llvm_vararg_ty],
                                       [Throws]>;

// Supports widenable conditions for guards represented as explicit branches.
def int_experimental_widenable_condition : Intrinsic<[llvm_i1_ty], [],
        [IntrInaccessibleMemOnly, IntrWillReturn, IntrSpeculatable]>;

// NOP: calls/invokes to this intrinsic are removed by codegen
def int_donothing : Intrinsic<[], [], [IntrNoMem, IntrWillReturn]>;

// This instruction has no actual effect, though it is treated by the optimizer
// has having opaque side effects. This may be inserted into loops to ensure
// that they are not removed even if they turn out to be empty, for languages
// which specify that infinite loops must be preserved.
def int_sideeffect : Intrinsic<[], [], [IntrInaccessibleMemOnly, IntrWillReturn]>;

// Intrinsics to support half precision floating point format
let IntrProperties = [IntrNoMem, IntrWillReturn] in {
def int_convert_to_fp16   : Intrinsic<[llvm_i16_ty], [llvm_anyfloat_ty]>;
def int_convert_from_fp16 : Intrinsic<[llvm_anyfloat_ty], [llvm_i16_ty]>;
}

// Clear cache intrinsic, default to ignore (ie. emit nothing)
// maps to void __clear_cache() on supporting platforms
def int_clear_cache : Intrinsic<[], [llvm_ptr_ty, llvm_ptr_ty],
                                [], "llvm.clear_cache">;

// Intrinsic to detect whether its argument is a constant.
def int_is_constant : Intrinsic<[llvm_i1_ty], [llvm_any_ty], [IntrNoMem, IntrWillReturn], "llvm.is.constant">;

// Intrinsic to mask out bits of a pointer.
def int_ptrmask: Intrinsic<[llvm_anyptr_ty], [llvm_anyptr_ty, llvm_anyint_ty],
                           [IntrNoMem, IntrSpeculatable, IntrWillReturn]>;

//===-------------------------- Masked Intrinsics -------------------------===//
//
def int_masked_store : Intrinsic<[], [llvm_anyvector_ty,
                                      LLVMAnyPointerType<LLVMMatchType<0>>,
                                      llvm_i32_ty,
                                      LLVMScalarOrSameVectorWidth<0, llvm_i1_ty>],
                                 [IntrArgMemOnly, IntrWillReturn, ImmArg<2>]>;

def int_masked_load  : Intrinsic<[llvm_anyvector_ty],
                                 [LLVMAnyPointerType<LLVMMatchType<0>>, llvm_i32_ty,
                                  LLVMScalarOrSameVectorWidth<0, llvm_i1_ty>, LLVMMatchType<0>],
                                 [IntrReadMem, IntrArgMemOnly, IntrWillReturn, ImmArg<1>]>;

def int_masked_gather: Intrinsic<[llvm_anyvector_ty],
                                 [LLVMVectorOfAnyPointersToElt<0>, llvm_i32_ty,
                                  LLVMScalarOrSameVectorWidth<0, llvm_i1_ty>,
                                  LLVMMatchType<0>],
                                 [IntrReadMem, IntrWillReturn, ImmArg<1>]>;

def int_masked_scatter: Intrinsic<[],
                                  [llvm_anyvector_ty,
                                   LLVMVectorOfAnyPointersToElt<0>, llvm_i32_ty,
                                   LLVMScalarOrSameVectorWidth<0, llvm_i1_ty>],
                                   [IntrWillReturn, ImmArg<2>]>;

def int_masked_expandload: Intrinsic<[llvm_anyvector_ty],
                                     [LLVMPointerToElt<0>,
                                      LLVMScalarOrSameVectorWidth<0, llvm_i1_ty>,
                                      LLVMMatchType<0>],
                                     [IntrReadMem, IntrWillReturn]>;

def int_masked_compressstore: Intrinsic<[],
                                     [llvm_anyvector_ty,
                                      LLVMPointerToElt<0>,
                                      LLVMScalarOrSameVectorWidth<0, llvm_i1_ty>],
                                     [IntrArgMemOnly, IntrWillReturn]>;

// Test whether a pointer is associated with a type metadata identifier.
def int_type_test : Intrinsic<[llvm_i1_ty], [llvm_ptr_ty, llvm_metadata_ty],
                              [IntrNoMem, IntrWillReturn]>;

// Safely loads a function pointer from a virtual table pointer using type metadata.
def int_type_checked_load : Intrinsic<[llvm_ptr_ty, llvm_i1_ty],
                                      [llvm_ptr_ty, llvm_i32_ty, llvm_metadata_ty],
                                      [IntrNoMem, IntrWillReturn]>;

// Create a branch funnel that implements an indirect call to a limited set of
// callees. This needs to be a musttail call.
def int_icall_branch_funnel : Intrinsic<[], [llvm_vararg_ty], []>;

def int_load_relative: Intrinsic<[llvm_ptr_ty], [llvm_ptr_ty, llvm_anyint_ty],
                                 [IntrReadMem, IntrArgMemOnly]>;

def int_hwasan_check_memaccess :
  Intrinsic<[], [llvm_ptr_ty, llvm_ptr_ty, llvm_i32_ty], [IntrInaccessibleMemOnly, ImmArg<2>]>;
def int_hwasan_check_memaccess_shortgranules :
  Intrinsic<[], [llvm_ptr_ty, llvm_ptr_ty, llvm_i32_ty], [IntrInaccessibleMemOnly, ImmArg<2>]>;

// Xray intrinsics
//===----------------------------------------------------------------------===//
// Custom event logging for x-ray.
// Takes a pointer to a string and the length of the string.
def int_xray_customevent : Intrinsic<[], [llvm_ptr_ty, llvm_i32_ty],
                                     [NoCapture<0>, ReadOnly<0>, IntrWriteMem]>;
// Typed event logging for x-ray.
// Takes a numeric type tag, a pointer to a string and the length of the string.
def int_xray_typedevent : Intrinsic<[], [llvm_i16_ty, llvm_ptr_ty, llvm_i32_ty],
                                        [NoCapture<1>, ReadOnly<1>, IntrWriteMem]>;
//===----------------------------------------------------------------------===//

//===------ Memory intrinsics with element-wise atomicity guarantees ------===//
//

// @llvm.memcpy.element.unordered.atomic.*(dest, src, length, elementsize)
def int_memcpy_element_unordered_atomic
    : Intrinsic<[],
                [
                  llvm_anyptr_ty, llvm_anyptr_ty, llvm_anyint_ty, llvm_i32_ty
                ],
                [
                  IntrArgMemOnly, IntrWillReturn, NoCapture<0>, NoCapture<1>, WriteOnly<0>,
                  ReadOnly<1>, ImmArg<3>
                ]>;

// @llvm.memmove.element.unordered.atomic.*(dest, src, length, elementsize)
def int_memmove_element_unordered_atomic
    : Intrinsic<[],
                [
                  llvm_anyptr_ty, llvm_anyptr_ty, llvm_anyint_ty, llvm_i32_ty
                ],
                [
                  IntrArgMemOnly, IntrWillReturn, NoCapture<0>, NoCapture<1>, WriteOnly<0>,
                  ReadOnly<1>, ImmArg<3>
                ]>;

// @llvm.memset.element.unordered.atomic.*(dest, value, length, elementsize)
def int_memset_element_unordered_atomic
    : Intrinsic<[], [ llvm_anyptr_ty, llvm_i8_ty, llvm_anyint_ty, llvm_i32_ty ],
                [ IntrWriteMem, IntrArgMemOnly, IntrWillReturn, NoCapture<0>, WriteOnly<0>,
                  ImmArg<3> ]>;

//===------------------------ Reduction Intrinsics ------------------------===//
//
let IntrProperties = [IntrNoMem, IntrWillReturn] in {
  def int_experimental_vector_reduce_v2_fadd : Intrinsic<[llvm_anyfloat_ty],
                                                         [LLVMMatchType<0>,
                                                          llvm_anyvector_ty]>;
  def int_experimental_vector_reduce_v2_fmul : Intrinsic<[llvm_anyfloat_ty],
                                                         [LLVMMatchType<0>,
                                                          llvm_anyvector_ty]>;
  def int_experimental_vector_reduce_add : Intrinsic<[LLVMVectorElementType<0>],
                                                     [llvm_anyvector_ty]>;
  def int_experimental_vector_reduce_mul : Intrinsic<[LLVMVectorElementType<0>],
                                                     [llvm_anyvector_ty]>;
  def int_experimental_vector_reduce_and : Intrinsic<[LLVMVectorElementType<0>],
                                                     [llvm_anyvector_ty]>;
  def int_experimental_vector_reduce_or : Intrinsic<[LLVMVectorElementType<0>],
                                                    [llvm_anyvector_ty]>;
  def int_experimental_vector_reduce_xor : Intrinsic<[LLVMVectorElementType<0>],
                                                     [llvm_anyvector_ty]>;
  def int_experimental_vector_reduce_smax : Intrinsic<[LLVMVectorElementType<0>],
                                                      [llvm_anyvector_ty]>;
  def int_experimental_vector_reduce_smin : Intrinsic<[LLVMVectorElementType<0>],
                                                      [llvm_anyvector_ty]>;
  def int_experimental_vector_reduce_umax : Intrinsic<[LLVMVectorElementType<0>],
                                                      [llvm_anyvector_ty]>;
  def int_experimental_vector_reduce_umin : Intrinsic<[LLVMVectorElementType<0>],
                                                      [llvm_anyvector_ty]>;
  def int_experimental_vector_reduce_fmax : Intrinsic<[LLVMVectorElementType<0>],
                                                      [llvm_anyvector_ty]>;
  def int_experimental_vector_reduce_fmin : Intrinsic<[LLVMVectorElementType<0>],
                                                      [llvm_anyvector_ty]>;
}

//===----- Matrix intrinsics ---------------------------------------------===//

def int_matrix_transpose : Intrinsic<[llvm_anyvector_ty],
                                     [LLVMMatchType<0>,
                                     llvm_i32_ty,
                                     llvm_i32_ty],
                                     [IntrNoMem, IntrSpeculatable,
                                      IntrWillReturn, ImmArg<1>, ImmArg<2>]>;

def int_matrix_multiply : Intrinsic<[llvm_anyvector_ty],
                                    [llvm_anyvector_ty,
                                     llvm_anyvector_ty,
                                     llvm_i32_ty,
                                     llvm_i32_ty,
                                     llvm_i32_ty],
                                    [IntrNoMem, IntrSpeculatable,
                                     IntrWillReturn, ImmArg<2>, ImmArg<3>,
                                     ImmArg<4>]>;

def int_matrix_columnwise_load : Intrinsic<[llvm_anyvector_ty],
                                           [LLVMAnyPointerType<LLVMMatchType<0>>,
                                            llvm_i32_ty,
                                            llvm_i32_ty,
                                            llvm_i32_ty],
                                           [IntrArgMemOnly, IntrReadMem,
                                            IntrWillReturn, ImmArg<2>, ImmArg<3>]>;

def int_matrix_columnwise_store : Intrinsic<[],
                                            [llvm_anyvector_ty,
                                             LLVMAnyPointerType<LLVMMatchType<0>>,
                                             llvm_i32_ty,
                                             llvm_i32_ty,
                                             llvm_i32_ty],
                                            [IntrArgMemOnly, IntrWillReturn,
                                             IntrWriteMem, WriteOnly<1>,
                                             ImmArg<3>, ImmArg<4>]>;

//===---------- Intrinsics to control hardware supported loops ----------===//

// Specify that the value given is the number of iterations that the next loop
// will execute.
def int_set_loop_iterations :
  Intrinsic<[], [llvm_anyint_ty], [IntrNoDuplicate]>;

// Specify that the value given is the number of iterations that the next loop
// will execute. Also test that the given count is not zero, allowing it to
// control entry to a 'while' loop.
def int_test_set_loop_iterations :
  Intrinsic<[llvm_i1_ty], [llvm_anyint_ty], [IntrNoDuplicate]>;

// Decrement loop counter by the given argument. Return false if the loop
// should exit.
def int_loop_decrement :
  Intrinsic<[llvm_i1_ty], [llvm_anyint_ty], [IntrNoDuplicate]>;

// Decrement the first operand (the loop counter) by the second operand (the
// maximum number of elements processed in an iteration). Return the remaining
// number of iterations still to be executed. This is effectively a sub which
// can be used with a phi, icmp and br to control the number of iterations
// executed, as usual. Any optimisations are allowed to treat it is a sub, and
// it's scevable, so it's the backends responsibility to handle cases where it
// may be optimised.
def int_loop_decrement_reg :
  Intrinsic<[llvm_anyint_ty],
            [llvm_anyint_ty, llvm_anyint_ty], [IntrNoDuplicate]>;

//===----- Intrinsics that are used to provide predicate information -----===//

def int_ssa_copy : Intrinsic<[llvm_any_ty], [LLVMMatchType<0>],
                             [IntrNoMem, Returned<0>]>;

//===------- Intrinsics that are used to preserve debug information -------===//

def int_preserve_array_access_index : Intrinsic<[llvm_anyptr_ty],
                                                [llvm_anyptr_ty, llvm_i32_ty,
                                                 llvm_i32_ty],
                                                [IntrNoMem, ImmArg<1>, ImmArg<2>]>;
def int_preserve_union_access_index : Intrinsic<[llvm_anyptr_ty],
                                                [llvm_anyptr_ty, llvm_i32_ty],
                                                [IntrNoMem, ImmArg<1>]>;
def int_preserve_struct_access_index : Intrinsic<[llvm_anyptr_ty],
                                                 [llvm_anyptr_ty, llvm_i32_ty,
                                                  llvm_i32_ty],
                                                 [IntrNoMem, ImmArg<1>,
                                                  ImmArg<2>]>;

//===---------- Intrinsics to query properties of scalable vectors --------===//
def int_vscale : Intrinsic<[llvm_anyint_ty], [], [IntrNoMem]>;

//===----------------------------------------------------------------------===//

//===----------------------------------------------------------------------===//
// Target-specific intrinsics
//===----------------------------------------------------------------------===//

include "llvm/IR/IntrinsicsPowerPC.td"
include "llvm/IR/IntrinsicsX86.td"
include "llvm/IR/IntrinsicsARM.td"
include "llvm/IR/IntrinsicsAArch64.td"
include "llvm/IR/IntrinsicsXCore.td"
include "llvm/IR/IntrinsicsHexagon.td"
include "llvm/IR/IntrinsicsNVVM.td"
include "llvm/IR/IntrinsicsMips.td"
include "llvm/IR/IntrinsicsAMDGPU.td"
include "llvm/IR/IntrinsicsBPF.td"
include "llvm/IR/IntrinsicsSystemZ.td"
include "llvm/IR/IntrinsicsWebAssembly.td"
include "llvm/IR/IntrinsicsRISCV.td"
include "llvm/IR/IntrinsicsVE.td"<|MERGE_RESOLUTION|>--- conflicted
+++ resolved
@@ -232,11 +232,8 @@
 def llvm_v16i1_ty      : LLVMType<v16i1>;    //  16 x i1
 def llvm_v32i1_ty      : LLVMType<v32i1>;    //  32 x i1
 def llvm_v64i1_ty      : LLVMType<v64i1>;    //  64 x i1
-<<<<<<< HEAD
+def llvm_v128i1_ty     : LLVMType<v128i1>;   // 128 x i1
 def llvm_v256i1_ty     : LLVMType<v256i1>;   // 256 x i1
-=======
-def llvm_v128i1_ty     : LLVMType<v128i1>;   // 128 x i1
->>>>>>> 841be985
 def llvm_v512i1_ty     : LLVMType<v512i1>;   // 512 x i1
 def llvm_v1024i1_ty    : LLVMType<v1024i1>;  //1024 x i1
 
