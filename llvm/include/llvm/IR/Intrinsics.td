//===- Intrinsics.td - Defines all LLVM intrinsics ---------*- tablegen -*-===//
//
// Part of the LLVM Project, under the Apache License v2.0 with LLVM Exceptions.
// See https://llvm.org/LICENSE.txt for license information.
// SPDX-License-Identifier: Apache-2.0 WITH LLVM-exception
//
//===----------------------------------------------------------------------===//
//
// This file defines properties of all LLVM intrinsics.
//
//===----------------------------------------------------------------------===//

include "llvm/CodeGen/ValueTypes.td"
include "llvm/CodeGen/SDNodeProperties.td"

//===----------------------------------------------------------------------===//
//  Properties we keep track of for intrinsics.
//===----------------------------------------------------------------------===//

class IntrinsicProperty<bit is_default = false> {
  bit IsDefault = is_default;
}

// Intr*Mem - Memory properties.  If no property is set, the worst case
// is assumed (it may read and write any memory it can get access to and it may
// have other side effects).

// IntrNoMem - The intrinsic does not access memory or have any other side
// effects.  It may be CSE'd deleted if dead, etc.
def IntrNoMem : IntrinsicProperty;

// IntrReadMem - This intrinsic only reads from memory. It does not write to
// memory and has no other side effects. Therefore, it cannot be moved across
// potentially aliasing stores. However, it can be reordered otherwise and can
// be deleted if dead.
def IntrReadMem : IntrinsicProperty;

// IntrWriteMem - This intrinsic only writes to memory, but does not read from
// memory, and has no other side effects. This means dead stores before calls
// to this intrinsics may be removed.
def IntrWriteMem : IntrinsicProperty;

// IntrArgMemOnly - This intrinsic only accesses memory that its pointer-typed
// argument(s) points to, but may access an unspecified amount. Other than
// reads from and (possibly volatile) writes to memory, it has no side effects.
def IntrArgMemOnly : IntrinsicProperty;

// IntrInaccessibleMemOnly -- This intrinsic only accesses memory that is not
// accessible by the module being compiled. This is a weaker form of IntrNoMem.
def IntrInaccessibleMemOnly : IntrinsicProperty;

// IntrInaccessibleMemOrArgMemOnly -- This intrinsic only accesses memory that
// its pointer-typed arguments point to or memory that is not accessible
// by the module being compiled. This is a weaker form of IntrArgMemOnly.
def IntrInaccessibleMemOrArgMemOnly : IntrinsicProperty;

// Commutative - This intrinsic is commutative: X op Y == Y op X.
def Commutative : IntrinsicProperty;

// Throws - This intrinsic can throw.
def Throws : IntrinsicProperty;

// Attribute index needs to match `AttrIndex` defined `Attributes.h`.
class AttrIndex<int idx> {
  int Value = idx;
}
def FuncIndex : AttrIndex<-1>;
def RetIndex : AttrIndex<0>;
class ArgIndex<int argNo> : AttrIndex<!add(argNo, 1)>;

// NoCapture - The specified argument pointer is not captured by the intrinsic.
class NoCapture<AttrIndex idx> : IntrinsicProperty {
  int ArgNo = idx.Value;
}

// NoAlias - The specified argument pointer is not aliasing other "noalias" pointer
// arguments of the intrinsic wrt. the intrinsic scope.
class NoAlias<AttrIndex idx> : IntrinsicProperty {
  int ArgNo = idx.Value;
}

// NoUndef - The specified argument is neither undef nor poison.
class NoUndef<AttrIndex idx> : IntrinsicProperty {
  int ArgNo = idx.Value;
}

class Align<AttrIndex idx, int align> : IntrinsicProperty {
  int ArgNo = idx.Value;
  int Align = align;
}

// Returned - The specified argument is always the return value of the
// intrinsic.
class Returned<AttrIndex idx> : IntrinsicProperty {
  int ArgNo = idx.Value;
}

// ImmArg - The specified argument must be an immediate.
class ImmArg<AttrIndex idx> : IntrinsicProperty {
  int ArgNo = idx.Value;
}

// ReadOnly - The specified argument pointer is not written to through the
// pointer by the intrinsic.
class ReadOnly<AttrIndex idx> : IntrinsicProperty {
  int ArgNo = idx.Value;
}

// WriteOnly - The intrinsic does not read memory through the specified
// argument pointer.
class WriteOnly<AttrIndex idx> : IntrinsicProperty {
  int ArgNo = idx.Value;
}

// ReadNone - The specified argument pointer is not dereferenced by the
// intrinsic.
class ReadNone<AttrIndex idx> : IntrinsicProperty {
  int ArgNo = idx.Value;
}

// VectorLength - The specified argument is the Dynamic Vector Length of the
// operation.
class VectorLength<int argNo> : IntrinsicProperty {
  int ArgNo = argNo;
}

// Mask - The specified argument contains the per-lane mask of this
// intrinsic. Inputs on masked-out lanes must not affect the result of this
// intrinsic (except for the Passthru argument).
class Mask<int argNo> : IntrinsicProperty {
  int ArgNo = argNo;
}
// Passthru - The specified argument contains the per-lane return value
// for this vector intrinsic where the mask is false.
// (requires the Mask attribute in the same function)
class Passthru<int argNo> : IntrinsicProperty {
  int ArgNo = argNo;
}

def IntrNoReturn : IntrinsicProperty;

// IntrNoSync - Threads executing the intrinsic will not synchronize using
// memory or other means. Applied by default.
def IntrNoSync : IntrinsicProperty<1>;

// Applied by default.
def IntrNoFree : IntrinsicProperty<1>;

// Applied by default.
def IntrWillReturn : IntrinsicProperty<1>;

// IntrCold - Calls to this intrinsic are cold.
// Parallels the cold attribute on LLVM IR functions.
def IntrCold : IntrinsicProperty;

// IntrNoduplicate - Calls to this intrinsic cannot be duplicated.
// Parallels the noduplicate attribute on LLVM IR functions.
def IntrNoDuplicate : IntrinsicProperty;

// IntrConvergent - Calls to this intrinsic are convergent and may not be made
// control-dependent on any additional values.
// Parallels the convergent attribute on LLVM IR functions.
def IntrConvergent : IntrinsicProperty;

// This property indicates that the intrinsic is safe to speculate.
def IntrSpeculatable : IntrinsicProperty;

// This property can be used to override the 'has no other side effects'
// language of the IntrNoMem, IntrReadMem, IntrWriteMem, and IntrArgMemOnly
// intrinsic properties.  By default, intrinsics are assumed to have side
// effects, so this property is only necessary if you have defined one of
// the memory properties listed above.
// For this property, 'side effects' has the same meaning as 'side effects'
// defined by the hasSideEffects property of the TableGen Instruction class.
def IntrHasSideEffects : IntrinsicProperty;

//===----------------------------------------------------------------------===//
// Types used by intrinsics.
//===----------------------------------------------------------------------===//

class LLVMType<ValueType vt> {
  ValueType VT = vt;
  int isAny = false;
}

class LLVMQualPointerType<LLVMType elty, int addrspace>
  : LLVMType<iPTR>{
  LLVMType ElTy = elty;
  int AddrSpace = addrspace;
}

class LLVMPointerType<LLVMType elty>
  : LLVMQualPointerType<elty, 0>;

class LLVMAnyPointerType<LLVMType elty>
  : LLVMType<iPTRAny>{
  LLVMType ElTy = elty;

  let isAny = true;
}

// Match the type of another intrinsic parameter.  Number is an index into the
// list of overloaded types for the intrinsic, excluding all the fixed types.
// The Number value must refer to a previously listed type.  For example:
//   Intrinsic<[llvm_i32_ty], [llvm_i32_ty, llvm_anyfloat_ty, LLVMMatchType<0>]>
// has two overloaded types, the 2nd and 3rd arguments.  LLVMMatchType<0>
// refers to the first overloaded type, which is the 2nd argument.
class LLVMMatchType<int num>
  : LLVMType<OtherVT>{
  int Number = num;
}

// Match the type of another intrinsic parameter that is expected to be based on
// an integral type (i.e. either iN or <N x iM>), but change the scalar size to
// be twice as wide or half as wide as the other type.  This is only useful when
// the intrinsic is overloaded, so the matched type should be declared as iAny.
class LLVMExtendedType<int num> : LLVMMatchType<num>;
class LLVMTruncatedType<int num> : LLVMMatchType<num>;

// Match the scalar/vector of another intrinsic parameter but with a different
// element type. Either both are scalars or both are vectors with the same
// number of elements.
class LLVMScalarOrSameVectorWidth<int idx, LLVMType elty>
  : LLVMMatchType<idx> {
  ValueType ElTy = elty.VT;
}

class LLVMPointerTo<int num> : LLVMMatchType<num>;
class LLVMPointerToElt<int num> : LLVMMatchType<num>;
class LLVMVectorOfAnyPointersToElt<int num> : LLVMMatchType<num>;
class LLVMVectorElementType<int num> : LLVMMatchType<num>;

// Match the type of another intrinsic parameter that is expected to be a
// vector type, but change the element count to be half as many
class LLVMHalfElementsVectorType<int num> : LLVMMatchType<num>;

// Match the type of another intrinsic parameter that is expected to be a
// vector type (i.e. <N x iM>) but with each element subdivided to
// form a vector with more elements that are smaller than the original.
class LLVMSubdivide2VectorType<int num> : LLVMMatchType<num>;
class LLVMSubdivide4VectorType<int num> : LLVMMatchType<num>;

// Match the element count and bit width of another intrinsic parameter, but
// change the element type to an integer.
class LLVMVectorOfBitcastsToInt<int num> : LLVMMatchType<num>;

def llvm_void_ty       : LLVMType<isVoid>;
let isAny = true in {
  def llvm_any_ty        : LLVMType<Any>;
  def llvm_anyint_ty     : LLVMType<iAny>;
  def llvm_anyfloat_ty   : LLVMType<fAny>;
  def llvm_anyvector_ty  : LLVMType<vAny>;
}
def llvm_i1_ty         : LLVMType<i1>;
def llvm_i8_ty         : LLVMType<i8>;
def llvm_i16_ty        : LLVMType<i16>;
def llvm_i32_ty        : LLVMType<i32>;
def llvm_i64_ty        : LLVMType<i64>;
def llvm_half_ty       : LLVMType<f16>;
def llvm_bfloat_ty     : LLVMType<bf16>;
def llvm_float_ty      : LLVMType<f32>;
def llvm_double_ty     : LLVMType<f64>;
def llvm_f80_ty        : LLVMType<f80>;
def llvm_f128_ty       : LLVMType<f128>;
def llvm_ppcf128_ty    : LLVMType<ppcf128>;
def llvm_ptr_ty        : LLVMPointerType<llvm_i8_ty>;             // i8*
def llvm_ptrptr_ty     : LLVMPointerType<llvm_ptr_ty>;            // i8**
def llvm_anyptr_ty     : LLVMAnyPointerType<llvm_i8_ty>;          // (space)i8*
def llvm_empty_ty      : LLVMType<OtherVT>;                       // { }
def llvm_descriptor_ty : LLVMPointerType<llvm_empty_ty>;          // { }*
def llvm_metadata_ty   : LLVMType<MetadataVT>;                    // !{...}
def llvm_token_ty      : LLVMType<token>;                         // token

def llvm_x86mmx_ty     : LLVMType<x86mmx>;
def llvm_ptrx86mmx_ty  : LLVMPointerType<llvm_x86mmx_ty>;         // <1 x i64>*

def llvm_v2i1_ty       : LLVMType<v2i1>;     //   2 x i1
def llvm_v4i1_ty       : LLVMType<v4i1>;     //   4 x i1
def llvm_v8i1_ty       : LLVMType<v8i1>;     //   8 x i1
def llvm_v16i1_ty      : LLVMType<v16i1>;    //  16 x i1
def llvm_v32i1_ty      : LLVMType<v32i1>;    //  32 x i1
def llvm_v64i1_ty      : LLVMType<v64i1>;    //  64 x i1
def llvm_v128i1_ty     : LLVMType<v128i1>;   // 128 x i1
def llvm_v256i1_ty     : LLVMType<v256i1>;   // 256 x i1
def llvm_v512i1_ty     : LLVMType<v512i1>;   // 512 x i1
def llvm_v1024i1_ty    : LLVMType<v1024i1>;  //1024 x i1

def llvm_v1i8_ty       : LLVMType<v1i8>;     //  1 x i8
def llvm_v2i8_ty       : LLVMType<v2i8>;     //  2 x i8
def llvm_v4i8_ty       : LLVMType<v4i8>;     //  4 x i8
def llvm_v8i8_ty       : LLVMType<v8i8>;     //  8 x i8
def llvm_v16i8_ty      : LLVMType<v16i8>;    // 16 x i8
def llvm_v32i8_ty      : LLVMType<v32i8>;    // 32 x i8
def llvm_v64i8_ty      : LLVMType<v64i8>;    // 64 x i8
def llvm_v128i8_ty     : LLVMType<v128i8>;   //128 x i8
def llvm_v256i8_ty     : LLVMType<v256i8>;   //256 x i8

def llvm_v1i16_ty      : LLVMType<v1i16>;    //  1 x i16
def llvm_v2i16_ty      : LLVMType<v2i16>;    //  2 x i16
def llvm_v4i16_ty      : LLVMType<v4i16>;    //  4 x i16
def llvm_v8i16_ty      : LLVMType<v8i16>;    //  8 x i16
def llvm_v16i16_ty     : LLVMType<v16i16>;   // 16 x i16
def llvm_v32i16_ty     : LLVMType<v32i16>;   // 32 x i16
def llvm_v64i16_ty     : LLVMType<v64i16>;   // 64 x i16
def llvm_v128i16_ty    : LLVMType<v128i16>;  //128 x i16

def llvm_v1i32_ty      : LLVMType<v1i32>;    //  1 x i32
def llvm_v2i32_ty      : LLVMType<v2i32>;    //  2 x i32
def llvm_v4i32_ty      : LLVMType<v4i32>;    //  4 x i32
def llvm_v8i32_ty      : LLVMType<v8i32>;    //  8 x i32
def llvm_v16i32_ty     : LLVMType<v16i32>;   // 16 x i32
def llvm_v32i32_ty     : LLVMType<v32i32>;   // 32 x i32
def llvm_v64i32_ty     : LLVMType<v64i32>;   // 64 x i32

def llvm_v1i64_ty      : LLVMType<v1i64>;    //  1 x i64
def llvm_v2i64_ty      : LLVMType<v2i64>;    //  2 x i64
def llvm_v4i64_ty      : LLVMType<v4i64>;    //  4 x i64
def llvm_v8i64_ty      : LLVMType<v8i64>;    //  8 x i64
def llvm_v16i64_ty     : LLVMType<v16i64>;   // 16 x i64
def llvm_v32i64_ty     : LLVMType<v32i64>;   // 32 x i64

def llvm_v1i128_ty     : LLVMType<v1i128>;   //  1 x i128

def llvm_v2f16_ty      : LLVMType<v2f16>;    //  2 x half (__fp16)
def llvm_v4f16_ty      : LLVMType<v4f16>;    //  4 x half (__fp16)
def llvm_v8f16_ty      : LLVMType<v8f16>;    //  8 x half (__fp16)
def llvm_v2bf16_ty     : LLVMType<v2bf16>;   //  2 x bfloat (__bf16)
def llvm_v4bf16_ty     : LLVMType<v4bf16>;   //  4 x bfloat (__bf16)
def llvm_v8bf16_ty     : LLVMType<v8bf16>;   //  8 x bfloat (__bf16)
def llvm_v1f32_ty      : LLVMType<v1f32>;    //  1 x float
def llvm_v2f32_ty      : LLVMType<v2f32>;    //  2 x float
def llvm_v4f32_ty      : LLVMType<v4f32>;    //  4 x float
def llvm_v8f32_ty      : LLVMType<v8f32>;    //  8 x float
def llvm_v16f32_ty     : LLVMType<v16f32>;   // 16 x float
def llvm_v32f32_ty     : LLVMType<v32f32>;   // 32 x float
def llvm_v1f64_ty      : LLVMType<v1f64>;    //  1 x double
def llvm_v2f64_ty      : LLVMType<v2f64>;    //  2 x double
def llvm_v4f64_ty      : LLVMType<v4f64>;    //  4 x double
def llvm_v8f64_ty      : LLVMType<v8f64>;    //  8 x double
def llvm_v16f64_ty     : LLVMType<v16f64>;   // 16 x double

def llvm_vararg_ty     : LLVMType<isVoid>;   // this means vararg here

//===----------------------------------------------------------------------===//
// Intrinsic Definitions.
//===----------------------------------------------------------------------===//

// Intrinsic class - This is used to define one LLVM intrinsic.  The name of the
// intrinsic definition should start with "int_", then match the LLVM intrinsic
// name with the "llvm." prefix removed, and all "."s turned into "_"s.  For
// example, llvm.bswap.i16 -> int_bswap_i16.
//
//  * RetTypes is a list containing the return types expected for the
//    intrinsic.
//  * ParamTypes is a list containing the parameter types expected for the
//    intrinsic.
//  * Properties can be set to describe the behavior of the intrinsic.
//
class Intrinsic<list<LLVMType> ret_types,
                list<LLVMType> param_types = [],
                list<IntrinsicProperty> intr_properties = [],
                string name = "",
                list<SDNodeProperty> sd_properties = [],
                bit disable_default_attributes = true> : SDPatternOperator {
  string LLVMName = name;
  string TargetPrefix = "";   // Set to a prefix for target-specific intrinsics.
  list<LLVMType> RetTypes = ret_types;
  list<LLVMType> ParamTypes = param_types;
  list<IntrinsicProperty> IntrProperties = intr_properties;
  let Properties = sd_properties;

  // Disable applying IntrinsicProperties that are marked default with
  // IntrinsicProperty<1>
  bit DisableDefaultAttributes = disable_default_attributes;

  bit isTarget = false;
}

// Intrinisc with default attributes (disable_default_attributes = false).
class DefaultAttrsIntrinsic<list<LLVMType> ret_types,
                list<LLVMType> param_types = [],
                list<IntrinsicProperty> intr_properties = [],
                string name = "",
                list<SDNodeProperty> sd_properties = []>
                : Intrinsic<ret_types, param_types,
                            intr_properties, name,
                            sd_properties, /*disable_default_attributes*/ 0> {}

/// GCCBuiltin - If this intrinsic exactly corresponds to a GCC builtin, this
/// specifies the name of the builtin.  This provides automatic CBE and CFE
/// support.
class GCCBuiltin<string name> {
  string GCCBuiltinName = name;
}

class MSBuiltin<string name> {
  string MSBuiltinName = name;
}


//===--------------- Variable Argument Handling Intrinsics ----------------===//
//

def int_vastart : DefaultAttrsIntrinsic<[], [llvm_ptr_ty], [], "llvm.va_start">;
def int_vacopy  : DefaultAttrsIntrinsic<[], [llvm_ptr_ty, llvm_ptr_ty], [],
                            "llvm.va_copy">;
def int_vaend   : DefaultAttrsIntrinsic<[], [llvm_ptr_ty], [], "llvm.va_end">;

//===------------------- Garbage Collection Intrinsics --------------------===//
//
def int_gcroot  : Intrinsic<[],
                            [llvm_ptrptr_ty, llvm_ptr_ty]>;
def int_gcread  : Intrinsic<[llvm_ptr_ty],
                            [llvm_ptr_ty, llvm_ptrptr_ty],
                            [IntrReadMem, IntrArgMemOnly]>;
def int_gcwrite : Intrinsic<[],
                            [llvm_ptr_ty, llvm_ptr_ty, llvm_ptrptr_ty],
                            [IntrArgMemOnly, NoCapture<ArgIndex<1>>,
                             NoCapture<ArgIndex<2>>]>;

//===------------------- ObjC ARC runtime Intrinsics --------------------===//
//
// Note these are to support the Objective-C ARC optimizer which wants to
// eliminate retain and releases where possible.

def int_objc_autorelease                    : Intrinsic<[llvm_ptr_ty],
                                                        [llvm_ptr_ty]>;
def int_objc_autoreleasePoolPop             : Intrinsic<[], [llvm_ptr_ty]>;
def int_objc_autoreleasePoolPush            : Intrinsic<[llvm_ptr_ty], []>;
def int_objc_autoreleaseReturnValue         : Intrinsic<[llvm_ptr_ty],
                                                        [llvm_ptr_ty]>;
def int_objc_copyWeak                       : Intrinsic<[],
                                                        [llvm_ptrptr_ty,
                                                         llvm_ptrptr_ty]>;
def int_objc_destroyWeak                    : Intrinsic<[], [llvm_ptrptr_ty]>;
def int_objc_initWeak                       : Intrinsic<[llvm_ptr_ty],
                                                        [llvm_ptrptr_ty,
                                                         llvm_ptr_ty]>;
def int_objc_loadWeak                       : Intrinsic<[llvm_ptr_ty],
                                                        [llvm_ptrptr_ty]>;
def int_objc_loadWeakRetained               : Intrinsic<[llvm_ptr_ty],
                                                        [llvm_ptrptr_ty]>;
def int_objc_moveWeak                       : Intrinsic<[],
                                                        [llvm_ptrptr_ty,
                                                         llvm_ptrptr_ty]>;
def int_objc_release                        : Intrinsic<[], [llvm_ptr_ty]>;
def int_objc_retain                         : Intrinsic<[llvm_ptr_ty],
                                                        [llvm_ptr_ty]>;
def int_objc_retainAutorelease              : Intrinsic<[llvm_ptr_ty],
                                                        [llvm_ptr_ty]>;
def int_objc_retainAutoreleaseReturnValue   : Intrinsic<[llvm_ptr_ty],
                                                        [llvm_ptr_ty]>;
def int_objc_retainAutoreleasedReturnValue  : Intrinsic<[llvm_ptr_ty],
                                                        [llvm_ptr_ty]>;
def int_objc_retainBlock                    : Intrinsic<[llvm_ptr_ty],
                                                        [llvm_ptr_ty]>;
def int_objc_storeStrong                    : Intrinsic<[],
                                                        [llvm_ptrptr_ty,
                                                         llvm_ptr_ty]>;
def int_objc_storeWeak                      : Intrinsic<[llvm_ptr_ty],
                                                        [llvm_ptrptr_ty,
                                                         llvm_ptr_ty]>;
def int_objc_clang_arc_use                  : Intrinsic<[],
                                                        [llvm_vararg_ty]>;
def int_objc_unsafeClaimAutoreleasedReturnValue : Intrinsic<[llvm_ptr_ty],
                                                            [llvm_ptr_ty]>;
def int_objc_retainedObject                 : Intrinsic<[llvm_ptr_ty],
                                                        [llvm_ptr_ty]>;
def int_objc_unretainedObject               : Intrinsic<[llvm_ptr_ty],
                                                        [llvm_ptr_ty]>;
def int_objc_unretainedPointer              : Intrinsic<[llvm_ptr_ty],
                                                        [llvm_ptr_ty]>;
def int_objc_retain_autorelease             : Intrinsic<[llvm_ptr_ty],
                                                        [llvm_ptr_ty]>;
def int_objc_sync_enter                     : Intrinsic<[llvm_i32_ty],
                                                        [llvm_ptr_ty]>;
def int_objc_sync_exit                      : Intrinsic<[llvm_i32_ty],
                                                        [llvm_ptr_ty]>;
def int_objc_arc_annotation_topdown_bbstart : Intrinsic<[],
                                                        [llvm_ptrptr_ty,
                                                         llvm_ptrptr_ty]>;
def int_objc_arc_annotation_topdown_bbend   : Intrinsic<[],
                                                        [llvm_ptrptr_ty,
                                                         llvm_ptrptr_ty]>;
def int_objc_arc_annotation_bottomup_bbstart  : Intrinsic<[],
                                                          [llvm_ptrptr_ty,
                                                           llvm_ptrptr_ty]>;
def int_objc_arc_annotation_bottomup_bbend  : Intrinsic<[],
                                                        [llvm_ptrptr_ty,
                                                         llvm_ptrptr_ty]>;


//===--------------------- Code Generator Intrinsics ----------------------===//
//
def int_returnaddress : DefaultAttrsIntrinsic<[llvm_ptr_ty], [llvm_i32_ty],
                                  [IntrNoMem, ImmArg<ArgIndex<0>>]>;
def int_addressofreturnaddress : DefaultAttrsIntrinsic<[llvm_anyptr_ty], [], [IntrNoMem]>;
def int_frameaddress : DefaultAttrsIntrinsic<[llvm_anyptr_ty], [llvm_i32_ty],
                                 [IntrNoMem, ImmArg<ArgIndex<0>>]>;
def int_sponentry  : DefaultAttrsIntrinsic<[llvm_anyptr_ty], [], [IntrNoMem]>;
def int_read_register  : Intrinsic<[llvm_anyint_ty], [llvm_metadata_ty],
                                   [IntrReadMem], "llvm.read_register">;
def int_write_register : Intrinsic<[], [llvm_metadata_ty, llvm_anyint_ty],
                                   [], "llvm.write_register">;
def int_read_volatile_register  : Intrinsic<[llvm_anyint_ty], [llvm_metadata_ty],
                                            [IntrHasSideEffects],
                                             "llvm.read_volatile_register">;

// Gets the address of the local variable area. This is typically a copy of the
// stack, frame, or base pointer depending on the type of prologue.
def int_localaddress : DefaultAttrsIntrinsic<[llvm_ptr_ty], [], [IntrNoMem]>;

// Escapes local variables to allow access from other functions.
def int_localescape : DefaultAttrsIntrinsic<[], [llvm_vararg_ty]>;

// Given a function and the localaddress of a parent frame, returns a pointer
// to an escaped allocation indicated by the index.
def int_localrecover : DefaultAttrsIntrinsic<[llvm_ptr_ty],
                                 [llvm_ptr_ty, llvm_ptr_ty, llvm_i32_ty],
                                 [IntrNoMem, ImmArg<ArgIndex<2>>]>;

// Given the frame pointer passed into an SEH filter function, returns a
// pointer to the local variable area suitable for use with llvm.localrecover.
def int_eh_recoverfp : DefaultAttrsIntrinsic<[llvm_ptr_ty],
                                 [llvm_ptr_ty, llvm_ptr_ty],
                                 [IntrNoMem]>;

// Note: we treat stacksave/stackrestore as writemem because we don't otherwise
// model their dependencies on allocas.
def int_stacksave     : DefaultAttrsIntrinsic<[llvm_ptr_ty]>,
                        GCCBuiltin<"__builtin_stack_save">;
def int_stackrestore  : DefaultAttrsIntrinsic<[], [llvm_ptr_ty]>,
                        GCCBuiltin<"__builtin_stack_restore">;

def int_get_dynamic_area_offset : DefaultAttrsIntrinsic<[llvm_anyint_ty]>;

def int_thread_pointer : DefaultAttrsIntrinsic<[llvm_ptr_ty], [], [IntrNoMem]>,
                         GCCBuiltin<"__builtin_thread_pointer">;

// IntrInaccessibleMemOrArgMemOnly is a little more pessimistic than strictly
// necessary for prefetch, however it does conveniently prevent the prefetch
// from being reordered overly much with respect to nearby access to the same
// memory while not impeding optimization.
def int_prefetch
    : DefaultAttrsIntrinsic<[], [ llvm_anyptr_ty, llvm_i32_ty, llvm_i32_ty, llvm_i32_ty ],
                [IntrInaccessibleMemOrArgMemOnly, IntrWillReturn,
                 ReadOnly<ArgIndex<0>>, NoCapture<ArgIndex<0>>,
                 ImmArg<ArgIndex<1>>, ImmArg<ArgIndex<2>>]>;
def int_pcmarker      : DefaultAttrsIntrinsic<[], [llvm_i32_ty]>;

def int_readcyclecounter : DefaultAttrsIntrinsic<[llvm_i64_ty]>;

// The assume intrinsic is marked as arbitrarily writing so that proper
// control dependencies will be maintained.
def int_assume        : DefaultAttrsIntrinsic<[], [llvm_i1_ty], [IntrWillReturn,
                                                     NoUndef<ArgIndex<0>>]>;

// Stack Protector Intrinsic - The stackprotector intrinsic writes the stack
// guard to the correct place on the stack frame.
def int_stackprotector : DefaultAttrsIntrinsic<[], [llvm_ptr_ty, llvm_ptrptr_ty], []>;
def int_stackguard : DefaultAttrsIntrinsic<[llvm_ptr_ty], [], []>;

// A counter increment for instrumentation based profiling.
def int_instrprof_increment : Intrinsic<[],
                                        [llvm_ptr_ty, llvm_i64_ty,
                                         llvm_i32_ty, llvm_i32_ty]>;

// A counter increment with step for instrumentation based profiling.
def int_instrprof_increment_step : Intrinsic<[],
                                        [llvm_ptr_ty, llvm_i64_ty,
                                         llvm_i32_ty, llvm_i32_ty, llvm_i64_ty]>;

// A call to profile runtime for value profiling of target expressions
// through instrumentation based profiling.
def int_instrprof_value_profile : Intrinsic<[],
                                            [llvm_ptr_ty, llvm_i64_ty,
                                             llvm_i64_ty, llvm_i32_ty,
                                             llvm_i32_ty]>;

def int_call_preallocated_setup : DefaultAttrsIntrinsic<[llvm_token_ty], [llvm_i32_ty]>;
def int_call_preallocated_arg : DefaultAttrsIntrinsic<[llvm_ptr_ty], [llvm_token_ty, llvm_i32_ty]>;
def int_call_preallocated_teardown : DefaultAttrsIntrinsic<[], [llvm_token_ty]>;

//===------------------- Standard C Library Intrinsics --------------------===//
//

def int_memcpy  : DefaultAttrsIntrinsic<[],
                            [llvm_anyptr_ty, llvm_anyptr_ty, llvm_anyint_ty,
                             llvm_i1_ty],
                            [IntrArgMemOnly, IntrWillReturn,
                             NoCapture<ArgIndex<0>>, NoCapture<ArgIndex<1>>,
                             NoAlias<ArgIndex<0>>, NoAlias<ArgIndex<1>>,
                             WriteOnly<ArgIndex<0>>, ReadOnly<ArgIndex<1>>,
                             ImmArg<ArgIndex<3>>]>;

// Memcpy semantic that is guaranteed to be inlined.
// In particular this means that the generated code is not allowed to call any
// external function.
// The third argument (specifying the size) must be a constant.
def int_memcpy_inline
    : DefaultAttrsIntrinsic<[],
      [llvm_anyptr_ty, llvm_anyptr_ty, llvm_anyint_ty, llvm_i1_ty],
      [IntrArgMemOnly, IntrWillReturn,
       NoCapture<ArgIndex<0>>, NoCapture<ArgIndex<1>>,
       NoAlias<ArgIndex<0>>, NoAlias<ArgIndex<1>>,
       WriteOnly<ArgIndex<0>>, ReadOnly<ArgIndex<1>>,
       ImmArg<ArgIndex<2>>, ImmArg<ArgIndex<3>>]>;

def int_memmove : DefaultAttrsIntrinsic<[],
                            [llvm_anyptr_ty, llvm_anyptr_ty, llvm_anyint_ty,
                             llvm_i1_ty],
                            [IntrArgMemOnly, IntrWillReturn,
                             NoCapture<ArgIndex<0>>, NoCapture<ArgIndex<1>>,
                             WriteOnly<ArgIndex<0>>, ReadOnly<ArgIndex<1>>,
                             ImmArg<ArgIndex<3>>]>;
def int_memset  : DefaultAttrsIntrinsic<[],
                            [llvm_anyptr_ty, llvm_i8_ty, llvm_anyint_ty,
                             llvm_i1_ty],
                            [IntrWriteMem, IntrArgMemOnly, IntrWillReturn,
                             NoCapture<ArgIndex<0>>, WriteOnly<ArgIndex<0>>,
                             ImmArg<ArgIndex<3>>]>;

// FIXME: Add version of these floating point intrinsics which allow non-default
// rounding modes and FP exception handling.

let IntrProperties = [IntrNoMem, IntrSpeculatable, IntrWillReturn] in {
  def int_fma  : DefaultAttrsIntrinsic<[llvm_anyfloat_ty],
                           [LLVMMatchType<0>, LLVMMatchType<0>,
                            LLVMMatchType<0>]>;
  def int_fmuladd : DefaultAttrsIntrinsic<[llvm_anyfloat_ty],
                              [LLVMMatchType<0>, LLVMMatchType<0>,
                               LLVMMatchType<0>]>;

  // These functions do not read memory, but are sensitive to the
  // rounding mode. LLVM purposely does not model changes to the FP
  // environment so they can be treated as readnone.
  def int_sqrt : DefaultAttrsIntrinsic<[llvm_anyfloat_ty], [LLVMMatchType<0>]>;
  def int_powi : DefaultAttrsIntrinsic<[llvm_anyfloat_ty], [LLVMMatchType<0>, llvm_i32_ty]>;
  def int_sin  : DefaultAttrsIntrinsic<[llvm_anyfloat_ty], [LLVMMatchType<0>]>;
  def int_cos  : DefaultAttrsIntrinsic<[llvm_anyfloat_ty], [LLVMMatchType<0>]>;
  def int_pow  : DefaultAttrsIntrinsic<[llvm_anyfloat_ty],
                           [LLVMMatchType<0>, LLVMMatchType<0>]>;
  def int_log  : DefaultAttrsIntrinsic<[llvm_anyfloat_ty], [LLVMMatchType<0>]>;
  def int_log10: DefaultAttrsIntrinsic<[llvm_anyfloat_ty], [LLVMMatchType<0>]>;
  def int_log2 : DefaultAttrsIntrinsic<[llvm_anyfloat_ty], [LLVMMatchType<0>]>;
  def int_exp  : DefaultAttrsIntrinsic<[llvm_anyfloat_ty], [LLVMMatchType<0>]>;
  def int_exp2 : DefaultAttrsIntrinsic<[llvm_anyfloat_ty], [LLVMMatchType<0>]>;
  def int_fabs : DefaultAttrsIntrinsic<[llvm_anyfloat_ty], [LLVMMatchType<0>]>;
  def int_copysign : DefaultAttrsIntrinsic<[llvm_anyfloat_ty],
                               [LLVMMatchType<0>, LLVMMatchType<0>]>;
  def int_floor : DefaultAttrsIntrinsic<[llvm_anyfloat_ty], [LLVMMatchType<0>]>;
  def int_ceil  : DefaultAttrsIntrinsic<[llvm_anyfloat_ty], [LLVMMatchType<0>]>;
  def int_trunc : DefaultAttrsIntrinsic<[llvm_anyfloat_ty], [LLVMMatchType<0>]>;
  def int_rint  : DefaultAttrsIntrinsic<[llvm_anyfloat_ty], [LLVMMatchType<0>]>;
  def int_nearbyint : DefaultAttrsIntrinsic<[llvm_anyfloat_ty], [LLVMMatchType<0>]>;
  def int_round : DefaultAttrsIntrinsic<[llvm_anyfloat_ty], [LLVMMatchType<0>]>;
  def int_roundeven    : DefaultAttrsIntrinsic<[llvm_anyfloat_ty], [LLVMMatchType<0>]>;
  def int_canonicalize : DefaultAttrsIntrinsic<[llvm_anyfloat_ty], [LLVMMatchType<0>],
                                   [IntrNoMem]>;

  def int_lround : DefaultAttrsIntrinsic<[llvm_anyint_ty], [llvm_anyfloat_ty]>;
  def int_llround : DefaultAttrsIntrinsic<[llvm_anyint_ty], [llvm_anyfloat_ty]>;
  def int_lrint : DefaultAttrsIntrinsic<[llvm_anyint_ty], [llvm_anyfloat_ty]>;
  def int_llrint : DefaultAttrsIntrinsic<[llvm_anyint_ty], [llvm_anyfloat_ty]>;
}

def int_minnum : DefaultAttrsIntrinsic<[llvm_anyfloat_ty],
  [LLVMMatchType<0>, LLVMMatchType<0>],
  [IntrNoMem, IntrSpeculatable, IntrWillReturn, Commutative]
>;
def int_maxnum : DefaultAttrsIntrinsic<[llvm_anyfloat_ty],
  [LLVMMatchType<0>, LLVMMatchType<0>],
  [IntrNoMem, IntrSpeculatable, IntrWillReturn, Commutative]
>;
def int_minimum : DefaultAttrsIntrinsic<[llvm_anyfloat_ty],
  [LLVMMatchType<0>, LLVMMatchType<0>],
  [IntrNoMem, IntrSpeculatable, IntrWillReturn, Commutative]
>;
def int_maximum : DefaultAttrsIntrinsic<[llvm_anyfloat_ty],
  [LLVMMatchType<0>, LLVMMatchType<0>],
  [IntrNoMem, IntrSpeculatable, IntrWillReturn, Commutative]
>;

// Internal interface for object size checking
def int_objectsize : DefaultAttrsIntrinsic<[llvm_anyint_ty],
                               [llvm_anyptr_ty, llvm_i1_ty,
                                llvm_i1_ty, llvm_i1_ty],
                               [IntrNoMem, IntrSpeculatable, IntrWillReturn,
                                ImmArg<ArgIndex<1>>, ImmArg<ArgIndex<2>>,
                                ImmArg<ArgIndex<3>>]>,
                               GCCBuiltin<"__builtin_object_size">;

//===--------------- Access to Floating Point Environment -----------------===//
//

let IntrProperties = [IntrInaccessibleMemOnly, IntrWillReturn] in {
  def int_flt_rounds    : DefaultAttrsIntrinsic<[llvm_i32_ty], []>;
}

//===--------------- Constrained Floating Point Intrinsics ----------------===//
//

let IntrProperties = [IntrInaccessibleMemOnly, IntrWillReturn] in {
  def int_experimental_constrained_fadd : DefaultAttrsIntrinsic<[ llvm_anyfloat_ty ],
                                                    [ LLVMMatchType<0>,
                                                      LLVMMatchType<0>,
                                                      llvm_metadata_ty,
                                                      llvm_metadata_ty ]>;
  def int_experimental_constrained_fsub : DefaultAttrsIntrinsic<[ llvm_anyfloat_ty ],
                                                    [ LLVMMatchType<0>,
                                                      LLVMMatchType<0>,
                                                      llvm_metadata_ty,
                                                      llvm_metadata_ty ]>;
  def int_experimental_constrained_fmul : DefaultAttrsIntrinsic<[ llvm_anyfloat_ty ],
                                                    [ LLVMMatchType<0>,
                                                      LLVMMatchType<0>,
                                                      llvm_metadata_ty,
                                                      llvm_metadata_ty ]>;
  def int_experimental_constrained_fdiv : DefaultAttrsIntrinsic<[ llvm_anyfloat_ty ],
                                                    [ LLVMMatchType<0>,
                                                      LLVMMatchType<0>,
                                                      llvm_metadata_ty,
                                                      llvm_metadata_ty ]>;
  def int_experimental_constrained_frem : DefaultAttrsIntrinsic<[ llvm_anyfloat_ty ],
                                                    [ LLVMMatchType<0>,
                                                      LLVMMatchType<0>,
                                                      llvm_metadata_ty,
                                                      llvm_metadata_ty ]>;

  def int_experimental_constrained_fma : DefaultAttrsIntrinsic<[ llvm_anyfloat_ty ],
                                                    [ LLVMMatchType<0>,
                                                      LLVMMatchType<0>,
                                                      LLVMMatchType<0>,
                                                      llvm_metadata_ty,
                                                      llvm_metadata_ty ]>;

  def int_experimental_constrained_fmuladd : DefaultAttrsIntrinsic<[ llvm_anyfloat_ty ],
                                                       [ LLVMMatchType<0>,
                                                         LLVMMatchType<0>,
                                                         LLVMMatchType<0>,
                                                         llvm_metadata_ty,
                                                         llvm_metadata_ty ]>;

  def int_experimental_constrained_fptosi : DefaultAttrsIntrinsic<[ llvm_anyint_ty ],
                                                    [ llvm_anyfloat_ty,
                                                      llvm_metadata_ty ]>;

  def int_experimental_constrained_fptoui : DefaultAttrsIntrinsic<[ llvm_anyint_ty ],
                                                    [ llvm_anyfloat_ty,
                                                      llvm_metadata_ty ]>;

  def int_experimental_constrained_sitofp : DefaultAttrsIntrinsic<[ llvm_anyfloat_ty ],
                                                       [ llvm_anyint_ty,
                                                         llvm_metadata_ty,
                                                         llvm_metadata_ty ]>;

  def int_experimental_constrained_uitofp : DefaultAttrsIntrinsic<[ llvm_anyfloat_ty ],
                                                       [ llvm_anyint_ty,
                                                         llvm_metadata_ty,
                                                         llvm_metadata_ty ]>;

  def int_experimental_constrained_fptrunc : DefaultAttrsIntrinsic<[ llvm_anyfloat_ty ],
                                                       [ llvm_anyfloat_ty,
                                                         llvm_metadata_ty,
                                                         llvm_metadata_ty ]>;

  def int_experimental_constrained_fpext : DefaultAttrsIntrinsic<[ llvm_anyfloat_ty ],
                                                     [ llvm_anyfloat_ty,
                                                       llvm_metadata_ty ]>;

  // These intrinsics are sensitive to the rounding mode so we need constrained
  // versions of each of them.  When strict rounding and exception control are
  // not required the non-constrained versions of these intrinsics should be
  // used.
  def int_experimental_constrained_sqrt : DefaultAttrsIntrinsic<[ llvm_anyfloat_ty ],
                                                    [ LLVMMatchType<0>,
                                                      llvm_metadata_ty,
                                                      llvm_metadata_ty ]>;
  def int_experimental_constrained_powi : DefaultAttrsIntrinsic<[ llvm_anyfloat_ty ],
                                                    [ LLVMMatchType<0>,
                                                      llvm_i32_ty,
                                                      llvm_metadata_ty,
                                                      llvm_metadata_ty ]>;
  def int_experimental_constrained_sin  : DefaultAttrsIntrinsic<[ llvm_anyfloat_ty ],
                                                    [ LLVMMatchType<0>,
                                                      llvm_metadata_ty,
                                                      llvm_metadata_ty ]>;
  def int_experimental_constrained_cos  : DefaultAttrsIntrinsic<[ llvm_anyfloat_ty ],
                                                    [ LLVMMatchType<0>,
                                                      llvm_metadata_ty,
                                                      llvm_metadata_ty ]>;
  def int_experimental_constrained_pow  : DefaultAttrsIntrinsic<[ llvm_anyfloat_ty ],
                                                    [ LLVMMatchType<0>,
                                                      LLVMMatchType<0>,
                                                      llvm_metadata_ty,
                                                      llvm_metadata_ty ]>;
  def int_experimental_constrained_log  : DefaultAttrsIntrinsic<[ llvm_anyfloat_ty ],
                                                    [ LLVMMatchType<0>,
                                                      llvm_metadata_ty,
                                                      llvm_metadata_ty ]>;
  def int_experimental_constrained_log10: DefaultAttrsIntrinsic<[ llvm_anyfloat_ty ],
                                                    [ LLVMMatchType<0>,
                                                      llvm_metadata_ty,
                                                      llvm_metadata_ty ]>;
  def int_experimental_constrained_log2 : DefaultAttrsIntrinsic<[ llvm_anyfloat_ty ],
                                                    [ LLVMMatchType<0>,
                                                      llvm_metadata_ty,
                                                      llvm_metadata_ty ]>;
  def int_experimental_constrained_exp  : DefaultAttrsIntrinsic<[ llvm_anyfloat_ty ],
                                                    [ LLVMMatchType<0>,
                                                      llvm_metadata_ty,
                                                      llvm_metadata_ty ]>;
  def int_experimental_constrained_exp2 : DefaultAttrsIntrinsic<[ llvm_anyfloat_ty ],
                                                    [ LLVMMatchType<0>,
                                                      llvm_metadata_ty,
                                                      llvm_metadata_ty ]>;
  def int_experimental_constrained_rint  : DefaultAttrsIntrinsic<[ llvm_anyfloat_ty ],
                                                     [ LLVMMatchType<0>,
                                                       llvm_metadata_ty,
                                                       llvm_metadata_ty ]>;
  def int_experimental_constrained_nearbyint : DefaultAttrsIntrinsic<[ llvm_anyfloat_ty ],
                                                         [ LLVMMatchType<0>,
                                                           llvm_metadata_ty,
                                                           llvm_metadata_ty ]>;
  def int_experimental_constrained_lrint : DefaultAttrsIntrinsic<[ llvm_anyint_ty ],
                                                     [ llvm_anyfloat_ty,
                                                       llvm_metadata_ty,
                                                       llvm_metadata_ty ]>;
  def int_experimental_constrained_llrint : DefaultAttrsIntrinsic<[ llvm_anyint_ty ],
                                                      [ llvm_anyfloat_ty,
                                                        llvm_metadata_ty,
                                                        llvm_metadata_ty ]>;
  def int_experimental_constrained_maxnum : DefaultAttrsIntrinsic<[ llvm_anyfloat_ty ],
                                                      [ LLVMMatchType<0>,
                                                        LLVMMatchType<0>,
                                                        llvm_metadata_ty ]>;
  def int_experimental_constrained_minnum : DefaultAttrsIntrinsic<[ llvm_anyfloat_ty ],
                                                      [ LLVMMatchType<0>,
                                                        LLVMMatchType<0>,
                                                        llvm_metadata_ty ]>;
  def int_experimental_constrained_maximum : DefaultAttrsIntrinsic<[ llvm_anyfloat_ty ],
                                                       [ LLVMMatchType<0>,
                                                         LLVMMatchType<0>,
                                                         llvm_metadata_ty ]>;
  def int_experimental_constrained_minimum : DefaultAttrsIntrinsic<[ llvm_anyfloat_ty ],
                                                       [ LLVMMatchType<0>,
                                                         LLVMMatchType<0>,
                                                         llvm_metadata_ty ]>;
  def int_experimental_constrained_ceil : DefaultAttrsIntrinsic<[ llvm_anyfloat_ty ],
                                                    [ LLVMMatchType<0>,
                                                      llvm_metadata_ty ]>;
  def int_experimental_constrained_floor : DefaultAttrsIntrinsic<[ llvm_anyfloat_ty ],
                                                     [ LLVMMatchType<0>,
                                                       llvm_metadata_ty ]>;
  def int_experimental_constrained_lround : DefaultAttrsIntrinsic<[ llvm_anyint_ty ],
                                                      [ llvm_anyfloat_ty,
                                                        llvm_metadata_ty ]>;
  def int_experimental_constrained_llround : DefaultAttrsIntrinsic<[ llvm_anyint_ty ],
                                                       [ llvm_anyfloat_ty,
                                                         llvm_metadata_ty ]>;
  def int_experimental_constrained_round : DefaultAttrsIntrinsic<[ llvm_anyfloat_ty ],
                                                     [ LLVMMatchType<0>,
                                                      llvm_metadata_ty ]>;
  def int_experimental_constrained_roundeven : DefaultAttrsIntrinsic<[ llvm_anyfloat_ty ],
                                                         [ LLVMMatchType<0>,
                                                           llvm_metadata_ty ]>;
  def int_experimental_constrained_trunc : DefaultAttrsIntrinsic<[ llvm_anyfloat_ty ],
                                                     [ LLVMMatchType<0>,
                                                       llvm_metadata_ty ]>;

  // Constrained floating-point comparison (quiet and signaling variants).
  // Third operand is the predicate represented as a metadata string.
  def int_experimental_constrained_fcmp
      : DefaultAttrsIntrinsic<[ LLVMScalarOrSameVectorWidth<0, llvm_i1_ty> ],
                  [ llvm_anyfloat_ty, LLVMMatchType<0>,
                    llvm_metadata_ty, llvm_metadata_ty ]>;
  def int_experimental_constrained_fcmps
      : DefaultAttrsIntrinsic<[ LLVMScalarOrSameVectorWidth<0, llvm_i1_ty> ],
                  [ llvm_anyfloat_ty, LLVMMatchType<0>,
                    llvm_metadata_ty, llvm_metadata_ty ]>;
}
// FIXME: Consider maybe adding intrinsics for sitofp, uitofp.

//===------------------------- Expect Intrinsics --------------------------===//
//
def int_expect : DefaultAttrsIntrinsic<[llvm_anyint_ty],
  [LLVMMatchType<0>, LLVMMatchType<0>], [IntrNoMem, IntrWillReturn]>;

def int_expect_with_probability : DefaultAttrsIntrinsic<[llvm_anyint_ty],
  [LLVMMatchType<0>, LLVMMatchType<0>, llvm_double_ty],
  [IntrNoMem, IntrWillReturn]>;

//===-------------------- Bit Manipulation Intrinsics ---------------------===//
//

// None of these intrinsics accesses memory at all.
let IntrProperties = [IntrNoMem, IntrSpeculatable, IntrWillReturn] in {
  def int_bswap: DefaultAttrsIntrinsic<[llvm_anyint_ty], [LLVMMatchType<0>]>;
  def int_ctpop: DefaultAttrsIntrinsic<[llvm_anyint_ty], [LLVMMatchType<0>]>;
  def int_bitreverse : DefaultAttrsIntrinsic<[llvm_anyint_ty], [LLVMMatchType<0>]>;
  def int_fshl : DefaultAttrsIntrinsic<[llvm_anyint_ty],
      [LLVMMatchType<0>, LLVMMatchType<0>, LLVMMatchType<0>]>;
  def int_fshr : DefaultAttrsIntrinsic<[llvm_anyint_ty],
      [LLVMMatchType<0>, LLVMMatchType<0>, LLVMMatchType<0>]>;
}

let IntrProperties = [IntrNoMem, IntrSpeculatable, IntrWillReturn,
                      ImmArg<ArgIndex<1>>] in {
  def int_ctlz : DefaultAttrsIntrinsic<[llvm_anyint_ty], [LLVMMatchType<0>, llvm_i1_ty]>;
  def int_cttz : DefaultAttrsIntrinsic<[llvm_anyint_ty], [LLVMMatchType<0>, llvm_i1_ty]>;
}

//===------------------------ Debugger Intrinsics -------------------------===//
//

// None of these intrinsics accesses memory at all...but that doesn't
// mean the optimizers can change them aggressively.  Special handling
// needed in a few places. These synthetic intrinsics have no
// side-effects and just mark information about their operands.
let IntrProperties = [IntrNoMem, IntrSpeculatable, IntrWillReturn] in {
  def int_dbg_declare      : DefaultAttrsIntrinsic<[],
                                       [llvm_metadata_ty,
                                        llvm_metadata_ty,
                                        llvm_metadata_ty]>;
  def int_dbg_value        : DefaultAttrsIntrinsic<[],
                                       [llvm_metadata_ty,
                                        llvm_metadata_ty,
                                        llvm_metadata_ty]>;
  def int_dbg_addr         : DefaultAttrsIntrinsic<[],
                                       [llvm_metadata_ty,
                                        llvm_metadata_ty,
                                        llvm_metadata_ty]>;
  def int_dbg_label        : DefaultAttrsIntrinsic<[],
                                       [llvm_metadata_ty]>;
}

//===------------------ Exception Handling Intrinsics----------------------===//
//

// The result of eh.typeid.for depends on the enclosing function, but inside a
// given function it is 'const' and may be CSE'd etc.
def int_eh_typeid_for : Intrinsic<[llvm_i32_ty], [llvm_ptr_ty], [IntrNoMem]>;

def int_eh_return_i32 : Intrinsic<[], [llvm_i32_ty, llvm_ptr_ty]>;
def int_eh_return_i64 : Intrinsic<[], [llvm_i64_ty, llvm_ptr_ty]>;

// eh.exceptionpointer returns the pointer to the exception caught by
// the given `catchpad`.
def int_eh_exceptionpointer : Intrinsic<[llvm_anyptr_ty], [llvm_token_ty],
                                        [IntrNoMem]>;

// Gets the exception code from a catchpad token. Only used on some platforms.
def int_eh_exceptioncode : Intrinsic<[llvm_i32_ty], [llvm_token_ty], [IntrNoMem]>;

// __builtin_unwind_init is an undocumented GCC intrinsic that causes all
// callee-saved registers to be saved and restored (regardless of whether they
// are used) in the calling function. It is used by libgcc_eh.
def int_eh_unwind_init: Intrinsic<[]>,
                        GCCBuiltin<"__builtin_unwind_init">;

def int_eh_dwarf_cfa  : Intrinsic<[llvm_ptr_ty], [llvm_i32_ty]>;

def int_eh_sjlj_lsda             : Intrinsic<[llvm_ptr_ty], [], [IntrNoMem]>;
def int_eh_sjlj_callsite         : Intrinsic<[], [llvm_i32_ty], [IntrNoMem]>;

def int_eh_sjlj_functioncontext : Intrinsic<[], [llvm_ptr_ty]>;
def int_eh_sjlj_setjmp          : Intrinsic<[llvm_i32_ty], [llvm_ptr_ty]>;
def int_eh_sjlj_longjmp         : Intrinsic<[], [llvm_ptr_ty], [IntrNoReturn]>;
def int_eh_sjlj_setup_dispatch  : Intrinsic<[], []>;

//===---------------- Generic Variable Attribute Intrinsics----------------===//
//
def int_var_annotation : DefaultAttrsIntrinsic<[],
                                   [llvm_ptr_ty, llvm_ptr_ty,
                                    llvm_ptr_ty, llvm_i32_ty, llvm_ptr_ty],
                                   [IntrWillReturn], "llvm.var.annotation">;
def int_ptr_annotation : DefaultAttrsIntrinsic<[LLVMAnyPointerType<llvm_anyint_ty>],
                                   [LLVMMatchType<0>, llvm_ptr_ty, llvm_ptr_ty,
                                    llvm_i32_ty, llvm_ptr_ty],
                                   [IntrWillReturn], "llvm.ptr.annotation">;
def int_annotation : DefaultAttrsIntrinsic<[llvm_anyint_ty],
                               [LLVMMatchType<0>, llvm_ptr_ty,
                                llvm_ptr_ty, llvm_i32_ty],
                               [IntrWillReturn], "llvm.annotation">;

// Annotates the current program point with metadata strings which are emitted
// as CodeView debug info records. This is expensive, as it disables inlining
// and is modelled as having side effects.
def int_codeview_annotation : DefaultAttrsIntrinsic<[], [llvm_metadata_ty],
                                        [IntrInaccessibleMemOnly, IntrNoDuplicate, IntrWillReturn],
                                        "llvm.codeview.annotation">;

//===------------------------ Trampoline Intrinsics -----------------------===//
//
def int_init_trampoline : Intrinsic<[],
                                    [llvm_ptr_ty, llvm_ptr_ty, llvm_ptr_ty],
                                    [IntrArgMemOnly, NoCapture<ArgIndex<0>>]>,
                                    GCCBuiltin<"__builtin_init_trampoline">;

def int_adjust_trampoline : Intrinsic<[llvm_ptr_ty], [llvm_ptr_ty],
                                      [IntrReadMem, IntrArgMemOnly]>,
                                      GCCBuiltin<"__builtin_adjust_trampoline">;

//===------------------------ Overflow Intrinsics -------------------------===//
//

// Expose the carry flag from add operations on two integrals.
let IntrProperties = [IntrNoMem, IntrSpeculatable, IntrWillReturn] in {
  def int_sadd_with_overflow : DefaultAttrsIntrinsic<[llvm_anyint_ty,
                                          LLVMScalarOrSameVectorWidth<0, llvm_i1_ty>],
                                         [LLVMMatchType<0>, LLVMMatchType<0>]>;
  def int_uadd_with_overflow : DefaultAttrsIntrinsic<[llvm_anyint_ty,
                                          LLVMScalarOrSameVectorWidth<0, llvm_i1_ty>],
                                         [LLVMMatchType<0>, LLVMMatchType<0>]>;

  def int_ssub_with_overflow : DefaultAttrsIntrinsic<[llvm_anyint_ty,
                                          LLVMScalarOrSameVectorWidth<0, llvm_i1_ty>],
                                         [LLVMMatchType<0>, LLVMMatchType<0>]>;
  def int_usub_with_overflow : DefaultAttrsIntrinsic<[llvm_anyint_ty,
                                          LLVMScalarOrSameVectorWidth<0, llvm_i1_ty>],
                                         [LLVMMatchType<0>, LLVMMatchType<0>]>;

  def int_smul_with_overflow : DefaultAttrsIntrinsic<[llvm_anyint_ty,
                                          LLVMScalarOrSameVectorWidth<0, llvm_i1_ty>],
                                         [LLVMMatchType<0>, LLVMMatchType<0>]>;
  def int_umul_with_overflow : DefaultAttrsIntrinsic<[llvm_anyint_ty,
                                          LLVMScalarOrSameVectorWidth<0, llvm_i1_ty>],
                                         [LLVMMatchType<0>, LLVMMatchType<0>]>;
}
//===------------------------- Saturation Arithmetic Intrinsics ---------------------===//
//
def int_sadd_sat : DefaultAttrsIntrinsic<[llvm_anyint_ty],
                             [LLVMMatchType<0>, LLVMMatchType<0>],
                             [IntrNoMem, IntrSpeculatable, IntrWillReturn, Commutative]>;
def int_uadd_sat : DefaultAttrsIntrinsic<[llvm_anyint_ty],
                             [LLVMMatchType<0>, LLVMMatchType<0>],
                             [IntrNoMem, IntrSpeculatable, IntrWillReturn, Commutative]>;
def int_ssub_sat : DefaultAttrsIntrinsic<[llvm_anyint_ty],
                             [LLVMMatchType<0>, LLVMMatchType<0>],
                             [IntrNoMem, IntrSpeculatable, IntrWillReturn]>;
def int_usub_sat : DefaultAttrsIntrinsic<[llvm_anyint_ty],
                             [LLVMMatchType<0>, LLVMMatchType<0>],
                             [IntrNoMem, IntrSpeculatable, IntrWillReturn]>;
def int_sshl_sat : DefaultAttrsIntrinsic<[llvm_anyint_ty],
                             [LLVMMatchType<0>, LLVMMatchType<0>],
                             [IntrNoMem, IntrSpeculatable, IntrWillReturn]>;
def int_ushl_sat : DefaultAttrsIntrinsic<[llvm_anyint_ty],
                             [LLVMMatchType<0>, LLVMMatchType<0>],
                             [IntrNoMem, IntrSpeculatable, IntrWillReturn]>;

//===------------------------- Fixed Point Arithmetic Intrinsics ---------------------===//
//
def int_smul_fix : DefaultAttrsIntrinsic<[llvm_anyint_ty],
                             [LLVMMatchType<0>, LLVMMatchType<0>, llvm_i32_ty],
                             [IntrNoMem, IntrSpeculatable, IntrWillReturn,
                              Commutative, ImmArg<ArgIndex<2>>]>;

def int_umul_fix : DefaultAttrsIntrinsic<[llvm_anyint_ty],
                             [LLVMMatchType<0>, LLVMMatchType<0>, llvm_i32_ty],
                             [IntrNoMem, IntrSpeculatable, IntrWillReturn,
                              Commutative, ImmArg<ArgIndex<2>>]>;

def int_sdiv_fix : DefaultAttrsIntrinsic<[llvm_anyint_ty],
                             [LLVMMatchType<0>, LLVMMatchType<0>, llvm_i32_ty],
                             [IntrNoMem, ImmArg<ArgIndex<2>>]>;

def int_udiv_fix : DefaultAttrsIntrinsic<[llvm_anyint_ty],
                             [LLVMMatchType<0>, LLVMMatchType<0>, llvm_i32_ty],
                             [IntrNoMem, ImmArg<ArgIndex<2>>]>;

//===------------------- Fixed Point Saturation Arithmetic Intrinsics ----------------===//
//
def int_smul_fix_sat : DefaultAttrsIntrinsic<[llvm_anyint_ty],
                                 [LLVMMatchType<0>, LLVMMatchType<0>, llvm_i32_ty],
                                 [IntrNoMem, IntrSpeculatable, IntrWillReturn,
                                  Commutative, ImmArg<ArgIndex<2>>]>;
def int_umul_fix_sat : DefaultAttrsIntrinsic<[llvm_anyint_ty],
                                 [LLVMMatchType<0>, LLVMMatchType<0>, llvm_i32_ty],
                                 [IntrNoMem, IntrSpeculatable, IntrWillReturn,
                                  Commutative, ImmArg<ArgIndex<2>>]>;

def int_sdiv_fix_sat : DefaultAttrsIntrinsic<[llvm_anyint_ty],
                                 [LLVMMatchType<0>, LLVMMatchType<0>, llvm_i32_ty],
                                 [IntrNoMem, ImmArg<ArgIndex<2>>]>;

def int_udiv_fix_sat : DefaultAttrsIntrinsic<[llvm_anyint_ty],
                                 [LLVMMatchType<0>, LLVMMatchType<0>, llvm_i32_ty],
                                 [IntrNoMem, ImmArg<ArgIndex<2>>]>;

//===------------------ Integer Min/Max/Abs Intrinsics --------------------===//
//
def int_abs : DefaultAttrsIntrinsic<
    [llvm_anyint_ty], [LLVMMatchType<0>, llvm_i1_ty],
    [IntrNoMem, IntrSpeculatable, IntrWillReturn, ImmArg<ArgIndex<1>>]>;

def int_smax : DefaultAttrsIntrinsic<
    [llvm_anyint_ty], [LLVMMatchType<0>, LLVMMatchType<0>],
    [IntrNoMem, IntrSpeculatable, IntrWillReturn]>;
def int_smin : DefaultAttrsIntrinsic<
    [llvm_anyint_ty], [LLVMMatchType<0>, LLVMMatchType<0>],
    [IntrNoMem, IntrSpeculatable, IntrWillReturn]>;
def int_umax : DefaultAttrsIntrinsic<
    [llvm_anyint_ty], [LLVMMatchType<0>, LLVMMatchType<0>],
    [IntrNoMem, IntrSpeculatable, IntrWillReturn]>;
def int_umin : DefaultAttrsIntrinsic<
    [llvm_anyint_ty], [LLVMMatchType<0>, LLVMMatchType<0>],
    [IntrNoMem, IntrSpeculatable, IntrWillReturn]>;

//===------------------------- Memory Use Markers -------------------------===//
//
def int_lifetime_start  : DefaultAttrsIntrinsic<[],
                                    [llvm_i64_ty, llvm_anyptr_ty],
                                    [IntrArgMemOnly, IntrWillReturn,
                                     NoCapture<ArgIndex<1>>,
                                     ImmArg<ArgIndex<0>>]>;
def int_lifetime_end    : DefaultAttrsIntrinsic<[],
                                    [llvm_i64_ty, llvm_anyptr_ty],
                                    [IntrArgMemOnly, IntrWillReturn,
                                     NoCapture<ArgIndex<1>>,
                                     ImmArg<ArgIndex<0>>]>;
def int_invariant_start : DefaultAttrsIntrinsic<[llvm_descriptor_ty],
                                    [llvm_i64_ty, llvm_anyptr_ty],
                                    [IntrArgMemOnly, IntrWillReturn,
                                     NoCapture<ArgIndex<1>>,
                                     ImmArg<ArgIndex<0>>]>;
def int_invariant_end   : DefaultAttrsIntrinsic<[],
                                    [llvm_descriptor_ty, llvm_i64_ty,
                                     llvm_anyptr_ty],
                                    [IntrArgMemOnly, IntrWillReturn,
                                     NoCapture<ArgIndex<2>>,
                                     ImmArg<ArgIndex<1>>]>;

// launder.invariant.group can't be marked with 'readnone' (IntrNoMem),
// because it would cause CSE of two barriers with the same argument.
// Inaccessiblememonly says that the barrier doesn't read the argument,
// but it changes state not accessible to this module. This way
// we can DSE through the barrier because it doesn't read the value
// after store. Although the barrier doesn't modify any memory it
// can't be marked as readonly, because it would be possible to
// CSE 2 barriers with store in between.
// The argument also can't be marked with 'returned' attribute, because
// it would remove barrier.
// Note that it is still experimental, which means that its semantics
// might change in the future.
def int_launder_invariant_group : DefaultAttrsIntrinsic<[llvm_anyptr_ty],
                                            [LLVMMatchType<0>],
                                            [IntrInaccessibleMemOnly, IntrSpeculatable, IntrWillReturn]>;


def int_strip_invariant_group : DefaultAttrsIntrinsic<[llvm_anyptr_ty],
                                          [LLVMMatchType<0>],
                                          [IntrSpeculatable, IntrNoMem, IntrWillReturn]>;

//===------------------------ Stackmap Intrinsics -------------------------===//
//
def int_experimental_stackmap : DefaultAttrsIntrinsic<[],
                                  [llvm_i64_ty, llvm_i32_ty, llvm_vararg_ty],
                                  [Throws]>;
def int_experimental_patchpoint_void : DefaultAttrsIntrinsic<[],
                                                 [llvm_i64_ty, llvm_i32_ty,
                                                  llvm_ptr_ty, llvm_i32_ty,
                                                  llvm_vararg_ty],
                                                  [Throws]>;
def int_experimental_patchpoint_i64 : DefaultAttrsIntrinsic<[llvm_i64_ty],
                                                [llvm_i64_ty, llvm_i32_ty,
                                                 llvm_ptr_ty, llvm_i32_ty,
                                                 llvm_vararg_ty],
                                                 [Throws]>;


//===------------------------ Garbage Collection Intrinsics ---------------===//
// These are documented in docs/Statepoint.rst

def int_experimental_gc_statepoint : Intrinsic<[llvm_token_ty],
                               [llvm_i64_ty, llvm_i32_ty,
                                llvm_anyptr_ty, llvm_i32_ty,
                                llvm_i32_ty, llvm_vararg_ty],
                               [Throws, ImmArg<ArgIndex<0>>,
                                ImmArg<ArgIndex<1>>, ImmArg<ArgIndex<3>>,
                                ImmArg<ArgIndex<4>>]>;

def int_experimental_gc_result   : Intrinsic<[llvm_any_ty], [llvm_token_ty],
                                             [IntrReadMem]>;
def int_experimental_gc_relocate : Intrinsic<[llvm_any_ty],
                                             [llvm_token_ty, llvm_i32_ty,
                                              llvm_i32_ty],
                                             [IntrReadMem, ImmArg<ArgIndex<1>>,
                                              ImmArg<ArgIndex<2>>]>;

//===------------------------ Coroutine Intrinsics ---------------===//
// These are documented in docs/Coroutines.rst

// Coroutine Structure Intrinsics.

def int_coro_id : Intrinsic<[llvm_token_ty], [llvm_i32_ty, llvm_ptr_ty,
                             llvm_ptr_ty, llvm_ptr_ty],
                            [IntrArgMemOnly, IntrReadMem,
                             ReadNone<ArgIndex<1>>, ReadOnly<ArgIndex<2>>,
                             NoCapture<ArgIndex<2>>]>;
def int_coro_id_retcon : Intrinsic<[llvm_token_ty],
    [llvm_i32_ty, llvm_i32_ty, llvm_ptr_ty,
     llvm_ptr_ty, llvm_ptr_ty, llvm_ptr_ty],
    []>;
def int_coro_id_retcon_once : Intrinsic<[llvm_token_ty],
    [llvm_i32_ty, llvm_i32_ty, llvm_ptr_ty,
     llvm_ptr_ty, llvm_ptr_ty, llvm_ptr_ty],
    []>;
def int_coro_alloc : Intrinsic<[llvm_i1_ty], [llvm_token_ty], []>;
def int_coro_id_async : Intrinsic<[llvm_token_ty],
  [llvm_i32_ty, llvm_i32_ty, llvm_i32_ty, llvm_ptr_ty],
  []>;
def int_coro_async_context_alloc : Intrinsic<[llvm_ptr_ty],
    [llvm_ptr_ty, llvm_ptr_ty],
    []>;
def int_coro_async_context_dealloc : Intrinsic<[],
    [llvm_ptr_ty],
    []>;
def int_coro_async_resume : Intrinsic<[llvm_ptr_ty],
    [],
    []>;
def int_coro_suspend_async : Intrinsic<[llvm_ptr_ty, llvm_ptr_ty, llvm_ptr_ty],
    [llvm_ptr_ty, llvm_ptr_ty, llvm_vararg_ty],
    []>;
def int_coro_prepare_async : Intrinsic<[llvm_ptr_ty], [llvm_ptr_ty],
                                       [IntrNoMem]>;
def int_coro_begin : Intrinsic<[llvm_ptr_ty], [llvm_token_ty, llvm_ptr_ty],
                               [WriteOnly<ArgIndex<1>>]>;

def int_coro_free : Intrinsic<[llvm_ptr_ty], [llvm_token_ty, llvm_ptr_ty],
                              [IntrReadMem, IntrArgMemOnly,
                               ReadOnly<ArgIndex<1>>,
                               NoCapture<ArgIndex<1>>]>;
def int_coro_end : Intrinsic<[llvm_i1_ty], [llvm_ptr_ty, llvm_i1_ty], []>;

def int_coro_frame : Intrinsic<[llvm_ptr_ty], [], [IntrNoMem]>;
def int_coro_noop : Intrinsic<[llvm_ptr_ty], [], [IntrNoMem]>;
def int_coro_size : Intrinsic<[llvm_anyint_ty], [], [IntrNoMem]>;

def int_coro_save : Intrinsic<[llvm_token_ty], [llvm_ptr_ty], []>;
def int_coro_suspend : Intrinsic<[llvm_i8_ty], [llvm_token_ty, llvm_i1_ty], []>;
def int_coro_suspend_retcon : Intrinsic<[llvm_any_ty], [llvm_vararg_ty], []>;
def int_coro_prepare_retcon : Intrinsic<[llvm_ptr_ty], [llvm_ptr_ty],
                                        [IntrNoMem]>;
def int_coro_alloca_alloc : Intrinsic<[llvm_token_ty],
                                      [llvm_anyint_ty, llvm_i32_ty], []>;
def int_coro_alloca_get : Intrinsic<[llvm_ptr_ty], [llvm_token_ty], []>;
def int_coro_alloca_free : Intrinsic<[], [llvm_token_ty], []>;

def int_coro_param : Intrinsic<[llvm_i1_ty], [llvm_ptr_ty, llvm_ptr_ty],
                               [IntrNoMem, ReadNone<ArgIndex<0>>,
                                ReadNone<ArgIndex<1>>]>;

// Coroutine Manipulation Intrinsics.

def int_coro_resume : Intrinsic<[], [llvm_ptr_ty], [Throws]>;
def int_coro_destroy : Intrinsic<[], [llvm_ptr_ty], [Throws]>;
def int_coro_done : Intrinsic<[llvm_i1_ty], [llvm_ptr_ty],
                              [IntrArgMemOnly, ReadOnly<ArgIndex<0>>,
                               NoCapture<ArgIndex<0>>]>;
def int_coro_promise : Intrinsic<[llvm_ptr_ty],
                                 [llvm_ptr_ty, llvm_i32_ty, llvm_i1_ty],
                                 [IntrNoMem, NoCapture<ArgIndex<0>>]>;

// Coroutine Lowering Intrinsics. Used internally by coroutine passes.

def int_coro_subfn_addr : Intrinsic<[llvm_ptr_ty], [llvm_ptr_ty, llvm_i8_ty],
                                    [IntrReadMem, IntrArgMemOnly,
                                     ReadOnly<ArgIndex<0>>,
                                     NoCapture<ArgIndex<0>>]>;

///===-------------------------- Other Intrinsics --------------------------===//
//
def int_trap : Intrinsic<[], [], [IntrNoReturn, IntrCold]>,
               GCCBuiltin<"__builtin_trap">;
def int_debugtrap : Intrinsic<[]>,
                    GCCBuiltin<"__builtin_debugtrap">;

// Support for dynamic deoptimization (or de-specialization)
def int_experimental_deoptimize : Intrinsic<[llvm_any_ty], [llvm_vararg_ty],
                                            [Throws]>;

// Support for speculative runtime guards
def int_experimental_guard : DefaultAttrsIntrinsic<[], [llvm_i1_ty, llvm_vararg_ty],
                                       [Throws]>;

// Supports widenable conditions for guards represented as explicit branches.
def int_experimental_widenable_condition : DefaultAttrsIntrinsic<[llvm_i1_ty], [],
        [IntrInaccessibleMemOnly, IntrWillReturn, IntrSpeculatable]>;

// NOP: calls/invokes to this intrinsic are removed by codegen
def int_donothing : DefaultAttrsIntrinsic<[], [], [IntrNoMem, IntrWillReturn]>;

// This instruction has no actual effect, though it is treated by the optimizer
// has having opaque side effects. This may be inserted into loops to ensure
// that they are not removed even if they turn out to be empty, for languages
// which specify that infinite loops must be preserved.
def int_sideeffect : DefaultAttrsIntrinsic<[], [], [IntrInaccessibleMemOnly, IntrWillReturn]>;

// Intrinsics to support half precision floating point format
let IntrProperties = [IntrNoMem, IntrWillReturn] in {
def int_convert_to_fp16   : DefaultAttrsIntrinsic<[llvm_i16_ty], [llvm_anyfloat_ty]>;
def int_convert_from_fp16 : DefaultAttrsIntrinsic<[llvm_anyfloat_ty], [llvm_i16_ty]>;
}

// Clear cache intrinsic, default to ignore (ie. emit nothing)
// maps to void __clear_cache() on supporting platforms
def int_clear_cache : Intrinsic<[], [llvm_ptr_ty, llvm_ptr_ty],
                                [], "llvm.clear_cache">;

// Intrinsic to detect whether its argument is a constant.
def int_is_constant : DefaultAttrsIntrinsic<[llvm_i1_ty], [llvm_any_ty],
                                [IntrNoMem, IntrWillReturn, IntrConvergent],
                                "llvm.is.constant">;

// Intrinsic to mask out bits of a pointer.
def int_ptrmask: DefaultAttrsIntrinsic<[llvm_anyptr_ty], [LLVMMatchType<0>, llvm_anyint_ty],
                           [IntrNoMem, IntrSpeculatable, IntrWillReturn]>;

//===---------------- Vector Predication Intrinsics --------------===//

<<<<<<< HEAD
// Memory Intrinsics
def int_vp_store : Intrinsic<[],
                             [ llvm_anyvector_ty,
                               LLVMAnyPointerType<LLVMMatchType<0>>,
                               LLVMScalarOrSameVectorWidth<0, llvm_i1_ty>,
                               llvm_i32_ty],
                             [ NoCapture<ArgIndex<1>>, IntrNoSync, IntrArgMemOnly, IntrWillReturn, Mask<3>, VectorLength<4> ]>;

def int_vp_load  : Intrinsic<[ llvm_anyvector_ty],
                             [ LLVMAnyPointerType<LLVMMatchType<0>>,
                               LLVMScalarOrSameVectorWidth<0, llvm_i1_ty>,
                               llvm_i32_ty],
                             [ NoCapture<ArgIndex<0>>, IntrNoSync, IntrReadMem, IntrWillReturn, IntrArgMemOnly, Mask<2>, VectorLength<3> ]>;

def int_vp_gather: Intrinsic<[ llvm_anyvector_ty],
                             [ LLVMVectorOfAnyPointersToElt<0>,
                               LLVMScalarOrSameVectorWidth<0, llvm_i1_ty>,
                               llvm_i32_ty],
                             [ IntrReadMem, IntrNoSync, IntrWillReturn, IntrArgMemOnly, Mask<2>, VectorLength<3> ]>;

def int_vp_scatter: Intrinsic<[],
                              [ llvm_anyvector_ty,
                                LLVMVectorOfAnyPointersToElt<0>,
                                LLVMScalarOrSameVectorWidth<0, llvm_i1_ty>,
                                llvm_i32_ty],
                              [ IntrArgMemOnly, IntrNoSync, IntrWillReturn, Mask<3>, VectorLength<4> ]>;
// TODO allow IntrNoCapture for vectors of pointers

// Reductions
let IntrProperties = [IntrNoMem, IntrNoSync, IntrWillReturn, Mask<2>, VectorLength<3>] in {
  def int_vp_reduce_add  : Intrinsic<[LLVMVectorElementType<0>],
                                     [llvm_anyvector_ty,
                                      LLVMScalarOrSameVectorWidth<0, llvm_i1_ty>,
                                      llvm_i32_ty]>;
  def int_vp_reduce_mul  : Intrinsic<[LLVMVectorElementType<0>],
                                     [llvm_anyvector_ty,
                                      LLVMScalarOrSameVectorWidth<0, llvm_i1_ty>,
                                      llvm_i32_ty]>;
  def int_vp_reduce_and  : Intrinsic<[LLVMVectorElementType<0>],
                                     [llvm_anyvector_ty,
                                      LLVMScalarOrSameVectorWidth<0, llvm_i1_ty>,
                                      llvm_i32_ty]>;
  def int_vp_reduce_or  : Intrinsic<[LLVMVectorElementType<0>],
                                     [llvm_anyvector_ty,
                                      LLVMScalarOrSameVectorWidth<0, llvm_i1_ty>,
                                      llvm_i32_ty]>;
  def int_vp_reduce_xor  : Intrinsic<[LLVMVectorElementType<0>],
                                     [llvm_anyvector_ty,
                                      LLVMScalarOrSameVectorWidth<0, llvm_i1_ty>,
                                      llvm_i32_ty]>;
  def int_vp_reduce_smax  : Intrinsic<[LLVMVectorElementType<0>],
                                      [llvm_anyvector_ty,
                                       LLVMScalarOrSameVectorWidth<0, llvm_i1_ty>,
                                       llvm_i32_ty]>;
  def int_vp_reduce_smin  : Intrinsic<[LLVMVectorElementType<0>],
                                      [llvm_anyvector_ty,
                                       LLVMScalarOrSameVectorWidth<0, llvm_i1_ty>,
                                       llvm_i32_ty]>;
  def int_vp_reduce_umax  : Intrinsic<[LLVMVectorElementType<0>],
                                      [llvm_anyvector_ty,
                                       LLVMScalarOrSameVectorWidth<0, llvm_i1_ty>,
                                       llvm_i32_ty]>;
  def int_vp_reduce_umin  : Intrinsic<[LLVMVectorElementType<0>],
                                      [llvm_anyvector_ty,
                                       LLVMScalarOrSameVectorWidth<0, llvm_i1_ty>,
                                       llvm_i32_ty]>;
  def int_vp_reduce_fmax : Intrinsic<[LLVMVectorElementType<0>],
                                     [llvm_anyvector_ty,
                                      LLVMScalarOrSameVectorWidth<0, llvm_i1_ty>,
                                       llvm_i32_ty]>;
  def int_vp_reduce_fmin : Intrinsic<[LLVMVectorElementType<0>],
                                     [llvm_anyvector_ty,
                                      LLVMScalarOrSameVectorWidth<0, llvm_i1_ty>,
                                      llvm_i32_ty]>;
}

let IntrProperties = [IntrNoMem, IntrNoSync, IntrWillReturn, Mask<3>, VectorLength<4>] in {
  def int_vp_reduce_fadd : Intrinsic<[LLVMVectorElementType<0>],
                                     [LLVMVectorElementType<0>,
                                      llvm_anyvector_ty,
                                      LLVMScalarOrSameVectorWidth<0, llvm_i1_ty>,
                                      llvm_i32_ty]>;
  def int_vp_reduce_fmul : Intrinsic<[LLVMVectorElementType<0>],
                                     [LLVMVectorElementType<0>,
                                      llvm_anyvector_ty,
                                      LLVMScalarOrSameVectorWidth<0, llvm_i1_ty>,
                                      llvm_i32_ty]>;
}

// Binary operators
let IntrProperties = [IntrNoMem, IntrNoSync, IntrWillReturn, Mask<3>, VectorLength<4>] in {
  def int_vp_add : Intrinsic<[ llvm_anyvector_ty ],
=======
// Speculatable Binary operators
let IntrProperties = [IntrSpeculatable, IntrNoMem, IntrNoSync, IntrWillReturn] in {
  def int_vp_add : DefaultAttrsIntrinsic<[ llvm_anyvector_ty ],
>>>>>>> b913ea98
                             [ LLVMMatchType<0>,
                               LLVMMatchType<0>,
                               LLVMScalarOrSameVectorWidth<0, llvm_i1_ty>,
                               llvm_i32_ty]>;
  def int_vp_sub : DefaultAttrsIntrinsic<[ llvm_anyvector_ty ],
                             [ LLVMMatchType<0>,
                               LLVMMatchType<0>,
                               LLVMScalarOrSameVectorWidth<0, llvm_i1_ty>,
                               llvm_i32_ty]>;
  def int_vp_mul  : DefaultAttrsIntrinsic<[ llvm_anyvector_ty ],
                              [ LLVMMatchType<0>,
                                LLVMMatchType<0>,
                                LLVMScalarOrSameVectorWidth<0, llvm_i1_ty>,
                                llvm_i32_ty]>;
<<<<<<< HEAD
  def int_vp_sdiv : DefaultAttrsIntrinsic<[ llvm_anyvector_ty ],
                              [ LLVMMatchType<0>,
                                LLVMMatchType<0>,
                                LLVMScalarOrSameVectorWidth<0, llvm_i1_ty>,
                                llvm_i32_ty]>;
  def int_vp_udiv : DefaultAttrsIntrinsic<[ llvm_anyvector_ty ],
                              [ LLVMMatchType<0>,
                                LLVMMatchType<0>,
                                LLVMScalarOrSameVectorWidth<0, llvm_i1_ty>,
                                llvm_i32_ty]>;
  def int_vp_srem : DefaultAttrsIntrinsic<[ llvm_anyvector_ty ],
                              [ LLVMMatchType<0>,
                                LLVMMatchType<0>,
                                LLVMScalarOrSameVectorWidth<0, llvm_i1_ty>,
                                llvm_i32_ty]>;
  def int_vp_urem : DefaultAttrsIntrinsic<[ llvm_anyvector_ty ],
                              [ LLVMMatchType<0>,
                                LLVMMatchType<0>,
                                LLVMScalarOrSameVectorWidth<0, llvm_i1_ty>,
                                llvm_i32_ty]>;
// Element-wise bitops
  def int_vp_ctpop : Intrinsic<[ llvm_anyvector_ty ],
                               [ LLVMMatchType<0>,
                                 LLVMScalarOrSameVectorWidth<0, llvm_i1_ty>,
                                 llvm_i32_ty]>;

// Logical operators
=======
>>>>>>> b913ea98
  def int_vp_ashr : DefaultAttrsIntrinsic<[ llvm_anyvector_ty ],
                              [ LLVMMatchType<0>,
                                LLVMMatchType<0>,
                                LLVMScalarOrSameVectorWidth<0, llvm_i1_ty>,
                                llvm_i32_ty]>;
  def int_vp_lshr : DefaultAttrsIntrinsic<[ llvm_anyvector_ty ],
                              [ LLVMMatchType<0>,
                                LLVMMatchType<0>,
                                LLVMScalarOrSameVectorWidth<0, llvm_i1_ty>,
                                llvm_i32_ty]>;
  def int_vp_shl : DefaultAttrsIntrinsic<[ llvm_anyvector_ty ],
                             [ LLVMMatchType<0>,
                               LLVMMatchType<0>,
                               LLVMScalarOrSameVectorWidth<0, llvm_i1_ty>,
                               llvm_i32_ty]>;
  def int_vp_or : DefaultAttrsIntrinsic<[ llvm_anyvector_ty ],
                            [ LLVMMatchType<0>,
                              LLVMMatchType<0>,
                              LLVMScalarOrSameVectorWidth<0, llvm_i1_ty>,
                              llvm_i32_ty]>;
  def int_vp_and : DefaultAttrsIntrinsic<[ llvm_anyvector_ty ],
                             [ LLVMMatchType<0>,
                               LLVMMatchType<0>,
                               LLVMScalarOrSameVectorWidth<0, llvm_i1_ty>,
                               llvm_i32_ty]>;
  def int_vp_xor : DefaultAttrsIntrinsic<[ llvm_anyvector_ty ],
                             [ LLVMMatchType<0>,
                               LLVMMatchType<0>,
                               LLVMScalarOrSameVectorWidth<0, llvm_i1_ty>,
                               llvm_i32_ty]>;
}

// Non-speculatable binary operators.
let IntrProperties = [IntrNoMem, IntrNoSync, IntrWillReturn] in {
  def int_vp_sdiv : DefaultAttrsIntrinsic<[ llvm_anyvector_ty ],
                              [ LLVMMatchType<0>,
                                LLVMMatchType<0>,
                                LLVMScalarOrSameVectorWidth<0, llvm_i1_ty>,
                                llvm_i32_ty]>;
  def int_vp_udiv : DefaultAttrsIntrinsic<[ llvm_anyvector_ty ],
                              [ LLVMMatchType<0>,
                                LLVMMatchType<0>,
                                LLVMScalarOrSameVectorWidth<0, llvm_i1_ty>,
                                llvm_i32_ty]>;
  def int_vp_srem : DefaultAttrsIntrinsic<[ llvm_anyvector_ty ],
                              [ LLVMMatchType<0>,
                                LLVMMatchType<0>,
                                LLVMScalarOrSameVectorWidth<0, llvm_i1_ty>,
                                llvm_i32_ty]>;
  def int_vp_urem : DefaultAttrsIntrinsic<[ llvm_anyvector_ty ],
                              [ LLVMMatchType<0>,
                                LLVMMatchType<0>,
                                LLVMScalarOrSameVectorWidth<0, llvm_i1_ty>,
                                llvm_i32_ty]>;
}

// Comparison
// TODO add signalling fcmp
// The last argument is the comparison predicate 
def int_vp_icmp : Intrinsic<[ LLVMScalarOrSameVectorWidth<0, llvm_i1_ty> ],
                            [ llvm_anyvector_ty,
                              LLVMMatchType<0>,
                              llvm_i8_ty,
                              LLVMScalarOrSameVectorWidth<0, llvm_i1_ty>,
                              llvm_i32_ty ],
                            [ IntrWillReturn, IntrNoSync, IntrNoMem, Mask<4>, VectorLength<5>, ImmArg<ArgIndex<2>> ]>;

def int_vp_fcmp : Intrinsic<[ LLVMScalarOrSameVectorWidth<0, llvm_i1_ty> ],
                            [ llvm_anyvector_ty,
                              LLVMMatchType<0>,
                              llvm_i8_ty,
                              LLVMScalarOrSameVectorWidth<0, llvm_i1_ty>,
                              llvm_i32_ty ],
                            [ IntrWillReturn, IntrNoSync, IntrNoMem, Mask<4>, VectorLength<5>, ImmArg<ArgIndex<2>> ]>;



// Shuffle
def int_vp_vshift: Intrinsic<[ llvm_anyvector_ty ],
                             [ LLVMMatchType<0>,
                               llvm_i32_ty,
                               LLVMScalarOrSameVectorWidth<0, llvm_i1_ty>,
                               llvm_i32_ty],
                             [ IntrNoMem, IntrNoSync, IntrWillReturn, Mask<3>, VectorLength<4> ]>;

def int_vp_expand: Intrinsic<[ llvm_anyvector_ty ],
                             [ LLVMMatchType<0>,
                               LLVMScalarOrSameVectorWidth<0, llvm_i1_ty>,
                               llvm_i32_ty],
                             [ IntrNoMem, IntrNoSync, IntrWillReturn, Mask<2>, VectorLength<3> ]>;

def int_vp_compress: Intrinsic<[ llvm_anyvector_ty ],
                               [ LLVMMatchType<0>,
                                 LLVMScalarOrSameVectorWidth<0, llvm_i1_ty>,
                                 llvm_i32_ty],
                               [ IntrNoMem, IntrNoSync, IntrWillReturn, VectorLength<3> ]>;

// Select
def int_vp_select : Intrinsic<[ llvm_anyvector_ty ],
                              [ LLVMMatchType<0>,
                                LLVMMatchType<0>,
                                LLVMScalarOrSameVectorWidth<0, llvm_i1_ty>,
                                llvm_i32_ty,
                                llvm_i32_ty],
                              [ IntrNoMem, IntrNoSync, IntrWillReturn, Passthru<2>, Mask<3>, VectorLength<5> ]>;


// VP fp rounding and truncation
let IntrProperties = [ IntrNoMem, IntrNoSync, IntrWillReturn, Mask<3>, VectorLength<4> ] in {

  def int_vp_fptosi : Intrinsic<[ llvm_anyint_ty ],
                                [ llvm_anyfloat_ty,
                                  llvm_metadata_ty,
                                  LLVMScalarOrSameVectorWidth<0, llvm_i1_ty>,
                                  llvm_i32_ty]>;

  def int_vp_fptoui : Intrinsic<[ llvm_anyint_ty ],
                                [ llvm_anyfloat_ty,
                                  llvm_metadata_ty,
                                  LLVMScalarOrSameVectorWidth<0, llvm_i1_ty>,
                                  llvm_i32_ty]>;

  def int_vp_fpext : Intrinsic<[ llvm_anyfloat_ty ],
                               [ llvm_anyfloat_ty,
                                 llvm_metadata_ty,
                                 LLVMScalarOrSameVectorWidth<0, llvm_i1_ty>,
                                 llvm_i32_ty]>;
}
let IntrProperties = [ IntrNoMem, IntrWillReturn, Mask<4>, VectorLength<5> ] in {
  def int_vp_sitofp : Intrinsic<[ llvm_anyfloat_ty ],
                                [ llvm_anyint_ty,
                                  llvm_metadata_ty,
                                  llvm_metadata_ty,
                                  LLVMScalarOrSameVectorWidth<0, llvm_i1_ty>,
                                  llvm_i32_ty]>;

  def int_vp_uitofp : Intrinsic<[ llvm_anyfloat_ty ],
                                [ llvm_anyint_ty,
                                  llvm_metadata_ty,
                                  llvm_metadata_ty,
                                  LLVMScalarOrSameVectorWidth<0, llvm_i1_ty>,
                                  llvm_i32_ty]>;
}


let IntrProperties = [ IntrNoMem, IntrNoSync, IntrWillReturn, Mask<4>, VectorLength<5> ] in {
  def int_vp_fptrunc : Intrinsic<[ llvm_anyfloat_ty ],
                                 [ llvm_anyfloat_ty,
                                   llvm_metadata_ty,
                                   llvm_metadata_ty,
                                   LLVMScalarOrSameVectorWidth<0, llvm_i1_ty>,
                                   llvm_i32_ty]>;

}

// VP single argument constrained intrinsics.
let IntrProperties = [ IntrNoMem, IntrNoSync, IntrWillReturn, Mask<4>, VectorLength<5> ] in {
  // These intrinsics are sensitive to the rounding mode so we need constrained
  // versions of each of them.  When strict rounding and exception control are
  // not required the non-constrained versions of these intrinsics should be
  // used.
  def int_vp_sqrt : Intrinsic<[ llvm_anyfloat_ty ],
                              [ LLVMMatchType<0>,
                                llvm_metadata_ty,
                                llvm_metadata_ty,
                                LLVMScalarOrSameVectorWidth<0, llvm_i1_ty>,
                                llvm_i32_ty]>;
  def int_vp_sin  : Intrinsic<[ llvm_anyfloat_ty ],
                              [ LLVMMatchType<0>,
                                llvm_metadata_ty,
                                llvm_metadata_ty,
                                LLVMScalarOrSameVectorWidth<0, llvm_i1_ty>,
                                llvm_i32_ty]>;
  def int_vp_cos  : Intrinsic<[ llvm_anyfloat_ty ],
                              [ LLVMMatchType<0>,
                                llvm_metadata_ty,
                                llvm_metadata_ty,
                                LLVMScalarOrSameVectorWidth<0, llvm_i1_ty>,
                                llvm_i32_ty]>;
  def int_vp_log  : Intrinsic<[ llvm_anyfloat_ty ],
                              [ LLVMMatchType<0>,
                                llvm_metadata_ty,
                                llvm_metadata_ty,
                                LLVMScalarOrSameVectorWidth<0, llvm_i1_ty>,
                                llvm_i32_ty]>;
  def int_vp_log10: Intrinsic<[ llvm_anyfloat_ty ],
                              [ LLVMMatchType<0>,
                                llvm_metadata_ty,
                                llvm_metadata_ty,
                                LLVMScalarOrSameVectorWidth<0, llvm_i1_ty>,
                                llvm_i32_ty]>;
  def int_vp_log2 : Intrinsic<[ llvm_anyfloat_ty ],
                              [ LLVMMatchType<0>,
                                llvm_metadata_ty,
                                llvm_metadata_ty,
                                LLVMScalarOrSameVectorWidth<0, llvm_i1_ty>,
                                llvm_i32_ty]>;
  def int_vp_exp  : Intrinsic<[ llvm_anyfloat_ty ],
                              [ LLVMMatchType<0>,
                                llvm_metadata_ty,
                                llvm_metadata_ty,
                                LLVMScalarOrSameVectorWidth<0, llvm_i1_ty>,
                                llvm_i32_ty]>;
  def int_vp_exp2 : Intrinsic<[ llvm_anyfloat_ty ],
                              [ LLVMMatchType<0>,
                                llvm_metadata_ty,
                                llvm_metadata_ty,
                                LLVMScalarOrSameVectorWidth<0, llvm_i1_ty>,
                                llvm_i32_ty]>;
  def int_vp_rint  : Intrinsic<[ llvm_anyfloat_ty ],
                               [ LLVMMatchType<0>,
                                 llvm_metadata_ty,
                                 llvm_metadata_ty,
                                 LLVMScalarOrSameVectorWidth<0, llvm_i1_ty>,
                                 llvm_i32_ty]>;
  def int_vp_nearbyint : Intrinsic<[ llvm_anyfloat_ty ],
                                   [ LLVMMatchType<0>,
                                     llvm_metadata_ty,
                                     llvm_metadata_ty,
                                     LLVMScalarOrSameVectorWidth<0, llvm_i1_ty>,
                                     llvm_i32_ty]>;
  def int_vp_ceil : Intrinsic<[ llvm_anyfloat_ty ],
                              [ LLVMMatchType<0>,
                                llvm_metadata_ty,
                                llvm_metadata_ty,
                                LLVMScalarOrSameVectorWidth<0, llvm_i1_ty>,
                                llvm_i32_ty]>;
  def int_vp_floor : Intrinsic<[ llvm_anyfloat_ty ],
                               [ LLVMMatchType<0>,
                                 llvm_metadata_ty,
                                 llvm_metadata_ty,
                                 LLVMScalarOrSameVectorWidth<0, llvm_i1_ty>,
                                 llvm_i32_ty]>;
  def int_vp_round : Intrinsic<[ llvm_anyfloat_ty ],
                               [ LLVMMatchType<0>,
                                llvm_metadata_ty,
                                llvm_metadata_ty,
                                LLVMScalarOrSameVectorWidth<0, llvm_i1_ty>,
                                llvm_i32_ty]>;
  def int_vp_trunc : Intrinsic<[ llvm_anyfloat_ty ],
                               [ LLVMMatchType<0>,
                                 llvm_metadata_ty,
                                 llvm_metadata_ty,
                                 LLVMScalarOrSameVectorWidth<0, llvm_i1_ty>,
                                 llvm_i32_ty]>;
}


// VP two argument constrained intrinsics.
let IntrProperties = [ IntrNoMem, IntrNoSync, IntrWillReturn, Mask<5>, VectorLength<6> ] in {
  // These intrinsics are sensitive to the rounding mode so we need constrained
  // versions of each of them.  When strict rounding and exception control are
  // not required the non-constrained versions of these intrinsics should be
  // used.
  def int_vp_powi : Intrinsic<[ llvm_anyfloat_ty ],
                              [ LLVMMatchType<0>,
                                llvm_i32_ty,
                                llvm_metadata_ty,
                                llvm_metadata_ty,
                                LLVMScalarOrSameVectorWidth<0, llvm_i1_ty>,
                                llvm_i32_ty]>;
  def int_vp_pow  : Intrinsic<[ llvm_anyfloat_ty ],
                              [ LLVMMatchType<0>,
                                LLVMMatchType<0>,
                                llvm_metadata_ty,
                                llvm_metadata_ty,
                                LLVMScalarOrSameVectorWidth<0, llvm_i1_ty>,
                                llvm_i32_ty]>;
  def int_vp_maxnum : Intrinsic<[ llvm_anyfloat_ty ],
                                [ LLVMMatchType<0>,
                                  LLVMMatchType<0>,
                                  llvm_metadata_ty,
                                  llvm_metadata_ty,
                                  LLVMScalarOrSameVectorWidth<0, llvm_i1_ty>,
                                  llvm_i32_ty]>;
  def int_vp_minnum : Intrinsic<[ llvm_anyfloat_ty ],
                                [ LLVMMatchType<0>,
                                  LLVMMatchType<0>,
                                  llvm_metadata_ty,
                                  llvm_metadata_ty,
                                  LLVMScalarOrSameVectorWidth<0, llvm_i1_ty>,
                                  llvm_i32_ty]>;

}


// VP standard fp-math intrinsics.
def int_vp_fneg : Intrinsic<[ llvm_anyvector_ty ],
                            [ LLVMMatchType<0>,
                              llvm_metadata_ty,
                              LLVMScalarOrSameVectorWidth<0, llvm_i1_ty>,
                              llvm_i32_ty],
                            [ IntrNoMem, IntrWillReturn, Mask<3>, VectorLength<4> ]>;

let IntrProperties = [ IntrNoMem, IntrWillReturn, Mask<5>, VectorLength<6> ] in {
  // These intrinsics are sensitive to the rounding mode so we need constrained
  // versions of each of them.  When strict rounding and exception control are
  // not required the non-constrained versions of these intrinsics should be
  // used.
  def int_vp_fadd : Intrinsic<[ llvm_anyvector_ty ],
                              [ LLVMMatchType<0>,
                                LLVMMatchType<0>,
                                llvm_metadata_ty,
                                llvm_metadata_ty,
                                LLVMScalarOrSameVectorWidth<0, llvm_i1_ty>,
                                llvm_i32_ty ]>;
  def int_vp_fsub : Intrinsic<[ llvm_anyvector_ty ],
                              [ LLVMMatchType<0>,
                                LLVMMatchType<0>,
                                llvm_metadata_ty,
                                llvm_metadata_ty,
                                LLVMScalarOrSameVectorWidth<0, llvm_i1_ty>,
                                llvm_i32_ty ]>;
  def int_vp_fmul : Intrinsic<[ llvm_anyvector_ty ],
                              [ LLVMMatchType<0>,
                                LLVMMatchType<0>,
                                llvm_metadata_ty,
                                llvm_metadata_ty,
                                LLVMScalarOrSameVectorWidth<0, llvm_i1_ty>,
                                llvm_i32_ty ]>;
  def int_vp_fdiv : Intrinsic<[ llvm_anyvector_ty ],
                              [ LLVMMatchType<0>,
                                LLVMMatchType<0>,
                                llvm_metadata_ty,
                                llvm_metadata_ty,
                                LLVMScalarOrSameVectorWidth<0, llvm_i1_ty>,
                                llvm_i32_ty ]>;
  def int_vp_frem : Intrinsic<[ llvm_anyvector_ty ],
                              [ LLVMMatchType<0>,
                                LLVMMatchType<0>,
                                llvm_metadata_ty,
                                llvm_metadata_ty,
                                LLVMScalarOrSameVectorWidth<0, llvm_i1_ty>,
                                llvm_i32_ty ]>;
}

def int_vp_fma : Intrinsic<[ llvm_anyvector_ty ],
                           [ LLVMMatchType<0>,
                             LLVMMatchType<0>,
                             LLVMMatchType<0>,
                             llvm_metadata_ty,
                             llvm_metadata_ty,
                             LLVMScalarOrSameVectorWidth<0, llvm_i1_ty>,
                             llvm_i32_ty ],
                           [ IntrNoMem, IntrNoSync, IntrWillReturn, Mask<6>, VectorLength<7> ]>;



def int_get_active_lane_mask:
  DefaultAttrsIntrinsic<[llvm_anyvector_ty],
            [llvm_anyint_ty, LLVMMatchType<1>],
            [IntrNoMem, IntrNoSync, IntrWillReturn]>;

//===-------------------------- Masked Intrinsics -------------------------===//
// TODO poised for deprecation (to be superseded by llvm.vp.* intrinsics)
//
def int_masked_load:
  DefaultAttrsIntrinsic<[llvm_anyvector_ty],
            [LLVMAnyPointerType<LLVMMatchType<0>>, llvm_i32_ty,
             LLVMScalarOrSameVectorWidth<0, llvm_i1_ty>, LLVMMatchType<0>],
            [IntrReadMem, IntrArgMemOnly, IntrWillReturn, ImmArg<ArgIndex<1>>]>;

def int_masked_store:
  DefaultAttrsIntrinsic<[],
            [llvm_anyvector_ty, LLVMAnyPointerType<LLVMMatchType<0>>,
             llvm_i32_ty, LLVMScalarOrSameVectorWidth<0, llvm_i1_ty>],
            [IntrWriteMem, IntrArgMemOnly, IntrWillReturn,
             ImmArg<ArgIndex<2>>]>;

def int_masked_gather:
  DefaultAttrsIntrinsic<[llvm_anyvector_ty],
            [LLVMVectorOfAnyPointersToElt<0>, llvm_i32_ty,
             LLVMScalarOrSameVectorWidth<0, llvm_i1_ty>, LLVMMatchType<0>],
            [IntrReadMem, IntrWillReturn, ImmArg<ArgIndex<1>>]>;

def int_masked_scatter:
  DefaultAttrsIntrinsic<[],
            [llvm_anyvector_ty, LLVMVectorOfAnyPointersToElt<0>, llvm_i32_ty,
             LLVMScalarOrSameVectorWidth<0, llvm_i1_ty>],
            [IntrWriteMem, IntrWillReturn, ImmArg<ArgIndex<2>>]>;

def int_masked_expandload:
  DefaultAttrsIntrinsic<[llvm_anyvector_ty],
            [LLVMPointerToElt<0>, LLVMScalarOrSameVectorWidth<0, llvm_i1_ty>,
             LLVMMatchType<0>],
            [IntrReadMem, IntrWillReturn]>;

def int_masked_compressstore:
  DefaultAttrsIntrinsic<[],
            [llvm_anyvector_ty, LLVMPointerToElt<0>,
             LLVMScalarOrSameVectorWidth<0, llvm_i1_ty>],
            [IntrWriteMem, IntrArgMemOnly, IntrWillReturn]>;

// Test whether a pointer is associated with a type metadata identifier.
def int_type_test : DefaultAttrsIntrinsic<[llvm_i1_ty], [llvm_ptr_ty, llvm_metadata_ty],
                              [IntrNoMem, IntrWillReturn]>;

// Safely loads a function pointer from a virtual table pointer using type metadata.
def int_type_checked_load : DefaultAttrsIntrinsic<[llvm_ptr_ty, llvm_i1_ty],
                                      [llvm_ptr_ty, llvm_i32_ty, llvm_metadata_ty],
                                      [IntrNoMem, IntrWillReturn]>;

// Create a branch funnel that implements an indirect call to a limited set of
// callees. This needs to be a musttail call.
def int_icall_branch_funnel : DefaultAttrsIntrinsic<[], [llvm_vararg_ty], []>;

def int_load_relative: DefaultAttrsIntrinsic<[llvm_ptr_ty], [llvm_ptr_ty, llvm_anyint_ty],
                                 [IntrReadMem, IntrArgMemOnly]>;

def int_hwasan_check_memaccess :
  Intrinsic<[], [llvm_ptr_ty, llvm_ptr_ty, llvm_i32_ty],
            [IntrInaccessibleMemOnly, ImmArg<ArgIndex<2>>]>;
def int_hwasan_check_memaccess_shortgranules :
  Intrinsic<[], [llvm_ptr_ty, llvm_ptr_ty, llvm_i32_ty],
            [IntrInaccessibleMemOnly, ImmArg<ArgIndex<2>>]>;

// Xray intrinsics
//===----------------------------------------------------------------------===//
// Custom event logging for x-ray.
// Takes a pointer to a string and the length of the string.
def int_xray_customevent : Intrinsic<[], [llvm_ptr_ty, llvm_i32_ty],
                                     [IntrWriteMem, NoCapture<ArgIndex<0>>,
                                      ReadOnly<ArgIndex<0>>]>;
// Typed event logging for x-ray.
// Takes a numeric type tag, a pointer to a string and the length of the string.
def int_xray_typedevent : Intrinsic<[], [llvm_i16_ty, llvm_ptr_ty, llvm_i32_ty],
                                        [IntrWriteMem, NoCapture<ArgIndex<1>>,
                                         ReadOnly<ArgIndex<1>>]>;
//===----------------------------------------------------------------------===//

//===------ Memory intrinsics with element-wise atomicity guarantees ------===//
//

// @llvm.memcpy.element.unordered.atomic.*(dest, src, length, elementsize)
def int_memcpy_element_unordered_atomic
    : Intrinsic<[],
                [llvm_anyptr_ty, llvm_anyptr_ty, llvm_anyint_ty, llvm_i32_ty],
                [IntrArgMemOnly, IntrWillReturn, NoCapture<ArgIndex<0>>,
                 NoCapture<ArgIndex<1>>, WriteOnly<ArgIndex<0>>,
                 ReadOnly<ArgIndex<1>>, ImmArg<ArgIndex<3>>]>;

// @llvm.memmove.element.unordered.atomic.*(dest, src, length, elementsize)
def int_memmove_element_unordered_atomic
    : Intrinsic<[],
                [llvm_anyptr_ty, llvm_anyptr_ty, llvm_anyint_ty, llvm_i32_ty],
                [IntrArgMemOnly, IntrWillReturn, NoCapture<ArgIndex<0>>,
                 NoCapture<ArgIndex<1>>, WriteOnly<ArgIndex<0>>,
                 ReadOnly<ArgIndex<1>>, ImmArg<ArgIndex<3>>]>;

// @llvm.memset.element.unordered.atomic.*(dest, value, length, elementsize)
def int_memset_element_unordered_atomic
    : Intrinsic<[], [llvm_anyptr_ty, llvm_i8_ty, llvm_anyint_ty, llvm_i32_ty],
                [IntrWriteMem, IntrArgMemOnly, IntrWillReturn,
                 NoCapture<ArgIndex<0>>, WriteOnly<ArgIndex<0>>,
                 ImmArg<ArgIndex<3>>]>;

//===------------------------ Reduction Intrinsics ------------------------===//
// TODO poised for deprecation (to be superseded by llvm.vp.*. intrinsics)
//
let IntrProperties = [IntrNoMem] in {

  def int_vector_reduce_fadd : DefaultAttrsIntrinsic<[LLVMVectorElementType<0>],
                                         [LLVMVectorElementType<0>,
                                          llvm_anyvector_ty]>;
  def int_vector_reduce_fmul : DefaultAttrsIntrinsic<[LLVMVectorElementType<0>],
                                         [LLVMVectorElementType<0>,
                                          llvm_anyvector_ty]>;
  def int_vector_reduce_add : DefaultAttrsIntrinsic<[LLVMVectorElementType<0>],
                                        [llvm_anyvector_ty]>;
  def int_vector_reduce_mul : DefaultAttrsIntrinsic<[LLVMVectorElementType<0>],
                                        [llvm_anyvector_ty]>;
  def int_vector_reduce_and : DefaultAttrsIntrinsic<[LLVMVectorElementType<0>],
                                        [llvm_anyvector_ty]>;
  def int_vector_reduce_or : DefaultAttrsIntrinsic<[LLVMVectorElementType<0>],
                                       [llvm_anyvector_ty]>;
  def int_vector_reduce_xor : DefaultAttrsIntrinsic<[LLVMVectorElementType<0>],
                                        [llvm_anyvector_ty]>;
  def int_vector_reduce_smax : DefaultAttrsIntrinsic<[LLVMVectorElementType<0>],
                                         [llvm_anyvector_ty]>;
  def int_vector_reduce_smin : DefaultAttrsIntrinsic<[LLVMVectorElementType<0>],
                                         [llvm_anyvector_ty]>;
  def int_vector_reduce_umax : DefaultAttrsIntrinsic<[LLVMVectorElementType<0>],
                                         [llvm_anyvector_ty]>;
  def int_vector_reduce_umin : DefaultAttrsIntrinsic<[LLVMVectorElementType<0>],
                                         [llvm_anyvector_ty]>;
  def int_vector_reduce_fmax : DefaultAttrsIntrinsic<[LLVMVectorElementType<0>],
                                         [llvm_anyvector_ty]>;
  def int_vector_reduce_fmin : DefaultAttrsIntrinsic<[LLVMVectorElementType<0>],
                                         [llvm_anyvector_ty]>;
  def int_experimental_vector_reduce_v2_fadd : DefaultAttrsIntrinsic<[llvm_anyfloat_ty],
                                                         [LLVMMatchType<0>,
                                                          llvm_anyvector_ty]>;
  def int_experimental_vector_reduce_v2_fmul : DefaultAttrsIntrinsic<[llvm_anyfloat_ty],
                                                         [LLVMMatchType<0>,
                                                          llvm_anyvector_ty]>;
  def int_experimental_vector_reduce_add : DefaultAttrsIntrinsic<[LLVMVectorElementType<0>],
                                                     [llvm_anyvector_ty]>;
  def int_experimental_vector_reduce_mul : DefaultAttrsIntrinsic<[LLVMVectorElementType<0>],
                                                     [llvm_anyvector_ty]>;
  def int_experimental_vector_reduce_and : DefaultAttrsIntrinsic<[LLVMVectorElementType<0>],
                                                     [llvm_anyvector_ty]>;
  def int_experimental_vector_reduce_or : DefaultAttrsIntrinsic<[LLVMVectorElementType<0>],
                                                    [llvm_anyvector_ty]>;
  def int_experimental_vector_reduce_xor : DefaultAttrsIntrinsic<[LLVMVectorElementType<0>],
                                                     [llvm_anyvector_ty]>;
  def int_experimental_vector_reduce_smax : DefaultAttrsIntrinsic<[LLVMVectorElementType<0>],
                                                      [llvm_anyvector_ty]>;
  def int_experimental_vector_reduce_smin : DefaultAttrsIntrinsic<[LLVMVectorElementType<0>],
                                                      [llvm_anyvector_ty]>;
  def int_experimental_vector_reduce_umax : DefaultAttrsIntrinsic<[LLVMVectorElementType<0>],
                                                      [llvm_anyvector_ty]>;
  def int_experimental_vector_reduce_umin : DefaultAttrsIntrinsic<[LLVMVectorElementType<0>],
                                                      [llvm_anyvector_ty]>;
  def int_experimental_vector_reduce_fmax : DefaultAttrsIntrinsic<[LLVMVectorElementType<0>],
                                                      [llvm_anyvector_ty]>;
  def int_experimental_vector_reduce_fmin : DefaultAttrsIntrinsic<[LLVMVectorElementType<0>],
                                                      [llvm_anyvector_ty]>;
}

//===----- Matrix intrinsics ---------------------------------------------===//

def int_matrix_transpose
  : DefaultAttrsIntrinsic<[llvm_anyvector_ty],
              [LLVMMatchType<0>, llvm_i32_ty, llvm_i32_ty],
              [ IntrNoSync, IntrWillReturn, IntrNoMem, IntrSpeculatable, ImmArg<ArgIndex<1>>,
               ImmArg<ArgIndex<2>>]>;

def int_matrix_multiply
  : DefaultAttrsIntrinsic<[llvm_anyvector_ty],
              [llvm_anyvector_ty, llvm_anyvector_ty, llvm_i32_ty, llvm_i32_ty,
               llvm_i32_ty],
              [IntrNoSync, IntrWillReturn, IntrNoMem, IntrSpeculatable, ImmArg<ArgIndex<2>>,
               ImmArg<ArgIndex<3>>, ImmArg<ArgIndex<4>>]>;

def int_matrix_column_major_load
  : DefaultAttrsIntrinsic<[llvm_anyvector_ty],
              [LLVMPointerToElt<0>, llvm_i64_ty, llvm_i1_ty,
               llvm_i32_ty, llvm_i32_ty],
              [IntrNoSync, IntrWillReturn, IntrArgMemOnly, IntrReadMem,
               NoCapture<ArgIndex<0>>, ImmArg<ArgIndex<2>>, ImmArg<ArgIndex<3>>,
               ImmArg<ArgIndex<4>>]>;

def int_matrix_column_major_store
  : DefaultAttrsIntrinsic<[],
              [llvm_anyvector_ty, LLVMPointerToElt<0>,
               llvm_i64_ty, llvm_i1_ty, llvm_i32_ty, llvm_i32_ty],
              [IntrNoSync, IntrWillReturn, IntrArgMemOnly, IntrWriteMem,
               WriteOnly<ArgIndex<1>>, NoCapture<ArgIndex<1>>,
               ImmArg<ArgIndex<3>>, ImmArg<ArgIndex<4>>, ImmArg<ArgIndex<5>>]>;

//===---------- Intrinsics to control hardware supported loops ----------===//

// Specify that the value given is the number of iterations that the next loop
// will execute.
def int_set_loop_iterations :
  DefaultAttrsIntrinsic<[], [llvm_anyint_ty], [IntrNoDuplicate]>;

// Same as the above, but produces a value (the same as the input operand) to
// be fed into the loop.
def int_start_loop_iterations :
  DefaultAttrsIntrinsic<[llvm_anyint_ty], [LLVMMatchType<0>], [IntrNoDuplicate]>;

// Specify that the value given is the number of iterations that the next loop
// will execute. Also test that the given count is not zero, allowing it to
// control entry to a 'while' loop.
def int_test_set_loop_iterations :
  DefaultAttrsIntrinsic<[llvm_i1_ty], [llvm_anyint_ty], [IntrNoDuplicate]>;

// Decrement loop counter by the given argument. Return false if the loop
// should exit.
def int_loop_decrement :
  DefaultAttrsIntrinsic<[llvm_i1_ty], [llvm_anyint_ty], [IntrNoDuplicate]>;

// Decrement the first operand (the loop counter) by the second operand (the
// maximum number of elements processed in an iteration). Return the remaining
// number of iterations still to be executed. This is effectively a sub which
// can be used with a phi, icmp and br to control the number of iterations
// executed, as usual. Any optimisations are allowed to treat it is a sub, and
// it's scevable, so it's the backends responsibility to handle cases where it
// may be optimised.
def int_loop_decrement_reg :
  DefaultAttrsIntrinsic<[llvm_anyint_ty],
            [LLVMMatchType<0>, LLVMMatchType<0>], [IntrNoDuplicate]>;

//===----- Intrinsics that are used to provide predicate information -----===//

def int_ssa_copy : DefaultAttrsIntrinsic<[llvm_any_ty], [LLVMMatchType<0>],
                             [IntrNoMem, Returned<ArgIndex<0>>]>;

//===------- Intrinsics that are used to preserve debug information -------===//

def int_preserve_array_access_index : DefaultAttrsIntrinsic<[llvm_anyptr_ty],
                                                [llvm_anyptr_ty, llvm_i32_ty,
                                                 llvm_i32_ty],
                                                [IntrNoMem,
                                                 ImmArg<ArgIndex<1>>,
                                                 ImmArg<ArgIndex<2>>]>;
def int_preserve_union_access_index : DefaultAttrsIntrinsic<[llvm_anyptr_ty],
                                                [llvm_anyptr_ty, llvm_i32_ty],
                                                [IntrNoMem,
                                                 ImmArg<ArgIndex<1>>]>;
def int_preserve_struct_access_index : DefaultAttrsIntrinsic<[llvm_anyptr_ty],
                                                 [llvm_anyptr_ty, llvm_i32_ty,
                                                  llvm_i32_ty],
                                                 [IntrNoMem,
                                                  ImmArg<ArgIndex<1>>,
                                                  ImmArg<ArgIndex<2>>]>;

//===---------- Intrinsics to query properties of scalable vectors --------===//
def int_vscale : DefaultAttrsIntrinsic<[llvm_anyint_ty], [], [IntrNoMem]>;

//===----------------------------------------------------------------------===//

//===----------------------------------------------------------------------===//
// Target-specific intrinsics
//===----------------------------------------------------------------------===//

include "llvm/IR/IntrinsicsPowerPC.td"
include "llvm/IR/IntrinsicsX86.td"
include "llvm/IR/IntrinsicsARM.td"
include "llvm/IR/IntrinsicsAArch64.td"
include "llvm/IR/IntrinsicsXCore.td"
include "llvm/IR/IntrinsicsHexagon.td"
include "llvm/IR/IntrinsicsNVVM.td"
include "llvm/IR/IntrinsicsMips.td"
include "llvm/IR/IntrinsicsAMDGPU.td"
include "llvm/IR/IntrinsicsBPF.td"
include "llvm/IR/IntrinsicsSystemZ.td"
include "llvm/IR/IntrinsicsVE.td"
include "llvm/IR/IntrinsicsWebAssembly.td"
include "llvm/IR/IntrinsicsRISCV.td"<|MERGE_RESOLUTION|>--- conflicted
+++ resolved
@@ -1318,7 +1318,6 @@
 
 //===---------------- Vector Predication Intrinsics --------------===//
 
-<<<<<<< HEAD
 // Memory Intrinsics
 def int_vp_store : Intrinsic<[],
                              [ llvm_anyvector_ty,
@@ -1408,14 +1407,9 @@
                                       llvm_i32_ty]>;
 }
 
-// Binary operators
-let IntrProperties = [IntrNoMem, IntrNoSync, IntrWillReturn, Mask<3>, VectorLength<4>] in {
-  def int_vp_add : Intrinsic<[ llvm_anyvector_ty ],
-=======
 // Speculatable Binary operators
 let IntrProperties = [IntrSpeculatable, IntrNoMem, IntrNoSync, IntrWillReturn] in {
   def int_vp_add : DefaultAttrsIntrinsic<[ llvm_anyvector_ty ],
->>>>>>> b913ea98
                              [ LLVMMatchType<0>,
                                LLVMMatchType<0>,
                                LLVMScalarOrSameVectorWidth<0, llvm_i1_ty>,
@@ -1430,27 +1424,6 @@
                                 LLVMMatchType<0>,
                                 LLVMScalarOrSameVectorWidth<0, llvm_i1_ty>,
                                 llvm_i32_ty]>;
-<<<<<<< HEAD
-  def int_vp_sdiv : DefaultAttrsIntrinsic<[ llvm_anyvector_ty ],
-                              [ LLVMMatchType<0>,
-                                LLVMMatchType<0>,
-                                LLVMScalarOrSameVectorWidth<0, llvm_i1_ty>,
-                                llvm_i32_ty]>;
-  def int_vp_udiv : DefaultAttrsIntrinsic<[ llvm_anyvector_ty ],
-                              [ LLVMMatchType<0>,
-                                LLVMMatchType<0>,
-                                LLVMScalarOrSameVectorWidth<0, llvm_i1_ty>,
-                                llvm_i32_ty]>;
-  def int_vp_srem : DefaultAttrsIntrinsic<[ llvm_anyvector_ty ],
-                              [ LLVMMatchType<0>,
-                                LLVMMatchType<0>,
-                                LLVMScalarOrSameVectorWidth<0, llvm_i1_ty>,
-                                llvm_i32_ty]>;
-  def int_vp_urem : DefaultAttrsIntrinsic<[ llvm_anyvector_ty ],
-                              [ LLVMMatchType<0>,
-                                LLVMMatchType<0>,
-                                LLVMScalarOrSameVectorWidth<0, llvm_i1_ty>,
-                                llvm_i32_ty]>;
 // Element-wise bitops
   def int_vp_ctpop : Intrinsic<[ llvm_anyvector_ty ],
                                [ LLVMMatchType<0>,
@@ -1458,8 +1431,6 @@
                                  llvm_i32_ty]>;
 
 // Logical operators
-=======
->>>>>>> b913ea98
   def int_vp_ashr : DefaultAttrsIntrinsic<[ llvm_anyvector_ty ],
                               [ LLVMMatchType<0>,
                                 LLVMMatchType<0>,
