//===- Intrinsics.td - Defines all LLVM intrinsics ---------*- tablegen -*-===//
//
// Part of the LLVM Project, under the Apache License v2.0 with LLVM Exceptions.
// See https://llvm.org/LICENSE.txt for license information.
// SPDX-License-Identifier: Apache-2.0 WITH LLVM-exception
//
//===----------------------------------------------------------------------===//
//
// This file defines properties of all LLVM intrinsics.
//
//===----------------------------------------------------------------------===//

include "llvm/CodeGen/ValueTypes.td"
include "llvm/CodeGen/SDNodeProperties.td"

//===----------------------------------------------------------------------===//
//  Properties we keep track of for intrinsics.
//===----------------------------------------------------------------------===//

class IntrinsicProperty<bit is_default = false> {
  bit IsDefault = is_default;
}

// Intr*Mem - Memory properties.  If no property is set, the worst case
// is assumed (it may read and write any memory it can get access to and it may
// have other side effects).

// IntrNoMem - The intrinsic does not access memory or have any other side
// effects.  It may be CSE'd deleted if dead, etc.
def IntrNoMem : IntrinsicProperty;

// IntrReadMem - This intrinsic only reads from memory. It does not write to
// memory and has no other side effects. Therefore, it cannot be moved across
// potentially aliasing stores. However, it can be reordered otherwise and can
// be deleted if dead.
def IntrReadMem : IntrinsicProperty;

// IntrWriteMem - This intrinsic only writes to memory, but does not read from
// memory, and has no other side effects. This means dead stores before calls
// to this intrinsics may be removed.
def IntrWriteMem : IntrinsicProperty;

// IntrArgMemOnly - This intrinsic only accesses memory that its pointer-typed
// argument(s) points to, but may access an unspecified amount. Other than
// reads from and (possibly volatile) writes to memory, it has no side effects.
def IntrArgMemOnly : IntrinsicProperty;

// IntrInaccessibleMemOnly -- This intrinsic only accesses memory that is not
// accessible by the module being compiled. This is a weaker form of IntrNoMem.
def IntrInaccessibleMemOnly : IntrinsicProperty;

// IntrInaccessibleMemOrArgMemOnly -- This intrinsic only accesses memory that
// its pointer-typed arguments point to or memory that is not accessible
// by the module being compiled. This is a weaker form of IntrArgMemOnly.
def IntrInaccessibleMemOrArgMemOnly : IntrinsicProperty;

// Commutative - This intrinsic is commutative: X op Y == Y op X.
def Commutative : IntrinsicProperty;

// Throws - This intrinsic can throw.
def Throws : IntrinsicProperty;

// Attribute index needs to match `AttrIndex` defined `Attributes.h`.
class AttrIndex<int idx> {
  int Value = idx;
}
def FuncIndex : AttrIndex<-1>;
def RetIndex : AttrIndex<0>;
class ArgIndex<int argNo> : AttrIndex<!add(argNo, 1)>;

// NoCapture - The specified argument pointer is not captured by the intrinsic.
class NoCapture<AttrIndex idx> : IntrinsicProperty {
  int ArgNo = idx.Value;
}

// NoAlias - The specified argument pointer is not aliasing other "noalias" pointer
// arguments of the intrinsic wrt. the intrinsic scope.
class NoAlias<AttrIndex idx> : IntrinsicProperty {
  int ArgNo = idx.Value;
}

// NoUndef - The specified argument is neither undef nor poison.
class NoUndef<AttrIndex idx> : IntrinsicProperty {
  int ArgNo = idx.Value;
}

// NonNull - The specified argument is not null.
class NonNull<AttrIndex idx> : IntrinsicProperty {
  int ArgNo = idx.Value;
}

class Align<AttrIndex idx, int align> : IntrinsicProperty {
  int ArgNo = idx.Value;
  int Align = align;
}

// Returned - The specified argument is always the return value of the
// intrinsic.
class Returned<AttrIndex idx> : IntrinsicProperty {
  int ArgNo = idx.Value;
}

// ImmArg - The specified argument must be an immediate.
class ImmArg<AttrIndex idx> : IntrinsicProperty {
  int ArgNo = idx.Value;
}

// ReadOnly - The specified argument pointer is not written to through the
// pointer by the intrinsic.
class ReadOnly<AttrIndex idx> : IntrinsicProperty {
  int ArgNo = idx.Value;
}

// WriteOnly - The intrinsic does not read memory through the specified
// argument pointer.
class WriteOnly<AttrIndex idx> : IntrinsicProperty {
  int ArgNo = idx.Value;
}

// ReadNone - The specified argument pointer is not dereferenced by the
// intrinsic.
class ReadNone<AttrIndex idx> : IntrinsicProperty {
  int ArgNo = idx.Value;
}

def IntrNoReturn : IntrinsicProperty;

// Applied by default.
def IntrNoCallback : IntrinsicProperty<1>;

// IntrNoSync - Threads executing the intrinsic will not synchronize using
// memory or other means. Applied by default.
def IntrNoSync : IntrinsicProperty<1>;

// Applied by default.
def IntrNoFree : IntrinsicProperty<1>;

// Applied by default.
def IntrWillReturn : IntrinsicProperty<1>;

// IntrCold - Calls to this intrinsic are cold.
// Parallels the cold attribute on LLVM IR functions.
def IntrCold : IntrinsicProperty;

// IntrNoDuplicate - Calls to this intrinsic cannot be duplicated.
// Parallels the noduplicate attribute on LLVM IR functions.
def IntrNoDuplicate : IntrinsicProperty;

// IntrNoMerge - Calls to this intrinsic cannot be merged
// Parallels the nomerge attribute on LLVM IR functions.
def IntrNoMerge : IntrinsicProperty;

// IntrConvergent - Calls to this intrinsic are convergent and may not be made
// control-dependent on any additional values.
// Parallels the convergent attribute on LLVM IR functions.
def IntrConvergent : IntrinsicProperty;

// This property indicates that the intrinsic is safe to speculate.
def IntrSpeculatable : IntrinsicProperty;

// This property can be used to override the 'has no other side effects'
// language of the IntrNoMem, IntrReadMem, IntrWriteMem, and IntrArgMemOnly
// intrinsic properties.  By default, intrinsics are assumed to have side
// effects, so this property is only necessary if you have defined one of
// the memory properties listed above.
// For this property, 'side effects' has the same meaning as 'side effects'
// defined by the hasSideEffects property of the TableGen Instruction class.
def IntrHasSideEffects : IntrinsicProperty;

//===----------------------------------------------------------------------===//
// Types used by intrinsics.
//===----------------------------------------------------------------------===//

class LLVMType<ValueType vt> {
  ValueType VT = vt;
  int isAny = false;
}

class LLVMQualPointerType<LLVMType elty, int addrspace>
  : LLVMType<iPTR>{
  LLVMType ElTy = elty;
  int AddrSpace = addrspace;
}

class LLVMPointerType<LLVMType elty>
  : LLVMQualPointerType<elty, 0>;

class LLVMAnyPointerType<LLVMType elty>
  : LLVMType<iPTRAny>{
  LLVMType ElTy = elty;

  let isAny = true;
}

// Match the type of another intrinsic parameter.  Number is an index into the
// list of overloaded types for the intrinsic, excluding all the fixed types.
// The Number value must refer to a previously listed type.  For example:
//   Intrinsic<[llvm_i32_ty], [llvm_i32_ty, llvm_anyfloat_ty, LLVMMatchType<0>]>
// has two overloaded types, the 2nd and 3rd arguments.  LLVMMatchType<0>
// refers to the first overloaded type, which is the 2nd argument.
class LLVMMatchType<int num>
  : LLVMType<OtherVT>{
  int Number = num;
}

// Match the type of another intrinsic parameter that is expected to be based on
// an integral type (i.e. either iN or <N x iM>), but change the scalar size to
// be twice as wide or half as wide as the other type.  This is only useful when
// the intrinsic is overloaded, so the matched type should be declared as iAny.
class LLVMExtendedType<int num> : LLVMMatchType<num>;
class LLVMTruncatedType<int num> : LLVMMatchType<num>;

// Match the scalar/vector of another intrinsic parameter but with a different
// element type. Either both are scalars or both are vectors with the same
// number of elements.
class LLVMScalarOrSameVectorWidth<int idx, LLVMType elty>
  : LLVMMatchType<idx> {
  ValueType ElTy = elty.VT;
}

class LLVMPointerTo<int num> : LLVMMatchType<num>;
class LLVMPointerToElt<int num> : LLVMMatchType<num>;
class LLVMAnyPointerToElt<int num> : LLVMMatchType<num>;
class LLVMVectorOfAnyPointersToElt<int num> : LLVMMatchType<num>;
class LLVMVectorElementType<int num> : LLVMMatchType<num>;

// Match the type of another intrinsic parameter that is expected to be a
// vector type, but change the element count to be half as many.
class LLVMHalfElementsVectorType<int num> : LLVMMatchType<num>;

// Match the type of another intrinsic parameter that is expected to be a
// vector type (i.e. <N x iM>) but with each element subdivided to
// form a vector with more elements that are smaller than the original.
class LLVMSubdivide2VectorType<int num> : LLVMMatchType<num>;
class LLVMSubdivide4VectorType<int num> : LLVMMatchType<num>;

// Match the element count and bit width of another intrinsic parameter, but
// change the element type to an integer.
class LLVMVectorOfBitcastsToInt<int num> : LLVMMatchType<num>;

def llvm_void_ty       : LLVMType<isVoid>;
let isAny = true in {
  def llvm_any_ty        : LLVMType<Any>;
  def llvm_anyint_ty     : LLVMType<iAny>;
  def llvm_anyfloat_ty   : LLVMType<fAny>;
  def llvm_anyvector_ty  : LLVMType<vAny>;
}
def llvm_i1_ty         : LLVMType<i1>;
def llvm_i8_ty         : LLVMType<i8>;
def llvm_i16_ty        : LLVMType<i16>;
def llvm_i32_ty        : LLVMType<i32>;
def llvm_i64_ty        : LLVMType<i64>;
def llvm_i128_ty       : LLVMType<i128>;
def llvm_half_ty       : LLVMType<f16>;
def llvm_bfloat_ty     : LLVMType<bf16>;
def llvm_float_ty      : LLVMType<f32>;
def llvm_double_ty     : LLVMType<f64>;
def llvm_f80_ty        : LLVMType<f80>;
def llvm_f128_ty       : LLVMType<f128>;
def llvm_ppcf128_ty    : LLVMType<ppcf128>;
def llvm_ptr_ty        : LLVMPointerType<llvm_i8_ty>;             // i8*
def llvm_ptrptr_ty     : LLVMPointerType<llvm_ptr_ty>;            // i8**
def llvm_anyptr_ty     : LLVMAnyPointerType<llvm_i8_ty>;          // (space)i8*
def llvm_empty_ty      : LLVMType<OtherVT>;                       // { }
def llvm_descriptor_ty : LLVMPointerType<llvm_empty_ty>;          // { }*
def llvm_metadata_ty   : LLVMType<MetadataVT>;                    // !{...}
def llvm_token_ty      : LLVMType<token>;                         // token

def llvm_x86mmx_ty     : LLVMType<x86mmx>;
def llvm_ptrx86mmx_ty  : LLVMPointerType<llvm_x86mmx_ty>;         // <1 x i64>*

def llvm_x86amx_ty     : LLVMType<x86amx>;

def llvm_v2i1_ty       : LLVMType<v2i1>;     //   2 x i1
def llvm_v4i1_ty       : LLVMType<v4i1>;     //   4 x i1
def llvm_v8i1_ty       : LLVMType<v8i1>;     //   8 x i1
def llvm_v16i1_ty      : LLVMType<v16i1>;    //  16 x i1
def llvm_v32i1_ty      : LLVMType<v32i1>;    //  32 x i1
def llvm_v64i1_ty      : LLVMType<v64i1>;    //  64 x i1
def llvm_v128i1_ty     : LLVMType<v128i1>;   // 128 x i1
def llvm_v256i1_ty     : LLVMType<v256i1>;   // 256 x i1
def llvm_v512i1_ty     : LLVMType<v512i1>;   // 512 x i1
def llvm_v1024i1_ty    : LLVMType<v1024i1>;  //1024 x i1
def llvm_v2048i1_ty    : LLVMType<v2048i1>;  //2048 x i1

def llvm_v1i8_ty       : LLVMType<v1i8>;     //  1 x i8
def llvm_v2i8_ty       : LLVMType<v2i8>;     //  2 x i8
def llvm_v4i8_ty       : LLVMType<v4i8>;     //  4 x i8
def llvm_v8i8_ty       : LLVMType<v8i8>;     //  8 x i8
def llvm_v16i8_ty      : LLVMType<v16i8>;    // 16 x i8
def llvm_v32i8_ty      : LLVMType<v32i8>;    // 32 x i8
def llvm_v64i8_ty      : LLVMType<v64i8>;    // 64 x i8
def llvm_v128i8_ty     : LLVMType<v128i8>;   //128 x i8
def llvm_v256i8_ty     : LLVMType<v256i8>;   //256 x i8

def llvm_v1i16_ty      : LLVMType<v1i16>;    //  1 x i16
def llvm_v2i16_ty      : LLVMType<v2i16>;    //  2 x i16
def llvm_v4i16_ty      : LLVMType<v4i16>;    //  4 x i16
def llvm_v8i16_ty      : LLVMType<v8i16>;    //  8 x i16
def llvm_v16i16_ty     : LLVMType<v16i16>;   // 16 x i16
def llvm_v32i16_ty     : LLVMType<v32i16>;   // 32 x i16
def llvm_v64i16_ty     : LLVMType<v64i16>;   // 64 x i16
def llvm_v128i16_ty    : LLVMType<v128i16>;  //128 x i16

def llvm_v1i32_ty      : LLVMType<v1i32>;    //  1 x i32
def llvm_v2i32_ty      : LLVMType<v2i32>;    //  2 x i32
def llvm_v4i32_ty      : LLVMType<v4i32>;    //  4 x i32
def llvm_v8i32_ty      : LLVMType<v8i32>;    //  8 x i32
def llvm_v16i32_ty     : LLVMType<v16i32>;   // 16 x i32
def llvm_v32i32_ty     : LLVMType<v32i32>;   // 32 x i32
def llvm_v64i32_ty     : LLVMType<v64i32>;   // 64 x i32
def llvm_v256i32_ty    : LLVMType<v256i32>;  //256 x i32

def llvm_v1i64_ty      : LLVMType<v1i64>;    //  1 x i64
def llvm_v2i64_ty      : LLVMType<v2i64>;    //  2 x i64
def llvm_v4i64_ty      : LLVMType<v4i64>;    //  4 x i64
def llvm_v8i64_ty      : LLVMType<v8i64>;    //  8 x i64
def llvm_v16i64_ty     : LLVMType<v16i64>;   // 16 x i64
def llvm_v32i64_ty     : LLVMType<v32i64>;   // 32 x i64

def llvm_v1i128_ty     : LLVMType<v1i128>;   //  1 x i128

def llvm_v2f16_ty      : LLVMType<v2f16>;    //  2 x half (__fp16)
def llvm_v4f16_ty      : LLVMType<v4f16>;    //  4 x half (__fp16)
def llvm_v8f16_ty      : LLVMType<v8f16>;    //  8 x half (__fp16)
def llvm_v16f16_ty     : LLVMType<v16f16>;   // 16 x half (__fp16)
def llvm_v32f16_ty     : LLVMType<v32f16>;   // 32 x half (__fp16)
def llvm_v2bf16_ty     : LLVMType<v2bf16>;   //  2 x bfloat (__bf16)
def llvm_v4bf16_ty     : LLVMType<v4bf16>;   //  4 x bfloat (__bf16)
def llvm_v8bf16_ty     : LLVMType<v8bf16>;   //  8 x bfloat (__bf16)
def llvm_v16bf16_ty    : LLVMType<v16bf16>;  // 16 x bfloat (__bf16)
def llvm_v32bf16_ty    : LLVMType<v32bf16>;  // 32 x bfloat (__bf16)
def llvm_v1f32_ty      : LLVMType<v1f32>;    //  1 x float
def llvm_v2f32_ty      : LLVMType<v2f32>;    //  2 x float
def llvm_v3f32_ty      : LLVMType<v3f32>;    //  3 x float
def llvm_v4f32_ty      : LLVMType<v4f32>;    //  4 x float
def llvm_v8f32_ty      : LLVMType<v8f32>;    //  8 x float
def llvm_v16f32_ty     : LLVMType<v16f32>;   // 16 x float
def llvm_v32f32_ty     : LLVMType<v32f32>;   // 32 x float
def llvm_v1f64_ty      : LLVMType<v1f64>;    //  1 x double
def llvm_v2f64_ty      : LLVMType<v2f64>;    //  2 x double
def llvm_v4f64_ty      : LLVMType<v4f64>;    //  4 x double
def llvm_v8f64_ty      : LLVMType<v8f64>;    //  8 x double
def llvm_v16f64_ty     : LLVMType<v16f64>;   // 16 x double

def llvm_vararg_ty     : LLVMType<isVoid>;   // this means vararg here

def llvm_externref_ty  : LLVMType<externref>;
def llvm_funcref_ty    : LLVMType<funcref>;

//===----------------------------------------------------------------------===//
// Intrinsic Definitions.
//===----------------------------------------------------------------------===//

// Intrinsic class - This is used to define one LLVM intrinsic.  The name of the
// intrinsic definition should start with "int_", then match the LLVM intrinsic
// name with the "llvm." prefix removed, and all "."s turned into "_"s.  For
// example, llvm.bswap.i16 -> int_bswap_i16.
//
//  * RetTypes is a list containing the return types expected for the
//    intrinsic.
//  * ParamTypes is a list containing the parameter types expected for the
//    intrinsic.
//  * Properties can be set to describe the behavior of the intrinsic.
//
class Intrinsic<list<LLVMType> ret_types,
                list<LLVMType> param_types = [],
                list<IntrinsicProperty> intr_properties = [],
                string name = "",
                list<SDNodeProperty> sd_properties = [],
                bit disable_default_attributes = true> : SDPatternOperator {
  string LLVMName = name;
  string TargetPrefix = "";   // Set to a prefix for target-specific intrinsics.
  list<LLVMType> RetTypes = ret_types;
  list<LLVMType> ParamTypes = param_types;
  list<IntrinsicProperty> IntrProperties = intr_properties;
  let Properties = sd_properties;

  // Disable applying IntrinsicProperties that are marked default with
  // IntrinsicProperty<1>
  bit DisableDefaultAttributes = disable_default_attributes;

  bit isTarget = false;
}

// Intrinsic with default attributes (disable_default_attributes = false).
class DefaultAttrsIntrinsic<list<LLVMType> ret_types,
                list<LLVMType> param_types = [],
                list<IntrinsicProperty> intr_properties = [],
                string name = "",
                list<SDNodeProperty> sd_properties = []>
                : Intrinsic<ret_types, param_types,
                            intr_properties, name,
                            sd_properties, /*disable_default_attributes*/ 0> {}

/// ClangBuiltin - If this intrinsic exactly corresponds to a Clang builtin, this
/// specifies the name of the builtin.  This provides automatic CBE and CFE
/// support.
class ClangBuiltin<string name> {
  string ClangBuiltinName = name;
}

class MSBuiltin<string name> {
  string MSBuiltinName = name;
}


//===--------------- Variable Argument Handling Intrinsics ----------------===//
//

def int_vastart : DefaultAttrsIntrinsic<[], [llvm_ptr_ty], [], "llvm.va_start">;
def int_vacopy  : DefaultAttrsIntrinsic<[], [llvm_ptr_ty, llvm_ptr_ty], [],
                            "llvm.va_copy">;
def int_vaend   : DefaultAttrsIntrinsic<[], [llvm_ptr_ty], [], "llvm.va_end">;

//===------------------- Garbage Collection Intrinsics --------------------===//
//
def int_gcroot  : Intrinsic<[],
                            [llvm_ptrptr_ty, llvm_ptr_ty]>;
def int_gcread  : Intrinsic<[llvm_ptr_ty],
                            [llvm_ptr_ty, llvm_ptrptr_ty],
                            [IntrReadMem, IntrArgMemOnly]>;
def int_gcwrite : Intrinsic<[],
                            [llvm_ptr_ty, llvm_ptr_ty, llvm_ptrptr_ty],
                            [IntrArgMemOnly, NoCapture<ArgIndex<1>>,
                             NoCapture<ArgIndex<2>>]>;

//===------------------- ObjC ARC runtime Intrinsics --------------------===//
//
// Note these are to support the Objective-C ARC optimizer which wants to
// eliminate retain and releases where possible.

def int_objc_autorelease                    : Intrinsic<[llvm_ptr_ty],
                                                        [llvm_ptr_ty]>;
def int_objc_autoreleasePoolPop             : Intrinsic<[], [llvm_ptr_ty]>;
def int_objc_autoreleasePoolPush            : Intrinsic<[llvm_ptr_ty], []>;
def int_objc_autoreleaseReturnValue         : Intrinsic<[llvm_ptr_ty],
                                                        [llvm_ptr_ty]>;
def int_objc_copyWeak                       : Intrinsic<[],
                                                        [llvm_ptrptr_ty,
                                                         llvm_ptrptr_ty]>;
def int_objc_destroyWeak                    : Intrinsic<[], [llvm_ptrptr_ty]>;
def int_objc_initWeak                       : Intrinsic<[llvm_ptr_ty],
                                                        [llvm_ptrptr_ty,
                                                         llvm_ptr_ty]>;
def int_objc_loadWeak                       : Intrinsic<[llvm_ptr_ty],
                                                        [llvm_ptrptr_ty]>;
def int_objc_loadWeakRetained               : Intrinsic<[llvm_ptr_ty],
                                                        [llvm_ptrptr_ty]>;
def int_objc_moveWeak                       : Intrinsic<[],
                                                        [llvm_ptrptr_ty,
                                                         llvm_ptrptr_ty]>;
def int_objc_release                        : Intrinsic<[], [llvm_ptr_ty]>;
def int_objc_retain                         : Intrinsic<[llvm_ptr_ty],
                                                        [llvm_ptr_ty]>;
def int_objc_retainAutorelease              : Intrinsic<[llvm_ptr_ty],
                                                        [llvm_ptr_ty]>;
def int_objc_retainAutoreleaseReturnValue   : Intrinsic<[llvm_ptr_ty],
                                                        [llvm_ptr_ty]>;
def int_objc_retainAutoreleasedReturnValue  : Intrinsic<[llvm_ptr_ty],
                                                        [llvm_ptr_ty]>;
def int_objc_retainBlock                    : Intrinsic<[llvm_ptr_ty],
                                                        [llvm_ptr_ty]>;
def int_objc_storeStrong                    : Intrinsic<[],
                                                        [llvm_ptrptr_ty,
                                                         llvm_ptr_ty]>;
def int_objc_storeWeak                      : Intrinsic<[llvm_ptr_ty],
                                                        [llvm_ptrptr_ty,
                                                         llvm_ptr_ty]>;
def int_objc_clang_arc_use                  : Intrinsic<[],
                                                        [llvm_vararg_ty]>;
def int_objc_clang_arc_noop_use : DefaultAttrsIntrinsic<[],
                                                        [llvm_vararg_ty],
                                                        [IntrInaccessibleMemOnly]>;
def int_objc_unsafeClaimAutoreleasedReturnValue : Intrinsic<[llvm_ptr_ty],
                                                            [llvm_ptr_ty]>;
def int_objc_retainedObject                 : Intrinsic<[llvm_ptr_ty],
                                                        [llvm_ptr_ty]>;
def int_objc_unretainedObject               : Intrinsic<[llvm_ptr_ty],
                                                        [llvm_ptr_ty]>;
def int_objc_unretainedPointer              : Intrinsic<[llvm_ptr_ty],
                                                        [llvm_ptr_ty]>;
def int_objc_retain_autorelease             : Intrinsic<[llvm_ptr_ty],
                                                        [llvm_ptr_ty]>;
def int_objc_sync_enter                     : Intrinsic<[llvm_i32_ty],
                                                        [llvm_ptr_ty]>;
def int_objc_sync_exit                      : Intrinsic<[llvm_i32_ty],
                                                        [llvm_ptr_ty]>;
def int_objc_arc_annotation_topdown_bbstart : Intrinsic<[],
                                                        [llvm_ptrptr_ty,
                                                         llvm_ptrptr_ty]>;
def int_objc_arc_annotation_topdown_bbend   : Intrinsic<[],
                                                        [llvm_ptrptr_ty,
                                                         llvm_ptrptr_ty]>;
def int_objc_arc_annotation_bottomup_bbstart  : Intrinsic<[],
                                                          [llvm_ptrptr_ty,
                                                           llvm_ptrptr_ty]>;
def int_objc_arc_annotation_bottomup_bbend  : Intrinsic<[],
                                                        [llvm_ptrptr_ty,
                                                         llvm_ptrptr_ty]>;
//===--------------- Swift asynchronous context intrinsics ----------------===//

// Returns the location of the Swift asynchronous context (usually stored just
// before the frame pointer), and triggers the creation of a null context if it
// would otherwise be unneeded.
def int_swift_async_context_addr : Intrinsic<[llvm_ptrptr_ty], [], []>;

//===--------------------- Code Generator Intrinsics ----------------------===//
//
def int_returnaddress : DefaultAttrsIntrinsic<[llvm_ptr_ty], [llvm_i32_ty],
                                  [IntrNoMem, ImmArg<ArgIndex<0>>]>;
def int_addressofreturnaddress : DefaultAttrsIntrinsic<[llvm_anyptr_ty], [], [IntrNoMem]>;
def int_frameaddress : DefaultAttrsIntrinsic<[llvm_anyptr_ty], [llvm_i32_ty],
                                 [IntrNoMem, ImmArg<ArgIndex<0>>]>;
def int_sponentry  : DefaultAttrsIntrinsic<[llvm_anyptr_ty], [], [IntrNoMem]>;
def int_read_register  : DefaultAttrsIntrinsic<[llvm_anyint_ty], [llvm_metadata_ty],
                                   [IntrReadMem], "llvm.read_register">;
def int_write_register : Intrinsic<[], [llvm_metadata_ty, llvm_anyint_ty],
                                   [IntrNoCallback], "llvm.write_register">;
def int_read_volatile_register  : Intrinsic<[llvm_anyint_ty], [llvm_metadata_ty],
                                            [IntrHasSideEffects],
                                             "llvm.read_volatile_register">;

// Gets the address of the local variable area. This is typically a copy of the
// stack, frame, or base pointer depending on the type of prologue.
def int_localaddress : DefaultAttrsIntrinsic<[llvm_ptr_ty], [], [IntrNoMem]>;

// Escapes local variables to allow access from other functions.
def int_localescape : DefaultAttrsIntrinsic<[], [llvm_vararg_ty]>;

// Given a function and the localaddress of a parent frame, returns a pointer
// to an escaped allocation indicated by the index.
def int_localrecover : DefaultAttrsIntrinsic<[llvm_ptr_ty],
                                 [llvm_ptr_ty, llvm_ptr_ty, llvm_i32_ty],
                                 [IntrNoMem, ImmArg<ArgIndex<2>>]>;

// Given the frame pointer passed into an SEH filter function, returns a
// pointer to the local variable area suitable for use with llvm.localrecover.
def int_eh_recoverfp : DefaultAttrsIntrinsic<[llvm_ptr_ty],
                                 [llvm_ptr_ty, llvm_ptr_ty],
                                 [IntrNoMem]>;

// To mark the beginning/end of a try-scope for Windows SEH -EHa
//  calls/invokes to these intrinsics are placed to model control flows
//    caused by HW exceptions under option -EHa.
//  calls/invokes to these intrinsics will be discarded during a codegen pass
//   after EH tables are generated
def int_seh_try_begin : Intrinsic<[], [], [IntrWriteMem, IntrWillReturn]>;
def int_seh_try_end : Intrinsic<[], [], [IntrWriteMem, IntrWillReturn]>;
def int_seh_scope_begin : Intrinsic<[], [], [IntrNoMem]>;
def int_seh_scope_end : Intrinsic<[], [], [IntrNoMem]>;

// Note: we treat stacksave/stackrestore as writemem because we don't otherwise
// model their dependencies on allocas.
def int_stacksave     : DefaultAttrsIntrinsic<[llvm_ptr_ty]>,
                        ClangBuiltin<"__builtin_stack_save">;
def int_stackrestore  : DefaultAttrsIntrinsic<[], [llvm_ptr_ty]>,
                        ClangBuiltin<"__builtin_stack_restore">;

def int_get_dynamic_area_offset : DefaultAttrsIntrinsic<[llvm_anyint_ty]>;

def int_thread_pointer : DefaultAttrsIntrinsic<[llvm_ptr_ty], [], [IntrNoMem]>,
                         ClangBuiltin<"__builtin_thread_pointer">;

// IntrInaccessibleMemOrArgMemOnly is a little more pessimistic than strictly
// necessary for prefetch, however it does conveniently prevent the prefetch
// from being reordered overly much with respect to nearby access to the same
// memory while not impeding optimization.
def int_prefetch
    : DefaultAttrsIntrinsic<[], [ llvm_anyptr_ty, llvm_i32_ty, llvm_i32_ty, llvm_i32_ty ],
                [IntrInaccessibleMemOrArgMemOnly, IntrWillReturn,
                 ReadOnly<ArgIndex<0>>, NoCapture<ArgIndex<0>>,
                 ImmArg<ArgIndex<1>>, ImmArg<ArgIndex<2>>, ImmArg<ArgIndex<3>>]>;
def int_pcmarker      : DefaultAttrsIntrinsic<[], [llvm_i32_ty]>;

def int_readcyclecounter : DefaultAttrsIntrinsic<[llvm_i64_ty]>;

// The assume intrinsic is marked InaccessibleMemOnly so that proper control
// dependencies will be maintained.
def int_assume : DefaultAttrsIntrinsic<
    [], [llvm_i1_ty], [IntrInaccessibleMemOnly, NoUndef<ArgIndex<0>>]>;

// 'llvm.experimental.noalias.scope.decl' intrinsic: Inserted at the location of
// noalias scope declaration. Makes it possible to identify that a noalias scope
// is only valid inside the body of a loop.
//
// Purpose of the different arguments:
// - arg0: id.scope: metadata representing the scope declaration.
def int_experimental_noalias_scope_decl
    : DefaultAttrsIntrinsic<[], [llvm_metadata_ty],
        [IntrInaccessibleMemOnly]>; // blocks LICM and some more

// Stack Protector Intrinsic - The stackprotector intrinsic writes the stack
// guard to the correct place on the stack frame.
def int_stackprotector : DefaultAttrsIntrinsic<[], [llvm_ptr_ty, llvm_ptrptr_ty], []>;
def int_stackguard : DefaultAttrsIntrinsic<[llvm_ptr_ty], [], []>;

// A cover for instrumentation based profiling.
def int_instrprof_cover : Intrinsic<[], [llvm_ptr_ty, llvm_i64_ty,
                                         llvm_i32_ty, llvm_i32_ty]>;

// A counter increment for instrumentation based profiling.
def int_instrprof_increment : Intrinsic<[],
                                        [llvm_ptr_ty, llvm_i64_ty,
                                         llvm_i32_ty, llvm_i32_ty]>;

// A counter increment with step for instrumentation based profiling.
def int_instrprof_increment_step : Intrinsic<[],
                                        [llvm_ptr_ty, llvm_i64_ty,
                                         llvm_i32_ty, llvm_i32_ty, llvm_i64_ty]>;

// A call to profile runtime for value profiling of target expressions
// through instrumentation based profiling.
def int_instrprof_value_profile : Intrinsic<[],
                                            [llvm_ptr_ty, llvm_i64_ty,
                                             llvm_i64_ty, llvm_i32_ty,
                                             llvm_i32_ty]>;

def int_call_preallocated_setup : DefaultAttrsIntrinsic<[llvm_token_ty], [llvm_i32_ty]>;
def int_call_preallocated_arg : DefaultAttrsIntrinsic<[llvm_ptr_ty], [llvm_token_ty, llvm_i32_ty]>;
def int_call_preallocated_teardown : DefaultAttrsIntrinsic<[], [llvm_token_ty]>;

//===------------------- Standard C Library Intrinsics --------------------===//
//

def int_memcpy  : Intrinsic<[],
                            [llvm_anyptr_ty, llvm_anyptr_ty, llvm_anyint_ty,
                             llvm_i1_ty],
                            [IntrArgMemOnly, IntrWillReturn, IntrNoFree,
                             IntrNoCallback,
                             NoCapture<ArgIndex<0>>, NoCapture<ArgIndex<1>>,
                             NoAlias<ArgIndex<0>>, NoAlias<ArgIndex<1>>,
                             WriteOnly<ArgIndex<0>>, ReadOnly<ArgIndex<1>>,
                             ImmArg<ArgIndex<3>>]>;

// Memcpy semantic that is guaranteed to be inlined.
// In particular this means that the generated code is not allowed to call any
// external function.
// The third argument (specifying the size) must be a constant.
def int_memcpy_inline
    : Intrinsic<[],
      [llvm_anyptr_ty, llvm_anyptr_ty, llvm_anyint_ty, llvm_i1_ty],
      [IntrArgMemOnly, IntrWillReturn, IntrNoFree, IntrNoCallback,
       NoCapture<ArgIndex<0>>, NoCapture<ArgIndex<1>>,
       NoAlias<ArgIndex<0>>, NoAlias<ArgIndex<1>>,
       WriteOnly<ArgIndex<0>>, ReadOnly<ArgIndex<1>>,
       ImmArg<ArgIndex<2>>, ImmArg<ArgIndex<3>>]>;

def int_memmove : Intrinsic<[],
                            [llvm_anyptr_ty, llvm_anyptr_ty, llvm_anyint_ty,
                             llvm_i1_ty],
                            [IntrArgMemOnly, IntrWillReturn, IntrNoFree,
                             IntrNoCallback,
                             NoCapture<ArgIndex<0>>, NoCapture<ArgIndex<1>>,
                             WriteOnly<ArgIndex<0>>, ReadOnly<ArgIndex<1>>,
                             ImmArg<ArgIndex<3>>]>;
def int_memset  : Intrinsic<[],
                            [llvm_anyptr_ty, llvm_i8_ty, llvm_anyint_ty,
                             llvm_i1_ty],
                            [IntrWriteMem, IntrArgMemOnly, IntrWillReturn,
                             IntrNoFree, IntrNoCallback,
                             NoCapture<ArgIndex<0>>, WriteOnly<ArgIndex<0>>,
                             ImmArg<ArgIndex<3>>]>;

// Memset version that is guaranteed to be inlined.
// In particular this means that the generated code is not allowed to call any
// external function.
// The third argument (specifying the size) must be a constant.
def int_memset_inline
    : Intrinsic<[],
      [llvm_anyptr_ty, llvm_i8_ty, llvm_anyint_ty, llvm_i1_ty],
      [IntrWriteMem, IntrArgMemOnly, IntrWillReturn, IntrNoFree, IntrNoCallback,
       NoCapture<ArgIndex<0>>, WriteOnly<ArgIndex<0>>,
       ImmArg<ArgIndex<2>>, ImmArg<ArgIndex<3>>]>;

// FIXME: Add version of these floating point intrinsics which allow non-default
// rounding modes and FP exception handling.

let IntrProperties = [IntrNoMem, IntrSpeculatable, IntrWillReturn] in {
  def int_fma  : DefaultAttrsIntrinsic<[llvm_anyfloat_ty],
                           [LLVMMatchType<0>, LLVMMatchType<0>,
                            LLVMMatchType<0>]>;
  def int_fmuladd : DefaultAttrsIntrinsic<[llvm_anyfloat_ty],
                              [LLVMMatchType<0>, LLVMMatchType<0>,
                               LLVMMatchType<0>]>;

  // These functions do not read memory, but are sensitive to the
  // rounding mode. LLVM purposely does not model changes to the FP
  // environment so they can be treated as readnone.
  def int_sqrt : DefaultAttrsIntrinsic<[llvm_anyfloat_ty], [LLVMMatchType<0>]>;
  def int_powi : DefaultAttrsIntrinsic<[llvm_anyfloat_ty], [LLVMMatchType<0>, llvm_anyint_ty]>;
  def int_sin  : DefaultAttrsIntrinsic<[llvm_anyfloat_ty], [LLVMMatchType<0>]>;
  def int_cos  : DefaultAttrsIntrinsic<[llvm_anyfloat_ty], [LLVMMatchType<0>]>;
  def int_pow  : DefaultAttrsIntrinsic<[llvm_anyfloat_ty],
                           [LLVMMatchType<0>, LLVMMatchType<0>]>;
  def int_log  : DefaultAttrsIntrinsic<[llvm_anyfloat_ty], [LLVMMatchType<0>]>;
  def int_log10: DefaultAttrsIntrinsic<[llvm_anyfloat_ty], [LLVMMatchType<0>]>;
  def int_log2 : DefaultAttrsIntrinsic<[llvm_anyfloat_ty], [LLVMMatchType<0>]>;
  def int_exp  : DefaultAttrsIntrinsic<[llvm_anyfloat_ty], [LLVMMatchType<0>]>;
  def int_exp2 : DefaultAttrsIntrinsic<[llvm_anyfloat_ty], [LLVMMatchType<0>]>;
  def int_fabs : DefaultAttrsIntrinsic<[llvm_anyfloat_ty], [LLVMMatchType<0>]>;
  def int_copysign : DefaultAttrsIntrinsic<[llvm_anyfloat_ty],
                               [LLVMMatchType<0>, LLVMMatchType<0>]>;
  def int_floor : DefaultAttrsIntrinsic<[llvm_anyfloat_ty], [LLVMMatchType<0>]>;
  def int_ceil  : DefaultAttrsIntrinsic<[llvm_anyfloat_ty], [LLVMMatchType<0>]>;
  def int_trunc : DefaultAttrsIntrinsic<[llvm_anyfloat_ty], [LLVMMatchType<0>]>;
  def int_rint  : DefaultAttrsIntrinsic<[llvm_anyfloat_ty], [LLVMMatchType<0>]>;
  def int_nearbyint : DefaultAttrsIntrinsic<[llvm_anyfloat_ty], [LLVMMatchType<0>]>;
  def int_round : DefaultAttrsIntrinsic<[llvm_anyfloat_ty], [LLVMMatchType<0>]>;
  def int_roundeven    : DefaultAttrsIntrinsic<[llvm_anyfloat_ty], [LLVMMatchType<0>]>;

  // Truncate a floating point number with a specific rounding mode
  def int_fptrunc_round : DefaultAttrsIntrinsic<[ llvm_anyfloat_ty ],
                                                [ llvm_anyfloat_ty, llvm_metadata_ty ]>;

  def int_canonicalize : DefaultAttrsIntrinsic<[llvm_anyfloat_ty], [LLVMMatchType<0>],
                                   [IntrNoMem]>;
  // Arithmetic fence intrinsic.
  def int_arithmetic_fence : DefaultAttrsIntrinsic<[llvm_anyfloat_ty], [LLVMMatchType<0>],
                                                   [IntrNoMem]>;

  def int_lround : DefaultAttrsIntrinsic<[llvm_anyint_ty], [llvm_anyfloat_ty]>;
  def int_llround : DefaultAttrsIntrinsic<[llvm_anyint_ty], [llvm_anyfloat_ty]>;
  def int_lrint : DefaultAttrsIntrinsic<[llvm_anyint_ty], [llvm_anyfloat_ty]>;
  def int_llrint : DefaultAttrsIntrinsic<[llvm_anyint_ty], [llvm_anyfloat_ty]>;
}

def int_minnum : DefaultAttrsIntrinsic<[llvm_anyfloat_ty],
  [LLVMMatchType<0>, LLVMMatchType<0>],
  [IntrNoMem, IntrSpeculatable, IntrWillReturn, Commutative]
>;
def int_maxnum : DefaultAttrsIntrinsic<[llvm_anyfloat_ty],
  [LLVMMatchType<0>, LLVMMatchType<0>],
  [IntrNoMem, IntrSpeculatable, IntrWillReturn, Commutative]
>;
def int_minimum : DefaultAttrsIntrinsic<[llvm_anyfloat_ty],
  [LLVMMatchType<0>, LLVMMatchType<0>],
  [IntrNoMem, IntrSpeculatable, IntrWillReturn, Commutative]
>;
def int_maximum : DefaultAttrsIntrinsic<[llvm_anyfloat_ty],
  [LLVMMatchType<0>, LLVMMatchType<0>],
  [IntrNoMem, IntrSpeculatable, IntrWillReturn, Commutative]
>;

// Internal interface for object size checking
def int_objectsize : DefaultAttrsIntrinsic<[llvm_anyint_ty],
                               [llvm_anyptr_ty, llvm_i1_ty,
                                llvm_i1_ty, llvm_i1_ty],
                               [IntrNoMem, IntrSpeculatable, IntrWillReturn,
                                ImmArg<ArgIndex<1>>, ImmArg<ArgIndex<2>>,
                                ImmArg<ArgIndex<3>>]>,
                               ClangBuiltin<"__builtin_object_size">;

//===--------------- Access to Floating Point Environment -----------------===//
//

let IntrProperties = [IntrInaccessibleMemOnly, IntrWillReturn] in {
  def int_get_rounding  : DefaultAttrsIntrinsic<[llvm_i32_ty], []>;
  def int_set_rounding  : DefaultAttrsIntrinsic<[], [llvm_i32_ty]>;
}

//===--------------- Floating Point Properties ----------------------------===//
//

def int_is_fpclass
    : DefaultAttrsIntrinsic<[LLVMScalarOrSameVectorWidth<0, llvm_i1_ty>],
                            [llvm_anyfloat_ty, llvm_i32_ty],
                            [IntrNoMem, IntrSpeculatable, ImmArg<ArgIndex<1>>]>;

//===--------------- Constrained Floating Point Intrinsics ----------------===//
//

let IntrProperties = [IntrInaccessibleMemOnly, IntrWillReturn] in {
  def int_experimental_constrained_fadd : DefaultAttrsIntrinsic<[ llvm_anyfloat_ty ],
                                                    [ LLVMMatchType<0>,
                                                      LLVMMatchType<0>,
                                                      llvm_metadata_ty,
                                                      llvm_metadata_ty ]>;
  def int_experimental_constrained_fsub : DefaultAttrsIntrinsic<[ llvm_anyfloat_ty ],
                                                    [ LLVMMatchType<0>,
                                                      LLVMMatchType<0>,
                                                      llvm_metadata_ty,
                                                      llvm_metadata_ty ]>;
  def int_experimental_constrained_fmul : DefaultAttrsIntrinsic<[ llvm_anyfloat_ty ],
                                                    [ LLVMMatchType<0>,
                                                      LLVMMatchType<0>,
                                                      llvm_metadata_ty,
                                                      llvm_metadata_ty ]>;
  def int_experimental_constrained_fdiv : DefaultAttrsIntrinsic<[ llvm_anyfloat_ty ],
                                                    [ LLVMMatchType<0>,
                                                      LLVMMatchType<0>,
                                                      llvm_metadata_ty,
                                                      llvm_metadata_ty ]>;
  def int_experimental_constrained_frem : DefaultAttrsIntrinsic<[ llvm_anyfloat_ty ],
                                                    [ LLVMMatchType<0>,
                                                      LLVMMatchType<0>,
                                                      llvm_metadata_ty,
                                                      llvm_metadata_ty ]>;

  def int_experimental_constrained_fma : DefaultAttrsIntrinsic<[ llvm_anyfloat_ty ],
                                                    [ LLVMMatchType<0>,
                                                      LLVMMatchType<0>,
                                                      LLVMMatchType<0>,
                                                      llvm_metadata_ty,
                                                      llvm_metadata_ty ]>;

  def int_experimental_constrained_fmuladd : DefaultAttrsIntrinsic<[ llvm_anyfloat_ty ],
                                                       [ LLVMMatchType<0>,
                                                         LLVMMatchType<0>,
                                                         LLVMMatchType<0>,
                                                         llvm_metadata_ty,
                                                         llvm_metadata_ty ]>;

  def int_experimental_constrained_fptosi : DefaultAttrsIntrinsic<[ llvm_anyint_ty ],
                                                    [ llvm_anyfloat_ty,
                                                      llvm_metadata_ty ]>;

  def int_experimental_constrained_fptoui : DefaultAttrsIntrinsic<[ llvm_anyint_ty ],
                                                    [ llvm_anyfloat_ty,
                                                      llvm_metadata_ty ]>;

  def int_experimental_constrained_sitofp : DefaultAttrsIntrinsic<[ llvm_anyfloat_ty ],
                                                       [ llvm_anyint_ty,
                                                         llvm_metadata_ty,
                                                         llvm_metadata_ty ]>;

  def int_experimental_constrained_uitofp : DefaultAttrsIntrinsic<[ llvm_anyfloat_ty ],
                                                       [ llvm_anyint_ty,
                                                         llvm_metadata_ty,
                                                         llvm_metadata_ty ]>;

  def int_experimental_constrained_fptrunc : DefaultAttrsIntrinsic<[ llvm_anyfloat_ty ],
                                                       [ llvm_anyfloat_ty,
                                                         llvm_metadata_ty,
                                                         llvm_metadata_ty ]>;

  def int_experimental_constrained_fpext : DefaultAttrsIntrinsic<[ llvm_anyfloat_ty ],
                                                     [ llvm_anyfloat_ty,
                                                       llvm_metadata_ty ]>;

  // These intrinsics are sensitive to the rounding mode so we need constrained
  // versions of each of them.  When strict rounding and exception control are
  // not required the non-constrained versions of these intrinsics should be
  // used.
  def int_experimental_constrained_sqrt : DefaultAttrsIntrinsic<[ llvm_anyfloat_ty ],
                                                    [ LLVMMatchType<0>,
                                                      llvm_metadata_ty,
                                                      llvm_metadata_ty ]>;
  def int_experimental_constrained_powi : DefaultAttrsIntrinsic<[ llvm_anyfloat_ty ],
                                                    [ LLVMMatchType<0>,
                                                      llvm_i32_ty,
                                                      llvm_metadata_ty,
                                                      llvm_metadata_ty ]>;
  def int_experimental_constrained_sin  : DefaultAttrsIntrinsic<[ llvm_anyfloat_ty ],
                                                    [ LLVMMatchType<0>,
                                                      llvm_metadata_ty,
                                                      llvm_metadata_ty ]>;
  def int_experimental_constrained_cos  : DefaultAttrsIntrinsic<[ llvm_anyfloat_ty ],
                                                    [ LLVMMatchType<0>,
                                                      llvm_metadata_ty,
                                                      llvm_metadata_ty ]>;
  def int_experimental_constrained_pow  : DefaultAttrsIntrinsic<[ llvm_anyfloat_ty ],
                                                    [ LLVMMatchType<0>,
                                                      LLVMMatchType<0>,
                                                      llvm_metadata_ty,
                                                      llvm_metadata_ty ]>;
  def int_experimental_constrained_log  : DefaultAttrsIntrinsic<[ llvm_anyfloat_ty ],
                                                    [ LLVMMatchType<0>,
                                                      llvm_metadata_ty,
                                                      llvm_metadata_ty ]>;
  def int_experimental_constrained_log10: DefaultAttrsIntrinsic<[ llvm_anyfloat_ty ],
                                                    [ LLVMMatchType<0>,
                                                      llvm_metadata_ty,
                                                      llvm_metadata_ty ]>;
  def int_experimental_constrained_log2 : DefaultAttrsIntrinsic<[ llvm_anyfloat_ty ],
                                                    [ LLVMMatchType<0>,
                                                      llvm_metadata_ty,
                                                      llvm_metadata_ty ]>;
  def int_experimental_constrained_exp  : DefaultAttrsIntrinsic<[ llvm_anyfloat_ty ],
                                                    [ LLVMMatchType<0>,
                                                      llvm_metadata_ty,
                                                      llvm_metadata_ty ]>;
  def int_experimental_constrained_exp2 : DefaultAttrsIntrinsic<[ llvm_anyfloat_ty ],
                                                    [ LLVMMatchType<0>,
                                                      llvm_metadata_ty,
                                                      llvm_metadata_ty ]>;
  def int_experimental_constrained_rint  : DefaultAttrsIntrinsic<[ llvm_anyfloat_ty ],
                                                     [ LLVMMatchType<0>,
                                                       llvm_metadata_ty,
                                                       llvm_metadata_ty ]>;
  def int_experimental_constrained_nearbyint : DefaultAttrsIntrinsic<[ llvm_anyfloat_ty ],
                                                         [ LLVMMatchType<0>,
                                                           llvm_metadata_ty,
                                                           llvm_metadata_ty ]>;
  def int_experimental_constrained_lrint : DefaultAttrsIntrinsic<[ llvm_anyint_ty ],
                                                     [ llvm_anyfloat_ty,
                                                       llvm_metadata_ty,
                                                       llvm_metadata_ty ]>;
  def int_experimental_constrained_llrint : DefaultAttrsIntrinsic<[ llvm_anyint_ty ],
                                                      [ llvm_anyfloat_ty,
                                                        llvm_metadata_ty,
                                                        llvm_metadata_ty ]>;
  def int_experimental_constrained_maxnum : DefaultAttrsIntrinsic<[ llvm_anyfloat_ty ],
                                                      [ LLVMMatchType<0>,
                                                        LLVMMatchType<0>,
                                                        llvm_metadata_ty ]>;
  def int_experimental_constrained_minnum : DefaultAttrsIntrinsic<[ llvm_anyfloat_ty ],
                                                      [ LLVMMatchType<0>,
                                                        LLVMMatchType<0>,
                                                        llvm_metadata_ty ]>;
  def int_experimental_constrained_maximum : DefaultAttrsIntrinsic<[ llvm_anyfloat_ty ],
                                                       [ LLVMMatchType<0>,
                                                         LLVMMatchType<0>,
                                                         llvm_metadata_ty ]>;
  def int_experimental_constrained_minimum : DefaultAttrsIntrinsic<[ llvm_anyfloat_ty ],
                                                       [ LLVMMatchType<0>,
                                                         LLVMMatchType<0>,
                                                         llvm_metadata_ty ]>;
  def int_experimental_constrained_ceil : DefaultAttrsIntrinsic<[ llvm_anyfloat_ty ],
                                                    [ LLVMMatchType<0>,
                                                      llvm_metadata_ty ]>;
  def int_experimental_constrained_floor : DefaultAttrsIntrinsic<[ llvm_anyfloat_ty ],
                                                     [ LLVMMatchType<0>,
                                                       llvm_metadata_ty ]>;
  def int_experimental_constrained_lround : DefaultAttrsIntrinsic<[ llvm_anyint_ty ],
                                                      [ llvm_anyfloat_ty,
                                                        llvm_metadata_ty ]>;
  def int_experimental_constrained_llround : DefaultAttrsIntrinsic<[ llvm_anyint_ty ],
                                                       [ llvm_anyfloat_ty,
                                                         llvm_metadata_ty ]>;
  def int_experimental_constrained_round : DefaultAttrsIntrinsic<[ llvm_anyfloat_ty ],
                                                     [ LLVMMatchType<0>,
                                                      llvm_metadata_ty ]>;
  def int_experimental_constrained_roundeven : DefaultAttrsIntrinsic<[ llvm_anyfloat_ty ],
                                                         [ LLVMMatchType<0>,
                                                           llvm_metadata_ty ]>;
  def int_experimental_constrained_trunc : DefaultAttrsIntrinsic<[ llvm_anyfloat_ty ],
                                                     [ LLVMMatchType<0>,
                                                       llvm_metadata_ty ]>;

  // Constrained floating-point comparison (quiet and signaling variants).
  // Third operand is the predicate represented as a metadata string.
  def int_experimental_constrained_fcmp
      : DefaultAttrsIntrinsic<[ LLVMScalarOrSameVectorWidth<0, llvm_i1_ty> ],
                  [ llvm_anyfloat_ty, LLVMMatchType<0>,
                    llvm_metadata_ty, llvm_metadata_ty ]>;
  def int_experimental_constrained_fcmps
      : DefaultAttrsIntrinsic<[ LLVMScalarOrSameVectorWidth<0, llvm_i1_ty> ],
                  [ llvm_anyfloat_ty, LLVMMatchType<0>,
                    llvm_metadata_ty, llvm_metadata_ty ]>;
}
// FIXME: Consider maybe adding intrinsics for sitofp, uitofp.


//===------------------------- Expect Intrinsics --------------------------===//
//
def int_expect : DefaultAttrsIntrinsic<[llvm_anyint_ty],
  [LLVMMatchType<0>, LLVMMatchType<0>], [IntrNoMem, IntrWillReturn]>;

def int_expect_with_probability : DefaultAttrsIntrinsic<[llvm_anyint_ty],
  [LLVMMatchType<0>, LLVMMatchType<0>, llvm_double_ty],
  [IntrNoMem, IntrWillReturn, ImmArg<ArgIndex<2>>]>;

//===-------------------- Bit Manipulation Intrinsics ---------------------===//
//

// None of these intrinsics accesses memory at all.
let IntrProperties = [IntrNoMem, IntrSpeculatable, IntrWillReturn] in {
  def int_bswap: DefaultAttrsIntrinsic<[llvm_anyint_ty], [LLVMMatchType<0>]>;
  def int_ctpop: DefaultAttrsIntrinsic<[llvm_anyint_ty], [LLVMMatchType<0>]>;
  def int_bitreverse : DefaultAttrsIntrinsic<[llvm_anyint_ty], [LLVMMatchType<0>]>;
  def int_fshl : DefaultAttrsIntrinsic<[llvm_anyint_ty],
      [LLVMMatchType<0>, LLVMMatchType<0>, LLVMMatchType<0>]>;
  def int_fshr : DefaultAttrsIntrinsic<[llvm_anyint_ty],
      [LLVMMatchType<0>, LLVMMatchType<0>, LLVMMatchType<0>]>;
}

let IntrProperties = [IntrNoMem, IntrSpeculatable, IntrWillReturn,
                      ImmArg<ArgIndex<1>>] in {
  def int_ctlz : DefaultAttrsIntrinsic<[llvm_anyint_ty], [LLVMMatchType<0>, llvm_i1_ty]>;
  def int_cttz : DefaultAttrsIntrinsic<[llvm_anyint_ty], [LLVMMatchType<0>, llvm_i1_ty]>;
}

//===------------------------ Debugger Intrinsics -------------------------===//
//

// None of these intrinsics accesses memory at all...but that doesn't
// mean the optimizers can change them aggressively.  Special handling
// needed in a few places. These synthetic intrinsics have no
// side-effects and just mark information about their operands.
let IntrProperties = [IntrNoMem, IntrSpeculatable, IntrWillReturn] in {
  def int_dbg_declare      : DefaultAttrsIntrinsic<[],
                                       [llvm_metadata_ty,
                                        llvm_metadata_ty,
                                        llvm_metadata_ty]>;
  def int_dbg_value        : DefaultAttrsIntrinsic<[],
                                       [llvm_metadata_ty,
                                        llvm_metadata_ty,
                                        llvm_metadata_ty]>;
  def int_dbg_addr         : DefaultAttrsIntrinsic<[],
                                       [llvm_metadata_ty,
                                        llvm_metadata_ty,
                                        llvm_metadata_ty]>;
  def int_dbg_assign        : DefaultAttrsIntrinsic<[],
                                       [llvm_metadata_ty,
                                        llvm_metadata_ty,
                                        llvm_metadata_ty,
                                        llvm_metadata_ty,
                                        llvm_metadata_ty,
                                        llvm_metadata_ty]>;
  def int_dbg_label        : DefaultAttrsIntrinsic<[],
                                       [llvm_metadata_ty]>;
}

//===------------------ Exception Handling Intrinsics----------------------===//
//

// The result of eh.typeid.for depends on the enclosing function, but inside a
// given function it is 'const' and may be CSE'd etc.
def int_eh_typeid_for : Intrinsic<[llvm_i32_ty], [llvm_ptr_ty], [IntrNoMem]>;

def int_eh_return_i32 : Intrinsic<[], [llvm_i32_ty, llvm_ptr_ty]>;
def int_eh_return_i64 : Intrinsic<[], [llvm_i64_ty, llvm_ptr_ty]>;

// eh.exceptionpointer returns the pointer to the exception caught by
// the given `catchpad`.
def int_eh_exceptionpointer : Intrinsic<[llvm_anyptr_ty], [llvm_token_ty],
                                        [IntrNoMem]>;

// Gets the exception code from a catchpad token. Only used on some platforms.
def int_eh_exceptioncode : Intrinsic<[llvm_i32_ty], [llvm_token_ty], [IntrNoMem]>;

// __builtin_unwind_init is an undocumented GCC intrinsic that causes all
// callee-saved registers to be saved and restored (regardless of whether they
// are used) in the calling function. It is used by libgcc_eh.
def int_eh_unwind_init: Intrinsic<[]>,
                        ClangBuiltin<"__builtin_unwind_init">;

def int_eh_dwarf_cfa  : Intrinsic<[llvm_ptr_ty], [llvm_i32_ty]>;

def int_eh_sjlj_lsda             : Intrinsic<[llvm_ptr_ty], [], [IntrNoMem]>;
def int_eh_sjlj_callsite         : Intrinsic<[], [llvm_i32_ty], [IntrNoMem, ImmArg<ArgIndex<0>>]>;

def int_eh_sjlj_functioncontext : Intrinsic<[], [llvm_ptr_ty]>;
def int_eh_sjlj_setjmp          : Intrinsic<[llvm_i32_ty], [llvm_ptr_ty]>;
def int_eh_sjlj_longjmp         : Intrinsic<[], [llvm_ptr_ty], [IntrNoReturn]>;
def int_eh_sjlj_setup_dispatch  : Intrinsic<[], []>;

//===---------------- Generic Variable Attribute Intrinsics----------------===//
//
def int_var_annotation : DefaultAttrsIntrinsic<
    [], [llvm_anyptr_ty, llvm_anyptr_ty, LLVMMatchType<1>, llvm_i32_ty, LLVMMatchType<1>],
    [IntrInaccessibleMemOnly], "llvm.var.annotation">;

def int_ptr_annotation : DefaultAttrsIntrinsic<
    [LLVMAnyPointerType<llvm_anyint_ty>],
    [LLVMMatchType<0>, llvm_anyptr_ty, LLVMMatchType<1>, llvm_i32_ty, LLVMMatchType<1>],
    [IntrInaccessibleMemOnly], "llvm.ptr.annotation">;

def int_annotation : DefaultAttrsIntrinsic<
    [llvm_anyint_ty],
    [LLVMMatchType<0>, llvm_anyptr_ty, LLVMMatchType<1>, llvm_i32_ty],
    [IntrInaccessibleMemOnly], "llvm.annotation">;

// Annotates the current program point with metadata strings which are emitted
// as CodeView debug info records. This is expensive, as it disables inlining
// and is modelled as having side effects.
def int_codeview_annotation : DefaultAttrsIntrinsic<[], [llvm_metadata_ty],
                                        [IntrInaccessibleMemOnly, IntrNoDuplicate, IntrWillReturn],
                                        "llvm.codeview.annotation">;

//===------------------------ Trampoline Intrinsics -----------------------===//
//
def int_init_trampoline : DefaultAttrsIntrinsic<
    [], [llvm_ptr_ty, llvm_ptr_ty, llvm_ptr_ty],
    [IntrArgMemOnly, NoCapture<ArgIndex<0>>, WriteOnly<ArgIndex<0>>,
     ReadNone<ArgIndex<1>>, ReadNone<ArgIndex<2>>]>,
    ClangBuiltin<"__builtin_init_trampoline">;

def int_adjust_trampoline : DefaultAttrsIntrinsic<
    [llvm_ptr_ty], [llvm_ptr_ty], [IntrReadMem, IntrArgMemOnly]>,
    ClangBuiltin<"__builtin_adjust_trampoline">;

//===------------------------ Overflow Intrinsics -------------------------===//
//

// Expose the carry flag from add operations on two integrals.
let IntrProperties = [IntrNoMem, IntrSpeculatable, IntrWillReturn] in {
  def int_sadd_with_overflow : DefaultAttrsIntrinsic<[llvm_anyint_ty,
                                          LLVMScalarOrSameVectorWidth<0, llvm_i1_ty>],
                                         [LLVMMatchType<0>, LLVMMatchType<0>]>;
  def int_uadd_with_overflow : DefaultAttrsIntrinsic<[llvm_anyint_ty,
                                          LLVMScalarOrSameVectorWidth<0, llvm_i1_ty>],
                                         [LLVMMatchType<0>, LLVMMatchType<0>]>;

  def int_ssub_with_overflow : DefaultAttrsIntrinsic<[llvm_anyint_ty,
                                          LLVMScalarOrSameVectorWidth<0, llvm_i1_ty>],
                                         [LLVMMatchType<0>, LLVMMatchType<0>]>;
  def int_usub_with_overflow : DefaultAttrsIntrinsic<[llvm_anyint_ty,
                                          LLVMScalarOrSameVectorWidth<0, llvm_i1_ty>],
                                         [LLVMMatchType<0>, LLVMMatchType<0>]>;

  def int_smul_with_overflow : DefaultAttrsIntrinsic<[llvm_anyint_ty,
                                          LLVMScalarOrSameVectorWidth<0, llvm_i1_ty>],
                                         [LLVMMatchType<0>, LLVMMatchType<0>]>;
  def int_umul_with_overflow : DefaultAttrsIntrinsic<[llvm_anyint_ty,
                                          LLVMScalarOrSameVectorWidth<0, llvm_i1_ty>],
                                         [LLVMMatchType<0>, LLVMMatchType<0>]>;
}
//===------------------------- Saturation Arithmetic Intrinsics ---------------------===//
//
def int_sadd_sat : DefaultAttrsIntrinsic<[llvm_anyint_ty],
                             [LLVMMatchType<0>, LLVMMatchType<0>],
                             [IntrNoMem, IntrSpeculatable, IntrWillReturn, Commutative]>;
def int_uadd_sat : DefaultAttrsIntrinsic<[llvm_anyint_ty],
                             [LLVMMatchType<0>, LLVMMatchType<0>],
                             [IntrNoMem, IntrSpeculatable, IntrWillReturn, Commutative]>;
def int_ssub_sat : DefaultAttrsIntrinsic<[llvm_anyint_ty],
                             [LLVMMatchType<0>, LLVMMatchType<0>],
                             [IntrNoMem, IntrSpeculatable, IntrWillReturn]>;
def int_usub_sat : DefaultAttrsIntrinsic<[llvm_anyint_ty],
                             [LLVMMatchType<0>, LLVMMatchType<0>],
                             [IntrNoMem, IntrSpeculatable, IntrWillReturn]>;
def int_sshl_sat : DefaultAttrsIntrinsic<[llvm_anyint_ty],
                             [LLVMMatchType<0>, LLVMMatchType<0>],
                             [IntrNoMem, IntrSpeculatable, IntrWillReturn]>;
def int_ushl_sat : DefaultAttrsIntrinsic<[llvm_anyint_ty],
                             [LLVMMatchType<0>, LLVMMatchType<0>],
                             [IntrNoMem, IntrSpeculatable, IntrWillReturn]>;

//===------------------------- Fixed Point Arithmetic Intrinsics ---------------------===//
//
def int_smul_fix : DefaultAttrsIntrinsic<[llvm_anyint_ty],
                             [LLVMMatchType<0>, LLVMMatchType<0>, llvm_i32_ty],
                             [IntrNoMem, IntrSpeculatable, IntrWillReturn,
                              Commutative, ImmArg<ArgIndex<2>>]>;

def int_umul_fix : DefaultAttrsIntrinsic<[llvm_anyint_ty],
                             [LLVMMatchType<0>, LLVMMatchType<0>, llvm_i32_ty],
                             [IntrNoMem, IntrSpeculatable, IntrWillReturn,
                              Commutative, ImmArg<ArgIndex<2>>]>;

def int_sdiv_fix : DefaultAttrsIntrinsic<[llvm_anyint_ty],
                             [LLVMMatchType<0>, LLVMMatchType<0>, llvm_i32_ty],
                             [IntrNoMem, ImmArg<ArgIndex<2>>]>;

def int_udiv_fix : DefaultAttrsIntrinsic<[llvm_anyint_ty],
                             [LLVMMatchType<0>, LLVMMatchType<0>, llvm_i32_ty],
                             [IntrNoMem, ImmArg<ArgIndex<2>>]>;

//===------------------- Fixed Point Saturation Arithmetic Intrinsics ----------------===//
//
def int_smul_fix_sat : DefaultAttrsIntrinsic<[llvm_anyint_ty],
                                 [LLVMMatchType<0>, LLVMMatchType<0>, llvm_i32_ty],
                                 [IntrNoMem, IntrSpeculatable, IntrWillReturn,
                                  Commutative, ImmArg<ArgIndex<2>>]>;
def int_umul_fix_sat : DefaultAttrsIntrinsic<[llvm_anyint_ty],
                                 [LLVMMatchType<0>, LLVMMatchType<0>, llvm_i32_ty],
                                 [IntrNoMem, IntrSpeculatable, IntrWillReturn,
                                  Commutative, ImmArg<ArgIndex<2>>]>;

def int_sdiv_fix_sat : DefaultAttrsIntrinsic<[llvm_anyint_ty],
                                 [LLVMMatchType<0>, LLVMMatchType<0>, llvm_i32_ty],
                                 [IntrNoMem, ImmArg<ArgIndex<2>>]>;

def int_udiv_fix_sat : DefaultAttrsIntrinsic<[llvm_anyint_ty],
                                 [LLVMMatchType<0>, LLVMMatchType<0>, llvm_i32_ty],
                                 [IntrNoMem, ImmArg<ArgIndex<2>>]>;

//===------------------ Integer Min/Max/Abs Intrinsics --------------------===//
//
def int_abs : DefaultAttrsIntrinsic<
    [llvm_anyint_ty], [LLVMMatchType<0>, llvm_i1_ty],
    [IntrNoMem, IntrSpeculatable, IntrWillReturn, ImmArg<ArgIndex<1>>]>;

def int_smax : DefaultAttrsIntrinsic<
    [llvm_anyint_ty], [LLVMMatchType<0>, LLVMMatchType<0>],
    [IntrNoMem, IntrSpeculatable, IntrWillReturn]>;
def int_smin : DefaultAttrsIntrinsic<
    [llvm_anyint_ty], [LLVMMatchType<0>, LLVMMatchType<0>],
    [IntrNoMem, IntrSpeculatable, IntrWillReturn]>;
def int_umax : DefaultAttrsIntrinsic<
    [llvm_anyint_ty], [LLVMMatchType<0>, LLVMMatchType<0>],
    [IntrNoMem, IntrSpeculatable, IntrWillReturn]>;
def int_umin : DefaultAttrsIntrinsic<
    [llvm_anyint_ty], [LLVMMatchType<0>, LLVMMatchType<0>],
    [IntrNoMem, IntrSpeculatable, IntrWillReturn]>;

//===------------------------- Memory Use Markers -------------------------===//
//
def int_lifetime_start  : DefaultAttrsIntrinsic<[],
                                    [llvm_i64_ty, llvm_anyptr_ty],
                                    [IntrArgMemOnly, IntrWillReturn,
                                     NoCapture<ArgIndex<1>>,
                                     ImmArg<ArgIndex<0>>]>;
def int_lifetime_end    : DefaultAttrsIntrinsic<[],
                                    [llvm_i64_ty, llvm_anyptr_ty],
                                    [IntrArgMemOnly, IntrWillReturn,
                                     NoCapture<ArgIndex<1>>,
                                     ImmArg<ArgIndex<0>>]>;
def int_invariant_start : DefaultAttrsIntrinsic<[llvm_descriptor_ty],
                                    [llvm_i64_ty, llvm_anyptr_ty],
                                    [IntrArgMemOnly, IntrWillReturn,
                                     NoCapture<ArgIndex<1>>,
                                     ImmArg<ArgIndex<0>>]>;
def int_invariant_end   : DefaultAttrsIntrinsic<[],
                                    [llvm_descriptor_ty, llvm_i64_ty,
                                     llvm_anyptr_ty],
                                    [IntrArgMemOnly, IntrWillReturn,
                                     NoCapture<ArgIndex<2>>,
                                     ImmArg<ArgIndex<1>>]>;

// launder.invariant.group can't be marked with 'readnone' (IntrNoMem),
// because it would cause CSE of two barriers with the same argument.
// Inaccessiblememonly says that the barrier doesn't read the argument,
// but it changes state not accessible to this module. This way
// we can DSE through the barrier because it doesn't read the value
// after store. Although the barrier doesn't modify any memory it
// can't be marked as readonly, because it would be possible to
// CSE 2 barriers with store in between.
// The argument also can't be marked with 'returned' attribute, because
// it would remove barrier.
// Note that it is still experimental, which means that its semantics
// might change in the future.
def int_launder_invariant_group : DefaultAttrsIntrinsic<[llvm_anyptr_ty],
                                            [LLVMMatchType<0>],
                                            [IntrInaccessibleMemOnly, IntrSpeculatable, IntrWillReturn]>;


def int_strip_invariant_group : DefaultAttrsIntrinsic<[llvm_anyptr_ty],
                                          [LLVMMatchType<0>],
                                          [IntrSpeculatable, IntrNoMem, IntrWillReturn]>;

//===------------------------ Stackmap Intrinsics -------------------------===//
//
def int_experimental_stackmap : DefaultAttrsIntrinsic<[],
                                  [llvm_i64_ty, llvm_i32_ty, llvm_vararg_ty],
                                  [Throws]>;
def int_experimental_patchpoint_void : DefaultAttrsIntrinsic<[],
                                                 [llvm_i64_ty, llvm_i32_ty,
                                                  llvm_ptr_ty, llvm_i32_ty,
                                                  llvm_vararg_ty],
                                                  [Throws]>;
def int_experimental_patchpoint_i64 : DefaultAttrsIntrinsic<[llvm_i64_ty],
                                                [llvm_i64_ty, llvm_i32_ty,
                                                 llvm_ptr_ty, llvm_i32_ty,
                                                 llvm_vararg_ty],
                                                 [Throws]>;


//===------------------------ Garbage Collection Intrinsics ---------------===//
// These are documented in docs/Statepoint.rst

def int_experimental_gc_statepoint : Intrinsic<[llvm_token_ty],
                               [llvm_i64_ty, llvm_i32_ty,
                                llvm_anyptr_ty, llvm_i32_ty,
                                llvm_i32_ty, llvm_vararg_ty],
                               [Throws, ImmArg<ArgIndex<0>>,
                                ImmArg<ArgIndex<1>>, ImmArg<ArgIndex<3>>,
                                ImmArg<ArgIndex<4>>]>;

def int_experimental_gc_result : DefaultAttrsIntrinsic<
    [llvm_any_ty], [llvm_token_ty], [IntrNoMem]>;

def int_experimental_gc_relocate : DefaultAttrsIntrinsic<
    [llvm_any_ty], [llvm_token_ty, llvm_i32_ty, llvm_i32_ty],
    [IntrNoMem, ImmArg<ArgIndex<1>>, ImmArg<ArgIndex<2>>]>;

def int_experimental_gc_get_pointer_base : DefaultAttrsIntrinsic<
    [llvm_anyptr_ty], [llvm_anyptr_ty],
    [IntrNoMem, IntrWillReturn, ReadNone<ArgIndex<0>>, NoCapture<ArgIndex<0>>]>;

def int_experimental_gc_get_pointer_offset : DefaultAttrsIntrinsic<
    [llvm_i64_ty], [llvm_anyptr_ty],
    [IntrNoMem, IntrWillReturn, ReadNone<ArgIndex<0>>, NoCapture<ArgIndex<0>>]>;

//===------------------------ Coroutine Intrinsics ---------------===//
// These are documented in docs/Coroutines.rst

// Coroutine Structure Intrinsics.

def int_coro_id : DefaultAttrsIntrinsic<[llvm_token_ty],
    [llvm_i32_ty, llvm_ptr_ty, llvm_ptr_ty, llvm_ptr_ty],
    [IntrArgMemOnly, IntrReadMem, ReadNone<ArgIndex<1>>, ReadOnly<ArgIndex<2>>,
     NoCapture<ArgIndex<2>>]>;
def int_coro_id_retcon : Intrinsic<[llvm_token_ty],
    [llvm_i32_ty, llvm_i32_ty, llvm_ptr_ty,
     llvm_ptr_ty, llvm_ptr_ty, llvm_ptr_ty],
    []>;
def int_coro_id_retcon_once : Intrinsic<[llvm_token_ty],
    [llvm_i32_ty, llvm_i32_ty, llvm_ptr_ty,
     llvm_ptr_ty, llvm_ptr_ty, llvm_ptr_ty],
    []>;
def int_coro_alloc : Intrinsic<[llvm_i1_ty], [llvm_token_ty], []>;
def int_coro_id_async : Intrinsic<[llvm_token_ty],
  [llvm_i32_ty, llvm_i32_ty, llvm_i32_ty, llvm_ptr_ty],
  []>;
def int_coro_async_context_alloc : Intrinsic<[llvm_ptr_ty],
    [llvm_ptr_ty, llvm_ptr_ty],
    []>;
def int_coro_async_context_dealloc : Intrinsic<[],
    [llvm_ptr_ty],
    []>;
def int_coro_async_resume : Intrinsic<[llvm_ptr_ty],
    [],
    [IntrNoMerge]>;
def int_coro_async_size_replace : Intrinsic<[], [llvm_ptr_ty, llvm_ptr_ty], []>;
def int_coro_suspend_async
    : Intrinsic<[llvm_any_ty],
                [llvm_i32_ty, llvm_ptr_ty, llvm_ptr_ty, llvm_vararg_ty],
                [IntrNoMerge]>;
def int_coro_prepare_async : Intrinsic<[llvm_ptr_ty], [llvm_ptr_ty],
                                       [IntrNoMem]>;
def int_coro_begin : Intrinsic<[llvm_ptr_ty], [llvm_token_ty, llvm_ptr_ty],
                               [WriteOnly<ArgIndex<1>>]>;

def int_coro_free : Intrinsic<[llvm_ptr_ty], [llvm_token_ty, llvm_ptr_ty],
                              [IntrReadMem, IntrArgMemOnly,
                               ReadOnly<ArgIndex<1>>,
                               NoCapture<ArgIndex<1>>]>;
def int_coro_end : Intrinsic<[llvm_i1_ty], [llvm_ptr_ty, llvm_i1_ty], []>;
def int_coro_end_async
    : Intrinsic<[llvm_i1_ty], [llvm_ptr_ty, llvm_i1_ty, llvm_vararg_ty], []>;

def int_coro_frame : Intrinsic<[llvm_ptr_ty], [], [IntrNoMem]>;
def int_coro_noop : Intrinsic<[llvm_ptr_ty], [], [IntrNoMem]>;
def int_coro_size : Intrinsic<[llvm_anyint_ty], [], [IntrNoMem]>;
def int_coro_align : Intrinsic<[llvm_anyint_ty], [], [IntrNoMem]>;

def int_coro_save : Intrinsic<[llvm_token_ty], [llvm_ptr_ty], [IntrNoMerge]>;
def int_coro_suspend : Intrinsic<[llvm_i8_ty], [llvm_token_ty, llvm_i1_ty], []>;
def int_coro_suspend_retcon : Intrinsic<[llvm_any_ty], [llvm_vararg_ty], []>;
def int_coro_prepare_retcon : Intrinsic<[llvm_ptr_ty], [llvm_ptr_ty],
                                        [IntrNoMem]>;
def int_coro_alloca_alloc : Intrinsic<[llvm_token_ty],
                                      [llvm_anyint_ty, llvm_i32_ty], []>;
def int_coro_alloca_get : Intrinsic<[llvm_ptr_ty], [llvm_token_ty], []>;
def int_coro_alloca_free : Intrinsic<[], [llvm_token_ty], []>;

// Coroutine Manipulation Intrinsics.

def int_coro_resume : Intrinsic<[], [llvm_ptr_ty], [Throws]>;
def int_coro_destroy : Intrinsic<[], [llvm_ptr_ty], [Throws]>;
def int_coro_done : Intrinsic<[llvm_i1_ty], [llvm_ptr_ty],
                              [IntrArgMemOnly, ReadOnly<ArgIndex<0>>,
                               NoCapture<ArgIndex<0>>]>;
def int_coro_promise : Intrinsic<[llvm_ptr_ty],
                                 [llvm_ptr_ty, llvm_i32_ty, llvm_i1_ty],
                                 [IntrNoMem, NoCapture<ArgIndex<0>>]>;

// Coroutine Lowering Intrinsics. Used internally by coroutine passes.

def int_coro_subfn_addr : DefaultAttrsIntrinsic<
    [llvm_ptr_ty], [llvm_ptr_ty, llvm_i8_ty],
    [IntrReadMem, IntrArgMemOnly, ReadOnly<ArgIndex<0>>,
     NoCapture<ArgIndex<0>>]>;

///===-------------------------- Other Intrinsics --------------------------===//
//
def int_trap : Intrinsic<[], [], [IntrNoReturn, IntrCold]>,
               ClangBuiltin<"__builtin_trap">;
def int_debugtrap : Intrinsic<[]>,
                    ClangBuiltin<"__builtin_debugtrap">;
def int_ubsantrap : Intrinsic<[], [llvm_i8_ty],
                              [IntrNoReturn, IntrCold, ImmArg<ArgIndex<0>>]>;

// Support for dynamic deoptimization (or de-specialization)
def int_experimental_deoptimize : Intrinsic<[llvm_any_ty], [llvm_vararg_ty],
                                            [Throws]>;

// Support for speculative runtime guards
def int_experimental_guard : DefaultAttrsIntrinsic<[], [llvm_i1_ty, llvm_vararg_ty],
                                       [Throws]>;

// Supports widenable conditions for guards represented as explicit branches.
def int_experimental_widenable_condition : DefaultAttrsIntrinsic<[llvm_i1_ty], [],
        [IntrInaccessibleMemOnly, IntrWillReturn, IntrSpeculatable]>;

// NOP: calls/invokes to this intrinsic are removed by codegen
def int_donothing : DefaultAttrsIntrinsic<[], [], [IntrNoMem, IntrWillReturn]>;

// This instruction has no actual effect, though it is treated by the optimizer
// has having opaque side effects. This may be inserted into loops to ensure
// that they are not removed even if they turn out to be empty, for languages
// which specify that infinite loops must be preserved.
def int_sideeffect : DefaultAttrsIntrinsic<[], [], [IntrInaccessibleMemOnly, IntrWillReturn]>;

// The pseudoprobe intrinsic works as a place holder to the block it probes.
// Like the sideeffect intrinsic defined above, this intrinsic is treated by the
// optimizer as having opaque side effects so that it won't be get rid of or moved
// out of the block it probes.
def int_pseudoprobe : DefaultAttrsIntrinsic<[], [llvm_i64_ty, llvm_i64_ty, llvm_i32_ty, llvm_i64_ty],
                                    [IntrInaccessibleMemOnly, IntrWillReturn]>;

// Intrinsics to support half precision floating point format
let IntrProperties = [IntrNoMem, IntrWillReturn] in {
def int_convert_to_fp16   : DefaultAttrsIntrinsic<[llvm_i16_ty], [llvm_anyfloat_ty]>;
def int_convert_from_fp16 : DefaultAttrsIntrinsic<[llvm_anyfloat_ty], [llvm_i16_ty]>;
}

// Saturating floating point to integer intrinsics
let IntrProperties = [IntrNoMem, IntrSpeculatable, IntrWillReturn] in {
def int_fptoui_sat : DefaultAttrsIntrinsic<[llvm_anyint_ty], [llvm_anyfloat_ty]>;
def int_fptosi_sat : DefaultAttrsIntrinsic<[llvm_anyint_ty], [llvm_anyfloat_ty]>;
}

// Clear cache intrinsic, default to ignore (ie. emit nothing)
// maps to void __clear_cache() on supporting platforms
def int_clear_cache : Intrinsic<[], [llvm_ptr_ty, llvm_ptr_ty],
                                [], "llvm.clear_cache">;

// Intrinsic to detect whether its argument is a constant.
def int_is_constant : DefaultAttrsIntrinsic<[llvm_i1_ty], [llvm_any_ty],
                                [IntrNoMem, IntrWillReturn, IntrConvergent],
                                "llvm.is.constant">;

// Intrinsic to mask out bits of a pointer.
def int_ptrmask: DefaultAttrsIntrinsic<[llvm_anyptr_ty], [LLVMMatchType<0>, llvm_anyint_ty],
                           [IntrNoMem, IntrSpeculatable, IntrWillReturn]>;

// Intrinsic to wrap a thread local variable.
def int_threadlocal_address : DefaultAttrsIntrinsic<[llvm_anyptr_ty], [LLVMMatchType<0>],
                                                    [NonNull<RetIndex>, NonNull<ArgIndex<0>>,
                                                     IntrNoMem, IntrSpeculatable, IntrWillReturn]>;

def int_experimental_stepvector : DefaultAttrsIntrinsic<[llvm_anyvector_ty],
                                                        [], [IntrNoMem]>;

//===---------------- Vector Predication Intrinsics --------------===//
// Memory Intrinsics
def int_vp_store : DefaultAttrsIntrinsic<[],
                             [ llvm_anyvector_ty,
                               LLVMAnyPointerType<LLVMMatchType<0>>,
                               LLVMScalarOrSameVectorWidth<0, llvm_i1_ty>,
                               llvm_i32_ty],
                             [ NoCapture<ArgIndex<1>>, IntrNoSync, IntrWriteMem, IntrArgMemOnly, IntrWillReturn ]>;

def int_vp_load  : DefaultAttrsIntrinsic<[ llvm_anyvector_ty],
                             [ LLVMAnyPointerType<LLVMMatchType<0>>,
                               LLVMScalarOrSameVectorWidth<0, llvm_i1_ty>,
                               llvm_i32_ty],
                             [ NoCapture<ArgIndex<0>>, IntrNoSync, IntrReadMem, IntrWillReturn, IntrArgMemOnly ]>;

def int_vp_gather: DefaultAttrsIntrinsic<[ llvm_anyvector_ty],
                             [ LLVMVectorOfAnyPointersToElt<0>,
                               LLVMScalarOrSameVectorWidth<0, llvm_i1_ty>,
                               llvm_i32_ty],
                             [ IntrReadMem, IntrNoSync, IntrWillReturn]>;

def int_vp_scatter: DefaultAttrsIntrinsic<[],
                             [ llvm_anyvector_ty,
                               LLVMVectorOfAnyPointersToElt<0>,
                               LLVMScalarOrSameVectorWidth<0, llvm_i1_ty>,
                               llvm_i32_ty],
                             [ IntrNoSync, IntrWillReturn ]>; // TODO allow IntrNoCapture for vectors of pointers

// Experimental strided memory accesses
def int_experimental_vp_strided_store : DefaultAttrsIntrinsic<[],
                             [ llvm_anyvector_ty,
                               LLVMAnyPointerToElt<0>,
                               llvm_anyint_ty, // Stride in bytes
                               LLVMScalarOrSameVectorWidth<0, llvm_i1_ty>,
                               llvm_i32_ty],
                             [ NoCapture<ArgIndex<1>>, IntrNoSync, IntrWriteMem, IntrArgMemOnly, IntrWillReturn ]>;

def int_experimental_vp_strided_load  : DefaultAttrsIntrinsic<[llvm_anyvector_ty],
                             [ LLVMAnyPointerToElt<0>,
                               llvm_anyint_ty, // Stride in bytes
                               LLVMScalarOrSameVectorWidth<0, llvm_i1_ty>,
                               llvm_i32_ty],
                             [ NoCapture<ArgIndex<0>>, IntrNoSync, IntrReadMem, IntrWillReturn, IntrArgMemOnly ]>;

// Operators
let IntrProperties = [IntrNoMem, IntrNoSync, IntrWillReturn] in {
  // Integer arithmetic
  def int_vp_add : DefaultAttrsIntrinsic<[ llvm_anyvector_ty ],
                             [ LLVMMatchType<0>,
                               LLVMMatchType<0>,
                               LLVMScalarOrSameVectorWidth<0, llvm_i1_ty>,
                               llvm_i32_ty]>;
  def int_vp_sub : DefaultAttrsIntrinsic<[ llvm_anyvector_ty ],
                             [ LLVMMatchType<0>,
                               LLVMMatchType<0>,
                               LLVMScalarOrSameVectorWidth<0, llvm_i1_ty>,
                               llvm_i32_ty]>;
  def int_vp_mul  : DefaultAttrsIntrinsic<[ llvm_anyvector_ty ],
                             [ LLVMMatchType<0>,
                               LLVMMatchType<0>,
                               LLVMScalarOrSameVectorWidth<0, llvm_i1_ty>,
                               llvm_i32_ty]>;
  def int_vp_ashr : DefaultAttrsIntrinsic<[ llvm_anyvector_ty ],
                             [ LLVMMatchType<0>,
                               LLVMMatchType<0>,
                               LLVMScalarOrSameVectorWidth<0, llvm_i1_ty>,
                               llvm_i32_ty]>;
  def int_vp_lshr : DefaultAttrsIntrinsic<[ llvm_anyvector_ty ],
                             [ LLVMMatchType<0>,
                               LLVMMatchType<0>,
                               LLVMScalarOrSameVectorWidth<0, llvm_i1_ty>,
                               llvm_i32_ty]>;
  def int_vp_shl : DefaultAttrsIntrinsic<[ llvm_anyvector_ty ],
                             [ LLVMMatchType<0>,
                               LLVMMatchType<0>,
                               LLVMScalarOrSameVectorWidth<0, llvm_i1_ty>,
                               llvm_i32_ty]>;
  def int_vp_or : DefaultAttrsIntrinsic<[ llvm_anyvector_ty ],
                             [ LLVMMatchType<0>,
                               LLVMMatchType<0>,
                               LLVMScalarOrSameVectorWidth<0, llvm_i1_ty>,
                               llvm_i32_ty]>;
  def int_vp_and : DefaultAttrsIntrinsic<[ llvm_anyvector_ty ],
                             [ LLVMMatchType<0>,
                               LLVMMatchType<0>,
                               LLVMScalarOrSameVectorWidth<0, llvm_i1_ty>,
                               llvm_i32_ty]>;
  def int_vp_xor : DefaultAttrsIntrinsic<[ llvm_anyvector_ty ],
                             [ LLVMMatchType<0>,
                               LLVMMatchType<0>,
                               LLVMScalarOrSameVectorWidth<0, llvm_i1_ty>,
                               llvm_i32_ty]>;
  def int_vp_sdiv : DefaultAttrsIntrinsic<[ llvm_anyvector_ty ],
                             [ LLVMMatchType<0>,
                               LLVMMatchType<0>,
                               LLVMScalarOrSameVectorWidth<0, llvm_i1_ty>,
                               llvm_i32_ty]>;
  def int_vp_udiv : DefaultAttrsIntrinsic<[ llvm_anyvector_ty ],
                             [ LLVMMatchType<0>,
                               LLVMMatchType<0>,
                               LLVMScalarOrSameVectorWidth<0, llvm_i1_ty>,
                               llvm_i32_ty]>;
  def int_vp_srem : DefaultAttrsIntrinsic<[ llvm_anyvector_ty ],
                             [ LLVMMatchType<0>,
                               LLVMMatchType<0>,
                               LLVMScalarOrSameVectorWidth<0, llvm_i1_ty>,
                               llvm_i32_ty]>;
  def int_vp_urem : DefaultAttrsIntrinsic<[ llvm_anyvector_ty ],
                             [ LLVMMatchType<0>,
                               LLVMMatchType<0>,
                               LLVMScalarOrSameVectorWidth<0, llvm_i1_ty>,
                               llvm_i32_ty]>;
  def int_vp_abs : DefaultAttrsIntrinsic<[ llvm_anyvector_ty ],
                             [ LLVMMatchType<0>,
                               LLVMScalarOrSameVectorWidth<0, llvm_i1_ty>,
                               llvm_i32_ty,
                               llvm_i1_ty]>;
  def int_vp_smin : DefaultAttrsIntrinsic<[ llvm_anyvector_ty ],
                             [ LLVMMatchType<0>,
                               LLVMMatchType<0>,
                               LLVMScalarOrSameVectorWidth<0, llvm_i1_ty>,
                               llvm_i32_ty]>;
  def int_vp_smax : DefaultAttrsIntrinsic<[ llvm_anyvector_ty ],
                             [ LLVMMatchType<0>,
                               LLVMMatchType<0>,
                               LLVMScalarOrSameVectorWidth<0, llvm_i1_ty>,
                               llvm_i32_ty]>;
  def int_vp_umin : DefaultAttrsIntrinsic<[ llvm_anyvector_ty ],
                             [ LLVMMatchType<0>,
                               LLVMMatchType<0>,
                               LLVMScalarOrSameVectorWidth<0, llvm_i1_ty>,
                               llvm_i32_ty]>;
  def int_vp_umax : DefaultAttrsIntrinsic<[ llvm_anyvector_ty ],
                             [ LLVMMatchType<0>,
                               LLVMMatchType<0>,
                               LLVMScalarOrSameVectorWidth<0, llvm_i1_ty>,
                               llvm_i32_ty]>;
  def int_vp_bswap : DefaultAttrsIntrinsic<[ llvm_anyvector_ty ],
                             [ LLVMMatchType<0>,
                               LLVMScalarOrSameVectorWidth<0, llvm_i1_ty>,
                               llvm_i32_ty]>;
  def int_vp_bitreverse : DefaultAttrsIntrinsic<[ llvm_anyvector_ty ],
                             [ LLVMMatchType<0>,
                               LLVMScalarOrSameVectorWidth<0, llvm_i1_ty>,
                               llvm_i32_ty]>;
  def int_vp_ctpop : DefaultAttrsIntrinsic<[ llvm_anyvector_ty ],
                             [ LLVMMatchType<0>,
                               LLVMScalarOrSameVectorWidth<0, llvm_i1_ty>,
                               llvm_i32_ty]>;
  def int_vp_fshl : DefaultAttrsIntrinsic<[ llvm_anyvector_ty ],
                             [ LLVMMatchType<0>,
                               LLVMMatchType<0>,
                               LLVMMatchType<0>,
                               LLVMScalarOrSameVectorWidth<0, llvm_i1_ty>,
                               llvm_i32_ty]>;
  def int_vp_fshr : DefaultAttrsIntrinsic<[ llvm_anyvector_ty ],
                             [ LLVMMatchType<0>,
                               LLVMMatchType<0>,
                               LLVMMatchType<0>,
                               LLVMScalarOrSameVectorWidth<0, llvm_i1_ty>,
                               llvm_i32_ty]>;

  // VP single argument constrained intrinsics.
  //
  // These intrinsics are sensitive to the rounding mode so we need constrained
  // versions of each of them.  When strict rounding and exception control are
  // not required the non-constrained versions of these intrinsics should be
  // used.
  def int_vp_sin  : DefaultAttrsIntrinsic<[ llvm_anyfloat_ty ],
                              [ LLVMMatchType<0>,
                                LLVMScalarOrSameVectorWidth<0, llvm_i1_ty>,
                                llvm_i32_ty]>;
  def int_vp_cos  : DefaultAttrsIntrinsic<[ llvm_anyfloat_ty ],
                              [ LLVMMatchType<0>,
                                LLVMScalarOrSameVectorWidth<0, llvm_i1_ty>,
                                llvm_i32_ty]>;
  def int_vp_log  : DefaultAttrsIntrinsic<[ llvm_anyfloat_ty ],
                              [ LLVMMatchType<0>,
                                LLVMScalarOrSameVectorWidth<0, llvm_i1_ty>,
                                llvm_i32_ty]>;
  def int_vp_log10: DefaultAttrsIntrinsic<[ llvm_anyfloat_ty ],
                              [ LLVMMatchType<0>,
                                LLVMScalarOrSameVectorWidth<0, llvm_i1_ty>,
                                llvm_i32_ty]>;
  def int_vp_log2 : DefaultAttrsIntrinsic<[ llvm_anyfloat_ty ],
                              [ LLVMMatchType<0>,
                                LLVMScalarOrSameVectorWidth<0, llvm_i1_ty>,
                                llvm_i32_ty]>;
  def int_vp_exp  : DefaultAttrsIntrinsic<[ llvm_anyfloat_ty ],
                              [ LLVMMatchType<0>,
                                LLVMScalarOrSameVectorWidth<0, llvm_i1_ty>,
                                llvm_i32_ty]>;
  def int_vp_exp2 : DefaultAttrsIntrinsic<[ llvm_anyfloat_ty ],
                              [ LLVMMatchType<0>,
                                LLVMScalarOrSameVectorWidth<0, llvm_i1_ty>,
                                llvm_i32_ty]>;

  // VP two argument constrained intrinsics.
  def int_vp_powi : DefaultAttrsIntrinsic<[ llvm_anyfloat_ty ],
                              [ LLVMMatchType<0>,
                                llvm_i32_ty,
                                LLVMScalarOrSameVectorWidth<0, llvm_i1_ty>,
                                llvm_i32_ty]>;
  def int_vp_pow  : DefaultAttrsIntrinsic<[ llvm_anyfloat_ty ],
                              [ LLVMMatchType<0>,
                                LLVMMatchType<0>,
                                LLVMScalarOrSameVectorWidth<0, llvm_i1_ty>,
                                llvm_i32_ty]>;

  // Floating-point arithmetic
  def int_vp_fadd : DefaultAttrsIntrinsic<[ llvm_anyvector_ty ],
                             [ LLVMMatchType<0>,
                               LLVMMatchType<0>,
                               LLVMScalarOrSameVectorWidth<0, llvm_i1_ty>,
                               llvm_i32_ty]>;
  def int_vp_fsub : DefaultAttrsIntrinsic<[ llvm_anyvector_ty ],
                             [ LLVMMatchType<0>,
                               LLVMMatchType<0>,
                               LLVMScalarOrSameVectorWidth<0, llvm_i1_ty>,
                               llvm_i32_ty]>;
  def int_vp_fmul  : DefaultAttrsIntrinsic<[ llvm_anyvector_ty ],
                             [ LLVMMatchType<0>,
                               LLVMMatchType<0>,
                               LLVMScalarOrSameVectorWidth<0, llvm_i1_ty>,
                               llvm_i32_ty]>;
  def int_vp_fdiv : DefaultAttrsIntrinsic<[ llvm_anyvector_ty ],
                             [ LLVMMatchType<0>,
                               LLVMMatchType<0>,
                               LLVMScalarOrSameVectorWidth<0, llvm_i1_ty>,
                               llvm_i32_ty]>;
  def int_vp_frem : DefaultAttrsIntrinsic<[ llvm_anyvector_ty ],
                             [ LLVMMatchType<0>,
                               LLVMMatchType<0>,
                               LLVMScalarOrSameVectorWidth<0, llvm_i1_ty>,
                               llvm_i32_ty]>;
  def int_vp_fneg : DefaultAttrsIntrinsic<[ llvm_anyvector_ty ],
                             [ LLVMMatchType<0>,
                               LLVMScalarOrSameVectorWidth<0, llvm_i1_ty>,
                               llvm_i32_ty]>;
  def int_vp_fabs : DefaultAttrsIntrinsic<[ llvm_anyvector_ty ],
                             [ LLVMMatchType<0>,
                               LLVMScalarOrSameVectorWidth<0, llvm_i1_ty>,
                               llvm_i32_ty]>;
  def int_vp_sqrt : DefaultAttrsIntrinsic<[ llvm_anyvector_ty ],
                             [ LLVMMatchType<0>,
                               LLVMScalarOrSameVectorWidth<0, llvm_i1_ty>,
                               llvm_i32_ty]>;
  def int_vp_fma : DefaultAttrsIntrinsic<[ llvm_anyvector_ty ],
                             [ LLVMMatchType<0>,
                               LLVMMatchType<0>,
                               LLVMMatchType<0>,
                               LLVMScalarOrSameVectorWidth<0, llvm_i1_ty>,
                               llvm_i32_ty]>;
  def int_vp_fmuladd : DefaultAttrsIntrinsic<[ llvm_anyvector_ty ],
                             [ LLVMMatchType<0>,
                               LLVMMatchType<0>,
                               LLVMMatchType<0>,
                               LLVMScalarOrSameVectorWidth<0, llvm_i1_ty>,
                               llvm_i32_ty]>;
  def int_vp_minnum : DefaultAttrsIntrinsic<[ llvm_anyvector_ty ],
                             [ LLVMMatchType<0>,
                               LLVMMatchType<0>,
                               LLVMScalarOrSameVectorWidth<0, llvm_i1_ty>,
                               llvm_i32_ty]>;
  def int_vp_maxnum : DefaultAttrsIntrinsic<[ llvm_anyvector_ty ],
                             [ LLVMMatchType<0>,
                               LLVMMatchType<0>,
                               LLVMScalarOrSameVectorWidth<0, llvm_i1_ty>,
                               llvm_i32_ty]>;
  def int_vp_copysign : DefaultAttrsIntrinsic<[ llvm_anyvector_ty ],
                             [ LLVMMatchType<0>,
                               LLVMMatchType<0>,
                               LLVMScalarOrSameVectorWidth<0, llvm_i1_ty>,
                               llvm_i32_ty]>;
  def int_vp_ceil : DefaultAttrsIntrinsic<[ llvm_anyvector_ty ],
                             [ LLVMMatchType<0>,
                               LLVMScalarOrSameVectorWidth<0, llvm_i1_ty>,
                               llvm_i32_ty]>;
  def int_vp_floor : DefaultAttrsIntrinsic<[ llvm_anyvector_ty ],
                             [ LLVMMatchType<0>,
                               LLVMScalarOrSameVectorWidth<0, llvm_i1_ty>,
                               llvm_i32_ty]>;
  def int_vp_round : DefaultAttrsIntrinsic<[ llvm_anyvector_ty ],
                             [ LLVMMatchType<0>,
                               LLVMScalarOrSameVectorWidth<0, llvm_i1_ty>,
                               llvm_i32_ty]>;
  def int_vp_roundeven : DefaultAttrsIntrinsic<[ llvm_anyvector_ty ],
                             [ LLVMMatchType<0>,
                               LLVMScalarOrSameVectorWidth<0, llvm_i1_ty>,
                               llvm_i32_ty]>;
  def int_vp_roundtozero : DefaultAttrsIntrinsic<[ llvm_anyvector_ty ],
                             [ LLVMMatchType<0>,
                               LLVMScalarOrSameVectorWidth<0, llvm_i1_ty>,
                               llvm_i32_ty]>;
  def int_vp_rint : DefaultAttrsIntrinsic<[ llvm_anyvector_ty ],
                             [ LLVMMatchType<0>,
                               LLVMScalarOrSameVectorWidth<0, llvm_i1_ty>,
                               llvm_i32_ty]>;
  def int_vp_nearbyint : DefaultAttrsIntrinsic<[ llvm_anyvector_ty ],
                             [ LLVMMatchType<0>,
                               LLVMScalarOrSameVectorWidth<0, llvm_i1_ty>,
                               llvm_i32_ty]>;

  // Casts
  def int_vp_trunc : DefaultAttrsIntrinsic<[ llvm_anyvector_ty ],
                             [ llvm_anyvector_ty,
                               LLVMScalarOrSameVectorWidth<0, llvm_i1_ty>,
                               llvm_i32_ty]>;
  def int_vp_zext : DefaultAttrsIntrinsic<[ llvm_anyvector_ty ],
                             [ llvm_anyvector_ty,
                               LLVMScalarOrSameVectorWidth<0, llvm_i1_ty>,
                               llvm_i32_ty]>;
  def int_vp_sext : DefaultAttrsIntrinsic<[ llvm_anyvector_ty ],
                             [ llvm_anyvector_ty,
                               LLVMScalarOrSameVectorWidth<0, llvm_i1_ty>,
                               llvm_i32_ty]>;
  def int_vp_fptrunc : DefaultAttrsIntrinsic<[ llvm_anyvector_ty ],
                             [ llvm_anyvector_ty,
                               LLVMScalarOrSameVectorWidth<0, llvm_i1_ty>,
                               llvm_i32_ty]>;
  def int_vp_fpext : DefaultAttrsIntrinsic<[ llvm_anyvector_ty ],
                             [ llvm_anyvector_ty,
                               LLVMScalarOrSameVectorWidth<0, llvm_i1_ty>,
                               llvm_i32_ty]>;
  def int_vp_fptoui : DefaultAttrsIntrinsic<[ llvm_anyvector_ty ],
                             [ llvm_anyvector_ty,
                               LLVMScalarOrSameVectorWidth<0, llvm_i1_ty>,
                               llvm_i32_ty]>;
  def int_vp_fptosi : DefaultAttrsIntrinsic<[ llvm_anyvector_ty ],
                             [ llvm_anyvector_ty,
                               LLVMScalarOrSameVectorWidth<0, llvm_i1_ty>,
                               llvm_i32_ty]>;
  def int_vp_uitofp : DefaultAttrsIntrinsic<[ llvm_anyvector_ty ],
                             [ llvm_anyvector_ty,
                               LLVMScalarOrSameVectorWidth<0, llvm_i1_ty>,
                               llvm_i32_ty]>;
  def int_vp_sitofp : DefaultAttrsIntrinsic<[ llvm_anyvector_ty ],
                             [ llvm_anyvector_ty,
                               LLVMScalarOrSameVectorWidth<0, llvm_i1_ty>,
                               llvm_i32_ty]>;
  def int_vp_ptrtoint : DefaultAttrsIntrinsic<[ llvm_anyvector_ty ],
                             [ llvm_anyvector_ty,
                               LLVMScalarOrSameVectorWidth<0, llvm_i1_ty>,
                               llvm_i32_ty]>;
  def int_vp_inttoptr : DefaultAttrsIntrinsic<[ llvm_anyvector_ty ],
                             [ llvm_anyvector_ty,
                               LLVMScalarOrSameVectorWidth<0, llvm_i1_ty>,
                               llvm_i32_ty]>;
<<<<<<< HEAD

  // Shuffles.
  def int_vp_vshift: DefaultAttrsIntrinsic<[ llvm_anyvector_ty ],
                             [ LLVMMatchType<0>,
                               llvm_i32_ty,
                               LLVMScalarOrSameVectorWidth<0, llvm_i1_ty>,
                               llvm_i32_ty]>;

  def int_vp_expand: DefaultAttrsIntrinsic<[ llvm_anyvector_ty ],
                             [ LLVMMatchType<0>,
                               LLVMScalarOrSameVectorWidth<0, llvm_i1_ty>,
                               llvm_i32_ty]>;

  def int_vp_compress: DefaultAttrsIntrinsic<[ llvm_anyvector_ty ],
                               [ LLVMMatchType<0>,
                                 LLVMScalarOrSameVectorWidth<0, llvm_i1_ty>,
                                 llvm_i32_ty]>;

=======
>>>>>>> 5a57ebcc
  // Shuffles
  def int_vp_select : DefaultAttrsIntrinsic<[ llvm_anyvector_ty ],
                             [ LLVMScalarOrSameVectorWidth<0, llvm_i1_ty>,
                               LLVMMatchType<0>,
                               LLVMMatchType<0>,
                               llvm_i32_ty]>;
  def int_vp_merge : DefaultAttrsIntrinsic<[ llvm_anyvector_ty ],
                             [ LLVMScalarOrSameVectorWidth<0, llvm_i1_ty>,
                               LLVMMatchType<0>,
                               LLVMMatchType<0>,
                               llvm_i32_ty]>;

  // Comparisons
  def int_vp_fcmp : DefaultAttrsIntrinsic<[ LLVMScalarOrSameVectorWidth<0, llvm_i1_ty> ],
                             [ llvm_anyvector_ty,
                               LLVMMatchType<0>,
                               llvm_metadata_ty,
                               LLVMScalarOrSameVectorWidth<0, llvm_i1_ty>,
                               llvm_i32_ty]>;
  def int_vp_icmp : DefaultAttrsIntrinsic<[ LLVMScalarOrSameVectorWidth<0, llvm_i1_ty> ],
                             [ llvm_anyvector_ty,
                               LLVMMatchType<0>,
                               llvm_metadata_ty,
                               LLVMScalarOrSameVectorWidth<0, llvm_i1_ty>,
                               llvm_i32_ty]>;

  // Reductions
  def int_vp_reduce_fadd : DefaultAttrsIntrinsic<[LLVMVectorElementType<0>],
                             [ LLVMVectorElementType<0>,
                               llvm_anyvector_ty,
                               LLVMScalarOrSameVectorWidth<0, llvm_i1_ty>,
                               llvm_i32_ty]>;
  def int_vp_reduce_fmul : DefaultAttrsIntrinsic<[LLVMVectorElementType<0>],
                             [ LLVMVectorElementType<0>,
                               llvm_anyvector_ty,
                               LLVMScalarOrSameVectorWidth<0, llvm_i1_ty>,
                               llvm_i32_ty]>;
  def int_vp_reduce_add  : DefaultAttrsIntrinsic<[LLVMVectorElementType<0>],
                             [ LLVMVectorElementType<0>,
                               llvm_anyvector_ty,
                               LLVMScalarOrSameVectorWidth<0, llvm_i1_ty>,
                               llvm_i32_ty]>;
  def int_vp_reduce_mul : DefaultAttrsIntrinsic<[LLVMVectorElementType<0>],
                             [ LLVMVectorElementType<0>,
                               llvm_anyvector_ty,
                               LLVMScalarOrSameVectorWidth<0, llvm_i1_ty>,
                               llvm_i32_ty]>;
  def int_vp_reduce_and : DefaultAttrsIntrinsic<[LLVMVectorElementType<0>],
                             [ LLVMVectorElementType<0>,
                               llvm_anyvector_ty,
                               LLVMScalarOrSameVectorWidth<0, llvm_i1_ty>,
                               llvm_i32_ty]>;
  def int_vp_reduce_or : DefaultAttrsIntrinsic<[LLVMVectorElementType<0>],
                             [ LLVMVectorElementType<0>,
                               llvm_anyvector_ty,
                               LLVMScalarOrSameVectorWidth<0, llvm_i1_ty>,
                               llvm_i32_ty]>;
  def int_vp_reduce_xor : DefaultAttrsIntrinsic<[LLVMVectorElementType<0>],
                             [ LLVMVectorElementType<0>,
                               llvm_anyvector_ty,
                               LLVMScalarOrSameVectorWidth<0, llvm_i1_ty>,
                               llvm_i32_ty]>;
  def int_vp_reduce_smax : DefaultAttrsIntrinsic<[LLVMVectorElementType<0>],
                             [ LLVMVectorElementType<0>,
                               llvm_anyvector_ty,
                               LLVMScalarOrSameVectorWidth<0, llvm_i1_ty>,
                               llvm_i32_ty]>;
  def int_vp_reduce_smin : DefaultAttrsIntrinsic<[LLVMVectorElementType<0>],
                             [ LLVMVectorElementType<0>,
                               llvm_anyvector_ty,
                               LLVMScalarOrSameVectorWidth<0, llvm_i1_ty>,
                               llvm_i32_ty]>;
  def int_vp_reduce_umax : DefaultAttrsIntrinsic<[LLVMVectorElementType<0>],
                             [ LLVMVectorElementType<0>,
                               llvm_anyvector_ty,
                               LLVMScalarOrSameVectorWidth<0, llvm_i1_ty>,
                               llvm_i32_ty]>;
  def int_vp_reduce_umin : DefaultAttrsIntrinsic<[LLVMVectorElementType<0>],
                             [ LLVMVectorElementType<0>,
                               llvm_anyvector_ty,
                               LLVMScalarOrSameVectorWidth<0, llvm_i1_ty>,
                               llvm_i32_ty]>;
  def int_vp_reduce_fmax : DefaultAttrsIntrinsic<[LLVMVectorElementType<0>],
                             [ LLVMVectorElementType<0>,
                               llvm_anyvector_ty,
                               LLVMScalarOrSameVectorWidth<0, llvm_i1_ty>,
                               llvm_i32_ty]>;
  def int_vp_reduce_fmin : DefaultAttrsIntrinsic<[LLVMVectorElementType<0>],
                             [ LLVMVectorElementType<0>,
                               llvm_anyvector_ty,
                               LLVMScalarOrSameVectorWidth<0, llvm_i1_ty>,
                               llvm_i32_ty]>;
}

let IntrProperties = [IntrNoMem, IntrNoSync, IntrWillReturn, ImmArg<ArgIndex<3>>] in {
  def int_vp_ctlz : DefaultAttrsIntrinsic<[ llvm_anyvector_ty ],
                             [ LLVMMatchType<0>,
                               LLVMScalarOrSameVectorWidth<0, llvm_i1_ty>,
                               llvm_i32_ty,
                               llvm_i1_ty]>;
  def int_vp_cttz : DefaultAttrsIntrinsic<[ llvm_anyvector_ty ],
                             [ LLVMMatchType<0>,
                               LLVMScalarOrSameVectorWidth<0, llvm_i1_ty>,
                               llvm_i32_ty,
                               llvm_i1_ty]>;
}

def int_get_active_lane_mask:
  DefaultAttrsIntrinsic<[llvm_anyvector_ty],
            [llvm_anyint_ty, LLVMMatchType<1>],
            [IntrNoMem, IntrNoSync, IntrWillReturn]>;

def int_experimental_vp_splice:
  DefaultAttrsIntrinsic<[llvm_anyvector_ty],
            [LLVMMatchType<0>,
             LLVMMatchType<0>,
             llvm_i32_ty,
             LLVMScalarOrSameVectorWidth<0, llvm_i1_ty>,
             llvm_i32_ty, llvm_i32_ty],
            [IntrNoMem, ImmArg<ArgIndex<2>>]>;

//===-------------------------- Masked Intrinsics -------------------------===//
// TODO poised for deprecation (to be superseded by llvm.vp.* intrinsics)
//
def int_masked_load:
  DefaultAttrsIntrinsic<[llvm_anyvector_ty],
            [LLVMAnyPointerType<LLVMMatchType<0>>, llvm_i32_ty,
             LLVMScalarOrSameVectorWidth<0, llvm_i1_ty>, LLVMMatchType<0>],
            [IntrReadMem, IntrArgMemOnly, IntrWillReturn, ImmArg<ArgIndex<1>>,
             NoCapture<ArgIndex<0>>]>;

def int_masked_store:
  DefaultAttrsIntrinsic<[],
            [llvm_anyvector_ty, LLVMAnyPointerType<LLVMMatchType<0>>,
             llvm_i32_ty, LLVMScalarOrSameVectorWidth<0, llvm_i1_ty>],
            [IntrWriteMem, IntrArgMemOnly, IntrWillReturn,
             ImmArg<ArgIndex<2>>, NoCapture<ArgIndex<1>>]>;

def int_masked_gather:
  DefaultAttrsIntrinsic<[llvm_anyvector_ty],
            [LLVMVectorOfAnyPointersToElt<0>, llvm_i32_ty,
             LLVMScalarOrSameVectorWidth<0, llvm_i1_ty>, LLVMMatchType<0>],
            [IntrReadMem, IntrWillReturn, ImmArg<ArgIndex<1>>]>;

def int_masked_scatter:
  DefaultAttrsIntrinsic<[],
            [llvm_anyvector_ty, LLVMVectorOfAnyPointersToElt<0>, llvm_i32_ty,
             LLVMScalarOrSameVectorWidth<0, llvm_i1_ty>],
            [IntrWriteMem, IntrWillReturn, ImmArg<ArgIndex<2>>]>;

def int_masked_expandload:
  DefaultAttrsIntrinsic<[llvm_anyvector_ty],
            [LLVMPointerToElt<0>, LLVMScalarOrSameVectorWidth<0, llvm_i1_ty>,
             LLVMMatchType<0>],
            [IntrReadMem, IntrWillReturn, NoCapture<ArgIndex<0>>]>;

def int_masked_compressstore:
  DefaultAttrsIntrinsic<[],
            [llvm_anyvector_ty, LLVMPointerToElt<0>,
             LLVMScalarOrSameVectorWidth<0, llvm_i1_ty>],
            [IntrWriteMem, IntrArgMemOnly, IntrWillReturn,
             NoCapture<ArgIndex<1>>]>;

// Test whether a pointer is associated with a type metadata identifier.
def int_type_test : DefaultAttrsIntrinsic<[llvm_i1_ty], [llvm_ptr_ty, llvm_metadata_ty],
                              [IntrNoMem, IntrWillReturn, IntrSpeculatable]>;

// Safely loads a function pointer from a virtual table pointer using type metadata.
def int_type_checked_load : DefaultAttrsIntrinsic<[llvm_ptr_ty, llvm_i1_ty],
                                      [llvm_ptr_ty, llvm_i32_ty, llvm_metadata_ty],
                                      [IntrNoMem, IntrWillReturn]>;

// Test whether a pointer is associated with a type metadata identifier. Used
// for public visibility classes that may later be refined to private
// visibility.
def int_public_type_test : DefaultAttrsIntrinsic<[llvm_i1_ty], [llvm_ptr_ty, llvm_metadata_ty],
                              [IntrNoMem, IntrWillReturn, IntrSpeculatable]>;

// Create a branch funnel that implements an indirect call to a limited set of
// callees. This needs to be a musttail call.
def int_icall_branch_funnel : DefaultAttrsIntrinsic<[], [llvm_vararg_ty], []>;

def int_load_relative: DefaultAttrsIntrinsic<[llvm_ptr_ty], [llvm_ptr_ty, llvm_anyint_ty],
                                 [IntrReadMem, IntrArgMemOnly]>;

def int_asan_check_memaccess :
  Intrinsic<[],[llvm_ptr_ty, llvm_i32_ty], [ImmArg<ArgIndex<1>>]>;

def int_hwasan_check_memaccess :
  Intrinsic<[], [llvm_ptr_ty, llvm_ptr_ty, llvm_i32_ty],
            [ImmArg<ArgIndex<2>>]>;
def int_hwasan_check_memaccess_shortgranules :
  Intrinsic<[], [llvm_ptr_ty, llvm_ptr_ty, llvm_i32_ty],
            [ImmArg<ArgIndex<2>>]>;

// Xray intrinsics
//===----------------------------------------------------------------------===//
// Custom event logging for x-ray.
// Takes a pointer to a string and the length of the string.
def int_xray_customevent : Intrinsic<[], [llvm_ptr_ty, llvm_i32_ty],
                                     [IntrWriteMem, NoCapture<ArgIndex<0>>,
                                      ReadOnly<ArgIndex<0>>]>;
// Typed event logging for x-ray.
// Takes a numeric type tag, a pointer to a string and the length of the string.
def int_xray_typedevent : Intrinsic<[], [llvm_i16_ty, llvm_ptr_ty, llvm_i32_ty],
                                        [IntrWriteMem, NoCapture<ArgIndex<1>>,
                                         ReadOnly<ArgIndex<1>>]>;
//===----------------------------------------------------------------------===//

//===------ Memory intrinsics with element-wise atomicity guarantees ------===//
//

// @llvm.memcpy.element.unordered.atomic.*(dest, src, length, elementsize)
def int_memcpy_element_unordered_atomic
    : Intrinsic<[],
                [llvm_anyptr_ty, llvm_anyptr_ty, llvm_anyint_ty, llvm_i32_ty],
                [IntrArgMemOnly, IntrWillReturn, IntrNoSync,
                 NoCapture<ArgIndex<0>>, NoCapture<ArgIndex<1>>,
                 WriteOnly<ArgIndex<0>>, ReadOnly<ArgIndex<1>>,
                 ImmArg<ArgIndex<3>>]>;

// @llvm.memmove.element.unordered.atomic.*(dest, src, length, elementsize)
def int_memmove_element_unordered_atomic
    : Intrinsic<[],
                [llvm_anyptr_ty, llvm_anyptr_ty, llvm_anyint_ty, llvm_i32_ty],
                [IntrArgMemOnly, IntrWillReturn, IntrNoSync,
                 NoCapture<ArgIndex<0>>, NoCapture<ArgIndex<1>>,
                 WriteOnly<ArgIndex<0>>, ReadOnly<ArgIndex<1>>,
                 ImmArg<ArgIndex<3>>]>;

// @llvm.memset.element.unordered.atomic.*(dest, value, length, elementsize)
def int_memset_element_unordered_atomic
    : Intrinsic<[], [llvm_anyptr_ty, llvm_i8_ty, llvm_anyint_ty, llvm_i32_ty],
                [IntrWriteMem, IntrArgMemOnly, IntrWillReturn, IntrNoSync,
                 NoCapture<ArgIndex<0>>, WriteOnly<ArgIndex<0>>,
                 ImmArg<ArgIndex<3>>]>;

//===------------------------ Reduction Intrinsics ------------------------===//
// TODO poised for deprecation (to be superseded by llvm.vp.*. intrinsics)
//
let IntrProperties = [IntrNoMem] in {

  def int_vector_reduce_fadd : DefaultAttrsIntrinsic<[LLVMVectorElementType<0>],
                                         [LLVMVectorElementType<0>,
                                          llvm_anyvector_ty]>;
  def int_vector_reduce_fmul : DefaultAttrsIntrinsic<[LLVMVectorElementType<0>],
                                         [LLVMVectorElementType<0>,
                                          llvm_anyvector_ty]>;
  def int_vector_reduce_add : DefaultAttrsIntrinsic<[LLVMVectorElementType<0>],
                                        [llvm_anyvector_ty]>;
  def int_vector_reduce_mul : DefaultAttrsIntrinsic<[LLVMVectorElementType<0>],
                                        [llvm_anyvector_ty]>;
  def int_vector_reduce_and : DefaultAttrsIntrinsic<[LLVMVectorElementType<0>],
                                        [llvm_anyvector_ty]>;
  def int_vector_reduce_or : DefaultAttrsIntrinsic<[LLVMVectorElementType<0>],
                                       [llvm_anyvector_ty]>;
  def int_vector_reduce_xor : DefaultAttrsIntrinsic<[LLVMVectorElementType<0>],
                                        [llvm_anyvector_ty]>;
  def int_vector_reduce_smax : DefaultAttrsIntrinsic<[LLVMVectorElementType<0>],
                                         [llvm_anyvector_ty]>;
  def int_vector_reduce_smin : DefaultAttrsIntrinsic<[LLVMVectorElementType<0>],
                                         [llvm_anyvector_ty]>;
  def int_vector_reduce_umax : DefaultAttrsIntrinsic<[LLVMVectorElementType<0>],
                                         [llvm_anyvector_ty]>;
  def int_vector_reduce_umin : DefaultAttrsIntrinsic<[LLVMVectorElementType<0>],
                                         [llvm_anyvector_ty]>;
  def int_vector_reduce_fmax : DefaultAttrsIntrinsic<[LLVMVectorElementType<0>],
                                         [llvm_anyvector_ty]>;
  def int_vector_reduce_fmin : DefaultAttrsIntrinsic<[LLVMVectorElementType<0>],
                                         [llvm_anyvector_ty]>;
}

//===----- Matrix intrinsics ---------------------------------------------===//

def int_matrix_transpose
  : DefaultAttrsIntrinsic<[llvm_anyvector_ty],
              [LLVMMatchType<0>, llvm_i32_ty, llvm_i32_ty],
              [ IntrNoSync, IntrWillReturn, IntrNoMem, IntrSpeculatable, ImmArg<ArgIndex<1>>,
               ImmArg<ArgIndex<2>>]>;

def int_matrix_multiply
  : DefaultAttrsIntrinsic<[llvm_anyvector_ty],
              [llvm_anyvector_ty, llvm_anyvector_ty, llvm_i32_ty, llvm_i32_ty,
               llvm_i32_ty],
              [IntrNoSync, IntrWillReturn, IntrNoMem, IntrSpeculatable, ImmArg<ArgIndex<2>>,
               ImmArg<ArgIndex<3>>, ImmArg<ArgIndex<4>>]>;

def int_matrix_column_major_load
  : DefaultAttrsIntrinsic<[llvm_anyvector_ty],
              [LLVMPointerToElt<0>, llvm_anyint_ty, llvm_i1_ty,
               llvm_i32_ty, llvm_i32_ty],
              [IntrNoSync, IntrWillReturn, IntrArgMemOnly, IntrReadMem,
               NoCapture<ArgIndex<0>>, ImmArg<ArgIndex<2>>, ImmArg<ArgIndex<3>>,
               ImmArg<ArgIndex<4>>]>;

def int_matrix_column_major_store
  : DefaultAttrsIntrinsic<[],
              [llvm_anyvector_ty, LLVMPointerToElt<0>,
               llvm_anyint_ty, llvm_i1_ty, llvm_i32_ty, llvm_i32_ty],
              [IntrNoSync, IntrWillReturn, IntrArgMemOnly, IntrWriteMem,
               WriteOnly<ArgIndex<1>>, NoCapture<ArgIndex<1>>,
               ImmArg<ArgIndex<3>>, ImmArg<ArgIndex<4>>, ImmArg<ArgIndex<5>>]>;

//===---------- Intrinsics to control hardware supported loops ----------===//

// Specify that the value given is the number of iterations that the next loop
// will execute.
def int_set_loop_iterations :
  DefaultAttrsIntrinsic<[], [llvm_anyint_ty], [IntrNoDuplicate]>;

// Same as the above, but produces a value (the same as the input operand) to
// be fed into the loop.
def int_start_loop_iterations :
  DefaultAttrsIntrinsic<[llvm_anyint_ty], [LLVMMatchType<0>], [IntrNoDuplicate]>;

// Specify that the value given is the number of iterations that the next loop
// will execute. Also test that the given count is not zero, allowing it to
// control entry to a 'while' loop.
def int_test_set_loop_iterations :
  DefaultAttrsIntrinsic<[llvm_i1_ty], [llvm_anyint_ty], [IntrNoDuplicate]>;

// Same as the above, but produces an extra value (the same as the input
// operand) to be fed into the loop.
def int_test_start_loop_iterations :
  DefaultAttrsIntrinsic<[llvm_anyint_ty, llvm_i1_ty], [LLVMMatchType<0>],
                        [IntrNoDuplicate]>;

// Decrement loop counter by the given argument. Return false if the loop
// should exit.
def int_loop_decrement :
  DefaultAttrsIntrinsic<[llvm_i1_ty], [llvm_anyint_ty], [IntrNoDuplicate]>;

// Decrement the first operand (the loop counter) by the second operand (the
// maximum number of elements processed in an iteration). Return the remaining
// number of iterations still to be executed. This is effectively a sub which
// can be used with a phi, icmp and br to control the number of iterations
// executed, as usual. Any optimisations are allowed to treat it is a sub, and
// it's scevable, so it's the backends responsibility to handle cases where it
// may be optimised.
def int_loop_decrement_reg :
  DefaultAttrsIntrinsic<[llvm_anyint_ty],
            [LLVMMatchType<0>, LLVMMatchType<0>], [IntrNoDuplicate]>;

//===----- Intrinsics that are used to provide predicate information -----===//

def int_ssa_copy : DefaultAttrsIntrinsic<[llvm_any_ty], [LLVMMatchType<0>],
                             [IntrNoMem, Returned<ArgIndex<0>>]>;

//===------- Intrinsics that are used to preserve debug information -------===//

def int_preserve_array_access_index : DefaultAttrsIntrinsic<[llvm_anyptr_ty],
                                                [llvm_anyptr_ty, llvm_i32_ty,
                                                 llvm_i32_ty],
                                                [IntrNoMem,
                                                 ImmArg<ArgIndex<1>>,
                                                 ImmArg<ArgIndex<2>>]>;
def int_preserve_union_access_index : DefaultAttrsIntrinsic<[llvm_anyptr_ty],
                                                [llvm_anyptr_ty, llvm_i32_ty],
                                                [IntrNoMem,
                                                 ImmArg<ArgIndex<1>>]>;
def int_preserve_struct_access_index : DefaultAttrsIntrinsic<[llvm_anyptr_ty],
                                                 [llvm_anyptr_ty, llvm_i32_ty,
                                                  llvm_i32_ty],
                                                 [IntrNoMem,
                                                  ImmArg<ArgIndex<1>>,
                                                  ImmArg<ArgIndex<2>>]>;

//===------------ Intrinsics to perform common vector shuffles ------------===//

def int_experimental_vector_reverse : DefaultAttrsIntrinsic<[llvm_anyvector_ty],
                                                            [LLVMMatchType<0>],
                                                            [IntrNoMem]>;

def int_experimental_vector_splice : DefaultAttrsIntrinsic<[llvm_anyvector_ty],
                                                           [LLVMMatchType<0>,
                                                            LLVMMatchType<0>,
                                                            llvm_i32_ty],
                                                           [IntrNoMem, ImmArg<ArgIndex<2>>]>;

//===---------- Intrinsics to query properties of scalable vectors --------===//
def int_vscale : DefaultAttrsIntrinsic<[llvm_anyint_ty], [], [IntrNoMem]>;

//===---------- Intrinsics to perform subvector insertion/extraction ------===//
def int_vector_insert : DefaultAttrsIntrinsic<[llvm_anyvector_ty],
                                              [LLVMMatchType<0>, llvm_anyvector_ty, llvm_i64_ty],
                                              [IntrNoMem, IntrSpeculatable, ImmArg<ArgIndex<2>>]>;

def int_vector_extract : DefaultAttrsIntrinsic<[llvm_anyvector_ty],
                                               [llvm_anyvector_ty, llvm_i64_ty],
                                               [IntrNoMem, IntrSpeculatable, ImmArg<ArgIndex<1>>]>;

//===----------------- Pointer Authentication Intrinsics ------------------===//
//

// Sign an unauthenticated pointer using the specified key and discriminator,
// passed in that order.
// Returns the first argument, with some known bits replaced with a signature.
def int_ptrauth_sign :
  DefaultAttrsIntrinsic<[llvm_i64_ty], [llvm_i64_ty, llvm_i32_ty, llvm_i64_ty],
                        [IntrNoMem, ImmArg<ArgIndex<1>>]>;

// Authenticate a signed pointer, using the specified key and discriminator.
// Returns the first argument, with the signature bits removed.
// The signature must be valid.
def int_ptrauth_auth : Intrinsic<[llvm_i64_ty],
                                 [llvm_i64_ty, llvm_i32_ty, llvm_i64_ty],
                                 [IntrNoMem,ImmArg<ArgIndex<1>>]>;

// Authenticate a signed pointer and resign it.
// The second (key) and third (discriminator) arguments specify the signing
// schema used for authenticating.
// The fourth and fifth arguments specify the schema used for signing.
// The signature must be valid.
// This is a combined form of @llvm.ptrauth.sign and @llvm.ptrauth.auth, with
// an additional integrity guarantee on the intermediate value.
def int_ptrauth_resign : Intrinsic<[llvm_i64_ty],
                                   [llvm_i64_ty, llvm_i32_ty, llvm_i64_ty,
                                    llvm_i32_ty, llvm_i64_ty],
                                   [IntrNoMem, ImmArg<ArgIndex<1>>,
                                    ImmArg<ArgIndex<3>>]>;

// Strip the embedded signature out of a signed pointer.
// The second argument specifies the key.
// This behaves like @llvm.ptrauth.auth, but doesn't require the signature to
// be valid.
def int_ptrauth_strip :
  DefaultAttrsIntrinsic<[llvm_i64_ty], [llvm_i64_ty, llvm_i32_ty],
                        [IntrNoMem, ImmArg<ArgIndex<1>>]>;

// Blend a small integer discriminator with an address discriminator, producing
// a new discriminator value.
def int_ptrauth_blend :
  DefaultAttrsIntrinsic<[llvm_i64_ty], [llvm_i64_ty, llvm_i64_ty], [IntrNoMem]>;

// Compute the signature of a value, using a given discriminator.
// This differs from @llvm.ptrauth.sign in that it doesn't embed the computed
// signature in the pointer, but instead returns the signature as a value.
// That allows it to be used to sign non-pointer data: in that sense, it is
// generic.  There is no generic @llvm.ptrauth.auth: instead, the signature
// can be computed using @llvm.ptrauth.sign_generic, and compared with icmp.
def int_ptrauth_sign_generic :
  DefaultAttrsIntrinsic<[llvm_i64_ty], [llvm_i64_ty, llvm_i64_ty], [IntrNoMem]>;

//===----------------------------------------------------------------------===//

//===----------------------------------------------------------------------===//
// Target-specific intrinsics
//===----------------------------------------------------------------------===//

include "llvm/IR/IntrinsicsPowerPC.td"
include "llvm/IR/IntrinsicsX86.td"
include "llvm/IR/IntrinsicsARM.td"
include "llvm/IR/IntrinsicsAArch64.td"
include "llvm/IR/IntrinsicsXCore.td"
include "llvm/IR/IntrinsicsHexagon.td"
include "llvm/IR/IntrinsicsNVVM.td"
include "llvm/IR/IntrinsicsMips.td"
include "llvm/IR/IntrinsicsAMDGPU.td"
include "llvm/IR/IntrinsicsBPF.td"
include "llvm/IR/IntrinsicsSystemZ.td"
include "llvm/IR/IntrinsicsWebAssembly.td"
include "llvm/IR/IntrinsicsRISCV.td"
include "llvm/IR/IntrinsicsSPIRV.td"
include "llvm/IR/IntrinsicsVE.td"
include "llvm/IR/IntrinsicsDirectX.td"
include "llvm/IR/IntrinsicsLoongArch.td"<|MERGE_RESOLUTION|>--- conflicted
+++ resolved
@@ -1774,9 +1774,17 @@
                              [ llvm_anyvector_ty,
                                LLVMScalarOrSameVectorWidth<0, llvm_i1_ty>,
                                llvm_i32_ty]>;
-<<<<<<< HEAD
-
-  // Shuffles.
+  // Shuffles
+  def int_vp_select : DefaultAttrsIntrinsic<[ llvm_anyvector_ty ],
+                             [ LLVMScalarOrSameVectorWidth<0, llvm_i1_ty>,
+                               LLVMMatchType<0>,
+                               LLVMMatchType<0>,
+                               llvm_i32_ty]>;
+  def int_vp_merge : DefaultAttrsIntrinsic<[ llvm_anyvector_ty ],
+                             [ LLVMScalarOrSameVectorWidth<0, llvm_i1_ty>,
+                               LLVMMatchType<0>,
+                               LLVMMatchType<0>,
+                               llvm_i32_ty]>;
   def int_vp_vshift: DefaultAttrsIntrinsic<[ llvm_anyvector_ty ],
                              [ LLVMMatchType<0>,
                                llvm_i32_ty,
@@ -1792,20 +1800,6 @@
                                [ LLVMMatchType<0>,
                                  LLVMScalarOrSameVectorWidth<0, llvm_i1_ty>,
                                  llvm_i32_ty]>;
-
-=======
->>>>>>> 5a57ebcc
-  // Shuffles
-  def int_vp_select : DefaultAttrsIntrinsic<[ llvm_anyvector_ty ],
-                             [ LLVMScalarOrSameVectorWidth<0, llvm_i1_ty>,
-                               LLVMMatchType<0>,
-                               LLVMMatchType<0>,
-                               llvm_i32_ty]>;
-  def int_vp_merge : DefaultAttrsIntrinsic<[ llvm_anyvector_ty ],
-                             [ LLVMScalarOrSameVectorWidth<0, llvm_i1_ty>,
-                               LLVMMatchType<0>,
-                               LLVMMatchType<0>,
-                               llvm_i32_ty]>;
 
   // Comparisons
   def int_vp_fcmp : DefaultAttrsIntrinsic<[ LLVMScalarOrSameVectorWidth<0, llvm_i1_ty> ],
