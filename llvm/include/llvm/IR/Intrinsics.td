--- conflicted
+++ resolved
@@ -1451,157 +1451,141 @@
                                LLVMScalarOrSameVectorWidth<0, llvm_i1_ty>,
                                llvm_i32_ty]>;
   def int_vp_mul  : DefaultAttrsIntrinsic<[ llvm_anyvector_ty ],
-<<<<<<< HEAD
+                             [ LLVMMatchType<0>,
+                               LLVMMatchType<0>,
+                               LLVMScalarOrSameVectorWidth<0, llvm_i1_ty>,
+                               llvm_i32_ty]>;
+
+  // Element-wise bitops
+  def int_vp_ctpop : DefaultAttrsIntrinsic<[ llvm_anyvector_ty ],
+                               [ LLVMMatchType<0>,
+                                 LLVMScalarOrSameVectorWidth<0, llvm_i1_ty>,
+                                 llvm_i32_ty]>;
+
+  // Logical operators
+  def int_vp_ashr : DefaultAttrsIntrinsic<[ llvm_anyvector_ty ],
+                             [ LLVMMatchType<0>,
+                               LLVMMatchType<0>,
+                               LLVMScalarOrSameVectorWidth<0, llvm_i1_ty>,
+                               llvm_i32_ty]>;
+  def int_vp_lshr : DefaultAttrsIntrinsic<[ llvm_anyvector_ty ],
+                             [ LLVMMatchType<0>,
+                               LLVMMatchType<0>,
+                               LLVMScalarOrSameVectorWidth<0, llvm_i1_ty>,
+                               llvm_i32_ty]>;
+  def int_vp_shl : DefaultAttrsIntrinsic<[ llvm_anyvector_ty ],
+                             [ LLVMMatchType<0>,
+                               LLVMMatchType<0>,
+                               LLVMScalarOrSameVectorWidth<0, llvm_i1_ty>,
+                               llvm_i32_ty]>;
+  def int_vp_or : DefaultAttrsIntrinsic<[ llvm_anyvector_ty ],
+                             [ LLVMMatchType<0>,
+                               LLVMMatchType<0>,
+                               LLVMScalarOrSameVectorWidth<0, llvm_i1_ty>,
+                               llvm_i32_ty]>;
+  def int_vp_and : DefaultAttrsIntrinsic<[ llvm_anyvector_ty ],
+                             [ LLVMMatchType<0>,
+                               LLVMMatchType<0>,
+                               LLVMScalarOrSameVectorWidth<0, llvm_i1_ty>,
+                               llvm_i32_ty]>;
+  def int_vp_xor : DefaultAttrsIntrinsic<[ llvm_anyvector_ty ],
+                             [ LLVMMatchType<0>,
+                               LLVMMatchType<0>,
+                               LLVMScalarOrSameVectorWidth<0, llvm_i1_ty>,
+                               llvm_i32_ty]>;
+  def int_vp_sdiv : DefaultAttrsIntrinsic<[ llvm_anyvector_ty ],
+                             [ LLVMMatchType<0>,
+                               LLVMMatchType<0>,
+                               LLVMScalarOrSameVectorWidth<0, llvm_i1_ty>,
+                               llvm_i32_ty]>;
+  def int_vp_udiv : DefaultAttrsIntrinsic<[ llvm_anyvector_ty ],
+                             [ LLVMMatchType<0>,
+                               LLVMMatchType<0>,
+                               LLVMScalarOrSameVectorWidth<0, llvm_i1_ty>,
+                               llvm_i32_ty]>;
+  def int_vp_srem : DefaultAttrsIntrinsic<[ llvm_anyvector_ty ],
+                             [ LLVMMatchType<0>,
+                               LLVMMatchType<0>,
+                               LLVMScalarOrSameVectorWidth<0, llvm_i1_ty>,
+                               llvm_i32_ty]>;
+  def int_vp_urem : DefaultAttrsIntrinsic<[ llvm_anyvector_ty ],
+                             [ LLVMMatchType<0>,
+                               LLVMMatchType<0>,
+                               LLVMScalarOrSameVectorWidth<0, llvm_i1_ty>,
+                               llvm_i32_ty]>;
+
+  // VP single argument constrained intrinsics.
+  //
+  // These intrinsics are sensitive to the rounding mode so we need constrained
+  // versions of each of them.  When strict rounding and exception control are
+  // not required the non-constrained versions of these intrinsics should be
+  // used.
+  def int_vp_sqrt : DefaultAttrsIntrinsic<[ llvm_anyfloat_ty ],
+                              [ LLVMMatchType<0>,
+                                LLVMScalarOrSameVectorWidth<0, llvm_i1_ty>,
+                                llvm_i32_ty]>;
+  def int_vp_sin  : DefaultAttrsIntrinsic<[ llvm_anyfloat_ty ],
+                              [ LLVMMatchType<0>,
+                                LLVMScalarOrSameVectorWidth<0, llvm_i1_ty>,
+                                llvm_i32_ty]>;
+  def int_vp_cos  : DefaultAttrsIntrinsic<[ llvm_anyfloat_ty ],
+                              [ LLVMMatchType<0>,
+                                LLVMScalarOrSameVectorWidth<0, llvm_i1_ty>,
+                                llvm_i32_ty]>;
+  def int_vp_log  : DefaultAttrsIntrinsic<[ llvm_anyfloat_ty ],
+                              [ LLVMMatchType<0>,
+                                LLVMScalarOrSameVectorWidth<0, llvm_i1_ty>,
+                                llvm_i32_ty]>;
+  def int_vp_log10: DefaultAttrsIntrinsic<[ llvm_anyfloat_ty ],
+                              [ LLVMMatchType<0>,
+                                LLVMScalarOrSameVectorWidth<0, llvm_i1_ty>,
+                                llvm_i32_ty]>;
+  def int_vp_log2 : DefaultAttrsIntrinsic<[ llvm_anyfloat_ty ],
+                              [ LLVMMatchType<0>,
+                                LLVMScalarOrSameVectorWidth<0, llvm_i1_ty>,
+                                llvm_i32_ty]>;
+  def int_vp_exp  : DefaultAttrsIntrinsic<[ llvm_anyfloat_ty ],
+                              [ LLVMMatchType<0>,
+                                LLVMScalarOrSameVectorWidth<0, llvm_i1_ty>,
+                                llvm_i32_ty]>;
+  def int_vp_exp2 : DefaultAttrsIntrinsic<[ llvm_anyfloat_ty ],
+                              [ LLVMMatchType<0>,
+                                LLVMScalarOrSameVectorWidth<0, llvm_i1_ty>,
+                                llvm_i32_ty]>;
+  def int_vp_rint  : DefaultAttrsIntrinsic<[ llvm_anyfloat_ty ],
+                               [ LLVMMatchType<0>,
+                                 LLVMScalarOrSameVectorWidth<0, llvm_i1_ty>,
+                                 llvm_i32_ty]>;
+  def int_vp_nearbyint : DefaultAttrsIntrinsic<[ llvm_anyfloat_ty ],
+                                   [ LLVMMatchType<0>,
+                                     LLVMScalarOrSameVectorWidth<0, llvm_i1_ty>,
+                                     llvm_i32_ty]>;
+  def int_vp_ceil : DefaultAttrsIntrinsic<[ llvm_anyfloat_ty ],
+                              [ LLVMMatchType<0>,
+                                LLVMScalarOrSameVectorWidth<0, llvm_i1_ty>,
+                                llvm_i32_ty]>;
+  def int_vp_floor : DefaultAttrsIntrinsic<[ llvm_anyfloat_ty ],
+                               [ LLVMMatchType<0>,
+                                 LLVMScalarOrSameVectorWidth<0, llvm_i1_ty>,
+                                 llvm_i32_ty]>;
+  def int_vp_round : DefaultAttrsIntrinsic<[ llvm_anyfloat_ty ],
+                               [ LLVMMatchType<0>,
+                                LLVMScalarOrSameVectorWidth<0, llvm_i1_ty>,
+                                llvm_i32_ty]>;
+
+  // VP two argument constrained intrinsics.
+  def int_vp_powi : DefaultAttrsIntrinsic<[ llvm_anyfloat_ty ],
+                              [ LLVMMatchType<0>,
+                                llvm_i32_ty,
+                                LLVMScalarOrSameVectorWidth<0, llvm_i1_ty>,
+                                llvm_i32_ty]>;
+  def int_vp_pow  : DefaultAttrsIntrinsic<[ llvm_anyfloat_ty ],
                               [ LLVMMatchType<0>,
                                 LLVMMatchType<0>,
                                 LLVMScalarOrSameVectorWidth<0, llvm_i1_ty>,
                                 llvm_i32_ty]>;
-// Element-wise bitops
-  def int_vp_ctpop : Intrinsic<[ llvm_anyvector_ty ],
-                               [ LLVMMatchType<0>,
-                                 LLVMScalarOrSameVectorWidth<0, llvm_i1_ty>,
-                                 llvm_i32_ty]>;
-
-// Logical operators
-=======
-                             [ LLVMMatchType<0>,
-                               LLVMMatchType<0>,
-                               LLVMScalarOrSameVectorWidth<0, llvm_i1_ty>,
-                               llvm_i32_ty]>;
->>>>>>> 18c1ee04
-  def int_vp_ashr : DefaultAttrsIntrinsic<[ llvm_anyvector_ty ],
-                             [ LLVMMatchType<0>,
-                               LLVMMatchType<0>,
-                               LLVMScalarOrSameVectorWidth<0, llvm_i1_ty>,
-                               llvm_i32_ty]>;
-  def int_vp_lshr : DefaultAttrsIntrinsic<[ llvm_anyvector_ty ],
-                             [ LLVMMatchType<0>,
-                               LLVMMatchType<0>,
-                               LLVMScalarOrSameVectorWidth<0, llvm_i1_ty>,
-                               llvm_i32_ty]>;
-  def int_vp_shl : DefaultAttrsIntrinsic<[ llvm_anyvector_ty ],
-                             [ LLVMMatchType<0>,
-                               LLVMMatchType<0>,
-                               LLVMScalarOrSameVectorWidth<0, llvm_i1_ty>,
-                               llvm_i32_ty]>;
-  def int_vp_or : DefaultAttrsIntrinsic<[ llvm_anyvector_ty ],
-                             [ LLVMMatchType<0>,
-                               LLVMMatchType<0>,
-                               LLVMScalarOrSameVectorWidth<0, llvm_i1_ty>,
-                               llvm_i32_ty]>;
-  def int_vp_and : DefaultAttrsIntrinsic<[ llvm_anyvector_ty ],
-                             [ LLVMMatchType<0>,
-                               LLVMMatchType<0>,
-                               LLVMScalarOrSameVectorWidth<0, llvm_i1_ty>,
-                               llvm_i32_ty]>;
-  def int_vp_xor : DefaultAttrsIntrinsic<[ llvm_anyvector_ty ],
-                             [ LLVMMatchType<0>,
-                               LLVMMatchType<0>,
-                               LLVMScalarOrSameVectorWidth<0, llvm_i1_ty>,
-                               llvm_i32_ty]>;
-  def int_vp_sdiv : DefaultAttrsIntrinsic<[ llvm_anyvector_ty ],
-                             [ LLVMMatchType<0>,
-                               LLVMMatchType<0>,
-                               LLVMScalarOrSameVectorWidth<0, llvm_i1_ty>,
-                               llvm_i32_ty]>;
-  def int_vp_udiv : DefaultAttrsIntrinsic<[ llvm_anyvector_ty ],
-                             [ LLVMMatchType<0>,
-                               LLVMMatchType<0>,
-                               LLVMScalarOrSameVectorWidth<0, llvm_i1_ty>,
-                               llvm_i32_ty]>;
-  def int_vp_srem : DefaultAttrsIntrinsic<[ llvm_anyvector_ty ],
-                             [ LLVMMatchType<0>,
-                               LLVMMatchType<0>,
-                               LLVMScalarOrSameVectorWidth<0, llvm_i1_ty>,
-                               llvm_i32_ty]>;
-  def int_vp_urem : DefaultAttrsIntrinsic<[ llvm_anyvector_ty ],
-                             [ LLVMMatchType<0>,
-                               LLVMMatchType<0>,
-                               LLVMScalarOrSameVectorWidth<0, llvm_i1_ty>,
-                               llvm_i32_ty]>;
-
-<<<<<<< HEAD
-// VP single argument constrained intrinsics.
-let IntrProperties = [ IntrNoMem, IntrNoSync, IntrWillReturn] in {
-  // These intrinsics are sensitive to the rounding mode so we need constrained
-  // versions of each of them.  When strict rounding and exception control are
-  // not required the non-constrained versions of these intrinsics should be
-  // used.
-  def int_vp_sqrt : Intrinsic<[ llvm_anyfloat_ty ],
-                              [ LLVMMatchType<0>,
-                                LLVMScalarOrSameVectorWidth<0, llvm_i1_ty>,
-                                llvm_i32_ty]>;
-  def int_vp_sin  : Intrinsic<[ llvm_anyfloat_ty ],
-                              [ LLVMMatchType<0>,
-                                LLVMScalarOrSameVectorWidth<0, llvm_i1_ty>,
-                                llvm_i32_ty]>;
-  def int_vp_cos  : Intrinsic<[ llvm_anyfloat_ty ],
-                              [ LLVMMatchType<0>,
-                                LLVMScalarOrSameVectorWidth<0, llvm_i1_ty>,
-                                llvm_i32_ty]>;
-  def int_vp_log  : Intrinsic<[ llvm_anyfloat_ty ],
-                              [ LLVMMatchType<0>,
-                                LLVMScalarOrSameVectorWidth<0, llvm_i1_ty>,
-                                llvm_i32_ty]>;
-  def int_vp_log10: Intrinsic<[ llvm_anyfloat_ty ],
-                              [ LLVMMatchType<0>,
-                                LLVMScalarOrSameVectorWidth<0, llvm_i1_ty>,
-                                llvm_i32_ty]>;
-  def int_vp_log2 : Intrinsic<[ llvm_anyfloat_ty ],
-                              [ LLVMMatchType<0>,
-                                LLVMScalarOrSameVectorWidth<0, llvm_i1_ty>,
-                                llvm_i32_ty]>;
-  def int_vp_exp  : Intrinsic<[ llvm_anyfloat_ty ],
-                              [ LLVMMatchType<0>,
-                                LLVMScalarOrSameVectorWidth<0, llvm_i1_ty>,
-                                llvm_i32_ty]>;
-  def int_vp_exp2 : Intrinsic<[ llvm_anyfloat_ty ],
-                              [ LLVMMatchType<0>,
-                                LLVMScalarOrSameVectorWidth<0, llvm_i1_ty>,
-                                llvm_i32_ty]>;
-  def int_vp_rint  : Intrinsic<[ llvm_anyfloat_ty ],
-                               [ LLVMMatchType<0>,
-                                 LLVMScalarOrSameVectorWidth<0, llvm_i1_ty>,
-                                 llvm_i32_ty]>;
-  def int_vp_nearbyint : Intrinsic<[ llvm_anyfloat_ty ],
-                                   [ LLVMMatchType<0>,
-                                     LLVMScalarOrSameVectorWidth<0, llvm_i1_ty>,
-                                     llvm_i32_ty]>;
-  def int_vp_ceil : Intrinsic<[ llvm_anyfloat_ty ],
-                              [ LLVMMatchType<0>,
-                                LLVMScalarOrSameVectorWidth<0, llvm_i1_ty>,
-                                llvm_i32_ty]>;
-  def int_vp_floor : Intrinsic<[ llvm_anyfloat_ty ],
-                               [ LLVMMatchType<0>,
-                                 LLVMScalarOrSameVectorWidth<0, llvm_i1_ty>,
-                                 llvm_i32_ty]>;
-  def int_vp_round : Intrinsic<[ llvm_anyfloat_ty ],
-                               [ LLVMMatchType<0>,
-                                LLVMScalarOrSameVectorWidth<0, llvm_i1_ty>,
-                                llvm_i32_ty]>;
-}
-
-
-// VP two argument constrained intrinsics.
-let IntrProperties = [ IntrNoMem, IntrNoSync, IntrWillReturn] in {
-  def int_vp_powi : Intrinsic<[ llvm_anyfloat_ty ],
-                              [ LLVMMatchType<0>,
-                                llvm_i32_ty,
-                                LLVMScalarOrSameVectorWidth<0, llvm_i1_ty>,
-                                llvm_i32_ty]>;
-  def int_vp_pow  : Intrinsic<[ llvm_anyfloat_ty ],
-                              [ LLVMMatchType<0>,
-                                LLVMMatchType<0>,
-                                LLVMScalarOrSameVectorWidth<0, llvm_i1_ty>,
-                                llvm_i32_ty]>;
-}
-
-// Floating-point arithmetic.
-let IntrProperties =
-    [IntrSpeculatable, IntrNoMem, IntrNoSync, IntrWillReturn] in {
-=======
+
   // Floating-point arithmetic
->>>>>>> 18c1ee04
   def int_vp_fadd : DefaultAttrsIntrinsic<[ llvm_anyvector_ty ],
                              [ LLVMMatchType<0>,
                                LLVMMatchType<0>,
@@ -1623,11 +1607,11 @@
                                LLVMScalarOrSameVectorWidth<0, llvm_i1_ty>,
                                llvm_i32_ty]>;
   def int_vp_frem : DefaultAttrsIntrinsic<[ llvm_anyvector_ty ],
-<<<<<<< HEAD
-                              [ LLVMMatchType<0>,
-                                LLVMMatchType<0>,
-                                LLVMScalarOrSameVectorWidth<0, llvm_i1_ty>,
-                                llvm_i32_ty]>;
+                             [ LLVMMatchType<0>,
+                               LLVMMatchType<0>,
+                               LLVMScalarOrSameVectorWidth<0, llvm_i1_ty>,
+                               llvm_i32_ty]>;
+
   def int_vp_maxnum : DefaultAttrsIntrinsic<[ llvm_anyfloat_ty ],
                               [ LLVMMatchType<0>,
                                 LLVMMatchType<0>,
@@ -1638,12 +1622,7 @@
                                 LLVMMatchType<0>,
                                 LLVMScalarOrSameVectorWidth<0, llvm_i1_ty>,
                                 llvm_i32_ty]>;
-=======
-                             [ LLVMMatchType<0>,
-                               LLVMMatchType<0>,
-                               LLVMScalarOrSameVectorWidth<0, llvm_i1_ty>,
-                               llvm_i32_ty]>;
->>>>>>> 18c1ee04
+
   def int_vp_fneg : DefaultAttrsIntrinsic<[ llvm_anyvector_ty ],
                              [ LLVMMatchType<0>,
                                LLVMScalarOrSameVectorWidth<0, llvm_i1_ty>,
@@ -1655,98 +1634,6 @@
                                LLVMScalarOrSameVectorWidth<0, llvm_i1_ty>,
                                llvm_i32_ty]>;
 
-<<<<<<< HEAD
-// Casts.
-def int_vp_trunc : DefaultAttrsIntrinsic<[ llvm_anyvector_ty ],
-                            [ llvm_anyvector_ty,
-                              LLVMScalarOrSameVectorWidth<0, llvm_i1_ty>,
-                              llvm_i32_ty]>;
-def int_vp_zext : DefaultAttrsIntrinsic<[ llvm_anyvector_ty ],
-                            [ llvm_anyvector_ty,
-                              LLVMScalarOrSameVectorWidth<0, llvm_i1_ty>,
-                              llvm_i32_ty]>;
-def int_vp_sext : DefaultAttrsIntrinsic<[ llvm_anyvector_ty ],
-                            [ llvm_anyvector_ty,
-                              LLVMScalarOrSameVectorWidth<0, llvm_i1_ty>,
-                              llvm_i32_ty]>;
-def int_vp_fptrunc : DefaultAttrsIntrinsic<[ llvm_anyvector_ty ],
-                            [ llvm_anyvector_ty,
-                              LLVMScalarOrSameVectorWidth<0, llvm_i1_ty>,
-                              llvm_i32_ty]>;
-def int_vp_fpext : DefaultAttrsIntrinsic<[ llvm_anyvector_ty ],
-                            [ llvm_anyvector_ty,
-                              LLVMScalarOrSameVectorWidth<0, llvm_i1_ty>,
-                              llvm_i32_ty]>;
-def int_vp_fptoui : DefaultAttrsIntrinsic<[ llvm_anyvector_ty ],
-                            [ llvm_anyvector_ty,
-                              LLVMScalarOrSameVectorWidth<0, llvm_i1_ty>,
-                              llvm_i32_ty]>;
-def int_vp_fptosi : DefaultAttrsIntrinsic<[ llvm_anyvector_ty ],
-                            [ llvm_anyvector_ty,
-                              LLVMScalarOrSameVectorWidth<0, llvm_i1_ty>,
-                              llvm_i32_ty]>;
-def int_vp_uitofp : DefaultAttrsIntrinsic<[ llvm_anyvector_ty ],
-                            [ llvm_anyvector_ty,
-                              LLVMScalarOrSameVectorWidth<0, llvm_i1_ty>,
-                              llvm_i32_ty]>;
-def int_vp_sitofp : DefaultAttrsIntrinsic<[ llvm_anyvector_ty ],
-                            [ llvm_anyvector_ty,
-                              LLVMScalarOrSameVectorWidth<0, llvm_i1_ty>,
-                              llvm_i32_ty]>;
-def int_vp_ptrtoint : DefaultAttrsIntrinsic<[ llvm_anyvector_ty ],
-                            [ llvm_anyvector_ty,
-                              LLVMScalarOrSameVectorWidth<0, llvm_i1_ty>,
-                              llvm_i32_ty]>;
-def int_vp_inttoptr : DefaultAttrsIntrinsic<[ llvm_anyvector_ty ],
-                            [ llvm_anyvector_ty,
-                              LLVMScalarOrSameVectorWidth<0, llvm_i1_ty>,
-                              llvm_i32_ty]>;
-
-// Shuffles.
-def int_vp_select : DefaultAttrsIntrinsic<[ llvm_anyvector_ty ],
-                              [ LLVMScalarOrSameVectorWidth<0, llvm_i1_ty>,
-                                LLVMMatchType<0>,
-                                LLVMMatchType<0>,
-                                llvm_i32_ty]>;
-def int_vp_vshift: Intrinsic<[ llvm_anyvector_ty ],
-                             [ LLVMMatchType<0>,
-                               llvm_i32_ty,
-                               LLVMScalarOrSameVectorWidth<0, llvm_i1_ty>,
-                               llvm_i32_ty],
-                             [ IntrNoMem, IntrNoSync, IntrWillReturn]>;
-
-def int_vp_expand: Intrinsic<[ llvm_anyvector_ty ],
-                             [ LLVMMatchType<0>,
-                               LLVMScalarOrSameVectorWidth<0, llvm_i1_ty>,
-                               llvm_i32_ty],
-                             [ IntrNoMem, IntrNoSync, IntrWillReturn]>;
-
-def int_vp_compress: Intrinsic<[ llvm_anyvector_ty ],
-                               [ LLVMMatchType<0>,
-                                 LLVMScalarOrSameVectorWidth<0, llvm_i1_ty>,
-                                 llvm_i32_ty],
-                               [ IntrNoMem, IntrNoSync, IntrWillReturn]>;
-
-
-
-
-// VP standard fp-math intrinsics.
-
-def int_vp_merge : DefaultAttrsIntrinsic<[ llvm_anyvector_ty ],
-                              [ LLVMScalarOrSameVectorWidth<0, llvm_i1_ty>,
-                                LLVMMatchType<0>,
-                                LLVMMatchType<0>,
-                                llvm_i32_ty]>;
-
-// Comparisons.
-let IntrProperties = [IntrNoMem, IntrNoSync, IntrWillReturn] in {
-   def int_vp_fcmp : DefaultAttrsIntrinsic<[ LLVMScalarOrSameVectorWidth<0, llvm_i1_ty> ],
-                                 [ llvm_anyvector_ty,
-                                   LLVMMatchType<0>,
-                                   llvm_metadata_ty,
-                                   LLVMScalarOrSameVectorWidth<0, llvm_i1_ty>,
-                                   llvm_i32_ty]>;
-=======
   // Casts
   def int_vp_trunc : DefaultAttrsIntrinsic<[ llvm_anyvector_ty ],
                              [ llvm_anyvector_ty,
@@ -1792,7 +1679,23 @@
                              [ llvm_anyvector_ty,
                                LLVMScalarOrSameVectorWidth<0, llvm_i1_ty>,
                                llvm_i32_ty]>;
->>>>>>> 18c1ee04
+
+  // Shuffles.
+  def int_vp_vshift: DefaultAttrsIntrinsic<[ llvm_anyvector_ty ],
+                             [ LLVMMatchType<0>,
+                               llvm_i32_ty,
+                               LLVMScalarOrSameVectorWidth<0, llvm_i1_ty>,
+                               llvm_i32_ty]>;
+
+  def int_vp_expand: DefaultAttrsIntrinsic<[ llvm_anyvector_ty ],
+                             [ LLVMMatchType<0>,
+                               LLVMScalarOrSameVectorWidth<0, llvm_i1_ty>,
+                               llvm_i32_ty]>;
+
+  def int_vp_compress: DefaultAttrsIntrinsic<[ llvm_anyvector_ty ],
+                               [ LLVMMatchType<0>,
+                                 LLVMScalarOrSameVectorWidth<0, llvm_i1_ty>,
+                                 llvm_i32_ty]>;
 
   // Shuffles
   def int_vp_select : DefaultAttrsIntrinsic<[ llvm_anyvector_ty ],
