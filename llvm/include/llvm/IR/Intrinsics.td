--- conflicted
+++ resolved
@@ -1645,7 +1645,6 @@
                                 LLVMMatchType<0>,
                                 LLVMScalarOrSameVectorWidth<0, llvm_i1_ty>,
                                 llvm_i32_ty]>;
-<<<<<<< HEAD
   def int_vp_maxnum : DefaultAttrsIntrinsic<[ llvm_anyfloat_ty ],
                               [ LLVMMatchType<0>,
                                 LLVMMatchType<0>,
@@ -1656,14 +1655,11 @@
                                 LLVMMatchType<0>,
                                 LLVMScalarOrSameVectorWidth<0, llvm_i1_ty>,
                                 llvm_i32_ty]>;
-=======
-
   def int_vp_fneg : DefaultAttrsIntrinsic<[ llvm_anyvector_ty ],
                               [ LLVMMatchType<0>,
                                 LLVMScalarOrSameVectorWidth<0, llvm_i1_ty>,
                                 llvm_i32_ty]>;
 
->>>>>>> 60745fb1
   def int_vp_fma : DefaultAttrsIntrinsic<[ llvm_anyvector_ty ],
                               [ LLVMMatchType<0>,
                                 LLVMMatchType<0>,
@@ -1700,12 +1696,6 @@
 
 
 // VP standard fp-math intrinsics.
-def int_vp_fneg : Intrinsic<[ llvm_anyvector_ty ],
-                            [ LLVMMatchType<0>,
-                              LLVMScalarOrSameVectorWidth<0, llvm_i1_ty>,
-                              llvm_i32_ty],
-                            [ IntrNoMem, IntrWillReturn]>;
-
 
 def int_vp_merge : DefaultAttrsIntrinsic<[ llvm_anyvector_ty ],
                               [ LLVMScalarOrSameVectorWidth<0, llvm_i1_ty>,
