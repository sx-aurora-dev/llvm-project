--- conflicted
+++ resolved
@@ -1567,10 +1567,6 @@
                                [ LLVMMatchType<0>,
                                 LLVMScalarOrSameVectorWidth<0, llvm_i1_ty>,
                                 llvm_i32_ty]>;
-  def int_vp_trunc : Intrinsic<[ llvm_anyfloat_ty ],
-                               [ LLVMMatchType<0>,
-                                 LLVMScalarOrSameVectorWidth<0, llvm_i1_ty>,
-                                 llvm_i32_ty]>;
 }
 
 
@@ -1676,31 +1672,12 @@
                             [ llvm_anyvector_ty,
                               LLVMScalarOrSameVectorWidth<0, llvm_i1_ty>,
                               llvm_i32_ty]>;
-<<<<<<< HEAD
-def int_vp_fptoui : DefaultAttrsIntrinsic<[ llvm_anyint_ty ],
-                            [ llvm_anyfloat_ty,
-                              LLVMScalarOrSameVectorWidth<0, llvm_i1_ty>,
-                              llvm_i32_ty]>;
-
-def int_vp_fpext : DefaultAttrsIntrinsic<[ llvm_anyfloat_ty ],
-                            [ llvm_anyfloat_ty,
-                              LLVMScalarOrSameVectorWidth<0, llvm_i1_ty>,
-                              llvm_i32_ty]>;
-
-def int_vp_uitofp : DefaultAttrsIntrinsic<[ llvm_anyfloat_ty ],
-                            [ llvm_anyint_ty,
-                              LLVMScalarOrSameVectorWidth<0, llvm_i1_ty>,
-                              llvm_i32_ty]>;
-def int_vp_fptrunc : DefaultAttrsIntrinsic<[ llvm_anyfloat_ty ],
-                            [ llvm_anyfloat_ty,
-=======
 def int_vp_ptrtoint : DefaultAttrsIntrinsic<[ llvm_anyvector_ty ],
                             [ llvm_anyvector_ty,
                               LLVMScalarOrSameVectorWidth<0, llvm_i1_ty>,
                               llvm_i32_ty]>;
 def int_vp_inttoptr : DefaultAttrsIntrinsic<[ llvm_anyvector_ty ],
                             [ llvm_anyvector_ty,
->>>>>>> a7c0b750
                               LLVMScalarOrSameVectorWidth<0, llvm_i1_ty>,
                               llvm_i32_ty]>;
 
