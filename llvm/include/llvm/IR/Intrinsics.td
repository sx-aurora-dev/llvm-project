--- conflicted
+++ resolved
@@ -1335,11 +1335,7 @@
 // Like the sideeffect intrinsic defined above, this intrinsic is treated by the
 // optimizer as having opaque side effects so that it won't be get rid of or moved
 // out of the block it probes.
-<<<<<<< HEAD
-def int_pseudoprobe : Intrinsic<[], [llvm_i64_ty, llvm_i64_ty, llvm_i32_ty, llvm_i64_ty],
-=======
 def int_pseudoprobe : DefaultAttrsIntrinsic<[], [llvm_i64_ty, llvm_i64_ty, llvm_i32_ty, llvm_i64_ty],
->>>>>>> a2ce6ee6
                                     [IntrInaccessibleMemOnly, IntrWillReturn]>;
 
 // Arithmetic fence intrinsic.
@@ -2045,8 +2041,6 @@
                                                             llvm_i32_ty],
                                                            [IntrNoMem, ImmArg<ArgIndex<2>>]>;
 
-<<<<<<< HEAD
-=======
 
 //===----------------- Pointer Authentication Intrinsics ------------------===//
 //
@@ -2102,7 +2096,6 @@
                                          [llvm_i64_ty, llvm_i64_ty],
                                          [IntrNoMem]>;
 
->>>>>>> a2ce6ee6
 //===----------------------------------------------------------------------===//
 
 //===----------------------------------------------------------------------===//
