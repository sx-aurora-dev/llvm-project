--- conflicted
+++ resolved
@@ -775,7 +775,6 @@
   CallInst *CreateAssumption(Value *Cond,
                              ArrayRef<OperandBundleDef> OpBundles = llvm::None);
 
-
   /// Call an arithmetic VP intrinsic.
   Instruction *CreateVectorPredicatedInst(unsigned OC, Type *ReturnTy,
                                           ArrayRef<Value *>,
@@ -1204,15 +1203,11 @@
     if (Except)
       UseExcept = Except.getValue();
 
-<<<<<<< HEAD
-    return GetConstrainedFPExcept(Context, UseExcept);
-=======
     Optional<StringRef> ExceptStr = convertExceptionBehaviorToStr(UseExcept);
     assert(ExceptStr && "Garbage strict exception behavior!");
     auto *ExceptMDS = MDString::get(Context, ExceptStr.getValue());
 
     return MetadataAsValue::get(Context, ExceptMDS);
->>>>>>> a7938c74
   }
 
   Value *getConstrainedFPPredicate(CmpInst::Predicate Predicate) {
