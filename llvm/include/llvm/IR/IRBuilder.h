//===- llvm/IRBuilder.h - Builder for LLVM Instructions ---------*- C++ -*-===//
//
// Part of the LLVM Project, under the Apache License v2.0 with LLVM Exceptions.
// See https://llvm.org/LICENSE.txt for license information.
// SPDX-License-Identifier: Apache-2.0 WITH LLVM-exception
//
//===----------------------------------------------------------------------===//
//
// This file defines the IRBuilder class, which is used as a convenient way
// to create LLVM instructions with a consistent and simplified interface.
//
//===----------------------------------------------------------------------===//

#ifndef LLVM_IR_IRBUILDER_H
#define LLVM_IR_IRBUILDER_H

#include "llvm-c/Types.h"
#include "llvm/ADT/ArrayRef.h"
#include "llvm/ADT/None.h"
#include "llvm/ADT/STLExtras.h"
#include "llvm/ADT/StringRef.h"
#include "llvm/ADT/Twine.h"
#include "llvm/IR/BasicBlock.h"
#include "llvm/IR/Constant.h"
#include "llvm/IR/ConstantFolder.h"
#include "llvm/IR/Constants.h"
#include "llvm/IR/DataLayout.h"
#include "llvm/IR/DebugInfoMetadata.h"
#include "llvm/IR/DebugLoc.h"
#include "llvm/IR/DerivedTypes.h"
#include "llvm/IR/Function.h"
#include "llvm/IR/GlobalVariable.h"
#include "llvm/IR/InstrTypes.h"
#include "llvm/IR/IntrinsicInst.h"
#include "llvm/IR/Instruction.h"
#include "llvm/IR/Instructions.h"
#include "llvm/IR/IntrinsicInst.h"
#include "llvm/IR/LLVMContext.h"
#include "llvm/IR/Module.h"
#include "llvm/IR/Operator.h"
#include "llvm/IR/Type.h"
#include "llvm/IR/Value.h"
#include "llvm/IR/ValueHandle.h"
#include "llvm/Support/AtomicOrdering.h"
#include "llvm/Support/CBindingWrapping.h"
#include "llvm/Support/Casting.h"
#include <cassert>
#include <cstddef>
#include <cstdint>
#include <functional>
#include <utility>

namespace llvm {

class APInt;
class MDNode;
class Use;

/// This provides the default implementation of the IRBuilder
/// 'InsertHelper' method that is called whenever an instruction is created by
/// IRBuilder and needs to be inserted.
///
/// By default, this inserts the instruction at the insertion point.
class IRBuilderDefaultInserter {
public:
  virtual ~IRBuilderDefaultInserter();

  virtual void InsertHelper(Instruction *I, const Twine &Name,
                            BasicBlock *BB,
                            BasicBlock::iterator InsertPt) const {
    if (BB) BB->getInstList().insert(InsertPt, I);
    I->setName(Name);
  }
};

/// Provides an 'InsertHelper' that calls a user-provided callback after
/// performing the default insertion.
class IRBuilderCallbackInserter : public IRBuilderDefaultInserter {
  std::function<void(Instruction *)> Callback;

public:
  virtual ~IRBuilderCallbackInserter();

  IRBuilderCallbackInserter(std::function<void(Instruction *)> Callback)
      : Callback(std::move(Callback)) {}

  void InsertHelper(Instruction *I, const Twine &Name,
                    BasicBlock *BB,
                    BasicBlock::iterator InsertPt) const override {
    IRBuilderDefaultInserter::InsertHelper(I, Name, BB, InsertPt);
    Callback(I);
  }
};

/// Common base class shared among various IRBuilders.
class IRBuilderBase {
  /// Pairs of (metadata kind, MDNode *) that should be added to all newly
  /// created instructions, like !dbg metadata.
  SmallVector<std::pair<unsigned, MDNode *>, 2> MetadataToCopy;

  /// Add or update the an entry (Kind, MD) to MetadataToCopy, if \p MD is not
  /// null. If \p MD is null, remove the entry with \p Kind.
  void AddOrRemoveMetadataToCopy(unsigned Kind, MDNode *MD) {
    if (!MD) {
      erase_if(MetadataToCopy, [Kind](const std::pair<unsigned, MDNode *> &KV) {
        return KV.first == Kind;
      });
      return;
    }

    for (auto &KV : MetadataToCopy)
      if (KV.first == Kind) {
        KV.second = MD;
        return;
      }

    MetadataToCopy.emplace_back(Kind, MD);
  }

protected:
  BasicBlock *BB;
  BasicBlock::iterator InsertPt;
  LLVMContext &Context;
  const IRBuilderFolder &Folder;
  const IRBuilderDefaultInserter &Inserter;

  MDNode *DefaultFPMathTag;
  FastMathFlags FMF;

  bool IsFPConstrained;
  fp::ExceptionBehavior DefaultConstrainedExcept;
  RoundingMode DefaultConstrainedRounding;

  ArrayRef<OperandBundleDef> DefaultOperandBundles;

public:
  IRBuilderBase(LLVMContext &context, const IRBuilderFolder &Folder,
                const IRBuilderDefaultInserter &Inserter,
                MDNode *FPMathTag, ArrayRef<OperandBundleDef> OpBundles)
      : Context(context), Folder(Folder), Inserter(Inserter),
        DefaultFPMathTag(FPMathTag), IsFPConstrained(false),
        DefaultConstrainedExcept(fp::ebStrict),
        DefaultConstrainedRounding(RoundingMode::Dynamic),
        DefaultOperandBundles(OpBundles) {
    ClearInsertionPoint();
  }

  /// Insert and return the specified instruction.
  template<typename InstTy>
  InstTy *Insert(InstTy *I, const Twine &Name = "") const {
    Inserter.InsertHelper(I, Name, BB, InsertPt);
    AddMetadataToInst(I);
    return I;
  }

  /// No-op overload to handle constants.
  Constant *Insert(Constant *C, const Twine& = "") const {
    return C;
  }

  Value *Insert(Value *V, const Twine &Name = "") const {
    if (Instruction *I = dyn_cast<Instruction>(V))
      return Insert(I, Name);
    assert(isa<Constant>(V));
    return V;
  }

  //===--------------------------------------------------------------------===//
  // Builder configuration methods
  //===--------------------------------------------------------------------===//

  /// Clear the insertion point: created instructions will not be
  /// inserted into a block.
  void ClearInsertionPoint() {
    BB = nullptr;
    InsertPt = BasicBlock::iterator();
  }

  BasicBlock *GetInsertBlock() const { return BB; }
  BasicBlock::iterator GetInsertPoint() const { return InsertPt; }
  LLVMContext &getContext() const { return Context; }

  /// This specifies that created instructions should be appended to the
  /// end of the specified block.
  void SetInsertPoint(BasicBlock *TheBB) {
    BB = TheBB;
    InsertPt = BB->end();
  }

  /// This specifies that created instructions should be inserted before
  /// the specified instruction.
  void SetInsertPoint(Instruction *I) {
    BB = I->getParent();
    InsertPt = I->getIterator();
    assert(InsertPt != BB->end() && "Can't read debug loc from end()");
    SetCurrentDebugLocation(I->getDebugLoc());
  }

  /// This specifies that created instructions should be inserted at the
  /// specified point.
  void SetInsertPoint(BasicBlock *TheBB, BasicBlock::iterator IP) {
    BB = TheBB;
    InsertPt = IP;
    if (IP != TheBB->end())
      SetCurrentDebugLocation(IP->getDebugLoc());
  }

  /// Set location information used by debugging information.
  void SetCurrentDebugLocation(DebugLoc L) {
    AddOrRemoveMetadataToCopy(LLVMContext::MD_dbg, L.getAsMDNode());
  }

  /// Collect metadata with IDs \p MetadataKinds from \p Src which should be
  /// added to all created instructions. Entries present in MedataDataToCopy but
  /// not on \p Src will be dropped from MetadataToCopy.
  void CollectMetadataToCopy(Instruction *Src,
                             ArrayRef<unsigned> MetadataKinds) {
    for (unsigned K : MetadataKinds)
      AddOrRemoveMetadataToCopy(K, Src->getMetadata(K));
  }

  /// Get location information used by debugging information.
  DebugLoc getCurrentDebugLocation() const {
    for (auto &KV : MetadataToCopy)
      if (KV.first == LLVMContext::MD_dbg)
        return {cast<DILocation>(KV.second)};

    return {};
  }

  /// If this builder has a current debug location, set it on the
  /// specified instruction.
  void SetInstDebugLocation(Instruction *I) const {
    for (const auto &KV : MetadataToCopy)
      if (KV.first == LLVMContext::MD_dbg) {
        I->setDebugLoc(DebugLoc(KV.second));
        return;
      }
  }

  /// Add all entries in MetadataToCopy to \p I.
  void AddMetadataToInst(Instruction *I) const {
    for (auto &KV : MetadataToCopy)
      I->setMetadata(KV.first, KV.second);
  }

  /// Get the return type of the current function that we're emitting
  /// into.
  Type *getCurrentFunctionReturnType() const;

  /// InsertPoint - A saved insertion point.
  class InsertPoint {
    BasicBlock *Block = nullptr;
    BasicBlock::iterator Point;

  public:
    /// Creates a new insertion point which doesn't point to anything.
    InsertPoint() = default;

    /// Creates a new insertion point at the given location.
    InsertPoint(BasicBlock *InsertBlock, BasicBlock::iterator InsertPoint)
        : Block(InsertBlock), Point(InsertPoint) {}

    /// Returns true if this insert point is set.
    bool isSet() const { return (Block != nullptr); }

    BasicBlock *getBlock() const { return Block; }
    BasicBlock::iterator getPoint() const { return Point; }
  };

  /// Returns the current insert point.
  InsertPoint saveIP() const {
    return InsertPoint(GetInsertBlock(), GetInsertPoint());
  }

  /// Returns the current insert point, clearing it in the process.
  InsertPoint saveAndClearIP() {
    InsertPoint IP(GetInsertBlock(), GetInsertPoint());
    ClearInsertionPoint();
    return IP;
  }

  /// Sets the current insert point to a previously-saved location.
  void restoreIP(InsertPoint IP) {
    if (IP.isSet())
      SetInsertPoint(IP.getBlock(), IP.getPoint());
    else
      ClearInsertionPoint();
  }

  /// Get the floating point math metadata being used.
  MDNode *getDefaultFPMathTag() const { return DefaultFPMathTag; }

  /// Get the flags to be applied to created floating point ops
  FastMathFlags getFastMathFlags() const { return FMF; }

  FastMathFlags &getFastMathFlags() { return FMF; }

  /// Clear the fast-math flags.
  void clearFastMathFlags() { FMF.clear(); }

  /// Set the floating point math metadata to be used.
  void setDefaultFPMathTag(MDNode *FPMathTag) { DefaultFPMathTag = FPMathTag; }

  /// Set the fast-math flags to be used with generated fp-math operators
  void setFastMathFlags(FastMathFlags NewFMF) { FMF = NewFMF; }

  /// Enable/Disable use of constrained floating point math. When
  /// enabled the CreateF<op>() calls instead create constrained
  /// floating point intrinsic calls. Fast math flags are unaffected
  /// by this setting.
  void setIsFPConstrained(bool IsCon) { IsFPConstrained = IsCon; }

  /// Query for the use of constrained floating point math
  bool getIsFPConstrained() { return IsFPConstrained; }

  /// Set the exception handling to be used with constrained floating point
  void setDefaultConstrainedExcept(fp::ExceptionBehavior NewExcept) {
#ifndef NDEBUG
    Optional<StringRef> ExceptStr = convertExceptionBehaviorToStr(NewExcept);
    assert(ExceptStr.hasValue() && "Garbage strict exception behavior!");
#endif
    DefaultConstrainedExcept = NewExcept;
  }

  /// Set the rounding mode handling to be used with constrained floating point
  void setDefaultConstrainedRounding(RoundingMode NewRounding) {
#ifndef NDEBUG
    Optional<StringRef> RoundingStr = convertRoundingModeToStr(NewRounding);
    assert(RoundingStr.hasValue() && "Garbage strict rounding mode!");
#endif
    DefaultConstrainedRounding = NewRounding;
  }

  /// Get the exception handling used with constrained floating point
  fp::ExceptionBehavior getDefaultConstrainedExcept() {
    return DefaultConstrainedExcept;
  }

  /// Get the rounding mode handling used with constrained floating point
  RoundingMode getDefaultConstrainedRounding() {
    return DefaultConstrainedRounding;
  }

  void setConstrainedFPFunctionAttr() {
    assert(BB && "Must have a basic block to set any function attributes!");

    Function *F = BB->getParent();
    if (!F->hasFnAttribute(Attribute::StrictFP)) {
      F->addFnAttr(Attribute::StrictFP);
    }
  }

  void setConstrainedFPCallAttr(CallBase *I) {
    I->addFnAttr(Attribute::StrictFP);
  }

  void setDefaultOperandBundles(ArrayRef<OperandBundleDef> OpBundles) {
    DefaultOperandBundles = OpBundles;
  }

  //===--------------------------------------------------------------------===//
  // RAII helpers.
  //===--------------------------------------------------------------------===//

  // RAII object that stores the current insertion point and restores it
  // when the object is destroyed. This includes the debug location.
  class InsertPointGuard {
    IRBuilderBase &Builder;
    AssertingVH<BasicBlock> Block;
    BasicBlock::iterator Point;
    DebugLoc DbgLoc;

  public:
    InsertPointGuard(IRBuilderBase &B)
        : Builder(B), Block(B.GetInsertBlock()), Point(B.GetInsertPoint()),
          DbgLoc(B.getCurrentDebugLocation()) {}

    InsertPointGuard(const InsertPointGuard &) = delete;
    InsertPointGuard &operator=(const InsertPointGuard &) = delete;

    ~InsertPointGuard() {
      Builder.restoreIP(InsertPoint(Block, Point));
      Builder.SetCurrentDebugLocation(DbgLoc);
    }
  };

  // RAII object that stores the current fast math settings and restores
  // them when the object is destroyed.
  class FastMathFlagGuard {
    IRBuilderBase &Builder;
    FastMathFlags FMF;
    MDNode *FPMathTag;
    bool IsFPConstrained;
    fp::ExceptionBehavior DefaultConstrainedExcept;
    RoundingMode DefaultConstrainedRounding;

  public:
    FastMathFlagGuard(IRBuilderBase &B)
        : Builder(B), FMF(B.FMF), FPMathTag(B.DefaultFPMathTag),
          IsFPConstrained(B.IsFPConstrained),
          DefaultConstrainedExcept(B.DefaultConstrainedExcept),
          DefaultConstrainedRounding(B.DefaultConstrainedRounding) {}

    FastMathFlagGuard(const FastMathFlagGuard &) = delete;
    FastMathFlagGuard &operator=(const FastMathFlagGuard &) = delete;

    ~FastMathFlagGuard() {
      Builder.FMF = FMF;
      Builder.DefaultFPMathTag = FPMathTag;
      Builder.IsFPConstrained = IsFPConstrained;
      Builder.DefaultConstrainedExcept = DefaultConstrainedExcept;
      Builder.DefaultConstrainedRounding = DefaultConstrainedRounding;
    }
  };

  // RAII object that stores the current default operand bundles and restores
  // them when the object is destroyed.
  class OperandBundlesGuard {
    IRBuilderBase &Builder;
    ArrayRef<OperandBundleDef> DefaultOperandBundles;

  public:
    OperandBundlesGuard(IRBuilderBase &B)
        : Builder(B), DefaultOperandBundles(B.DefaultOperandBundles) {}

    OperandBundlesGuard(const OperandBundlesGuard &) = delete;
    OperandBundlesGuard &operator=(const OperandBundlesGuard &) = delete;

    ~OperandBundlesGuard() {
      Builder.DefaultOperandBundles = DefaultOperandBundles;
    }
  };


  //===--------------------------------------------------------------------===//
  // Miscellaneous creation methods.
  //===--------------------------------------------------------------------===//

  /// Make a new global variable with initializer type i8*
  ///
  /// Make a new global variable with an initializer that has array of i8 type
  /// filled in with the null terminated string value specified.  The new global
  /// variable will be marked mergable with any others of the same contents.  If
  /// Name is specified, it is the name of the global variable created.
  ///
  /// If no module is given via \p M, it is take from the insertion point basic
  /// block.
  GlobalVariable *CreateGlobalString(StringRef Str, const Twine &Name = "",
                                     unsigned AddressSpace = 0,
                                     Module *M = nullptr);

  /// Get a constant value representing either true or false.
  ConstantInt *getInt1(bool V) {
    return ConstantInt::get(getInt1Ty(), V);
  }

  /// Get the constant value for i1 true.
  ConstantInt *getTrue() {
    return ConstantInt::getTrue(Context);
  }

  /// Get the constant value for i1 false.
  ConstantInt *getFalse() {
    return ConstantInt::getFalse(Context);
  }

  /// Get a constant 8-bit value.
  ConstantInt *getInt8(uint8_t C) {
    return ConstantInt::get(getInt8Ty(), C);
  }

  /// Get a constant 16-bit value.
  ConstantInt *getInt16(uint16_t C) {
    return ConstantInt::get(getInt16Ty(), C);
  }

  /// Get a constant 32-bit value.
  ConstantInt *getInt32(uint32_t C) {
    return ConstantInt::get(getInt32Ty(), C);
  }

  /// Get a constant 64-bit value.
  ConstantInt *getInt64(uint64_t C) {
    return ConstantInt::get(getInt64Ty(), C);
  }

  /// Get a constant N-bit value, zero extended or truncated from
  /// a 64-bit value.
  ConstantInt *getIntN(unsigned N, uint64_t C) {
    return ConstantInt::get(getIntNTy(N), C);
  }

  /// Get a constant integer value.
  ConstantInt *getInt(const APInt &AI) {
    return ConstantInt::get(Context, AI);
  }

  //===--------------------------------------------------------------------===//
  // Type creation methods
  //===--------------------------------------------------------------------===//

  /// Fetch the type representing a single bit
  IntegerType *getInt1Ty() {
    return Type::getInt1Ty(Context);
  }

  /// Fetch the type representing an 8-bit integer.
  IntegerType *getInt8Ty() {
    return Type::getInt8Ty(Context);
  }

  /// Fetch the type representing a 16-bit integer.
  IntegerType *getInt16Ty() {
    return Type::getInt16Ty(Context);
  }

  /// Fetch the type representing a 32-bit integer.
  IntegerType *getInt32Ty() {
    return Type::getInt32Ty(Context);
  }

  /// Fetch the type representing a 64-bit integer.
  IntegerType *getInt64Ty() {
    return Type::getInt64Ty(Context);
  }

  /// Fetch the type representing a 128-bit integer.
  IntegerType *getInt128Ty() { return Type::getInt128Ty(Context); }

  /// Fetch the type representing an N-bit integer.
  IntegerType *getIntNTy(unsigned N) {
    return Type::getIntNTy(Context, N);
  }

  /// Fetch the type representing a 16-bit floating point value.
  Type *getHalfTy() {
    return Type::getHalfTy(Context);
  }

  /// Fetch the type representing a 16-bit brain floating point value.
  Type *getBFloatTy() {
    return Type::getBFloatTy(Context);
  }

  /// Fetch the type representing a 32-bit floating point value.
  Type *getFloatTy() {
    return Type::getFloatTy(Context);
  }

  /// Fetch the type representing a 64-bit floating point value.
  Type *getDoubleTy() {
    return Type::getDoubleTy(Context);
  }

  /// Fetch the type representing void.
  Type *getVoidTy() {
    return Type::getVoidTy(Context);
  }

  /// Fetch the type representing a pointer to an 8-bit integer value.
  PointerType *getInt8PtrTy(unsigned AddrSpace = 0) {
    return Type::getInt8PtrTy(Context, AddrSpace);
  }

  /// Fetch the type representing a pointer to an integer value.
  IntegerType *getIntPtrTy(const DataLayout &DL, unsigned AddrSpace = 0) {
    return DL.getIntPtrType(Context, AddrSpace);
  }

  //===--------------------------------------------------------------------===//
  // Intrinsic creation methods
  //===--------------------------------------------------------------------===//

  /// Create and insert a memset to the specified pointer and the
  /// specified value.
  ///
  /// If the pointer isn't an i8*, it will be converted. If a TBAA tag is
  /// specified, it will be added to the instruction. Likewise with alias.scope
  /// and noalias tags.
  CallInst *CreateMemSet(Value *Ptr, Value *Val, uint64_t Size,
                         MaybeAlign Align, bool isVolatile = false,
                         MDNode *TBAATag = nullptr, MDNode *ScopeTag = nullptr,
                         MDNode *NoAliasTag = nullptr) {
    return CreateMemSet(Ptr, Val, getInt64(Size), Align, isVolatile,
                        TBAATag, ScopeTag, NoAliasTag);
  }

  CallInst *CreateMemSet(Value *Ptr, Value *Val, Value *Size, MaybeAlign Align,
                         bool isVolatile = false, MDNode *TBAATag = nullptr,
                         MDNode *ScopeTag = nullptr,
                         MDNode *NoAliasTag = nullptr);

  /// Create and insert an element unordered-atomic memset of the region of
  /// memory starting at the given pointer to the given value.
  ///
  /// If the pointer isn't an i8*, it will be converted. If a TBAA tag is
  /// specified, it will be added to the instruction. Likewise with alias.scope
  /// and noalias tags.
  CallInst *CreateElementUnorderedAtomicMemSet(Value *Ptr, Value *Val,
                                               uint64_t Size, Align Alignment,
                                               uint32_t ElementSize,
                                               MDNode *TBAATag = nullptr,
                                               MDNode *ScopeTag = nullptr,
                                               MDNode *NoAliasTag = nullptr) {
    return CreateElementUnorderedAtomicMemSet(Ptr, Val, getInt64(Size),
                                              Align(Alignment), ElementSize,
                                              TBAATag, ScopeTag, NoAliasTag);
  }

  CallInst *CreateElementUnorderedAtomicMemSet(Value *Ptr, Value *Val,
                                               Value *Size, Align Alignment,
                                               uint32_t ElementSize,
                                               MDNode *TBAATag = nullptr,
                                               MDNode *ScopeTag = nullptr,
                                               MDNode *NoAliasTag = nullptr);

  /// Create and insert a memcpy between the specified pointers.
  ///
  /// If the pointers aren't i8*, they will be converted.  If a TBAA tag is
  /// specified, it will be added to the instruction. Likewise with alias.scope
  /// and noalias tags.
  CallInst *CreateMemCpy(Value *Dst, MaybeAlign DstAlign, Value *Src,
                         MaybeAlign SrcAlign, uint64_t Size,
                         bool isVolatile = false, MDNode *TBAATag = nullptr,
                         MDNode *TBAAStructTag = nullptr,
                         MDNode *ScopeTag = nullptr,
                         MDNode *NoAliasTag = nullptr) {
    return CreateMemCpy(Dst, DstAlign, Src, SrcAlign, getInt64(Size),
                        isVolatile, TBAATag, TBAAStructTag, ScopeTag,
                        NoAliasTag);
  }

  CallInst *CreateMemTransferInst(
      Intrinsic::ID IntrID, Value *Dst, MaybeAlign DstAlign, Value *Src,
      MaybeAlign SrcAlign, Value *Size, bool isVolatile = false,
      MDNode *TBAATag = nullptr, MDNode *TBAAStructTag = nullptr,
      MDNode *ScopeTag = nullptr, MDNode *NoAliasTag = nullptr);

  CallInst *CreateMemCpy(Value *Dst, MaybeAlign DstAlign, Value *Src,
                         MaybeAlign SrcAlign, Value *Size,
                         bool isVolatile = false, MDNode *TBAATag = nullptr,
                         MDNode *TBAAStructTag = nullptr,
                         MDNode *ScopeTag = nullptr,
                         MDNode *NoAliasTag = nullptr) {
    return CreateMemTransferInst(Intrinsic::memcpy, Dst, DstAlign, Src,
                                 SrcAlign, Size, isVolatile, TBAATag,
                                 TBAAStructTag, ScopeTag, NoAliasTag);
  }

  CallInst *
  CreateMemCpyInline(Value *Dst, MaybeAlign DstAlign, Value *Src,
                     MaybeAlign SrcAlign, Value *Size, bool IsVolatile = false,
                     MDNode *TBAATag = nullptr, MDNode *TBAAStructTag = nullptr,
                     MDNode *ScopeTag = nullptr, MDNode *NoAliasTag = nullptr);

  /// Create and insert an element unordered-atomic memcpy between the
  /// specified pointers.
  ///
  /// DstAlign/SrcAlign are the alignments of the Dst/Src pointers, respectively.
  ///
  /// If the pointers aren't i8*, they will be converted.  If a TBAA tag is
  /// specified, it will be added to the instruction. Likewise with alias.scope
  /// and noalias tags.
  CallInst *CreateElementUnorderedAtomicMemCpy(
      Value *Dst, Align DstAlign, Value *Src, Align SrcAlign, Value *Size,
      uint32_t ElementSize, MDNode *TBAATag = nullptr,
      MDNode *TBAAStructTag = nullptr, MDNode *ScopeTag = nullptr,
      MDNode *NoAliasTag = nullptr);

  CallInst *CreateMemMove(Value *Dst, MaybeAlign DstAlign, Value *Src,
                          MaybeAlign SrcAlign, uint64_t Size,
                          bool isVolatile = false, MDNode *TBAATag = nullptr,
                          MDNode *ScopeTag = nullptr,
                          MDNode *NoAliasTag = nullptr) {
    return CreateMemMove(Dst, DstAlign, Src, SrcAlign, getInt64(Size),
                         isVolatile, TBAATag, ScopeTag, NoAliasTag);
  }

  CallInst *CreateMemMove(Value *Dst, MaybeAlign DstAlign, Value *Src,
                          MaybeAlign SrcAlign, Value *Size,
                          bool isVolatile = false, MDNode *TBAATag = nullptr,
                          MDNode *ScopeTag = nullptr,
                          MDNode *NoAliasTag = nullptr);

  /// \brief Create and insert an element unordered-atomic memmove between the
  /// specified pointers.
  ///
  /// DstAlign/SrcAlign are the alignments of the Dst/Src pointers,
  /// respectively.
  ///
  /// If the pointers aren't i8*, they will be converted.  If a TBAA tag is
  /// specified, it will be added to the instruction. Likewise with alias.scope
  /// and noalias tags.
  CallInst *CreateElementUnorderedAtomicMemMove(
      Value *Dst, Align DstAlign, Value *Src, Align SrcAlign, Value *Size,
      uint32_t ElementSize, MDNode *TBAATag = nullptr,
      MDNode *TBAAStructTag = nullptr, MDNode *ScopeTag = nullptr,
      MDNode *NoAliasTag = nullptr);

  /// Create a sequential vector fadd reduction intrinsic of the source vector.
  /// The first parameter is a scalar accumulator value. An unordered reduction
  /// can be created by adding the reassoc fast-math flag to the resulting
  /// sequential reduction.
  CallInst *CreateFAddReduce(Value *Acc, Value *Src);

  /// Create a sequential vector fmul reduction intrinsic of the source vector.
  /// The first parameter is a scalar accumulator value. An unordered reduction
  /// can be created by adding the reassoc fast-math flag to the resulting
  /// sequential reduction.
  CallInst *CreateFMulReduce(Value *Acc, Value *Src);

  /// Create a vector int add reduction intrinsic of the source vector.
  CallInst *CreateAddReduce(Value *Src);

  /// Create a vector int mul reduction intrinsic of the source vector.
  CallInst *CreateMulReduce(Value *Src);

  /// Create a vector int AND reduction intrinsic of the source vector.
  CallInst *CreateAndReduce(Value *Src);

  /// Create a vector int OR reduction intrinsic of the source vector.
  CallInst *CreateOrReduce(Value *Src);

  /// Create a vector int XOR reduction intrinsic of the source vector.
  CallInst *CreateXorReduce(Value *Src);

  /// Create a vector integer max reduction intrinsic of the source
  /// vector.
  CallInst *CreateIntMaxReduce(Value *Src, bool IsSigned = false);

  /// Create a vector integer min reduction intrinsic of the source
  /// vector.
  CallInst *CreateIntMinReduce(Value *Src, bool IsSigned = false);

  /// Create a vector float max reduction intrinsic of the source
  /// vector.
  CallInst *CreateFPMaxReduce(Value *Src);

  /// Create a vector float min reduction intrinsic of the source
  /// vector.
  CallInst *CreateFPMinReduce(Value *Src);

  /// Create a lifetime.start intrinsic.
  ///
  /// If the pointer isn't i8* it will be converted.
  CallInst *CreateLifetimeStart(Value *Ptr, ConstantInt *Size = nullptr);

  /// Create a lifetime.end intrinsic.
  ///
  /// If the pointer isn't i8* it will be converted.
  CallInst *CreateLifetimeEnd(Value *Ptr, ConstantInt *Size = nullptr);

  /// Create a call to invariant.start intrinsic.
  ///
  /// If the pointer isn't i8* it will be converted.
  CallInst *CreateInvariantStart(Value *Ptr, ConstantInt *Size = nullptr);

  /// Create a call to Masked Load intrinsic
  CallInst *CreateMaskedLoad(Type *Ty, Value *Ptr, Align Alignment, Value *Mask,
                             Value *PassThru = nullptr, const Twine &Name = "");

  /// Create a call to Masked Store intrinsic
  CallInst *CreateMaskedStore(Value *Val, Value *Ptr, Align Alignment,
                              Value *Mask);

  /// Create a call to Masked Gather intrinsic
  CallInst *CreateMaskedGather(Type *Ty, Value *Ptrs, Align Alignment,
                               Value *Mask = nullptr, Value *PassThru = nullptr,
                               const Twine &Name = "");

  /// Create a call to Masked Scatter intrinsic
  CallInst *CreateMaskedScatter(Value *Val, Value *Ptrs, Align Alignment,
                                Value *Mask = nullptr);

  /// Create an assume intrinsic call that allows the optimizer to
  /// assume that the provided condition will be true.
  ///
  /// The optional argument \p OpBundles specifies operand bundles that are
  /// added to the call instruction.
  CallInst *CreateAssumption(Value *Cond,
                             ArrayRef<OperandBundleDef> OpBundles = llvm::None);


  /// Call an arithmetic VP intrinsic.
  Instruction *CreateVectorPredicatedInst(unsigned OC, ArrayRef<Value *>,
                             Instruction *FMFSource = nullptr,
                             const Twine &Name = "");

  /// Call an comparison VP intrinsic.
  Instruction *CreateVectorPredicatedCmp(CmpInst::Predicate Pred,
                                Value *FirstOp, Value *SndOp, Value *Mask,
                                Value *VectorLength,
                                const Twine &Name = "");

  /// Call an comparison VP intrinsic.
  Instruction *CreateVectorPredicatedReduce(Module &M, CmpInst::Predicate Pred,
                                   Value *FirstOp, Value *SndOp, Value *Mask,
                                   Value *VectorLength,
                                   const Twine &Name = "");

  /// Create a llvm.experimental.noalias.scope.decl intrinsic call.
  Instruction *CreateNoAliasScopeDeclaration(Value *Scope);
  Instruction *CreateNoAliasScopeDeclaration(MDNode *ScopeTag) {
    return CreateNoAliasScopeDeclaration(
        MetadataAsValue::get(Context, ScopeTag));
  }

  /// Create a call to the experimental.gc.statepoint intrinsic to
  /// start a new statepoint sequence.
  CallInst *CreateGCStatepointCall(uint64_t ID, uint32_t NumPatchBytes,
                                   Value *ActualCallee,
                                   ArrayRef<Value *> CallArgs,
                                   Optional<ArrayRef<Value *>> DeoptArgs,
                                   ArrayRef<Value *> GCArgs,
                                   const Twine &Name = "");

  /// Create a call to the experimental.gc.statepoint intrinsic to
  /// start a new statepoint sequence.
  CallInst *CreateGCStatepointCall(uint64_t ID, uint32_t NumPatchBytes,
                                   Value *ActualCallee, uint32_t Flags,
                                   ArrayRef<Value *> CallArgs,
                                   Optional<ArrayRef<Use>> TransitionArgs,
                                   Optional<ArrayRef<Use>> DeoptArgs,
                                   ArrayRef<Value *> GCArgs,
                                   const Twine &Name = "");

  /// Conveninence function for the common case when CallArgs are filled
  /// in using makeArrayRef(CS.arg_begin(), CS.arg_end()); Use needs to be
  /// .get()'ed to get the Value pointer.
  CallInst *CreateGCStatepointCall(uint64_t ID, uint32_t NumPatchBytes,
                                   Value *ActualCallee, ArrayRef<Use> CallArgs,
                                   Optional<ArrayRef<Value *>> DeoptArgs,
                                   ArrayRef<Value *> GCArgs,
                                   const Twine &Name = "");

  /// Create an invoke to the experimental.gc.statepoint intrinsic to
  /// start a new statepoint sequence.
  InvokeInst *
  CreateGCStatepointInvoke(uint64_t ID, uint32_t NumPatchBytes,
                           Value *ActualInvokee, BasicBlock *NormalDest,
                           BasicBlock *UnwindDest, ArrayRef<Value *> InvokeArgs,
                           Optional<ArrayRef<Value *>> DeoptArgs,
                           ArrayRef<Value *> GCArgs, const Twine &Name = "");

  /// Create an invoke to the experimental.gc.statepoint intrinsic to
  /// start a new statepoint sequence.
  InvokeInst *CreateGCStatepointInvoke(
      uint64_t ID, uint32_t NumPatchBytes, Value *ActualInvokee,
      BasicBlock *NormalDest, BasicBlock *UnwindDest, uint32_t Flags,
      ArrayRef<Value *> InvokeArgs, Optional<ArrayRef<Use>> TransitionArgs,
      Optional<ArrayRef<Use>> DeoptArgs, ArrayRef<Value *> GCArgs,
      const Twine &Name = "");

  // Convenience function for the common case when CallArgs are filled in using
  // makeArrayRef(CS.arg_begin(), CS.arg_end()); Use needs to be .get()'ed to
  // get the Value *.
  InvokeInst *
  CreateGCStatepointInvoke(uint64_t ID, uint32_t NumPatchBytes,
                           Value *ActualInvokee, BasicBlock *NormalDest,
                           BasicBlock *UnwindDest, ArrayRef<Use> InvokeArgs,
                           Optional<ArrayRef<Value *>> DeoptArgs,
                           ArrayRef<Value *> GCArgs, const Twine &Name = "");

  /// Create a call to the experimental.gc.result intrinsic to extract
  /// the result from a call wrapped in a statepoint.
  CallInst *CreateGCResult(Instruction *Statepoint,
                           Type *ResultType,
                           const Twine &Name = "");

  /// Create a call to the experimental.gc.relocate intrinsics to
  /// project the relocated value of one pointer from the statepoint.
  CallInst *CreateGCRelocate(Instruction *Statepoint,
                             int BaseOffset,
                             int DerivedOffset,
                             Type *ResultType,
                             const Twine &Name = "");

  /// Create a call to the experimental.gc.pointer.base intrinsic to get the
  /// base pointer for the specified derived pointer.
  CallInst *CreateGCGetPointerBase(Value *DerivedPtr, const Twine &Name = "");

  /// Create a call to the experimental.gc.get.pointer.offset intrinsic to get
  /// the offset of the specified derived pointer from its base.
  CallInst *CreateGCGetPointerOffset(Value *DerivedPtr, const Twine &Name = "");

  /// Create a call to llvm.vscale, multiplied by \p Scaling. The type of VScale
  /// will be the same type as that of \p Scaling.
  Value *CreateVScale(Constant *Scaling, const Twine &Name = "");

  /// Creates a vector of type \p DstType with the linear sequence <0, 1, ...>
  Value *CreateStepVector(Type *DstType, const Twine &Name = "");

  /// Create a call to intrinsic \p ID with 1 operand which is mangled on its
  /// type.
  CallInst *CreateUnaryIntrinsic(Intrinsic::ID ID, Value *V,
                                 Instruction *FMFSource = nullptr,
                                 const Twine &Name = "");

  /// Create a call to intrinsic \p ID with 2 operands which is mangled on the
  /// first type.
  CallInst *CreateBinaryIntrinsic(Intrinsic::ID ID, Value *LHS, Value *RHS,
                                  Instruction *FMFSource = nullptr,
                                  const Twine &Name = "");

  /// Create a call to intrinsic \p ID with \p args, mangled using \p Types. If
  /// \p FMFSource is provided, copy fast-math-flags from that instruction to
  /// the intrinsic.
  CallInst *CreateIntrinsic(Intrinsic::ID ID, ArrayRef<Type *> Types,
                            ArrayRef<Value *> Args,
                            Instruction *FMFSource = nullptr,
                            const Twine &Name = "");

  /// Create call to the minnum intrinsic.
  CallInst *CreateMinNum(Value *LHS, Value *RHS, const Twine &Name = "") {
    return CreateBinaryIntrinsic(Intrinsic::minnum, LHS, RHS, nullptr, Name);
  }

  /// Create call to the maxnum intrinsic.
  CallInst *CreateMaxNum(Value *LHS, Value *RHS, const Twine &Name = "") {
    return CreateBinaryIntrinsic(Intrinsic::maxnum, LHS, RHS, nullptr, Name);
  }

  /// Create call to the minimum intrinsic.
  CallInst *CreateMinimum(Value *LHS, Value *RHS, const Twine &Name = "") {
    return CreateBinaryIntrinsic(Intrinsic::minimum, LHS, RHS, nullptr, Name);
  }

  /// Create call to the maximum intrinsic.
  CallInst *CreateMaximum(Value *LHS, Value *RHS, const Twine &Name = "") {
    return CreateBinaryIntrinsic(Intrinsic::maximum, LHS, RHS, nullptr, Name);
  }

  /// Create a call to the arithmetic_fence intrinsic.
  CallInst *CreateArithmeticFence(Value *Val, Type *DstType,
                                  const Twine &Name = "") {
    return CreateIntrinsic(Intrinsic::arithmetic_fence, DstType, Val, nullptr,
                           Name);
  }

  /// Create a call to the experimental.vector.extract intrinsic.
  CallInst *CreateExtractVector(Type *DstType, Value *SrcVec, Value *Idx,
                                const Twine &Name = "") {
    return CreateIntrinsic(Intrinsic::experimental_vector_extract,
                           {DstType, SrcVec->getType()}, {SrcVec, Idx}, nullptr,
                           Name);
  }

  /// Create a call to the experimental.vector.insert intrinsic.
  CallInst *CreateInsertVector(Type *DstType, Value *SrcVec, Value *SubVec,
                               Value *Idx, const Twine &Name = "") {
    return CreateIntrinsic(Intrinsic::experimental_vector_insert,
                           {DstType, SubVec->getType()}, {SrcVec, SubVec, Idx},
                           nullptr, Name);
  }

private:
  /// Create a call to a masked intrinsic with given Id.
  CallInst *CreateMaskedIntrinsic(Intrinsic::ID Id, ArrayRef<Value *> Ops,
                                  ArrayRef<Type *> OverloadedTypes,
                                  const Twine &Name = "");

  Value *getCastedInt8PtrValue(Value *Ptr);

  //===--------------------------------------------------------------------===//
  // Instruction creation methods: Terminators
  //===--------------------------------------------------------------------===//

private:
  /// Helper to add branch weight and unpredictable metadata onto an
  /// instruction.
  /// \returns The annotated instruction.
  template <typename InstTy>
  InstTy *addBranchMetadata(InstTy *I, MDNode *Weights, MDNode *Unpredictable) {
    if (Weights)
      I->setMetadata(LLVMContext::MD_prof, Weights);
    if (Unpredictable)
      I->setMetadata(LLVMContext::MD_unpredictable, Unpredictable);
    return I;
  }

public:
  /// Create a 'ret void' instruction.
  ReturnInst *CreateRetVoid() {
    return Insert(ReturnInst::Create(Context));
  }

  /// Create a 'ret <val>' instruction.
  ReturnInst *CreateRet(Value *V) {
    return Insert(ReturnInst::Create(Context, V));
  }

  /// Create a sequence of N insertvalue instructions,
  /// with one Value from the retVals array each, that build a aggregate
  /// return value one value at a time, and a ret instruction to return
  /// the resulting aggregate value.
  ///
  /// This is a convenience function for code that uses aggregate return values
  /// as a vehicle for having multiple return values.
  ReturnInst *CreateAggregateRet(Value *const *retVals, unsigned N) {
    Value *V = UndefValue::get(getCurrentFunctionReturnType());
    for (unsigned i = 0; i != N; ++i)
      V = CreateInsertValue(V, retVals[i], i, "mrv");
    return Insert(ReturnInst::Create(Context, V));
  }

  /// Create an unconditional 'br label X' instruction.
  BranchInst *CreateBr(BasicBlock *Dest) {
    return Insert(BranchInst::Create(Dest));
  }

  /// Create a conditional 'br Cond, TrueDest, FalseDest'
  /// instruction.
  BranchInst *CreateCondBr(Value *Cond, BasicBlock *True, BasicBlock *False,
                           MDNode *BranchWeights = nullptr,
                           MDNode *Unpredictable = nullptr) {
    return Insert(addBranchMetadata(BranchInst::Create(True, False, Cond),
                                    BranchWeights, Unpredictable));
  }

  /// Create a conditional 'br Cond, TrueDest, FalseDest'
  /// instruction. Copy branch meta data if available.
  BranchInst *CreateCondBr(Value *Cond, BasicBlock *True, BasicBlock *False,
                           Instruction *MDSrc) {
    BranchInst *Br = BranchInst::Create(True, False, Cond);
    if (MDSrc) {
      unsigned WL[4] = {LLVMContext::MD_prof, LLVMContext::MD_unpredictable,
                        LLVMContext::MD_make_implicit, LLVMContext::MD_dbg};
      Br->copyMetadata(*MDSrc, makeArrayRef(&WL[0], 4));
    }
    return Insert(Br);
  }

  /// Create a switch instruction with the specified value, default dest,
  /// and with a hint for the number of cases that will be added (for efficient
  /// allocation).
  SwitchInst *CreateSwitch(Value *V, BasicBlock *Dest, unsigned NumCases = 10,
                           MDNode *BranchWeights = nullptr,
                           MDNode *Unpredictable = nullptr) {
    return Insert(addBranchMetadata(SwitchInst::Create(V, Dest, NumCases),
                                    BranchWeights, Unpredictable));
  }

  /// Create an indirect branch instruction with the specified address
  /// operand, with an optional hint for the number of destinations that will be
  /// added (for efficient allocation).
  IndirectBrInst *CreateIndirectBr(Value *Addr, unsigned NumDests = 10) {
    return Insert(IndirectBrInst::Create(Addr, NumDests));
  }

  /// Create an invoke instruction.
  InvokeInst *CreateInvoke(FunctionType *Ty, Value *Callee,
                           BasicBlock *NormalDest, BasicBlock *UnwindDest,
                           ArrayRef<Value *> Args,
                           ArrayRef<OperandBundleDef> OpBundles,
                           const Twine &Name = "") {
    InvokeInst *II =
        InvokeInst::Create(Ty, Callee, NormalDest, UnwindDest, Args, OpBundles);
    if (IsFPConstrained)
      setConstrainedFPCallAttr(II);
    return Insert(II, Name);
  }
  InvokeInst *CreateInvoke(FunctionType *Ty, Value *Callee,
                           BasicBlock *NormalDest, BasicBlock *UnwindDest,
                           ArrayRef<Value *> Args = None,
                           const Twine &Name = "") {
    InvokeInst *II =
        InvokeInst::Create(Ty, Callee, NormalDest, UnwindDest, Args);
    if (IsFPConstrained)
      setConstrainedFPCallAttr(II);
    return Insert(II, Name);
  }

  InvokeInst *CreateInvoke(FunctionCallee Callee, BasicBlock *NormalDest,
                           BasicBlock *UnwindDest, ArrayRef<Value *> Args,
                           ArrayRef<OperandBundleDef> OpBundles,
                           const Twine &Name = "") {
    return CreateInvoke(Callee.getFunctionType(), Callee.getCallee(),
                        NormalDest, UnwindDest, Args, OpBundles, Name);
  }

  InvokeInst *CreateInvoke(FunctionCallee Callee, BasicBlock *NormalDest,
                           BasicBlock *UnwindDest,
                           ArrayRef<Value *> Args = None,
                           const Twine &Name = "") {
    return CreateInvoke(Callee.getFunctionType(), Callee.getCallee(),
                        NormalDest, UnwindDest, Args, Name);
  }

  /// \brief Create a callbr instruction.
  CallBrInst *CreateCallBr(FunctionType *Ty, Value *Callee,
                           BasicBlock *DefaultDest,
                           ArrayRef<BasicBlock *> IndirectDests,
                           ArrayRef<Value *> Args = None,
                           const Twine &Name = "") {
    return Insert(CallBrInst::Create(Ty, Callee, DefaultDest, IndirectDests,
                                     Args), Name);
  }
  CallBrInst *CreateCallBr(FunctionType *Ty, Value *Callee,
                           BasicBlock *DefaultDest,
                           ArrayRef<BasicBlock *> IndirectDests,
                           ArrayRef<Value *> Args,
                           ArrayRef<OperandBundleDef> OpBundles,
                           const Twine &Name = "") {
    return Insert(
        CallBrInst::Create(Ty, Callee, DefaultDest, IndirectDests, Args,
                           OpBundles), Name);
  }

  CallBrInst *CreateCallBr(FunctionCallee Callee, BasicBlock *DefaultDest,
                           ArrayRef<BasicBlock *> IndirectDests,
                           ArrayRef<Value *> Args = None,
                           const Twine &Name = "") {
    return CreateCallBr(Callee.getFunctionType(), Callee.getCallee(),
                        DefaultDest, IndirectDests, Args, Name);
  }
  CallBrInst *CreateCallBr(FunctionCallee Callee, BasicBlock *DefaultDest,
                           ArrayRef<BasicBlock *> IndirectDests,
                           ArrayRef<Value *> Args,
                           ArrayRef<OperandBundleDef> OpBundles,
                           const Twine &Name = "") {
    return CreateCallBr(Callee.getFunctionType(), Callee.getCallee(),
                        DefaultDest, IndirectDests, Args, Name);
  }

  ResumeInst *CreateResume(Value *Exn) {
    return Insert(ResumeInst::Create(Exn));
  }

  CleanupReturnInst *CreateCleanupRet(CleanupPadInst *CleanupPad,
                                      BasicBlock *UnwindBB = nullptr) {
    return Insert(CleanupReturnInst::Create(CleanupPad, UnwindBB));
  }

  CatchSwitchInst *CreateCatchSwitch(Value *ParentPad, BasicBlock *UnwindBB,
                                     unsigned NumHandlers,
                                     const Twine &Name = "") {
    return Insert(CatchSwitchInst::Create(ParentPad, UnwindBB, NumHandlers),
                  Name);
  }

  CatchPadInst *CreateCatchPad(Value *ParentPad, ArrayRef<Value *> Args,
                               const Twine &Name = "") {
    return Insert(CatchPadInst::Create(ParentPad, Args), Name);
  }

  CleanupPadInst *CreateCleanupPad(Value *ParentPad,
                                   ArrayRef<Value *> Args = None,
                                   const Twine &Name = "") {
    return Insert(CleanupPadInst::Create(ParentPad, Args), Name);
  }

  CatchReturnInst *CreateCatchRet(CatchPadInst *CatchPad, BasicBlock *BB) {
    return Insert(CatchReturnInst::Create(CatchPad, BB));
  }

  UnreachableInst *CreateUnreachable() {
    return Insert(new UnreachableInst(Context));
  }

  //===--------------------------------------------------------------------===//
  // Instruction creation methods: Binary Operators
  //===--------------------------------------------------------------------===//
private:
  BinaryOperator *CreateInsertNUWNSWBinOp(BinaryOperator::BinaryOps Opc,
                                          Value *LHS, Value *RHS,
                                          const Twine &Name,
                                          bool HasNUW, bool HasNSW) {
    BinaryOperator *BO = Insert(BinaryOperator::Create(Opc, LHS, RHS), Name);
    if (HasNUW) BO->setHasNoUnsignedWrap();
    if (HasNSW) BO->setHasNoSignedWrap();
    return BO;
  }

  Instruction *setFPAttrs(Instruction *I, MDNode *FPMD,
                          FastMathFlags FMF) const {
    if (!FPMD)
      FPMD = DefaultFPMathTag;
    if (FPMD)
      I->setMetadata(LLVMContext::MD_fpmath, FPMD);
    I->setFastMathFlags(FMF);
    return I;
  }

  Value *foldConstant(Instruction::BinaryOps Opc, Value *L,
                      Value *R, const Twine &Name) const {
    auto *LC = dyn_cast<Constant>(L);
    auto *RC = dyn_cast<Constant>(R);
    return (LC && RC) ? Insert(Folder.CreateBinOp(Opc, LC, RC), Name) : nullptr;
  }

  Value *getConstrainedFPRounding(Optional<RoundingMode> Rounding) {
    RoundingMode UseRounding = DefaultConstrainedRounding;

    if (Rounding.hasValue())
      UseRounding = Rounding.getValue();

    Optional<StringRef> RoundingStr = convertRoundingModeToStr(UseRounding);
    assert(RoundingStr.hasValue() && "Garbage strict rounding mode!");
    auto *RoundingMDS = MDString::get(Context, RoundingStr.getValue());

    return MetadataAsValue::get(Context, RoundingMDS);
  }

  Value *getConstrainedFPExcept(Optional<fp::ExceptionBehavior> Except) {
    fp::ExceptionBehavior UseExcept = DefaultConstrainedExcept;

    if (Except.hasValue())
      UseExcept = Except.getValue();

<<<<<<< HEAD
    return GetConstrainedFPExcept(Context, UseExcept);
=======
    Optional<StringRef> ExceptStr = convertExceptionBehaviorToStr(UseExcept);
    assert(ExceptStr.hasValue() && "Garbage strict exception behavior!");
    auto *ExceptMDS = MDString::get(Context, ExceptStr.getValue());

    return MetadataAsValue::get(Context, ExceptMDS);
>>>>>>> e678c511
  }

  Value *getConstrainedFPPredicate(CmpInst::Predicate Predicate) {
    assert(CmpInst::isFPPredicate(Predicate) &&
           Predicate != CmpInst::FCMP_FALSE &&
           Predicate != CmpInst::FCMP_TRUE &&
           "Invalid constrained FP comparison predicate!");

    StringRef PredicateStr = CmpInst::getPredicateName(Predicate);
    auto *PredicateMDS = MDString::get(Context, PredicateStr);

    return MetadataAsValue::get(Context, PredicateMDS);
  }

public:
  Value *CreateAdd(Value *LHS, Value *RHS, const Twine &Name = "",
                   bool HasNUW = false, bool HasNSW = false) {
    if (auto *LC = dyn_cast<Constant>(LHS))
      if (auto *RC = dyn_cast<Constant>(RHS))
        return Insert(Folder.CreateAdd(LC, RC, HasNUW, HasNSW), Name);
    return CreateInsertNUWNSWBinOp(Instruction::Add, LHS, RHS, Name,
                                   HasNUW, HasNSW);
  }

  Value *CreateNSWAdd(Value *LHS, Value *RHS, const Twine &Name = "") {
    return CreateAdd(LHS, RHS, Name, false, true);
  }

  Value *CreateNUWAdd(Value *LHS, Value *RHS, const Twine &Name = "") {
    return CreateAdd(LHS, RHS, Name, true, false);
  }

  Value *CreateSub(Value *LHS, Value *RHS, const Twine &Name = "",
                   bool HasNUW = false, bool HasNSW = false) {
    if (auto *LC = dyn_cast<Constant>(LHS))
      if (auto *RC = dyn_cast<Constant>(RHS))
        return Insert(Folder.CreateSub(LC, RC, HasNUW, HasNSW), Name);
    return CreateInsertNUWNSWBinOp(Instruction::Sub, LHS, RHS, Name,
                                   HasNUW, HasNSW);
  }

  Value *CreateNSWSub(Value *LHS, Value *RHS, const Twine &Name = "") {
    return CreateSub(LHS, RHS, Name, false, true);
  }

  Value *CreateNUWSub(Value *LHS, Value *RHS, const Twine &Name = "") {
    return CreateSub(LHS, RHS, Name, true, false);
  }

  Value *CreateMul(Value *LHS, Value *RHS, const Twine &Name = "",
                   bool HasNUW = false, bool HasNSW = false) {
    if (auto *LC = dyn_cast<Constant>(LHS))
      if (auto *RC = dyn_cast<Constant>(RHS))
        return Insert(Folder.CreateMul(LC, RC, HasNUW, HasNSW), Name);
    return CreateInsertNUWNSWBinOp(Instruction::Mul, LHS, RHS, Name,
                                   HasNUW, HasNSW);
  }

  Value *CreateNSWMul(Value *LHS, Value *RHS, const Twine &Name = "") {
    return CreateMul(LHS, RHS, Name, false, true);
  }

  Value *CreateNUWMul(Value *LHS, Value *RHS, const Twine &Name = "") {
    return CreateMul(LHS, RHS, Name, true, false);
  }

  Value *CreateUDiv(Value *LHS, Value *RHS, const Twine &Name = "",
                    bool isExact = false) {
    if (auto *LC = dyn_cast<Constant>(LHS))
      if (auto *RC = dyn_cast<Constant>(RHS))
        return Insert(Folder.CreateUDiv(LC, RC, isExact), Name);
    if (!isExact)
      return Insert(BinaryOperator::CreateUDiv(LHS, RHS), Name);
    return Insert(BinaryOperator::CreateExactUDiv(LHS, RHS), Name);
  }

  Value *CreateExactUDiv(Value *LHS, Value *RHS, const Twine &Name = "") {
    return CreateUDiv(LHS, RHS, Name, true);
  }

  Value *CreateSDiv(Value *LHS, Value *RHS, const Twine &Name = "",
                    bool isExact = false) {
    if (auto *LC = dyn_cast<Constant>(LHS))
      if (auto *RC = dyn_cast<Constant>(RHS))
        return Insert(Folder.CreateSDiv(LC, RC, isExact), Name);
    if (!isExact)
      return Insert(BinaryOperator::CreateSDiv(LHS, RHS), Name);
    return Insert(BinaryOperator::CreateExactSDiv(LHS, RHS), Name);
  }

  Value *CreateExactSDiv(Value *LHS, Value *RHS, const Twine &Name = "") {
    return CreateSDiv(LHS, RHS, Name, true);
  }

  Value *CreateURem(Value *LHS, Value *RHS, const Twine &Name = "") {
    if (Value *V = foldConstant(Instruction::URem, LHS, RHS, Name)) return V;
    return Insert(BinaryOperator::CreateURem(LHS, RHS), Name);
  }

  Value *CreateSRem(Value *LHS, Value *RHS, const Twine &Name = "") {
    if (Value *V = foldConstant(Instruction::SRem, LHS, RHS, Name)) return V;
    return Insert(BinaryOperator::CreateSRem(LHS, RHS), Name);
  }

  Value *CreateShl(Value *LHS, Value *RHS, const Twine &Name = "",
                   bool HasNUW = false, bool HasNSW = false) {
    if (auto *LC = dyn_cast<Constant>(LHS))
      if (auto *RC = dyn_cast<Constant>(RHS))
        return Insert(Folder.CreateShl(LC, RC, HasNUW, HasNSW), Name);
    return CreateInsertNUWNSWBinOp(Instruction::Shl, LHS, RHS, Name,
                                   HasNUW, HasNSW);
  }

  Value *CreateShl(Value *LHS, const APInt &RHS, const Twine &Name = "",
                   bool HasNUW = false, bool HasNSW = false) {
    return CreateShl(LHS, ConstantInt::get(LHS->getType(), RHS), Name,
                     HasNUW, HasNSW);
  }

  Value *CreateShl(Value *LHS, uint64_t RHS, const Twine &Name = "",
                   bool HasNUW = false, bool HasNSW = false) {
    return CreateShl(LHS, ConstantInt::get(LHS->getType(), RHS), Name,
                     HasNUW, HasNSW);
  }

  Value *CreateLShr(Value *LHS, Value *RHS, const Twine &Name = "",
                    bool isExact = false) {
    if (auto *LC = dyn_cast<Constant>(LHS))
      if (auto *RC = dyn_cast<Constant>(RHS))
        return Insert(Folder.CreateLShr(LC, RC, isExact), Name);
    if (!isExact)
      return Insert(BinaryOperator::CreateLShr(LHS, RHS), Name);
    return Insert(BinaryOperator::CreateExactLShr(LHS, RHS), Name);
  }

  Value *CreateLShr(Value *LHS, const APInt &RHS, const Twine &Name = "",
                    bool isExact = false) {
    return CreateLShr(LHS, ConstantInt::get(LHS->getType(), RHS), Name,isExact);
  }

  Value *CreateLShr(Value *LHS, uint64_t RHS, const Twine &Name = "",
                    bool isExact = false) {
    return CreateLShr(LHS, ConstantInt::get(LHS->getType(), RHS), Name,isExact);
  }

  Value *CreateAShr(Value *LHS, Value *RHS, const Twine &Name = "",
                    bool isExact = false) {
    if (auto *LC = dyn_cast<Constant>(LHS))
      if (auto *RC = dyn_cast<Constant>(RHS))
        return Insert(Folder.CreateAShr(LC, RC, isExact), Name);
    if (!isExact)
      return Insert(BinaryOperator::CreateAShr(LHS, RHS), Name);
    return Insert(BinaryOperator::CreateExactAShr(LHS, RHS), Name);
  }

  Value *CreateAShr(Value *LHS, const APInt &RHS, const Twine &Name = "",
                    bool isExact = false) {
    return CreateAShr(LHS, ConstantInt::get(LHS->getType(), RHS), Name,isExact);
  }

  Value *CreateAShr(Value *LHS, uint64_t RHS, const Twine &Name = "",
                    bool isExact = false) {
    return CreateAShr(LHS, ConstantInt::get(LHS->getType(), RHS), Name,isExact);
  }

  Value *CreateAnd(Value *LHS, Value *RHS, const Twine &Name = "") {
    if (auto *RC = dyn_cast<Constant>(RHS)) {
      if (isa<ConstantInt>(RC) && cast<ConstantInt>(RC)->isMinusOne())
        return LHS;  // LHS & -1 -> LHS
      if (auto *LC = dyn_cast<Constant>(LHS))
        return Insert(Folder.CreateAnd(LC, RC), Name);
    }
    return Insert(BinaryOperator::CreateAnd(LHS, RHS), Name);
  }

  Value *CreateAnd(Value *LHS, const APInt &RHS, const Twine &Name = "") {
    return CreateAnd(LHS, ConstantInt::get(LHS->getType(), RHS), Name);
  }

  Value *CreateAnd(Value *LHS, uint64_t RHS, const Twine &Name = "") {
    return CreateAnd(LHS, ConstantInt::get(LHS->getType(), RHS), Name);
  }

  Value *CreateAnd(ArrayRef<Value*> Ops) {
    assert(!Ops.empty());
    Value *Accum = Ops[0];
    for (unsigned i = 1; i < Ops.size(); i++)
      Accum = CreateAnd(Accum, Ops[i]);
    return Accum;
  }

  Value *CreateOr(Value *LHS, Value *RHS, const Twine &Name = "") {
    if (auto *RC = dyn_cast<Constant>(RHS)) {
      if (RC->isNullValue())
        return LHS;  // LHS | 0 -> LHS
      if (auto *LC = dyn_cast<Constant>(LHS))
        return Insert(Folder.CreateOr(LC, RC), Name);
    }
    return Insert(BinaryOperator::CreateOr(LHS, RHS), Name);
  }

  Value *CreateOr(Value *LHS, const APInt &RHS, const Twine &Name = "") {
    return CreateOr(LHS, ConstantInt::get(LHS->getType(), RHS), Name);
  }

  Value *CreateOr(Value *LHS, uint64_t RHS, const Twine &Name = "") {
    return CreateOr(LHS, ConstantInt::get(LHS->getType(), RHS), Name);
  }

  Value *CreateOr(ArrayRef<Value*> Ops) {
    assert(!Ops.empty());
    Value *Accum = Ops[0];
    for (unsigned i = 1; i < Ops.size(); i++)
      Accum = CreateOr(Accum, Ops[i]);
    return Accum;
  }

  Value *CreateXor(Value *LHS, Value *RHS, const Twine &Name = "") {
    if (Value *V = foldConstant(Instruction::Xor, LHS, RHS, Name)) return V;
    return Insert(BinaryOperator::CreateXor(LHS, RHS), Name);
  }

  Value *CreateXor(Value *LHS, const APInt &RHS, const Twine &Name = "") {
    return CreateXor(LHS, ConstantInt::get(LHS->getType(), RHS), Name);
  }

  Value *CreateXor(Value *LHS, uint64_t RHS, const Twine &Name = "") {
    return CreateXor(LHS, ConstantInt::get(LHS->getType(), RHS), Name);
  }

  Value *CreateFAdd(Value *L, Value *R, const Twine &Name = "",
                    MDNode *FPMD = nullptr) {
    if (IsFPConstrained)
      return CreateConstrainedFPBinOp(Intrinsic::experimental_constrained_fadd,
                                      L, R, nullptr, Name, FPMD);

    if (Value *V = foldConstant(Instruction::FAdd, L, R, Name)) return V;
    Instruction *I = setFPAttrs(BinaryOperator::CreateFAdd(L, R), FPMD, FMF);
    return Insert(I, Name);
  }

  /// Copy fast-math-flags from an instruction rather than using the builder's
  /// default FMF.
  Value *CreateFAddFMF(Value *L, Value *R, Instruction *FMFSource,
                       const Twine &Name = "") {
    if (IsFPConstrained)
      return CreateConstrainedFPBinOp(Intrinsic::experimental_constrained_fadd,
                                      L, R, FMFSource, Name);

    if (Value *V = foldConstant(Instruction::FAdd, L, R, Name)) return V;
    Instruction *I = setFPAttrs(BinaryOperator::CreateFAdd(L, R), nullptr,
                                FMFSource->getFastMathFlags());
    return Insert(I, Name);
  }

  Value *CreateFSub(Value *L, Value *R, const Twine &Name = "",
                    MDNode *FPMD = nullptr) {
    if (IsFPConstrained)
      return CreateConstrainedFPBinOp(Intrinsic::experimental_constrained_fsub,
                                      L, R, nullptr, Name, FPMD);

    if (Value *V = foldConstant(Instruction::FSub, L, R, Name)) return V;
    Instruction *I = setFPAttrs(BinaryOperator::CreateFSub(L, R), FPMD, FMF);
    return Insert(I, Name);
  }

  /// Copy fast-math-flags from an instruction rather than using the builder's
  /// default FMF.
  Value *CreateFSubFMF(Value *L, Value *R, Instruction *FMFSource,
                       const Twine &Name = "") {
    if (IsFPConstrained)
      return CreateConstrainedFPBinOp(Intrinsic::experimental_constrained_fsub,
                                      L, R, FMFSource, Name);

    if (Value *V = foldConstant(Instruction::FSub, L, R, Name)) return V;
    Instruction *I = setFPAttrs(BinaryOperator::CreateFSub(L, R), nullptr,
                                FMFSource->getFastMathFlags());
    return Insert(I, Name);
  }

  Value *CreateFMul(Value *L, Value *R, const Twine &Name = "",
                    MDNode *FPMD = nullptr) {
    if (IsFPConstrained)
      return CreateConstrainedFPBinOp(Intrinsic::experimental_constrained_fmul,
                                      L, R, nullptr, Name, FPMD);

    if (Value *V = foldConstant(Instruction::FMul, L, R, Name)) return V;
    Instruction *I = setFPAttrs(BinaryOperator::CreateFMul(L, R), FPMD, FMF);
    return Insert(I, Name);
  }

  /// Copy fast-math-flags from an instruction rather than using the builder's
  /// default FMF.
  Value *CreateFMulFMF(Value *L, Value *R, Instruction *FMFSource,
                       const Twine &Name = "") {
    if (IsFPConstrained)
      return CreateConstrainedFPBinOp(Intrinsic::experimental_constrained_fmul,
                                      L, R, FMFSource, Name);

    if (Value *V = foldConstant(Instruction::FMul, L, R, Name)) return V;
    Instruction *I = setFPAttrs(BinaryOperator::CreateFMul(L, R), nullptr,
                                FMFSource->getFastMathFlags());
    return Insert(I, Name);
  }

  Value *CreateFDiv(Value *L, Value *R, const Twine &Name = "",
                    MDNode *FPMD = nullptr) {
    if (IsFPConstrained)
      return CreateConstrainedFPBinOp(Intrinsic::experimental_constrained_fdiv,
                                      L, R, nullptr, Name, FPMD);

    if (Value *V = foldConstant(Instruction::FDiv, L, R, Name)) return V;
    Instruction *I = setFPAttrs(BinaryOperator::CreateFDiv(L, R), FPMD, FMF);
    return Insert(I, Name);
  }

  /// Copy fast-math-flags from an instruction rather than using the builder's
  /// default FMF.
  Value *CreateFDivFMF(Value *L, Value *R, Instruction *FMFSource,
                       const Twine &Name = "") {
    if (IsFPConstrained)
      return CreateConstrainedFPBinOp(Intrinsic::experimental_constrained_fdiv,
                                      L, R, FMFSource, Name);

    if (Value *V = foldConstant(Instruction::FDiv, L, R, Name)) return V;
    Instruction *I = setFPAttrs(BinaryOperator::CreateFDiv(L, R), nullptr,
                                FMFSource->getFastMathFlags());
    return Insert(I, Name);
  }

  Value *CreateFRem(Value *L, Value *R, const Twine &Name = "",
                    MDNode *FPMD = nullptr) {
    if (IsFPConstrained)
      return CreateConstrainedFPBinOp(Intrinsic::experimental_constrained_frem,
                                      L, R, nullptr, Name, FPMD);

    if (Value *V = foldConstant(Instruction::FRem, L, R, Name)) return V;
    Instruction *I = setFPAttrs(BinaryOperator::CreateFRem(L, R), FPMD, FMF);
    return Insert(I, Name);
  }

  /// Copy fast-math-flags from an instruction rather than using the builder's
  /// default FMF.
  Value *CreateFRemFMF(Value *L, Value *R, Instruction *FMFSource,
                       const Twine &Name = "") {
    if (IsFPConstrained)
      return CreateConstrainedFPBinOp(Intrinsic::experimental_constrained_frem,
                                      L, R, FMFSource, Name);

    if (Value *V = foldConstant(Instruction::FRem, L, R, Name)) return V;
    Instruction *I = setFPAttrs(BinaryOperator::CreateFRem(L, R), nullptr,
                                FMFSource->getFastMathFlags());
    return Insert(I, Name);
  }

  Value *CreateBinOp(Instruction::BinaryOps Opc,
                     Value *LHS, Value *RHS, const Twine &Name = "",
                     MDNode *FPMathTag = nullptr) {
    if (Value *V = foldConstant(Opc, LHS, RHS, Name)) return V;
    Instruction *BinOp = BinaryOperator::Create(Opc, LHS, RHS);
    if (isa<FPMathOperator>(BinOp))
      setFPAttrs(BinOp, FPMathTag, FMF);
    return Insert(BinOp, Name);
  }

  Value *CreateLogicalAnd(Value *Cond1, Value *Cond2, const Twine &Name = "") {
    assert(Cond2->getType()->isIntOrIntVectorTy(1));
    return CreateSelect(Cond1, Cond2,
                        ConstantInt::getNullValue(Cond2->getType()), Name);
  }

  Value *CreateLogicalOr(Value *Cond1, Value *Cond2, const Twine &Name = "") {
    assert(Cond2->getType()->isIntOrIntVectorTy(1));
    return CreateSelect(Cond1, ConstantInt::getAllOnesValue(Cond2->getType()),
                        Cond2, Name);
  }

  CallInst *CreateConstrainedFPBinOp(
      Intrinsic::ID ID, Value *L, Value *R, Instruction *FMFSource = nullptr,
      const Twine &Name = "", MDNode *FPMathTag = nullptr,
      Optional<RoundingMode> Rounding = None,
      Optional<fp::ExceptionBehavior> Except = None);

  Value *CreateNeg(Value *V, const Twine &Name = "",
                   bool HasNUW = false, bool HasNSW = false) {
    if (auto *VC = dyn_cast<Constant>(V))
      return Insert(Folder.CreateNeg(VC, HasNUW, HasNSW), Name);
    BinaryOperator *BO = Insert(BinaryOperator::CreateNeg(V), Name);
    if (HasNUW) BO->setHasNoUnsignedWrap();
    if (HasNSW) BO->setHasNoSignedWrap();
    return BO;
  }

  Value *CreateNSWNeg(Value *V, const Twine &Name = "") {
    return CreateNeg(V, Name, false, true);
  }

  Value *CreateNUWNeg(Value *V, const Twine &Name = "") {
    return CreateNeg(V, Name, true, false);
  }

  Value *CreateFNeg(Value *V, const Twine &Name = "",
                    MDNode *FPMathTag = nullptr) {
    if (auto *VC = dyn_cast<Constant>(V))
      return Insert(Folder.CreateFNeg(VC), Name);
    return Insert(setFPAttrs(UnaryOperator::CreateFNeg(V), FPMathTag, FMF),
                  Name);
  }

  /// Copy fast-math-flags from an instruction rather than using the builder's
  /// default FMF.
  Value *CreateFNegFMF(Value *V, Instruction *FMFSource,
                       const Twine &Name = "") {
   if (auto *VC = dyn_cast<Constant>(V))
     return Insert(Folder.CreateFNeg(VC), Name);
   return Insert(setFPAttrs(UnaryOperator::CreateFNeg(V), nullptr,
                            FMFSource->getFastMathFlags()),
                 Name);
  }

  Value *CreateNot(Value *V, const Twine &Name = "") {
    if (auto *VC = dyn_cast<Constant>(V))
      return Insert(Folder.CreateNot(VC), Name);
    return Insert(BinaryOperator::CreateNot(V), Name);
  }

  Value *CreateUnOp(Instruction::UnaryOps Opc,
                    Value *V, const Twine &Name = "",
                    MDNode *FPMathTag = nullptr) {
    if (auto *VC = dyn_cast<Constant>(V))
      return Insert(Folder.CreateUnOp(Opc, VC), Name);
    Instruction *UnOp = UnaryOperator::Create(Opc, V);
    if (isa<FPMathOperator>(UnOp))
      setFPAttrs(UnOp, FPMathTag, FMF);
    return Insert(UnOp, Name);
  }

  /// Create either a UnaryOperator or BinaryOperator depending on \p Opc.
  /// Correct number of operands must be passed accordingly.
  Value *CreateNAryOp(unsigned Opc, ArrayRef<Value *> Ops,
                      const Twine &Name = "", MDNode *FPMathTag = nullptr);

  //===--------------------------------------------------------------------===//
  // Instruction creation methods: Memory Instructions
  //===--------------------------------------------------------------------===//

  AllocaInst *CreateAlloca(Type *Ty, unsigned AddrSpace,
                           Value *ArraySize = nullptr, const Twine &Name = "") {
    const DataLayout &DL = BB->getModule()->getDataLayout();
    Align AllocaAlign = DL.getPrefTypeAlign(Ty);
    return Insert(new AllocaInst(Ty, AddrSpace, ArraySize, AllocaAlign), Name);
  }

  AllocaInst *CreateAlloca(Type *Ty, Value *ArraySize = nullptr,
                           const Twine &Name = "") {
    const DataLayout &DL = BB->getModule()->getDataLayout();
    Align AllocaAlign = DL.getPrefTypeAlign(Ty);
    unsigned AddrSpace = DL.getAllocaAddrSpace();
    return Insert(new AllocaInst(Ty, AddrSpace, ArraySize, AllocaAlign), Name);
  }

  /// Provided to resolve 'CreateLoad(Ty, Ptr, "...")' correctly, instead of
  /// converting the string to 'bool' for the isVolatile parameter.
  LoadInst *CreateLoad(Type *Ty, Value *Ptr, const char *Name) {
    return CreateAlignedLoad(Ty, Ptr, MaybeAlign(), Name);
  }

  LoadInst *CreateLoad(Type *Ty, Value *Ptr, const Twine &Name = "") {
    return CreateAlignedLoad(Ty, Ptr, MaybeAlign(), Name);
  }

  LoadInst *CreateLoad(Type *Ty, Value *Ptr, bool isVolatile,
                       const Twine &Name = "") {
    return CreateAlignedLoad(Ty, Ptr, MaybeAlign(), isVolatile, Name);
  }

  // Deprecated [opaque pointer types]
  LLVM_ATTRIBUTE_DEPRECATED(LoadInst *CreateLoad(Value *Ptr,
                                                 const char *Name),
                            "Use the version that explicitly specifies the "
                            "loaded type instead") {
    return CreateLoad(Ptr->getType()->getPointerElementType(), Ptr, Name);
  }

  // Deprecated [opaque pointer types]
  LLVM_ATTRIBUTE_DEPRECATED(LoadInst *CreateLoad(Value *Ptr,
                                                 const Twine &Name = ""),
                            "Use the version that explicitly specifies the "
                            "loaded type instead") {
    return CreateLoad(Ptr->getType()->getPointerElementType(), Ptr, Name);
  }

  // Deprecated [opaque pointer types]
  LLVM_ATTRIBUTE_DEPRECATED(LoadInst *CreateLoad(Value *Ptr,
                                                 bool isVolatile,
                                                 const Twine &Name = ""),
                            "Use the version that explicitly specifies the "
                            "loaded type instead") {
    return CreateLoad(Ptr->getType()->getPointerElementType(), Ptr, isVolatile,
                      Name);
  }

  StoreInst *CreateStore(Value *Val, Value *Ptr, bool isVolatile = false) {
    return CreateAlignedStore(Val, Ptr, MaybeAlign(), isVolatile);
  }

  LoadInst *CreateAlignedLoad(Type *Ty, Value *Ptr, MaybeAlign Align,
                              const char *Name) {
    return CreateAlignedLoad(Ty, Ptr, Align, /*isVolatile*/false, Name);
  }

  LoadInst *CreateAlignedLoad(Type *Ty, Value *Ptr, MaybeAlign Align,
                              const Twine &Name = "") {
    return CreateAlignedLoad(Ty, Ptr, Align, /*isVolatile*/false, Name);
  }

  LoadInst *CreateAlignedLoad(Type *Ty, Value *Ptr, MaybeAlign Align,
                              bool isVolatile, const Twine &Name = "") {
    if (!Align) {
      const DataLayout &DL = BB->getModule()->getDataLayout();
      Align = DL.getABITypeAlign(Ty);
    }
    return Insert(new LoadInst(Ty, Ptr, Twine(), isVolatile, *Align), Name);
  }

  // Deprecated [opaque pointer types]
  LLVM_ATTRIBUTE_DEPRECATED(LoadInst *CreateAlignedLoad(Value *Ptr,
                                                        MaybeAlign Align,
                                                        const char *Name),
                            "Use the version that explicitly specifies the "
                            "loaded type instead") {
    return CreateAlignedLoad(Ptr->getType()->getPointerElementType(), Ptr,
                             Align, Name);
  }
  // Deprecated [opaque pointer types]
  LLVM_ATTRIBUTE_DEPRECATED(LoadInst *CreateAlignedLoad(Value *Ptr,
                                                        MaybeAlign Align,
                                                        const Twine &Name = ""),
                            "Use the version that explicitly specifies the "
                            "loaded type instead") {
    return CreateAlignedLoad(Ptr->getType()->getPointerElementType(), Ptr,
                             Align, Name);
  }
  // Deprecated [opaque pointer types]
  LLVM_ATTRIBUTE_DEPRECATED(LoadInst *CreateAlignedLoad(Value *Ptr,
                                                        MaybeAlign Align,
                                                        bool isVolatile,
                                                        const Twine &Name = ""),
                            "Use the version that explicitly specifies the "
                            "loaded type instead") {
    return CreateAlignedLoad(Ptr->getType()->getPointerElementType(), Ptr,
                             Align, isVolatile, Name);
  }

  StoreInst *CreateAlignedStore(Value *Val, Value *Ptr, MaybeAlign Align,
                                bool isVolatile = false) {
    if (!Align) {
      const DataLayout &DL = BB->getModule()->getDataLayout();
      Align = DL.getABITypeAlign(Val->getType());
    }
    return Insert(new StoreInst(Val, Ptr, isVolatile, *Align));
  }
  FenceInst *CreateFence(AtomicOrdering Ordering,
                         SyncScope::ID SSID = SyncScope::System,
                         const Twine &Name = "") {
    return Insert(new FenceInst(Context, Ordering, SSID), Name);
  }

  AtomicCmpXchgInst *
  CreateAtomicCmpXchg(Value *Ptr, Value *Cmp, Value *New, MaybeAlign Align,
                      AtomicOrdering SuccessOrdering,
                      AtomicOrdering FailureOrdering,
                      SyncScope::ID SSID = SyncScope::System) {
    if (!Align) {
      const DataLayout &DL = BB->getModule()->getDataLayout();
      Align = llvm::Align(DL.getTypeStoreSize(New->getType()));
    }

    return Insert(new AtomicCmpXchgInst(Ptr, Cmp, New, *Align, SuccessOrdering,
                                        FailureOrdering, SSID));
  }

  AtomicRMWInst *CreateAtomicRMW(AtomicRMWInst::BinOp Op, Value *Ptr,
                                 Value *Val, MaybeAlign Align,
                                 AtomicOrdering Ordering,
                                 SyncScope::ID SSID = SyncScope::System) {
    if (!Align) {
      const DataLayout &DL = BB->getModule()->getDataLayout();
      Align = llvm::Align(DL.getTypeStoreSize(Val->getType()));
    }

    return Insert(new AtomicRMWInst(Op, Ptr, Val, *Align, Ordering, SSID));
  }

  LLVM_ATTRIBUTE_DEPRECATED(
      Value *CreateGEP(Value *Ptr, ArrayRef<Value *> IdxList,
                       const Twine &Name = ""),
      "Use the version with explicit element type instead") {
    return CreateGEP(Ptr->getType()->getScalarType()->getPointerElementType(),
                     Ptr, IdxList, Name);
  }

  Value *CreateGEP(Type *Ty, Value *Ptr, ArrayRef<Value *> IdxList,
                   const Twine &Name = "") {
    if (auto *PC = dyn_cast<Constant>(Ptr)) {
      // Every index must be constant.
      size_t i, e;
      for (i = 0, e = IdxList.size(); i != e; ++i)
        if (!isa<Constant>(IdxList[i]))
          break;
      if (i == e)
        return Insert(Folder.CreateGetElementPtr(Ty, PC, IdxList), Name);
    }
    return Insert(GetElementPtrInst::Create(Ty, Ptr, IdxList), Name);
  }

  LLVM_ATTRIBUTE_DEPRECATED(
      Value *CreateInBoundsGEP(Value *Ptr, ArrayRef<Value *> IdxList,
                               const Twine &Name = ""),
      "Use the version with explicit element type instead") {
    return CreateInBoundsGEP(
        Ptr->getType()->getScalarType()->getPointerElementType(), Ptr, IdxList,
        Name);
  }

  Value *CreateInBoundsGEP(Type *Ty, Value *Ptr, ArrayRef<Value *> IdxList,
                           const Twine &Name = "") {
    if (auto *PC = dyn_cast<Constant>(Ptr)) {
      // Every index must be constant.
      size_t i, e;
      for (i = 0, e = IdxList.size(); i != e; ++i)
        if (!isa<Constant>(IdxList[i]))
          break;
      if (i == e)
        return Insert(Folder.CreateInBoundsGetElementPtr(Ty, PC, IdxList),
                      Name);
    }
    return Insert(GetElementPtrInst::CreateInBounds(Ty, Ptr, IdxList), Name);
  }

  Value *CreateGEP(Type *Ty, Value *Ptr, Value *Idx, const Twine &Name = "") {
    if (auto *PC = dyn_cast<Constant>(Ptr))
      if (auto *IC = dyn_cast<Constant>(Idx))
        return Insert(Folder.CreateGetElementPtr(Ty, PC, IC), Name);
    return Insert(GetElementPtrInst::Create(Ty, Ptr, Idx), Name);
  }

  Value *CreateInBoundsGEP(Type *Ty, Value *Ptr, Value *Idx,
                           const Twine &Name = "") {
    if (auto *PC = dyn_cast<Constant>(Ptr))
      if (auto *IC = dyn_cast<Constant>(Idx))
        return Insert(Folder.CreateInBoundsGetElementPtr(Ty, PC, IC), Name);
    return Insert(GetElementPtrInst::CreateInBounds(Ty, Ptr, Idx), Name);
  }

  LLVM_ATTRIBUTE_DEPRECATED(
      Value *CreateConstGEP1_32(Value *Ptr, unsigned Idx0,
                                const Twine &Name = ""),
      "Use the version with explicit element type instead") {
    return CreateConstGEP1_32(
        Ptr->getType()->getScalarType()->getPointerElementType(), Ptr, Idx0,
        Name);
  }

  Value *CreateConstGEP1_32(Type *Ty, Value *Ptr, unsigned Idx0,
                            const Twine &Name = "") {
    Value *Idx = ConstantInt::get(Type::getInt32Ty(Context), Idx0);

    if (auto *PC = dyn_cast<Constant>(Ptr))
      return Insert(Folder.CreateGetElementPtr(Ty, PC, Idx), Name);

    return Insert(GetElementPtrInst::Create(Ty, Ptr, Idx), Name);
  }

  Value *CreateConstInBoundsGEP1_32(Type *Ty, Value *Ptr, unsigned Idx0,
                                    const Twine &Name = "") {
    Value *Idx = ConstantInt::get(Type::getInt32Ty(Context), Idx0);

    if (auto *PC = dyn_cast<Constant>(Ptr))
      return Insert(Folder.CreateInBoundsGetElementPtr(Ty, PC, Idx), Name);

    return Insert(GetElementPtrInst::CreateInBounds(Ty, Ptr, Idx), Name);
  }

  Value *CreateConstGEP2_32(Type *Ty, Value *Ptr, unsigned Idx0, unsigned Idx1,
                            const Twine &Name = "") {
    Value *Idxs[] = {
      ConstantInt::get(Type::getInt32Ty(Context), Idx0),
      ConstantInt::get(Type::getInt32Ty(Context), Idx1)
    };

    if (auto *PC = dyn_cast<Constant>(Ptr))
      return Insert(Folder.CreateGetElementPtr(Ty, PC, Idxs), Name);

    return Insert(GetElementPtrInst::Create(Ty, Ptr, Idxs), Name);
  }

  Value *CreateConstInBoundsGEP2_32(Type *Ty, Value *Ptr, unsigned Idx0,
                                    unsigned Idx1, const Twine &Name = "") {
    Value *Idxs[] = {
      ConstantInt::get(Type::getInt32Ty(Context), Idx0),
      ConstantInt::get(Type::getInt32Ty(Context), Idx1)
    };

    if (auto *PC = dyn_cast<Constant>(Ptr))
      return Insert(Folder.CreateInBoundsGetElementPtr(Ty, PC, Idxs), Name);

    return Insert(GetElementPtrInst::CreateInBounds(Ty, Ptr, Idxs), Name);
  }

  Value *CreateConstGEP1_64(Type *Ty, Value *Ptr, uint64_t Idx0,
                            const Twine &Name = "") {
    Value *Idx = ConstantInt::get(Type::getInt64Ty(Context), Idx0);

    if (auto *PC = dyn_cast<Constant>(Ptr))
      return Insert(Folder.CreateGetElementPtr(Ty, PC, Idx), Name);

    return Insert(GetElementPtrInst::Create(Ty, Ptr, Idx), Name);
  }

  LLVM_ATTRIBUTE_DEPRECATED(
      Value *CreateConstGEP1_64(Value *Ptr, uint64_t Idx0,
                                const Twine &Name = ""),
      "Use the version with explicit element type instead") {
    return CreateConstGEP1_64(
        Ptr->getType()->getScalarType()->getPointerElementType(), Ptr, Idx0,
        Name);
  }

  Value *CreateConstInBoundsGEP1_64(Type *Ty, Value *Ptr, uint64_t Idx0,
                                    const Twine &Name = "") {
    Value *Idx = ConstantInt::get(Type::getInt64Ty(Context), Idx0);

    if (auto *PC = dyn_cast<Constant>(Ptr))
      return Insert(Folder.CreateInBoundsGetElementPtr(Ty, PC, Idx), Name);

    return Insert(GetElementPtrInst::CreateInBounds(Ty, Ptr, Idx), Name);
  }

  LLVM_ATTRIBUTE_DEPRECATED(
      Value *CreateConstInBoundsGEP1_64(Value *Ptr, uint64_t Idx0,
                                        const Twine &Name = ""),
      "Use the version with explicit element type instead") {
    return CreateConstInBoundsGEP1_64(
        Ptr->getType()->getScalarType()->getPointerElementType(), Ptr, Idx0,
        Name);
  }

  Value *CreateConstGEP2_64(Type *Ty, Value *Ptr, uint64_t Idx0, uint64_t Idx1,
                            const Twine &Name = "") {
    Value *Idxs[] = {
      ConstantInt::get(Type::getInt64Ty(Context), Idx0),
      ConstantInt::get(Type::getInt64Ty(Context), Idx1)
    };

    if (auto *PC = dyn_cast<Constant>(Ptr))
      return Insert(Folder.CreateGetElementPtr(Ty, PC, Idxs), Name);

    return Insert(GetElementPtrInst::Create(Ty, Ptr, Idxs), Name);
  }

  LLVM_ATTRIBUTE_DEPRECATED(
      Value *CreateConstGEP2_64(Value *Ptr, uint64_t Idx0, uint64_t Idx1,
                                const Twine &Name = ""),
      "Use the version with explicit element type instead") {
    return CreateConstGEP2_64(
        Ptr->getType()->getScalarType()->getPointerElementType(), Ptr, Idx0,
        Idx1, Name);
  }

  Value *CreateConstInBoundsGEP2_64(Type *Ty, Value *Ptr, uint64_t Idx0,
                                    uint64_t Idx1, const Twine &Name = "") {
    Value *Idxs[] = {
      ConstantInt::get(Type::getInt64Ty(Context), Idx0),
      ConstantInt::get(Type::getInt64Ty(Context), Idx1)
    };

    if (auto *PC = dyn_cast<Constant>(Ptr))
      return Insert(Folder.CreateInBoundsGetElementPtr(Ty, PC, Idxs), Name);

    return Insert(GetElementPtrInst::CreateInBounds(Ty, Ptr, Idxs), Name);
  }

  LLVM_ATTRIBUTE_DEPRECATED(
      Value *CreateConstInBoundsGEP2_64(Value *Ptr, uint64_t Idx0,
                                        uint64_t Idx1, const Twine &Name = ""),
      "Use the version with explicit element type instead") {
    return CreateConstInBoundsGEP2_64(
        Ptr->getType()->getScalarType()->getPointerElementType(), Ptr, Idx0,
        Idx1, Name);
  }

  Value *CreateStructGEP(Type *Ty, Value *Ptr, unsigned Idx,
                         const Twine &Name = "") {
    return CreateConstInBoundsGEP2_32(Ty, Ptr, 0, Idx, Name);
  }

  LLVM_ATTRIBUTE_DEPRECATED(
      Value *CreateStructGEP(Value *Ptr, unsigned Idx, const Twine &Name = ""),
      "Use the version with explicit element type instead") {
    return CreateConstInBoundsGEP2_32(
        Ptr->getType()->getScalarType()->getPointerElementType(), Ptr, 0, Idx,
        Name);
  }

  /// Same as CreateGlobalString, but return a pointer with "i8*" type
  /// instead of a pointer to array of i8.
  ///
  /// If no module is given via \p M, it is take from the insertion point basic
  /// block.
  Constant *CreateGlobalStringPtr(StringRef Str, const Twine &Name = "",
                                  unsigned AddressSpace = 0,
                                  Module *M = nullptr) {
    GlobalVariable *GV = CreateGlobalString(Str, Name, AddressSpace, M);
    Constant *Zero = ConstantInt::get(Type::getInt32Ty(Context), 0);
    Constant *Indices[] = {Zero, Zero};
    return ConstantExpr::getInBoundsGetElementPtr(GV->getValueType(), GV,
                                                  Indices);
  }

  //===--------------------------------------------------------------------===//
  // Instruction creation methods: Cast/Conversion Operators
  //===--------------------------------------------------------------------===//

  Value *CreateTrunc(Value *V, Type *DestTy, const Twine &Name = "") {
    return CreateCast(Instruction::Trunc, V, DestTy, Name);
  }

  Value *CreateZExt(Value *V, Type *DestTy, const Twine &Name = "") {
    return CreateCast(Instruction::ZExt, V, DestTy, Name);
  }

  Value *CreateSExt(Value *V, Type *DestTy, const Twine &Name = "") {
    return CreateCast(Instruction::SExt, V, DestTy, Name);
  }

  /// Create a ZExt or Trunc from the integer value V to DestTy. Return
  /// the value untouched if the type of V is already DestTy.
  Value *CreateZExtOrTrunc(Value *V, Type *DestTy,
                           const Twine &Name = "") {
    assert(V->getType()->isIntOrIntVectorTy() &&
           DestTy->isIntOrIntVectorTy() &&
           "Can only zero extend/truncate integers!");
    Type *VTy = V->getType();
    if (VTy->getScalarSizeInBits() < DestTy->getScalarSizeInBits())
      return CreateZExt(V, DestTy, Name);
    if (VTy->getScalarSizeInBits() > DestTy->getScalarSizeInBits())
      return CreateTrunc(V, DestTy, Name);
    return V;
  }

  /// Create a SExt or Trunc from the integer value V to DestTy. Return
  /// the value untouched if the type of V is already DestTy.
  Value *CreateSExtOrTrunc(Value *V, Type *DestTy,
                           const Twine &Name = "") {
    assert(V->getType()->isIntOrIntVectorTy() &&
           DestTy->isIntOrIntVectorTy() &&
           "Can only sign extend/truncate integers!");
    Type *VTy = V->getType();
    if (VTy->getScalarSizeInBits() < DestTy->getScalarSizeInBits())
      return CreateSExt(V, DestTy, Name);
    if (VTy->getScalarSizeInBits() > DestTy->getScalarSizeInBits())
      return CreateTrunc(V, DestTy, Name);
    return V;
  }

  Value *CreateFPToUI(Value *V, Type *DestTy, const Twine &Name = "") {
    if (IsFPConstrained)
      return CreateConstrainedFPCast(Intrinsic::experimental_constrained_fptoui,
                                     V, DestTy, nullptr, Name);
    return CreateCast(Instruction::FPToUI, V, DestTy, Name);
  }

  Value *CreateFPToSI(Value *V, Type *DestTy, const Twine &Name = "") {
    if (IsFPConstrained)
      return CreateConstrainedFPCast(Intrinsic::experimental_constrained_fptosi,
                                     V, DestTy, nullptr, Name);
    return CreateCast(Instruction::FPToSI, V, DestTy, Name);
  }

  Value *CreateUIToFP(Value *V, Type *DestTy, const Twine &Name = ""){
    if (IsFPConstrained)
      return CreateConstrainedFPCast(Intrinsic::experimental_constrained_uitofp,
                                     V, DestTy, nullptr, Name);
    return CreateCast(Instruction::UIToFP, V, DestTy, Name);
  }

  Value *CreateSIToFP(Value *V, Type *DestTy, const Twine &Name = ""){
    if (IsFPConstrained)
      return CreateConstrainedFPCast(Intrinsic::experimental_constrained_sitofp,
                                     V, DestTy, nullptr, Name);
    return CreateCast(Instruction::SIToFP, V, DestTy, Name);
  }

  Value *CreateFPTrunc(Value *V, Type *DestTy,
                       const Twine &Name = "") {
    if (IsFPConstrained)
      return CreateConstrainedFPCast(
          Intrinsic::experimental_constrained_fptrunc, V, DestTy, nullptr,
          Name);
    return CreateCast(Instruction::FPTrunc, V, DestTy, Name);
  }

  Value *CreateFPExt(Value *V, Type *DestTy, const Twine &Name = "") {
    if (IsFPConstrained)
      return CreateConstrainedFPCast(Intrinsic::experimental_constrained_fpext,
                                     V, DestTy, nullptr, Name);
    return CreateCast(Instruction::FPExt, V, DestTy, Name);
  }

  Value *CreatePtrToInt(Value *V, Type *DestTy,
                        const Twine &Name = "") {
    return CreateCast(Instruction::PtrToInt, V, DestTy, Name);
  }

  Value *CreateIntToPtr(Value *V, Type *DestTy,
                        const Twine &Name = "") {
    return CreateCast(Instruction::IntToPtr, V, DestTy, Name);
  }

  Value *CreateBitCast(Value *V, Type *DestTy,
                       const Twine &Name = "") {
    return CreateCast(Instruction::BitCast, V, DestTy, Name);
  }

  Value *CreateAddrSpaceCast(Value *V, Type *DestTy,
                             const Twine &Name = "") {
    return CreateCast(Instruction::AddrSpaceCast, V, DestTy, Name);
  }

  Value *CreateZExtOrBitCast(Value *V, Type *DestTy,
                             const Twine &Name = "") {
    if (V->getType() == DestTy)
      return V;
    if (auto *VC = dyn_cast<Constant>(V))
      return Insert(Folder.CreateZExtOrBitCast(VC, DestTy), Name);
    return Insert(CastInst::CreateZExtOrBitCast(V, DestTy), Name);
  }

  Value *CreateSExtOrBitCast(Value *V, Type *DestTy,
                             const Twine &Name = "") {
    if (V->getType() == DestTy)
      return V;
    if (auto *VC = dyn_cast<Constant>(V))
      return Insert(Folder.CreateSExtOrBitCast(VC, DestTy), Name);
    return Insert(CastInst::CreateSExtOrBitCast(V, DestTy), Name);
  }

  Value *CreateTruncOrBitCast(Value *V, Type *DestTy,
                              const Twine &Name = "") {
    if (V->getType() == DestTy)
      return V;
    if (auto *VC = dyn_cast<Constant>(V))
      return Insert(Folder.CreateTruncOrBitCast(VC, DestTy), Name);
    return Insert(CastInst::CreateTruncOrBitCast(V, DestTy), Name);
  }

  Value *CreateCast(Instruction::CastOps Op, Value *V, Type *DestTy,
                    const Twine &Name = "") {
    if (V->getType() == DestTy)
      return V;
    if (auto *VC = dyn_cast<Constant>(V))
      return Insert(Folder.CreateCast(Op, VC, DestTy), Name);
    return Insert(CastInst::Create(Op, V, DestTy), Name);
  }

  Value *CreatePointerCast(Value *V, Type *DestTy,
                           const Twine &Name = "") {
    if (V->getType() == DestTy)
      return V;
    if (auto *VC = dyn_cast<Constant>(V))
      return Insert(Folder.CreatePointerCast(VC, DestTy), Name);
    return Insert(CastInst::CreatePointerCast(V, DestTy), Name);
  }

  Value *CreatePointerBitCastOrAddrSpaceCast(Value *V, Type *DestTy,
                                             const Twine &Name = "") {
    if (V->getType() == DestTy)
      return V;

    if (auto *VC = dyn_cast<Constant>(V)) {
      return Insert(Folder.CreatePointerBitCastOrAddrSpaceCast(VC, DestTy),
                    Name);
    }

    return Insert(CastInst::CreatePointerBitCastOrAddrSpaceCast(V, DestTy),
                  Name);
  }

  Value *CreateIntCast(Value *V, Type *DestTy, bool isSigned,
                       const Twine &Name = "") {
    if (V->getType() == DestTy)
      return V;
    if (auto *VC = dyn_cast<Constant>(V))
      return Insert(Folder.CreateIntCast(VC, DestTy, isSigned), Name);
    return Insert(CastInst::CreateIntegerCast(V, DestTy, isSigned), Name);
  }

  Value *CreateBitOrPointerCast(Value *V, Type *DestTy,
                                const Twine &Name = "") {
    if (V->getType() == DestTy)
      return V;
    if (V->getType()->isPtrOrPtrVectorTy() && DestTy->isIntOrIntVectorTy())
      return CreatePtrToInt(V, DestTy, Name);
    if (V->getType()->isIntOrIntVectorTy() && DestTy->isPtrOrPtrVectorTy())
      return CreateIntToPtr(V, DestTy, Name);

    return CreateBitCast(V, DestTy, Name);
  }

  Value *CreateFPCast(Value *V, Type *DestTy, const Twine &Name = "") {
    if (V->getType() == DestTy)
      return V;
    if (auto *VC = dyn_cast<Constant>(V))
      return Insert(Folder.CreateFPCast(VC, DestTy), Name);
    return Insert(CastInst::CreateFPCast(V, DestTy), Name);
  }

  CallInst *CreateConstrainedFPCast(
      Intrinsic::ID ID, Value *V, Type *DestTy,
      Instruction *FMFSource = nullptr, const Twine &Name = "",
      MDNode *FPMathTag = nullptr,
      Optional<RoundingMode> Rounding = None,
      Optional<fp::ExceptionBehavior> Except = None);

  // Provided to resolve 'CreateIntCast(Ptr, Ptr, "...")', giving a
  // compile time error, instead of converting the string to bool for the
  // isSigned parameter.
  Value *CreateIntCast(Value *, Type *, const char *) = delete;

  //===--------------------------------------------------------------------===//
  // Instruction creation methods: Compare Instructions
  //===--------------------------------------------------------------------===//

  Value *CreateICmpEQ(Value *LHS, Value *RHS, const Twine &Name = "") {
    return CreateICmp(ICmpInst::ICMP_EQ, LHS, RHS, Name);
  }

  Value *CreateICmpNE(Value *LHS, Value *RHS, const Twine &Name = "") {
    return CreateICmp(ICmpInst::ICMP_NE, LHS, RHS, Name);
  }

  Value *CreateICmpUGT(Value *LHS, Value *RHS, const Twine &Name = "") {
    return CreateICmp(ICmpInst::ICMP_UGT, LHS, RHS, Name);
  }

  Value *CreateICmpUGE(Value *LHS, Value *RHS, const Twine &Name = "") {
    return CreateICmp(ICmpInst::ICMP_UGE, LHS, RHS, Name);
  }

  Value *CreateICmpULT(Value *LHS, Value *RHS, const Twine &Name = "") {
    return CreateICmp(ICmpInst::ICMP_ULT, LHS, RHS, Name);
  }

  Value *CreateICmpULE(Value *LHS, Value *RHS, const Twine &Name = "") {
    return CreateICmp(ICmpInst::ICMP_ULE, LHS, RHS, Name);
  }

  Value *CreateICmpSGT(Value *LHS, Value *RHS, const Twine &Name = "") {
    return CreateICmp(ICmpInst::ICMP_SGT, LHS, RHS, Name);
  }

  Value *CreateICmpSGE(Value *LHS, Value *RHS, const Twine &Name = "") {
    return CreateICmp(ICmpInst::ICMP_SGE, LHS, RHS, Name);
  }

  Value *CreateICmpSLT(Value *LHS, Value *RHS, const Twine &Name = "") {
    return CreateICmp(ICmpInst::ICMP_SLT, LHS, RHS, Name);
  }

  Value *CreateICmpSLE(Value *LHS, Value *RHS, const Twine &Name = "") {
    return CreateICmp(ICmpInst::ICMP_SLE, LHS, RHS, Name);
  }

  Value *CreateFCmpOEQ(Value *LHS, Value *RHS, const Twine &Name = "",
                       MDNode *FPMathTag = nullptr) {
    return CreateFCmp(FCmpInst::FCMP_OEQ, LHS, RHS, Name, FPMathTag);
  }

  Value *CreateFCmpOGT(Value *LHS, Value *RHS, const Twine &Name = "",
                       MDNode *FPMathTag = nullptr) {
    return CreateFCmp(FCmpInst::FCMP_OGT, LHS, RHS, Name, FPMathTag);
  }

  Value *CreateFCmpOGE(Value *LHS, Value *RHS, const Twine &Name = "",
                       MDNode *FPMathTag = nullptr) {
    return CreateFCmp(FCmpInst::FCMP_OGE, LHS, RHS, Name, FPMathTag);
  }

  Value *CreateFCmpOLT(Value *LHS, Value *RHS, const Twine &Name = "",
                       MDNode *FPMathTag = nullptr) {
    return CreateFCmp(FCmpInst::FCMP_OLT, LHS, RHS, Name, FPMathTag);
  }

  Value *CreateFCmpOLE(Value *LHS, Value *RHS, const Twine &Name = "",
                       MDNode *FPMathTag = nullptr) {
    return CreateFCmp(FCmpInst::FCMP_OLE, LHS, RHS, Name, FPMathTag);
  }

  Value *CreateFCmpONE(Value *LHS, Value *RHS, const Twine &Name = "",
                       MDNode *FPMathTag = nullptr) {
    return CreateFCmp(FCmpInst::FCMP_ONE, LHS, RHS, Name, FPMathTag);
  }

  Value *CreateFCmpORD(Value *LHS, Value *RHS, const Twine &Name = "",
                       MDNode *FPMathTag = nullptr) {
    return CreateFCmp(FCmpInst::FCMP_ORD, LHS, RHS, Name, FPMathTag);
  }

  Value *CreateFCmpUNO(Value *LHS, Value *RHS, const Twine &Name = "",
                       MDNode *FPMathTag = nullptr) {
    return CreateFCmp(FCmpInst::FCMP_UNO, LHS, RHS, Name, FPMathTag);
  }

  Value *CreateFCmpUEQ(Value *LHS, Value *RHS, const Twine &Name = "",
                       MDNode *FPMathTag = nullptr) {
    return CreateFCmp(FCmpInst::FCMP_UEQ, LHS, RHS, Name, FPMathTag);
  }

  Value *CreateFCmpUGT(Value *LHS, Value *RHS, const Twine &Name = "",
                       MDNode *FPMathTag = nullptr) {
    return CreateFCmp(FCmpInst::FCMP_UGT, LHS, RHS, Name, FPMathTag);
  }

  Value *CreateFCmpUGE(Value *LHS, Value *RHS, const Twine &Name = "",
                       MDNode *FPMathTag = nullptr) {
    return CreateFCmp(FCmpInst::FCMP_UGE, LHS, RHS, Name, FPMathTag);
  }

  Value *CreateFCmpULT(Value *LHS, Value *RHS, const Twine &Name = "",
                       MDNode *FPMathTag = nullptr) {
    return CreateFCmp(FCmpInst::FCMP_ULT, LHS, RHS, Name, FPMathTag);
  }

  Value *CreateFCmpULE(Value *LHS, Value *RHS, const Twine &Name = "",
                       MDNode *FPMathTag = nullptr) {
    return CreateFCmp(FCmpInst::FCMP_ULE, LHS, RHS, Name, FPMathTag);
  }

  Value *CreateFCmpUNE(Value *LHS, Value *RHS, const Twine &Name = "",
                       MDNode *FPMathTag = nullptr) {
    return CreateFCmp(FCmpInst::FCMP_UNE, LHS, RHS, Name, FPMathTag);
  }

  Value *CreateICmp(CmpInst::Predicate P, Value *LHS, Value *RHS,
                    const Twine &Name = "") {
    if (auto *LC = dyn_cast<Constant>(LHS))
      if (auto *RC = dyn_cast<Constant>(RHS))
        return Insert(Folder.CreateICmp(P, LC, RC), Name);
    return Insert(new ICmpInst(P, LHS, RHS), Name);
  }

  // Create a quiet floating-point comparison (i.e. one that raises an FP
  // exception only in the case where an input is a signaling NaN).
  // Note that this differs from CreateFCmpS only if IsFPConstrained is true.
  Value *CreateFCmp(CmpInst::Predicate P, Value *LHS, Value *RHS,
                    const Twine &Name = "", MDNode *FPMathTag = nullptr) {
    return CreateFCmpHelper(P, LHS, RHS, Name, FPMathTag, false);
  }

  Value *CreateCmp(CmpInst::Predicate Pred, Value *LHS, Value *RHS,
                   const Twine &Name = "", MDNode *FPMathTag = nullptr) {
    return CmpInst::isFPPredicate(Pred)
               ? CreateFCmp(Pred, LHS, RHS, Name, FPMathTag)
               : CreateICmp(Pred, LHS, RHS, Name);
  }

  // Create a signaling floating-point comparison (i.e. one that raises an FP
  // exception whenever an input is any NaN, signaling or quiet).
  // Note that this differs from CreateFCmp only if IsFPConstrained is true.
  Value *CreateFCmpS(CmpInst::Predicate P, Value *LHS, Value *RHS,
                     const Twine &Name = "", MDNode *FPMathTag = nullptr) {
    return CreateFCmpHelper(P, LHS, RHS, Name, FPMathTag, true);
  }

private:
  // Helper routine to create either a signaling or a quiet FP comparison.
  Value *CreateFCmpHelper(CmpInst::Predicate P, Value *LHS, Value *RHS,
                          const Twine &Name, MDNode *FPMathTag,
                          bool IsSignaling);

public:
  CallInst *CreateConstrainedFPCmp(
      Intrinsic::ID ID, CmpInst::Predicate P, Value *L, Value *R,
      const Twine &Name = "", Optional<fp::ExceptionBehavior> Except = None);

  //===--------------------------------------------------------------------===//
  // Instruction creation methods: Other Instructions
  //===--------------------------------------------------------------------===//

  PHINode *CreatePHI(Type *Ty, unsigned NumReservedValues,
                     const Twine &Name = "") {
    PHINode *Phi = PHINode::Create(Ty, NumReservedValues);
    if (isa<FPMathOperator>(Phi))
      setFPAttrs(Phi, nullptr /* MDNode* */, FMF);
    return Insert(Phi, Name);
  }

  CallInst *CreateCall(FunctionType *FTy, Value *Callee,
                       ArrayRef<Value *> Args = None, const Twine &Name = "",
                       MDNode *FPMathTag = nullptr) {
    CallInst *CI = CallInst::Create(FTy, Callee, Args, DefaultOperandBundles);
    if (IsFPConstrained)
      setConstrainedFPCallAttr(CI);
    if (isa<FPMathOperator>(CI))
      setFPAttrs(CI, FPMathTag, FMF);
    return Insert(CI, Name);
  }

  CallInst *CreateCall(FunctionType *FTy, Value *Callee, ArrayRef<Value *> Args,
                       ArrayRef<OperandBundleDef> OpBundles,
                       const Twine &Name = "", MDNode *FPMathTag = nullptr) {
    CallInst *CI = CallInst::Create(FTy, Callee, Args, OpBundles);
    if (IsFPConstrained)
      setConstrainedFPCallAttr(CI);
    if (isa<FPMathOperator>(CI))
      setFPAttrs(CI, FPMathTag, FMF);
    return Insert(CI, Name);
  }

  CallInst *CreateCall(FunctionCallee Callee, ArrayRef<Value *> Args = None,
                       const Twine &Name = "", MDNode *FPMathTag = nullptr) {
    return CreateCall(Callee.getFunctionType(), Callee.getCallee(), Args, Name,
                      FPMathTag);
  }

  CallInst *CreateCall(FunctionCallee Callee, ArrayRef<Value *> Args,
                       ArrayRef<OperandBundleDef> OpBundles,
                       const Twine &Name = "", MDNode *FPMathTag = nullptr) {
    return CreateCall(Callee.getFunctionType(), Callee.getCallee(), Args,
                      OpBundles, Name, FPMathTag);
  }

  CallInst *CreateConstrainedFPCall(
      Function *Callee, ArrayRef<Value *> Args, const Twine &Name = "",
      Optional<RoundingMode> Rounding = None,
      Optional<fp::ExceptionBehavior> Except = None);

  Value *CreateSelect(Value *C, Value *True, Value *False,
                      const Twine &Name = "", Instruction *MDFrom = nullptr);

  VAArgInst *CreateVAArg(Value *List, Type *Ty, const Twine &Name = "") {
    return Insert(new VAArgInst(List, Ty), Name);
  }

  Value *CreateExtractElement(Value *Vec, Value *Idx,
                              const Twine &Name = "") {
    if (auto *VC = dyn_cast<Constant>(Vec))
      if (auto *IC = dyn_cast<Constant>(Idx))
        return Insert(Folder.CreateExtractElement(VC, IC), Name);
    return Insert(ExtractElementInst::Create(Vec, Idx), Name);
  }

  Value *CreateExtractElement(Value *Vec, uint64_t Idx,
                              const Twine &Name = "") {
    return CreateExtractElement(Vec, getInt64(Idx), Name);
  }

  Value *CreateInsertElement(Type *VecTy, Value *NewElt, Value *Idx,
                             const Twine &Name = "") {
    return CreateInsertElement(PoisonValue::get(VecTy), NewElt, Idx, Name);
  }

  Value *CreateInsertElement(Type *VecTy, Value *NewElt, uint64_t Idx,
                             const Twine &Name = "") {
    return CreateInsertElement(PoisonValue::get(VecTy), NewElt, Idx, Name);
  }

  Value *CreateInsertElement(Value *Vec, Value *NewElt, Value *Idx,
                             const Twine &Name = "") {
    if (auto *VC = dyn_cast<Constant>(Vec))
      if (auto *NC = dyn_cast<Constant>(NewElt))
        if (auto *IC = dyn_cast<Constant>(Idx))
          return Insert(Folder.CreateInsertElement(VC, NC, IC), Name);
    return Insert(InsertElementInst::Create(Vec, NewElt, Idx), Name);
  }

  Value *CreateInsertElement(Value *Vec, Value *NewElt, uint64_t Idx,
                             const Twine &Name = "") {
    return CreateInsertElement(Vec, NewElt, getInt64(Idx), Name);
  }

  Value *CreateShuffleVector(Value *V1, Value *V2, Value *Mask,
                             const Twine &Name = "") {
    SmallVector<int, 16> IntMask;
    ShuffleVectorInst::getShuffleMask(cast<Constant>(Mask), IntMask);
    return CreateShuffleVector(V1, V2, IntMask, Name);
  }

  LLVM_ATTRIBUTE_DEPRECATED(Value *CreateShuffleVector(Value *V1, Value *V2,
                                                       ArrayRef<uint32_t> Mask,
                                                       const Twine &Name = ""),
                            "Pass indices as 'int' instead") {
    SmallVector<int, 16> IntMask;
    IntMask.assign(Mask.begin(), Mask.end());
    return CreateShuffleVector(V1, V2, IntMask, Name);
  }

  /// See class ShuffleVectorInst for a description of the mask representation.
  Value *CreateShuffleVector(Value *V1, Value *V2, ArrayRef<int> Mask,
                             const Twine &Name = "") {
    if (auto *V1C = dyn_cast<Constant>(V1))
      if (auto *V2C = dyn_cast<Constant>(V2))
        return Insert(Folder.CreateShuffleVector(V1C, V2C, Mask), Name);
    return Insert(new ShuffleVectorInst(V1, V2, Mask), Name);
  }

  /// Create a unary shuffle. The second vector operand of the IR instruction
  /// is poison.
  Value *CreateShuffleVector(Value *V, ArrayRef<int> Mask,
                             const Twine &Name = "") {
    return CreateShuffleVector(V, PoisonValue::get(V->getType()), Mask, Name);
  }

  Value *CreateExtractValue(Value *Agg,
                            ArrayRef<unsigned> Idxs,
                            const Twine &Name = "") {
    if (auto *AggC = dyn_cast<Constant>(Agg))
      return Insert(Folder.CreateExtractValue(AggC, Idxs), Name);
    return Insert(ExtractValueInst::Create(Agg, Idxs), Name);
  }

  Value *CreateInsertValue(Value *Agg, Value *Val,
                           ArrayRef<unsigned> Idxs,
                           const Twine &Name = "") {
    if (auto *AggC = dyn_cast<Constant>(Agg))
      if (auto *ValC = dyn_cast<Constant>(Val))
        return Insert(Folder.CreateInsertValue(AggC, ValC, Idxs), Name);
    return Insert(InsertValueInst::Create(Agg, Val, Idxs), Name);
  }

  LandingPadInst *CreateLandingPad(Type *Ty, unsigned NumClauses,
                                   const Twine &Name = "") {
    return Insert(LandingPadInst::Create(Ty, NumClauses), Name);
  }

  Value *CreateFreeze(Value *V, const Twine &Name = "") {
    return Insert(new FreezeInst(V), Name);
  }

  //===--------------------------------------------------------------------===//
  // Utility creation methods
  //===--------------------------------------------------------------------===//

  /// Return an i1 value testing if \p Arg is null.
  Value *CreateIsNull(Value *Arg, const Twine &Name = "") {
    return CreateICmpEQ(Arg, Constant::getNullValue(Arg->getType()),
                        Name);
  }

  /// Return an i1 value testing if \p Arg is not null.
  Value *CreateIsNotNull(Value *Arg, const Twine &Name = "") {
    return CreateICmpNE(Arg, Constant::getNullValue(Arg->getType()),
                        Name);
  }

  /// Return the i64 difference between two pointer values, dividing out
  /// the size of the pointed-to objects.
  ///
  /// This is intended to implement C-style pointer subtraction. As such, the
  /// pointers must be appropriately aligned for their element types and
  /// pointing into the same object.
  Value *CreatePtrDiff(Value *LHS, Value *RHS, const Twine &Name = "");

  /// Create a launder.invariant.group intrinsic call. If Ptr type is
  /// different from pointer to i8, it's casted to pointer to i8 in the same
  /// address space before call and casted back to Ptr type after call.
  Value *CreateLaunderInvariantGroup(Value *Ptr);

  /// \brief Create a strip.invariant.group intrinsic call. If Ptr type is
  /// different from pointer to i8, it's casted to pointer to i8 in the same
  /// address space before call and casted back to Ptr type after call.
  Value *CreateStripInvariantGroup(Value *Ptr);

  /// Return a vector value that contains the vector V reversed
  Value *CreateVectorReverse(Value *V, const Twine &Name = "");

  /// Return a vector splice intrinsic if using scalable vectors, otherwise
  /// return a shufflevector. If the immediate is positive, a vector is
  /// extracted from concat(V1, V2), starting at Imm. If the immediate
  /// is negative, we extract -Imm elements from V1 and the remaining
  /// elements from V2. Imm is a signed integer in the range
  /// -VL <= Imm < VL (where VL is the runtime vector length of the
  /// source/result vector)
  Value *CreateVectorSplice(Value *V1, Value *V2, int64_t Imm,
                            const Twine &Name = "");

  /// Return a vector value that contains \arg V broadcasted to \p
  /// NumElts elements.
  Value *CreateVectorSplat(unsigned NumElts, Value *V, const Twine &Name = "");

  /// Return a vector value that contains \arg V broadcasted to \p
  /// EC elements.
  Value *CreateVectorSplat(ElementCount EC, Value *V, const Twine &Name = "");

  /// Return a value that has been extracted from a larger integer type.
  Value *CreateExtractInteger(const DataLayout &DL, Value *From,
                              IntegerType *ExtractedTy, uint64_t Offset,
                              const Twine &Name);

  Value *CreatePreserveArrayAccessIndex(Type *ElTy, Value *Base,
                                        unsigned Dimension, unsigned LastIndex,
                                        MDNode *DbgInfo);

  Value *CreatePreserveUnionAccessIndex(Value *Base, unsigned FieldIndex,
                                        MDNode *DbgInfo);

  Value *CreatePreserveStructAccessIndex(Type *ElTy, Value *Base,
                                         unsigned Index, unsigned FieldIndex,
                                         MDNode *DbgInfo);

private:
  /// Helper function that creates an assume intrinsic call that
  /// represents an alignment assumption on the provided pointer \p PtrValue
  /// with offset \p OffsetValue and alignment value \p AlignValue.
  CallInst *CreateAlignmentAssumptionHelper(const DataLayout &DL,
                                            Value *PtrValue, Value *AlignValue,
                                            Value *OffsetValue);

public:
  /// Create an assume intrinsic call that represents an alignment
  /// assumption on the provided pointer.
  ///
  /// An optional offset can be provided, and if it is provided, the offset
  /// must be subtracted from the provided pointer to get the pointer with the
  /// specified alignment.
  CallInst *CreateAlignmentAssumption(const DataLayout &DL, Value *PtrValue,
                                      unsigned Alignment,
                                      Value *OffsetValue = nullptr);

  /// Create an assume intrinsic call that represents an alignment
  /// assumption on the provided pointer.
  ///
  /// An optional offset can be provided, and if it is provided, the offset
  /// must be subtracted from the provided pointer to get the pointer with the
  /// specified alignment.
  ///
  /// This overload handles the condition where the Alignment is dependent
  /// on an existing value rather than a static value.
  CallInst *CreateAlignmentAssumption(const DataLayout &DL, Value *PtrValue,
                                      Value *Alignment,
                                      Value *OffsetValue = nullptr);
};

/// This provides a uniform API for creating instructions and inserting
/// them into a basic block: either at the end of a BasicBlock, or at a specific
/// iterator location in a block.
///
/// Note that the builder does not expose the full generality of LLVM
/// instructions.  For access to extra instruction properties, use the mutators
/// (e.g. setVolatile) on the instructions after they have been
/// created. Convenience state exists to specify fast-math flags and fp-math
/// tags.
///
/// The first template argument specifies a class to use for creating constants.
/// This defaults to creating minimally folded constants.  The second template
/// argument allows clients to specify custom insertion hooks that are called on
/// every newly created insertion.
template <typename FolderTy = ConstantFolder,
          typename InserterTy = IRBuilderDefaultInserter>
class IRBuilder : public IRBuilderBase {
private:
  FolderTy Folder;
  InserterTy Inserter;

public:
  IRBuilder(LLVMContext &C, FolderTy Folder, InserterTy Inserter = InserterTy(),
            MDNode *FPMathTag = nullptr,
            ArrayRef<OperandBundleDef> OpBundles = None)
      : IRBuilderBase(C, this->Folder, this->Inserter, FPMathTag, OpBundles),
        Folder(Folder), Inserter(Inserter) {}

  explicit IRBuilder(LLVMContext &C, MDNode *FPMathTag = nullptr,
                     ArrayRef<OperandBundleDef> OpBundles = None)
      : IRBuilderBase(C, this->Folder, this->Inserter, FPMathTag, OpBundles) {}

  explicit IRBuilder(BasicBlock *TheBB, FolderTy Folder,
                     MDNode *FPMathTag = nullptr,
                     ArrayRef<OperandBundleDef> OpBundles = None)
      : IRBuilderBase(TheBB->getContext(), this->Folder, this->Inserter,
                      FPMathTag, OpBundles), Folder(Folder) {
    SetInsertPoint(TheBB);
  }

  explicit IRBuilder(BasicBlock *TheBB, MDNode *FPMathTag = nullptr,
                     ArrayRef<OperandBundleDef> OpBundles = None)
      : IRBuilderBase(TheBB->getContext(), this->Folder, this->Inserter,
                      FPMathTag, OpBundles) {
    SetInsertPoint(TheBB);
  }

  explicit IRBuilder(Instruction *IP, MDNode *FPMathTag = nullptr,
                     ArrayRef<OperandBundleDef> OpBundles = None)
      : IRBuilderBase(IP->getContext(), this->Folder, this->Inserter,
                      FPMathTag, OpBundles) {
    SetInsertPoint(IP);
  }

  IRBuilder(BasicBlock *TheBB, BasicBlock::iterator IP, FolderTy Folder,
            MDNode *FPMathTag = nullptr,
            ArrayRef<OperandBundleDef> OpBundles = None)
      : IRBuilderBase(TheBB->getContext(), this->Folder, this->Inserter,
                      FPMathTag, OpBundles), Folder(Folder) {
    SetInsertPoint(TheBB, IP);
  }

  IRBuilder(BasicBlock *TheBB, BasicBlock::iterator IP,
            MDNode *FPMathTag = nullptr,
            ArrayRef<OperandBundleDef> OpBundles = None)
      : IRBuilderBase(TheBB->getContext(), this->Folder, this->Inserter,
                      FPMathTag, OpBundles) {
    SetInsertPoint(TheBB, IP);
  }

  /// Avoid copying the full IRBuilder. Prefer using InsertPointGuard
  /// or FastMathFlagGuard instead.
  IRBuilder(const IRBuilder &) = delete;

  InserterTy &getInserter() { return Inserter; }
};

// Create wrappers for C Binding types (see CBindingWrapping.h).
DEFINE_SIMPLE_CONVERSION_FUNCTIONS(IRBuilder<>, LLVMBuilderRef)

} // end namespace llvm

#endif // LLVM_IR_IRBUILDER_H<|MERGE_RESOLUTION|>--- conflicted
+++ resolved
@@ -1208,15 +1208,7 @@
     if (Except.hasValue())
       UseExcept = Except.getValue();
 
-<<<<<<< HEAD
     return GetConstrainedFPExcept(Context, UseExcept);
-=======
-    Optional<StringRef> ExceptStr = convertExceptionBehaviorToStr(UseExcept);
-    assert(ExceptStr.hasValue() && "Garbage strict exception behavior!");
-    auto *ExceptMDS = MDString::get(Context, ExceptStr.getValue());
-
-    return MetadataAsValue::get(Context, ExceptMDS);
->>>>>>> e678c511
   }
 
   Value *getConstrainedFPPredicate(CmpInst::Predicate Predicate) {
