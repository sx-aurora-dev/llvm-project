//===- llvm/IRBuilder.h - Builder for LLVM Instructions ---------*- C++ -*-===//
//
// Part of the LLVM Project, under the Apache License v2.0 with LLVM Exceptions.
// See https://llvm.org/LICENSE.txt for license information.
// SPDX-License-Identifier: Apache-2.0 WITH LLVM-exception
//
//===----------------------------------------------------------------------===//
//
// This file defines the IRBuilder class, which is used as a convenient way
// to create LLVM instructions with a consistent and simplified interface.
//
//===----------------------------------------------------------------------===//

#ifndef LLVM_IR_IRBUILDER_H
#define LLVM_IR_IRBUILDER_H

#include "llvm-c/Types.h"
#include "llvm/ADT/ArrayRef.h"
#include "llvm/ADT/None.h"
#include "llvm/ADT/STLExtras.h"
#include "llvm/ADT/StringRef.h"
#include "llvm/ADT/Twine.h"
#include "llvm/IR/BasicBlock.h"
#include "llvm/IR/Constant.h"
#include "llvm/IR/ConstantFolder.h"
#include "llvm/IR/Constants.h"
#include "llvm/IR/DataLayout.h"
#include "llvm/IR/DebugInfoMetadata.h"
#include "llvm/IR/DebugLoc.h"
#include "llvm/IR/DerivedTypes.h"
#include "llvm/IR/Function.h"
#include "llvm/IR/GlobalVariable.h"
#include "llvm/IR/InstrTypes.h"
#include "llvm/IR/IntrinsicInst.h"
#include "llvm/IR/Instruction.h"
#include "llvm/IR/Instructions.h"
#include "llvm/IR/IntrinsicInst.h"
#include "llvm/IR/LLVMContext.h"
#include "llvm/IR/Module.h"
#include "llvm/IR/Operator.h"
#include "llvm/IR/Type.h"
#include "llvm/IR/Value.h"
#include "llvm/IR/ValueHandle.h"
#include "llvm/Support/AtomicOrdering.h"
#include "llvm/Support/CBindingWrapping.h"
#include "llvm/Support/Casting.h"
#include <cassert>
#include <cstddef>
#include <cstdint>
#include <functional>
#include <utility>

namespace llvm {

class APInt;
class MDNode;
class Use;

/// This provides the default implementation of the IRBuilder
/// 'InsertHelper' method that is called whenever an instruction is created by
/// IRBuilder and needs to be inserted.
///
/// By default, this inserts the instruction at the insertion point.
class IRBuilderDefaultInserter {
public:
  virtual ~IRBuilderDefaultInserter();

  virtual void InsertHelper(Instruction *I, const Twine &Name,
                            BasicBlock *BB,
                            BasicBlock::iterator InsertPt) const {
    if (BB) BB->getInstList().insert(InsertPt, I);
    I->setName(Name);
  }
};

/// Provides an 'InsertHelper' that calls a user-provided callback after
/// performing the default insertion.
class IRBuilderCallbackInserter : public IRBuilderDefaultInserter {
  std::function<void(Instruction *)> Callback;

public:
  virtual ~IRBuilderCallbackInserter();

  IRBuilderCallbackInserter(std::function<void(Instruction *)> Callback)
      : Callback(std::move(Callback)) {}

  void InsertHelper(Instruction *I, const Twine &Name,
                    BasicBlock *BB,
                    BasicBlock::iterator InsertPt) const override {
    IRBuilderDefaultInserter::InsertHelper(I, Name, BB, InsertPt);
    Callback(I);
  }
};

/// Common base class shared among various IRBuilders.
class IRBuilderBase {
  /// Pairs of (metadata kind, MDNode *) that should be added to all newly
  /// created instructions, like !dbg metadata.
  SmallVector<std::pair<unsigned, MDNode *>, 2> MetadataToCopy;

  /// Add or update the an entry (Kind, MD) to MetadataToCopy, if \p MD is not
  /// null. If \p MD is null, remove the entry with \p Kind.
  void AddOrRemoveMetadataToCopy(unsigned Kind, MDNode *MD) {
    if (!MD) {
      erase_if(MetadataToCopy, [Kind](const std::pair<unsigned, MDNode *> &KV) {
        return KV.first == Kind;
      });
      return;
    }

    for (auto &KV : MetadataToCopy)
      if (KV.first == Kind) {
        KV.second = MD;
        return;
      }

    MetadataToCopy.emplace_back(Kind, MD);
  }

protected:
  BasicBlock *BB;
  BasicBlock::iterator InsertPt;
  LLVMContext &Context;
  const IRBuilderFolder &Folder;
  const IRBuilderDefaultInserter &Inserter;

  MDNode *DefaultFPMathTag;
  FastMathFlags FMF;

  bool IsFPConstrained;
  fp::ExceptionBehavior DefaultConstrainedExcept;
  RoundingMode DefaultConstrainedRounding;

  ArrayRef<OperandBundleDef> DefaultOperandBundles;

public:
  IRBuilderBase(LLVMContext &context, const IRBuilderFolder &Folder,
                const IRBuilderDefaultInserter &Inserter,
                MDNode *FPMathTag, ArrayRef<OperandBundleDef> OpBundles)
      : Context(context), Folder(Folder), Inserter(Inserter),
        DefaultFPMathTag(FPMathTag), IsFPConstrained(false),
        DefaultConstrainedExcept(fp::ebStrict),
        DefaultConstrainedRounding(RoundingMode::Dynamic),
        DefaultOperandBundles(OpBundles) {
    ClearInsertionPoint();
  }

  /// Insert and return the specified instruction.
  template<typename InstTy>
  InstTy *Insert(InstTy *I, const Twine &Name = "") const {
    Inserter.InsertHelper(I, Name, BB, InsertPt);
    AddMetadataToInst(I);
    return I;
  }

  /// No-op overload to handle constants.
  Constant *Insert(Constant *C, const Twine& = "") const {
    return C;
  }

  Value *Insert(Value *V, const Twine &Name = "") const {
    if (Instruction *I = dyn_cast<Instruction>(V))
      return Insert(I, Name);
    assert(isa<Constant>(V));
    return V;
  }

  //===--------------------------------------------------------------------===//
  // Builder configuration methods
  //===--------------------------------------------------------------------===//

  /// Clear the insertion point: created instructions will not be
  /// inserted into a block.
  void ClearInsertionPoint() {
    BB = nullptr;
    InsertPt = BasicBlock::iterator();
  }

  BasicBlock *GetInsertBlock() const { return BB; }
  BasicBlock::iterator GetInsertPoint() const { return InsertPt; }
  LLVMContext &getContext() const { return Context; }

  /// This specifies that created instructions should be appended to the
  /// end of the specified block.
  void SetInsertPoint(BasicBlock *TheBB) {
    BB = TheBB;
    InsertPt = BB->end();
  }

  /// This specifies that created instructions should be inserted before
  /// the specified instruction.
  void SetInsertPoint(Instruction *I) {
    BB = I->getParent();
    InsertPt = I->getIterator();
    assert(InsertPt != BB->end() && "Can't read debug loc from end()");
    SetCurrentDebugLocation(I->getDebugLoc());
  }

  /// This specifies that created instructions should be inserted at the
  /// specified point.
  void SetInsertPoint(BasicBlock *TheBB, BasicBlock::iterator IP) {
    BB = TheBB;
    InsertPt = IP;
    if (IP != TheBB->end())
      SetCurrentDebugLocation(IP->getDebugLoc());
  }

  /// Set location information used by debugging information.
  void SetCurrentDebugLocation(DebugLoc L) {
    AddOrRemoveMetadataToCopy(LLVMContext::MD_dbg, L.getAsMDNode());
  }

  /// Collect metadata with IDs \p MetadataKinds from \p Src which should be
  /// added to all created instructions. Entries present in MedataDataToCopy but
  /// not on \p Src will be dropped from MetadataToCopy.
  void CollectMetadataToCopy(Instruction *Src,
                             ArrayRef<unsigned> MetadataKinds) {
    for (unsigned K : MetadataKinds)
      AddOrRemoveMetadataToCopy(K, Src->getMetadata(K));
  }

  /// Get location information used by debugging information.
  DebugLoc getCurrentDebugLocation() const {
    for (auto &KV : MetadataToCopy)
      if (KV.first == LLVMContext::MD_dbg)
        return {cast<DILocation>(KV.second)};

    return {};
  }

  /// If this builder has a current debug location, set it on the
  /// specified instruction.
  void SetInstDebugLocation(Instruction *I) const {
    for (const auto &KV : MetadataToCopy)
      if (KV.first == LLVMContext::MD_dbg) {
        I->setDebugLoc(DebugLoc(KV.second));
        return;
      }
  }

  /// Add all entries in MetadataToCopy to \p I.
  void AddMetadataToInst(Instruction *I) const {
    for (auto &KV : MetadataToCopy)
      I->setMetadata(KV.first, KV.second);
  }

  /// Get the return type of the current function that we're emitting
  /// into.
  Type *getCurrentFunctionReturnType() const;

  /// InsertPoint - A saved insertion point.
  class InsertPoint {
    BasicBlock *Block = nullptr;
    BasicBlock::iterator Point;

  public:
    /// Creates a new insertion point which doesn't point to anything.
    InsertPoint() = default;

    /// Creates a new insertion point at the given location.
    InsertPoint(BasicBlock *InsertBlock, BasicBlock::iterator InsertPoint)
        : Block(InsertBlock), Point(InsertPoint) {}

    /// Returns true if this insert point is set.
    bool isSet() const { return (Block != nullptr); }

    BasicBlock *getBlock() const { return Block; }
    BasicBlock::iterator getPoint() const { return Point; }
  };

  /// Returns the current insert point.
  InsertPoint saveIP() const {
    return InsertPoint(GetInsertBlock(), GetInsertPoint());
  }

  /// Returns the current insert point, clearing it in the process.
  InsertPoint saveAndClearIP() {
    InsertPoint IP(GetInsertBlock(), GetInsertPoint());
    ClearInsertionPoint();
    return IP;
  }

  /// Sets the current insert point to a previously-saved location.
  void restoreIP(InsertPoint IP) {
    if (IP.isSet())
      SetInsertPoint(IP.getBlock(), IP.getPoint());
    else
      ClearInsertionPoint();
  }

  /// Get the floating point math metadata being used.
  MDNode *getDefaultFPMathTag() const { return DefaultFPMathTag; }

  /// Get the flags to be applied to created floating point ops
  FastMathFlags getFastMathFlags() const { return FMF; }

  FastMathFlags &getFastMathFlags() { return FMF; }

  /// Clear the fast-math flags.
  void clearFastMathFlags() { FMF.clear(); }

  /// Set the floating point math metadata to be used.
  void setDefaultFPMathTag(MDNode *FPMathTag) { DefaultFPMathTag = FPMathTag; }

  /// Set the fast-math flags to be used with generated fp-math operators
  void setFastMathFlags(FastMathFlags NewFMF) { FMF = NewFMF; }

  /// Enable/Disable use of constrained floating point math. When
  /// enabled the CreateF<op>() calls instead create constrained
  /// floating point intrinsic calls. Fast math flags are unaffected
  /// by this setting.
  void setIsFPConstrained(bool IsCon) { IsFPConstrained = IsCon; }

  /// Query for the use of constrained floating point math
  bool getIsFPConstrained() { return IsFPConstrained; }

  /// Set the exception handling to be used with constrained floating point
  void setDefaultConstrainedExcept(fp::ExceptionBehavior NewExcept) {
#ifndef NDEBUG
    Optional<StringRef> ExceptStr = convertExceptionBehaviorToStr(NewExcept);
    assert(ExceptStr.hasValue() && "Garbage strict exception behavior!");
#endif
    DefaultConstrainedExcept = NewExcept;
  }

  /// Set the rounding mode handling to be used with constrained floating point
  void setDefaultConstrainedRounding(RoundingMode NewRounding) {
#ifndef NDEBUG
    Optional<StringRef> RoundingStr = convertRoundingModeToStr(NewRounding);
    assert(RoundingStr.hasValue() && "Garbage strict rounding mode!");
#endif
    DefaultConstrainedRounding = NewRounding;
  }

  /// Get the exception handling used with constrained floating point
  fp::ExceptionBehavior getDefaultConstrainedExcept() {
    return DefaultConstrainedExcept;
  }

  /// Get the rounding mode handling used with constrained floating point
  RoundingMode getDefaultConstrainedRounding() {
    return DefaultConstrainedRounding;
  }

  void setConstrainedFPFunctionAttr() {
    assert(BB && "Must have a basic block to set any function attributes!");

    Function *F = BB->getParent();
    if (!F->hasFnAttribute(Attribute::StrictFP)) {
      F->addFnAttr(Attribute::StrictFP);
    }
  }

  void setConstrainedFPCallAttr(CallBase *I) {
    I->addFnAttr(Attribute::StrictFP);
  }

  void setDefaultOperandBundles(ArrayRef<OperandBundleDef> OpBundles) {
    DefaultOperandBundles = OpBundles;
  }

  //===--------------------------------------------------------------------===//
  // RAII helpers.
  //===--------------------------------------------------------------------===//

  // RAII object that stores the current insertion point and restores it
  // when the object is destroyed. This includes the debug location.
  class InsertPointGuard {
    IRBuilderBase &Builder;
    AssertingVH<BasicBlock> Block;
    BasicBlock::iterator Point;
    DebugLoc DbgLoc;

  public:
    InsertPointGuard(IRBuilderBase &B)
        : Builder(B), Block(B.GetInsertBlock()), Point(B.GetInsertPoint()),
          DbgLoc(B.getCurrentDebugLocation()) {}

    InsertPointGuard(const InsertPointGuard &) = delete;
    InsertPointGuard &operator=(const InsertPointGuard &) = delete;

    ~InsertPointGuard() {
      Builder.restoreIP(InsertPoint(Block, Point));
      Builder.SetCurrentDebugLocation(DbgLoc);
    }
  };

  // RAII object that stores the current fast math settings and restores
  // them when the object is destroyed.
  class FastMathFlagGuard {
    IRBuilderBase &Builder;
    FastMathFlags FMF;
    MDNode *FPMathTag;
    bool IsFPConstrained;
    fp::ExceptionBehavior DefaultConstrainedExcept;
    RoundingMode DefaultConstrainedRounding;

  public:
    FastMathFlagGuard(IRBuilderBase &B)
        : Builder(B), FMF(B.FMF), FPMathTag(B.DefaultFPMathTag),
          IsFPConstrained(B.IsFPConstrained),
          DefaultConstrainedExcept(B.DefaultConstrainedExcept),
          DefaultConstrainedRounding(B.DefaultConstrainedRounding) {}

    FastMathFlagGuard(const FastMathFlagGuard &) = delete;
    FastMathFlagGuard &operator=(const FastMathFlagGuard &) = delete;

    ~FastMathFlagGuard() {
      Builder.FMF = FMF;
      Builder.DefaultFPMathTag = FPMathTag;
      Builder.IsFPConstrained = IsFPConstrained;
      Builder.DefaultConstrainedExcept = DefaultConstrainedExcept;
      Builder.DefaultConstrainedRounding = DefaultConstrainedRounding;
    }
  };

  // RAII object that stores the current default operand bundles and restores
  // them when the object is destroyed.
  class OperandBundlesGuard {
    IRBuilderBase &Builder;
    ArrayRef<OperandBundleDef> DefaultOperandBundles;

  public:
    OperandBundlesGuard(IRBuilderBase &B)
        : Builder(B), DefaultOperandBundles(B.DefaultOperandBundles) {}

    OperandBundlesGuard(const OperandBundlesGuard &) = delete;
    OperandBundlesGuard &operator=(const OperandBundlesGuard &) = delete;

    ~OperandBundlesGuard() {
      Builder.DefaultOperandBundles = DefaultOperandBundles;
    }
  };


  //===--------------------------------------------------------------------===//
  // Miscellaneous creation methods.
  //===--------------------------------------------------------------------===//

  /// Make a new global variable with initializer type i8*
  ///
  /// Make a new global variable with an initializer that has array of i8 type
  /// filled in with the null terminated string value specified.  The new global
  /// variable will be marked mergable with any others of the same contents.  If
  /// Name is specified, it is the name of the global variable created.
  ///
  /// If no module is given via \p M, it is take from the insertion point basic
  /// block.
  GlobalVariable *CreateGlobalString(StringRef Str, const Twine &Name = "",
                                     unsigned AddressSpace = 0,
                                     Module *M = nullptr);

  /// Get a constant value representing either true or false.
  ConstantInt *getInt1(bool V) {
    return ConstantInt::get(getInt1Ty(), V);
  }

  /// Get the constant value for i1 true.
  ConstantInt *getTrue() {
    return ConstantInt::getTrue(Context);
  }

  /// Get the constant value for i1 false.
  ConstantInt *getFalse() {
    return ConstantInt::getFalse(Context);
  }

  /// Get a constant 8-bit value.
  ConstantInt *getInt8(uint8_t C) {
    return ConstantInt::get(getInt8Ty(), C);
  }

  /// Get a constant 16-bit value.
  ConstantInt *getInt16(uint16_t C) {
    return ConstantInt::get(getInt16Ty(), C);
  }

  /// Get a constant 32-bit value.
  ConstantInt *getInt32(uint32_t C) {
    return ConstantInt::get(getInt32Ty(), C);
  }

  /// Get a constant 64-bit value.
  ConstantInt *getInt64(uint64_t C) {
    return ConstantInt::get(getInt64Ty(), C);
  }

  /// Get a constant N-bit value, zero extended or truncated from
  /// a 64-bit value.
  ConstantInt *getIntN(unsigned N, uint64_t C) {
    return ConstantInt::get(getIntNTy(N), C);
  }

  /// Get a constant integer value.
  ConstantInt *getInt(const APInt &AI) {
    return ConstantInt::get(Context, AI);
  }

  //===--------------------------------------------------------------------===//
  // Type creation methods
  //===--------------------------------------------------------------------===//

  /// Fetch the type representing a single bit
  IntegerType *getInt1Ty() {
    return Type::getInt1Ty(Context);
  }

  /// Fetch the type representing an 8-bit integer.
  IntegerType *getInt8Ty() {
    return Type::getInt8Ty(Context);
  }

  /// Fetch the type representing a 16-bit integer.
  IntegerType *getInt16Ty() {
    return Type::getInt16Ty(Context);
  }

  /// Fetch the type representing a 32-bit integer.
  IntegerType *getInt32Ty() {
    return Type::getInt32Ty(Context);
  }

  /// Fetch the type representing a 64-bit integer.
  IntegerType *getInt64Ty() {
    return Type::getInt64Ty(Context);
  }

  /// Fetch the type representing a 128-bit integer.
  IntegerType *getInt128Ty() { return Type::getInt128Ty(Context); }

  /// Fetch the type representing an N-bit integer.
  IntegerType *getIntNTy(unsigned N) {
    return Type::getIntNTy(Context, N);
  }

  /// Fetch the type representing a 16-bit floating point value.
  Type *getHalfTy() {
    return Type::getHalfTy(Context);
  }

  /// Fetch the type representing a 16-bit brain floating point value.
  Type *getBFloatTy() {
    return Type::getBFloatTy(Context);
  }

  /// Fetch the type representing a 32-bit floating point value.
  Type *getFloatTy() {
    return Type::getFloatTy(Context);
  }

  /// Fetch the type representing a 64-bit floating point value.
  Type *getDoubleTy() {
    return Type::getDoubleTy(Context);
  }

  /// Fetch the type representing void.
  Type *getVoidTy() {
    return Type::getVoidTy(Context);
  }

  /// Fetch the type representing a pointer to an 8-bit integer value.
  PointerType *getInt8PtrTy(unsigned AddrSpace = 0) {
    return Type::getInt8PtrTy(Context, AddrSpace);
  }

  /// Fetch the type representing a pointer to an integer value.
  IntegerType *getIntPtrTy(const DataLayout &DL, unsigned AddrSpace = 0) {
    return DL.getIntPtrType(Context, AddrSpace);
  }

  //===--------------------------------------------------------------------===//
  // Intrinsic creation methods
  //===--------------------------------------------------------------------===//

  /// Create and insert a memset to the specified pointer and the
  /// specified value.
  ///
  /// If the pointer isn't an i8*, it will be converted. If a TBAA tag is
  /// specified, it will be added to the instruction. Likewise with alias.scope
  /// and noalias tags.
  CallInst *CreateMemSet(Value *Ptr, Value *Val, uint64_t Size,
                         MaybeAlign Align, bool isVolatile = false,
                         MDNode *TBAATag = nullptr, MDNode *ScopeTag = nullptr,
                         MDNode *NoAliasTag = nullptr) {
    return CreateMemSet(Ptr, Val, getInt64(Size), Align, isVolatile,
                        TBAATag, ScopeTag, NoAliasTag);
  }

  CallInst *CreateMemSet(Value *Ptr, Value *Val, Value *Size, MaybeAlign Align,
                         bool isVolatile = false, MDNode *TBAATag = nullptr,
                         MDNode *ScopeTag = nullptr,
                         MDNode *NoAliasTag = nullptr);

  /// Create and insert an element unordered-atomic memset of the region of
  /// memory starting at the given pointer to the given value.
  ///
  /// If the pointer isn't an i8*, it will be converted. If a TBAA tag is
  /// specified, it will be added to the instruction. Likewise with alias.scope
  /// and noalias tags.
  CallInst *CreateElementUnorderedAtomicMemSet(Value *Ptr, Value *Val,
                                               uint64_t Size, Align Alignment,
                                               uint32_t ElementSize,
                                               MDNode *TBAATag = nullptr,
                                               MDNode *ScopeTag = nullptr,
                                               MDNode *NoAliasTag = nullptr) {
    return CreateElementUnorderedAtomicMemSet(Ptr, Val, getInt64(Size),
                                              Align(Alignment), ElementSize,
                                              TBAATag, ScopeTag, NoAliasTag);
  }

  CallInst *CreateElementUnorderedAtomicMemSet(Value *Ptr, Value *Val,
                                               Value *Size, Align Alignment,
                                               uint32_t ElementSize,
                                               MDNode *TBAATag = nullptr,
                                               MDNode *ScopeTag = nullptr,
                                               MDNode *NoAliasTag = nullptr);

  /// Create and insert a memcpy between the specified pointers.
  ///
  /// If the pointers aren't i8*, they will be converted.  If a TBAA tag is
  /// specified, it will be added to the instruction. Likewise with alias.scope
  /// and noalias tags.
  CallInst *CreateMemCpy(Value *Dst, MaybeAlign DstAlign, Value *Src,
                         MaybeAlign SrcAlign, uint64_t Size,
                         bool isVolatile = false, MDNode *TBAATag = nullptr,
                         MDNode *TBAAStructTag = nullptr,
                         MDNode *ScopeTag = nullptr,
                         MDNode *NoAliasTag = nullptr) {
    return CreateMemCpy(Dst, DstAlign, Src, SrcAlign, getInt64(Size),
                        isVolatile, TBAATag, TBAAStructTag, ScopeTag,
                        NoAliasTag);
  }

  CallInst *CreateMemTransferInst(
      Intrinsic::ID IntrID, Value *Dst, MaybeAlign DstAlign, Value *Src,
      MaybeAlign SrcAlign, Value *Size, bool isVolatile = false,
      MDNode *TBAATag = nullptr, MDNode *TBAAStructTag = nullptr,
      MDNode *ScopeTag = nullptr, MDNode *NoAliasTag = nullptr);

  CallInst *CreateMemCpy(Value *Dst, MaybeAlign DstAlign, Value *Src,
                         MaybeAlign SrcAlign, Value *Size,
                         bool isVolatile = false, MDNode *TBAATag = nullptr,
                         MDNode *TBAAStructTag = nullptr,
                         MDNode *ScopeTag = nullptr,
                         MDNode *NoAliasTag = nullptr) {
    return CreateMemTransferInst(Intrinsic::memcpy, Dst, DstAlign, Src,
                                 SrcAlign, Size, isVolatile, TBAATag,
                                 TBAAStructTag, ScopeTag, NoAliasTag);
  }

  CallInst *
  CreateMemCpyInline(Value *Dst, MaybeAlign DstAlign, Value *Src,
                     MaybeAlign SrcAlign, Value *Size, bool IsVolatile = false,
                     MDNode *TBAATag = nullptr, MDNode *TBAAStructTag = nullptr,
                     MDNode *ScopeTag = nullptr, MDNode *NoAliasTag = nullptr);

  /// Create and insert an element unordered-atomic memcpy between the
  /// specified pointers.
  ///
  /// DstAlign/SrcAlign are the alignments of the Dst/Src pointers, respectively.
  ///
  /// If the pointers aren't i8*, they will be converted.  If a TBAA tag is
  /// specified, it will be added to the instruction. Likewise with alias.scope
  /// and noalias tags.
  CallInst *CreateElementUnorderedAtomicMemCpy(
      Value *Dst, Align DstAlign, Value *Src, Align SrcAlign, Value *Size,
      uint32_t ElementSize, MDNode *TBAATag = nullptr,
      MDNode *TBAAStructTag = nullptr, MDNode *ScopeTag = nullptr,
      MDNode *NoAliasTag = nullptr);

  CallInst *CreateMemMove(Value *Dst, MaybeAlign DstAlign, Value *Src,
                          MaybeAlign SrcAlign, uint64_t Size,
                          bool isVolatile = false, MDNode *TBAATag = nullptr,
                          MDNode *ScopeTag = nullptr,
                          MDNode *NoAliasTag = nullptr) {
    return CreateMemMove(Dst, DstAlign, Src, SrcAlign, getInt64(Size),
                         isVolatile, TBAATag, ScopeTag, NoAliasTag);
  }

  CallInst *CreateMemMove(Value *Dst, MaybeAlign DstAlign, Value *Src,
                          MaybeAlign SrcAlign, Value *Size,
                          bool isVolatile = false, MDNode *TBAATag = nullptr,
                          MDNode *ScopeTag = nullptr,
                          MDNode *NoAliasTag = nullptr);

  /// \brief Create and insert an element unordered-atomic memmove between the
  /// specified pointers.
  ///
  /// DstAlign/SrcAlign are the alignments of the Dst/Src pointers,
  /// respectively.
  ///
  /// If the pointers aren't i8*, they will be converted.  If a TBAA tag is
  /// specified, it will be added to the instruction. Likewise with alias.scope
  /// and noalias tags.
  CallInst *CreateElementUnorderedAtomicMemMove(
      Value *Dst, Align DstAlign, Value *Src, Align SrcAlign, Value *Size,
      uint32_t ElementSize, MDNode *TBAATag = nullptr,
      MDNode *TBAAStructTag = nullptr, MDNode *ScopeTag = nullptr,
      MDNode *NoAliasTag = nullptr);

<<<<<<< HEAD
  /// Create a vector fadd reduction intrinsic of the source vector.
  /// The first parameter is a scalar accumulator value for ordered reductions.
=======
  /// Create a sequential vector fadd reduction intrinsic of the source vector.
  /// The first parameter is a scalar accumulator value. An unordered reduction
  /// can be created by adding the reassoc fast-math flag to the resulting
  /// sequential reduction.
>>>>>>> 2ab1d525
  CallInst *CreateFAddReduce(Value *Acc, Value *Src);

  /// Create a sequential vector fmul reduction intrinsic of the source vector.
  /// The first parameter is a scalar accumulator value. An unordered reduction
  /// can be created by adding the reassoc fast-math flag to the resulting
  /// sequential reduction.
  CallInst *CreateFMulReduce(Value *Acc, Value *Src);

  /// Create a vector int add reduction intrinsic of the source vector.
  CallInst *CreateAddReduce(Value *Src);

  /// Create a vector int mul reduction intrinsic of the source vector.
  CallInst *CreateMulReduce(Value *Src);

  /// Create a vector int AND reduction intrinsic of the source vector.
  CallInst *CreateAndReduce(Value *Src);

  /// Create a vector int OR reduction intrinsic of the source vector.
  CallInst *CreateOrReduce(Value *Src);

  /// Create a vector int XOR reduction intrinsic of the source vector.
  CallInst *CreateXorReduce(Value *Src);

  /// Create a vector integer max reduction intrinsic of the source
  /// vector.
  CallInst *CreateIntMaxReduce(Value *Src, bool IsSigned = false);

  /// Create a vector integer min reduction intrinsic of the source
  /// vector.
  CallInst *CreateIntMinReduce(Value *Src, bool IsSigned = false);

  /// Create a vector float max reduction intrinsic of the source
  /// vector.
  CallInst *CreateFPMaxReduce(Value *Src);

  /// Create a vector float min reduction intrinsic of the source
  /// vector.
  CallInst *CreateFPMinReduce(Value *Src);

  /// Create a lifetime.start intrinsic.
  ///
  /// If the pointer isn't i8* it will be converted.
  CallInst *CreateLifetimeStart(Value *Ptr, ConstantInt *Size = nullptr);

  /// Create a lifetime.end intrinsic.
  ///
  /// If the pointer isn't i8* it will be converted.
  CallInst *CreateLifetimeEnd(Value *Ptr, ConstantInt *Size = nullptr);

  /// Create a call to invariant.start intrinsic.
  ///
  /// If the pointer isn't i8* it will be converted.
  CallInst *CreateInvariantStart(Value *Ptr, ConstantInt *Size = nullptr);

  /// Create a call to Masked Load intrinsic
<<<<<<< HEAD
  CallInst *CreateMaskedLoad(Value *Ptr, Align Alignment, Value *Mask,
=======
  CallInst *CreateMaskedLoad(Type *Ty, Value *Ptr, Align Alignment, Value *Mask,
>>>>>>> 2ab1d525
                             Value *PassThru = nullptr, const Twine &Name = "");

  /// Create a call to Masked Store intrinsic
  CallInst *CreateMaskedStore(Value *Val, Value *Ptr, Align Alignment,
                              Value *Mask);

  /// Create a call to Masked Gather intrinsic
<<<<<<< HEAD
  CallInst *CreateMaskedGather(Value *Ptrs, Align Alignment,
=======
  CallInst *CreateMaskedGather(Type *Ty, Value *Ptrs, Align Alignment,
>>>>>>> 2ab1d525
                               Value *Mask = nullptr, Value *PassThru = nullptr,
                               const Twine &Name = "");

  /// Create a call to Masked Scatter intrinsic
  CallInst *CreateMaskedScatter(Value *Val, Value *Ptrs, Align Alignment,
                                Value *Mask = nullptr);

  /// Create an assume intrinsic call that allows the optimizer to
  /// assume that the provided condition will be true.
  ///
  /// The optional argument \p OpBundles specifies operand bundles that are
  /// added to the call instruction.
  CallInst *CreateAssumption(Value *Cond,
                             ArrayRef<OperandBundleDef> OpBundles = llvm::None);


  /// Call an arithmetic VP intrinsic.
  Instruction *CreateVectorPredicatedInst(unsigned OC, Type *ReturnTy,
                                          ArrayRef<Value *>,
                                          Instruction *FMFSource = nullptr,
                                          const Twine &Name = "");

  /// Call an comparison VP intrinsic.
  Instruction *CreateVectorPredicatedCmp(CmpInst::Predicate Pred,
                                Value *FirstOp, Value *SndOp, Value *Mask,
                                Value *VectorLength,
                                const Twine &Name = "");

  /// Call an comparison VP intrinsic.
  Instruction *CreateVectorPredicatedReduce(Module &M, CmpInst::Predicate Pred,
                                   Value *FirstOp, Value *SndOp, Value *Mask,
                                   Value *VectorLength,
                                   const Twine &Name = "");

  /// Create a llvm.experimental.noalias.scope.decl intrinsic call.
  Instruction *CreateNoAliasScopeDeclaration(Value *Scope);
  Instruction *CreateNoAliasScopeDeclaration(MDNode *ScopeTag) {
    return CreateNoAliasScopeDeclaration(
        MetadataAsValue::get(Context, ScopeTag));
  }

  /// Create a call to the experimental.gc.statepoint intrinsic to
  /// start a new statepoint sequence.
  CallInst *CreateGCStatepointCall(uint64_t ID, uint32_t NumPatchBytes,
                                   Value *ActualCallee,
                                   ArrayRef<Value *> CallArgs,
                                   Optional<ArrayRef<Value *>> DeoptArgs,
                                   ArrayRef<Value *> GCArgs,
                                   const Twine &Name = "");

  /// Create a call to the experimental.gc.statepoint intrinsic to
  /// start a new statepoint sequence.
  CallInst *CreateGCStatepointCall(uint64_t ID, uint32_t NumPatchBytes,
                                   Value *ActualCallee, uint32_t Flags,
                                   ArrayRef<Value *> CallArgs,
                                   Optional<ArrayRef<Use>> TransitionArgs,
                                   Optional<ArrayRef<Use>> DeoptArgs,
                                   ArrayRef<Value *> GCArgs,
                                   const Twine &Name = "");

  /// Conveninence function for the common case when CallArgs are filled
  /// in using makeArrayRef(CS.arg_begin(), CS.arg_end()); Use needs to be
  /// .get()'ed to get the Value pointer.
  CallInst *CreateGCStatepointCall(uint64_t ID, uint32_t NumPatchBytes,
                                   Value *ActualCallee, ArrayRef<Use> CallArgs,
                                   Optional<ArrayRef<Value *>> DeoptArgs,
                                   ArrayRef<Value *> GCArgs,
                                   const Twine &Name = "");

  /// Create an invoke to the experimental.gc.statepoint intrinsic to
  /// start a new statepoint sequence.
  InvokeInst *
  CreateGCStatepointInvoke(uint64_t ID, uint32_t NumPatchBytes,
                           Value *ActualInvokee, BasicBlock *NormalDest,
                           BasicBlock *UnwindDest, ArrayRef<Value *> InvokeArgs,
                           Optional<ArrayRef<Value *>> DeoptArgs,
                           ArrayRef<Value *> GCArgs, const Twine &Name = "");

  /// Create an invoke to the experimental.gc.statepoint intrinsic to
  /// start a new statepoint sequence.
  InvokeInst *CreateGCStatepointInvoke(
      uint64_t ID, uint32_t NumPatchBytes, Value *ActualInvokee,
      BasicBlock *NormalDest, BasicBlock *UnwindDest, uint32_t Flags,
      ArrayRef<Value *> InvokeArgs, Optional<ArrayRef<Use>> TransitionArgs,
      Optional<ArrayRef<Use>> DeoptArgs, ArrayRef<Value *> GCArgs,
      const Twine &Name = "");

  // Convenience function for the common case when CallArgs are filled in using
  // makeArrayRef(CS.arg_begin(), CS.arg_end()); Use needs to be .get()'ed to
  // get the Value *.
  InvokeInst *
  CreateGCStatepointInvoke(uint64_t ID, uint32_t NumPatchBytes,
                           Value *ActualInvokee, BasicBlock *NormalDest,
                           BasicBlock *UnwindDest, ArrayRef<Use> InvokeArgs,
                           Optional<ArrayRef<Value *>> DeoptArgs,
                           ArrayRef<Value *> GCArgs, const Twine &Name = "");

  /// Create a call to the experimental.gc.result intrinsic to extract
  /// the result from a call wrapped in a statepoint.
  CallInst *CreateGCResult(Instruction *Statepoint,
                           Type *ResultType,
                           const Twine &Name = "");

  /// Create a call to the experimental.gc.relocate intrinsics to
  /// project the relocated value of one pointer from the statepoint.
  CallInst *CreateGCRelocate(Instruction *Statepoint,
                             int BaseOffset,
                             int DerivedOffset,
                             Type *ResultType,
                             const Twine &Name = "");

  /// Create a call to the experimental.gc.pointer.base intrinsic to get the
  /// base pointer for the specified derived pointer.
  CallInst *CreateGCGetPointerBase(Value *DerivedPtr, const Twine &Name = "");

  /// Create a call to the experimental.gc.get.pointer.offset intrinsic to get
  /// the offset of the specified derived pointer from its base.
  CallInst *CreateGCGetPointerOffset(Value *DerivedPtr, const Twine &Name = "");

  /// Create a call to llvm.vscale, multiplied by \p Scaling. The type of VScale
  /// will be the same type as that of \p Scaling.
  Value *CreateVScale(Constant *Scaling, const Twine &Name = "");

  /// Creates a vector of type \p DstType with the linear sequence <0, 1, ...>
  Value *CreateStepVector(Type *DstType, const Twine &Name = "");

  /// Create a call to intrinsic \p ID with 1 operand which is mangled on its
  /// type.
  CallInst *CreateUnaryIntrinsic(Intrinsic::ID ID, Value *V,
                                 Instruction *FMFSource = nullptr,
                                 const Twine &Name = "");

  /// Create a call to intrinsic \p ID with 2 operands which is mangled on the
  /// first type.
  CallInst *CreateBinaryIntrinsic(Intrinsic::ID ID, Value *LHS, Value *RHS,
                                  Instruction *FMFSource = nullptr,
                                  const Twine &Name = "");

  /// Create a call to intrinsic \p ID with \p args, mangled using \p Types. If
  /// \p FMFSource is provided, copy fast-math-flags from that instruction to
  /// the intrinsic.
  CallInst *CreateIntrinsic(Intrinsic::ID ID, ArrayRef<Type *> Types,
                            ArrayRef<Value *> Args,
                            Instruction *FMFSource = nullptr,
                            const Twine &Name = "");

  /// Create call to the minnum intrinsic.
  CallInst *CreateMinNum(Value *LHS, Value *RHS, const Twine &Name = "") {
    return CreateBinaryIntrinsic(Intrinsic::minnum, LHS, RHS, nullptr, Name);
  }

  /// Create call to the maxnum intrinsic.
  CallInst *CreateMaxNum(Value *LHS, Value *RHS, const Twine &Name = "") {
    return CreateBinaryIntrinsic(Intrinsic::maxnum, LHS, RHS, nullptr, Name);
  }

  /// Create call to the minimum intrinsic.
  CallInst *CreateMinimum(Value *LHS, Value *RHS, const Twine &Name = "") {
    return CreateBinaryIntrinsic(Intrinsic::minimum, LHS, RHS, nullptr, Name);
  }

  /// Create call to the maximum intrinsic.
  CallInst *CreateMaximum(Value *LHS, Value *RHS, const Twine &Name = "") {
    return CreateBinaryIntrinsic(Intrinsic::maximum, LHS, RHS, nullptr, Name);
  }

  /// Create a call to the arithmetic_fence intrinsic.
  CallInst *CreateArithmeticFence(Value *Val, Type *DstType,
                                  const Twine &Name = "") {
    return CreateIntrinsic(Intrinsic::arithmetic_fence, DstType, Val, nullptr,
                           Name);
  }

  /// Create a call to the experimental.vector.extract intrinsic.
  CallInst *CreateExtractVector(Type *DstType, Value *SrcVec, Value *Idx,
                                const Twine &Name = "") {
    return CreateIntrinsic(Intrinsic::experimental_vector_extract,
                           {DstType, SrcVec->getType()}, {SrcVec, Idx}, nullptr,
                           Name);
  }

  /// Create a call to the experimental.vector.insert intrinsic.
  CallInst *CreateInsertVector(Type *DstType, Value *SrcVec, Value *SubVec,
                               Value *Idx, const Twine &Name = "") {
    return CreateIntrinsic(Intrinsic::experimental_vector_insert,
                           {DstType, SubVec->getType()}, {SrcVec, SubVec, Idx},
                           nullptr, Name);
  }

private:
  /// Create a call to a masked intrinsic with given Id.
  CallInst *CreateMaskedIntrinsic(Intrinsic::ID Id, ArrayRef<Value *> Ops,
                                  ArrayRef<Type *> OverloadedTypes,
                                  const Twine &Name = "");

  Value *getCastedInt8PtrValue(Value *Ptr);

  //===--------------------------------------------------------------------===//
  // Instruction creation methods: Terminators
  //===--------------------------------------------------------------------===//

private:
  /// Helper to add branch weight and unpredictable metadata onto an
  /// instruction.
  /// \returns The annotated instruction.
  template <typename InstTy>
  InstTy *addBranchMetadata(InstTy *I, MDNode *Weights, MDNode *Unpredictable) {
    if (Weights)
      I->setMetadata(LLVMContext::MD_prof, Weights);
    if (Unpredictable)
      I->setMetadata(LLVMContext::MD_unpredictable, Unpredictable);
    return I;
  }

public:
  /// Create a 'ret void' instruction.
  ReturnInst *CreateRetVoid() {
    return Insert(ReturnInst::Create(Context));
  }

  /// Create a 'ret <val>' instruction.
  ReturnInst *CreateRet(Value *V) {
    return Insert(ReturnInst::Create(Context, V));
  }

  /// Create a sequence of N insertvalue instructions,
  /// with one Value from the retVals array each, that build a aggregate
  /// return value one value at a time, and a ret instruction to return
  /// the resulting aggregate value.
  ///
  /// This is a convenience function for code that uses aggregate return values
  /// as a vehicle for having multiple return values.
  ReturnInst *CreateAggregateRet(Value *const *retVals, unsigned N) {
    Value *V = UndefValue::get(getCurrentFunctionReturnType());
    for (unsigned i = 0; i != N; ++i)
      V = CreateInsertValue(V, retVals[i], i, "mrv");
    return Insert(ReturnInst::Create(Context, V));
  }

  /// Create an unconditional 'br label X' instruction.
  BranchInst *CreateBr(BasicBlock *Dest) {
    return Insert(BranchInst::Create(Dest));
  }

  /// Create a conditional 'br Cond, TrueDest, FalseDest'
  /// instruction.
  BranchInst *CreateCondBr(Value *Cond, BasicBlock *True, BasicBlock *False,
                           MDNode *BranchWeights = nullptr,
                           MDNode *Unpredictable = nullptr) {
    return Insert(addBranchMetadata(BranchInst::Create(True, False, Cond),
                                    BranchWeights, Unpredictable));
  }

  /// Create a conditional 'br Cond, TrueDest, FalseDest'
  /// instruction. Copy branch meta data if available.
  BranchInst *CreateCondBr(Value *Cond, BasicBlock *True, BasicBlock *False,
                           Instruction *MDSrc) {
    BranchInst *Br = BranchInst::Create(True, False, Cond);
    if (MDSrc) {
      unsigned WL[4] = {LLVMContext::MD_prof, LLVMContext::MD_unpredictable,
                        LLVMContext::MD_make_implicit, LLVMContext::MD_dbg};
      Br->copyMetadata(*MDSrc, makeArrayRef(&WL[0], 4));
    }
    return Insert(Br);
  }

  /// Create a switch instruction with the specified value, default dest,
  /// and with a hint for the number of cases that will be added (for efficient
  /// allocation).
  SwitchInst *CreateSwitch(Value *V, BasicBlock *Dest, unsigned NumCases = 10,
                           MDNode *BranchWeights = nullptr,
                           MDNode *Unpredictable = nullptr) {
    return Insert(addBranchMetadata(SwitchInst::Create(V, Dest, NumCases),
                                    BranchWeights, Unpredictable));
  }

  /// Create an indirect branch instruction with the specified address
  /// operand, with an optional hint for the number of destinations that will be
  /// added (for efficient allocation).
  IndirectBrInst *CreateIndirectBr(Value *Addr, unsigned NumDests = 10) {
    return Insert(IndirectBrInst::Create(Addr, NumDests));
  }

  /// Create an invoke instruction.
  InvokeInst *CreateInvoke(FunctionType *Ty, Value *Callee,
                           BasicBlock *NormalDest, BasicBlock *UnwindDest,
                           ArrayRef<Value *> Args,
                           ArrayRef<OperandBundleDef> OpBundles,
                           const Twine &Name = "") {
    InvokeInst *II =
        InvokeInst::Create(Ty, Callee, NormalDest, UnwindDest, Args, OpBundles);
    if (IsFPConstrained)
      setConstrainedFPCallAttr(II);
    return Insert(II, Name);
  }
  InvokeInst *CreateInvoke(FunctionType *Ty, Value *Callee,
                           BasicBlock *NormalDest, BasicBlock *UnwindDest,
                           ArrayRef<Value *> Args = None,
                           const Twine &Name = "") {
    InvokeInst *II =
        InvokeInst::Create(Ty, Callee, NormalDest, UnwindDest, Args);
    if (IsFPConstrained)
      setConstrainedFPCallAttr(II);
    return Insert(II, Name);
  }

  InvokeInst *CreateInvoke(FunctionCallee Callee, BasicBlock *NormalDest,
                           BasicBlock *UnwindDest, ArrayRef<Value *> Args,
                           ArrayRef<OperandBundleDef> OpBundles,
                           const Twine &Name = "") {
    return CreateInvoke(Callee.getFunctionType(), Callee.getCallee(),
                        NormalDest, UnwindDest, Args, OpBundles, Name);
  }

  InvokeInst *CreateInvoke(FunctionCallee Callee, BasicBlock *NormalDest,
                           BasicBlock *UnwindDest,
                           ArrayRef<Value *> Args = None,
                           const Twine &Name = "") {
    return CreateInvoke(Callee.getFunctionType(), Callee.getCallee(),
                        NormalDest, UnwindDest, Args, Name);
  }

  /// \brief Create a callbr instruction.
  CallBrInst *CreateCallBr(FunctionType *Ty, Value *Callee,
                           BasicBlock *DefaultDest,
                           ArrayRef<BasicBlock *> IndirectDests,
                           ArrayRef<Value *> Args = None,
                           const Twine &Name = "") {
    return Insert(CallBrInst::Create(Ty, Callee, DefaultDest, IndirectDests,
                                     Args), Name);
  }
  CallBrInst *CreateCallBr(FunctionType *Ty, Value *Callee,
                           BasicBlock *DefaultDest,
                           ArrayRef<BasicBlock *> IndirectDests,
                           ArrayRef<Value *> Args,
                           ArrayRef<OperandBundleDef> OpBundles,
                           const Twine &Name = "") {
    return Insert(
        CallBrInst::Create(Ty, Callee, DefaultDest, IndirectDests, Args,
                           OpBundles), Name);
  }

  CallBrInst *CreateCallBr(FunctionCallee Callee, BasicBlock *DefaultDest,
                           ArrayRef<BasicBlock *> IndirectDests,
                           ArrayRef<Value *> Args = None,
                           const Twine &Name = "") {
    return CreateCallBr(Callee.getFunctionType(), Callee.getCallee(),
                        DefaultDest, IndirectDests, Args, Name);
  }
  CallBrInst *CreateCallBr(FunctionCallee Callee, BasicBlock *DefaultDest,
                           ArrayRef<BasicBlock *> IndirectDests,
                           ArrayRef<Value *> Args,
                           ArrayRef<OperandBundleDef> OpBundles,
                           const Twine &Name = "") {
    return CreateCallBr(Callee.getFunctionType(), Callee.getCallee(),
                        DefaultDest, IndirectDests, Args, Name);
  }

  ResumeInst *CreateResume(Value *Exn) {
    return Insert(ResumeInst::Create(Exn));
  }

  CleanupReturnInst *CreateCleanupRet(CleanupPadInst *CleanupPad,
                                      BasicBlock *UnwindBB = nullptr) {
    return Insert(CleanupReturnInst::Create(CleanupPad, UnwindBB));
  }

  CatchSwitchInst *CreateCatchSwitch(Value *ParentPad, BasicBlock *UnwindBB,
                                     unsigned NumHandlers,
                                     const Twine &Name = "") {
    return Insert(CatchSwitchInst::Create(ParentPad, UnwindBB, NumHandlers),
                  Name);
  }

  CatchPadInst *CreateCatchPad(Value *ParentPad, ArrayRef<Value *> Args,
                               const Twine &Name = "") {
    return Insert(CatchPadInst::Create(ParentPad, Args), Name);
  }

  CleanupPadInst *CreateCleanupPad(Value *ParentPad,
                                   ArrayRef<Value *> Args = None,
                                   const Twine &Name = "") {
    return Insert(CleanupPadInst::Create(ParentPad, Args), Name);
  }

  CatchReturnInst *CreateCatchRet(CatchPadInst *CatchPad, BasicBlock *BB) {
    return Insert(CatchReturnInst::Create(CatchPad, BB));
  }

  UnreachableInst *CreateUnreachable() {
    return Insert(new UnreachableInst(Context));
  }

  //===--------------------------------------------------------------------===//
  // Instruction creation methods: Binary Operators
  //===--------------------------------------------------------------------===//
private:
  BinaryOperator *CreateInsertNUWNSWBinOp(BinaryOperator::BinaryOps Opc,
                                          Value *LHS, Value *RHS,
                                          const Twine &Name,
                                          bool HasNUW, bool HasNSW) {
    BinaryOperator *BO = Insert(BinaryOperator::Create(Opc, LHS, RHS), Name);
    if (HasNUW) BO->setHasNoUnsignedWrap();
    if (HasNSW) BO->setHasNoSignedWrap();
    return BO;
  }

  Instruction *setFPAttrs(Instruction *I, MDNode *FPMD,
                          FastMathFlags FMF) const {
    if (!FPMD)
      FPMD = DefaultFPMathTag;
    if (FPMD)
      I->setMetadata(LLVMContext::MD_fpmath, FPMD);
    I->setFastMathFlags(FMF);
    return I;
  }

  Value *foldConstant(Instruction::BinaryOps Opc, Value *L,
                      Value *R, const Twine &Name) const {
    auto *LC = dyn_cast<Constant>(L);
    auto *RC = dyn_cast<Constant>(R);
    return (LC && RC) ? Insert(Folder.CreateBinOp(Opc, LC, RC), Name) : nullptr;
  }

  Value *getConstrainedFPRounding(Optional<RoundingMode> Rounding) {
    RoundingMode UseRounding = DefaultConstrainedRounding;

    if (Rounding.hasValue())
      UseRounding = Rounding.getValue();

    Optional<StringRef> RoundingStr = convertRoundingModeToStr(UseRounding);
    assert(RoundingStr.hasValue() && "Garbage strict rounding mode!");
    auto *RoundingMDS = MDString::get(Context, RoundingStr.getValue());

    return MetadataAsValue::get(Context, RoundingMDS);
  }

  Value *getConstrainedFPExcept(Optional<fp::ExceptionBehavior> Except) {
    fp::ExceptionBehavior UseExcept = DefaultConstrainedExcept;

    if (Except.hasValue())
      UseExcept = Except.getValue();

    return GetConstrainedFPExcept(Context, UseExcept);
  }

  Value *getConstrainedFPPredicate(CmpInst::Predicate Predicate) {
    assert(CmpInst::isFPPredicate(Predicate) &&
           Predicate != CmpInst::FCMP_FALSE &&
           Predicate != CmpInst::FCMP_TRUE &&
           "Invalid constrained FP comparison predicate!");

    StringRef PredicateStr = CmpInst::getPredicateName(Predicate);
    auto *PredicateMDS = MDString::get(Context, PredicateStr);

    return MetadataAsValue::get(Context, PredicateMDS);
  }

public:
  Value *CreateAdd(Value *LHS, Value *RHS, const Twine &Name = "",
                   bool HasNUW = false, bool HasNSW = false) {
    if (auto *V = Folder.FoldAdd(LHS, RHS, HasNUW, HasNSW))
      return V;
    return CreateInsertNUWNSWBinOp(Instruction::Add, LHS, RHS, Name,
                                   HasNUW, HasNSW);
  }

  Value *CreateNSWAdd(Value *LHS, Value *RHS, const Twine &Name = "") {
    return CreateAdd(LHS, RHS, Name, false, true);
  }

  Value *CreateNUWAdd(Value *LHS, Value *RHS, const Twine &Name = "") {
    return CreateAdd(LHS, RHS, Name, true, false);
  }

  Value *CreateSub(Value *LHS, Value *RHS, const Twine &Name = "",
                   bool HasNUW = false, bool HasNSW = false) {
    if (auto *LC = dyn_cast<Constant>(LHS))
      if (auto *RC = dyn_cast<Constant>(RHS))
        return Insert(Folder.CreateSub(LC, RC, HasNUW, HasNSW), Name);
    return CreateInsertNUWNSWBinOp(Instruction::Sub, LHS, RHS, Name,
                                   HasNUW, HasNSW);
  }

  Value *CreateNSWSub(Value *LHS, Value *RHS, const Twine &Name = "") {
    return CreateSub(LHS, RHS, Name, false, true);
  }

  Value *CreateNUWSub(Value *LHS, Value *RHS, const Twine &Name = "") {
    return CreateSub(LHS, RHS, Name, true, false);
  }

  Value *CreateMul(Value *LHS, Value *RHS, const Twine &Name = "",
                   bool HasNUW = false, bool HasNSW = false) {
    if (auto *LC = dyn_cast<Constant>(LHS))
      if (auto *RC = dyn_cast<Constant>(RHS))
        return Insert(Folder.CreateMul(LC, RC, HasNUW, HasNSW), Name);
    return CreateInsertNUWNSWBinOp(Instruction::Mul, LHS, RHS, Name,
                                   HasNUW, HasNSW);
  }

  Value *CreateNSWMul(Value *LHS, Value *RHS, const Twine &Name = "") {
    return CreateMul(LHS, RHS, Name, false, true);
  }

  Value *CreateNUWMul(Value *LHS, Value *RHS, const Twine &Name = "") {
    return CreateMul(LHS, RHS, Name, true, false);
  }

  Value *CreateUDiv(Value *LHS, Value *RHS, const Twine &Name = "",
                    bool isExact = false) {
    if (auto *LC = dyn_cast<Constant>(LHS))
      if (auto *RC = dyn_cast<Constant>(RHS))
        return Insert(Folder.CreateUDiv(LC, RC, isExact), Name);
    if (!isExact)
      return Insert(BinaryOperator::CreateUDiv(LHS, RHS), Name);
    return Insert(BinaryOperator::CreateExactUDiv(LHS, RHS), Name);
  }

  Value *CreateExactUDiv(Value *LHS, Value *RHS, const Twine &Name = "") {
    return CreateUDiv(LHS, RHS, Name, true);
  }

  Value *CreateSDiv(Value *LHS, Value *RHS, const Twine &Name = "",
                    bool isExact = false) {
    if (auto *LC = dyn_cast<Constant>(LHS))
      if (auto *RC = dyn_cast<Constant>(RHS))
        return Insert(Folder.CreateSDiv(LC, RC, isExact), Name);
    if (!isExact)
      return Insert(BinaryOperator::CreateSDiv(LHS, RHS), Name);
    return Insert(BinaryOperator::CreateExactSDiv(LHS, RHS), Name);
  }

  Value *CreateExactSDiv(Value *LHS, Value *RHS, const Twine &Name = "") {
    return CreateSDiv(LHS, RHS, Name, true);
  }

  Value *CreateURem(Value *LHS, Value *RHS, const Twine &Name = "") {
    if (Value *V = foldConstant(Instruction::URem, LHS, RHS, Name)) return V;
    return Insert(BinaryOperator::CreateURem(LHS, RHS), Name);
  }

  Value *CreateSRem(Value *LHS, Value *RHS, const Twine &Name = "") {
    if (Value *V = foldConstant(Instruction::SRem, LHS, RHS, Name)) return V;
    return Insert(BinaryOperator::CreateSRem(LHS, RHS), Name);
  }

  Value *CreateShl(Value *LHS, Value *RHS, const Twine &Name = "",
                   bool HasNUW = false, bool HasNSW = false) {
    if (auto *LC = dyn_cast<Constant>(LHS))
      if (auto *RC = dyn_cast<Constant>(RHS))
        return Insert(Folder.CreateShl(LC, RC, HasNUW, HasNSW), Name);
    return CreateInsertNUWNSWBinOp(Instruction::Shl, LHS, RHS, Name,
                                   HasNUW, HasNSW);
  }

  Value *CreateShl(Value *LHS, const APInt &RHS, const Twine &Name = "",
                   bool HasNUW = false, bool HasNSW = false) {
    return CreateShl(LHS, ConstantInt::get(LHS->getType(), RHS), Name,
                     HasNUW, HasNSW);
  }

  Value *CreateShl(Value *LHS, uint64_t RHS, const Twine &Name = "",
                   bool HasNUW = false, bool HasNSW = false) {
    return CreateShl(LHS, ConstantInt::get(LHS->getType(), RHS), Name,
                     HasNUW, HasNSW);
  }

  Value *CreateLShr(Value *LHS, Value *RHS, const Twine &Name = "",
                    bool isExact = false) {
    if (auto *LC = dyn_cast<Constant>(LHS))
      if (auto *RC = dyn_cast<Constant>(RHS))
        return Insert(Folder.CreateLShr(LC, RC, isExact), Name);
    if (!isExact)
      return Insert(BinaryOperator::CreateLShr(LHS, RHS), Name);
    return Insert(BinaryOperator::CreateExactLShr(LHS, RHS), Name);
  }

  Value *CreateLShr(Value *LHS, const APInt &RHS, const Twine &Name = "",
                    bool isExact = false) {
    return CreateLShr(LHS, ConstantInt::get(LHS->getType(), RHS), Name,isExact);
  }

  Value *CreateLShr(Value *LHS, uint64_t RHS, const Twine &Name = "",
                    bool isExact = false) {
    return CreateLShr(LHS, ConstantInt::get(LHS->getType(), RHS), Name,isExact);
  }

  Value *CreateAShr(Value *LHS, Value *RHS, const Twine &Name = "",
                    bool isExact = false) {
    if (auto *LC = dyn_cast<Constant>(LHS))
      if (auto *RC = dyn_cast<Constant>(RHS))
        return Insert(Folder.CreateAShr(LC, RC, isExact), Name);
    if (!isExact)
      return Insert(BinaryOperator::CreateAShr(LHS, RHS), Name);
    return Insert(BinaryOperator::CreateExactAShr(LHS, RHS), Name);
  }

  Value *CreateAShr(Value *LHS, const APInt &RHS, const Twine &Name = "",
                    bool isExact = false) {
    return CreateAShr(LHS, ConstantInt::get(LHS->getType(), RHS), Name,isExact);
  }

  Value *CreateAShr(Value *LHS, uint64_t RHS, const Twine &Name = "",
                    bool isExact = false) {
    return CreateAShr(LHS, ConstantInt::get(LHS->getType(), RHS), Name,isExact);
  }

  Value *CreateAnd(Value *LHS, Value *RHS, const Twine &Name = "") {
    if (auto *RC = dyn_cast<Constant>(RHS)) {
      if (isa<ConstantInt>(RC) && cast<ConstantInt>(RC)->isMinusOne())
        return LHS;  // LHS & -1 -> LHS
      if (auto *LC = dyn_cast<Constant>(LHS))
        return Insert(Folder.CreateAnd(LC, RC), Name);
    }
    return Insert(BinaryOperator::CreateAnd(LHS, RHS), Name);
  }

  Value *CreateAnd(Value *LHS, const APInt &RHS, const Twine &Name = "") {
    return CreateAnd(LHS, ConstantInt::get(LHS->getType(), RHS), Name);
  }

  Value *CreateAnd(Value *LHS, uint64_t RHS, const Twine &Name = "") {
    return CreateAnd(LHS, ConstantInt::get(LHS->getType(), RHS), Name);
  }

  Value *CreateAnd(ArrayRef<Value*> Ops) {
    assert(!Ops.empty());
    Value *Accum = Ops[0];
    for (unsigned i = 1; i < Ops.size(); i++)
      Accum = CreateAnd(Accum, Ops[i]);
    return Accum;
  }

  Value *CreateOr(Value *LHS, Value *RHS, const Twine &Name = "") {
    if (auto *V = Folder.FoldOr(LHS, RHS))
      return V;
    return Insert(BinaryOperator::CreateOr(LHS, RHS), Name);
  }

  Value *CreateOr(Value *LHS, const APInt &RHS, const Twine &Name = "") {
    return CreateOr(LHS, ConstantInt::get(LHS->getType(), RHS), Name);
  }

  Value *CreateOr(Value *LHS, uint64_t RHS, const Twine &Name = "") {
    return CreateOr(LHS, ConstantInt::get(LHS->getType(), RHS), Name);
  }

  Value *CreateOr(ArrayRef<Value*> Ops) {
    assert(!Ops.empty());
    Value *Accum = Ops[0];
    for (unsigned i = 1; i < Ops.size(); i++)
      Accum = CreateOr(Accum, Ops[i]);
    return Accum;
  }

  Value *CreateXor(Value *LHS, Value *RHS, const Twine &Name = "") {
    if (Value *V = foldConstant(Instruction::Xor, LHS, RHS, Name)) return V;
    return Insert(BinaryOperator::CreateXor(LHS, RHS), Name);
  }

  Value *CreateXor(Value *LHS, const APInt &RHS, const Twine &Name = "") {
    return CreateXor(LHS, ConstantInt::get(LHS->getType(), RHS), Name);
  }

  Value *CreateXor(Value *LHS, uint64_t RHS, const Twine &Name = "") {
    return CreateXor(LHS, ConstantInt::get(LHS->getType(), RHS), Name);
  }

  Value *CreateFAdd(Value *L, Value *R, const Twine &Name = "",
                    MDNode *FPMD = nullptr) {
    if (IsFPConstrained)
      return CreateConstrainedFPBinOp(Intrinsic::experimental_constrained_fadd,
                                      L, R, nullptr, Name, FPMD);

    if (Value *V = foldConstant(Instruction::FAdd, L, R, Name)) return V;
    Instruction *I = setFPAttrs(BinaryOperator::CreateFAdd(L, R), FPMD, FMF);
    return Insert(I, Name);
  }

  /// Copy fast-math-flags from an instruction rather than using the builder's
  /// default FMF.
  Value *CreateFAddFMF(Value *L, Value *R, Instruction *FMFSource,
                       const Twine &Name = "") {
    if (IsFPConstrained)
      return CreateConstrainedFPBinOp(Intrinsic::experimental_constrained_fadd,
                                      L, R, FMFSource, Name);

    if (Value *V = foldConstant(Instruction::FAdd, L, R, Name)) return V;
    Instruction *I = setFPAttrs(BinaryOperator::CreateFAdd(L, R), nullptr,
                                FMFSource->getFastMathFlags());
    return Insert(I, Name);
  }

  Value *CreateFSub(Value *L, Value *R, const Twine &Name = "",
                    MDNode *FPMD = nullptr) {
    if (IsFPConstrained)
      return CreateConstrainedFPBinOp(Intrinsic::experimental_constrained_fsub,
                                      L, R, nullptr, Name, FPMD);

    if (Value *V = foldConstant(Instruction::FSub, L, R, Name)) return V;
    Instruction *I = setFPAttrs(BinaryOperator::CreateFSub(L, R), FPMD, FMF);
    return Insert(I, Name);
  }

  /// Copy fast-math-flags from an instruction rather than using the builder's
  /// default FMF.
  Value *CreateFSubFMF(Value *L, Value *R, Instruction *FMFSource,
                       const Twine &Name = "") {
    if (IsFPConstrained)
      return CreateConstrainedFPBinOp(Intrinsic::experimental_constrained_fsub,
                                      L, R, FMFSource, Name);

    if (Value *V = foldConstant(Instruction::FSub, L, R, Name)) return V;
    Instruction *I = setFPAttrs(BinaryOperator::CreateFSub(L, R), nullptr,
                                FMFSource->getFastMathFlags());
    return Insert(I, Name);
  }

  Value *CreateFMul(Value *L, Value *R, const Twine &Name = "",
                    MDNode *FPMD = nullptr) {
    if (IsFPConstrained)
      return CreateConstrainedFPBinOp(Intrinsic::experimental_constrained_fmul,
                                      L, R, nullptr, Name, FPMD);

    if (Value *V = foldConstant(Instruction::FMul, L, R, Name)) return V;
    Instruction *I = setFPAttrs(BinaryOperator::CreateFMul(L, R), FPMD, FMF);
    return Insert(I, Name);
  }

  /// Copy fast-math-flags from an instruction rather than using the builder's
  /// default FMF.
  Value *CreateFMulFMF(Value *L, Value *R, Instruction *FMFSource,
                       const Twine &Name = "") {
    if (IsFPConstrained)
      return CreateConstrainedFPBinOp(Intrinsic::experimental_constrained_fmul,
                                      L, R, FMFSource, Name);

    if (Value *V = foldConstant(Instruction::FMul, L, R, Name)) return V;
    Instruction *I = setFPAttrs(BinaryOperator::CreateFMul(L, R), nullptr,
                                FMFSource->getFastMathFlags());
    return Insert(I, Name);
  }

  Value *CreateFDiv(Value *L, Value *R, const Twine &Name = "",
                    MDNode *FPMD = nullptr) {
    if (IsFPConstrained)
      return CreateConstrainedFPBinOp(Intrinsic::experimental_constrained_fdiv,
                                      L, R, nullptr, Name, FPMD);

    if (Value *V = foldConstant(Instruction::FDiv, L, R, Name)) return V;
    Instruction *I = setFPAttrs(BinaryOperator::CreateFDiv(L, R), FPMD, FMF);
    return Insert(I, Name);
  }

  /// Copy fast-math-flags from an instruction rather than using the builder's
  /// default FMF.
  Value *CreateFDivFMF(Value *L, Value *R, Instruction *FMFSource,
                       const Twine &Name = "") {
    if (IsFPConstrained)
      return CreateConstrainedFPBinOp(Intrinsic::experimental_constrained_fdiv,
                                      L, R, FMFSource, Name);

    if (Value *V = foldConstant(Instruction::FDiv, L, R, Name)) return V;
    Instruction *I = setFPAttrs(BinaryOperator::CreateFDiv(L, R), nullptr,
                                FMFSource->getFastMathFlags());
    return Insert(I, Name);
  }

  Value *CreateFRem(Value *L, Value *R, const Twine &Name = "",
                    MDNode *FPMD = nullptr) {
    if (IsFPConstrained)
      return CreateConstrainedFPBinOp(Intrinsic::experimental_constrained_frem,
                                      L, R, nullptr, Name, FPMD);

    if (Value *V = foldConstant(Instruction::FRem, L, R, Name)) return V;
    Instruction *I = setFPAttrs(BinaryOperator::CreateFRem(L, R), FPMD, FMF);
    return Insert(I, Name);
  }

  /// Copy fast-math-flags from an instruction rather than using the builder's
  /// default FMF.
  Value *CreateFRemFMF(Value *L, Value *R, Instruction *FMFSource,
                       const Twine &Name = "") {
    if (IsFPConstrained)
      return CreateConstrainedFPBinOp(Intrinsic::experimental_constrained_frem,
                                      L, R, FMFSource, Name);

    if (Value *V = foldConstant(Instruction::FRem, L, R, Name)) return V;
    Instruction *I = setFPAttrs(BinaryOperator::CreateFRem(L, R), nullptr,
                                FMFSource->getFastMathFlags());
    return Insert(I, Name);
  }

  Value *CreateBinOp(Instruction::BinaryOps Opc,
                     Value *LHS, Value *RHS, const Twine &Name = "",
                     MDNode *FPMathTag = nullptr) {
    if (Value *V = foldConstant(Opc, LHS, RHS, Name)) return V;
    Instruction *BinOp = BinaryOperator::Create(Opc, LHS, RHS);
    if (isa<FPMathOperator>(BinOp))
      setFPAttrs(BinOp, FPMathTag, FMF);
    return Insert(BinOp, Name);
  }

  Value *CreateLogicalAnd(Value *Cond1, Value *Cond2, const Twine &Name = "") {
    assert(Cond2->getType()->isIntOrIntVectorTy(1));
    return CreateSelect(Cond1, Cond2,
                        ConstantInt::getNullValue(Cond2->getType()), Name);
  }

  Value *CreateLogicalOr(Value *Cond1, Value *Cond2, const Twine &Name = "") {
    assert(Cond2->getType()->isIntOrIntVectorTy(1));
    return CreateSelect(Cond1, ConstantInt::getAllOnesValue(Cond2->getType()),
                        Cond2, Name);
  }

<<<<<<< HEAD
=======
  // NOTE: this is sequential, non-commutative, ordered reduction!
  Value *CreateLogicalOr(ArrayRef<Value *> Ops) {
    assert(!Ops.empty());
    Value *Accum = Ops[0];
    for (unsigned i = 1; i < Ops.size(); i++)
      Accum = CreateLogicalOr(Accum, Ops[i]);
    return Accum;
  }

>>>>>>> 2ab1d525
  CallInst *CreateConstrainedFPBinOp(
      Intrinsic::ID ID, Value *L, Value *R, Instruction *FMFSource = nullptr,
      const Twine &Name = "", MDNode *FPMathTag = nullptr,
      Optional<RoundingMode> Rounding = None,
      Optional<fp::ExceptionBehavior> Except = None);

  Value *CreateNeg(Value *V, const Twine &Name = "",
                   bool HasNUW = false, bool HasNSW = false) {
    if (auto *VC = dyn_cast<Constant>(V))
      return Insert(Folder.CreateNeg(VC, HasNUW, HasNSW), Name);
    BinaryOperator *BO = Insert(BinaryOperator::CreateNeg(V), Name);
    if (HasNUW) BO->setHasNoUnsignedWrap();
    if (HasNSW) BO->setHasNoSignedWrap();
    return BO;
  }

  Value *CreateNSWNeg(Value *V, const Twine &Name = "") {
    return CreateNeg(V, Name, false, true);
  }

  Value *CreateNUWNeg(Value *V, const Twine &Name = "") {
    return CreateNeg(V, Name, true, false);
  }

  Value *CreateFNeg(Value *V, const Twine &Name = "",
                    MDNode *FPMathTag = nullptr) {
    if (auto *VC = dyn_cast<Constant>(V))
      return Insert(Folder.CreateFNeg(VC), Name);
    return Insert(setFPAttrs(UnaryOperator::CreateFNeg(V), FPMathTag, FMF),
                  Name);
  }

  /// Copy fast-math-flags from an instruction rather than using the builder's
  /// default FMF.
  Value *CreateFNegFMF(Value *V, Instruction *FMFSource,
                       const Twine &Name = "") {
   if (auto *VC = dyn_cast<Constant>(V))
     return Insert(Folder.CreateFNeg(VC), Name);
   return Insert(setFPAttrs(UnaryOperator::CreateFNeg(V), nullptr,
                            FMFSource->getFastMathFlags()),
                 Name);
  }

  Value *CreateNot(Value *V, const Twine &Name = "") {
    if (auto *VC = dyn_cast<Constant>(V))
      return Insert(Folder.CreateNot(VC), Name);
    return Insert(BinaryOperator::CreateNot(V), Name);
  }

  Value *CreateUnOp(Instruction::UnaryOps Opc,
                    Value *V, const Twine &Name = "",
                    MDNode *FPMathTag = nullptr) {
    if (auto *VC = dyn_cast<Constant>(V))
      return Insert(Folder.CreateUnOp(Opc, VC), Name);
    Instruction *UnOp = UnaryOperator::Create(Opc, V);
    if (isa<FPMathOperator>(UnOp))
      setFPAttrs(UnOp, FPMathTag, FMF);
    return Insert(UnOp, Name);
  }

  /// Create either a UnaryOperator or BinaryOperator depending on \p Opc.
  /// Correct number of operands must be passed accordingly.
  Value *CreateNAryOp(unsigned Opc, ArrayRef<Value *> Ops,
                      const Twine &Name = "", MDNode *FPMathTag = nullptr);

  //===--------------------------------------------------------------------===//
  // Instruction creation methods: Memory Instructions
  //===--------------------------------------------------------------------===//

  AllocaInst *CreateAlloca(Type *Ty, unsigned AddrSpace,
                           Value *ArraySize = nullptr, const Twine &Name = "") {
    const DataLayout &DL = BB->getModule()->getDataLayout();
    Align AllocaAlign = DL.getPrefTypeAlign(Ty);
    return Insert(new AllocaInst(Ty, AddrSpace, ArraySize, AllocaAlign), Name);
  }

  AllocaInst *CreateAlloca(Type *Ty, Value *ArraySize = nullptr,
                           const Twine &Name = "") {
    const DataLayout &DL = BB->getModule()->getDataLayout();
    Align AllocaAlign = DL.getPrefTypeAlign(Ty);
    unsigned AddrSpace = DL.getAllocaAddrSpace();
    return Insert(new AllocaInst(Ty, AddrSpace, ArraySize, AllocaAlign), Name);
  }

  /// Provided to resolve 'CreateLoad(Ty, Ptr, "...")' correctly, instead of
  /// converting the string to 'bool' for the isVolatile parameter.
  LoadInst *CreateLoad(Type *Ty, Value *Ptr, const char *Name) {
    return CreateAlignedLoad(Ty, Ptr, MaybeAlign(), Name);
  }

  LoadInst *CreateLoad(Type *Ty, Value *Ptr, const Twine &Name = "") {
    return CreateAlignedLoad(Ty, Ptr, MaybeAlign(), Name);
  }

  LoadInst *CreateLoad(Type *Ty, Value *Ptr, bool isVolatile,
                       const Twine &Name = "") {
    return CreateAlignedLoad(Ty, Ptr, MaybeAlign(), isVolatile, Name);
  }

  StoreInst *CreateStore(Value *Val, Value *Ptr, bool isVolatile = false) {
    return CreateAlignedStore(Val, Ptr, MaybeAlign(), isVolatile);
  }

  LoadInst *CreateAlignedLoad(Type *Ty, Value *Ptr, MaybeAlign Align,
                              const char *Name) {
    return CreateAlignedLoad(Ty, Ptr, Align, /*isVolatile*/false, Name);
  }

  LoadInst *CreateAlignedLoad(Type *Ty, Value *Ptr, MaybeAlign Align,
                              const Twine &Name = "") {
    return CreateAlignedLoad(Ty, Ptr, Align, /*isVolatile*/false, Name);
  }

  LoadInst *CreateAlignedLoad(Type *Ty, Value *Ptr, MaybeAlign Align,
                              bool isVolatile, const Twine &Name = "") {
    if (!Align) {
      const DataLayout &DL = BB->getModule()->getDataLayout();
      Align = DL.getABITypeAlign(Ty);
    }
    return Insert(new LoadInst(Ty, Ptr, Twine(), isVolatile, *Align), Name);
  }

<<<<<<< HEAD
  // Deprecated [opaque pointer types]
  LoadInst *CreateAlignedLoad(Value *Ptr, MaybeAlign Align, const char *Name) {
    return CreateAlignedLoad(Ptr->getType()->getPointerElementType(), Ptr,
                             Align, Name);
  }
  // Deprecated [opaque pointer types]
  LoadInst *CreateAlignedLoad(Value *Ptr, MaybeAlign Align,
                              const Twine &Name = "") {
    return CreateAlignedLoad(Ptr->getType()->getPointerElementType(), Ptr,
                             Align, Name);
  }
  // Deprecated [opaque pointer types]
  LoadInst *CreateAlignedLoad(Value *Ptr, MaybeAlign Align, bool isVolatile,
                              const Twine &Name = "") {
    return CreateAlignedLoad(Ptr->getType()->getPointerElementType(), Ptr,
                             Align, isVolatile, Name);
  }

=======
>>>>>>> 2ab1d525
  StoreInst *CreateAlignedStore(Value *Val, Value *Ptr, MaybeAlign Align,
                                bool isVolatile = false) {
    if (!Align) {
      const DataLayout &DL = BB->getModule()->getDataLayout();
      Align = DL.getABITypeAlign(Val->getType());
    }
    return Insert(new StoreInst(Val, Ptr, isVolatile, *Align));
  }
  FenceInst *CreateFence(AtomicOrdering Ordering,
                         SyncScope::ID SSID = SyncScope::System,
                         const Twine &Name = "") {
    return Insert(new FenceInst(Context, Ordering, SSID), Name);
  }

  AtomicCmpXchgInst *
  CreateAtomicCmpXchg(Value *Ptr, Value *Cmp, Value *New, MaybeAlign Align,
                      AtomicOrdering SuccessOrdering,
                      AtomicOrdering FailureOrdering,
                      SyncScope::ID SSID = SyncScope::System) {
    if (!Align) {
      const DataLayout &DL = BB->getModule()->getDataLayout();
      Align = llvm::Align(DL.getTypeStoreSize(New->getType()));
    }

    return Insert(new AtomicCmpXchgInst(Ptr, Cmp, New, *Align, SuccessOrdering,
                                        FailureOrdering, SSID));
  }

  AtomicRMWInst *CreateAtomicRMW(AtomicRMWInst::BinOp Op, Value *Ptr,
                                 Value *Val, MaybeAlign Align,
                                 AtomicOrdering Ordering,
                                 SyncScope::ID SSID = SyncScope::System) {
    if (!Align) {
      const DataLayout &DL = BB->getModule()->getDataLayout();
      Align = llvm::Align(DL.getTypeStoreSize(Val->getType()));
    }
<<<<<<< HEAD

    return Insert(new AtomicRMWInst(Op, Ptr, Val, *Align, Ordering, SSID));
  }
=======
>>>>>>> 2ab1d525

    return Insert(new AtomicRMWInst(Op, Ptr, Val, *Align, Ordering, SSID));
  }

  Value *CreateGEP(Type *Ty, Value *Ptr, ArrayRef<Value *> IdxList,
                   const Twine &Name = "") {
    if (auto *V = Folder.FoldGEP(Ty, Ptr, IdxList, /*IsInBounds=*/false))
      return V;
    return Insert(GetElementPtrInst::Create(Ty, Ptr, IdxList), Name);
  }

  Value *CreateInBoundsGEP(Type *Ty, Value *Ptr, ArrayRef<Value *> IdxList,
                           const Twine &Name = "") {
    if (auto *V = Folder.FoldGEP(Ty, Ptr, IdxList, /*IsInBounds=*/true))
      return V;
    return Insert(GetElementPtrInst::CreateInBounds(Ty, Ptr, IdxList), Name);
  }

  Value *CreateGEP(Type *Ty, Value *Ptr, Value *Idx, const Twine &Name = "") {
    if (auto *V = Folder.FoldGEP(Ty, Ptr, {Idx}, /*IsInBounds=*/false))
      return V;
    return Insert(GetElementPtrInst::Create(Ty, Ptr, Idx), Name);
  }

  Value *CreateInBoundsGEP(Type *Ty, Value *Ptr, Value *Idx,
                           const Twine &Name = "") {
    if (auto *V = Folder.FoldGEP(Ty, Ptr, {Idx}, /*IsInBounds=*/true))
      return V;
    return Insert(GetElementPtrInst::CreateInBounds(Ty, Ptr, Idx), Name);
  }

  Value *CreateConstGEP1_32(Type *Ty, Value *Ptr, unsigned Idx0,
                            const Twine &Name = "") {
    Value *Idx = ConstantInt::get(Type::getInt32Ty(Context), Idx0);

    if (auto *V = Folder.FoldGEP(Ty, Ptr, Idx, /*IsInBounds=*/false))
      return V;

    return Insert(GetElementPtrInst::Create(Ty, Ptr, Idx), Name);
  }

  Value *CreateConstInBoundsGEP1_32(Type *Ty, Value *Ptr, unsigned Idx0,
                                    const Twine &Name = "") {
    Value *Idx = ConstantInt::get(Type::getInt32Ty(Context), Idx0);

    if (auto *V = Folder.FoldGEP(Ty, Ptr, Idx, /*IsInBounds=*/true))
      return V;

    return Insert(GetElementPtrInst::CreateInBounds(Ty, Ptr, Idx), Name);
  }

  Value *CreateConstGEP2_32(Type *Ty, Value *Ptr, unsigned Idx0, unsigned Idx1,
                            const Twine &Name = "") {
    Value *Idxs[] = {
      ConstantInt::get(Type::getInt32Ty(Context), Idx0),
      ConstantInt::get(Type::getInt32Ty(Context), Idx1)
    };

    if (auto *V = Folder.FoldGEP(Ty, Ptr, Idxs, /*IsInBounds=*/false))
      return V;

    return Insert(GetElementPtrInst::Create(Ty, Ptr, Idxs), Name);
  }

  Value *CreateConstInBoundsGEP2_32(Type *Ty, Value *Ptr, unsigned Idx0,
                                    unsigned Idx1, const Twine &Name = "") {
    Value *Idxs[] = {
      ConstantInt::get(Type::getInt32Ty(Context), Idx0),
      ConstantInt::get(Type::getInt32Ty(Context), Idx1)
    };

    if (auto *V = Folder.FoldGEP(Ty, Ptr, Idxs, /*IsInBounds=*/true))
      return V;

    return Insert(GetElementPtrInst::CreateInBounds(Ty, Ptr, Idxs), Name);
  }

  Value *CreateConstGEP1_64(Type *Ty, Value *Ptr, uint64_t Idx0,
                            const Twine &Name = "") {
    Value *Idx = ConstantInt::get(Type::getInt64Ty(Context), Idx0);

    if (auto *V = Folder.FoldGEP(Ty, Ptr, Idx, /*IsInBounds=*/false))
      return V;

    return Insert(GetElementPtrInst::Create(Ty, Ptr, Idx), Name);
  }

  Value *CreateConstInBoundsGEP1_64(Type *Ty, Value *Ptr, uint64_t Idx0,
                                    const Twine &Name = "") {
    Value *Idx = ConstantInt::get(Type::getInt64Ty(Context), Idx0);

    if (auto *V = Folder.FoldGEP(Ty, Ptr, Idx, /*IsInBounds=*/true))
      return V;

    return Insert(GetElementPtrInst::CreateInBounds(Ty, Ptr, Idx), Name);
  }

  Value *CreateConstGEP2_64(Type *Ty, Value *Ptr, uint64_t Idx0, uint64_t Idx1,
                            const Twine &Name = "") {
    Value *Idxs[] = {
      ConstantInt::get(Type::getInt64Ty(Context), Idx0),
      ConstantInt::get(Type::getInt64Ty(Context), Idx1)
    };

    if (auto *V = Folder.FoldGEP(Ty, Ptr, Idxs, /*IsInBounds=*/false))
      return V;

    return Insert(GetElementPtrInst::Create(Ty, Ptr, Idxs), Name);
  }

  Value *CreateConstInBoundsGEP2_64(Type *Ty, Value *Ptr, uint64_t Idx0,
                                    uint64_t Idx1, const Twine &Name = "") {
    Value *Idxs[] = {
      ConstantInt::get(Type::getInt64Ty(Context), Idx0),
      ConstantInt::get(Type::getInt64Ty(Context), Idx1)
    };

    if (auto *V = Folder.FoldGEP(Ty, Ptr, Idxs, /*IsInBounds=*/true))
      return V;

    return Insert(GetElementPtrInst::CreateInBounds(Ty, Ptr, Idxs), Name);
  }

  Value *CreateStructGEP(Type *Ty, Value *Ptr, unsigned Idx,
                         const Twine &Name = "") {
    return CreateConstInBoundsGEP2_32(Ty, Ptr, 0, Idx, Name);
  }

  /// Same as CreateGlobalString, but return a pointer with "i8*" type
  /// instead of a pointer to array of i8.
  ///
  /// If no module is given via \p M, it is take from the insertion point basic
  /// block.
  Constant *CreateGlobalStringPtr(StringRef Str, const Twine &Name = "",
                                  unsigned AddressSpace = 0,
                                  Module *M = nullptr) {
    GlobalVariable *GV = CreateGlobalString(Str, Name, AddressSpace, M);
    Constant *Zero = ConstantInt::get(Type::getInt32Ty(Context), 0);
    Constant *Indices[] = {Zero, Zero};
    return ConstantExpr::getInBoundsGetElementPtr(GV->getValueType(), GV,
                                                  Indices);
  }

  //===--------------------------------------------------------------------===//
  // Instruction creation methods: Cast/Conversion Operators
  //===--------------------------------------------------------------------===//

  Value *CreateTrunc(Value *V, Type *DestTy, const Twine &Name = "") {
    return CreateCast(Instruction::Trunc, V, DestTy, Name);
  }

  Value *CreateZExt(Value *V, Type *DestTy, const Twine &Name = "") {
    return CreateCast(Instruction::ZExt, V, DestTy, Name);
  }

  Value *CreateSExt(Value *V, Type *DestTy, const Twine &Name = "") {
    return CreateCast(Instruction::SExt, V, DestTy, Name);
  }

  /// Create a ZExt or Trunc from the integer value V to DestTy. Return
  /// the value untouched if the type of V is already DestTy.
  Value *CreateZExtOrTrunc(Value *V, Type *DestTy,
                           const Twine &Name = "") {
    assert(V->getType()->isIntOrIntVectorTy() &&
           DestTy->isIntOrIntVectorTy() &&
           "Can only zero extend/truncate integers!");
    Type *VTy = V->getType();
    if (VTy->getScalarSizeInBits() < DestTy->getScalarSizeInBits())
      return CreateZExt(V, DestTy, Name);
    if (VTy->getScalarSizeInBits() > DestTy->getScalarSizeInBits())
      return CreateTrunc(V, DestTy, Name);
    return V;
  }

  /// Create a SExt or Trunc from the integer value V to DestTy. Return
  /// the value untouched if the type of V is already DestTy.
  Value *CreateSExtOrTrunc(Value *V, Type *DestTy,
                           const Twine &Name = "") {
    assert(V->getType()->isIntOrIntVectorTy() &&
           DestTy->isIntOrIntVectorTy() &&
           "Can only sign extend/truncate integers!");
    Type *VTy = V->getType();
    if (VTy->getScalarSizeInBits() < DestTy->getScalarSizeInBits())
      return CreateSExt(V, DestTy, Name);
    if (VTy->getScalarSizeInBits() > DestTy->getScalarSizeInBits())
      return CreateTrunc(V, DestTy, Name);
    return V;
  }

  Value *CreateFPToUI(Value *V, Type *DestTy, const Twine &Name = "") {
    if (IsFPConstrained)
      return CreateConstrainedFPCast(Intrinsic::experimental_constrained_fptoui,
                                     V, DestTy, nullptr, Name);
    return CreateCast(Instruction::FPToUI, V, DestTy, Name);
  }

  Value *CreateFPToSI(Value *V, Type *DestTy, const Twine &Name = "") {
    if (IsFPConstrained)
      return CreateConstrainedFPCast(Intrinsic::experimental_constrained_fptosi,
                                     V, DestTy, nullptr, Name);
    return CreateCast(Instruction::FPToSI, V, DestTy, Name);
  }

  Value *CreateUIToFP(Value *V, Type *DestTy, const Twine &Name = ""){
    if (IsFPConstrained)
      return CreateConstrainedFPCast(Intrinsic::experimental_constrained_uitofp,
                                     V, DestTy, nullptr, Name);
    return CreateCast(Instruction::UIToFP, V, DestTy, Name);
  }

  Value *CreateSIToFP(Value *V, Type *DestTy, const Twine &Name = ""){
    if (IsFPConstrained)
      return CreateConstrainedFPCast(Intrinsic::experimental_constrained_sitofp,
                                     V, DestTy, nullptr, Name);
    return CreateCast(Instruction::SIToFP, V, DestTy, Name);
  }

  Value *CreateFPTrunc(Value *V, Type *DestTy,
                       const Twine &Name = "") {
    if (IsFPConstrained)
      return CreateConstrainedFPCast(
          Intrinsic::experimental_constrained_fptrunc, V, DestTy, nullptr,
          Name);
    return CreateCast(Instruction::FPTrunc, V, DestTy, Name);
  }

  Value *CreateFPExt(Value *V, Type *DestTy, const Twine &Name = "") {
    if (IsFPConstrained)
      return CreateConstrainedFPCast(Intrinsic::experimental_constrained_fpext,
                                     V, DestTy, nullptr, Name);
    return CreateCast(Instruction::FPExt, V, DestTy, Name);
  }

  Value *CreatePtrToInt(Value *V, Type *DestTy,
                        const Twine &Name = "") {
    return CreateCast(Instruction::PtrToInt, V, DestTy, Name);
  }

  Value *CreateIntToPtr(Value *V, Type *DestTy,
                        const Twine &Name = "") {
    return CreateCast(Instruction::IntToPtr, V, DestTy, Name);
  }

  Value *CreateBitCast(Value *V, Type *DestTy,
                       const Twine &Name = "") {
    return CreateCast(Instruction::BitCast, V, DestTy, Name);
  }

  Value *CreateAddrSpaceCast(Value *V, Type *DestTy,
                             const Twine &Name = "") {
    return CreateCast(Instruction::AddrSpaceCast, V, DestTy, Name);
  }

  Value *CreateZExtOrBitCast(Value *V, Type *DestTy,
                             const Twine &Name = "") {
    if (V->getType() == DestTy)
      return V;
    if (auto *VC = dyn_cast<Constant>(V))
      return Insert(Folder.CreateZExtOrBitCast(VC, DestTy), Name);
    return Insert(CastInst::CreateZExtOrBitCast(V, DestTy), Name);
  }

  Value *CreateSExtOrBitCast(Value *V, Type *DestTy,
                             const Twine &Name = "") {
    if (V->getType() == DestTy)
      return V;
    if (auto *VC = dyn_cast<Constant>(V))
      return Insert(Folder.CreateSExtOrBitCast(VC, DestTy), Name);
    return Insert(CastInst::CreateSExtOrBitCast(V, DestTy), Name);
  }

  Value *CreateTruncOrBitCast(Value *V, Type *DestTy,
                              const Twine &Name = "") {
    if (V->getType() == DestTy)
      return V;
    if (auto *VC = dyn_cast<Constant>(V))
      return Insert(Folder.CreateTruncOrBitCast(VC, DestTy), Name);
    return Insert(CastInst::CreateTruncOrBitCast(V, DestTy), Name);
  }

  Value *CreateCast(Instruction::CastOps Op, Value *V, Type *DestTy,
                    const Twine &Name = "") {
    if (V->getType() == DestTy)
      return V;
    if (auto *VC = dyn_cast<Constant>(V))
      return Insert(Folder.CreateCast(Op, VC, DestTy), Name);
    return Insert(CastInst::Create(Op, V, DestTy), Name);
  }

  Value *CreatePointerCast(Value *V, Type *DestTy,
                           const Twine &Name = "") {
    if (V->getType() == DestTy)
      return V;
    if (auto *VC = dyn_cast<Constant>(V))
      return Insert(Folder.CreatePointerCast(VC, DestTy), Name);
    return Insert(CastInst::CreatePointerCast(V, DestTy), Name);
  }

  Value *CreatePointerBitCastOrAddrSpaceCast(Value *V, Type *DestTy,
                                             const Twine &Name = "") {
    if (V->getType() == DestTy)
      return V;

    if (auto *VC = dyn_cast<Constant>(V)) {
      return Insert(Folder.CreatePointerBitCastOrAddrSpaceCast(VC, DestTy),
                    Name);
    }

    return Insert(CastInst::CreatePointerBitCastOrAddrSpaceCast(V, DestTy),
                  Name);
  }

  Value *CreateIntCast(Value *V, Type *DestTy, bool isSigned,
                       const Twine &Name = "") {
    if (V->getType() == DestTy)
      return V;
    if (auto *VC = dyn_cast<Constant>(V))
      return Insert(Folder.CreateIntCast(VC, DestTy, isSigned), Name);
    return Insert(CastInst::CreateIntegerCast(V, DestTy, isSigned), Name);
  }

  Value *CreateBitOrPointerCast(Value *V, Type *DestTy,
                                const Twine &Name = "") {
    if (V->getType() == DestTy)
      return V;
    if (V->getType()->isPtrOrPtrVectorTy() && DestTy->isIntOrIntVectorTy())
      return CreatePtrToInt(V, DestTy, Name);
    if (V->getType()->isIntOrIntVectorTy() && DestTy->isPtrOrPtrVectorTy())
      return CreateIntToPtr(V, DestTy, Name);

    return CreateBitCast(V, DestTy, Name);
  }

  Value *CreateFPCast(Value *V, Type *DestTy, const Twine &Name = "") {
    if (V->getType() == DestTy)
      return V;
    if (auto *VC = dyn_cast<Constant>(V))
      return Insert(Folder.CreateFPCast(VC, DestTy), Name);
    return Insert(CastInst::CreateFPCast(V, DestTy), Name);
  }

  CallInst *CreateConstrainedFPCast(
      Intrinsic::ID ID, Value *V, Type *DestTy,
      Instruction *FMFSource = nullptr, const Twine &Name = "",
      MDNode *FPMathTag = nullptr,
      Optional<RoundingMode> Rounding = None,
      Optional<fp::ExceptionBehavior> Except = None);

  // Provided to resolve 'CreateIntCast(Ptr, Ptr, "...")', giving a
  // compile time error, instead of converting the string to bool for the
  // isSigned parameter.
  Value *CreateIntCast(Value *, Type *, const char *) = delete;

  //===--------------------------------------------------------------------===//
  // Instruction creation methods: Compare Instructions
  //===--------------------------------------------------------------------===//

  Value *CreateICmpEQ(Value *LHS, Value *RHS, const Twine &Name = "") {
    return CreateICmp(ICmpInst::ICMP_EQ, LHS, RHS, Name);
  }

  Value *CreateICmpNE(Value *LHS, Value *RHS, const Twine &Name = "") {
    return CreateICmp(ICmpInst::ICMP_NE, LHS, RHS, Name);
  }

  Value *CreateICmpUGT(Value *LHS, Value *RHS, const Twine &Name = "") {
    return CreateICmp(ICmpInst::ICMP_UGT, LHS, RHS, Name);
  }

  Value *CreateICmpUGE(Value *LHS, Value *RHS, const Twine &Name = "") {
    return CreateICmp(ICmpInst::ICMP_UGE, LHS, RHS, Name);
  }

  Value *CreateICmpULT(Value *LHS, Value *RHS, const Twine &Name = "") {
    return CreateICmp(ICmpInst::ICMP_ULT, LHS, RHS, Name);
  }

  Value *CreateICmpULE(Value *LHS, Value *RHS, const Twine &Name = "") {
    return CreateICmp(ICmpInst::ICMP_ULE, LHS, RHS, Name);
  }

  Value *CreateICmpSGT(Value *LHS, Value *RHS, const Twine &Name = "") {
    return CreateICmp(ICmpInst::ICMP_SGT, LHS, RHS, Name);
  }

  Value *CreateICmpSGE(Value *LHS, Value *RHS, const Twine &Name = "") {
    return CreateICmp(ICmpInst::ICMP_SGE, LHS, RHS, Name);
  }

  Value *CreateICmpSLT(Value *LHS, Value *RHS, const Twine &Name = "") {
    return CreateICmp(ICmpInst::ICMP_SLT, LHS, RHS, Name);
  }

  Value *CreateICmpSLE(Value *LHS, Value *RHS, const Twine &Name = "") {
    return CreateICmp(ICmpInst::ICMP_SLE, LHS, RHS, Name);
  }

  Value *CreateFCmpOEQ(Value *LHS, Value *RHS, const Twine &Name = "",
                       MDNode *FPMathTag = nullptr) {
    return CreateFCmp(FCmpInst::FCMP_OEQ, LHS, RHS, Name, FPMathTag);
  }

  Value *CreateFCmpOGT(Value *LHS, Value *RHS, const Twine &Name = "",
                       MDNode *FPMathTag = nullptr) {
    return CreateFCmp(FCmpInst::FCMP_OGT, LHS, RHS, Name, FPMathTag);
  }

  Value *CreateFCmpOGE(Value *LHS, Value *RHS, const Twine &Name = "",
                       MDNode *FPMathTag = nullptr) {
    return CreateFCmp(FCmpInst::FCMP_OGE, LHS, RHS, Name, FPMathTag);
  }

  Value *CreateFCmpOLT(Value *LHS, Value *RHS, const Twine &Name = "",
                       MDNode *FPMathTag = nullptr) {
    return CreateFCmp(FCmpInst::FCMP_OLT, LHS, RHS, Name, FPMathTag);
  }

  Value *CreateFCmpOLE(Value *LHS, Value *RHS, const Twine &Name = "",
                       MDNode *FPMathTag = nullptr) {
    return CreateFCmp(FCmpInst::FCMP_OLE, LHS, RHS, Name, FPMathTag);
  }

  Value *CreateFCmpONE(Value *LHS, Value *RHS, const Twine &Name = "",
                       MDNode *FPMathTag = nullptr) {
    return CreateFCmp(FCmpInst::FCMP_ONE, LHS, RHS, Name, FPMathTag);
  }

  Value *CreateFCmpORD(Value *LHS, Value *RHS, const Twine &Name = "",
                       MDNode *FPMathTag = nullptr) {
    return CreateFCmp(FCmpInst::FCMP_ORD, LHS, RHS, Name, FPMathTag);
  }

  Value *CreateFCmpUNO(Value *LHS, Value *RHS, const Twine &Name = "",
                       MDNode *FPMathTag = nullptr) {
    return CreateFCmp(FCmpInst::FCMP_UNO, LHS, RHS, Name, FPMathTag);
  }

  Value *CreateFCmpUEQ(Value *LHS, Value *RHS, const Twine &Name = "",
                       MDNode *FPMathTag = nullptr) {
    return CreateFCmp(FCmpInst::FCMP_UEQ, LHS, RHS, Name, FPMathTag);
  }

  Value *CreateFCmpUGT(Value *LHS, Value *RHS, const Twine &Name = "",
                       MDNode *FPMathTag = nullptr) {
    return CreateFCmp(FCmpInst::FCMP_UGT, LHS, RHS, Name, FPMathTag);
  }

  Value *CreateFCmpUGE(Value *LHS, Value *RHS, const Twine &Name = "",
                       MDNode *FPMathTag = nullptr) {
    return CreateFCmp(FCmpInst::FCMP_UGE, LHS, RHS, Name, FPMathTag);
  }

  Value *CreateFCmpULT(Value *LHS, Value *RHS, const Twine &Name = "",
                       MDNode *FPMathTag = nullptr) {
    return CreateFCmp(FCmpInst::FCMP_ULT, LHS, RHS, Name, FPMathTag);
  }

  Value *CreateFCmpULE(Value *LHS, Value *RHS, const Twine &Name = "",
                       MDNode *FPMathTag = nullptr) {
    return CreateFCmp(FCmpInst::FCMP_ULE, LHS, RHS, Name, FPMathTag);
  }

  Value *CreateFCmpUNE(Value *LHS, Value *RHS, const Twine &Name = "",
                       MDNode *FPMathTag = nullptr) {
    return CreateFCmp(FCmpInst::FCMP_UNE, LHS, RHS, Name, FPMathTag);
  }

  Value *CreateICmp(CmpInst::Predicate P, Value *LHS, Value *RHS,
                    const Twine &Name = "") {
    if (auto *V = Folder.FoldICmp(P, LHS, RHS))
      return V;
    return Insert(new ICmpInst(P, LHS, RHS), Name);
  }

  // Create a quiet floating-point comparison (i.e. one that raises an FP
  // exception only in the case where an input is a signaling NaN).
  // Note that this differs from CreateFCmpS only if IsFPConstrained is true.
  Value *CreateFCmp(CmpInst::Predicate P, Value *LHS, Value *RHS,
                    const Twine &Name = "", MDNode *FPMathTag = nullptr) {
    return CreateFCmpHelper(P, LHS, RHS, Name, FPMathTag, false);
  }

  Value *CreateCmp(CmpInst::Predicate Pred, Value *LHS, Value *RHS,
                   const Twine &Name = "", MDNode *FPMathTag = nullptr) {
    return CmpInst::isFPPredicate(Pred)
               ? CreateFCmp(Pred, LHS, RHS, Name, FPMathTag)
               : CreateICmp(Pred, LHS, RHS, Name);
  }

  // Create a signaling floating-point comparison (i.e. one that raises an FP
  // exception whenever an input is any NaN, signaling or quiet).
  // Note that this differs from CreateFCmp only if IsFPConstrained is true.
  Value *CreateFCmpS(CmpInst::Predicate P, Value *LHS, Value *RHS,
                     const Twine &Name = "", MDNode *FPMathTag = nullptr) {
    return CreateFCmpHelper(P, LHS, RHS, Name, FPMathTag, true);
  }

private:
  // Helper routine to create either a signaling or a quiet FP comparison.
  Value *CreateFCmpHelper(CmpInst::Predicate P, Value *LHS, Value *RHS,
                          const Twine &Name, MDNode *FPMathTag,
                          bool IsSignaling);

public:
  CallInst *CreateConstrainedFPCmp(
      Intrinsic::ID ID, CmpInst::Predicate P, Value *L, Value *R,
      const Twine &Name = "", Optional<fp::ExceptionBehavior> Except = None);

  //===--------------------------------------------------------------------===//
  // Instruction creation methods: Other Instructions
  //===--------------------------------------------------------------------===//

  PHINode *CreatePHI(Type *Ty, unsigned NumReservedValues,
                     const Twine &Name = "") {
    PHINode *Phi = PHINode::Create(Ty, NumReservedValues);
    if (isa<FPMathOperator>(Phi))
      setFPAttrs(Phi, nullptr /* MDNode* */, FMF);
    return Insert(Phi, Name);
  }

  CallInst *CreateCall(FunctionType *FTy, Value *Callee,
                       ArrayRef<Value *> Args = None, const Twine &Name = "",
                       MDNode *FPMathTag = nullptr) {
    CallInst *CI = CallInst::Create(FTy, Callee, Args, DefaultOperandBundles);
    if (IsFPConstrained)
      setConstrainedFPCallAttr(CI);
    if (isa<FPMathOperator>(CI))
      setFPAttrs(CI, FPMathTag, FMF);
    return Insert(CI, Name);
  }

  CallInst *CreateCall(FunctionType *FTy, Value *Callee, ArrayRef<Value *> Args,
                       ArrayRef<OperandBundleDef> OpBundles,
                       const Twine &Name = "", MDNode *FPMathTag = nullptr) {
    CallInst *CI = CallInst::Create(FTy, Callee, Args, OpBundles);
    if (IsFPConstrained)
      setConstrainedFPCallAttr(CI);
    if (isa<FPMathOperator>(CI))
      setFPAttrs(CI, FPMathTag, FMF);
    return Insert(CI, Name);
  }

  CallInst *CreateCall(FunctionCallee Callee, ArrayRef<Value *> Args = None,
                       const Twine &Name = "", MDNode *FPMathTag = nullptr) {
    return CreateCall(Callee.getFunctionType(), Callee.getCallee(), Args, Name,
                      FPMathTag);
  }

  CallInst *CreateCall(FunctionCallee Callee, ArrayRef<Value *> Args,
                       ArrayRef<OperandBundleDef> OpBundles,
                       const Twine &Name = "", MDNode *FPMathTag = nullptr) {
    return CreateCall(Callee.getFunctionType(), Callee.getCallee(), Args,
                      OpBundles, Name, FPMathTag);
  }

  CallInst *CreateConstrainedFPCall(
      Function *Callee, ArrayRef<Value *> Args, const Twine &Name = "",
      Optional<RoundingMode> Rounding = None,
      Optional<fp::ExceptionBehavior> Except = None);

  Value *CreateSelect(Value *C, Value *True, Value *False,
                      const Twine &Name = "", Instruction *MDFrom = nullptr);

  VAArgInst *CreateVAArg(Value *List, Type *Ty, const Twine &Name = "") {
    return Insert(new VAArgInst(List, Ty), Name);
  }

  Value *CreateExtractElement(Value *Vec, Value *Idx,
                              const Twine &Name = "") {
    if (auto *VC = dyn_cast<Constant>(Vec))
      if (auto *IC = dyn_cast<Constant>(Idx))
        return Insert(Folder.CreateExtractElement(VC, IC), Name);
    return Insert(ExtractElementInst::Create(Vec, Idx), Name);
  }

  Value *CreateExtractElement(Value *Vec, uint64_t Idx,
                              const Twine &Name = "") {
    return CreateExtractElement(Vec, getInt64(Idx), Name);
  }

  Value *CreateInsertElement(Type *VecTy, Value *NewElt, Value *Idx,
                             const Twine &Name = "") {
    return CreateInsertElement(PoisonValue::get(VecTy), NewElt, Idx, Name);
  }

  Value *CreateInsertElement(Type *VecTy, Value *NewElt, uint64_t Idx,
                             const Twine &Name = "") {
    return CreateInsertElement(PoisonValue::get(VecTy), NewElt, Idx, Name);
  }

  Value *CreateInsertElement(Value *Vec, Value *NewElt, Value *Idx,
                             const Twine &Name = "") {
    if (auto *VC = dyn_cast<Constant>(Vec))
      if (auto *NC = dyn_cast<Constant>(NewElt))
        if (auto *IC = dyn_cast<Constant>(Idx))
          return Insert(Folder.CreateInsertElement(VC, NC, IC), Name);
    return Insert(InsertElementInst::Create(Vec, NewElt, Idx), Name);
  }

  Value *CreateInsertElement(Value *Vec, Value *NewElt, uint64_t Idx,
                             const Twine &Name = "") {
    return CreateInsertElement(Vec, NewElt, getInt64(Idx), Name);
  }

  Value *CreateShuffleVector(Value *V1, Value *V2, Value *Mask,
                             const Twine &Name = "") {
    SmallVector<int, 16> IntMask;
    ShuffleVectorInst::getShuffleMask(cast<Constant>(Mask), IntMask);
    return CreateShuffleVector(V1, V2, IntMask, Name);
  }

  LLVM_ATTRIBUTE_DEPRECATED(Value *CreateShuffleVector(Value *V1, Value *V2,
                                                       ArrayRef<uint32_t> Mask,
                                                       const Twine &Name = ""),
                            "Pass indices as 'int' instead") {
    SmallVector<int, 16> IntMask;
    IntMask.assign(Mask.begin(), Mask.end());
    return CreateShuffleVector(V1, V2, IntMask, Name);
  }

  /// See class ShuffleVectorInst for a description of the mask representation.
  Value *CreateShuffleVector(Value *V1, Value *V2, ArrayRef<int> Mask,
                             const Twine &Name = "") {
    if (auto *V1C = dyn_cast<Constant>(V1))
      if (auto *V2C = dyn_cast<Constant>(V2))
        return Insert(Folder.CreateShuffleVector(V1C, V2C, Mask), Name);
    return Insert(new ShuffleVectorInst(V1, V2, Mask), Name);
  }

  /// Create a unary shuffle. The second vector operand of the IR instruction
  /// is poison.
  Value *CreateShuffleVector(Value *V, ArrayRef<int> Mask,
                             const Twine &Name = "") {
    return CreateShuffleVector(V, PoisonValue::get(V->getType()), Mask, Name);
  }

  Value *CreateExtractValue(Value *Agg,
                            ArrayRef<unsigned> Idxs,
                            const Twine &Name = "") {
    if (auto *AggC = dyn_cast<Constant>(Agg))
      return Insert(Folder.CreateExtractValue(AggC, Idxs), Name);
    return Insert(ExtractValueInst::Create(Agg, Idxs), Name);
  }

  Value *CreateInsertValue(Value *Agg, Value *Val,
                           ArrayRef<unsigned> Idxs,
                           const Twine &Name = "") {
    if (auto *AggC = dyn_cast<Constant>(Agg))
      if (auto *ValC = dyn_cast<Constant>(Val))
        return Insert(Folder.CreateInsertValue(AggC, ValC, Idxs), Name);
    return Insert(InsertValueInst::Create(Agg, Val, Idxs), Name);
  }

  LandingPadInst *CreateLandingPad(Type *Ty, unsigned NumClauses,
                                   const Twine &Name = "") {
    return Insert(LandingPadInst::Create(Ty, NumClauses), Name);
  }

  Value *CreateFreeze(Value *V, const Twine &Name = "") {
    return Insert(new FreezeInst(V), Name);
  }

  //===--------------------------------------------------------------------===//
  // Utility creation methods
  //===--------------------------------------------------------------------===//

  /// Return an i1 value testing if \p Arg is null.
  Value *CreateIsNull(Value *Arg, const Twine &Name = "") {
    return CreateICmpEQ(Arg, Constant::getNullValue(Arg->getType()),
                        Name);
  }

  /// Return an i1 value testing if \p Arg is not null.
  Value *CreateIsNotNull(Value *Arg, const Twine &Name = "") {
    return CreateICmpNE(Arg, Constant::getNullValue(Arg->getType()),
                        Name);
  }

  /// Return the i64 difference between two pointer values, dividing out
  /// the size of the pointed-to objects.
  ///
  /// This is intended to implement C-style pointer subtraction. As such, the
  /// pointers must be appropriately aligned for their element types and
  /// pointing into the same object.
  Value *CreatePtrDiff(Value *LHS, Value *RHS, const Twine &Name = "");

  /// Create a launder.invariant.group intrinsic call. If Ptr type is
  /// different from pointer to i8, it's casted to pointer to i8 in the same
  /// address space before call and casted back to Ptr type after call.
  Value *CreateLaunderInvariantGroup(Value *Ptr);

  /// \brief Create a strip.invariant.group intrinsic call. If Ptr type is
  /// different from pointer to i8, it's casted to pointer to i8 in the same
  /// address space before call and casted back to Ptr type after call.
  Value *CreateStripInvariantGroup(Value *Ptr);

  /// Return a vector value that contains the vector V reversed
  Value *CreateVectorReverse(Value *V, const Twine &Name = "");

  /// Return a vector splice intrinsic if using scalable vectors, otherwise
  /// return a shufflevector. If the immediate is positive, a vector is
  /// extracted from concat(V1, V2), starting at Imm. If the immediate
  /// is negative, we extract -Imm elements from V1 and the remaining
  /// elements from V2. Imm is a signed integer in the range
  /// -VL <= Imm < VL (where VL is the runtime vector length of the
  /// source/result vector)
  Value *CreateVectorSplice(Value *V1, Value *V2, int64_t Imm,
                            const Twine &Name = "");

  /// Return a vector value that contains \arg V broadcasted to \p
  /// NumElts elements.
  Value *CreateVectorSplat(unsigned NumElts, Value *V, const Twine &Name = "");

  /// Return a vector value that contains \arg V broadcasted to \p
  /// EC elements.
  Value *CreateVectorSplat(ElementCount EC, Value *V, const Twine &Name = "");

  /// Return a value that has been extracted from a larger integer type.
  Value *CreateExtractInteger(const DataLayout &DL, Value *From,
                              IntegerType *ExtractedTy, uint64_t Offset,
                              const Twine &Name);

  Value *CreatePreserveArrayAccessIndex(Type *ElTy, Value *Base,
                                        unsigned Dimension, unsigned LastIndex,
                                        MDNode *DbgInfo);

  Value *CreatePreserveUnionAccessIndex(Value *Base, unsigned FieldIndex,
                                        MDNode *DbgInfo);

  Value *CreatePreserveStructAccessIndex(Type *ElTy, Value *Base,
                                         unsigned Index, unsigned FieldIndex,
                                         MDNode *DbgInfo);

private:
  /// Helper function that creates an assume intrinsic call that
  /// represents an alignment assumption on the provided pointer \p PtrValue
  /// with offset \p OffsetValue and alignment value \p AlignValue.
  CallInst *CreateAlignmentAssumptionHelper(const DataLayout &DL,
                                            Value *PtrValue, Value *AlignValue,
                                            Value *OffsetValue);

public:
  /// Create an assume intrinsic call that represents an alignment
  /// assumption on the provided pointer.
  ///
  /// An optional offset can be provided, and if it is provided, the offset
  /// must be subtracted from the provided pointer to get the pointer with the
  /// specified alignment.
  CallInst *CreateAlignmentAssumption(const DataLayout &DL, Value *PtrValue,
                                      unsigned Alignment,
                                      Value *OffsetValue = nullptr);

  /// Create an assume intrinsic call that represents an alignment
  /// assumption on the provided pointer.
  ///
  /// An optional offset can be provided, and if it is provided, the offset
  /// must be subtracted from the provided pointer to get the pointer with the
  /// specified alignment.
  ///
  /// This overload handles the condition where the Alignment is dependent
  /// on an existing value rather than a static value.
  CallInst *CreateAlignmentAssumption(const DataLayout &DL, Value *PtrValue,
                                      Value *Alignment,
                                      Value *OffsetValue = nullptr);
};

/// This provides a uniform API for creating instructions and inserting
/// them into a basic block: either at the end of a BasicBlock, or at a specific
/// iterator location in a block.
///
/// Note that the builder does not expose the full generality of LLVM
/// instructions.  For access to extra instruction properties, use the mutators
/// (e.g. setVolatile) on the instructions after they have been
/// created. Convenience state exists to specify fast-math flags and fp-math
/// tags.
///
/// The first template argument specifies a class to use for creating constants.
/// This defaults to creating minimally folded constants.  The second template
/// argument allows clients to specify custom insertion hooks that are called on
/// every newly created insertion.
template <typename FolderTy = ConstantFolder,
          typename InserterTy = IRBuilderDefaultInserter>
class IRBuilder : public IRBuilderBase {
private:
  FolderTy Folder;
  InserterTy Inserter;

public:
  IRBuilder(LLVMContext &C, FolderTy Folder, InserterTy Inserter = InserterTy(),
            MDNode *FPMathTag = nullptr,
            ArrayRef<OperandBundleDef> OpBundles = None)
      : IRBuilderBase(C, this->Folder, this->Inserter, FPMathTag, OpBundles),
        Folder(Folder), Inserter(Inserter) {}

  explicit IRBuilder(LLVMContext &C, MDNode *FPMathTag = nullptr,
                     ArrayRef<OperandBundleDef> OpBundles = None)
      : IRBuilderBase(C, this->Folder, this->Inserter, FPMathTag, OpBundles) {}

  explicit IRBuilder(BasicBlock *TheBB, FolderTy Folder,
                     MDNode *FPMathTag = nullptr,
                     ArrayRef<OperandBundleDef> OpBundles = None)
      : IRBuilderBase(TheBB->getContext(), this->Folder, this->Inserter,
                      FPMathTag, OpBundles), Folder(Folder) {
    SetInsertPoint(TheBB);
  }

  explicit IRBuilder(BasicBlock *TheBB, MDNode *FPMathTag = nullptr,
                     ArrayRef<OperandBundleDef> OpBundles = None)
      : IRBuilderBase(TheBB->getContext(), this->Folder, this->Inserter,
                      FPMathTag, OpBundles) {
    SetInsertPoint(TheBB);
  }

  explicit IRBuilder(Instruction *IP, MDNode *FPMathTag = nullptr,
                     ArrayRef<OperandBundleDef> OpBundles = None)
      : IRBuilderBase(IP->getContext(), this->Folder, this->Inserter,
                      FPMathTag, OpBundles) {
    SetInsertPoint(IP);
  }

  IRBuilder(BasicBlock *TheBB, BasicBlock::iterator IP, FolderTy Folder,
            MDNode *FPMathTag = nullptr,
            ArrayRef<OperandBundleDef> OpBundles = None)
      : IRBuilderBase(TheBB->getContext(), this->Folder, this->Inserter,
                      FPMathTag, OpBundles), Folder(Folder) {
    SetInsertPoint(TheBB, IP);
  }

  IRBuilder(BasicBlock *TheBB, BasicBlock::iterator IP,
            MDNode *FPMathTag = nullptr,
            ArrayRef<OperandBundleDef> OpBundles = None)
      : IRBuilderBase(TheBB->getContext(), this->Folder, this->Inserter,
                      FPMathTag, OpBundles) {
    SetInsertPoint(TheBB, IP);
  }

  /// Avoid copying the full IRBuilder. Prefer using InsertPointGuard
  /// or FastMathFlagGuard instead.
  IRBuilder(const IRBuilder &) = delete;

  InserterTy &getInserter() { return Inserter; }
};

// Create wrappers for C Binding types (see CBindingWrapping.h).
DEFINE_SIMPLE_CONVERSION_FUNCTIONS(IRBuilder<>, LLVMBuilderRef)

} // end namespace llvm

#endif // LLVM_IR_IRBUILDER_H<|MERGE_RESOLUTION|>--- conflicted
+++ resolved
@@ -698,15 +698,10 @@
       MDNode *TBAAStructTag = nullptr, MDNode *ScopeTag = nullptr,
       MDNode *NoAliasTag = nullptr);
 
-<<<<<<< HEAD
-  /// Create a vector fadd reduction intrinsic of the source vector.
-  /// The first parameter is a scalar accumulator value for ordered reductions.
-=======
   /// Create a sequential vector fadd reduction intrinsic of the source vector.
   /// The first parameter is a scalar accumulator value. An unordered reduction
   /// can be created by adding the reassoc fast-math flag to the resulting
   /// sequential reduction.
->>>>>>> 2ab1d525
   CallInst *CreateFAddReduce(Value *Acc, Value *Src);
 
   /// Create a sequential vector fmul reduction intrinsic of the source vector.
@@ -762,11 +757,7 @@
   CallInst *CreateInvariantStart(Value *Ptr, ConstantInt *Size = nullptr);
 
   /// Create a call to Masked Load intrinsic
-<<<<<<< HEAD
-  CallInst *CreateMaskedLoad(Value *Ptr, Align Alignment, Value *Mask,
-=======
   CallInst *CreateMaskedLoad(Type *Ty, Value *Ptr, Align Alignment, Value *Mask,
->>>>>>> 2ab1d525
                              Value *PassThru = nullptr, const Twine &Name = "");
 
   /// Create a call to Masked Store intrinsic
@@ -774,11 +765,7 @@
                               Value *Mask);
 
   /// Create a call to Masked Gather intrinsic
-<<<<<<< HEAD
-  CallInst *CreateMaskedGather(Value *Ptrs, Align Alignment,
-=======
   CallInst *CreateMaskedGather(Type *Ty, Value *Ptrs, Align Alignment,
->>>>>>> 2ab1d525
                                Value *Mask = nullptr, Value *PassThru = nullptr,
                                const Twine &Name = "");
 
@@ -1595,8 +1582,6 @@
                         Cond2, Name);
   }
 
-<<<<<<< HEAD
-=======
   // NOTE: this is sequential, non-commutative, ordered reduction!
   Value *CreateLogicalOr(ArrayRef<Value *> Ops) {
     assert(!Ops.empty());
@@ -1606,7 +1591,6 @@
     return Accum;
   }
 
->>>>>>> 2ab1d525
   CallInst *CreateConstrainedFPBinOp(
       Intrinsic::ID ID, Value *L, Value *R, Instruction *FMFSource = nullptr,
       const Twine &Name = "", MDNode *FPMathTag = nullptr,
@@ -1729,27 +1713,6 @@
     return Insert(new LoadInst(Ty, Ptr, Twine(), isVolatile, *Align), Name);
   }
 
-<<<<<<< HEAD
-  // Deprecated [opaque pointer types]
-  LoadInst *CreateAlignedLoad(Value *Ptr, MaybeAlign Align, const char *Name) {
-    return CreateAlignedLoad(Ptr->getType()->getPointerElementType(), Ptr,
-                             Align, Name);
-  }
-  // Deprecated [opaque pointer types]
-  LoadInst *CreateAlignedLoad(Value *Ptr, MaybeAlign Align,
-                              const Twine &Name = "") {
-    return CreateAlignedLoad(Ptr->getType()->getPointerElementType(), Ptr,
-                             Align, Name);
-  }
-  // Deprecated [opaque pointer types]
-  LoadInst *CreateAlignedLoad(Value *Ptr, MaybeAlign Align, bool isVolatile,
-                              const Twine &Name = "") {
-    return CreateAlignedLoad(Ptr->getType()->getPointerElementType(), Ptr,
-                             Align, isVolatile, Name);
-  }
-
-=======
->>>>>>> 2ab1d525
   StoreInst *CreateAlignedStore(Value *Val, Value *Ptr, MaybeAlign Align,
                                 bool isVolatile = false) {
     if (!Align) {
@@ -1786,12 +1749,6 @@
       const DataLayout &DL = BB->getModule()->getDataLayout();
       Align = llvm::Align(DL.getTypeStoreSize(Val->getType()));
     }
-<<<<<<< HEAD
-
-    return Insert(new AtomicRMWInst(Op, Ptr, Val, *Align, Ordering, SSID));
-  }
-=======
->>>>>>> 2ab1d525
 
     return Insert(new AtomicRMWInst(Op, Ptr, Val, *Align, Ordering, SSID));
   }
