--- conflicted
+++ resolved
@@ -438,13 +438,8 @@
 
   static AttributeList getImpl(LLVMContext &C, ArrayRef<AttributeSet> AttrSets);
 
-<<<<<<< HEAD
-  AttributeList setAttributes(LLVMContext &C, unsigned Index,
-                              AttributeSet Attrs) const;
-=======
   AttributeList setAttributesAtIndex(LLVMContext &C, unsigned Index,
                                      AttributeSet Attrs) const;
->>>>>>> 2ab1d525
 
 public:
   AttributeList() = default;
