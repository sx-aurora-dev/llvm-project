#ifndef LLVM_IR_VPBUILDER_H
#define LLVM_IR_VPBUILDER_H

#include <llvm/IR/IRBuilder.h>
#include <llvm/IR/Value.h>
#include <llvm/IR/Instruction.h>
#include <llvm/IR/InstrTypes.h>
#include <llvm/IR/PredicatedInst.h>
#include <llvm/IR/PatternMatch.h>

namespace llvm {

using ValArray = ArrayRef<Value*>;

class VPBuilder {
  IRBuilder<> & Builder;

  // Explicit mask parameter
  Value * Mask;
  // Explicit vector length parameter
  Value * ExplicitVectorLength;
  // Compile-time vector length
  ElementCount StaticVectorLength;

  // get a valid mask/evl argument for the current predication contet
  Value& RequestPred();
  Value& RequestEVL();

public:
  VPBuilder(IRBuilder<> &_builder)
      : Builder(_builder), Mask(nullptr), ExplicitVectorLength(nullptr),
        StaticVectorLength(ElementCount::getFixed(0)) {}

  Module & getModule() const;
  LLVMContext & getContext() const { return Builder.getContext(); }

  // The cannonical vector type for this \p ElementTy
  VectorType& getVectorType(Type &ElementTy);

  Value* getAllTrueMask();

  // Predication context tracker
  VPBuilder &setMask(Value *_Mask) {
    Mask = _Mask;
    return *this;
  }
  VPBuilder &setEVL(Value *_ExplicitVectorLength) {
    ExplicitVectorLength = _ExplicitVectorLength;
    return *this;
  }
  VPBuilder &setStaticVL(unsigned FixedVL) {
    StaticVectorLength = ElementCount::getFixed(FixedVL);
    return *this;
  }
  VPBuilder &setStaticVL(ElementCount ScalableVL) {
    assert(false && "TODO implement vscale handling");
    StaticVectorLength = ScalableVL;
    return *this;
  }

  // Create a map-vectorized copy of the instruction \p Inst with the underlying IRBuilder instance.
  // This operation may return nullptr if the instruction could not be vectorized.
  Value* CreateVectorCopy(Instruction & Inst, ValArray VecOpArray);

  // shift the elements in \p SrcVal by Amount where the result lane is true.
  Value* CreateVectorShift(Value *SrcVal, Value *Amount, Twine Name="");

  // Memory
  Value& CreateContiguousStore(Value & Val, Value & Pointer, MaybeAlign Alignment);
  Value& CreateContiguousLoad(Type *ReturnTy, Value & Pointer, MaybeAlign Alignment);
  Value& CreateScatter(Value & Val, Value & PointerVec, MaybeAlign Alignment);
<<<<<<< HEAD
  Value& CreateGather(Value & PointerVec, MaybeAlign Alignment);

  Value &createSelect(Value &OnTrue, Value &OnFalse, Value &Mask, Value &Pivot,
                      Twine Name = "");
=======
  Value& CreateGather(Type *ReturnTy, Value & PointerVec, MaybeAlign Alignment);
>>>>>>> 2ab1d525
};





namespace PatternMatch {
  // Factory class to generate instructions in a context
  template<typename MatcherContext>
  class MatchContextBuilder {
    public:
      // MatchContextBuilder(MatcherContext MC);
  };


// Context-free instruction builder
template<>
class MatchContextBuilder<EmptyContext> {
public:
  MatchContextBuilder(EmptyContext & EC) {}

  #define HANDLE_BINARY_INST(N, OPC, CLASS) \
    Instruction *Create##OPC(Value *V1, Value *V2, \
                                       const Twine &Name = "") const {\
      return BinaryOperator::Create(Instruction::OPC, V1, V2, Name);\
    } \
    template<typename IRBuilderType> \
    Instruction *Create##OPC(IRBuilderType & Builder, Value *V1, Value *V2, \
                                       const Twine &Name = "") const { \
      auto * Inst = BinaryOperator::Create(Instruction::OPC, V1, V2, Name); \
      Builder.Insert(Inst); return Inst; \
    } \
    Instruction *Create##OPC(Value *V1, Value *V2, \
                                       const Twine &Name, BasicBlock *BB) const {\
      return BinaryOperator::Create(Instruction::OPC, V1, V2, Name, BB);\
    } \
    Instruction *Create##OPC(Value *V1, Value *V2, \
                                       const Twine &Name, Instruction *I) const {\
      return BinaryOperator::Create(Instruction::OPC, V1, V2, Name, I);\
    } \
    Instruction *Create##OPC##FMF(Value *V1, Value *V2, Instruction *FMFSource, \
                                       const Twine &Name = "") const {\
      return BinaryOperator::CreateWithCopiedFlags(Instruction::OPC, V1, V2, FMFSource, Name);\
    } \
    template<typename IRBuilderType> \
    Instruction *Create##OPC##FMF(IRBuilderType& Builder, Value *V1, Value *V2, Instruction *FMFSource, \
                                       const Twine &Name = "") const {\
      auto * Inst = BinaryOperator::CreateWithCopiedFlags(Instruction::OPC, V1, V2, FMFSource, Name);\
      Builder.Insert(Inst); return Inst; \
    }
  #include "llvm/IR/Instruction.def"
  #undef HANDLE_BINARY_INST

  UnaryOperator *CreateFNegFMF(Value *Op, Instruction *FMFSource,
                                       const Twine &Name = "") {
    return UnaryOperator::CreateFNegFMF(Op, FMFSource, Name);
  }

  template<typename IRBuilderType>
  Value *CreateFPTrunc(IRBuilderType & Builder, Value *V, Type *DestTy, const Twine & Name = Twine()) { return Builder.CreateFPTrunc(V, DestTy, Name); }
  template<typename IRBuilderType>
  Value *CreateFPExt(IRBuilderType & Builder, Value *V, Type *DestTy, const Twine & Name = Twine()) { return Builder.CreateFPExt(V, DestTy, Name); }
};



// Context-free instruction builder
template<>
class MatchContextBuilder<PredicatedContext> {
  PredicatedContext & PC;
public:
  MatchContextBuilder(PredicatedContext & PC) : PC(PC) {}

  #define HANDLE_BINARY_INST(N, OPC, CLASS) \
    Instruction *Create##OPC(Value *V1, Value *V2, \
                                       const Twine &Name = "") const {\
      return PredicatedBinaryOperator::Create(PC.Mod, PC.Mask, PC.VectorLength, Instruction::OPC, V1, V2, Name);\
    } \
    template<typename IRBuilderType> \
    Instruction *Create##OPC(IRBuilderType & Builder, Value *V1, Value *V2, \
                                       const Twine &Name = "") const {\
      auto * PredInst = Create##OPC(V1, V2, Name); \
      Builder.Insert(PredInst); \
      return PredInst; \
    } \
    Instruction *Create##OPC(Value *V1, Value *V2, \
                                       const Twine &Name, BasicBlock *BB) const {\
      return PredicatedBinaryOperator::Create(PC.Mod, PC.Mask, PC.VectorLength, Instruction::OPC, V1, V2, Name, BB);\
    } \
    Instruction *Create##OPC(Value *V1, Value *V2, \
                                       const Twine &Name, Instruction *I) const {\
      return PredicatedBinaryOperator::Create(PC.Mod, PC.Mask, PC.VectorLength, Instruction::OPC, V1, V2, Name, I);\
    } \
    Instruction *Create##OPC##FMF(Value *V1, Value *V2, Instruction *FMFSource, \
                                       const Twine &Name = "") const {\
      return PredicatedBinaryOperator::CreateWithCopiedFlags(PC.Mod, PC.Mask, PC.VectorLength, Instruction::OPC, V1, V2, FMFSource, Name);\
    } \
    template<typename IRBuilderType> \
    Instruction *Create##OPC##FMF(IRBuilderType& Builder, Value *V1, Value *V2, Instruction *FMFSource, \
                                       const Twine &Name = "") const {\
      auto * Inst = PredicatedBinaryOperator::CreateWithCopiedFlags(PC.Mod, PC.Mask, PC.VectorLength, Instruction::OPC, V1, V2, FMFSource, Name);\
      Builder.Insert(Inst); return Inst; \
    }
  #include "llvm/IR/Instruction.def"
  #undef HANDLE_BINARY_INST

  Instruction *CreateFNegFMF(Value *Op, Instruction *FMFSource,
                                       const Twine &Name = "") {
    return PredicatedUnaryOperator::CreateWithCopiedFlags(PC.Mod, PC.Mask, PC.VectorLength, Instruction::FNeg, Op, FMFSource, Name);
  }

  // TODO predicated casts
  template<typename IRBuilderType>
  Value *CreateFPTrunc(IRBuilderType & Builder, Value *V, Type *DestTy, const Twine & Name = Twine()) { return Builder.CreateFPTrunc(V, DestTy, Name); }
  template<typename IRBuilderType>
  Value *CreateFPExt(IRBuilderType & Builder, Value *V, Type *DestTy, const Twine & Name = Twine()) { return Builder.CreateFPExt(V, DestTy, Name); }
};

}

} // namespace llvm

#endif // LLVM_IR_VPBUILDER_H<|MERGE_RESOLUTION|>--- conflicted
+++ resolved
@@ -26,6 +26,9 @@
   Value& RequestPred();
   Value& RequestEVL();
 
+  // Cast to vector of element type.
+  Value& GetAsVectorPointer(Value& Ptr);
+
 public:
   VPBuilder(IRBuilder<> &_builder)
       : Builder(_builder), Mask(nullptr), ExplicitVectorLength(nullptr),
@@ -66,17 +69,14 @@
   Value* CreateVectorShift(Value *SrcVal, Value *Amount, Twine Name="");
 
   // Memory
-  Value& CreateContiguousStore(Value & Val, Value & Pointer, MaybeAlign Alignment);
-  Value& CreateContiguousLoad(Type *ReturnTy, Value & Pointer, MaybeAlign Alignment);
-  Value& CreateScatter(Value & Val, Value & PointerVec, MaybeAlign Alignment);
-<<<<<<< HEAD
-  Value& CreateGather(Value & PointerVec, MaybeAlign Alignment);
-
+  Value &CreateContiguousStore(Value &Val, Value &Pointer,
+                               MaybeAlign Alignment);
+  Value &CreateContiguousLoad(Type *ReturnTy, Value &Pointer,
+                              MaybeAlign Alignment);
+  Value &CreateScatter(Value &Val, Value &PointerVec, MaybeAlign Alignment);
+  Value &CreateGather(Type *RetTy, Value &PointerVec, MaybeAlign AlignOpt);
   Value &createSelect(Value &OnTrue, Value &OnFalse, Value &Mask, Value &Pivot,
                       Twine Name = "");
-=======
-  Value& CreateGather(Type *ReturnTy, Value & PointerVec, MaybeAlign Alignment);
->>>>>>> 2ab1d525
 };
 
 
