--- conflicted
+++ resolved
@@ -229,13 +229,10 @@
   /// changes are made, the constant C is returned.
   static Constant *mergeUndefsWith(Constant *C, Constant *Other);
 
-<<<<<<< HEAD
-=======
   /// Return true if a constant is ConstantData or a ConstantAggregate or
   /// ConstantExpr that contain only ConstantData.
   bool isManifestConstant() const;
 
->>>>>>> 2ab1d525
 private:
   enum PossibleRelocationsTy {
     /// This constant requires no relocations. That is, it holds simple
@@ -253,11 +250,8 @@
 
   /// Determine what potential relocations may be needed by this constant.
   PossibleRelocationsTy getRelocationInfo() const;
-<<<<<<< HEAD
-=======
 
   bool hasNLiveUses(unsigned N) const;
->>>>>>> 2ab1d525
 };
 
 } // end namespace llvm
