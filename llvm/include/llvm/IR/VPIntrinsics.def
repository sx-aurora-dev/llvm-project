//===-- IR/VPIntrinsics.def - Describes llvm.vp.* Intrinsics -*- C++ -*-===//
//
// Part of the LLVM Project, under the Apache License v2.0 with LLVM Exceptions.
// See https://llvm.org/LICENSE.txt for license information.
// SPDX-License-Identifier: Apache-2.0 WITH LLVM-exception
//
//===----------------------------------------------------------------------===//
//
// This file contains descriptions of the various Vector Predication intrinsics.
// This is used as a central place for enumerating the different instructions
// and should eventually be the place to put comments about the instructions.
//
//===----------------------------------------------------------------------===//

// NOTE: NO INCLUDE GUARD DESIRED!

// Provide definitions of macros so that users of this file do not have to
// define everything to use it...
//
// Register a VP intrinsic and begin its property scope.
// All VP intrinsic scopes are top level, ie it is illegal to place a
// BEGIN_REGISTER_VP_INTRINSIC within a VP intrinsic scope.
// \p VPID     The VP intrinsic id.
// \p MASKPOS  The mask operand position.
// \p EVLPOS   The explicit vector length operand position.
#ifndef BEGIN_REGISTER_VP_INTRINSIC
#define BEGIN_REGISTER_VP_INTRINSIC(VPID, MASKPOS, EVLPOS)
#endif

#ifndef END_REGISTER_VP_INTRINSIC
#define END_REGISTER_VP_INTRINSIC(VPID)
#endif

#ifndef END_REGISTER_VP_SDNODE
#define END_REGISTER_VP_SDNODE(VPISD)
#endif

///// REGISTER macros /////
// These always have to come first
// This VP Intrinsic is a memory operation
// The pointer arg is at POINTERPOS and the data arg is at DATAPOS.
#ifndef VP_PROPERTY_MEMOP
#define VP_PROPERTY_MEMOP(POINTERPOS, DATAPOS)
#endif

/// This VP Intrinsic lowers to this VP SDNode.
#ifndef VP_PROPERTY_FUNCTIONAL_SDNODE
#define VP_PROPERTY_FUNCTIONAL_SDNODE(VPISD)
#endif

// helper macro to end VP brackes with a 1:1 ISD<>IntrinsicID mapping
#define END_REGISTER_CASES(VPID, VPISD)                                        \
  END_REGISTER_VP_INTRINSIC(VPID)                                              \
  END_REGISTER_VP_SDNODE(VPISD)

// Register a new VP SDNode and begin its property scope.
// When the SDNode scope is nested within a VP intrinsic scope, it is
// implicitly registered as the canonical SDNode for this VP intrinsic. There
// is one VP intrinsic that maps directly to one SDNode that goes by the
// same name.  Since the operands are also the same, we open the property
// scopes for both the VPIntrinsic and the SDNode at once.
// \p VPSD     The SelectionDAG Node id (eg VP_ADD).
// \p LEGALPOS The operand position of the SDNode that is used for legalizing
//             this SDNode. This can be `-1`, in which case the return type of
//             the SDNode is used.
// \p TDNAME   The name of the TableGen definition of this SDNode.
// \p MASKPOS  The mask operand position.
// \p EVLPOS   The explicit vector length operand position.
#ifndef BEGIN_REGISTER_VP_SDNODE
#define BEGIN_REGISTER_VP_SDNODE(VPSD, LEGALPOS, TDNAME, MASKPOS, EVLPOS)
#endif

// End the property scope of a new VP SDNode.
#ifndef END_REGISTER_VP_SDNODE
#define END_REGISTER_VP_SDNODE(VPSD)
#endif

// Helper macros for the common "1:1 - Intrinsic : SDNode" case.
//
// There is one VP intrinsic that maps directly to one SDNode that goes by the
// same name.  Since the operands are also the same, we open the property
// scopes for both the VPIntrinsic and the SDNode at once.
//
// \p VPID     The canonical name (eg `vp_add`, which at the same time is the
//             name of the intrinsic and the TableGen def of the SDNode).
// \p MASKPOS  The mask operand position.
// \p EVLPOS   The explicit vector length operand position.
// \p VPSD     The SelectionDAG Node id (eg VP_ADD).
// \p LEGALPOS The operand position of the SDNode that is used for legalizing
//             this SDNode. This can be `-1`, in which case the return type of
//             the SDNode is used.
#define BEGIN_REGISTER_VP(VPID, MASKPOS, EVLPOS, VPSD, LEGALPOS)               \
  BEGIN_REGISTER_VP_INTRINSIC(VPID, MASKPOS, EVLPOS)                           \
  BEGIN_REGISTER_VP_SDNODE(VPSD, LEGALPOS, VPID, MASKPOS, EVLPOS)

#define END_REGISTER_VP(VPID, VPSD)                                            \
  END_REGISTER_VP_INTRINSIC(VPID)                                              \
  END_REGISTER_VP_SDNODE(VPSD)

// The following macros attach properties to the scope they are placed in. This
// assigns the property to the VP Intrinsic and/or SDNode that belongs to the
// scope.
//
// Property Macros {

// The intrinsic and/or SDNode has the same function as this LLVM IR Opcode.
// \p OPC      The opcode of the instruction with the same function.
#ifndef VP_PROPERTY_FUNCTIONAL_OPC
#define VP_PROPERTY_FUNCTIONAL_OPC(OPC)
#endif

// The intrinsic and/or SDNode is the cannonical VP representation for the
// SDNode with Opcode \p SDOPC.
#ifndef VP_PROPERTY_FUNCTIONAL_SDNODE
#define VP_PROPERTY_FUNCTIONAL_SDNODE(SDOPC)
#endif

// End the property scope of a VP intrinsic.
#ifndef END_REGISTER_VP_INTRINSIC
#define END_REGISTER_VP_INTRINSIC(VPID)
#endif

// This VP Intrinsic is a comparison
// (only count data params)
#ifndef VP_PROPERTY_XCMP
#define VP_PROPERTY_XCMP
#endif

// FIXME!!!
// link this VP ID to a relaxed (fp semantics) VP OC
// #ifndef VP_PROPERTY_RELAXEDSD
// #define VP_PROPERTY_RELAXEDSD(RELAXEDSD)
// #endif

// Whether the intrinsic may have a rounding mode or exception behavior operand
// bundle.
// \p HASROUND   '1' if the intrinsic can have a rounding mode operand bundle,
//               '0' otherwise.
// \p HASEXCEPT  '1' if the intrinsic can have an exception behavior operand
//               bundle, '0' otherwise.
// \p INTRINID  The constrained fp intrinsic this VP intrinsic corresponds to.
#ifndef VP_PROPERTY_CONSTRAINEDFP
#define VP_PROPERTY_CONSTRAINEDFP(HASROUND, HASEXCEPT, INTRINID)
#endif

// Map this VP intrinsic to its canonical functional intrinsic.
// \p INTRIN     The non-VP intrinsics with the same function.
#ifndef VP_PROPERTY_FUNCTIONAL_INTRINSIC
#define VP_PROPERTY_FUNCTIONAL_INTRINSIC(INTRIN)
#endif

// This VP Intrinsic is a memory operation
// The pointer arg is at POINTERPOS and the data arg is at DATAPOS.
#ifndef VP_PROPERTY_MEMOP
#define VP_PROPERTY_MEMOP(POINTERPOS, DATAPOS)
#endif

// Map this VP reduction intrinsic to its reduction operand positions.
#ifndef VP_PROPERTY_REDUCTION
#define VP_PROPERTY_REDUCTION(STARTPOS, VECTORPOS, SCALAROPC, SCALARINTRIN, SCALARSD)
#endif

// A property to infer VP binary-op SDNode opcodes automatically.
#ifndef VP_PROPERTY_UNARYOP
#define VP_PROPERTY_UNARYOP
#endif

#ifndef VP_PROPERTY_BINARYOP
#define VP_PROPERTY_BINARYOP
#endif

#ifndef VP_PROPERTY_TERNARYOP
#define VP_PROPERTY_TERNARYOP
#endif

/// } Property Macros

///// Integer Arithmetic {

// Specialized helper macro for integer binary operators (%x, %y, %mask, %evl).
#ifdef HELPER_REGISTER_BINARY_INT_VP
#error                                                                         \
    "The internal helper macro HELPER_REGISTER_BINARY_INT_VP is already defined!"
#endif
#define HELPER_REGISTER_BINARY_INT_VP(VPID, VPSD, IROPC, FUNCSD)                       \
  BEGIN_REGISTER_VP(VPID, 2, 3, VPSD, -1)                                      \
  VP_PROPERTY_FUNCTIONAL_OPC(IROPC)                                            \
  VP_PROPERTY_FUNCTIONAL_SDNODE(FUNCSD)                                        \
  VP_PROPERTY_BINARYOP                                                         \
  END_REGISTER_VP(VPID, VPSD)

// llvm.vp.add(x,y,mask,vlen)
HELPER_REGISTER_BINARY_INT_VP(vp_add, VP_ADD, Add, ADD)

// llvm.vp.and(x,y,mask,vlen)
HELPER_REGISTER_BINARY_INT_VP(vp_and, VP_AND, And, AND)

// llvm.vp.ashr(x,y,mask,vlen)
HELPER_REGISTER_BINARY_INT_VP(vp_ashr, VP_ASHR, AShr, SRA)

// llvm.vp.lshr(x,y,mask,vlen)
HELPER_REGISTER_BINARY_INT_VP(vp_lshr, VP_LSHR, LShr, SRL)

// llvm.vp.mul(x,y,mask,vlen)
HELPER_REGISTER_BINARY_INT_VP(vp_mul, VP_MUL, Mul, MUL)

// llvm.vp.or(x,y,mask,vlen)
HELPER_REGISTER_BINARY_INT_VP(vp_or, VP_OR, Or, OR)

// llvm.vp.sdiv(x,y,mask,vlen)
HELPER_REGISTER_BINARY_INT_VP(vp_sdiv, VP_SDIV, SDiv, SDIV)

// llvm.vp.shl(x,y,mask,vlen)
HELPER_REGISTER_BINARY_INT_VP(vp_shl, VP_SHL, Shl, SHL)

// llvm.vp.srem(x,y,mask,vlen)
HELPER_REGISTER_BINARY_INT_VP(vp_srem, VP_SREM, SRem, SREM)

// llvm.vp.sub(x,y,mask,vlen)
HELPER_REGISTER_BINARY_INT_VP(vp_sub, VP_SUB, Sub, SUB)

// llvm.vp.udiv(x,y,mask,vlen)
HELPER_REGISTER_BINARY_INT_VP(vp_udiv, VP_UDIV, UDiv, UDIV)

// llvm.vp.urem(x,y,mask,vlen)
HELPER_REGISTER_BINARY_INT_VP(vp_urem, VP_UREM, URem, UREM)

// llvm.vp.xor(x,y,mask,vlen)
HELPER_REGISTER_BINARY_INT_VP(vp_xor, VP_XOR, Xor, XOR)

#undef HELPER_REGISTER_BINARY_INT_VP

// llvm.vp.ctpop(x,mask,vlen)
BEGIN_REGISTER_VP_INTRINSIC(vp_ctpop, 1, 2)
BEGIN_REGISTER_VP_SDNODE(VP_CTPOP, -1, vp_ctpop, 1, 2)
VP_PROPERTY_FUNCTIONAL_INTRINSIC(ctpop)
VP_PROPERTY_UNARYOP
END_REGISTER_CASES(vp_ctpop, VP_CTPOP)

///// } Integer Arithmetic

///// Floating-Point Arithmetic {

// Specialized helper macro for floating-point binary operators
// <operation>(%x, %y, %mask, %evl).
#ifdef HELPER_REGISTER_BINARY_FP_VP
#error                                                                         \
    "The internal helper macro HELPER_REGISTER_BINARY_FP_VP is already defined!"
#endif
#define HELPER_REGISTER_BINARY_FP_VP(OPSUFFIX, VPSD, IROPC)                    \
  BEGIN_REGISTER_VP(vp_##OPSUFFIX, 2, 3, VPSD, -1)                             \
  VP_PROPERTY_FUNCTIONAL_OPC(IROPC)                                            \
  VP_PROPERTY_CONSTRAINEDFP(1, 1, experimental_constrained_##OPSUFFIX)         \
  VP_PROPERTY_BINARYOP                                                         \
  END_REGISTER_VP(vp_##OPSUFFIX, VPSD)

// llvm.vp.fadd(x,y,mask,vlen)
HELPER_REGISTER_BINARY_FP_VP(fadd, VP_FADD, FAdd)

// llvm.vp.fsub(x,y,mask,vlen)
HELPER_REGISTER_BINARY_FP_VP(fsub, VP_FSUB, FSub)

// llvm.vp.fmul(x,y,mask,vlen)
HELPER_REGISTER_BINARY_FP_VP(fmul, VP_FMUL, FMul)

// llvm.vp.fdiv(x,y,mask,vlen)
HELPER_REGISTER_BINARY_FP_VP(fdiv, VP_FDIV, FDiv)

// llvm.vp.frem(x,y,mask,vlen)
HELPER_REGISTER_BINARY_FP_VP(frem, VP_FREM, FRem)

#undef HELPER_REGISTER_BINARY_FP_VP

// llvm.vp.fneg(x,mask,vlen)
BEGIN_REGISTER_VP(vp_fneg, 1, 2, VP_FNEG, -1)
VP_PROPERTY_FUNCTIONAL_OPC(FNeg)
VP_PROPERTY_FUNCTIONAL_SDNODE(FNEG)
VP_PROPERTY_CONSTRAINEDFP(1, 0, not_intrinsic) // experimental_constrained_fneg
VP_PROPERTY_UNARYOP
END_REGISTER_VP(vp_fneg, VP_FNEG)



// llvm.vp.fma(x,y,z,mask,vlen)
BEGIN_REGISTER_VP(vp_fma, 3, 4, VP_FMA, -1)
VP_PROPERTY_CONSTRAINEDFP(1, 1, experimental_constrained_fma)
VP_PROPERTY_FUNCTIONAL_INTRINSIC(fma)
VP_PROPERTY_FUNCTIONAL_SDNODE(FMA)
VP_PROPERTY_TERNARYOP
END_REGISTER_CASES(vp_fma, VP_FMA)

///// } Floating-Point Arithmetic

///// Cast, Extend & Round /////

// llvm.vp.ceil(x,mask,vlen)
BEGIN_REGISTER_VP_INTRINSIC(vp_ceil, 1, 2)
BEGIN_REGISTER_VP_SDNODE(VP_FCEIL, -1, vp_fceil, 1, 2)
VP_PROPERTY_UNARYOP
VP_PROPERTY_CONSTRAINEDFP(0, 1, experimental_constrained_ceil)
VP_PROPERTY_FUNCTIONAL_INTRINSIC(ceil)
END_REGISTER_CASES(vp_ceil, VP_FCEIL)

// Truncate fp to nearest integer.
// llvm.vp.trunc(x,mask,vlen)
BEGIN_REGISTER_VP_INTRINSIC(vp_trunc, 1, 2)
BEGIN_REGISTER_VP_SDNODE(VP_TRUNC, -1, vp_trunc, 1, 2)
VP_PROPERTY_UNARYOP
VP_PROPERTY_CONSTRAINEDFP(0, 1, experimental_constrained_trunc)
VP_PROPERTY_FUNCTIONAL_INTRINSIC(trunc)
END_REGISTER_CASES(vp_trunc, VP_TRUNC)

// Truncate high bits in an integer (isel only)
// BEGIN_REGISTER_VP_SDNODE(VP_ITRUNC, -1, vp_itrunc, 1, 2)
// VP_PROPERTY_FUNCTIONAL_OPC(Trunc)
// END_REGISTER_VP_SDNODE(VP_ITRUNC)

// llvm.vp.floor(x,mask,vlen)
BEGIN_REGISTER_VP_INTRINSIC(vp_floor, 1, 2)
BEGIN_REGISTER_VP_SDNODE(VP_FFLOOR, -1, vp_ffloor, 1, 2)
VP_PROPERTY_UNARYOP
VP_PROPERTY_CONSTRAINEDFP(0, 1, experimental_constrained_floor)
VP_PROPERTY_FUNCTIONAL_INTRINSIC(floor)
END_REGISTER_CASES(vp_floor, VP_FFLOOR)

// llvm.vp.fpext(x,mask,vlen)
BEGIN_REGISTER_VP_INTRINSIC(vp_fpext, 1, 2)
BEGIN_REGISTER_VP_SDNODE(VP_FP_EXTEND, -1, vp_fpext, 1, 2)
VP_PROPERTY_UNARYOP
VP_PROPERTY_CONSTRAINEDFP(0, 1, experimental_constrained_fpext)
VP_PROPERTY_FUNCTIONAL_OPC(FPExt)
END_REGISTER_CASES(vp_fpext, VP_FP_EXTEND)

// Truncate double-to-float
// llvm.vp.fptrunc(x,mask,vlen)
BEGIN_REGISTER_VP_INTRINSIC(vp_fptrunc, 1, 2)
BEGIN_REGISTER_VP_SDNODE(VP_FP_TRUNC, -1, vp_fptrunc, 1, 2)
VP_PROPERTY_UNARYOP
VP_PROPERTY_CONSTRAINEDFP(1, 1, experimental_constrained_fptrunc)
VP_PROPERTY_FUNCTIONAL_OPC(FPTrunc)
END_REGISTER_CASES(vp_fptrunc, VP_FP_TRUNC)

// llvm.vp.fptoui(x,mask,vlen)
BEGIN_REGISTER_VP_INTRINSIC(vp_fptoui, 1, 2)
BEGIN_REGISTER_VP_SDNODE(VP_FP_TO_UINT, -1, vp_fp_to_uint, 1, 2)
VP_PROPERTY_UNARYOP
VP_PROPERTY_CONSTRAINEDFP(0, 1, experimental_constrained_fptoui)
VP_PROPERTY_FUNCTIONAL_OPC(FPToUI)
END_REGISTER_CASES(vp_fptoui, VP_FP_TO_UINT)

// llvm.vp.fptosi(x,mask,vlen)
BEGIN_REGISTER_VP_INTRINSIC(vp_fptosi, 1, 2)
BEGIN_REGISTER_VP_SDNODE(VP_FP_TO_SINT, -1, vp_fp_to_sint, 1, 2)
VP_PROPERTY_UNARYOP
VP_PROPERTY_CONSTRAINEDFP(0, 1, experimental_constrained_fptosi)
VP_PROPERTY_FUNCTIONAL_OPC(FPToSI)
END_REGISTER_CASES(vp_fptosi, VP_FP_TO_SINT)

// llvm.vp.uitofp(x,mask,vlen)
BEGIN_REGISTER_VP_INTRINSIC(vp_uitofp, 1, 2)
BEGIN_REGISTER_VP_SDNODE(VP_UINT_TO_FP, -1, vp_uint_to_fp, 1, 2)
VP_PROPERTY_UNARYOP
VP_PROPERTY_FUNCTIONAL_OPC(UIToFP)
VP_PROPERTY_CONSTRAINEDFP(1, 1, experimental_constrained_uitofp)
END_REGISTER_CASES(vp_uitofp, VP_UINT_TO_FP)

// llvm.vp.sitofp(x,mask,vlen)
BEGIN_REGISTER_VP_INTRINSIC(vp_sitofp, 1, 2)
BEGIN_REGISTER_VP_SDNODE(VP_SINT_TO_FP, -1, vp_sint_to_fp, 1, 2)
VP_PROPERTY_UNARYOP
VP_PROPERTY_FUNCTIONAL_OPC(SIToFP)
VP_PROPERTY_CONSTRAINEDFP(1, 1, experimental_constrained_sitofp)
END_REGISTER_CASES(vp_sitofp, VP_SINT_TO_FP)

// llvm.vp.round(x,mask,vlen)
BEGIN_REGISTER_VP_INTRINSIC(vp_round, 1, 2)
BEGIN_REGISTER_VP_SDNODE(VP_FROUND, -1, vp_fround, 1, 2)
VP_PROPERTY_UNARYOP
VP_PROPERTY_CONSTRAINEDFP(0, 1, experimental_constrained_round)
VP_PROPERTY_FUNCTIONAL_INTRINSIC(round)
END_REGISTER_CASES(vp_round, VP_FROUND)

// llvm.vp.rint(x,mask,vlen)
BEGIN_REGISTER_VP_INTRINSIC(vp_rint, 1, 2)
BEGIN_REGISTER_VP_SDNODE(VP_FRINT, -1, vp_frint, 1, 2)
VP_PROPERTY_UNARYOP
VP_PROPERTY_CONSTRAINEDFP(1, 1, experimental_constrained_rint)
VP_PROPERTY_FUNCTIONAL_INTRINSIC(rint)
END_REGISTER_CASES(vp_rint, VP_FRINT)

// llvm.vp.nearbyint(x,mask,vlen)
BEGIN_REGISTER_VP_INTRINSIC(vp_nearbyint, 1, 2)
BEGIN_REGISTER_VP_SDNODE(VP_FNEARBYINT, -1, vp_fnearbyint, 1, 2)
VP_PROPERTY_UNARYOP
VP_PROPERTY_CONSTRAINEDFP(1, 1, experimental_constrained_nearbyint)
VP_PROPERTY_FUNCTIONAL_INTRINSIC(nearbyint)
END_REGISTER_CASES(vp_nearbyint, VP_FNEARBYINT)

///// Math Funcs /////

// llvm.vp.sqrt(x,mask,vlen)
BEGIN_REGISTER_VP_INTRINSIC(vp_sqrt, 1, 2)
BEGIN_REGISTER_VP_SDNODE(VP_FSQRT, -1, vp_fsqrt, 1, 2)
VP_PROPERTY_UNARYOP
VP_PROPERTY_CONSTRAINEDFP(1, 1, experimental_constrained_sqrt)
VP_PROPERTY_FUNCTIONAL_INTRINSIC(sqrt)
END_REGISTER_CASES(vp_sqrt, VP_FSQRT)

// llvm.vp.maxnum(x,y,mask,vlen)
BEGIN_REGISTER_VP_INTRINSIC(vp_maxnum, 2, 3)
BEGIN_REGISTER_VP_SDNODE(VP_FMAXNUM, -1, vp_fmaxnum, 2, 3)
VP_PROPERTY_BINARYOP
VP_PROPERTY_CONSTRAINEDFP(0, 1, experimental_constrained_maxnum)
VP_PROPERTY_FUNCTIONAL_INTRINSIC(maxnum)
END_REGISTER_CASES(vp_maxnum, VP_FMAXNUM)

// llvm.vp.minnum(x,y,mask,vlen)
BEGIN_REGISTER_VP_INTRINSIC(vp_minnum, 2, 3)
BEGIN_REGISTER_VP_SDNODE(VP_FMINNUM, -1, vp_fminnum, 2, 3)
VP_PROPERTY_BINARYOP
VP_PROPERTY_CONSTRAINEDFP(0, 1, experimental_constrained_minnum)
VP_PROPERTY_FUNCTIONAL_INTRINSIC(minnum)
END_REGISTER_CASES(vp_minnum, VP_FMINNUM)

///// Comparison /////

// llvm.vp.fcmp(x,y,pred,mask,vlen)
BEGIN_REGISTER_VP_INTRINSIC(vp_fcmp, 3, 4)
VP_PROPERTY_FUNCTIONAL_OPC(FCmp)
VP_PROPERTY_XCMP
END_REGISTER_VP_INTRINSIC(vp_fcmp)

// llvm.vp.icmp(x,y,cmp_pred,mask,vlen)
BEGIN_REGISTER_VP_INTRINSIC(vp_icmp, 3, 4)
VP_PROPERTY_FUNCTIONAL_OPC(ICmp)
VP_PROPERTY_XCMP
END_REGISTER_VP_INTRINSIC(vp_icmp)

// VP_SETCC (ISel only)
BEGIN_REGISTER_VP_SDNODE(VP_SETCC, -1, vp_setcc, 3, 4)
END_REGISTER_VP_SDNODE(VP_SETCC)

///// Memory Operations /////

// llvm.vp.scatter(ptr,val,mask,vlen)
// VP gather and scatter - load and store operations for a vector of
// random addresses with additional mask and vector length operand that
// prevents memory accesses to the masked-off lanes.
//
// Val, OutChain = VP_GATHER(InChain, BasePtr, Index, Scale, Mask, EVL)
// OutChain = VP_SCATTER(InChain, Value, BasePtr, Index, Scale, Mask, EVL)
//
// The Index operand can have more vector elements than the other operands
// due to type legalization. The extra elements are ignored.

///// Memory Operations {
<<<<<<< HEAD

// llvm.vp.store(ptr,val,mask,vlen)
=======
// llvm.vp.store(val,ptr,mask,vlen)
>>>>>>> 12d42653
BEGIN_REGISTER_VP_INTRINSIC(vp_store, 2, 3)
// chain = VP_STORE chain,val,base,offset,mask,evl
BEGIN_REGISTER_VP_SDNODE(VP_STORE, 0, vp_store, 4, 5)
VP_PROPERTY_FUNCTIONAL_OPC(Store)
VP_PROPERTY_FUNCTIONAL_INTRINSIC(masked_store)
VP_PROPERTY_MEMOP(1, 0)
END_REGISTER_VP(vp_store, VP_STORE)

// llvm.vp.scatter(ptr,val,mask,vlen)
BEGIN_REGISTER_VP_INTRINSIC(vp_scatter, 2, 3)
// chain = VP_SCATTER chain,val,base,indices,scale,mask,evl
BEGIN_REGISTER_VP_SDNODE(VP_SCATTER, -1, vp_scatter, 5, 6)
VP_PROPERTY_FUNCTIONAL_INTRINSIC(masked_scatter)
VP_PROPERTY_MEMOP(1, 0)
END_REGISTER_VP(vp_scatter, VP_SCATTER)

// llvm.vp.load(ptr,mask,vlen)
BEGIN_REGISTER_VP_INTRINSIC(vp_load, 1, 2)
// val,chain = VP_LOAD chain,base,offset,mask,evl
BEGIN_REGISTER_VP_SDNODE(VP_LOAD, -1, vp_load, 3, 4)
VP_PROPERTY_FUNCTIONAL_OPC(Load)
VP_PROPERTY_FUNCTIONAL_INTRINSIC(masked_load)
VP_PROPERTY_MEMOP(0, None)
END_REGISTER_VP(vp_load, VP_LOAD)

// llvm.vp.gather(ptr,mask,vlen)
BEGIN_REGISTER_VP_INTRINSIC(vp_gather, 1, 2)
// val,chain = VP_GATHER chain,base,indices,scale,mask,evl
BEGIN_REGISTER_VP_SDNODE(VP_GATHER, -1, vp_gather, 4, 5)
VP_PROPERTY_FUNCTIONAL_INTRINSIC(masked_gather)
VP_PROPERTY_MEMOP(0, None)
END_REGISTER_VP(vp_gather, VP_GATHER)

///// } Memory Operations

///// Reductions {

// Specialized helper macro for VP reductions (%start, %x, %mask, %evl).
#ifdef HELPER_REGISTER_REDUCTION_VP
#error                                                                         \
    "The internal helper macro HELPER_REGISTER_REDUCTION_VP is already defined!"
#endif
#define HELPER_REGISTER_REDUCTION_VP(VPID, VPSD, VECINTRIN, SCALAROPC, SCALARINTRIN, SCALARSD)                       \
  BEGIN_REGISTER_VP(VPID, 2, 3, VPSD, -1)                                      \
  VP_PROPERTY_FUNCTIONAL_INTRINSIC(VECINTRIN)                                     \
  VP_PROPERTY_REDUCTION(0, 1, SCALAROPC, SCALARINTRIN, SCALARSD)                                                  \
  END_REGISTER_VP(VPID, VPSD)

// llvm.vp.reduce.add(start,x,mask,vlen)
HELPER_REGISTER_REDUCTION_VP(vp_reduce_add, VP_REDUCE_ADD,
                             vector_reduce_add, Add, None, ADD)

// llvm.vp.reduce.mul(start,x,mask,vlen)
HELPER_REGISTER_REDUCTION_VP(vp_reduce_mul, VP_REDUCE_MUL,
                             vector_reduce_mul, Mul, None, MUL)

// llvm.vp.reduce.and(start,x,mask,vlen)
HELPER_REGISTER_REDUCTION_VP(vp_reduce_and, VP_REDUCE_AND,
                             vector_reduce_and, And, None, AND)

// llvm.vp.reduce.or(start,x,mask,vlen)
HELPER_REGISTER_REDUCTION_VP(vp_reduce_or, VP_REDUCE_OR,
                             vector_reduce_or, Or, None, OR)

// llvm.vp.reduce.xor(start,x,mask,vlen)
HELPER_REGISTER_REDUCTION_VP(vp_reduce_xor, VP_REDUCE_XOR,
                             vector_reduce_xor, Xor, None, XOR)

// llvm.vp.reduce.smax(start,x,mask,vlen)
HELPER_REGISTER_REDUCTION_VP(vp_reduce_smax, VP_REDUCE_SMAX,
                             vector_reduce_smax, None, int_smax, SMAX)

// llvm.vp.reduce.smin(start,x,mask,vlen)
HELPER_REGISTER_REDUCTION_VP(vp_reduce_smin, VP_REDUCE_SMIN,
                             vector_reduce_smin, None, int_smin, SMIN)

// llvm.vp.reduce.umax(start,x,mask,vlen)
HELPER_REGISTER_REDUCTION_VP(vp_reduce_umax, VP_REDUCE_UMAX,
                             vector_reduce_umax, None, int_umax, UMAX)

// llvm.vp.reduce.umin(start,x,mask,vlen)
HELPER_REGISTER_REDUCTION_VP(vp_reduce_umin, VP_REDUCE_UMIN,
                             vector_reduce_umin, None, int_umin, UMIN)

// llvm.vp.reduce.fmax(start,x,mask,vlen)
HELPER_REGISTER_REDUCTION_VP(vp_reduce_fmax, VP_REDUCE_FMAX,
                             vector_reduce_fmax, None, int_maxnum, FMAXNUM)

// llvm.vp.reduce.fmin(start,x,mask,vlen)
HELPER_REGISTER_REDUCTION_VP(vp_reduce_fmin, VP_REDUCE_FMIN,
                             vector_reduce_fmin, None, int_minnum, FMINNUM)

#undef HELPER_REGISTER_REDUCTION_VP

// Specialized helper macro for VP reductions as above but with two forms:
// sequential and reassociative. These manifest as the presence of 'reassoc'
// fast-math flags in the IR and as two distinct ISD opcodes in the
// SelectionDAG.
#ifdef HELPER_REGISTER_REDUCTION_SEQ_VP
#error                                                                         \
    "The internal helper macro HELPER_REGISTER_REDUCTION_SEQ_VP is already defined!"
#endif
#define HELPER_REGISTER_REDUCTION_SEQ_VP(VPID, VPSD, SEQ_VPSD, VECINTRIN, SCALAROPC, SCALARSD)         \
  BEGIN_REGISTER_VP_INTRINSIC(VPID, 2, 3)                                      \
  BEGIN_REGISTER_VP_SDNODE(VPSD, -1, VPID, 2, 3)                               \
  VP_PROPERTY_REDUCTION(0, 1, SCALAROPC, None, SCALARSD)                                                  \
  END_REGISTER_VP_SDNODE(VPSD)                                                 \
  BEGIN_REGISTER_VP_SDNODE(SEQ_VPSD, -1, VPID, 2, 3)                           \
  VP_PROPERTY_REDUCTION(0, 1, SCALAROPC, None, STRICT_## SCALARSD)                                                  \
  END_REGISTER_VP_SDNODE(SEQ_VPSD)                                             \
  VP_PROPERTY_FUNCTIONAL_INTRINSIC(VECINTRIN)                                     \
  END_REGISTER_VP_INTRINSIC(VPID)

// llvm.vp.reduce.fadd(start,x,mask,vlen)
HELPER_REGISTER_REDUCTION_SEQ_VP(vp_reduce_fadd, VP_REDUCE_FADD,
                                 VP_REDUCE_SEQ_FADD,
                                 vector_reduce_fadd, FAdd, FADD)

// llvm.vp.reduce.fmul(start,x,mask,vlen)
HELPER_REGISTER_REDUCTION_SEQ_VP(vp_reduce_fmul, VP_REDUCE_FMUL,
                                 VP_REDUCE_SEQ_FMUL,
                                 vector_reduce_fmul, FMul, FMUL)

#undef HELPER_REGISTER_REDUCTION_SEQ_VP

///// } Reductions

///// Shuffles {

// llvm.vp.select(mask,on_true,on_false,vlen)
BEGIN_REGISTER_VP_INTRINSIC(vp_select, 0, 3)
BEGIN_REGISTER_VP_SDNODE(VP_SELECT, -1, vp_select, 0, 3)
END_REGISTER_CASES(vp_select, VP_SELECT)

// llvm.vp.compress(x,mask,vlen)
/// VP_COMPRESS(VEC1, MASK, VLEN) - Returns a vector, of the same type as
/// VEC1.
BEGIN_REGISTER_VP_INTRINSIC(vp_compress, 1, 2)
BEGIN_REGISTER_VP_SDNODE(VP_COMPRESS, -1, vp_compress, 1, 2)
END_REGISTER_CASES(vp_compress, VP_COMPRESS)

// llvm.vp.expand(x,mask,vlen)
/// VP_EXPAND(VEC1, MASK, VLEN) - Returns a vector, of the same type as
/// VEC1.
BEGIN_REGISTER_VP_INTRINSIC(vp_expand, 1, 2)
BEGIN_REGISTER_VP_SDNODE(VP_EXPAND, -1, vp_expand, 1, 2)
END_REGISTER_CASES(vp_expand, VP_EXPAND)

// llvm.vp.vshift(x,amount,mask,vlen)
/// VP_VSHIFT(VEC1, AMOUNT, MASK, VLEN) - Returns a vector, of the same type as
/// VEC1. AMOUNT is an integer value. The returned vector is equivalent
/// to VEC1 shifted by AMOUNT (RETURNED_VEC[idx] = VEC1[idx + AMOUNT]).
BEGIN_REGISTER_VP_INTRINSIC(vp_vshift, 2, 3)
BEGIN_REGISTER_VP_SDNODE(VP_VSHIFT, -1, vp_vshift, 2, 3)
END_REGISTER_CASES(vp_vshift, VP_VSHIFT)

BEGIN_REGISTER_VP(experimental_vp_splice, 3, 5, EXPERIMENTAL_VP_SPLICE, -1)
END_REGISTER_VP(experimental_vp_splice, EXPERIMENTAL_VP_SPLICE)

///// } Shuffles

#undef BEGIN_REGISTER_VP
#undef BEGIN_REGISTER_VP_INTRINSIC
#undef BEGIN_REGISTER_VP_SDNODE
#undef END_REGISTER_CASES
#undef END_REGISTER_VP
#undef END_REGISTER_VP_INTRINSIC
#undef END_REGISTER_VP_SDNODE
#undef VP_PROPERTY_BINARYOP
#undef VP_PROPERTY_CONSTRAINEDFP
#undef VP_PROPERTY_FUNCTIONAL_INTRINSIC
#undef VP_PROPERTY_FUNCTIONAL_OPC
#undef VP_PROPERTY_FUNCTIONAL_SDNODE
#undef VP_PROPERTY_MEMOP
#undef VP_PROPERTY_REDUCTION
#undef VP_PROPERTY_TERNARYOP
#undef VP_PROPERTY_UNARYOP
#undef VP_PROPERTY_XCMP<|MERGE_RESOLUTION|>--- conflicted
+++ resolved
@@ -27,6 +27,7 @@
 #define BEGIN_REGISTER_VP_INTRINSIC(VPID, MASKPOS, EVLPOS)
 #endif
 
+// End the property scope of a VP intrinsic.
 #ifndef END_REGISTER_VP_INTRINSIC
 #define END_REGISTER_VP_INTRINSIC(VPID)
 #endif
@@ -454,12 +455,7 @@
 // due to type legalization. The extra elements are ignored.
 
 ///// Memory Operations {
-<<<<<<< HEAD
-
-// llvm.vp.store(ptr,val,mask,vlen)
-=======
 // llvm.vp.store(val,ptr,mask,vlen)
->>>>>>> 12d42653
 BEGIN_REGISTER_VP_INTRINSIC(vp_store, 2, 3)
 // chain = VP_STORE chain,val,base,offset,mask,evl
 BEGIN_REGISTER_VP_SDNODE(VP_STORE, 0, vp_store, 4, 5)
@@ -585,7 +581,7 @@
 
 #undef HELPER_REGISTER_REDUCTION_SEQ_VP
 
-///// } Reductions
+///// } Reduction
 
 ///// Shuffles {
 
