//===-- IR/VPIntrinsics.def - Describes llvm.vp.* Intrinsics -*- C++ -*-===//
//
// Part of the LLVM Project, under the Apache License v2.0 with LLVM Exceptions.
// See https://llvm.org/LICENSE.txt for license information.
// SPDX-License-Identifier: Apache-2.0 WITH LLVM-exception
//
//===----------------------------------------------------------------------===//
//
// This file contains descriptions of the various Vector Predication intrinsics.
// This is used as a central place for enumerating the different instructions
// and should eventually be the place to put comments about the instructions.
//
//===----------------------------------------------------------------------===//

// NOTE: NO INCLUDE GUARD DESIRED!

// Provide definitions of macros so that users of this file do not have to
// define everything to use it...
//
// Register a VP intrinsic and begin its property scope.
// All VP intrinsic scopes are top level, ie it is illegal to place a
// BEGIN_REGISTER_VP_INTRINSIC within a VP intrinsic scope.
// \p VPID     The VP intrinsic id.
// \p MASKPOS  The mask operand position.
// \p EVLPOS   The explicit vector length operand position.
#ifndef BEGIN_REGISTER_VP_INTRINSIC
#define BEGIN_REGISTER_VP_INTRINSIC(VPID, MASKPOS, EVLPOS)
#endif

// End the property scope of a VP intrinsic.
#ifndef END_REGISTER_VP_INTRINSIC
#define END_REGISTER_VP_INTRINSIC(VPID)
#endif

#ifndef END_REGISTER_VP_SDNODE
#define END_REGISTER_VP_SDNODE(VPISD)
#endif

///// REGISTER macros /////
// These always have to come first
// This VP Intrinsic is a memory operation
// The pointer arg is at POINTERPOS and the data arg is at DATAPOS.
#ifndef VP_PROPERTY_MEMOP
#define VP_PROPERTY_MEMOP(POINTERPOS, DATAPOS)
#endif

/// This VP Intrinsic lowers to this VP SDNode.
#ifndef VP_PROPERTY_FUNCTIONAL_SDNODE
#define VP_PROPERTY_FUNCTIONAL_SDNODE(VPISD)
#endif

// helper macro to end VP brackes with a 1:1 ISD<>IntrinsicID mapping
#define END_REGISTER_CASES(VPID, VPISD)                                        \
  END_REGISTER_VP_INTRINSIC(VPID)                                              \
  END_REGISTER_VP_SDNODE(VPISD)

// Register a new VP SDNode and begin its property scope.
// When the SDNode scope is nested within a VP intrinsic scope, it is
// implicitly registered as the canonical SDNode for this VP intrinsic. There
// is one VP intrinsic that maps directly to one SDNode that goes by the
// same name.  Since the operands are also the same, we open the property
// scopes for both the VPIntrinsic and the SDNode at once.
// \p VPSD     The SelectionDAG Node id (eg VP_ADD).
// \p LEGALPOS The operand position of the SDNode that is used for legalizing.
//             If LEGALPOS < 0, then the return type given by
//             TheNode->getValueType(-1-LEGALPOS) is used.
// \p TDNAME   The name of the TableGen definition of this SDNode.
// \p MASKPOS  The mask operand position.
// \p EVLPOS   The explicit vector length operand position.
#ifndef BEGIN_REGISTER_VP_SDNODE
#define BEGIN_REGISTER_VP_SDNODE(VPSD, LEGALPOS, TDNAME, MASKPOS, EVLPOS)
#endif

// End the property scope of a new VP SDNode.
#ifndef END_REGISTER_VP_SDNODE
#define END_REGISTER_VP_SDNODE(VPSD)
#endif

// Helper macros for the common "1:1 - Intrinsic : SDNode" case.
//
// There is one VP intrinsic that maps directly to one SDNode that goes by the
// same name.  Since the operands are also the same, we open the property
// scopes for both the VPIntrinsic and the SDNode at once.
//
// \p VPID     The canonical name (eg `vp_add`, which at the same time is the
//             name of the intrinsic and the TableGen def of the SDNode).
// \p MASKPOS  The mask operand position.
// \p EVLPOS   The explicit vector length operand position.
// \p VPSD     The SelectionDAG Node id (eg VP_ADD).
// \p LEGALPOS The operand position of the SDNode that is used for legalizing
//             this SDNode. This can be `-1`, in which case the return type of
//             the SDNode is used.
#define BEGIN_REGISTER_VP(VPID, MASKPOS, EVLPOS, VPSD, LEGALPOS)               \
  BEGIN_REGISTER_VP_INTRINSIC(VPID, MASKPOS, EVLPOS)                           \
  BEGIN_REGISTER_VP_SDNODE(VPSD, LEGALPOS, VPID, MASKPOS, EVLPOS)

#define END_REGISTER_VP(VPID, VPSD)                                            \
  END_REGISTER_VP_INTRINSIC(VPID)                                              \
  END_REGISTER_VP_SDNODE(VPSD)

// The following macros attach properties to the scope they are placed in. This
// assigns the property to the VP Intrinsic and/or SDNode that belongs to the
// scope.
//
// Property Macros {

// The intrinsic and/or SDNode has the same function as this LLVM IR Opcode.
// \p OPC      The opcode of the instruction with the same function.
#ifndef VP_PROPERTY_FUNCTIONAL_OPC
#define VP_PROPERTY_FUNCTIONAL_OPC(OPC)
#endif

// The intrinsic and/or SDNode is the cannonical VP representation for the
// SDNode with Opcode \p SDOPC.
#ifndef VP_PROPERTY_FUNCTIONAL_SDNODE
#define VP_PROPERTY_FUNCTIONAL_SDNODE(SDOPC)
#endif

// End the property scope of a VP intrinsic.
#ifndef END_REGISTER_VP_INTRINSIC
#define END_REGISTER_VP_INTRINSIC(VPID)
#endif

// This VP Intrinsic is a comparison
// (only count data params)
#ifndef VP_PROPERTY_XCMP
#define VP_PROPERTY_XCMP
#endif

// FIXME!!!
// link this VP ID to a relaxed (fp semantics) VP OC
// #ifndef VP_PROPERTY_RELAXEDSD
// #define VP_PROPERTY_RELAXEDSD(RELAXEDSD)
// #endif

// Whether the intrinsic may have a rounding mode or exception behavior operand
// bundle.
// \p HASROUND   '1' if the intrinsic can have a rounding mode operand bundle,
//               '0' otherwise.
// \p HASEXCEPT  '1' if the intrinsic can have an exception behavior operand
//               bundle, '0' otherwise.
// \p INTRINID  The constrained fp intrinsic this VP intrinsic corresponds to.
#ifndef VP_PROPERTY_CONSTRAINEDFP
#define VP_PROPERTY_CONSTRAINEDFP(HASROUND, HASEXCEPT, INTRINID)
#endif

// Map this VP intrinsic to its canonical functional intrinsic.
// \p INTRIN     The non-VP intrinsics with the same function.
#ifndef VP_PROPERTY_FUNCTIONAL_INTRINSIC
#define VP_PROPERTY_FUNCTIONAL_INTRINSIC(INTRIN)
#endif

// This VP Intrinsic is a memory operation
// The pointer arg is at POINTERPOS and the data arg is at DATAPOS.
#ifndef VP_PROPERTY_MEMOP
#define VP_PROPERTY_MEMOP(POINTERPOS, DATAPOS)
#endif

// Map this VP reduction intrinsic to its reduction operand positions.
#ifndef VP_PROPERTY_REDUCTION
#define VP_PROPERTY_REDUCTION(STARTPOS, VECTORPOS, SCALAROPC, SCALARINTRIN, SCALARSD)
#endif

// A property to infer VP binary-op SDNode opcodes automatically.
#ifndef VP_PROPERTY_UNARYOP
#define VP_PROPERTY_UNARYOP
#endif

#ifndef VP_PROPERTY_BINARYOP
#define VP_PROPERTY_BINARYOP
#endif

<<<<<<< HEAD
#ifndef VP_PROPERTY_TERNARYOP
#define VP_PROPERTY_TERNARYOP
=======
// A property to infer VP type casts automatically.
#ifndef VP_PROPERTY_CASTOP
#define VP_PROPERTY_CASTOP
>>>>>>> 8dca38d5
#endif

/// } Property Macros

///// Integer Arithmetic {

// Specialized helper macro for integer binary operators (%x, %y, %mask, %evl).
#ifdef HELPER_REGISTER_BINARY_INT_VP
#error                                                                         \
    "The internal helper macro HELPER_REGISTER_BINARY_INT_VP is already defined!"
#endif
#define HELPER_REGISTER_BINARY_INT_VP(VPID, VPSD, IROPC, FUNCSD)                       \
  BEGIN_REGISTER_VP(VPID, 2, 3, VPSD, -1)                                      \
  VP_PROPERTY_FUNCTIONAL_OPC(IROPC)                                            \
  VP_PROPERTY_FUNCTIONAL_SDNODE(FUNCSD)                                        \
  VP_PROPERTY_BINARYOP                                                         \
  END_REGISTER_VP(VPID, VPSD)

// llvm.vp.add(x,y,mask,vlen)
HELPER_REGISTER_BINARY_INT_VP(vp_add, VP_ADD, Add, ADD)

// llvm.vp.and(x,y,mask,vlen)
HELPER_REGISTER_BINARY_INT_VP(vp_and, VP_AND, And, AND)

// llvm.vp.ashr(x,y,mask,vlen)
HELPER_REGISTER_BINARY_INT_VP(vp_ashr, VP_ASHR, AShr, SRA)

// llvm.vp.lshr(x,y,mask,vlen)
HELPER_REGISTER_BINARY_INT_VP(vp_lshr, VP_LSHR, LShr, SRL)

// llvm.vp.mul(x,y,mask,vlen)
HELPER_REGISTER_BINARY_INT_VP(vp_mul, VP_MUL, Mul, MUL)

// llvm.vp.or(x,y,mask,vlen)
HELPER_REGISTER_BINARY_INT_VP(vp_or, VP_OR, Or, OR)

// llvm.vp.sdiv(x,y,mask,vlen)
HELPER_REGISTER_BINARY_INT_VP(vp_sdiv, VP_SDIV, SDiv, SDIV)

// llvm.vp.shl(x,y,mask,vlen)
HELPER_REGISTER_BINARY_INT_VP(vp_shl, VP_SHL, Shl, SHL)

// llvm.vp.srem(x,y,mask,vlen)
HELPER_REGISTER_BINARY_INT_VP(vp_srem, VP_SREM, SRem, SREM)

// llvm.vp.sub(x,y,mask,vlen)
HELPER_REGISTER_BINARY_INT_VP(vp_sub, VP_SUB, Sub, SUB)

// llvm.vp.udiv(x,y,mask,vlen)
HELPER_REGISTER_BINARY_INT_VP(vp_udiv, VP_UDIV, UDiv, UDIV)

// llvm.vp.urem(x,y,mask,vlen)
HELPER_REGISTER_BINARY_INT_VP(vp_urem, VP_UREM, URem, UREM)

// llvm.vp.xor(x,y,mask,vlen)
HELPER_REGISTER_BINARY_INT_VP(vp_xor, VP_XOR, Xor, XOR)

#undef HELPER_REGISTER_BINARY_INT_VP

// llvm.vp.ctpop(x,mask,vlen)
BEGIN_REGISTER_VP_INTRINSIC(vp_ctpop, 1, 2)
BEGIN_REGISTER_VP_SDNODE(VP_CTPOP, -1, vp_ctpop, 1, 2)
VP_PROPERTY_FUNCTIONAL_INTRINSIC(ctpop)
VP_PROPERTY_UNARYOP
END_REGISTER_CASES(vp_ctpop, VP_CTPOP)

///// } Integer Arithmetic

///// Floating-Point Arithmetic {

// Specialized helper macro for floating-point binary operators
// <operation>(%x, %y, %mask, %evl).
#ifdef HELPER_REGISTER_BINARY_FP_VP
#error                                                                         \
    "The internal helper macro HELPER_REGISTER_BINARY_FP_VP is already defined!"
#endif
#define HELPER_REGISTER_BINARY_FP_VP(OPSUFFIX, VPSD, IROPC)                    \
  BEGIN_REGISTER_VP(vp_##OPSUFFIX, 2, 3, VPSD, -1)                             \
  VP_PROPERTY_FUNCTIONAL_OPC(IROPC)                                            \
  VP_PROPERTY_CONSTRAINEDFP(1, 1, experimental_constrained_##OPSUFFIX)         \
  VP_PROPERTY_BINARYOP                                                         \
  END_REGISTER_VP(vp_##OPSUFFIX, VPSD)

// llvm.vp.fadd(x,y,mask,vlen)
HELPER_REGISTER_BINARY_FP_VP(fadd, VP_FADD, FAdd)

// llvm.vp.fsub(x,y,mask,vlen)
HELPER_REGISTER_BINARY_FP_VP(fsub, VP_FSUB, FSub)

// llvm.vp.fmul(x,y,mask,vlen)
HELPER_REGISTER_BINARY_FP_VP(fmul, VP_FMUL, FMul)

// llvm.vp.fdiv(x,y,mask,vlen)
HELPER_REGISTER_BINARY_FP_VP(fdiv, VP_FDIV, FDiv)

// llvm.vp.frem(x,y,mask,vlen)
HELPER_REGISTER_BINARY_FP_VP(frem, VP_FREM, FRem)

#undef HELPER_REGISTER_BINARY_FP_VP

// llvm.vp.fneg(x,mask,vlen)
BEGIN_REGISTER_VP(vp_fneg, 1, 2, VP_FNEG, -1)
VP_PROPERTY_FUNCTIONAL_OPC(FNeg)
VP_PROPERTY_FUNCTIONAL_SDNODE(FNEG)
VP_PROPERTY_CONSTRAINEDFP(1, 0, not_intrinsic) // experimental_constrained_fneg
VP_PROPERTY_UNARYOP
END_REGISTER_VP(vp_fneg, VP_FNEG)

// llvm.vp.fma(x,y,z,mask,vlen)
BEGIN_REGISTER_VP(vp_fma, 3, 4, VP_FMA, -1)
VP_PROPERTY_CONSTRAINEDFP(1, 1, experimental_constrained_fma)
VP_PROPERTY_FUNCTIONAL_INTRINSIC(fma)
VP_PROPERTY_FUNCTIONAL_SDNODE(FMA)
VP_PROPERTY_TERNARYOP
END_REGISTER_CASES(vp_fma, VP_FMA)

///// } Floating-Point Arithmetic

<<<<<<< HEAD
///// Cast, Extend & Round /////

// llvm.vp.ceil(x,mask,vlen)
BEGIN_REGISTER_VP_INTRINSIC(vp_ceil, 1, 2)
BEGIN_REGISTER_VP_SDNODE(VP_FCEIL, -1, vp_fceil, 1, 2)
VP_PROPERTY_UNARYOP
VP_PROPERTY_CONSTRAINEDFP(0, 1, experimental_constrained_ceil)
VP_PROPERTY_FUNCTIONAL_INTRINSIC(ceil)
END_REGISTER_CASES(vp_ceil, VP_FCEIL)

// Truncate fp to nearest integer.
// llvm.vp.trunc(x,mask,vlen)
BEGIN_REGISTER_VP_INTRINSIC(vp_trunc, 1, 2)
BEGIN_REGISTER_VP_SDNODE(VP_TRUNC, -1, vp_trunc, 1, 2)
VP_PROPERTY_UNARYOP
VP_PROPERTY_CONSTRAINEDFP(0, 1, experimental_constrained_trunc)
VP_PROPERTY_FUNCTIONAL_INTRINSIC(trunc)
END_REGISTER_CASES(vp_trunc, VP_TRUNC)

// Truncate high bits in an integer (isel only)
// BEGIN_REGISTER_VP_SDNODE(VP_ITRUNC, -1, vp_itrunc, 1, 2)
// VP_PROPERTY_FUNCTIONAL_OPC(Trunc)
// END_REGISTER_VP_SDNODE(VP_ITRUNC)

// llvm.vp.floor(x,mask,vlen)
BEGIN_REGISTER_VP_INTRINSIC(vp_floor, 1, 2)
BEGIN_REGISTER_VP_SDNODE(VP_FFLOOR, -1, vp_ffloor, 1, 2)
VP_PROPERTY_UNARYOP
VP_PROPERTY_CONSTRAINEDFP(0, 1, experimental_constrained_floor)
VP_PROPERTY_FUNCTIONAL_INTRINSIC(floor)
END_REGISTER_CASES(vp_floor, VP_FFLOOR)

// llvm.vp.fpext(x,mask,vlen)
BEGIN_REGISTER_VP_INTRINSIC(vp_fpext, 1, 2)
BEGIN_REGISTER_VP_SDNODE(VP_FP_EXTEND, -1, vp_fpext, 1, 2)
VP_PROPERTY_UNARYOP
VP_PROPERTY_CONSTRAINEDFP(0, 1, experimental_constrained_fpext)
VP_PROPERTY_FUNCTIONAL_OPC(FPExt)
END_REGISTER_CASES(vp_fpext, VP_FP_EXTEND)

// Truncate double-to-float
// llvm.vp.fptrunc(x,mask,vlen)
BEGIN_REGISTER_VP_INTRINSIC(vp_fptrunc, 1, 2)
BEGIN_REGISTER_VP_SDNODE(VP_FP_TRUNC, -1, vp_fptrunc, 1, 2)
VP_PROPERTY_UNARYOP
VP_PROPERTY_CONSTRAINEDFP(1, 1, experimental_constrained_fptrunc)
VP_PROPERTY_FUNCTIONAL_OPC(FPTrunc)
END_REGISTER_CASES(vp_fptrunc, VP_FP_TRUNC)

// llvm.vp.fptoui(x,mask,vlen)
BEGIN_REGISTER_VP_INTRINSIC(vp_fptoui, 1, 2)
BEGIN_REGISTER_VP_SDNODE(VP_FP_TO_UINT, -1, vp_fp_to_uint, 1, 2)
VP_PROPERTY_UNARYOP
VP_PROPERTY_CONSTRAINEDFP(0, 1, experimental_constrained_fptoui)
VP_PROPERTY_FUNCTIONAL_OPC(FPToUI)
END_REGISTER_CASES(vp_fptoui, VP_FP_TO_UINT)

// llvm.vp.fptosi(x,mask,vlen)
BEGIN_REGISTER_VP_INTRINSIC(vp_fptosi, 1, 2)
BEGIN_REGISTER_VP_SDNODE(VP_FP_TO_SINT, -1, vp_fp_to_sint, 1, 2)
VP_PROPERTY_UNARYOP
VP_PROPERTY_CONSTRAINEDFP(0, 1, experimental_constrained_fptosi)
VP_PROPERTY_FUNCTIONAL_OPC(FPToSI)
END_REGISTER_CASES(vp_fptosi, VP_FP_TO_SINT)

// llvm.vp.uitofp(x,mask,vlen)
BEGIN_REGISTER_VP_INTRINSIC(vp_uitofp, 1, 2)
BEGIN_REGISTER_VP_SDNODE(VP_UINT_TO_FP, -1, vp_uint_to_fp, 1, 2)
VP_PROPERTY_UNARYOP
VP_PROPERTY_FUNCTIONAL_OPC(UIToFP)
VP_PROPERTY_CONSTRAINEDFP(1, 1, experimental_constrained_uitofp)
END_REGISTER_CASES(vp_uitofp, VP_UINT_TO_FP)

// llvm.vp.sitofp(x,mask,vlen)
BEGIN_REGISTER_VP_INTRINSIC(vp_sitofp, 1, 2)
BEGIN_REGISTER_VP_SDNODE(VP_SINT_TO_FP, -1, vp_sint_to_fp, 1, 2)
VP_PROPERTY_UNARYOP
VP_PROPERTY_FUNCTIONAL_OPC(SIToFP)
VP_PROPERTY_CONSTRAINEDFP(1, 1, experimental_constrained_sitofp)
END_REGISTER_CASES(vp_sitofp, VP_SINT_TO_FP)

// llvm.vp.round(x,mask,vlen)
BEGIN_REGISTER_VP_INTRINSIC(vp_round, 1, 2)
BEGIN_REGISTER_VP_SDNODE(VP_FROUND, -1, vp_fround, 1, 2)
VP_PROPERTY_UNARYOP
VP_PROPERTY_CONSTRAINEDFP(0, 1, experimental_constrained_round)
VP_PROPERTY_FUNCTIONAL_INTRINSIC(round)
END_REGISTER_CASES(vp_round, VP_FROUND)

// llvm.vp.rint(x,mask,vlen)
BEGIN_REGISTER_VP_INTRINSIC(vp_rint, 1, 2)
BEGIN_REGISTER_VP_SDNODE(VP_FRINT, -1, vp_frint, 1, 2)
VP_PROPERTY_UNARYOP
VP_PROPERTY_CONSTRAINEDFP(1, 1, experimental_constrained_rint)
VP_PROPERTY_FUNCTIONAL_INTRINSIC(rint)
END_REGISTER_CASES(vp_rint, VP_FRINT)

// llvm.vp.nearbyint(x,mask,vlen)
BEGIN_REGISTER_VP_INTRINSIC(vp_nearbyint, 1, 2)
BEGIN_REGISTER_VP_SDNODE(VP_FNEARBYINT, -1, vp_fnearbyint, 1, 2)
VP_PROPERTY_UNARYOP
VP_PROPERTY_CONSTRAINEDFP(1, 1, experimental_constrained_nearbyint)
VP_PROPERTY_FUNCTIONAL_INTRINSIC(nearbyint)
END_REGISTER_CASES(vp_nearbyint, VP_FNEARBYINT)

///// Math Funcs /////

// llvm.vp.sqrt(x,mask,vlen)
BEGIN_REGISTER_VP_INTRINSIC(vp_sqrt, 1, 2)
BEGIN_REGISTER_VP_SDNODE(VP_FSQRT, -1, vp_fsqrt, 1, 2)
VP_PROPERTY_UNARYOP
VP_PROPERTY_CONSTRAINEDFP(1, 1, experimental_constrained_sqrt)
VP_PROPERTY_FUNCTIONAL_INTRINSIC(sqrt)
END_REGISTER_CASES(vp_sqrt, VP_FSQRT)

// llvm.vp.maxnum(x,y,mask,vlen)
BEGIN_REGISTER_VP_INTRINSIC(vp_maxnum, 2, 3)
BEGIN_REGISTER_VP_SDNODE(VP_FMAXNUM, -1, vp_fmaxnum, 2, 3)
VP_PROPERTY_BINARYOP
VP_PROPERTY_CONSTRAINEDFP(0, 1, experimental_constrained_maxnum)
VP_PROPERTY_FUNCTIONAL_INTRINSIC(maxnum)
END_REGISTER_CASES(vp_maxnum, VP_FMAXNUM)

// llvm.vp.minnum(x,y,mask,vlen)
BEGIN_REGISTER_VP_INTRINSIC(vp_minnum, 2, 3)
BEGIN_REGISTER_VP_SDNODE(VP_FMINNUM, -1, vp_fminnum, 2, 3)
VP_PROPERTY_BINARYOP
VP_PROPERTY_CONSTRAINEDFP(0, 1, experimental_constrained_minnum)
VP_PROPERTY_FUNCTIONAL_INTRINSIC(minnum)
END_REGISTER_CASES(vp_minnum, VP_FMINNUM)

///// Comparison /////

// llvm.vp.fcmp(x,y,pred,mask,vlen)
BEGIN_REGISTER_VP_INTRINSIC(vp_fcmp, 3, 4)
VP_PROPERTY_FUNCTIONAL_OPC(FCmp)
VP_PROPERTY_XCMP
END_REGISTER_VP_INTRINSIC(vp_fcmp)

// llvm.vp.icmp(x,y,cmp_pred,mask,vlen)
BEGIN_REGISTER_VP_INTRINSIC(vp_icmp, 3, 4)
VP_PROPERTY_FUNCTIONAL_OPC(ICmp)
VP_PROPERTY_XCMP
END_REGISTER_VP_INTRINSIC(vp_icmp)

// VP_SETCC (ISel only)
BEGIN_REGISTER_VP_SDNODE(VP_SETCC, -1, vp_setcc, 3, 4)
END_REGISTER_VP_SDNODE(VP_SETCC)

///// Memory Operations /////

// llvm.vp.scatter(ptr,val,mask,vlen)
// VP gather and scatter - load and store operations for a vector of
// random addresses with additional mask and vector length operand that
// prevents memory accesses to the masked-off lanes.
//
// Val, OutChain = VP_GATHER(InChain, BasePtr, Index, Scale, Mask, EVL)
// OutChain = VP_SCATTER(InChain, Value, BasePtr, Index, Scale, Mask, EVL)
//
// The Index operand can have more vector elements than the other operands
// due to type legalization. The extra elements are ignored.
=======
///// Type Casts {
// Specialized helper macro for type conversions.
// <operation>(%x, %mask, %evl).
#ifdef HELPER_REGISTER_CAST_VP
#error                                                                         \
    "The internal helper macro HELPER_REGISTER_CAST_VP is already defined!"
#endif
#define HELPER_REGISTER_CAST_VP(OPSUFFIX, VPSD, IROPC, HASROUND)                    \
  BEGIN_REGISTER_VP(vp_##OPSUFFIX, 1, 2, VPSD, -1)                             \
  VP_PROPERTY_FUNCTIONAL_OPC(IROPC)                                            \
  VP_PROPERTY_CONSTRAINEDFP(HASROUND, 1, experimental_constrained_##OPSUFFIX)         \
  VP_PROPERTY_CASTOP                                                         \
  END_REGISTER_VP(vp_##OPSUFFIX, VPSD)

// llvm.vp.fptosi(x,mask,vlen)
HELPER_REGISTER_CAST_VP(fptosi, VP_FPTOSI, FPToSI, 0)

// llvm.vp.sitofp(x,mask,vlen)
HELPER_REGISTER_CAST_VP(sitofp, VP_SITOFP, SIToFP, 1)

#undef HELPER_REGISTER_CAST_VP

///// } Type Casts
>>>>>>> 8dca38d5

///// Memory Operations {
// llvm.vp.store(val,ptr,mask,vlen)
BEGIN_REGISTER_VP_INTRINSIC(vp_store, 2, 3)
// chain = VP_STORE chain,val,base,offset,mask,evl
BEGIN_REGISTER_VP_SDNODE(VP_STORE, 0, vp_store, 4, 5)
VP_PROPERTY_FUNCTIONAL_OPC(Store)
VP_PROPERTY_FUNCTIONAL_INTRINSIC(masked_store)
VP_PROPERTY_MEMOP(1, 0)
END_REGISTER_VP(vp_store, VP_STORE)

// llvm.experimental.vp.strided.store(val,ptr,stride,mask,vlen)
BEGIN_REGISTER_VP_INTRINSIC(experimental_vp_strided_store, 3, 4)
// chain = EXPERIMENTAL_VP_STRIDED_STORE chain,val,base,offset,stride,mask,evl
BEGIN_REGISTER_VP_SDNODE(EXPERIMENTAL_VP_STRIDED_STORE, 0, experimental_vp_strided_store, 5, 6)
VP_PROPERTY_MEMOP(1, 0)
END_REGISTER_VP(experimental_vp_strided_store, EXPERIMENTAL_VP_STRIDED_STORE)

// llvm.vp.scatter(ptr,val,mask,vlen)
BEGIN_REGISTER_VP_INTRINSIC(vp_scatter, 2, 3)
// chain = VP_SCATTER chain,val,base,indices,scale,mask,evl
BEGIN_REGISTER_VP_SDNODE(VP_SCATTER, -1, vp_scatter, 5, 6)
VP_PROPERTY_FUNCTIONAL_INTRINSIC(masked_scatter)
VP_PROPERTY_MEMOP(1, 0)
END_REGISTER_VP(vp_scatter, VP_SCATTER)

// llvm.vp.load(ptr,mask,vlen)
BEGIN_REGISTER_VP_INTRINSIC(vp_load, 1, 2)
// val,chain = VP_LOAD chain,base,offset,mask,evl
BEGIN_REGISTER_VP_SDNODE(VP_LOAD, -1, vp_load, 3, 4)
VP_PROPERTY_FUNCTIONAL_OPC(Load)
VP_PROPERTY_FUNCTIONAL_INTRINSIC(masked_load)
VP_PROPERTY_MEMOP(0, None)
END_REGISTER_VP(vp_load, VP_LOAD)

// llvm.experimental.vp.strided.load(ptr,stride,mask,vlen)
BEGIN_REGISTER_VP_INTRINSIC(experimental_vp_strided_load, 2, 3)
// chain = EXPERIMENTAL_VP_STRIDED_LOAD chain,base,offset,stride,mask,evl
BEGIN_REGISTER_VP_SDNODE(EXPERIMENTAL_VP_STRIDED_LOAD, -1, experimental_vp_strided_load, 4, 5)
VP_PROPERTY_MEMOP(0, None)
END_REGISTER_VP(experimental_vp_strided_load, EXPERIMENTAL_VP_STRIDED_LOAD)

// llvm.vp.gather(ptr,mask,vlen)
BEGIN_REGISTER_VP_INTRINSIC(vp_gather, 1, 2)
// val,chain = VP_GATHER chain,base,indices,scale,mask,evl
BEGIN_REGISTER_VP_SDNODE(VP_GATHER, -1, vp_gather, 4, 5)
VP_PROPERTY_FUNCTIONAL_INTRINSIC(masked_gather)
VP_PROPERTY_MEMOP(0, None)
END_REGISTER_VP(vp_gather, VP_GATHER)

///// } Memory Operations

///// Reductions {

// Specialized helper macro for VP reductions (%start, %x, %mask, %evl).
#ifdef HELPER_REGISTER_REDUCTION_VP
#error                                                                         \
    "The internal helper macro HELPER_REGISTER_REDUCTION_VP is already defined!"
#endif
#define HELPER_REGISTER_REDUCTION_VP(VPID, VPSD, VECINTRIN, SCALAROPC, SCALARINTRIN, SCALARSD)                       \
  BEGIN_REGISTER_VP(VPID, 2, 3, VPSD, -1)                                      \
  VP_PROPERTY_FUNCTIONAL_INTRINSIC(VECINTRIN)                                     \
  VP_PROPERTY_REDUCTION(0, 1, SCALAROPC, SCALARINTRIN, SCALARSD)                                                  \
  END_REGISTER_VP(VPID, VPSD)

// llvm.vp.reduce.add(start,x,mask,vlen)
HELPER_REGISTER_REDUCTION_VP(vp_reduce_add, VP_REDUCE_ADD,
                             vector_reduce_add, Add, None, ADD)

// llvm.vp.reduce.mul(start,x,mask,vlen)
HELPER_REGISTER_REDUCTION_VP(vp_reduce_mul, VP_REDUCE_MUL,
                             vector_reduce_mul, Mul, None, MUL)

// llvm.vp.reduce.and(start,x,mask,vlen)
HELPER_REGISTER_REDUCTION_VP(vp_reduce_and, VP_REDUCE_AND,
                             vector_reduce_and, And, None, AND)

// llvm.vp.reduce.or(start,x,mask,vlen)
HELPER_REGISTER_REDUCTION_VP(vp_reduce_or, VP_REDUCE_OR,
                             vector_reduce_or, Or, None, OR)

// llvm.vp.reduce.xor(start,x,mask,vlen)
HELPER_REGISTER_REDUCTION_VP(vp_reduce_xor, VP_REDUCE_XOR,
                             vector_reduce_xor, Xor, None, XOR)

// llvm.vp.reduce.smax(start,x,mask,vlen)
HELPER_REGISTER_REDUCTION_VP(vp_reduce_smax, VP_REDUCE_SMAX,
                             vector_reduce_smax, None, int_smax, SMAX)

// llvm.vp.reduce.smin(start,x,mask,vlen)
HELPER_REGISTER_REDUCTION_VP(vp_reduce_smin, VP_REDUCE_SMIN,
                             vector_reduce_smin, None, int_smin, SMIN)

// llvm.vp.reduce.umax(start,x,mask,vlen)
HELPER_REGISTER_REDUCTION_VP(vp_reduce_umax, VP_REDUCE_UMAX,
                             vector_reduce_umax, None, int_umax, UMAX)

// llvm.vp.reduce.umin(start,x,mask,vlen)
HELPER_REGISTER_REDUCTION_VP(vp_reduce_umin, VP_REDUCE_UMIN,
                             vector_reduce_umin, None, int_umin, UMIN)

// llvm.vp.reduce.fmax(start,x,mask,vlen)
HELPER_REGISTER_REDUCTION_VP(vp_reduce_fmax, VP_REDUCE_FMAX,
                             vector_reduce_fmax, None, int_maxnum, FMAXNUM)

// llvm.vp.reduce.fmin(start,x,mask,vlen)
HELPER_REGISTER_REDUCTION_VP(vp_reduce_fmin, VP_REDUCE_FMIN,
                             vector_reduce_fmin, None, int_minnum, FMINNUM)

#undef HELPER_REGISTER_REDUCTION_VP

// Specialized helper macro for VP reductions as above but with two forms:
// sequential and reassociative. These manifest as the presence of 'reassoc'
// fast-math flags in the IR and as two distinct ISD opcodes in the
// SelectionDAG.
#ifdef HELPER_REGISTER_REDUCTION_SEQ_VP
#error                                                                         \
    "The internal helper macro HELPER_REGISTER_REDUCTION_SEQ_VP is already defined!"
#endif
#define HELPER_REGISTER_REDUCTION_SEQ_VP(VPID, VPSD, SEQ_VPSD, VECINTRIN, SCALAROPC, SCALARSD)         \
  BEGIN_REGISTER_VP_INTRINSIC(VPID, 2, 3)                                      \
  BEGIN_REGISTER_VP_SDNODE(VPSD, -1, VPID, 2, 3)                               \
  VP_PROPERTY_REDUCTION(0, 1, SCALAROPC, None, SCALARSD)                                                  \
  END_REGISTER_VP_SDNODE(VPSD)                                                 \
  BEGIN_REGISTER_VP_SDNODE(SEQ_VPSD, -1, VPID, 2, 3)                           \
  VP_PROPERTY_REDUCTION(0, 1, SCALAROPC, None, STRICT_## SCALARSD)                                                  \
  END_REGISTER_VP_SDNODE(SEQ_VPSD)                                             \
  VP_PROPERTY_FUNCTIONAL_INTRINSIC(VECINTRIN)                                     \
  END_REGISTER_VP_INTRINSIC(VPID)

// llvm.vp.reduce.fadd(start,x,mask,vlen)
HELPER_REGISTER_REDUCTION_SEQ_VP(vp_reduce_fadd, VP_REDUCE_FADD,
                                 VP_REDUCE_SEQ_FADD,
                                 vector_reduce_fadd, FAdd, FADD)

// llvm.vp.reduce.fmul(start,x,mask,vlen)
HELPER_REGISTER_REDUCTION_SEQ_VP(vp_reduce_fmul, VP_REDUCE_FMUL,
                                 VP_REDUCE_SEQ_FMUL,
                                 vector_reduce_fmul, FMul, FMUL)

#undef HELPER_REGISTER_REDUCTION_SEQ_VP

///// } Reduction

///// Shuffles {

<<<<<<< HEAD
// llvm.vp.select(mask,on_true,on_false,vlen)
BEGIN_REGISTER_VP_INTRINSIC(vp_select, 0, 3)
BEGIN_REGISTER_VP_SDNODE(VP_SELECT, -1, vp_select, 0, 3)
END_REGISTER_CASES(vp_select, VP_SELECT)

// llvm.vp.compress(x,mask,vlen)
/// VP_COMPRESS(VEC1, MASK, VLEN) - Returns a vector, of the same type as
/// VEC1.
BEGIN_REGISTER_VP_INTRINSIC(vp_compress, 1, 2)
BEGIN_REGISTER_VP_SDNODE(VP_COMPRESS, -1, vp_compress, 1, 2)
END_REGISTER_CASES(vp_compress, VP_COMPRESS)

// llvm.vp.expand(x,mask,vlen)
/// VP_EXPAND(VEC1, MASK, VLEN) - Returns a vector, of the same type as
/// VEC1.
BEGIN_REGISTER_VP_INTRINSIC(vp_expand, 1, 2)
BEGIN_REGISTER_VP_SDNODE(VP_EXPAND, -1, vp_expand, 1, 2)
END_REGISTER_CASES(vp_expand, VP_EXPAND)

// llvm.vp.vshift(x,amount,mask,vlen)
/// VP_VSHIFT(VEC1, AMOUNT, MASK, VLEN) - Returns a vector, of the same type as
/// VEC1. AMOUNT is an integer value. The returned vector is equivalent
/// to VEC1 shifted by AMOUNT (RETURNED_VEC[idx] = VEC1[idx + AMOUNT]).
BEGIN_REGISTER_VP_INTRINSIC(vp_vshift, 2, 3)
BEGIN_REGISTER_VP_SDNODE(VP_VSHIFT, -1, vp_vshift, 2, 3)
END_REGISTER_CASES(vp_vshift, VP_VSHIFT)
=======
// llvm.vp.select(cond,on_true,on_false,vlen)
BEGIN_REGISTER_VP(vp_select, None, 3, VP_SELECT, -1)
VP_PROPERTY_FUNCTIONAL_OPC(Select)
END_REGISTER_VP(vp_select, VP_SELECT)
>>>>>>> 8dca38d5

// llvm.vp.merge(cond,on_true,on_false,pivot)
BEGIN_REGISTER_VP(vp_merge, None, 3, VP_MERGE, -1)
END_REGISTER_VP(vp_merge, VP_MERGE)

BEGIN_REGISTER_VP(experimental_vp_splice, 3, 5, EXPERIMENTAL_VP_SPLICE, -1)
END_REGISTER_VP(experimental_vp_splice, EXPERIMENTAL_VP_SPLICE)

///// } Shuffles

#undef BEGIN_REGISTER_VP
#undef BEGIN_REGISTER_VP_INTRINSIC
#undef BEGIN_REGISTER_VP_SDNODE
#undef END_REGISTER_CASES
#undef END_REGISTER_VP
#undef END_REGISTER_VP_INTRINSIC
#undef END_REGISTER_VP_SDNODE
#undef VP_PROPERTY_BINARYOP
#undef VP_PROPERTY_CASTOP
#undef VP_PROPERTY_CONSTRAINEDFP
#undef VP_PROPERTY_FUNCTIONAL_INTRINSIC
#undef VP_PROPERTY_FUNCTIONAL_OPC
#undef VP_PROPERTY_FUNCTIONAL_SDNODE
#undef VP_PROPERTY_MEMOP
#undef VP_PROPERTY_REDUCTION
#undef VP_PROPERTY_TERNARYOP
#undef VP_PROPERTY_UNARYOP
#undef VP_PROPERTY_XCMP<|MERGE_RESOLUTION|>--- conflicted
+++ resolved
@@ -31,28 +31,6 @@
 #ifndef END_REGISTER_VP_INTRINSIC
 #define END_REGISTER_VP_INTRINSIC(VPID)
 #endif
-
-#ifndef END_REGISTER_VP_SDNODE
-#define END_REGISTER_VP_SDNODE(VPISD)
-#endif
-
-///// REGISTER macros /////
-// These always have to come first
-// This VP Intrinsic is a memory operation
-// The pointer arg is at POINTERPOS and the data arg is at DATAPOS.
-#ifndef VP_PROPERTY_MEMOP
-#define VP_PROPERTY_MEMOP(POINTERPOS, DATAPOS)
-#endif
-
-/// This VP Intrinsic lowers to this VP SDNode.
-#ifndef VP_PROPERTY_FUNCTIONAL_SDNODE
-#define VP_PROPERTY_FUNCTIONAL_SDNODE(VPISD)
-#endif
-
-// helper macro to end VP brackes with a 1:1 ISD<>IntrinsicID mapping
-#define END_REGISTER_CASES(VPID, VPISD)                                        \
-  END_REGISTER_VP_INTRINSIC(VPID)                                              \
-  END_REGISTER_VP_SDNODE(VPISD)
 
 // Register a new VP SDNode and begin its property scope.
 // When the SDNode scope is nested within a VP intrinsic scope, it is
@@ -110,29 +88,6 @@
 #define VP_PROPERTY_FUNCTIONAL_OPC(OPC)
 #endif
 
-// The intrinsic and/or SDNode is the cannonical VP representation for the
-// SDNode with Opcode \p SDOPC.
-#ifndef VP_PROPERTY_FUNCTIONAL_SDNODE
-#define VP_PROPERTY_FUNCTIONAL_SDNODE(SDOPC)
-#endif
-
-// End the property scope of a VP intrinsic.
-#ifndef END_REGISTER_VP_INTRINSIC
-#define END_REGISTER_VP_INTRINSIC(VPID)
-#endif
-
-// This VP Intrinsic is a comparison
-// (only count data params)
-#ifndef VP_PROPERTY_XCMP
-#define VP_PROPERTY_XCMP
-#endif
-
-// FIXME!!!
-// link this VP ID to a relaxed (fp semantics) VP OC
-// #ifndef VP_PROPERTY_RELAXEDSD
-// #define VP_PROPERTY_RELAXEDSD(RELAXEDSD)
-// #endif
-
 // Whether the intrinsic may have a rounding mode or exception behavior operand
 // bundle.
 // \p HASROUND   '1' if the intrinsic can have a rounding mode operand bundle,
@@ -158,26 +113,33 @@
 
 // Map this VP reduction intrinsic to its reduction operand positions.
 #ifndef VP_PROPERTY_REDUCTION
-#define VP_PROPERTY_REDUCTION(STARTPOS, VECTORPOS, SCALAROPC, SCALARINTRIN, SCALARSD)
-#endif
-
-// A property to infer VP binary-op SDNode opcodes automatically.
+#define VP_PROPERTY_REDUCTION(STARTPOS, VECTORPOS)
+#endif
+
+// A property to infer VP unary-op SDNode opcodes automatically.
 #ifndef VP_PROPERTY_UNARYOP
 #define VP_PROPERTY_UNARYOP
 #endif
 
+// A property to infer VP binary-op SDNode opcodes automatically.
 #ifndef VP_PROPERTY_BINARYOP
 #define VP_PROPERTY_BINARYOP
 #endif
 
-<<<<<<< HEAD
+// A property to infer VP ternary-op SDNode opcodes automatically.
 #ifndef VP_PROPERTY_TERNARYOP
 #define VP_PROPERTY_TERNARYOP
-=======
+#endif
+
 // A property to infer VP type casts automatically.
 #ifndef VP_PROPERTY_CASTOP
 #define VP_PROPERTY_CASTOP
->>>>>>> 8dca38d5
+#endif
+
+// This VP Intrinsic is a comparison
+// (only count data params)
+#ifndef VP_PROPERTY_XCMP
+#define VP_PROPERTY_XCMP
 #endif
 
 /// } Property Macros
@@ -189,60 +151,52 @@
 #error                                                                         \
     "The internal helper macro HELPER_REGISTER_BINARY_INT_VP is already defined!"
 #endif
-#define HELPER_REGISTER_BINARY_INT_VP(VPID, VPSD, IROPC, FUNCSD)                       \
+#define HELPER_REGISTER_BINARY_INT_VP(VPID, VPSD, IROPC)                       \
   BEGIN_REGISTER_VP(VPID, 2, 3, VPSD, -1)                                      \
   VP_PROPERTY_FUNCTIONAL_OPC(IROPC)                                            \
-  VP_PROPERTY_FUNCTIONAL_SDNODE(FUNCSD)                                        \
   VP_PROPERTY_BINARYOP                                                         \
   END_REGISTER_VP(VPID, VPSD)
 
 // llvm.vp.add(x,y,mask,vlen)
-HELPER_REGISTER_BINARY_INT_VP(vp_add, VP_ADD, Add, ADD)
+HELPER_REGISTER_BINARY_INT_VP(vp_add, VP_ADD, Add)
 
 // llvm.vp.and(x,y,mask,vlen)
-HELPER_REGISTER_BINARY_INT_VP(vp_and, VP_AND, And, AND)
+HELPER_REGISTER_BINARY_INT_VP(vp_and, VP_AND, And)
 
 // llvm.vp.ashr(x,y,mask,vlen)
-HELPER_REGISTER_BINARY_INT_VP(vp_ashr, VP_ASHR, AShr, SRA)
+HELPER_REGISTER_BINARY_INT_VP(vp_ashr, VP_ASHR, AShr)
 
 // llvm.vp.lshr(x,y,mask,vlen)
-HELPER_REGISTER_BINARY_INT_VP(vp_lshr, VP_LSHR, LShr, SRL)
+HELPER_REGISTER_BINARY_INT_VP(vp_lshr, VP_LSHR, LShr)
 
 // llvm.vp.mul(x,y,mask,vlen)
-HELPER_REGISTER_BINARY_INT_VP(vp_mul, VP_MUL, Mul, MUL)
+HELPER_REGISTER_BINARY_INT_VP(vp_mul, VP_MUL, Mul)
 
 // llvm.vp.or(x,y,mask,vlen)
-HELPER_REGISTER_BINARY_INT_VP(vp_or, VP_OR, Or, OR)
+HELPER_REGISTER_BINARY_INT_VP(vp_or, VP_OR, Or)
 
 // llvm.vp.sdiv(x,y,mask,vlen)
-HELPER_REGISTER_BINARY_INT_VP(vp_sdiv, VP_SDIV, SDiv, SDIV)
+HELPER_REGISTER_BINARY_INT_VP(vp_sdiv, VP_SDIV, SDiv)
 
 // llvm.vp.shl(x,y,mask,vlen)
-HELPER_REGISTER_BINARY_INT_VP(vp_shl, VP_SHL, Shl, SHL)
+HELPER_REGISTER_BINARY_INT_VP(vp_shl, VP_SHL, Shl)
 
 // llvm.vp.srem(x,y,mask,vlen)
-HELPER_REGISTER_BINARY_INT_VP(vp_srem, VP_SREM, SRem, SREM)
+HELPER_REGISTER_BINARY_INT_VP(vp_srem, VP_SREM, SRem)
 
 // llvm.vp.sub(x,y,mask,vlen)
-HELPER_REGISTER_BINARY_INT_VP(vp_sub, VP_SUB, Sub, SUB)
+HELPER_REGISTER_BINARY_INT_VP(vp_sub, VP_SUB, Sub)
 
 // llvm.vp.udiv(x,y,mask,vlen)
-HELPER_REGISTER_BINARY_INT_VP(vp_udiv, VP_UDIV, UDiv, UDIV)
+HELPER_REGISTER_BINARY_INT_VP(vp_udiv, VP_UDIV, UDiv)
 
 // llvm.vp.urem(x,y,mask,vlen)
-HELPER_REGISTER_BINARY_INT_VP(vp_urem, VP_UREM, URem, UREM)
+HELPER_REGISTER_BINARY_INT_VP(vp_urem, VP_UREM, URem)
 
 // llvm.vp.xor(x,y,mask,vlen)
-HELPER_REGISTER_BINARY_INT_VP(vp_xor, VP_XOR, Xor, XOR)
+HELPER_REGISTER_BINARY_INT_VP(vp_xor, VP_XOR, Xor)
 
 #undef HELPER_REGISTER_BINARY_INT_VP
-
-// llvm.vp.ctpop(x,mask,vlen)
-BEGIN_REGISTER_VP_INTRINSIC(vp_ctpop, 1, 2)
-BEGIN_REGISTER_VP_SDNODE(VP_CTPOP, -1, vp_ctpop, 1, 2)
-VP_PROPERTY_FUNCTIONAL_INTRINSIC(ctpop)
-VP_PROPERTY_UNARYOP
-END_REGISTER_CASES(vp_ctpop, VP_CTPOP)
 
 ///// } Integer Arithmetic
 
@@ -277,158 +231,40 @@
 HELPER_REGISTER_BINARY_FP_VP(frem, VP_FREM, FRem)
 
 #undef HELPER_REGISTER_BINARY_FP_VP
+// llvm.vp.maxnum(x,y,mask,vlen)
+BEGIN_REGISTER_VP(vp_maxnum, 2, 3, VP_FMAXNUM, -1)
+VP_PROPERTY_BINARYOP
+VP_PROPERTY_CONSTRAINEDFP(0, 1, experimental_constrained_maxnum)
+VP_PROPERTY_FUNCTIONAL_INTRINSIC(maxnum)
+END_REGISTER_VP(vp_maxnum, VP_FMAXNUM)
+
+// llvm.vp.minnum(x,y,mask,vlen)
+BEGIN_REGISTER_VP(vp_minnum, 2, 3, VP_FMINNUM, -1)
+VP_PROPERTY_BINARYOP
+VP_PROPERTY_CONSTRAINEDFP(0, 1, experimental_constrained_minnum)
+VP_PROPERTY_FUNCTIONAL_INTRINSIC(minnum)
+END_REGISTER_VP(vp_minnum, VP_FMINNUM)
 
 // llvm.vp.fneg(x,mask,vlen)
 BEGIN_REGISTER_VP(vp_fneg, 1, 2, VP_FNEG, -1)
 VP_PROPERTY_FUNCTIONAL_OPC(FNeg)
-VP_PROPERTY_FUNCTIONAL_SDNODE(FNEG)
-VP_PROPERTY_CONSTRAINEDFP(1, 0, not_intrinsic) // experimental_constrained_fneg
+END_REGISTER_VP(vp_fneg, VP_FNEG)
+
+// llvm.vp.sqrt(x,mask,vlen)
+BEGIN_REGISTER_VP(vp_sqrt, 1, 2, VP_FSQRT, -1)
 VP_PROPERTY_UNARYOP
-END_REGISTER_VP(vp_fneg, VP_FNEG)
+VP_PROPERTY_CONSTRAINEDFP(1, 1, experimental_constrained_sqrt)
+VP_PROPERTY_FUNCTIONAL_INTRINSIC(sqrt)
+END_REGISTER_VP(vp_sqrt, VP_FSQRT)
 
 // llvm.vp.fma(x,y,z,mask,vlen)
 BEGIN_REGISTER_VP(vp_fma, 3, 4, VP_FMA, -1)
 VP_PROPERTY_CONSTRAINEDFP(1, 1, experimental_constrained_fma)
-VP_PROPERTY_FUNCTIONAL_INTRINSIC(fma)
-VP_PROPERTY_FUNCTIONAL_SDNODE(FMA)
-VP_PROPERTY_TERNARYOP
-END_REGISTER_CASES(vp_fma, VP_FMA)
+END_REGISTER_VP(vp_fma, VP_FMA)
 
 ///// } Floating-Point Arithmetic
 
-<<<<<<< HEAD
-///// Cast, Extend & Round /////
-
-// llvm.vp.ceil(x,mask,vlen)
-BEGIN_REGISTER_VP_INTRINSIC(vp_ceil, 1, 2)
-BEGIN_REGISTER_VP_SDNODE(VP_FCEIL, -1, vp_fceil, 1, 2)
-VP_PROPERTY_UNARYOP
-VP_PROPERTY_CONSTRAINEDFP(0, 1, experimental_constrained_ceil)
-VP_PROPERTY_FUNCTIONAL_INTRINSIC(ceil)
-END_REGISTER_CASES(vp_ceil, VP_FCEIL)
-
-// Truncate fp to nearest integer.
-// llvm.vp.trunc(x,mask,vlen)
-BEGIN_REGISTER_VP_INTRINSIC(vp_trunc, 1, 2)
-BEGIN_REGISTER_VP_SDNODE(VP_TRUNC, -1, vp_trunc, 1, 2)
-VP_PROPERTY_UNARYOP
-VP_PROPERTY_CONSTRAINEDFP(0, 1, experimental_constrained_trunc)
-VP_PROPERTY_FUNCTIONAL_INTRINSIC(trunc)
-END_REGISTER_CASES(vp_trunc, VP_TRUNC)
-
-// Truncate high bits in an integer (isel only)
-// BEGIN_REGISTER_VP_SDNODE(VP_ITRUNC, -1, vp_itrunc, 1, 2)
-// VP_PROPERTY_FUNCTIONAL_OPC(Trunc)
-// END_REGISTER_VP_SDNODE(VP_ITRUNC)
-
-// llvm.vp.floor(x,mask,vlen)
-BEGIN_REGISTER_VP_INTRINSIC(vp_floor, 1, 2)
-BEGIN_REGISTER_VP_SDNODE(VP_FFLOOR, -1, vp_ffloor, 1, 2)
-VP_PROPERTY_UNARYOP
-VP_PROPERTY_CONSTRAINEDFP(0, 1, experimental_constrained_floor)
-VP_PROPERTY_FUNCTIONAL_INTRINSIC(floor)
-END_REGISTER_CASES(vp_floor, VP_FFLOOR)
-
-// llvm.vp.fpext(x,mask,vlen)
-BEGIN_REGISTER_VP_INTRINSIC(vp_fpext, 1, 2)
-BEGIN_REGISTER_VP_SDNODE(VP_FP_EXTEND, -1, vp_fpext, 1, 2)
-VP_PROPERTY_UNARYOP
-VP_PROPERTY_CONSTRAINEDFP(0, 1, experimental_constrained_fpext)
-VP_PROPERTY_FUNCTIONAL_OPC(FPExt)
-END_REGISTER_CASES(vp_fpext, VP_FP_EXTEND)
-
-// Truncate double-to-float
-// llvm.vp.fptrunc(x,mask,vlen)
-BEGIN_REGISTER_VP_INTRINSIC(vp_fptrunc, 1, 2)
-BEGIN_REGISTER_VP_SDNODE(VP_FP_TRUNC, -1, vp_fptrunc, 1, 2)
-VP_PROPERTY_UNARYOP
-VP_PROPERTY_CONSTRAINEDFP(1, 1, experimental_constrained_fptrunc)
-VP_PROPERTY_FUNCTIONAL_OPC(FPTrunc)
-END_REGISTER_CASES(vp_fptrunc, VP_FP_TRUNC)
-
-// llvm.vp.fptoui(x,mask,vlen)
-BEGIN_REGISTER_VP_INTRINSIC(vp_fptoui, 1, 2)
-BEGIN_REGISTER_VP_SDNODE(VP_FP_TO_UINT, -1, vp_fp_to_uint, 1, 2)
-VP_PROPERTY_UNARYOP
-VP_PROPERTY_CONSTRAINEDFP(0, 1, experimental_constrained_fptoui)
-VP_PROPERTY_FUNCTIONAL_OPC(FPToUI)
-END_REGISTER_CASES(vp_fptoui, VP_FP_TO_UINT)
-
-// llvm.vp.fptosi(x,mask,vlen)
-BEGIN_REGISTER_VP_INTRINSIC(vp_fptosi, 1, 2)
-BEGIN_REGISTER_VP_SDNODE(VP_FP_TO_SINT, -1, vp_fp_to_sint, 1, 2)
-VP_PROPERTY_UNARYOP
-VP_PROPERTY_CONSTRAINEDFP(0, 1, experimental_constrained_fptosi)
-VP_PROPERTY_FUNCTIONAL_OPC(FPToSI)
-END_REGISTER_CASES(vp_fptosi, VP_FP_TO_SINT)
-
-// llvm.vp.uitofp(x,mask,vlen)
-BEGIN_REGISTER_VP_INTRINSIC(vp_uitofp, 1, 2)
-BEGIN_REGISTER_VP_SDNODE(VP_UINT_TO_FP, -1, vp_uint_to_fp, 1, 2)
-VP_PROPERTY_UNARYOP
-VP_PROPERTY_FUNCTIONAL_OPC(UIToFP)
-VP_PROPERTY_CONSTRAINEDFP(1, 1, experimental_constrained_uitofp)
-END_REGISTER_CASES(vp_uitofp, VP_UINT_TO_FP)
-
-// llvm.vp.sitofp(x,mask,vlen)
-BEGIN_REGISTER_VP_INTRINSIC(vp_sitofp, 1, 2)
-BEGIN_REGISTER_VP_SDNODE(VP_SINT_TO_FP, -1, vp_sint_to_fp, 1, 2)
-VP_PROPERTY_UNARYOP
-VP_PROPERTY_FUNCTIONAL_OPC(SIToFP)
-VP_PROPERTY_CONSTRAINEDFP(1, 1, experimental_constrained_sitofp)
-END_REGISTER_CASES(vp_sitofp, VP_SINT_TO_FP)
-
-// llvm.vp.round(x,mask,vlen)
-BEGIN_REGISTER_VP_INTRINSIC(vp_round, 1, 2)
-BEGIN_REGISTER_VP_SDNODE(VP_FROUND, -1, vp_fround, 1, 2)
-VP_PROPERTY_UNARYOP
-VP_PROPERTY_CONSTRAINEDFP(0, 1, experimental_constrained_round)
-VP_PROPERTY_FUNCTIONAL_INTRINSIC(round)
-END_REGISTER_CASES(vp_round, VP_FROUND)
-
-// llvm.vp.rint(x,mask,vlen)
-BEGIN_REGISTER_VP_INTRINSIC(vp_rint, 1, 2)
-BEGIN_REGISTER_VP_SDNODE(VP_FRINT, -1, vp_frint, 1, 2)
-VP_PROPERTY_UNARYOP
-VP_PROPERTY_CONSTRAINEDFP(1, 1, experimental_constrained_rint)
-VP_PROPERTY_FUNCTIONAL_INTRINSIC(rint)
-END_REGISTER_CASES(vp_rint, VP_FRINT)
-
-// llvm.vp.nearbyint(x,mask,vlen)
-BEGIN_REGISTER_VP_INTRINSIC(vp_nearbyint, 1, 2)
-BEGIN_REGISTER_VP_SDNODE(VP_FNEARBYINT, -1, vp_fnearbyint, 1, 2)
-VP_PROPERTY_UNARYOP
-VP_PROPERTY_CONSTRAINEDFP(1, 1, experimental_constrained_nearbyint)
-VP_PROPERTY_FUNCTIONAL_INTRINSIC(nearbyint)
-END_REGISTER_CASES(vp_nearbyint, VP_FNEARBYINT)
-
-///// Math Funcs /////
-
-// llvm.vp.sqrt(x,mask,vlen)
-BEGIN_REGISTER_VP_INTRINSIC(vp_sqrt, 1, 2)
-BEGIN_REGISTER_VP_SDNODE(VP_FSQRT, -1, vp_fsqrt, 1, 2)
-VP_PROPERTY_UNARYOP
-VP_PROPERTY_CONSTRAINEDFP(1, 1, experimental_constrained_sqrt)
-VP_PROPERTY_FUNCTIONAL_INTRINSIC(sqrt)
-END_REGISTER_CASES(vp_sqrt, VP_FSQRT)
-
-// llvm.vp.maxnum(x,y,mask,vlen)
-BEGIN_REGISTER_VP_INTRINSIC(vp_maxnum, 2, 3)
-BEGIN_REGISTER_VP_SDNODE(VP_FMAXNUM, -1, vp_fmaxnum, 2, 3)
-VP_PROPERTY_BINARYOP
-VP_PROPERTY_CONSTRAINEDFP(0, 1, experimental_constrained_maxnum)
-VP_PROPERTY_FUNCTIONAL_INTRINSIC(maxnum)
-END_REGISTER_CASES(vp_maxnum, VP_FMAXNUM)
-
-// llvm.vp.minnum(x,y,mask,vlen)
-BEGIN_REGISTER_VP_INTRINSIC(vp_minnum, 2, 3)
-BEGIN_REGISTER_VP_SDNODE(VP_FMINNUM, -1, vp_fminnum, 2, 3)
-VP_PROPERTY_BINARYOP
-VP_PROPERTY_CONSTRAINEDFP(0, 1, experimental_constrained_minnum)
-VP_PROPERTY_FUNCTIONAL_INTRINSIC(minnum)
-END_REGISTER_CASES(vp_minnum, VP_FMINNUM)
-
-///// Comparison /////
+///// Comparison {
 
 // llvm.vp.fcmp(x,y,pred,mask,vlen)
 BEGIN_REGISTER_VP_INTRINSIC(vp_fcmp, 3, 4)
@@ -446,19 +282,8 @@
 BEGIN_REGISTER_VP_SDNODE(VP_SETCC, -1, vp_setcc, 3, 4)
 END_REGISTER_VP_SDNODE(VP_SETCC)
 
-///// Memory Operations /////
-
-// llvm.vp.scatter(ptr,val,mask,vlen)
-// VP gather and scatter - load and store operations for a vector of
-// random addresses with additional mask and vector length operand that
-// prevents memory accesses to the masked-off lanes.
-//
-// Val, OutChain = VP_GATHER(InChain, BasePtr, Index, Scale, Mask, EVL)
-// OutChain = VP_SCATTER(InChain, Value, BasePtr, Index, Scale, Mask, EVL)
-//
-// The Index operand can have more vector elements than the other operands
-// due to type legalization. The extra elements are ignored.
-=======
+///// } Comparison
+
 ///// Type Casts {
 // Specialized helper macro for type conversions.
 // <operation>(%x, %mask, %evl).
@@ -479,10 +304,60 @@
 // llvm.vp.sitofp(x,mask,vlen)
 HELPER_REGISTER_CAST_VP(sitofp, VP_SITOFP, SIToFP, 1)
 
+// llvm.vp.fptoui(x,mask,vlen)
+HELPER_REGISTER_CAST_VP(fptoui, VP_FPTOUI, FPToUI, 0)
+
+// llvm.vp.uitofp(x,mask,vlen)
+HELPER_REGISTER_CAST_VP(uitofp, VP_UITOFP, UIToFP, 1)
+
+// llvm.vp.fpext(x,mask,vlen)
+HELPER_REGISTER_CAST_VP(fpext, VP_FP_EXTEND, FPExt, 0)
+
+// llvm.vp.trunc(x,mask,vlen)
+HELPER_REGISTER_CAST_VP(fptrunc, VP_FP_TRUNC, FPTrunc, 1)
+
 #undef HELPER_REGISTER_CAST_VP
 
 ///// } Type Casts
->>>>>>> 8dca38d5
+
+///// Rounding {
+
+// llvm.vp.ceil(x,mask,vlen)
+BEGIN_REGISTER_VP(vp_ceil, 1, 2, VP_FCEIL, -1)
+VP_PROPERTY_UNARYOP
+VP_PROPERTY_CONSTRAINEDFP(0, 1, experimental_constrained_ceil)
+VP_PROPERTY_FUNCTIONAL_INTRINSIC(ceil)
+END_REGISTER_VP(vp_ceil, VP_FCEIL)
+
+// llvm.vp.floor(x,mask,vlen)
+BEGIN_REGISTER_VP(vp_floor, 1, 2, VP_FFLOOR, -1)
+VP_PROPERTY_UNARYOP
+VP_PROPERTY_CONSTRAINEDFP(0, 1, experimental_constrained_floor)
+VP_PROPERTY_FUNCTIONAL_INTRINSIC(floor)
+END_REGISTER_VP(vp_floor, VP_FFLOOR)
+
+// llvm.vp.round(x,mask,vlen)
+BEGIN_REGISTER_VP(vp_round, 1, 2, VP_FROUND, -1)
+VP_PROPERTY_UNARYOP
+VP_PROPERTY_CONSTRAINEDFP(0, 1, experimental_constrained_round)
+VP_PROPERTY_FUNCTIONAL_INTRINSIC(round)
+END_REGISTER_VP(vp_round, VP_FROUND)
+
+// llvm.vp.rint(x,mask,vlen)
+BEGIN_REGISTER_VP(vp_rint, 1, 2, VP_FRINT, -1)
+VP_PROPERTY_UNARYOP
+VP_PROPERTY_CONSTRAINEDFP(1, 1, experimental_constrained_rint)
+VP_PROPERTY_FUNCTIONAL_INTRINSIC(rint)
+END_REGISTER_VP(vp_rint, VP_FRINT)
+
+// llvm.vp.nearbyint(x,mask,vlen)
+BEGIN_REGISTER_VP(vp_nearbyint, 1, 2, VP_FNEARBYINT, -1)
+VP_PROPERTY_UNARYOP
+VP_PROPERTY_CONSTRAINEDFP(1, 1, experimental_constrained_nearbyint)
+VP_PROPERTY_FUNCTIONAL_INTRINSIC(nearbyint)
+END_REGISTER_VP(vp_nearbyint, VP_FNEARBYINT)
+
+///// } Rounding
 
 ///// Memory Operations {
 // llvm.vp.store(val,ptr,mask,vlen)
@@ -542,55 +417,55 @@
 #error                                                                         \
     "The internal helper macro HELPER_REGISTER_REDUCTION_VP is already defined!"
 #endif
-#define HELPER_REGISTER_REDUCTION_VP(VPID, VPSD, VECINTRIN, SCALAROPC, SCALARINTRIN, SCALARSD)                       \
+#define HELPER_REGISTER_REDUCTION_VP(VPID, VPSD, INTRIN)                       \
   BEGIN_REGISTER_VP(VPID, 2, 3, VPSD, -1)                                      \
-  VP_PROPERTY_FUNCTIONAL_INTRINSIC(VECINTRIN)                                     \
-  VP_PROPERTY_REDUCTION(0, 1, SCALAROPC, SCALARINTRIN, SCALARSD)                                                  \
+  VP_PROPERTY_FUNCTIONAL_INTRINSIC(INTRIN)                                     \
+  VP_PROPERTY_REDUCTION(0, 1)                                                  \
   END_REGISTER_VP(VPID, VPSD)
 
 // llvm.vp.reduce.add(start,x,mask,vlen)
 HELPER_REGISTER_REDUCTION_VP(vp_reduce_add, VP_REDUCE_ADD,
-                             vector_reduce_add, Add, None, ADD)
+                             vector_reduce_add)
 
 // llvm.vp.reduce.mul(start,x,mask,vlen)
 HELPER_REGISTER_REDUCTION_VP(vp_reduce_mul, VP_REDUCE_MUL,
-                             vector_reduce_mul, Mul, None, MUL)
+                             vector_reduce_mul)
 
 // llvm.vp.reduce.and(start,x,mask,vlen)
 HELPER_REGISTER_REDUCTION_VP(vp_reduce_and, VP_REDUCE_AND,
-                             vector_reduce_and, And, None, AND)
+                             vector_reduce_and)
 
 // llvm.vp.reduce.or(start,x,mask,vlen)
 HELPER_REGISTER_REDUCTION_VP(vp_reduce_or, VP_REDUCE_OR,
-                             vector_reduce_or, Or, None, OR)
+                             vector_reduce_or)
 
 // llvm.vp.reduce.xor(start,x,mask,vlen)
 HELPER_REGISTER_REDUCTION_VP(vp_reduce_xor, VP_REDUCE_XOR,
-                             vector_reduce_xor, Xor, None, XOR)
+                             vector_reduce_xor)
 
 // llvm.vp.reduce.smax(start,x,mask,vlen)
 HELPER_REGISTER_REDUCTION_VP(vp_reduce_smax, VP_REDUCE_SMAX,
-                             vector_reduce_smax, None, int_smax, SMAX)
+                             vector_reduce_smax)
 
 // llvm.vp.reduce.smin(start,x,mask,vlen)
 HELPER_REGISTER_REDUCTION_VP(vp_reduce_smin, VP_REDUCE_SMIN,
-                             vector_reduce_smin, None, int_smin, SMIN)
+                             vector_reduce_smin)
 
 // llvm.vp.reduce.umax(start,x,mask,vlen)
 HELPER_REGISTER_REDUCTION_VP(vp_reduce_umax, VP_REDUCE_UMAX,
-                             vector_reduce_umax, None, int_umax, UMAX)
+                             vector_reduce_umax)
 
 // llvm.vp.reduce.umin(start,x,mask,vlen)
 HELPER_REGISTER_REDUCTION_VP(vp_reduce_umin, VP_REDUCE_UMIN,
-                             vector_reduce_umin, None, int_umin, UMIN)
+                             vector_reduce_umin)
 
 // llvm.vp.reduce.fmax(start,x,mask,vlen)
 HELPER_REGISTER_REDUCTION_VP(vp_reduce_fmax, VP_REDUCE_FMAX,
-                             vector_reduce_fmax, None, int_maxnum, FMAXNUM)
+                             vector_reduce_fmax)
 
 // llvm.vp.reduce.fmin(start,x,mask,vlen)
 HELPER_REGISTER_REDUCTION_VP(vp_reduce_fmin, VP_REDUCE_FMIN,
-                             vector_reduce_fmin, None, int_minnum, FMINNUM)
+                             vector_reduce_fmin)
 
 #undef HELPER_REGISTER_REDUCTION_VP
 
@@ -602,26 +477,26 @@
 #error                                                                         \
     "The internal helper macro HELPER_REGISTER_REDUCTION_SEQ_VP is already defined!"
 #endif
-#define HELPER_REGISTER_REDUCTION_SEQ_VP(VPID, VPSD, SEQ_VPSD, VECINTRIN, SCALAROPC, SCALARSD)         \
+#define HELPER_REGISTER_REDUCTION_SEQ_VP(VPID, VPSD, SEQ_VPSD, INTRIN)         \
   BEGIN_REGISTER_VP_INTRINSIC(VPID, 2, 3)                                      \
   BEGIN_REGISTER_VP_SDNODE(VPSD, -1, VPID, 2, 3)                               \
-  VP_PROPERTY_REDUCTION(0, 1, SCALAROPC, None, SCALARSD)                                                  \
+  VP_PROPERTY_REDUCTION(0, 1)                                                  \
   END_REGISTER_VP_SDNODE(VPSD)                                                 \
   BEGIN_REGISTER_VP_SDNODE(SEQ_VPSD, -1, VPID, 2, 3)                           \
-  VP_PROPERTY_REDUCTION(0, 1, SCALAROPC, None, STRICT_## SCALARSD)                                                  \
+  VP_PROPERTY_REDUCTION(0, 1)                                                  \
   END_REGISTER_VP_SDNODE(SEQ_VPSD)                                             \
-  VP_PROPERTY_FUNCTIONAL_INTRINSIC(VECINTRIN)                                     \
+  VP_PROPERTY_FUNCTIONAL_INTRINSIC(INTRIN)                                     \
   END_REGISTER_VP_INTRINSIC(VPID)
 
 // llvm.vp.reduce.fadd(start,x,mask,vlen)
 HELPER_REGISTER_REDUCTION_SEQ_VP(vp_reduce_fadd, VP_REDUCE_FADD,
                                  VP_REDUCE_SEQ_FADD,
-                                 vector_reduce_fadd, FAdd, FADD)
+                                 vector_reduce_fadd)
 
 // llvm.vp.reduce.fmul(start,x,mask,vlen)
 HELPER_REGISTER_REDUCTION_SEQ_VP(vp_reduce_fmul, VP_REDUCE_FMUL,
                                  VP_REDUCE_SEQ_FMUL,
-                                 vector_reduce_fmul, FMul, FMUL)
+                                 vector_reduce_fmul)
 
 #undef HELPER_REGISTER_REDUCTION_SEQ_VP
 
@@ -629,43 +504,33 @@
 
 ///// Shuffles {
 
-<<<<<<< HEAD
-// llvm.vp.select(mask,on_true,on_false,vlen)
-BEGIN_REGISTER_VP_INTRINSIC(vp_select, 0, 3)
-BEGIN_REGISTER_VP_SDNODE(VP_SELECT, -1, vp_select, 0, 3)
-END_REGISTER_CASES(vp_select, VP_SELECT)
+// llvm.vp.select(cond,on_true,on_false,vlen)
+BEGIN_REGISTER_VP(vp_select, None, 3, VP_SELECT, -1)
+VP_PROPERTY_FUNCTIONAL_OPC(Select)
+END_REGISTER_VP(vp_select, VP_SELECT)
+
+// llvm.vp.merge(cond,on_true,on_false,pivot)
+BEGIN_REGISTER_VP(vp_merge, None, 3, VP_MERGE, -1)
+END_REGISTER_VP(vp_merge, VP_MERGE)
 
 // llvm.vp.compress(x,mask,vlen)
 /// VP_COMPRESS(VEC1, MASK, VLEN) - Returns a vector, of the same type as
 /// VEC1.
-BEGIN_REGISTER_VP_INTRINSIC(vp_compress, 1, 2)
-BEGIN_REGISTER_VP_SDNODE(VP_COMPRESS, -1, vp_compress, 1, 2)
-END_REGISTER_CASES(vp_compress, VP_COMPRESS)
+BEGIN_REGISTER_VP(vp_compress, 1, 2, VP_COMPRESS, -1)
+END_REGISTER_VP(vp_compress, VP_COMPRESS)
 
 // llvm.vp.expand(x,mask,vlen)
 /// VP_EXPAND(VEC1, MASK, VLEN) - Returns a vector, of the same type as
 /// VEC1.
-BEGIN_REGISTER_VP_INTRINSIC(vp_expand, 1, 2)
-BEGIN_REGISTER_VP_SDNODE(VP_EXPAND, -1, vp_expand, 1, 2)
-END_REGISTER_CASES(vp_expand, VP_EXPAND)
+BEGIN_REGISTER_VP(vp_expand, 1, 2, VP_EXPAND, -1)
+END_REGISTER_VP(vp_expand, VP_EXPAND)
 
 // llvm.vp.vshift(x,amount,mask,vlen)
 /// VP_VSHIFT(VEC1, AMOUNT, MASK, VLEN) - Returns a vector, of the same type as
 /// VEC1. AMOUNT is an integer value. The returned vector is equivalent
 /// to VEC1 shifted by AMOUNT (RETURNED_VEC[idx] = VEC1[idx + AMOUNT]).
-BEGIN_REGISTER_VP_INTRINSIC(vp_vshift, 2, 3)
-BEGIN_REGISTER_VP_SDNODE(VP_VSHIFT, -1, vp_vshift, 2, 3)
-END_REGISTER_CASES(vp_vshift, VP_VSHIFT)
-=======
-// llvm.vp.select(cond,on_true,on_false,vlen)
-BEGIN_REGISTER_VP(vp_select, None, 3, VP_SELECT, -1)
-VP_PROPERTY_FUNCTIONAL_OPC(Select)
-END_REGISTER_VP(vp_select, VP_SELECT)
->>>>>>> 8dca38d5
-
-// llvm.vp.merge(cond,on_true,on_false,pivot)
-BEGIN_REGISTER_VP(vp_merge, None, 3, VP_MERGE, -1)
-END_REGISTER_VP(vp_merge, VP_MERGE)
+BEGIN_REGISTER_VP(vp_vshift, 2, 3, VP_VSHIFT, -1)
+END_REGISTER_VP(vp_vshift, VP_VSHIFT)
 
 BEGIN_REGISTER_VP(experimental_vp_splice, 3, 5, EXPERIMENTAL_VP_SPLICE, -1)
 END_REGISTER_VP(experimental_vp_splice, EXPERIMENTAL_VP_SPLICE)
@@ -675,18 +540,16 @@
 #undef BEGIN_REGISTER_VP
 #undef BEGIN_REGISTER_VP_INTRINSIC
 #undef BEGIN_REGISTER_VP_SDNODE
-#undef END_REGISTER_CASES
 #undef END_REGISTER_VP
 #undef END_REGISTER_VP_INTRINSIC
 #undef END_REGISTER_VP_SDNODE
+#undef VP_PROPERTY_UNARYOP
 #undef VP_PROPERTY_BINARYOP
+#undef VP_PROPERTY_TERNARYOP
 #undef VP_PROPERTY_CASTOP
 #undef VP_PROPERTY_CONSTRAINEDFP
 #undef VP_PROPERTY_FUNCTIONAL_INTRINSIC
 #undef VP_PROPERTY_FUNCTIONAL_OPC
-#undef VP_PROPERTY_FUNCTIONAL_SDNODE
 #undef VP_PROPERTY_MEMOP
 #undef VP_PROPERTY_REDUCTION
-#undef VP_PROPERTY_TERNARYOP
-#undef VP_PROPERTY_UNARYOP
 #undef VP_PROPERTY_XCMP