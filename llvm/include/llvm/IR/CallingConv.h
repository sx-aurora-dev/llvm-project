//===- llvm/CallingConv.h - LLVM Calling Conventions ------------*- C++ -*-===//
//
// Part of the LLVM Project, under the Apache License v2.0 with LLVM Exceptions.
// See https://llvm.org/LICENSE.txt for license information.
// SPDX-License-Identifier: Apache-2.0 WITH LLVM-exception
//
//===----------------------------------------------------------------------===//
//
// This file defines LLVM's set of calling conventions.
//
//===----------------------------------------------------------------------===//

#ifndef LLVM_IR_CALLINGCONV_H
#define LLVM_IR_CALLINGCONV_H

namespace llvm {

/// CallingConv Namespace - This namespace contains an enum with a value for
/// the well-known calling conventions.
///
namespace CallingConv {

  /// LLVM IR allows to use arbitrary numbers as calling convention identifiers.
  using ID = unsigned;

  /// A set of enums which specify the assigned numeric values for known llvm
  /// calling conventions.
  /// LLVM Calling Convention Representation
  enum {
    /// C - The default llvm calling convention, compatible with C.  This
    /// convention is the only calling convention that supports varargs calls.
    /// As with typical C calling conventions, the callee/caller have to
    /// tolerate certain amounts of prototype mismatch.
    C = 0,

    // Generic LLVM calling conventions.  None of these calling conventions
    // support varargs calls, and all assume that the caller and callee
    // prototype exactly match.

    /// Fast - This calling convention attempts to make calls as fast as
    /// possible (e.g. by passing things in registers).
    Fast = 8,

    // Cold - This calling convention attempts to make code in the caller as
    // efficient as possible under the assumption that the call is not commonly
    // executed.  As such, these calls often preserve all registers so that the
    // call does not break any live ranges in the caller side.
    Cold = 9,

    // GHC - Calling convention used by the Glasgow Haskell Compiler (GHC).
    GHC = 10,

    // HiPE - Calling convention used by the High-Performance Erlang Compiler
    // (HiPE).
    HiPE = 11,

    // WebKit JS - Calling convention for stack based JavaScript calls
    WebKit_JS = 12,

    // AnyReg - Calling convention for dynamic register based calls (e.g.
    // stackmap and patchpoint intrinsics).
    AnyReg = 13,

    // PreserveMost - Calling convention for runtime calls that preserves most
    // registers.
    PreserveMost = 14,

    // PreserveAll - Calling convention for runtime calls that preserves
    // (almost) all registers.
    PreserveAll = 15,

    // Swift - Calling convention for Swift.
    Swift = 16,

    // CXX_FAST_TLS - Calling convention for access functions.
    CXX_FAST_TLS = 17,

    /// Tail - This calling convention attemps to make calls as fast as
    /// possible while guaranteeing that tail call optimization can always
    /// be performed.
    Tail = 18,

    /// Special calling convention on Windows for calling the Control
    /// Guard Check ICall funtion. The function takes exactly one argument
    /// (address of the target function) passed in the first argument register,
    /// and has no return value. All register values are preserved.
    CFGuard_Check = 19,

    // Target - This is the start of the target-specific calling conventions,
    // e.g. fastcall and thiscall on X86.
    FirstTargetCC = 64,

    /// X86_StdCall - stdcall is the calling conventions mostly used by the
    /// Win32 API. It is basically the same as the C convention with the
    /// difference in that the callee is responsible for popping the arguments
    /// from the stack.
    X86_StdCall = 64,

    /// X86_FastCall - 'fast' analog of X86_StdCall. Passes first two arguments
    /// in ECX:EDX registers, others - via stack. Callee is responsible for
    /// stack cleaning.
    X86_FastCall = 65,

    /// ARM_APCS - ARM Procedure Calling Standard calling convention (obsolete,
    /// but still used on some targets).
    ARM_APCS = 66,

    /// ARM_AAPCS - ARM Architecture Procedure Calling Standard calling
    /// convention (aka EABI). Soft float variant.
    ARM_AAPCS = 67,

    /// ARM_AAPCS_VFP - Same as ARM_AAPCS, but uses hard floating point ABI.
    ARM_AAPCS_VFP = 68,

    /// MSP430_INTR - Calling convention used for MSP430 interrupt routines.
    MSP430_INTR = 69,

    /// X86_ThisCall - Similar to X86_StdCall. Passes first argument in ECX,
    /// others via stack. Callee is responsible for stack cleaning. MSVC uses
    /// this by default for methods in its ABI.
    X86_ThisCall = 70,

    /// PTX_Kernel - Call to a PTX kernel.
    /// Passes all arguments in parameter space.
    PTX_Kernel = 71,

    /// PTX_Device - Call to a PTX device function.
    /// Passes all arguments in register or parameter space.
    PTX_Device = 72,

    /// SPIR_FUNC - Calling convention for SPIR non-kernel device functions.
    /// No lowering or expansion of arguments.
    /// Structures are passed as a pointer to a struct with the byval attribute.
    /// Functions can only call SPIR_FUNC and SPIR_KERNEL functions.
    /// Functions can only have zero or one return values.
    /// Variable arguments are not allowed, except for printf.
    /// How arguments/return values are lowered are not specified.
    /// Functions are only visible to the devices.
    SPIR_FUNC = 75,

    /// SPIR_KERNEL - Calling convention for SPIR kernel functions.
    /// Inherits the restrictions of SPIR_FUNC, except
    /// Cannot have non-void return values.
    /// Cannot have variable arguments.
    /// Can also be called by the host.
    /// Is externally visible.
    SPIR_KERNEL = 76,

    /// Intel_OCL_BI - Calling conventions for Intel OpenCL built-ins
    Intel_OCL_BI = 77,

    /// The C convention as specified in the x86-64 supplement to the
    /// System V ABI, used on most non-Windows systems.
    X86_64_SysV = 78,

    /// The C convention as implemented on Windows/x86-64 and
    /// AArch64. This convention differs from the more common
    /// \c X86_64_SysV convention in a number of ways, most notably in
    /// that XMM registers used to pass arguments are shadowed by GPRs,
    /// and vice versa.
    /// On AArch64, this is identical to the normal C (AAPCS) calling
    /// convention for normal functions, but floats are passed in integer
    /// registers to variadic functions.
    Win64 = 79,

    /// MSVC calling convention that passes vectors and vector aggregates
    /// in SSE registers.
    X86_VectorCall = 80,

    /// Calling convention used by HipHop Virtual Machine (HHVM) to
    /// perform calls to and from translation cache, and for calling PHP
    /// functions.
    /// HHVM calling convention supports tail/sibling call elimination.
    HHVM = 81,

    /// HHVM calling convention for invoking C/C++ helpers.
    HHVM_C = 82,

    /// X86_INTR - x86 hardware interrupt context. Callee may take one or two
    /// parameters, where the 1st represents a pointer to hardware context frame
    /// and the 2nd represents hardware error code, the presence of the later
    /// depends on the interrupt vector taken. Valid for both 32- and 64-bit
    /// subtargets.
    X86_INTR = 83,

    /// Used for AVR interrupt routines.
    AVR_INTR = 84,

    /// Calling convention used for AVR signal routines.
    AVR_SIGNAL = 85,

    /// Calling convention used for special AVR rtlib functions
    /// which have an "optimized" convention to preserve registers.
    AVR_BUILTIN = 86,

    /// Calling convention used for Mesa vertex shaders, or AMDPAL last shader
    /// stage before rasterization (vertex shader if tessellation and geometry
    /// are not in use, or otherwise copy shader if one is needed).
    AMDGPU_VS = 87,

    /// Calling convention used for Mesa/AMDPAL geometry shaders.
    AMDGPU_GS = 88,

    /// Calling convention used for Mesa/AMDPAL pixel shaders.
    AMDGPU_PS = 89,

    /// Calling convention used for Mesa/AMDPAL compute shaders.
    AMDGPU_CS = 90,

    /// Calling convention for AMDGPU code object kernels.
    AMDGPU_KERNEL = 91,

    /// Register calling convention used for parameters transfer optimization
    X86_RegCall = 92,

    /// Calling convention used for Mesa/AMDPAL hull shaders (= tessellation
    /// control shaders).
    AMDGPU_HS = 93,

    /// Calling convention used for special MSP430 rtlib functions
    /// which have an "optimized" convention using additional registers.
    MSP430_BUILTIN = 94,

    /// Calling convention used for AMDPAL vertex shader if tessellation is in
    /// use.
    AMDGPU_LS = 95,

    /// Calling convention used for AMDPAL shader stage before geometry shader
    /// if geometry is in use. So either the domain (= tessellation evaluation)
    /// shader if tessellation is in use, or otherwise the vertex shader.
    AMDGPU_ES = 96,

    // Calling convention between AArch64 Advanced SIMD functions
    AArch64_VectorCall = 97,

    /// Calling convention between AArch64 SVE functions
    AArch64_SVE_VectorCall = 98,

    /// Calling convention for emscripten __invoke_* functions. The first
    /// argument is required to be the function ptr being indirectly called.
    /// The remainder matches the regular calling convention.
    WASM_EmscriptenInvoke = 99,

<<<<<<< HEAD
    /// Calling convention used for NEC SX-Aurora VE vec_expf intrinsic
    /// function.
    VE_VEC_EXPF = 150,
=======
    /// Calling convention used for AMD graphics targets.
    AMDGPU_Gfx = 100,
>>>>>>> dd6f607e

    /// The highest possible calling convention ID. Must be some 2^k - 1.
    MaxID = 1023
  };

} // end namespace CallingConv

} // end namespace llvm

#endif // LLVM_IR_CALLINGCONV_H<|MERGE_RESOLUTION|>--- conflicted
+++ resolved
@@ -241,14 +241,12 @@
     /// The remainder matches the regular calling convention.
     WASM_EmscriptenInvoke = 99,
 
-<<<<<<< HEAD
+    /// Calling convention used for AMD graphics targets.
+    AMDGPU_Gfx = 100,
+
     /// Calling convention used for NEC SX-Aurora VE vec_expf intrinsic
     /// function.
     VE_VEC_EXPF = 150,
-=======
-    /// Calling convention used for AMD graphics targets.
-    AMDGPU_Gfx = 100,
->>>>>>> dd6f607e
 
     /// The highest possible calling convention ID. Must be some 2^k - 1.
     MaxID = 1023
