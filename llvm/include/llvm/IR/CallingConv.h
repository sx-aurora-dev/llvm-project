//===- llvm/CallingConv.h - LLVM Calling Conventions ------------*- C++ -*-===//
//
// Part of the LLVM Project, under the Apache License v2.0 with LLVM Exceptions.
// See https://llvm.org/LICENSE.txt for license information.
// SPDX-License-Identifier: Apache-2.0 WITH LLVM-exception
//
//===----------------------------------------------------------------------===//
//
// This file defines LLVM's set of calling conventions.
//
//===----------------------------------------------------------------------===//

#ifndef LLVM_IR_CALLINGCONV_H
#define LLVM_IR_CALLINGCONV_H

namespace llvm {

/// CallingConv Namespace - This namespace contains an enum with a value for
/// the well-known calling conventions.
///
namespace CallingConv {

  /// LLVM IR allows to use arbitrary numbers as calling convention identifiers.
  using ID = unsigned;

  /// A set of enums which specify the assigned numeric values for known llvm
  /// calling conventions.
  /// LLVM Calling Convention Representation
  enum {
    /// The default llvm calling convention, compatible with C. This convention
    /// is the only one that supports varargs calls. As with typical C calling
    /// conventions, the callee/caller have to tolerate certain amounts of
    /// prototype mismatch.
    C = 0,

    // Generic LLVM calling conventions. None of these support varargs calls,
    // and all assume that the caller and callee prototype exactly match.

    /// Attempts to make calls as fast as possible (e.g. by passing things in
    /// registers).
    Fast = 8,

    /// Attempts to make code in the caller as efficient as possible under the
    /// assumption that the call is not commonly executed. As such, these calls
    /// often preserve all registers so that the call does not break any live
    /// ranges in the caller side.
    Cold = 9,

    /// Used by the Glasgow Haskell Compiler (GHC).
    GHC = 10,

    /// Used by the High-Performance Erlang Compiler (HiPE).
    HiPE = 11,

    /// Used for stack based JavaScript calls
    WebKit_JS = 12,

    /// Used for dynamic register based calls (e.g. stackmap and patchpoint
    /// intrinsics).
    AnyReg = 13,

    /// Used for runtime calls that preserves most registers.
    PreserveMost = 14,

    /// Used for runtime calls that preserves (almost) all registers.
    PreserveAll = 15,

    /// Calling convention for Swift.
    Swift = 16,

    /// Used for access functions.
    CXX_FAST_TLS = 17,

    /// Attemps to make calls as fast as possible while guaranteeing that tail
    /// call optimization can always be performed.
    Tail = 18,

    /// Special calling convention on Windows for calling the Control Guard
    /// Check ICall funtion. The function takes exactly one argument (address of
    /// the target function) passed in the first argument register, and has no
    /// return value. All register values are preserved.
    CFGuard_Check = 19,

    /// This follows the Swift calling convention in how arguments are passed
    /// but guarantees tail calls will be made by making the callee clean up
    /// their stack.
    SwiftTail = 20,

    /// This is the start of the target-specific calling conventions, e.g.
    /// fastcall and thiscall on X86.
    FirstTargetCC = 64,

    /// stdcall is mostly used by the Win32 API. It is basically the same as the
    /// C convention with the difference in that the callee is responsible for
    /// popping the arguments from the stack.
    X86_StdCall = 64,

    /// 'fast' analog of X86_StdCall. Passes first two arguments in ECX:EDX
    /// registers, others - via stack. Callee is responsible for stack cleaning.
    X86_FastCall = 65,

    /// ARM Procedure Calling Standard (obsolete, but still used on some
    /// targets).
    ARM_APCS = 66,

    /// ARM Architecture Procedure Calling Standard calling convention (aka
    /// EABI). Soft float variant.
    ARM_AAPCS = 67,

    /// Same as ARM_AAPCS, but uses hard floating point ABI.
    ARM_AAPCS_VFP = 68,

    /// Used for MSP430 interrupt routines.
    MSP430_INTR = 69,

    /// Similar to X86_StdCall. Passes first argument in ECX, others via stack.
    /// Callee is responsible for stack cleaning. MSVC uses this by default for
    /// methods in its ABI.
    X86_ThisCall = 70,

    /// Call to a PTX kernel. Passes all arguments in parameter space.
    PTX_Kernel = 71,

    /// Call to a PTX device function. Passes all arguments in register or
    /// parameter space.
    PTX_Device = 72,

    /// Used for SPIR non-kernel device functions. No lowering or expansion of
    /// arguments. Structures are passed as a pointer to a struct with the
    /// byval attribute. Functions can only call SPIR_FUNC and SPIR_KERNEL
    /// functions. Functions can only have zero or one return values. Variable
    /// arguments are not allowed, except for printf. How arguments/return
    /// values are lowered are not specified. Functions are only visible to the
    /// devices.
    SPIR_FUNC = 75,

    /// Used for SPIR kernel functions. Inherits the restrictions of SPIR_FUNC,
    /// except it cannot have non-void return values, it cannot have variable
    /// arguments, it can also be called by the host or it is externally
    /// visible.
    SPIR_KERNEL = 76,

    /// Used for Intel OpenCL built-ins.
    Intel_OCL_BI = 77,

    /// The C convention as specified in the x86-64 supplement to the System V
    /// ABI, used on most non-Windows systems.
    X86_64_SysV = 78,

    /// The C convention as implemented on Windows/x86-64 and AArch64. It
    /// differs from the more common \c X86_64_SysV convention in a number of
    /// ways, most notably in that XMM registers used to pass arguments are
    /// shadowed by GPRs, and vice versa. On AArch64, this is identical to the
    /// normal C (AAPCS) calling convention for normal functions, but floats are
    /// passed in integer registers to variadic functions.
    Win64 = 79,

    /// MSVC calling convention that passes vectors and vector aggregates in SSE
    /// registers.
    X86_VectorCall = 80,

    /// Used by HipHop Virtual Machine (HHVM) to perform calls to and from
    /// translation cache, and for calling PHP functions. HHVM calling
    /// convention supports tail/sibling call elimination.
    HHVM = 81,

    /// HHVM calling convention for invoking C/C++ helpers.
    HHVM_C = 82,

    /// x86 hardware interrupt context. Callee may take one or two parameters,
    /// where the 1st represents a pointer to hardware context frame and the 2nd
    /// represents hardware error code, the presence of the later depends on the
    /// interrupt vector taken. Valid for both 32- and 64-bit subtargets.
    X86_INTR = 83,

    /// Used for AVR interrupt routines.
    AVR_INTR = 84,

    /// Used for AVR signal routines.
    AVR_SIGNAL = 85,

    /// Used for special AVR rtlib functions which have an "optimized"
    /// convention to preserve registers.
    AVR_BUILTIN = 86,

    /// Used for Mesa vertex shaders, or AMDPAL last shader stage before
    /// rasterization (vertex shader if tessellation and geometry are not in
    /// use, or otherwise copy shader if one is needed).
    AMDGPU_VS = 87,

    /// Used for Mesa/AMDPAL geometry shaders.
    AMDGPU_GS = 88,

    /// Used for Mesa/AMDPAL pixel shaders.
    AMDGPU_PS = 89,

    /// Used for Mesa/AMDPAL compute shaders.
    AMDGPU_CS = 90,

    /// Used for AMDGPU code object kernels.
    AMDGPU_KERNEL = 91,

    /// Register calling convention used for parameters transfer optimization
    X86_RegCall = 92,

    /// Used for Mesa/AMDPAL hull shaders (= tessellation control shaders).
    AMDGPU_HS = 93,

    /// Used for special MSP430 rtlib functions which have an "optimized"
    /// convention using additional registers.
    MSP430_BUILTIN = 94,

    /// Used for AMDPAL vertex shader if tessellation is in use.
    AMDGPU_LS = 95,

    /// Used for AMDPAL shader stage before geometry shader if geometry is in
    /// use. So either the domain (= tessellation evaluation) shader if
    /// tessellation is in use, or otherwise the vertex shader.
    AMDGPU_ES = 96,

    /// Used between AArch64 Advanced SIMD functions
    AArch64_VectorCall = 97,

    /// Used between AArch64 SVE functions
    AArch64_SVE_VectorCall = 98,

    /// For emscripten __invoke_* functions. The first argument is required to
    /// be the function ptr being indirectly called. The remainder matches the
    /// regular calling convention.
    WASM_EmscriptenInvoke = 99,

    /// Used for AMD graphics targets.
    AMDGPU_Gfx = 100,

    /// Used for M68k interrupt routines.
    M68k_INTR = 101,

<<<<<<< HEAD
    /// Calling convention used for NEC SX-Aurora VE vec_expf intrinsic
    /// function.
    VE_VEC_EXPF = 150,

    /// The highest possible calling convention ID. Must be some 2^k - 1.
=======
    /// The highest possible ID. Must be some 2^k - 1.
>>>>>>> 0e797115
    MaxID = 1023
  };

} // end namespace CallingConv

} // end namespace llvm

#endif // LLVM_IR_CALLINGCONV_H<|MERGE_RESOLUTION|>--- conflicted
+++ resolved
@@ -235,15 +235,11 @@
     /// Used for M68k interrupt routines.
     M68k_INTR = 101,
 
-<<<<<<< HEAD
     /// Calling convention used for NEC SX-Aurora VE vec_expf intrinsic
     /// function.
     VE_VEC_EXPF = 150,
 
-    /// The highest possible calling convention ID. Must be some 2^k - 1.
-=======
     /// The highest possible ID. Must be some 2^k - 1.
->>>>>>> 0e797115
     MaxID = 1023
   };
 
