--- conflicted
+++ resolved
@@ -235,17 +235,15 @@
     /// Used for M68k interrupt routines.
     M68k_INTR = 101,
 
-<<<<<<< HEAD
+    /// Preserve X0-X13, X19-X29, SP, Z0-Z31, P0-P15.
+    AArch64_SME_ABI_Support_Routines_PreserveMost_From_X0 = 102,
+
+    /// Preserve X2-X15, X19-X29, SP, Z0-Z31, P0-P15.
+    AArch64_SME_ABI_Support_Routines_PreserveMost_From_X2 = 103,
+
     /// Calling convention used for NEC SX-Aurora VE vec_expf intrinsic
     /// function.
     VE_VEC_EXPF = 150,
-=======
-    /// Preserve X0-X13, X19-X29, SP, Z0-Z31, P0-P15.
-    AArch64_SME_ABI_Support_Routines_PreserveMost_From_X0 = 102,
-
-    /// Preserve X2-X15, X19-X29, SP, Z0-Z31, P0-P15.
-    AArch64_SME_ABI_Support_Routines_PreserveMost_From_X2 = 103,
->>>>>>> 30b550f1
 
     /// The highest possible ID. Must be some 2^k - 1.
     MaxID = 1023
