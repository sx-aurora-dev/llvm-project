--- conflicted
+++ resolved
@@ -1,30 +1,5 @@
 // Define intrinsics written by hand
 
-<<<<<<< HEAD
-let TargetPrefix = "ve" in {
-
-  // VEL Intrinsics
-  def int_ve_vl_svob : GCCBuiltin<"__builtin_ve_vl_svob">, Intrinsic<[], [], [IntrHasSideEffects]>;
-
-  def int_ve_vl_pack_f32p : GCCBuiltin<"__builtin_ve_vl_pack_f32p">,
-        Intrinsic<[llvm_i64_ty], [llvm_ptr_ty, llvm_ptr_ty], [IntrReadMem]>;
-
-  def int_ve_vl_pack_f32a : GCCBuiltin<"__builtin_ve_vl_pack_f32a">,
-        Intrinsic<[llvm_i64_ty], [llvm_ptr_ty], [IntrReadMem]>;
-
-  def int_ve_vl_extract_vm512u : GCCBuiltin<"__builtin_ve_vl_extract_vm512u">,
-        Intrinsic<[LLVMType<v256i1>], [LLVMType<v512i1>], [IntrNoMem]>;
-
-  def int_ve_vl_extract_vm512l : GCCBuiltin<"__builtin_ve_vl_extract_vm512l">,
-        Intrinsic<[LLVMType<v256i1>], [LLVMType<v512i1>], [IntrNoMem]>;
-
-  def int_ve_vl_insert_vm512u : GCCBuiltin<"__builtin_ve_vl_insert_vm512u">,
-        Intrinsic<[LLVMType<v512i1>], [LLVMType<v512i1>, LLVMType<v256i1>], [IntrNoMem]>;
-
-  def int_ve_vl_insert_vm512l : GCCBuiltin<"__builtin_ve_vl_insert_vm512l">,
-        Intrinsic<[LLVMType<v512i1>], [LLVMType<v512i1>, LLVMType<v256i1>], [IntrNoMem]>;
-
-=======
 // VEL Intrinsic instructions.
 let TargetPrefix = "ve" in {
   def int_ve_vl_svob : GCCBuiltin<"__builtin_ve_vl_svob">,
@@ -54,7 +29,6 @@
       GCCBuiltin<"__builtin_ve_vl_insert_vm512l">,
       Intrinsic<[LLVMType<v512i1>], [LLVMType<v512i1>, LLVMType<v256i1>],
                 [IntrNoMem]>;
->>>>>>> 70474dfe
 }
 
 // Define intrinsics automatically generated
