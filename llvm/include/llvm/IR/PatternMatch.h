--- conflicted
+++ resolved
@@ -2589,11 +2589,6 @@
 
   template <typename OpTy> bool match(OpTy *V) { EmptyContext EC; return match_context(V, EC); }
   template <typename OpTy, typename MatchContext> bool match_context(OpTy *V, MatchContext & MContext) {
-<<<<<<< HEAD
-    if (auto *I = dyn_cast<ExtractValueInst>(V))
-      return I->getNumIndices() == 1 && I->getIndices()[0] == (unsigned)Ind &&
-             Val.match_context(I->getAggregateOperand(), MContext);
-=======
     if (auto *I = dyn_cast<ExtractValueInst>(V)) {
       // If Ind is -1, don't inspect indices
       if (Ind != -1 &&
@@ -2601,7 +2596,6 @@
         return false;
       return Val.match_context(I->getAggregateOperand(), MContext);
     }
->>>>>>> a2ce6ee6
     return false;
   }
 };
@@ -2738,8 +2732,6 @@
 /// Matches L && R where L and R are arbitrary values.
 inline auto m_LogicalAnd() { return m_LogicalAnd(m_Value(), m_Value()); }
 
-<<<<<<< HEAD
-=======
 /// Matches L && R with LHS and RHS in either order.
 template <typename LHS, typename RHS>
 inline LogicalOp_match<LHS, RHS, Instruction::And, true>
@@ -2747,7 +2739,6 @@
   return LogicalOp_match<LHS, RHS, Instruction::And, true>(L, R);
 }
 
->>>>>>> a2ce6ee6
 /// Matches L || R either in the form of L | R or L ? true : R.
 /// Note that the latter form is poison-blocking.
 template <typename LHS, typename RHS>
@@ -2757,10 +2748,6 @@
 }
 
 /// Matches L || R where L and R are arbitrary values.
-<<<<<<< HEAD
-inline auto m_LogicalOr() {
-  return m_LogicalOr(m_Value(), m_Value());
-=======
 inline auto m_LogicalOr() { return m_LogicalOr(m_Value(), m_Value()); }
 
 /// Matches L || R with LHS and RHS in either order.
@@ -2768,7 +2755,6 @@
 inline LogicalOp_match<LHS, RHS, Instruction::Or, true>
 m_c_LogicalOr(const LHS &L, const RHS &R) {
   return LogicalOp_match<LHS, RHS, Instruction::Or, true>(L, R);
->>>>>>> a2ce6ee6
 }
 
 } // end namespace PatternMatch
