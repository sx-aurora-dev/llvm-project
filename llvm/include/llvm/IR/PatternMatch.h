//===- PatternMatch.h - Match on the LLVM IR --------------------*- C++ -*-===//
//
// Part of the LLVM Project, under the Apache License v2.0 with LLVM Exceptions.
// See https://llvm.org/LICENSE.txt for license information.
// SPDX-License-Identifier: Apache-2.0 WITH LLVM-exception
//
//===----------------------------------------------------------------------===//
//
// This file provides a simple and efficient mechanism for performing general
// tree-based pattern matches on the LLVM IR. The power of these routines is
// that it allows you to write concise patterns that are expressive and easy to
// understand. The other major advantage of this is that it allows you to
// trivially capture/bind elements in the pattern to variables. For example,
// you can do something like this:
//
//  Value *Exp = ...
//  Value *X, *Y;  ConstantInt *C1, *C2;      // (X & C1) | (Y & C2)
//  if (match(Exp, m_Or(m_And(m_Value(X), m_ConstantInt(C1)),
//                      m_And(m_Value(Y), m_ConstantInt(C2))))) {
//    ... Pattern is matched and variables are bound ...
//  }
//
// This is primarily useful to things like the instruction combiner, but can
// also be useful for static analysis tools or code generators.
//
//===----------------------------------------------------------------------===//

#ifndef LLVM_IR_PATTERNMATCH_H
#define LLVM_IR_PATTERNMATCH_H

#include "llvm/ADT/APFloat.h"
#include "llvm/ADT/APInt.h"
#include "llvm/IR/Constant.h"
#include "llvm/IR/Constants.h"
#include "llvm/IR/DataLayout.h"
#include "llvm/IR/InstrTypes.h"
#include "llvm/IR/Instruction.h"
#include "llvm/IR/Instructions.h"
#include "llvm/IR/IntrinsicInst.h"
#include "llvm/IR/Intrinsics.h"
#include "llvm/IR/Operator.h"
#include "llvm/IR/Value.h"
#include "llvm/Support/Casting.h"
#include "llvm/IR/MatcherCast.h"

#include <cstdint>


namespace llvm {
namespace PatternMatch {

// Use verbatim types in default (empty) context.
struct EmptyContext {
  static constexpr bool IsEmpty = true;

  EmptyContext() {}

  EmptyContext(const Value *) {}

  EmptyContext(const EmptyContext & E) {}

  // reset this match context to be rooted at \p V
  void reset(Value * V) {}

  // accept a match where \p Val is in a non-leaf position in a match pattern
  bool acceptInnerNode(const Value * Val) const { return true; }

  // accept a match where \p Val is bound to a free variable.
  bool acceptBoundNode(const Value * Val) const { return true; }

  // whether this context is compatiable with \p E.
  bool acceptContext(EmptyContext E) const { return true; }

  // merge the context \p E into this context and return whether the resulting context is valid.
  bool mergeContext(EmptyContext E) { return true; }

  // reset this context to \p Val.
  template <typename Val, typename Pattern> bool reset_match(Val *V, const Pattern &P) {
    reset(V);
    return const_cast<Pattern &>(P).match_context(V, *this);
  }

  // match in the current context
  template <typename Val, typename Pattern> bool try_match(Val *V, const Pattern &P) {
    return const_cast<Pattern &>(P).match_context(V, *this);
  }
};

template<typename DestClass>
struct MatcherCast<EmptyContext, DestClass> { using ActualCastType = DestClass; };






// match without (== empty) context
template <typename Val, typename Pattern> bool match(Val *V, const Pattern &P) {
  EmptyContext ECtx;
  return const_cast<Pattern &>(P).match_context(V, ECtx);
}

// match pattern in a given context
template <typename Val, typename Pattern, typename MatchContext> bool match(Val *V, const Pattern &P, MatchContext & MContext) {
  return const_cast<Pattern &>(P).match_context(V, MContext);
}

template <typename Pattern> bool match(ArrayRef<int> Mask, const Pattern &P) {
  return const_cast<Pattern &>(P).match(Mask);
}

template <typename SubPattern_t> struct OneUse_match {
  SubPattern_t SubPattern;

  OneUse_match(const SubPattern_t &SP) : SubPattern(SP) {}

  template <typename OpTy> bool match(OpTy *V) {
    EmptyContext EContext; return match_context(V, EContext);
  }

  template <typename OpTy, typename MatchContext> bool match_context(OpTy *V, MatchContext & MContext) {
    return V->hasOneUse() && SubPattern.match_context(V, MContext);
  }
};

template <typename T> inline OneUse_match<T> m_OneUse(const T &SubPattern) {
  return SubPattern;
}

template <typename Class> struct class_match {
  template <typename ITy> bool match(ITy *V) {
    EmptyContext EContext; return match_context<ITy, EmptyContext>(V, EContext);
  }
  template <typename ITy, typename MatchContext>
  bool match_context(ITy *V, MatchContext & MContext) { return match_isa<MatchContext, Class>(V); }
};

/// Match an arbitrary value and ignore it.
inline class_match<Value> m_Value() { return class_match<Value>(); }

/// Match an arbitrary unary operation and ignore it.
inline class_match<UnaryOperator> m_UnOp() {
  return class_match<UnaryOperator>();
}

/// Match an arbitrary binary operation and ignore it.
inline class_match<BinaryOperator> m_BinOp() {
  return class_match<BinaryOperator>();
}

/// Matches any compare instruction and ignore it.
inline class_match<CmpInst> m_Cmp() { return class_match<CmpInst>(); }

struct undef_match {
  static bool check(const Value *V) {
    if (isa<UndefValue>(V))
      return true;

    const auto *CA = dyn_cast<ConstantAggregate>(V);
    if (!CA)
      return false;

    SmallPtrSet<const ConstantAggregate *, 8> Seen;
    SmallVector<const ConstantAggregate *, 8> Worklist;

    // Either UndefValue, PoisonValue, or an aggregate that only contains
    // these is accepted by matcher.
    // CheckValue returns false if CA cannot satisfy this constraint.
    auto CheckValue = [&](const ConstantAggregate *CA) {
      for (const Value *Op : CA->operand_values()) {
        if (isa<UndefValue>(Op))
          continue;

        const auto *CA = dyn_cast<ConstantAggregate>(Op);
        if (!CA)
          return false;
        if (Seen.insert(CA).second)
          Worklist.emplace_back(CA);
      }

      return true;
    };

    if (!CheckValue(CA))
      return false;

    while (!Worklist.empty()) {
      if (!CheckValue(Worklist.pop_back_val()))
        return false;
    }
    return true;
  }
  template <typename ITy> bool match(ITy *V) { return check(V); }
  template <typename ITy, typename MatcherContext>
  bool match_context(ITy *V, MatcherContext &MC) {
    return check(V);
  }
};

/// Match an arbitrary undef constant. This matches poison as well.
/// If this is an aggregate and contains a non-aggregate element that is
/// neither undef nor poison, the aggregate is not matched.
inline auto m_Undef() { return undef_match(); }

/// Match an arbitrary poison constant.
inline class_match<PoisonValue> m_Poison() { return class_match<PoisonValue>(); }

/// Match an arbitrary Constant and ignore it.
inline class_match<Constant> m_Constant() { return class_match<Constant>(); }

/// Match an arbitrary ConstantInt and ignore it.
inline class_match<ConstantInt> m_ConstantInt() {
  return class_match<ConstantInt>();
}

/// Match an arbitrary ConstantFP and ignore it.
inline class_match<ConstantFP> m_ConstantFP() {
  return class_match<ConstantFP>();
}

/// Match an arbitrary ConstantExpr and ignore it.
inline class_match<ConstantExpr> m_ConstantExpr() {
  return class_match<ConstantExpr>();
}

/// Match an arbitrary basic block value and ignore it.
inline class_match<BasicBlock> m_BasicBlock() {
  return class_match<BasicBlock>();
}

/// Inverting matcher
template <typename Ty> struct match_unless {
  Ty M;

  match_unless(const Ty &Matcher) : M(Matcher) {}

  template <typename ITy, typename MatcherContext>
  bool match_context(ITy *V, MatcherContext &MC) {
    return !M.match_context(V, MC);
  }
  template <typename ITy> bool match(ITy *V) {
    EmptyContext EC;
    return match_context(V, EC);
  }
};

/// Match if the inner matcher does *NOT* match.
template <typename Ty> inline match_unless<Ty> m_Unless(const Ty &M) {
  return match_unless<Ty>(M);
}

/// Matching combinators
template <typename LTy, typename RTy> struct match_combine_or {
  LTy L;
  RTy R;

  match_combine_or(const LTy &Left, const RTy &Right) : L(Left), R(Right) {}

  template <typename ITy> bool match(ITy *V) { EmptyContext EContext; return match_context(V, EContext); }
  template <typename ITy, typename MatchContext> bool match_context(ITy *V, MatchContext & MContext) {
    MatchContext SubContext;

    if (L.match_context(V, SubContext) && MContext.acceptContext(SubContext)) {
      MContext.mergeContext(SubContext);
      return true;
    }
    if (R.match_context(V, MContext)) {
      return true;
    }
    return false;
  }
};

template <typename LTy, typename RTy> struct match_combine_and {
  LTy L;
  RTy R;

  match_combine_and(const LTy &Left, const RTy &Right) : L(Left), R(Right) {}

  template <typename ITy> bool match(ITy *V) { EmptyContext EContext; return match_context(V, EContext); }
  template <typename ITy, typename MatchContext> bool match_context(ITy *V, MatchContext & MContext) {
    if (L.match_context(V, MContext))
      if (R.match_context(V, MContext))
        return true;
    return false;
  }
};

/// Combine two pattern matchers matching L || R
template <typename LTy, typename RTy>
inline match_combine_or<LTy, RTy> m_CombineOr(const LTy &L, const RTy &R) {
  return match_combine_or<LTy, RTy>(L, R);
}

/// Combine two pattern matchers matching L && R
template <typename LTy, typename RTy>
inline match_combine_and<LTy, RTy> m_CombineAnd(const LTy &L, const RTy &R) {
  return match_combine_and<LTy, RTy>(L, R);
}

struct apint_match {
  const APInt *&Res;
  bool AllowUndef;

  apint_match(const APInt *&Res, bool AllowUndef)
    : Res(Res), AllowUndef(AllowUndef) {}

  template <typename ITy> bool match(ITy *V) { EmptyContext EContext; return match_context(V, EContext); }
  template <typename ITy, typename MatchContext> bool match_context(ITy *V, MatchContext & MContext) {
    if (auto *CI = dyn_cast<ConstantInt>(V)) {
      Res = &CI->getValue();
      return true;
    }
    if (V->getType()->isVectorTy())
      if (const auto *C = dyn_cast<Constant>(V))
        if (auto *CI = dyn_cast_or_null<ConstantInt>(
                C->getSplatValue(AllowUndef))) {
          Res = &CI->getValue();
          return true;
        }
    return false;
  }
};
// Either constexpr if or renaming ConstantFP::getValueAPF to
// ConstantFP::getValue is needed to do it via single template
// function for both apint/apfloat.
struct apfloat_match {
  const APFloat *&Res;
  bool AllowUndef;

  apfloat_match(const APFloat *&Res, bool AllowUndef)
      : Res(Res), AllowUndef(AllowUndef) {}

  template <typename ITy> bool match(ITy *V) { EmptyContext EContext; return match_context(V, EContext); }
  template <typename ITy, typename MatchContext> bool match_context(ITy *V, MatchContext & MContext) {
    if (auto *CI = dyn_cast<ConstantFP>(V)) {
      Res = &CI->getValueAPF();
      return true;
    }
    if (V->getType()->isVectorTy())
      if (const auto *C = dyn_cast<Constant>(V))
        if (auto *CI = dyn_cast_or_null<ConstantFP>(
                C->getSplatValue(AllowUndef))) {
          Res = &CI->getValueAPF();
          return true;
        }
    return false;
  }
};

/// Match a ConstantInt or splatted ConstantVector, binding the
/// specified pointer to the contained APInt.
inline apint_match m_APInt(const APInt *&Res) {
  // Forbid undefs by default to maintain previous behavior.
  return apint_match(Res, /* AllowUndef */ false);
}

/// Match APInt while allowing undefs in splat vector constants.
inline apint_match m_APIntAllowUndef(const APInt *&Res) {
  return apint_match(Res, /* AllowUndef */ true);
}

/// Match APInt while forbidding undefs in splat vector constants.
inline apint_match m_APIntForbidUndef(const APInt *&Res) {
  return apint_match(Res, /* AllowUndef */ false);
}

/// Match a ConstantFP or splatted ConstantVector, binding the
/// specified pointer to the contained APFloat.
inline apfloat_match m_APFloat(const APFloat *&Res) {
  // Forbid undefs by default to maintain previous behavior.
  return apfloat_match(Res, /* AllowUndef */ false);
}

/// Match APFloat while allowing undefs in splat vector constants.
inline apfloat_match m_APFloatAllowUndef(const APFloat *&Res) {
  return apfloat_match(Res, /* AllowUndef */ true);
}

/// Match APFloat while forbidding undefs in splat vector constants.
inline apfloat_match m_APFloatForbidUndef(const APFloat *&Res) {
  return apfloat_match(Res, /* AllowUndef */ false);
}

template <int64_t Val> struct constantint_match {
  template <typename ITy> bool match(ITy *V) { EmptyContext EContext; return match_context(V, EContext); }
  template <typename ITy, typename MatchContext> bool match_context(ITy *V, MatchContext & MContext) {
    if (const auto *CI = dyn_cast<ConstantInt>(V)) {
      const APInt &CIV = CI->getValue();
      if (Val >= 0)
        return CIV == static_cast<uint64_t>(Val);
      // If Val is negative, and CI is shorter than it, truncate to the right
      // number of bits.  If it is larger, then we have to sign extend.  Just
      // compare their negated values.
      return -CIV == -Val;
    }
    return false;
  }
};

/// Match a ConstantInt with a specific value.
template <int64_t Val> inline constantint_match<Val> m_ConstantInt() {
  return constantint_match<Val>();
}

/// This helper class is used to match scalar and fixed width vector integer
/// constants that satisfy a specified predicate.
/// For vector constants, undefined elements are ignored.
template <typename Predicate, typename ConstantVal>
struct cstval_pred_ty : public Predicate {
  template <typename ITy> bool match(ITy *V) { EmptyContext EContext; return match_context(V, EContext); }
  template <typename ITy, typename MatchContext> bool match_context(ITy *V, MatchContext & MContext) {
    if (const auto *CI = dyn_cast<ConstantVal>(V))
      return this->isValue(CI->getValue());
    if (const auto *VTy = dyn_cast<VectorType>(V->getType())) {
      if (const auto *C = dyn_cast<Constant>(V)) {
        if (const auto *CV = dyn_cast_or_null<ConstantVal>(C->getSplatValue()))
          return this->isValue(CV->getValue());

        // Number of elements of a scalable vector unknown at compile time
        auto *FVTy = dyn_cast<FixedVectorType>(VTy);
        if (!FVTy)
          return false;

        // Non-splat vector constant: check each element for a match.
        unsigned NumElts = FVTy->getNumElements();
        assert(NumElts != 0 && "Constant vector with no elements?");
        bool HasNonUndefElements = false;
        for (unsigned i = 0; i != NumElts; ++i) {
          Constant *Elt = C->getAggregateElement(i);
          if (!Elt)
            return false;
          if (isa<UndefValue>(Elt))
            continue;
          auto *CV = dyn_cast<ConstantVal>(Elt);
          if (!CV || !this->isValue(CV->getValue()))
            return false;
          HasNonUndefElements = true;
        }
        return HasNonUndefElements;
      }
    }
    return false;
  }
};

/// specialization of cstval_pred_ty for ConstantInt
template <typename Predicate>
using cst_pred_ty = cstval_pred_ty<Predicate, ConstantInt>;

/// specialization of cstval_pred_ty for ConstantFP
template <typename Predicate>
using cstfp_pred_ty = cstval_pred_ty<Predicate, ConstantFP>;

/// This helper class is used to match scalar and vector constants that
/// satisfy a specified predicate, and bind them to an APInt.
template <typename Predicate> struct api_pred_ty : public Predicate {
  const APInt *&Res;

  api_pred_ty(const APInt *&R) : Res(R) {}

  template <typename ITy> bool match(ITy *V) { EmptyContext EContext; return match_context(V, EContext); }
  template <typename ITy, typename MatchContext> bool match_context(ITy *V, MatchContext & MContext) {
    if (const auto *CI = dyn_cast<ConstantInt>(V))
      if (this->isValue(CI->getValue())) {
        Res = &CI->getValue();
        return true;
      }
    if (V->getType()->isVectorTy())
      if (const auto *C = dyn_cast<Constant>(V))
        if (auto *CI = dyn_cast_or_null<ConstantInt>(C->getSplatValue()))
          if (this->isValue(CI->getValue())) {
            Res = &CI->getValue();
            return true;
          }

    return false;
  }
};

/// This helper class is used to match scalar and vector constants that
/// satisfy a specified predicate, and bind them to an APFloat.
/// Undefs are allowed in splat vector constants.
template <typename Predicate> struct apf_pred_ty : public Predicate {
  const APFloat *&Res;

  apf_pred_ty(const APFloat *&R) : Res(R) {}

  template <typename ITy> bool match(ITy *V) {
    EmptyContext Empty;
    return match_context(V, Empty);
  }

  template <typename ITy, typename MatchContext>
  bool match_context(ITy *V, MatchContext &MContext) {
    if (const auto *CI = dyn_cast<ConstantFP>(V))
      if (this->isValue(CI->getValue())) {
        Res = &CI->getValue();
        return true;
      }
    if (V->getType()->isVectorTy())
      if (const auto *C = dyn_cast<Constant>(V))
        if (auto *CI = dyn_cast_or_null<ConstantFP>(
                C->getSplatValue(/* AllowUndef */ true)))
          if (this->isValue(CI->getValue())) {
            Res = &CI->getValue();
            return true;
          }

    return false;
  }
};

///////////////////////////////////////////////////////////////////////////////
//
// Encapsulate constant value queries for use in templated predicate matchers.
// This allows checking if constants match using compound predicates and works
// with vector constants, possibly with relaxed constraints. For example, ignore
// undef values.
//
///////////////////////////////////////////////////////////////////////////////

struct is_any_apint {
  bool isValue(const APInt &C) { return true; }
};
/// Match an integer or vector with any integral constant.
/// For vectors, this includes constants with undefined elements.
inline cst_pred_ty<is_any_apint> m_AnyIntegralConstant() {
  return cst_pred_ty<is_any_apint>();
}

struct is_all_ones {
  bool isValue(const APInt &C) { return C.isAllOnes(); }
};
/// Match an integer or vector with all bits set.
/// For vectors, this includes constants with undefined elements.
inline cst_pred_ty<is_all_ones> m_AllOnes() {
  return cst_pred_ty<is_all_ones>();
}

struct is_maxsignedvalue {
  bool isValue(const APInt &C) { return C.isMaxSignedValue(); }
};
/// Match an integer or vector with values having all bits except for the high
/// bit set (0x7f...).
/// For vectors, this includes constants with undefined elements.
inline cst_pred_ty<is_maxsignedvalue> m_MaxSignedValue() {
  return cst_pred_ty<is_maxsignedvalue>();
}
inline api_pred_ty<is_maxsignedvalue> m_MaxSignedValue(const APInt *&V) {
  return V;
}

struct is_negative {
  bool isValue(const APInt &C) { return C.isNegative(); }
};
/// Match an integer or vector of negative values.
/// For vectors, this includes constants with undefined elements.
inline cst_pred_ty<is_negative> m_Negative() {
  return cst_pred_ty<is_negative>();
}
inline api_pred_ty<is_negative> m_Negative(const APInt *&V) {
  return V;
}

struct is_nonnegative {
  bool isValue(const APInt &C) { return C.isNonNegative(); }
};
/// Match an integer or vector of non-negative values.
/// For vectors, this includes constants with undefined elements.
inline cst_pred_ty<is_nonnegative> m_NonNegative() {
  return cst_pred_ty<is_nonnegative>();
}
inline api_pred_ty<is_nonnegative> m_NonNegative(const APInt *&V) {
  return V;
}

struct is_strictlypositive {
  bool isValue(const APInt &C) { return C.isStrictlyPositive(); }
};
/// Match an integer or vector of strictly positive values.
/// For vectors, this includes constants with undefined elements.
inline cst_pred_ty<is_strictlypositive> m_StrictlyPositive() {
  return cst_pred_ty<is_strictlypositive>();
}
inline api_pred_ty<is_strictlypositive> m_StrictlyPositive(const APInt *&V) {
  return V;
}

struct is_nonpositive {
  bool isValue(const APInt &C) { return C.isNonPositive(); }
};
/// Match an integer or vector of non-positive values.
/// For vectors, this includes constants with undefined elements.
inline cst_pred_ty<is_nonpositive> m_NonPositive() {
  return cst_pred_ty<is_nonpositive>();
}
inline api_pred_ty<is_nonpositive> m_NonPositive(const APInt *&V) { return V; }

struct is_one {
  bool isValue(const APInt &C) { return C.isOne(); }
};
/// Match an integer 1 or a vector with all elements equal to 1.
/// For vectors, this includes constants with undefined elements.
inline cst_pred_ty<is_one> m_One() {
  return cst_pred_ty<is_one>();
}

struct is_zero_int {
  bool isValue(const APInt &C) { return C.isZero(); }
};
/// Match an integer 0 or a vector with all elements equal to 0.
/// For vectors, this includes constants with undefined elements.
inline cst_pred_ty<is_zero_int> m_ZeroInt() {
  return cst_pred_ty<is_zero_int>();
}

struct is_zero {
  template <typename ITy> bool match(ITy *V) { EmptyContext EContext; return match_context(V, EContext); }
  template <typename ITy, typename MatchContext> bool match_context(ITy *V, MatchContext & MContext) {
    auto *C = dyn_cast<Constant>(V);
    // FIXME: this should be able to do something for scalable vectors
    return C && (C->isNullValue() || cst_pred_ty<is_zero_int>().match(C));
  }
};
/// Match any null constant or a vector with all elements equal to 0.
/// For vectors, this includes constants with undefined elements.
inline is_zero m_Zero() {
  return is_zero();
}

struct is_power2 {
  bool isValue(const APInt &C) { return C.isPowerOf2(); }
};
/// Match an integer or vector power-of-2.
/// For vectors, this includes constants with undefined elements.
inline cst_pred_ty<is_power2> m_Power2() {
  return cst_pred_ty<is_power2>();
}
inline api_pred_ty<is_power2> m_Power2(const APInt *&V) {
  return V;
}

struct is_negated_power2 {
  bool isValue(const APInt &C) { return C.isNegatedPowerOf2(); }
};
/// Match a integer or vector negated power-of-2.
/// For vectors, this includes constants with undefined elements.
inline cst_pred_ty<is_negated_power2> m_NegatedPower2() {
  return cst_pred_ty<is_negated_power2>();
}
inline api_pred_ty<is_negated_power2> m_NegatedPower2(const APInt *&V) {
  return V;
}

struct is_power2_or_zero {
  bool isValue(const APInt &C) { return !C || C.isPowerOf2(); }
};
/// Match an integer or vector of 0 or power-of-2 values.
/// For vectors, this includes constants with undefined elements.
inline cst_pred_ty<is_power2_or_zero> m_Power2OrZero() {
  return cst_pred_ty<is_power2_or_zero>();
}
inline api_pred_ty<is_power2_or_zero> m_Power2OrZero(const APInt *&V) {
  return V;
}

struct is_sign_mask {
  bool isValue(const APInt &C) { return C.isSignMask(); }
};
/// Match an integer or vector with only the sign bit(s) set.
/// For vectors, this includes constants with undefined elements.
inline cst_pred_ty<is_sign_mask> m_SignMask() {
  return cst_pred_ty<is_sign_mask>();
}

struct is_lowbit_mask {
  bool isValue(const APInt &C) { return C.isMask(); }
};
/// Match an integer or vector with only the low bit(s) set.
/// For vectors, this includes constants with undefined elements.
inline cst_pred_ty<is_lowbit_mask> m_LowBitMask() {
  return cst_pred_ty<is_lowbit_mask>();
}

struct icmp_pred_with_threshold {
  ICmpInst::Predicate Pred;
  const APInt *Thr;
  bool isValue(const APInt &C) { return ICmpInst::compare(C, *Thr, Pred); }
};
/// Match an integer or vector with every element comparing 'pred' (eg/ne/...)
/// to Threshold. For vectors, this includes constants with undefined elements.
inline cst_pred_ty<icmp_pred_with_threshold>
m_SpecificInt_ICMP(ICmpInst::Predicate Predicate, const APInt &Threshold) {
  cst_pred_ty<icmp_pred_with_threshold> P;
  P.Pred = Predicate;
  P.Thr = &Threshold;
  return P;
}

struct is_nan {
  bool isValue(const APFloat &C) { return C.isNaN(); }
};
/// Match an arbitrary NaN constant. This includes quiet and signalling nans.
/// For vectors, this includes constants with undefined elements.
inline cstfp_pred_ty<is_nan> m_NaN() {
  return cstfp_pred_ty<is_nan>();
}

struct is_nonnan {
  bool isValue(const APFloat &C) { return !C.isNaN(); }
};
/// Match a non-NaN FP constant.
/// For vectors, this includes constants with undefined elements.
inline cstfp_pred_ty<is_nonnan> m_NonNaN() {
  return cstfp_pred_ty<is_nonnan>();
}

struct is_inf {
  bool isValue(const APFloat &C) { return C.isInfinity(); }
};
/// Match a positive or negative infinity FP constant.
/// For vectors, this includes constants with undefined elements.
inline cstfp_pred_ty<is_inf> m_Inf() {
  return cstfp_pred_ty<is_inf>();
}

struct is_noninf {
  bool isValue(const APFloat &C) { return !C.isInfinity(); }
};
/// Match a non-infinity FP constant, i.e. finite or NaN.
/// For vectors, this includes constants with undefined elements.
inline cstfp_pred_ty<is_noninf> m_NonInf() {
  return cstfp_pred_ty<is_noninf>();
}

struct is_finite {
  bool isValue(const APFloat &C) { return C.isFinite(); }
};
/// Match a finite FP constant, i.e. not infinity or NaN.
/// For vectors, this includes constants with undefined elements.
inline cstfp_pred_ty<is_finite> m_Finite() {
  return cstfp_pred_ty<is_finite>();
}
inline apf_pred_ty<is_finite> m_Finite(const APFloat *&V) { return V; }

struct is_finitenonzero {
  bool isValue(const APFloat &C) { return C.isFiniteNonZero(); }
};
/// Match a finite non-zero FP constant.
/// For vectors, this includes constants with undefined elements.
inline cstfp_pred_ty<is_finitenonzero> m_FiniteNonZero() {
  return cstfp_pred_ty<is_finitenonzero>();
}
inline apf_pred_ty<is_finitenonzero> m_FiniteNonZero(const APFloat *&V) {
  return V;
}

struct is_any_zero_fp {
  bool isValue(const APFloat &C) { return C.isZero(); }
};
/// Match a floating-point negative zero or positive zero.
/// For vectors, this includes constants with undefined elements.
inline cstfp_pred_ty<is_any_zero_fp> m_AnyZeroFP() {
  return cstfp_pred_ty<is_any_zero_fp>();
}

struct is_pos_zero_fp {
  bool isValue(const APFloat &C) { return C.isPosZero(); }
};
/// Match a floating-point positive zero.
/// For vectors, this includes constants with undefined elements.
inline cstfp_pred_ty<is_pos_zero_fp> m_PosZeroFP() {
  return cstfp_pred_ty<is_pos_zero_fp>();
}

struct is_neg_zero_fp {
  bool isValue(const APFloat &C) { return C.isNegZero(); }
};
/// Match a floating-point negative zero.
/// For vectors, this includes constants with undefined elements.
inline cstfp_pred_ty<is_neg_zero_fp> m_NegZeroFP() {
  return cstfp_pred_ty<is_neg_zero_fp>();
}

struct is_non_zero_fp {
  bool isValue(const APFloat &C) { return C.isNonZero(); }
};
/// Match a floating-point non-zero.
/// For vectors, this includes constants with undefined elements.
inline cstfp_pred_ty<is_non_zero_fp> m_NonZeroFP() {
  return cstfp_pred_ty<is_non_zero_fp>();
}

///////////////////////////////////////////////////////////////////////////////

template <typename Class> struct bind_ty {
  Class *&VR;

  bind_ty(Class *&V) : VR(V) {}

  template <typename ITy> bool match(ITy *V) { EmptyContext EContext; return match_context(V, EContext); }
  template <typename ITy, typename MatchContext> bool match_context(ITy *V, MatchContext & MContext) {
    if (auto *CV = dyn_cast<Class>(V)) {
      if (!MContext.acceptBoundNode(V)) return false;

      VR = CV;
      return true;
    }
    return false;
  }
};

/// Match a value, capturing it if we match.
inline bind_ty<Value> m_Value(Value *&V) { return V; }
inline bind_ty<const Value> m_Value(const Value *&V) { return V; }

/// Match an instruction, capturing it if we match.
inline bind_ty<Instruction> m_Instruction(Instruction *&I) { return I; }
/// Match a unary operator, capturing it if we match.
inline bind_ty<UnaryOperator> m_UnOp(UnaryOperator *&I) { return I; }
/// Match a binary operator, capturing it if we match.
inline bind_ty<BinaryOperator> m_BinOp(BinaryOperator *&I) { return I; }
/// Match a with overflow intrinsic, capturing it if we match.
inline bind_ty<WithOverflowInst> m_WithOverflowInst(WithOverflowInst *&I) { return I; }
inline bind_ty<const WithOverflowInst>
m_WithOverflowInst(const WithOverflowInst *&I) {
  return I;
}

/// Match a Constant, capturing the value if we match.
inline bind_ty<Constant> m_Constant(Constant *&C) { return C; }

/// Match a ConstantInt, capturing the value if we match.
inline bind_ty<ConstantInt> m_ConstantInt(ConstantInt *&CI) { return CI; }

/// Match a ConstantFP, capturing the value if we match.
inline bind_ty<ConstantFP> m_ConstantFP(ConstantFP *&C) { return C; }

/// Match a ConstantExpr, capturing the value if we match.
inline bind_ty<ConstantExpr> m_ConstantExpr(ConstantExpr *&C) { return C; }

/// Match a basic block value, capturing it if we match.
inline bind_ty<BasicBlock> m_BasicBlock(BasicBlock *&V) { return V; }
inline bind_ty<const BasicBlock> m_BasicBlock(const BasicBlock *&V) {
  return V;
}

/// Match an arbitrary immediate Constant and ignore it.
inline match_combine_and<class_match<Constant>,
                         match_unless<class_match<ConstantExpr>>>
m_ImmConstant() {
  return m_CombineAnd(m_Constant(), m_Unless(m_ConstantExpr()));
}

/// Match an immediate Constant, capturing the value if we match.
inline match_combine_and<bind_ty<Constant>,
                         match_unless<class_match<ConstantExpr>>>
m_ImmConstant(Constant *&C) {
  return m_CombineAnd(m_Constant(C), m_Unless(m_ConstantExpr()));
}

/// Match a specified Value*.
struct specificval_ty {
  const Value *Val;

  specificval_ty(const Value *V) : Val(V) {}

  template <typename ITy> bool match(ITy *V) { EmptyContext EContext; return match_context(V, EContext); }
  template <typename ITy, typename MatchContext> bool match_context(ITy *V, MatchContext & MContext) { return V == Val; }
};

/// Match if we have a specific specified value.
inline specificval_ty m_Specific(const Value *V) { return V; }

/// Stores a reference to the Value *, not the Value * itself,
/// thus can be used in commutative matchers.
template <typename Class> struct deferredval_ty {
  Class *const &Val;

  deferredval_ty(Class *const &V) : Val(V) {}

  template <typename ITy> bool match(ITy *V) { EmptyContext EContext; return match_context(V, EContext); }
  template <typename ITy, typename MatchContext> bool match_context(ITy *const V, MatchContext & MContext) { return V == Val; }
};

/// Like m_Specific(), but works if the specific value to match is determined
/// as part of the same match() expression. For example:
/// m_Add(m_Value(X), m_Specific(X)) is incorrect, because m_Specific() will
/// bind X before the pattern match starts.
/// m_Add(m_Value(X), m_Deferred(X)) is correct, and will check against
/// whichever value m_Value(X) populated.
inline deferredval_ty<Value> m_Deferred(Value *const &V) { return V; }
inline deferredval_ty<const Value> m_Deferred(const Value *const &V) {
  return V;
}

/// Match a specified floating point value or vector of all elements of
/// that value.
struct specific_fpval {
  double Val;

  specific_fpval(double V) : Val(V) {}

  template <typename ITy> bool match(ITy *V) { EmptyContext EContext; return match_context(V, EContext); }
  template <typename ITy, typename MatchContext> bool match_context(ITy *V, MatchContext & MContext) {
    if (const auto *CFP = dyn_cast<ConstantFP>(V))
      return CFP->isExactlyValue(Val);
    if (V->getType()->isVectorTy())
      if (const auto *C = dyn_cast<Constant>(V))
        if (auto *CFP = dyn_cast_or_null<ConstantFP>(C->getSplatValue()))
          return CFP->isExactlyValue(Val);
    return false;
  }
};

/// Match a specific floating point value or vector with all elements
/// equal to the value.
inline specific_fpval m_SpecificFP(double V) { return specific_fpval(V); }

/// Match a float 1.0 or vector with all elements equal to 1.0.
inline specific_fpval m_FPOne() { return m_SpecificFP(1.0); }

struct bind_const_intval_ty {
  uint64_t &VR;

  bind_const_intval_ty(uint64_t &V) : VR(V) {}

  template <typename ITy> bool match(ITy *V) { EmptyContext EContext; return match_context(V, EContext); }
  template <typename ITy, typename MatchContext> bool match_context(ITy *V, MatchContext & MContext) {
    if (const auto *CV = dyn_cast<ConstantInt>(V))
      if (CV->getValue().ule(UINT64_MAX)) {
        VR = CV->getZExtValue();
        return true;
      }
    return false;
  }
};

/// Match a specified integer value or vector of all elements of that
/// value.
template <bool AllowUndefs>
struct specific_intval {
  APInt Val;

  specific_intval(APInt V) : Val(std::move(V)) {}

  template <typename ITy> bool match(ITy *V) { EmptyContext EContext; return match_context(V, EContext); }
  template <typename ITy, typename MatchContext> bool match_context(ITy *V, MatchContext & MContext) {
    const auto *CI = dyn_cast<ConstantInt>(V);
    if (!CI && V->getType()->isVectorTy())
      if (const auto *C = dyn_cast<Constant>(V))
        CI = dyn_cast_or_null<ConstantInt>(C->getSplatValue(AllowUndefs));

    return CI && APInt::isSameValue(CI->getValue(), Val);
  }
};

/// Match a specific integer value or vector with all elements equal to
/// the value.
inline specific_intval<false> m_SpecificInt(APInt V) {
  return specific_intval<false>(std::move(V));
}

inline specific_intval<false> m_SpecificInt(uint64_t V) {
  return m_SpecificInt(APInt(64, V));
}

inline specific_intval<true> m_SpecificIntAllowUndef(APInt V) {
  return specific_intval<true>(std::move(V));
}

inline specific_intval<true> m_SpecificIntAllowUndef(uint64_t V) {
  return m_SpecificIntAllowUndef(APInt(64, V));
}

/// Match a ConstantInt and bind to its value.  This does not match
/// ConstantInts wider than 64-bits.
inline bind_const_intval_ty m_ConstantInt(uint64_t &V) { return V; }

/// Match a specified basic block value.
struct specific_bbval {
  BasicBlock *Val;

  specific_bbval(BasicBlock *Val) : Val(Val) {}

  template <typename ITy> bool match(ITy *V) { EmptyContext EC; return match_context(V, EC); }
  template <typename ITy, typename MatchContext> bool match_context(ITy *V, MatchContext & MContext) {
    const auto *BB = dyn_cast<BasicBlock>(V);
    return BB && BB == Val;
  }
};

/// Match a specific basic block value.
inline specific_bbval m_SpecificBB(BasicBlock *BB) {
  return specific_bbval(BB);
}

/// A commutative-friendly version of m_Specific().
inline deferredval_ty<BasicBlock> m_Deferred(BasicBlock *const &BB) {
  return BB;
}
inline deferredval_ty<const BasicBlock>
m_Deferred(const BasicBlock *const &BB) {
  return BB;
}

//===----------------------------------------------------------------------===//
// Matcher for any binary operator.
//
template <typename LHS_t, typename RHS_t, bool Commutable = false>
struct AnyBinaryOp_match {
  LHS_t L;
  RHS_t R;

  // The evaluation order is always stable, regardless of Commutability.
  // The LHS is always matched first.
  AnyBinaryOp_match(const LHS_t &LHS, const RHS_t &RHS) : L(LHS), R(RHS) {}

  template <typename OpTy> bool match(OpTy *V) { EmptyContext EContext; return match_context(V, EContext); }
  template <typename OpTy, typename MatchContext> bool match_context(OpTy *V, MatchContext & MContext) {
    auto * I = match_dyn_cast<MatchContext, BinaryOperator>(V);
    if (!I) return false;

    if (!MContext.acceptInnerNode(I)) return false;

    MatchContext LRContext(MContext);
    if (L.match_context(I->getOperand(0), LRContext) && R.match_context(I->getOperand(1), LRContext) && MContext.mergeContext(LRContext)) return true;
    if (Commutable && (L.match_context(I->getOperand(1), MContext) && R.match_context(I->getOperand(0), MContext))) return true;
    return false;
  }
};

template <typename LHS, typename RHS>
inline AnyBinaryOp_match<LHS, RHS> m_BinOp(const LHS &L, const RHS &R) {
  return AnyBinaryOp_match<LHS, RHS>(L, R);
}

//===----------------------------------------------------------------------===//
// Matcher for any unary operator.
// TODO fuse unary, binary matcher into n-ary matcher
//
template <typename OP_t> struct AnyUnaryOp_match {
  OP_t X;

  AnyUnaryOp_match(const OP_t &X) : X(X) {}

  template <typename OpTy> bool match(OpTy *V) { EmptyContext EContext; return match_context(V, EContext); }
  template <typename OpTy, typename MatchContext> bool match_context(OpTy *V, MatchContext & MContext) {
    auto * I = match_dyn_cast<MatchContext, UnaryOperator>(V);
    if (!I) return false;

    if (!MContext.acceptInnerNode(I)) return false;

    MatchContext XContext(MContext);
    if (X.match_context(I->getOperand(0), XContext) && MContext.mergeContext(XContext)) return true;
    return false;
  }
};

template <typename OP_t> inline AnyUnaryOp_match<OP_t> m_UnOp(const OP_t &X) {
  return AnyUnaryOp_match<OP_t>(X);
}

//===----------------------------------------------------------------------===//
// Matchers for specific binary operators.
//

template <typename LHS_t, typename RHS_t, unsigned Opcode,
          bool Commutable = false>
struct BinaryOp_match {
  LHS_t L;
  RHS_t R;

  // The evaluation order is always stable, regardless of Commutability.
  // The LHS is always matched first.
  BinaryOp_match(const LHS_t &LHS, const RHS_t &RHS) : L(LHS), R(RHS) {}

<<<<<<< HEAD
  template <typename OpTy> bool match(OpTy *V) { EmptyContext EContext; return match_context(V, EContext); }
  template <typename OpTy, typename MatchContext> bool match_context(OpTy *V, MatchContext & MContext) {
    auto * I = match_dyn_cast<MatchContext, const BinaryOperator>(V);
    if (I && I->getOpcode() == Opcode) {
      MatchContext LRContext(MContext);
      if (!MContext.acceptInnerNode(I)) return false;
      if (L.match_context(I->getOperand(0), LRContext) && R.match_context(I->getOperand(1), LRContext) && MContext.mergeContext(LRContext)) return true;
      if (Commutable && (L.match_context(I->getOperand(1), MContext) && R.match_context(I->getOperand(0), MContext))) return true;
      return false;
=======
  template <typename OpTy> inline bool match(unsigned Opc, OpTy *V) {
    if (V->getValueID() == Value::InstructionVal + Opc) {
      auto *I = cast<BinaryOperator>(V);
      return (L.match(I->getOperand(0)) && R.match(I->getOperand(1))) ||
             (Commutable && L.match(I->getOperand(1)) &&
              R.match(I->getOperand(0)));
>>>>>>> e785f4ab
    }
    if (auto *CE = dyn_cast<ConstantExpr>(V))
      return CE->getOpcode() == Opc &&
             ((L.match(CE->getOperand(0)) && R.match(CE->getOperand(1))) ||
              (Commutable && L.match(CE->getOperand(1)) &&
               R.match(CE->getOperand(0))));
    return false;
  }

  template <typename OpTy> bool match(OpTy *V) { return match(Opcode, V); }
};

template <typename LHS, typename RHS>
inline BinaryOp_match<LHS, RHS, Instruction::Add> m_Add(const LHS &L,
                                                        const RHS &R) {
  return BinaryOp_match<LHS, RHS, Instruction::Add>(L, R);
}

template <typename LHS, typename RHS>
inline BinaryOp_match<LHS, RHS, Instruction::FAdd> m_FAdd(const LHS &L,
                                                          const RHS &R) {
  return BinaryOp_match<LHS, RHS, Instruction::FAdd>(L, R);
}

template <typename LHS, typename RHS>
inline BinaryOp_match<LHS, RHS, Instruction::Sub> m_Sub(const LHS &L,
                                                        const RHS &R) {
  return BinaryOp_match<LHS, RHS, Instruction::Sub>(L, R);
}

template <typename LHS, typename RHS>
inline BinaryOp_match<LHS, RHS, Instruction::FSub> m_FSub(const LHS &L,
                                                          const RHS &R) {
  return BinaryOp_match<LHS, RHS, Instruction::FSub>(L, R);
}

template <typename Op_t> struct FNeg_match {
  Op_t X;

  FNeg_match(const Op_t &Op) : X(Op) {}
  template <typename OpTy> bool match(OpTy *V) { EmptyContext EContext; return match_context(V, EContext); }
  template <typename OpTy, typename MatchContext> bool match_context(OpTy *V, MatchContext & MContext) {
    auto *FPMO = dyn_cast<FPMathOperator>(V);
    if (!FPMO) return false;

    if (match_cast<MatchContext, const Operator>(V)->getOpcode() == Instruction::FNeg)
      return X.match(FPMO->getOperand(0));

    if (match_cast<MatchContext, const Operator>(V)->getOpcode() == Instruction::FSub) {
      if (FPMO->hasNoSignedZeros()) {
        // With 'nsz', any zero goes.
        if (!cstfp_pred_ty<is_any_zero_fp>().match_context(FPMO->getOperand(0), MContext))
          return false;
      } else {
        // Without 'nsz', we need fsub -0.0, X exactly.
        if (!cstfp_pred_ty<is_neg_zero_fp>().match_context(FPMO->getOperand(0), MContext))
          return false;
      }

      return X.match_context(FPMO->getOperand(1), MContext);
    }

    return false;
  }
};

/// Match 'fneg X' as 'fsub -0.0, X'.
template <typename OpTy>
inline FNeg_match<OpTy>
m_FNeg(const OpTy &X) {
  return FNeg_match<OpTy>(X);
}

/// Match 'fneg X' as 'fsub +-0.0, X'.
template <typename RHS>
inline BinaryOp_match<cstfp_pred_ty<is_any_zero_fp>, RHS, Instruction::FSub>
m_FNegNSZ(const RHS &X) {
  return m_FSub(m_AnyZeroFP(), X);
}

template <typename LHS, typename RHS>
inline BinaryOp_match<LHS, RHS, Instruction::Mul> m_Mul(const LHS &L,
                                                        const RHS &R) {
  return BinaryOp_match<LHS, RHS, Instruction::Mul>(L, R);
}

template <typename LHS, typename RHS>
inline BinaryOp_match<LHS, RHS, Instruction::FMul> m_FMul(const LHS &L,
                                                          const RHS &R) {
  return BinaryOp_match<LHS, RHS, Instruction::FMul>(L, R);
}

template <typename LHS, typename RHS>
inline BinaryOp_match<LHS, RHS, Instruction::UDiv> m_UDiv(const LHS &L,
                                                          const RHS &R) {
  return BinaryOp_match<LHS, RHS, Instruction::UDiv>(L, R);
}

template <typename LHS, typename RHS>
inline BinaryOp_match<LHS, RHS, Instruction::SDiv> m_SDiv(const LHS &L,
                                                          const RHS &R) {
  return BinaryOp_match<LHS, RHS, Instruction::SDiv>(L, R);
}

template <typename LHS, typename RHS>
inline BinaryOp_match<LHS, RHS, Instruction::FDiv> m_FDiv(const LHS &L,
                                                          const RHS &R) {
  return BinaryOp_match<LHS, RHS, Instruction::FDiv>(L, R);
}

template <typename LHS, typename RHS>
inline BinaryOp_match<LHS, RHS, Instruction::URem> m_URem(const LHS &L,
                                                          const RHS &R) {
  return BinaryOp_match<LHS, RHS, Instruction::URem>(L, R);
}

template <typename LHS, typename RHS>
inline BinaryOp_match<LHS, RHS, Instruction::SRem> m_SRem(const LHS &L,
                                                          const RHS &R) {
  return BinaryOp_match<LHS, RHS, Instruction::SRem>(L, R);
}

template <typename LHS, typename RHS>
inline BinaryOp_match<LHS, RHS, Instruction::FRem> m_FRem(const LHS &L,
                                                          const RHS &R) {
  return BinaryOp_match<LHS, RHS, Instruction::FRem>(L, R);
}

template <typename LHS, typename RHS>
inline BinaryOp_match<LHS, RHS, Instruction::And> m_And(const LHS &L,
                                                        const RHS &R) {
  return BinaryOp_match<LHS, RHS, Instruction::And>(L, R);
}

template <typename LHS, typename RHS>
inline BinaryOp_match<LHS, RHS, Instruction::Or> m_Or(const LHS &L,
                                                      const RHS &R) {
  return BinaryOp_match<LHS, RHS, Instruction::Or>(L, R);
}

template <typename LHS, typename RHS>
inline BinaryOp_match<LHS, RHS, Instruction::Xor> m_Xor(const LHS &L,
                                                        const RHS &R) {
  return BinaryOp_match<LHS, RHS, Instruction::Xor>(L, R);
}

template <typename LHS, typename RHS>
inline BinaryOp_match<LHS, RHS, Instruction::Shl> m_Shl(const LHS &L,
                                                        const RHS &R) {
  return BinaryOp_match<LHS, RHS, Instruction::Shl>(L, R);
}

template <typename LHS, typename RHS>
inline BinaryOp_match<LHS, RHS, Instruction::LShr> m_LShr(const LHS &L,
                                                          const RHS &R) {
  return BinaryOp_match<LHS, RHS, Instruction::LShr>(L, R);
}

template <typename LHS, typename RHS>
inline BinaryOp_match<LHS, RHS, Instruction::AShr> m_AShr(const LHS &L,
                                                          const RHS &R) {
  return BinaryOp_match<LHS, RHS, Instruction::AShr>(L, R);
}

template <typename LHS_t, typename RHS_t, unsigned Opcode,
          unsigned WrapFlags = 0>
struct OverflowingBinaryOp_match {
  LHS_t L;
  RHS_t R;

  OverflowingBinaryOp_match(const LHS_t &LHS, const RHS_t &RHS)
      : L(LHS), R(RHS) {}

  template <typename OpTy> bool match(OpTy *V) { EmptyContext EContext; return match_context(V, EContext); }
  template <typename OpTy, typename MatchContext> bool match_context(OpTy *V, MatchContext & MContext) {
    if (auto *Op = dyn_cast<OverflowingBinaryOperator>(V)) {
      if (Op->getOpcode() != Opcode)
        return false;
      if ((WrapFlags & OverflowingBinaryOperator::NoUnsignedWrap) &&
          !Op->hasNoUnsignedWrap())
        return false;
      if ((WrapFlags & OverflowingBinaryOperator::NoSignedWrap) &&
          !Op->hasNoSignedWrap())
        return false;
      return L.match_context(Op->getOperand(0), MContext) && R.match_context(Op->getOperand(1), MContext);
    }
    return false;
  }
};

template <typename LHS, typename RHS>
inline OverflowingBinaryOp_match<LHS, RHS, Instruction::Add,
                                 OverflowingBinaryOperator::NoSignedWrap>
m_NSWAdd(const LHS &L, const RHS &R) {
  return OverflowingBinaryOp_match<LHS, RHS, Instruction::Add,
                                   OverflowingBinaryOperator::NoSignedWrap>(
      L, R);
}
template <typename LHS, typename RHS>
inline OverflowingBinaryOp_match<LHS, RHS, Instruction::Sub,
                                 OverflowingBinaryOperator::NoSignedWrap>
m_NSWSub(const LHS &L, const RHS &R) {
  return OverflowingBinaryOp_match<LHS, RHS, Instruction::Sub,
                                   OverflowingBinaryOperator::NoSignedWrap>(
      L, R);
}
template <typename LHS, typename RHS>
inline OverflowingBinaryOp_match<LHS, RHS, Instruction::Mul,
                                 OverflowingBinaryOperator::NoSignedWrap>
m_NSWMul(const LHS &L, const RHS &R) {
  return OverflowingBinaryOp_match<LHS, RHS, Instruction::Mul,
                                   OverflowingBinaryOperator::NoSignedWrap>(
      L, R);
}
template <typename LHS, typename RHS>
inline OverflowingBinaryOp_match<LHS, RHS, Instruction::Shl,
                                 OverflowingBinaryOperator::NoSignedWrap>
m_NSWShl(const LHS &L, const RHS &R) {
  return OverflowingBinaryOp_match<LHS, RHS, Instruction::Shl,
                                   OverflowingBinaryOperator::NoSignedWrap>(
      L, R);
}

template <typename LHS, typename RHS>
inline OverflowingBinaryOp_match<LHS, RHS, Instruction::Add,
                                 OverflowingBinaryOperator::NoUnsignedWrap>
m_NUWAdd(const LHS &L, const RHS &R) {
  return OverflowingBinaryOp_match<LHS, RHS, Instruction::Add,
                                   OverflowingBinaryOperator::NoUnsignedWrap>(
      L, R);
}
template <typename LHS, typename RHS>
inline OverflowingBinaryOp_match<LHS, RHS, Instruction::Sub,
                                 OverflowingBinaryOperator::NoUnsignedWrap>
m_NUWSub(const LHS &L, const RHS &R) {
  return OverflowingBinaryOp_match<LHS, RHS, Instruction::Sub,
                                   OverflowingBinaryOperator::NoUnsignedWrap>(
      L, R);
}
template <typename LHS, typename RHS>
inline OverflowingBinaryOp_match<LHS, RHS, Instruction::Mul,
                                 OverflowingBinaryOperator::NoUnsignedWrap>
m_NUWMul(const LHS &L, const RHS &R) {
  return OverflowingBinaryOp_match<LHS, RHS, Instruction::Mul,
                                   OverflowingBinaryOperator::NoUnsignedWrap>(
      L, R);
}
template <typename LHS, typename RHS>
inline OverflowingBinaryOp_match<LHS, RHS, Instruction::Shl,
                                 OverflowingBinaryOperator::NoUnsignedWrap>
m_NUWShl(const LHS &L, const RHS &R) {
  return OverflowingBinaryOp_match<LHS, RHS, Instruction::Shl,
                                   OverflowingBinaryOperator::NoUnsignedWrap>(
      L, R);
}

template <typename LHS_t, typename RHS_t, bool Commutable = false>
struct SpecificBinaryOp_match
    : public BinaryOp_match<LHS_t, RHS_t, 0, Commutable> {
  unsigned Opcode;

  SpecificBinaryOp_match(unsigned Opcode, const LHS_t &LHS, const RHS_t &RHS)
      : BinaryOp_match<LHS_t, RHS_t, 0, Commutable>(LHS, RHS), Opcode(Opcode) {}

  template <typename OpTy> bool match(OpTy *V) {
    return BinaryOp_match<LHS_t, RHS_t, 0, Commutable>::match(Opcode, V);
  }
};

/// Matches a specific opcode.
template <typename LHS, typename RHS>
inline SpecificBinaryOp_match<LHS, RHS> m_BinOp(unsigned Opcode, const LHS &L,
                                                const RHS &R) {
  return SpecificBinaryOp_match<LHS, RHS>(Opcode, L, R);
}

//===----------------------------------------------------------------------===//
// Class that matches a group of binary opcodes.
//
template <typename LHS_t, typename RHS_t, typename Predicate>
struct BinOpPred_match : Predicate {
  LHS_t L;
  RHS_t R;

  BinOpPred_match(const LHS_t &LHS, const RHS_t &RHS) : L(LHS), R(RHS) {}

  template <typename OpTy> bool match(OpTy *V) { EmptyContext EContext; return match_context(V, EContext); }
  template <typename OpTy, typename MatchContext> bool match_context(OpTy *V, MatchContext & MContext) {
    if (auto *I = match_dyn_cast<MatchContext, Instruction>(V))
      return this->isOpType(I->getOpcode()) && L.match_context(I->getOperand(0), MContext) &&
             R.match_context(I->getOperand(1), MContext);
    if (auto *CE = dyn_cast<ConstantExpr>(V))
      return this->isOpType(CE->getOpcode()) && L.match(CE->getOperand(0)) &&
             R.match(CE->getOperand(1));
    return false;
  }
};

struct is_shift_op {
  bool isOpType(unsigned Opcode) { return Instruction::isShift(Opcode); }
};

struct is_right_shift_op {
  bool isOpType(unsigned Opcode) {
    return Opcode == Instruction::LShr || Opcode == Instruction::AShr;
  }
};

struct is_logical_shift_op {
  bool isOpType(unsigned Opcode) {
    return Opcode == Instruction::LShr || Opcode == Instruction::Shl;
  }
};

struct is_bitwiselogic_op {
  bool isOpType(unsigned Opcode) {
    return Instruction::isBitwiseLogicOp(Opcode);
  }
};

struct is_idiv_op {
  bool isOpType(unsigned Opcode) {
    return Opcode == Instruction::SDiv || Opcode == Instruction::UDiv;
  }
};

struct is_irem_op {
  bool isOpType(unsigned Opcode) {
    return Opcode == Instruction::SRem || Opcode == Instruction::URem;
  }
};

/// Matches shift operations.
template <typename LHS, typename RHS>
inline BinOpPred_match<LHS, RHS, is_shift_op> m_Shift(const LHS &L,
                                                      const RHS &R) {
  return BinOpPred_match<LHS, RHS, is_shift_op>(L, R);
}

/// Matches logical shift operations.
template <typename LHS, typename RHS>
inline BinOpPred_match<LHS, RHS, is_right_shift_op> m_Shr(const LHS &L,
                                                          const RHS &R) {
  return BinOpPred_match<LHS, RHS, is_right_shift_op>(L, R);
}

/// Matches logical shift operations.
template <typename LHS, typename RHS>
inline BinOpPred_match<LHS, RHS, is_logical_shift_op>
m_LogicalShift(const LHS &L, const RHS &R) {
  return BinOpPred_match<LHS, RHS, is_logical_shift_op>(L, R);
}

/// Matches bitwise logic operations.
template <typename LHS, typename RHS>
inline BinOpPred_match<LHS, RHS, is_bitwiselogic_op>
m_BitwiseLogic(const LHS &L, const RHS &R) {
  return BinOpPred_match<LHS, RHS, is_bitwiselogic_op>(L, R);
}

/// Matches integer division operations.
template <typename LHS, typename RHS>
inline BinOpPred_match<LHS, RHS, is_idiv_op> m_IDiv(const LHS &L,
                                                    const RHS &R) {
  return BinOpPred_match<LHS, RHS, is_idiv_op>(L, R);
}

/// Matches integer remainder operations.
template <typename LHS, typename RHS>
inline BinOpPred_match<LHS, RHS, is_irem_op> m_IRem(const LHS &L,
                                                    const RHS &R) {
  return BinOpPred_match<LHS, RHS, is_irem_op>(L, R);
}

//===----------------------------------------------------------------------===//
// Class that matches exact binary ops.
//
template <typename SubPattern_t> struct Exact_match {
  SubPattern_t SubPattern;

  Exact_match(const SubPattern_t &SP) : SubPattern(SP) {}

  template <typename OpTy> bool match(OpTy *V) { EmptyContext EContext; return match_context(V, EContext); }
  template <typename OpTy, typename MatchContext> bool match_context(OpTy *V, MatchContext & MContext) {
    if (auto *PEO = dyn_cast<PossiblyExactOperator>(V))
      return PEO->isExact() && SubPattern.match_context(V, MContext);
    return false;
  }
};

template <typename T> inline Exact_match<T> m_Exact(const T &SubPattern) {
  return SubPattern;
}

//===----------------------------------------------------------------------===//
// Matchers for CmpInst classes
//

template <typename LHS_t, typename RHS_t, typename Class, typename PredicateTy,
          bool Commutable = false>
struct CmpClass_match {
  PredicateTy &Predicate;
  LHS_t L;
  RHS_t R;

  // The evaluation order is always stable, regardless of Commutability.
  // The LHS is always matched first.
  CmpClass_match(PredicateTy &Pred, const LHS_t &LHS, const RHS_t &RHS)
      : Predicate(Pred), L(LHS), R(RHS) {}

  template <typename OpTy> bool match(OpTy *V) { EmptyContext EContext; return match_context(V, EContext); }
  template <typename OpTy, typename MatchContext> bool match_context(OpTy *V, MatchContext & MContext) {
    if (auto *I = match_dyn_cast<MatchContext, Class>(V)) {
      if (!MContext.acceptInnerNode(I))
        return false;

      MatchContext LRContext(MContext);
      if (L.match_context(I->getOperand(0), LRContext) &&
          R.match_context(I->getOperand(1), LRContext) &&
          MContext.mergeContext(LRContext)) {
        Predicate = I->getPredicate();
        return true;
      }

      if (!Commutable)
        return false;

      MatchContext RLContext(MContext);
      if (L.match_context(I->getOperand(1), RLContext) &&
          R.match_context(I->getOperand(0), RLContext) &&
          MContext.mergeContext(RLContext)) {
        Predicate = I->getSwappedPredicate();
        return true;
      }
    }
    return false;
  }
};

template <typename LHS, typename RHS>
inline CmpClass_match<LHS, RHS, CmpInst, CmpInst::Predicate>
m_Cmp(CmpInst::Predicate &Pred, const LHS &L, const RHS &R) {
  return CmpClass_match<LHS, RHS, CmpInst, CmpInst::Predicate>(Pred, L, R);
}

template <typename LHS, typename RHS>
inline CmpClass_match<LHS, RHS, ICmpInst, ICmpInst::Predicate>
m_ICmp(ICmpInst::Predicate &Pred, const LHS &L, const RHS &R) {
  return CmpClass_match<LHS, RHS, ICmpInst, ICmpInst::Predicate>(Pred, L, R);
}

template <typename LHS, typename RHS>
inline CmpClass_match<LHS, RHS, FCmpInst, FCmpInst::Predicate>
m_FCmp(FCmpInst::Predicate &Pred, const LHS &L, const RHS &R) {
  return CmpClass_match<LHS, RHS, FCmpInst, FCmpInst::Predicate>(Pred, L, R);
}

//===----------------------------------------------------------------------===//
// Matchers for instructions with a given opcode and number of operands.
//

/// Matches instructions with Opcode and three operands.
template <typename T0, unsigned Opcode> struct OneOps_match {
  T0 Op1;

  OneOps_match(const T0 &Op1) : Op1(Op1) {}

  template <typename OpTy> bool match(OpTy *V) { EmptyContext EContext; return match_context(V, EContext); }
  template <typename OpTy, typename MatchContext> bool match_context(OpTy *V, MatchContext & MContext) {
    auto *I = match_dyn_cast<MatchContext, Instruction>(V);
    if (I && I->getOpcode() == Opcode && MContext.acceptInnerNode(I)) {
      return Op1.match_context(I->getOperand(0), MContext);
    }
    return false;
  }
};

/// Matches instructions with Opcode and three operands.
template <typename T0, typename T1, unsigned Opcode> struct TwoOps_match {
  T0 Op1;
  T1 Op2;

  TwoOps_match(const T0 &Op1, const T1 &Op2) : Op1(Op1), Op2(Op2) {}

  template <typename OpTy> bool match(OpTy *V) { EmptyContext EContext; return match_context(V, EContext); }
  template <typename OpTy, typename MatchContext> bool match_context(OpTy *V, MatchContext & MContext) {
    auto *I = match_dyn_cast<MatchContext, Instruction>(V);
    if (I && I->getOpcode() == Opcode && MContext.acceptInnerNode(I)) {
      return Op1.match_context(I->getOperand(0), MContext) &&
             Op2.match_context(I->getOperand(1), MContext);
    }
    return false;
  }
};

/// Matches instructions with Opcode and three operands.
template <typename T0, typename T1, typename T2, unsigned Opcode>
struct ThreeOps_match {
  T0 Op1;
  T1 Op2;
  T2 Op3;

  ThreeOps_match(const T0 &Op1, const T1 &Op2, const T2 &Op3)
      : Op1(Op1), Op2(Op2), Op3(Op3) {}

  template <typename OpTy> bool match(OpTy *V) { EmptyContext EContext; return match_context(V, EContext); }
  template <typename OpTy, typename MatchContext> bool match_context(OpTy *V, MatchContext & MContext) {
    auto *I = match_dyn_cast<MatchContext, Instruction>(V);
    if (I && I->getOpcode() == Opcode && MContext.acceptInnerNode(I)) {
      return Op1.match_context(I->getOperand(0), MContext) &&
             Op2.match_context(I->getOperand(1), MContext) &&
             Op3.match_context(I->getOperand(2), MContext);
    }
    return false;
  }
};

/// Matches SelectInst.
template <typename Cond, typename LHS, typename RHS>
inline ThreeOps_match<Cond, LHS, RHS, Instruction::Select>
m_Select(const Cond &C, const LHS &L, const RHS &R) {
  return ThreeOps_match<Cond, LHS, RHS, Instruction::Select>(C, L, R);
}

/// This matches a select of two constants, e.g.:
/// m_SelectCst<-1, 0>(m_Value(V))
template <int64_t L, int64_t R, typename Cond>
inline ThreeOps_match<Cond, constantint_match<L>, constantint_match<R>,
                      Instruction::Select>
m_SelectCst(const Cond &C) {
  return m_Select(C, m_ConstantInt<L>(), m_ConstantInt<R>());
}

/// Matches FreezeInst.
template <typename OpTy>
inline OneOps_match<OpTy, Instruction::Freeze> m_Freeze(const OpTy &Op) {
  return OneOps_match<OpTy, Instruction::Freeze>(Op);
}

/// Matches InsertElementInst.
template <typename Val_t, typename Elt_t, typename Idx_t>
inline ThreeOps_match<Val_t, Elt_t, Idx_t, Instruction::InsertElement>
m_InsertElt(const Val_t &Val, const Elt_t &Elt, const Idx_t &Idx) {
  return ThreeOps_match<Val_t, Elt_t, Idx_t, Instruction::InsertElement>(
      Val, Elt, Idx);
}

/// Matches ExtractElementInst.
template <typename Val_t, typename Idx_t>
inline TwoOps_match<Val_t, Idx_t, Instruction::ExtractElement>
m_ExtractElt(const Val_t &Val, const Idx_t &Idx) {
  return TwoOps_match<Val_t, Idx_t, Instruction::ExtractElement>(Val, Idx);
}

/// Matches shuffle.
template <typename T0, typename T1, typename T2> struct Shuffle_match {
  T0 Op1;
  T1 Op2;
  T2 Mask;

  Shuffle_match(const T0 &Op1, const T1 &Op2, const T2 &Mask)
      : Op1(Op1), Op2(Op2), Mask(Mask) {}

  template <typename OpTy> bool match(OpTy *V) { EmptyContext EC; return match_context<OpTy, EmptyContext>(V, EC); }
  template <typename OpTy, typename MatchContext>
  bool match_context(OpTy *V, MatchContext &MC) {
    if (auto *I = dyn_cast<ShuffleVectorInst>(V)) {
      return Op1.match_context(I->getOperand(0), MC) &&
             Op2.match_context(I->getOperand(1), MC) &&
             Mask.match(I->getShuffleMask());
    }
    return false;
  }
};

struct m_Mask {
  ArrayRef<int> &MaskRef;
  m_Mask(ArrayRef<int> &MaskRef) : MaskRef(MaskRef) {}
  bool match(ArrayRef<int> Mask) {
    MaskRef = Mask;
    return true;
  }
};

struct m_ZeroMask {
  bool match(ArrayRef<int> Mask) {
    return all_of(Mask, [](int Elem) { return Elem == 0 || Elem == -1; });
  }
};

struct m_SpecificMask {
  ArrayRef<int> &MaskRef;
  m_SpecificMask(ArrayRef<int> &MaskRef) : MaskRef(MaskRef) {}
  bool match(ArrayRef<int> Mask) { return MaskRef == Mask; }
};

struct m_SplatOrUndefMask {
  int &SplatIndex;
  m_SplatOrUndefMask(int &SplatIndex) : SplatIndex(SplatIndex) {}
  bool match(ArrayRef<int> Mask) {
    auto First = find_if(Mask, [](int Elem) { return Elem != -1; });
    if (First == Mask.end())
      return false;
    SplatIndex = *First;
    return all_of(Mask,
                  [First](int Elem) { return Elem == *First || Elem == -1; });
  }
};

/// Matches ShuffleVectorInst independently of mask value.
template <typename V1_t, typename V2_t>
inline TwoOps_match<V1_t, V2_t, Instruction::ShuffleVector>
m_Shuffle(const V1_t &v1, const V2_t &v2) {
  return TwoOps_match<V1_t, V2_t, Instruction::ShuffleVector>(v1, v2);
}

template <typename V1_t, typename V2_t, typename Mask_t>
inline Shuffle_match<V1_t, V2_t, Mask_t>
m_Shuffle(const V1_t &v1, const V2_t &v2, const Mask_t &mask) {
  return Shuffle_match<V1_t, V2_t, Mask_t>(v1, v2, mask);
}

/// Matches LoadInst.
template <typename OpTy>
inline OneOps_match<OpTy, Instruction::Load> m_Load(const OpTy &Op) {
  return OneOps_match<OpTy, Instruction::Load>(Op);
}

/// Matches StoreInst.
template <typename ValueOpTy, typename PointerOpTy>
inline TwoOps_match<ValueOpTy, PointerOpTy, Instruction::Store>
m_Store(const ValueOpTy &ValueOp, const PointerOpTy &PointerOp) {
  return TwoOps_match<ValueOpTy, PointerOpTy, Instruction::Store>(ValueOp,
                                                                  PointerOp);
}

//===----------------------------------------------------------------------===//
// Matchers for CastInst classes
//

template <typename Op_t, unsigned Opcode> struct CastClass_match {
  Op_t Op;

  CastClass_match(const Op_t &OpMatch) : Op(OpMatch) {}

  template <typename OpTy> bool match(OpTy *V) { EmptyContext EContext; return match_context(V, EContext); }
  template <typename OpTy, typename MatchContext> bool match_context(OpTy *V, MatchContext & MContext) {
    if (auto O = match_dyn_cast<MatchContext, Operator>(V))
      return O->getOpcode() == Opcode && MContext.acceptInnerNode(O) && Op.match_context(O->getOperand(0), MContext);
    return false;
  }
};

/// Matches BitCast.
template <typename OpTy>
inline CastClass_match<OpTy, Instruction::BitCast> m_BitCast(const OpTy &Op) {
  return CastClass_match<OpTy, Instruction::BitCast>(Op);
}

/// Matches PtrToInt.
template <typename OpTy>
inline CastClass_match<OpTy, Instruction::PtrToInt> m_PtrToInt(const OpTy &Op) {
  return CastClass_match<OpTy, Instruction::PtrToInt>(Op);
}

/// Matches IntToPtr.
template <typename OpTy>
inline CastClass_match<OpTy, Instruction::IntToPtr> m_IntToPtr(const OpTy &Op) {
  return CastClass_match<OpTy, Instruction::IntToPtr>(Op);
}

/// Matches Trunc.
template <typename OpTy>
inline CastClass_match<OpTy, Instruction::Trunc> m_Trunc(const OpTy &Op) {
  return CastClass_match<OpTy, Instruction::Trunc>(Op);
}

template <typename OpTy>
inline match_combine_or<CastClass_match<OpTy, Instruction::Trunc>, OpTy>
m_TruncOrSelf(const OpTy &Op) {
  return m_CombineOr(m_Trunc(Op), Op);
}

/// Matches SExt.
template <typename OpTy>
inline CastClass_match<OpTy, Instruction::SExt> m_SExt(const OpTy &Op) {
  return CastClass_match<OpTy, Instruction::SExt>(Op);
}

/// Matches ZExt.
template <typename OpTy>
inline CastClass_match<OpTy, Instruction::ZExt> m_ZExt(const OpTy &Op) {
  return CastClass_match<OpTy, Instruction::ZExt>(Op);
}

template <typename OpTy>
inline match_combine_or<CastClass_match<OpTy, Instruction::ZExt>, OpTy>
m_ZExtOrSelf(const OpTy &Op) {
  return m_CombineOr(m_ZExt(Op), Op);
}

template <typename OpTy>
inline match_combine_or<CastClass_match<OpTy, Instruction::SExt>, OpTy>
m_SExtOrSelf(const OpTy &Op) {
  return m_CombineOr(m_SExt(Op), Op);
}

template <typename OpTy>
inline match_combine_or<CastClass_match<OpTy, Instruction::ZExt>,
                        CastClass_match<OpTy, Instruction::SExt>>
m_ZExtOrSExt(const OpTy &Op) {
  return m_CombineOr(m_ZExt(Op), m_SExt(Op));
}

template <typename OpTy>
inline match_combine_or<
    match_combine_or<CastClass_match<OpTy, Instruction::ZExt>,
                     CastClass_match<OpTy, Instruction::SExt>>,
    OpTy>
m_ZExtOrSExtOrSelf(const OpTy &Op) {
  return m_CombineOr(m_ZExtOrSExt(Op), Op);
}

template <typename OpTy>
inline CastClass_match<OpTy, Instruction::UIToFP> m_UIToFP(const OpTy &Op) {
  return CastClass_match<OpTy, Instruction::UIToFP>(Op);
}

template <typename OpTy>
inline CastClass_match<OpTy, Instruction::SIToFP> m_SIToFP(const OpTy &Op) {
  return CastClass_match<OpTy, Instruction::SIToFP>(Op);
}

template <typename OpTy>
inline CastClass_match<OpTy, Instruction::FPToUI> m_FPToUI(const OpTy &Op) {
  return CastClass_match<OpTy, Instruction::FPToUI>(Op);
}

template <typename OpTy>
inline CastClass_match<OpTy, Instruction::FPToSI> m_FPToSI(const OpTy &Op) {
  return CastClass_match<OpTy, Instruction::FPToSI>(Op);
}

template <typename OpTy>
inline CastClass_match<OpTy, Instruction::FPTrunc> m_FPTrunc(const OpTy &Op) {
  return CastClass_match<OpTy, Instruction::FPTrunc>(Op);
}

template <typename OpTy>
inline CastClass_match<OpTy, Instruction::FPExt> m_FPExt(const OpTy &Op) {
  return CastClass_match<OpTy, Instruction::FPExt>(Op);
}

//===----------------------------------------------------------------------===//
// Matchers for control flow.
//

struct br_match {
  BasicBlock *&Succ;

  br_match(BasicBlock *&Succ) : Succ(Succ) {}

  template <typename OpTy> bool match(OpTy *V) { EmptyContext EContext; return match_context(V, EContext); }
  template <typename OpTy, typename MatchContext> bool match_context(OpTy *V, MatchContext & MContext) {
    if (auto *BI = match_dyn_cast<MatchContext, BranchInst>(V))
      if (BI->isUnconditional()) {
        Succ = BI->getSuccessor(0);
        return true;
      }
    return false;
  }
};

inline br_match m_UnconditionalBr(BasicBlock *&Succ) { return br_match(Succ); }

template <typename Cond_t, typename TrueBlock_t, typename FalseBlock_t>
struct brc_match {
  Cond_t Cond;
  TrueBlock_t T;
  FalseBlock_t F;

  brc_match(const Cond_t &C, const TrueBlock_t &t, const FalseBlock_t &f)
      : Cond(C), T(t), F(f) {}

  template <typename OpTy> bool match(OpTy *V) { EmptyContext EContext; return match_context(V, EContext); }
  template <typename OpTy, typename MatchContext> bool match_context(OpTy *V, MatchContext & MContext) {
    if (auto *BI = match_dyn_cast<MatchContext, BranchInst>(V))
      if (BI->isConditional() && Cond.match(BI->getCondition())) {
        return T.match_context(BI->getSuccessor(0), MContext) && F.match_context(BI->getSuccessor(1), MContext);
      }
    return false;
  }
};

template <typename Cond_t>
inline brc_match<Cond_t, bind_ty<BasicBlock>, bind_ty<BasicBlock>>
m_Br(const Cond_t &C, BasicBlock *&T, BasicBlock *&F) {
  return brc_match<Cond_t, bind_ty<BasicBlock>, bind_ty<BasicBlock>>(
      C, m_BasicBlock(T), m_BasicBlock(F));
}

template <typename Cond_t, typename TrueBlock_t, typename FalseBlock_t>
inline brc_match<Cond_t, TrueBlock_t, FalseBlock_t>
m_Br(const Cond_t &C, const TrueBlock_t &T, const FalseBlock_t &F) {
  return brc_match<Cond_t, TrueBlock_t, FalseBlock_t>(C, T, F);
}

//===----------------------------------------------------------------------===//
// Matchers for max/min idioms, eg: "select (sgt x, y), x, y" -> smax(x,y).
//

template <typename CmpInst_t, typename LHS_t, typename RHS_t, typename Pred_t,
          bool Commutable = false>
struct MaxMin_match {
  using PredType = Pred_t;
  LHS_t L;
  RHS_t R;

  // The evaluation order is always stable, regardless of Commutability.
  // The LHS is always matched first.
  MaxMin_match(const LHS_t &LHS, const RHS_t &RHS) : L(LHS), R(RHS) {}

  template <typename OpTy> bool match(OpTy *V) { EmptyContext EContext; return match_context(V, EContext); }
  template <typename OpTy, typename MatchContext> bool match_context(OpTy *V, MatchContext & MContext) {
    if (auto *II = dyn_cast<IntrinsicInst>(V)) {
      Intrinsic::ID IID = II->getIntrinsicID();
      if ((IID == Intrinsic::smax && Pred_t::match(ICmpInst::ICMP_SGT)) ||
          (IID == Intrinsic::smin && Pred_t::match(ICmpInst::ICMP_SLT)) ||
          (IID == Intrinsic::umax && Pred_t::match(ICmpInst::ICMP_UGT)) ||
          (IID == Intrinsic::umin && Pred_t::match(ICmpInst::ICMP_ULT))) {
        Value *LHS = II->getOperand(0), *RHS = II->getOperand(1);
        if (!MContext.acceptInnerNode(LHS) || !MContext.acceptInnerNode(RHS))
          return false;
        return (L.match(LHS) && R.match(RHS)) ||
               (Commutable && L.match(RHS) && R.match(LHS));
      }
    }
    // Look for "(x pred y) ? x : y" or "(x pred y) ? y : x".
    auto *SI = match_dyn_cast<MatchContext, SelectInst>(V);
    if (!SI || !MContext.acceptInnerNode(SI))
      return false;
    auto *Cmp = match_dyn_cast<MatchContext, CmpInst_t>(SI->getCondition());
    if (!Cmp || !MContext.acceptInnerNode(Cmp))
      return false;
    // At this point we have a select conditioned on a comparison.  Check that
    // it is the values returned by the select that are being compared.
    auto *TrueVal = SI->getTrueValue();
    auto *FalseVal = SI->getFalseValue();
    auto *LHS = Cmp->getOperand(0);
    auto *RHS = Cmp->getOperand(1);
    if ((TrueVal != LHS || FalseVal != RHS) &&
        (TrueVal != RHS || FalseVal != LHS))
      return false;
    typename CmpInst_t::Predicate Pred =
        LHS == TrueVal ? Cmp->getPredicate() : Cmp->getInversePredicate();
    // Does "(x pred y) ? x : y" represent the desired max/min operation?
    if (!Pred_t::match(Pred))
      return false;

    // It does!  Bind the operands.
    MatchContext LRContext(MContext);
    if (L.match_context(LHS, LRContext) && R.match_context(RHS, LRContext) && MContext.mergeContext(LRContext)) return true;
    if (Commutable && (L.match_context(RHS, MContext) && R.match_context(LHS, MContext))) return true;
    return false;
  }
};

/// Helper class for identifying signed max predicates.
struct smax_pred_ty {
  static bool match(ICmpInst::Predicate Pred) {
    return Pred == CmpInst::ICMP_SGT || Pred == CmpInst::ICMP_SGE;
  }
};

/// Helper class for identifying signed min predicates.
struct smin_pred_ty {
  static bool match(ICmpInst::Predicate Pred) {
    return Pred == CmpInst::ICMP_SLT || Pred == CmpInst::ICMP_SLE;
  }
};

/// Helper class for identifying unsigned max predicates.
struct umax_pred_ty {
  static bool match(ICmpInst::Predicate Pred) {
    return Pred == CmpInst::ICMP_UGT || Pred == CmpInst::ICMP_UGE;
  }
};

/// Helper class for identifying unsigned min predicates.
struct umin_pred_ty {
  static bool match(ICmpInst::Predicate Pred) {
    return Pred == CmpInst::ICMP_ULT || Pred == CmpInst::ICMP_ULE;
  }
};

/// Helper class for identifying ordered max predicates.
struct ofmax_pred_ty {
  static bool match(FCmpInst::Predicate Pred) {
    return Pred == CmpInst::FCMP_OGT || Pred == CmpInst::FCMP_OGE;
  }
};

/// Helper class for identifying ordered min predicates.
struct ofmin_pred_ty {
  static bool match(FCmpInst::Predicate Pred) {
    return Pred == CmpInst::FCMP_OLT || Pred == CmpInst::FCMP_OLE;
  }
};

/// Helper class for identifying unordered max predicates.
struct ufmax_pred_ty {
  static bool match(FCmpInst::Predicate Pred) {
    return Pred == CmpInst::FCMP_UGT || Pred == CmpInst::FCMP_UGE;
  }
};

/// Helper class for identifying unordered min predicates.
struct ufmin_pred_ty {
  static bool match(FCmpInst::Predicate Pred) {
    return Pred == CmpInst::FCMP_ULT || Pred == CmpInst::FCMP_ULE;
  }
};

template <typename LHS, typename RHS>
inline MaxMin_match<ICmpInst, LHS, RHS, smax_pred_ty> m_SMax(const LHS &L,
                                                             const RHS &R) {
  return MaxMin_match<ICmpInst, LHS, RHS, smax_pred_ty>(L, R);
}

template <typename LHS, typename RHS>
inline MaxMin_match<ICmpInst, LHS, RHS, smin_pred_ty> m_SMin(const LHS &L,
                                                             const RHS &R) {
  return MaxMin_match<ICmpInst, LHS, RHS, smin_pred_ty>(L, R);
}

template <typename LHS, typename RHS>
inline MaxMin_match<ICmpInst, LHS, RHS, umax_pred_ty> m_UMax(const LHS &L,
                                                             const RHS &R) {
  return MaxMin_match<ICmpInst, LHS, RHS, umax_pred_ty>(L, R);
}

template <typename LHS, typename RHS>
inline MaxMin_match<ICmpInst, LHS, RHS, umin_pred_ty> m_UMin(const LHS &L,
                                                             const RHS &R) {
  return MaxMin_match<ICmpInst, LHS, RHS, umin_pred_ty>(L, R);
}

template <typename LHS, typename RHS>
inline match_combine_or<
    match_combine_or<MaxMin_match<ICmpInst, LHS, RHS, smax_pred_ty>,
                     MaxMin_match<ICmpInst, LHS, RHS, smin_pred_ty>>,
    match_combine_or<MaxMin_match<ICmpInst, LHS, RHS, umax_pred_ty>,
                     MaxMin_match<ICmpInst, LHS, RHS, umin_pred_ty>>>
m_MaxOrMin(const LHS &L, const RHS &R) {
  return m_CombineOr(m_CombineOr(m_SMax(L, R), m_SMin(L, R)),
                     m_CombineOr(m_UMax(L, R), m_UMin(L, R)));
}

/// Match an 'ordered' floating point maximum function.
/// Floating point has one special value 'NaN'. Therefore, there is no total
/// order. However, if we can ignore the 'NaN' value (for example, because of a
/// 'no-nans-float-math' flag) a combination of a fcmp and select has 'maximum'
/// semantics. In the presence of 'NaN' we have to preserve the original
/// select(fcmp(ogt/ge, L, R), L, R) semantics matched by this predicate.
///
///                         max(L, R)  iff L and R are not NaN
///  m_OrdFMax(L, R) =      R          iff L or R are NaN
template <typename LHS, typename RHS>
inline MaxMin_match<FCmpInst, LHS, RHS, ofmax_pred_ty> m_OrdFMax(const LHS &L,
                                                                 const RHS &R) {
  return MaxMin_match<FCmpInst, LHS, RHS, ofmax_pred_ty>(L, R);
}

/// Match an 'ordered' floating point minimum function.
/// Floating point has one special value 'NaN'. Therefore, there is no total
/// order. However, if we can ignore the 'NaN' value (for example, because of a
/// 'no-nans-float-math' flag) a combination of a fcmp and select has 'minimum'
/// semantics. In the presence of 'NaN' we have to preserve the original
/// select(fcmp(olt/le, L, R), L, R) semantics matched by this predicate.
///
///                         min(L, R)  iff L and R are not NaN
///  m_OrdFMin(L, R) =      R          iff L or R are NaN
template <typename LHS, typename RHS>
inline MaxMin_match<FCmpInst, LHS, RHS, ofmin_pred_ty> m_OrdFMin(const LHS &L,
                                                                 const RHS &R) {
  return MaxMin_match<FCmpInst, LHS, RHS, ofmin_pred_ty>(L, R);
}

/// Match an 'unordered' floating point maximum function.
/// Floating point has one special value 'NaN'. Therefore, there is no total
/// order. However, if we can ignore the 'NaN' value (for example, because of a
/// 'no-nans-float-math' flag) a combination of a fcmp and select has 'maximum'
/// semantics. In the presence of 'NaN' we have to preserve the original
/// select(fcmp(ugt/ge, L, R), L, R) semantics matched by this predicate.
///
///                         max(L, R)  iff L and R are not NaN
///  m_UnordFMax(L, R) =    L          iff L or R are NaN
template <typename LHS, typename RHS>
inline MaxMin_match<FCmpInst, LHS, RHS, ufmax_pred_ty>
m_UnordFMax(const LHS &L, const RHS &R) {
  return MaxMin_match<FCmpInst, LHS, RHS, ufmax_pred_ty>(L, R);
}

/// Match an 'unordered' floating point minimum function.
/// Floating point has one special value 'NaN'. Therefore, there is no total
/// order. However, if we can ignore the 'NaN' value (for example, because of a
/// 'no-nans-float-math' flag) a combination of a fcmp and select has 'minimum'
/// semantics. In the presence of 'NaN' we have to preserve the original
/// select(fcmp(ult/le, L, R), L, R) semantics matched by this predicate.
///
///                          min(L, R)  iff L and R are not NaN
///  m_UnordFMin(L, R) =     L          iff L or R are NaN
template <typename LHS, typename RHS>
inline MaxMin_match<FCmpInst, LHS, RHS, ufmin_pred_ty>
m_UnordFMin(const LHS &L, const RHS &R) {
  return MaxMin_match<FCmpInst, LHS, RHS, ufmin_pred_ty>(L, R);
}

//===----------------------------------------------------------------------===//
// Matchers for overflow check patterns: e.g. (a + b) u< a, (a ^ -1) <u b
// Note that S might be matched to other instructions than AddInst.
//

template <typename LHS_t, typename RHS_t, typename Sum_t>
struct UAddWithOverflow_match {
  LHS_t L;
  RHS_t R;
  Sum_t S;

  UAddWithOverflow_match(const LHS_t &L, const RHS_t &R, const Sum_t &S)
      : L(L), R(R), S(S) {}

  template <typename OpTy> bool match(OpTy *V) { EmptyContext EContext; return match_context(V, EContext); }
  template <typename OpTy, typename MatchContext> bool match_context(OpTy *V, MatchContext & MContext) {
    Value *ICmpLHS, *ICmpRHS;
    ICmpInst::Predicate Pred;
    if (!m_ICmp(Pred, m_Value(ICmpLHS), m_Value(ICmpRHS)).match(V))
      return false;

    Value *AddLHS, *AddRHS;
    auto AddExpr = m_Add(m_Value(AddLHS), m_Value(AddRHS));

    // (a + b) u< a, (a + b) u< b
    if (Pred == ICmpInst::ICMP_ULT)
      if (AddExpr.match(ICmpLHS) && (ICmpRHS == AddLHS || ICmpRHS == AddRHS))
        return L.match(AddLHS) && R.match(AddRHS) && S.match(ICmpLHS);

    // a >u (a + b), b >u (a + b)
    if (Pred == ICmpInst::ICMP_UGT)
      if (AddExpr.match(ICmpRHS) && (ICmpLHS == AddLHS || ICmpLHS == AddRHS))
        return L.match(AddLHS) && R.match(AddRHS) && S.match(ICmpRHS);

    Value *Op1;
    auto XorExpr = m_OneUse(m_Xor(m_Value(Op1), m_AllOnes()));
    // (a ^ -1) <u b
    if (Pred == ICmpInst::ICMP_ULT) {
      if (XorExpr.match(ICmpLHS))
        return L.match(Op1) && R.match(ICmpRHS) && S.match(ICmpLHS);
    }
    //  b > u (a ^ -1)
    if (Pred == ICmpInst::ICMP_UGT) {
      if (XorExpr.match(ICmpRHS))
        return L.match(Op1) && R.match(ICmpLHS) && S.match(ICmpRHS);
    }

    // Match special-case for increment-by-1.
    if (Pred == ICmpInst::ICMP_EQ) {
      // (a + 1) == 0
      // (1 + a) == 0
      if (AddExpr.match(ICmpLHS) && m_ZeroInt().match(ICmpRHS) &&
          (m_One().match(AddLHS) || m_One().match(AddRHS)))
        return L.match(AddLHS) && R.match(AddRHS) && S.match(ICmpLHS);
      // 0 == (a + 1)
      // 0 == (1 + a)
      if (m_ZeroInt().match(ICmpLHS) && AddExpr.match(ICmpRHS) &&
          (m_One().match(AddLHS) || m_One().match(AddRHS)))
        return L.match(AddLHS) && R.match(AddRHS) && S.match(ICmpRHS);
    }

    return false;
  }
};

/// Match an icmp instruction checking for unsigned overflow on addition.
///
/// S is matched to the addition whose result is being checked for overflow, and
/// L and R are matched to the LHS and RHS of S.
template <typename LHS_t, typename RHS_t, typename Sum_t>
UAddWithOverflow_match<LHS_t, RHS_t, Sum_t>
m_UAddWithOverflow(const LHS_t &L, const RHS_t &R, const Sum_t &S) {
  return UAddWithOverflow_match<LHS_t, RHS_t, Sum_t>(L, R, S);
}

template <typename Opnd_t> struct Argument_match {
  unsigned OpI;
  Opnd_t Val;

  Argument_match(unsigned OpIdx, const Opnd_t &V) : OpI(OpIdx), Val(V) {}

  template <typename OpTy> bool match(OpTy *V) { EmptyContext EContext; return match_context(V, EContext); }
  template <typename OpTy, typename MatchContext> bool match_context(OpTy *V, MatchContext & MContext) {
    // FIXME: Should likely be switched to use `CallBase`.
    if (const auto *CI = match_dyn_cast<MatchContext, CallInst>(V))
      return Val.match(CI->getArgOperand(OpI));
    return false;
  }
};

/// Match an argument.
template <unsigned OpI, typename Opnd_t>
inline Argument_match<Opnd_t> m_Argument(const Opnd_t &Op) {
  return Argument_match<Opnd_t>(OpI, Op);
}

/// Intrinsic matchers.
struct IntrinsicID_match {
  unsigned ID;

  IntrinsicID_match(Intrinsic::ID IntrID) : ID(IntrID) {}

  template <typename OpTy> bool match(OpTy *V) { EmptyContext EContext; return match_context(V, EContext); }
  template <typename OpTy, typename MatchContext> bool match_context(OpTy *V, MatchContext & MContext) {
    if (const auto *CI = match_dyn_cast<MatchContext, CallInst>(V))
      if (const auto *F = CI->getCalledFunction())
        return F->getIntrinsicID() == ID;
    return false;
  }
};

/// Intrinsic matches are combinations of ID matchers, and argument
/// matchers. Higher arity matcher are defined recursively in terms of and-ing
/// them with lower arity matchers. Here's some convenient typedefs for up to
/// several arguments, and more can be added as needed
template <typename T0 = void, typename T1 = void, typename T2 = void,
          typename T3 = void, typename T4 = void, typename T5 = void,
          typename T6 = void, typename T7 = void, typename T8 = void,
          typename T9 = void, typename T10 = void>
struct m_Intrinsic_Ty;
template <typename T0> struct m_Intrinsic_Ty<T0> {
  using Ty = match_combine_and<IntrinsicID_match, Argument_match<T0>>;
};
template <typename T0, typename T1> struct m_Intrinsic_Ty<T0, T1> {
  using Ty =
      match_combine_and<typename m_Intrinsic_Ty<T0>::Ty, Argument_match<T1>>;
};
template <typename T0, typename T1, typename T2>
struct m_Intrinsic_Ty<T0, T1, T2> {
  using Ty =
      match_combine_and<typename m_Intrinsic_Ty<T0, T1>::Ty,
                        Argument_match<T2>>;
};
template <typename T0, typename T1, typename T2, typename T3>
struct m_Intrinsic_Ty<T0, T1, T2, T3> {
  using Ty =
      match_combine_and<typename m_Intrinsic_Ty<T0, T1, T2>::Ty,
                        Argument_match<T3>>;
};

template <typename T0, typename T1, typename T2, typename T3, typename T4>
struct m_Intrinsic_Ty<T0, T1, T2, T3, T4> {
  using Ty = match_combine_and<typename m_Intrinsic_Ty<T0, T1, T2, T3>::Ty,
                               Argument_match<T4>>;
};

template <typename T0, typename T1, typename T2, typename T3, typename T4, typename T5>
struct m_Intrinsic_Ty<T0, T1, T2, T3, T4, T5> {
  using Ty = match_combine_and<typename m_Intrinsic_Ty<T0, T1, T2, T3, T4>::Ty,
                               Argument_match<T5>>;
};

/// Match intrinsic calls like this:
/// m_Intrinsic<Intrinsic::fabs>(m_Value(X))
template <Intrinsic::ID IntrID> inline IntrinsicID_match m_Intrinsic() {
  return IntrinsicID_match(IntrID);
}

/// Matches MaskedLoad Intrinsic.
template <typename Opnd0, typename Opnd1, typename Opnd2, typename Opnd3>
inline typename m_Intrinsic_Ty<Opnd0, Opnd1, Opnd2, Opnd3>::Ty
m_MaskedLoad(const Opnd0 &Op0, const Opnd1 &Op1, const Opnd2 &Op2,
             const Opnd3 &Op3) {
  return m_Intrinsic<Intrinsic::masked_load>(Op0, Op1, Op2, Op3);
}

template <Intrinsic::ID IntrID, typename T0>
inline typename m_Intrinsic_Ty<T0>::Ty m_Intrinsic(const T0 &Op0) {
  return m_CombineAnd(m_Intrinsic<IntrID>(), m_Argument<0>(Op0));
}

template <Intrinsic::ID IntrID, typename T0, typename T1>
inline typename m_Intrinsic_Ty<T0, T1>::Ty m_Intrinsic(const T0 &Op0,
                                                       const T1 &Op1) {
  return m_CombineAnd(m_Intrinsic<IntrID>(Op0), m_Argument<1>(Op1));
}

template <Intrinsic::ID IntrID, typename T0, typename T1, typename T2>
inline typename m_Intrinsic_Ty<T0, T1, T2>::Ty
m_Intrinsic(const T0 &Op0, const T1 &Op1, const T2 &Op2) {
  return m_CombineAnd(m_Intrinsic<IntrID>(Op0, Op1), m_Argument<2>(Op2));
}

template <Intrinsic::ID IntrID, typename T0, typename T1, typename T2,
          typename T3>
inline typename m_Intrinsic_Ty<T0, T1, T2, T3>::Ty
m_Intrinsic(const T0 &Op0, const T1 &Op1, const T2 &Op2, const T3 &Op3) {
  return m_CombineAnd(m_Intrinsic<IntrID>(Op0, Op1, Op2), m_Argument<3>(Op3));
}

template <Intrinsic::ID IntrID, typename T0, typename T1, typename T2,
          typename T3, typename T4>
inline typename m_Intrinsic_Ty<T0, T1, T2, T3, T4>::Ty
m_Intrinsic(const T0 &Op0, const T1 &Op1, const T2 &Op2, const T3 &Op3,
            const T4 &Op4) {
  return m_CombineAnd(m_Intrinsic<IntrID>(Op0, Op1, Op2, Op3),
                      m_Argument<4>(Op4));
}

template <Intrinsic::ID IntrID, typename T0, typename T1, typename T2,
          typename T3, typename T4, typename T5>
inline typename m_Intrinsic_Ty<T0, T1, T2, T3, T4, T5>::Ty
m_Intrinsic(const T0 &Op0, const T1 &Op1, const T2 &Op2, const T3 &Op3,
            const T4 &Op4, const T5 &Op5) {
  return m_CombineAnd(m_Intrinsic<IntrID>(Op0, Op1, Op2, Op3, Op4),
                      m_Argument<5>(Op5));
}

// Helper intrinsic matching specializations.
template <typename Opnd0>
inline typename m_Intrinsic_Ty<Opnd0>::Ty m_BitReverse(const Opnd0 &Op0) {
  return m_Intrinsic<Intrinsic::bitreverse>(Op0);
}

template <typename Opnd0>
inline typename m_Intrinsic_Ty<Opnd0>::Ty m_BSwap(const Opnd0 &Op0) {
  return m_Intrinsic<Intrinsic::bswap>(Op0);
}

template <typename Opnd0>
inline typename m_Intrinsic_Ty<Opnd0>::Ty m_FAbs(const Opnd0 &Op0) {
  return m_Intrinsic<Intrinsic::fabs>(Op0);
}

template <typename Opnd0>
inline typename m_Intrinsic_Ty<Opnd0>::Ty m_FCanonicalize(const Opnd0 &Op0) {
  return m_Intrinsic<Intrinsic::canonicalize>(Op0);
}

template <typename Opnd0, typename Opnd1>
inline typename m_Intrinsic_Ty<Opnd0, Opnd1>::Ty m_FMin(const Opnd0 &Op0,
                                                        const Opnd1 &Op1) {
  return m_Intrinsic<Intrinsic::minnum>(Op0, Op1);
}

template <typename Opnd0, typename Opnd1>
inline typename m_Intrinsic_Ty<Opnd0, Opnd1>::Ty m_FMax(const Opnd0 &Op0,
                                                        const Opnd1 &Op1) {
  return m_Intrinsic<Intrinsic::maxnum>(Op0, Op1);
}

template <typename Opnd0, typename Opnd1, typename Opnd2>
inline typename m_Intrinsic_Ty<Opnd0, Opnd1, Opnd2>::Ty
m_FShl(const Opnd0 &Op0, const Opnd1 &Op1, const Opnd2 &Op2) {
  return m_Intrinsic<Intrinsic::fshl>(Op0, Op1, Op2);
}

template <typename Opnd0, typename Opnd1, typename Opnd2>
inline typename m_Intrinsic_Ty<Opnd0, Opnd1, Opnd2>::Ty
m_FShr(const Opnd0 &Op0, const Opnd1 &Op1, const Opnd2 &Op2) {
  return m_Intrinsic<Intrinsic::fshr>(Op0, Op1, Op2);
}

//===----------------------------------------------------------------------===//
// Matchers for two-operands operators with the operators in either order
//

/// Matches a BinaryOperator with LHS and RHS in either order.
template <typename LHS, typename RHS>
inline AnyBinaryOp_match<LHS, RHS, true> m_c_BinOp(const LHS &L, const RHS &R) {
  return AnyBinaryOp_match<LHS, RHS, true>(L, R);
}

/// Matches an ICmp with a predicate over LHS and RHS in either order.
/// Swaps the predicate if operands are commuted.
template <typename LHS, typename RHS>
inline CmpClass_match<LHS, RHS, ICmpInst, ICmpInst::Predicate, true>
m_c_ICmp(ICmpInst::Predicate &Pred, const LHS &L, const RHS &R) {
  return CmpClass_match<LHS, RHS, ICmpInst, ICmpInst::Predicate, true>(Pred, L,
                                                                       R);
}

/// Matches a specific opcode with LHS and RHS in either order.
template <typename LHS, typename RHS>
inline SpecificBinaryOp_match<LHS, RHS, true>
m_c_BinOp(unsigned Opcode, const LHS &L, const RHS &R) {
  return SpecificBinaryOp_match<LHS, RHS, true>(Opcode, L, R);
}

/// Matches a Add with LHS and RHS in either order.
template <typename LHS, typename RHS>
inline BinaryOp_match<LHS, RHS, Instruction::Add, true> m_c_Add(const LHS &L,
                                                                const RHS &R) {
  return BinaryOp_match<LHS, RHS, Instruction::Add, true>(L, R);
}

/// Matches a Mul with LHS and RHS in either order.
template <typename LHS, typename RHS>
inline BinaryOp_match<LHS, RHS, Instruction::Mul, true> m_c_Mul(const LHS &L,
                                                                const RHS &R) {
  return BinaryOp_match<LHS, RHS, Instruction::Mul, true>(L, R);
}

/// Matches an And with LHS and RHS in either order.
template <typename LHS, typename RHS>
inline BinaryOp_match<LHS, RHS, Instruction::And, true> m_c_And(const LHS &L,
                                                                const RHS &R) {
  return BinaryOp_match<LHS, RHS, Instruction::And, true>(L, R);
}

/// Matches an Or with LHS and RHS in either order.
template <typename LHS, typename RHS>
inline BinaryOp_match<LHS, RHS, Instruction::Or, true> m_c_Or(const LHS &L,
                                                              const RHS &R) {
  return BinaryOp_match<LHS, RHS, Instruction::Or, true>(L, R);
}

/// Matches an Xor with LHS and RHS in either order.
template <typename LHS, typename RHS>
inline BinaryOp_match<LHS, RHS, Instruction::Xor, true> m_c_Xor(const LHS &L,
                                                                const RHS &R) {
  return BinaryOp_match<LHS, RHS, Instruction::Xor, true>(L, R);
}

/// Matches a 'Neg' as 'sub 0, V'.
template <typename ValTy>
inline BinaryOp_match<cst_pred_ty<is_zero_int>, ValTy, Instruction::Sub>
m_Neg(const ValTy &V) {
  return m_Sub(m_ZeroInt(), V);
}

/// Matches a 'Neg' as 'sub nsw 0, V'.
template <typename ValTy>
inline OverflowingBinaryOp_match<cst_pred_ty<is_zero_int>, ValTy,
                                 Instruction::Sub,
                                 OverflowingBinaryOperator::NoSignedWrap>
m_NSWNeg(const ValTy &V) {
  return m_NSWSub(m_ZeroInt(), V);
}

/// Matches a 'Not' as 'xor V, -1' or 'xor -1, V'.
template <typename ValTy>
inline BinaryOp_match<ValTy, cst_pred_ty<is_all_ones>, Instruction::Xor, true>
m_Not(const ValTy &V) {
  return m_c_Xor(V, m_AllOnes());
}

/// Matches an SMin with LHS and RHS in either order.
template <typename LHS, typename RHS>
inline MaxMin_match<ICmpInst, LHS, RHS, smin_pred_ty, true>
m_c_SMin(const LHS &L, const RHS &R) {
  return MaxMin_match<ICmpInst, LHS, RHS, smin_pred_ty, true>(L, R);
}
/// Matches an SMax with LHS and RHS in either order.
template <typename LHS, typename RHS>
inline MaxMin_match<ICmpInst, LHS, RHS, smax_pred_ty, true>
m_c_SMax(const LHS &L, const RHS &R) {
  return MaxMin_match<ICmpInst, LHS, RHS, smax_pred_ty, true>(L, R);
}
/// Matches a UMin with LHS and RHS in either order.
template <typename LHS, typename RHS>
inline MaxMin_match<ICmpInst, LHS, RHS, umin_pred_ty, true>
m_c_UMin(const LHS &L, const RHS &R) {
  return MaxMin_match<ICmpInst, LHS, RHS, umin_pred_ty, true>(L, R);
}
/// Matches a UMax with LHS and RHS in either order.
template <typename LHS, typename RHS>
inline MaxMin_match<ICmpInst, LHS, RHS, umax_pred_ty, true>
m_c_UMax(const LHS &L, const RHS &R) {
  return MaxMin_match<ICmpInst, LHS, RHS, umax_pred_ty, true>(L, R);
}

template <typename LHS, typename RHS>
inline match_combine_or<
    match_combine_or<MaxMin_match<ICmpInst, LHS, RHS, smax_pred_ty, true>,
                     MaxMin_match<ICmpInst, LHS, RHS, smin_pred_ty, true>>,
    match_combine_or<MaxMin_match<ICmpInst, LHS, RHS, umax_pred_ty, true>,
                     MaxMin_match<ICmpInst, LHS, RHS, umin_pred_ty, true>>>
m_c_MaxOrMin(const LHS &L, const RHS &R) {
  return m_CombineOr(m_CombineOr(m_c_SMax(L, R), m_c_SMin(L, R)),
                     m_CombineOr(m_c_UMax(L, R), m_c_UMin(L, R)));
}

/// Matches FAdd with LHS and RHS in either order.
template <typename LHS, typename RHS>
inline BinaryOp_match<LHS, RHS, Instruction::FAdd, true>
m_c_FAdd(const LHS &L, const RHS &R) {
  return BinaryOp_match<LHS, RHS, Instruction::FAdd, true>(L, R);
}

/// Matches FMul with LHS and RHS in either order.
template <typename LHS, typename RHS>
inline BinaryOp_match<LHS, RHS, Instruction::FMul, true>
m_c_FMul(const LHS &L, const RHS &R) {
  return BinaryOp_match<LHS, RHS, Instruction::FMul, true>(L, R);
}

template <typename Opnd_t> struct Signum_match {
  Opnd_t Val;
  Signum_match(const Opnd_t &V) : Val(V) {}

  template <typename OpTy> bool match(OpTy *V) { EmptyContext EContext; return match_context(V, EContext); }
  template <typename OpTy, typename MatchContext> bool match_context(OpTy *V, MatchContext & MContext) {
    unsigned TypeSize = V->getType()->getScalarSizeInBits();
    if (TypeSize == 0)
      return false;

    unsigned ShiftWidth = TypeSize - 1;
    Value *OpL = nullptr, *OpR = nullptr;

    // This is the representation of signum we match:
    //
    //  signum(x) == (x >> 63) | (-x >>u 63)
    //
    // An i1 value is its own signum, so it's correct to match
    //
    //  signum(x) == (x >> 0)  | (-x >>u 0)
    //
    // for i1 values.

    auto LHS = m_AShr(m_Value(OpL), m_SpecificInt(ShiftWidth));
    auto RHS = m_LShr(m_Neg(m_Value(OpR)), m_SpecificInt(ShiftWidth));
    auto Signum = m_Or(LHS, RHS);

    return Signum.match(V) && OpL == OpR && Val.match(OpL);
  }
};

/// Matches a signum pattern.
///
/// signum(x) =
///      x >  0  ->  1
///      x == 0  ->  0
///      x <  0  -> -1
template <typename Val_t> inline Signum_match<Val_t> m_Signum(const Val_t &V) {
  return Signum_match<Val_t>(V);
}

template <int Ind, typename Opnd_t> struct ExtractValue_match {
  Opnd_t Val;
  ExtractValue_match(const Opnd_t &V) : Val(V) {}

  template <typename OpTy> bool match(OpTy *V) { EmptyContext EC; return match_context(V, EC); }
  template <typename OpTy, typename MatchContext> bool match_context(OpTy *V, MatchContext & MContext) {
    if (auto *I = dyn_cast<ExtractValueInst>(V)) {
      // If Ind is -1, don't inspect indices
      if (Ind != -1 &&
          !(I->getNumIndices() == 1 && I->getIndices()[0] == (unsigned)Ind))
        return false;
      return Val.match_context(I->getAggregateOperand(), MContext);
    }
    return false;
  }
};

/// Match a single index ExtractValue instruction.
/// For example m_ExtractValue<1>(...)
template <int Ind, typename Val_t>
inline ExtractValue_match<Ind, Val_t> m_ExtractValue(const Val_t &V) {
  return ExtractValue_match<Ind, Val_t>(V);
}

/// Match an ExtractValue instruction with any index.
/// For example m_ExtractValue(...)
template <typename Val_t>
inline ExtractValue_match<-1, Val_t> m_ExtractValue(const Val_t &V) {
  return ExtractValue_match<-1, Val_t>(V);
}

/// Matcher for a single index InsertValue instruction.
template <int Ind, typename T0, typename T1> struct InsertValue_match {
  T0 Op0;
  T1 Op1;

  InsertValue_match(const T0 &Op0, const T1 &Op1) : Op0(Op0), Op1(Op1) {}

  template <typename OpTy> bool match(OpTy *V) { EmptyContext EC; return match_context(V, EC); }
  template <typename OpTy, typename MatchContext>
  bool match_context(OpTy *V, MatchContext &MContext) {
    if (auto *I = dyn_cast<InsertValueInst>(V)) {
      return Op0.match_context(I->getOperand(0), MContext) &&
             Op1.match_context(I->getOperand(1), MContext) &&
             I->getNumIndices() == 1 && Ind == I->getIndices()[0];
    }
    return false;
  }
};

/// Matches a single index InsertValue instruction.
template <int Ind, typename Val_t, typename Elt_t>
inline InsertValue_match<Ind, Val_t, Elt_t> m_InsertValue(const Val_t &Val,
                                                          const Elt_t &Elt) {
  return InsertValue_match<Ind, Val_t, Elt_t>(Val, Elt);
}

/// Matches patterns for `vscale`. This can either be a call to `llvm.vscale` or
/// the constant expression
///  `ptrtoint(gep <vscale x 1 x i8>, <vscale x 1 x i8>* null, i32 1>`
/// under the right conditions determined by DataLayout.
struct VScaleVal_match {
  const DataLayout &DL;
  VScaleVal_match(const DataLayout &DL) : DL(DL) {}

  template <typename ITy> bool match(ITy *V) { EmptyContext EC; return match_context(V, EC); }
  template <typename ITy, typename MatchContext> bool match_context(ITy *V, MatchContext & MContext) {
    if (m_Intrinsic<Intrinsic::vscale>().match(V))
      return true;

    Value *Ptr;
    if (m_PtrToInt(m_Value(Ptr)).match(V)) {
      if (auto *GEP = dyn_cast<GEPOperator>(Ptr)) {
        auto *DerefTy = GEP->getSourceElementType();
        if (GEP->getNumIndices() == 1 && isa<ScalableVectorType>(DerefTy) &&
            m_Zero().match(GEP->getPointerOperand()) &&
            m_SpecificInt(1).match(GEP->idx_begin()->get()) &&
            DL.getTypeAllocSizeInBits(DerefTy).getKnownMinSize() == 8)
          return true;
      }
    }

    return false;
  }
};

inline VScaleVal_match m_VScale(const DataLayout &DL) {
  return VScaleVal_match(DL);
}

template <typename LHS, typename RHS, unsigned Opcode, bool Commutable = false>
struct LogicalOp_match {
  LHS L;
  RHS R;

  LogicalOp_match(const LHS &L, const RHS &R) : L(L), R(R) {}

  template <typename T> bool match(T *V) {
    EmptyContext EC; return match_context(V, EC);
  }
  template <typename ITy, typename MatchContext> bool match_context(ITy *V, MatchContext & MContext) {
    auto *I = match_dyn_cast<MatchContext, Instruction>(V);
    if (!I || !I->getType()->isIntOrIntVectorTy(1))
      return false;

    if (I->getOpcode() == Opcode) {
      auto *Op0 = I->getOperand(0);
      auto *Op1 = I->getOperand(1);
      return (L.match(Op0) && R.match(Op1)) ||
             (Commutable && L.match(Op1) && R.match(Op0));
    }

    if (auto *Select = match_dyn_cast<MatchContext, SelectInst>(I)) {
      auto *Cond = Select->getCondition();
      auto *TVal = Select->getTrueValue();
      auto *FVal = Select->getFalseValue();
      if (Opcode == Instruction::And) {
        auto *C = dyn_cast<Constant>(FVal);
        if (C && C->isNullValue())
          return (L.match_context(Cond, MContext) &&
                  R.match_context(TVal, MContext)) ||
                 (Commutable && L.match_context(TVal, MContext) &&
                  R.match_context(Cond, MContext));
      } else {
        assert(Opcode == Instruction::Or);
        auto *C = dyn_cast<Constant>(TVal);
        if (C && C->isOneValue())
          return (L.match_context(Cond, MContext) &&
                  R.match_context(FVal, MContext)) ||
                 (Commutable && L.match_context(FVal, MContext) &&
                  R.match_context(Cond, MContext));
      }
    }

    return false;
  }
};

/// Matches L && R either in the form of L & R or L ? R : false.
/// Note that the latter form is poison-blocking.
template <typename LHS, typename RHS>
inline LogicalOp_match<LHS, RHS, Instruction::And>
m_LogicalAnd(const LHS &L, const RHS &R) {
  return LogicalOp_match<LHS, RHS, Instruction::And>(L, R);
}

/// Matches L && R where L and R are arbitrary values.
inline auto m_LogicalAnd() { return m_LogicalAnd(m_Value(), m_Value()); }

/// Matches L && R with LHS and RHS in either order.
template <typename LHS, typename RHS>
inline LogicalOp_match<LHS, RHS, Instruction::And, true>
m_c_LogicalAnd(const LHS &L, const RHS &R) {
  return LogicalOp_match<LHS, RHS, Instruction::And, true>(L, R);
}

/// Matches L || R either in the form of L | R or L ? true : R.
/// Note that the latter form is poison-blocking.
template <typename LHS, typename RHS>
inline LogicalOp_match<LHS, RHS, Instruction::Or>
m_LogicalOr(const LHS &L, const RHS &R) {
  return LogicalOp_match<LHS, RHS, Instruction::Or>(L, R);
}

/// Matches L || R where L and R are arbitrary values.
inline auto m_LogicalOr() { return m_LogicalOr(m_Value(), m_Value()); }

/// Matches L || R with LHS and RHS in either order.
template <typename LHS, typename RHS>
inline LogicalOp_match<LHS, RHS, Instruction::Or, true>
m_c_LogicalOr(const LHS &L, const RHS &R) {
  return LogicalOp_match<LHS, RHS, Instruction::Or, true>(L, R);
}

} // end namespace PatternMatch
} // end namespace llvm

#endif // LLVM_IR_PATTERNMATCH_H<|MERGE_RESOLUTION|>--- conflicted
+++ resolved
@@ -1076,24 +1076,29 @@
   // The LHS is always matched first.
   BinaryOp_match(const LHS_t &LHS, const RHS_t &RHS) : L(LHS), R(RHS) {}
 
-<<<<<<< HEAD
-  template <typename OpTy> bool match(OpTy *V) { EmptyContext EContext; return match_context(V, EContext); }
-  template <typename OpTy, typename MatchContext> bool match_context(OpTy *V, MatchContext & MContext) {
-    auto * I = match_dyn_cast<MatchContext, const BinaryOperator>(V);
-    if (I && I->getOpcode() == Opcode) {
+  template <typename OpTy> bool match(unsigned Opc, OpTy *V) {
+    EmptyContext EContext;
+    return match_context(Opc, V, EContext);
+  }
+  template <typename OpTy, typename MatchContext>
+  bool match_context(OpTy *V, MatchContext &MContext) {
+    return match_context<>(Opcode, V, MContext);
+  }
+  template <typename OpTy, typename MatchContext>
+  bool match_context(unsigned Opc, OpTy *V, MatchContext &MContext) {
+    auto *I = match_dyn_cast<MatchContext, const BinaryOperator>(V);
+    if (I && I->getOpcode() == Opc) {
       MatchContext LRContext(MContext);
-      if (!MContext.acceptInnerNode(I)) return false;
-      if (L.match_context(I->getOperand(0), LRContext) && R.match_context(I->getOperand(1), LRContext) && MContext.mergeContext(LRContext)) return true;
-      if (Commutable && (L.match_context(I->getOperand(1), MContext) && R.match_context(I->getOperand(0), MContext))) return true;
+      if (!MContext.acceptInnerNode(I))
+        return false;
+      if (L.match_context(I->getOperand(0), LRContext) &&
+          R.match_context(I->getOperand(1), LRContext) &&
+          MContext.mergeContext(LRContext))
+        return true;
+      if (Commutable && (L.match_context(I->getOperand(1), MContext) &&
+                         R.match_context(I->getOperand(0), MContext)))
+        return true;
       return false;
-=======
-  template <typename OpTy> inline bool match(unsigned Opc, OpTy *V) {
-    if (V->getValueID() == Value::InstructionVal + Opc) {
-      auto *I = cast<BinaryOperator>(V);
-      return (L.match(I->getOperand(0)) && R.match(I->getOperand(1))) ||
-             (Commutable && L.match(I->getOperand(1)) &&
-              R.match(I->getOperand(0)));
->>>>>>> e785f4ab
     }
     if (auto *CE = dyn_cast<ConstantExpr>(V))
       return CE->getOpcode() == Opc &&
@@ -1103,7 +1108,10 @@
     return false;
   }
 
-  template <typename OpTy> bool match(OpTy *V) { return match(Opcode, V); }
+  template <typename OpTy> bool match(OpTy *V) {
+    EmptyContext EC;
+    return match_context<>(Opcode, V, EC);
+  }
 };
 
 template <typename LHS, typename RHS>
@@ -1360,6 +1368,12 @@
 
   template <typename OpTy> bool match(OpTy *V) {
     return BinaryOp_match<LHS_t, RHS_t, 0, Commutable>::match(Opcode, V);
+  }
+
+  template <typename OpTy, typename MatchContext>
+  bool match_context(OpTy *V, MatchContext &MContext) {
+    return BinaryOp_match<LHS_t, RHS_t, 0, Commutable>::match_context(Opcode, V,
+                                                                      MContext);
   }
 };
 
