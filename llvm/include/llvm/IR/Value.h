--- conflicted
+++ resolved
@@ -457,8 +457,6 @@
   const Use *getSingleUndroppableUse() const {
     return const_cast<Value *>(this)->getSingleUndroppableUse();
   }
-<<<<<<< HEAD
-=======
 
   /// Return true if there is exactly one unique user of this value that cannot be
   /// dropped (that user can have multiple uses of this value).
@@ -466,7 +464,6 @@
   const User *getUniqueUndroppableUser() const {
     return const_cast<Value *>(this)->getUniqueUndroppableUser();
   }
->>>>>>> a2ce6ee6
 
   /// Return true if there this value.
   ///
