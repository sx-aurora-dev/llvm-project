//===-- llvm/IntrinsicInst.h - Intrinsic Instruction Wrappers ---*- C++ -*-===//
//
// Part of the LLVM Project, under the Apache License v2.0 with LLVM Exceptions.
// See https://llvm.org/LICENSE.txt for license information.
// SPDX-License-Identifier: Apache-2.0 WITH LLVM-exception
//
//===----------------------------------------------------------------------===//
//
// This file defines classes that make it really easy to deal with intrinsic
// functions with the isa/dyncast family of functions.  In particular, this
// allows you to do things like:
//
//     if (MemCpyInst *MCI = dyn_cast<MemCpyInst>(Inst))
//        ... MCI->getDest() ... MCI->getSource() ...
//
// All intrinsic function calls are instances of the call instruction, so these
// are all subclasses of the CallInst class.  Note that none of these classes
// has state or virtual methods, which is an important part of this gross/neat
// hack working.
//
//===----------------------------------------------------------------------===//

#ifndef LLVM_IR_INTRINSICINST_H
#define LLVM_IR_INTRINSICINST_H

#include "llvm/IR/Constants.h"
#include "llvm/IR/DebugInfoMetadata.h"
#include "llvm/IR/DerivedTypes.h"
#include "llvm/IR/FPEnv.h"
#include "llvm/IR/Function.h"
#include "llvm/IR/GlobalVariable.h"
#include "llvm/IR/Instructions.h"
#include "llvm/IR/Intrinsics.h"
#include "llvm/IR/Value.h"
#include "llvm/Support/Casting.h"
#include <cassert>
#include <cstdint>
#include <optional>

namespace llvm {

class Metadata;

/// A wrapper class for inspecting calls to intrinsic functions.
/// This allows the standard isa/dyncast/cast functionality to work with calls
/// to intrinsic functions.
class IntrinsicInst : public CallInst {
public:
  IntrinsicInst() = delete;
  IntrinsicInst(const IntrinsicInst &) = delete;
  IntrinsicInst &operator=(const IntrinsicInst &) = delete;

  /// Return the intrinsic ID of this intrinsic.
  Intrinsic::ID getIntrinsicID() const {
    return getCalledFunction()->getIntrinsicID();
  }

  /// Return true if swapping the first two arguments to the intrinsic produces
  /// the same result.
  bool isCommutative() const {
    switch (getIntrinsicID()) {
    case Intrinsic::maxnum:
    case Intrinsic::minnum:
    case Intrinsic::maximum:
    case Intrinsic::minimum:
    case Intrinsic::smax:
    case Intrinsic::smin:
    case Intrinsic::umax:
    case Intrinsic::umin:
    case Intrinsic::sadd_sat:
    case Intrinsic::uadd_sat:
    case Intrinsic::sadd_with_overflow:
    case Intrinsic::uadd_with_overflow:
    case Intrinsic::smul_with_overflow:
    case Intrinsic::umul_with_overflow:
    case Intrinsic::smul_fix:
    case Intrinsic::umul_fix:
    case Intrinsic::smul_fix_sat:
    case Intrinsic::umul_fix_sat:
    case Intrinsic::fma:
    case Intrinsic::fmuladd:
      return true;
    default:
      return false;
    }
  }

  /// Checks if the intrinsic is an annotation.
  bool isAssumeLikeIntrinsic() const {
    switch (getIntrinsicID()) {
    default: break;
    case Intrinsic::assume:
    case Intrinsic::sideeffect:
    case Intrinsic::pseudoprobe:
    case Intrinsic::dbg_assign:
    case Intrinsic::dbg_declare:
    case Intrinsic::dbg_value:
    case Intrinsic::dbg_label:
    case Intrinsic::invariant_start:
    case Intrinsic::invariant_end:
    case Intrinsic::lifetime_start:
    case Intrinsic::lifetime_end:
    case Intrinsic::experimental_noalias_scope_decl:
    case Intrinsic::objectsize:
    case Intrinsic::ptr_annotation:
    case Intrinsic::var_annotation:
      return true;
    }
    return false;
  }

  /// Check if the intrinsic might lower into a regular function call in the
  /// course of IR transformations
  static bool mayLowerToFunctionCall(Intrinsic::ID IID);

  /// Methods for support type inquiry through isa, cast, and dyn_cast:
  static bool classof(const CallInst *I) {
    if (const Function *CF = I->getCalledFunction())
      return CF->isIntrinsic();
    return false;
  }
  static bool classof(const Value *V) {
    return isa<CallInst>(V) && classof(cast<CallInst>(V));
  }
};

/// Check if \p ID corresponds to a lifetime intrinsic.
static inline bool isLifetimeIntrinsic(Intrinsic::ID ID) {
  switch (ID) {
  case Intrinsic::lifetime_start:
  case Intrinsic::lifetime_end:
    return true;
  default:
    return false;
  }
}

/// This is the common base class for lifetime intrinsics.
class LifetimeIntrinsic : public IntrinsicInst {
public:
  /// \name Casting methods
  /// @{
  static bool classof(const IntrinsicInst *I) {
    return isLifetimeIntrinsic(I->getIntrinsicID());
  }
  static bool classof(const Value *V) {
    return isa<IntrinsicInst>(V) && classof(cast<IntrinsicInst>(V));
  }
  /// @}
};

/// Check if \p ID corresponds to a debug info intrinsic.
static inline bool isDbgInfoIntrinsic(Intrinsic::ID ID) {
  switch (ID) {
  case Intrinsic::dbg_declare:
  case Intrinsic::dbg_value:
  case Intrinsic::dbg_addr:
  case Intrinsic::dbg_label:
  case Intrinsic::dbg_assign:
    return true;
  default:
    return false;
  }
}

/// This is the common base class for debug info intrinsics.
class DbgInfoIntrinsic : public IntrinsicInst {
public:
  /// \name Casting methods
  /// @{
  static bool classof(const IntrinsicInst *I) {
    return isDbgInfoIntrinsic(I->getIntrinsicID());
  }
  static bool classof(const Value *V) {
    return isa<IntrinsicInst>(V) && classof(cast<IntrinsicInst>(V));
  }
  /// @}
};

/// This is the common base class for debug info intrinsics for variables.
class DbgVariableIntrinsic : public DbgInfoIntrinsic {
public:
  // Iterator for ValueAsMetadata that internally uses direct pointer iteration
  // over either a ValueAsMetadata* or a ValueAsMetadata**, dereferencing to the
  // ValueAsMetadata .
  class location_op_iterator
      : public iterator_facade_base<location_op_iterator,
                                    std::bidirectional_iterator_tag, Value *> {
    PointerUnion<ValueAsMetadata *, ValueAsMetadata **> I;

  public:
    location_op_iterator(ValueAsMetadata *SingleIter) : I(SingleIter) {}
    location_op_iterator(ValueAsMetadata **MultiIter) : I(MultiIter) {}

    location_op_iterator(const location_op_iterator &R) : I(R.I) {}
    location_op_iterator &operator=(const location_op_iterator &R) {
      I = R.I;
      return *this;
    }
    bool operator==(const location_op_iterator &RHS) const {
      return I == RHS.I;
    }
    const Value *operator*() const {
      ValueAsMetadata *VAM = I.is<ValueAsMetadata *>()
                                 ? I.get<ValueAsMetadata *>()
                                 : *I.get<ValueAsMetadata **>();
      return VAM->getValue();
    };
    Value *operator*() {
      ValueAsMetadata *VAM = I.is<ValueAsMetadata *>()
                                 ? I.get<ValueAsMetadata *>()
                                 : *I.get<ValueAsMetadata **>();
      return VAM->getValue();
    }
    location_op_iterator &operator++() {
      if (I.is<ValueAsMetadata *>())
        I = I.get<ValueAsMetadata *>() + 1;
      else
        I = I.get<ValueAsMetadata **>() + 1;
      return *this;
    }
    location_op_iterator &operator--() {
      if (I.is<ValueAsMetadata *>())
        I = I.get<ValueAsMetadata *>() - 1;
      else
        I = I.get<ValueAsMetadata **>() - 1;
      return *this;
    }
  };

  /// Get the locations corresponding to the variable referenced by the debug
  /// info intrinsic.  Depending on the intrinsic, this could be the
  /// variable's value or its address.
  iterator_range<location_op_iterator> location_ops() const;

  Value *getVariableLocationOp(unsigned OpIdx) const;

  void replaceVariableLocationOp(Value *OldValue, Value *NewValue);
  void replaceVariableLocationOp(unsigned OpIdx, Value *NewValue);
  /// Adding a new location operand will always result in this intrinsic using
  /// an ArgList, and must always be accompanied by a new expression that uses
  /// the new operand.
  void addVariableLocationOps(ArrayRef<Value *> NewValues,
                              DIExpression *NewExpr);

  void setVariable(DILocalVariable *NewVar) {
    setArgOperand(1, MetadataAsValue::get(NewVar->getContext(), NewVar));
  }

  void setExpression(DIExpression *NewExpr) {
    setArgOperand(2, MetadataAsValue::get(NewExpr->getContext(), NewExpr));
  }

  unsigned getNumVariableLocationOps() const {
    if (hasArgList())
      return cast<DIArgList>(getRawLocation())->getArgs().size();
    return 1;
  }

  bool hasArgList() const { return isa<DIArgList>(getRawLocation()); }

  /// Does this describe the address of a local variable. True for dbg.addr and
  /// dbg.declare, but not dbg.value, which describes its value, or dbg.assign,
  /// which describes a combination of the variable's value and address.
  bool isAddressOfVariable() const {
    return getIntrinsicID() != Intrinsic::dbg_value &&
           getIntrinsicID() != Intrinsic::dbg_assign;
  }

  void setUndef() {
    // TODO: When/if we remove duplicate values from DIArgLists, we don't need
    // this set anymore.
    SmallPtrSet<Value *, 4> RemovedValues;
    for (Value *OldValue : location_ops()) {
      if (!RemovedValues.insert(OldValue).second)
        continue;
      Value *Undef = UndefValue::get(OldValue->getType());
      replaceVariableLocationOp(OldValue, Undef);
    }
  }

  bool isUndef() const {
    return (getNumVariableLocationOps() == 0 &&
            !getExpression()->isComplex()) ||
           any_of(location_ops(), [](Value *V) { return isa<UndefValue>(V); });
  }

  DILocalVariable *getVariable() const {
    return cast<DILocalVariable>(getRawVariable());
  }

  DIExpression *getExpression() const {
    return cast<DIExpression>(getRawExpression());
  }

  Metadata *getRawLocation() const {
    return cast<MetadataAsValue>(getArgOperand(0))->getMetadata();
  }

  Metadata *getRawVariable() const {
    return cast<MetadataAsValue>(getArgOperand(1))->getMetadata();
  }

  Metadata *getRawExpression() const {
    return cast<MetadataAsValue>(getArgOperand(2))->getMetadata();
  }

  /// Use of this should generally be avoided; instead,
  /// replaceVariableLocationOp and addVariableLocationOps should be used where
  /// possible to avoid creating invalid state.
  void setRawLocation(Metadata *Location) {
    return setArgOperand(0, MetadataAsValue::get(getContext(), Location));
  }

  /// Get the size (in bits) of the variable, or fragment of the variable that
  /// is described.
  std::optional<uint64_t> getFragmentSizeInBits() const;

  /// Get the FragmentInfo for the variable.
  std::optional<DIExpression::FragmentInfo> getFragment() const {
    return getExpression()->getFragmentInfo();
  }

  /// \name Casting methods
  /// @{
  static bool classof(const IntrinsicInst *I) {
    switch (I->getIntrinsicID()) {
    case Intrinsic::dbg_declare:
    case Intrinsic::dbg_value:
    case Intrinsic::dbg_addr:
    case Intrinsic::dbg_assign:
      return true;
    default:
      return false;
    }
  }
  static bool classof(const Value *V) {
    return isa<IntrinsicInst>(V) && classof(cast<IntrinsicInst>(V));
  }
  /// @}
protected:
  void setArgOperand(unsigned i, Value *v) {
    DbgInfoIntrinsic::setArgOperand(i, v);
  }
  void setOperand(unsigned i, Value *v) { DbgInfoIntrinsic::setOperand(i, v); }
};

/// This represents the llvm.dbg.declare instruction.
class DbgDeclareInst : public DbgVariableIntrinsic {
public:
  Value *getAddress() const {
    assert(getNumVariableLocationOps() == 1 &&
           "dbg.declare must have exactly 1 location operand.");
    return getVariableLocationOp(0);
  }

  /// \name Casting methods
  /// @{
  static bool classof(const IntrinsicInst *I) {
    return I->getIntrinsicID() == Intrinsic::dbg_declare;
  }
  static bool classof(const Value *V) {
    return isa<IntrinsicInst>(V) && classof(cast<IntrinsicInst>(V));
  }
  /// @}
};

/// This represents the llvm.dbg.addr instruction.
class DbgAddrIntrinsic : public DbgVariableIntrinsic {
public:
  Value *getAddress() const {
    assert(getNumVariableLocationOps() == 1 &&
           "dbg.addr must have exactly 1 location operand.");
    return getVariableLocationOp(0);
  }

  /// \name Casting methods
  /// @{
  static bool classof(const IntrinsicInst *I) {
    return I->getIntrinsicID() == Intrinsic::dbg_addr;
  }
  static bool classof(const Value *V) {
    return isa<IntrinsicInst>(V) && classof(cast<IntrinsicInst>(V));
  }
};

/// This represents the llvm.dbg.value instruction.
class DbgValueInst : public DbgVariableIntrinsic {
public:
  // The default argument should only be used in ISel, and the default option
  // should be removed once ISel support for multiple location ops is complete.
  Value *getValue(unsigned OpIdx = 0) const {
    return getVariableLocationOp(OpIdx);
  }
  iterator_range<location_op_iterator> getValues() const {
    return location_ops();
  }

  /// \name Casting methods
  /// @{
  static bool classof(const IntrinsicInst *I) {
    return I->getIntrinsicID() == Intrinsic::dbg_value ||
           I->getIntrinsicID() == Intrinsic::dbg_assign;
  }
  static bool classof(const Value *V) {
    return isa<IntrinsicInst>(V) && classof(cast<IntrinsicInst>(V));
  }
  /// @}
};

/// This represents the llvm.dbg.assign instruction.
class DbgAssignIntrinsic : public DbgValueInst {
  enum Operands {
    OpValue,
    OpVar,
    OpExpr,
    OpAssignID,
    OpAddress,
    OpAddressExpr,
  };

public:
  Value *getAddress() const;
  Metadata *getRawAddress() const {
    return cast<MetadataAsValue>(getArgOperand(OpAddress))->getMetadata();
  }
  Metadata *getRawAssignID() const {
    return cast<MetadataAsValue>(getArgOperand(OpAssignID))->getMetadata();
  }
  DIAssignID *getAssignID() const { return cast<DIAssignID>(getRawAssignID()); }
  Metadata *getRawAddressExpression() const {
    return cast<MetadataAsValue>(getArgOperand(OpAddressExpr))->getMetadata();
  }
  DIExpression *getAddressExpression() const {
    return cast<DIExpression>(getRawAddressExpression());
  }
  void setAddressExpression(DIExpression *NewExpr) {
    setArgOperand(OpAddressExpr,
                  MetadataAsValue::get(NewExpr->getContext(), NewExpr));
  }
  void setAssignId(DIAssignID *New);
  void setAddress(Value *V);
  void setValue(Value *V);
  /// \name Casting methods
  /// @{
  static bool classof(const IntrinsicInst *I) {
    return I->getIntrinsicID() == Intrinsic::dbg_assign;
  }
  static bool classof(const Value *V) {
    return isa<IntrinsicInst>(V) && classof(cast<IntrinsicInst>(V));
  }
  /// @}
};

/// This represents the llvm.dbg.label instruction.
class DbgLabelInst : public DbgInfoIntrinsic {
public:
  DILabel *getLabel() const { return cast<DILabel>(getRawLabel()); }

  Metadata *getRawLabel() const {
    return cast<MetadataAsValue>(getArgOperand(0))->getMetadata();
  }

  /// Methods for support type inquiry through isa, cast, and dyn_cast:
  /// @{
  static bool classof(const IntrinsicInst *I) {
    return I->getIntrinsicID() == Intrinsic::dbg_label;
  }
  static bool classof(const Value *V) {
    return isa<IntrinsicInst>(V) && classof(cast<IntrinsicInst>(V));
  }
  /// @}
};

/// This is the common base class for vector predication intrinsics.
class VPIntrinsic : public IntrinsicInst {
public:
  using ShortTypeVec = SmallVector<Type *, 4>;

  // whether the intrinsic has a rounding mode parameter (regardless of
  // setting).
  static bool HasRoundingMode(Intrinsic::ID VPID);
  // whether the intrinsic has a exception behavior parameter (regardless of
  // setting).
  static bool HasExceptionMode(Intrinsic::ID VPID);

  /// \brief Declares a llvm.vp.* intrinsic in \p M that matches the parameters
  /// \p Params. Additionally, the load and gather intrinsics require
  /// \p ReturnType to be specified.
  static Function *getDeclarationForParams(Module *M, Intrinsic::ID,
                                           Type *ReturnType,
                                           ArrayRef<Value *> Params);

<<<<<<< HEAD
  static Optional<unsigned> getMaskParamPos(Intrinsic::ID IntrinsicID);
  static Optional<unsigned> getVectorLengthParamPos(Intrinsic::ID IntrinsicID);
  // the llvm.vp.* intrinsic for this other kind of intrinsic.
  static Intrinsic::ID getForIntrinsic(Intrinsic::ID IntrinsicID);
=======
  static std::optional<unsigned> getMaskParamPos(Intrinsic::ID IntrinsicID);
  static std::optional<unsigned> getVectorLengthParamPos(
      Intrinsic::ID IntrinsicID);
>>>>>>> eecb22d8

  /// The llvm.vp.* intrinsics for this instruction Opcode
  static Intrinsic::ID getForOpcode(unsigned OC);

  // Whether \p ID is a VP intrinsic ID.
  static bool isVPIntrinsic(Intrinsic::ID);

  static VPIntrinsic::ShortTypeVec
  EncodeTypeTokens(unsigned VPID, Type *VecRetTy,
                   Type *VecPtrTy, VectorType &VectorTy);

  /// \return The mask parameter or nullptr.
  Value *getMaskParam() const;
  /// This asserts if the underlying intrinsic has no mask parameter.
  void setMaskParam(Value *);

  /// \return The vector length parameter or nullptr.
  Value *getVectorLengthParam() const;
  /// This asserts if the underlying intrinsic has no vector length
  /// parameter.
  void setVectorLengthParam(Value *);

  /// \return Whether the vector length param can be ignored.
  bool canIgnoreVectorLengthParam() const;

  bool isUnaryOp() const;
  static bool IsUnaryVPOp(Intrinsic::ID);
  bool isBinaryOp() const;
  static bool IsBinaryVPOp(Intrinsic::ID);
  bool isTernaryOp() const;
  static bool IsTernaryVPOp(Intrinsic::ID);

  // Contrained fp-math
  // whether this is an fp op with non-standard rounding or exception
  // behavior.
  bool isConstrainedOp() const;

  // the specified rounding mode.
  Optional<RoundingMode> getRoundingMode() const;
  // the specified exception behavior.
  Optional<fp::ExceptionBehavior> getExceptionBehavior() const;

  /// \return The static element count (vector number of elements) the vector
  /// length parameter applies to.
  ElementCount getStaticVectorLength() const;

  /// \return The alignment of the pointer used by this load/store/gather or
  /// scatter.
  MaybeAlign getPointerAlignment() const;
  // MaybeAlign setPointerAlignment(Align NewAlign); // TODO

  /// \return The pointer operand of this load,store, gather or scatter.
  Value *getMemoryPointerParam() const;
  static std::optional<unsigned> getMemoryPointerParamPos(Intrinsic::ID);

  /// \return The data (payload) operand of this store or scatter.
  Value *getMemoryDataParam() const;
  static std::optional<unsigned> getMemoryDataParamPos(Intrinsic::ID);

  // Methods for support type inquiry through isa, cast, and dyn_cast:
  static bool classof(const IntrinsicInst *I) {
    return isVPIntrinsic(I->getIntrinsicID());
  }
  static bool classof(const Value *V) {
    return isa<IntrinsicInst>(V) && classof(cast<IntrinsicInst>(V));
  }

  /// \return The non-VP intrinsic that is functionally equivalent to this VP
  /// intrinsic.
  Intrinsic::ID getFunctionalIntrinsicID() const {
    Intrinsic::ID IID = Intrinsic::not_intrinsic;
    // Return a constrained intrinsic if this intrinsic does not operate in
    // the standard fp environment.
    if (isConstrainedOp()) {
      IID = GetConstrainedIntrinsicForVP(getIntrinsicID());
    }
    if (IID == Intrinsic::not_intrinsic) {
      IID = GetFunctionalIntrinsicForVP(getIntrinsicID());
    }
    return IID;
  }

  /// \return The llvm.experimental.constrained.* intrinsic that is
  /// functionally equivalent to this llvm.vp.* intrinsic.
  static Intrinsic::ID GetConstrainedIntrinsicForVP(Intrinsic::ID VPID);

  /// \return The intrinsic that is
  /// functionally equivalent to this llvm.vp.* intrinsic.
  static Intrinsic::ID GetFunctionalIntrinsicForVP(Intrinsic::ID VPID);

  // Equivalent non-predicated opcode
  std::optional<unsigned> getFunctionalOpcode() const {
    return getFunctionalOpcodeForVP(getIntrinsicID());
  }

  // Equivalent non-predicated opcode
  static std::optional<unsigned> getFunctionalOpcodeForVP(Intrinsic::ID ID);
};

/// This represents vector predication reduction intrinsics.
class VPReductionIntrinsic : public VPIntrinsic {
public:
  static bool isVPReduction(Intrinsic::ID ID);

  Value *getStartParam() const { return getOperand(getStartParamPos()); }
  Value *getVectorParam() const { return getOperand(getVectorParamPos()); }

  unsigned getStartParamPos() const;
  unsigned getVectorParamPos() const;

  static std::optional<unsigned> getStartParamPos(Intrinsic::ID ID);
  static std::optional<unsigned> getVectorParamPos(Intrinsic::ID ID);

  /// Methods for support type inquiry through isa, cast, and dyn_cast:
  /// @{
  static bool classof(const IntrinsicInst *I) {
    return VPReductionIntrinsic::isVPReduction(I->getIntrinsicID());
  }
  static bool classof(const Value *V) {
    return isa<IntrinsicInst>(V) && classof(cast<IntrinsicInst>(V));
  }
  /// @}
};

class VPCastIntrinsic : public VPIntrinsic {
public:
  static bool isVPCast(Intrinsic::ID ID);

  /// Methods for support type inquiry through isa, cast, and dyn_cast:
  /// @{
  static bool classof(const IntrinsicInst *I) {
    return VPCastIntrinsic::isVPCast(I->getIntrinsicID());
  }
  static bool classof(const Value *V) {
    return isa<IntrinsicInst>(V) && classof(cast<IntrinsicInst>(V));
  }
  /// @}
};

class VPCmpIntrinsic : public VPIntrinsic {
public:
  static bool isVPCmp(Intrinsic::ID ID);

  CmpInst::Predicate getPredicate() const;

  /// Methods for support type inquiry through isa, cast, and dyn_cast:
  /// @{
  static bool classof(const IntrinsicInst *I) {
    return VPCmpIntrinsic::isVPCmp(I->getIntrinsicID());
  }
  static bool classof(const Value *V) {
    return isa<IntrinsicInst>(V) && classof(cast<IntrinsicInst>(V));
  }
  /// @}
};

/// This is the common base class for constrained floating point intrinsics.
class ConstrainedFPIntrinsic : public IntrinsicInst {
public:
  bool isUnaryOp() const;
  bool isTernaryOp() const;
  std::optional<RoundingMode> getRoundingMode() const;
  std::optional<fp::ExceptionBehavior> getExceptionBehavior() const;
  bool isDefaultFPEnvironment() const;

  // Methods for support type inquiry through isa, cast, and dyn_cast:
  static bool classof(const IntrinsicInst *I);
  static bool classof(const Value *V) {
    return isa<IntrinsicInst>(V) && classof(cast<IntrinsicInst>(V));
  }
};

/// Constrained floating point compare intrinsics.
class ConstrainedFPCmpIntrinsic : public ConstrainedFPIntrinsic {
public:
  FCmpInst::Predicate getPredicate() const;
  bool isSignaling() const {
    return getIntrinsicID() == Intrinsic::experimental_constrained_fcmps;
  }

  // Methods for support type inquiry through isa, cast, and dyn_cast:
  static bool classof(const IntrinsicInst *I) {
    switch (I->getIntrinsicID()) {
    case Intrinsic::experimental_constrained_fcmp:
    case Intrinsic::experimental_constrained_fcmps:
      return true;
    default:
      return false;
    }
  }
  static bool classof(const Value *V) {
    return isa<IntrinsicInst>(V) && classof(cast<IntrinsicInst>(V));
  }
};

/// This class represents min/max intrinsics.
class MinMaxIntrinsic : public IntrinsicInst {
public:
  static bool classof(const IntrinsicInst *I) {
    switch (I->getIntrinsicID()) {
    case Intrinsic::umin:
    case Intrinsic::umax:
    case Intrinsic::smin:
    case Intrinsic::smax:
      return true;
    default:
      return false;
    }
  }
  static bool classof(const Value *V) {
    return isa<IntrinsicInst>(V) && classof(cast<IntrinsicInst>(V));
  }

  Value *getLHS() const { return const_cast<Value *>(getArgOperand(0)); }
  Value *getRHS() const { return const_cast<Value *>(getArgOperand(1)); }

  /// Returns the comparison predicate underlying the intrinsic.
  static ICmpInst::Predicate getPredicate(Intrinsic::ID ID) {
    switch (ID) {
    case Intrinsic::umin:
      return ICmpInst::Predicate::ICMP_ULT;
    case Intrinsic::umax:
      return ICmpInst::Predicate::ICMP_UGT;
    case Intrinsic::smin:
      return ICmpInst::Predicate::ICMP_SLT;
    case Intrinsic::smax:
      return ICmpInst::Predicate::ICMP_SGT;
    default:
      llvm_unreachable("Invalid intrinsic");
    }
  }

  /// Returns the comparison predicate underlying the intrinsic.
  ICmpInst::Predicate getPredicate() const {
    return getPredicate(getIntrinsicID());
  }

  /// Whether the intrinsic is signed or unsigned.
  static bool isSigned(Intrinsic::ID ID) {
    return ICmpInst::isSigned(getPredicate(ID));
  };

  /// Whether the intrinsic is signed or unsigned.
  bool isSigned() const { return isSigned(getIntrinsicID()); };

  /// Min/max intrinsics are monotonic, they operate on a fixed-bitwidth values,
  /// so there is a certain threshold value, upon reaching which,
  /// their value can no longer change. Return said threshold.
  static APInt getSaturationPoint(Intrinsic::ID ID, unsigned numBits) {
    switch (ID) {
    case Intrinsic::umin:
      return APInt::getMinValue(numBits);
    case Intrinsic::umax:
      return APInt::getMaxValue(numBits);
    case Intrinsic::smin:
      return APInt::getSignedMinValue(numBits);
    case Intrinsic::smax:
      return APInt::getSignedMaxValue(numBits);
    default:
      llvm_unreachable("Invalid intrinsic");
    }
  }

  /// Min/max intrinsics are monotonic, they operate on a fixed-bitwidth values,
  /// so there is a certain threshold value, upon reaching which,
  /// their value can no longer change. Return said threshold.
  APInt getSaturationPoint(unsigned numBits) const {
    return getSaturationPoint(getIntrinsicID(), numBits);
  }

  /// Min/max intrinsics are monotonic, they operate on a fixed-bitwidth values,
  /// so there is a certain threshold value, upon reaching which,
  /// their value can no longer change. Return said threshold.
  static Constant *getSaturationPoint(Intrinsic::ID ID, Type *Ty) {
    return Constant::getIntegerValue(
        Ty, getSaturationPoint(ID, Ty->getScalarSizeInBits()));
  }

  /// Min/max intrinsics are monotonic, they operate on a fixed-bitwidth values,
  /// so there is a certain threshold value, upon reaching which,
  /// their value can no longer change. Return said threshold.
  Constant *getSaturationPoint(Type *Ty) const {
    return getSaturationPoint(getIntrinsicID(), Ty);
  }
};

/// This class represents an intrinsic that is based on a binary operation.
/// This includes op.with.overflow and saturating add/sub intrinsics.
class BinaryOpIntrinsic : public IntrinsicInst {
public:
  static bool classof(const IntrinsicInst *I) {
    switch (I->getIntrinsicID()) {
    case Intrinsic::uadd_with_overflow:
    case Intrinsic::sadd_with_overflow:
    case Intrinsic::usub_with_overflow:
    case Intrinsic::ssub_with_overflow:
    case Intrinsic::umul_with_overflow:
    case Intrinsic::smul_with_overflow:
    case Intrinsic::uadd_sat:
    case Intrinsic::sadd_sat:
    case Intrinsic::usub_sat:
    case Intrinsic::ssub_sat:
      return true;
    default:
      return false;
    }
  }
  static bool classof(const Value *V) {
    return isa<IntrinsicInst>(V) && classof(cast<IntrinsicInst>(V));
  }

  Value *getLHS() const { return const_cast<Value *>(getArgOperand(0)); }
  Value *getRHS() const { return const_cast<Value *>(getArgOperand(1)); }

  /// Returns the binary operation underlying the intrinsic.
  Instruction::BinaryOps getBinaryOp() const;

  /// Whether the intrinsic is signed or unsigned.
  bool isSigned() const;

  /// Returns one of OBO::NoSignedWrap or OBO::NoUnsignedWrap.
  unsigned getNoWrapKind() const;
};

/// Represents an op.with.overflow intrinsic.
class WithOverflowInst : public BinaryOpIntrinsic {
public:
  static bool classof(const IntrinsicInst *I) {
    switch (I->getIntrinsicID()) {
    case Intrinsic::uadd_with_overflow:
    case Intrinsic::sadd_with_overflow:
    case Intrinsic::usub_with_overflow:
    case Intrinsic::ssub_with_overflow:
    case Intrinsic::umul_with_overflow:
    case Intrinsic::smul_with_overflow:
      return true;
    default:
      return false;
    }
  }
  static bool classof(const Value *V) {
    return isa<IntrinsicInst>(V) && classof(cast<IntrinsicInst>(V));
  }
};

/// Represents a saturating add/sub intrinsic.
class SaturatingInst : public BinaryOpIntrinsic {
public:
  static bool classof(const IntrinsicInst *I) {
    switch (I->getIntrinsicID()) {
    case Intrinsic::uadd_sat:
    case Intrinsic::sadd_sat:
    case Intrinsic::usub_sat:
    case Intrinsic::ssub_sat:
      return true;
    default:
      return false;
    }
  }
  static bool classof(const Value *V) {
    return isa<IntrinsicInst>(V) && classof(cast<IntrinsicInst>(V));
  }
};

/// Common base class for all memory intrinsics. Simply provides
/// common methods.
/// Written as CRTP to avoid a common base class amongst the
/// three atomicity hierarchies.
template <typename Derived> class MemIntrinsicBase : public IntrinsicInst {
private:
  enum { ARG_DEST = 0, ARG_LENGTH = 2 };

public:
  Value *getRawDest() const {
    return const_cast<Value *>(getArgOperand(ARG_DEST));
  }
  const Use &getRawDestUse() const { return getArgOperandUse(ARG_DEST); }
  Use &getRawDestUse() { return getArgOperandUse(ARG_DEST); }

  Value *getLength() const {
    return const_cast<Value *>(getArgOperand(ARG_LENGTH));
  }
  const Use &getLengthUse() const { return getArgOperandUse(ARG_LENGTH); }
  Use &getLengthUse() { return getArgOperandUse(ARG_LENGTH); }

  /// This is just like getRawDest, but it strips off any cast
  /// instructions (including addrspacecast) that feed it, giving the
  /// original input.  The returned value is guaranteed to be a pointer.
  Value *getDest() const { return getRawDest()->stripPointerCasts(); }

  unsigned getDestAddressSpace() const {
    return cast<PointerType>(getRawDest()->getType())->getAddressSpace();
  }

  /// FIXME: Remove this function once transition to Align is over.
  /// Use getDestAlign() instead.
  unsigned getDestAlignment() const {
    if (auto MA = getParamAlign(ARG_DEST))
      return MA->value();
    return 0;
  }
  MaybeAlign getDestAlign() const { return getParamAlign(ARG_DEST); }

  /// Set the specified arguments of the instruction.
  void setDest(Value *Ptr) {
    assert(getRawDest()->getType() == Ptr->getType() &&
           "setDest called with pointer of wrong type!");
    setArgOperand(ARG_DEST, Ptr);
  }

  void setDestAlignment(MaybeAlign Alignment) {
    removeParamAttr(ARG_DEST, Attribute::Alignment);
    if (Alignment)
      addParamAttr(ARG_DEST,
                   Attribute::getWithAlignment(getContext(), *Alignment));
  }
  void setDestAlignment(Align Alignment) {
    removeParamAttr(ARG_DEST, Attribute::Alignment);
    addParamAttr(ARG_DEST,
                 Attribute::getWithAlignment(getContext(), Alignment));
  }

  void setLength(Value *L) {
    assert(getLength()->getType() == L->getType() &&
           "setLength called with value of wrong type!");
    setArgOperand(ARG_LENGTH, L);
  }
};

/// Common base class for all memory transfer intrinsics. Simply provides
/// common methods.
template <class BaseCL> class MemTransferBase : public BaseCL {
private:
  enum { ARG_SOURCE = 1 };

public:
  /// Return the arguments to the instruction.
  Value *getRawSource() const {
    return const_cast<Value *>(BaseCL::getArgOperand(ARG_SOURCE));
  }
  const Use &getRawSourceUse() const {
    return BaseCL::getArgOperandUse(ARG_SOURCE);
  }
  Use &getRawSourceUse() { return BaseCL::getArgOperandUse(ARG_SOURCE); }

  /// This is just like getRawSource, but it strips off any cast
  /// instructions that feed it, giving the original input.  The returned
  /// value is guaranteed to be a pointer.
  Value *getSource() const { return getRawSource()->stripPointerCasts(); }

  unsigned getSourceAddressSpace() const {
    return cast<PointerType>(getRawSource()->getType())->getAddressSpace();
  }

  /// FIXME: Remove this function once transition to Align is over.
  /// Use getSourceAlign() instead.
  unsigned getSourceAlignment() const {
    if (auto MA = BaseCL::getParamAlign(ARG_SOURCE))
      return MA->value();
    return 0;
  }

  MaybeAlign getSourceAlign() const {
    return BaseCL::getParamAlign(ARG_SOURCE);
  }

  void setSource(Value *Ptr) {
    assert(getRawSource()->getType() == Ptr->getType() &&
           "setSource called with pointer of wrong type!");
    BaseCL::setArgOperand(ARG_SOURCE, Ptr);
  }

  /// FIXME: Remove this function once transition to Align is over.
  /// Use the version that takes MaybeAlign instead of this one.
  void setSourceAlignment(unsigned Alignment) {
    setSourceAlignment(MaybeAlign(Alignment));
  }
  void setSourceAlignment(MaybeAlign Alignment) {
    BaseCL::removeParamAttr(ARG_SOURCE, Attribute::Alignment);
    if (Alignment)
      BaseCL::addParamAttr(ARG_SOURCE, Attribute::getWithAlignment(
                                           BaseCL::getContext(), *Alignment));
  }
  void setSourceAlignment(Align Alignment) {
    BaseCL::removeParamAttr(ARG_SOURCE, Attribute::Alignment);
    BaseCL::addParamAttr(ARG_SOURCE, Attribute::getWithAlignment(
                                         BaseCL::getContext(), Alignment));
  }
};

/// Common base class for all memset intrinsics. Simply provides
/// common methods.
template <class BaseCL> class MemSetBase : public BaseCL {
private:
  enum { ARG_VALUE = 1 };

public:
  Value *getValue() const {
    return const_cast<Value *>(BaseCL::getArgOperand(ARG_VALUE));
  }
  const Use &getValueUse() const { return BaseCL::getArgOperandUse(ARG_VALUE); }
  Use &getValueUse() { return BaseCL::getArgOperandUse(ARG_VALUE); }

  void setValue(Value *Val) {
    assert(getValue()->getType() == Val->getType() &&
           "setValue called with value of wrong type!");
    BaseCL::setArgOperand(ARG_VALUE, Val);
  }
};

// The common base class for the atomic memset/memmove/memcpy intrinsics
// i.e. llvm.element.unordered.atomic.memset/memcpy/memmove
class AtomicMemIntrinsic : public MemIntrinsicBase<AtomicMemIntrinsic> {
private:
  enum { ARG_ELEMENTSIZE = 3 };

public:
  Value *getRawElementSizeInBytes() const {
    return const_cast<Value *>(getArgOperand(ARG_ELEMENTSIZE));
  }

  ConstantInt *getElementSizeInBytesCst() const {
    return cast<ConstantInt>(getRawElementSizeInBytes());
  }

  uint32_t getElementSizeInBytes() const {
    return getElementSizeInBytesCst()->getZExtValue();
  }

  void setElementSizeInBytes(Constant *V) {
    assert(V->getType() == Type::getInt8Ty(getContext()) &&
           "setElementSizeInBytes called with value of wrong type!");
    setArgOperand(ARG_ELEMENTSIZE, V);
  }

  static bool classof(const IntrinsicInst *I) {
    switch (I->getIntrinsicID()) {
    case Intrinsic::memcpy_element_unordered_atomic:
    case Intrinsic::memmove_element_unordered_atomic:
    case Intrinsic::memset_element_unordered_atomic:
      return true;
    default:
      return false;
    }
  }
  static bool classof(const Value *V) {
    return isa<IntrinsicInst>(V) && classof(cast<IntrinsicInst>(V));
  }
};

/// This class represents atomic memset intrinsic
// i.e. llvm.element.unordered.atomic.memset
class AtomicMemSetInst : public MemSetBase<AtomicMemIntrinsic> {
public:
  static bool classof(const IntrinsicInst *I) {
    return I->getIntrinsicID() == Intrinsic::memset_element_unordered_atomic;
  }
  static bool classof(const Value *V) {
    return isa<IntrinsicInst>(V) && classof(cast<IntrinsicInst>(V));
  }
};

// This class wraps the atomic memcpy/memmove intrinsics
// i.e. llvm.element.unordered.atomic.memcpy/memmove
class AtomicMemTransferInst : public MemTransferBase<AtomicMemIntrinsic> {
public:
  static bool classof(const IntrinsicInst *I) {
    switch (I->getIntrinsicID()) {
    case Intrinsic::memcpy_element_unordered_atomic:
    case Intrinsic::memmove_element_unordered_atomic:
      return true;
    default:
      return false;
    }
  }
  static bool classof(const Value *V) {
    return isa<IntrinsicInst>(V) && classof(cast<IntrinsicInst>(V));
  }
};

/// This class represents the atomic memcpy intrinsic
/// i.e. llvm.element.unordered.atomic.memcpy
class AtomicMemCpyInst : public AtomicMemTransferInst {
public:
  static bool classof(const IntrinsicInst *I) {
    return I->getIntrinsicID() == Intrinsic::memcpy_element_unordered_atomic;
  }
  static bool classof(const Value *V) {
    return isa<IntrinsicInst>(V) && classof(cast<IntrinsicInst>(V));
  }
};

/// This class represents the atomic memmove intrinsic
/// i.e. llvm.element.unordered.atomic.memmove
class AtomicMemMoveInst : public AtomicMemTransferInst {
public:
  static bool classof(const IntrinsicInst *I) {
    return I->getIntrinsicID() == Intrinsic::memmove_element_unordered_atomic;
  }
  static bool classof(const Value *V) {
    return isa<IntrinsicInst>(V) && classof(cast<IntrinsicInst>(V));
  }
};

/// This is the common base class for memset/memcpy/memmove.
class MemIntrinsic : public MemIntrinsicBase<MemIntrinsic> {
private:
  enum { ARG_VOLATILE = 3 };

public:
  ConstantInt *getVolatileCst() const {
    return cast<ConstantInt>(const_cast<Value *>(getArgOperand(ARG_VOLATILE)));
  }

  bool isVolatile() const { return !getVolatileCst()->isZero(); }

  void setVolatile(Constant *V) { setArgOperand(ARG_VOLATILE, V); }

  // Methods for support type inquiry through isa, cast, and dyn_cast:
  static bool classof(const IntrinsicInst *I) {
    switch (I->getIntrinsicID()) {
    case Intrinsic::memcpy:
    case Intrinsic::memmove:
    case Intrinsic::memset:
    case Intrinsic::memset_inline:
    case Intrinsic::memcpy_inline:
      return true;
    default:
      return false;
    }
  }
  static bool classof(const Value *V) {
    return isa<IntrinsicInst>(V) && classof(cast<IntrinsicInst>(V));
  }
};

/// This class wraps the llvm.memset and llvm.memset.inline intrinsics.
class MemSetInst : public MemSetBase<MemIntrinsic> {
public:
  // Methods for support type inquiry through isa, cast, and dyn_cast:
  static bool classof(const IntrinsicInst *I) {
    switch (I->getIntrinsicID()) {
    case Intrinsic::memset:
    case Intrinsic::memset_inline:
      return true;
    default:
      return false;
    }
  }
  static bool classof(const Value *V) {
    return isa<IntrinsicInst>(V) && classof(cast<IntrinsicInst>(V));
  }
};

/// This class wraps the llvm.memset.inline intrinsic.
class MemSetInlineInst : public MemSetInst {
public:
  ConstantInt *getLength() const {
    return cast<ConstantInt>(MemSetInst::getLength());
  }
  // Methods for support type inquiry through isa, cast, and dyn_cast:
  static bool classof(const IntrinsicInst *I) {
    return I->getIntrinsicID() == Intrinsic::memset_inline;
  }
  static bool classof(const Value *V) {
    return isa<IntrinsicInst>(V) && classof(cast<IntrinsicInst>(V));
  }
};

/// This class wraps the llvm.memcpy/memmove intrinsics.
class MemTransferInst : public MemTransferBase<MemIntrinsic> {
public:
  // Methods for support type inquiry through isa, cast, and dyn_cast:
  static bool classof(const IntrinsicInst *I) {
    switch (I->getIntrinsicID()) {
    case Intrinsic::memcpy:
    case Intrinsic::memmove:
    case Intrinsic::memcpy_inline:
      return true;
    default:
      return false;
    }
  }
  static bool classof(const Value *V) {
    return isa<IntrinsicInst>(V) && classof(cast<IntrinsicInst>(V));
  }
};

/// This class wraps the llvm.memcpy intrinsic.
class MemCpyInst : public MemTransferInst {
public:
  // Methods for support type inquiry through isa, cast, and dyn_cast:
  static bool classof(const IntrinsicInst *I) {
    return I->getIntrinsicID() == Intrinsic::memcpy ||
           I->getIntrinsicID() == Intrinsic::memcpy_inline;
  }
  static bool classof(const Value *V) {
    return isa<IntrinsicInst>(V) && classof(cast<IntrinsicInst>(V));
  }
};

/// This class wraps the llvm.memmove intrinsic.
class MemMoveInst : public MemTransferInst {
public:
  // Methods for support type inquiry through isa, cast, and dyn_cast:
  static bool classof(const IntrinsicInst *I) {
    return I->getIntrinsicID() == Intrinsic::memmove;
  }
  static bool classof(const Value *V) {
    return isa<IntrinsicInst>(V) && classof(cast<IntrinsicInst>(V));
  }
};

/// This class wraps the llvm.memcpy.inline intrinsic.
class MemCpyInlineInst : public MemCpyInst {
public:
  ConstantInt *getLength() const {
    return cast<ConstantInt>(MemCpyInst::getLength());
  }
  // Methods for support type inquiry through isa, cast, and dyn_cast:
  static bool classof(const IntrinsicInst *I) {
    return I->getIntrinsicID() == Intrinsic::memcpy_inline;
  }
  static bool classof(const Value *V) {
    return isa<IntrinsicInst>(V) && classof(cast<IntrinsicInst>(V));
  }
};

// The common base class for any memset/memmove/memcpy intrinsics;
// whether they be atomic or non-atomic.
// i.e. llvm.element.unordered.atomic.memset/memcpy/memmove
//  and llvm.memset/memcpy/memmove
class AnyMemIntrinsic : public MemIntrinsicBase<AnyMemIntrinsic> {
public:
  bool isVolatile() const {
    // Only the non-atomic intrinsics can be volatile
    if (auto *MI = dyn_cast<MemIntrinsic>(this))
      return MI->isVolatile();
    return false;
  }

  static bool classof(const IntrinsicInst *I) {
    switch (I->getIntrinsicID()) {
    case Intrinsic::memcpy:
    case Intrinsic::memcpy_inline:
    case Intrinsic::memmove:
    case Intrinsic::memset:
    case Intrinsic::memset_inline:
    case Intrinsic::memcpy_element_unordered_atomic:
    case Intrinsic::memmove_element_unordered_atomic:
    case Intrinsic::memset_element_unordered_atomic:
      return true;
    default:
      return false;
    }
  }
  static bool classof(const Value *V) {
    return isa<IntrinsicInst>(V) && classof(cast<IntrinsicInst>(V));
  }
};

/// This class represents any memset intrinsic
// i.e. llvm.element.unordered.atomic.memset
// and  llvm.memset
class AnyMemSetInst : public MemSetBase<AnyMemIntrinsic> {
public:
  static bool classof(const IntrinsicInst *I) {
    switch (I->getIntrinsicID()) {
    case Intrinsic::memset:
    case Intrinsic::memset_inline:
    case Intrinsic::memset_element_unordered_atomic:
      return true;
    default:
      return false;
    }
  }
  static bool classof(const Value *V) {
    return isa<IntrinsicInst>(V) && classof(cast<IntrinsicInst>(V));
  }
};

// This class wraps any memcpy/memmove intrinsics
// i.e. llvm.element.unordered.atomic.memcpy/memmove
// and  llvm.memcpy/memmove
class AnyMemTransferInst : public MemTransferBase<AnyMemIntrinsic> {
public:
  static bool classof(const IntrinsicInst *I) {
    switch (I->getIntrinsicID()) {
    case Intrinsic::memcpy:
    case Intrinsic::memcpy_inline:
    case Intrinsic::memmove:
    case Intrinsic::memcpy_element_unordered_atomic:
    case Intrinsic::memmove_element_unordered_atomic:
      return true;
    default:
      return false;
    }
  }
  static bool classof(const Value *V) {
    return isa<IntrinsicInst>(V) && classof(cast<IntrinsicInst>(V));
  }
};

/// This class represents any memcpy intrinsic
/// i.e. llvm.element.unordered.atomic.memcpy
///  and llvm.memcpy
class AnyMemCpyInst : public AnyMemTransferInst {
public:
  static bool classof(const IntrinsicInst *I) {
    switch (I->getIntrinsicID()) {
    case Intrinsic::memcpy:
    case Intrinsic::memcpy_inline:
    case Intrinsic::memcpy_element_unordered_atomic:
      return true;
    default:
      return false;
    }
  }
  static bool classof(const Value *V) {
    return isa<IntrinsicInst>(V) && classof(cast<IntrinsicInst>(V));
  }
};

/// This class represents any memmove intrinsic
/// i.e. llvm.element.unordered.atomic.memmove
///  and llvm.memmove
class AnyMemMoveInst : public AnyMemTransferInst {
public:
  static bool classof(const IntrinsicInst *I) {
    switch (I->getIntrinsicID()) {
    case Intrinsic::memmove:
    case Intrinsic::memmove_element_unordered_atomic:
      return true;
    default:
      return false;
    }
  }
  static bool classof(const Value *V) {
    return isa<IntrinsicInst>(V) && classof(cast<IntrinsicInst>(V));
  }
};

/// This represents the llvm.va_start intrinsic.
class VAStartInst : public IntrinsicInst {
public:
  static bool classof(const IntrinsicInst *I) {
    return I->getIntrinsicID() == Intrinsic::vastart;
  }
  static bool classof(const Value *V) {
    return isa<IntrinsicInst>(V) && classof(cast<IntrinsicInst>(V));
  }

  Value *getArgList() const { return const_cast<Value *>(getArgOperand(0)); }
};

/// This represents the llvm.va_end intrinsic.
class VAEndInst : public IntrinsicInst {
public:
  static bool classof(const IntrinsicInst *I) {
    return I->getIntrinsicID() == Intrinsic::vaend;
  }
  static bool classof(const Value *V) {
    return isa<IntrinsicInst>(V) && classof(cast<IntrinsicInst>(V));
  }

  Value *getArgList() const { return const_cast<Value *>(getArgOperand(0)); }
};

/// This represents the llvm.va_copy intrinsic.
class VACopyInst : public IntrinsicInst {
public:
  static bool classof(const IntrinsicInst *I) {
    return I->getIntrinsicID() == Intrinsic::vacopy;
  }
  static bool classof(const Value *V) {
    return isa<IntrinsicInst>(V) && classof(cast<IntrinsicInst>(V));
  }

  Value *getDest() const { return const_cast<Value *>(getArgOperand(0)); }
  Value *getSrc() const { return const_cast<Value *>(getArgOperand(1)); }
};

/// A base class for all instrprof intrinsics.
class InstrProfInstBase : public IntrinsicInst {
public:
  // The name of the instrumented function.
  GlobalVariable *getName() const {
    return cast<GlobalVariable>(
        const_cast<Value *>(getArgOperand(0))->stripPointerCasts());
  }
  // The hash of the CFG for the instrumented function.
  ConstantInt *getHash() const {
    return cast<ConstantInt>(const_cast<Value *>(getArgOperand(1)));
  }
  // The number of counters for the instrumented function.
  ConstantInt *getNumCounters() const;
  // The index of the counter that this instruction acts on.
  ConstantInt *getIndex() const;
};

/// This represents the llvm.instrprof.cover intrinsic.
class InstrProfCoverInst : public InstrProfInstBase {
public:
  static bool classof(const IntrinsicInst *I) {
    return I->getIntrinsicID() == Intrinsic::instrprof_cover;
  }
  static bool classof(const Value *V) {
    return isa<IntrinsicInst>(V) && classof(cast<IntrinsicInst>(V));
  }
};

/// This represents the llvm.instrprof.increment intrinsic.
class InstrProfIncrementInst : public InstrProfInstBase {
public:
  static bool classof(const IntrinsicInst *I) {
    return I->getIntrinsicID() == Intrinsic::instrprof_increment;
  }
  static bool classof(const Value *V) {
    return isa<IntrinsicInst>(V) && classof(cast<IntrinsicInst>(V));
  }
  Value *getStep() const;
};

/// This represents the llvm.instrprof.increment.step intrinsic.
class InstrProfIncrementInstStep : public InstrProfIncrementInst {
public:
  static bool classof(const IntrinsicInst *I) {
    return I->getIntrinsicID() == Intrinsic::instrprof_increment_step;
  }
  static bool classof(const Value *V) {
    return isa<IntrinsicInst>(V) && classof(cast<IntrinsicInst>(V));
  }
};

/// This represents the llvm.instrprof.value.profile intrinsic.
class InstrProfValueProfileInst : public InstrProfInstBase {
public:
  static bool classof(const IntrinsicInst *I) {
    return I->getIntrinsicID() == Intrinsic::instrprof_value_profile;
  }
  static bool classof(const Value *V) {
    return isa<IntrinsicInst>(V) && classof(cast<IntrinsicInst>(V));
  }

  Value *getTargetValue() const {
    return cast<Value>(const_cast<Value *>(getArgOperand(2)));
  }

  ConstantInt *getValueKind() const {
    return cast<ConstantInt>(const_cast<Value *>(getArgOperand(3)));
  }

  // Returns the value site index.
  ConstantInt *getIndex() const {
    return cast<ConstantInt>(const_cast<Value *>(getArgOperand(4)));
  }
};

class PseudoProbeInst : public IntrinsicInst {
public:
  static bool classof(const IntrinsicInst *I) {
    return I->getIntrinsicID() == Intrinsic::pseudoprobe;
  }

  static bool classof(const Value *V) {
    return isa<IntrinsicInst>(V) && classof(cast<IntrinsicInst>(V));
  }

  ConstantInt *getFuncGuid() const {
    return cast<ConstantInt>(const_cast<Value *>(getArgOperand(0)));
  }

  ConstantInt *getIndex() const {
    return cast<ConstantInt>(const_cast<Value *>(getArgOperand(1)));
  }

  ConstantInt *getAttributes() const {
    return cast<ConstantInt>(const_cast<Value *>(getArgOperand(2)));
  }

  ConstantInt *getFactor() const {
    return cast<ConstantInt>(const_cast<Value *>(getArgOperand(3)));
  }
};

class NoAliasScopeDeclInst : public IntrinsicInst {
public:
  static bool classof(const IntrinsicInst *I) {
    return I->getIntrinsicID() == Intrinsic::experimental_noalias_scope_decl;
  }

  static bool classof(const Value *V) {
    return isa<IntrinsicInst>(V) && classof(cast<IntrinsicInst>(V));
  }

  MDNode *getScopeList() const {
    auto *MV =
        cast<MetadataAsValue>(getOperand(Intrinsic::NoAliasScopeDeclScopeArg));
    return cast<MDNode>(MV->getMetadata());
  }

  void setScopeList(MDNode *ScopeList) {
    setOperand(Intrinsic::NoAliasScopeDeclScopeArg,
               MetadataAsValue::get(getContext(), ScopeList));
  }
};

/// Common base class for representing values projected from a statepoint.
/// Currently, the only projections available are gc.result and gc.relocate.
class GCProjectionInst : public IntrinsicInst {
public:
  static bool classof(const IntrinsicInst *I) {
    return I->getIntrinsicID() == Intrinsic::experimental_gc_relocate ||
      I->getIntrinsicID() == Intrinsic::experimental_gc_result;
  }

  static bool classof(const Value *V) {
    return isa<IntrinsicInst>(V) && classof(cast<IntrinsicInst>(V));
  }

  /// Return true if this relocate is tied to the invoke statepoint.
  /// This includes relocates which are on the unwinding path.
  bool isTiedToInvoke() const {
    const Value *Token = getArgOperand(0);

    return isa<LandingPadInst>(Token) || isa<InvokeInst>(Token);
  }

  /// The statepoint with which this gc.relocate is associated.
  const Value *getStatepoint() const;
};

/// Represents calls to the gc.relocate intrinsic.
class GCRelocateInst : public GCProjectionInst {
public:
  static bool classof(const IntrinsicInst *I) {
    return I->getIntrinsicID() == Intrinsic::experimental_gc_relocate;
  }

  static bool classof(const Value *V) {
    return isa<IntrinsicInst>(V) && classof(cast<IntrinsicInst>(V));
  }

  /// The index into the associate statepoint's argument list
  /// which contains the base pointer of the pointer whose
  /// relocation this gc.relocate describes.
  unsigned getBasePtrIndex() const {
    return cast<ConstantInt>(getArgOperand(1))->getZExtValue();
  }

  /// The index into the associate statepoint's argument list which
  /// contains the pointer whose relocation this gc.relocate describes.
  unsigned getDerivedPtrIndex() const {
    return cast<ConstantInt>(getArgOperand(2))->getZExtValue();
  }

  Value *getBasePtr() const;
  Value *getDerivedPtr() const;
};

/// Represents calls to the gc.result intrinsic.
class GCResultInst : public GCProjectionInst {
public:
  static bool classof(const IntrinsicInst *I) {
    return I->getIntrinsicID() == Intrinsic::experimental_gc_result;
  }

  static bool classof(const Value *V) {
    return isa<IntrinsicInst>(V) && classof(cast<IntrinsicInst>(V));
  }
};


/// This represents the llvm.assume intrinsic.
class AssumeInst : public IntrinsicInst {
public:
  static bool classof(const IntrinsicInst *I) {
    return I->getIntrinsicID() == Intrinsic::assume;
  }
  static bool classof(const Value *V) {
    return isa<IntrinsicInst>(V) && classof(cast<IntrinsicInst>(V));
  }
};

} // end namespace llvm

#endif // LLVM_IR_INTRINSICINST_H<|MERGE_RESOLUTION|>--- conflicted
+++ resolved
@@ -491,16 +491,12 @@
                                            Type *ReturnType,
                                            ArrayRef<Value *> Params);
 
-<<<<<<< HEAD
-  static Optional<unsigned> getMaskParamPos(Intrinsic::ID IntrinsicID);
-  static Optional<unsigned> getVectorLengthParamPos(Intrinsic::ID IntrinsicID);
-  // the llvm.vp.* intrinsic for this other kind of intrinsic.
-  static Intrinsic::ID getForIntrinsic(Intrinsic::ID IntrinsicID);
-=======
   static std::optional<unsigned> getMaskParamPos(Intrinsic::ID IntrinsicID);
   static std::optional<unsigned> getVectorLengthParamPos(
       Intrinsic::ID IntrinsicID);
->>>>>>> eecb22d8
+
+  // the llvm.vp.* intrinsic for this other kind of intrinsic.
+  static Intrinsic::ID getForIntrinsic(Intrinsic::ID IntrinsicID);
 
   /// The llvm.vp.* intrinsics for this instruction Opcode
   static Intrinsic::ID getForOpcode(unsigned OC);
@@ -539,9 +535,9 @@
   bool isConstrainedOp() const;
 
   // the specified rounding mode.
-  Optional<RoundingMode> getRoundingMode() const;
+  std::optional<RoundingMode> getRoundingMode() const;
   // the specified exception behavior.
-  Optional<fp::ExceptionBehavior> getExceptionBehavior() const;
+  std::optional<fp::ExceptionBehavior> getExceptionBehavior() const;
 
   /// \return The static element count (vector number of elements) the vector
   /// length parameter applies to.
