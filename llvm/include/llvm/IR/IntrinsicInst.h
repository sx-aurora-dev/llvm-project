//===-- llvm/IntrinsicInst.h - Intrinsic Instruction Wrappers ---*- C++ -*-===//
//
// Part of the LLVM Project, under the Apache License v2.0 with LLVM Exceptions.
// See https://llvm.org/LICENSE.txt for license information.
// SPDX-License-Identifier: Apache-2.0 WITH LLVM-exception
//
//===----------------------------------------------------------------------===//
//
// This file defines classes that make it really easy to deal with intrinsic
// functions with the isa/dyncast family of functions.  In particular, this
// allows you to do things like:
//
//     if (MemCpyInst *MCI = dyn_cast<MemCpyInst>(Inst))
//        ... MCI->getDest() ... MCI->getSource() ...
//
// All intrinsic function calls are instances of the call instruction, so these
// are all subclasses of the CallInst class.  Note that none of these classes
// has state or virtual methods, which is an important part of this gross/neat
// hack working.
//
//===----------------------------------------------------------------------===//

#ifndef LLVM_IR_INTRINSICINST_H
#define LLVM_IR_INTRINSICINST_H

#include "llvm/IR/Constants.h"
#include "llvm/IR/DebugInfoMetadata.h"
#include "llvm/IR/DerivedTypes.h"
#include "llvm/IR/FPEnv.h"
#include "llvm/IR/Function.h"
#include "llvm/IR/GlobalVariable.h"
#include "llvm/IR/Instructions.h"
#include "llvm/IR/Intrinsics.h"
#include "llvm/IR/Metadata.h"
#include "llvm/IR/Value.h"
#include "llvm/Support/Casting.h"
#include <cassert>
#include <cstdint>

namespace llvm {

/// A wrapper class for inspecting calls to intrinsic functions.
/// This allows the standard isa/dyncast/cast functionality to work with calls
/// to intrinsic functions.
class IntrinsicInst : public CallInst {
public:
  IntrinsicInst() = delete;
  IntrinsicInst(const IntrinsicInst &) = delete;
  IntrinsicInst &operator=(const IntrinsicInst &) = delete;

  /// Return the intrinsic ID of this intrinsic.
  Intrinsic::ID getIntrinsicID() const {
    return getCalledFunction()->getIntrinsicID();
  }

  /// Return true if swapping the first two arguments to the intrinsic produces
  /// the same result.
  bool isCommutative() const {
    switch (getIntrinsicID()) {
    case Intrinsic::maxnum:
    case Intrinsic::minnum:
    case Intrinsic::maximum:
    case Intrinsic::minimum:
    case Intrinsic::smax:
    case Intrinsic::smin:
    case Intrinsic::umax:
    case Intrinsic::umin:
    case Intrinsic::sadd_sat:
    case Intrinsic::uadd_sat:
    case Intrinsic::sadd_with_overflow:
    case Intrinsic::uadd_with_overflow:
    case Intrinsic::smul_with_overflow:
    case Intrinsic::umul_with_overflow:
    case Intrinsic::smul_fix:
    case Intrinsic::umul_fix:
    case Intrinsic::smul_fix_sat:
    case Intrinsic::umul_fix_sat:
    case Intrinsic::fma:
    case Intrinsic::fmuladd:
      return true;
    default:
      return false;
    }
  }

  // Checks if the intrinsic is an annotation.
  bool isAssumeLikeIntrinsic() const {
    switch (getIntrinsicID()) {
    default: break;
    case Intrinsic::assume:
    case Intrinsic::sideeffect:
    case Intrinsic::pseudoprobe:
    case Intrinsic::dbg_declare:
    case Intrinsic::dbg_value:
    case Intrinsic::dbg_label:
    case Intrinsic::invariant_start:
    case Intrinsic::invariant_end:
    case Intrinsic::lifetime_start:
    case Intrinsic::lifetime_end:
    case Intrinsic::experimental_noalias_scope_decl:
    case Intrinsic::objectsize:
    case Intrinsic::ptr_annotation:
    case Intrinsic::var_annotation:
      return true;
    }
    return false;
  }

  // Methods for support type inquiry through isa, cast, and dyn_cast:
  static bool classof(const CallInst *I) {
    if (const Function *CF = I->getCalledFunction())
      return CF->isIntrinsic();
    return false;
  }
  static bool classof(const Value *V) {
    return isa<CallInst>(V) && classof(cast<CallInst>(V));
  }
};

/// Check if \p ID corresponds to a debug info intrinsic.
static inline bool isDbgInfoIntrinsic(Intrinsic::ID ID) {
  switch (ID) {
  case Intrinsic::dbg_declare:
  case Intrinsic::dbg_value:
  case Intrinsic::dbg_addr:
  case Intrinsic::dbg_label:
    return true;
  default:
    return false;
  }
}

/// This is the common base class for debug info intrinsics.
class DbgInfoIntrinsic : public IntrinsicInst {
public:
  /// \name Casting methods
  /// @{
  static bool classof(const IntrinsicInst *I) {
    return isDbgInfoIntrinsic(I->getIntrinsicID());
  }
  static bool classof(const Value *V) {
    return isa<IntrinsicInst>(V) && classof(cast<IntrinsicInst>(V));
  }
  /// @}
};

/// This is the common base class for debug info intrinsics for variables.
class DbgVariableIntrinsic : public DbgInfoIntrinsic {
public:
  // Iterator for ValueAsMetadata that internally uses direct pointer iteration
  // over either a ValueAsMetadata* or a ValueAsMetadata**, dereferencing to the
  // ValueAsMetadata .
  class location_op_iterator
      : public iterator_facade_base<location_op_iterator,
                                    std::bidirectional_iterator_tag, Value *> {
    PointerUnion<ValueAsMetadata *, ValueAsMetadata **> I;

  public:
    location_op_iterator(ValueAsMetadata *SingleIter) : I(SingleIter) {}
    location_op_iterator(ValueAsMetadata **MultiIter) : I(MultiIter) {}

    location_op_iterator(const location_op_iterator &R) : I(R.I) {}
    location_op_iterator &operator=(const location_op_iterator &R) {
      I = R.I;
      return *this;
    }
    bool operator==(const location_op_iterator &RHS) const {
      return I == RHS.I;
    }
    const Value *operator*() const {
      ValueAsMetadata *VAM = I.is<ValueAsMetadata *>()
                                 ? I.get<ValueAsMetadata *>()
                                 : *I.get<ValueAsMetadata **>();
      return VAM->getValue();
    };
    Value *operator*() {
      ValueAsMetadata *VAM = I.is<ValueAsMetadata *>()
                                 ? I.get<ValueAsMetadata *>()
                                 : *I.get<ValueAsMetadata **>();
      return VAM->getValue();
    }
    location_op_iterator &operator++() {
      if (I.is<ValueAsMetadata *>())
        I = I.get<ValueAsMetadata *>() + 1;
      else
        I = I.get<ValueAsMetadata **>() + 1;
      return *this;
    }
    location_op_iterator &operator--() {
      if (I.is<ValueAsMetadata *>())
        I = I.get<ValueAsMetadata *>() - 1;
      else
        I = I.get<ValueAsMetadata **>() - 1;
      return *this;
    }
  };

  /// Get the locations corresponding to the variable referenced by the debug
  /// info intrinsic.  Depending on the intrinsic, this could be the
  /// variable's value or its address.
  iterator_range<location_op_iterator> location_ops() const;

  Value *getVariableLocationOp(unsigned OpIdx) const;

  void replaceVariableLocationOp(Value *OldValue, Value *NewValue);
  void replaceVariableLocationOp(unsigned OpIdx, Value *NewValue);
  /// Adding a new location operand will always result in this intrinsic using
  /// an ArgList, and must always be accompanied by a new expression that uses
  /// the new operand.
  void addVariableLocationOps(ArrayRef<Value *> NewValues,
                              DIExpression *NewExpr);

  void setVariable(DILocalVariable *NewVar) {
    setArgOperand(1, MetadataAsValue::get(NewVar->getContext(), NewVar));
  }

  void setExpression(DIExpression *NewExpr) {
    setArgOperand(2, MetadataAsValue::get(NewExpr->getContext(), NewExpr));
  }

  unsigned getNumVariableLocationOps() const {
    if (hasArgList())
      return cast<DIArgList>(getRawLocation())->getArgs().size();
    return 1;
  }

  bool hasArgList() const { return isa<DIArgList>(getRawLocation()); }

  /// Does this describe the address of a local variable. True for dbg.addr
  /// and dbg.declare, but not dbg.value, which describes its value.
  bool isAddressOfVariable() const {
    return getIntrinsicID() != Intrinsic::dbg_value;
  }

  void setUndef() {
    // TODO: When/if we remove duplicate values from DIArgLists, we don't need
    // this set anymore.
    SmallPtrSet<Value *, 4> RemovedValues;
    for (Value *OldValue : location_ops()) {
      if (!RemovedValues.insert(OldValue).second)
        continue;
      Value *Undef = UndefValue::get(OldValue->getType());
      replaceVariableLocationOp(OldValue, Undef);
    }
  }

  bool isUndef() const {
    return (getNumVariableLocationOps() == 0 &&
            !getExpression()->isComplex()) ||
           any_of(location_ops(), [](Value *V) { return isa<UndefValue>(V); });
  }

  DILocalVariable *getVariable() const {
    return cast<DILocalVariable>(getRawVariable());
  }

  DIExpression *getExpression() const {
    return cast<DIExpression>(getRawExpression());
  }

  Metadata *getRawLocation() const {
    return cast<MetadataAsValue>(getArgOperand(0))->getMetadata();
  }

  Metadata *getRawVariable() const {
    return cast<MetadataAsValue>(getArgOperand(1))->getMetadata();
  }

  Metadata *getRawExpression() const {
    return cast<MetadataAsValue>(getArgOperand(2))->getMetadata();
  }

  /// Use of this should generally be avoided; instead,
  /// replaceVariableLocationOp and addVariableLocationOps should be used where
  /// possible to avoid creating invalid state.
  void setRawLocation(Metadata *Location) {
    return setArgOperand(0, MetadataAsValue::get(getContext(), Location));
  }

  /// Get the size (in bits) of the variable, or fragment of the variable that
  /// is described.
  Optional<uint64_t> getFragmentSizeInBits() const;

  /// \name Casting methods
  /// @{
  static bool classof(const IntrinsicInst *I) {
    switch (I->getIntrinsicID()) {
    case Intrinsic::dbg_declare:
    case Intrinsic::dbg_value:
    case Intrinsic::dbg_addr:
      return true;
    default:
      return false;
    }
  }
  static bool classof(const Value *V) {
    return isa<IntrinsicInst>(V) && classof(cast<IntrinsicInst>(V));
  }
  /// @}
private:
  void setArgOperand(unsigned i, Value *v) {
    DbgInfoIntrinsic::setArgOperand(i, v);
  }
  void setOperand(unsigned i, Value *v) { DbgInfoIntrinsic::setOperand(i, v); }
};

/// This represents the llvm.dbg.declare instruction.
class DbgDeclareInst : public DbgVariableIntrinsic {
public:
  Value *getAddress() const {
    assert(getNumVariableLocationOps() == 1 &&
           "dbg.declare must have exactly 1 location operand.");
    return getVariableLocationOp(0);
  }

  /// \name Casting methods
  /// @{
  static bool classof(const IntrinsicInst *I) {
    return I->getIntrinsicID() == Intrinsic::dbg_declare;
  }
  static bool classof(const Value *V) {
    return isa<IntrinsicInst>(V) && classof(cast<IntrinsicInst>(V));
  }
  /// @}
};

/// This represents the llvm.dbg.addr instruction.
class DbgAddrIntrinsic : public DbgVariableIntrinsic {
public:
  Value *getAddress() const {
    assert(getNumVariableLocationOps() == 1 &&
           "dbg.addr must have exactly 1 location operand.");
    return getVariableLocationOp(0);
  }

  /// \name Casting methods
  /// @{
  static bool classof(const IntrinsicInst *I) {
    return I->getIntrinsicID() == Intrinsic::dbg_addr;
  }
  static bool classof(const Value *V) {
    return isa<IntrinsicInst>(V) && classof(cast<IntrinsicInst>(V));
  }
};

/// This represents the llvm.dbg.value instruction.
class DbgValueInst : public DbgVariableIntrinsic {
public:
  // The default argument should only be used in ISel, and the default option
  // should be removed once ISel support for multiple location ops is complete.
  Value *getValue(unsigned OpIdx = 0) const {
    return getVariableLocationOp(OpIdx);
  }
  iterator_range<location_op_iterator> getValues() const {
    return location_ops();
  }

  /// \name Casting methods
  /// @{
  static bool classof(const IntrinsicInst *I) {
    return I->getIntrinsicID() == Intrinsic::dbg_value;
  }
  static bool classof(const Value *V) {
    return isa<IntrinsicInst>(V) && classof(cast<IntrinsicInst>(V));
  }
  /// @}
};

/// This represents the llvm.dbg.label instruction.
class DbgLabelInst : public DbgInfoIntrinsic {
public:
  DILabel *getLabel() const { return cast<DILabel>(getRawLabel()); }

  Metadata *getRawLabel() const {
    return cast<MetadataAsValue>(getArgOperand(0))->getMetadata();
  }

  /// Methods for support type inquiry through isa, cast, and dyn_cast:
  /// @{
  static bool classof(const IntrinsicInst *I) {
    return I->getIntrinsicID() == Intrinsic::dbg_label;
  }
  static bool classof(const Value *V) {
    return isa<IntrinsicInst>(V) && classof(cast<IntrinsicInst>(V));
  }
  /// @}
};

/// This is the common base class for vector predication intrinsics.
class VPIntrinsic : public IntrinsicInst {
public:
  using ShortTypeVec = SmallVector<Type *, 4>;

  // whether the intrinsic has a rounding mode parameter (regardless of
  // setting).
  static bool HasRoundingMode(Intrinsic::ID VPID);
  // whether the intrinsic has a exception behavior parameter (regardless of
  // setting).
  static bool HasExceptionMode(Intrinsic::ID VPID);

  /// \brief Declares a llvm.vp.* intrinsic in \p M that matches the parameters
  /// \p Params.
  static Function *getDeclarationForParams(Module *M, Intrinsic::ID,
                                           ArrayRef<Value *> Params,
                                           Type *VecRetTy = nullptr);

  static Optional<unsigned> getMaskParamPos(Intrinsic::ID IntrinsicID);
  static Optional<unsigned> getVectorLengthParamPos(Intrinsic::ID IntrinsicID);
  // the llvm.vp.* intrinsic for this other kind of intrinsic.
  static Intrinsic::ID getForIntrinsic(Intrinsic::ID IntrinsicID);

  /// The llvm.vp.* intrinsics for this instruction Opcode
  static Intrinsic::ID getForOpcode(unsigned OC);

  // Whether \p ID is a VP intrinsic ID.
  static bool isVPIntrinsic(Intrinsic::ID);

<<<<<<< HEAD
  static VPIntrinsic::ShortTypeVec
  EncodeTypeTokens(unsigned VPID, Type *VecRetTy,
                   Type *VecPtrTy, VectorType &VectorTy);

  /// \return the mask parameter or nullptr.
=======
  /// \return The mask parameter or nullptr.
>>>>>>> d21a35ac
  Value *getMaskParam() const;
  /// This asserts if the underlying intrinsic has no mask parameter.
  void setMaskParam(Value *);

  /// \return The vector length parameter or nullptr.
  Value *getVectorLengthParam() const;
  /// This asserts if the underlying intrinsic has no vector length
  /// parameter.
  void setVectorLengthParam(Value *);

  /// \return Whether the vector length param can be ignored.
  bool canIgnoreVectorLengthParam() const;

<<<<<<< HEAD
  /// \return the alignment of the pointer used by this load/store/gather or scatter.
  MaybeAlign getPointerAlignment() const;
  // MaybeAlign setPointerAlignment(Align NewAlign); // TODO

  /// \return The pointer operand of this load,store, gather or scatter.
  Value *getMemoryPointerParam() const;
  static Optional<int> GetMemoryPointerParamPos(Intrinsic::ID);

  /// \return The data (payload) operand of this store or scatter.
  Value *getMemoryDataParam() const;
  static Optional<int> GetMemoryDataParamPos(Intrinsic::ID);

  /// \return The vector to reduce if this is a reduction operation.
  Value *getReductionVectorParam() const;
  static Optional<int> GetReductionVectorParamPos(Intrinsic::ID VPID);

  /// \return The initial value of this is a reduction operation.
  Value *getReductionAccuParam() const;
  static Optional<int> GetReductionAccuParamPos(Intrinsic::ID VPID);

  /// \return the static element count (vector number of elements) the vector
  /// length parameter applies to.
  ElementCount getStaticVectorLength() const;

  bool isUnaryOp() const;
  static bool IsUnaryVPOp(Intrinsic::ID);
  bool isBinaryOp() const;
  static bool IsBinaryVPOp(Intrinsic::ID);
  bool isTernaryOp() const;
  static bool IsTernaryVPOp(Intrinsic::ID);

  /// \returns Whether this is a comparison operation.
  bool isCompareOp() const;
  static bool IsCompareVPOp(Intrinsic::ID);

  /// \returns The comparison predicate.
  CmpInst::Predicate getCmpPredicate() const;

  // Contrained fp-math
  // whether this is an fp op with non-standard rounding or exception
  // behavior.
  bool isConstrainedOp() const;

  // the specified rounding mode.
  Optional<RoundingMode> getRoundingMode() const;
  // the specified exception behavior.
  Optional<fp::ExceptionBehavior> getExceptionBehavior() const;

  // llvm.vp.reduction.*
  bool isReductionOp() const;
  static bool IsVPReduction(Intrinsic::ID VPIntrin);
=======
  /// \return The static element count (vector number of elements) the vector
  /// length parameter applies to.
  ElementCount getStaticVectorLength() const;

  /// \return The alignment of the pointer used by this load/store/gather or
  /// scatter.
  MaybeAlign getPointerAlignment() const;
  // MaybeAlign setPointerAlignment(Align NewAlign); // TODO

  /// \return The pointer operand of this load,store, gather or scatter.
  Value *getMemoryPointerParam() const;
  static Optional<unsigned> getMemoryPointerParamPos(Intrinsic::ID);

  /// \return The data (payload) operand of this store or scatter.
  Value *getMemoryDataParam() const;
  static Optional<unsigned> getMemoryDataParamPos(Intrinsic::ID);
>>>>>>> d21a35ac

  // Methods for support type inquiry through isa, cast, and dyn_cast:
  static bool classof(const IntrinsicInst *I) {
    return isVPIntrinsic(I->getIntrinsicID());
  }
  static bool classof(const Value *V) {
    return isa<IntrinsicInst>(V) && classof(cast<IntrinsicInst>(V));
  }

  /// \return The non-VP intrinsic that is functionally equivalent to this VP
  /// intrinsic.
  Intrinsic::ID getFunctionalIntrinsicID() const {
    Intrinsic::ID IID = Intrinsic::not_intrinsic;
    // Return a constrained intrinsic if this intrinsic does not operate in
    // the standard fp environment.
    if (isConstrainedOp()) {
      IID = GetConstrainedIntrinsicForVP(getIntrinsicID());
    }
    if (IID == Intrinsic::not_intrinsic) {
      IID = GetFunctionalIntrinsicForVP(getIntrinsicID());
    }
    return IID;
  }

  /// \return The llvm.experimental.constrained.* intrinsic that is
  /// functionally equivalent to this llvm.vp.* intrinsic.
  static Intrinsic::ID GetConstrainedIntrinsicForVP(Intrinsic::ID VPID);

  /// \return The intrinsic that is
  /// functionally equivalent to this llvm.vp.* intrinsic.
  static Intrinsic::ID GetFunctionalIntrinsicForVP(Intrinsic::ID VPID);

  // Equivalent non-predicated opcode
  Optional<unsigned> getFunctionalOpcode() const {
    return getFunctionalOpcodeForVP(getIntrinsicID());
  }

  // Equivalent non-predicated opcode
  static Optional<unsigned> getFunctionalOpcodeForVP(Intrinsic::ID ID);
};


/// This is the common base class for constrained floating point intrinsics.
class ConstrainedFPIntrinsic : public IntrinsicInst {
public:
  bool isUnaryOp() const;
  bool isTernaryOp() const;
  Optional<RoundingMode> getRoundingMode() const;
  Optional<fp::ExceptionBehavior> getExceptionBehavior() const;
  bool isDefaultFPEnvironment() const;

  // Methods for support type inquiry through isa, cast, and dyn_cast:
  static bool classof(const IntrinsicInst *I);
  static bool classof(const Value *V) {
    return isa<IntrinsicInst>(V) && classof(cast<IntrinsicInst>(V));
  }
};

/// Constrained floating point compare intrinsics.
class ConstrainedFPCmpIntrinsic : public ConstrainedFPIntrinsic {
public:
  FCmpInst::Predicate getPredicate() const;

  // Methods for support type inquiry through isa, cast, and dyn_cast:
  static bool classof(const IntrinsicInst *I) {
    switch (I->getIntrinsicID()) {
    case Intrinsic::experimental_constrained_fcmp:
    case Intrinsic::experimental_constrained_fcmps:
      return true;
    default:
      return false;
    }
  }
  static bool classof(const Value *V) {
    return isa<IntrinsicInst>(V) && classof(cast<IntrinsicInst>(V));
  }
};

/// This class represents min/max intrinsics.
class MinMaxIntrinsic : public IntrinsicInst {
public:
  static bool classof(const IntrinsicInst *I) {
    switch (I->getIntrinsicID()) {
    case Intrinsic::umin:
    case Intrinsic::umax:
    case Intrinsic::smin:
    case Intrinsic::smax:
      return true;
    default:
      return false;
    }
  }
  static bool classof(const Value *V) {
    return isa<IntrinsicInst>(V) && classof(cast<IntrinsicInst>(V));
  }

  Value *getLHS() const { return const_cast<Value *>(getArgOperand(0)); }
  Value *getRHS() const { return const_cast<Value *>(getArgOperand(1)); }

  /// Returns the comparison predicate underlying the intrinsic.
  ICmpInst::Predicate getPredicate() const {
    switch (getIntrinsicID()) {
    case Intrinsic::umin:
      return ICmpInst::Predicate::ICMP_ULT;
    case Intrinsic::umax:
      return ICmpInst::Predicate::ICMP_UGT;
    case Intrinsic::smin:
      return ICmpInst::Predicate::ICMP_SLT;
    case Intrinsic::smax:
      return ICmpInst::Predicate::ICMP_SGT;
    default:
      llvm_unreachable("Invalid intrinsic");
    }
  }

  /// Whether the intrinsic is signed or unsigned.
  bool isSigned() const { return ICmpInst::isSigned(getPredicate()); };
};

/// This class represents an intrinsic that is based on a binary operation.
/// This includes op.with.overflow and saturating add/sub intrinsics.
class BinaryOpIntrinsic : public IntrinsicInst {
public:
  static bool classof(const IntrinsicInst *I) {
    switch (I->getIntrinsicID()) {
    case Intrinsic::uadd_with_overflow:
    case Intrinsic::sadd_with_overflow:
    case Intrinsic::usub_with_overflow:
    case Intrinsic::ssub_with_overflow:
    case Intrinsic::umul_with_overflow:
    case Intrinsic::smul_with_overflow:
    case Intrinsic::uadd_sat:
    case Intrinsic::sadd_sat:
    case Intrinsic::usub_sat:
    case Intrinsic::ssub_sat:
      return true;
    default:
      return false;
    }
  }
  static bool classof(const Value *V) {
    return isa<IntrinsicInst>(V) && classof(cast<IntrinsicInst>(V));
  }

  Value *getLHS() const { return const_cast<Value *>(getArgOperand(0)); }
  Value *getRHS() const { return const_cast<Value *>(getArgOperand(1)); }

  /// Returns the binary operation underlying the intrinsic.
  Instruction::BinaryOps getBinaryOp() const;

  /// Whether the intrinsic is signed or unsigned.
  bool isSigned() const;

  /// Returns one of OBO::NoSignedWrap or OBO::NoUnsignedWrap.
  unsigned getNoWrapKind() const;
};

/// Represents an op.with.overflow intrinsic.
class WithOverflowInst : public BinaryOpIntrinsic {
public:
  static bool classof(const IntrinsicInst *I) {
    switch (I->getIntrinsicID()) {
    case Intrinsic::uadd_with_overflow:
    case Intrinsic::sadd_with_overflow:
    case Intrinsic::usub_with_overflow:
    case Intrinsic::ssub_with_overflow:
    case Intrinsic::umul_with_overflow:
    case Intrinsic::smul_with_overflow:
      return true;
    default:
      return false;
    }
  }
  static bool classof(const Value *V) {
    return isa<IntrinsicInst>(V) && classof(cast<IntrinsicInst>(V));
  }
};

/// Represents a saturating add/sub intrinsic.
class SaturatingInst : public BinaryOpIntrinsic {
public:
  static bool classof(const IntrinsicInst *I) {
    switch (I->getIntrinsicID()) {
    case Intrinsic::uadd_sat:
    case Intrinsic::sadd_sat:
    case Intrinsic::usub_sat:
    case Intrinsic::ssub_sat:
      return true;
    default:
      return false;
    }
  }
  static bool classof(const Value *V) {
    return isa<IntrinsicInst>(V) && classof(cast<IntrinsicInst>(V));
  }
};

/// Common base class for all memory intrinsics. Simply provides
/// common methods.
/// Written as CRTP to avoid a common base class amongst the
/// three atomicity hierarchies.
template <typename Derived> class MemIntrinsicBase : public IntrinsicInst {
private:
  enum { ARG_DEST = 0, ARG_LENGTH = 2 };

public:
  Value *getRawDest() const {
    return const_cast<Value *>(getArgOperand(ARG_DEST));
  }
  const Use &getRawDestUse() const { return getArgOperandUse(ARG_DEST); }
  Use &getRawDestUse() { return getArgOperandUse(ARG_DEST); }

  Value *getLength() const {
    return const_cast<Value *>(getArgOperand(ARG_LENGTH));
  }
  const Use &getLengthUse() const { return getArgOperandUse(ARG_LENGTH); }
  Use &getLengthUse() { return getArgOperandUse(ARG_LENGTH); }

  /// This is just like getRawDest, but it strips off any cast
  /// instructions (including addrspacecast) that feed it, giving the
  /// original input.  The returned value is guaranteed to be a pointer.
  Value *getDest() const { return getRawDest()->stripPointerCasts(); }

  unsigned getDestAddressSpace() const {
    return cast<PointerType>(getRawDest()->getType())->getAddressSpace();
  }

  /// FIXME: Remove this function once transition to Align is over.
  /// Use getDestAlign() instead.
  unsigned getDestAlignment() const {
    if (auto MA = getParamAlign(ARG_DEST))
      return MA->value();
    return 0;
  }
  MaybeAlign getDestAlign() const { return getParamAlign(ARG_DEST); }

  /// Set the specified arguments of the instruction.
  void setDest(Value *Ptr) {
    assert(getRawDest()->getType() == Ptr->getType() &&
           "setDest called with pointer of wrong type!");
    setArgOperand(ARG_DEST, Ptr);
  }

  /// FIXME: Remove this function once transition to Align is over.
  /// Use the version that takes MaybeAlign instead of this one.
  void setDestAlignment(unsigned Alignment) {
    setDestAlignment(MaybeAlign(Alignment));
  }
  void setDestAlignment(MaybeAlign Alignment) {
    removeParamAttr(ARG_DEST, Attribute::Alignment);
    if (Alignment)
      addParamAttr(ARG_DEST,
                   Attribute::getWithAlignment(getContext(), *Alignment));
  }
  void setDestAlignment(Align Alignment) {
    removeParamAttr(ARG_DEST, Attribute::Alignment);
    addParamAttr(ARG_DEST,
                 Attribute::getWithAlignment(getContext(), Alignment));
  }

  void setLength(Value *L) {
    assert(getLength()->getType() == L->getType() &&
           "setLength called with value of wrong type!");
    setArgOperand(ARG_LENGTH, L);
  }
};

/// Common base class for all memory transfer intrinsics. Simply provides
/// common methods.
template <class BaseCL> class MemTransferBase : public BaseCL {
private:
  enum { ARG_SOURCE = 1 };

public:
  /// Return the arguments to the instruction.
  Value *getRawSource() const {
    return const_cast<Value *>(BaseCL::getArgOperand(ARG_SOURCE));
  }
  const Use &getRawSourceUse() const {
    return BaseCL::getArgOperandUse(ARG_SOURCE);
  }
  Use &getRawSourceUse() { return BaseCL::getArgOperandUse(ARG_SOURCE); }

  /// This is just like getRawSource, but it strips off any cast
  /// instructions that feed it, giving the original input.  The returned
  /// value is guaranteed to be a pointer.
  Value *getSource() const { return getRawSource()->stripPointerCasts(); }

  unsigned getSourceAddressSpace() const {
    return cast<PointerType>(getRawSource()->getType())->getAddressSpace();
  }

  /// FIXME: Remove this function once transition to Align is over.
  /// Use getSourceAlign() instead.
  unsigned getSourceAlignment() const {
    if (auto MA = BaseCL::getParamAlign(ARG_SOURCE))
      return MA->value();
    return 0;
  }

  MaybeAlign getSourceAlign() const {
    return BaseCL::getParamAlign(ARG_SOURCE);
  }

  void setSource(Value *Ptr) {
    assert(getRawSource()->getType() == Ptr->getType() &&
           "setSource called with pointer of wrong type!");
    BaseCL::setArgOperand(ARG_SOURCE, Ptr);
  }

  /// FIXME: Remove this function once transition to Align is over.
  /// Use the version that takes MaybeAlign instead of this one.
  void setSourceAlignment(unsigned Alignment) {
    setSourceAlignment(MaybeAlign(Alignment));
  }
  void setSourceAlignment(MaybeAlign Alignment) {
    BaseCL::removeParamAttr(ARG_SOURCE, Attribute::Alignment);
    if (Alignment)
      BaseCL::addParamAttr(ARG_SOURCE, Attribute::getWithAlignment(
                                           BaseCL::getContext(), *Alignment));
  }
  void setSourceAlignment(Align Alignment) {
    BaseCL::removeParamAttr(ARG_SOURCE, Attribute::Alignment);
    BaseCL::addParamAttr(ARG_SOURCE, Attribute::getWithAlignment(
                                         BaseCL::getContext(), Alignment));
  }
};

/// Common base class for all memset intrinsics. Simply provides
/// common methods.
template <class BaseCL> class MemSetBase : public BaseCL {
private:
  enum { ARG_VALUE = 1 };

public:
  Value *getValue() const {
    return const_cast<Value *>(BaseCL::getArgOperand(ARG_VALUE));
  }
  const Use &getValueUse() const { return BaseCL::getArgOperandUse(ARG_VALUE); }
  Use &getValueUse() { return BaseCL::getArgOperandUse(ARG_VALUE); }

  void setValue(Value *Val) {
    assert(getValue()->getType() == Val->getType() &&
           "setValue called with value of wrong type!");
    BaseCL::setArgOperand(ARG_VALUE, Val);
  }
};

// The common base class for the atomic memset/memmove/memcpy intrinsics
// i.e. llvm.element.unordered.atomic.memset/memcpy/memmove
class AtomicMemIntrinsic : public MemIntrinsicBase<AtomicMemIntrinsic> {
private:
  enum { ARG_ELEMENTSIZE = 3 };

public:
  Value *getRawElementSizeInBytes() const {
    return const_cast<Value *>(getArgOperand(ARG_ELEMENTSIZE));
  }

  ConstantInt *getElementSizeInBytesCst() const {
    return cast<ConstantInt>(getRawElementSizeInBytes());
  }

  uint32_t getElementSizeInBytes() const {
    return getElementSizeInBytesCst()->getZExtValue();
  }

  void setElementSizeInBytes(Constant *V) {
    assert(V->getType() == Type::getInt8Ty(getContext()) &&
           "setElementSizeInBytes called with value of wrong type!");
    setArgOperand(ARG_ELEMENTSIZE, V);
  }

  static bool classof(const IntrinsicInst *I) {
    switch (I->getIntrinsicID()) {
    case Intrinsic::memcpy_element_unordered_atomic:
    case Intrinsic::memmove_element_unordered_atomic:
    case Intrinsic::memset_element_unordered_atomic:
      return true;
    default:
      return false;
    }
  }
  static bool classof(const Value *V) {
    return isa<IntrinsicInst>(V) && classof(cast<IntrinsicInst>(V));
  }
};

/// This class represents atomic memset intrinsic
// i.e. llvm.element.unordered.atomic.memset
class AtomicMemSetInst : public MemSetBase<AtomicMemIntrinsic> {
public:
  static bool classof(const IntrinsicInst *I) {
    return I->getIntrinsicID() == Intrinsic::memset_element_unordered_atomic;
  }
  static bool classof(const Value *V) {
    return isa<IntrinsicInst>(V) && classof(cast<IntrinsicInst>(V));
  }
};

// This class wraps the atomic memcpy/memmove intrinsics
// i.e. llvm.element.unordered.atomic.memcpy/memmove
class AtomicMemTransferInst : public MemTransferBase<AtomicMemIntrinsic> {
public:
  static bool classof(const IntrinsicInst *I) {
    switch (I->getIntrinsicID()) {
    case Intrinsic::memcpy_element_unordered_atomic:
    case Intrinsic::memmove_element_unordered_atomic:
      return true;
    default:
      return false;
    }
  }
  static bool classof(const Value *V) {
    return isa<IntrinsicInst>(V) && classof(cast<IntrinsicInst>(V));
  }
};

/// This class represents the atomic memcpy intrinsic
/// i.e. llvm.element.unordered.atomic.memcpy
class AtomicMemCpyInst : public AtomicMemTransferInst {
public:
  static bool classof(const IntrinsicInst *I) {
    return I->getIntrinsicID() == Intrinsic::memcpy_element_unordered_atomic;
  }
  static bool classof(const Value *V) {
    return isa<IntrinsicInst>(V) && classof(cast<IntrinsicInst>(V));
  }
};

/// This class represents the atomic memmove intrinsic
/// i.e. llvm.element.unordered.atomic.memmove
class AtomicMemMoveInst : public AtomicMemTransferInst {
public:
  static bool classof(const IntrinsicInst *I) {
    return I->getIntrinsicID() == Intrinsic::memmove_element_unordered_atomic;
  }
  static bool classof(const Value *V) {
    return isa<IntrinsicInst>(V) && classof(cast<IntrinsicInst>(V));
  }
};

/// This is the common base class for memset/memcpy/memmove.
class MemIntrinsic : public MemIntrinsicBase<MemIntrinsic> {
private:
  enum { ARG_VOLATILE = 3 };

public:
  ConstantInt *getVolatileCst() const {
    return cast<ConstantInt>(const_cast<Value *>(getArgOperand(ARG_VOLATILE)));
  }

  bool isVolatile() const { return !getVolatileCst()->isZero(); }

  void setVolatile(Constant *V) { setArgOperand(ARG_VOLATILE, V); }

  // Methods for support type inquiry through isa, cast, and dyn_cast:
  static bool classof(const IntrinsicInst *I) {
    switch (I->getIntrinsicID()) {
    case Intrinsic::memcpy:
    case Intrinsic::memmove:
    case Intrinsic::memset:
    case Intrinsic::memcpy_inline:
      return true;
    default:
      return false;
    }
  }
  static bool classof(const Value *V) {
    return isa<IntrinsicInst>(V) && classof(cast<IntrinsicInst>(V));
  }
};

/// This class wraps the llvm.memset intrinsic.
class MemSetInst : public MemSetBase<MemIntrinsic> {
public:
  // Methods for support type inquiry through isa, cast, and dyn_cast:
  static bool classof(const IntrinsicInst *I) {
    return I->getIntrinsicID() == Intrinsic::memset;
  }
  static bool classof(const Value *V) {
    return isa<IntrinsicInst>(V) && classof(cast<IntrinsicInst>(V));
  }
};

/// This class wraps the llvm.memcpy/memmove intrinsics.
class MemTransferInst : public MemTransferBase<MemIntrinsic> {
public:
  // Methods for support type inquiry through isa, cast, and dyn_cast:
  static bool classof(const IntrinsicInst *I) {
    switch (I->getIntrinsicID()) {
    case Intrinsic::memcpy:
    case Intrinsic::memmove:
    case Intrinsic::memcpy_inline:
      return true;
    default:
      return false;
    }
  }
  static bool classof(const Value *V) {
    return isa<IntrinsicInst>(V) && classof(cast<IntrinsicInst>(V));
  }
};

/// This class wraps the llvm.memcpy intrinsic.
class MemCpyInst : public MemTransferInst {
public:
  // Methods for support type inquiry through isa, cast, and dyn_cast:
  static bool classof(const IntrinsicInst *I) {
    return I->getIntrinsicID() == Intrinsic::memcpy;
  }
  static bool classof(const Value *V) {
    return isa<IntrinsicInst>(V) && classof(cast<IntrinsicInst>(V));
  }
};

/// This class wraps the llvm.memmove intrinsic.
class MemMoveInst : public MemTransferInst {
public:
  // Methods for support type inquiry through isa, cast, and dyn_cast:
  static bool classof(const IntrinsicInst *I) {
    return I->getIntrinsicID() == Intrinsic::memmove;
  }
  static bool classof(const Value *V) {
    return isa<IntrinsicInst>(V) && classof(cast<IntrinsicInst>(V));
  }
};

/// This class wraps the llvm.memcpy.inline intrinsic.
class MemCpyInlineInst : public MemTransferInst {
public:
  ConstantInt *getLength() const {
    return cast<ConstantInt>(MemTransferInst::getLength());
  }
  // Methods for support type inquiry through isa, cast, and dyn_cast:
  static bool classof(const IntrinsicInst *I) {
    return I->getIntrinsicID() == Intrinsic::memcpy_inline;
  }
  static bool classof(const Value *V) {
    return isa<IntrinsicInst>(V) && classof(cast<IntrinsicInst>(V));
  }
};

// The common base class for any memset/memmove/memcpy intrinsics;
// whether they be atomic or non-atomic.
// i.e. llvm.element.unordered.atomic.memset/memcpy/memmove
//  and llvm.memset/memcpy/memmove
class AnyMemIntrinsic : public MemIntrinsicBase<AnyMemIntrinsic> {
public:
  bool isVolatile() const {
    // Only the non-atomic intrinsics can be volatile
    if (auto *MI = dyn_cast<MemIntrinsic>(this))
      return MI->isVolatile();
    return false;
  }

  static bool classof(const IntrinsicInst *I) {
    switch (I->getIntrinsicID()) {
    case Intrinsic::memcpy:
    case Intrinsic::memcpy_inline:
    case Intrinsic::memmove:
    case Intrinsic::memset:
    case Intrinsic::memcpy_element_unordered_atomic:
    case Intrinsic::memmove_element_unordered_atomic:
    case Intrinsic::memset_element_unordered_atomic:
      return true;
    default:
      return false;
    }
  }
  static bool classof(const Value *V) {
    return isa<IntrinsicInst>(V) && classof(cast<IntrinsicInst>(V));
  }
};

/// This class represents any memset intrinsic
// i.e. llvm.element.unordered.atomic.memset
// and  llvm.memset
class AnyMemSetInst : public MemSetBase<AnyMemIntrinsic> {
public:
  static bool classof(const IntrinsicInst *I) {
    switch (I->getIntrinsicID()) {
    case Intrinsic::memset:
    case Intrinsic::memset_element_unordered_atomic:
      return true;
    default:
      return false;
    }
  }
  static bool classof(const Value *V) {
    return isa<IntrinsicInst>(V) && classof(cast<IntrinsicInst>(V));
  }
};

// This class wraps any memcpy/memmove intrinsics
// i.e. llvm.element.unordered.atomic.memcpy/memmove
// and  llvm.memcpy/memmove
class AnyMemTransferInst : public MemTransferBase<AnyMemIntrinsic> {
public:
  static bool classof(const IntrinsicInst *I) {
    switch (I->getIntrinsicID()) {
    case Intrinsic::memcpy:
    case Intrinsic::memcpy_inline:
    case Intrinsic::memmove:
    case Intrinsic::memcpy_element_unordered_atomic:
    case Intrinsic::memmove_element_unordered_atomic:
      return true;
    default:
      return false;
    }
  }
  static bool classof(const Value *V) {
    return isa<IntrinsicInst>(V) && classof(cast<IntrinsicInst>(V));
  }
};

/// This class represents any memcpy intrinsic
/// i.e. llvm.element.unordered.atomic.memcpy
///  and llvm.memcpy
class AnyMemCpyInst : public AnyMemTransferInst {
public:
  static bool classof(const IntrinsicInst *I) {
    switch (I->getIntrinsicID()) {
    case Intrinsic::memcpy:
    case Intrinsic::memcpy_inline:
    case Intrinsic::memcpy_element_unordered_atomic:
      return true;
    default:
      return false;
    }
  }
  static bool classof(const Value *V) {
    return isa<IntrinsicInst>(V) && classof(cast<IntrinsicInst>(V));
  }
};

/// This class represents any memmove intrinsic
/// i.e. llvm.element.unordered.atomic.memmove
///  and llvm.memmove
class AnyMemMoveInst : public AnyMemTransferInst {
public:
  static bool classof(const IntrinsicInst *I) {
    switch (I->getIntrinsicID()) {
    case Intrinsic::memmove:
    case Intrinsic::memmove_element_unordered_atomic:
      return true;
    default:
      return false;
    }
  }
  static bool classof(const Value *V) {
    return isa<IntrinsicInst>(V) && classof(cast<IntrinsicInst>(V));
  }
};

/// This represents the llvm.va_start intrinsic.
class VAStartInst : public IntrinsicInst {
public:
  static bool classof(const IntrinsicInst *I) {
    return I->getIntrinsicID() == Intrinsic::vastart;
  }
  static bool classof(const Value *V) {
    return isa<IntrinsicInst>(V) && classof(cast<IntrinsicInst>(V));
  }

  Value *getArgList() const { return const_cast<Value *>(getArgOperand(0)); }
};

/// This represents the llvm.va_end intrinsic.
class VAEndInst : public IntrinsicInst {
public:
  static bool classof(const IntrinsicInst *I) {
    return I->getIntrinsicID() == Intrinsic::vaend;
  }
  static bool classof(const Value *V) {
    return isa<IntrinsicInst>(V) && classof(cast<IntrinsicInst>(V));
  }

  Value *getArgList() const { return const_cast<Value *>(getArgOperand(0)); }
};

/// This represents the llvm.va_copy intrinsic.
class VACopyInst : public IntrinsicInst {
public:
  static bool classof(const IntrinsicInst *I) {
    return I->getIntrinsicID() == Intrinsic::vacopy;
  }
  static bool classof(const Value *V) {
    return isa<IntrinsicInst>(V) && classof(cast<IntrinsicInst>(V));
  }

  Value *getDest() const { return const_cast<Value *>(getArgOperand(0)); }
  Value *getSrc() const { return const_cast<Value *>(getArgOperand(1)); }
};

/// This represents the llvm.instrprof_increment intrinsic.
class InstrProfIncrementInst : public IntrinsicInst {
public:
  static bool classof(const IntrinsicInst *I) {
    return I->getIntrinsicID() == Intrinsic::instrprof_increment;
  }
  static bool classof(const Value *V) {
    return isa<IntrinsicInst>(V) && classof(cast<IntrinsicInst>(V));
  }

  GlobalVariable *getName() const {
    return cast<GlobalVariable>(
        const_cast<Value *>(getArgOperand(0))->stripPointerCasts());
  }

  ConstantInt *getHash() const {
    return cast<ConstantInt>(const_cast<Value *>(getArgOperand(1)));
  }

  ConstantInt *getNumCounters() const {
    return cast<ConstantInt>(const_cast<Value *>(getArgOperand(2)));
  }

  ConstantInt *getIndex() const {
    return cast<ConstantInt>(const_cast<Value *>(getArgOperand(3)));
  }

  Value *getStep() const;
};

class InstrProfIncrementInstStep : public InstrProfIncrementInst {
public:
  static bool classof(const IntrinsicInst *I) {
    return I->getIntrinsicID() == Intrinsic::instrprof_increment_step;
  }
  static bool classof(const Value *V) {
    return isa<IntrinsicInst>(V) && classof(cast<IntrinsicInst>(V));
  }
};

/// This represents the llvm.instrprof_value_profile intrinsic.
class InstrProfValueProfileInst : public IntrinsicInst {
public:
  static bool classof(const IntrinsicInst *I) {
    return I->getIntrinsicID() == Intrinsic::instrprof_value_profile;
  }
  static bool classof(const Value *V) {
    return isa<IntrinsicInst>(V) && classof(cast<IntrinsicInst>(V));
  }

  GlobalVariable *getName() const {
    return cast<GlobalVariable>(
        const_cast<Value *>(getArgOperand(0))->stripPointerCasts());
  }

  ConstantInt *getHash() const {
    return cast<ConstantInt>(const_cast<Value *>(getArgOperand(1)));
  }

  Value *getTargetValue() const {
    return cast<Value>(const_cast<Value *>(getArgOperand(2)));
  }

  ConstantInt *getValueKind() const {
    return cast<ConstantInt>(const_cast<Value *>(getArgOperand(3)));
  }

  // Returns the value site index.
  ConstantInt *getIndex() const {
    return cast<ConstantInt>(const_cast<Value *>(getArgOperand(4)));
  }
};

class PseudoProbeInst : public IntrinsicInst {
public:
  static bool classof(const IntrinsicInst *I) {
    return I->getIntrinsicID() == Intrinsic::pseudoprobe;
  }

  static bool classof(const Value *V) {
    return isa<IntrinsicInst>(V) && classof(cast<IntrinsicInst>(V));
  }

  ConstantInt *getFuncGuid() const {
    return cast<ConstantInt>(const_cast<Value *>(getArgOperand(0)));
  }

  ConstantInt *getIndex() const {
    return cast<ConstantInt>(const_cast<Value *>(getArgOperand(1)));
  }

  ConstantInt *getAttributes() const {
    return cast<ConstantInt>(const_cast<Value *>(getArgOperand(2)));
  }

  ConstantInt *getFactor() const {
    return cast<ConstantInt>(const_cast<Value *>(getArgOperand(3)));
  }
};

class NoAliasScopeDeclInst : public IntrinsicInst {
public:
  static bool classof(const IntrinsicInst *I) {
    return I->getIntrinsicID() == Intrinsic::experimental_noalias_scope_decl;
  }

  static bool classof(const Value *V) {
    return isa<IntrinsicInst>(V) && classof(cast<IntrinsicInst>(V));
  }

  MDNode *getScopeList() const {
    auto *MV =
        cast<MetadataAsValue>(getOperand(Intrinsic::NoAliasScopeDeclScopeArg));
    return cast<MDNode>(MV->getMetadata());
  }

  void setScopeList(MDNode *ScopeList) {
    setOperand(Intrinsic::NoAliasScopeDeclScopeArg,
               MetadataAsValue::get(getContext(), ScopeList));
  }
};

// Defined in Statepoint.h -- NOT a subclass of IntrinsicInst
class GCStatepointInst;

/// Common base class for representing values projected from a statepoint.
/// Currently, the only projections available are gc.result and gc.relocate.
class GCProjectionInst : public IntrinsicInst {
public:
  static bool classof(const IntrinsicInst *I) {
    return I->getIntrinsicID() == Intrinsic::experimental_gc_relocate ||
      I->getIntrinsicID() == Intrinsic::experimental_gc_result;
  }

  static bool classof(const Value *V) {
    return isa<IntrinsicInst>(V) && classof(cast<IntrinsicInst>(V));
  }

  /// Return true if this relocate is tied to the invoke statepoint.
  /// This includes relocates which are on the unwinding path.
  bool isTiedToInvoke() const {
    const Value *Token = getArgOperand(0);

    return isa<LandingPadInst>(Token) || isa<InvokeInst>(Token);
  }

  /// The statepoint with which this gc.relocate is associated.
  const GCStatepointInst *getStatepoint() const;
};

/// Represents calls to the gc.relocate intrinsic.
class GCRelocateInst : public GCProjectionInst {
public:
  static bool classof(const IntrinsicInst *I) {
    return I->getIntrinsicID() == Intrinsic::experimental_gc_relocate;
  }

  static bool classof(const Value *V) {
    return isa<IntrinsicInst>(V) && classof(cast<IntrinsicInst>(V));
  }

  /// The index into the associate statepoint's argument list
  /// which contains the base pointer of the pointer whose
  /// relocation this gc.relocate describes.
  unsigned getBasePtrIndex() const {
    return cast<ConstantInt>(getArgOperand(1))->getZExtValue();
  }

  /// The index into the associate statepoint's argument list which
  /// contains the pointer whose relocation this gc.relocate describes.
  unsigned getDerivedPtrIndex() const {
    return cast<ConstantInt>(getArgOperand(2))->getZExtValue();
  }

  Value *getBasePtr() const;
  Value *getDerivedPtr() const;
};

/// Represents calls to the gc.result intrinsic.
class GCResultInst : public GCProjectionInst {
public:
  static bool classof(const IntrinsicInst *I) {
    return I->getIntrinsicID() == Intrinsic::experimental_gc_result;
  }

  static bool classof(const Value *V) {
    return isa<IntrinsicInst>(V) && classof(cast<IntrinsicInst>(V));
  }
};


/// This represents the llvm.assume intrinsic.
class AssumeInst : public IntrinsicInst {
public:
  static bool classof(const IntrinsicInst *I) {
    return I->getIntrinsicID() == Intrinsic::assume;
  }
  static bool classof(const Value *V) {
    return isa<IntrinsicInst>(V) && classof(cast<IntrinsicInst>(V));
  }
};

} // end namespace llvm

#endif // LLVM_IR_INTRINSICINST_H<|MERGE_RESOLUTION|>--- conflicted
+++ resolved
@@ -415,15 +415,11 @@
   // Whether \p ID is a VP intrinsic ID.
   static bool isVPIntrinsic(Intrinsic::ID);
 
-<<<<<<< HEAD
   static VPIntrinsic::ShortTypeVec
   EncodeTypeTokens(unsigned VPID, Type *VecRetTy,
                    Type *VecPtrTy, VectorType &VectorTy);
 
-  /// \return the mask parameter or nullptr.
-=======
   /// \return The mask parameter or nullptr.
->>>>>>> d21a35ac
   Value *getMaskParam() const;
   /// This asserts if the underlying intrinsic has no mask parameter.
   void setMaskParam(Value *);
@@ -436,31 +432,6 @@
 
   /// \return Whether the vector length param can be ignored.
   bool canIgnoreVectorLengthParam() const;
-
-<<<<<<< HEAD
-  /// \return the alignment of the pointer used by this load/store/gather or scatter.
-  MaybeAlign getPointerAlignment() const;
-  // MaybeAlign setPointerAlignment(Align NewAlign); // TODO
-
-  /// \return The pointer operand of this load,store, gather or scatter.
-  Value *getMemoryPointerParam() const;
-  static Optional<int> GetMemoryPointerParamPos(Intrinsic::ID);
-
-  /// \return The data (payload) operand of this store or scatter.
-  Value *getMemoryDataParam() const;
-  static Optional<int> GetMemoryDataParamPos(Intrinsic::ID);
-
-  /// \return The vector to reduce if this is a reduction operation.
-  Value *getReductionVectorParam() const;
-  static Optional<int> GetReductionVectorParamPos(Intrinsic::ID VPID);
-
-  /// \return The initial value of this is a reduction operation.
-  Value *getReductionAccuParam() const;
-  static Optional<int> GetReductionAccuParamPos(Intrinsic::ID VPID);
-
-  /// \return the static element count (vector number of elements) the vector
-  /// length parameter applies to.
-  ElementCount getStaticVectorLength() const;
 
   bool isUnaryOp() const;
   static bool IsUnaryVPOp(Intrinsic::ID);
@@ -489,7 +460,11 @@
   // llvm.vp.reduction.*
   bool isReductionOp() const;
   static bool IsVPReduction(Intrinsic::ID VPIntrin);
-=======
+  Value *getReductionAccuParam() const;
+  Value *getReductionVectorParam() const;
+  static Optional<unsigned> getReductionVectorParamPos(Intrinsic::ID);
+  static Optional<unsigned> getReductionAccuParamPos(Intrinsic::ID);
+
   /// \return The static element count (vector number of elements) the vector
   /// length parameter applies to.
   ElementCount getStaticVectorLength() const;
@@ -506,7 +481,6 @@
   /// \return The data (payload) operand of this store or scatter.
   Value *getMemoryDataParam() const;
   static Optional<unsigned> getMemoryDataParamPos(Intrinsic::ID);
->>>>>>> d21a35ac
 
   // Methods for support type inquiry through isa, cast, and dyn_cast:
   static bool classof(const IntrinsicInst *I) {
