//===-- llvm/IntrinsicInst.h - Intrinsic Instruction Wrappers ---*- C++ -*-===//
//
// Part of the LLVM Project, under the Apache License v2.0 with LLVM Exceptions.
// See https://llvm.org/LICENSE.txt for license information.
// SPDX-License-Identifier: Apache-2.0 WITH LLVM-exception
//
//===----------------------------------------------------------------------===//
//
// This file defines classes that make it really easy to deal with intrinsic
// functions with the isa/dyncast family of functions.  In particular, this
// allows you to do things like:
//
//     if (MemCpyInst *MCI = dyn_cast<MemCpyInst>(Inst))
//        ... MCI->getDest() ... MCI->getSource() ...
//
// All intrinsic function calls are instances of the call instruction, so these
// are all subclasses of the CallInst class.  Note that none of these classes
// has state or virtual methods, which is an important part of this gross/neat
// hack working.
//
//===----------------------------------------------------------------------===//

#ifndef LLVM_IR_INTRINSICINST_H
#define LLVM_IR_INTRINSICINST_H

#include "llvm/IR/Constants.h"
#include "llvm/IR/DebugInfoMetadata.h"
#include "llvm/IR/DerivedTypes.h"
#include "llvm/IR/FPEnv.h"
#include "llvm/IR/Function.h"
#include "llvm/IR/GlobalVariable.h"
#include "llvm/IR/Instructions.h"
#include "llvm/IR/Intrinsics.h"
#include "llvm/IR/Metadata.h"
#include "llvm/IR/Value.h"
#include "llvm/Support/Casting.h"
#include <cassert>
#include <cstdint>

namespace llvm {

/// A wrapper class for inspecting calls to intrinsic functions.
/// This allows the standard isa/dyncast/cast functionality to work with calls
/// to intrinsic functions.
class IntrinsicInst : public CallInst {
public:
  IntrinsicInst() = delete;
  IntrinsicInst(const IntrinsicInst &) = delete;
  IntrinsicInst &operator=(const IntrinsicInst &) = delete;

  /// Return the intrinsic ID of this intrinsic.
  Intrinsic::ID getIntrinsicID() const {
    return getCalledFunction()->getIntrinsicID();
  }

  /// Return true if swapping the first two arguments to the intrinsic produces
  /// the same result.
  bool isCommutative() const {
    switch (getIntrinsicID()) {
    case Intrinsic::maxnum:
    case Intrinsic::minnum:
    case Intrinsic::maximum:
    case Intrinsic::minimum:
    case Intrinsic::smax:
    case Intrinsic::smin:
    case Intrinsic::umax:
    case Intrinsic::umin:
    case Intrinsic::sadd_sat:
    case Intrinsic::uadd_sat:
    case Intrinsic::sadd_with_overflow:
    case Intrinsic::uadd_with_overflow:
    case Intrinsic::smul_with_overflow:
    case Intrinsic::umul_with_overflow:
    case Intrinsic::smul_fix:
    case Intrinsic::umul_fix:
    case Intrinsic::smul_fix_sat:
    case Intrinsic::umul_fix_sat:
    case Intrinsic::fma:
    case Intrinsic::fmuladd:
      return true;
    default:
      return false;
    }
  }

  // Checks if the intrinsic is an annotation.
  bool isAssumeLikeIntrinsic() const {
    switch (getIntrinsicID()) {
    default: break;
    case Intrinsic::assume:
    case Intrinsic::sideeffect:
    case Intrinsic::pseudoprobe:
    case Intrinsic::dbg_declare:
    case Intrinsic::dbg_value:
    case Intrinsic::dbg_label:
    case Intrinsic::invariant_start:
    case Intrinsic::invariant_end:
    case Intrinsic::lifetime_start:
    case Intrinsic::lifetime_end:
    case Intrinsic::experimental_noalias_scope_decl:
    case Intrinsic::objectsize:
    case Intrinsic::ptr_annotation:
    case Intrinsic::var_annotation:
      return true;
    }
    return false;
  }

  // Methods for support type inquiry through isa, cast, and dyn_cast:
  static bool classof(const CallInst *I) {
    if (const Function *CF = I->getCalledFunction())
      return CF->isIntrinsic();
    return false;
  }
  static bool classof(const Value *V) {
    return isa<CallInst>(V) && classof(cast<CallInst>(V));
  }
};

/// Check if \p ID corresponds to a debug info intrinsic.
static inline bool isDbgInfoIntrinsic(Intrinsic::ID ID) {
  switch (ID) {
  case Intrinsic::dbg_declare:
  case Intrinsic::dbg_value:
  case Intrinsic::dbg_addr:
  case Intrinsic::dbg_label:
    return true;
  default:
    return false;
  }
}

/// This is the common base class for debug info intrinsics.
class DbgInfoIntrinsic : public IntrinsicInst {
public:
  /// \name Casting methods
  /// @{
  static bool classof(const IntrinsicInst *I) {
    return isDbgInfoIntrinsic(I->getIntrinsicID());
  }
  static bool classof(const Value *V) {
    return isa<IntrinsicInst>(V) && classof(cast<IntrinsicInst>(V));
  }
  /// @}
};

/// This is the common base class for debug info intrinsics for variables.
class DbgVariableIntrinsic : public DbgInfoIntrinsic {
public:
  // Iterator for ValueAsMetadata that internally uses direct pointer iteration
  // over either a ValueAsMetadata* or a ValueAsMetadata**, dereferencing to the
  // ValueAsMetadata .
  class location_op_iterator
      : public iterator_facade_base<location_op_iterator,
                                    std::bidirectional_iterator_tag, Value *> {
    PointerUnion<ValueAsMetadata *, ValueAsMetadata **> I;

  public:
    location_op_iterator(ValueAsMetadata *SingleIter) : I(SingleIter) {}
    location_op_iterator(ValueAsMetadata **MultiIter) : I(MultiIter) {}

    location_op_iterator(const location_op_iterator &R) : I(R.I) {}
    location_op_iterator &operator=(const location_op_iterator &R) {
      I = R.I;
      return *this;
    }
    bool operator==(const location_op_iterator &RHS) const {
      return I == RHS.I;
    }
    const Value *operator*() const {
      ValueAsMetadata *VAM = I.is<ValueAsMetadata *>()
                                 ? I.get<ValueAsMetadata *>()
                                 : *I.get<ValueAsMetadata **>();
      return VAM->getValue();
    };
    Value *operator*() {
      ValueAsMetadata *VAM = I.is<ValueAsMetadata *>()
                                 ? I.get<ValueAsMetadata *>()
                                 : *I.get<ValueAsMetadata **>();
      return VAM->getValue();
    }
    location_op_iterator &operator++() {
      if (I.is<ValueAsMetadata *>())
        I = I.get<ValueAsMetadata *>() + 1;
      else
        I = I.get<ValueAsMetadata **>() + 1;
      return *this;
    }
    location_op_iterator &operator--() {
      if (I.is<ValueAsMetadata *>())
        I = I.get<ValueAsMetadata *>() - 1;
      else
        I = I.get<ValueAsMetadata **>() - 1;
      return *this;
    }
  };

  /// Get the locations corresponding to the variable referenced by the debug
  /// info intrinsic.  Depending on the intrinsic, this could be the
  /// variable's value or its address.
  iterator_range<location_op_iterator> location_ops() const;

  Value *getVariableLocationOp(unsigned OpIdx) const;

  void replaceVariableLocationOp(Value *OldValue, Value *NewValue);
  void replaceVariableLocationOp(unsigned OpIdx, Value *NewValue);
<<<<<<< HEAD
=======
  /// Adding a new location operand will always result in this intrinsic using
  /// an ArgList, and must always be accompanied by a new expression that uses
  /// the new operand.
  void addVariableLocationOps(ArrayRef<Value *> NewValues,
                              DIExpression *NewExpr);
>>>>>>> 2ab1d525

  void setVariable(DILocalVariable *NewVar) {
    setArgOperand(1, MetadataAsValue::get(NewVar->getContext(), NewVar));
  }

  void setExpression(DIExpression *NewExpr) {
    setArgOperand(2, MetadataAsValue::get(NewExpr->getContext(), NewExpr));
  }

  unsigned getNumVariableLocationOps() const {
    if (hasArgList())
      return cast<DIArgList>(getRawLocation())->getArgs().size();
    return 1;
  }

  bool hasArgList() const { return isa<DIArgList>(getRawLocation()); }

  /// Does this describe the address of a local variable. True for dbg.addr
  /// and dbg.declare, but not dbg.value, which describes its value.
  bool isAddressOfVariable() const {
    return getIntrinsicID() != Intrinsic::dbg_value;
  }

  void setUndef() {
    // TODO: When/if we remove duplicate values from DIArgLists, we don't need
    // this set anymore.
    SmallPtrSet<Value *, 4> RemovedValues;
    for (Value *OldValue : location_ops()) {
      if (!RemovedValues.insert(OldValue).second)
        continue;
      Value *Undef = UndefValue::get(OldValue->getType());
      replaceVariableLocationOp(OldValue, Undef);
    }
  }

  bool isUndef() const {
    return (getNumVariableLocationOps() == 0 &&
            !getExpression()->isComplex()) ||
           any_of(location_ops(), [](Value *V) { return isa<UndefValue>(V); });
  }

  DILocalVariable *getVariable() const {
    return cast<DILocalVariable>(getRawVariable());
  }

  DIExpression *getExpression() const {
    return cast<DIExpression>(getRawExpression());
  }

  Metadata *getRawLocation() const {
    return cast<MetadataAsValue>(getArgOperand(0))->getMetadata();
  }

  Metadata *getRawVariable() const {
    return cast<MetadataAsValue>(getArgOperand(1))->getMetadata();
  }

  Metadata *getRawExpression() const {
    return cast<MetadataAsValue>(getArgOperand(2))->getMetadata();
  }

  /// Use of this should generally be avoided; instead,
  /// replaceVariableLocationOp and addVariableLocationOps should be used where
  /// possible to avoid creating invalid state.
  void setRawLocation(Metadata *Location) {
    return setArgOperand(0, MetadataAsValue::get(getContext(), Location));
  }

  /// Get the size (in bits) of the variable, or fragment of the variable that
  /// is described.
  Optional<uint64_t> getFragmentSizeInBits() const;

  /// \name Casting methods
  /// @{
  static bool classof(const IntrinsicInst *I) {
    switch (I->getIntrinsicID()) {
    case Intrinsic::dbg_declare:
    case Intrinsic::dbg_value:
    case Intrinsic::dbg_addr:
      return true;
    default:
      return false;
    }
  }
  static bool classof(const Value *V) {
    return isa<IntrinsicInst>(V) && classof(cast<IntrinsicInst>(V));
  }
  /// @}
private:
  void setArgOperand(unsigned i, Value *v) {
    DbgInfoIntrinsic::setArgOperand(i, v);
  }
  void setOperand(unsigned i, Value *v) { DbgInfoIntrinsic::setOperand(i, v); }
};

/// This represents the llvm.dbg.declare instruction.
class DbgDeclareInst : public DbgVariableIntrinsic {
public:
  Value *getAddress() const {
    assert(getNumVariableLocationOps() == 1 &&
           "dbg.declare must have exactly 1 location operand.");
    return getVariableLocationOp(0);
  }

  /// \name Casting methods
  /// @{
  static bool classof(const IntrinsicInst *I) {
    return I->getIntrinsicID() == Intrinsic::dbg_declare;
  }
  static bool classof(const Value *V) {
    return isa<IntrinsicInst>(V) && classof(cast<IntrinsicInst>(V));
  }
  /// @}
};

/// This represents the llvm.dbg.addr instruction.
class DbgAddrIntrinsic : public DbgVariableIntrinsic {
public:
  Value *getAddress() const {
    assert(getNumVariableLocationOps() == 1 &&
           "dbg.addr must have exactly 1 location operand.");
    return getVariableLocationOp(0);
  }

  /// \name Casting methods
  /// @{
  static bool classof(const IntrinsicInst *I) {
    return I->getIntrinsicID() == Intrinsic::dbg_addr;
  }
  static bool classof(const Value *V) {
    return isa<IntrinsicInst>(V) && classof(cast<IntrinsicInst>(V));
  }
};

/// This represents the llvm.dbg.value instruction.
class DbgValueInst : public DbgVariableIntrinsic {
public:
  // The default argument should only be used in ISel, and the default option
  // should be removed once ISel support for multiple location ops is complete.
  Value *getValue(unsigned OpIdx = 0) const {
    return getVariableLocationOp(OpIdx);
  }
  iterator_range<location_op_iterator> getValues() const {
    return location_ops();
  }

  /// \name Casting methods
  /// @{
  static bool classof(const IntrinsicInst *I) {
    return I->getIntrinsicID() == Intrinsic::dbg_value;
  }
  static bool classof(const Value *V) {
    return isa<IntrinsicInst>(V) && classof(cast<IntrinsicInst>(V));
  }
  /// @}
};

/// This represents the llvm.dbg.label instruction.
class DbgLabelInst : public DbgInfoIntrinsic {
public:
  DILabel *getLabel() const { return cast<DILabel>(getRawLabel()); }

  Metadata *getRawLabel() const {
    return cast<MetadataAsValue>(getArgOperand(0))->getMetadata();
  }

  /// Methods for support type inquiry through isa, cast, and dyn_cast:
  /// @{
  static bool classof(const IntrinsicInst *I) {
    return I->getIntrinsicID() == Intrinsic::dbg_label;
  }
  static bool classof(const Value *V) {
    return isa<IntrinsicInst>(V) && classof(cast<IntrinsicInst>(V));
  }
  /// @}
};

/// This is the common base class for vector predication intrinsics.
class VPIntrinsic : public IntrinsicInst {
public:
  using ShortTypeVec = SmallVector<Type *, 4>;

  // whether the intrinsic has a rounding mode parameter (regardless of
  // setting).
  static bool HasRoundingMode(Intrinsic::ID VPID);
  // whether the intrinsic has a exception behavior parameter (regardless of
  // setting).
  static bool HasExceptionMode(Intrinsic::ID VPID);

  /// \brief Declares a llvm.vp.* intrinsic in \p M that matches the parameters
  /// \p Params. Additionally, the load and gather intrinsics require
  /// \p ReturnType to be specified.
  static Function *getDeclarationForParams(Module *M, Intrinsic::ID,
                                           Type *ReturnType,
                                           ArrayRef<Value *> Params);

  static Optional<unsigned> getMaskParamPos(Intrinsic::ID IntrinsicID);
  static Optional<unsigned> getVectorLengthParamPos(Intrinsic::ID IntrinsicID);
  // the llvm.vp.* intrinsic for this other kind of intrinsic.
  static Intrinsic::ID getForIntrinsic(Intrinsic::ID IntrinsicID);

  /// The llvm.vp.* intrinsics for this instruction Opcode
  static Intrinsic::ID getForOpcode(unsigned OC);

  // Whether \p ID is a VP intrinsic ID.
  static bool isVPIntrinsic(Intrinsic::ID);

  static VPIntrinsic::ShortTypeVec
  EncodeTypeTokens(unsigned VPID, Type *VecRetTy,
                   Type *VecPtrTy, VectorType &VectorTy);

  /// \return The mask parameter or nullptr.
  Value *getMaskParam() const;
  /// This asserts if the underlying intrinsic has no mask parameter.
  void setMaskParam(Value *);

  /// \return The vector length parameter or nullptr.
  Value *getVectorLengthParam() const;
  /// This asserts if the underlying intrinsic has no vector length
  /// parameter.
  void setVectorLengthParam(Value *);

  /// \return Whether the vector length param can be ignored.
  bool canIgnoreVectorLengthParam() const;

  bool isUnaryOp() const;
  static bool IsUnaryVPOp(Intrinsic::ID);
  bool isBinaryOp() const;
  static bool IsBinaryVPOp(Intrinsic::ID);
  bool isTernaryOp() const;
  static bool IsTernaryVPOp(Intrinsic::ID);

  /// \returns Whether this is a comparison operation.
  bool isCompareOp() const;
  static bool IsCompareVPOp(Intrinsic::ID);

  /// \returns The comparison predicate.
  CmpInst::Predicate getCmpPredicate() const;

  // Contrained fp-math
  // whether this is an fp op with non-standard rounding or exception
  // behavior.
  bool isConstrainedOp() const;

  // the specified rounding mode.
  Optional<RoundingMode> getRoundingMode() const;
  // the specified exception behavior.
  Optional<fp::ExceptionBehavior> getExceptionBehavior() const;

  /// \return The static element count (vector number of elements) the vector
  /// length parameter applies to.
  ElementCount getStaticVectorLength() const;

  /// \return The alignment of the pointer used by this load/store/gather or
  /// scatter.
  MaybeAlign getPointerAlignment() const;
  // MaybeAlign setPointerAlignment(Align NewAlign); // TODO

  /// \return The pointer operand of this load,store, gather or scatter.
  Value *getMemoryPointerParam() const;
  static Optional<unsigned> getMemoryPointerParamPos(Intrinsic::ID);

  /// \return The data (payload) operand of this store or scatter.
  Value *getMemoryDataParam() const;
  static Optional<unsigned> getMemoryDataParamPos(Intrinsic::ID);

  // Methods for support type inquiry through isa, cast, and dyn_cast:
  static bool classof(const IntrinsicInst *I) {
    return isVPIntrinsic(I->getIntrinsicID());
  }
  static bool classof(const Value *V) {
    return isa<IntrinsicInst>(V) && classof(cast<IntrinsicInst>(V));
  }

  /// \return The non-VP intrinsic that is functionally equivalent to this VP
  /// intrinsic.
  Intrinsic::ID getFunctionalIntrinsicID() const {
    Intrinsic::ID IID = Intrinsic::not_intrinsic;
    // Return a constrained intrinsic if this intrinsic does not operate in
    // the standard fp environment.
    if (isConstrainedOp()) {
      IID = GetConstrainedIntrinsicForVP(getIntrinsicID());
    }
    if (IID == Intrinsic::not_intrinsic) {
      IID = GetFunctionalIntrinsicForVP(getIntrinsicID());
    }
    return IID;
  }

  /// \return The llvm.experimental.constrained.* intrinsic that is
  /// functionally equivalent to this llvm.vp.* intrinsic.
  static Intrinsic::ID GetConstrainedIntrinsicForVP(Intrinsic::ID VPID);

  /// \return The intrinsic that is
  /// functionally equivalent to this llvm.vp.* intrinsic.
  static Intrinsic::ID GetFunctionalIntrinsicForVP(Intrinsic::ID VPID);

  // Equivalent non-predicated opcode
  Optional<unsigned> getFunctionalOpcode() const {
    return getFunctionalOpcodeForVP(getIntrinsicID());
  }

  // Equivalent non-predicated opcode
  static Optional<unsigned> getFunctionalOpcodeForVP(Intrinsic::ID ID);
};

/// This represents vector predication reduction intrinsics.
class VPReductionIntrinsic : public VPIntrinsic {
public:
  static bool isVPReduction(Intrinsic::ID ID);

  Value *getStartParam() const { return getOperand(getStartParamPos()); }
  Value *getVectorParam() const { return getOperand(getVectorParamPos()); }

  unsigned getStartParamPos() const;
  unsigned getVectorParamPos() const;

  static Optional<unsigned> getStartParamPos(Intrinsic::ID ID);
  static Optional<unsigned> getVectorParamPos(Intrinsic::ID ID);

  /// Methods for support type inquiry through isa, cast, and dyn_cast:
  /// @{
  static bool classof(const IntrinsicInst *I) {
    return VPReductionIntrinsic::isVPReduction(I->getIntrinsicID());
  }
  static bool classof(const Value *V) {
    return isa<IntrinsicInst>(V) && classof(cast<IntrinsicInst>(V));
  }
  /// @}
};

/// This is the common base class for constrained floating point intrinsics.
class ConstrainedFPIntrinsic : public IntrinsicInst {
public:
  bool isUnaryOp() const;
  bool isTernaryOp() const;
  Optional<RoundingMode> getRoundingMode() const;
  Optional<fp::ExceptionBehavior> getExceptionBehavior() const;
  bool isDefaultFPEnvironment() const;

  // Methods for support type inquiry through isa, cast, and dyn_cast:
  static bool classof(const IntrinsicInst *I);
  static bool classof(const Value *V) {
    return isa<IntrinsicInst>(V) && classof(cast<IntrinsicInst>(V));
  }
};

/// Constrained floating point compare intrinsics.
class ConstrainedFPCmpIntrinsic : public ConstrainedFPIntrinsic {
public:
  FCmpInst::Predicate getPredicate() const;

  // Methods for support type inquiry through isa, cast, and dyn_cast:
  static bool classof(const IntrinsicInst *I) {
    switch (I->getIntrinsicID()) {
    case Intrinsic::experimental_constrained_fcmp:
    case Intrinsic::experimental_constrained_fcmps:
      return true;
    default:
      return false;
    }
  }
  static bool classof(const Value *V) {
    return isa<IntrinsicInst>(V) && classof(cast<IntrinsicInst>(V));
  }
};

/// This class represents min/max intrinsics.
class MinMaxIntrinsic : public IntrinsicInst {
public:
  static bool classof(const IntrinsicInst *I) {
    switch (I->getIntrinsicID()) {
    case Intrinsic::umin:
    case Intrinsic::umax:
    case Intrinsic::smin:
    case Intrinsic::smax:
      return true;
    default:
      return false;
    }
  }
  static bool classof(const Value *V) {
    return isa<IntrinsicInst>(V) && classof(cast<IntrinsicInst>(V));
  }

  Value *getLHS() const { return const_cast<Value *>(getArgOperand(0)); }
  Value *getRHS() const { return const_cast<Value *>(getArgOperand(1)); }

  /// Returns the comparison predicate underlying the intrinsic.
  static ICmpInst::Predicate getPredicate(Intrinsic::ID ID) {
    switch (ID) {
    case Intrinsic::umin:
      return ICmpInst::Predicate::ICMP_ULT;
    case Intrinsic::umax:
      return ICmpInst::Predicate::ICMP_UGT;
    case Intrinsic::smin:
      return ICmpInst::Predicate::ICMP_SLT;
    case Intrinsic::smax:
      return ICmpInst::Predicate::ICMP_SGT;
    default:
      llvm_unreachable("Invalid intrinsic");
    }
  }

  /// Returns the comparison predicate underlying the intrinsic.
  ICmpInst::Predicate getPredicate() const {
    return getPredicate(getIntrinsicID());
  }

  /// Whether the intrinsic is signed or unsigned.
  static bool isSigned(Intrinsic::ID ID) {
    return ICmpInst::isSigned(getPredicate(ID));
  };

  /// Whether the intrinsic is signed or unsigned.
  bool isSigned() const { return isSigned(getIntrinsicID()); };

  /// Min/max intrinsics are monotonic, they operate on a fixed-bitwidth values,
  /// so there is a certain threshold value, upon reaching which,
  /// their value can no longer change. Return said threshold.
  static APInt getSaturationPoint(Intrinsic::ID ID, unsigned numBits) {
    switch (ID) {
    case Intrinsic::umin:
      return APInt::getMinValue(numBits);
    case Intrinsic::umax:
      return APInt::getMaxValue(numBits);
    case Intrinsic::smin:
      return APInt::getSignedMinValue(numBits);
    case Intrinsic::smax:
      return APInt::getSignedMaxValue(numBits);
    default:
      llvm_unreachable("Invalid intrinsic");
    }
  }

  /// Min/max intrinsics are monotonic, they operate on a fixed-bitwidth values,
  /// so there is a certain threshold value, upon reaching which,
  /// their value can no longer change. Return said threshold.
  APInt getSaturationPoint(unsigned numBits) const {
    return getSaturationPoint(getIntrinsicID(), numBits);
  }

  /// Min/max intrinsics are monotonic, they operate on a fixed-bitwidth values,
  /// so there is a certain threshold value, upon reaching which,
  /// their value can no longer change. Return said threshold.
  static Constant *getSaturationPoint(Intrinsic::ID ID, Type *Ty) {
    return Constant::getIntegerValue(
        Ty, getSaturationPoint(ID, Ty->getScalarSizeInBits()));
  }

  /// Min/max intrinsics are monotonic, they operate on a fixed-bitwidth values,
  /// so there is a certain threshold value, upon reaching which,
  /// their value can no longer change. Return said threshold.
  Constant *getSaturationPoint(Type *Ty) const {
    return getSaturationPoint(getIntrinsicID(), Ty);
  }
};

/// This class represents an intrinsic that is based on a binary operation.
/// This includes op.with.overflow and saturating add/sub intrinsics.
class BinaryOpIntrinsic : public IntrinsicInst {
public:
  static bool classof(const IntrinsicInst *I) {
    switch (I->getIntrinsicID()) {
    case Intrinsic::uadd_with_overflow:
    case Intrinsic::sadd_with_overflow:
    case Intrinsic::usub_with_overflow:
    case Intrinsic::ssub_with_overflow:
    case Intrinsic::umul_with_overflow:
    case Intrinsic::smul_with_overflow:
    case Intrinsic::uadd_sat:
    case Intrinsic::sadd_sat:
    case Intrinsic::usub_sat:
    case Intrinsic::ssub_sat:
      return true;
    default:
      return false;
    }
  }
  static bool classof(const Value *V) {
    return isa<IntrinsicInst>(V) && classof(cast<IntrinsicInst>(V));
  }

  Value *getLHS() const { return const_cast<Value *>(getArgOperand(0)); }
  Value *getRHS() const { return const_cast<Value *>(getArgOperand(1)); }

  /// Returns the binary operation underlying the intrinsic.
  Instruction::BinaryOps getBinaryOp() const;

  /// Whether the intrinsic is signed or unsigned.
  bool isSigned() const;

  /// Returns one of OBO::NoSignedWrap or OBO::NoUnsignedWrap.
  unsigned getNoWrapKind() const;
};

/// Represents an op.with.overflow intrinsic.
class WithOverflowInst : public BinaryOpIntrinsic {
public:
  static bool classof(const IntrinsicInst *I) {
    switch (I->getIntrinsicID()) {
    case Intrinsic::uadd_with_overflow:
    case Intrinsic::sadd_with_overflow:
    case Intrinsic::usub_with_overflow:
    case Intrinsic::ssub_with_overflow:
    case Intrinsic::umul_with_overflow:
    case Intrinsic::smul_with_overflow:
      return true;
    default:
      return false;
    }
  }
  static bool classof(const Value *V) {
    return isa<IntrinsicInst>(V) && classof(cast<IntrinsicInst>(V));
  }
};

/// Represents a saturating add/sub intrinsic.
class SaturatingInst : public BinaryOpIntrinsic {
public:
  static bool classof(const IntrinsicInst *I) {
    switch (I->getIntrinsicID()) {
    case Intrinsic::uadd_sat:
    case Intrinsic::sadd_sat:
    case Intrinsic::usub_sat:
    case Intrinsic::ssub_sat:
      return true;
    default:
      return false;
    }
  }
  static bool classof(const Value *V) {
    return isa<IntrinsicInst>(V) && classof(cast<IntrinsicInst>(V));
  }
};

/// Common base class for all memory intrinsics. Simply provides
/// common methods.
/// Written as CRTP to avoid a common base class amongst the
/// three atomicity hierarchies.
template <typename Derived> class MemIntrinsicBase : public IntrinsicInst {
private:
  enum { ARG_DEST = 0, ARG_LENGTH = 2 };

public:
  Value *getRawDest() const {
    return const_cast<Value *>(getArgOperand(ARG_DEST));
  }
  const Use &getRawDestUse() const { return getArgOperandUse(ARG_DEST); }
  Use &getRawDestUse() { return getArgOperandUse(ARG_DEST); }

  Value *getLength() const {
    return const_cast<Value *>(getArgOperand(ARG_LENGTH));
  }
  const Use &getLengthUse() const { return getArgOperandUse(ARG_LENGTH); }
  Use &getLengthUse() { return getArgOperandUse(ARG_LENGTH); }

  /// This is just like getRawDest, but it strips off any cast
  /// instructions (including addrspacecast) that feed it, giving the
  /// original input.  The returned value is guaranteed to be a pointer.
  Value *getDest() const { return getRawDest()->stripPointerCasts(); }

  unsigned getDestAddressSpace() const {
    return cast<PointerType>(getRawDest()->getType())->getAddressSpace();
  }

  /// FIXME: Remove this function once transition to Align is over.
  /// Use getDestAlign() instead.
  unsigned getDestAlignment() const {
    if (auto MA = getParamAlign(ARG_DEST))
      return MA->value();
    return 0;
  }
  MaybeAlign getDestAlign() const { return getParamAlign(ARG_DEST); }

  /// Set the specified arguments of the instruction.
  void setDest(Value *Ptr) {
    assert(getRawDest()->getType() == Ptr->getType() &&
           "setDest called with pointer of wrong type!");
    setArgOperand(ARG_DEST, Ptr);
  }

  /// FIXME: Remove this function once transition to Align is over.
  /// Use the version that takes MaybeAlign instead of this one.
  void setDestAlignment(unsigned Alignment) {
    setDestAlignment(MaybeAlign(Alignment));
  }
  void setDestAlignment(MaybeAlign Alignment) {
    removeParamAttr(ARG_DEST, Attribute::Alignment);
    if (Alignment)
      addParamAttr(ARG_DEST,
                   Attribute::getWithAlignment(getContext(), *Alignment));
  }
  void setDestAlignment(Align Alignment) {
    removeParamAttr(ARG_DEST, Attribute::Alignment);
    addParamAttr(ARG_DEST,
                 Attribute::getWithAlignment(getContext(), Alignment));
  }

  void setLength(Value *L) {
    assert(getLength()->getType() == L->getType() &&
           "setLength called with value of wrong type!");
    setArgOperand(ARG_LENGTH, L);
  }
};

/// Common base class for all memory transfer intrinsics. Simply provides
/// common methods.
template <class BaseCL> class MemTransferBase : public BaseCL {
private:
  enum { ARG_SOURCE = 1 };

public:
  /// Return the arguments to the instruction.
  Value *getRawSource() const {
    return const_cast<Value *>(BaseCL::getArgOperand(ARG_SOURCE));
  }
  const Use &getRawSourceUse() const {
    return BaseCL::getArgOperandUse(ARG_SOURCE);
  }
  Use &getRawSourceUse() { return BaseCL::getArgOperandUse(ARG_SOURCE); }

  /// This is just like getRawSource, but it strips off any cast
  /// instructions that feed it, giving the original input.  The returned
  /// value is guaranteed to be a pointer.
  Value *getSource() const { return getRawSource()->stripPointerCasts(); }

  unsigned getSourceAddressSpace() const {
    return cast<PointerType>(getRawSource()->getType())->getAddressSpace();
  }

  /// FIXME: Remove this function once transition to Align is over.
  /// Use getSourceAlign() instead.
  unsigned getSourceAlignment() const {
    if (auto MA = BaseCL::getParamAlign(ARG_SOURCE))
      return MA->value();
    return 0;
  }

  MaybeAlign getSourceAlign() const {
    return BaseCL::getParamAlign(ARG_SOURCE);
  }

  void setSource(Value *Ptr) {
    assert(getRawSource()->getType() == Ptr->getType() &&
           "setSource called with pointer of wrong type!");
    BaseCL::setArgOperand(ARG_SOURCE, Ptr);
  }

  /// FIXME: Remove this function once transition to Align is over.
  /// Use the version that takes MaybeAlign instead of this one.
  void setSourceAlignment(unsigned Alignment) {
    setSourceAlignment(MaybeAlign(Alignment));
  }
  void setSourceAlignment(MaybeAlign Alignment) {
    BaseCL::removeParamAttr(ARG_SOURCE, Attribute::Alignment);
    if (Alignment)
      BaseCL::addParamAttr(ARG_SOURCE, Attribute::getWithAlignment(
                                           BaseCL::getContext(), *Alignment));
  }
  void setSourceAlignment(Align Alignment) {
    BaseCL::removeParamAttr(ARG_SOURCE, Attribute::Alignment);
    BaseCL::addParamAttr(ARG_SOURCE, Attribute::getWithAlignment(
                                         BaseCL::getContext(), Alignment));
  }
};

/// Common base class for all memset intrinsics. Simply provides
/// common methods.
template <class BaseCL> class MemSetBase : public BaseCL {
private:
  enum { ARG_VALUE = 1 };

public:
  Value *getValue() const {
    return const_cast<Value *>(BaseCL::getArgOperand(ARG_VALUE));
  }
  const Use &getValueUse() const { return BaseCL::getArgOperandUse(ARG_VALUE); }
  Use &getValueUse() { return BaseCL::getArgOperandUse(ARG_VALUE); }

  void setValue(Value *Val) {
    assert(getValue()->getType() == Val->getType() &&
           "setValue called with value of wrong type!");
    BaseCL::setArgOperand(ARG_VALUE, Val);
  }
};

// The common base class for the atomic memset/memmove/memcpy intrinsics
// i.e. llvm.element.unordered.atomic.memset/memcpy/memmove
class AtomicMemIntrinsic : public MemIntrinsicBase<AtomicMemIntrinsic> {
private:
  enum { ARG_ELEMENTSIZE = 3 };

public:
  Value *getRawElementSizeInBytes() const {
    return const_cast<Value *>(getArgOperand(ARG_ELEMENTSIZE));
  }

  ConstantInt *getElementSizeInBytesCst() const {
    return cast<ConstantInt>(getRawElementSizeInBytes());
  }

  uint32_t getElementSizeInBytes() const {
    return getElementSizeInBytesCst()->getZExtValue();
  }

  void setElementSizeInBytes(Constant *V) {
    assert(V->getType() == Type::getInt8Ty(getContext()) &&
           "setElementSizeInBytes called with value of wrong type!");
    setArgOperand(ARG_ELEMENTSIZE, V);
  }

  static bool classof(const IntrinsicInst *I) {
    switch (I->getIntrinsicID()) {
    case Intrinsic::memcpy_element_unordered_atomic:
    case Intrinsic::memmove_element_unordered_atomic:
    case Intrinsic::memset_element_unordered_atomic:
      return true;
    default:
      return false;
    }
  }
  static bool classof(const Value *V) {
    return isa<IntrinsicInst>(V) && classof(cast<IntrinsicInst>(V));
  }
};

/// This class represents atomic memset intrinsic
// i.e. llvm.element.unordered.atomic.memset
class AtomicMemSetInst : public MemSetBase<AtomicMemIntrinsic> {
public:
  static bool classof(const IntrinsicInst *I) {
    return I->getIntrinsicID() == Intrinsic::memset_element_unordered_atomic;
  }
  static bool classof(const Value *V) {
    return isa<IntrinsicInst>(V) && classof(cast<IntrinsicInst>(V));
  }
};

// This class wraps the atomic memcpy/memmove intrinsics
// i.e. llvm.element.unordered.atomic.memcpy/memmove
class AtomicMemTransferInst : public MemTransferBase<AtomicMemIntrinsic> {
public:
  static bool classof(const IntrinsicInst *I) {
    switch (I->getIntrinsicID()) {
    case Intrinsic::memcpy_element_unordered_atomic:
    case Intrinsic::memmove_element_unordered_atomic:
      return true;
    default:
      return false;
    }
  }
  static bool classof(const Value *V) {
    return isa<IntrinsicInst>(V) && classof(cast<IntrinsicInst>(V));
  }
};

/// This class represents the atomic memcpy intrinsic
/// i.e. llvm.element.unordered.atomic.memcpy
class AtomicMemCpyInst : public AtomicMemTransferInst {
public:
  static bool classof(const IntrinsicInst *I) {
    return I->getIntrinsicID() == Intrinsic::memcpy_element_unordered_atomic;
  }
  static bool classof(const Value *V) {
    return isa<IntrinsicInst>(V) && classof(cast<IntrinsicInst>(V));
  }
};

/// This class represents the atomic memmove intrinsic
/// i.e. llvm.element.unordered.atomic.memmove
class AtomicMemMoveInst : public AtomicMemTransferInst {
public:
  static bool classof(const IntrinsicInst *I) {
    return I->getIntrinsicID() == Intrinsic::memmove_element_unordered_atomic;
  }
  static bool classof(const Value *V) {
    return isa<IntrinsicInst>(V) && classof(cast<IntrinsicInst>(V));
  }
};

/// This is the common base class for memset/memcpy/memmove.
class MemIntrinsic : public MemIntrinsicBase<MemIntrinsic> {
private:
  enum { ARG_VOLATILE = 3 };

public:
  ConstantInt *getVolatileCst() const {
    return cast<ConstantInt>(const_cast<Value *>(getArgOperand(ARG_VOLATILE)));
  }

  bool isVolatile() const { return !getVolatileCst()->isZero(); }

  void setVolatile(Constant *V) { setArgOperand(ARG_VOLATILE, V); }

  // Methods for support type inquiry through isa, cast, and dyn_cast:
  static bool classof(const IntrinsicInst *I) {
    switch (I->getIntrinsicID()) {
    case Intrinsic::memcpy:
    case Intrinsic::memmove:
    case Intrinsic::memset:
    case Intrinsic::memcpy_inline:
      return true;
    default:
      return false;
    }
  }
  static bool classof(const Value *V) {
    return isa<IntrinsicInst>(V) && classof(cast<IntrinsicInst>(V));
  }
};

/// This class wraps the llvm.memset intrinsic.
class MemSetInst : public MemSetBase<MemIntrinsic> {
public:
  // Methods for support type inquiry through isa, cast, and dyn_cast:
  static bool classof(const IntrinsicInst *I) {
    return I->getIntrinsicID() == Intrinsic::memset;
  }
  static bool classof(const Value *V) {
    return isa<IntrinsicInst>(V) && classof(cast<IntrinsicInst>(V));
  }
};

/// This class wraps the llvm.memcpy/memmove intrinsics.
class MemTransferInst : public MemTransferBase<MemIntrinsic> {
public:
  // Methods for support type inquiry through isa, cast, and dyn_cast:
  static bool classof(const IntrinsicInst *I) {
    switch (I->getIntrinsicID()) {
    case Intrinsic::memcpy:
    case Intrinsic::memmove:
    case Intrinsic::memcpy_inline:
      return true;
    default:
      return false;
    }
  }
  static bool classof(const Value *V) {
    return isa<IntrinsicInst>(V) && classof(cast<IntrinsicInst>(V));
  }
};

/// This class wraps the llvm.memcpy intrinsic.
class MemCpyInst : public MemTransferInst {
public:
  // Methods for support type inquiry through isa, cast, and dyn_cast:
  static bool classof(const IntrinsicInst *I) {
    return I->getIntrinsicID() == Intrinsic::memcpy ||
           I->getIntrinsicID() == Intrinsic::memcpy_inline;
  }
  static bool classof(const Value *V) {
    return isa<IntrinsicInst>(V) && classof(cast<IntrinsicInst>(V));
  }
};

/// This class wraps the llvm.memmove intrinsic.
class MemMoveInst : public MemTransferInst {
public:
  // Methods for support type inquiry through isa, cast, and dyn_cast:
  static bool classof(const IntrinsicInst *I) {
    return I->getIntrinsicID() == Intrinsic::memmove;
  }
  static bool classof(const Value *V) {
    return isa<IntrinsicInst>(V) && classof(cast<IntrinsicInst>(V));
  }
};

/// This class wraps the llvm.memcpy.inline intrinsic.
class MemCpyInlineInst : public MemCpyInst {
public:
  ConstantInt *getLength() const {
    return cast<ConstantInt>(MemCpyInst::getLength());
  }
  // Methods for support type inquiry through isa, cast, and dyn_cast:
  static bool classof(const IntrinsicInst *I) {
    return I->getIntrinsicID() == Intrinsic::memcpy_inline;
  }
  static bool classof(const Value *V) {
    return isa<IntrinsicInst>(V) && classof(cast<IntrinsicInst>(V));
  }
};

// The common base class for any memset/memmove/memcpy intrinsics;
// whether they be atomic or non-atomic.
// i.e. llvm.element.unordered.atomic.memset/memcpy/memmove
//  and llvm.memset/memcpy/memmove
class AnyMemIntrinsic : public MemIntrinsicBase<AnyMemIntrinsic> {
public:
  bool isVolatile() const {
    // Only the non-atomic intrinsics can be volatile
    if (auto *MI = dyn_cast<MemIntrinsic>(this))
      return MI->isVolatile();
    return false;
  }

  static bool classof(const IntrinsicInst *I) {
    switch (I->getIntrinsicID()) {
    case Intrinsic::memcpy:
    case Intrinsic::memcpy_inline:
    case Intrinsic::memmove:
    case Intrinsic::memset:
    case Intrinsic::memcpy_element_unordered_atomic:
    case Intrinsic::memmove_element_unordered_atomic:
    case Intrinsic::memset_element_unordered_atomic:
      return true;
    default:
      return false;
    }
  }
  static bool classof(const Value *V) {
    return isa<IntrinsicInst>(V) && classof(cast<IntrinsicInst>(V));
  }
};

/// This class represents any memset intrinsic
// i.e. llvm.element.unordered.atomic.memset
// and  llvm.memset
class AnyMemSetInst : public MemSetBase<AnyMemIntrinsic> {
public:
  static bool classof(const IntrinsicInst *I) {
    switch (I->getIntrinsicID()) {
    case Intrinsic::memset:
    case Intrinsic::memset_element_unordered_atomic:
      return true;
    default:
      return false;
    }
  }
  static bool classof(const Value *V) {
    return isa<IntrinsicInst>(V) && classof(cast<IntrinsicInst>(V));
  }
};

// This class wraps any memcpy/memmove intrinsics
// i.e. llvm.element.unordered.atomic.memcpy/memmove
// and  llvm.memcpy/memmove
class AnyMemTransferInst : public MemTransferBase<AnyMemIntrinsic> {
public:
  static bool classof(const IntrinsicInst *I) {
    switch (I->getIntrinsicID()) {
    case Intrinsic::memcpy:
    case Intrinsic::memcpy_inline:
    case Intrinsic::memmove:
    case Intrinsic::memcpy_element_unordered_atomic:
    case Intrinsic::memmove_element_unordered_atomic:
      return true;
    default:
      return false;
    }
  }
  static bool classof(const Value *V) {
    return isa<IntrinsicInst>(V) && classof(cast<IntrinsicInst>(V));
  }
};

/// This class represents any memcpy intrinsic
/// i.e. llvm.element.unordered.atomic.memcpy
///  and llvm.memcpy
class AnyMemCpyInst : public AnyMemTransferInst {
public:
  static bool classof(const IntrinsicInst *I) {
    switch (I->getIntrinsicID()) {
    case Intrinsic::memcpy:
    case Intrinsic::memcpy_inline:
    case Intrinsic::memcpy_element_unordered_atomic:
      return true;
    default:
      return false;
    }
  }
  static bool classof(const Value *V) {
    return isa<IntrinsicInst>(V) && classof(cast<IntrinsicInst>(V));
  }
};

/// This class represents any memmove intrinsic
/// i.e. llvm.element.unordered.atomic.memmove
///  and llvm.memmove
class AnyMemMoveInst : public AnyMemTransferInst {
public:
  static bool classof(const IntrinsicInst *I) {
    switch (I->getIntrinsicID()) {
    case Intrinsic::memmove:
    case Intrinsic::memmove_element_unordered_atomic:
      return true;
    default:
      return false;
    }
  }
  static bool classof(const Value *V) {
    return isa<IntrinsicInst>(V) && classof(cast<IntrinsicInst>(V));
  }
};

/// This represents the llvm.va_start intrinsic.
class VAStartInst : public IntrinsicInst {
public:
  static bool classof(const IntrinsicInst *I) {
    return I->getIntrinsicID() == Intrinsic::vastart;
  }
  static bool classof(const Value *V) {
    return isa<IntrinsicInst>(V) && classof(cast<IntrinsicInst>(V));
  }

  Value *getArgList() const { return const_cast<Value *>(getArgOperand(0)); }
};

/// This represents the llvm.va_end intrinsic.
class VAEndInst : public IntrinsicInst {
public:
  static bool classof(const IntrinsicInst *I) {
    return I->getIntrinsicID() == Intrinsic::vaend;
  }
  static bool classof(const Value *V) {
    return isa<IntrinsicInst>(V) && classof(cast<IntrinsicInst>(V));
  }

  Value *getArgList() const { return const_cast<Value *>(getArgOperand(0)); }
};

/// This represents the llvm.va_copy intrinsic.
class VACopyInst : public IntrinsicInst {
public:
  static bool classof(const IntrinsicInst *I) {
    return I->getIntrinsicID() == Intrinsic::vacopy;
  }
  static bool classof(const Value *V) {
    return isa<IntrinsicInst>(V) && classof(cast<IntrinsicInst>(V));
  }

  Value *getDest() const { return const_cast<Value *>(getArgOperand(0)); }
  Value *getSrc() const { return const_cast<Value *>(getArgOperand(1)); }
};

/// This represents the llvm.instrprof_increment intrinsic.
class InstrProfIncrementInst : public IntrinsicInst {
public:
  static bool classof(const IntrinsicInst *I) {
    return I->getIntrinsicID() == Intrinsic::instrprof_increment;
  }
  static bool classof(const Value *V) {
    return isa<IntrinsicInst>(V) && classof(cast<IntrinsicInst>(V));
  }

  GlobalVariable *getName() const {
    return cast<GlobalVariable>(
        const_cast<Value *>(getArgOperand(0))->stripPointerCasts());
  }

  ConstantInt *getHash() const {
    return cast<ConstantInt>(const_cast<Value *>(getArgOperand(1)));
  }

  ConstantInt *getNumCounters() const {
    return cast<ConstantInt>(const_cast<Value *>(getArgOperand(2)));
  }

  ConstantInt *getIndex() const {
    return cast<ConstantInt>(const_cast<Value *>(getArgOperand(3)));
  }

  Value *getStep() const;
};

class InstrProfIncrementInstStep : public InstrProfIncrementInst {
public:
  static bool classof(const IntrinsicInst *I) {
    return I->getIntrinsicID() == Intrinsic::instrprof_increment_step;
  }
  static bool classof(const Value *V) {
    return isa<IntrinsicInst>(V) && classof(cast<IntrinsicInst>(V));
  }
};

/// This represents the llvm.instrprof_value_profile intrinsic.
class InstrProfValueProfileInst : public IntrinsicInst {
public:
  static bool classof(const IntrinsicInst *I) {
    return I->getIntrinsicID() == Intrinsic::instrprof_value_profile;
  }
  static bool classof(const Value *V) {
    return isa<IntrinsicInst>(V) && classof(cast<IntrinsicInst>(V));
  }

  GlobalVariable *getName() const {
    return cast<GlobalVariable>(
        const_cast<Value *>(getArgOperand(0))->stripPointerCasts());
  }

  ConstantInt *getHash() const {
    return cast<ConstantInt>(const_cast<Value *>(getArgOperand(1)));
  }

  Value *getTargetValue() const {
    return cast<Value>(const_cast<Value *>(getArgOperand(2)));
  }

  ConstantInt *getValueKind() const {
    return cast<ConstantInt>(const_cast<Value *>(getArgOperand(3)));
  }

  // Returns the value site index.
  ConstantInt *getIndex() const {
    return cast<ConstantInt>(const_cast<Value *>(getArgOperand(4)));
  }
};

class PseudoProbeInst : public IntrinsicInst {
public:
  static bool classof(const IntrinsicInst *I) {
    return I->getIntrinsicID() == Intrinsic::pseudoprobe;
  }

  static bool classof(const Value *V) {
    return isa<IntrinsicInst>(V) && classof(cast<IntrinsicInst>(V));
  }

  ConstantInt *getFuncGuid() const {
    return cast<ConstantInt>(const_cast<Value *>(getArgOperand(0)));
  }

  ConstantInt *getIndex() const {
    return cast<ConstantInt>(const_cast<Value *>(getArgOperand(1)));
  }

  ConstantInt *getAttributes() const {
    return cast<ConstantInt>(const_cast<Value *>(getArgOperand(2)));
  }

  ConstantInt *getFactor() const {
    return cast<ConstantInt>(const_cast<Value *>(getArgOperand(3)));
  }
};

class NoAliasScopeDeclInst : public IntrinsicInst {
public:
  static bool classof(const IntrinsicInst *I) {
    return I->getIntrinsicID() == Intrinsic::experimental_noalias_scope_decl;
  }

  static bool classof(const Value *V) {
    return isa<IntrinsicInst>(V) && classof(cast<IntrinsicInst>(V));
  }

  MDNode *getScopeList() const {
    auto *MV =
        cast<MetadataAsValue>(getOperand(Intrinsic::NoAliasScopeDeclScopeArg));
    return cast<MDNode>(MV->getMetadata());
  }

  void setScopeList(MDNode *ScopeList) {
    setOperand(Intrinsic::NoAliasScopeDeclScopeArg,
               MetadataAsValue::get(getContext(), ScopeList));
  }
};

<<<<<<< HEAD
=======
// Defined in Statepoint.h -- NOT a subclass of IntrinsicInst
class GCStatepointInst;

/// Common base class for representing values projected from a statepoint.
/// Currently, the only projections available are gc.result and gc.relocate.
class GCProjectionInst : public IntrinsicInst {
public:
  static bool classof(const IntrinsicInst *I) {
    return I->getIntrinsicID() == Intrinsic::experimental_gc_relocate ||
      I->getIntrinsicID() == Intrinsic::experimental_gc_result;
  }

  static bool classof(const Value *V) {
    return isa<IntrinsicInst>(V) && classof(cast<IntrinsicInst>(V));
  }

  /// Return true if this relocate is tied to the invoke statepoint.
  /// This includes relocates which are on the unwinding path.
  bool isTiedToInvoke() const {
    const Value *Token = getArgOperand(0);

    return isa<LandingPadInst>(Token) || isa<InvokeInst>(Token);
  }

  /// The statepoint with which this gc.relocate is associated.
  const GCStatepointInst *getStatepoint() const;
};

/// Represents calls to the gc.relocate intrinsic.
class GCRelocateInst : public GCProjectionInst {
public:
  static bool classof(const IntrinsicInst *I) {
    return I->getIntrinsicID() == Intrinsic::experimental_gc_relocate;
  }

  static bool classof(const Value *V) {
    return isa<IntrinsicInst>(V) && classof(cast<IntrinsicInst>(V));
  }

  /// The index into the associate statepoint's argument list
  /// which contains the base pointer of the pointer whose
  /// relocation this gc.relocate describes.
  unsigned getBasePtrIndex() const {
    return cast<ConstantInt>(getArgOperand(1))->getZExtValue();
  }

  /// The index into the associate statepoint's argument list which
  /// contains the pointer whose relocation this gc.relocate describes.
  unsigned getDerivedPtrIndex() const {
    return cast<ConstantInt>(getArgOperand(2))->getZExtValue();
  }

  Value *getBasePtr() const;
  Value *getDerivedPtr() const;
};

/// Represents calls to the gc.result intrinsic.
class GCResultInst : public GCProjectionInst {
public:
  static bool classof(const IntrinsicInst *I) {
    return I->getIntrinsicID() == Intrinsic::experimental_gc_result;
  }

  static bool classof(const Value *V) {
    return isa<IntrinsicInst>(V) && classof(cast<IntrinsicInst>(V));
  }
};


/// This represents the llvm.assume intrinsic.
class AssumeInst : public IntrinsicInst {
public:
  static bool classof(const IntrinsicInst *I) {
    return I->getIntrinsicID() == Intrinsic::assume;
  }
  static bool classof(const Value *V) {
    return isa<IntrinsicInst>(V) && classof(cast<IntrinsicInst>(V));
  }
};

>>>>>>> 2ab1d525
} // end namespace llvm

#endif // LLVM_IR_INTRINSICINST_H<|MERGE_RESOLUTION|>--- conflicted
+++ resolved
@@ -204,14 +204,11 @@
 
   void replaceVariableLocationOp(Value *OldValue, Value *NewValue);
   void replaceVariableLocationOp(unsigned OpIdx, Value *NewValue);
-<<<<<<< HEAD
-=======
   /// Adding a new location operand will always result in this intrinsic using
   /// an ArgList, and must always be accompanied by a new expression that uses
   /// the new operand.
   void addVariableLocationOps(ArrayRef<Value *> NewValues,
                               DIExpression *NewExpr);
->>>>>>> 2ab1d525
 
   void setVariable(DILocalVariable *NewVar) {
     setArgOperand(1, MetadataAsValue::get(NewVar->getContext(), NewVar));
@@ -1369,8 +1366,6 @@
   }
 };
 
-<<<<<<< HEAD
-=======
 // Defined in Statepoint.h -- NOT a subclass of IntrinsicInst
 class GCStatepointInst;
 
@@ -1451,7 +1446,6 @@
   }
 };
 
->>>>>>> 2ab1d525
 } // end namespace llvm
 
 #endif // LLVM_IR_INTRINSICINST_H