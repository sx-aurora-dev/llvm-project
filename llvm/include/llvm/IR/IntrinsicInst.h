--- conflicted
+++ resolved
@@ -298,11 +298,7 @@
 
     /// \return the static element count (vector number of elements) the vector
     /// length parameter applies to.
-<<<<<<< HEAD
-    ElementCount getVectorLength() const;
-=======
     ElementCount getStaticVectorLength() const;
->>>>>>> 7c0ce964
 
     bool isUnaryOp() const;
     static bool IsUnaryVPOp(Intrinsic::ID);
