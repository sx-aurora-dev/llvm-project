//===- llvm/InstrTypes.h - Important Instruction subclasses -----*- C++ -*-===//
//
// Part of the LLVM Project, under the Apache License v2.0 with LLVM Exceptions.
// See https://llvm.org/LICENSE.txt for license information.
// SPDX-License-Identifier: Apache-2.0 WITH LLVM-exception
//
//===----------------------------------------------------------------------===//
//
// This file defines various meta classes of instructions that exist in the VM
// representation.  Specific concrete subclasses of these may be found in the
// i*.h files...
//
//===----------------------------------------------------------------------===//

#ifndef LLVM_IR_INSTRTYPES_H
#define LLVM_IR_INSTRTYPES_H

#include "llvm/ADT/ArrayRef.h"
#include "llvm/ADT/None.h"
#include "llvm/ADT/Optional.h"
#include "llvm/ADT/STLExtras.h"
#include "llvm/ADT/Sequence.h"
#include "llvm/ADT/StringMap.h"
#include "llvm/ADT/StringRef.h"
#include "llvm/ADT/Twine.h"
#include "llvm/ADT/iterator_range.h"
#include "llvm/IR/Attributes.h"
#include "llvm/IR/CallingConv.h"
#include "llvm/IR/Constants.h"
#include "llvm/IR/DerivedTypes.h"
#include "llvm/IR/Function.h"
#include "llvm/IR/Instruction.h"
#include "llvm/IR/LLVMContext.h"
#include "llvm/IR/OperandTraits.h"
#include "llvm/IR/Type.h"
#include "llvm/IR/User.h"
#include "llvm/IR/Value.h"
#include "llvm/Support/Casting.h"
#include "llvm/Support/ErrorHandling.h"
#include <algorithm>
#include <cassert>
#include <cstddef>
#include <cstdint>
#include <iterator>
#include <string>
#include <vector>

namespace llvm {

namespace Intrinsic {
typedef unsigned ID;
}

//===----------------------------------------------------------------------===//
//                          UnaryInstruction Class
//===----------------------------------------------------------------------===//

class UnaryInstruction : public Instruction {
protected:
  UnaryInstruction(Type *Ty, unsigned iType, Value *V,
                   Instruction *IB = nullptr)
    : Instruction(Ty, iType, &Op<0>(), 1, IB) {
    Op<0>() = V;
  }
  UnaryInstruction(Type *Ty, unsigned iType, Value *V, BasicBlock *IAE)
    : Instruction(Ty, iType, &Op<0>(), 1, IAE) {
    Op<0>() = V;
  }

public:
  // allocate space for exactly one operand
  void *operator new(size_t S) { return User::operator new(S, 1); }
  void operator delete(void *Ptr) { User::operator delete(Ptr); }

  /// Transparently provide more efficient getOperand methods.
  DECLARE_TRANSPARENT_OPERAND_ACCESSORS(Value);

  // Methods for support type inquiry through isa, cast, and dyn_cast:
  static bool classof(const Instruction *I) {
    return I->isUnaryOp() ||
           I->getOpcode() == Instruction::Alloca ||
           I->getOpcode() == Instruction::Load ||
           I->getOpcode() == Instruction::VAArg ||
           I->getOpcode() == Instruction::ExtractValue ||
           (I->getOpcode() >= CastOpsBegin && I->getOpcode() < CastOpsEnd);
  }
  static bool classof(const Value *V) {
    return isa<Instruction>(V) && classof(cast<Instruction>(V));
  }
};

template <>
struct OperandTraits<UnaryInstruction> :
  public FixedNumOperandTraits<UnaryInstruction, 1> {
};

DEFINE_TRANSPARENT_OPERAND_ACCESSORS(UnaryInstruction, Value)

//===----------------------------------------------------------------------===//
//                                UnaryOperator Class
//===----------------------------------------------------------------------===//

class UnaryOperator : public UnaryInstruction {
  void AssertOK();

protected:
  UnaryOperator(UnaryOps iType, Value *S, Type *Ty,
                const Twine &Name, Instruction *InsertBefore);
  UnaryOperator(UnaryOps iType, Value *S, Type *Ty,
                const Twine &Name, BasicBlock *InsertAtEnd);

  // Note: Instruction needs to be a friend here to call cloneImpl.
  friend class Instruction;

  UnaryOperator *cloneImpl() const;

public:

  /// Construct a unary instruction, given the opcode and an operand.
  /// Optionally (if InstBefore is specified) insert the instruction
  /// into a BasicBlock right before the specified instruction.  The specified
  /// Instruction is allowed to be a dereferenced end iterator.
  ///
  static UnaryOperator *Create(UnaryOps Op, Value *S,
                               const Twine &Name = Twine(),
                               Instruction *InsertBefore = nullptr);

  /// Construct a unary instruction, given the opcode and an operand.
  /// Also automatically insert this instruction to the end of the
  /// BasicBlock specified.
  ///
  static UnaryOperator *Create(UnaryOps Op, Value *S,
                               const Twine &Name,
                               BasicBlock *InsertAtEnd);

  /// These methods just forward to Create, and are useful when you
  /// statically know what type of instruction you're going to create.  These
  /// helpers just save some typing.
#define HANDLE_UNARY_INST(N, OPC, CLASS) \
  static UnaryOperator *Create##OPC(Value *V, const Twine &Name = "") {\
    return Create(Instruction::OPC, V, Name);\
  }
#include "llvm/IR/Instruction.def"
#define HANDLE_UNARY_INST(N, OPC, CLASS) \
  static UnaryOperator *Create##OPC(Value *V, const Twine &Name, \
                                    BasicBlock *BB) {\
    return Create(Instruction::OPC, V, Name, BB);\
  }
#include "llvm/IR/Instruction.def"
#define HANDLE_UNARY_INST(N, OPC, CLASS) \
  static UnaryOperator *Create##OPC(Value *V, const Twine &Name, \
                                    Instruction *I) {\
    return Create(Instruction::OPC, V, Name, I);\
  }
#include "llvm/IR/Instruction.def"

  static UnaryOperator *
  CreateWithCopiedFlags(UnaryOps Opc, Value *V, Instruction *CopyO,
                        const Twine &Name = "",
                        Instruction *InsertBefore = nullptr) {
    UnaryOperator *UO = Create(Opc, V, Name, InsertBefore);
    UO->copyIRFlags(CopyO);
    return UO;
  }

  static UnaryOperator *CreateFNegFMF(Value *Op, Instruction *FMFSource,
                                      const Twine &Name = "",
                                      Instruction *InsertBefore = nullptr) {
    return CreateWithCopiedFlags(Instruction::FNeg, Op, FMFSource, Name,
                                 InsertBefore);
  }

  UnaryOps getOpcode() const {
    return static_cast<UnaryOps>(Instruction::getOpcode());
  }

  // Methods for support type inquiry through isa, cast, and dyn_cast:
  static bool classof(const Instruction *I) {
    return I->isUnaryOp();
  }
  static bool classof(const Value *V) {
    return isa<Instruction>(V) && classof(cast<Instruction>(V));
  }
};

//===----------------------------------------------------------------------===//
//                           BinaryOperator Class
//===----------------------------------------------------------------------===//

class BinaryOperator : public Instruction {
  void AssertOK();

protected:
  BinaryOperator(BinaryOps iType, Value *S1, Value *S2, Type *Ty,
                 const Twine &Name, Instruction *InsertBefore);
  BinaryOperator(BinaryOps iType, Value *S1, Value *S2, Type *Ty,
                 const Twine &Name, BasicBlock *InsertAtEnd);

  // Note: Instruction needs to be a friend here to call cloneImpl.
  friend class Instruction;

  BinaryOperator *cloneImpl() const;

public:
  // allocate space for exactly two operands
  void *operator new(size_t S) { return User::operator new(S, 2); }
  void operator delete(void *Ptr) { User::operator delete(Ptr); }

  /// Transparently provide more efficient getOperand methods.
  DECLARE_TRANSPARENT_OPERAND_ACCESSORS(Value);

  /// Construct a binary instruction, given the opcode and the two
  /// operands.  Optionally (if InstBefore is specified) insert the instruction
  /// into a BasicBlock right before the specified instruction.  The specified
  /// Instruction is allowed to be a dereferenced end iterator.
  ///
  static BinaryOperator *Create(BinaryOps Op, Value *S1, Value *S2,
                                const Twine &Name = Twine(),
                                Instruction *InsertBefore = nullptr);

  /// Construct a binary instruction, given the opcode and the two
  /// operands.  Also automatically insert this instruction to the end of the
  /// BasicBlock specified.
  ///
  static BinaryOperator *Create(BinaryOps Op, Value *S1, Value *S2,
                                const Twine &Name, BasicBlock *InsertAtEnd);

  /// These methods just forward to Create, and are useful when you
  /// statically know what type of instruction you're going to create.  These
  /// helpers just save some typing.
#define HANDLE_BINARY_INST(N, OPC, CLASS) \
  static BinaryOperator *Create##OPC(Value *V1, Value *V2, \
                                     const Twine &Name = "") {\
    return Create(Instruction::OPC, V1, V2, Name);\
  }
#include "llvm/IR/Instruction.def"
#define HANDLE_BINARY_INST(N, OPC, CLASS) \
  static BinaryOperator *Create##OPC(Value *V1, Value *V2, \
                                     const Twine &Name, BasicBlock *BB) {\
    return Create(Instruction::OPC, V1, V2, Name, BB);\
  }
#include "llvm/IR/Instruction.def"
#define HANDLE_BINARY_INST(N, OPC, CLASS) \
  static BinaryOperator *Create##OPC(Value *V1, Value *V2, \
                                     const Twine &Name, Instruction *I) {\
    return Create(Instruction::OPC, V1, V2, Name, I);\
  }
#include "llvm/IR/Instruction.def"

  static BinaryOperator *
  CreateWithCopiedFlags(BinaryOps Opc, Value *V1, Value *V2, Instruction *CopyO,
                        const Twine &Name = "",
                        Instruction *InsertBefore = nullptr) {
    BinaryOperator *BO = Create(Opc, V1, V2, Name, InsertBefore);
    BO->copyIRFlags(CopyO);
    return BO;
  }

  static BinaryOperator *CreateFAddFMF(Value *V1, Value *V2,
                                       Instruction *FMFSource,
                                       const Twine &Name = "") {
    return CreateWithCopiedFlags(Instruction::FAdd, V1, V2, FMFSource, Name);
  }
  static BinaryOperator *CreateFSubFMF(Value *V1, Value *V2,
                                       Instruction *FMFSource,
                                       const Twine &Name = "") {
    return CreateWithCopiedFlags(Instruction::FSub, V1, V2, FMFSource, Name);
  }
  static BinaryOperator *CreateFMulFMF(Value *V1, Value *V2,
                                       Instruction *FMFSource,
                                       const Twine &Name = "") {
    return CreateWithCopiedFlags(Instruction::FMul, V1, V2, FMFSource, Name);
  }
  static BinaryOperator *CreateFDivFMF(Value *V1, Value *V2,
                                       Instruction *FMFSource,
                                       const Twine &Name = "") {
    return CreateWithCopiedFlags(Instruction::FDiv, V1, V2, FMFSource, Name);
  }
  static BinaryOperator *CreateFRemFMF(Value *V1, Value *V2,
                                       Instruction *FMFSource,
                                       const Twine &Name = "") {
    return CreateWithCopiedFlags(Instruction::FRem, V1, V2, FMFSource, Name);
  }

  static BinaryOperator *CreateNSW(BinaryOps Opc, Value *V1, Value *V2,
                                   const Twine &Name = "") {
    BinaryOperator *BO = Create(Opc, V1, V2, Name);
    BO->setHasNoSignedWrap(true);
    return BO;
  }
  static BinaryOperator *CreateNSW(BinaryOps Opc, Value *V1, Value *V2,
                                   const Twine &Name, BasicBlock *BB) {
    BinaryOperator *BO = Create(Opc, V1, V2, Name, BB);
    BO->setHasNoSignedWrap(true);
    return BO;
  }
  static BinaryOperator *CreateNSW(BinaryOps Opc, Value *V1, Value *V2,
                                   const Twine &Name, Instruction *I) {
    BinaryOperator *BO = Create(Opc, V1, V2, Name, I);
    BO->setHasNoSignedWrap(true);
    return BO;
  }

  static BinaryOperator *CreateNUW(BinaryOps Opc, Value *V1, Value *V2,
                                   const Twine &Name = "") {
    BinaryOperator *BO = Create(Opc, V1, V2, Name);
    BO->setHasNoUnsignedWrap(true);
    return BO;
  }
  static BinaryOperator *CreateNUW(BinaryOps Opc, Value *V1, Value *V2,
                                   const Twine &Name, BasicBlock *BB) {
    BinaryOperator *BO = Create(Opc, V1, V2, Name, BB);
    BO->setHasNoUnsignedWrap(true);
    return BO;
  }
  static BinaryOperator *CreateNUW(BinaryOps Opc, Value *V1, Value *V2,
                                   const Twine &Name, Instruction *I) {
    BinaryOperator *BO = Create(Opc, V1, V2, Name, I);
    BO->setHasNoUnsignedWrap(true);
    return BO;
  }

  static BinaryOperator *CreateExact(BinaryOps Opc, Value *V1, Value *V2,
                                     const Twine &Name = "") {
    BinaryOperator *BO = Create(Opc, V1, V2, Name);
    BO->setIsExact(true);
    return BO;
  }
  static BinaryOperator *CreateExact(BinaryOps Opc, Value *V1, Value *V2,
                                     const Twine &Name, BasicBlock *BB) {
    BinaryOperator *BO = Create(Opc, V1, V2, Name, BB);
    BO->setIsExact(true);
    return BO;
  }
  static BinaryOperator *CreateExact(BinaryOps Opc, Value *V1, Value *V2,
                                     const Twine &Name, Instruction *I) {
    BinaryOperator *BO = Create(Opc, V1, V2, Name, I);
    BO->setIsExact(true);
    return BO;
  }

#define DEFINE_HELPERS(OPC, NUWNSWEXACT)                                       \
  static BinaryOperator *Create##NUWNSWEXACT##OPC(Value *V1, Value *V2,        \
                                                  const Twine &Name = "") {    \
    return Create##NUWNSWEXACT(Instruction::OPC, V1, V2, Name);                \
  }                                                                            \
  static BinaryOperator *Create##NUWNSWEXACT##OPC(                             \
      Value *V1, Value *V2, const Twine &Name, BasicBlock *BB) {               \
    return Create##NUWNSWEXACT(Instruction::OPC, V1, V2, Name, BB);            \
  }                                                                            \
  static BinaryOperator *Create##NUWNSWEXACT##OPC(                             \
      Value *V1, Value *V2, const Twine &Name, Instruction *I) {               \
    return Create##NUWNSWEXACT(Instruction::OPC, V1, V2, Name, I);             \
  }

  DEFINE_HELPERS(Add, NSW) // CreateNSWAdd
  DEFINE_HELPERS(Add, NUW) // CreateNUWAdd
  DEFINE_HELPERS(Sub, NSW) // CreateNSWSub
  DEFINE_HELPERS(Sub, NUW) // CreateNUWSub
  DEFINE_HELPERS(Mul, NSW) // CreateNSWMul
  DEFINE_HELPERS(Mul, NUW) // CreateNUWMul
  DEFINE_HELPERS(Shl, NSW) // CreateNSWShl
  DEFINE_HELPERS(Shl, NUW) // CreateNUWShl

  DEFINE_HELPERS(SDiv, Exact)  // CreateExactSDiv
  DEFINE_HELPERS(UDiv, Exact)  // CreateExactUDiv
  DEFINE_HELPERS(AShr, Exact)  // CreateExactAShr
  DEFINE_HELPERS(LShr, Exact)  // CreateExactLShr

#undef DEFINE_HELPERS

  /// Helper functions to construct and inspect unary operations (NEG and NOT)
  /// via binary operators SUB and XOR:
  ///
  /// Create the NEG and NOT instructions out of SUB and XOR instructions.
  ///
  static BinaryOperator *CreateNeg(Value *Op, const Twine &Name = "",
                                   Instruction *InsertBefore = nullptr);
  static BinaryOperator *CreateNeg(Value *Op, const Twine &Name,
                                   BasicBlock *InsertAtEnd);
  static BinaryOperator *CreateNSWNeg(Value *Op, const Twine &Name = "",
                                      Instruction *InsertBefore = nullptr);
  static BinaryOperator *CreateNSWNeg(Value *Op, const Twine &Name,
                                      BasicBlock *InsertAtEnd);
  static BinaryOperator *CreateNUWNeg(Value *Op, const Twine &Name = "",
                                      Instruction *InsertBefore = nullptr);
  static BinaryOperator *CreateNUWNeg(Value *Op, const Twine &Name,
                                      BasicBlock *InsertAtEnd);
  static BinaryOperator *CreateNot(Value *Op, const Twine &Name = "",
                                   Instruction *InsertBefore = nullptr);
  static BinaryOperator *CreateNot(Value *Op, const Twine &Name,
                                   BasicBlock *InsertAtEnd);

  BinaryOps getOpcode() const {
    return static_cast<BinaryOps>(Instruction::getOpcode());
  }

  /// Exchange the two operands to this instruction.
  /// This instruction is safe to use on any binary instruction and
  /// does not modify the semantics of the instruction.  If the instruction
  /// cannot be reversed (ie, it's a Div), then return true.
  ///
  bool swapOperands();

  // Methods for support type inquiry through isa, cast, and dyn_cast:
  static bool classof(const Instruction *I) {
    return I->isBinaryOp();
  }
  static bool classof(const Value *V) {
    return isa<Instruction>(V) && classof(cast<Instruction>(V));
  }
};

template <>
struct OperandTraits<BinaryOperator> :
  public FixedNumOperandTraits<BinaryOperator, 2> {
};

DEFINE_TRANSPARENT_OPERAND_ACCESSORS(BinaryOperator, Value)

//===----------------------------------------------------------------------===//
//                               CastInst Class
//===----------------------------------------------------------------------===//

/// This is the base class for all instructions that perform data
/// casts. It is simply provided so that instruction category testing
/// can be performed with code like:
///
/// if (isa<CastInst>(Instr)) { ... }
/// Base class of casting instructions.
class CastInst : public UnaryInstruction {
protected:
  /// Constructor with insert-before-instruction semantics for subclasses
  CastInst(Type *Ty, unsigned iType, Value *S,
           const Twine &NameStr = "", Instruction *InsertBefore = nullptr)
    : UnaryInstruction(Ty, iType, S, InsertBefore) {
    setName(NameStr);
  }
  /// Constructor with insert-at-end-of-block semantics for subclasses
  CastInst(Type *Ty, unsigned iType, Value *S,
           const Twine &NameStr, BasicBlock *InsertAtEnd)
    : UnaryInstruction(Ty, iType, S, InsertAtEnd) {
    setName(NameStr);
  }

public:
  /// Provides a way to construct any of the CastInst subclasses using an
  /// opcode instead of the subclass's constructor. The opcode must be in the
  /// CastOps category (Instruction::isCast(opcode) returns true). This
  /// constructor has insert-before-instruction semantics to automatically
  /// insert the new CastInst before InsertBefore (if it is non-null).
  /// Construct any of the CastInst subclasses
  static CastInst *Create(
    Instruction::CastOps,    ///< The opcode of the cast instruction
    Value *S,                ///< The value to be casted (operand 0)
    Type *Ty,          ///< The type to which cast should be made
    const Twine &Name = "", ///< Name for the instruction
    Instruction *InsertBefore = nullptr ///< Place to insert the instruction
  );
  /// Provides a way to construct any of the CastInst subclasses using an
  /// opcode instead of the subclass's constructor. The opcode must be in the
  /// CastOps category. This constructor has insert-at-end-of-block semantics
  /// to automatically insert the new CastInst at the end of InsertAtEnd (if
  /// its non-null).
  /// Construct any of the CastInst subclasses
  static CastInst *Create(
    Instruction::CastOps,    ///< The opcode for the cast instruction
    Value *S,                ///< The value to be casted (operand 0)
    Type *Ty,          ///< The type to which operand is casted
    const Twine &Name, ///< The name for the instruction
    BasicBlock *InsertAtEnd  ///< The block to insert the instruction into
  );

  /// Create a ZExt or BitCast cast instruction
  static CastInst *CreateZExtOrBitCast(
    Value *S,                ///< The value to be casted (operand 0)
    Type *Ty,          ///< The type to which cast should be made
    const Twine &Name = "", ///< Name for the instruction
    Instruction *InsertBefore = nullptr ///< Place to insert the instruction
  );

  /// Create a ZExt or BitCast cast instruction
  static CastInst *CreateZExtOrBitCast(
    Value *S,                ///< The value to be casted (operand 0)
    Type *Ty,          ///< The type to which operand is casted
    const Twine &Name, ///< The name for the instruction
    BasicBlock *InsertAtEnd  ///< The block to insert the instruction into
  );

  /// Create a SExt or BitCast cast instruction
  static CastInst *CreateSExtOrBitCast(
    Value *S,                ///< The value to be casted (operand 0)
    Type *Ty,          ///< The type to which cast should be made
    const Twine &Name = "", ///< Name for the instruction
    Instruction *InsertBefore = nullptr ///< Place to insert the instruction
  );

  /// Create a SExt or BitCast cast instruction
  static CastInst *CreateSExtOrBitCast(
    Value *S,                ///< The value to be casted (operand 0)
    Type *Ty,          ///< The type to which operand is casted
    const Twine &Name, ///< The name for the instruction
    BasicBlock *InsertAtEnd  ///< The block to insert the instruction into
  );

  /// Create a BitCast AddrSpaceCast, or a PtrToInt cast instruction.
  static CastInst *CreatePointerCast(
    Value *S,                ///< The pointer value to be casted (operand 0)
    Type *Ty,          ///< The type to which operand is casted
    const Twine &Name, ///< The name for the instruction
    BasicBlock *InsertAtEnd  ///< The block to insert the instruction into
  );

  /// Create a BitCast, AddrSpaceCast or a PtrToInt cast instruction.
  static CastInst *CreatePointerCast(
    Value *S,                ///< The pointer value to be casted (operand 0)
    Type *Ty,          ///< The type to which cast should be made
    const Twine &Name = "", ///< Name for the instruction
    Instruction *InsertBefore = nullptr ///< Place to insert the instruction
  );

  /// Create a BitCast or an AddrSpaceCast cast instruction.
  static CastInst *CreatePointerBitCastOrAddrSpaceCast(
    Value *S,                ///< The pointer value to be casted (operand 0)
    Type *Ty,          ///< The type to which operand is casted
    const Twine &Name, ///< The name for the instruction
    BasicBlock *InsertAtEnd  ///< The block to insert the instruction into
  );

  /// Create a BitCast or an AddrSpaceCast cast instruction.
  static CastInst *CreatePointerBitCastOrAddrSpaceCast(
    Value *S,                ///< The pointer value to be casted (operand 0)
    Type *Ty,          ///< The type to which cast should be made
    const Twine &Name = "", ///< Name for the instruction
    Instruction *InsertBefore = nullptr ///< Place to insert the instruction
  );

  /// Create a BitCast, a PtrToInt, or an IntToPTr cast instruction.
  ///
  /// If the value is a pointer type and the destination an integer type,
  /// creates a PtrToInt cast. If the value is an integer type and the
  /// destination a pointer type, creates an IntToPtr cast. Otherwise, creates
  /// a bitcast.
  static CastInst *CreateBitOrPointerCast(
    Value *S,                ///< The pointer value to be casted (operand 0)
    Type *Ty,          ///< The type to which cast should be made
    const Twine &Name = "", ///< Name for the instruction
    Instruction *InsertBefore = nullptr ///< Place to insert the instruction
  );

  /// Create a ZExt, BitCast, or Trunc for int -> int casts.
  static CastInst *CreateIntegerCast(
    Value *S,                ///< The pointer value to be casted (operand 0)
    Type *Ty,          ///< The type to which cast should be made
    bool isSigned,           ///< Whether to regard S as signed or not
    const Twine &Name = "", ///< Name for the instruction
    Instruction *InsertBefore = nullptr ///< Place to insert the instruction
  );

  /// Create a ZExt, BitCast, or Trunc for int -> int casts.
  static CastInst *CreateIntegerCast(
    Value *S,                ///< The integer value to be casted (operand 0)
    Type *Ty,          ///< The integer type to which operand is casted
    bool isSigned,           ///< Whether to regard S as signed or not
    const Twine &Name, ///< The name for the instruction
    BasicBlock *InsertAtEnd  ///< The block to insert the instruction into
  );

  /// Create an FPExt, BitCast, or FPTrunc for fp -> fp casts
  static CastInst *CreateFPCast(
    Value *S,                ///< The floating point value to be casted
    Type *Ty,          ///< The floating point type to cast to
    const Twine &Name = "", ///< Name for the instruction
    Instruction *InsertBefore = nullptr ///< Place to insert the instruction
  );

  /// Create an FPExt, BitCast, or FPTrunc for fp -> fp casts
  static CastInst *CreateFPCast(
    Value *S,                ///< The floating point value to be casted
    Type *Ty,          ///< The floating point type to cast to
    const Twine &Name, ///< The name for the instruction
    BasicBlock *InsertAtEnd  ///< The block to insert the instruction into
  );

  /// Create a Trunc or BitCast cast instruction
  static CastInst *CreateTruncOrBitCast(
    Value *S,                ///< The value to be casted (operand 0)
    Type *Ty,          ///< The type to which cast should be made
    const Twine &Name = "", ///< Name for the instruction
    Instruction *InsertBefore = nullptr ///< Place to insert the instruction
  );

  /// Create a Trunc or BitCast cast instruction
  static CastInst *CreateTruncOrBitCast(
    Value *S,                ///< The value to be casted (operand 0)
    Type *Ty,          ///< The type to which operand is casted
    const Twine &Name, ///< The name for the instruction
    BasicBlock *InsertAtEnd  ///< The block to insert the instruction into
  );

  /// Check whether a bitcast between these types is valid
  static bool isBitCastable(
    Type *SrcTy, ///< The Type from which the value should be cast.
    Type *DestTy ///< The Type to which the value should be cast.
  );

  /// Check whether a bitcast, inttoptr, or ptrtoint cast between these
  /// types is valid and a no-op.
  ///
  /// This ensures that any pointer<->integer cast has enough bits in the
  /// integer and any other cast is a bitcast.
  static bool isBitOrNoopPointerCastable(
      Type *SrcTy,  ///< The Type from which the value should be cast.
      Type *DestTy, ///< The Type to which the value should be cast.
      const DataLayout &DL);

  /// Returns the opcode necessary to cast Val into Ty using usual casting
  /// rules.
  /// Infer the opcode for cast operand and type
  static Instruction::CastOps getCastOpcode(
    const Value *Val, ///< The value to cast
    bool SrcIsSigned, ///< Whether to treat the source as signed
    Type *Ty,   ///< The Type to which the value should be casted
    bool DstIsSigned  ///< Whether to treate the dest. as signed
  );

  /// There are several places where we need to know if a cast instruction
  /// only deals with integer source and destination types. To simplify that
  /// logic, this method is provided.
  /// @returns true iff the cast has only integral typed operand and dest type.
  /// Determine if this is an integer-only cast.
  bool isIntegerCast() const;

  /// A lossless cast is one that does not alter the basic value. It implies
  /// a no-op cast but is more stringent, preventing things like int->float,
  /// long->double, or int->ptr.
  /// @returns true iff the cast is lossless.
  /// Determine if this is a lossless cast.
  bool isLosslessCast() const;

  /// A no-op cast is one that can be effected without changing any bits.
  /// It implies that the source and destination types are the same size. The
  /// DataLayout argument is to determine the pointer size when examining casts
  /// involving Integer and Pointer types. They are no-op casts if the integer
  /// is the same size as the pointer. However, pointer size varies with
  /// platform.  Note that a precondition of this method is that the cast is
  /// legal - i.e. the instruction formed with these operands would verify.
  static bool isNoopCast(
    Instruction::CastOps Opcode, ///< Opcode of cast
    Type *SrcTy,         ///< SrcTy of cast
    Type *DstTy,         ///< DstTy of cast
    const DataLayout &DL ///< DataLayout to get the Int Ptr type from.
  );

  /// Determine if this cast is a no-op cast.
  ///
  /// \param DL is the DataLayout to determine pointer size.
  bool isNoopCast(const DataLayout &DL) const;

  /// Determine how a pair of casts can be eliminated, if they can be at all.
  /// This is a helper function for both CastInst and ConstantExpr.
  /// @returns 0 if the CastInst pair can't be eliminated, otherwise
  /// returns Instruction::CastOps value for a cast that can replace
  /// the pair, casting SrcTy to DstTy.
  /// Determine if a cast pair is eliminable
  static unsigned isEliminableCastPair(
    Instruction::CastOps firstOpcode,  ///< Opcode of first cast
    Instruction::CastOps secondOpcode, ///< Opcode of second cast
    Type *SrcTy, ///< SrcTy of 1st cast
    Type *MidTy, ///< DstTy of 1st cast & SrcTy of 2nd cast
    Type *DstTy, ///< DstTy of 2nd cast
    Type *SrcIntPtrTy, ///< Integer type corresponding to Ptr SrcTy, or null
    Type *MidIntPtrTy, ///< Integer type corresponding to Ptr MidTy, or null
    Type *DstIntPtrTy  ///< Integer type corresponding to Ptr DstTy, or null
  );

  /// Return the opcode of this CastInst
  Instruction::CastOps getOpcode() const {
    return Instruction::CastOps(Instruction::getOpcode());
  }

  /// Return the source type, as a convenience
  Type* getSrcTy() const { return getOperand(0)->getType(); }
  /// Return the destination type, as a convenience
  Type* getDestTy() const { return getType(); }

  /// This method can be used to determine if a cast from SrcTy to DstTy using
  /// Opcode op is valid or not.
  /// @returns true iff the proposed cast is valid.
  /// Determine if a cast is valid without creating one.
  static bool castIsValid(Instruction::CastOps op, Type *SrcTy, Type *DstTy);
  static bool castIsValid(Instruction::CastOps op, Value *S, Type *DstTy) {
    return castIsValid(op, S->getType(), DstTy);
  }

  /// Methods for support type inquiry through isa, cast, and dyn_cast:
  static bool classof(const Instruction *I) {
    return I->isCast();
  }
  static bool classof(const Value *V) {
    return isa<Instruction>(V) && classof(cast<Instruction>(V));
  }
};

//===----------------------------------------------------------------------===//
//                               CmpInst Class
//===----------------------------------------------------------------------===//

/// This class is the base class for the comparison instructions.
/// Abstract base class of comparison instructions.
class CmpInst : public Instruction {
public:
  /// This enumeration lists the possible predicates for CmpInst subclasses.
  /// Values in the range 0-31 are reserved for FCmpInst, while values in the
  /// range 32-64 are reserved for ICmpInst. This is necessary to ensure the
  /// predicate values are not overlapping between the classes.
  ///
  /// Some passes (e.g. InstCombine) depend on the bit-wise characteristics of
  /// FCMP_* values. Changing the bit patterns requires a potential change to
  /// those passes.
  enum Predicate : unsigned {
    // Opcode            U L G E    Intuitive operation
    FCMP_FALSE = 0, ///< 0 0 0 0    Always false (always folded)
    FCMP_OEQ = 1,   ///< 0 0 0 1    True if ordered and equal
    FCMP_OGT = 2,   ///< 0 0 1 0    True if ordered and greater than
    FCMP_OGE = 3,   ///< 0 0 1 1    True if ordered and greater than or equal
    FCMP_OLT = 4,   ///< 0 1 0 0    True if ordered and less than
    FCMP_OLE = 5,   ///< 0 1 0 1    True if ordered and less than or equal
    FCMP_ONE = 6,   ///< 0 1 1 0    True if ordered and operands are unequal
    FCMP_ORD = 7,   ///< 0 1 1 1    True if ordered (no nans)
    FCMP_UNO = 8,   ///< 1 0 0 0    True if unordered: isnan(X) | isnan(Y)
    FCMP_UEQ = 9,   ///< 1 0 0 1    True if unordered or equal
    FCMP_UGT = 10,  ///< 1 0 1 0    True if unordered or greater than
    FCMP_UGE = 11,  ///< 1 0 1 1    True if unordered, greater than, or equal
    FCMP_ULT = 12,  ///< 1 1 0 0    True if unordered or less than
    FCMP_ULE = 13,  ///< 1 1 0 1    True if unordered, less than, or equal
    FCMP_UNE = 14,  ///< 1 1 1 0    True if unordered or not equal
    FCMP_TRUE = 15, ///< 1 1 1 1    Always true (always folded)
    FIRST_FCMP_PREDICATE = FCMP_FALSE,
    LAST_FCMP_PREDICATE = FCMP_TRUE,
    BAD_FCMP_PREDICATE = FCMP_TRUE + 1,
    ICMP_EQ = 32,  ///< equal
    ICMP_NE = 33,  ///< not equal
    ICMP_UGT = 34, ///< unsigned greater than
    ICMP_UGE = 35, ///< unsigned greater or equal
    ICMP_ULT = 36, ///< unsigned less than
    ICMP_ULE = 37, ///< unsigned less or equal
    ICMP_SGT = 38, ///< signed greater than
    ICMP_SGE = 39, ///< signed greater or equal
    ICMP_SLT = 40, ///< signed less than
    ICMP_SLE = 41, ///< signed less or equal
    FIRST_ICMP_PREDICATE = ICMP_EQ,
    LAST_ICMP_PREDICATE = ICMP_SLE,
    BAD_ICMP_PREDICATE = ICMP_SLE + 1
  };
  using PredicateField =
      Bitfield::Element<Predicate, 0, 6, LAST_ICMP_PREDICATE>;

  /// Returns the sequence of all FCmp predicates.
  static auto FCmpPredicates() {
    return enum_seq_inclusive(Predicate::FIRST_FCMP_PREDICATE,
                              Predicate::LAST_FCMP_PREDICATE,
                              force_iteration_on_noniterable_enum);
  }

  /// Returns the sequence of all ICmp predicates.
  static auto ICmpPredicates() {
    return enum_seq_inclusive(Predicate::FIRST_ICMP_PREDICATE,
                              Predicate::LAST_ICMP_PREDICATE,
                              force_iteration_on_noniterable_enum);
  }

protected:
  CmpInst(Type *ty, Instruction::OtherOps op, Predicate pred,
          Value *LHS, Value *RHS, const Twine &Name = "",
          Instruction *InsertBefore = nullptr,
          Instruction *FlagsSource = nullptr);

  CmpInst(Type *ty, Instruction::OtherOps op, Predicate pred,
          Value *LHS, Value *RHS, const Twine &Name,
          BasicBlock *InsertAtEnd);

public:
  // allocate space for exactly two operands
  void *operator new(size_t S) { return User::operator new(S, 2); }
  void operator delete(void *Ptr) { User::operator delete(Ptr); }

  /// Construct a compare instruction, given the opcode, the predicate and
  /// the two operands.  Optionally (if InstBefore is specified) insert the
  /// instruction into a BasicBlock right before the specified instruction.
  /// The specified Instruction is allowed to be a dereferenced end iterator.
  /// Create a CmpInst
  static CmpInst *Create(OtherOps Op,
                         Predicate predicate, Value *S1,
                         Value *S2, const Twine &Name = "",
                         Instruction *InsertBefore = nullptr);

  /// Construct a compare instruction, given the opcode, the predicate and the
  /// two operands.  Also automatically insert this instruction to the end of
  /// the BasicBlock specified.
  /// Create a CmpInst
  static CmpInst *Create(OtherOps Op, Predicate predicate, Value *S1,
                         Value *S2, const Twine &Name, BasicBlock *InsertAtEnd);

  /// Get the opcode casted to the right type
  OtherOps getOpcode() const {
    return static_cast<OtherOps>(Instruction::getOpcode());
  }

  /// Return the predicate for this instruction.
  Predicate getPredicate() const { return getSubclassData<PredicateField>(); }

  /// Set the predicate for this instruction to the specified value.
  void setPredicate(Predicate P) { setSubclassData<PredicateField>(P); }

  static bool isFPPredicate(Predicate P) {
    static_assert(FIRST_FCMP_PREDICATE == 0,
                  "FIRST_FCMP_PREDICATE is required to be 0");
    return P <= LAST_FCMP_PREDICATE;
  }

  static bool isIntPredicate(Predicate P) {
    return P >= FIRST_ICMP_PREDICATE && P <= LAST_ICMP_PREDICATE;
  }

  static StringRef getPredicateName(Predicate P);

  bool isFPPredicate() const { return isFPPredicate(getPredicate()); }
  bool isIntPredicate() const { return isIntPredicate(getPredicate()); }

  /// For example, EQ -> NE, UGT -> ULE, SLT -> SGE,
  ///              OEQ -> UNE, UGT -> OLE, OLT -> UGE, etc.
  /// @returns the inverse predicate for the instruction's current predicate.
  /// Return the inverse of the instruction's predicate.
  Predicate getInversePredicate() const {
    return getInversePredicate(getPredicate());
  }

  /// For example, EQ -> NE, UGT -> ULE, SLT -> SGE,
  ///              OEQ -> UNE, UGT -> OLE, OLT -> UGE, etc.
  /// @returns the inverse predicate for predicate provided in \p pred.
  /// Return the inverse of a given predicate
  static Predicate getInversePredicate(Predicate pred);

  /// For example, EQ->EQ, SLE->SGE, ULT->UGT,
  ///              OEQ->OEQ, ULE->UGE, OLT->OGT, etc.
  /// @returns the predicate that would be the result of exchanging the two
  /// operands of the CmpInst instruction without changing the result
  /// produced.
  /// Return the predicate as if the operands were swapped
  Predicate getSwappedPredicate() const {
    return getSwappedPredicate(getPredicate());
  }

  /// This is a static version that you can use without an instruction
  /// available.
  /// Return the predicate as if the operands were swapped.
  static Predicate getSwappedPredicate(Predicate pred);

  /// This is a static version that you can use without an instruction
  /// available.
  /// @returns true if the comparison predicate is strict, false otherwise.
  static bool isStrictPredicate(Predicate predicate);

  /// @returns true if the comparison predicate is strict, false otherwise.
  /// Determine if this instruction is using an strict comparison predicate.
  bool isStrictPredicate() const { return isStrictPredicate(getPredicate()); }

  /// This is a static version that you can use without an instruction
  /// available.
  /// @returns true if the comparison predicate is non-strict, false otherwise.
  static bool isNonStrictPredicate(Predicate predicate);

  /// @returns true if the comparison predicate is non-strict, false otherwise.
  /// Determine if this instruction is using an non-strict comparison predicate.
  bool isNonStrictPredicate() const {
    return isNonStrictPredicate(getPredicate());
  }

  /// For example, SGE -> SGT, SLE -> SLT, ULE -> ULT, UGE -> UGT.
  /// Returns the strict version of non-strict comparisons.
  Predicate getStrictPredicate() const {
    return getStrictPredicate(getPredicate());
  }

  /// This is a static version that you can use without an instruction
  /// available.
  /// @returns the strict version of comparison provided in \p pred.
  /// If \p pred is not a strict comparison predicate, returns \p pred.
  /// Returns the strict version of non-strict comparisons.
  static Predicate getStrictPredicate(Predicate pred);

  /// For example, SGT -> SGE, SLT -> SLE, ULT -> ULE, UGT -> UGE.
  /// Returns the non-strict version of strict comparisons.
  Predicate getNonStrictPredicate() const {
    return getNonStrictPredicate(getPredicate());
  }

  /// This is a static version that you can use without an instruction
  /// available.
  /// @returns the non-strict version of comparison provided in \p pred.
  /// If \p pred is not a strict comparison predicate, returns \p pred.
  /// Returns the non-strict version of strict comparisons.
  static Predicate getNonStrictPredicate(Predicate pred);

  /// This is a static version that you can use without an instruction
  /// available.
  /// Return the flipped strictness of predicate
  static Predicate getFlippedStrictnessPredicate(Predicate pred);

  /// For predicate of kind "is X or equal to 0" returns the predicate "is X".
  /// For predicate of kind "is X" returns the predicate "is X or equal to 0".
  /// does not support other kind of predicates.
  /// @returns the predicate that does not contains is equal to zero if
  /// it had and vice versa.
  /// Return the flipped strictness of predicate
  Predicate getFlippedStrictnessPredicate() const {
    return getFlippedStrictnessPredicate(getPredicate());
  }

  /// Provide more efficient getOperand methods.
  DECLARE_TRANSPARENT_OPERAND_ACCESSORS(Value);

  /// This is just a convenience that dispatches to the subclasses.
  /// Swap the operands and adjust predicate accordingly to retain
  /// the same comparison.
  void swapOperands();

  /// This is just a convenience that dispatches to the subclasses.
  /// Determine if this CmpInst is commutative.
  bool isCommutative() const;

  /// Determine if this is an equals/not equals predicate.
  /// This is a static version that you can use without an instruction
  /// available.
  static bool isEquality(Predicate pred);

  /// Determine if this is an equals/not equals predicate.
  bool isEquality() const { return isEquality(getPredicate()); }

  /// Return true if the predicate is relational (not EQ or NE).
  static bool isRelational(Predicate P) { return !isEquality(P); }

  /// Return true if the predicate is relational (not EQ or NE).
  bool isRelational() const { return !isEquality(); }

  /// @returns true if the comparison is signed, false otherwise.
  /// Determine if this instruction is using a signed comparison.
  bool isSigned() const {
    return isSigned(getPredicate());
  }

  /// @returns true if the comparison is unsigned, false otherwise.
  /// Determine if this instruction is using an unsigned comparison.
  bool isUnsigned() const {
    return isUnsigned(getPredicate());
  }

  /// For example, ULT->SLT, ULE->SLE, UGT->SGT, UGE->SGE, SLT->Failed assert
  /// @returns the signed version of the unsigned predicate pred.
  /// return the signed version of a predicate
  static Predicate getSignedPredicate(Predicate pred);

  /// For example, ULT->SLT, ULE->SLE, UGT->SGT, UGE->SGE, SLT->Failed assert
  /// @returns the signed version of the predicate for this instruction (which
  /// has to be an unsigned predicate).
  /// return the signed version of a predicate
  Predicate getSignedPredicate() {
    return getSignedPredicate(getPredicate());
  }

  /// For example, SLT->ULT, SLE->ULE, SGT->UGT, SGE->UGE, ULT->Failed assert
  /// @returns the unsigned version of the signed predicate pred.
  static Predicate getUnsignedPredicate(Predicate pred);

  /// For example, SLT->ULT, SLE->ULE, SGT->UGT, SGE->UGE, ULT->Failed assert
  /// @returns the unsigned version of the predicate for this instruction (which
  /// has to be an signed predicate).
  /// return the unsigned version of a predicate
  Predicate getUnsignedPredicate() {
    return getUnsignedPredicate(getPredicate());
  }

  /// For example, SLT->ULT, ULT->SLT, SLE->ULE, ULE->SLE, EQ->Failed assert
  /// @returns the unsigned version of the signed predicate pred or
  ///          the signed version of the signed predicate pred.
  static Predicate getFlippedSignednessPredicate(Predicate pred);

  /// For example, SLT->ULT, ULT->SLT, SLE->ULE, ULE->SLE, EQ->Failed assert
  /// @returns the unsigned version of the signed predicate pred or
  ///          the signed version of the signed predicate pred.
  Predicate getFlippedSignednessPredicate() {
    return getFlippedSignednessPredicate(getPredicate());
  }

  /// This is just a convenience.
  /// Determine if this is true when both operands are the same.
  bool isTrueWhenEqual() const {
    return isTrueWhenEqual(getPredicate());
  }

  /// This is just a convenience.
  /// Determine if this is false when both operands are the same.
  bool isFalseWhenEqual() const {
    return isFalseWhenEqual(getPredicate());
  }

  /// @returns true if the predicate is unsigned, false otherwise.
  /// Determine if the predicate is an unsigned operation.
  static bool isUnsigned(Predicate predicate);

  /// @returns true if the predicate is signed, false otherwise.
  /// Determine if the predicate is an signed operation.
  static bool isSigned(Predicate predicate);

  /// Determine if the predicate is an ordered operation.
  static bool isOrdered(Predicate predicate);

  /// Determine if the predicate is an unordered operation.
  static bool isUnordered(Predicate predicate);

  /// Determine if the predicate is true when comparing a value with itself.
  static bool isTrueWhenEqual(Predicate predicate);

  /// Determine if the predicate is false when comparing a value with itself.
  static bool isFalseWhenEqual(Predicate predicate);

  /// Determine if Pred1 implies Pred2 is true when two compares have matching
  /// operands.
  static bool isImpliedTrueByMatchingCmp(Predicate Pred1, Predicate Pred2);

  /// Determine if Pred1 implies Pred2 is false when two compares have matching
  /// operands.
  static bool isImpliedFalseByMatchingCmp(Predicate Pred1, Predicate Pred2);

  /// Methods for support type inquiry through isa, cast, and dyn_cast:
  static bool classof(const Instruction *I) {
    return I->getOpcode() == Instruction::ICmp ||
           I->getOpcode() == Instruction::FCmp;
  }
  static bool classof(const Value *V) {
    return isa<Instruction>(V) && classof(cast<Instruction>(V));
  }

  /// Create a result type for fcmp/icmp
  static Type* makeCmpResultType(Type* opnd_type) {
    if (VectorType* vt = dyn_cast<VectorType>(opnd_type)) {
      return VectorType::get(Type::getInt1Ty(opnd_type->getContext()),
                             vt->getElementCount());
    }
    return Type::getInt1Ty(opnd_type->getContext());
  }

private:
  // Shadow Value::setValueSubclassData with a private forwarding method so that
  // subclasses cannot accidentally use it.
  void setValueSubclassData(unsigned short D) {
    Value::setValueSubclassData(D);
  }
};

// FIXME: these are redundant if CmpInst < BinaryOperator
template <>
struct OperandTraits<CmpInst> : public FixedNumOperandTraits<CmpInst, 2> {
};

DEFINE_TRANSPARENT_OPERAND_ACCESSORS(CmpInst, Value)

/// A lightweight accessor for an operand bundle meant to be passed
/// around by value.
struct OperandBundleUse {
  ArrayRef<Use> Inputs;

  OperandBundleUse() = default;
  explicit OperandBundleUse(StringMapEntry<uint32_t> *Tag, ArrayRef<Use> Inputs)
      : Inputs(Inputs), Tag(Tag) {}

  /// Return true if the operand at index \p Idx in this operand bundle
  /// has the attribute A.
  bool operandHasAttr(unsigned Idx, Attribute::AttrKind A) const {
    if (isDeoptOperandBundle())
      if (A == Attribute::ReadOnly || A == Attribute::NoCapture)
        return Inputs[Idx]->getType()->isPointerTy();

    // Conservative answer:  no operands have any attributes.
    return false;
  }

  /// Return the tag of this operand bundle as a string.
  StringRef getTagName() const {
    return Tag->getKey();
  }

  /// Return the tag of this operand bundle as an integer.
  ///
  /// Operand bundle tags are interned by LLVMContextImpl::getOrInsertBundleTag,
  /// and this function returns the unique integer getOrInsertBundleTag
  /// associated the tag of this operand bundle to.
  uint32_t getTagID() const {
    return Tag->getValue();
  }

  /// Return true if this is a "deopt" operand bundle.
  bool isDeoptOperandBundle() const {
    return getTagID() == LLVMContext::OB_deopt;
  }

  /// Return true if this is a "funclet" operand bundle.
  bool isFuncletOperandBundle() const {
    return getTagID() == LLVMContext::OB_funclet;
  }

  /// Return true if this is a "cfguardtarget" operand bundle.
  bool isCFGuardTargetOperandBundle() const {
    return getTagID() == LLVMContext::OB_cfguardtarget;
  }

private:
  /// Pointer to an entry in LLVMContextImpl::getOrInsertBundleTag.
  StringMapEntry<uint32_t> *Tag;
};

/// A container for an operand bundle being viewed as a set of values
/// rather than a set of uses.
///
/// Unlike OperandBundleUse, OperandBundleDefT owns the memory it carries, and
/// so it is possible to create and pass around "self-contained" instances of
/// OperandBundleDef and ConstOperandBundleDef.
template <typename InputTy> class OperandBundleDefT {
  std::string Tag;
  std::vector<InputTy> Inputs;

public:
  explicit OperandBundleDefT(std::string Tag, std::vector<InputTy> Inputs)
      : Tag(std::move(Tag)), Inputs(std::move(Inputs)) {}
  explicit OperandBundleDefT(std::string Tag, ArrayRef<InputTy> Inputs)
      : Tag(std::move(Tag)), Inputs(Inputs) {}

  explicit OperandBundleDefT(const OperandBundleUse &OBU) {
    Tag = std::string(OBU.getTagName());
    llvm::append_range(Inputs, OBU.Inputs);
  }

  ArrayRef<InputTy> inputs() const { return Inputs; }

  using input_iterator = typename std::vector<InputTy>::const_iterator;

  size_t input_size() const { return Inputs.size(); }
  input_iterator input_begin() const { return Inputs.begin(); }
  input_iterator input_end() const { return Inputs.end(); }

  StringRef getTag() const { return Tag; }
};

using OperandBundleDef = OperandBundleDefT<Value *>;
using ConstOperandBundleDef = OperandBundleDefT<const Value *>;

//===----------------------------------------------------------------------===//
//                               CallBase Class
//===----------------------------------------------------------------------===//

/// Base class for all callable instructions (InvokeInst and CallInst)
/// Holds everything related to calling a function.
///
/// All call-like instructions are required to use a common operand layout:
/// - Zero or more arguments to the call,
/// - Zero or more operand bundles with zero or more operand inputs each
///   bundle,
/// - Zero or more subclass controlled operands
/// - The called function.
///
/// This allows this base class to easily access the called function and the
/// start of the arguments without knowing how many other operands a particular
/// subclass requires. Note that accessing the end of the argument list isn't
/// as cheap as most other operations on the base class.
class CallBase : public Instruction {
protected:
  // The first two bits are reserved by CallInst for fast retrieval,
  using CallInstReservedField = Bitfield::Element<unsigned, 0, 2>;
  using CallingConvField =
      Bitfield::Element<CallingConv::ID, CallInstReservedField::NextBit, 10,
                        CallingConv::MaxID>;
  static_assert(
      Bitfield::areContiguous<CallInstReservedField, CallingConvField>(),
      "Bitfields must be contiguous");

  /// The last operand is the called operand.
  static constexpr int CalledOperandOpEndIdx = -1;

  AttributeList Attrs; ///< parameter attributes for callable
  FunctionType *FTy;

  template <class... ArgsTy>
  CallBase(AttributeList const &A, FunctionType *FT, ArgsTy &&... Args)
      : Instruction(std::forward<ArgsTy>(Args)...), Attrs(A), FTy(FT) {}

  using Instruction::Instruction;

  bool hasDescriptor() const { return Value::HasDescriptor; }

  unsigned getNumSubclassExtraOperands() const {
    switch (getOpcode()) {
    case Instruction::Call:
      return 0;
    case Instruction::Invoke:
      return 2;
    case Instruction::CallBr:
      return getNumSubclassExtraOperandsDynamic();
    }
    llvm_unreachable("Invalid opcode!");
  }

  /// Get the number of extra operands for instructions that don't have a fixed
  /// number of extra operands.
  unsigned getNumSubclassExtraOperandsDynamic() const;

public:
  using Instruction::getContext;

  /// Create a clone of \p CB with a different set of operand bundles and
  /// insert it before \p InsertPt.
  ///
  /// The returned call instruction is identical \p CB in every way except that
  /// the operand bundles for the new instruction are set to the operand bundles
  /// in \p Bundles.
  static CallBase *Create(CallBase *CB, ArrayRef<OperandBundleDef> Bundles,
                          Instruction *InsertPt = nullptr);

  /// Create a clone of \p CB with the operand bundle with the tag matching
  /// \p Bundle's tag replaced with Bundle, and insert it before \p InsertPt.
  ///
  /// The returned call instruction is identical \p CI in every way except that
  /// the specified operand bundle has been replaced.
  static CallBase *Create(CallBase *CB,
                          OperandBundleDef Bundle,
                          Instruction *InsertPt = nullptr);

  /// Create a clone of \p CB with operand bundle \p OB added.
  static CallBase *addOperandBundle(CallBase *CB, uint32_t ID,
                                    OperandBundleDef OB,
                                    Instruction *InsertPt = nullptr);

  /// Create a clone of \p CB with operand bundle \p ID removed.
  static CallBase *removeOperandBundle(CallBase *CB, uint32_t ID,
                                       Instruction *InsertPt = nullptr);

  static bool classof(const Instruction *I) {
    return I->getOpcode() == Instruction::Call ||
           I->getOpcode() == Instruction::Invoke ||
           I->getOpcode() == Instruction::CallBr;
  }
  static bool classof(const Value *V) {
    return isa<Instruction>(V) && classof(cast<Instruction>(V));
  }

  FunctionType *getFunctionType() const { return FTy; }

  void mutateFunctionType(FunctionType *FTy) {
    Value::mutateType(FTy->getReturnType());
    this->FTy = FTy;
  }

  DECLARE_TRANSPARENT_OPERAND_ACCESSORS(Value);

  /// data_operands_begin/data_operands_end - Return iterators iterating over
  /// the call / invoke argument list and bundle operands.  For invokes, this is
  /// the set of instruction operands except the invoke target and the two
  /// successor blocks; and for calls this is the set of instruction operands
  /// except the call target.
  User::op_iterator data_operands_begin() { return op_begin(); }
  User::const_op_iterator data_operands_begin() const {
    return const_cast<CallBase *>(this)->data_operands_begin();
  }
  User::op_iterator data_operands_end() {
    // Walk from the end of the operands over the called operand and any
    // subclass operands.
    return op_end() - getNumSubclassExtraOperands() - 1;
  }
  User::const_op_iterator data_operands_end() const {
    return const_cast<CallBase *>(this)->data_operands_end();
  }
  iterator_range<User::op_iterator> data_ops() {
    return make_range(data_operands_begin(), data_operands_end());
  }
  iterator_range<User::const_op_iterator> data_ops() const {
    return make_range(data_operands_begin(), data_operands_end());
  }
  bool data_operands_empty() const {
    return data_operands_end() == data_operands_begin();
  }
  unsigned data_operands_size() const {
    return std::distance(data_operands_begin(), data_operands_end());
  }

  bool isDataOperand(const Use *U) const {
    assert(this == U->getUser() &&
           "Only valid to query with a use of this instruction!");
    return data_operands_begin() <= U && U < data_operands_end();
  }
  bool isDataOperand(Value::const_user_iterator UI) const {
    return isDataOperand(&UI.getUse());
  }

  /// Given a value use iterator, return the data operand corresponding to it.
  /// Iterator must actually correspond to a data operand.
  unsigned getDataOperandNo(Value::const_user_iterator UI) const {
    return getDataOperandNo(&UI.getUse());
  }

  /// Given a use for a data operand, get the data operand number that
  /// corresponds to it.
  unsigned getDataOperandNo(const Use *U) const {
    assert(isDataOperand(U) && "Data operand # out of range!");
    return U - data_operands_begin();
  }

  /// Return the iterator pointing to the beginning of the argument list.
  User::op_iterator arg_begin() { return op_begin(); }
  User::const_op_iterator arg_begin() const {
    return const_cast<CallBase *>(this)->arg_begin();
  }

  /// Return the iterator pointing to the end of the argument list.
  User::op_iterator arg_end() {
    // From the end of the data operands, walk backwards past the bundle
    // operands.
    return data_operands_end() - getNumTotalBundleOperands();
  }
  User::const_op_iterator arg_end() const {
    return const_cast<CallBase *>(this)->arg_end();
  }

  /// Iteration adapter for range-for loops.
  iterator_range<User::op_iterator> args() {
    return make_range(arg_begin(), arg_end());
  }
  iterator_range<User::const_op_iterator> args() const {
    return make_range(arg_begin(), arg_end());
  }
  bool arg_empty() const { return arg_end() == arg_begin(); }
  unsigned arg_size() const { return arg_end() - arg_begin(); }

  Value *getArgOperand(unsigned i) const {
    assert(i < arg_size() && "Out of bounds!");
    return getOperand(i);
  }

  void setArgOperand(unsigned i, Value *v) {
    assert(i < arg_size() && "Out of bounds!");
    setOperand(i, v);
  }

  /// Wrappers for getting the \c Use of a call argument.
  const Use &getArgOperandUse(unsigned i) const {
    assert(i < arg_size() && "Out of bounds!");
    return User::getOperandUse(i);
  }
  Use &getArgOperandUse(unsigned i) {
    assert(i < arg_size() && "Out of bounds!");
    return User::getOperandUse(i);
  }

  bool isArgOperand(const Use *U) const {
    assert(this == U->getUser() &&
           "Only valid to query with a use of this instruction!");
    return arg_begin() <= U && U < arg_end();
  }
  bool isArgOperand(Value::const_user_iterator UI) const {
    return isArgOperand(&UI.getUse());
  }

  /// Given a use for a arg operand, get the arg operand number that
  /// corresponds to it.
  unsigned getArgOperandNo(const Use *U) const {
    assert(isArgOperand(U) && "Arg operand # out of range!");
    return U - arg_begin();
  }

  /// Given a value use iterator, return the arg operand number corresponding to
  /// it. Iterator must actually correspond to a data operand.
  unsigned getArgOperandNo(Value::const_user_iterator UI) const {
    return getArgOperandNo(&UI.getUse());
  }

  /// Returns true if this CallSite passes the given Value* as an argument to
  /// the called function.
  bool hasArgument(const Value *V) const {
    return llvm::is_contained(args(), V);
  }

  Value *getCalledOperand() const { return Op<CalledOperandOpEndIdx>(); }

  const Use &getCalledOperandUse() const { return Op<CalledOperandOpEndIdx>(); }
  Use &getCalledOperandUse() { return Op<CalledOperandOpEndIdx>(); }

  /// Returns the function called, or null if this is an
  /// indirect function invocation.
  Function *getCalledFunction() const {
    return dyn_cast_or_null<Function>(getCalledOperand());
  }

  /// Return true if the callsite is an indirect call.
  bool isIndirectCall() const;

  /// Determine whether the passed iterator points to the callee operand's Use.
  bool isCallee(Value::const_user_iterator UI) const {
    return isCallee(&UI.getUse());
  }

  /// Determine whether this Use is the callee operand's Use.
  bool isCallee(const Use *U) const { return &getCalledOperandUse() == U; }

  /// Helper to get the caller (the parent function).
  Function *getCaller();
  const Function *getCaller() const {
    return const_cast<CallBase *>(this)->getCaller();
  }

  /// Tests if this call site must be tail call optimized. Only a CallInst can
  /// be tail call optimized.
  bool isMustTailCall() const;

  /// Tests if this call site is marked as a tail call.
  bool isTailCall() const;

  /// Returns the intrinsic ID of the intrinsic called or
  /// Intrinsic::not_intrinsic if the called function is not an intrinsic, or if
  /// this is an indirect call.
  Intrinsic::ID getIntrinsicID() const;

  void setCalledOperand(Value *V) { Op<CalledOperandOpEndIdx>() = V; }

  /// Sets the function called, including updating the function type.
  void setCalledFunction(Function *Fn) {
    setCalledFunction(Fn->getFunctionType(), Fn);
  }

  /// Sets the function called, including updating the function type.
  void setCalledFunction(FunctionCallee Fn) {
    setCalledFunction(Fn.getFunctionType(), Fn.getCallee());
  }

  /// Sets the function called, including updating to the specified function
  /// type.
  void setCalledFunction(FunctionType *FTy, Value *Fn) {
    this->FTy = FTy;
    assert(cast<PointerType>(Fn->getType())->isOpaqueOrPointeeTypeMatches(FTy));
    // This function doesn't mutate the return type, only the function
    // type. Seems broken, but I'm just gonna stick an assert in for now.
    assert(getType() == FTy->getReturnType());
    setCalledOperand(Fn);
  }

  CallingConv::ID getCallingConv() const {
    return getSubclassData<CallingConvField>();
  }

  void setCallingConv(CallingConv::ID CC) {
    setSubclassData<CallingConvField>(CC);
  }

  /// Check if this call is an inline asm statement.
  bool isInlineAsm() const { return isa<InlineAsm>(getCalledOperand()); }

  /// \name Attribute API
  ///
  /// These methods access and modify attributes on this call (including
  /// looking through to the attributes on the called function when necessary).
  ///@{

  /// Return the parameter attributes for this call.
  ///
  AttributeList getAttributes() const { return Attrs; }

  /// Set the parameter attributes for this call.
  ///
  void setAttributes(AttributeList A) { Attrs = A; }

  /// Determine whether this call has the given attribute. If it does not
  /// then determine if the called function has the attribute, but only if
  /// the attribute is allowed for the call.
  bool hasFnAttr(Attribute::AttrKind Kind) const {
    assert(Kind != Attribute::NoBuiltin &&
           "Use CallBase::isNoBuiltin() to check for Attribute::NoBuiltin");
    return hasFnAttrImpl(Kind);
  }

  /// Determine whether this call has the given attribute. If it does not
  /// then determine if the called function has the attribute, but only if
  /// the attribute is allowed for the call.
  bool hasFnAttr(StringRef Kind) const { return hasFnAttrImpl(Kind); }

  // TODO: remove non-AtIndex versions of these methods.
  /// adds the attribute to the list of attributes.
  void addAttributeAtIndex(unsigned i, Attribute::AttrKind Kind) {
    Attrs = Attrs.addAttributeAtIndex(getContext(), i, Kind);
  }

  /// adds the attribute to the list of attributes.
  void addAttributeAtIndex(unsigned i, Attribute Attr) {
    Attrs = Attrs.addAttributeAtIndex(getContext(), i, Attr);
  }

  /// Adds the attribute to the function.
  void addFnAttr(Attribute::AttrKind Kind) {
    Attrs = Attrs.addFnAttribute(getContext(), Kind);
  }

  /// Adds the attribute to the function.
  void addFnAttr(Attribute Attr) {
    Attrs = Attrs.addFnAttribute(getContext(), Attr);
  }

  /// Adds the attribute to the return value.
  void addRetAttr(Attribute::AttrKind Kind) {
    Attrs = Attrs.addRetAttribute(getContext(), Kind);
  }

  /// Adds the attribute to the return value.
  void addRetAttr(Attribute Attr) {
    Attrs = Attrs.addRetAttribute(getContext(), Attr);
  }

  /// Adds the attribute to the indicated argument
  void addParamAttr(unsigned ArgNo, Attribute::AttrKind Kind) {
    assert(ArgNo < arg_size() && "Out of bounds");
    Attrs = Attrs.addParamAttribute(getContext(), ArgNo, Kind);
  }

  /// Adds the attribute to the indicated argument
  void addParamAttr(unsigned ArgNo, Attribute Attr) {
    assert(ArgNo < arg_size() && "Out of bounds");
    Attrs = Attrs.addParamAttribute(getContext(), ArgNo, Attr);
  }

  /// removes the attribute from the list of attributes.
  void removeAttributeAtIndex(unsigned i, Attribute::AttrKind Kind) {
    Attrs = Attrs.removeAttributeAtIndex(getContext(), i, Kind);
  }

  /// removes the attribute from the list of attributes.
  void removeAttributeAtIndex(unsigned i, StringRef Kind) {
    Attrs = Attrs.removeAttributeAtIndex(getContext(), i, Kind);
  }

  /// Removes the attributes from the function
  void removeFnAttrs(const AttributeMask &AttrsToRemove) {
    Attrs = Attrs.removeFnAttributes(getContext(), AttrsToRemove);
  }

  /// Removes the attribute from the function
  void removeFnAttr(Attribute::AttrKind Kind) {
    Attrs = Attrs.removeFnAttribute(getContext(), Kind);
  }

  /// Removes the attribute from the return value
  void removeRetAttr(Attribute::AttrKind Kind) {
    Attrs = Attrs.removeRetAttribute(getContext(), Kind);
  }

  /// Removes the attributes from the return value
  void removeRetAttrs(const AttributeMask &AttrsToRemove) {
    Attrs = Attrs.removeRetAttributes(getContext(), AttrsToRemove);
  }

  /// Removes the attribute from the given argument
  void removeParamAttr(unsigned ArgNo, Attribute::AttrKind Kind) {
    assert(ArgNo < arg_size() && "Out of bounds");
    Attrs = Attrs.removeParamAttribute(getContext(), ArgNo, Kind);
  }

  /// Removes the attribute from the given argument
  void removeParamAttr(unsigned ArgNo, StringRef Kind) {
    assert(ArgNo < arg_size() && "Out of bounds");
    Attrs = Attrs.removeParamAttribute(getContext(), ArgNo, Kind);
  }

  /// Removes the attributes from the given argument
  void removeParamAttrs(unsigned ArgNo, const AttributeMask &AttrsToRemove) {
    Attrs = Attrs.removeParamAttributes(getContext(), ArgNo, AttrsToRemove);
  }

  /// adds the dereferenceable attribute to the list of attributes.
  void addDereferenceableParamAttr(unsigned i, uint64_t Bytes) {
    Attrs = Attrs.addDereferenceableParamAttr(getContext(), i, Bytes);
  }

  /// adds the dereferenceable attribute to the list of attributes.
  void addDereferenceableRetAttr(uint64_t Bytes) {
    Attrs = Attrs.addDereferenceableRetAttr(getContext(), Bytes);
  }

  /// Determine whether the return value has the given attribute.
  bool hasRetAttr(Attribute::AttrKind Kind) const {
    return hasRetAttrImpl(Kind);
  }
  /// Determine whether the return value has the given attribute.
  bool hasRetAttr(StringRef Kind) const { return hasRetAttrImpl(Kind); }

  /// Determine whether the argument or parameter has the given attribute.
  bool paramHasAttr(unsigned ArgNo, Attribute::AttrKind Kind) const;

  /// Get the attribute of a given kind at a position.
  Attribute getAttributeAtIndex(unsigned i, Attribute::AttrKind Kind) const {
    return getAttributes().getAttributeAtIndex(i, Kind);
  }

  /// Get the attribute of a given kind at a position.
  Attribute getAttributeAtIndex(unsigned i, StringRef Kind) const {
    return getAttributes().getAttributeAtIndex(i, Kind);
  }

  /// Get the attribute of a given kind for the function.
  Attribute getFnAttr(StringRef Kind) const {
    return getAttributes().getFnAttr(Kind);
  }

  /// Get the attribute of a given kind for the function.
  Attribute getFnAttr(Attribute::AttrKind Kind) const {
    return getAttributes().getFnAttr(Kind);
  }

  /// Get the attribute of a given kind from a given arg
  Attribute getParamAttr(unsigned ArgNo, Attribute::AttrKind Kind) const {
    assert(ArgNo < arg_size() && "Out of bounds");
    return getAttributes().getParamAttr(ArgNo, Kind);
  }

  /// Get the attribute of a given kind from a given arg
  Attribute getParamAttr(unsigned ArgNo, StringRef Kind) const {
    assert(ArgNo < arg_size() && "Out of bounds");
    return getAttributes().getParamAttr(ArgNo, Kind);
  }

  /// Return true if the data operand at index \p i has the attribute \p
  /// A.
  ///
  /// Data operands include call arguments and values used in operand bundles,
  /// but does not include the callee operand.
  ///
  /// The index \p i is interpreted as
  ///
  ///  \p i in [0, arg_size)  -> argument number (\p i)
  ///  \p i in [arg_size, data_operand_size) -> bundle operand at index
  ///     (\p i) in the operand list.
  bool dataOperandHasImpliedAttr(unsigned i, Attribute::AttrKind Kind) const {
    // Note that we have to add one because `i` isn't zero-indexed.
    assert(i < arg_size() + getNumTotalBundleOperands() &&
           "Data operand index out of bounds!");

    // The attribute A can either be directly specified, if the operand in
    // question is a call argument; or be indirectly implied by the kind of its
    // containing operand bundle, if the operand is a bundle operand.

    if (i < arg_size())
      return paramHasAttr(i, Kind);

    assert(hasOperandBundles() && i >= getBundleOperandsStartIndex() &&
           "Must be either a call argument or an operand bundle!");
    return bundleOperandHasAttr(i, Kind);
  }

  /// Determine whether this data operand is not captured.
  // FIXME: Once this API is no longer duplicated in `CallSite`, rename this to
  // better indicate that this may return a conservative answer.
  bool doesNotCapture(unsigned OpNo) const {
    return dataOperandHasImpliedAttr(OpNo, Attribute::NoCapture);
  }

  /// Determine whether this argument is passed by value.
  bool isByValArgument(unsigned ArgNo) const {
    return paramHasAttr(ArgNo, Attribute::ByVal);
  }

  /// Determine whether this argument is passed in an alloca.
  bool isInAllocaArgument(unsigned ArgNo) const {
    return paramHasAttr(ArgNo, Attribute::InAlloca);
  }

  /// Determine whether this argument is passed by value, in an alloca, or is
  /// preallocated.
  bool isPassPointeeByValueArgument(unsigned ArgNo) const {
    return paramHasAttr(ArgNo, Attribute::ByVal) ||
           paramHasAttr(ArgNo, Attribute::InAlloca) ||
           paramHasAttr(ArgNo, Attribute::Preallocated);
  }

  /// Determine whether passing undef to this argument is undefined behavior.
  /// If passing undef to this argument is UB, passing poison is UB as well
  /// because poison is more undefined than undef.
  bool isPassingUndefUB(unsigned ArgNo) const {
    return paramHasAttr(ArgNo, Attribute::NoUndef) ||
           // dereferenceable implies noundef.
           paramHasAttr(ArgNo, Attribute::Dereferenceable) ||
           // dereferenceable implies noundef, and null is a well-defined value.
           paramHasAttr(ArgNo, Attribute::DereferenceableOrNull);
  }

  /// Determine if there are is an inalloca argument. Only the last argument can
  /// have the inalloca attribute.
  bool hasInAllocaArgument() const {
    return !arg_empty() && paramHasAttr(arg_size() - 1, Attribute::InAlloca);
  }

  // FIXME: Once this API is no longer duplicated in `CallSite`, rename this to
  // better indicate that this may return a conservative answer.
  bool doesNotAccessMemory(unsigned OpNo) const {
    return dataOperandHasImpliedAttr(OpNo, Attribute::ReadNone);
  }

  // FIXME: Once this API is no longer duplicated in `CallSite`, rename this to
  // better indicate that this may return a conservative answer.
  bool onlyReadsMemory(unsigned OpNo) const {
    return dataOperandHasImpliedAttr(OpNo, Attribute::ReadOnly) ||
           dataOperandHasImpliedAttr(OpNo, Attribute::ReadNone);
  }

  // FIXME: Once this API is no longer duplicated in `CallSite`, rename this to
  // better indicate that this may return a conservative answer.
  bool onlyWritesMemory(unsigned OpNo) const {
    return dataOperandHasImpliedAttr(OpNo, Attribute::WriteOnly) ||
           dataOperandHasImpliedAttr(OpNo, Attribute::ReadNone);
  }

  /// Extract the alignment of the return value.
  MaybeAlign getRetAlign() const { return Attrs.getRetAlignment(); }

  /// Extract the alignment for a call or parameter (0=unknown).
  MaybeAlign getParamAlign(unsigned ArgNo) const {
    return Attrs.getParamAlignment(ArgNo);
  }

  MaybeAlign getParamStackAlign(unsigned ArgNo) const {
    return Attrs.getParamStackAlignment(ArgNo);
  }

  /// Extract the byval type for a call or parameter.
  Type *getParamByValType(unsigned ArgNo) const {
    if (auto *Ty = Attrs.getParamByValType(ArgNo))
      return Ty;
    if (const Function *F = getCalledFunction())
      return F->getAttributes().getParamByValType(ArgNo);
    return nullptr;
  }

  /// Extract the preallocated type for a call or parameter.
  Type *getParamPreallocatedType(unsigned ArgNo) const {
    if (auto *Ty = Attrs.getParamPreallocatedType(ArgNo))
      return Ty;
    if (const Function *F = getCalledFunction())
      return F->getAttributes().getParamPreallocatedType(ArgNo);
    return nullptr;
  }

  /// Extract the preallocated type for a call or parameter.
  Type *getParamInAllocaType(unsigned ArgNo) const {
    if (auto *Ty = Attrs.getParamInAllocaType(ArgNo))
      return Ty;
    if (const Function *F = getCalledFunction())
      return F->getAttributes().getParamInAllocaType(ArgNo);
    return nullptr;
  }

  /// Extract the number of dereferenceable bytes for a call or
  /// parameter (0=unknown).
  uint64_t getRetDereferenceableBytes() const {
    return Attrs.getRetDereferenceableBytes();
  }

  /// Extract the number of dereferenceable bytes for a call or
  /// parameter (0=unknown).
  uint64_t getParamDereferenceableBytes(unsigned i) const {
    return Attrs.getParamDereferenceableBytes(i);
  }

  /// Extract the number of dereferenceable_or_null bytes for a call
  /// (0=unknown).
  uint64_t getRetDereferenceableOrNullBytes() const {
    return Attrs.getRetDereferenceableOrNullBytes();
  }

  /// Extract the number of dereferenceable_or_null bytes for a
  /// parameter (0=unknown).
  uint64_t getParamDereferenceableOrNullBytes(unsigned i) const {
    return Attrs.getParamDereferenceableOrNullBytes(i);
  }

  /// Return true if the return value is known to be not null.
  /// This may be because it has the nonnull attribute, or because at least
  /// one byte is dereferenceable and the pointer is in addrspace(0).
  bool isReturnNonNull() const;

  /// Determine if the return value is marked with NoAlias attribute.
  bool returnDoesNotAlias() const {
    return Attrs.hasRetAttr(Attribute::NoAlias);
  }

  /// If one of the arguments has the 'returned' attribute, returns its
  /// operand value. Otherwise, return nullptr.
  Value *getReturnedArgOperand() const;

  /// Return true if the call should not be treated as a call to a
  /// builtin.
  bool isNoBuiltin() const {
    return hasFnAttrImpl(Attribute::NoBuiltin) &&
           !hasFnAttrImpl(Attribute::Builtin);
  }

  /// Determine if the call requires strict floating point semantics.
  bool isStrictFP() const { return hasFnAttr(Attribute::StrictFP); }

  /// Return true if the call should not be inlined.
  bool isNoInline() const { return hasFnAttr(Attribute::NoInline); }
  void setIsNoInline() { addFnAttr(Attribute::NoInline); }
  /// Determine if the call does not access memory.
  bool doesNotAccessMemory() const { return hasFnAttr(Attribute::ReadNone); }
  void setDoesNotAccessMemory() { addFnAttr(Attribute::ReadNone); }

  /// Determine if the call does not access or only reads memory.
  bool onlyReadsMemory() const {
    return doesNotAccessMemory() || hasFnAttr(Attribute::ReadOnly);
  }

<<<<<<< HEAD
  void setOnlyReadsMemory() {
    addAttribute(AttributeList::FunctionIndex, Attribute::ReadOnly);
  }
=======
  void setOnlyReadsMemory() { addFnAttr(Attribute::ReadOnly); }
>>>>>>> a2ce6ee6

  /// Determine if the call does not access or only writes memory.
  bool onlyWritesMemory() const {
    return doesNotAccessMemory() || hasFnAttr(Attribute::WriteOnly);
  }
  void setOnlyWritesMemory() { addFnAttr(Attribute::WriteOnly); }

  /// Determine if the call can access memmory only using pointers based
  /// on its arguments.
  bool onlyAccessesArgMemory() const {
    return hasFnAttr(Attribute::ArgMemOnly);
  }
  void setOnlyAccessesArgMemory() { addFnAttr(Attribute::ArgMemOnly); }

  /// Determine if the function may only access memory that is
  /// inaccessible from the IR.
  bool onlyAccessesInaccessibleMemory() const {
    return hasFnAttr(Attribute::InaccessibleMemOnly);
  }
  void setOnlyAccessesInaccessibleMemory() {
    addFnAttr(Attribute::InaccessibleMemOnly);
  }

  /// Determine if the function may only access memory that is
  /// either inaccessible from the IR or pointed to by its arguments.
  bool onlyAccessesInaccessibleMemOrArgMem() const {
    return hasFnAttr(Attribute::InaccessibleMemOrArgMemOnly);
  }
  void setOnlyAccessesInaccessibleMemOrArgMem() {
    addFnAttr(Attribute::InaccessibleMemOrArgMemOnly);
  }
  /// Determine if the call cannot return.
  bool doesNotReturn() const { return hasFnAttr(Attribute::NoReturn); }
  void setDoesNotReturn() { addFnAttr(Attribute::NoReturn); }

  /// Determine if the call should not perform indirect branch tracking.
  bool doesNoCfCheck() const { return hasFnAttr(Attribute::NoCfCheck); }

  /// Determine if the call cannot unwind.
  bool doesNotThrow() const { return hasFnAttr(Attribute::NoUnwind); }
  void setDoesNotThrow() { addFnAttr(Attribute::NoUnwind); }

  /// Determine if the invoke cannot be duplicated.
  bool cannotDuplicate() const { return hasFnAttr(Attribute::NoDuplicate); }
  void setCannotDuplicate() { addFnAttr(Attribute::NoDuplicate); }

  /// Determine if the call cannot be tail merged.
  bool cannotMerge() const { return hasFnAttr(Attribute::NoMerge); }
  void setCannotMerge() { addFnAttr(Attribute::NoMerge); }

  /// Determine if the invoke is convergent
  bool isConvergent() const { return hasFnAttr(Attribute::Convergent); }
  void setConvergent() { addFnAttr(Attribute::Convergent); }
  void setNotConvergent() { removeFnAttr(Attribute::Convergent); }

  /// Determine if the call returns a structure through first
  /// pointer argument.
  bool hasStructRetAttr() const {
    if (arg_empty())
      return false;

    // Be friendly and also check the callee.
    return paramHasAttr(0, Attribute::StructRet);
  }

  /// Determine if any call argument is an aggregate passed by value.
  bool hasByValArgument() const {
    return Attrs.hasAttrSomewhere(Attribute::ByVal);
  }

  ///@{
  // End of attribute API.

  /// \name Operand Bundle API
  ///
  /// This group of methods provides the API to access and manipulate operand
  /// bundles on this call.
  /// @{

  /// Return the number of operand bundles associated with this User.
  unsigned getNumOperandBundles() const {
    return std::distance(bundle_op_info_begin(), bundle_op_info_end());
  }

  /// Return true if this User has any operand bundles.
  bool hasOperandBundles() const { return getNumOperandBundles() != 0; }

  /// Return the index of the first bundle operand in the Use array.
  unsigned getBundleOperandsStartIndex() const {
    assert(hasOperandBundles() && "Don't call otherwise!");
    return bundle_op_info_begin()->Begin;
  }

  /// Return the index of the last bundle operand in the Use array.
  unsigned getBundleOperandsEndIndex() const {
    assert(hasOperandBundles() && "Don't call otherwise!");
    return bundle_op_info_end()[-1].End;
  }

  /// Return true if the operand at index \p Idx is a bundle operand.
  bool isBundleOperand(unsigned Idx) const {
    return hasOperandBundles() && Idx >= getBundleOperandsStartIndex() &&
           Idx < getBundleOperandsEndIndex();
  }

  /// Return true if the operand at index \p Idx is a bundle operand that has
  /// tag ID \p ID.
  bool isOperandBundleOfType(uint32_t ID, unsigned Idx) const {
    return isBundleOperand(Idx) &&
           getOperandBundleForOperand(Idx).getTagID() == ID;
  }

  /// Returns true if the use is a bundle operand.
  bool isBundleOperand(const Use *U) const {
    assert(this == U->getUser() &&
           "Only valid to query with a use of this instruction!");
    return hasOperandBundles() && isBundleOperand(U - op_begin());
  }
  bool isBundleOperand(Value::const_user_iterator UI) const {
    return isBundleOperand(&UI.getUse());
  }

  /// Return the total number operands (not operand bundles) used by
  /// every operand bundle in this OperandBundleUser.
  unsigned getNumTotalBundleOperands() const {
    if (!hasOperandBundles())
      return 0;

    unsigned Begin = getBundleOperandsStartIndex();
    unsigned End = getBundleOperandsEndIndex();

    assert(Begin <= End && "Should be!");
    return End - Begin;
  }

  /// Return the operand bundle at a specific index.
  OperandBundleUse getOperandBundleAt(unsigned Index) const {
    assert(Index < getNumOperandBundles() && "Index out of bounds!");
    return operandBundleFromBundleOpInfo(*(bundle_op_info_begin() + Index));
  }

  /// Return the number of operand bundles with the tag Name attached to
  /// this instruction.
  unsigned countOperandBundlesOfType(StringRef Name) const {
    unsigned Count = 0;
    for (unsigned i = 0, e = getNumOperandBundles(); i != e; ++i)
      if (getOperandBundleAt(i).getTagName() == Name)
        Count++;

    return Count;
  }

  /// Return the number of operand bundles with the tag ID attached to
  /// this instruction.
  unsigned countOperandBundlesOfType(uint32_t ID) const {
    unsigned Count = 0;
    for (unsigned i = 0, e = getNumOperandBundles(); i != e; ++i)
      if (getOperandBundleAt(i).getTagID() == ID)
        Count++;

    return Count;
  }

  /// Return an operand bundle by name, if present.
  ///
  /// It is an error to call this for operand bundle types that may have
  /// multiple instances of them on the same instruction.
  Optional<OperandBundleUse> getOperandBundle(StringRef Name) const {
    assert(countOperandBundlesOfType(Name) < 2 && "Precondition violated!");

    for (unsigned i = 0, e = getNumOperandBundles(); i != e; ++i) {
      OperandBundleUse U = getOperandBundleAt(i);
      if (U.getTagName() == Name)
        return U;
    }

    return None;
  }

  /// Return an operand bundle by tag ID, if present.
  ///
  /// It is an error to call this for operand bundle types that may have
  /// multiple instances of them on the same instruction.
  Optional<OperandBundleUse> getOperandBundle(uint32_t ID) const {
    assert(countOperandBundlesOfType(ID) < 2 && "Precondition violated!");

    for (unsigned i = 0, e = getNumOperandBundles(); i != e; ++i) {
      OperandBundleUse U = getOperandBundleAt(i);
      if (U.getTagID() == ID)
        return U;
    }

    return None;
  }

  /// Return the list of operand bundles attached to this instruction as
  /// a vector of OperandBundleDefs.
  ///
  /// This function copies the OperandBundeUse instances associated with this
  /// OperandBundleUser to a vector of OperandBundleDefs.  Note:
  /// OperandBundeUses and OperandBundleDefs are non-trivially *different*
  /// representations of operand bundles (see documentation above).
  void getOperandBundlesAsDefs(SmallVectorImpl<OperandBundleDef> &Defs) const;

  /// Return the operand bundle for the operand at index OpIdx.
  ///
  /// It is an error to call this with an OpIdx that does not correspond to an
  /// bundle operand.
  OperandBundleUse getOperandBundleForOperand(unsigned OpIdx) const {
    return operandBundleFromBundleOpInfo(getBundleOpInfoForOperand(OpIdx));
  }

  /// Return true if this operand bundle user has operand bundles that
  /// may read from the heap.
  bool hasReadingOperandBundles() const;

  /// Return true if this operand bundle user has operand bundles that
  /// may write to the heap.
  bool hasClobberingOperandBundles() const {
    for (auto &BOI : bundle_op_infos()) {
      if (BOI.Tag->second == LLVMContext::OB_deopt ||
          BOI.Tag->second == LLVMContext::OB_funclet)
        continue;

      // This instruction has an operand bundle that is not known to us.
      // Assume the worst.
      return true;
    }

    return false;
  }

  /// Return true if the bundle operand at index \p OpIdx has the
  /// attribute \p A.
  bool bundleOperandHasAttr(unsigned OpIdx,  Attribute::AttrKind A) const {
    auto &BOI = getBundleOpInfoForOperand(OpIdx);
    auto OBU = operandBundleFromBundleOpInfo(BOI);
    return OBU.operandHasAttr(OpIdx - BOI.Begin, A);
  }

  /// Return true if \p Other has the same sequence of operand bundle
  /// tags with the same number of operands on each one of them as this
  /// OperandBundleUser.
  bool hasIdenticalOperandBundleSchema(const CallBase &Other) const {
    if (getNumOperandBundles() != Other.getNumOperandBundles())
      return false;

    return std::equal(bundle_op_info_begin(), bundle_op_info_end(),
                      Other.bundle_op_info_begin());
  }

  /// Return true if this operand bundle user contains operand bundles
  /// with tags other than those specified in \p IDs.
  bool hasOperandBundlesOtherThan(ArrayRef<uint32_t> IDs) const {
    for (unsigned i = 0, e = getNumOperandBundles(); i != e; ++i) {
      uint32_t ID = getOperandBundleAt(i).getTagID();
      if (!is_contained(IDs, ID))
        return true;
    }
    return false;
  }

  /// Is the function attribute S disallowed by some operand bundle on
  /// this operand bundle user?
  bool isFnAttrDisallowedByOpBundle(StringRef S) const {
    // Operand bundles only possibly disallow readnone, readonly and argmemonly
    // attributes.  All String attributes are fine.
    return false;
  }

  /// Is the function attribute A disallowed by some operand bundle on
  /// this operand bundle user?
  bool isFnAttrDisallowedByOpBundle(Attribute::AttrKind A) const {
    switch (A) {
    default:
      return false;

    case Attribute::InaccessibleMemOrArgMemOnly:
      return hasReadingOperandBundles();

    case Attribute::InaccessibleMemOnly:
      return hasReadingOperandBundles();

    case Attribute::ArgMemOnly:
      return hasReadingOperandBundles();

    case Attribute::ReadNone:
      return hasReadingOperandBundles();

    case Attribute::ReadOnly:
      return hasClobberingOperandBundles();
    }

    llvm_unreachable("switch has a default case!");
  }

  /// Used to keep track of an operand bundle.  See the main comment on
  /// OperandBundleUser above.
  struct BundleOpInfo {
    /// The operand bundle tag, interned by
    /// LLVMContextImpl::getOrInsertBundleTag.
    StringMapEntry<uint32_t> *Tag;

    /// The index in the Use& vector where operands for this operand
    /// bundle starts.
    uint32_t Begin;

    /// The index in the Use& vector where operands for this operand
    /// bundle ends.
    uint32_t End;

    bool operator==(const BundleOpInfo &Other) const {
      return Tag == Other.Tag && Begin == Other.Begin && End == Other.End;
    }
  };

  /// Simple helper function to map a BundleOpInfo to an
  /// OperandBundleUse.
  OperandBundleUse
  operandBundleFromBundleOpInfo(const BundleOpInfo &BOI) const {
    auto begin = op_begin();
    ArrayRef<Use> Inputs(begin + BOI.Begin, begin + BOI.End);
    return OperandBundleUse(BOI.Tag, Inputs);
  }

  using bundle_op_iterator = BundleOpInfo *;
  using const_bundle_op_iterator = const BundleOpInfo *;

  /// Return the start of the list of BundleOpInfo instances associated
  /// with this OperandBundleUser.
  ///
  /// OperandBundleUser uses the descriptor area co-allocated with the host User
  /// to store some meta information about which operands are "normal" operands,
  /// and which ones belong to some operand bundle.
  ///
  /// The layout of an operand bundle user is
  ///
  ///          +-----------uint32_t End-------------------------------------+
  ///          |                                                            |
  ///          |  +--------uint32_t Begin--------------------+              |
  ///          |  |                                          |              |
  ///          ^  ^                                          v              v
  ///  |------|------|----|----|----|----|----|---------|----|---------|----|-----
  ///  | BOI0 | BOI1 | .. | DU | U0 | U1 | .. | BOI0_U0 | .. | BOI1_U0 | .. | Un
  ///  |------|------|----|----|----|----|----|---------|----|---------|----|-----
  ///   v  v                                  ^              ^
  ///   |  |                                  |              |
  ///   |  +--------uint32_t Begin------------+              |
  ///   |                                                    |
  ///   +-----------uint32_t End-----------------------------+
  ///
  ///
  /// BOI0, BOI1 ... are descriptions of operand bundles in this User's use
  /// list. These descriptions are installed and managed by this class, and
  /// they're all instances of OperandBundleUser<T>::BundleOpInfo.
  ///
  /// DU is an additional descriptor installed by User's 'operator new' to keep
  /// track of the 'BOI0 ... BOIN' co-allocation.  OperandBundleUser does not
  /// access or modify DU in any way, it's an implementation detail private to
  /// User.
  ///
  /// The regular Use& vector for the User starts at U0.  The operand bundle
  /// uses are part of the Use& vector, just like normal uses.  In the diagram
  /// above, the operand bundle uses start at BOI0_U0.  Each instance of
  /// BundleOpInfo has information about a contiguous set of uses constituting
  /// an operand bundle, and the total set of operand bundle uses themselves
  /// form a contiguous set of uses (i.e. there are no gaps between uses
  /// corresponding to individual operand bundles).
  ///
  /// This class does not know the location of the set of operand bundle uses
  /// within the use list -- that is decided by the User using this class via
  /// the BeginIdx argument in populateBundleOperandInfos.
  ///
  /// Currently operand bundle users with hung-off operands are not supported.
  bundle_op_iterator bundle_op_info_begin() {
    if (!hasDescriptor())
      return nullptr;

    uint8_t *BytesBegin = getDescriptor().begin();
    return reinterpret_cast<bundle_op_iterator>(BytesBegin);
  }

  /// Return the start of the list of BundleOpInfo instances associated
  /// with this OperandBundleUser.
  const_bundle_op_iterator bundle_op_info_begin() const {
    auto *NonConstThis = const_cast<CallBase *>(this);
    return NonConstThis->bundle_op_info_begin();
  }

  /// Return the end of the list of BundleOpInfo instances associated
  /// with this OperandBundleUser.
  bundle_op_iterator bundle_op_info_end() {
    if (!hasDescriptor())
      return nullptr;

    uint8_t *BytesEnd = getDescriptor().end();
    return reinterpret_cast<bundle_op_iterator>(BytesEnd);
  }

  /// Return the end of the list of BundleOpInfo instances associated
  /// with this OperandBundleUser.
  const_bundle_op_iterator bundle_op_info_end() const {
    auto *NonConstThis = const_cast<CallBase *>(this);
    return NonConstThis->bundle_op_info_end();
  }

  /// Return the range [\p bundle_op_info_begin, \p bundle_op_info_end).
  iterator_range<bundle_op_iterator> bundle_op_infos() {
    return make_range(bundle_op_info_begin(), bundle_op_info_end());
  }

  /// Return the range [\p bundle_op_info_begin, \p bundle_op_info_end).
  iterator_range<const_bundle_op_iterator> bundle_op_infos() const {
    return make_range(bundle_op_info_begin(), bundle_op_info_end());
  }

  /// Populate the BundleOpInfo instances and the Use& vector from \p
  /// Bundles.  Return the op_iterator pointing to the Use& one past the last
  /// last bundle operand use.
  ///
  /// Each \p OperandBundleDef instance is tracked by a OperandBundleInfo
  /// instance allocated in this User's descriptor.
  op_iterator populateBundleOperandInfos(ArrayRef<OperandBundleDef> Bundles,
                                         const unsigned BeginIndex);

public:
  /// Return the BundleOpInfo for the operand at index OpIdx.
  ///
  /// It is an error to call this with an OpIdx that does not correspond to an
  /// bundle operand.
  BundleOpInfo &getBundleOpInfoForOperand(unsigned OpIdx);
  const BundleOpInfo &getBundleOpInfoForOperand(unsigned OpIdx) const {
    return const_cast<CallBase *>(this)->getBundleOpInfoForOperand(OpIdx);
  }

protected:
  /// Return the total number of values used in \p Bundles.
  static unsigned CountBundleInputs(ArrayRef<OperandBundleDef> Bundles) {
    unsigned Total = 0;
    for (auto &B : Bundles)
      Total += B.input_size();
    return Total;
  }

  /// @}
  // End of operand bundle API.

private:
  bool hasFnAttrOnCalledFunction(Attribute::AttrKind Kind) const;
  bool hasFnAttrOnCalledFunction(StringRef Kind) const;

  template <typename AttrKind> bool hasFnAttrImpl(AttrKind Kind) const {
    if (Attrs.hasFnAttr(Kind))
      return true;

    // Operand bundles override attributes on the called function, but don't
    // override attributes directly present on the call instruction.
    if (isFnAttrDisallowedByOpBundle(Kind))
      return false;

    return hasFnAttrOnCalledFunction(Kind);
  }

  /// Determine whether the return value has the given attribute. Supports
  /// Attribute::AttrKind and StringRef as \p AttrKind types.
  template <typename AttrKind> bool hasRetAttrImpl(AttrKind Kind) const {
    if (Attrs.hasRetAttr(Kind))
      return true;

    // Look at the callee, if available.
    if (const Function *F = getCalledFunction())
      return F->getAttributes().hasRetAttr(Kind);
    return false;
  }
};

template <>
struct OperandTraits<CallBase> : public VariadicOperandTraits<CallBase, 1> {};

DEFINE_TRANSPARENT_OPERAND_ACCESSORS(CallBase, Value)

//===----------------------------------------------------------------------===//
//                           FuncletPadInst Class
//===----------------------------------------------------------------------===//
class FuncletPadInst : public Instruction {
private:
  FuncletPadInst(const FuncletPadInst &CPI);

  explicit FuncletPadInst(Instruction::FuncletPadOps Op, Value *ParentPad,
                          ArrayRef<Value *> Args, unsigned Values,
                          const Twine &NameStr, Instruction *InsertBefore);
  explicit FuncletPadInst(Instruction::FuncletPadOps Op, Value *ParentPad,
                          ArrayRef<Value *> Args, unsigned Values,
                          const Twine &NameStr, BasicBlock *InsertAtEnd);

  void init(Value *ParentPad, ArrayRef<Value *> Args, const Twine &NameStr);

protected:
  // Note: Instruction needs to be a friend here to call cloneImpl.
  friend class Instruction;
  friend class CatchPadInst;
  friend class CleanupPadInst;

  FuncletPadInst *cloneImpl() const;

public:
  /// Provide fast operand accessors
  DECLARE_TRANSPARENT_OPERAND_ACCESSORS(Value);

  /// getNumArgOperands - Return the number of funcletpad arguments.
  ///
  unsigned getNumArgOperands() const { return getNumOperands() - 1; }

  /// Convenience accessors

  /// Return the outer EH-pad this funclet is nested within.
  ///
  /// Note: This returns the associated CatchSwitchInst if this FuncletPadInst
  /// is a CatchPadInst.
  Value *getParentPad() const { return Op<-1>(); }
  void setParentPad(Value *ParentPad) {
    assert(ParentPad);
    Op<-1>() = ParentPad;
  }

  /// getArgOperand/setArgOperand - Return/set the i-th funcletpad argument.
  ///
  Value *getArgOperand(unsigned i) const { return getOperand(i); }
  void setArgOperand(unsigned i, Value *v) { setOperand(i, v); }

  /// arg_operands - iteration adapter for range-for loops.
  op_range arg_operands() { return op_range(op_begin(), op_end() - 1); }

  /// arg_operands - iteration adapter for range-for loops.
  const_op_range arg_operands() const {
    return const_op_range(op_begin(), op_end() - 1);
  }

  // Methods for support type inquiry through isa, cast, and dyn_cast:
  static bool classof(const Instruction *I) { return I->isFuncletPad(); }
  static bool classof(const Value *V) {
    return isa<Instruction>(V) && classof(cast<Instruction>(V));
  }
};

template <>
struct OperandTraits<FuncletPadInst>
    : public VariadicOperandTraits<FuncletPadInst, /*MINARITY=*/1> {};

DEFINE_TRANSPARENT_OPERAND_ACCESSORS(FuncletPadInst, Value)

} // end namespace llvm

#endif // LLVM_IR_INSTRTYPES_H<|MERGE_RESOLUTION|>--- conflicted
+++ resolved
@@ -1821,13 +1821,7 @@
     return doesNotAccessMemory() || hasFnAttr(Attribute::ReadOnly);
   }
 
-<<<<<<< HEAD
-  void setOnlyReadsMemory() {
-    addAttribute(AttributeList::FunctionIndex, Attribute::ReadOnly);
-  }
-=======
   void setOnlyReadsMemory() { addFnAttr(Attribute::ReadOnly); }
->>>>>>> a2ce6ee6
 
   /// Determine if the call does not access or only writes memory.
   bool onlyWritesMemory() const {
