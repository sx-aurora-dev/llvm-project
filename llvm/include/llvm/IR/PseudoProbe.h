--- conflicted
+++ resolved
@@ -21,20 +21,11 @@
 namespace llvm {
 
 class Instruction;
-class BasicBlock;
 
 constexpr const char *PseudoProbeDescMetadataName = "llvm.pseudo_probe_desc";
 
 enum class PseudoProbeType { Block = 0, IndirectCall, DirectCall };
 
-<<<<<<< HEAD
-enum class PseudoProbeAttributes {
-  Reserved = 0x1, // Reserved for future use.
-  Dangling = 0x2, // The probe is dangling.
-};
-
-=======
->>>>>>> a2ce6ee6
 // The saturated distrution factor representing 100% for block probes.
 constexpr static uint64_t PseudoProbeFullDistributionFactor =
     std::numeric_limits<uint64_t>::max();
@@ -83,30 +74,15 @@
   uint32_t Id;
   uint32_t Type;
   uint32_t Attr;
-<<<<<<< HEAD
-  float Factor;
-
-  bool isDangling() const {
-    return Attr & (uint32_t)PseudoProbeAttributes::Dangling;
-  }
-=======
   // Distribution factor that estimates the portion of the real execution count.
   // A saturated distribution factor stands for 1.0 or 100%. A pesudo probe has
   // a factor with the value ranged from 0.0 to 1.0.
   float Factor;
->>>>>>> a2ce6ee6
 };
 
 Optional<PseudoProbe> extractProbe(const Instruction &Inst);
 
 void setProbeDistributionFactor(Instruction &Inst, float Factor);
-<<<<<<< HEAD
-
-bool moveAndDanglePseudoProbes(BasicBlock *From, Instruction *To);
-
-bool removeRedundantPseudoProbes(BasicBlock *Block);
-=======
->>>>>>> a2ce6ee6
 } // end namespace llvm
 
 #endif // LLVM_IR_PSEUDOPROBE_H