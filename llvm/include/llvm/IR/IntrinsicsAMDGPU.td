--- conflicted
+++ resolved
@@ -807,12 +807,6 @@
               "STORE_MIP", [], [AMDGPUArg<llvm_anyfloat_ty, "vdata">],
               [IntrWriteMem, IntrWillReturn], [SDNPMemOperand], 1>;
 
-<<<<<<< HEAD
-  defm int_amdgcn_image_msaa_load_x
-    : AMDGPUImageDimIntrinsicsAll<"MSAA_LOAD_X", [llvm_any_ty], [], [IntrReadMem],
-                                  [SDNPMemOperand]>,
-      AMDGPUImageDMaskIntrinsic;
-=======
   //////////////////////////////////////////////////////////////////////////
   // MSAA intrinsics
   //////////////////////////////////////////////////////////////////////////
@@ -822,7 +816,6 @@
             AMDGPUDimNoSampleProfile<"MSAA_LOAD_X", dim, [llvm_any_ty], []>,
             [IntrReadMem], [SDNPMemOperand]>;
   }
->>>>>>> 2ab1d525
 
   //////////////////////////////////////////////////////////////////////////
   // sample and getlod intrinsics
@@ -1061,10 +1054,6 @@
 // gfx908 intrinsic
 def int_amdgcn_raw_buffer_atomic_fadd : AMDGPURawBufferAtomic<llvm_anyfloat_ty>;
 
-// gfx90a intrinsics
-def int_amdgcn_raw_buffer_atomic_fmin : AMDGPURawBufferAtomic<llvm_anyfloat_ty>;
-def int_amdgcn_raw_buffer_atomic_fmax : AMDGPURawBufferAtomic<llvm_anyfloat_ty>;
-
 class AMDGPUStructBufferAtomic<LLVMType data_ty = llvm_any_ty, bit NoRtn = false> : Intrinsic <
   !if(NoRtn, [], [data_ty]),
   [!if(NoRtn, data_ty, LLVMMatchType<0>),  // vdata(VGPR)
@@ -1975,65 +1964,6 @@
 def int_amdgcn_mfma_f64_4x4x4f64        : AMDGPUMfmaIntrinsic<llvm_double_ty, llvm_double_ty>;
 
 //===----------------------------------------------------------------------===//
-// gfx90a intrinsics
-// ===----------------------------------------------------------------------===//
-
-def int_amdgcn_global_atomic_fmin : AMDGPUGlobalAtomicRtn<llvm_anyfloat_ty>;
-def int_amdgcn_global_atomic_fmax : AMDGPUGlobalAtomicRtn<llvm_anyfloat_ty>;
-def int_amdgcn_flat_atomic_fadd   : AMDGPUGlobalAtomicRtn<llvm_anyfloat_ty>;
-def int_amdgcn_flat_atomic_fmin   : AMDGPUGlobalAtomicRtn<llvm_anyfloat_ty>;
-def int_amdgcn_flat_atomic_fmax   : AMDGPUGlobalAtomicRtn<llvm_anyfloat_ty>;
-
-def int_amdgcn_mfma_f32_32x32x4bf16_1k : GCCBuiltin<"__builtin_amdgcn_mfma_f32_32x32x4bf16_1k">,
-  Intrinsic<[llvm_v32f32_ty],
-            [llvm_v4i16_ty, llvm_v4i16_ty, llvm_v32f32_ty,
-            llvm_i32_ty, llvm_i32_ty, llvm_i32_ty],
-            [IntrConvergent, IntrNoMem, IntrWillReturn,
-             ImmArg<ArgIndex<3>>, ImmArg<ArgIndex<4>>, ImmArg<ArgIndex<5>>]>;
-
-def int_amdgcn_mfma_f32_16x16x4bf16_1k : GCCBuiltin<"__builtin_amdgcn_mfma_f32_16x16x4bf16_1k">,
-  Intrinsic<[llvm_v16f32_ty],
-            [llvm_v4i16_ty, llvm_v4i16_ty, llvm_v16f32_ty,
-            llvm_i32_ty, llvm_i32_ty, llvm_i32_ty],
-            [IntrConvergent, IntrNoMem, IntrWillReturn,
-             ImmArg<ArgIndex<3>>, ImmArg<ArgIndex<4>>, ImmArg<ArgIndex<5>>]>;
-
-def int_amdgcn_mfma_f32_4x4x4bf16_1k : GCCBuiltin<"__builtin_amdgcn_mfma_f32_4x4x4bf16_1k">,
-  Intrinsic<[llvm_v4f32_ty],
-            [llvm_v4i16_ty, llvm_v4i16_ty, llvm_v4f32_ty,
-            llvm_i32_ty, llvm_i32_ty, llvm_i32_ty],
-            [IntrConvergent, IntrNoMem, IntrWillReturn,
-             ImmArg<ArgIndex<3>>, ImmArg<ArgIndex<4>>, ImmArg<ArgIndex<5>>]>;
-
-def int_amdgcn_mfma_f32_32x32x8bf16_1k : GCCBuiltin<"__builtin_amdgcn_mfma_f32_32x32x8bf16_1k">,
-  Intrinsic<[llvm_v16f32_ty],
-            [llvm_v4i16_ty, llvm_v4i16_ty, llvm_v16f32_ty,
-            llvm_i32_ty, llvm_i32_ty, llvm_i32_ty],
-            [IntrConvergent, IntrNoMem, IntrWillReturn,
-             ImmArg<ArgIndex<3>>, ImmArg<ArgIndex<4>>, ImmArg<ArgIndex<5>>]>;
-
-def int_amdgcn_mfma_f32_16x16x16bf16_1k : GCCBuiltin<"__builtin_amdgcn_mfma_f32_16x16x16bf16_1k">,
-  Intrinsic<[llvm_v4f32_ty],
-            [llvm_v4i16_ty, llvm_v4i16_ty, llvm_v4f32_ty,
-            llvm_i32_ty, llvm_i32_ty, llvm_i32_ty],
-            [IntrConvergent, IntrNoMem, IntrWillReturn,
-             ImmArg<ArgIndex<3>>, ImmArg<ArgIndex<4>>, ImmArg<ArgIndex<5>>]>;
-
-def int_amdgcn_mfma_f64_16x16x4f64 : GCCBuiltin<"__builtin_amdgcn_mfma_f64_16x16x4f64">,
-  Intrinsic<[llvm_v4f64_ty],
-            [llvm_double_ty, llvm_double_ty, llvm_v4f64_ty,
-            llvm_i32_ty, llvm_i32_ty, llvm_i32_ty],
-            [IntrConvergent, IntrNoMem, IntrWillReturn,
-             ImmArg<ArgIndex<3>>, ImmArg<ArgIndex<4>>, ImmArg<ArgIndex<5>>]>;
-
-def int_amdgcn_mfma_f64_4x4x4f64 : GCCBuiltin<"__builtin_amdgcn_mfma_f64_4x4x4f64">,
-  Intrinsic<[llvm_double_ty],
-            [llvm_double_ty, llvm_double_ty, llvm_double_ty,
-            llvm_i32_ty, llvm_i32_ty, llvm_i32_ty],
-            [IntrConvergent, IntrNoMem, IntrWillReturn,
-             ImmArg<ArgIndex<3>>, ImmArg<ArgIndex<4>>, ImmArg<ArgIndex<5>>]>;
-
-//===----------------------------------------------------------------------===//
 // Special Intrinsics for backend internal use only. No frontend
 // should emit calls to these.
 // ===----------------------------------------------------------------------===//
