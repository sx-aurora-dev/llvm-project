//===- IntrinsicsRISCV.td - Defines RISCV intrinsics -------*- tablegen -*-===//
//
// Part of the LLVM Project, under the Apache License v2.0 with LLVM Exceptions.
// See https://llvm.org/LICENSE.txt for license information.
// SPDX-License-Identifier: Apache-2.0 WITH LLVM-exception
//
//===----------------------------------------------------------------------===//
//
// This file defines all of the RISCV-specific intrinsics.
//
//===----------------------------------------------------------------------===//

//===----------------------------------------------------------------------===//
// Atomics

// Atomic Intrinsics have multiple versions for different access widths, which
// all follow one of the following signatures (depending on how many arguments
// they require). We carefully instantiate only specific versions of these for
// specific integer widths, rather than using `llvm_anyint_ty`.
//
// In fact, as these intrinsics take `llvm_anyptr_ty`, the given names are the
// canonical names, and the intrinsics used in the code will have a name
// suffixed with the pointer type they are specialised for (denoted `<p>` in the
// names below), in order to avoid type conflicts.

let TargetPrefix = "riscv" in {

  // T @llvm.<name>.T.<p>(any*, T, T, T imm);
  class MaskedAtomicRMWFourArg<LLVMType itype>
      : Intrinsic<[itype], [llvm_anyptr_ty, itype, itype, itype],
                  [IntrArgMemOnly, NoCapture<ArgIndex<0>>, ImmArg<ArgIndex<3>>]>;
  // T @llvm.<name>.T.<p>(any*, T, T, T, T imm);
  class MaskedAtomicRMWFiveArg<LLVMType itype>
      : Intrinsic<[itype], [llvm_anyptr_ty, itype, itype, itype, itype],
                  [IntrArgMemOnly, NoCapture<ArgIndex<0>>, ImmArg<ArgIndex<4>>]>;

  // We define 32-bit and 64-bit variants of the above, where T stands for i32
  // or i64 respectively:
  multiclass MaskedAtomicRMWFourArgIntrinsics {
    // i32 @llvm.<name>.i32.<p>(any*, i32, i32, i32 imm);
    def _i32 : MaskedAtomicRMWFourArg<llvm_i32_ty>;
    // i64 @llvm.<name>.i32.<p>(any*, i64, i64, i64 imm);
    def _i64 : MaskedAtomicRMWFourArg<llvm_i64_ty>;
  }

  multiclass MaskedAtomicRMWFiveArgIntrinsics {
    // i32 @llvm.<name>.i32.<p>(any*, i32, i32, i32, i32 imm);
    def _i32 : MaskedAtomicRMWFiveArg<llvm_i32_ty>;
    // i64 @llvm.<name>.i64.<p>(any*, i64, i64, i64, i64 imm);
    def _i64 : MaskedAtomicRMWFiveArg<llvm_i64_ty>;
  }

  // @llvm.riscv.masked.atomicrmw.*.{i32,i64}.<p>(...)
  defm int_riscv_masked_atomicrmw_xchg : MaskedAtomicRMWFourArgIntrinsics;
  defm int_riscv_masked_atomicrmw_add : MaskedAtomicRMWFourArgIntrinsics;
  defm int_riscv_masked_atomicrmw_sub : MaskedAtomicRMWFourArgIntrinsics;
  defm int_riscv_masked_atomicrmw_nand : MaskedAtomicRMWFourArgIntrinsics;
  // Signed min and max need an extra operand to do sign extension with.
  defm int_riscv_masked_atomicrmw_max : MaskedAtomicRMWFiveArgIntrinsics;
  defm int_riscv_masked_atomicrmw_min : MaskedAtomicRMWFiveArgIntrinsics;
  // Unsigned min and max don't need the extra operand.
  defm int_riscv_masked_atomicrmw_umax : MaskedAtomicRMWFourArgIntrinsics;
  defm int_riscv_masked_atomicrmw_umin : MaskedAtomicRMWFourArgIntrinsics;

  // @llvm.riscv.masked.cmpxchg.{i32,i64}.<p>(...)
  defm int_riscv_masked_cmpxchg : MaskedAtomicRMWFiveArgIntrinsics;

} // TargetPrefix = "riscv"

//===----------------------------------------------------------------------===//
// Bitmanip (Bit Manipulation) Extension

let TargetPrefix = "riscv" in {

  class BitManipGPRIntrinsics
      : Intrinsic<[llvm_any_ty],
                  [LLVMMatchType<0>],
                  [IntrNoMem, IntrSpeculatable, IntrWillReturn]>;
  class BitManipGPRGPRIntrinsics
      : Intrinsic<[llvm_any_ty],
                  [LLVMMatchType<0>, LLVMMatchType<0>],
                  [IntrNoMem, IntrSpeculatable, IntrWillReturn]>;

  // Zbb
  def int_riscv_orc_b : BitManipGPRIntrinsics;

  // Zbc
  def int_riscv_clmul  : BitManipGPRGPRIntrinsics;
  def int_riscv_clmulh : BitManipGPRGPRIntrinsics;
  def int_riscv_clmulr : BitManipGPRGPRIntrinsics;

  // Zbe
  def int_riscv_bcompress   : BitManipGPRGPRIntrinsics;
  def int_riscv_bdecompress : BitManipGPRGPRIntrinsics;

  // Zbf
  def int_riscv_bfp  : BitManipGPRGPRIntrinsics;

  // Zbp
  def int_riscv_grev  : BitManipGPRGPRIntrinsics;
  def int_riscv_gorc  : BitManipGPRGPRIntrinsics;
  def int_riscv_shfl  : BitManipGPRGPRIntrinsics;
  def int_riscv_unshfl  : BitManipGPRGPRIntrinsics;
  def int_riscv_xperm_n  : BitManipGPRGPRIntrinsics;
  def int_riscv_xperm_b  : BitManipGPRGPRIntrinsics;
  def int_riscv_xperm_h  : BitManipGPRGPRIntrinsics;
  def int_riscv_xperm_w  : BitManipGPRGPRIntrinsics;

  // Zbr
  def int_riscv_crc32_b : BitManipGPRIntrinsics;
  def int_riscv_crc32_h : BitManipGPRIntrinsics;
  def int_riscv_crc32_w : BitManipGPRIntrinsics;
  def int_riscv_crc32_d : BitManipGPRIntrinsics;
  def int_riscv_crc32c_b : BitManipGPRIntrinsics;
  def int_riscv_crc32c_h : BitManipGPRIntrinsics;
  def int_riscv_crc32c_w : BitManipGPRIntrinsics;
  def int_riscv_crc32c_d : BitManipGPRIntrinsics;
} // TargetPrefix = "riscv"

//===----------------------------------------------------------------------===//
// Vectors

class RISCVVIntrinsic {
  // These intrinsics may accept illegal integer values in their llvm_any_ty
  // operand, so they have to be extended. If set to zero then the intrinsic
  // does not have any operand that must be extended.
  Intrinsic IntrinsicID = !cast<Intrinsic>(NAME);
  bits<4> SplatOperand = 0;
}

let TargetPrefix = "riscv" in {
  // We use anyint here but we only support XLen.
  def int_riscv_vsetvli   : Intrinsic<[llvm_anyint_ty],
                           /* AVL */  [LLVMMatchType<0>,
                           /* VSEW */  LLVMMatchType<0>,
                           /* VLMUL */ LLVMMatchType<0>],
                                      [IntrNoMem, IntrHasSideEffects,
                                       ImmArg<ArgIndex<1>>,
                                       ImmArg<ArgIndex<2>>]>;
  def int_riscv_vsetvlimax : Intrinsic<[llvm_anyint_ty],
                            /* VSEW */ [LLVMMatchType<0>,
                            /* VLMUL */ LLVMMatchType<0>],
                                      [IntrNoMem, IntrHasSideEffects,
                                       ImmArg<ArgIndex<0>>,
                                       ImmArg<ArgIndex<1>>]>;

  // For unit stride load
  // Input: (pointer, vl)
  class RISCVUSLoad
        : Intrinsic<[llvm_anyvector_ty],
                    [LLVMPointerType<LLVMMatchType<0>>,
                     llvm_anyint_ty],
                    [NoCapture<ArgIndex<0>>, IntrReadMem]>, RISCVVIntrinsic;
  // For unit stride fault-only-first load
  // Input: (pointer, vl)
  // Output: (data, vl)
  // NOTE: We model this with default memory properties since we model writing
  // VL as a side effect. IntrReadMem, IntrHasSideEffects does not work.
  class RISCVUSLoadFF
        : Intrinsic<[llvm_anyvector_ty, llvm_anyint_ty],
                    [LLVMPointerType<LLVMMatchType<0>>, LLVMMatchType<1>],
                    [NoCapture<ArgIndex<0>>]>,
                    RISCVVIntrinsic;
  // For unit stride load with mask
  // Input: (maskedoff, pointer, mask, vl, ta)
  class RISCVUSLoadMask
        : Intrinsic<[llvm_anyvector_ty ],
                    [LLVMMatchType<0>,
                     LLVMPointerType<LLVMMatchType<0>>,
                     LLVMScalarOrSameVectorWidth<0, llvm_i1_ty>,
<<<<<<< HEAD
                     llvm_anyint_ty],
                    [NoCapture<ArgIndex<1>>, IntrReadMem]>, RISCVVIntrinsic;
  // For unit stride fault-only-first load with mask
  // Input: (maskedoff, pointer, mask, vl)
=======
                     llvm_anyint_ty, LLVMMatchType<1>],
                    [NoCapture<ArgIndex<1>>, ImmArg<ArgIndex<4>>, IntrReadMem]>,
                    RISCVVIntrinsic;
  // For unit stride fault-only-first load with mask
  // Input: (maskedoff, pointer, mask, vl, ta)
>>>>>>> 2ab1d525
  // Output: (data, vl)
  // NOTE: We model this with default memory properties since we model writing
  // VL as a side effect. IntrReadMem, IntrHasSideEffects does not work.
  class RISCVUSLoadFFMask
        : Intrinsic<[llvm_anyvector_ty, llvm_anyint_ty],
                    [LLVMMatchType<0>,
                     LLVMPointerType<LLVMMatchType<0>>,
                     LLVMScalarOrSameVectorWidth<0, llvm_i1_ty>,
<<<<<<< HEAD
                     LLVMMatchType<1>],
                    [NoCapture<ArgIndex<1>>]>, RISCVVIntrinsic;
=======
                     LLVMMatchType<1>, LLVMMatchType<1>],
                    [NoCapture<ArgIndex<1>>, ImmArg<ArgIndex<4>>]>, RISCVVIntrinsic;
>>>>>>> 2ab1d525
  // For strided load
  // Input: (pointer, stride, vl)
  class RISCVSLoad
        : Intrinsic<[llvm_anyvector_ty],
                    [LLVMPointerType<LLVMMatchType<0>>,
                     llvm_anyint_ty, LLVMMatchType<1>],
                    [NoCapture<ArgIndex<0>>, IntrReadMem]>, RISCVVIntrinsic;
  // For strided load with mask
  // Input: (maskedoff, pointer, stride, mask, vl, ta)
  class RISCVSLoadMask
        : Intrinsic<[llvm_anyvector_ty ],
                    [LLVMMatchType<0>,
                     LLVMPointerType<LLVMMatchType<0>>, llvm_anyint_ty,
                     LLVMScalarOrSameVectorWidth<0, llvm_i1_ty>, LLVMMatchType<1>,
                     LLVMMatchType<1>],
                    [NoCapture<ArgIndex<1>>, ImmArg<ArgIndex<5>>, IntrReadMem]>,
                    RISCVVIntrinsic;
  // For indexed load
  // Input: (pointer, index, vl)
  class RISCVILoad
        : Intrinsic<[llvm_anyvector_ty],
                    [LLVMPointerType<LLVMMatchType<0>>,
                     llvm_anyvector_ty, llvm_anyint_ty],
                    [NoCapture<ArgIndex<0>>, IntrReadMem]>, RISCVVIntrinsic;
  // For indexed load with mask
  // Input: (maskedoff, pointer, index, mask, vl, ta)
  class RISCVILoadMask
        : Intrinsic<[llvm_anyvector_ty ],
                    [LLVMMatchType<0>,
                     LLVMPointerType<LLVMMatchType<0>>, llvm_anyvector_ty,
                     LLVMScalarOrSameVectorWidth<0, llvm_i1_ty>, llvm_anyint_ty,
                     LLVMMatchType<2>],
                    [NoCapture<ArgIndex<1>>, ImmArg<ArgIndex<5>>, IntrReadMem]>,
                    RISCVVIntrinsic;
  // For unit stride store
  // Input: (vector_in, pointer, vl)
  class RISCVUSStore
        : Intrinsic<[],
                    [llvm_anyvector_ty,
                     LLVMPointerType<LLVMMatchType<0>>,
                     llvm_anyint_ty],
                    [NoCapture<ArgIndex<1>>, IntrWriteMem]>, RISCVVIntrinsic;
  // For unit stride store with mask
  // Input: (vector_in, pointer, mask, vl)
  class RISCVUSStoreMask
        : Intrinsic<[],
                    [llvm_anyvector_ty,
                     LLVMPointerType<LLVMMatchType<0>>,
                     LLVMScalarOrSameVectorWidth<0, llvm_i1_ty>,
                     llvm_anyint_ty],
                    [NoCapture<ArgIndex<1>>, IntrWriteMem]>, RISCVVIntrinsic;
  // For strided store
  // Input: (vector_in, pointer, stride, vl)
  class RISCVSStore
        : Intrinsic<[],
                    [llvm_anyvector_ty,
                     LLVMPointerType<LLVMMatchType<0>>,
                     llvm_anyint_ty, LLVMMatchType<1>],
                    [NoCapture<ArgIndex<1>>, IntrWriteMem]>, RISCVVIntrinsic;
  // For stride store with mask
  // Input: (vector_in, pointer, stirde, mask, vl)
  class RISCVSStoreMask
        : Intrinsic<[],
                    [llvm_anyvector_ty,
                     LLVMPointerType<LLVMMatchType<0>>, llvm_anyint_ty,
                     LLVMScalarOrSameVectorWidth<0, llvm_i1_ty>, LLVMMatchType<1>],
                    [NoCapture<ArgIndex<1>>, IntrWriteMem]>, RISCVVIntrinsic;
  // For indexed store
  // Input: (vector_in, pointer, index, vl)
  class RISCVIStore
        : Intrinsic<[],
                    [llvm_anyvector_ty,
                     LLVMPointerType<LLVMMatchType<0>>,
                     llvm_anyint_ty, llvm_anyint_ty],
                    [NoCapture<ArgIndex<1>>, IntrWriteMem]>, RISCVVIntrinsic;
  // For indexed store with mask
  // Input: (vector_in, pointer, index, mask, vl)
  class RISCVIStoreMask
        : Intrinsic<[],
                    [llvm_anyvector_ty,
                     LLVMPointerType<LLVMMatchType<0>>, llvm_anyvector_ty,
                     LLVMScalarOrSameVectorWidth<0, llvm_i1_ty>, llvm_anyint_ty],
                    [NoCapture<ArgIndex<1>>, IntrWriteMem]>, RISCVVIntrinsic;
  // For destination vector type is the same as source vector.
  // Input: (vector_in, vl)
  class RISCVUnaryAANoMask
        : Intrinsic<[llvm_anyvector_ty],
                    [LLVMMatchType<0>, llvm_anyint_ty],
                    [IntrNoMem]>, RISCVVIntrinsic;
  // For destination vector type is the same as first source vector (with mask).
  // Input: (vector_in, mask, vl, ta)
  class RISCVUnaryAAMask
        : Intrinsic<[llvm_anyvector_ty],
                    [LLVMMatchType<0>, LLVMMatchType<0>,
                     LLVMScalarOrSameVectorWidth<0, llvm_i1_ty>, llvm_anyint_ty,
                     LLVMMatchType<1>],
                    [ImmArg<ArgIndex<4>>, IntrNoMem]>, RISCVVIntrinsic;
  class RISCVUnaryAAMaskNoTA
        : Intrinsic<[llvm_anyvector_ty],
                    [LLVMMatchType<0>, LLVMMatchType<0>,
                     LLVMScalarOrSameVectorWidth<0, llvm_i1_ty>, llvm_anyint_ty],
                    [IntrNoMem]>, RISCVVIntrinsic;
  // For destination vector type is the same as first and second source vector.
  // Input: (vector_in, vector_in, vl)
  class RISCVBinaryAAANoMask
        : Intrinsic<[llvm_anyvector_ty],
                    [LLVMMatchType<0>, LLVMMatchType<0>, llvm_anyint_ty],
                    [IntrNoMem]>, RISCVVIntrinsic;
  // For destination vector type is the same as first and second source vector.
  // Input: (vector_in, int_vector_in, vl)
  class RISCVRGatherVVNoMask
<<<<<<< HEAD
        : Intrinsic<[llvm_anyvector_ty],
                    [LLVMMatchType<0>, LLVMVectorOfBitcastsToInt<0>, llvm_anyint_ty],
                    [IntrNoMem]>, RISCVVIntrinsic;
  // For destination vector type is the same as first and second source vector.
  // Input: (vector_in, vector_in, int_vector_in, vl)
  class RISCVRGatherVVMask
        : Intrinsic<[llvm_anyvector_ty],
                    [LLVMMatchType<0>, LLVMMatchType<0>, LLVMVectorOfBitcastsToInt<0>,
                     LLVMScalarOrSameVectorWidth<0, llvm_i1_ty>, llvm_anyint_ty],
                    [IntrNoMem]>, RISCVVIntrinsic;
  // Input: (vector_in, int16_vector_in, vl)
  class RISCVRGatherEI16VVNoMask
        : Intrinsic<[llvm_anyvector_ty],
                    [LLVMMatchType<0>, LLVMScalarOrSameVectorWidth<0, llvm_i16_ty>,
                     llvm_anyint_ty],
                    [IntrNoMem]>, RISCVVIntrinsic;
  // For destination vector type is the same as first and second source vector.
  // Input: (vector_in, vector_in, int16_vector_in, vl)
  class RISCVRGatherEI16VVMask
        : Intrinsic<[llvm_anyvector_ty],
                    [LLVMMatchType<0>, LLVMMatchType<0>,
                    LLVMScalarOrSameVectorWidth<0, llvm_i16_ty>,
                     LLVMScalarOrSameVectorWidth<0, llvm_i1_ty>, llvm_anyint_ty],
                    [IntrNoMem]>, RISCVVIntrinsic;
=======
        : Intrinsic<[llvm_anyvector_ty],
                    [LLVMMatchType<0>, LLVMVectorOfBitcastsToInt<0>, llvm_anyint_ty],
                    [IntrNoMem]>, RISCVVIntrinsic;
  // For destination vector type is the same as first and second source vector.
  // Input: (vector_in, vector_in, int_vector_in, vl, ta)
  class RISCVRGatherVVMask
        : Intrinsic<[llvm_anyvector_ty],
                    [LLVMMatchType<0>, LLVMMatchType<0>, LLVMVectorOfBitcastsToInt<0>,
                     LLVMScalarOrSameVectorWidth<0, llvm_i1_ty>, llvm_anyint_ty,
                     LLVMMatchType<1>],
                    [ImmArg<ArgIndex<5>>, IntrNoMem]>, RISCVVIntrinsic;
  // Input: (vector_in, int16_vector_in, vl)
  class RISCVRGatherEI16VVNoMask
        : Intrinsic<[llvm_anyvector_ty],
                    [LLVMMatchType<0>, LLVMScalarOrSameVectorWidth<0, llvm_i16_ty>,
                     llvm_anyint_ty],
                    [IntrNoMem]>, RISCVVIntrinsic;
  // For destination vector type is the same as first and second source vector.
  // Input: (vector_in, vector_in, int16_vector_in, vl, ta)
  class RISCVRGatherEI16VVMask
        : Intrinsic<[llvm_anyvector_ty],
                    [LLVMMatchType<0>, LLVMMatchType<0>,
                    LLVMScalarOrSameVectorWidth<0, llvm_i16_ty>,
                     LLVMScalarOrSameVectorWidth<0, llvm_i1_ty>, llvm_anyint_ty,
                     LLVMMatchType<1>],
                    [ImmArg<ArgIndex<5>>, IntrNoMem]>, RISCVVIntrinsic;
>>>>>>> 2ab1d525
  // For destination vector type is the same as first source vector, and the
  // second operand is XLen.
  // Input: (vector_in, xlen_in, vl)
  class RISCVGatherVXNoMask
        : Intrinsic<[llvm_anyvector_ty],
                    [LLVMMatchType<0>, llvm_anyint_ty, LLVMMatchType<1>],
                    [IntrNoMem]>, RISCVVIntrinsic {
  }
  // For destination vector type is the same as first source vector (with mask).
  // Second operand is XLen.
<<<<<<< HEAD
  // Input: (maskedoff, vector_in, xlen_in, mask, vl)
  class RISCVGatherVXMask
       : Intrinsic<[llvm_anyvector_ty],
                   [LLVMMatchType<0>, LLVMMatchType<0>, llvm_anyint_ty,
                    LLVMScalarOrSameVectorWidth<0, llvm_i1_ty>, LLVMMatchType<1>],
                   [IntrNoMem]>, RISCVVIntrinsic {
=======
  // Input: (maskedoff, vector_in, xlen_in, mask, vl, ta)
  class RISCVGatherVXMask
       : Intrinsic<[llvm_anyvector_ty],
                   [LLVMMatchType<0>, LLVMMatchType<0>, llvm_anyint_ty,
                    LLVMScalarOrSameVectorWidth<0, llvm_i1_ty>, LLVMMatchType<1>,
                    LLVMMatchType<1>],
                   [ImmArg<ArgIndex<5>>, IntrNoMem]>, RISCVVIntrinsic {
>>>>>>> 2ab1d525
  }
  // For destination vector type is the same as first source vector.
  // Input: (vector_in, vector_in/scalar_in, vl)
  class RISCVBinaryAAXNoMask
        : Intrinsic<[llvm_anyvector_ty],
                    [LLVMMatchType<0>, llvm_any_ty, llvm_anyint_ty],
                    [IntrNoMem]>, RISCVVIntrinsic {
    let SplatOperand = 2;
  }
  // For destination vector type is the same as first source vector (with mask).
  // Input: (maskedoff, vector_in, vector_in/scalar_in, mask, vl, ta)
  class RISCVBinaryAAXMask
       : Intrinsic<[llvm_anyvector_ty],
                   [LLVMMatchType<0>, LLVMMatchType<0>, llvm_any_ty,
                    LLVMScalarOrSameVectorWidth<0, llvm_i1_ty>, llvm_anyint_ty,
                    LLVMMatchType<2>],
                   [ImmArg<ArgIndex<5>>, IntrNoMem]>, RISCVVIntrinsic {
    let SplatOperand = 3;
  }
  // For destination vector type is the same as first source vector. The
  // second source operand must match the destination type or be an XLen scalar.
  // Input: (vector_in, vector_in/scalar_in, vl)
  class RISCVBinaryAAShiftNoMask
        : Intrinsic<[llvm_anyvector_ty],
                    [LLVMMatchType<0>, llvm_any_ty, llvm_anyint_ty],
                    [IntrNoMem]>, RISCVVIntrinsic;
  // For destination vector type is the same as first source vector (with mask).
  // The second source operand must match the destination type or be an XLen scalar.
  // Input: (maskedoff, vector_in, vector_in/scalar_in, mask, vl, ta)
  class RISCVBinaryAAShiftMask
       : Intrinsic<[llvm_anyvector_ty],
                   [LLVMMatchType<0>, LLVMMatchType<0>, llvm_any_ty,
                    LLVMScalarOrSameVectorWidth<0, llvm_i1_ty>, llvm_anyint_ty,
                    LLVMMatchType<2>],
                   [ImmArg<ArgIndex<5>>, IntrNoMem]>, RISCVVIntrinsic;
  // For destination vector type is NOT the same as first source vector.
  // Input: (vector_in, vector_in/scalar_in, vl)
  class RISCVBinaryABXNoMask
        : Intrinsic<[llvm_anyvector_ty],
                    [llvm_anyvector_ty, llvm_any_ty, llvm_anyint_ty],
                    [IntrNoMem]>, RISCVVIntrinsic {
    let SplatOperand = 2;
  }
  // For destination vector type is NOT the same as first source vector (with mask).
  // Input: (maskedoff, vector_in, vector_in/scalar_in, mask, vl, ta)
  class RISCVBinaryABXMask
        : Intrinsic<[llvm_anyvector_ty],
                    [LLVMMatchType<0>, llvm_anyvector_ty, llvm_any_ty,
                     LLVMScalarOrSameVectorWidth<0, llvm_i1_ty>, llvm_anyint_ty,
                     LLVMMatchType<3>],
                    [ImmArg<ArgIndex<5>>, IntrNoMem]>, RISCVVIntrinsic {
    let SplatOperand = 3;
  }
  // For destination vector type is NOT the same as first source vector. The
  // second source operand must match the destination type or be an XLen scalar.
  // Input: (vector_in, vector_in/scalar_in, vl)
  class RISCVBinaryABShiftNoMask
        : Intrinsic<[llvm_anyvector_ty],
                    [llvm_anyvector_ty, llvm_any_ty, llvm_anyint_ty],
                    [IntrNoMem]>, RISCVVIntrinsic;
  // For destination vector type is NOT the same as first source vector (with mask).
  // The second source operand must match the destination type or be an XLen scalar.
  // Input: (maskedoff, vector_in, vector_in/scalar_in, mask, vl, ta)
  class RISCVBinaryABShiftMask
        : Intrinsic<[llvm_anyvector_ty],
                    [LLVMMatchType<0>, llvm_anyvector_ty, llvm_any_ty,
                     LLVMScalarOrSameVectorWidth<0, llvm_i1_ty>, llvm_anyint_ty,
                     LLVMMatchType<3>],
                    [ImmArg<ArgIndex<5>>, IntrNoMem]>, RISCVVIntrinsic;
  // For binary operations with V0 as input.
  // Input: (vector_in, vector_in/scalar_in, V0, vl)
  class RISCVBinaryWithV0
        : Intrinsic<[llvm_anyvector_ty],
                    [LLVMMatchType<0>, llvm_any_ty,
                     LLVMScalarOrSameVectorWidth<0, llvm_i1_ty>,
                     llvm_anyint_ty],
                    [IntrNoMem]>, RISCVVIntrinsic {
    let SplatOperand = 2;
  }
  // For binary operations with mask type output and V0 as input.
  // Output: (mask type output)
  // Input: (vector_in, vector_in/scalar_in, V0, vl)
  class RISCVBinaryMOutWithV0
        :Intrinsic<[LLVMScalarOrSameVectorWidth<0, llvm_i1_ty>],
                   [llvm_anyvector_ty, llvm_any_ty,
                    LLVMScalarOrSameVectorWidth<0, llvm_i1_ty>,
                    llvm_anyint_ty],
                   [IntrNoMem]>, RISCVVIntrinsic {
    let SplatOperand = 2;
  }
  // For binary operations with mask type output.
  // Output: (mask type output)
  // Input: (vector_in, vector_in/scalar_in, vl)
  class RISCVBinaryMOut
        : Intrinsic<[LLVMScalarOrSameVectorWidth<0, llvm_i1_ty>],
                    [llvm_anyvector_ty, llvm_any_ty, llvm_anyint_ty],
                    [IntrNoMem]>, RISCVVIntrinsic {
    let SplatOperand = 2;
  }
  // For binary operations with mask type output without mask.
  // Output: (mask type output)
  // Input: (vector_in, vector_in/scalar_in, vl)
  class RISCVCompareNoMask
        : Intrinsic<[LLVMScalarOrSameVectorWidth<0, llvm_i1_ty>],
                    [llvm_anyvector_ty, llvm_any_ty, llvm_anyint_ty],
                    [IntrNoMem]>, RISCVVIntrinsic {
    let SplatOperand = 2;
  }
  // For binary operations with mask type output with mask.
  // Output: (mask type output)
  // Input: (maskedoff, vector_in, vector_in/scalar_in, mask, vl)
  class RISCVCompareMask
        : Intrinsic<[LLVMScalarOrSameVectorWidth<0, llvm_i1_ty>],
                    [LLVMScalarOrSameVectorWidth<0, llvm_i1_ty>,
                     llvm_anyvector_ty, llvm_any_ty,
                     LLVMScalarOrSameVectorWidth<0, llvm_i1_ty>, llvm_anyint_ty],
                    [IntrNoMem]>, RISCVVIntrinsic {
    let SplatOperand = 3;
  }
  // For FP classify operations.
  // Output: (bit mask type output)
  // Input: (vector_in, vl)
  class RISCVClassifyNoMask
        : Intrinsic<[LLVMVectorOfBitcastsToInt<0>],
                    [llvm_anyvector_ty, llvm_anyint_ty],
                    [IntrNoMem]>, RISCVVIntrinsic;
  // For FP classify operations with mask.
  // Output: (bit mask type output)
  // Input: (maskedoff, vector_in, mask, vl)
  class RISCVClassifyMask
        : Intrinsic<[LLVMVectorOfBitcastsToInt<0>],
                    [LLVMVectorOfBitcastsToInt<0>, llvm_anyvector_ty,
                     LLVMScalarOrSameVectorWidth<0, llvm_i1_ty>, llvm_anyint_ty],
                    [IntrNoMem]>, RISCVVIntrinsic;
  // For Saturating binary operations.
  // The destination vector type is the same as first source vector.
  // Input: (vector_in, vector_in/scalar_in, vl)
  class RISCVSaturatingBinaryAAXNoMask
        : Intrinsic<[llvm_anyvector_ty],
                    [LLVMMatchType<0>, llvm_any_ty, llvm_anyint_ty],
                    [IntrNoMem, IntrHasSideEffects]>, RISCVVIntrinsic {
    let SplatOperand = 2;
  }
  // For Saturating binary operations with mask.
  // The destination vector type is the same as first source vector.
  // Input: (maskedoff, vector_in, vector_in/scalar_in, mask, vl, ta)
  class RISCVSaturatingBinaryAAXMask
        : Intrinsic<[llvm_anyvector_ty],
                    [LLVMMatchType<0>, LLVMMatchType<0>, llvm_any_ty,
                     LLVMScalarOrSameVectorWidth<0, llvm_i1_ty>, llvm_anyint_ty,
                     LLVMMatchType<2>],
                    [ImmArg<ArgIndex<5>>, IntrNoMem, IntrHasSideEffects]>, RISCVVIntrinsic {
    let SplatOperand = 3;
  }
  // For Saturating binary operations.
  // The destination vector type is the same as first source vector.
  // The second source operand matches the destination type or is an XLen scalar.
  // Input: (vector_in, vector_in/scalar_in, vl)
  class RISCVSaturatingBinaryAAShiftNoMask
        : Intrinsic<[llvm_anyvector_ty],
                    [LLVMMatchType<0>, llvm_any_ty, llvm_anyint_ty],
                    [IntrNoMem, IntrHasSideEffects]>, RISCVVIntrinsic;
  // For Saturating binary operations with mask.
  // The destination vector type is the same as first source vector.
  // The second source operand matches the destination type or is an XLen scalar.
  // Input: (maskedoff, vector_in, vector_in/scalar_in, mask, vl, ta)
  class RISCVSaturatingBinaryAAShiftMask
        : Intrinsic<[llvm_anyvector_ty],
                    [LLVMMatchType<0>, LLVMMatchType<0>, llvm_any_ty,
                     LLVMScalarOrSameVectorWidth<0, llvm_i1_ty>, llvm_anyint_ty,
                     LLVMMatchType<2>],
                    [ImmArg<ArgIndex<5>>, IntrNoMem, IntrHasSideEffects]>, RISCVVIntrinsic;
  // For Saturating binary operations.
  // The destination vector type is NOT the same as first source vector.
  // The second source operand matches the destination type or is an XLen scalar.
  // Input: (vector_in, vector_in/scalar_in, vl)
  class RISCVSaturatingBinaryABShiftNoMask
        : Intrinsic<[llvm_anyvector_ty],
                    [llvm_anyvector_ty, llvm_any_ty, llvm_anyint_ty],
                    [IntrNoMem, IntrHasSideEffects]>, RISCVVIntrinsic;
  // For Saturating binary operations with mask.
  // The destination vector type is NOT the same as first source vector (with mask).
  // The second source operand matches the destination type or is an XLen scalar.
  // Input: (maskedoff, vector_in, vector_in/scalar_in, mask, vl, ta)
  class RISCVSaturatingBinaryABShiftMask
        : Intrinsic<[llvm_anyvector_ty],
                    [LLVMMatchType<0>, llvm_anyvector_ty, llvm_any_ty,
                     LLVMScalarOrSameVectorWidth<0, llvm_i1_ty>, llvm_anyint_ty,
                     LLVMMatchType<3>],
                    [ImmArg<ArgIndex<5>>, IntrNoMem, IntrHasSideEffects]>, RISCVVIntrinsic;
  class RISCVTernaryAAAXNoMask
        : Intrinsic<[llvm_anyvector_ty],
                    [LLVMMatchType<0>, LLVMMatchType<0>, llvm_anyint_ty,
                     LLVMMatchType<1>],
                    [IntrNoMem]>, RISCVVIntrinsic;
  class RISCVTernaryAAAXMask
        : Intrinsic<[llvm_anyvector_ty],
                    [LLVMMatchType<0>, LLVMMatchType<0>, llvm_anyint_ty,
                     LLVMScalarOrSameVectorWidth<0, llvm_i1_ty>, LLVMMatchType<1>],
                    [IntrNoMem]>, RISCVVIntrinsic;
  class RISCVTernaryAAXANoMask
        : Intrinsic<[llvm_anyvector_ty],
                    [LLVMMatchType<0>, llvm_any_ty, LLVMMatchType<0>,
                     llvm_anyint_ty],
                    [IntrNoMem]>, RISCVVIntrinsic {
    let SplatOperand = 2;
  }
  class RISCVTernaryAAXAMask
        : Intrinsic<[llvm_anyvector_ty],
                    [LLVMMatchType<0>, llvm_any_ty, LLVMMatchType<0>,
                     LLVMScalarOrSameVectorWidth<0, llvm_i1_ty>, llvm_anyint_ty],
                    [IntrNoMem]>, RISCVVIntrinsic {
    let SplatOperand = 2;
  }
  class RISCVTernaryWideNoMask
        : Intrinsic< [llvm_anyvector_ty],
                     [LLVMMatchType<0>, llvm_any_ty, llvm_anyvector_ty,
                      llvm_anyint_ty],
                     [IntrNoMem] >, RISCVVIntrinsic {
    let SplatOperand = 2;
  }
  class RISCVTernaryWideMask
        : Intrinsic< [llvm_anyvector_ty],
                     [LLVMMatchType<0>, llvm_any_ty, llvm_anyvector_ty,
                      LLVMScalarOrSameVectorWidth<0, llvm_i1_ty>, llvm_anyint_ty],
                     [IntrNoMem]>, RISCVVIntrinsic {
    let SplatOperand = 2;
  }
  // For Reduction ternary operations.
  // For destination vector type is the same as first and third source vector.
  // Input: (vector_in, vector_in, vector_in, vl)
  class RISCVReductionNoMask
        : Intrinsic<[llvm_anyvector_ty],
                    [LLVMMatchType<0>, llvm_anyvector_ty, LLVMMatchType<0>,
                     llvm_anyint_ty],
                    [IntrNoMem]>, RISCVVIntrinsic;
  // For Reduction ternary operations with mask.
  // For destination vector type is the same as first and third source vector.
  // The mask type come from second source vector.
  // Input: (maskedoff, vector_in, vector_in, vector_in, mask, vl)
  class RISCVReductionMask
        : Intrinsic<[llvm_anyvector_ty],
                    [LLVMMatchType<0>, llvm_anyvector_ty, LLVMMatchType<0>,
                     LLVMScalarOrSameVectorWidth<1, llvm_i1_ty>, llvm_anyint_ty],
                    [IntrNoMem]>, RISCVVIntrinsic;
  // For unary operations with scalar type output without mask
  // Output: (scalar type)
  // Input: (vector_in, vl)
  class RISCVMaskUnarySOutNoMask
        : Intrinsic<[LLVMMatchType<1>],
                    [llvm_anyvector_ty, llvm_anyint_ty],
                    [IntrNoMem]>, RISCVVIntrinsic;
  // For unary operations with scalar type output with mask
  // Output: (scalar type)
  // Input: (vector_in, mask, vl)
  class RISCVMaskUnarySOutMask
        : Intrinsic<[LLVMMatchType<1>],
                    [llvm_anyvector_ty, LLVMMatchType<0>, llvm_anyint_ty],
                    [IntrNoMem]>, RISCVVIntrinsic;
  // For destination vector type is NOT the same as source vector.
  // Input: (vector_in, vl)
  class RISCVUnaryABNoMask
        : Intrinsic<[llvm_anyvector_ty],
                    [llvm_anyvector_ty, llvm_anyint_ty],
                    [IntrNoMem]>, RISCVVIntrinsic;
  // For destination vector type is NOT the same as source vector (with mask).
  // Input: (maskedoff, vector_in, mask, vl, ta)
  class RISCVUnaryABMask
        : Intrinsic<[llvm_anyvector_ty],
                    [LLVMMatchType<0>, llvm_anyvector_ty,
                     LLVMScalarOrSameVectorWidth<1, llvm_i1_ty>,
                     llvm_anyint_ty, LLVMMatchType<2>],
                    [ImmArg<ArgIndex<4>>, IntrNoMem]>, RISCVVIntrinsic;
  // For unary operations with the same vector type in/out without mask
  // Output: (vector)
  // Input: (vector_in, vl)
  class RISCVUnaryNoMask
        : Intrinsic<[llvm_anyvector_ty],
                    [LLVMMatchType<0>, llvm_anyint_ty],
                    [IntrNoMem]>, RISCVVIntrinsic;
  // For mask unary operations with mask type in/out with mask
  // Output: (mask type output)
  // Input: (mask type maskedoff, mask type vector_in, mask, vl)
  class RISCVMaskUnaryMOutMask
        : Intrinsic<[llvm_anyint_ty],
                    [LLVMMatchType<0>, LLVMMatchType<0>,
                     LLVMMatchType<0>, llvm_anyint_ty],
                    [IntrNoMem]>, RISCVVIntrinsic;
  // Output: (vector)
  // Input: (vl)
  class RISCVNullaryIntrinsic
        : Intrinsic<[llvm_anyvector_ty],
                    [llvm_anyint_ty],
                    [IntrNoMem]>, RISCVVIntrinsic;
  // For Conversion unary operations.
  // Input: (vector_in, vl)
  class RISCVConversionNoMask
        : Intrinsic<[llvm_anyvector_ty],
                    [llvm_anyvector_ty, llvm_anyint_ty],
                    [IntrNoMem]>, RISCVVIntrinsic;
  // For Conversion unary operations with mask.
  // Input: (maskedoff, vector_in, mask, vl, ta)
  class RISCVConversionMask
        : Intrinsic<[llvm_anyvector_ty],
                    [LLVMMatchType<0>, llvm_anyvector_ty,
<<<<<<< HEAD
                     LLVMScalarOrSameVectorWidth<0, llvm_i1_ty>, llvm_anyint_ty],
                    [IntrNoMem]>, RISCVVIntrinsic;
  // For atomic operations without mask
  // Input: (base, index, value, vl)
  class RISCVAMONoMask
        : Intrinsic<[llvm_anyvector_ty],
                    [LLVMPointerType<LLVMMatchType<0>>, llvm_anyvector_ty, LLVMMatchType<0>,
                     llvm_anyint_ty],
                    [NoCapture<ArgIndex<0>>]>, RISCVVIntrinsic;
  // For atomic operations with mask
  // Input: (base, index, value, mask, vl)
  class RISCVAMOMask
        : Intrinsic<[llvm_anyvector_ty],
                    [LLVMPointerType<LLVMMatchType<0>>, llvm_anyvector_ty, LLVMMatchType<0>,
                     LLVMScalarOrSameVectorWidth<0, llvm_i1_ty>, llvm_anyint_ty],
                    [NoCapture<ArgIndex<0>>]>, RISCVVIntrinsic;
=======
                     LLVMScalarOrSameVectorWidth<0, llvm_i1_ty>, llvm_anyint_ty,
                     LLVMMatchType<2>],
                    [ImmArg<ArgIndex<4>>, IntrNoMem]>, RISCVVIntrinsic;
>>>>>>> 2ab1d525

  // For unit stride segment load
  // Input: (pointer, vl)
  class RISCVUSSegLoad<int nf>
        : Intrinsic<!listconcat([llvm_anyvector_ty], !listsplat(LLVMMatchType<0>,
                                !add(nf, -1))),
                    [LLVMPointerToElt<0>, llvm_anyint_ty],
                    [NoCapture<ArgIndex<0>>, IntrReadMem]>, RISCVVIntrinsic;
  // For unit stride segment load with mask
<<<<<<< HEAD
  // Input: (maskedoff, pointer, mask, vl)
=======
  // Input: (maskedoff, pointer, mask, vl, ta)
>>>>>>> 2ab1d525
  class RISCVUSSegLoadMask<int nf>
        : Intrinsic<!listconcat([llvm_anyvector_ty], !listsplat(LLVMMatchType<0>,
                                !add(nf, -1))),
                    !listconcat(!listsplat(LLVMMatchType<0>, nf),
                                [LLVMPointerToElt<0>,
                                 LLVMScalarOrSameVectorWidth<0, llvm_i1_ty>,
<<<<<<< HEAD
                                 llvm_anyint_ty]),
                    [NoCapture<ArgIndex<nf>>, IntrReadMem]>, RISCVVIntrinsic;
=======
                                 llvm_anyint_ty, LLVMMatchType<1>]),
                    [ImmArg<ArgIndex<!add(nf, 3)>>, NoCapture<ArgIndex<nf>>, IntrReadMem]>,
                    RISCVVIntrinsic;
>>>>>>> 2ab1d525

  // For unit stride fault-only-first segment load
  // Input: (pointer, vl)
  // Output: (data, vl)
  // NOTE: We model this with default memory properties since we model writing
  // VL as a side effect. IntrReadMem, IntrHasSideEffects does not work.
  class RISCVUSSegLoadFF<int nf>
        : Intrinsic<!listconcat([llvm_anyvector_ty], !listsplat(LLVMMatchType<0>,
                                !add(nf, -1)), [llvm_anyint_ty]),
                    [LLVMPointerToElt<0>, LLVMMatchType<1>],
                    [NoCapture<ArgIndex<0>>]>, RISCVVIntrinsic;
  // For unit stride fault-only-first segment load with mask
<<<<<<< HEAD
  // Input: (maskedoff, pointer, mask, vl)
=======
  // Input: (maskedoff, pointer, mask, vl, ta)
>>>>>>> 2ab1d525
  // Output: (data, vl)
  // NOTE: We model this with default memory properties since we model writing
  // VL as a side effect. IntrReadMem, IntrHasSideEffects does not work.
  class RISCVUSSegLoadFFMask<int nf>
        : Intrinsic<!listconcat([llvm_anyvector_ty], !listsplat(LLVMMatchType<0>,
                                !add(nf, -1)), [llvm_anyint_ty]),
                    !listconcat(!listsplat(LLVMMatchType<0>, nf),
                     [LLVMPointerToElt<0>,
                      LLVMScalarOrSameVectorWidth<0, llvm_i1_ty>,
<<<<<<< HEAD
                      LLVMMatchType<1>]),
                    [NoCapture<ArgIndex<nf>>]>, RISCVVIntrinsic;
=======
                      LLVMMatchType<1>, LLVMMatchType<1>]),
                    [ImmArg<ArgIndex<!add(nf, 3)>>, NoCapture<ArgIndex<nf>>]>,
                    RISCVVIntrinsic;
>>>>>>> 2ab1d525

  // For stride segment load
  // Input: (pointer, offset, vl)
  class RISCVSSegLoad<int nf>
        : Intrinsic<!listconcat([llvm_anyvector_ty], !listsplat(LLVMMatchType<0>,
                                !add(nf, -1))),
                    [LLVMPointerToElt<0>, llvm_anyint_ty, LLVMMatchType<1>],
                    [NoCapture<ArgIndex<0>>, IntrReadMem]>, RISCVVIntrinsic;
  // For stride segment load with mask
<<<<<<< HEAD
  // Input: (maskedoff, pointer, offset, mask, vl)
=======
  // Input: (maskedoff, pointer, offset, mask, vl, ta)
>>>>>>> 2ab1d525
  class RISCVSSegLoadMask<int nf>
        : Intrinsic<!listconcat([llvm_anyvector_ty], !listsplat(LLVMMatchType<0>,
                                !add(nf, -1))),
                    !listconcat(!listsplat(LLVMMatchType<0>, nf),
                                [LLVMPointerToElt<0>,
                                 llvm_anyint_ty,
                                 LLVMScalarOrSameVectorWidth<0, llvm_i1_ty>,
<<<<<<< HEAD
                                 LLVMMatchType<1>]),
                    [NoCapture<ArgIndex<nf>>, IntrReadMem]>, RISCVVIntrinsic;
=======
                                 LLVMMatchType<1>, LLVMMatchType<1>]),
                    [ImmArg<ArgIndex<!add(nf, 4)>>, NoCapture<ArgIndex<nf>>, IntrReadMem]>,
                    RISCVVIntrinsic;
>>>>>>> 2ab1d525

  // For indexed segment load
  // Input: (pointer, index, vl)
  class RISCVISegLoad<int nf>
        : Intrinsic<!listconcat([llvm_anyvector_ty], !listsplat(LLVMMatchType<0>,
                                !add(nf, -1))),
                    [LLVMPointerToElt<0>, llvm_anyvector_ty, llvm_anyint_ty],
                    [NoCapture<ArgIndex<0>>, IntrReadMem]>, RISCVVIntrinsic;
  // For indexed segment load with mask
<<<<<<< HEAD
  // Input: (maskedoff, pointer, index, mask, vl)
=======
  // Input: (maskedoff, pointer, index, mask, vl, ta)
>>>>>>> 2ab1d525
  class RISCVISegLoadMask<int nf>
        : Intrinsic<!listconcat([llvm_anyvector_ty], !listsplat(LLVMMatchType<0>,
                                !add(nf, -1))),
                    !listconcat(!listsplat(LLVMMatchType<0>, nf),
                                [LLVMPointerToElt<0>,
                                 llvm_anyvector_ty,
                                 LLVMScalarOrSameVectorWidth<0, llvm_i1_ty>,
<<<<<<< HEAD
                                 llvm_anyint_ty]),
                    [NoCapture<ArgIndex<nf>>, IntrReadMem]>, RISCVVIntrinsic;
=======
                                 llvm_anyint_ty, LLVMMatchType<2>]),
                    [ImmArg<ArgIndex<!add(nf, 4)>>, NoCapture<ArgIndex<nf>>, IntrReadMem]>,
                    RISCVVIntrinsic;
>>>>>>> 2ab1d525

  // For unit stride segment store
  // Input: (value, pointer, vl)
  class RISCVUSSegStore<int nf>
        : Intrinsic<[],
                    !listconcat([llvm_anyvector_ty],
                                !listsplat(LLVMMatchType<0>, !add(nf, -1)),
                                [LLVMPointerToElt<0>, llvm_anyint_ty]),
                    [NoCapture<ArgIndex<nf>>, IntrWriteMem]>, RISCVVIntrinsic;
  // For unit stride segment store with mask
  // Input: (value, pointer, mask, vl)
  class RISCVUSSegStoreMask<int nf>
        : Intrinsic<[],
                    !listconcat([llvm_anyvector_ty],
                                !listsplat(LLVMMatchType<0>, !add(nf, -1)),
                                [LLVMPointerToElt<0>,
                                 LLVMScalarOrSameVectorWidth<0, llvm_i1_ty>,
                                 llvm_anyint_ty]),
                    [NoCapture<ArgIndex<nf>>, IntrWriteMem]>, RISCVVIntrinsic;

  // For stride segment store
  // Input: (value, pointer, offset, vl)
  class RISCVSSegStore<int nf>
        : Intrinsic<[],
                    !listconcat([llvm_anyvector_ty],
                                !listsplat(LLVMMatchType<0>, !add(nf, -1)),
                                [LLVMPointerToElt<0>, llvm_anyint_ty,
                                 LLVMMatchType<1>]),
                    [NoCapture<ArgIndex<nf>>, IntrWriteMem]>, RISCVVIntrinsic;
  // For stride segment store with mask
  // Input: (value, pointer, offset, mask, vl)
  class RISCVSSegStoreMask<int nf>
        : Intrinsic<[],
                    !listconcat([llvm_anyvector_ty],
                                !listsplat(LLVMMatchType<0>, !add(nf, -1)),
                                [LLVMPointerToElt<0>, llvm_anyint_ty,
                                 LLVMScalarOrSameVectorWidth<0, llvm_i1_ty>,
                                 LLVMMatchType<1>]),
                    [NoCapture<ArgIndex<nf>>, IntrWriteMem]>, RISCVVIntrinsic;

  // For indexed segment store
  // Input: (value, pointer, offset, vl)
  class RISCVISegStore<int nf>
        : Intrinsic<[],
                    !listconcat([llvm_anyvector_ty],
                                !listsplat(LLVMMatchType<0>, !add(nf, -1)),
                                [LLVMPointerToElt<0>, llvm_anyvector_ty,
                                 llvm_anyint_ty]),
                    [NoCapture<ArgIndex<nf>>, IntrWriteMem]>, RISCVVIntrinsic;
  // For indexed segment store with mask
  // Input: (value, pointer, offset, mask, vl)
  class RISCVISegStoreMask<int nf>
        : Intrinsic<[],
                    !listconcat([llvm_anyvector_ty],
                                !listsplat(LLVMMatchType<0>, !add(nf, -1)),
                                [LLVMPointerToElt<0>, llvm_anyvector_ty,
                                 LLVMScalarOrSameVectorWidth<0, llvm_i1_ty>,
                                 llvm_anyint_ty]),
                    [NoCapture<ArgIndex<nf>>, IntrWriteMem]>, RISCVVIntrinsic;

  multiclass RISCVUSLoad {
    def "int_riscv_" # NAME : RISCVUSLoad;
    def "int_riscv_" # NAME # "_mask" : RISCVUSLoadMask;
  }
  multiclass RISCVUSLoadFF {
    def "int_riscv_" # NAME : RISCVUSLoadFF;
    def "int_riscv_" # NAME # "_mask" : RISCVUSLoadFFMask;
  }
  multiclass RISCVSLoad {
    def "int_riscv_" # NAME : RISCVSLoad;
    def "int_riscv_" # NAME # "_mask" : RISCVSLoadMask;
  }
  multiclass RISCVILoad {
    def "int_riscv_" # NAME : RISCVILoad;
    def "int_riscv_" # NAME # "_mask" : RISCVILoadMask;
  }
  multiclass RISCVUSStore {
    def "int_riscv_" # NAME : RISCVUSStore;
    def "int_riscv_" # NAME # "_mask" : RISCVUSStoreMask;
  }
  multiclass RISCVSStore {
    def "int_riscv_" # NAME : RISCVSStore;
    def "int_riscv_" # NAME # "_mask" : RISCVSStoreMask;
  }

  multiclass RISCVIStore {
    def "int_riscv_" # NAME : RISCVIStore;
    def "int_riscv_" # NAME # "_mask" : RISCVIStoreMask;
  }
  multiclass RISCVUnaryAA {
    def "int_riscv_" # NAME : RISCVUnaryAANoMask;
    def "int_riscv_" # NAME # "_mask" : RISCVUnaryAAMask;
  }
  multiclass RISCVUnaryAB {
    def "int_riscv_" # NAME : RISCVUnaryABNoMask;
    def "int_riscv_" # NAME # "_mask" : RISCVUnaryABMask;
  }
  // AAX means the destination type(A) is the same as the first source
  // type(A). X means any type for the second source operand.
  multiclass RISCVBinaryAAX {
    def "int_riscv_" # NAME : RISCVBinaryAAXNoMask;
    def "int_riscv_" # NAME # "_mask" : RISCVBinaryAAXMask;
  }
<<<<<<< HEAD
=======
  // Like RISCVBinaryAAX, but the second operand is used a shift amount so it
  // must be a vector or an XLen scalar.
  multiclass RISCVBinaryAAShift {
    def "int_riscv_" # NAME : RISCVBinaryAAShiftNoMask;
    def "int_riscv_" # NAME # "_mask" : RISCVBinaryAAShiftMask;
  }
>>>>>>> 2ab1d525
  multiclass RISCVRGatherVV {
    def "int_riscv_" # NAME : RISCVRGatherVVNoMask;
    def "int_riscv_" # NAME # "_mask" : RISCVRGatherVVMask;
  }
  multiclass RISCVRGatherVX {
    def "int_riscv_" # NAME : RISCVGatherVXNoMask;
    def "int_riscv_" # NAME # "_mask" : RISCVGatherVXMask;
  }
  multiclass RISCVRGatherEI16VV {
    def "int_riscv_" # NAME : RISCVRGatherEI16VVNoMask;
    def "int_riscv_" # NAME # "_mask" : RISCVRGatherEI16VVMask;
  }
  // ABX means the destination type(A) is different from the first source
  // type(B). X means any type for the second source operand.
  multiclass RISCVBinaryABX {
    def "int_riscv_" # NAME : RISCVBinaryABXNoMask;
    def "int_riscv_" # NAME # "_mask" : RISCVBinaryABXMask;
  }
  // Like RISCVBinaryABX, but the second operand is used a shift amount so it
  // must be a vector or an XLen scalar.
  multiclass RISCVBinaryABShift {
    def "int_riscv_" # NAME : RISCVBinaryABShiftNoMask;
    def "int_riscv_" # NAME # "_mask" : RISCVBinaryABShiftMask;
  }
  multiclass RISCVBinaryWithV0 {
    def "int_riscv_" # NAME : RISCVBinaryWithV0;
  }
  multiclass RISCVBinaryMaskOutWithV0 {
    def "int_riscv_" # NAME : RISCVBinaryMOutWithV0;
  }
  multiclass RISCVBinaryMaskOut {
    def "int_riscv_" # NAME : RISCVBinaryMOut;
  }
  multiclass RISCVSaturatingBinaryAAX {
    def "int_riscv_" # NAME : RISCVSaturatingBinaryAAXNoMask;
    def "int_riscv_" # NAME # "_mask" : RISCVSaturatingBinaryAAXMask;
  }
  multiclass RISCVSaturatingBinaryAAShift {
    def "int_riscv_" # NAME : RISCVSaturatingBinaryAAShiftNoMask;
    def "int_riscv_" # NAME # "_mask" : RISCVSaturatingBinaryAAShiftMask;
  }
  multiclass RISCVSaturatingBinaryABShift {
    def "int_riscv_" # NAME : RISCVSaturatingBinaryABShiftNoMask;
    def "int_riscv_" # NAME # "_mask" : RISCVSaturatingBinaryABShiftMask;
  }
  multiclass RISCVTernaryAAAX {
    def "int_riscv_" # NAME : RISCVTernaryAAAXNoMask;
    def "int_riscv_" # NAME # "_mask" : RISCVTernaryAAAXMask;
  }
  multiclass RISCVTernaryAAXA {
    def "int_riscv_" # NAME : RISCVTernaryAAXANoMask;
    def "int_riscv_" # NAME # "_mask" : RISCVTernaryAAXAMask;
  }
  multiclass RISCVCompare {
    def "int_riscv_" # NAME : RISCVCompareNoMask;
    def "int_riscv_" # NAME # "_mask" : RISCVCompareMask;
  }
  multiclass RISCVClassify {
    def "int_riscv_" # NAME : RISCVClassifyNoMask;
    def "int_riscv_" # NAME # "_mask" : RISCVClassifyMask;
  }
  multiclass RISCVTernaryWide {
    def "int_riscv_" # NAME : RISCVTernaryWideNoMask;
    def "int_riscv_" # NAME # "_mask" : RISCVTernaryWideMask;
  }
  multiclass RISCVReduction {
    def "int_riscv_" # NAME : RISCVReductionNoMask;
    def "int_riscv_" # NAME # "_mask" : RISCVReductionMask;
  }
  multiclass RISCVMaskUnarySOut {
    def "int_riscv_" # NAME : RISCVMaskUnarySOutNoMask;
    def "int_riscv_" # NAME # "_mask" : RISCVMaskUnarySOutMask;
  }
  multiclass RISCVMaskUnaryMOut {
    def "int_riscv_" # NAME : RISCVUnaryNoMask;
    def "int_riscv_" # NAME # "_mask" : RISCVMaskUnaryMOutMask;
  }
  multiclass RISCVConversion {
    def "int_riscv_" #NAME :RISCVConversionNoMask;
    def "int_riscv_" # NAME # "_mask" : RISCVConversionMask;
  }
<<<<<<< HEAD
  multiclass RISCVAMO {
    def "int_riscv_" # NAME : RISCVAMONoMask;
    def "int_riscv_" # NAME # "_mask" : RISCVAMOMask;
  }
=======
>>>>>>> 2ab1d525
  multiclass RISCVUSSegLoad<int nf> {
    def "int_riscv_" # NAME : RISCVUSSegLoad<nf>;
    def "int_riscv_" # NAME # "_mask" : RISCVUSSegLoadMask<nf>;
  }
  multiclass RISCVUSSegLoadFF<int nf> {
    def "int_riscv_" # NAME : RISCVUSSegLoadFF<nf>;
    def "int_riscv_" # NAME # "_mask" : RISCVUSSegLoadFFMask<nf>;
  }
  multiclass RISCVSSegLoad<int nf> {
    def "int_riscv_" # NAME : RISCVSSegLoad<nf>;
    def "int_riscv_" # NAME # "_mask" : RISCVSSegLoadMask<nf>;
  }
  multiclass RISCVISegLoad<int nf> {
    def "int_riscv_" # NAME : RISCVISegLoad<nf>;
    def "int_riscv_" # NAME # "_mask" : RISCVISegLoadMask<nf>;
  }
  multiclass RISCVUSSegStore<int nf> {
    def "int_riscv_" # NAME : RISCVUSSegStore<nf>;
    def "int_riscv_" # NAME # "_mask" : RISCVUSSegStoreMask<nf>;
  }
  multiclass RISCVSSegStore<int nf> {
    def "int_riscv_" # NAME : RISCVSSegStore<nf>;
    def "int_riscv_" # NAME # "_mask" : RISCVSSegStoreMask<nf>;
  }
  multiclass RISCVISegStore<int nf> {
    def "int_riscv_" # NAME : RISCVISegStore<nf>;
    def "int_riscv_" # NAME # "_mask" : RISCVISegStoreMask<nf>;
  }

  defm vle : RISCVUSLoad;
  defm vleff : RISCVUSLoadFF;
  defm vse : RISCVUSStore;
  defm vlse: RISCVSLoad;
  defm vsse: RISCVSStore;
  defm vluxei : RISCVILoad;
  defm vloxei : RISCVILoad;
  defm vsoxei : RISCVIStore;
  defm vsuxei : RISCVIStore;

<<<<<<< HEAD
  def int_riscv_vle1 : RISCVUSLoad;
  def int_riscv_vse1 : RISCVUSStore;

  defm vamoswap : RISCVAMO;
  defm vamoadd : RISCVAMO;
  defm vamoxor : RISCVAMO;
  defm vamoand : RISCVAMO;
  defm vamoor : RISCVAMO;
  defm vamomin : RISCVAMO;
  defm vamomax : RISCVAMO;
  defm vamominu : RISCVAMO;
  defm vamomaxu : RISCVAMO;
=======
  def int_riscv_vlm : RISCVUSLoad;
  def int_riscv_vsm : RISCVUSStore;
>>>>>>> 2ab1d525

  defm vadd : RISCVBinaryAAX;
  defm vsub : RISCVBinaryAAX;
  defm vrsub : RISCVBinaryAAX;

  defm vwaddu : RISCVBinaryABX;
  defm vwadd : RISCVBinaryABX;
  defm vwaddu_w : RISCVBinaryAAX;
  defm vwadd_w : RISCVBinaryAAX;
  defm vwsubu : RISCVBinaryABX;
  defm vwsub : RISCVBinaryABX;
  defm vwsubu_w : RISCVBinaryAAX;
  defm vwsub_w : RISCVBinaryAAX;

  defm vzext : RISCVUnaryAB;
  defm vsext : RISCVUnaryAB;

  defm vadc : RISCVBinaryWithV0;
  defm vmadc_carry_in : RISCVBinaryMaskOutWithV0;
  defm vmadc : RISCVBinaryMaskOut;

  defm vsbc : RISCVBinaryWithV0;
  defm vmsbc_borrow_in : RISCVBinaryMaskOutWithV0;
  defm vmsbc : RISCVBinaryMaskOut;

  defm vand : RISCVBinaryAAX;
  defm vor : RISCVBinaryAAX;
  defm vxor : RISCVBinaryAAX;

  defm vsll : RISCVBinaryAAShift;
  defm vsrl : RISCVBinaryAAShift;
  defm vsra : RISCVBinaryAAShift;

  defm vnsrl : RISCVBinaryABShift;
  defm vnsra : RISCVBinaryABShift;

  defm vmseq : RISCVCompare;
  defm vmsne : RISCVCompare;
  defm vmsltu : RISCVCompare;
  defm vmslt : RISCVCompare;
  defm vmsleu : RISCVCompare;
  defm vmsle : RISCVCompare;
  defm vmsgtu : RISCVCompare;
  defm vmsgt : RISCVCompare;
  defm vmsgeu : RISCVCompare;
  defm vmsge : RISCVCompare;

  defm vminu : RISCVBinaryAAX;
  defm vmin : RISCVBinaryAAX;
  defm vmaxu : RISCVBinaryAAX;
  defm vmax : RISCVBinaryAAX;

  defm vmul : RISCVBinaryAAX;
  defm vmulh : RISCVBinaryAAX;
  defm vmulhu : RISCVBinaryAAX;
  defm vmulhsu : RISCVBinaryAAX;

  defm vdivu : RISCVBinaryAAX;
  defm vdiv : RISCVBinaryAAX;
  defm vremu : RISCVBinaryAAX;
  defm vrem : RISCVBinaryAAX;

  defm vwmul : RISCVBinaryABX;
  defm vwmulu : RISCVBinaryABX;
  defm vwmulsu : RISCVBinaryABX;

  defm vmacc : RISCVTernaryAAXA;
  defm vnmsac : RISCVTernaryAAXA;
  defm vmadd : RISCVTernaryAAXA;
  defm vnmsub : RISCVTernaryAAXA;

  defm vwmaccu  : RISCVTernaryWide;
  defm vwmacc   : RISCVTernaryWide;
  defm vwmaccus : RISCVTernaryWide;
  defm vwmaccsu : RISCVTernaryWide;

  defm vfadd : RISCVBinaryAAX;
  defm vfsub : RISCVBinaryAAX;
  defm vfrsub : RISCVBinaryAAX;

  defm vfwadd : RISCVBinaryABX;
  defm vfwsub : RISCVBinaryABX;
  defm vfwadd_w : RISCVBinaryAAX;
  defm vfwsub_w : RISCVBinaryAAX;

  defm vsaddu : RISCVSaturatingBinaryAAX;
  defm vsadd : RISCVSaturatingBinaryAAX;
  defm vssubu : RISCVSaturatingBinaryAAX;
  defm vssub : RISCVSaturatingBinaryAAX;

  defm vmerge : RISCVBinaryWithV0;

  def int_riscv_vmv_v_v : Intrinsic<[llvm_anyvector_ty],
                                    [LLVMMatchType<0>, llvm_anyint_ty],
                                    [IntrNoMem]>, RISCVVIntrinsic;
  def int_riscv_vmv_v_x : Intrinsic<[llvm_anyint_ty],
                                    [LLVMVectorElementType<0>, llvm_anyint_ty],
                                    [IntrNoMem]>, RISCVVIntrinsic;
  def int_riscv_vfmv_v_f : Intrinsic<[llvm_anyfloat_ty],
                                     [LLVMVectorElementType<0>, llvm_anyint_ty],
                                     [IntrNoMem]>, RISCVVIntrinsic;

  def int_riscv_vmv_x_s : Intrinsic<[LLVMVectorElementType<0>],
                                    [llvm_anyint_ty],
                                    [IntrNoMem]>, RISCVVIntrinsic;
  def int_riscv_vmv_s_x : Intrinsic<[llvm_anyint_ty],
                                    [LLVMMatchType<0>, LLVMVectorElementType<0>,
                                     llvm_anyint_ty],
                                    [IntrNoMem]>, RISCVVIntrinsic;

  def int_riscv_vfmv_f_s : Intrinsic<[LLVMVectorElementType<0>],
                                     [llvm_anyfloat_ty],
                                     [IntrNoMem]>, RISCVVIntrinsic;
  def int_riscv_vfmv_s_f : Intrinsic<[llvm_anyfloat_ty],
                                     [LLVMMatchType<0>, LLVMVectorElementType<0>,
                                      llvm_anyint_ty],
                                     [IntrNoMem]>, RISCVVIntrinsic;

  defm vfmul : RISCVBinaryAAX;
  defm vfdiv : RISCVBinaryAAX;
  defm vfrdiv : RISCVBinaryAAX;

  defm vfwmul : RISCVBinaryABX;

  defm vfmacc : RISCVTernaryAAXA;
  defm vfnmacc : RISCVTernaryAAXA;
  defm vfmsac : RISCVTernaryAAXA;
  defm vfnmsac : RISCVTernaryAAXA;
  defm vfmadd : RISCVTernaryAAXA;
  defm vfnmadd : RISCVTernaryAAXA;
  defm vfmsub : RISCVTernaryAAXA;
  defm vfnmsub : RISCVTernaryAAXA;

  defm vfwmacc : RISCVTernaryWide;
  defm vfwnmacc : RISCVTernaryWide;
  defm vfwmsac : RISCVTernaryWide;
  defm vfwnmsac : RISCVTernaryWide;

  defm vfsqrt : RISCVUnaryAA;
  defm vfrsqrt7 : RISCVUnaryAA;
  defm vfrec7 : RISCVUnaryAA;

  defm vfmin : RISCVBinaryAAX;
  defm vfmax : RISCVBinaryAAX;

  defm vfsgnj : RISCVBinaryAAX;
  defm vfsgnjn : RISCVBinaryAAX;
  defm vfsgnjx : RISCVBinaryAAX;

  defm vfclass : RISCVClassify;

  defm vfmerge : RISCVBinaryWithV0;

  defm vslideup : RISCVTernaryAAAX;
  defm vslidedown : RISCVTernaryAAAX;

  defm vslide1up : RISCVBinaryAAX;
  defm vslide1down : RISCVBinaryAAX;
  defm vfslide1up : RISCVBinaryAAX;
  defm vfslide1down : RISCVBinaryAAX;

  defm vrgather_vv : RISCVRGatherVV;
  defm vrgather_vx : RISCVRGatherVX;
  defm vrgatherei16_vv : RISCVRGatherEI16VV;

<<<<<<< HEAD
  def "int_riscv_vcompress" : RISCVUnaryAAMask;
=======
  def "int_riscv_vcompress" : RISCVUnaryAAMaskNoTA;
>>>>>>> 2ab1d525

  defm vaaddu : RISCVSaturatingBinaryAAX;
  defm vaadd : RISCVSaturatingBinaryAAX;
  defm vasubu : RISCVSaturatingBinaryAAX;
  defm vasub : RISCVSaturatingBinaryAAX;

  defm vsmul : RISCVSaturatingBinaryAAX;

  defm vssrl : RISCVSaturatingBinaryAAShift;
  defm vssra : RISCVSaturatingBinaryAAShift;

  defm vnclipu : RISCVSaturatingBinaryABShift;
  defm vnclip : RISCVSaturatingBinaryABShift;

  defm vmfeq : RISCVCompare;
  defm vmfne : RISCVCompare;
  defm vmflt : RISCVCompare;
  defm vmfle : RISCVCompare;
  defm vmfgt : RISCVCompare;
  defm vmfge : RISCVCompare;

  defm vredsum : RISCVReduction;
  defm vredand : RISCVReduction;
  defm vredor : RISCVReduction;
  defm vredxor : RISCVReduction;
  defm vredminu : RISCVReduction;
  defm vredmin : RISCVReduction;
  defm vredmaxu : RISCVReduction;
  defm vredmax : RISCVReduction;

  defm vwredsumu : RISCVReduction;
  defm vwredsum : RISCVReduction;

  defm vfredosum : RISCVReduction;
  defm vfredusum : RISCVReduction;
  defm vfredmin : RISCVReduction;
  defm vfredmax : RISCVReduction;

  defm vfwredusum : RISCVReduction;
  defm vfwredosum : RISCVReduction;

  def int_riscv_vmand: RISCVBinaryAAANoMask;
  def int_riscv_vmnand: RISCVBinaryAAANoMask;
  def int_riscv_vmandn: RISCVBinaryAAANoMask;
  def int_riscv_vmxor: RISCVBinaryAAANoMask;
  def int_riscv_vmor: RISCVBinaryAAANoMask;
  def int_riscv_vmnor: RISCVBinaryAAANoMask;
  def int_riscv_vmorn: RISCVBinaryAAANoMask;
  def int_riscv_vmxnor: RISCVBinaryAAANoMask;
  def int_riscv_vmclr : RISCVNullaryIntrinsic;
  def int_riscv_vmset : RISCVNullaryIntrinsic;

  defm vcpop : RISCVMaskUnarySOut;
  defm vfirst : RISCVMaskUnarySOut;
  defm vmsbf : RISCVMaskUnaryMOut;
  defm vmsof : RISCVMaskUnaryMOut;
  defm vmsif : RISCVMaskUnaryMOut;

  defm vfcvt_xu_f_v : RISCVConversion;
  defm vfcvt_x_f_v : RISCVConversion;
  defm vfcvt_rtz_xu_f_v : RISCVConversion;
  defm vfcvt_rtz_x_f_v : RISCVConversion;
  defm vfcvt_f_xu_v : RISCVConversion;
  defm vfcvt_f_x_v : RISCVConversion;

  defm vfwcvt_f_xu_v : RISCVConversion;
  defm vfwcvt_f_x_v : RISCVConversion;
  defm vfwcvt_xu_f_v : RISCVConversion;
  defm vfwcvt_x_f_v : RISCVConversion;
  defm vfwcvt_rtz_xu_f_v : RISCVConversion;
  defm vfwcvt_rtz_x_f_v : RISCVConversion;
  defm vfwcvt_f_f_v : RISCVConversion;

  defm vfncvt_f_xu_w : RISCVConversion;
  defm vfncvt_f_x_w : RISCVConversion;
  defm vfncvt_xu_f_w : RISCVConversion;
  defm vfncvt_x_f_w : RISCVConversion;
  defm vfncvt_rtz_xu_f_w : RISCVConversion;
  defm vfncvt_rtz_x_f_w : RISCVConversion;
  defm vfncvt_f_f_w : RISCVConversion;
  defm vfncvt_rod_f_f_w : RISCVConversion;

  // Output: (vector)
  // Input: (mask type input, vl)
  def int_riscv_viota : Intrinsic<[llvm_anyvector_ty],
                                  [LLVMScalarOrSameVectorWidth<0, llvm_i1_ty>,
                                   llvm_anyint_ty],
                                  [IntrNoMem]>, RISCVVIntrinsic;
  // Output: (vector)
  // Input: (maskedoff, mask type vector_in, mask, vl)
  def int_riscv_viota_mask : Intrinsic<[llvm_anyvector_ty],
                                       [LLVMMatchType<0>,
                                        LLVMScalarOrSameVectorWidth<0, llvm_i1_ty>,
                                        LLVMScalarOrSameVectorWidth<0, llvm_i1_ty>,
                                        llvm_anyint_ty],
                                       [IntrNoMem]>, RISCVVIntrinsic;
  // Output: (vector)
  // Input: (vl)
  def int_riscv_vid : RISCVNullaryIntrinsic;

  // Output: (vector)
  // Input: (maskedoff, mask, vl)
  def int_riscv_vid_mask : Intrinsic<[llvm_anyvector_ty],
                                     [LLVMMatchType<0>,
                                      LLVMScalarOrSameVectorWidth<0, llvm_i1_ty>,
                                      llvm_anyint_ty],
                                     [IntrNoMem]>, RISCVVIntrinsic;

  foreach nf = [2, 3, 4, 5, 6, 7, 8] in {
    defm vlseg # nf : RISCVUSSegLoad<nf>;
    defm vlseg # nf # ff : RISCVUSSegLoadFF<nf>;
    defm vlsseg # nf : RISCVSSegLoad<nf>;
    defm vloxseg # nf : RISCVISegLoad<nf>;
    defm vluxseg # nf : RISCVISegLoad<nf>;
    defm vsseg # nf : RISCVUSSegStore<nf>;
    defm vssseg # nf : RISCVSSegStore<nf>;
    defm vsoxseg # nf : RISCVISegStore<nf>;
    defm vsuxseg # nf : RISCVISegStore<nf>;
  }

<<<<<<< HEAD
=======
  // Strided loads/stores for fixed vectors.
  def int_riscv_masked_strided_load
        : Intrinsic<[llvm_anyvector_ty],
                    [LLVMMatchType<0>, llvm_anyptr_ty,
                     llvm_anyint_ty, LLVMScalarOrSameVectorWidth<0, llvm_i1_ty>],
                    [NoCapture<ArgIndex<1>>, IntrReadMem]>;
  def int_riscv_masked_strided_store
        : Intrinsic<[],
                    [llvm_anyvector_ty, llvm_anyptr_ty,
                     llvm_anyint_ty, LLVMScalarOrSameVectorWidth<0, llvm_i1_ty>],
                    [NoCapture<ArgIndex<1>>, IntrWriteMem]>;
>>>>>>> 2ab1d525
} // TargetPrefix = "riscv"<|MERGE_RESOLUTION|>--- conflicted
+++ resolved
@@ -168,18 +168,11 @@
                     [LLVMMatchType<0>,
                      LLVMPointerType<LLVMMatchType<0>>,
                      LLVMScalarOrSameVectorWidth<0, llvm_i1_ty>,
-<<<<<<< HEAD
-                     llvm_anyint_ty],
-                    [NoCapture<ArgIndex<1>>, IntrReadMem]>, RISCVVIntrinsic;
-  // For unit stride fault-only-first load with mask
-  // Input: (maskedoff, pointer, mask, vl)
-=======
                      llvm_anyint_ty, LLVMMatchType<1>],
                     [NoCapture<ArgIndex<1>>, ImmArg<ArgIndex<4>>, IntrReadMem]>,
                     RISCVVIntrinsic;
   // For unit stride fault-only-first load with mask
   // Input: (maskedoff, pointer, mask, vl, ta)
->>>>>>> 2ab1d525
   // Output: (data, vl)
   // NOTE: We model this with default memory properties since we model writing
   // VL as a side effect. IntrReadMem, IntrHasSideEffects does not work.
@@ -188,13 +181,8 @@
                     [LLVMMatchType<0>,
                      LLVMPointerType<LLVMMatchType<0>>,
                      LLVMScalarOrSameVectorWidth<0, llvm_i1_ty>,
-<<<<<<< HEAD
-                     LLVMMatchType<1>],
-                    [NoCapture<ArgIndex<1>>]>, RISCVVIntrinsic;
-=======
                      LLVMMatchType<1>, LLVMMatchType<1>],
                     [NoCapture<ArgIndex<1>>, ImmArg<ArgIndex<4>>]>, RISCVVIntrinsic;
->>>>>>> 2ab1d525
   // For strided load
   // Input: (pointer, stride, vl)
   class RISCVSLoad
@@ -306,32 +294,6 @@
   // For destination vector type is the same as first and second source vector.
   // Input: (vector_in, int_vector_in, vl)
   class RISCVRGatherVVNoMask
-<<<<<<< HEAD
-        : Intrinsic<[llvm_anyvector_ty],
-                    [LLVMMatchType<0>, LLVMVectorOfBitcastsToInt<0>, llvm_anyint_ty],
-                    [IntrNoMem]>, RISCVVIntrinsic;
-  // For destination vector type is the same as first and second source vector.
-  // Input: (vector_in, vector_in, int_vector_in, vl)
-  class RISCVRGatherVVMask
-        : Intrinsic<[llvm_anyvector_ty],
-                    [LLVMMatchType<0>, LLVMMatchType<0>, LLVMVectorOfBitcastsToInt<0>,
-                     LLVMScalarOrSameVectorWidth<0, llvm_i1_ty>, llvm_anyint_ty],
-                    [IntrNoMem]>, RISCVVIntrinsic;
-  // Input: (vector_in, int16_vector_in, vl)
-  class RISCVRGatherEI16VVNoMask
-        : Intrinsic<[llvm_anyvector_ty],
-                    [LLVMMatchType<0>, LLVMScalarOrSameVectorWidth<0, llvm_i16_ty>,
-                     llvm_anyint_ty],
-                    [IntrNoMem]>, RISCVVIntrinsic;
-  // For destination vector type is the same as first and second source vector.
-  // Input: (vector_in, vector_in, int16_vector_in, vl)
-  class RISCVRGatherEI16VVMask
-        : Intrinsic<[llvm_anyvector_ty],
-                    [LLVMMatchType<0>, LLVMMatchType<0>,
-                    LLVMScalarOrSameVectorWidth<0, llvm_i16_ty>,
-                     LLVMScalarOrSameVectorWidth<0, llvm_i1_ty>, llvm_anyint_ty],
-                    [IntrNoMem]>, RISCVVIntrinsic;
-=======
         : Intrinsic<[llvm_anyvector_ty],
                     [LLVMMatchType<0>, LLVMVectorOfBitcastsToInt<0>, llvm_anyint_ty],
                     [IntrNoMem]>, RISCVVIntrinsic;
@@ -358,7 +320,6 @@
                      LLVMScalarOrSameVectorWidth<0, llvm_i1_ty>, llvm_anyint_ty,
                      LLVMMatchType<1>],
                     [ImmArg<ArgIndex<5>>, IntrNoMem]>, RISCVVIntrinsic;
->>>>>>> 2ab1d525
   // For destination vector type is the same as first source vector, and the
   // second operand is XLen.
   // Input: (vector_in, xlen_in, vl)
@@ -369,14 +330,6 @@
   }
   // For destination vector type is the same as first source vector (with mask).
   // Second operand is XLen.
-<<<<<<< HEAD
-  // Input: (maskedoff, vector_in, xlen_in, mask, vl)
-  class RISCVGatherVXMask
-       : Intrinsic<[llvm_anyvector_ty],
-                   [LLVMMatchType<0>, LLVMMatchType<0>, llvm_anyint_ty,
-                    LLVMScalarOrSameVectorWidth<0, llvm_i1_ty>, LLVMMatchType<1>],
-                   [IntrNoMem]>, RISCVVIntrinsic {
-=======
   // Input: (maskedoff, vector_in, xlen_in, mask, vl, ta)
   class RISCVGatherVXMask
        : Intrinsic<[llvm_anyvector_ty],
@@ -384,7 +337,6 @@
                     LLVMScalarOrSameVectorWidth<0, llvm_i1_ty>, LLVMMatchType<1>,
                     LLVMMatchType<1>],
                    [ImmArg<ArgIndex<5>>, IntrNoMem]>, RISCVVIntrinsic {
->>>>>>> 2ab1d525
   }
   // For destination vector type is the same as first source vector.
   // Input: (vector_in, vector_in/scalar_in, vl)
@@ -690,28 +642,9 @@
   class RISCVConversionMask
         : Intrinsic<[llvm_anyvector_ty],
                     [LLVMMatchType<0>, llvm_anyvector_ty,
-<<<<<<< HEAD
-                     LLVMScalarOrSameVectorWidth<0, llvm_i1_ty>, llvm_anyint_ty],
-                    [IntrNoMem]>, RISCVVIntrinsic;
-  // For atomic operations without mask
-  // Input: (base, index, value, vl)
-  class RISCVAMONoMask
-        : Intrinsic<[llvm_anyvector_ty],
-                    [LLVMPointerType<LLVMMatchType<0>>, llvm_anyvector_ty, LLVMMatchType<0>,
-                     llvm_anyint_ty],
-                    [NoCapture<ArgIndex<0>>]>, RISCVVIntrinsic;
-  // For atomic operations with mask
-  // Input: (base, index, value, mask, vl)
-  class RISCVAMOMask
-        : Intrinsic<[llvm_anyvector_ty],
-                    [LLVMPointerType<LLVMMatchType<0>>, llvm_anyvector_ty, LLVMMatchType<0>,
-                     LLVMScalarOrSameVectorWidth<0, llvm_i1_ty>, llvm_anyint_ty],
-                    [NoCapture<ArgIndex<0>>]>, RISCVVIntrinsic;
-=======
                      LLVMScalarOrSameVectorWidth<0, llvm_i1_ty>, llvm_anyint_ty,
                      LLVMMatchType<2>],
                     [ImmArg<ArgIndex<4>>, IntrNoMem]>, RISCVVIntrinsic;
->>>>>>> 2ab1d525
 
   // For unit stride segment load
   // Input: (pointer, vl)
@@ -721,25 +654,16 @@
                     [LLVMPointerToElt<0>, llvm_anyint_ty],
                     [NoCapture<ArgIndex<0>>, IntrReadMem]>, RISCVVIntrinsic;
   // For unit stride segment load with mask
-<<<<<<< HEAD
-  // Input: (maskedoff, pointer, mask, vl)
-=======
   // Input: (maskedoff, pointer, mask, vl, ta)
->>>>>>> 2ab1d525
   class RISCVUSSegLoadMask<int nf>
         : Intrinsic<!listconcat([llvm_anyvector_ty], !listsplat(LLVMMatchType<0>,
                                 !add(nf, -1))),
                     !listconcat(!listsplat(LLVMMatchType<0>, nf),
                                 [LLVMPointerToElt<0>,
                                  LLVMScalarOrSameVectorWidth<0, llvm_i1_ty>,
-<<<<<<< HEAD
-                                 llvm_anyint_ty]),
-                    [NoCapture<ArgIndex<nf>>, IntrReadMem]>, RISCVVIntrinsic;
-=======
                                  llvm_anyint_ty, LLVMMatchType<1>]),
                     [ImmArg<ArgIndex<!add(nf, 3)>>, NoCapture<ArgIndex<nf>>, IntrReadMem]>,
                     RISCVVIntrinsic;
->>>>>>> 2ab1d525
 
   // For unit stride fault-only-first segment load
   // Input: (pointer, vl)
@@ -752,11 +676,7 @@
                     [LLVMPointerToElt<0>, LLVMMatchType<1>],
                     [NoCapture<ArgIndex<0>>]>, RISCVVIntrinsic;
   // For unit stride fault-only-first segment load with mask
-<<<<<<< HEAD
-  // Input: (maskedoff, pointer, mask, vl)
-=======
   // Input: (maskedoff, pointer, mask, vl, ta)
->>>>>>> 2ab1d525
   // Output: (data, vl)
   // NOTE: We model this with default memory properties since we model writing
   // VL as a side effect. IntrReadMem, IntrHasSideEffects does not work.
@@ -766,14 +686,9 @@
                     !listconcat(!listsplat(LLVMMatchType<0>, nf),
                      [LLVMPointerToElt<0>,
                       LLVMScalarOrSameVectorWidth<0, llvm_i1_ty>,
-<<<<<<< HEAD
-                      LLVMMatchType<1>]),
-                    [NoCapture<ArgIndex<nf>>]>, RISCVVIntrinsic;
-=======
                       LLVMMatchType<1>, LLVMMatchType<1>]),
                     [ImmArg<ArgIndex<!add(nf, 3)>>, NoCapture<ArgIndex<nf>>]>,
                     RISCVVIntrinsic;
->>>>>>> 2ab1d525
 
   // For stride segment load
   // Input: (pointer, offset, vl)
@@ -783,11 +698,7 @@
                     [LLVMPointerToElt<0>, llvm_anyint_ty, LLVMMatchType<1>],
                     [NoCapture<ArgIndex<0>>, IntrReadMem]>, RISCVVIntrinsic;
   // For stride segment load with mask
-<<<<<<< HEAD
-  // Input: (maskedoff, pointer, offset, mask, vl)
-=======
   // Input: (maskedoff, pointer, offset, mask, vl, ta)
->>>>>>> 2ab1d525
   class RISCVSSegLoadMask<int nf>
         : Intrinsic<!listconcat([llvm_anyvector_ty], !listsplat(LLVMMatchType<0>,
                                 !add(nf, -1))),
@@ -795,14 +706,9 @@
                                 [LLVMPointerToElt<0>,
                                  llvm_anyint_ty,
                                  LLVMScalarOrSameVectorWidth<0, llvm_i1_ty>,
-<<<<<<< HEAD
-                                 LLVMMatchType<1>]),
-                    [NoCapture<ArgIndex<nf>>, IntrReadMem]>, RISCVVIntrinsic;
-=======
                                  LLVMMatchType<1>, LLVMMatchType<1>]),
                     [ImmArg<ArgIndex<!add(nf, 4)>>, NoCapture<ArgIndex<nf>>, IntrReadMem]>,
                     RISCVVIntrinsic;
->>>>>>> 2ab1d525
 
   // For indexed segment load
   // Input: (pointer, index, vl)
@@ -812,11 +718,7 @@
                     [LLVMPointerToElt<0>, llvm_anyvector_ty, llvm_anyint_ty],
                     [NoCapture<ArgIndex<0>>, IntrReadMem]>, RISCVVIntrinsic;
   // For indexed segment load with mask
-<<<<<<< HEAD
-  // Input: (maskedoff, pointer, index, mask, vl)
-=======
   // Input: (maskedoff, pointer, index, mask, vl, ta)
->>>>>>> 2ab1d525
   class RISCVISegLoadMask<int nf>
         : Intrinsic<!listconcat([llvm_anyvector_ty], !listsplat(LLVMMatchType<0>,
                                 !add(nf, -1))),
@@ -824,14 +726,9 @@
                                 [LLVMPointerToElt<0>,
                                  llvm_anyvector_ty,
                                  LLVMScalarOrSameVectorWidth<0, llvm_i1_ty>,
-<<<<<<< HEAD
-                                 llvm_anyint_ty]),
-                    [NoCapture<ArgIndex<nf>>, IntrReadMem]>, RISCVVIntrinsic;
-=======
                                  llvm_anyint_ty, LLVMMatchType<2>]),
                     [ImmArg<ArgIndex<!add(nf, 4)>>, NoCapture<ArgIndex<nf>>, IntrReadMem]>,
                     RISCVVIntrinsic;
->>>>>>> 2ab1d525
 
   // For unit stride segment store
   // Input: (value, pointer, vl)
@@ -935,15 +832,12 @@
     def "int_riscv_" # NAME : RISCVBinaryAAXNoMask;
     def "int_riscv_" # NAME # "_mask" : RISCVBinaryAAXMask;
   }
-<<<<<<< HEAD
-=======
   // Like RISCVBinaryAAX, but the second operand is used a shift amount so it
   // must be a vector or an XLen scalar.
   multiclass RISCVBinaryAAShift {
     def "int_riscv_" # NAME : RISCVBinaryAAShiftNoMask;
     def "int_riscv_" # NAME # "_mask" : RISCVBinaryAAShiftMask;
   }
->>>>>>> 2ab1d525
   multiclass RISCVRGatherVV {
     def "int_riscv_" # NAME : RISCVRGatherVVNoMask;
     def "int_riscv_" # NAME # "_mask" : RISCVRGatherVVMask;
@@ -1025,13 +919,6 @@
     def "int_riscv_" #NAME :RISCVConversionNoMask;
     def "int_riscv_" # NAME # "_mask" : RISCVConversionMask;
   }
-<<<<<<< HEAD
-  multiclass RISCVAMO {
-    def "int_riscv_" # NAME : RISCVAMONoMask;
-    def "int_riscv_" # NAME # "_mask" : RISCVAMOMask;
-  }
-=======
->>>>>>> 2ab1d525
   multiclass RISCVUSSegLoad<int nf> {
     def "int_riscv_" # NAME : RISCVUSSegLoad<nf>;
     def "int_riscv_" # NAME # "_mask" : RISCVUSSegLoadMask<nf>;
@@ -1071,23 +958,8 @@
   defm vsoxei : RISCVIStore;
   defm vsuxei : RISCVIStore;
 
-<<<<<<< HEAD
-  def int_riscv_vle1 : RISCVUSLoad;
-  def int_riscv_vse1 : RISCVUSStore;
-
-  defm vamoswap : RISCVAMO;
-  defm vamoadd : RISCVAMO;
-  defm vamoxor : RISCVAMO;
-  defm vamoand : RISCVAMO;
-  defm vamoor : RISCVAMO;
-  defm vamomin : RISCVAMO;
-  defm vamomax : RISCVAMO;
-  defm vamominu : RISCVAMO;
-  defm vamomaxu : RISCVAMO;
-=======
   def int_riscv_vlm : RISCVUSLoad;
   def int_riscv_vsm : RISCVUSStore;
->>>>>>> 2ab1d525
 
   defm vadd : RISCVBinaryAAX;
   defm vsub : RISCVBinaryAAX;
@@ -1253,11 +1125,7 @@
   defm vrgather_vx : RISCVRGatherVX;
   defm vrgatherei16_vv : RISCVRGatherEI16VV;
 
-<<<<<<< HEAD
-  def "int_riscv_vcompress" : RISCVUnaryAAMask;
-=======
   def "int_riscv_vcompress" : RISCVUnaryAAMaskNoTA;
->>>>>>> 2ab1d525
 
   defm vaaddu : RISCVSaturatingBinaryAAX;
   defm vaadd : RISCVSaturatingBinaryAAX;
@@ -1378,8 +1246,6 @@
     defm vsuxseg # nf : RISCVISegStore<nf>;
   }
 
-<<<<<<< HEAD
-=======
   // Strided loads/stores for fixed vectors.
   def int_riscv_masked_strided_load
         : Intrinsic<[llvm_anyvector_ty],
@@ -1391,5 +1257,4 @@
                     [llvm_anyvector_ty, llvm_anyptr_ty,
                      llvm_anyint_ty, LLVMScalarOrSameVectorWidth<0, llvm_i1_ty>],
                     [NoCapture<ArgIndex<1>>, IntrWriteMem]>;
->>>>>>> 2ab1d525
 } // TargetPrefix = "riscv"