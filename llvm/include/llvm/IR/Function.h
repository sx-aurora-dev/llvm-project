--- conflicted
+++ resolved
@@ -849,15 +849,6 @@
   /// hasAddressTaken - returns true if there are any uses of this function
   /// other than direct calls or invokes to it, or blockaddress expressions.
   /// Optionally passes back an offending user for diagnostic purposes,
-<<<<<<< HEAD
-  /// ignores callback uses, assume like pointer annotation calls, and
-  /// references in llvm.used and llvm.compiler.used variables.
-  ///
-  bool hasAddressTaken(const User ** = nullptr,
-                       bool IgnoreCallbackUses = false,
-                       bool IgnoreAssumeLikeCalls = false,
-                       bool IngoreLLVMUsed = false) const;
-=======
   /// ignores callback uses, assume like pointer annotation calls, references in
   /// llvm.used and llvm.compiler.used variables, and operand bundle
   /// "clang.arc.attachedcall".
@@ -866,7 +857,6 @@
                        bool IgnoreAssumeLikeCalls = true,
                        bool IngoreLLVMUsed = false,
                        bool IgnoreARCAttachedCall = false) const;
->>>>>>> 2ab1d525
 
   /// isDefTriviallyDead - Return true if it is trivially safe to remove
   /// this function definition from the module (because it isn't externally
