//===- LLVMBitCodes.h - Enum values for the LLVM bitcode format -*- C++ -*-===//
//
// Part of the LLVM Project, under the Apache License v2.0 with LLVM Exceptions.
// See https://llvm.org/LICENSE.txt for license information.
// SPDX-License-Identifier: Apache-2.0 WITH LLVM-exception
//
//===----------------------------------------------------------------------===//
//
// This header defines Bitcode enum values for LLVM IR bitcode files.
//
// The enum values defined in this file should be considered permanent.  If
// new features are added, they should have values added at the end of the
// respective lists.
//
//===----------------------------------------------------------------------===//

#ifndef LLVM_BITCODE_LLVMBITCODES_H
#define LLVM_BITCODE_LLVMBITCODES_H

#include "llvm/Bitstream/BitCodes.h"

namespace llvm {
namespace bitc {
// The only top-level block types are MODULE, IDENTIFICATION, STRTAB and SYMTAB.
enum BlockIDs {
  // Blocks
  MODULE_BLOCK_ID = FIRST_APPLICATION_BLOCKID,

  // Module sub-block id's.
  PARAMATTR_BLOCK_ID,
  PARAMATTR_GROUP_BLOCK_ID,

  CONSTANTS_BLOCK_ID,
  FUNCTION_BLOCK_ID,

  // Block intended to contains information on the bitcode versioning.
  // Can be used to provide better error messages when we fail to parse a
  // bitcode file.
  IDENTIFICATION_BLOCK_ID,

  VALUE_SYMTAB_BLOCK_ID,
  METADATA_BLOCK_ID,
  METADATA_ATTACHMENT_ID,

  TYPE_BLOCK_ID_NEW,

  USELIST_BLOCK_ID,

  MODULE_STRTAB_BLOCK_ID,
  GLOBALVAL_SUMMARY_BLOCK_ID,

  OPERAND_BUNDLE_TAGS_BLOCK_ID,

  METADATA_KIND_BLOCK_ID,

  STRTAB_BLOCK_ID,

  FULL_LTO_GLOBALVAL_SUMMARY_BLOCK_ID,

  SYMTAB_BLOCK_ID,

  SYNC_SCOPE_NAMES_BLOCK_ID,
};

/// Identification block contains a string that describes the producer details,
/// and an epoch that defines the auto-upgrade capability.
enum IdentificationCodes {
  IDENTIFICATION_CODE_STRING = 1, // IDENTIFICATION:      [strchr x N]
  IDENTIFICATION_CODE_EPOCH = 2,  // EPOCH:               [epoch#]
};

/// The epoch that defines the auto-upgrade compatibility for the bitcode.
///
/// LLVM guarantees in a major release that a minor release can read bitcode
/// generated by previous minor releases. We translate this by making the reader
/// accepting only bitcode with the same epoch, except for the X.0 release which
/// also accepts N-1.
enum { BITCODE_CURRENT_EPOCH = 0 };

/// MODULE blocks have a number of optional fields and subblocks.
enum ModuleCodes {
  MODULE_CODE_VERSION = 1,     // VERSION:     [version#]
  MODULE_CODE_TRIPLE = 2,      // TRIPLE:      [strchr x N]
  MODULE_CODE_DATALAYOUT = 3,  // DATALAYOUT:  [strchr x N]
  MODULE_CODE_ASM = 4,         // ASM:         [strchr x N]
  MODULE_CODE_SECTIONNAME = 5, // SECTIONNAME: [strchr x N]

  // Deprecated, but still needed to read old bitcode files.
  MODULE_CODE_DEPLIB = 6, // DEPLIB:      [strchr x N]

  // GLOBALVAR: [pointer type, isconst, initid,
  //             linkage, alignment, section, visibility, threadlocal]
  MODULE_CODE_GLOBALVAR = 7,

  // FUNCTION:  [type, callingconv, isproto, linkage, paramattrs, alignment,
  //             section, visibility, gc, unnamed_addr]
  MODULE_CODE_FUNCTION = 8,

  // ALIAS: [alias type, aliasee val#, linkage, visibility]
  MODULE_CODE_ALIAS_OLD = 9,

  MODULE_CODE_GCNAME = 11, // GCNAME: [strchr x N]
  MODULE_CODE_COMDAT = 12, // COMDAT: [selection_kind, name]

  MODULE_CODE_VSTOFFSET = 13, // VSTOFFSET: [offset]

  // ALIAS: [alias value type, addrspace, aliasee val#, linkage, visibility]
  MODULE_CODE_ALIAS = 14,

  MODULE_CODE_METADATA_VALUES_UNUSED = 15,

  // SOURCE_FILENAME: [namechar x N]
  MODULE_CODE_SOURCE_FILENAME = 16,

  // HASH: [5*i32]
  MODULE_CODE_HASH = 17,

  // IFUNC: [ifunc value type, addrspace, resolver val#, linkage, visibility]
  MODULE_CODE_IFUNC = 18,
};

/// PARAMATTR blocks have code for defining a parameter attribute set.
enum AttributeCodes {
  // Deprecated, but still needed to read old bitcode files.
  PARAMATTR_CODE_ENTRY_OLD = 1, // ENTRY: [paramidx0, attr0,
                                //         paramidx1, attr1...]
  PARAMATTR_CODE_ENTRY = 2,     // ENTRY: [attrgrp0, attrgrp1, ...]
  PARAMATTR_GRP_CODE_ENTRY = 3  // ENTRY: [grpid, idx, attr0, attr1, ...]
};

/// TYPE blocks have codes for each type primitive they use.
enum TypeCodes {
  TYPE_CODE_NUMENTRY = 1, // NUMENTRY: [numentries]

  // Type Codes
  TYPE_CODE_VOID = 2,    // VOID
  TYPE_CODE_FLOAT = 3,   // FLOAT
  TYPE_CODE_DOUBLE = 4,  // DOUBLE
  TYPE_CODE_LABEL = 5,   // LABEL
  TYPE_CODE_OPAQUE = 6,  // OPAQUE
  TYPE_CODE_INTEGER = 7, // INTEGER: [width]
  TYPE_CODE_POINTER = 8, // POINTER: [pointee type]

  TYPE_CODE_FUNCTION_OLD = 9, // FUNCTION: [vararg, attrid, retty,
                              //            paramty x N]

  TYPE_CODE_HALF = 10, // HALF

  TYPE_CODE_ARRAY = 11,  // ARRAY: [numelts, eltty]
  TYPE_CODE_VECTOR = 12, // VECTOR: [numelts, eltty]

  // These are not with the other floating point types because they're
  // a late addition, and putting them in the right place breaks
  // binary compatibility.
  TYPE_CODE_X86_FP80 = 13,  // X86 LONG DOUBLE
  TYPE_CODE_FP128 = 14,     // LONG DOUBLE (112 bit mantissa)
  TYPE_CODE_PPC_FP128 = 15, // PPC LONG DOUBLE (2 doubles)

  TYPE_CODE_METADATA = 16, // METADATA

  TYPE_CODE_X86_MMX = 17, // X86 MMX

  TYPE_CODE_STRUCT_ANON = 18,  // STRUCT_ANON: [ispacked, eltty x N]
  TYPE_CODE_STRUCT_NAME = 19,  // STRUCT_NAME: [strchr x N]
  TYPE_CODE_STRUCT_NAMED = 20, // STRUCT_NAMED: [ispacked, eltty x N]

  TYPE_CODE_FUNCTION = 21, // FUNCTION: [vararg, retty, paramty x N]

  TYPE_CODE_TOKEN = 22, // TOKEN

  TYPE_CODE_BFLOAT = 23,  // BRAIN FLOATING POINT
  TYPE_CODE_X86_AMX = 24, // X86 AMX

  TYPE_CODE_OPAQUE_POINTER = 25, // OPAQUE_POINTER: [addrspace]
};

enum OperandBundleTagCode {
  OPERAND_BUNDLE_TAG = 1, // TAG: [strchr x N]
};

enum SyncScopeNameCode {
  SYNC_SCOPE_NAME = 1,
};

// Value symbol table codes.
enum ValueSymtabCodes {
  VST_CODE_ENTRY = 1,   // VST_ENTRY: [valueid, namechar x N]
  VST_CODE_BBENTRY = 2, // VST_BBENTRY: [bbid, namechar x N]
  VST_CODE_FNENTRY = 3, // VST_FNENTRY: [valueid, offset, namechar x N]
  // VST_COMBINED_ENTRY: [valueid, refguid]
  VST_CODE_COMBINED_ENTRY = 5
};

// The module path symbol table only has one code (MST_CODE_ENTRY).
enum ModulePathSymtabCodes {
  MST_CODE_ENTRY = 1, // MST_ENTRY: [modid, namechar x N]
  MST_CODE_HASH = 2,  // MST_HASH:  [5*i32]
};

// The summary section uses different codes in the per-module
// and combined index cases.
enum GlobalValueSummarySymtabCodes {
  // PERMODULE: [valueid, flags, instcount, numrefs, numrefs x valueid,
  //             n x (valueid)]
  FS_PERMODULE = 1,
  // PERMODULE_PROFILE: [valueid, flags, instcount, numrefs,
  //                     numrefs x valueid,
  //                     n x (valueid, hotness)]
  FS_PERMODULE_PROFILE = 2,
  // PERMODULE_GLOBALVAR_INIT_REFS: [valueid, flags, n x valueid]
  FS_PERMODULE_GLOBALVAR_INIT_REFS = 3,
  // COMBINED: [valueid, modid, flags, instcount, numrefs, numrefs x valueid,
  //            n x (valueid)]
  FS_COMBINED = 4,
  // COMBINED_PROFILE: [valueid, modid, flags, instcount, numrefs,
  //                    numrefs x valueid,
  //                    n x (valueid, hotness)]
  FS_COMBINED_PROFILE = 5,
  // COMBINED_GLOBALVAR_INIT_REFS: [valueid, modid, flags, n x valueid]
  FS_COMBINED_GLOBALVAR_INIT_REFS = 6,
  // ALIAS: [valueid, flags, valueid]
  FS_ALIAS = 7,
  // COMBINED_ALIAS: [valueid, modid, flags, valueid]
  FS_COMBINED_ALIAS = 8,
  // COMBINED_ORIGINAL_NAME: [original_name_hash]
  FS_COMBINED_ORIGINAL_NAME = 9,
  // VERSION of the summary, bumped when adding flags for instance.
  FS_VERSION = 10,
  // The list of llvm.type.test type identifiers used by the following function
  // that are used other than by an llvm.assume.
  // [n x typeid]
  FS_TYPE_TESTS = 11,
  // The list of virtual calls made by this function using
  // llvm.assume(llvm.type.test) intrinsics that do not have all constant
  // integer arguments.
  // [n x (typeid, offset)]
  FS_TYPE_TEST_ASSUME_VCALLS = 12,
  // The list of virtual calls made by this function using
  // llvm.type.checked.load intrinsics that do not have all constant integer
  // arguments.
  // [n x (typeid, offset)]
  FS_TYPE_CHECKED_LOAD_VCALLS = 13,
  // Identifies a virtual call made by this function using an
  // llvm.assume(llvm.type.test) intrinsic with all constant integer arguments.
  // [typeid, offset, n x arg]
  FS_TYPE_TEST_ASSUME_CONST_VCALL = 14,
  // Identifies a virtual call made by this function using an
  // llvm.type.checked.load intrinsic with all constant integer arguments.
  // [typeid, offset, n x arg]
  FS_TYPE_CHECKED_LOAD_CONST_VCALL = 15,
  // Assigns a GUID to a value ID. This normally appears only in combined
  // summaries, but it can also appear in per-module summaries for PGO data.
  // [valueid, guid]
  FS_VALUE_GUID = 16,
  // The list of local functions with CFI jump tables. Function names are
  // strings in strtab.
  // [n * name]
  FS_CFI_FUNCTION_DEFS = 17,
  // The list of external functions with CFI jump tables. Function names are
  // strings in strtab.
  // [n * name]
  FS_CFI_FUNCTION_DECLS = 18,
  // Per-module summary that also adds relative block frequency to callee info.
  // PERMODULE_RELBF: [valueid, flags, instcount, numrefs,
  //                   numrefs x valueid,
  //                   n x (valueid, relblockfreq)]
  FS_PERMODULE_RELBF = 19,
  // Index-wide flags
  FS_FLAGS = 20,
  // Maps type identifier to summary information for that type identifier.
  // Produced by the thin link (only lives in combined index).
  // TYPE_ID: [typeid, kind, bitwidth, align, size, bitmask, inlinebits,
  //           n x (typeid, kind, name, numrba,
  //                numrba x (numarg, numarg x arg, kind, info, byte, bit))]
  FS_TYPE_ID = 21,
  // For background see overview at https://llvm.org/docs/TypeMetadata.html.
  // The type metadata includes both the type identifier and the offset of
  // the address point of the type (the address held by objects of that type
  // which may not be the beginning of the virtual table). Vtable definitions
  // are decorated with type metadata for the types they are compatible with.
  //
  // Maps type identifier to summary information for that type identifier
  // computed from type metadata: the valueid of each vtable definition
  // decorated with a type metadata for that identifier, and the offset from
  // the corresponding type metadata.
  // Exists in the per-module summary to provide information to thin link
  // for index-based whole program devirtualization.
  // TYPE_ID_METADATA: [typeid, n x (valueid, offset)]
  FS_TYPE_ID_METADATA = 22,
  // Summarizes vtable definition for use in index-based whole program
  // devirtualization during the thin link.
  // PERMODULE_VTABLE_GLOBALVAR_INIT_REFS: [valueid, flags, varflags,
  //                                        numrefs, numrefs x valueid,
  //                                        n x (valueid, offset)]
  FS_PERMODULE_VTABLE_GLOBALVAR_INIT_REFS = 23,
  // The total number of basic blocks in the module.
  FS_BLOCK_COUNT = 24,
  // Range information for accessed offsets for every argument.
  // [n x (paramno, range, numcalls, numcalls x (callee_guid, paramno, range))]
  FS_PARAM_ACCESS = 25,
};

enum MetadataCodes {
  METADATA_STRING_OLD = 1,     // MDSTRING:      [values]
  METADATA_VALUE = 2,          // VALUE:         [type num, value num]
  METADATA_NODE = 3,           // NODE:          [n x md num]
  METADATA_NAME = 4,           // STRING:        [values]
  METADATA_DISTINCT_NODE = 5,  // DISTINCT_NODE: [n x md num]
  METADATA_KIND = 6,           // [n x [id, name]]
  METADATA_LOCATION = 7,       // [distinct, line, col, scope, inlined-at?]
  METADATA_OLD_NODE = 8,       // OLD_NODE:      [n x (type num, value num)]
  METADATA_OLD_FN_NODE = 9,    // OLD_FN_NODE:   [n x (type num, value num)]
  METADATA_NAMED_NODE = 10,    // NAMED_NODE:    [n x mdnodes]
  METADATA_ATTACHMENT = 11,    // [m x [value, [n x [id, mdnode]]]
  METADATA_GENERIC_DEBUG = 12, // [distinct, tag, vers, header, n x md num]
  METADATA_SUBRANGE = 13,      // [distinct, count, lo]
  METADATA_ENUMERATOR = 14,    // [isUnsigned|distinct, value, name]
  METADATA_BASIC_TYPE = 15,    // [distinct, tag, name, size, align, enc]
  METADATA_FILE = 16, // [distinct, filename, directory, checksumkind, checksum]
  METADATA_DERIVED_TYPE = 17,       // [distinct, ...]
  METADATA_COMPOSITE_TYPE = 18,     // [distinct, ...]
  METADATA_SUBROUTINE_TYPE = 19,    // [distinct, flags, types, cc]
  METADATA_COMPILE_UNIT = 20,       // [distinct, ...]
  METADATA_SUBPROGRAM = 21,         // [distinct, ...]
  METADATA_LEXICAL_BLOCK = 22,      // [distinct, scope, file, line, column]
  METADATA_LEXICAL_BLOCK_FILE = 23, //[distinct, scope, file, discriminator]
  METADATA_NAMESPACE = 24, // [distinct, scope, file, name, line, exportSymbols]
  METADATA_TEMPLATE_TYPE = 25,   // [distinct, scope, name, type, ...]
  METADATA_TEMPLATE_VALUE = 26,  // [distinct, scope, name, type, value, ...]
  METADATA_GLOBAL_VAR = 27,      // [distinct, ...]
  METADATA_LOCAL_VAR = 28,       // [distinct, ...]
  METADATA_EXPRESSION = 29,      // [distinct, n x element]
  METADATA_OBJC_PROPERTY = 30,   // [distinct, name, file, line, ...]
  METADATA_IMPORTED_ENTITY = 31, // [distinct, tag, scope, entity, line, name]
  METADATA_MODULE = 32,          // [distinct, scope, name, ...]
  METADATA_MACRO = 33,           // [distinct, macinfo, line, name, value]
  METADATA_MACRO_FILE = 34,      // [distinct, macinfo, line, file, ...]
  METADATA_STRINGS = 35,         // [count, offset] blob([lengths][chars])
  METADATA_GLOBAL_DECL_ATTACHMENT = 36, // [valueid, n x [id, mdnode]]
  METADATA_GLOBAL_VAR_EXPR = 37,        // [distinct, var, expr]
  METADATA_INDEX_OFFSET = 38,           // [offset]
  METADATA_INDEX = 39,                  // [bitpos]
  METADATA_LABEL = 40,                  // [distinct, scope, name, file, line]
  METADATA_STRING_TYPE = 41,            // [distinct, name, size, align,...]
  // Codes 42 and 43 are reserved for support for Fortran array specific debug
  // info.
  METADATA_COMMON_BLOCK = 44,     // [distinct, scope, name, variable,...]
  METADATA_GENERIC_SUBRANGE = 45, // [distinct, count, lo, up, stride]
  METADATA_ARG_LIST = 46          // [n x [type num, value num]]
};

// The constants block (CONSTANTS_BLOCK_ID) describes emission for each
// constant and maintains an implicit current type value.
enum ConstantsCodes {
  CST_CODE_SETTYPE = 1,          // SETTYPE:       [typeid]
  CST_CODE_NULL = 2,             // NULL
  CST_CODE_UNDEF = 3,            // UNDEF
  CST_CODE_INTEGER = 4,          // INTEGER:       [intval]
  CST_CODE_WIDE_INTEGER = 5,     // WIDE_INTEGER:  [n x intval]
  CST_CODE_FLOAT = 6,            // FLOAT:         [fpval]
  CST_CODE_AGGREGATE = 7,        // AGGREGATE:     [n x value number]
  CST_CODE_STRING = 8,           // STRING:        [values]
  CST_CODE_CSTRING = 9,          // CSTRING:       [values]
  CST_CODE_CE_BINOP = 10,        // CE_BINOP:      [opcode, opval, opval]
  CST_CODE_CE_CAST = 11,         // CE_CAST:       [opcode, opty, opval]
  CST_CODE_CE_GEP = 12,          // CE_GEP:        [n x operands]
  CST_CODE_CE_SELECT = 13,       // CE_SELECT:     [opval, opval, opval]
  CST_CODE_CE_EXTRACTELT = 14,   // CE_EXTRACTELT: [opty, opval, opval]
  CST_CODE_CE_INSERTELT = 15,    // CE_INSERTELT:  [opval, opval, opval]
  CST_CODE_CE_SHUFFLEVEC = 16,   // CE_SHUFFLEVEC: [opval, opval, opval]
  CST_CODE_CE_CMP = 17,          // CE_CMP:        [opty, opval, opval, pred]
  CST_CODE_INLINEASM_OLD = 18,   // INLINEASM:     [sideeffect|alignstack,
                                 //                 asmstr,conststr]
  CST_CODE_CE_SHUFVEC_EX = 19,   // SHUFVEC_EX:    [opty, opval, opval, opval]
  CST_CODE_CE_INBOUNDS_GEP = 20, // INBOUNDS_GEP:  [n x operands]
  CST_CODE_BLOCKADDRESS = 21,    // CST_CODE_BLOCKADDRESS [fnty, fnval, bb#]
  CST_CODE_DATA = 22,            // DATA:          [n x elements]
  CST_CODE_INLINEASM_OLD2 = 23,  // INLINEASM:     [sideeffect|alignstack|
                                 //                 asmdialect,asmstr,conststr]
  CST_CODE_CE_GEP_WITH_INRANGE_INDEX = 24, //      [opty, flags, n x operands]
  CST_CODE_CE_UNOP = 25,                   // CE_UNOP:      [opcode, opval]
  CST_CODE_POISON = 26,                    // POISON
  CST_CODE_DSO_LOCAL_EQUIVALENT = 27,      // DSO_LOCAL_EQUIVALENT [gvty, gv]
  CST_CODE_INLINEASM = 28, // INLINEASM:     [sideeffect|alignstack|
                           //                 asmdialect|unwind,
                           //                 asmstr,conststr]
};

/// CastOpcodes - These are values used in the bitcode files to encode which
/// cast a CST_CODE_CE_CAST or a XXX refers to.  The values of these enums
/// have no fixed relation to the LLVM IR enum values.  Changing these will
/// break compatibility with old files.
enum CastOpcodes {
  CAST_TRUNC = 0,
  CAST_ZEXT = 1,
  CAST_SEXT = 2,
  CAST_FPTOUI = 3,
  CAST_FPTOSI = 4,
  CAST_UITOFP = 5,
  CAST_SITOFP = 6,
  CAST_FPTRUNC = 7,
  CAST_FPEXT = 8,
  CAST_PTRTOINT = 9,
  CAST_INTTOPTR = 10,
  CAST_BITCAST = 11,
  CAST_ADDRSPACECAST = 12
};

/// UnaryOpcodes - These are values used in the bitcode files to encode which
/// unop a CST_CODE_CE_UNOP or a XXX refers to.  The values of these enums
/// have no fixed relation to the LLVM IR enum values.  Changing these will
/// break compatibility with old files.
enum UnaryOpcodes {
  UNOP_FNEG = 0
};

/// BinaryOpcodes - These are values used in the bitcode files to encode which
/// binop a CST_CODE_CE_BINOP or a XXX refers to.  The values of these enums
/// have no fixed relation to the LLVM IR enum values.  Changing these will
/// break compatibility with old files.
enum BinaryOpcodes {
  BINOP_ADD = 0,
  BINOP_SUB = 1,
  BINOP_MUL = 2,
  BINOP_UDIV = 3,
  BINOP_SDIV = 4, // overloaded for FP
  BINOP_UREM = 5,
  BINOP_SREM = 6, // overloaded for FP
  BINOP_SHL = 7,
  BINOP_LSHR = 8,
  BINOP_ASHR = 9,
  BINOP_AND = 10,
  BINOP_OR = 11,
  BINOP_XOR = 12
};

/// These are values used in the bitcode files to encode AtomicRMW operations.
/// The values of these enums have no fixed relation to the LLVM IR enum
/// values.  Changing these will break compatibility with old files.
enum RMWOperations {
  RMW_XCHG = 0,
  RMW_ADD = 1,
  RMW_SUB = 2,
  RMW_AND = 3,
  RMW_NAND = 4,
  RMW_OR = 5,
  RMW_XOR = 6,
  RMW_MAX = 7,
  RMW_MIN = 8,
  RMW_UMAX = 9,
  RMW_UMIN = 10,
  RMW_FADD = 11,
  RMW_FSUB = 12
};

/// OverflowingBinaryOperatorOptionalFlags - Flags for serializing
/// OverflowingBinaryOperator's SubclassOptionalData contents.
enum OverflowingBinaryOperatorOptionalFlags {
  OBO_NO_UNSIGNED_WRAP = 0,
  OBO_NO_SIGNED_WRAP = 1
};

/// FastMath Flags
/// This is a fixed layout derived from the bitcode emitted by LLVM 5.0
/// intended to decouple the in-memory representation from the serialization.
enum FastMathMap {
  UnsafeAlgebra   = (1 << 0), // Legacy
  NoNaNs          = (1 << 1),
  NoInfs          = (1 << 2),
  NoSignedZeros   = (1 << 3),
  AllowReciprocal = (1 << 4),
  AllowContract   = (1 << 5),
  ApproxFunc      = (1 << 6),
  AllowReassoc    = (1 << 7)
};

/// PossiblyExactOperatorOptionalFlags - Flags for serializing
/// PossiblyExactOperator's SubclassOptionalData contents.
enum PossiblyExactOperatorOptionalFlags { PEO_EXACT = 0 };

/// Encoded AtomicOrdering values.
enum AtomicOrderingCodes {
  ORDERING_NOTATOMIC = 0,
  ORDERING_UNORDERED = 1,
  ORDERING_MONOTONIC = 2,
  ORDERING_ACQUIRE = 3,
  ORDERING_RELEASE = 4,
  ORDERING_ACQREL = 5,
  ORDERING_SEQCST = 6
};

/// Markers and flags for call instruction.
enum CallMarkersFlags {
  CALL_TAIL = 0,
  CALL_CCONV = 1,
  CALL_MUSTTAIL = 14,
  CALL_EXPLICIT_TYPE = 15,
  CALL_NOTAIL = 16,
  CALL_FMF = 17 // Call has optional fast-math-flags.
};

// The function body block (FUNCTION_BLOCK_ID) describes function bodies.  It
// can contain a constant block (CONSTANTS_BLOCK_ID).
enum FunctionCodes {
  FUNC_CODE_DECLAREBLOCKS = 1, // DECLAREBLOCKS: [n]

  FUNC_CODE_INST_BINOP = 2,      // BINOP:      [opcode, ty, opval, opval]
  FUNC_CODE_INST_CAST = 3,       // CAST:       [opcode, ty, opty, opval]
  FUNC_CODE_INST_GEP_OLD = 4,    // GEP:        [n x operands]
  FUNC_CODE_INST_SELECT = 5,     // SELECT:     [ty, opval, opval, opval]
  FUNC_CODE_INST_EXTRACTELT = 6, // EXTRACTELT: [opty, opval, opval]
  FUNC_CODE_INST_INSERTELT = 7,  // INSERTELT:  [ty, opval, opval, opval]
  FUNC_CODE_INST_SHUFFLEVEC = 8, // SHUFFLEVEC: [ty, opval, opval, opval]
  FUNC_CODE_INST_CMP = 9,        // CMP:        [opty, opval, opval, pred]

  FUNC_CODE_INST_RET = 10,    // RET:        [opty,opval<both optional>]
  FUNC_CODE_INST_BR = 11,     // BR:         [bb#, bb#, cond] or [bb#]
  FUNC_CODE_INST_SWITCH = 12, // SWITCH:     [opty, op0, op1, ...]
  FUNC_CODE_INST_INVOKE = 13, // INVOKE:     [attr, fnty, op0,op1, ...]
  // 14 is unused.
  FUNC_CODE_INST_UNREACHABLE = 15, // UNREACHABLE

  FUNC_CODE_INST_PHI = 16, // PHI:        [ty, val0,bb0, ...]
  // 17 is unused.
  // 18 is unused.
  FUNC_CODE_INST_ALLOCA = 19, // ALLOCA:     [instty, opty, op, align]
  FUNC_CODE_INST_LOAD = 20,   // LOAD:       [opty, op, align, vol]
  // 21 is unused.
  // 22 is unused.
  FUNC_CODE_INST_VAARG = 23, // VAARG:      [valistty, valist, instty]
  // This store code encodes the pointer type, rather than the value type
  // this is so information only available in the pointer type (e.g. address
  // spaces) is retained.
  FUNC_CODE_INST_STORE_OLD = 24, // STORE:      [ptrty,ptr,val, align, vol]
  // 25 is unused.
  FUNC_CODE_INST_EXTRACTVAL = 26, // EXTRACTVAL: [n x operands]
  FUNC_CODE_INST_INSERTVAL = 27,  // INSERTVAL:  [n x operands]
  // fcmp/icmp returning Int1TY or vector of Int1Ty. Same as CMP, exists to
  // support legacy vicmp/vfcmp instructions.
  FUNC_CODE_INST_CMP2 = 28, // CMP2:       [opty, opval, opval, pred]
  // new select on i1 or [N x i1]
  FUNC_CODE_INST_VSELECT = 29, // VSELECT:    [ty,opval,opval,predty,pred]
  FUNC_CODE_INST_INBOUNDS_GEP_OLD = 30, // INBOUNDS_GEP: [n x operands]
  FUNC_CODE_INST_INDIRECTBR = 31,       // INDIRECTBR: [opty, op0, op1, ...]
  // 32 is unused.
  FUNC_CODE_DEBUG_LOC_AGAIN = 33, // DEBUG_LOC_AGAIN

  FUNC_CODE_INST_CALL = 34, // CALL:    [attr, cc, fnty, fnid, args...]

  FUNC_CODE_DEBUG_LOC = 35,          // DEBUG_LOC:  [Line,Col,ScopeVal, IAVal]
  FUNC_CODE_INST_FENCE = 36,         // FENCE: [ordering, synchscope]
  FUNC_CODE_INST_CMPXCHG_OLD = 37,   // CMPXCHG: [ptrty, ptr, cmp, val, vol,
                                     //            ordering, synchscope,
                                     //            failure_ordering?, weak?]
  FUNC_CODE_INST_ATOMICRMW_OLD = 38, // ATOMICRMW: [ptrty,ptr,val, operation,
                                     //             align, vol,
                                     //             ordering, synchscope]
  FUNC_CODE_INST_RESUME = 39,        // RESUME:     [opval]
  FUNC_CODE_INST_LANDINGPAD_OLD =
      40,                         // LANDINGPAD: [ty,val,val,num,id0,val0...]
  FUNC_CODE_INST_LOADATOMIC = 41, // LOAD: [opty, op, align, vol,
                                  //        ordering, synchscope]
  FUNC_CODE_INST_STOREATOMIC_OLD = 42, // STORE: [ptrty,ptr,val, align, vol
                                       //         ordering, synchscope]
  FUNC_CODE_INST_GEP = 43,             // GEP:  [inbounds, n x operands]
  FUNC_CODE_INST_STORE = 44,       // STORE: [ptrty,ptr,valty,val, align, vol]
  FUNC_CODE_INST_STOREATOMIC = 45, // STORE: [ptrty,ptr,val, align, vol
  FUNC_CODE_INST_CMPXCHG = 46,     // CMPXCHG: [ptrty, ptr, cmp, val, vol,
                                   //           success_ordering, synchscope,
                                   //           failure_ordering, weak]
  FUNC_CODE_INST_LANDINGPAD = 47,  // LANDINGPAD: [ty,val,num,id0,val0...]
  FUNC_CODE_INST_CLEANUPRET = 48,  // CLEANUPRET: [val] or [val,bb#]
  FUNC_CODE_INST_CATCHRET = 49,    // CATCHRET: [val,bb#]
  FUNC_CODE_INST_CATCHPAD = 50,    // CATCHPAD: [bb#,bb#,num,args...]
  FUNC_CODE_INST_CLEANUPPAD = 51,  // CLEANUPPAD: [num,args...]
  FUNC_CODE_INST_CATCHSWITCH =
      52, // CATCHSWITCH: [num,args...] or [num,args...,bb]
  // 53 is unused.
  // 54 is unused.
  FUNC_CODE_OPERAND_BUNDLE = 55, // OPERAND_BUNDLE: [tag#, value...]
  FUNC_CODE_INST_UNOP = 56,      // UNOP:       [opcode, ty, opval]
  FUNC_CODE_INST_CALLBR = 57,    // CALLBR:     [attr, cc, norm, transfs,
                                 //              fnty, fnid, args...]
  FUNC_CODE_INST_FREEZE = 58,    // FREEZE: [opty, opval]
  FUNC_CODE_INST_ATOMICRMW = 59, // ATOMICRMW: [ptrty, ptr, valty, val,
                                 //             operation, align, vol,
                                 //             ordering, synchscope]
};

enum UseListCodes {
  USELIST_CODE_DEFAULT = 1, // DEFAULT: [index..., value-id]
  USELIST_CODE_BB = 2       // BB: [index..., bb-id]
};

enum AttributeKindCodes {
  // = 0 is unused
  ATTR_KIND_ALIGNMENT = 1,
  ATTR_KIND_ALWAYS_INLINE = 2,
  ATTR_KIND_BY_VAL = 3,
  ATTR_KIND_INLINE_HINT = 4,
  ATTR_KIND_IN_REG = 5,
  ATTR_KIND_MIN_SIZE = 6,
  ATTR_KIND_NAKED = 7,
  ATTR_KIND_NEST = 8,
  ATTR_KIND_NO_ALIAS = 9,
  ATTR_KIND_NO_BUILTIN = 10,
  ATTR_KIND_NO_CAPTURE = 11,
  ATTR_KIND_NO_DUPLICATE = 12,
  ATTR_KIND_NO_IMPLICIT_FLOAT = 13,
  ATTR_KIND_NO_INLINE = 14,
  ATTR_KIND_NON_LAZY_BIND = 15,
  ATTR_KIND_NO_RED_ZONE = 16,
  ATTR_KIND_NO_RETURN = 17,
  ATTR_KIND_NO_UNWIND = 18,
  ATTR_KIND_OPTIMIZE_FOR_SIZE = 19,
  ATTR_KIND_READ_NONE = 20,
  ATTR_KIND_READ_ONLY = 21,
  ATTR_KIND_RETURNED = 22,
  ATTR_KIND_RETURNS_TWICE = 23,
  ATTR_KIND_S_EXT = 24,
  ATTR_KIND_STACK_ALIGNMENT = 25,
  ATTR_KIND_STACK_PROTECT = 26,
  ATTR_KIND_STACK_PROTECT_REQ = 27,
  ATTR_KIND_STACK_PROTECT_STRONG = 28,
  ATTR_KIND_STRUCT_RET = 29,
  ATTR_KIND_SANITIZE_ADDRESS = 30,
  ATTR_KIND_SANITIZE_THREAD = 31,
  ATTR_KIND_SANITIZE_MEMORY = 32,
  ATTR_KIND_UW_TABLE = 33,
  ATTR_KIND_Z_EXT = 34,
  ATTR_KIND_BUILTIN = 35,
  ATTR_KIND_COLD = 36,
  ATTR_KIND_OPTIMIZE_NONE = 37,
  ATTR_KIND_IN_ALLOCA = 38,
  ATTR_KIND_NON_NULL = 39,
  ATTR_KIND_JUMP_TABLE = 40,
  ATTR_KIND_DEREFERENCEABLE = 41,
  ATTR_KIND_DEREFERENCEABLE_OR_NULL = 42,
  ATTR_KIND_CONVERGENT = 43,
  ATTR_KIND_SAFESTACK = 44,
  ATTR_KIND_ARGMEMONLY = 45,
  ATTR_KIND_SWIFT_SELF = 46,
  ATTR_KIND_SWIFT_ERROR = 47,
  ATTR_KIND_NO_RECURSE = 48,
  ATTR_KIND_INACCESSIBLEMEM_ONLY = 49,
  ATTR_KIND_INACCESSIBLEMEM_OR_ARGMEMONLY = 50,
  ATTR_KIND_ALLOC_SIZE = 51,
  ATTR_KIND_WRITEONLY = 52,
  ATTR_KIND_SPECULATABLE = 53,
  ATTR_KIND_STRICT_FP = 54,
  ATTR_KIND_SANITIZE_HWADDRESS = 55,
  ATTR_KIND_NOCF_CHECK = 56,
  ATTR_KIND_OPT_FOR_FUZZING = 57,
  ATTR_KIND_SHADOWCALLSTACK = 58,
  ATTR_KIND_SPECULATIVE_LOAD_HARDENING = 59,
  ATTR_KIND_IMMARG = 60,
  ATTR_KIND_WILLRETURN = 61,
  ATTR_KIND_NOFREE = 62,
  ATTR_KIND_NOSYNC = 63,
  ATTR_KIND_SANITIZE_MEMTAG = 64,
  ATTR_KIND_PREALLOCATED = 65,
  ATTR_KIND_NO_MERGE = 66,
  ATTR_KIND_NULL_POINTER_IS_VALID = 67,
  ATTR_KIND_NOUNDEF = 68,
  ATTR_KIND_BYREF = 69,
  ATTR_KIND_MUSTPROGRESS = 70,
  ATTR_KIND_NO_CALLBACK = 71,
  ATTR_KIND_HOT = 72,
  ATTR_KIND_NO_PROFILE = 73,
  ATTR_KIND_VSCALE_RANGE = 74,
  ATTR_KIND_SWIFT_ASYNC = 75,
<<<<<<< HEAD
  ATTR_KIND_MASK = 76,
  ATTR_KIND_VECTORLENGTH = 77,
  ATTR_KIND_PASSTHRU = 78,
=======
  ATTR_KIND_NO_SANITIZE_COVERAGE = 76,
>>>>>>> 9091ecda
};

enum ComdatSelectionKindCodes {
  COMDAT_SELECTION_KIND_ANY = 1,
  COMDAT_SELECTION_KIND_EXACT_MATCH = 2,
  COMDAT_SELECTION_KIND_LARGEST = 3,
  COMDAT_SELECTION_KIND_NO_DUPLICATES = 4,
  COMDAT_SELECTION_KIND_SAME_SIZE = 5,
};

enum StrtabCodes {
  STRTAB_BLOB = 1,
};

enum SymtabCodes {
  SYMTAB_BLOB = 1,
};

} // End bitc namespace
} // End llvm namespace

#endif<|MERGE_RESOLUTION|>--- conflicted
+++ resolved
@@ -669,13 +669,10 @@
   ATTR_KIND_NO_PROFILE = 73,
   ATTR_KIND_VSCALE_RANGE = 74,
   ATTR_KIND_SWIFT_ASYNC = 75,
-<<<<<<< HEAD
-  ATTR_KIND_MASK = 76,
-  ATTR_KIND_VECTORLENGTH = 77,
-  ATTR_KIND_PASSTHRU = 78,
-=======
   ATTR_KIND_NO_SANITIZE_COVERAGE = 76,
->>>>>>> 9091ecda
+  ATTR_KIND_MASK = 77,
+  ATTR_KIND_VECTORLENGTH = 78,
+  ATTR_KIND_PASSTHRU = 79,
 };
 
 enum ComdatSelectionKindCodes {
