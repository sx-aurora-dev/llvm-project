--- conflicted
+++ resolved
@@ -155,13 +155,8 @@
   code MacroPrefix = macro_prefix;
 }
 
-<<<<<<< HEAD
-def EmptyKPM : KeyPathAndMacro<"", "">;
-
-=======
 // Mixin that implies the specified value for the current option when any of the
 // given key paths evaluates to true.
->>>>>>> 2ab1d525
 class ImpliedByAnyOf<list<string> key_paths, code value = "true"> {
   code ImpliedCheck = !foldl("false", key_paths, accumulator, key_path,
                              !strconcat(accumulator, " || ", key_path));
@@ -182,10 +177,7 @@
   code Denormalizer = "denormalizeString";
 }
 
-<<<<<<< HEAD
-=======
 // Marshalled option accepting an integer argument.
->>>>>>> 2ab1d525
 class MarshallingInfoInt<KeyPathAndMacro kpm, code defaultvalue="0", code type="unsigned">
   : MarshallingInfo<kpm, defaultvalue> {
   code Normalizer = "normalizeStringIntegral<"#type#">";
@@ -229,13 +221,8 @@
   code Denormalizer = "makeBooleanOptionDenormalizer("#value#")";
 }
 
-<<<<<<< HEAD
-// Marshalling info for enums. Typically used with `Values`, `NormalizedValues`
-// and `NormalizedValuesScope` mixins.
-=======
 // Marshalled option accepting any of the specified enum values.
 // Typically used with `Values`, `NormalizedValues` and `NormalizedValuesScope`.
->>>>>>> 2ab1d525
 class MarshallingInfoEnum<KeyPathAndMacro kpm, code defaultvalue>
   : MarshallingInfo<kpm, defaultvalue> {
   code Normalizer = "normalizeSimpleEnum";
