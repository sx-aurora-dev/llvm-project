//===- DWARFLinker.h --------------------------------------------*- C++ -*-===//
//
// Part of the LLVM Project, under the Apache License v2.0 with LLVM Exceptions.
// See https://llvm.org/LICENSE.txt for license information.
// SPDX-License-Identifier: Apache-2.0 WITH LLVM-exception
//
//===----------------------------------------------------------------------===//

#ifndef LLVM_DWARFLINKER_DWARFLINKER_H
#define LLVM_DWARFLINKER_DWARFLINKER_H

#include "llvm/CodeGen/AccelTable.h"
#include "llvm/CodeGen/NonRelocatableStringpool.h"
#include "llvm/DWARFLinker/DWARFLinkerDeclContext.h"
#include "llvm/DebugInfo/DWARF/DWARFCompileUnit.h"
#include "llvm/DebugInfo/DWARF/DWARFContext.h"
#include "llvm/MC/MCDwarf.h"
#include <map>

namespace llvm {

enum class DwarfLinkerClient { Dsymutil, LLD, General };

/// The kind of accelerator tables we should emit.
enum class AccelTableKind {
  Apple,   ///< .apple_names, .apple_namespaces, .apple_types, .apple_objc.
  Dwarf,   ///< DWARF v5 .debug_names.
  Default, ///< Dwarf for DWARF5 or later, Apple otherwise.
  Pub,     ///< .debug_pubnames, .debug_pubtypes
};

/// Partial address range. Besides an offset, only the
/// HighPC is stored. The structure is stored in a map where the LowPC is the
/// key.
struct ObjFileAddressRange {
  /// Function HighPC.
  uint64_t HighPC;
  /// Offset to apply to the linked address.
  /// should be 0 for not-linked object file.
  int64_t Offset;

  ObjFileAddressRange(uint64_t EndPC, int64_t Offset)
      : HighPC(EndPC), Offset(Offset) {}

  ObjFileAddressRange() : HighPC(0), Offset(0) {}
};

/// Map LowPC to ObjFileAddressRange.
using RangesTy = std::map<uint64_t, ObjFileAddressRange>;

/// AddressesMap represents information about valid addresses used
/// by debug information. Valid addresses are those which points to
/// live code sections. i.e. relocations for these addresses point
/// into sections which would be/are placed into resulting binary.
class AddressesMap {
public:
  virtual ~AddressesMap();

  /// Returns true if represented addresses are from linked file.
  /// Returns false if represented addresses are from not-linked
  /// object file.
  virtual bool areRelocationsResolved() const = 0;

  /// Checks that there are valid relocations against a .debug_info
  /// section.
  virtual bool hasValidRelocs() = 0;

  /// Checks that the specified DIE has a DW_AT_Location attribute
  /// that references into a live code section.
  ///
  /// \returns true and sets Info.InDebugMap if it is the case.
  virtual bool hasLiveMemoryLocation(const DWARFDie &DIE,
                                     CompileUnit::DIEInfo &Info) = 0;

  /// Checks that the specified DIE has a DW_AT_Low_pc attribute
  /// that references into a live code section.
  ///
  /// \returns true and sets Info.InDebugMap if it is the case.
  virtual bool hasLiveAddressRange(const DWARFDie &DIE,
                                   CompileUnit::DIEInfo &Info) = 0;

  /// Apply the valid relocations to the buffer \p Data, taking into
<<<<<<< HEAD
  /// account that Data is at \p BaseOffset in the debug_info section.
=======
  /// account that Data is at \p BaseOffset in the .debug_info section.
>>>>>>> 2ab1d525
  ///
  /// \returns true whether any reloc has been applied.
  virtual bool applyValidRelocs(MutableArrayRef<char> Data, uint64_t BaseOffset,
                                bool IsLittleEndian) = 0;

  /// Relocate the given address offset if a valid relocation exists.
  virtual llvm::Expected<uint64_t> relocateIndexedAddr(uint64_t StartOffset,
                                                       uint64_t EndOffset) = 0;

  /// Returns all valid functions address ranges(i.e., those ranges
  /// which points to sections with code).
  virtual RangesTy &getValidAddressRanges() = 0;

  /// Erases all data.
  virtual void clear() = 0;
};

/// DwarfEmitter presents interface to generate all debug info tables.
class DwarfEmitter {
public:
  virtual ~DwarfEmitter();

  /// Emit DIE containing warnings.
  virtual void emitPaperTrailWarningsDie(DIE &Die) = 0;

  /// Emit section named SecName with data SecData.
  virtual void emitSectionContents(StringRef SecData, StringRef SecName) = 0;

  /// Emit the abbreviation table \p Abbrevs to the .debug_abbrev section.
  virtual void
  emitAbbrevs(const std::vector<std::unique_ptr<DIEAbbrev>> &Abbrevs,
              unsigned DwarfVersion) = 0;

  /// Emit the string table described by \p Pool.
  virtual void emitStrings(const NonRelocatableStringpool &Pool) = 0;

  /// Emit DWARF debug names.
  virtual void
  emitDebugNames(AccelTable<DWARF5AccelTableStaticData> &Table) = 0;

  /// Emit Apple namespaces accelerator table.
  virtual void
  emitAppleNamespaces(AccelTable<AppleAccelTableStaticOffsetData> &Table) = 0;

  /// Emit Apple names accelerator table.
  virtual void
  emitAppleNames(AccelTable<AppleAccelTableStaticOffsetData> &Table) = 0;

  /// Emit Apple Objective-C accelerator table.
  virtual void
  emitAppleObjc(AccelTable<AppleAccelTableStaticOffsetData> &Table) = 0;

  /// Emit Apple type accelerator table.
  virtual void
  emitAppleTypes(AccelTable<AppleAccelTableStaticTypeData> &Table) = 0;

  /// Emit .debug_ranges for \p FuncRange by translating the
  /// original \p Entries.
  virtual void emitRangesEntries(
      int64_t UnitPcOffset, uint64_t OrigLowPc,
      const FunctionIntervals::const_iterator &FuncRange,
      const std::vector<DWARFDebugRangeList::RangeListEntry> &Entries,
      unsigned AddressSize) = 0;

  /// Emit .debug_aranges entries for \p Unit and if \p DoRangesSection is true,
  /// also emit the .debug_ranges entries for the DW_TAG_compile_unit's
  /// DW_AT_ranges attribute.
  virtual void emitUnitRangesEntries(CompileUnit &Unit,
                                     bool DoRangesSection) = 0;

  /// Copy the .debug_line over to the updated binary while unobfuscating the
  /// file names and directories.
  virtual void translateLineTable(DataExtractor LineData, uint64_t Offset) = 0;

  /// Emit the line table described in \p Rows into the .debug_line section.
  virtual void emitLineTableForUnit(MCDwarfLineTableParams Params,
                                    StringRef PrologueBytes,
                                    unsigned MinInstLength,
                                    std::vector<DWARFDebugLine::Row> &Rows,
                                    unsigned AdddressSize) = 0;

  /// Emit the .debug_pubnames contribution for \p Unit.
  virtual void emitPubNamesForUnit(const CompileUnit &Unit) = 0;

  /// Emit the .debug_pubtypes contribution for \p Unit.
  virtual void emitPubTypesForUnit(const CompileUnit &Unit) = 0;

  /// Emit a CIE.
  virtual void emitCIE(StringRef CIEBytes) = 0;

  /// Emit an FDE with data \p Bytes.
  virtual void emitFDE(uint32_t CIEOffset, uint32_t AddreSize, uint32_t Address,
                       StringRef Bytes) = 0;

  /// Emit the .debug_loc contribution for \p Unit by copying the entries from
  /// \p Dwarf and offsetting them. Update the location attributes to point to
  /// the new entries.
  virtual void emitLocationsForUnit(
      const CompileUnit &Unit, DWARFContext &Dwarf,
      std::function<void(StringRef, SmallVectorImpl<uint8_t> &)>
          ProcessExpr) = 0;

  /// Emit the compilation unit header for \p Unit in the
  /// .debug_info section.
  ///
  /// As a side effect, this also switches the current Dwarf version
  /// of the MC layer to the one of U.getOrigUnit().
  virtual void emitCompileUnitHeader(CompileUnit &Unit,
                                     unsigned DwarfVersion) = 0;

  /// Recursively emit the DIE tree rooted at \p Die.
  virtual void emitDIE(DIE &Die) = 0;

  /// Returns size of generated .debug_line section.
  virtual uint64_t getLineSectionSize() const = 0;

  /// Returns size of generated .debug_frame section.
  virtual uint64_t getFrameSectionSize() const = 0;

  /// Returns size of generated .debug_ranges section.
  virtual uint64_t getRangesSectionSize() const = 0;

  /// Returns size of generated .debug_info section.
  virtual uint64_t getDebugInfoSectionSize() const = 0;
};

using UnitListTy = std::vector<std::unique_ptr<CompileUnit>>;

/// this class represents DWARF information for source file
/// and it`s address map.
class DWARFFile {
public:
  DWARFFile(StringRef Name, DWARFContext *Dwarf, AddressesMap *Addresses,
            const std::vector<std::string> &Warnings)
      : FileName(Name), Dwarf(Dwarf), Addresses(Addresses), Warnings(Warnings) {
  }

  /// object file name.
  StringRef FileName;
  /// source DWARF information.
  DWARFContext *Dwarf = nullptr;
  /// helpful address information(list of valid address ranges, relocations).
  AddressesMap *Addresses = nullptr;
  /// warnings for object file.
  const std::vector<std::string> &Warnings;
};

typedef std::function<void(const Twine &Warning, StringRef Context,
                           const DWARFDie *DIE)>
    messageHandler;
typedef std::function<ErrorOr<DWARFFile &>(StringRef ContainerName,
                                           StringRef Path)>
    objFileLoader;
typedef std::map<std::string, std::string> swiftInterfacesMap;
typedef std::map<std::string, std::string> objectPrefixMap;

/// The core of the Dwarf linking logic.
///
/// The generation of the dwarf information from the object files will be
/// driven by the selection of 'root DIEs', which are DIEs that
/// describe variables or functions that resolves to the corresponding
/// code section(and thus have entries in the Addresses map). All the debug
/// information that will be generated(the DIEs, but also the line
/// tables, ranges, ...) is derived from that set of root DIEs.
///
/// The root DIEs are identified because they contain relocations that
/// points to code section(the low_pc for a function, the location for
/// a variable). These relocations are called ValidRelocs in the
/// AddressesInfo and are gathered as a very first step when we start
/// processing a object file.
class DWARFLinker {
public:
  DWARFLinker(DwarfEmitter *Emitter,
              DwarfLinkerClient ClientID = DwarfLinkerClient::General)
      : TheDwarfEmitter(Emitter), DwarfLinkerClientID(ClientID) {}

  /// Add object file to be linked.
  void addObjectFile(DWARFFile &File);

  /// Link debug info for added objFiles. Object
  /// files are linked all together.
  bool link();

  /// A number of methods setting various linking options:

  /// Allows to generate log of linking process to the standard output.
  void setVerbosity(bool Verbose) { Options.Verbose = Verbose; }

  /// Print statistics to standard output.
  void setStatistics(bool Statistics) { Options.Statistics = Statistics; }

  /// Do not emit linked dwarf info.
  void setNoOutput(bool NoOut) { Options.NoOutput = NoOut; }

  /// Do not unique types according to ODR.
  void setNoODR(bool NoODR) { Options.NoODR = NoODR; }

  /// update existing DWARF info(for the linked binary).
  void setUpdate(bool Update) { Options.Update = Update; }

  /// Set whether to keep the enclosing function for a static variable.
  void setKeepFunctionForStatic(bool KeepFunctionForStatic) {
    Options.KeepFunctionForStatic = KeepFunctionForStatic;
  }

  /// Use specified number of threads for parallel files linking.
  void setNumThreads(unsigned NumThreads) { Options.Threads = NumThreads; }

  /// Set kind of accelerator tables to be generated.
  void setAccelTableKind(AccelTableKind Kind) {
    Options.TheAccelTableKind = Kind;
  }

  /// Set prepend path for clang modules.
  void setPrependPath(const std::string &Ppath) { Options.PrependPath = Ppath; }

  /// Set translator which would be used for strings.
  void
  setStringsTranslator(std::function<StringRef(StringRef)> StringsTranslator) {
    this->StringsTranslator = StringsTranslator;
  }

  /// Set estimated objects files amount, for preliminary data allocation.
  void setEstimatedObjfilesAmount(unsigned ObjFilesNum) {
    ObjectContexts.reserve(ObjFilesNum);
  }

  /// Set warning handler which would be used to report warnings.
  void setWarningHandler(messageHandler Handler) {
    Options.WarningHandler = Handler;
  }

  /// Set error handler which would be used to report errors.
  void setErrorHandler(messageHandler Handler) {
    Options.ErrorHandler = Handler;
  }

  /// Set object files loader which would be used to load
  /// additional objects for splitted dwarf.
  void setObjFileLoader(objFileLoader Loader) {
    Options.ObjFileLoader = Loader;
  }

  /// Set map for Swift interfaces.
  void setSwiftInterfacesMap(swiftInterfacesMap *Map) {
    Options.ParseableSwiftInterfaces = Map;
  }

  /// Set prefix map for objects.
  void setObjectPrefixMap(objectPrefixMap *Map) {
    Options.ObjectPrefixMap = Map;
  }

private:
  /// Flags passed to DwarfLinker::lookForDIEsToKeep
  enum TraversalFlags {
    TF_Keep = 1 << 0,            ///< Mark the traversed DIEs as kept.
    TF_InFunctionScope = 1 << 1, ///< Current scope is a function scope.
    TF_DependencyWalk = 1 << 2,  ///< Walking the dependencies of a kept DIE.
    TF_ParentWalk = 1 << 3,      ///< Walking up the parents of a kept DIE.
    TF_ODR = 1 << 4,             ///< Use the ODR while keeping dependents.
    TF_SkipPC = 1 << 5,          ///< Skip all location attributes.
  };

  /// The  distinct types of work performed by the work loop.
  enum class WorklistItemType {
    /// Given a DIE, look for DIEs to be kept.
    LookForDIEsToKeep,
    /// Given a DIE, look for children of this DIE to be kept.
    LookForChildDIEsToKeep,
    /// Given a DIE, look for DIEs referencing this DIE to be kept.
    LookForRefDIEsToKeep,
    /// Given a DIE, look for parent DIEs to be kept.
    LookForParentDIEsToKeep,
    /// Given a DIE, update its incompleteness based on whether its children are
    /// incomplete.
    UpdateChildIncompleteness,
    /// Given a DIE, update its incompleteness based on whether the DIEs it
    /// references are incomplete.
    UpdateRefIncompleteness,
  };

  /// This class represents an item in the work list. The type defines what kind
  /// of work needs to be performed when processing the current item. The flags
  /// and info fields are optional based on the type.
  struct WorklistItem {
    DWARFDie Die;
    WorklistItemType Type;
    CompileUnit &CU;
    unsigned Flags;
    union {
      const unsigned AncestorIdx;
      CompileUnit::DIEInfo *OtherInfo;
    };

    WorklistItem(DWARFDie Die, CompileUnit &CU, unsigned Flags,
                 WorklistItemType T = WorklistItemType::LookForDIEsToKeep)
        : Die(Die), Type(T), CU(CU), Flags(Flags), AncestorIdx(0) {}

    WorklistItem(DWARFDie Die, CompileUnit &CU, WorklistItemType T,
                 CompileUnit::DIEInfo *OtherInfo = nullptr)
        : Die(Die), Type(T), CU(CU), Flags(0), OtherInfo(OtherInfo) {}

    WorklistItem(unsigned AncestorIdx, CompileUnit &CU, unsigned Flags)
        : Type(WorklistItemType::LookForParentDIEsToKeep), CU(CU), Flags(Flags),
          AncestorIdx(AncestorIdx) {}
  };

  /// returns true if we need to translate strings.
  bool needToTranslateStrings() { return StringsTranslator != nullptr; }

  void reportWarning(const Twine &Warning, const DWARFFile &File,
                     const DWARFDie *DIE = nullptr) const {
    if (Options.WarningHandler != nullptr)
      Options.WarningHandler(Warning, File.FileName, DIE);
  }

  void reportError(const Twine &Warning, const DWARFFile &File,
                   const DWARFDie *DIE = nullptr) const {
    if (Options.ErrorHandler != nullptr)
      Options.ErrorHandler(Warning, File.FileName, DIE);
  }

  /// Remembers the oldest and newest DWARF version we've seen in a unit.
  void updateDwarfVersion(unsigned Version) {
    MaxDwarfVersion = std::max(MaxDwarfVersion, Version);
    MinDwarfVersion = std::min(MinDwarfVersion, Version);
  }

  /// Remembers the kinds of accelerator tables we've seen in a unit.
  void updateAccelKind(DWARFContext &Dwarf);

  /// Emit warnings as Dwarf compile units to leave a trail after linking.
  bool emitPaperTrailWarnings(const DWARFFile &File,
                              OffsetsStringPool &StringPool);

  void copyInvariantDebugSection(DWARFContext &Dwarf);

  /// Keeps track of data associated with one object during linking.
  struct LinkContext {
    DWARFFile &File;
    UnitListTy CompileUnits;
    bool Skip = false;

    LinkContext(DWARFFile &File) : File(File) {}

    /// Clear part of the context that's no longer needed when we're done with
    /// the debug object.
    void clear() {
      CompileUnits.clear();
      File.Addresses->clear();
    }
  };

  /// Called before emitting object data
  void cleanupAuxiliarryData(LinkContext &Context);

  /// Look at the parent of the given DIE and decide whether they should be
  /// kept.
  void lookForParentDIEsToKeep(unsigned AncestorIdx, CompileUnit &CU,
                               unsigned Flags,
                               SmallVectorImpl<WorklistItem> &Worklist);

  /// Look at the children of the given DIE and decide whether they should be
  /// kept.
  void lookForChildDIEsToKeep(const DWARFDie &Die, CompileUnit &CU,
                              unsigned Flags,
                              SmallVectorImpl<WorklistItem> &Worklist);

  /// Look at DIEs referenced by the given DIE and decide whether they should be
  /// kept. All DIEs referenced though attributes should be kept.
  void lookForRefDIEsToKeep(const DWARFDie &Die, CompileUnit &CU,
                            unsigned Flags, const UnitListTy &Units,
                            const DWARFFile &File,
                            SmallVectorImpl<WorklistItem> &Worklist);

  /// \defgroup FindRootDIEs Find DIEs corresponding to Address map entries.
  ///
  /// @{
  /// Recursively walk the \p DIE tree and look for DIEs to
  /// keep. Store that information in \p CU's DIEInfo.
  ///
  /// The return value indicates whether the DIE is incomplete.
  void lookForDIEsToKeep(AddressesMap &RelocMgr, RangesTy &Ranges,
                         const UnitListTy &Units, const DWARFDie &DIE,
                         const DWARFFile &File, CompileUnit &CU,
                         unsigned Flags);

  /// If this compile unit is really a skeleton CU that points to a
  /// clang module, register it in ClangModules and return true.
  ///
  /// A skeleton CU is a CU without children, a DW_AT_gnu_dwo_name
  /// pointing to the module, and a DW_AT_gnu_dwo_id with the module
  /// hash.
  bool registerModuleReference(DWARFDie CUDie, const DWARFUnit &Unit,
                               const DWARFFile &File,
                               OffsetsStringPool &OffsetsStringPool,
                               DeclContextTree &ODRContexts,
                               uint64_t ModulesEndOffset, unsigned &UnitID,
                               bool IsLittleEndian, unsigned Indent = 0,
                               bool Quiet = false);

  /// Recursively add the debug info in this clang module .pcm
  /// file (and all the modules imported by it in a bottom-up fashion)
  /// to Units.
  Error loadClangModule(DWARFDie CUDie, StringRef FilePath,
                        StringRef ModuleName, uint64_t DwoId,
                        const DWARFFile &File,
                        OffsetsStringPool &OffsetsStringPool,
                        DeclContextTree &ODRContexts, uint64_t ModulesEndOffset,
                        unsigned &UnitID, bool IsLittleEndian,
                        unsigned Indent = 0, bool Quiet = false);

  /// Mark the passed DIE as well as all the ones it depends on as kept.
  void keepDIEAndDependencies(AddressesMap &RelocMgr, RangesTy &Ranges,
                              const UnitListTy &Units, const DWARFDie &DIE,
                              CompileUnit::DIEInfo &MyInfo,
                              const DWARFFile &File, CompileUnit &CU,
                              bool UseODR);

  unsigned shouldKeepDIE(AddressesMap &RelocMgr, RangesTy &Ranges,
                         const DWARFDie &DIE, const DWARFFile &File,
                         CompileUnit &Unit, CompileUnit::DIEInfo &MyInfo,
                         unsigned Flags);

  /// Check if a variable describing DIE should be kept.
  /// \returns updated TraversalFlags.
  unsigned shouldKeepVariableDIE(AddressesMap &RelocMgr, const DWARFDie &DIE,
                                 CompileUnit::DIEInfo &MyInfo, unsigned Flags);

  unsigned shouldKeepSubprogramDIE(AddressesMap &RelocMgr, RangesTy &Ranges,
                                   const DWARFDie &DIE, const DWARFFile &File,
                                   CompileUnit &Unit,
                                   CompileUnit::DIEInfo &MyInfo,
                                   unsigned Flags);

  /// Resolve the DIE attribute reference that has been extracted in \p
  /// RefValue. The resulting DIE might be in another CompileUnit which is
  /// stored into \p ReferencedCU. \returns null if resolving fails for any
  /// reason.
  DWARFDie resolveDIEReference(const DWARFFile &File, const UnitListTy &Units,
                               const DWARFFormValue &RefValue,
                               const DWARFDie &DIE, CompileUnit *&RefCU);

  /// @}

  /// \defgroup Methods used to link the debug information
  ///
  /// @{

  struct DWARFLinkerOptions;

  class DIECloner {
    DWARFLinker &Linker;
    DwarfEmitter *Emitter;
    DWARFFile &ObjFile;

    /// Allocator used for all the DIEValue objects.
    BumpPtrAllocator &DIEAlloc;

    std::vector<std::unique_ptr<CompileUnit>> &CompileUnits;

    bool Update;

  public:
    DIECloner(DWARFLinker &Linker, DwarfEmitter *Emitter, DWARFFile &ObjFile,
              BumpPtrAllocator &DIEAlloc,
              std::vector<std::unique_ptr<CompileUnit>> &CompileUnits,
              bool Update)
        : Linker(Linker), Emitter(Emitter), ObjFile(ObjFile),
          DIEAlloc(DIEAlloc), CompileUnits(CompileUnits), Update(Update) {}

    /// Recursively clone \p InputDIE into an tree of DIE objects
    /// where useless (as decided by lookForDIEsToKeep()) bits have been
    /// stripped out and addresses have been rewritten according to the
    /// address map.
    ///
    /// \param OutOffset is the offset the cloned DIE in the output
    /// compile unit.
    /// \param PCOffset (while cloning a function scope) is the offset
    /// applied to the entry point of the function to get the linked address.
    /// \param Die the output DIE to use, pass NULL to create one.
    /// \returns the root of the cloned tree or null if nothing was selected.
    DIE *cloneDIE(const DWARFDie &InputDIE, const DWARFFile &File,
                  CompileUnit &U, OffsetsStringPool &StringPool,
                  int64_t PCOffset, uint32_t OutOffset, unsigned Flags,
                  bool IsLittleEndian, DIE *Die = nullptr);

    /// Construct the output DIE tree by cloning the DIEs we
    /// chose to keep above. If there are no valid relocs, then there's
    /// nothing to clone/emit.
    uint64_t cloneAllCompileUnits(DWARFContext &DwarfContext,
                                  const DWARFFile &File,
                                  OffsetsStringPool &StringPool,
                                  bool IsLittleEndian);

  private:
    using AttributeSpec = DWARFAbbreviationDeclaration::AttributeSpec;

    /// Information gathered and exchanged between the various
    /// clone*Attributes helpers about the attributes of a particular DIE.
    struct AttributesInfo {
      /// Names.
      DwarfStringPoolEntryRef Name, MangledName, NameWithoutTemplate;

      /// Offsets in the string pool.
      uint32_t NameOffset = 0;
      uint32_t MangledNameOffset = 0;

      /// Value of AT_low_pc in the input DIE
      uint64_t OrigLowPc = std::numeric_limits<uint64_t>::max();

      /// Value of AT_high_pc in the input DIE
      uint64_t OrigHighPc = 0;

      /// Value of DW_AT_call_return_pc in the input DIE
      uint64_t OrigCallReturnPc = 0;

      /// Value of DW_AT_call_pc in the input DIE
      uint64_t OrigCallPc = 0;

      /// Offset to apply to PC addresses inside a function.
      int64_t PCOffset = 0;

      /// Does the DIE have a low_pc attribute?
      bool HasLowPc = false;

      /// Does the DIE have a ranges attribute?
      bool HasRanges = false;

      /// Is this DIE only a declaration?
      bool IsDeclaration = false;

      AttributesInfo() = default;
    };

    /// Helper for cloneDIE.
    unsigned cloneAttribute(DIE &Die, const DWARFDie &InputDIE,
                            const DWARFFile &File, CompileUnit &U,
                            OffsetsStringPool &StringPool,
                            const DWARFFormValue &Val,
                            const AttributeSpec AttrSpec, unsigned AttrSize,
                            AttributesInfo &AttrInfo, bool IsLittleEndian);

    /// Clone a string attribute described by \p AttrSpec and add
    /// it to \p Die.
    /// \returns the size of the new attribute.
    unsigned cloneStringAttribute(DIE &Die, AttributeSpec AttrSpec,
                                  const DWARFFormValue &Val, const DWARFUnit &U,
                                  OffsetsStringPool &StringPool,
                                  AttributesInfo &Info);

    /// Clone an attribute referencing another DIE and add
    /// it to \p Die.
    /// \returns the size of the new attribute.
    unsigned cloneDieReferenceAttribute(DIE &Die, const DWARFDie &InputDIE,
                                        AttributeSpec AttrSpec,
                                        unsigned AttrSize,
                                        const DWARFFormValue &Val,
                                        const DWARFFile &File,
                                        CompileUnit &Unit);

    /// Clone a DWARF expression that may be referencing another DIE.
    void cloneExpression(DataExtractor &Data, DWARFExpression Expression,
                         const DWARFFile &File, CompileUnit &Unit,
                         SmallVectorImpl<uint8_t> &OutputBuffer);

    /// Clone an attribute referencing another DIE and add
    /// it to \p Die.
    /// \returns the size of the new attribute.
    unsigned cloneBlockAttribute(DIE &Die, const DWARFFile &File,
                                 CompileUnit &Unit, AttributeSpec AttrSpec,
                                 const DWARFFormValue &Val, unsigned AttrSize,
                                 bool IsLittleEndian);

    /// Clone an attribute referencing another DIE and add
    /// it to \p Die.
    /// \returns the size of the new attribute.
    unsigned cloneAddressAttribute(DIE &Die, AttributeSpec AttrSpec,
                                   const DWARFFormValue &Val,
                                   const CompileUnit &Unit,
                                   AttributesInfo &Info);

    /// Clone a scalar attribute  and add it to \p Die.
    /// \returns the size of the new attribute.
    unsigned cloneScalarAttribute(DIE &Die, const DWARFDie &InputDIE,
                                  const DWARFFile &File, CompileUnit &U,
                                  AttributeSpec AttrSpec,
                                  const DWARFFormValue &Val, unsigned AttrSize,
                                  AttributesInfo &Info);

    /// Get the potential name and mangled name for the entity
    /// described by \p Die and store them in \Info if they are not
    /// already there.
    /// \returns is a name was found.
    bool getDIENames(const DWARFDie &Die, AttributesInfo &Info,
                     OffsetsStringPool &StringPool, bool StripTemplate = false);

    /// Create a copy of abbreviation Abbrev.
    void copyAbbrev(const DWARFAbbreviationDeclaration &Abbrev, bool hasODR);

    uint32_t hashFullyQualifiedName(DWARFDie DIE, CompileUnit &U,
                                    const DWARFFile &File,
                                    int RecurseDepth = 0);

    /// Helper for cloneDIE.
    void addObjCAccelerator(CompileUnit &Unit, const DIE *Die,
                            DwarfStringPoolEntryRef Name,
                            OffsetsStringPool &StringPool, bool SkipPubSection);
  };

  /// Assign an abbreviation number to \p Abbrev
  void assignAbbrev(DIEAbbrev &Abbrev);

  /// Compute and emit .debug_ranges section for \p Unit, and
  /// patch the attributes referencing it.
  void patchRangesForUnit(const CompileUnit &Unit, DWARFContext &Dwarf,
                          const DWARFFile &File) const;

  /// Generate and emit the DW_AT_ranges attribute for a compile_unit if it had
  /// one.
  void generateUnitRanges(CompileUnit &Unit) const;

  /// Extract the line tables from the original dwarf, extract the relevant
  /// parts according to the linked function ranges and emit the result in the
  /// .debug_line section.
  void patchLineTableForUnit(CompileUnit &Unit, DWARFContext &OrigDwarf,
                             const DWARFFile &File);

  /// Emit the accelerator entries for \p Unit.
  void emitAcceleratorEntriesForUnit(CompileUnit &Unit);
  void emitDwarfAcceleratorEntriesForUnit(CompileUnit &Unit);
  void emitAppleAcceleratorEntriesForUnit(CompileUnit &Unit);
  void emitPubAcceleratorEntriesForUnit(CompileUnit &Unit);

  /// Patch the frame info for an object file and emit it.
  void patchFrameInfoForObject(const DWARFFile &, RangesTy &Ranges,
                               DWARFContext &, unsigned AddressSize);

  /// FoldingSet that uniques the abbreviations.
  FoldingSet<DIEAbbrev> AbbreviationsSet;

  /// Storage for the unique Abbreviations.
  /// This is passed to AsmPrinter::emitDwarfAbbrevs(), thus it cannot be
  /// changed to a vector of unique_ptrs.
  std::vector<std::unique_ptr<DIEAbbrev>> Abbreviations;

  /// DIELoc objects that need to be destructed (but not freed!).
  std::vector<DIELoc *> DIELocs;

  /// DIEBlock objects that need to be destructed (but not freed!).
  std::vector<DIEBlock *> DIEBlocks;

  /// Allocator used for all the DIEValue objects.
  BumpPtrAllocator DIEAlloc;
  /// @}

  DwarfEmitter *TheDwarfEmitter;
  std::vector<LinkContext> ObjectContexts;

  unsigned MaxDwarfVersion = 0;
  unsigned MinDwarfVersion = std::numeric_limits<unsigned>::max();

  bool AtLeastOneAppleAccelTable = false;
  bool AtLeastOneDwarfAccelTable = false;

  /// The CIEs that have been emitted in the output section. The actual CIE
  /// data serves a the key to this StringMap, this takes care of comparing the
  /// semantics of CIEs defined in different object files.
  StringMap<uint32_t> EmittedCIEs;

  /// Offset of the last CIE that has been emitted in the output
  /// .debug_frame section.
  uint32_t LastCIEOffset = 0;

  /// Apple accelerator tables.
  AccelTable<DWARF5AccelTableStaticData> DebugNames;
  AccelTable<AppleAccelTableStaticOffsetData> AppleNames;
  AccelTable<AppleAccelTableStaticOffsetData> AppleNamespaces;
  AccelTable<AppleAccelTableStaticOffsetData> AppleObjc;
  AccelTable<AppleAccelTableStaticTypeData> AppleTypes;

  /// Mapping the PCM filename to the DwoId.
  StringMap<uint64_t> ClangModules;

  DwarfLinkerClient DwarfLinkerClientID;

  std::function<StringRef(StringRef)> StringsTranslator = nullptr;

  /// linking options
  struct DWARFLinkerOptions {
    /// Generate processing log to the standard output.
    bool Verbose = false;

    /// Print statistics.
    bool Statistics = false;

    /// Skip emitting output
    bool NoOutput = false;

    /// Do not unique types according to ODR
    bool NoODR = false;

    /// Update
    bool Update = false;

    /// Whether we want a static variable to force us to keep its enclosing
    /// function.
    bool KeepFunctionForStatic = false;

    /// Number of threads.
    unsigned Threads = 1;

    /// The accelerator table kind
    AccelTableKind TheAccelTableKind = AccelTableKind::Default;

    /// Prepend path for the clang modules.
    std::string PrependPath;

    // warning handler
    messageHandler WarningHandler = nullptr;

    // error handler
    messageHandler ErrorHandler = nullptr;

    objFileLoader ObjFileLoader = nullptr;

    /// A list of all .swiftinterface files referenced by the debug
    /// info, mapping Module name to path on disk. The entries need to
    /// be uniqued and sorted and there are only few entries expected
    /// per compile unit, which is why this is a std::map.
    /// this is dsymutil specific fag.
    swiftInterfacesMap *ParseableSwiftInterfaces = nullptr;

    /// A list of remappings to apply to file paths.
    objectPrefixMap *ObjectPrefixMap = nullptr;
  } Options;
};

} // end namespace llvm

#endif // LLVM_DWARFLINKER_DWARFLINKER_H<|MERGE_RESOLUTION|>--- conflicted
+++ resolved
@@ -80,11 +80,7 @@
                                    CompileUnit::DIEInfo &Info) = 0;
 
   /// Apply the valid relocations to the buffer \p Data, taking into
-<<<<<<< HEAD
-  /// account that Data is at \p BaseOffset in the debug_info section.
-=======
   /// account that Data is at \p BaseOffset in the .debug_info section.
->>>>>>> 2ab1d525
   ///
   /// \returns true whether any reloc has been applied.
   virtual bool applyValidRelocs(MutableArrayRef<char> Data, uint64_t BaseOffset,
