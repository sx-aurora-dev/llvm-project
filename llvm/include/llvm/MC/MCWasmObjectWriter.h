//===-- llvm/MC/MCWasmObjectWriter.h - Wasm Object Writer -------*- C++ -*-===//
//
// Part of the LLVM Project, under the Apache License v2.0 with LLVM Exceptions.
// See https://llvm.org/LICENSE.txt for license information.
// SPDX-License-Identifier: Apache-2.0 WITH LLVM-exception
//
//===----------------------------------------------------------------------===//

#ifndef LLVM_MC_MCWASMOBJECTWRITER_H
#define LLVM_MC_MCWASMOBJECTWRITER_H

#include "llvm/MC/MCObjectWriter.h"
#include <memory>

namespace llvm {

class MCFixup;
class MCSectionWasm;
class MCValue;
class raw_pwrite_stream;

class MCWasmObjectTargetWriter : public MCObjectTargetWriter {
  const unsigned Is64Bit : 1;
  const unsigned IsEmscripten : 1;

protected:
  explicit MCWasmObjectTargetWriter(bool Is64Bit_, bool IsEmscripten);

public:
  virtual ~MCWasmObjectTargetWriter();

  Triple::ObjectFormatType getFormat() const override { return Triple::Wasm; }
  static bool classof(const MCObjectTargetWriter *W) {
    return W->getFormat() == Triple::Wasm;
  }

  virtual unsigned getRelocType(const MCValue &Target, const MCFixup &Fixup,
<<<<<<< HEAD
=======
                                const MCSectionWasm &FixupSection,
>>>>>>> a2ce6ee6
                                bool IsLocRel) const = 0;

  /// \name Accessors
  /// @{
  bool is64Bit() const { return Is64Bit; }
  bool isEmscripten() const { return IsEmscripten; }
  /// @}
};

/// Construct a new Wasm writer instance.
///
/// \param MOTW - The target specific Wasm writer subclass.
/// \param OS - The stream to write to.
/// \returns The constructed object writer.
std::unique_ptr<MCObjectWriter>
createWasmObjectWriter(std::unique_ptr<MCWasmObjectTargetWriter> MOTW,
                       raw_pwrite_stream &OS);

std::unique_ptr<MCObjectWriter>
createWasmDwoObjectWriter(std::unique_ptr<MCWasmObjectTargetWriter> MOTW,
                          raw_pwrite_stream &OS, raw_pwrite_stream &DwoOS);

} // namespace llvm

#endif<|MERGE_RESOLUTION|>--- conflicted
+++ resolved
@@ -35,10 +35,7 @@
   }
 
   virtual unsigned getRelocType(const MCValue &Target, const MCFixup &Fixup,
-<<<<<<< HEAD
-=======
                                 const MCSectionWasm &FixupSection,
->>>>>>> a2ce6ee6
                                 bool IsLocRel) const = 0;
 
   /// \name Accessors
