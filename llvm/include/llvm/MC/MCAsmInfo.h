--- conflicted
+++ resolved
@@ -813,14 +813,11 @@
   /// Return true if assembly (inline or otherwise) should be parsed.
   bool useIntegratedAssembler() const { return UseIntegratedAssembler; }
 
-<<<<<<< HEAD
-=======
   /// Return true if target want to use AsmParser to parse inlineasm.
   bool parseInlineAsmUsingAsmParser() const {
     return ParseInlineAsmUsingAsmParser;
   }
 
->>>>>>> 2ab1d525
   bool binutilsIsAtLeast(int Major, int Minor) const {
     return BinutilsVersion >= std::make_pair(Major, Minor);
   }
