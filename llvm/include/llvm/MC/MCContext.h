--- conflicted
+++ resolved
@@ -75,10 +75,7 @@
     using DiagHandlerTy =
         std::function<void(const SMDiagnostic &, bool, const SourceMgr &,
                            std::vector<const MDNode *> &)>;
-<<<<<<< HEAD
-=======
     enum Environment { IsMachO, IsELF, IsGOFF, IsCOFF, IsWasm, IsXCOFF };
->>>>>>> 2ab1d525
 
   private:
     Environment Env;
@@ -414,21 +411,14 @@
 
     void initInlineSourceManager();
     SourceMgr *getInlineSourceManager() {
-<<<<<<< HEAD
-      assert(InlineSrcMgr);
-=======
->>>>>>> 2ab1d525
       return InlineSrcMgr.get();
     }
     std::vector<const MDNode *> &getLocInfos() { return LocInfos; }
     void setDiagnosticHandler(DiagHandlerTy DiagHandler) {
       this->DiagHandler = DiagHandler;
     }
-<<<<<<< HEAD
-=======
 
     void setObjectFileInfo(const MCObjectFileInfo *Mofi) { MOFI = Mofi; }
->>>>>>> 2ab1d525
 
     const MCAsmInfo *getAsmInfo() const { return MAI; }
 
@@ -824,13 +814,6 @@
     void diagnose(const SMDiagnostic &SMD);
     void reportError(SMLoc L, const Twine &Msg);
     void reportWarning(SMLoc L, const Twine &Msg);
-<<<<<<< HEAD
-    // Unrecoverable error has occurred. Display the best diagnostic we can
-    // and bail via exit(1). For now, most MC backend errors are unrecoverable.
-    // FIXME: We should really do something about that.
-    LLVM_ATTRIBUTE_NORETURN void reportFatalError(SMLoc L, const Twine &Msg);
-=======
->>>>>>> 2ab1d525
 
     const MCAsmMacro *lookupMacro(StringRef Name) {
       StringMap<MCAsmMacro>::iterator I = MacroMap.find(Name);
