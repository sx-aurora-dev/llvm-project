//===- llvm/MC/MCInst.h - MCInst class --------------------------*- C++ -*-===//
//
// Part of the LLVM Project, under the Apache License v2.0 with LLVM Exceptions.
// See https://llvm.org/LICENSE.txt for license information.
// SPDX-License-Identifier: Apache-2.0 WITH LLVM-exception
//
//===----------------------------------------------------------------------===//
//
// This file contains the declaration of the MCInst and MCOperand classes, which
// is the basic representation used to represent low-level machine code
// instructions.
//
//===----------------------------------------------------------------------===//

#ifndef LLVM_MC_MCINST_H
#define LLVM_MC_MCINST_H

#include "llvm/ADT/SmallVector.h"
#include "llvm/ADT/StringRef.h"
#include "llvm/ADT/bit.h"
#include "llvm/Support/SMLoc.h"
#include <cassert>
#include <cstddef>
#include <cstdint>

namespace llvm {

class MCExpr;
class MCInst;
class MCInstPrinter;
class MCRegisterInfo;
class raw_ostream;

/// Instances of this class represent operands of the MCInst class.
/// This is a simple discriminated union.
class MCOperand {
  enum MachineOperandType : unsigned char {
    kInvalid,      ///< Uninitialized.
    kRegister,     ///< Register operand.
    kImmediate,    ///< Immediate operand.
    kSFPImmediate, ///< Single-floating-point immediate operand.
    kDFPImmediate, ///< Double-Floating-point immediate operand.
    kExpr,         ///< Relocatable immediate operand.
    kInst          ///< Sub-instruction operand.
  };
  MachineOperandType Kind = kInvalid;

  union {
    unsigned RegVal;
    int64_t ImmVal;
    uint32_t SFPImmVal;
    uint64_t FPImmVal;
    const MCExpr *ExprVal;
    const MCInst *InstVal;
  };

public:
  MCOperand() : FPImmVal(0) {}

  bool isValid() const { return Kind != kInvalid; }
  bool isReg() const { return Kind == kRegister; }
  bool isImm() const { return Kind == kImmediate; }
  bool isSFPImm() const { return Kind == kSFPImmediate; }
  bool isDFPImm() const { return Kind == kDFPImmediate; }
<<<<<<< HEAD
  bool isFPImm() const { return Kind == kDFPImmediate; }
=======
>>>>>>> 2ab1d525
  bool isExpr() const { return Kind == kExpr; }
  bool isInst() const { return Kind == kInst; }

  /// Returns the register number.
  unsigned getReg() const {
    assert(isReg() && "This is not a register operand!");
    return RegVal;
  }

  /// Set the register number.
  void setReg(unsigned Reg) {
    assert(isReg() && "This is not a register operand!");
    RegVal = Reg;
  }

  int64_t getImm() const {
    assert(isImm() && "This is not an immediate");
    return ImmVal;
  }

  void setImm(int64_t Val) {
    assert(isImm() && "This is not an immediate");
    ImmVal = Val;
  }

  uint32_t getSFPImm() const {
    assert(isSFPImm() && "This is not an SFP immediate");
    return SFPImmVal;
  }

  void setSFPImm(uint32_t Val) {
    assert(isSFPImm() && "This is not an SFP immediate");
    SFPImmVal = Val;
  }

  uint64_t getDFPImm() const {
    assert(isDFPImm() && "This is not an FP immediate");
    return FPImmVal;
  }
  double getFPImm() const {
    assert(isDFPImm() && "This is not an FP immediate");
    return bit_cast<double>(FPImmVal);
  }

  void setDFPImm(uint64_t Val) {
    assert(isDFPImm() && "This is not an FP immediate");
    FPImmVal = Val;
  }
  void setFPImm(double Val) {
    assert(isDFPImm() && "This is not an FP immediate");
    FPImmVal = bit_cast<uint64_t>(Val);
  }

  const MCExpr *getExpr() const {
    assert(isExpr() && "This is not an expression");
    return ExprVal;
  }

  void setExpr(const MCExpr *Val) {
    assert(isExpr() && "This is not an expression");
    ExprVal = Val;
  }

  const MCInst *getInst() const {
    assert(isInst() && "This is not a sub-instruction");
    return InstVal;
  }

  void setInst(const MCInst *Val) {
    assert(isInst() && "This is not a sub-instruction");
    InstVal = Val;
  }

  static MCOperand createReg(unsigned Reg) {
    MCOperand Op;
    Op.Kind = kRegister;
    Op.RegVal = Reg;
    return Op;
  }

  static MCOperand createImm(int64_t Val) {
    MCOperand Op;
    Op.Kind = kImmediate;
    Op.ImmVal = Val;
    return Op;
  }

  static MCOperand createSFPImm(uint32_t Val) {
    MCOperand Op;
    Op.Kind = kSFPImmediate;
    Op.SFPImmVal = Val;
    return Op;
  }

  static MCOperand createDFPImm(uint64_t Val) {
    MCOperand Op;
    Op.Kind = kDFPImmediate;
    Op.FPImmVal = Val;
    return Op;
  }
  static MCOperand createFPImm(double Val) {
    MCOperand Op;
    Op.Kind = kDFPImmediate;
    Op.FPImmVal = bit_cast<uint64_t>(Val);
    return Op;
  }

  static MCOperand createExpr(const MCExpr *Val) {
    MCOperand Op;
    Op.Kind = kExpr;
    Op.ExprVal = Val;
    return Op;
  }

  static MCOperand createInst(const MCInst *Val) {
    MCOperand Op;
    Op.Kind = kInst;
    Op.InstVal = Val;
    return Op;
  }

  void print(raw_ostream &OS, const MCRegisterInfo *RegInfo = nullptr) const;
  void dump() const;
  bool isBareSymbolRef() const;
  bool evaluateAsConstantImm(int64_t &Imm) const;
};

/// Instances of this class represent a single low-level machine
/// instruction.
class MCInst {
  unsigned Opcode = 0;
  // These flags could be used to pass some info from one target subcomponent
  // to another, for example, from disassembler to asm printer. The values of
  // the flags have any sense on target level only (e.g. prefixes on x86).
  unsigned Flags = 0;

  SMLoc Loc;
  SmallVector<MCOperand, 8> Operands;

public:
  MCInst() = default;

  void setOpcode(unsigned Op) { Opcode = Op; }
  unsigned getOpcode() const { return Opcode; }

  void setFlags(unsigned F) { Flags = F; }
  unsigned getFlags() const { return Flags; }

  void setLoc(SMLoc loc) { Loc = loc; }
  SMLoc getLoc() const { return Loc; }

  const MCOperand &getOperand(unsigned i) const { return Operands[i]; }
  MCOperand &getOperand(unsigned i) { return Operands[i]; }
  unsigned getNumOperands() const { return Operands.size(); }

  void addOperand(const MCOperand Op) { Operands.push_back(Op); }

  using iterator = SmallVectorImpl<MCOperand>::iterator;
  using const_iterator = SmallVectorImpl<MCOperand>::const_iterator;

  void clear() { Operands.clear(); }
  void erase(iterator I) { Operands.erase(I); }
  void erase(iterator First, iterator Last) { Operands.erase(First, Last); }
  size_t size() const { return Operands.size(); }
  iterator begin() { return Operands.begin(); }
  const_iterator begin() const { return Operands.begin(); }
  iterator end() { return Operands.end(); }
  const_iterator end() const { return Operands.end(); }

  iterator insert(iterator I, const MCOperand &Op) {
    return Operands.insert(I, Op);
  }

  void print(raw_ostream &OS, const MCRegisterInfo *RegInfo = nullptr) const;
  void dump() const;

  /// Dump the MCInst as prettily as possible using the additional MC
  /// structures, if given. Operators are separated by the \p Separator
  /// string.
  void dump_pretty(raw_ostream &OS, const MCInstPrinter *Printer = nullptr,
                   StringRef Separator = " ",
                   const MCRegisterInfo *RegInfo = nullptr) const;
  void dump_pretty(raw_ostream &OS, StringRef Name, StringRef Separator = " ",
                   const MCRegisterInfo *RegInfo = nullptr) const;
};

inline raw_ostream& operator<<(raw_ostream &OS, const MCOperand &MO) {
  MO.print(OS);
  return OS;
}

inline raw_ostream& operator<<(raw_ostream &OS, const MCInst &MI) {
  MI.print(OS);
  return OS;
}

} // end namespace llvm

#endif // LLVM_MC_MCINST_H<|MERGE_RESOLUTION|>--- conflicted
+++ resolved
@@ -62,10 +62,6 @@
   bool isImm() const { return Kind == kImmediate; }
   bool isSFPImm() const { return Kind == kSFPImmediate; }
   bool isDFPImm() const { return Kind == kDFPImmediate; }
-<<<<<<< HEAD
-  bool isFPImm() const { return Kind == kDFPImmediate; }
-=======
->>>>>>> 2ab1d525
   bool isExpr() const { return Kind == kExpr; }
   bool isInst() const { return Kind == kInst; }
 
@@ -105,10 +101,6 @@
     assert(isDFPImm() && "This is not an FP immediate");
     return FPImmVal;
   }
-  double getFPImm() const {
-    assert(isDFPImm() && "This is not an FP immediate");
-    return bit_cast<double>(FPImmVal);
-  }
 
   void setDFPImm(uint64_t Val) {
     assert(isDFPImm() && "This is not an FP immediate");
@@ -164,12 +156,6 @@
     MCOperand Op;
     Op.Kind = kDFPImmediate;
     Op.FPImmVal = Val;
-    return Op;
-  }
-  static MCOperand createFPImm(double Val) {
-    MCOperand Op;
-    Op.Kind = kDFPImmediate;
-    Op.FPImmVal = bit_cast<uint64_t>(Val);
     return Op;
   }
 
