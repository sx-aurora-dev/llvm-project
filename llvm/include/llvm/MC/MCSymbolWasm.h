--- conflicted
+++ resolved
@@ -46,11 +46,7 @@
   bool isGlobal() const { return Type == wasm::WASM_SYMBOL_TYPE_GLOBAL; }
   bool isTable() const { return Type == wasm::WASM_SYMBOL_TYPE_TABLE; }
   bool isSection() const { return Type == wasm::WASM_SYMBOL_TYPE_SECTION; }
-<<<<<<< HEAD
-  bool isEvent() const { return Type == wasm::WASM_SYMBOL_TYPE_EVENT; }
-=======
   bool isTag() const { return Type == wasm::WASM_SYMBOL_TYPE_TAG; }
->>>>>>> 2ab1d525
 
   Optional<wasm::WasmSymbolType> getType() const { return Type; }
 
