//===- MCPseudoProbe.h - Pseudo probe encoding support ---------*- C++ -*-===//
//
// Part of the LLVM Project, under the Apache License v2.0 with LLVM Exceptions.
// See https://llvm.org/LICENSE.txt for license information.
// SPDX-License-Identifier: Apache-2.0 WITH LLVM-exception
//
//===----------------------------------------------------------------------===//
//
// This file contains the declaration of the MCPseudoProbe to support the pseudo
// probe encoding for AutoFDO. Pseudo probes together with their inline context
// are encoded in a DFS recursive way in the .pseudoprobe sections. For each
// .pseudoprobe section, the encoded binary data consist of a single or mutiple
// function records each for one outlined function. A function record has the
// following format :
//
// FUNCTION BODY (one for each outlined function present in the text section)
//    GUID (uint64)
//        GUID of the function
//    NPROBES (ULEB128)
//        Number of probes originating from this function.
//    NUM_INLINED_FUNCTIONS (ULEB128)
//        Number of callees inlined into this function, aka number of
//        first-level inlinees
//    PROBE RECORDS
//        A list of NPROBES entries. Each entry contains:
//          INDEX (ULEB128)
//          TYPE (uint4)
//            0 - block probe, 1 - indirect call, 2 - direct call
//          ATTRIBUTE (uint3)
<<<<<<< HEAD
//            1 - reserved, 2 - dangling
=======
//            1 - reserved
>>>>>>> 2ab1d525
//          ADDRESS_TYPE (uint1)
//            0 - code address, 1 - address delta
//          CODE_ADDRESS (uint64 or ULEB128)
//            code address or address delta, depending on ADDRESS_TYPE
//    INLINED FUNCTION RECORDS
//        A list of NUM_INLINED_FUNCTIONS entries describing each of the inlined
//        callees.  Each record contains:
//          INLINE SITE
//            ID of the callsite probe (ULEB128)
//          FUNCTION BODY
//            A FUNCTION BODY entry describing the inlined function.
//===----------------------------------------------------------------------===//

#ifndef LLVM_MC_MCPSEUDOPROBE_H
#define LLVM_MC_MCPSEUDOPROBE_H

#include "llvm/ADT/SmallVector.h"
#include "llvm/ADT/StringRef.h"
#include "llvm/IR/PseudoProbe.h"
#include "llvm/Support/ErrorOr.h"
#include <list>
#include <map>
#include <memory>
#include <string>
#include <tuple>
#include <type_traits>
#include <unordered_map>
#include <vector>

namespace llvm {

class MCSection;
class MCSymbol;
class MCObjectStreamer;
class raw_ostream;

enum class MCPseudoProbeFlag {
  // If set, indicates that the probe is encoded as an address delta
  // instead of a real code address.
  AddressDelta = 0x1,
};

// Function descriptor decoded from .pseudo_probe_desc section
struct MCPseudoProbeFuncDesc {
  uint64_t FuncGUID = 0;
  uint64_t FuncHash = 0;
  std::string FuncName;

  MCPseudoProbeFuncDesc(uint64_t GUID, uint64_t Hash, StringRef Name)
      : FuncGUID(GUID), FuncHash(Hash), FuncName(Name){};

  void print(raw_ostream &OS);
};

class MCPseudoProbe;
class MCDecodedPseudoProbe;

// An inline frame has the form <Guid, ProbeID>
using InlineSite = std::tuple<uint64_t, uint32_t>;
using MCPseudoProbeInlineStack = SmallVector<InlineSite, 8>;
// GUID to PseudoProbeFuncDesc map
using GUIDProbeFunctionMap =
    std::unordered_map<uint64_t, MCPseudoProbeFuncDesc>;
// Address to pseudo probes map.
using AddressProbesMap =
    std::unordered_map<uint64_t, std::list<MCDecodedPseudoProbe>>;

class MCPseudoProbeInlineTree;
class MCDecodedPseudoProbeInlineTree;

class MCPseudoProbeBase {
protected:
  uint64_t Guid;
  uint64_t Index;
  uint8_t Attributes;
  uint8_t Type;
  // The value should be equal to PseudoProbeReservedId::Last + 1 which is
  // defined in SampleProfileProbe.h. The header file is not included here to
  // reduce the dependency from MC to IPO.
  const static uint32_t PseudoProbeFirstId = 1;

public:
  MCPseudoProbeBase(uint64_t G, uint64_t I, uint64_t At, uint8_t T)
      : Guid(G), Index(I), Attributes(At), Type(T) {}

  bool isEntry() const { return Index == PseudoProbeFirstId; }

  uint64_t getGuid() const { return Guid; }

  uint64_t getIndex() const { return Index; }

  uint8_t getAttributes() const { return Attributes; }

  uint8_t getType() const { return Type; }

  bool isBlock() const {
    return Type == static_cast<uint8_t>(PseudoProbeType::Block);
  }

  bool isIndirectCall() const {
    return Type == static_cast<uint8_t>(PseudoProbeType::IndirectCall);
  }

  bool isDirectCall() const {
    return Type == static_cast<uint8_t>(PseudoProbeType::DirectCall);
  }

  bool isCall() const { return isIndirectCall() || isDirectCall(); }

  void setAttributes(uint8_t Attr) { Attributes = Attr; }
};

/// Instances of this class represent a pseudo probe instance for a pseudo probe
/// table entry, which is created during a machine instruction is assembled and
/// uses an address from a temporary label created at the current address in the
/// current section.
class MCPseudoProbe : public MCPseudoProbeBase {
  MCSymbol *Label;

public:
  MCPseudoProbe(MCSymbol *Label, uint64_t Guid, uint64_t Index, uint64_t Type,
                uint64_t Attributes)
      : MCPseudoProbeBase(Guid, Index, Attributes, Type), Label(Label) {
    assert(Type <= 0xFF && "Probe type too big to encode, exceeding 2^8");
    assert(Attributes <= 0xFF &&
           "Probe attributes too big to encode, exceeding 2^16");
  }

  MCSymbol *getLabel() const { return Label; }
  void emit(MCObjectStreamer *MCOS, const MCPseudoProbe *LastProbe) const;
};

// Represents a callsite with caller function name and probe id
using MCPseduoProbeFrameLocation = std::pair<StringRef, uint32_t>;

class MCDecodedPseudoProbe : public MCPseudoProbeBase {
  uint64_t Address;
  MCDecodedPseudoProbeInlineTree *InlineTree;

public:
  MCDecodedPseudoProbe(uint64_t Ad, uint64_t G, uint32_t I, PseudoProbeType K,
                       uint8_t At, MCDecodedPseudoProbeInlineTree *Tree)
      : MCPseudoProbeBase(G, I, At, static_cast<uint8_t>(K)), Address(Ad),
        InlineTree(Tree){};

  uint64_t getAddress() const { return Address; }

  void setAddress(uint64_t Addr) { Address = Addr; }

  MCDecodedPseudoProbeInlineTree *getInlineTreeNode() const {
    return InlineTree;
  }

  // Get the inlined context by traversing current inline tree backwards,
  // each tree node has its InlineSite which is taken as the context.
  // \p ContextStack is populated in root to leaf order
  void
  getInlineContext(SmallVectorImpl<MCPseduoProbeFrameLocation> &ContextStack,
                   const GUIDProbeFunctionMap &GUID2FuncMAP) const;

  // Helper function to get the string from context stack
  std::string
  getInlineContextStr(const GUIDProbeFunctionMap &GUID2FuncMAP) const;

  // Print pseudo probe while disassembling
  void print(raw_ostream &OS, const GUIDProbeFunctionMap &GUID2FuncMAP,
             bool ShowName) const;
};

template <typename ProbeType, typename DerivedProbeInlineTreeType>
class MCPseudoProbeInlineTreeBase {
  struct InlineSiteHash {
    uint64_t operator()(const InlineSite &Site) const {
      return std::get<0>(Site) ^ std::get<1>(Site);
    }
  };

protected:
  // Track children (e.g. inlinees) of current context
  using InlinedProbeTreeMap = std::unordered_map<
      InlineSite, std::unique_ptr<DerivedProbeInlineTreeType>, InlineSiteHash>;
  InlinedProbeTreeMap Children;
  // Set of probes that come with the function.
  std::vector<ProbeType> Probes;
  MCPseudoProbeInlineTreeBase() {
    static_assert(std::is_base_of<MCPseudoProbeInlineTreeBase,
                                  DerivedProbeInlineTreeType>::value,
                  "DerivedProbeInlineTreeType must be subclass of "
                  "MCPseudoProbeInlineTreeBase");
  }

public:
  uint64_t Guid = 0;

  // Root node has a GUID 0.
  bool isRoot() const { return Guid == 0; }
  InlinedProbeTreeMap &getChildren() { return Children; }
  const InlinedProbeTreeMap &getChildren() const { return Children; }
  std::vector<ProbeType> &getProbes() { return Probes; }
  void addProbes(ProbeType Probe) { Probes.push_back(Probe); }
  // Caller node of the inline site
  MCPseudoProbeInlineTreeBase<ProbeType, DerivedProbeInlineTreeType> *Parent;
  DerivedProbeInlineTreeType *getOrAddNode(const InlineSite &Site) {
    auto Ret = Children.emplace(
        Site, std::make_unique<DerivedProbeInlineTreeType>(Site));
    Ret.first->second->Parent = this;
    return Ret.first->second.get();
  };
};

// A Tri-tree based data structure to group probes by inline stack.
// A tree is allocated for a standalone .text section. A fake
// instance is created as the root of a tree.
// A real instance of this class is created for each function, either a
// not inlined function that has code in .text section or an inlined function.
class MCPseudoProbeInlineTree
    : public MCPseudoProbeInlineTreeBase<MCPseudoProbe,
                                         MCPseudoProbeInlineTree> {
public:
  MCPseudoProbeInlineTree() = default;
  MCPseudoProbeInlineTree(uint64_t Guid) { this->Guid = Guid; }
  MCPseudoProbeInlineTree(const InlineSite &Site) {
    this->Guid = std::get<0>(Site);
  }

  // MCPseudoProbeInlineTree method based on Inlinees
  void addPseudoProbe(const MCPseudoProbe &Probe,
                      const MCPseudoProbeInlineStack &InlineStack);
  void emit(MCObjectStreamer *MCOS, const MCPseudoProbe *&LastProbe);
};

// inline tree node for the decoded pseudo probe
class MCDecodedPseudoProbeInlineTree
    : public MCPseudoProbeInlineTreeBase<MCDecodedPseudoProbe *,
                                         MCDecodedPseudoProbeInlineTree> {
public:
  InlineSite ISite;
  // Used for decoding
  uint32_t ChildrenToProcess = 0;

  MCDecodedPseudoProbeInlineTree(){};
  MCDecodedPseudoProbeInlineTree(const InlineSite &Site) : ISite(Site){};

  // Return false if it's a dummy inline site
  bool hasInlineSite() const { return std::get<0>(ISite) != 0; }
};

/// Instances of this class represent the pseudo probes inserted into a compile
/// unit.
class MCPseudoProbeSection {
public:
  void addPseudoProbe(MCSection *Sec, const MCPseudoProbe &Probe,
                      const MCPseudoProbeInlineStack &InlineStack) {
    MCProbeDivisions[Sec].addPseudoProbe(Probe, InlineStack);
  }

  // TODO: Sort by getOrdinal to ensure a determinstic section order
  using MCProbeDivisionMap = std::map<MCSection *, MCPseudoProbeInlineTree>;

private:
  // A collection of MCPseudoProbe for each text section. The MCPseudoProbes
  // are grouped by GUID of the functions where they are from and will be
  // encoded by groups. In the comdat scenario where a text section really only
  // contains the code of a function solely, the probes associated with a comdat
  // function are still grouped by GUIDs due to inlining that can bring probes
  // from different functions into one function.
  MCProbeDivisionMap MCProbeDivisions;

public:
  const MCProbeDivisionMap &getMCProbes() const { return MCProbeDivisions; }

  bool empty() const { return MCProbeDivisions.empty(); }

  void emit(MCObjectStreamer *MCOS);
};

class MCPseudoProbeTable {
  // A collection of MCPseudoProbe in the current module grouped by text
  // sections. MCPseudoProbes will be encoded into a corresponding
  // .pseudoprobe section. With functions emitted as separate comdats,
  // a text section really only contains the code of a function solely, and the
  // probes associated with the text section will be emitted into a standalone
  // .pseudoprobe section that shares the same comdat group with the function.
  MCPseudoProbeSection MCProbeSections;

public:
  static void emit(MCObjectStreamer *MCOS);

  MCPseudoProbeSection &getProbeSections() { return MCProbeSections; }

#ifndef NDEBUG
  static int DdgPrintIndent;
#endif
};

class MCPseudoProbeDecoder {
  // GUID to PseudoProbeFuncDesc map.
  GUIDProbeFunctionMap GUID2FuncDescMap;

  // Address to probes map.
  AddressProbesMap Address2ProbesMap;

  // The dummy root of the inline trie, all the outlined function will directly
  // be the children of the dummy root, all the inlined function will be the
  // children of its inlineer. So the relation would be like:
  // DummyRoot --> OutlinedFunc --> InlinedFunc1 --> InlinedFunc2
  MCDecodedPseudoProbeInlineTree DummyInlineRoot;

  /// Points to the current location in the buffer.
  const uint8_t *Data = nullptr;

  /// Points to the end of the buffer.
  const uint8_t *End = nullptr;

  // Decoding helper function
  template <typename T> ErrorOr<T> readUnencodedNumber();
  template <typename T> ErrorOr<T> readUnsignedNumber();
  template <typename T> ErrorOr<T> readSignedNumber();
  ErrorOr<StringRef> readString(uint32_t Size);

public:
  // Decode pseudo_probe_desc section to build GUID to PseudoProbeFuncDesc map.
  bool buildGUID2FuncDescMap(const uint8_t *Start, std::size_t Size);

  // Decode pseudo_probe section to build address to probes map.
  bool buildAddress2ProbeMap(const uint8_t *Start, std::size_t Size);

  // Print pseudo_probe_desc section info
  void printGUID2FuncDescMap(raw_ostream &OS);

  // Print pseudo_probe section info, used along with show-disassembly
  void printProbeForAddress(raw_ostream &OS, uint64_t Address);

  // do printProbeForAddress for all addresses
  void printProbesForAllAddresses(raw_ostream &OS);

  // Look up the probe of a call for the input address
  const MCDecodedPseudoProbe *getCallProbeForAddr(uint64_t Address) const;

  const MCPseudoProbeFuncDesc *getFuncDescForGUID(uint64_t GUID) const;

  // Helper function to populate one probe's inline stack into
  // \p InlineContextStack.
  // Current leaf location info will be added if IncludeLeaf is true
  // Example:
  //  Current probe(bar:3) inlined at foo:2 then inlined at main:1
  //  IncludeLeaf = true,  Output: [main:1, foo:2, bar:3]
  //  IncludeLeaf = false, Output: [main:1, foo:2]
  void getInlineContextForProbe(
      const MCDecodedPseudoProbe *Probe,
      SmallVectorImpl<MCPseduoProbeFrameLocation> &InlineContextStack,
      bool IncludeLeaf) const;

  const AddressProbesMap &getAddress2ProbesMap() const {
    return Address2ProbesMap;
  }

  AddressProbesMap &getAddress2ProbesMap() { return Address2ProbesMap; }

  const GUIDProbeFunctionMap &getGUID2FuncDescMap() const {
    return GUID2FuncDescMap;
  }

  const MCPseudoProbeFuncDesc *
  getInlinerDescForProbe(const MCDecodedPseudoProbe *Probe) const;

  const MCDecodedPseudoProbeInlineTree &getDummyInlineRoot() const {
    return DummyInlineRoot;
  }
};

} // end namespace llvm

#endif // LLVM_MC_MCPSEUDOPROBE_H<|MERGE_RESOLUTION|>--- conflicted
+++ resolved
@@ -27,11 +27,7 @@
 //          TYPE (uint4)
 //            0 - block probe, 1 - indirect call, 2 - direct call
 //          ATTRIBUTE (uint3)
-<<<<<<< HEAD
-//            1 - reserved, 2 - dangling
-=======
 //            1 - reserved
->>>>>>> 2ab1d525
 //          ADDRESS_TYPE (uint1)
 //            0 - code address, 1 - address delta
 //          CODE_ADDRESS (uint64 or ULEB128)
