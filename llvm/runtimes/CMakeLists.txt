# TODO: This file assumes the Clang toolchain so it'd be better if it lived in
# Clang, except there already is clang/runtime directory which contains
# similar although simpler functionality. We should figure out how to merge
# the two files.

set(COMMON_CMAKE_ARGS "-DHAVE_LLVM_LIT=ON")
if(NOT "${LLVM_PARALLEL_COMPILE_JOBS}" STREQUAL "")
  list(APPEND COMMON_CMAKE_ARGS "-DLLVM_PARALLEL_COMPILE_JOBS=${LLVM_PARALLEL_COMPILE_JOBS}")
endif()
if(NOT "${LLVM_PARALLEL_LINK_JOBS}" STREQUAL "")
  list(APPEND COMMON_CMAKE_ARGS "-DLLVM_PARALLEL_LINK_JOBS=${LLVM_PARALLEL_LINK_JOBS}")
endif()
foreach(proj ${LLVM_ENABLE_RUNTIMES})
  set(proj_dir "${CMAKE_CURRENT_SOURCE_DIR}/../../${proj}")
  if(IS_DIRECTORY ${proj_dir} AND EXISTS ${proj_dir}/CMakeLists.txt)
    list(APPEND runtimes ${proj_dir})
  else()
    message(FATAL_ERROR "LLVM_ENABLE_RUNTIMES requests ${proj} but directory not found: ${proj_dir}")
  endif()
  string(TOUPPER "${proj}" canon_name)
  STRING(REGEX REPLACE "-" "_" canon_name ${canon_name})
  set(LLVM_EXTERNAL_${canon_name}_SOURCE_DIR "${CMAKE_CURRENT_SOURCE_DIR}/../../${proj}")
endforeach()

function(get_compiler_rt_path path)
  foreach(entry ${runtimes})
    get_filename_component(projName ${entry} NAME)
    if("${projName}" MATCHES "compiler-rt")
      set(${path} ${entry} PARENT_SCOPE)
      return()
    endif()
  endforeach()
endfunction()

include(LLVMExternalProjectUtils)

if(NOT LLVM_BUILD_RUNTIMES)
  set(EXTRA_ARGS EXCLUDE_FROM_ALL)
endif()

function(check_apple_target triple builtin_or_runtime)
  set(error "\
compiler-rt for Darwin builds for all platforms and architectures using a \
single configuration. Specify only a single darwin triple (e.g. x86_64-apple-darwin) \
in your targets list (and not a triple for a specific platform such as macos). \
You can use variables such as COMPILER_RT_ENABLE_IOS and DARWIN_ios_ARCHS to \
control the specific platforms and architectures to build.")

  set(seen_property ${builtin_or_runtime}_darwin_triple_seen)
  string(REPLACE "-" ";" triple_components ${triple})
  foreach(component ${triple_components})
    string(TOLOWER "${component}" component_lower)
    if(component_lower MATCHES "^darwin")
      get_property(darwin_triple_seen GLOBAL PROPERTY ${seen_property})
      if(darwin_triple_seen)
        message(FATAL_ERROR "${error}")
      endif()
      set_property(GLOBAL PROPERTY ${seen_property} YES)
      if(NOT RUNTIMES_BUILD_ALLOW_DARWIN)
        message(FATAL_ERROR "\
${error} Set RUNTIMES_BUILD_ALLOW_DARWIN to allow a single darwin triple.")
      endif()
    elseif(component_lower MATCHES "^ios|^macos|^tvos|^watchos")
      message(FATAL_ERROR "${error}")
    endif()
  endforeach()
endfunction()

macro(set_enable_per_target_runtime_dir)
  # May have been set by llvm/CMakeLists.txt.
  if (NOT DEFINED LLVM_ENABLE_PER_TARGET_RUNTIME_DIR)
    # AIX should fold 32-bit & 64-bit arch libraries into a single archive.
    if (LLVM_TARGET_TRIPLE MATCHES "aix")
      set(LLVM_ENABLE_PER_TARGET_RUNTIME_DIR OFF)
    else()
      set(LLVM_ENABLE_PER_TARGET_RUNTIME_DIR ON)
    endif()
  endif()
endmacro()

function(builtin_default_target compiler_rt_path)
  cmake_parse_arguments(ARG "" "" "DEPENDS" ${ARGN})

  set_enable_per_target_runtime_dir()

  llvm_ExternalProject_Add(builtins
                           ${compiler_rt_path}/lib/builtins
                           DEPENDS ${ARG_DEPENDS}
                           CMAKE_ARGS -DLLVM_LIBRARY_OUTPUT_INTDIR=${LLVM_LIBRARY_DIR}
                                      -DLLVM_RUNTIME_OUTPUT_INTDIR=${LLVM_TOOLS_BINARY_DIR}
                                      -DLLVM_DEFAULT_TARGET_TRIPLE=${LLVM_TARGET_TRIPLE}
                                      -DLLVM_ENABLE_PER_TARGET_RUNTIME_DIR=${LLVM_ENABLE_PER_TARGET_RUNTIME_DIR}
                                      -DCMAKE_C_COMPILER_WORKS=ON
                                      -DCMAKE_ASM_COMPILER_WORKS=ON
                                      ${COMMON_CMAKE_ARGS}
                                      ${BUILTINS_CMAKE_ARGS}
                           PASSTHROUGH_PREFIXES COMPILER_RT
                                                DARWIN
                                                SANITIZER
                           USE_TOOLCHAIN
                           TARGET_TRIPLE ${LLVM_TARGET_TRIPLE}
                           ${EXTRA_ARGS})
endfunction()

function(builtin_register_target compiler_rt_path name)
  cmake_parse_arguments(ARG "" "" "DEPENDS;CMAKE_ARGS;EXTRA_ARGS" ${ARGN})

<<<<<<< HEAD
  set(${target}_extra_args ${ARG_CMAKE_ARGS})
  get_cmake_property(variableNames VARIABLES)
  foreach(variableName ${variableNames})
    string(FIND "${variableName}" "BUILTINS_${target}" out)
=======
  set(${name}_extra_args ${ARG_CMAKE_ARGS})
  get_cmake_property(variable_names VARIABLES)
  foreach(variable_name ${variable_names})
    string(FIND "${variable_name}" "BUILTINS_${name}" out)
>>>>>>> 3c7a7a7b
    if("${out}" EQUAL 0)
      string(REPLACE "BUILTINS_${name}_" "" new_name ${variable_name})
      string(REPLACE ";" "|" new_value "${${variable_name}}")
      list(APPEND ${name}_extra_args "-D${new_name}=${new_value}")
    endif()
  endforeach()

  llvm_ExternalProject_Add(builtins-${name}
                           ${compiler_rt_path}/lib/builtins
                           DEPENDS ${ARG_DEPENDS}
                           CMAKE_ARGS -DLLVM_LIBRARY_OUTPUT_INTDIR=${LLVM_LIBRARY_DIR}
                                      -DLLVM_RUNTIME_OUTPUT_INTDIR=${LLVM_TOOLS_BINARY_DIR}
                                      -DLLVM_ENABLE_PER_TARGET_RUNTIME_DIR=ON
                                      -DCMAKE_C_COMPILER_WORKS=ON
                                      -DCMAKE_ASM_COMPILER_WORKS=ON
                                      -DCOMPILER_RT_DEFAULT_TARGET_ONLY=ON
                                      ${COMMON_CMAKE_ARGS}
                                      ${${name}_extra_args}
                           USE_TOOLCHAIN
                           ${EXTRA_ARGS} ${ARG_EXTRA_ARGS})
endfunction()

function(builtin_crt_register_target compiler_rt_path target)
  cmake_parse_arguments(ARG "" "" "DEPENDS" ${ARGN})

  check_apple_target(${target} builtin)

  set(${target}_extra_args ${ARG_CMAKE_ARGS})
  get_cmake_property(variableNames VARIABLES)
  foreach(variableName ${variableNames})
    string(FIND "${variableName}" "BUILTINS_${target}" out)
    if("${out}" EQUAL 0)
      string(REPLACE "BUILTINS_${target}_" "" new_name ${variableName})
      string(REPLACE ";" "|" new_value "${${variableName}}")
      list(APPEND ${target}_extra_args "-D${new_name}=${new_value}")
    endif()
  endforeach()

  llvm_ExternalProject_Add(builtins-crt-${target}
                           ${compiler_rt_path}
                           DEPENDS ${ARG_DEPENDS}
                           CMAKE_ARGS -DLLVM_LIBRARY_OUTPUT_INTDIR=${LLVM_LIBRARY_DIR}
                                      -DLLVM_RUNTIME_OUTPUT_INTDIR=${LLVM_TOOLS_BINARY_DIR}
                                      -DLLVM_DEFAULT_TARGET_TRIPLE=${target}
                                      -DLLVM_ENABLE_PER_TARGET_RUNTIME_DIR=ON
                                      -DCMAKE_C_COMPILER_WORKS=ON
                                      -DCMAKE_ASM_COMPILER_WORKS=ON
                                      -DCOMPILER_RT_DEFAULT_TARGET_ONLY=ON
                                      -DCOMPILER_RT_BUILD_BUILTINS=OFF
                                      -DCOMPILER_RT_BUILD_CRT=ON
                                      -DCOMPILER_RT_BUILD_SANITIZERS=OFF
                                      -DCOMPILER_RT_BUILD_XRAY=OFF
                                      -DCOMPILER_RT_BUILD_LIBFUZZER=OFF
                                      -DCOMPILER_RT_BUILD_PROFILE=OFF
                                      -DCOMPILER_RT_BUILD_MEMPROF=OFF
                                      -DCOMPILER_RT_BUILD_ORC=OFF
                                      -DCOMPILER_RT_BUILD_GWP_ASAN=OFF
                                      -DTEST_COMPILE_ONLY=ON
                                      -DCMAKE_C_FLAGS=-nostdlib
                                      -DCMAKE_CXX_FLAGS=-nostdlib
                                      ${COMMON_CMAKE_ARGS}
                                      ${${target}_extra_args}
                           USE_TOOLCHAIN
                           TARGET_TRIPLE ${target}
                           ${EXTRA_ARGS})
endfunction()

# If compiler-rt is present we need to build the builtin libraries first. This
# is required because the other runtimes need the builtin libraries present
# before the just-built compiler can pass the configuration tests.
get_compiler_rt_path(compiler_rt_path)
if(compiler_rt_path)
  if(NOT LLVM_BUILTIN_TARGETS)
    builtin_default_target(${compiler_rt_path}
      DEPENDS clang-resource-headers)
  else()
    if("default" IN_LIST LLVM_BUILTIN_TARGETS)
      builtin_default_target(${compiler_rt_path}
        DEPENDS clang-resource-headers)
      list(REMOVE_ITEM LLVM_BUILTIN_TARGETS "default")
    else()
      add_custom_target(builtins)
      add_custom_target(install-builtins)
      add_custom_target(install-builtins-stripped)
    endif()

    foreach(target ${LLVM_BUILTIN_TARGETS})
      check_apple_target(${target} builtin)

      builtin_register_target(${compiler_rt_path} ${target}
        DEPENDS clang-resource-headers
        CMAKE_ARGS -DLLVM_DEFAULT_TARGET_TRIPLE=${target}
        EXTRA_ARGS TARGET_TRIPLE ${target})

      add_dependencies(builtins builtins-${target})
      add_dependencies(install-builtins install-builtins-${target})
      add_dependencies(install-builtins-stripped install-builtins-${target}-stripped)
      # If compiler-rt is present and compiling for VE, we need to build not
      # only the builtin libraries but also crtbegin/end object files first.
      # This is required because the other runtimes need the builtin libraries
      # and crtbegin/end object files present before the just-built compiler
      # can pass the configuration tests.  And those crtbegin/end object files
      # for VE are a part of NEC SDK and not distributed freely.
      if(${target} MATCHES "^ve-")
        builtin_crt_register_target(${compiler_rt_path} ${target}
          DEPENDS clang-resource-headers)
        add_dependencies(builtins builtins-crt-${target})
        add_dependencies(install-builtins install-builtins-crt-${target})
        add_dependencies(install-builtins-stripped install-builtins-crt-${target}-stripped)
      endif()
    endforeach()
  endif()
  set(builtins_dep builtins)
  # We don't need to depend on the builtins if we're building instrumented
  # because the next stage will use the same compiler used to build this stage.
  if(NOT LLVM_BUILD_INSTRUMENTED AND CLANG_ENABLE_BOOTSTRAP)
    add_dependencies(clang-bootstrap-deps builtins)
  endif()
endif()

# Create a list with the names of all the runtime projects in all uppercase and
# with dashes turned to underscores. This gives us the CMake variable `prefixes`
# for all variables that will apply to runtimes.
foreach(entry ${runtimes})
  get_filename_component(projName ${entry} NAME)
  string(REPLACE "-" "_" canon_name ${projName})
  string(TOUPPER ${canon_name} canon_name)
  list(APPEND prefixes ${canon_name})
  if (${canon_name} STREQUAL "OPENMP")
    list(APPEND prefixes "LIBOMP" "LIBOMPTARGET")
  endif()
  # Many compiler-rt options start with SANITIZER_ and DARWIN_ rather than
  # COMPILER_RT_, so when compiler-rt is enabled, consider both.
  if(canon_name STREQUAL "COMPILER_RT")
    list(APPEND prefixes SANITIZER DARWIN)
  endif()
  if(canon_name STREQUAL "LIBC")
    list(APPEND prefixes "LLVM_LIBC")
    list(APPEND prefixes "LIBC_")
  endif()

  string(FIND ${projName} "lib" LIB_IDX)
  if(LIB_IDX EQUAL 0 AND NOT projName STREQUAL "libc")
    string(SUBSTRING ${projName} 3 -1 projName)
  endif()
  list(APPEND runtime_names ${projName})
endforeach()

function(runtime_default_target)
  cmake_parse_arguments(ARG "" "" "DEPENDS;PREFIXES" ${ARGN})

  include(${LLVM_BINARY_DIR}/runtimes/Components.cmake OPTIONAL)
  set(SUB_CHECK_TARGETS ${SUB_CHECK_TARGETS} PARENT_SCOPE)
  set_property(DIRECTORY APPEND PROPERTY CMAKE_CONFIGURE_DEPENDS ${LLVM_BINARY_DIR}/runtimes/Components.cmake)

  foreach(runtime_name ${runtime_names})
    list(APPEND extra_targets
      ${runtime_name}
      install-${runtime_name}
      install-${runtime_name}-stripped)
    if(LLVM_INCLUDE_TESTS)
      list(APPEND test_targets check-${runtime_name})
    endif()
  endforeach()
  foreach(component ${LLVM_RUNTIME_DISTRIBUTION_COMPONENTS})
    if(NOT ${component} IN_LIST SUB_COMPONENTS)
      list(APPEND extra_targets install-${component} install-${component}-stripped)
    endif()
  endforeach()

  if(LLVM_INCLUDE_TESTS)
    set_property(GLOBAL APPEND PROPERTY LLVM_ALL_LIT_TESTSUITES "@${LLVM_BINARY_DIR}/runtimes/runtimes-bins/lit.tests")
    list(APPEND test_targets runtimes-test-depends check-runtimes)
  endif()

  set_enable_per_target_runtime_dir()

  llvm_ExternalProject_Add(runtimes
                           ${CMAKE_CURRENT_SOURCE_DIR}/../../runtimes
                           DEPENDS ${ARG_DEPENDS}
                           # Builtins were built separately above
                           CMAKE_ARGS -DCOMPILER_RT_BUILD_BUILTINS=Off
                                      -DLLVM_INCLUDE_TESTS=${LLVM_INCLUDE_TESTS}
                                      -DLLVM_DEFAULT_TARGET_TRIPLE=${LLVM_TARGET_TRIPLE}
                                      -DLLVM_ENABLE_PROJECTS_USED=${LLVM_ENABLE_PROJECTS_USED}
                                      -DLLVM_ENABLE_PER_TARGET_RUNTIME_DIR=${LLVM_ENABLE_PER_TARGET_RUNTIME_DIR}
                                      -DLLVM_BUILD_TOOLS=${LLVM_BUILD_TOOLS}
                                      -DCMAKE_C_COMPILER_WORKS=ON
                                      -DCMAKE_CXX_COMPILER_WORKS=ON
                                      -DCMAKE_ASM_COMPILER_WORKS=ON
                                      ${COMMON_CMAKE_ARGS}
                                      ${RUNTIMES_CMAKE_ARGS}
                           PASSTHROUGH_PREFIXES LLVM_ENABLE_RUNTIMES
                                                LLVM_USE_LINKER
                                                ${ARG_PREFIXES}
                           EXTRA_TARGETS ${extra_targets}
                                         ${test_targets}
                                         ${SUB_COMPONENTS}
                                         ${SUB_CHECK_TARGETS}
                                         ${SUB_INSTALL_TARGETS}
                           USE_TOOLCHAIN
                           TARGET_TRIPLE ${LLVM_TARGET_TRIPLE}
                           ${EXTRA_ARGS})
endfunction()

# runtime_register_target(name)
#   Utility function to register external runtime target.
function(runtime_register_target name)
  cmake_parse_arguments(ARG "" "" "DEPENDS;CMAKE_ARGS;BASE_NAME;EXTRA_ARGS" ${ARGN})
  include(${LLVM_BINARY_DIR}/runtimes/${name}/Components.cmake OPTIONAL)
  set_property(DIRECTORY APPEND PROPERTY CMAKE_CONFIGURE_DEPENDS ${LLVM_BINARY_DIR}/runtimes/${name}/Components.cmake)

  foreach(runtime_name ${runtime_names})
    set(${runtime_name}-${name} ${runtime_name})
    set(install-${runtime_name}-${name} install-${runtime_name})
    set(install-${runtime_name}-${name}-stripped install-${runtime_name}-stripped)
    list(APPEND ${name}_extra_targets ${runtime_name}-${name} install-${runtime_name}-${name} install-${runtime_name}-${name}-stripped)
    if(LLVM_INCLUDE_TESTS)
      set(check-${runtime_name}-${name} check-${runtime_name} )
      list(APPEND ${name}_test_targets check-${runtime_name}-${name})
    endif()
  endforeach()

  foreach(target IN LISTS SUB_COMPONENTS SUB_INSTALL_TARGETS)
    set(${target}-${name} ${target})
    list(APPEND ${name}_extra_targets ${target}-${name})
  endforeach()

  foreach(target_name IN LISTS SUB_INSTALL_TARGETS)
    set(${target_name}-${name} ${target_name})
    set(${target_name}-${name}-stripped ${target_name}-stripped)
    list(APPEND ${name}_extra_targets ${target_name}-${name} ${target_name}-${name}-stripped)
  endforeach()

  foreach(component ${LLVM_RUNTIME_DISTRIBUTION_COMPONENTS})
    if(NOT component IN_LIST SUB_COMPONENTS)
      set(${component}-${name} ${component})
      set(install-${component}-${name} install-${component})
      set(install-${component}-${name}-stripped install-${component}-stripped)
      list(APPEND ${name}_extra_targets ${component}-${name} install-${component}-${name} install-${component}-${name}-stripped)
    endif()
  endforeach()

  if(LLVM_INCLUDE_TESTS)
    set_property(GLOBAL APPEND PROPERTY LLVM_ALL_LIT_TESTSUITES "@${LLVM_BINARY_DIR}/runtimes/runtimes-${name}-bins/lit.tests")
    set(runtimes-test-depends-${name} runtimes-test-depends)
    set(check-runtimes-${name} check-runtimes)
    list(APPEND ${name}_test_targets runtimes-test-depends-${name} check-runtimes-${name})
    list(APPEND test_targets ${${name}_test_targets})

    set(component_check_targets)
    foreach(component IN LISTS LLVM_RUNTIME_DISTRIBUTION_COMPONENTS)
      if(NOT "check-${component}" IN_LIST SUB_CHECK_TARGETS)
        list(APPEND component_check_targets "check-${component}")
      endif()
    endforeach()

    foreach(target IN LISTS SUB_CHECK_TARGETS component_check_targets)
      set(${target}-${name} ${target})
      list(APPEND ${name}_test_targets ${target}-${name})
      list(APPEND test_targets ${target}-${name})
    endforeach()
    set(test_targets "${test_targets}" PARENT_SCOPE)
  endif()

  set(${name}_extra_args ${ARG_CMAKE_ARGS})
  get_cmake_property(variable_names VARIABLES)
  foreach(extra_name IN ITEMS ${name} ${ARG_BASE_NAME})
    foreach(variable_name ${variable_names})
      string(FIND "${variable_name}" "RUNTIMES_${extra_name}_" out)
      if("${out}" EQUAL 0)
        string(REPLACE "RUNTIMES_${extra_name}_" "" new_name ${variable_name})
        string(REPLACE ";" "|" new_value "${${variable_name}}")
        list(APPEND ${name}_extra_args "-D${new_name}=${new_value}")
      endif()
    endforeach()
  endforeach()

  if(NOT RUNTIMES_${name}_LLVM_ENABLE_RUNTIMES)
    string(REPLACE ";" "|" LLVM_ENABLE_RUNTIMES_PASSTHROUGH "${LLVM_ENABLE_RUNTIMES}")
    list(APPEND ${name}_extra_args -DLLVM_ENABLE_RUNTIMES=${LLVM_ENABLE_RUNTIMES_PASSTHROUGH})
  endif()

  if(NOT RUNTIMES_${name}_LLVM_USE_LINKER AND NOT RUNTIMES_${target}_LLVM_USE_LINKER)
    list(APPEND ${name}_extra_args -DLLVM_USE_LINKER=${LLVM_USE_LINKER})
  endif()

  set_enable_per_target_runtime_dir()

  llvm_ExternalProject_Add(runtimes-${name}
                           ${CMAKE_CURRENT_SOURCE_DIR}/../../runtimes
                           DEPENDS ${ARG_DEPENDS}
                           # Builtins were built separately above
                           CMAKE_ARGS -DCOMPILER_RT_BUILD_BUILTINS=OFF
                                      -DLLVM_INCLUDE_TESTS=${LLVM_INCLUDE_TESTS}
                                      -DLLVM_ENABLE_PROJECTS_USED=${LLVM_ENABLE_PROJECTS_USED}
                                      -DLLVM_ENABLE_PER_TARGET_RUNTIME_DIR=${LLVM_ENABLE_PER_TARGET_RUNTIME_DIR}
                                      -DCMAKE_C_COMPILER_WORKS=ON
                                      -DCMAKE_CXX_COMPILER_WORKS=ON
                                      -DCMAKE_ASM_COMPILER_WORKS=ON
                                      -DCOMPILER_RT_DEFAULT_TARGET_ONLY=ON
                                      -DLLVM_RUNTIMES_TARGET=${name}
                                      ${COMMON_CMAKE_ARGS}
                                      ${${name}_extra_args}
                           EXTRA_TARGETS ${${name}_extra_targets}
                                         ${${name}_test_targets}
                           USE_TOOLCHAIN
                           ${EXTRA_ARGS} ${ARG_EXTRA_ARGS})
endfunction()

if(runtimes)
  # Create a runtimes target that uses this file as its top-level CMake file.
  # The runtimes target is a configuration of all the runtime libraries
  # together in a single CMake invocation.
  set(extra_deps "")
  if("openmp" IN_LIST LLVM_ENABLE_RUNTIMES)
    if(TARGET opt)
      list(APPEND extra_deps opt)
    endif()
    if(TARGET llvm-link)
      list(APPEND extra_deps llvm-link)
    endif()
  endif()
  if(NOT LLVM_RUNTIME_TARGETS)
    runtime_default_target(
      DEPENDS ${builtins_dep} ${extra_deps}
      PREFIXES ${prefixes})
    set(test_targets check-runtimes)
  else()
    if("default" IN_LIST LLVM_RUNTIME_TARGETS)
      runtime_default_target(
        DEPENDS ${builtins_dep} ${extra_deps}
        PREFIXES ${prefixes})
      list(REMOVE_ITEM LLVM_RUNTIME_TARGETS "default")
    else()
      add_custom_target(runtimes)
      add_custom_target(runtimes-configure)
      add_custom_target(install-runtimes)
      add_custom_target(install-runtimes-stripped)
      if(LLVM_INCLUDE_TESTS)
        add_custom_target(check-runtimes)
        add_custom_target(runtimes-test-depends)
        set(test_targets "")
      endif()
      foreach(runtime_name ${runtime_names})
        add_custom_target(${runtime_name})
        add_custom_target(install-${runtime_name})
        add_custom_target(install-${runtime_name}-stripped)
      endforeach()
      if(LLVM_RUNTIME_DISTRIBUTION_COMPONENTS)
        foreach(component ${LLVM_RUNTIME_DISTRIBUTION_COMPONENTS})
          add_custom_target(${component})
          add_custom_target(install-${component})
          add_custom_target(install-${component}-stripped)
        endforeach()
      endif()
    endif()

    foreach(name ${LLVM_RUNTIME_TARGETS})
      if(builtins_dep)
        if (LLVM_BUILTIN_TARGETS)
          set(builtins_dep_name "${builtins_dep}-${name}")
        else()
          set(builtins_dep_name ${builtins_dep})
        endif()
      endif()

      check_apple_target(${name} runtime)

      runtime_register_target(${name}
        DEPENDS ${builtins_dep_name}
        CMAKE_ARGS -DLLVM_DEFAULT_TARGET_TRIPLE=${name}
        EXTRA_ARGS TARGET_TRIPLE ${name})

      add_dependencies(runtimes runtimes-${name})
      add_dependencies(runtimes-configure runtimes-${name}-configure)
      add_dependencies(install-runtimes install-runtimes-${name})
      add_dependencies(install-runtimes-stripped install-runtimes-${name}-stripped)
      if(LLVM_INCLUDE_TESTS)
        add_dependencies(check-runtimes check-runtimes-${name})
        add_dependencies(runtimes-test-depends runtimes-test-depends-${name})
      endif()
      foreach(runtime_name ${runtime_names})
        add_dependencies(${runtime_name} ${runtime_name}-${name})
        add_dependencies(install-${runtime_name} install-${runtime_name}-${name})
        add_dependencies(install-${runtime_name}-stripped install-${runtime_name}-${name}-stripped)
      endforeach()
      foreach(component ${LLVM_RUNTIME_DISTRIBUTION_COMPONENTS})
        add_dependencies(${component} ${component}-${name})
        add_dependencies(install-${component} install-${component}-${name})
        add_dependencies(install-${component}-stripped install-${component}-${name}-stripped)
      endforeach()
    endforeach()

    foreach(multilib ${LLVM_RUNTIME_MULTILIBS})
      foreach(name ${LLVM_RUNTIME_MULTILIB_${multilib}_TARGETS})
        runtime_register_target(${name}+${multilib}
          DEPENDS runtimes-${name}
          CMAKE_ARGS -DLLVM_DEFAULT_TARGET_TRIPLE=${name}
                     -DLLVM_RUNTIMES_PREFIX=${name}/
                     -DLLVM_RUNTIMES_LIBDIR_SUBDIR=${multilib}
          BASE_NAME ${name}
          EXTRA_ARGS TARGET_TRIPLE ${name})

        add_dependencies(runtimes runtimes-${name}+${multilib})
        add_dependencies(runtimes-configure runtimes-${name}+${multilib}-configure)
        add_dependencies(install-runtimes install-runtimes-${name}+${multilib})
        add_dependencies(install-runtimes-stripped install-runtimes-${name}+${multilib}-stripped)
        foreach(runtime_name ${runtime_names})
          add_dependencies(${runtime_name} ${runtime_name}-${name}+${multilib})
          add_dependencies(install-${runtime_name} install-${runtime_name}-${name}+${multilib})
          add_dependencies(install-${runtime_name}-stripped install-${runtime_name}-${name}+${multilib}-stripped)
        endforeach()
        foreach(component ${LLVM_RUNTIME_DISTRIBUTION_COMPONENTS})
          add_dependencies(${component} ${component}-${name}+${multilib})
          add_dependencies(install-${component} install-${component}-${name}+${multilib})
          add_dependencies(install-${component}-stripped install-${component}-${name}+${multilib}-stripped)
        endforeach()
      endforeach()
    endforeach()
  endif()

  if(NOT LLVM_BUILD_INSTRUMENTED AND CLANG_ENABLE_BOOTSTRAP)
    # TODO: This is a hack needed because the libcxx headers are copied into the
    # build directory during configuration. Without that step the clang in the
    # build directory cannot find the C++ headers in certain configurations.
    # I need to build a mechanism for runtime projects to provide CMake code
    # that executes at LLVM configuration time to handle this case.
    add_dependencies(clang-bootstrap-deps runtimes-configure)
    # We need to add the runtimes as a dependency because compiler-rt can be
    # built as part of runtimes and we need the profile runtime for PGO
    add_dependencies(clang-bootstrap-deps runtimes)
  endif()

  if(LLVM_INCLUDE_TESTS)
    set_property(GLOBAL APPEND PROPERTY LLVM_ALL_ADDITIONAL_TEST_DEPENDS runtimes-test-depends)

    set(RUNTIMES_TEST_DEPENDS
        FileCheck
        count
        llvm-cov
        llvm-nm
        llvm-objdump
        llvm-profdata
        llvm-xray
        not
        obj2yaml
        sancov
        sanstats
        llvm_gtest_main
        llvm_gtest
        split-file
      )
    foreach(target ${test_targets} ${SUB_CHECK_TARGETS})
      add_dependencies(${target} ${RUNTIMES_TEST_DEPENDS})
    endforeach()

    set_property(GLOBAL APPEND PROPERTY LLVM_ALL_ADDITIONAL_TEST_TARGETS runtimes ${RUNTIMES_TEST_DEPENDS})
  endif()
endif()<|MERGE_RESOLUTION|>--- conflicted
+++ resolved
@@ -105,17 +105,10 @@
 function(builtin_register_target compiler_rt_path name)
   cmake_parse_arguments(ARG "" "" "DEPENDS;CMAKE_ARGS;EXTRA_ARGS" ${ARGN})
 
-<<<<<<< HEAD
-  set(${target}_extra_args ${ARG_CMAKE_ARGS})
-  get_cmake_property(variableNames VARIABLES)
-  foreach(variableName ${variableNames})
-    string(FIND "${variableName}" "BUILTINS_${target}" out)
-=======
   set(${name}_extra_args ${ARG_CMAKE_ARGS})
   get_cmake_property(variable_names VARIABLES)
   foreach(variable_name ${variable_names})
     string(FIND "${variable_name}" "BUILTINS_${name}" out)
->>>>>>> 3c7a7a7b
     if("${out}" EQUAL 0)
       string(REPLACE "BUILTINS_${name}_" "" new_name ${variable_name})
       string(REPLACE ";" "|" new_value "${${variable_name}}")
