--- conflicted
+++ resolved
@@ -546,11 +546,7 @@
 }
 
 AnonymousNameInit *AnonymousNameInit::get(unsigned V) {
-<<<<<<< HEAD
-  return new (Allocator) AnonymousNameInit(V);
-=======
   return new (Context->Allocator) AnonymousNameInit(V);
->>>>>>> a2ce6ee6
 }
 
 StringInit *AnonymousNameInit::getNameInit() const {
@@ -2381,11 +2377,8 @@
     // Re-register with RecordKeeper.
     setName(NewName);
   }
-<<<<<<< HEAD
-=======
 
   // Resolve the field values.
->>>>>>> a2ce6ee6
   for (RecordVal &Value : Values) {
     if (SkipVal == &Value) // Skip resolve the same field as the given one
       continue;
@@ -2406,8 +2399,6 @@
       }
     }
   }
-<<<<<<< HEAD
-=======
 
   // Resolve the assertion expressions.
   for (auto &Assertion : Assertions) {
@@ -2416,7 +2407,6 @@
     Value = Assertion.Message->resolveReferences(R);
     Assertion.Message = Value;
   }
->>>>>>> a2ce6ee6
 }
 
 void Record::resolveReferences(Init *NewName) {
