//===- FileOutputBuffer.cpp - File Output Buffer ----------------*- C++ -*-===//
//
// Part of the LLVM Project, under the Apache License v2.0 with LLVM Exceptions.
// See https://llvm.org/LICENSE.txt for license information.
// SPDX-License-Identifier: Apache-2.0 WITH LLVM-exception
//
//===----------------------------------------------------------------------===//
//
// Utility for creating a in-memory buffer that will be written to a file.
//
//===----------------------------------------------------------------------===//

#include "llvm/Support/FileOutputBuffer.h"
#include "llvm/ADT/STLExtras.h"
#include "llvm/Support/Errc.h"
#include "llvm/Support/FileSystem.h"
#include "llvm/Support/Memory.h"
#include "llvm/Support/Path.h"
#include <system_error>

#if !defined(_MSC_VER) && !defined(__MINGW32__)
#include <unistd.h>
#else
#include <io.h>
#endif

using namespace llvm;
using namespace llvm::sys;

namespace {
// A FileOutputBuffer which creates a temporary file in the same directory
// as the final output file. The final output file is atomically replaced
// with the temporary file on commit().
class OnDiskBuffer : public FileOutputBuffer {
public:
  OnDiskBuffer(StringRef Path, fs::TempFile Temp, fs::mapped_file_region Buf)
      : FileOutputBuffer(Path), Buffer(std::move(Buf)), Temp(std::move(Temp)) {}

  uint8_t *getBufferStart() const override { return (uint8_t *)Buffer.data(); }

  uint8_t *getBufferEnd() const override {
    return (uint8_t *)Buffer.data() + Buffer.size();
  }

  size_t getBufferSize() const override { return Buffer.size(); }

  Error commit() override {
    // Unmap buffer, letting OS flush dirty pages to file on disk.
    Buffer.unmap();

    // Atomically replace the existing file with the new one.
    return Temp.keep(FinalPath);
  }

  ~OnDiskBuffer() override {
    // Close the mapping before deleting the temp file, so that the removal
    // succeeds.
    Buffer.unmap();
    consumeError(Temp.discard());
  }

  void discard() override {
    // Delete the temp file if it still was open, but keeping the mapping
    // active.
    consumeError(Temp.discard());
  }

private:
  fs::mapped_file_region Buffer;
  fs::TempFile Temp;
};

// A FileOutputBuffer which keeps data in memory and writes to the final
// output file on commit(). This is used only when we cannot use OnDiskBuffer.
class InMemoryBuffer : public FileOutputBuffer {
public:
  InMemoryBuffer(StringRef Path, MemoryBlock Buf, std::size_t BufSize,
                 unsigned Mode)
      : FileOutputBuffer(Path), Buffer(Buf), BufferSize(BufSize),
        Mode(Mode) {}

  uint8_t *getBufferStart() const override { return (uint8_t *)Buffer.base(); }

  uint8_t *getBufferEnd() const override {
    return (uint8_t *)Buffer.base() + BufferSize;
  }

  size_t getBufferSize() const override { return BufferSize; }

  Error commit() override {
    if (FinalPath == "-") {
      llvm::outs() << StringRef((const char *)Buffer.base(), BufferSize);
      llvm::outs().flush();
      return Error::success();
    }

    using namespace sys::fs;
    int FD;
    std::error_code EC;
    if (auto EC =
            openFileForWrite(FinalPath, FD, CD_CreateAlways, OF_None, Mode))
      return errorCodeToError(EC);
    raw_fd_ostream OS(FD, /*shouldClose=*/true, /*unbuffered=*/true);
    OS << StringRef((const char *)Buffer.base(), BufferSize);
    return Error::success();
  }

private:
  // Buffer may actually contain a larger memory block than BufferSize
  OwningMemoryBlock Buffer;
  size_t BufferSize;
  unsigned Mode;
};
} // namespace

static Expected<std::unique_ptr<InMemoryBuffer>>
createInMemoryBuffer(StringRef Path, size_t Size, unsigned Mode) {
  std::error_code EC;
  MemoryBlock MB = Memory::allocateMappedMemory(
      Size, nullptr, sys::Memory::MF_READ | sys::Memory::MF_WRITE, EC);
  if (EC)
    return errorCodeToError(EC);
  return std::make_unique<InMemoryBuffer>(Path, MB, Size, Mode);
}

static Expected<std::unique_ptr<FileOutputBuffer>>
createOnDiskBuffer(StringRef Path, size_t Size, unsigned Mode,
                   bool KeepOwnership, unsigned UserID, unsigned GroupID) {
  Expected<fs::TempFile> FileOrErr =
      fs::TempFile::create(Path + ".tmp%%%%%%%", Mode);
  if (!FileOrErr)
    return FileOrErr.takeError();
  fs::TempFile File = std::move(*FileOrErr);

<<<<<<< HEAD
#ifndef _WIN32
  // Try to preserve file ownership if requested.
  if (KeepOwnership) {
    fs::file_status Stat;
    if (!fs::status(File.FD, Stat) && Stat.getUser() == 0)
      fs::changeFileOwnership(File.FD, UserID, GroupID);
  }

  // On Windows, CreateFileMapping (the mmap function on Windows)
  // automatically extends the underlying file. We don't need to
  // extend the file beforehand. _chsize (ftruncate on Windows) is
  // pretty slow just like it writes specified amount of bytes,
  // so we should avoid calling that function.
  if (auto EC = fs::resize_file(File.FD, Size)) {
=======
  if (auto EC = fs::resize_file_before_mapping_readwrite(File.FD, Size)) {
>>>>>>> 2ab1d525
    consumeError(File.discard());
    return errorCodeToError(EC);
  }

  // Mmap it.
  std::error_code EC;
  fs::mapped_file_region MappedFile =
      fs::mapped_file_region(fs::convertFDToNativeFile(File.FD),
                             fs::mapped_file_region::readwrite, Size, 0, EC);

  // mmap(2) can fail if the underlying filesystem does not support it.
  // If that happens, we fall back to in-memory buffer as the last resort.
  if (EC) {
    consumeError(File.discard());
    return createInMemoryBuffer(Path, Size, Mode);
  }

  return std::make_unique<OnDiskBuffer>(Path, std::move(File),
                                         std::move(MappedFile));
}

// Create an instance of FileOutputBuffer.
Expected<std::unique_ptr<FileOutputBuffer>>
FileOutputBuffer::create(StringRef Path, size_t Size, unsigned Flags,
                         unsigned UserID, unsigned GroupID) {
  // Handle "-" as stdout just like llvm::raw_ostream does.
  if (Path == "-")
    return createInMemoryBuffer("-", Size, /*Mode=*/0);

  unsigned Mode = fs::all_read | fs::all_write;
  if (Flags & F_executable)
    Mode |= fs::all_exe;

  // If Size is zero, don't use mmap which will fail with EINVAL.
  if (Size == 0)
    return createInMemoryBuffer(Path, Size, Mode);

  fs::file_status Stat;
  fs::status(Path, Stat);

  // Usually, we want to create OnDiskBuffer to create a temporary file in
  // the same directory as the destination file and atomically replaces it
  // by rename(2).
  //
  // However, if the destination file is a special file, we don't want to
  // use rename (e.g. we don't want to replace /dev/null with a regular
  // file.) If that's the case, we create an in-memory buffer, open the
  // destination file and write to it on commit().
  switch (Stat.type()) {
  case fs::file_type::directory_file:
    return errorCodeToError(errc::is_a_directory);
  case fs::file_type::regular_file:
  case fs::file_type::file_not_found:
  case fs::file_type::status_error:
    if (Flags & F_no_mmap)
      return createInMemoryBuffer(Path, Size, Mode);
    else
      return createOnDiskBuffer(Path, Size, Mode, Flags & F_keep_ownership,
                                UserID, GroupID);
  default:
    return createInMemoryBuffer(Path, Size, Mode);
  }
}<|MERGE_RESOLUTION|>--- conflicted
+++ resolved
@@ -124,32 +124,14 @@
 }
 
 static Expected<std::unique_ptr<FileOutputBuffer>>
-createOnDiskBuffer(StringRef Path, size_t Size, unsigned Mode,
-                   bool KeepOwnership, unsigned UserID, unsigned GroupID) {
+createOnDiskBuffer(StringRef Path, size_t Size, unsigned Mode) {
   Expected<fs::TempFile> FileOrErr =
       fs::TempFile::create(Path + ".tmp%%%%%%%", Mode);
   if (!FileOrErr)
     return FileOrErr.takeError();
   fs::TempFile File = std::move(*FileOrErr);
 
-<<<<<<< HEAD
-#ifndef _WIN32
-  // Try to preserve file ownership if requested.
-  if (KeepOwnership) {
-    fs::file_status Stat;
-    if (!fs::status(File.FD, Stat) && Stat.getUser() == 0)
-      fs::changeFileOwnership(File.FD, UserID, GroupID);
-  }
-
-  // On Windows, CreateFileMapping (the mmap function on Windows)
-  // automatically extends the underlying file. We don't need to
-  // extend the file beforehand. _chsize (ftruncate on Windows) is
-  // pretty slow just like it writes specified amount of bytes,
-  // so we should avoid calling that function.
-  if (auto EC = fs::resize_file(File.FD, Size)) {
-=======
   if (auto EC = fs::resize_file_before_mapping_readwrite(File.FD, Size)) {
->>>>>>> 2ab1d525
     consumeError(File.discard());
     return errorCodeToError(EC);
   }
@@ -173,8 +155,7 @@
 
 // Create an instance of FileOutputBuffer.
 Expected<std::unique_ptr<FileOutputBuffer>>
-FileOutputBuffer::create(StringRef Path, size_t Size, unsigned Flags,
-                         unsigned UserID, unsigned GroupID) {
+FileOutputBuffer::create(StringRef Path, size_t Size, unsigned Flags) {
   // Handle "-" as stdout just like llvm::raw_ostream does.
   if (Path == "-")
     return createInMemoryBuffer("-", Size, /*Mode=*/0);
@@ -207,8 +188,7 @@
     if (Flags & F_no_mmap)
       return createInMemoryBuffer(Path, Size, Mode);
     else
-      return createOnDiskBuffer(Path, Size, Mode, Flags & F_keep_ownership,
-                                UserID, GroupID);
+      return createOnDiskBuffer(Path, Size, Mode);
   default:
     return createInMemoryBuffer(Path, Size, Mode);
   }
