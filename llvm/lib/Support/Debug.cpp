//===-- Debug.cpp - An easy way to add debug output to your code ----------===//
//
// Part of the LLVM Project, under the Apache License v2.0 with LLVM Exceptions.
// See https://llvm.org/LICENSE.txt for license information.
// SPDX-License-Identifier: Apache-2.0 WITH LLVM-exception
//
//===----------------------------------------------------------------------===//
//
// This file implements a handy way of adding debugging information to your
// code, without it being enabled all of the time, and without having to add
// command line options to enable it.
//
// In particular, just wrap your code with the LLVM_DEBUG() macro, and it will
// be enabled automatically if you specify '-debug' on the command-line.
// Alternatively, you can also use the SET_DEBUG_TYPE("foo") macro to specify
// that your debug code belongs to class "foo".  Then, on the command line, you
// can specify '-debug-only=foo' to enable JUST the debug information for the
// foo class.
//
// When compiling without assertions, the -debug-* options and all code in
// LLVM_DEBUG() statements disappears, so it does not affect the runtime of the
// code.
//
//===----------------------------------------------------------------------===//

#include "llvm/Support/Debug.h"
#include "llvm/Support/CommandLine.h"
#include "llvm/Support/ManagedStatic.h"
#include "llvm/Support/Signals.h"
#include "llvm/Support/circular_raw_ostream.h"
#include "llvm/Support/raw_ostream.h"

#include "DebugOptions.h"

#undef isCurrentDebugType
#undef setCurrentDebugType
#undef setCurrentDebugTypes

using namespace llvm;

// Even though LLVM might be built with NDEBUG, define symbols that the code
// built without NDEBUG can depend on via the llvm/Support/Debug.h header.
namespace llvm {
/// Exported boolean set by the -debug option.
bool DebugFlag = false;

static ManagedStatic<std::vector<std::string>> CurrentDebugType;

/// Return true if the specified string is the debug type
/// specified on the command line, or if none was specified on the command line
/// with the -debug-only=X option.
bool isCurrentDebugType(const char *DebugType) {
  if (CurrentDebugType->empty())
    return true;
  // See if DebugType is in list. Note: do not use find() as that forces us to
  // unnecessarily create an std::string instance.
  for (auto &d : *CurrentDebugType) {
    if (d == DebugType)
      return true;
  }
  return false;
}

/// Set the current debug type, as if the -debug-only=X
/// option were specified.  Note that DebugFlag also needs to be set to true for
/// debug output to be produced.
///
void setCurrentDebugTypes(const char **Types, unsigned Count);

void setCurrentDebugType(const char *Type) {
  setCurrentDebugTypes(&Type, 1);
}

void setCurrentDebugTypes(const char **Types, unsigned Count) {
  CurrentDebugType->clear();
  for (size_t T = 0; T < Count; ++T)
    CurrentDebugType->push_back(Types[T]);
}
} // namespace llvm

// All Debug.h functionality is a no-op in NDEBUG mode.
#ifndef NDEBUG

namespace {
struct CreateDebug {
  static void *call() {
    return new cl::opt<bool, true>("debug", cl::desc("Enable debug output"),
                                   cl::Hidden, cl::location(DebugFlag));
  }
};

// -debug-buffer-size - Buffer the last N characters of debug output
//until program termination.
struct CreateDebugBufferSize {
  static void *call() {
    return new cl::opt<unsigned>(
        "debug-buffer-size",
        cl::desc("Buffer the last N characters of debug output "
                 "until program termination. "
                 "[default 0 -- immediate print-out]"),
        cl::Hidden, cl::init(0));
  }
};
} // namespace

// -debug - Command line option to enable the DEBUG statements in the passes.
// This flag may only be enabled in debug builds.
static ManagedStatic<cl::opt<bool, true>, CreateDebug> Debug;
static ManagedStatic<cl::opt<unsigned>, CreateDebugBufferSize> DebugBufferSize;

namespace {

struct DebugOnlyOpt {
  void operator=(const std::string &Val) const {
    if (Val.empty())
      return;
    DebugFlag = true;
    SmallVector<StringRef,8> dbgTypes;
    StringRef(Val).split(dbgTypes, ',', -1, false);
    for (auto dbgType : dbgTypes)
      CurrentDebugType->push_back(std::string(dbgType));
  }
};
<<<<<<< HEAD

=======
>>>>>>> 2ab1d525
} // namespace

static DebugOnlyOpt DebugOnlyOptLoc;

namespace {
struct CreateDebugOnly {
  static void *call() {
    return new cl::opt<DebugOnlyOpt, true, cl::parser<std::string>>(
        "debug-only",
        cl::desc("Enable a specific type of debug output (comma separated list "
                 "of types)"),
        cl::Hidden, cl::ZeroOrMore, cl::value_desc("debug string"),
        cl::location(DebugOnlyOptLoc), cl::ValueRequired);
  }
};
} // namespace

static ManagedStatic<cl::opt<DebugOnlyOpt, true, cl::parser<std::string>>,
                     CreateDebugOnly>
    DebugOnly;

void llvm::initDebugOptions() {
  *Debug;
  *DebugBufferSize;
  *DebugOnly;
}

// Signal handlers - dump debug output on termination.
static void debug_user_sig_handler(void *Cookie) {
  // This is a bit sneaky.  Since this is under #ifndef NDEBUG, we
  // know that debug mode is enabled and dbgs() really is a
  // circular_raw_ostream.  If NDEBUG is defined, then dbgs() ==
  // errs() but this will never be invoked.
  llvm::circular_raw_ostream &dbgout =
      static_cast<circular_raw_ostream &>(llvm::dbgs());
  dbgout.flushBufferWithBanner();
}

/// dbgs - Return a circular-buffered debug stream.
raw_ostream &llvm::dbgs() {
  // Do one-time initialization in a thread-safe way.
  static struct dbgstream {
    circular_raw_ostream strm;

    dbgstream()
        : strm(errs(), "*** Debug Log Output ***\n",
               (!EnableDebugBuffering || !DebugFlag) ? 0 : *DebugBufferSize) {
      if (EnableDebugBuffering && DebugFlag && *DebugBufferSize != 0)
        // TODO: Add a handler for SIGUSER1-type signals so the user can
        // force a debug dump.
        sys::AddSignalHandler(&debug_user_sig_handler, nullptr);
      // Otherwise we've already set the debug stream buffer size to
      // zero, disabling buffering so it will output directly to errs().
    }
  } thestrm;

  return thestrm.strm;
}

#else
// Avoid "has no symbols" warning.
namespace llvm {
  /// dbgs - Return errs().
  raw_ostream &dbgs() {
    return errs();
  }
}
void llvm::initDebugOptions() {}
#endif

/// EnableDebugBuffering - Turn on signal handler installation.
///
bool llvm::EnableDebugBuffering = false;<|MERGE_RESOLUTION|>--- conflicted
+++ resolved
@@ -121,10 +121,6 @@
       CurrentDebugType->push_back(std::string(dbgType));
   }
 };
-<<<<<<< HEAD
-
-=======
->>>>>>> 2ab1d525
 } // namespace
 
 static DebugOnlyOpt DebugOnlyOptLoc;
