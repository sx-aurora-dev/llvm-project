//===-- Debug.cpp - An easy way to add debug output to your code ----------===//
//
// Part of the LLVM Project, under the Apache License v2.0 with LLVM Exceptions.
// See https://llvm.org/LICENSE.txt for license information.
// SPDX-License-Identifier: Apache-2.0 WITH LLVM-exception
//
//===----------------------------------------------------------------------===//
//
// This file implements a handy way of adding debugging information to your
// code, without it being enabled all of the time, and without having to add
// command line options to enable it.
//
// In particular, just wrap your code with the LLVM_DEBUG() macro, and it will
// be enabled automatically if you specify '-debug' on the command-line.
// Alternatively, you can also use the SET_DEBUG_TYPE("foo") macro to specify
// that your debug code belongs to class "foo".  Then, on the command line, you
// can specify '-debug-only=foo' to enable JUST the debug information for the
// foo class.
//
// When compiling without assertions, the -debug-* options and all code in
// LLVM_DEBUG() statements disappears, so it does not affect the runtime of the
// code.
//
//===----------------------------------------------------------------------===//

#include "llvm/Support/Debug.h"
#include "llvm/Support/CommandLine.h"
#include "llvm/Support/ManagedStatic.h"
#include "llvm/Support/Signals.h"
#include "llvm/Support/circular_raw_ostream.h"
#include "llvm/Support/raw_ostream.h"

#include "DebugOptions.h"

#undef isCurrentDebugType
#undef setCurrentDebugType
#undef setCurrentDebugTypes

using namespace llvm;

// Even though LLVM might be built with NDEBUG, define symbols that the code
// built without NDEBUG can depend on via the llvm/Support/Debug.h header.
namespace llvm {
/// Exported boolean set by the -debug option.
bool DebugFlag = false;

static ManagedStatic<std::vector<std::string>> CurrentDebugType;

/// Return true if the specified string is the debug type
/// specified on the command line, or if none was specified on the command line
/// with the -debug-only=X option.
bool isCurrentDebugType(const char *DebugType) {
  if (CurrentDebugType->empty())
    return true;
  // See if DebugType is in list. Note: do not use find() as that forces us to
  // unnecessarily create an std::string instance.
  for (auto &d : *CurrentDebugType) {
    if (d == DebugType)
      return true;
  }
  return false;
}

/// Set the current debug type, as if the -debug-only=X
/// option were specified.  Note that DebugFlag also needs to be set to true for
/// debug output to be produced.
///
void setCurrentDebugTypes(const char **Types, unsigned Count);

void setCurrentDebugType(const char *Type) {
  setCurrentDebugTypes(&Type, 1);
}

void setCurrentDebugTypes(const char **Types, unsigned Count) {
  CurrentDebugType->clear();
  for (size_t T = 0; T < Count; ++T)
    CurrentDebugType->push_back(Types[T]);
}
} // namespace llvm

// All Debug.h functionality is a no-op in NDEBUG mode.
#ifndef NDEBUG

namespace {
struct CreateDebug {
  static void *call() {
    return new cl::opt<bool, true>("debug", cl::desc("Enable debug output"),
                                   cl::Hidden, cl::location(DebugFlag));
  }
};

// -debug-buffer-size - Buffer the last N characters of debug output
//until program termination.
struct CreateDebugBufferSize {
  static void *call() {
    return new cl::opt<unsigned>(
        "debug-buffer-size",
        cl::desc("Buffer the last N characters of debug output "
                 "until program termination. "
                 "[default 0 -- immediate print-out]"),
        cl::Hidden, cl::init(0));
  }
};
} // namespace

// -debug - Command line option to enable the DEBUG statements in the passes.
// This flag may only be enabled in debug builds.
static ManagedStatic<cl::opt<bool, true>, CreateDebug> Debug;
static ManagedStatic<cl::opt<unsigned>, CreateDebugBufferSize> DebugBufferSize;

namespace {

struct DebugOnlyOpt {
  void operator=(const std::string &Val) const {
    if (Val.empty())
      return;
    DebugFlag = true;
    SmallVector<StringRef,8> dbgTypes;
    StringRef(Val).split(dbgTypes, ',', -1, false);
    for (auto dbgType : dbgTypes)
      CurrentDebugType->push_back(std::string(dbgType));
  }
};
<<<<<<< HEAD

=======
>>>>>>> a2ce6ee6
} // namespace

static DebugOnlyOpt DebugOnlyOptLoc;

namespace {
struct CreateDebugOnly {
  static void *call() {
    return new cl::opt<DebugOnlyOpt, true, cl::parser<std::string>>(
        "debug-only",
        cl::desc("Enable a specific type of debug output (comma separated list "
                 "of types)"),
        cl::Hidden, cl::ZeroOrMore, cl::value_desc("debug string"),
        cl::location(DebugOnlyOptLoc), cl::ValueRequired);
  }
};
} // namespace

static ManagedStatic<cl::opt<DebugOnlyOpt, true, cl::parser<std::string>>,
                     CreateDebugOnly>
    DebugOnly;

void llvm::initDebugOptions() {
  *Debug;
  *DebugBufferSize;
  *DebugOnly;
}

// Signal handlers - dump debug output on termination.
static void debug_user_sig_handler(void *Cookie) {
  // This is a bit sneaky.  Since this is under #ifndef NDEBUG, we
  // know that debug mode is enabled and dbgs() really is a
  // circular_raw_ostream.  If NDEBUG is defined, then dbgs() ==
  // errs() but this will never be invoked.
  llvm::circular_raw_ostream &dbgout =
      static_cast<circular_raw_ostream &>(llvm::dbgs());
  dbgout.flushBufferWithBanner();
}

/// dbgs - Return a circular-buffered debug stream.
raw_ostream &llvm::dbgs() {
  // Do one-time initialization in a thread-safe way.
  static struct dbgstream {
    circular_raw_ostream strm;

    dbgstream()
        : strm(errs(), "*** Debug Log Output ***\n",
               (!EnableDebugBuffering || !DebugFlag) ? 0 : *DebugBufferSize) {
      if (EnableDebugBuffering && DebugFlag && *DebugBufferSize != 0)
        // TODO: Add a handler for SIGUSER1-type signals so the user can
        // force a debug dump.
        sys::AddSignalHandler(&debug_user_sig_handler, nullptr);
      // Otherwise we've already set the debug stream buffer size to
      // zero, disabling buffering so it will output directly to errs().
    }
  } thestrm;

  return thestrm.strm;
}

#else
// Avoid "has no symbols" warning.
namespace llvm {
  /// dbgs - Return errs().
  raw_ostream &dbgs() {
    return errs();
  }
}
void llvm::initDebugOptions() {}
#endif

/// EnableDebugBuffering - Turn on signal handler installation.
///
bool llvm::EnableDebugBuffering = false;<|MERGE_RESOLUTION|>--- conflicted
+++ resolved
@@ -121,10 +121,6 @@
       CurrentDebugType->push_back(std::string(dbgType));
   }
 };
-<<<<<<< HEAD
-
-=======
->>>>>>> a2ce6ee6
 } // namespace
 
 static DebugOnlyOpt DebugOnlyOptLoc;
