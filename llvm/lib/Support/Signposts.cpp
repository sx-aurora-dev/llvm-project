--- conflicted
+++ resolved
@@ -73,11 +73,7 @@
       if (SIGNPOSTS_AVAILABLE()) {
         // Both strings used here are required to be constant literal strings.
         os_signpost_interval_begin(getLogger(), getSignpostForObject(O),
-<<<<<<< HEAD
-                                   "LLVM Timers", "Begin %s", Name.data());
-=======
                                    "LLVM Timers", "%s", Name.data());
->>>>>>> 2ab1d525
       }
     }
   }
@@ -87,11 +83,7 @@
       if (SIGNPOSTS_AVAILABLE()) {
         // Both strings used here are required to be constant literal strings.
         os_signpost_interval_end(getLogger(), getSignpostForObject(O),
-<<<<<<< HEAD
-                                 "LLVM Timers", "End %s", Name.data());
-=======
                                  "LLVM Timers", "");
->>>>>>> 2ab1d525
       }
     }
   }
