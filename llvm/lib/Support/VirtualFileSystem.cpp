--- conflicted
+++ resolved
@@ -1059,11 +1059,7 @@
   // Can't distinguish between posix and windows_slash here.
   if (n != static_cast<size_t>(-1))
     style = (Path[n] == '/') ? llvm::sys::path::Style::posix
-<<<<<<< HEAD
-                             : llvm::sys::path::Style::windows;
-=======
                              : llvm::sys::path::Style::windows_backslash;
->>>>>>> 2ab1d525
   return style;
 }
 
@@ -1098,7 +1094,6 @@
     : public llvm::vfs::detail::DirIterImpl {
   std::string Dir;
   RedirectingFileSystem::DirectoryEntry::iterator Current, End;
-<<<<<<< HEAD
 
   std::error_code incrementImpl(bool IsFirstTime) {
     assert((IsFirstTime || Current != End) && "cannot iterate past end");
@@ -1125,34 +1120,6 @@
     return {};
   };
 
-=======
-
-  std::error_code incrementImpl(bool IsFirstTime) {
-    assert((IsFirstTime || Current != End) && "cannot iterate past end");
-    if (!IsFirstTime)
-      ++Current;
-    if (Current != End) {
-      SmallString<128> PathStr(Dir);
-      llvm::sys::path::append(PathStr, (*Current)->getName());
-      sys::fs::file_type Type = sys::fs::file_type::type_unknown;
-      switch ((*Current)->getKind()) {
-      case RedirectingFileSystem::EK_Directory:
-        LLVM_FALLTHROUGH;
-      case RedirectingFileSystem::EK_DirectoryRemap:
-        Type = sys::fs::file_type::directory_file;
-        break;
-      case RedirectingFileSystem::EK_File:
-        Type = sys::fs::file_type::regular_file;
-        break;
-      }
-      CurrentEntry = directory_entry(std::string(PathStr.str()), Type);
-    } else {
-      CurrentEntry = directory_entry();
-    }
-    return {};
-  };
-
->>>>>>> 2ab1d525
 public:
   RedirectingFSDirIterImpl(
       const Twine &Path, RedirectingFileSystem::DirectoryEntry::iterator Begin,
@@ -1160,22 +1127,13 @@
       : Dir(Path.str()), Current(Begin), End(End) {
     EC = incrementImpl(/*IsFirstTime=*/true);
   }
-<<<<<<< HEAD
 
   std::error_code increment() override {
     return incrementImpl(/*IsFirstTime=*/false);
   }
 };
 
-=======
-
-  std::error_code increment() override {
-    return incrementImpl(/*IsFirstTime=*/false);
-  }
-};
-
 namespace {
->>>>>>> 2ab1d525
 /// Directory iterator implementation for \c RedirectingFileSystem's
 /// directory remap entries that maps the paths reported by the external
 /// file system's directory iterator back to the virtual directory's path.
@@ -1301,11 +1259,7 @@
   }
 
   // Use status to make sure the path exists and refers to a directory.
-<<<<<<< HEAD
-  ErrorOr<Status> S = status(Path, *Result);
-=======
   ErrorOr<Status> S = status(Path, Dir, *Result);
->>>>>>> 2ab1d525
   if (!S) {
     if (shouldFallBackToExternalFS(S.getError(), Result->E))
       return ExternalFS->dir_begin(Dir, EC);
@@ -2043,39 +1997,6 @@
 }
 
 ErrorOr<Status> RedirectingFileSystem::status(
-<<<<<<< HEAD
-    const Twine &Path, const RedirectingFileSystem::LookupResult &Result) {
-  if (Optional<StringRef> ExtRedirect = Result.getExternalRedirect()) {
-    ErrorOr<Status> S = ExternalFS->status(*ExtRedirect);
-    if (!S)
-      return S;
-    auto *RE = cast<RedirectingFileSystem::RemapEntry>(Result.E);
-    return getRedirectedFileStatus(Path, RE->useExternalName(UseExternalNames),
-                                   *S);
-  }
-
-  auto *DE = cast<RedirectingFileSystem::DirectoryEntry>(Result.E);
-  return Status::copyWithNewName(DE->getStatus(), Path);
-}
-
-ErrorOr<Status> RedirectingFileSystem::status(const Twine &Path_) {
-  SmallString<256> Path;
-  Path_.toVector(Path);
-
-  if (std::error_code EC = makeCanonical(Path))
-    return EC;
-
-  ErrorOr<RedirectingFileSystem::LookupResult> Result = lookupPath(Path);
-  if (!Result) {
-    if (shouldFallBackToExternalFS(Result.getError()))
-      return ExternalFS->status(Path);
-    return Result.getError();
-  }
-
-  ErrorOr<Status> S = status(Path, *Result);
-  if (!S && shouldFallBackToExternalFS(S.getError(), Result->E))
-    S = ExternalFS->status(Path);
-=======
     const Twine &CanonicalPath, const Twine &OriginalPath,
     const RedirectingFileSystem::LookupResult &Result) {
   if (Optional<StringRef> ExtRedirect = Result.getExternalRedirect()) {
@@ -2127,7 +2048,6 @@
     return getExternalStatus(CanonicalPath, OriginalPath);
   }
 
->>>>>>> 2ab1d525
   return S;
 }
 
@@ -2159,19 +2079,6 @@
 } // namespace
 
 ErrorOr<std::unique_ptr<File>>
-<<<<<<< HEAD
-RedirectingFileSystem::openFileForRead(const Twine &Path_) {
-  SmallString<256> Path;
-  Path_.toVector(Path);
-
-  if (std::error_code EC = makeCanonical(Path))
-    return EC;
-
-  ErrorOr<RedirectingFileSystem::LookupResult> Result = lookupPath(Path);
-  if (!Result) {
-    if (shouldFallBackToExternalFS(Result.getError()))
-      return ExternalFS->openFileForRead(Path);
-=======
 File::getWithPath(ErrorOr<std::unique_ptr<File>> Result, const Twine &P) {
   if (!Result)
     return Result;
@@ -2198,7 +2105,6 @@
       return File::getWithPath(ExternalFS->openFileForRead(CanonicalPath),
                                OriginalPath);
 
->>>>>>> 2ab1d525
     return Result.getError();
   }
 
@@ -2206,14 +2112,6 @@
     return make_error_code(llvm::errc::invalid_argument);
 
   StringRef ExtRedirect = *Result->getExternalRedirect();
-<<<<<<< HEAD
-  auto *RE = cast<RedirectingFileSystem::RemapEntry>(Result->E);
-
-  auto ExternalFile = ExternalFS->openFileForRead(ExtRedirect);
-  if (!ExternalFile) {
-    if (shouldFallBackToExternalFS(ExternalFile.getError(), Result->E))
-      return ExternalFS->openFileForRead(Path);
-=======
   SmallString<256> CanonicalRemappedPath(ExtRedirect.str());
   if (std::error_code EC = makeCanonical(CanonicalRemappedPath))
     return EC;
@@ -2226,7 +2124,6 @@
     if (shouldFallBackToExternalFS(ExternalFile.getError(), Result->E))
       return File::getWithPath(ExternalFS->openFileForRead(CanonicalPath),
                                OriginalPath);
->>>>>>> 2ab1d525
     return ExternalFile;
   }
 
@@ -2236,11 +2133,7 @@
 
   // FIXME: Update the status with the name and VFSMapped.
   Status S = getRedirectedFileStatus(
-<<<<<<< HEAD
-      Path, RE->useExternalName(UseExternalNames), *ExternalStatus);
-=======
       OriginalPath, RE->useExternalName(UseExternalNames), *ExternalStatus);
->>>>>>> 2ab1d525
   return std::unique_ptr<File>(
       std::make_unique<FileWithFixedStatus>(std::move(*ExternalFile), S));
 }
@@ -2332,11 +2225,8 @@
   std::unique_ptr<RedirectingFileSystem> VFS = RedirectingFileSystem::create(
       std::move(Buffer), DiagHandler, YAMLFilePath, DiagContext,
       std::move(ExternalFS));
-<<<<<<< HEAD
-=======
   if (!VFS)
     return;
->>>>>>> 2ab1d525
   ErrorOr<RedirectingFileSystem::LookupResult> RootResult =
       VFS->lookupPath("/");
   if (!RootResult)
