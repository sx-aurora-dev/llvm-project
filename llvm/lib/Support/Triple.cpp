--- conflicted
+++ resolved
@@ -22,11 +22,8 @@
 
   case aarch64:        return "aarch64";
   case aarch64_be:     return "aarch64_be";
-<<<<<<< HEAD
+  case aarch64_32:     return "aarch64_32";
   case aurora:         return "aurora";
-=======
-  case aarch64_32:     return "aarch64_32";
->>>>>>> 0f40585d
   case arm:            return "arm";
   case armeb:          return "armeb";
   case arc:            return "arc";
