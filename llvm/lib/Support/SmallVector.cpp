--- conflicted
+++ resolved
@@ -57,12 +57,7 @@
 
 /// Report that MinSize doesn't fit into this vector's size type. Throws
 /// std::length_error or calls report_fatal_error.
-<<<<<<< HEAD
-LLVM_ATTRIBUTE_NORETURN
-static void report_size_overflow(size_t MinSize, size_t MaxSize);
-=======
 [[noreturn]] static void report_size_overflow(size_t MinSize, size_t MaxSize);
->>>>>>> 2ab1d525
 static void report_size_overflow(size_t MinSize, size_t MaxSize) {
   std::string Reason = "SmallVector unable to grow. Requested capacity (" +
                        std::to_string(MinSize) +
@@ -77,11 +72,7 @@
 
 /// Report that this vector is already at maximum capacity. Throws
 /// std::length_error or calls report_fatal_error.
-<<<<<<< HEAD
-LLVM_ATTRIBUTE_NORETURN static void report_at_maximum_capacity(size_t MaxSize);
-=======
 [[noreturn]] static void report_at_maximum_capacity(size_t MaxSize);
->>>>>>> 2ab1d525
 static void report_at_maximum_capacity(size_t MaxSize) {
   std::string Reason =
       "SmallVector capacity unable to grow. Already at maximum size " +
