--- conflicted
+++ resolved
@@ -213,10 +213,7 @@
         .Case("0xd44", "cortex-x1")
         .Case("0xd0c", "neoverse-n1")
         .Case("0xd49", "neoverse-n2")
-<<<<<<< HEAD
-=======
         .Case("0xd40", "neoverse-v1")
->>>>>>> 2ab1d525
         .Default("generic");
   }
 
@@ -543,19 +540,11 @@
     return VendorSignatures::UNKNOWN;
 
   // "Genu ineI ntel"
-<<<<<<< HEAD
-  if (EBX == 0x756e6547 && ECX == 0x6c65746e && EDX == 0x49656e69)
-    return VendorSignatures::GENUINE_INTEL;
-
-  // "Auth enti cAMD"
-  if (EBX == 0x68747541 && ECX == 0x69746e65 && EDX == 0x444d4163)
-=======
   if (EBX == 0x756e6547 && EDX == 0x49656e69 && ECX == 0x6c65746e)
     return VendorSignatures::GENUINE_INTEL;
 
   // "Auth enti cAMD"
   if (EBX == 0x68747541 && EDX == 0x69746e65 && ECX == 0x444d4163)
->>>>>>> 2ab1d525
     return VendorSignatures::AUTHENTIC_AMD;
 
   return VendorSignatures::UNKNOWN;
@@ -1368,8 +1357,6 @@
     return "generic";
   }
 }
-<<<<<<< HEAD
-=======
 #elif defined(__riscv)
 StringRef sys::getHostCPUName() {
 #if __riscv_xlen == 64
@@ -1380,7 +1367,6 @@
 #error "Unhandled value of __riscv_xlen"
 #endif
 }
->>>>>>> 2ab1d525
 #else
 StringRef sys::getHostCPUName() { return "generic"; }
 namespace llvm {
