//===-LTOCodeGenerator.cpp - LLVM Link Time Optimizer ---------------------===//
//
// Part of the LLVM Project, under the Apache License v2.0 with LLVM Exceptions.
// See https://llvm.org/LICENSE.txt for license information.
// SPDX-License-Identifier: Apache-2.0 WITH LLVM-exception
//
//===----------------------------------------------------------------------===//
//
// This file implements the Link Time Optimization library. This library is
// intended to be used by linker to optimize code at link time.
//
//===----------------------------------------------------------------------===//

#include "llvm/LTO/legacy/LTOCodeGenerator.h"

#include "llvm/ADT/Statistic.h"
#include "llvm/ADT/StringExtras.h"
#include "llvm/Analysis/Passes.h"
#include "llvm/Analysis/TargetLibraryInfo.h"
#include "llvm/Analysis/TargetTransformInfo.h"
#include "llvm/Bitcode/BitcodeWriter.h"
#include "llvm/CodeGen/ParallelCG.h"
#include "llvm/CodeGen/TargetSubtargetInfo.h"
#include "llvm/Config/config.h"
#include "llvm/IR/Constants.h"
#include "llvm/IR/DataLayout.h"
#include "llvm/IR/DebugInfo.h"
#include "llvm/IR/DerivedTypes.h"
#include "llvm/IR/DiagnosticInfo.h"
#include "llvm/IR/DiagnosticPrinter.h"
#include "llvm/IR/LLVMContext.h"
#include "llvm/IR/LLVMRemarkStreamer.h"
#include "llvm/IR/LegacyPassManager.h"
#include "llvm/IR/Mangler.h"
#include "llvm/IR/Module.h"
#include "llvm/IR/PassTimingInfo.h"
#include "llvm/IR/Verifier.h"
#include "llvm/InitializePasses.h"
#include "llvm/LTO/LTO.h"
#include "llvm/LTO/LTOBackend.h"
#include "llvm/LTO/legacy/LTOModule.h"
#include "llvm/LTO/legacy/UpdateCompilerUsed.h"
#include "llvm/Linker/Linker.h"
#include "llvm/MC/MCAsmInfo.h"
#include "llvm/MC/MCContext.h"
#include "llvm/MC/SubtargetFeature.h"
#include "llvm/MC/TargetRegistry.h"
#include "llvm/Remarks/HotnessThresholdParser.h"
#include "llvm/Support/CommandLine.h"
#include "llvm/Support/FileSystem.h"
#include "llvm/Support/Host.h"
#include "llvm/Support/MemoryBuffer.h"
#include "llvm/Support/Signals.h"
#include "llvm/Support/TargetSelect.h"
#include "llvm/Support/ToolOutputFile.h"
#include "llvm/Support/YAMLTraits.h"
#include "llvm/Support/raw_ostream.h"
#include "llvm/Target/TargetOptions.h"
#include "llvm/Transforms/IPO.h"
#include "llvm/Transforms/IPO/Internalize.h"
#include "llvm/Transforms/IPO/PassManagerBuilder.h"
#include "llvm/Transforms/IPO/WholeProgramDevirt.h"
#include "llvm/Transforms/ObjCARC.h"
#include "llvm/Transforms/Utils/ModuleUtils.h"
#include <system_error>
using namespace llvm;

const char* LTOCodeGenerator::getVersionString() {
#ifdef LLVM_VERSION_INFO
  return PACKAGE_NAME " version " PACKAGE_VERSION ", " LLVM_VERSION_INFO;
#else
  return PACKAGE_NAME " version " PACKAGE_VERSION;
#endif
}

namespace llvm {
cl::opt<bool> LTODiscardValueNames(
    "lto-discard-value-names",
    cl::desc("Strip names from Value during LTO (other than GlobalValue)."),
#ifdef NDEBUG
    cl::init(true),
#else
    cl::init(false),
#endif
    cl::Hidden);

cl::opt<bool> RemarksWithHotness(
    "lto-pass-remarks-with-hotness",
    cl::desc("With PGO, include profile count in optimization remarks"),
    cl::Hidden);

cl::opt<Optional<uint64_t>, false, remarks::HotnessThresholdParser>
    RemarksHotnessThreshold(
        "lto-pass-remarks-hotness-threshold",
        cl::desc("Minimum profile count required for an "
                 "optimization remark to be output."
                 " Use 'auto' to apply the threshold from profile summary."),
        cl::value_desc("uint or 'auto'"), cl::init(0), cl::Hidden);

cl::opt<std::string>
    RemarksFilename("lto-pass-remarks-output",
                    cl::desc("Output filename for pass remarks"),
                    cl::value_desc("filename"));

cl::opt<std::string>
    RemarksPasses("lto-pass-remarks-filter",
                  cl::desc("Only record optimization remarks from passes whose "
                           "names match the given regular expression"),
                  cl::value_desc("regex"));

cl::opt<std::string> RemarksFormat(
    "lto-pass-remarks-format",
    cl::desc("The format used for serializing remarks (default: YAML)"),
    cl::value_desc("format"), cl::init("yaml"));

cl::opt<std::string> LTOStatsFile(
    "lto-stats-file",
    cl::desc("Save statistics to the specified file"),
    cl::Hidden);
}

LTOCodeGenerator::LTOCodeGenerator(LLVMContext &Context)
    : Context(Context), MergedModule(new Module("ld-temp.o", Context)),
      TheLinker(new Linker(*MergedModule)) {
  Context.setDiscardValueNames(LTODiscardValueNames);
  Context.enableDebugTypeODRUniquing();

  Config.CodeModel = None;
  Config.StatsFile = LTOStatsFile;
  Config.PreCodeGenPassesHook = [](legacy::PassManager &PM) {
    PM.add(createObjCARCContractPass());
  };
}

LTOCodeGenerator::~LTOCodeGenerator() {}

void LTOCodeGenerator::setAsmUndefinedRefs(LTOModule *Mod) {
  for (const StringRef &Undef : Mod->getAsmUndefinedRefs())
    AsmUndefinedRefs.insert(Undef);
}

bool LTOCodeGenerator::addModule(LTOModule *Mod) {
  assert(&Mod->getModule().getContext() == &Context &&
         "Expected module in same context");

  bool ret = TheLinker->linkInModule(Mod->takeModule());
  setAsmUndefinedRefs(Mod);

  // We've just changed the input, so let's make sure we verify it.
  HasVerifiedInput = false;

  return !ret;
}

void LTOCodeGenerator::setModule(std::unique_ptr<LTOModule> Mod) {
  assert(&Mod->getModule().getContext() == &Context &&
         "Expected module in same context");

  AsmUndefinedRefs.clear();

  MergedModule = Mod->takeModule();
  TheLinker = std::make_unique<Linker>(*MergedModule);
  setAsmUndefinedRefs(&*Mod);

  // We've just changed the input, so let's make sure we verify it.
  HasVerifiedInput = false;
}

void LTOCodeGenerator::setTargetOptions(const TargetOptions &Options) {
  Config.Options = Options;
}

void LTOCodeGenerator::setDebugInfo(lto_debug_model Debug) {
  switch (Debug) {
  case LTO_DEBUG_MODEL_NONE:
    EmitDwarfDebugInfo = false;
    return;

  case LTO_DEBUG_MODEL_DWARF:
    EmitDwarfDebugInfo = true;
    return;
  }
  llvm_unreachable("Unknown debug format!");
}

void LTOCodeGenerator::setOptLevel(unsigned Level) {
  Config.OptLevel = Level;
  Config.PTO.LoopVectorization = Config.OptLevel > 1;
  Config.PTO.SLPVectorization = Config.OptLevel > 1;
  switch (Config.OptLevel) {
  case 0:
    Config.CGOptLevel = CodeGenOpt::None;
    return;
  case 1:
    Config.CGOptLevel = CodeGenOpt::Less;
    return;
  case 2:
    Config.CGOptLevel = CodeGenOpt::Default;
    return;
  case 3:
    Config.CGOptLevel = CodeGenOpt::Aggressive;
    return;
  }
  llvm_unreachable("Unknown optimization level!");
}

bool LTOCodeGenerator::writeMergedModules(StringRef Path) {
  if (!determineTarget())
    return false;

  // We always run the verifier once on the merged module.
  verifyMergedModuleOnce();

  // mark which symbols can not be internalized
  applyScopeRestrictions();

  // create output file
  std::error_code EC;
  ToolOutputFile Out(Path, EC, sys::fs::OF_None);
  if (EC) {
    std::string ErrMsg = "could not open bitcode file for writing: ";
    ErrMsg += Path.str() + ": " + EC.message();
    emitError(ErrMsg);
    return false;
  }

  // write bitcode to it
  WriteBitcodeToFile(*MergedModule, Out.os(), ShouldEmbedUselists);
  Out.os().close();

  if (Out.os().has_error()) {
    std::string ErrMsg = "could not write bitcode file: ";
    ErrMsg += Path.str() + ": " + Out.os().error().message();
    emitError(ErrMsg);
    Out.os().clear_error();
    return false;
  }

  Out.keep();
  return true;
}

bool LTOCodeGenerator::compileOptimizedToFile(const char **Name) {
  // make unique temp output file to put generated code
  SmallString<128> Filename;

<<<<<<< HEAD
  auto AddStream =
      [&](size_t Task) -> std::unique_ptr<lto::NativeObjectStream> {
=======
  auto AddStream = [&](size_t Task) -> std::unique_ptr<CachedFileStream> {
>>>>>>> 2ab1d525
    StringRef Extension(Config.CGFileType == CGFT_AssemblyFile ? "s" : "o");

    int FD;
    std::error_code EC =
        sys::fs::createTemporaryFile("lto-llvm", Extension, FD, Filename);
    if (EC)
      emitError(EC.message());

<<<<<<< HEAD
    return std::make_unique<lto::NativeObjectStream>(
=======
    return std::make_unique<CachedFileStream>(
>>>>>>> 2ab1d525
        std::make_unique<llvm::raw_fd_ostream>(FD, true));
  };

  bool genResult = compileOptimized(AddStream, 1);

  if (!genResult) {
    sys::fs::remove(Twine(Filename));
    return false;
  }

  // If statistics were requested, save them to the specified file or
  // print them out after codegen.
  if (StatsFile)
    PrintStatisticsJSON(StatsFile->os());
  else if (AreStatisticsEnabled())
    PrintStatistics();

  NativeObjectPath = Filename.c_str();
  *Name = NativeObjectPath.c_str();
  return true;
}

std::unique_ptr<MemoryBuffer>
LTOCodeGenerator::compileOptimized() {
  const char *name;
  if (!compileOptimizedToFile(&name))
    return nullptr;

  // read .o file into memory buffer
  ErrorOr<std::unique_ptr<MemoryBuffer>> BufferOrErr = MemoryBuffer::getFile(
      name, /*IsText=*/false, /*RequiresNullTerminator=*/false);
  if (std::error_code EC = BufferOrErr.getError()) {
    emitError(EC.message());
    sys::fs::remove(NativeObjectPath);
    return nullptr;
  }

  // remove temp files
  sys::fs::remove(NativeObjectPath);

  return std::move(*BufferOrErr);
}

bool LTOCodeGenerator::compile_to_file(const char **Name) {
  if (!optimize())
    return false;

  return compileOptimizedToFile(Name);
}

std::unique_ptr<MemoryBuffer> LTOCodeGenerator::compile() {
  if (!optimize())
    return nullptr;

  return compileOptimized();
}

bool LTOCodeGenerator::determineTarget() {
  if (TargetMach)
    return true;

  TripleStr = MergedModule->getTargetTriple();
  if (TripleStr.empty()) {
    TripleStr = sys::getDefaultTargetTriple();
    MergedModule->setTargetTriple(TripleStr);
  }
  llvm::Triple Triple(TripleStr);

  // create target machine from info for merged modules
  std::string ErrMsg;
  MArch = TargetRegistry::lookupTarget(TripleStr, ErrMsg);
  if (!MArch) {
    emitError(ErrMsg);
    return false;
  }

  // Construct LTOModule, hand over ownership of module and target. Use MAttr as
  // the default set of features.
  SubtargetFeatures Features(join(Config.MAttrs, ""));
  Features.getDefaultSubtargetFeatures(Triple);
  FeatureStr = Features.getString();
  // Set a default CPU for Darwin triples.
  if (Config.CPU.empty() && Triple.isOSDarwin()) {
    if (Triple.getArch() == llvm::Triple::x86_64)
      Config.CPU = "core2";
    else if (Triple.getArch() == llvm::Triple::x86)
      Config.CPU = "yonah";
    else if (Triple.isArm64e())
      Config.CPU = "apple-a12";
    else if (Triple.getArch() == llvm::Triple::aarch64 ||
             Triple.getArch() == llvm::Triple::aarch64_32)
      Config.CPU = "cyclone";
  }

  TargetMach = createTargetMachine();
  assert(TargetMach && "Unable to create target machine");

  return true;
}

std::unique_ptr<TargetMachine> LTOCodeGenerator::createTargetMachine() {
  assert(MArch && "MArch is not set!");
  return std::unique_ptr<TargetMachine>(MArch->createTargetMachine(
      TripleStr, Config.CPU, FeatureStr, Config.Options, Config.RelocModel,
      None, Config.CGOptLevel));
}

// If a linkonce global is present in the MustPreserveSymbols, we need to make
// sure we honor this. To force the compiler to not drop it, we add it to the
// "llvm.compiler.used" global.
void LTOCodeGenerator::preserveDiscardableGVs(
    Module &TheModule,
    llvm::function_ref<bool(const GlobalValue &)> mustPreserveGV) {
  std::vector<GlobalValue *> Used;
  auto mayPreserveGlobal = [&](GlobalValue &GV) {
    if (!GV.isDiscardableIfUnused() || GV.isDeclaration() ||
        !mustPreserveGV(GV))
      return;
    if (GV.hasAvailableExternallyLinkage())
      return emitWarning(
          (Twine("Linker asked to preserve available_externally global: '") +
           GV.getName() + "'").str());
    if (GV.hasInternalLinkage())
      return emitWarning((Twine("Linker asked to preserve internal global: '") +
                   GV.getName() + "'").str());
    Used.push_back(&GV);
  };
  for (auto &GV : TheModule)
    mayPreserveGlobal(GV);
  for (auto &GV : TheModule.globals())
    mayPreserveGlobal(GV);
  for (auto &GV : TheModule.aliases())
    mayPreserveGlobal(GV);

  if (Used.empty())
    return;

  appendToCompilerUsed(TheModule, Used);
}

void LTOCodeGenerator::applyScopeRestrictions() {
  if (ScopeRestrictionsDone)
    return;

  // Declare a callback for the internalize pass that will ask for every
  // candidate GlobalValue if it can be internalized or not.
  Mangler Mang;
  SmallString<64> MangledName;
  auto mustPreserveGV = [&](const GlobalValue &GV) -> bool {
    // Unnamed globals can't be mangled, but they can't be preserved either.
    if (!GV.hasName())
      return false;

    // Need to mangle the GV as the "MustPreserveSymbols" StringSet is filled
    // with the linker supplied name, which on Darwin includes a leading
    // underscore.
    MangledName.clear();
    MangledName.reserve(GV.getName().size() + 1);
    Mang.getNameWithPrefix(MangledName, &GV, /*CannotUsePrivateLabel=*/false);
    return MustPreserveSymbols.count(MangledName);
  };

  // Preserve linkonce value on linker request
  preserveDiscardableGVs(*MergedModule, mustPreserveGV);

  if (!ShouldInternalize)
    return;

  if (ShouldRestoreGlobalsLinkage) {
    // Record the linkage type of non-local symbols so they can be restored
    // prior
    // to module splitting.
    auto RecordLinkage = [&](const GlobalValue &GV) {
      if (!GV.hasAvailableExternallyLinkage() && !GV.hasLocalLinkage() &&
          GV.hasName())
        ExternalSymbols.insert(std::make_pair(GV.getName(), GV.getLinkage()));
    };
    for (auto &GV : *MergedModule)
      RecordLinkage(GV);
    for (auto &GV : MergedModule->globals())
      RecordLinkage(GV);
    for (auto &GV : MergedModule->aliases())
      RecordLinkage(GV);
  }

  // Update the llvm.compiler_used globals to force preserving libcalls and
  // symbols referenced from asm
  updateCompilerUsed(*MergedModule, *TargetMach, AsmUndefinedRefs);

  internalizeModule(*MergedModule, mustPreserveGV);

  ScopeRestrictionsDone = true;
}

/// Restore original linkage for symbols that may have been internalized
void LTOCodeGenerator::restoreLinkageForExternals() {
  if (!ShouldInternalize || !ShouldRestoreGlobalsLinkage)
    return;

  assert(ScopeRestrictionsDone &&
         "Cannot externalize without internalization!");

  if (ExternalSymbols.empty())
    return;

  auto externalize = [this](GlobalValue &GV) {
    if (!GV.hasLocalLinkage() || !GV.hasName())
      return;

    auto I = ExternalSymbols.find(GV.getName());
    if (I == ExternalSymbols.end())
      return;

    GV.setLinkage(I->second);
  };

  llvm::for_each(MergedModule->functions(), externalize);
  llvm::for_each(MergedModule->globals(), externalize);
  llvm::for_each(MergedModule->aliases(), externalize);
}

void LTOCodeGenerator::verifyMergedModuleOnce() {
  // Only run on the first call.
  if (HasVerifiedInput)
    return;
  HasVerifiedInput = true;

  bool BrokenDebugInfo = false;
  if (verifyModule(*MergedModule, &dbgs(), &BrokenDebugInfo))
    report_fatal_error("Broken module found, compilation aborted!");
  if (BrokenDebugInfo) {
    emitWarning("Invalid debug info found, debug info will be stripped");
    StripDebugInfo(*MergedModule);
  }
}

void LTOCodeGenerator::finishOptimizationRemarks() {
  if (DiagnosticOutputFile) {
    DiagnosticOutputFile->keep();
    // FIXME: LTOCodeGenerator dtor is not invoked on Darwin
    DiagnosticOutputFile->os().flush();
  }
}

/// Optimize merged modules using various IPO passes
bool LTOCodeGenerator::optimize() {
  if (!this->determineTarget())
    return false;

  auto DiagFileOrErr = lto::setupLLVMOptimizationRemarks(
      Context, RemarksFilename, RemarksPasses, RemarksFormat,
      RemarksWithHotness, RemarksHotnessThreshold);
  if (!DiagFileOrErr) {
    errs() << "Error: " << toString(DiagFileOrErr.takeError()) << "\n";
    report_fatal_error("Can't get an output file for the remarks");
  }
  DiagnosticOutputFile = std::move(*DiagFileOrErr);

  // Setup output file to emit statistics.
  auto StatsFileOrErr = lto::setupStatsFile(LTOStatsFile);
  if (!StatsFileOrErr) {
    errs() << "Error: " << toString(StatsFileOrErr.takeError()) << "\n";
    report_fatal_error("Can't get an output file for the statistics");
  }
  StatsFile = std::move(StatsFileOrErr.get());

  // Currently there is no support for enabling whole program visibility via a
  // linker option in the old LTO API, but this call allows it to be specified
  // via the internal option. Must be done before WPD invoked via the optimizer
  // pipeline run below.
  updateVCallVisibilityInModule(*MergedModule,
                                /* WholeProgramVisibilityEnabledInLTO */ false,
                                // FIXME: This needs linker information via a
                                // TBD new interface.
                                /* DynamicExportSymbols */ {});

  // We always run the verifier once on the merged module, the `DisableVerify`
  // parameter only applies to subsequent verify.
  verifyMergedModuleOnce();

  // Mark which symbols can not be internalized
  this->applyScopeRestrictions();

  // Write LTOPostLink flag for passes that require all the modules.
  MergedModule->addModuleFlag(Module::Error, "LTOPostLink", 1);

  // Add an appropriate DataLayout instance for this module...
  MergedModule->setDataLayout(TargetMach->createDataLayout());

  ModuleSummaryIndex CombinedIndex(false);
  TargetMach = createTargetMachine();
  if (!opt(Config, TargetMach.get(), 0, *MergedModule, /*IsThinLTO=*/false,
           /*ExportSummary=*/&CombinedIndex, /*ImportSummary=*/nullptr,
           /*CmdArgs*/ std::vector<uint8_t>())) {
    emitError("LTO middle-end optimizations failed");
    return false;
  }

  return true;
}

<<<<<<< HEAD
bool LTOCodeGenerator::compileOptimized(lto::AddStreamFn AddStream,
=======
bool LTOCodeGenerator::compileOptimized(AddStreamFn AddStream,
>>>>>>> 2ab1d525
                                        unsigned ParallelismLevel) {
  if (!this->determineTarget())
    return false;

  // We always run the verifier once on the merged module.  If it has already
  // been called in optimize(), this call will return early.
  verifyMergedModuleOnce();

  // Re-externalize globals that may have been internalized to increase scope
  // for splitting
  restoreLinkageForExternals();

  ModuleSummaryIndex CombinedIndex(false);

  Config.CodeGenOnly = true;
  Error Err = backend(Config, AddStream, ParallelismLevel, *MergedModule,
                      CombinedIndex);
  assert(!Err && "unexpected code-generation failure");
  (void)Err;

  // If statistics were requested, save them to the specified file or
  // print them out after codegen.
  if (StatsFile)
    PrintStatisticsJSON(StatsFile->os());
  else if (AreStatisticsEnabled())
    PrintStatistics();

  reportAndResetTimings();

  finishOptimizationRemarks();

  return true;
}

void LTOCodeGenerator::setCodeGenDebugOptions(ArrayRef<StringRef> Options) {
  for (StringRef Option : Options)
    CodegenOptions.push_back(Option.str());
}

void LTOCodeGenerator::parseCodeGenDebugOptions() {
  if (!CodegenOptions.empty())
    llvm::parseCommandLineOptions(CodegenOptions);
}

void llvm::parseCommandLineOptions(std::vector<std::string> &Options) {
  if (!Options.empty()) {
    // ParseCommandLineOptions() expects argv[0] to be program name.
    std::vector<const char *> CodegenArgv(1, "libLLVMLTO");
    for (std::string &Arg : Options)
      CodegenArgv.push_back(Arg.c_str());
    cl::ParseCommandLineOptions(CodegenArgv.size(), CodegenArgv.data());
  }
}

void LTOCodeGenerator::DiagnosticHandler(const DiagnosticInfo &DI) {
  // Map the LLVM internal diagnostic severity to the LTO diagnostic severity.
  lto_codegen_diagnostic_severity_t Severity;
  switch (DI.getSeverity()) {
  case DS_Error:
    Severity = LTO_DS_ERROR;
    break;
  case DS_Warning:
    Severity = LTO_DS_WARNING;
    break;
  case DS_Remark:
    Severity = LTO_DS_REMARK;
    break;
  case DS_Note:
    Severity = LTO_DS_NOTE;
    break;
  }
  // Create the string that will be reported to the external diagnostic handler.
  std::string MsgStorage;
  raw_string_ostream Stream(MsgStorage);
  DiagnosticPrinterRawOStream DP(Stream);
  DI.print(DP);
  Stream.flush();

  // If this method has been called it means someone has set up an external
  // diagnostic handler. Assert on that.
  assert(DiagHandler && "Invalid diagnostic handler");
  (*DiagHandler)(Severity, MsgStorage.c_str(), DiagContext);
}

namespace {
struct LTODiagnosticHandler : public DiagnosticHandler {
  LTOCodeGenerator *CodeGenerator;
  LTODiagnosticHandler(LTOCodeGenerator *CodeGenPtr)
      : CodeGenerator(CodeGenPtr) {}
  bool handleDiagnostics(const DiagnosticInfo &DI) override {
    CodeGenerator->DiagnosticHandler(DI);
    return true;
  }
};
}

void
LTOCodeGenerator::setDiagnosticHandler(lto_diagnostic_handler_t DiagHandler,
                                       void *Ctxt) {
  this->DiagHandler = DiagHandler;
  this->DiagContext = Ctxt;
  if (!DiagHandler)
    return Context.setDiagnosticHandler(nullptr);
  // Register the LTOCodeGenerator stub in the LLVMContext to forward the
  // diagnostic to the external DiagHandler.
  Context.setDiagnosticHandler(std::make_unique<LTODiagnosticHandler>(this),
                               true);
}

namespace {
class LTODiagnosticInfo : public DiagnosticInfo {
  const Twine &Msg;
public:
  LTODiagnosticInfo(const Twine &DiagMsg, DiagnosticSeverity Severity=DS_Error)
      : DiagnosticInfo(DK_Linker, Severity), Msg(DiagMsg) {}
  void print(DiagnosticPrinter &DP) const override { DP << Msg; }
};
}

void LTOCodeGenerator::emitError(const std::string &ErrMsg) {
  if (DiagHandler)
    (*DiagHandler)(LTO_DS_ERROR, ErrMsg.c_str(), DiagContext);
  else
    Context.diagnose(LTODiagnosticInfo(ErrMsg));
}

void LTOCodeGenerator::emitWarning(const std::string &ErrMsg) {
  if (DiagHandler)
    (*DiagHandler)(LTO_DS_WARNING, ErrMsg.c_str(), DiagContext);
  else
    Context.diagnose(LTODiagnosticInfo(ErrMsg, DS_Warning));
}<|MERGE_RESOLUTION|>--- conflicted
+++ resolved
@@ -244,12 +244,7 @@
   // make unique temp output file to put generated code
   SmallString<128> Filename;
 
-<<<<<<< HEAD
-  auto AddStream =
-      [&](size_t Task) -> std::unique_ptr<lto::NativeObjectStream> {
-=======
   auto AddStream = [&](size_t Task) -> std::unique_ptr<CachedFileStream> {
->>>>>>> 2ab1d525
     StringRef Extension(Config.CGFileType == CGFT_AssemblyFile ? "s" : "o");
 
     int FD;
@@ -258,11 +253,7 @@
     if (EC)
       emitError(EC.message());
 
-<<<<<<< HEAD
-    return std::make_unique<lto::NativeObjectStream>(
-=======
     return std::make_unique<CachedFileStream>(
->>>>>>> 2ab1d525
         std::make_unique<llvm::raw_fd_ostream>(FD, true));
   };
 
@@ -564,11 +555,7 @@
   return true;
 }
 
-<<<<<<< HEAD
-bool LTOCodeGenerator::compileOptimized(lto::AddStreamFn AddStream,
-=======
 bool LTOCodeGenerator::compileOptimized(AddStreamFn AddStream,
->>>>>>> 2ab1d525
                                         unsigned ParallelismLevel) {
   if (!this->determineTarget())
     return false;
