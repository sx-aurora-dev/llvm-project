--- conflicted
+++ resolved
@@ -34,11 +34,7 @@
   const MCSchedModel &SM = STI.getSchedModel();
 
   if (!SM.isOutOfOrder())
-<<<<<<< HEAD
-    return createInOrderPipeline(Opts, SrcMgr);
-=======
     return createInOrderPipeline(Opts, SrcMgr, CB);
->>>>>>> 2ab1d525
 
   // Create the hardware units defining the backend.
   auto RCU = std::make_unique<RetireControlUnit>(SM);
@@ -74,34 +70,13 @@
 }
 
 std::unique_ptr<Pipeline>
-<<<<<<< HEAD
-Context::createInOrderPipeline(const PipelineOptions &Opts, SourceMgr &SrcMgr) {
-  const MCSchedModel &SM = STI.getSchedModel();
-  auto RCU = std::make_unique<RetireControlUnit>(SM);
-=======
 Context::createInOrderPipeline(const PipelineOptions &Opts, SourceMgr &SrcMgr,
                                CustomBehaviour &CB) {
   const MCSchedModel &SM = STI.getSchedModel();
->>>>>>> 2ab1d525
   auto PRF = std::make_unique<RegisterFile>(SM, MRI, Opts.RegisterFileSize);
   auto LSU = std::make_unique<LSUnit>(SM, Opts.LoadQueueSize,
                                       Opts.StoreQueueSize, Opts.AssumeNoAlias);
 
-<<<<<<< HEAD
-  auto Entry = std::make_unique<EntryStage>(SrcMgr);
-  auto InOrderIssue = std::make_unique<InOrderIssueStage>(*RCU, *PRF, SM, STI);
-  auto Retire = std::make_unique<RetireStage>(*RCU, *PRF, *LSU);
-
-  auto StagePipeline = std::make_unique<Pipeline>();
-  StagePipeline->appendStage(std::move(Entry));
-  StagePipeline->appendStage(std::move(InOrderIssue));
-  StagePipeline->appendStage(std::move(Retire));
-
-  addHardwareUnit(std::move(RCU));
-  addHardwareUnit(std::move(PRF));
-  addHardwareUnit(std::move(LSU));
-
-=======
   // Create the pipeline stages.
   auto Entry = std::make_unique<EntryStage>(SrcMgr);
   auto InOrderIssue = std::make_unique<InOrderIssueStage>(STI, *PRF, CB, *LSU);
@@ -114,7 +89,6 @@
   // Build the pipeline.
   StagePipeline->appendStage(std::move(Entry));
   StagePipeline->appendStage(std::move(InOrderIssue));
->>>>>>> 2ab1d525
   return StagePipeline;
 }
 
