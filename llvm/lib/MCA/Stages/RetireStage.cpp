--- conflicted
+++ resolved
@@ -23,11 +23,8 @@
 namespace mca {
 
 llvm::Error RetireStage::cycleStart() {
-<<<<<<< HEAD
-=======
   PRF.cycleStart();
 
->>>>>>> a2ce6ee6
   const unsigned MaxRetirePerCycle = RCU.getMaxRetirePerCycle();
   unsigned NumRetired = 0;
   while (!RCU.isEmpty()) {
@@ -41,13 +38,6 @@
     NumRetired++;
   }
 
-  // Retire instructions that are not controlled by the RCU
-  for (InstRef &IR : RetireInst) {
-    IR.getInstruction()->retire();
-    notifyInstructionRetired(IR);
-  }
-  RetireInst.resize(0);
-
   return llvm::ErrorSuccess();
 }
 
@@ -59,21 +49,11 @@
 llvm::Error RetireStage::execute(InstRef &IR) {
   Instruction &IS = *IR.getInstruction();
 
-<<<<<<< HEAD
-  unsigned TokenID = IS.getRCUTokenID();
-  if (TokenID != RetireControlUnit::UnhandledTokenID) {
-    RCU.onInstructionExecuted(TokenID);
-    return llvm::ErrorSuccess();
-  }
-
-  RetireInst.push_back(IR);
-=======
   PRF.onInstructionExecuted(&IS);
   unsigned TokenID = IS.getRCUTokenID();
   assert(TokenID != RetireControlUnit::UnhandledTokenID);
   RCU.onInstructionExecuted(TokenID);
 
->>>>>>> a2ce6ee6
   return llvm::ErrorSuccess();
 }
 
