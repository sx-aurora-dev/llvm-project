--- conflicted
+++ resolved
@@ -443,33 +443,7 @@
   return Error::success();
 }
 
-<<<<<<< HEAD
-/// This function extracts symbol type from a symbol's st_info member and
-/// maps it to an ELFSymbolType enum.
-/// Currently, STT_NOTYPE, STT_OBJECT, STT_FUNC, and STT_TLS are supported.
-/// Other symbol types are mapped to ELFSymbolType::Unknown.
-///
-/// @param Info Binary symbol st_info to extract symbol type from.
-static ELFSymbolType convertInfoToType(uint8_t Info) {
-  Info = Info & 0xf;
-  switch (Info) {
-  case ELF::STT_NOTYPE:
-    return ELFSymbolType::NoType;
-  case ELF::STT_OBJECT:
-    return ELFSymbolType::Object;
-  case ELF::STT_FUNC:
-    return ELFSymbolType::Func;
-  case ELF::STT_TLS:
-    return ELFSymbolType::TLS;
-  default:
-    return ELFSymbolType::Unknown;
-  }
-}
-
-/// This function creates an ELFSymbol and populates all members using
-=======
 /// This function creates an IFSSymbol and populates all members using
->>>>>>> 2ab1d525
 /// information from a binary ELFT::Sym.
 ///
 /// @param SymName The desired name of the IFSSymbol.
