--- conflicted
+++ resolved
@@ -39,8 +39,6 @@
 
 #define DEBUG_TYPE "assume-builder"
 
-#define DEBUG_TYPE "assume-builder"
-
 STATISTIC(NumAssumeBuilt, "Number of assume built by the assume builder");
 STATISTIC(NumBundlesInAssumes, "Total number of Bundles in the assume built");
 STATISTIC(NumAssumesMerged,
@@ -69,12 +67,8 @@
 
 /// This function will try to transform the given knowledge into a more
 /// canonical one. the canonical knowledge maybe the given one.
-<<<<<<< HEAD
-RetainedKnowledge canonicalizedKnowledge(RetainedKnowledge RK, DataLayout DL) {
-=======
 RetainedKnowledge canonicalizedKnowledge(RetainedKnowledge RK,
                                          const DataLayout &DL) {
->>>>>>> a2ce6ee6
   switch (RK.AttrKind) {
   default:
     return RK;
@@ -110,11 +104,7 @@
   Module *M;
 
   using MapKey = std::pair<Value *, Attribute::AttrKind>;
-<<<<<<< HEAD
-  SmallMapVector<MapKey, unsigned, 8> AssumedKnowledgeMap;
-=======
   SmallMapVector<MapKey, uint64_t, 8> AssumedKnowledgeMap;
->>>>>>> a2ce6ee6
   Instruction *InstBeingModified = nullptr;
   AssumptionCache* AC = nullptr;
   DominatorTree* DT = nullptr;
@@ -312,11 +302,7 @@
   }
 }
 
-<<<<<<< HEAD
-IntrinsicInst *
-=======
 AssumeInst *
->>>>>>> a2ce6ee6
 llvm::buildAssumeFromKnowledge(ArrayRef<RetainedKnowledge> Knowledge,
                                Instruction *CtxI, AssumptionCache *AC,
                                DominatorTree *DT) {
@@ -326,18 +312,10 @@
   return Builder.build();
 }
 
-<<<<<<< HEAD
-RetainedKnowledge llvm::simplifyRetainedKnowledge(CallBase *Assume,
-                                                  RetainedKnowledge RK,
-                                                  AssumptionCache *AC,
-                                                  DominatorTree *DT) {
-  assert(Assume->getIntrinsicID() == Intrinsic::assume);
-=======
 RetainedKnowledge llvm::simplifyRetainedKnowledge(AssumeInst *Assume,
                                                   RetainedKnowledge RK,
                                                   AssumptionCache *AC,
                                                   DominatorTree *DT) {
->>>>>>> a2ce6ee6
   AssumeBuilderState Builder(Assume->getModule(), Assume, AC, DT);
   RK = canonicalizedKnowledge(RK, Assume->getModule()->getDataLayout());
 
