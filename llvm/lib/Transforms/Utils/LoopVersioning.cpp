//===- LoopVersioning.cpp - Utility to version a loop ---------------------===//
//
// Part of the LLVM Project, under the Apache License v2.0 with LLVM Exceptions.
// See https://llvm.org/LICENSE.txt for license information.
// SPDX-License-Identifier: Apache-2.0 WITH LLVM-exception
//
//===----------------------------------------------------------------------===//
//
// This file defines a utility class to perform loop versioning.  The versioned
// loop speculates that otherwise may-aliasing memory accesses don't overlap and
// emits checks to prove this.
//
//===----------------------------------------------------------------------===//

#include "llvm/Transforms/Utils/LoopVersioning.h"
#include "llvm/ADT/ArrayRef.h"
#include "llvm/Analysis/AliasAnalysis.h"
#include "llvm/Analysis/LoopAccessAnalysis.h"
#include "llvm/Analysis/LoopInfo.h"
#include "llvm/Analysis/ScalarEvolution.h"
#include "llvm/Analysis/TargetLibraryInfo.h"
#include "llvm/IR/Dominators.h"
#include "llvm/IR/MDBuilder.h"
#include "llvm/IR/PassManager.h"
#include "llvm/InitializePasses.h"
#include "llvm/Support/CommandLine.h"
#include "llvm/Transforms/Utils/BasicBlockUtils.h"
#include "llvm/Transforms/Utils/Cloning.h"
#include "llvm/Transforms/Utils/ScalarEvolutionExpander.h"

using namespace llvm;

static cl::opt<bool>
    AnnotateNoAlias("loop-version-annotate-no-alias", cl::init(true),
                    cl::Hidden,
                    cl::desc("Add no-alias annotation for instructions that "
                             "are disambiguated by memchecks"));

LoopVersioning::LoopVersioning(const LoopAccessInfo &LAI,
                               ArrayRef<RuntimePointerCheck> Checks, Loop *L,
                               LoopInfo *LI, DominatorTree *DT,
                               ScalarEvolution *SE)
    : VersionedLoop(L), NonVersionedLoop(nullptr),
      AliasChecks(Checks.begin(), Checks.end()),
      Preds(LAI.getPSE().getUnionPredicate()), LAI(LAI), LI(LI), DT(DT),
      SE(SE) {
}

void LoopVersioning::versionLoop(
    const SmallVectorImpl<Instruction *> &DefsUsedOutside) {
  assert(VersionedLoop->getUniqueExitBlock() && "No single exit block");
  assert(VersionedLoop->isLoopSimplifyForm() &&
         "Loop is not in loop-simplify form");

  Value *MemRuntimeCheck;
  Value *SCEVRuntimeCheck;
  Value *RuntimeCheck = nullptr;

  // Add the memcheck in the original preheader (this is empty initially).
  BasicBlock *RuntimeCheckBB = VersionedLoop->getLoopPreheader();
  const auto &RtPtrChecking = *LAI.getRuntimePointerChecking();

  SCEVExpander Exp2(*RtPtrChecking.getSE(),
                    VersionedLoop->getHeader()->getModule()->getDataLayout(),
                    "induction");
<<<<<<< HEAD
  std::tie(FirstCheckInst, MemRuntimeCheck) = addRuntimeChecks(
      RuntimeCheckBB->getTerminator(), VersionedLoop, AliasChecks, Exp2);
=======
  MemRuntimeCheck = addRuntimeChecks(RuntimeCheckBB->getTerminator(),
                                     VersionedLoop, AliasChecks, Exp2);
>>>>>>> 2ab1d525

  SCEVExpander Exp(*SE, RuntimeCheckBB->getModule()->getDataLayout(),
                   "scev.check");
  SCEVRuntimeCheck =
      Exp.expandCodeForPredicate(&Preds, RuntimeCheckBB->getTerminator());
  auto *CI = dyn_cast<ConstantInt>(SCEVRuntimeCheck);

  // Discard the SCEV runtime check if it is always true.
  if (CI && CI->isZero())
    SCEVRuntimeCheck = nullptr;

  if (MemRuntimeCheck && SCEVRuntimeCheck) {
    RuntimeCheck = BinaryOperator::Create(Instruction::Or, MemRuntimeCheck,
                                          SCEVRuntimeCheck, "lver.safe");
    if (auto *I = dyn_cast<Instruction>(RuntimeCheck))
      I->insertBefore(RuntimeCheckBB->getTerminator());
  } else
    RuntimeCheck = MemRuntimeCheck ? MemRuntimeCheck : SCEVRuntimeCheck;

  assert(RuntimeCheck && "called even though we don't need "
                         "any runtime checks");

  // Rename the block to make the IR more readable.
  RuntimeCheckBB->setName(VersionedLoop->getHeader()->getName() +
                          ".lver.check");

  // Create empty preheader for the loop (and after cloning for the
  // non-versioned loop).
  BasicBlock *PH =
      SplitBlock(RuntimeCheckBB, RuntimeCheckBB->getTerminator(), DT, LI,
                 nullptr, VersionedLoop->getHeader()->getName() + ".ph");

  // Clone the loop including the preheader.
  //
  // FIXME: This does not currently preserve SimplifyLoop because the exit
  // block is a join between the two loops.
  SmallVector<BasicBlock *, 8> NonVersionedLoopBlocks;
  NonVersionedLoop =
      cloneLoopWithPreheader(PH, RuntimeCheckBB, VersionedLoop, VMap,
                             ".lver.orig", LI, DT, NonVersionedLoopBlocks);
  remapInstructionsInBlocks(NonVersionedLoopBlocks, VMap);

  // Insert the conditional branch based on the result of the memchecks.
  Instruction *OrigTerm = RuntimeCheckBB->getTerminator();
  BranchInst::Create(NonVersionedLoop->getLoopPreheader(),
                     VersionedLoop->getLoopPreheader(), RuntimeCheck, OrigTerm);
  OrigTerm->eraseFromParent();

  // The loops merge in the original exit block.  This is now dominated by the
  // memchecking block.
  DT->changeImmediateDominator(VersionedLoop->getExitBlock(), RuntimeCheckBB);

  // Adds the necessary PHI nodes for the versioned loops based on the
  // loop-defined values used outside of the loop.
  addPHINodes(DefsUsedOutside);
  formDedicatedExitBlocks(NonVersionedLoop, DT, LI, nullptr, true);
  formDedicatedExitBlocks(VersionedLoop, DT, LI, nullptr, true);
  assert(NonVersionedLoop->isLoopSimplifyForm() &&
         VersionedLoop->isLoopSimplifyForm() &&
         "The versioned loops should be in simplify form.");
}

void LoopVersioning::addPHINodes(
    const SmallVectorImpl<Instruction *> &DefsUsedOutside) {
  BasicBlock *PHIBlock = VersionedLoop->getExitBlock();
  assert(PHIBlock && "No single successor to loop exit block");
  PHINode *PN;

  // First add a single-operand PHI for each DefsUsedOutside if one does not
  // exists yet.
  for (auto *Inst : DefsUsedOutside) {
    // See if we have a single-operand PHI with the value defined by the
    // original loop.
    for (auto I = PHIBlock->begin(); (PN = dyn_cast<PHINode>(I)); ++I) {
      if (PN->getIncomingValue(0) == Inst)
        break;
    }
    // If not create it.
    if (!PN) {
      PN = PHINode::Create(Inst->getType(), 2, Inst->getName() + ".lver",
                           &PHIBlock->front());
      SmallVector<User*, 8> UsersToUpdate;
      for (User *U : Inst->users())
        if (!VersionedLoop->contains(cast<Instruction>(U)->getParent()))
          UsersToUpdate.push_back(U);
      for (User *U : UsersToUpdate)
        U->replaceUsesOfWith(Inst, PN);
      PN->addIncoming(Inst, VersionedLoop->getExitingBlock());
    }
  }

  // Then for each PHI add the operand for the edge from the cloned loop.
  for (auto I = PHIBlock->begin(); (PN = dyn_cast<PHINode>(I)); ++I) {
    assert(PN->getNumOperands() == 1 &&
           "Exit block should only have on predecessor");

    // If the definition was cloned used that otherwise use the same value.
    Value *ClonedValue = PN->getIncomingValue(0);
    auto Mapped = VMap.find(ClonedValue);
    if (Mapped != VMap.end())
      ClonedValue = Mapped->second;

    PN->addIncoming(ClonedValue, NonVersionedLoop->getExitingBlock());
  }
}

void LoopVersioning::prepareNoAliasMetadata() {
  // We need to turn the no-alias relation between pointer checking groups into
  // no-aliasing annotations between instructions.
  //
  // We accomplish this by mapping each pointer checking group (a set of
  // pointers memchecked together) to an alias scope and then also mapping each
  // group to the list of scopes it can't alias.

  const RuntimePointerChecking *RtPtrChecking = LAI.getRuntimePointerChecking();
  LLVMContext &Context = VersionedLoop->getHeader()->getContext();

  // First allocate an aliasing scope for each pointer checking group.
  //
  // While traversing through the checking groups in the loop, also create a
  // reverse map from pointers to the pointer checking group they were assigned
  // to.
  MDBuilder MDB(Context);
  MDNode *Domain = MDB.createAnonymousAliasScopeDomain("LVerDomain");

  for (const auto &Group : RtPtrChecking->CheckingGroups) {
    GroupToScope[&Group] = MDB.createAnonymousAliasScope(Domain);

    for (unsigned PtrIdx : Group.Members)
      PtrToGroup[RtPtrChecking->getPointerInfo(PtrIdx).PointerValue] = &Group;
  }

  // Go through the checks and for each pointer group, collect the scopes for
  // each non-aliasing pointer group.
  DenseMap<const RuntimeCheckingPtrGroup *, SmallVector<Metadata *, 4>>
      GroupToNonAliasingScopes;

  for (const auto &Check : AliasChecks)
    GroupToNonAliasingScopes[Check.first].push_back(GroupToScope[Check.second]);

  // Finally, transform the above to actually map to scope list which is what
  // the metadata uses.

  for (auto Pair : GroupToNonAliasingScopes)
    GroupToNonAliasingScopeList[Pair.first] = MDNode::get(Context, Pair.second);
}

void LoopVersioning::annotateLoopWithNoAlias() {
  if (!AnnotateNoAlias)
    return;

  // First prepare the maps.
  prepareNoAliasMetadata();

  // Add the scope and no-alias metadata to the instructions.
  for (Instruction *I : LAI.getDepChecker().getMemoryInstructions()) {
    annotateInstWithNoAlias(I);
  }
}

void LoopVersioning::annotateInstWithNoAlias(Instruction *VersionedInst,
                                             const Instruction *OrigInst) {
  if (!AnnotateNoAlias)
    return;

  LLVMContext &Context = VersionedLoop->getHeader()->getContext();
  const Value *Ptr = isa<LoadInst>(OrigInst)
                         ? cast<LoadInst>(OrigInst)->getPointerOperand()
                         : cast<StoreInst>(OrigInst)->getPointerOperand();

  // Find the group for the pointer and then add the scope metadata.
  auto Group = PtrToGroup.find(Ptr);
  if (Group != PtrToGroup.end()) {
    VersionedInst->setMetadata(
        LLVMContext::MD_alias_scope,
        MDNode::concatenate(
            VersionedInst->getMetadata(LLVMContext::MD_alias_scope),
            MDNode::get(Context, GroupToScope[Group->second])));

    // Add the no-alias metadata.
    auto NonAliasingScopeList = GroupToNonAliasingScopeList.find(Group->second);
    if (NonAliasingScopeList != GroupToNonAliasingScopeList.end())
      VersionedInst->setMetadata(
          LLVMContext::MD_noalias,
          MDNode::concatenate(
              VersionedInst->getMetadata(LLVMContext::MD_noalias),
              NonAliasingScopeList->second));
  }
}

namespace {
bool runImpl(LoopInfo *LI, function_ref<const LoopAccessInfo &(Loop &)> GetLAA,
             DominatorTree *DT, ScalarEvolution *SE) {
  // Build up a worklist of inner-loops to version. This is necessary as the
  // act of versioning a loop creates new loops and can invalidate iterators
  // across the loops.
  SmallVector<Loop *, 8> Worklist;

  for (Loop *TopLevelLoop : *LI)
    for (Loop *L : depth_first(TopLevelLoop))
      // We only handle inner-most loops.
      if (L->isInnermost())
        Worklist.push_back(L);

  // Now walk the identified inner loops.
  bool Changed = false;
  for (Loop *L : Worklist) {
    if (!L->isLoopSimplifyForm() || !L->isRotatedForm() ||
        !L->getExitingBlock())
      continue;
    const LoopAccessInfo &LAI = GetLAA(*L);
    if (!LAI.hasConvergentOp() &&
        (LAI.getNumRuntimePointerChecks() ||
         !LAI.getPSE().getUnionPredicate().isAlwaysTrue())) {
      LoopVersioning LVer(LAI, LAI.getRuntimePointerChecking()->getChecks(), L,
                          LI, DT, SE);
      LVer.versionLoop();
      LVer.annotateLoopWithNoAlias();
      Changed = true;
    }
  }

  return Changed;
}

/// Also expose this is a pass.  Currently this is only used for
/// unit-testing.  It adds all memchecks necessary to remove all may-aliasing
/// array accesses from the loop.
class LoopVersioningLegacyPass : public FunctionPass {
public:
  LoopVersioningLegacyPass() : FunctionPass(ID) {
    initializeLoopVersioningLegacyPassPass(*PassRegistry::getPassRegistry());
  }

  bool runOnFunction(Function &F) override {
    auto *LI = &getAnalysis<LoopInfoWrapperPass>().getLoopInfo();
    auto GetLAA = [&](Loop &L) -> const LoopAccessInfo & {
      return getAnalysis<LoopAccessLegacyAnalysis>().getInfo(&L);
    };

    auto *DT = &getAnalysis<DominatorTreeWrapperPass>().getDomTree();
    auto *SE = &getAnalysis<ScalarEvolutionWrapperPass>().getSE();

    return runImpl(LI, GetLAA, DT, SE);
  }

  void getAnalysisUsage(AnalysisUsage &AU) const override {
    AU.addRequired<LoopInfoWrapperPass>();
    AU.addPreserved<LoopInfoWrapperPass>();
    AU.addRequired<LoopAccessLegacyAnalysis>();
    AU.addRequired<DominatorTreeWrapperPass>();
    AU.addPreserved<DominatorTreeWrapperPass>();
    AU.addRequired<ScalarEvolutionWrapperPass>();
  }

  static char ID;
};
}

#define LVER_OPTION "loop-versioning"
#define DEBUG_TYPE LVER_OPTION

char LoopVersioningLegacyPass::ID;
static const char LVer_name[] = "Loop Versioning";

INITIALIZE_PASS_BEGIN(LoopVersioningLegacyPass, LVER_OPTION, LVer_name, false,
                      false)
INITIALIZE_PASS_DEPENDENCY(LoopInfoWrapperPass)
INITIALIZE_PASS_DEPENDENCY(LoopAccessLegacyAnalysis)
INITIALIZE_PASS_DEPENDENCY(DominatorTreeWrapperPass)
INITIALIZE_PASS_DEPENDENCY(ScalarEvolutionWrapperPass)
INITIALIZE_PASS_END(LoopVersioningLegacyPass, LVER_OPTION, LVer_name, false,
                    false)

namespace llvm {
FunctionPass *createLoopVersioningLegacyPass() {
  return new LoopVersioningLegacyPass();
}

PreservedAnalyses LoopVersioningPass::run(Function &F,
                                          FunctionAnalysisManager &AM) {
  auto &SE = AM.getResult<ScalarEvolutionAnalysis>(F);
  auto &LI = AM.getResult<LoopAnalysis>(F);
  auto &TTI = AM.getResult<TargetIRAnalysis>(F);
  auto &DT = AM.getResult<DominatorTreeAnalysis>(F);
  auto &TLI = AM.getResult<TargetLibraryAnalysis>(F);
  auto &AA = AM.getResult<AAManager>(F);
  auto &AC = AM.getResult<AssumptionAnalysis>(F);

  auto &LAM = AM.getResult<LoopAnalysisManagerFunctionProxy>(F).getManager();
  auto GetLAA = [&](Loop &L) -> const LoopAccessInfo & {
    LoopStandardAnalysisResults AR = {AA,  AC,  DT,      LI,      SE,
                                      TLI, TTI, nullptr, nullptr, nullptr};
    return LAM.getResult<LoopAccessAnalysis>(L, AR);
  };

  if (runImpl(&LI, GetLAA, &DT, &SE))
    return PreservedAnalyses::none();
  return PreservedAnalyses::all();
}
} // namespace llvm<|MERGE_RESOLUTION|>--- conflicted
+++ resolved
@@ -63,13 +63,8 @@
   SCEVExpander Exp2(*RtPtrChecking.getSE(),
                     VersionedLoop->getHeader()->getModule()->getDataLayout(),
                     "induction");
-<<<<<<< HEAD
-  std::tie(FirstCheckInst, MemRuntimeCheck) = addRuntimeChecks(
-      RuntimeCheckBB->getTerminator(), VersionedLoop, AliasChecks, Exp2);
-=======
   MemRuntimeCheck = addRuntimeChecks(RuntimeCheckBB->getTerminator(),
                                      VersionedLoop, AliasChecks, Exp2);
->>>>>>> 2ab1d525
 
   SCEVExpander Exp(*SE, RuntimeCheckBB->getModule()->getDataLayout(),
                    "scev.check");
