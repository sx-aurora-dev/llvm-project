--- conflicted
+++ resolved
@@ -525,13 +525,10 @@
   SmallVector<MDNode *, 6> LoopLocalNoAliasDeclScopes;
   identifyNoAliasScopesToClone(L->getBlocks(), LoopLocalNoAliasDeclScopes);
 
-<<<<<<< HEAD
-=======
   // We place the unrolled iterations immediately after the original loop
   // latch.  This is a reasonable default placement if we don't have block
   // frequencies, and if we do, well the layout will be adjusted later.
   auto BlockInsertPt = std::next(LatchBlock->getIterator());
->>>>>>> 2ab1d525
   for (unsigned It = 1; It != ULO.Count; ++It) {
     SmallVector<BasicBlock *, 8> NewBlocks;
     SmallDenseMap<const Loop *, Loop *, 4> NewLoops;
@@ -617,15 +614,6 @@
       for (Instruction &I : *NewBlock)
         if (auto *II = dyn_cast<AssumeInst>(&I))
           AC->registerAssumption(II);
-
-    {
-      // Identify what other metadata depends on the cloned version. After
-      // cloning, replace the metadata with the corrected version for both
-      // memory instructions and noalias intrinsics.
-      std::string ext = (Twine("It") + Twine(It)).str();
-      cloneAndAdaptNoAliasScopes(LoopLocalNoAliasDeclScopes, NewBlocks,
-                                 Header->getContext(), ext);
-    }
 
     {
       // Identify what other metadata depends on the cloned version. After
