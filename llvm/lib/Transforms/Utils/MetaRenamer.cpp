//===- MetaRenamer.cpp - Rename everything with metasyntatic names --------===//
//
// Part of the LLVM Project, under the Apache License v2.0 with LLVM Exceptions.
// See https://llvm.org/LICENSE.txt for license information.
// SPDX-License-Identifier: Apache-2.0 WITH LLVM-exception
//
//===----------------------------------------------------------------------===//
//
// This pass renames everything with metasyntatic names. The intent is to use
// this pass after bugpoint reduction to conceal the nature of the original
// program.
//
//===----------------------------------------------------------------------===//

#include "llvm/Transforms/Utils/MetaRenamer.h"
#include "llvm/ADT/STLExtras.h"
#include "llvm/ADT/SmallString.h"
#include "llvm/ADT/SmallVector.h"
#include "llvm/ADT/StringRef.h"
#include "llvm/ADT/Twine.h"
#include "llvm/Analysis/TargetLibraryInfo.h"
#include "llvm/IR/Argument.h"
#include "llvm/IR/BasicBlock.h"
#include "llvm/IR/DerivedTypes.h"
#include "llvm/IR/Function.h"
#include "llvm/IR/GlobalAlias.h"
#include "llvm/IR/GlobalVariable.h"
#include "llvm/IR/Instruction.h"
#include "llvm/IR/Module.h"
#include "llvm/IR/PassManager.h"
#include "llvm/IR/Type.h"
#include "llvm/IR/TypeFinder.h"
#include "llvm/InitializePasses.h"
#include "llvm/Pass.h"
#include "llvm/Support/CommandLine.h"
#include "llvm/Transforms/Utils.h"

using namespace llvm;

static cl::opt<std::string> RenameExcludeFunctionPrefixes(
    "rename-exclude-function-prefixes",
    cl::desc("Prefixes for functions that don't need to be renamed, separated "
             "by a comma"),
    cl::Hidden);

static cl::opt<std::string> RenameExcludeAliasPrefixes(
    "rename-exclude-alias-prefixes",
    cl::desc("Prefixes for aliases that don't need to be renamed, separated "
             "by a comma"),
    cl::Hidden);

static cl::opt<std::string> RenameExcludeGlobalPrefixes(
    "rename-exclude-global-prefixes",
    cl::desc(
        "Prefixes for global values that don't need to be renamed, separated "
        "by a comma"),
    cl::Hidden);

static cl::opt<std::string> RenameExcludeStructPrefixes(
    "rename-exclude-struct-prefixes",
    cl::desc("Prefixes for structs that don't need to be renamed, separated "
             "by a comma"),
    cl::Hidden);

static const char *const metaNames[] = {
  // See http://en.wikipedia.org/wiki/Metasyntactic_variable
  "foo", "bar", "baz", "quux", "barney", "snork", "zot", "blam", "hoge",
  "wibble", "wobble", "widget", "wombat", "ham", "eggs", "pluto", "spam"
};

namespace {
// This PRNG is from the ISO C spec. It is intentionally simple and
// unsuitable for cryptographic use. We're just looking for enough
// variety to surprise and delight users.
struct PRNG {
  unsigned long next;

  void srand(unsigned int seed) { next = seed; }

  int rand() {
    next = next * 1103515245 + 12345;
    return (unsigned int)(next / 65536) % 32768;
  }
};

struct Renamer {
  Renamer(unsigned int seed) { prng.srand(seed); }

  const char *newName() {
    return metaNames[prng.rand() % array_lengthof(metaNames)];
  }

  PRNG prng;
};

static void
parseExcludedPrefixes(StringRef PrefixesStr,
                      SmallVectorImpl<StringRef> &ExcludedPrefixes) {
  for (;;) {
    auto PrefixesSplit = PrefixesStr.split(',');
    if (PrefixesSplit.first.empty())
      break;
    ExcludedPrefixes.push_back(PrefixesSplit.first);
    PrefixesStr = PrefixesSplit.second;
  }
}

void MetaRename(Function &F) {
  for (Argument &Arg : F.args())
    if (!Arg.getType()->isVoidTy())
      Arg.setName("arg");

  for (auto &BB : F) {
    BB.setName("bb");

    for (auto &I : BB)
      if (!I.getType()->isVoidTy())
        I.setName("tmp");
  }
}

void MetaRename(Module &M,
                function_ref<TargetLibraryInfo &(Function &)> GetTLI) {
  // Seed our PRNG with simple additive sum of ModuleID. We're looking to
  // simply avoid always having the same function names, and we need to
  // remain deterministic.
  unsigned int randSeed = 0;
  for (auto C : M.getModuleIdentifier())
    randSeed += C;

  Renamer renamer(randSeed);

  SmallVector<StringRef, 8> ExcludedAliasesPrefixes;
  SmallVector<StringRef, 8> ExcludedGlobalsPrefixes;
  SmallVector<StringRef, 8> ExcludedStructsPrefixes;
  SmallVector<StringRef, 8> ExcludedFuncPrefixes;
  parseExcludedPrefixes(RenameExcludeAliasPrefixes, ExcludedAliasesPrefixes);
  parseExcludedPrefixes(RenameExcludeGlobalPrefixes, ExcludedGlobalsPrefixes);
  parseExcludedPrefixes(RenameExcludeStructPrefixes, ExcludedStructsPrefixes);
  parseExcludedPrefixes(RenameExcludeFunctionPrefixes, ExcludedFuncPrefixes);

  auto IsNameExcluded = [](StringRef &Name,
                           SmallVectorImpl<StringRef> &ExcludedPrefixes) {
    return any_of(ExcludedPrefixes,
                  [&Name](auto &Prefix) { return Name.startswith(Prefix); });
  };

  // Rename all aliases
  for (GlobalAlias &GA : M.aliases()) {
    StringRef Name = GA.getName();
    if (Name.startswith("llvm.") || (!Name.empty() && Name[0] == 1) ||
        IsNameExcluded(Name, ExcludedAliasesPrefixes))
      continue;

    GA.setName("alias");
  }

  // Rename all global variables
  for (GlobalVariable &GV : M.globals()) {
    StringRef Name = GV.getName();
<<<<<<< HEAD
    if (Name.startswith("llvm.") || (!Name.empty() && Name[0] == 1))
=======
    if (Name.startswith("llvm.") || (!Name.empty() && Name[0] == 1) ||
        IsNameExcluded(Name, ExcludedGlobalsPrefixes))
>>>>>>> 2ab1d525
      continue;

    GV.setName("global");
  }

  // Rename all struct types
  TypeFinder StructTypes;
  StructTypes.run(M, true);
  for (StructType *STy : StructTypes) {
    StringRef Name = STy->getName();
    if (STy->isLiteral() || Name.empty() ||
        IsNameExcluded(Name, ExcludedStructsPrefixes))
      continue;

    SmallString<128> NameStorage;
    STy->setName(
        (Twine("struct.") + renamer.newName()).toStringRef(NameStorage));
  }

  // Rename all functions
  for (auto &F : M) {
    StringRef Name = F.getName();
    LibFunc Tmp;
    // Leave library functions alone because their presence or absence could
    // affect the behavior of other passes.
    if (Name.startswith("llvm.") || (!Name.empty() && Name[0] == 1) ||
        GetTLI(F).getLibFunc(F, Tmp) ||
        IsNameExcluded(Name, ExcludedFuncPrefixes))
      continue;

    // Leave @main alone. The output of -metarenamer might be passed to
    // lli for execution and the latter needs a main entry point.
    if (Name != "main")
      F.setName(renamer.newName());

    MetaRename(F);
  }
}

struct MetaRenamer : public ModulePass {
  // Pass identification, replacement for typeid
  static char ID;

  MetaRenamer() : ModulePass(ID) {
    initializeMetaRenamerPass(*PassRegistry::getPassRegistry());
  }

  void getAnalysisUsage(AnalysisUsage &AU) const override {
    AU.addRequired<TargetLibraryInfoWrapperPass>();
    AU.setPreservesAll();
  }

  bool runOnModule(Module &M) override {
    auto GetTLI = [this](Function &F) -> TargetLibraryInfo & {
      return this->getAnalysis<TargetLibraryInfoWrapperPass>().getTLI(F);
    };
    MetaRename(M, GetTLI);
    return true;
  }
};

} // end anonymous namespace

char MetaRenamer::ID = 0;

INITIALIZE_PASS_BEGIN(MetaRenamer, "metarenamer",
                      "Assign new names to everything", false, false)
INITIALIZE_PASS_DEPENDENCY(TargetLibraryInfoWrapperPass)
INITIALIZE_PASS_END(MetaRenamer, "metarenamer",
                    "Assign new names to everything", false, false)

//===----------------------------------------------------------------------===//
//
// MetaRenamer - Rename everything with metasyntactic names.
//
ModulePass *llvm::createMetaRenamerPass() {
  return new MetaRenamer();
}

PreservedAnalyses MetaRenamerPass::run(Module &M, ModuleAnalysisManager &AM) {
  FunctionAnalysisManager &FAM =
      AM.getResult<FunctionAnalysisManagerModuleProxy>(M).getManager();
  auto GetTLI = [&FAM](Function &F) -> TargetLibraryInfo & {
    return FAM.getResult<TargetLibraryAnalysis>(F);
  };
  MetaRename(M, GetTLI);

  return PreservedAnalyses::all();
}<|MERGE_RESOLUTION|>--- conflicted
+++ resolved
@@ -158,12 +158,8 @@
   // Rename all global variables
   for (GlobalVariable &GV : M.globals()) {
     StringRef Name = GV.getName();
-<<<<<<< HEAD
-    if (Name.startswith("llvm.") || (!Name.empty() && Name[0] == 1))
-=======
     if (Name.startswith("llvm.") || (!Name.empty() && Name[0] == 1) ||
         IsNameExcluded(Name, ExcludedGlobalsPrefixes))
->>>>>>> 2ab1d525
       continue;
 
     GV.setName("global");
