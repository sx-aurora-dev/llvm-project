//===- CloneFunction.cpp - Clone a function into another function ---------===//
//
// Part of the LLVM Project, under the Apache License v2.0 with LLVM Exceptions.
// See https://llvm.org/LICENSE.txt for license information.
// SPDX-License-Identifier: Apache-2.0 WITH LLVM-exception
//
//===----------------------------------------------------------------------===//
//
// This file implements the CloneFunctionInto interface, which is used as the
// low-level function cloner.  This is used by the CloneFunction and function
// inliner to do the dirty work of copying the body of a function around.
//
//===----------------------------------------------------------------------===//

#include "llvm/ADT/SetVector.h"
#include "llvm/ADT/SmallVector.h"
#include "llvm/Analysis/ConstantFolding.h"
#include "llvm/Analysis/DomTreeUpdater.h"
#include "llvm/Analysis/InstructionSimplify.h"
#include "llvm/Analysis/LoopInfo.h"
#include "llvm/IR/CFG.h"
#include "llvm/IR/Constants.h"
#include "llvm/IR/DebugInfo.h"
#include "llvm/IR/DerivedTypes.h"
#include "llvm/IR/Function.h"
#include "llvm/IR/GlobalVariable.h"
#include "llvm/IR/Instructions.h"
#include "llvm/IR/IntrinsicInst.h"
#include "llvm/IR/LLVMContext.h"
#include "llvm/IR/MDBuilder.h"
#include "llvm/IR/Metadata.h"
#include "llvm/IR/Module.h"
#include "llvm/Transforms/Utils/BasicBlockUtils.h"
#include "llvm/Transforms/Utils/Cloning.h"
#include "llvm/Transforms/Utils/Local.h"
#include "llvm/Transforms/Utils/ValueMapper.h"
#include <map>
using namespace llvm;

#define DEBUG_TYPE "clone-function"

/// See comments in Cloning.h.
BasicBlock *llvm::CloneBasicBlock(const BasicBlock *BB, ValueToValueMapTy &VMap,
                                  const Twine &NameSuffix, Function *F,
                                  ClonedCodeInfo *CodeInfo,
                                  DebugInfoFinder *DIFinder) {
  BasicBlock *NewBB = BasicBlock::Create(BB->getContext(), "", F);
  if (BB->hasName())
    NewBB->setName(BB->getName() + NameSuffix);

  bool hasCalls = false, hasDynamicAllocas = false;
  Module *TheModule = F ? F->getParent() : nullptr;

  // Loop over all instructions, and copy them over.
  for (const Instruction &I : *BB) {
    if (DIFinder && TheModule)
      DIFinder->processInstruction(*TheModule, I);

    Instruction *NewInst = I.clone();
    if (I.hasName())
      NewInst->setName(I.getName() + NameSuffix);
    NewBB->getInstList().push_back(NewInst);
    VMap[&I] = NewInst; // Add instruction map to value.

    hasCalls |= (isa<CallInst>(I) && !I.isDebugOrPseudoInst());
    if (const AllocaInst *AI = dyn_cast<AllocaInst>(&I)) {
      if (!AI->isStaticAlloca()) {
        hasDynamicAllocas = true;
      }
    }
  }

  if (CodeInfo) {
    CodeInfo->ContainsCalls |= hasCalls;
    CodeInfo->ContainsDynamicAllocas |= hasDynamicAllocas;
  }
  return NewBB;
}

// Clone OldFunc into NewFunc, transforming the old arguments into references to
// VMap values.
//
void llvm::CloneFunctionInto(Function *NewFunc, const Function *OldFunc,
                             ValueToValueMapTy &VMap,
                             CloneFunctionChangeType Changes,
                             SmallVectorImpl<ReturnInst *> &Returns,
                             const char *NameSuffix, ClonedCodeInfo *CodeInfo,
                             ValueMapTypeRemapper *TypeMapper,
                             ValueMaterializer *Materializer) {
  assert(NameSuffix && "NameSuffix cannot be null!");

#ifndef NDEBUG
  for (const Argument &I : OldFunc->args())
    assert(VMap.count(&I) && "No mapping from source argument specified!");
#endif

  bool ModuleLevelChanges = Changes > CloneFunctionChangeType::LocalChangesOnly;

  // Copy all attributes other than those stored in the AttributeList.  We need
  // to remap the parameter indices of the AttributeList.
  AttributeList NewAttrs = NewFunc->getAttributes();
  NewFunc->copyAttributesFrom(OldFunc);
  NewFunc->setAttributes(NewAttrs);

  // Fix up the personality function that got copied over.
  if (OldFunc->hasPersonalityFn())
    NewFunc->setPersonalityFn(
        MapValue(OldFunc->getPersonalityFn(), VMap,
                 ModuleLevelChanges ? RF_None : RF_NoModuleLevelChanges,
                 TypeMapper, Materializer));

  SmallVector<AttributeSet, 4> NewArgAttrs(NewFunc->arg_size());
  AttributeList OldAttrs = OldFunc->getAttributes();

  // Clone any argument attributes that are present in the VMap.
  for (const Argument &OldArg : OldFunc->args()) {
    if (Argument *NewArg = dyn_cast<Argument>(VMap[&OldArg])) {
      NewArgAttrs[NewArg->getArgNo()] =
          OldAttrs.getParamAttrs(OldArg.getArgNo());
    }
  }

  NewFunc->setAttributes(
<<<<<<< HEAD
      AttributeList::get(NewFunc->getContext(), OldAttrs.getFnAttributes(),
                         OldAttrs.getRetAttributes(), NewArgAttrs));

  // When we remap instructions within the same module, we want to avoid
  // duplicating inlined DISubprograms, so record all subprograms we find as we
  // duplicate instructions and then freeze them in the MD map. We also record
  // information about dbg.value and dbg.declare to avoid duplicating the
  // types.
  Optional<DebugInfoFinder> DIFinder;

  // Track the subprogram attachment that needs to be cloned to fine-tune the
  // mapping within the same module.
  DISubprogram *SPClonedWithinModule = nullptr;
  if (Changes < CloneFunctionChangeType::DifferentModule) {
    assert((NewFunc->getParent() == nullptr ||
            NewFunc->getParent() == OldFunc->getParent()) &&
           "Expected NewFunc to have the same parent, or no parent");

    // Need to find subprograms, types, and compile units.
    DIFinder.emplace();

    SPClonedWithinModule = OldFunc->getSubprogram();
    if (SPClonedWithinModule)
      DIFinder->processSubprogram(SPClonedWithinModule);
  } else {
    assert((NewFunc->getParent() == nullptr ||
            NewFunc->getParent() != OldFunc->getParent()) &&
           "Set SameModule to true if the new function is in the same module");

    if (Changes == CloneFunctionChangeType::DifferentModule) {
      assert(NewFunc->getParent() &&
             "Need parent of new function to maintain debug info invariants");

      // Need to find all the compile units.
      DIFinder.emplace();
    }
  }
=======
      AttributeList::get(NewFunc->getContext(), OldAttrs.getFnAttrs(),
                         OldAttrs.getRetAttrs(), NewArgAttrs));
>>>>>>> 2ab1d525

  // Everything else beyond this point deals with function instructions,
  // so if we are dealing with a function declaration, we're done.
  if (OldFunc->isDeclaration())
    return;

<<<<<<< HEAD
=======
  // When we remap instructions within the same module, we want to avoid
  // duplicating inlined DISubprograms, so record all subprograms we find as we
  // duplicate instructions and then freeze them in the MD map. We also record
  // information about dbg.value and dbg.declare to avoid duplicating the
  // types.
  Optional<DebugInfoFinder> DIFinder;

  // Track the subprogram attachment that needs to be cloned to fine-tune the
  // mapping within the same module.
  DISubprogram *SPClonedWithinModule = nullptr;
  if (Changes < CloneFunctionChangeType::DifferentModule) {
    assert((NewFunc->getParent() == nullptr ||
            NewFunc->getParent() == OldFunc->getParent()) &&
           "Expected NewFunc to have the same parent, or no parent");

    // Need to find subprograms, types, and compile units.
    DIFinder.emplace();

    SPClonedWithinModule = OldFunc->getSubprogram();
    if (SPClonedWithinModule)
      DIFinder->processSubprogram(SPClonedWithinModule);
  } else {
    assert((NewFunc->getParent() == nullptr ||
            NewFunc->getParent() != OldFunc->getParent()) &&
           "Expected NewFunc to have different parents, or no parent");

    if (Changes == CloneFunctionChangeType::DifferentModule) {
      assert(NewFunc->getParent() &&
             "Need parent of new function to maintain debug info invariants");

      // Need to find all the compile units.
      DIFinder.emplace();
    }
  }

>>>>>>> 2ab1d525
  // Loop over all of the basic blocks in the function, cloning them as
  // appropriate.  Note that we save BE this way in order to handle cloning of
  // recursive functions into themselves.
  for (const BasicBlock &BB : *OldFunc) {

    // Create a new basic block and copy instructions into it!
    BasicBlock *CBB = CloneBasicBlock(&BB, VMap, NameSuffix, NewFunc, CodeInfo,
                                      DIFinder ? &*DIFinder : nullptr);

    // Add basic block mapping.
    VMap[&BB] = CBB;

    // It is only legal to clone a function if a block address within that
    // function is never referenced outside of the function.  Given that, we
    // want to map block addresses from the old function to block addresses in
    // the clone. (This is different from the generic ValueMapper
    // implementation, which generates an invalid blockaddress when
    // cloning a function.)
    if (BB.hasAddressTaken()) {
      Constant *OldBBAddr = BlockAddress::get(const_cast<Function *>(OldFunc),
                                              const_cast<BasicBlock *>(&BB));
      VMap[OldBBAddr] = BlockAddress::get(NewFunc, CBB);
    }

    // Note return instructions for the caller.
    if (ReturnInst *RI = dyn_cast<ReturnInst>(CBB->getTerminator()))
      Returns.push_back(RI);
  }

  if (Changes < CloneFunctionChangeType::DifferentModule &&
      DIFinder->subprogram_count() > 0) {
    // Turn on module-level changes, since we need to clone (some of) the
    // debug info metadata.
    //
    // FIXME: Metadata effectively owned by a function should be made
    // local, and only that local metadata should be cloned.
    ModuleLevelChanges = true;

    auto mapToSelfIfNew = [&VMap](MDNode *N) {
      // Avoid clobbering an existing mapping.
      (void)VMap.MD().try_emplace(N, N);
    };

    // Avoid cloning types, compile units, and (other) subprograms.
    for (DISubprogram *ISP : DIFinder->subprograms())
      if (ISP != SPClonedWithinModule)
        mapToSelfIfNew(ISP);

    for (DICompileUnit *CU : DIFinder->compile_units())
      mapToSelfIfNew(CU);

    for (DIType *Type : DIFinder->types())
      mapToSelfIfNew(Type);
  } else {
    assert(!SPClonedWithinModule &&
           "Subprogram should be in DIFinder->subprogram_count()...");
  }

  const auto RemapFlag = ModuleLevelChanges ? RF_None : RF_NoModuleLevelChanges;
  // Duplicate the metadata that is attached to the cloned function.
  // Subprograms/CUs/types that were already mapped to themselves won't be
  // duplicated.
  SmallVector<std::pair<unsigned, MDNode *>, 1> MDs;
  OldFunc->getAllMetadata(MDs);
  for (auto MD : MDs) {
    NewFunc->addMetadata(MD.first, *MapMetadata(MD.second, VMap, RemapFlag,
                                                TypeMapper, Materializer));
  }

  // Loop over all of the instructions in the new function, fixing up operand
  // references as we go. This uses VMap to do all the hard work.
  for (Function::iterator
           BB = cast<BasicBlock>(VMap[&OldFunc->front()])->getIterator(),
           BE = NewFunc->end();
       BB != BE; ++BB)
    // Loop over all instructions, fixing each one as we find it...
    for (Instruction &II : *BB)
<<<<<<< HEAD
      RemapInstruction(&II, VMap,
                       ModuleLevelChanges ? RF_None : RF_NoModuleLevelChanges,
                       TypeMapper, Materializer);
=======
      RemapInstruction(&II, VMap, RemapFlag, TypeMapper, Materializer);
>>>>>>> 2ab1d525

  // Only update !llvm.dbg.cu for DifferentModule (not CloneModule). In the
  // same module, the compile unit will already be listed (or not). When
  // cloning a module, CloneModule() will handle creating the named metadata.
  if (Changes != CloneFunctionChangeType::DifferentModule)
    return;

  // Update !llvm.dbg.cu with compile units added to the new module if this
  // function is being cloned in isolation.
  //
  // FIXME: This is making global / module-level changes, which doesn't seem
  // like the right encapsulation  Consider dropping the requirement to update
  // !llvm.dbg.cu (either obsoleting the node, or restricting it to
  // non-discardable compile units) instead of discovering compile units by
  // visiting the metadata attached to global values, which would allow this
  // code to be deleted. Alternatively, perhaps give responsibility for this
  // update to CloneFunctionInto's callers.
<<<<<<< HEAD
  auto* NewModule = NewFunc->getParent();
=======
  auto *NewModule = NewFunc->getParent();
>>>>>>> 2ab1d525
  auto *NMD = NewModule->getOrInsertNamedMetadata("llvm.dbg.cu");
  // Avoid multiple insertions of the same DICompileUnit to NMD.
  SmallPtrSet<const void *, 8> Visited;
  for (auto *Operand : NMD->operands())
    Visited.insert(Operand);
  for (auto *Unit : DIFinder->compile_units()) {
    MDNode *MappedUnit =
        MapMetadata(Unit, VMap, RF_None, TypeMapper, Materializer);
    if (Visited.insert(MappedUnit).second)
      NMD->addOperand(MappedUnit);
  }
}

/// Return a copy of the specified function and add it to that function's
/// module.  Also, any references specified in the VMap are changed to refer to
/// their mapped value instead of the original one.  If any of the arguments to
/// the function are in the VMap, the arguments are deleted from the resultant
/// function.  The VMap is updated to include mappings from all of the
/// instructions and basicblocks in the function from their old to new values.
///
Function *llvm::CloneFunction(Function *F, ValueToValueMapTy &VMap,
                              ClonedCodeInfo *CodeInfo) {
  std::vector<Type *> ArgTypes;

  // The user might be deleting arguments to the function by specifying them in
  // the VMap.  If so, we need to not add the arguments to the arg ty vector
  //
  for (const Argument &I : F->args())
    if (VMap.count(&I) == 0) // Haven't mapped the argument to anything yet?
      ArgTypes.push_back(I.getType());

  // Create a new function type...
  FunctionType *FTy =
      FunctionType::get(F->getFunctionType()->getReturnType(), ArgTypes,
                        F->getFunctionType()->isVarArg());

  // Create the new function...
  Function *NewF = Function::Create(FTy, F->getLinkage(), F->getAddressSpace(),
                                    F->getName(), F->getParent());

  // Loop over the arguments, copying the names of the mapped arguments over...
  Function::arg_iterator DestI = NewF->arg_begin();
  for (const Argument &I : F->args())
    if (VMap.count(&I) == 0) {     // Is this argument preserved?
      DestI->setName(I.getName()); // Copy the name over...
      VMap[&I] = &*DestI++;        // Add mapping to VMap
    }

<<<<<<< HEAD
  SmallVector<ReturnInst*, 8> Returns;  // Ignore returns cloned.
=======
  SmallVector<ReturnInst *, 8> Returns; // Ignore returns cloned.
>>>>>>> 2ab1d525
  CloneFunctionInto(NewF, F, VMap, CloneFunctionChangeType::LocalChangesOnly,
                    Returns, "", CodeInfo);

  return NewF;
}

namespace {
/// This is a private class used to implement CloneAndPruneFunctionInto.
struct PruningFunctionCloner {
  Function *NewFunc;
  const Function *OldFunc;
  ValueToValueMapTy &VMap;
  bool ModuleLevelChanges;
  const char *NameSuffix;
  ClonedCodeInfo *CodeInfo;

public:
  PruningFunctionCloner(Function *newFunc, const Function *oldFunc,
                        ValueToValueMapTy &valueMap, bool moduleLevelChanges,
                        const char *nameSuffix, ClonedCodeInfo *codeInfo)
      : NewFunc(newFunc), OldFunc(oldFunc), VMap(valueMap),
        ModuleLevelChanges(moduleLevelChanges), NameSuffix(nameSuffix),
        CodeInfo(codeInfo) {}

  /// The specified block is found to be reachable, clone it and
  /// anything that it can reach.
  void CloneBlock(const BasicBlock *BB, BasicBlock::const_iterator StartingInst,
                  std::vector<const BasicBlock *> &ToClone);
};
} // namespace

/// The specified block is found to be reachable, clone it and
/// anything that it can reach.
void PruningFunctionCloner::CloneBlock(
    const BasicBlock *BB, BasicBlock::const_iterator StartingInst,
    std::vector<const BasicBlock *> &ToClone) {
  WeakTrackingVH &BBEntry = VMap[BB];

  // Have we already cloned this block?
  if (BBEntry)
    return;

  // Nope, clone it now.
  BasicBlock *NewBB;
  BBEntry = NewBB = BasicBlock::Create(BB->getContext());
  if (BB->hasName())
    NewBB->setName(BB->getName() + NameSuffix);

  // It is only legal to clone a function if a block address within that
  // function is never referenced outside of the function.  Given that, we
  // want to map block addresses from the old function to block addresses in
  // the clone. (This is different from the generic ValueMapper
  // implementation, which generates an invalid blockaddress when
  // cloning a function.)
  //
  // Note that we don't need to fix the mapping for unreachable blocks;
  // the default mapping there is safe.
  if (BB->hasAddressTaken()) {
    Constant *OldBBAddr = BlockAddress::get(const_cast<Function *>(OldFunc),
                                            const_cast<BasicBlock *>(BB));
    VMap[OldBBAddr] = BlockAddress::get(NewFunc, NewBB);
  }

  bool hasCalls = false, hasDynamicAllocas = false, hasStaticAllocas = false;

  // Loop over all instructions, and copy them over, DCE'ing as we go.  This
  // loop doesn't include the terminator.
  for (BasicBlock::const_iterator II = StartingInst, IE = --BB->end(); II != IE;
       ++II) {

    Instruction *NewInst = II->clone();

    // Eagerly remap operands to the newly cloned instruction, except for PHI
    // nodes for which we defer processing until we update the CFG.
    if (!isa<PHINode>(NewInst)) {
      RemapInstruction(NewInst, VMap,
                       ModuleLevelChanges ? RF_None : RF_NoModuleLevelChanges);

      // If we can simplify this instruction to some other value, simply add
      // a mapping to that value rather than inserting a new instruction into
      // the basic block.
      if (Value *V =
              SimplifyInstruction(NewInst, BB->getModule()->getDataLayout())) {
        // On the off-chance that this simplifies to an instruction in the old
        // function, map it back into the new function.
        if (NewFunc != OldFunc)
          if (Value *MappedV = VMap.lookup(V))
            V = MappedV;

        if (!NewInst->mayHaveSideEffects()) {
          VMap[&*II] = V;
          NewInst->deleteValue();
          continue;
        }
      }
    }

    if (II->hasName())
      NewInst->setName(II->getName() + NameSuffix);
    VMap[&*II] = NewInst; // Add instruction map to value.
    NewBB->getInstList().push_back(NewInst);
    hasCalls |= (isa<CallInst>(II) && !II->isDebugOrPseudoInst());

    if (CodeInfo) {
      CodeInfo->OrigVMap[&*II] = NewInst;
      if (auto *CB = dyn_cast<CallBase>(&*II))
        if (CB->hasOperandBundles())
          CodeInfo->OperandBundleCallSites.push_back(NewInst);
    }

    if (const AllocaInst *AI = dyn_cast<AllocaInst>(II)) {
      if (isa<ConstantInt>(AI->getArraySize()))
        hasStaticAllocas = true;
      else
        hasDynamicAllocas = true;
    }
  }

  // Finally, clone over the terminator.
  const Instruction *OldTI = BB->getTerminator();
  bool TerminatorDone = false;
  if (const BranchInst *BI = dyn_cast<BranchInst>(OldTI)) {
    if (BI->isConditional()) {
      // If the condition was a known constant in the callee...
      ConstantInt *Cond = dyn_cast<ConstantInt>(BI->getCondition());
      // Or is a known constant in the caller...
      if (!Cond) {
        Value *V = VMap.lookup(BI->getCondition());
        Cond = dyn_cast_or_null<ConstantInt>(V);
      }

      // Constant fold to uncond branch!
      if (Cond) {
        BasicBlock *Dest = BI->getSuccessor(!Cond->getZExtValue());
        VMap[OldTI] = BranchInst::Create(Dest, NewBB);
        ToClone.push_back(Dest);
        TerminatorDone = true;
      }
    }
  } else if (const SwitchInst *SI = dyn_cast<SwitchInst>(OldTI)) {
    // If switching on a value known constant in the caller.
    ConstantInt *Cond = dyn_cast<ConstantInt>(SI->getCondition());
    if (!Cond) { // Or known constant after constant prop in the callee...
      Value *V = VMap.lookup(SI->getCondition());
      Cond = dyn_cast_or_null<ConstantInt>(V);
    }
    if (Cond) { // Constant fold to uncond branch!
      SwitchInst::ConstCaseHandle Case = *SI->findCaseValue(Cond);
      BasicBlock *Dest = const_cast<BasicBlock *>(Case.getCaseSuccessor());
      VMap[OldTI] = BranchInst::Create(Dest, NewBB);
      ToClone.push_back(Dest);
      TerminatorDone = true;
    }
  }

  if (!TerminatorDone) {
    Instruction *NewInst = OldTI->clone();
    if (OldTI->hasName())
      NewInst->setName(OldTI->getName() + NameSuffix);
    NewBB->getInstList().push_back(NewInst);
    VMap[OldTI] = NewInst; // Add instruction map to value.

    if (CodeInfo) {
      CodeInfo->OrigVMap[OldTI] = NewInst;
      if (auto *CB = dyn_cast<CallBase>(OldTI))
        if (CB->hasOperandBundles())
          CodeInfo->OperandBundleCallSites.push_back(NewInst);
    }

    // Recursively clone any reachable successor blocks.
    append_range(ToClone, successors(BB->getTerminator()));
  }

  if (CodeInfo) {
    CodeInfo->ContainsCalls |= hasCalls;
    CodeInfo->ContainsDynamicAllocas |= hasDynamicAllocas;
    CodeInfo->ContainsDynamicAllocas |=
        hasStaticAllocas && BB != &BB->getParent()->front();
  }
}

/// This works like CloneAndPruneFunctionInto, except that it does not clone the
/// entire function. Instead it starts at an instruction provided by the caller
/// and copies (and prunes) only the code reachable from that instruction.
void llvm::CloneAndPruneIntoFromInst(Function *NewFunc, const Function *OldFunc,
                                     const Instruction *StartingInst,
                                     ValueToValueMapTy &VMap,
                                     bool ModuleLevelChanges,
                                     SmallVectorImpl<ReturnInst *> &Returns,
                                     const char *NameSuffix,
                                     ClonedCodeInfo *CodeInfo) {
  assert(NameSuffix && "NameSuffix cannot be null!");

  ValueMapTypeRemapper *TypeMapper = nullptr;
  ValueMaterializer *Materializer = nullptr;

#ifndef NDEBUG
  // If the cloning starts at the beginning of the function, verify that
  // the function arguments are mapped.
  if (!StartingInst)
    for (const Argument &II : OldFunc->args())
      assert(VMap.count(&II) && "No mapping from source argument specified!");
#endif

  PruningFunctionCloner PFC(NewFunc, OldFunc, VMap, ModuleLevelChanges,
                            NameSuffix, CodeInfo);
  const BasicBlock *StartingBB;
  if (StartingInst)
    StartingBB = StartingInst->getParent();
  else {
    StartingBB = &OldFunc->getEntryBlock();
    StartingInst = &StartingBB->front();
  }

  // Clone the entry block, and anything recursively reachable from it.
  std::vector<const BasicBlock *> CloneWorklist;
  PFC.CloneBlock(StartingBB, StartingInst->getIterator(), CloneWorklist);
  while (!CloneWorklist.empty()) {
    const BasicBlock *BB = CloneWorklist.back();
    CloneWorklist.pop_back();
    PFC.CloneBlock(BB, BB->begin(), CloneWorklist);
  }

  // Loop over all of the basic blocks in the old function.  If the block was
  // reachable, we have cloned it and the old block is now in the value map:
  // insert it into the new function in the right order.  If not, ignore it.
  //
  // Defer PHI resolution until rest of function is resolved.
  SmallVector<const PHINode *, 16> PHIToResolve;
  for (const BasicBlock &BI : *OldFunc) {
    Value *V = VMap.lookup(&BI);
    BasicBlock *NewBB = cast_or_null<BasicBlock>(V);
    if (!NewBB)
      continue; // Dead block.

    // Add the new block to the new function.
    NewFunc->getBasicBlockList().push_back(NewBB);

    // Handle PHI nodes specially, as we have to remove references to dead
    // blocks.
    for (const PHINode &PN : BI.phis()) {
      // PHI nodes may have been remapped to non-PHI nodes by the caller or
      // during the cloning process.
      if (isa<PHINode>(VMap[&PN]))
        PHIToResolve.push_back(&PN);
      else
        break;
    }

    // Finally, remap the terminator instructions, as those can't be remapped
    // until all BBs are mapped.
    RemapInstruction(NewBB->getTerminator(), VMap,
                     ModuleLevelChanges ? RF_None : RF_NoModuleLevelChanges,
                     TypeMapper, Materializer);
  }

  // Defer PHI resolution until rest of function is resolved, PHI resolution
  // requires the CFG to be up-to-date.
  for (unsigned phino = 0, e = PHIToResolve.size(); phino != e;) {
    const PHINode *OPN = PHIToResolve[phino];
    unsigned NumPreds = OPN->getNumIncomingValues();
    const BasicBlock *OldBB = OPN->getParent();
    BasicBlock *NewBB = cast<BasicBlock>(VMap[OldBB]);

    // Map operands for blocks that are live and remove operands for blocks
    // that are dead.
    for (; phino != PHIToResolve.size() &&
           PHIToResolve[phino]->getParent() == OldBB;
         ++phino) {
      OPN = PHIToResolve[phino];
      PHINode *PN = cast<PHINode>(VMap[OPN]);
      for (unsigned pred = 0, e = NumPreds; pred != e; ++pred) {
        Value *V = VMap.lookup(PN->getIncomingBlock(pred));
        if (BasicBlock *MappedBlock = cast_or_null<BasicBlock>(V)) {
          Value *InVal =
              MapValue(PN->getIncomingValue(pred), VMap,
                       ModuleLevelChanges ? RF_None : RF_NoModuleLevelChanges);
          assert(InVal && "Unknown input value?");
          PN->setIncomingValue(pred, InVal);
          PN->setIncomingBlock(pred, MappedBlock);
        } else {
          PN->removeIncomingValue(pred, false);
          --pred; // Revisit the next entry.
          --e;
        }
      }
    }

    // The loop above has removed PHI entries for those blocks that are dead
    // and has updated others.  However, if a block is live (i.e. copied over)
    // but its terminator has been changed to not go to this block, then our
    // phi nodes will have invalid entries.  Update the PHI nodes in this
    // case.
    PHINode *PN = cast<PHINode>(NewBB->begin());
    NumPreds = pred_size(NewBB);
    if (NumPreds != PN->getNumIncomingValues()) {
      assert(NumPreds < PN->getNumIncomingValues());
      // Count how many times each predecessor comes to this block.
<<<<<<< HEAD
      std::map<BasicBlock*, unsigned> PredCount;
=======
      std::map<BasicBlock *, unsigned> PredCount;
>>>>>>> 2ab1d525
      for (BasicBlock *Pred : predecessors(NewBB))
        --PredCount[Pred];

      // Figure out how many entries to remove from each PHI.
      for (unsigned i = 0, e = PN->getNumIncomingValues(); i != e; ++i)
        ++PredCount[PN->getIncomingBlock(i)];

      // At this point, the excess predecessor entries are positive in the
      // map.  Loop over all of the PHIs and remove excess predecessor
      // entries.
      BasicBlock::iterator I = NewBB->begin();
      for (; (PN = dyn_cast<PHINode>(I)); ++I) {
        for (const auto &PCI : PredCount) {
          BasicBlock *Pred = PCI.first;
          for (unsigned NumToRemove = PCI.second; NumToRemove; --NumToRemove)
            PN->removeIncomingValue(Pred, false);
        }
      }
    }

    // If the loops above have made these phi nodes have 0 or 1 operand,
    // replace them with undef or the input value.  We must do this for
    // correctness, because 0-operand phis are not valid.
    PN = cast<PHINode>(NewBB->begin());
    if (PN->getNumIncomingValues() == 0) {
      BasicBlock::iterator I = NewBB->begin();
      BasicBlock::const_iterator OldI = OldBB->begin();
      while ((PN = dyn_cast<PHINode>(I++))) {
        Value *NV = UndefValue::get(PN->getType());
        PN->replaceAllUsesWith(NV);
        assert(VMap[&*OldI] == PN && "VMap mismatch");
        VMap[&*OldI] = NV;
        PN->eraseFromParent();
        ++OldI;
      }
    }
  }

  // Make a second pass over the PHINodes now that all of them have been
  // remapped into the new function, simplifying the PHINode and performing any
  // recursive simplifications exposed. This will transparently update the
  // WeakTrackingVH in the VMap. Notably, we rely on that so that if we coalesce
  // two PHINodes, the iteration over the old PHIs remains valid, and the
  // mapping will just map us to the new node (which may not even be a PHI
  // node).
  const DataLayout &DL = NewFunc->getParent()->getDataLayout();
  SmallSetVector<const Value *, 8> Worklist;
  for (unsigned Idx = 0, Size = PHIToResolve.size(); Idx != Size; ++Idx)
    if (isa<PHINode>(VMap[PHIToResolve[Idx]]))
      Worklist.insert(PHIToResolve[Idx]);

  // Note that we must test the size on each iteration, the worklist can grow.
  for (unsigned Idx = 0; Idx != Worklist.size(); ++Idx) {
    const Value *OrigV = Worklist[Idx];
    auto *I = dyn_cast_or_null<Instruction>(VMap.lookup(OrigV));
    if (!I)
      continue;

    // Skip over non-intrinsic callsites, we don't want to remove any nodes from
    // the CGSCC.
    CallBase *CB = dyn_cast<CallBase>(I);
    if (CB && CB->getCalledFunction() &&
        !CB->getCalledFunction()->isIntrinsic())
      continue;

    // See if this instruction simplifies.
    Value *SimpleV = SimplifyInstruction(I, DL);
    if (!SimpleV)
      continue;

    // Stash away all the uses of the old instruction so we can check them for
    // recursive simplifications after a RAUW. This is cheaper than checking all
    // uses of To on the recursive step in most cases.
    for (const User *U : OrigV->users())
      Worklist.insert(cast<Instruction>(U));

    // Replace the instruction with its simplified value.
    I->replaceAllUsesWith(SimpleV);

    // If the original instruction had no side effects, remove it.
    if (isInstructionTriviallyDead(I))
      I->eraseFromParent();
    else
      VMap[OrigV] = I;
  }

  // Now that the inlined function body has been fully constructed, go through
  // and zap unconditional fall-through branches. This happens all the time when
  // specializing code: code specialization turns conditional branches into
  // uncond branches, and this code folds them.
  Function::iterator Begin = cast<BasicBlock>(VMap[StartingBB])->getIterator();
  Function::iterator I = Begin;
  while (I != NewFunc->end()) {
    // We need to simplify conditional branches and switches with a constant
    // operand. We try to prune these out when cloning, but if the
    // simplification required looking through PHI nodes, those are only
    // available after forming the full basic block. That may leave some here,
    // and we still want to prune the dead code as early as possible.
    //
    // Do the folding before we check if the block is dead since we want code
    // like
    //  bb:
    //    br i1 undef, label %bb, label %bb
    // to be simplified to
    //  bb:
    //    br label %bb
    // before we call I->getSinglePredecessor().
    ConstantFoldTerminator(&*I);

    // Check if this block has become dead during inlining or other
    // simplifications. Note that the first block will appear dead, as it has
    // not yet been wired up properly.
    if (I != Begin && (pred_empty(&*I) || I->getSinglePredecessor() == &*I)) {
      BasicBlock *DeadBB = &*I++;
      DeleteDeadBlock(DeadBB);
      continue;
    }

    BranchInst *BI = dyn_cast<BranchInst>(I->getTerminator());
    if (!BI || BI->isConditional()) {
      ++I;
      continue;
    }

    BasicBlock *Dest = BI->getSuccessor(0);
    if (!Dest->getSinglePredecessor()) {
      ++I;
      continue;
    }

    // We shouldn't be able to get single-entry PHI nodes here, as instsimplify
    // above should have zapped all of them..
    assert(!isa<PHINode>(Dest->begin()));

    // We know all single-entry PHI nodes in the inlined function have been
    // removed, so we just need to splice the blocks.
    BI->eraseFromParent();

    // Make all PHI nodes that referred to Dest now refer to I as their source.
    Dest->replaceAllUsesWith(&*I);

    // Move all the instructions in the succ to the pred.
    I->getInstList().splice(I->end(), Dest->getInstList());

    // Remove the dest block.
    Dest->eraseFromParent();

    // Do not increment I, iteratively merge all things this block branches to.
  }

  // Make a final pass over the basic blocks from the old function to gather
  // any return instructions which survived folding. We have to do this here
  // because we can iteratively remove and merge returns above.
  for (Function::iterator I = cast<BasicBlock>(VMap[StartingBB])->getIterator(),
                          E = NewFunc->end();
       I != E; ++I)
    if (ReturnInst *RI = dyn_cast<ReturnInst>(I->getTerminator()))
      Returns.push_back(RI);
}

/// This works exactly like CloneFunctionInto,
/// except that it does some simple constant prop and DCE on the fly.  The
/// effect of this is to copy significantly less code in cases where (for
/// example) a function call with constant arguments is inlined, and those
/// constant arguments cause a significant amount of code in the callee to be
/// dead.  Since this doesn't produce an exact copy of the input, it can't be
/// used for things like CloneFunction or CloneModule.
void llvm::CloneAndPruneFunctionInto(
    Function *NewFunc, const Function *OldFunc, ValueToValueMapTy &VMap,
    bool ModuleLevelChanges, SmallVectorImpl<ReturnInst *> &Returns,
    const char *NameSuffix, ClonedCodeInfo *CodeInfo) {
  CloneAndPruneIntoFromInst(NewFunc, OldFunc, &OldFunc->front().front(), VMap,
                            ModuleLevelChanges, Returns, NameSuffix, CodeInfo);
}

/// Remaps instructions in \p Blocks using the mapping in \p VMap.
void llvm::remapInstructionsInBlocks(
    const SmallVectorImpl<BasicBlock *> &Blocks, ValueToValueMapTy &VMap) {
  // Rewrite the code to refer to itself.
  for (auto *BB : Blocks)
    for (auto &Inst : *BB)
      RemapInstruction(&Inst, VMap,
                       RF_NoModuleLevelChanges | RF_IgnoreMissingLocals);
}

/// Clones a loop \p OrigLoop.  Returns the loop and the blocks in \p
/// Blocks.
///
/// Updates LoopInfo and DominatorTree assuming the loop is dominated by block
/// \p LoopDomBB.  Insert the new blocks before block specified in \p Before.
Loop *llvm::cloneLoopWithPreheader(BasicBlock *Before, BasicBlock *LoopDomBB,
                                   Loop *OrigLoop, ValueToValueMapTy &VMap,
                                   const Twine &NameSuffix, LoopInfo *LI,
                                   DominatorTree *DT,
                                   SmallVectorImpl<BasicBlock *> &Blocks) {
  Function *F = OrigLoop->getHeader()->getParent();
  Loop *ParentLoop = OrigLoop->getParentLoop();
  DenseMap<Loop *, Loop *> LMap;

  Loop *NewLoop = LI->AllocateLoop();
  LMap[OrigLoop] = NewLoop;
  if (ParentLoop)
    ParentLoop->addChildLoop(NewLoop);
  else
    LI->addTopLevelLoop(NewLoop);

  BasicBlock *OrigPH = OrigLoop->getLoopPreheader();
  assert(OrigPH && "No preheader");
  BasicBlock *NewPH = CloneBasicBlock(OrigPH, VMap, NameSuffix, F);
  // To rename the loop PHIs.
  VMap[OrigPH] = NewPH;
  Blocks.push_back(NewPH);

  // Update LoopInfo.
  if (ParentLoop)
    ParentLoop->addBasicBlockToLoop(NewPH, *LI);

  // Update DominatorTree.
  DT->addNewBlock(NewPH, LoopDomBB);

  for (Loop *CurLoop : OrigLoop->getLoopsInPreorder()) {
    Loop *&NewLoop = LMap[CurLoop];
    if (!NewLoop) {
      NewLoop = LI->AllocateLoop();

      // Establish the parent/child relationship.
      Loop *OrigParent = CurLoop->getParentLoop();
      assert(OrigParent && "Could not find the original parent loop");
      Loop *NewParentLoop = LMap[OrigParent];
      assert(NewParentLoop && "Could not find the new parent loop");

      NewParentLoop->addChildLoop(NewLoop);
    }
  }

  for (BasicBlock *BB : OrigLoop->getBlocks()) {
    Loop *CurLoop = LI->getLoopFor(BB);
    Loop *&NewLoop = LMap[CurLoop];
    assert(NewLoop && "Expecting new loop to be allocated");

    BasicBlock *NewBB = CloneBasicBlock(BB, VMap, NameSuffix, F);
    VMap[BB] = NewBB;

    // Update LoopInfo.
    NewLoop->addBasicBlockToLoop(NewBB, *LI);

    // Add DominatorTree node. After seeing all blocks, update to correct
    // IDom.
    DT->addNewBlock(NewBB, NewPH);

    Blocks.push_back(NewBB);
  }

  for (BasicBlock *BB : OrigLoop->getBlocks()) {
    // Update loop headers.
    Loop *CurLoop = LI->getLoopFor(BB);
    if (BB == CurLoop->getHeader())
      LMap[CurLoop]->moveToHeader(cast<BasicBlock>(VMap[BB]));

    // Update DominatorTree.
    BasicBlock *IDomBB = DT->getNode(BB)->getIDom()->getBlock();
    DT->changeImmediateDominator(cast<BasicBlock>(VMap[BB]),
                                 cast<BasicBlock>(VMap[IDomBB]));
  }

  // Move them physically from the end of the block list.
  F->getBasicBlockList().splice(Before->getIterator(), F->getBasicBlockList(),
                                NewPH);
  F->getBasicBlockList().splice(Before->getIterator(), F->getBasicBlockList(),
                                NewLoop->getHeader()->getIterator(), F->end());

  return NewLoop;
}

/// Duplicate non-Phi instructions from the beginning of block up to
/// StopAt instruction into a split block between BB and its predecessor.
BasicBlock *llvm::DuplicateInstructionsInSplitBetween(
    BasicBlock *BB, BasicBlock *PredBB, Instruction *StopAt,
    ValueToValueMapTy &ValueMapping, DomTreeUpdater &DTU) {

  assert(count(successors(PredBB), BB) == 1 &&
         "There must be a single edge between PredBB and BB!");
  // We are going to have to map operands from the original BB block to the new
  // copy of the block 'NewBB'.  If there are PHI nodes in BB, evaluate them to
  // account for entry from PredBB.
  BasicBlock::iterator BI = BB->begin();
  for (; PHINode *PN = dyn_cast<PHINode>(BI); ++BI)
    ValueMapping[PN] = PN->getIncomingValueForBlock(PredBB);

  BasicBlock *NewBB = SplitEdge(PredBB, BB);
  NewBB->setName(PredBB->getName() + ".split");
  Instruction *NewTerm = NewBB->getTerminator();

  // FIXME: SplitEdge does not yet take a DTU, so we include the split edge
  //        in the update set here.
  DTU.applyUpdates({{DominatorTree::Delete, PredBB, BB},
                    {DominatorTree::Insert, PredBB, NewBB},
                    {DominatorTree::Insert, NewBB, BB}});

  // Clone the non-phi instructions of BB into NewBB, keeping track of the
  // mapping and using it to remap operands in the cloned instructions.
  // Stop once we see the terminator too. This covers the case where BB's
  // terminator gets replaced and StopAt == BB's terminator.
  for (; StopAt != &*BI && BB->getTerminator() != &*BI; ++BI) {
    Instruction *New = BI->clone();
    New->setName(BI->getName());
    New->insertBefore(NewTerm);
    ValueMapping[&*BI] = New;

    // Remap operands to patch up intra-block references.
    for (unsigned i = 0, e = New->getNumOperands(); i != e; ++i)
      if (Instruction *Inst = dyn_cast<Instruction>(New->getOperand(i))) {
        auto I = ValueMapping.find(Inst);
        if (I != ValueMapping.end())
          New->setOperand(i, I->second);
      }
  }

  return NewBB;
}

<<<<<<< HEAD
void llvm::cloneNoAliasScopes(
    ArrayRef<MDNode *> NoAliasDeclScopes,
    DenseMap<MDNode *, MDNode *> &ClonedScopes,
    StringRef Ext, LLVMContext &Context) {
=======
void llvm::cloneNoAliasScopes(ArrayRef<MDNode *> NoAliasDeclScopes,
                              DenseMap<MDNode *, MDNode *> &ClonedScopes,
                              StringRef Ext, LLVMContext &Context) {
>>>>>>> 2ab1d525
  MDBuilder MDB(Context);

  for (auto *ScopeList : NoAliasDeclScopes) {
    for (auto &MDOperand : ScopeList->operands()) {
      if (MDNode *MD = dyn_cast<MDNode>(MDOperand)) {
        AliasScopeNode SNANode(MD);

        std::string Name;
        auto ScopeName = SNANode.getName();
        if (!ScopeName.empty())
          Name = (Twine(ScopeName) + ":" + Ext).str();
        else
          Name = std::string(Ext);

        MDNode *NewScope = MDB.createAnonymousAliasScope(
            const_cast<MDNode *>(SNANode.getDomain()), Name);
        ClonedScopes.insert(std::make_pair(MD, NewScope));
      }
    }
  }
}

<<<<<<< HEAD
void llvm::adaptNoAliasScopes(
    Instruction *I, const DenseMap<MDNode *, MDNode *> &ClonedScopes,
    LLVMContext &Context) {
=======
void llvm::adaptNoAliasScopes(Instruction *I,
                              const DenseMap<MDNode *, MDNode *> &ClonedScopes,
                              LLVMContext &Context) {
>>>>>>> 2ab1d525
  auto CloneScopeList = [&](const MDNode *ScopeList) -> MDNode * {
    bool NeedsReplacement = false;
    SmallVector<Metadata *, 8> NewScopeList;
    for (auto &MDOp : ScopeList->operands()) {
      if (MDNode *MD = dyn_cast<MDNode>(MDOp)) {
        if (auto *NewMD = ClonedScopes.lookup(MD)) {
          NewScopeList.push_back(NewMD);
          NeedsReplacement = true;
          continue;
        }
        NewScopeList.push_back(MD);
      }
    }
    if (NeedsReplacement)
      return MDNode::get(Context, NewScopeList);
    return nullptr;
  };

  if (auto *Decl = dyn_cast<NoAliasScopeDeclInst>(I))
    if (auto *NewScopeList = CloneScopeList(Decl->getScopeList()))
      Decl->setScopeList(NewScopeList);

  auto replaceWhenNeeded = [&](unsigned MD_ID) {
    if (const MDNode *CSNoAlias = I->getMetadata(MD_ID))
      if (auto *NewScopeList = CloneScopeList(CSNoAlias))
        I->setMetadata(MD_ID, NewScopeList);
  };
  replaceWhenNeeded(LLVMContext::MD_noalias);
  replaceWhenNeeded(LLVMContext::MD_alias_scope);
}

<<<<<<< HEAD
void llvm::cloneAndAdaptNoAliasScopes(
    ArrayRef<MDNode *> NoAliasDeclScopes,
    ArrayRef<BasicBlock *> NewBlocks, LLVMContext &Context, StringRef Ext) {
=======
void llvm::cloneAndAdaptNoAliasScopes(ArrayRef<MDNode *> NoAliasDeclScopes,
                                      ArrayRef<BasicBlock *> NewBlocks,
                                      LLVMContext &Context, StringRef Ext) {
>>>>>>> 2ab1d525
  if (NoAliasDeclScopes.empty())
    return;

  DenseMap<MDNode *, MDNode *> ClonedScopes;
  LLVM_DEBUG(dbgs() << "cloneAndAdaptNoAliasScopes: cloning "
                    << NoAliasDeclScopes.size() << " node(s)\n");

  cloneNoAliasScopes(NoAliasDeclScopes, ClonedScopes, Ext, Context);
  // Identify instructions using metadata that needs adaptation
  for (BasicBlock *NewBlock : NewBlocks)
    for (Instruction &I : *NewBlock)
      adaptNoAliasScopes(&I, ClonedScopes, Context);
}

<<<<<<< HEAD
void llvm::cloneAndAdaptNoAliasScopes(
    ArrayRef<MDNode *> NoAliasDeclScopes, Instruction *IStart,
    Instruction *IEnd, LLVMContext &Context, StringRef Ext) {
=======
void llvm::cloneAndAdaptNoAliasScopes(ArrayRef<MDNode *> NoAliasDeclScopes,
                                      Instruction *IStart, Instruction *IEnd,
                                      LLVMContext &Context, StringRef Ext) {
>>>>>>> 2ab1d525
  if (NoAliasDeclScopes.empty())
    return;

  DenseMap<MDNode *, MDNode *> ClonedScopes;
  LLVM_DEBUG(dbgs() << "cloneAndAdaptNoAliasScopes: cloning "
                    << NoAliasDeclScopes.size() << " node(s)\n");

  cloneNoAliasScopes(NoAliasDeclScopes, ClonedScopes, Ext, Context);
  // Identify instructions using metadata that needs adaptation
  assert(IStart->getParent() == IEnd->getParent() && "different basic block ?");
  auto ItStart = IStart->getIterator();
  auto ItEnd = IEnd->getIterator();
  ++ItEnd; // IEnd is included, increment ItEnd to get the end of the range
  for (auto &I : llvm::make_range(ItStart, ItEnd))
    adaptNoAliasScopes(&I, ClonedScopes, Context);
}

void llvm::identifyNoAliasScopesToClone(
    ArrayRef<BasicBlock *> BBs, SmallVectorImpl<MDNode *> &NoAliasDeclScopes) {
  for (BasicBlock *BB : BBs)
    for (Instruction &I : *BB)
      if (auto *Decl = dyn_cast<NoAliasScopeDeclInst>(&I))
        NoAliasDeclScopes.push_back(Decl->getScopeList());
}

void llvm::identifyNoAliasScopesToClone(
    BasicBlock::iterator Start, BasicBlock::iterator End,
    SmallVectorImpl<MDNode *> &NoAliasDeclScopes) {
  for (Instruction &I : make_range(Start, End))
    if (auto *Decl = dyn_cast<NoAliasScopeDeclInst>(&I))
      NoAliasDeclScopes.push_back(Decl->getScopeList());
}<|MERGE_RESOLUTION|>--- conflicted
+++ resolved
@@ -121,9 +121,13 @@
   }
 
   NewFunc->setAttributes(
-<<<<<<< HEAD
-      AttributeList::get(NewFunc->getContext(), OldAttrs.getFnAttributes(),
-                         OldAttrs.getRetAttributes(), NewArgAttrs));
+      AttributeList::get(NewFunc->getContext(), OldAttrs.getFnAttrs(),
+                         OldAttrs.getRetAttrs(), NewArgAttrs));
+
+  // Everything else beyond this point deals with function instructions,
+  // so if we are dealing with a function declaration, we're done.
+  if (OldFunc->isDeclaration())
+    return;
 
   // When we remap instructions within the same module, we want to avoid
   // duplicating inlined DISubprograms, so record all subprograms we find as we
@@ -149,7 +153,7 @@
   } else {
     assert((NewFunc->getParent() == nullptr ||
             NewFunc->getParent() != OldFunc->getParent()) &&
-           "Set SameModule to true if the new function is in the same module");
+           "Expected NewFunc to have different parents, or no parent");
 
     if (Changes == CloneFunctionChangeType::DifferentModule) {
       assert(NewFunc->getParent() &&
@@ -159,54 +163,7 @@
       DIFinder.emplace();
     }
   }
-=======
-      AttributeList::get(NewFunc->getContext(), OldAttrs.getFnAttrs(),
-                         OldAttrs.getRetAttrs(), NewArgAttrs));
->>>>>>> 2ab1d525
-
-  // Everything else beyond this point deals with function instructions,
-  // so if we are dealing with a function declaration, we're done.
-  if (OldFunc->isDeclaration())
-    return;
-
-<<<<<<< HEAD
-=======
-  // When we remap instructions within the same module, we want to avoid
-  // duplicating inlined DISubprograms, so record all subprograms we find as we
-  // duplicate instructions and then freeze them in the MD map. We also record
-  // information about dbg.value and dbg.declare to avoid duplicating the
-  // types.
-  Optional<DebugInfoFinder> DIFinder;
-
-  // Track the subprogram attachment that needs to be cloned to fine-tune the
-  // mapping within the same module.
-  DISubprogram *SPClonedWithinModule = nullptr;
-  if (Changes < CloneFunctionChangeType::DifferentModule) {
-    assert((NewFunc->getParent() == nullptr ||
-            NewFunc->getParent() == OldFunc->getParent()) &&
-           "Expected NewFunc to have the same parent, or no parent");
-
-    // Need to find subprograms, types, and compile units.
-    DIFinder.emplace();
-
-    SPClonedWithinModule = OldFunc->getSubprogram();
-    if (SPClonedWithinModule)
-      DIFinder->processSubprogram(SPClonedWithinModule);
-  } else {
-    assert((NewFunc->getParent() == nullptr ||
-            NewFunc->getParent() != OldFunc->getParent()) &&
-           "Expected NewFunc to have different parents, or no parent");
-
-    if (Changes == CloneFunctionChangeType::DifferentModule) {
-      assert(NewFunc->getParent() &&
-             "Need parent of new function to maintain debug info invariants");
-
-      // Need to find all the compile units.
-      DIFinder.emplace();
-    }
-  }
-
->>>>>>> 2ab1d525
+
   // Loop over all of the basic blocks in the function, cloning them as
   // appropriate.  Note that we save BE this way in order to handle cloning of
   // recursive functions into themselves.
@@ -284,13 +241,7 @@
        BB != BE; ++BB)
     // Loop over all instructions, fixing each one as we find it...
     for (Instruction &II : *BB)
-<<<<<<< HEAD
-      RemapInstruction(&II, VMap,
-                       ModuleLevelChanges ? RF_None : RF_NoModuleLevelChanges,
-                       TypeMapper, Materializer);
-=======
       RemapInstruction(&II, VMap, RemapFlag, TypeMapper, Materializer);
->>>>>>> 2ab1d525
 
   // Only update !llvm.dbg.cu for DifferentModule (not CloneModule). In the
   // same module, the compile unit will already be listed (or not). When
@@ -308,11 +259,7 @@
   // visiting the metadata attached to global values, which would allow this
   // code to be deleted. Alternatively, perhaps give responsibility for this
   // update to CloneFunctionInto's callers.
-<<<<<<< HEAD
-  auto* NewModule = NewFunc->getParent();
-=======
   auto *NewModule = NewFunc->getParent();
->>>>>>> 2ab1d525
   auto *NMD = NewModule->getOrInsertNamedMetadata("llvm.dbg.cu");
   // Avoid multiple insertions of the same DICompileUnit to NMD.
   SmallPtrSet<const void *, 8> Visited;
@@ -361,11 +308,7 @@
       VMap[&I] = &*DestI++;        // Add mapping to VMap
     }
 
-<<<<<<< HEAD
-  SmallVector<ReturnInst*, 8> Returns;  // Ignore returns cloned.
-=======
   SmallVector<ReturnInst *, 8> Returns; // Ignore returns cloned.
->>>>>>> 2ab1d525
   CloneFunctionInto(NewF, F, VMap, CloneFunctionChangeType::LocalChangesOnly,
                     Returns, "", CodeInfo);
 
@@ -664,11 +607,7 @@
     if (NumPreds != PN->getNumIncomingValues()) {
       assert(NumPreds < PN->getNumIncomingValues());
       // Count how many times each predecessor comes to this block.
-<<<<<<< HEAD
-      std::map<BasicBlock*, unsigned> PredCount;
-=======
       std::map<BasicBlock *, unsigned> PredCount;
->>>>>>> 2ab1d525
       for (BasicBlock *Pred : predecessors(NewBB))
         --PredCount[Pred];
 
@@ -990,16 +929,9 @@
   return NewBB;
 }
 
-<<<<<<< HEAD
-void llvm::cloneNoAliasScopes(
-    ArrayRef<MDNode *> NoAliasDeclScopes,
-    DenseMap<MDNode *, MDNode *> &ClonedScopes,
-    StringRef Ext, LLVMContext &Context) {
-=======
 void llvm::cloneNoAliasScopes(ArrayRef<MDNode *> NoAliasDeclScopes,
                               DenseMap<MDNode *, MDNode *> &ClonedScopes,
                               StringRef Ext, LLVMContext &Context) {
->>>>>>> 2ab1d525
   MDBuilder MDB(Context);
 
   for (auto *ScopeList : NoAliasDeclScopes) {
@@ -1022,15 +954,9 @@
   }
 }
 
-<<<<<<< HEAD
-void llvm::adaptNoAliasScopes(
-    Instruction *I, const DenseMap<MDNode *, MDNode *> &ClonedScopes,
-    LLVMContext &Context) {
-=======
 void llvm::adaptNoAliasScopes(Instruction *I,
                               const DenseMap<MDNode *, MDNode *> &ClonedScopes,
                               LLVMContext &Context) {
->>>>>>> 2ab1d525
   auto CloneScopeList = [&](const MDNode *ScopeList) -> MDNode * {
     bool NeedsReplacement = false;
     SmallVector<Metadata *, 8> NewScopeList;
@@ -1062,15 +988,9 @@
   replaceWhenNeeded(LLVMContext::MD_alias_scope);
 }
 
-<<<<<<< HEAD
-void llvm::cloneAndAdaptNoAliasScopes(
-    ArrayRef<MDNode *> NoAliasDeclScopes,
-    ArrayRef<BasicBlock *> NewBlocks, LLVMContext &Context, StringRef Ext) {
-=======
 void llvm::cloneAndAdaptNoAliasScopes(ArrayRef<MDNode *> NoAliasDeclScopes,
                                       ArrayRef<BasicBlock *> NewBlocks,
                                       LLVMContext &Context, StringRef Ext) {
->>>>>>> 2ab1d525
   if (NoAliasDeclScopes.empty())
     return;
 
@@ -1085,15 +1005,9 @@
       adaptNoAliasScopes(&I, ClonedScopes, Context);
 }
 
-<<<<<<< HEAD
-void llvm::cloneAndAdaptNoAliasScopes(
-    ArrayRef<MDNode *> NoAliasDeclScopes, Instruction *IStart,
-    Instruction *IEnd, LLVMContext &Context, StringRef Ext) {
-=======
 void llvm::cloneAndAdaptNoAliasScopes(ArrayRef<MDNode *> NoAliasDeclScopes,
                                       Instruction *IStart, Instruction *IEnd,
                                       LLVMContext &Context, StringRef Ext) {
->>>>>>> 2ab1d525
   if (NoAliasDeclScopes.empty())
     return;
 
