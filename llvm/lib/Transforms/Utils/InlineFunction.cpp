//===- InlineFunction.cpp - Code to perform function inlining -------------===//
//
// Part of the LLVM Project, under the Apache License v2.0 with LLVM Exceptions.
// See https://llvm.org/LICENSE.txt for license information.
// SPDX-License-Identifier: Apache-2.0 WITH LLVM-exception
//
//===----------------------------------------------------------------------===//
//
// This file implements inlining of a function into a call site, resolving
// parameters and the return value as appropriate.
//
//===----------------------------------------------------------------------===//

#include "llvm/ADT/DenseMap.h"
#include "llvm/ADT/None.h"
#include "llvm/ADT/Optional.h"
#include "llvm/ADT/STLExtras.h"
#include "llvm/ADT/SetVector.h"
#include "llvm/ADT/SmallPtrSet.h"
#include "llvm/ADT/SmallVector.h"
#include "llvm/ADT/StringExtras.h"
#include "llvm/ADT/iterator_range.h"
#include "llvm/Analysis/AliasAnalysis.h"
#include "llvm/Analysis/AssumptionCache.h"
#include "llvm/Analysis/BlockFrequencyInfo.h"
#include "llvm/Analysis/CallGraph.h"
#include "llvm/Analysis/CaptureTracking.h"
#include "llvm/Analysis/EHPersonalities.h"
#include "llvm/Analysis/InstructionSimplify.h"
#include "llvm/Analysis/ObjCARCAnalysisUtils.h"
#include "llvm/Analysis/ObjCARCUtil.h"
#include "llvm/Analysis/ProfileSummaryInfo.h"
#include "llvm/Analysis/ValueTracking.h"
#include "llvm/Analysis/VectorUtils.h"
#include "llvm/IR/Argument.h"
#include "llvm/IR/BasicBlock.h"
#include "llvm/IR/CFG.h"
#include "llvm/IR/Constant.h"
#include "llvm/IR/Constants.h"
#include "llvm/IR/DIBuilder.h"
#include "llvm/IR/DataLayout.h"
#include "llvm/IR/DebugInfoMetadata.h"
#include "llvm/IR/DebugLoc.h"
#include "llvm/IR/DerivedTypes.h"
#include "llvm/IR/Dominators.h"
#include "llvm/IR/Function.h"
#include "llvm/IR/IRBuilder.h"
#include "llvm/IR/InlineAsm.h"
#include "llvm/IR/InstrTypes.h"
#include "llvm/IR/Instruction.h"
#include "llvm/IR/Instructions.h"
#include "llvm/IR/IntrinsicInst.h"
#include "llvm/IR/Intrinsics.h"
#include "llvm/IR/LLVMContext.h"
#include "llvm/IR/MDBuilder.h"
#include "llvm/IR/Metadata.h"
#include "llvm/IR/Module.h"
#include "llvm/IR/Type.h"
#include "llvm/IR/User.h"
#include "llvm/IR/Value.h"
#include "llvm/Support/Casting.h"
#include "llvm/Support/CommandLine.h"
#include "llvm/Support/ErrorHandling.h"
#include "llvm/Transforms/Utils/AssumeBundleBuilder.h"
#include "llvm/Transforms/Utils/Cloning.h"
#include "llvm/Transforms/Utils/Local.h"
#include "llvm/Transforms/Utils/ValueMapper.h"
#include <algorithm>
#include <cassert>
#include <cstdint>
#include <iterator>
#include <limits>
#include <string>
#include <utility>
#include <vector>

using namespace llvm;
using ProfileCount = Function::ProfileCount;

static cl::opt<bool>
EnableNoAliasConversion("enable-noalias-to-md-conversion", cl::init(true),
  cl::Hidden,
  cl::desc("Convert noalias attributes to metadata during inlining."));

static cl::opt<bool>
    UseNoAliasIntrinsic("use-noalias-intrinsic-during-inlining", cl::Hidden,
                        cl::ZeroOrMore, cl::init(true),
                        cl::desc("Use the llvm.experimental.noalias.scope.decl "
                                 "intrinsic during inlining."));

// Disabled by default, because the added alignment assumptions may increase
// compile-time and block optimizations. This option is not suitable for use
// with frontends that emit comprehensive parameter alignment annotations.
static cl::opt<bool>
PreserveAlignmentAssumptions("preserve-alignment-assumptions-during-inlining",
  cl::init(false), cl::Hidden,
  cl::desc("Convert align attributes to assumptions during inlining."));

static cl::opt<bool> UpdateReturnAttributes(
        "update-return-attrs", cl::init(true), cl::Hidden,
            cl::desc("Update return attributes on calls within inlined body"));

static cl::opt<unsigned> InlinerAttributeWindow(
    "max-inst-checked-for-throw-during-inlining", cl::Hidden,
    cl::desc("the maximum number of instructions analyzed for may throw during "
             "attribute inference in inlined body"),
    cl::init(4));

namespace {

  /// A class for recording information about inlining a landing pad.
  class LandingPadInliningInfo {
    /// Destination of the invoke's unwind.
    BasicBlock *OuterResumeDest;

    /// Destination for the callee's resume.
    BasicBlock *InnerResumeDest = nullptr;

    /// LandingPadInst associated with the invoke.
    LandingPadInst *CallerLPad = nullptr;

    /// PHI for EH values from landingpad insts.
    PHINode *InnerEHValuesPHI = nullptr;

    SmallVector<Value*, 8> UnwindDestPHIValues;

  public:
    LandingPadInliningInfo(InvokeInst *II)
        : OuterResumeDest(II->getUnwindDest()) {
      // If there are PHI nodes in the unwind destination block, we need to keep
      // track of which values came into them from the invoke before removing
      // the edge from this block.
      BasicBlock *InvokeBB = II->getParent();
      BasicBlock::iterator I = OuterResumeDest->begin();
      for (; isa<PHINode>(I); ++I) {
        // Save the value to use for this edge.
        PHINode *PHI = cast<PHINode>(I);
        UnwindDestPHIValues.push_back(PHI->getIncomingValueForBlock(InvokeBB));
      }

      CallerLPad = cast<LandingPadInst>(I);
    }

    /// The outer unwind destination is the target of
    /// unwind edges introduced for calls within the inlined function.
    BasicBlock *getOuterResumeDest() const {
      return OuterResumeDest;
    }

    BasicBlock *getInnerResumeDest();

    LandingPadInst *getLandingPadInst() const { return CallerLPad; }

    /// Forward the 'resume' instruction to the caller's landing pad block.
    /// When the landing pad block has only one predecessor, this is
    /// a simple branch. When there is more than one predecessor, we need to
    /// split the landing pad block after the landingpad instruction and jump
    /// to there.
    void forwardResume(ResumeInst *RI,
                       SmallPtrSetImpl<LandingPadInst*> &InlinedLPads);

    /// Add incoming-PHI values to the unwind destination block for the given
    /// basic block, using the values for the original invoke's source block.
    void addIncomingPHIValuesFor(BasicBlock *BB) const {
      addIncomingPHIValuesForInto(BB, OuterResumeDest);
    }

    void addIncomingPHIValuesForInto(BasicBlock *src, BasicBlock *dest) const {
      BasicBlock::iterator I = dest->begin();
      for (unsigned i = 0, e = UnwindDestPHIValues.size(); i != e; ++i, ++I) {
        PHINode *phi = cast<PHINode>(I);
        phi->addIncoming(UnwindDestPHIValues[i], src);
      }
    }
  };

} // end anonymous namespace

/// Get or create a target for the branch from ResumeInsts.
BasicBlock *LandingPadInliningInfo::getInnerResumeDest() {
  if (InnerResumeDest) return InnerResumeDest;

  // Split the landing pad.
  BasicBlock::iterator SplitPoint = ++CallerLPad->getIterator();
  InnerResumeDest =
    OuterResumeDest->splitBasicBlock(SplitPoint,
                                     OuterResumeDest->getName() + ".body");

  // The number of incoming edges we expect to the inner landing pad.
  const unsigned PHICapacity = 2;

  // Create corresponding new PHIs for all the PHIs in the outer landing pad.
  Instruction *InsertPoint = &InnerResumeDest->front();
  BasicBlock::iterator I = OuterResumeDest->begin();
  for (unsigned i = 0, e = UnwindDestPHIValues.size(); i != e; ++i, ++I) {
    PHINode *OuterPHI = cast<PHINode>(I);
    PHINode *InnerPHI = PHINode::Create(OuterPHI->getType(), PHICapacity,
                                        OuterPHI->getName() + ".lpad-body",
                                        InsertPoint);
    OuterPHI->replaceAllUsesWith(InnerPHI);
    InnerPHI->addIncoming(OuterPHI, OuterResumeDest);
  }

  // Create a PHI for the exception values.
  InnerEHValuesPHI = PHINode::Create(CallerLPad->getType(), PHICapacity,
                                     "eh.lpad-body", InsertPoint);
  CallerLPad->replaceAllUsesWith(InnerEHValuesPHI);
  InnerEHValuesPHI->addIncoming(CallerLPad, OuterResumeDest);

  // All done.
  return InnerResumeDest;
}

/// Forward the 'resume' instruction to the caller's landing pad block.
/// When the landing pad block has only one predecessor, this is a simple
/// branch. When there is more than one predecessor, we need to split the
/// landing pad block after the landingpad instruction and jump to there.
void LandingPadInliningInfo::forwardResume(
    ResumeInst *RI, SmallPtrSetImpl<LandingPadInst *> &InlinedLPads) {
  BasicBlock *Dest = getInnerResumeDest();
  BasicBlock *Src = RI->getParent();

  BranchInst::Create(Dest, Src);

  // Update the PHIs in the destination. They were inserted in an order which
  // makes this work.
  addIncomingPHIValuesForInto(Src, Dest);

  InnerEHValuesPHI->addIncoming(RI->getOperand(0), Src);
  RI->eraseFromParent();
}

/// Helper for getUnwindDestToken/getUnwindDestTokenHelper.
static Value *getParentPad(Value *EHPad) {
  if (auto *FPI = dyn_cast<FuncletPadInst>(EHPad))
    return FPI->getParentPad();
  return cast<CatchSwitchInst>(EHPad)->getParentPad();
}

using UnwindDestMemoTy = DenseMap<Instruction *, Value *>;

/// Helper for getUnwindDestToken that does the descendant-ward part of
/// the search.
static Value *getUnwindDestTokenHelper(Instruction *EHPad,
                                       UnwindDestMemoTy &MemoMap) {
  SmallVector<Instruction *, 8> Worklist(1, EHPad);

  while (!Worklist.empty()) {
    Instruction *CurrentPad = Worklist.pop_back_val();
    // We only put pads on the worklist that aren't in the MemoMap.  When
    // we find an unwind dest for a pad we may update its ancestors, but
    // the queue only ever contains uncles/great-uncles/etc. of CurrentPad,
    // so they should never get updated while queued on the worklist.
    assert(!MemoMap.count(CurrentPad));
    Value *UnwindDestToken = nullptr;
    if (auto *CatchSwitch = dyn_cast<CatchSwitchInst>(CurrentPad)) {
      if (CatchSwitch->hasUnwindDest()) {
        UnwindDestToken = CatchSwitch->getUnwindDest()->getFirstNonPHI();
      } else {
        // Catchswitch doesn't have a 'nounwind' variant, and one might be
        // annotated as "unwinds to caller" when really it's nounwind (see
        // e.g. SimplifyCFGOpt::SimplifyUnreachable), so we can't infer the
        // parent's unwind dest from this.  We can check its catchpads'
        // descendants, since they might include a cleanuppad with an
        // "unwinds to caller" cleanupret, which can be trusted.
        for (auto HI = CatchSwitch->handler_begin(),
                  HE = CatchSwitch->handler_end();
             HI != HE && !UnwindDestToken; ++HI) {
          BasicBlock *HandlerBlock = *HI;
          auto *CatchPad = cast<CatchPadInst>(HandlerBlock->getFirstNonPHI());
          for (User *Child : CatchPad->users()) {
            // Intentionally ignore invokes here -- since the catchswitch is
            // marked "unwind to caller", it would be a verifier error if it
            // contained an invoke which unwinds out of it, so any invoke we'd
            // encounter must unwind to some child of the catch.
            if (!isa<CleanupPadInst>(Child) && !isa<CatchSwitchInst>(Child))
              continue;

            Instruction *ChildPad = cast<Instruction>(Child);
            auto Memo = MemoMap.find(ChildPad);
            if (Memo == MemoMap.end()) {
              // Haven't figured out this child pad yet; queue it.
              Worklist.push_back(ChildPad);
              continue;
            }
            // We've already checked this child, but might have found that
            // it offers no proof either way.
            Value *ChildUnwindDestToken = Memo->second;
            if (!ChildUnwindDestToken)
              continue;
            // We already know the child's unwind dest, which can either
            // be ConstantTokenNone to indicate unwind to caller, or can
            // be another child of the catchpad.  Only the former indicates
            // the unwind dest of the catchswitch.
            if (isa<ConstantTokenNone>(ChildUnwindDestToken)) {
              UnwindDestToken = ChildUnwindDestToken;
              break;
            }
            assert(getParentPad(ChildUnwindDestToken) == CatchPad);
          }
        }
      }
    } else {
      auto *CleanupPad = cast<CleanupPadInst>(CurrentPad);
      for (User *U : CleanupPad->users()) {
        if (auto *CleanupRet = dyn_cast<CleanupReturnInst>(U)) {
          if (BasicBlock *RetUnwindDest = CleanupRet->getUnwindDest())
            UnwindDestToken = RetUnwindDest->getFirstNonPHI();
          else
            UnwindDestToken = ConstantTokenNone::get(CleanupPad->getContext());
          break;
        }
        Value *ChildUnwindDestToken;
        if (auto *Invoke = dyn_cast<InvokeInst>(U)) {
          ChildUnwindDestToken = Invoke->getUnwindDest()->getFirstNonPHI();
        } else if (isa<CleanupPadInst>(U) || isa<CatchSwitchInst>(U)) {
          Instruction *ChildPad = cast<Instruction>(U);
          auto Memo = MemoMap.find(ChildPad);
          if (Memo == MemoMap.end()) {
            // Haven't resolved this child yet; queue it and keep searching.
            Worklist.push_back(ChildPad);
            continue;
          }
          // We've checked this child, but still need to ignore it if it
          // had no proof either way.
          ChildUnwindDestToken = Memo->second;
          if (!ChildUnwindDestToken)
            continue;
        } else {
          // Not a relevant user of the cleanuppad
          continue;
        }
        // In a well-formed program, the child/invoke must either unwind to
        // an(other) child of the cleanup, or exit the cleanup.  In the
        // first case, continue searching.
        if (isa<Instruction>(ChildUnwindDestToken) &&
            getParentPad(ChildUnwindDestToken) == CleanupPad)
          continue;
        UnwindDestToken = ChildUnwindDestToken;
        break;
      }
    }
    // If we haven't found an unwind dest for CurrentPad, we may have queued its
    // children, so move on to the next in the worklist.
    if (!UnwindDestToken)
      continue;

    // Now we know that CurrentPad unwinds to UnwindDestToken.  It also exits
    // any ancestors of CurrentPad up to but not including UnwindDestToken's
    // parent pad.  Record this in the memo map, and check to see if the
    // original EHPad being queried is one of the ones exited.
    Value *UnwindParent;
    if (auto *UnwindPad = dyn_cast<Instruction>(UnwindDestToken))
      UnwindParent = getParentPad(UnwindPad);
    else
      UnwindParent = nullptr;
    bool ExitedOriginalPad = false;
    for (Instruction *ExitedPad = CurrentPad;
         ExitedPad && ExitedPad != UnwindParent;
         ExitedPad = dyn_cast<Instruction>(getParentPad(ExitedPad))) {
      // Skip over catchpads since they just follow their catchswitches.
      if (isa<CatchPadInst>(ExitedPad))
        continue;
      MemoMap[ExitedPad] = UnwindDestToken;
      ExitedOriginalPad |= (ExitedPad == EHPad);
    }

    if (ExitedOriginalPad)
      return UnwindDestToken;

    // Continue the search.
  }

  // No definitive information is contained within this funclet.
  return nullptr;
}

/// Given an EH pad, find where it unwinds.  If it unwinds to an EH pad,
/// return that pad instruction.  If it unwinds to caller, return
/// ConstantTokenNone.  If it does not have a definitive unwind destination,
/// return nullptr.
///
/// This routine gets invoked for calls in funclets in inlinees when inlining
/// an invoke.  Since many funclets don't have calls inside them, it's queried
/// on-demand rather than building a map of pads to unwind dests up front.
/// Determining a funclet's unwind dest may require recursively searching its
/// descendants, and also ancestors and cousins if the descendants don't provide
/// an answer.  Since most funclets will have their unwind dest immediately
/// available as the unwind dest of a catchswitch or cleanupret, this routine
/// searches top-down from the given pad and then up. To avoid worst-case
/// quadratic run-time given that approach, it uses a memo map to avoid
/// re-processing funclet trees.  The callers that rewrite the IR as they go
/// take advantage of this, for correctness, by checking/forcing rewritten
/// pads' entries to match the original callee view.
static Value *getUnwindDestToken(Instruction *EHPad,
                                 UnwindDestMemoTy &MemoMap) {
  // Catchpads unwind to the same place as their catchswitch;
  // redirct any queries on catchpads so the code below can
  // deal with just catchswitches and cleanuppads.
  if (auto *CPI = dyn_cast<CatchPadInst>(EHPad))
    EHPad = CPI->getCatchSwitch();

  // Check if we've already determined the unwind dest for this pad.
  auto Memo = MemoMap.find(EHPad);
  if (Memo != MemoMap.end())
    return Memo->second;

  // Search EHPad and, if necessary, its descendants.
  Value *UnwindDestToken = getUnwindDestTokenHelper(EHPad, MemoMap);
  assert((UnwindDestToken == nullptr) != (MemoMap.count(EHPad) != 0));
  if (UnwindDestToken)
    return UnwindDestToken;

  // No information is available for this EHPad from itself or any of its
  // descendants.  An unwind all the way out to a pad in the caller would
  // need also to agree with the unwind dest of the parent funclet, so
  // search up the chain to try to find a funclet with information.  Put
  // null entries in the memo map to avoid re-processing as we go up.
  MemoMap[EHPad] = nullptr;
#ifndef NDEBUG
  SmallPtrSet<Instruction *, 4> TempMemos;
  TempMemos.insert(EHPad);
#endif
  Instruction *LastUselessPad = EHPad;
  Value *AncestorToken;
  for (AncestorToken = getParentPad(EHPad);
       auto *AncestorPad = dyn_cast<Instruction>(AncestorToken);
       AncestorToken = getParentPad(AncestorToken)) {
    // Skip over catchpads since they just follow their catchswitches.
    if (isa<CatchPadInst>(AncestorPad))
      continue;
    // If the MemoMap had an entry mapping AncestorPad to nullptr, since we
    // haven't yet called getUnwindDestTokenHelper for AncestorPad in this
    // call to getUnwindDestToken, that would mean that AncestorPad had no
    // information in itself, its descendants, or its ancestors.  If that
    // were the case, then we should also have recorded the lack of information
    // for the descendant that we're coming from.  So assert that we don't
    // find a null entry in the MemoMap for AncestorPad.
    assert(!MemoMap.count(AncestorPad) || MemoMap[AncestorPad]);
    auto AncestorMemo = MemoMap.find(AncestorPad);
    if (AncestorMemo == MemoMap.end()) {
      UnwindDestToken = getUnwindDestTokenHelper(AncestorPad, MemoMap);
    } else {
      UnwindDestToken = AncestorMemo->second;
    }
    if (UnwindDestToken)
      break;
    LastUselessPad = AncestorPad;
    MemoMap[LastUselessPad] = nullptr;
#ifndef NDEBUG
    TempMemos.insert(LastUselessPad);
#endif
  }

  // We know that getUnwindDestTokenHelper was called on LastUselessPad and
  // returned nullptr (and likewise for EHPad and any of its ancestors up to
  // LastUselessPad), so LastUselessPad has no information from below.  Since
  // getUnwindDestTokenHelper must investigate all downward paths through
  // no-information nodes to prove that a node has no information like this,
  // and since any time it finds information it records it in the MemoMap for
  // not just the immediately-containing funclet but also any ancestors also
  // exited, it must be the case that, walking downward from LastUselessPad,
  // visiting just those nodes which have not been mapped to an unwind dest
  // by getUnwindDestTokenHelper (the nullptr TempMemos notwithstanding, since
  // they are just used to keep getUnwindDestTokenHelper from repeating work),
  // any node visited must have been exhaustively searched with no information
  // for it found.
  SmallVector<Instruction *, 8> Worklist(1, LastUselessPad);
  while (!Worklist.empty()) {
    Instruction *UselessPad = Worklist.pop_back_val();
    auto Memo = MemoMap.find(UselessPad);
    if (Memo != MemoMap.end() && Memo->second) {
      // Here the name 'UselessPad' is a bit of a misnomer, because we've found
      // that it is a funclet that does have information about unwinding to
      // a particular destination; its parent was a useless pad.
      // Since its parent has no information, the unwind edge must not escape
      // the parent, and must target a sibling of this pad.  This local unwind
      // gives us no information about EHPad.  Leave it and the subtree rooted
      // at it alone.
      assert(getParentPad(Memo->second) == getParentPad(UselessPad));
      continue;
    }
    // We know we don't have information for UselesPad.  If it has an entry in
    // the MemoMap (mapping it to nullptr), it must be one of the TempMemos
    // added on this invocation of getUnwindDestToken; if a previous invocation
    // recorded nullptr, it would have had to prove that the ancestors of
    // UselessPad, which include LastUselessPad, had no information, and that
    // in turn would have required proving that the descendants of
    // LastUselesPad, which include EHPad, have no information about
    // LastUselessPad, which would imply that EHPad was mapped to nullptr in
    // the MemoMap on that invocation, which isn't the case if we got here.
    assert(!MemoMap.count(UselessPad) || TempMemos.count(UselessPad));
    // Assert as we enumerate users that 'UselessPad' doesn't have any unwind
    // information that we'd be contradicting by making a map entry for it
    // (which is something that getUnwindDestTokenHelper must have proved for
    // us to get here).  Just assert on is direct users here; the checks in
    // this downward walk at its descendants will verify that they don't have
    // any unwind edges that exit 'UselessPad' either (i.e. they either have no
    // unwind edges or unwind to a sibling).
    MemoMap[UselessPad] = UnwindDestToken;
    if (auto *CatchSwitch = dyn_cast<CatchSwitchInst>(UselessPad)) {
      assert(CatchSwitch->getUnwindDest() == nullptr && "Expected useless pad");
      for (BasicBlock *HandlerBlock : CatchSwitch->handlers()) {
        auto *CatchPad = HandlerBlock->getFirstNonPHI();
        for (User *U : CatchPad->users()) {
          assert(
              (!isa<InvokeInst>(U) ||
               (getParentPad(
                    cast<InvokeInst>(U)->getUnwindDest()->getFirstNonPHI()) ==
                CatchPad)) &&
              "Expected useless pad");
          if (isa<CatchSwitchInst>(U) || isa<CleanupPadInst>(U))
            Worklist.push_back(cast<Instruction>(U));
        }
      }
    } else {
      assert(isa<CleanupPadInst>(UselessPad));
      for (User *U : UselessPad->users()) {
        assert(!isa<CleanupReturnInst>(U) && "Expected useless pad");
        assert((!isa<InvokeInst>(U) ||
                (getParentPad(
                     cast<InvokeInst>(U)->getUnwindDest()->getFirstNonPHI()) ==
                 UselessPad)) &&
               "Expected useless pad");
        if (isa<CatchSwitchInst>(U) || isa<CleanupPadInst>(U))
          Worklist.push_back(cast<Instruction>(U));
      }
    }
  }

  return UnwindDestToken;
}

/// When we inline a basic block into an invoke,
/// we have to turn all of the calls that can throw into invokes.
/// This function analyze BB to see if there are any calls, and if so,
/// it rewrites them to be invokes that jump to InvokeDest and fills in the PHI
/// nodes in that block with the values specified in InvokeDestPHIValues.
static BasicBlock *HandleCallsInBlockInlinedThroughInvoke(
    BasicBlock *BB, BasicBlock *UnwindEdge,
    UnwindDestMemoTy *FuncletUnwindMap = nullptr) {
  for (Instruction &I : llvm::make_early_inc_range(*BB)) {
    // We only need to check for function calls: inlined invoke
    // instructions require no special handling.
    CallInst *CI = dyn_cast<CallInst>(&I);

    if (!CI || CI->doesNotThrow())
      continue;

    if (CI->isInlineAsm()) {
      InlineAsm *IA = cast<InlineAsm>(CI->getCalledOperand());
      if (!IA->canThrow()) {
        continue;
      }
    }

    // We do not need to (and in fact, cannot) convert possibly throwing calls
    // to @llvm.experimental_deoptimize (resp. @llvm.experimental.guard) into
    // invokes.  The caller's "segment" of the deoptimization continuation
    // attached to the newly inlined @llvm.experimental_deoptimize
    // (resp. @llvm.experimental.guard) call should contain the exception
    // handling logic, if any.
    if (auto *F = CI->getCalledFunction())
      if (F->getIntrinsicID() == Intrinsic::experimental_deoptimize ||
          F->getIntrinsicID() == Intrinsic::experimental_guard)
        continue;

    if (auto FuncletBundle = CI->getOperandBundle(LLVMContext::OB_funclet)) {
      // This call is nested inside a funclet.  If that funclet has an unwind
      // destination within the inlinee, then unwinding out of this call would
      // be UB.  Rewriting this call to an invoke which targets the inlined
      // invoke's unwind dest would give the call's parent funclet multiple
      // unwind destinations, which is something that subsequent EH table
      // generation can't handle and that the veirifer rejects.  So when we
      // see such a call, leave it as a call.
      auto *FuncletPad = cast<Instruction>(FuncletBundle->Inputs[0]);
      Value *UnwindDestToken =
          getUnwindDestToken(FuncletPad, *FuncletUnwindMap);
      if (UnwindDestToken && !isa<ConstantTokenNone>(UnwindDestToken))
        continue;
#ifndef NDEBUG
      Instruction *MemoKey;
      if (auto *CatchPad = dyn_cast<CatchPadInst>(FuncletPad))
        MemoKey = CatchPad->getCatchSwitch();
      else
        MemoKey = FuncletPad;
      assert(FuncletUnwindMap->count(MemoKey) &&
             (*FuncletUnwindMap)[MemoKey] == UnwindDestToken &&
             "must get memoized to avoid confusing later searches");
#endif // NDEBUG
    }

    changeToInvokeAndSplitBasicBlock(CI, UnwindEdge);
    return BB;
  }
  return nullptr;
}

/// If we inlined an invoke site, we need to convert calls
/// in the body of the inlined function into invokes.
///
/// II is the invoke instruction being inlined.  FirstNewBlock is the first
/// block of the inlined code (the last block is the end of the function),
/// and InlineCodeInfo is information about the code that got inlined.
static void HandleInlinedLandingPad(InvokeInst *II, BasicBlock *FirstNewBlock,
                                    ClonedCodeInfo &InlinedCodeInfo) {
  BasicBlock *InvokeDest = II->getUnwindDest();

  Function *Caller = FirstNewBlock->getParent();

  // The inlined code is currently at the end of the function, scan from the
  // start of the inlined code to its end, checking for stuff we need to
  // rewrite.
  LandingPadInliningInfo Invoke(II);

  // Get all of the inlined landing pad instructions.
  SmallPtrSet<LandingPadInst*, 16> InlinedLPads;
  for (Function::iterator I = FirstNewBlock->getIterator(), E = Caller->end();
       I != E; ++I)
    if (InvokeInst *II = dyn_cast<InvokeInst>(I->getTerminator()))
      InlinedLPads.insert(II->getLandingPadInst());

  // Append the clauses from the outer landing pad instruction into the inlined
  // landing pad instructions.
  LandingPadInst *OuterLPad = Invoke.getLandingPadInst();
  for (LandingPadInst *InlinedLPad : InlinedLPads) {
    unsigned OuterNum = OuterLPad->getNumClauses();
    InlinedLPad->reserveClauses(OuterNum);
    for (unsigned OuterIdx = 0; OuterIdx != OuterNum; ++OuterIdx)
      InlinedLPad->addClause(OuterLPad->getClause(OuterIdx));
    if (OuterLPad->isCleanup())
      InlinedLPad->setCleanup(true);
  }

  for (Function::iterator BB = FirstNewBlock->getIterator(), E = Caller->end();
       BB != E; ++BB) {
    if (InlinedCodeInfo.ContainsCalls)
      if (BasicBlock *NewBB = HandleCallsInBlockInlinedThroughInvoke(
              &*BB, Invoke.getOuterResumeDest()))
        // Update any PHI nodes in the exceptional block to indicate that there
        // is now a new entry in them.
        Invoke.addIncomingPHIValuesFor(NewBB);

    // Forward any resumes that are remaining here.
    if (ResumeInst *RI = dyn_cast<ResumeInst>(BB->getTerminator()))
      Invoke.forwardResume(RI, InlinedLPads);
  }

  // Now that everything is happy, we have one final detail.  The PHI nodes in
  // the exception destination block still have entries due to the original
  // invoke instruction. Eliminate these entries (which might even delete the
  // PHI node) now.
  InvokeDest->removePredecessor(II->getParent());
}

/// If we inlined an invoke site, we need to convert calls
/// in the body of the inlined function into invokes.
///
/// II is the invoke instruction being inlined.  FirstNewBlock is the first
/// block of the inlined code (the last block is the end of the function),
/// and InlineCodeInfo is information about the code that got inlined.
static void HandleInlinedEHPad(InvokeInst *II, BasicBlock *FirstNewBlock,
                               ClonedCodeInfo &InlinedCodeInfo) {
  BasicBlock *UnwindDest = II->getUnwindDest();
  Function *Caller = FirstNewBlock->getParent();

  assert(UnwindDest->getFirstNonPHI()->isEHPad() && "unexpected BasicBlock!");

  // If there are PHI nodes in the unwind destination block, we need to keep
  // track of which values came into them from the invoke before removing the
  // edge from this block.
  SmallVector<Value *, 8> UnwindDestPHIValues;
  BasicBlock *InvokeBB = II->getParent();
  for (Instruction &I : *UnwindDest) {
    // Save the value to use for this edge.
    PHINode *PHI = dyn_cast<PHINode>(&I);
    if (!PHI)
      break;
    UnwindDestPHIValues.push_back(PHI->getIncomingValueForBlock(InvokeBB));
  }

  // Add incoming-PHI values to the unwind destination block for the given basic
  // block, using the values for the original invoke's source block.
  auto UpdatePHINodes = [&](BasicBlock *Src) {
    BasicBlock::iterator I = UnwindDest->begin();
    for (Value *V : UnwindDestPHIValues) {
      PHINode *PHI = cast<PHINode>(I);
      PHI->addIncoming(V, Src);
      ++I;
    }
  };

  // This connects all the instructions which 'unwind to caller' to the invoke
  // destination.
  UnwindDestMemoTy FuncletUnwindMap;
  for (Function::iterator BB = FirstNewBlock->getIterator(), E = Caller->end();
       BB != E; ++BB) {
    if (auto *CRI = dyn_cast<CleanupReturnInst>(BB->getTerminator())) {
      if (CRI->unwindsToCaller()) {
        auto *CleanupPad = CRI->getCleanupPad();
        CleanupReturnInst::Create(CleanupPad, UnwindDest, CRI);
        CRI->eraseFromParent();
        UpdatePHINodes(&*BB);
        // Finding a cleanupret with an unwind destination would confuse
        // subsequent calls to getUnwindDestToken, so map the cleanuppad
        // to short-circuit any such calls and recognize this as an "unwind
        // to caller" cleanup.
        assert(!FuncletUnwindMap.count(CleanupPad) ||
               isa<ConstantTokenNone>(FuncletUnwindMap[CleanupPad]));
        FuncletUnwindMap[CleanupPad] =
            ConstantTokenNone::get(Caller->getContext());
      }
    }

    Instruction *I = BB->getFirstNonPHI();
    if (!I->isEHPad())
      continue;

    Instruction *Replacement = nullptr;
    if (auto *CatchSwitch = dyn_cast<CatchSwitchInst>(I)) {
      if (CatchSwitch->unwindsToCaller()) {
        Value *UnwindDestToken;
        if (auto *ParentPad =
                dyn_cast<Instruction>(CatchSwitch->getParentPad())) {
          // This catchswitch is nested inside another funclet.  If that
          // funclet has an unwind destination within the inlinee, then
          // unwinding out of this catchswitch would be UB.  Rewriting this
          // catchswitch to unwind to the inlined invoke's unwind dest would
          // give the parent funclet multiple unwind destinations, which is
          // something that subsequent EH table generation can't handle and
          // that the veirifer rejects.  So when we see such a call, leave it
          // as "unwind to caller".
          UnwindDestToken = getUnwindDestToken(ParentPad, FuncletUnwindMap);
          if (UnwindDestToken && !isa<ConstantTokenNone>(UnwindDestToken))
            continue;
        } else {
          // This catchswitch has no parent to inherit constraints from, and
          // none of its descendants can have an unwind edge that exits it and
          // targets another funclet in the inlinee.  It may or may not have a
          // descendant that definitively has an unwind to caller.  In either
          // case, we'll have to assume that any unwinds out of it may need to
          // be routed to the caller, so treat it as though it has a definitive
          // unwind to caller.
          UnwindDestToken = ConstantTokenNone::get(Caller->getContext());
        }
        auto *NewCatchSwitch = CatchSwitchInst::Create(
            CatchSwitch->getParentPad(), UnwindDest,
            CatchSwitch->getNumHandlers(), CatchSwitch->getName(),
            CatchSwitch);
        for (BasicBlock *PadBB : CatchSwitch->handlers())
          NewCatchSwitch->addHandler(PadBB);
        // Propagate info for the old catchswitch over to the new one in
        // the unwind map.  This also serves to short-circuit any subsequent
        // checks for the unwind dest of this catchswitch, which would get
        // confused if they found the outer handler in the callee.
        FuncletUnwindMap[NewCatchSwitch] = UnwindDestToken;
        Replacement = NewCatchSwitch;
      }
    } else if (!isa<FuncletPadInst>(I)) {
      llvm_unreachable("unexpected EHPad!");
    }

    if (Replacement) {
      Replacement->takeName(I);
      I->replaceAllUsesWith(Replacement);
      I->eraseFromParent();
      UpdatePHINodes(&*BB);
    }
  }

  if (InlinedCodeInfo.ContainsCalls)
    for (Function::iterator BB = FirstNewBlock->getIterator(),
                            E = Caller->end();
         BB != E; ++BB)
      if (BasicBlock *NewBB = HandleCallsInBlockInlinedThroughInvoke(
              &*BB, UnwindDest, &FuncletUnwindMap))
        // Update any PHI nodes in the exceptional block to indicate that there
        // is now a new entry in them.
        UpdatePHINodes(NewBB);

  // Now that everything is happy, we have one final detail.  The PHI nodes in
  // the exception destination block still have entries due to the original
  // invoke instruction. Eliminate these entries (which might even delete the
  // PHI node) now.
  UnwindDest->removePredecessor(InvokeBB);
}

/// When inlining a call site that has !llvm.mem.parallel_loop_access,
/// !llvm.access.group, !alias.scope or !noalias metadata, that metadata should
/// be propagated to all memory-accessing cloned instructions.
static void PropagateCallSiteMetadata(CallBase &CB, Function::iterator FStart,
                                      Function::iterator FEnd) {
  MDNode *MemParallelLoopAccess =
      CB.getMetadata(LLVMContext::MD_mem_parallel_loop_access);
  MDNode *AccessGroup = CB.getMetadata(LLVMContext::MD_access_group);
  MDNode *AliasScope = CB.getMetadata(LLVMContext::MD_alias_scope);
  MDNode *NoAlias = CB.getMetadata(LLVMContext::MD_noalias);
  if (!MemParallelLoopAccess && !AccessGroup && !AliasScope && !NoAlias)
    return;

  for (BasicBlock &BB : make_range(FStart, FEnd)) {
    for (Instruction &I : BB) {
      // This metadata is only relevant for instructions that access memory.
      if (!I.mayReadOrWriteMemory())
        continue;

      if (MemParallelLoopAccess) {
        // TODO: This probably should not overwrite MemParalleLoopAccess.
        MemParallelLoopAccess = MDNode::concatenate(
            I.getMetadata(LLVMContext::MD_mem_parallel_loop_access),
            MemParallelLoopAccess);
        I.setMetadata(LLVMContext::MD_mem_parallel_loop_access,
                      MemParallelLoopAccess);
      }

      if (AccessGroup)
        I.setMetadata(LLVMContext::MD_access_group, uniteAccessGroups(
            I.getMetadata(LLVMContext::MD_access_group), AccessGroup));

      if (AliasScope)
        I.setMetadata(LLVMContext::MD_alias_scope, MDNode::concatenate(
            I.getMetadata(LLVMContext::MD_alias_scope), AliasScope));

      if (NoAlias)
        I.setMetadata(LLVMContext::MD_noalias, MDNode::concatenate(
            I.getMetadata(LLVMContext::MD_noalias), NoAlias));
    }
  }
}

<<<<<<< HEAD
=======
namespace {
>>>>>>> 2ab1d525
/// Utility for cloning !noalias and !alias.scope metadata. When a code region
/// using scoped alias metadata is inlined, the aliasing relationships may not
/// hold between the two version. It is necessary to create a deep clone of the
/// metadata, putting the two versions in separate scope domains.
class ScopedAliasMetadataDeepCloner {
  using MetadataMap = DenseMap<const MDNode *, TrackingMDNodeRef>;
  SetVector<const MDNode *> MD;
  MetadataMap MDMap;
  void addRecursiveMetadataUses();

public:
  ScopedAliasMetadataDeepCloner(const Function *F);

  /// Create a new clone of the scoped alias metadata, which will be used by
  /// subsequent remap() calls.
  void clone();

<<<<<<< HEAD
  /// Remap instructions in the given VMap from the original to the cloned
  /// metadata.
  void remap(ValueToValueMapTy &VMap);
};
=======
  /// Remap instructions in the given range from the original to the cloned
  /// metadata.
  void remap(Function::iterator FStart, Function::iterator FEnd);
};
} // namespace
>>>>>>> 2ab1d525

ScopedAliasMetadataDeepCloner::ScopedAliasMetadataDeepCloner(
    const Function *F) {
  for (const BasicBlock &BB : *F) {
    for (const Instruction &I : BB) {
      if (const MDNode *M = I.getMetadata(LLVMContext::MD_alias_scope))
        MD.insert(M);
      if (const MDNode *M = I.getMetadata(LLVMContext::MD_noalias))
        MD.insert(M);

      // We also need to clone the metadata in noalias intrinsics.
      if (const auto *Decl = dyn_cast<NoAliasScopeDeclInst>(&I))
        MD.insert(Decl->getScopeList());
    }
  }
  addRecursiveMetadataUses();
}

void ScopedAliasMetadataDeepCloner::addRecursiveMetadataUses() {
  SmallVector<const Metadata *, 16> Queue(MD.begin(), MD.end());
  while (!Queue.empty()) {
    const MDNode *M = cast<MDNode>(Queue.pop_back_val());
    for (const Metadata *Op : M->operands())
      if (const MDNode *OpMD = dyn_cast<MDNode>(Op))
        if (MD.insert(OpMD))
          Queue.push_back(OpMD);
  }
}

void ScopedAliasMetadataDeepCloner::clone() {
  assert(MDMap.empty() && "clone() already called ?");

  SmallVector<TempMDTuple, 16> DummyNodes;
  for (const MDNode *I : MD) {
    DummyNodes.push_back(MDTuple::getTemporary(I->getContext(), None));
    MDMap[I].reset(DummyNodes.back().get());
  }

  // Create new metadata nodes to replace the dummy nodes, replacing old
  // metadata references with either a dummy node or an already-created new
  // node.
  SmallVector<Metadata *, 4> NewOps;
  for (const MDNode *I : MD) {
    for (const Metadata *Op : I->operands()) {
      if (const MDNode *M = dyn_cast<MDNode>(Op))
        NewOps.push_back(MDMap[M]);
      else
        NewOps.push_back(const_cast<Metadata *>(Op));
    }

    MDNode *NewM = MDNode::get(I->getContext(), NewOps);
    MDTuple *TempM = cast<MDTuple>(MDMap[I]);
    assert(TempM->isTemporary() && "Expected temporary node");

    TempM->replaceAllUsesWith(NewM);
    NewOps.clear();
  }
}

<<<<<<< HEAD
void ScopedAliasMetadataDeepCloner::remap(ValueToValueMapTy &VMap) {
  if (MDMap.empty())
    return; // Nothing to do.

  for (auto Entry : VMap) {
    // Check that key is an instruction, to skip the Argument mapping, which
    // points to an instruction in the original function, not the inlined one.
    if (!Entry->second || !isa<Instruction>(Entry->first))
      continue;

    Instruction *I = dyn_cast<Instruction>(Entry->second);
    if (!I)
      continue;

    // Only update scopes when we find them in the map. If they are not, it is
    // because we already handled that instruction before. This is faster than
    // tracking which instructions we already updated.
    if (MDNode *M = I->getMetadata(LLVMContext::MD_alias_scope))
      if (MDNode *MNew = MDMap.lookup(M))
        I->setMetadata(LLVMContext::MD_alias_scope, MNew);

    if (MDNode *M = I->getMetadata(LLVMContext::MD_noalias))
      if (MDNode *MNew = MDMap.lookup(M))
        I->setMetadata(LLVMContext::MD_noalias, MNew);

    if (auto *Decl = dyn_cast<NoAliasScopeDeclInst>(I))
      if (MDNode *MNew = MDMap.lookup(Decl->getScopeList()))
        Decl->setScopeList(MNew);
=======
void ScopedAliasMetadataDeepCloner::remap(Function::iterator FStart,
                                          Function::iterator FEnd) {
  if (MDMap.empty())
    return; // Nothing to do.

  for (BasicBlock &BB : make_range(FStart, FEnd)) {
    for (Instruction &I : BB) {
      // TODO: The null checks for the MDMap.lookup() results should no longer
      // be necessary.
      if (MDNode *M = I.getMetadata(LLVMContext::MD_alias_scope))
        if (MDNode *MNew = MDMap.lookup(M))
          I.setMetadata(LLVMContext::MD_alias_scope, MNew);

      if (MDNode *M = I.getMetadata(LLVMContext::MD_noalias))
        if (MDNode *MNew = MDMap.lookup(M))
          I.setMetadata(LLVMContext::MD_noalias, MNew);

      if (auto *Decl = dyn_cast<NoAliasScopeDeclInst>(&I))
        if (MDNode *MNew = MDMap.lookup(Decl->getScopeList()))
          Decl->setScopeList(MNew);
    }
>>>>>>> 2ab1d525
  }
}

/// If the inlined function has noalias arguments,
/// then add new alias scopes for each noalias argument, tag the mapped noalias
/// parameters with noalias metadata specifying the new scope, and tag all
/// non-derived loads, stores and memory intrinsics with the new alias scopes.
static void AddAliasScopeMetadata(CallBase &CB, ValueToValueMapTy &VMap,
                                  const DataLayout &DL, AAResults *CalleeAAR,
                                  ClonedCodeInfo &InlinedFunctionInfo) {
  if (!EnableNoAliasConversion)
    return;

  const Function *CalledFunc = CB.getCalledFunction();
  SmallVector<const Argument *, 4> NoAliasArgs;

  for (const Argument &Arg : CalledFunc->args())
    if (CB.paramHasAttr(Arg.getArgNo(), Attribute::NoAlias) && !Arg.use_empty())
      NoAliasArgs.push_back(&Arg);

  if (NoAliasArgs.empty())
    return;

  // To do a good job, if a noalias variable is captured, we need to know if
  // the capture point dominates the particular use we're considering.
  DominatorTree DT;
  DT.recalculate(const_cast<Function&>(*CalledFunc));

  // noalias indicates that pointer values based on the argument do not alias
  // pointer values which are not based on it. So we add a new "scope" for each
  // noalias function argument. Accesses using pointers based on that argument
  // become part of that alias scope, accesses using pointers not based on that
  // argument are tagged as noalias with that scope.

  DenseMap<const Argument *, MDNode *> NewScopes;
  MDBuilder MDB(CalledFunc->getContext());

  // Create a new scope domain for this function.
  MDNode *NewDomain =
    MDB.createAnonymousAliasScopeDomain(CalledFunc->getName());
  for (unsigned i = 0, e = NoAliasArgs.size(); i != e; ++i) {
    const Argument *A = NoAliasArgs[i];

    std::string Name = std::string(CalledFunc->getName());
    if (A->hasName()) {
      Name += ": %";
      Name += A->getName();
    } else {
      Name += ": argument ";
      Name += utostr(i);
    }

    // Note: We always create a new anonymous root here. This is true regardless
    // of the linkage of the callee because the aliasing "scope" is not just a
    // property of the callee, but also all control dependencies in the caller.
    MDNode *NewScope = MDB.createAnonymousAliasScope(NewDomain, Name);
    NewScopes.insert(std::make_pair(A, NewScope));

    if (UseNoAliasIntrinsic) {
      // Introduce a llvm.experimental.noalias.scope.decl for the noalias
      // argument.
      MDNode *AScopeList = MDNode::get(CalledFunc->getContext(), NewScope);
      auto *NoAliasDecl =
          IRBuilder<>(&CB).CreateNoAliasScopeDeclaration(AScopeList);
      // Ignore the result for now. The result will be used when the
      // llvm.noalias intrinsic is introduced.
      (void)NoAliasDecl;
    }
  }

  // Iterate over all new instructions in the map; for all memory-access
  // instructions, add the alias scope metadata.
  for (ValueToValueMapTy::iterator VMI = VMap.begin(), VMIE = VMap.end();
       VMI != VMIE; ++VMI) {
    if (const Instruction *I = dyn_cast<Instruction>(VMI->first)) {
      if (!VMI->second)
        continue;

      Instruction *NI = dyn_cast<Instruction>(VMI->second);
      if (!NI || InlinedFunctionInfo.isSimplified(I, NI))
        continue;

      bool IsArgMemOnlyCall = false, IsFuncCall = false;
      SmallVector<const Value *, 2> PtrArgs;

      if (const LoadInst *LI = dyn_cast<LoadInst>(I))
        PtrArgs.push_back(LI->getPointerOperand());
      else if (const StoreInst *SI = dyn_cast<StoreInst>(I))
        PtrArgs.push_back(SI->getPointerOperand());
      else if (const VAArgInst *VAAI = dyn_cast<VAArgInst>(I))
        PtrArgs.push_back(VAAI->getPointerOperand());
      else if (const AtomicCmpXchgInst *CXI = dyn_cast<AtomicCmpXchgInst>(I))
        PtrArgs.push_back(CXI->getPointerOperand());
      else if (const AtomicRMWInst *RMWI = dyn_cast<AtomicRMWInst>(I))
        PtrArgs.push_back(RMWI->getPointerOperand());
      else if (const auto *Call = dyn_cast<CallBase>(I)) {
        // If we know that the call does not access memory, then we'll still
        // know that about the inlined clone of this call site, and we don't
        // need to add metadata.
        if (Call->doesNotAccessMemory())
          continue;

        IsFuncCall = true;
        if (CalleeAAR) {
          FunctionModRefBehavior MRB = CalleeAAR->getModRefBehavior(Call);

          // We'll retain this knowledge without additional metadata.
          if (AAResults::onlyAccessesInaccessibleMem(MRB))
            continue;

          if (AAResults::onlyAccessesArgPointees(MRB))
            IsArgMemOnlyCall = true;
        }

        for (Value *Arg : Call->args()) {
          // We need to check the underlying objects of all arguments, not just
          // the pointer arguments, because we might be passing pointers as
          // integers, etc.
          // However, if we know that the call only accesses pointer arguments,
          // then we only need to check the pointer arguments.
          if (IsArgMemOnlyCall && !Arg->getType()->isPointerTy())
            continue;

          PtrArgs.push_back(Arg);
        }
      }

      // If we found no pointers, then this instruction is not suitable for
      // pairing with an instruction to receive aliasing metadata.
      // However, if this is a call, this we might just alias with none of the
      // noalias arguments.
      if (PtrArgs.empty() && !IsFuncCall)
        continue;

      // It is possible that there is only one underlying object, but you
      // need to go through several PHIs to see it, and thus could be
      // repeated in the Objects list.
      SmallPtrSet<const Value *, 4> ObjSet;
      SmallVector<Metadata *, 4> Scopes, NoAliases;

      SmallSetVector<const Argument *, 4> NAPtrArgs;
      for (const Value *V : PtrArgs) {
        SmallVector<const Value *, 4> Objects;
        getUnderlyingObjects(V, Objects, /* LI = */ nullptr);

        for (const Value *O : Objects)
          ObjSet.insert(O);
      }

      // Figure out if we're derived from anything that is not a noalias
      // argument.
      bool CanDeriveViaCapture = false, UsesAliasingPtr = false;
      for (const Value *V : ObjSet) {
        // Is this value a constant that cannot be derived from any pointer
        // value (we need to exclude constant expressions, for example, that
        // are formed from arithmetic on global symbols).
        bool IsNonPtrConst = isa<ConstantInt>(V) || isa<ConstantFP>(V) ||
                             isa<ConstantPointerNull>(V) ||
                             isa<ConstantDataVector>(V) || isa<UndefValue>(V);
        if (IsNonPtrConst)
          continue;

        // If this is anything other than a noalias argument, then we cannot
        // completely describe the aliasing properties using alias.scope
        // metadata (and, thus, won't add any).
        if (const Argument *A = dyn_cast<Argument>(V)) {
          if (!CB.paramHasAttr(A->getArgNo(), Attribute::NoAlias))
            UsesAliasingPtr = true;
        } else {
          UsesAliasingPtr = true;
        }

        // If this is not some identified function-local object (which cannot
        // directly alias a noalias argument), or some other argument (which,
        // by definition, also cannot alias a noalias argument), then we could
        // alias a noalias argument that has been captured).
        if (!isa<Argument>(V) &&
            !isIdentifiedFunctionLocal(const_cast<Value*>(V)))
          CanDeriveViaCapture = true;
      }

      // A function call can always get captured noalias pointers (via other
      // parameters, globals, etc.).
      if (IsFuncCall && !IsArgMemOnlyCall)
        CanDeriveViaCapture = true;

      // First, we want to figure out all of the sets with which we definitely
      // don't alias. Iterate over all noalias set, and add those for which:
      //   1. The noalias argument is not in the set of objects from which we
      //      definitely derive.
      //   2. The noalias argument has not yet been captured.
      // An arbitrary function that might load pointers could see captured
      // noalias arguments via other noalias arguments or globals, and so we
      // must always check for prior capture.
      for (const Argument *A : NoAliasArgs) {
        if (!ObjSet.count(A) && (!CanDeriveViaCapture ||
                                 // It might be tempting to skip the
                                 // PointerMayBeCapturedBefore check if
                                 // A->hasNoCaptureAttr() is true, but this is
                                 // incorrect because nocapture only guarantees
                                 // that no copies outlive the function, not
                                 // that the value cannot be locally captured.
                                 !PointerMayBeCapturedBefore(A,
                                   /* ReturnCaptures */ false,
                                   /* StoreCaptures */ false, I, &DT)))
          NoAliases.push_back(NewScopes[A]);
      }

      if (!NoAliases.empty())
        NI->setMetadata(LLVMContext::MD_noalias,
                        MDNode::concatenate(
                            NI->getMetadata(LLVMContext::MD_noalias),
                            MDNode::get(CalledFunc->getContext(), NoAliases)));

      // Next, we want to figure out all of the sets to which we might belong.
      // We might belong to a set if the noalias argument is in the set of
      // underlying objects. If there is some non-noalias argument in our list
      // of underlying objects, then we cannot add a scope because the fact
      // that some access does not alias with any set of our noalias arguments
      // cannot itself guarantee that it does not alias with this access
      // (because there is some pointer of unknown origin involved and the
      // other access might also depend on this pointer). We also cannot add
      // scopes to arbitrary functions unless we know they don't access any
      // non-parameter pointer-values.
      bool CanAddScopes = !UsesAliasingPtr;
      if (CanAddScopes && IsFuncCall)
        CanAddScopes = IsArgMemOnlyCall;

      if (CanAddScopes)
        for (const Argument *A : NoAliasArgs) {
          if (ObjSet.count(A))
            Scopes.push_back(NewScopes[A]);
        }

      if (!Scopes.empty())
        NI->setMetadata(
            LLVMContext::MD_alias_scope,
            MDNode::concatenate(NI->getMetadata(LLVMContext::MD_alias_scope),
                                MDNode::get(CalledFunc->getContext(), Scopes)));
    }
  }
}

static bool MayContainThrowingOrExitingCall(Instruction *Begin,
                                            Instruction *End) {

  assert(Begin->getParent() == End->getParent() &&
         "Expected to be in same basic block!");
  return !llvm::isGuaranteedToTransferExecutionToSuccessor(
      Begin->getIterator(), End->getIterator(), InlinerAttributeWindow + 1);
}

static AttrBuilder IdentifyValidAttributes(CallBase &CB) {

  AttrBuilder AB(CB.getContext(), CB.getAttributes().getRetAttrs());
  if (!AB.hasAttributes())
    return AB;
  AttrBuilder Valid(CB.getContext());
  // Only allow these white listed attributes to be propagated back to the
  // callee. This is because other attributes may only be valid on the call
  // itself, i.e. attributes such as signext and zeroext.
  if (auto DerefBytes = AB.getDereferenceableBytes())
    Valid.addDereferenceableAttr(DerefBytes);
  if (auto DerefOrNullBytes = AB.getDereferenceableOrNullBytes())
    Valid.addDereferenceableOrNullAttr(DerefOrNullBytes);
  if (AB.contains(Attribute::NoAlias))
    Valid.addAttribute(Attribute::NoAlias);
  if (AB.contains(Attribute::NonNull))
    Valid.addAttribute(Attribute::NonNull);
  return Valid;
}

static void AddReturnAttributes(CallBase &CB, ValueToValueMapTy &VMap) {
  if (!UpdateReturnAttributes)
    return;

  AttrBuilder Valid = IdentifyValidAttributes(CB);
  if (!Valid.hasAttributes())
    return;
  auto *CalledFunction = CB.getCalledFunction();
  auto &Context = CalledFunction->getContext();

  for (auto &BB : *CalledFunction) {
    auto *RI = dyn_cast<ReturnInst>(BB.getTerminator());
    if (!RI || !isa<CallBase>(RI->getOperand(0)))
      continue;
    auto *RetVal = cast<CallBase>(RI->getOperand(0));
    // Check that the cloned RetVal exists and is a call, otherwise we cannot
    // add the attributes on the cloned RetVal. Simplification during inlining
    // could have transformed the cloned instruction.
    auto *NewRetVal = dyn_cast_or_null<CallBase>(VMap.lookup(RetVal));
    if (!NewRetVal)
      continue;
    // Backward propagation of attributes to the returned value may be incorrect
    // if it is control flow dependent.
    // Consider:
    // @callee {
    //  %rv = call @foo()
    //  %rv2 = call @bar()
    //  if (%rv2 != null)
    //    return %rv2
    //  if (%rv == null)
    //    exit()
    //  return %rv
    // }
    // caller() {
    //   %val = call nonnull @callee()
    // }
    // Here we cannot add the nonnull attribute on either foo or bar. So, we
    // limit the check to both RetVal and RI are in the same basic block and
    // there are no throwing/exiting instructions between these instructions.
    if (RI->getParent() != RetVal->getParent() ||
        MayContainThrowingOrExitingCall(RetVal, RI))
      continue;
    // Add to the existing attributes of NewRetVal, i.e. the cloned call
    // instruction.
    // NB! When we have the same attribute already existing on NewRetVal, but
    // with a differing value, the AttributeList's merge API honours the already
    // existing attribute value (i.e. attributes such as dereferenceable,
    // dereferenceable_or_null etc). See AttrBuilder::merge for more details.
    AttributeList AL = NewRetVal->getAttributes();
    AttributeList NewAL = AL.addRetAttributes(Context, Valid);
    NewRetVal->setAttributes(NewAL);
  }
}

/// If the inlined function has non-byval align arguments, then
/// add @llvm.assume-based alignment assumptions to preserve this information.
static void AddAlignmentAssumptions(CallBase &CB, InlineFunctionInfo &IFI) {
  if (!PreserveAlignmentAssumptions || !IFI.GetAssumptionCache)
    return;

  AssumptionCache *AC = &IFI.GetAssumptionCache(*CB.getCaller());
  auto &DL = CB.getCaller()->getParent()->getDataLayout();

  // To avoid inserting redundant assumptions, we should check for assumptions
  // already in the caller. To do this, we might need a DT of the caller.
  DominatorTree DT;
  bool DTCalculated = false;

  Function *CalledFunc = CB.getCalledFunction();
  for (Argument &Arg : CalledFunc->args()) {
    unsigned Align = Arg.getType()->isPointerTy() ? Arg.getParamAlignment() : 0;
    if (Align && !Arg.hasPassPointeeByValueCopyAttr() && !Arg.hasNUses(0)) {
      if (!DTCalculated) {
        DT.recalculate(*CB.getCaller());
        DTCalculated = true;
      }

      // If we can already prove the asserted alignment in the context of the
      // caller, then don't bother inserting the assumption.
      Value *ArgVal = CB.getArgOperand(Arg.getArgNo());
      if (getKnownAlignment(ArgVal, DL, &CB, AC, &DT) >= Align)
        continue;

      CallInst *NewAsmp =
          IRBuilder<>(&CB).CreateAlignmentAssumption(DL, ArgVal, Align);
      AC->registerAssumption(cast<AssumeInst>(NewAsmp));
    }
  }
}

/// Once we have cloned code over from a callee into the caller,
/// update the specified callgraph to reflect the changes we made.
/// Note that it's possible that not all code was copied over, so only
/// some edges of the callgraph may remain.
static void UpdateCallGraphAfterInlining(CallBase &CB,
                                         Function::iterator FirstNewBlock,
                                         ValueToValueMapTy &VMap,
                                         InlineFunctionInfo &IFI) {
  CallGraph &CG = *IFI.CG;
  const Function *Caller = CB.getCaller();
  const Function *Callee = CB.getCalledFunction();
  CallGraphNode *CalleeNode = CG[Callee];
  CallGraphNode *CallerNode = CG[Caller];

  // Since we inlined some uninlined call sites in the callee into the caller,
  // add edges from the caller to all of the callees of the callee.
  CallGraphNode::iterator I = CalleeNode->begin(), E = CalleeNode->end();

  // Consider the case where CalleeNode == CallerNode.
  CallGraphNode::CalledFunctionsVector CallCache;
  if (CalleeNode == CallerNode) {
    CallCache.assign(I, E);
    I = CallCache.begin();
    E = CallCache.end();
  }

  for (; I != E; ++I) {
    // Skip 'refererence' call records.
    if (!I->first)
      continue;

    const Value *OrigCall = *I->first;

    ValueToValueMapTy::iterator VMI = VMap.find(OrigCall);
    // Only copy the edge if the call was inlined!
    if (VMI == VMap.end() || VMI->second == nullptr)
      continue;

    // If the call was inlined, but then constant folded, there is no edge to
    // add.  Check for this case.
    auto *NewCall = dyn_cast<CallBase>(VMI->second);
    if (!NewCall)
      continue;

    // We do not treat intrinsic calls like real function calls because we
    // expect them to become inline code; do not add an edge for an intrinsic.
    if (NewCall->getCalledFunction() &&
        NewCall->getCalledFunction()->isIntrinsic())
      continue;

    // Remember that this call site got inlined for the client of
    // InlineFunction.
    IFI.InlinedCalls.push_back(NewCall);

    // It's possible that inlining the callsite will cause it to go from an
    // indirect to a direct call by resolving a function pointer.  If this
    // happens, set the callee of the new call site to a more precise
    // destination.  This can also happen if the call graph node of the caller
    // was just unnecessarily imprecise.
    if (!I->second->getFunction())
      if (Function *F = NewCall->getCalledFunction()) {
        // Indirect call site resolved to direct call.
        CallerNode->addCalledFunction(NewCall, CG[F]);

        continue;
      }

    CallerNode->addCalledFunction(NewCall, I->second);
  }

  // Update the call graph by deleting the edge from Callee to Caller.  We must
  // do this after the loop above in case Caller and Callee are the same.
  CallerNode->removeCallEdgeFor(*cast<CallBase>(&CB));
}

static void HandleByValArgumentInit(Type *ByValType, Value *Dst, Value *Src,
                                    Module *M, BasicBlock *InsertBlock,
                                    InlineFunctionInfo &IFI) {
  IRBuilder<> Builder(InsertBlock, InsertBlock->begin());

  Value *Size =
      Builder.getInt64(M->getDataLayout().getTypeStoreSize(ByValType));

  // Always generate a memcpy of alignment 1 here because we don't know
  // the alignment of the src pointer.  Other optimizations can infer
  // better alignment.
  Builder.CreateMemCpy(Dst, /*DstAlign*/ Align(1), Src,
                       /*SrcAlign*/ Align(1), Size);
}

/// When inlining a call site that has a byval argument,
/// we have to make the implicit memcpy explicit by adding it.
static Value *HandleByValArgument(Type *ByValType, Value *Arg,
                                  Instruction *TheCall,
                                  const Function *CalledFunc,
                                  InlineFunctionInfo &IFI,
                                  unsigned ByValAlignment) {
  assert(cast<PointerType>(Arg->getType())
             ->isOpaqueOrPointeeTypeMatches(ByValType));
  Function *Caller = TheCall->getFunction();
  const DataLayout &DL = Caller->getParent()->getDataLayout();

  // If the called function is readonly, then it could not mutate the caller's
  // copy of the byval'd memory.  In this case, it is safe to elide the copy and
  // temporary.
  if (CalledFunc->onlyReadsMemory()) {
    // If the byval argument has a specified alignment that is greater than the
    // passed in pointer, then we either have to round up the input pointer or
    // give up on this transformation.
    if (ByValAlignment <= 1)  // 0 = unspecified, 1 = no particular alignment.
      return Arg;

    AssumptionCache *AC =
        IFI.GetAssumptionCache ? &IFI.GetAssumptionCache(*Caller) : nullptr;

    // If the pointer is already known to be sufficiently aligned, or if we can
    // round it up to a larger alignment, then we don't need a temporary.
    if (getOrEnforceKnownAlignment(Arg, Align(ByValAlignment), DL, TheCall,
                                   AC) >= ByValAlignment)
      return Arg;

    // Otherwise, we have to make a memcpy to get a safe alignment.  This is bad
    // for code quality, but rarely happens and is required for correctness.
  }

  // Create the alloca.  If we have DataLayout, use nice alignment.
  Align Alignment(DL.getPrefTypeAlignment(ByValType));

  // If the byval had an alignment specified, we *must* use at least that
  // alignment, as it is required by the byval argument (and uses of the
  // pointer inside the callee).
  Alignment = max(Alignment, MaybeAlign(ByValAlignment));

  Value *NewAlloca =
      new AllocaInst(ByValType, DL.getAllocaAddrSpace(), nullptr, Alignment,
                     Arg->getName(), &*Caller->begin()->begin());
  IFI.StaticAllocas.push_back(cast<AllocaInst>(NewAlloca));

  // Uses of the argument in the function should use our new alloca
  // instead.
  return NewAlloca;
}

// Check whether this Value is used by a lifetime intrinsic.
static bool isUsedByLifetimeMarker(Value *V) {
  for (User *U : V->users())
    if (IntrinsicInst *II = dyn_cast<IntrinsicInst>(U))
      if (II->isLifetimeStartOrEnd())
        return true;
  return false;
}

// Check whether the given alloca already has
// lifetime.start or lifetime.end intrinsics.
static bool hasLifetimeMarkers(AllocaInst *AI) {
  Type *Ty = AI->getType();
  Type *Int8PtrTy = Type::getInt8PtrTy(Ty->getContext(),
                                       Ty->getPointerAddressSpace());
  if (Ty == Int8PtrTy)
    return isUsedByLifetimeMarker(AI);

  // Do a scan to find all the casts to i8*.
  for (User *U : AI->users()) {
    if (U->getType() != Int8PtrTy) continue;
    if (U->stripPointerCasts() != AI) continue;
    if (isUsedByLifetimeMarker(U))
      return true;
  }
  return false;
}

/// Return the result of AI->isStaticAlloca() if AI were moved to the entry
/// block. Allocas used in inalloca calls and allocas of dynamic array size
/// cannot be static.
static bool allocaWouldBeStaticInEntry(const AllocaInst *AI ) {
  return isa<Constant>(AI->getArraySize()) && !AI->isUsedWithInAlloca();
}

/// Returns a DebugLoc for a new DILocation which is a clone of \p OrigDL
/// inlined at \p InlinedAt. \p IANodes is an inlined-at cache.
static DebugLoc inlineDebugLoc(DebugLoc OrigDL, DILocation *InlinedAt,
                               LLVMContext &Ctx,
                               DenseMap<const MDNode *, MDNode *> &IANodes) {
  auto IA = DebugLoc::appendInlinedAt(OrigDL, InlinedAt, Ctx, IANodes);
  return DILocation::get(Ctx, OrigDL.getLine(), OrigDL.getCol(),
                         OrigDL.getScope(), IA);
}

/// Update inlined instructions' line numbers to
/// to encode location where these instructions are inlined.
static void fixupLineNumbers(Function *Fn, Function::iterator FI,
                             Instruction *TheCall, bool CalleeHasDebugInfo) {
  const DebugLoc &TheCallDL = TheCall->getDebugLoc();
  if (!TheCallDL)
    return;

  auto &Ctx = Fn->getContext();
  DILocation *InlinedAtNode = TheCallDL;

  // Create a unique call site, not to be confused with any other call from the
  // same location.
  InlinedAtNode = DILocation::getDistinct(
      Ctx, InlinedAtNode->getLine(), InlinedAtNode->getColumn(),
      InlinedAtNode->getScope(), InlinedAtNode->getInlinedAt());

  // Cache the inlined-at nodes as they're built so they are reused, without
  // this every instruction's inlined-at chain would become distinct from each
  // other.
  DenseMap<const MDNode *, MDNode *> IANodes;

  // Check if we are not generating inline line tables and want to use
  // the call site location instead.
  bool NoInlineLineTables = Fn->hasFnAttribute("no-inline-line-tables");

  for (; FI != Fn->end(); ++FI) {
    for (BasicBlock::iterator BI = FI->begin(), BE = FI->end();
         BI != BE; ++BI) {
      // Loop metadata needs to be updated so that the start and end locs
      // reference inlined-at locations.
      auto updateLoopInfoLoc = [&Ctx, &InlinedAtNode,
                                &IANodes](Metadata *MD) -> Metadata * {
        if (auto *Loc = dyn_cast_or_null<DILocation>(MD))
          return inlineDebugLoc(Loc, InlinedAtNode, Ctx, IANodes).get();
        return MD;
      };
      updateLoopMetadataDebugLocations(*BI, updateLoopInfoLoc);

      if (!NoInlineLineTables)
        if (DebugLoc DL = BI->getDebugLoc()) {
          DebugLoc IDL =
              inlineDebugLoc(DL, InlinedAtNode, BI->getContext(), IANodes);
          BI->setDebugLoc(IDL);
          continue;
        }

      if (CalleeHasDebugInfo && !NoInlineLineTables)
        continue;

      // If the inlined instruction has no line number, or if inline info
      // is not being generated, make it look as if it originates from the call
      // location. This is important for ((__always_inline, __nodebug__))
      // functions which must use caller location for all instructions in their
      // function body.

      // Don't update static allocas, as they may get moved later.
      if (auto *AI = dyn_cast<AllocaInst>(BI))
        if (allocaWouldBeStaticInEntry(AI))
          continue;

      BI->setDebugLoc(TheCallDL);
    }

    // Remove debug info intrinsics if we're not keeping inline info.
    if (NoInlineLineTables) {
      BasicBlock::iterator BI = FI->begin();
      while (BI != FI->end()) {
        if (isa<DbgInfoIntrinsic>(BI)) {
          BI = BI->eraseFromParent();
          continue;
        }
        ++BI;
      }
    }

  }
}

/// Update the block frequencies of the caller after a callee has been inlined.
///
/// Each block cloned into the caller has its block frequency scaled by the
/// ratio of CallSiteFreq/CalleeEntryFreq. This ensures that the cloned copy of
/// callee's entry block gets the same frequency as the callsite block and the
/// relative frequencies of all cloned blocks remain the same after cloning.
static void updateCallerBFI(BasicBlock *CallSiteBlock,
                            const ValueToValueMapTy &VMap,
                            BlockFrequencyInfo *CallerBFI,
                            BlockFrequencyInfo *CalleeBFI,
                            const BasicBlock &CalleeEntryBlock) {
  SmallPtrSet<BasicBlock *, 16> ClonedBBs;
  for (auto Entry : VMap) {
    if (!isa<BasicBlock>(Entry.first) || !Entry.second)
      continue;
    auto *OrigBB = cast<BasicBlock>(Entry.first);
    auto *ClonedBB = cast<BasicBlock>(Entry.second);
    uint64_t Freq = CalleeBFI->getBlockFreq(OrigBB).getFrequency();
    if (!ClonedBBs.insert(ClonedBB).second) {
      // Multiple blocks in the callee might get mapped to one cloned block in
      // the caller since we prune the callee as we clone it. When that happens,
      // we want to use the maximum among the original blocks' frequencies.
      uint64_t NewFreq = CallerBFI->getBlockFreq(ClonedBB).getFrequency();
      if (NewFreq > Freq)
        Freq = NewFreq;
    }
    CallerBFI->setBlockFreq(ClonedBB, Freq);
  }
  BasicBlock *EntryClone = cast<BasicBlock>(VMap.lookup(&CalleeEntryBlock));
  CallerBFI->setBlockFreqAndScale(
      EntryClone, CallerBFI->getBlockFreq(CallSiteBlock).getFrequency(),
      ClonedBBs);
}

/// Update the branch metadata for cloned call instructions.
static void updateCallProfile(Function *Callee, const ValueToValueMapTy &VMap,
                              const ProfileCount &CalleeEntryCount,
                              const CallBase &TheCall, ProfileSummaryInfo *PSI,
                              BlockFrequencyInfo *CallerBFI) {
  if (CalleeEntryCount.isSynthetic() || CalleeEntryCount.getCount() < 1)
    return;
  auto CallSiteCount = PSI ? PSI->getProfileCount(TheCall, CallerBFI) : None;
  int64_t CallCount =
      std::min(CallSiteCount.getValueOr(0), CalleeEntryCount.getCount());
  updateProfileCallee(Callee, -CallCount, &VMap);
}

void llvm::updateProfileCallee(
    Function *Callee, int64_t EntryDelta,
    const ValueMap<const Value *, WeakTrackingVH> *VMap) {
  auto CalleeCount = Callee->getEntryCount();
  if (!CalleeCount.hasValue())
    return;

  const uint64_t PriorEntryCount = CalleeCount->getCount();

  // Since CallSiteCount is an estimate, it could exceed the original callee
  // count and has to be set to 0 so guard against underflow.
  const uint64_t NewEntryCount =
      (EntryDelta < 0 && static_cast<uint64_t>(-EntryDelta) > PriorEntryCount)
          ? 0
          : PriorEntryCount + EntryDelta;

  // During inlining ?
  if (VMap) {
    uint64_t CloneEntryCount = PriorEntryCount - NewEntryCount;
    for (auto Entry : *VMap)
      if (isa<CallInst>(Entry.first))
        if (auto *CI = dyn_cast_or_null<CallInst>(Entry.second))
          CI->updateProfWeight(CloneEntryCount, PriorEntryCount);
  }

  if (EntryDelta) {
    Callee->setEntryCount(NewEntryCount);

    for (BasicBlock &BB : *Callee)
      // No need to update the callsite if it is pruned during inlining.
      if (!VMap || VMap->count(&BB))
        for (Instruction &I : BB)
          if (CallInst *CI = dyn_cast<CallInst>(&I))
            CI->updateProfWeight(NewEntryCount, PriorEntryCount);
  }
}

/// An operand bundle "clang.arc.attachedcall" on a call indicates the call
/// result is implicitly consumed by a call to retainRV or claimRV immediately
/// after the call. This function inlines the retainRV/claimRV calls.
///
/// There are three cases to consider:
///
/// 1. If there is a call to autoreleaseRV that takes a pointer to the returned
///    object in the callee return block, the autoreleaseRV call and the
///    retainRV/claimRV call in the caller cancel out. If the call in the caller
///    is a claimRV call, a call to objc_release is emitted.
///
/// 2. If there is a call in the callee return block that doesn't have operand
///    bundle "clang.arc.attachedcall", the operand bundle on the original call
///    is transferred to the call in the callee.
///
/// 3. Otherwise, a call to objc_retain is inserted if the call in the caller is
///    a retainRV call.
static void
inlineRetainOrClaimRVCalls(CallBase &CB, objcarc::ARCInstKind RVCallKind,
                           const SmallVectorImpl<ReturnInst *> &Returns) {
  Module *Mod = CB.getModule();
  assert(objcarc::isRetainOrClaimRV(RVCallKind) && "unexpected ARC function");
  bool IsRetainRV = RVCallKind == objcarc::ARCInstKind::RetainRV,
       IsClaimRV = !IsRetainRV;

  for (auto *RI : Returns) {
    Value *RetOpnd = objcarc::GetRCIdentityRoot(RI->getOperand(0));
    bool InsertRetainCall = IsRetainRV;
    IRBuilder<> Builder(RI->getContext());

    // Walk backwards through the basic block looking for either a matching
    // autoreleaseRV call or an unannotated call.
    auto InstRange = llvm::make_range(++(RI->getIterator().getReverse()),
                                      RI->getParent()->rend());
    for (Instruction &I : llvm::make_early_inc_range(InstRange)) {
      // Ignore casts.
      if (isa<CastInst>(I))
        continue;

      if (auto *II = dyn_cast<IntrinsicInst>(&I)) {
        if (II->getIntrinsicID() != Intrinsic::objc_autoreleaseReturnValue ||
            !II->hasNUses(0) ||
            objcarc::GetRCIdentityRoot(II->getOperand(0)) != RetOpnd)
          break;

        // If we've found a matching authoreleaseRV call:
        // - If claimRV is attached to the call, insert a call to objc_release
        //   and erase the autoreleaseRV call.
        // - If retainRV is attached to the call, just erase the autoreleaseRV
        //   call.
        if (IsClaimRV) {
          Builder.SetInsertPoint(II);
          Function *IFn =
              Intrinsic::getDeclaration(Mod, Intrinsic::objc_release);
          Value *BC = Builder.CreateBitCast(RetOpnd, IFn->getArg(0)->getType());
          Builder.CreateCall(IFn, BC, "");
        }
        II->eraseFromParent();
        InsertRetainCall = false;
        break;
      }

      auto *CI = dyn_cast<CallInst>(&I);

      if (!CI)
        break;

      if (objcarc::GetRCIdentityRoot(CI) != RetOpnd ||
          objcarc::hasAttachedCallOpBundle(CI))
        break;

      // If we've found an unannotated call that defines RetOpnd, add a
      // "clang.arc.attachedcall" operand bundle.
      Value *BundleArgs[] = {*objcarc::getAttachedARCFunction(&CB)};
      OperandBundleDef OB("clang.arc.attachedcall", BundleArgs);
      auto *NewCall = CallBase::addOperandBundle(
          CI, LLVMContext::OB_clang_arc_attachedcall, OB, CI);
      NewCall->copyMetadata(*CI);
      CI->replaceAllUsesWith(NewCall);
      CI->eraseFromParent();
      InsertRetainCall = false;
      break;
    }

    if (InsertRetainCall) {
      // The retainRV is attached to the call and we've failed to find a
      // matching autoreleaseRV or an annotated call in the callee. Emit a call
      // to objc_retain.
      Builder.SetInsertPoint(RI);
      Function *IFn = Intrinsic::getDeclaration(Mod, Intrinsic::objc_retain);
      Value *BC = Builder.CreateBitCast(RetOpnd, IFn->getArg(0)->getType());
      Builder.CreateCall(IFn, BC, "");
    }
  }
}

/// An operand bundle "clang.arc.attachedcall" on a call indicates the call
/// result is implicitly consumed by a call to retainRV or claimRV immediately
/// after the call. This function inlines the retainRV/claimRV calls.
///
/// There are three cases to consider:
///
/// 1. If there is a call to autoreleaseRV that takes a pointer to the returned
///    object in the callee return block, the autoreleaseRV call and the
///    retainRV/claimRV call in the caller cancel out. If the call in the caller
///    is a claimRV call, a call to objc_release is emitted.
///
/// 2. If there is a call in the callee return block that doesn't have operand
///    bundle "clang.arc.attachedcall", the operand bundle on the original call
///    is transferred to the call in the callee.
///
/// 3. Otherwise, a call to objc_retain is inserted if the call in the caller is
///    a retainRV call.
static void
inlineRetainOrClaimRVCalls(CallBase &CB,
                           const SmallVectorImpl<ReturnInst *> &Returns) {
  Module *Mod = CB.getModule();
  bool IsRetainRV = objcarc::hasAttachedCallOpBundle(&CB, true),
       IsClaimRV = !IsRetainRV;

  for (auto *RI : Returns) {
    Value *RetOpnd = objcarc::GetRCIdentityRoot(RI->getOperand(0));
    BasicBlock::reverse_iterator I = ++(RI->getIterator().getReverse());
    BasicBlock::reverse_iterator EI = RI->getParent()->rend();
    bool InsertRetainCall = IsRetainRV;
    IRBuilder<> Builder(RI->getContext());

    // Walk backwards through the basic block looking for either a matching
    // autoreleaseRV call or an unannotated call.
    for (; I != EI;) {
      auto CurI = I++;

      // Ignore casts.
      if (isa<CastInst>(*CurI))
        continue;

      if (auto *II = dyn_cast<IntrinsicInst>(&*CurI)) {
        if (II->getIntrinsicID() == Intrinsic::objc_autoreleaseReturnValue &&
            II->hasNUses(0) &&
            objcarc::GetRCIdentityRoot(II->getOperand(0)) == RetOpnd) {
          // If we've found a matching authoreleaseRV call:
          // - If claimRV is attached to the call, insert a call to objc_release
          //   and erase the autoreleaseRV call.
          // - If retainRV is attached to the call, just erase the autoreleaseRV
          //   call.
          if (IsClaimRV) {
            Builder.SetInsertPoint(II);
            Function *IFn =
                Intrinsic::getDeclaration(Mod, Intrinsic::objc_release);
            Value *BC =
                Builder.CreateBitCast(RetOpnd, IFn->getArg(0)->getType());
            Builder.CreateCall(IFn, BC, "");
          }
          II->eraseFromParent();
          InsertRetainCall = false;
        }
      } else if (auto *CI = dyn_cast<CallInst>(&*CurI)) {
        if (objcarc::GetRCIdentityRoot(CI) == RetOpnd &&
            !objcarc::hasAttachedCallOpBundle(CI)) {
          // If we've found an unannotated call that defines RetOpnd, add a
          // "clang.arc.attachedcall" operand bundle.
          Value *BundleArgs[] = {ConstantInt::get(
              Builder.getInt64Ty(),
              objcarc::getAttachedCallOperandBundleEnum(IsRetainRV))};
          OperandBundleDef OB("clang.arc.attachedcall", BundleArgs);
          auto *NewCall = CallBase::addOperandBundle(
              CI, LLVMContext::OB_clang_arc_attachedcall, OB, CI);
          NewCall->copyMetadata(*CI);
          CI->replaceAllUsesWith(NewCall);
          CI->eraseFromParent();
          InsertRetainCall = false;
        }
      }

      break;
    }

    if (InsertRetainCall) {
      // The retainRV is attached to the call and we've failed to find a
      // matching autoreleaseRV or an annotated call in the callee. Emit a call
      // to objc_retain.
      Builder.SetInsertPoint(RI);
      Function *IFn = Intrinsic::getDeclaration(Mod, Intrinsic::objc_retain);
      Value *BC = Builder.CreateBitCast(RetOpnd, IFn->getArg(0)->getType());
      Builder.CreateCall(IFn, BC, "");
    }
  }
}

/// This function inlines the called function into the basic block of the
/// caller. This returns false if it is not possible to inline this call.
/// The program is still in a well defined state if this occurs though.
///
/// Note that this only does one level of inlining.  For example, if the
/// instruction 'call B' is inlined, and 'B' calls 'C', then the call to 'C' now
/// exists in the instruction stream.  Similarly this will inline a recursive
/// function by one level.
llvm::InlineResult llvm::InlineFunction(CallBase &CB, InlineFunctionInfo &IFI,
                                        AAResults *CalleeAAR,
                                        bool InsertLifetime,
                                        Function *ForwardVarArgsTo) {
  assert(CB.getParent() && CB.getFunction() && "Instruction not in function!");

  // FIXME: we don't inline callbr yet.
  if (isa<CallBrInst>(CB))
    return InlineResult::failure("We don't inline callbr yet.");

  // If IFI has any state in it, zap it before we fill it in.
  IFI.reset();

  Function *CalledFunc = CB.getCalledFunction();
  if (!CalledFunc ||               // Can't inline external function or indirect
      CalledFunc->isDeclaration()) // call!
    return InlineResult::failure("external or indirect");

  // The inliner does not know how to inline through calls with operand bundles
  // in general ...
  if (CB.hasOperandBundles()) {
    for (int i = 0, e = CB.getNumOperandBundles(); i != e; ++i) {
      uint32_t Tag = CB.getOperandBundleAt(i).getTagID();
      // ... but it knows how to inline through "deopt" operand bundles ...
      if (Tag == LLVMContext::OB_deopt)
        continue;
      // ... and "funclet" operand bundles.
      if (Tag == LLVMContext::OB_funclet)
        continue;
      if (Tag == LLVMContext::OB_clang_arc_attachedcall)
        continue;

      return InlineResult::failure("unsupported operand bundle");
    }
  }

  // If the call to the callee cannot throw, set the 'nounwind' flag on any
  // calls that we inline.
  bool MarkNoUnwind = CB.doesNotThrow();

  BasicBlock *OrigBB = CB.getParent();
  Function *Caller = OrigBB->getParent();

  // GC poses two hazards to inlining, which only occur when the callee has GC:
  //  1. If the caller has no GC, then the callee's GC must be propagated to the
  //     caller.
  //  2. If the caller has a differing GC, it is invalid to inline.
  if (CalledFunc->hasGC()) {
    if (!Caller->hasGC())
      Caller->setGC(CalledFunc->getGC());
    else if (CalledFunc->getGC() != Caller->getGC())
      return InlineResult::failure("incompatible GC");
  }

  // Get the personality function from the callee if it contains a landing pad.
  Constant *CalledPersonality =
      CalledFunc->hasPersonalityFn()
          ? CalledFunc->getPersonalityFn()->stripPointerCasts()
          : nullptr;

  // Find the personality function used by the landing pads of the caller. If it
  // exists, then check to see that it matches the personality function used in
  // the callee.
  Constant *CallerPersonality =
      Caller->hasPersonalityFn()
          ? Caller->getPersonalityFn()->stripPointerCasts()
          : nullptr;
  if (CalledPersonality) {
    if (!CallerPersonality)
      Caller->setPersonalityFn(CalledPersonality);
    // If the personality functions match, then we can perform the
    // inlining. Otherwise, we can't inline.
    // TODO: This isn't 100% true. Some personality functions are proper
    //       supersets of others and can be used in place of the other.
    else if (CalledPersonality != CallerPersonality)
      return InlineResult::failure("incompatible personality");
  }

  // We need to figure out which funclet the callsite was in so that we may
  // properly nest the callee.
  Instruction *CallSiteEHPad = nullptr;
  if (CallerPersonality) {
    EHPersonality Personality = classifyEHPersonality(CallerPersonality);
    if (isScopedEHPersonality(Personality)) {
      Optional<OperandBundleUse> ParentFunclet =
          CB.getOperandBundle(LLVMContext::OB_funclet);
      if (ParentFunclet)
        CallSiteEHPad = cast<FuncletPadInst>(ParentFunclet->Inputs.front());

      // OK, the inlining site is legal.  What about the target function?

      if (CallSiteEHPad) {
        if (Personality == EHPersonality::MSVC_CXX) {
          // The MSVC personality cannot tolerate catches getting inlined into
          // cleanup funclets.
          if (isa<CleanupPadInst>(CallSiteEHPad)) {
            // Ok, the call site is within a cleanuppad.  Let's check the callee
            // for catchpads.
            for (const BasicBlock &CalledBB : *CalledFunc) {
              if (isa<CatchSwitchInst>(CalledBB.getFirstNonPHI()))
                return InlineResult::failure("catch in cleanup funclet");
            }
          }
        } else if (isAsynchronousEHPersonality(Personality)) {
          // SEH is even less tolerant, there may not be any sort of exceptional
          // funclet in the callee.
          for (const BasicBlock &CalledBB : *CalledFunc) {
            if (CalledBB.isEHPad())
              return InlineResult::failure("SEH in cleanup funclet");
          }
        }
      }
    }
  }

  // Determine if we are dealing with a call in an EHPad which does not unwind
  // to caller.
  bool EHPadForCallUnwindsLocally = false;
  if (CallSiteEHPad && isa<CallInst>(CB)) {
    UnwindDestMemoTy FuncletUnwindMap;
    Value *CallSiteUnwindDestToken =
        getUnwindDestToken(CallSiteEHPad, FuncletUnwindMap);

    EHPadForCallUnwindsLocally =
        CallSiteUnwindDestToken &&
        !isa<ConstantTokenNone>(CallSiteUnwindDestToken);
  }

  // Get an iterator to the last basic block in the function, which will have
  // the new function inlined after it.
  Function::iterator LastBlock = --Caller->end();

  // Make sure to capture all of the return instructions from the cloned
  // function.
  SmallVector<ReturnInst*, 8> Returns;
  ClonedCodeInfo InlinedFunctionInfo;
  Function::iterator FirstNewBlock;

  { // Scope to destroy VMap after cloning.
    ValueToValueMapTy VMap;
    struct ByValInit {
      Value *Dst;
      Value *Src;
      Type *Ty;
    };
    // Keep a list of pair (dst, src) to emit byval initializations.
    SmallVector<ByValInit, 4> ByValInits;

    // When inlining a function that contains noalias scope metadata,
    // this metadata needs to be cloned so that the inlined blocks
    // have different "unique scopes" at every call site.
    // Track the metadata that must be cloned. Do this before other changes to
    // the function, so that we do not get in trouble when inlining caller ==
    // callee.
    ScopedAliasMetadataDeepCloner SAMetadataCloner(CB.getCalledFunction());

    // When inlining a function that contains noalias scope metadata,
    // this metadata needs to be cloned so that the inlined blocks
    // have different "unique scopes" at every call site.
    // Track the metadata that must be cloned. Do this before other changes to
    // the function, so that we do not get in trouble when inlining caller ==
    // callee.
    ScopedAliasMetadataDeepCloner SAMetadataCloner(CB.getCalledFunction());

    auto &DL = Caller->getParent()->getDataLayout();

    // Calculate the vector of arguments to pass into the function cloner, which
    // matches up the formal to the actual argument values.
    auto AI = CB.arg_begin();
    unsigned ArgNo = 0;
    for (Function::arg_iterator I = CalledFunc->arg_begin(),
         E = CalledFunc->arg_end(); I != E; ++I, ++AI, ++ArgNo) {
      Value *ActualArg = *AI;

      // When byval arguments actually inlined, we need to make the copy implied
      // by them explicit.  However, we don't do this if the callee is readonly
      // or readnone, because the copy would be unneeded: the callee doesn't
      // modify the struct.
      if (CB.isByValArgument(ArgNo)) {
        ActualArg = HandleByValArgument(CB.getParamByValType(ArgNo), ActualArg,
                                        &CB, CalledFunc, IFI,
                                        CalledFunc->getParamAlignment(ArgNo));
        if (ActualArg != *AI)
          ByValInits.push_back(
              {ActualArg, (Value *)*AI, CB.getParamByValType(ArgNo)});
      }

      VMap[&*I] = ActualArg;
    }

    // TODO: Remove this when users have been updated to the assume bundles.
    // Add alignment assumptions if necessary. We do this before the inlined
    // instructions are actually cloned into the caller so that we can easily
    // check what will be known at the start of the inlined code.
    AddAlignmentAssumptions(CB, IFI);

    AssumptionCache *AC =
        IFI.GetAssumptionCache ? &IFI.GetAssumptionCache(*Caller) : nullptr;

    /// Preserve all attributes on of the call and its parameters.
    salvageKnowledge(&CB, AC);

    // We want the inliner to prune the code as it copies.  We would LOVE to
    // have no dead or constant instructions leftover after inlining occurs
    // (which can happen, e.g., because an argument was constant), but we'll be
    // happy with whatever the cloner can do.
    CloneAndPruneFunctionInto(Caller, CalledFunc, VMap,
                              /*ModuleLevelChanges=*/false, Returns, ".i",
                              &InlinedFunctionInfo);
    // Remember the first block that is newly cloned over.
    FirstNewBlock = LastBlock; ++FirstNewBlock;

    // Insert retainRV/clainRV runtime calls.
<<<<<<< HEAD
    if (objcarc::hasAttachedCallOpBundle(&CB))
      inlineRetainOrClaimRVCalls(CB, Returns);

    if (IFI.CallerBFI != nullptr && IFI.CalleeBFI != nullptr)
      // Update the BFI of blocks cloned into the caller.
      updateCallerBFI(OrigBB, VMap, IFI.CallerBFI, IFI.CalleeBFI,
                      CalledFunc->front());

    updateCallProfile(CalledFunc, VMap, CalledFunc->getEntryCount(), CB,
                      IFI.PSI, IFI.CallerBFI);
=======
    objcarc::ARCInstKind RVCallKind = objcarc::getAttachedARCFunctionKind(&CB);
    if (RVCallKind != objcarc::ARCInstKind::None)
      inlineRetainOrClaimRVCalls(CB, RVCallKind, Returns);

    // Updated caller/callee profiles only when requested. For sample loader
    // inlining, the context-sensitive inlinee profile doesn't need to be
    // subtracted from callee profile, and the inlined clone also doesn't need
    // to be scaled based on call site count.
    if (IFI.UpdateProfile) {
      if (IFI.CallerBFI != nullptr && IFI.CalleeBFI != nullptr)
        // Update the BFI of blocks cloned into the caller.
        updateCallerBFI(OrigBB, VMap, IFI.CallerBFI, IFI.CalleeBFI,
                        CalledFunc->front());

      if (auto Profile = CalledFunc->getEntryCount())
        updateCallProfile(CalledFunc, VMap, *Profile, CB, IFI.PSI,
                          IFI.CallerBFI);
    }
>>>>>>> 2ab1d525

    // Inject byval arguments initialization.
    for (ByValInit &Init : ByValInits)
      HandleByValArgumentInit(Init.Ty, Init.Dst, Init.Src, Caller->getParent(),
                              &*FirstNewBlock, IFI);

    Optional<OperandBundleUse> ParentDeopt =
        CB.getOperandBundle(LLVMContext::OB_deopt);
    if (ParentDeopt) {
      SmallVector<OperandBundleDef, 2> OpDefs;

      for (auto &VH : InlinedFunctionInfo.OperandBundleCallSites) {
        CallBase *ICS = dyn_cast_or_null<CallBase>(VH);
        if (!ICS)
          continue; // instruction was DCE'd or RAUW'ed to undef

        OpDefs.clear();

        OpDefs.reserve(ICS->getNumOperandBundles());

        for (unsigned COBi = 0, COBe = ICS->getNumOperandBundles(); COBi < COBe;
             ++COBi) {
          auto ChildOB = ICS->getOperandBundleAt(COBi);
          if (ChildOB.getTagID() != LLVMContext::OB_deopt) {
            // If the inlined call has other operand bundles, let them be
            OpDefs.emplace_back(ChildOB);
            continue;
          }

          // It may be useful to separate this logic (of handling operand
          // bundles) out to a separate "policy" component if this gets crowded.
          // Prepend the parent's deoptimization continuation to the newly
          // inlined call's deoptimization continuation.
          std::vector<Value *> MergedDeoptArgs;
          MergedDeoptArgs.reserve(ParentDeopt->Inputs.size() +
                                  ChildOB.Inputs.size());

          llvm::append_range(MergedDeoptArgs, ParentDeopt->Inputs);
          llvm::append_range(MergedDeoptArgs, ChildOB.Inputs);

          OpDefs.emplace_back("deopt", std::move(MergedDeoptArgs));
        }

        Instruction *NewI = CallBase::Create(ICS, OpDefs, ICS);

        // Note: the RAUW does the appropriate fixup in VMap, so we need to do
        // this even if the call returns void.
        ICS->replaceAllUsesWith(NewI);

        VH = nullptr;
        ICS->eraseFromParent();
      }
    }

    // Update the callgraph if requested.
    if (IFI.CG)
      UpdateCallGraphAfterInlining(CB, FirstNewBlock, VMap, IFI);

    // For 'nodebug' functions, the associated DISubprogram is always null.
    // Conservatively avoid propagating the callsite debug location to
    // instructions inlined from a function whose DISubprogram is not null.
    fixupLineNumbers(Caller, FirstNewBlock, &CB,
                     CalledFunc->getSubprogram() != nullptr);

    // Now clone the inlined noalias scope metadata.
    SAMetadataCloner.clone();
<<<<<<< HEAD
    SAMetadataCloner.remap(VMap);
=======
    SAMetadataCloner.remap(FirstNewBlock, Caller->end());
>>>>>>> 2ab1d525

    // Add noalias metadata if necessary.
    AddAliasScopeMetadata(CB, VMap, DL, CalleeAAR, InlinedFunctionInfo);

    // Clone return attributes on the callsite into the calls within the inlined
    // function which feed into its return value.
    AddReturnAttributes(CB, VMap);

    // Propagate metadata on the callsite if necessary.
    PropagateCallSiteMetadata(CB, FirstNewBlock, Caller->end());

    // Register any cloned assumptions.
    if (IFI.GetAssumptionCache)
      for (BasicBlock &NewBlock :
           make_range(FirstNewBlock->getIterator(), Caller->end()))
        for (Instruction &I : NewBlock)
          if (auto *II = dyn_cast<AssumeInst>(&I))
            IFI.GetAssumptionCache(*Caller).registerAssumption(II);
  }

  // If there are any alloca instructions in the block that used to be the entry
  // block for the callee, move them to the entry block of the caller.  First
  // calculate which instruction they should be inserted before.  We insert the
  // instructions at the end of the current alloca list.
  {
    BasicBlock::iterator InsertPoint = Caller->begin()->begin();
    for (BasicBlock::iterator I = FirstNewBlock->begin(),
         E = FirstNewBlock->end(); I != E; ) {
      AllocaInst *AI = dyn_cast<AllocaInst>(I++);
      if (!AI) continue;

      // If the alloca is now dead, remove it.  This often occurs due to code
      // specialization.
      if (AI->use_empty()) {
        AI->eraseFromParent();
        continue;
      }

      if (!allocaWouldBeStaticInEntry(AI))
        continue;

      // Keep track of the static allocas that we inline into the caller.
      IFI.StaticAllocas.push_back(AI);

      // Scan for the block of allocas that we can move over, and move them
      // all at once.
      while (isa<AllocaInst>(I) &&
             !cast<AllocaInst>(I)->use_empty() &&
             allocaWouldBeStaticInEntry(cast<AllocaInst>(I))) {
        IFI.StaticAllocas.push_back(cast<AllocaInst>(I));
        ++I;
      }

      // Transfer all of the allocas over in a block.  Using splice means
      // that the instructions aren't removed from the symbol table, then
      // reinserted.
      Caller->getEntryBlock().getInstList().splice(
          InsertPoint, FirstNewBlock->getInstList(), AI->getIterator(), I);
    }
  }

  SmallVector<Value*,4> VarArgsToForward;
  SmallVector<AttributeSet, 4> VarArgsAttrs;
  for (unsigned i = CalledFunc->getFunctionType()->getNumParams();
       i < CB.arg_size(); i++) {
    VarArgsToForward.push_back(CB.getArgOperand(i));
    VarArgsAttrs.push_back(CB.getAttributes().getParamAttrs(i));
  }

  bool InlinedMustTailCalls = false, InlinedDeoptimizeCalls = false;
  if (InlinedFunctionInfo.ContainsCalls) {
    CallInst::TailCallKind CallSiteTailKind = CallInst::TCK_None;
    if (CallInst *CI = dyn_cast<CallInst>(&CB))
      CallSiteTailKind = CI->getTailCallKind();

    // For inlining purposes, the "notail" marker is the same as no marker.
    if (CallSiteTailKind == CallInst::TCK_NoTail)
      CallSiteTailKind = CallInst::TCK_None;

    for (Function::iterator BB = FirstNewBlock, E = Caller->end(); BB != E;
         ++BB) {
      for (Instruction &I : llvm::make_early_inc_range(*BB)) {
        CallInst *CI = dyn_cast<CallInst>(&I);
        if (!CI)
          continue;

        // Forward varargs from inlined call site to calls to the
        // ForwardVarArgsTo function, if requested, and to musttail calls.
        if (!VarArgsToForward.empty() &&
            ((ForwardVarArgsTo &&
              CI->getCalledFunction() == ForwardVarArgsTo) ||
             CI->isMustTailCall())) {
          // Collect attributes for non-vararg parameters.
          AttributeList Attrs = CI->getAttributes();
          SmallVector<AttributeSet, 8> ArgAttrs;
          if (!Attrs.isEmpty() || !VarArgsAttrs.empty()) {
            for (unsigned ArgNo = 0;
                 ArgNo < CI->getFunctionType()->getNumParams(); ++ArgNo)
              ArgAttrs.push_back(Attrs.getParamAttrs(ArgNo));
          }

          // Add VarArg attributes.
          ArgAttrs.append(VarArgsAttrs.begin(), VarArgsAttrs.end());
          Attrs = AttributeList::get(CI->getContext(), Attrs.getFnAttrs(),
                                     Attrs.getRetAttrs(), ArgAttrs);
          // Add VarArgs to existing parameters.
          SmallVector<Value *, 6> Params(CI->args());
          Params.append(VarArgsToForward.begin(), VarArgsToForward.end());
          CallInst *NewCI = CallInst::Create(
              CI->getFunctionType(), CI->getCalledOperand(), Params, "", CI);
          NewCI->setDebugLoc(CI->getDebugLoc());
          NewCI->setAttributes(Attrs);
          NewCI->setCallingConv(CI->getCallingConv());
          CI->replaceAllUsesWith(NewCI);
          CI->eraseFromParent();
          CI = NewCI;
        }

        if (Function *F = CI->getCalledFunction())
          InlinedDeoptimizeCalls |=
              F->getIntrinsicID() == Intrinsic::experimental_deoptimize;

        // We need to reduce the strength of any inlined tail calls.  For
        // musttail, we have to avoid introducing potential unbounded stack
        // growth.  For example, if functions 'f' and 'g' are mutually recursive
        // with musttail, we can inline 'g' into 'f' so long as we preserve
        // musttail on the cloned call to 'f'.  If either the inlined call site
        // or the cloned call site is *not* musttail, the program already has
        // one frame of stack growth, so it's safe to remove musttail.  Here is
        // a table of example transformations:
        //
        //    f -> musttail g -> musttail f  ==>  f -> musttail f
        //    f -> musttail g ->     tail f  ==>  f ->     tail f
        //    f ->          g -> musttail f  ==>  f ->          f
        //    f ->          g ->     tail f  ==>  f ->          f
        //
        // Inlined notail calls should remain notail calls.
        CallInst::TailCallKind ChildTCK = CI->getTailCallKind();
        if (ChildTCK != CallInst::TCK_NoTail)
          ChildTCK = std::min(CallSiteTailKind, ChildTCK);
        CI->setTailCallKind(ChildTCK);
        InlinedMustTailCalls |= CI->isMustTailCall();

        // Calls inlined through a 'nounwind' call site should be marked
        // 'nounwind'.
        if (MarkNoUnwind)
          CI->setDoesNotThrow();
      }
    }
  }

  // Leave lifetime markers for the static alloca's, scoping them to the
  // function we just inlined.
  // We need to insert lifetime intrinsics even at O0 to avoid invalid
  // access caused by multithreaded coroutines. The check
  // `Caller->isPresplitCoroutine()` would affect AlwaysInliner at O0 only.
  if ((InsertLifetime || Caller->isPresplitCoroutine()) &&
      !IFI.StaticAllocas.empty()) {
    IRBuilder<> builder(&FirstNewBlock->front());
    for (unsigned ai = 0, ae = IFI.StaticAllocas.size(); ai != ae; ++ai) {
      AllocaInst *AI = IFI.StaticAllocas[ai];
      // Don't mark swifterror allocas. They can't have bitcast uses.
      if (AI->isSwiftError())
        continue;

      // If the alloca is already scoped to something smaller than the whole
      // function then there's no need to add redundant, less accurate markers.
      if (hasLifetimeMarkers(AI))
        continue;

      // Try to determine the size of the allocation.
      ConstantInt *AllocaSize = nullptr;
      if (ConstantInt *AIArraySize =
          dyn_cast<ConstantInt>(AI->getArraySize())) {
        auto &DL = Caller->getParent()->getDataLayout();
        Type *AllocaType = AI->getAllocatedType();
        TypeSize AllocaTypeSize = DL.getTypeAllocSize(AllocaType);
        uint64_t AllocaArraySize = AIArraySize->getLimitedValue();

        // Don't add markers for zero-sized allocas.
        if (AllocaArraySize == 0)
          continue;

        // Check that array size doesn't saturate uint64_t and doesn't
        // overflow when it's multiplied by type size.
        if (!AllocaTypeSize.isScalable() &&
            AllocaArraySize != std::numeric_limits<uint64_t>::max() &&
            std::numeric_limits<uint64_t>::max() / AllocaArraySize >=
                AllocaTypeSize.getFixedSize()) {
          AllocaSize = ConstantInt::get(Type::getInt64Ty(AI->getContext()),
                                        AllocaArraySize * AllocaTypeSize);
        }
      }

      builder.CreateLifetimeStart(AI, AllocaSize);
      for (ReturnInst *RI : Returns) {
        // Don't insert llvm.lifetime.end calls between a musttail or deoptimize
        // call and a return.  The return kills all local allocas.
        if (InlinedMustTailCalls &&
            RI->getParent()->getTerminatingMustTailCall())
          continue;
        if (InlinedDeoptimizeCalls &&
            RI->getParent()->getTerminatingDeoptimizeCall())
          continue;
        IRBuilder<>(RI).CreateLifetimeEnd(AI, AllocaSize);
      }
    }
  }

  // If the inlined code contained dynamic alloca instructions, wrap the inlined
  // code with llvm.stacksave/llvm.stackrestore intrinsics.
  if (InlinedFunctionInfo.ContainsDynamicAllocas) {
    Module *M = Caller->getParent();
    // Get the two intrinsics we care about.
    Function *StackSave = Intrinsic::getDeclaration(M, Intrinsic::stacksave);
    Function *StackRestore=Intrinsic::getDeclaration(M,Intrinsic::stackrestore);

    // Insert the llvm.stacksave.
    CallInst *SavedPtr = IRBuilder<>(&*FirstNewBlock, FirstNewBlock->begin())
                             .CreateCall(StackSave, {}, "savedstack");

    // Insert a call to llvm.stackrestore before any return instructions in the
    // inlined function.
    for (ReturnInst *RI : Returns) {
      // Don't insert llvm.stackrestore calls between a musttail or deoptimize
      // call and a return.  The return will restore the stack pointer.
      if (InlinedMustTailCalls && RI->getParent()->getTerminatingMustTailCall())
        continue;
      if (InlinedDeoptimizeCalls && RI->getParent()->getTerminatingDeoptimizeCall())
        continue;
      IRBuilder<>(RI).CreateCall(StackRestore, SavedPtr);
    }
  }

  // If we are inlining for an invoke instruction, we must make sure to rewrite
  // any call instructions into invoke instructions.  This is sensitive to which
  // funclet pads were top-level in the inlinee, so must be done before
  // rewriting the "parent pad" links.
  if (auto *II = dyn_cast<InvokeInst>(&CB)) {
    BasicBlock *UnwindDest = II->getUnwindDest();
    Instruction *FirstNonPHI = UnwindDest->getFirstNonPHI();
    if (isa<LandingPadInst>(FirstNonPHI)) {
      HandleInlinedLandingPad(II, &*FirstNewBlock, InlinedFunctionInfo);
    } else {
      HandleInlinedEHPad(II, &*FirstNewBlock, InlinedFunctionInfo);
    }
  }

  // Update the lexical scopes of the new funclets and callsites.
  // Anything that had 'none' as its parent is now nested inside the callsite's
  // EHPad.

  if (CallSiteEHPad) {
    for (Function::iterator BB = FirstNewBlock->getIterator(),
                            E = Caller->end();
         BB != E; ++BB) {
      // Add bundle operands to any top-level call sites.
      SmallVector<OperandBundleDef, 1> OpBundles;
      for (Instruction &II : llvm::make_early_inc_range(*BB)) {
        CallBase *I = dyn_cast<CallBase>(&II);
        if (!I)
          continue;

        // Skip call sites which are nounwind intrinsics.
        auto *CalledFn =
            dyn_cast<Function>(I->getCalledOperand()->stripPointerCasts());
        if (CalledFn && CalledFn->isIntrinsic() && I->doesNotThrow())
          continue;

        // Skip call sites which already have a "funclet" bundle.
        if (I->getOperandBundle(LLVMContext::OB_funclet))
          continue;

        I->getOperandBundlesAsDefs(OpBundles);
        OpBundles.emplace_back("funclet", CallSiteEHPad);

        Instruction *NewInst = CallBase::Create(I, OpBundles, I);
        NewInst->takeName(I);
        I->replaceAllUsesWith(NewInst);
        I->eraseFromParent();

        OpBundles.clear();
      }

      // It is problematic if the inlinee has a cleanupret which unwinds to
      // caller and we inline it into a call site which doesn't unwind but into
      // an EH pad that does.  Such an edge must be dynamically unreachable.
      // As such, we replace the cleanupret with unreachable.
      if (auto *CleanupRet = dyn_cast<CleanupReturnInst>(BB->getTerminator()))
        if (CleanupRet->unwindsToCaller() && EHPadForCallUnwindsLocally)
          changeToUnreachable(CleanupRet);

      Instruction *I = BB->getFirstNonPHI();
      if (!I->isEHPad())
        continue;

      if (auto *CatchSwitch = dyn_cast<CatchSwitchInst>(I)) {
        if (isa<ConstantTokenNone>(CatchSwitch->getParentPad()))
          CatchSwitch->setParentPad(CallSiteEHPad);
      } else {
        auto *FPI = cast<FuncletPadInst>(I);
        if (isa<ConstantTokenNone>(FPI->getParentPad()))
          FPI->setParentPad(CallSiteEHPad);
      }
    }
  }

  if (InlinedDeoptimizeCalls) {
    // We need to at least remove the deoptimizing returns from the Return set,
    // so that the control flow from those returns does not get merged into the
    // caller (but terminate it instead).  If the caller's return type does not
    // match the callee's return type, we also need to change the return type of
    // the intrinsic.
    if (Caller->getReturnType() == CB.getType()) {
      llvm::erase_if(Returns, [](ReturnInst *RI) {
        return RI->getParent()->getTerminatingDeoptimizeCall() != nullptr;
      });
    } else {
      SmallVector<ReturnInst *, 8> NormalReturns;
      Function *NewDeoptIntrinsic = Intrinsic::getDeclaration(
          Caller->getParent(), Intrinsic::experimental_deoptimize,
          {Caller->getReturnType()});

      for (ReturnInst *RI : Returns) {
        CallInst *DeoptCall = RI->getParent()->getTerminatingDeoptimizeCall();
        if (!DeoptCall) {
          NormalReturns.push_back(RI);
          continue;
        }

        // The calling convention on the deoptimize call itself may be bogus,
        // since the code we're inlining may have undefined behavior (and may
        // never actually execute at runtime); but all
        // @llvm.experimental.deoptimize declarations have to have the same
        // calling convention in a well-formed module.
        auto CallingConv = DeoptCall->getCalledFunction()->getCallingConv();
        NewDeoptIntrinsic->setCallingConv(CallingConv);
        auto *CurBB = RI->getParent();
        RI->eraseFromParent();

        SmallVector<Value *, 4> CallArgs(DeoptCall->args());

        SmallVector<OperandBundleDef, 1> OpBundles;
        DeoptCall->getOperandBundlesAsDefs(OpBundles);
        auto DeoptAttributes = DeoptCall->getAttributes();
        DeoptCall->eraseFromParent();
        assert(!OpBundles.empty() &&
               "Expected at least the deopt operand bundle");

        IRBuilder<> Builder(CurBB);
        CallInst *NewDeoptCall =
            Builder.CreateCall(NewDeoptIntrinsic, CallArgs, OpBundles);
        NewDeoptCall->setCallingConv(CallingConv);
        NewDeoptCall->setAttributes(DeoptAttributes);
        if (NewDeoptCall->getType()->isVoidTy())
          Builder.CreateRetVoid();
        else
          Builder.CreateRet(NewDeoptCall);
      }

      // Leave behind the normal returns so we can merge control flow.
      std::swap(Returns, NormalReturns);
    }
  }

  // Handle any inlined musttail call sites.  In order for a new call site to be
  // musttail, the source of the clone and the inlined call site must have been
  // musttail.  Therefore it's safe to return without merging control into the
  // phi below.
  if (InlinedMustTailCalls) {
    // Check if we need to bitcast the result of any musttail calls.
    Type *NewRetTy = Caller->getReturnType();
    bool NeedBitCast = !CB.use_empty() && CB.getType() != NewRetTy;

    // Handle the returns preceded by musttail calls separately.
    SmallVector<ReturnInst *, 8> NormalReturns;
    for (ReturnInst *RI : Returns) {
      CallInst *ReturnedMustTail =
          RI->getParent()->getTerminatingMustTailCall();
      if (!ReturnedMustTail) {
        NormalReturns.push_back(RI);
        continue;
      }
      if (!NeedBitCast)
        continue;

      // Delete the old return and any preceding bitcast.
      BasicBlock *CurBB = RI->getParent();
      auto *OldCast = dyn_cast_or_null<BitCastInst>(RI->getReturnValue());
      RI->eraseFromParent();
      if (OldCast)
        OldCast->eraseFromParent();

      // Insert a new bitcast and return with the right type.
      IRBuilder<> Builder(CurBB);
      Builder.CreateRet(Builder.CreateBitCast(ReturnedMustTail, NewRetTy));
    }

    // Leave behind the normal returns so we can merge control flow.
    std::swap(Returns, NormalReturns);
  }

  // Now that all of the transforms on the inlined code have taken place but
  // before we splice the inlined code into the CFG and lose track of which
  // blocks were actually inlined, collect the call sites. We only do this if
  // call graph updates weren't requested, as those provide value handle based
  // tracking of inlined call sites instead. Calls to intrinsics are not
  // collected because they are not inlineable.
  if (InlinedFunctionInfo.ContainsCalls && !IFI.CG) {
    // Otherwise just collect the raw call sites that were inlined.
    for (BasicBlock &NewBB :
         make_range(FirstNewBlock->getIterator(), Caller->end()))
      for (Instruction &I : NewBB)
        if (auto *CB = dyn_cast<CallBase>(&I))
          if (!(CB->getCalledFunction() &&
                CB->getCalledFunction()->isIntrinsic()))
            IFI.InlinedCallSites.push_back(CB);
  }

  // If we cloned in _exactly one_ basic block, and if that block ends in a
  // return instruction, we splice the body of the inlined callee directly into
  // the calling basic block.
  if (Returns.size() == 1 && std::distance(FirstNewBlock, Caller->end()) == 1) {
    // Move all of the instructions right before the call.
    OrigBB->getInstList().splice(CB.getIterator(), FirstNewBlock->getInstList(),
                                 FirstNewBlock->begin(), FirstNewBlock->end());
    // Remove the cloned basic block.
    Caller->getBasicBlockList().pop_back();

    // If the call site was an invoke instruction, add a branch to the normal
    // destination.
    if (InvokeInst *II = dyn_cast<InvokeInst>(&CB)) {
      BranchInst *NewBr = BranchInst::Create(II->getNormalDest(), &CB);
      NewBr->setDebugLoc(Returns[0]->getDebugLoc());
    }

    // If the return instruction returned a value, replace uses of the call with
    // uses of the returned value.
    if (!CB.use_empty()) {
      ReturnInst *R = Returns[0];
      if (&CB == R->getReturnValue())
        CB.replaceAllUsesWith(UndefValue::get(CB.getType()));
      else
        CB.replaceAllUsesWith(R->getReturnValue());
    }
    // Since we are now done with the Call/Invoke, we can delete it.
    CB.eraseFromParent();

    // Since we are now done with the return instruction, delete it also.
    Returns[0]->eraseFromParent();

    // We are now done with the inlining.
    return InlineResult::success();
  }

  // Otherwise, we have the normal case, of more than one block to inline or
  // multiple return sites.

  // We want to clone the entire callee function into the hole between the
  // "starter" and "ender" blocks.  How we accomplish this depends on whether
  // this is an invoke instruction or a call instruction.
  BasicBlock *AfterCallBB;
  BranchInst *CreatedBranchToNormalDest = nullptr;
  if (InvokeInst *II = dyn_cast<InvokeInst>(&CB)) {

    // Add an unconditional branch to make this look like the CallInst case...
    CreatedBranchToNormalDest = BranchInst::Create(II->getNormalDest(), &CB);

    // Split the basic block.  This guarantees that no PHI nodes will have to be
    // updated due to new incoming edges, and make the invoke case more
    // symmetric to the call case.
    AfterCallBB =
        OrigBB->splitBasicBlock(CreatedBranchToNormalDest->getIterator(),
                                CalledFunc->getName() + ".exit");

  } else { // It's a call
    // If this is a call instruction, we need to split the basic block that
    // the call lives in.
    //
    AfterCallBB = OrigBB->splitBasicBlock(CB.getIterator(),
                                          CalledFunc->getName() + ".exit");
  }

  if (IFI.CallerBFI) {
    // Copy original BB's block frequency to AfterCallBB
    IFI.CallerBFI->setBlockFreq(
        AfterCallBB, IFI.CallerBFI->getBlockFreq(OrigBB).getFrequency());
  }

  // Change the branch that used to go to AfterCallBB to branch to the first
  // basic block of the inlined function.
  //
  Instruction *Br = OrigBB->getTerminator();
  assert(Br && Br->getOpcode() == Instruction::Br &&
         "splitBasicBlock broken!");
  Br->setOperand(0, &*FirstNewBlock);

  // Now that the function is correct, make it a little bit nicer.  In
  // particular, move the basic blocks inserted from the end of the function
  // into the space made by splitting the source basic block.
  Caller->getBasicBlockList().splice(AfterCallBB->getIterator(),
                                     Caller->getBasicBlockList(), FirstNewBlock,
                                     Caller->end());

  // Handle all of the return instructions that we just cloned in, and eliminate
  // any users of the original call/invoke instruction.
  Type *RTy = CalledFunc->getReturnType();

  PHINode *PHI = nullptr;
  if (Returns.size() > 1) {
    // The PHI node should go at the front of the new basic block to merge all
    // possible incoming values.
    if (!CB.use_empty()) {
      PHI = PHINode::Create(RTy, Returns.size(), CB.getName(),
                            &AfterCallBB->front());
      // Anything that used the result of the function call should now use the
      // PHI node as their operand.
      CB.replaceAllUsesWith(PHI);
    }

    // Loop over all of the return instructions adding entries to the PHI node
    // as appropriate.
    if (PHI) {
      for (unsigned i = 0, e = Returns.size(); i != e; ++i) {
        ReturnInst *RI = Returns[i];
        assert(RI->getReturnValue()->getType() == PHI->getType() &&
               "Ret value not consistent in function!");
        PHI->addIncoming(RI->getReturnValue(), RI->getParent());
      }
    }

    // Add a branch to the merge points and remove return instructions.
    DebugLoc Loc;
    for (unsigned i = 0, e = Returns.size(); i != e; ++i) {
      ReturnInst *RI = Returns[i];
      BranchInst* BI = BranchInst::Create(AfterCallBB, RI);
      Loc = RI->getDebugLoc();
      BI->setDebugLoc(Loc);
      RI->eraseFromParent();
    }
    // We need to set the debug location to *somewhere* inside the
    // inlined function. The line number may be nonsensical, but the
    // instruction will at least be associated with the right
    // function.
    if (CreatedBranchToNormalDest)
      CreatedBranchToNormalDest->setDebugLoc(Loc);
  } else if (!Returns.empty()) {
    // Otherwise, if there is exactly one return value, just replace anything
    // using the return value of the call with the computed value.
    if (!CB.use_empty()) {
      if (&CB == Returns[0]->getReturnValue())
        CB.replaceAllUsesWith(UndefValue::get(CB.getType()));
      else
        CB.replaceAllUsesWith(Returns[0]->getReturnValue());
    }

    // Update PHI nodes that use the ReturnBB to use the AfterCallBB.
    BasicBlock *ReturnBB = Returns[0]->getParent();
    ReturnBB->replaceAllUsesWith(AfterCallBB);

    // Splice the code from the return block into the block that it will return
    // to, which contains the code that was after the call.
    AfterCallBB->getInstList().splice(AfterCallBB->begin(),
                                      ReturnBB->getInstList());

    if (CreatedBranchToNormalDest)
      CreatedBranchToNormalDest->setDebugLoc(Returns[0]->getDebugLoc());

    // Delete the return instruction now and empty ReturnBB now.
    Returns[0]->eraseFromParent();
    ReturnBB->eraseFromParent();
  } else if (!CB.use_empty()) {
    // No returns, but something is using the return value of the call.  Just
    // nuke the result.
    CB.replaceAllUsesWith(UndefValue::get(CB.getType()));
  }

  // Since we are now done with the Call/Invoke, we can delete it.
  CB.eraseFromParent();

  // If we inlined any musttail calls and the original return is now
  // unreachable, delete it.  It can only contain a bitcast and ret.
  if (InlinedMustTailCalls && pred_empty(AfterCallBB))
    AfterCallBB->eraseFromParent();

  // We should always be able to fold the entry block of the function into the
  // single predecessor of the block...
  assert(cast<BranchInst>(Br)->isUnconditional() && "splitBasicBlock broken!");
  BasicBlock *CalleeEntry = cast<BranchInst>(Br)->getSuccessor(0);

  // Splice the code entry block into calling block, right before the
  // unconditional branch.
  CalleeEntry->replaceAllUsesWith(OrigBB);  // Update PHI nodes
  OrigBB->getInstList().splice(Br->getIterator(), CalleeEntry->getInstList());

  // Remove the unconditional branch.
  OrigBB->getInstList().erase(Br);

  // Now we can remove the CalleeEntry block, which is now empty.
  Caller->getBasicBlockList().erase(CalleeEntry);

  // If we inserted a phi node, check to see if it has a single value (e.g. all
  // the entries are the same or undef).  If so, remove the PHI so it doesn't
  // block other optimizations.
  if (PHI) {
    AssumptionCache *AC =
        IFI.GetAssumptionCache ? &IFI.GetAssumptionCache(*Caller) : nullptr;
    auto &DL = Caller->getParent()->getDataLayout();
    if (Value *V = SimplifyInstruction(PHI, {DL, nullptr, nullptr, AC})) {
      PHI->replaceAllUsesWith(V);
      PHI->eraseFromParent();
    }
  }

  return InlineResult::success();
}<|MERGE_RESOLUTION|>--- conflicted
+++ resolved
@@ -828,10 +828,7 @@
   }
 }
 
-<<<<<<< HEAD
-=======
 namespace {
->>>>>>> 2ab1d525
 /// Utility for cloning !noalias and !alias.scope metadata. When a code region
 /// using scoped alias metadata is inlined, the aliasing relationships may not
 /// hold between the two version. It is necessary to create a deep clone of the
@@ -849,18 +846,11 @@
   /// subsequent remap() calls.
   void clone();
 
-<<<<<<< HEAD
-  /// Remap instructions in the given VMap from the original to the cloned
-  /// metadata.
-  void remap(ValueToValueMapTy &VMap);
-};
-=======
   /// Remap instructions in the given range from the original to the cloned
   /// metadata.
   void remap(Function::iterator FStart, Function::iterator FEnd);
 };
 } // namespace
->>>>>>> 2ab1d525
 
 ScopedAliasMetadataDeepCloner::ScopedAliasMetadataDeepCloner(
     const Function *F) {
@@ -920,36 +910,6 @@
   }
 }
 
-<<<<<<< HEAD
-void ScopedAliasMetadataDeepCloner::remap(ValueToValueMapTy &VMap) {
-  if (MDMap.empty())
-    return; // Nothing to do.
-
-  for (auto Entry : VMap) {
-    // Check that key is an instruction, to skip the Argument mapping, which
-    // points to an instruction in the original function, not the inlined one.
-    if (!Entry->second || !isa<Instruction>(Entry->first))
-      continue;
-
-    Instruction *I = dyn_cast<Instruction>(Entry->second);
-    if (!I)
-      continue;
-
-    // Only update scopes when we find them in the map. If they are not, it is
-    // because we already handled that instruction before. This is faster than
-    // tracking which instructions we already updated.
-    if (MDNode *M = I->getMetadata(LLVMContext::MD_alias_scope))
-      if (MDNode *MNew = MDMap.lookup(M))
-        I->setMetadata(LLVMContext::MD_alias_scope, MNew);
-
-    if (MDNode *M = I->getMetadata(LLVMContext::MD_noalias))
-      if (MDNode *MNew = MDMap.lookup(M))
-        I->setMetadata(LLVMContext::MD_noalias, MNew);
-
-    if (auto *Decl = dyn_cast<NoAliasScopeDeclInst>(I))
-      if (MDNode *MNew = MDMap.lookup(Decl->getScopeList()))
-        Decl->setScopeList(MNew);
-=======
 void ScopedAliasMetadataDeepCloner::remap(Function::iterator FStart,
                                           Function::iterator FEnd) {
   if (MDMap.empty())
@@ -971,7 +931,6 @@
         if (MDNode *MNew = MDMap.lookup(Decl->getScopeList()))
           Decl->setScopeList(MNew);
     }
->>>>>>> 2ab1d525
   }
 }
 
@@ -1781,99 +1740,6 @@
   }
 }
 
-/// An operand bundle "clang.arc.attachedcall" on a call indicates the call
-/// result is implicitly consumed by a call to retainRV or claimRV immediately
-/// after the call. This function inlines the retainRV/claimRV calls.
-///
-/// There are three cases to consider:
-///
-/// 1. If there is a call to autoreleaseRV that takes a pointer to the returned
-///    object in the callee return block, the autoreleaseRV call and the
-///    retainRV/claimRV call in the caller cancel out. If the call in the caller
-///    is a claimRV call, a call to objc_release is emitted.
-///
-/// 2. If there is a call in the callee return block that doesn't have operand
-///    bundle "clang.arc.attachedcall", the operand bundle on the original call
-///    is transferred to the call in the callee.
-///
-/// 3. Otherwise, a call to objc_retain is inserted if the call in the caller is
-///    a retainRV call.
-static void
-inlineRetainOrClaimRVCalls(CallBase &CB,
-                           const SmallVectorImpl<ReturnInst *> &Returns) {
-  Module *Mod = CB.getModule();
-  bool IsRetainRV = objcarc::hasAttachedCallOpBundle(&CB, true),
-       IsClaimRV = !IsRetainRV;
-
-  for (auto *RI : Returns) {
-    Value *RetOpnd = objcarc::GetRCIdentityRoot(RI->getOperand(0));
-    BasicBlock::reverse_iterator I = ++(RI->getIterator().getReverse());
-    BasicBlock::reverse_iterator EI = RI->getParent()->rend();
-    bool InsertRetainCall = IsRetainRV;
-    IRBuilder<> Builder(RI->getContext());
-
-    // Walk backwards through the basic block looking for either a matching
-    // autoreleaseRV call or an unannotated call.
-    for (; I != EI;) {
-      auto CurI = I++;
-
-      // Ignore casts.
-      if (isa<CastInst>(*CurI))
-        continue;
-
-      if (auto *II = dyn_cast<IntrinsicInst>(&*CurI)) {
-        if (II->getIntrinsicID() == Intrinsic::objc_autoreleaseReturnValue &&
-            II->hasNUses(0) &&
-            objcarc::GetRCIdentityRoot(II->getOperand(0)) == RetOpnd) {
-          // If we've found a matching authoreleaseRV call:
-          // - If claimRV is attached to the call, insert a call to objc_release
-          //   and erase the autoreleaseRV call.
-          // - If retainRV is attached to the call, just erase the autoreleaseRV
-          //   call.
-          if (IsClaimRV) {
-            Builder.SetInsertPoint(II);
-            Function *IFn =
-                Intrinsic::getDeclaration(Mod, Intrinsic::objc_release);
-            Value *BC =
-                Builder.CreateBitCast(RetOpnd, IFn->getArg(0)->getType());
-            Builder.CreateCall(IFn, BC, "");
-          }
-          II->eraseFromParent();
-          InsertRetainCall = false;
-        }
-      } else if (auto *CI = dyn_cast<CallInst>(&*CurI)) {
-        if (objcarc::GetRCIdentityRoot(CI) == RetOpnd &&
-            !objcarc::hasAttachedCallOpBundle(CI)) {
-          // If we've found an unannotated call that defines RetOpnd, add a
-          // "clang.arc.attachedcall" operand bundle.
-          Value *BundleArgs[] = {ConstantInt::get(
-              Builder.getInt64Ty(),
-              objcarc::getAttachedCallOperandBundleEnum(IsRetainRV))};
-          OperandBundleDef OB("clang.arc.attachedcall", BundleArgs);
-          auto *NewCall = CallBase::addOperandBundle(
-              CI, LLVMContext::OB_clang_arc_attachedcall, OB, CI);
-          NewCall->copyMetadata(*CI);
-          CI->replaceAllUsesWith(NewCall);
-          CI->eraseFromParent();
-          InsertRetainCall = false;
-        }
-      }
-
-      break;
-    }
-
-    if (InsertRetainCall) {
-      // The retainRV is attached to the call and we've failed to find a
-      // matching autoreleaseRV or an annotated call in the callee. Emit a call
-      // to objc_retain.
-      Builder.SetInsertPoint(RI);
-      Function *IFn = Intrinsic::getDeclaration(Mod, Intrinsic::objc_retain);
-      Value *BC = Builder.CreateBitCast(RetOpnd, IFn->getArg(0)->getType());
-      Builder.CreateCall(IFn, BC, "");
-    }
-  }
-}
-
 /// This function inlines the called function into the basic block of the
 /// caller. This returns false if it is not possible to inline this call.
 /// The program is still in a well defined state if this occurs though.
@@ -2038,14 +1904,6 @@
     // callee.
     ScopedAliasMetadataDeepCloner SAMetadataCloner(CB.getCalledFunction());
 
-    // When inlining a function that contains noalias scope metadata,
-    // this metadata needs to be cloned so that the inlined blocks
-    // have different "unique scopes" at every call site.
-    // Track the metadata that must be cloned. Do this before other changes to
-    // the function, so that we do not get in trouble when inlining caller ==
-    // callee.
-    ScopedAliasMetadataDeepCloner SAMetadataCloner(CB.getCalledFunction());
-
     auto &DL = Caller->getParent()->getDataLayout();
 
     // Calculate the vector of arguments to pass into the function cloner, which
@@ -2095,18 +1953,6 @@
     FirstNewBlock = LastBlock; ++FirstNewBlock;
 
     // Insert retainRV/clainRV runtime calls.
-<<<<<<< HEAD
-    if (objcarc::hasAttachedCallOpBundle(&CB))
-      inlineRetainOrClaimRVCalls(CB, Returns);
-
-    if (IFI.CallerBFI != nullptr && IFI.CalleeBFI != nullptr)
-      // Update the BFI of blocks cloned into the caller.
-      updateCallerBFI(OrigBB, VMap, IFI.CallerBFI, IFI.CalleeBFI,
-                      CalledFunc->front());
-
-    updateCallProfile(CalledFunc, VMap, CalledFunc->getEntryCount(), CB,
-                      IFI.PSI, IFI.CallerBFI);
-=======
     objcarc::ARCInstKind RVCallKind = objcarc::getAttachedARCFunctionKind(&CB);
     if (RVCallKind != objcarc::ARCInstKind::None)
       inlineRetainOrClaimRVCalls(CB, RVCallKind, Returns);
@@ -2125,7 +1971,6 @@
         updateCallProfile(CalledFunc, VMap, *Profile, CB, IFI.PSI,
                           IFI.CallerBFI);
     }
->>>>>>> 2ab1d525
 
     // Inject byval arguments initialization.
     for (ByValInit &Init : ByValInits)
@@ -2192,11 +2037,7 @@
 
     // Now clone the inlined noalias scope metadata.
     SAMetadataCloner.clone();
-<<<<<<< HEAD
-    SAMetadataCloner.remap(VMap);
-=======
     SAMetadataCloner.remap(FirstNewBlock, Caller->end());
->>>>>>> 2ab1d525
 
     // Add noalias metadata if necessary.
     AddAliasScopeMetadata(CB, VMap, DL, CalleeAAR, InlinedFunctionInfo);
