//===- Debugify.cpp - Check debug info preservation in optimizations ------===//
//
// Part of the LLVM Project, under the Apache License v2.0 with LLVM Exceptions.
// See https://llvm.org/LICENSE.txt for license information.
// SPDX-License-Identifier: Apache-2.0 WITH LLVM-exception
//
//===----------------------------------------------------------------------===//
///
/// \file In the `synthetic` mode, the `-debugify` attaches synthetic debug info
/// to everything. It can be used to create targeted tests for debug info
/// preservation. In addition, when using the `original` mode, it can check
/// original debug info preservation. The `synthetic` mode is default one.
///
//===----------------------------------------------------------------------===//

#include "llvm/Transforms/Utils/Debugify.h"
#include "llvm/ADT/BitVector.h"
#include "llvm/ADT/StringExtras.h"
#include "llvm/IR/DIBuilder.h"
#include "llvm/IR/DebugInfo.h"
#include "llvm/IR/InstIterator.h"
#include "llvm/IR/Instructions.h"
#include "llvm/IR/IntrinsicInst.h"
#include "llvm/IR/Module.h"
#include "llvm/IR/PassInstrumentation.h"
#include "llvm/Pass.h"
#include "llvm/Support/CommandLine.h"
#include "llvm/Support/FileSystem.h"
#include "llvm/Support/JSON.h"

#define DEBUG_TYPE "debugify"

#define DEBUG_TYPE "debugify"

using namespace llvm;

namespace {

cl::opt<bool> Quiet("debugify-quiet",
                    cl::desc("Suppress verbose debugify output"));

enum class Level {
  Locations,
  LocationsAndVariables
};

// Used for the synthetic mode only.
cl::opt<Level> DebugifyLevel(
    "debugify-level", cl::desc("Kind of debug info to add"),
    cl::values(clEnumValN(Level::Locations, "locations", "Locations only"),
               clEnumValN(Level::LocationsAndVariables, "location+variables",
                          "Locations and Variables")),
    cl::init(Level::LocationsAndVariables));

raw_ostream &dbg() { return Quiet ? nulls() : errs(); }

uint64_t getAllocSizeInBits(Module &M, Type *Ty) {
  return Ty->isSized() ? M.getDataLayout().getTypeAllocSizeInBits(Ty) : 0;
}

bool isFunctionSkipped(Function &F) {
  return F.isDeclaration() || !F.hasExactDefinition();
}

/// Find the basic block's terminating instruction.
///
/// Special care is needed to handle musttail and deopt calls, as these behave
/// like (but are in fact not) terminators.
Instruction *findTerminatingInstruction(BasicBlock &BB) {
  if (auto *I = BB.getTerminatingMustTailCall())
    return I;
  if (auto *I = BB.getTerminatingDeoptimizeCall())
    return I;
  return BB.getTerminator();
}
} // end anonymous namespace

bool llvm::applyDebugifyMetadata(
    Module &M, iterator_range<Module::iterator> Functions, StringRef Banner,
    std::function<bool(DIBuilder &DIB, Function &F)> ApplyToMF) {
  // Skip modules with debug info.
  if (M.getNamedMetadata("llvm.dbg.cu")) {
    dbg() << Banner << "Skipping module with debug info\n";
    return false;
  }

  DIBuilder DIB(M);
  LLVMContext &Ctx = M.getContext();
  auto *Int32Ty = Type::getInt32Ty(Ctx);

  // Get a DIType which corresponds to Ty.
  DenseMap<uint64_t, DIType *> TypeCache;
  auto getCachedDIType = [&](Type *Ty) -> DIType * {
    uint64_t Size = getAllocSizeInBits(M, Ty);
    DIType *&DTy = TypeCache[Size];
    if (!DTy) {
      std::string Name = "ty" + utostr(Size);
      DTy = DIB.createBasicType(Name, Size, dwarf::DW_ATE_unsigned);
    }
    return DTy;
  };

  unsigned NextLine = 1;
  unsigned NextVar = 1;
  auto File = DIB.createFile(M.getName(), "/");
  auto CU = DIB.createCompileUnit(dwarf::DW_LANG_C, File, "debugify",
                                  /*isOptimized=*/true, "", 0);

  // Visit each instruction.
  for (Function &F : Functions) {
    if (isFunctionSkipped(F))
      continue;

    bool InsertedDbgVal = false;
    auto SPType = DIB.createSubroutineType(DIB.getOrCreateTypeArray(None));
    DISubprogram::DISPFlags SPFlags =
        DISubprogram::SPFlagDefinition | DISubprogram::SPFlagOptimized;
    if (F.hasPrivateLinkage() || F.hasInternalLinkage())
      SPFlags |= DISubprogram::SPFlagLocalToUnit;
    auto SP = DIB.createFunction(CU, F.getName(), F.getName(), File, NextLine,
                                 SPType, NextLine, DINode::FlagZero, SPFlags);
    F.setSubprogram(SP);

    // Helper that inserts a dbg.value before \p InsertBefore, copying the
    // location (and possibly the type, if it's non-void) from \p TemplateInst.
    auto insertDbgVal = [&](Instruction &TemplateInst,
                            Instruction *InsertBefore) {
      std::string Name = utostr(NextVar++);
      Value *V = &TemplateInst;
      if (TemplateInst.getType()->isVoidTy())
        V = ConstantInt::get(Int32Ty, 0);
      const DILocation *Loc = TemplateInst.getDebugLoc().get();
      auto LocalVar = DIB.createAutoVariable(SP, Name, File, Loc->getLine(),
                                             getCachedDIType(V->getType()),
                                             /*AlwaysPreserve=*/true);
      DIB.insertDbgValueIntrinsic(V, LocalVar, DIB.createExpression(), Loc,
                                  InsertBefore);
    };

    for (BasicBlock &BB : F) {
      // Attach debug locations.
      for (Instruction &I : BB)
        I.setDebugLoc(DILocation::get(Ctx, NextLine++, 1, SP));

      if (DebugifyLevel < Level::LocationsAndVariables)
        continue;

      // Inserting debug values into EH pads can break IR invariants.
      if (BB.isEHPad())
        continue;

      // Find the terminating instruction, after which no debug values are
      // attached.
      Instruction *LastInst = findTerminatingInstruction(BB);
      assert(LastInst && "Expected basic block with a terminator");

      // Maintain an insertion point which can't be invalidated when updates
      // are made.
      BasicBlock::iterator InsertPt = BB.getFirstInsertionPt();
      assert(InsertPt != BB.end() && "Expected to find an insertion point");
      Instruction *InsertBefore = &*InsertPt;

      // Attach debug values.
      for (Instruction *I = &*BB.begin(); I != LastInst; I = I->getNextNode()) {
        // Skip void-valued instructions.
        if (I->getType()->isVoidTy())
          continue;

        // Phis and EH pads must be grouped at the beginning of the block.
        // Only advance the insertion point when we finish visiting these.
        if (!isa<PHINode>(I) && !I->isEHPad())
          InsertBefore = I->getNextNode();

        insertDbgVal(*I, InsertBefore);
        InsertedDbgVal = true;
      }
    }
    // Make sure we emit at least one dbg.value, otherwise MachineDebugify may
    // not have anything to work with as it goes about inserting DBG_VALUEs.
    // (It's common for MIR tests to be written containing skeletal IR with
    // empty functions -- we're still interested in debugifying the MIR within
    // those tests, and this helps with that.)
    if (DebugifyLevel == Level::LocationsAndVariables && !InsertedDbgVal) {
      auto *Term = findTerminatingInstruction(F.getEntryBlock());
      insertDbgVal(*Term, Term);
    }
    if (ApplyToMF)
      ApplyToMF(DIB, F);
    DIB.finalizeSubprogram(SP);
  }
  DIB.finalize();

  // Track the number of distinct lines and variables.
  NamedMDNode *NMD = M.getOrInsertNamedMetadata("llvm.debugify");
  auto addDebugifyOperand = [&](unsigned N) {
    NMD->addOperand(MDNode::get(
        Ctx, ValueAsMetadata::getConstant(ConstantInt::get(Int32Ty, N))));
  };
  addDebugifyOperand(NextLine - 1); // Original number of lines.
  addDebugifyOperand(NextVar - 1);  // Original number of variables.
  assert(NMD->getNumOperands() == 2 &&
         "llvm.debugify should have exactly 2 operands!");

  // Claim that this synthetic debug info is valid.
  StringRef DIVersionKey = "Debug Info Version";
  if (!M.getModuleFlag(DIVersionKey))
    M.addModuleFlag(Module::Warning, DIVersionKey, DEBUG_METADATA_VERSION);

  return true;
}

static bool
applyDebugify(Function &F,
              enum DebugifyMode Mode = DebugifyMode::SyntheticDebugInfo,
              DebugInfoPerPassMap *DIPreservationMap = nullptr,
              StringRef NameOfWrappedPass = "") {
  Module &M = *F.getParent();
  auto FuncIt = F.getIterator();
  if (Mode == DebugifyMode::SyntheticDebugInfo)
    return applyDebugifyMetadata(M, make_range(FuncIt, std::next(FuncIt)),
                                 "FunctionDebugify: ", /*ApplyToMF*/ nullptr);
  assert(DIPreservationMap);
  return collectDebugInfoMetadata(M, M.functions(), *DIPreservationMap,
                                  "FunctionDebugify (original debuginfo)",
                                  NameOfWrappedPass);
}

static bool
applyDebugify(Module &M,
              enum DebugifyMode Mode = DebugifyMode::SyntheticDebugInfo,
              DebugInfoPerPassMap *DIPreservationMap = nullptr,
              StringRef NameOfWrappedPass = "") {
  if (Mode == DebugifyMode::SyntheticDebugInfo)
    return applyDebugifyMetadata(M, M.functions(),
                                 "ModuleDebugify: ", /*ApplyToMF*/ nullptr);
  return collectDebugInfoMetadata(M, M.functions(), *DIPreservationMap,
                                  "ModuleDebugify (original debuginfo)",
                                  NameOfWrappedPass);
}

bool llvm::stripDebugifyMetadata(Module &M) {
  bool Changed = false;

  // Remove the llvm.debugify module-level named metadata.
  NamedMDNode *DebugifyMD = M.getNamedMetadata("llvm.debugify");
  if (DebugifyMD) {
    M.eraseNamedMetadata(DebugifyMD);
    Changed = true;
  }

  // Strip out all debug intrinsics and supporting metadata (subprograms, types,
  // variables, etc).
  Changed |= StripDebugInfo(M);

  // Strip out the dead dbg.value prototype.
  Function *DbgValF = M.getFunction("llvm.dbg.value");
  if (DbgValF) {
    assert(DbgValF->isDeclaration() && DbgValF->use_empty() &&
           "Not all debug info stripped?");
    DbgValF->eraseFromParent();
    Changed = true;
  }

  // Strip out the module-level Debug Info Version metadata.
  // FIXME: There must be an easier way to remove an operand from a NamedMDNode.
  NamedMDNode *NMD = M.getModuleFlagsMetadata();
  if (!NMD)
    return Changed;
  SmallVector<MDNode *, 4> Flags(NMD->operands());
  NMD->clearOperands();
  for (MDNode *Flag : Flags) {
    MDString *Key = dyn_cast_or_null<MDString>(Flag->getOperand(1));
    if (Key->getString() == "Debug Info Version") {
      Changed = true;
      continue;
    }
    NMD->addOperand(Flag);
  }
  // If we left it empty we might as well remove it.
  if (NMD->getNumOperands() == 0)
    NMD->eraseFromParent();

  return Changed;
}

bool llvm::collectDebugInfoMetadata(Module &M,
                                    iterator_range<Module::iterator> Functions,
                                    DebugInfoPerPassMap &DIPreservationMap,
                                    StringRef Banner,
                                    StringRef NameOfWrappedPass) {
  LLVM_DEBUG(dbgs() << Banner << ": (before) " << NameOfWrappedPass << '\n');

  // Clear the map with the debug info before every single pass.
  DIPreservationMap.clear();

  if (!M.getNamedMetadata("llvm.dbg.cu")) {
    dbg() << Banner << ": Skipping module without debug info\n";
    return false;
  }

  // Visit each instruction.
  for (Function &F : Functions) {
    if (isFunctionSkipped(F))
      continue;

    // Collect the DISubprogram.
    auto *SP = F.getSubprogram();
    DIPreservationMap[NameOfWrappedPass].DIFunctions.insert({F.getName(), SP});
<<<<<<< HEAD
    if (SP)
      LLVM_DEBUG(dbgs() << "  Collecting subprogram: " << *SP << '\n');

    for (BasicBlock &BB : F) {
      // Collect debug locations (!dbg).
      // TODO: Collect dbg.values.
=======
    if (SP) {
      LLVM_DEBUG(dbgs() << "  Collecting subprogram: " << *SP << '\n');
      for (const DINode *DN : SP->getRetainedNodes()) {
        if (const auto *DV = dyn_cast<DILocalVariable>(DN)) {
          DIPreservationMap[NameOfWrappedPass].DIVariables[DV] = 0;
        }
      }
    }

    for (BasicBlock &BB : F) {
      // Collect debug locations (!dbg) and debug variable intrinsics.
>>>>>>> 2ab1d525
      for (Instruction &I : BB) {
        // Skip PHIs.
        if (isa<PHINode>(I))
          continue;

<<<<<<< HEAD
        // Skip debug instructions.
=======
        // Collect dbg.values and dbg.declares.
        if (auto *DVI = dyn_cast<DbgVariableIntrinsic>(&I)) {
          if (!SP)
            continue;
          // Skip inlined variables.
          if (I.getDebugLoc().getInlinedAt())
            continue;
          // Skip undef values.
          if (DVI->isUndef())
            continue;

          auto *Var = DVI->getVariable();
          DIPreservationMap[NameOfWrappedPass].DIVariables[Var]++;
          continue;
        }

        // Skip debug instructions other than dbg.value and dbg.declare.
>>>>>>> 2ab1d525
        if (isa<DbgInfoIntrinsic>(&I))
          continue;

        LLVM_DEBUG(dbgs() << "  Collecting info for inst: " << I << '\n');
        DIPreservationMap[NameOfWrappedPass].InstToDelete.insert({&I, &I});

        const DILocation *Loc = I.getDebugLoc().get();
        bool HasLoc = Loc != nullptr;
        DIPreservationMap[NameOfWrappedPass].DILocations.insert({&I, HasLoc});
      }
    }
  }

  return true;
}

// This checks the preservation of original debug info attached to functions.
static bool checkFunctions(const DebugFnMap &DIFunctionsBefore,
                           const DebugFnMap &DIFunctionsAfter,
                           StringRef NameOfWrappedPass,
<<<<<<< HEAD
                           StringRef FileNameFromCU) {
=======
                           StringRef FileNameFromCU, bool ShouldWriteIntoJSON,
                           llvm::json::Array &Bugs) {
>>>>>>> 2ab1d525
  bool Preserved = true;
  for (const auto &F : DIFunctionsAfter) {
    if (F.second)
      continue;
    auto SPIt = DIFunctionsBefore.find(F.first);
    if (SPIt == DIFunctionsBefore.end()) {
<<<<<<< HEAD
      dbg() << "ERROR: " << NameOfWrappedPass
            << " did not generate DISubprogram for " << F.first << " from "
            << FileNameFromCU << '\n';
=======
      if (ShouldWriteIntoJSON)
        Bugs.push_back(llvm::json::Object({{"metadata", "DISubprogram"},
                                           {"name", F.first},
                                           {"action", "not-generate"}}));
      else
        dbg() << "ERROR: " << NameOfWrappedPass
              << " did not generate DISubprogram for " << F.first << " from "
              << FileNameFromCU << '\n';
>>>>>>> 2ab1d525
      Preserved = false;
    } else {
      auto SP = SPIt->second;
      if (!SP)
        continue;
      // If the function had the SP attached before the pass, consider it as
      // a debug info bug.
<<<<<<< HEAD
      dbg() << "ERROR: " << NameOfWrappedPass << " dropped DISubprogram of "
            << F.first << " from " << FileNameFromCU << '\n';
=======
      if (ShouldWriteIntoJSON)
        Bugs.push_back(llvm::json::Object({{"metadata", "DISubprogram"},
                                           {"name", F.first},
                                           {"action", "drop"}}));
      else
        dbg() << "ERROR: " << NameOfWrappedPass << " dropped DISubprogram of "
              << F.first << " from " << FileNameFromCU << '\n';
>>>>>>> 2ab1d525
      Preserved = false;
    }
  }

  return Preserved;
}

// This checks the preservation of the original debug info attached to
// instructions.
static bool checkInstructions(const DebugInstMap &DILocsBefore,
                              const DebugInstMap &DILocsAfter,
                              const WeakInstValueMap &InstToDelete,
                              StringRef NameOfWrappedPass,
<<<<<<< HEAD
                              StringRef FileNameFromCU) {
=======
                              StringRef FileNameFromCU,
                              bool ShouldWriteIntoJSON,
                              llvm::json::Array &Bugs) {
>>>>>>> 2ab1d525
  bool Preserved = true;
  for (const auto &L : DILocsAfter) {
    if (L.second)
      continue;
    auto Instr = L.first;

    // In order to avoid pointer reuse/recycling, skip the values that might
    // have been deleted during a pass.
    auto WeakInstrPtr = InstToDelete.find(Instr);
    if (WeakInstrPtr != InstToDelete.end() && !WeakInstrPtr->second)
      continue;

    auto FnName = Instr->getFunction()->getName();
    auto BB = Instr->getParent();
    auto BBName = BB->hasName() ? BB->getName() : "no-name";
<<<<<<< HEAD

    auto InstrIt = DILocsBefore.find(Instr);
    if (InstrIt == DILocsBefore.end()) {
      dbg() << "WARNING: " << NameOfWrappedPass
            << " did not generate DILocation for " << *Instr
            << " (BB: " << BBName << ", Fn: " << FnName
            << ", File: " << FileNameFromCU << ")\n";
=======
    auto InstName = Instruction::getOpcodeName(Instr->getOpcode());

    auto InstrIt = DILocsBefore.find(Instr);
    if (InstrIt == DILocsBefore.end()) {
      if (ShouldWriteIntoJSON)
        Bugs.push_back(llvm::json::Object({{"metadata", "DILocation"},
                                           {"fn-name", FnName.str()},
                                           {"bb-name", BBName.str()},
                                           {"instr", InstName},
                                           {"action", "not-generate"}}));
      else
        dbg() << "WARNING: " << NameOfWrappedPass
              << " did not generate DILocation for " << *Instr
              << " (BB: " << BBName << ", Fn: " << FnName
              << ", File: " << FileNameFromCU << ")\n";
>>>>>>> 2ab1d525
      Preserved = false;
    } else {
      if (!InstrIt->second)
        continue;
      // If the instr had the !dbg attached before the pass, consider it as
      // a debug info issue.
<<<<<<< HEAD
      dbg() << "WARNING: " << NameOfWrappedPass << " dropped DILocation of "
            << *Instr << " (BB: " << BBName << ", Fn: " << FnName
            << ", File: " << FileNameFromCU << ")\n";
=======
      if (ShouldWriteIntoJSON)
        Bugs.push_back(llvm::json::Object({{"metadata", "DILocation"},
                                           {"fn-name", FnName.str()},
                                           {"bb-name", BBName.str()},
                                           {"instr", InstName},
                                           {"action", "drop"}}));
      else
        dbg() << "WARNING: " << NameOfWrappedPass << " dropped DILocation of "
              << *Instr << " (BB: " << BBName << ", Fn: " << FnName
              << ", File: " << FileNameFromCU << ")\n";
      Preserved = false;
    }
  }

  return Preserved;
}

// This checks the preservation of original debug variable intrinsics.
static bool checkVars(const DebugVarMap &DIVarsBefore,
                      const DebugVarMap &DIVarsAfter,
                      StringRef NameOfWrappedPass, StringRef FileNameFromCU,
                      bool ShouldWriteIntoJSON, llvm::json::Array &Bugs) {
  bool Preserved = true;
  for (const auto &V : DIVarsBefore) {
    auto VarIt = DIVarsAfter.find(V.first);
    if (VarIt == DIVarsAfter.end())
      continue;

    unsigned NumOfDbgValsAfter = VarIt->second;

    if (V.second > NumOfDbgValsAfter) {
      if (ShouldWriteIntoJSON)
        Bugs.push_back(llvm::json::Object(
            {{"metadata", "dbg-var-intrinsic"},
             {"name", V.first->getName()},
             {"fn-name", V.first->getScope()->getSubprogram()->getName()},
             {"action", "drop"}}));
      else
        dbg() << "WARNING: " << NameOfWrappedPass
              << " drops dbg.value()/dbg.declare() for " << V.first->getName()
              << " from "
              << "function " << V.first->getScope()->getSubprogram()->getName()
              << " (file " << FileNameFromCU << ")\n";
>>>>>>> 2ab1d525
      Preserved = false;
    }
  }

  return Preserved;
}

<<<<<<< HEAD
bool llvm::checkDebugInfoMetadata(Module &M,
                                  iterator_range<Module::iterator> Functions,
                                  DebugInfoPerPassMap &DIPreservationMap,
                                  StringRef Banner,
                                  StringRef NameOfWrappedPass) {
=======
// Write the json data into the specifed file.
static void writeJSON(StringRef OrigDIVerifyBugsReportFilePath,
                      StringRef FileNameFromCU, StringRef NameOfWrappedPass,
                      llvm::json::Array &Bugs) {
  std::error_code EC;
  raw_fd_ostream OS_FILE{OrigDIVerifyBugsReportFilePath, EC,
                         sys::fs::OF_Append | sys::fs::OF_TextWithCRLF};
  if (EC) {
    errs() << "Could not open file: " << EC.message() << ", "
           << OrigDIVerifyBugsReportFilePath << '\n';
    return;
  }

  OS_FILE << "{\"file\":\"" << FileNameFromCU << "\", ";

  StringRef PassName = NameOfWrappedPass != "" ? NameOfWrappedPass : "no-name";
  OS_FILE << "\"pass\":\"" << PassName << "\", ";

  llvm::json::Value BugsToPrint{std::move(Bugs)};
  OS_FILE << "\"bugs\": " << BugsToPrint;

  OS_FILE << "}\n";
}

bool llvm::checkDebugInfoMetadata(Module &M,
                                  iterator_range<Module::iterator> Functions,
                                  DebugInfoPerPassMap &DIPreservationMap,
                                  StringRef Banner, StringRef NameOfWrappedPass,
                                  StringRef OrigDIVerifyBugsReportFilePath) {
>>>>>>> 2ab1d525
  LLVM_DEBUG(dbgs() << Banner << ": (after) " << NameOfWrappedPass << '\n');

  if (!M.getNamedMetadata("llvm.dbg.cu")) {
    dbg() << Banner << ": Skipping module without debug info\n";
    return false;
  }

  // Map the debug info holding DIs after a pass.
  DebugInfoPerPassMap DIPreservationAfter;

  // Visit each instruction.
  for (Function &F : Functions) {
    if (isFunctionSkipped(F))
      continue;

    // TODO: Collect metadata other than DISubprograms.
    // Collect the DISubprogram.
    auto *SP = F.getSubprogram();
<<<<<<< HEAD
    DIPreservationAfter[NameOfWrappedPass].DIFunctions.insert({F.getName(), SP});
    if (SP)
      LLVM_DEBUG(dbgs() << "  Collecting subprogram: " << *SP << '\n');

    for (BasicBlock &BB : F) {
      // Collect debug locations (!dbg attachments).
      // TODO: Collect dbg.values.
=======
    DIPreservationAfter[NameOfWrappedPass].DIFunctions.insert(
        {F.getName(), SP});

    if (SP) {
      LLVM_DEBUG(dbgs() << "  Collecting subprogram: " << *SP << '\n');
      for (const DINode *DN : SP->getRetainedNodes()) {
        if (const auto *DV = dyn_cast<DILocalVariable>(DN)) {
          DIPreservationAfter[NameOfWrappedPass].DIVariables[DV] = 0;
        }
      }
    }

    for (BasicBlock &BB : F) {
      // Collect debug locations (!dbg) and debug variable intrinsics.
>>>>>>> 2ab1d525
      for (Instruction &I : BB) {
        // Skip PHIs.
        if (isa<PHINode>(I))
          continue;

<<<<<<< HEAD
        // Skip debug instructions.
=======
        // Collect dbg.values and dbg.declares.
        if (auto *DVI = dyn_cast<DbgVariableIntrinsic>(&I)) {
          if (!SP)
            continue;
          // Skip inlined variables.
          if (I.getDebugLoc().getInlinedAt())
            continue;
          // Skip undef values.
          if (DVI->isUndef())
            continue;

          auto *Var = DVI->getVariable();
          DIPreservationAfter[NameOfWrappedPass].DIVariables[Var]++;
          continue;
        }

        // Skip debug instructions other than dbg.value and dbg.declare.
>>>>>>> 2ab1d525
        if (isa<DbgInfoIntrinsic>(&I))
          continue;

        LLVM_DEBUG(dbgs() << "  Collecting info for inst: " << I << '\n');

        const DILocation *Loc = I.getDebugLoc().get();
        bool HasLoc = Loc != nullptr;

        DIPreservationAfter[NameOfWrappedPass].DILocations.insert({&I, HasLoc});
      }
    }
  }

  // TODO: The name of the module could be read better?
  StringRef FileNameFromCU =
      (cast<DICompileUnit>(M.getNamedMetadata("llvm.dbg.cu")->getOperand(0)))
          ->getFilename();

  auto DIFunctionsBefore = DIPreservationMap[NameOfWrappedPass].DIFunctions;
  auto DIFunctionsAfter = DIPreservationAfter[NameOfWrappedPass].DIFunctions;

  auto DILocsBefore = DIPreservationMap[NameOfWrappedPass].DILocations;
  auto DILocsAfter = DIPreservationAfter[NameOfWrappedPass].DILocations;

<<<<<<< HEAD
  auto InstToDelete = DIPreservationAfter[NameOfWrappedPass].InstToDelete;

  bool ResultForFunc = checkFunctions(DIFunctionsBefore, DIFunctionsAfter,
                                      NameOfWrappedPass, FileNameFromCU);
  bool ResultForInsts =
      checkInstructions(DILocsBefore, DILocsAfter, InstToDelete,
                        NameOfWrappedPass, FileNameFromCU);
  bool Result = ResultForFunc && ResultForInsts;

  StringRef ResultBanner = NameOfWrappedPass != "" ? NameOfWrappedPass : Banner;
=======
  auto InstToDelete = DIPreservationMap[NameOfWrappedPass].InstToDelete;

  auto DIVarsBefore = DIPreservationMap[NameOfWrappedPass].DIVariables;
  auto DIVarsAfter = DIPreservationAfter[NameOfWrappedPass].DIVariables;

  bool ShouldWriteIntoJSON = !OrigDIVerifyBugsReportFilePath.empty();
  llvm::json::Array Bugs;

  bool ResultForFunc =
      checkFunctions(DIFunctionsBefore, DIFunctionsAfter, NameOfWrappedPass,
                     FileNameFromCU, ShouldWriteIntoJSON, Bugs);
  bool ResultForInsts = checkInstructions(
      DILocsBefore, DILocsAfter, InstToDelete, NameOfWrappedPass,
      FileNameFromCU, ShouldWriteIntoJSON, Bugs);

  bool ResultForVars = checkVars(DIVarsBefore, DIVarsAfter, NameOfWrappedPass,
                                 FileNameFromCU, ShouldWriteIntoJSON, Bugs);

  bool Result = ResultForFunc && ResultForInsts && ResultForVars;

  StringRef ResultBanner = NameOfWrappedPass != "" ? NameOfWrappedPass : Banner;
  if (ShouldWriteIntoJSON && !Bugs.empty())
    writeJSON(OrigDIVerifyBugsReportFilePath, FileNameFromCU, NameOfWrappedPass,
              Bugs);

>>>>>>> 2ab1d525
  if (Result)
    dbg() << ResultBanner << ": PASS\n";
  else
    dbg() << ResultBanner << ": FAIL\n";

  LLVM_DEBUG(dbgs() << "\n\n");
  return Result;
}

namespace {
/// Return true if a mis-sized diagnostic is issued for \p DVI.
bool diagnoseMisSizedDbgValue(Module &M, DbgValueInst *DVI) {
  // The size of a dbg.value's value operand should match the size of the
  // variable it corresponds to.
  //
  // TODO: This, along with a check for non-null value operands, should be
  // promoted to verifier failures.

  // For now, don't try to interpret anything more complicated than an empty
  // DIExpression. Eventually we should try to handle OP_deref and fragments.
  if (DVI->getExpression()->getNumElements())
    return false;

  Value *V = DVI->getVariableLocationOp(0);
  if (!V)
    return false;

  Type *Ty = V->getType();
  uint64_t ValueOperandSize = getAllocSizeInBits(M, Ty);
  Optional<uint64_t> DbgVarSize = DVI->getFragmentSizeInBits();
  if (!ValueOperandSize || !DbgVarSize)
    return false;

  bool HasBadSize = false;
  if (Ty->isIntegerTy()) {
    auto Signedness = DVI->getVariable()->getSignedness();
    if (Signedness && *Signedness == DIBasicType::Signedness::Signed)
      HasBadSize = ValueOperandSize < *DbgVarSize;
  } else {
    HasBadSize = ValueOperandSize != *DbgVarSize;
  }

  if (HasBadSize) {
    dbg() << "ERROR: dbg.value operand has size " << ValueOperandSize
          << ", but its variable has size " << *DbgVarSize << ": ";
    DVI->print(dbg());
    dbg() << "\n";
  }
  return HasBadSize;
}

bool checkDebugifyMetadata(Module &M,
                           iterator_range<Module::iterator> Functions,
                           StringRef NameOfWrappedPass, StringRef Banner,
                           bool Strip, DebugifyStatsMap *StatsMap) {
  // Skip modules without debugify metadata.
  NamedMDNode *NMD = M.getNamedMetadata("llvm.debugify");
  if (!NMD) {
    dbg() << Banner << ": Skipping module without debugify metadata\n";
    return false;
  }

  auto getDebugifyOperand = [&](unsigned Idx) -> unsigned {
    return mdconst::extract<ConstantInt>(NMD->getOperand(Idx)->getOperand(0))
        ->getZExtValue();
  };
  assert(NMD->getNumOperands() == 2 &&
         "llvm.debugify should have exactly 2 operands!");
  unsigned OriginalNumLines = getDebugifyOperand(0);
  unsigned OriginalNumVars = getDebugifyOperand(1);
  bool HasErrors = false;

  // Track debug info loss statistics if able.
  DebugifyStatistics *Stats = nullptr;
  if (StatsMap && !NameOfWrappedPass.empty())
    Stats = &StatsMap->operator[](NameOfWrappedPass);

  BitVector MissingLines{OriginalNumLines, true};
  BitVector MissingVars{OriginalNumVars, true};
  for (Function &F : Functions) {
    if (isFunctionSkipped(F))
      continue;

    // Find missing lines.
    for (Instruction &I : instructions(F)) {
      if (isa<DbgValueInst>(&I))
        continue;

      auto DL = I.getDebugLoc();
      if (DL && DL.getLine() != 0) {
        MissingLines.reset(DL.getLine() - 1);
        continue;
      }

      if (!isa<PHINode>(&I) && !DL) {
        dbg() << "WARNING: Instruction with empty DebugLoc in function ";
        dbg() << F.getName() << " --";
        I.print(dbg());
        dbg() << "\n";
      }
    }

    // Find missing variables and mis-sized debug values.
    for (Instruction &I : instructions(F)) {
      auto *DVI = dyn_cast<DbgValueInst>(&I);
      if (!DVI)
        continue;

      unsigned Var = ~0U;
      (void)to_integer(DVI->getVariable()->getName(), Var, 10);
      assert(Var <= OriginalNumVars && "Unexpected name for DILocalVariable");
      bool HasBadSize = diagnoseMisSizedDbgValue(M, DVI);
      if (!HasBadSize)
        MissingVars.reset(Var - 1);
      HasErrors |= HasBadSize;
    }
  }

  // Print the results.
  for (unsigned Idx : MissingLines.set_bits())
    dbg() << "WARNING: Missing line " << Idx + 1 << "\n";

  for (unsigned Idx : MissingVars.set_bits())
    dbg() << "WARNING: Missing variable " << Idx + 1 << "\n";

  // Update DI loss statistics.
  if (Stats) {
    Stats->NumDbgLocsExpected += OriginalNumLines;
    Stats->NumDbgLocsMissing += MissingLines.count();
    Stats->NumDbgValuesExpected += OriginalNumVars;
    Stats->NumDbgValuesMissing += MissingVars.count();
  }

  dbg() << Banner;
  if (!NameOfWrappedPass.empty())
    dbg() << " [" << NameOfWrappedPass << "]";
  dbg() << ": " << (HasErrors ? "FAIL" : "PASS") << '\n';

  // Strip debugify metadata if required.
  if (Strip)
    return stripDebugifyMetadata(M);

  return false;
}

/// ModulePass for attaching synthetic debug info to everything, used with the
/// legacy module pass manager.
struct DebugifyModulePass : public ModulePass {
  bool runOnModule(Module &M) override {
    return applyDebugify(M, Mode, DIPreservationMap, NameOfWrappedPass);
  }

  DebugifyModulePass(enum DebugifyMode Mode = DebugifyMode::SyntheticDebugInfo,
                     StringRef NameOfWrappedPass = "",
                     DebugInfoPerPassMap *DIPreservationMap = nullptr)
      : ModulePass(ID), NameOfWrappedPass(NameOfWrappedPass),
        DIPreservationMap(DIPreservationMap), Mode(Mode) {}

  void getAnalysisUsage(AnalysisUsage &AU) const override {
    AU.setPreservesAll();
  }

  static char ID; // Pass identification.

private:
  StringRef NameOfWrappedPass;
  DebugInfoPerPassMap *DIPreservationMap;
  enum DebugifyMode Mode;
};

/// FunctionPass for attaching synthetic debug info to instructions within a
/// single function, used with the legacy module pass manager.
struct DebugifyFunctionPass : public FunctionPass {
  bool runOnFunction(Function &F) override {
    return applyDebugify(F, Mode, DIPreservationMap, NameOfWrappedPass);
  }

  DebugifyFunctionPass(
      enum DebugifyMode Mode = DebugifyMode::SyntheticDebugInfo,
      StringRef NameOfWrappedPass = "",
      DebugInfoPerPassMap *DIPreservationMap = nullptr)
      : FunctionPass(ID), NameOfWrappedPass(NameOfWrappedPass),
        DIPreservationMap(DIPreservationMap), Mode(Mode) {}

  void getAnalysisUsage(AnalysisUsage &AU) const override {
    AU.setPreservesAll();
  }

  static char ID; // Pass identification.

private:
  StringRef NameOfWrappedPass;
  DebugInfoPerPassMap *DIPreservationMap;
  enum DebugifyMode Mode;
};

/// ModulePass for checking debug info inserted by -debugify, used with the
/// legacy module pass manager.
struct CheckDebugifyModulePass : public ModulePass {
  bool runOnModule(Module &M) override {
    if (Mode == DebugifyMode::SyntheticDebugInfo)
      return checkDebugifyMetadata(M, M.functions(), NameOfWrappedPass,
                                   "CheckModuleDebugify", Strip, StatsMap);
    return checkDebugInfoMetadata(
        M, M.functions(), *DIPreservationMap,
<<<<<<< HEAD
        "CheckModuleDebugify (original debuginfo)", NameOfWrappedPass);
=======
        "CheckModuleDebugify (original debuginfo)", NameOfWrappedPass,
        OrigDIVerifyBugsReportFilePath);
>>>>>>> 2ab1d525
  }

  CheckDebugifyModulePass(
      bool Strip = false, StringRef NameOfWrappedPass = "",
      DebugifyStatsMap *StatsMap = nullptr,
      enum DebugifyMode Mode = DebugifyMode::SyntheticDebugInfo,
<<<<<<< HEAD
      DebugInfoPerPassMap *DIPreservationMap = nullptr)
      : ModulePass(ID), NameOfWrappedPass(NameOfWrappedPass),
=======
      DebugInfoPerPassMap *DIPreservationMap = nullptr,
      StringRef OrigDIVerifyBugsReportFilePath = "")
      : ModulePass(ID), NameOfWrappedPass(NameOfWrappedPass),
        OrigDIVerifyBugsReportFilePath(OrigDIVerifyBugsReportFilePath),
>>>>>>> 2ab1d525
        StatsMap(StatsMap), DIPreservationMap(DIPreservationMap), Mode(Mode),
        Strip(Strip) {}

  void getAnalysisUsage(AnalysisUsage &AU) const override {
    AU.setPreservesAll();
  }

  static char ID; // Pass identification.

private:
  StringRef NameOfWrappedPass;
  StringRef OrigDIVerifyBugsReportFilePath;
  DebugifyStatsMap *StatsMap;
  DebugInfoPerPassMap *DIPreservationMap;
  enum DebugifyMode Mode;
  bool Strip;
};

/// FunctionPass for checking debug info inserted by -debugify-function, used
/// with the legacy module pass manager.
struct CheckDebugifyFunctionPass : public FunctionPass {
  bool runOnFunction(Function &F) override {
    Module &M = *F.getParent();
    auto FuncIt = F.getIterator();
    if (Mode == DebugifyMode::SyntheticDebugInfo)
      return checkDebugifyMetadata(M, make_range(FuncIt, std::next(FuncIt)),
                                   NameOfWrappedPass, "CheckFunctionDebugify",
                                   Strip, StatsMap);
    return checkDebugInfoMetadata(
        M, make_range(FuncIt, std::next(FuncIt)), *DIPreservationMap,
<<<<<<< HEAD
        "CheckFunctionDebugify (original debuginfo)", NameOfWrappedPass);
=======
        "CheckFunctionDebugify (original debuginfo)", NameOfWrappedPass,
        OrigDIVerifyBugsReportFilePath);
>>>>>>> 2ab1d525
  }

  CheckDebugifyFunctionPass(
      bool Strip = false, StringRef NameOfWrappedPass = "",
      DebugifyStatsMap *StatsMap = nullptr,
      enum DebugifyMode Mode = DebugifyMode::SyntheticDebugInfo,
<<<<<<< HEAD
      DebugInfoPerPassMap *DIPreservationMap = nullptr)
      : FunctionPass(ID), NameOfWrappedPass(NameOfWrappedPass),
=======
      DebugInfoPerPassMap *DIPreservationMap = nullptr,
      StringRef OrigDIVerifyBugsReportFilePath = "")
      : FunctionPass(ID), NameOfWrappedPass(NameOfWrappedPass),
        OrigDIVerifyBugsReportFilePath(OrigDIVerifyBugsReportFilePath),
>>>>>>> 2ab1d525
        StatsMap(StatsMap), DIPreservationMap(DIPreservationMap), Mode(Mode),
        Strip(Strip) {}

  void getAnalysisUsage(AnalysisUsage &AU) const override {
    AU.setPreservesAll();
  }

  static char ID; // Pass identification.

private:
  StringRef NameOfWrappedPass;
  StringRef OrigDIVerifyBugsReportFilePath;
  DebugifyStatsMap *StatsMap;
  DebugInfoPerPassMap *DIPreservationMap;
  enum DebugifyMode Mode;
  bool Strip;
};

} // end anonymous namespace

void llvm::exportDebugifyStats(StringRef Path, const DebugifyStatsMap &Map) {
  std::error_code EC;
  raw_fd_ostream OS{Path, EC};
  if (EC) {
    errs() << "Could not open file: " << EC.message() << ", " << Path << '\n';
    return;
  }

  OS << "Pass Name" << ',' << "# of missing debug values" << ','
     << "# of missing locations" << ',' << "Missing/Expected value ratio" << ','
     << "Missing/Expected location ratio" << '\n';
  for (const auto &Entry : Map) {
    StringRef Pass = Entry.first;
    DebugifyStatistics Stats = Entry.second;

    OS << Pass << ',' << Stats.NumDbgValuesMissing << ','
       << Stats.NumDbgLocsMissing << ',' << Stats.getMissingValueRatio() << ','
       << Stats.getEmptyLocationRatio() << '\n';
  }
}

ModulePass *createDebugifyModulePass(enum DebugifyMode Mode,
                                     llvm::StringRef NameOfWrappedPass,
                                     DebugInfoPerPassMap *DIPreservationMap) {
  if (Mode == DebugifyMode::SyntheticDebugInfo)
    return new DebugifyModulePass();
  assert(Mode == DebugifyMode::OriginalDebugInfo && "Must be original mode");
  return new DebugifyModulePass(Mode, NameOfWrappedPass, DIPreservationMap);
}

FunctionPass *
createDebugifyFunctionPass(enum DebugifyMode Mode,
                           llvm::StringRef NameOfWrappedPass,
                           DebugInfoPerPassMap *DIPreservationMap) {
  if (Mode == DebugifyMode::SyntheticDebugInfo)
    return new DebugifyFunctionPass();
  assert(Mode == DebugifyMode::OriginalDebugInfo && "Must be original mode");
  return new DebugifyFunctionPass(Mode, NameOfWrappedPass, DIPreservationMap);
}

PreservedAnalyses NewPMDebugifyPass::run(Module &M, ModuleAnalysisManager &) {
  applyDebugifyMetadata(M, M.functions(),
                        "ModuleDebugify: ", /*ApplyToMF*/ nullptr);
  return PreservedAnalyses::all();
}

ModulePass *createCheckDebugifyModulePass(
    bool Strip, StringRef NameOfWrappedPass, DebugifyStatsMap *StatsMap,
<<<<<<< HEAD
    enum DebugifyMode Mode, DebugInfoPerPassMap *DIPreservationMap) {
=======
    enum DebugifyMode Mode, DebugInfoPerPassMap *DIPreservationMap,
    StringRef OrigDIVerifyBugsReportFilePath) {
>>>>>>> 2ab1d525
  if (Mode == DebugifyMode::SyntheticDebugInfo)
    return new CheckDebugifyModulePass(Strip, NameOfWrappedPass, StatsMap);
  assert(Mode == DebugifyMode::OriginalDebugInfo && "Must be original mode");
  return new CheckDebugifyModulePass(false, NameOfWrappedPass, nullptr, Mode,
<<<<<<< HEAD
                                     DIPreservationMap);
=======
                                     DIPreservationMap,
                                     OrigDIVerifyBugsReportFilePath);
>>>>>>> 2ab1d525
}

FunctionPass *createCheckDebugifyFunctionPass(
    bool Strip, StringRef NameOfWrappedPass, DebugifyStatsMap *StatsMap,
<<<<<<< HEAD
    enum DebugifyMode Mode, DebugInfoPerPassMap *DIPreservationMap) {
=======
    enum DebugifyMode Mode, DebugInfoPerPassMap *DIPreservationMap,
    StringRef OrigDIVerifyBugsReportFilePath) {
>>>>>>> 2ab1d525
  if (Mode == DebugifyMode::SyntheticDebugInfo)
    return new CheckDebugifyFunctionPass(Strip, NameOfWrappedPass, StatsMap);
  assert(Mode == DebugifyMode::OriginalDebugInfo && "Must be original mode");
  return new CheckDebugifyFunctionPass(false, NameOfWrappedPass, nullptr, Mode,
<<<<<<< HEAD
                                       DIPreservationMap);
=======
                                       DIPreservationMap,
                                       OrigDIVerifyBugsReportFilePath);
>>>>>>> 2ab1d525
}

PreservedAnalyses NewPMCheckDebugifyPass::run(Module &M,
                                              ModuleAnalysisManager &) {
  checkDebugifyMetadata(M, M.functions(), "", "CheckModuleDebugify", false,
                        nullptr);
  return PreservedAnalyses::all();
}

static bool isIgnoredPass(StringRef PassID) {
  return isSpecialPass(PassID, {"PassManager", "PassAdaptor",
                                "AnalysisManagerProxy", "PrintFunctionPass",
                                "PrintModulePass", "BitcodeWriterPass",
                                "ThinLTOBitcodeWriterPass", "VerifierPass"});
}

void DebugifyEachInstrumentation::registerCallbacks(
    PassInstrumentationCallbacks &PIC) {
  PIC.registerBeforeNonSkippedPassCallback([](StringRef P, Any IR) {
    if (isIgnoredPass(P))
      return;
    if (any_isa<const Function *>(IR))
      applyDebugify(*const_cast<Function *>(any_cast<const Function *>(IR)));
    else if (any_isa<const Module *>(IR))
      applyDebugify(*const_cast<Module *>(any_cast<const Module *>(IR)));
  });
  PIC.registerAfterPassCallback([this](StringRef P, Any IR,
                                       const PreservedAnalyses &PassPA) {
    if (isIgnoredPass(P))
      return;
    if (any_isa<const Function *>(IR)) {
      auto &F = *const_cast<Function *>(any_cast<const Function *>(IR));
      Module &M = *F.getParent();
      auto It = F.getIterator();
      checkDebugifyMetadata(M, make_range(It, std::next(It)), P,
                            "CheckFunctionDebugify", /*Strip=*/true, &StatsMap);
    } else if (any_isa<const Module *>(IR)) {
      auto &M = *const_cast<Module *>(any_cast<const Module *>(IR));
      checkDebugifyMetadata(M, M.functions(), P, "CheckModuleDebugify",
                            /*Strip=*/true, &StatsMap);
    }
  });
}

char DebugifyModulePass::ID = 0;
static RegisterPass<DebugifyModulePass> DM("debugify",
                                           "Attach debug info to everything");

char CheckDebugifyModulePass::ID = 0;
static RegisterPass<CheckDebugifyModulePass>
    CDM("check-debugify", "Check debug info from -debugify");

char DebugifyFunctionPass::ID = 0;
static RegisterPass<DebugifyFunctionPass> DF("debugify-function",
                                             "Attach debug info to a function");

char CheckDebugifyFunctionPass::ID = 0;
static RegisterPass<CheckDebugifyFunctionPass>
    CDF("check-debugify-function", "Check debug info from -debugify-function");<|MERGE_RESOLUTION|>--- conflicted
+++ resolved
@@ -27,8 +27,6 @@
 #include "llvm/Support/CommandLine.h"
 #include "llvm/Support/FileSystem.h"
 #include "llvm/Support/JSON.h"
-
-#define DEBUG_TYPE "debugify"
 
 #define DEBUG_TYPE "debugify"
 
@@ -306,14 +304,6 @@
     // Collect the DISubprogram.
     auto *SP = F.getSubprogram();
     DIPreservationMap[NameOfWrappedPass].DIFunctions.insert({F.getName(), SP});
-<<<<<<< HEAD
-    if (SP)
-      LLVM_DEBUG(dbgs() << "  Collecting subprogram: " << *SP << '\n');
-
-    for (BasicBlock &BB : F) {
-      // Collect debug locations (!dbg).
-      // TODO: Collect dbg.values.
-=======
     if (SP) {
       LLVM_DEBUG(dbgs() << "  Collecting subprogram: " << *SP << '\n');
       for (const DINode *DN : SP->getRetainedNodes()) {
@@ -325,15 +315,11 @@
 
     for (BasicBlock &BB : F) {
       // Collect debug locations (!dbg) and debug variable intrinsics.
->>>>>>> 2ab1d525
       for (Instruction &I : BB) {
         // Skip PHIs.
         if (isa<PHINode>(I))
           continue;
 
-<<<<<<< HEAD
-        // Skip debug instructions.
-=======
         // Collect dbg.values and dbg.declares.
         if (auto *DVI = dyn_cast<DbgVariableIntrinsic>(&I)) {
           if (!SP)
@@ -351,7 +337,6 @@
         }
 
         // Skip debug instructions other than dbg.value and dbg.declare.
->>>>>>> 2ab1d525
         if (isa<DbgInfoIntrinsic>(&I))
           continue;
 
@@ -372,23 +357,14 @@
 static bool checkFunctions(const DebugFnMap &DIFunctionsBefore,
                            const DebugFnMap &DIFunctionsAfter,
                            StringRef NameOfWrappedPass,
-<<<<<<< HEAD
-                           StringRef FileNameFromCU) {
-=======
                            StringRef FileNameFromCU, bool ShouldWriteIntoJSON,
                            llvm::json::Array &Bugs) {
->>>>>>> 2ab1d525
   bool Preserved = true;
   for (const auto &F : DIFunctionsAfter) {
     if (F.second)
       continue;
     auto SPIt = DIFunctionsBefore.find(F.first);
     if (SPIt == DIFunctionsBefore.end()) {
-<<<<<<< HEAD
-      dbg() << "ERROR: " << NameOfWrappedPass
-            << " did not generate DISubprogram for " << F.first << " from "
-            << FileNameFromCU << '\n';
-=======
       if (ShouldWriteIntoJSON)
         Bugs.push_back(llvm::json::Object({{"metadata", "DISubprogram"},
                                            {"name", F.first},
@@ -397,7 +373,6 @@
         dbg() << "ERROR: " << NameOfWrappedPass
               << " did not generate DISubprogram for " << F.first << " from "
               << FileNameFromCU << '\n';
->>>>>>> 2ab1d525
       Preserved = false;
     } else {
       auto SP = SPIt->second;
@@ -405,10 +380,6 @@
         continue;
       // If the function had the SP attached before the pass, consider it as
       // a debug info bug.
-<<<<<<< HEAD
-      dbg() << "ERROR: " << NameOfWrappedPass << " dropped DISubprogram of "
-            << F.first << " from " << FileNameFromCU << '\n';
-=======
       if (ShouldWriteIntoJSON)
         Bugs.push_back(llvm::json::Object({{"metadata", "DISubprogram"},
                                            {"name", F.first},
@@ -416,7 +387,6 @@
       else
         dbg() << "ERROR: " << NameOfWrappedPass << " dropped DISubprogram of "
               << F.first << " from " << FileNameFromCU << '\n';
->>>>>>> 2ab1d525
       Preserved = false;
     }
   }
@@ -430,13 +400,9 @@
                               const DebugInstMap &DILocsAfter,
                               const WeakInstValueMap &InstToDelete,
                               StringRef NameOfWrappedPass,
-<<<<<<< HEAD
-                              StringRef FileNameFromCU) {
-=======
                               StringRef FileNameFromCU,
                               bool ShouldWriteIntoJSON,
                               llvm::json::Array &Bugs) {
->>>>>>> 2ab1d525
   bool Preserved = true;
   for (const auto &L : DILocsAfter) {
     if (L.second)
@@ -452,15 +418,6 @@
     auto FnName = Instr->getFunction()->getName();
     auto BB = Instr->getParent();
     auto BBName = BB->hasName() ? BB->getName() : "no-name";
-<<<<<<< HEAD
-
-    auto InstrIt = DILocsBefore.find(Instr);
-    if (InstrIt == DILocsBefore.end()) {
-      dbg() << "WARNING: " << NameOfWrappedPass
-            << " did not generate DILocation for " << *Instr
-            << " (BB: " << BBName << ", Fn: " << FnName
-            << ", File: " << FileNameFromCU << ")\n";
-=======
     auto InstName = Instruction::getOpcodeName(Instr->getOpcode());
 
     auto InstrIt = DILocsBefore.find(Instr);
@@ -476,18 +433,12 @@
               << " did not generate DILocation for " << *Instr
               << " (BB: " << BBName << ", Fn: " << FnName
               << ", File: " << FileNameFromCU << ")\n";
->>>>>>> 2ab1d525
       Preserved = false;
     } else {
       if (!InstrIt->second)
         continue;
       // If the instr had the !dbg attached before the pass, consider it as
       // a debug info issue.
-<<<<<<< HEAD
-      dbg() << "WARNING: " << NameOfWrappedPass << " dropped DILocation of "
-            << *Instr << " (BB: " << BBName << ", Fn: " << FnName
-            << ", File: " << FileNameFromCU << ")\n";
-=======
       if (ShouldWriteIntoJSON)
         Bugs.push_back(llvm::json::Object({{"metadata", "DILocation"},
                                            {"fn-name", FnName.str()},
@@ -531,7 +482,6 @@
               << " from "
               << "function " << V.first->getScope()->getSubprogram()->getName()
               << " (file " << FileNameFromCU << ")\n";
->>>>>>> 2ab1d525
       Preserved = false;
     }
   }
@@ -539,13 +489,6 @@
   return Preserved;
 }
 
-<<<<<<< HEAD
-bool llvm::checkDebugInfoMetadata(Module &M,
-                                  iterator_range<Module::iterator> Functions,
-                                  DebugInfoPerPassMap &DIPreservationMap,
-                                  StringRef Banner,
-                                  StringRef NameOfWrappedPass) {
-=======
 // Write the json data into the specifed file.
 static void writeJSON(StringRef OrigDIVerifyBugsReportFilePath,
                       StringRef FileNameFromCU, StringRef NameOfWrappedPass,
@@ -575,7 +518,6 @@
                                   DebugInfoPerPassMap &DIPreservationMap,
                                   StringRef Banner, StringRef NameOfWrappedPass,
                                   StringRef OrigDIVerifyBugsReportFilePath) {
->>>>>>> 2ab1d525
   LLVM_DEBUG(dbgs() << Banner << ": (after) " << NameOfWrappedPass << '\n');
 
   if (!M.getNamedMetadata("llvm.dbg.cu")) {
@@ -594,15 +536,6 @@
     // TODO: Collect metadata other than DISubprograms.
     // Collect the DISubprogram.
     auto *SP = F.getSubprogram();
-<<<<<<< HEAD
-    DIPreservationAfter[NameOfWrappedPass].DIFunctions.insert({F.getName(), SP});
-    if (SP)
-      LLVM_DEBUG(dbgs() << "  Collecting subprogram: " << *SP << '\n');
-
-    for (BasicBlock &BB : F) {
-      // Collect debug locations (!dbg attachments).
-      // TODO: Collect dbg.values.
-=======
     DIPreservationAfter[NameOfWrappedPass].DIFunctions.insert(
         {F.getName(), SP});
 
@@ -617,15 +550,11 @@
 
     for (BasicBlock &BB : F) {
       // Collect debug locations (!dbg) and debug variable intrinsics.
->>>>>>> 2ab1d525
       for (Instruction &I : BB) {
         // Skip PHIs.
         if (isa<PHINode>(I))
           continue;
 
-<<<<<<< HEAD
-        // Skip debug instructions.
-=======
         // Collect dbg.values and dbg.declares.
         if (auto *DVI = dyn_cast<DbgVariableIntrinsic>(&I)) {
           if (!SP)
@@ -643,7 +572,6 @@
         }
 
         // Skip debug instructions other than dbg.value and dbg.declare.
->>>>>>> 2ab1d525
         if (isa<DbgInfoIntrinsic>(&I))
           continue;
 
@@ -668,18 +596,6 @@
   auto DILocsBefore = DIPreservationMap[NameOfWrappedPass].DILocations;
   auto DILocsAfter = DIPreservationAfter[NameOfWrappedPass].DILocations;
 
-<<<<<<< HEAD
-  auto InstToDelete = DIPreservationAfter[NameOfWrappedPass].InstToDelete;
-
-  bool ResultForFunc = checkFunctions(DIFunctionsBefore, DIFunctionsAfter,
-                                      NameOfWrappedPass, FileNameFromCU);
-  bool ResultForInsts =
-      checkInstructions(DILocsBefore, DILocsAfter, InstToDelete,
-                        NameOfWrappedPass, FileNameFromCU);
-  bool Result = ResultForFunc && ResultForInsts;
-
-  StringRef ResultBanner = NameOfWrappedPass != "" ? NameOfWrappedPass : Banner;
-=======
   auto InstToDelete = DIPreservationMap[NameOfWrappedPass].InstToDelete;
 
   auto DIVarsBefore = DIPreservationMap[NameOfWrappedPass].DIVariables;
@@ -705,7 +621,6 @@
     writeJSON(OrigDIVerifyBugsReportFilePath, FileNameFromCU, NameOfWrappedPass,
               Bugs);
 
->>>>>>> 2ab1d525
   if (Result)
     dbg() << ResultBanner << ": PASS\n";
   else
@@ -911,27 +826,18 @@
                                    "CheckModuleDebugify", Strip, StatsMap);
     return checkDebugInfoMetadata(
         M, M.functions(), *DIPreservationMap,
-<<<<<<< HEAD
-        "CheckModuleDebugify (original debuginfo)", NameOfWrappedPass);
-=======
         "CheckModuleDebugify (original debuginfo)", NameOfWrappedPass,
         OrigDIVerifyBugsReportFilePath);
->>>>>>> 2ab1d525
   }
 
   CheckDebugifyModulePass(
       bool Strip = false, StringRef NameOfWrappedPass = "",
       DebugifyStatsMap *StatsMap = nullptr,
       enum DebugifyMode Mode = DebugifyMode::SyntheticDebugInfo,
-<<<<<<< HEAD
-      DebugInfoPerPassMap *DIPreservationMap = nullptr)
-      : ModulePass(ID), NameOfWrappedPass(NameOfWrappedPass),
-=======
       DebugInfoPerPassMap *DIPreservationMap = nullptr,
       StringRef OrigDIVerifyBugsReportFilePath = "")
       : ModulePass(ID), NameOfWrappedPass(NameOfWrappedPass),
         OrigDIVerifyBugsReportFilePath(OrigDIVerifyBugsReportFilePath),
->>>>>>> 2ab1d525
         StatsMap(StatsMap), DIPreservationMap(DIPreservationMap), Mode(Mode),
         Strip(Strip) {}
 
@@ -962,27 +868,18 @@
                                    Strip, StatsMap);
     return checkDebugInfoMetadata(
         M, make_range(FuncIt, std::next(FuncIt)), *DIPreservationMap,
-<<<<<<< HEAD
-        "CheckFunctionDebugify (original debuginfo)", NameOfWrappedPass);
-=======
         "CheckFunctionDebugify (original debuginfo)", NameOfWrappedPass,
         OrigDIVerifyBugsReportFilePath);
->>>>>>> 2ab1d525
   }
 
   CheckDebugifyFunctionPass(
       bool Strip = false, StringRef NameOfWrappedPass = "",
       DebugifyStatsMap *StatsMap = nullptr,
       enum DebugifyMode Mode = DebugifyMode::SyntheticDebugInfo,
-<<<<<<< HEAD
-      DebugInfoPerPassMap *DIPreservationMap = nullptr)
-      : FunctionPass(ID), NameOfWrappedPass(NameOfWrappedPass),
-=======
       DebugInfoPerPassMap *DIPreservationMap = nullptr,
       StringRef OrigDIVerifyBugsReportFilePath = "")
       : FunctionPass(ID), NameOfWrappedPass(NameOfWrappedPass),
         OrigDIVerifyBugsReportFilePath(OrigDIVerifyBugsReportFilePath),
->>>>>>> 2ab1d525
         StatsMap(StatsMap), DIPreservationMap(DIPreservationMap), Mode(Mode),
         Strip(Strip) {}
 
@@ -1051,42 +948,26 @@
 
 ModulePass *createCheckDebugifyModulePass(
     bool Strip, StringRef NameOfWrappedPass, DebugifyStatsMap *StatsMap,
-<<<<<<< HEAD
-    enum DebugifyMode Mode, DebugInfoPerPassMap *DIPreservationMap) {
-=======
     enum DebugifyMode Mode, DebugInfoPerPassMap *DIPreservationMap,
     StringRef OrigDIVerifyBugsReportFilePath) {
->>>>>>> 2ab1d525
   if (Mode == DebugifyMode::SyntheticDebugInfo)
     return new CheckDebugifyModulePass(Strip, NameOfWrappedPass, StatsMap);
   assert(Mode == DebugifyMode::OriginalDebugInfo && "Must be original mode");
   return new CheckDebugifyModulePass(false, NameOfWrappedPass, nullptr, Mode,
-<<<<<<< HEAD
-                                     DIPreservationMap);
-=======
                                      DIPreservationMap,
                                      OrigDIVerifyBugsReportFilePath);
->>>>>>> 2ab1d525
 }
 
 FunctionPass *createCheckDebugifyFunctionPass(
     bool Strip, StringRef NameOfWrappedPass, DebugifyStatsMap *StatsMap,
-<<<<<<< HEAD
-    enum DebugifyMode Mode, DebugInfoPerPassMap *DIPreservationMap) {
-=======
     enum DebugifyMode Mode, DebugInfoPerPassMap *DIPreservationMap,
     StringRef OrigDIVerifyBugsReportFilePath) {
->>>>>>> 2ab1d525
   if (Mode == DebugifyMode::SyntheticDebugInfo)
     return new CheckDebugifyFunctionPass(Strip, NameOfWrappedPass, StatsMap);
   assert(Mode == DebugifyMode::OriginalDebugInfo && "Must be original mode");
   return new CheckDebugifyFunctionPass(false, NameOfWrappedPass, nullptr, Mode,
-<<<<<<< HEAD
-                                       DIPreservationMap);
-=======
                                        DIPreservationMap,
                                        OrigDIVerifyBugsReportFilePath);
->>>>>>> 2ab1d525
 }
 
 PreservedAnalyses NewPMCheckDebugifyPass::run(Module &M,
