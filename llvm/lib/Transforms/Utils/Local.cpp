//===- Local.cpp - Functions to perform local transformations -------------===//
//
// Part of the LLVM Project, under the Apache License v2.0 with LLVM Exceptions.
// See https://llvm.org/LICENSE.txt for license information.
// SPDX-License-Identifier: Apache-2.0 WITH LLVM-exception
//
//===----------------------------------------------------------------------===//
//
// This family of functions perform various local transformations to the
// program.
//
//===----------------------------------------------------------------------===//

#include "llvm/Transforms/Utils/Local.h"
#include "llvm/ADT/APInt.h"
#include "llvm/ADT/DenseMap.h"
#include "llvm/ADT/DenseMapInfo.h"
#include "llvm/ADT/DenseSet.h"
#include "llvm/ADT/Hashing.h"
#include "llvm/ADT/None.h"
#include "llvm/ADT/Optional.h"
#include "llvm/ADT/STLExtras.h"
#include "llvm/ADT/SetVector.h"
#include "llvm/ADT/SmallPtrSet.h"
#include "llvm/ADT/SmallVector.h"
#include "llvm/ADT/Statistic.h"
#include "llvm/Analysis/AssumeBundleQueries.h"
#include "llvm/Analysis/ConstantFolding.h"
#include "llvm/Analysis/DomTreeUpdater.h"
#include "llvm/Analysis/EHPersonalities.h"
#include "llvm/Analysis/InstructionSimplify.h"
#include "llvm/Analysis/LazyValueInfo.h"
#include "llvm/Analysis/MemoryBuiltins.h"
#include "llvm/Analysis/MemorySSAUpdater.h"
#include "llvm/Analysis/TargetLibraryInfo.h"
#include "llvm/Analysis/ValueTracking.h"
#include "llvm/Analysis/VectorUtils.h"
#include "llvm/BinaryFormat/Dwarf.h"
#include "llvm/IR/Argument.h"
#include "llvm/IR/Attributes.h"
#include "llvm/IR/BasicBlock.h"
#include "llvm/IR/CFG.h"
#include "llvm/IR/Constant.h"
#include "llvm/IR/ConstantRange.h"
#include "llvm/IR/Constants.h"
#include "llvm/IR/DIBuilder.h"
#include "llvm/IR/DataLayout.h"
#include "llvm/IR/DebugInfoMetadata.h"
#include "llvm/IR/DebugLoc.h"
#include "llvm/IR/DerivedTypes.h"
#include "llvm/IR/Dominators.h"
#include "llvm/IR/Function.h"
#include "llvm/IR/GetElementPtrTypeIterator.h"
#include "llvm/IR/GlobalObject.h"
#include "llvm/IR/IRBuilder.h"
#include "llvm/IR/InstrTypes.h"
#include "llvm/IR/Instruction.h"
#include "llvm/IR/Instructions.h"
#include "llvm/IR/IntrinsicInst.h"
#include "llvm/IR/Intrinsics.h"
#include "llvm/IR/LLVMContext.h"
#include "llvm/IR/MDBuilder.h"
#include "llvm/IR/Metadata.h"
#include "llvm/IR/Module.h"
#include "llvm/IR/Operator.h"
#include "llvm/IR/PatternMatch.h"
#include "llvm/IR/PseudoProbe.h"
#include "llvm/IR/Type.h"
#include "llvm/IR/Use.h"
#include "llvm/IR/User.h"
#include "llvm/IR/Value.h"
#include "llvm/IR/ValueHandle.h"
#include "llvm/Support/Casting.h"
#include "llvm/Support/Debug.h"
#include "llvm/Support/ErrorHandling.h"
#include "llvm/Support/KnownBits.h"
#include "llvm/Support/raw_ostream.h"
#include "llvm/Transforms/Utils/BasicBlockUtils.h"
#include "llvm/Transforms/Utils/ValueMapper.h"
#include <algorithm>
#include <cassert>
#include <climits>
#include <cstdint>
#include <iterator>
#include <map>
#include <utility>

using namespace llvm;
using namespace llvm::PatternMatch;

#define DEBUG_TYPE "local"

STATISTIC(NumRemoved, "Number of unreachable basic blocks removed");
STATISTIC(NumPHICSEs, "Number of PHI's that got CSE'd");

static cl::opt<bool> PHICSEDebugHash(
    "phicse-debug-hash",
#ifdef EXPENSIVE_CHECKS
    cl::init(true),
#else
    cl::init(false),
#endif
    cl::Hidden,
    cl::desc("Perform extra assertion checking to verify that PHINodes's hash "
             "function is well-behaved w.r.t. its isEqual predicate"));

static cl::opt<unsigned> PHICSENumPHISmallSize(
    "phicse-num-phi-smallsize", cl::init(32), cl::Hidden,
    cl::desc(
        "When the basic block contains not more than this number of PHI nodes, "
        "perform a (faster!) exhaustive search instead of set-driven one."));

// Max recursion depth for collectBitParts used when detecting bswap and
// bitreverse idioms.
static const unsigned BitPartRecursionMaxDepth = 48;

//===----------------------------------------------------------------------===//
//  Local constant propagation.
//

/// ConstantFoldTerminator - If a terminator instruction is predicated on a
/// constant value, convert it into an unconditional branch to the constant
/// destination.  This is a nontrivial operation because the successors of this
/// basic block must have their PHI nodes updated.
/// Also calls RecursivelyDeleteTriviallyDeadInstructions() on any branch/switch
/// conditions and indirectbr addresses this might make dead if
/// DeleteDeadConditions is true.
bool llvm::ConstantFoldTerminator(BasicBlock *BB, bool DeleteDeadConditions,
                                  const TargetLibraryInfo *TLI,
                                  DomTreeUpdater *DTU) {
  Instruction *T = BB->getTerminator();
  IRBuilder<> Builder(T);

  // Branch - See if we are conditional jumping on constant
  if (auto *BI = dyn_cast<BranchInst>(T)) {
    if (BI->isUnconditional()) return false;  // Can't optimize uncond branch

    BasicBlock *Dest1 = BI->getSuccessor(0);
    BasicBlock *Dest2 = BI->getSuccessor(1);

    if (Dest2 == Dest1) {       // Conditional branch to same location?
      // This branch matches something like this:
      //     br bool %cond, label %Dest, label %Dest
      // and changes it into:  br label %Dest

      // Let the basic block know that we are letting go of one copy of it.
      assert(BI->getParent() && "Terminator not inserted in block!");
      Dest1->removePredecessor(BI->getParent());

      // Replace the conditional branch with an unconditional one.
      BranchInst *NewBI = Builder.CreateBr(Dest1);

      // Transfer the metadata to the new branch instruction.
      NewBI->copyMetadata(*BI, {LLVMContext::MD_loop, LLVMContext::MD_dbg,
                                LLVMContext::MD_annotation});

      Value *Cond = BI->getCondition();
      BI->eraseFromParent();
      if (DeleteDeadConditions)
        RecursivelyDeleteTriviallyDeadInstructions(Cond, TLI);
      return true;
    }

    if (auto *Cond = dyn_cast<ConstantInt>(BI->getCondition())) {
      // Are we branching on constant?
      // YES.  Change to unconditional branch...
      BasicBlock *Destination = Cond->getZExtValue() ? Dest1 : Dest2;
      BasicBlock *OldDest = Cond->getZExtValue() ? Dest2 : Dest1;

      // Let the basic block know that we are letting go of it.  Based on this,
      // it will adjust it's PHI nodes.
      OldDest->removePredecessor(BB);

      // Replace the conditional branch with an unconditional one.
      BranchInst *NewBI = Builder.CreateBr(Destination);

      // Transfer the metadata to the new branch instruction.
      NewBI->copyMetadata(*BI, {LLVMContext::MD_loop, LLVMContext::MD_dbg,
                                LLVMContext::MD_annotation});

      BI->eraseFromParent();
      if (DTU)
        DTU->applyUpdates({{DominatorTree::Delete, BB, OldDest}});
      return true;
    }

    return false;
  }

  if (auto *SI = dyn_cast<SwitchInst>(T)) {
    // If we are switching on a constant, we can convert the switch to an
    // unconditional branch.
    auto *CI = dyn_cast<ConstantInt>(SI->getCondition());
    BasicBlock *DefaultDest = SI->getDefaultDest();
    BasicBlock *TheOnlyDest = DefaultDest;

    // If the default is unreachable, ignore it when searching for TheOnlyDest.
    if (isa<UnreachableInst>(DefaultDest->getFirstNonPHIOrDbg()) &&
        SI->getNumCases() > 0) {
      TheOnlyDest = SI->case_begin()->getCaseSuccessor();
    }

    bool Changed = false;

    // Figure out which case it goes to.
    for (auto i = SI->case_begin(), e = SI->case_end(); i != e;) {
      // Found case matching a constant operand?
      if (i->getCaseValue() == CI) {
        TheOnlyDest = i->getCaseSuccessor();
        break;
      }

      // Check to see if this branch is going to the same place as the default
      // dest.  If so, eliminate it as an explicit compare.
      if (i->getCaseSuccessor() == DefaultDest) {
        MDNode *MD = SI->getMetadata(LLVMContext::MD_prof);
        unsigned NCases = SI->getNumCases();
        // Fold the case metadata into the default if there will be any branches
        // left, unless the metadata doesn't match the switch.
        if (NCases > 1 && MD && MD->getNumOperands() == 2 + NCases) {
          // Collect branch weights into a vector.
          SmallVector<uint32_t, 8> Weights;
          for (unsigned MD_i = 1, MD_e = MD->getNumOperands(); MD_i < MD_e;
               ++MD_i) {
            auto *CI = mdconst::extract<ConstantInt>(MD->getOperand(MD_i));
            Weights.push_back(CI->getValue().getZExtValue());
          }
          // Merge weight of this case to the default weight.
          unsigned idx = i->getCaseIndex();
          Weights[0] += Weights[idx+1];
          // Remove weight for this case.
          std::swap(Weights[idx+1], Weights.back());
          Weights.pop_back();
          SI->setMetadata(LLVMContext::MD_prof,
                          MDBuilder(BB->getContext()).
                          createBranchWeights(Weights));
        }
        // Remove this entry.
        BasicBlock *ParentBB = SI->getParent();
        DefaultDest->removePredecessor(ParentBB);
        i = SI->removeCase(i);
        e = SI->case_end();
        Changed = true;
        continue;
      }

      // Otherwise, check to see if the switch only branches to one destination.
      // We do this by reseting "TheOnlyDest" to null when we find two non-equal
      // destinations.
      if (i->getCaseSuccessor() != TheOnlyDest)
        TheOnlyDest = nullptr;

      // Increment this iterator as we haven't removed the case.
      ++i;
    }

    if (CI && !TheOnlyDest) {
      // Branching on a constant, but not any of the cases, go to the default
      // successor.
      TheOnlyDest = SI->getDefaultDest();
    }

    // If we found a single destination that we can fold the switch into, do so
    // now.
    if (TheOnlyDest) {
      // Insert the new branch.
      Builder.CreateBr(TheOnlyDest);
      BasicBlock *BB = SI->getParent();

      SmallSet<BasicBlock *, 8> RemovedSuccessors;

      // Remove entries from PHI nodes which we no longer branch to...
      BasicBlock *SuccToKeep = TheOnlyDest;
      for (BasicBlock *Succ : successors(SI)) {
        if (DTU && Succ != TheOnlyDest)
          RemovedSuccessors.insert(Succ);
        // Found case matching a constant operand?
        if (Succ == SuccToKeep) {
          SuccToKeep = nullptr; // Don't modify the first branch to TheOnlyDest
        } else {
          Succ->removePredecessor(BB);
        }
      }

      // Delete the old switch.
      Value *Cond = SI->getCondition();
      SI->eraseFromParent();
      if (DeleteDeadConditions)
        RecursivelyDeleteTriviallyDeadInstructions(Cond, TLI);
      if (DTU) {
        std::vector<DominatorTree::UpdateType> Updates;
        Updates.reserve(RemovedSuccessors.size());
        for (auto *RemovedSuccessor : RemovedSuccessors)
          Updates.push_back({DominatorTree::Delete, BB, RemovedSuccessor});
        DTU->applyUpdates(Updates);
      }
      return true;
    }

    if (SI->getNumCases() == 1) {
      // Otherwise, we can fold this switch into a conditional branch
      // instruction if it has only one non-default destination.
      auto FirstCase = *SI->case_begin();
      Value *Cond = Builder.CreateICmpEQ(SI->getCondition(),
          FirstCase.getCaseValue(), "cond");

      // Insert the new branch.
      BranchInst *NewBr = Builder.CreateCondBr(Cond,
                                               FirstCase.getCaseSuccessor(),
                                               SI->getDefaultDest());
      MDNode *MD = SI->getMetadata(LLVMContext::MD_prof);
      if (MD && MD->getNumOperands() == 3) {
        ConstantInt *SICase =
            mdconst::dyn_extract<ConstantInt>(MD->getOperand(2));
        ConstantInt *SIDef =
            mdconst::dyn_extract<ConstantInt>(MD->getOperand(1));
        assert(SICase && SIDef);
        // The TrueWeight should be the weight for the single case of SI.
        NewBr->setMetadata(LLVMContext::MD_prof,
                        MDBuilder(BB->getContext()).
                        createBranchWeights(SICase->getValue().getZExtValue(),
                                            SIDef->getValue().getZExtValue()));
      }

      // Update make.implicit metadata to the newly-created conditional branch.
      MDNode *MakeImplicitMD = SI->getMetadata(LLVMContext::MD_make_implicit);
      if (MakeImplicitMD)
        NewBr->setMetadata(LLVMContext::MD_make_implicit, MakeImplicitMD);

      // Delete the old switch.
      SI->eraseFromParent();
      return true;
    }
    return Changed;
  }

  if (auto *IBI = dyn_cast<IndirectBrInst>(T)) {
    // indirectbr blockaddress(@F, @BB) -> br label @BB
    if (auto *BA =
          dyn_cast<BlockAddress>(IBI->getAddress()->stripPointerCasts())) {
      BasicBlock *TheOnlyDest = BA->getBasicBlock();
      SmallSet<BasicBlock *, 8> RemovedSuccessors;

      // Insert the new branch.
      Builder.CreateBr(TheOnlyDest);

      BasicBlock *SuccToKeep = TheOnlyDest;
      for (unsigned i = 0, e = IBI->getNumDestinations(); i != e; ++i) {
        BasicBlock *DestBB = IBI->getDestination(i);
        if (DTU && DestBB != TheOnlyDest)
          RemovedSuccessors.insert(DestBB);
        if (IBI->getDestination(i) == SuccToKeep) {
          SuccToKeep = nullptr;
        } else {
          DestBB->removePredecessor(BB);
        }
      }
      Value *Address = IBI->getAddress();
      IBI->eraseFromParent();
      if (DeleteDeadConditions)
        // Delete pointer cast instructions.
        RecursivelyDeleteTriviallyDeadInstructions(Address, TLI);

      // Also zap the blockaddress constant if there are no users remaining,
      // otherwise the destination is still marked as having its address taken.
      if (BA->use_empty())
        BA->destroyConstant();

      // If we didn't find our destination in the IBI successor list, then we
      // have undefined behavior.  Replace the unconditional branch with an
      // 'unreachable' instruction.
      if (SuccToKeep) {
        BB->getTerminator()->eraseFromParent();
        new UnreachableInst(BB->getContext(), BB);
      }

      if (DTU) {
        std::vector<DominatorTree::UpdateType> Updates;
        Updates.reserve(RemovedSuccessors.size());
        for (auto *RemovedSuccessor : RemovedSuccessors)
          Updates.push_back({DominatorTree::Delete, BB, RemovedSuccessor});
        DTU->applyUpdates(Updates);
      }
      return true;
    }
  }

  return false;
}

//===----------------------------------------------------------------------===//
//  Local dead code elimination.
//

/// isInstructionTriviallyDead - Return true if the result produced by the
/// instruction is not used, and the instruction has no side effects.
///
bool llvm::isInstructionTriviallyDead(Instruction *I,
                                      const TargetLibraryInfo *TLI) {
  if (!I->use_empty())
    return false;
  return wouldInstructionBeTriviallyDead(I, TLI);
}

bool llvm::wouldInstructionBeTriviallyDeadOnUnusedPaths(
    Instruction *I, const TargetLibraryInfo *TLI) {
  // Instructions that are "markers" and have implied meaning on code around
  // them (without explicit uses), are not dead on unused paths.
  if (IntrinsicInst *II = dyn_cast<IntrinsicInst>(I))
    if (II->getIntrinsicID() == Intrinsic::stacksave ||
        II->getIntrinsicID() == Intrinsic::launder_invariant_group ||
        II->isLifetimeStartOrEnd())
      return false;
  return wouldInstructionBeTriviallyDead(I, TLI);
}

bool llvm::wouldInstructionBeTriviallyDead(Instruction *I,
                                           const TargetLibraryInfo *TLI) {
  if (I->isTerminator())
    return false;

  // We don't want the landingpad-like instructions removed by anything this
  // general.
  if (I->isEHPad())
    return false;

  // We don't want debug info removed by anything this general, unless
  // debug info is empty.
  if (DbgDeclareInst *DDI = dyn_cast<DbgDeclareInst>(I)) {
    if (DDI->getAddress())
      return false;
    return true;
  }
  if (DbgValueInst *DVI = dyn_cast<DbgValueInst>(I)) {
    if (DVI->hasArgList() || DVI->getValue(0))
      return false;
    return true;
  }
  if (DbgLabelInst *DLI = dyn_cast<DbgLabelInst>(I)) {
    if (DLI->getLabel())
      return false;
    return true;
  }

  if (!I->willReturn())
    return false;

  if (!I->mayHaveSideEffects())
    return true;

  // Special case intrinsics that "may have side effects" but can be deleted
  // when dead.
  if (IntrinsicInst *II = dyn_cast<IntrinsicInst>(I)) {
    // Safe to delete llvm.stacksave and launder.invariant.group if dead.
    if (II->getIntrinsicID() == Intrinsic::stacksave ||
        II->getIntrinsicID() == Intrinsic::launder_invariant_group)
      return true;

    if (II->isLifetimeStartOrEnd()) {
      auto *Arg = II->getArgOperand(1);
      // Lifetime intrinsics are dead when their right-hand is undef.
      if (isa<UndefValue>(Arg))
        return true;
      // If the right-hand is an alloc, global, or argument and the only uses
      // are lifetime intrinsics then the intrinsics are dead.
      if (isa<AllocaInst>(Arg) || isa<GlobalValue>(Arg) || isa<Argument>(Arg))
        return llvm::all_of(Arg->uses(), [](Use &Use) {
          if (IntrinsicInst *IntrinsicUse =
                  dyn_cast<IntrinsicInst>(Use.getUser()))
            return IntrinsicUse->isLifetimeStartOrEnd();
          return false;
        });
      return false;
    }

    // Assumptions are dead if their condition is trivially true.  Guards on
    // true are operationally no-ops.  In the future we can consider more
    // sophisticated tradeoffs for guards considering potential for check
    // widening, but for now we keep things simple.
    if ((II->getIntrinsicID() == Intrinsic::assume &&
         isAssumeWithEmptyBundle(cast<AssumeInst>(*II))) ||
        II->getIntrinsicID() == Intrinsic::experimental_guard) {
      if (ConstantInt *Cond = dyn_cast<ConstantInt>(II->getArgOperand(0)))
        return !Cond->isZero();

      return false;
    }

    if (auto *FPI = dyn_cast<ConstrainedFPIntrinsic>(I)) {
      Optional<fp::ExceptionBehavior> ExBehavior = FPI->getExceptionBehavior();
      return ExBehavior.getValue() != fp::ebStrict;
    }
  }

  if (isAllocationFn(I, TLI) && isAllocRemovable(cast<CallBase>(I), TLI))
    return true;

  if (CallInst *CI = isFreeCall(I, TLI))
    if (Constant *C = dyn_cast<Constant>(CI->getArgOperand(0)))
      return C->isNullValue() || isa<UndefValue>(C);

  if (auto *Call = dyn_cast<CallBase>(I))
    if (isMathLibCallNoop(Call, TLI))
      return true;

  // To express possible interaction with floating point environment constrained
  // intrinsics are described as if they access memory. So they look like having
  // side effect but actually do not have it unless they raise floating point
  // exception. If FP exceptions are ignored, the intrinsic may be deleted.
  if (auto *CI = dyn_cast<ConstrainedFPIntrinsic>(I)) {
    Optional<fp::ExceptionBehavior> EB = CI->getExceptionBehavior();
    if (!EB || *EB == fp::ExceptionBehavior::ebIgnore)
      return true;
  }

  return false;
}

/// RecursivelyDeleteTriviallyDeadInstructions - If the specified value is a
/// trivially dead instruction, delete it.  If that makes any of its operands
/// trivially dead, delete them too, recursively.  Return true if any
/// instructions were deleted.
bool llvm::RecursivelyDeleteTriviallyDeadInstructions(
    Value *V, const TargetLibraryInfo *TLI, MemorySSAUpdater *MSSAU,
    std::function<void(Value *)> AboutToDeleteCallback) {
  Instruction *I = dyn_cast<Instruction>(V);
  if (!I || !isInstructionTriviallyDead(I, TLI))
    return false;

  SmallVector<WeakTrackingVH, 16> DeadInsts;
  DeadInsts.push_back(I);
  RecursivelyDeleteTriviallyDeadInstructions(DeadInsts, TLI, MSSAU,
                                             AboutToDeleteCallback);

  return true;
}

bool llvm::RecursivelyDeleteTriviallyDeadInstructionsPermissive(
    SmallVectorImpl<WeakTrackingVH> &DeadInsts, const TargetLibraryInfo *TLI,
    MemorySSAUpdater *MSSAU,
    std::function<void(Value *)> AboutToDeleteCallback) {
  unsigned S = 0, E = DeadInsts.size(), Alive = 0;
  for (; S != E; ++S) {
    auto *I = dyn_cast<Instruction>(DeadInsts[S]);
    if (!I || !isInstructionTriviallyDead(I)) {
      DeadInsts[S] = nullptr;
      ++Alive;
    }
  }
  if (Alive == E)
    return false;
  RecursivelyDeleteTriviallyDeadInstructions(DeadInsts, TLI, MSSAU,
                                             AboutToDeleteCallback);
  return true;
}

void llvm::RecursivelyDeleteTriviallyDeadInstructions(
    SmallVectorImpl<WeakTrackingVH> &DeadInsts, const TargetLibraryInfo *TLI,
    MemorySSAUpdater *MSSAU,
    std::function<void(Value *)> AboutToDeleteCallback) {
  // Process the dead instruction list until empty.
  while (!DeadInsts.empty()) {
    Value *V = DeadInsts.pop_back_val();
    Instruction *I = cast_or_null<Instruction>(V);
    if (!I)
      continue;
    assert(isInstructionTriviallyDead(I, TLI) &&
           "Live instruction found in dead worklist!");
    assert(I->use_empty() && "Instructions with uses are not dead.");

    // Don't lose the debug info while deleting the instructions.
    salvageDebugInfo(*I);

    if (AboutToDeleteCallback)
      AboutToDeleteCallback(I);

    // Null out all of the instruction's operands to see if any operand becomes
    // dead as we go.
    for (Use &OpU : I->operands()) {
      Value *OpV = OpU.get();
      OpU.set(nullptr);

      if (!OpV->use_empty())
        continue;

      // If the operand is an instruction that became dead as we nulled out the
      // operand, and if it is 'trivially' dead, delete it in a future loop
      // iteration.
      if (Instruction *OpI = dyn_cast<Instruction>(OpV))
        if (isInstructionTriviallyDead(OpI, TLI))
          DeadInsts.push_back(OpI);
    }
    if (MSSAU)
      MSSAU->removeMemoryAccess(I);

    I->eraseFromParent();
  }
}

bool llvm::replaceDbgUsesWithUndef(Instruction *I) {
  SmallVector<DbgVariableIntrinsic *, 1> DbgUsers;
  findDbgUsers(DbgUsers, I);
  for (auto *DII : DbgUsers) {
    Value *Undef = UndefValue::get(I->getType());
    DII->replaceVariableLocationOp(I, Undef);
  }
  return !DbgUsers.empty();
}

/// areAllUsesEqual - Check whether the uses of a value are all the same.
/// This is similar to Instruction::hasOneUse() except this will also return
/// true when there are no uses or multiple uses that all refer to the same
/// value.
static bool areAllUsesEqual(Instruction *I) {
  Value::user_iterator UI = I->user_begin();
  Value::user_iterator UE = I->user_end();
  if (UI == UE)
    return true;

  User *TheUse = *UI;
  for (++UI; UI != UE; ++UI) {
    if (*UI != TheUse)
      return false;
  }
  return true;
}

/// RecursivelyDeleteDeadPHINode - If the specified value is an effectively
/// dead PHI node, due to being a def-use chain of single-use nodes that
/// either forms a cycle or is terminated by a trivially dead instruction,
/// delete it.  If that makes any of its operands trivially dead, delete them
/// too, recursively.  Return true if a change was made.
bool llvm::RecursivelyDeleteDeadPHINode(PHINode *PN,
                                        const TargetLibraryInfo *TLI,
                                        llvm::MemorySSAUpdater *MSSAU) {
  SmallPtrSet<Instruction*, 4> Visited;
  for (Instruction *I = PN; areAllUsesEqual(I) && !I->mayHaveSideEffects();
       I = cast<Instruction>(*I->user_begin())) {
    if (I->use_empty())
      return RecursivelyDeleteTriviallyDeadInstructions(I, TLI, MSSAU);

    // If we find an instruction more than once, we're on a cycle that
    // won't prove fruitful.
    if (!Visited.insert(I).second) {
      // Break the cycle and delete the instruction and its operands.
      I->replaceAllUsesWith(UndefValue::get(I->getType()));
      (void)RecursivelyDeleteTriviallyDeadInstructions(I, TLI, MSSAU);
      return true;
    }
  }
  return false;
}

static bool
simplifyAndDCEInstruction(Instruction *I,
                          SmallSetVector<Instruction *, 16> &WorkList,
                          const DataLayout &DL,
                          const TargetLibraryInfo *TLI) {
  if (isInstructionTriviallyDead(I, TLI)) {
    salvageDebugInfo(*I);

    // Null out all of the instruction's operands to see if any operand becomes
    // dead as we go.
    for (unsigned i = 0, e = I->getNumOperands(); i != e; ++i) {
      Value *OpV = I->getOperand(i);
      I->setOperand(i, nullptr);

      if (!OpV->use_empty() || I == OpV)
        continue;

      // If the operand is an instruction that became dead as we nulled out the
      // operand, and if it is 'trivially' dead, delete it in a future loop
      // iteration.
      if (Instruction *OpI = dyn_cast<Instruction>(OpV))
        if (isInstructionTriviallyDead(OpI, TLI))
          WorkList.insert(OpI);
    }

    I->eraseFromParent();

    return true;
  }

  if (Value *SimpleV = SimplifyInstruction(I, DL)) {
    // Add the users to the worklist. CAREFUL: an instruction can use itself,
    // in the case of a phi node.
    for (User *U : I->users()) {
      if (U != I) {
        WorkList.insert(cast<Instruction>(U));
      }
    }

    // Replace the instruction with its simplified value.
    bool Changed = false;
    if (!I->use_empty()) {
      I->replaceAllUsesWith(SimpleV);
      Changed = true;
    }
    if (isInstructionTriviallyDead(I, TLI)) {
      I->eraseFromParent();
      Changed = true;
    }
    return Changed;
  }
  return false;
}

/// SimplifyInstructionsInBlock - Scan the specified basic block and try to
/// simplify any instructions in it and recursively delete dead instructions.
///
/// This returns true if it changed the code, note that it can delete
/// instructions in other blocks as well in this block.
bool llvm::SimplifyInstructionsInBlock(BasicBlock *BB,
                                       const TargetLibraryInfo *TLI) {
  bool MadeChange = false;
  const DataLayout &DL = BB->getModule()->getDataLayout();

#ifndef NDEBUG
  // In debug builds, ensure that the terminator of the block is never replaced
  // or deleted by these simplifications. The idea of simplification is that it
  // cannot introduce new instructions, and there is no way to replace the
  // terminator of a block without introducing a new instruction.
  AssertingVH<Instruction> TerminatorVH(&BB->back());
#endif

  SmallSetVector<Instruction *, 16> WorkList;
  // Iterate over the original function, only adding insts to the worklist
  // if they actually need to be revisited. This avoids having to pre-init
  // the worklist with the entire function's worth of instructions.
  for (BasicBlock::iterator BI = BB->begin(), E = std::prev(BB->end());
       BI != E;) {
    assert(!BI->isTerminator());
    Instruction *I = &*BI;
    ++BI;

    // We're visiting this instruction now, so make sure it's not in the
    // worklist from an earlier visit.
    if (!WorkList.count(I))
      MadeChange |= simplifyAndDCEInstruction(I, WorkList, DL, TLI);
  }

  while (!WorkList.empty()) {
    Instruction *I = WorkList.pop_back_val();
    MadeChange |= simplifyAndDCEInstruction(I, WorkList, DL, TLI);
  }
  return MadeChange;
}

//===----------------------------------------------------------------------===//
//  Control Flow Graph Restructuring.
//

void llvm::MergeBasicBlockIntoOnlyPred(BasicBlock *DestBB,
                                       DomTreeUpdater *DTU) {

  // If BB has single-entry PHI nodes, fold them.
  while (PHINode *PN = dyn_cast<PHINode>(DestBB->begin())) {
    Value *NewVal = PN->getIncomingValue(0);
    // Replace self referencing PHI with undef, it must be dead.
    if (NewVal == PN) NewVal = UndefValue::get(PN->getType());
    PN->replaceAllUsesWith(NewVal);
    PN->eraseFromParent();
  }

  BasicBlock *PredBB = DestBB->getSinglePredecessor();
  assert(PredBB && "Block doesn't have a single predecessor!");

  bool ReplaceEntryBB = PredBB->isEntryBlock();

  // DTU updates: Collect all the edges that enter
  // PredBB. These dominator edges will be redirected to DestBB.
  SmallVector<DominatorTree::UpdateType, 32> Updates;

  if (DTU) {
<<<<<<< HEAD
    for (BasicBlock *PredPredBB : predecessors(PredBB)) {
      // This predecessor of PredBB may already have DestBB as a successor.
      if (!llvm::is_contained(successors(PredPredBB), DestBB))
        Updates.push_back({DominatorTree::Insert, PredPredBB, DestBB});
      Updates.push_back({DominatorTree::Delete, PredPredBB, PredBB});
    }
=======
    // To avoid processing the same predecessor more than once.
    SmallPtrSet<BasicBlock *, 2> SeenPreds;
    Updates.reserve(Updates.size() + 2 * pred_size(PredBB) + 1);
    for (BasicBlock *PredOfPredBB : predecessors(PredBB))
      // This predecessor of PredBB may already have DestBB as a successor.
      if (PredOfPredBB != PredBB)
        if (SeenPreds.insert(PredOfPredBB).second)
          Updates.push_back({DominatorTree::Insert, PredOfPredBB, DestBB});
    SeenPreds.clear();
    for (BasicBlock *PredOfPredBB : predecessors(PredBB))
      if (SeenPreds.insert(PredOfPredBB).second)
        Updates.push_back({DominatorTree::Delete, PredOfPredBB, PredBB});
>>>>>>> 2ab1d525
    Updates.push_back({DominatorTree::Delete, PredBB, DestBB});
  }

  // Zap anything that took the address of DestBB.  Not doing this will give the
  // address an invalid value.
  if (DestBB->hasAddressTaken()) {
    BlockAddress *BA = BlockAddress::get(DestBB);
    Constant *Replacement =
      ConstantInt::get(Type::getInt32Ty(BA->getContext()), 1);
    BA->replaceAllUsesWith(ConstantExpr::getIntToPtr(Replacement,
                                                     BA->getType()));
    BA->destroyConstant();
  }

  // Anything that branched to PredBB now branches to DestBB.
  PredBB->replaceAllUsesWith(DestBB);

  // Splice all the instructions from PredBB to DestBB.
  PredBB->getTerminator()->eraseFromParent();
  DestBB->getInstList().splice(DestBB->begin(), PredBB->getInstList());
  new UnreachableInst(PredBB->getContext(), PredBB);

  // If the PredBB is the entry block of the function, move DestBB up to
  // become the entry block after we erase PredBB.
  if (ReplaceEntryBB)
    DestBB->moveAfter(PredBB);

  if (DTU) {
    assert(PredBB->getInstList().size() == 1 &&
           isa<UnreachableInst>(PredBB->getTerminator()) &&
           "The successor list of PredBB isn't empty before "
           "applying corresponding DTU updates.");
    DTU->applyUpdatesPermissive(Updates);
    DTU->deleteBB(PredBB);
    // Recalculation of DomTree is needed when updating a forward DomTree and
    // the Entry BB is replaced.
    if (ReplaceEntryBB && DTU->hasDomTree()) {
      // The entry block was removed and there is no external interface for
      // the dominator tree to be notified of this change. In this corner-case
      // we recalculate the entire tree.
      DTU->recalculate(*(DestBB->getParent()));
    }
  }

  else {
    PredBB->eraseFromParent(); // Nuke BB if DTU is nullptr.
  }
}

/// Return true if we can choose one of these values to use in place of the
/// other. Note that we will always choose the non-undef value to keep.
static bool CanMergeValues(Value *First, Value *Second) {
  return First == Second || isa<UndefValue>(First) || isa<UndefValue>(Second);
}

/// Return true if we can fold BB, an almost-empty BB ending in an unconditional
/// branch to Succ, into Succ.
///
/// Assumption: Succ is the single successor for BB.
static bool CanPropagatePredecessorsForPHIs(BasicBlock *BB, BasicBlock *Succ) {
  assert(*succ_begin(BB) == Succ && "Succ is not successor of BB!");

  LLVM_DEBUG(dbgs() << "Looking to fold " << BB->getName() << " into "
                    << Succ->getName() << "\n");
  // Shortcut, if there is only a single predecessor it must be BB and merging
  // is always safe
  if (Succ->getSinglePredecessor()) return true;

  // Make a list of the predecessors of BB
  SmallPtrSet<BasicBlock*, 16> BBPreds(pred_begin(BB), pred_end(BB));

  // Look at all the phi nodes in Succ, to see if they present a conflict when
  // merging these blocks
  for (BasicBlock::iterator I = Succ->begin(); isa<PHINode>(I); ++I) {
    PHINode *PN = cast<PHINode>(I);

    // If the incoming value from BB is again a PHINode in
    // BB which has the same incoming value for *PI as PN does, we can
    // merge the phi nodes and then the blocks can still be merged
    PHINode *BBPN = dyn_cast<PHINode>(PN->getIncomingValueForBlock(BB));
    if (BBPN && BBPN->getParent() == BB) {
      for (unsigned PI = 0, PE = PN->getNumIncomingValues(); PI != PE; ++PI) {
        BasicBlock *IBB = PN->getIncomingBlock(PI);
        if (BBPreds.count(IBB) &&
            !CanMergeValues(BBPN->getIncomingValueForBlock(IBB),
                            PN->getIncomingValue(PI))) {
          LLVM_DEBUG(dbgs()
                     << "Can't fold, phi node " << PN->getName() << " in "
                     << Succ->getName() << " is conflicting with "
                     << BBPN->getName() << " with regard to common predecessor "
                     << IBB->getName() << "\n");
          return false;
        }
      }
    } else {
      Value* Val = PN->getIncomingValueForBlock(BB);
      for (unsigned PI = 0, PE = PN->getNumIncomingValues(); PI != PE; ++PI) {
        // See if the incoming value for the common predecessor is equal to the
        // one for BB, in which case this phi node will not prevent the merging
        // of the block.
        BasicBlock *IBB = PN->getIncomingBlock(PI);
        if (BBPreds.count(IBB) &&
            !CanMergeValues(Val, PN->getIncomingValue(PI))) {
          LLVM_DEBUG(dbgs() << "Can't fold, phi node " << PN->getName()
                            << " in " << Succ->getName()
                            << " is conflicting with regard to common "
                            << "predecessor " << IBB->getName() << "\n");
          return false;
        }
      }
    }
  }

  return true;
}

using PredBlockVector = SmallVector<BasicBlock *, 16>;
using IncomingValueMap = DenseMap<BasicBlock *, Value *>;

/// Determines the value to use as the phi node input for a block.
///
/// Select between \p OldVal any value that we know flows from \p BB
/// to a particular phi on the basis of which one (if either) is not
/// undef. Update IncomingValues based on the selected value.
///
/// \param OldVal The value we are considering selecting.
/// \param BB The block that the value flows in from.
/// \param IncomingValues A map from block-to-value for other phi inputs
/// that we have examined.
///
/// \returns the selected value.
static Value *selectIncomingValueForBlock(Value *OldVal, BasicBlock *BB,
                                          IncomingValueMap &IncomingValues) {
  if (!isa<UndefValue>(OldVal)) {
    assert((!IncomingValues.count(BB) ||
            IncomingValues.find(BB)->second == OldVal) &&
           "Expected OldVal to match incoming value from BB!");

    IncomingValues.insert(std::make_pair(BB, OldVal));
    return OldVal;
  }

  IncomingValueMap::const_iterator It = IncomingValues.find(BB);
  if (It != IncomingValues.end()) return It->second;

  return OldVal;
}

/// Create a map from block to value for the operands of a
/// given phi.
///
/// Create a map from block to value for each non-undef value flowing
/// into \p PN.
///
/// \param PN The phi we are collecting the map for.
/// \param IncomingValues [out] The map from block to value for this phi.
static void gatherIncomingValuesToPhi(PHINode *PN,
                                      IncomingValueMap &IncomingValues) {
  for (unsigned i = 0, e = PN->getNumIncomingValues(); i != e; ++i) {
    BasicBlock *BB = PN->getIncomingBlock(i);
    Value *V = PN->getIncomingValue(i);

    if (!isa<UndefValue>(V))
      IncomingValues.insert(std::make_pair(BB, V));
  }
}

/// Replace the incoming undef values to a phi with the values
/// from a block-to-value map.
///
/// \param PN The phi we are replacing the undefs in.
/// \param IncomingValues A map from block to value.
static void replaceUndefValuesInPhi(PHINode *PN,
                                    const IncomingValueMap &IncomingValues) {
  SmallVector<unsigned> TrueUndefOps;
  for (unsigned i = 0, e = PN->getNumIncomingValues(); i != e; ++i) {
    Value *V = PN->getIncomingValue(i);

    if (!isa<UndefValue>(V)) continue;

    BasicBlock *BB = PN->getIncomingBlock(i);
    IncomingValueMap::const_iterator It = IncomingValues.find(BB);

    // Keep track of undef/poison incoming values. Those must match, so we fix
    // them up below if needed.
    // Note: this is conservatively correct, but we could try harder and group
    // the undef values per incoming basic block.
    if (It == IncomingValues.end()) {
      TrueUndefOps.push_back(i);
      continue;
    }

    // There is a defined value for this incoming block, so map this undef
    // incoming value to the defined value.
    PN->setIncomingValue(i, It->second);
  }

  // If there are both undef and poison values incoming, then convert those
  // values to undef. It is invalid to have different values for the same
  // incoming block.
  unsigned PoisonCount = count_if(TrueUndefOps, [&](unsigned i) {
    return isa<PoisonValue>(PN->getIncomingValue(i));
  });
  if (PoisonCount != 0 && PoisonCount != TrueUndefOps.size()) {
    for (unsigned i : TrueUndefOps)
      PN->setIncomingValue(i, UndefValue::get(PN->getType()));
  }
}

/// Replace a value flowing from a block to a phi with
/// potentially multiple instances of that value flowing from the
/// block's predecessors to the phi.
///
/// \param BB The block with the value flowing into the phi.
/// \param BBPreds The predecessors of BB.
/// \param PN The phi that we are updating.
static void redirectValuesFromPredecessorsToPhi(BasicBlock *BB,
                                                const PredBlockVector &BBPreds,
                                                PHINode *PN) {
  Value *OldVal = PN->removeIncomingValue(BB, false);
  assert(OldVal && "No entry in PHI for Pred BB!");

  IncomingValueMap IncomingValues;

  // We are merging two blocks - BB, and the block containing PN - and
  // as a result we need to redirect edges from the predecessors of BB
  // to go to the block containing PN, and update PN
  // accordingly. Since we allow merging blocks in the case where the
  // predecessor and successor blocks both share some predecessors,
  // and where some of those common predecessors might have undef
  // values flowing into PN, we want to rewrite those values to be
  // consistent with the non-undef values.

  gatherIncomingValuesToPhi(PN, IncomingValues);

  // If this incoming value is one of the PHI nodes in BB, the new entries
  // in the PHI node are the entries from the old PHI.
  if (isa<PHINode>(OldVal) && cast<PHINode>(OldVal)->getParent() == BB) {
    PHINode *OldValPN = cast<PHINode>(OldVal);
    for (unsigned i = 0, e = OldValPN->getNumIncomingValues(); i != e; ++i) {
      // Note that, since we are merging phi nodes and BB and Succ might
      // have common predecessors, we could end up with a phi node with
      // identical incoming branches. This will be cleaned up later (and
      // will trigger asserts if we try to clean it up now, without also
      // simplifying the corresponding conditional branch).
      BasicBlock *PredBB = OldValPN->getIncomingBlock(i);
      Value *PredVal = OldValPN->getIncomingValue(i);
      Value *Selected = selectIncomingValueForBlock(PredVal, PredBB,
                                                    IncomingValues);

      // And add a new incoming value for this predecessor for the
      // newly retargeted branch.
      PN->addIncoming(Selected, PredBB);
    }
  } else {
    for (unsigned i = 0, e = BBPreds.size(); i != e; ++i) {
      // Update existing incoming values in PN for this
      // predecessor of BB.
      BasicBlock *PredBB = BBPreds[i];
      Value *Selected = selectIncomingValueForBlock(OldVal, PredBB,
                                                    IncomingValues);

      // And add a new incoming value for this predecessor for the
      // newly retargeted branch.
      PN->addIncoming(Selected, PredBB);
    }
  }

  replaceUndefValuesInPhi(PN, IncomingValues);
}

bool llvm::TryToSimplifyUncondBranchFromEmptyBlock(BasicBlock *BB,
                                                   DomTreeUpdater *DTU) {
  assert(BB != &BB->getParent()->getEntryBlock() &&
         "TryToSimplifyUncondBranchFromEmptyBlock called on entry block!");

  // We can't eliminate infinite loops.
  BasicBlock *Succ = cast<BranchInst>(BB->getTerminator())->getSuccessor(0);
  if (BB == Succ) return false;

  // Check to see if merging these blocks would cause conflicts for any of the
  // phi nodes in BB or Succ. If not, we can safely merge.
  if (!CanPropagatePredecessorsForPHIs(BB, Succ)) return false;

  // Check for cases where Succ has multiple predecessors and a PHI node in BB
  // has uses which will not disappear when the PHI nodes are merged.  It is
  // possible to handle such cases, but difficult: it requires checking whether
  // BB dominates Succ, which is non-trivial to calculate in the case where
  // Succ has multiple predecessors.  Also, it requires checking whether
  // constructing the necessary self-referential PHI node doesn't introduce any
  // conflicts; this isn't too difficult, but the previous code for doing this
  // was incorrect.
  //
  // Note that if this check finds a live use, BB dominates Succ, so BB is
  // something like a loop pre-header (or rarely, a part of an irreducible CFG);
  // folding the branch isn't profitable in that case anyway.
  if (!Succ->getSinglePredecessor()) {
    BasicBlock::iterator BBI = BB->begin();
    while (isa<PHINode>(*BBI)) {
      for (Use &U : BBI->uses()) {
        if (PHINode* PN = dyn_cast<PHINode>(U.getUser())) {
          if (PN->getIncomingBlock(U) != BB)
            return false;
        } else {
          return false;
        }
      }
      ++BBI;
    }
  }

  // We cannot fold the block if it's a branch to an already present callbr
  // successor because that creates duplicate successors.
  for (BasicBlock *PredBB : predecessors(BB)) {
    if (auto *CBI = dyn_cast<CallBrInst>(PredBB->getTerminator())) {
      if (Succ == CBI->getDefaultDest())
        return false;
      for (unsigned i = 0, e = CBI->getNumIndirectDests(); i != e; ++i)
        if (Succ == CBI->getIndirectDest(i))
          return false;
    }
  }

  LLVM_DEBUG(dbgs() << "Killing Trivial BB: \n" << *BB);

  SmallVector<DominatorTree::UpdateType, 32> Updates;
  if (DTU) {
    // To avoid processing the same predecessor more than once.
    SmallPtrSet<BasicBlock *, 8> SeenPreds;
    // All predecessors of BB will be moved to Succ.
    SmallPtrSet<BasicBlock *, 8> PredsOfSucc(pred_begin(Succ), pred_end(Succ));
    Updates.reserve(Updates.size() + 2 * pred_size(BB) + 1);
    for (auto *PredOfBB : predecessors(BB))
      // This predecessor of BB may already have Succ as a successor.
      if (!PredsOfSucc.contains(PredOfBB))
        if (SeenPreds.insert(PredOfBB).second)
          Updates.push_back({DominatorTree::Insert, PredOfBB, Succ});
    SeenPreds.clear();
    for (auto *PredOfBB : predecessors(BB))
      if (SeenPreds.insert(PredOfBB).second)
        Updates.push_back({DominatorTree::Delete, PredOfBB, BB});
    Updates.push_back({DominatorTree::Delete, BB, Succ});
  }

  if (isa<PHINode>(Succ->begin())) {
    // If there is more than one pred of succ, and there are PHI nodes in
    // the successor, then we need to add incoming edges for the PHI nodes
    //
    const PredBlockVector BBPreds(pred_begin(BB), pred_end(BB));

    // Loop over all of the PHI nodes in the successor of BB.
    for (BasicBlock::iterator I = Succ->begin(); isa<PHINode>(I); ++I) {
      PHINode *PN = cast<PHINode>(I);

      redirectValuesFromPredecessorsToPhi(BB, BBPreds, PN);
    }
  }

  if (Succ->getSinglePredecessor()) {
    // BB is the only predecessor of Succ, so Succ will end up with exactly
    // the same predecessors BB had.

    // Copy over any phi, debug or lifetime instruction.
    BB->getTerminator()->eraseFromParent();
    Succ->getInstList().splice(Succ->getFirstNonPHI()->getIterator(),
                               BB->getInstList());
  } else {
    while (PHINode *PN = dyn_cast<PHINode>(&BB->front())) {
      // We explicitly check for such uses in CanPropagatePredecessorsForPHIs.
      assert(PN->use_empty() && "There shouldn't be any uses here!");
      PN->eraseFromParent();
    }
  }

  // If the unconditional branch we replaced contains llvm.loop metadata, we
  // add the metadata to the branch instructions in the predecessors.
  unsigned LoopMDKind = BB->getContext().getMDKindID("llvm.loop");
  Instruction *TI = BB->getTerminator();
  if (TI)
    if (MDNode *LoopMD = TI->getMetadata(LoopMDKind))
      for (BasicBlock *Pred : predecessors(BB))
        Pred->getTerminator()->setMetadata(LoopMDKind, LoopMD);
<<<<<<< HEAD

  // For AutoFDO, since BB is going to be removed, we won't be able to sample
  // it. To avoid assigning a zero weight for BB, move all its pseudo probes
  // into Succ and mark them dangling. This should allow the counts inference a
  // chance to get a more reasonable weight for BB.
  moveAndDanglePseudoProbes(BB, &*Succ->getFirstInsertionPt());
=======
>>>>>>> 2ab1d525

  // Everything that jumped to BB now goes to Succ.
  BB->replaceAllUsesWith(Succ);
  if (!Succ->hasName()) Succ->takeName(BB);

  // Clear the successor list of BB to match updates applying to DTU later.
  if (BB->getTerminator())
    BB->getInstList().pop_back();
  new UnreachableInst(BB->getContext(), BB);
  assert(succ_empty(BB) && "The successor list of BB isn't empty before "
                           "applying corresponding DTU updates.");

  if (DTU)
    DTU->applyUpdates(Updates);

  DeleteDeadBlock(BB, DTU);

  return true;
}

static bool EliminateDuplicatePHINodesNaiveImpl(BasicBlock *BB) {
  // This implementation doesn't currently consider undef operands
  // specially. Theoretically, two phis which are identical except for
  // one having an undef where the other doesn't could be collapsed.

  bool Changed = false;

  // Examine each PHI.
  // Note that increment of I must *NOT* be in the iteration_expression, since
  // we don't want to immediately advance when we restart from the beginning.
  for (auto I = BB->begin(); PHINode *PN = dyn_cast<PHINode>(I);) {
    ++I;
    // Is there an identical PHI node in this basic block?
    // Note that we only look in the upper square's triangle,
    // we already checked that the lower triangle PHI's aren't identical.
    for (auto J = I; PHINode *DuplicatePN = dyn_cast<PHINode>(J); ++J) {
      if (!DuplicatePN->isIdenticalToWhenDefined(PN))
        continue;
      // A duplicate. Replace this PHI with the base PHI.
      ++NumPHICSEs;
      DuplicatePN->replaceAllUsesWith(PN);
      DuplicatePN->eraseFromParent();
      Changed = true;

      // The RAUW can change PHIs that we already visited.
      I = BB->begin();
      break; // Start over from the beginning.
    }
  }
  return Changed;
}

static bool EliminateDuplicatePHINodesSetBasedImpl(BasicBlock *BB) {
  // This implementation doesn't currently consider undef operands
  // specially. Theoretically, two phis which are identical except for
  // one having an undef where the other doesn't could be collapsed.

  struct PHIDenseMapInfo {
    static PHINode *getEmptyKey() {
      return DenseMapInfo<PHINode *>::getEmptyKey();
    }

    static PHINode *getTombstoneKey() {
      return DenseMapInfo<PHINode *>::getTombstoneKey();
    }

    static bool isSentinel(PHINode *PN) {
      return PN == getEmptyKey() || PN == getTombstoneKey();
    }

    // WARNING: this logic must be kept in sync with
    //          Instruction::isIdenticalToWhenDefined()!
    static unsigned getHashValueImpl(PHINode *PN) {
      // Compute a hash value on the operands. Instcombine will likely have
      // sorted them, which helps expose duplicates, but we have to check all
      // the operands to be safe in case instcombine hasn't run.
      return static_cast<unsigned>(hash_combine(
          hash_combine_range(PN->value_op_begin(), PN->value_op_end()),
          hash_combine_range(PN->block_begin(), PN->block_end())));
    }

    static unsigned getHashValue(PHINode *PN) {
#ifndef NDEBUG
      // If -phicse-debug-hash was specified, return a constant -- this
      // will force all hashing to collide, so we'll exhaustively search
      // the table for a match, and the assertion in isEqual will fire if
      // there's a bug causing equal keys to hash differently.
      if (PHICSEDebugHash)
        return 0;
#endif
      return getHashValueImpl(PN);
    }

    static bool isEqualImpl(PHINode *LHS, PHINode *RHS) {
      if (isSentinel(LHS) || isSentinel(RHS))
        return LHS == RHS;
      return LHS->isIdenticalTo(RHS);
    }

    static bool isEqual(PHINode *LHS, PHINode *RHS) {
      // These comparisons are nontrivial, so assert that equality implies
      // hash equality (DenseMap demands this as an invariant).
      bool Result = isEqualImpl(LHS, RHS);
      assert(!Result || (isSentinel(LHS) && LHS == RHS) ||
             getHashValueImpl(LHS) == getHashValueImpl(RHS));
      return Result;
    }
  };

  // Set of unique PHINodes.
  DenseSet<PHINode *, PHIDenseMapInfo> PHISet;
  PHISet.reserve(4 * PHICSENumPHISmallSize);

  // Examine each PHI.
  bool Changed = false;
  for (auto I = BB->begin(); PHINode *PN = dyn_cast<PHINode>(I++);) {
    auto Inserted = PHISet.insert(PN);
    if (!Inserted.second) {
      // A duplicate. Replace this PHI with its duplicate.
      ++NumPHICSEs;
      PN->replaceAllUsesWith(*Inserted.first);
      PN->eraseFromParent();
      Changed = true;

      // The RAUW can change PHIs that we already visited. Start over from the
      // beginning.
      PHISet.clear();
      I = BB->begin();
    }
  }

  return Changed;
}

bool llvm::EliminateDuplicatePHINodes(BasicBlock *BB) {
  if (
#ifndef NDEBUG
      !PHICSEDebugHash &&
#endif
      hasNItemsOrLess(BB->phis(), PHICSENumPHISmallSize))
    return EliminateDuplicatePHINodesNaiveImpl(BB);
  return EliminateDuplicatePHINodesSetBasedImpl(BB);
}

/// If the specified pointer points to an object that we control, try to modify
/// the object's alignment to PrefAlign. Returns a minimum known alignment of
/// the value after the operation, which may be lower than PrefAlign.
///
/// Increating value alignment isn't often possible though. If alignment is
/// important, a more reliable approach is to simply align all global variables
/// and allocation instructions to their preferred alignment from the beginning.
static Align tryEnforceAlignment(Value *V, Align PrefAlign,
                                 const DataLayout &DL) {
  V = V->stripPointerCasts();

  if (AllocaInst *AI = dyn_cast<AllocaInst>(V)) {
    // TODO: Ideally, this function would not be called if PrefAlign is smaller
    // than the current alignment, as the known bits calculation should have
    // already taken it into account. However, this is not always the case,
    // as computeKnownBits() has a depth limit, while stripPointerCasts()
    // doesn't.
    Align CurrentAlign = AI->getAlign();
    if (PrefAlign <= CurrentAlign)
      return CurrentAlign;

    // If the preferred alignment is greater than the natural stack alignment
    // then don't round up. This avoids dynamic stack realignment.
    if (DL.exceedsNaturalStackAlignment(PrefAlign))
      return CurrentAlign;
    AI->setAlignment(PrefAlign);
    return PrefAlign;
  }

  if (auto *GO = dyn_cast<GlobalObject>(V)) {
    // TODO: as above, this shouldn't be necessary.
    Align CurrentAlign = GO->getPointerAlignment(DL);
    if (PrefAlign <= CurrentAlign)
      return CurrentAlign;

    // If there is a large requested alignment and we can, bump up the alignment
    // of the global.  If the memory we set aside for the global may not be the
    // memory used by the final program then it is impossible for us to reliably
    // enforce the preferred alignment.
    if (!GO->canIncreaseAlignment())
      return CurrentAlign;

    GO->setAlignment(PrefAlign);
    return PrefAlign;
  }

  return Align(1);
}

Align llvm::getOrEnforceKnownAlignment(Value *V, MaybeAlign PrefAlign,
                                       const DataLayout &DL,
                                       const Instruction *CxtI,
                                       AssumptionCache *AC,
                                       const DominatorTree *DT) {
  assert(V->getType()->isPointerTy() &&
         "getOrEnforceKnownAlignment expects a pointer!");

  KnownBits Known = computeKnownBits(V, DL, 0, AC, CxtI, DT);
  unsigned TrailZ = Known.countMinTrailingZeros();

  // Avoid trouble with ridiculously large TrailZ values, such as
  // those computed from a null pointer.
  // LLVM doesn't support alignments larger than (1 << MaxAlignmentExponent).
  TrailZ = std::min(TrailZ, +Value::MaxAlignmentExponent);

  Align Alignment = Align(1ull << std::min(Known.getBitWidth() - 1, TrailZ));

  if (PrefAlign && *PrefAlign > Alignment)
    Alignment = std::max(Alignment, tryEnforceAlignment(V, *PrefAlign, DL));

  // We don't need to make any adjustment.
  return Alignment;
}

///===---------------------------------------------------------------------===//
///  Dbg Intrinsic utilities
///

/// See if there is a dbg.value intrinsic for DIVar for the PHI node.
static bool PhiHasDebugValue(DILocalVariable *DIVar,
                             DIExpression *DIExpr,
                             PHINode *APN) {
  // Since we can't guarantee that the original dbg.declare instrinsic
  // is removed by LowerDbgDeclare(), we need to make sure that we are
  // not inserting the same dbg.value intrinsic over and over.
  SmallVector<DbgValueInst *, 1> DbgValues;
  findDbgValues(DbgValues, APN);
  for (auto *DVI : DbgValues) {
    assert(is_contained(DVI->getValues(), APN));
    if ((DVI->getVariable() == DIVar) && (DVI->getExpression() == DIExpr))
      return true;
  }
  return false;
}

/// Check if the alloc size of \p ValTy is large enough to cover the variable
/// (or fragment of the variable) described by \p DII.
///
/// This is primarily intended as a helper for the different
/// ConvertDebugDeclareToDebugValue functions. The dbg.declare/dbg.addr that is
/// converted describes an alloca'd variable, so we need to use the
/// alloc size of the value when doing the comparison. E.g. an i1 value will be
/// identified as covering an n-bit fragment, if the store size of i1 is at
/// least n bits.
static bool valueCoversEntireFragment(Type *ValTy, DbgVariableIntrinsic *DII) {
  const DataLayout &DL = DII->getModule()->getDataLayout();
  TypeSize ValueSize = DL.getTypeAllocSizeInBits(ValTy);
  if (Optional<uint64_t> FragmentSize = DII->getFragmentSizeInBits()) {
    assert(!ValueSize.isScalable() &&
           "Fragments don't work on scalable types.");
    return ValueSize.getFixedSize() >= *FragmentSize;
  }
  // We can't always calculate the size of the DI variable (e.g. if it is a
  // VLA). Try to use the size of the alloca that the dbg intrinsic describes
  // intead.
  if (DII->isAddressOfVariable()) {
    // DII should have exactly 1 location when it is an address.
    assert(DII->getNumVariableLocationOps() == 1 &&
           "address of variable must have exactly 1 location operand.");
    if (auto *AI =
            dyn_cast_or_null<AllocaInst>(DII->getVariableLocationOp(0))) {
      if (Optional<TypeSize> FragmentSize = AI->getAllocationSizeInBits(DL)) {
        return TypeSize::isKnownGE(ValueSize, *FragmentSize);
      }
    }
  }
  // Could not determine size of variable. Conservatively return false.
  return false;
}

/// Produce a DebugLoc to use for each dbg.declare/inst pair that are promoted
/// to a dbg.value. Because no machine insts can come from debug intrinsics,
/// only the scope and inlinedAt is significant. Zero line numbers are used in
/// case this DebugLoc leaks into any adjacent instructions.
static DebugLoc getDebugValueLoc(DbgVariableIntrinsic *DII, Instruction *Src) {
  // Original dbg.declare must have a location.
  const DebugLoc &DeclareLoc = DII->getDebugLoc();
  MDNode *Scope = DeclareLoc.getScope();
  DILocation *InlinedAt = DeclareLoc.getInlinedAt();
  // Produce an unknown location with the correct scope / inlinedAt fields.
  return DILocation::get(DII->getContext(), 0, 0, Scope, InlinedAt);
}

/// Inserts a llvm.dbg.value intrinsic before a store to an alloca'd value
/// that has an associated llvm.dbg.declare or llvm.dbg.addr intrinsic.
void llvm::ConvertDebugDeclareToDebugValue(DbgVariableIntrinsic *DII,
                                           StoreInst *SI, DIBuilder &Builder) {
  assert(DII->isAddressOfVariable());
  auto *DIVar = DII->getVariable();
  assert(DIVar && "Missing variable");
  auto *DIExpr = DII->getExpression();
  Value *DV = SI->getValueOperand();

  DebugLoc NewLoc = getDebugValueLoc(DII, SI);

  if (!valueCoversEntireFragment(DV->getType(), DII)) {
    // FIXME: If storing to a part of the variable described by the dbg.declare,
    // then we want to insert a dbg.value for the corresponding fragment.
    LLVM_DEBUG(dbgs() << "Failed to convert dbg.declare to dbg.value: "
                      << *DII << '\n');
    // For now, when there is a store to parts of the variable (but we do not
    // know which part) we insert an dbg.value instrinsic to indicate that we
    // know nothing about the variable's content.
    DV = UndefValue::get(DV->getType());
    Builder.insertDbgValueIntrinsic(DV, DIVar, DIExpr, NewLoc, SI);
    return;
  }

  Builder.insertDbgValueIntrinsic(DV, DIVar, DIExpr, NewLoc, SI);
}

/// Inserts a llvm.dbg.value intrinsic before a load of an alloca'd value
/// that has an associated llvm.dbg.declare or llvm.dbg.addr intrinsic.
void llvm::ConvertDebugDeclareToDebugValue(DbgVariableIntrinsic *DII,
                                           LoadInst *LI, DIBuilder &Builder) {
  auto *DIVar = DII->getVariable();
  auto *DIExpr = DII->getExpression();
  assert(DIVar && "Missing variable");

  if (!valueCoversEntireFragment(LI->getType(), DII)) {
    // FIXME: If only referring to a part of the variable described by the
    // dbg.declare, then we want to insert a dbg.value for the corresponding
    // fragment.
    LLVM_DEBUG(dbgs() << "Failed to convert dbg.declare to dbg.value: "
                      << *DII << '\n');
    return;
  }

  DebugLoc NewLoc = getDebugValueLoc(DII, nullptr);

  // We are now tracking the loaded value instead of the address. In the
  // future if multi-location support is added to the IR, it might be
  // preferable to keep tracking both the loaded value and the original
  // address in case the alloca can not be elided.
  Instruction *DbgValue = Builder.insertDbgValueIntrinsic(
      LI, DIVar, DIExpr, NewLoc, (Instruction *)nullptr);
  DbgValue->insertAfter(LI);
}

/// Inserts a llvm.dbg.value intrinsic after a phi that has an associated
/// llvm.dbg.declare or llvm.dbg.addr intrinsic.
void llvm::ConvertDebugDeclareToDebugValue(DbgVariableIntrinsic *DII,
                                           PHINode *APN, DIBuilder &Builder) {
  auto *DIVar = DII->getVariable();
  auto *DIExpr = DII->getExpression();
  assert(DIVar && "Missing variable");

  if (PhiHasDebugValue(DIVar, DIExpr, APN))
    return;

  if (!valueCoversEntireFragment(APN->getType(), DII)) {
    // FIXME: If only referring to a part of the variable described by the
    // dbg.declare, then we want to insert a dbg.value for the corresponding
    // fragment.
    LLVM_DEBUG(dbgs() << "Failed to convert dbg.declare to dbg.value: "
                      << *DII << '\n');
    return;
  }

  BasicBlock *BB = APN->getParent();
  auto InsertionPt = BB->getFirstInsertionPt();

  DebugLoc NewLoc = getDebugValueLoc(DII, nullptr);

  // The block may be a catchswitch block, which does not have a valid
  // insertion point.
  // FIXME: Insert dbg.value markers in the successors when appropriate.
  if (InsertionPt != BB->end())
    Builder.insertDbgValueIntrinsic(APN, DIVar, DIExpr, NewLoc, &*InsertionPt);
}

/// Determine whether this alloca is either a VLA or an array.
static bool isArray(AllocaInst *AI) {
  return AI->isArrayAllocation() ||
         (AI->getAllocatedType() && AI->getAllocatedType()->isArrayTy());
}

/// Determine whether this alloca is a structure.
static bool isStructure(AllocaInst *AI) {
  return AI->getAllocatedType() && AI->getAllocatedType()->isStructTy();
}

/// LowerDbgDeclare - Lowers llvm.dbg.declare intrinsics into appropriate set
/// of llvm.dbg.value intrinsics.
bool llvm::LowerDbgDeclare(Function &F) {
  bool Changed = false;
  DIBuilder DIB(*F.getParent(), /*AllowUnresolved*/ false);
  SmallVector<DbgDeclareInst *, 4> Dbgs;
  for (auto &FI : F)
    for (Instruction &BI : FI)
      if (auto DDI = dyn_cast<DbgDeclareInst>(&BI))
        Dbgs.push_back(DDI);

  if (Dbgs.empty())
    return Changed;

  for (auto &I : Dbgs) {
    DbgDeclareInst *DDI = I;
    AllocaInst *AI = dyn_cast_or_null<AllocaInst>(DDI->getAddress());
    // If this is an alloca for a scalar variable, insert a dbg.value
    // at each load and store to the alloca and erase the dbg.declare.
    // The dbg.values allow tracking a variable even if it is not
    // stored on the stack, while the dbg.declare can only describe
    // the stack slot (and at a lexical-scope granularity). Later
    // passes will attempt to elide the stack slot.
    if (!AI || isArray(AI) || isStructure(AI))
      continue;

    // A volatile load/store means that the alloca can't be elided anyway.
    if (llvm::any_of(AI->users(), [](User *U) -> bool {
          if (LoadInst *LI = dyn_cast<LoadInst>(U))
            return LI->isVolatile();
          if (StoreInst *SI = dyn_cast<StoreInst>(U))
            return SI->isVolatile();
          return false;
        }))
      continue;

    SmallVector<const Value *, 8> WorkList;
    WorkList.push_back(AI);
    while (!WorkList.empty()) {
      const Value *V = WorkList.pop_back_val();
      for (auto &AIUse : V->uses()) {
        User *U = AIUse.getUser();
        if (StoreInst *SI = dyn_cast<StoreInst>(U)) {
          if (AIUse.getOperandNo() == 1)
            ConvertDebugDeclareToDebugValue(DDI, SI, DIB);
        } else if (LoadInst *LI = dyn_cast<LoadInst>(U)) {
          ConvertDebugDeclareToDebugValue(DDI, LI, DIB);
        } else if (CallInst *CI = dyn_cast<CallInst>(U)) {
          // This is a call by-value or some other instruction that takes a
          // pointer to the variable. Insert a *value* intrinsic that describes
          // the variable by dereferencing the alloca.
          if (!CI->isLifetimeStartOrEnd()) {
            DebugLoc NewLoc = getDebugValueLoc(DDI, nullptr);
            auto *DerefExpr =
                DIExpression::append(DDI->getExpression(), dwarf::DW_OP_deref);
            DIB.insertDbgValueIntrinsic(AI, DDI->getVariable(), DerefExpr,
                                        NewLoc, CI);
          }
        } else if (BitCastInst *BI = dyn_cast<BitCastInst>(U)) {
          if (BI->getType()->isPointerTy())
            WorkList.push_back(BI);
        }
      }
    }
    DDI->eraseFromParent();
    Changed = true;
  }

  if (Changed)
  for (BasicBlock &BB : F)
    RemoveRedundantDbgInstrs(&BB);

  return Changed;
}

/// Propagate dbg.value intrinsics through the newly inserted PHIs.
void llvm::insertDebugValuesForPHIs(BasicBlock *BB,
                                    SmallVectorImpl<PHINode *> &InsertedPHIs) {
  assert(BB && "No BasicBlock to clone dbg.value(s) from.");
  if (InsertedPHIs.size() == 0)
    return;

  // Map existing PHI nodes to their dbg.values.
  ValueToValueMapTy DbgValueMap;
  for (auto &I : *BB) {
    if (auto DbgII = dyn_cast<DbgVariableIntrinsic>(&I)) {
      for (Value *V : DbgII->location_ops())
        if (auto *Loc = dyn_cast_or_null<PHINode>(V))
          DbgValueMap.insert({Loc, DbgII});
    }
  }
  if (DbgValueMap.size() == 0)
    return;

  // Map a pair of the destination BB and old dbg.value to the new dbg.value,
  // so that if a dbg.value is being rewritten to use more than one of the
  // inserted PHIs in the same destination BB, we can update the same dbg.value
  // with all the new PHIs instead of creating one copy for each.
<<<<<<< HEAD
  SmallDenseMap<std::pair<BasicBlock *, DbgVariableIntrinsic *>,
                DbgVariableIntrinsic *>
=======
  MapVector<std::pair<BasicBlock *, DbgVariableIntrinsic *>,
            DbgVariableIntrinsic *>
>>>>>>> 2ab1d525
      NewDbgValueMap;
  // Then iterate through the new PHIs and look to see if they use one of the
  // previously mapped PHIs. If so, create a new dbg.value intrinsic that will
  // propagate the info through the new PHI. If we use more than one new PHI in
  // a single destination BB with the same old dbg.value, merge the updates so
  // that we get a single new dbg.value with all the new PHIs.
  for (auto PHI : InsertedPHIs) {
    BasicBlock *Parent = PHI->getParent();
    // Avoid inserting an intrinsic into an EH block.
    if (Parent->getFirstNonPHI()->isEHPad())
      continue;
    for (auto VI : PHI->operand_values()) {
      auto V = DbgValueMap.find(VI);
      if (V != DbgValueMap.end()) {
        auto *DbgII = cast<DbgVariableIntrinsic>(V->second);
        auto NewDI = NewDbgValueMap.find({Parent, DbgII});
        if (NewDI == NewDbgValueMap.end()) {
          auto *NewDbgII = cast<DbgVariableIntrinsic>(DbgII->clone());
          NewDI = NewDbgValueMap.insert({{Parent, DbgII}, NewDbgII}).first;
        }
        DbgVariableIntrinsic *NewDbgII = NewDI->second;
        // If PHI contains VI as an operand more than once, we may
        // replaced it in NewDbgII; confirm that it is present.
        if (is_contained(NewDbgII->location_ops(), VI))
          NewDbgII->replaceVariableLocationOp(VI, PHI);
      }
    }
  }
  // Insert thew new dbg.values into their destination blocks.
  for (auto DI : NewDbgValueMap) {
    BasicBlock *Parent = DI.first.first;
    auto *NewDbgII = DI.second;
    auto InsertionPt = Parent->getFirstInsertionPt();
    assert(InsertionPt != Parent->end() && "Ill-formed basic block");
    NewDbgII->insertBefore(&*InsertionPt);
<<<<<<< HEAD
  }
}

/// Finds all intrinsics declaring local variables as living in the memory that
/// 'V' points to. This may include a mix of dbg.declare and
/// dbg.addr intrinsics.
TinyPtrVector<DbgVariableIntrinsic *> llvm::FindDbgAddrUses(Value *V) {
  // This function is hot. Check whether the value has any metadata to avoid a
  // DenseMap lookup.
  if (!V->isUsedByMetadata())
    return {};
  auto *L = LocalAsMetadata::getIfExists(V);
  if (!L)
    return {};
  auto *MDV = MetadataAsValue::getIfExists(V->getContext(), L);
  if (!MDV)
    return {};

  TinyPtrVector<DbgVariableIntrinsic *> Declares;
  for (User *U : MDV->users()) {
    if (auto *DII = dyn_cast<DbgVariableIntrinsic>(U))
      if (DII->isAddressOfVariable())
        Declares.push_back(DII);
  }

  return Declares;
}

TinyPtrVector<DbgDeclareInst *> llvm::FindDbgDeclareUses(Value *V) {
  TinyPtrVector<DbgDeclareInst *> DDIs;
  for (DbgVariableIntrinsic *DVI : FindDbgAddrUses(V))
    if (auto *DDI = dyn_cast<DbgDeclareInst>(DVI))
      DDIs.push_back(DDI);
  return DDIs;
}

void llvm::findDbgValues(SmallVectorImpl<DbgValueInst *> &DbgValues, Value *V) {
  // This function is hot. Check whether the value has any metadata to avoid a
  // DenseMap lookup.
  if (!V->isUsedByMetadata())
    return;
  // TODO: If this value appears multiple times in a DIArgList, we should still
  // only add the owning DbgValueInst once; use this set to track ArgListUsers.
  // This behaviour can be removed when we can automatically remove duplicates.
  SmallPtrSet<DbgValueInst *, 4> EncounteredDbgValues;
  if (auto *L = LocalAsMetadata::getIfExists(V)) {
    if (auto *MDV = MetadataAsValue::getIfExists(V->getContext(), L)) {
      for (User *U : MDV->users())
        if (DbgValueInst *DVI = dyn_cast<DbgValueInst>(U))
          DbgValues.push_back(DVI);
    }
    for (Metadata *AL : L->getAllArgListUsers()) {
      if (auto *MDV = MetadataAsValue::getIfExists(V->getContext(), AL)) {
        for (User *U : MDV->users())
          if (DbgValueInst *DVI = dyn_cast<DbgValueInst>(U))
            if (EncounteredDbgValues.insert(DVI).second)
              DbgValues.push_back(DVI);
      }
    }
  }
}

void llvm::findDbgUsers(SmallVectorImpl<DbgVariableIntrinsic *> &DbgUsers,
                        Value *V) {
  // This function is hot. Check whether the value has any metadata to avoid a
  // DenseMap lookup.
  if (!V->isUsedByMetadata())
    return;
  // TODO: If this value appears multiple times in a DIArgList, we should still
  // only add the owning DbgValueInst once; use this set to track ArgListUsers.
  // This behaviour can be removed when we can automatically remove duplicates.
  SmallPtrSet<DbgVariableIntrinsic *, 4> EncounteredDbgValues;
  if (auto *L = LocalAsMetadata::getIfExists(V)) {
    if (auto *MDV = MetadataAsValue::getIfExists(V->getContext(), L)) {
      for (User *U : MDV->users())
        if (DbgVariableIntrinsic *DII = dyn_cast<DbgVariableIntrinsic>(U))
          DbgUsers.push_back(DII);
    }
    for (Metadata *AL : L->getAllArgListUsers()) {
      if (auto *MDV = MetadataAsValue::getIfExists(V->getContext(), AL)) {
        for (User *U : MDV->users())
          if (DbgVariableIntrinsic *DII = dyn_cast<DbgVariableIntrinsic>(U))
            if (EncounteredDbgValues.insert(DII).second)
              DbgUsers.push_back(DII);
      }
    }
  }
=======
  }
>>>>>>> 2ab1d525
}

bool llvm::replaceDbgDeclare(Value *Address, Value *NewAddress,
                             DIBuilder &Builder, uint8_t DIExprFlags,
                             int Offset) {
  auto DbgAddrs = FindDbgAddrUses(Address);
  for (DbgVariableIntrinsic *DII : DbgAddrs) {
    const DebugLoc &Loc = DII->getDebugLoc();
    auto *DIVar = DII->getVariable();
    auto *DIExpr = DII->getExpression();
    assert(DIVar && "Missing variable");
    DIExpr = DIExpression::prepend(DIExpr, DIExprFlags, Offset);
    // Insert llvm.dbg.declare immediately before DII, and remove old
    // llvm.dbg.declare.
    Builder.insertDeclare(NewAddress, DIVar, DIExpr, Loc, DII);
    DII->eraseFromParent();
  }
  return !DbgAddrs.empty();
}

static void replaceOneDbgValueForAlloca(DbgValueInst *DVI, Value *NewAddress,
                                        DIBuilder &Builder, int Offset) {
  const DebugLoc &Loc = DVI->getDebugLoc();
  auto *DIVar = DVI->getVariable();
  auto *DIExpr = DVI->getExpression();
  assert(DIVar && "Missing variable");

  // This is an alloca-based llvm.dbg.value. The first thing it should do with
  // the alloca pointer is dereference it. Otherwise we don't know how to handle
  // it and give up.
  if (!DIExpr || DIExpr->getNumElements() < 1 ||
      DIExpr->getElement(0) != dwarf::DW_OP_deref)
    return;

  // Insert the offset before the first deref.
  // We could just change the offset argument of dbg.value, but it's unsigned...
  if (Offset)
    DIExpr = DIExpression::prepend(DIExpr, 0, Offset);

  Builder.insertDbgValueIntrinsic(NewAddress, DIVar, DIExpr, Loc, DVI);
  DVI->eraseFromParent();
}

void llvm::replaceDbgValueForAlloca(AllocaInst *AI, Value *NewAllocaAddress,
                                    DIBuilder &Builder, int Offset) {
  if (auto *L = LocalAsMetadata::getIfExists(AI))
    if (auto *MDV = MetadataAsValue::getIfExists(AI->getContext(), L))
      for (Use &U : llvm::make_early_inc_range(MDV->uses()))
        if (auto *DVI = dyn_cast<DbgValueInst>(U.getUser()))
          replaceOneDbgValueForAlloca(DVI, NewAllocaAddress, Builder, Offset);
}

/// Where possible to salvage debug information for \p I do so
/// and return True. If not possible mark undef and return False.
void llvm::salvageDebugInfo(Instruction &I) {
  SmallVector<DbgVariableIntrinsic *, 1> DbgUsers;
  findDbgUsers(DbgUsers, &I);
  salvageDebugInfoForDbgValues(I, DbgUsers);
}

void llvm::salvageDebugInfoForDbgValues(
    Instruction &I, ArrayRef<DbgVariableIntrinsic *> DbgUsers) {
<<<<<<< HEAD
=======
  // These are arbitrary chosen limits on the maximum number of values and the
  // maximum size of a debug expression we can salvage up to, used for
  // performance reasons.
  const unsigned MaxDebugArgs = 16;
  const unsigned MaxExpressionSize = 128;
>>>>>>> 2ab1d525
  bool Salvaged = false;

  for (auto *DII : DbgUsers) {
    // Do not add DW_OP_stack_value for DbgDeclare and DbgAddr, because they
    // are implicitly pointing out the value as a DWARF memory location
    // description.
    bool StackValue = isa<DbgValueInst>(DII);
    auto DIILocation = DII->location_ops();
    assert(
        is_contained(DIILocation, &I) &&
        "DbgVariableIntrinsic must use salvaged instruction as its location");
<<<<<<< HEAD
    unsigned LocNo = std::distance(DIILocation.begin(), find(DIILocation, &I));

    DIExpression *DIExpr =
        salvageDebugInfoImpl(I, DII->getExpression(), StackValue, LocNo);

=======
    SmallVector<Value *, 4> AdditionalValues;
    // `I` may appear more than once in DII's location ops, and each use of `I`
    // must be updated in the DIExpression and potentially have additional
    // values added; thus we call salvageDebugInfoImpl for each `I` instance in
    // DIILocation.
    Value *Op0 = nullptr;
    DIExpression *SalvagedExpr = DII->getExpression();
    auto LocItr = find(DIILocation, &I);
    while (SalvagedExpr && LocItr != DIILocation.end()) {
      SmallVector<uint64_t, 16> Ops;
      unsigned LocNo = std::distance(DIILocation.begin(), LocItr);
      uint64_t CurrentLocOps = SalvagedExpr->getNumLocationOperands();
      Op0 = salvageDebugInfoImpl(I, CurrentLocOps, Ops, AdditionalValues);
      if (!Op0)
        break;
      SalvagedExpr =
          DIExpression::appendOpsToArg(SalvagedExpr, Ops, LocNo, StackValue);
      LocItr = std::find(++LocItr, DIILocation.end(), &I);
    }
>>>>>>> 2ab1d525
    // salvageDebugInfoImpl should fail on examining the first element of
    // DbgUsers, or none of them.
    if (!Op0)
      break;

<<<<<<< HEAD
    DII->replaceVariableLocationOp(&I, I.getOperand(0));
    DII->setExpression(DIExpr);
=======
    DII->replaceVariableLocationOp(&I, Op0);
    bool IsValidSalvageExpr = SalvagedExpr->getNumElements() <= MaxExpressionSize;
    if (AdditionalValues.empty() && IsValidSalvageExpr) {
      DII->setExpression(SalvagedExpr);
    } else if (isa<DbgValueInst>(DII) && IsValidSalvageExpr &&
               DII->getNumVariableLocationOps() + AdditionalValues.size() <=
                   MaxDebugArgs) {
      DII->addVariableLocationOps(AdditionalValues, SalvagedExpr);
    } else {
      // Do not salvage using DIArgList for dbg.addr/dbg.declare, as it is
      // currently only valid for stack value expressions.
      // Also do not salvage if the resulting DIArgList would contain an
      // unreasonably large number of values.
      Value *Undef = UndefValue::get(I.getOperand(0)->getType());
      DII->replaceVariableLocationOp(I.getOperand(0), Undef);
    }
>>>>>>> 2ab1d525
    LLVM_DEBUG(dbgs() << "SALVAGE: " << *DII << '\n');
    Salvaged = true;
  }

  if (Salvaged)
    return;

  for (auto *DII : DbgUsers) {
    Value *Undef = UndefValue::get(I.getType());
    DII->replaceVariableLocationOp(&I, Undef);
<<<<<<< HEAD
  }
}

DIExpression *llvm::salvageDebugInfoImpl(Instruction &I,
                                         DIExpression *SrcDIExpr,
                                         bool WithStackValue, unsigned LocNo) {
  auto &M = *I.getModule();
  auto &DL = M.getDataLayout();

  // Apply a vector of opcodes to the source DIExpression.
  auto doSalvage = [&](SmallVectorImpl<uint64_t> &Ops) -> DIExpression * {
    DIExpression *DIExpr = SrcDIExpr;
    if (!Ops.empty()) {
      DIExpr = DIExpression::appendOpsToArg(DIExpr, Ops, LocNo, WithStackValue);
=======
  }
}

Value *getSalvageOpsForGEP(GetElementPtrInst *GEP, const DataLayout &DL,
                           uint64_t CurrentLocOps,
                           SmallVectorImpl<uint64_t> &Opcodes,
                           SmallVectorImpl<Value *> &AdditionalValues) {
  unsigned BitWidth = DL.getIndexSizeInBits(GEP->getPointerAddressSpace());
  // Rewrite a GEP into a DIExpression.
  MapVector<Value *, APInt> VariableOffsets;
  APInt ConstantOffset(BitWidth, 0);
  if (!GEP->collectOffset(DL, BitWidth, VariableOffsets, ConstantOffset))
    return nullptr;
  if (!VariableOffsets.empty() && !CurrentLocOps) {
    Opcodes.insert(Opcodes.begin(), {dwarf::DW_OP_LLVM_arg, 0});
    CurrentLocOps = 1;
  }
  for (auto Offset : VariableOffsets) {
    AdditionalValues.push_back(Offset.first);
    assert(Offset.second.isStrictlyPositive() &&
           "Expected strictly positive multiplier for offset.");
    Opcodes.append({dwarf::DW_OP_LLVM_arg, CurrentLocOps++, dwarf::DW_OP_constu,
                    Offset.second.getZExtValue(), dwarf::DW_OP_mul,
                    dwarf::DW_OP_plus});
  }
  DIExpression::appendOffset(Opcodes, ConstantOffset.getSExtValue());
  return GEP->getOperand(0);
}

uint64_t getDwarfOpForBinOp(Instruction::BinaryOps Opcode) {
  switch (Opcode) {
  case Instruction::Add:
    return dwarf::DW_OP_plus;
  case Instruction::Sub:
    return dwarf::DW_OP_minus;
  case Instruction::Mul:
    return dwarf::DW_OP_mul;
  case Instruction::SDiv:
    return dwarf::DW_OP_div;
  case Instruction::SRem:
    return dwarf::DW_OP_mod;
  case Instruction::Or:
    return dwarf::DW_OP_or;
  case Instruction::And:
    return dwarf::DW_OP_and;
  case Instruction::Xor:
    return dwarf::DW_OP_xor;
  case Instruction::Shl:
    return dwarf::DW_OP_shl;
  case Instruction::LShr:
    return dwarf::DW_OP_shr;
  case Instruction::AShr:
    return dwarf::DW_OP_shra;
  default:
    // TODO: Salvage from each kind of binop we know about.
    return 0;
  }
}

Value *getSalvageOpsForBinOp(BinaryOperator *BI, uint64_t CurrentLocOps,
                             SmallVectorImpl<uint64_t> &Opcodes,
                             SmallVectorImpl<Value *> &AdditionalValues) {
  // Handle binary operations with constant integer operands as a special case.
  auto *ConstInt = dyn_cast<ConstantInt>(BI->getOperand(1));
  // Values wider than 64 bits cannot be represented within a DIExpression.
  if (ConstInt && ConstInt->getBitWidth() > 64)
    return nullptr;

  Instruction::BinaryOps BinOpcode = BI->getOpcode();
  // Push any Constant Int operand onto the expression stack.
  if (ConstInt) {
    uint64_t Val = ConstInt->getSExtValue();
    // Add or Sub Instructions with a constant operand can potentially be
    // simplified.
    if (BinOpcode == Instruction::Add || BinOpcode == Instruction::Sub) {
      uint64_t Offset = BinOpcode == Instruction::Add ? Val : -int64_t(Val);
      DIExpression::appendOffset(Opcodes, Offset);
      return BI->getOperand(0);
>>>>>>> 2ab1d525
    }
    Opcodes.append({dwarf::DW_OP_constu, Val});
  } else {
    if (!CurrentLocOps) {
      Opcodes.append({dwarf::DW_OP_LLVM_arg, 0});
      CurrentLocOps = 1;
    }
    Opcodes.append({dwarf::DW_OP_LLVM_arg, CurrentLocOps});
    AdditionalValues.push_back(BI->getOperand(1));
  }

  // Add salvaged binary operator to expression stack, if it has a valid
  // representation in a DIExpression.
  uint64_t DwarfBinOp = getDwarfOpForBinOp(BinOpcode);
  if (!DwarfBinOp)
    return nullptr;
  Opcodes.push_back(DwarfBinOp);
  return BI->getOperand(0);
}

Value *llvm::salvageDebugInfoImpl(Instruction &I, uint64_t CurrentLocOps,
                                  SmallVectorImpl<uint64_t> &Ops,
                                  SmallVectorImpl<Value *> &AdditionalValues) {
  auto &M = *I.getModule();
  auto &DL = M.getDataLayout();

  if (auto *CI = dyn_cast<CastInst>(&I)) {
    Value *FromValue = CI->getOperand(0);
    // No-op casts are irrelevant for debug info.
    if (CI->isNoopCast(DL)) {
      return FromValue;
    }

    Type *Type = CI->getType();
    if (Type->isPointerTy())
      Type = DL.getIntPtrType(Type);
    // Casts other than Trunc, SExt, or ZExt to scalar types cannot be salvaged.
    if (Type->isVectorTy() ||
        !(isa<TruncInst>(&I) || isa<SExtInst>(&I) || isa<ZExtInst>(&I) ||
          isa<IntToPtrInst>(&I) || isa<PtrToIntInst>(&I)))
      return nullptr;

    llvm::Type *FromType = FromValue->getType();
    if (FromType->isPointerTy())
      FromType = DL.getIntPtrType(FromType);

    unsigned FromTypeBitSize = FromType->getScalarSizeInBits();
    unsigned ToTypeBitSize = Type->getScalarSizeInBits();

    auto ExtOps = DIExpression::getExtOps(FromTypeBitSize, ToTypeBitSize,
                                          isa<SExtInst>(&I));
    Ops.append(ExtOps.begin(), ExtOps.end());
    return FromValue;
  }

  if (auto *GEP = dyn_cast<GetElementPtrInst>(&I))
    return getSalvageOpsForGEP(GEP, DL, CurrentLocOps, Ops, AdditionalValues);
  if (auto *BI = dyn_cast<BinaryOperator>(&I))
    return getSalvageOpsForBinOp(BI, CurrentLocOps, Ops, AdditionalValues);

  // *Not* to do: we should not attempt to salvage load instructions,
  // because the validity and lifetime of a dbg.value containing
  // DW_OP_deref becomes difficult to analyze. See PR40628 for examples.
  return nullptr;
}

/// A replacement for a dbg.value expression.
using DbgValReplacement = Optional<DIExpression *>;

/// Point debug users of \p From to \p To using exprs given by \p RewriteExpr,
/// possibly moving/undefing users to prevent use-before-def. Returns true if
/// changes are made.
static bool rewriteDebugUsers(
    Instruction &From, Value &To, Instruction &DomPoint, DominatorTree &DT,
    function_ref<DbgValReplacement(DbgVariableIntrinsic &DII)> RewriteExpr) {
  // Find debug users of From.
  SmallVector<DbgVariableIntrinsic *, 1> Users;
  findDbgUsers(Users, &From);
  if (Users.empty())
    return false;

  // Prevent use-before-def of To.
  bool Changed = false;
  SmallPtrSet<DbgVariableIntrinsic *, 1> UndefOrSalvage;
  if (isa<Instruction>(&To)) {
    bool DomPointAfterFrom = From.getNextNonDebugInstruction() == &DomPoint;

    for (auto *DII : Users) {
      // It's common to see a debug user between From and DomPoint. Move it
      // after DomPoint to preserve the variable update without any reordering.
      if (DomPointAfterFrom && DII->getNextNonDebugInstruction() == &DomPoint) {
        LLVM_DEBUG(dbgs() << "MOVE:  " << *DII << '\n');
        DII->moveAfter(&DomPoint);
        Changed = true;

      // Users which otherwise aren't dominated by the replacement value must
      // be salvaged or deleted.
      } else if (!DT.dominates(&DomPoint, DII)) {
        UndefOrSalvage.insert(DII);
      }
    }
  }

  // Update debug users without use-before-def risk.
  for (auto *DII : Users) {
    if (UndefOrSalvage.count(DII))
      continue;

    DbgValReplacement DVR = RewriteExpr(*DII);
    if (!DVR)
      continue;

    DII->replaceVariableLocationOp(&From, &To);
    DII->setExpression(*DVR);
    LLVM_DEBUG(dbgs() << "REWRITE:  " << *DII << '\n');
    Changed = true;
  }

  if (!UndefOrSalvage.empty()) {
    // Try to salvage the remaining debug users.
    salvageDebugInfo(From);
    Changed = true;
  }

  return Changed;
}

/// Check if a bitcast between a value of type \p FromTy to type \p ToTy would
/// losslessly preserve the bits and semantics of the value. This predicate is
/// symmetric, i.e swapping \p FromTy and \p ToTy should give the same result.
///
/// Note that Type::canLosslesslyBitCastTo is not suitable here because it
/// allows semantically unequivalent bitcasts, such as <2 x i64> -> <4 x i32>,
/// and also does not allow lossless pointer <-> integer conversions.
static bool isBitCastSemanticsPreserving(const DataLayout &DL, Type *FromTy,
                                         Type *ToTy) {
  // Trivially compatible types.
  if (FromTy == ToTy)
    return true;

  // Handle compatible pointer <-> integer conversions.
  if (FromTy->isIntOrPtrTy() && ToTy->isIntOrPtrTy()) {
    bool SameSize = DL.getTypeSizeInBits(FromTy) == DL.getTypeSizeInBits(ToTy);
    bool LosslessConversion = !DL.isNonIntegralPointerType(FromTy) &&
                              !DL.isNonIntegralPointerType(ToTy);
    return SameSize && LosslessConversion;
  }

  // TODO: This is not exhaustive.
  return false;
}

bool llvm::replaceAllDbgUsesWith(Instruction &From, Value &To,
                                 Instruction &DomPoint, DominatorTree &DT) {
  // Exit early if From has no debug users.
  if (!From.isUsedByMetadata())
    return false;

  assert(&From != &To && "Can't replace something with itself");

  Type *FromTy = From.getType();
  Type *ToTy = To.getType();

  auto Identity = [&](DbgVariableIntrinsic &DII) -> DbgValReplacement {
    return DII.getExpression();
  };

  // Handle no-op conversions.
  Module &M = *From.getModule();
  const DataLayout &DL = M.getDataLayout();
  if (isBitCastSemanticsPreserving(DL, FromTy, ToTy))
    return rewriteDebugUsers(From, To, DomPoint, DT, Identity);

  // Handle integer-to-integer widening and narrowing.
  // FIXME: Use DW_OP_convert when it's available everywhere.
  if (FromTy->isIntegerTy() && ToTy->isIntegerTy()) {
    uint64_t FromBits = FromTy->getPrimitiveSizeInBits();
    uint64_t ToBits = ToTy->getPrimitiveSizeInBits();
    assert(FromBits != ToBits && "Unexpected no-op conversion");

    // When the width of the result grows, assume that a debugger will only
    // access the low `FromBits` bits when inspecting the source variable.
    if (FromBits < ToBits)
      return rewriteDebugUsers(From, To, DomPoint, DT, Identity);

    // The width of the result has shrunk. Use sign/zero extension to describe
    // the source variable's high bits.
    auto SignOrZeroExt = [&](DbgVariableIntrinsic &DII) -> DbgValReplacement {
      DILocalVariable *Var = DII.getVariable();

      // Without knowing signedness, sign/zero extension isn't possible.
      auto Signedness = Var->getSignedness();
      if (!Signedness)
        return None;

      bool Signed = *Signedness == DIBasicType::Signedness::Signed;
      return DIExpression::appendExt(DII.getExpression(), ToBits, FromBits,
                                     Signed);
    };
    return rewriteDebugUsers(From, To, DomPoint, DT, SignOrZeroExt);
  }

  // TODO: Floating-point conversions, vectors.
  return false;
}

std::pair<unsigned, unsigned>
llvm::removeAllNonTerminatorAndEHPadInstructions(BasicBlock *BB) {
  unsigned NumDeadInst = 0;
  unsigned NumDeadDbgInst = 0;
  // Delete the instructions backwards, as it has a reduced likelihood of
  // having to update as many def-use and use-def chains.
  Instruction *EndInst = BB->getTerminator(); // Last not to be deleted.
  while (EndInst != &BB->front()) {
    // Delete the next to last instruction.
    Instruction *Inst = &*--EndInst->getIterator();
    if (!Inst->use_empty() && !Inst->getType()->isTokenTy())
      Inst->replaceAllUsesWith(UndefValue::get(Inst->getType()));
    if (Inst->isEHPad() || Inst->getType()->isTokenTy()) {
      EndInst = Inst;
      continue;
    }
    if (isa<DbgInfoIntrinsic>(Inst))
      ++NumDeadDbgInst;
    else
      ++NumDeadInst;
    Inst->eraseFromParent();
  }
  return {NumDeadInst, NumDeadDbgInst};
}

unsigned llvm::changeToUnreachable(Instruction *I, bool PreserveLCSSA,
                                   DomTreeUpdater *DTU,
                                   MemorySSAUpdater *MSSAU) {
  BasicBlock *BB = I->getParent();

  if (MSSAU)
    MSSAU->changeToUnreachable(I);

  SmallSet<BasicBlock *, 8> UniqueSuccessors;

  // Loop over all of the successors, removing BB's entry from any PHI
  // nodes.
  for (BasicBlock *Successor : successors(BB)) {
    Successor->removePredecessor(BB, PreserveLCSSA);
    if (DTU)
      UniqueSuccessors.insert(Successor);
  }
  auto *UI = new UnreachableInst(I->getContext(), I);
  UI->setDebugLoc(I->getDebugLoc());

  // All instructions after this are dead.
  unsigned NumInstrsRemoved = 0;
  BasicBlock::iterator BBI = I->getIterator(), BBE = BB->end();
  while (BBI != BBE) {
    if (!BBI->use_empty())
      BBI->replaceAllUsesWith(UndefValue::get(BBI->getType()));
    BB->getInstList().erase(BBI++);
    ++NumInstrsRemoved;
  }
  if (DTU) {
    SmallVector<DominatorTree::UpdateType, 8> Updates;
    Updates.reserve(UniqueSuccessors.size());
    for (BasicBlock *UniqueSuccessor : UniqueSuccessors)
      Updates.push_back({DominatorTree::Delete, BB, UniqueSuccessor});
    DTU->applyUpdates(Updates);
  }
  return NumInstrsRemoved;
}

CallInst *llvm::createCallMatchingInvoke(InvokeInst *II) {
  SmallVector<Value *, 8> Args(II->args());
  SmallVector<OperandBundleDef, 1> OpBundles;
  II->getOperandBundlesAsDefs(OpBundles);
  CallInst *NewCall = CallInst::Create(II->getFunctionType(),
                                       II->getCalledOperand(), Args, OpBundles);
  NewCall->setCallingConv(II->getCallingConv());
  NewCall->setAttributes(II->getAttributes());
  NewCall->setDebugLoc(II->getDebugLoc());
  NewCall->copyMetadata(*II);

  // If the invoke had profile metadata, try converting them for CallInst.
  uint64_t TotalWeight;
  if (NewCall->extractProfTotalWeight(TotalWeight)) {
    // Set the total weight if it fits into i32, otherwise reset.
    MDBuilder MDB(NewCall->getContext());
    auto NewWeights = uint32_t(TotalWeight) != TotalWeight
                          ? nullptr
                          : MDB.createBranchWeights({uint32_t(TotalWeight)});
    NewCall->setMetadata(LLVMContext::MD_prof, NewWeights);
  }

  return NewCall;
}

/// changeToCall - Convert the specified invoke into a normal call.
void llvm::changeToCall(InvokeInst *II, DomTreeUpdater *DTU) {
  CallInst *NewCall = createCallMatchingInvoke(II);
  NewCall->takeName(II);
  NewCall->insertBefore(II);
  II->replaceAllUsesWith(NewCall);

  // Follow the call by a branch to the normal destination.
  BasicBlock *NormalDestBB = II->getNormalDest();
  BranchInst::Create(NormalDestBB, II);

  // Update PHI nodes in the unwind destination
  BasicBlock *BB = II->getParent();
  BasicBlock *UnwindDestBB = II->getUnwindDest();
  UnwindDestBB->removePredecessor(BB);
  II->eraseFromParent();
  if (DTU)
    DTU->applyUpdates({{DominatorTree::Delete, BB, UnwindDestBB}});
}

BasicBlock *llvm::changeToInvokeAndSplitBasicBlock(CallInst *CI,
                                                   BasicBlock *UnwindEdge,
                                                   DomTreeUpdater *DTU) {
  BasicBlock *BB = CI->getParent();

  // Convert this function call into an invoke instruction.  First, split the
  // basic block.
  BasicBlock *Split = SplitBlock(BB, CI, DTU, /*LI=*/nullptr, /*MSSAU*/ nullptr,
                                 CI->getName() + ".noexc");

  // Delete the unconditional branch inserted by SplitBlock
  BB->getInstList().pop_back();

  // Create the new invoke instruction.
  SmallVector<Value *, 8> InvokeArgs(CI->args());
  SmallVector<OperandBundleDef, 1> OpBundles;

  CI->getOperandBundlesAsDefs(OpBundles);

  // Note: we're round tripping operand bundles through memory here, and that
  // can potentially be avoided with a cleverer API design that we do not have
  // as of this time.

  InvokeInst *II =
      InvokeInst::Create(CI->getFunctionType(), CI->getCalledOperand(), Split,
                         UnwindEdge, InvokeArgs, OpBundles, CI->getName(), BB);
  II->setDebugLoc(CI->getDebugLoc());
  II->setCallingConv(CI->getCallingConv());
  II->setAttributes(CI->getAttributes());

  if (DTU)
    DTU->applyUpdates({{DominatorTree::Insert, BB, UnwindEdge}});

  // Make sure that anything using the call now uses the invoke!  This also
  // updates the CallGraph if present, because it uses a WeakTrackingVH.
  CI->replaceAllUsesWith(II);

  // Delete the original call
  Split->getInstList().pop_front();
  return Split;
}

static bool markAliveBlocks(Function &F,
                            SmallPtrSetImpl<BasicBlock *> &Reachable,
                            DomTreeUpdater *DTU = nullptr) {
  SmallVector<BasicBlock*, 128> Worklist;
  BasicBlock *BB = &F.front();
  Worklist.push_back(BB);
  Reachable.insert(BB);
  bool Changed = false;
  do {
    BB = Worklist.pop_back_val();

    // Do a quick scan of the basic block, turning any obviously unreachable
    // instructions into LLVM unreachable insts.  The instruction combining pass
    // canonicalizes unreachable insts into stores to null or undef.
    for (Instruction &I : *BB) {
      if (auto *CI = dyn_cast<CallInst>(&I)) {
        Value *Callee = CI->getCalledOperand();
        // Handle intrinsic calls.
        if (Function *F = dyn_cast<Function>(Callee)) {
          auto IntrinsicID = F->getIntrinsicID();
          // Assumptions that are known to be false are equivalent to
          // unreachable. Also, if the condition is undefined, then we make the
          // choice most beneficial to the optimizer, and choose that to also be
          // unreachable.
          if (IntrinsicID == Intrinsic::assume) {
            if (match(CI->getArgOperand(0), m_CombineOr(m_Zero(), m_Undef()))) {
              // Don't insert a call to llvm.trap right before the unreachable.
              changeToUnreachable(CI, false, DTU);
              Changed = true;
              break;
            }
          } else if (IntrinsicID == Intrinsic::experimental_guard) {
            // A call to the guard intrinsic bails out of the current
            // compilation unit if the predicate passed to it is false. If the
            // predicate is a constant false, then we know the guard will bail
            // out of the current compile unconditionally, so all code following
            // it is dead.
            //
            // Note: unlike in llvm.assume, it is not "obviously profitable" for
            // guards to treat `undef` as `false` since a guard on `undef` can
            // still be useful for widening.
            if (match(CI->getArgOperand(0), m_Zero()))
              if (!isa<UnreachableInst>(CI->getNextNode())) {
                changeToUnreachable(CI->getNextNode(), false, DTU);
                Changed = true;
                break;
              }
          }
        } else if ((isa<ConstantPointerNull>(Callee) &&
                    !NullPointerIsDefined(CI->getFunction())) ||
                   isa<UndefValue>(Callee)) {
          changeToUnreachable(CI, false, DTU);
          Changed = true;
          break;
        }
        if (CI->doesNotReturn() && !CI->isMustTailCall()) {
          // If we found a call to a no-return function, insert an unreachable
          // instruction after it.  Make sure there isn't *already* one there
          // though.
          if (!isa<UnreachableInst>(CI->getNextNode())) {
            // Don't insert a call to llvm.trap right before the unreachable.
            changeToUnreachable(CI->getNextNode(), false, DTU);
            Changed = true;
          }
          break;
        }
      } else if (auto *SI = dyn_cast<StoreInst>(&I)) {
        // Store to undef and store to null are undefined and used to signal
        // that they should be changed to unreachable by passes that can't
        // modify the CFG.

        // Don't touch volatile stores.
        if (SI->isVolatile()) continue;

        Value *Ptr = SI->getOperand(1);

        if (isa<UndefValue>(Ptr) ||
            (isa<ConstantPointerNull>(Ptr) &&
             !NullPointerIsDefined(SI->getFunction(),
                                   SI->getPointerAddressSpace()))) {
          changeToUnreachable(SI, false, DTU);
          Changed = true;
          break;
        }
      }
    }

    Instruction *Terminator = BB->getTerminator();
    if (auto *II = dyn_cast<InvokeInst>(Terminator)) {
      // Turn invokes that call 'nounwind' functions into ordinary calls.
      Value *Callee = II->getCalledOperand();
      if ((isa<ConstantPointerNull>(Callee) &&
           !NullPointerIsDefined(BB->getParent())) ||
          isa<UndefValue>(Callee)) {
        changeToUnreachable(II, false, DTU);
        Changed = true;
      } else if (II->doesNotThrow() && canSimplifyInvokeNoUnwind(&F)) {
        if (II->use_empty() && II->onlyReadsMemory()) {
          // jump to the normal destination branch.
          BasicBlock *NormalDestBB = II->getNormalDest();
          BasicBlock *UnwindDestBB = II->getUnwindDest();
          BranchInst::Create(NormalDestBB, II);
          UnwindDestBB->removePredecessor(II->getParent());
          II->eraseFromParent();
          if (DTU)
            DTU->applyUpdates({{DominatorTree::Delete, BB, UnwindDestBB}});
        } else
          changeToCall(II, DTU);
        Changed = true;
      }
    } else if (auto *CatchSwitch = dyn_cast<CatchSwitchInst>(Terminator)) {
      // Remove catchpads which cannot be reached.
      struct CatchPadDenseMapInfo {
        static CatchPadInst *getEmptyKey() {
          return DenseMapInfo<CatchPadInst *>::getEmptyKey();
        }

        static CatchPadInst *getTombstoneKey() {
          return DenseMapInfo<CatchPadInst *>::getTombstoneKey();
        }

        static unsigned getHashValue(CatchPadInst *CatchPad) {
          return static_cast<unsigned>(hash_combine_range(
              CatchPad->value_op_begin(), CatchPad->value_op_end()));
        }

        static bool isEqual(CatchPadInst *LHS, CatchPadInst *RHS) {
          if (LHS == getEmptyKey() || LHS == getTombstoneKey() ||
              RHS == getEmptyKey() || RHS == getTombstoneKey())
            return LHS == RHS;
          return LHS->isIdenticalTo(RHS);
        }
      };

      SmallDenseMap<BasicBlock *, int, 8> NumPerSuccessorCases;
      // Set of unique CatchPads.
      SmallDenseMap<CatchPadInst *, detail::DenseSetEmpty, 4,
                    CatchPadDenseMapInfo, detail::DenseSetPair<CatchPadInst *>>
          HandlerSet;
      detail::DenseSetEmpty Empty;
      for (CatchSwitchInst::handler_iterator I = CatchSwitch->handler_begin(),
                                             E = CatchSwitch->handler_end();
           I != E; ++I) {
        BasicBlock *HandlerBB = *I;
        if (DTU)
          ++NumPerSuccessorCases[HandlerBB];
        auto *CatchPad = cast<CatchPadInst>(HandlerBB->getFirstNonPHI());
        if (!HandlerSet.insert({CatchPad, Empty}).second) {
          if (DTU)
            --NumPerSuccessorCases[HandlerBB];
          CatchSwitch->removeHandler(I);
          --I;
          --E;
          Changed = true;
        }
      }
      if (DTU) {
        std::vector<DominatorTree::UpdateType> Updates;
        for (const std::pair<BasicBlock *, int> &I : NumPerSuccessorCases)
          if (I.second == 0)
            Updates.push_back({DominatorTree::Delete, BB, I.first});
        DTU->applyUpdates(Updates);
      }
    }

    Changed |= ConstantFoldTerminator(BB, true, nullptr, DTU);
    for (BasicBlock *Successor : successors(BB))
      if (Reachable.insert(Successor).second)
        Worklist.push_back(Successor);
  } while (!Worklist.empty());
  return Changed;
}

void llvm::removeUnwindEdge(BasicBlock *BB, DomTreeUpdater *DTU) {
  Instruction *TI = BB->getTerminator();

  if (auto *II = dyn_cast<InvokeInst>(TI)) {
    changeToCall(II, DTU);
    return;
  }

  Instruction *NewTI;
  BasicBlock *UnwindDest;

  if (auto *CRI = dyn_cast<CleanupReturnInst>(TI)) {
    NewTI = CleanupReturnInst::Create(CRI->getCleanupPad(), nullptr, CRI);
    UnwindDest = CRI->getUnwindDest();
  } else if (auto *CatchSwitch = dyn_cast<CatchSwitchInst>(TI)) {
    auto *NewCatchSwitch = CatchSwitchInst::Create(
        CatchSwitch->getParentPad(), nullptr, CatchSwitch->getNumHandlers(),
        CatchSwitch->getName(), CatchSwitch);
    for (BasicBlock *PadBB : CatchSwitch->handlers())
      NewCatchSwitch->addHandler(PadBB);

    NewTI = NewCatchSwitch;
    UnwindDest = CatchSwitch->getUnwindDest();
  } else {
    llvm_unreachable("Could not find unwind successor");
  }

  NewTI->takeName(TI);
  NewTI->setDebugLoc(TI->getDebugLoc());
  UnwindDest->removePredecessor(BB);
  TI->replaceAllUsesWith(NewTI);
  TI->eraseFromParent();
  if (DTU)
    DTU->applyUpdates({{DominatorTree::Delete, BB, UnwindDest}});
}

/// removeUnreachableBlocks - Remove blocks that are not reachable, even
/// if they are in a dead cycle.  Return true if a change was made, false
/// otherwise.
bool llvm::removeUnreachableBlocks(Function &F, DomTreeUpdater *DTU,
                                   MemorySSAUpdater *MSSAU) {
  SmallPtrSet<BasicBlock *, 16> Reachable;
  bool Changed = markAliveBlocks(F, Reachable, DTU);

  // If there are unreachable blocks in the CFG...
  if (Reachable.size() == F.size())
    return Changed;

  assert(Reachable.size() < F.size());

  // Are there any blocks left to actually delete?
  SmallSetVector<BasicBlock *, 8> BlocksToRemove;
  for (BasicBlock &BB : F) {
    // Skip reachable basic blocks
    if (Reachable.count(&BB))
      continue;
    // Skip already-deleted blocks
    if (DTU && DTU->isBBPendingDeletion(&BB))
      continue;
    BlocksToRemove.insert(&BB);
  }

  if (BlocksToRemove.empty())
    return Changed;

  Changed = true;
  NumRemoved += BlocksToRemove.size();

  if (MSSAU)
    MSSAU->removeBlocks(BlocksToRemove);

  DeleteDeadBlocks(BlocksToRemove.takeVector(), DTU);

  return Changed;
}

void llvm::combineMetadata(Instruction *K, const Instruction *J,
                           ArrayRef<unsigned> KnownIDs, bool DoesKMove) {
  SmallVector<std::pair<unsigned, MDNode *>, 4> Metadata;
  K->dropUnknownNonDebugMetadata(KnownIDs);
  K->getAllMetadataOtherThanDebugLoc(Metadata);
  for (const auto &MD : Metadata) {
    unsigned Kind = MD.first;
    MDNode *JMD = J->getMetadata(Kind);
    MDNode *KMD = MD.second;

    switch (Kind) {
      default:
        K->setMetadata(Kind, nullptr); // Remove unknown metadata
        break;
      case LLVMContext::MD_dbg:
        llvm_unreachable("getAllMetadataOtherThanDebugLoc returned a MD_dbg");
      case LLVMContext::MD_tbaa:
        K->setMetadata(Kind, MDNode::getMostGenericTBAA(JMD, KMD));
        break;
      case LLVMContext::MD_alias_scope:
        K->setMetadata(Kind, MDNode::getMostGenericAliasScope(JMD, KMD));
        break;
      case LLVMContext::MD_noalias:
      case LLVMContext::MD_mem_parallel_loop_access:
        K->setMetadata(Kind, MDNode::intersect(JMD, KMD));
        break;
      case LLVMContext::MD_access_group:
        K->setMetadata(LLVMContext::MD_access_group,
                       intersectAccessGroups(K, J));
        break;
      case LLVMContext::MD_range:

        // If K does move, use most generic range. Otherwise keep the range of
        // K.
        if (DoesKMove)
          // FIXME: If K does move, we should drop the range info and nonnull.
          //        Currently this function is used with DoesKMove in passes
          //        doing hoisting/sinking and the current behavior of using the
          //        most generic range is correct in those cases.
          K->setMetadata(Kind, MDNode::getMostGenericRange(JMD, KMD));
        break;
      case LLVMContext::MD_fpmath:
        K->setMetadata(Kind, MDNode::getMostGenericFPMath(JMD, KMD));
        break;
      case LLVMContext::MD_invariant_load:
        // Only set the !invariant.load if it is present in both instructions.
        K->setMetadata(Kind, JMD);
        break;
      case LLVMContext::MD_nonnull:
        // If K does move, keep nonull if it is present in both instructions.
        if (DoesKMove)
          K->setMetadata(Kind, JMD);
        break;
      case LLVMContext::MD_invariant_group:
        // Preserve !invariant.group in K.
        break;
      case LLVMContext::MD_align:
        K->setMetadata(Kind,
          MDNode::getMostGenericAlignmentOrDereferenceable(JMD, KMD));
        break;
      case LLVMContext::MD_dereferenceable:
      case LLVMContext::MD_dereferenceable_or_null:
        K->setMetadata(Kind,
          MDNode::getMostGenericAlignmentOrDereferenceable(JMD, KMD));
        break;
      case LLVMContext::MD_preserve_access_index:
        // Preserve !preserve.access.index in K.
        break;
    }
  }
  // Set !invariant.group from J if J has it. If both instructions have it
  // then we will just pick it from J - even when they are different.
  // Also make sure that K is load or store - f.e. combining bitcast with load
  // could produce bitcast with invariant.group metadata, which is invalid.
  // FIXME: we should try to preserve both invariant.group md if they are
  // different, but right now instruction can only have one invariant.group.
  if (auto *JMD = J->getMetadata(LLVMContext::MD_invariant_group))
    if (isa<LoadInst>(K) || isa<StoreInst>(K))
      K->setMetadata(LLVMContext::MD_invariant_group, JMD);
}

void llvm::combineMetadataForCSE(Instruction *K, const Instruction *J,
                                 bool KDominatesJ) {
  unsigned KnownIDs[] = {
      LLVMContext::MD_tbaa,            LLVMContext::MD_alias_scope,
      LLVMContext::MD_noalias,         LLVMContext::MD_range,
      LLVMContext::MD_invariant_load,  LLVMContext::MD_nonnull,
      LLVMContext::MD_invariant_group, LLVMContext::MD_align,
      LLVMContext::MD_dereferenceable,
      LLVMContext::MD_dereferenceable_or_null,
      LLVMContext::MD_access_group,    LLVMContext::MD_preserve_access_index};
  combineMetadata(K, J, KnownIDs, KDominatesJ);
}

void llvm::copyMetadataForLoad(LoadInst &Dest, const LoadInst &Source) {
  SmallVector<std::pair<unsigned, MDNode *>, 8> MD;
  Source.getAllMetadata(MD);
  MDBuilder MDB(Dest.getContext());
  Type *NewType = Dest.getType();
  const DataLayout &DL = Source.getModule()->getDataLayout();
  for (const auto &MDPair : MD) {
    unsigned ID = MDPair.first;
    MDNode *N = MDPair.second;
    // Note, essentially every kind of metadata should be preserved here! This
    // routine is supposed to clone a load instruction changing *only its type*.
    // The only metadata it makes sense to drop is metadata which is invalidated
    // when the pointer type changes. This should essentially never be the case
    // in LLVM, but we explicitly switch over only known metadata to be
    // conservatively correct. If you are adding metadata to LLVM which pertains
    // to loads, you almost certainly want to add it here.
    switch (ID) {
    case LLVMContext::MD_dbg:
    case LLVMContext::MD_tbaa:
    case LLVMContext::MD_prof:
    case LLVMContext::MD_fpmath:
    case LLVMContext::MD_tbaa_struct:
    case LLVMContext::MD_invariant_load:
    case LLVMContext::MD_alias_scope:
    case LLVMContext::MD_noalias:
    case LLVMContext::MD_nontemporal:
    case LLVMContext::MD_mem_parallel_loop_access:
    case LLVMContext::MD_access_group:
      // All of these directly apply.
      Dest.setMetadata(ID, N);
      break;

    case LLVMContext::MD_nonnull:
      copyNonnullMetadata(Source, N, Dest);
      break;

    case LLVMContext::MD_align:
    case LLVMContext::MD_dereferenceable:
    case LLVMContext::MD_dereferenceable_or_null:
      // These only directly apply if the new type is also a pointer.
      if (NewType->isPointerTy())
        Dest.setMetadata(ID, N);
      break;

    case LLVMContext::MD_range:
      copyRangeMetadata(DL, Source, N, Dest);
      break;
    }
  }
}

void llvm::patchReplacementInstruction(Instruction *I, Value *Repl) {
  auto *ReplInst = dyn_cast<Instruction>(Repl);
  if (!ReplInst)
    return;

  // Patch the replacement so that it is not more restrictive than the value
  // being replaced.
  // Note that if 'I' is a load being replaced by some operation,
  // for example, by an arithmetic operation, then andIRFlags()
  // would just erase all math flags from the original arithmetic
  // operation, which is clearly not wanted and not needed.
  if (!isa<LoadInst>(I))
    ReplInst->andIRFlags(I);

  // FIXME: If both the original and replacement value are part of the
  // same control-flow region (meaning that the execution of one
  // guarantees the execution of the other), then we can combine the
  // noalias scopes here and do better than the general conservative
  // answer used in combineMetadata().

  // In general, GVN unifies expressions over different control-flow
  // regions, and so we need a conservative combination of the noalias
  // scopes.
  static const unsigned KnownIDs[] = {
      LLVMContext::MD_tbaa,            LLVMContext::MD_alias_scope,
      LLVMContext::MD_noalias,         LLVMContext::MD_range,
      LLVMContext::MD_fpmath,          LLVMContext::MD_invariant_load,
      LLVMContext::MD_invariant_group, LLVMContext::MD_nonnull,
      LLVMContext::MD_access_group,    LLVMContext::MD_preserve_access_index};
  combineMetadata(ReplInst, I, KnownIDs, false);
}

template <typename RootType, typename DominatesFn>
static unsigned replaceDominatedUsesWith(Value *From, Value *To,
                                         const RootType &Root,
                                         const DominatesFn &Dominates) {
  assert(From->getType() == To->getType());

  unsigned Count = 0;
  for (Use &U : llvm::make_early_inc_range(From->uses())) {
    if (!Dominates(Root, U))
      continue;
    U.set(To);
    LLVM_DEBUG(dbgs() << "Replace dominated use of '" << From->getName()
                      << "' as " << *To << " in " << *U << "\n");
    ++Count;
  }
  return Count;
}

unsigned llvm::replaceNonLocalUsesWith(Instruction *From, Value *To) {
   assert(From->getType() == To->getType());
   auto *BB = From->getParent();
   unsigned Count = 0;

   for (Use &U : llvm::make_early_inc_range(From->uses())) {
    auto *I = cast<Instruction>(U.getUser());
    if (I->getParent() == BB)
      continue;
    U.set(To);
    ++Count;
  }
  return Count;
}

unsigned llvm::replaceDominatedUsesWith(Value *From, Value *To,
                                        DominatorTree &DT,
                                        const BasicBlockEdge &Root) {
  auto Dominates = [&DT](const BasicBlockEdge &Root, const Use &U) {
    return DT.dominates(Root, U);
  };
  return ::replaceDominatedUsesWith(From, To, Root, Dominates);
}

unsigned llvm::replaceDominatedUsesWith(Value *From, Value *To,
                                        DominatorTree &DT,
                                        const BasicBlock *BB) {
  auto Dominates = [&DT](const BasicBlock *BB, const Use &U) {
    return DT.dominates(BB, U);
  };
  return ::replaceDominatedUsesWith(From, To, BB, Dominates);
}

bool llvm::callsGCLeafFunction(const CallBase *Call,
                               const TargetLibraryInfo &TLI) {
  // Check if the function is specifically marked as a gc leaf function.
  if (Call->hasFnAttr("gc-leaf-function"))
    return true;
  if (const Function *F = Call->getCalledFunction()) {
    if (F->hasFnAttribute("gc-leaf-function"))
      return true;

    if (auto IID = F->getIntrinsicID()) {
      // Most LLVM intrinsics do not take safepoints.
      return IID != Intrinsic::experimental_gc_statepoint &&
             IID != Intrinsic::experimental_deoptimize &&
             IID != Intrinsic::memcpy_element_unordered_atomic &&
             IID != Intrinsic::memmove_element_unordered_atomic;
    }
  }

  // Lib calls can be materialized by some passes, and won't be
  // marked as 'gc-leaf-function.' All available Libcalls are
  // GC-leaf.
  LibFunc LF;
  if (TLI.getLibFunc(*Call, LF)) {
    return TLI.has(LF);
  }

  return false;
}

void llvm::copyNonnullMetadata(const LoadInst &OldLI, MDNode *N,
                               LoadInst &NewLI) {
  auto *NewTy = NewLI.getType();

  // This only directly applies if the new type is also a pointer.
  if (NewTy->isPointerTy()) {
    NewLI.setMetadata(LLVMContext::MD_nonnull, N);
    return;
  }

  // The only other translation we can do is to integral loads with !range
  // metadata.
  if (!NewTy->isIntegerTy())
    return;

  MDBuilder MDB(NewLI.getContext());
  const Value *Ptr = OldLI.getPointerOperand();
  auto *ITy = cast<IntegerType>(NewTy);
  auto *NullInt = ConstantExpr::getPtrToInt(
      ConstantPointerNull::get(cast<PointerType>(Ptr->getType())), ITy);
  auto *NonNullInt = ConstantExpr::getAdd(NullInt, ConstantInt::get(ITy, 1));
  NewLI.setMetadata(LLVMContext::MD_range,
                    MDB.createRange(NonNullInt, NullInt));
}

void llvm::copyRangeMetadata(const DataLayout &DL, const LoadInst &OldLI,
                             MDNode *N, LoadInst &NewLI) {
  auto *NewTy = NewLI.getType();

  // Give up unless it is converted to a pointer where there is a single very
  // valuable mapping we can do reliably.
  // FIXME: It would be nice to propagate this in more ways, but the type
  // conversions make it hard.
  if (!NewTy->isPointerTy())
    return;

  unsigned BitWidth = DL.getPointerTypeSizeInBits(NewTy);
  if (!getConstantRangeFromMetadata(*N).contains(APInt(BitWidth, 0))) {
    MDNode *NN = MDNode::get(OldLI.getContext(), None);
    NewLI.setMetadata(LLVMContext::MD_nonnull, NN);
  }
}

void llvm::dropDebugUsers(Instruction &I) {
  SmallVector<DbgVariableIntrinsic *, 1> DbgUsers;
  findDbgUsers(DbgUsers, &I);
  for (auto *DII : DbgUsers)
    DII->eraseFromParent();
}

void llvm::hoistAllInstructionsInto(BasicBlock *DomBlock, Instruction *InsertPt,
                                    BasicBlock *BB) {
  // Since we are moving the instructions out of its basic block, we do not
  // retain their original debug locations (DILocations) and debug intrinsic
  // instructions.
  //
  // Doing so would degrade the debugging experience and adversely affect the
  // accuracy of profiling information.
  //
  // Currently, when hoisting the instructions, we take the following actions:
  // - Remove their debug intrinsic instructions.
  // - Set their debug locations to the values from the insertion point.
  //
  // As per PR39141 (comment #8), the more fundamental reason why the dbg.values
  // need to be deleted, is because there will not be any instructions with a
  // DILocation in either branch left after performing the transformation. We
  // can only insert a dbg.value after the two branches are joined again.
  //
  // See PR38762, PR39243 for more details.
  //
  // TODO: Extend llvm.dbg.value to take more than one SSA Value (PR39141) to
  // encode predicated DIExpressions that yield different results on different
  // code paths.

<<<<<<< HEAD
  // A hoisted conditional probe should be treated as dangling so that it will
  // not be over-counted when the samples collected on the non-conditional path
  // are counted towards the conditional path. We leave it for the counts
  // inference algorithm to figure out a proper count for a danglng probe.
  moveAndDanglePseudoProbes(BB, InsertPt);

=======
>>>>>>> 2ab1d525
  for (BasicBlock::iterator II = BB->begin(), IE = BB->end(); II != IE;) {
    Instruction *I = &*II;
    I->dropUndefImplyingAttrsAndUnknownMetadata();
    if (I->isUsedByMetadata())
      dropDebugUsers(*I);
    if (I->isDebugOrPseudoInst()) {
      // Remove DbgInfo and pseudo probe Intrinsics.
      II = I->eraseFromParent();
      continue;
    }
    I->setDebugLoc(InsertPt->getDebugLoc());
    ++II;
  }
  DomBlock->getInstList().splice(InsertPt->getIterator(), BB->getInstList(),
                                 BB->begin(),
                                 BB->getTerminator()->getIterator());
}

namespace {

/// A potential constituent of a bitreverse or bswap expression. See
/// collectBitParts for a fuller explanation.
struct BitPart {
  BitPart(Value *P, unsigned BW) : Provider(P) {
    Provenance.resize(BW);
  }

  /// The Value that this is a bitreverse/bswap of.
  Value *Provider;

  /// The "provenance" of each bit. Provenance[A] = B means that bit A
  /// in Provider becomes bit B in the result of this expression.
  SmallVector<int8_t, 32> Provenance; // int8_t means max size is i128.

  enum { Unset = -1 };
};

} // end anonymous namespace

/// Analyze the specified subexpression and see if it is capable of providing
/// pieces of a bswap or bitreverse. The subexpression provides a potential
/// piece of a bswap or bitreverse if it can be proved that each non-zero bit in
/// the output of the expression came from a corresponding bit in some other
/// value. This function is recursive, and the end result is a mapping of
/// bitnumber to bitnumber. It is the caller's responsibility to validate that
/// the bitnumber to bitnumber mapping is correct for a bswap or bitreverse.
///
/// For example, if the current subexpression if "(shl i32 %X, 24)" then we know
/// that the expression deposits the low byte of %X into the high byte of the
/// result and that all other bits are zero. This expression is accepted and a
/// BitPart is returned with Provider set to %X and Provenance[24-31] set to
/// [0-7].
///
/// For vector types, all analysis is performed at the per-element level. No
/// cross-element analysis is supported (shuffle/insertion/reduction), and all
/// constant masks must be splatted across all elements.
///
/// To avoid revisiting values, the BitPart results are memoized into the
/// provided map. To avoid unnecessary copying of BitParts, BitParts are
/// constructed in-place in the \c BPS map. Because of this \c BPS needs to
/// store BitParts objects, not pointers. As we need the concept of a nullptr
/// BitParts (Value has been analyzed and the analysis failed), we an Optional
/// type instead to provide the same functionality.
///
/// Because we pass around references into \c BPS, we must use a container that
/// does not invalidate internal references (std::map instead of DenseMap).
static const Optional<BitPart> &
collectBitParts(Value *V, bool MatchBSwaps, bool MatchBitReversals,
                std::map<Value *, Optional<BitPart>> &BPS, int Depth,
                bool &FoundRoot) {
  auto I = BPS.find(V);
  if (I != BPS.end())
    return I->second;

  auto &Result = BPS[V] = None;
  auto BitWidth = V->getType()->getScalarSizeInBits();

  // Can't do integer/elements > 128 bits.
  if (BitWidth > 128)
    return Result;

  // Prevent stack overflow by limiting the recursion depth
  if (Depth == BitPartRecursionMaxDepth) {
    LLVM_DEBUG(dbgs() << "collectBitParts max recursion depth reached.\n");
    return Result;
  }

  if (auto *I = dyn_cast<Instruction>(V)) {
    Value *X, *Y;
    const APInt *C;

    // If this is an or instruction, it may be an inner node of the bswap.
    if (match(V, m_Or(m_Value(X), m_Value(Y)))) {
      // Check we have both sources and they are from the same provider.
      const auto &A = collectBitParts(X, MatchBSwaps, MatchBitReversals, BPS,
                                      Depth + 1, FoundRoot);
      if (!A || !A->Provider)
        return Result;

      const auto &B = collectBitParts(Y, MatchBSwaps, MatchBitReversals, BPS,
                                      Depth + 1, FoundRoot);
      if (!B || A->Provider != B->Provider)
        return Result;

      // Try and merge the two together.
      Result = BitPart(A->Provider, BitWidth);
      for (unsigned BitIdx = 0; BitIdx < BitWidth; ++BitIdx) {
        if (A->Provenance[BitIdx] != BitPart::Unset &&
            B->Provenance[BitIdx] != BitPart::Unset &&
            A->Provenance[BitIdx] != B->Provenance[BitIdx])
          return Result = None;

        if (A->Provenance[BitIdx] == BitPart::Unset)
          Result->Provenance[BitIdx] = B->Provenance[BitIdx];
        else
          Result->Provenance[BitIdx] = A->Provenance[BitIdx];
      }

      return Result;
    }

    // If this is a logical shift by a constant, recurse then shift the result.
    if (match(V, m_LogicalShift(m_Value(X), m_APInt(C)))) {
      const APInt &BitShift = *C;

      // Ensure the shift amount is defined.
      if (BitShift.uge(BitWidth))
        return Result;

      // For bswap-only, limit shift amounts to whole bytes, for an early exit.
      if (!MatchBitReversals && (BitShift.getZExtValue() % 8) != 0)
        return Result;

      const auto &Res = collectBitParts(X, MatchBSwaps, MatchBitReversals, BPS,
                                        Depth + 1, FoundRoot);
      if (!Res)
        return Result;
      Result = Res;

      // Perform the "shift" on BitProvenance.
      auto &P = Result->Provenance;
      if (I->getOpcode() == Instruction::Shl) {
        P.erase(std::prev(P.end(), BitShift.getZExtValue()), P.end());
        P.insert(P.begin(), BitShift.getZExtValue(), BitPart::Unset);
      } else {
        P.erase(P.begin(), std::next(P.begin(), BitShift.getZExtValue()));
        P.insert(P.end(), BitShift.getZExtValue(), BitPart::Unset);
      }

      return Result;
    }

    // If this is a logical 'and' with a mask that clears bits, recurse then
    // unset the appropriate bits.
    if (match(V, m_And(m_Value(X), m_APInt(C)))) {
      const APInt &AndMask = *C;

      // Check that the mask allows a multiple of 8 bits for a bswap, for an
      // early exit.
      unsigned NumMaskedBits = AndMask.countPopulation();
      if (!MatchBitReversals && (NumMaskedBits % 8) != 0)
        return Result;

      const auto &Res = collectBitParts(X, MatchBSwaps, MatchBitReversals, BPS,
                                        Depth + 1, FoundRoot);
      if (!Res)
        return Result;
      Result = Res;

      for (unsigned BitIdx = 0; BitIdx < BitWidth; ++BitIdx)
        // If the AndMask is zero for this bit, clear the bit.
        if (AndMask[BitIdx] == 0)
          Result->Provenance[BitIdx] = BitPart::Unset;
      return Result;
    }

    // If this is a zext instruction zero extend the result.
    if (match(V, m_ZExt(m_Value(X)))) {
      const auto &Res = collectBitParts(X, MatchBSwaps, MatchBitReversals, BPS,
                                        Depth + 1, FoundRoot);
      if (!Res)
        return Result;

      Result = BitPart(Res->Provider, BitWidth);
      auto NarrowBitWidth = X->getType()->getScalarSizeInBits();
      for (unsigned BitIdx = 0; BitIdx < NarrowBitWidth; ++BitIdx)
        Result->Provenance[BitIdx] = Res->Provenance[BitIdx];
      for (unsigned BitIdx = NarrowBitWidth; BitIdx < BitWidth; ++BitIdx)
        Result->Provenance[BitIdx] = BitPart::Unset;
      return Result;
    }

    // If this is a truncate instruction, extract the lower bits.
    if (match(V, m_Trunc(m_Value(X)))) {
<<<<<<< HEAD
      const auto &Res =
          collectBitParts(X, MatchBSwaps, MatchBitReversals, BPS, Depth + 1);
=======
      const auto &Res = collectBitParts(X, MatchBSwaps, MatchBitReversals, BPS,
                                        Depth + 1, FoundRoot);
>>>>>>> 2ab1d525
      if (!Res)
        return Result;

      Result = BitPart(Res->Provider, BitWidth);
      for (unsigned BitIdx = 0; BitIdx < BitWidth; ++BitIdx)
        Result->Provenance[BitIdx] = Res->Provenance[BitIdx];
      return Result;
    }

    // BITREVERSE - most likely due to us previous matching a partial
    // bitreverse.
    if (match(V, m_BitReverse(m_Value(X)))) {
      const auto &Res = collectBitParts(X, MatchBSwaps, MatchBitReversals, BPS,
                                        Depth + 1, FoundRoot);
      if (!Res)
        return Result;

      Result = BitPart(Res->Provider, BitWidth);
      for (unsigned BitIdx = 0; BitIdx < BitWidth; ++BitIdx)
        Result->Provenance[(BitWidth - 1) - BitIdx] = Res->Provenance[BitIdx];
      return Result;
    }

    // BSWAP - most likely due to us previous matching a partial bswap.
    if (match(V, m_BSwap(m_Value(X)))) {
      const auto &Res = collectBitParts(X, MatchBSwaps, MatchBitReversals, BPS,
                                        Depth + 1, FoundRoot);
      if (!Res)
        return Result;

      unsigned ByteWidth = BitWidth / 8;
      Result = BitPart(Res->Provider, BitWidth);
      for (unsigned ByteIdx = 0; ByteIdx < ByteWidth; ++ByteIdx) {
        unsigned ByteBitOfs = ByteIdx * 8;
        for (unsigned BitIdx = 0; BitIdx < 8; ++BitIdx)
          Result->Provenance[(BitWidth - 8 - ByteBitOfs) + BitIdx] =
              Res->Provenance[ByteBitOfs + BitIdx];
      }
      return Result;
    }

    // Funnel 'double' shifts take 3 operands, 2 inputs and the shift
    // amount (modulo).
    // fshl(X,Y,Z): (X << (Z % BW)) | (Y >> (BW - (Z % BW)))
    // fshr(X,Y,Z): (X << (BW - (Z % BW))) | (Y >> (Z % BW))
    if (match(V, m_FShl(m_Value(X), m_Value(Y), m_APInt(C))) ||
        match(V, m_FShr(m_Value(X), m_Value(Y), m_APInt(C)))) {
      // We can treat fshr as a fshl by flipping the modulo amount.
      unsigned ModAmt = C->urem(BitWidth);
      if (cast<IntrinsicInst>(I)->getIntrinsicID() == Intrinsic::fshr)
        ModAmt = BitWidth - ModAmt;

      // For bswap-only, limit shift amounts to whole bytes, for an early exit.
      if (!MatchBitReversals && (ModAmt % 8) != 0)
        return Result;

      // Check we have both sources and they are from the same provider.
      const auto &LHS = collectBitParts(X, MatchBSwaps, MatchBitReversals, BPS,
                                        Depth + 1, FoundRoot);
      if (!LHS || !LHS->Provider)
        return Result;

      const auto &RHS = collectBitParts(Y, MatchBSwaps, MatchBitReversals, BPS,
                                        Depth + 1, FoundRoot);
      if (!RHS || LHS->Provider != RHS->Provider)
        return Result;

      unsigned StartBitRHS = BitWidth - ModAmt;
      Result = BitPart(LHS->Provider, BitWidth);
      for (unsigned BitIdx = 0; BitIdx < StartBitRHS; ++BitIdx)
        Result->Provenance[BitIdx + ModAmt] = LHS->Provenance[BitIdx];
      for (unsigned BitIdx = 0; BitIdx < ModAmt; ++BitIdx)
        Result->Provenance[BitIdx] = RHS->Provenance[BitIdx + StartBitRHS];
      return Result;
    }
  }

  // If we've already found a root input value then we're never going to merge
  // these back together.
  if (FoundRoot)
    return Result;

  // Okay, we got to something that isn't a shift, 'or', 'and', etc. This must
  // be the root input value to the bswap/bitreverse.
  FoundRoot = true;
  Result = BitPart(V, BitWidth);
  for (unsigned BitIdx = 0; BitIdx < BitWidth; ++BitIdx)
    Result->Provenance[BitIdx] = BitIdx;
  return Result;
}

static bool bitTransformIsCorrectForBSwap(unsigned From, unsigned To,
                                          unsigned BitWidth) {
  if (From % 8 != To % 8)
    return false;
  // Convert from bit indices to byte indices and check for a byte reversal.
  From >>= 3;
  To >>= 3;
  BitWidth >>= 3;
  return From == BitWidth - To - 1;
}

static bool bitTransformIsCorrectForBitReverse(unsigned From, unsigned To,
                                               unsigned BitWidth) {
  return From == BitWidth - To - 1;
}

bool llvm::recognizeBSwapOrBitReverseIdiom(
    Instruction *I, bool MatchBSwaps, bool MatchBitReversals,
    SmallVectorImpl<Instruction *> &InsertedInsts) {
  if (!match(I, m_Or(m_Value(), m_Value())) &&
      !match(I, m_FShl(m_Value(), m_Value(), m_Value())) &&
      !match(I, m_FShr(m_Value(), m_Value(), m_Value())))
    return false;
  if (!MatchBSwaps && !MatchBitReversals)
    return false;
  Type *ITy = I->getType();
  if (!ITy->isIntOrIntVectorTy() || ITy->getScalarSizeInBits() > 128)
    return false;  // Can't do integer/elements > 128 bits.

  // Try to find all the pieces corresponding to the bswap.
  bool FoundRoot = false;
  std::map<Value *, Optional<BitPart>> BPS;
  const auto &Res =
      collectBitParts(I, MatchBSwaps, MatchBitReversals, BPS, 0, FoundRoot);
  if (!Res)
    return false;
  ArrayRef<int8_t> BitProvenance = Res->Provenance;
  assert(all_of(BitProvenance,
                [](int8_t I) { return I == BitPart::Unset || 0 <= I; }) &&
         "Illegal bit provenance index");

  // If the upper bits are zero, then attempt to perform as a truncated op.
  Type *DemandedTy = ITy;
  if (BitProvenance.back() == BitPart::Unset) {
    while (!BitProvenance.empty() && BitProvenance.back() == BitPart::Unset)
      BitProvenance = BitProvenance.drop_back();
    if (BitProvenance.empty())
      return false; // TODO - handle null value?
    DemandedTy = Type::getIntNTy(I->getContext(), BitProvenance.size());
    if (auto *IVecTy = dyn_cast<VectorType>(ITy))
      DemandedTy = VectorType::get(DemandedTy, IVecTy);
  }

  // Check BitProvenance hasn't found a source larger than the result type.
  unsigned DemandedBW = DemandedTy->getScalarSizeInBits();
  if (DemandedBW > ITy->getScalarSizeInBits())
    return false;

  // Now, is the bit permutation correct for a bswap or a bitreverse? We can
  // only byteswap values with an even number of bytes.
  APInt DemandedMask = APInt::getAllOnes(DemandedBW);
  bool OKForBSwap = MatchBSwaps && (DemandedBW % 16) == 0;
  bool OKForBitReverse = MatchBitReversals;
  for (unsigned BitIdx = 0;
       (BitIdx < DemandedBW) && (OKForBSwap || OKForBitReverse); ++BitIdx) {
    if (BitProvenance[BitIdx] == BitPart::Unset) {
      DemandedMask.clearBit(BitIdx);
      continue;
    }
    OKForBSwap &= bitTransformIsCorrectForBSwap(BitProvenance[BitIdx], BitIdx,
                                                DemandedBW);
    OKForBitReverse &= bitTransformIsCorrectForBitReverse(BitProvenance[BitIdx],
                                                          BitIdx, DemandedBW);
  }

  Intrinsic::ID Intrin;
  if (OKForBSwap)
    Intrin = Intrinsic::bswap;
  else if (OKForBitReverse)
    Intrin = Intrinsic::bitreverse;
  else
    return false;

  Function *F = Intrinsic::getDeclaration(I->getModule(), Intrin, DemandedTy);
  Value *Provider = Res->Provider;

  // We may need to truncate the provider.
  if (DemandedTy != Provider->getType()) {
    auto *Trunc =
        CastInst::CreateIntegerCast(Provider, DemandedTy, false, "trunc", I);
    InsertedInsts.push_back(Trunc);
    Provider = Trunc;
  }

  Instruction *Result = CallInst::Create(F, Provider, "rev", I);
  InsertedInsts.push_back(Result);

  if (!DemandedMask.isAllOnes()) {
    auto *Mask = ConstantInt::get(DemandedTy, DemandedMask);
    Result = BinaryOperator::Create(Instruction::And, Result, Mask, "mask", I);
    InsertedInsts.push_back(Result);
  }

  // We may need to zeroextend back to the result type.
  if (ITy != Result->getType()) {
    auto *ExtInst = CastInst::CreateIntegerCast(Result, ITy, false, "zext", I);
    InsertedInsts.push_back(ExtInst);
  }

  return true;
}

// CodeGen has special handling for some string functions that may replace
// them with target-specific intrinsics.  Since that'd skip our interceptors
// in ASan/MSan/TSan/DFSan, and thus make us miss some memory accesses,
// we mark affected calls as NoBuiltin, which will disable optimization
// in CodeGen.
void llvm::maybeMarkSanitizerLibraryCallNoBuiltin(
    CallInst *CI, const TargetLibraryInfo *TLI) {
  Function *F = CI->getCalledFunction();
  LibFunc Func;
  if (F && !F->hasLocalLinkage() && F->hasName() &&
      TLI->getLibFunc(F->getName(), Func) && TLI->hasOptimizedCodeGen(Func) &&
      !F->doesNotAccessMemory())
    CI->addFnAttr(Attribute::NoBuiltin);
}

bool llvm::canReplaceOperandWithVariable(const Instruction *I, unsigned OpIdx) {
  // We can't have a PHI with a metadata type.
  if (I->getOperand(OpIdx)->getType()->isMetadataTy())
    return false;

  // Early exit.
  if (!isa<Constant>(I->getOperand(OpIdx)))
    return true;

  switch (I->getOpcode()) {
  default:
    return true;
  case Instruction::Call:
  case Instruction::Invoke: {
    const auto &CB = cast<CallBase>(*I);

    // Can't handle inline asm. Skip it.
    if (CB.isInlineAsm())
      return false;

    // Constant bundle operands may need to retain their constant-ness for
    // correctness.
    if (CB.isBundleOperand(OpIdx))
      return false;

    if (OpIdx < CB.arg_size()) {
      // Some variadic intrinsics require constants in the variadic arguments,
      // which currently aren't markable as immarg.
      if (isa<IntrinsicInst>(CB) &&
          OpIdx >= CB.getFunctionType()->getNumParams()) {
        // This is known to be OK for stackmap.
        return CB.getIntrinsicID() == Intrinsic::experimental_stackmap;
      }

      // gcroot is a special case, since it requires a constant argument which
      // isn't also required to be a simple ConstantInt.
      if (CB.getIntrinsicID() == Intrinsic::gcroot)
        return false;

      // Some intrinsic operands are required to be immediates.
      return !CB.paramHasAttr(OpIdx, Attribute::ImmArg);
    }

    // It is never allowed to replace the call argument to an intrinsic, but it
    // may be possible for a call.
    return !isa<IntrinsicInst>(CB);
  }
  case Instruction::ShuffleVector:
    // Shufflevector masks are constant.
    return OpIdx != 2;
  case Instruction::Switch:
  case Instruction::ExtractValue:
    // All operands apart from the first are constant.
    return OpIdx == 0;
  case Instruction::InsertValue:
    // All operands apart from the first and the second are constant.
    return OpIdx < 2;
  case Instruction::Alloca:
    // Static allocas (constant size in the entry block) are handled by
    // prologue/epilogue insertion so they're free anyway. We definitely don't
    // want to make them non-constant.
    return !cast<AllocaInst>(I)->isStaticAlloca();
  case Instruction::GetElementPtr:
    if (OpIdx == 0)
      return true;
    gep_type_iterator It = gep_type_begin(I);
    for (auto E = std::next(It, OpIdx); It != E; ++It)
      if (It.isStruct())
        return false;
    return true;
  }
}

Value *llvm::invertCondition(Value *Condition) {
  // First: Check if it's a constant
  if (Constant *C = dyn_cast<Constant>(Condition))
    return ConstantExpr::getNot(C);

  // Second: If the condition is already inverted, return the original value
  Value *NotCondition;
  if (match(Condition, m_Not(m_Value(NotCondition))))
    return NotCondition;

  BasicBlock *Parent = nullptr;
  Instruction *Inst = dyn_cast<Instruction>(Condition);
  if (Inst)
    Parent = Inst->getParent();
  else if (Argument *Arg = dyn_cast<Argument>(Condition))
    Parent = &Arg->getParent()->getEntryBlock();
  assert(Parent && "Unsupported condition to invert");

  // Third: Check all the users for an invert
  for (User *U : Condition->users())
    if (Instruction *I = dyn_cast<Instruction>(U))
      if (I->getParent() == Parent && match(I, m_Not(m_Specific(Condition))))
        return I;

  // Last option: Create a new instruction
  auto *Inverted =
      BinaryOperator::CreateNot(Condition, Condition->getName() + ".inv");
  if (Inst && !isa<PHINode>(Inst))
    Inverted->insertAfter(Inst);
  else
    Inverted->insertBefore(&*Parent->getFirstInsertionPt());
  return Inverted;
}

bool llvm::inferAttributesFromOthers(Function &F) {
  // Note: We explicitly check for attributes rather than using cover functions
  // because some of the cover functions include the logic being implemented.

  bool Changed = false;
  // readnone + not convergent implies nosync
  if (!F.hasFnAttribute(Attribute::NoSync) &&
      F.doesNotAccessMemory() && !F.isConvergent()) {
    F.setNoSync();
    Changed = true;
  }

  // readonly implies nofree
  if (!F.hasFnAttribute(Attribute::NoFree) && F.onlyReadsMemory()) {
    F.setDoesNotFreeMemory();
    Changed = true;
  }

  // willreturn implies mustprogress
  if (!F.hasFnAttribute(Attribute::MustProgress) && F.willReturn()) {
    F.setMustProgress();
    Changed = true;
  }

  // TODO: There are a bunch of cases of restrictive memory effects we
  // can infer by inspecting arguments of argmemonly-ish functions.

  return Changed;
}<|MERGE_RESOLUTION|>--- conflicted
+++ resolved
@@ -772,14 +772,6 @@
   SmallVector<DominatorTree::UpdateType, 32> Updates;
 
   if (DTU) {
-<<<<<<< HEAD
-    for (BasicBlock *PredPredBB : predecessors(PredBB)) {
-      // This predecessor of PredBB may already have DestBB as a successor.
-      if (!llvm::is_contained(successors(PredPredBB), DestBB))
-        Updates.push_back({DominatorTree::Insert, PredPredBB, DestBB});
-      Updates.push_back({DominatorTree::Delete, PredPredBB, PredBB});
-    }
-=======
     // To avoid processing the same predecessor more than once.
     SmallPtrSet<BasicBlock *, 2> SeenPreds;
     Updates.reserve(Updates.size() + 2 * pred_size(PredBB) + 1);
@@ -792,7 +784,6 @@
     for (BasicBlock *PredOfPredBB : predecessors(PredBB))
       if (SeenPreds.insert(PredOfPredBB).second)
         Updates.push_back({DominatorTree::Delete, PredOfPredBB, PredBB});
->>>>>>> 2ab1d525
     Updates.push_back({DominatorTree::Delete, PredBB, DestBB});
   }
 
@@ -1175,15 +1166,6 @@
     if (MDNode *LoopMD = TI->getMetadata(LoopMDKind))
       for (BasicBlock *Pred : predecessors(BB))
         Pred->getTerminator()->setMetadata(LoopMDKind, LoopMD);
-<<<<<<< HEAD
-
-  // For AutoFDO, since BB is going to be removed, we won't be able to sample
-  // it. To avoid assigning a zero weight for BB, move all its pseudo probes
-  // into Succ and mark them dangling. This should allow the counts inference a
-  // chance to get a more reasonable weight for BB.
-  moveAndDanglePseudoProbes(BB, &*Succ->getFirstInsertionPt());
-=======
->>>>>>> 2ab1d525
 
   // Everything that jumped to BB now goes to Succ.
   BB->replaceAllUsesWith(Succ);
@@ -1668,13 +1650,8 @@
   // so that if a dbg.value is being rewritten to use more than one of the
   // inserted PHIs in the same destination BB, we can update the same dbg.value
   // with all the new PHIs instead of creating one copy for each.
-<<<<<<< HEAD
-  SmallDenseMap<std::pair<BasicBlock *, DbgVariableIntrinsic *>,
-                DbgVariableIntrinsic *>
-=======
   MapVector<std::pair<BasicBlock *, DbgVariableIntrinsic *>,
             DbgVariableIntrinsic *>
->>>>>>> 2ab1d525
       NewDbgValueMap;
   // Then iterate through the new PHIs and look to see if they use one of the
   // previously mapped PHIs. If so, create a new dbg.value intrinsic that will
@@ -1710,97 +1687,7 @@
     auto InsertionPt = Parent->getFirstInsertionPt();
     assert(InsertionPt != Parent->end() && "Ill-formed basic block");
     NewDbgII->insertBefore(&*InsertionPt);
-<<<<<<< HEAD
-  }
-}
-
-/// Finds all intrinsics declaring local variables as living in the memory that
-/// 'V' points to. This may include a mix of dbg.declare and
-/// dbg.addr intrinsics.
-TinyPtrVector<DbgVariableIntrinsic *> llvm::FindDbgAddrUses(Value *V) {
-  // This function is hot. Check whether the value has any metadata to avoid a
-  // DenseMap lookup.
-  if (!V->isUsedByMetadata())
-    return {};
-  auto *L = LocalAsMetadata::getIfExists(V);
-  if (!L)
-    return {};
-  auto *MDV = MetadataAsValue::getIfExists(V->getContext(), L);
-  if (!MDV)
-    return {};
-
-  TinyPtrVector<DbgVariableIntrinsic *> Declares;
-  for (User *U : MDV->users()) {
-    if (auto *DII = dyn_cast<DbgVariableIntrinsic>(U))
-      if (DII->isAddressOfVariable())
-        Declares.push_back(DII);
-  }
-
-  return Declares;
-}
-
-TinyPtrVector<DbgDeclareInst *> llvm::FindDbgDeclareUses(Value *V) {
-  TinyPtrVector<DbgDeclareInst *> DDIs;
-  for (DbgVariableIntrinsic *DVI : FindDbgAddrUses(V))
-    if (auto *DDI = dyn_cast<DbgDeclareInst>(DVI))
-      DDIs.push_back(DDI);
-  return DDIs;
-}
-
-void llvm::findDbgValues(SmallVectorImpl<DbgValueInst *> &DbgValues, Value *V) {
-  // This function is hot. Check whether the value has any metadata to avoid a
-  // DenseMap lookup.
-  if (!V->isUsedByMetadata())
-    return;
-  // TODO: If this value appears multiple times in a DIArgList, we should still
-  // only add the owning DbgValueInst once; use this set to track ArgListUsers.
-  // This behaviour can be removed when we can automatically remove duplicates.
-  SmallPtrSet<DbgValueInst *, 4> EncounteredDbgValues;
-  if (auto *L = LocalAsMetadata::getIfExists(V)) {
-    if (auto *MDV = MetadataAsValue::getIfExists(V->getContext(), L)) {
-      for (User *U : MDV->users())
-        if (DbgValueInst *DVI = dyn_cast<DbgValueInst>(U))
-          DbgValues.push_back(DVI);
-    }
-    for (Metadata *AL : L->getAllArgListUsers()) {
-      if (auto *MDV = MetadataAsValue::getIfExists(V->getContext(), AL)) {
-        for (User *U : MDV->users())
-          if (DbgValueInst *DVI = dyn_cast<DbgValueInst>(U))
-            if (EncounteredDbgValues.insert(DVI).second)
-              DbgValues.push_back(DVI);
-      }
-    }
-  }
-}
-
-void llvm::findDbgUsers(SmallVectorImpl<DbgVariableIntrinsic *> &DbgUsers,
-                        Value *V) {
-  // This function is hot. Check whether the value has any metadata to avoid a
-  // DenseMap lookup.
-  if (!V->isUsedByMetadata())
-    return;
-  // TODO: If this value appears multiple times in a DIArgList, we should still
-  // only add the owning DbgValueInst once; use this set to track ArgListUsers.
-  // This behaviour can be removed when we can automatically remove duplicates.
-  SmallPtrSet<DbgVariableIntrinsic *, 4> EncounteredDbgValues;
-  if (auto *L = LocalAsMetadata::getIfExists(V)) {
-    if (auto *MDV = MetadataAsValue::getIfExists(V->getContext(), L)) {
-      for (User *U : MDV->users())
-        if (DbgVariableIntrinsic *DII = dyn_cast<DbgVariableIntrinsic>(U))
-          DbgUsers.push_back(DII);
-    }
-    for (Metadata *AL : L->getAllArgListUsers()) {
-      if (auto *MDV = MetadataAsValue::getIfExists(V->getContext(), AL)) {
-        for (User *U : MDV->users())
-          if (DbgVariableIntrinsic *DII = dyn_cast<DbgVariableIntrinsic>(U))
-            if (EncounteredDbgValues.insert(DII).second)
-              DbgUsers.push_back(DII);
-      }
-    }
-  }
-=======
-  }
->>>>>>> 2ab1d525
+  }
 }
 
 bool llvm::replaceDbgDeclare(Value *Address, Value *NewAddress,
@@ -1863,14 +1750,11 @@
 
 void llvm::salvageDebugInfoForDbgValues(
     Instruction &I, ArrayRef<DbgVariableIntrinsic *> DbgUsers) {
-<<<<<<< HEAD
-=======
   // These are arbitrary chosen limits on the maximum number of values and the
   // maximum size of a debug expression we can salvage up to, used for
   // performance reasons.
   const unsigned MaxDebugArgs = 16;
   const unsigned MaxExpressionSize = 128;
->>>>>>> 2ab1d525
   bool Salvaged = false;
 
   for (auto *DII : DbgUsers) {
@@ -1882,13 +1766,6 @@
     assert(
         is_contained(DIILocation, &I) &&
         "DbgVariableIntrinsic must use salvaged instruction as its location");
-<<<<<<< HEAD
-    unsigned LocNo = std::distance(DIILocation.begin(), find(DIILocation, &I));
-
-    DIExpression *DIExpr =
-        salvageDebugInfoImpl(I, DII->getExpression(), StackValue, LocNo);
-
-=======
     SmallVector<Value *, 4> AdditionalValues;
     // `I` may appear more than once in DII's location ops, and each use of `I`
     // must be updated in the DIExpression and potentially have additional
@@ -1908,16 +1785,11 @@
           DIExpression::appendOpsToArg(SalvagedExpr, Ops, LocNo, StackValue);
       LocItr = std::find(++LocItr, DIILocation.end(), &I);
     }
->>>>>>> 2ab1d525
     // salvageDebugInfoImpl should fail on examining the first element of
     // DbgUsers, or none of them.
     if (!Op0)
       break;
 
-<<<<<<< HEAD
-    DII->replaceVariableLocationOp(&I, I.getOperand(0));
-    DII->setExpression(DIExpr);
-=======
     DII->replaceVariableLocationOp(&I, Op0);
     bool IsValidSalvageExpr = SalvagedExpr->getNumElements() <= MaxExpressionSize;
     if (AdditionalValues.empty() && IsValidSalvageExpr) {
@@ -1934,7 +1806,6 @@
       Value *Undef = UndefValue::get(I.getOperand(0)->getType());
       DII->replaceVariableLocationOp(I.getOperand(0), Undef);
     }
->>>>>>> 2ab1d525
     LLVM_DEBUG(dbgs() << "SALVAGE: " << *DII << '\n');
     Salvaged = true;
   }
@@ -1945,22 +1816,6 @@
   for (auto *DII : DbgUsers) {
     Value *Undef = UndefValue::get(I.getType());
     DII->replaceVariableLocationOp(&I, Undef);
-<<<<<<< HEAD
-  }
-}
-
-DIExpression *llvm::salvageDebugInfoImpl(Instruction &I,
-                                         DIExpression *SrcDIExpr,
-                                         bool WithStackValue, unsigned LocNo) {
-  auto &M = *I.getModule();
-  auto &DL = M.getDataLayout();
-
-  // Apply a vector of opcodes to the source DIExpression.
-  auto doSalvage = [&](SmallVectorImpl<uint64_t> &Ops) -> DIExpression * {
-    DIExpression *DIExpr = SrcDIExpr;
-    if (!Ops.empty()) {
-      DIExpr = DIExpression::appendOpsToArg(DIExpr, Ops, LocNo, WithStackValue);
-=======
   }
 }
 
@@ -2039,7 +1894,6 @@
       uint64_t Offset = BinOpcode == Instruction::Add ? Val : -int64_t(Val);
       DIExpression::appendOffset(Opcodes, Offset);
       return BI->getOperand(0);
->>>>>>> 2ab1d525
     }
     Opcodes.append({dwarf::DW_OP_constu, Val});
   } else {
@@ -2977,15 +2831,6 @@
   // encode predicated DIExpressions that yield different results on different
   // code paths.
 
-<<<<<<< HEAD
-  // A hoisted conditional probe should be treated as dangling so that it will
-  // not be over-counted when the samples collected on the non-conditional path
-  // are counted towards the conditional path. We leave it for the counts
-  // inference algorithm to figure out a proper count for a danglng probe.
-  moveAndDanglePseudoProbes(BB, InsertPt);
-
-=======
->>>>>>> 2ab1d525
   for (BasicBlock::iterator II = BB->begin(), IE = BB->end(); II != IE;) {
     Instruction *I = &*II;
     I->dropUndefImplyingAttrsAndUnknownMetadata();
@@ -3180,13 +3025,8 @@
 
     // If this is a truncate instruction, extract the lower bits.
     if (match(V, m_Trunc(m_Value(X)))) {
-<<<<<<< HEAD
-      const auto &Res =
-          collectBitParts(X, MatchBSwaps, MatchBitReversals, BPS, Depth + 1);
-=======
       const auto &Res = collectBitParts(X, MatchBSwaps, MatchBitReversals, BPS,
                                         Depth + 1, FoundRoot);
->>>>>>> 2ab1d525
       if (!Res)
         return Result;
 
