//===- LoopSimplify.cpp - Loop Canonicalization Pass ----------------------===//
//
// Part of the LLVM Project, under the Apache License v2.0 with LLVM Exceptions.
// See https://llvm.org/LICENSE.txt for license information.
// SPDX-License-Identifier: Apache-2.0 WITH LLVM-exception
//
//===----------------------------------------------------------------------===//
//
// This pass performs several transformations to transform natural loops into a
// simpler form, which makes subsequent analyses and transformations simpler and
// more effective.
//
// Loop pre-header insertion guarantees that there is a single, non-critical
// entry edge from outside of the loop to the loop header.  This simplifies a
// number of analyses and transformations, such as LICM.
//
// Loop exit-block insertion guarantees that all exit blocks from the loop
// (blocks which are outside of the loop that have predecessors inside of the
// loop) only have predecessors from inside of the loop (and are thus dominated
// by the loop header).  This simplifies transformations such as store-sinking
// that are built into LICM.
//
// This pass also guarantees that loops will have exactly one backedge.
//
// Indirectbr instructions introduce several complications. If the loop
// contains or is entered by an indirectbr instruction, it may not be possible
// to transform the loop and make these guarantees. Client code should check
// that these conditions are true before relying on them.
//
// Similar complications arise from callbr instructions, particularly in
// asm-goto where blockaddress expressions are used.
//
// Note that the simplifycfg pass will clean up blocks which are split out but
// end up being unnecessary, so usage of this pass should not pessimize
// generated code.
//
// This pass obviously modifies the CFG, but updates loop information and
// dominator information.
//
//===----------------------------------------------------------------------===//

#include "llvm/Transforms/Utils/LoopSimplify.h"
#include "llvm/ADT/DepthFirstIterator.h"
#include "llvm/ADT/SetOperations.h"
#include "llvm/ADT/SetVector.h"
#include "llvm/ADT/SmallVector.h"
#include "llvm/ADT/Statistic.h"
#include "llvm/Analysis/AliasAnalysis.h"
#include "llvm/Analysis/AssumptionCache.h"
#include "llvm/Analysis/BasicAliasAnalysis.h"
#include "llvm/Analysis/BranchProbabilityInfo.h"
#include "llvm/Analysis/DependenceAnalysis.h"
#include "llvm/Analysis/GlobalsModRef.h"
#include "llvm/Analysis/InstructionSimplify.h"
#include "llvm/Analysis/LoopInfo.h"
#include "llvm/Analysis/MemorySSA.h"
#include "llvm/Analysis/MemorySSAUpdater.h"
#include "llvm/Analysis/ScalarEvolution.h"
#include "llvm/Analysis/ScalarEvolutionAliasAnalysis.h"
#include "llvm/IR/CFG.h"
#include "llvm/IR/Constants.h"
#include "llvm/IR/DataLayout.h"
#include "llvm/IR/Dominators.h"
#include "llvm/IR/Function.h"
#include "llvm/IR/Instructions.h"
#include "llvm/IR/IntrinsicInst.h"
#include "llvm/IR/LLVMContext.h"
#include "llvm/IR/Module.h"
#include "llvm/IR/Type.h"
#include "llvm/InitializePasses.h"
#include "llvm/Support/Debug.h"
#include "llvm/Support/raw_ostream.h"
#include "llvm/Transforms/Utils.h"
#include "llvm/Transforms/Utils/BasicBlockUtils.h"
#include "llvm/Transforms/Utils/Local.h"
#include "llvm/Transforms/Utils/LoopUtils.h"
using namespace llvm;

#define DEBUG_TYPE "loop-simplify"

STATISTIC(NumNested  , "Number of nested loops split out");

// If the block isn't already, move the new block to right after some 'outside
// block' block.  This prevents the preheader from being placed inside the loop
// body, e.g. when the loop hasn't been rotated.
static void placeSplitBlockCarefully(BasicBlock *NewBB,
                                     SmallVectorImpl<BasicBlock *> &SplitPreds,
                                     Loop *L) {
  // Check to see if NewBB is already well placed.
  Function::iterator BBI = --NewBB->getIterator();
  for (unsigned i = 0, e = SplitPreds.size(); i != e; ++i) {
    if (&*BBI == SplitPreds[i])
      return;
  }

  // If it isn't already after an outside block, move it after one.  This is
  // always good as it makes the uncond branch from the outside block into a
  // fall-through.

  // Figure out *which* outside block to put this after.  Prefer an outside
  // block that neighbors a BB actually in the loop.
  BasicBlock *FoundBB = nullptr;
  for (unsigned i = 0, e = SplitPreds.size(); i != e; ++i) {
    Function::iterator BBI = SplitPreds[i]->getIterator();
    if (++BBI != NewBB->getParent()->end() && L->contains(&*BBI)) {
      FoundBB = SplitPreds[i];
      break;
    }
  }

  // If our heuristic for a *good* bb to place this after doesn't find
  // anything, just pick something.  It's likely better than leaving it within
  // the loop.
  if (!FoundBB)
    FoundBB = SplitPreds[0];
  NewBB->moveAfter(FoundBB);
}

/// InsertPreheaderForLoop - Once we discover that a loop doesn't have a
/// preheader, this method is called to insert one.  This method has two phases:
/// preheader insertion and analysis updating.
///
BasicBlock *llvm::InsertPreheaderForLoop(Loop *L, DominatorTree *DT,
                                         LoopInfo *LI, MemorySSAUpdater *MSSAU,
                                         bool PreserveLCSSA) {
  BasicBlock *Header = L->getHeader();

  // Compute the set of predecessors of the loop that are not in the loop.
  SmallVector<BasicBlock*, 8> OutsideBlocks;
  for (BasicBlock *P : predecessors(Header)) {
    if (!L->contains(P)) {         // Coming in from outside the loop?
      // If the loop is branched to from an indirect terminator, we won't
      // be able to fully transform the loop, because it prohibits
      // edge splitting.
      if (P->getTerminator()->isIndirectTerminator())
        return nullptr;

      // Keep track of it.
      OutsideBlocks.push_back(P);
    }
  }

  // Split out the loop pre-header.
  BasicBlock *PreheaderBB;
  PreheaderBB = SplitBlockPredecessors(Header, OutsideBlocks, ".preheader", DT,
                                       LI, MSSAU, PreserveLCSSA);
  if (!PreheaderBB)
    return nullptr;

  LLVM_DEBUG(dbgs() << "LoopSimplify: Creating pre-header "
                    << PreheaderBB->getName() << "\n");

  // Make sure that NewBB is put someplace intelligent, which doesn't mess up
  // code layout too horribly.
  placeSplitBlockCarefully(PreheaderBB, OutsideBlocks, L);

  return PreheaderBB;
}

/// Add the specified block, and all of its predecessors, to the specified set,
/// if it's not already in there.  Stop predecessor traversal when we reach
/// StopBlock.
static void addBlockAndPredsToSet(BasicBlock *InputBB, BasicBlock *StopBlock,
                                  SmallPtrSetImpl<BasicBlock *> &Blocks) {
  SmallVector<BasicBlock *, 8> Worklist;
  Worklist.push_back(InputBB);
  do {
    BasicBlock *BB = Worklist.pop_back_val();
    if (Blocks.insert(BB).second && BB != StopBlock)
      // If BB is not already processed and it is not a stop block then
      // insert its predecessor in the work list
      append_range(Worklist, predecessors(BB));
  } while (!Worklist.empty());
}

/// The first part of loop-nestification is to find a PHI node that tells
/// us how to partition the loops.
static PHINode *findPHIToPartitionLoops(Loop *L, DominatorTree *DT,
                                        AssumptionCache *AC) {
  const DataLayout &DL = L->getHeader()->getModule()->getDataLayout();
  for (BasicBlock::iterator I = L->getHeader()->begin(); isa<PHINode>(I); ) {
    PHINode *PN = cast<PHINode>(I);
    ++I;
    if (Value *V = SimplifyInstruction(PN, {DL, nullptr, DT, AC})) {
      // This is a degenerate PHI already, don't modify it!
      PN->replaceAllUsesWith(V);
      PN->eraseFromParent();
      continue;
    }

    // Scan this PHI node looking for a use of the PHI node by itself.
    for (unsigned i = 0, e = PN->getNumIncomingValues(); i != e; ++i)
      if (PN->getIncomingValue(i) == PN &&
          L->contains(PN->getIncomingBlock(i)))
        // We found something tasty to remove.
        return PN;
  }
  return nullptr;
}

/// If this loop has multiple backedges, try to pull one of them out into
/// a nested loop.
///
/// This is important for code that looks like
/// this:
///
///  Loop:
///     ...
///     br cond, Loop, Next
///     ...
///     br cond2, Loop, Out
///
/// To identify this common case, we look at the PHI nodes in the header of the
/// loop.  PHI nodes with unchanging values on one backedge correspond to values
/// that change in the "outer" loop, but not in the "inner" loop.
///
/// If we are able to separate out a loop, return the new outer loop that was
/// created.
///
static Loop *separateNestedLoop(Loop *L, BasicBlock *Preheader,
                                DominatorTree *DT, LoopInfo *LI,
                                ScalarEvolution *SE, bool PreserveLCSSA,
                                AssumptionCache *AC, MemorySSAUpdater *MSSAU) {
  // Don't try to separate loops without a preheader.
  if (!Preheader)
    return nullptr;

  // Treat the presence of convergent functions conservatively. The
  // transformation is invalid if calls to certain convergent
  // functions (like an AMDGPU barrier) get included in the resulting
  // inner loop. But blocks meant for the inner loop will be
  // identified later at a point where it's too late to abort the
  // transformation. Also, the convergent attribute is not really
  // sufficient to express the semantics of functions that are
  // affected by this transformation. So we choose to back off if such
  // a function call is present until a better alternative becomes
  // available. This is similar to the conservative treatment of
  // convergent function calls in GVNHoist and JumpThreading.
  for (auto BB : L->blocks()) {
    for (auto &II : *BB) {
      if (auto CI = dyn_cast<CallBase>(&II)) {
        if (CI->isConvergent()) {
          return nullptr;
        }
      }
    }
  }

  // The header is not a landing pad; preheader insertion should ensure this.
  BasicBlock *Header = L->getHeader();
  assert(!Header->isEHPad() && "Can't insert backedge to EH pad");

  PHINode *PN = findPHIToPartitionLoops(L, DT, AC);
  if (!PN) return nullptr;  // No known way to partition.

  // Pull out all predecessors that have varying values in the loop.  This
  // handles the case when a PHI node has multiple instances of itself as
  // arguments.
  SmallVector<BasicBlock*, 8> OuterLoopPreds;
  for (unsigned i = 0, e = PN->getNumIncomingValues(); i != e; ++i) {
    if (PN->getIncomingValue(i) != PN ||
        !L->contains(PN->getIncomingBlock(i))) {
      // We can't split indirect control flow edges.
      if (PN->getIncomingBlock(i)->getTerminator()->isIndirectTerminator())
        return nullptr;
      OuterLoopPreds.push_back(PN->getIncomingBlock(i));
    }
  }
  LLVM_DEBUG(dbgs() << "LoopSimplify: Splitting out a new outer loop\n");

  // If ScalarEvolution is around and knows anything about values in
  // this loop, tell it to forget them, because we're about to
  // substantially change it.
  if (SE)
    SE->forgetLoop(L);

  BasicBlock *NewBB = SplitBlockPredecessors(Header, OuterLoopPreds, ".outer",
                                             DT, LI, MSSAU, PreserveLCSSA);

  // Make sure that NewBB is put someplace intelligent, which doesn't mess up
  // code layout too horribly.
  placeSplitBlockCarefully(NewBB, OuterLoopPreds, L);

  // Create the new outer loop.
  Loop *NewOuter = LI->AllocateLoop();

  // Change the parent loop to use the outer loop as its child now.
  if (Loop *Parent = L->getParentLoop())
    Parent->replaceChildLoopWith(L, NewOuter);
  else
    LI->changeTopLevelLoop(L, NewOuter);

  // L is now a subloop of our outer loop.
  NewOuter->addChildLoop(L);

  for (BasicBlock *BB : L->blocks())
    NewOuter->addBlockEntry(BB);

  // Now reset the header in L, which had been moved by
  // SplitBlockPredecessors for the outer loop.
  L->moveToHeader(Header);

  // Determine which blocks should stay in L and which should be moved out to
  // the Outer loop now.
  SmallPtrSet<BasicBlock *, 4> BlocksInL;
  for (BasicBlock *P : predecessors(Header)) {
    if (DT->dominates(Header, P))
      addBlockAndPredsToSet(P, Header, BlocksInL);
  }

  // Scan all of the loop children of L, moving them to OuterLoop if they are
  // not part of the inner loop.
  const std::vector<Loop*> &SubLoops = L->getSubLoops();
  for (size_t I = 0; I != SubLoops.size(); )
    if (BlocksInL.count(SubLoops[I]->getHeader()))
      ++I;   // Loop remains in L
    else
      NewOuter->addChildLoop(L->removeChildLoop(SubLoops.begin() + I));

  SmallVector<BasicBlock *, 8> OuterLoopBlocks;
  OuterLoopBlocks.push_back(NewBB);
  // Now that we know which blocks are in L and which need to be moved to
  // OuterLoop, move any blocks that need it.
  for (unsigned i = 0; i != L->getBlocks().size(); ++i) {
    BasicBlock *BB = L->getBlocks()[i];
    if (!BlocksInL.count(BB)) {
      // Move this block to the parent, updating the exit blocks sets
      L->removeBlockFromLoop(BB);
      if ((*LI)[BB] == L) {
        LI->changeLoopFor(BB, NewOuter);
        OuterLoopBlocks.push_back(BB);
      }
      --i;
    }
  }

  // Split edges to exit blocks from the inner loop, if they emerged in the
  // process of separating the outer one.
  formDedicatedExitBlocks(L, DT, LI, MSSAU, PreserveLCSSA);

  if (PreserveLCSSA) {
    // Fix LCSSA form for L. Some values, which previously were only used inside
    // L, can now be used in NewOuter loop. We need to insert phi-nodes for them
    // in corresponding exit blocks.
    // We don't need to form LCSSA recursively, because there cannot be uses
    // inside a newly created loop of defs from inner loops as those would
    // already be a use of an LCSSA phi node.
    formLCSSA(*L, *DT, LI, SE);

    assert(NewOuter->isRecursivelyLCSSAForm(*DT, *LI) &&
           "LCSSA is broken after separating nested loops!");
  }

  return NewOuter;
}

/// This method is called when the specified loop has more than one
/// backedge in it.
///
/// If this occurs, revector all of these backedges to target a new basic block
/// and have that block branch to the loop header.  This ensures that loops
/// have exactly one backedge.
static BasicBlock *insertUniqueBackedgeBlock(Loop *L, BasicBlock *Preheader,
                                             DominatorTree *DT, LoopInfo *LI,
                                             MemorySSAUpdater *MSSAU) {
  assert(L->getNumBackEdges() > 1 && "Must have > 1 backedge!");

  // Get information about the loop
  BasicBlock *Header = L->getHeader();
  Function *F = Header->getParent();

  // Unique backedge insertion currently depends on having a preheader.
  if (!Preheader)
    return nullptr;

  // The header is not an EH pad; preheader insertion should ensure this.
  assert(!Header->isEHPad() && "Can't insert backedge to EH pad");

  // Figure out which basic blocks contain back-edges to the loop header.
  std::vector<BasicBlock*> BackedgeBlocks;
  for (BasicBlock *P : predecessors(Header)) {
    // Indirect edges cannot be split, so we must fail if we find one.
    if (P->getTerminator()->isIndirectTerminator())
      return nullptr;

    if (P != Preheader) BackedgeBlocks.push_back(P);
  }

  // Create and insert the new backedge block...
  BasicBlock *BEBlock = BasicBlock::Create(Header->getContext(),
                                           Header->getName() + ".backedge", F);
  BranchInst *BETerminator = BranchInst::Create(Header, BEBlock);
  BETerminator->setDebugLoc(Header->getFirstNonPHI()->getDebugLoc());

  LLVM_DEBUG(dbgs() << "LoopSimplify: Inserting unique backedge block "
                    << BEBlock->getName() << "\n");

  // Move the new backedge block to right after the last backedge block.
  Function::iterator InsertPos = ++BackedgeBlocks.back()->getIterator();
  F->getBasicBlockList().splice(InsertPos, F->getBasicBlockList(), BEBlock);

  // Now that the block has been inserted into the function, create PHI nodes in
  // the backedge block which correspond to any PHI nodes in the header block.
  for (BasicBlock::iterator I = Header->begin(); isa<PHINode>(I); ++I) {
    PHINode *PN = cast<PHINode>(I);
    PHINode *NewPN = PHINode::Create(PN->getType(), BackedgeBlocks.size(),
                                     PN->getName()+".be", BETerminator);

    // Loop over the PHI node, moving all entries except the one for the
    // preheader over to the new PHI node.
    unsigned PreheaderIdx = ~0U;
    bool HasUniqueIncomingValue = true;
    Value *UniqueValue = nullptr;
    for (unsigned i = 0, e = PN->getNumIncomingValues(); i != e; ++i) {
      BasicBlock *IBB = PN->getIncomingBlock(i);
      Value *IV = PN->getIncomingValue(i);
      if (IBB == Preheader) {
        PreheaderIdx = i;
      } else {
        NewPN->addIncoming(IV, IBB);
        if (HasUniqueIncomingValue) {
          if (!UniqueValue)
            UniqueValue = IV;
          else if (UniqueValue != IV)
            HasUniqueIncomingValue = false;
        }
      }
    }

    // Delete all of the incoming values from the old PN except the preheader's
    assert(PreheaderIdx != ~0U && "PHI has no preheader entry??");
    if (PreheaderIdx != 0) {
      PN->setIncomingValue(0, PN->getIncomingValue(PreheaderIdx));
      PN->setIncomingBlock(0, PN->getIncomingBlock(PreheaderIdx));
    }
    // Nuke all entries except the zero'th.
    for (unsigned i = 0, e = PN->getNumIncomingValues()-1; i != e; ++i)
      PN->removeIncomingValue(e-i, false);

    // Finally, add the newly constructed PHI node as the entry for the BEBlock.
    PN->addIncoming(NewPN, BEBlock);

    // As an optimization, if all incoming values in the new PhiNode (which is a
    // subset of the incoming values of the old PHI node) have the same value,
    // eliminate the PHI Node.
    if (HasUniqueIncomingValue) {
      NewPN->replaceAllUsesWith(UniqueValue);
      BEBlock->getInstList().erase(NewPN);
    }
  }

  // Now that all of the PHI nodes have been inserted and adjusted, modify the
  // backedge blocks to jump to the BEBlock instead of the header.
  // If one of the backedges has llvm.loop metadata attached, we remove
  // it from the backedge and add it to BEBlock.
  unsigned LoopMDKind = BEBlock->getContext().getMDKindID("llvm.loop");
  MDNode *LoopMD = nullptr;
  for (unsigned i = 0, e = BackedgeBlocks.size(); i != e; ++i) {
    Instruction *TI = BackedgeBlocks[i]->getTerminator();
    if (!LoopMD)
      LoopMD = TI->getMetadata(LoopMDKind);
    TI->setMetadata(LoopMDKind, nullptr);
    TI->replaceSuccessorWith(Header, BEBlock);
  }
  BEBlock->getTerminator()->setMetadata(LoopMDKind, LoopMD);

  //===--- Update all analyses which we must preserve now -----------------===//

  // Update Loop Information - we know that this block is now in the current
  // loop and all parent loops.
  L->addBasicBlockToLoop(BEBlock, *LI);

  // Update dominator information
  DT->splitBlock(BEBlock);

  if (MSSAU)
    MSSAU->updatePhisWhenInsertingUniqueBackedgeBlock(Header, Preheader,
                                                      BEBlock);

  return BEBlock;
}

/// Simplify one loop and queue further loops for simplification.
static bool simplifyOneLoop(Loop *L, SmallVectorImpl<Loop *> &Worklist,
                            DominatorTree *DT, LoopInfo *LI,
                            ScalarEvolution *SE, AssumptionCache *AC,
                            MemorySSAUpdater *MSSAU, bool PreserveLCSSA) {
  bool Changed = false;
  if (MSSAU && VerifyMemorySSA)
    MSSAU->getMemorySSA()->verifyMemorySSA();

ReprocessLoop:

  // Check to see that no blocks (other than the header) in this loop have
  // predecessors that are not in the loop.  This is not valid for natural
  // loops, but can occur if the blocks are unreachable.  Since they are
  // unreachable we can just shamelessly delete those CFG edges!
  for (BasicBlock *BB : L->blocks()) {
    if (BB == L->getHeader())
      continue;

    SmallPtrSet<BasicBlock*, 4> BadPreds;
<<<<<<< HEAD
    for (BasicBlock *P : predecessors(*BB))
=======
    for (BasicBlock *P : predecessors(BB))
>>>>>>> a2ce6ee6
      if (!L->contains(P))
        BadPreds.insert(P);

    // Delete each unique out-of-loop (and thus dead) predecessor.
    for (BasicBlock *P : BadPreds) {

      LLVM_DEBUG(dbgs() << "LoopSimplify: Deleting edge from dead predecessor "
                        << P->getName() << "\n");

      // Zap the dead pred's terminator and replace it with unreachable.
      Instruction *TI = P->getTerminator();
      changeToUnreachable(TI, PreserveLCSSA,
                          /*DTU=*/nullptr, MSSAU);
      Changed = true;
    }
  }

  if (MSSAU && VerifyMemorySSA)
    MSSAU->getMemorySSA()->verifyMemorySSA();

  // If there are exiting blocks with branches on undef, resolve the undef in
  // the direction which will exit the loop. This will help simplify loop
  // trip count computations.
  SmallVector<BasicBlock*, 8> ExitingBlocks;
  L->getExitingBlocks(ExitingBlocks);
  for (BasicBlock *ExitingBlock : ExitingBlocks)
    if (BranchInst *BI = dyn_cast<BranchInst>(ExitingBlock->getTerminator()))
      if (BI->isConditional()) {
        if (UndefValue *Cond = dyn_cast<UndefValue>(BI->getCondition())) {

          LLVM_DEBUG(dbgs()
                     << "LoopSimplify: Resolving \"br i1 undef\" to exit in "
                     << ExitingBlock->getName() << "\n");

          BI->setCondition(ConstantInt::get(Cond->getType(),
                                            !L->contains(BI->getSuccessor(0))));

          Changed = true;
        }
      }

  // Does the loop already have a preheader?  If so, don't insert one.
  BasicBlock *Preheader = L->getLoopPreheader();
  if (!Preheader) {
    Preheader = InsertPreheaderForLoop(L, DT, LI, MSSAU, PreserveLCSSA);
    if (Preheader)
      Changed = true;
  }

  // Next, check to make sure that all exit nodes of the loop only have
  // predecessors that are inside of the loop.  This check guarantees that the
  // loop preheader/header will dominate the exit blocks.  If the exit block has
  // predecessors from outside of the loop, split the edge now.
  if (formDedicatedExitBlocks(L, DT, LI, MSSAU, PreserveLCSSA))
    Changed = true;

  if (MSSAU && VerifyMemorySSA)
    MSSAU->getMemorySSA()->verifyMemorySSA();

  // If the header has more than two predecessors at this point (from the
  // preheader and from multiple backedges), we must adjust the loop.
  BasicBlock *LoopLatch = L->getLoopLatch();
  if (!LoopLatch) {
    // If this is really a nested loop, rip it out into a child loop.  Don't do
    // this for loops with a giant number of backedges, just factor them into a
    // common backedge instead.
    if (L->getNumBackEdges() < 8) {
      if (Loop *OuterL = separateNestedLoop(L, Preheader, DT, LI, SE,
                                            PreserveLCSSA, AC, MSSAU)) {
        ++NumNested;
        // Enqueue the outer loop as it should be processed next in our
        // depth-first nest walk.
        Worklist.push_back(OuterL);

        // This is a big restructuring change, reprocess the whole loop.
        Changed = true;
        // GCC doesn't tail recursion eliminate this.
        // FIXME: It isn't clear we can't rely on LLVM to TRE this.
        goto ReprocessLoop;
      }
    }

    // If we either couldn't, or didn't want to, identify nesting of the loops,
    // insert a new block that all backedges target, then make it jump to the
    // loop header.
    LoopLatch = insertUniqueBackedgeBlock(L, Preheader, DT, LI, MSSAU);
    if (LoopLatch)
      Changed = true;
  }

  if (MSSAU && VerifyMemorySSA)
    MSSAU->getMemorySSA()->verifyMemorySSA();

  const DataLayout &DL = L->getHeader()->getModule()->getDataLayout();

  // Scan over the PHI nodes in the loop header.  Since they now have only two
  // incoming values (the loop is canonicalized), we may have simplified the PHI
  // down to 'X = phi [X, Y]', which should be replaced with 'Y'.
  PHINode *PN;
  for (BasicBlock::iterator I = L->getHeader()->begin();
       (PN = dyn_cast<PHINode>(I++)); )
    if (Value *V = SimplifyInstruction(PN, {DL, nullptr, DT, AC})) {
      if (SE) SE->forgetValue(PN);
      if (!PreserveLCSSA || LI->replacementPreservesLCSSAForm(PN, V)) {
        PN->replaceAllUsesWith(V);
        PN->eraseFromParent();
        Changed = true;
      }
    }

  // If this loop has multiple exits and the exits all go to the same
  // block, attempt to merge the exits. This helps several passes, such
  // as LoopRotation, which do not support loops with multiple exits.
  // SimplifyCFG also does this (and this code uses the same utility
  // function), however this code is loop-aware, where SimplifyCFG is
  // not. That gives it the advantage of being able to hoist
  // loop-invariant instructions out of the way to open up more
  // opportunities, and the disadvantage of having the responsibility
  // to preserve dominator information.
  auto HasUniqueExitBlock = [&]() {
    BasicBlock *UniqueExit = nullptr;
    for (auto *ExitingBB : ExitingBlocks)
      for (auto *SuccBB : successors(ExitingBB)) {
        if (L->contains(SuccBB))
          continue;

        if (!UniqueExit)
          UniqueExit = SuccBB;
        else if (UniqueExit != SuccBB)
          return false;
      }

    return true;
  };
  if (HasUniqueExitBlock()) {
    for (unsigned i = 0, e = ExitingBlocks.size(); i != e; ++i) {
      BasicBlock *ExitingBlock = ExitingBlocks[i];
      if (!ExitingBlock->getSinglePredecessor()) continue;
      BranchInst *BI = dyn_cast<BranchInst>(ExitingBlock->getTerminator());
      if (!BI || !BI->isConditional()) continue;
      CmpInst *CI = dyn_cast<CmpInst>(BI->getCondition());
      if (!CI || CI->getParent() != ExitingBlock) continue;

      // Attempt to hoist out all instructions except for the
      // comparison and the branch.
      bool AllInvariant = true;
      bool AnyInvariant = false;
      for (auto I = ExitingBlock->instructionsWithoutDebug().begin(); &*I != BI; ) {
        Instruction *Inst = &*I++;
        if (Inst == CI)
          continue;
        if (!L->makeLoopInvariant(
                Inst, AnyInvariant,
                Preheader ? Preheader->getTerminator() : nullptr, MSSAU)) {
          AllInvariant = false;
          break;
        }
      }
      if (AnyInvariant) {
        Changed = true;
        // The loop disposition of all SCEV expressions that depend on any
        // hoisted values have also changed.
        if (SE)
          SE->forgetLoopDispositions(L);
      }
      if (!AllInvariant) continue;

      // The block has now been cleared of all instructions except for
      // a comparison and a conditional branch. SimplifyCFG may be able
      // to fold it now.
      if (!FoldBranchToCommonDest(BI, /*DTU=*/nullptr, MSSAU))
        continue;

      // Success. The block is now dead, so remove it from the loop,
      // update the dominator tree and delete it.
      LLVM_DEBUG(dbgs() << "LoopSimplify: Eliminating exiting block "
                        << ExitingBlock->getName() << "\n");

      assert(pred_empty(ExitingBlock));
      Changed = true;
      LI->removeBlock(ExitingBlock);

      DomTreeNode *Node = DT->getNode(ExitingBlock);
      while (!Node->isLeaf()) {
        DomTreeNode *Child = Node->back();
        DT->changeImmediateDominator(Child, Node->getIDom());
      }
      DT->eraseNode(ExitingBlock);
      if (MSSAU) {
        SmallSetVector<BasicBlock *, 8> ExitBlockSet;
        ExitBlockSet.insert(ExitingBlock);
        MSSAU->removeBlocks(ExitBlockSet);
      }

      BI->getSuccessor(0)->removePredecessor(
          ExitingBlock, /* KeepOneInputPHIs */ PreserveLCSSA);
      BI->getSuccessor(1)->removePredecessor(
          ExitingBlock, /* KeepOneInputPHIs */ PreserveLCSSA);
      ExitingBlock->eraseFromParent();
    }
  }

  // Changing exit conditions for blocks may affect exit counts of this loop and
  // any of its paretns, so we must invalidate the entire subtree if we've made
  // any changes.
  if (Changed && SE)
    SE->forgetTopmostLoop(L);

  if (MSSAU && VerifyMemorySSA)
    MSSAU->getMemorySSA()->verifyMemorySSA();

  return Changed;
}

bool llvm::simplifyLoop(Loop *L, DominatorTree *DT, LoopInfo *LI,
                        ScalarEvolution *SE, AssumptionCache *AC,
                        MemorySSAUpdater *MSSAU, bool PreserveLCSSA) {
  bool Changed = false;

#ifndef NDEBUG
  // If we're asked to preserve LCSSA, the loop nest needs to start in LCSSA
  // form.
  if (PreserveLCSSA) {
    assert(DT && "DT not available.");
    assert(LI && "LI not available.");
    assert(L->isRecursivelyLCSSAForm(*DT, *LI) &&
           "Requested to preserve LCSSA, but it's already broken.");
  }
#endif

  // Worklist maintains our depth-first queue of loops in this nest to process.
  SmallVector<Loop *, 4> Worklist;
  Worklist.push_back(L);

  // Walk the worklist from front to back, pushing newly found sub loops onto
  // the back. This will let us process loops from back to front in depth-first
  // order. We can use this simple process because loops form a tree.
  for (unsigned Idx = 0; Idx != Worklist.size(); ++Idx) {
    Loop *L2 = Worklist[Idx];
    Worklist.append(L2->begin(), L2->end());
  }

  while (!Worklist.empty())
    Changed |= simplifyOneLoop(Worklist.pop_back_val(), Worklist, DT, LI, SE,
                               AC, MSSAU, PreserveLCSSA);

  return Changed;
}

namespace {
  struct LoopSimplify : public FunctionPass {
    static char ID; // Pass identification, replacement for typeid
    LoopSimplify() : FunctionPass(ID) {
      initializeLoopSimplifyPass(*PassRegistry::getPassRegistry());
    }

    bool runOnFunction(Function &F) override;

    void getAnalysisUsage(AnalysisUsage &AU) const override {
      AU.addRequired<AssumptionCacheTracker>();

      // We need loop information to identify the loops...
      AU.addRequired<DominatorTreeWrapperPass>();
      AU.addPreserved<DominatorTreeWrapperPass>();

      AU.addRequired<LoopInfoWrapperPass>();
      AU.addPreserved<LoopInfoWrapperPass>();

      AU.addPreserved<BasicAAWrapperPass>();
      AU.addPreserved<AAResultsWrapperPass>();
      AU.addPreserved<GlobalsAAWrapperPass>();
      AU.addPreserved<ScalarEvolutionWrapperPass>();
      AU.addPreserved<SCEVAAWrapperPass>();
      AU.addPreservedID(LCSSAID);
      AU.addPreserved<DependenceAnalysisWrapperPass>();
      AU.addPreservedID(BreakCriticalEdgesID);  // No critical edges added.
      AU.addPreserved<BranchProbabilityInfoWrapperPass>();
      AU.addPreserved<MemorySSAWrapperPass>();
    }

    /// verifyAnalysis() - Verify LoopSimplifyForm's guarantees.
    void verifyAnalysis() const override;
  };
}

char LoopSimplify::ID = 0;
INITIALIZE_PASS_BEGIN(LoopSimplify, "loop-simplify",
                "Canonicalize natural loops", false, false)
INITIALIZE_PASS_DEPENDENCY(AssumptionCacheTracker)
INITIALIZE_PASS_DEPENDENCY(DominatorTreeWrapperPass)
INITIALIZE_PASS_DEPENDENCY(LoopInfoWrapperPass)
INITIALIZE_PASS_END(LoopSimplify, "loop-simplify",
                "Canonicalize natural loops", false, false)

// Publicly exposed interface to pass...
char &llvm::LoopSimplifyID = LoopSimplify::ID;
Pass *llvm::createLoopSimplifyPass() { return new LoopSimplify(); }

/// runOnFunction - Run down all loops in the CFG (recursively, but we could do
/// it in any convenient order) inserting preheaders...
///
bool LoopSimplify::runOnFunction(Function &F) {
  bool Changed = false;
  LoopInfo *LI = &getAnalysis<LoopInfoWrapperPass>().getLoopInfo();
  DominatorTree *DT = &getAnalysis<DominatorTreeWrapperPass>().getDomTree();
  auto *SEWP = getAnalysisIfAvailable<ScalarEvolutionWrapperPass>();
  ScalarEvolution *SE = SEWP ? &SEWP->getSE() : nullptr;
  AssumptionCache *AC =
      &getAnalysis<AssumptionCacheTracker>().getAssumptionCache(F);
  MemorySSA *MSSA = nullptr;
  std::unique_ptr<MemorySSAUpdater> MSSAU;
  auto *MSSAAnalysis = getAnalysisIfAvailable<MemorySSAWrapperPass>();
  if (MSSAAnalysis) {
    MSSA = &MSSAAnalysis->getMSSA();
    MSSAU = std::make_unique<MemorySSAUpdater>(MSSA);
  }

  bool PreserveLCSSA = mustPreserveAnalysisID(LCSSAID);

  // Simplify each loop nest in the function.
  for (auto *L : *LI)
    Changed |= simplifyLoop(L, DT, LI, SE, AC, MSSAU.get(), PreserveLCSSA);

#ifndef NDEBUG
  if (PreserveLCSSA) {
    bool InLCSSA = all_of(
        *LI, [&](Loop *L) { return L->isRecursivelyLCSSAForm(*DT, *LI); });
    assert(InLCSSA && "LCSSA is broken after loop-simplify.");
  }
#endif
  return Changed;
}

PreservedAnalyses LoopSimplifyPass::run(Function &F,
                                        FunctionAnalysisManager &AM) {
  bool Changed = false;
  LoopInfo *LI = &AM.getResult<LoopAnalysis>(F);
  DominatorTree *DT = &AM.getResult<DominatorTreeAnalysis>(F);
  ScalarEvolution *SE = AM.getCachedResult<ScalarEvolutionAnalysis>(F);
  AssumptionCache *AC = &AM.getResult<AssumptionAnalysis>(F);
  auto *MSSAAnalysis = AM.getCachedResult<MemorySSAAnalysis>(F);
  std::unique_ptr<MemorySSAUpdater> MSSAU;
  if (MSSAAnalysis) {
    auto *MSSA = &MSSAAnalysis->getMSSA();
    MSSAU = std::make_unique<MemorySSAUpdater>(MSSA);
  }


  // Note that we don't preserve LCSSA in the new PM, if you need it run LCSSA
  // after simplifying the loops. MemorySSA is preserved if it exists.
  for (auto *L : *LI)
    Changed |=
        simplifyLoop(L, DT, LI, SE, AC, MSSAU.get(), /*PreserveLCSSA*/ false);

  if (!Changed)
    return PreservedAnalyses::all();

  PreservedAnalyses PA;
  PA.preserve<DominatorTreeAnalysis>();
  PA.preserve<LoopAnalysis>();
  PA.preserve<ScalarEvolutionAnalysis>();
  PA.preserve<DependenceAnalysis>();
  if (MSSAAnalysis)
    PA.preserve<MemorySSAAnalysis>();
  // BPI maps conditional terminators to probabilities, LoopSimplify can insert
  // blocks, but it does so only by splitting existing blocks and edges. This
  // results in the interesting property that all new terminators inserted are
  // unconditional branches which do not appear in BPI. All deletions are
  // handled via ValueHandle callbacks w/in BPI.
  PA.preserve<BranchProbabilityAnalysis>();
  return PA;
}

// FIXME: Restore this code when we re-enable verification in verifyAnalysis
// below.
#if 0
static void verifyLoop(Loop *L) {
  // Verify subloops.
  for (Loop::iterator I = L->begin(), E = L->end(); I != E; ++I)
    verifyLoop(*I);

  // It used to be possible to just assert L->isLoopSimplifyForm(), however
  // with the introduction of indirectbr, there are now cases where it's
  // not possible to transform a loop as necessary. We can at least check
  // that there is an indirectbr near any time there's trouble.

  // Indirectbr can interfere with preheader and unique backedge insertion.
  if (!L->getLoopPreheader() || !L->getLoopLatch()) {
    bool HasIndBrPred = false;
    for (BasicBlock *Pred : predecessors(L->getHeader()))
      if (isa<IndirectBrInst>(Pred->getTerminator())) {
        HasIndBrPred = true;
        break;
      }
    assert(HasIndBrPred &&
           "LoopSimplify has no excuse for missing loop header info!");
    (void)HasIndBrPred;
  }

  // Indirectbr can interfere with exit block canonicalization.
  if (!L->hasDedicatedExits()) {
    bool HasIndBrExiting = false;
    SmallVector<BasicBlock*, 8> ExitingBlocks;
    L->getExitingBlocks(ExitingBlocks);
    for (unsigned i = 0, e = ExitingBlocks.size(); i != e; ++i) {
      if (isa<IndirectBrInst>((ExitingBlocks[i])->getTerminator())) {
        HasIndBrExiting = true;
        break;
      }
    }

    assert(HasIndBrExiting &&
           "LoopSimplify has no excuse for missing exit block info!");
    (void)HasIndBrExiting;
  }
}
#endif

void LoopSimplify::verifyAnalysis() const {
  // FIXME: This routine is being called mid-way through the loop pass manager
  // as loop passes destroy this analysis. That's actually fine, but we have no
  // way of expressing that here. Once all of the passes that destroy this are
  // hoisted out of the loop pass manager we can add back verification here.
#if 0
  for (LoopInfo::iterator I = LI->begin(), E = LI->end(); I != E; ++I)
    verifyLoop(*I);
#endif
}<|MERGE_RESOLUTION|>--- conflicted
+++ resolved
@@ -500,11 +500,7 @@
       continue;
 
     SmallPtrSet<BasicBlock*, 4> BadPreds;
-<<<<<<< HEAD
-    for (BasicBlock *P : predecessors(*BB))
-=======
     for (BasicBlock *P : predecessors(BB))
->>>>>>> a2ce6ee6
       if (!L->contains(P))
         BadPreds.insert(P);
 
