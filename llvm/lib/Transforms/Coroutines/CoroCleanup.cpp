//===- CoroCleanup.cpp - Coroutine Cleanup Pass ---------------------------===//
//
// Part of the LLVM Project, under the Apache License v2.0 with LLVM Exceptions.
// See https://llvm.org/LICENSE.txt for license information.
// SPDX-License-Identifier: Apache-2.0 WITH LLVM-exception
//
//===----------------------------------------------------------------------===//

#include "llvm/Transforms/Coroutines/CoroCleanup.h"
#include "CoroInternal.h"
#include "llvm/IR/IRBuilder.h"
#include "llvm/IR/InstIterator.h"
#include "llvm/IR/LegacyPassManager.h"
#include "llvm/Pass.h"
#include "llvm/Transforms/Scalar.h"

using namespace llvm;

#define DEBUG_TYPE "coro-cleanup"

namespace {
// Created on demand if CoroCleanup pass has work to do.
struct Lowerer : coro::LowererBase {
  IRBuilder<> Builder;
  Lowerer(Module &M) : LowererBase(M), Builder(Context) {}
  bool lowerRemainingCoroIntrinsics(Function &F);
};
}

static void simplifyCFG(Function &F) {
  llvm::legacy::FunctionPassManager FPM(F.getParent());
  FPM.add(createCFGSimplificationPass());

  FPM.doInitialization();
  FPM.run(F);
  FPM.doFinalization();
}

static void lowerSubFn(IRBuilder<> &Builder, CoroSubFnInst *SubFn) {
  Builder.SetInsertPoint(SubFn);
  Value *FrameRaw = SubFn->getFrame();
  int Index = SubFn->getIndex();

  auto *FrameTy = StructType::get(
      SubFn->getContext(), {Builder.getInt8PtrTy(), Builder.getInt8PtrTy()});
  PointerType *FramePtrTy = FrameTy->getPointerTo();

  Builder.SetInsertPoint(SubFn);
  auto *FramePtr = Builder.CreateBitCast(FrameRaw, FramePtrTy);
  auto *Gep = Builder.CreateConstInBoundsGEP2_32(FrameTy, FramePtr, 0, Index);
  auto *Load = Builder.CreateLoad(FrameTy->getElementType(Index), Gep);

  SubFn->replaceAllUsesWith(Load);
}

bool Lowerer::lowerRemainingCoroIntrinsics(Function &F) {
  bool Changed = false;

  bool IsPrivateAndUnprocessed =
      F.hasFnAttribute(CORO_PRESPLIT_ATTR) && F.hasLocalLinkage();

  for (Instruction &I : llvm::make_early_inc_range(instructions(F))) {
    if (auto *II = dyn_cast<IntrinsicInst>(&I)) {
      switch (II->getIntrinsicID()) {
      default:
        continue;
      case Intrinsic::coro_begin:
        II->replaceAllUsesWith(II->getArgOperand(1));
        break;
      case Intrinsic::coro_free:
        II->replaceAllUsesWith(II->getArgOperand(1));
        break;
      case Intrinsic::coro_alloc:
        II->replaceAllUsesWith(ConstantInt::getTrue(Context));
        break;
      case Intrinsic::coro_async_resume:
        II->replaceAllUsesWith(
            ConstantPointerNull::get(cast<PointerType>(I.getType())));
        break;
      case Intrinsic::coro_id:
      case Intrinsic::coro_id_retcon:
      case Intrinsic::coro_id_retcon_once:
      case Intrinsic::coro_id_async:
        II->replaceAllUsesWith(ConstantTokenNone::get(Context));
        break;
      case Intrinsic::coro_subfn_addr:
        lowerSubFn(Builder, cast<CoroSubFnInst>(II));
        break;
<<<<<<< HEAD
=======
      case Intrinsic::coro_end:
      case Intrinsic::coro_suspend_retcon:
        if (IsPrivateAndUnprocessed) {
          II->replaceAllUsesWith(UndefValue::get(II->getType()));
        } else
          continue;
        break;
>>>>>>> 2ab1d525
      case Intrinsic::coro_async_size_replace:
        auto *Target = cast<ConstantStruct>(
            cast<GlobalVariable>(II->getArgOperand(0)->stripPointerCasts())
                ->getInitializer());
        auto *Source = cast<ConstantStruct>(
            cast<GlobalVariable>(II->getArgOperand(1)->stripPointerCasts())
                ->getInitializer());
        auto *TargetSize = Target->getOperand(1);
        auto *SourceSize = Source->getOperand(1);
        if (TargetSize->isElementWiseEqual(SourceSize)) {
          break;
        }
        auto *TargetRelativeFunOffset = Target->getOperand(0);
        auto *NewFuncPtrStruct = ConstantStruct::get(
            Target->getType(), TargetRelativeFunOffset, SourceSize);
        Target->replaceAllUsesWith(NewFuncPtrStruct);
        break;
      }
      II->eraseFromParent();
      Changed = true;
    }
  }

  if (Changed) {
    // After replacement were made we can cleanup the function body a little.
    simplifyCFG(F);
  }

  return Changed;
}

static bool declaresCoroCleanupIntrinsics(const Module &M) {
  return coro::declaresIntrinsics(
      M, {"llvm.coro.alloc", "llvm.coro.begin", "llvm.coro.subfn.addr",
          "llvm.coro.free", "llvm.coro.id", "llvm.coro.id.retcon",
<<<<<<< HEAD
          "llvm.coro.id.retcon.once", "llvm.coro.async.size.replace"});
=======
          "llvm.coro.id.retcon.once", "llvm.coro.async.size.replace",
          "llvm.coro.async.resume"});
>>>>>>> 2ab1d525
}

PreservedAnalyses CoroCleanupPass::run(Function &F,
                                       FunctionAnalysisManager &AM) {
  auto &M = *F.getParent();
  if (!declaresCoroCleanupIntrinsics(M) ||
      !Lowerer(M).lowerRemainingCoroIntrinsics(F))
    return PreservedAnalyses::all();

  return PreservedAnalyses::none();
}

namespace {

struct CoroCleanupLegacy : FunctionPass {
  static char ID; // Pass identification, replacement for typeid

  CoroCleanupLegacy() : FunctionPass(ID) {
    initializeCoroCleanupLegacyPass(*PassRegistry::getPassRegistry());
  }

  std::unique_ptr<Lowerer> L;

  // This pass has work to do only if we find intrinsics we are going to lower
  // in the module.
  bool doInitialization(Module &M) override {
    if (declaresCoroCleanupIntrinsics(M))
      L = std::make_unique<Lowerer>(M);
    return false;
  }

  bool runOnFunction(Function &F) override {
    if (L)
      return L->lowerRemainingCoroIntrinsics(F);
    return false;
  }
  void getAnalysisUsage(AnalysisUsage &AU) const override {
    if (!L)
      AU.setPreservesAll();
  }
  StringRef getPassName() const override { return "Coroutine Cleanup"; }
};
}

char CoroCleanupLegacy::ID = 0;
INITIALIZE_PASS(CoroCleanupLegacy, "coro-cleanup",
                "Lower all coroutine related intrinsics", false, false)

Pass *llvm::createCoroCleanupLegacyPass() { return new CoroCleanupLegacy(); }<|MERGE_RESOLUTION|>--- conflicted
+++ resolved
@@ -86,8 +86,6 @@
       case Intrinsic::coro_subfn_addr:
         lowerSubFn(Builder, cast<CoroSubFnInst>(II));
         break;
-<<<<<<< HEAD
-=======
       case Intrinsic::coro_end:
       case Intrinsic::coro_suspend_retcon:
         if (IsPrivateAndUnprocessed) {
@@ -95,7 +93,6 @@
         } else
           continue;
         break;
->>>>>>> 2ab1d525
       case Intrinsic::coro_async_size_replace:
         auto *Target = cast<ConstantStruct>(
             cast<GlobalVariable>(II->getArgOperand(0)->stripPointerCasts())
@@ -131,12 +128,8 @@
   return coro::declaresIntrinsics(
       M, {"llvm.coro.alloc", "llvm.coro.begin", "llvm.coro.subfn.addr",
           "llvm.coro.free", "llvm.coro.id", "llvm.coro.id.retcon",
-<<<<<<< HEAD
-          "llvm.coro.id.retcon.once", "llvm.coro.async.size.replace"});
-=======
           "llvm.coro.id.retcon.once", "llvm.coro.async.size.replace",
           "llvm.coro.async.resume"});
->>>>>>> 2ab1d525
 }
 
 PreservedAnalyses CoroCleanupPass::run(Function &F,
