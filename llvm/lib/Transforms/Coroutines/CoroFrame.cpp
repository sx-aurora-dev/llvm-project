//===- CoroFrame.cpp - Builds and manipulates coroutine frame -------------===//
//
// Part of the LLVM Project, under the Apache License v2.0 with LLVM Exceptions.
// See https://llvm.org/LICENSE.txt for license information.
// SPDX-License-Identifier: Apache-2.0 WITH LLVM-exception
//
//===----------------------------------------------------------------------===//
// This file contains classes used to discover if for a particular value
// there from sue to definition that crosses a suspend block.
//
// Using the information discovered we form a Coroutine Frame structure to
// contain those values. All uses of those values are replaced with appropriate
// GEP + load from the coroutine frame. At the point of the definition we spill
// the value into the coroutine frame.
//===----------------------------------------------------------------------===//

#include "CoroInternal.h"
#include "llvm/ADT/BitVector.h"
#include "llvm/ADT/ScopeExit.h"
#include "llvm/ADT/SmallString.h"
#include "llvm/Analysis/PtrUseVisitor.h"
#include "llvm/Analysis/StackLifetime.h"
#include "llvm/Config/llvm-config.h"
#include "llvm/IR/CFG.h"
#include "llvm/IR/DIBuilder.h"
#include "llvm/IR/Dominators.h"
#include "llvm/IR/IRBuilder.h"
#include "llvm/IR/InstIterator.h"
#include "llvm/Support/CommandLine.h"
#include "llvm/Support/Debug.h"
#include "llvm/Support/MathExtras.h"
#include "llvm/Support/OptimizedStructLayout.h"
#include "llvm/Support/circular_raw_ostream.h"
#include "llvm/Support/raw_ostream.h"
#include "llvm/Transforms/Utils/BasicBlockUtils.h"
#include "llvm/Transforms/Utils/Local.h"
#include "llvm/Transforms/Utils/PromoteMemToReg.h"
#include <algorithm>

using namespace llvm;

// The "coro-suspend-crossing" flag is very noisy. There is another debug type,
// "coro-frame", which results in leaner debug spew.
#define DEBUG_TYPE "coro-suspend-crossing"

static cl::opt<bool> EnableReuseStorageInFrame(
    "reuse-storage-in-coroutine-frame", cl::Hidden,
    cl::desc(
        "Enable the optimization which would reuse the storage in the coroutine \
         frame for allocas whose liferanges are not overlapped, for testing purposes"),
    llvm::cl::init(false));

enum { SmallVectorThreshold = 32 };

// Provides two way mapping between the blocks and numbers.
namespace {
class BlockToIndexMapping {
  SmallVector<BasicBlock *, SmallVectorThreshold> V;

public:
  size_t size() const { return V.size(); }

  BlockToIndexMapping(Function &F) {
    for (BasicBlock &BB : F)
      V.push_back(&BB);
    llvm::sort(V);
  }

  size_t blockToIndex(BasicBlock *BB) const {
    auto *I = llvm::lower_bound(V, BB);
    assert(I != V.end() && *I == BB && "BasicBlockNumberng: Unknown block");
    return I - V.begin();
  }

  BasicBlock *indexToBlock(unsigned Index) const { return V[Index]; }
};
} // end anonymous namespace

// The SuspendCrossingInfo maintains data that allows to answer a question
// whether given two BasicBlocks A and B there is a path from A to B that
// passes through a suspend point.
//
// For every basic block 'i' it maintains a BlockData that consists of:
//   Consumes:  a bit vector which contains a set of indices of blocks that can
//              reach block 'i'
//   Kills: a bit vector which contains a set of indices of blocks that can
//          reach block 'i', but one of the path will cross a suspend point
//   Suspend: a boolean indicating whether block 'i' contains a suspend point.
//   End: a boolean indicating whether block 'i' contains a coro.end intrinsic.
//
namespace {
struct SuspendCrossingInfo {
  BlockToIndexMapping Mapping;

  struct BlockData {
    BitVector Consumes;
    BitVector Kills;
    bool Suspend = false;
    bool End = false;
  };
  SmallVector<BlockData, SmallVectorThreshold> Block;

  iterator_range<succ_iterator> successors(BlockData const &BD) const {
    BasicBlock *BB = Mapping.indexToBlock(&BD - &Block[0]);
    return llvm::successors(BB);
  }

  BlockData &getBlockData(BasicBlock *BB) {
    return Block[Mapping.blockToIndex(BB)];
  }

  void dump() const;
  void dump(StringRef Label, BitVector const &BV) const;

  SuspendCrossingInfo(Function &F, coro::Shape &Shape);

  bool hasPathCrossingSuspendPoint(BasicBlock *DefBB, BasicBlock *UseBB) const {
    size_t const DefIndex = Mapping.blockToIndex(DefBB);
    size_t const UseIndex = Mapping.blockToIndex(UseBB);

    bool const Result = Block[UseIndex].Kills[DefIndex];
    LLVM_DEBUG(dbgs() << UseBB->getName() << " => " << DefBB->getName()
                      << " answer is " << Result << "\n");
    return Result;
  }

  bool isDefinitionAcrossSuspend(BasicBlock *DefBB, User *U) const {
    auto *I = cast<Instruction>(U);

    // We rewrote PHINodes, so that only the ones with exactly one incoming
    // value need to be analyzed.
    if (auto *PN = dyn_cast<PHINode>(I))
      if (PN->getNumIncomingValues() > 1)
        return false;

    BasicBlock *UseBB = I->getParent();

    // As a special case, treat uses by an llvm.coro.suspend.retcon or an
    // llvm.coro.suspend.async as if they were uses in the suspend's single
    // predecessor: the uses conceptually occur before the suspend.
    if (isa<CoroSuspendRetconInst>(I) || isa<CoroSuspendAsyncInst>(I)) {
      UseBB = UseBB->getSinglePredecessor();
      assert(UseBB && "should have split coro.suspend into its own block");
    }

    return hasPathCrossingSuspendPoint(DefBB, UseBB);
  }

  bool isDefinitionAcrossSuspend(Argument &A, User *U) const {
    return isDefinitionAcrossSuspend(&A.getParent()->getEntryBlock(), U);
  }

  bool isDefinitionAcrossSuspend(Instruction &I, User *U) const {
    auto *DefBB = I.getParent();

    // As a special case, treat values produced by an llvm.coro.suspend.*
    // as if they were defined in the single successor: the uses
    // conceptually occur after the suspend.
    if (isa<AnyCoroSuspendInst>(I)) {
      DefBB = DefBB->getSingleSuccessor();
      assert(DefBB && "should have split coro.suspend into its own block");
    }

    return isDefinitionAcrossSuspend(DefBB, U);
  }

  bool isDefinitionAcrossSuspend(Value &V, User *U) const {
    if (auto *Arg = dyn_cast<Argument>(&V))
      return isDefinitionAcrossSuspend(*Arg, U);
    if (auto *Inst = dyn_cast<Instruction>(&V))
      return isDefinitionAcrossSuspend(*Inst, U);

    llvm_unreachable(
        "Coroutine could only collect Argument and Instruction now.");
  }
};
} // end anonymous namespace

#if !defined(NDEBUG) || defined(LLVM_ENABLE_DUMP)
LLVM_DUMP_METHOD void SuspendCrossingInfo::dump(StringRef Label,
                                                BitVector const &BV) const {
  dbgs() << Label << ":";
  for (size_t I = 0, N = BV.size(); I < N; ++I)
    if (BV[I])
      dbgs() << " " << Mapping.indexToBlock(I)->getName();
  dbgs() << "\n";
}

LLVM_DUMP_METHOD void SuspendCrossingInfo::dump() const {
  for (size_t I = 0, N = Block.size(); I < N; ++I) {
    BasicBlock *const B = Mapping.indexToBlock(I);
    dbgs() << B->getName() << ":\n";
    dump("   Consumes", Block[I].Consumes);
    dump("      Kills", Block[I].Kills);
  }
  dbgs() << "\n";
}
#endif

SuspendCrossingInfo::SuspendCrossingInfo(Function &F, coro::Shape &Shape)
    : Mapping(F) {
  const size_t N = Mapping.size();
  Block.resize(N);

  // Initialize every block so that it consumes itself
  for (size_t I = 0; I < N; ++I) {
    auto &B = Block[I];
    B.Consumes.resize(N);
    B.Kills.resize(N);
    B.Consumes.set(I);
  }

  // Mark all CoroEnd Blocks. We do not propagate Kills beyond coro.ends as
  // the code beyond coro.end is reachable during initial invocation of the
  // coroutine.
  for (auto *CE : Shape.CoroEnds)
    getBlockData(CE->getParent()).End = true;

  // Mark all suspend blocks and indicate that they kill everything they
  // consume. Note, that crossing coro.save also requires a spill, as any code
  // between coro.save and coro.suspend may resume the coroutine and all of the
  // state needs to be saved by that time.
  auto markSuspendBlock = [&](IntrinsicInst *BarrierInst) {
    BasicBlock *SuspendBlock = BarrierInst->getParent();
    auto &B = getBlockData(SuspendBlock);
    B.Suspend = true;
    B.Kills |= B.Consumes;
  };
  for (auto *CSI : Shape.CoroSuspends) {
    markSuspendBlock(CSI);
    if (auto *Save = CSI->getCoroSave())
      markSuspendBlock(Save);
  }

  // Iterate propagating consumes and kills until they stop changing.
  int Iteration = 0;
  (void)Iteration;

  bool Changed;
  do {
    LLVM_DEBUG(dbgs() << "iteration " << ++Iteration);
    LLVM_DEBUG(dbgs() << "==============\n");

    Changed = false;
    for (size_t I = 0; I < N; ++I) {
      auto &B = Block[I];
      for (BasicBlock *SI : successors(B)) {

        auto SuccNo = Mapping.blockToIndex(SI);

        // Saved Consumes and Kills bitsets so that it is easy to see
        // if anything changed after propagation.
        auto &S = Block[SuccNo];
        auto SavedConsumes = S.Consumes;
        auto SavedKills = S.Kills;

        // Propagate Kills and Consumes from block B into its successor S.
        S.Consumes |= B.Consumes;
        S.Kills |= B.Kills;

        // If block B is a suspend block, it should propagate kills into the
        // its successor for every block B consumes.
        if (B.Suspend) {
          S.Kills |= B.Consumes;
        }
        if (S.Suspend) {
          // If block S is a suspend block, it should kill all of the blocks it
          // consumes.
          S.Kills |= S.Consumes;
        } else if (S.End) {
          // If block S is an end block, it should not propagate kills as the
          // blocks following coro.end() are reached during initial invocation
          // of the coroutine while all the data are still available on the
          // stack or in the registers.
          S.Kills.reset();
        } else {
          // This is reached when S block it not Suspend nor coro.end and it
          // need to make sure that it is not in the kill set.
          S.Kills.reset(SuccNo);
        }

        // See if anything changed.
        Changed |= (S.Kills != SavedKills) || (S.Consumes != SavedConsumes);

        if (S.Kills != SavedKills) {
          LLVM_DEBUG(dbgs() << "\nblock " << I << " follower " << SI->getName()
                            << "\n");
          LLVM_DEBUG(dump("S.Kills", S.Kills));
          LLVM_DEBUG(dump("SavedKills", SavedKills));
        }
        if (S.Consumes != SavedConsumes) {
          LLVM_DEBUG(dbgs() << "\nblock " << I << " follower " << SI << "\n");
          LLVM_DEBUG(dump("S.Consume", S.Consumes));
          LLVM_DEBUG(dump("SavedCons", SavedConsumes));
        }
      }
    }
  } while (Changed);
  LLVM_DEBUG(dump());
}

#undef DEBUG_TYPE // "coro-suspend-crossing"
#define DEBUG_TYPE "coro-frame"

namespace {
class FrameTypeBuilder;
// Mapping from the to-be-spilled value to all the users that need reload.
using SpillInfo = SmallMapVector<Value *, SmallVector<Instruction *, 2>, 8>;
struct AllocaInfo {
  AllocaInst *Alloca;
  DenseMap<Instruction *, llvm::Optional<APInt>> Aliases;
  bool MayWriteBeforeCoroBegin;
  AllocaInfo(AllocaInst *Alloca,
             DenseMap<Instruction *, llvm::Optional<APInt>> Aliases,
             bool MayWriteBeforeCoroBegin)
      : Alloca(Alloca), Aliases(std::move(Aliases)),
        MayWriteBeforeCoroBegin(MayWriteBeforeCoroBegin) {}
};
struct FrameDataInfo {
  // All the values (that are not allocas) that needs to be spilled to the
  // frame.
  SpillInfo Spills;
  // Allocas contains all values defined as allocas that need to live in the
  // frame.
  SmallVector<AllocaInfo, 8> Allocas;

  SmallVector<Value *, 8> getAllDefs() const {
    SmallVector<Value *, 8> Defs;
    for (const auto &P : Spills)
      Defs.push_back(P.first);
    for (const auto &A : Allocas)
      Defs.push_back(A.Alloca);
    return Defs;
  }

  uint32_t getFieldIndex(Value *V) const {
    auto Itr = FieldIndexMap.find(V);
    assert(Itr != FieldIndexMap.end() &&
           "Value does not have a frame field index");
    return Itr->second;
  }

  void setFieldIndex(Value *V, uint32_t Index) {
    assert((LayoutIndexUpdateStarted || FieldIndexMap.count(V) == 0) &&
           "Cannot set the index for the same field twice.");
    FieldIndexMap[V] = Index;
  }

  uint64_t getAlign(Value *V) const {
    auto Iter = FieldAlignMap.find(V);
    assert(Iter != FieldAlignMap.end());
    return Iter->second;
  }

  void setAlign(Value *V, uint64_t Align) {
    assert(FieldAlignMap.count(V) == 0);
    FieldAlignMap.insert({V, Align});
  }

  uint64_t getOffset(Value *V) const {
    auto Iter = FieldOffsetMap.find(V);
    assert(Iter != FieldOffsetMap.end());
    return Iter->second;
  }

  void setOffset(Value *V, uint64_t Offset) {
    assert(FieldOffsetMap.count(V) == 0);
    FieldOffsetMap.insert({V, Offset});
  }

  // Remap the index of every field in the frame, using the final layout index.
  void updateLayoutIndex(FrameTypeBuilder &B);

private:
  // LayoutIndexUpdateStarted is used to avoid updating the index of any field
  // twice by mistake.
  bool LayoutIndexUpdateStarted = false;
  // Map from values to their slot indexes on the frame. They will be first set
  // with their original insertion field index. After the frame is built, their
  // indexes will be updated into the final layout index.
  DenseMap<Value *, uint32_t> FieldIndexMap;
  // Map from values to their alignment on the frame. They would be set after
  // the frame is built.
  DenseMap<Value *, uint64_t> FieldAlignMap;
  // Map from values to their offset on the frame. They would be set after
  // the frame is built.
  DenseMap<Value *, uint64_t> FieldOffsetMap;
};
} // namespace

#ifndef NDEBUG
static void dumpSpills(StringRef Title, const SpillInfo &Spills) {
  dbgs() << "------------- " << Title << "--------------\n";
  for (const auto &E : Spills) {
    E.first->dump();
    dbgs() << "   user: ";
    for (auto *I : E.second)
      I->dump();
  }
}

static void dumpAllocas(const SmallVectorImpl<AllocaInfo> &Allocas) {
  dbgs() << "------------- Allocas --------------\n";
  for (const auto &A : Allocas) {
    A.Alloca->dump();
  }
}
#endif

namespace {
using FieldIDType = size_t;
// We cannot rely solely on natural alignment of a type when building a
// coroutine frame and if the alignment specified on the Alloca instruction
// differs from the natural alignment of the alloca type we will need to insert
// padding.
class FrameTypeBuilder {
private:
  struct Field {
    uint64_t Size;
    uint64_t Offset;
    Type *Ty;
    FieldIDType LayoutFieldIndex;
    Align Alignment;
    Align TyAlignment;
  };

  const DataLayout &DL;
  LLVMContext &Context;
  uint64_t StructSize = 0;
  Align StructAlign;
  bool IsFinished = false;

  Optional<Align> MaxFrameAlignment;

  SmallVector<Field, 8> Fields;
  DenseMap<Value*, unsigned> FieldIndexByKey;

public:
  FrameTypeBuilder(LLVMContext &Context, const DataLayout &DL,
                   Optional<Align> MaxFrameAlignment)
      : DL(DL), Context(Context), MaxFrameAlignment(MaxFrameAlignment) {}

  /// Add a field to this structure for the storage of an `alloca`
  /// instruction.
  LLVM_NODISCARD FieldIDType addFieldForAlloca(AllocaInst *AI,
                                               bool IsHeader = false) {
    Type *Ty = AI->getAllocatedType();

    // Make an array type if this is a static array allocation.
    if (AI->isArrayAllocation()) {
      if (auto *CI = dyn_cast<ConstantInt>(AI->getArraySize()))
        Ty = ArrayType::get(Ty, CI->getValue().getZExtValue());
      else
        report_fatal_error("Coroutines cannot handle non static allocas yet");
    }

    return addField(Ty, AI->getAlign(), IsHeader);
  }

  /// We want to put the allocas whose lifetime-ranges are not overlapped
  /// into one slot of coroutine frame.
  /// Consider the example at:https://bugs.llvm.org/show_bug.cgi?id=45566
  ///
  ///     cppcoro::task<void> alternative_paths(bool cond) {
  ///         if (cond) {
  ///             big_structure a;
  ///             process(a);
  ///             co_await something();
  ///         } else {
  ///             big_structure b;
  ///             process2(b);
  ///             co_await something();
  ///         }
  ///     }
  ///
  /// We want to put variable a and variable b in the same slot to
  /// reduce the size of coroutine frame.
  ///
  /// This function use StackLifetime algorithm to partition the AllocaInsts in
  /// Spills to non-overlapped sets in order to put Alloca in the same
  /// non-overlapped set into the same slot in the Coroutine Frame. Then add
  /// field for the allocas in the same non-overlapped set by using the largest
  /// type as the field type.
  ///
  /// Side Effects: Because We sort the allocas, the order of allocas in the
  /// frame may be different with the order in the source code.
  void addFieldForAllocas(const Function &F, FrameDataInfo &FrameData,
                          coro::Shape &Shape);

  /// Add a field to this structure.
  LLVM_NODISCARD FieldIDType addField(Type *Ty, MaybeAlign FieldAlignment,
                                      bool IsHeader = false,
                                      bool IsSpillOfValue = false) {
    assert(!IsFinished && "adding fields to a finished builder");
    assert(Ty && "must provide a type for a field");

    // The field size is always the alloc size of the type.
    uint64_t FieldSize = DL.getTypeAllocSize(Ty);

    // For an alloca with size=0, we don't need to add a field and they
    // can just point to any index in the frame. Use index 0.
    if (FieldSize == 0) {
      return 0;
    }

    // The field alignment might not be the type alignment, but we need
    // to remember the type alignment anyway to build the type.
    // If we are spilling values we don't need to worry about ABI alignment
    // concerns.
    auto ABIAlign = DL.getABITypeAlign(Ty);
    Align TyAlignment =
        (IsSpillOfValue && MaxFrameAlignment)
            ? (*MaxFrameAlignment < ABIAlign ? *MaxFrameAlignment : ABIAlign)
            : ABIAlign;
    if (!FieldAlignment) {
      FieldAlignment = TyAlignment;
    }

    // Lay out header fields immediately.
    uint64_t Offset;
    if (IsHeader) {
      Offset = alignTo(StructSize, FieldAlignment);
      StructSize = Offset + FieldSize;

    // Everything else has a flexible offset.
    } else {
      Offset = OptimizedStructLayoutField::FlexibleOffset;
    }

    Fields.push_back({FieldSize, Offset, Ty, 0, *FieldAlignment, TyAlignment});
    return Fields.size() - 1;
  }

  /// Finish the layout and set the body on the given type.
  void finish(StructType *Ty);

  uint64_t getStructSize() const {
    assert(IsFinished && "not yet finished!");
    return StructSize;
  }

  Align getStructAlign() const {
    assert(IsFinished && "not yet finished!");
    return StructAlign;
  }

  FieldIDType getLayoutFieldIndex(FieldIDType Id) const {
    assert(IsFinished && "not yet finished!");
    return Fields[Id].LayoutFieldIndex;
  }

  Field getLayoutField(FieldIDType Id) const {
    assert(IsFinished && "not yet finished!");
    return Fields[Id];
  }
};
} // namespace

void FrameDataInfo::updateLayoutIndex(FrameTypeBuilder &B) {
  auto Updater = [&](Value *I) {
    auto Field = B.getLayoutField(getFieldIndex(I));
    setFieldIndex(I, Field.LayoutFieldIndex);
    setAlign(I, Field.Alignment.value());
    setOffset(I, Field.Offset);
  };
  LayoutIndexUpdateStarted = true;
  for (auto &S : Spills)
    Updater(S.first);
  for (const auto &A : Allocas)
    Updater(A.Alloca);
  LayoutIndexUpdateStarted = false;
}

void FrameTypeBuilder::addFieldForAllocas(const Function &F,
                                          FrameDataInfo &FrameData,
                                          coro::Shape &Shape) {
  using AllocaSetType = SmallVector<AllocaInst *, 4>;
  SmallVector<AllocaSetType, 4> NonOverlapedAllocas;

  // We need to add field for allocas at the end of this function.
  auto AddFieldForAllocasAtExit = make_scope_exit([&]() {
    for (auto AllocaList : NonOverlapedAllocas) {
      auto *LargestAI = *AllocaList.begin();
      FieldIDType Id = addFieldForAlloca(LargestAI);
      for (auto *Alloca : AllocaList)
        FrameData.setFieldIndex(Alloca, Id);
    }
  });

  if (!Shape.OptimizeFrame && !EnableReuseStorageInFrame) {
    for (const auto &A : FrameData.Allocas) {
      AllocaInst *Alloca = A.Alloca;
      NonOverlapedAllocas.emplace_back(AllocaSetType(1, Alloca));
    }
    return;
  }

  // Because there are pathes from the lifetime.start to coro.end
  // for each alloca, the liferanges for every alloca is overlaped
  // in the blocks who contain coro.end and the successor blocks.
  // So we choose to skip there blocks when we calculates the liferange
  // for each alloca. It should be reasonable since there shouldn't be uses
  // in these blocks and the coroutine frame shouldn't be used outside the
  // coroutine body.
  //
  // Note that the user of coro.suspend may not be SwitchInst. However, this
  // case seems too complex to handle. And it is harmless to skip these
  // patterns since it just prevend putting the allocas to live in the same
  // slot.
  DenseMap<SwitchInst *, BasicBlock *> DefaultSuspendDest;
  for (auto CoroSuspendInst : Shape.CoroSuspends) {
    for (auto U : CoroSuspendInst->users()) {
      if (auto *ConstSWI = dyn_cast<SwitchInst>(U)) {
        auto *SWI = const_cast<SwitchInst *>(ConstSWI);
        DefaultSuspendDest[SWI] = SWI->getDefaultDest();
        SWI->setDefaultDest(SWI->getSuccessor(1));
      }
    }
  }

  auto ExtractAllocas = [&]() {
    AllocaSetType Allocas;
    Allocas.reserve(FrameData.Allocas.size());
    for (const auto &A : FrameData.Allocas)
      Allocas.push_back(A.Alloca);
    return Allocas;
  };
  StackLifetime StackLifetimeAnalyzer(F, ExtractAllocas(),
                                      StackLifetime::LivenessType::May);
  StackLifetimeAnalyzer.run();
  auto IsAllocaInferenre = [&](const AllocaInst *AI1, const AllocaInst *AI2) {
    return StackLifetimeAnalyzer.getLiveRange(AI1).overlaps(
        StackLifetimeAnalyzer.getLiveRange(AI2));
  };
  auto GetAllocaSize = [&](const AllocaInfo &A) {
    Optional<TypeSize> RetSize = A.Alloca->getAllocationSizeInBits(DL);
    assert(RetSize && "Variable Length Arrays (VLA) are not supported.\n");
    assert(!RetSize->isScalable() && "Scalable vectors are not yet supported");
    return RetSize->getFixedSize();
  };
  // Put larger allocas in the front. So the larger allocas have higher
  // priority to merge, which can save more space potentially. Also each
  // AllocaSet would be ordered. So we can get the largest Alloca in one
  // AllocaSet easily.
  sort(FrameData.Allocas, [&](const auto &Iter1, const auto &Iter2) {
    return GetAllocaSize(Iter1) > GetAllocaSize(Iter2);
  });
  for (const auto &A : FrameData.Allocas) {
    AllocaInst *Alloca = A.Alloca;
    bool Merged = false;
    // Try to find if the Alloca is not inferenced with any existing
    // NonOverlappedAllocaSet. If it is true, insert the alloca to that
    // NonOverlappedAllocaSet.
    for (auto &AllocaSet : NonOverlapedAllocas) {
      assert(!AllocaSet.empty() && "Processing Alloca Set is not empty.\n");
      bool NoInference = none_of(AllocaSet, [&](auto Iter) {
        return IsAllocaInferenre(Alloca, Iter);
      });
      // If the alignment of A is multiple of the alignment of B, the address
      // of A should satisfy the requirement for aligning for B.
      //
      // There may be other more fine-grained strategies to handle the alignment
      // infomation during the merging process. But it seems hard to handle
      // these strategies and benefit little.
      bool Alignable = [&]() -> bool {
        auto *LargestAlloca = *AllocaSet.begin();
        return LargestAlloca->getAlign().value() % Alloca->getAlign().value() ==
               0;
      }();
      bool CouldMerge = NoInference && Alignable;
      if (!CouldMerge)
        continue;
      AllocaSet.push_back(Alloca);
      Merged = true;
      break;
    }
    if (!Merged) {
      NonOverlapedAllocas.emplace_back(AllocaSetType(1, Alloca));
    }
  }
  // Recover the default target destination for each Switch statement
  // reserved.
  for (auto SwitchAndDefaultDest : DefaultSuspendDest) {
    SwitchInst *SWI = SwitchAndDefaultDest.first;
    BasicBlock *DestBB = SwitchAndDefaultDest.second;
    SWI->setDefaultDest(DestBB);
  }
  // This Debug Info could tell us which allocas are merged into one slot.
  LLVM_DEBUG(for (auto &AllocaSet
                  : NonOverlapedAllocas) {
    if (AllocaSet.size() > 1) {
      dbgs() << "In Function:" << F.getName() << "\n";
      dbgs() << "Find Union Set "
             << "\n";
      dbgs() << "\tAllocas are \n";
      for (auto Alloca : AllocaSet)
        dbgs() << "\t\t" << *Alloca << "\n";
    }
  });
}

void FrameTypeBuilder::finish(StructType *Ty) {
  assert(!IsFinished && "already finished!");

  // Prepare the optimal-layout field array.
  // The Id in the layout field is a pointer to our Field for it.
  SmallVector<OptimizedStructLayoutField, 8> LayoutFields;
  LayoutFields.reserve(Fields.size());
  for (auto &Field : Fields) {
    LayoutFields.emplace_back(&Field, Field.Size, Field.Alignment,
                              Field.Offset);
  }

  // Perform layout.
  auto SizeAndAlign = performOptimizedStructLayout(LayoutFields);
  StructSize = SizeAndAlign.first;
  StructAlign = SizeAndAlign.second;

  auto getField = [](const OptimizedStructLayoutField &LayoutField) -> Field & {
    return *static_cast<Field *>(const_cast<void*>(LayoutField.Id));
  };

  // We need to produce a packed struct type if there's a field whose
  // assigned offset isn't a multiple of its natural type alignment.
  bool Packed = [&] {
    for (auto &LayoutField : LayoutFields) {
      auto &F = getField(LayoutField);
      if (!isAligned(F.TyAlignment, LayoutField.Offset))
        return true;
    }
    return false;
  }();

  // Build the struct body.
  SmallVector<Type*, 16> FieldTypes;
  FieldTypes.reserve(LayoutFields.size() * 3 / 2);
  uint64_t LastOffset = 0;
  for (auto &LayoutField : LayoutFields) {
    auto &F = getField(LayoutField);

    auto Offset = LayoutField.Offset;

    // Add a padding field if there's a padding gap and we're either
    // building a packed struct or the padding gap is more than we'd
    // get from aligning to the field type's natural alignment.
    assert(Offset >= LastOffset);
    if (Offset != LastOffset) {
      if (Packed || alignTo(LastOffset, F.TyAlignment) != Offset)
        FieldTypes.push_back(ArrayType::get(Type::getInt8Ty(Context),
                                            Offset - LastOffset));
    }

    F.Offset = Offset;
    F.LayoutFieldIndex = FieldTypes.size();

    FieldTypes.push_back(F.Ty);
    LastOffset = Offset + F.Size;
  }

  Ty->setBody(FieldTypes, Packed);

#ifndef NDEBUG
  // Check that the IR layout matches the offsets we expect.
  auto Layout = DL.getStructLayout(Ty);
  for (auto &F : Fields) {
    assert(Ty->getElementType(F.LayoutFieldIndex) == F.Ty);
    assert(Layout->getElementOffset(F.LayoutFieldIndex) == F.Offset);
  }
#endif

  IsFinished = true;
}

static void cacheDIVar(FrameDataInfo &FrameData,
                       DenseMap<Value *, DILocalVariable *> &DIVarCache) {
  for (auto *V : FrameData.getAllDefs()) {
    if (DIVarCache.find(V) != DIVarCache.end())
      continue;

    auto DDIs = FindDbgDeclareUses(V);
    auto *I = llvm::find_if(DDIs, [](DbgDeclareInst *DDI) {
      return DDI->getExpression()->getNumElements() == 0;
    });
    if (I != DDIs.end())
      DIVarCache.insert({V, (*I)->getVariable()});
  }
}

/// Create name for Type. It uses MDString to store new created string to
/// avoid memory leak.
static StringRef solveTypeName(Type *Ty) {
  if (Ty->isIntegerTy()) {
    // The longest name in common may be '__int_128', which has 9 bits.
    SmallString<16> Buffer;
    raw_svector_ostream OS(Buffer);
    OS << "__int_" << cast<IntegerType>(Ty)->getBitWidth();
    auto *MDName = MDString::get(Ty->getContext(), OS.str());
    return MDName->getString();
  }

  if (Ty->isFloatingPointTy()) {
    if (Ty->isFloatTy())
      return "__float_";
    if (Ty->isDoubleTy())
      return "__double_";
    return "__floating_type_";
  }

  if (Ty->isPointerTy()) {
    auto *PtrTy = cast<PointerType>(Ty);
    Type *PointeeTy = PtrTy->getElementType();
    auto Name = solveTypeName(PointeeTy);
    if (Name == "UnknownType")
      return "PointerType";
    SmallString<16> Buffer;
    Twine(Name + "_Ptr").toStringRef(Buffer);
    auto *MDName = MDString::get(Ty->getContext(), Buffer.str());
    return MDName->getString();
  }

  if (Ty->isStructTy()) {
    if (!cast<StructType>(Ty)->hasName())
      return "__LiteralStructType_";

    auto Name = Ty->getStructName();

    SmallString<16> Buffer(Name);
    for_each(Buffer, [](auto &Iter) {
      if (Iter == '.' || Iter == ':')
        Iter = '_';
    });
    auto *MDName = MDString::get(Ty->getContext(), Buffer.str());
    return MDName->getString();
  }

  return "UnknownType";
}

static DIType *solveDIType(DIBuilder &Builder, Type *Ty,
                           const DataLayout &Layout, DIScope *Scope,
                           unsigned LineNum,
                           DenseMap<Type *, DIType *> &DITypeCache) {
  if (DIType *DT = DITypeCache.lookup(Ty))
    return DT;

  StringRef Name = solveTypeName(Ty);

  DIType *RetType = nullptr;

  if (Ty->isIntegerTy()) {
    auto BitWidth = cast<IntegerType>(Ty)->getBitWidth();
    RetType = Builder.createBasicType(Name, BitWidth, dwarf::DW_ATE_signed,
                                      llvm::DINode::FlagArtificial);
  } else if (Ty->isFloatingPointTy()) {
    RetType = Builder.createBasicType(Name, Layout.getTypeSizeInBits(Ty),
                                      dwarf::DW_ATE_float,
                                      llvm::DINode::FlagArtificial);
  } else if (Ty->isPointerTy()) {
    // Construct BasicType instead of PointerType to avoid infinite
    // search problem.
    // For example, we would be in trouble if we traverse recursively:
    //
    //  struct Node {
    //      Node* ptr;
    //  };
    RetType = Builder.createBasicType(Name, Layout.getTypeSizeInBits(Ty),
                                      dwarf::DW_ATE_address,
                                      llvm::DINode::FlagArtificial);
  } else if (Ty->isStructTy()) {
    auto *DIStruct = Builder.createStructType(
        Scope, Name, Scope->getFile(), LineNum, Layout.getTypeSizeInBits(Ty),
        Layout.getPrefTypeAlignment(Ty), llvm::DINode::FlagArtificial, nullptr,
        llvm::DINodeArray());

    auto *StructTy = cast<StructType>(Ty);
    SmallVector<Metadata *, 16> Elements;
    for (unsigned I = 0; I < StructTy->getNumElements(); I++) {
      DIType *DITy = solveDIType(Builder, StructTy->getElementType(I), Layout,
                                 Scope, LineNum, DITypeCache);
      assert(DITy);
      Elements.push_back(Builder.createMemberType(
          Scope, DITy->getName(), Scope->getFile(), LineNum,
          DITy->getSizeInBits(), DITy->getAlignInBits(),
          Layout.getStructLayout(StructTy)->getElementOffsetInBits(I),
          llvm::DINode::FlagArtificial, DITy));
    }

    Builder.replaceArrays(DIStruct, Builder.getOrCreateArray(Elements));

    RetType = DIStruct;
  } else {
    LLVM_DEBUG(dbgs() << "Unresolved Type: " << *Ty << "\n";);
    SmallString<32> Buffer;
    raw_svector_ostream OS(Buffer);
    OS << Name.str() << "_" << Layout.getTypeSizeInBits(Ty);
    RetType = Builder.createBasicType(OS.str(), Layout.getTypeSizeInBits(Ty),
                                      dwarf::DW_ATE_address,
                                      llvm::DINode::FlagArtificial);
  }

  DITypeCache.insert({Ty, RetType});
  return RetType;
}

/// Build artificial debug info for C++ coroutine frames to allow users to
/// inspect the contents of the frame directly
///
/// Create Debug information for coroutine frame with debug name "__coro_frame".
/// The debug information for the fields of coroutine frame is constructed from
/// the following way:
/// 1. For all the value in the Frame, we search the use of dbg.declare to find
///    the corresponding debug variables for the value. If we can find the
///    debug variable, we can get full and accurate debug information.
/// 2. If we can't get debug information in step 1 and 2, we could only try to
///    build the DIType by Type. We did this in solveDIType. We only handle
///    integer, float, double, integer type and struct type for now.
static void buildFrameDebugInfo(Function &F, coro::Shape &Shape,
                                FrameDataInfo &FrameData) {
  DISubprogram *DIS = F.getSubprogram();
  // If there is no DISubprogram for F, it implies the Function are not compiled
  // with debug info. So we also don't need to generate debug info for the frame
  // neither.
  if (!DIS || !DIS->getUnit() ||
      !dwarf::isCPlusPlus(
          (dwarf::SourceLanguage)DIS->getUnit()->getSourceLanguage()))
    return;

  assert(Shape.ABI == coro::ABI::Switch &&
         "We could only build debug infomation for C++ coroutine now.\n");

  DIBuilder DBuilder(*F.getParent(), /*AllowUnresolved*/ false);

  AllocaInst *PromiseAlloca = Shape.getPromiseAlloca();
  assert(PromiseAlloca &&
         "Coroutine with switch ABI should own Promise alloca");

  TinyPtrVector<DbgDeclareInst *> DIs = FindDbgDeclareUses(PromiseAlloca);
  if (DIs.empty())
    return;

  DbgDeclareInst *PromiseDDI = DIs.front();
  DILocalVariable *PromiseDIVariable = PromiseDDI->getVariable();
  DILocalScope *PromiseDIScope = PromiseDIVariable->getScope();
  DIFile *DFile = PromiseDIScope->getFile();
  DILocation *DILoc = PromiseDDI->getDebugLoc().get();
  unsigned LineNum = PromiseDIVariable->getLine();

  DICompositeType *FrameDITy = DBuilder.createStructType(
      DIS, "__coro_frame_ty", DFile, LineNum, Shape.FrameSize * 8,
      Shape.FrameAlign.value() * 8, llvm::DINode::FlagArtificial, nullptr,
      llvm::DINodeArray());
  StructType *FrameTy = Shape.FrameTy;
  SmallVector<Metadata *, 16> Elements;
  DataLayout Layout = F.getParent()->getDataLayout();

  DenseMap<Value *, DILocalVariable *> DIVarCache;
  cacheDIVar(FrameData, DIVarCache);

  unsigned ResumeIndex = coro::Shape::SwitchFieldIndex::Resume;
  unsigned DestroyIndex = coro::Shape::SwitchFieldIndex::Destroy;
  unsigned IndexIndex = Shape.SwitchLowering.IndexField;

  DenseMap<unsigned, StringRef> NameCache;
  NameCache.insert({ResumeIndex, "__resume_fn"});
  NameCache.insert({DestroyIndex, "__destroy_fn"});
  NameCache.insert({IndexIndex, "__coro_index"});

  Type *ResumeFnTy = FrameTy->getElementType(ResumeIndex),
       *DestroyFnTy = FrameTy->getElementType(DestroyIndex),
       *IndexTy = FrameTy->getElementType(IndexIndex);

  DenseMap<unsigned, DIType *> TyCache;
  TyCache.insert({ResumeIndex,
                  DBuilder.createBasicType("__resume_fn",
                                           Layout.getTypeSizeInBits(ResumeFnTy),
                                           dwarf::DW_ATE_address)});
  TyCache.insert(
      {DestroyIndex, DBuilder.createBasicType(
                         "__destroy_fn", Layout.getTypeSizeInBits(DestroyFnTy),
                         dwarf::DW_ATE_address)});

  /// FIXME: If we fill the field `SizeInBits` with the actual size of
  /// __coro_index in bits, then __coro_index wouldn't show in the debugger.
  TyCache.insert({IndexIndex, DBuilder.createBasicType(
                                  "__coro_index",
                                  (Layout.getTypeSizeInBits(IndexTy) < 8)
                                      ? 8
                                      : Layout.getTypeSizeInBits(IndexTy),
                                  dwarf::DW_ATE_unsigned_char)});

  for (auto *V : FrameData.getAllDefs()) {
    if (DIVarCache.find(V) == DIVarCache.end())
      continue;

    auto Index = FrameData.getFieldIndex(V);

    NameCache.insert({Index, DIVarCache[V]->getName()});
    TyCache.insert({Index, DIVarCache[V]->getType()});
  }

  // Cache from index to (Align, Offset Pair)
  DenseMap<unsigned, std::pair<unsigned, unsigned>> OffsetCache;
  // The Align and Offset of Resume function and Destroy function are fixed.
  OffsetCache.insert({ResumeIndex, {8, 0}});
  OffsetCache.insert({DestroyIndex, {8, 8}});
  OffsetCache.insert(
      {IndexIndex,
       {Shape.SwitchLowering.IndexAlign, Shape.SwitchLowering.IndexOffset}});

  for (auto *V : FrameData.getAllDefs()) {
    auto Index = FrameData.getFieldIndex(V);

    OffsetCache.insert(
        {Index, {FrameData.getAlign(V), FrameData.getOffset(V)}});
  }

  DenseMap<Type *, DIType *> DITypeCache;
  // This counter is used to avoid same type names. e.g., there would be
  // many i32 and i64 types in one coroutine. And we would use i32_0 and
  // i32_1 to avoid the same type. Since it makes no sense the name of the
  // fields confilicts with each other.
  unsigned UnknownTypeNum = 0;
  for (unsigned Index = 0; Index < FrameTy->getNumElements(); Index++) {
    if (OffsetCache.find(Index) == OffsetCache.end())
      continue;

    std::string Name;
    uint64_t SizeInBits;
    uint32_t AlignInBits;
    uint64_t OffsetInBits;
    DIType *DITy = nullptr;

    Type *Ty = FrameTy->getElementType(Index);
    assert(Ty->isSized() && "We can't handle type which is not sized.\n");
    SizeInBits = Layout.getTypeSizeInBits(Ty).getFixedSize();
    AlignInBits = OffsetCache[Index].first * 8;
    OffsetInBits = OffsetCache[Index].second * 8;

    if (NameCache.find(Index) != NameCache.end()) {
      Name = NameCache[Index].str();
      DITy = TyCache[Index];
    } else {
      DITy = solveDIType(DBuilder, Ty, Layout, FrameDITy, LineNum, DITypeCache);
      assert(DITy && "SolveDIType shouldn't return nullptr.\n");
      Name = DITy->getName().str();
      Name += "_" + std::to_string(UnknownTypeNum);
      UnknownTypeNum++;
    }

    Elements.push_back(DBuilder.createMemberType(
        FrameDITy, Name, DFile, LineNum, SizeInBits, AlignInBits, OffsetInBits,
        llvm::DINode::FlagArtificial, DITy));
  }

  DBuilder.replaceArrays(FrameDITy, DBuilder.getOrCreateArray(Elements));

  auto *FrameDIVar = DBuilder.createAutoVariable(PromiseDIScope, "__coro_frame",
                                                 DFile, LineNum, FrameDITy,
                                                 true, DINode::FlagArtificial);
  assert(FrameDIVar->isValidLocationForIntrinsic(PromiseDDI->getDebugLoc()));

  // Subprogram would have ContainedNodes field which records the debug
  // variables it contained. So we need to add __coro_frame to the
  // ContainedNodes of it.
  //
  // If we don't add __coro_frame to the RetainedNodes, user may get
  // `no symbol __coro_frame in context` rather than `__coro_frame`
  // is optimized out, which is more precise.
  if (auto *SubProgram = dyn_cast<DISubprogram>(PromiseDIScope)) {
    auto RetainedNodes = SubProgram->getRetainedNodes();
    SmallVector<Metadata *, 32> RetainedNodesVec(RetainedNodes.begin(),
                                                 RetainedNodes.end());
    RetainedNodesVec.push_back(FrameDIVar);
    SubProgram->replaceOperandWith(
        7, (MDTuple::get(F.getContext(), RetainedNodesVec)));
  }

  DBuilder.insertDeclare(Shape.FramePtr, FrameDIVar,
                         DBuilder.createExpression(), DILoc,
                         Shape.FramePtr->getNextNode());
}

// Build a struct that will keep state for an active coroutine.
//   struct f.frame {
//     ResumeFnTy ResumeFnAddr;
//     ResumeFnTy DestroyFnAddr;
//     int ResumeIndex;
//     ... promise (if present) ...
//     ... spills ...
//   };
static StructType *buildFrameType(Function &F, coro::Shape &Shape,
                                  FrameDataInfo &FrameData) {
  LLVMContext &C = F.getContext();
  const DataLayout &DL = F.getParent()->getDataLayout();
  StructType *FrameTy = [&] {
    SmallString<32> Name(F.getName());
    Name.append(".Frame");
    return StructType::create(C, Name);
  }();

  // We will use this value to cap the alignment of spilled values.
  Optional<Align> MaxFrameAlignment;
  if (Shape.ABI == coro::ABI::Async)
    MaxFrameAlignment = Shape.AsyncLowering.getContextAlignment();
  FrameTypeBuilder B(C, DL, MaxFrameAlignment);

  AllocaInst *PromiseAlloca = Shape.getPromiseAlloca();
  Optional<FieldIDType> SwitchIndexFieldId;

  if (Shape.ABI == coro::ABI::Switch) {
    auto *FramePtrTy = FrameTy->getPointerTo();
    auto *FnTy = FunctionType::get(Type::getVoidTy(C), FramePtrTy,
                                   /*IsVarArg=*/false);
    auto *FnPtrTy = FnTy->getPointerTo();

    // Add header fields for the resume and destroy functions.
    // We can rely on these being perfectly packed.
    (void)B.addField(FnPtrTy, None, /*header*/ true);
    (void)B.addField(FnPtrTy, None, /*header*/ true);

    // PromiseAlloca field needs to be explicitly added here because it's
    // a header field with a fixed offset based on its alignment. Hence it
    // needs special handling and cannot be added to FrameData.Allocas.
    if (PromiseAlloca)
      FrameData.setFieldIndex(
          PromiseAlloca, B.addFieldForAlloca(PromiseAlloca, /*header*/ true));

    // Add a field to store the suspend index.  This doesn't need to
    // be in the header.
    unsigned IndexBits = std::max(1U, Log2_64_Ceil(Shape.CoroSuspends.size()));
    Type *IndexType = Type::getIntNTy(C, IndexBits);

    SwitchIndexFieldId = B.addField(IndexType, None);
  } else {
    assert(PromiseAlloca == nullptr && "lowering doesn't support promises");
  }

  // Because multiple allocas may own the same field slot,
  // we add allocas to field here.
  B.addFieldForAllocas(F, FrameData, Shape);
  // Add PromiseAlloca to Allocas list so that
  // 1. updateLayoutIndex could update its index after
  // `performOptimizedStructLayout`
  // 2. it is processed in insertSpills.
  if (Shape.ABI == coro::ABI::Switch && PromiseAlloca)
    // We assume that the promise alloca won't be modified before
    // CoroBegin and no alias will be create before CoroBegin.
    FrameData.Allocas.emplace_back(
        PromiseAlloca, DenseMap<Instruction *, llvm::Optional<APInt>>{}, false);
  // Create an entry for every spilled value.
  for (auto &S : FrameData.Spills) {
    Type *FieldType = S.first->getType();
    // For byval arguments, we need to store the pointed value in the frame,
    // instead of the pointer itself.
    if (const Argument *A = dyn_cast<Argument>(S.first))
      if (A->hasByValAttr())
        FieldType = A->getParamByValType();
    FieldIDType Id =
        B.addField(FieldType, None, false /*header*/, true /*IsSpillOfValue*/);
    FrameData.setFieldIndex(S.first, Id);
  }

  B.finish(FrameTy);
  FrameData.updateLayoutIndex(B);
  Shape.FrameAlign = B.getStructAlign();
  Shape.FrameSize = B.getStructSize();

  switch (Shape.ABI) {
  case coro::ABI::Switch: {
    // In the switch ABI, remember the switch-index field.
    auto IndexField = B.getLayoutField(*SwitchIndexFieldId);
    Shape.SwitchLowering.IndexField = IndexField.LayoutFieldIndex;
    Shape.SwitchLowering.IndexAlign = IndexField.Alignment.value();
    Shape.SwitchLowering.IndexOffset = IndexField.Offset;

    // Also round the frame size up to a multiple of its alignment, as is
    // generally expected in C/C++.
    Shape.FrameSize = alignTo(Shape.FrameSize, Shape.FrameAlign);
    break;
  }

  // In the retcon ABI, remember whether the frame is inline in the storage.
  case coro::ABI::Retcon:
  case coro::ABI::RetconOnce: {
    auto Id = Shape.getRetconCoroId();
    Shape.RetconLowering.IsFrameInlineInStorage
      = (B.getStructSize() <= Id->getStorageSize() &&
         B.getStructAlign() <= Id->getStorageAlignment());
    break;
  }
  case coro::ABI::Async: {
    Shape.AsyncLowering.FrameOffset =
        alignTo(Shape.AsyncLowering.ContextHeaderSize, Shape.FrameAlign);
    // Also make the final context size a multiple of the context alignment to
    // make allocation easier for allocators.
    Shape.AsyncLowering.ContextSize =
        alignTo(Shape.AsyncLowering.FrameOffset + Shape.FrameSize,
                Shape.AsyncLowering.getContextAlignment());
    if (Shape.AsyncLowering.getContextAlignment() < Shape.FrameAlign) {
      report_fatal_error(
          "The alignment requirment of frame variables cannot be higher than "
          "the alignment of the async function context");
    }
    break;
  }
  }

  return FrameTy;
}

// We use a pointer use visitor to track how an alloca is being used.
// The goal is to be able to answer the following three questions:
// 1. Should this alloca be allocated on the frame instead.
// 2. Could the content of the alloca be modified prior to CoroBegn, which would
// require copying the data from alloca to the frame after CoroBegin.
// 3. Is there any alias created for this alloca prior to CoroBegin, but used
// after CoroBegin. In that case, we will need to recreate the alias after
// CoroBegin based off the frame. To answer question 1, we track two things:
//   a. List of all BasicBlocks that use this alloca or any of the aliases of
//   the alloca. In the end, we check if there exists any two basic blocks that
//   cross suspension points. If so, this alloca must be put on the frame. b.
//   Whether the alloca or any alias of the alloca is escaped at some point,
//   either by storing the address somewhere, or the address is used in a
//   function call that might capture. If it's ever escaped, this alloca must be
//   put on the frame conservatively.
// To answer quetion 2, we track through the variable MayWriteBeforeCoroBegin.
// Whenever a potential write happens, either through a store instruction, a
// function call or any of the memory intrinsics, we check whether this
// instruction is prior to CoroBegin. To answer question 3, we track the offsets
// of all aliases created for the alloca prior to CoroBegin but used after
// CoroBegin. llvm::Optional is used to be able to represent the case when the
// offset is unknown (e.g. when you have a PHINode that takes in different
// offset values). We cannot handle unknown offsets and will assert. This is the
// potential issue left out. An ideal solution would likely require a
// significant redesign.
namespace {
struct AllocaUseVisitor : PtrUseVisitor<AllocaUseVisitor> {
  using Base = PtrUseVisitor<AllocaUseVisitor>;
  AllocaUseVisitor(const DataLayout &DL, const DominatorTree &DT,
                   const CoroBeginInst &CB, const SuspendCrossingInfo &Checker,
                   bool ShouldUseLifetimeStartInfo)
      : PtrUseVisitor(DL), DT(DT), CoroBegin(CB), Checker(Checker),
        ShouldUseLifetimeStartInfo(ShouldUseLifetimeStartInfo) {}

  void visit(Instruction &I) {
    Users.insert(&I);
    Base::visit(I);
    // If the pointer is escaped prior to CoroBegin, we have to assume it would
    // be written into before CoroBegin as well.
    if (PI.isEscaped() && !DT.dominates(&CoroBegin, PI.getEscapingInst())) {
      MayWriteBeforeCoroBegin = true;
    }
  }
  // We need to provide this overload as PtrUseVisitor uses a pointer based
  // visiting function.
  void visit(Instruction *I) { return visit(*I); }

  void visitPHINode(PHINode &I) {
    enqueueUsers(I);
    handleAlias(I);
  }

  void visitSelectInst(SelectInst &I) {
    enqueueUsers(I);
    handleAlias(I);
  }

  void visitStoreInst(StoreInst &SI) {
    // Regardless whether the alias of the alloca is the value operand or the
    // pointer operand, we need to assume the alloca is been written.
    handleMayWrite(SI);

    if (SI.getValueOperand() != U->get())
      return;

    // We are storing the pointer into a memory location, potentially escaping.
    // As an optimization, we try to detect simple cases where it doesn't
    // actually escape, for example:
    //   %ptr = alloca ..
    //   %addr = alloca ..
    //   store %ptr, %addr
    //   %x = load %addr
    //   ..
    // If %addr is only used by loading from it, we could simply treat %x as
    // another alias of %ptr, and not considering %ptr being escaped.
    auto IsSimpleStoreThenLoad = [&]() {
      auto *AI = dyn_cast<AllocaInst>(SI.getPointerOperand());
      // If the memory location we are storing to is not an alloca, it
      // could be an alias of some other memory locations, which is difficult
      // to analyze.
      if (!AI)
        return false;
      // StoreAliases contains aliases of the memory location stored into.
      SmallVector<Instruction *, 4> StoreAliases = {AI};
      while (!StoreAliases.empty()) {
        Instruction *I = StoreAliases.pop_back_val();
        for (User *U : I->users()) {
          // If we are loading from the memory location, we are creating an
          // alias of the original pointer.
          if (auto *LI = dyn_cast<LoadInst>(U)) {
            enqueueUsers(*LI);
            handleAlias(*LI);
            continue;
          }
          // If we are overriding the memory location, the pointer certainly
          // won't escape.
          if (auto *S = dyn_cast<StoreInst>(U))
            if (S->getPointerOperand() == I)
              continue;
          if (auto *II = dyn_cast<IntrinsicInst>(U))
            if (II->isLifetimeStartOrEnd())
              continue;
          // BitCastInst creats aliases of the memory location being stored
          // into.
          if (auto *BI = dyn_cast<BitCastInst>(U)) {
            StoreAliases.push_back(BI);
            continue;
          }
          return false;
        }
      }

      return true;
    };

    if (!IsSimpleStoreThenLoad())
      PI.setEscaped(&SI);
  }

  // All mem intrinsics modify the data.
  void visitMemIntrinsic(MemIntrinsic &MI) { handleMayWrite(MI); }

  void visitBitCastInst(BitCastInst &BC) {
    Base::visitBitCastInst(BC);
    handleAlias(BC);
  }

  void visitAddrSpaceCastInst(AddrSpaceCastInst &ASC) {
    Base::visitAddrSpaceCastInst(ASC);
    handleAlias(ASC);
  }

  void visitGetElementPtrInst(GetElementPtrInst &GEPI) {
    // The base visitor will adjust Offset accordingly.
    Base::visitGetElementPtrInst(GEPI);
    handleAlias(GEPI);
  }

  void visitIntrinsicInst(IntrinsicInst &II) {
<<<<<<< HEAD
    if (II.getIntrinsicID() != Intrinsic::lifetime_start)
=======
    // When we found the lifetime markers refers to a
    // subrange of the original alloca, ignore the lifetime
    // markers to avoid misleading the analysis.
    if (II.getIntrinsicID() != Intrinsic::lifetime_start || !IsOffsetKnown ||
        !Offset.isZero())
>>>>>>> 2ab1d525
      return Base::visitIntrinsicInst(II);
    LifetimeStarts.insert(&II);
  }

  void visitCallBase(CallBase &CB) {
    for (unsigned Op = 0, OpCount = CB.arg_size(); Op < OpCount; ++Op)
      if (U->get() == CB.getArgOperand(Op) && !CB.doesNotCapture(Op))
        PI.setEscaped(&CB);
    handleMayWrite(CB);
  }

  bool getShouldLiveOnFrame() const {
    if (!ShouldLiveOnFrame)
      ShouldLiveOnFrame = computeShouldLiveOnFrame();
    return ShouldLiveOnFrame.getValue();
  }

  bool getMayWriteBeforeCoroBegin() const { return MayWriteBeforeCoroBegin; }

  DenseMap<Instruction *, llvm::Optional<APInt>> getAliasesCopy() const {
    assert(getShouldLiveOnFrame() && "This method should only be called if the "
                                     "alloca needs to live on the frame.");
    for (const auto &P : AliasOffetMap)
      if (!P.second)
        report_fatal_error("Unable to handle an alias with unknown offset "
                           "created before CoroBegin.");
    return AliasOffetMap;
  }

private:
  const DominatorTree &DT;
  const CoroBeginInst &CoroBegin;
  const SuspendCrossingInfo &Checker;
  // All alias to the original AllocaInst, created before CoroBegin and used
  // after CoroBegin. Each entry contains the instruction and the offset in the
  // original Alloca. They need to be recreated after CoroBegin off the frame.
  DenseMap<Instruction *, llvm::Optional<APInt>> AliasOffetMap{};
  SmallPtrSet<Instruction *, 4> Users{};
  SmallPtrSet<IntrinsicInst *, 2> LifetimeStarts{};
  bool MayWriteBeforeCoroBegin{false};
  bool ShouldUseLifetimeStartInfo{true};

  mutable llvm::Optional<bool> ShouldLiveOnFrame{};

  bool computeShouldLiveOnFrame() const {
    // If lifetime information is available, we check it first since it's
    // more precise. We look at every pair of lifetime.start intrinsic and
    // every basic block that uses the pointer to see if they cross suspension
    // points. The uses cover both direct uses as well as indirect uses.
<<<<<<< HEAD
    if (!LifetimeStarts.empty()) {
=======
    if (ShouldUseLifetimeStartInfo && !LifetimeStarts.empty()) {
>>>>>>> 2ab1d525
      for (auto *I : Users)
        for (auto *S : LifetimeStarts)
          if (Checker.isDefinitionAcrossSuspend(*S, I))
            return true;
      return false;
    }
    // FIXME: Ideally the isEscaped check should come at the beginning.
    // However there are a few loose ends that need to be fixed first before
    // we can do that. We need to make sure we are not over-conservative, so
    // that the data accessed in-between await_suspend and symmetric transfer
    // is always put on the stack, and also data accessed after coro.end is
    // always put on the stack (esp the return object). To fix that, we need
    // to:
    //  1) Potentially treat sret as nocapture in calls
    //  2) Special handle the return object and put it on the stack
    //  3) Utilize lifetime.end intrinsic
    if (PI.isEscaped())
      return true;

    for (auto *U1 : Users)
      for (auto *U2 : Users)
        if (Checker.isDefinitionAcrossSuspend(*U1, U2))
          return true;

    return false;
  }

  void handleMayWrite(const Instruction &I) {
    if (!DT.dominates(&CoroBegin, &I))
      MayWriteBeforeCoroBegin = true;
  }

  bool usedAfterCoroBegin(Instruction &I) {
    for (auto &U : I.uses())
      if (DT.dominates(&CoroBegin, U))
        return true;
    return false;
  }

  void handleAlias(Instruction &I) {
    // We track all aliases created prior to CoroBegin but used after.
    // These aliases may need to be recreated after CoroBegin if the alloca
    // need to live on the frame.
    if (DT.dominates(&CoroBegin, &I) || !usedAfterCoroBegin(I))
      return;

    if (!IsOffsetKnown) {
      AliasOffetMap[&I].reset();
    } else {
      auto Itr = AliasOffetMap.find(&I);
      if (Itr == AliasOffetMap.end()) {
        AliasOffetMap[&I] = Offset;
      } else if (Itr->second.hasValue() && Itr->second.getValue() != Offset) {
        // If we have seen two different possible values for this alias, we set
        // it to empty.
        AliasOffetMap[&I].reset();
      }
    }
  }
};
} // namespace

// We need to make room to insert a spill after initial PHIs, but before
// catchswitch instruction. Placing it before violates the requirement that
// catchswitch, like all other EHPads must be the first nonPHI in a block.
//
// Split away catchswitch into a separate block and insert in its place:
//
//   cleanuppad <InsertPt> cleanupret.
//
// cleanupret instruction will act as an insert point for the spill.
static Instruction *splitBeforeCatchSwitch(CatchSwitchInst *CatchSwitch) {
  BasicBlock *CurrentBlock = CatchSwitch->getParent();
  BasicBlock *NewBlock = CurrentBlock->splitBasicBlock(CatchSwitch);
  CurrentBlock->getTerminator()->eraseFromParent();

  auto *CleanupPad =
      CleanupPadInst::Create(CatchSwitch->getParentPad(), {}, "", CurrentBlock);
  auto *CleanupRet =
      CleanupReturnInst::Create(CleanupPad, NewBlock, CurrentBlock);
  return CleanupRet;
}

static void createFramePtr(coro::Shape &Shape) {
  auto *CB = Shape.CoroBegin;
  IRBuilder<> Builder(CB->getNextNode());
  StructType *FrameTy = Shape.FrameTy;
  PointerType *FramePtrTy = FrameTy->getPointerTo();
  Shape.FramePtr =
      cast<Instruction>(Builder.CreateBitCast(CB, FramePtrTy, "FramePtr"));
}

// Replace all alloca and SSA values that are accessed across suspend points
// with GetElementPointer from coroutine frame + loads and stores. Create an
// AllocaSpillBB that will become the new entry block for the resume parts of
// the coroutine:
//
//    %hdl = coro.begin(...)
//    whatever
//
// becomes:
//
//    %hdl = coro.begin(...)
//    %FramePtr = bitcast i8* hdl to %f.frame*
//    br label %AllocaSpillBB
//
//  AllocaSpillBB:
//    ; geps corresponding to allocas that were moved to coroutine frame
//    br label PostSpill
//
//  PostSpill:
//    whatever
//
//
static Instruction *insertSpills(const FrameDataInfo &FrameData,
                                 coro::Shape &Shape) {
  auto *CB = Shape.CoroBegin;
  LLVMContext &C = CB->getContext();
  IRBuilder<> Builder(C);
  StructType *FrameTy = Shape.FrameTy;
  Instruction *FramePtr = Shape.FramePtr;
  DominatorTree DT(*CB->getFunction());
  SmallDenseMap<llvm::Value *, llvm::AllocaInst *, 4> DbgPtrAllocaCache;

  // Create a GEP with the given index into the coroutine frame for the original
  // value Orig. Appends an extra 0 index for array-allocas, preserving the
  // original type.
  auto GetFramePointer = [&](Value *Orig) -> Value * {
    FieldIDType Index = FrameData.getFieldIndex(Orig);
    SmallVector<Value *, 3> Indices = {
        ConstantInt::get(Type::getInt32Ty(C), 0),
        ConstantInt::get(Type::getInt32Ty(C), Index),
    };

    if (auto *AI = dyn_cast<AllocaInst>(Orig)) {
      if (auto *CI = dyn_cast<ConstantInt>(AI->getArraySize())) {
        auto Count = CI->getValue().getZExtValue();
        if (Count > 1) {
          Indices.push_back(ConstantInt::get(Type::getInt32Ty(C), 0));
        }
      } else {
        report_fatal_error("Coroutines cannot handle non static allocas yet");
      }
    }

    auto GEP = cast<GetElementPtrInst>(
        Builder.CreateInBoundsGEP(FrameTy, FramePtr, Indices));
    if (isa<AllocaInst>(Orig)) {
      // If the type of GEP is not equal to the type of AllocaInst, it implies
      // that the AllocaInst may be reused in the Frame slot of other
      // AllocaInst. So We cast GEP to the AllocaInst here to re-use
      // the Frame storage.
      //
      // Note: If we change the strategy dealing with alignment, we need to refine
      // this casting.
      if (GEP->getResultElementType() != Orig->getType())
        return Builder.CreateBitCast(GEP, Orig->getType(),
                                     Orig->getName() + Twine(".cast"));
    }
    return GEP;
  };

  for (auto const &E : FrameData.Spills) {
    Value *Def = E.first;
    auto SpillAlignment = Align(FrameData.getAlign(Def));
    // Create a store instruction storing the value into the
    // coroutine frame.
    Instruction *InsertPt = nullptr;
    bool NeedToCopyArgPtrValue = false;
    if (auto *Arg = dyn_cast<Argument>(Def)) {
      // For arguments, we will place the store instruction right after
      // the coroutine frame pointer instruction, i.e. bitcast of
      // coro.begin from i8* to %f.frame*.
      InsertPt = FramePtr->getNextNode();

      // If we're spilling an Argument, make sure we clear 'nocapture'
      // from the coroutine function.
      Arg->getParent()->removeParamAttr(Arg->getArgNo(), Attribute::NoCapture);

      if (Arg->hasByValAttr())
        NeedToCopyArgPtrValue = true;

    } else if (auto *CSI = dyn_cast<AnyCoroSuspendInst>(Def)) {
      // Don't spill immediately after a suspend; splitting assumes
      // that the suspend will be followed by a branch.
      InsertPt = CSI->getParent()->getSingleSuccessor()->getFirstNonPHI();
    } else {
      auto *I = cast<Instruction>(Def);
      if (!DT.dominates(CB, I)) {
        // If it is not dominated by CoroBegin, then spill should be
        // inserted immediately after CoroFrame is computed.
        InsertPt = FramePtr->getNextNode();
      } else if (auto *II = dyn_cast<InvokeInst>(I)) {
        // If we are spilling the result of the invoke instruction, split
        // the normal edge and insert the spill in the new block.
        auto *NewBB = SplitEdge(II->getParent(), II->getNormalDest());
        InsertPt = NewBB->getTerminator();
      } else if (isa<PHINode>(I)) {
        // Skip the PHINodes and EH pads instructions.
        BasicBlock *DefBlock = I->getParent();
        if (auto *CSI = dyn_cast<CatchSwitchInst>(DefBlock->getTerminator()))
          InsertPt = splitBeforeCatchSwitch(CSI);
        else
          InsertPt = &*DefBlock->getFirstInsertionPt();
      } else {
        assert(!I->isTerminator() && "unexpected terminator");
        // For all other values, the spill is placed immediately after
        // the definition.
        InsertPt = I->getNextNode();
      }
    }

    auto Index = FrameData.getFieldIndex(Def);
    Builder.SetInsertPoint(InsertPt);
    auto *G = Builder.CreateConstInBoundsGEP2_32(
        FrameTy, FramePtr, 0, Index, Def->getName() + Twine(".spill.addr"));
    if (NeedToCopyArgPtrValue) {
      // For byval arguments, we need to store the pointed value in the frame,
      // instead of the pointer itself.
      auto *Value =
          Builder.CreateLoad(Def->getType()->getPointerElementType(), Def);
      Builder.CreateAlignedStore(Value, G, SpillAlignment);
    } else {
      Builder.CreateAlignedStore(Def, G, SpillAlignment);
    }

    BasicBlock *CurrentBlock = nullptr;
    Value *CurrentReload = nullptr;
    for (auto *U : E.second) {
      // If we have not seen the use block, create a load instruction to reload
      // the spilled value from the coroutine frame. Populates the Value pointer
      // reference provided with the frame GEP.
      if (CurrentBlock != U->getParent()) {
        CurrentBlock = U->getParent();
        Builder.SetInsertPoint(&*CurrentBlock->getFirstInsertionPt());

        auto *GEP = GetFramePointer(E.first);
        GEP->setName(E.first->getName() + Twine(".reload.addr"));
<<<<<<< HEAD
        CurrentReload = Builder.CreateLoad(
            FrameTy->getElementType(FrameData.getFieldIndex(E.first)), GEP,
            E.first->getName() + Twine(".reload"));
=======
        if (NeedToCopyArgPtrValue)
          CurrentReload = GEP;
        else
          CurrentReload = Builder.CreateAlignedLoad(
              FrameTy->getElementType(FrameData.getFieldIndex(E.first)), GEP,
              SpillAlignment, E.first->getName() + Twine(".reload"));
>>>>>>> 2ab1d525

        TinyPtrVector<DbgDeclareInst *> DIs = FindDbgDeclareUses(Def);
        for (DbgDeclareInst *DDI : DIs) {
          bool AllowUnresolved = false;
          // This dbg.declare is preserved for all coro-split function
          // fragments. It will be unreachable in the main function, and
          // processed by coro::salvageDebugInfo() by CoroCloner.
          DIBuilder(*CurrentBlock->getParent()->getParent(), AllowUnresolved)
              .insertDeclare(CurrentReload, DDI->getVariable(),
                             DDI->getExpression(), DDI->getDebugLoc(),
                             &*Builder.GetInsertPoint());
          // This dbg.declare is for the main function entry point.  It
          // will be deleted in all coro-split functions.
<<<<<<< HEAD
          coro::salvageDebugInfo(DbgPtrAllocaCache, DDI);
=======
          coro::salvageDebugInfo(DbgPtrAllocaCache, DDI, Shape.OptimizeFrame);
>>>>>>> 2ab1d525
        }
      }

      // If we have a single edge PHINode, remove it and replace it with a
      // reload from the coroutine frame. (We already took care of multi edge
      // PHINodes by rewriting them in the rewritePHIs function).
      if (auto *PN = dyn_cast<PHINode>(U)) {
        assert(PN->getNumIncomingValues() == 1 &&
               "unexpected number of incoming "
               "values in the PHINode");
        PN->replaceAllUsesWith(CurrentReload);
        PN->eraseFromParent();
        continue;
      }

      // Replace all uses of CurrentValue in the current instruction with
      // reload.
      U->replaceUsesOfWith(Def, CurrentReload);
    }
  }

  BasicBlock *FramePtrBB = FramePtr->getParent();

  auto SpillBlock =
      FramePtrBB->splitBasicBlock(FramePtr->getNextNode(), "AllocaSpillBB");
  SpillBlock->splitBasicBlock(&SpillBlock->front(), "PostSpill");
  Shape.AllocaSpillBlock = SpillBlock;

  // retcon and retcon.once lowering assumes all uses have been sunk.
  if (Shape.ABI == coro::ABI::Retcon || Shape.ABI == coro::ABI::RetconOnce ||
      Shape.ABI == coro::ABI::Async) {
    // If we found any allocas, replace all of their remaining uses with Geps.
    Builder.SetInsertPoint(&SpillBlock->front());
    for (const auto &P : FrameData.Allocas) {
      AllocaInst *Alloca = P.Alloca;
      auto *G = GetFramePointer(Alloca);

      // We are not using ReplaceInstWithInst(P.first, cast<Instruction>(G))
      // here, as we are changing location of the instruction.
      G->takeName(Alloca);
      Alloca->replaceAllUsesWith(G);
      Alloca->eraseFromParent();
    }
    return FramePtr;
  }

  // If we found any alloca, replace all of their remaining uses with GEP
  // instructions. To remain debugbility, we replace the uses of allocas for
  // dbg.declares and dbg.values with the reload from the frame.
  // Note: We cannot replace the alloca with GEP instructions indiscriminately,
  // as some of the uses may not be dominated by CoroBegin.
  Builder.SetInsertPoint(&Shape.AllocaSpillBlock->front());
  SmallVector<Instruction *, 4> UsersToUpdate;
  for (const auto &A : FrameData.Allocas) {
    AllocaInst *Alloca = A.Alloca;
    UsersToUpdate.clear();
    for (User *U : Alloca->users()) {
      auto *I = cast<Instruction>(U);
      if (DT.dominates(CB, I))
        UsersToUpdate.push_back(I);
    }
    if (UsersToUpdate.empty())
      continue;
    auto *G = GetFramePointer(Alloca);
    G->setName(Alloca->getName() + Twine(".reload.addr"));

<<<<<<< HEAD
    TinyPtrVector<DbgDeclareInst *> DIs = FindDbgDeclareUses(Alloca);
    if (!DIs.empty())
      DIBuilder(*Alloca->getModule(),
                /*AllowUnresolved*/ false)
          .insertDeclare(G, DIs.front()->getVariable(),
                         DIs.front()->getExpression(),
                         DIs.front()->getDebugLoc(), DIs.front());
    for (auto *DI : FindDbgDeclareUses(Alloca))
      DI->eraseFromParent();
    replaceDbgUsesWithUndef(Alloca);
=======
    SmallVector<DbgVariableIntrinsic *, 4> DIs;
    findDbgUsers(DIs, Alloca);
    for (auto *DVI : DIs)
      DVI->replaceUsesOfWith(Alloca, G);
>>>>>>> 2ab1d525

    for (Instruction *I : UsersToUpdate)
      I->replaceUsesOfWith(Alloca, G);
  }
  Builder.SetInsertPoint(FramePtr->getNextNode());
  for (const auto &A : FrameData.Allocas) {
    AllocaInst *Alloca = A.Alloca;
    if (A.MayWriteBeforeCoroBegin) {
      // isEscaped really means potentially modified before CoroBegin.
      if (Alloca->isArrayAllocation())
        report_fatal_error(
            "Coroutines cannot handle copying of array allocas yet");

      auto *G = GetFramePointer(Alloca);
      auto *Value = Builder.CreateLoad(Alloca->getAllocatedType(), Alloca);
      Builder.CreateStore(Value, G);
    }
    // For each alias to Alloca created before CoroBegin but used after
    // CoroBegin, we recreate them after CoroBegin by appplying the offset
    // to the pointer in the frame.
    for (const auto &Alias : A.Aliases) {
      auto *FramePtr = GetFramePointer(Alloca);
      auto *FramePtrRaw =
          Builder.CreateBitCast(FramePtr, Type::getInt8PtrTy(C));
      auto *AliasPtr = Builder.CreateGEP(
          Type::getInt8Ty(C), FramePtrRaw,
          ConstantInt::get(Type::getInt64Ty(C), Alias.second.getValue()));
      auto *AliasPtrTyped =
          Builder.CreateBitCast(AliasPtr, Alias.first->getType());
      Alias.first->replaceUsesWithIf(
          AliasPtrTyped, [&](Use &U) { return DT.dominates(CB, U); });
    }
  }
  return FramePtr;
}

// Moves the values in the PHIs in SuccBB that correspong to PredBB into a new
// PHI in InsertedBB.
static void movePHIValuesToInsertedBlock(BasicBlock *SuccBB,
                                         BasicBlock *InsertedBB,
                                         BasicBlock *PredBB,
                                         PHINode *UntilPHI = nullptr) {
  auto *PN = cast<PHINode>(&SuccBB->front());
  do {
    int Index = PN->getBasicBlockIndex(InsertedBB);
    Value *V = PN->getIncomingValue(Index);
    PHINode *InputV = PHINode::Create(
        V->getType(), 1, V->getName() + Twine(".") + SuccBB->getName(),
        &InsertedBB->front());
    InputV->addIncoming(V, PredBB);
    PN->setIncomingValue(Index, InputV);
    PN = dyn_cast<PHINode>(PN->getNextNode());
  } while (PN != UntilPHI);
}

// Rewrites the PHI Nodes in a cleanuppad.
static void rewritePHIsForCleanupPad(BasicBlock *CleanupPadBB,
                                     CleanupPadInst *CleanupPad) {
  // For every incoming edge to a CleanupPad we will create a new block holding
  // all incoming values in single-value PHI nodes. We will then create another
  // block to act as a dispather (as all unwind edges for related EH blocks
  // must be the same).
  //
  // cleanuppad:
  //    %2 = phi i32[%0, %catchswitch], [%1, %catch.1]
  //    %3 = cleanuppad within none []
  //
  // It will create:
  //
  // cleanuppad.corodispatch
  //    %2 = phi i8[0, %catchswitch], [1, %catch.1]
  //    %3 = cleanuppad within none []
  //    switch i8 % 2, label %unreachable
  //            [i8 0, label %cleanuppad.from.catchswitch
  //             i8 1, label %cleanuppad.from.catch.1]
  // cleanuppad.from.catchswitch:
  //    %4 = phi i32 [%0, %catchswitch]
  //    br %label cleanuppad
  // cleanuppad.from.catch.1:
  //    %6 = phi i32 [%1, %catch.1]
  //    br %label cleanuppad
  // cleanuppad:
  //    %8 = phi i32 [%4, %cleanuppad.from.catchswitch],
  //                 [%6, %cleanuppad.from.catch.1]

  // Unreachable BB, in case switching on an invalid value in the dispatcher.
  auto *UnreachBB = BasicBlock::Create(
      CleanupPadBB->getContext(), "unreachable", CleanupPadBB->getParent());
  IRBuilder<> Builder(UnreachBB);
  Builder.CreateUnreachable();

  // Create a new cleanuppad which will be the dispatcher.
  auto *NewCleanupPadBB =
      BasicBlock::Create(CleanupPadBB->getContext(),
                         CleanupPadBB->getName() + Twine(".corodispatch"),
                         CleanupPadBB->getParent(), CleanupPadBB);
  Builder.SetInsertPoint(NewCleanupPadBB);
  auto *SwitchType = Builder.getInt8Ty();
  auto *SetDispatchValuePN =
      Builder.CreatePHI(SwitchType, pred_size(CleanupPadBB));
  CleanupPad->removeFromParent();
  CleanupPad->insertAfter(SetDispatchValuePN);
  auto *SwitchOnDispatch = Builder.CreateSwitch(SetDispatchValuePN, UnreachBB,
                                                pred_size(CleanupPadBB));

  int SwitchIndex = 0;
  SmallVector<BasicBlock *, 8> Preds(predecessors(CleanupPadBB));
  for (BasicBlock *Pred : Preds) {
    // Create a new cleanuppad and move the PHI values to there.
    auto *CaseBB = BasicBlock::Create(CleanupPadBB->getContext(),
                                      CleanupPadBB->getName() +
                                          Twine(".from.") + Pred->getName(),
                                      CleanupPadBB->getParent(), CleanupPadBB);
    updatePhiNodes(CleanupPadBB, Pred, CaseBB);
    CaseBB->setName(CleanupPadBB->getName() + Twine(".from.") +
                    Pred->getName());
    Builder.SetInsertPoint(CaseBB);
    Builder.CreateBr(CleanupPadBB);
    movePHIValuesToInsertedBlock(CleanupPadBB, CaseBB, NewCleanupPadBB);

    // Update this Pred to the new unwind point.
    setUnwindEdgeTo(Pred->getTerminator(), NewCleanupPadBB);

    // Setup the switch in the dispatcher.
    auto *SwitchConstant = ConstantInt::get(SwitchType, SwitchIndex);
    SetDispatchValuePN->addIncoming(SwitchConstant, Pred);
    SwitchOnDispatch->addCase(SwitchConstant, CaseBB);
    SwitchIndex++;
  }
}

static void cleanupSinglePredPHIs(Function &F) {
  SmallVector<PHINode *, 32> Worklist;
  for (auto &BB : F) {
    for (auto &Phi : BB.phis()) {
      if (Phi.getNumIncomingValues() == 1) {
        Worklist.push_back(&Phi);
      } else
        break;
    }
  }
  while (!Worklist.empty()) {
    auto *Phi = Worklist.pop_back_val();
    auto *OriginalValue = Phi->getIncomingValue(0);
    Phi->replaceAllUsesWith(OriginalValue);
  }
}

static void rewritePHIs(BasicBlock &BB) {
  // For every incoming edge we will create a block holding all
  // incoming values in a single PHI nodes.
  //
  // loop:
  //    %n.val = phi i32[%n, %entry], [%inc, %loop]
  //
  // It will create:
  //
  // loop.from.entry:
  //    %n.loop.pre = phi i32 [%n, %entry]
  //    br %label loop
  // loop.from.loop:
  //    %inc.loop.pre = phi i32 [%inc, %loop]
  //    br %label loop
  //
  // After this rewrite, further analysis will ignore any phi nodes with more
  // than one incoming edge.

  // TODO: Simplify PHINodes in the basic block to remove duplicate
  // predecessors.

  // Special case for CleanupPad: all EH blocks must have the same unwind edge
  // so we need to create an additional "dispatcher" block.
  if (auto *CleanupPad =
          dyn_cast_or_null<CleanupPadInst>(BB.getFirstNonPHI())) {
    SmallVector<BasicBlock *, 8> Preds(predecessors(&BB));
    for (BasicBlock *Pred : Preds) {
      if (CatchSwitchInst *CS =
              dyn_cast<CatchSwitchInst>(Pred->getTerminator())) {
        // CleanupPad with a CatchSwitch predecessor: therefore this is an
        // unwind destination that needs to be handle specially.
        assert(CS->getUnwindDest() == &BB);
        (void)CS;
        rewritePHIsForCleanupPad(&BB, CleanupPad);
        return;
      }
    }
  }

  LandingPadInst *LandingPad = nullptr;
  PHINode *ReplPHI = nullptr;
  if ((LandingPad = dyn_cast_or_null<LandingPadInst>(BB.getFirstNonPHI()))) {
    // ehAwareSplitEdge will clone the LandingPad in all the edge blocks.
    // We replace the original landing pad with a PHINode that will collect the
    // results from all of them.
    ReplPHI = PHINode::Create(LandingPad->getType(), 1, "", LandingPad);
    ReplPHI->takeName(LandingPad);
    LandingPad->replaceAllUsesWith(ReplPHI);
    // We will erase the original landing pad at the end of this function after
    // ehAwareSplitEdge cloned it in the transition blocks.
  }

  SmallVector<BasicBlock *, 8> Preds(predecessors(&BB));
  for (BasicBlock *Pred : Preds) {
    auto *IncomingBB = ehAwareSplitEdge(Pred, &BB, LandingPad, ReplPHI);
    IncomingBB->setName(BB.getName() + Twine(".from.") + Pred->getName());

    // Stop the moving of values at ReplPHI, as this is either null or the PHI
    // that replaced the landing pad.
    movePHIValuesToInsertedBlock(&BB, IncomingBB, Pred, ReplPHI);
  }

  if (LandingPad) {
    // Calls to ehAwareSplitEdge function cloned the original lading pad.
    // No longer need it.
    LandingPad->eraseFromParent();
  }
}

static void rewritePHIs(Function &F) {
  SmallVector<BasicBlock *, 8> WorkList;

  for (BasicBlock &BB : F)
    if (auto *PN = dyn_cast<PHINode>(&BB.front()))
      if (PN->getNumIncomingValues() > 1)
        WorkList.push_back(&BB);

  for (BasicBlock *BB : WorkList)
    rewritePHIs(*BB);
}

// Check for instructions that we can recreate on resume as opposed to spill
// the result into a coroutine frame.
static bool materializable(Instruction &V) {
  return isa<CastInst>(&V) || isa<GetElementPtrInst>(&V) ||
         isa<BinaryOperator>(&V) || isa<CmpInst>(&V) || isa<SelectInst>(&V);
}

// Check for structural coroutine intrinsics that should not be spilled into
// the coroutine frame.
static bool isCoroutineStructureIntrinsic(Instruction &I) {
  return isa<CoroIdInst>(&I) || isa<CoroSaveInst>(&I) ||
         isa<CoroSuspendInst>(&I);
}

// For every use of the value that is across suspend point, recreate that value
// after a suspend point.
static void rewriteMaterializableInstructions(IRBuilder<> &IRB,
                                              const SpillInfo &Spills) {
  for (const auto &E : Spills) {
    Value *Def = E.first;
    BasicBlock *CurrentBlock = nullptr;
    Instruction *CurrentMaterialization = nullptr;
    for (Instruction *U : E.second) {
      // If we have not seen this block, materialize the value.
      if (CurrentBlock != U->getParent()) {

        bool IsInCoroSuspendBlock = isa<AnyCoroSuspendInst>(U);
        CurrentBlock = U->getParent();
        auto *InsertBlock = IsInCoroSuspendBlock
                                ? CurrentBlock->getSinglePredecessor()
                                : CurrentBlock;
        CurrentMaterialization = cast<Instruction>(Def)->clone();
        CurrentMaterialization->setName(Def->getName());
        CurrentMaterialization->insertBefore(
            IsInCoroSuspendBlock ? InsertBlock->getTerminator()
                                 : &*InsertBlock->getFirstInsertionPt());
      }
      if (auto *PN = dyn_cast<PHINode>(U)) {
        assert(PN->getNumIncomingValues() == 1 &&
               "unexpected number of incoming "
               "values in the PHINode");
        PN->replaceAllUsesWith(CurrentMaterialization);
        PN->eraseFromParent();
        continue;
      }
      // Replace all uses of Def in the current instruction with the
      // CurrentMaterialization for the block.
      U->replaceUsesOfWith(Def, CurrentMaterialization);
    }
  }
}

// Splits the block at a particular instruction unless it is the first
// instruction in the block with a single predecessor.
static BasicBlock *splitBlockIfNotFirst(Instruction *I, const Twine &Name) {
  auto *BB = I->getParent();
  if (&BB->front() == I) {
    if (BB->getSinglePredecessor()) {
      BB->setName(Name);
      return BB;
    }
  }
  return BB->splitBasicBlock(I, Name);
}

// Split above and below a particular instruction so that it
// will be all alone by itself in a block.
static void splitAround(Instruction *I, const Twine &Name) {
  splitBlockIfNotFirst(I, Name);
  splitBlockIfNotFirst(I->getNextNode(), "After" + Name);
}

static bool isSuspendBlock(BasicBlock *BB) {
  return isa<AnyCoroSuspendInst>(BB->front());
}

typedef SmallPtrSet<BasicBlock*, 8> VisitedBlocksSet;

/// Does control flow starting at the given block ever reach a suspend
/// instruction before reaching a block in VisitedOrFreeBBs?
static bool isSuspendReachableFrom(BasicBlock *From,
                                   VisitedBlocksSet &VisitedOrFreeBBs) {
  // Eagerly try to add this block to the visited set.  If it's already
  // there, stop recursing; this path doesn't reach a suspend before
  // either looping or reaching a freeing block.
  if (!VisitedOrFreeBBs.insert(From).second)
    return false;

  // We assume that we'll already have split suspends into their own blocks.
  if (isSuspendBlock(From))
    return true;

  // Recurse on the successors.
  for (auto Succ : successors(From)) {
    if (isSuspendReachableFrom(Succ, VisitedOrFreeBBs))
      return true;
  }

  return false;
}

/// Is the given alloca "local", i.e. bounded in lifetime to not cross a
/// suspend point?
static bool isLocalAlloca(CoroAllocaAllocInst *AI) {
  // Seed the visited set with all the basic blocks containing a free
  // so that we won't pass them up.
  VisitedBlocksSet VisitedOrFreeBBs;
  for (auto User : AI->users()) {
    if (auto FI = dyn_cast<CoroAllocaFreeInst>(User))
      VisitedOrFreeBBs.insert(FI->getParent());
  }

  return !isSuspendReachableFrom(AI->getParent(), VisitedOrFreeBBs);
}

/// After we split the coroutine, will the given basic block be along
/// an obvious exit path for the resumption function?
static bool willLeaveFunctionImmediatelyAfter(BasicBlock *BB,
                                              unsigned depth = 3) {
  // If we've bottomed out our depth count, stop searching and assume
  // that the path might loop back.
  if (depth == 0) return false;

  // If this is a suspend block, we're about to exit the resumption function.
  if (isSuspendBlock(BB)) return true;

  // Recurse into the successors.
  for (auto Succ : successors(BB)) {
    if (!willLeaveFunctionImmediatelyAfter(Succ, depth - 1))
      return false;
  }

  // If none of the successors leads back in a loop, we're on an exit/abort.
  return true;
}

static bool localAllocaNeedsStackSave(CoroAllocaAllocInst *AI) {
  // Look for a free that isn't sufficiently obviously followed by
  // either a suspend or a termination, i.e. something that will leave
  // the coro resumption frame.
  for (auto U : AI->users()) {
    auto FI = dyn_cast<CoroAllocaFreeInst>(U);
    if (!FI) continue;

    if (!willLeaveFunctionImmediatelyAfter(FI->getParent()))
      return true;
  }

  // If we never found one, we don't need a stack save.
  return false;
}

/// Turn each of the given local allocas into a normal (dynamic) alloca
/// instruction.
static void lowerLocalAllocas(ArrayRef<CoroAllocaAllocInst*> LocalAllocas,
                              SmallVectorImpl<Instruction*> &DeadInsts) {
  for (auto AI : LocalAllocas) {
    auto M = AI->getModule();
    IRBuilder<> Builder(AI);

    // Save the stack depth.  Try to avoid doing this if the stackrestore
    // is going to immediately precede a return or something.
    Value *StackSave = nullptr;
    if (localAllocaNeedsStackSave(AI))
      StackSave = Builder.CreateCall(
                            Intrinsic::getDeclaration(M, Intrinsic::stacksave));

    // Allocate memory.
    auto Alloca = Builder.CreateAlloca(Builder.getInt8Ty(), AI->getSize());
    Alloca->setAlignment(Align(AI->getAlignment()));

    for (auto U : AI->users()) {
      // Replace gets with the allocation.
      if (isa<CoroAllocaGetInst>(U)) {
        U->replaceAllUsesWith(Alloca);

      // Replace frees with stackrestores.  This is safe because
      // alloca.alloc is required to obey a stack discipline, although we
      // don't enforce that structurally.
      } else {
        auto FI = cast<CoroAllocaFreeInst>(U);
        if (StackSave) {
          Builder.SetInsertPoint(FI);
          Builder.CreateCall(
                    Intrinsic::getDeclaration(M, Intrinsic::stackrestore),
                             StackSave);
        }
      }
      DeadInsts.push_back(cast<Instruction>(U));
    }

    DeadInsts.push_back(AI);
  }
}

/// Turn the given coro.alloca.alloc call into a dynamic allocation.
/// This happens during the all-instructions iteration, so it must not
/// delete the call.
static Instruction *lowerNonLocalAlloca(CoroAllocaAllocInst *AI,
                                        coro::Shape &Shape,
                                   SmallVectorImpl<Instruction*> &DeadInsts) {
  IRBuilder<> Builder(AI);
  auto Alloc = Shape.emitAlloc(Builder, AI->getSize(), nullptr);

  for (User *U : AI->users()) {
    if (isa<CoroAllocaGetInst>(U)) {
      U->replaceAllUsesWith(Alloc);
    } else {
      auto FI = cast<CoroAllocaFreeInst>(U);
      Builder.SetInsertPoint(FI);
      Shape.emitDealloc(Builder, Alloc, nullptr);
    }
    DeadInsts.push_back(cast<Instruction>(U));
  }

  // Push this on last so that it gets deleted after all the others.
  DeadInsts.push_back(AI);

  // Return the new allocation value so that we can check for needed spills.
  return cast<Instruction>(Alloc);
}

/// Get the current swifterror value.
static Value *emitGetSwiftErrorValue(IRBuilder<> &Builder, Type *ValueTy,
                                     coro::Shape &Shape) {
  // Make a fake function pointer as a sort of intrinsic.
  auto FnTy = FunctionType::get(ValueTy, {}, false);
  auto Fn = ConstantPointerNull::get(FnTy->getPointerTo());

  auto Call = Builder.CreateCall(FnTy, Fn, {});
  Shape.SwiftErrorOps.push_back(Call);

  return Call;
}

/// Set the given value as the current swifterror value.
///
/// Returns a slot that can be used as a swifterror slot.
static Value *emitSetSwiftErrorValue(IRBuilder<> &Builder, Value *V,
                                     coro::Shape &Shape) {
  // Make a fake function pointer as a sort of intrinsic.
  auto FnTy = FunctionType::get(V->getType()->getPointerTo(),
                                {V->getType()}, false);
  auto Fn = ConstantPointerNull::get(FnTy->getPointerTo());

  auto Call = Builder.CreateCall(FnTy, Fn, { V });
  Shape.SwiftErrorOps.push_back(Call);

  return Call;
}

/// Set the swifterror value from the given alloca before a call,
/// then put in back in the alloca afterwards.
///
/// Returns an address that will stand in for the swifterror slot
/// until splitting.
static Value *emitSetAndGetSwiftErrorValueAround(Instruction *Call,
                                                 AllocaInst *Alloca,
                                                 coro::Shape &Shape) {
  auto ValueTy = Alloca->getAllocatedType();
  IRBuilder<> Builder(Call);

  // Load the current value from the alloca and set it as the
  // swifterror value.
  auto ValueBeforeCall = Builder.CreateLoad(ValueTy, Alloca);
  auto Addr = emitSetSwiftErrorValue(Builder, ValueBeforeCall, Shape);

  // Move to after the call.  Since swifterror only has a guaranteed
  // value on normal exits, we can ignore implicit and explicit unwind
  // edges.
  if (isa<CallInst>(Call)) {
    Builder.SetInsertPoint(Call->getNextNode());
  } else {
    auto Invoke = cast<InvokeInst>(Call);
    Builder.SetInsertPoint(Invoke->getNormalDest()->getFirstNonPHIOrDbg());
  }

  // Get the current swifterror value and store it to the alloca.
  auto ValueAfterCall = emitGetSwiftErrorValue(Builder, ValueTy, Shape);
  Builder.CreateStore(ValueAfterCall, Alloca);

  return Addr;
}

/// Eliminate a formerly-swifterror alloca by inserting the get/set
/// intrinsics and attempting to MemToReg the alloca away.
static void eliminateSwiftErrorAlloca(Function &F, AllocaInst *Alloca,
                                      coro::Shape &Shape) {
  for (Use &Use : llvm::make_early_inc_range(Alloca->uses())) {
    // swifterror values can only be used in very specific ways.
    // We take advantage of that here.
    auto User = Use.getUser();
    if (isa<LoadInst>(User) || isa<StoreInst>(User))
      continue;

    assert(isa<CallInst>(User) || isa<InvokeInst>(User));
    auto Call = cast<Instruction>(User);

    auto Addr = emitSetAndGetSwiftErrorValueAround(Call, Alloca, Shape);

    // Use the returned slot address as the call argument.
    Use.set(Addr);
  }

  // All the uses should be loads and stores now.
  assert(isAllocaPromotable(Alloca));
}

/// "Eliminate" a swifterror argument by reducing it to the alloca case
/// and then loading and storing in the prologue and epilog.
///
/// The argument keeps the swifterror flag.
static void eliminateSwiftErrorArgument(Function &F, Argument &Arg,
                                        coro::Shape &Shape,
                             SmallVectorImpl<AllocaInst*> &AllocasToPromote) {
  IRBuilder<> Builder(F.getEntryBlock().getFirstNonPHIOrDbg());

  auto ArgTy = cast<PointerType>(Arg.getType());
  auto ValueTy = ArgTy->getElementType();

  // Reduce to the alloca case:

  // Create an alloca and replace all uses of the arg with it.
  auto Alloca = Builder.CreateAlloca(ValueTy, ArgTy->getAddressSpace());
  Arg.replaceAllUsesWith(Alloca);

  // Set an initial value in the alloca.  swifterror is always null on entry.
  auto InitialValue = Constant::getNullValue(ValueTy);
  Builder.CreateStore(InitialValue, Alloca);

  // Find all the suspends in the function and save and restore around them.
  for (auto Suspend : Shape.CoroSuspends) {
    (void) emitSetAndGetSwiftErrorValueAround(Suspend, Alloca, Shape);
  }

  // Find all the coro.ends in the function and restore the error value.
  for (auto End : Shape.CoroEnds) {
    Builder.SetInsertPoint(End);
    auto FinalValue = Builder.CreateLoad(ValueTy, Alloca);
    (void) emitSetSwiftErrorValue(Builder, FinalValue, Shape);
  }

  // Now we can use the alloca logic.
  AllocasToPromote.push_back(Alloca);
  eliminateSwiftErrorAlloca(F, Alloca, Shape);
}

/// Eliminate all problematic uses of swifterror arguments and allocas
/// from the function.  We'll fix them up later when splitting the function.
static void eliminateSwiftError(Function &F, coro::Shape &Shape) {
  SmallVector<AllocaInst*, 4> AllocasToPromote;

  // Look for a swifterror argument.
  for (auto &Arg : F.args()) {
    if (!Arg.hasSwiftErrorAttr()) continue;

    eliminateSwiftErrorArgument(F, Arg, Shape, AllocasToPromote);
    break;
  }

  // Look for swifterror allocas.
  for (auto &Inst : F.getEntryBlock()) {
    auto Alloca = dyn_cast<AllocaInst>(&Inst);
    if (!Alloca || !Alloca->isSwiftError()) continue;

    // Clear the swifterror flag.
    Alloca->setSwiftError(false);

    AllocasToPromote.push_back(Alloca);
    eliminateSwiftErrorAlloca(F, Alloca, Shape);
  }

  // If we have any allocas to promote, compute a dominator tree and
  // promote them en masse.
  if (!AllocasToPromote.empty()) {
    DominatorTree DT(F);
    PromoteMemToReg(AllocasToPromote, DT);
  }
}

/// retcon and retcon.once conventions assume that all spill uses can be sunk
/// after the coro.begin intrinsic.
static void sinkSpillUsesAfterCoroBegin(Function &F,
                                        const FrameDataInfo &FrameData,
                                        CoroBeginInst *CoroBegin) {
  DominatorTree Dom(F);

  SmallSetVector<Instruction *, 32> ToMove;
  SmallVector<Instruction *, 32> Worklist;

  // Collect all users that precede coro.begin.
  for (auto *Def : FrameData.getAllDefs()) {
    for (User *U : Def->users()) {
      auto Inst = cast<Instruction>(U);
      if (Inst->getParent() != CoroBegin->getParent() ||
          Dom.dominates(CoroBegin, Inst))
        continue;
      if (ToMove.insert(Inst))
        Worklist.push_back(Inst);
    }
  }
  // Recursively collect users before coro.begin.
  while (!Worklist.empty()) {
    auto *Def = Worklist.pop_back_val();
    for (User *U : Def->users()) {
      auto Inst = cast<Instruction>(U);
      if (Dom.dominates(CoroBegin, Inst))
        continue;
      if (ToMove.insert(Inst))
        Worklist.push_back(Inst);
    }
  }

  // Sort by dominance.
  SmallVector<Instruction *, 64> InsertionList(ToMove.begin(), ToMove.end());
  llvm::sort(InsertionList, [&Dom](Instruction *A, Instruction *B) -> bool {
    // If a dominates b it should preceed (<) b.
    return Dom.dominates(A, B);
  });

  Instruction *InsertPt = CoroBegin->getNextNode();
  for (Instruction *Inst : InsertionList)
    Inst->moveBefore(InsertPt);
}

/// For each local variable that all of its user are only used inside one of
/// suspended region, we sink their lifetime.start markers to the place where
/// after the suspend block. Doing so minimizes the lifetime of each variable,
/// hence minimizing the amount of data we end up putting on the frame.
static void sinkLifetimeStartMarkers(Function &F, coro::Shape &Shape,
                                     SuspendCrossingInfo &Checker) {
  DominatorTree DT(F);

  // Collect all possible basic blocks which may dominate all uses of allocas.
  SmallPtrSet<BasicBlock *, 4> DomSet;
  DomSet.insert(&F.getEntryBlock());
  for (auto *CSI : Shape.CoroSuspends) {
    BasicBlock *SuspendBlock = CSI->getParent();
    assert(isSuspendBlock(SuspendBlock) && SuspendBlock->getSingleSuccessor() &&
           "should have split coro.suspend into its own block");
    DomSet.insert(SuspendBlock->getSingleSuccessor());
  }

  for (Instruction &I : instructions(F)) {
    AllocaInst* AI = dyn_cast<AllocaInst>(&I);
    if (!AI)
      continue;

    for (BasicBlock *DomBB : DomSet) {
      bool Valid = true;
      SmallVector<Instruction *, 1> Lifetimes;

      auto isLifetimeStart = [](Instruction* I) {
        if (auto* II = dyn_cast<IntrinsicInst>(I))
          return II->getIntrinsicID() == Intrinsic::lifetime_start;
        return false;
      };

      auto collectLifetimeStart = [&](Instruction *U, AllocaInst *AI) {
        if (isLifetimeStart(U)) {
          Lifetimes.push_back(U);
          return true;
        }
        if (!U->hasOneUse() || U->stripPointerCasts() != AI)
          return false;
        if (isLifetimeStart(U->user_back())) {
          Lifetimes.push_back(U->user_back());
          return true;
        }
        return false;
      };

      for (User *U : AI->users()) {
        Instruction *UI = cast<Instruction>(U);
        // For all users except lifetime.start markers, if they are all
        // dominated by one of the basic blocks and do not cross
        // suspend points as well, then there is no need to spill the
        // instruction.
        if (!DT.dominates(DomBB, UI->getParent()) ||
            Checker.isDefinitionAcrossSuspend(DomBB, UI)) {
          // Skip lifetime.start, GEP and bitcast used by lifetime.start
          // markers.
          if (collectLifetimeStart(UI, AI))
            continue;
          Valid = false;
          break;
        }
      }
      // Sink lifetime.start markers to dominate block when they are
      // only used outside the region.
      if (Valid && Lifetimes.size() != 0) {
        // May be AI itself, when the type of AI is i8*
        auto *NewBitCast = [&](AllocaInst *AI) -> Value* {
          if (isa<AllocaInst>(Lifetimes[0]->getOperand(1)))
            return AI;
          auto *Int8PtrTy = Type::getInt8PtrTy(F.getContext());
          return CastInst::Create(Instruction::BitCast, AI, Int8PtrTy, "",
                                  DomBB->getTerminator());
        }(AI);

        auto *NewLifetime = Lifetimes[0]->clone();
        NewLifetime->replaceUsesOfWith(NewLifetime->getOperand(1), NewBitCast);
        NewLifetime->insertBefore(DomBB->getTerminator());

        // All the outsided lifetime.start markers are no longer necessary.
        for (Instruction *S : Lifetimes)
          S->eraseFromParent();

        break;
      }
    }
  }
}

static void collectFrameAllocas(Function &F, coro::Shape &Shape,
                                const SuspendCrossingInfo &Checker,
                                SmallVectorImpl<AllocaInfo> &Allocas) {
  for (Instruction &I : instructions(F)) {
    auto *AI = dyn_cast<AllocaInst>(&I);
    if (!AI)
      continue;
    // The PromiseAlloca will be specially handled since it needs to be in a
    // fixed position in the frame.
    if (AI == Shape.SwitchLowering.PromiseAlloca) {
      continue;
    }
    DominatorTree DT(F);
    // The code that uses lifetime.start intrinsic does not work for functions
    // with loops without exit. Disable it on ABIs we know to generate such
    // code.
    bool ShouldUseLifetimeStartInfo =
        (Shape.ABI != coro::ABI::Async && Shape.ABI != coro::ABI::Retcon &&
         Shape.ABI != coro::ABI::RetconOnce);
    AllocaUseVisitor Visitor{F.getParent()->getDataLayout(), DT,
                             *Shape.CoroBegin, Checker,
                             ShouldUseLifetimeStartInfo};
    Visitor.visitPtr(*AI);
    if (!Visitor.getShouldLiveOnFrame())
      continue;
    Allocas.emplace_back(AI, Visitor.getAliasesCopy(),
                         Visitor.getMayWriteBeforeCoroBegin());
  }
}

void coro::salvageDebugInfo(
    SmallDenseMap<llvm::Value *, llvm::AllocaInst *, 4> &DbgPtrAllocaCache,
<<<<<<< HEAD
    DbgDeclareInst *DDI) {
  Function *F = DDI->getFunction();
=======
    DbgVariableIntrinsic *DVI, bool OptimizeFrame) {
  Function *F = DVI->getFunction();
>>>>>>> 2ab1d525
  IRBuilder<> Builder(F->getContext());
  auto InsertPt = F->getEntryBlock().getFirstInsertionPt();
  while (isa<IntrinsicInst>(InsertPt))
    ++InsertPt;
  Builder.SetInsertPoint(&F->getEntryBlock(), InsertPt);
<<<<<<< HEAD
  DIExpression *Expr = DDI->getExpression();
  // Follow the pointer arithmetic all the way to the incoming
  // function argument and convert into a DIExpression.
  bool OutermostLoad = true;
  Value *Storage = DDI->getAddress();
  Value *OriginalStorage = Storage;
  while (Storage) {
    if (auto *LdInst = dyn_cast<LoadInst>(Storage)) {
=======
  DIExpression *Expr = DVI->getExpression();
  // Follow the pointer arithmetic all the way to the incoming
  // function argument and convert into a DIExpression.
  bool SkipOutermostLoad = !isa<DbgValueInst>(DVI);
  Value *Storage = DVI->getVariableLocationOp(0);
  Value *OriginalStorage = Storage;
  while (auto *Inst = dyn_cast_or_null<Instruction>(Storage)) {
    if (auto *LdInst = dyn_cast<LoadInst>(Inst)) {
>>>>>>> 2ab1d525
      Storage = LdInst->getOperand(0);
      // FIXME: This is a heuristic that works around the fact that
      // LLVM IR debug intrinsics cannot yet distinguish between
      // memory and value locations: Because a dbg.declare(alloca) is
      // implicitly a memory location no DW_OP_deref operation for the
      // last direct load from an alloca is necessary.  This condition
      // effectively drops the *last* DW_OP_deref in the expression.
<<<<<<< HEAD
      if (!OutermostLoad)
        Expr = DIExpression::prepend(Expr, DIExpression::DerefBefore);
      OutermostLoad = false;
    } else if (auto *StInst = dyn_cast<StoreInst>(Storage)) {
      Storage = StInst->getOperand(0);
    } else if (auto *GEPInst = dyn_cast<GetElementPtrInst>(Storage)) {
      Expr = llvm::salvageDebugInfoImpl(*GEPInst, Expr,
                                        /*WithStackValue=*/false, 0);
      if (!Expr)
        return;
      Storage = GEPInst->getOperand(0);
    } else if (auto *BCInst = dyn_cast<llvm::BitCastInst>(Storage))
      Storage = BCInst->getOperand(0);
    else
      break;
=======
      if (!SkipOutermostLoad)
        Expr = DIExpression::prepend(Expr, DIExpression::DerefBefore);
    } else if (auto *StInst = dyn_cast<StoreInst>(Inst)) {
      Storage = StInst->getOperand(0);
    } else {
      SmallVector<uint64_t, 16> Ops;
      SmallVector<Value *, 0> AdditionalValues;
      Value *Op = llvm::salvageDebugInfoImpl(
          *Inst, Expr ? Expr->getNumLocationOperands() : 0, Ops,
          AdditionalValues);
      if (!Op || !AdditionalValues.empty()) {
        // If salvaging failed or salvaging produced more than one location
        // operand, give up.
        break;
      }
      Storage = Op;
      Expr = DIExpression::appendOpsToArg(Expr, Ops, 0, /*StackValue*/ false);
    }
    SkipOutermostLoad = false;
>>>>>>> 2ab1d525
  }
  if (!Storage)
    return;

  // Store a pointer to the coroutine frame object in an alloca so it
  // is available throughout the function when producing unoptimized
  // code. Extending the lifetime this way is correct because the
  // variable has been declared by a dbg.declare intrinsic.
<<<<<<< HEAD
  if (auto Arg = dyn_cast_or_null<llvm::Argument>(Storage)) {
    auto &Cached = DbgPtrAllocaCache[Storage];
    if (!Cached) {
      Cached = Builder.CreateAlloca(Storage->getType(), 0, nullptr,
                                    Arg->getName() + ".debug");
      Builder.CreateStore(Storage, Cached);
    }
    Storage = Cached;
    // FIXME: LLVM lacks nuanced semantics to differentiate between
    // memory and direct locations at the IR level. The backend will
    // turn a dbg.declare(alloca, ..., DIExpression()) into a memory
    // location. Thus, if there are deref and offset operations in the
    // expression, we need to add a DW_OP_deref at the *start* of the
    // expression to first load the contents of the alloca before
    // adjusting it with the expression.
    if (Expr && Expr->isComplex())
      Expr = DIExpression::prepend(Expr, DIExpression::DerefBefore);
  }
  DDI->replaceVariableLocationOp(OriginalStorage, Storage);
  DDI->setExpression(Expr);
  if (auto *InsertPt = dyn_cast_or_null<Instruction>(Storage))
    DDI->moveAfter(InsertPt);
=======
  //
  // Avoid to create the alloca would be eliminated by optimization
  // passes and the corresponding dbg.declares would be invalid.
  if (!OptimizeFrame && !EnableReuseStorageInFrame)
    if (auto *Arg = dyn_cast<llvm::Argument>(Storage)) {
      auto &Cached = DbgPtrAllocaCache[Storage];
      if (!Cached) {
        Cached = Builder.CreateAlloca(Storage->getType(), 0, nullptr,
                                      Arg->getName() + ".debug");
        Builder.CreateStore(Storage, Cached);
      }
      Storage = Cached;
      // FIXME: LLVM lacks nuanced semantics to differentiate between
      // memory and direct locations at the IR level. The backend will
      // turn a dbg.declare(alloca, ..., DIExpression()) into a memory
      // location. Thus, if there are deref and offset operations in the
      // expression, we need to add a DW_OP_deref at the *start* of the
      // expression to first load the contents of the alloca before
      // adjusting it with the expression.
      if (Expr && Expr->isComplex())
        Expr = DIExpression::prepend(Expr, DIExpression::DerefBefore);
    }

  DVI->replaceVariableLocationOp(OriginalStorage, Storage);
  DVI->setExpression(Expr);
  /// It makes no sense to move the dbg.value intrinsic.
  if (!isa<DbgValueInst>(DVI)) {
    if (auto *II = dyn_cast<InvokeInst>(Storage))
      DVI->moveBefore(II->getNormalDest()->getFirstNonPHI());
    else if (auto *CBI = dyn_cast<CallBrInst>(Storage))
      DVI->moveBefore(CBI->getDefaultDest()->getFirstNonPHI());
    else if (auto *InsertPt = dyn_cast<Instruction>(Storage)) {
      assert(!InsertPt->isTerminator() &&
             "Unimaged terminator that could return a storage.");
      DVI->moveAfter(InsertPt);
    } else if (isa<Argument>(Storage))
      DVI->moveAfter(F->getEntryBlock().getFirstNonPHI());
  }
>>>>>>> 2ab1d525
}

void coro::buildCoroutineFrame(Function &F, Shape &Shape) {
  // Don't eliminate swifterror in async functions that won't be split.
  if (Shape.ABI != coro::ABI::Async || !Shape.CoroSuspends.empty())
    eliminateSwiftError(F, Shape);

  if (Shape.ABI == coro::ABI::Switch &&
      Shape.SwitchLowering.PromiseAlloca) {
    Shape.getSwitchCoroId()->clearPromise();
  }

  // Make sure that all coro.save, coro.suspend and the fallthrough coro.end
  // intrinsics are in their own blocks to simplify the logic of building up
  // SuspendCrossing data.
  for (auto *CSI : Shape.CoroSuspends) {
    if (auto *Save = CSI->getCoroSave())
      splitAround(Save, "CoroSave");
    splitAround(CSI, "CoroSuspend");
  }

  // Put CoroEnds into their own blocks.
  for (AnyCoroEndInst *CE : Shape.CoroEnds) {
    splitAround(CE, "CoroEnd");

    // Emit the musttail call function in a new block before the CoroEnd.
    // We do this here so that the right suspend crossing info is computed for
    // the uses of the musttail call function call. (Arguments to the coro.end
    // instructions would be ignored)
    if (auto *AsyncEnd = dyn_cast<CoroAsyncEndInst>(CE)) {
      auto *MustTailCallFn = AsyncEnd->getMustTailCallFunction();
      if (!MustTailCallFn)
        continue;
      IRBuilder<> Builder(AsyncEnd);
      SmallVector<Value *, 8> Args(AsyncEnd->args());
      auto Arguments = ArrayRef<Value *>(Args).drop_front(3);
      auto *Call = createMustTailCall(AsyncEnd->getDebugLoc(), MustTailCallFn,
                                      Arguments, Builder);
      splitAround(Call, "MustTailCall.Before.CoroEnd");
    }
  }

  // Later code makes structural assumptions about single predecessors phis e.g
  // that they are not live accross a suspend point.
  cleanupSinglePredPHIs(F);

  // Transforms multi-edge PHI Nodes, so that any value feeding into a PHI will
  // never has its definition separated from the PHI by the suspend point.
  rewritePHIs(F);

  // Build suspend crossing info.
  SuspendCrossingInfo Checker(F, Shape);

  IRBuilder<> Builder(F.getContext());
  FrameDataInfo FrameData;
  SmallVector<CoroAllocaAllocInst*, 4> LocalAllocas;
  SmallVector<Instruction*, 4> DeadInstructions;

  {
    SpillInfo Spills;
    for (int Repeat = 0; Repeat < 4; ++Repeat) {
      // See if there are materializable instructions across suspend points.
      for (Instruction &I : instructions(F))
        if (materializable(I)) {
          for (User *U : I.users())
            if (Checker.isDefinitionAcrossSuspend(I, U))
              Spills[&I].push_back(cast<Instruction>(U));

          // Manually add dbg.value metadata uses of I.
          SmallVector<DbgValueInst *, 16> DVIs;
          findDbgValues(DVIs, &I);
          for (auto *DVI : DVIs)
            if (Checker.isDefinitionAcrossSuspend(I, DVI))
              Spills[&I].push_back(DVI);
        }

      if (Spills.empty())
        break;

      // Rewrite materializable instructions to be materialized at the use
      // point.
      LLVM_DEBUG(dumpSpills("Materializations", Spills));
      rewriteMaterializableInstructions(Builder, Spills);
      Spills.clear();
    }
  }

<<<<<<< HEAD
  sinkLifetimeStartMarkers(F, Shape, Checker);
=======
  if (Shape.ABI != coro::ABI::Async && Shape.ABI != coro::ABI::Retcon &&
      Shape.ABI != coro::ABI::RetconOnce)
    sinkLifetimeStartMarkers(F, Shape, Checker);

>>>>>>> 2ab1d525
  if (Shape.ABI != coro::ABI::Async || !Shape.CoroSuspends.empty())
    collectFrameAllocas(F, Shape, Checker, FrameData.Allocas);
  LLVM_DEBUG(dumpAllocas(FrameData.Allocas));

  // Collect the spills for arguments and other not-materializable values.
  for (Argument &A : F.args())
    for (User *U : A.users())
      if (Checker.isDefinitionAcrossSuspend(A, U))
        FrameData.Spills[&A].push_back(cast<Instruction>(U));

  for (Instruction &I : instructions(F)) {
    // Values returned from coroutine structure intrinsics should not be part
    // of the Coroutine Frame.
    if (isCoroutineStructureIntrinsic(I) || &I == Shape.CoroBegin)
      continue;

    // The Coroutine Promise always included into coroutine frame, no need to
    // check for suspend crossing.
    if (Shape.ABI == coro::ABI::Switch &&
        Shape.SwitchLowering.PromiseAlloca == &I)
      continue;

    // Handle alloca.alloc specially here.
    if (auto AI = dyn_cast<CoroAllocaAllocInst>(&I)) {
      // Check whether the alloca's lifetime is bounded by suspend points.
      if (isLocalAlloca(AI)) {
        LocalAllocas.push_back(AI);
        continue;
      }

      // If not, do a quick rewrite of the alloca and then add spills of
      // the rewritten value.  The rewrite doesn't invalidate anything in
      // Spills because the other alloca intrinsics have no other operands
      // besides AI, and it doesn't invalidate the iteration because we delay
      // erasing AI.
      auto Alloc = lowerNonLocalAlloca(AI, Shape, DeadInstructions);

      for (User *U : Alloc->users()) {
        if (Checker.isDefinitionAcrossSuspend(*Alloc, U))
          FrameData.Spills[Alloc].push_back(cast<Instruction>(U));
      }
      continue;
    }

    // Ignore alloca.get; we process this as part of coro.alloca.alloc.
    if (isa<CoroAllocaGetInst>(I))
      continue;

    if (isa<AllocaInst>(I))
      continue;

    for (User *U : I.users())
      if (Checker.isDefinitionAcrossSuspend(I, U)) {
        // We cannot spill a token.
        if (I.getType()->isTokenTy())
          report_fatal_error(
              "token definition is separated from the use by a suspend point");
        FrameData.Spills[&I].push_back(cast<Instruction>(U));
      }
  }

  // We don't want the layout of coroutine frame to be affected
  // by debug information. So we only choose to salvage DbgValueInst for
  // whose value is already in the frame.
  // We would handle the dbg.values for allocas specially
  for (auto &Iter : FrameData.Spills) {
    auto *V = Iter.first;
    SmallVector<DbgValueInst *, 16> DVIs;
    findDbgValues(DVIs, V);
    llvm::for_each(DVIs, [&](DbgValueInst *DVI) {
      if (Checker.isDefinitionAcrossSuspend(*V, DVI))
        FrameData.Spills[V].push_back(DVI);
    });
  }

  LLVM_DEBUG(dumpSpills("Spills", FrameData.Spills));
  if (Shape.ABI == coro::ABI::Retcon || Shape.ABI == coro::ABI::RetconOnce ||
      Shape.ABI == coro::ABI::Async)
    sinkSpillUsesAfterCoroBegin(F, FrameData, Shape.CoroBegin);
  Shape.FrameTy = buildFrameType(F, Shape, FrameData);
  createFramePtr(Shape);
  // For now, this works for C++ programs only.
  buildFrameDebugInfo(F, Shape, FrameData);
  insertSpills(FrameData, Shape);
  lowerLocalAllocas(LocalAllocas, DeadInstructions);

  for (auto I : DeadInstructions)
    I->eraseFromParent();
}<|MERGE_RESOLUTION|>--- conflicted
+++ resolved
@@ -1347,15 +1347,11 @@
   }
 
   void visitIntrinsicInst(IntrinsicInst &II) {
-<<<<<<< HEAD
-    if (II.getIntrinsicID() != Intrinsic::lifetime_start)
-=======
     // When we found the lifetime markers refers to a
     // subrange of the original alloca, ignore the lifetime
     // markers to avoid misleading the analysis.
     if (II.getIntrinsicID() != Intrinsic::lifetime_start || !IsOffsetKnown ||
         !Offset.isZero())
->>>>>>> 2ab1d525
       return Base::visitIntrinsicInst(II);
     LifetimeStarts.insert(&II);
   }
@@ -1405,11 +1401,7 @@
     // more precise. We look at every pair of lifetime.start intrinsic and
     // every basic block that uses the pointer to see if they cross suspension
     // points. The uses cover both direct uses as well as indirect uses.
-<<<<<<< HEAD
-    if (!LifetimeStarts.empty()) {
-=======
     if (ShouldUseLifetimeStartInfo && !LifetimeStarts.empty()) {
->>>>>>> 2ab1d525
       for (auto *I : Users)
         for (auto *S : LifetimeStarts)
           if (Checker.isDefinitionAcrossSuspend(*S, I))
@@ -1648,18 +1640,12 @@
 
         auto *GEP = GetFramePointer(E.first);
         GEP->setName(E.first->getName() + Twine(".reload.addr"));
-<<<<<<< HEAD
-        CurrentReload = Builder.CreateLoad(
-            FrameTy->getElementType(FrameData.getFieldIndex(E.first)), GEP,
-            E.first->getName() + Twine(".reload"));
-=======
         if (NeedToCopyArgPtrValue)
           CurrentReload = GEP;
         else
           CurrentReload = Builder.CreateAlignedLoad(
               FrameTy->getElementType(FrameData.getFieldIndex(E.first)), GEP,
               SpillAlignment, E.first->getName() + Twine(".reload"));
->>>>>>> 2ab1d525
 
         TinyPtrVector<DbgDeclareInst *> DIs = FindDbgDeclareUses(Def);
         for (DbgDeclareInst *DDI : DIs) {
@@ -1673,11 +1659,7 @@
                              &*Builder.GetInsertPoint());
           // This dbg.declare is for the main function entry point.  It
           // will be deleted in all coro-split functions.
-<<<<<<< HEAD
-          coro::salvageDebugInfo(DbgPtrAllocaCache, DDI);
-=======
           coro::salvageDebugInfo(DbgPtrAllocaCache, DDI, Shape.OptimizeFrame);
->>>>>>> 2ab1d525
         }
       }
 
@@ -1744,23 +1726,10 @@
     auto *G = GetFramePointer(Alloca);
     G->setName(Alloca->getName() + Twine(".reload.addr"));
 
-<<<<<<< HEAD
-    TinyPtrVector<DbgDeclareInst *> DIs = FindDbgDeclareUses(Alloca);
-    if (!DIs.empty())
-      DIBuilder(*Alloca->getModule(),
-                /*AllowUnresolved*/ false)
-          .insertDeclare(G, DIs.front()->getVariable(),
-                         DIs.front()->getExpression(),
-                         DIs.front()->getDebugLoc(), DIs.front());
-    for (auto *DI : FindDbgDeclareUses(Alloca))
-      DI->eraseFromParent();
-    replaceDbgUsesWithUndef(Alloca);
-=======
     SmallVector<DbgVariableIntrinsic *, 4> DIs;
     findDbgUsers(DIs, Alloca);
     for (auto *DVI : DIs)
       DVI->replaceUsesOfWith(Alloca, G);
->>>>>>> 2ab1d525
 
     for (Instruction *I : UsersToUpdate)
       I->replaceUsesOfWith(Alloca, G);
@@ -2537,28 +2506,13 @@
 
 void coro::salvageDebugInfo(
     SmallDenseMap<llvm::Value *, llvm::AllocaInst *, 4> &DbgPtrAllocaCache,
-<<<<<<< HEAD
-    DbgDeclareInst *DDI) {
-  Function *F = DDI->getFunction();
-=======
     DbgVariableIntrinsic *DVI, bool OptimizeFrame) {
   Function *F = DVI->getFunction();
->>>>>>> 2ab1d525
   IRBuilder<> Builder(F->getContext());
   auto InsertPt = F->getEntryBlock().getFirstInsertionPt();
   while (isa<IntrinsicInst>(InsertPt))
     ++InsertPt;
   Builder.SetInsertPoint(&F->getEntryBlock(), InsertPt);
-<<<<<<< HEAD
-  DIExpression *Expr = DDI->getExpression();
-  // Follow the pointer arithmetic all the way to the incoming
-  // function argument and convert into a DIExpression.
-  bool OutermostLoad = true;
-  Value *Storage = DDI->getAddress();
-  Value *OriginalStorage = Storage;
-  while (Storage) {
-    if (auto *LdInst = dyn_cast<LoadInst>(Storage)) {
-=======
   DIExpression *Expr = DVI->getExpression();
   // Follow the pointer arithmetic all the way to the incoming
   // function argument and convert into a DIExpression.
@@ -2567,7 +2521,6 @@
   Value *OriginalStorage = Storage;
   while (auto *Inst = dyn_cast_or_null<Instruction>(Storage)) {
     if (auto *LdInst = dyn_cast<LoadInst>(Inst)) {
->>>>>>> 2ab1d525
       Storage = LdInst->getOperand(0);
       // FIXME: This is a heuristic that works around the fact that
       // LLVM IR debug intrinsics cannot yet distinguish between
@@ -2575,23 +2528,6 @@
       // implicitly a memory location no DW_OP_deref operation for the
       // last direct load from an alloca is necessary.  This condition
       // effectively drops the *last* DW_OP_deref in the expression.
-<<<<<<< HEAD
-      if (!OutermostLoad)
-        Expr = DIExpression::prepend(Expr, DIExpression::DerefBefore);
-      OutermostLoad = false;
-    } else if (auto *StInst = dyn_cast<StoreInst>(Storage)) {
-      Storage = StInst->getOperand(0);
-    } else if (auto *GEPInst = dyn_cast<GetElementPtrInst>(Storage)) {
-      Expr = llvm::salvageDebugInfoImpl(*GEPInst, Expr,
-                                        /*WithStackValue=*/false, 0);
-      if (!Expr)
-        return;
-      Storage = GEPInst->getOperand(0);
-    } else if (auto *BCInst = dyn_cast<llvm::BitCastInst>(Storage))
-      Storage = BCInst->getOperand(0);
-    else
-      break;
-=======
       if (!SkipOutermostLoad)
         Expr = DIExpression::prepend(Expr, DIExpression::DerefBefore);
     } else if (auto *StInst = dyn_cast<StoreInst>(Inst)) {
@@ -2611,7 +2547,6 @@
       Expr = DIExpression::appendOpsToArg(Expr, Ops, 0, /*StackValue*/ false);
     }
     SkipOutermostLoad = false;
->>>>>>> 2ab1d525
   }
   if (!Storage)
     return;
@@ -2620,30 +2555,6 @@
   // is available throughout the function when producing unoptimized
   // code. Extending the lifetime this way is correct because the
   // variable has been declared by a dbg.declare intrinsic.
-<<<<<<< HEAD
-  if (auto Arg = dyn_cast_or_null<llvm::Argument>(Storage)) {
-    auto &Cached = DbgPtrAllocaCache[Storage];
-    if (!Cached) {
-      Cached = Builder.CreateAlloca(Storage->getType(), 0, nullptr,
-                                    Arg->getName() + ".debug");
-      Builder.CreateStore(Storage, Cached);
-    }
-    Storage = Cached;
-    // FIXME: LLVM lacks nuanced semantics to differentiate between
-    // memory and direct locations at the IR level. The backend will
-    // turn a dbg.declare(alloca, ..., DIExpression()) into a memory
-    // location. Thus, if there are deref and offset operations in the
-    // expression, we need to add a DW_OP_deref at the *start* of the
-    // expression to first load the contents of the alloca before
-    // adjusting it with the expression.
-    if (Expr && Expr->isComplex())
-      Expr = DIExpression::prepend(Expr, DIExpression::DerefBefore);
-  }
-  DDI->replaceVariableLocationOp(OriginalStorage, Storage);
-  DDI->setExpression(Expr);
-  if (auto *InsertPt = dyn_cast_or_null<Instruction>(Storage))
-    DDI->moveAfter(InsertPt);
-=======
   //
   // Avoid to create the alloca would be eliminated by optimization
   // passes and the corresponding dbg.declares would be invalid.
@@ -2682,7 +2593,6 @@
     } else if (isa<Argument>(Storage))
       DVI->moveAfter(F->getEntryBlock().getFirstNonPHI());
   }
->>>>>>> 2ab1d525
 }
 
 void coro::buildCoroutineFrame(Function &F, Shape &Shape) {
@@ -2770,14 +2680,10 @@
     }
   }
 
-<<<<<<< HEAD
-  sinkLifetimeStartMarkers(F, Shape, Checker);
-=======
   if (Shape.ABI != coro::ABI::Async && Shape.ABI != coro::ABI::Retcon &&
       Shape.ABI != coro::ABI::RetconOnce)
     sinkLifetimeStartMarkers(F, Shape, Checker);
 
->>>>>>> 2ab1d525
   if (Shape.ABI != coro::ABI::Async || !Shape.CoroSuspends.empty())
     collectFrameAllocas(F, Shape, Checker, FrameData.Allocas);
   LLVM_DEBUG(dumpAllocas(FrameData.Allocas));
