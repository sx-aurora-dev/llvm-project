--- conflicted
+++ resolved
@@ -1325,11 +1325,7 @@
     Args.push_back(II->getArgOperand(0));
     Args.push_back(Builder.CreateFNegFMF(II->getArgOperand(1), &I));
     break;
-<<<<<<< HEAD
-  case Intrinsic::powi:
-=======
   case Intrinsic::powi: {
->>>>>>> 2ab1d525
     // Require 'ninf' assuming that makes powi(X, -INT_MIN) acceptable.
     // That is, X ** (huge negative number) is 0.0, ~1.0, or INF and so
     // dividing by that is INF, ~1.0, or 0.0. Code that uses powi allows
@@ -1339,14 +1335,10 @@
       return nullptr;
     Args.push_back(II->getArgOperand(0));
     Args.push_back(Builder.CreateNeg(II->getArgOperand(1)));
-<<<<<<< HEAD
-    break;
-=======
     Type *Tys[] = {I.getType(), II->getArgOperand(1)->getType()};
     Value *Pow = Builder.CreateIntrinsic(IID, Tys, Args, &I);
     return BinaryOperator::CreateFMulFMF(Op0, Pow, &I);
   }
->>>>>>> 2ab1d525
   case Intrinsic::exp:
   case Intrinsic::exp2:
     Args.push_back(Builder.CreateFNegFMF(II->getArgOperand(0), &I));
