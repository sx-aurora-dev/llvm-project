--- conflicted
+++ resolved
@@ -1963,16 +1963,9 @@
     if (Changed) return II;
   }
 
-<<<<<<< HEAD
-  // For vector result intrinsics, use the generic demanded vector support to
-  // simplify any operands before moving on to the per-intrinsic rules.
-  if (II->getType()->isVectorTy()) {
-    auto VWidth = II->getType()->getVectorNumElements();
-=======
   // For vector result intrinsics, use the generic demanded vector support.
   if (auto *IIVTy = dyn_cast<VectorType>(II->getType())) {
     auto VWidth = IIVTy->getNumElements();
->>>>>>> afe1ed36
     APInt UndefElts(VWidth, 0);
     APInt AllOnesEltMask(APInt::getAllOnesValue(VWidth));
     if (Value *V = SimplifyDemandedVectorElts(II, AllOnesEltMask, UndefElts)) {
