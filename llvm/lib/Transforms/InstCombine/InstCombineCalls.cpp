//===- InstCombineCalls.cpp -----------------------------------------------===//
//
// Part of the LLVM Project, under the Apache License v2.0 with LLVM Exceptions.
// See https://llvm.org/LICENSE.txt for license information.
// SPDX-License-Identifier: Apache-2.0 WITH LLVM-exception
//
//===----------------------------------------------------------------------===//
//
// This file implements the visitCall, visitInvoke, and visitCallBr functions.
//
//===----------------------------------------------------------------------===//

#include "InstCombineInternal.h"
#include "llvm/ADT/APFloat.h"
#include "llvm/ADT/APInt.h"
#include "llvm/ADT/APSInt.h"
#include "llvm/ADT/ArrayRef.h"
#include "llvm/ADT/FloatingPointMode.h"
#include "llvm/ADT/None.h"
#include "llvm/ADT/Optional.h"
#include "llvm/ADT/STLExtras.h"
#include "llvm/ADT/SmallBitVector.h"
#include "llvm/ADT/SmallVector.h"
#include "llvm/ADT/Statistic.h"
#include "llvm/ADT/Twine.h"
#include "llvm/Analysis/AliasAnalysis.h"
#include "llvm/Analysis/AssumeBundleQueries.h"
#include "llvm/Analysis/AssumptionCache.h"
#include "llvm/Analysis/InstructionSimplify.h"
#include "llvm/Analysis/Loads.h"
#include "llvm/Analysis/MemoryBuiltins.h"
#include "llvm/Analysis/TargetTransformInfo.h"
#include "llvm/Analysis/ValueTracking.h"
#include "llvm/Analysis/VectorUtils.h"
#include "llvm/IR/Attributes.h"
#include "llvm/IR/BasicBlock.h"
#include "llvm/IR/Constant.h"
#include "llvm/IR/Constants.h"
#include "llvm/IR/DataLayout.h"
#include "llvm/IR/DerivedTypes.h"
#include "llvm/IR/Function.h"
#include "llvm/IR/GlobalVariable.h"
#include "llvm/IR/InlineAsm.h"
#include "llvm/IR/InstrTypes.h"
#include "llvm/IR/Instruction.h"
#include "llvm/IR/Instructions.h"
#include "llvm/IR/PredicatedInst.h"
#include "llvm/IR/IntrinsicInst.h"
#include "llvm/IR/Intrinsics.h"
#include "llvm/IR/IntrinsicsAArch64.h"
#include "llvm/IR/IntrinsicsAMDGPU.h"
#include "llvm/IR/IntrinsicsARM.h"
#include "llvm/IR/IntrinsicsHexagon.h"
#include "llvm/IR/LLVMContext.h"
#include "llvm/IR/Metadata.h"
#include "llvm/IR/PatternMatch.h"
#include "llvm/IR/Statepoint.h"
#include "llvm/IR/Type.h"
#include "llvm/IR/User.h"
#include "llvm/IR/Value.h"
#include "llvm/IR/ValueHandle.h"
#include "llvm/Support/AtomicOrdering.h"
#include "llvm/Support/Casting.h"
#include "llvm/Support/CommandLine.h"
#include "llvm/Support/Compiler.h"
#include "llvm/Support/Debug.h"
#include "llvm/Support/ErrorHandling.h"
#include "llvm/Support/KnownBits.h"
#include "llvm/Support/MathExtras.h"
#include "llvm/Support/raw_ostream.h"
#include "llvm/Transforms/InstCombine/InstCombiner.h"
#include "llvm/Transforms/Utils/AssumeBundleBuilder.h"
#include "llvm/Transforms/Utils/Local.h"
#include "llvm/Transforms/Utils/SimplifyLibCalls.h"
#include <algorithm>
#include <cassert>
#include <cstdint>
#include <cstring>
#include <utility>
#include <vector>

#define DEBUG_TYPE "instcombine"
#include "llvm/Transforms/Utils/InstructionWorklist.h"

using namespace llvm;
using namespace PatternMatch;

STATISTIC(NumSimplified, "Number of library calls simplified");

static cl::opt<unsigned> GuardWideningWindow(
    "instcombine-guard-widening-window",
    cl::init(3),
    cl::desc("How wide an instruction window to bypass looking for "
             "another guard"));

<<<<<<< HEAD
/// enable preservation of attributes in assume like:
/// call void @llvm.assume(i1 true) [ "nonnull"(i32* %PTR) ]
extern cl::opt<bool> EnableKnowledgeRetention;
=======
namespace llvm {
/// enable preservation of attributes in assume like:
/// call void @llvm.assume(i1 true) [ "nonnull"(i32* %PTR) ]
extern cl::opt<bool> EnableKnowledgeRetention;
} // namespace llvm
>>>>>>> 2ab1d525

/// Return the specified type promoted as it would be to pass though a va_arg
/// area.
static Type *getPromotedType(Type *Ty) {
  if (IntegerType* ITy = dyn_cast<IntegerType>(Ty)) {
    if (ITy->getBitWidth() < 32)
      return Type::getInt32Ty(Ty->getContext());
  }
  return Ty;
}

Instruction *InstCombinerImpl::SimplifyAnyMemTransfer(AnyMemTransferInst *MI) {
  Align DstAlign = getKnownAlignment(MI->getRawDest(), DL, MI, &AC, &DT);
  MaybeAlign CopyDstAlign = MI->getDestAlign();
  if (!CopyDstAlign || *CopyDstAlign < DstAlign) {
    MI->setDestAlignment(DstAlign);
    return MI;
  }

  Align SrcAlign = getKnownAlignment(MI->getRawSource(), DL, MI, &AC, &DT);
  MaybeAlign CopySrcAlign = MI->getSourceAlign();
  if (!CopySrcAlign || *CopySrcAlign < SrcAlign) {
    MI->setSourceAlignment(SrcAlign);
    return MI;
  }

  // If we have a store to a location which is known constant, we can conclude
  // that the store must be storing the constant value (else the memory
  // wouldn't be constant), and this must be a noop.
  if (AA->pointsToConstantMemory(MI->getDest())) {
    // Set the size of the copy to 0, it will be deleted on the next iteration.
    MI->setLength(Constant::getNullValue(MI->getLength()->getType()));
    return MI;
  }

  // If MemCpyInst length is 1/2/4/8 bytes then replace memcpy with
  // load/store.
  ConstantInt *MemOpLength = dyn_cast<ConstantInt>(MI->getLength());
  if (!MemOpLength) return nullptr;

  // Source and destination pointer types are always "i8*" for intrinsic.  See
  // if the size is something we can handle with a single primitive load/store.
  // A single load+store correctly handles overlapping memory in the memmove
  // case.
  uint64_t Size = MemOpLength->getLimitedValue();
  assert(Size && "0-sized memory transferring should be removed already.");

  if (Size > 8 || (Size&(Size-1)))
    return nullptr;  // If not 1/2/4/8 bytes, exit.

  // If it is an atomic and alignment is less than the size then we will
  // introduce the unaligned memory access which will be later transformed
  // into libcall in CodeGen. This is not evident performance gain so disable
  // it now.
  if (isa<AtomicMemTransferInst>(MI))
    if (*CopyDstAlign < Size || *CopySrcAlign < Size)
      return nullptr;

  // Use an integer load+store unless we can find something better.
  unsigned SrcAddrSp =
    cast<PointerType>(MI->getArgOperand(1)->getType())->getAddressSpace();
  unsigned DstAddrSp =
    cast<PointerType>(MI->getArgOperand(0)->getType())->getAddressSpace();

  IntegerType* IntType = IntegerType::get(MI->getContext(), Size<<3);
  Type *NewSrcPtrTy = PointerType::get(IntType, SrcAddrSp);
  Type *NewDstPtrTy = PointerType::get(IntType, DstAddrSp);

  // If the memcpy has metadata describing the members, see if we can get the
  // TBAA tag describing our copy.
  MDNode *CopyMD = nullptr;
  if (MDNode *M = MI->getMetadata(LLVMContext::MD_tbaa)) {
    CopyMD = M;
  } else if (MDNode *M = MI->getMetadata(LLVMContext::MD_tbaa_struct)) {
    if (M->getNumOperands() == 3 && M->getOperand(0) &&
        mdconst::hasa<ConstantInt>(M->getOperand(0)) &&
        mdconst::extract<ConstantInt>(M->getOperand(0))->isZero() &&
        M->getOperand(1) &&
        mdconst::hasa<ConstantInt>(M->getOperand(1)) &&
        mdconst::extract<ConstantInt>(M->getOperand(1))->getValue() ==
        Size &&
        M->getOperand(2) && isa<MDNode>(M->getOperand(2)))
      CopyMD = cast<MDNode>(M->getOperand(2));
  }

  Value *Src = Builder.CreateBitCast(MI->getArgOperand(1), NewSrcPtrTy);
  Value *Dest = Builder.CreateBitCast(MI->getArgOperand(0), NewDstPtrTy);
  LoadInst *L = Builder.CreateLoad(IntType, Src);
  // Alignment from the mem intrinsic will be better, so use it.
  L->setAlignment(*CopySrcAlign);
  if (CopyMD)
    L->setMetadata(LLVMContext::MD_tbaa, CopyMD);
  MDNode *LoopMemParallelMD =
    MI->getMetadata(LLVMContext::MD_mem_parallel_loop_access);
  if (LoopMemParallelMD)
    L->setMetadata(LLVMContext::MD_mem_parallel_loop_access, LoopMemParallelMD);
  MDNode *AccessGroupMD = MI->getMetadata(LLVMContext::MD_access_group);
  if (AccessGroupMD)
    L->setMetadata(LLVMContext::MD_access_group, AccessGroupMD);

  StoreInst *S = Builder.CreateStore(L, Dest);
  // Alignment from the mem intrinsic will be better, so use it.
  S->setAlignment(*CopyDstAlign);
  if (CopyMD)
    S->setMetadata(LLVMContext::MD_tbaa, CopyMD);
  if (LoopMemParallelMD)
    S->setMetadata(LLVMContext::MD_mem_parallel_loop_access, LoopMemParallelMD);
  if (AccessGroupMD)
    S->setMetadata(LLVMContext::MD_access_group, AccessGroupMD);

  if (auto *MT = dyn_cast<MemTransferInst>(MI)) {
    // non-atomics can be volatile
    L->setVolatile(MT->isVolatile());
    S->setVolatile(MT->isVolatile());
  }
  if (isa<AtomicMemTransferInst>(MI)) {
    // atomics have to be unordered
    L->setOrdering(AtomicOrdering::Unordered);
    S->setOrdering(AtomicOrdering::Unordered);
  }

  // Set the size of the copy to 0, it will be deleted on the next iteration.
  MI->setLength(Constant::getNullValue(MemOpLength->getType()));
  return MI;
}

Instruction *InstCombinerImpl::SimplifyAnyMemSet(AnyMemSetInst *MI) {
  const Align KnownAlignment =
      getKnownAlignment(MI->getDest(), DL, MI, &AC, &DT);
  MaybeAlign MemSetAlign = MI->getDestAlign();
  if (!MemSetAlign || *MemSetAlign < KnownAlignment) {
    MI->setDestAlignment(KnownAlignment);
    return MI;
  }

  // If we have a store to a location which is known constant, we can conclude
  // that the store must be storing the constant value (else the memory
  // wouldn't be constant), and this must be a noop.
  if (AA->pointsToConstantMemory(MI->getDest())) {
    // Set the size of the copy to 0, it will be deleted on the next iteration.
    MI->setLength(Constant::getNullValue(MI->getLength()->getType()));
    return MI;
  }

  // Extract the length and alignment and fill if they are constant.
  ConstantInt *LenC = dyn_cast<ConstantInt>(MI->getLength());
  ConstantInt *FillC = dyn_cast<ConstantInt>(MI->getValue());
  if (!LenC || !FillC || !FillC->getType()->isIntegerTy(8))
    return nullptr;
  const uint64_t Len = LenC->getLimitedValue();
  assert(Len && "0-sized memory setting should be removed already.");
  const Align Alignment = assumeAligned(MI->getDestAlignment());

  // If it is an atomic and alignment is less than the size then we will
  // introduce the unaligned memory access which will be later transformed
  // into libcall in CodeGen. This is not evident performance gain so disable
  // it now.
  if (isa<AtomicMemSetInst>(MI))
    if (Alignment < Len)
      return nullptr;

  // memset(s,c,n) -> store s, c (for n=1,2,4,8)
  if (Len <= 8 && isPowerOf2_32((uint32_t)Len)) {
    Type *ITy = IntegerType::get(MI->getContext(), Len*8);  // n=1 -> i8.

    Value *Dest = MI->getDest();
    unsigned DstAddrSp = cast<PointerType>(Dest->getType())->getAddressSpace();
    Type *NewDstPtrTy = PointerType::get(ITy, DstAddrSp);
    Dest = Builder.CreateBitCast(Dest, NewDstPtrTy);

    // Extract the fill value and store.
    uint64_t Fill = FillC->getZExtValue()*0x0101010101010101ULL;
    StoreInst *S = Builder.CreateStore(ConstantInt::get(ITy, Fill), Dest,
                                       MI->isVolatile());
    S->setAlignment(Alignment);
    if (isa<AtomicMemSetInst>(MI))
      S->setOrdering(AtomicOrdering::Unordered);

    // Set the size of the copy to 0, it will be deleted on the next iteration.
    MI->setLength(Constant::getNullValue(LenC->getType()));
    return MI;
  }

  return nullptr;
}

// TODO, Obvious Missing Transforms:
// * Narrow width by halfs excluding zero/undef lanes
Value *InstCombinerImpl::simplifyMaskedLoad(IntrinsicInst &II) {
  Value *LoadPtr = II.getArgOperand(0);
  const Align Alignment =
      cast<ConstantInt>(II.getArgOperand(1))->getAlignValue();

  // If the mask is all ones or undefs, this is a plain vector load of the 1st
  // argument.
  if (maskIsAllOneOrUndef(II.getArgOperand(2))) {
    LoadInst *L = Builder.CreateAlignedLoad(II.getType(), LoadPtr, Alignment,
                                            "unmaskedload");
    L->copyMetadata(II);
    return L;
  }

  // If we can unconditionally load from this address, replace with a
  // load/select idiom. TODO: use DT for context sensitive query
  if (isDereferenceablePointer(LoadPtr, II.getType(),
                               II.getModule()->getDataLayout(), &II, nullptr)) {
    LoadInst *LI = Builder.CreateAlignedLoad(II.getType(), LoadPtr, Alignment,
                                             "unmaskedload");
    LI->copyMetadata(II);
    return Builder.CreateSelect(II.getArgOperand(2), LI, II.getArgOperand(3));
  }

  return nullptr;
}

// TODO, Obvious Missing Transforms:
// * Single constant active lane -> store
// * Narrow width by halfs excluding zero/undef lanes
Instruction *InstCombinerImpl::simplifyMaskedStore(IntrinsicInst &II) {
  auto *ConstMask = dyn_cast<Constant>(II.getArgOperand(3));
  if (!ConstMask)
    return nullptr;

  // If the mask is all zeros, this instruction does nothing.
  if (ConstMask->isNullValue())
    return eraseInstFromFunction(II);

  // If the mask is all ones, this is a plain vector store of the 1st argument.
  if (ConstMask->isAllOnesValue()) {
    Value *StorePtr = II.getArgOperand(1);
    Align Alignment = cast<ConstantInt>(II.getArgOperand(2))->getAlignValue();
    StoreInst *S =
        new StoreInst(II.getArgOperand(0), StorePtr, false, Alignment);
    S->copyMetadata(II);
    return S;
  }

  if (isa<ScalableVectorType>(ConstMask->getType()))
    return nullptr;

  // Use masked off lanes to simplify operands via SimplifyDemandedVectorElts
  APInt DemandedElts = possiblyDemandedEltsInMask(ConstMask);
  APInt UndefElts(DemandedElts.getBitWidth(), 0);
  if (Value *V =
          SimplifyDemandedVectorElts(II.getOperand(0), DemandedElts, UndefElts))
    return replaceOperand(II, 0, V);

  return nullptr;
}

// TODO, Obvious Missing Transforms:
// * Single constant active lane load -> load
// * Dereferenceable address & few lanes -> scalarize speculative load/selects
// * Adjacent vector addresses -> masked.load
// * Narrow width by halfs excluding zero/undef lanes
// * Vector splat address w/known mask -> scalar load
// * Vector incrementing address -> vector masked load
Instruction *InstCombinerImpl::simplifyMaskedGather(IntrinsicInst &II) {
  return nullptr;
}

// TODO, Obvious Missing Transforms:
// * Single constant active lane -> store
// * Adjacent vector addresses -> masked.store
// * Narrow store width by halfs excluding zero/undef lanes
// * Vector incrementing address -> vector masked store
Instruction *InstCombinerImpl::simplifyMaskedScatter(IntrinsicInst &II) {
  auto *ConstMask = dyn_cast<Constant>(II.getArgOperand(3));
  if (!ConstMask)
    return nullptr;

  // If the mask is all zeros, a scatter does nothing.
  if (ConstMask->isNullValue())
    return eraseInstFromFunction(II);

  // Vector splat address -> scalar store
  if (auto *SplatPtr = getSplatValue(II.getArgOperand(1))) {
    // scatter(splat(value), splat(ptr), non-zero-mask) -> store value, ptr
    if (auto *SplatValue = getSplatValue(II.getArgOperand(0))) {
      Align Alignment = cast<ConstantInt>(II.getArgOperand(2))->getAlignValue();
      StoreInst *S =
          new StoreInst(SplatValue, SplatPtr, /*IsVolatile=*/false, Alignment);
      S->copyMetadata(II);
      return S;
    }
    // scatter(vector, splat(ptr), splat(true)) -> store extract(vector,
    // lastlane), ptr
    if (ConstMask->isAllOnesValue()) {
      Align Alignment = cast<ConstantInt>(II.getArgOperand(2))->getAlignValue();
      VectorType *WideLoadTy = cast<VectorType>(II.getArgOperand(1)->getType());
      ElementCount VF = WideLoadTy->getElementCount();
      Constant *EC =
          ConstantInt::get(Builder.getInt32Ty(), VF.getKnownMinValue());
      Value *RunTimeVF = VF.isScalable() ? Builder.CreateVScale(EC) : EC;
      Value *LastLane = Builder.CreateSub(RunTimeVF, Builder.getInt32(1));
      Value *Extract =
          Builder.CreateExtractElement(II.getArgOperand(0), LastLane);
      StoreInst *S =
          new StoreInst(Extract, SplatPtr, /*IsVolatile=*/false, Alignment);
      S->copyMetadata(II);
      return S;
    }
  }
  if (isa<ScalableVectorType>(ConstMask->getType()))
    return nullptr;

  // Use masked off lanes to simplify operands via SimplifyDemandedVectorElts
  APInt DemandedElts = possiblyDemandedEltsInMask(ConstMask);
  APInt UndefElts(DemandedElts.getBitWidth(), 0);
  if (Value *V =
          SimplifyDemandedVectorElts(II.getOperand(0), DemandedElts, UndefElts))
    return replaceOperand(II, 0, V);
  if (Value *V =
          SimplifyDemandedVectorElts(II.getOperand(1), DemandedElts, UndefElts))
    return replaceOperand(II, 1, V);

  return nullptr;
}

/// This function transforms launder.invariant.group and strip.invariant.group
/// like:
/// launder(launder(%x)) -> launder(%x)       (the result is not the argument)
/// launder(strip(%x)) -> launder(%x)
/// strip(strip(%x)) -> strip(%x)             (the result is not the argument)
/// strip(launder(%x)) -> strip(%x)
/// This is legal because it preserves the most recent information about
/// the presence or absence of invariant.group.
static Instruction *simplifyInvariantGroupIntrinsic(IntrinsicInst &II,
                                                    InstCombinerImpl &IC) {
  auto *Arg = II.getArgOperand(0);
  auto *StrippedArg = Arg->stripPointerCasts();
  auto *StrippedInvariantGroupsArg = StrippedArg;
  while (auto *Intr = dyn_cast<IntrinsicInst>(StrippedInvariantGroupsArg)) {
    if (Intr->getIntrinsicID() != Intrinsic::launder_invariant_group &&
        Intr->getIntrinsicID() != Intrinsic::strip_invariant_group)
      break;
    StrippedInvariantGroupsArg = Intr->getArgOperand(0)->stripPointerCasts();
  }
  if (StrippedArg == StrippedInvariantGroupsArg)
    return nullptr; // No launders/strips to remove.

  Value *Result = nullptr;

  if (II.getIntrinsicID() == Intrinsic::launder_invariant_group)
    Result = IC.Builder.CreateLaunderInvariantGroup(StrippedInvariantGroupsArg);
  else if (II.getIntrinsicID() == Intrinsic::strip_invariant_group)
    Result = IC.Builder.CreateStripInvariantGroup(StrippedInvariantGroupsArg);
  else
    llvm_unreachable(
        "simplifyInvariantGroupIntrinsic only handles launder and strip");
  if (Result->getType()->getPointerAddressSpace() !=
      II.getType()->getPointerAddressSpace())
    Result = IC.Builder.CreateAddrSpaceCast(Result, II.getType());
  if (Result->getType() != II.getType())
    Result = IC.Builder.CreateBitCast(Result, II.getType());

  return cast<Instruction>(Result);
}

static Instruction *foldCttzCtlz(IntrinsicInst &II, InstCombinerImpl &IC) {
  assert((II.getIntrinsicID() == Intrinsic::cttz ||
          II.getIntrinsicID() == Intrinsic::ctlz) &&
         "Expected cttz or ctlz intrinsic");
  bool IsTZ = II.getIntrinsicID() == Intrinsic::cttz;
  Value *Op0 = II.getArgOperand(0);
  Value *Op1 = II.getArgOperand(1);
  Value *X;
  // ctlz(bitreverse(x)) -> cttz(x)
  // cttz(bitreverse(x)) -> ctlz(x)
  if (match(Op0, m_BitReverse(m_Value(X)))) {
    Intrinsic::ID ID = IsTZ ? Intrinsic::ctlz : Intrinsic::cttz;
    Function *F = Intrinsic::getDeclaration(II.getModule(), ID, II.getType());
    return CallInst::Create(F, {X, II.getArgOperand(1)});
  }

  if (II.getType()->isIntOrIntVectorTy(1)) {
    // ctlz/cttz i1 Op0 --> not Op0
    if (match(Op1, m_Zero()))
      return BinaryOperator::CreateNot(Op0);
    // If zero is undef, then the input can be assumed to be "true", so the
    // instruction simplifies to "false".
    assert(match(Op1, m_One()) && "Expected ctlz/cttz operand to be 0 or 1");
    return IC.replaceInstUsesWith(II, ConstantInt::getNullValue(II.getType()));
  }

  // If the operand is a select with constant arm(s), try to hoist ctlz/cttz.
  if (auto *Sel = dyn_cast<SelectInst>(Op0))
    if (Instruction *R = IC.FoldOpIntoSelect(II, Sel))
      return R;

  if (IsTZ) {
    // cttz(-x) -> cttz(x)
    if (match(Op0, m_Neg(m_Value(X))))
      return IC.replaceOperand(II, 0, X);

    // cttz(sext(x)) -> cttz(zext(x))
    if (match(Op0, m_OneUse(m_SExt(m_Value(X))))) {
      auto *Zext = IC.Builder.CreateZExt(X, II.getType());
      auto *CttzZext =
          IC.Builder.CreateBinaryIntrinsic(Intrinsic::cttz, Zext, Op1);
      return IC.replaceInstUsesWith(II, CttzZext);
    }

    // Zext doesn't change the number of trailing zeros, so narrow:
    // cttz(zext(x)) -> zext(cttz(x)) if the 'ZeroIsUndef' parameter is 'true'.
    if (match(Op0, m_OneUse(m_ZExt(m_Value(X)))) && match(Op1, m_One())) {
      auto *Cttz = IC.Builder.CreateBinaryIntrinsic(Intrinsic::cttz, X,
                                                    IC.Builder.getTrue());
      auto *ZextCttz = IC.Builder.CreateZExt(Cttz, II.getType());
      return IC.replaceInstUsesWith(II, ZextCttz);
    }

    // cttz(abs(x)) -> cttz(x)
    // cttz(nabs(x)) -> cttz(x)
    Value *Y;
    SelectPatternFlavor SPF = matchSelectPattern(Op0, X, Y).Flavor;
    if (SPF == SPF_ABS || SPF == SPF_NABS)
      return IC.replaceOperand(II, 0, X);

    if (match(Op0, m_Intrinsic<Intrinsic::abs>(m_Value(X))))
      return IC.replaceOperand(II, 0, X);
  }

  KnownBits Known = IC.computeKnownBits(Op0, 0, &II);

  // Create a mask for bits above (ctlz) or below (cttz) the first known one.
  unsigned PossibleZeros = IsTZ ? Known.countMaxTrailingZeros()
                                : Known.countMaxLeadingZeros();
  unsigned DefiniteZeros = IsTZ ? Known.countMinTrailingZeros()
                                : Known.countMinLeadingZeros();

  // If all bits above (ctlz) or below (cttz) the first known one are known
  // zero, this value is constant.
  // FIXME: This should be in InstSimplify because we're replacing an
  // instruction with a constant.
  if (PossibleZeros == DefiniteZeros) {
    auto *C = ConstantInt::get(Op0->getType(), DefiniteZeros);
    return IC.replaceInstUsesWith(II, C);
  }

  // If the input to cttz/ctlz is known to be non-zero,
  // then change the 'ZeroIsUndef' parameter to 'true'
  // because we know the zero behavior can't affect the result.
  if (!Known.One.isZero() ||
      isKnownNonZero(Op0, IC.getDataLayout(), 0, &IC.getAssumptionCache(), &II,
                     &IC.getDominatorTree())) {
    if (!match(II.getArgOperand(1), m_One()))
      return IC.replaceOperand(II, 1, IC.Builder.getTrue());
  }

  // Add range metadata since known bits can't completely reflect what we know.
  // TODO: Handle splat vectors.
  auto *IT = dyn_cast<IntegerType>(Op0->getType());
  if (IT && IT->getBitWidth() != 1 && !II.getMetadata(LLVMContext::MD_range)) {
    Metadata *LowAndHigh[] = {
        ConstantAsMetadata::get(ConstantInt::get(IT, DefiniteZeros)),
        ConstantAsMetadata::get(ConstantInt::get(IT, PossibleZeros + 1))};
    II.setMetadata(LLVMContext::MD_range,
                   MDNode::get(II.getContext(), LowAndHigh));
    return &II;
  }

  return nullptr;
}

static Instruction *foldCtpop(IntrinsicInst &II, InstCombinerImpl &IC) {
  assert(II.getIntrinsicID() == Intrinsic::ctpop &&
         "Expected ctpop intrinsic");
  Type *Ty = II.getType();
  unsigned BitWidth = Ty->getScalarSizeInBits();
  Value *Op0 = II.getArgOperand(0);
  Value *X, *Y;

  // ctpop(bitreverse(x)) -> ctpop(x)
  // ctpop(bswap(x)) -> ctpop(x)
  if (match(Op0, m_BitReverse(m_Value(X))) || match(Op0, m_BSwap(m_Value(X))))
    return IC.replaceOperand(II, 0, X);

  // ctpop(rot(x)) -> ctpop(x)
  if ((match(Op0, m_FShl(m_Value(X), m_Value(Y), m_Value())) ||
       match(Op0, m_FShr(m_Value(X), m_Value(Y), m_Value()))) &&
      X == Y)
    return IC.replaceOperand(II, 0, X);

  // ctpop(x | -x) -> bitwidth - cttz(x, false)
  if (Op0->hasOneUse() &&
      match(Op0, m_c_Or(m_Value(X), m_Neg(m_Deferred(X))))) {
    Function *F =
        Intrinsic::getDeclaration(II.getModule(), Intrinsic::cttz, Ty);
    auto *Cttz = IC.Builder.CreateCall(F, {X, IC.Builder.getFalse()});
    auto *Bw = ConstantInt::get(Ty, APInt(BitWidth, BitWidth));
    return IC.replaceInstUsesWith(II, IC.Builder.CreateSub(Bw, Cttz));
  }

  // ctpop(~x & (x - 1)) -> cttz(x, false)
  if (match(Op0,
            m_c_And(m_Not(m_Value(X)), m_Add(m_Deferred(X), m_AllOnes())))) {
    Function *F =
        Intrinsic::getDeclaration(II.getModule(), Intrinsic::cttz, Ty);
    return CallInst::Create(F, {X, IC.Builder.getFalse()});
  }

  // Zext doesn't change the number of set bits, so narrow:
  // ctpop (zext X) --> zext (ctpop X)
  if (match(Op0, m_OneUse(m_ZExt(m_Value(X))))) {
    Value *NarrowPop = IC.Builder.CreateUnaryIntrinsic(Intrinsic::ctpop, X);
    return CastInst::Create(Instruction::ZExt, NarrowPop, Ty);
  }

  // If the operand is a select with constant arm(s), try to hoist ctpop.
  if (auto *Sel = dyn_cast<SelectInst>(Op0))
    if (Instruction *R = IC.FoldOpIntoSelect(II, Sel))
      return R;

  KnownBits Known(BitWidth);
  IC.computeKnownBits(Op0, Known, 0, &II);

  // If all bits are zero except for exactly one fixed bit, then the result
  // must be 0 or 1, and we can get that answer by shifting to LSB:
  // ctpop (X & 32) --> (X & 32) >> 5
  if ((~Known.Zero).isPowerOf2())
    return BinaryOperator::CreateLShr(
        Op0, ConstantInt::get(Ty, (~Known.Zero).exactLogBase2()));

  // FIXME: Try to simplify vectors of integers.
  auto *IT = dyn_cast<IntegerType>(Ty);
  if (!IT)
    return nullptr;

  // Add range metadata since known bits can't completely reflect what we know.
  unsigned MinCount = Known.countMinPopulation();
  unsigned MaxCount = Known.countMaxPopulation();
  if (IT->getBitWidth() != 1 && !II.getMetadata(LLVMContext::MD_range)) {
    Metadata *LowAndHigh[] = {
        ConstantAsMetadata::get(ConstantInt::get(IT, MinCount)),
        ConstantAsMetadata::get(ConstantInt::get(IT, MaxCount + 1))};
    II.setMetadata(LLVMContext::MD_range,
                   MDNode::get(II.getContext(), LowAndHigh));
    return &II;
  }

  return nullptr;
}

/// Convert a table lookup to shufflevector if the mask is constant.
/// This could benefit tbl1 if the mask is { 7,6,5,4,3,2,1,0 }, in
/// which case we could lower the shufflevector with rev64 instructions
/// as it's actually a byte reverse.
static Value *simplifyNeonTbl1(const IntrinsicInst &II,
                               InstCombiner::BuilderTy &Builder) {
  // Bail out if the mask is not a constant.
  auto *C = dyn_cast<Constant>(II.getArgOperand(1));
  if (!C)
    return nullptr;

  auto *VecTy = cast<FixedVectorType>(II.getType());
  unsigned NumElts = VecTy->getNumElements();

  // Only perform this transformation for <8 x i8> vector types.
  if (!VecTy->getElementType()->isIntegerTy(8) || NumElts != 8)
    return nullptr;

  int Indexes[8];

  for (unsigned I = 0; I < NumElts; ++I) {
    Constant *COp = C->getAggregateElement(I);

    if (!COp || !isa<ConstantInt>(COp))
      return nullptr;

    Indexes[I] = cast<ConstantInt>(COp)->getLimitedValue();

    // Make sure the mask indices are in range.
    if ((unsigned)Indexes[I] >= NumElts)
      return nullptr;
  }

  auto *V1 = II.getArgOperand(0);
  auto *V2 = Constant::getNullValue(V1->getType());
  return Builder.CreateShuffleVector(V1, V2, makeArrayRef(Indexes));
}

// Returns true iff the 2 intrinsics have the same operands, limiting the
// comparison to the first NumOperands.
static bool haveSameOperands(const IntrinsicInst &I, const IntrinsicInst &E,
                             unsigned NumOperands) {
  assert(I.arg_size() >= NumOperands && "Not enough operands");
  assert(E.arg_size() >= NumOperands && "Not enough operands");
  for (unsigned i = 0; i < NumOperands; i++)
    if (I.getArgOperand(i) != E.getArgOperand(i))
      return false;
  return true;
}

// Remove trivially empty start/end intrinsic ranges, i.e. a start
// immediately followed by an end (ignoring debuginfo or other
// start/end intrinsics in between). As this handles only the most trivial
// cases, tracking the nesting level is not needed:
//
//   call @llvm.foo.start(i1 0)
//   call @llvm.foo.start(i1 0) ; This one won't be skipped: it will be removed
//   call @llvm.foo.end(i1 0)
//   call @llvm.foo.end(i1 0) ; &I
static bool
removeTriviallyEmptyRange(IntrinsicInst &EndI, InstCombinerImpl &IC,
                          std::function<bool(const IntrinsicInst &)> IsStart) {
  // We start from the end intrinsic and scan backwards, so that InstCombine
  // has already processed (and potentially removed) all the instructions
  // before the end intrinsic.
  BasicBlock::reverse_iterator BI(EndI), BE(EndI.getParent()->rend());
  for (; BI != BE; ++BI) {
    if (auto *I = dyn_cast<IntrinsicInst>(&*BI)) {
      if (I->isDebugOrPseudoInst() ||
          I->getIntrinsicID() == EndI.getIntrinsicID())
        continue;
      if (IsStart(*I)) {
        if (haveSameOperands(EndI, *I, EndI.arg_size())) {
          IC.eraseInstFromFunction(*I);
          IC.eraseInstFromFunction(EndI);
          return true;
        }
        // Skip start intrinsics that don't pair with this end intrinsic.
        continue;
      }
    }
    break;
  }

  return false;
}

Instruction *InstCombinerImpl::visitVAEndInst(VAEndInst &I) {
  removeTriviallyEmptyRange(I, *this, [](const IntrinsicInst &I) {
    return I.getIntrinsicID() == Intrinsic::vastart ||
           I.getIntrinsicID() == Intrinsic::vacopy;
  });
  return nullptr;
}

static CallInst *canonicalizeConstantArg0ToArg1(CallInst &Call) {
  assert(Call.arg_size() > 1 && "Need at least 2 args to swap");
  Value *Arg0 = Call.getArgOperand(0), *Arg1 = Call.getArgOperand(1);
  if (isa<Constant>(Arg0) && !isa<Constant>(Arg1)) {
    Call.setArgOperand(0, Arg1);
    Call.setArgOperand(1, Arg0);
    return &Call;
  }
  return nullptr;
}

/// Creates a result tuple for an overflow intrinsic \p II with a given
/// \p Result and a constant \p Overflow value.
static Instruction *createOverflowTuple(IntrinsicInst *II, Value *Result,
                                        Constant *Overflow) {
  Constant *V[] = {UndefValue::get(Result->getType()), Overflow};
  StructType *ST = cast<StructType>(II->getType());
  Constant *Struct = ConstantStruct::get(ST, V);
  return InsertValueInst::Create(Struct, Result, 0);
}

Instruction *
InstCombinerImpl::foldIntrinsicWithOverflowCommon(IntrinsicInst *II) {
  WithOverflowInst *WO = cast<WithOverflowInst>(II);
  Value *OperationResult = nullptr;
  Constant *OverflowResult = nullptr;
  if (OptimizeOverflowCheck(WO->getBinaryOp(), WO->isSigned(), WO->getLHS(),
                            WO->getRHS(), *WO, OperationResult, OverflowResult))
    return createOverflowTuple(WO, OperationResult, OverflowResult);
  return nullptr;
}

static Optional<bool> getKnownSign(Value *Op, Instruction *CxtI,
                                   const DataLayout &DL, AssumptionCache *AC,
                                   DominatorTree *DT) {
  KnownBits Known = computeKnownBits(Op, DL, 0, AC, CxtI, DT);
  if (Known.isNonNegative())
    return false;
  if (Known.isNegative())
    return true;

  return isImpliedByDomCondition(
      ICmpInst::ICMP_SLT, Op, Constant::getNullValue(Op->getType()), CxtI, DL);
}

/// Try to canonicalize min/max(X + C0, C1) as min/max(X, C1 - C0) + C0. This
/// can trigger other combines.
static Instruction *moveAddAfterMinMax(IntrinsicInst *II,
                                       InstCombiner::BuilderTy &Builder) {
  Intrinsic::ID MinMaxID = II->getIntrinsicID();
  assert((MinMaxID == Intrinsic::smax || MinMaxID == Intrinsic::smin ||
          MinMaxID == Intrinsic::umax || MinMaxID == Intrinsic::umin) &&
         "Expected a min or max intrinsic");

  // TODO: Match vectors with undef elements, but undef may not propagate.
  Value *Op0 = II->getArgOperand(0), *Op1 = II->getArgOperand(1);
  Value *X;
  const APInt *C0, *C1;
  if (!match(Op0, m_OneUse(m_Add(m_Value(X), m_APInt(C0)))) ||
      !match(Op1, m_APInt(C1)))
    return nullptr;

  // Check for necessary no-wrap and overflow constraints.
  bool IsSigned = MinMaxID == Intrinsic::smax || MinMaxID == Intrinsic::smin;
  auto *Add = cast<BinaryOperator>(Op0);
  if ((IsSigned && !Add->hasNoSignedWrap()) ||
      (!IsSigned && !Add->hasNoUnsignedWrap()))
    return nullptr;

  // If the constant difference overflows, then instsimplify should reduce the
  // min/max to the add or C1.
  bool Overflow;
  APInt CDiff =
      IsSigned ? C1->ssub_ov(*C0, Overflow) : C1->usub_ov(*C0, Overflow);
  assert(!Overflow && "Expected simplify of min/max");

  // min/max (add X, C0), C1 --> add (min/max X, C1 - C0), C0
  // Note: the "mismatched" no-overflow setting does not propagate.
  Constant *NewMinMaxC = ConstantInt::get(II->getType(), CDiff);
  Value *NewMinMax = Builder.CreateBinaryIntrinsic(MinMaxID, X, NewMinMaxC);
  return IsSigned ? BinaryOperator::CreateNSWAdd(NewMinMax, Add->getOperand(1))
                  : BinaryOperator::CreateNUWAdd(NewMinMax, Add->getOperand(1));
}

/// If we have a clamp pattern like max (min X, 42), 41 -- where the output
/// can only be one of two possible constant values -- turn that into a select
/// of constants.
static Instruction *foldClampRangeOfTwo(IntrinsicInst *II,
                                        InstCombiner::BuilderTy &Builder) {
  Value *I0 = II->getArgOperand(0), *I1 = II->getArgOperand(1);
  Value *X;
  const APInt *C0, *C1;
  if (!match(I1, m_APInt(C1)) || !I0->hasOneUse())
    return nullptr;

  CmpInst::Predicate Pred = CmpInst::BAD_ICMP_PREDICATE;
  switch (II->getIntrinsicID()) {
  case Intrinsic::smax:
    if (match(I0, m_SMin(m_Value(X), m_APInt(C0))) && *C0 == *C1 + 1)
      Pred = ICmpInst::ICMP_SGT;
    break;
  case Intrinsic::smin:
    if (match(I0, m_SMax(m_Value(X), m_APInt(C0))) && *C1 == *C0 + 1)
      Pred = ICmpInst::ICMP_SLT;
    break;
  case Intrinsic::umax:
    if (match(I0, m_UMin(m_Value(X), m_APInt(C0))) && *C0 == *C1 + 1)
      Pred = ICmpInst::ICMP_UGT;
    break;
  case Intrinsic::umin:
    if (match(I0, m_UMax(m_Value(X), m_APInt(C0))) && *C1 == *C0 + 1)
      Pred = ICmpInst::ICMP_ULT;
    break;
  default:
    llvm_unreachable("Expected min/max intrinsic");
  }
  if (Pred == CmpInst::BAD_ICMP_PREDICATE)
    return nullptr;

  // max (min X, 42), 41 --> X > 41 ? 42 : 41
  // min (max X, 42), 43 --> X < 43 ? 42 : 43
  Value *Cmp = Builder.CreateICmp(Pred, X, I1);
  return SelectInst::Create(Cmp, ConstantInt::get(II->getType(), *C0), I1);
}

/// Reduce a sequence of min/max intrinsics with a common operand.
static Instruction *factorizeMinMaxTree(IntrinsicInst *II) {
  // Match 3 of the same min/max ops. Example: umin(umin(), umin()).
  auto *LHS = dyn_cast<IntrinsicInst>(II->getArgOperand(0));
  auto *RHS = dyn_cast<IntrinsicInst>(II->getArgOperand(1));
  Intrinsic::ID MinMaxID = II->getIntrinsicID();
  if (!LHS || !RHS || LHS->getIntrinsicID() != MinMaxID ||
      RHS->getIntrinsicID() != MinMaxID ||
      (!LHS->hasOneUse() && !RHS->hasOneUse()))
    return nullptr;

  Value *A = LHS->getArgOperand(0);
  Value *B = LHS->getArgOperand(1);
  Value *C = RHS->getArgOperand(0);
  Value *D = RHS->getArgOperand(1);

  // Look for a common operand.
  Value *MinMaxOp = nullptr;
  Value *ThirdOp = nullptr;
  if (LHS->hasOneUse()) {
    // If the LHS is only used in this chain and the RHS is used outside of it,
    // reuse the RHS min/max because that will eliminate the LHS.
    if (D == A || C == A) {
      // min(min(a, b), min(c, a)) --> min(min(c, a), b)
      // min(min(a, b), min(a, d)) --> min(min(a, d), b)
      MinMaxOp = RHS;
      ThirdOp = B;
    } else if (D == B || C == B) {
      // min(min(a, b), min(c, b)) --> min(min(c, b), a)
      // min(min(a, b), min(b, d)) --> min(min(b, d), a)
      MinMaxOp = RHS;
      ThirdOp = A;
    }
  } else {
    assert(RHS->hasOneUse() && "Expected one-use operand");
    // Reuse the LHS. This will eliminate the RHS.
    if (D == A || D == B) {
      // min(min(a, b), min(c, a)) --> min(min(a, b), c)
      // min(min(a, b), min(c, b)) --> min(min(a, b), c)
      MinMaxOp = LHS;
      ThirdOp = C;
    } else if (C == A || C == B) {
      // min(min(a, b), min(b, d)) --> min(min(a, b), d)
      // min(min(a, b), min(c, b)) --> min(min(a, b), d)
      MinMaxOp = LHS;
      ThirdOp = D;
    }
  }

  if (!MinMaxOp || !ThirdOp)
    return nullptr;

  Module *Mod = II->getModule();
  Function *MinMax = Intrinsic::getDeclaration(Mod, MinMaxID, II->getType());
  return CallInst::Create(MinMax, { MinMaxOp, ThirdOp });
}

/// CallInst simplification. This mostly only handles folding of intrinsic
/// instructions. For normal calls, it allows visitCallBase to do the heavy
/// lifting.
Instruction *InstCombinerImpl::visitCallInst(CallInst &CI) {
  // Don't try to simplify calls without uses. It will not do anything useful,
  // but will result in the following folds being skipped.
  if (!CI.use_empty())
    if (Value *V = SimplifyCall(&CI, SQ.getWithInstruction(&CI)))
      return replaceInstUsesWith(CI, V);

  if (isFreeCall(&CI, &TLI))
    return visitFree(CI);

  // If the caller function is nounwind, mark the call as nounwind, even if the
  // callee isn't.
  if (CI.getFunction()->doesNotThrow() && !CI.doesNotThrow()) {
    CI.setDoesNotThrow();
    return &CI;
  }

  // Predicated instruction patterns
  auto * VPInst = dyn_cast<VPIntrinsic>(&CI);
  if (VPInst) {
    auto * PredInst = cast<PredicatedInstruction>(VPInst);
    auto Result = visitPredicatedInstruction(PredInst);
    if (Result) return Result;
  }

  IntrinsicInst *II = dyn_cast<IntrinsicInst>(&CI);
  if (!II) return visitCallBase(CI);

  // For atomic unordered mem intrinsics if len is not a positive or
  // not a multiple of element size then behavior is undefined.
  if (auto *AMI = dyn_cast<AtomicMemIntrinsic>(II))
    if (ConstantInt *NumBytes = dyn_cast<ConstantInt>(AMI->getLength()))
      if (NumBytes->getSExtValue() < 0 ||
          (NumBytes->getZExtValue() % AMI->getElementSizeInBytes() != 0)) {
        CreateNonTerminatorUnreachable(AMI);
        assert(AMI->getType()->isVoidTy() &&
               "non void atomic unordered mem intrinsic");
        return eraseInstFromFunction(*AMI);
      }

  // Intrinsics cannot occur in an invoke or a callbr, so handle them here
  // instead of in visitCallBase.
  if (auto *MI = dyn_cast<AnyMemIntrinsic>(II)) {
    bool Changed = false;

    // memmove/cpy/set of zero bytes is a noop.
    if (Constant *NumBytes = dyn_cast<Constant>(MI->getLength())) {
      if (NumBytes->isNullValue())
        return eraseInstFromFunction(CI);

      if (ConstantInt *CI = dyn_cast<ConstantInt>(NumBytes))
        if (CI->getZExtValue() == 1) {
          // Replace the instruction with just byte operations.  We would
          // transform other cases to loads/stores, but we don't know if
          // alignment is sufficient.
        }
    }

    // No other transformations apply to volatile transfers.
    if (auto *M = dyn_cast<MemIntrinsic>(MI))
      if (M->isVolatile())
        return nullptr;

    // If we have a memmove and the source operation is a constant global,
    // then the source and dest pointers can't alias, so we can change this
    // into a call to memcpy.
    if (auto *MMI = dyn_cast<AnyMemMoveInst>(MI)) {
      if (GlobalVariable *GVSrc = dyn_cast<GlobalVariable>(MMI->getSource()))
        if (GVSrc->isConstant()) {
          Module *M = CI.getModule();
          Intrinsic::ID MemCpyID =
              isa<AtomicMemMoveInst>(MMI)
                  ? Intrinsic::memcpy_element_unordered_atomic
                  : Intrinsic::memcpy;
          Type *Tys[3] = { CI.getArgOperand(0)->getType(),
                           CI.getArgOperand(1)->getType(),
                           CI.getArgOperand(2)->getType() };
          CI.setCalledFunction(Intrinsic::getDeclaration(M, MemCpyID, Tys));
          Changed = true;
        }
    }

    if (AnyMemTransferInst *MTI = dyn_cast<AnyMemTransferInst>(MI)) {
      // memmove(x,x,size) -> noop.
      if (MTI->getSource() == MTI->getDest())
        return eraseInstFromFunction(CI);
    }

    // If we can determine a pointer alignment that is bigger than currently
    // set, update the alignment.
    if (auto *MTI = dyn_cast<AnyMemTransferInst>(MI)) {
      if (Instruction *I = SimplifyAnyMemTransfer(MTI))
        return I;
    } else if (auto *MSI = dyn_cast<AnyMemSetInst>(MI)) {
      if (Instruction *I = SimplifyAnyMemSet(MSI))
        return I;
    }

    if (Changed) return II;
  }

  // For fixed width vector result intrinsics, use the generic demanded vector
  // support.
  if (auto *IIFVTy = dyn_cast<FixedVectorType>(II->getType())) {
    auto VWidth = IIFVTy->getNumElements();
    APInt UndefElts(VWidth, 0);
    APInt AllOnesEltMask(APInt::getAllOnes(VWidth));
    if (Value *V = SimplifyDemandedVectorElts(II, AllOnesEltMask, UndefElts)) {
      if (V != II)
        return replaceInstUsesWith(*II, V);
      return II;
    }
  }

  if (II->isCommutative()) {
    if (CallInst *NewCall = canonicalizeConstantArg0ToArg1(CI))
      return NewCall;
  }

  Intrinsic::ID IID = II->getIntrinsicID();
  switch (IID) {
  case Intrinsic::objectsize:
    if (Value *V = lowerObjectSizeCall(II, DL, &TLI, /*MustSucceed=*/false))
      return replaceInstUsesWith(CI, V);
    return nullptr;
  case Intrinsic::abs: {
    Value *IIOperand = II->getArgOperand(0);
    bool IntMinIsPoison = cast<Constant>(II->getArgOperand(1))->isOneValue();

    // abs(-x) -> abs(x)
    // TODO: Copy nsw if it was present on the neg?
    Value *X;
    if (match(IIOperand, m_Neg(m_Value(X))))
      return replaceOperand(*II, 0, X);
    if (match(IIOperand, m_Select(m_Value(), m_Value(X), m_Neg(m_Deferred(X)))))
      return replaceOperand(*II, 0, X);
    if (match(IIOperand, m_Select(m_Value(), m_Neg(m_Value(X)), m_Deferred(X))))
      return replaceOperand(*II, 0, X);

    if (Optional<bool> Sign = getKnownSign(IIOperand, II, DL, &AC, &DT)) {
      // abs(x) -> x if x >= 0
      if (!*Sign)
        return replaceInstUsesWith(*II, IIOperand);

      // abs(x) -> -x if x < 0
      if (IntMinIsPoison)
        return BinaryOperator::CreateNSWNeg(IIOperand);
      return BinaryOperator::CreateNeg(IIOperand);
    }

    // abs (sext X) --> zext (abs X*)
    // Clear the IsIntMin (nsw) bit on the abs to allow narrowing.
    if (match(IIOperand, m_OneUse(m_SExt(m_Value(X))))) {
      Value *NarrowAbs =
          Builder.CreateBinaryIntrinsic(Intrinsic::abs, X, Builder.getFalse());
      return CastInst::Create(Instruction::ZExt, NarrowAbs, II->getType());
    }

<<<<<<< HEAD
    break;
  }
  case Intrinsic::umax:
  case Intrinsic::umin: {
    Value *I0 = II->getArgOperand(0), *I1 = II->getArgOperand(1);
=======
    // Match a complicated way to check if a number is odd/even:
    // abs (srem X, 2) --> and X, 1
    const APInt *C;
    if (match(IIOperand, m_SRem(m_Value(X), m_APInt(C))) && *C == 2)
      return BinaryOperator::CreateAnd(X, ConstantInt::get(II->getType(), 1));

    break;
  }
  case Intrinsic::umin: {
    Value *I0 = II->getArgOperand(0), *I1 = II->getArgOperand(1);
    // umin(x, 1) == zext(x != 0)
    if (match(I1, m_One())) {
      Value *Zero = Constant::getNullValue(I0->getType());
      Value *Cmp = Builder.CreateICmpNE(I0, Zero);
      return CastInst::Create(Instruction::ZExt, Cmp, II->getType());
    }
    LLVM_FALLTHROUGH;
  }
  case Intrinsic::umax: {
    Value *I0 = II->getArgOperand(0), *I1 = II->getArgOperand(1);
>>>>>>> 2ab1d525
    Value *X, *Y;
    if (match(I0, m_ZExt(m_Value(X))) && match(I1, m_ZExt(m_Value(Y))) &&
        (I0->hasOneUse() || I1->hasOneUse()) && X->getType() == Y->getType()) {
      Value *NarrowMaxMin = Builder.CreateBinaryIntrinsic(IID, X, Y);
      return CastInst::Create(Instruction::ZExt, NarrowMaxMin, II->getType());
    }
    Constant *C;
    if (match(I0, m_ZExt(m_Value(X))) && match(I1, m_Constant(C)) &&
        I0->hasOneUse()) {
      Constant *NarrowC = ConstantExpr::getTrunc(C, X->getType());
      if (ConstantExpr::getZExt(NarrowC, II->getType()) == C) {
        Value *NarrowMaxMin = Builder.CreateBinaryIntrinsic(IID, X, NarrowC);
        return CastInst::Create(Instruction::ZExt, NarrowMaxMin, II->getType());
      }
    }
    // If both operands of unsigned min/max are sign-extended, it is still ok
    // to narrow the operation.
    LLVM_FALLTHROUGH;
  }
  case Intrinsic::smax:
  case Intrinsic::smin: {
    Value *I0 = II->getArgOperand(0), *I1 = II->getArgOperand(1);
    Value *X, *Y;
    if (match(I0, m_SExt(m_Value(X))) && match(I1, m_SExt(m_Value(Y))) &&
        (I0->hasOneUse() || I1->hasOneUse()) && X->getType() == Y->getType()) {
      Value *NarrowMaxMin = Builder.CreateBinaryIntrinsic(IID, X, Y);
      return CastInst::Create(Instruction::SExt, NarrowMaxMin, II->getType());
    }

    Constant *C;
    if (match(I0, m_SExt(m_Value(X))) && match(I1, m_Constant(C)) &&
        I0->hasOneUse()) {
      Constant *NarrowC = ConstantExpr::getTrunc(C, X->getType());
      if (ConstantExpr::getSExt(NarrowC, II->getType()) == C) {
        Value *NarrowMaxMin = Builder.CreateBinaryIntrinsic(IID, X, NarrowC);
        return CastInst::Create(Instruction::SExt, NarrowMaxMin, II->getType());
      }
    }

<<<<<<< HEAD
    if (match(I0, m_Not(m_Value(X)))) {
      // max (not X), (not Y) --> not (min X, Y)
      Intrinsic::ID InvID = getInverseMinMaxIntrinsic(IID);
      if (match(I1, m_Not(m_Value(Y))) &&
          (I0->hasOneUse() || I1->hasOneUse())) {
        Value *InvMaxMin = Builder.CreateBinaryIntrinsic(InvID, X, Y);
        return BinaryOperator::CreateNot(InvMaxMin);
      }
      // max (not X), C --> not(min X, ~C)
      if (match(I1, m_Constant(C)) && I0->hasOneUse()) {
        Constant *NotC = ConstantExpr::getNot(C);
        Value *InvMaxMin = Builder.CreateBinaryIntrinsic(InvID, X, NotC);
        return BinaryOperator::CreateNot(InvMaxMin);
      }
    }

=======
    if (IID == Intrinsic::smax || IID == Intrinsic::smin) {
      // smax (neg nsw X), (neg nsw Y) --> neg nsw (smin X, Y)
      // smin (neg nsw X), (neg nsw Y) --> neg nsw (smax X, Y)
      // TODO: Canonicalize neg after min/max if I1 is constant.
      if (match(I0, m_NSWNeg(m_Value(X))) && match(I1, m_NSWNeg(m_Value(Y))) &&
          (I0->hasOneUse() || I1->hasOneUse())) {
        Intrinsic::ID InvID = getInverseMinMaxIntrinsic(IID);
        Value *InvMaxMin = Builder.CreateBinaryIntrinsic(InvID, X, Y);
        return BinaryOperator::CreateNSWNeg(InvMaxMin);
      }
    }

    // If we can eliminate ~A and Y is free to invert:
    // max ~A, Y --> ~(min A, ~Y)
    //
    // Examples:
    // max ~A, ~Y --> ~(min A, Y)
    // max ~A, C --> ~(min A, ~C)
    // max ~A, (max ~Y, ~Z) --> ~min( A, (min Y, Z))
    auto moveNotAfterMinMax = [&](Value *X, Value *Y) -> Instruction * {
      Value *A;
      if (match(X, m_OneUse(m_Not(m_Value(A)))) &&
          !isFreeToInvert(A, A->hasOneUse()) &&
          isFreeToInvert(Y, Y->hasOneUse())) {
        Value *NotY = Builder.CreateNot(Y);
        Intrinsic::ID InvID = getInverseMinMaxIntrinsic(IID);
        Value *InvMaxMin = Builder.CreateBinaryIntrinsic(InvID, A, NotY);
        return BinaryOperator::CreateNot(InvMaxMin);
      }
      return nullptr;
    };

    if (Instruction *I = moveNotAfterMinMax(I0, I1))
      return I;
    if (Instruction *I = moveNotAfterMinMax(I1, I0))
      return I;

    if (Instruction *I = moveAddAfterMinMax(II, Builder))
      return I;

    // smax(X, -X) --> abs(X)
    // smin(X, -X) --> -abs(X)
    // umax(X, -X) --> -abs(X)
    // umin(X, -X) --> abs(X)
    if (isKnownNegation(I0, I1)) {
      // We can choose either operand as the input to abs(), but if we can
      // eliminate the only use of a value, that's better for subsequent
      // transforms/analysis.
      if (I0->hasOneUse() && !I1->hasOneUse())
        std::swap(I0, I1);

      // This is some variant of abs(). See if we can propagate 'nsw' to the abs
      // operation and potentially its negation.
      bool IntMinIsPoison = isKnownNegation(I0, I1, /* NeedNSW */ true);
      Value *Abs = Builder.CreateBinaryIntrinsic(
          Intrinsic::abs, I0,
          ConstantInt::getBool(II->getContext(), IntMinIsPoison));

      // We don't have a "nabs" intrinsic, so negate if needed based on the
      // max/min operation.
      if (IID == Intrinsic::smin || IID == Intrinsic::umax)
        Abs = Builder.CreateNeg(Abs, "nabs", /* NUW */ false, IntMinIsPoison);
      return replaceInstUsesWith(CI, Abs);
    }

    if (Instruction *Sel = foldClampRangeOfTwo(II, Builder))
      return Sel;

    if (Instruction *SAdd = matchSAddSubSat(*II))
      return SAdd;

    if (match(I1, m_ImmConstant()))
      if (auto *Sel = dyn_cast<SelectInst>(I0))
        if (Instruction *R = FoldOpIntoSelect(*II, Sel))
          return R;

    if (Instruction *NewMinMax = factorizeMinMaxTree(II))
       return NewMinMax;

>>>>>>> 2ab1d525
    break;
  }
  case Intrinsic::bswap: {
    Value *IIOperand = II->getArgOperand(0);
    Value *X = nullptr;

    // bswap(trunc(bswap(x))) -> trunc(lshr(x, c))
    if (match(IIOperand, m_Trunc(m_BSwap(m_Value(X))))) {
      unsigned C = X->getType()->getScalarSizeInBits() -
                   IIOperand->getType()->getScalarSizeInBits();
      Value *CV = ConstantInt::get(X->getType(), C);
      Value *V = Builder.CreateLShr(X, CV);
      return new TruncInst(V, IIOperand->getType());
    }
    break;
  }
  case Intrinsic::masked_load:
    if (Value *SimplifiedMaskedOp = simplifyMaskedLoad(*II))
      return replaceInstUsesWith(CI, SimplifiedMaskedOp);
    break;
  case Intrinsic::masked_store:
    return simplifyMaskedStore(*II);
  case Intrinsic::masked_gather:
    return simplifyMaskedGather(*II);
  case Intrinsic::masked_scatter:
    return simplifyMaskedScatter(*II);
  case Intrinsic::launder_invariant_group:
  case Intrinsic::strip_invariant_group:
    if (auto *SkippedBarrier = simplifyInvariantGroupIntrinsic(*II, *this))
      return replaceInstUsesWith(*II, SkippedBarrier);
    break;
  case Intrinsic::powi:
    if (ConstantInt *Power = dyn_cast<ConstantInt>(II->getArgOperand(1))) {
      // 0 and 1 are handled in instsimplify
      // powi(x, -1) -> 1/x
      if (Power->isMinusOne())
        return BinaryOperator::CreateFDivFMF(ConstantFP::get(CI.getType(), 1.0),
                                             II->getArgOperand(0), II);
      // powi(x, 2) -> x*x
      if (Power->equalsInt(2))
        return BinaryOperator::CreateFMulFMF(II->getArgOperand(0),
                                             II->getArgOperand(0), II);
<<<<<<< HEAD
=======

      if (!Power->getValue()[0]) {
        Value *X;
        // If power is even:
        // powi(-x, p) -> powi(x, p)
        // powi(fabs(x), p) -> powi(x, p)
        // powi(copysign(x, y), p) -> powi(x, p)
        if (match(II->getArgOperand(0), m_FNeg(m_Value(X))) ||
            match(II->getArgOperand(0), m_FAbs(m_Value(X))) ||
            match(II->getArgOperand(0),
                  m_Intrinsic<Intrinsic::copysign>(m_Value(X), m_Value())))
          return replaceOperand(*II, 0, X);
      }
>>>>>>> 2ab1d525
    }
    break;

  case Intrinsic::cttz:
  case Intrinsic::ctlz:
    if (auto *I = foldCttzCtlz(*II, *this))
      return I;
    break;

  case Intrinsic::ctpop:
    if (auto *I = foldCtpop(*II, *this))
      return I;
    break;

  case Intrinsic::fshl:
  case Intrinsic::fshr: {
    Value *Op0 = II->getArgOperand(0), *Op1 = II->getArgOperand(1);
    Type *Ty = II->getType();
    unsigned BitWidth = Ty->getScalarSizeInBits();
    Constant *ShAmtC;
    if (match(II->getArgOperand(2), m_ImmConstant(ShAmtC)) &&
        !ShAmtC->containsConstantExpression()) {
      // Canonicalize a shift amount constant operand to modulo the bit-width.
      Constant *WidthC = ConstantInt::get(Ty, BitWidth);
      Constant *ModuloC = ConstantExpr::getURem(ShAmtC, WidthC);
      if (ModuloC != ShAmtC)
        return replaceOperand(*II, 2, ModuloC);

      assert(ConstantExpr::getICmp(ICmpInst::ICMP_UGT, WidthC, ShAmtC) ==
                 ConstantInt::getTrue(CmpInst::makeCmpResultType(Ty)) &&
             "Shift amount expected to be modulo bitwidth");

      // Canonicalize funnel shift right by constant to funnel shift left. This
      // is not entirely arbitrary. For historical reasons, the backend may
      // recognize rotate left patterns but miss rotate right patterns.
      if (IID == Intrinsic::fshr) {
        // fshr X, Y, C --> fshl X, Y, (BitWidth - C)
        Constant *LeftShiftC = ConstantExpr::getSub(WidthC, ShAmtC);
        Module *Mod = II->getModule();
        Function *Fshl = Intrinsic::getDeclaration(Mod, Intrinsic::fshl, Ty);
        return CallInst::Create(Fshl, { Op0, Op1, LeftShiftC });
      }
      assert(IID == Intrinsic::fshl &&
             "All funnel shifts by simple constants should go left");

      // fshl(X, 0, C) --> shl X, C
      // fshl(X, undef, C) --> shl X, C
      if (match(Op1, m_ZeroInt()) || match(Op1, m_Undef()))
        return BinaryOperator::CreateShl(Op0, ShAmtC);

      // fshl(0, X, C) --> lshr X, (BW-C)
      // fshl(undef, X, C) --> lshr X, (BW-C)
      if (match(Op0, m_ZeroInt()) || match(Op0, m_Undef()))
        return BinaryOperator::CreateLShr(Op1,
                                          ConstantExpr::getSub(WidthC, ShAmtC));

      // fshl i16 X, X, 8 --> bswap i16 X (reduce to more-specific form)
      if (Op0 == Op1 && BitWidth == 16 && match(ShAmtC, m_SpecificInt(8))) {
        Module *Mod = II->getModule();
        Function *Bswap = Intrinsic::getDeclaration(Mod, Intrinsic::bswap, Ty);
        return CallInst::Create(Bswap, { Op0 });
      }
    }

    // Left or right might be masked.
    if (SimplifyDemandedInstructionBits(*II))
      return &CI;

    // The shift amount (operand 2) of a funnel shift is modulo the bitwidth,
    // so only the low bits of the shift amount are demanded if the bitwidth is
    // a power-of-2.
    if (!isPowerOf2_32(BitWidth))
      break;
    APInt Op2Demanded = APInt::getLowBitsSet(BitWidth, Log2_32_Ceil(BitWidth));
    KnownBits Op2Known(BitWidth);
    if (SimplifyDemandedBits(II, 2, Op2Demanded, Op2Known))
      return &CI;
    break;
  }
  case Intrinsic::uadd_with_overflow:
  case Intrinsic::sadd_with_overflow: {
    if (Instruction *I = foldIntrinsicWithOverflowCommon(II))
      return I;

    // Given 2 constant operands whose sum does not overflow:
    // uaddo (X +nuw C0), C1 -> uaddo X, C0 + C1
    // saddo (X +nsw C0), C1 -> saddo X, C0 + C1
    Value *X;
    const APInt *C0, *C1;
    Value *Arg0 = II->getArgOperand(0);
    Value *Arg1 = II->getArgOperand(1);
    bool IsSigned = IID == Intrinsic::sadd_with_overflow;
    bool HasNWAdd = IsSigned ? match(Arg0, m_NSWAdd(m_Value(X), m_APInt(C0)))
                             : match(Arg0, m_NUWAdd(m_Value(X), m_APInt(C0)));
    if (HasNWAdd && match(Arg1, m_APInt(C1))) {
      bool Overflow;
      APInt NewC =
          IsSigned ? C1->sadd_ov(*C0, Overflow) : C1->uadd_ov(*C0, Overflow);
      if (!Overflow)
        return replaceInstUsesWith(
            *II, Builder.CreateBinaryIntrinsic(
                     IID, X, ConstantInt::get(Arg1->getType(), NewC)));
    }
    break;
  }

  case Intrinsic::umul_with_overflow:
  case Intrinsic::smul_with_overflow:
  case Intrinsic::usub_with_overflow:
    if (Instruction *I = foldIntrinsicWithOverflowCommon(II))
      return I;
    break;

  case Intrinsic::ssub_with_overflow: {
    if (Instruction *I = foldIntrinsicWithOverflowCommon(II))
      return I;

    Constant *C;
    Value *Arg0 = II->getArgOperand(0);
    Value *Arg1 = II->getArgOperand(1);
    // Given a constant C that is not the minimum signed value
    // for an integer of a given bit width:
    //
    // ssubo X, C -> saddo X, -C
    if (match(Arg1, m_Constant(C)) && C->isNotMinSignedValue()) {
      Value *NegVal = ConstantExpr::getNeg(C);
      // Build a saddo call that is equivalent to the discovered
      // ssubo call.
      return replaceInstUsesWith(
          *II, Builder.CreateBinaryIntrinsic(Intrinsic::sadd_with_overflow,
                                             Arg0, NegVal));
    }

    break;
  }

  case Intrinsic::uadd_sat:
  case Intrinsic::sadd_sat:
  case Intrinsic::usub_sat:
  case Intrinsic::ssub_sat: {
    SaturatingInst *SI = cast<SaturatingInst>(II);
    Type *Ty = SI->getType();
    Value *Arg0 = SI->getLHS();
    Value *Arg1 = SI->getRHS();

    // Make use of known overflow information.
    OverflowResult OR = computeOverflow(SI->getBinaryOp(), SI->isSigned(),
                                        Arg0, Arg1, SI);
    switch (OR) {
      case OverflowResult::MayOverflow:
        break;
      case OverflowResult::NeverOverflows:
        if (SI->isSigned())
          return BinaryOperator::CreateNSW(SI->getBinaryOp(), Arg0, Arg1);
        else
          return BinaryOperator::CreateNUW(SI->getBinaryOp(), Arg0, Arg1);
      case OverflowResult::AlwaysOverflowsLow: {
        unsigned BitWidth = Ty->getScalarSizeInBits();
        APInt Min = APSInt::getMinValue(BitWidth, !SI->isSigned());
        return replaceInstUsesWith(*SI, ConstantInt::get(Ty, Min));
      }
      case OverflowResult::AlwaysOverflowsHigh: {
        unsigned BitWidth = Ty->getScalarSizeInBits();
        APInt Max = APSInt::getMaxValue(BitWidth, !SI->isSigned());
        return replaceInstUsesWith(*SI, ConstantInt::get(Ty, Max));
      }
    }

    // ssub.sat(X, C) -> sadd.sat(X, -C) if C != MIN
    Constant *C;
    if (IID == Intrinsic::ssub_sat && match(Arg1, m_Constant(C)) &&
        C->isNotMinSignedValue()) {
      Value *NegVal = ConstantExpr::getNeg(C);
      return replaceInstUsesWith(
          *II, Builder.CreateBinaryIntrinsic(
              Intrinsic::sadd_sat, Arg0, NegVal));
    }

    // sat(sat(X + Val2) + Val) -> sat(X + (Val+Val2))
    // sat(sat(X - Val2) - Val) -> sat(X - (Val+Val2))
    // if Val and Val2 have the same sign
    if (auto *Other = dyn_cast<IntrinsicInst>(Arg0)) {
      Value *X;
      const APInt *Val, *Val2;
      APInt NewVal;
      bool IsUnsigned =
          IID == Intrinsic::uadd_sat || IID == Intrinsic::usub_sat;
      if (Other->getIntrinsicID() == IID &&
          match(Arg1, m_APInt(Val)) &&
          match(Other->getArgOperand(0), m_Value(X)) &&
          match(Other->getArgOperand(1), m_APInt(Val2))) {
        if (IsUnsigned)
          NewVal = Val->uadd_sat(*Val2);
        else if (Val->isNonNegative() == Val2->isNonNegative()) {
          bool Overflow;
          NewVal = Val->sadd_ov(*Val2, Overflow);
          if (Overflow) {
            // Both adds together may add more than SignedMaxValue
            // without saturating the final result.
            break;
          }
        } else {
          // Cannot fold saturated addition with different signs.
          break;
        }

        return replaceInstUsesWith(
            *II, Builder.CreateBinaryIntrinsic(
                     IID, X, ConstantInt::get(II->getType(), NewVal)));
      }
    }
    break;
  }

  case Intrinsic::minnum:
  case Intrinsic::maxnum:
  case Intrinsic::minimum:
  case Intrinsic::maximum: {
    Value *Arg0 = II->getArgOperand(0);
    Value *Arg1 = II->getArgOperand(1);
    Value *X, *Y;
    if (match(Arg0, m_FNeg(m_Value(X))) && match(Arg1, m_FNeg(m_Value(Y))) &&
        (Arg0->hasOneUse() || Arg1->hasOneUse())) {
      // If both operands are negated, invert the call and negate the result:
      // min(-X, -Y) --> -(max(X, Y))
      // max(-X, -Y) --> -(min(X, Y))
      Intrinsic::ID NewIID;
      switch (IID) {
      case Intrinsic::maxnum:
        NewIID = Intrinsic::minnum;
        break;
      case Intrinsic::minnum:
        NewIID = Intrinsic::maxnum;
        break;
      case Intrinsic::maximum:
        NewIID = Intrinsic::minimum;
        break;
      case Intrinsic::minimum:
        NewIID = Intrinsic::maximum;
        break;
      default:
        llvm_unreachable("unexpected intrinsic ID");
      }
      Value *NewCall = Builder.CreateBinaryIntrinsic(NewIID, X, Y, II);
      Instruction *FNeg = UnaryOperator::CreateFNeg(NewCall);
      FNeg->copyIRFlags(II);
      return FNeg;
    }

    // m(m(X, C2), C1) -> m(X, C)
    const APFloat *C1, *C2;
    if (auto *M = dyn_cast<IntrinsicInst>(Arg0)) {
      if (M->getIntrinsicID() == IID && match(Arg1, m_APFloat(C1)) &&
          ((match(M->getArgOperand(0), m_Value(X)) &&
            match(M->getArgOperand(1), m_APFloat(C2))) ||
           (match(M->getArgOperand(1), m_Value(X)) &&
            match(M->getArgOperand(0), m_APFloat(C2))))) {
        APFloat Res(0.0);
        switch (IID) {
        case Intrinsic::maxnum:
          Res = maxnum(*C1, *C2);
          break;
        case Intrinsic::minnum:
          Res = minnum(*C1, *C2);
          break;
        case Intrinsic::maximum:
          Res = maximum(*C1, *C2);
          break;
        case Intrinsic::minimum:
          Res = minimum(*C1, *C2);
          break;
        default:
          llvm_unreachable("unexpected intrinsic ID");
        }
        Instruction *NewCall = Builder.CreateBinaryIntrinsic(
            IID, X, ConstantFP::get(Arg0->getType(), Res), II);
        // TODO: Conservatively intersecting FMF. If Res == C2, the transform
        //       was a simplification (so Arg0 and its original flags could
        //       propagate?)
        NewCall->andIRFlags(M);
        return replaceInstUsesWith(*II, NewCall);
      }
    }

    // m((fpext X), (fpext Y)) -> fpext (m(X, Y))
    if (match(Arg0, m_OneUse(m_FPExt(m_Value(X)))) &&
        match(Arg1, m_OneUse(m_FPExt(m_Value(Y)))) &&
        X->getType() == Y->getType()) {
      Value *NewCall =
          Builder.CreateBinaryIntrinsic(IID, X, Y, II, II->getName());
      return new FPExtInst(NewCall, II->getType());
    }

    // max X, -X --> fabs X
    // min X, -X --> -(fabs X)
    // TODO: Remove one-use limitation? That is obviously better for max.
    //       It would be an extra instruction for min (fnabs), but that is
    //       still likely better for analysis and codegen.
    if ((match(Arg0, m_OneUse(m_FNeg(m_Value(X)))) && Arg1 == X) ||
        (match(Arg1, m_OneUse(m_FNeg(m_Value(X)))) && Arg0 == X)) {
      Value *R = Builder.CreateUnaryIntrinsic(Intrinsic::fabs, X, II);
      if (IID == Intrinsic::minimum || IID == Intrinsic::minnum)
        R = Builder.CreateFNegFMF(R, II);
      return replaceInstUsesWith(*II, R);
    }

    break;
  }
  case Intrinsic::fmuladd: {
    // Canonicalize fast fmuladd to the separate fmul + fadd.
    if (II->isFast()) {
      BuilderTy::FastMathFlagGuard Guard(Builder);
      Builder.setFastMathFlags(II->getFastMathFlags());
      Value *Mul = Builder.CreateFMul(II->getArgOperand(0),
                                      II->getArgOperand(1));
      Value *Add = Builder.CreateFAdd(Mul, II->getArgOperand(2));
      Add->takeName(II);
      return replaceInstUsesWith(*II, Add);
    }

    // Try to simplify the underlying FMul.
    if (Value *V = SimplifyFMulInst(II->getArgOperand(0), II->getArgOperand(1),
                                    II->getFastMathFlags(),
                                    SQ.getWithInstruction(II))) {
      auto *FAdd = BinaryOperator::CreateFAdd(V, II->getArgOperand(2));
      FAdd->copyFastMathFlags(II);
      return FAdd;
    }

    LLVM_FALLTHROUGH;
  }
  case Intrinsic::fma: {
    // fma fneg(x), fneg(y), z -> fma x, y, z
    Value *Src0 = II->getArgOperand(0);
    Value *Src1 = II->getArgOperand(1);
    Value *X, *Y;
    if (match(Src0, m_FNeg(m_Value(X))) && match(Src1, m_FNeg(m_Value(Y)))) {
      replaceOperand(*II, 0, X);
      replaceOperand(*II, 1, Y);
      return II;
    }

    // fma fabs(x), fabs(x), z -> fma x, x, z
    if (match(Src0, m_FAbs(m_Value(X))) &&
        match(Src1, m_FAbs(m_Specific(X)))) {
      replaceOperand(*II, 0, X);
      replaceOperand(*II, 1, X);
      return II;
    }

    // Try to simplify the underlying FMul. We can only apply simplifications
    // that do not require rounding.
    if (Value *V = SimplifyFMAFMul(II->getArgOperand(0), II->getArgOperand(1),
                                   II->getFastMathFlags(),
                                   SQ.getWithInstruction(II))) {
      auto *FAdd = BinaryOperator::CreateFAdd(V, II->getArgOperand(2));
      FAdd->copyFastMathFlags(II);
      return FAdd;
    }

    // fma x, y, 0 -> fmul x, y
    // This is always valid for -0.0, but requires nsz for +0.0 as
    // -0.0 + 0.0 = 0.0, which would not be the same as the fmul on its own.
    if (match(II->getArgOperand(2), m_NegZeroFP()) ||
        (match(II->getArgOperand(2), m_PosZeroFP()) &&
         II->getFastMathFlags().noSignedZeros()))
      return BinaryOperator::CreateFMulFMF(Src0, Src1, II);

    break;
  }
  case Intrinsic::copysign: {
    Value *Mag = II->getArgOperand(0), *Sign = II->getArgOperand(1);
    if (SignBitMustBeZero(Sign, &TLI)) {
      // If we know that the sign argument is positive, reduce to FABS:
      // copysign Mag, +Sign --> fabs Mag
      Value *Fabs = Builder.CreateUnaryIntrinsic(Intrinsic::fabs, Mag, II);
      return replaceInstUsesWith(*II, Fabs);
    }
    // TODO: There should be a ValueTracking sibling like SignBitMustBeOne.
    const APFloat *C;
    if (match(Sign, m_APFloat(C)) && C->isNegative()) {
      // If we know that the sign argument is negative, reduce to FNABS:
      // copysign Mag, -Sign --> fneg (fabs Mag)
      Value *Fabs = Builder.CreateUnaryIntrinsic(Intrinsic::fabs, Mag, II);
      return replaceInstUsesWith(*II, Builder.CreateFNegFMF(Fabs, II));
    }

    // Propagate sign argument through nested calls:
    // copysign Mag, (copysign ?, X) --> copysign Mag, X
    Value *X;
    if (match(Sign, m_Intrinsic<Intrinsic::copysign>(m_Value(), m_Value(X))))
      return replaceOperand(*II, 1, X);

    // Peek through changes of magnitude's sign-bit. This call rewrites those:
    // copysign (fabs X), Sign --> copysign X, Sign
    // copysign (fneg X), Sign --> copysign X, Sign
    if (match(Mag, m_FAbs(m_Value(X))) || match(Mag, m_FNeg(m_Value(X))))
      return replaceOperand(*II, 0, X);

    break;
  }
  case Intrinsic::fabs: {
    Value *Cond, *TVal, *FVal;
    if (match(II->getArgOperand(0),
              m_Select(m_Value(Cond), m_Value(TVal), m_Value(FVal)))) {
      // fabs (select Cond, TrueC, FalseC) --> select Cond, AbsT, AbsF
      if (isa<Constant>(TVal) && isa<Constant>(FVal)) {
        CallInst *AbsT = Builder.CreateCall(II->getCalledFunction(), {TVal});
        CallInst *AbsF = Builder.CreateCall(II->getCalledFunction(), {FVal});
        return SelectInst::Create(Cond, AbsT, AbsF);
      }
      // fabs (select Cond, -FVal, FVal) --> fabs FVal
      if (match(TVal, m_FNeg(m_Specific(FVal))))
        return replaceOperand(*II, 0, FVal);
      // fabs (select Cond, TVal, -TVal) --> fabs TVal
      if (match(FVal, m_FNeg(m_Specific(TVal))))
        return replaceOperand(*II, 0, TVal);
    }

    LLVM_FALLTHROUGH;
  }
  case Intrinsic::ceil:
  case Intrinsic::floor:
  case Intrinsic::round:
  case Intrinsic::roundeven:
  case Intrinsic::nearbyint:
  case Intrinsic::rint:
  case Intrinsic::trunc: {
    Value *ExtSrc;
    if (match(II->getArgOperand(0), m_OneUse(m_FPExt(m_Value(ExtSrc))))) {
      // Narrow the call: intrinsic (fpext x) -> fpext (intrinsic x)
      Value *NarrowII = Builder.CreateUnaryIntrinsic(IID, ExtSrc, II);
      return new FPExtInst(NarrowII, II->getType());
    }
    break;
  }
  case Intrinsic::cos:
  case Intrinsic::amdgcn_cos: {
    Value *X;
    Value *Src = II->getArgOperand(0);
    if (match(Src, m_FNeg(m_Value(X))) || match(Src, m_FAbs(m_Value(X)))) {
      // cos(-x) -> cos(x)
      // cos(fabs(x)) -> cos(x)
      return replaceOperand(*II, 0, X);
    }
    break;
  }
  case Intrinsic::sin: {
    Value *X;
    if (match(II->getArgOperand(0), m_OneUse(m_FNeg(m_Value(X))))) {
      // sin(-x) --> -sin(x)
      Value *NewSin = Builder.CreateUnaryIntrinsic(Intrinsic::sin, X, II);
      Instruction *FNeg = UnaryOperator::CreateFNeg(NewSin);
      FNeg->copyFastMathFlags(II);
      return FNeg;
    }
    break;
  }

  case Intrinsic::arm_neon_vtbl1:
  case Intrinsic::aarch64_neon_tbl1:
    if (Value *V = simplifyNeonTbl1(*II, Builder))
      return replaceInstUsesWith(*II, V);
    break;

  case Intrinsic::arm_neon_vmulls:
  case Intrinsic::arm_neon_vmullu:
  case Intrinsic::aarch64_neon_smull:
  case Intrinsic::aarch64_neon_umull: {
    Value *Arg0 = II->getArgOperand(0);
    Value *Arg1 = II->getArgOperand(1);

    // Handle mul by zero first:
    if (isa<ConstantAggregateZero>(Arg0) || isa<ConstantAggregateZero>(Arg1)) {
      return replaceInstUsesWith(CI, ConstantAggregateZero::get(II->getType()));
    }

    // Check for constant LHS & RHS - in this case we just simplify.
    bool Zext = (IID == Intrinsic::arm_neon_vmullu ||
                 IID == Intrinsic::aarch64_neon_umull);
    VectorType *NewVT = cast<VectorType>(II->getType());
    if (Constant *CV0 = dyn_cast<Constant>(Arg0)) {
      if (Constant *CV1 = dyn_cast<Constant>(Arg1)) {
        CV0 = ConstantExpr::getIntegerCast(CV0, NewVT, /*isSigned=*/!Zext);
        CV1 = ConstantExpr::getIntegerCast(CV1, NewVT, /*isSigned=*/!Zext);

        return replaceInstUsesWith(CI, ConstantExpr::getMul(CV0, CV1));
      }

      // Couldn't simplify - canonicalize constant to the RHS.
      std::swap(Arg0, Arg1);
    }

    // Handle mul by one:
    if (Constant *CV1 = dyn_cast<Constant>(Arg1))
      if (ConstantInt *Splat =
              dyn_cast_or_null<ConstantInt>(CV1->getSplatValue()))
        if (Splat->isOne())
          return CastInst::CreateIntegerCast(Arg0, II->getType(),
                                             /*isSigned=*/!Zext);

    break;
  }
  case Intrinsic::arm_neon_aesd:
  case Intrinsic::arm_neon_aese:
  case Intrinsic::aarch64_crypto_aesd:
  case Intrinsic::aarch64_crypto_aese: {
    Value *DataArg = II->getArgOperand(0);
    Value *KeyArg  = II->getArgOperand(1);

    // Try to use the builtin XOR in AESE and AESD to eliminate a prior XOR
    Value *Data, *Key;
    if (match(KeyArg, m_ZeroInt()) &&
        match(DataArg, m_Xor(m_Value(Data), m_Value(Key)))) {
      replaceOperand(*II, 0, Data);
      replaceOperand(*II, 1, Key);
      return II;
    }
    break;
  }
  case Intrinsic::hexagon_V6_vandvrt:
  case Intrinsic::hexagon_V6_vandvrt_128B: {
    // Simplify Q -> V -> Q conversion.
    if (auto Op0 = dyn_cast<IntrinsicInst>(II->getArgOperand(0))) {
      Intrinsic::ID ID0 = Op0->getIntrinsicID();
      if (ID0 != Intrinsic::hexagon_V6_vandqrt &&
          ID0 != Intrinsic::hexagon_V6_vandqrt_128B)
        break;
      Value *Bytes = Op0->getArgOperand(1), *Mask = II->getArgOperand(1);
      uint64_t Bytes1 = computeKnownBits(Bytes, 0, Op0).One.getZExtValue();
      uint64_t Mask1 = computeKnownBits(Mask, 0, II).One.getZExtValue();
      // Check if every byte has common bits in Bytes and Mask.
      uint64_t C = Bytes1 & Mask1;
      if ((C & 0xFF) && (C & 0xFF00) && (C & 0xFF0000) && (C & 0xFF000000))
        return replaceInstUsesWith(*II, Op0->getArgOperand(0));
    }
    break;
  }
  case Intrinsic::stackrestore: {
    enum class ClassifyResult {
      None,
      Alloca,
      StackRestore,
      CallWithSideEffects,
    };
    auto Classify = [](const Instruction *I) {
      if (isa<AllocaInst>(I))
        return ClassifyResult::Alloca;

      if (auto *CI = dyn_cast<CallInst>(I)) {
        if (auto *II = dyn_cast<IntrinsicInst>(CI)) {
          if (II->getIntrinsicID() == Intrinsic::stackrestore)
            return ClassifyResult::StackRestore;

          if (II->mayHaveSideEffects())
            return ClassifyResult::CallWithSideEffects;
        } else {
          // Consider all non-intrinsic calls to be side effects
          return ClassifyResult::CallWithSideEffects;
        }
      }

      return ClassifyResult::None;
    };

    // If the stacksave and the stackrestore are in the same BB, and there is
    // no intervening call, alloca, or stackrestore of a different stacksave,
    // remove the restore. This can happen when variable allocas are DCE'd.
    if (IntrinsicInst *SS = dyn_cast<IntrinsicInst>(II->getArgOperand(0))) {
      if (SS->getIntrinsicID() == Intrinsic::stacksave &&
          SS->getParent() == II->getParent()) {
        BasicBlock::iterator BI(SS);
        bool CannotRemove = false;
        for (++BI; &*BI != II; ++BI) {
          switch (Classify(&*BI)) {
          case ClassifyResult::None:
            // So far so good, look at next instructions.
            break;

          case ClassifyResult::StackRestore:
            // If we found an intervening stackrestore for a different
            // stacksave, we can't remove the stackrestore. Otherwise, continue.
            if (cast<IntrinsicInst>(*BI).getArgOperand(0) != SS)
              CannotRemove = true;
            break;

          case ClassifyResult::Alloca:
          case ClassifyResult::CallWithSideEffects:
            // If we found an alloca, a non-intrinsic call, or an intrinsic
            // call with side effects, we can't remove the stackrestore.
            CannotRemove = true;
            break;
          }
          if (CannotRemove)
            break;
        }

        if (!CannotRemove)
          return eraseInstFromFunction(CI);
      }
    }

    // Scan down this block to see if there is another stack restore in the
    // same block without an intervening call/alloca.
    BasicBlock::iterator BI(II);
    Instruction *TI = II->getParent()->getTerminator();
    bool CannotRemove = false;
    for (++BI; &*BI != TI; ++BI) {
      switch (Classify(&*BI)) {
      case ClassifyResult::None:
        // So far so good, look at next instructions.
        break;

      case ClassifyResult::StackRestore:
        // If there is a stackrestore below this one, remove this one.
        return eraseInstFromFunction(CI);

      case ClassifyResult::Alloca:
      case ClassifyResult::CallWithSideEffects:
        // If we found an alloca, a non-intrinsic call, or an intrinsic call
        // with side effects (such as llvm.stacksave and llvm.read_register),
        // we can't remove the stack restore.
        CannotRemove = true;
        break;
      }
      if (CannotRemove)
        break;
    }

    // If the stack restore is in a return, resume, or unwind block and if there
    // are no allocas or calls between the restore and the return, nuke the
    // restore.
    if (!CannotRemove && (isa<ReturnInst>(TI) || isa<ResumeInst>(TI)))
      return eraseInstFromFunction(CI);
    break;
  }
  case Intrinsic::lifetime_end:
    // Asan needs to poison memory to detect invalid access which is possible
    // even for empty lifetime range.
    if (II->getFunction()->hasFnAttribute(Attribute::SanitizeAddress) ||
        II->getFunction()->hasFnAttribute(Attribute::SanitizeMemory) ||
        II->getFunction()->hasFnAttribute(Attribute::SanitizeHWAddress))
      break;

    if (removeTriviallyEmptyRange(*II, *this, [](const IntrinsicInst &I) {
          return I.getIntrinsicID() == Intrinsic::lifetime_start;
        }))
      return nullptr;
    break;
  case Intrinsic::assume: {
    Value *IIOperand = II->getArgOperand(0);
    SmallVector<OperandBundleDef, 4> OpBundles;
    II->getOperandBundlesAsDefs(OpBundles);

    /// This will remove the boolean Condition from the assume given as
    /// argument and remove the assume if it becomes useless.
    /// always returns nullptr for use as a return values.
    auto RemoveConditionFromAssume = [&](Instruction *Assume) -> Instruction * {
<<<<<<< HEAD
      assert(isa<IntrinsicInst>(Assume));
      if (isAssumeWithEmptyBundle(*cast<IntrinsicInst>(II)))
=======
      assert(isa<AssumeInst>(Assume));
      if (isAssumeWithEmptyBundle(*cast<AssumeInst>(II)))
>>>>>>> 2ab1d525
        return eraseInstFromFunction(CI);
      replaceUse(II->getOperandUse(0), ConstantInt::getTrue(II->getContext()));
      return nullptr;
    };
    // Remove an assume if it is followed by an identical assume.
    // TODO: Do we need this? Unless there are conflicting assumptions, the
    // computeKnownBits(IIOperand) below here eliminates redundant assumes.
    Instruction *Next = II->getNextNonDebugInstruction();
    if (match(Next, m_Intrinsic<Intrinsic::assume>(m_Specific(IIOperand))))
      return RemoveConditionFromAssume(Next);

    // Canonicalize assume(a && b) -> assume(a); assume(b);
    // Note: New assumption intrinsics created here are registered by
    // the InstCombineIRInserter object.
    FunctionType *AssumeIntrinsicTy = II->getFunctionType();
    Value *AssumeIntrinsic = II->getCalledOperand();
    Value *A, *B;
    if (match(IIOperand, m_LogicalAnd(m_Value(A), m_Value(B)))) {
      Builder.CreateCall(AssumeIntrinsicTy, AssumeIntrinsic, A, OpBundles,
                         II->getName());
      Builder.CreateCall(AssumeIntrinsicTy, AssumeIntrinsic, B, II->getName());
      return eraseInstFromFunction(*II);
    }
    // assume(!(a || b)) -> assume(!a); assume(!b);
    if (match(IIOperand, m_Not(m_LogicalOr(m_Value(A), m_Value(B))))) {
      Builder.CreateCall(AssumeIntrinsicTy, AssumeIntrinsic,
                         Builder.CreateNot(A), OpBundles, II->getName());
      Builder.CreateCall(AssumeIntrinsicTy, AssumeIntrinsic,
                         Builder.CreateNot(B), II->getName());
      return eraseInstFromFunction(*II);
    }

    // assume( (load addr) != null ) -> add 'nonnull' metadata to load
    // (if assume is valid at the load)
    CmpInst::Predicate Pred;
    Instruction *LHS;
    if (match(IIOperand, m_ICmp(Pred, m_Instruction(LHS), m_Zero())) &&
        Pred == ICmpInst::ICMP_NE && LHS->getOpcode() == Instruction::Load &&
        LHS->getType()->isPointerTy() &&
        isValidAssumeForContext(II, LHS, &DT)) {
      MDNode *MD = MDNode::get(II->getContext(), None);
      LHS->setMetadata(LLVMContext::MD_nonnull, MD);
      return RemoveConditionFromAssume(II);

      // TODO: apply nonnull return attributes to calls and invokes
      // TODO: apply range metadata for range check patterns?
    }

    // Convert nonnull assume like:
    // %A = icmp ne i32* %PTR, null
    // call void @llvm.assume(i1 %A)
    // into
    // call void @llvm.assume(i1 true) [ "nonnull"(i32* %PTR) ]
    if (EnableKnowledgeRetention &&
        match(IIOperand, m_Cmp(Pred, m_Value(A), m_Zero())) &&
        Pred == CmpInst::ICMP_NE && A->getType()->isPointerTy()) {
<<<<<<< HEAD
      if (IntrinsicInst *Replacement = buildAssumeFromKnowledge(
=======
      if (auto *Replacement = buildAssumeFromKnowledge(
>>>>>>> 2ab1d525
              {RetainedKnowledge{Attribute::NonNull, 0, A}}, Next, &AC, &DT)) {

        Replacement->insertBefore(Next);
        AC.registerAssumption(Replacement);
        return RemoveConditionFromAssume(II);
      }
    }

    // Convert alignment assume like:
    // %B = ptrtoint i32* %A to i64
    // %C = and i64 %B, Constant
    // %D = icmp eq i64 %C, 0
    // call void @llvm.assume(i1 %D)
    // into
    // call void @llvm.assume(i1 true) [ "align"(i32* [[A]], i64  Constant + 1)]
    uint64_t AlignMask;
    if (EnableKnowledgeRetention &&
        match(IIOperand,
              m_Cmp(Pred, m_And(m_Value(A), m_ConstantInt(AlignMask)),
                    m_Zero())) &&
        Pred == CmpInst::ICMP_EQ) {
      if (isPowerOf2_64(AlignMask + 1)) {
        uint64_t Offset = 0;
        match(A, m_Add(m_Value(A), m_ConstantInt(Offset)));
        if (match(A, m_PtrToInt(m_Value(A)))) {
          /// Note: this doesn't preserve the offset information but merges
          /// offset and alignment.
          /// TODO: we can generate a GEP instead of merging the alignment with
          /// the offset.
          RetainedKnowledge RK{Attribute::Alignment,
                               (unsigned)MinAlign(Offset, AlignMask + 1), A};
<<<<<<< HEAD
          if (IntrinsicInst *Replacement =
=======
          if (auto *Replacement =
>>>>>>> 2ab1d525
                  buildAssumeFromKnowledge(RK, Next, &AC, &DT)) {

            Replacement->insertAfter(II);
            AC.registerAssumption(Replacement);
          }
          return RemoveConditionFromAssume(II);
        }
      }
    }

    /// Canonicalize Knowledge in operand bundles.
    if (EnableKnowledgeRetention && II->hasOperandBundles()) {
      for (unsigned Idx = 0; Idx < II->getNumOperandBundles(); Idx++) {
        auto &BOI = II->bundle_op_info_begin()[Idx];
<<<<<<< HEAD
        RetainedKnowledge RK = llvm::getKnowledgeFromBundle(*II, BOI);
=======
        RetainedKnowledge RK =
          llvm::getKnowledgeFromBundle(cast<AssumeInst>(*II), BOI);
>>>>>>> 2ab1d525
        if (BOI.End - BOI.Begin > 2)
          continue; // Prevent reducing knowledge in an align with offset since
                    // extracting a RetainedKnowledge form them looses offset
                    // information
<<<<<<< HEAD
        RetainedKnowledge CanonRK = llvm::simplifyRetainedKnowledge(
            II, RK, &getAssumptionCache(), &getDominatorTree());
=======
        RetainedKnowledge CanonRK =
          llvm::simplifyRetainedKnowledge(cast<AssumeInst>(II), RK,
                                          &getAssumptionCache(),
                                          &getDominatorTree());
>>>>>>> 2ab1d525
        if (CanonRK == RK)
          continue;
        if (!CanonRK) {
          if (BOI.End - BOI.Begin > 0) {
            Worklist.pushValue(II->op_begin()[BOI.Begin]);
            Value::dropDroppableUse(II->op_begin()[BOI.Begin]);
          }
          continue;
        }
        assert(RK.AttrKind == CanonRK.AttrKind);
        if (BOI.End - BOI.Begin > 0)
          II->op_begin()[BOI.Begin].set(CanonRK.WasOn);
        if (BOI.End - BOI.Begin > 1)
          II->op_begin()[BOI.Begin + 1].set(ConstantInt::get(
              Type::getInt64Ty(II->getContext()), CanonRK.ArgValue));
        if (RK.WasOn)
          Worklist.pushValue(RK.WasOn);
        return II;
      }
    }

    // If there is a dominating assume with the same condition as this one,
    // then this one is redundant, and should be removed.
    KnownBits Known(1);
    computeKnownBits(IIOperand, Known, 0, II);
<<<<<<< HEAD
    if (Known.isAllOnes() && isAssumeWithEmptyBundle(*II))
=======
    if (Known.isAllOnes() && isAssumeWithEmptyBundle(cast<AssumeInst>(*II)))
>>>>>>> 2ab1d525
      return eraseInstFromFunction(*II);

    // Update the cache of affected values for this assumption (we might be
    // here because we just simplified the condition).
<<<<<<< HEAD
    AC.updateAffectedValues(II);
=======
    AC.updateAffectedValues(cast<AssumeInst>(II));
>>>>>>> 2ab1d525
    break;
  }
  case Intrinsic::experimental_guard: {
    // Is this guard followed by another guard?  We scan forward over a small
    // fixed window of instructions to handle common cases with conditions
    // computed between guards.
    Instruction *NextInst = II->getNextNonDebugInstruction();
    for (unsigned i = 0; i < GuardWideningWindow; i++) {
      // Note: Using context-free form to avoid compile time blow up
      if (!isSafeToSpeculativelyExecute(NextInst))
        break;
      NextInst = NextInst->getNextNonDebugInstruction();
    }
    Value *NextCond = nullptr;
    if (match(NextInst,
              m_Intrinsic<Intrinsic::experimental_guard>(m_Value(NextCond)))) {
      Value *CurrCond = II->getArgOperand(0);

      // Remove a guard that it is immediately preceded by an identical guard.
      // Otherwise canonicalize guard(a); guard(b) -> guard(a & b).
      if (CurrCond != NextCond) {
        Instruction *MoveI = II->getNextNonDebugInstruction();
        while (MoveI != NextInst) {
          auto *Temp = MoveI;
          MoveI = MoveI->getNextNonDebugInstruction();
          Temp->moveBefore(II);
        }
        replaceOperand(*II, 0, Builder.CreateAnd(CurrCond, NextCond));
      }
      eraseInstFromFunction(*NextInst);
      return II;
    }
    break;
  }
  case Intrinsic::experimental_vector_insert: {
    Value *Vec = II->getArgOperand(0);
    Value *SubVec = II->getArgOperand(1);
    Value *Idx = II->getArgOperand(2);
    auto *DstTy = dyn_cast<FixedVectorType>(II->getType());
    auto *VecTy = dyn_cast<FixedVectorType>(Vec->getType());
    auto *SubVecTy = dyn_cast<FixedVectorType>(SubVec->getType());

    // Only canonicalize if the destination vector, Vec, and SubVec are all
    // fixed vectors.
    if (DstTy && VecTy && SubVecTy) {
      unsigned DstNumElts = DstTy->getNumElements();
      unsigned VecNumElts = VecTy->getNumElements();
      unsigned SubVecNumElts = SubVecTy->getNumElements();
      unsigned IdxN = cast<ConstantInt>(Idx)->getZExtValue();

      // An insert that entirely overwrites Vec with SubVec is a nop.
      if (VecNumElts == SubVecNumElts)
        return replaceInstUsesWith(CI, SubVec);

      // Widen SubVec into a vector of the same width as Vec, since
      // shufflevector requires the two input vectors to be the same width.
      // Elements beyond the bounds of SubVec within the widened vector are
      // undefined.
      SmallVector<int, 8> WidenMask;
      unsigned i;
      for (i = 0; i != SubVecNumElts; ++i)
        WidenMask.push_back(i);
      for (; i != VecNumElts; ++i)
        WidenMask.push_back(UndefMaskElem);

      Value *WidenShuffle = Builder.CreateShuffleVector(SubVec, WidenMask);

      SmallVector<int, 8> Mask;
      for (unsigned i = 0; i != IdxN; ++i)
        Mask.push_back(i);
      for (unsigned i = DstNumElts; i != DstNumElts + SubVecNumElts; ++i)
        Mask.push_back(i);
      for (unsigned i = IdxN + SubVecNumElts; i != DstNumElts; ++i)
        Mask.push_back(i);

      Value *Shuffle = Builder.CreateShuffleVector(Vec, WidenShuffle, Mask);
      return replaceInstUsesWith(CI, Shuffle);
    }
    break;
  }
  case Intrinsic::experimental_vector_extract: {
    Value *Vec = II->getArgOperand(0);
    Value *Idx = II->getArgOperand(1);

    auto *DstTy = dyn_cast<FixedVectorType>(II->getType());
    auto *VecTy = dyn_cast<FixedVectorType>(Vec->getType());

    // Only canonicalize if the the destination vector and Vec are fixed
    // vectors.
    if (DstTy && VecTy) {
      unsigned DstNumElts = DstTy->getNumElements();
      unsigned VecNumElts = VecTy->getNumElements();
      unsigned IdxN = cast<ConstantInt>(Idx)->getZExtValue();

      // Extracting the entirety of Vec is a nop.
      if (VecNumElts == DstNumElts) {
        replaceInstUsesWith(CI, Vec);
        return eraseInstFromFunction(CI);
      }

      SmallVector<int, 8> Mask;
      for (unsigned i = 0; i != DstNumElts; ++i)
        Mask.push_back(IdxN + i);

      Value *Shuffle = Builder.CreateShuffleVector(Vec, Mask);
      return replaceInstUsesWith(CI, Shuffle);
    }
    break;
  }
  case Intrinsic::experimental_vector_reverse: {
    Value *BO0, *BO1, *X, *Y;
    Value *Vec = II->getArgOperand(0);
    if (match(Vec, m_OneUse(m_BinOp(m_Value(BO0), m_Value(BO1))))) {
      auto *OldBinOp = cast<BinaryOperator>(Vec);
      if (match(BO0, m_Intrinsic<Intrinsic::experimental_vector_reverse>(
                         m_Value(X)))) {
        // rev(binop rev(X), rev(Y)) --> binop X, Y
        if (match(BO1, m_Intrinsic<Intrinsic::experimental_vector_reverse>(
                           m_Value(Y))))
          return replaceInstUsesWith(CI,
                                     BinaryOperator::CreateWithCopiedFlags(
                                         OldBinOp->getOpcode(), X, Y, OldBinOp,
                                         OldBinOp->getName(), II));
        // rev(binop rev(X), BO1Splat) --> binop X, BO1Splat
        if (isSplatValue(BO1))
          return replaceInstUsesWith(CI,
                                     BinaryOperator::CreateWithCopiedFlags(
                                         OldBinOp->getOpcode(), X, BO1,
                                         OldBinOp, OldBinOp->getName(), II));
      }
      // rev(binop BO0Splat, rev(Y)) --> binop BO0Splat, Y
      if (match(BO1, m_Intrinsic<Intrinsic::experimental_vector_reverse>(
                         m_Value(Y))) &&
          isSplatValue(BO0))
        return replaceInstUsesWith(CI, BinaryOperator::CreateWithCopiedFlags(
                                           OldBinOp->getOpcode(), BO0, Y,
                                           OldBinOp, OldBinOp->getName(), II));
    }
    // rev(unop rev(X)) --> unop X
    if (match(Vec, m_OneUse(m_UnOp(
                       m_Intrinsic<Intrinsic::experimental_vector_reverse>(
                           m_Value(X)))))) {
      auto *OldUnOp = cast<UnaryOperator>(Vec);
      auto *NewUnOp = UnaryOperator::CreateWithCopiedFlags(
          OldUnOp->getOpcode(), X, OldUnOp, OldUnOp->getName(), II);
      return replaceInstUsesWith(CI, NewUnOp);
    }
    break;
  }
  case Intrinsic::vector_reduce_or:
  case Intrinsic::vector_reduce_and: {
    // Canonicalize logical or/and reductions:
    // Or reduction for i1 is represented as:
    // %val = bitcast <ReduxWidth x i1> to iReduxWidth
    // %res = cmp ne iReduxWidth %val, 0
    // And reduction for i1 is represented as:
    // %val = bitcast <ReduxWidth x i1> to iReduxWidth
    // %res = cmp eq iReduxWidth %val, 11111
    Value *Arg = II->getArgOperand(0);
    Value *Vect;
    if (match(Arg, m_ZExtOrSExtOrSelf(m_Value(Vect)))) {
      if (auto *FTy = dyn_cast<FixedVectorType>(Vect->getType()))
        if (FTy->getElementType() == Builder.getInt1Ty()) {
          Value *Res = Builder.CreateBitCast(
              Vect, Builder.getIntNTy(FTy->getNumElements()));
          if (IID == Intrinsic::vector_reduce_and) {
            Res = Builder.CreateICmpEQ(
                Res, ConstantInt::getAllOnesValue(Res->getType()));
          } else {
            assert(IID == Intrinsic::vector_reduce_or &&
                   "Expected or reduction.");
            Res = Builder.CreateIsNotNull(Res);
          }
          if (Arg != Vect)
            Res = Builder.CreateCast(cast<CastInst>(Arg)->getOpcode(), Res,
                                     II->getType());
          return replaceInstUsesWith(CI, Res);
        }
    }
    LLVM_FALLTHROUGH;
  }
  case Intrinsic::vector_reduce_add: {
    if (IID == Intrinsic::vector_reduce_add) {
      // Convert vector_reduce_add(ZExt(<n x i1>)) to
      // ZExtOrTrunc(ctpop(bitcast <n x i1> to in)).
      // Convert vector_reduce_add(SExt(<n x i1>)) to
      // -ZExtOrTrunc(ctpop(bitcast <n x i1> to in)).
      // Convert vector_reduce_add(<n x i1>) to
      // Trunc(ctpop(bitcast <n x i1> to in)).
      Value *Arg = II->getArgOperand(0);
      Value *Vect;
      if (match(Arg, m_ZExtOrSExtOrSelf(m_Value(Vect)))) {
        if (auto *FTy = dyn_cast<FixedVectorType>(Vect->getType()))
          if (FTy->getElementType() == Builder.getInt1Ty()) {
            Value *V = Builder.CreateBitCast(
                Vect, Builder.getIntNTy(FTy->getNumElements()));
            Value *Res = Builder.CreateUnaryIntrinsic(Intrinsic::ctpop, V);
            if (Res->getType() != II->getType())
              Res = Builder.CreateZExtOrTrunc(Res, II->getType());
            if (Arg != Vect &&
                cast<Instruction>(Arg)->getOpcode() == Instruction::SExt)
              Res = Builder.CreateNeg(Res);
            return replaceInstUsesWith(CI, Res);
          }
      }
    }
    LLVM_FALLTHROUGH;
  }
  case Intrinsic::vector_reduce_xor: {
    if (IID == Intrinsic::vector_reduce_xor) {
      // Exclusive disjunction reduction over the vector with
      // (potentially-extended) i1 element type is actually a
      // (potentially-extended) arithmetic `add` reduction over the original
      // non-extended value:
      //   vector_reduce_xor(?ext(<n x i1>))
      //     -->
      //   ?ext(vector_reduce_add(<n x i1>))
      Value *Arg = II->getArgOperand(0);
      Value *Vect;
      if (match(Arg, m_ZExtOrSExtOrSelf(m_Value(Vect)))) {
        if (auto *FTy = dyn_cast<FixedVectorType>(Vect->getType()))
          if (FTy->getElementType() == Builder.getInt1Ty()) {
            Value *Res = Builder.CreateAddReduce(Vect);
            if (Arg != Vect)
              Res = Builder.CreateCast(cast<CastInst>(Arg)->getOpcode(), Res,
                                       II->getType());
            return replaceInstUsesWith(CI, Res);
          }
      }
    }
    LLVM_FALLTHROUGH;
  }
  case Intrinsic::vector_reduce_mul: {
    if (IID == Intrinsic::vector_reduce_mul) {
      // Multiplicative reduction over the vector with (potentially-extended)
      // i1 element type is actually a (potentially zero-extended)
      // logical `and` reduction over the original non-extended value:
      //   vector_reduce_mul(?ext(<n x i1>))
      //     -->
      //   zext(vector_reduce_and(<n x i1>))
      Value *Arg = II->getArgOperand(0);
      Value *Vect;
      if (match(Arg, m_ZExtOrSExtOrSelf(m_Value(Vect)))) {
        if (auto *FTy = dyn_cast<FixedVectorType>(Vect->getType()))
          if (FTy->getElementType() == Builder.getInt1Ty()) {
            Value *Res = Builder.CreateAndReduce(Vect);
            if (Res->getType() != II->getType())
              Res = Builder.CreateZExt(Res, II->getType());
            return replaceInstUsesWith(CI, Res);
          }
      }
    }
    LLVM_FALLTHROUGH;
  }
  case Intrinsic::vector_reduce_umin:
  case Intrinsic::vector_reduce_umax: {
    if (IID == Intrinsic::vector_reduce_umin ||
        IID == Intrinsic::vector_reduce_umax) {
      // UMin/UMax reduction over the vector with (potentially-extended)
      // i1 element type is actually a (potentially-extended)
      // logical `and`/`or` reduction over the original non-extended value:
      //   vector_reduce_u{min,max}(?ext(<n x i1>))
      //     -->
      //   ?ext(vector_reduce_{and,or}(<n x i1>))
      Value *Arg = II->getArgOperand(0);
      Value *Vect;
      if (match(Arg, m_ZExtOrSExtOrSelf(m_Value(Vect)))) {
        if (auto *FTy = dyn_cast<FixedVectorType>(Vect->getType()))
          if (FTy->getElementType() == Builder.getInt1Ty()) {
            Value *Res = IID == Intrinsic::vector_reduce_umin
                             ? Builder.CreateAndReduce(Vect)
                             : Builder.CreateOrReduce(Vect);
            if (Arg != Vect)
              Res = Builder.CreateCast(cast<CastInst>(Arg)->getOpcode(), Res,
                                       II->getType());
            return replaceInstUsesWith(CI, Res);
          }
      }
    }
    LLVM_FALLTHROUGH;
  }
  case Intrinsic::vector_reduce_smin:
  case Intrinsic::vector_reduce_smax: {
    if (IID == Intrinsic::vector_reduce_smin ||
        IID == Intrinsic::vector_reduce_smax) {
      // SMin/SMax reduction over the vector with (potentially-extended)
      // i1 element type is actually a (potentially-extended)
      // logical `and`/`or` reduction over the original non-extended value:
      //   vector_reduce_s{min,max}(<n x i1>)
      //     -->
      //   vector_reduce_{or,and}(<n x i1>)
      // and
      //   vector_reduce_s{min,max}(sext(<n x i1>))
      //     -->
      //   sext(vector_reduce_{or,and}(<n x i1>))
      // and
      //   vector_reduce_s{min,max}(zext(<n x i1>))
      //     -->
      //   zext(vector_reduce_{and,or}(<n x i1>))
      Value *Arg = II->getArgOperand(0);
      Value *Vect;
      if (match(Arg, m_ZExtOrSExtOrSelf(m_Value(Vect)))) {
        if (auto *FTy = dyn_cast<FixedVectorType>(Vect->getType()))
          if (FTy->getElementType() == Builder.getInt1Ty()) {
            Instruction::CastOps ExtOpc = Instruction::CastOps::CastOpsEnd;
            if (Arg != Vect)
              ExtOpc = cast<CastInst>(Arg)->getOpcode();
            Value *Res = ((IID == Intrinsic::vector_reduce_smin) ==
                          (ExtOpc == Instruction::CastOps::ZExt))
                             ? Builder.CreateAndReduce(Vect)
                             : Builder.CreateOrReduce(Vect);
            if (Arg != Vect)
              Res = Builder.CreateCast(ExtOpc, Res, II->getType());
            return replaceInstUsesWith(CI, Res);
          }
      }
    }
    LLVM_FALLTHROUGH;
  }
  case Intrinsic::vector_reduce_fmax:
  case Intrinsic::vector_reduce_fmin:
  case Intrinsic::vector_reduce_fadd:
  case Intrinsic::vector_reduce_fmul: {
    bool CanBeReassociated = (IID != Intrinsic::vector_reduce_fadd &&
                              IID != Intrinsic::vector_reduce_fmul) ||
                             II->hasAllowReassoc();
    const unsigned ArgIdx = (IID == Intrinsic::vector_reduce_fadd ||
                             IID == Intrinsic::vector_reduce_fmul)
                                ? 1
                                : 0;
    Value *Arg = II->getArgOperand(ArgIdx);
    Value *V;
    ArrayRef<int> Mask;
    if (!isa<FixedVectorType>(Arg->getType()) || !CanBeReassociated ||
        !match(Arg, m_Shuffle(m_Value(V), m_Undef(), m_Mask(Mask))) ||
        !cast<ShuffleVectorInst>(Arg)->isSingleSource())
      break;
    int Sz = Mask.size();
    SmallBitVector UsedIndices(Sz);
    for (int Idx : Mask) {
      if (Idx == UndefMaskElem || UsedIndices.test(Idx))
        break;
      UsedIndices.set(Idx);
    }
    // Can remove shuffle iff just shuffled elements, no repeats, undefs, or
    // other changes.
    if (UsedIndices.all()) {
      replaceUse(II->getOperandUse(ArgIdx), V);
      return nullptr;
    }
    break;
  }
  case Intrinsic::vector_reduce_or:
  case Intrinsic::vector_reduce_and: {
    // Canonicalize logical or/and reductions:
    // Or reduction for i1 is represented as:
    // %val = bitcast <ReduxWidth x i1> to iReduxWidth
    // %res = cmp ne iReduxWidth %val, 0
    // And reduction for i1 is represented as:
    // %val = bitcast <ReduxWidth x i1> to iReduxWidth
    // %res = cmp eq iReduxWidth %val, 11111
    Value *Arg = II->getArgOperand(0);
    Type *RetTy = II->getType();
    if (RetTy == Builder.getInt1Ty())
      if (auto *FVTy = dyn_cast<FixedVectorType>(Arg->getType())) {
        Value *Res = Builder.CreateBitCast(
            Arg, Builder.getIntNTy(FVTy->getNumElements()));
        if (IID == Intrinsic::vector_reduce_and) {
          Res = Builder.CreateICmpEQ(
              Res, ConstantInt::getAllOnesValue(Res->getType()));
        } else {
          assert(IID == Intrinsic::vector_reduce_or &&
                 "Expected or reduction.");
          Res = Builder.CreateIsNotNull(Res);
        }
        replaceInstUsesWith(CI, Res);
        return eraseInstFromFunction(CI);
      }
    break;
  }
  default: {
    // Handle target specific intrinsics
    Optional<Instruction *> V = targetInstCombineIntrinsic(*II);
    if (V.hasValue())
      return V.getValue();
    break;
  }
  }
  // Some intrinsics (like experimental_gc_statepoint) can be used in invoke
  // context, so it is handled in visitCallBase and we should trigger it.
  return visitCallBase(*II);
}

// Fence instruction simplification
Instruction *InstCombinerImpl::visitFenceInst(FenceInst &FI) {
  // Remove identical consecutive fences.
  Instruction *Next = FI.getNextNonDebugInstruction();
  if (auto *NFI = dyn_cast<FenceInst>(Next))
    if (FI.isIdenticalTo(NFI))
      return eraseInstFromFunction(FI);
  return nullptr;
}

// InvokeInst simplification
Instruction *InstCombinerImpl::visitInvokeInst(InvokeInst &II) {
  return visitCallBase(II);
}

// CallBrInst simplification
Instruction *InstCombinerImpl::visitCallBrInst(CallBrInst &CBI) {
  return visitCallBase(CBI);
}

/// If this cast does not affect the value passed through the varargs area, we
/// can eliminate the use of the cast.
static bool isSafeToEliminateVarargsCast(const CallBase &Call,
                                         const DataLayout &DL,
                                         const CastInst *const CI,
                                         const int ix) {
  if (!CI->isLosslessCast())
    return false;

  // If this is a GC intrinsic, avoid munging types.  We need types for
  // statepoint reconstruction in SelectionDAG.
  // TODO: This is probably something which should be expanded to all
  // intrinsics since the entire point of intrinsics is that
  // they are understandable by the optimizer.
  if (isa<GCStatepointInst>(Call) || isa<GCRelocateInst>(Call) ||
      isa<GCResultInst>(Call))
    return false;

  // Opaque pointers are compatible with any byval types.
  PointerType *SrcTy = cast<PointerType>(CI->getOperand(0)->getType());
  if (SrcTy->isOpaque())
    return true;

  // The size of ByVal or InAlloca arguments is derived from the type, so we
  // can't change to a type with a different size.  If the size were
  // passed explicitly we could avoid this check.
  if (!Call.isPassPointeeByValueArgument(ix))
    return true;

  // The transform currently only handles type replacement for byval, not other
  // type-carrying attributes.
  if (!Call.isByValArgument(ix))
    return false;

  Type *SrcElemTy = SrcTy->getElementType();
  Type *DstElemTy = Call.getParamByValType(ix);
  if (!SrcElemTy->isSized() || !DstElemTy->isSized())
    return false;
  if (DL.getTypeAllocSize(SrcElemTy) != DL.getTypeAllocSize(DstElemTy))
    return false;
  return true;
}

Instruction *InstCombinerImpl::tryOptimizeCall(CallInst *CI) {
  if (!CI->getCalledFunction()) return nullptr;

  // Skip optimizing notail and musttail calls so
  // LibCallSimplifier::optimizeCall doesn't have to preserve those invariants.
  // LibCallSimplifier::optimizeCall should try to preseve tail calls though.
  if (CI->isMustTailCall() || CI->isNoTailCall())
    return nullptr;

  auto InstCombineRAUW = [this](Instruction *From, Value *With) {
    replaceInstUsesWith(*From, With);
  };
  auto InstCombineErase = [this](Instruction *I) {
    eraseInstFromFunction(*I);
  };
  LibCallSimplifier Simplifier(DL, &TLI, ORE, BFI, PSI, InstCombineRAUW,
                               InstCombineErase);
  if (Value *With = Simplifier.optimizeCall(CI, Builder)) {
    ++NumSimplified;
    return CI->use_empty() ? CI : replaceInstUsesWith(*CI, With);
  }

  return nullptr;
}

static IntrinsicInst *findInitTrampolineFromAlloca(Value *TrampMem) {
  // Strip off at most one level of pointer casts, looking for an alloca.  This
  // is good enough in practice and simpler than handling any number of casts.
  Value *Underlying = TrampMem->stripPointerCasts();
  if (Underlying != TrampMem &&
      (!Underlying->hasOneUse() || Underlying->user_back() != TrampMem))
    return nullptr;
  if (!isa<AllocaInst>(Underlying))
    return nullptr;

  IntrinsicInst *InitTrampoline = nullptr;
  for (User *U : TrampMem->users()) {
    IntrinsicInst *II = dyn_cast<IntrinsicInst>(U);
    if (!II)
      return nullptr;
    if (II->getIntrinsicID() == Intrinsic::init_trampoline) {
      if (InitTrampoline)
        // More than one init_trampoline writes to this value.  Give up.
        return nullptr;
      InitTrampoline = II;
      continue;
    }
    if (II->getIntrinsicID() == Intrinsic::adjust_trampoline)
      // Allow any number of calls to adjust.trampoline.
      continue;
    return nullptr;
  }

  // No call to init.trampoline found.
  if (!InitTrampoline)
    return nullptr;

  // Check that the alloca is being used in the expected way.
  if (InitTrampoline->getOperand(0) != TrampMem)
    return nullptr;

  return InitTrampoline;
}

static IntrinsicInst *findInitTrampolineFromBB(IntrinsicInst *AdjustTramp,
                                               Value *TrampMem) {
  // Visit all the previous instructions in the basic block, and try to find a
  // init.trampoline which has a direct path to the adjust.trampoline.
  for (BasicBlock::iterator I = AdjustTramp->getIterator(),
                            E = AdjustTramp->getParent()->begin();
       I != E;) {
    Instruction *Inst = &*--I;
    if (IntrinsicInst *II = dyn_cast<IntrinsicInst>(I))
      if (II->getIntrinsicID() == Intrinsic::init_trampoline &&
          II->getOperand(0) == TrampMem)
        return II;
    if (Inst->mayWriteToMemory())
      return nullptr;
  }
  return nullptr;
}

// Given a call to llvm.adjust.trampoline, find and return the corresponding
// call to llvm.init.trampoline if the call to the trampoline can be optimized
// to a direct call to a function.  Otherwise return NULL.
static IntrinsicInst *findInitTrampoline(Value *Callee) {
  Callee = Callee->stripPointerCasts();
  IntrinsicInst *AdjustTramp = dyn_cast<IntrinsicInst>(Callee);
  if (!AdjustTramp ||
      AdjustTramp->getIntrinsicID() != Intrinsic::adjust_trampoline)
    return nullptr;

  Value *TrampMem = AdjustTramp->getOperand(0);

  if (IntrinsicInst *IT = findInitTrampolineFromAlloca(TrampMem))
    return IT;
  if (IntrinsicInst *IT = findInitTrampolineFromBB(AdjustTramp, TrampMem))
    return IT;
  return nullptr;
}

void InstCombinerImpl::annotateAnyAllocSite(CallBase &Call, const TargetLibraryInfo *TLI) {
  // Note: We only handle cases which can't be driven from generic attributes
  // here.  So, for example, nonnull and noalias (which are common properties
  // of some allocation functions) are expected to be handled via annotation
  // of the respective allocator declaration with generic attributes.

  uint64_t Size;
  ObjectSizeOpts Opts;
  if (getObjectSize(&Call, Size, DL, TLI, Opts) && Size > 0) {
    // TODO: We really should just emit deref_or_null here and then
    // let the generic inference code combine that with nonnull.
    if (Call.hasRetAttr(Attribute::NonNull))
      Call.addRetAttr(Attribute::getWithDereferenceableBytes(
          Call.getContext(), Size));
    else
      Call.addRetAttr(Attribute::getWithDereferenceableOrNullBytes(
          Call.getContext(), Size));
  }

  // Add alignment attribute if alignment is a power of two constant.
  Value *Alignment = getAllocAlignment(&Call, TLI);
  if (!Alignment)
    return;

  ConstantInt *AlignOpC = dyn_cast<ConstantInt>(Alignment);
  if (AlignOpC && AlignOpC->getValue().ult(llvm::Value::MaximumAlignment)) {
    uint64_t AlignmentVal = AlignOpC->getZExtValue();
    if (llvm::isPowerOf2_64(AlignmentVal)) {
      Call.removeRetAttr(Attribute::Alignment);
      Call.addRetAttr(Attribute::getWithAlignment(Call.getContext(),
                                                  Align(AlignmentVal)));
    }
  }
}

/// Improvements for call, callbr and invoke instructions.
Instruction *InstCombinerImpl::visitCallBase(CallBase &Call) {
  if (isAllocationFn(&Call, &TLI))
    annotateAnyAllocSite(Call, &TLI);

  bool Changed = false;

  // Mark any parameters that are known to be non-null with the nonnull
  // attribute.  This is helpful for inlining calls to functions with null
  // checks on their arguments.
  SmallVector<unsigned, 4> ArgNos;
  unsigned ArgNo = 0;

  for (Value *V : Call.args()) {
    if (V->getType()->isPointerTy() &&
        !Call.paramHasAttr(ArgNo, Attribute::NonNull) &&
        isKnownNonZero(V, DL, 0, &AC, &Call, &DT))
      ArgNos.push_back(ArgNo);
    ArgNo++;
  }

  assert(ArgNo == Call.arg_size() && "Call arguments not processed correctly.");

  if (!ArgNos.empty()) {
    AttributeList AS = Call.getAttributes();
    LLVMContext &Ctx = Call.getContext();
    AS = AS.addParamAttribute(Ctx, ArgNos,
                              Attribute::get(Ctx, Attribute::NonNull));
    Call.setAttributes(AS);
    Changed = true;
  }

  // If the callee is a pointer to a function, attempt to move any casts to the
  // arguments of the call/callbr/invoke.
  Value *Callee = Call.getCalledOperand();
  if (!isa<Function>(Callee) && transformConstExprCastCall(Call))
    return nullptr;

  if (Function *CalleeF = dyn_cast<Function>(Callee)) {
    // Remove the convergent attr on calls when the callee is not convergent.
    if (Call.isConvergent() && !CalleeF->isConvergent() &&
        !CalleeF->isIntrinsic()) {
      LLVM_DEBUG(dbgs() << "Removing convergent attr from instr " << Call
                        << "\n");
      Call.setNotConvergent();
      return &Call;
    }

    // If the call and callee calling conventions don't match, and neither one
    // of the calling conventions is compatible with C calling convention
    // this call must be unreachable, as the call is undefined.
    if ((CalleeF->getCallingConv() != Call.getCallingConv() &&
         !(CalleeF->getCallingConv() == llvm::CallingConv::C &&
           TargetLibraryInfoImpl::isCallingConvCCompatible(&Call)) &&
         !(Call.getCallingConv() == llvm::CallingConv::C &&
           TargetLibraryInfoImpl::isCallingConvCCompatible(CalleeF))) &&
        // Only do this for calls to a function with a body.  A prototype may
        // not actually end up matching the implementation's calling conv for a
        // variety of reasons (e.g. it may be written in assembly).
        !CalleeF->isDeclaration()) {
      Instruction *OldCall = &Call;
      CreateNonTerminatorUnreachable(OldCall);
      // If OldCall does not return void then replaceInstUsesWith poison.
      // This allows ValueHandlers and custom metadata to adjust itself.
      if (!OldCall->getType()->isVoidTy())
        replaceInstUsesWith(*OldCall, PoisonValue::get(OldCall->getType()));
      if (isa<CallInst>(OldCall))
        return eraseInstFromFunction(*OldCall);

      // We cannot remove an invoke or a callbr, because it would change thexi
      // CFG, just change the callee to a null pointer.
      cast<CallBase>(OldCall)->setCalledFunction(
          CalleeF->getFunctionType(),
          Constant::getNullValue(CalleeF->getType()));
      return nullptr;
    }
  }

  // Calling a null function pointer is undefined if a null address isn't
  // dereferenceable.
  if ((isa<ConstantPointerNull>(Callee) &&
       !NullPointerIsDefined(Call.getFunction())) ||
      isa<UndefValue>(Callee)) {
    // If Call does not return void then replaceInstUsesWith poison.
    // This allows ValueHandlers and custom metadata to adjust itself.
    if (!Call.getType()->isVoidTy())
      replaceInstUsesWith(Call, PoisonValue::get(Call.getType()));

    if (Call.isTerminator()) {
      // Can't remove an invoke or callbr because we cannot change the CFG.
      return nullptr;
    }

    // This instruction is not reachable, just remove it.
    CreateNonTerminatorUnreachable(&Call);
    return eraseInstFromFunction(Call);
  }

  if (IntrinsicInst *II = findInitTrampoline(Callee))
    return transformCallThroughTrampoline(Call, *II);

  // TODO: Drop this transform once opaque pointer transition is done.
  FunctionType *FTy = Call.getFunctionType();
  if (FTy->isVarArg()) {
    int ix = FTy->getNumParams();
    // See if we can optimize any arguments passed through the varargs area of
    // the call.
    for (auto I = Call.arg_begin() + FTy->getNumParams(), E = Call.arg_end();
         I != E; ++I, ++ix) {
      CastInst *CI = dyn_cast<CastInst>(*I);
      if (CI && isSafeToEliminateVarargsCast(Call, DL, CI, ix)) {
        replaceUse(*I, CI->getOperand(0));

        // Update the byval type to match the pointer type.
        // Not necessary for opaque pointers.
        PointerType *NewTy = cast<PointerType>(CI->getOperand(0)->getType());
        if (!NewTy->isOpaque() && Call.isByValArgument(ix)) {
          Call.removeParamAttr(ix, Attribute::ByVal);
          Call.addParamAttr(
              ix, Attribute::getWithByValType(
                      Call.getContext(), NewTy->getElementType()));
        }
        Changed = true;
      }
    }
  }

  if (isa<InlineAsm>(Callee) && !Call.doesNotThrow()) {
    InlineAsm *IA = cast<InlineAsm>(Callee);
    if (!IA->canThrow()) {
      // Normal inline asm calls cannot throw - mark them
      // 'nounwind'.
      Call.setDoesNotThrow();
      Changed = true;
    }
  }

  // Try to optimize the call if possible, we require DataLayout for most of
  // this.  None of these calls are seen as possibly dead so go ahead and
  // delete the instruction now.
  if (CallInst *CI = dyn_cast<CallInst>(&Call)) {
    Instruction *I = tryOptimizeCall(CI);
    // If we changed something return the result, etc. Otherwise let
    // the fallthrough check.
    if (I) return eraseInstFromFunction(*I);
  }

  if (!Call.use_empty() && !Call.isMustTailCall())
    if (Value *ReturnedArg = Call.getReturnedArgOperand()) {
      Type *CallTy = Call.getType();
      Type *RetArgTy = ReturnedArg->getType();
      if (RetArgTy->canLosslesslyBitCastTo(CallTy))
        return replaceInstUsesWith(
            Call, Builder.CreateBitOrPointerCast(ReturnedArg, CallTy));
    }

  if (isAllocationFn(&Call, &TLI) &&
      isAllocRemovable(&cast<CallBase>(Call), &TLI))
    return visitAllocSite(Call);

  // Handle intrinsics which can be used in both call and invoke context.
  switch (Call.getIntrinsicID()) {
  case Intrinsic::experimental_gc_statepoint: {
    GCStatepointInst &GCSP = *cast<GCStatepointInst>(&Call);
    SmallPtrSet<Value *, 32> LiveGcValues;
    for (const GCRelocateInst *Reloc : GCSP.getGCRelocates()) {
      GCRelocateInst &GCR = *const_cast<GCRelocateInst *>(Reloc);

      // Remove the relocation if unused.
      if (GCR.use_empty()) {
        eraseInstFromFunction(GCR);
        continue;
      }

      Value *DerivedPtr = GCR.getDerivedPtr();
      Value *BasePtr = GCR.getBasePtr();

      // Undef is undef, even after relocation.
      if (isa<UndefValue>(DerivedPtr) || isa<UndefValue>(BasePtr)) {
        replaceInstUsesWith(GCR, UndefValue::get(GCR.getType()));
        eraseInstFromFunction(GCR);
        continue;
      }

      if (auto *PT = dyn_cast<PointerType>(GCR.getType())) {
        // The relocation of null will be null for most any collector.
        // TODO: provide a hook for this in GCStrategy.  There might be some
        // weird collector this property does not hold for.
        if (isa<ConstantPointerNull>(DerivedPtr)) {
          // Use null-pointer of gc_relocate's type to replace it.
          replaceInstUsesWith(GCR, ConstantPointerNull::get(PT));
          eraseInstFromFunction(GCR);
          continue;
        }

        // isKnownNonNull -> nonnull attribute
        if (!GCR.hasRetAttr(Attribute::NonNull) &&
            isKnownNonZero(DerivedPtr, DL, 0, &AC, &Call, &DT)) {
<<<<<<< HEAD
          GCR.addAttribute(AttributeList::ReturnIndex, Attribute::NonNull);
=======
          GCR.addRetAttr(Attribute::NonNull);
>>>>>>> 2ab1d525
          // We discovered new fact, re-check users.
          Worklist.pushUsersToWorkList(GCR);
        }
      }

      // If we have two copies of the same pointer in the statepoint argument
      // list, canonicalize to one.  This may let us common gc.relocates.
      if (GCR.getBasePtr() == GCR.getDerivedPtr() &&
          GCR.getBasePtrIndex() != GCR.getDerivedPtrIndex()) {
        auto *OpIntTy = GCR.getOperand(2)->getType();
        GCR.setOperand(2, ConstantInt::get(OpIntTy, GCR.getBasePtrIndex()));
      }

      // TODO: bitcast(relocate(p)) -> relocate(bitcast(p))
      // Canonicalize on the type from the uses to the defs

      // TODO: relocate((gep p, C, C2, ...)) -> gep(relocate(p), C, C2, ...)
      LiveGcValues.insert(BasePtr);
      LiveGcValues.insert(DerivedPtr);
    }
    Optional<OperandBundleUse> Bundle =
        GCSP.getOperandBundle(LLVMContext::OB_gc_live);
    unsigned NumOfGCLives = LiveGcValues.size();
    if (!Bundle.hasValue() || NumOfGCLives == Bundle->Inputs.size())
      break;
    // We can reduce the size of gc live bundle.
    DenseMap<Value *, unsigned> Val2Idx;
    std::vector<Value *> NewLiveGc;
    for (unsigned I = 0, E = Bundle->Inputs.size(); I < E; ++I) {
      Value *V = Bundle->Inputs[I];
      if (Val2Idx.count(V))
        continue;
      if (LiveGcValues.count(V)) {
        Val2Idx[V] = NewLiveGc.size();
        NewLiveGc.push_back(V);
      } else
        Val2Idx[V] = NumOfGCLives;
    }
    // Update all gc.relocates
    for (const GCRelocateInst *Reloc : GCSP.getGCRelocates()) {
      GCRelocateInst &GCR = *const_cast<GCRelocateInst *>(Reloc);
      Value *BasePtr = GCR.getBasePtr();
      assert(Val2Idx.count(BasePtr) && Val2Idx[BasePtr] != NumOfGCLives &&
             "Missed live gc for base pointer");
      auto *OpIntTy1 = GCR.getOperand(1)->getType();
      GCR.setOperand(1, ConstantInt::get(OpIntTy1, Val2Idx[BasePtr]));
      Value *DerivedPtr = GCR.getDerivedPtr();
      assert(Val2Idx.count(DerivedPtr) && Val2Idx[DerivedPtr] != NumOfGCLives &&
             "Missed live gc for derived pointer");
      auto *OpIntTy2 = GCR.getOperand(2)->getType();
      GCR.setOperand(2, ConstantInt::get(OpIntTy2, Val2Idx[DerivedPtr]));
    }
    // Create new statepoint instruction.
    OperandBundleDef NewBundle("gc-live", NewLiveGc);
    return CallBase::Create(&Call, NewBundle);
  }
  default: { break; }
  }

  return Changed ? &Call : nullptr;
}

/// If the callee is a constexpr cast of a function, attempt to move the cast to
/// the arguments of the call/callbr/invoke.
bool InstCombinerImpl::transformConstExprCastCall(CallBase &Call) {
  auto *Callee =
      dyn_cast<Function>(Call.getCalledOperand()->stripPointerCasts());
  if (!Callee)
    return false;

  // If this is a call to a thunk function, don't remove the cast. Thunks are
  // used to transparently forward all incoming parameters and outgoing return
  // values, so it's important to leave the cast in place.
  if (Callee->hasFnAttribute("thunk"))
    return false;

  // If this is a musttail call, the callee's prototype must match the caller's
  // prototype with the exception of pointee types. The code below doesn't
  // implement that, so we can't do this transform.
  // TODO: Do the transform if it only requires adding pointer casts.
  if (Call.isMustTailCall())
    return false;

  Instruction *Caller = &Call;
  const AttributeList &CallerPAL = Call.getAttributes();

  // Okay, this is a cast from a function to a different type.  Unless doing so
  // would cause a type conversion of one of our arguments, change this call to
  // be a direct call with arguments casted to the appropriate types.
  FunctionType *FT = Callee->getFunctionType();
  Type *OldRetTy = Caller->getType();
  Type *NewRetTy = FT->getReturnType();

  // Check to see if we are changing the return type...
  if (OldRetTy != NewRetTy) {

    if (NewRetTy->isStructTy())
      return false; // TODO: Handle multiple return values.

    if (!CastInst::isBitOrNoopPointerCastable(NewRetTy, OldRetTy, DL)) {
      if (Callee->isDeclaration())
        return false;   // Cannot transform this return value.

      if (!Caller->use_empty() &&
          // void -> non-void is handled specially
          !NewRetTy->isVoidTy())
        return false;   // Cannot transform this return value.
    }

    if (!CallerPAL.isEmpty() && !Caller->use_empty()) {
      AttrBuilder RAttrs(FT->getContext(), CallerPAL.getRetAttrs());
      if (RAttrs.overlaps(AttributeFuncs::typeIncompatible(NewRetTy)))
        return false;   // Attribute not compatible with transformed value.
    }

    // If the callbase is an invoke/callbr instruction, and the return value is
    // used by a PHI node in a successor, we cannot change the return type of
    // the call because there is no place to put the cast instruction (without
    // breaking the critical edge).  Bail out in this case.
    if (!Caller->use_empty()) {
      if (InvokeInst *II = dyn_cast<InvokeInst>(Caller))
        for (User *U : II->users())
          if (PHINode *PN = dyn_cast<PHINode>(U))
            if (PN->getParent() == II->getNormalDest() ||
                PN->getParent() == II->getUnwindDest())
              return false;
      // FIXME: Be conservative for callbr to avoid a quadratic search.
      if (isa<CallBrInst>(Caller))
        return false;
    }
  }

  unsigned NumActualArgs = Call.arg_size();
  unsigned NumCommonArgs = std::min(FT->getNumParams(), NumActualArgs);

  // Prevent us turning:
  // declare void @takes_i32_inalloca(i32* inalloca)
  //  call void bitcast (void (i32*)* @takes_i32_inalloca to void (i32)*)(i32 0)
  //
  // into:
  //  call void @takes_i32_inalloca(i32* null)
  //
  //  Similarly, avoid folding away bitcasts of byval calls.
  if (Callee->getAttributes().hasAttrSomewhere(Attribute::InAlloca) ||
      Callee->getAttributes().hasAttrSomewhere(Attribute::Preallocated) ||
      Callee->getAttributes().hasAttrSomewhere(Attribute::ByVal))
    return false;

  auto AI = Call.arg_begin();
  for (unsigned i = 0, e = NumCommonArgs; i != e; ++i, ++AI) {
    Type *ParamTy = FT->getParamType(i);
    Type *ActTy = (*AI)->getType();

    if (!CastInst::isBitOrNoopPointerCastable(ActTy, ParamTy, DL))
      return false;   // Cannot transform this parameter value.

    if (AttrBuilder(FT->getContext(), CallerPAL.getParamAttrs(i))
            .overlaps(AttributeFuncs::typeIncompatible(ParamTy)))
      return false;   // Attribute not compatible with transformed value.

    if (Call.isInAllocaArgument(i))
      return false;   // Cannot transform to and from inalloca.

    if (CallerPAL.hasParamAttr(i, Attribute::SwiftError))
      return false;

    // If the parameter is passed as a byval argument, then we have to have a
    // sized type and the sized type has to have the same size as the old type.
    if (ParamTy != ActTy && CallerPAL.hasParamAttr(i, Attribute::ByVal)) {
      PointerType *ParamPTy = dyn_cast<PointerType>(ParamTy);
      if (!ParamPTy || !ParamPTy->getElementType()->isSized())
        return false;

      Type *CurElTy = Call.getParamByValType(i);
      if (DL.getTypeAllocSize(CurElTy) !=
          DL.getTypeAllocSize(ParamPTy->getElementType()))
        return false;
    }
  }

  if (Callee->isDeclaration()) {
    // Do not delete arguments unless we have a function body.
    if (FT->getNumParams() < NumActualArgs && !FT->isVarArg())
      return false;

    // If the callee is just a declaration, don't change the varargsness of the
    // call.  We don't want to introduce a varargs call where one doesn't
    // already exist.
    PointerType *APTy = cast<PointerType>(Call.getCalledOperand()->getType());
    if (FT->isVarArg()!=cast<FunctionType>(APTy->getElementType())->isVarArg())
      return false;

    // If both the callee and the cast type are varargs, we still have to make
    // sure the number of fixed parameters are the same or we have the same
    // ABI issues as if we introduce a varargs call.
    if (FT->isVarArg() &&
        cast<FunctionType>(APTy->getElementType())->isVarArg() &&
        FT->getNumParams() !=
        cast<FunctionType>(APTy->getElementType())->getNumParams())
      return false;
  }

  if (FT->getNumParams() < NumActualArgs && FT->isVarArg() &&
      !CallerPAL.isEmpty()) {
    // In this case we have more arguments than the new function type, but we
    // won't be dropping them.  Check that these extra arguments have attributes
    // that are compatible with being a vararg call argument.
    unsigned SRetIdx;
    if (CallerPAL.hasAttrSomewhere(Attribute::StructRet, &SRetIdx) &&
        SRetIdx - AttributeList::FirstArgIndex >= FT->getNumParams())
      return false;
  }

  // Okay, we decided that this is a safe thing to do: go ahead and start
  // inserting cast instructions as necessary.
  SmallVector<Value *, 8> Args;
  SmallVector<AttributeSet, 8> ArgAttrs;
  Args.reserve(NumActualArgs);
  ArgAttrs.reserve(NumActualArgs);

  // Get any return attributes.
  AttrBuilder RAttrs(FT->getContext(), CallerPAL.getRetAttrs());

  // If the return value is not being used, the type may not be compatible
  // with the existing attributes.  Wipe out any problematic attributes.
  RAttrs.remove(AttributeFuncs::typeIncompatible(NewRetTy));

  LLVMContext &Ctx = Call.getContext();
  AI = Call.arg_begin();
  for (unsigned i = 0; i != NumCommonArgs; ++i, ++AI) {
    Type *ParamTy = FT->getParamType(i);

    Value *NewArg = *AI;
    if ((*AI)->getType() != ParamTy)
      NewArg = Builder.CreateBitOrPointerCast(*AI, ParamTy);
    Args.push_back(NewArg);

    // Add any parameter attributes.
    if (CallerPAL.hasParamAttr(i, Attribute::ByVal)) {
      AttrBuilder AB(FT->getContext(), CallerPAL.getParamAttrs(i));
      AB.addByValAttr(NewArg->getType()->getPointerElementType());
      ArgAttrs.push_back(AttributeSet::get(Ctx, AB));
    } else
      ArgAttrs.push_back(CallerPAL.getParamAttrs(i));
  }

  // If the function takes more arguments than the call was taking, add them
  // now.
  for (unsigned i = NumCommonArgs; i != FT->getNumParams(); ++i) {
    Args.push_back(Constant::getNullValue(FT->getParamType(i)));
    ArgAttrs.push_back(AttributeSet());
  }

  // If we are removing arguments to the function, emit an obnoxious warning.
  if (FT->getNumParams() < NumActualArgs) {
    // TODO: if (!FT->isVarArg()) this call may be unreachable. PR14722
    if (FT->isVarArg()) {
      // Add all of the arguments in their promoted form to the arg list.
      for (unsigned i = FT->getNumParams(); i != NumActualArgs; ++i, ++AI) {
        Type *PTy = getPromotedType((*AI)->getType());
        Value *NewArg = *AI;
        if (PTy != (*AI)->getType()) {
          // Must promote to pass through va_arg area!
          Instruction::CastOps opcode =
            CastInst::getCastOpcode(*AI, false, PTy, false);
          NewArg = Builder.CreateCast(opcode, *AI, PTy);
        }
        Args.push_back(NewArg);

        // Add any parameter attributes.
        ArgAttrs.push_back(CallerPAL.getParamAttrs(i));
      }
    }
  }

  AttributeSet FnAttrs = CallerPAL.getFnAttrs();

  if (NewRetTy->isVoidTy())
    Caller->setName("");   // Void type should not have a name.

  assert((ArgAttrs.size() == FT->getNumParams() || FT->isVarArg()) &&
         "missing argument attributes");
  AttributeList NewCallerPAL = AttributeList::get(
      Ctx, FnAttrs, AttributeSet::get(Ctx, RAttrs), ArgAttrs);

  SmallVector<OperandBundleDef, 1> OpBundles;
  Call.getOperandBundlesAsDefs(OpBundles);

  CallBase *NewCall;
  if (InvokeInst *II = dyn_cast<InvokeInst>(Caller)) {
    NewCall = Builder.CreateInvoke(Callee, II->getNormalDest(),
                                   II->getUnwindDest(), Args, OpBundles);
  } else if (CallBrInst *CBI = dyn_cast<CallBrInst>(Caller)) {
    NewCall = Builder.CreateCallBr(Callee, CBI->getDefaultDest(),
                                   CBI->getIndirectDests(), Args, OpBundles);
  } else {
    NewCall = Builder.CreateCall(Callee, Args, OpBundles);
    cast<CallInst>(NewCall)->setTailCallKind(
        cast<CallInst>(Caller)->getTailCallKind());
  }
  NewCall->takeName(Caller);
  NewCall->setCallingConv(Call.getCallingConv());
  NewCall->setAttributes(NewCallerPAL);

  // Preserve prof metadata if any.
  NewCall->copyMetadata(*Caller, {LLVMContext::MD_prof});

  // Insert a cast of the return type as necessary.
  Instruction *NC = NewCall;
  Value *NV = NC;
  if (OldRetTy != NV->getType() && !Caller->use_empty()) {
    if (!NV->getType()->isVoidTy()) {
      NV = NC = CastInst::CreateBitOrPointerCast(NC, OldRetTy);
      NC->setDebugLoc(Caller->getDebugLoc());

      // If this is an invoke/callbr instruction, we should insert it after the
      // first non-phi instruction in the normal successor block.
      if (InvokeInst *II = dyn_cast<InvokeInst>(Caller)) {
        BasicBlock::iterator I = II->getNormalDest()->getFirstInsertionPt();
        InsertNewInstBefore(NC, *I);
      } else if (CallBrInst *CBI = dyn_cast<CallBrInst>(Caller)) {
        BasicBlock::iterator I = CBI->getDefaultDest()->getFirstInsertionPt();
        InsertNewInstBefore(NC, *I);
      } else {
        // Otherwise, it's a call, just insert cast right after the call.
        InsertNewInstBefore(NC, *Caller);
      }
      Worklist.pushUsersToWorkList(*Caller);
    } else {
      NV = UndefValue::get(Caller->getType());
    }
  }

  if (!Caller->use_empty())
    replaceInstUsesWith(*Caller, NV);
  else if (Caller->hasValueHandle()) {
    if (OldRetTy == NV->getType())
      ValueHandleBase::ValueIsRAUWd(Caller, NV);
    else
      // We cannot call ValueIsRAUWd with a different type, and the
      // actual tracked value will disappear.
      ValueHandleBase::ValueIsDeleted(Caller);
  }

  eraseInstFromFunction(*Caller);
  return true;
}

/// Turn a call to a function created by init_trampoline / adjust_trampoline
/// intrinsic pair into a direct call to the underlying function.
Instruction *
InstCombinerImpl::transformCallThroughTrampoline(CallBase &Call,
                                                 IntrinsicInst &Tramp) {
  Value *Callee = Call.getCalledOperand();
  Type *CalleeTy = Callee->getType();
  FunctionType *FTy = Call.getFunctionType();
  AttributeList Attrs = Call.getAttributes();

  // If the call already has the 'nest' attribute somewhere then give up -
  // otherwise 'nest' would occur twice after splicing in the chain.
  if (Attrs.hasAttrSomewhere(Attribute::Nest))
    return nullptr;

  Function *NestF = cast<Function>(Tramp.getArgOperand(1)->stripPointerCasts());
  FunctionType *NestFTy = NestF->getFunctionType();

  AttributeList NestAttrs = NestF->getAttributes();
  if (!NestAttrs.isEmpty()) {
    unsigned NestArgNo = 0;
    Type *NestTy = nullptr;
    AttributeSet NestAttr;

    // Look for a parameter marked with the 'nest' attribute.
    for (FunctionType::param_iterator I = NestFTy->param_begin(),
                                      E = NestFTy->param_end();
         I != E; ++NestArgNo, ++I) {
      AttributeSet AS = NestAttrs.getParamAttrs(NestArgNo);
      if (AS.hasAttribute(Attribute::Nest)) {
        // Record the parameter type and any other attributes.
        NestTy = *I;
        NestAttr = AS;
        break;
      }
    }

    if (NestTy) {
      std::vector<Value*> NewArgs;
      std::vector<AttributeSet> NewArgAttrs;
      NewArgs.reserve(Call.arg_size() + 1);
      NewArgAttrs.reserve(Call.arg_size());

      // Insert the nest argument into the call argument list, which may
      // mean appending it.  Likewise for attributes.

      {
        unsigned ArgNo = 0;
        auto I = Call.arg_begin(), E = Call.arg_end();
        do {
          if (ArgNo == NestArgNo) {
            // Add the chain argument and attributes.
            Value *NestVal = Tramp.getArgOperand(2);
            if (NestVal->getType() != NestTy)
              NestVal = Builder.CreateBitCast(NestVal, NestTy, "nest");
            NewArgs.push_back(NestVal);
            NewArgAttrs.push_back(NestAttr);
          }

          if (I == E)
            break;

          // Add the original argument and attributes.
          NewArgs.push_back(*I);
          NewArgAttrs.push_back(Attrs.getParamAttrs(ArgNo));

          ++ArgNo;
          ++I;
        } while (true);
      }

      // The trampoline may have been bitcast to a bogus type (FTy).
      // Handle this by synthesizing a new function type, equal to FTy
      // with the chain parameter inserted.

      std::vector<Type*> NewTypes;
      NewTypes.reserve(FTy->getNumParams()+1);

      // Insert the chain's type into the list of parameter types, which may
      // mean appending it.
      {
        unsigned ArgNo = 0;
        FunctionType::param_iterator I = FTy->param_begin(),
          E = FTy->param_end();

        do {
          if (ArgNo == NestArgNo)
            // Add the chain's type.
            NewTypes.push_back(NestTy);

          if (I == E)
            break;

          // Add the original type.
          NewTypes.push_back(*I);

          ++ArgNo;
          ++I;
        } while (true);
      }

      // Replace the trampoline call with a direct call.  Let the generic
      // code sort out any function type mismatches.
      FunctionType *NewFTy = FunctionType::get(FTy->getReturnType(), NewTypes,
                                                FTy->isVarArg());
      Constant *NewCallee =
        NestF->getType() == PointerType::getUnqual(NewFTy) ?
        NestF : ConstantExpr::getBitCast(NestF,
                                         PointerType::getUnqual(NewFTy));
      AttributeList NewPAL =
          AttributeList::get(FTy->getContext(), Attrs.getFnAttrs(),
                             Attrs.getRetAttrs(), NewArgAttrs);

      SmallVector<OperandBundleDef, 1> OpBundles;
      Call.getOperandBundlesAsDefs(OpBundles);

      Instruction *NewCaller;
      if (InvokeInst *II = dyn_cast<InvokeInst>(&Call)) {
        NewCaller = InvokeInst::Create(NewFTy, NewCallee,
                                       II->getNormalDest(), II->getUnwindDest(),
                                       NewArgs, OpBundles);
        cast<InvokeInst>(NewCaller)->setCallingConv(II->getCallingConv());
        cast<InvokeInst>(NewCaller)->setAttributes(NewPAL);
      } else if (CallBrInst *CBI = dyn_cast<CallBrInst>(&Call)) {
        NewCaller =
            CallBrInst::Create(NewFTy, NewCallee, CBI->getDefaultDest(),
                               CBI->getIndirectDests(), NewArgs, OpBundles);
        cast<CallBrInst>(NewCaller)->setCallingConv(CBI->getCallingConv());
        cast<CallBrInst>(NewCaller)->setAttributes(NewPAL);
      } else {
        NewCaller = CallInst::Create(NewFTy, NewCallee, NewArgs, OpBundles);
        cast<CallInst>(NewCaller)->setTailCallKind(
            cast<CallInst>(Call).getTailCallKind());
        cast<CallInst>(NewCaller)->setCallingConv(
            cast<CallInst>(Call).getCallingConv());
        cast<CallInst>(NewCaller)->setAttributes(NewPAL);
      }
      NewCaller->setDebugLoc(Call.getDebugLoc());

      return NewCaller;
    }
  }

  // Replace the trampoline call with a direct call.  Since there is no 'nest'
  // parameter, there is no need to adjust the argument list.  Let the generic
  // code sort out any function type mismatches.
  Constant *NewCallee = ConstantExpr::getBitCast(NestF, CalleeTy);
  Call.setCalledFunction(FTy, NewCallee);
  return &Call;
}<|MERGE_RESOLUTION|>--- conflicted
+++ resolved
@@ -93,17 +93,11 @@
     cl::desc("How wide an instruction window to bypass looking for "
              "another guard"));
 
-<<<<<<< HEAD
-/// enable preservation of attributes in assume like:
-/// call void @llvm.assume(i1 true) [ "nonnull"(i32* %PTR) ]
-extern cl::opt<bool> EnableKnowledgeRetention;
-=======
 namespace llvm {
 /// enable preservation of attributes in assume like:
 /// call void @llvm.assume(i1 true) [ "nonnull"(i32* %PTR) ]
 extern cl::opt<bool> EnableKnowledgeRetention;
 } // namespace llvm
->>>>>>> 2ab1d525
 
 /// Return the specified type promoted as it would be to pass though a va_arg
 /// area.
@@ -1086,13 +1080,6 @@
       return CastInst::Create(Instruction::ZExt, NarrowAbs, II->getType());
     }
 
-<<<<<<< HEAD
-    break;
-  }
-  case Intrinsic::umax:
-  case Intrinsic::umin: {
-    Value *I0 = II->getArgOperand(0), *I1 = II->getArgOperand(1);
-=======
     // Match a complicated way to check if a number is odd/even:
     // abs (srem X, 2) --> and X, 1
     const APInt *C;
@@ -1113,7 +1100,6 @@
   }
   case Intrinsic::umax: {
     Value *I0 = II->getArgOperand(0), *I1 = II->getArgOperand(1);
->>>>>>> 2ab1d525
     Value *X, *Y;
     if (match(I0, m_ZExt(m_Value(X))) && match(I1, m_ZExt(m_Value(Y))) &&
         (I0->hasOneUse() || I1->hasOneUse()) && X->getType() == Y->getType()) {
@@ -1153,24 +1139,6 @@
       }
     }
 
-<<<<<<< HEAD
-    if (match(I0, m_Not(m_Value(X)))) {
-      // max (not X), (not Y) --> not (min X, Y)
-      Intrinsic::ID InvID = getInverseMinMaxIntrinsic(IID);
-      if (match(I1, m_Not(m_Value(Y))) &&
-          (I0->hasOneUse() || I1->hasOneUse())) {
-        Value *InvMaxMin = Builder.CreateBinaryIntrinsic(InvID, X, Y);
-        return BinaryOperator::CreateNot(InvMaxMin);
-      }
-      // max (not X), C --> not(min X, ~C)
-      if (match(I1, m_Constant(C)) && I0->hasOneUse()) {
-        Constant *NotC = ConstantExpr::getNot(C);
-        Value *InvMaxMin = Builder.CreateBinaryIntrinsic(InvID, X, NotC);
-        return BinaryOperator::CreateNot(InvMaxMin);
-      }
-    }
-
-=======
     if (IID == Intrinsic::smax || IID == Intrinsic::smin) {
       // smax (neg nsw X), (neg nsw Y) --> neg nsw (smin X, Y)
       // smin (neg nsw X), (neg nsw Y) --> neg nsw (smax X, Y)
@@ -1250,7 +1218,6 @@
     if (Instruction *NewMinMax = factorizeMinMaxTree(II))
        return NewMinMax;
 
->>>>>>> 2ab1d525
     break;
   }
   case Intrinsic::bswap: {
@@ -1293,8 +1260,6 @@
       if (Power->equalsInt(2))
         return BinaryOperator::CreateFMulFMF(II->getArgOperand(0),
                                              II->getArgOperand(0), II);
-<<<<<<< HEAD
-=======
 
       if (!Power->getValue()[0]) {
         Value *X;
@@ -1308,7 +1273,6 @@
                   m_Intrinsic<Intrinsic::copysign>(m_Value(X), m_Value())))
           return replaceOperand(*II, 0, X);
       }
->>>>>>> 2ab1d525
     }
     break;
 
@@ -1967,13 +1931,8 @@
     /// argument and remove the assume if it becomes useless.
     /// always returns nullptr for use as a return values.
     auto RemoveConditionFromAssume = [&](Instruction *Assume) -> Instruction * {
-<<<<<<< HEAD
-      assert(isa<IntrinsicInst>(Assume));
-      if (isAssumeWithEmptyBundle(*cast<IntrinsicInst>(II)))
-=======
       assert(isa<AssumeInst>(Assume));
       if (isAssumeWithEmptyBundle(*cast<AssumeInst>(II)))
->>>>>>> 2ab1d525
         return eraseInstFromFunction(CI);
       replaceUse(II->getOperandUse(0), ConstantInt::getTrue(II->getContext()));
       return nullptr;
@@ -2030,11 +1989,7 @@
     if (EnableKnowledgeRetention &&
         match(IIOperand, m_Cmp(Pred, m_Value(A), m_Zero())) &&
         Pred == CmpInst::ICMP_NE && A->getType()->isPointerTy()) {
-<<<<<<< HEAD
-      if (IntrinsicInst *Replacement = buildAssumeFromKnowledge(
-=======
       if (auto *Replacement = buildAssumeFromKnowledge(
->>>>>>> 2ab1d525
               {RetainedKnowledge{Attribute::NonNull, 0, A}}, Next, &AC, &DT)) {
 
         Replacement->insertBefore(Next);
@@ -2066,11 +2021,7 @@
           /// the offset.
           RetainedKnowledge RK{Attribute::Alignment,
                                (unsigned)MinAlign(Offset, AlignMask + 1), A};
-<<<<<<< HEAD
-          if (IntrinsicInst *Replacement =
-=======
           if (auto *Replacement =
->>>>>>> 2ab1d525
                   buildAssumeFromKnowledge(RK, Next, &AC, &DT)) {
 
             Replacement->insertAfter(II);
@@ -2085,25 +2036,16 @@
     if (EnableKnowledgeRetention && II->hasOperandBundles()) {
       for (unsigned Idx = 0; Idx < II->getNumOperandBundles(); Idx++) {
         auto &BOI = II->bundle_op_info_begin()[Idx];
-<<<<<<< HEAD
-        RetainedKnowledge RK = llvm::getKnowledgeFromBundle(*II, BOI);
-=======
         RetainedKnowledge RK =
           llvm::getKnowledgeFromBundle(cast<AssumeInst>(*II), BOI);
->>>>>>> 2ab1d525
         if (BOI.End - BOI.Begin > 2)
           continue; // Prevent reducing knowledge in an align with offset since
                     // extracting a RetainedKnowledge form them looses offset
                     // information
-<<<<<<< HEAD
-        RetainedKnowledge CanonRK = llvm::simplifyRetainedKnowledge(
-            II, RK, &getAssumptionCache(), &getDominatorTree());
-=======
         RetainedKnowledge CanonRK =
           llvm::simplifyRetainedKnowledge(cast<AssumeInst>(II), RK,
                                           &getAssumptionCache(),
                                           &getDominatorTree());
->>>>>>> 2ab1d525
         if (CanonRK == RK)
           continue;
         if (!CanonRK) {
@@ -2129,20 +2071,12 @@
     // then this one is redundant, and should be removed.
     KnownBits Known(1);
     computeKnownBits(IIOperand, Known, 0, II);
-<<<<<<< HEAD
-    if (Known.isAllOnes() && isAssumeWithEmptyBundle(*II))
-=======
     if (Known.isAllOnes() && isAssumeWithEmptyBundle(cast<AssumeInst>(*II)))
->>>>>>> 2ab1d525
       return eraseInstFromFunction(*II);
 
     // Update the cache of affected values for this assumption (we might be
     // here because we just simplified the condition).
-<<<<<<< HEAD
-    AC.updateAffectedValues(II);
-=======
     AC.updateAffectedValues(cast<AssumeInst>(II));
->>>>>>> 2ab1d525
     break;
   }
   case Intrinsic::experimental_guard: {
@@ -2495,34 +2429,6 @@
     }
     break;
   }
-  case Intrinsic::vector_reduce_or:
-  case Intrinsic::vector_reduce_and: {
-    // Canonicalize logical or/and reductions:
-    // Or reduction for i1 is represented as:
-    // %val = bitcast <ReduxWidth x i1> to iReduxWidth
-    // %res = cmp ne iReduxWidth %val, 0
-    // And reduction for i1 is represented as:
-    // %val = bitcast <ReduxWidth x i1> to iReduxWidth
-    // %res = cmp eq iReduxWidth %val, 11111
-    Value *Arg = II->getArgOperand(0);
-    Type *RetTy = II->getType();
-    if (RetTy == Builder.getInt1Ty())
-      if (auto *FVTy = dyn_cast<FixedVectorType>(Arg->getType())) {
-        Value *Res = Builder.CreateBitCast(
-            Arg, Builder.getIntNTy(FVTy->getNumElements()));
-        if (IID == Intrinsic::vector_reduce_and) {
-          Res = Builder.CreateICmpEQ(
-              Res, ConstantInt::getAllOnesValue(Res->getType()));
-        } else {
-          assert(IID == Intrinsic::vector_reduce_or &&
-                 "Expected or reduction.");
-          Res = Builder.CreateIsNotNull(Res);
-        }
-        replaceInstUsesWith(CI, Res);
-        return eraseInstFromFunction(CI);
-      }
-    break;
-  }
   default: {
     // Handle target specific intrinsics
     Optional<Instruction *> V = targetInstCombineIntrinsic(*II);
@@ -2933,11 +2839,7 @@
         // isKnownNonNull -> nonnull attribute
         if (!GCR.hasRetAttr(Attribute::NonNull) &&
             isKnownNonZero(DerivedPtr, DL, 0, &AC, &Call, &DT)) {
-<<<<<<< HEAD
-          GCR.addAttribute(AttributeList::ReturnIndex, Attribute::NonNull);
-=======
           GCR.addRetAttr(Attribute::NonNull);
->>>>>>> 2ab1d525
           // We discovered new fact, re-check users.
           Worklist.pushUsersToWorkList(GCR);
         }
