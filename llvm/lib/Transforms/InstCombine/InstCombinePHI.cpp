--- conflicted
+++ resolved
@@ -1340,14 +1340,9 @@
       return Result;
 
   // If the incoming values are pointer casts of the same original value,
-<<<<<<< HEAD
-  // replace the phi with a single cast.
-  if (PN.getType()->isPointerTy()) {
-=======
   // replace the phi with a single cast iff we can insert a non-PHI instruction.
   if (PN.getType()->isPointerTy() &&
       PN.getParent()->getFirstInsertionPt() != PN.getParent()->end()) {
->>>>>>> 2ab1d525
     Value *IV0 = PN.getIncomingValue(0);
     Value *IV0Stripped = IV0->stripPointerCasts();
     // Set to keep track of values known to be equal to IV0Stripped after
