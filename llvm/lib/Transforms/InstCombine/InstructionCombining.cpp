--- conflicted
+++ resolved
@@ -2221,16 +2221,6 @@
           Matched = true;
       }
 
-<<<<<<< HEAD
-      if (Matched) {
-        // Canonicalize (gep i8* X, (ptrtoint Y)-(ptrtoint X))
-        // to (bitcast Y)
-        Value *Y;
-        if (match(V, m_Sub(m_PtrToInt(m_Value(Y)),
-                           m_PtrToInt(m_Specific(GEP.getOperand(0))))))
-          return CastInst::CreatePointerBitCastOrAddrSpaceCast(Y, GEPType);
-      }
-=======
       // Canonicalize (gep i8* X, (ptrtoint Y)-(ptrtoint X)) to (bitcast Y), but
       // only if both point to the same underlying object (otherwise provenance
       // is not necessarily retained).
@@ -2240,7 +2230,6 @@
           match(V, m_Sub(m_PtrToInt(m_Value(Y)), m_PtrToInt(m_Specific(X)))) &&
           getUnderlyingObject(X) == getUnderlyingObject(Y))
         return CastInst::CreatePointerBitCastOrAddrSpaceCast(Y, GEPType);
->>>>>>> 2ab1d525
     }
   }
 
@@ -2915,21 +2904,6 @@
   if (isa<ConstantPointerNull>(Op))
     return eraseInstFromFunction(FI);
 
-<<<<<<< HEAD
-  // If we free a pointer we've been explicitly told won't be freed, this
-  // would be full UB and thus we can conclude this is unreachable. Cases:
-  // 1) freeing a pointer which is explicitly nofree
-  // 2) calling free from a call site marked nofree
-  // 3) calling free in a function scope marked nofree
-  if (auto *A = dyn_cast<Argument>(Op->stripPointerCasts()))
-    if (A->hasAttribute(Attribute::NoFree) ||
-        FI.hasFnAttr(Attribute::NoFree) ||
-        FI.getFunction()->hasFnAttribute(Attribute::NoFree)) {
-      // Leave a marker since we can't modify the CFG here.
-      CreateNonTerminatorUnreachable(&FI);
-      return eraseInstFromFunction(FI);
-    }
-=======
   // If we had free(realloc(...)) with no intervening uses, then eliminate the
   // realloc() entirely.
   if (CallInst *CI = dyn_cast<CallInst>(Op)) {
@@ -2938,7 +2912,6 @@
           *replaceInstUsesWith(*CI, CI->getOperand(0)));
     }
   }
->>>>>>> 2ab1d525
 
   // If we optimize for code size, try to move the call to free before the null
   // test so that simplify cfg can remove the empty block and dead code
@@ -4201,15 +4174,9 @@
       // Skip processing debug and pseudo intrinsics in InstCombine. Processing
       // these call instructions consumes non-trivial amount of time and
       // provides no value for the optimization.
-<<<<<<< HEAD
-      if (!Inst->isDebugOrPseudoInst()) {
-        InstrsForInstCombineWorklist.push_back(Inst);
-        SeenAliasScopes.analyse(Inst);
-=======
       if (!Inst.isDebugOrPseudoInst()) {
         InstrsForInstructionWorklist.push_back(&Inst);
         SeenAliasScopes.analyse(&Inst);
->>>>>>> 2ab1d525
       }
     }
 
