//===- LowerTypeTests.cpp - type metadata lowering pass -------------------===//
//
// Part of the LLVM Project, under the Apache License v2.0 with LLVM Exceptions.
// See https://llvm.org/LICENSE.txt for license information.
// SPDX-License-Identifier: Apache-2.0 WITH LLVM-exception
//
//===----------------------------------------------------------------------===//
//
// This pass lowers type metadata and calls to the llvm.type.test intrinsic.
// It also ensures that globals are properly laid out for the
// llvm.icall.branch.funnel intrinsic.
// See http://llvm.org/docs/TypeMetadata.html for more information.
//
//===----------------------------------------------------------------------===//

#include "llvm/Transforms/IPO/LowerTypeTests.h"
#include "llvm/ADT/APInt.h"
#include "llvm/ADT/ArrayRef.h"
#include "llvm/ADT/DenseMap.h"
#include "llvm/ADT/EquivalenceClasses.h"
#include "llvm/ADT/PointerUnion.h"
#include "llvm/ADT/SetVector.h"
#include "llvm/ADT/SmallVector.h"
#include "llvm/ADT/Statistic.h"
#include "llvm/ADT/StringRef.h"
#include "llvm/ADT/TinyPtrVector.h"
#include "llvm/ADT/Triple.h"
#include "llvm/Analysis/TypeMetadataUtils.h"
#include "llvm/Analysis/ValueTracking.h"
#include "llvm/IR/Attributes.h"
#include "llvm/IR/BasicBlock.h"
#include "llvm/IR/Constant.h"
#include "llvm/IR/Constants.h"
#include "llvm/IR/DataLayout.h"
#include "llvm/IR/DerivedTypes.h"
#include "llvm/IR/Function.h"
#include "llvm/IR/GlobalAlias.h"
#include "llvm/IR/GlobalObject.h"
#include "llvm/IR/GlobalValue.h"
#include "llvm/IR/GlobalVariable.h"
#include "llvm/IR/IRBuilder.h"
#include "llvm/IR/InlineAsm.h"
#include "llvm/IR/Instruction.h"
#include "llvm/IR/Instructions.h"
#include "llvm/IR/Intrinsics.h"
#include "llvm/IR/LLVMContext.h"
#include "llvm/IR/Metadata.h"
#include "llvm/IR/Module.h"
#include "llvm/IR/ModuleSummaryIndex.h"
#include "llvm/IR/ModuleSummaryIndexYAML.h"
#include "llvm/IR/Operator.h"
#include "llvm/IR/PassManager.h"
#include "llvm/IR/Type.h"
#include "llvm/IR/Use.h"
#include "llvm/IR/User.h"
#include "llvm/IR/Value.h"
#include "llvm/InitializePasses.h"
#include "llvm/Pass.h"
#include "llvm/Support/Allocator.h"
#include "llvm/Support/Casting.h"
#include "llvm/Support/CommandLine.h"
#include "llvm/Support/Debug.h"
#include "llvm/Support/Error.h"
#include "llvm/Support/ErrorHandling.h"
#include "llvm/Support/FileSystem.h"
#include "llvm/Support/MathExtras.h"
#include "llvm/Support/MemoryBuffer.h"
#include "llvm/Support/TrailingObjects.h"
#include "llvm/Support/YAMLTraits.h"
#include "llvm/Support/raw_ostream.h"
#include "llvm/Transforms/IPO.h"
#include "llvm/Transforms/Utils/BasicBlockUtils.h"
#include "llvm/Transforms/Utils/ModuleUtils.h"
#include <algorithm>
#include <cassert>
#include <cstdint>
#include <memory>
#include <set>
#include <string>
#include <system_error>
#include <utility>
#include <vector>

using namespace llvm;
using namespace lowertypetests;

#define DEBUG_TYPE "lowertypetests"

STATISTIC(ByteArraySizeBits, "Byte array size in bits");
STATISTIC(ByteArraySizeBytes, "Byte array size in bytes");
STATISTIC(NumByteArraysCreated, "Number of byte arrays created");
STATISTIC(NumTypeTestCallsLowered, "Number of type test calls lowered");
STATISTIC(NumTypeIdDisjointSets, "Number of disjoint sets of type identifiers");

static cl::opt<bool> AvoidReuse(
    "lowertypetests-avoid-reuse",
    cl::desc("Try to avoid reuse of byte array addresses using aliases"),
    cl::Hidden, cl::init(true));

static cl::opt<PassSummaryAction> ClSummaryAction(
    "lowertypetests-summary-action",
    cl::desc("What to do with the summary when running this pass"),
    cl::values(clEnumValN(PassSummaryAction::None, "none", "Do nothing"),
               clEnumValN(PassSummaryAction::Import, "import",
                          "Import typeid resolutions from summary and globals"),
               clEnumValN(PassSummaryAction::Export, "export",
                          "Export typeid resolutions to summary and globals")),
    cl::Hidden);

static cl::opt<std::string> ClReadSummary(
    "lowertypetests-read-summary",
    cl::desc("Read summary from given YAML file before running pass"),
    cl::Hidden);

static cl::opt<std::string> ClWriteSummary(
    "lowertypetests-write-summary",
    cl::desc("Write summary to given YAML file after running pass"),
    cl::Hidden);

static cl::opt<bool>
    ClDropTypeTests("lowertypetests-drop-type-tests",
                    cl::desc("Simply drop type test assume sequences"),
                    cl::Hidden, cl::init(false));

bool BitSetInfo::containsGlobalOffset(uint64_t Offset) const {
  if (Offset < ByteOffset)
    return false;

  if ((Offset - ByteOffset) % (uint64_t(1) << AlignLog2) != 0)
    return false;

  uint64_t BitOffset = (Offset - ByteOffset) >> AlignLog2;
  if (BitOffset >= BitSize)
    return false;

  return Bits.count(BitOffset);
}

void BitSetInfo::print(raw_ostream &OS) const {
  OS << "offset " << ByteOffset << " size " << BitSize << " align "
     << (1 << AlignLog2);

  if (isAllOnes()) {
    OS << " all-ones\n";
    return;
  }

  OS << " { ";
  for (uint64_t B : Bits)
    OS << B << ' ';
  OS << "}\n";
}

BitSetInfo BitSetBuilder::build() {
  if (Min > Max)
    Min = 0;

  // Normalize each offset against the minimum observed offset, and compute
  // the bitwise OR of each of the offsets. The number of trailing zeros
  // in the mask gives us the log2 of the alignment of all offsets, which
  // allows us to compress the bitset by only storing one bit per aligned
  // address.
  uint64_t Mask = 0;
  for (uint64_t &Offset : Offsets) {
    Offset -= Min;
    Mask |= Offset;
  }

  BitSetInfo BSI;
  BSI.ByteOffset = Min;

  BSI.AlignLog2 = 0;
  if (Mask != 0)
    BSI.AlignLog2 = countTrailingZeros(Mask, ZB_Undefined);

  // Build the compressed bitset while normalizing the offsets against the
  // computed alignment.
  BSI.BitSize = ((Max - Min) >> BSI.AlignLog2) + 1;
  for (uint64_t Offset : Offsets) {
    Offset >>= BSI.AlignLog2;
    BSI.Bits.insert(Offset);
  }

  return BSI;
}

void GlobalLayoutBuilder::addFragment(const std::set<uint64_t> &F) {
  // Create a new fragment to hold the layout for F.
  Fragments.emplace_back();
  std::vector<uint64_t> &Fragment = Fragments.back();
  uint64_t FragmentIndex = Fragments.size() - 1;

  for (auto ObjIndex : F) {
    uint64_t OldFragmentIndex = FragmentMap[ObjIndex];
    if (OldFragmentIndex == 0) {
      // We haven't seen this object index before, so just add it to the current
      // fragment.
      Fragment.push_back(ObjIndex);
    } else {
      // This index belongs to an existing fragment. Copy the elements of the
      // old fragment into this one and clear the old fragment. We don't update
      // the fragment map just yet, this ensures that any further references to
      // indices from the old fragment in this fragment do not insert any more
      // indices.
      std::vector<uint64_t> &OldFragment = Fragments[OldFragmentIndex];
      llvm::append_range(Fragment, OldFragment);
      OldFragment.clear();
    }
  }

  // Update the fragment map to point our object indices to this fragment.
  for (uint64_t ObjIndex : Fragment)
    FragmentMap[ObjIndex] = FragmentIndex;
}

void ByteArrayBuilder::allocate(const std::set<uint64_t> &Bits,
                                uint64_t BitSize, uint64_t &AllocByteOffset,
                                uint8_t &AllocMask) {
  // Find the smallest current allocation.
  unsigned Bit = 0;
  for (unsigned I = 1; I != BitsPerByte; ++I)
    if (BitAllocs[I] < BitAllocs[Bit])
      Bit = I;

  AllocByteOffset = BitAllocs[Bit];

  // Add our size to it.
  unsigned ReqSize = AllocByteOffset + BitSize;
  BitAllocs[Bit] = ReqSize;
  if (Bytes.size() < ReqSize)
    Bytes.resize(ReqSize);

  // Set our bits.
  AllocMask = 1 << Bit;
  for (uint64_t B : Bits)
    Bytes[AllocByteOffset + B] |= AllocMask;
}

bool lowertypetests::isJumpTableCanonical(Function *F) {
  if (F->isDeclarationForLinker())
    return false;
  auto *CI = mdconst::extract_or_null<ConstantInt>(
      F->getParent()->getModuleFlag("CFI Canonical Jump Tables"));
  if (!CI || CI->getZExtValue() != 0)
    return true;
  return F->hasFnAttribute("cfi-canonical-jump-table");
}

namespace {

struct ByteArrayInfo {
  std::set<uint64_t> Bits;
  uint64_t BitSize;
  GlobalVariable *ByteArray;
  GlobalVariable *MaskGlobal;
  uint8_t *MaskPtr = nullptr;
};

/// A POD-like structure that we use to store a global reference together with
/// its metadata types. In this pass we frequently need to query the set of
/// metadata types referenced by a global, which at the IR level is an expensive
/// operation involving a map lookup; this data structure helps to reduce the
/// number of times we need to do this lookup.
class GlobalTypeMember final : TrailingObjects<GlobalTypeMember, MDNode *> {
  friend TrailingObjects;

  GlobalObject *GO;
  size_t NTypes;

  // For functions: true if the jump table is canonical. This essentially means
  // whether the canonical address (i.e. the symbol table entry) of the function
  // is provided by the local jump table. This is normally the same as whether
  // the function is defined locally, but if canonical jump tables are disabled
  // by the user then the jump table never provides a canonical definition.
  bool IsJumpTableCanonical;

  // For functions: true if this function is either defined or used in a thinlto
  // module and its jumptable entry needs to be exported to thinlto backends.
  bool IsExported;

  size_t numTrailingObjects(OverloadToken<MDNode *>) const { return NTypes; }

public:
  static GlobalTypeMember *create(BumpPtrAllocator &Alloc, GlobalObject *GO,
                                  bool IsJumpTableCanonical, bool IsExported,
                                  ArrayRef<MDNode *> Types) {
    auto *GTM = static_cast<GlobalTypeMember *>(Alloc.Allocate(
        totalSizeToAlloc<MDNode *>(Types.size()), alignof(GlobalTypeMember)));
    GTM->GO = GO;
    GTM->NTypes = Types.size();
    GTM->IsJumpTableCanonical = IsJumpTableCanonical;
    GTM->IsExported = IsExported;
    std::uninitialized_copy(Types.begin(), Types.end(),
                            GTM->getTrailingObjects<MDNode *>());
    return GTM;
  }

  GlobalObject *getGlobal() const {
    return GO;
  }

  bool isJumpTableCanonical() const {
    return IsJumpTableCanonical;
  }

  bool isExported() const {
    return IsExported;
  }

  ArrayRef<MDNode *> types() const {
    return makeArrayRef(getTrailingObjects<MDNode *>(), NTypes);
  }
};

struct ICallBranchFunnel final
    : TrailingObjects<ICallBranchFunnel, GlobalTypeMember *> {
  static ICallBranchFunnel *create(BumpPtrAllocator &Alloc, CallInst *CI,
                                   ArrayRef<GlobalTypeMember *> Targets,
                                   unsigned UniqueId) {
    auto *Call = static_cast<ICallBranchFunnel *>(
        Alloc.Allocate(totalSizeToAlloc<GlobalTypeMember *>(Targets.size()),
                       alignof(ICallBranchFunnel)));
    Call->CI = CI;
    Call->UniqueId = UniqueId;
    Call->NTargets = Targets.size();
    std::uninitialized_copy(Targets.begin(), Targets.end(),
                            Call->getTrailingObjects<GlobalTypeMember *>());
    return Call;
  }

  CallInst *CI;
  ArrayRef<GlobalTypeMember *> targets() const {
    return makeArrayRef(getTrailingObjects<GlobalTypeMember *>(), NTargets);
  }

  unsigned UniqueId;

private:
  size_t NTargets;
};

struct ScopedSaveAliaseesAndUsed {
  Module &M;
  SmallVector<GlobalValue *, 4> Used, CompilerUsed;
<<<<<<< HEAD
  std::vector<std::pair<GlobalIndirectSymbol *, Function *>> FunctionAliases;
=======
  std::vector<std::pair<GlobalAlias *, Function *>> FunctionAliases;
  std::vector<std::pair<GlobalIFunc *, Function *>> ResolverIFuncs;
>>>>>>> a2ce6ee6

  ScopedSaveAliaseesAndUsed(Module &M) : M(M) {
    // The users of this class want to replace all function references except
    // for aliases and llvm.used/llvm.compiler.used with references to a jump
    // table. We avoid replacing aliases in order to avoid introducing a double
    // indirection (or an alias pointing to a declaration in ThinLTO mode), and
    // we avoid replacing llvm.used/llvm.compiler.used because these global
    // variables describe properties of the global, not the jump table (besides,
    // offseted references to the jump table in llvm.used are invalid).
    // Unfortunately, LLVM doesn't have a "RAUW except for these (possibly
    // indirect) users", so what we do is save the list of globals referenced by
    // llvm.used/llvm.compiler.used and aliases, erase the used lists, let RAUW
    // replace the aliasees and then set them back to their original values at
    // the end.
    if (GlobalVariable *GV = collectUsedGlobalVariables(M, Used, false))
      GV->eraseFromParent();
    if (GlobalVariable *GV = collectUsedGlobalVariables(M, CompilerUsed, true))
      GV->eraseFromParent();

    for (auto &GA : M.aliases()) {
      // FIXME: This should look past all aliases not just interposable ones,
      // see discussion on D65118.
      if (auto *F = dyn_cast<Function>(GA.getAliasee()->stripPointerCasts()))
        FunctionAliases.push_back({&GA, F});
    }

    for (auto &GI : M.ifuncs())
      if (auto *F = dyn_cast<Function>(GI.getResolver()->stripPointerCasts()))
        ResolverIFuncs.push_back({&GI, F});
  }

  ~ScopedSaveAliaseesAndUsed() {
    appendToUsed(M, Used);
    appendToCompilerUsed(M, CompilerUsed);

    for (auto P : FunctionAliases)
      P.first->setAliasee(
          ConstantExpr::getBitCast(P.second, P.first->getType()));

    for (auto P : ResolverIFuncs) {
      // This does not preserve pointer casts that may have been stripped by the
      // constructor, but the resolver's type is different from that of the
      // ifunc anyway.
      P.first->setResolver(P.second);
    }
  }
};

class LowerTypeTestsModule {
  Module &M;

  ModuleSummaryIndex *ExportSummary;
  const ModuleSummaryIndex *ImportSummary;
  // Set when the client has invoked this to simply drop all type test assume
  // sequences.
  bool DropTypeTests;

  Triple::ArchType Arch;
  Triple::OSType OS;
  Triple::ObjectFormatType ObjectFormat;

  IntegerType *Int1Ty = Type::getInt1Ty(M.getContext());
  IntegerType *Int8Ty = Type::getInt8Ty(M.getContext());
  PointerType *Int8PtrTy = Type::getInt8PtrTy(M.getContext());
  ArrayType *Int8Arr0Ty = ArrayType::get(Type::getInt8Ty(M.getContext()), 0);
  IntegerType *Int32Ty = Type::getInt32Ty(M.getContext());
  PointerType *Int32PtrTy = PointerType::getUnqual(Int32Ty);
  IntegerType *Int64Ty = Type::getInt64Ty(M.getContext());
  IntegerType *IntPtrTy = M.getDataLayout().getIntPtrType(M.getContext(), 0);

  // Indirect function call index assignment counter for WebAssembly
  uint64_t IndirectIndex = 1;

  // Mapping from type identifiers to the call sites that test them, as well as
  // whether the type identifier needs to be exported to ThinLTO backends as
  // part of the regular LTO phase of the ThinLTO pipeline (see exportTypeId).
  struct TypeIdUserInfo {
    std::vector<CallInst *> CallSites;
    bool IsExported = false;
  };
  DenseMap<Metadata *, TypeIdUserInfo> TypeIdUsers;

  /// This structure describes how to lower type tests for a particular type
  /// identifier. It is either built directly from the global analysis (during
  /// regular LTO or the regular LTO phase of ThinLTO), or indirectly using type
  /// identifier summaries and external symbol references (in ThinLTO backends).
  struct TypeIdLowering {
    TypeTestResolution::Kind TheKind = TypeTestResolution::Unsat;

    /// All except Unsat: the start address within the combined global.
    Constant *OffsetedGlobal;

    /// ByteArray, Inline, AllOnes: log2 of the required global alignment
    /// relative to the start address.
    Constant *AlignLog2;

    /// ByteArray, Inline, AllOnes: one less than the size of the memory region
    /// covering members of this type identifier as a multiple of 2^AlignLog2.
    Constant *SizeM1;

    /// ByteArray: the byte array to test the address against.
    Constant *TheByteArray;

    /// ByteArray: the bit mask to apply to bytes loaded from the byte array.
    Constant *BitMask;

    /// Inline: the bit mask to test the address against.
    Constant *InlineBits;
  };

  std::vector<ByteArrayInfo> ByteArrayInfos;

  Function *WeakInitializerFn = nullptr;

  bool shouldExportConstantsAsAbsoluteSymbols();
  uint8_t *exportTypeId(StringRef TypeId, const TypeIdLowering &TIL);
  TypeIdLowering importTypeId(StringRef TypeId);
  void importTypeTest(CallInst *CI);
  void importFunction(Function *F, bool isJumpTableCanonical,
                      std::vector<GlobalAlias *> &AliasesToErase);

  BitSetInfo
  buildBitSet(Metadata *TypeId,
              const DenseMap<GlobalTypeMember *, uint64_t> &GlobalLayout);
  ByteArrayInfo *createByteArray(BitSetInfo &BSI);
  void allocateByteArrays();
  Value *createBitSetTest(IRBuilder<> &B, const TypeIdLowering &TIL,
                          Value *BitOffset);
  void lowerTypeTestCalls(
      ArrayRef<Metadata *> TypeIds, Constant *CombinedGlobalAddr,
      const DenseMap<GlobalTypeMember *, uint64_t> &GlobalLayout);
  Value *lowerTypeTestCall(Metadata *TypeId, CallInst *CI,
                           const TypeIdLowering &TIL);

  void buildBitSetsFromGlobalVariables(ArrayRef<Metadata *> TypeIds,
                                       ArrayRef<GlobalTypeMember *> Globals);
  unsigned getJumpTableEntrySize();
  Type *getJumpTableEntryType();
  void createJumpTableEntry(raw_ostream &AsmOS, raw_ostream &ConstraintOS,
                            Triple::ArchType JumpTableArch,
                            SmallVectorImpl<Value *> &AsmArgs, Function *Dest);
  void verifyTypeMDNode(GlobalObject *GO, MDNode *Type);
  void buildBitSetsFromFunctions(ArrayRef<Metadata *> TypeIds,
                                 ArrayRef<GlobalTypeMember *> Functions);
  void buildBitSetsFromFunctionsNative(ArrayRef<Metadata *> TypeIds,
                                       ArrayRef<GlobalTypeMember *> Functions);
  void buildBitSetsFromFunctionsWASM(ArrayRef<Metadata *> TypeIds,
                                     ArrayRef<GlobalTypeMember *> Functions);
  void
  buildBitSetsFromDisjointSet(ArrayRef<Metadata *> TypeIds,
                              ArrayRef<GlobalTypeMember *> Globals,
                              ArrayRef<ICallBranchFunnel *> ICallBranchFunnels);

  void replaceWeakDeclarationWithJumpTablePtr(Function *F, Constant *JT,
                                              bool IsJumpTableCanonical);
  void moveInitializerToModuleConstructor(GlobalVariable *GV);
  void findGlobalVariableUsersOf(Constant *C,
                                 SmallSetVector<GlobalVariable *, 8> &Out);

  void createJumpTable(Function *F, ArrayRef<GlobalTypeMember *> Functions);

  /// replaceCfiUses - Go through the uses list for this definition
  /// and make each use point to "V" instead of "this" when the use is outside
  /// the block. 'This's use list is expected to have at least one element.
  /// Unlike replaceAllUsesWith this function skips blockaddr and direct call
  /// uses.
  void replaceCfiUses(Function *Old, Value *New, bool IsJumpTableCanonical);

  /// replaceDirectCalls - Go through the uses list for this definition and
  /// replace each use, which is a direct function call.
  void replaceDirectCalls(Value *Old, Value *New);

public:
  LowerTypeTestsModule(Module &M, ModuleSummaryIndex *ExportSummary,
                       const ModuleSummaryIndex *ImportSummary,
                       bool DropTypeTests);

  bool lower();

  // Lower the module using the action and summary passed as command line
  // arguments. For testing purposes only.
  static bool runForTesting(Module &M);
};

struct LowerTypeTests : public ModulePass {
  static char ID;

  bool UseCommandLine = false;

  ModuleSummaryIndex *ExportSummary;
  const ModuleSummaryIndex *ImportSummary;
  bool DropTypeTests;

  LowerTypeTests() : ModulePass(ID), UseCommandLine(true) {
    initializeLowerTypeTestsPass(*PassRegistry::getPassRegistry());
  }

  LowerTypeTests(ModuleSummaryIndex *ExportSummary,
                 const ModuleSummaryIndex *ImportSummary, bool DropTypeTests)
      : ModulePass(ID), ExportSummary(ExportSummary),
        ImportSummary(ImportSummary),
        DropTypeTests(DropTypeTests || ClDropTypeTests) {
    initializeLowerTypeTestsPass(*PassRegistry::getPassRegistry());
  }

  bool runOnModule(Module &M) override {
    if (UseCommandLine)
      return LowerTypeTestsModule::runForTesting(M);
    return LowerTypeTestsModule(M, ExportSummary, ImportSummary, DropTypeTests)
        .lower();
  }
};

} // end anonymous namespace

char LowerTypeTests::ID = 0;

INITIALIZE_PASS(LowerTypeTests, "lowertypetests", "Lower type metadata", false,
                false)

ModulePass *
llvm::createLowerTypeTestsPass(ModuleSummaryIndex *ExportSummary,
                               const ModuleSummaryIndex *ImportSummary,
                               bool DropTypeTests) {
  return new LowerTypeTests(ExportSummary, ImportSummary, DropTypeTests);
}

/// Build a bit set for TypeId using the object layouts in
/// GlobalLayout.
BitSetInfo LowerTypeTestsModule::buildBitSet(
    Metadata *TypeId,
    const DenseMap<GlobalTypeMember *, uint64_t> &GlobalLayout) {
  BitSetBuilder BSB;

  // Compute the byte offset of each address associated with this type
  // identifier.
  for (auto &GlobalAndOffset : GlobalLayout) {
    for (MDNode *Type : GlobalAndOffset.first->types()) {
      if (Type->getOperand(1) != TypeId)
        continue;
      uint64_t Offset =
          cast<ConstantInt>(
              cast<ConstantAsMetadata>(Type->getOperand(0))->getValue())
              ->getZExtValue();
      BSB.addOffset(GlobalAndOffset.second + Offset);
    }
  }

  return BSB.build();
}

/// Build a test that bit BitOffset mod sizeof(Bits)*8 is set in
/// Bits. This pattern matches to the bt instruction on x86.
static Value *createMaskedBitTest(IRBuilder<> &B, Value *Bits,
                                  Value *BitOffset) {
  auto BitsType = cast<IntegerType>(Bits->getType());
  unsigned BitWidth = BitsType->getBitWidth();

  BitOffset = B.CreateZExtOrTrunc(BitOffset, BitsType);
  Value *BitIndex =
      B.CreateAnd(BitOffset, ConstantInt::get(BitsType, BitWidth - 1));
  Value *BitMask = B.CreateShl(ConstantInt::get(BitsType, 1), BitIndex);
  Value *MaskedBits = B.CreateAnd(Bits, BitMask);
  return B.CreateICmpNE(MaskedBits, ConstantInt::get(BitsType, 0));
}

ByteArrayInfo *LowerTypeTestsModule::createByteArray(BitSetInfo &BSI) {
  // Create globals to stand in for byte arrays and masks. These never actually
  // get initialized, we RAUW and erase them later in allocateByteArrays() once
  // we know the offset and mask to use.
  auto ByteArrayGlobal = new GlobalVariable(
      M, Int8Ty, /*isConstant=*/true, GlobalValue::PrivateLinkage, nullptr);
  auto MaskGlobal = new GlobalVariable(M, Int8Ty, /*isConstant=*/true,
                                       GlobalValue::PrivateLinkage, nullptr);

  ByteArrayInfos.emplace_back();
  ByteArrayInfo *BAI = &ByteArrayInfos.back();

  BAI->Bits = BSI.Bits;
  BAI->BitSize = BSI.BitSize;
  BAI->ByteArray = ByteArrayGlobal;
  BAI->MaskGlobal = MaskGlobal;
  return BAI;
}

void LowerTypeTestsModule::allocateByteArrays() {
  llvm::stable_sort(ByteArrayInfos,
                    [](const ByteArrayInfo &BAI1, const ByteArrayInfo &BAI2) {
                      return BAI1.BitSize > BAI2.BitSize;
                    });

  std::vector<uint64_t> ByteArrayOffsets(ByteArrayInfos.size());

  ByteArrayBuilder BAB;
  for (unsigned I = 0; I != ByteArrayInfos.size(); ++I) {
    ByteArrayInfo *BAI = &ByteArrayInfos[I];

    uint8_t Mask;
    BAB.allocate(BAI->Bits, BAI->BitSize, ByteArrayOffsets[I], Mask);

    BAI->MaskGlobal->replaceAllUsesWith(
        ConstantExpr::getIntToPtr(ConstantInt::get(Int8Ty, Mask), Int8PtrTy));
    BAI->MaskGlobal->eraseFromParent();
    if (BAI->MaskPtr)
      *BAI->MaskPtr = Mask;
  }

  Constant *ByteArrayConst = ConstantDataArray::get(M.getContext(), BAB.Bytes);
  auto ByteArray =
      new GlobalVariable(M, ByteArrayConst->getType(), /*isConstant=*/true,
                         GlobalValue::PrivateLinkage, ByteArrayConst);

  for (unsigned I = 0; I != ByteArrayInfos.size(); ++I) {
    ByteArrayInfo *BAI = &ByteArrayInfos[I];

    Constant *Idxs[] = {ConstantInt::get(IntPtrTy, 0),
                        ConstantInt::get(IntPtrTy, ByteArrayOffsets[I])};
    Constant *GEP = ConstantExpr::getInBoundsGetElementPtr(
        ByteArrayConst->getType(), ByteArray, Idxs);

    // Create an alias instead of RAUW'ing the gep directly. On x86 this ensures
    // that the pc-relative displacement is folded into the lea instead of the
    // test instruction getting another displacement.
    GlobalAlias *Alias = GlobalAlias::create(
        Int8Ty, 0, GlobalValue::PrivateLinkage, "bits", GEP, &M);
    BAI->ByteArray->replaceAllUsesWith(Alias);
    BAI->ByteArray->eraseFromParent();
  }

  ByteArraySizeBits = BAB.BitAllocs[0] + BAB.BitAllocs[1] + BAB.BitAllocs[2] +
                      BAB.BitAllocs[3] + BAB.BitAllocs[4] + BAB.BitAllocs[5] +
                      BAB.BitAllocs[6] + BAB.BitAllocs[7];
  ByteArraySizeBytes = BAB.Bytes.size();
}

/// Build a test that bit BitOffset is set in the type identifier that was
/// lowered to TIL, which must be either an Inline or a ByteArray.
Value *LowerTypeTestsModule::createBitSetTest(IRBuilder<> &B,
                                              const TypeIdLowering &TIL,
                                              Value *BitOffset) {
  if (TIL.TheKind == TypeTestResolution::Inline) {
    // If the bit set is sufficiently small, we can avoid a load by bit testing
    // a constant.
    return createMaskedBitTest(B, TIL.InlineBits, BitOffset);
  } else {
    Constant *ByteArray = TIL.TheByteArray;
    if (AvoidReuse && !ImportSummary) {
      // Each use of the byte array uses a different alias. This makes the
      // backend less likely to reuse previously computed byte array addresses,
      // improving the security of the CFI mechanism based on this pass.
      // This won't work when importing because TheByteArray is external.
      ByteArray = GlobalAlias::create(Int8Ty, 0, GlobalValue::PrivateLinkage,
                                      "bits_use", ByteArray, &M);
    }

    Value *ByteAddr = B.CreateGEP(Int8Ty, ByteArray, BitOffset);
    Value *Byte = B.CreateLoad(Int8Ty, ByteAddr);

    Value *ByteAndMask =
        B.CreateAnd(Byte, ConstantExpr::getPtrToInt(TIL.BitMask, Int8Ty));
    return B.CreateICmpNE(ByteAndMask, ConstantInt::get(Int8Ty, 0));
  }
}

static bool isKnownTypeIdMember(Metadata *TypeId, const DataLayout &DL,
                                Value *V, uint64_t COffset) {
  if (auto GV = dyn_cast<GlobalObject>(V)) {
    SmallVector<MDNode *, 2> Types;
    GV->getMetadata(LLVMContext::MD_type, Types);
    for (MDNode *Type : Types) {
      if (Type->getOperand(1) != TypeId)
        continue;
      uint64_t Offset =
          cast<ConstantInt>(
              cast<ConstantAsMetadata>(Type->getOperand(0))->getValue())
              ->getZExtValue();
      if (COffset == Offset)
        return true;
    }
    return false;
  }

  if (auto GEP = dyn_cast<GEPOperator>(V)) {
    APInt APOffset(DL.getPointerSizeInBits(0), 0);
    bool Result = GEP->accumulateConstantOffset(DL, APOffset);
    if (!Result)
      return false;
    COffset += APOffset.getZExtValue();
    return isKnownTypeIdMember(TypeId, DL, GEP->getPointerOperand(), COffset);
  }

  if (auto Op = dyn_cast<Operator>(V)) {
    if (Op->getOpcode() == Instruction::BitCast)
      return isKnownTypeIdMember(TypeId, DL, Op->getOperand(0), COffset);

    if (Op->getOpcode() == Instruction::Select)
      return isKnownTypeIdMember(TypeId, DL, Op->getOperand(1), COffset) &&
             isKnownTypeIdMember(TypeId, DL, Op->getOperand(2), COffset);
  }

  return false;
}

/// Lower a llvm.type.test call to its implementation. Returns the value to
/// replace the call with.
Value *LowerTypeTestsModule::lowerTypeTestCall(Metadata *TypeId, CallInst *CI,
                                               const TypeIdLowering &TIL) {
  // Delay lowering if the resolution is currently unknown.
  if (TIL.TheKind == TypeTestResolution::Unknown)
    return nullptr;
  if (TIL.TheKind == TypeTestResolution::Unsat)
    return ConstantInt::getFalse(M.getContext());

  Value *Ptr = CI->getArgOperand(0);
  const DataLayout &DL = M.getDataLayout();
  if (isKnownTypeIdMember(TypeId, DL, Ptr, 0))
    return ConstantInt::getTrue(M.getContext());

  BasicBlock *InitialBB = CI->getParent();

  IRBuilder<> B(CI);

  Value *PtrAsInt = B.CreatePtrToInt(Ptr, IntPtrTy);

  Constant *OffsetedGlobalAsInt =
      ConstantExpr::getPtrToInt(TIL.OffsetedGlobal, IntPtrTy);
  if (TIL.TheKind == TypeTestResolution::Single)
    return B.CreateICmpEQ(PtrAsInt, OffsetedGlobalAsInt);

  Value *PtrOffset = B.CreateSub(PtrAsInt, OffsetedGlobalAsInt);

  // We need to check that the offset both falls within our range and is
  // suitably aligned. We can check both properties at the same time by
  // performing a right rotate by log2(alignment) followed by an integer
  // comparison against the bitset size. The rotate will move the lower
  // order bits that need to be zero into the higher order bits of the
  // result, causing the comparison to fail if they are nonzero. The rotate
  // also conveniently gives us a bit offset to use during the load from
  // the bitset.
  Value *OffsetSHR =
      B.CreateLShr(PtrOffset, ConstantExpr::getZExt(TIL.AlignLog2, IntPtrTy));
  Value *OffsetSHL = B.CreateShl(
      PtrOffset, ConstantExpr::getZExt(
                     ConstantExpr::getSub(
                         ConstantInt::get(Int8Ty, DL.getPointerSizeInBits(0)),
                         TIL.AlignLog2),
                     IntPtrTy));
  Value *BitOffset = B.CreateOr(OffsetSHR, OffsetSHL);

  Value *OffsetInRange = B.CreateICmpULE(BitOffset, TIL.SizeM1);

  // If the bit set is all ones, testing against it is unnecessary.
  if (TIL.TheKind == TypeTestResolution::AllOnes)
    return OffsetInRange;

  // See if the intrinsic is used in the following common pattern:
  //   br(llvm.type.test(...), thenbb, elsebb)
  // where nothing happens between the type test and the br.
  // If so, create slightly simpler IR.
  if (CI->hasOneUse())
    if (auto *Br = dyn_cast<BranchInst>(*CI->user_begin()))
      if (CI->getNextNode() == Br) {
        BasicBlock *Then = InitialBB->splitBasicBlock(CI->getIterator());
        BasicBlock *Else = Br->getSuccessor(1);
        BranchInst *NewBr = BranchInst::Create(Then, Else, OffsetInRange);
        NewBr->setMetadata(LLVMContext::MD_prof,
                           Br->getMetadata(LLVMContext::MD_prof));
        ReplaceInstWithInst(InitialBB->getTerminator(), NewBr);

        // Update phis in Else resulting from InitialBB being split
        for (auto &Phi : Else->phis())
          Phi.addIncoming(Phi.getIncomingValueForBlock(Then), InitialBB);

        IRBuilder<> ThenB(CI);
        return createBitSetTest(ThenB, TIL, BitOffset);
      }

  IRBuilder<> ThenB(SplitBlockAndInsertIfThen(OffsetInRange, CI, false));

  // Now that we know that the offset is in range and aligned, load the
  // appropriate bit from the bitset.
  Value *Bit = createBitSetTest(ThenB, TIL, BitOffset);

  // The value we want is 0 if we came directly from the initial block
  // (having failed the range or alignment checks), or the loaded bit if
  // we came from the block in which we loaded it.
  B.SetInsertPoint(CI);
  PHINode *P = B.CreatePHI(Int1Ty, 2);
  P->addIncoming(ConstantInt::get(Int1Ty, 0), InitialBB);
  P->addIncoming(Bit, ThenB.GetInsertBlock());
  return P;
}

/// Given a disjoint set of type identifiers and globals, lay out the globals,
/// build the bit sets and lower the llvm.type.test calls.
void LowerTypeTestsModule::buildBitSetsFromGlobalVariables(
    ArrayRef<Metadata *> TypeIds, ArrayRef<GlobalTypeMember *> Globals) {
  // Build a new global with the combined contents of the referenced globals.
  // This global is a struct whose even-indexed elements contain the original
  // contents of the referenced globals and whose odd-indexed elements contain
  // any padding required to align the next element to the next power of 2 plus
  // any additional padding required to meet its alignment requirements.
  std::vector<Constant *> GlobalInits;
  const DataLayout &DL = M.getDataLayout();
  DenseMap<GlobalTypeMember *, uint64_t> GlobalLayout;
  Align MaxAlign;
  uint64_t CurOffset = 0;
  uint64_t DesiredPadding = 0;
  for (GlobalTypeMember *G : Globals) {
    auto *GV = cast<GlobalVariable>(G->getGlobal());
    Align Alignment =
        DL.getValueOrABITypeAlignment(GV->getAlign(), GV->getValueType());
    MaxAlign = std::max(MaxAlign, Alignment);
    uint64_t GVOffset = alignTo(CurOffset + DesiredPadding, Alignment);
    GlobalLayout[G] = GVOffset;
    if (GVOffset != 0) {
      uint64_t Padding = GVOffset - CurOffset;
      GlobalInits.push_back(
          ConstantAggregateZero::get(ArrayType::get(Int8Ty, Padding)));
    }

    GlobalInits.push_back(GV->getInitializer());
    uint64_t InitSize = DL.getTypeAllocSize(GV->getValueType());
    CurOffset = GVOffset + InitSize;

    // Compute the amount of padding that we'd like for the next element.
    DesiredPadding = NextPowerOf2(InitSize - 1) - InitSize;

    // Experiments of different caps with Chromium on both x64 and ARM64
    // have shown that the 32-byte cap generates the smallest binary on
    // both platforms while different caps yield similar performance.
    // (see https://lists.llvm.org/pipermail/llvm-dev/2018-July/124694.html)
    if (DesiredPadding > 32)
      DesiredPadding = alignTo(InitSize, 32) - InitSize;
  }

  Constant *NewInit = ConstantStruct::getAnon(M.getContext(), GlobalInits);
  auto *CombinedGlobal =
      new GlobalVariable(M, NewInit->getType(), /*isConstant=*/true,
                         GlobalValue::PrivateLinkage, NewInit);
  CombinedGlobal->setAlignment(MaxAlign);

  StructType *NewTy = cast<StructType>(NewInit->getType());
  lowerTypeTestCalls(TypeIds, CombinedGlobal, GlobalLayout);

  // Build aliases pointing to offsets into the combined global for each
  // global from which we built the combined global, and replace references
  // to the original globals with references to the aliases.
  for (unsigned I = 0; I != Globals.size(); ++I) {
    GlobalVariable *GV = cast<GlobalVariable>(Globals[I]->getGlobal());

    // Multiply by 2 to account for padding elements.
    Constant *CombinedGlobalIdxs[] = {ConstantInt::get(Int32Ty, 0),
                                      ConstantInt::get(Int32Ty, I * 2)};
    Constant *CombinedGlobalElemPtr = ConstantExpr::getGetElementPtr(
        NewInit->getType(), CombinedGlobal, CombinedGlobalIdxs);
    assert(GV->getType()->getAddressSpace() == 0);
    GlobalAlias *GAlias =
        GlobalAlias::create(NewTy->getElementType(I * 2), 0, GV->getLinkage(),
                            "", CombinedGlobalElemPtr, &M);
    GAlias->setVisibility(GV->getVisibility());
    GAlias->takeName(GV);
    GV->replaceAllUsesWith(GAlias);
    GV->eraseFromParent();
  }
}

bool LowerTypeTestsModule::shouldExportConstantsAsAbsoluteSymbols() {
  return (Arch == Triple::x86 || Arch == Triple::x86_64) &&
         ObjectFormat == Triple::ELF;
}

/// Export the given type identifier so that ThinLTO backends may import it.
/// Type identifiers are exported by adding coarse-grained information about how
/// to test the type identifier to the summary, and creating symbols in the
/// object file (aliases and absolute symbols) containing fine-grained
/// information about the type identifier.
///
/// Returns a pointer to the location in which to store the bitmask, if
/// applicable.
uint8_t *LowerTypeTestsModule::exportTypeId(StringRef TypeId,
                                            const TypeIdLowering &TIL) {
  TypeTestResolution &TTRes =
      ExportSummary->getOrInsertTypeIdSummary(TypeId).TTRes;
  TTRes.TheKind = TIL.TheKind;

  auto ExportGlobal = [&](StringRef Name, Constant *C) {
    GlobalAlias *GA =
        GlobalAlias::create(Int8Ty, 0, GlobalValue::ExternalLinkage,
                            "__typeid_" + TypeId + "_" + Name, C, &M);
    GA->setVisibility(GlobalValue::HiddenVisibility);
  };

  auto ExportConstant = [&](StringRef Name, uint64_t &Storage, Constant *C) {
    if (shouldExportConstantsAsAbsoluteSymbols())
      ExportGlobal(Name, ConstantExpr::getIntToPtr(C, Int8PtrTy));
    else
      Storage = cast<ConstantInt>(C)->getZExtValue();
  };

  if (TIL.TheKind != TypeTestResolution::Unsat)
    ExportGlobal("global_addr", TIL.OffsetedGlobal);

  if (TIL.TheKind == TypeTestResolution::ByteArray ||
      TIL.TheKind == TypeTestResolution::Inline ||
      TIL.TheKind == TypeTestResolution::AllOnes) {
    ExportConstant("align", TTRes.AlignLog2, TIL.AlignLog2);
    ExportConstant("size_m1", TTRes.SizeM1, TIL.SizeM1);

    uint64_t BitSize = cast<ConstantInt>(TIL.SizeM1)->getZExtValue() + 1;
    if (TIL.TheKind == TypeTestResolution::Inline)
      TTRes.SizeM1BitWidth = (BitSize <= 32) ? 5 : 6;
    else
      TTRes.SizeM1BitWidth = (BitSize <= 128) ? 7 : 32;
  }

  if (TIL.TheKind == TypeTestResolution::ByteArray) {
    ExportGlobal("byte_array", TIL.TheByteArray);
    if (shouldExportConstantsAsAbsoluteSymbols())
      ExportGlobal("bit_mask", TIL.BitMask);
    else
      return &TTRes.BitMask;
  }

  if (TIL.TheKind == TypeTestResolution::Inline)
    ExportConstant("inline_bits", TTRes.InlineBits, TIL.InlineBits);

  return nullptr;
}

LowerTypeTestsModule::TypeIdLowering
LowerTypeTestsModule::importTypeId(StringRef TypeId) {
  const TypeIdSummary *TidSummary = ImportSummary->getTypeIdSummary(TypeId);
  if (!TidSummary)
    return {}; // Unsat: no globals match this type id.
  const TypeTestResolution &TTRes = TidSummary->TTRes;

  TypeIdLowering TIL;
  TIL.TheKind = TTRes.TheKind;

  auto ImportGlobal = [&](StringRef Name) {
    // Give the global a type of length 0 so that it is not assumed not to alias
    // with any other global.
    Constant *C = M.getOrInsertGlobal(("__typeid_" + TypeId + "_" + Name).str(),
                                      Int8Arr0Ty);
    if (auto *GV = dyn_cast<GlobalVariable>(C))
      GV->setVisibility(GlobalValue::HiddenVisibility);
    C = ConstantExpr::getBitCast(C, Int8PtrTy);
    return C;
  };

  auto ImportConstant = [&](StringRef Name, uint64_t Const, unsigned AbsWidth,
                            Type *Ty) {
    if (!shouldExportConstantsAsAbsoluteSymbols()) {
      Constant *C =
          ConstantInt::get(isa<IntegerType>(Ty) ? Ty : Int64Ty, Const);
      if (!isa<IntegerType>(Ty))
        C = ConstantExpr::getIntToPtr(C, Ty);
      return C;
    }

    Constant *C = ImportGlobal(Name);
    auto *GV = cast<GlobalVariable>(C->stripPointerCasts());
    if (isa<IntegerType>(Ty))
      C = ConstantExpr::getPtrToInt(C, Ty);
    if (GV->getMetadata(LLVMContext::MD_absolute_symbol))
      return C;

    auto SetAbsRange = [&](uint64_t Min, uint64_t Max) {
      auto *MinC = ConstantAsMetadata::get(ConstantInt::get(IntPtrTy, Min));
      auto *MaxC = ConstantAsMetadata::get(ConstantInt::get(IntPtrTy, Max));
      GV->setMetadata(LLVMContext::MD_absolute_symbol,
                      MDNode::get(M.getContext(), {MinC, MaxC}));
    };
    if (AbsWidth == IntPtrTy->getBitWidth())
      SetAbsRange(~0ull, ~0ull); // Full set.
    else
      SetAbsRange(0, 1ull << AbsWidth);
    return C;
  };

  if (TIL.TheKind != TypeTestResolution::Unsat)
    TIL.OffsetedGlobal = ImportGlobal("global_addr");

  if (TIL.TheKind == TypeTestResolution::ByteArray ||
      TIL.TheKind == TypeTestResolution::Inline ||
      TIL.TheKind == TypeTestResolution::AllOnes) {
    TIL.AlignLog2 = ImportConstant("align", TTRes.AlignLog2, 8, Int8Ty);
    TIL.SizeM1 =
        ImportConstant("size_m1", TTRes.SizeM1, TTRes.SizeM1BitWidth, IntPtrTy);
  }

  if (TIL.TheKind == TypeTestResolution::ByteArray) {
    TIL.TheByteArray = ImportGlobal("byte_array");
    TIL.BitMask = ImportConstant("bit_mask", TTRes.BitMask, 8, Int8PtrTy);
  }

  if (TIL.TheKind == TypeTestResolution::Inline)
    TIL.InlineBits = ImportConstant(
        "inline_bits", TTRes.InlineBits, 1 << TTRes.SizeM1BitWidth,
        TTRes.SizeM1BitWidth <= 5 ? Int32Ty : Int64Ty);

  return TIL;
}

void LowerTypeTestsModule::importTypeTest(CallInst *CI) {
  auto TypeIdMDVal = dyn_cast<MetadataAsValue>(CI->getArgOperand(1));
  if (!TypeIdMDVal)
    report_fatal_error("Second argument of llvm.type.test must be metadata");

  auto TypeIdStr = dyn_cast<MDString>(TypeIdMDVal->getMetadata());
  // If this is a local unpromoted type, which doesn't have a metadata string,
  // treat as Unknown and delay lowering, so that we can still utilize it for
  // later optimizations.
  if (!TypeIdStr)
    return;

  TypeIdLowering TIL = importTypeId(TypeIdStr->getString());
  Value *Lowered = lowerTypeTestCall(TypeIdStr, CI, TIL);
  if (Lowered) {
    CI->replaceAllUsesWith(Lowered);
    CI->eraseFromParent();
  }
}

// ThinLTO backend: the function F has a jump table entry; update this module
// accordingly. isJumpTableCanonical describes the type of the jump table entry.
void LowerTypeTestsModule::importFunction(
    Function *F, bool isJumpTableCanonical,
    std::vector<GlobalAlias *> &AliasesToErase) {
  assert(F->getType()->getAddressSpace() == 0);

  GlobalValue::VisibilityTypes Visibility = F->getVisibility();
  std::string Name = std::string(F->getName());

  if (F->isDeclarationForLinker() && isJumpTableCanonical) {
    // Non-dso_local functions may be overriden at run time,
    // don't short curcuit them
    if (F->isDSOLocal()) {
      Function *RealF = Function::Create(F->getFunctionType(),
                                         GlobalValue::ExternalLinkage,
                                         F->getAddressSpace(),
                                         Name + ".cfi", &M);
      RealF->setVisibility(GlobalVariable::HiddenVisibility);
      replaceDirectCalls(F, RealF);
    }
    return;
  }

  Function *FDecl;
  if (!isJumpTableCanonical) {
    // Either a declaration of an external function or a reference to a locally
    // defined jump table.
    FDecl = Function::Create(F->getFunctionType(), GlobalValue::ExternalLinkage,
                             F->getAddressSpace(), Name + ".cfi_jt", &M);
    FDecl->setVisibility(GlobalValue::HiddenVisibility);
  } else {
    F->setName(Name + ".cfi");
    F->setLinkage(GlobalValue::ExternalLinkage);
    FDecl = Function::Create(F->getFunctionType(), GlobalValue::ExternalLinkage,
                             F->getAddressSpace(), Name, &M);
    FDecl->setVisibility(Visibility);
    Visibility = GlobalValue::HiddenVisibility;

    // Delete aliases pointing to this function, they'll be re-created in the
    // merged output. Don't do it yet though because ScopedSaveAliaseesAndUsed
    // will want to reset the aliasees first.
    for (auto &U : F->uses()) {
      if (auto *A = dyn_cast<GlobalAlias>(U.getUser())) {
        Function *AliasDecl = Function::Create(
            F->getFunctionType(), GlobalValue::ExternalLinkage,
            F->getAddressSpace(), "", &M);
        AliasDecl->takeName(A);
        A->replaceAllUsesWith(AliasDecl);
        AliasesToErase.push_back(A);
      }
    }
  }

  if (F->hasExternalWeakLinkage())
    replaceWeakDeclarationWithJumpTablePtr(F, FDecl, isJumpTableCanonical);
  else
    replaceCfiUses(F, FDecl, isJumpTableCanonical);

  // Set visibility late because it's used in replaceCfiUses() to determine
  // whether uses need to to be replaced.
  F->setVisibility(Visibility);
}

void LowerTypeTestsModule::lowerTypeTestCalls(
    ArrayRef<Metadata *> TypeIds, Constant *CombinedGlobalAddr,
    const DenseMap<GlobalTypeMember *, uint64_t> &GlobalLayout) {
  CombinedGlobalAddr = ConstantExpr::getBitCast(CombinedGlobalAddr, Int8PtrTy);

  // For each type identifier in this disjoint set...
  for (Metadata *TypeId : TypeIds) {
    // Build the bitset.
    BitSetInfo BSI = buildBitSet(TypeId, GlobalLayout);
    LLVM_DEBUG({
      if (auto MDS = dyn_cast<MDString>(TypeId))
        dbgs() << MDS->getString() << ": ";
      else
        dbgs() << "<unnamed>: ";
      BSI.print(dbgs());
    });

    ByteArrayInfo *BAI = nullptr;
    TypeIdLowering TIL;
    TIL.OffsetedGlobal = ConstantExpr::getGetElementPtr(
        Int8Ty, CombinedGlobalAddr, ConstantInt::get(IntPtrTy, BSI.ByteOffset)),
    TIL.AlignLog2 = ConstantInt::get(Int8Ty, BSI.AlignLog2);
    TIL.SizeM1 = ConstantInt::get(IntPtrTy, BSI.BitSize - 1);
    if (BSI.isAllOnes()) {
      TIL.TheKind = (BSI.BitSize == 1) ? TypeTestResolution::Single
                                       : TypeTestResolution::AllOnes;
    } else if (BSI.BitSize <= 64) {
      TIL.TheKind = TypeTestResolution::Inline;
      uint64_t InlineBits = 0;
      for (auto Bit : BSI.Bits)
        InlineBits |= uint64_t(1) << Bit;
      if (InlineBits == 0)
        TIL.TheKind = TypeTestResolution::Unsat;
      else
        TIL.InlineBits = ConstantInt::get(
            (BSI.BitSize <= 32) ? Int32Ty : Int64Ty, InlineBits);
    } else {
      TIL.TheKind = TypeTestResolution::ByteArray;
      ++NumByteArraysCreated;
      BAI = createByteArray(BSI);
      TIL.TheByteArray = BAI->ByteArray;
      TIL.BitMask = BAI->MaskGlobal;
    }

    TypeIdUserInfo &TIUI = TypeIdUsers[TypeId];

    if (TIUI.IsExported) {
      uint8_t *MaskPtr = exportTypeId(cast<MDString>(TypeId)->getString(), TIL);
      if (BAI)
        BAI->MaskPtr = MaskPtr;
    }

    // Lower each call to llvm.type.test for this type identifier.
    for (CallInst *CI : TIUI.CallSites) {
      ++NumTypeTestCallsLowered;
      Value *Lowered = lowerTypeTestCall(TypeId, CI, TIL);
      if (Lowered) {
        CI->replaceAllUsesWith(Lowered);
        CI->eraseFromParent();
      }
    }
  }
}

void LowerTypeTestsModule::verifyTypeMDNode(GlobalObject *GO, MDNode *Type) {
  if (Type->getNumOperands() != 2)
    report_fatal_error("All operands of type metadata must have 2 elements");

  if (GO->isThreadLocal())
    report_fatal_error("Bit set element may not be thread-local");
  if (isa<GlobalVariable>(GO) && GO->hasSection())
    report_fatal_error(
        "A member of a type identifier may not have an explicit section");

  // FIXME: We previously checked that global var member of a type identifier
  // must be a definition, but the IR linker may leave type metadata on
  // declarations. We should restore this check after fixing PR31759.

  auto OffsetConstMD = dyn_cast<ConstantAsMetadata>(Type->getOperand(0));
  if (!OffsetConstMD)
    report_fatal_error("Type offset must be a constant");
  auto OffsetInt = dyn_cast<ConstantInt>(OffsetConstMD->getValue());
  if (!OffsetInt)
    report_fatal_error("Type offset must be an integer constant");
}

static const unsigned kX86JumpTableEntrySize = 8;
static const unsigned kARMJumpTableEntrySize = 4;
static const unsigned kARMBTIJumpTableEntrySize = 8;

unsigned LowerTypeTestsModule::getJumpTableEntrySize() {
  switch (Arch) {
    case Triple::x86:
    case Triple::x86_64:
      return kX86JumpTableEntrySize;
    case Triple::arm:
    case Triple::thumb:
      return kARMJumpTableEntrySize;
    case Triple::aarch64:
      if (const auto *BTE = mdconst::extract_or_null<ConstantInt>(
            M.getModuleFlag("branch-target-enforcement")))
        if (BTE->getZExtValue())
          return kARMBTIJumpTableEntrySize;
      return kARMJumpTableEntrySize;
    default:
      report_fatal_error("Unsupported architecture for jump tables");
  }
}

// Create a jump table entry for the target. This consists of an instruction
// sequence containing a relative branch to Dest. Appends inline asm text,
// constraints and arguments to AsmOS, ConstraintOS and AsmArgs.
void LowerTypeTestsModule::createJumpTableEntry(
    raw_ostream &AsmOS, raw_ostream &ConstraintOS,
    Triple::ArchType JumpTableArch, SmallVectorImpl<Value *> &AsmArgs,
    Function *Dest) {
  unsigned ArgIndex = AsmArgs.size();

  if (JumpTableArch == Triple::x86 || JumpTableArch == Triple::x86_64) {
    AsmOS << "jmp ${" << ArgIndex << ":c}@plt\n";
    AsmOS << "int3\nint3\nint3\n";
  } else if (JumpTableArch == Triple::arm) {
    AsmOS << "b $" << ArgIndex << "\n";
  } else if (JumpTableArch == Triple::aarch64) {
    if (const auto *BTE = mdconst::extract_or_null<ConstantInt>(
          Dest->getParent()->getModuleFlag("branch-target-enforcement")))
      if (BTE->getZExtValue())
        AsmOS << "bti c\n";
    AsmOS << "b $" << ArgIndex << "\n";
  } else if (JumpTableArch == Triple::thumb) {
    AsmOS << "b.w $" << ArgIndex << "\n";
  } else {
    report_fatal_error("Unsupported architecture for jump tables");
  }

  ConstraintOS << (ArgIndex > 0 ? ",s" : "s");
  AsmArgs.push_back(Dest);
}

Type *LowerTypeTestsModule::getJumpTableEntryType() {
  return ArrayType::get(Int8Ty, getJumpTableEntrySize());
}

/// Given a disjoint set of type identifiers and functions, build the bit sets
/// and lower the llvm.type.test calls, architecture dependently.
void LowerTypeTestsModule::buildBitSetsFromFunctions(
    ArrayRef<Metadata *> TypeIds, ArrayRef<GlobalTypeMember *> Functions) {
  if (Arch == Triple::x86 || Arch == Triple::x86_64 || Arch == Triple::arm ||
      Arch == Triple::thumb || Arch == Triple::aarch64)
    buildBitSetsFromFunctionsNative(TypeIds, Functions);
  else if (Arch == Triple::wasm32 || Arch == Triple::wasm64)
    buildBitSetsFromFunctionsWASM(TypeIds, Functions);
  else
    report_fatal_error("Unsupported architecture for jump tables");
}

void LowerTypeTestsModule::moveInitializerToModuleConstructor(
    GlobalVariable *GV) {
  if (WeakInitializerFn == nullptr) {
    WeakInitializerFn = Function::Create(
        FunctionType::get(Type::getVoidTy(M.getContext()),
                          /* IsVarArg */ false),
        GlobalValue::InternalLinkage,
        M.getDataLayout().getProgramAddressSpace(),
        "__cfi_global_var_init", &M);
    BasicBlock *BB =
        BasicBlock::Create(M.getContext(), "entry", WeakInitializerFn);
    ReturnInst::Create(M.getContext(), BB);
    WeakInitializerFn->setSection(
        ObjectFormat == Triple::MachO
            ? "__TEXT,__StaticInit,regular,pure_instructions"
            : ".text.startup");
    // This code is equivalent to relocation application, and should run at the
    // earliest possible time (i.e. with the highest priority).
    appendToGlobalCtors(M, WeakInitializerFn, /* Priority */ 0);
  }

  IRBuilder<> IRB(WeakInitializerFn->getEntryBlock().getTerminator());
  GV->setConstant(false);
  IRB.CreateAlignedStore(GV->getInitializer(), GV, GV->getAlign());
  GV->setInitializer(Constant::getNullValue(GV->getValueType()));
}

void LowerTypeTestsModule::findGlobalVariableUsersOf(
    Constant *C, SmallSetVector<GlobalVariable *, 8> &Out) {
  for (auto *U : C->users()){
    if (auto *GV = dyn_cast<GlobalVariable>(U))
      Out.insert(GV);
    else if (auto *C2 = dyn_cast<Constant>(U))
      findGlobalVariableUsersOf(C2, Out);
  }
}

// Replace all uses of F with (F ? JT : 0).
void LowerTypeTestsModule::replaceWeakDeclarationWithJumpTablePtr(
    Function *F, Constant *JT, bool IsJumpTableCanonical) {
  // The target expression can not appear in a constant initializer on most
  // (all?) targets. Switch to a runtime initializer.
  SmallSetVector<GlobalVariable *, 8> GlobalVarUsers;
  findGlobalVariableUsersOf(F, GlobalVarUsers);
  for (auto GV : GlobalVarUsers)
    moveInitializerToModuleConstructor(GV);

  // Can not RAUW F with an expression that uses F. Replace with a temporary
  // placeholder first.
  Function *PlaceholderFn =
      Function::Create(cast<FunctionType>(F->getValueType()),
                       GlobalValue::ExternalWeakLinkage,
                       F->getAddressSpace(), "", &M);
  replaceCfiUses(F, PlaceholderFn, IsJumpTableCanonical);

  Constant *Target = ConstantExpr::getSelect(
      ConstantExpr::getICmp(CmpInst::ICMP_NE, F,
                            Constant::getNullValue(F->getType())),
      JT, Constant::getNullValue(F->getType()));
  PlaceholderFn->replaceAllUsesWith(Target);
  PlaceholderFn->eraseFromParent();
}

static bool isThumbFunction(Function *F, Triple::ArchType ModuleArch) {
  Attribute TFAttr = F->getFnAttribute("target-features");
  if (TFAttr.isValid()) {
    SmallVector<StringRef, 6> Features;
    TFAttr.getValueAsString().split(Features, ',');
    for (StringRef Feature : Features) {
      if (Feature == "-thumb-mode")
        return false;
      else if (Feature == "+thumb-mode")
        return true;
    }
  }

  return ModuleArch == Triple::thumb;
}

// Each jump table must be either ARM or Thumb as a whole for the bit-test math
// to work. Pick one that matches the majority of members to minimize interop
// veneers inserted by the linker.
static Triple::ArchType
selectJumpTableArmEncoding(ArrayRef<GlobalTypeMember *> Functions,
                           Triple::ArchType ModuleArch) {
  if (ModuleArch != Triple::arm && ModuleArch != Triple::thumb)
    return ModuleArch;

  unsigned ArmCount = 0, ThumbCount = 0;
  for (const auto GTM : Functions) {
    if (!GTM->isJumpTableCanonical()) {
      // PLT stubs are always ARM.
      // FIXME: This is the wrong heuristic for non-canonical jump tables.
      ++ArmCount;
      continue;
    }

    Function *F = cast<Function>(GTM->getGlobal());
    ++(isThumbFunction(F, ModuleArch) ? ThumbCount : ArmCount);
  }

  return ArmCount > ThumbCount ? Triple::arm : Triple::thumb;
}

void LowerTypeTestsModule::createJumpTable(
    Function *F, ArrayRef<GlobalTypeMember *> Functions) {
  std::string AsmStr, ConstraintStr;
  raw_string_ostream AsmOS(AsmStr), ConstraintOS(ConstraintStr);
  SmallVector<Value *, 16> AsmArgs;
  AsmArgs.reserve(Functions.size() * 2);

  Triple::ArchType JumpTableArch = selectJumpTableArmEncoding(Functions, Arch);

  for (unsigned I = 0; I != Functions.size(); ++I)
    createJumpTableEntry(AsmOS, ConstraintOS, JumpTableArch, AsmArgs,
                         cast<Function>(Functions[I]->getGlobal()));

  // Align the whole table by entry size.
  F->setAlignment(Align(getJumpTableEntrySize()));
  // Skip prologue.
  // Disabled on win32 due to https://llvm.org/bugs/show_bug.cgi?id=28641#c3.
  // Luckily, this function does not get any prologue even without the
  // attribute.
  if (OS != Triple::Win32)
    F->addFnAttr(Attribute::Naked);
  if (JumpTableArch == Triple::arm)
    F->addFnAttr("target-features", "-thumb-mode");
  if (JumpTableArch == Triple::thumb) {
    F->addFnAttr("target-features", "+thumb-mode");
    // Thumb jump table assembly needs Thumb2. The following attribute is added
    // by Clang for -march=armv7.
    F->addFnAttr("target-cpu", "cortex-a8");
  }
  if (JumpTableArch == Triple::aarch64) {
    F->addFnAttr("branch-target-enforcement", "false");
    F->addFnAttr("sign-return-address", "none");
  }
  // Make sure we don't emit .eh_frame for this function.
  F->addFnAttr(Attribute::NoUnwind);

  BasicBlock *BB = BasicBlock::Create(M.getContext(), "entry", F);
  IRBuilder<> IRB(BB);

  SmallVector<Type *, 16> ArgTypes;
  ArgTypes.reserve(AsmArgs.size());
  for (const auto &Arg : AsmArgs)
    ArgTypes.push_back(Arg->getType());
  InlineAsm *JumpTableAsm =
      InlineAsm::get(FunctionType::get(IRB.getVoidTy(), ArgTypes, false),
                     AsmOS.str(), ConstraintOS.str(),
                     /*hasSideEffects=*/true);

  IRB.CreateCall(JumpTableAsm, AsmArgs);
  IRB.CreateUnreachable();
}

/// Given a disjoint set of type identifiers and functions, build a jump table
/// for the functions, build the bit sets and lower the llvm.type.test calls.
void LowerTypeTestsModule::buildBitSetsFromFunctionsNative(
    ArrayRef<Metadata *> TypeIds, ArrayRef<GlobalTypeMember *> Functions) {
  // Unlike the global bitset builder, the function bitset builder cannot
  // re-arrange functions in a particular order and base its calculations on the
  // layout of the functions' entry points, as we have no idea how large a
  // particular function will end up being (the size could even depend on what
  // this pass does!) Instead, we build a jump table, which is a block of code
  // consisting of one branch instruction for each of the functions in the bit
  // set that branches to the target function, and redirect any taken function
  // addresses to the corresponding jump table entry. In the object file's
  // symbol table, the symbols for the target functions also refer to the jump
  // table entries, so that addresses taken outside the module will pass any
  // verification done inside the module.
  //
  // In more concrete terms, suppose we have three functions f, g, h which are
  // of the same type, and a function foo that returns their addresses:
  //
  // f:
  // mov 0, %eax
  // ret
  //
  // g:
  // mov 1, %eax
  // ret
  //
  // h:
  // mov 2, %eax
  // ret
  //
  // foo:
  // mov f, %eax
  // mov g, %edx
  // mov h, %ecx
  // ret
  //
  // We output the jump table as module-level inline asm string. The end result
  // will (conceptually) look like this:
  //
  // f = .cfi.jumptable
  // g = .cfi.jumptable + 4
  // h = .cfi.jumptable + 8
  // .cfi.jumptable:
  // jmp f.cfi  ; 5 bytes
  // int3       ; 1 byte
  // int3       ; 1 byte
  // int3       ; 1 byte
  // jmp g.cfi  ; 5 bytes
  // int3       ; 1 byte
  // int3       ; 1 byte
  // int3       ; 1 byte
  // jmp h.cfi  ; 5 bytes
  // int3       ; 1 byte
  // int3       ; 1 byte
  // int3       ; 1 byte
  //
  // f.cfi:
  // mov 0, %eax
  // ret
  //
  // g.cfi:
  // mov 1, %eax
  // ret
  //
  // h.cfi:
  // mov 2, %eax
  // ret
  //
  // foo:
  // mov f, %eax
  // mov g, %edx
  // mov h, %ecx
  // ret
  //
  // Because the addresses of f, g, h are evenly spaced at a power of 2, in the
  // normal case the check can be carried out using the same kind of simple
  // arithmetic that we normally use for globals.

  // FIXME: find a better way to represent the jumptable in the IR.
  assert(!Functions.empty());

  // Build a simple layout based on the regular layout of jump tables.
  DenseMap<GlobalTypeMember *, uint64_t> GlobalLayout;
  unsigned EntrySize = getJumpTableEntrySize();
  for (unsigned I = 0; I != Functions.size(); ++I)
    GlobalLayout[Functions[I]] = I * EntrySize;

  Function *JumpTableFn =
      Function::Create(FunctionType::get(Type::getVoidTy(M.getContext()),
                                         /* IsVarArg */ false),
                       GlobalValue::PrivateLinkage,
                       M.getDataLayout().getProgramAddressSpace(),
                       ".cfi.jumptable", &M);
  ArrayType *JumpTableType =
      ArrayType::get(getJumpTableEntryType(), Functions.size());
  auto JumpTable =
      ConstantExpr::getPointerCast(JumpTableFn, JumpTableType->getPointerTo(0));

  lowerTypeTestCalls(TypeIds, JumpTable, GlobalLayout);

  {
    ScopedSaveAliaseesAndUsed S(M);

    // Build aliases pointing to offsets into the jump table, and replace
    // references to the original functions with references to the aliases.
    for (unsigned I = 0; I != Functions.size(); ++I) {
      Function *F = cast<Function>(Functions[I]->getGlobal());
      bool IsJumpTableCanonical = Functions[I]->isJumpTableCanonical();

      Constant *CombinedGlobalElemPtr = ConstantExpr::getBitCast(
          ConstantExpr::getInBoundsGetElementPtr(
              JumpTableType, JumpTable,
              ArrayRef<Constant *>{ConstantInt::get(IntPtrTy, 0),
                                   ConstantInt::get(IntPtrTy, I)}),
          F->getType());

      const bool IsExported = Functions[I]->isExported();
      if (!IsJumpTableCanonical) {
        GlobalValue::LinkageTypes LT = IsExported
                                           ? GlobalValue::ExternalLinkage
                                           : GlobalValue::InternalLinkage;
        GlobalAlias *JtAlias = GlobalAlias::create(F->getValueType(), 0, LT,
                                                   F->getName() + ".cfi_jt",
                                                   CombinedGlobalElemPtr, &M);
        if (IsExported)
          JtAlias->setVisibility(GlobalValue::HiddenVisibility);
        else
          appendToUsed(M, {JtAlias});
      }

      if (IsExported) {
        if (IsJumpTableCanonical)
          ExportSummary->cfiFunctionDefs().insert(std::string(F->getName()));
        else
          ExportSummary->cfiFunctionDecls().insert(std::string(F->getName()));
      }

      if (!IsJumpTableCanonical) {
        if (F->hasExternalWeakLinkage())
          replaceWeakDeclarationWithJumpTablePtr(F, CombinedGlobalElemPtr,
                                                 IsJumpTableCanonical);
        else
          replaceCfiUses(F, CombinedGlobalElemPtr, IsJumpTableCanonical);
      } else {
        assert(F->getType()->getAddressSpace() == 0);

        GlobalAlias *FAlias =
            GlobalAlias::create(F->getValueType(), 0, F->getLinkage(), "",
                                CombinedGlobalElemPtr, &M);
        FAlias->setVisibility(F->getVisibility());
        FAlias->takeName(F);
        if (FAlias->hasName())
          F->setName(FAlias->getName() + ".cfi");
        replaceCfiUses(F, FAlias, IsJumpTableCanonical);
        if (!F->hasLocalLinkage())
          F->setVisibility(GlobalVariable::HiddenVisibility);
      }
    }
  }

  createJumpTable(JumpTableFn, Functions);
}

/// Assign a dummy layout using an incrementing counter, tag each function
/// with its index represented as metadata, and lower each type test to an
/// integer range comparison. During generation of the indirect function call
/// table in the backend, it will assign the given indexes.
/// Note: Dynamic linking is not supported, as the WebAssembly ABI has not yet
/// been finalized.
void LowerTypeTestsModule::buildBitSetsFromFunctionsWASM(
    ArrayRef<Metadata *> TypeIds, ArrayRef<GlobalTypeMember *> Functions) {
  assert(!Functions.empty());

  // Build consecutive monotonic integer ranges for each call target set
  DenseMap<GlobalTypeMember *, uint64_t> GlobalLayout;

  for (GlobalTypeMember *GTM : Functions) {
    Function *F = cast<Function>(GTM->getGlobal());

    // Skip functions that are not address taken, to avoid bloating the table
    if (!F->hasAddressTaken())
      continue;

    // Store metadata with the index for each function
    MDNode *MD = MDNode::get(F->getContext(),
                             ArrayRef<Metadata *>(ConstantAsMetadata::get(
                                 ConstantInt::get(Int64Ty, IndirectIndex))));
    F->setMetadata("wasm.index", MD);

    // Assign the counter value
    GlobalLayout[GTM] = IndirectIndex++;
  }

  // The indirect function table index space starts at zero, so pass a NULL
  // pointer as the subtracted "jump table" offset.
  lowerTypeTestCalls(TypeIds, ConstantPointerNull::get(Int32PtrTy),
                     GlobalLayout);
}

void LowerTypeTestsModule::buildBitSetsFromDisjointSet(
    ArrayRef<Metadata *> TypeIds, ArrayRef<GlobalTypeMember *> Globals,
    ArrayRef<ICallBranchFunnel *> ICallBranchFunnels) {
  DenseMap<Metadata *, uint64_t> TypeIdIndices;
  for (unsigned I = 0; I != TypeIds.size(); ++I)
    TypeIdIndices[TypeIds[I]] = I;

  // For each type identifier, build a set of indices that refer to members of
  // the type identifier.
  std::vector<std::set<uint64_t>> TypeMembers(TypeIds.size());
  unsigned GlobalIndex = 0;
  DenseMap<GlobalTypeMember *, uint64_t> GlobalIndices;
  for (GlobalTypeMember *GTM : Globals) {
    for (MDNode *Type : GTM->types()) {
      // Type = { offset, type identifier }
      auto I = TypeIdIndices.find(Type->getOperand(1));
      if (I != TypeIdIndices.end())
        TypeMembers[I->second].insert(GlobalIndex);
    }
    GlobalIndices[GTM] = GlobalIndex;
    GlobalIndex++;
  }

  for (ICallBranchFunnel *JT : ICallBranchFunnels) {
    TypeMembers.emplace_back();
    std::set<uint64_t> &TMSet = TypeMembers.back();
    for (GlobalTypeMember *T : JT->targets())
      TMSet.insert(GlobalIndices[T]);
  }

  // Order the sets of indices by size. The GlobalLayoutBuilder works best
  // when given small index sets first.
  llvm::stable_sort(TypeMembers, [](const std::set<uint64_t> &O1,
                                    const std::set<uint64_t> &O2) {
    return O1.size() < O2.size();
  });

  // Create a GlobalLayoutBuilder and provide it with index sets as layout
  // fragments. The GlobalLayoutBuilder tries to lay out members of fragments as
  // close together as possible.
  GlobalLayoutBuilder GLB(Globals.size());
  for (auto &&MemSet : TypeMembers)
    GLB.addFragment(MemSet);

  // Build a vector of globals with the computed layout.
  bool IsGlobalSet =
      Globals.empty() || isa<GlobalVariable>(Globals[0]->getGlobal());
  std::vector<GlobalTypeMember *> OrderedGTMs(Globals.size());
  auto OGTMI = OrderedGTMs.begin();
  for (auto &&F : GLB.Fragments) {
    for (auto &&Offset : F) {
      if (IsGlobalSet != isa<GlobalVariable>(Globals[Offset]->getGlobal()))
        report_fatal_error("Type identifier may not contain both global "
                           "variables and functions");
      *OGTMI++ = Globals[Offset];
    }
  }

  // Build the bitsets from this disjoint set.
  if (IsGlobalSet)
    buildBitSetsFromGlobalVariables(TypeIds, OrderedGTMs);
  else
    buildBitSetsFromFunctions(TypeIds, OrderedGTMs);
}

/// Lower all type tests in this module.
LowerTypeTestsModule::LowerTypeTestsModule(
    Module &M, ModuleSummaryIndex *ExportSummary,
    const ModuleSummaryIndex *ImportSummary, bool DropTypeTests)
    : M(M), ExportSummary(ExportSummary), ImportSummary(ImportSummary),
      DropTypeTests(DropTypeTests || ClDropTypeTests) {
  assert(!(ExportSummary && ImportSummary));
  Triple TargetTriple(M.getTargetTriple());
  Arch = TargetTriple.getArch();
  OS = TargetTriple.getOS();
  ObjectFormat = TargetTriple.getObjectFormat();
}

bool LowerTypeTestsModule::runForTesting(Module &M) {
  ModuleSummaryIndex Summary(/*HaveGVs=*/false);

  // Handle the command-line summary arguments. This code is for testing
  // purposes only, so we handle errors directly.
  if (!ClReadSummary.empty()) {
    ExitOnError ExitOnErr("-lowertypetests-read-summary: " + ClReadSummary +
                          ": ");
    auto ReadSummaryFile =
        ExitOnErr(errorOrToExpected(MemoryBuffer::getFile(ClReadSummary)));

    yaml::Input In(ReadSummaryFile->getBuffer());
    In >> Summary;
    ExitOnErr(errorCodeToError(In.error()));
  }

  bool Changed =
      LowerTypeTestsModule(
          M, ClSummaryAction == PassSummaryAction::Export ? &Summary : nullptr,
          ClSummaryAction == PassSummaryAction::Import ? &Summary : nullptr,
          /*DropTypeTests*/ false)
          .lower();

  if (!ClWriteSummary.empty()) {
    ExitOnError ExitOnErr("-lowertypetests-write-summary: " + ClWriteSummary +
                          ": ");
    std::error_code EC;
    raw_fd_ostream OS(ClWriteSummary, EC, sys::fs::OF_TextWithCRLF);
    ExitOnErr(errorCodeToError(EC));

    yaml::Output Out(OS);
    Out << Summary;
  }

  return Changed;
}

static bool isDirectCall(Use& U) {
  auto *Usr = dyn_cast<CallInst>(U.getUser());
  if (Usr) {
    auto *CB = dyn_cast<CallBase>(Usr);
    if (CB && CB->isCallee(&U))
      return true;
  }
  return false;
}

void LowerTypeTestsModule::replaceCfiUses(Function *Old, Value *New,
                                          bool IsJumpTableCanonical) {
  SmallSetVector<Constant *, 4> Constants;
  for (Use &U : llvm::make_early_inc_range(Old->uses())) {
    // Skip block addresses and no_cfi values, which refer to the function
    // body instead of the jump table.
    if (isa<BlockAddress, NoCFIValue>(U.getUser()))
      continue;

    // Skip direct calls to externally defined or non-dso_local functions
    if (isDirectCall(U) && (Old->isDSOLocal() || !IsJumpTableCanonical))
      continue;

    // Must handle Constants specially, we cannot call replaceUsesOfWith on a
    // constant because they are uniqued.
    if (auto *C = dyn_cast<Constant>(U.getUser())) {
      if (!isa<GlobalValue>(C)) {
        // Save unique users to avoid processing operand replacement
        // more than once.
        Constants.insert(C);
        continue;
      }
    }

    U.set(New);
  }

  // Process operand replacement of saved constants.
  for (auto *C : Constants)
    C->handleOperandChange(Old, New);
}

void LowerTypeTestsModule::replaceDirectCalls(Value *Old, Value *New) {
  Old->replaceUsesWithIf(New, isDirectCall);
}

bool LowerTypeTestsModule::lower() {
  Function *TypeTestFunc =
      M.getFunction(Intrinsic::getName(Intrinsic::type_test));

  if (DropTypeTests && TypeTestFunc) {
    for (Use &U : llvm::make_early_inc_range(TypeTestFunc->uses())) {
      auto *CI = cast<CallInst>(U.getUser());
      // Find and erase llvm.assume intrinsics for this llvm.type.test call.
<<<<<<< HEAD
      for (auto CIU = CI->use_begin(), CIUE = CI->use_end(); CIU != CIUE;)
        if (auto *II = dyn_cast<IntrinsicInst>((*CIU++).getUser()))
          if (II->getIntrinsicID() == Intrinsic::assume)
            II->eraseFromParent();
=======
      for (Use &CIU : llvm::make_early_inc_range(CI->uses()))
        if (auto *Assume = dyn_cast<AssumeInst>(CIU.getUser()))
          Assume->eraseFromParent();
      // If the assume was merged with another assume, we might have a use on a
      // phi (which will feed the assume). Simply replace the use on the phi
      // with "true" and leave the merged assume.
      if (!CI->use_empty()) {
        assert(all_of(CI->users(),
                      [](User *U) -> bool { return isa<PHINode>(U); }));
        CI->replaceAllUsesWith(ConstantInt::getTrue(M.getContext()));
      }
>>>>>>> a2ce6ee6
      CI->eraseFromParent();
    }

    // We have deleted the type intrinsics, so we no longer have enough
    // information to reason about the liveness of virtual function pointers
    // in GlobalDCE.
    for (GlobalVariable &GV : M.globals())
      GV.eraseMetadata(LLVMContext::MD_vcall_visibility);

    return true;
  }

  // If only some of the modules were split, we cannot correctly perform
  // this transformation. We already checked for the presense of type tests
  // with partially split modules during the thin link, and would have emitted
  // an error if any were found, so here we can simply return.
  if ((ExportSummary && ExportSummary->partiallySplitLTOUnits()) ||
      (ImportSummary && ImportSummary->partiallySplitLTOUnits()))
    return false;

  Function *ICallBranchFunnelFunc =
      M.getFunction(Intrinsic::getName(Intrinsic::icall_branch_funnel));
  if ((!TypeTestFunc || TypeTestFunc->use_empty()) &&
      (!ICallBranchFunnelFunc || ICallBranchFunnelFunc->use_empty()) &&
      !ExportSummary && !ImportSummary)
    return false;

  if (ImportSummary) {
    if (TypeTestFunc)
      for (Use &U : llvm::make_early_inc_range(TypeTestFunc->uses()))
        importTypeTest(cast<CallInst>(U.getUser()));

    if (ICallBranchFunnelFunc && !ICallBranchFunnelFunc->use_empty())
      report_fatal_error(
          "unexpected call to llvm.icall.branch.funnel during import phase");

    SmallVector<Function *, 8> Defs;
    SmallVector<Function *, 8> Decls;
    for (auto &F : M) {
      // CFI functions are either external, or promoted. A local function may
      // have the same name, but it's not the one we are looking for.
      if (F.hasLocalLinkage())
        continue;
      if (ImportSummary->cfiFunctionDefs().count(std::string(F.getName())))
        Defs.push_back(&F);
      else if (ImportSummary->cfiFunctionDecls().count(
                   std::string(F.getName())))
        Decls.push_back(&F);
    }

    std::vector<GlobalAlias *> AliasesToErase;
    {
      ScopedSaveAliaseesAndUsed S(M);
      for (auto F : Defs)
        importFunction(F, /*isJumpTableCanonical*/ true, AliasesToErase);
      for (auto F : Decls)
        importFunction(F, /*isJumpTableCanonical*/ false, AliasesToErase);
    }
    for (GlobalAlias *GA : AliasesToErase)
      GA->eraseFromParent();

    return true;
  }

  // Equivalence class set containing type identifiers and the globals that
  // reference them. This is used to partition the set of type identifiers in
  // the module into disjoint sets.
  using GlobalClassesTy = EquivalenceClasses<
      PointerUnion<GlobalTypeMember *, Metadata *, ICallBranchFunnel *>>;
  GlobalClassesTy GlobalClasses;

  // Verify the type metadata and build a few data structures to let us
  // efficiently enumerate the type identifiers associated with a global:
  // a list of GlobalTypeMembers (a GlobalObject stored alongside a vector
  // of associated type metadata) and a mapping from type identifiers to their
  // list of GlobalTypeMembers and last observed index in the list of globals.
  // The indices will be used later to deterministically order the list of type
  // identifiers.
  BumpPtrAllocator Alloc;
  struct TIInfo {
    unsigned UniqueId;
    std::vector<GlobalTypeMember *> RefGlobals;
  };
  DenseMap<Metadata *, TIInfo> TypeIdInfo;
  unsigned CurUniqueId = 0;
  SmallVector<MDNode *, 2> Types;

  // Cross-DSO CFI emits jumptable entries for exported functions as well as
  // address taken functions in case they are address taken in other modules.
  const bool CrossDsoCfi = M.getModuleFlag("Cross-DSO CFI") != nullptr;

  struct ExportedFunctionInfo {
    CfiFunctionLinkage Linkage;
    MDNode *FuncMD; // {name, linkage, type[, type...]}
  };
  DenseMap<StringRef, ExportedFunctionInfo> ExportedFunctions;
  if (ExportSummary) {
    // A set of all functions that are address taken by a live global object.
    DenseSet<GlobalValue::GUID> AddressTaken;
    for (auto &I : *ExportSummary)
      for (auto &GVS : I.second.SummaryList)
        if (GVS->isLive())
          for (auto &Ref : GVS->refs())
            AddressTaken.insert(Ref.getGUID());

    NamedMDNode *CfiFunctionsMD = M.getNamedMetadata("cfi.functions");
    if (CfiFunctionsMD) {
      for (auto FuncMD : CfiFunctionsMD->operands()) {
        assert(FuncMD->getNumOperands() >= 2);
        StringRef FunctionName =
            cast<MDString>(FuncMD->getOperand(0))->getString();
        CfiFunctionLinkage Linkage = static_cast<CfiFunctionLinkage>(
            cast<ConstantAsMetadata>(FuncMD->getOperand(1))
                ->getValue()
                ->getUniqueInteger()
                .getZExtValue());
        const GlobalValue::GUID GUID = GlobalValue::getGUID(
                GlobalValue::dropLLVMManglingEscape(FunctionName));
        // Do not emit jumptable entries for functions that are not-live and
        // have no live references (and are not exported with cross-DSO CFI.)
        if (!ExportSummary->isGUIDLive(GUID))
          continue;
        if (!AddressTaken.count(GUID)) {
          if (!CrossDsoCfi || Linkage != CFL_Definition)
            continue;

          bool Exported = false;
          if (auto VI = ExportSummary->getValueInfo(GUID))
            for (auto &GVS : VI.getSummaryList())
              if (GVS->isLive() && !GlobalValue::isLocalLinkage(GVS->linkage()))
                Exported = true;

          if (!Exported)
            continue;
        }
        auto P = ExportedFunctions.insert({FunctionName, {Linkage, FuncMD}});
        if (!P.second && P.first->second.Linkage != CFL_Definition)
          P.first->second = {Linkage, FuncMD};
      }

      for (const auto &P : ExportedFunctions) {
        StringRef FunctionName = P.first;
        CfiFunctionLinkage Linkage = P.second.Linkage;
        MDNode *FuncMD = P.second.FuncMD;
        Function *F = M.getFunction(FunctionName);
        if (F && F->hasLocalLinkage()) {
          // Locally defined function that happens to have the same name as a
          // function defined in a ThinLTO module. Rename it to move it out of
          // the way of the external reference that we're about to create.
          // Note that setName will find a unique name for the function, so even
          // if there is an existing function with the suffix there won't be a
          // name collision.
          F->setName(F->getName() + ".1");
          F = nullptr;
        }

        if (!F)
          F = Function::Create(
              FunctionType::get(Type::getVoidTy(M.getContext()), false),
              GlobalVariable::ExternalLinkage,
              M.getDataLayout().getProgramAddressSpace(), FunctionName, &M);

        // If the function is available_externally, remove its definition so
        // that it is handled the same way as a declaration. Later we will try
        // to create an alias using this function's linkage, which will fail if
        // the linkage is available_externally. This will also result in us
        // following the code path below to replace the type metadata.
        if (F->hasAvailableExternallyLinkage()) {
          F->setLinkage(GlobalValue::ExternalLinkage);
          F->deleteBody();
          F->setComdat(nullptr);
          F->clearMetadata();
        }

        // Update the linkage for extern_weak declarations when a definition
        // exists.
        if (Linkage == CFL_Definition && F->hasExternalWeakLinkage())
          F->setLinkage(GlobalValue::ExternalLinkage);

        // If the function in the full LTO module is a declaration, replace its
        // type metadata with the type metadata we found in cfi.functions. That
        // metadata is presumed to be more accurate than the metadata attached
        // to the declaration.
        if (F->isDeclaration()) {
          if (Linkage == CFL_WeakDeclaration)
            F->setLinkage(GlobalValue::ExternalWeakLinkage);

          F->eraseMetadata(LLVMContext::MD_type);
          for (unsigned I = 2; I < FuncMD->getNumOperands(); ++I)
            F->addMetadata(LLVMContext::MD_type,
                           *cast<MDNode>(FuncMD->getOperand(I).get()));
        }
      }
    }
  }

  DenseMap<GlobalObject *, GlobalTypeMember *> GlobalTypeMembers;
  for (GlobalObject &GO : M.global_objects()) {
    if (isa<GlobalVariable>(GO) && GO.isDeclarationForLinker())
      continue;

    Types.clear();
    GO.getMetadata(LLVMContext::MD_type, Types);

    bool IsJumpTableCanonical = false;
    bool IsExported = false;
    if (Function *F = dyn_cast<Function>(&GO)) {
      IsJumpTableCanonical = isJumpTableCanonical(F);
      if (ExportedFunctions.count(F->getName())) {
        IsJumpTableCanonical |=
            ExportedFunctions[F->getName()].Linkage == CFL_Definition;
        IsExported = true;
      // TODO: The logic here checks only that the function is address taken,
      // not that the address takers are live. This can be updated to check
      // their liveness and emit fewer jumptable entries once monolithic LTO
      // builds also emit summaries.
      } else if (!F->hasAddressTaken()) {
        if (!CrossDsoCfi || !IsJumpTableCanonical || F->hasLocalLinkage())
          continue;
      }
    }

    auto *GTM = GlobalTypeMember::create(Alloc, &GO, IsJumpTableCanonical,
                                         IsExported, Types);
    GlobalTypeMembers[&GO] = GTM;
    for (MDNode *Type : Types) {
      verifyTypeMDNode(&GO, Type);
      auto &Info = TypeIdInfo[Type->getOperand(1)];
      Info.UniqueId = ++CurUniqueId;
      Info.RefGlobals.push_back(GTM);
    }
  }

  auto AddTypeIdUse = [&](Metadata *TypeId) -> TypeIdUserInfo & {
    // Add the call site to the list of call sites for this type identifier. We
    // also use TypeIdUsers to keep track of whether we have seen this type
    // identifier before. If we have, we don't need to re-add the referenced
    // globals to the equivalence class.
    auto Ins = TypeIdUsers.insert({TypeId, {}});
    if (Ins.second) {
      // Add the type identifier to the equivalence class.
      GlobalClassesTy::iterator GCI = GlobalClasses.insert(TypeId);
      GlobalClassesTy::member_iterator CurSet = GlobalClasses.findLeader(GCI);

      // Add the referenced globals to the type identifier's equivalence class.
      for (GlobalTypeMember *GTM : TypeIdInfo[TypeId].RefGlobals)
        CurSet = GlobalClasses.unionSets(
            CurSet, GlobalClasses.findLeader(GlobalClasses.insert(GTM)));
    }

    return Ins.first->second;
  };

  if (TypeTestFunc) {
    for (const Use &U : TypeTestFunc->uses()) {
      auto CI = cast<CallInst>(U.getUser());
      // If this type test is only used by llvm.assume instructions, it
      // was used for whole program devirtualization, and is being kept
      // for use by other optimization passes. We do not need or want to
      // lower it here. We also don't want to rewrite any associated globals
      // unnecessarily. These will be removed by a subsequent LTT invocation
      // with the DropTypeTests flag set.
      bool OnlyAssumeUses = !CI->use_empty();
      for (const Use &CIU : CI->uses()) {
<<<<<<< HEAD
        if (auto *II = dyn_cast<IntrinsicInst>(CIU.getUser()))
          if (II->getIntrinsicID() == Intrinsic::assume)
            continue;
=======
        if (isa<AssumeInst>(CIU.getUser()))
          continue;
>>>>>>> a2ce6ee6
        OnlyAssumeUses = false;
        break;
      }
      if (OnlyAssumeUses)
        continue;

      auto TypeIdMDVal = dyn_cast<MetadataAsValue>(CI->getArgOperand(1));
      if (!TypeIdMDVal)
        report_fatal_error("Second argument of llvm.type.test must be metadata");
      auto TypeId = TypeIdMDVal->getMetadata();
      AddTypeIdUse(TypeId).CallSites.push_back(CI);
    }
  }

  if (ICallBranchFunnelFunc) {
    for (const Use &U : ICallBranchFunnelFunc->uses()) {
      if (Arch != Triple::x86_64)
        report_fatal_error(
            "llvm.icall.branch.funnel not supported on this target");

      auto CI = cast<CallInst>(U.getUser());

      std::vector<GlobalTypeMember *> Targets;
      if (CI->arg_size() % 2 != 1)
        report_fatal_error("number of arguments should be odd");

      GlobalClassesTy::member_iterator CurSet;
      for (unsigned I = 1; I != CI->arg_size(); I += 2) {
        int64_t Offset;
        auto *Base = dyn_cast<GlobalObject>(GetPointerBaseWithConstantOffset(
            CI->getOperand(I), Offset, M.getDataLayout()));
        if (!Base)
          report_fatal_error(
              "Expected branch funnel operand to be global value");

        GlobalTypeMember *GTM = GlobalTypeMembers[Base];
        Targets.push_back(GTM);
        GlobalClassesTy::member_iterator NewSet =
            GlobalClasses.findLeader(GlobalClasses.insert(GTM));
        if (I == 1)
          CurSet = NewSet;
        else
          CurSet = GlobalClasses.unionSets(CurSet, NewSet);
      }

      GlobalClasses.unionSets(
          CurSet, GlobalClasses.findLeader(
                      GlobalClasses.insert(ICallBranchFunnel::create(
                          Alloc, CI, Targets, ++CurUniqueId))));
    }
  }

  if (ExportSummary) {
    DenseMap<GlobalValue::GUID, TinyPtrVector<Metadata *>> MetadataByGUID;
    for (auto &P : TypeIdInfo) {
      if (auto *TypeId = dyn_cast<MDString>(P.first))
        MetadataByGUID[GlobalValue::getGUID(TypeId->getString())].push_back(
            TypeId);
    }

    for (auto &P : *ExportSummary) {
      for (auto &S : P.second.SummaryList) {
        if (!ExportSummary->isGlobalValueLive(S.get()))
          continue;
        if (auto *FS = dyn_cast<FunctionSummary>(S->getBaseObject()))
          for (GlobalValue::GUID G : FS->type_tests())
            for (Metadata *MD : MetadataByGUID[G])
              AddTypeIdUse(MD).IsExported = true;
      }
    }
  }

  if (GlobalClasses.empty())
    return false;

  // Build a list of disjoint sets ordered by their maximum global index for
  // determinism.
  std::vector<std::pair<GlobalClassesTy::iterator, unsigned>> Sets;
  for (GlobalClassesTy::iterator I = GlobalClasses.begin(),
                                 E = GlobalClasses.end();
       I != E; ++I) {
    if (!I->isLeader())
      continue;
    ++NumTypeIdDisjointSets;

    unsigned MaxUniqueId = 0;
    for (GlobalClassesTy::member_iterator MI = GlobalClasses.member_begin(I);
         MI != GlobalClasses.member_end(); ++MI) {
      if (auto *MD = MI->dyn_cast<Metadata *>())
        MaxUniqueId = std::max(MaxUniqueId, TypeIdInfo[MD].UniqueId);
      else if (auto *BF = MI->dyn_cast<ICallBranchFunnel *>())
        MaxUniqueId = std::max(MaxUniqueId, BF->UniqueId);
    }
    Sets.emplace_back(I, MaxUniqueId);
  }
  llvm::sort(Sets,
             [](const std::pair<GlobalClassesTy::iterator, unsigned> &S1,
                const std::pair<GlobalClassesTy::iterator, unsigned> &S2) {
               return S1.second < S2.second;
             });

  // For each disjoint set we found...
  for (const auto &S : Sets) {
    // Build the list of type identifiers in this disjoint set.
    std::vector<Metadata *> TypeIds;
    std::vector<GlobalTypeMember *> Globals;
    std::vector<ICallBranchFunnel *> ICallBranchFunnels;
    for (GlobalClassesTy::member_iterator MI =
             GlobalClasses.member_begin(S.first);
         MI != GlobalClasses.member_end(); ++MI) {
      if (MI->is<Metadata *>())
        TypeIds.push_back(MI->get<Metadata *>());
      else if (MI->is<GlobalTypeMember *>())
        Globals.push_back(MI->get<GlobalTypeMember *>());
      else
        ICallBranchFunnels.push_back(MI->get<ICallBranchFunnel *>());
    }

    // Order type identifiers by unique ID for determinism. This ordering is
    // stable as there is a one-to-one mapping between metadata and unique IDs.
    llvm::sort(TypeIds, [&](Metadata *M1, Metadata *M2) {
      return TypeIdInfo[M1].UniqueId < TypeIdInfo[M2].UniqueId;
    });

    // Same for the branch funnels.
    llvm::sort(ICallBranchFunnels,
               [&](ICallBranchFunnel *F1, ICallBranchFunnel *F2) {
                 return F1->UniqueId < F2->UniqueId;
               });

    // Build bitsets for this disjoint set.
    buildBitSetsFromDisjointSet(TypeIds, Globals, ICallBranchFunnels);
  }

  allocateByteArrays();

  // Parse alias data to replace stand-in function declarations for aliases
  // with an alias to the intended target.
  if (ExportSummary) {
    if (NamedMDNode *AliasesMD = M.getNamedMetadata("aliases")) {
      for (auto AliasMD : AliasesMD->operands()) {
        assert(AliasMD->getNumOperands() >= 4);
        StringRef AliasName =
            cast<MDString>(AliasMD->getOperand(0))->getString();
        StringRef Aliasee = cast<MDString>(AliasMD->getOperand(1))->getString();

        if (!ExportedFunctions.count(Aliasee) ||
            ExportedFunctions[Aliasee].Linkage != CFL_Definition ||
            !M.getNamedAlias(Aliasee))
          continue;

        GlobalValue::VisibilityTypes Visibility =
            static_cast<GlobalValue::VisibilityTypes>(
                cast<ConstantAsMetadata>(AliasMD->getOperand(2))
                    ->getValue()
                    ->getUniqueInteger()
                    .getZExtValue());
        bool Weak =
            static_cast<bool>(cast<ConstantAsMetadata>(AliasMD->getOperand(3))
                                  ->getValue()
                                  ->getUniqueInteger()
                                  .getZExtValue());

        auto *Alias = GlobalAlias::create("", M.getNamedAlias(Aliasee));
        Alias->setVisibility(Visibility);
        if (Weak)
          Alias->setLinkage(GlobalValue::WeakAnyLinkage);

        if (auto *F = M.getFunction(AliasName)) {
          Alias->takeName(F);
          F->replaceAllUsesWith(Alias);
          F->eraseFromParent();
        } else {
          Alias->setName(AliasName);
        }
      }
    }
  }

  // Emit .symver directives for exported functions, if they exist.
  if (ExportSummary) {
    if (NamedMDNode *SymversMD = M.getNamedMetadata("symvers")) {
      for (auto Symver : SymversMD->operands()) {
        assert(Symver->getNumOperands() >= 2);
        StringRef SymbolName =
            cast<MDString>(Symver->getOperand(0))->getString();
        StringRef Alias = cast<MDString>(Symver->getOperand(1))->getString();

        if (!ExportedFunctions.count(SymbolName))
          continue;

        M.appendModuleInlineAsm(
            (llvm::Twine(".symver ") + SymbolName + ", " + Alias).str());
      }
    }
  }

  return true;
}

PreservedAnalyses LowerTypeTestsPass::run(Module &M,
                                          ModuleAnalysisManager &AM) {
  bool Changed;
  if (UseCommandLine)
    Changed = LowerTypeTestsModule::runForTesting(M);
  else
    Changed =
        LowerTypeTestsModule(M, ExportSummary, ImportSummary, DropTypeTests)
            .lower();
  if (!Changed)
    return PreservedAnalyses::all();
  return PreservedAnalyses::none();
}<|MERGE_RESOLUTION|>--- conflicted
+++ resolved
@@ -342,12 +342,8 @@
 struct ScopedSaveAliaseesAndUsed {
   Module &M;
   SmallVector<GlobalValue *, 4> Used, CompilerUsed;
-<<<<<<< HEAD
-  std::vector<std::pair<GlobalIndirectSymbol *, Function *>> FunctionAliases;
-=======
   std::vector<std::pair<GlobalAlias *, Function *>> FunctionAliases;
   std::vector<std::pair<GlobalIFunc *, Function *>> ResolverIFuncs;
->>>>>>> a2ce6ee6
 
   ScopedSaveAliaseesAndUsed(Module &M) : M(M) {
     // The users of this class want to replace all function references except
@@ -1818,12 +1814,6 @@
     for (Use &U : llvm::make_early_inc_range(TypeTestFunc->uses())) {
       auto *CI = cast<CallInst>(U.getUser());
       // Find and erase llvm.assume intrinsics for this llvm.type.test call.
-<<<<<<< HEAD
-      for (auto CIU = CI->use_begin(), CIUE = CI->use_end(); CIU != CIUE;)
-        if (auto *II = dyn_cast<IntrinsicInst>((*CIU++).getUser()))
-          if (II->getIntrinsicID() == Intrinsic::assume)
-            II->eraseFromParent();
-=======
       for (Use &CIU : llvm::make_early_inc_range(CI->uses()))
         if (auto *Assume = dyn_cast<AssumeInst>(CIU.getUser()))
           Assume->eraseFromParent();
@@ -1835,7 +1825,6 @@
                       [](User *U) -> bool { return isa<PHINode>(U); }));
         CI->replaceAllUsesWith(ConstantInt::getTrue(M.getContext()));
       }
->>>>>>> a2ce6ee6
       CI->eraseFromParent();
     }
 
@@ -2100,14 +2089,8 @@
       // with the DropTypeTests flag set.
       bool OnlyAssumeUses = !CI->use_empty();
       for (const Use &CIU : CI->uses()) {
-<<<<<<< HEAD
-        if (auto *II = dyn_cast<IntrinsicInst>(CIU.getUser()))
-          if (II->getIntrinsicID() == Intrinsic::assume)
-            continue;
-=======
         if (isa<AssumeInst>(CIU.getUser()))
           continue;
->>>>>>> a2ce6ee6
         OnlyAssumeUses = false;
         break;
       }
