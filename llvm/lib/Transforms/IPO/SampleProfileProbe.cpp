--- conflicted
+++ resolved
@@ -50,8 +50,6 @@
     UpdatePseudoProbe("update-pseudo-probe", cl::init(true), cl::Hidden,
                       cl::desc("Update pseudo probe distribution factor"));
 
-<<<<<<< HEAD
-=======
 static uint64_t getCallStackHash(const DILocation *DIL) {
   uint64_t Hash = 0;
   const DILocation *InlinedAt = DIL ? DIL->getInlinedAt() : nullptr;
@@ -73,7 +71,6 @@
   return getCallStackHash(Inst.getDebugLoc());
 }
 
->>>>>>> 2ab1d525
 bool PseudoProbeVerifier::shouldVerifyFunction(const Function *F) {
   // Skip function declaration.
   if (F->isDeclaration())
@@ -141,15 +138,10 @@
 void PseudoProbeVerifier::collectProbeFactors(const BasicBlock *Block,
                                               ProbeFactorMap &ProbeFactors) {
   for (const auto &I : *Block) {
-<<<<<<< HEAD
-    if (Optional<PseudoProbe> Probe = extractProbe(I))
-      ProbeFactors[Probe->Id] += Probe->Factor;
-=======
     if (Optional<PseudoProbe> Probe = extractProbe(I)) {
       uint64_t Hash = computeCallStackHash(I);
       ProbeFactors[{Probe->Id, Hash}] += Probe->Factor;
     }
->>>>>>> 2ab1d525
   }
 }
 
@@ -167,11 +159,7 @@
           dbgs() << "Function " << F->getName() << ":\n";
           BannerPrinted = true;
         }
-<<<<<<< HEAD
-        dbgs() << "Probe " << I.first << "\tprevious factor "
-=======
         dbgs() << "Probe " << I.first.first << "\tprevious factor "
->>>>>>> 2ab1d525
                << format("%0.2f", PrevProbeFactor) << "\tcurrent factor "
                << format("%0.2f", CurProbeFactor) << "\n";
       }
@@ -427,13 +415,7 @@
                                           FunctionAnalysisManager &FAM) {
   BlockFrequencyInfo &BFI = FAM.getResult<BlockFrequencyAnalysis>(F);
   auto BBProfileCount = [&BFI](BasicBlock *BB) {
-<<<<<<< HEAD
-    return BFI.getBlockProfileCount(BB)
-               ? BFI.getBlockProfileCount(BB).getValue()
-               : 0;
-=======
     return BFI.getBlockProfileCount(BB).getValueOr(0);
->>>>>>> 2ab1d525
   };
 
   // Collect the sum of execution weight for each probe.
@@ -441,18 +423,8 @@
   for (auto &Block : F) {
     for (auto &I : Block) {
       if (Optional<PseudoProbe> Probe = extractProbe(I)) {
-<<<<<<< HEAD
-        // Do not count dangling probes since they are logically deleted and the
-        // current block that a dangling probe resides in doesn't reflect the
-        // execution count of the probe. The original samples of the probe will
-        // be distributed among the rest probes if there are any, this is
-        // less-than-deal but at least we don't lose any samples.
-        if (!Probe->isDangling())
-          ProbeFactors[Probe->Id] += BBProfileCount(&Block);
-=======
         uint64_t Hash = computeCallStackHash(I);
         ProbeFactors[{Probe->Id, Hash}] += BBProfileCount(&Block);
->>>>>>> 2ab1d525
       }
     }
   }
@@ -461,20 +433,10 @@
   for (auto &Block : F) {
     for (auto &I : Block) {
       if (Optional<PseudoProbe> Probe = extractProbe(I)) {
-<<<<<<< HEAD
-        // Ignore danling probes since they are logically deleted and should do
-        // not consume any profile samples in the subsequent profile annotation.
-        if (!Probe->isDangling()) {
-          float Sum = ProbeFactors[Probe->Id];
-          if (Sum != 0)
-            setProbeDistributionFactor(I, BBProfileCount(&Block) / Sum);
-        }
-=======
         uint64_t Hash = computeCallStackHash(I);
         float Sum = ProbeFactors[{Probe->Id, Hash}];
         if (Sum != 0)
           setProbeDistributionFactor(I, BBProfileCount(&Block) / Sum);
->>>>>>> 2ab1d525
       }
     }
   }
