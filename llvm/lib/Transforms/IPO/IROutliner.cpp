//===- IROutliner.cpp -- Outline Similar Regions ----------------*- C++ -*-===//
//
// Part of the LLVM Project, under the Apache License v2.0 with LLVM Exceptions.
// See https://llvm.org/LICENSE.txt for license information.
// SPDX-License-Identifier: Apache-2.0 WITH LLVM-exception
//
//===----------------------------------------------------------------------===//
///
/// \file
// Implementation for the IROutliner which is used by the IROutliner Pass.
//
//===----------------------------------------------------------------------===//

#include "llvm/Transforms/IPO/IROutliner.h"
#include "llvm/Analysis/IRSimilarityIdentifier.h"
#include "llvm/Analysis/OptimizationRemarkEmitter.h"
#include "llvm/Analysis/TargetTransformInfo.h"
#include "llvm/IR/Attributes.h"
#include "llvm/IR/DebugInfoMetadata.h"
#include "llvm/IR/DIBuilder.h"
#include "llvm/IR/Dominators.h"
#include "llvm/IR/Mangler.h"
#include "llvm/IR/PassManager.h"
#include "llvm/InitializePasses.h"
#include "llvm/Pass.h"
#include "llvm/Support/CommandLine.h"
#include "llvm/Transforms/IPO.h"
#include <map>
#include <set>
#include <vector>

#define DEBUG_TYPE "iroutliner"

using namespace llvm;
using namespace IRSimilarity;

// A command flag to be used for debugging to exclude branches from similarity
// matching and outlining.
namespace llvm {
extern cl::opt<bool> DisableBranches;
} // namespace llvm

// Set to true if the user wants the ir outliner to run on linkonceodr linkage
// functions. This is false by default because the linker can dedupe linkonceodr
// functions. Since the outliner is confined to a single module (modulo LTO),
// this is off by default. It should, however, be the default behavior in
// LTO.
static cl::opt<bool> EnableLinkOnceODRIROutlining(
    "enable-linkonceodr-ir-outlining", cl::Hidden,
    cl::desc("Enable the IR outliner on linkonceodr functions"),
    cl::init(false));

// This is a debug option to test small pieces of code to ensure that outlining
// works correctly.
static cl::opt<bool> NoCostModel(
    "ir-outlining-no-cost", cl::init(false), cl::ReallyHidden,
    cl::desc("Debug option to outline greedily, without restriction that "
             "calculated benefit outweighs cost"));

/// The OutlinableGroup holds all the overarching information for outlining
/// a set of regions that are structurally similar to one another, such as the
/// types of the overall function, the output blocks, the sets of stores needed
/// and a list of the different regions. This information is used in the
/// deduplication of extracted regions with the same structure.
struct OutlinableGroup {
  /// The sections that could be outlined
  std::vector<OutlinableRegion *> Regions;

  /// The argument types for the function created as the overall function to
  /// replace the extracted function for each region.
  std::vector<Type *> ArgumentTypes;
  /// The FunctionType for the overall function.
  FunctionType *OutlinedFunctionType = nullptr;
  /// The Function for the collective overall function.
  Function *OutlinedFunction = nullptr;

  /// Flag for whether we should not consider this group of OutlinableRegions
  /// for extraction.
  bool IgnoreGroup = false;

  /// The return blocks for the overall function.
  DenseMap<Value *, BasicBlock *> EndBBs;

  /// The PHIBlocks with their corresponding return block based on the return
  /// value as the key.
  DenseMap<Value *, BasicBlock *> PHIBlocks;

  /// A set containing the different GVN store sets needed. Each array contains
  /// a sorted list of the different values that need to be stored into output
  /// registers.
  DenseSet<ArrayRef<unsigned>> OutputGVNCombinations;

  /// Flag for whether the \ref ArgumentTypes have been defined after the
  /// extraction of the first region.
  bool InputTypesSet = false;

  /// The number of input values in \ref ArgumentTypes.  Anything after this
  /// index in ArgumentTypes is an output argument.
  unsigned NumAggregateInputs = 0;

  /// The mapping of the canonical numbering of the values in outlined sections
  /// to specific arguments.
  DenseMap<unsigned, unsigned> CanonicalNumberToAggArg;

  /// The number of branches in the region target a basic block that is outside
  /// of the region.
  unsigned BranchesToOutside = 0;

  /// The number of instructions that will be outlined by extracting \ref
  /// Regions.
  InstructionCost Benefit = 0;
  /// The number of added instructions needed for the outlining of the \ref
  /// Regions.
  InstructionCost Cost = 0;

  /// The argument that needs to be marked with the swifterr attribute.  If not
  /// needed, there is no value.
  Optional<unsigned> SwiftErrorArgument;

  /// For the \ref Regions, we look at every Value.  If it is a constant,
  /// we check whether it is the same in Region.
  ///
  /// \param [in,out] NotSame contains the global value numbers where the
  /// constant is not always the same, and must be passed in as an argument.
  void findSameConstants(DenseSet<unsigned> &NotSame);

  /// For the regions, look at each set of GVN stores needed and account for
  /// each combination.  Add an argument to the argument types if there is
  /// more than one combination.
  ///
  /// \param [in] M - The module we are outlining from.
  void collectGVNStoreSets(Module &M);
};

/// Move the contents of \p SourceBB to before the last instruction of \p
/// TargetBB.
/// \param SourceBB - the BasicBlock to pull Instructions from.
/// \param TargetBB - the BasicBlock to put Instruction into.
static void moveBBContents(BasicBlock &SourceBB, BasicBlock &TargetBB) {
  for (Instruction &I : llvm::make_early_inc_range(SourceBB))
    I.moveBefore(TargetBB, TargetBB.end());
}

/// A function to sort the keys of \p Map, which must be a mapping of constant
/// values to basic blocks and return it in \p SortedKeys
///
/// \param SortedKeys - The vector the keys will be return in and sorted.
/// \param Map - The DenseMap containing keys to sort.
static void getSortedConstantKeys(std::vector<Value *> &SortedKeys,
                                  DenseMap<Value *, BasicBlock *> &Map) {
  for (auto &VtoBB : Map)
    SortedKeys.push_back(VtoBB.first);

  stable_sort(SortedKeys, [](const Value *LHS, const Value *RHS) {
    const ConstantInt *LHSC = dyn_cast<ConstantInt>(LHS);
    const ConstantInt *RHSC = dyn_cast<ConstantInt>(RHS);
    assert(RHSC && "Not a constant integer in return value?");
    assert(LHSC && "Not a constant integer in return value?");

    return LHSC->getLimitedValue() < RHSC->getLimitedValue();
  });
}

Value *OutlinableRegion::findCorrespondingValueIn(const OutlinableRegion &Other,
                                                  Value *V) {
  Optional<unsigned> GVN = Candidate->getGVN(V);
  assert(GVN.hasValue() && "No GVN for incoming value");
  Optional<unsigned> CanonNum = Candidate->getCanonicalNum(*GVN);
  Optional<unsigned> FirstGVN = Other.Candidate->fromCanonicalNum(*CanonNum);
  Optional<Value *> FoundValueOpt = Other.Candidate->fromGVN(*FirstGVN);
  return FoundValueOpt.getValueOr(nullptr);
}

void OutlinableRegion::splitCandidate() {
  assert(!CandidateSplit && "Candidate already split!");

  Instruction *BackInst = Candidate->backInstruction();

  Instruction *EndInst = nullptr;
  // Check whether the last instruction is a terminator, if it is, we do
  // not split on the following instruction. We leave the block as it is.  We
  // also check that this is not the last instruction in the Module, otherwise
  // the check for whether the current following instruction matches the
  // previously recorded instruction will be incorrect.
  if (!BackInst->isTerminator() ||
      BackInst->getParent() != &BackInst->getFunction()->back()) {
    EndInst = Candidate->end()->Inst;
    assert(EndInst && "Expected an end instruction?");
  }

  // We check if the current instruction following the last instruction in the
  // region is the same as the recorded instruction following the last
  // instruction. If they do not match, there could be problems in rewriting
  // the program after outlining, so we ignore it.
  if (!BackInst->isTerminator() &&
      EndInst != BackInst->getNextNonDebugInstruction())
    return;

  Instruction *StartInst = (*Candidate->begin()).Inst;
  assert(StartInst && "Expected a start instruction?");
  StartBB = StartInst->getParent();
  PrevBB = StartBB;

  // The basic block gets split like so:
  // block:                 block:
  //   inst1                  inst1
  //   inst2                  inst2
  //   region1               br block_to_outline
  //   region2              block_to_outline:
  //   region3          ->    region1
  //   region4                region2
  //   inst3                  region3
  //   inst4                  region4
  //                          br block_after_outline
  //                        block_after_outline:
  //                          inst3
  //                          inst4

  std::string OriginalName = PrevBB->getName().str();

  StartBB = PrevBB->splitBasicBlock(StartInst, OriginalName + "_to_outline");
  PrevBB->replaceSuccessorsPhiUsesWith(PrevBB, StartBB);

  CandidateSplit = true;
  if (!BackInst->isTerminator()) {
    EndBB = EndInst->getParent();
    FollowBB = EndBB->splitBasicBlock(EndInst, OriginalName + "_after_outline");
    EndBB->replaceSuccessorsPhiUsesWith(EndBB, FollowBB);
    FollowBB->replaceSuccessorsPhiUsesWith(PrevBB, FollowBB);
    return;
  }

  EndBB = BackInst->getParent();
  EndsInBranch = true;
  FollowBB = nullptr;
}

void OutlinableRegion::reattachCandidate() {
  assert(CandidateSplit && "Candidate is not split!");

  // The basic block gets reattached like so:
  // block:                        block:
  //   inst1                         inst1
  //   inst2                         inst2
  //   br block_to_outline           region1
  // block_to_outline:        ->     region2
  //   region1                       region3
  //   region2                       region4
  //   region3                       inst3
  //   region4                       inst4
  //   br block_after_outline
  // block_after_outline:
  //   inst3
  //   inst4
  assert(StartBB != nullptr && "StartBB for Candidate is not defined!");

  // StartBB should only have one predecessor since we put an unconditional
  // branch at the end of PrevBB when we split the BasicBlock.
  PrevBB = StartBB->getSinglePredecessor();
  assert(PrevBB != nullptr &&
         "No Predecessor for the region start basic block!");

  assert(PrevBB->getTerminator() && "Terminator removed from PrevBB!");
  PrevBB->getTerminator()->eraseFromParent();

  moveBBContents(*StartBB, *PrevBB);

  BasicBlock *PlacementBB = PrevBB;
  if (StartBB != EndBB)
    PlacementBB = EndBB;
  if (!EndsInBranch && PlacementBB->getUniqueSuccessor() != nullptr) {
    assert(FollowBB != nullptr && "FollowBB for Candidate is not defined!");
    assert(PlacementBB->getTerminator() && "Terminator removed from EndBB!");
    PlacementBB->getTerminator()->eraseFromParent();
    moveBBContents(*FollowBB, *PlacementBB);
    PlacementBB->replaceSuccessorsPhiUsesWith(FollowBB, PlacementBB);
    FollowBB->eraseFromParent();
  }

  PrevBB->replaceSuccessorsPhiUsesWith(StartBB, PrevBB);
  StartBB->eraseFromParent();

  // Make sure to save changes back to the StartBB.
  StartBB = PrevBB;
  EndBB = nullptr;
  PrevBB = nullptr;
  FollowBB = nullptr;

  CandidateSplit = false;
}

/// Find whether \p V matches the Constants previously found for the \p GVN.
///
/// \param V - The value to check for consistency.
/// \param GVN - The global value number assigned to \p V.
/// \param GVNToConstant - The mapping of global value number to Constants.
/// \returns true if the Value matches the Constant mapped to by V and false if
/// it \p V is a Constant but does not match.
/// \returns None if \p V is not a Constant.
static Optional<bool>
constantMatches(Value *V, unsigned GVN,
                DenseMap<unsigned, Constant *> &GVNToConstant) {
  // See if we have a constants
  Constant *CST = dyn_cast<Constant>(V);
  if (!CST)
    return None;

  // Holds a mapping from a global value number to a Constant.
  DenseMap<unsigned, Constant *>::iterator GVNToConstantIt;
  bool Inserted;


  // If we have a constant, try to make a new entry in the GVNToConstant.
  std::tie(GVNToConstantIt, Inserted) =
      GVNToConstant.insert(std::make_pair(GVN, CST));
  // If it was found and is not equal, it is not the same. We do not
  // handle this case yet, and exit early.
  if (Inserted || (GVNToConstantIt->second == CST))
    return true;

  return false;
}

InstructionCost OutlinableRegion::getBenefit(TargetTransformInfo &TTI) {
  InstructionCost Benefit = 0;

  // Estimate the benefit of outlining a specific sections of the program.  We
  // delegate mostly this task to the TargetTransformInfo so that if the target
  // has specific changes, we can have a more accurate estimate.

  // However, getInstructionCost delegates the code size calculation for
  // arithmetic instructions to getArithmeticInstrCost in
  // include/Analysis/TargetTransformImpl.h, where it always estimates that the
  // code size for a division and remainder instruction to be equal to 4, and
  // everything else to 1.  This is not an accurate representation of the
  // division instruction for targets that have a native division instruction.
  // To be overly conservative, we only add 1 to the number of instructions for
  // each division instruction.
  for (IRInstructionData &ID : *Candidate) {
    Instruction *I = ID.Inst;
    switch (I->getOpcode()) {
    case Instruction::FDiv:
    case Instruction::FRem:
    case Instruction::SDiv:
    case Instruction::SRem:
    case Instruction::UDiv:
    case Instruction::URem:
      Benefit += 1;
      break;
    default:
      Benefit += TTI.getInstructionCost(I, TargetTransformInfo::TCK_CodeSize);
      break;
    }
  }

  return Benefit;
}

/// Find whether \p Region matches the global value numbering to Constant
/// mapping found so far.
///
/// \param Region - The OutlinableRegion we are checking for constants
/// \param GVNToConstant - The mapping of global value number to Constants.
/// \param NotSame - The set of global value numbers that do not have the same
/// constant in each region.
/// \returns true if all Constants are the same in every use of a Constant in \p
/// Region and false if not
static bool
collectRegionsConstants(OutlinableRegion &Region,
                        DenseMap<unsigned, Constant *> &GVNToConstant,
                        DenseSet<unsigned> &NotSame) {
  bool ConstantsTheSame = true;

  IRSimilarityCandidate &C = *Region.Candidate;
  for (IRInstructionData &ID : C) {

    // Iterate over the operands in an instruction. If the global value number,
    // assigned by the IRSimilarityCandidate, has been seen before, we check if
    // the the number has been found to be not the same value in each instance.
    for (Value *V : ID.OperVals) {
      Optional<unsigned> GVNOpt = C.getGVN(V);
      assert(GVNOpt.hasValue() && "Expected a GVN for operand?");
      unsigned GVN = GVNOpt.getValue();

      // Check if this global value has been found to not be the same already.
      if (NotSame.contains(GVN)) {
        if (isa<Constant>(V))
          ConstantsTheSame = false;
        continue;
      }

      // If it has been the same so far, we check the value for if the
      // associated Constant value match the previous instances of the same
      // global value number.  If the global value does not map to a Constant,
      // it is considered to not be the same value.
      Optional<bool> ConstantMatches = constantMatches(V, GVN, GVNToConstant);
      if (ConstantMatches.hasValue()) {
        if (ConstantMatches.getValue())
          continue;
        else
          ConstantsTheSame = false;
      }

      // While this value is a register, it might not have been previously,
      // make sure we don't already have a constant mapped to this global value
      // number.
      if (GVNToConstant.find(GVN) != GVNToConstant.end())
        ConstantsTheSame = false;

      NotSame.insert(GVN);
    }
  }

  return ConstantsTheSame;
}

void OutlinableGroup::findSameConstants(DenseSet<unsigned> &NotSame) {
  DenseMap<unsigned, Constant *> GVNToConstant;

  for (OutlinableRegion *Region : Regions)
    collectRegionsConstants(*Region, GVNToConstant, NotSame);
}

void OutlinableGroup::collectGVNStoreSets(Module &M) {
  for (OutlinableRegion *OS : Regions)
    OutputGVNCombinations.insert(OS->GVNStores);

  // We are adding an extracted argument to decide between which output path
  // to use in the basic block.  It is used in a switch statement and only
  // needs to be an integer.
  if (OutputGVNCombinations.size() > 1)
    ArgumentTypes.push_back(Type::getInt32Ty(M.getContext()));
}

/// Get the subprogram if it exists for one of the outlined regions.
///
/// \param [in] Group - The set of regions to find a subprogram for.
/// \returns the subprogram if it exists, or nullptr.
static DISubprogram *getSubprogramOrNull(OutlinableGroup &Group) {
  for (OutlinableRegion *OS : Group.Regions)
    if (Function *F = OS->Call->getFunction())
      if (DISubprogram *SP = F->getSubprogram())
        return SP;

  return nullptr;
}

Function *IROutliner::createFunction(Module &M, OutlinableGroup &Group,
                                     unsigned FunctionNameSuffix) {
  assert(!Group.OutlinedFunction && "Function is already defined!");

  Type *RetTy = Type::getVoidTy(M.getContext());
  // All extracted functions _should_ have the same return type at this point
  // since the similarity identifier ensures that all branches outside of the
  // region occur in the same place.

  // NOTE: Should we ever move to the model that uses a switch at every point
  // needed, meaning that we could branch within the region or out, it is
  // possible that we will need to switch to using the most general case all of
  // the time.
  for (OutlinableRegion *R : Group.Regions) {
    Type *ExtractedFuncType = R->ExtractedFunction->getReturnType();
    if ((RetTy->isVoidTy() && !ExtractedFuncType->isVoidTy()) ||
        (RetTy->isIntegerTy(1) && ExtractedFuncType->isIntegerTy(16)))
      RetTy = ExtractedFuncType;
  }

  Group.OutlinedFunctionType = FunctionType::get(
      RetTy, Group.ArgumentTypes, false);

  // These functions will only be called from within the same module, so
  // we can set an internal linkage.
  Group.OutlinedFunction = Function::Create(
      Group.OutlinedFunctionType, GlobalValue::InternalLinkage,
      "outlined_ir_func_" + std::to_string(FunctionNameSuffix), M);

  // Transfer the swifterr attribute to the correct function parameter.
  if (Group.SwiftErrorArgument.hasValue())
    Group.OutlinedFunction->addParamAttr(Group.SwiftErrorArgument.getValue(),
                                         Attribute::SwiftError);

  Group.OutlinedFunction->addFnAttr(Attribute::OptimizeForSize);
  Group.OutlinedFunction->addFnAttr(Attribute::MinSize);

  // If there's a DISubprogram associated with this outlined function, then
  // emit debug info for the outlined function.
  if (DISubprogram *SP = getSubprogramOrNull(Group)) {
    Function *F = Group.OutlinedFunction;
    // We have a DISubprogram. Get its DICompileUnit.
    DICompileUnit *CU = SP->getUnit();
    DIBuilder DB(M, true, CU);
    DIFile *Unit = SP->getFile();
    Mangler Mg;
    // Get the mangled name of the function for the linkage name.
    std::string Dummy;
    llvm::raw_string_ostream MangledNameStream(Dummy);
    Mg.getNameWithPrefix(MangledNameStream, F, false);

    DISubprogram *OutlinedSP = DB.createFunction(
        Unit /* Context */, F->getName(), MangledNameStream.str(),
        Unit /* File */,
        0 /* Line 0 is reserved for compiler-generated code. */,
        DB.createSubroutineType(DB.getOrCreateTypeArray(None)), /* void type */
        0, /* Line 0 is reserved for compiler-generated code. */
        DINode::DIFlags::FlagArtificial /* Compiler-generated code. */,
        /* Outlined code is optimized code by definition. */
        DISubprogram::SPFlagDefinition | DISubprogram::SPFlagOptimized);

    // Don't add any new variables to the subprogram.
    DB.finalizeSubprogram(OutlinedSP);

    // Attach subprogram to the function.
    F->setSubprogram(OutlinedSP);
    // We're done with the DIBuilder.
    DB.finalize();
  }

  return Group.OutlinedFunction;
}

/// Move each BasicBlock in \p Old to \p New.
///
/// \param [in] Old - The function to move the basic blocks from.
/// \param [in] New - The function to move the basic blocks to.
/// \param [out] NewEnds - The return blocks of the new overall function.
static void moveFunctionData(Function &Old, Function &New,
                             DenseMap<Value *, BasicBlock *> &NewEnds) {
  for (BasicBlock &CurrBB : llvm::make_early_inc_range(Old)) {
    CurrBB.removeFromParent();
    CurrBB.insertInto(&New);
    Instruction *I = CurrBB.getTerminator();

    // For each block we find a return instruction is, it is a potential exit
    // path for the function.  We keep track of each block based on the return
    // value here.
    if (ReturnInst *RI = dyn_cast<ReturnInst>(I))
      NewEnds.insert(std::make_pair(RI->getReturnValue(), &CurrBB));

    std::vector<Instruction *> DebugInsts;

    for (Instruction &Val : CurrBB) {
      // We must handle the scoping of called functions differently than
      // other outlined instructions.
      if (!isa<CallInst>(&Val)) {
        // Remove the debug information for outlined functions.
        Val.setDebugLoc(DebugLoc());
        continue;
      }

      // From this point we are only handling call instructions.
      CallInst *CI = cast<CallInst>(&Val);

      // We add any debug statements here, to be removed after.  Since the
      // instructions originate from many different locations in the program,
      // it will cause incorrect reporting from a debugger if we keep the
      // same debug instructions.
      if (isa<DbgInfoIntrinsic>(CI)) {
        DebugInsts.push_back(&Val);
        continue;
      }

      // Edit the scope of called functions inside of outlined functions.
      if (DISubprogram *SP = New.getSubprogram()) {
        DILocation *DI = DILocation::get(New.getContext(), 0, 0, SP);
        Val.setDebugLoc(DI);
      }
    }

    for (Instruction *I : DebugInsts)
      I->eraseFromParent();
  }

  assert(NewEnds.size() > 0 && "No return instruction for new function?");
}

/// Find the the constants that will need to be lifted into arguments
/// as they are not the same in each instance of the region.
///
/// \param [in] C - The IRSimilarityCandidate containing the region we are
/// analyzing.
/// \param [in] NotSame - The set of global value numbers that do not have a
/// single Constant across all OutlinableRegions similar to \p C.
/// \param [out] Inputs - The list containing the global value numbers of the
/// arguments needed for the region of code.
static void findConstants(IRSimilarityCandidate &C, DenseSet<unsigned> &NotSame,
                          std::vector<unsigned> &Inputs) {
  DenseSet<unsigned> Seen;
  // Iterate over the instructions, and find what constants will need to be
  // extracted into arguments.
  for (IRInstructionDataList::iterator IDIt = C.begin(), EndIDIt = C.end();
       IDIt != EndIDIt; IDIt++) {
    for (Value *V : (*IDIt).OperVals) {
      // Since these are stored before any outlining, they will be in the
      // global value numbering.
      unsigned GVN = C.getGVN(V).getValue();
      if (isa<Constant>(V))
        if (NotSame.contains(GVN) && !Seen.contains(GVN)) {
          Inputs.push_back(GVN);
          Seen.insert(GVN);
        }
    }
  }
}

/// Find the GVN for the inputs that have been found by the CodeExtractor.
///
/// \param [in] C - The IRSimilarityCandidate containing the region we are
/// analyzing.
/// \param [in] CurrentInputs - The set of inputs found by the
/// CodeExtractor.
/// \param [in] OutputMappings - The mapping of values that have been replaced
/// by a new output value.
/// \param [out] EndInputNumbers - The global value numbers for the extracted
/// arguments.
static void mapInputsToGVNs(IRSimilarityCandidate &C,
                            SetVector<Value *> &CurrentInputs,
                            const DenseMap<Value *, Value *> &OutputMappings,
                            std::vector<unsigned> &EndInputNumbers) {
  // Get the Global Value Number for each input.  We check if the Value has been
  // replaced by a different value at output, and use the original value before
  // replacement.
  for (Value *Input : CurrentInputs) {
    assert(Input && "Have a nullptr as an input");
    if (OutputMappings.find(Input) != OutputMappings.end())
      Input = OutputMappings.find(Input)->second;
    assert(C.getGVN(Input).hasValue() &&
           "Could not find a numbering for the given input");
    EndInputNumbers.push_back(C.getGVN(Input).getValue());
  }
}

/// Find the original value for the \p ArgInput values if any one of them was
/// replaced during a previous extraction.
///
/// \param [in] ArgInputs - The inputs to be extracted by the code extractor.
/// \param [in] OutputMappings - The mapping of values that have been replaced
/// by a new output value.
/// \param [out] RemappedArgInputs - The remapped values according to
/// \p OutputMappings that will be extracted.
static void
remapExtractedInputs(const ArrayRef<Value *> ArgInputs,
                     const DenseMap<Value *, Value *> &OutputMappings,
                     SetVector<Value *> &RemappedArgInputs) {
  // Get the global value number for each input that will be extracted as an
  // argument by the code extractor, remapping if needed for reloaded values.
  for (Value *Input : ArgInputs) {
    if (OutputMappings.find(Input) != OutputMappings.end())
      Input = OutputMappings.find(Input)->second;
    RemappedArgInputs.insert(Input);
  }
}

/// Find the input GVNs and the output values for a region of Instructions.
/// Using the code extractor, we collect the inputs to the extracted function.
///
/// The \p Region can be identified as needing to be ignored in this function.
/// It should be checked whether it should be ignored after a call to this
/// function.
///
/// \param [in,out] Region - The region of code to be analyzed.
/// \param [out] InputGVNs - The global value numbers for the extracted
/// arguments.
/// \param [in] NotSame - The global value numbers in the region that do not
/// have the same constant value in the regions structurally similar to
/// \p Region.
/// \param [in] OutputMappings - The mapping of values that have been replaced
/// by a new output value after extraction.
/// \param [out] ArgInputs - The values of the inputs to the extracted function.
/// \param [out] Outputs - The set of values extracted by the CodeExtractor
/// as outputs.
static void getCodeExtractorArguments(
    OutlinableRegion &Region, std::vector<unsigned> &InputGVNs,
    DenseSet<unsigned> &NotSame, DenseMap<Value *, Value *> &OutputMappings,
    SetVector<Value *> &ArgInputs, SetVector<Value *> &Outputs) {
  IRSimilarityCandidate &C = *Region.Candidate;

  // OverallInputs are the inputs to the region found by the CodeExtractor,
  // SinkCands and HoistCands are used by the CodeExtractor to find sunken
  // allocas of values whose lifetimes are contained completely within the
  // outlined region. PremappedInputs are the arguments found by the
  // CodeExtractor, removing conditions such as sunken allocas, but that
  // may need to be remapped due to the extracted output values replacing
  // the original values. We use DummyOutputs for this first run of finding
  // inputs and outputs since the outputs could change during findAllocas,
  // the correct set of extracted outputs will be in the final Outputs ValueSet.
  SetVector<Value *> OverallInputs, PremappedInputs, SinkCands, HoistCands,
      DummyOutputs;

  // Use the code extractor to get the inputs and outputs, without sunken
  // allocas or removing llvm.assumes.
  CodeExtractor *CE = Region.CE;
  CE->findInputsOutputs(OverallInputs, DummyOutputs, SinkCands);
  assert(Region.StartBB && "Region must have a start BasicBlock!");
  Function *OrigF = Region.StartBB->getParent();
  CodeExtractorAnalysisCache CEAC(*OrigF);
  BasicBlock *Dummy = nullptr;

  // The region may be ineligible due to VarArgs in the parent function. In this
  // case we ignore the region.
  if (!CE->isEligible()) {
    Region.IgnoreRegion = true;
    return;
  }

  // Find if any values are going to be sunk into the function when extracted
  CE->findAllocas(CEAC, SinkCands, HoistCands, Dummy);
  CE->findInputsOutputs(PremappedInputs, Outputs, SinkCands);

  // TODO: Support regions with sunken allocas: values whose lifetimes are
  // contained completely within the outlined region.  These are not guaranteed
  // to be the same in every region, so we must elevate them all to arguments
  // when they appear.  If these values are not equal, it means there is some
  // Input in OverallInputs that was removed for ArgInputs.
  if (OverallInputs.size() != PremappedInputs.size()) {
    Region.IgnoreRegion = true;
    return;
  }

  findConstants(C, NotSame, InputGVNs);

  mapInputsToGVNs(C, OverallInputs, OutputMappings, InputGVNs);

  remapExtractedInputs(PremappedInputs.getArrayRef(), OutputMappings,
                       ArgInputs);

  // Sort the GVNs, since we now have constants included in the \ref InputGVNs
  // we need to make sure they are in a deterministic order.
  stable_sort(InputGVNs);
}

/// Look over the inputs and map each input argument to an argument in the
/// overall function for the OutlinableRegions.  This creates a way to replace
/// the arguments of the extracted function with the arguments of the new
/// overall function.
///
/// \param [in,out] Region - The region of code to be analyzed.
/// \param [in] InputGVNs - The global value numbering of the input values
/// collected.
/// \param [in] ArgInputs - The values of the arguments to the extracted
/// function.
static void
findExtractedInputToOverallInputMapping(OutlinableRegion &Region,
                                        std::vector<unsigned> &InputGVNs,
                                        SetVector<Value *> &ArgInputs) {

  IRSimilarityCandidate &C = *Region.Candidate;
  OutlinableGroup &Group = *Region.Parent;

  // This counts the argument number in the overall function.
  unsigned TypeIndex = 0;

  // This counts the argument number in the extracted function.
  unsigned OriginalIndex = 0;

  // Find the mapping of the extracted arguments to the arguments for the
  // overall function. Since there may be extra arguments in the overall
  // function to account for the extracted constants, we have two different
  // counters as we find extracted arguments, and as we come across overall
  // arguments.

  // Additionally, in our first pass, for the first extracted function,
  // we find argument locations for the canonical value numbering.  This
  // numbering overrides any discovered location for the extracted code.
  for (unsigned InputVal : InputGVNs) {
    Optional<unsigned> CanonicalNumberOpt = C.getCanonicalNum(InputVal);
    assert(CanonicalNumberOpt.hasValue() && "Canonical number not found?");
    unsigned CanonicalNumber = CanonicalNumberOpt.getValue();

    Optional<Value *> InputOpt = C.fromGVN(InputVal);
    assert(InputOpt.hasValue() && "Global value number not found?");
    Value *Input = InputOpt.getValue();

    DenseMap<unsigned, unsigned>::iterator AggArgIt =
        Group.CanonicalNumberToAggArg.find(CanonicalNumber);

    if (!Group.InputTypesSet) {
      Group.ArgumentTypes.push_back(Input->getType());
      // If the input value has a swifterr attribute, make sure to mark the
      // argument in the overall function.
      if (Input->isSwiftError()) {
        assert(
            !Group.SwiftErrorArgument.hasValue() &&
            "Argument already marked with swifterr for this OutlinableGroup!");
        Group.SwiftErrorArgument = TypeIndex;
      }
    }

    // Check if we have a constant. If we do add it to the overall argument
    // number to Constant map for the region, and continue to the next input.
    if (Constant *CST = dyn_cast<Constant>(Input)) {
      if (AggArgIt != Group.CanonicalNumberToAggArg.end())
        Region.AggArgToConstant.insert(std::make_pair(AggArgIt->second, CST));
      else {
        Group.CanonicalNumberToAggArg.insert(
            std::make_pair(CanonicalNumber, TypeIndex));
        Region.AggArgToConstant.insert(std::make_pair(TypeIndex, CST));
      }
      TypeIndex++;
      continue;
    }

    // It is not a constant, we create the mapping from extracted argument list
    // to the overall argument list, using the canonical location, if it exists.
    assert(ArgInputs.count(Input) && "Input cannot be found!");

    if (AggArgIt != Group.CanonicalNumberToAggArg.end()) {
      if (OriginalIndex != AggArgIt->second)
        Region.ChangedArgOrder = true;
      Region.ExtractedArgToAgg.insert(
          std::make_pair(OriginalIndex, AggArgIt->second));
      Region.AggArgToExtracted.insert(
          std::make_pair(AggArgIt->second, OriginalIndex));
    } else {
      Group.CanonicalNumberToAggArg.insert(
          std::make_pair(CanonicalNumber, TypeIndex));
      Region.ExtractedArgToAgg.insert(std::make_pair(OriginalIndex, TypeIndex));
      Region.AggArgToExtracted.insert(std::make_pair(TypeIndex, OriginalIndex));
    }
    OriginalIndex++;
    TypeIndex++;
  }

  // If the function type definitions for the OutlinableGroup holding the region
  // have not been set, set the length of the inputs here.  We should have the
  // same inputs for all of the different regions contained in the
  // OutlinableGroup since they are all structurally similar to one another.
  if (!Group.InputTypesSet) {
    Group.NumAggregateInputs = TypeIndex;
    Group.InputTypesSet = true;
  }

  Region.NumExtractedInputs = OriginalIndex;
}

/// Create a mapping of the output arguments for the \p Region to the output
/// arguments of the overall outlined function.
///
/// \param [in,out] Region - The region of code to be analyzed.
/// \param [in] Outputs - The values found by the code extractor.
static void
findExtractedOutputToOverallOutputMapping(OutlinableRegion &Region,
                                          SetVector<Value *> &Outputs) {
  OutlinableGroup &Group = *Region.Parent;
  IRSimilarityCandidate &C = *Region.Candidate;

  SmallVector<BasicBlock *> BE;
  DenseSet<BasicBlock *> BBSet;
  C.getBasicBlocks(BBSet, BE);

  // Find the exits to the region.
  SmallPtrSet<BasicBlock *, 1> Exits;
  for (BasicBlock *Block : BE)
    for (BasicBlock *Succ : successors(Block))
      if (!BBSet.contains(Succ))
        Exits.insert(Succ);

  // After determining which blocks exit to PHINodes, we add these PHINodes to
  // the set of outputs to be processed.  We also check the incoming values of
  // the PHINodes for whether they should no longer be considered outputs.
  for (BasicBlock *ExitBB : Exits) {
    for (PHINode &PN : ExitBB->phis()) {
      // Find all incoming values from the outlining region.
      SmallVector<unsigned, 2> IncomingVals;
      for (unsigned Idx = 0; Idx < PN.getNumIncomingValues(); ++Idx)
        if (BBSet.contains(PN.getIncomingBlock(Idx)))
          IncomingVals.push_back(Idx);

      // Do not process PHI if there is one (or fewer) predecessor from region.
      if (IncomingVals.size() <= 1)
        continue;

      Region.IgnoreRegion = true;
      return;
    }
  }

  // This counts the argument number in the extracted function.
  unsigned OriginalIndex = Region.NumExtractedInputs;

  // This counts the argument number in the overall function.
  unsigned TypeIndex = Group.NumAggregateInputs;
  bool TypeFound;
  DenseSet<unsigned> AggArgsUsed;

  // Iterate over the output types and identify if there is an aggregate pointer
  // type whose base type matches the current output type. If there is, we mark
  // that we will use this output register for this value. If not we add another
  // type to the overall argument type list. We also store the GVNs used for
  // stores to identify which values will need to be moved into an special
  // block that holds the stores to the output registers.
  for (Value *Output : Outputs) {
    TypeFound = false;
    // We can do this since it is a result value, and will have a number
    // that is necessarily the same. BUT if in the future, the instructions
    // do not have to be in same order, but are functionally the same, we will
    // have to use a different scheme, as one-to-one correspondence is not
    // guaranteed.
    unsigned GlobalValue = C.getGVN(Output).getValue();
    unsigned ArgumentSize = Group.ArgumentTypes.size();

    for (unsigned Jdx = TypeIndex; Jdx < ArgumentSize; Jdx++) {
      if (Group.ArgumentTypes[Jdx] != PointerType::getUnqual(Output->getType()))
        continue;

      if (AggArgsUsed.contains(Jdx))
        continue;

      TypeFound = true;
      AggArgsUsed.insert(Jdx);
      Region.ExtractedArgToAgg.insert(std::make_pair(OriginalIndex, Jdx));
      Region.AggArgToExtracted.insert(std::make_pair(Jdx, OriginalIndex));
      Region.GVNStores.push_back(GlobalValue);
      break;
    }

    // We were unable to find an unused type in the output type set that matches
    // the output, so we add a pointer type to the argument types of the overall
    // function to handle this output and create a mapping to it.
    if (!TypeFound) {
      Group.ArgumentTypes.push_back(PointerType::getUnqual(Output->getType()));
      AggArgsUsed.insert(Group.ArgumentTypes.size() - 1);
      Region.ExtractedArgToAgg.insert(
          std::make_pair(OriginalIndex, Group.ArgumentTypes.size() - 1));
      Region.AggArgToExtracted.insert(
          std::make_pair(Group.ArgumentTypes.size() - 1, OriginalIndex));
      Region.GVNStores.push_back(GlobalValue);
    }

    stable_sort(Region.GVNStores);
    OriginalIndex++;
    TypeIndex++;
  }
}

void IROutliner::findAddInputsOutputs(Module &M, OutlinableRegion &Region,
                                      DenseSet<unsigned> &NotSame) {
  std::vector<unsigned> Inputs;
  SetVector<Value *> ArgInputs, Outputs;

  getCodeExtractorArguments(Region, Inputs, NotSame, OutputMappings, ArgInputs,
                            Outputs);

  if (Region.IgnoreRegion)
    return;

  // Map the inputs found by the CodeExtractor to the arguments found for
  // the overall function.
  findExtractedInputToOverallInputMapping(Region, Inputs, ArgInputs);

  // Map the outputs found by the CodeExtractor to the arguments found for
  // the overall function.
  findExtractedOutputToOverallOutputMapping(Region, Outputs);
}

/// Replace the extracted function in the Region with a call to the overall
/// function constructed from the deduplicated similar regions, replacing and
/// remapping the values passed to the extracted function as arguments to the
/// new arguments of the overall function.
///
/// \param [in] M - The module to outline from.
/// \param [in] Region - The regions of extracted code to be replaced with a new
/// function.
/// \returns a call instruction with the replaced function.
CallInst *replaceCalledFunction(Module &M, OutlinableRegion &Region) {
  std::vector<Value *> NewCallArgs;
  DenseMap<unsigned, unsigned>::iterator ArgPair;

  OutlinableGroup &Group = *Region.Parent;
  CallInst *Call = Region.Call;
  assert(Call && "Call to replace is nullptr?");
  Function *AggFunc = Group.OutlinedFunction;
  assert(AggFunc && "Function to replace with is nullptr?");

  // If the arguments are the same size, there are not values that need to be
  // made into an argument, the argument ordering has not been change, or
  // different output registers to handle.  We can simply replace the called
  // function in this case.
  if (!Region.ChangedArgOrder && AggFunc->arg_size() == Call->arg_size()) {
    LLVM_DEBUG(dbgs() << "Replace call to " << *Call << " with call to "
                      << *AggFunc << " with same number of arguments\n");
    Call->setCalledFunction(AggFunc);
    return Call;
  }

  // We have a different number of arguments than the new function, so
  // we need to use our previously mappings off extracted argument to overall
  // function argument, and constants to overall function argument to create the
  // new argument list.
  for (unsigned AggArgIdx = 0; AggArgIdx < AggFunc->arg_size(); AggArgIdx++) {

    if (AggArgIdx == AggFunc->arg_size() - 1 &&
        Group.OutputGVNCombinations.size() > 1) {
      // If we are on the last argument, and we need to differentiate between
      // output blocks, add an integer to the argument list to determine
      // what block to take
      LLVM_DEBUG(dbgs() << "Set switch block argument to "
                        << Region.OutputBlockNum << "\n");
      NewCallArgs.push_back(ConstantInt::get(Type::getInt32Ty(M.getContext()),
                                             Region.OutputBlockNum));
      continue;
    }

    ArgPair = Region.AggArgToExtracted.find(AggArgIdx);
    if (ArgPair != Region.AggArgToExtracted.end()) {
      Value *ArgumentValue = Call->getArgOperand(ArgPair->second);
      // If we found the mapping from the extracted function to the overall
      // function, we simply add it to the argument list.  We use the same
      // value, it just needs to honor the new order of arguments.
      LLVM_DEBUG(dbgs() << "Setting argument " << AggArgIdx << " to value "
                        << *ArgumentValue << "\n");
      NewCallArgs.push_back(ArgumentValue);
      continue;
    }

    // If it is a constant, we simply add it to the argument list as a value.
    if (Region.AggArgToConstant.find(AggArgIdx) !=
        Region.AggArgToConstant.end()) {
      Constant *CST = Region.AggArgToConstant.find(AggArgIdx)->second;
      LLVM_DEBUG(dbgs() << "Setting argument " << AggArgIdx << " to value "
                        << *CST << "\n");
      NewCallArgs.push_back(CST);
      continue;
    }

    // Add a nullptr value if the argument is not found in the extracted
    // function.  If we cannot find a value, it means it is not in use
    // for the region, so we should not pass anything to it.
    LLVM_DEBUG(dbgs() << "Setting argument " << AggArgIdx << " to nullptr\n");
    NewCallArgs.push_back(ConstantPointerNull::get(
        static_cast<PointerType *>(AggFunc->getArg(AggArgIdx)->getType())));
  }

  LLVM_DEBUG(dbgs() << "Replace call to " << *Call << " with call to "
                    << *AggFunc << " with new set of arguments\n");
  // Create the new call instruction and erase the old one.
  Call = CallInst::Create(AggFunc->getFunctionType(), AggFunc, NewCallArgs, "",
                          Call);

  // It is possible that the call to the outlined function is either the first
  // instruction is in the new block, the last instruction, or both.  If either
  // of these is the case, we need to make sure that we replace the instruction
  // in the IRInstructionData struct with the new call.
  CallInst *OldCall = Region.Call;
  if (Region.NewFront->Inst == OldCall)
    Region.NewFront->Inst = Call;
  if (Region.NewBack->Inst == OldCall)
    Region.NewBack->Inst = Call;

  // Transfer any debug information.
  Call->setDebugLoc(Region.Call->getDebugLoc());
  // Since our output may determine which branch we go to, we make sure to
  // propogate this new call value through the module.
  OldCall->replaceAllUsesWith(Call);

  // Remove the old instruction.
  OldCall->eraseFromParent();
  Region.Call = Call;

  // Make sure that the argument in the new function has the SwiftError
  // argument.
  if (Group.SwiftErrorArgument.hasValue())
    Call->addParamAttr(Group.SwiftErrorArgument.getValue(),
                       Attribute::SwiftError);

  return Call;
}

// Within an extracted function, replace the argument uses of the extracted
// region with the arguments of the function for an OutlinableGroup.
//
/// \param [in] Region - The region of extracted code to be changed.
/// \param [in,out] OutputBBs - The BasicBlock for the output stores for this
/// region.
/// \param [in] FirstFunction - A flag to indicate whether we are using this
/// function to define the overall outlined function for all the regions, or
/// if we are operating on one of the following regions.
static void
replaceArgumentUses(OutlinableRegion &Region,
                    DenseMap<Value *, BasicBlock *> &OutputBBs,
                    bool FirstFunction = false) {
  OutlinableGroup &Group = *Region.Parent;
  assert(Region.ExtractedFunction && "Region has no extracted function?");

  Function *DominatingFunction = Region.ExtractedFunction;
  if (FirstFunction)
    DominatingFunction = Group.OutlinedFunction;
  DominatorTree DT(*DominatingFunction);

  for (unsigned ArgIdx = 0; ArgIdx < Region.ExtractedFunction->arg_size();
       ArgIdx++) {
    assert(Region.ExtractedArgToAgg.find(ArgIdx) !=
               Region.ExtractedArgToAgg.end() &&
           "No mapping from extracted to outlined?");
    unsigned AggArgIdx = Region.ExtractedArgToAgg.find(ArgIdx)->second;
    Argument *AggArg = Group.OutlinedFunction->getArg(AggArgIdx);
    Argument *Arg = Region.ExtractedFunction->getArg(ArgIdx);
    // The argument is an input, so we can simply replace it with the overall
    // argument value
    if (ArgIdx < Region.NumExtractedInputs) {
      LLVM_DEBUG(dbgs() << "Replacing uses of input " << *Arg << " in function "
                        << *Region.ExtractedFunction << " with " << *AggArg
                        << " in function " << *Group.OutlinedFunction << "\n");
      Arg->replaceAllUsesWith(AggArg);
      continue;
    }

    // If we are replacing an output, we place the store value in its own
    // block inside the overall function before replacing the use of the output
    // in the function.
    assert(Arg->hasOneUse() && "Output argument can only have one use");
    User *InstAsUser = Arg->user_back();
    assert(InstAsUser && "User is nullptr!");

    Instruction *I = cast<Instruction>(InstAsUser);
    BasicBlock *BB = I->getParent();
    SmallVector<BasicBlock *, 4> Descendants;
    DT.getDescendants(BB, Descendants);
    bool EdgeAdded = false;
    if (Descendants.size() == 0) {
      EdgeAdded = true;
      DT.insertEdge(&DominatingFunction->getEntryBlock(), BB);
      DT.getDescendants(BB, Descendants);
    }

    // Iterate over the following blocks, looking for return instructions,
    // if we find one, find the corresponding output block for the return value
    // and move our store instruction there.
    for (BasicBlock *DescendBB : Descendants) {
      ReturnInst *RI = dyn_cast<ReturnInst>(DescendBB->getTerminator());
      if (!RI)
        continue;
      Value *RetVal = RI->getReturnValue();
      auto VBBIt = OutputBBs.find(RetVal);
      assert(VBBIt != OutputBBs.end() && "Could not find output value!");

      // If this is storing a PHINode, we must make sure it is included in the
      // overall function.
      StoreInst *SI = cast<StoreInst>(I);

      Value *ValueOperand = SI->getValueOperand();

      StoreInst *NewI = cast<StoreInst>(I->clone());
      NewI->setDebugLoc(DebugLoc());
      BasicBlock *OutputBB = VBBIt->second;
      OutputBB->getInstList().push_back(NewI);
      LLVM_DEBUG(dbgs() << "Move store for instruction " << *I << " to "
                        << *OutputBB << "\n");

      if (FirstFunction)
        continue;
      Value *CorrVal =
          Region.findCorrespondingValueIn(*Group.Regions[0], ValueOperand);
      assert(CorrVal && "Value is nullptr?");
      NewI->setOperand(0, CorrVal);
    }

    // If we added an edge for basic blocks without a predecessor, we remove it
    // here.
    if (EdgeAdded)
      DT.deleteEdge(&DominatingFunction->getEntryBlock(), BB);
    I->eraseFromParent();

    LLVM_DEBUG(dbgs() << "Replacing uses of output " << *Arg << " in function "
                      << *Region.ExtractedFunction << " with " << *AggArg
                      << " in function " << *Group.OutlinedFunction << "\n");
    Arg->replaceAllUsesWith(AggArg);
  }
}

/// Within an extracted function, replace the constants that need to be lifted
/// into arguments with the actual argument.
///
/// \param Region [in] - The region of extracted code to be changed.
void replaceConstants(OutlinableRegion &Region) {
  OutlinableGroup &Group = *Region.Parent;
  // Iterate over the constants that need to be elevated into arguments
  for (std::pair<unsigned, Constant *> &Const : Region.AggArgToConstant) {
    unsigned AggArgIdx = Const.first;
    Function *OutlinedFunction = Group.OutlinedFunction;
    assert(OutlinedFunction && "Overall Function is not defined?");
    Constant *CST = Const.second;
    Argument *Arg = Group.OutlinedFunction->getArg(AggArgIdx);
    // Identify the argument it will be elevated to, and replace instances of
    // that constant in the function.

    // TODO: If in the future constants do not have one global value number,
    // i.e. a constant 1 could be mapped to several values, this check will
    // have to be more strict.  It cannot be using only replaceUsesWithIf.

    LLVM_DEBUG(dbgs() << "Replacing uses of constant " << *CST
                      << " in function " << *OutlinedFunction << " with "
                      << *Arg << "\n");
    CST->replaceUsesWithIf(Arg, [OutlinedFunction](Use &U) {
      if (Instruction *I = dyn_cast<Instruction>(U.getUser()))
        return I->getFunction() == OutlinedFunction;
      return false;
    });
  }
}

/// It is possible that there is a basic block that already performs the same
/// stores. This returns a duplicate block, if it exists
///
/// \param OutputBBs [in] the blocks we are looking for a duplicate of.
/// \param OutputStoreBBs [in] The existing output blocks.
/// \returns an optional value with the number output block if there is a match.
Optional<unsigned> findDuplicateOutputBlock(
    DenseMap<Value *, BasicBlock *> &OutputBBs,
    std::vector<DenseMap<Value *, BasicBlock *>> &OutputStoreBBs) {

  bool Mismatch = false;
  unsigned MatchingNum = 0;
  // We compare the new set output blocks to the other sets of output blocks.
  // If they are the same number, and have identical instructions, they are
  // considered to be the same.
  for (DenseMap<Value *, BasicBlock *> &CompBBs : OutputStoreBBs) {
    Mismatch = false;
    for (std::pair<Value *, BasicBlock *> &VToB : CompBBs) {
      DenseMap<Value *, BasicBlock *>::iterator OutputBBIt =
          OutputBBs.find(VToB.first);
      if (OutputBBIt == OutputBBs.end()) {
        Mismatch = true;
        break;
      }

      BasicBlock *CompBB = VToB.second;
      BasicBlock *OutputBB = OutputBBIt->second;
      if (CompBB->size() - 1 != OutputBB->size()) {
        Mismatch = true;
        break;
      }

      BasicBlock::iterator NIt = OutputBB->begin();
      for (Instruction &I : *CompBB) {
        if (isa<BranchInst>(&I))
          continue;

        if (!I.isIdenticalTo(&(*NIt))) {
          Mismatch = true;
          break;
        }

        NIt++;
      }
    }

    if (!Mismatch)
      return MatchingNum;

    MatchingNum++;
  }

  return None;
}

/// Remove empty output blocks from the outlined region.
///
/// \param BlocksToPrune - Mapping of return values output blocks for the \p
/// Region.
/// \param Region - The OutlinableRegion we are analyzing.
static bool
analyzeAndPruneOutputBlocks(DenseMap<Value *, BasicBlock *> &BlocksToPrune,
                            OutlinableRegion &Region) {
  bool AllRemoved = true;
  Value *RetValueForBB;
  BasicBlock *NewBB;
  SmallVector<Value *, 4> ToRemove;
  // Iterate over the output blocks created in the outlined section.
  for (std::pair<Value *, BasicBlock *> &VtoBB : BlocksToPrune) {
    RetValueForBB = VtoBB.first;
    NewBB = VtoBB.second;
  
    // If there are no instructions, we remove it from the module, and also
    // mark the value for removal from the return value to output block mapping.
    if (NewBB->size() == 0) {
      NewBB->eraseFromParent();
      ToRemove.push_back(RetValueForBB);
      continue;
    }
    
    // Mark that we could not remove all the blocks since they were not all
    // empty.
    AllRemoved = false;
  }

  // Remove the return value from the mapping.
  for (Value *V : ToRemove)
    BlocksToPrune.erase(V);

  // Mark the region as having the no output scheme.
  if (AllRemoved)
    Region.OutputBlockNum = -1;
  
  return AllRemoved;
}

/// For the outlined section, move needed the StoreInsts for the output
/// registers into their own block. Then, determine if there is a duplicate
/// output block already created.
///
/// \param [in] OG - The OutlinableGroup of regions to be outlined.
/// \param [in] Region - The OutlinableRegion that is being analyzed.
/// \param [in,out] OutputBBs - the blocks that stores for this region will be
/// placed in.
/// \param [in] EndBBs - the final blocks of the extracted function.
/// \param [in] OutputMappings - OutputMappings the mapping of values that have
/// been replaced by a new output value.
/// \param [in,out] OutputStoreBBs - The existing output blocks.
static void alignOutputBlockWithAggFunc(
    OutlinableGroup &OG, OutlinableRegion &Region,
    DenseMap<Value *, BasicBlock *> &OutputBBs,
    DenseMap<Value *, BasicBlock *> &EndBBs,
    const DenseMap<Value *, Value *> &OutputMappings,
    std::vector<DenseMap<Value *, BasicBlock *>> &OutputStoreBBs) {
  // If none of the output blocks have any instructions, this means that we do
  // not have to determine if it matches any of the other output schemes, and we
  // don't have to do anything else.
  if (analyzeAndPruneOutputBlocks(OutputBBs, Region))
    return;

  // Determine is there is a duplicate set of blocks.
  Optional<unsigned> MatchingBB =
      findDuplicateOutputBlock(OutputBBs, OutputStoreBBs);

  // If there is, we remove the new output blocks.  If it does not,
  // we add it to our list of sets of output blocks.
  if (MatchingBB.hasValue()) {
    LLVM_DEBUG(dbgs() << "Set output block for region in function"
                      << Region.ExtractedFunction << " to "
                      << MatchingBB.getValue());

    Region.OutputBlockNum = MatchingBB.getValue();
    for (std::pair<Value *, BasicBlock *> &VtoBB : OutputBBs)
      VtoBB.second->eraseFromParent();
    return;
  }

  Region.OutputBlockNum = OutputStoreBBs.size();

  Value *RetValueForBB;
  BasicBlock *NewBB;
  OutputStoreBBs.push_back(DenseMap<Value *, BasicBlock *>());
  for (std::pair<Value *, BasicBlock *> &VtoBB : OutputBBs) {
    RetValueForBB = VtoBB.first;
    NewBB = VtoBB.second;
    DenseMap<Value *, BasicBlock *>::iterator VBBIt =
        EndBBs.find(RetValueForBB);
    LLVM_DEBUG(dbgs() << "Create output block for region in"
                      << Region.ExtractedFunction << " to "
                      << *NewBB);
    BranchInst::Create(VBBIt->second, NewBB);
    OutputStoreBBs.back().insert(std::make_pair(RetValueForBB, NewBB));
  }
}

/// Takes in a mapping, \p OldMap of ConstantValues to BasicBlocks, sorts keys,
/// before creating a basic block for each \p NewMap, and inserting into the new
/// block. Each BasicBlock is named with the scheme "<basename>_<key_idx>".
///
/// \param OldMap [in] - The mapping to base the new mapping off of.
/// \param NewMap [out] - The output mapping using the keys of \p OldMap.
/// \param ParentFunc [in] - The function to put the new basic block in.
/// \param BaseName [in] - The start of the BasicBlock names to be appended to
/// by an index value.
static void createAndInsertBasicBlocks(DenseMap<Value *, BasicBlock *> &OldMap,
                                       DenseMap<Value *, BasicBlock *> &NewMap,
                                       Function *ParentFunc, Twine BaseName) {
  unsigned Idx = 0;
  std::vector<Value *> SortedKeys;
  
  getSortedConstantKeys(SortedKeys, OldMap);

  for (Value *RetVal : SortedKeys) {
    BasicBlock *NewBB = BasicBlock::Create(
        ParentFunc->getContext(),
        Twine(BaseName) + Twine("_") + Twine(static_cast<unsigned>(Idx++)),
        ParentFunc);
    NewMap.insert(std::make_pair(RetVal, NewBB));
  }
}

/// Create the switch statement for outlined function to differentiate between
/// all the output blocks.
///
/// For the outlined section, determine if an outlined block already exists that
/// matches the needed stores for the extracted section.
/// \param [in] M - The module we are outlining from.
/// \param [in] OG - The group of regions to be outlined.
<<<<<<< HEAD
/// \param [in] EndBB - The final block of the extracted function.
=======
/// \param [in] EndBBs - The final blocks of the extracted function.
>>>>>>> a2ce6ee6
/// \param [in,out] OutputStoreBBs - The existing output blocks.
void createSwitchStatement(
    Module &M, OutlinableGroup &OG, DenseMap<Value *, BasicBlock *> &EndBBs,
    std::vector<DenseMap<Value *, BasicBlock *>> &OutputStoreBBs) {
  // We only need the switch statement if there is more than one store
  // combination.
  if (OG.OutputGVNCombinations.size() > 1) {
    Function *AggFunc = OG.OutlinedFunction;
    // Create a final block for each different return block.
    DenseMap<Value *, BasicBlock *> ReturnBBs;
    createAndInsertBasicBlocks(OG.EndBBs, ReturnBBs, AggFunc, "final_block");

    for (std::pair<Value *, BasicBlock *> &RetBlockPair : ReturnBBs) {
      std::pair<Value *, BasicBlock *> &OutputBlock =
          *OG.EndBBs.find(RetBlockPair.first);
      BasicBlock *ReturnBlock = RetBlockPair.second;
      BasicBlock *EndBB = OutputBlock.second;
      Instruction *Term = EndBB->getTerminator();
      // Move the return value to the final block instead of the original exit
      // stub.
      Term->moveBefore(*ReturnBlock, ReturnBlock->end());
      // Put the switch statement in the old end basic block for the function
      // with a fall through to the new return block.
      LLVM_DEBUG(dbgs() << "Create switch statement in " << *AggFunc << " for "
                        << OutputStoreBBs.size() << "\n");
      SwitchInst *SwitchI =
          SwitchInst::Create(AggFunc->getArg(AggFunc->arg_size() - 1),
                             ReturnBlock, OutputStoreBBs.size(), EndBB);

      unsigned Idx = 0;
      for (DenseMap<Value *, BasicBlock *> &OutputStoreBB : OutputStoreBBs) {
        DenseMap<Value *, BasicBlock *>::iterator OSBBIt =
            OutputStoreBB.find(OutputBlock.first);

        if (OSBBIt == OutputStoreBB.end())
          continue;

        BasicBlock *BB = OSBBIt->second;
        SwitchI->addCase(
            ConstantInt::get(Type::getInt32Ty(M.getContext()), Idx), BB);
        Term = BB->getTerminator();
        Term->setSuccessor(0, ReturnBlock);
        Idx++;
      }
    }
    return;
  }

  // If there needs to be stores, move them from the output blocks to their
  // corresponding ending block.
  if (OutputStoreBBs.size() == 1) {
    LLVM_DEBUG(dbgs() << "Move store instructions to the end block in "
                      << *OG.OutlinedFunction << "\n");
    DenseMap<Value *, BasicBlock *> OutputBlocks = OutputStoreBBs[0];
    for (std::pair<Value *, BasicBlock *> &VBPair : OutputBlocks) {
      DenseMap<Value *, BasicBlock *>::iterator EndBBIt =
          EndBBs.find(VBPair.first);
      assert(EndBBIt != EndBBs.end() && "Could not find end block");
      BasicBlock *EndBB = EndBBIt->second;
      BasicBlock *OutputBB = VBPair.second;
      Instruction *Term = OutputBB->getTerminator();
      Term->eraseFromParent();
      Term = EndBB->getTerminator();
      moveBBContents(*OutputBB, *EndBB);
      Term->moveBefore(*EndBB, EndBB->end());
      OutputBB->eraseFromParent();
    }
  }
}

/// Fill the new function that will serve as the replacement function for all of
/// the extracted regions of a certain structure from the first region in the
/// list of regions.  Replace this first region's extracted function with the
/// new overall function.
///
/// \param [in] M - The module we are outlining from.
/// \param [in] CurrentGroup - The group of regions to be outlined.
/// \param [in,out] OutputStoreBBs - The output blocks for each different
/// set of stores needed for the different functions.
/// \param [in,out] FuncsToRemove - Extracted functions to erase from module
/// once outlining is complete.
static void fillOverallFunction(
    Module &M, OutlinableGroup &CurrentGroup,
    std::vector<DenseMap<Value *, BasicBlock *>> &OutputStoreBBs,
    std::vector<Function *> &FuncsToRemove) {
  OutlinableRegion *CurrentOS = CurrentGroup.Regions[0];

  // Move first extracted function's instructions into new function.
  LLVM_DEBUG(dbgs() << "Move instructions from "
                    << *CurrentOS->ExtractedFunction << " to instruction "
                    << *CurrentGroup.OutlinedFunction << "\n");
  moveFunctionData(*CurrentOS->ExtractedFunction,
                   *CurrentGroup.OutlinedFunction, CurrentGroup.EndBBs);

  // Transfer the attributes from the function to the new function.
  for (Attribute A : CurrentOS->ExtractedFunction->getAttributes().getFnAttrs())
    CurrentGroup.OutlinedFunction->addFnAttr(A);

  // Create a new set of output blocks for the first extracted function.
  DenseMap<Value *, BasicBlock *> NewBBs;
  createAndInsertBasicBlocks(CurrentGroup.EndBBs, NewBBs,
                             CurrentGroup.OutlinedFunction, "output_block_0");
  CurrentOS->OutputBlockNum = 0;

  replaceArgumentUses(*CurrentOS, NewBBs, true);
  replaceConstants(*CurrentOS);

  // We first identify if any output blocks are empty, if they are we remove
  // them. We then create a branch instruction to the basic block to the return
  // block for the function for each non empty output block.
  if (!analyzeAndPruneOutputBlocks(NewBBs, *CurrentOS)) {
    OutputStoreBBs.push_back(DenseMap<Value *, BasicBlock *>());
    for (std::pair<Value *, BasicBlock *> &VToBB : NewBBs) {
      DenseMap<Value *, BasicBlock *>::iterator VBBIt =
          CurrentGroup.EndBBs.find(VToBB.first);
      BasicBlock *EndBB = VBBIt->second;
      BranchInst::Create(EndBB, VToBB.second);
      OutputStoreBBs.back().insert(VToBB);
    }
  }

  // Replace the call to the extracted function with the outlined function.
  CurrentOS->Call = replaceCalledFunction(M, *CurrentOS);

  // We only delete the extracted functions at the end since we may need to
  // reference instructions contained in them for mapping purposes.
  FuncsToRemove.push_back(CurrentOS->ExtractedFunction);
}

void IROutliner::deduplicateExtractedSections(
    Module &M, OutlinableGroup &CurrentGroup,
    std::vector<Function *> &FuncsToRemove, unsigned &OutlinedFunctionNum) {
  createFunction(M, CurrentGroup, OutlinedFunctionNum);

  std::vector<DenseMap<Value *, BasicBlock *>> OutputStoreBBs;

  OutlinableRegion *CurrentOS;

  fillOverallFunction(M, CurrentGroup, OutputStoreBBs, FuncsToRemove);

  std::vector<Value *> SortedKeys;
  for (unsigned Idx = 1; Idx < CurrentGroup.Regions.size(); Idx++) {
    CurrentOS = CurrentGroup.Regions[Idx];
    AttributeFuncs::mergeAttributesForOutlining(*CurrentGroup.OutlinedFunction,
                                               *CurrentOS->ExtractedFunction);

    // Create a set of BasicBlocks, one for each return block, to hold the
    // needed store instructions.
    DenseMap<Value *, BasicBlock *> NewBBs;
    createAndInsertBasicBlocks(
        CurrentGroup.EndBBs, NewBBs, CurrentGroup.OutlinedFunction,
        "output_block_" + Twine(static_cast<unsigned>(Idx)));

    replaceArgumentUses(*CurrentOS, NewBBs);
    alignOutputBlockWithAggFunc(CurrentGroup, *CurrentOS, NewBBs,
                                CurrentGroup.EndBBs, OutputMappings,
                                OutputStoreBBs);

    CurrentOS->Call = replaceCalledFunction(M, *CurrentOS);
    FuncsToRemove.push_back(CurrentOS->ExtractedFunction);
  }

  // Create a switch statement to handle the different output schemes.
  createSwitchStatement(M, CurrentGroup, CurrentGroup.EndBBs, OutputStoreBBs);

  OutlinedFunctionNum++;
}

/// Checks that the next instruction in the InstructionDataList matches the
/// next instruction in the module.  If they do not, there could be the
/// possibility that extra code has been inserted, and we must ignore it.
///
/// \param ID - The IRInstructionData to check the next instruction of.
/// \returns true if the InstructionDataList and actual instruction match.
static bool nextIRInstructionDataMatchesNextInst(IRInstructionData &ID) {
  // We check if there is a discrepancy between the InstructionDataList
  // and the actual next instruction in the module.  If there is, it means
  // that an extra instruction was added, likely by the CodeExtractor.

  // Since we do not have any similarity data about this particular
  // instruction, we cannot confidently outline it, and must discard this
  // candidate.
  IRInstructionDataList::iterator NextIDIt = std::next(ID.getIterator());
  Instruction *NextIDLInst = NextIDIt->Inst;
  Instruction *NextModuleInst = nullptr;
  if (!ID.Inst->isTerminator())
    NextModuleInst = ID.Inst->getNextNonDebugInstruction();
  else if (NextIDLInst != nullptr)
    NextModuleInst =
        &*NextIDIt->Inst->getParent()->instructionsWithoutDebug().begin();

  if (NextIDLInst && NextIDLInst != NextModuleInst)
    return false;

  return true;
}

bool IROutliner::isCompatibleWithAlreadyOutlinedCode(
    const OutlinableRegion &Region) {
  IRSimilarityCandidate *IRSC = Region.Candidate;
  unsigned StartIdx = IRSC->getStartIdx();
  unsigned EndIdx = IRSC->getEndIdx();

  // A check to make sure that we are not about to attempt to outline something
  // that has already been outlined.
  for (unsigned Idx = StartIdx; Idx <= EndIdx; Idx++)
    if (Outlined.contains(Idx))
      return false;

  // We check if the recorded instruction matches the actual next instruction,
  // if it does not, we fix it in the InstructionDataList.
  if (!Region.Candidate->backInstruction()->isTerminator()) {
    Instruction *NewEndInst =
        Region.Candidate->backInstruction()->getNextNonDebugInstruction();
    assert(NewEndInst && "Next instruction is a nullptr?");
    if (Region.Candidate->end()->Inst != NewEndInst) {
      IRInstructionDataList *IDL = Region.Candidate->front()->IDL;
      IRInstructionData *NewEndIRID = new (InstDataAllocator.Allocate())
          IRInstructionData(*NewEndInst,
                            InstructionClassifier.visit(*NewEndInst), *IDL);

      // Insert the first IRInstructionData of the new region after the
      // last IRInstructionData of the IRSimilarityCandidate.
      IDL->insert(Region.Candidate->end(), *NewEndIRID);
    }
  }

  return none_of(*IRSC, [this](IRInstructionData &ID) {
    if (!nextIRInstructionDataMatchesNextInst(ID))
      return true;

    return !this->InstructionClassifier.visit(ID.Inst);
  });
}

void IROutliner::pruneIncompatibleRegions(
    std::vector<IRSimilarityCandidate> &CandidateVec,
    OutlinableGroup &CurrentGroup) {
  bool PreviouslyOutlined;

  // Sort from beginning to end, so the IRSimilarityCandidates are in order.
  stable_sort(CandidateVec, [](const IRSimilarityCandidate &LHS,
                               const IRSimilarityCandidate &RHS) {
    return LHS.getStartIdx() < RHS.getStartIdx();
  });

  IRSimilarityCandidate &FirstCandidate = CandidateVec[0];
  // Since outlining a call and a branch instruction will be the same as only
  // outlinining a call instruction, we ignore it as a space saving.
  if (FirstCandidate.getLength() == 2) {
    if (isa<CallInst>(FirstCandidate.front()->Inst) &&
        isa<BranchInst>(FirstCandidate.back()->Inst))
        return;
  }

  unsigned CurrentEndIdx = 0;
  for (IRSimilarityCandidate &IRSC : CandidateVec) {
    PreviouslyOutlined = false;
    unsigned StartIdx = IRSC.getStartIdx();
    unsigned EndIdx = IRSC.getEndIdx();

    for (unsigned Idx = StartIdx; Idx <= EndIdx; Idx++)
      if (Outlined.contains(Idx)) {
        PreviouslyOutlined = true;
        break;
      }

    if (PreviouslyOutlined)
      continue;

    // Check over the instructions, and if the basic block has its address
    // taken for use somewhere else, we do not outline that block.
    bool BBHasAddressTaken = any_of(IRSC, [](IRInstructionData &ID){
      return ID.Inst->getParent()->hasAddressTaken();
    });

    if (BBHasAddressTaken)
      continue;

    if (IRSC.front()->Inst->getFunction()->hasLinkOnceODRLinkage() &&
        !OutlineFromLinkODRs)
      continue;

    // Greedily prune out any regions that will overlap with already chosen
    // regions.
    if (CurrentEndIdx != 0 && StartIdx <= CurrentEndIdx)
      continue;

    bool BadInst = any_of(IRSC, [this](IRInstructionData &ID) {
      if (!nextIRInstructionDataMatchesNextInst(ID))
        return true;

      return !this->InstructionClassifier.visit(ID.Inst);
    });

    if (BadInst)
      continue;

    OutlinableRegion *OS = new (RegionAllocator.Allocate())
        OutlinableRegion(IRSC, CurrentGroup);
    CurrentGroup.Regions.push_back(OS);

    CurrentEndIdx = EndIdx;
  }
}

InstructionCost
IROutliner::findBenefitFromAllRegions(OutlinableGroup &CurrentGroup) {
  InstructionCost RegionBenefit = 0;
  for (OutlinableRegion *Region : CurrentGroup.Regions) {
    TargetTransformInfo &TTI = getTTI(*Region->StartBB->getParent());
    // We add the number of instructions in the region to the benefit as an
    // estimate as to how much will be removed.
    RegionBenefit += Region->getBenefit(TTI);
    LLVM_DEBUG(dbgs() << "Adding: " << RegionBenefit
                      << " saved instructions to overfall benefit.\n");
  }

  return RegionBenefit;
}

InstructionCost
IROutliner::findCostOutputReloads(OutlinableGroup &CurrentGroup) {
  InstructionCost OverallCost = 0;
  for (OutlinableRegion *Region : CurrentGroup.Regions) {
    TargetTransformInfo &TTI = getTTI(*Region->StartBB->getParent());

    // Each output incurs a load after the call, so we add that to the cost.
    for (unsigned OutputGVN : Region->GVNStores) {
      Optional<Value *> OV = Region->Candidate->fromGVN(OutputGVN);
      assert(OV.hasValue() && "Could not find value for GVN?");
      Value *V = OV.getValue();
      InstructionCost LoadCost =
          TTI.getMemoryOpCost(Instruction::Load, V->getType(), Align(1), 0,
                              TargetTransformInfo::TCK_CodeSize);

      LLVM_DEBUG(dbgs() << "Adding: " << LoadCost
                        << " instructions to cost for output of type "
                        << *V->getType() << "\n");
      OverallCost += LoadCost;
    }
  }

  return OverallCost;
}

/// Find the extra instructions needed to handle any output values for the
/// region.
///
/// \param [in] M - The Module to outline from.
/// \param [in] CurrentGroup - The collection of OutlinableRegions to analyze.
/// \param [in] TTI - The TargetTransformInfo used to collect information for
/// new instruction costs.
/// \returns the additional cost to handle the outputs.
static InstructionCost findCostForOutputBlocks(Module &M,
                                               OutlinableGroup &CurrentGroup,
                                               TargetTransformInfo &TTI) {
  InstructionCost OutputCost = 0;
<<<<<<< HEAD
=======
  unsigned NumOutputBranches = 0;

  IRSimilarityCandidate &Candidate = *CurrentGroup.Regions[0]->Candidate;
  DenseSet<BasicBlock *> CandidateBlocks;
  Candidate.getBasicBlocks(CandidateBlocks);

  // Count the number of different output branches that point to blocks outside
  // of the region.
  DenseSet<BasicBlock *> FoundBlocks;
  for (IRInstructionData &ID : Candidate) {
    if (!isa<BranchInst>(ID.Inst))
      continue;

    for (Value *V : ID.OperVals) {
      BasicBlock *BB = static_cast<BasicBlock *>(V);
      DenseSet<BasicBlock *>::iterator CBIt = CandidateBlocks.find(BB);
      if (CBIt != CandidateBlocks.end() || FoundBlocks.contains(BB))
        continue;
      FoundBlocks.insert(BB);
      NumOutputBranches++;
    }
  }

  CurrentGroup.BranchesToOutside = NumOutputBranches;
>>>>>>> a2ce6ee6

  for (const ArrayRef<unsigned> &OutputUse :
       CurrentGroup.OutputGVNCombinations) {
    for (unsigned GVN : OutputUse) {
      Optional<Value *> OV = Candidate.fromGVN(GVN);
      assert(OV.hasValue() && "Could not find value for GVN?");
      Value *V = OV.getValue();
      InstructionCost StoreCost =
          TTI.getMemoryOpCost(Instruction::Load, V->getType(), Align(1), 0,
                              TargetTransformInfo::TCK_CodeSize);

      // An instruction cost is added for each store set that needs to occur for
      // various output combinations inside the function, plus a branch to
      // return to the exit block.
      LLVM_DEBUG(dbgs() << "Adding: " << StoreCost
                        << " instructions to cost for output of type "
                        << *V->getType() << "\n");
      OutputCost += StoreCost * NumOutputBranches;
    }

    InstructionCost BranchCost =
        TTI.getCFInstrCost(Instruction::Br, TargetTransformInfo::TCK_CodeSize);
    LLVM_DEBUG(dbgs() << "Adding " << BranchCost << " to the current cost for"
                      << " a branch instruction\n");
    OutputCost += BranchCost * NumOutputBranches;
  }

  // If there is more than one output scheme, we must have a comparison and
  // branch for each different item in the switch statement.
  if (CurrentGroup.OutputGVNCombinations.size() > 1) {
    InstructionCost ComparisonCost = TTI.getCmpSelInstrCost(
        Instruction::ICmp, Type::getInt32Ty(M.getContext()),
        Type::getInt32Ty(M.getContext()), CmpInst::BAD_ICMP_PREDICATE,
        TargetTransformInfo::TCK_CodeSize);
    InstructionCost BranchCost =
        TTI.getCFInstrCost(Instruction::Br, TargetTransformInfo::TCK_CodeSize);

    unsigned DifferentBlocks = CurrentGroup.OutputGVNCombinations.size();
    InstructionCost TotalCost = ComparisonCost * BranchCost * DifferentBlocks;

    LLVM_DEBUG(dbgs() << "Adding: " << TotalCost
                      << " instructions for each switch case for each different"
                      << " output path in a function\n");
    OutputCost += TotalCost * NumOutputBranches;
  }

  return OutputCost;
}

void IROutliner::findCostBenefit(Module &M, OutlinableGroup &CurrentGroup) {
  InstructionCost RegionBenefit = findBenefitFromAllRegions(CurrentGroup);
  CurrentGroup.Benefit += RegionBenefit;
  LLVM_DEBUG(dbgs() << "Current Benefit: " << CurrentGroup.Benefit << "\n");

  InstructionCost OutputReloadCost = findCostOutputReloads(CurrentGroup);
  CurrentGroup.Cost += OutputReloadCost;
  LLVM_DEBUG(dbgs() << "Current Cost: " << CurrentGroup.Cost << "\n");

  InstructionCost AverageRegionBenefit =
      RegionBenefit / CurrentGroup.Regions.size();
  unsigned OverallArgumentNum = CurrentGroup.ArgumentTypes.size();
  unsigned NumRegions = CurrentGroup.Regions.size();
  TargetTransformInfo &TTI =
      getTTI(*CurrentGroup.Regions[0]->Candidate->getFunction());

  // We add one region to the cost once, to account for the instructions added
  // inside of the newly created function.
  LLVM_DEBUG(dbgs() << "Adding: " << AverageRegionBenefit
                    << " instructions to cost for body of new function.\n");
  CurrentGroup.Cost += AverageRegionBenefit;
  LLVM_DEBUG(dbgs() << "Current Cost: " << CurrentGroup.Cost << "\n");

  // For each argument, we must add an instruction for loading the argument
  // out of the register and into a value inside of the newly outlined function.
  LLVM_DEBUG(dbgs() << "Adding: " << OverallArgumentNum
                    << " instructions to cost for each argument in the new"
                    << " function.\n");
  CurrentGroup.Cost +=
      OverallArgumentNum * TargetTransformInfo::TCC_Basic;
  LLVM_DEBUG(dbgs() << "Current Cost: " << CurrentGroup.Cost << "\n");

  // Each argument needs to either be loaded into a register or onto the stack.
  // Some arguments will only be loaded into the stack once the argument
  // registers are filled.
  LLVM_DEBUG(dbgs() << "Adding: " << OverallArgumentNum
                    << " instructions to cost for each argument in the new"
                    << " function " << NumRegions << " times for the "
                    << "needed argument handling at the call site.\n");
  CurrentGroup.Cost +=
      2 * OverallArgumentNum * TargetTransformInfo::TCC_Basic * NumRegions;
  LLVM_DEBUG(dbgs() << "Current Cost: " << CurrentGroup.Cost << "\n");

  CurrentGroup.Cost += findCostForOutputBlocks(M, CurrentGroup, TTI);
  LLVM_DEBUG(dbgs() << "Current Cost: " << CurrentGroup.Cost << "\n");
}

void IROutliner::updateOutputMapping(OutlinableRegion &Region,
                                     ArrayRef<Value *> Outputs,
                                     LoadInst *LI) {
  // For and load instructions following the call
  Value *Operand = LI->getPointerOperand();
  Optional<unsigned> OutputIdx = None;
  // Find if the operand it is an output register.
  for (unsigned ArgIdx = Region.NumExtractedInputs;
       ArgIdx < Region.Call->arg_size(); ArgIdx++) {
    if (Operand == Region.Call->getArgOperand(ArgIdx)) {
      OutputIdx = ArgIdx - Region.NumExtractedInputs;
      break;
    }
  }

  // If we found an output register, place a mapping of the new value
  // to the original in the mapping.
  if (!OutputIdx.hasValue())
    return;

  if (OutputMappings.find(Outputs[OutputIdx.getValue()]) ==
      OutputMappings.end()) {
    LLVM_DEBUG(dbgs() << "Mapping extracted output " << *LI << " to "
                      << *Outputs[OutputIdx.getValue()] << "\n");
    OutputMappings.insert(std::make_pair(LI, Outputs[OutputIdx.getValue()]));
  } else {
    Value *Orig = OutputMappings.find(Outputs[OutputIdx.getValue()])->second;
    LLVM_DEBUG(dbgs() << "Mapping extracted output " << *Orig << " to "
                      << *Outputs[OutputIdx.getValue()] << "\n");
    OutputMappings.insert(std::make_pair(LI, Orig));
  }
}

bool IROutliner::extractSection(OutlinableRegion &Region) {
  SetVector<Value *> ArgInputs, Outputs, SinkCands;
  assert(Region.StartBB && "StartBB for the OutlinableRegion is nullptr!");
  BasicBlock *InitialStart = Region.StartBB;
  Function *OrigF = Region.StartBB->getParent();
  CodeExtractorAnalysisCache CEAC(*OrigF);
  Region.ExtractedFunction =
      Region.CE->extractCodeRegion(CEAC, ArgInputs, Outputs);

  // If the extraction was successful, find the BasicBlock, and reassign the
  // OutlinableRegion blocks
  if (!Region.ExtractedFunction) {
    LLVM_DEBUG(dbgs() << "CodeExtractor failed to outline " << Region.StartBB
                      << "\n");
    Region.reattachCandidate();
    return false;
  }

  // Get the block containing the called branch, and reassign the blocks as
  // necessary.  If the original block still exists, it is because we ended on
  // a branch instruction, and so we move the contents into the block before
  // and assign the previous block correctly.
  User *InstAsUser = Region.ExtractedFunction->user_back();
  BasicBlock *RewrittenBB = cast<Instruction>(InstAsUser)->getParent();
  Region.PrevBB = RewrittenBB->getSinglePredecessor();
  assert(Region.PrevBB && "PrevBB is nullptr?");
  if (Region.PrevBB == InitialStart) {
    BasicBlock *NewPrev = InitialStart->getSinglePredecessor();
    Instruction *BI = NewPrev->getTerminator();
    BI->eraseFromParent();
    moveBBContents(*InitialStart, *NewPrev);
    Region.PrevBB = NewPrev;
    InitialStart->eraseFromParent();
  }

  Region.StartBB = RewrittenBB;
  Region.EndBB = RewrittenBB;

  // The sequences of outlinable regions has now changed.  We must fix the
  // IRInstructionDataList for consistency.  Although they may not be illegal
  // instructions, they should not be compared with anything else as they
  // should not be outlined in this round.  So marking these as illegal is
  // allowed.
  IRInstructionDataList *IDL = Region.Candidate->front()->IDL;
  Instruction *BeginRewritten = &*RewrittenBB->begin();
  Instruction *EndRewritten = &*RewrittenBB->begin();
  Region.NewFront = new (InstDataAllocator.Allocate()) IRInstructionData(
      *BeginRewritten, InstructionClassifier.visit(*BeginRewritten), *IDL);
  Region.NewBack = new (InstDataAllocator.Allocate()) IRInstructionData(
      *EndRewritten, InstructionClassifier.visit(*EndRewritten), *IDL);

  // Insert the first IRInstructionData of the new region in front of the
  // first IRInstructionData of the IRSimilarityCandidate.
  IDL->insert(Region.Candidate->begin(), *Region.NewFront);
  // Insert the first IRInstructionData of the new region after the
  // last IRInstructionData of the IRSimilarityCandidate.
  IDL->insert(Region.Candidate->end(), *Region.NewBack);
  // Remove the IRInstructionData from the IRSimilarityCandidate.
  IDL->erase(Region.Candidate->begin(), std::prev(Region.Candidate->end()));

  assert(RewrittenBB != nullptr &&
         "Could not find a predecessor after extraction!");

  // Iterate over the new set of instructions to find the new call
  // instruction.
  for (Instruction &I : *RewrittenBB)
    if (CallInst *CI = dyn_cast<CallInst>(&I)) {
      if (Region.ExtractedFunction == CI->getCalledFunction())
        Region.Call = CI;
    } else if (LoadInst *LI = dyn_cast<LoadInst>(&I))
      updateOutputMapping(Region, Outputs.getArrayRef(), LI);
  Region.reattachCandidate();
  return true;
}

unsigned IROutliner::doOutline(Module &M) {
  // Find the possible similarity sections.
  InstructionClassifier.EnableBranches = !DisableBranches;
  IRSimilarityIdentifier &Identifier = getIRSI(M);
  SimilarityGroupList &SimilarityCandidates = *Identifier.getSimilarity();

  // Sort them by size of extracted sections
  unsigned OutlinedFunctionNum = 0;
  // If we only have one SimilarityGroup in SimilarityCandidates, we do not have
  // to sort them by the potential number of instructions to be outlined
  if (SimilarityCandidates.size() > 1)
    llvm::stable_sort(SimilarityCandidates,
                      [](const std::vector<IRSimilarityCandidate> &LHS,
                         const std::vector<IRSimilarityCandidate> &RHS) {
                        return LHS[0].getLength() * LHS.size() >
                               RHS[0].getLength() * RHS.size();
                      });
  // Creating OutlinableGroups for each SimilarityCandidate to be used in
  // each of the following for loops to avoid making an allocator.
  std::vector<OutlinableGroup> PotentialGroups(SimilarityCandidates.size());

  DenseSet<unsigned> NotSame;
  std::vector<OutlinableGroup *> NegativeCostGroups;
  std::vector<OutlinableRegion *> OutlinedRegions;
  // Iterate over the possible sets of similarity.
  unsigned PotentialGroupIdx = 0;
  for (SimilarityGroup &CandidateVec : SimilarityCandidates) {
    OutlinableGroup &CurrentGroup = PotentialGroups[PotentialGroupIdx++];

    // Remove entries that were previously outlined
    pruneIncompatibleRegions(CandidateVec, CurrentGroup);

    // We pruned the number of regions to 0 to 1, meaning that it's not worth
    // trying to outlined since there is no compatible similar instance of this
    // code.
    if (CurrentGroup.Regions.size() < 2)
      continue;

    // Determine if there are any values that are the same constant throughout
    // each section in the set.
    NotSame.clear();
    CurrentGroup.findSameConstants(NotSame);

    if (CurrentGroup.IgnoreGroup)
      continue;

    // Create a CodeExtractor for each outlinable region. Identify inputs and
    // outputs for each section using the code extractor and create the argument
    // types for the Aggregate Outlining Function.
    OutlinedRegions.clear();
    for (OutlinableRegion *OS : CurrentGroup.Regions) {
      // Break the outlinable region out of its parent BasicBlock into its own
      // BasicBlocks (see function implementation).
      OS->splitCandidate();

      // There's a chance that when the region is split, extra instructions are
      // added to the region. This makes the region no longer viable
      // to be split, so we ignore it for outlining.
      if (!OS->CandidateSplit)
        continue;

      SmallVector<BasicBlock *> BE;
      DenseSet<BasicBlock *> BBSet;
      OS->Candidate->getBasicBlocks(BBSet, BE);
      OS->CE = new (ExtractorAllocator.Allocate())
          CodeExtractor(BE, nullptr, false, nullptr, nullptr, nullptr, false,
                        false, "outlined");
      findAddInputsOutputs(M, *OS, NotSame);
      if (!OS->IgnoreRegion)
        OutlinedRegions.push_back(OS);

      // We recombine the blocks together now that we have gathered all the
      // needed information.
      OS->reattachCandidate();
    }

    CurrentGroup.Regions = std::move(OutlinedRegions);

    if (CurrentGroup.Regions.empty())
      continue;

    CurrentGroup.collectGVNStoreSets(M);

    if (CostModel)
      findCostBenefit(M, CurrentGroup);

    // If we are adhering to the cost model, skip those groups where the cost
    // outweighs the benefits.
    if (CurrentGroup.Cost >= CurrentGroup.Benefit && CostModel) {
      OptimizationRemarkEmitter &ORE =
          getORE(*CurrentGroup.Regions[0]->Candidate->getFunction());
      ORE.emit([&]() {
        IRSimilarityCandidate *C = CurrentGroup.Regions[0]->Candidate;
        OptimizationRemarkMissed R(DEBUG_TYPE, "WouldNotDecreaseSize",
                                   C->frontInstruction());
        R << "did not outline "
          << ore::NV(std::to_string(CurrentGroup.Regions.size()))
          << " regions due to estimated increase of "
          << ore::NV("InstructionIncrease",
                     CurrentGroup.Cost - CurrentGroup.Benefit)
          << " instructions at locations ";
        interleave(
            CurrentGroup.Regions.begin(), CurrentGroup.Regions.end(),
            [&R](OutlinableRegion *Region) {
              R << ore::NV(
                  "DebugLoc",
                  Region->Candidate->frontInstruction()->getDebugLoc());
            },
            [&R]() { R << " "; });
        return R;
      });
      continue;
    }

    NegativeCostGroups.push_back(&CurrentGroup);
  }

  ExtractorAllocator.DestroyAll();

  if (NegativeCostGroups.size() > 1)
    stable_sort(NegativeCostGroups,
                [](const OutlinableGroup *LHS, const OutlinableGroup *RHS) {
                  return LHS->Benefit - LHS->Cost > RHS->Benefit - RHS->Cost;
                });

  std::vector<Function *> FuncsToRemove;
  for (OutlinableGroup *CG : NegativeCostGroups) {
    OutlinableGroup &CurrentGroup = *CG;

    OutlinedRegions.clear();
    for (OutlinableRegion *Region : CurrentGroup.Regions) {
      // We check whether our region is compatible with what has already been
      // outlined, and whether we need to ignore this item.
      if (!isCompatibleWithAlreadyOutlinedCode(*Region))
        continue;
      OutlinedRegions.push_back(Region);
    }

    if (OutlinedRegions.size() < 2)
      continue;

    // Reestimate the cost and benefit of the OutlinableGroup. Continue only if
    // we are still outlining enough regions to make up for the added cost.
    CurrentGroup.Regions = std::move(OutlinedRegions);
    if (CostModel) {
      CurrentGroup.Benefit = 0;
      CurrentGroup.Cost = 0;
      findCostBenefit(M, CurrentGroup);
      if (CurrentGroup.Cost >= CurrentGroup.Benefit)
        continue;
    }
    OutlinedRegions.clear();
    for (OutlinableRegion *Region : CurrentGroup.Regions) {
      Region->splitCandidate();
      if (!Region->CandidateSplit)
        continue;
      OutlinedRegions.push_back(Region);
    }

    CurrentGroup.Regions = std::move(OutlinedRegions);
    if (CurrentGroup.Regions.size() < 2) {
      for (OutlinableRegion *R : CurrentGroup.Regions)
        R->reattachCandidate();
      continue;
    }

    LLVM_DEBUG(dbgs() << "Outlining regions with cost " << CurrentGroup.Cost
                      << " and benefit " << CurrentGroup.Benefit << "\n");

    // Create functions out of all the sections, and mark them as outlined.
    OutlinedRegions.clear();
    for (OutlinableRegion *OS : CurrentGroup.Regions) {
      SmallVector<BasicBlock *> BE;
      DenseSet<BasicBlock *> BBSet;
      OS->Candidate->getBasicBlocks(BBSet, BE);
      OS->CE = new (ExtractorAllocator.Allocate())
          CodeExtractor(BE, nullptr, false, nullptr, nullptr, nullptr, false,
                        false, "outlined");
      bool FunctionOutlined = extractSection(*OS);
      if (FunctionOutlined) {
        unsigned StartIdx = OS->Candidate->getStartIdx();
        unsigned EndIdx = OS->Candidate->getEndIdx();
        for (unsigned Idx = StartIdx; Idx <= EndIdx; Idx++)
          Outlined.insert(Idx);

        OutlinedRegions.push_back(OS);
      }
    }

    LLVM_DEBUG(dbgs() << "Outlined " << OutlinedRegions.size()
                      << " with benefit " << CurrentGroup.Benefit
                      << " and cost " << CurrentGroup.Cost << "\n");

    CurrentGroup.Regions = std::move(OutlinedRegions);

    if (CurrentGroup.Regions.empty())
      continue;

    OptimizationRemarkEmitter &ORE =
        getORE(*CurrentGroup.Regions[0]->Call->getFunction());
    ORE.emit([&]() {
      IRSimilarityCandidate *C = CurrentGroup.Regions[0]->Candidate;
      OptimizationRemark R(DEBUG_TYPE, "Outlined", C->front()->Inst);
      R << "outlined " << ore::NV(std::to_string(CurrentGroup.Regions.size()))
        << " regions with decrease of "
        << ore::NV("Benefit", CurrentGroup.Benefit - CurrentGroup.Cost)
        << " instructions at locations ";
      interleave(
          CurrentGroup.Regions.begin(), CurrentGroup.Regions.end(),
          [&R](OutlinableRegion *Region) {
            R << ore::NV("DebugLoc",
                         Region->Candidate->frontInstruction()->getDebugLoc());
          },
          [&R]() { R << " "; });
      return R;
    });

    deduplicateExtractedSections(M, CurrentGroup, FuncsToRemove,
                                 OutlinedFunctionNum);
  }

  for (Function *F : FuncsToRemove)
    F->eraseFromParent();

  return OutlinedFunctionNum;
}

bool IROutliner::run(Module &M) {
  CostModel = !NoCostModel;
  OutlineFromLinkODRs = EnableLinkOnceODRIROutlining;

  return doOutline(M) > 0;
}

// Pass Manager Boilerplate
namespace {
class IROutlinerLegacyPass : public ModulePass {
public:
  static char ID;
  IROutlinerLegacyPass() : ModulePass(ID) {
    initializeIROutlinerLegacyPassPass(*PassRegistry::getPassRegistry());
  }

  void getAnalysisUsage(AnalysisUsage &AU) const override {
    AU.addRequired<OptimizationRemarkEmitterWrapperPass>();
    AU.addRequired<TargetTransformInfoWrapperPass>();
    AU.addRequired<IRSimilarityIdentifierWrapperPass>();
  }

  bool runOnModule(Module &M) override;
};
} // namespace

bool IROutlinerLegacyPass::runOnModule(Module &M) {
  if (skipModule(M))
    return false;

  std::unique_ptr<OptimizationRemarkEmitter> ORE;
  auto GORE = [&ORE](Function &F) -> OptimizationRemarkEmitter & {
    ORE.reset(new OptimizationRemarkEmitter(&F));
    return *ORE.get();
  };

  auto GTTI = [this](Function &F) -> TargetTransformInfo & {
    return this->getAnalysis<TargetTransformInfoWrapperPass>().getTTI(F);
  };

  auto GIRSI = [this](Module &) -> IRSimilarityIdentifier & {
    return this->getAnalysis<IRSimilarityIdentifierWrapperPass>().getIRSI();
  };

  return IROutliner(GTTI, GIRSI, GORE).run(M);
}

PreservedAnalyses IROutlinerPass::run(Module &M, ModuleAnalysisManager &AM) {
  auto &FAM = AM.getResult<FunctionAnalysisManagerModuleProxy>(M).getManager();

  std::function<TargetTransformInfo &(Function &)> GTTI =
      [&FAM](Function &F) -> TargetTransformInfo & {
    return FAM.getResult<TargetIRAnalysis>(F);
  };

  std::function<IRSimilarityIdentifier &(Module &)> GIRSI =
      [&AM](Module &M) -> IRSimilarityIdentifier & {
    return AM.getResult<IRSimilarityAnalysis>(M);
  };

  std::unique_ptr<OptimizationRemarkEmitter> ORE;
  std::function<OptimizationRemarkEmitter &(Function &)> GORE =
      [&ORE](Function &F) -> OptimizationRemarkEmitter & {
    ORE.reset(new OptimizationRemarkEmitter(&F));
    return *ORE.get();
  };

  if (IROutliner(GTTI, GIRSI, GORE).run(M))
    return PreservedAnalyses::none();
  return PreservedAnalyses::all();
}

char IROutlinerLegacyPass::ID = 0;
INITIALIZE_PASS_BEGIN(IROutlinerLegacyPass, "iroutliner", "IR Outliner", false,
                      false)
INITIALIZE_PASS_DEPENDENCY(IRSimilarityIdentifierWrapperPass)
INITIALIZE_PASS_DEPENDENCY(OptimizationRemarkEmitterWrapperPass)
INITIALIZE_PASS_DEPENDENCY(TargetTransformInfoWrapperPass)
INITIALIZE_PASS_END(IROutlinerLegacyPass, "iroutliner", "IR Outliner", false,
                    false)

ModulePass *llvm::createIROutlinerPass() { return new IROutlinerLegacyPass(); }<|MERGE_RESOLUTION|>--- conflicted
+++ resolved
@@ -1386,11 +1386,7 @@
 /// matches the needed stores for the extracted section.
 /// \param [in] M - The module we are outlining from.
 /// \param [in] OG - The group of regions to be outlined.
-<<<<<<< HEAD
-/// \param [in] EndBB - The final block of the extracted function.
-=======
 /// \param [in] EndBBs - The final blocks of the extracted function.
->>>>>>> a2ce6ee6
 /// \param [in,out] OutputStoreBBs - The existing output blocks.
 void createSwitchStatement(
     Module &M, OutlinableGroup &OG, DenseMap<Value *, BasicBlock *> &EndBBs,
@@ -1749,8 +1745,6 @@
                                                OutlinableGroup &CurrentGroup,
                                                TargetTransformInfo &TTI) {
   InstructionCost OutputCost = 0;
-<<<<<<< HEAD
-=======
   unsigned NumOutputBranches = 0;
 
   IRSimilarityCandidate &Candidate = *CurrentGroup.Regions[0]->Candidate;
@@ -1775,7 +1769,6 @@
   }
 
   CurrentGroup.BranchesToOutside = NumOutputBranches;
->>>>>>> a2ce6ee6
 
   for (const ArrayRef<unsigned> &OutputUse :
        CurrentGroup.OutputGVNCombinations) {
