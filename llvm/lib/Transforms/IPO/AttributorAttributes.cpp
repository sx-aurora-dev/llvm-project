//===- AttributorAttributes.cpp - Attributes for Attributor deduction -----===//
//
// Part of the LLVM Project, under the Apache License v2.0 with LLVM Exceptions.
// See https://llvm.org/LICENSE.txt for license information.
// SPDX-License-Identifier: Apache-2.0 WITH LLVM-exception
//
//===----------------------------------------------------------------------===//
//
// See the Attributor.h file comment and the class descriptions in that file for
// more information.
//
//===----------------------------------------------------------------------===//

#include "llvm/Transforms/IPO/Attributor.h"

#include "llvm/ADT/APInt.h"
#include "llvm/ADT/SCCIterator.h"
#include "llvm/ADT/SetOperations.h"
#include "llvm/ADT/SmallPtrSet.h"
#include "llvm/ADT/Statistic.h"
#include "llvm/Analysis/AliasAnalysis.h"
#include "llvm/Analysis/AssumeBundleQueries.h"
#include "llvm/Analysis/AssumptionCache.h"
#include "llvm/Analysis/CaptureTracking.h"
#include "llvm/Analysis/InstructionSimplify.h"
#include "llvm/Analysis/LazyValueInfo.h"
#include "llvm/Analysis/MemoryBuiltins.h"
#include "llvm/Analysis/OptimizationRemarkEmitter.h"
#include "llvm/Analysis/ScalarEvolution.h"
#include "llvm/Analysis/TargetTransformInfo.h"
#include "llvm/Analysis/ValueTracking.h"
#include "llvm/IR/Assumptions.h"
#include "llvm/IR/Constants.h"
#include "llvm/IR/IRBuilder.h"
#include "llvm/IR/Instruction.h"
#include "llvm/IR/Instructions.h"
#include "llvm/IR/IntrinsicInst.h"
#include "llvm/IR/NoFolder.h"
#include "llvm/Support/Alignment.h"
#include "llvm/Support/Casting.h"
#include "llvm/Support/CommandLine.h"
#include "llvm/Support/ErrorHandling.h"
#include "llvm/Support/FileSystem.h"
#include "llvm/Support/raw_ostream.h"
#include "llvm/Transforms/IPO/ArgumentPromotion.h"
#include "llvm/Transforms/Utils/Local.h"
#include <cassert>

using namespace llvm;

#define DEBUG_TYPE "attributor"

static cl::opt<bool> ManifestInternal(
    "attributor-manifest-internal", cl::Hidden,
    cl::desc("Manifest Attributor internal string attributes."),
    cl::init(false));

static cl::opt<int> MaxHeapToStackSize("max-heap-to-stack-size", cl::init(128),
                                       cl::Hidden);

template <>
unsigned llvm::PotentialConstantIntValuesState::MaxPotentialValues = 0;

static cl::opt<unsigned, true> MaxPotentialValues(
    "attributor-max-potential-values", cl::Hidden,
    cl::desc("Maximum number of potential values to be "
             "tracked for each position."),
    cl::location(llvm::PotentialConstantIntValuesState::MaxPotentialValues),
    cl::init(7));

STATISTIC(NumAAs, "Number of abstract attributes created");

// Some helper macros to deal with statistics tracking.
//
// Usage:
// For simple IR attribute tracking overload trackStatistics in the abstract
// attribute and choose the right STATS_DECLTRACK_********* macro,
// e.g.,:
//  void trackStatistics() const override {
//    STATS_DECLTRACK_ARG_ATTR(returned)
//  }
// If there is a single "increment" side one can use the macro
// STATS_DECLTRACK with a custom message. If there are multiple increment
// sides, STATS_DECL and STATS_TRACK can also be used separately.
//
#define BUILD_STAT_MSG_IR_ATTR(TYPE, NAME)                                     \
  ("Number of " #TYPE " marked '" #NAME "'")
#define BUILD_STAT_NAME(NAME, TYPE) NumIR##TYPE##_##NAME
#define STATS_DECL_(NAME, MSG) STATISTIC(NAME, MSG);
#define STATS_DECL(NAME, TYPE, MSG)                                            \
  STATS_DECL_(BUILD_STAT_NAME(NAME, TYPE), MSG);
#define STATS_TRACK(NAME, TYPE) ++(BUILD_STAT_NAME(NAME, TYPE));
#define STATS_DECLTRACK(NAME, TYPE, MSG)                                       \
  {                                                                            \
    STATS_DECL(NAME, TYPE, MSG)                                                \
    STATS_TRACK(NAME, TYPE)                                                    \
  }
#define STATS_DECLTRACK_ARG_ATTR(NAME)                                         \
  STATS_DECLTRACK(NAME, Arguments, BUILD_STAT_MSG_IR_ATTR(arguments, NAME))
#define STATS_DECLTRACK_CSARG_ATTR(NAME)                                       \
  STATS_DECLTRACK(NAME, CSArguments,                                           \
                  BUILD_STAT_MSG_IR_ATTR(call site arguments, NAME))
#define STATS_DECLTRACK_FN_ATTR(NAME)                                          \
  STATS_DECLTRACK(NAME, Function, BUILD_STAT_MSG_IR_ATTR(functions, NAME))
#define STATS_DECLTRACK_CS_ATTR(NAME)                                          \
  STATS_DECLTRACK(NAME, CS, BUILD_STAT_MSG_IR_ATTR(call site, NAME))
#define STATS_DECLTRACK_FNRET_ATTR(NAME)                                       \
  STATS_DECLTRACK(NAME, FunctionReturn,                                        \
                  BUILD_STAT_MSG_IR_ATTR(function returns, NAME))
#define STATS_DECLTRACK_CSRET_ATTR(NAME)                                       \
  STATS_DECLTRACK(NAME, CSReturn,                                              \
                  BUILD_STAT_MSG_IR_ATTR(call site returns, NAME))
#define STATS_DECLTRACK_FLOATING_ATTR(NAME)                                    \
  STATS_DECLTRACK(NAME, Floating,                                              \
                  ("Number of floating values known to be '" #NAME "'"))

// Specialization of the operator<< for abstract attributes subclasses. This
// disambiguates situations where multiple operators are applicable.
namespace llvm {
#define PIPE_OPERATOR(CLASS)                                                   \
  raw_ostream &operator<<(raw_ostream &OS, const CLASS &AA) {                  \
    return OS << static_cast<const AbstractAttribute &>(AA);                   \
  }

PIPE_OPERATOR(AAIsDead)
PIPE_OPERATOR(AANoUnwind)
PIPE_OPERATOR(AANoSync)
PIPE_OPERATOR(AANoRecurse)
PIPE_OPERATOR(AAWillReturn)
PIPE_OPERATOR(AANoReturn)
PIPE_OPERATOR(AAReturnedValues)
PIPE_OPERATOR(AANonNull)
PIPE_OPERATOR(AANoAlias)
PIPE_OPERATOR(AADereferenceable)
PIPE_OPERATOR(AAAlign)
PIPE_OPERATOR(AANoCapture)
PIPE_OPERATOR(AAValueSimplify)
PIPE_OPERATOR(AANoFree)
PIPE_OPERATOR(AAHeapToStack)
PIPE_OPERATOR(AAReachability)
PIPE_OPERATOR(AAMemoryBehavior)
PIPE_OPERATOR(AAMemoryLocation)
PIPE_OPERATOR(AAValueConstantRange)
PIPE_OPERATOR(AAPrivatizablePtr)
PIPE_OPERATOR(AAUndefinedBehavior)
PIPE_OPERATOR(AAPotentialValues)
PIPE_OPERATOR(AANoUndef)
PIPE_OPERATOR(AACallEdges)
PIPE_OPERATOR(AAFunctionReachability)
PIPE_OPERATOR(AAPointerInfo)
PIPE_OPERATOR(AAAssumptionInfo)

#undef PIPE_OPERATOR

template <>
ChangeStatus clampStateAndIndicateChange<DerefState>(DerefState &S,
                                                     const DerefState &R) {
  ChangeStatus CS0 =
      clampStateAndIndicateChange(S.DerefBytesState, R.DerefBytesState);
  ChangeStatus CS1 = clampStateAndIndicateChange(S.GlobalState, R.GlobalState);
  return CS0 | CS1;
}

} // namespace llvm

/// Get pointer operand of memory accessing instruction. If \p I is
/// not a memory accessing instruction, return nullptr. If \p AllowVolatile,
/// is set to false and the instruction is volatile, return nullptr.
static const Value *getPointerOperand(const Instruction *I,
                                      bool AllowVolatile) {
  if (!AllowVolatile && I->isVolatile())
    return nullptr;

  if (auto *LI = dyn_cast<LoadInst>(I)) {
    return LI->getPointerOperand();
  }

  if (auto *SI = dyn_cast<StoreInst>(I)) {
    return SI->getPointerOperand();
  }

  if (auto *CXI = dyn_cast<AtomicCmpXchgInst>(I)) {
    return CXI->getPointerOperand();
  }

  if (auto *RMWI = dyn_cast<AtomicRMWInst>(I)) {
    return RMWI->getPointerOperand();
  }

  return nullptr;
}

/// Helper function to create a pointer of type \p ResTy, based on \p Ptr, and
/// advanced by \p Offset bytes. To aid later analysis the method tries to build
/// getelement pointer instructions that traverse the natural type of \p Ptr if
/// possible. If that fails, the remaining offset is adjusted byte-wise, hence
/// through a cast to i8*.
///
/// TODO: This could probably live somewhere more prominantly if it doesn't
///       already exist.
static Value *constructPointer(Type *ResTy, Type *PtrElemTy, Value *Ptr,
                               int64_t Offset, IRBuilder<NoFolder> &IRB,
                               const DataLayout &DL) {
  assert(Offset >= 0 && "Negative offset not supported yet!");
  LLVM_DEBUG(dbgs() << "Construct pointer: " << *Ptr << " + " << Offset
                    << "-bytes as " << *ResTy << "\n");

  if (Offset) {
    Type *Ty = PtrElemTy;
    APInt IntOffset(DL.getIndexTypeSizeInBits(Ptr->getType()), Offset);
    SmallVector<APInt> IntIndices = DL.getGEPIndicesForOffset(Ty, IntOffset);

    SmallVector<Value *, 4> ValIndices;
    std::string GEPName = Ptr->getName().str();
    for (const APInt &Index : IntIndices) {
      ValIndices.push_back(IRB.getInt(Index));
      GEPName += "." + std::to_string(Index.getZExtValue());
    }

    // Create a GEP for the indices collected above.
    Ptr = IRB.CreateGEP(PtrElemTy, Ptr, ValIndices, GEPName);

    // If an offset is left we use byte-wise adjustment.
    if (IntOffset != 0) {
      Ptr = IRB.CreateBitCast(Ptr, IRB.getInt8PtrTy());
      Ptr = IRB.CreateGEP(IRB.getInt8Ty(), Ptr, IRB.getInt(IntOffset),
                          GEPName + ".b" + Twine(IntOffset.getZExtValue()));
    }
  }

  // Ensure the result has the requested type.
  Ptr = IRB.CreateBitOrPointerCast(Ptr, ResTy, Ptr->getName() + ".cast");

  LLVM_DEBUG(dbgs() << "Constructed pointer: " << *Ptr << "\n");
  return Ptr;
}

/// Recursively visit all values that might become \p IRP at some point. This
/// will be done by looking through cast instructions, selects, phis, and calls
/// with the "returned" attribute. Once we cannot look through the value any
/// further, the callback \p VisitValueCB is invoked and passed the current
/// value, the \p State, and a flag to indicate if we stripped anything.
/// Stripped means that we unpacked the value associated with \p IRP at least
/// once. Note that the value used for the callback may still be the value
/// associated with \p IRP (due to PHIs). To limit how much effort is invested,
/// we will never visit more values than specified by \p MaxValues.
template <typename StateTy>
static bool genericValueTraversal(
    Attributor &A, IRPosition IRP, const AbstractAttribute &QueryingAA,
    StateTy &State,
    function_ref<bool(Value &, const Instruction *, StateTy &, bool)>
        VisitValueCB,
    const Instruction *CtxI, bool UseValueSimplify = true, int MaxValues = 16,
    function_ref<Value *(Value *)> StripCB = nullptr) {

  const AAIsDead *LivenessAA = nullptr;
  if (IRP.getAnchorScope())
    LivenessAA = &A.getAAFor<AAIsDead>(
<<<<<<< HEAD
        QueryingAA, IRPosition::function(*IRP.getAnchorScope()),
=======
        QueryingAA,
        IRPosition::function(*IRP.getAnchorScope(), IRP.getCallBaseContext()),
>>>>>>> 2ab1d525
        DepClassTy::NONE);
  bool AnyDead = false;

  Value *InitialV = &IRP.getAssociatedValue();
  using Item = std::pair<Value *, const Instruction *>;
  SmallSet<Item, 16> Visited;
  SmallVector<Item, 16> Worklist;
  Worklist.push_back({InitialV, CtxI});

  int Iteration = 0;
  do {
    Item I = Worklist.pop_back_val();
    Value *V = I.first;
    CtxI = I.second;
    if (StripCB)
      V = StripCB(V);

    // Check if we should process the current value. To prevent endless
    // recursion keep a record of the values we followed!
    if (!Visited.insert(I).second)
      continue;

    // Make sure we limit the compile time for complex expressions.
    if (Iteration++ >= MaxValues)
      return false;

    // Explicitly look through calls with a "returned" attribute if we do
    // not have a pointer as stripPointerCasts only works on them.
    Value *NewV = nullptr;
    if (V->getType()->isPointerTy()) {
      NewV = V->stripPointerCasts();
    } else {
      auto *CB = dyn_cast<CallBase>(V);
      if (CB && CB->getCalledFunction()) {
        for (Argument &Arg : CB->getCalledFunction()->args())
          if (Arg.hasReturnedAttr()) {
            NewV = CB->getArgOperand(Arg.getArgNo());
            break;
          }
      }
    }
    if (NewV && NewV != V) {
      Worklist.push_back({NewV, CtxI});
      continue;
    }

    // Look through select instructions, visit assumed potential values.
    if (auto *SI = dyn_cast<SelectInst>(V)) {
      bool UsedAssumedInformation = false;
      Optional<Constant *> C = A.getAssumedConstant(
          *SI->getCondition(), QueryingAA, UsedAssumedInformation);
      bool NoValueYet = !C.hasValue();
      if (NoValueYet || isa_and_nonnull<UndefValue>(*C))
        continue;
      if (auto *CI = dyn_cast_or_null<ConstantInt>(*C)) {
        if (CI->isZero())
          Worklist.push_back({SI->getFalseValue(), CtxI});
        else
          Worklist.push_back({SI->getTrueValue(), CtxI});
        continue;
      }
      // We could not simplify the condition, assume both values.(
      Worklist.push_back({SI->getTrueValue(), CtxI});
      Worklist.push_back({SI->getFalseValue(), CtxI});
      continue;
    }

    // Look through phi nodes, visit all live operands.
    if (auto *PHI = dyn_cast<PHINode>(V)) {
      assert(LivenessAA &&
             "Expected liveness in the presence of instructions!");
      for (unsigned u = 0, e = PHI->getNumIncomingValues(); u < e; u++) {
        BasicBlock *IncomingBB = PHI->getIncomingBlock(u);
        bool UsedAssumedInformation = false;
        if (A.isAssumedDead(*IncomingBB->getTerminator(), &QueryingAA,
                            LivenessAA, UsedAssumedInformation,
                            /* CheckBBLivenessOnly */ true)) {
          AnyDead = true;
          continue;
        }
        Worklist.push_back(
            {PHI->getIncomingValue(u), IncomingBB->getTerminator()});
      }
      continue;
    }

    if (UseValueSimplify && !isa<Constant>(V)) {
      bool UsedAssumedInformation = false;
      Optional<Value *> SimpleV =
          A.getAssumedSimplified(*V, QueryingAA, UsedAssumedInformation);
      if (!SimpleV.hasValue())
        continue;
      if (!SimpleV.getValue())
        return false;
      Value *NewV = SimpleV.getValue();
      if (NewV != V) {
        Worklist.push_back({NewV, CtxI});
        continue;
      }
    }

    // Once a leaf is reached we inform the user through the callback.
    if (!VisitValueCB(*V, CtxI, State, Iteration > 1))
      return false;
  } while (!Worklist.empty());

  // If we actually used liveness information so we have to record a dependence.
  if (AnyDead)
    A.recordDependence(*LivenessAA, QueryingAA, DepClassTy::OPTIONAL);

  // All values have been visited.
  return true;
}

bool AA::getAssumedUnderlyingObjects(Attributor &A, const Value &Ptr,
                                     SmallVectorImpl<Value *> &Objects,
                                     const AbstractAttribute &QueryingAA,
                                     const Instruction *CtxI) {
  auto StripCB = [&](Value *V) { return getUnderlyingObject(V); };
  SmallPtrSet<Value *, 8> SeenObjects;
  auto VisitValueCB = [&SeenObjects](Value &Val, const Instruction *,
                                     SmallVectorImpl<Value *> &Objects,
                                     bool) -> bool {
    if (SeenObjects.insert(&Val).second)
      Objects.push_back(&Val);
    return true;
  };
  if (!genericValueTraversal<decltype(Objects)>(
          A, IRPosition::value(Ptr), QueryingAA, Objects, VisitValueCB, CtxI,
          true, 32, StripCB))
    return false;
  return true;
}

const Value *stripAndAccumulateMinimalOffsets(
    Attributor &A, const AbstractAttribute &QueryingAA, const Value *Val,
    const DataLayout &DL, APInt &Offset, bool AllowNonInbounds,
    bool UseAssumed = false) {

  auto AttributorAnalysis = [&](Value &V, APInt &ROffset) -> bool {
    const IRPosition &Pos = IRPosition::value(V);
    // Only track dependence if we are going to use the assumed info.
    const AAValueConstantRange &ValueConstantRangeAA =
        A.getAAFor<AAValueConstantRange>(QueryingAA, Pos,
                                         UseAssumed ? DepClassTy::OPTIONAL
                                                    : DepClassTy::NONE);
    ConstantRange Range = UseAssumed ? ValueConstantRangeAA.getAssumed()
                                     : ValueConstantRangeAA.getKnown();
    // We can only use the lower part of the range because the upper part can
    // be higher than what the value can really be.
    ROffset = Range.getSignedMin();
    return true;
  };

  return Val->stripAndAccumulateConstantOffsets(DL, Offset, AllowNonInbounds,
                                                /* AllowInvariant */ false,
                                                AttributorAnalysis);
}

static const Value *getMinimalBaseOfAccessPointerOperand(
    Attributor &A, const AbstractAttribute &QueryingAA, const Instruction *I,
    int64_t &BytesOffset, const DataLayout &DL, bool AllowNonInbounds = false) {
  const Value *Ptr = getPointerOperand(I, /* AllowVolatile */ false);
  if (!Ptr)
    return nullptr;
  APInt OffsetAPInt(DL.getIndexTypeSizeInBits(Ptr->getType()), 0);
  const Value *Base = stripAndAccumulateMinimalOffsets(
      A, QueryingAA, Ptr, DL, OffsetAPInt, AllowNonInbounds);

  BytesOffset = OffsetAPInt.getSExtValue();
  return Base;
}

static const Value *
getBasePointerOfAccessPointerOperand(const Instruction *I, int64_t &BytesOffset,
                                     const DataLayout &DL,
                                     bool AllowNonInbounds = false) {
  const Value *Ptr = getPointerOperand(I, /* AllowVolatile */ false);
  if (!Ptr)
    return nullptr;

  return GetPointerBaseWithConstantOffset(Ptr, BytesOffset, DL,
                                          AllowNonInbounds);
}

/// Clamp the information known for all returned values of a function
/// (identified by \p QueryingAA) into \p S.
template <typename AAType, typename StateType = typename AAType::StateType>
static void clampReturnedValueStates(
    Attributor &A, const AAType &QueryingAA, StateType &S,
    const IRPosition::CallBaseContext *CBContext = nullptr) {
  LLVM_DEBUG(dbgs() << "[Attributor] Clamp return value states for "
                    << QueryingAA << " into " << S << "\n");

  assert((QueryingAA.getIRPosition().getPositionKind() ==
              IRPosition::IRP_RETURNED ||
          QueryingAA.getIRPosition().getPositionKind() ==
              IRPosition::IRP_CALL_SITE_RETURNED) &&
         "Can only clamp returned value states for a function returned or call "
         "site returned position!");

  // Use an optional state as there might not be any return values and we want
  // to join (IntegerState::operator&) the state of all there are.
  Optional<StateType> T;

  // Callback for each possibly returned value.
  auto CheckReturnValue = [&](Value &RV) -> bool {
<<<<<<< HEAD
    const IRPosition &RVPos = IRPosition::value(RV);
=======
    const IRPosition &RVPos = IRPosition::value(RV, CBContext);
>>>>>>> 2ab1d525
    const AAType &AA =
        A.getAAFor<AAType>(QueryingAA, RVPos, DepClassTy::REQUIRED);
    LLVM_DEBUG(dbgs() << "[Attributor] RV: " << RV << " AA: " << AA.getAsStr()
                      << " @ " << RVPos << "\n");
    const StateType &AAS = AA.getState();
    if (T.hasValue())
      *T &= AAS;
    else
      T = AAS;
    LLVM_DEBUG(dbgs() << "[Attributor] AA State: " << AAS << " RV State: " << T
                      << "\n");
    return T->isValidState();
  };

  if (!A.checkForAllReturnedValues(CheckReturnValue, QueryingAA))
    S.indicatePessimisticFixpoint();
  else if (T.hasValue())
    S ^= *T;
}

namespace {
/// Helper class for generic deduction: return value -> returned position.
template <typename AAType, typename BaseType,
          typename StateType = typename BaseType::StateType,
          bool PropagateCallBaseContext = false>
struct AAReturnedFromReturnedValues : public BaseType {
  AAReturnedFromReturnedValues(const IRPosition &IRP, Attributor &A)
      : BaseType(IRP, A) {}

  /// See AbstractAttribute::updateImpl(...).
  ChangeStatus updateImpl(Attributor &A) override {
    StateType S(StateType::getBestState(this->getState()));
    clampReturnedValueStates<AAType, StateType>(
        A, *this, S,
        PropagateCallBaseContext ? this->getCallBaseContext() : nullptr);
    // TODO: If we know we visited all returned values, thus no are assumed
    // dead, we can take the known information from the state T.
    return clampStateAndIndicateChange<StateType>(this->getState(), S);
  }
};

/// Clamp the information known at all call sites for a given argument
/// (identified by \p QueryingAA) into \p S.
template <typename AAType, typename StateType = typename AAType::StateType>
static void clampCallSiteArgumentStates(Attributor &A, const AAType &QueryingAA,
                                        StateType &S) {
  LLVM_DEBUG(dbgs() << "[Attributor] Clamp call site argument states for "
                    << QueryingAA << " into " << S << "\n");

  assert(QueryingAA.getIRPosition().getPositionKind() ==
             IRPosition::IRP_ARGUMENT &&
         "Can only clamp call site argument states for an argument position!");

  // Use an optional state as there might not be any return values and we want
  // to join (IntegerState::operator&) the state of all there are.
  Optional<StateType> T;

  // The argument number which is also the call site argument number.
  unsigned ArgNo = QueryingAA.getIRPosition().getCallSiteArgNo();

  auto CallSiteCheck = [&](AbstractCallSite ACS) {
    const IRPosition &ACSArgPos = IRPosition::callsite_argument(ACS, ArgNo);
    // Check if a coresponding argument was found or if it is on not associated
    // (which can happen for callback calls).
    if (ACSArgPos.getPositionKind() == IRPosition::IRP_INVALID)
      return false;

    const AAType &AA =
        A.getAAFor<AAType>(QueryingAA, ACSArgPos, DepClassTy::REQUIRED);
    LLVM_DEBUG(dbgs() << "[Attributor] ACS: " << *ACS.getInstruction()
                      << " AA: " << AA.getAsStr() << " @" << ACSArgPos << "\n");
    const StateType &AAS = AA.getState();
    if (T.hasValue())
      *T &= AAS;
    else
      T = AAS;
    LLVM_DEBUG(dbgs() << "[Attributor] AA State: " << AAS << " CSA State: " << T
                      << "\n");
    return T->isValidState();
  };

  bool AllCallSitesKnown;
  if (!A.checkForAllCallSites(CallSiteCheck, QueryingAA, true,
                              AllCallSitesKnown))
    S.indicatePessimisticFixpoint();
  else if (T.hasValue())
    S ^= *T;
}

/// This function is the bridge between argument position and the call base
/// context.
template <typename AAType, typename BaseType,
          typename StateType = typename AAType::StateType>
bool getArgumentStateFromCallBaseContext(Attributor &A,
                                         BaseType &QueryingAttribute,
                                         IRPosition &Pos, StateType &State) {
  assert((Pos.getPositionKind() == IRPosition::IRP_ARGUMENT) &&
         "Expected an 'argument' position !");
  const CallBase *CBContext = Pos.getCallBaseContext();
  if (!CBContext)
    return false;

  int ArgNo = Pos.getCallSiteArgNo();
  assert(ArgNo >= 0 && "Invalid Arg No!");

  const auto &AA = A.getAAFor<AAType>(
      QueryingAttribute, IRPosition::callsite_argument(*CBContext, ArgNo),
      DepClassTy::REQUIRED);
  const StateType &CBArgumentState =
      static_cast<const StateType &>(AA.getState());

  LLVM_DEBUG(dbgs() << "[Attributor] Briding Call site context to argument"
                    << "Position:" << Pos << "CB Arg state:" << CBArgumentState
                    << "\n");

  // NOTE: If we want to do call site grouping it should happen here.
  State ^= CBArgumentState;
  return true;
}

/// Helper class for generic deduction: call site argument -> argument position.
template <typename AAType, typename BaseType,
          typename StateType = typename AAType::StateType,
          bool BridgeCallBaseContext = false>
struct AAArgumentFromCallSiteArguments : public BaseType {
  AAArgumentFromCallSiteArguments(const IRPosition &IRP, Attributor &A)
      : BaseType(IRP, A) {}

  /// See AbstractAttribute::updateImpl(...).
  ChangeStatus updateImpl(Attributor &A) override {
    StateType S = StateType::getBestState(this->getState());

    if (BridgeCallBaseContext) {
      bool Success =
          getArgumentStateFromCallBaseContext<AAType, BaseType, StateType>(
              A, *this, this->getIRPosition(), S);
      if (Success)
        return clampStateAndIndicateChange<StateType>(this->getState(), S);
    }
    clampCallSiteArgumentStates<AAType, StateType>(A, *this, S);

    // TODO: If we know we visited all incoming values, thus no are assumed
    // dead, we can take the known information from the state T.
    return clampStateAndIndicateChange<StateType>(this->getState(), S);
  }
};

/// Helper class for generic replication: function returned -> cs returned.
template <typename AAType, typename BaseType,
          typename StateType = typename BaseType::StateType,
          bool IntroduceCallBaseContext = false>
struct AACallSiteReturnedFromReturned : public BaseType {
  AACallSiteReturnedFromReturned(const IRPosition &IRP, Attributor &A)
      : BaseType(IRP, A) {}

  /// See AbstractAttribute::updateImpl(...).
  ChangeStatus updateImpl(Attributor &A) override {
    assert(this->getIRPosition().getPositionKind() ==
               IRPosition::IRP_CALL_SITE_RETURNED &&
           "Can only wrap function returned positions for call site returned "
           "positions!");
    auto &S = this->getState();

    const Function *AssociatedFunction =
        this->getIRPosition().getAssociatedFunction();
    if (!AssociatedFunction)
      return S.indicatePessimisticFixpoint();

<<<<<<< HEAD
    IRPosition FnPos = IRPosition::returned(*AssociatedFunction);
=======
    CallBase &CBContext = static_cast<CallBase &>(this->getAnchorValue());
    if (IntroduceCallBaseContext)
      LLVM_DEBUG(dbgs() << "[Attributor] Introducing call base context:"
                        << CBContext << "\n");

    IRPosition FnPos = IRPosition::returned(
        *AssociatedFunction, IntroduceCallBaseContext ? &CBContext : nullptr);
>>>>>>> 2ab1d525
    const AAType &AA = A.getAAFor<AAType>(*this, FnPos, DepClassTy::REQUIRED);
    return clampStateAndIndicateChange(S, AA.getState());
  }
};
} // namespace

/// Helper function to accumulate uses.
template <class AAType, typename StateType = typename AAType::StateType>
static void followUsesInContext(AAType &AA, Attributor &A,
                                MustBeExecutedContextExplorer &Explorer,
                                const Instruction *CtxI,
                                SetVector<const Use *> &Uses,
                                StateType &State) {
  auto EIt = Explorer.begin(CtxI), EEnd = Explorer.end(CtxI);
  for (unsigned u = 0; u < Uses.size(); ++u) {
    const Use *U = Uses[u];
    if (const Instruction *UserI = dyn_cast<Instruction>(U->getUser())) {
      bool Found = Explorer.findInContextOf(UserI, EIt, EEnd);
      if (Found && AA.followUseInMBEC(A, U, UserI, State))
        for (const Use &Us : UserI->uses())
          Uses.insert(&Us);
    }
  }
}

/// Use the must-be-executed-context around \p I to add information into \p S.
/// The AAType class is required to have `followUseInMBEC` method with the
/// following signature and behaviour:
///
/// bool followUseInMBEC(Attributor &A, const Use *U, const Instruction *I)
/// U - Underlying use.
/// I - The user of the \p U.
/// Returns true if the value should be tracked transitively.
///
template <class AAType, typename StateType = typename AAType::StateType>
static void followUsesInMBEC(AAType &AA, Attributor &A, StateType &S,
                             Instruction &CtxI) {

  // Container for (transitive) uses of the associated value.
  SetVector<const Use *> Uses;
  for (const Use &U : AA.getIRPosition().getAssociatedValue().uses())
    Uses.insert(&U);

  MustBeExecutedContextExplorer &Explorer =
      A.getInfoCache().getMustBeExecutedContextExplorer();

  followUsesInContext<AAType>(AA, A, Explorer, &CtxI, Uses, S);

  if (S.isAtFixpoint())
    return;

  SmallVector<const BranchInst *, 4> BrInsts;
  auto Pred = [&](const Instruction *I) {
    if (const BranchInst *Br = dyn_cast<BranchInst>(I))
      if (Br->isConditional())
        BrInsts.push_back(Br);
    return true;
  };

  // Here, accumulate conditional branch instructions in the context. We
  // explore the child paths and collect the known states. The disjunction of
  // those states can be merged to its own state. Let ParentState_i be a state
  // to indicate the known information for an i-th branch instruction in the
  // context. ChildStates are created for its successors respectively.
  //
  // ParentS_1 = ChildS_{1, 1} /\ ChildS_{1, 2} /\ ... /\ ChildS_{1, n_1}
  // ParentS_2 = ChildS_{2, 1} /\ ChildS_{2, 2} /\ ... /\ ChildS_{2, n_2}
  //      ...
  // ParentS_m = ChildS_{m, 1} /\ ChildS_{m, 2} /\ ... /\ ChildS_{m, n_m}
  //
  // Known State |= ParentS_1 \/ ParentS_2 \/... \/ ParentS_m
  //
  // FIXME: Currently, recursive branches are not handled. For example, we
  // can't deduce that ptr must be dereferenced in below function.
  //
  // void f(int a, int c, int *ptr) {
  //    if(a)
  //      if (b) {
  //        *ptr = 0;
  //      } else {
  //        *ptr = 1;
  //      }
  //    else {
  //      if (b) {
  //        *ptr = 0;
  //      } else {
  //        *ptr = 1;
  //      }
  //    }
  // }

  Explorer.checkForAllContext(&CtxI, Pred);
  for (const BranchInst *Br : BrInsts) {
    StateType ParentState;

    // The known state of the parent state is a conjunction of children's
    // known states so it is initialized with a best state.
    ParentState.indicateOptimisticFixpoint();

    for (const BasicBlock *BB : Br->successors()) {
      StateType ChildState;

      size_t BeforeSize = Uses.size();
      followUsesInContext(AA, A, Explorer, &BB->front(), Uses, ChildState);

      // Erase uses which only appear in the child.
      for (auto It = Uses.begin() + BeforeSize; It != Uses.end();)
        It = Uses.erase(It);

      ParentState &= ChildState;
    }

    // Use only known state.
    S += ParentState;
  }
}

/// ------------------------ PointerInfo ---------------------------------------

namespace llvm {
namespace AA {
namespace PointerInfo {

/// An access kind description as used by AAPointerInfo.
struct OffsetAndSize;

<<<<<<< HEAD
      if (const auto *CB = dyn_cast<CallBase>(&I)) {
        const auto &NoUnwindAA = A.getAAFor<AANoUnwind>(
            *this, IRPosition::callsite_function(*CB), DepClassTy::REQUIRED);
        return NoUnwindAA.isAssumedNoUnwind();
      }
      return false;
    };
=======
struct State;
>>>>>>> 2ab1d525

} // namespace PointerInfo
} // namespace AA

/// Helper for AA::PointerInfo::Acccess DenseMap/Set usage.
template <>
struct DenseMapInfo<AAPointerInfo::Access> : DenseMapInfo<Instruction *> {
  using Access = AAPointerInfo::Access;
  static inline Access getEmptyKey();
  static inline Access getTombstoneKey();
  static unsigned getHashValue(const Access &A);
  static bool isEqual(const Access &LHS, const Access &RHS);
};

/// Helper that allows OffsetAndSize as a key in a DenseMap.
template <>
struct DenseMapInfo<AA::PointerInfo ::OffsetAndSize>
    : DenseMapInfo<std::pair<int64_t, int64_t>> {};

/// Helper for AA::PointerInfo::Acccess DenseMap/Set usage ignoring everythign
/// but the instruction
struct AccessAsInstructionInfo : DenseMapInfo<Instruction *> {
  using Base = DenseMapInfo<Instruction *>;
  using Access = AAPointerInfo::Access;
  static inline Access getEmptyKey();
  static inline Access getTombstoneKey();
  static unsigned getHashValue(const Access &A);
  static bool isEqual(const Access &LHS, const Access &RHS);
};

} // namespace llvm

/// Helper to represent an access offset and size, with logic to deal with
/// uncertainty and check for overlapping accesses.
struct AA::PointerInfo::OffsetAndSize : public std::pair<int64_t, int64_t> {
  using BaseTy = std::pair<int64_t, int64_t>;
  OffsetAndSize(int64_t Offset, int64_t Size) : BaseTy(Offset, Size) {}
  OffsetAndSize(const BaseTy &P) : BaseTy(P) {}
  int64_t getOffset() const { return first; }
  int64_t getSize() const { return second; }
  static OffsetAndSize getUnknown() { return OffsetAndSize(Unknown, Unknown); }

  /// Return true if offset or size are unknown.
  bool offsetOrSizeAreUnknown() const {
    return getOffset() == OffsetAndSize::Unknown ||
           getSize() == OffsetAndSize::Unknown;
  }

  /// Return true if this offset and size pair might describe an address that
  /// overlaps with \p OAS.
  bool mayOverlap(const OffsetAndSize &OAS) const {
    // Any unknown value and we are giving up -> overlap.
    if (offsetOrSizeAreUnknown() || OAS.offsetOrSizeAreUnknown())
      return true;

<<<<<<< HEAD
  /// See AbstractAttribute::updateImpl(...).
  ChangeStatus updateImpl(Attributor &A) override {
    // TODO: Once we have call site specific value information we can provide
    //       call site specific liveness information and then it makes
    //       sense to specialize attributes for call sites arguments instead of
    //       redirecting requests to the callee argument.
    Function *F = getAssociatedFunction();
    const IRPosition &FnPos = IRPosition::function(*F);
    auto &FnAA = A.getAAFor<AANoUnwind>(*this, FnPos, DepClassTy::REQUIRED);
    return clampStateAndIndicateChange(getState(), FnAA.getState());
=======
    // Check if one offset point is in the other interval [offset, offset+size].
    return OAS.getOffset() + OAS.getSize() > getOffset() &&
           OAS.getOffset() < getOffset() + getSize();
>>>>>>> 2ab1d525
  }

  /// Constant used to represent unknown offset or sizes.
  static constexpr int64_t Unknown = 1 << 31;
};

/// Implementation of the DenseMapInfo.
///
///{
inline llvm::AccessAsInstructionInfo::Access
llvm::AccessAsInstructionInfo::getEmptyKey() {
  return Access(Base::getEmptyKey(), nullptr, AAPointerInfo::AK_READ, nullptr);
}
inline llvm::AccessAsInstructionInfo::Access
llvm::AccessAsInstructionInfo::getTombstoneKey() {
  return Access(Base::getTombstoneKey(), nullptr, AAPointerInfo::AK_READ,
                nullptr);
}
unsigned llvm::AccessAsInstructionInfo::getHashValue(
    const llvm::AccessAsInstructionInfo::Access &A) {
  return Base::getHashValue(A.getRemoteInst());
}
bool llvm::AccessAsInstructionInfo::isEqual(
    const llvm::AccessAsInstructionInfo::Access &LHS,
    const llvm::AccessAsInstructionInfo::Access &RHS) {
  return LHS.getRemoteInst() == RHS.getRemoteInst();
}
inline llvm::DenseMapInfo<AAPointerInfo::Access>::Access
llvm::DenseMapInfo<AAPointerInfo::Access>::getEmptyKey() {
  return AAPointerInfo::Access(nullptr, nullptr, AAPointerInfo::AK_READ,
                               nullptr);
}
inline llvm::DenseMapInfo<AAPointerInfo::Access>::Access
llvm::DenseMapInfo<AAPointerInfo::Access>::getTombstoneKey() {
  return AAPointerInfo::Access(nullptr, nullptr, AAPointerInfo::AK_WRITE,
                               nullptr);
}

unsigned llvm::DenseMapInfo<AAPointerInfo::Access>::getHashValue(
    const llvm::DenseMapInfo<AAPointerInfo::Access>::Access &A) {
  return detail::combineHashValue(
             DenseMapInfo<Instruction *>::getHashValue(A.getRemoteInst()),
             (A.isWrittenValueYetUndetermined()
                  ? ~0
                  : DenseMapInfo<Value *>::getHashValue(A.getWrittenValue()))) +
         A.getKind();
}

bool llvm::DenseMapInfo<AAPointerInfo::Access>::isEqual(
    const llvm::DenseMapInfo<AAPointerInfo::Access>::Access &LHS,
    const llvm::DenseMapInfo<AAPointerInfo::Access>::Access &RHS) {
  return LHS == RHS;
}
///}

/// A type to track pointer/struct usage and accesses for AAPointerInfo.
struct AA::PointerInfo::State : public AbstractState {

  /// Return the best possible representable state.
  static State getBestState(const State &SIS) { return State(); }

  /// Return the worst possible representable state.
  static State getWorstState(const State &SIS) {
    State R;
    R.indicatePessimisticFixpoint();
    return R;
  }

  State() {}
  State(const State &SIS) : AccessBins(SIS.AccessBins) {}
  State(State &&SIS) : AccessBins(std::move(SIS.AccessBins)) {}

  const State &getAssumed() const { return *this; }

  /// See AbstractState::isValidState().
  bool isValidState() const override { return BS.isValidState(); }

  /// See AbstractState::isAtFixpoint().
  bool isAtFixpoint() const override { return BS.isAtFixpoint(); }

  /// See AbstractState::indicateOptimisticFixpoint().
  ChangeStatus indicateOptimisticFixpoint() override {
    BS.indicateOptimisticFixpoint();
    return ChangeStatus::UNCHANGED;
  }

  /// See AbstractState::indicatePessimisticFixpoint().
  ChangeStatus indicatePessimisticFixpoint() override {
    BS.indicatePessimisticFixpoint();
    return ChangeStatus::CHANGED;
  }

  State &operator=(const State &R) {
    if (this == &R)
      return *this;
    BS = R.BS;
    AccessBins = R.AccessBins;
    return *this;
  }

  State &operator=(State &&R) {
    if (this == &R)
      return *this;
    std::swap(BS, R.BS);
    std::swap(AccessBins, R.AccessBins);
    return *this;
  }

  bool operator==(const State &R) const {
    if (BS != R.BS)
      return false;
    if (AccessBins.size() != R.AccessBins.size())
      return false;
    auto It = begin(), RIt = R.begin(), E = end();
    while (It != E) {
      if (It->getFirst() != RIt->getFirst())
        return false;
      auto &Accs = It->getSecond();
      auto &RAccs = RIt->getSecond();
      if (Accs.size() != RAccs.size())
        return false;
      auto AccIt = Accs.begin(), RAccIt = RAccs.begin(), AccE = Accs.end();
      while (AccIt != AccE) {
        if (*AccIt != *RAccIt)
          return false;
        ++AccIt;
        ++RAccIt;
      }
      ++It;
      ++RIt;
    }
    return true;
  }
  bool operator!=(const State &R) const { return !(*this == R); }

  /// We store accesses in a set with the instruction as key.
  using Accesses = DenseSet<AAPointerInfo::Access, AccessAsInstructionInfo>;

  /// We store all accesses in bins denoted by their offset and size.
  using AccessBinsTy = DenseMap<OffsetAndSize, Accesses>;

  AccessBinsTy::const_iterator begin() const { return AccessBins.begin(); }
  AccessBinsTy::const_iterator end() const { return AccessBins.end(); }

protected:
  /// The bins with all the accesses for the associated pointer.
  DenseMap<OffsetAndSize, Accesses> AccessBins;

  /// Add a new access to the state at offset \p Offset and with size \p Size.
  /// The access is associated with \p I, writes \p Content (if anything), and
  /// is of kind \p Kind.
  /// \Returns CHANGED, if the state changed, UNCHANGED otherwise.
  ChangeStatus addAccess(int64_t Offset, int64_t Size, Instruction &I,
                         Optional<Value *> Content,
                         AAPointerInfo::AccessKind Kind, Type *Ty,
                         Instruction *RemoteI = nullptr,
                         Accesses *BinPtr = nullptr) {
    OffsetAndSize Key{Offset, Size};
    Accesses &Bin = BinPtr ? *BinPtr : AccessBins[Key];
    AAPointerInfo::Access Acc(&I, RemoteI ? RemoteI : &I, Content, Kind, Ty);
    // Check if we have an access for this instruction in this bin, if not,
    // simply add it.
    auto It = Bin.find(Acc);
    if (It == Bin.end()) {
      Bin.insert(Acc);
      return ChangeStatus::CHANGED;
    }
    // If the existing access is the same as then new one, nothing changed.
    AAPointerInfo::Access Before = *It;
    // The new one will be combined with the existing one.
    *It &= Acc;
    return *It == Before ? ChangeStatus::UNCHANGED : ChangeStatus::CHANGED;
  }

  /// See AAPointerInfo::forallInterferingAccesses.
  bool forallInterferingAccesses(
      Instruction &I,
      function_ref<bool(const AAPointerInfo::Access &, bool)> CB) const {
    if (!isValidState())
      return false;
    // First find the offset and size of I.
    OffsetAndSize OAS(-1, -1);
    for (auto &It : AccessBins) {
      for (auto &Access : It.getSecond()) {
        if (Access.getRemoteInst() == &I) {
          OAS = It.getFirst();
          break;
        }
      }
      if (OAS.getSize() != -1)
        break;
    }
    if (OAS.getSize() == -1)
      return true;

    // Now that we have an offset and size, find all overlapping ones and use
    // the callback on the accesses.
    for (auto &It : AccessBins) {
      OffsetAndSize ItOAS = It.getFirst();
      if (!OAS.mayOverlap(ItOAS))
        continue;
      bool IsExact = OAS == ItOAS && !OAS.offsetOrSizeAreUnknown();
      for (auto &Access : It.getSecond())
        if (!CB(Access, IsExact))
          return false;
    }
    return true;
  }

private:
  /// State to track fixpoint and validity.
  BooleanState BS;
};

namespace {
struct AAPointerInfoImpl
    : public StateWrapper<AA::PointerInfo::State, AAPointerInfo> {
  using BaseTy = StateWrapper<AA::PointerInfo::State, AAPointerInfo>;
  AAPointerInfoImpl(const IRPosition &IRP, Attributor &A) : BaseTy(IRP) {}

  /// See AbstractAttribute::initialize(...).
  void initialize(Attributor &A) override { AAPointerInfo::initialize(A); }

  /// See AbstractAttribute::getAsStr().
  const std::string getAsStr() const override {
    return std::string("PointerInfo ") +
           (isValidState() ? (std::string("#") +
                              std::to_string(AccessBins.size()) + " bins")
                           : "<invalid>");
  }

  /// See AbstractAttribute::manifest(...).
  ChangeStatus manifest(Attributor &A) override {
    return AAPointerInfo::manifest(A);
  }

  bool forallInterferingAccesses(
      LoadInst &LI, function_ref<bool(const AAPointerInfo::Access &, bool)> CB)
      const override {
    return State::forallInterferingAccesses(LI, CB);
  }
  bool forallInterferingAccesses(
      StoreInst &SI, function_ref<bool(const AAPointerInfo::Access &, bool)> CB)
      const override {
    return State::forallInterferingAccesses(SI, CB);
  }

  ChangeStatus translateAndAddCalleeState(Attributor &A,
                                          const AAPointerInfo &CalleeAA,
                                          int64_t CallArgOffset, CallBase &CB) {
    using namespace AA::PointerInfo;
    if (!CalleeAA.getState().isValidState() || !isValidState())
      return indicatePessimisticFixpoint();

    const auto &CalleeImplAA = static_cast<const AAPointerInfoImpl &>(CalleeAA);
    bool IsByval = CalleeImplAA.getAssociatedArgument()->hasByValAttr();

    // Combine the accesses bin by bin.
    ChangeStatus Changed = ChangeStatus::UNCHANGED;
    for (auto &It : CalleeImplAA.getState()) {
      OffsetAndSize OAS = OffsetAndSize::getUnknown();
      if (CallArgOffset != OffsetAndSize::Unknown)
        OAS = OffsetAndSize(It.first.getOffset() + CallArgOffset,
                            It.first.getSize());
      Accesses &Bin = AccessBins[OAS];
      for (const AAPointerInfo::Access &RAcc : It.second) {
        if (IsByval && !RAcc.isRead())
          continue;
        bool UsedAssumedInformation = false;
        Optional<Value *> Content = A.translateArgumentToCallSiteContent(
            RAcc.getContent(), CB, *this, UsedAssumedInformation);
        AccessKind AK =
            AccessKind(RAcc.getKind() & (IsByval ? AccessKind::AK_READ
                                                 : AccessKind::AK_READ_WRITE));
        Changed =
            Changed | addAccess(OAS.getOffset(), OAS.getSize(), CB, Content, AK,
                                RAcc.getType(), RAcc.getRemoteInst(), &Bin);
      }
    }
    return Changed;
  }

  /// Statistic tracking for all AAPointerInfo implementations.
  /// See AbstractAttribute::trackStatistics().
  void trackPointerInfoStatistics(const IRPosition &IRP) const {}
};

struct AAPointerInfoFloating : public AAPointerInfoImpl {
  using AccessKind = AAPointerInfo::AccessKind;
  AAPointerInfoFloating(const IRPosition &IRP, Attributor &A)
      : AAPointerInfoImpl(IRP, A) {}

  /// See AbstractAttribute::initialize(...).
  void initialize(Attributor &A) override { AAPointerInfoImpl::initialize(A); }

  /// Deal with an access and signal if it was handled successfully.
  bool handleAccess(Attributor &A, Instruction &I, Value &Ptr,
                    Optional<Value *> Content, AccessKind Kind, int64_t Offset,
                    ChangeStatus &Changed, Type *Ty,
                    int64_t Size = AA::PointerInfo::OffsetAndSize::Unknown) {
    using namespace AA::PointerInfo;
    // No need to find a size if one is given or the offset is unknown.
    if (Offset != OffsetAndSize::Unknown && Size == OffsetAndSize::Unknown &&
        Ty) {
      const DataLayout &DL = A.getDataLayout();
      TypeSize AccessSize = DL.getTypeStoreSize(Ty);
      if (!AccessSize.isScalable())
        Size = AccessSize.getFixedSize();
    }
    Changed = Changed | addAccess(Offset, Size, I, Content, Kind, Ty);
    return true;
  };

  /// Helper struct, will support ranges eventually.
  struct OffsetInfo {
    int64_t Offset = AA::PointerInfo::OffsetAndSize::Unknown;

    bool operator==(const OffsetInfo &OI) const { return Offset == OI.Offset; }
  };

  /// See AbstractAttribute::updateImpl(...).
  ChangeStatus updateImpl(Attributor &A) override {
    using namespace AA::PointerInfo;
    State S = getState();
    ChangeStatus Changed = ChangeStatus::UNCHANGED;
    Value &AssociatedValue = getAssociatedValue();

    const DataLayout &DL = A.getDataLayout();
    DenseMap<Value *, OffsetInfo> OffsetInfoMap;
    OffsetInfoMap[&AssociatedValue] = OffsetInfo{0};

    auto HandlePassthroughUser = [&](Value *Usr, OffsetInfo &PtrOI,
                                     bool &Follow) {
      OffsetInfo &UsrOI = OffsetInfoMap[Usr];
      UsrOI = PtrOI;
      Follow = true;
      return true;
    };

    const auto *TLI = getAnchorScope()
                          ? A.getInfoCache().getTargetLibraryInfoForFunction(
                                *getAnchorScope())
                          : nullptr;
    auto UsePred = [&](const Use &U, bool &Follow) -> bool {
      Value *CurPtr = U.get();
      User *Usr = U.getUser();
      LLVM_DEBUG(dbgs() << "[AAPointerInfo] Analyze " << *CurPtr << " in "
                        << *Usr << "\n");
      assert(OffsetInfoMap.count(CurPtr) &&
             "The current pointer offset should have been seeded!");

      if (ConstantExpr *CE = dyn_cast<ConstantExpr>(Usr)) {
        if (CE->isCast())
          return HandlePassthroughUser(Usr, OffsetInfoMap[CurPtr], Follow);
        if (CE->isCompare())
          return true;
        if (!CE->isGEPWithNoNotionalOverIndexing()) {
          LLVM_DEBUG(dbgs() << "[AAPointerInfo] Unhandled constant user " << *CE
                            << "\n");
          return false;
        }
      }
      if (auto *GEP = dyn_cast<GEPOperator>(Usr)) {
        // Note the order here, the Usr access might change the map, CurPtr is
        // already in it though.
        OffsetInfo &UsrOI = OffsetInfoMap[Usr];
        OffsetInfo &PtrOI = OffsetInfoMap[CurPtr];
        UsrOI = PtrOI;

        // TODO: Use range information.
        if (PtrOI.Offset == OffsetAndSize::Unknown ||
            !GEP->hasAllConstantIndices()) {
          UsrOI.Offset = OffsetAndSize::Unknown;
          Follow = true;
          return true;
        }

        SmallVector<Value *, 8> Indices;
        for (Use &Idx : GEP->indices()) {
          if (auto *CIdx = dyn_cast<ConstantInt>(Idx)) {
            Indices.push_back(CIdx);
            continue;
          }

          LLVM_DEBUG(dbgs() << "[AAPointerInfo] Non constant GEP index " << *GEP
                            << " : " << *Idx << "\n");
          return false;
        }
        UsrOI.Offset = PtrOI.Offset +
                       DL.getIndexedOffsetInType(
                           CurPtr->getType()->getPointerElementType(), Indices);
        Follow = true;
        return true;
      }
      if (isa<CastInst>(Usr) || isa<SelectInst>(Usr))
        return HandlePassthroughUser(Usr, OffsetInfoMap[CurPtr], Follow);

      // For PHIs we need to take care of the recurrence explicitly as the value
      // might change while we iterate through a loop. For now, we give up if
      // the PHI is not invariant.
      if (isa<PHINode>(Usr)) {
        // Note the order here, the Usr access might change the map, CurPtr is
        // already in it though.
        OffsetInfo &UsrOI = OffsetInfoMap[Usr];
        OffsetInfo &PtrOI = OffsetInfoMap[CurPtr];
        // Check if the PHI is invariant (so far).
        if (UsrOI == PtrOI)
          return true;

        // Check if the PHI operand has already an unknown offset as we can't
        // improve on that anymore.
        if (PtrOI.Offset == OffsetAndSize::Unknown) {
          UsrOI = PtrOI;
          Follow = true;
          return true;
        }

        // Check if the PHI operand is not dependent on the PHI itself.
        // TODO: This is not great as we look at the pointer type. However, it
        // is unclear where the Offset size comes from with typeless pointers.
        APInt Offset(
            DL.getIndexSizeInBits(CurPtr->getType()->getPointerAddressSpace()),
            0);
        if (&AssociatedValue == CurPtr->stripAndAccumulateConstantOffsets(
                                    DL, Offset, /* AllowNonInbounds */ true)) {
          if (Offset != PtrOI.Offset) {
            LLVM_DEBUG(dbgs()
                       << "[AAPointerInfo] PHI operand pointer offset mismatch "
                       << *CurPtr << " in " << *Usr << "\n");
            return false;
          }
          return HandlePassthroughUser(Usr, PtrOI, Follow);
        }

        // TODO: Approximate in case we know the direction of the recurrence.
        LLVM_DEBUG(dbgs() << "[AAPointerInfo] PHI operand is too complex "
                          << *CurPtr << " in " << *Usr << "\n");
        UsrOI = PtrOI;
        UsrOI.Offset = OffsetAndSize::Unknown;
        Follow = true;
        return true;
      }

      if (auto *LoadI = dyn_cast<LoadInst>(Usr))
        return handleAccess(A, *LoadI, *CurPtr, /* Content */ nullptr,
                            AccessKind::AK_READ, OffsetInfoMap[CurPtr].Offset,
                            Changed, LoadI->getType());
      if (auto *StoreI = dyn_cast<StoreInst>(Usr)) {
        if (StoreI->getValueOperand() == CurPtr) {
          LLVM_DEBUG(dbgs() << "[AAPointerInfo] Escaping use in store "
                            << *StoreI << "\n");
          return false;
        }
        bool UsedAssumedInformation = false;
        Optional<Value *> Content = A.getAssumedSimplified(
            *StoreI->getValueOperand(), *this, UsedAssumedInformation);
        return handleAccess(A, *StoreI, *CurPtr, Content, AccessKind::AK_WRITE,
                            OffsetInfoMap[CurPtr].Offset, Changed,
                            StoreI->getValueOperand()->getType());
      }
      if (auto *CB = dyn_cast<CallBase>(Usr)) {
        if (CB->isLifetimeStartOrEnd())
          return true;
        if (TLI && isFreeCall(CB, TLI))
          return true;
        if (CB->isArgOperand(&U)) {
          unsigned ArgNo = CB->getArgOperandNo(&U);
          const auto &CSArgPI = A.getAAFor<AAPointerInfo>(
              *this, IRPosition::callsite_argument(*CB, ArgNo),
              DepClassTy::REQUIRED);
          Changed = translateAndAddCalleeState(
                        A, CSArgPI, OffsetInfoMap[CurPtr].Offset, *CB) |
                    Changed;
          return true;
        }
        LLVM_DEBUG(dbgs() << "[AAPointerInfo] Call user not handled " << *CB
                          << "\n");
        // TODO: Allow some call uses
        return false;
      }

      LLVM_DEBUG(dbgs() << "[AAPointerInfo] User not handled " << *Usr << "\n");
      return false;
    };
    auto EquivalentUseCB = [&](const Use &OldU, const Use &NewU) {
      if (OffsetInfoMap.count(NewU))
        return OffsetInfoMap[NewU] == OffsetInfoMap[OldU];
      OffsetInfoMap[NewU] = OffsetInfoMap[OldU];
      return true;
    };
    if (!A.checkForAllUses(UsePred, *this, AssociatedValue,
                           /* CheckBBLivenessOnly */ true, DepClassTy::OPTIONAL,
                           EquivalentUseCB))
      return indicatePessimisticFixpoint();

    LLVM_DEBUG({
      dbgs() << "Accesses by bin after update:\n";
      for (auto &It : AccessBins) {
        dbgs() << "[" << It.first.getOffset() << "-"
               << It.first.getOffset() + It.first.getSize()
               << "] : " << It.getSecond().size() << "\n";
        for (auto &Acc : It.getSecond()) {
          dbgs() << "     - " << Acc.getKind() << " - " << *Acc.getLocalInst()
                 << "\n";
          if (Acc.getLocalInst() != Acc.getRemoteInst())
            dbgs() << "     -->                         "
                   << *Acc.getRemoteInst() << "\n";
          if (!Acc.isWrittenValueYetUndetermined())
            dbgs() << "     - " << Acc.getWrittenValue() << "\n";
        }
      }
    });

    return Changed;
  }

  /// See AbstractAttribute::trackStatistics()
  void trackStatistics() const override {
    AAPointerInfoImpl::trackPointerInfoStatistics(getIRPosition());
  }
};

struct AAPointerInfoReturned final : AAPointerInfoImpl {
  AAPointerInfoReturned(const IRPosition &IRP, Attributor &A)
      : AAPointerInfoImpl(IRP, A) {}

  /// See AbstractAttribute::updateImpl(...).
  ChangeStatus updateImpl(Attributor &A) override {
    return indicatePessimisticFixpoint();
  }

  /// See AbstractAttribute::trackStatistics()
  void trackStatistics() const override {
    AAPointerInfoImpl::trackPointerInfoStatistics(getIRPosition());
  }
};

struct AAPointerInfoArgument final : AAPointerInfoFloating {
  AAPointerInfoArgument(const IRPosition &IRP, Attributor &A)
      : AAPointerInfoFloating(IRP, A) {}

  /// See AbstractAttribute::initialize(...).
  void initialize(Attributor &A) override {
    AAPointerInfoFloating::initialize(A);
    if (getAnchorScope()->isDeclaration())
      indicatePessimisticFixpoint();
  }

  /// See AbstractAttribute::trackStatistics()
  void trackStatistics() const override {
    AAPointerInfoImpl::trackPointerInfoStatistics(getIRPosition());
  }
};

struct AAPointerInfoCallSiteArgument final : AAPointerInfoFloating {
  AAPointerInfoCallSiteArgument(const IRPosition &IRP, Attributor &A)
      : AAPointerInfoFloating(IRP, A) {}

  /// See AbstractAttribute::updateImpl(...).
  ChangeStatus updateImpl(Attributor &A) override {
    using namespace AA::PointerInfo;
    // We handle memory intrinsics explicitly, at least the first (=
    // destination) and second (=source) arguments as we know how they are
    // accessed.
    if (auto *MI = dyn_cast_or_null<MemIntrinsic>(getCtxI())) {
      ConstantInt *Length = dyn_cast<ConstantInt>(MI->getLength());
      int64_t LengthVal = OffsetAndSize::Unknown;
      if (Length)
        LengthVal = Length->getSExtValue();
      Value &Ptr = getAssociatedValue();
      unsigned ArgNo = getIRPosition().getCallSiteArgNo();
      ChangeStatus Changed;
      if (ArgNo == 0) {
        handleAccess(A, *MI, Ptr, nullptr, AccessKind::AK_WRITE, 0, Changed,
                     nullptr, LengthVal);
      } else if (ArgNo == 1) {
        handleAccess(A, *MI, Ptr, nullptr, AccessKind::AK_READ, 0, Changed,
                     nullptr, LengthVal);
      } else {
        LLVM_DEBUG(dbgs() << "[AAPointerInfo] Unhandled memory intrinsic "
                          << *MI << "\n");
        return indicatePessimisticFixpoint();
      }
      return Changed;
    }

    // TODO: Once we have call site specific value information we can provide
    //       call site specific liveness information and then it makes
    //       sense to specialize attributes for call sites arguments instead of
    //       redirecting requests to the callee argument.
    Argument *Arg = getAssociatedArgument();
    if (!Arg)
      return indicatePessimisticFixpoint();
    const IRPosition &ArgPos = IRPosition::argument(*Arg);
    auto &ArgAA =
        A.getAAFor<AAPointerInfo>(*this, ArgPos, DepClassTy::REQUIRED);
    return translateAndAddCalleeState(A, ArgAA, 0, *cast<CallBase>(getCtxI()));
  }

  /// See AbstractAttribute::trackStatistics()
  void trackStatistics() const override {
    AAPointerInfoImpl::trackPointerInfoStatistics(getIRPosition());
  }
};

struct AAPointerInfoCallSiteReturned final : AAPointerInfoFloating {
  AAPointerInfoCallSiteReturned(const IRPosition &IRP, Attributor &A)
      : AAPointerInfoFloating(IRP, A) {}

  /// See AbstractAttribute::trackStatistics()
  void trackStatistics() const override {
    AAPointerInfoImpl::trackPointerInfoStatistics(getIRPosition());
  }
};

/// -----------------------NoUnwind Function Attribute--------------------------

struct AANoUnwindImpl : AANoUnwind {
  AANoUnwindImpl(const IRPosition &IRP, Attributor &A) : AANoUnwind(IRP, A) {}

  const std::string getAsStr() const override {
    return getAssumed() ? "nounwind" : "may-unwind";
  }

  /// See AbstractAttribute::updateImpl(...).
  ChangeStatus updateImpl(Attributor &A) override {
    auto Opcodes = {
        (unsigned)Instruction::Invoke,      (unsigned)Instruction::CallBr,
        (unsigned)Instruction::Call,        (unsigned)Instruction::CleanupRet,
        (unsigned)Instruction::CatchSwitch, (unsigned)Instruction::Resume};

    auto CheckForNoUnwind = [&](Instruction &I) {
      if (!I.mayThrow())
        return true;

      if (const auto *CB = dyn_cast<CallBase>(&I)) {
        const auto &NoUnwindAA = A.getAAFor<AANoUnwind>(
            *this, IRPosition::callsite_function(*CB), DepClassTy::REQUIRED);
        return NoUnwindAA.isAssumedNoUnwind();
      }
      return false;
    };

    bool UsedAssumedInformation = false;
    if (!A.checkForAllInstructions(CheckForNoUnwind, *this, Opcodes,
                                   UsedAssumedInformation))
      return indicatePessimisticFixpoint();

    return ChangeStatus::UNCHANGED;
  }
};

struct AANoUnwindFunction final : public AANoUnwindImpl {
  AANoUnwindFunction(const IRPosition &IRP, Attributor &A)
      : AANoUnwindImpl(IRP, A) {}

  /// See AbstractAttribute::trackStatistics()
  void trackStatistics() const override { STATS_DECLTRACK_FN_ATTR(nounwind) }
};

/// NoUnwind attribute deduction for a call sites.
struct AANoUnwindCallSite final : AANoUnwindImpl {
  AANoUnwindCallSite(const IRPosition &IRP, Attributor &A)
      : AANoUnwindImpl(IRP, A) {}

  /// See AbstractAttribute::initialize(...).
  void initialize(Attributor &A) override {
    AANoUnwindImpl::initialize(A);
    Function *F = getAssociatedFunction();
    if (!F || F->isDeclaration())
      indicatePessimisticFixpoint();
  }

  /// See AbstractAttribute::updateImpl(...).
  ChangeStatus updateImpl(Attributor &A) override {
    // TODO: Once we have call site specific value information we can provide
    //       call site specific liveness information and then it makes
    //       sense to specialize attributes for call sites arguments instead of
    //       redirecting requests to the callee argument.
    Function *F = getAssociatedFunction();
    const IRPosition &FnPos = IRPosition::function(*F);
    auto &FnAA = A.getAAFor<AANoUnwind>(*this, FnPos, DepClassTy::REQUIRED);
    return clampStateAndIndicateChange(getState(), FnAA.getState());
  }

  /// See AbstractAttribute::trackStatistics()
  void trackStatistics() const override { STATS_DECLTRACK_CS_ATTR(nounwind); }
};

/// --------------------- Function Return Values -------------------------------

/// "Attribute" that collects all potential returned values and the return
/// instructions that they arise from.
///
/// If there is a unique returned value R, the manifest method will:
///   - mark R with the "returned" attribute, if R is an argument.
class AAReturnedValuesImpl : public AAReturnedValues, public AbstractState {

  /// Mapping of values potentially returned by the associated function to the
  /// return instructions that might return them.
  MapVector<Value *, SmallSetVector<ReturnInst *, 4>> ReturnedValues;

  /// State flags
  ///
  ///{
  bool IsFixed = false;
  bool IsValidState = true;
  ///}

public:
  AAReturnedValuesImpl(const IRPosition &IRP, Attributor &A)
      : AAReturnedValues(IRP, A) {}

  /// See AbstractAttribute::initialize(...).
  void initialize(Attributor &A) override {
    // Reset the state.
    IsFixed = false;
    IsValidState = true;
    ReturnedValues.clear();

    Function *F = getAssociatedFunction();
    if (!F || F->isDeclaration()) {
      indicatePessimisticFixpoint();
      return;
    }
    assert(!F->getReturnType()->isVoidTy() &&
           "Did not expect a void return type!");

    // The map from instruction opcodes to those instructions in the function.
    auto &OpcodeInstMap = A.getInfoCache().getOpcodeInstMapForFunction(*F);

    // Look through all arguments, if one is marked as returned we are done.
    for (Argument &Arg : F->args()) {
      if (Arg.hasReturnedAttr()) {
        auto &ReturnInstSet = ReturnedValues[&Arg];
        if (auto *Insts = OpcodeInstMap.lookup(Instruction::Ret))
          for (Instruction *RI : *Insts)
            ReturnInstSet.insert(cast<ReturnInst>(RI));

        indicateOptimisticFixpoint();
        return;
      }
    }

    if (!A.isFunctionIPOAmendable(*F))
      indicatePessimisticFixpoint();
  }

  /// See AbstractAttribute::manifest(...).
  ChangeStatus manifest(Attributor &A) override;

  /// See AbstractAttribute::getState(...).
  AbstractState &getState() override { return *this; }

  /// See AbstractAttribute::getState(...).
  const AbstractState &getState() const override { return *this; }

  /// See AbstractAttribute::updateImpl(Attributor &A).
  ChangeStatus updateImpl(Attributor &A) override;

  llvm::iterator_range<iterator> returned_values() override {
    return llvm::make_range(ReturnedValues.begin(), ReturnedValues.end());
  }

  llvm::iterator_range<const_iterator> returned_values() const override {
    return llvm::make_range(ReturnedValues.begin(), ReturnedValues.end());
  }

  /// Return the number of potential return values, -1 if unknown.
  size_t getNumReturnValues() const override {
    return isValidState() ? ReturnedValues.size() : -1;
  }

  /// Return an assumed unique return value if a single candidate is found. If
  /// there cannot be one, return a nullptr. If it is not clear yet, return the
  /// Optional::NoneType.
  Optional<Value *> getAssumedUniqueReturnValue(Attributor &A) const;

  /// See AbstractState::checkForAllReturnedValues(...).
  bool checkForAllReturnedValuesAndReturnInsts(
      function_ref<bool(Value &, const SmallSetVector<ReturnInst *, 4> &)> Pred)
      const override;

  /// Pretty print the attribute similar to the IR representation.
  const std::string getAsStr() const override;

  /// See AbstractState::isAtFixpoint().
  bool isAtFixpoint() const override { return IsFixed; }

  /// See AbstractState::isValidState().
  bool isValidState() const override { return IsValidState; }

  /// See AbstractState::indicateOptimisticFixpoint(...).
  ChangeStatus indicateOptimisticFixpoint() override {
    IsFixed = true;
    return ChangeStatus::UNCHANGED;
  }

  ChangeStatus indicatePessimisticFixpoint() override {
    IsFixed = true;
    IsValidState = false;
    return ChangeStatus::CHANGED;
  }
};

ChangeStatus AAReturnedValuesImpl::manifest(Attributor &A) {
  ChangeStatus Changed = ChangeStatus::UNCHANGED;

  // Bookkeeping.
  assert(isValidState());
  STATS_DECLTRACK(KnownReturnValues, FunctionReturn,
                  "Number of function with known return values");

  // Check if we have an assumed unique return value that we could manifest.
  Optional<Value *> UniqueRV = getAssumedUniqueReturnValue(A);

  if (!UniqueRV.hasValue() || !UniqueRV.getValue())
    return Changed;

  // Bookkeeping.
  STATS_DECLTRACK(UniqueReturnValue, FunctionReturn,
                  "Number of function with unique return");
  // If the assumed unique return value is an argument, annotate it.
  if (auto *UniqueRVArg = dyn_cast<Argument>(UniqueRV.getValue())) {
    if (UniqueRVArg->getType()->canLosslesslyBitCastTo(
            getAssociatedFunction()->getReturnType())) {
      getIRPosition() = IRPosition::argument(*UniqueRVArg);
      Changed = IRAttribute::manifest(A);
    }
  }
  return Changed;
}

const std::string AAReturnedValuesImpl::getAsStr() const {
  return (isAtFixpoint() ? "returns(#" : "may-return(#") +
         (isValidState() ? std::to_string(getNumReturnValues()) : "?") + ")";
}

Optional<Value *>
AAReturnedValuesImpl::getAssumedUniqueReturnValue(Attributor &A) const {
  // If checkForAllReturnedValues provides a unique value, ignoring potential
  // undef values that can also be present, it is assumed to be the actual
  // return value and forwarded to the caller of this method. If there are
  // multiple, a nullptr is returned indicating there cannot be a unique
  // returned value.
  Optional<Value *> UniqueRV;
  Type *Ty = getAssociatedFunction()->getReturnType();

  auto Pred = [&](Value &RV) -> bool {
    UniqueRV = AA::combineOptionalValuesInAAValueLatice(UniqueRV, &RV, Ty);
    return UniqueRV != Optional<Value *>(nullptr);
  };

  if (!A.checkForAllReturnedValues(Pred, *this))
    UniqueRV = nullptr;

  return UniqueRV;
}

bool AAReturnedValuesImpl::checkForAllReturnedValuesAndReturnInsts(
    function_ref<bool(Value &, const SmallSetVector<ReturnInst *, 4> &)> Pred)
    const {
  if (!isValidState())
    return false;

  // Check all returned values but ignore call sites as long as we have not
  // encountered an overdefined one during an update.
  for (auto &It : ReturnedValues) {
    Value *RV = It.first;
    if (!Pred(*RV, It.second))
      return false;
  }

  return true;
}

ChangeStatus AAReturnedValuesImpl::updateImpl(Attributor &A) {
  ChangeStatus Changed = ChangeStatus::UNCHANGED;

  auto ReturnValueCB = [&](Value &V, const Instruction *CtxI, ReturnInst &Ret,
                           bool) -> bool {
    bool UsedAssumedInformation = false;
    Optional<Value *> SimpleRetVal =
        A.getAssumedSimplified(V, *this, UsedAssumedInformation);
    if (!SimpleRetVal.hasValue())
      return true;
    if (!SimpleRetVal.getValue())
      return false;
    Value *RetVal = *SimpleRetVal;
    assert(AA::isValidInScope(*RetVal, Ret.getFunction()) &&
           "Assumed returned value should be valid in function scope!");
    if (ReturnedValues[RetVal].insert(&Ret))
      Changed = ChangeStatus::CHANGED;
    return true;
  };

  auto ReturnInstCB = [&](Instruction &I) {
    ReturnInst &Ret = cast<ReturnInst>(I);
    return genericValueTraversal<ReturnInst>(
        A, IRPosition::value(*Ret.getReturnValue()), *this, Ret, ReturnValueCB,
        &I);
  };

  // Discover returned values from all live returned instructions in the
  // associated function.
  bool UsedAssumedInformation = false;
  if (!A.checkForAllInstructions(ReturnInstCB, *this, {Instruction::Ret},
                                 UsedAssumedInformation))
    return indicatePessimisticFixpoint();
<<<<<<< HEAD

  // Once returned values "directly" present in the code are handled we try to
  // resolve returned calls. To avoid modifications to the ReturnedValues map
  // while we iterate over it we kept record of potential new entries in a copy
  // map, NewRVsMap.
  decltype(ReturnedValues) NewRVsMap;

  auto HandleReturnValue = [&](Value *RV,
                               SmallSetVector<ReturnInst *, 4> &RIs) {
    LLVM_DEBUG(dbgs() << "[AAReturnedValues] Returned value: " << *RV << " by #"
                      << RIs.size() << " RIs\n");
    CallBase *CB = dyn_cast<CallBase>(RV);
    if (!CB || UnresolvedCalls.count(CB))
      return;

    if (!CB->getCalledFunction()) {
      LLVM_DEBUG(dbgs() << "[AAReturnedValues] Unresolved call: " << *CB
                        << "\n");
      UnresolvedCalls.insert(CB);
      return;
    }

    // TODO: use the function scope once we have call site AAReturnedValues.
    const auto &RetValAA = A.getAAFor<AAReturnedValues>(
        *this, IRPosition::function(*CB->getCalledFunction()),
        DepClassTy::REQUIRED);
    LLVM_DEBUG(dbgs() << "[AAReturnedValues] Found another AAReturnedValues: "
                      << RetValAA << "\n");

    // Skip dead ends, thus if we do not know anything about the returned
    // call we mark it as unresolved and it will stay that way.
    if (!RetValAA.getState().isValidState()) {
      LLVM_DEBUG(dbgs() << "[AAReturnedValues] Unresolved call: " << *CB
                        << "\n");
      UnresolvedCalls.insert(CB);
      return;
    }

    // Do not try to learn partial information. If the callee has unresolved
    // return values we will treat the call as unresolved/opaque.
    auto &RetValAAUnresolvedCalls = RetValAA.getUnresolvedCalls();
    if (!RetValAAUnresolvedCalls.empty()) {
      UnresolvedCalls.insert(CB);
      return;
    }

    // Now check if we can track transitively returned values. If possible, thus
    // if all return value can be represented in the current scope, do so.
    bool Unresolved = false;
    for (auto &RetValAAIt : RetValAA.returned_values()) {
      Value *RetVal = RetValAAIt.first;
      if (isa<Argument>(RetVal) || isa<CallBase>(RetVal) ||
          isa<Constant>(RetVal))
        continue;
      // Anything that did not fit in the above categories cannot be resolved,
      // mark the call as unresolved.
      LLVM_DEBUG(dbgs() << "[AAReturnedValues] transitively returned value "
                           "cannot be translated: "
                        << *RetVal << "\n");
      UnresolvedCalls.insert(CB);
      Unresolved = true;
      break;
    }

    if (Unresolved)
      return;

    // Now track transitively returned values.
    unsigned &NumRetAA = NumReturnedValuesPerKnownAA[CB];
    if (NumRetAA == RetValAA.getNumReturnValues()) {
      LLVM_DEBUG(dbgs() << "[AAReturnedValues] Skip call as it has not "
                           "changed since it was seen last\n");
      return;
    }
    NumRetAA = RetValAA.getNumReturnValues();

    for (auto &RetValAAIt : RetValAA.returned_values()) {
      Value *RetVal = RetValAAIt.first;
      if (Argument *Arg = dyn_cast<Argument>(RetVal)) {
        // Arguments are mapped to call site operands and we begin the traversal
        // again.
        bool Unused = false;
        RVState RVS({NewRVsMap, Unused, RetValAAIt.second});
        VisitReturnedValue(*CB->getArgOperand(Arg->getArgNo()), RVS, CB);
        continue;
      }
      if (isa<CallBase>(RetVal)) {
        // Call sites are resolved by the callee attribute over time, no need to
        // do anything for us.
        continue;
      }
      if (isa<Constant>(RetVal)) {
        // Constants are valid everywhere, we can simply take them.
        NewRVsMap[RetVal].insert(RIs.begin(), RIs.end());
        continue;
      }
    }
  };

  for (auto &It : ReturnedValues)
    HandleReturnValue(It.first, It.second);

  // Because processing the new information can again lead to new return values
  // we have to be careful and iterate until this iteration is complete. The
  // idea is that we are in a stable state at the end of an update. All return
  // values have been handled and properly categorized. We might not update
  // again if we have not requested a non-fix attribute so we cannot "wait" for
  // the next update to analyze a new return value.
  while (!NewRVsMap.empty()) {
    auto It = std::move(NewRVsMap.back());
    NewRVsMap.pop_back();

    assert(!It.second.empty() && "Entry does not add anything.");
    auto &ReturnInsts = ReturnedValues[It.first];
    for (ReturnInst *RI : It.second)
      if (ReturnInsts.insert(RI)) {
        LLVM_DEBUG(dbgs() << "[AAReturnedValues] Add new returned value "
                          << *It.first << " => " << *RI << "\n");
        HandleReturnValue(It.first, ReturnInsts);
        Changed = true;
      }
  }

  Changed |= (NumUnresolvedCalls != UnresolvedCalls.size());
  return Changed ? ChangeStatus::CHANGED : ChangeStatus::UNCHANGED;
=======
  return Changed;
>>>>>>> 2ab1d525
}

struct AAReturnedValuesFunction final : public AAReturnedValuesImpl {
  AAReturnedValuesFunction(const IRPosition &IRP, Attributor &A)
      : AAReturnedValuesImpl(IRP, A) {}

  /// See AbstractAttribute::trackStatistics()
  void trackStatistics() const override { STATS_DECLTRACK_ARG_ATTR(returned) }
};

/// Returned values information for a call sites.
struct AAReturnedValuesCallSite final : AAReturnedValuesImpl {
  AAReturnedValuesCallSite(const IRPosition &IRP, Attributor &A)
      : AAReturnedValuesImpl(IRP, A) {}

  /// See AbstractAttribute::initialize(...).
  void initialize(Attributor &A) override {
    // TODO: Once we have call site specific value information we can provide
    //       call site specific liveness information and then it makes
    //       sense to specialize attributes for call sites instead of
    //       redirecting requests to the callee.
    llvm_unreachable("Abstract attributes for returned values are not "
                     "supported for call sites yet!");
  }

  /// See AbstractAttribute::updateImpl(...).
  ChangeStatus updateImpl(Attributor &A) override {
    return indicatePessimisticFixpoint();
  }

  /// See AbstractAttribute::trackStatistics()
  void trackStatistics() const override {}
};

/// ------------------------ NoSync Function Attribute -------------------------

struct AANoSyncImpl : AANoSync {
  AANoSyncImpl(const IRPosition &IRP, Attributor &A) : AANoSync(IRP, A) {}

  const std::string getAsStr() const override {
    return getAssumed() ? "nosync" : "may-sync";
  }

  /// See AbstractAttribute::updateImpl(...).
  ChangeStatus updateImpl(Attributor &A) override;

  /// Helper function used to determine whether an instruction is non-relaxed
  /// atomic. In other words, if an atomic instruction does not have unordered
  /// or monotonic ordering
  static bool isNonRelaxedAtomic(Instruction *I);

  /// Helper function specific for intrinsics which are potentially volatile
  static bool isNoSyncIntrinsic(Instruction *I);
};

bool AANoSyncImpl::isNonRelaxedAtomic(Instruction *I) {
  if (!I->isAtomic())
    return false;

  if (auto *FI = dyn_cast<FenceInst>(I))
    // All legal orderings for fence are stronger than monotonic.
    return FI->getSyncScopeID() != SyncScope::SingleThread;
  else if (auto *AI = dyn_cast<AtomicCmpXchgInst>(I)) {
    // Unordered is not a legal ordering for cmpxchg.
    return (AI->getSuccessOrdering() != AtomicOrdering::Monotonic ||
            AI->getFailureOrdering() != AtomicOrdering::Monotonic);
  }

  AtomicOrdering Ordering;
  switch (I->getOpcode()) {
  case Instruction::AtomicRMW:
    Ordering = cast<AtomicRMWInst>(I)->getOrdering();
    break;
  case Instruction::Store:
    Ordering = cast<StoreInst>(I)->getOrdering();
    break;
  case Instruction::Load:
    Ordering = cast<LoadInst>(I)->getOrdering();
    break;
  default:
    llvm_unreachable(
        "New atomic operations need to be known in the attributor.");
  }

  return (Ordering != AtomicOrdering::Unordered &&
          Ordering != AtomicOrdering::Monotonic);
}

/// Return true if this intrinsic is nosync.  This is only used for intrinsics
/// which would be nosync except that they have a volatile flag.  All other
/// intrinsics are simply annotated with the nosync attribute in Intrinsics.td.
bool AANoSyncImpl::isNoSyncIntrinsic(Instruction *I) {
  if (auto *MI = dyn_cast<MemIntrinsic>(I))
    return !MI->isVolatile();
  return false;
}

ChangeStatus AANoSyncImpl::updateImpl(Attributor &A) {

  auto CheckRWInstForNoSync = [&](Instruction &I) {
    /// We are looking for volatile instructions or Non-Relaxed atomics.

    if (const auto *CB = dyn_cast<CallBase>(&I)) {
      if (CB->hasFnAttr(Attribute::NoSync))
        return true;

<<<<<<< HEAD
=======
      if (isNoSyncIntrinsic(&I))
        return true;

>>>>>>> 2ab1d525
      const auto &NoSyncAA = A.getAAFor<AANoSync>(
          *this, IRPosition::callsite_function(*CB), DepClassTy::REQUIRED);
      return NoSyncAA.isAssumedNoSync();
    }

    if (!I.isVolatile() && !isNonRelaxedAtomic(&I))
      return true;

    return false;
  };

  auto CheckForNoSync = [&](Instruction &I) {
    // At this point we handled all read/write effects and they are all
    // nosync, so they can be skipped.
    if (I.mayReadOrWriteMemory())
      return true;

    // non-convergent and readnone imply nosync.
    return !cast<CallBase>(I).isConvergent();
  };

  bool UsedAssumedInformation = false;
  if (!A.checkForAllReadWriteInstructions(CheckRWInstForNoSync, *this,
                                          UsedAssumedInformation) ||
      !A.checkForAllCallLikeInstructions(CheckForNoSync, *this,
                                         UsedAssumedInformation))
    return indicatePessimisticFixpoint();

  return ChangeStatus::UNCHANGED;
}

struct AANoSyncFunction final : public AANoSyncImpl {
  AANoSyncFunction(const IRPosition &IRP, Attributor &A)
      : AANoSyncImpl(IRP, A) {}

  /// See AbstractAttribute::trackStatistics()
  void trackStatistics() const override { STATS_DECLTRACK_FN_ATTR(nosync) }
};

/// NoSync attribute deduction for a call sites.
struct AANoSyncCallSite final : AANoSyncImpl {
  AANoSyncCallSite(const IRPosition &IRP, Attributor &A)
      : AANoSyncImpl(IRP, A) {}

  /// See AbstractAttribute::initialize(...).
  void initialize(Attributor &A) override {
    AANoSyncImpl::initialize(A);
    Function *F = getAssociatedFunction();
    if (!F || F->isDeclaration())
      indicatePessimisticFixpoint();
  }

  /// See AbstractAttribute::updateImpl(...).
  ChangeStatus updateImpl(Attributor &A) override {
    // TODO: Once we have call site specific value information we can provide
    //       call site specific liveness information and then it makes
    //       sense to specialize attributes for call sites arguments instead of
    //       redirecting requests to the callee argument.
    Function *F = getAssociatedFunction();
    const IRPosition &FnPos = IRPosition::function(*F);
    auto &FnAA = A.getAAFor<AANoSync>(*this, FnPos, DepClassTy::REQUIRED);
    return clampStateAndIndicateChange(getState(), FnAA.getState());
  }

  /// See AbstractAttribute::trackStatistics()
  void trackStatistics() const override { STATS_DECLTRACK_CS_ATTR(nosync); }
};

/// ------------------------ No-Free Attributes ----------------------------

struct AANoFreeImpl : public AANoFree {
  AANoFreeImpl(const IRPosition &IRP, Attributor &A) : AANoFree(IRP, A) {}

  /// See AbstractAttribute::updateImpl(...).
  ChangeStatus updateImpl(Attributor &A) override {
    auto CheckForNoFree = [&](Instruction &I) {
      const auto &CB = cast<CallBase>(I);
      if (CB.hasFnAttr(Attribute::NoFree))
        return true;

      const auto &NoFreeAA = A.getAAFor<AANoFree>(
          *this, IRPosition::callsite_function(CB), DepClassTy::REQUIRED);
      return NoFreeAA.isAssumedNoFree();
    };

    bool UsedAssumedInformation = false;
    if (!A.checkForAllCallLikeInstructions(CheckForNoFree, *this,
                                           UsedAssumedInformation))
      return indicatePessimisticFixpoint();
    return ChangeStatus::UNCHANGED;
  }

  /// See AbstractAttribute::getAsStr().
  const std::string getAsStr() const override {
    return getAssumed() ? "nofree" : "may-free";
  }
};

struct AANoFreeFunction final : public AANoFreeImpl {
  AANoFreeFunction(const IRPosition &IRP, Attributor &A)
      : AANoFreeImpl(IRP, A) {}

  /// See AbstractAttribute::trackStatistics()
  void trackStatistics() const override { STATS_DECLTRACK_FN_ATTR(nofree) }
};

/// NoFree attribute deduction for a call sites.
struct AANoFreeCallSite final : AANoFreeImpl {
  AANoFreeCallSite(const IRPosition &IRP, Attributor &A)
      : AANoFreeImpl(IRP, A) {}

  /// See AbstractAttribute::initialize(...).
  void initialize(Attributor &A) override {
    AANoFreeImpl::initialize(A);
    Function *F = getAssociatedFunction();
    if (!F || F->isDeclaration())
      indicatePessimisticFixpoint();
  }

  /// See AbstractAttribute::updateImpl(...).
  ChangeStatus updateImpl(Attributor &A) override {
    // TODO: Once we have call site specific value information we can provide
    //       call site specific liveness information and then it makes
    //       sense to specialize attributes for call sites arguments instead of
    //       redirecting requests to the callee argument.
    Function *F = getAssociatedFunction();
    const IRPosition &FnPos = IRPosition::function(*F);
    auto &FnAA = A.getAAFor<AANoFree>(*this, FnPos, DepClassTy::REQUIRED);
    return clampStateAndIndicateChange(getState(), FnAA.getState());
  }

  /// See AbstractAttribute::trackStatistics()
  void trackStatistics() const override { STATS_DECLTRACK_CS_ATTR(nofree); }
};

/// NoFree attribute for floating values.
struct AANoFreeFloating : AANoFreeImpl {
  AANoFreeFloating(const IRPosition &IRP, Attributor &A)
      : AANoFreeImpl(IRP, A) {}

  /// See AbstractAttribute::trackStatistics()
  void trackStatistics() const override{STATS_DECLTRACK_FLOATING_ATTR(nofree)}

  /// See Abstract Attribute::updateImpl(...).
  ChangeStatus updateImpl(Attributor &A) override {
    const IRPosition &IRP = getIRPosition();

    const auto &NoFreeAA = A.getAAFor<AANoFree>(
        *this, IRPosition::function_scope(IRP), DepClassTy::OPTIONAL);
    if (NoFreeAA.isAssumedNoFree())
      return ChangeStatus::UNCHANGED;

    Value &AssociatedValue = getIRPosition().getAssociatedValue();
    auto Pred = [&](const Use &U, bool &Follow) -> bool {
      Instruction *UserI = cast<Instruction>(U.getUser());
      if (auto *CB = dyn_cast<CallBase>(UserI)) {
        if (CB->isBundleOperand(&U))
          return false;
        if (!CB->isArgOperand(&U))
          return true;
        unsigned ArgNo = CB->getArgOperandNo(&U);

        const auto &NoFreeArg = A.getAAFor<AANoFree>(
            *this, IRPosition::callsite_argument(*CB, ArgNo),
            DepClassTy::REQUIRED);
        return NoFreeArg.isAssumedNoFree();
      }

      if (isa<GetElementPtrInst>(UserI) || isa<BitCastInst>(UserI) ||
          isa<PHINode>(UserI) || isa<SelectInst>(UserI)) {
        Follow = true;
        return true;
      }
      if (isa<StoreInst>(UserI) || isa<LoadInst>(UserI) ||
          isa<ReturnInst>(UserI))
        return true;

      // Unknown user.
      return false;
    };
    if (!A.checkForAllUses(Pred, *this, AssociatedValue))
      return indicatePessimisticFixpoint();

    return ChangeStatus::UNCHANGED;
  }
};

/// NoFree attribute for a call site argument.
struct AANoFreeArgument final : AANoFreeFloating {
  AANoFreeArgument(const IRPosition &IRP, Attributor &A)
      : AANoFreeFloating(IRP, A) {}

  /// See AbstractAttribute::trackStatistics()
  void trackStatistics() const override { STATS_DECLTRACK_ARG_ATTR(nofree) }
};

/// NoFree attribute for call site arguments.
struct AANoFreeCallSiteArgument final : AANoFreeFloating {
  AANoFreeCallSiteArgument(const IRPosition &IRP, Attributor &A)
      : AANoFreeFloating(IRP, A) {}

  /// See AbstractAttribute::updateImpl(...).
  ChangeStatus updateImpl(Attributor &A) override {
    // TODO: Once we have call site specific value information we can provide
    //       call site specific liveness information and then it makes
    //       sense to specialize attributes for call sites arguments instead of
    //       redirecting requests to the callee argument.
    Argument *Arg = getAssociatedArgument();
    if (!Arg)
      return indicatePessimisticFixpoint();
    const IRPosition &ArgPos = IRPosition::argument(*Arg);
    auto &ArgAA = A.getAAFor<AANoFree>(*this, ArgPos, DepClassTy::REQUIRED);
    return clampStateAndIndicateChange(getState(), ArgAA.getState());
  }

  /// See AbstractAttribute::trackStatistics()
  void trackStatistics() const override{STATS_DECLTRACK_CSARG_ATTR(nofree)};
};

/// NoFree attribute for function return value.
struct AANoFreeReturned final : AANoFreeFloating {
  AANoFreeReturned(const IRPosition &IRP, Attributor &A)
      : AANoFreeFloating(IRP, A) {
    llvm_unreachable("NoFree is not applicable to function returns!");
  }

  /// See AbstractAttribute::initialize(...).
  void initialize(Attributor &A) override {
    llvm_unreachable("NoFree is not applicable to function returns!");
  }

  /// See AbstractAttribute::updateImpl(...).
  ChangeStatus updateImpl(Attributor &A) override {
    llvm_unreachable("NoFree is not applicable to function returns!");
  }

  /// See AbstractAttribute::trackStatistics()
  void trackStatistics() const override {}
};

/// NoFree attribute deduction for a call site return value.
struct AANoFreeCallSiteReturned final : AANoFreeFloating {
  AANoFreeCallSiteReturned(const IRPosition &IRP, Attributor &A)
      : AANoFreeFloating(IRP, A) {}

  ChangeStatus manifest(Attributor &A) override {
    return ChangeStatus::UNCHANGED;
  }
  /// See AbstractAttribute::trackStatistics()
  void trackStatistics() const override { STATS_DECLTRACK_CSRET_ATTR(nofree) }
};

/// ------------------------ NonNull Argument Attribute ------------------------
static int64_t getKnownNonNullAndDerefBytesForUse(
    Attributor &A, const AbstractAttribute &QueryingAA, Value &AssociatedValue,
    const Use *U, const Instruction *I, bool &IsNonNull, bool &TrackUse) {
  TrackUse = false;

  const Value *UseV = U->get();
  if (!UseV->getType()->isPointerTy())
    return 0;

  // We need to follow common pointer manipulation uses to the accesses they
  // feed into. We can try to be smart to avoid looking through things we do not
  // like for now, e.g., non-inbounds GEPs.
  if (isa<CastInst>(I)) {
    TrackUse = true;
    return 0;
  }

  if (isa<GetElementPtrInst>(I)) {
    TrackUse = true;
    return 0;
  }

  Type *PtrTy = UseV->getType();
  const Function *F = I->getFunction();
  bool NullPointerIsDefined =
      F ? llvm::NullPointerIsDefined(F, PtrTy->getPointerAddressSpace()) : true;
  const DataLayout &DL = A.getInfoCache().getDL();
  if (const auto *CB = dyn_cast<CallBase>(I)) {
    if (CB->isBundleOperand(U)) {
      if (RetainedKnowledge RK = getKnowledgeFromUse(
              U, {Attribute::NonNull, Attribute::Dereferenceable})) {
        IsNonNull |=
            (RK.AttrKind == Attribute::NonNull || !NullPointerIsDefined);
        return RK.ArgValue;
      }
      return 0;
    }

    if (CB->isCallee(U)) {
      IsNonNull |= !NullPointerIsDefined;
      return 0;
    }

    unsigned ArgNo = CB->getArgOperandNo(U);
    IRPosition IRP = IRPosition::callsite_argument(*CB, ArgNo);
    // As long as we only use known information there is no need to track
    // dependences here.
    auto &DerefAA =
        A.getAAFor<AADereferenceable>(QueryingAA, IRP, DepClassTy::NONE);
    IsNonNull |= DerefAA.isKnownNonNull();
    return DerefAA.getKnownDereferenceableBytes();
  }

  int64_t Offset;
  const Value *Base =
      getMinimalBaseOfAccessPointerOperand(A, QueryingAA, I, Offset, DL);
  if (Base) {
    if (Base == &AssociatedValue &&
        getPointerOperand(I, /* AllowVolatile */ false) == UseV) {
      int64_t DerefBytes =
          (int64_t)DL.getTypeStoreSize(PtrTy->getPointerElementType()) + Offset;

      IsNonNull |= !NullPointerIsDefined;
      return std::max(int64_t(0), DerefBytes);
    }
  }

  /// Corner case when an offset is 0.
  Base = getBasePointerOfAccessPointerOperand(I, Offset, DL,
                                              /*AllowNonInbounds*/ true);
  if (Base) {
    if (Offset == 0 && Base == &AssociatedValue &&
        getPointerOperand(I, /* AllowVolatile */ false) == UseV) {
      int64_t DerefBytes =
          (int64_t)DL.getTypeStoreSize(PtrTy->getPointerElementType());
      IsNonNull |= !NullPointerIsDefined;
      return std::max(int64_t(0), DerefBytes);
    }
  }

  return 0;
}

struct AANonNullImpl : AANonNull {
  AANonNullImpl(const IRPosition &IRP, Attributor &A)
      : AANonNull(IRP, A),
        NullIsDefined(NullPointerIsDefined(
            getAnchorScope(),
            getAssociatedValue().getType()->getPointerAddressSpace())) {}

  /// See AbstractAttribute::initialize(...).
  void initialize(Attributor &A) override {
    Value &V = getAssociatedValue();
    if (!NullIsDefined &&
        hasAttr({Attribute::NonNull, Attribute::Dereferenceable},
                /* IgnoreSubsumingPositions */ false, &A)) {
      indicateOptimisticFixpoint();
      return;
    }

    if (isa<ConstantPointerNull>(V)) {
      indicatePessimisticFixpoint();
      return;
    }

    AANonNull::initialize(A);

    bool CanBeNull, CanBeFreed;
    if (V.getPointerDereferenceableBytes(A.getDataLayout(), CanBeNull,
                                         CanBeFreed)) {
      if (!CanBeNull) {
        indicateOptimisticFixpoint();
        return;
      }
    }

    if (isa<GlobalValue>(&getAssociatedValue())) {
      indicatePessimisticFixpoint();
      return;
    }

    if (Instruction *CtxI = getCtxI())
      followUsesInMBEC(*this, A, getState(), *CtxI);
  }

  /// See followUsesInMBEC
  bool followUseInMBEC(Attributor &A, const Use *U, const Instruction *I,
                       AANonNull::StateType &State) {
    bool IsNonNull = false;
    bool TrackUse = false;
    getKnownNonNullAndDerefBytesForUse(A, *this, getAssociatedValue(), U, I,
                                       IsNonNull, TrackUse);
    State.setKnown(IsNonNull);
    return TrackUse;
  }

  /// See AbstractAttribute::getAsStr().
  const std::string getAsStr() const override {
    return getAssumed() ? "nonnull" : "may-null";
  }

  /// Flag to determine if the underlying value can be null and still allow
  /// valid accesses.
  const bool NullIsDefined;
};

/// NonNull attribute for a floating value.
struct AANonNullFloating : public AANonNullImpl {
  AANonNullFloating(const IRPosition &IRP, Attributor &A)
      : AANonNullImpl(IRP, A) {}

  /// See AbstractAttribute::updateImpl(...).
  ChangeStatus updateImpl(Attributor &A) override {
    const DataLayout &DL = A.getDataLayout();

    DominatorTree *DT = nullptr;
    AssumptionCache *AC = nullptr;
    InformationCache &InfoCache = A.getInfoCache();
    if (const Function *Fn = getAnchorScope()) {
      DT = InfoCache.getAnalysisResultForFunction<DominatorTreeAnalysis>(*Fn);
      AC = InfoCache.getAnalysisResultForFunction<AssumptionAnalysis>(*Fn);
    }

    auto VisitValueCB = [&](Value &V, const Instruction *CtxI,
                            AANonNull::StateType &T, bool Stripped) -> bool {
      const auto &AA = A.getAAFor<AANonNull>(*this, IRPosition::value(V),
                                             DepClassTy::REQUIRED);
      if (!Stripped && this == &AA) {
        if (!isKnownNonZero(&V, DL, 0, AC, CtxI, DT))
          T.indicatePessimisticFixpoint();
      } else {
        // Use abstract attribute information.
        const AANonNull::StateType &NS = AA.getState();
        T ^= NS;
      }
      return T.isValidState();
    };

    StateType T;
    if (!genericValueTraversal<StateType>(A, getIRPosition(), *this, T,
                                          VisitValueCB, getCtxI()))
      return indicatePessimisticFixpoint();

    return clampStateAndIndicateChange(getState(), T);
  }

  /// See AbstractAttribute::trackStatistics()
  void trackStatistics() const override { STATS_DECLTRACK_FNRET_ATTR(nonnull) }
};

/// NonNull attribute for function return value.
struct AANonNullReturned final
    : AAReturnedFromReturnedValues<AANonNull, AANonNull> {
  AANonNullReturned(const IRPosition &IRP, Attributor &A)
      : AAReturnedFromReturnedValues<AANonNull, AANonNull>(IRP, A) {}

  /// See AbstractAttribute::getAsStr().
  const std::string getAsStr() const override {
    return getAssumed() ? "nonnull" : "may-null";
  }

  /// See AbstractAttribute::trackStatistics()
  void trackStatistics() const override { STATS_DECLTRACK_FNRET_ATTR(nonnull) }
};

/// NonNull attribute for function argument.
struct AANonNullArgument final
    : AAArgumentFromCallSiteArguments<AANonNull, AANonNullImpl> {
  AANonNullArgument(const IRPosition &IRP, Attributor &A)
      : AAArgumentFromCallSiteArguments<AANonNull, AANonNullImpl>(IRP, A) {}

  /// See AbstractAttribute::trackStatistics()
  void trackStatistics() const override { STATS_DECLTRACK_ARG_ATTR(nonnull) }
};

struct AANonNullCallSiteArgument final : AANonNullFloating {
  AANonNullCallSiteArgument(const IRPosition &IRP, Attributor &A)
      : AANonNullFloating(IRP, A) {}

  /// See AbstractAttribute::trackStatistics()
  void trackStatistics() const override { STATS_DECLTRACK_CSARG_ATTR(nonnull) }
};

/// NonNull attribute for a call site return position.
struct AANonNullCallSiteReturned final
    : AACallSiteReturnedFromReturned<AANonNull, AANonNullImpl> {
  AANonNullCallSiteReturned(const IRPosition &IRP, Attributor &A)
      : AACallSiteReturnedFromReturned<AANonNull, AANonNullImpl>(IRP, A) {}

  /// See AbstractAttribute::trackStatistics()
  void trackStatistics() const override { STATS_DECLTRACK_CSRET_ATTR(nonnull) }
};

/// ------------------------ No-Recurse Attributes ----------------------------

struct AANoRecurseImpl : public AANoRecurse {
  AANoRecurseImpl(const IRPosition &IRP, Attributor &A) : AANoRecurse(IRP, A) {}

  /// See AbstractAttribute::getAsStr()
  const std::string getAsStr() const override {
    return getAssumed() ? "norecurse" : "may-recurse";
  }
};

struct AANoRecurseFunction final : AANoRecurseImpl {
  AANoRecurseFunction(const IRPosition &IRP, Attributor &A)
      : AANoRecurseImpl(IRP, A) {}

  /// See AbstractAttribute::initialize(...).
  void initialize(Attributor &A) override {
    AANoRecurseImpl::initialize(A);
    // TODO: We should build a call graph ourselves to enable this in the module
    // pass as well.
    if (const Function *F = getAnchorScope())
      if (A.getInfoCache().getSccSize(*F) != 1)
        indicatePessimisticFixpoint();
  }

  /// See AbstractAttribute::updateImpl(...).
  ChangeStatus updateImpl(Attributor &A) override {

    // If all live call sites are known to be no-recurse, we are as well.
    auto CallSitePred = [&](AbstractCallSite ACS) {
      const auto &NoRecurseAA = A.getAAFor<AANoRecurse>(
          *this, IRPosition::function(*ACS.getInstruction()->getFunction()),
          DepClassTy::NONE);
      return NoRecurseAA.isKnownNoRecurse();
    };
    bool AllCallSitesKnown;
    if (A.checkForAllCallSites(CallSitePred, *this, true, AllCallSitesKnown)) {
      // If we know all call sites and all are known no-recurse, we are done.
      // If all known call sites, which might not be all that exist, are known
      // to be no-recurse, we are not done but we can continue to assume
      // no-recurse. If one of the call sites we have not visited will become
      // live, another update is triggered.
      if (AllCallSitesKnown)
        indicateOptimisticFixpoint();
      return ChangeStatus::UNCHANGED;
    }

    // If the above check does not hold anymore we look at the calls.
    auto CheckForNoRecurse = [&](Instruction &I) {
      const auto &CB = cast<CallBase>(I);
      if (CB.hasFnAttr(Attribute::NoRecurse))
        return true;

      const auto &NoRecurseAA = A.getAAFor<AANoRecurse>(
          *this, IRPosition::callsite_function(CB), DepClassTy::REQUIRED);
      if (!NoRecurseAA.isAssumedNoRecurse())
        return false;

      // Recursion to the same function
      if (CB.getCalledFunction() == getAnchorScope())
        return false;

      return true;
    };

    bool UsedAssumedInformation = false;
    if (!A.checkForAllCallLikeInstructions(CheckForNoRecurse, *this,
                                           UsedAssumedInformation))
      return indicatePessimisticFixpoint();
    return ChangeStatus::UNCHANGED;
  }

  void trackStatistics() const override { STATS_DECLTRACK_FN_ATTR(norecurse) }
};

/// NoRecurse attribute deduction for a call sites.
struct AANoRecurseCallSite final : AANoRecurseImpl {
  AANoRecurseCallSite(const IRPosition &IRP, Attributor &A)
      : AANoRecurseImpl(IRP, A) {}

  /// See AbstractAttribute::initialize(...).
  void initialize(Attributor &A) override {
    AANoRecurseImpl::initialize(A);
    Function *F = getAssociatedFunction();
    if (!F || F->isDeclaration())
      indicatePessimisticFixpoint();
  }

  /// See AbstractAttribute::updateImpl(...).
  ChangeStatus updateImpl(Attributor &A) override {
    // TODO: Once we have call site specific value information we can provide
    //       call site specific liveness information and then it makes
    //       sense to specialize attributes for call sites arguments instead of
    //       redirecting requests to the callee argument.
    Function *F = getAssociatedFunction();
    const IRPosition &FnPos = IRPosition::function(*F);
    auto &FnAA = A.getAAFor<AANoRecurse>(*this, FnPos, DepClassTy::REQUIRED);
    return clampStateAndIndicateChange(getState(), FnAA.getState());
  }

  /// See AbstractAttribute::trackStatistics()
  void trackStatistics() const override { STATS_DECLTRACK_CS_ATTR(norecurse); }
};

/// -------------------- Undefined-Behavior Attributes ------------------------

struct AAUndefinedBehaviorImpl : public AAUndefinedBehavior {
  AAUndefinedBehaviorImpl(const IRPosition &IRP, Attributor &A)
      : AAUndefinedBehavior(IRP, A) {}

  /// See AbstractAttribute::updateImpl(...).
  // through a pointer (i.e. also branches etc.)
  ChangeStatus updateImpl(Attributor &A) override {
    const size_t UBPrevSize = KnownUBInsts.size();
    const size_t NoUBPrevSize = AssumedNoUBInsts.size();

    auto InspectMemAccessInstForUB = [&](Instruction &I) {
      // Lang ref now states volatile store is not UB, let's skip them.
      if (I.isVolatile() && I.mayWriteToMemory())
        return true;

      // Skip instructions that are already saved.
      if (AssumedNoUBInsts.count(&I) || KnownUBInsts.count(&I))
        return true;

      // If we reach here, we know we have an instruction
      // that accesses memory through a pointer operand,
      // for which getPointerOperand() should give it to us.
      Value *PtrOp =
          const_cast<Value *>(getPointerOperand(&I, /* AllowVolatile */ true));
      assert(PtrOp &&
             "Expected pointer operand of memory accessing instruction");

      // Either we stopped and the appropriate action was taken,
      // or we got back a simplified value to continue.
      Optional<Value *> SimplifiedPtrOp = stopOnUndefOrAssumed(A, PtrOp, &I);
      if (!SimplifiedPtrOp.hasValue() || !SimplifiedPtrOp.getValue())
        return true;
      const Value *PtrOpVal = SimplifiedPtrOp.getValue();

      // A memory access through a pointer is considered UB
      // only if the pointer has constant null value.
      // TODO: Expand it to not only check constant values.
      if (!isa<ConstantPointerNull>(PtrOpVal)) {
        AssumedNoUBInsts.insert(&I);
        return true;
      }
      const Type *PtrTy = PtrOpVal->getType();

      // Because we only consider instructions inside functions,
      // assume that a parent function exists.
      const Function *F = I.getFunction();

      // A memory access using constant null pointer is only considered UB
      // if null pointer is _not_ defined for the target platform.
      if (llvm::NullPointerIsDefined(F, PtrTy->getPointerAddressSpace()))
        AssumedNoUBInsts.insert(&I);
      else
        KnownUBInsts.insert(&I);
      return true;
    };

    auto InspectBrInstForUB = [&](Instruction &I) {
      // A conditional branch instruction is considered UB if it has `undef`
      // condition.

      // Skip instructions that are already saved.
      if (AssumedNoUBInsts.count(&I) || KnownUBInsts.count(&I))
        return true;

      // We know we have a branch instruction.
      auto *BrInst = cast<BranchInst>(&I);

      // Unconditional branches are never considered UB.
      if (BrInst->isUnconditional())
        return true;

      // Either we stopped and the appropriate action was taken,
      // or we got back a simplified value to continue.
      Optional<Value *> SimplifiedCond =
          stopOnUndefOrAssumed(A, BrInst->getCondition(), BrInst);
      if (!SimplifiedCond.hasValue() || !SimplifiedCond.getValue())
        return true;
      AssumedNoUBInsts.insert(&I);
      return true;
    };

    auto InspectCallSiteForUB = [&](Instruction &I) {
      // Check whether a callsite always cause UB or not

      // Skip instructions that are already saved.
      if (AssumedNoUBInsts.count(&I) || KnownUBInsts.count(&I))
        return true;

      // Check nonnull and noundef argument attribute violation for each
      // callsite.
      CallBase &CB = cast<CallBase>(I);
      Function *Callee = CB.getCalledFunction();
      if (!Callee)
        return true;
      for (unsigned idx = 0; idx < CB.arg_size(); idx++) {
        // If current argument is known to be simplified to null pointer and the
        // corresponding argument position is known to have nonnull attribute,
        // the argument is poison. Furthermore, if the argument is poison and
        // the position is known to have noundef attriubte, this callsite is
        // considered UB.
        if (idx >= Callee->arg_size())
          break;
        Value *ArgVal = CB.getArgOperand(idx);
        if (!ArgVal)
          continue;
        // Here, we handle three cases.
        //   (1) Not having a value means it is dead. (we can replace the value
        //       with undef)
        //   (2) Simplified to undef. The argument violate noundef attriubte.
        //   (3) Simplified to null pointer where known to be nonnull.
        //       The argument is a poison value and violate noundef attribute.
        IRPosition CalleeArgumentIRP = IRPosition::callsite_argument(CB, idx);
        auto &NoUndefAA =
            A.getAAFor<AANoUndef>(*this, CalleeArgumentIRP, DepClassTy::NONE);
        if (!NoUndefAA.isKnownNoUndef())
          continue;
<<<<<<< HEAD
        auto &ValueSimplifyAA = A.getAAFor<AAValueSimplify>(
            *this, IRPosition::value(*ArgVal), DepClassTy::NONE);
        if (!ValueSimplifyAA.isKnown())
=======
        bool UsedAssumedInformation = false;
        Optional<Value *> SimplifiedVal = A.getAssumedSimplified(
            IRPosition::value(*ArgVal), *this, UsedAssumedInformation);
        if (UsedAssumedInformation)
>>>>>>> 2ab1d525
          continue;
        if (SimplifiedVal.hasValue() && !SimplifiedVal.getValue())
          return true;
        if (!SimplifiedVal.hasValue() ||
            isa<UndefValue>(*SimplifiedVal.getValue())) {
          KnownUBInsts.insert(&I);
          continue;
        }
        if (!ArgVal->getType()->isPointerTy() ||
            !isa<ConstantPointerNull>(*SimplifiedVal.getValue()))
          continue;
        auto &NonNullAA =
            A.getAAFor<AANonNull>(*this, CalleeArgumentIRP, DepClassTy::NONE);
        if (NonNullAA.isKnownNonNull())
          KnownUBInsts.insert(&I);
      }
      return true;
    };

    auto InspectReturnInstForUB =
        [&](Value &V, const SmallSetVector<ReturnInst *, 4> RetInsts) {
          // Check if a return instruction always cause UB or not
          // Note: It is guaranteed that the returned position of the anchor
          //       scope has noundef attribute when this is called.
          //       We also ensure the return position is not "assumed dead"
          //       because the returned value was then potentially simplified to
          //       `undef` in AAReturnedValues without removing the `noundef`
          //       attribute yet.

          // When the returned position has noundef attriubte, UB occur in the
          // following cases.
          //   (1) Returned value is known to be undef.
          //   (2) The value is known to be a null pointer and the returned
          //       position has nonnull attribute (because the returned value is
          //       poison).
          bool FoundUB = false;
          if (isa<UndefValue>(V)) {
            FoundUB = true;
          } else {
            if (isa<ConstantPointerNull>(V)) {
              auto &NonNullAA = A.getAAFor<AANonNull>(
                  *this, IRPosition::returned(*getAnchorScope()),
                  DepClassTy::NONE);
              if (NonNullAA.isKnownNonNull())
                FoundUB = true;
            }
          }

          if (FoundUB)
            for (ReturnInst *RI : RetInsts)
              KnownUBInsts.insert(RI);
          return true;
        };

    bool UsedAssumedInformation = false;
    A.checkForAllInstructions(InspectMemAccessInstForUB, *this,
                              {Instruction::Load, Instruction::Store,
                               Instruction::AtomicCmpXchg,
                               Instruction::AtomicRMW},
                              UsedAssumedInformation,
                              /* CheckBBLivenessOnly */ true);
    A.checkForAllInstructions(InspectBrInstForUB, *this, {Instruction::Br},
                              UsedAssumedInformation,
                              /* CheckBBLivenessOnly */ true);
    A.checkForAllCallLikeInstructions(InspectCallSiteForUB, *this,
                                      UsedAssumedInformation);

    // If the returned position of the anchor scope has noundef attriubte, check
    // all returned instructions.
    if (!getAnchorScope()->getReturnType()->isVoidTy()) {
      const IRPosition &ReturnIRP = IRPosition::returned(*getAnchorScope());
      if (!A.isAssumedDead(ReturnIRP, this, nullptr, UsedAssumedInformation)) {
        auto &RetPosNoUndefAA =
            A.getAAFor<AANoUndef>(*this, ReturnIRP, DepClassTy::NONE);
        if (RetPosNoUndefAA.isKnownNoUndef())
          A.checkForAllReturnedValuesAndReturnInsts(InspectReturnInstForUB,
                                                    *this);
      }
    }

    if (NoUBPrevSize != AssumedNoUBInsts.size() ||
        UBPrevSize != KnownUBInsts.size())
      return ChangeStatus::CHANGED;
    return ChangeStatus::UNCHANGED;
  }

  bool isKnownToCauseUB(Instruction *I) const override {
    return KnownUBInsts.count(I);
  }

  bool isAssumedToCauseUB(Instruction *I) const override {
    // In simple words, if an instruction is not in the assumed to _not_
    // cause UB, then it is assumed UB (that includes those
    // in the KnownUBInsts set). The rest is boilerplate
    // is to ensure that it is one of the instructions we test
    // for UB.

    switch (I->getOpcode()) {
    case Instruction::Load:
    case Instruction::Store:
    case Instruction::AtomicCmpXchg:
    case Instruction::AtomicRMW:
      return !AssumedNoUBInsts.count(I);
    case Instruction::Br: {
      auto BrInst = cast<BranchInst>(I);
      if (BrInst->isUnconditional())
        return false;
      return !AssumedNoUBInsts.count(I);
    } break;
    default:
      return false;
    }
    return false;
  }

  ChangeStatus manifest(Attributor &A) override {
    if (KnownUBInsts.empty())
      return ChangeStatus::UNCHANGED;
    for (Instruction *I : KnownUBInsts)
      A.changeToUnreachableAfterManifest(I);
    return ChangeStatus::CHANGED;
  }

  /// See AbstractAttribute::getAsStr()
  const std::string getAsStr() const override {
    return getAssumed() ? "undefined-behavior" : "no-ub";
  }

  /// Note: The correctness of this analysis depends on the fact that the
  /// following 2 sets will stop changing after some point.
  /// "Change" here means that their size changes.
  /// The size of each set is monotonically increasing
  /// (we only add items to them) and it is upper bounded by the number of
  /// instructions in the processed function (we can never save more
  /// elements in either set than this number). Hence, at some point,
  /// they will stop increasing.
  /// Consequently, at some point, both sets will have stopped
  /// changing, effectively making the analysis reach a fixpoint.

  /// Note: These 2 sets are disjoint and an instruction can be considered
  /// one of 3 things:
  /// 1) Known to cause UB (AAUndefinedBehavior could prove it) and put it in
  ///    the KnownUBInsts set.
  /// 2) Assumed to cause UB (in every updateImpl, AAUndefinedBehavior
  ///    has a reason to assume it).
  /// 3) Assumed to not cause UB. very other instruction - AAUndefinedBehavior
  ///    could not find a reason to assume or prove that it can cause UB,
  ///    hence it assumes it doesn't. We have a set for these instructions
  ///    so that we don't reprocess them in every update.
  ///    Note however that instructions in this set may cause UB.

protected:
  /// A set of all live instructions _known_ to cause UB.
  SmallPtrSet<Instruction *, 8> KnownUBInsts;

private:
  /// A set of all the (live) instructions that are assumed to _not_ cause UB.
  SmallPtrSet<Instruction *, 8> AssumedNoUBInsts;

  // Should be called on updates in which if we're processing an instruction
  // \p I that depends on a value \p V, one of the following has to happen:
  // - If the value is assumed, then stop.
  // - If the value is known but undef, then consider it UB.
  // - Otherwise, do specific processing with the simplified value.
  // We return None in the first 2 cases to signify that an appropriate
  // action was taken and the caller should stop.
  // Otherwise, we return the simplified value that the caller should
  // use for specific processing.
  Optional<Value *> stopOnUndefOrAssumed(Attributor &A, Value *V,
                                         Instruction *I) {
<<<<<<< HEAD
    const auto &ValueSimplifyAA = A.getAAFor<AAValueSimplify>(
        *this, IRPosition::value(*V), DepClassTy::REQUIRED);
    Optional<Value *> SimplifiedV =
        ValueSimplifyAA.getAssumedSimplifiedValue(A);
    if (!ValueSimplifyAA.isKnown()) {
=======
    bool UsedAssumedInformation = false;
    Optional<Value *> SimplifiedV = A.getAssumedSimplified(
        IRPosition::value(*V), *this, UsedAssumedInformation);
    if (!UsedAssumedInformation) {
>>>>>>> 2ab1d525
      // Don't depend on assumed values.
      if (!SimplifiedV.hasValue()) {
        // If it is known (which we tested above) but it doesn't have a value,
        // then we can assume `undef` and hence the instruction is UB.
        KnownUBInsts.insert(I);
        return llvm::None;
      }
      if (!SimplifiedV.getValue())
        return nullptr;
      V = *SimplifiedV;
    }
    if (isa<UndefValue>(V)) {
      KnownUBInsts.insert(I);
      return llvm::None;
    }
    return V;
  }
};

struct AAUndefinedBehaviorFunction final : AAUndefinedBehaviorImpl {
  AAUndefinedBehaviorFunction(const IRPosition &IRP, Attributor &A)
      : AAUndefinedBehaviorImpl(IRP, A) {}

  /// See AbstractAttribute::trackStatistics()
  void trackStatistics() const override {
    STATS_DECL(UndefinedBehaviorInstruction, Instruction,
               "Number of instructions known to have UB");
    BUILD_STAT_NAME(UndefinedBehaviorInstruction, Instruction) +=
        KnownUBInsts.size();
  }
};

/// ------------------------ Will-Return Attributes ----------------------------

// Helper function that checks whether a function has any cycle which we don't
// know if it is bounded or not.
// Loops with maximum trip count are considered bounded, any other cycle not.
static bool mayContainUnboundedCycle(Function &F, Attributor &A) {
  ScalarEvolution *SE =
      A.getInfoCache().getAnalysisResultForFunction<ScalarEvolutionAnalysis>(F);
  LoopInfo *LI = A.getInfoCache().getAnalysisResultForFunction<LoopAnalysis>(F);
  // If either SCEV or LoopInfo is not available for the function then we assume
  // any cycle to be unbounded cycle.
  // We use scc_iterator which uses Tarjan algorithm to find all the maximal
  // SCCs.To detect if there's a cycle, we only need to find the maximal ones.
  if (!SE || !LI) {
    for (scc_iterator<Function *> SCCI = scc_begin(&F); !SCCI.isAtEnd(); ++SCCI)
      if (SCCI.hasCycle())
        return true;
    return false;
  }

  // If there's irreducible control, the function may contain non-loop cycles.
  if (mayContainIrreducibleControl(F, LI))
    return true;

  // Any loop that does not have a max trip count is considered unbounded cycle.
  for (auto *L : LI->getLoopsInPreorder()) {
    if (!SE->getSmallConstantMaxTripCount(L))
      return true;
  }
  return false;
}

struct AAWillReturnImpl : public AAWillReturn {
  AAWillReturnImpl(const IRPosition &IRP, Attributor &A)
      : AAWillReturn(IRP, A) {}

  /// See AbstractAttribute::initialize(...).
  void initialize(Attributor &A) override {
    AAWillReturn::initialize(A);

    if (isImpliedByMustprogressAndReadonly(A, /* KnownOnly */ true)) {
      indicateOptimisticFixpoint();
      return;
    }
  }

  /// Check for `mustprogress` and `readonly` as they imply `willreturn`.
  bool isImpliedByMustprogressAndReadonly(Attributor &A, bool KnownOnly) {
    // Check for `mustprogress` in the scope and the associated function which
    // might be different if this is a call site.
    if ((!getAnchorScope() || !getAnchorScope()->mustProgress()) &&
        (!getAssociatedFunction() || !getAssociatedFunction()->mustProgress()))
      return false;

    const auto &MemAA =
        A.getAAFor<AAMemoryBehavior>(*this, getIRPosition(), DepClassTy::NONE);
    if (!MemAA.isAssumedReadOnly())
      return false;
    if (KnownOnly && !MemAA.isKnownReadOnly())
      return false;
    if (!MemAA.isKnownReadOnly())
      A.recordDependence(MemAA, *this, DepClassTy::OPTIONAL);

    return true;
  }

  /// See AbstractAttribute::updateImpl(...).
  ChangeStatus updateImpl(Attributor &A) override {
    if (isImpliedByMustprogressAndReadonly(A, /* KnownOnly */ false))
      return ChangeStatus::UNCHANGED;

    auto CheckForWillReturn = [&](Instruction &I) {
      IRPosition IPos = IRPosition::callsite_function(cast<CallBase>(I));
      const auto &WillReturnAA =
          A.getAAFor<AAWillReturn>(*this, IPos, DepClassTy::REQUIRED);
      if (WillReturnAA.isKnownWillReturn())
        return true;
      if (!WillReturnAA.isAssumedWillReturn())
        return false;
      const auto &NoRecurseAA =
          A.getAAFor<AANoRecurse>(*this, IPos, DepClassTy::REQUIRED);
      return NoRecurseAA.isAssumedNoRecurse();
    };

    bool UsedAssumedInformation = false;
    if (!A.checkForAllCallLikeInstructions(CheckForWillReturn, *this,
                                           UsedAssumedInformation))
      return indicatePessimisticFixpoint();

    return ChangeStatus::UNCHANGED;
  }

  /// See AbstractAttribute::getAsStr()
  const std::string getAsStr() const override {
    return getAssumed() ? "willreturn" : "may-noreturn";
  }
};

struct AAWillReturnFunction final : AAWillReturnImpl {
  AAWillReturnFunction(const IRPosition &IRP, Attributor &A)
      : AAWillReturnImpl(IRP, A) {}

  /// See AbstractAttribute::initialize(...).
  void initialize(Attributor &A) override {
    AAWillReturnImpl::initialize(A);

    Function *F = getAnchorScope();
    if (!F || F->isDeclaration() || mayContainUnboundedCycle(*F, A))
      indicatePessimisticFixpoint();
  }

  /// See AbstractAttribute::trackStatistics()
  void trackStatistics() const override { STATS_DECLTRACK_FN_ATTR(willreturn) }
};

/// WillReturn attribute deduction for a call sites.
struct AAWillReturnCallSite final : AAWillReturnImpl {
  AAWillReturnCallSite(const IRPosition &IRP, Attributor &A)
      : AAWillReturnImpl(IRP, A) {}

  /// See AbstractAttribute::initialize(...).
  void initialize(Attributor &A) override {
    AAWillReturnImpl::initialize(A);
    Function *F = getAssociatedFunction();
    if (!F || !A.isFunctionIPOAmendable(*F))
      indicatePessimisticFixpoint();
  }

  /// See AbstractAttribute::updateImpl(...).
  ChangeStatus updateImpl(Attributor &A) override {
    if (isImpliedByMustprogressAndReadonly(A, /* KnownOnly */ false))
      return ChangeStatus::UNCHANGED;

    // TODO: Once we have call site specific value information we can provide
    //       call site specific liveness information and then it makes
    //       sense to specialize attributes for call sites arguments instead of
    //       redirecting requests to the callee argument.
    Function *F = getAssociatedFunction();
    const IRPosition &FnPos = IRPosition::function(*F);
    auto &FnAA = A.getAAFor<AAWillReturn>(*this, FnPos, DepClassTy::REQUIRED);
    return clampStateAndIndicateChange(getState(), FnAA.getState());
  }

  /// See AbstractAttribute::trackStatistics()
  void trackStatistics() const override { STATS_DECLTRACK_CS_ATTR(willreturn); }
};

/// -------------------AAReachability Attribute--------------------------

struct AAReachabilityImpl : AAReachability {
  AAReachabilityImpl(const IRPosition &IRP, Attributor &A)
      : AAReachability(IRP, A) {}

  const std::string getAsStr() const override {
    // TODO: Return the number of reachable queries.
    return "reachable";
  }

  /// See AbstractAttribute::updateImpl(...).
  ChangeStatus updateImpl(Attributor &A) override {
    return ChangeStatus::UNCHANGED;
  }
};

struct AAReachabilityFunction final : public AAReachabilityImpl {
  AAReachabilityFunction(const IRPosition &IRP, Attributor &A)
      : AAReachabilityImpl(IRP, A) {}

  /// See AbstractAttribute::trackStatistics()
  void trackStatistics() const override { STATS_DECLTRACK_FN_ATTR(reachable); }
};

/// ------------------------ NoAlias Argument Attribute ------------------------

struct AANoAliasImpl : AANoAlias {
  AANoAliasImpl(const IRPosition &IRP, Attributor &A) : AANoAlias(IRP, A) {
    assert(getAssociatedType()->isPointerTy() &&
           "Noalias is a pointer attribute");
  }

  const std::string getAsStr() const override {
    return getAssumed() ? "noalias" : "may-alias";
  }
};

/// NoAlias attribute for a floating value.
struct AANoAliasFloating final : AANoAliasImpl {
  AANoAliasFloating(const IRPosition &IRP, Attributor &A)
      : AANoAliasImpl(IRP, A) {}

  /// See AbstractAttribute::initialize(...).
  void initialize(Attributor &A) override {
    AANoAliasImpl::initialize(A);
    Value *Val = &getAssociatedValue();
    do {
      CastInst *CI = dyn_cast<CastInst>(Val);
      if (!CI)
        break;
      Value *Base = CI->getOperand(0);
      if (!Base->hasOneUse())
        break;
      Val = Base;
    } while (true);

    if (!Val->getType()->isPointerTy()) {
      indicatePessimisticFixpoint();
      return;
    }

    if (isa<AllocaInst>(Val))
      indicateOptimisticFixpoint();
    else if (isa<ConstantPointerNull>(Val) &&
             !NullPointerIsDefined(getAnchorScope(),
                                   Val->getType()->getPointerAddressSpace()))
      indicateOptimisticFixpoint();
    else if (Val != &getAssociatedValue()) {
      const auto &ValNoAliasAA = A.getAAFor<AANoAlias>(
          *this, IRPosition::value(*Val), DepClassTy::OPTIONAL);
      if (ValNoAliasAA.isKnownNoAlias())
        indicateOptimisticFixpoint();
    }
  }

  /// See AbstractAttribute::updateImpl(...).
  ChangeStatus updateImpl(Attributor &A) override {
    // TODO: Implement this.
    return indicatePessimisticFixpoint();
  }

  /// See AbstractAttribute::trackStatistics()
  void trackStatistics() const override {
    STATS_DECLTRACK_FLOATING_ATTR(noalias)
  }
};

/// NoAlias attribute for an argument.
struct AANoAliasArgument final
    : AAArgumentFromCallSiteArguments<AANoAlias, AANoAliasImpl> {
  using Base = AAArgumentFromCallSiteArguments<AANoAlias, AANoAliasImpl>;
  AANoAliasArgument(const IRPosition &IRP, Attributor &A) : Base(IRP, A) {}

  /// See AbstractAttribute::initialize(...).
  void initialize(Attributor &A) override {
    Base::initialize(A);
    // See callsite argument attribute and callee argument attribute.
    if (hasAttr({Attribute::ByVal}))
      indicateOptimisticFixpoint();
  }

  /// See AbstractAttribute::update(...).
  ChangeStatus updateImpl(Attributor &A) override {
    // We have to make sure no-alias on the argument does not break
    // synchronization when this is a callback argument, see also [1] below.
    // If synchronization cannot be affected, we delegate to the base updateImpl
    // function, otherwise we give up for now.

    // If the function is no-sync, no-alias cannot break synchronization.
    const auto &NoSyncAA =
        A.getAAFor<AANoSync>(*this, IRPosition::function_scope(getIRPosition()),
                             DepClassTy::OPTIONAL);
    if (NoSyncAA.isAssumedNoSync())
      return Base::updateImpl(A);

    // If the argument is read-only, no-alias cannot break synchronization.
    const auto &MemBehaviorAA = A.getAAFor<AAMemoryBehavior>(
        *this, getIRPosition(), DepClassTy::OPTIONAL);
    if (MemBehaviorAA.isAssumedReadOnly())
      return Base::updateImpl(A);

    // If the argument is never passed through callbacks, no-alias cannot break
    // synchronization.
    bool AllCallSitesKnown;
    if (A.checkForAllCallSites(
            [](AbstractCallSite ACS) { return !ACS.isCallbackCall(); }, *this,
            true, AllCallSitesKnown))
      return Base::updateImpl(A);

    // TODO: add no-alias but make sure it doesn't break synchronization by
    // introducing fake uses. See:
    // [1] Compiler Optimizations for OpenMP, J. Doerfert and H. Finkel,
    //     International Workshop on OpenMP 2018,
    //     http://compilers.cs.uni-saarland.de/people/doerfert/par_opt18.pdf

    return indicatePessimisticFixpoint();
  }

  /// See AbstractAttribute::trackStatistics()
  void trackStatistics() const override { STATS_DECLTRACK_ARG_ATTR(noalias) }
};

struct AANoAliasCallSiteArgument final : AANoAliasImpl {
  AANoAliasCallSiteArgument(const IRPosition &IRP, Attributor &A)
      : AANoAliasImpl(IRP, A) {}

  /// See AbstractAttribute::initialize(...).
  void initialize(Attributor &A) override {
    // See callsite argument attribute and callee argument attribute.
    const auto &CB = cast<CallBase>(getAnchorValue());
    if (CB.paramHasAttr(getCallSiteArgNo(), Attribute::NoAlias))
      indicateOptimisticFixpoint();
    Value &Val = getAssociatedValue();
    if (isa<ConstantPointerNull>(Val) &&
        !NullPointerIsDefined(getAnchorScope(),
                              Val.getType()->getPointerAddressSpace()))
      indicateOptimisticFixpoint();
  }

  /// Determine if the underlying value may alias with the call site argument
  /// \p OtherArgNo of \p ICS (= the underlying call site).
  bool mayAliasWithArgument(Attributor &A, AAResults *&AAR,
                            const AAMemoryBehavior &MemBehaviorAA,
                            const CallBase &CB, unsigned OtherArgNo) {
    // We do not need to worry about aliasing with the underlying IRP.
    if (this->getCalleeArgNo() == (int)OtherArgNo)
      return false;

    // If it is not a pointer or pointer vector we do not alias.
    const Value *ArgOp = CB.getArgOperand(OtherArgNo);
    if (!ArgOp->getType()->isPtrOrPtrVectorTy())
      return false;

    auto &CBArgMemBehaviorAA = A.getAAFor<AAMemoryBehavior>(
        *this, IRPosition::callsite_argument(CB, OtherArgNo), DepClassTy::NONE);

    // If the argument is readnone, there is no read-write aliasing.
    if (CBArgMemBehaviorAA.isAssumedReadNone()) {
      A.recordDependence(CBArgMemBehaviorAA, *this, DepClassTy::OPTIONAL);
      return false;
    }

    // If the argument is readonly and the underlying value is readonly, there
    // is no read-write aliasing.
    bool IsReadOnly = MemBehaviorAA.isAssumedReadOnly();
    if (CBArgMemBehaviorAA.isAssumedReadOnly() && IsReadOnly) {
      A.recordDependence(MemBehaviorAA, *this, DepClassTy::OPTIONAL);
      A.recordDependence(CBArgMemBehaviorAA, *this, DepClassTy::OPTIONAL);
      return false;
    }

    // We have to utilize actual alias analysis queries so we need the object.
    if (!AAR)
      AAR = A.getInfoCache().getAAResultsForFunction(*getAnchorScope());

    // Try to rule it out at the call site.
    bool IsAliasing = !AAR || !AAR->isNoAlias(&getAssociatedValue(), ArgOp);
    LLVM_DEBUG(dbgs() << "[NoAliasCSArg] Check alias between "
                         "callsite arguments: "
                      << getAssociatedValue() << " " << *ArgOp << " => "
                      << (IsAliasing ? "" : "no-") << "alias \n");

    return IsAliasing;
  }

  bool
  isKnownNoAliasDueToNoAliasPreservation(Attributor &A, AAResults *&AAR,
                                         const AAMemoryBehavior &MemBehaviorAA,
                                         const AANoAlias &NoAliasAA) {
    // We can deduce "noalias" if the following conditions hold.
    // (i)   Associated value is assumed to be noalias in the definition.
    // (ii)  Associated value is assumed to be no-capture in all the uses
    //       possibly executed before this callsite.
    // (iii) There is no other pointer argument which could alias with the
    //       value.

    bool AssociatedValueIsNoAliasAtDef = NoAliasAA.isAssumedNoAlias();
    if (!AssociatedValueIsNoAliasAtDef) {
      LLVM_DEBUG(dbgs() << "[AANoAlias] " << getAssociatedValue()
                        << " is not no-alias at the definition\n");
      return false;
    }

    A.recordDependence(NoAliasAA, *this, DepClassTy::OPTIONAL);

    const IRPosition &VIRP = IRPosition::value(getAssociatedValue());
    const Function *ScopeFn = VIRP.getAnchorScope();
    auto &NoCaptureAA = A.getAAFor<AANoCapture>(*this, VIRP, DepClassTy::NONE);
    // Check whether the value is captured in the scope using AANoCapture.
    //      Look at CFG and check only uses possibly executed before this
    //      callsite.
    auto UsePred = [&](const Use &U, bool &Follow) -> bool {
      Instruction *UserI = cast<Instruction>(U.getUser());

      // If UserI is the curr instruction and there is a single potential use of
      // the value in UserI we allow the use.
      // TODO: We should inspect the operands and allow those that cannot alias
      //       with the value.
      if (UserI == getCtxI() && UserI->getNumOperands() == 1)
        return true;

      if (ScopeFn) {
        const auto &ReachabilityAA = A.getAAFor<AAReachability>(
            *this, IRPosition::function(*ScopeFn), DepClassTy::OPTIONAL);

        if (!ReachabilityAA.isAssumedReachable(A, *UserI, *getCtxI()))
          return true;

        if (auto *CB = dyn_cast<CallBase>(UserI)) {
          if (CB->isArgOperand(&U)) {

            unsigned ArgNo = CB->getArgOperandNo(&U);

            const auto &NoCaptureAA = A.getAAFor<AANoCapture>(
                *this, IRPosition::callsite_argument(*CB, ArgNo),
                DepClassTy::OPTIONAL);

            if (NoCaptureAA.isAssumedNoCapture())
              return true;
          }
        }
      }

      // For cases which can potentially have more users
      if (isa<GetElementPtrInst>(U) || isa<BitCastInst>(U) || isa<PHINode>(U) ||
          isa<SelectInst>(U)) {
        Follow = true;
        return true;
      }

      LLVM_DEBUG(dbgs() << "[AANoAliasCSArg] Unknown user: " << *U << "\n");
      return false;
    };

    if (!NoCaptureAA.isAssumedNoCaptureMaybeReturned()) {
      if (!A.checkForAllUses(UsePred, *this, getAssociatedValue())) {
        LLVM_DEBUG(
            dbgs() << "[AANoAliasCSArg] " << getAssociatedValue()
                   << " cannot be noalias as it is potentially captured\n");
        return false;
      }
    }
    A.recordDependence(NoCaptureAA, *this, DepClassTy::OPTIONAL);

    // Check there is no other pointer argument which could alias with the
    // value passed at this call site.
    // TODO: AbstractCallSite
    const auto &CB = cast<CallBase>(getAnchorValue());
    for (unsigned OtherArgNo = 0; OtherArgNo < CB.arg_size(); OtherArgNo++)
      if (mayAliasWithArgument(A, AAR, MemBehaviorAA, CB, OtherArgNo))
        return false;

    return true;
  }

  /// See AbstractAttribute::updateImpl(...).
  ChangeStatus updateImpl(Attributor &A) override {
    // If the argument is readnone we are done as there are no accesses via the
    // argument.
    auto &MemBehaviorAA =
        A.getAAFor<AAMemoryBehavior>(*this, getIRPosition(), DepClassTy::NONE);
    if (MemBehaviorAA.isAssumedReadNone()) {
      A.recordDependence(MemBehaviorAA, *this, DepClassTy::OPTIONAL);
      return ChangeStatus::UNCHANGED;
    }

    const IRPosition &VIRP = IRPosition::value(getAssociatedValue());
    const auto &NoAliasAA =
        A.getAAFor<AANoAlias>(*this, VIRP, DepClassTy::NONE);

    AAResults *AAR = nullptr;
    if (isKnownNoAliasDueToNoAliasPreservation(A, AAR, MemBehaviorAA,
                                               NoAliasAA)) {
      LLVM_DEBUG(
          dbgs() << "[AANoAlias] No-Alias deduced via no-alias preservation\n");
      return ChangeStatus::UNCHANGED;
    }

    return indicatePessimisticFixpoint();
  }

  /// See AbstractAttribute::trackStatistics()
  void trackStatistics() const override { STATS_DECLTRACK_CSARG_ATTR(noalias) }
};

/// NoAlias attribute for function return value.
struct AANoAliasReturned final : AANoAliasImpl {
  AANoAliasReturned(const IRPosition &IRP, Attributor &A)
      : AANoAliasImpl(IRP, A) {}

  /// See AbstractAttribute::initialize(...).
  void initialize(Attributor &A) override {
    AANoAliasImpl::initialize(A);
    Function *F = getAssociatedFunction();
    if (!F || F->isDeclaration())
      indicatePessimisticFixpoint();
  }

  /// See AbstractAttribute::updateImpl(...).
  virtual ChangeStatus updateImpl(Attributor &A) override {

    auto CheckReturnValue = [&](Value &RV) -> bool {
      if (Constant *C = dyn_cast<Constant>(&RV))
        if (C->isNullValue() || isa<UndefValue>(C))
          return true;

      /// For now, we can only deduce noalias if we have call sites.
      /// FIXME: add more support.
      if (!isa<CallBase>(&RV))
        return false;

      const IRPosition &RVPos = IRPosition::value(RV);
      const auto &NoAliasAA =
          A.getAAFor<AANoAlias>(*this, RVPos, DepClassTy::REQUIRED);
      if (!NoAliasAA.isAssumedNoAlias())
        return false;

      const auto &NoCaptureAA =
          A.getAAFor<AANoCapture>(*this, RVPos, DepClassTy::REQUIRED);
      return NoCaptureAA.isAssumedNoCaptureMaybeReturned();
    };

    if (!A.checkForAllReturnedValues(CheckReturnValue, *this))
      return indicatePessimisticFixpoint();

    return ChangeStatus::UNCHANGED;
  }

  /// See AbstractAttribute::trackStatistics()
  void trackStatistics() const override { STATS_DECLTRACK_FNRET_ATTR(noalias) }
};

/// NoAlias attribute deduction for a call site return value.
struct AANoAliasCallSiteReturned final : AANoAliasImpl {
  AANoAliasCallSiteReturned(const IRPosition &IRP, Attributor &A)
      : AANoAliasImpl(IRP, A) {}

  /// See AbstractAttribute::initialize(...).
  void initialize(Attributor &A) override {
    AANoAliasImpl::initialize(A);
    Function *F = getAssociatedFunction();
    if (!F || F->isDeclaration())
      indicatePessimisticFixpoint();
  }

  /// See AbstractAttribute::updateImpl(...).
  ChangeStatus updateImpl(Attributor &A) override {
    // TODO: Once we have call site specific value information we can provide
    //       call site specific liveness information and then it makes
    //       sense to specialize attributes for call sites arguments instead of
    //       redirecting requests to the callee argument.
    Function *F = getAssociatedFunction();
    const IRPosition &FnPos = IRPosition::returned(*F);
    auto &FnAA = A.getAAFor<AANoAlias>(*this, FnPos, DepClassTy::REQUIRED);
    return clampStateAndIndicateChange(getState(), FnAA.getState());
  }

  /// See AbstractAttribute::trackStatistics()
  void trackStatistics() const override { STATS_DECLTRACK_CSRET_ATTR(noalias); }
};

/// -------------------AAIsDead Function Attribute-----------------------

struct AAIsDeadValueImpl : public AAIsDead {
  AAIsDeadValueImpl(const IRPosition &IRP, Attributor &A) : AAIsDead(IRP, A) {}

  /// See AAIsDead::isAssumedDead().
  bool isAssumedDead() const override { return isAssumed(IS_DEAD); }

  /// See AAIsDead::isKnownDead().
  bool isKnownDead() const override { return isKnown(IS_DEAD); }

  /// See AAIsDead::isAssumedDead(BasicBlock *).
  bool isAssumedDead(const BasicBlock *BB) const override { return false; }

  /// See AAIsDead::isKnownDead(BasicBlock *).
  bool isKnownDead(const BasicBlock *BB) const override { return false; }

  /// See AAIsDead::isAssumedDead(Instruction *I).
  bool isAssumedDead(const Instruction *I) const override {
    return I == getCtxI() && isAssumedDead();
  }

  /// See AAIsDead::isKnownDead(Instruction *I).
  bool isKnownDead(const Instruction *I) const override {
    return isAssumedDead(I) && isKnownDead();
  }

  /// See AbstractAttribute::getAsStr().
  const std::string getAsStr() const override {
    return isAssumedDead() ? "assumed-dead" : "assumed-live";
  }

  /// Check if all uses are assumed dead.
  bool areAllUsesAssumedDead(Attributor &A, Value &V) {
    // Callers might not check the type, void has no uses.
    if (V.getType()->isVoidTy())
      return true;

    // If we replace a value with a constant there are no uses left afterwards.
    if (!isa<Constant>(V)) {
      bool UsedAssumedInformation = false;
      Optional<Constant *> C =
          A.getAssumedConstant(V, *this, UsedAssumedInformation);
      if (!C.hasValue() || *C)
        return true;
    }

    auto UsePred = [&](const Use &U, bool &Follow) { return false; };
    // Explicitly set the dependence class to required because we want a long
    // chain of N dependent instructions to be considered live as soon as one is
    // without going through N update cycles. This is not required for
    // correctness.
    return A.checkForAllUses(UsePred, *this, V, /* CheckBBLivenessOnly */ false,
                             DepClassTy::REQUIRED);
  }

  /// Determine if \p I is assumed to be side-effect free.
  bool isAssumedSideEffectFree(Attributor &A, Instruction *I) {
    if (!I || wouldInstructionBeTriviallyDead(I))
      return true;

    auto *CB = dyn_cast<CallBase>(I);
    if (!CB || isa<IntrinsicInst>(CB))
      return false;

    const IRPosition &CallIRP = IRPosition::callsite_function(*CB);
    const auto &NoUnwindAA =
        A.getAndUpdateAAFor<AANoUnwind>(*this, CallIRP, DepClassTy::NONE);
    if (!NoUnwindAA.isAssumedNoUnwind())
      return false;
    if (!NoUnwindAA.isKnownNoUnwind())
      A.recordDependence(NoUnwindAA, *this, DepClassTy::OPTIONAL);

    const auto &MemBehaviorAA =
        A.getAndUpdateAAFor<AAMemoryBehavior>(*this, CallIRP, DepClassTy::NONE);
    if (MemBehaviorAA.isAssumedReadOnly()) {
      if (!MemBehaviorAA.isKnownReadOnly())
        A.recordDependence(MemBehaviorAA, *this, DepClassTy::OPTIONAL);
      return true;
    }
    return false;
  }
};

struct AAIsDeadFloating : public AAIsDeadValueImpl {
  AAIsDeadFloating(const IRPosition &IRP, Attributor &A)
      : AAIsDeadValueImpl(IRP, A) {}

  /// See AbstractAttribute::initialize(...).
  void initialize(Attributor &A) override {
    if (isa<UndefValue>(getAssociatedValue())) {
      indicatePessimisticFixpoint();
      return;
    }

    Instruction *I = dyn_cast<Instruction>(&getAssociatedValue());
    if (!isAssumedSideEffectFree(A, I)) {
      if (!isa_and_nonnull<StoreInst>(I))
        indicatePessimisticFixpoint();
      else
        removeAssumedBits(HAS_NO_EFFECT);
    }
  }

  bool isDeadStore(Attributor &A, StoreInst &SI) {
    // Lang ref now states volatile store is not UB/dead, let's skip them.
    if (SI.isVolatile())
      return false;

    bool UsedAssumedInformation = false;
    SmallSetVector<Value *, 4> PotentialCopies;
    if (!AA::getPotentialCopiesOfStoredValue(A, SI, PotentialCopies, *this,
                                             UsedAssumedInformation))
      return false;
    return llvm::all_of(PotentialCopies, [&](Value *V) {
      return A.isAssumedDead(IRPosition::value(*V), this, nullptr,
                             UsedAssumedInformation);
    });
  }

  /// See AbstractAttribute::updateImpl(...).
  ChangeStatus updateImpl(Attributor &A) override {
    Instruction *I = dyn_cast<Instruction>(&getAssociatedValue());
    if (auto *SI = dyn_cast_or_null<StoreInst>(I)) {
      if (!isDeadStore(A, *SI))
        return indicatePessimisticFixpoint();
    } else {
      if (!isAssumedSideEffectFree(A, I))
        return indicatePessimisticFixpoint();
      if (!areAllUsesAssumedDead(A, getAssociatedValue()))
        return indicatePessimisticFixpoint();
    }
    return ChangeStatus::UNCHANGED;
  }

  /// See AbstractAttribute::manifest(...).
  ChangeStatus manifest(Attributor &A) override {
    Value &V = getAssociatedValue();
    if (auto *I = dyn_cast<Instruction>(&V)) {
      // If we get here we basically know the users are all dead. We check if
      // isAssumedSideEffectFree returns true here again because it might not be
      // the case and only the users are dead but the instruction (=call) is
      // still needed.
      if (isa<StoreInst>(I) ||
          (isAssumedSideEffectFree(A, I) && !isa<InvokeInst>(I))) {
        A.deleteAfterManifest(*I);
        return ChangeStatus::CHANGED;
      }
    }
    if (V.use_empty())
      return ChangeStatus::UNCHANGED;

    bool UsedAssumedInformation = false;
    Optional<Constant *> C =
        A.getAssumedConstant(V, *this, UsedAssumedInformation);
    if (C.hasValue() && C.getValue())
      return ChangeStatus::UNCHANGED;

    // Replace the value with undef as it is dead but keep droppable uses around
    // as they provide information we don't want to give up on just yet.
    UndefValue &UV = *UndefValue::get(V.getType());
    bool AnyChange =
        A.changeValueAfterManifest(V, UV, /* ChangeDropppable */ false);
    return AnyChange ? ChangeStatus::CHANGED : ChangeStatus::UNCHANGED;
  }

  /// See AbstractAttribute::trackStatistics()
  void trackStatistics() const override {
    STATS_DECLTRACK_FLOATING_ATTR(IsDead)
  }
};

struct AAIsDeadArgument : public AAIsDeadFloating {
  AAIsDeadArgument(const IRPosition &IRP, Attributor &A)
      : AAIsDeadFloating(IRP, A) {}

  /// See AbstractAttribute::initialize(...).
  void initialize(Attributor &A) override {
    if (!A.isFunctionIPOAmendable(*getAnchorScope()))
      indicatePessimisticFixpoint();
  }

  /// See AbstractAttribute::manifest(...).
  ChangeStatus manifest(Attributor &A) override {
    ChangeStatus Changed = AAIsDeadFloating::manifest(A);
    Argument &Arg = *getAssociatedArgument();
    if (A.isValidFunctionSignatureRewrite(Arg, /* ReplacementTypes */ {}))
      if (A.registerFunctionSignatureRewrite(
              Arg, /* ReplacementTypes */ {},
              Attributor::ArgumentReplacementInfo::CalleeRepairCBTy{},
              Attributor::ArgumentReplacementInfo::ACSRepairCBTy{})) {
        Arg.dropDroppableUses();
        return ChangeStatus::CHANGED;
      }
    return Changed;
  }

  /// See AbstractAttribute::trackStatistics()
  void trackStatistics() const override { STATS_DECLTRACK_ARG_ATTR(IsDead) }
};

struct AAIsDeadCallSiteArgument : public AAIsDeadValueImpl {
  AAIsDeadCallSiteArgument(const IRPosition &IRP, Attributor &A)
      : AAIsDeadValueImpl(IRP, A) {}

  /// See AbstractAttribute::initialize(...).
  void initialize(Attributor &A) override {
    if (isa<UndefValue>(getAssociatedValue()))
      indicatePessimisticFixpoint();
  }

  /// See AbstractAttribute::updateImpl(...).
  ChangeStatus updateImpl(Attributor &A) override {
    // TODO: Once we have call site specific value information we can provide
    //       call site specific liveness information and then it makes
    //       sense to specialize attributes for call sites arguments instead of
    //       redirecting requests to the callee argument.
    Argument *Arg = getAssociatedArgument();
    if (!Arg)
      return indicatePessimisticFixpoint();
    const IRPosition &ArgPos = IRPosition::argument(*Arg);
    auto &ArgAA = A.getAAFor<AAIsDead>(*this, ArgPos, DepClassTy::REQUIRED);
    return clampStateAndIndicateChange(getState(), ArgAA.getState());
  }

  /// See AbstractAttribute::manifest(...).
  ChangeStatus manifest(Attributor &A) override {
    CallBase &CB = cast<CallBase>(getAnchorValue());
    Use &U = CB.getArgOperandUse(getCallSiteArgNo());
    assert(!isa<UndefValue>(U.get()) &&
           "Expected undef values to be filtered out!");
    UndefValue &UV = *UndefValue::get(U->getType());
    if (A.changeUseAfterManifest(U, UV))
      return ChangeStatus::CHANGED;
    return ChangeStatus::UNCHANGED;
  }

  /// See AbstractAttribute::trackStatistics()
  void trackStatistics() const override { STATS_DECLTRACK_CSARG_ATTR(IsDead) }
};

struct AAIsDeadCallSiteReturned : public AAIsDeadFloating {
  AAIsDeadCallSiteReturned(const IRPosition &IRP, Attributor &A)
      : AAIsDeadFloating(IRP, A), IsAssumedSideEffectFree(true) {}

  /// See AAIsDead::isAssumedDead().
  bool isAssumedDead() const override {
    return AAIsDeadFloating::isAssumedDead() && IsAssumedSideEffectFree;
  }

  /// See AbstractAttribute::initialize(...).
  void initialize(Attributor &A) override {
    if (isa<UndefValue>(getAssociatedValue())) {
      indicatePessimisticFixpoint();
      return;
    }

    // We track this separately as a secondary state.
    IsAssumedSideEffectFree = isAssumedSideEffectFree(A, getCtxI());
  }

  /// See AbstractAttribute::updateImpl(...).
  ChangeStatus updateImpl(Attributor &A) override {
    ChangeStatus Changed = ChangeStatus::UNCHANGED;
    if (IsAssumedSideEffectFree && !isAssumedSideEffectFree(A, getCtxI())) {
      IsAssumedSideEffectFree = false;
      Changed = ChangeStatus::CHANGED;
    }
    if (!areAllUsesAssumedDead(A, getAssociatedValue()))
      return indicatePessimisticFixpoint();
    return Changed;
  }

  /// See AbstractAttribute::trackStatistics()
  void trackStatistics() const override {
    if (IsAssumedSideEffectFree)
      STATS_DECLTRACK_CSRET_ATTR(IsDead)
    else
      STATS_DECLTRACK_CSRET_ATTR(UnusedResult)
  }

  /// See AbstractAttribute::getAsStr().
  const std::string getAsStr() const override {
    return isAssumedDead()
               ? "assumed-dead"
               : (getAssumed() ? "assumed-dead-users" : "assumed-live");
  }

private:
  bool IsAssumedSideEffectFree;
};

struct AAIsDeadReturned : public AAIsDeadValueImpl {
  AAIsDeadReturned(const IRPosition &IRP, Attributor &A)
      : AAIsDeadValueImpl(IRP, A) {}

  /// See AbstractAttribute::updateImpl(...).
  ChangeStatus updateImpl(Attributor &A) override {

    bool UsedAssumedInformation = false;
    A.checkForAllInstructions([](Instruction &) { return true; }, *this,
                              {Instruction::Ret}, UsedAssumedInformation);

    auto PredForCallSite = [&](AbstractCallSite ACS) {
      if (ACS.isCallbackCall() || !ACS.getInstruction())
        return false;
      return areAllUsesAssumedDead(A, *ACS.getInstruction());
    };

    bool AllCallSitesKnown;
    if (!A.checkForAllCallSites(PredForCallSite, *this, true,
                                AllCallSitesKnown))
      return indicatePessimisticFixpoint();

    return ChangeStatus::UNCHANGED;
  }

  /// See AbstractAttribute::manifest(...).
  ChangeStatus manifest(Attributor &A) override {
    // TODO: Rewrite the signature to return void?
    bool AnyChange = false;
    UndefValue &UV = *UndefValue::get(getAssociatedFunction()->getReturnType());
    auto RetInstPred = [&](Instruction &I) {
      ReturnInst &RI = cast<ReturnInst>(I);
      if (!isa<UndefValue>(RI.getReturnValue()))
        AnyChange |= A.changeUseAfterManifest(RI.getOperandUse(0), UV);
      return true;
    };
    bool UsedAssumedInformation = false;
    A.checkForAllInstructions(RetInstPred, *this, {Instruction::Ret},
                              UsedAssumedInformation);
    return AnyChange ? ChangeStatus::CHANGED : ChangeStatus::UNCHANGED;
  }

  /// See AbstractAttribute::trackStatistics()
  void trackStatistics() const override { STATS_DECLTRACK_FNRET_ATTR(IsDead) }
};

struct AAIsDeadFunction : public AAIsDead {
  AAIsDeadFunction(const IRPosition &IRP, Attributor &A) : AAIsDead(IRP, A) {}

  /// See AbstractAttribute::initialize(...).
  void initialize(Attributor &A) override {
    const Function *F = getAnchorScope();
    if (F && !F->isDeclaration()) {
      // We only want to compute liveness once. If the function is not part of
      // the SCC, skip it.
      if (A.isRunOn(*const_cast<Function *>(F))) {
        ToBeExploredFrom.insert(&F->getEntryBlock().front());
        assumeLive(A, F->getEntryBlock());
      } else {
        indicatePessimisticFixpoint();
      }
    }
  }

  /// See AbstractAttribute::getAsStr().
  const std::string getAsStr() const override {
    return "Live[#BB " + std::to_string(AssumedLiveBlocks.size()) + "/" +
           std::to_string(getAnchorScope()->size()) + "][#TBEP " +
           std::to_string(ToBeExploredFrom.size()) + "][#KDE " +
           std::to_string(KnownDeadEnds.size()) + "]";
  }

  /// See AbstractAttribute::manifest(...).
  ChangeStatus manifest(Attributor &A) override {
    assert(getState().isValidState() &&
           "Attempted to manifest an invalid state!");

    ChangeStatus HasChanged = ChangeStatus::UNCHANGED;
    Function &F = *getAnchorScope();

    if (AssumedLiveBlocks.empty()) {
      A.deleteAfterManifest(F);
      return ChangeStatus::CHANGED;
    }

    // Flag to determine if we can change an invoke to a call assuming the
    // callee is nounwind. This is not possible if the personality of the
    // function allows to catch asynchronous exceptions.
    bool Invoke2CallAllowed = !mayCatchAsynchronousExceptions(F);

    KnownDeadEnds.set_union(ToBeExploredFrom);
    for (const Instruction *DeadEndI : KnownDeadEnds) {
      auto *CB = dyn_cast<CallBase>(DeadEndI);
      if (!CB)
        continue;
      const auto &NoReturnAA = A.getAndUpdateAAFor<AANoReturn>(
          *this, IRPosition::callsite_function(*CB), DepClassTy::OPTIONAL);
      bool MayReturn = !NoReturnAA.isAssumedNoReturn();
      if (MayReturn && (!Invoke2CallAllowed || !isa<InvokeInst>(CB)))
        continue;

      if (auto *II = dyn_cast<InvokeInst>(DeadEndI))
        A.registerInvokeWithDeadSuccessor(const_cast<InvokeInst &>(*II));
      else
        A.changeToUnreachableAfterManifest(
            const_cast<Instruction *>(DeadEndI->getNextNode()));
      HasChanged = ChangeStatus::CHANGED;
    }

    STATS_DECL(AAIsDead, BasicBlock, "Number of dead basic blocks deleted.");
    for (BasicBlock &BB : F)
      if (!AssumedLiveBlocks.count(&BB)) {
        A.deleteAfterManifest(BB);
        ++BUILD_STAT_NAME(AAIsDead, BasicBlock);
      }

    return HasChanged;
  }

  /// See AbstractAttribute::updateImpl(...).
  ChangeStatus updateImpl(Attributor &A) override;

  bool isEdgeDead(const BasicBlock *From, const BasicBlock *To) const override {
    return !AssumedLiveEdges.count(std::make_pair(From, To));
  }

  /// See AbstractAttribute::trackStatistics()
  void trackStatistics() const override {}

  /// Returns true if the function is assumed dead.
  bool isAssumedDead() const override { return false; }

  /// See AAIsDead::isKnownDead().
  bool isKnownDead() const override { return false; }

  /// See AAIsDead::isAssumedDead(BasicBlock *).
  bool isAssumedDead(const BasicBlock *BB) const override {
    assert(BB->getParent() == getAnchorScope() &&
           "BB must be in the same anchor scope function.");

    if (!getAssumed())
      return false;
    return !AssumedLiveBlocks.count(BB);
  }

  /// See AAIsDead::isKnownDead(BasicBlock *).
  bool isKnownDead(const BasicBlock *BB) const override {
    return getKnown() && isAssumedDead(BB);
  }

  /// See AAIsDead::isAssumed(Instruction *I).
  bool isAssumedDead(const Instruction *I) const override {
    assert(I->getParent()->getParent() == getAnchorScope() &&
           "Instruction must be in the same anchor scope function.");

    if (!getAssumed())
      return false;

    // If it is not in AssumedLiveBlocks then it for sure dead.
    // Otherwise, it can still be after noreturn call in a live block.
    if (!AssumedLiveBlocks.count(I->getParent()))
      return true;

    // If it is not after a liveness barrier it is live.
    const Instruction *PrevI = I->getPrevNode();
    while (PrevI) {
      if (KnownDeadEnds.count(PrevI) || ToBeExploredFrom.count(PrevI))
        return true;
      PrevI = PrevI->getPrevNode();
    }
    return false;
  }

  /// See AAIsDead::isKnownDead(Instruction *I).
  bool isKnownDead(const Instruction *I) const override {
    return getKnown() && isAssumedDead(I);
  }

  /// Assume \p BB is (partially) live now and indicate to the Attributor \p A
  /// that internal function called from \p BB should now be looked at.
  bool assumeLive(Attributor &A, const BasicBlock &BB) {
    if (!AssumedLiveBlocks.insert(&BB).second)
      return false;

    // We assume that all of BB is (probably) live now and if there are calls to
    // internal functions we will assume that those are now live as well. This
    // is a performance optimization for blocks with calls to a lot of internal
    // functions. It can however cause dead functions to be treated as live.
    for (const Instruction &I : BB)
      if (const auto *CB = dyn_cast<CallBase>(&I))
        if (const Function *F = CB->getCalledFunction())
          if (F->hasLocalLinkage())
            A.markLiveInternalFunction(*F);
    return true;
  }

  /// Collection of instructions that need to be explored again, e.g., we
  /// did assume they do not transfer control to (one of their) successors.
  SmallSetVector<const Instruction *, 8> ToBeExploredFrom;

  /// Collection of instructions that are known to not transfer control.
  SmallSetVector<const Instruction *, 8> KnownDeadEnds;

  /// Collection of all assumed live edges
  DenseSet<std::pair<const BasicBlock *, const BasicBlock *>> AssumedLiveEdges;

  /// Collection of all assumed live BasicBlocks.
  DenseSet<const BasicBlock *> AssumedLiveBlocks;
};

static bool
identifyAliveSuccessors(Attributor &A, const CallBase &CB,
                        AbstractAttribute &AA,
                        SmallVectorImpl<const Instruction *> &AliveSuccessors) {
  const IRPosition &IPos = IRPosition::callsite_function(CB);

  const auto &NoReturnAA =
      A.getAndUpdateAAFor<AANoReturn>(AA, IPos, DepClassTy::OPTIONAL);
  if (NoReturnAA.isAssumedNoReturn())
    return !NoReturnAA.isKnownNoReturn();
  if (CB.isTerminator())
    AliveSuccessors.push_back(&CB.getSuccessor(0)->front());
  else
    AliveSuccessors.push_back(CB.getNextNode());
  return false;
}

static bool
identifyAliveSuccessors(Attributor &A, const InvokeInst &II,
                        AbstractAttribute &AA,
                        SmallVectorImpl<const Instruction *> &AliveSuccessors) {
  bool UsedAssumedInformation =
      identifyAliveSuccessors(A, cast<CallBase>(II), AA, AliveSuccessors);

  // First, determine if we can change an invoke to a call assuming the
  // callee is nounwind. This is not possible if the personality of the
  // function allows to catch asynchronous exceptions.
  if (AAIsDeadFunction::mayCatchAsynchronousExceptions(*II.getFunction())) {
    AliveSuccessors.push_back(&II.getUnwindDest()->front());
  } else {
    const IRPosition &IPos = IRPosition::callsite_function(II);
    const auto &AANoUnw =
        A.getAndUpdateAAFor<AANoUnwind>(AA, IPos, DepClassTy::OPTIONAL);
    if (AANoUnw.isAssumedNoUnwind()) {
      UsedAssumedInformation |= !AANoUnw.isKnownNoUnwind();
    } else {
      AliveSuccessors.push_back(&II.getUnwindDest()->front());
    }
  }
  return UsedAssumedInformation;
}

static bool
identifyAliveSuccessors(Attributor &A, const BranchInst &BI,
                        AbstractAttribute &AA,
                        SmallVectorImpl<const Instruction *> &AliveSuccessors) {
  bool UsedAssumedInformation = false;
  if (BI.getNumSuccessors() == 1) {
    AliveSuccessors.push_back(&BI.getSuccessor(0)->front());
  } else {
    Optional<Constant *> C =
        A.getAssumedConstant(*BI.getCondition(), AA, UsedAssumedInformation);
    if (!C.hasValue() || isa_and_nonnull<UndefValue>(C.getValue())) {
      // No value yet, assume both edges are dead.
    } else if (isa_and_nonnull<ConstantInt>(*C)) {
      const BasicBlock *SuccBB =
          BI.getSuccessor(1 - cast<ConstantInt>(*C)->getValue().getZExtValue());
      AliveSuccessors.push_back(&SuccBB->front());
    } else {
      AliveSuccessors.push_back(&BI.getSuccessor(0)->front());
      AliveSuccessors.push_back(&BI.getSuccessor(1)->front());
      UsedAssumedInformation = false;
    }
  }
  return UsedAssumedInformation;
}

static bool
identifyAliveSuccessors(Attributor &A, const SwitchInst &SI,
                        AbstractAttribute &AA,
                        SmallVectorImpl<const Instruction *> &AliveSuccessors) {
  bool UsedAssumedInformation = false;
  Optional<Constant *> C =
      A.getAssumedConstant(*SI.getCondition(), AA, UsedAssumedInformation);
  if (!C.hasValue() || isa_and_nonnull<UndefValue>(C.getValue())) {
    // No value yet, assume all edges are dead.
  } else if (isa_and_nonnull<ConstantInt>(C.getValue())) {
    for (auto &CaseIt : SI.cases()) {
      if (CaseIt.getCaseValue() == C.getValue()) {
        AliveSuccessors.push_back(&CaseIt.getCaseSuccessor()->front());
        return UsedAssumedInformation;
      }
    }
    AliveSuccessors.push_back(&SI.getDefaultDest()->front());
    return UsedAssumedInformation;
  } else {
    for (const BasicBlock *SuccBB : successors(SI.getParent()))
      AliveSuccessors.push_back(&SuccBB->front());
  }
  return UsedAssumedInformation;
}

ChangeStatus AAIsDeadFunction::updateImpl(Attributor &A) {
  ChangeStatus Change = ChangeStatus::UNCHANGED;

  LLVM_DEBUG(dbgs() << "[AAIsDead] Live [" << AssumedLiveBlocks.size() << "/"
                    << getAnchorScope()->size() << "] BBs and "
                    << ToBeExploredFrom.size() << " exploration points and "
                    << KnownDeadEnds.size() << " known dead ends\n");

  // Copy and clear the list of instructions we need to explore from. It is
  // refilled with instructions the next update has to look at.
  SmallVector<const Instruction *, 8> Worklist(ToBeExploredFrom.begin(),
                                               ToBeExploredFrom.end());
  decltype(ToBeExploredFrom) NewToBeExploredFrom;

  SmallVector<const Instruction *, 8> AliveSuccessors;
  while (!Worklist.empty()) {
    const Instruction *I = Worklist.pop_back_val();
    LLVM_DEBUG(dbgs() << "[AAIsDead] Exploration inst: " << *I << "\n");

    // Fast forward for uninteresting instructions. We could look for UB here
    // though.
    while (!I->isTerminator() && !isa<CallBase>(I))
      I = I->getNextNode();

    AliveSuccessors.clear();

    bool UsedAssumedInformation = false;
    switch (I->getOpcode()) {
    // TODO: look for (assumed) UB to backwards propagate "deadness".
    default:
      assert(I->isTerminator() &&
             "Expected non-terminators to be handled already!");
      for (const BasicBlock *SuccBB : successors(I->getParent()))
        AliveSuccessors.push_back(&SuccBB->front());
      break;
    case Instruction::Call:
      UsedAssumedInformation = identifyAliveSuccessors(A, cast<CallInst>(*I),
                                                       *this, AliveSuccessors);
      break;
    case Instruction::Invoke:
      UsedAssumedInformation = identifyAliveSuccessors(A, cast<InvokeInst>(*I),
                                                       *this, AliveSuccessors);
      break;
    case Instruction::Br:
      UsedAssumedInformation = identifyAliveSuccessors(A, cast<BranchInst>(*I),
                                                       *this, AliveSuccessors);
      break;
    case Instruction::Switch:
      UsedAssumedInformation = identifyAliveSuccessors(A, cast<SwitchInst>(*I),
                                                       *this, AliveSuccessors);
      break;
    }

    if (UsedAssumedInformation) {
      NewToBeExploredFrom.insert(I);
    } else if (AliveSuccessors.empty() ||
               (I->isTerminator() &&
                AliveSuccessors.size() < I->getNumSuccessors())) {
      if (KnownDeadEnds.insert(I))
        Change = ChangeStatus::CHANGED;
    }

    LLVM_DEBUG(dbgs() << "[AAIsDead] #AliveSuccessors: "
                      << AliveSuccessors.size() << " UsedAssumedInformation: "
                      << UsedAssumedInformation << "\n");

    for (const Instruction *AliveSuccessor : AliveSuccessors) {
      if (!I->isTerminator()) {
        assert(AliveSuccessors.size() == 1 &&
               "Non-terminator expected to have a single successor!");
        Worklist.push_back(AliveSuccessor);
      } else {
        // record the assumed live edge
        auto Edge = std::make_pair(I->getParent(), AliveSuccessor->getParent());
        if (AssumedLiveEdges.insert(Edge).second)
          Change = ChangeStatus::CHANGED;
        if (assumeLive(A, *AliveSuccessor->getParent()))
          Worklist.push_back(AliveSuccessor);
      }
    }
  }

  // Check if the content of ToBeExploredFrom changed, ignore the order.
  if (NewToBeExploredFrom.size() != ToBeExploredFrom.size() ||
      llvm::any_of(NewToBeExploredFrom, [&](const Instruction *I) {
        return !ToBeExploredFrom.count(I);
      })) {
    Change = ChangeStatus::CHANGED;
    ToBeExploredFrom = std::move(NewToBeExploredFrom);
  }

  // If we know everything is live there is no need to query for liveness.
  // Instead, indicating a pessimistic fixpoint will cause the state to be
  // "invalid" and all queries to be answered conservatively without lookups.
  // To be in this state we have to (1) finished the exploration and (3) not
  // discovered any non-trivial dead end and (2) not ruled unreachable code
  // dead.
  if (ToBeExploredFrom.empty() &&
      getAnchorScope()->size() == AssumedLiveBlocks.size() &&
      llvm::all_of(KnownDeadEnds, [](const Instruction *DeadEndI) {
        return DeadEndI->isTerminator() && DeadEndI->getNumSuccessors() == 0;
      }))
    return indicatePessimisticFixpoint();
  return Change;
}

/// Liveness information for a call sites.
struct AAIsDeadCallSite final : AAIsDeadFunction {
  AAIsDeadCallSite(const IRPosition &IRP, Attributor &A)
      : AAIsDeadFunction(IRP, A) {}

  /// See AbstractAttribute::initialize(...).
  void initialize(Attributor &A) override {
    // TODO: Once we have call site specific value information we can provide
    //       call site specific liveness information and then it makes
    //       sense to specialize attributes for call sites instead of
    //       redirecting requests to the callee.
    llvm_unreachable("Abstract attributes for liveness are not "
                     "supported for call sites yet!");
  }

  /// See AbstractAttribute::updateImpl(...).
  ChangeStatus updateImpl(Attributor &A) override {
    return indicatePessimisticFixpoint();
  }

  /// See AbstractAttribute::trackStatistics()
  void trackStatistics() const override {}
};

/// -------------------- Dereferenceable Argument Attribute --------------------

struct AADereferenceableImpl : AADereferenceable {
  AADereferenceableImpl(const IRPosition &IRP, Attributor &A)
      : AADereferenceable(IRP, A) {}
  using StateType = DerefState;

  /// See AbstractAttribute::initialize(...).
  void initialize(Attributor &A) override {
    SmallVector<Attribute, 4> Attrs;
    getAttrs({Attribute::Dereferenceable, Attribute::DereferenceableOrNull},
             Attrs, /* IgnoreSubsumingPositions */ false, &A);
    for (const Attribute &Attr : Attrs)
      takeKnownDerefBytesMaximum(Attr.getValueAsInt());

    const IRPosition &IRP = this->getIRPosition();
    NonNullAA = &A.getAAFor<AANonNull>(*this, IRP, DepClassTy::NONE);

    bool CanBeNull, CanBeFreed;
    takeKnownDerefBytesMaximum(
        IRP.getAssociatedValue().getPointerDereferenceableBytes(
            A.getDataLayout(), CanBeNull, CanBeFreed));

    bool IsFnInterface = IRP.isFnInterfaceKind();
    Function *FnScope = IRP.getAnchorScope();
    if (IsFnInterface && (!FnScope || !A.isFunctionIPOAmendable(*FnScope))) {
      indicatePessimisticFixpoint();
      return;
    }

    if (Instruction *CtxI = getCtxI())
      followUsesInMBEC(*this, A, getState(), *CtxI);
  }

  /// See AbstractAttribute::getState()
  /// {
  StateType &getState() override { return *this; }
  const StateType &getState() const override { return *this; }
  /// }

  /// Helper function for collecting accessed bytes in must-be-executed-context
  void addAccessedBytesForUse(Attributor &A, const Use *U, const Instruction *I,
                              DerefState &State) {
    const Value *UseV = U->get();
    if (!UseV->getType()->isPointerTy())
      return;

    Type *PtrTy = UseV->getType();
    const DataLayout &DL = A.getDataLayout();
    int64_t Offset;
    if (const Value *Base = getBasePointerOfAccessPointerOperand(
            I, Offset, DL, /*AllowNonInbounds*/ true)) {
      if (Base == &getAssociatedValue() &&
          getPointerOperand(I, /* AllowVolatile */ false) == UseV) {
        uint64_t Size = DL.getTypeStoreSize(PtrTy->getPointerElementType());
        State.addAccessedBytes(Offset, Size);
      }
    }
  }

  /// See followUsesInMBEC
  bool followUseInMBEC(Attributor &A, const Use *U, const Instruction *I,
                       AADereferenceable::StateType &State) {
    bool IsNonNull = false;
    bool TrackUse = false;
    int64_t DerefBytes = getKnownNonNullAndDerefBytesForUse(
        A, *this, getAssociatedValue(), U, I, IsNonNull, TrackUse);
    LLVM_DEBUG(dbgs() << "[AADereferenceable] Deref bytes: " << DerefBytes
                      << " for instruction " << *I << "\n");

    addAccessedBytesForUse(A, U, I, State);
    State.takeKnownDerefBytesMaximum(DerefBytes);
    return TrackUse;
  }

  /// See AbstractAttribute::manifest(...).
  ChangeStatus manifest(Attributor &A) override {
    ChangeStatus Change = AADereferenceable::manifest(A);
    if (isAssumedNonNull() && hasAttr(Attribute::DereferenceableOrNull)) {
      removeAttrs({Attribute::DereferenceableOrNull});
      return ChangeStatus::CHANGED;
    }
    return Change;
  }

  void getDeducedAttributes(LLVMContext &Ctx,
                            SmallVectorImpl<Attribute> &Attrs) const override {
    // TODO: Add *_globally support
    if (isAssumedNonNull())
      Attrs.emplace_back(Attribute::getWithDereferenceableBytes(
          Ctx, getAssumedDereferenceableBytes()));
    else
      Attrs.emplace_back(Attribute::getWithDereferenceableOrNullBytes(
          Ctx, getAssumedDereferenceableBytes()));
  }

  /// See AbstractAttribute::getAsStr().
  const std::string getAsStr() const override {
    if (!getAssumedDereferenceableBytes())
      return "unknown-dereferenceable";
    return std::string("dereferenceable") +
           (isAssumedNonNull() ? "" : "_or_null") +
           (isAssumedGlobal() ? "_globally" : "") + "<" +
           std::to_string(getKnownDereferenceableBytes()) + "-" +
           std::to_string(getAssumedDereferenceableBytes()) + ">";
  }
};

/// Dereferenceable attribute for a floating value.
struct AADereferenceableFloating : AADereferenceableImpl {
  AADereferenceableFloating(const IRPosition &IRP, Attributor &A)
      : AADereferenceableImpl(IRP, A) {}

  /// See AbstractAttribute::updateImpl(...).
  ChangeStatus updateImpl(Attributor &A) override {
    const DataLayout &DL = A.getDataLayout();

    auto VisitValueCB = [&](const Value &V, const Instruction *, DerefState &T,
                            bool Stripped) -> bool {
      unsigned IdxWidth =
          DL.getIndexSizeInBits(V.getType()->getPointerAddressSpace());
      APInt Offset(IdxWidth, 0);
      const Value *Base =
          stripAndAccumulateMinimalOffsets(A, *this, &V, DL, Offset, false);

      const auto &AA = A.getAAFor<AADereferenceable>(
          *this, IRPosition::value(*Base), DepClassTy::REQUIRED);
      int64_t DerefBytes = 0;
      if (!Stripped && this == &AA) {
        // Use IR information if we did not strip anything.
        // TODO: track globally.
        bool CanBeNull, CanBeFreed;
        DerefBytes =
            Base->getPointerDereferenceableBytes(DL, CanBeNull, CanBeFreed);
        T.GlobalState.indicatePessimisticFixpoint();
      } else {
        const DerefState &DS = AA.getState();
        DerefBytes = DS.DerefBytesState.getAssumed();
        T.GlobalState &= DS.GlobalState;
      }

      // For now we do not try to "increase" dereferenceability due to negative
      // indices as we first have to come up with code to deal with loops and
      // for overflows of the dereferenceable bytes.
      int64_t OffsetSExt = Offset.getSExtValue();
      if (OffsetSExt < 0)
        OffsetSExt = 0;

      T.takeAssumedDerefBytesMinimum(
          std::max(int64_t(0), DerefBytes - OffsetSExt));

      if (this == &AA) {
        if (!Stripped) {
          // If nothing was stripped IR information is all we got.
          T.takeKnownDerefBytesMaximum(
              std::max(int64_t(0), DerefBytes - OffsetSExt));
          T.indicatePessimisticFixpoint();
        } else if (OffsetSExt > 0) {
          // If something was stripped but there is circular reasoning we look
          // for the offset. If it is positive we basically decrease the
          // dereferenceable bytes in a circluar loop now, which will simply
          // drive them down to the known value in a very slow way which we
          // can accelerate.
          T.indicatePessimisticFixpoint();
        }
      }

      return T.isValidState();
    };

    DerefState T;
    if (!genericValueTraversal<DerefState>(A, getIRPosition(), *this, T,
                                           VisitValueCB, getCtxI()))
      return indicatePessimisticFixpoint();

    return clampStateAndIndicateChange(getState(), T);
  }

  /// See AbstractAttribute::trackStatistics()
  void trackStatistics() const override {
    STATS_DECLTRACK_FLOATING_ATTR(dereferenceable)
  }
};

/// Dereferenceable attribute for a return value.
struct AADereferenceableReturned final
    : AAReturnedFromReturnedValues<AADereferenceable, AADereferenceableImpl> {
  AADereferenceableReturned(const IRPosition &IRP, Attributor &A)
      : AAReturnedFromReturnedValues<AADereferenceable, AADereferenceableImpl>(
            IRP, A) {}

  /// See AbstractAttribute::trackStatistics()
  void trackStatistics() const override {
    STATS_DECLTRACK_FNRET_ATTR(dereferenceable)
  }
};

/// Dereferenceable attribute for an argument
struct AADereferenceableArgument final
    : AAArgumentFromCallSiteArguments<AADereferenceable,
                                      AADereferenceableImpl> {
  using Base =
      AAArgumentFromCallSiteArguments<AADereferenceable, AADereferenceableImpl>;
  AADereferenceableArgument(const IRPosition &IRP, Attributor &A)
      : Base(IRP, A) {}

  /// See AbstractAttribute::trackStatistics()
  void trackStatistics() const override {
    STATS_DECLTRACK_ARG_ATTR(dereferenceable)
  }
};

/// Dereferenceable attribute for a call site argument.
struct AADereferenceableCallSiteArgument final : AADereferenceableFloating {
  AADereferenceableCallSiteArgument(const IRPosition &IRP, Attributor &A)
      : AADereferenceableFloating(IRP, A) {}

  /// See AbstractAttribute::trackStatistics()
  void trackStatistics() const override {
    STATS_DECLTRACK_CSARG_ATTR(dereferenceable)
  }
};

/// Dereferenceable attribute deduction for a call site return value.
struct AADereferenceableCallSiteReturned final
    : AACallSiteReturnedFromReturned<AADereferenceable, AADereferenceableImpl> {
  using Base =
      AACallSiteReturnedFromReturned<AADereferenceable, AADereferenceableImpl>;
  AADereferenceableCallSiteReturned(const IRPosition &IRP, Attributor &A)
      : Base(IRP, A) {}

  /// See AbstractAttribute::trackStatistics()
  void trackStatistics() const override {
    STATS_DECLTRACK_CS_ATTR(dereferenceable);
  }
};

// ------------------------ Align Argument Attribute ------------------------

static unsigned getKnownAlignForUse(Attributor &A, AAAlign &QueryingAA,
                                    Value &AssociatedValue, const Use *U,
                                    const Instruction *I, bool &TrackUse) {
  // We need to follow common pointer manipulation uses to the accesses they
  // feed into.
  if (isa<CastInst>(I)) {
    // Follow all but ptr2int casts.
    TrackUse = !isa<PtrToIntInst>(I);
    return 0;
  }
  if (auto *GEP = dyn_cast<GetElementPtrInst>(I)) {
    if (GEP->hasAllConstantIndices())
      TrackUse = true;
    return 0;
  }

  MaybeAlign MA;
  if (const auto *CB = dyn_cast<CallBase>(I)) {
    if (CB->isBundleOperand(U) || CB->isCallee(U))
      return 0;

    unsigned ArgNo = CB->getArgOperandNo(U);
    IRPosition IRP = IRPosition::callsite_argument(*CB, ArgNo);
    // As long as we only use known information there is no need to track
    // dependences here.
    auto &AlignAA = A.getAAFor<AAAlign>(QueryingAA, IRP, DepClassTy::NONE);
    MA = MaybeAlign(AlignAA.getKnownAlign());
  }

  const DataLayout &DL = A.getDataLayout();
  const Value *UseV = U->get();
  if (auto *SI = dyn_cast<StoreInst>(I)) {
    if (SI->getPointerOperand() == UseV)
      MA = SI->getAlign();
  } else if (auto *LI = dyn_cast<LoadInst>(I)) {
    if (LI->getPointerOperand() == UseV)
      MA = LI->getAlign();
  }

  if (!MA || *MA <= QueryingAA.getKnownAlign())
    return 0;

  unsigned Alignment = MA->value();
  int64_t Offset;

  if (const Value *Base = GetPointerBaseWithConstantOffset(UseV, Offset, DL)) {
    if (Base == &AssociatedValue) {
      // BasePointerAddr + Offset = Alignment * Q for some integer Q.
      // So we can say that the maximum power of two which is a divisor of
      // gcd(Offset, Alignment) is an alignment.

      uint32_t gcd =
          greatestCommonDivisor(uint32_t(abs((int32_t)Offset)), Alignment);
      Alignment = llvm::PowerOf2Floor(gcd);
    }
  }

  return Alignment;
}

struct AAAlignImpl : AAAlign {
  AAAlignImpl(const IRPosition &IRP, Attributor &A) : AAAlign(IRP, A) {}

  /// See AbstractAttribute::initialize(...).
  void initialize(Attributor &A) override {
    SmallVector<Attribute, 4> Attrs;
    getAttrs({Attribute::Alignment}, Attrs);
    for (const Attribute &Attr : Attrs)
      takeKnownMaximum(Attr.getValueAsInt());

    Value &V = getAssociatedValue();
    // TODO: This is a HACK to avoid getPointerAlignment to introduce a ptr2int
    //       use of the function pointer. This was caused by D73131. We want to
    //       avoid this for function pointers especially because we iterate
    //       their uses and int2ptr is not handled. It is not a correctness
    //       problem though!
    if (!V.getType()->getPointerElementType()->isFunctionTy())
      takeKnownMaximum(V.getPointerAlignment(A.getDataLayout()).value());

    if (getIRPosition().isFnInterfaceKind() &&
        (!getAnchorScope() ||
         !A.isFunctionIPOAmendable(*getAssociatedFunction()))) {
      indicatePessimisticFixpoint();
      return;
    }

    if (Instruction *CtxI = getCtxI())
      followUsesInMBEC(*this, A, getState(), *CtxI);
  }

  /// See AbstractAttribute::manifest(...).
  ChangeStatus manifest(Attributor &A) override {
    ChangeStatus LoadStoreChanged = ChangeStatus::UNCHANGED;

    // Check for users that allow alignment annotations.
    Value &AssociatedValue = getAssociatedValue();
    for (const Use &U : AssociatedValue.uses()) {
      if (auto *SI = dyn_cast<StoreInst>(U.getUser())) {
        if (SI->getPointerOperand() == &AssociatedValue)
          if (SI->getAlignment() < getAssumedAlign()) {
            STATS_DECLTRACK(AAAlign, Store,
                            "Number of times alignment added to a store");
            SI->setAlignment(Align(getAssumedAlign()));
            LoadStoreChanged = ChangeStatus::CHANGED;
          }
      } else if (auto *LI = dyn_cast<LoadInst>(U.getUser())) {
        if (LI->getPointerOperand() == &AssociatedValue)
          if (LI->getAlignment() < getAssumedAlign()) {
            LI->setAlignment(Align(getAssumedAlign()));
            STATS_DECLTRACK(AAAlign, Load,
                            "Number of times alignment added to a load");
            LoadStoreChanged = ChangeStatus::CHANGED;
          }
      }
    }

    ChangeStatus Changed = AAAlign::manifest(A);

    Align InheritAlign =
        getAssociatedValue().getPointerAlignment(A.getDataLayout());
    if (InheritAlign >= getAssumedAlign())
      return LoadStoreChanged;
    return Changed | LoadStoreChanged;
  }

  // TODO: Provide a helper to determine the implied ABI alignment and check in
  //       the existing manifest method and a new one for AAAlignImpl that value
  //       to avoid making the alignment explicit if it did not improve.

  /// See AbstractAttribute::getDeducedAttributes
  virtual void
  getDeducedAttributes(LLVMContext &Ctx,
                       SmallVectorImpl<Attribute> &Attrs) const override {
    if (getAssumedAlign() > 1)
      Attrs.emplace_back(
          Attribute::getWithAlignment(Ctx, Align(getAssumedAlign())));
  }

  /// See followUsesInMBEC
  bool followUseInMBEC(Attributor &A, const Use *U, const Instruction *I,
                       AAAlign::StateType &State) {
    bool TrackUse = false;

    unsigned int KnownAlign =
        getKnownAlignForUse(A, *this, getAssociatedValue(), U, I, TrackUse);
    State.takeKnownMaximum(KnownAlign);

    return TrackUse;
  }

  /// See AbstractAttribute::getAsStr().
  const std::string getAsStr() const override {
    return getAssumedAlign() ? ("align<" + std::to_string(getKnownAlign()) +
                                "-" + std::to_string(getAssumedAlign()) + ">")
                             : "unknown-align";
  }
};

/// Align attribute for a floating value.
struct AAAlignFloating : AAAlignImpl {
  AAAlignFloating(const IRPosition &IRP, Attributor &A) : AAAlignImpl(IRP, A) {}

  /// See AbstractAttribute::updateImpl(...).
  ChangeStatus updateImpl(Attributor &A) override {
    const DataLayout &DL = A.getDataLayout();

    auto VisitValueCB = [&](Value &V, const Instruction *,
                            AAAlign::StateType &T, bool Stripped) -> bool {
      const auto &AA = A.getAAFor<AAAlign>(*this, IRPosition::value(V),
                                           DepClassTy::REQUIRED);
      if (!Stripped && this == &AA) {
        int64_t Offset;
        unsigned Alignment = 1;
        if (const Value *Base =
                GetPointerBaseWithConstantOffset(&V, Offset, DL)) {
          Align PA = Base->getPointerAlignment(DL);
          // BasePointerAddr + Offset = Alignment * Q for some integer Q.
          // So we can say that the maximum power of two which is a divisor of
          // gcd(Offset, Alignment) is an alignment.

          uint32_t gcd = greatestCommonDivisor(uint32_t(abs((int32_t)Offset)),
                                               uint32_t(PA.value()));
          Alignment = llvm::PowerOf2Floor(gcd);
        } else {
          Alignment = V.getPointerAlignment(DL).value();
        }
        // Use only IR information if we did not strip anything.
        T.takeKnownMaximum(Alignment);
        T.indicatePessimisticFixpoint();
      } else {
        // Use abstract attribute information.
        const AAAlign::StateType &DS = AA.getState();
        T ^= DS;
      }
      return T.isValidState();
    };

    StateType T;
    if (!genericValueTraversal<StateType>(A, getIRPosition(), *this, T,
                                          VisitValueCB, getCtxI()))
      return indicatePessimisticFixpoint();

    // TODO: If we know we visited all incoming values, thus no are assumed
    // dead, we can take the known information from the state T.
    return clampStateAndIndicateChange(getState(), T);
  }

  /// See AbstractAttribute::trackStatistics()
  void trackStatistics() const override { STATS_DECLTRACK_FLOATING_ATTR(align) }
};

/// Align attribute for function return value.
struct AAAlignReturned final
    : AAReturnedFromReturnedValues<AAAlign, AAAlignImpl> {
  using Base = AAReturnedFromReturnedValues<AAAlign, AAAlignImpl>;
  AAAlignReturned(const IRPosition &IRP, Attributor &A) : Base(IRP, A) {}

  /// See AbstractAttribute::initialize(...).
  void initialize(Attributor &A) override {
    Base::initialize(A);
    Function *F = getAssociatedFunction();
    if (!F || F->isDeclaration())
      indicatePessimisticFixpoint();
  }

  /// See AbstractAttribute::trackStatistics()
  void trackStatistics() const override { STATS_DECLTRACK_FNRET_ATTR(aligned) }
};

/// Align attribute for function argument.
struct AAAlignArgument final
    : AAArgumentFromCallSiteArguments<AAAlign, AAAlignImpl> {
  using Base = AAArgumentFromCallSiteArguments<AAAlign, AAAlignImpl>;
  AAAlignArgument(const IRPosition &IRP, Attributor &A) : Base(IRP, A) {}

  /// See AbstractAttribute::manifest(...).
  ChangeStatus manifest(Attributor &A) override {
    // If the associated argument is involved in a must-tail call we give up
    // because we would need to keep the argument alignments of caller and
    // callee in-sync. Just does not seem worth the trouble right now.
    if (A.getInfoCache().isInvolvedInMustTailCall(*getAssociatedArgument()))
      return ChangeStatus::UNCHANGED;
    return Base::manifest(A);
  }

  /// See AbstractAttribute::trackStatistics()
  void trackStatistics() const override { STATS_DECLTRACK_ARG_ATTR(aligned) }
};

struct AAAlignCallSiteArgument final : AAAlignFloating {
  AAAlignCallSiteArgument(const IRPosition &IRP, Attributor &A)
      : AAAlignFloating(IRP, A) {}

  /// See AbstractAttribute::manifest(...).
  ChangeStatus manifest(Attributor &A) override {
    // If the associated argument is involved in a must-tail call we give up
    // because we would need to keep the argument alignments of caller and
    // callee in-sync. Just does not seem worth the trouble right now.
    if (Argument *Arg = getAssociatedArgument())
      if (A.getInfoCache().isInvolvedInMustTailCall(*Arg))
        return ChangeStatus::UNCHANGED;
    ChangeStatus Changed = AAAlignImpl::manifest(A);
    Align InheritAlign =
        getAssociatedValue().getPointerAlignment(A.getDataLayout());
    if (InheritAlign >= getAssumedAlign())
      Changed = ChangeStatus::UNCHANGED;
    return Changed;
  }

  /// See AbstractAttribute::updateImpl(Attributor &A).
  ChangeStatus updateImpl(Attributor &A) override {
    ChangeStatus Changed = AAAlignFloating::updateImpl(A);
    if (Argument *Arg = getAssociatedArgument()) {
      // We only take known information from the argument
      // so we do not need to track a dependence.
      const auto &ArgAlignAA = A.getAAFor<AAAlign>(
          *this, IRPosition::argument(*Arg), DepClassTy::NONE);
      takeKnownMaximum(ArgAlignAA.getKnownAlign());
    }
    return Changed;
  }

  /// See AbstractAttribute::trackStatistics()
  void trackStatistics() const override { STATS_DECLTRACK_CSARG_ATTR(aligned) }
};

/// Align attribute deduction for a call site return value.
struct AAAlignCallSiteReturned final
    : AACallSiteReturnedFromReturned<AAAlign, AAAlignImpl> {
  using Base = AACallSiteReturnedFromReturned<AAAlign, AAAlignImpl>;
  AAAlignCallSiteReturned(const IRPosition &IRP, Attributor &A)
      : Base(IRP, A) {}

  /// See AbstractAttribute::initialize(...).
  void initialize(Attributor &A) override {
    Base::initialize(A);
    Function *F = getAssociatedFunction();
    if (!F || F->isDeclaration())
      indicatePessimisticFixpoint();
  }

  /// See AbstractAttribute::trackStatistics()
  void trackStatistics() const override { STATS_DECLTRACK_CS_ATTR(align); }
};

/// ------------------ Function No-Return Attribute ----------------------------
struct AANoReturnImpl : public AANoReturn {
  AANoReturnImpl(const IRPosition &IRP, Attributor &A) : AANoReturn(IRP, A) {}

  /// See AbstractAttribute::initialize(...).
  void initialize(Attributor &A) override {
    AANoReturn::initialize(A);
    Function *F = getAssociatedFunction();
    if (!F || F->isDeclaration())
      indicatePessimisticFixpoint();
  }

  /// See AbstractAttribute::getAsStr().
  const std::string getAsStr() const override {
    return getAssumed() ? "noreturn" : "may-return";
  }

  /// See AbstractAttribute::updateImpl(Attributor &A).
  virtual ChangeStatus updateImpl(Attributor &A) override {
    auto CheckForNoReturn = [](Instruction &) { return false; };
    bool UsedAssumedInformation = false;
    if (!A.checkForAllInstructions(CheckForNoReturn, *this,
                                   {(unsigned)Instruction::Ret},
                                   UsedAssumedInformation))
      return indicatePessimisticFixpoint();
    return ChangeStatus::UNCHANGED;
  }
};

struct AANoReturnFunction final : AANoReturnImpl {
  AANoReturnFunction(const IRPosition &IRP, Attributor &A)
      : AANoReturnImpl(IRP, A) {}

  /// See AbstractAttribute::trackStatistics()
  void trackStatistics() const override { STATS_DECLTRACK_FN_ATTR(noreturn) }
};

/// NoReturn attribute deduction for a call sites.
struct AANoReturnCallSite final : AANoReturnImpl {
  AANoReturnCallSite(const IRPosition &IRP, Attributor &A)
      : AANoReturnImpl(IRP, A) {}

  /// See AbstractAttribute::initialize(...).
  void initialize(Attributor &A) override {
    AANoReturnImpl::initialize(A);
    if (Function *F = getAssociatedFunction()) {
      const IRPosition &FnPos = IRPosition::function(*F);
      auto &FnAA = A.getAAFor<AANoReturn>(*this, FnPos, DepClassTy::REQUIRED);
      if (!FnAA.isAssumedNoReturn())
        indicatePessimisticFixpoint();
    }
  }

  /// See AbstractAttribute::updateImpl(...).
  ChangeStatus updateImpl(Attributor &A) override {
    // TODO: Once we have call site specific value information we can provide
    //       call site specific liveness information and then it makes
    //       sense to specialize attributes for call sites arguments instead of
    //       redirecting requests to the callee argument.
    Function *F = getAssociatedFunction();
    const IRPosition &FnPos = IRPosition::function(*F);
    auto &FnAA = A.getAAFor<AANoReturn>(*this, FnPos, DepClassTy::REQUIRED);
    return clampStateAndIndicateChange(getState(), FnAA.getState());
  }

  /// See AbstractAttribute::trackStatistics()
  void trackStatistics() const override { STATS_DECLTRACK_CS_ATTR(noreturn); }
};

/// ----------------------- Variable Capturing ---------------------------------

/// A class to hold the state of for no-capture attributes.
struct AANoCaptureImpl : public AANoCapture {
  AANoCaptureImpl(const IRPosition &IRP, Attributor &A) : AANoCapture(IRP, A) {}

  /// See AbstractAttribute::initialize(...).
  void initialize(Attributor &A) override {
    if (hasAttr(getAttrKind(), /* IgnoreSubsumingPositions */ true)) {
      indicateOptimisticFixpoint();
      return;
    }
    Function *AnchorScope = getAnchorScope();
    if (isFnInterfaceKind() &&
        (!AnchorScope || !A.isFunctionIPOAmendable(*AnchorScope))) {
      indicatePessimisticFixpoint();
      return;
    }

    // You cannot "capture" null in the default address space.
    if (isa<ConstantPointerNull>(getAssociatedValue()) &&
        getAssociatedValue().getType()->getPointerAddressSpace() == 0) {
      indicateOptimisticFixpoint();
      return;
    }

    const Function *F =
        isArgumentPosition() ? getAssociatedFunction() : AnchorScope;

    // Check what state the associated function can actually capture.
    if (F)
      determineFunctionCaptureCapabilities(getIRPosition(), *F, *this);
    else
      indicatePessimisticFixpoint();
  }

  /// See AbstractAttribute::updateImpl(...).
  ChangeStatus updateImpl(Attributor &A) override;

  /// see AbstractAttribute::isAssumedNoCaptureMaybeReturned(...).
  virtual void
  getDeducedAttributes(LLVMContext &Ctx,
                       SmallVectorImpl<Attribute> &Attrs) const override {
    if (!isAssumedNoCaptureMaybeReturned())
      return;

    if (isArgumentPosition()) {
      if (isAssumedNoCapture())
        Attrs.emplace_back(Attribute::get(Ctx, Attribute::NoCapture));
      else if (ManifestInternal)
        Attrs.emplace_back(Attribute::get(Ctx, "no-capture-maybe-returned"));
    }
  }

  /// Set the NOT_CAPTURED_IN_MEM and NOT_CAPTURED_IN_RET bits in \p Known
  /// depending on the ability of the function associated with \p IRP to capture
  /// state in memory and through "returning/throwing", respectively.
  static void determineFunctionCaptureCapabilities(const IRPosition &IRP,
                                                   const Function &F,
                                                   BitIntegerState &State) {
    // TODO: Once we have memory behavior attributes we should use them here.

    // If we know we cannot communicate or write to memory, we do not care about
    // ptr2int anymore.
    if (F.onlyReadsMemory() && F.doesNotThrow() &&
        F.getReturnType()->isVoidTy()) {
      State.addKnownBits(NO_CAPTURE);
      return;
    }

    // A function cannot capture state in memory if it only reads memory, it can
    // however return/throw state and the state might be influenced by the
    // pointer value, e.g., loading from a returned pointer might reveal a bit.
    if (F.onlyReadsMemory())
      State.addKnownBits(NOT_CAPTURED_IN_MEM);

    // A function cannot communicate state back if it does not through
    // exceptions and doesn not return values.
    if (F.doesNotThrow() && F.getReturnType()->isVoidTy())
      State.addKnownBits(NOT_CAPTURED_IN_RET);

    // Check existing "returned" attributes.
    int ArgNo = IRP.getCalleeArgNo();
    if (F.doesNotThrow() && ArgNo >= 0) {
      for (unsigned u = 0, e = F.arg_size(); u < e; ++u)
        if (F.hasParamAttribute(u, Attribute::Returned)) {
          if (u == unsigned(ArgNo))
            State.removeAssumedBits(NOT_CAPTURED_IN_RET);
          else if (F.onlyReadsMemory())
            State.addKnownBits(NO_CAPTURE);
          else
            State.addKnownBits(NOT_CAPTURED_IN_RET);
          break;
        }
    }
  }

  /// See AbstractState::getAsStr().
  const std::string getAsStr() const override {
    if (isKnownNoCapture())
      return "known not-captured";
    if (isAssumedNoCapture())
      return "assumed not-captured";
    if (isKnownNoCaptureMaybeReturned())
      return "known not-captured-maybe-returned";
    if (isAssumedNoCaptureMaybeReturned())
      return "assumed not-captured-maybe-returned";
    return "assumed-captured";
  }
};

/// Attributor-aware capture tracker.
struct AACaptureUseTracker final : public CaptureTracker {

  /// Create a capture tracker that can lookup in-flight abstract attributes
  /// through the Attributor \p A.
  ///
  /// If a use leads to a potential capture, \p CapturedInMemory is set and the
  /// search is stopped. If a use leads to a return instruction,
  /// \p CommunicatedBack is set to true and \p CapturedInMemory is not changed.
  /// If a use leads to a ptr2int which may capture the value,
  /// \p CapturedInInteger is set. If a use is found that is currently assumed
  /// "no-capture-maybe-returned", the user is added to the \p PotentialCopies
  /// set. All values in \p PotentialCopies are later tracked as well. For every
  /// explored use we decrement \p RemainingUsesToExplore. Once it reaches 0,
  /// the search is stopped with \p CapturedInMemory and \p CapturedInInteger
  /// conservatively set to true.
  AACaptureUseTracker(Attributor &A, AANoCapture &NoCaptureAA,
                      const AAIsDead &IsDeadAA, AANoCapture::StateType &State,
                      SmallSetVector<Value *, 4> &PotentialCopies,
                      unsigned &RemainingUsesToExplore)
      : A(A), NoCaptureAA(NoCaptureAA), IsDeadAA(IsDeadAA), State(State),
        PotentialCopies(PotentialCopies),
        RemainingUsesToExplore(RemainingUsesToExplore) {}

  /// Determine if \p V maybe captured. *Also updates the state!*
  bool valueMayBeCaptured(const Value *V) {
    if (V->getType()->isPointerTy()) {
      PointerMayBeCaptured(V, this);
    } else {
      State.indicatePessimisticFixpoint();
    }
    return State.isAssumed(AANoCapture::NO_CAPTURE_MAYBE_RETURNED);
  }

  /// See CaptureTracker::tooManyUses().
  void tooManyUses() override {
    State.removeAssumedBits(AANoCapture::NO_CAPTURE);
  }

  bool isDereferenceableOrNull(Value *O, const DataLayout &DL) override {
    if (CaptureTracker::isDereferenceableOrNull(O, DL))
      return true;
    const auto &DerefAA = A.getAAFor<AADereferenceable>(
        NoCaptureAA, IRPosition::value(*O), DepClassTy::OPTIONAL);
    return DerefAA.getAssumedDereferenceableBytes();
  }

  /// See CaptureTracker::captured(...).
  bool captured(const Use *U) override {
    Instruction *UInst = cast<Instruction>(U->getUser());
    LLVM_DEBUG(dbgs() << "Check use: " << *U->get() << " in " << *UInst
                      << "\n");

    // Because we may reuse the tracker multiple times we keep track of the
    // number of explored uses ourselves as well.
    if (RemainingUsesToExplore-- == 0) {
      LLVM_DEBUG(dbgs() << " - too many uses to explore!\n");
      return isCapturedIn(/* Memory */ true, /* Integer */ true,
                          /* Return */ true);
    }

    // Deal with ptr2int by following uses.
    if (isa<PtrToIntInst>(UInst)) {
      LLVM_DEBUG(dbgs() << " - ptr2int assume the worst!\n");
      return valueMayBeCaptured(UInst);
    }

    // For stores we check if we can follow the value through memory or not.
    if (auto *SI = dyn_cast<StoreInst>(UInst)) {
      if (SI->isVolatile())
        return isCapturedIn(/* Memory */ true, /* Integer */ false,
                            /* Return */ false);
      bool UsedAssumedInformation = false;
      if (!AA::getPotentialCopiesOfStoredValue(
              A, *SI, PotentialCopies, NoCaptureAA, UsedAssumedInformation))
        return isCapturedIn(/* Memory */ true, /* Integer */ false,
                            /* Return */ false);
      // Not captured directly, potential copies will be checked.
      return isCapturedIn(/* Memory */ false, /* Integer */ false,
                          /* Return */ false);
    }

    // Explicitly catch return instructions.
    if (isa<ReturnInst>(UInst)) {
      if (UInst->getFunction() == NoCaptureAA.getAnchorScope())
        return isCapturedIn(/* Memory */ false, /* Integer */ false,
                            /* Return */ true);
      return isCapturedIn(/* Memory */ true, /* Integer */ true,
                          /* Return */ true);
    }

    // For now we only use special logic for call sites. However, the tracker
    // itself knows about a lot of other non-capturing cases already.
    auto *CB = dyn_cast<CallBase>(UInst);
    if (!CB || !CB->isArgOperand(U))
      return isCapturedIn(/* Memory */ true, /* Integer */ true,
                          /* Return */ true);

    unsigned ArgNo = CB->getArgOperandNo(U);
    const IRPosition &CSArgPos = IRPosition::callsite_argument(*CB, ArgNo);
    // If we have a abstract no-capture attribute for the argument we can use
    // it to justify a non-capture attribute here. This allows recursion!
    auto &ArgNoCaptureAA =
        A.getAAFor<AANoCapture>(NoCaptureAA, CSArgPos, DepClassTy::REQUIRED);
    if (ArgNoCaptureAA.isAssumedNoCapture())
      return isCapturedIn(/* Memory */ false, /* Integer */ false,
                          /* Return */ false);
    if (ArgNoCaptureAA.isAssumedNoCaptureMaybeReturned()) {
      addPotentialCopy(*CB);
      return isCapturedIn(/* Memory */ false, /* Integer */ false,
                          /* Return */ false);
    }

    // Lastly, we could not find a reason no-capture can be assumed so we don't.
    return isCapturedIn(/* Memory */ true, /* Integer */ true,
                        /* Return */ true);
  }

  /// Register \p CS as potential copy of the value we are checking.
  void addPotentialCopy(CallBase &CB) { PotentialCopies.insert(&CB); }

  /// See CaptureTracker::shouldExplore(...).
  bool shouldExplore(const Use *U) override {
    // Check liveness and ignore droppable users.
    bool UsedAssumedInformation = false;
    return !U->getUser()->isDroppable() &&
           !A.isAssumedDead(*U, &NoCaptureAA, &IsDeadAA,
                            UsedAssumedInformation);
  }

  /// Update the state according to \p CapturedInMem, \p CapturedInInt, and
  /// \p CapturedInRet, then return the appropriate value for use in the
  /// CaptureTracker::captured() interface.
  bool isCapturedIn(bool CapturedInMem, bool CapturedInInt,
                    bool CapturedInRet) {
    LLVM_DEBUG(dbgs() << " - captures [Mem " << CapturedInMem << "|Int "
                      << CapturedInInt << "|Ret " << CapturedInRet << "]\n");
    if (CapturedInMem)
      State.removeAssumedBits(AANoCapture::NOT_CAPTURED_IN_MEM);
    if (CapturedInInt)
      State.removeAssumedBits(AANoCapture::NOT_CAPTURED_IN_INT);
    if (CapturedInRet)
      State.removeAssumedBits(AANoCapture::NOT_CAPTURED_IN_RET);
    return !State.isAssumed(AANoCapture::NO_CAPTURE_MAYBE_RETURNED);
  }

private:
  /// The attributor providing in-flight abstract attributes.
  Attributor &A;

  /// The abstract attribute currently updated.
  AANoCapture &NoCaptureAA;

  /// The abstract liveness state.
  const AAIsDead &IsDeadAA;

  /// The state currently updated.
  AANoCapture::StateType &State;

  /// Set of potential copies of the tracked value.
  SmallSetVector<Value *, 4> &PotentialCopies;

  /// Global counter to limit the number of explored uses.
  unsigned &RemainingUsesToExplore;
};

ChangeStatus AANoCaptureImpl::updateImpl(Attributor &A) {
  const IRPosition &IRP = getIRPosition();
  Value *V = isArgumentPosition() ? IRP.getAssociatedArgument()
                                  : &IRP.getAssociatedValue();
  if (!V)
    return indicatePessimisticFixpoint();

  const Function *F =
      isArgumentPosition() ? IRP.getAssociatedFunction() : IRP.getAnchorScope();
  assert(F && "Expected a function!");
  const IRPosition &FnPos = IRPosition::function(*F);
  const auto &IsDeadAA = A.getAAFor<AAIsDead>(*this, FnPos, DepClassTy::NONE);

  AANoCapture::StateType T;

  // Readonly means we cannot capture through memory.
  const auto &FnMemAA =
      A.getAAFor<AAMemoryBehavior>(*this, FnPos, DepClassTy::NONE);
  if (FnMemAA.isAssumedReadOnly()) {
    T.addKnownBits(NOT_CAPTURED_IN_MEM);
    if (FnMemAA.isKnownReadOnly())
      addKnownBits(NOT_CAPTURED_IN_MEM);
    else
      A.recordDependence(FnMemAA, *this, DepClassTy::OPTIONAL);
  }

  // Make sure all returned values are different than the underlying value.
  // TODO: we could do this in a more sophisticated way inside
  //       AAReturnedValues, e.g., track all values that escape through returns
  //       directly somehow.
  auto CheckReturnedArgs = [&](const AAReturnedValues &RVAA) {
    bool SeenConstant = false;
    for (auto &It : RVAA.returned_values()) {
      if (isa<Constant>(It.first)) {
        if (SeenConstant)
          return false;
        SeenConstant = true;
      } else if (!isa<Argument>(It.first) ||
                 It.first == getAssociatedArgument())
        return false;
    }
    return true;
  };

  const auto &NoUnwindAA =
      A.getAAFor<AANoUnwind>(*this, FnPos, DepClassTy::OPTIONAL);
  if (NoUnwindAA.isAssumedNoUnwind()) {
    bool IsVoidTy = F->getReturnType()->isVoidTy();
    const AAReturnedValues *RVAA =
        IsVoidTy ? nullptr
                 : &A.getAAFor<AAReturnedValues>(*this, FnPos,

                                                 DepClassTy::OPTIONAL);
    if (IsVoidTy || CheckReturnedArgs(*RVAA)) {
      T.addKnownBits(NOT_CAPTURED_IN_RET);
      if (T.isKnown(NOT_CAPTURED_IN_MEM))
        return ChangeStatus::UNCHANGED;
      if (NoUnwindAA.isKnownNoUnwind() &&
          (IsVoidTy || RVAA->getState().isAtFixpoint())) {
        addKnownBits(NOT_CAPTURED_IN_RET);
        if (isKnown(NOT_CAPTURED_IN_MEM))
          return indicateOptimisticFixpoint();
      }
    }
  }

  // Use the CaptureTracker interface and logic with the specialized tracker,
  // defined in AACaptureUseTracker, that can look at in-flight abstract
  // attributes and directly updates the assumed state.
  SmallSetVector<Value *, 4> PotentialCopies;
  unsigned RemainingUsesToExplore =
      getDefaultMaxUsesToExploreForCaptureTracking();
  AACaptureUseTracker Tracker(A, *this, IsDeadAA, T, PotentialCopies,
                              RemainingUsesToExplore);

  // Check all potential copies of the associated value until we can assume
  // none will be captured or we have to assume at least one might be.
  unsigned Idx = 0;
  PotentialCopies.insert(V);
  while (T.isAssumed(NO_CAPTURE_MAYBE_RETURNED) && Idx < PotentialCopies.size())
    Tracker.valueMayBeCaptured(PotentialCopies[Idx++]);

  AANoCapture::StateType &S = getState();
  auto Assumed = S.getAssumed();
  S.intersectAssumedBits(T.getAssumed());
  if (!isAssumedNoCaptureMaybeReturned())
    return indicatePessimisticFixpoint();
  return Assumed == S.getAssumed() ? ChangeStatus::UNCHANGED
                                   : ChangeStatus::CHANGED;
}

/// NoCapture attribute for function arguments.
struct AANoCaptureArgument final : AANoCaptureImpl {
  AANoCaptureArgument(const IRPosition &IRP, Attributor &A)
      : AANoCaptureImpl(IRP, A) {}

  /// See AbstractAttribute::trackStatistics()
  void trackStatistics() const override { STATS_DECLTRACK_ARG_ATTR(nocapture) }
};

/// NoCapture attribute for call site arguments.
struct AANoCaptureCallSiteArgument final : AANoCaptureImpl {
  AANoCaptureCallSiteArgument(const IRPosition &IRP, Attributor &A)
      : AANoCaptureImpl(IRP, A) {}

  /// See AbstractAttribute::initialize(...).
  void initialize(Attributor &A) override {
    if (Argument *Arg = getAssociatedArgument())
      if (Arg->hasByValAttr())
        indicateOptimisticFixpoint();
    AANoCaptureImpl::initialize(A);
  }

  /// See AbstractAttribute::updateImpl(...).
  ChangeStatus updateImpl(Attributor &A) override {
    // TODO: Once we have call site specific value information we can provide
    //       call site specific liveness information and then it makes
    //       sense to specialize attributes for call sites arguments instead of
    //       redirecting requests to the callee argument.
    Argument *Arg = getAssociatedArgument();
    if (!Arg)
      return indicatePessimisticFixpoint();
    const IRPosition &ArgPos = IRPosition::argument(*Arg);
    auto &ArgAA = A.getAAFor<AANoCapture>(*this, ArgPos, DepClassTy::REQUIRED);
    return clampStateAndIndicateChange(getState(), ArgAA.getState());
  }

  /// See AbstractAttribute::trackStatistics()
  void trackStatistics() const override{STATS_DECLTRACK_CSARG_ATTR(nocapture)};
};

/// NoCapture attribute for floating values.
struct AANoCaptureFloating final : AANoCaptureImpl {
  AANoCaptureFloating(const IRPosition &IRP, Attributor &A)
      : AANoCaptureImpl(IRP, A) {}

  /// See AbstractAttribute::trackStatistics()
  void trackStatistics() const override {
    STATS_DECLTRACK_FLOATING_ATTR(nocapture)
  }
};

/// NoCapture attribute for function return value.
struct AANoCaptureReturned final : AANoCaptureImpl {
  AANoCaptureReturned(const IRPosition &IRP, Attributor &A)
      : AANoCaptureImpl(IRP, A) {
    llvm_unreachable("NoCapture is not applicable to function returns!");
  }

  /// See AbstractAttribute::initialize(...).
  void initialize(Attributor &A) override {
    llvm_unreachable("NoCapture is not applicable to function returns!");
  }

  /// See AbstractAttribute::updateImpl(...).
  ChangeStatus updateImpl(Attributor &A) override {
    llvm_unreachable("NoCapture is not applicable to function returns!");
  }

  /// See AbstractAttribute::trackStatistics()
  void trackStatistics() const override {}
};

/// NoCapture attribute deduction for a call site return value.
struct AANoCaptureCallSiteReturned final : AANoCaptureImpl {
  AANoCaptureCallSiteReturned(const IRPosition &IRP, Attributor &A)
      : AANoCaptureImpl(IRP, A) {}

  /// See AbstractAttribute::initialize(...).
  void initialize(Attributor &A) override {
    const Function *F = getAnchorScope();
    // Check what state the associated function can actually capture.
    determineFunctionCaptureCapabilities(getIRPosition(), *F, *this);
  }

  /// See AbstractAttribute::trackStatistics()
  void trackStatistics() const override {
    STATS_DECLTRACK_CSRET_ATTR(nocapture)
  }
};
} // namespace

/// ------------------ Value Simplify Attribute ----------------------------

bool ValueSimplifyStateType::unionAssumed(Optional<Value *> Other) {
  // FIXME: Add a typecast support.
  SimplifiedAssociatedValue = AA::combineOptionalValuesInAAValueLatice(
      SimplifiedAssociatedValue, Other, Ty);
  if (SimplifiedAssociatedValue == Optional<Value *>(nullptr))
    return false;

  LLVM_DEBUG({
    if (SimplifiedAssociatedValue.hasValue())
      dbgs() << "[ValueSimplify] is assumed to be "
             << **SimplifiedAssociatedValue << "\n";
    else
      dbgs() << "[ValueSimplify] is assumed to be <none>\n";
  });
  return true;
}

namespace {
struct AAValueSimplifyImpl : AAValueSimplify {
  AAValueSimplifyImpl(const IRPosition &IRP, Attributor &A)
      : AAValueSimplify(IRP, A) {}

  /// See AbstractAttribute::initialize(...).
  void initialize(Attributor &A) override {
    if (getAssociatedValue().getType()->isVoidTy())
      indicatePessimisticFixpoint();
    if (A.hasSimplificationCallback(getIRPosition()))
      indicatePessimisticFixpoint();
  }

  /// See AbstractAttribute::getAsStr().
  const std::string getAsStr() const override {
    LLVM_DEBUG({
      errs() << "SAV: " << SimplifiedAssociatedValue << " ";
      if (SimplifiedAssociatedValue && *SimplifiedAssociatedValue)
        errs() << "SAV: " << **SimplifiedAssociatedValue << " ";
    });
    return isValidState() ? (isAtFixpoint() ? "simplified" : "maybe-simple")
                          : "not-simple";
  }

  /// See AbstractAttribute::trackStatistics()
  void trackStatistics() const override {}

  /// See AAValueSimplify::getAssumedSimplifiedValue()
  Optional<Value *> getAssumedSimplifiedValue(Attributor &A) const override {
    return SimplifiedAssociatedValue;
  }

<<<<<<< HEAD
  /// Helper function for querying AAValueSimplify and updating candicate.
  /// \param QueryingValue Value trying to unify with SimplifiedValue
  /// \param AccumulatedSimplifiedValue Current simplification result.
  static bool checkAndUpdate(Attributor &A, const AbstractAttribute &QueryingAA,
                             Value &QueryingValue,
                             Optional<Value *> &AccumulatedSimplifiedValue) {
    // FIXME: Add a typecast support.

    auto &ValueSimplifyAA = A.getAAFor<AAValueSimplify>(
        QueryingAA, IRPosition::value(QueryingValue), DepClassTy::REQUIRED);

    Optional<Value *> QueryingValueSimplified =
        ValueSimplifyAA.getAssumedSimplifiedValue(A);

    if (!QueryingValueSimplified.hasValue())
      return true;

    if (!QueryingValueSimplified.getValue())
      return false;

    Value &QueryingValueSimplifiedUnwrapped =
        *QueryingValueSimplified.getValue();

    if (AccumulatedSimplifiedValue.hasValue() &&
        !isa<UndefValue>(AccumulatedSimplifiedValue.getValue()) &&
        !isa<UndefValue>(QueryingValueSimplifiedUnwrapped))
      return AccumulatedSimplifiedValue == QueryingValueSimplified;
    if (AccumulatedSimplifiedValue.hasValue() &&
        isa<UndefValue>(QueryingValueSimplifiedUnwrapped))
      return true;

    LLVM_DEBUG(dbgs() << "[ValueSimplify] " << QueryingValue
                      << " is assumed to be "
                      << QueryingValueSimplifiedUnwrapped << "\n");
=======
  /// Return a value we can use as replacement for the associated one, or
  /// nullptr if we don't have one that makes sense.
  Value *getReplacementValue(Attributor &A) const {
    Value *NewV;
    NewV = SimplifiedAssociatedValue.hasValue()
               ? SimplifiedAssociatedValue.getValue()
               : UndefValue::get(getAssociatedType());
    if (!NewV)
      return nullptr;
    NewV = AA::getWithType(*NewV, *getAssociatedType());
    if (!NewV || NewV == &getAssociatedValue())
      return nullptr;
    const Instruction *CtxI = getCtxI();
    if (CtxI && !AA::isValidAtPosition(*NewV, *CtxI, A.getInfoCache()))
      return nullptr;
    if (!CtxI && !AA::isValidInScope(*NewV, getAnchorScope()))
      return nullptr;
    return NewV;
  }
>>>>>>> 2ab1d525

  /// Helper function for querying AAValueSimplify and updating candicate.
  /// \param IRP The value position we are trying to unify with SimplifiedValue
  bool checkAndUpdate(Attributor &A, const AbstractAttribute &QueryingAA,
                      const IRPosition &IRP, bool Simplify = true) {
    bool UsedAssumedInformation = false;
    Optional<Value *> QueryingValueSimplified = &IRP.getAssociatedValue();
    if (Simplify)
      QueryingValueSimplified =
          A.getAssumedSimplified(IRP, QueryingAA, UsedAssumedInformation);
    return unionAssumed(QueryingValueSimplified);
  }

  /// Returns a candidate is found or not
  template <typename AAType> bool askSimplifiedValueFor(Attributor &A) {
    if (!getAssociatedValue().getType()->isIntegerTy())
      return false;

    // This will also pass the call base context.
    const auto &AA =
        A.getAAFor<AAType>(*this, getIRPosition(), DepClassTy::NONE);

    Optional<ConstantInt *> COpt = AA.getAssumedConstantInt(A);

    if (!COpt.hasValue()) {
      SimplifiedAssociatedValue = llvm::None;
      A.recordDependence(AA, *this, DepClassTy::OPTIONAL);
      return true;
    }
    if (auto *C = COpt.getValue()) {
      SimplifiedAssociatedValue = C;
      A.recordDependence(AA, *this, DepClassTy::OPTIONAL);
      return true;
    }
    return false;
  }

  bool askSimplifiedValueForOtherAAs(Attributor &A) {
    if (askSimplifiedValueFor<AAValueConstantRange>(A))
      return true;
    if (askSimplifiedValueFor<AAPotentialValues>(A))
      return true;
    return false;
  }

  /// See AbstractAttribute::manifest(...).
  ChangeStatus manifest(Attributor &A) override {
    ChangeStatus Changed = ChangeStatus::UNCHANGED;
    if (getAssociatedValue().user_empty())
      return Changed;

    if (auto *NewV = getReplacementValue(A)) {
      LLVM_DEBUG(dbgs() << "[ValueSimplify] " << getAssociatedValue() << " -> "
                        << *NewV << " :: " << *this << "\n");
      if (A.changeValueAfterManifest(getAssociatedValue(), *NewV))
        Changed = ChangeStatus::CHANGED;
    }

    return Changed | AAValueSimplify::manifest(A);
  }

  /// See AbstractState::indicatePessimisticFixpoint(...).
  ChangeStatus indicatePessimisticFixpoint() override {
    SimplifiedAssociatedValue = &getAssociatedValue();
    return AAValueSimplify::indicatePessimisticFixpoint();
  }

  static bool handleLoad(Attributor &A, const AbstractAttribute &AA,
                         LoadInst &L, function_ref<bool(Value &)> Union) {
    auto UnionWrapper = [&](Value &V, Value &Obj) {
      if (isa<AllocaInst>(Obj))
        return Union(V);
      if (!AA::isDynamicallyUnique(A, AA, V))
        return false;
      if (!AA::isValidAtPosition(V, L, A.getInfoCache()))
        return false;
      return Union(V);
    };

    Value &Ptr = *L.getPointerOperand();
    SmallVector<Value *, 8> Objects;
    if (!AA::getAssumedUnderlyingObjects(A, Ptr, Objects, AA, &L))
      return false;

    const auto *TLI =
        A.getInfoCache().getTargetLibraryInfoForFunction(*L.getFunction());
    for (Value *Obj : Objects) {
      LLVM_DEBUG(dbgs() << "Visit underlying object " << *Obj << "\n");
      if (isa<UndefValue>(Obj))
        continue;
      if (isa<ConstantPointerNull>(Obj)) {
        // A null pointer access can be undefined but any offset from null may
        // be OK. We do not try to optimize the latter.
        bool UsedAssumedInformation = false;
        if (!NullPointerIsDefined(L.getFunction(),
                                  Ptr.getType()->getPointerAddressSpace()) &&
            A.getAssumedSimplified(Ptr, AA, UsedAssumedInformation) == Obj)
          continue;
        return false;
      }
      Constant *InitialVal = AA::getInitialValueForObj(*Obj, *L.getType(), TLI);
      if (!InitialVal || !Union(*InitialVal))
        return false;

      LLVM_DEBUG(dbgs() << "Underlying object amenable to load-store "
                           "propagation, checking accesses next.\n");

      auto CheckAccess = [&](const AAPointerInfo::Access &Acc, bool IsExact) {
        LLVM_DEBUG(dbgs() << " - visit access " << Acc << "\n");
        if (!Acc.isWrite())
          return true;
        if (Acc.isWrittenValueYetUndetermined())
          return true;
        Value *Content = Acc.getWrittenValue();
        if (!Content)
          return false;
        Value *CastedContent =
            AA::getWithType(*Content, *AA.getAssociatedType());
        if (!CastedContent)
          return false;
        if (IsExact)
          return UnionWrapper(*CastedContent, *Obj);
        if (auto *C = dyn_cast<Constant>(CastedContent))
          if (C->isNullValue() || C->isAllOnesValue() || isa<UndefValue>(C))
            return UnionWrapper(*CastedContent, *Obj);
        return false;
      };

      auto &PI = A.getAAFor<AAPointerInfo>(AA, IRPosition::value(*Obj),
                                           DepClassTy::REQUIRED);
      if (!PI.forallInterferingAccesses(L, CheckAccess))
        return false;
    }
    return true;
  }
};

struct AAValueSimplifyArgument final : AAValueSimplifyImpl {
  AAValueSimplifyArgument(const IRPosition &IRP, Attributor &A)
      : AAValueSimplifyImpl(IRP, A) {}

  void initialize(Attributor &A) override {
    AAValueSimplifyImpl::initialize(A);
    if (!getAnchorScope() || getAnchorScope()->isDeclaration())
      indicatePessimisticFixpoint();
    if (hasAttr({Attribute::InAlloca, Attribute::Preallocated,
                 Attribute::StructRet, Attribute::Nest, Attribute::ByVal},
                /* IgnoreSubsumingPositions */ true))
      indicatePessimisticFixpoint();

    // FIXME: This is a hack to prevent us from propagating function poiner in
    // the new pass manager CGSCC pass as it creates call edges the
    // CallGraphUpdater cannot handle yet.
    Value &V = getAssociatedValue();
    if (V.getType()->isPointerTy() &&
        V.getType()->getPointerElementType()->isFunctionTy() &&
        !A.isModulePass())
      indicatePessimisticFixpoint();
  }

  /// See AbstractAttribute::updateImpl(...).
  ChangeStatus updateImpl(Attributor &A) override {
    // Byval is only replacable if it is readonly otherwise we would write into
    // the replaced value and not the copy that byval creates implicitly.
    Argument *Arg = getAssociatedArgument();
    if (Arg->hasByValAttr()) {
      // TODO: We probably need to verify synchronization is not an issue, e.g.,
      //       there is no race by not copying a constant byval.
      const auto &MemAA = A.getAAFor<AAMemoryBehavior>(*this, getIRPosition(),
                                                       DepClassTy::REQUIRED);
      if (!MemAA.isAssumedReadOnly())
        return indicatePessimisticFixpoint();
    }

    auto Before = SimplifiedAssociatedValue;

    auto PredForCallSite = [&](AbstractCallSite ACS) {
      const IRPosition &ACSArgPos =
          IRPosition::callsite_argument(ACS, getCallSiteArgNo());
      // Check if a coresponding argument was found or if it is on not
      // associated (which can happen for callback calls).
      if (ACSArgPos.getPositionKind() == IRPosition::IRP_INVALID)
        return false;

      // Simplify the argument operand explicitly and check if the result is
      // valid in the current scope. This avoids refering to simplified values
      // in other functions, e.g., we don't want to say a an argument in a
      // static function is actually an argument in a different function.
      bool UsedAssumedInformation = false;
      Optional<Constant *> SimpleArgOp =
          A.getAssumedConstant(ACSArgPos, *this, UsedAssumedInformation);
      if (!SimpleArgOp.hasValue())
        return true;
      if (!SimpleArgOp.getValue())
        return false;
      if (!AA::isDynamicallyUnique(A, *this, **SimpleArgOp))
        return false;
      return unionAssumed(*SimpleArgOp);
    };

    // Generate a answer specific to a call site context.
    bool Success;
    bool AllCallSitesKnown;
    if (hasCallBaseContext() &&
        getCallBaseContext()->getCalledFunction() == Arg->getParent())
      Success = PredForCallSite(
          AbstractCallSite(&getCallBaseContext()->getCalledOperandUse()));
    else
      Success = A.checkForAllCallSites(PredForCallSite, *this, true,
                                       AllCallSitesKnown);

    if (!Success)
      if (!askSimplifiedValueForOtherAAs(A))
        return indicatePessimisticFixpoint();

    // If a candicate was found in this update, return CHANGED.
    return Before == SimplifiedAssociatedValue ? ChangeStatus::UNCHANGED
                                               : ChangeStatus ::CHANGED;
  }

  /// See AbstractAttribute::trackStatistics()
  void trackStatistics() const override {
    STATS_DECLTRACK_ARG_ATTR(value_simplify)
  }
};

struct AAValueSimplifyReturned : AAValueSimplifyImpl {
  AAValueSimplifyReturned(const IRPosition &IRP, Attributor &A)
      : AAValueSimplifyImpl(IRP, A) {}

  /// See AAValueSimplify::getAssumedSimplifiedValue()
  Optional<Value *> getAssumedSimplifiedValue(Attributor &A) const override {
    if (!isValidState())
      return nullptr;
    return SimplifiedAssociatedValue;
  }

  /// See AbstractAttribute::updateImpl(...).
  ChangeStatus updateImpl(Attributor &A) override {
    auto Before = SimplifiedAssociatedValue;

    auto PredForReturned = [&](Value &V) {
      return checkAndUpdate(A, *this,
                            IRPosition::value(V, getCallBaseContext()));
    };

    if (!A.checkForAllReturnedValues(PredForReturned, *this))
      if (!askSimplifiedValueForOtherAAs(A))
        return indicatePessimisticFixpoint();

    // If a candicate was found in this update, return CHANGED.
    return Before == SimplifiedAssociatedValue ? ChangeStatus::UNCHANGED
                                               : ChangeStatus ::CHANGED;
  }

  ChangeStatus manifest(Attributor &A) override {
    ChangeStatus Changed = ChangeStatus::UNCHANGED;

    if (auto *NewV = getReplacementValue(A)) {
      auto PredForReturned =
          [&](Value &, const SmallSetVector<ReturnInst *, 4> &RetInsts) {
            for (ReturnInst *RI : RetInsts) {
              Value *ReturnedVal = RI->getReturnValue();
              if (ReturnedVal == NewV || isa<UndefValue>(ReturnedVal))
                return true;
              assert(RI->getFunction() == getAnchorScope() &&
                     "ReturnInst in wrong function!");
              LLVM_DEBUG(dbgs()
                         << "[ValueSimplify] " << *ReturnedVal << " -> "
                         << *NewV << " in " << *RI << " :: " << *this << "\n");
              if (A.changeUseAfterManifest(RI->getOperandUse(0), *NewV))
                Changed = ChangeStatus::CHANGED;
            }
            return true;
          };
      A.checkForAllReturnedValuesAndReturnInsts(PredForReturned, *this);
    }

    return Changed | AAValueSimplify::manifest(A);
  }

  /// See AbstractAttribute::trackStatistics()
  void trackStatistics() const override {
    STATS_DECLTRACK_FNRET_ATTR(value_simplify)
  }
};

struct AAValueSimplifyFloating : AAValueSimplifyImpl {
  AAValueSimplifyFloating(const IRPosition &IRP, Attributor &A)
      : AAValueSimplifyImpl(IRP, A) {}

  /// See AbstractAttribute::initialize(...).
  void initialize(Attributor &A) override {
    AAValueSimplifyImpl::initialize(A);
    Value &V = getAnchorValue();

    // TODO: add other stuffs
    if (isa<Constant>(V))
      indicatePessimisticFixpoint();
  }

  /// Check if \p Cmp is a comparison we can simplify.
  ///
  /// We handle multiple cases, one in which at least one operand is an
  /// (assumed) nullptr. If so, try to simplify it using AANonNull on the other
  /// operand. Return true if successful, in that case SimplifiedAssociatedValue
  /// will be updated.
  bool handleCmp(Attributor &A, CmpInst &Cmp) {
    auto Union = [&](Value &V) {
      SimplifiedAssociatedValue = AA::combineOptionalValuesInAAValueLatice(
          SimplifiedAssociatedValue, &V, V.getType());
      return SimplifiedAssociatedValue != Optional<Value *>(nullptr);
    };

    Value *LHS = Cmp.getOperand(0);
    Value *RHS = Cmp.getOperand(1);

    // Simplify the operands first.
    bool UsedAssumedInformation = false;
    const auto &SimplifiedLHS =
        A.getAssumedSimplified(IRPosition::value(*LHS, getCallBaseContext()),
                               *this, UsedAssumedInformation);
    if (!SimplifiedLHS.hasValue())
      return true;
    if (!SimplifiedLHS.getValue())
      return false;
    LHS = *SimplifiedLHS;

    const auto &SimplifiedRHS =
        A.getAssumedSimplified(IRPosition::value(*RHS, getCallBaseContext()),
                               *this, UsedAssumedInformation);
    if (!SimplifiedRHS.hasValue())
      return true;
    if (!SimplifiedRHS.getValue())
      return false;
    RHS = *SimplifiedRHS;

    LLVMContext &Ctx = Cmp.getContext();
    // Handle the trivial case first in which we don't even need to think about
    // null or non-null.
    if (LHS == RHS && (Cmp.isTrueWhenEqual() || Cmp.isFalseWhenEqual())) {
      Constant *NewVal =
          ConstantInt::get(Type::getInt1Ty(Ctx), Cmp.isTrueWhenEqual());
      if (!Union(*NewVal))
        return false;
      if (!UsedAssumedInformation)
        indicateOptimisticFixpoint();
      return true;
    }

    // From now on we only handle equalities (==, !=).
    ICmpInst *ICmp = dyn_cast<ICmpInst>(&Cmp);
    if (!ICmp || !ICmp->isEquality())
      return false;

    bool LHSIsNull = isa<ConstantPointerNull>(LHS);
    bool RHSIsNull = isa<ConstantPointerNull>(RHS);
    if (!LHSIsNull && !RHSIsNull)
      return false;

    // Left is the nullptr ==/!= non-nullptr case. We'll use AANonNull on the
    // non-nullptr operand and if we assume it's non-null we can conclude the
    // result of the comparison.
    assert((LHSIsNull || RHSIsNull) &&
           "Expected nullptr versus non-nullptr comparison at this point");

    // The index is the operand that we assume is not null.
    unsigned PtrIdx = LHSIsNull;
    auto &PtrNonNullAA = A.getAAFor<AANonNull>(
        *this, IRPosition::value(*ICmp->getOperand(PtrIdx)),
        DepClassTy::REQUIRED);
    if (!PtrNonNullAA.isAssumedNonNull())
      return false;
    UsedAssumedInformation |= !PtrNonNullAA.isKnownNonNull();

    // The new value depends on the predicate, true for != and false for ==.
    Constant *NewVal = ConstantInt::get(
        Type::getInt1Ty(Ctx), ICmp->getPredicate() == CmpInst::ICMP_NE);
    if (!Union(*NewVal))
      return false;

    if (!UsedAssumedInformation)
      indicateOptimisticFixpoint();

    return true;
  }

  bool updateWithLoad(Attributor &A, LoadInst &L) {
    auto Union = [&](Value &V) {
      SimplifiedAssociatedValue = AA::combineOptionalValuesInAAValueLatice(
          SimplifiedAssociatedValue, &V, L.getType());
      return SimplifiedAssociatedValue != Optional<Value *>(nullptr);
    };
    return handleLoad(A, *this, L, Union);
  }

  /// Use the generic, non-optimistic InstSimplfy functionality if we managed to
  /// simplify any operand of the instruction \p I. Return true if successful,
  /// in that case SimplifiedAssociatedValue will be updated.
  bool handleGenericInst(Attributor &A, Instruction &I) {
    bool SomeSimplified = false;
    bool UsedAssumedInformation = false;

    SmallVector<Value *, 8> NewOps(I.getNumOperands());
    int Idx = 0;
    for (Value *Op : I.operands()) {
      const auto &SimplifiedOp =
          A.getAssumedSimplified(IRPosition::value(*Op, getCallBaseContext()),
                                 *this, UsedAssumedInformation);
      // If we are not sure about any operand we are not sure about the entire
      // instruction, we'll wait.
      if (!SimplifiedOp.hasValue())
        return true;

      if (SimplifiedOp.getValue())
        NewOps[Idx] = SimplifiedOp.getValue();
      else
        NewOps[Idx] = Op;

      SomeSimplified |= (NewOps[Idx] != Op);
      ++Idx;
    }

    // We won't bother with the InstSimplify interface if we didn't simplify any
    // operand ourselves.
    if (!SomeSimplified)
      return false;

    InformationCache &InfoCache = A.getInfoCache();
    Function *F = I.getFunction();
    const auto *DT =
        InfoCache.getAnalysisResultForFunction<DominatorTreeAnalysis>(*F);
    const auto *TLI = A.getInfoCache().getTargetLibraryInfoForFunction(*F);
    auto *AC = InfoCache.getAnalysisResultForFunction<AssumptionAnalysis>(*F);
    OptimizationRemarkEmitter *ORE = nullptr;

    const DataLayout &DL = I.getModule()->getDataLayout();
    SimplifyQuery Q(DL, TLI, DT, AC, &I);
    if (Value *SimplifiedI =
            SimplifyInstructionWithOperands(&I, NewOps, Q, ORE)) {
      SimplifiedAssociatedValue = AA::combineOptionalValuesInAAValueLatice(
          SimplifiedAssociatedValue, SimplifiedI, I.getType());
      return SimplifiedAssociatedValue != Optional<Value *>(nullptr);
    }
    return false;
  }

  /// See AbstractAttribute::updateImpl(...).
  ChangeStatus updateImpl(Attributor &A) override {
    auto Before = SimplifiedAssociatedValue;

    auto VisitValueCB = [&](Value &V, const Instruction *CtxI, bool &,
                            bool Stripped) -> bool {
<<<<<<< HEAD
      auto &AA = A.getAAFor<AAValueSimplify>(*this, IRPosition::value(V),
                                             DepClassTy::REQUIRED);
=======
      auto &AA = A.getAAFor<AAValueSimplify>(
          *this, IRPosition::value(V, getCallBaseContext()),
          DepClassTy::REQUIRED);
>>>>>>> 2ab1d525
      if (!Stripped && this == &AA) {

        if (auto *I = dyn_cast<Instruction>(&V)) {
          if (auto *LI = dyn_cast<LoadInst>(&V))
            if (updateWithLoad(A, *LI))
              return true;
          if (auto *Cmp = dyn_cast<CmpInst>(&V))
            if (handleCmp(A, *Cmp))
              return true;
          if (handleGenericInst(A, *I))
            return true;
        }
        // TODO: Look the instruction and check recursively.

        LLVM_DEBUG(dbgs() << "[ValueSimplify] Can't be stripped more : " << V
                          << "\n");
        return false;
      }
      return checkAndUpdate(A, *this,
                            IRPosition::value(V, getCallBaseContext()));
    };

    bool Dummy = false;
    if (!genericValueTraversal<bool>(A, getIRPosition(), *this, Dummy,
                                     VisitValueCB, getCtxI(),
                                     /* UseValueSimplify */ false))
      if (!askSimplifiedValueForOtherAAs(A))
        return indicatePessimisticFixpoint();

    // If a candicate was found in this update, return CHANGED.
    return Before == SimplifiedAssociatedValue ? ChangeStatus::UNCHANGED
                                               : ChangeStatus ::CHANGED;
  }

  /// See AbstractAttribute::trackStatistics()
  void trackStatistics() const override {
    STATS_DECLTRACK_FLOATING_ATTR(value_simplify)
  }
};

struct AAValueSimplifyFunction : AAValueSimplifyImpl {
  AAValueSimplifyFunction(const IRPosition &IRP, Attributor &A)
      : AAValueSimplifyImpl(IRP, A) {}

  /// See AbstractAttribute::initialize(...).
  void initialize(Attributor &A) override {
    SimplifiedAssociatedValue = nullptr;
    indicateOptimisticFixpoint();
  }
  /// See AbstractAttribute::initialize(...).
  ChangeStatus updateImpl(Attributor &A) override {
    llvm_unreachable(
        "AAValueSimplify(Function|CallSite)::updateImpl will not be called");
  }
  /// See AbstractAttribute::trackStatistics()
  void trackStatistics() const override {
    STATS_DECLTRACK_FN_ATTR(value_simplify)
  }
};

struct AAValueSimplifyCallSite : AAValueSimplifyFunction {
  AAValueSimplifyCallSite(const IRPosition &IRP, Attributor &A)
      : AAValueSimplifyFunction(IRP, A) {}
  /// See AbstractAttribute::trackStatistics()
  void trackStatistics() const override {
    STATS_DECLTRACK_CS_ATTR(value_simplify)
  }
};

struct AAValueSimplifyCallSiteReturned : AAValueSimplifyImpl {
  AAValueSimplifyCallSiteReturned(const IRPosition &IRP, Attributor &A)
      : AAValueSimplifyImpl(IRP, A) {}

  void initialize(Attributor &A) override {
    AAValueSimplifyImpl::initialize(A);
    if (!getAssociatedFunction())
      indicatePessimisticFixpoint();
  }

  /// See AbstractAttribute::updateImpl(...).
  ChangeStatus updateImpl(Attributor &A) override {
    auto Before = SimplifiedAssociatedValue;
    auto &RetAA = A.getAAFor<AAReturnedValues>(
        *this, IRPosition::function(*getAssociatedFunction()),
        DepClassTy::REQUIRED);
    auto PredForReturned =
        [&](Value &RetVal, const SmallSetVector<ReturnInst *, 4> &RetInsts) {
          bool UsedAssumedInformation = false;
          Optional<Value *> CSRetVal = A.translateArgumentToCallSiteContent(
              &RetVal, *cast<CallBase>(getCtxI()), *this,
              UsedAssumedInformation);
          SimplifiedAssociatedValue = AA::combineOptionalValuesInAAValueLatice(
              SimplifiedAssociatedValue, CSRetVal, getAssociatedType());
          return SimplifiedAssociatedValue != Optional<Value *>(nullptr);
        };
    if (!RetAA.checkForAllReturnedValuesAndReturnInsts(PredForReturned))
      if (!askSimplifiedValueForOtherAAs(A))
        return indicatePessimisticFixpoint();
    return Before == SimplifiedAssociatedValue ? ChangeStatus::UNCHANGED
                                               : ChangeStatus ::CHANGED;
  }

  void trackStatistics() const override {
    STATS_DECLTRACK_CSRET_ATTR(value_simplify)
  }
};

struct AAValueSimplifyCallSiteArgument : AAValueSimplifyFloating {
  AAValueSimplifyCallSiteArgument(const IRPosition &IRP, Attributor &A)
      : AAValueSimplifyFloating(IRP, A) {}

  /// See AbstractAttribute::manifest(...).
  ChangeStatus manifest(Attributor &A) override {
    ChangeStatus Changed = ChangeStatus::UNCHANGED;

    if (auto *NewV = getReplacementValue(A)) {
      Use &U = cast<CallBase>(&getAnchorValue())
                   ->getArgOperandUse(getCallSiteArgNo());
      if (A.changeUseAfterManifest(U, *NewV))
        Changed = ChangeStatus::CHANGED;
    }

    return Changed | AAValueSimplify::manifest(A);
  }

  void trackStatistics() const override {
    STATS_DECLTRACK_CSARG_ATTR(value_simplify)
  }
};

/// ----------------------- Heap-To-Stack Conversion ---------------------------
struct AAHeapToStackFunction final : public AAHeapToStack {

  struct AllocationInfo {
    /// The call that allocates the memory.
    CallBase *const CB;

    /// The library function id for the allocation.
    LibFunc LibraryFunctionId = NotLibFunc;

    /// The status wrt. a rewrite.
    enum {
      STACK_DUE_TO_USE,
      STACK_DUE_TO_FREE,
      INVALID,
    } Status = STACK_DUE_TO_USE;

    /// Flag to indicate if we encountered a use that might free this allocation
    /// but which is not in the deallocation infos.
    bool HasPotentiallyFreeingUnknownUses = false;

    /// The set of free calls that use this allocation.
    SmallPtrSet<CallBase *, 1> PotentialFreeCalls{};
  };

  struct DeallocationInfo {
    /// The call that deallocates the memory.
    CallBase *const CB;

    /// Flag to indicate if we don't know all objects this deallocation might
    /// free.
    bool MightFreeUnknownObjects = false;

    /// The set of allocation calls that are potentially freed.
    SmallPtrSet<CallBase *, 1> PotentialAllocationCalls{};
  };

  AAHeapToStackFunction(const IRPosition &IRP, Attributor &A)
      : AAHeapToStack(IRP, A) {}

  ~AAHeapToStackFunction() {
    // Ensure we call the destructor so we release any memory allocated in the
    // sets.
    for (auto &It : AllocationInfos)
      It.getSecond()->~AllocationInfo();
    for (auto &It : DeallocationInfos)
      It.getSecond()->~DeallocationInfo();
  }

  void initialize(Attributor &A) override {
    AAHeapToStack::initialize(A);

    const Function *F = getAnchorScope();
    const auto *TLI = A.getInfoCache().getTargetLibraryInfoForFunction(*F);

    auto AllocationIdentifierCB = [&](Instruction &I) {
      CallBase *CB = dyn_cast<CallBase>(&I);
      if (!CB)
        return true;
      if (isFreeCall(CB, TLI)) {
        DeallocationInfos[CB] = new (A.Allocator) DeallocationInfo{CB};
        return true;
      }
      // To do heap to stack, we need to know that the allocation itself is
      // removable once uses are rewritten, and that we can initialize the
      // alloca to the same pattern as the original allocation result.
      if (isAllocationFn(CB, TLI) && isAllocRemovable(CB, TLI)) {
        auto *I8Ty = Type::getInt8Ty(CB->getParent()->getContext());
        if (nullptr != getInitialValueOfAllocation(CB, TLI, I8Ty)) {
          AllocationInfo *AI = new (A.Allocator) AllocationInfo{CB};
          AllocationInfos[CB] = AI;
          TLI->getLibFunc(*CB, AI->LibraryFunctionId);
        }
      }
      return true;
    };

    bool UsedAssumedInformation = false;
    bool Success = A.checkForAllCallLikeInstructions(
        AllocationIdentifierCB, *this, UsedAssumedInformation,
        /* CheckBBLivenessOnly */ false,
        /* CheckPotentiallyDead */ true);
    (void)Success;
    assert(Success && "Did not expect the call base visit callback to fail!");
  }

  const std::string getAsStr() const override {
    unsigned NumH2SMallocs = 0, NumInvalidMallocs = 0;
    for (const auto &It : AllocationInfos) {
      if (It.second->Status == AllocationInfo::INVALID)
        ++NumInvalidMallocs;
      else
        ++NumH2SMallocs;
    }
    return "[H2S] Mallocs Good/Bad: " + std::to_string(NumH2SMallocs) + "/" +
           std::to_string(NumInvalidMallocs);
  }

  /// See AbstractAttribute::trackStatistics().
  void trackStatistics() const override {
    STATS_DECL(
        MallocCalls, Function,
        "Number of malloc/calloc/aligned_alloc calls converted to allocas");
    for (auto &It : AllocationInfos)
      if (It.second->Status != AllocationInfo::INVALID)
        ++BUILD_STAT_NAME(MallocCalls, Function);
  }

  bool isAssumedHeapToStack(const CallBase &CB) const override {
    if (isValidState())
      if (AllocationInfo *AI = AllocationInfos.lookup(&CB))
        return AI->Status != AllocationInfo::INVALID;
    return false;
  }

  bool isAssumedHeapToStackRemovedFree(CallBase &CB) const override {
    if (!isValidState())
      return false;

    for (auto &It : AllocationInfos) {
      AllocationInfo &AI = *It.second;
      if (AI.Status == AllocationInfo::INVALID)
        continue;

      if (AI.PotentialFreeCalls.count(&CB))
        return true;
    }

    return false;
  }

  ChangeStatus manifest(Attributor &A) override {
    assert(getState().isValidState() &&
           "Attempted to manifest an invalid state!");

    ChangeStatus HasChanged = ChangeStatus::UNCHANGED;
    Function *F = getAnchorScope();
    const auto *TLI = A.getInfoCache().getTargetLibraryInfoForFunction(*F);

    for (auto &It : AllocationInfos) {
      AllocationInfo &AI = *It.second;
      if (AI.Status == AllocationInfo::INVALID)
        continue;

      for (CallBase *FreeCall : AI.PotentialFreeCalls) {
        LLVM_DEBUG(dbgs() << "H2S: Removing free call: " << *FreeCall << "\n");
        A.deleteAfterManifest(*FreeCall);
        HasChanged = ChangeStatus::CHANGED;
      }

      LLVM_DEBUG(dbgs() << "H2S: Removing malloc-like call: " << *AI.CB
                        << "\n");

<<<<<<< HEAD
      Align Alignment;
      Value *Size;
      if (isCallocLikeFn(MallocCall, TLI)) {
        auto *Num = MallocCall->getOperand(0);
        auto *SizeT = MallocCall->getOperand(1);
        IRBuilder<> B(MallocCall);
        Size = B.CreateMul(Num, SizeT, "h2s.calloc.size");
      } else if (isAlignedAllocLikeFn(MallocCall, TLI)) {
        Size = MallocCall->getOperand(1);
        Alignment = MaybeAlign(cast<ConstantInt>(MallocCall->getOperand(0))
                                   ->getValue()
                                   .getZExtValue())
                        .valueOrOne();
      } else {
        Size = MallocCall->getOperand(0);
=======
      auto Remark = [&](OptimizationRemark OR) {
        LibFunc IsAllocShared;
        if (TLI->getLibFunc(*AI.CB, IsAllocShared))
          if (IsAllocShared == LibFunc___kmpc_alloc_shared)
            return OR << "Moving globalized variable to the stack.";
        return OR << "Moving memory allocation from the heap to the stack.";
      };
      if (AI.LibraryFunctionId == LibFunc___kmpc_alloc_shared)
        A.emitRemark<OptimizationRemark>(AI.CB, "OMP110", Remark);
      else
        A.emitRemark<OptimizationRemark>(AI.CB, "HeapToStack", Remark);

      Value *Size;
      Optional<APInt> SizeAPI = getSize(A, *this, AI);
      if (SizeAPI.hasValue()) {
        Size = ConstantInt::get(AI.CB->getContext(), *SizeAPI);
      } else {
        LLVMContext &Ctx = AI.CB->getContext();
        auto &DL = A.getInfoCache().getDL();
        ObjectSizeOpts Opts;
        ObjectSizeOffsetEvaluator Eval(DL, TLI, Ctx, Opts);
        SizeOffsetEvalType SizeOffsetPair = Eval.compute(AI.CB);
        assert(SizeOffsetPair != ObjectSizeOffsetEvaluator::unknown() &&
               cast<ConstantInt>(SizeOffsetPair.second)->isZero());
        Size = SizeOffsetPair.first;
>>>>>>> 2ab1d525
      }

      Align Alignment(1);
      if (MaybeAlign RetAlign = AI.CB->getRetAlign())
        Alignment = max(Alignment, RetAlign);
      if (Value *Align = getAllocAlignment(AI.CB, TLI)) {
        Optional<APInt> AlignmentAPI = getAPInt(A, *this, *Align);
        assert(AlignmentAPI.hasValue() &&
               "Expected an alignment during manifest!");
        Alignment =
            max(Alignment, MaybeAlign(AlignmentAPI.getValue().getZExtValue()));
      }

      unsigned AS = cast<PointerType>(AI.CB->getType())->getAddressSpace();
      Instruction *Alloca =
          new AllocaInst(Type::getInt8Ty(F->getContext()), AS, Size, Alignment,
                         "", AI.CB->getNextNode());

      if (Alloca->getType() != AI.CB->getType())
        Alloca = new BitCastInst(Alloca, AI.CB->getType(), "malloc_bc",
                                 Alloca->getNextNode());

      auto *I8Ty = Type::getInt8Ty(F->getContext());
      auto *InitVal = getInitialValueOfAllocation(AI.CB, TLI, I8Ty);
      assert(InitVal &&
             "Must be able to materialize initial memory state of allocation");

      A.changeValueAfterManifest(*AI.CB, *Alloca);

      if (auto *II = dyn_cast<InvokeInst>(AI.CB)) {
        auto *NBB = II->getNormalDest();
        BranchInst::Create(NBB, AI.CB->getParent());
        A.deleteAfterManifest(*AI.CB);
      } else {
        A.deleteAfterManifest(*AI.CB);
      }

      // Initialize the alloca with the same value as used by the allocation
      // function.  We can skip undef as the initial value of an alloc is
      // undef, and the memset would simply end up being DSEd.
      if (!isa<UndefValue>(InitVal)) {
        IRBuilder<> Builder(Alloca->getNextNode());
        // TODO: Use alignment above if align!=1
        Builder.CreateMemSet(Alloca, InitVal, Size, None);
      }
      HasChanged = ChangeStatus::CHANGED;
    }

    return HasChanged;
  }

  Optional<APInt> getAPInt(Attributor &A, const AbstractAttribute &AA,
                           Value &V) {
    bool UsedAssumedInformation = false;
    Optional<Constant *> SimpleV =
        A.getAssumedConstant(V, AA, UsedAssumedInformation);
    if (!SimpleV.hasValue())
      return APInt(64, 0);
    if (auto *CI = dyn_cast_or_null<ConstantInt>(SimpleV.getValue()))
      return CI->getValue();
    return llvm::None;
  }

  Optional<APInt> getSize(Attributor &A, const AbstractAttribute &AA,
                          AllocationInfo &AI) {
    auto Mapper = [&](const Value *V) -> const Value* {
      bool UsedAssumedInformation = false;
      if (Optional<Constant *> SimpleV = A.getAssumedConstant(*V, AA, UsedAssumedInformation))
        if (*SimpleV)
          return *SimpleV;
      return V;
    };

    const Function *F = getAnchorScope();
    const auto *TLI = A.getInfoCache().getTargetLibraryInfoForFunction(*F);
    return getAllocSize(AI.CB, TLI, Mapper);
  }

  /// Collection of all malloc-like calls in a function with associated
  /// information.
  DenseMap<CallBase *, AllocationInfo *> AllocationInfos;

  /// Collection of all free-like calls in a function with associated
  /// information.
  DenseMap<CallBase *, DeallocationInfo *> DeallocationInfos;

  ChangeStatus updateImpl(Attributor &A) override;
};

ChangeStatus AAHeapToStackFunction::updateImpl(Attributor &A) {
  ChangeStatus Changed = ChangeStatus::UNCHANGED;
  const Function *F = getAnchorScope();
  const auto *TLI = A.getInfoCache().getTargetLibraryInfoForFunction(*F);

  const auto &LivenessAA =
      A.getAAFor<AAIsDead>(*this, IRPosition::function(*F), DepClassTy::NONE);

  MustBeExecutedContextExplorer &Explorer =
      A.getInfoCache().getMustBeExecutedContextExplorer();

  bool StackIsAccessibleByOtherThreads =
      A.getInfoCache().stackIsAccessibleByOtherThreads();

  // Flag to ensure we update our deallocation information at most once per
  // updateImpl call and only if we use the free check reasoning.
  bool HasUpdatedFrees = false;

  auto UpdateFrees = [&]() {
    HasUpdatedFrees = true;

    for (auto &It : DeallocationInfos) {
      DeallocationInfo &DI = *It.second;
      // For now we cannot use deallocations that have unknown inputs, skip
      // them.
      if (DI.MightFreeUnknownObjects)
        continue;

      // No need to analyze dead calls, ignore them instead.
      bool UsedAssumedInformation = false;
      if (A.isAssumedDead(*DI.CB, this, &LivenessAA, UsedAssumedInformation,
                          /* CheckBBLivenessOnly */ true))
        continue;

      // Use the optimistic version to get the freed objects, ignoring dead
      // branches etc.
      SmallVector<Value *, 8> Objects;
      if (!AA::getAssumedUnderlyingObjects(A, *DI.CB->getArgOperand(0), Objects,
                                           *this, DI.CB)) {
        LLVM_DEBUG(
            dbgs()
            << "[H2S] Unexpected failure in getAssumedUnderlyingObjects!\n");
        DI.MightFreeUnknownObjects = true;
        continue;
      }

      // Check each object explicitly.
      for (auto *Obj : Objects) {
        // Free of null and undef can be ignored as no-ops (or UB in the latter
        // case).
        if (isa<ConstantPointerNull>(Obj) || isa<UndefValue>(Obj))
          continue;

        CallBase *ObjCB = dyn_cast<CallBase>(Obj);
        if (!ObjCB) {
          LLVM_DEBUG(dbgs()
                     << "[H2S] Free of a non-call object: " << *Obj << "\n");
          DI.MightFreeUnknownObjects = true;
          continue;
        }

        AllocationInfo *AI = AllocationInfos.lookup(ObjCB);
        if (!AI) {
          LLVM_DEBUG(dbgs() << "[H2S] Free of a non-allocation object: " << *Obj
                            << "\n");
          DI.MightFreeUnknownObjects = true;
          continue;
        }

        DI.PotentialAllocationCalls.insert(ObjCB);
      }
    }
  };

  auto FreeCheck = [&](AllocationInfo &AI) {
    // If the stack is not accessible by other threads, the "must-free" logic
    // doesn't apply as the pointer could be shared and needs to be places in
    // "shareable" memory.
    if (!StackIsAccessibleByOtherThreads) {
      auto &NoSyncAA =
          A.getAAFor<AANoSync>(*this, getIRPosition(), DepClassTy::OPTIONAL);
      if (!NoSyncAA.isAssumedNoSync()) {
        LLVM_DEBUG(
            dbgs() << "[H2S] found an escaping use, stack is not accessible by "
                      "other threads and function is not nosync:\n");
        return false;
      }
    }
    if (!HasUpdatedFrees)
      UpdateFrees();

    // TODO: Allow multi exit functions that have different free calls.
    if (AI.PotentialFreeCalls.size() != 1) {
      LLVM_DEBUG(dbgs() << "[H2S] did not find one free call but "
                        << AI.PotentialFreeCalls.size() << "\n");
      return false;
    }
    CallBase *UniqueFree = *AI.PotentialFreeCalls.begin();
    DeallocationInfo *DI = DeallocationInfos.lookup(UniqueFree);
    if (!DI) {
      LLVM_DEBUG(
          dbgs() << "[H2S] unique free call was not known as deallocation call "
                 << *UniqueFree << "\n");
      return false;
    }
    if (DI->MightFreeUnknownObjects) {
      LLVM_DEBUG(
          dbgs() << "[H2S] unique free call might free unknown allocations\n");
      return false;
    }
    if (DI->PotentialAllocationCalls.size() > 1) {
      LLVM_DEBUG(dbgs() << "[H2S] unique free call might free "
                        << DI->PotentialAllocationCalls.size()
                        << " different allocations\n");
      return false;
    }
    if (*DI->PotentialAllocationCalls.begin() != AI.CB) {
      LLVM_DEBUG(
          dbgs()
          << "[H2S] unique free call not known to free this allocation but "
          << **DI->PotentialAllocationCalls.begin() << "\n");
      return false;
    }
    Instruction *CtxI = isa<InvokeInst>(AI.CB) ? AI.CB : AI.CB->getNextNode();
    if (!Explorer.findInContextOf(UniqueFree, CtxI)) {
      LLVM_DEBUG(
          dbgs()
          << "[H2S] unique free call might not be executed with the allocation "
          << *UniqueFree << "\n");
      return false;
    }
    return true;
  };

  auto UsesCheck = [&](AllocationInfo &AI) {
    bool ValidUsesOnly = true;

    auto Pred = [&](const Use &U, bool &Follow) -> bool {
      Instruction *UserI = cast<Instruction>(U.getUser());
      if (isa<LoadInst>(UserI))
        return true;
      if (auto *SI = dyn_cast<StoreInst>(UserI)) {
        if (SI->getValueOperand() == U.get()) {
          LLVM_DEBUG(dbgs()
                     << "[H2S] escaping store to memory: " << *UserI << "\n");
          ValidUsesOnly = false;
        } else {
          // A store into the malloc'ed memory is fine.
        }
        return true;
      }
      if (auto *CB = dyn_cast<CallBase>(UserI)) {
        if (!CB->isArgOperand(&U) || CB->isLifetimeStartOrEnd())
          return true;
        if (DeallocationInfos.count(CB)) {
          AI.PotentialFreeCalls.insert(CB);
          return true;
        }

        unsigned ArgNo = CB->getArgOperandNo(&U);

        const auto &NoCaptureAA = A.getAAFor<AANoCapture>(
            *this, IRPosition::callsite_argument(*CB, ArgNo),
<<<<<<< HEAD
            DepClassTy::REQUIRED);
=======
            DepClassTy::OPTIONAL);
>>>>>>> 2ab1d525

        // If a call site argument use is nofree, we are fine.
        const auto &ArgNoFreeAA = A.getAAFor<AANoFree>(
            *this, IRPosition::callsite_argument(*CB, ArgNo),
<<<<<<< HEAD
            DepClassTy::REQUIRED);
=======
            DepClassTy::OPTIONAL);

        bool MaybeCaptured = !NoCaptureAA.isAssumedNoCapture();
        bool MaybeFreed = !ArgNoFreeAA.isAssumedNoFree();
        if (MaybeCaptured ||
            (AI.LibraryFunctionId != LibFunc___kmpc_alloc_shared &&
             MaybeFreed)) {
          AI.HasPotentiallyFreeingUnknownUses |= MaybeFreed;

          // Emit a missed remark if this is missed OpenMP globalization.
          auto Remark = [&](OptimizationRemarkMissed ORM) {
            return ORM
                   << "Could not move globalized variable to the stack. "
                      "Variable is potentially captured in call. Mark "
                      "parameter as `__attribute__((noescape))` to override.";
          };

          if (ValidUsesOnly &&
              AI.LibraryFunctionId == LibFunc___kmpc_alloc_shared)
            A.emitRemark<OptimizationRemarkMissed>(AI.CB, "OMP113", Remark);
>>>>>>> 2ab1d525

          LLVM_DEBUG(dbgs() << "[H2S] Bad user: " << *UserI << "\n");
          ValidUsesOnly = false;
        }
        return true;
      }

      if (isa<GetElementPtrInst>(UserI) || isa<BitCastInst>(UserI) ||
          isa<PHINode>(UserI) || isa<SelectInst>(UserI)) {
        Follow = true;
        return true;
      }
      // Unknown user for which we can not track uses further (in a way that
      // makes sense).
      LLVM_DEBUG(dbgs() << "[H2S] Unknown user: " << *UserI << "\n");
      ValidUsesOnly = false;
      return true;
    };
    if (!A.checkForAllUses(Pred, *this, *AI.CB))
      return false;
    return ValidUsesOnly;
  };

  // The actual update starts here. We look at all allocations and depending on
  // their status perform the appropriate check(s).
  for (auto &It : AllocationInfos) {
    AllocationInfo &AI = *It.second;
    if (AI.Status == AllocationInfo::INVALID)
      continue;

<<<<<<< HEAD
    if (IsMalloc) {
      if (MaxHeapToStackSize == -1) {
        if (UsesCheck(I) || FreeCheck(I)) {
          MallocCalls.insert(&I);
          return true;
        }
      }
      if (auto *Size = dyn_cast<ConstantInt>(I.getOperand(0)))
        if (Size->getValue().ule(MaxHeapToStackSize))
          if (UsesCheck(I) || FreeCheck(I)) {
            MallocCalls.insert(&I);
            return true;
          }
    } else if (IsAlignedAllocLike && isa<ConstantInt>(I.getOperand(0))) {
      if (MaxHeapToStackSize == -1) {
        if (UsesCheck(I) || FreeCheck(I)) {
          MallocCalls.insert(&I);
          return true;
        }
      }
      // Only if the alignment and sizes are constant.
      if (auto *Size = dyn_cast<ConstantInt>(I.getOperand(1)))
        if (Size->getValue().ule(MaxHeapToStackSize))
          if (UsesCheck(I) || FreeCheck(I)) {
            MallocCalls.insert(&I);
            return true;
          }
    } else if (IsCalloc) {
      if (MaxHeapToStackSize == -1) {
        if (UsesCheck(I) || FreeCheck(I)) {
          MallocCalls.insert(&I);
          return true;
        }
      }
      bool Overflow = false;
      if (auto *Num = dyn_cast<ConstantInt>(I.getOperand(0)))
        if (auto *Size = dyn_cast<ConstantInt>(I.getOperand(1)))
          if ((Size->getValue().umul_ov(Num->getValue(), Overflow))
                  .ule(MaxHeapToStackSize))
            if (!Overflow && (UsesCheck(I) || FreeCheck(I))) {
              MallocCalls.insert(&I);
              return true;
            }
=======
    if (Value *Align = getAllocAlignment(AI.CB, TLI)) {
      if (!getAPInt(A, *this, *Align)) {
        // Can't generate an alloca which respects the required alignment
        // on the allocation.
        LLVM_DEBUG(dbgs() << "[H2S] Unknown allocation alignment: " << *AI.CB
                          << "\n");
        AI.Status = AllocationInfo::INVALID;
        Changed = ChangeStatus::CHANGED;
        continue;
      }
>>>>>>> 2ab1d525
    }

    if (MaxHeapToStackSize != -1) {
      Optional<APInt> Size = getSize(A, *this, AI);
      if (!Size.hasValue() || Size.getValue().ugt(MaxHeapToStackSize)) {
        LLVM_DEBUG({
          if (!Size.hasValue())
            dbgs() << "[H2S] Unknown allocation size: " << *AI.CB
                   << "\n";
          else
            dbgs() << "[H2S] Allocation size too large: " << *AI.CB << " vs. "
                   << MaxHeapToStackSize << "\n";
        });

        AI.Status = AllocationInfo::INVALID;
        Changed = ChangeStatus::CHANGED;
        continue;
      }
    }

    switch (AI.Status) {
    case AllocationInfo::STACK_DUE_TO_USE:
      if (UsesCheck(AI))
        continue;
      AI.Status = AllocationInfo::STACK_DUE_TO_FREE;
      LLVM_FALLTHROUGH;
    case AllocationInfo::STACK_DUE_TO_FREE:
      if (FreeCheck(AI))
        continue;
      AI.Status = AllocationInfo::INVALID;
      Changed = ChangeStatus::CHANGED;
      continue;
    case AllocationInfo::INVALID:
      llvm_unreachable("Invalid allocations should never reach this point!");
    };
  }

  return Changed;
}

/// ----------------------- Privatizable Pointers ------------------------------
struct AAPrivatizablePtrImpl : public AAPrivatizablePtr {
  AAPrivatizablePtrImpl(const IRPosition &IRP, Attributor &A)
      : AAPrivatizablePtr(IRP, A), PrivatizableType(llvm::None) {}

  ChangeStatus indicatePessimisticFixpoint() override {
    AAPrivatizablePtr::indicatePessimisticFixpoint();
    PrivatizableType = nullptr;
    return ChangeStatus::CHANGED;
  }

  /// Identify the type we can chose for a private copy of the underlying
  /// argument. None means it is not clear yet, nullptr means there is none.
  virtual Optional<Type *> identifyPrivatizableType(Attributor &A) = 0;

  /// Return a privatizable type that encloses both T0 and T1.
  /// TODO: This is merely a stub for now as we should manage a mapping as well.
  Optional<Type *> combineTypes(Optional<Type *> T0, Optional<Type *> T1) {
    if (!T0.hasValue())
      return T1;
    if (!T1.hasValue())
      return T0;
    if (T0 == T1)
      return T0;
    return nullptr;
  }

  Optional<Type *> getPrivatizableType() const override {
    return PrivatizableType;
  }

  const std::string getAsStr() const override {
    return isAssumedPrivatizablePtr() ? "[priv]" : "[no-priv]";
  }

protected:
  Optional<Type *> PrivatizableType;
};

// TODO: Do this for call site arguments (probably also other values) as well.

struct AAPrivatizablePtrArgument final : public AAPrivatizablePtrImpl {
  AAPrivatizablePtrArgument(const IRPosition &IRP, Attributor &A)
      : AAPrivatizablePtrImpl(IRP, A) {}

  /// See AAPrivatizablePtrImpl::identifyPrivatizableType(...)
  Optional<Type *> identifyPrivatizableType(Attributor &A) override {
    // If this is a byval argument and we know all the call sites (so we can
    // rewrite them), there is no need to check them explicitly.
    bool AllCallSitesKnown;
    if (getIRPosition().hasAttr(Attribute::ByVal) &&
        A.checkForAllCallSites([](AbstractCallSite ACS) { return true; }, *this,
                               true, AllCallSitesKnown))
      return getAssociatedValue().getType()->getPointerElementType();

    Optional<Type *> Ty;
    unsigned ArgNo = getIRPosition().getCallSiteArgNo();

    // Make sure the associated call site argument has the same type at all call
    // sites and it is an allocation we know is safe to privatize, for now that
    // means we only allow alloca instructions.
    // TODO: We can additionally analyze the accesses in the callee to  create
    //       the type from that information instead. That is a little more
    //       involved and will be done in a follow up patch.
    auto CallSiteCheck = [&](AbstractCallSite ACS) {
      IRPosition ACSArgPos = IRPosition::callsite_argument(ACS, ArgNo);
      // Check if a coresponding argument was found or if it is one not
      // associated (which can happen for callback calls).
      if (ACSArgPos.getPositionKind() == IRPosition::IRP_INVALID)
        return false;

      // Check that all call sites agree on a type.
      auto &PrivCSArgAA =
          A.getAAFor<AAPrivatizablePtr>(*this, ACSArgPos, DepClassTy::REQUIRED);
      Optional<Type *> CSTy = PrivCSArgAA.getPrivatizableType();

      LLVM_DEBUG({
        dbgs() << "[AAPrivatizablePtr] ACSPos: " << ACSArgPos << ", CSTy: ";
        if (CSTy.hasValue() && CSTy.getValue())
          CSTy.getValue()->print(dbgs());
        else if (CSTy.hasValue())
          dbgs() << "<nullptr>";
        else
          dbgs() << "<none>";
      });

      Ty = combineTypes(Ty, CSTy);

      LLVM_DEBUG({
        dbgs() << " : New Type: ";
        if (Ty.hasValue() && Ty.getValue())
          Ty.getValue()->print(dbgs());
        else if (Ty.hasValue())
          dbgs() << "<nullptr>";
        else
          dbgs() << "<none>";
        dbgs() << "\n";
      });

      return !Ty.hasValue() || Ty.getValue();
    };

    if (!A.checkForAllCallSites(CallSiteCheck, *this, true, AllCallSitesKnown))
      return nullptr;
    return Ty;
  }

  /// See AbstractAttribute::updateImpl(...).
  ChangeStatus updateImpl(Attributor &A) override {
    PrivatizableType = identifyPrivatizableType(A);
    if (!PrivatizableType.hasValue())
      return ChangeStatus::UNCHANGED;
    if (!PrivatizableType.getValue())
      return indicatePessimisticFixpoint();

    // The dependence is optional so we don't give up once we give up on the
    // alignment.
    A.getAAFor<AAAlign>(*this, IRPosition::value(getAssociatedValue()),
                        DepClassTy::OPTIONAL);

    // Avoid arguments with padding for now.
    if (!getIRPosition().hasAttr(Attribute::ByVal) &&
        !ArgumentPromotionPass::isDenselyPacked(PrivatizableType.getValue(),
                                                A.getInfoCache().getDL())) {
      LLVM_DEBUG(dbgs() << "[AAPrivatizablePtr] Padding detected\n");
      return indicatePessimisticFixpoint();
    }

    // Collect the types that will replace the privatizable type in the function
    // signature.
    SmallVector<Type *, 16> ReplacementTypes;
    identifyReplacementTypes(PrivatizableType.getValue(), ReplacementTypes);

    // Verify callee and caller agree on how the promoted argument would be
    // passed.
    Function &Fn = *getIRPosition().getAnchorScope();
    const auto *TTI =
        A.getInfoCache().getAnalysisResultForFunction<TargetIRAnalysis>(Fn);
    if (!TTI) {
      LLVM_DEBUG(dbgs() << "[AAPrivatizablePtr] Missing TTI for function "
                        << Fn.getName() << "\n");
      return indicatePessimisticFixpoint();
    }

    auto CallSiteCheck = [&](AbstractCallSite ACS) {
      CallBase *CB = ACS.getInstruction();
      return TTI->areTypesABICompatible(
          CB->getCaller(), CB->getCalledFunction(), ReplacementTypes);
    };
    bool AllCallSitesKnown;
    if (!A.checkForAllCallSites(CallSiteCheck, *this, true,
                                AllCallSitesKnown)) {
      LLVM_DEBUG(
          dbgs() << "[AAPrivatizablePtr] ABI incompatibility detected for "
                 << Fn.getName() << "\n");
      return indicatePessimisticFixpoint();
    }

    // Register a rewrite of the argument.
    Argument *Arg = getAssociatedArgument();
    if (!A.isValidFunctionSignatureRewrite(*Arg, ReplacementTypes)) {
      LLVM_DEBUG(dbgs() << "[AAPrivatizablePtr] Rewrite not valid\n");
      return indicatePessimisticFixpoint();
    }

    unsigned ArgNo = Arg->getArgNo();

    // Helper to check if for the given call site the associated argument is
    // passed to a callback where the privatization would be different.
    auto IsCompatiblePrivArgOfCallback = [&](CallBase &CB) {
      SmallVector<const Use *, 4> CallbackUses;
      AbstractCallSite::getCallbackUses(CB, CallbackUses);
      for (const Use *U : CallbackUses) {
        AbstractCallSite CBACS(U);
        assert(CBACS && CBACS.isCallbackCall());
        for (Argument &CBArg : CBACS.getCalledFunction()->args()) {
          int CBArgNo = CBACS.getCallArgOperandNo(CBArg);

          LLVM_DEBUG({
            dbgs()
                << "[AAPrivatizablePtr] Argument " << *Arg
                << "check if can be privatized in the context of its parent ("
                << Arg->getParent()->getName()
                << ")\n[AAPrivatizablePtr] because it is an argument in a "
                   "callback ("
                << CBArgNo << "@" << CBACS.getCalledFunction()->getName()
                << ")\n[AAPrivatizablePtr] " << CBArg << " : "
                << CBACS.getCallArgOperand(CBArg) << " vs "
                << CB.getArgOperand(ArgNo) << "\n"
                << "[AAPrivatizablePtr] " << CBArg << " : "
                << CBACS.getCallArgOperandNo(CBArg) << " vs " << ArgNo << "\n";
          });

          if (CBArgNo != int(ArgNo))
            continue;
          const auto &CBArgPrivAA = A.getAAFor<AAPrivatizablePtr>(
              *this, IRPosition::argument(CBArg), DepClassTy::REQUIRED);
          if (CBArgPrivAA.isValidState()) {
            auto CBArgPrivTy = CBArgPrivAA.getPrivatizableType();
            if (!CBArgPrivTy.hasValue())
              continue;
            if (CBArgPrivTy.getValue() == PrivatizableType)
              continue;
          }

          LLVM_DEBUG({
            dbgs() << "[AAPrivatizablePtr] Argument " << *Arg
                   << " cannot be privatized in the context of its parent ("
                   << Arg->getParent()->getName()
                   << ")\n[AAPrivatizablePtr] because it is an argument in a "
                      "callback ("
                   << CBArgNo << "@" << CBACS.getCalledFunction()->getName()
                   << ").\n[AAPrivatizablePtr] for which the argument "
                      "privatization is not compatible.\n";
          });
          return false;
        }
      }
      return true;
    };

    // Helper to check if for the given call site the associated argument is
    // passed to a direct call where the privatization would be different.
    auto IsCompatiblePrivArgOfDirectCS = [&](AbstractCallSite ACS) {
      CallBase *DC = cast<CallBase>(ACS.getInstruction());
      int DCArgNo = ACS.getCallArgOperandNo(ArgNo);
      assert(DCArgNo >= 0 && unsigned(DCArgNo) < DC->arg_size() &&
             "Expected a direct call operand for callback call operand");

      LLVM_DEBUG({
        dbgs() << "[AAPrivatizablePtr] Argument " << *Arg
               << " check if be privatized in the context of its parent ("
               << Arg->getParent()->getName()
               << ")\n[AAPrivatizablePtr] because it is an argument in a "
                  "direct call of ("
               << DCArgNo << "@" << DC->getCalledFunction()->getName()
               << ").\n";
      });

      Function *DCCallee = DC->getCalledFunction();
      if (unsigned(DCArgNo) < DCCallee->arg_size()) {
        const auto &DCArgPrivAA = A.getAAFor<AAPrivatizablePtr>(
            *this, IRPosition::argument(*DCCallee->getArg(DCArgNo)),
            DepClassTy::REQUIRED);
        if (DCArgPrivAA.isValidState()) {
          auto DCArgPrivTy = DCArgPrivAA.getPrivatizableType();
          if (!DCArgPrivTy.hasValue())
            return true;
          if (DCArgPrivTy.getValue() == PrivatizableType)
            return true;
        }
      }

      LLVM_DEBUG({
        dbgs() << "[AAPrivatizablePtr] Argument " << *Arg
               << " cannot be privatized in the context of its parent ("
               << Arg->getParent()->getName()
               << ")\n[AAPrivatizablePtr] because it is an argument in a "
                  "direct call of ("
               << ACS.getInstruction()->getCalledFunction()->getName()
               << ").\n[AAPrivatizablePtr] for which the argument "
                  "privatization is not compatible.\n";
      });
      return false;
    };

    // Helper to check if the associated argument is used at the given abstract
    // call site in a way that is incompatible with the privatization assumed
    // here.
    auto IsCompatiblePrivArgOfOtherCallSite = [&](AbstractCallSite ACS) {
      if (ACS.isDirectCall())
        return IsCompatiblePrivArgOfCallback(*ACS.getInstruction());
      if (ACS.isCallbackCall())
        return IsCompatiblePrivArgOfDirectCS(ACS);
      return false;
    };

    if (!A.checkForAllCallSites(IsCompatiblePrivArgOfOtherCallSite, *this, true,
                                AllCallSitesKnown))
      return indicatePessimisticFixpoint();

    return ChangeStatus::UNCHANGED;
  }

  /// Given a type to private \p PrivType, collect the constituates (which are
  /// used) in \p ReplacementTypes.
  static void
  identifyReplacementTypes(Type *PrivType,
                           SmallVectorImpl<Type *> &ReplacementTypes) {
    // TODO: For now we expand the privatization type to the fullest which can
    //       lead to dead arguments that need to be removed later.
    assert(PrivType && "Expected privatizable type!");

    // Traverse the type, extract constituate types on the outermost level.
    if (auto *PrivStructType = dyn_cast<StructType>(PrivType)) {
      for (unsigned u = 0, e = PrivStructType->getNumElements(); u < e; u++)
        ReplacementTypes.push_back(PrivStructType->getElementType(u));
    } else if (auto *PrivArrayType = dyn_cast<ArrayType>(PrivType)) {
      ReplacementTypes.append(PrivArrayType->getNumElements(),
                              PrivArrayType->getElementType());
    } else {
      ReplacementTypes.push_back(PrivType);
    }
  }

  /// Initialize \p Base according to the type \p PrivType at position \p IP.
  /// The values needed are taken from the arguments of \p F starting at
  /// position \p ArgNo.
  static void createInitialization(Type *PrivType, Value &Base, Function &F,
                                   unsigned ArgNo, Instruction &IP) {
    assert(PrivType && "Expected privatizable type!");

    IRBuilder<NoFolder> IRB(&IP);
    const DataLayout &DL = F.getParent()->getDataLayout();

    // Traverse the type, build GEPs and stores.
    if (auto *PrivStructType = dyn_cast<StructType>(PrivType)) {
      const StructLayout *PrivStructLayout = DL.getStructLayout(PrivStructType);
      for (unsigned u = 0, e = PrivStructType->getNumElements(); u < e; u++) {
        Type *PointeeTy = PrivStructType->getElementType(u)->getPointerTo();
        Value *Ptr =
            constructPointer(PointeeTy, PrivType, &Base,
                             PrivStructLayout->getElementOffset(u), IRB, DL);
        new StoreInst(F.getArg(ArgNo + u), Ptr, &IP);
      }
    } else if (auto *PrivArrayType = dyn_cast<ArrayType>(PrivType)) {
      Type *PointeeTy = PrivArrayType->getElementType();
      Type *PointeePtrTy = PointeeTy->getPointerTo();
      uint64_t PointeeTySize = DL.getTypeStoreSize(PointeeTy);
      for (unsigned u = 0, e = PrivArrayType->getNumElements(); u < e; u++) {
        Value *Ptr = constructPointer(PointeePtrTy, PrivType, &Base,
                                      u * PointeeTySize, IRB, DL);
        new StoreInst(F.getArg(ArgNo + u), Ptr, &IP);
      }
    } else {
      new StoreInst(F.getArg(ArgNo), &Base, &IP);
    }
  }

  /// Extract values from \p Base according to the type \p PrivType at the
  /// call position \p ACS. The values are appended to \p ReplacementValues.
  void createReplacementValues(Align Alignment, Type *PrivType,
                               AbstractCallSite ACS, Value *Base,
                               SmallVectorImpl<Value *> &ReplacementValues) {
    assert(Base && "Expected base value!");
    assert(PrivType && "Expected privatizable type!");
    Instruction *IP = ACS.getInstruction();

    IRBuilder<NoFolder> IRB(IP);
    const DataLayout &DL = IP->getModule()->getDataLayout();

    if (Base->getType()->getPointerElementType() != PrivType)
      Base = BitCastInst::CreateBitOrPointerCast(Base, PrivType->getPointerTo(),
                                                 "", ACS.getInstruction());

    // Traverse the type, build GEPs and loads.
    if (auto *PrivStructType = dyn_cast<StructType>(PrivType)) {
      const StructLayout *PrivStructLayout = DL.getStructLayout(PrivStructType);
      for (unsigned u = 0, e = PrivStructType->getNumElements(); u < e; u++) {
        Type *PointeeTy = PrivStructType->getElementType(u);
        Value *Ptr =
            constructPointer(PointeeTy->getPointerTo(), PrivType, Base,
                             PrivStructLayout->getElementOffset(u), IRB, DL);
        LoadInst *L = new LoadInst(PointeeTy, Ptr, "", IP);
        L->setAlignment(Alignment);
        ReplacementValues.push_back(L);
      }
    } else if (auto *PrivArrayType = dyn_cast<ArrayType>(PrivType)) {
      Type *PointeeTy = PrivArrayType->getElementType();
      uint64_t PointeeTySize = DL.getTypeStoreSize(PointeeTy);
      Type *PointeePtrTy = PointeeTy->getPointerTo();
      for (unsigned u = 0, e = PrivArrayType->getNumElements(); u < e; u++) {
        Value *Ptr = constructPointer(PointeePtrTy, PrivType, Base,
                                      u * PointeeTySize, IRB, DL);
        LoadInst *L = new LoadInst(PointeeTy, Ptr, "", IP);
        L->setAlignment(Alignment);
        ReplacementValues.push_back(L);
      }
    } else {
      LoadInst *L = new LoadInst(PrivType, Base, "", IP);
      L->setAlignment(Alignment);
      ReplacementValues.push_back(L);
    }
  }

  /// See AbstractAttribute::manifest(...)
  ChangeStatus manifest(Attributor &A) override {
    if (!PrivatizableType.hasValue())
      return ChangeStatus::UNCHANGED;
    assert(PrivatizableType.getValue() && "Expected privatizable type!");

    // Collect all tail calls in the function as we cannot allow new allocas to
    // escape into tail recursion.
    // TODO: Be smarter about new allocas escaping into tail calls.
    SmallVector<CallInst *, 16> TailCalls;
    bool UsedAssumedInformation = false;
    if (!A.checkForAllInstructions(
            [&](Instruction &I) {
              CallInst &CI = cast<CallInst>(I);
              if (CI.isTailCall())
                TailCalls.push_back(&CI);
              return true;
            },
            *this, {Instruction::Call}, UsedAssumedInformation))
      return ChangeStatus::UNCHANGED;

    Argument *Arg = getAssociatedArgument();
    // Query AAAlign attribute for alignment of associated argument to
    // determine the best alignment of loads.
    const auto &AlignAA =
        A.getAAFor<AAAlign>(*this, IRPosition::value(*Arg), DepClassTy::NONE);

    // Callback to repair the associated function. A new alloca is placed at the
    // beginning and initialized with the values passed through arguments. The
    // new alloca replaces the use of the old pointer argument.
    Attributor::ArgumentReplacementInfo::CalleeRepairCBTy FnRepairCB =
        [=](const Attributor::ArgumentReplacementInfo &ARI,
            Function &ReplacementFn, Function::arg_iterator ArgIt) {
          BasicBlock &EntryBB = ReplacementFn.getEntryBlock();
          Instruction *IP = &*EntryBB.getFirstInsertionPt();
          Instruction *AI = new AllocaInst(PrivatizableType.getValue(), 0,
                                           Arg->getName() + ".priv", IP);
          createInitialization(PrivatizableType.getValue(), *AI, ReplacementFn,
                               ArgIt->getArgNo(), *IP);

          if (AI->getType() != Arg->getType())
            AI =
                BitCastInst::CreateBitOrPointerCast(AI, Arg->getType(), "", IP);
          Arg->replaceAllUsesWith(AI);

          for (CallInst *CI : TailCalls)
            CI->setTailCall(false);
        };

    // Callback to repair a call site of the associated function. The elements
    // of the privatizable type are loaded prior to the call and passed to the
    // new function version.
    Attributor::ArgumentReplacementInfo::ACSRepairCBTy ACSRepairCB =
        [=, &AlignAA](const Attributor::ArgumentReplacementInfo &ARI,
                      AbstractCallSite ACS,
                      SmallVectorImpl<Value *> &NewArgOperands) {
          // When no alignment is specified for the load instruction,
          // natural alignment is assumed.
          createReplacementValues(
              assumeAligned(AlignAA.getAssumedAlign()),
              PrivatizableType.getValue(), ACS,
              ACS.getCallArgOperand(ARI.getReplacedArg().getArgNo()),
              NewArgOperands);
        };

    // Collect the types that will replace the privatizable type in the function
    // signature.
    SmallVector<Type *, 16> ReplacementTypes;
    identifyReplacementTypes(PrivatizableType.getValue(), ReplacementTypes);

    // Register a rewrite of the argument.
    if (A.registerFunctionSignatureRewrite(*Arg, ReplacementTypes,
                                           std::move(FnRepairCB),
                                           std::move(ACSRepairCB)))
      return ChangeStatus::CHANGED;
    return ChangeStatus::UNCHANGED;
  }

  /// See AbstractAttribute::trackStatistics()
  void trackStatistics() const override {
    STATS_DECLTRACK_ARG_ATTR(privatizable_ptr);
  }
};

struct AAPrivatizablePtrFloating : public AAPrivatizablePtrImpl {
  AAPrivatizablePtrFloating(const IRPosition &IRP, Attributor &A)
      : AAPrivatizablePtrImpl(IRP, A) {}

  /// See AbstractAttribute::initialize(...).
  virtual void initialize(Attributor &A) override {
    // TODO: We can privatize more than arguments.
    indicatePessimisticFixpoint();
  }

  ChangeStatus updateImpl(Attributor &A) override {
    llvm_unreachable("AAPrivatizablePtr(Floating|Returned|CallSiteReturned)::"
                     "updateImpl will not be called");
  }

  /// See AAPrivatizablePtrImpl::identifyPrivatizableType(...)
  Optional<Type *> identifyPrivatizableType(Attributor &A) override {
    Value *Obj = getUnderlyingObject(&getAssociatedValue());
    if (!Obj) {
      LLVM_DEBUG(dbgs() << "[AAPrivatizablePtr] No underlying object found!\n");
      return nullptr;
    }

    if (auto *AI = dyn_cast<AllocaInst>(Obj))
      if (auto *CI = dyn_cast<ConstantInt>(AI->getArraySize()))
        if (CI->isOne())
          return Obj->getType()->getPointerElementType();
    if (auto *Arg = dyn_cast<Argument>(Obj)) {
      auto &PrivArgAA = A.getAAFor<AAPrivatizablePtr>(
          *this, IRPosition::argument(*Arg), DepClassTy::REQUIRED);
      if (PrivArgAA.isAssumedPrivatizablePtr())
        return Obj->getType()->getPointerElementType();
    }

    LLVM_DEBUG(dbgs() << "[AAPrivatizablePtr] Underlying object neither valid "
                         "alloca nor privatizable argument: "
                      << *Obj << "!\n");
    return nullptr;
  }

  /// See AbstractAttribute::trackStatistics()
  void trackStatistics() const override {
    STATS_DECLTRACK_FLOATING_ATTR(privatizable_ptr);
  }
};

struct AAPrivatizablePtrCallSiteArgument final
    : public AAPrivatizablePtrFloating {
  AAPrivatizablePtrCallSiteArgument(const IRPosition &IRP, Attributor &A)
      : AAPrivatizablePtrFloating(IRP, A) {}

  /// See AbstractAttribute::initialize(...).
  void initialize(Attributor &A) override {
    if (getIRPosition().hasAttr(Attribute::ByVal))
      indicateOptimisticFixpoint();
  }

  /// See AbstractAttribute::updateImpl(...).
  ChangeStatus updateImpl(Attributor &A) override {
    PrivatizableType = identifyPrivatizableType(A);
    if (!PrivatizableType.hasValue())
      return ChangeStatus::UNCHANGED;
    if (!PrivatizableType.getValue())
      return indicatePessimisticFixpoint();

    const IRPosition &IRP = getIRPosition();
    auto &NoCaptureAA =
        A.getAAFor<AANoCapture>(*this, IRP, DepClassTy::REQUIRED);
    if (!NoCaptureAA.isAssumedNoCapture()) {
      LLVM_DEBUG(dbgs() << "[AAPrivatizablePtr] pointer might be captured!\n");
      return indicatePessimisticFixpoint();
    }

    auto &NoAliasAA = A.getAAFor<AANoAlias>(*this, IRP, DepClassTy::REQUIRED);
    if (!NoAliasAA.isAssumedNoAlias()) {
      LLVM_DEBUG(dbgs() << "[AAPrivatizablePtr] pointer might alias!\n");
      return indicatePessimisticFixpoint();
    }

    const auto &MemBehaviorAA =
        A.getAAFor<AAMemoryBehavior>(*this, IRP, DepClassTy::REQUIRED);
    if (!MemBehaviorAA.isAssumedReadOnly()) {
      LLVM_DEBUG(dbgs() << "[AAPrivatizablePtr] pointer is written!\n");
      return indicatePessimisticFixpoint();
    }

    return ChangeStatus::UNCHANGED;
  }

  /// See AbstractAttribute::trackStatistics()
  void trackStatistics() const override {
    STATS_DECLTRACK_CSARG_ATTR(privatizable_ptr);
  }
};

struct AAPrivatizablePtrCallSiteReturned final
    : public AAPrivatizablePtrFloating {
  AAPrivatizablePtrCallSiteReturned(const IRPosition &IRP, Attributor &A)
      : AAPrivatizablePtrFloating(IRP, A) {}

  /// See AbstractAttribute::initialize(...).
  void initialize(Attributor &A) override {
    // TODO: We can privatize more than arguments.
    indicatePessimisticFixpoint();
  }

  /// See AbstractAttribute::trackStatistics()
  void trackStatistics() const override {
    STATS_DECLTRACK_CSRET_ATTR(privatizable_ptr);
  }
};

struct AAPrivatizablePtrReturned final : public AAPrivatizablePtrFloating {
  AAPrivatizablePtrReturned(const IRPosition &IRP, Attributor &A)
      : AAPrivatizablePtrFloating(IRP, A) {}

  /// See AbstractAttribute::initialize(...).
  void initialize(Attributor &A) override {
    // TODO: We can privatize more than arguments.
    indicatePessimisticFixpoint();
  }

  /// See AbstractAttribute::trackStatistics()
  void trackStatistics() const override {
    STATS_DECLTRACK_FNRET_ATTR(privatizable_ptr);
  }
};

/// -------------------- Memory Behavior Attributes ----------------------------
/// Includes read-none, read-only, and write-only.
/// ----------------------------------------------------------------------------
struct AAMemoryBehaviorImpl : public AAMemoryBehavior {
  AAMemoryBehaviorImpl(const IRPosition &IRP, Attributor &A)
      : AAMemoryBehavior(IRP, A) {}

  /// See AbstractAttribute::initialize(...).
  void initialize(Attributor &A) override {
    intersectAssumedBits(BEST_STATE);
    getKnownStateFromValue(getIRPosition(), getState());
    AAMemoryBehavior::initialize(A);
  }

  /// Return the memory behavior information encoded in the IR for \p IRP.
  static void getKnownStateFromValue(const IRPosition &IRP,
                                     BitIntegerState &State,
                                     bool IgnoreSubsumingPositions = false) {
    SmallVector<Attribute, 2> Attrs;
    IRP.getAttrs(AttrKinds, Attrs, IgnoreSubsumingPositions);
    for (const Attribute &Attr : Attrs) {
      switch (Attr.getKindAsEnum()) {
      case Attribute::ReadNone:
        State.addKnownBits(NO_ACCESSES);
        break;
      case Attribute::ReadOnly:
        State.addKnownBits(NO_WRITES);
        break;
      case Attribute::WriteOnly:
        State.addKnownBits(NO_READS);
        break;
      default:
        llvm_unreachable("Unexpected attribute!");
      }
    }

    if (auto *I = dyn_cast<Instruction>(&IRP.getAnchorValue())) {
      if (!I->mayReadFromMemory())
        State.addKnownBits(NO_READS);
      if (!I->mayWriteToMemory())
        State.addKnownBits(NO_WRITES);
    }
  }

  /// See AbstractAttribute::getDeducedAttributes(...).
  void getDeducedAttributes(LLVMContext &Ctx,
                            SmallVectorImpl<Attribute> &Attrs) const override {
    assert(Attrs.size() == 0);
    if (isAssumedReadNone())
      Attrs.push_back(Attribute::get(Ctx, Attribute::ReadNone));
    else if (isAssumedReadOnly())
      Attrs.push_back(Attribute::get(Ctx, Attribute::ReadOnly));
    else if (isAssumedWriteOnly())
      Attrs.push_back(Attribute::get(Ctx, Attribute::WriteOnly));
    assert(Attrs.size() <= 1);
  }

  /// See AbstractAttribute::manifest(...).
  ChangeStatus manifest(Attributor &A) override {
    if (hasAttr(Attribute::ReadNone, /* IgnoreSubsumingPositions */ true))
      return ChangeStatus::UNCHANGED;

    const IRPosition &IRP = getIRPosition();

    // Check if we would improve the existing attributes first.
    SmallVector<Attribute, 4> DeducedAttrs;
    getDeducedAttributes(IRP.getAnchorValue().getContext(), DeducedAttrs);
    if (llvm::all_of(DeducedAttrs, [&](const Attribute &Attr) {
          return IRP.hasAttr(Attr.getKindAsEnum(),
                             /* IgnoreSubsumingPositions */ true);
        }))
      return ChangeStatus::UNCHANGED;

    // Clear existing attributes.
    IRP.removeAttrs(AttrKinds);

    // Use the generic manifest method.
    return IRAttribute::manifest(A);
  }

  /// See AbstractState::getAsStr().
  const std::string getAsStr() const override {
    if (isAssumedReadNone())
      return "readnone";
    if (isAssumedReadOnly())
      return "readonly";
    if (isAssumedWriteOnly())
      return "writeonly";
    return "may-read/write";
  }

  /// The set of IR attributes AAMemoryBehavior deals with.
  static const Attribute::AttrKind AttrKinds[3];
};

const Attribute::AttrKind AAMemoryBehaviorImpl::AttrKinds[] = {
    Attribute::ReadNone, Attribute::ReadOnly, Attribute::WriteOnly};

/// Memory behavior attribute for a floating value.
struct AAMemoryBehaviorFloating : AAMemoryBehaviorImpl {
  AAMemoryBehaviorFloating(const IRPosition &IRP, Attributor &A)
      : AAMemoryBehaviorImpl(IRP, A) {}

  /// See AbstractAttribute::updateImpl(...).
  ChangeStatus updateImpl(Attributor &A) override;

  /// See AbstractAttribute::trackStatistics()
  void trackStatistics() const override {
    if (isAssumedReadNone())
      STATS_DECLTRACK_FLOATING_ATTR(readnone)
    else if (isAssumedReadOnly())
      STATS_DECLTRACK_FLOATING_ATTR(readonly)
    else if (isAssumedWriteOnly())
      STATS_DECLTRACK_FLOATING_ATTR(writeonly)
  }

private:
  /// Return true if users of \p UserI might access the underlying
  /// variable/location described by \p U and should therefore be analyzed.
  bool followUsersOfUseIn(Attributor &A, const Use &U,
                          const Instruction *UserI);

  /// Update the state according to the effect of use \p U in \p UserI.
  void analyzeUseIn(Attributor &A, const Use &U, const Instruction *UserI);
};

/// Memory behavior attribute for function argument.
struct AAMemoryBehaviorArgument : AAMemoryBehaviorFloating {
  AAMemoryBehaviorArgument(const IRPosition &IRP, Attributor &A)
      : AAMemoryBehaviorFloating(IRP, A) {}

  /// See AbstractAttribute::initialize(...).
  void initialize(Attributor &A) override {
    intersectAssumedBits(BEST_STATE);
    const IRPosition &IRP = getIRPosition();
    // TODO: Make IgnoreSubsumingPositions a property of an IRAttribute so we
    // can query it when we use has/getAttr. That would allow us to reuse the
    // initialize of the base class here.
    bool HasByVal =
        IRP.hasAttr({Attribute::ByVal}, /* IgnoreSubsumingPositions */ true);
    getKnownStateFromValue(IRP, getState(),
                           /* IgnoreSubsumingPositions */ HasByVal);

    // Initialize the use vector with all direct uses of the associated value.
    Argument *Arg = getAssociatedArgument();
    if (!Arg || !A.isFunctionIPOAmendable(*(Arg->getParent())))
      indicatePessimisticFixpoint();
  }

  ChangeStatus manifest(Attributor &A) override {
    // TODO: Pointer arguments are not supported on vectors of pointers yet.
    if (!getAssociatedValue().getType()->isPointerTy())
      return ChangeStatus::UNCHANGED;

    // TODO: From readattrs.ll: "inalloca parameters are always
    //                           considered written"
    if (hasAttr({Attribute::InAlloca, Attribute::Preallocated})) {
      removeKnownBits(NO_WRITES);
      removeAssumedBits(NO_WRITES);
    }
    return AAMemoryBehaviorFloating::manifest(A);
  }

  /// See AbstractAttribute::trackStatistics()
  void trackStatistics() const override {
    if (isAssumedReadNone())
      STATS_DECLTRACK_ARG_ATTR(readnone)
    else if (isAssumedReadOnly())
      STATS_DECLTRACK_ARG_ATTR(readonly)
    else if (isAssumedWriteOnly())
      STATS_DECLTRACK_ARG_ATTR(writeonly)
  }
};

struct AAMemoryBehaviorCallSiteArgument final : AAMemoryBehaviorArgument {
  AAMemoryBehaviorCallSiteArgument(const IRPosition &IRP, Attributor &A)
      : AAMemoryBehaviorArgument(IRP, A) {}

  /// See AbstractAttribute::initialize(...).
  void initialize(Attributor &A) override {
    // If we don't have an associated attribute this is either a variadic call
    // or an indirect call, either way, nothing to do here.
    Argument *Arg = getAssociatedArgument();
    if (!Arg) {
      indicatePessimisticFixpoint();
      return;
    }
    if (Arg->hasByValAttr()) {
      addKnownBits(NO_WRITES);
      removeKnownBits(NO_READS);
      removeAssumedBits(NO_READS);
    }
    AAMemoryBehaviorArgument::initialize(A);
    if (getAssociatedFunction()->isDeclaration())
      indicatePessimisticFixpoint();
  }

  /// See AbstractAttribute::updateImpl(...).
  ChangeStatus updateImpl(Attributor &A) override {
    // TODO: Once we have call site specific value information we can provide
    //       call site specific liveness liveness information and then it makes
    //       sense to specialize attributes for call sites arguments instead of
    //       redirecting requests to the callee argument.
    Argument *Arg = getAssociatedArgument();
    const IRPosition &ArgPos = IRPosition::argument(*Arg);
    auto &ArgAA =
        A.getAAFor<AAMemoryBehavior>(*this, ArgPos, DepClassTy::REQUIRED);
    return clampStateAndIndicateChange(getState(), ArgAA.getState());
  }

  /// See AbstractAttribute::trackStatistics()
  void trackStatistics() const override {
    if (isAssumedReadNone())
      STATS_DECLTRACK_CSARG_ATTR(readnone)
    else if (isAssumedReadOnly())
      STATS_DECLTRACK_CSARG_ATTR(readonly)
    else if (isAssumedWriteOnly())
      STATS_DECLTRACK_CSARG_ATTR(writeonly)
  }
};

/// Memory behavior attribute for a call site return position.
struct AAMemoryBehaviorCallSiteReturned final : AAMemoryBehaviorFloating {
  AAMemoryBehaviorCallSiteReturned(const IRPosition &IRP, Attributor &A)
      : AAMemoryBehaviorFloating(IRP, A) {}

  /// See AbstractAttribute::initialize(...).
  void initialize(Attributor &A) override {
    AAMemoryBehaviorImpl::initialize(A);
    Function *F = getAssociatedFunction();
    if (!F || F->isDeclaration())
      indicatePessimisticFixpoint();
  }

  /// See AbstractAttribute::manifest(...).
  ChangeStatus manifest(Attributor &A) override {
    // We do not annotate returned values.
    return ChangeStatus::UNCHANGED;
  }

  /// See AbstractAttribute::trackStatistics()
  void trackStatistics() const override {}
};

/// An AA to represent the memory behavior function attributes.
struct AAMemoryBehaviorFunction final : public AAMemoryBehaviorImpl {
  AAMemoryBehaviorFunction(const IRPosition &IRP, Attributor &A)
      : AAMemoryBehaviorImpl(IRP, A) {}

  /// See AbstractAttribute::updateImpl(Attributor &A).
  virtual ChangeStatus updateImpl(Attributor &A) override;

  /// See AbstractAttribute::manifest(...).
  ChangeStatus manifest(Attributor &A) override {
    Function &F = cast<Function>(getAnchorValue());
    if (isAssumedReadNone()) {
      F.removeFnAttr(Attribute::ArgMemOnly);
      F.removeFnAttr(Attribute::InaccessibleMemOnly);
      F.removeFnAttr(Attribute::InaccessibleMemOrArgMemOnly);
    }
    return AAMemoryBehaviorImpl::manifest(A);
  }

  /// See AbstractAttribute::trackStatistics()
  void trackStatistics() const override {
    if (isAssumedReadNone())
      STATS_DECLTRACK_FN_ATTR(readnone)
    else if (isAssumedReadOnly())
      STATS_DECLTRACK_FN_ATTR(readonly)
    else if (isAssumedWriteOnly())
      STATS_DECLTRACK_FN_ATTR(writeonly)
  }
};

/// AAMemoryBehavior attribute for call sites.
struct AAMemoryBehaviorCallSite final : AAMemoryBehaviorImpl {
  AAMemoryBehaviorCallSite(const IRPosition &IRP, Attributor &A)
      : AAMemoryBehaviorImpl(IRP, A) {}

  /// See AbstractAttribute::initialize(...).
  void initialize(Attributor &A) override {
    AAMemoryBehaviorImpl::initialize(A);
    Function *F = getAssociatedFunction();
    if (!F || F->isDeclaration())
      indicatePessimisticFixpoint();
  }

  /// See AbstractAttribute::updateImpl(...).
  ChangeStatus updateImpl(Attributor &A) override {
    // TODO: Once we have call site specific value information we can provide
    //       call site specific liveness liveness information and then it makes
    //       sense to specialize attributes for call sites arguments instead of
    //       redirecting requests to the callee argument.
    Function *F = getAssociatedFunction();
    const IRPosition &FnPos = IRPosition::function(*F);
    auto &FnAA =
        A.getAAFor<AAMemoryBehavior>(*this, FnPos, DepClassTy::REQUIRED);
    return clampStateAndIndicateChange(getState(), FnAA.getState());
  }

  /// See AbstractAttribute::trackStatistics()
  void trackStatistics() const override {
    if (isAssumedReadNone())
      STATS_DECLTRACK_CS_ATTR(readnone)
    else if (isAssumedReadOnly())
      STATS_DECLTRACK_CS_ATTR(readonly)
    else if (isAssumedWriteOnly())
      STATS_DECLTRACK_CS_ATTR(writeonly)
  }
};

ChangeStatus AAMemoryBehaviorFunction::updateImpl(Attributor &A) {

  // The current assumed state used to determine a change.
  auto AssumedState = getAssumed();

  auto CheckRWInst = [&](Instruction &I) {
    // If the instruction has an own memory behavior state, use it to restrict
    // the local state. No further analysis is required as the other memory
    // state is as optimistic as it gets.
    if (const auto *CB = dyn_cast<CallBase>(&I)) {
      const auto &MemBehaviorAA = A.getAAFor<AAMemoryBehavior>(
          *this, IRPosition::callsite_function(*CB), DepClassTy::REQUIRED);
      intersectAssumedBits(MemBehaviorAA.getAssumed());
      return !isAtFixpoint();
    }

    // Remove access kind modifiers if necessary.
    if (I.mayReadFromMemory())
      removeAssumedBits(NO_READS);
    if (I.mayWriteToMemory())
      removeAssumedBits(NO_WRITES);
    return !isAtFixpoint();
  };

  bool UsedAssumedInformation = false;
  if (!A.checkForAllReadWriteInstructions(CheckRWInst, *this,
                                          UsedAssumedInformation))
    return indicatePessimisticFixpoint();

  return (AssumedState != getAssumed()) ? ChangeStatus::CHANGED
                                        : ChangeStatus::UNCHANGED;
}

ChangeStatus AAMemoryBehaviorFloating::updateImpl(Attributor &A) {

  const IRPosition &IRP = getIRPosition();
  const IRPosition &FnPos = IRPosition::function_scope(IRP);
  AAMemoryBehavior::StateType &S = getState();

  // First, check the function scope. We take the known information and we avoid
  // work if the assumed information implies the current assumed information for
  // this attribute. This is a valid for all but byval arguments.
  Argument *Arg = IRP.getAssociatedArgument();
  AAMemoryBehavior::base_t FnMemAssumedState =
      AAMemoryBehavior::StateType::getWorstState();
  if (!Arg || !Arg->hasByValAttr()) {
    const auto &FnMemAA =
        A.getAAFor<AAMemoryBehavior>(*this, FnPos, DepClassTy::OPTIONAL);
    FnMemAssumedState = FnMemAA.getAssumed();
    S.addKnownBits(FnMemAA.getKnown());
    if ((S.getAssumed() & FnMemAA.getAssumed()) == S.getAssumed())
      return ChangeStatus::UNCHANGED;
  }

  // The current assumed state used to determine a change.
  auto AssumedState = S.getAssumed();

  // Make sure the value is not captured (except through "return"), if
  // it is, any information derived would be irrelevant anyway as we cannot
  // check the potential aliases introduced by the capture. However, no need
  // to fall back to anythign less optimistic than the function state.
  const auto &ArgNoCaptureAA =
      A.getAAFor<AANoCapture>(*this, IRP, DepClassTy::OPTIONAL);
  if (!ArgNoCaptureAA.isAssumedNoCaptureMaybeReturned()) {
    S.intersectAssumedBits(FnMemAssumedState);
    return (AssumedState != getAssumed()) ? ChangeStatus::CHANGED
                                          : ChangeStatus::UNCHANGED;
  }

<<<<<<< HEAD
  // The current assumed state used to determine a change.
  auto AssumedState = S.getAssumed();

  // Liveness information to exclude dead users.
  // TODO: Take the FnPos once we have call site specific liveness information.
  const auto &LivenessAA = A.getAAFor<AAIsDead>(
      *this, IRPosition::function(*IRP.getAssociatedFunction()),
      DepClassTy::NONE);

=======
>>>>>>> 2ab1d525
  // Visit and expand uses until all are analyzed or a fixpoint is reached.
  auto UsePred = [&](const Use &U, bool &Follow) -> bool {
    Instruction *UserI = cast<Instruction>(U.getUser());
    LLVM_DEBUG(dbgs() << "[AAMemoryBehavior] Use: " << *U << " in " << *UserI
                      << " \n");

    // Droppable users, e.g., llvm::assume does not actually perform any action.
    if (UserI->isDroppable())
      return true;

    // Check if the users of UserI should also be visited.
    Follow = followUsersOfUseIn(A, U, UserI);

    // If UserI might touch memory we analyze the use in detail.
    if (UserI->mayReadOrWriteMemory())
      analyzeUseIn(A, U, UserI);

    return !isAtFixpoint();
  };

  if (!A.checkForAllUses(UsePred, *this, getAssociatedValue()))
    return indicatePessimisticFixpoint();

  return (AssumedState != getAssumed()) ? ChangeStatus::CHANGED
                                        : ChangeStatus::UNCHANGED;
}

bool AAMemoryBehaviorFloating::followUsersOfUseIn(Attributor &A, const Use &U,
                                                  const Instruction *UserI) {
  // The loaded value is unrelated to the pointer argument, no need to
  // follow the users of the load.
  if (isa<LoadInst>(UserI))
    return false;

  // By default we follow all uses assuming UserI might leak information on U,
  // we have special handling for call sites operands though.
  const auto *CB = dyn_cast<CallBase>(UserI);
  if (!CB || !CB->isArgOperand(&U))
    return true;

  // If the use is a call argument known not to be captured, the users of
  // the call do not need to be visited because they have to be unrelated to
  // the input. Note that this check is not trivial even though we disallow
  // general capturing of the underlying argument. The reason is that the
  // call might the argument "through return", which we allow and for which we
  // need to check call users.
  if (U.get()->getType()->isPointerTy()) {
    unsigned ArgNo = CB->getArgOperandNo(&U);
    const auto &ArgNoCaptureAA = A.getAAFor<AANoCapture>(
        *this, IRPosition::callsite_argument(*CB, ArgNo), DepClassTy::OPTIONAL);
    return !ArgNoCaptureAA.isAssumedNoCapture();
  }

  return true;
}

void AAMemoryBehaviorFloating::analyzeUseIn(Attributor &A, const Use &U,
                                            const Instruction *UserI) {
  assert(UserI->mayReadOrWriteMemory());

  switch (UserI->getOpcode()) {
  default:
    // TODO: Handle all atomics and other side-effect operations we know of.
    break;
  case Instruction::Load:
    // Loads cause the NO_READS property to disappear.
    removeAssumedBits(NO_READS);
    return;

  case Instruction::Store:
    // Stores cause the NO_WRITES property to disappear if the use is the
    // pointer operand. Note that while capturing was taken care of somewhere
    // else we need to deal with stores of the value that is not looked through.
    if (cast<StoreInst>(UserI)->getPointerOperand() == U.get())
      removeAssumedBits(NO_WRITES);
    else
      indicatePessimisticFixpoint();
    return;

  case Instruction::Call:
  case Instruction::CallBr:
  case Instruction::Invoke: {
    // For call sites we look at the argument memory behavior attribute (this
    // could be recursive!) in order to restrict our own state.
    const auto *CB = cast<CallBase>(UserI);

    // Give up on operand bundles.
    if (CB->isBundleOperand(&U)) {
      indicatePessimisticFixpoint();
      return;
    }

    // Calling a function does read the function pointer, maybe write it if the
    // function is self-modifying.
    if (CB->isCallee(&U)) {
      removeAssumedBits(NO_READS);
      break;
    }

    // Adjust the possible access behavior based on the information on the
    // argument.
    IRPosition Pos;
    if (U.get()->getType()->isPointerTy())
      Pos = IRPosition::callsite_argument(*CB, CB->getArgOperandNo(&U));
    else
      Pos = IRPosition::callsite_function(*CB);
    const auto &MemBehaviorAA =
        A.getAAFor<AAMemoryBehavior>(*this, Pos, DepClassTy::OPTIONAL);
    // "assumed" has at most the same bits as the MemBehaviorAA assumed
    // and at least "known".
    intersectAssumedBits(MemBehaviorAA.getAssumed());
    return;
  }
  };

  // Generally, look at the "may-properties" and adjust the assumed state if we
  // did not trigger special handling before.
  if (UserI->mayReadFromMemory())
    removeAssumedBits(NO_READS);
  if (UserI->mayWriteToMemory())
    removeAssumedBits(NO_WRITES);
}
} // namespace

/// -------------------- Memory Locations Attributes ---------------------------
/// Includes read-none, argmemonly, inaccessiblememonly,
/// inaccessiblememorargmemonly
/// ----------------------------------------------------------------------------

std::string AAMemoryLocation::getMemoryLocationsAsStr(
    AAMemoryLocation::MemoryLocationsKind MLK) {
  if (0 == (MLK & AAMemoryLocation::NO_LOCATIONS))
    return "all memory";
  if (MLK == AAMemoryLocation::NO_LOCATIONS)
    return "no memory";
  std::string S = "memory:";
  if (0 == (MLK & AAMemoryLocation::NO_LOCAL_MEM))
    S += "stack,";
  if (0 == (MLK & AAMemoryLocation::NO_CONST_MEM))
    S += "constant,";
  if (0 == (MLK & AAMemoryLocation::NO_GLOBAL_INTERNAL_MEM))
    S += "internal global,";
  if (0 == (MLK & AAMemoryLocation::NO_GLOBAL_EXTERNAL_MEM))
    S += "external global,";
  if (0 == (MLK & AAMemoryLocation::NO_ARGUMENT_MEM))
    S += "argument,";
  if (0 == (MLK & AAMemoryLocation::NO_INACCESSIBLE_MEM))
    S += "inaccessible,";
  if (0 == (MLK & AAMemoryLocation::NO_MALLOCED_MEM))
    S += "malloced,";
  if (0 == (MLK & AAMemoryLocation::NO_UNKOWN_MEM))
    S += "unknown,";
  S.pop_back();
  return S;
}

namespace {
struct AAMemoryLocationImpl : public AAMemoryLocation {

  AAMemoryLocationImpl(const IRPosition &IRP, Attributor &A)
      : AAMemoryLocation(IRP, A), Allocator(A.Allocator) {
    for (unsigned u = 0; u < llvm::CTLog2<VALID_STATE>(); ++u)
      AccessKind2Accesses[u] = nullptr;
  }

  ~AAMemoryLocationImpl() {
    // The AccessSets are allocated via a BumpPtrAllocator, we call
    // the destructor manually.
    for (unsigned u = 0; u < llvm::CTLog2<VALID_STATE>(); ++u)
      if (AccessKind2Accesses[u])
        AccessKind2Accesses[u]->~AccessSet();
  }

  /// See AbstractAttribute::initialize(...).
  void initialize(Attributor &A) override {
    intersectAssumedBits(BEST_STATE);
    getKnownStateFromValue(A, getIRPosition(), getState());
    AAMemoryLocation::initialize(A);
  }

  /// Return the memory behavior information encoded in the IR for \p IRP.
  static void getKnownStateFromValue(Attributor &A, const IRPosition &IRP,
                                     BitIntegerState &State,
                                     bool IgnoreSubsumingPositions = false) {
    // For internal functions we ignore `argmemonly` and
    // `inaccessiblememorargmemonly` as we might break it via interprocedural
    // constant propagation. It is unclear if this is the best way but it is
    // unlikely this will cause real performance problems. If we are deriving
    // attributes for the anchor function we even remove the attribute in
    // addition to ignoring it.
    bool UseArgMemOnly = true;
    Function *AnchorFn = IRP.getAnchorScope();
    if (AnchorFn && A.isRunOn(*AnchorFn))
      UseArgMemOnly = !AnchorFn->hasLocalLinkage();

    SmallVector<Attribute, 2> Attrs;
    IRP.getAttrs(AttrKinds, Attrs, IgnoreSubsumingPositions);
    for (const Attribute &Attr : Attrs) {
      switch (Attr.getKindAsEnum()) {
      case Attribute::ReadNone:
        State.addKnownBits(NO_LOCAL_MEM | NO_CONST_MEM);
        break;
      case Attribute::InaccessibleMemOnly:
        State.addKnownBits(inverseLocation(NO_INACCESSIBLE_MEM, true, true));
        break;
      case Attribute::ArgMemOnly:
        if (UseArgMemOnly)
          State.addKnownBits(inverseLocation(NO_ARGUMENT_MEM, true, true));
        else
          IRP.removeAttrs({Attribute::ArgMemOnly});
        break;
      case Attribute::InaccessibleMemOrArgMemOnly:
        if (UseArgMemOnly)
          State.addKnownBits(inverseLocation(
              NO_INACCESSIBLE_MEM | NO_ARGUMENT_MEM, true, true));
        else
          IRP.removeAttrs({Attribute::InaccessibleMemOrArgMemOnly});
        break;
      default:
        llvm_unreachable("Unexpected attribute!");
      }
    }
  }

  /// See AbstractAttribute::getDeducedAttributes(...).
  void getDeducedAttributes(LLVMContext &Ctx,
                            SmallVectorImpl<Attribute> &Attrs) const override {
    assert(Attrs.size() == 0);
    if (isAssumedReadNone()) {
      Attrs.push_back(Attribute::get(Ctx, Attribute::ReadNone));
    } else if (getIRPosition().getPositionKind() == IRPosition::IRP_FUNCTION) {
      if (isAssumedInaccessibleMemOnly())
        Attrs.push_back(Attribute::get(Ctx, Attribute::InaccessibleMemOnly));
      else if (isAssumedArgMemOnly())
        Attrs.push_back(Attribute::get(Ctx, Attribute::ArgMemOnly));
      else if (isAssumedInaccessibleOrArgMemOnly())
        Attrs.push_back(
            Attribute::get(Ctx, Attribute::InaccessibleMemOrArgMemOnly));
    }
    assert(Attrs.size() <= 1);
  }

  /// See AbstractAttribute::manifest(...).
  ChangeStatus manifest(Attributor &A) override {
    const IRPosition &IRP = getIRPosition();

    // Check if we would improve the existing attributes first.
    SmallVector<Attribute, 4> DeducedAttrs;
    getDeducedAttributes(IRP.getAnchorValue().getContext(), DeducedAttrs);
    if (llvm::all_of(DeducedAttrs, [&](const Attribute &Attr) {
          return IRP.hasAttr(Attr.getKindAsEnum(),
                             /* IgnoreSubsumingPositions */ true);
        }))
      return ChangeStatus::UNCHANGED;

    // Clear existing attributes.
    IRP.removeAttrs(AttrKinds);
    if (isAssumedReadNone())
      IRP.removeAttrs(AAMemoryBehaviorImpl::AttrKinds);

    // Use the generic manifest method.
    return IRAttribute::manifest(A);
  }

  /// See AAMemoryLocation::checkForAllAccessesToMemoryKind(...).
  bool checkForAllAccessesToMemoryKind(
      function_ref<bool(const Instruction *, const Value *, AccessKind,
                        MemoryLocationsKind)>
          Pred,
      MemoryLocationsKind RequestedMLK) const override {
    if (!isValidState())
      return false;

    MemoryLocationsKind AssumedMLK = getAssumedNotAccessedLocation();
    if (AssumedMLK == NO_LOCATIONS)
      return true;

    unsigned Idx = 0;
    for (MemoryLocationsKind CurMLK = 1; CurMLK < NO_LOCATIONS;
         CurMLK *= 2, ++Idx) {
      if (CurMLK & RequestedMLK)
        continue;

      if (const AccessSet *Accesses = AccessKind2Accesses[Idx])
        for (const AccessInfo &AI : *Accesses)
          if (!Pred(AI.I, AI.Ptr, AI.Kind, CurMLK))
            return false;
    }

    return true;
  }

  ChangeStatus indicatePessimisticFixpoint() override {
    // If we give up and indicate a pessimistic fixpoint this instruction will
    // become an access for all potential access kinds:
    // TODO: Add pointers for argmemonly and globals to improve the results of
    //       checkForAllAccessesToMemoryKind.
    bool Changed = false;
    MemoryLocationsKind KnownMLK = getKnown();
    Instruction *I = dyn_cast<Instruction>(&getAssociatedValue());
    for (MemoryLocationsKind CurMLK = 1; CurMLK < NO_LOCATIONS; CurMLK *= 2)
      if (!(CurMLK & KnownMLK))
        updateStateAndAccessesMap(getState(), CurMLK, I, nullptr, Changed,
                                  getAccessKindFromInst(I));
    return AAMemoryLocation::indicatePessimisticFixpoint();
  }

protected:
  /// Helper struct to tie together an instruction that has a read or write
  /// effect with the pointer it accesses (if any).
  struct AccessInfo {

    /// The instruction that caused the access.
    const Instruction *I;

    /// The base pointer that is accessed, or null if unknown.
    const Value *Ptr;

    /// The kind of access (read/write/read+write).
    AccessKind Kind;

    bool operator==(const AccessInfo &RHS) const {
      return I == RHS.I && Ptr == RHS.Ptr && Kind == RHS.Kind;
    }
    bool operator()(const AccessInfo &LHS, const AccessInfo &RHS) const {
      if (LHS.I != RHS.I)
        return LHS.I < RHS.I;
      if (LHS.Ptr != RHS.Ptr)
        return LHS.Ptr < RHS.Ptr;
      if (LHS.Kind != RHS.Kind)
        return LHS.Kind < RHS.Kind;
      return false;
    }
  };

  /// Mapping from *single* memory location kinds, e.g., LOCAL_MEM with the
  /// value of NO_LOCAL_MEM, to the accesses encountered for this memory kind.
  using AccessSet = SmallSet<AccessInfo, 2, AccessInfo>;
  AccessSet *AccessKind2Accesses[llvm::CTLog2<VALID_STATE>()];

  /// Categorize the pointer arguments of CB that might access memory in
  /// AccessedLoc and update the state and access map accordingly.
  void
  categorizeArgumentPointerLocations(Attributor &A, CallBase &CB,
                                     AAMemoryLocation::StateType &AccessedLocs,
                                     bool &Changed);

  /// Return the kind(s) of location that may be accessed by \p V.
  AAMemoryLocation::MemoryLocationsKind
  categorizeAccessedLocations(Attributor &A, Instruction &I, bool &Changed);

  /// Return the access kind as determined by \p I.
  AccessKind getAccessKindFromInst(const Instruction *I) {
    AccessKind AK = READ_WRITE;
    if (I) {
      AK = I->mayReadFromMemory() ? READ : NONE;
      AK = AccessKind(AK | (I->mayWriteToMemory() ? WRITE : NONE));
    }
    return AK;
  }

  /// Update the state \p State and the AccessKind2Accesses given that \p I is
  /// an access of kind \p AK to a \p MLK memory location with the access
  /// pointer \p Ptr.
  void updateStateAndAccessesMap(AAMemoryLocation::StateType &State,
                                 MemoryLocationsKind MLK, const Instruction *I,
                                 const Value *Ptr, bool &Changed,
                                 AccessKind AK = READ_WRITE) {

    assert(isPowerOf2_32(MLK) && "Expected a single location set!");
    auto *&Accesses = AccessKind2Accesses[llvm::Log2_32(MLK)];
    if (!Accesses)
      Accesses = new (Allocator) AccessSet();
    Changed |= Accesses->insert(AccessInfo{I, Ptr, AK}).second;
    State.removeAssumedBits(MLK);
  }

  /// Determine the underlying locations kinds for \p Ptr, e.g., globals or
  /// arguments, and update the state and access map accordingly.
  void categorizePtrValue(Attributor &A, const Instruction &I, const Value &Ptr,
                          AAMemoryLocation::StateType &State, bool &Changed);

  /// Used to allocate access sets.
  BumpPtrAllocator &Allocator;

  /// The set of IR attributes AAMemoryLocation deals with.
  static const Attribute::AttrKind AttrKinds[4];
};

const Attribute::AttrKind AAMemoryLocationImpl::AttrKinds[] = {
    Attribute::ReadNone, Attribute::InaccessibleMemOnly, Attribute::ArgMemOnly,
    Attribute::InaccessibleMemOrArgMemOnly};

void AAMemoryLocationImpl::categorizePtrValue(
    Attributor &A, const Instruction &I, const Value &Ptr,
    AAMemoryLocation::StateType &State, bool &Changed) {
  LLVM_DEBUG(dbgs() << "[AAMemoryLocation] Categorize pointer locations for "
                    << Ptr << " ["
                    << getMemoryLocationsAsStr(State.getAssumed()) << "]\n");

  SmallVector<Value *, 8> Objects;
  if (!AA::getAssumedUnderlyingObjects(A, Ptr, Objects, *this, &I)) {
    LLVM_DEBUG(
        dbgs() << "[AAMemoryLocation] Pointer locations not categorized\n");
    updateStateAndAccessesMap(State, NO_UNKOWN_MEM, &I, nullptr, Changed,
                              getAccessKindFromInst(&I));
    return;
  }

  for (Value *Obj : Objects) {
    // TODO: recognize the TBAA used for constant accesses.
    MemoryLocationsKind MLK = NO_LOCATIONS;
    if (isa<UndefValue>(Obj))
      continue;
    if (isa<Argument>(Obj)) {
      // TODO: For now we do not treat byval arguments as local copies performed
      // on the call edge, though, we should. To make that happen we need to
      // teach various passes, e.g., DSE, about the copy effect of a byval. That
      // would also allow us to mark functions only accessing byval arguments as
      // readnone again, atguably their acceses have no effect outside of the
      // function, like accesses to allocas.
      MLK = NO_ARGUMENT_MEM;
    } else if (auto *GV = dyn_cast<GlobalValue>(Obj)) {
      // Reading constant memory is not treated as a read "effect" by the
      // function attr pass so we won't neither. Constants defined by TBAA are
      // similar. (We know we do not write it because it is constant.)
      if (auto *GVar = dyn_cast<GlobalVariable>(GV))
        if (GVar->isConstant())
          continue;

      if (GV->hasLocalLinkage())
        MLK = NO_GLOBAL_INTERNAL_MEM;
      else
        MLK = NO_GLOBAL_EXTERNAL_MEM;
    } else if (isa<ConstantPointerNull>(Obj) &&
               !NullPointerIsDefined(getAssociatedFunction(),
                                     Ptr.getType()->getPointerAddressSpace())) {
      continue;
    } else if (isa<AllocaInst>(Obj)) {
      MLK = NO_LOCAL_MEM;
<<<<<<< HEAD
    } else if (const auto *CB = dyn_cast<CallBase>(&V)) {
=======
    } else if (const auto *CB = dyn_cast<CallBase>(Obj)) {
>>>>>>> 2ab1d525
      const auto &NoAliasAA = A.getAAFor<AANoAlias>(
          *this, IRPosition::callsite_returned(*CB), DepClassTy::OPTIONAL);
      if (NoAliasAA.isAssumedNoAlias())
        MLK = NO_MALLOCED_MEM;
      else
        MLK = NO_UNKOWN_MEM;
    } else {
      MLK = NO_UNKOWN_MEM;
    }

    assert(MLK != NO_LOCATIONS && "No location specified!");
    LLVM_DEBUG(dbgs() << "[AAMemoryLocation] Ptr value can be categorized: "
                      << *Obj << " -> " << getMemoryLocationsAsStr(MLK)
                      << "\n");
    updateStateAndAccessesMap(getState(), MLK, &I, Obj, Changed,
                              getAccessKindFromInst(&I));
  }

  LLVM_DEBUG(
      dbgs() << "[AAMemoryLocation] Accessed locations with pointer locations: "
             << getMemoryLocationsAsStr(State.getAssumed()) << "\n");
}

void AAMemoryLocationImpl::categorizeArgumentPointerLocations(
    Attributor &A, CallBase &CB, AAMemoryLocation::StateType &AccessedLocs,
    bool &Changed) {
  for (unsigned ArgNo = 0, E = CB.arg_size(); ArgNo < E; ++ArgNo) {

    // Skip non-pointer arguments.
    const Value *ArgOp = CB.getArgOperand(ArgNo);
    if (!ArgOp->getType()->isPtrOrPtrVectorTy())
      continue;

    // Skip readnone arguments.
    const IRPosition &ArgOpIRP = IRPosition::callsite_argument(CB, ArgNo);
    const auto &ArgOpMemLocationAA =
        A.getAAFor<AAMemoryBehavior>(*this, ArgOpIRP, DepClassTy::OPTIONAL);

    if (ArgOpMemLocationAA.isAssumedReadNone())
      continue;

    // Categorize potentially accessed pointer arguments as if there was an
    // access instruction with them as pointer.
    categorizePtrValue(A, CB, *ArgOp, AccessedLocs, Changed);
  }
}

AAMemoryLocation::MemoryLocationsKind
AAMemoryLocationImpl::categorizeAccessedLocations(Attributor &A, Instruction &I,
                                                  bool &Changed) {
  LLVM_DEBUG(dbgs() << "[AAMemoryLocation] Categorize accessed locations for "
                    << I << "\n");

  AAMemoryLocation::StateType AccessedLocs;
  AccessedLocs.intersectAssumedBits(NO_LOCATIONS);

  if (auto *CB = dyn_cast<CallBase>(&I)) {

    // First check if we assume any memory is access is visible.
    const auto &CBMemLocationAA = A.getAAFor<AAMemoryLocation>(
        *this, IRPosition::callsite_function(*CB), DepClassTy::OPTIONAL);
    LLVM_DEBUG(dbgs() << "[AAMemoryLocation] Categorize call site: " << I
                      << " [" << CBMemLocationAA << "]\n");

    if (CBMemLocationAA.isAssumedReadNone())
      return NO_LOCATIONS;

    if (CBMemLocationAA.isAssumedInaccessibleMemOnly()) {
      updateStateAndAccessesMap(AccessedLocs, NO_INACCESSIBLE_MEM, &I, nullptr,
                                Changed, getAccessKindFromInst(&I));
      return AccessedLocs.getAssumed();
    }

    uint32_t CBAssumedNotAccessedLocs =
        CBMemLocationAA.getAssumedNotAccessedLocation();

    // Set the argmemonly and global bit as we handle them separately below.
    uint32_t CBAssumedNotAccessedLocsNoArgMem =
        CBAssumedNotAccessedLocs | NO_ARGUMENT_MEM | NO_GLOBAL_MEM;

    for (MemoryLocationsKind CurMLK = 1; CurMLK < NO_LOCATIONS; CurMLK *= 2) {
      if (CBAssumedNotAccessedLocsNoArgMem & CurMLK)
        continue;
      updateStateAndAccessesMap(AccessedLocs, CurMLK, &I, nullptr, Changed,
                                getAccessKindFromInst(&I));
    }

    // Now handle global memory if it might be accessed. This is slightly tricky
    // as NO_GLOBAL_MEM has multiple bits set.
    bool HasGlobalAccesses = ((~CBAssumedNotAccessedLocs) & NO_GLOBAL_MEM);
    if (HasGlobalAccesses) {
      auto AccessPred = [&](const Instruction *, const Value *Ptr,
                            AccessKind Kind, MemoryLocationsKind MLK) {
        updateStateAndAccessesMap(AccessedLocs, MLK, &I, Ptr, Changed,
                                  getAccessKindFromInst(&I));
        return true;
      };
      if (!CBMemLocationAA.checkForAllAccessesToMemoryKind(
              AccessPred, inverseLocation(NO_GLOBAL_MEM, false, false)))
        return AccessedLocs.getWorstState();
    }

    LLVM_DEBUG(
        dbgs() << "[AAMemoryLocation] Accessed state before argument handling: "
               << getMemoryLocationsAsStr(AccessedLocs.getAssumed()) << "\n");

    // Now handle argument memory if it might be accessed.
    bool HasArgAccesses = ((~CBAssumedNotAccessedLocs) & NO_ARGUMENT_MEM);
    if (HasArgAccesses)
      categorizeArgumentPointerLocations(A, *CB, AccessedLocs, Changed);

    LLVM_DEBUG(
        dbgs() << "[AAMemoryLocation] Accessed state after argument handling: "
               << getMemoryLocationsAsStr(AccessedLocs.getAssumed()) << "\n");

    return AccessedLocs.getAssumed();
  }

  if (const Value *Ptr = getPointerOperand(&I, /* AllowVolatile */ true)) {
    LLVM_DEBUG(
        dbgs() << "[AAMemoryLocation] Categorize memory access with pointer: "
               << I << " [" << *Ptr << "]\n");
    categorizePtrValue(A, I, *Ptr, AccessedLocs, Changed);
    return AccessedLocs.getAssumed();
  }

  LLVM_DEBUG(dbgs() << "[AAMemoryLocation] Failed to categorize instruction: "
                    << I << "\n");
  updateStateAndAccessesMap(AccessedLocs, NO_UNKOWN_MEM, &I, nullptr, Changed,
                            getAccessKindFromInst(&I));
  return AccessedLocs.getAssumed();
}

/// An AA to represent the memory behavior function attributes.
struct AAMemoryLocationFunction final : public AAMemoryLocationImpl {
  AAMemoryLocationFunction(const IRPosition &IRP, Attributor &A)
      : AAMemoryLocationImpl(IRP, A) {}

  /// See AbstractAttribute::updateImpl(Attributor &A).
  virtual ChangeStatus updateImpl(Attributor &A) override {

    const auto &MemBehaviorAA =
        A.getAAFor<AAMemoryBehavior>(*this, getIRPosition(), DepClassTy::NONE);
    if (MemBehaviorAA.isAssumedReadNone()) {
      if (MemBehaviorAA.isKnownReadNone())
        return indicateOptimisticFixpoint();
      assert(isAssumedReadNone() &&
             "AAMemoryLocation was not read-none but AAMemoryBehavior was!");
      A.recordDependence(MemBehaviorAA, *this, DepClassTy::OPTIONAL);
      return ChangeStatus::UNCHANGED;
    }

    // The current assumed state used to determine a change.
    auto AssumedState = getAssumed();
    bool Changed = false;

    auto CheckRWInst = [&](Instruction &I) {
      MemoryLocationsKind MLK = categorizeAccessedLocations(A, I, Changed);
      LLVM_DEBUG(dbgs() << "[AAMemoryLocation] Accessed locations for " << I
                        << ": " << getMemoryLocationsAsStr(MLK) << "\n");
      removeAssumedBits(inverseLocation(MLK, false, false));
      // Stop once only the valid bit set in the *not assumed location*, thus
      // once we don't actually exclude any memory locations in the state.
      return getAssumedNotAccessedLocation() != VALID_STATE;
    };

    bool UsedAssumedInformation = false;
    if (!A.checkForAllReadWriteInstructions(CheckRWInst, *this,
                                            UsedAssumedInformation))
      return indicatePessimisticFixpoint();

    Changed |= AssumedState != getAssumed();
    return Changed ? ChangeStatus::CHANGED : ChangeStatus::UNCHANGED;
  }

  /// See AbstractAttribute::trackStatistics()
  void trackStatistics() const override {
    if (isAssumedReadNone())
      STATS_DECLTRACK_FN_ATTR(readnone)
    else if (isAssumedArgMemOnly())
      STATS_DECLTRACK_FN_ATTR(argmemonly)
    else if (isAssumedInaccessibleMemOnly())
      STATS_DECLTRACK_FN_ATTR(inaccessiblememonly)
    else if (isAssumedInaccessibleOrArgMemOnly())
      STATS_DECLTRACK_FN_ATTR(inaccessiblememorargmemonly)
  }
};

/// AAMemoryLocation attribute for call sites.
struct AAMemoryLocationCallSite final : AAMemoryLocationImpl {
  AAMemoryLocationCallSite(const IRPosition &IRP, Attributor &A)
      : AAMemoryLocationImpl(IRP, A) {}

  /// See AbstractAttribute::initialize(...).
  void initialize(Attributor &A) override {
    AAMemoryLocationImpl::initialize(A);
    Function *F = getAssociatedFunction();
    if (!F || F->isDeclaration())
      indicatePessimisticFixpoint();
  }

  /// See AbstractAttribute::updateImpl(...).
  ChangeStatus updateImpl(Attributor &A) override {
    // TODO: Once we have call site specific value information we can provide
    //       call site specific liveness liveness information and then it makes
    //       sense to specialize attributes for call sites arguments instead of
    //       redirecting requests to the callee argument.
    Function *F = getAssociatedFunction();
    const IRPosition &FnPos = IRPosition::function(*F);
    auto &FnAA =
        A.getAAFor<AAMemoryLocation>(*this, FnPos, DepClassTy::REQUIRED);
    bool Changed = false;
    auto AccessPred = [&](const Instruction *I, const Value *Ptr,
                          AccessKind Kind, MemoryLocationsKind MLK) {
      updateStateAndAccessesMap(getState(), MLK, I, Ptr, Changed,
                                getAccessKindFromInst(I));
      return true;
    };
    if (!FnAA.checkForAllAccessesToMemoryKind(AccessPred, ALL_LOCATIONS))
      return indicatePessimisticFixpoint();
    return Changed ? ChangeStatus::CHANGED : ChangeStatus::UNCHANGED;
  }

  /// See AbstractAttribute::trackStatistics()
  void trackStatistics() const override {
    if (isAssumedReadNone())
      STATS_DECLTRACK_CS_ATTR(readnone)
  }
};

/// ------------------ Value Constant Range Attribute -------------------------

struct AAValueConstantRangeImpl : AAValueConstantRange {
  using StateType = IntegerRangeState;
  AAValueConstantRangeImpl(const IRPosition &IRP, Attributor &A)
      : AAValueConstantRange(IRP, A) {}

  /// See AbstractAttribute::initialize(..).
  void initialize(Attributor &A) override {
    if (A.hasSimplificationCallback(getIRPosition())) {
      indicatePessimisticFixpoint();
      return;
    }

    // Intersect a range given by SCEV.
    intersectKnown(getConstantRangeFromSCEV(A, getCtxI()));

    // Intersect a range given by LVI.
    intersectKnown(getConstantRangeFromLVI(A, getCtxI()));
  }

  /// See AbstractAttribute::getAsStr().
  const std::string getAsStr() const override {
    std::string Str;
    llvm::raw_string_ostream OS(Str);
    OS << "range(" << getBitWidth() << ")<";
    getKnown().print(OS);
    OS << " / ";
    getAssumed().print(OS);
    OS << ">";
    return OS.str();
  }

  /// Helper function to get a SCEV expr for the associated value at program
  /// point \p I.
  const SCEV *getSCEV(Attributor &A, const Instruction *I = nullptr) const {
    if (!getAnchorScope())
      return nullptr;

    ScalarEvolution *SE =
        A.getInfoCache().getAnalysisResultForFunction<ScalarEvolutionAnalysis>(
            *getAnchorScope());

    LoopInfo *LI = A.getInfoCache().getAnalysisResultForFunction<LoopAnalysis>(
        *getAnchorScope());

    if (!SE || !LI)
      return nullptr;

    const SCEV *S = SE->getSCEV(&getAssociatedValue());
    if (!I)
      return S;

    return SE->getSCEVAtScope(S, LI->getLoopFor(I->getParent()));
  }

  /// Helper function to get a range from SCEV for the associated value at
  /// program point \p I.
  ConstantRange getConstantRangeFromSCEV(Attributor &A,
                                         const Instruction *I = nullptr) const {
    if (!getAnchorScope())
      return getWorstState(getBitWidth());

    ScalarEvolution *SE =
        A.getInfoCache().getAnalysisResultForFunction<ScalarEvolutionAnalysis>(
            *getAnchorScope());

    const SCEV *S = getSCEV(A, I);
    if (!SE || !S)
      return getWorstState(getBitWidth());

    return SE->getUnsignedRange(S);
  }

  /// Helper function to get a range from LVI for the associated value at
  /// program point \p I.
  ConstantRange
  getConstantRangeFromLVI(Attributor &A,
                          const Instruction *CtxI = nullptr) const {
    if (!getAnchorScope())
      return getWorstState(getBitWidth());

    LazyValueInfo *LVI =
        A.getInfoCache().getAnalysisResultForFunction<LazyValueAnalysis>(
            *getAnchorScope());

    if (!LVI || !CtxI)
      return getWorstState(getBitWidth());
    return LVI->getConstantRange(&getAssociatedValue(),
                                 const_cast<Instruction *>(CtxI));
  }

  /// Return true if \p CtxI is valid for querying outside analyses.
  /// This basically makes sure we do not ask intra-procedural analysis
  /// about a context in the wrong function or a context that violates
  /// dominance assumptions they might have. The \p AllowAACtxI flag indicates
  /// if the original context of this AA is OK or should be considered invalid.
  bool isValidCtxInstructionForOutsideAnalysis(Attributor &A,
                                               const Instruction *CtxI,
                                               bool AllowAACtxI) const {
    if (!CtxI || (!AllowAACtxI && CtxI == getCtxI()))
      return false;

    // Our context might be in a different function, neither intra-procedural
    // analysis (ScalarEvolution nor LazyValueInfo) can handle that.
    if (!AA::isValidInScope(getAssociatedValue(), CtxI->getFunction()))
      return false;

    // If the context is not dominated by the value there are paths to the
    // context that do not define the value. This cannot be handled by
    // LazyValueInfo so we need to bail.
    if (auto *I = dyn_cast<Instruction>(&getAssociatedValue())) {
      InformationCache &InfoCache = A.getInfoCache();
      const DominatorTree *DT =
          InfoCache.getAnalysisResultForFunction<DominatorTreeAnalysis>(
              *I->getFunction());
      return DT && DT->dominates(I, CtxI);
    }

    return true;
  }

  /// See AAValueConstantRange::getKnownConstantRange(..).
  ConstantRange
  getKnownConstantRange(Attributor &A,
                        const Instruction *CtxI = nullptr) const override {
    if (!isValidCtxInstructionForOutsideAnalysis(A, CtxI,
                                                 /* AllowAACtxI */ false))
      return getKnown();

    ConstantRange LVIR = getConstantRangeFromLVI(A, CtxI);
    ConstantRange SCEVR = getConstantRangeFromSCEV(A, CtxI);
    return getKnown().intersectWith(SCEVR).intersectWith(LVIR);
  }

  /// See AAValueConstantRange::getAssumedConstantRange(..).
  ConstantRange
  getAssumedConstantRange(Attributor &A,
                          const Instruction *CtxI = nullptr) const override {
    // TODO: Make SCEV use Attributor assumption.
    //       We may be able to bound a variable range via assumptions in
    //       Attributor. ex.) If x is assumed to be in [1, 3] and y is known to
    //       evolve to x^2 + x, then we can say that y is in [2, 12].
    if (!isValidCtxInstructionForOutsideAnalysis(A, CtxI,
                                                 /* AllowAACtxI */ false))
      return getAssumed();

    ConstantRange LVIR = getConstantRangeFromLVI(A, CtxI);
    ConstantRange SCEVR = getConstantRangeFromSCEV(A, CtxI);
    return getAssumed().intersectWith(SCEVR).intersectWith(LVIR);
  }

  /// Helper function to create MDNode for range metadata.
  static MDNode *
  getMDNodeForConstantRange(Type *Ty, LLVMContext &Ctx,
                            const ConstantRange &AssumedConstantRange) {
    Metadata *LowAndHigh[] = {ConstantAsMetadata::get(ConstantInt::get(
                                  Ty, AssumedConstantRange.getLower())),
                              ConstantAsMetadata::get(ConstantInt::get(
                                  Ty, AssumedConstantRange.getUpper()))};
    return MDNode::get(Ctx, LowAndHigh);
  }

  /// Return true if \p Assumed is included in \p KnownRanges.
  static bool isBetterRange(const ConstantRange &Assumed, MDNode *KnownRanges) {

    if (Assumed.isFullSet())
      return false;

    if (!KnownRanges)
      return true;

    // If multiple ranges are annotated in IR, we give up to annotate assumed
    // range for now.

    // TODO:  If there exists a known range which containts assumed range, we
    // can say assumed range is better.
    if (KnownRanges->getNumOperands() > 2)
      return false;

    ConstantInt *Lower =
        mdconst::extract<ConstantInt>(KnownRanges->getOperand(0));
    ConstantInt *Upper =
        mdconst::extract<ConstantInt>(KnownRanges->getOperand(1));

    ConstantRange Known(Lower->getValue(), Upper->getValue());
    return Known.contains(Assumed) && Known != Assumed;
  }

  /// Helper function to set range metadata.
  static bool
  setRangeMetadataIfisBetterRange(Instruction *I,
                                  const ConstantRange &AssumedConstantRange) {
    auto *OldRangeMD = I->getMetadata(LLVMContext::MD_range);
    if (isBetterRange(AssumedConstantRange, OldRangeMD)) {
      if (!AssumedConstantRange.isEmptySet()) {
        I->setMetadata(LLVMContext::MD_range,
                       getMDNodeForConstantRange(I->getType(), I->getContext(),
                                                 AssumedConstantRange));
        return true;
      }
    }
    return false;
  }

  /// See AbstractAttribute::manifest()
  ChangeStatus manifest(Attributor &A) override {
    ChangeStatus Changed = ChangeStatus::UNCHANGED;
    ConstantRange AssumedConstantRange = getAssumedConstantRange(A);
    assert(!AssumedConstantRange.isFullSet() && "Invalid state");

    auto &V = getAssociatedValue();
    if (!AssumedConstantRange.isEmptySet() &&
        !AssumedConstantRange.isSingleElement()) {
      if (Instruction *I = dyn_cast<Instruction>(&V)) {
        assert(I == getCtxI() && "Should not annotate an instruction which is "
                                 "not the context instruction");
        if (isa<CallInst>(I) || isa<LoadInst>(I))
          if (setRangeMetadataIfisBetterRange(I, AssumedConstantRange))
            Changed = ChangeStatus::CHANGED;
      }
    }

    return Changed;
  }
};

struct AAValueConstantRangeArgument final
    : AAArgumentFromCallSiteArguments<
          AAValueConstantRange, AAValueConstantRangeImpl, IntegerRangeState,
          true /* BridgeCallBaseContext */> {
  using Base = AAArgumentFromCallSiteArguments<
      AAValueConstantRange, AAValueConstantRangeImpl, IntegerRangeState,
      true /* BridgeCallBaseContext */>;
  AAValueConstantRangeArgument(const IRPosition &IRP, Attributor &A)
      : Base(IRP, A) {}

  /// See AbstractAttribute::initialize(..).
  void initialize(Attributor &A) override {
    if (!getAnchorScope() || getAnchorScope()->isDeclaration()) {
      indicatePessimisticFixpoint();
    } else {
      Base::initialize(A);
    }
  }

  /// See AbstractAttribute::trackStatistics()
  void trackStatistics() const override {
    STATS_DECLTRACK_ARG_ATTR(value_range)
  }
};

struct AAValueConstantRangeReturned
    : AAReturnedFromReturnedValues<AAValueConstantRange,
                                   AAValueConstantRangeImpl,
                                   AAValueConstantRangeImpl::StateType,
                                   /* PropogateCallBaseContext */ true> {
  using Base =
      AAReturnedFromReturnedValues<AAValueConstantRange,
                                   AAValueConstantRangeImpl,
                                   AAValueConstantRangeImpl::StateType,
                                   /* PropogateCallBaseContext */ true>;
  AAValueConstantRangeReturned(const IRPosition &IRP, Attributor &A)
      : Base(IRP, A) {}

  /// See AbstractAttribute::initialize(...).
  void initialize(Attributor &A) override {}

  /// See AbstractAttribute::trackStatistics()
  void trackStatistics() const override {
    STATS_DECLTRACK_FNRET_ATTR(value_range)
  }
};

struct AAValueConstantRangeFloating : AAValueConstantRangeImpl {
  AAValueConstantRangeFloating(const IRPosition &IRP, Attributor &A)
      : AAValueConstantRangeImpl(IRP, A) {}

  /// See AbstractAttribute::initialize(...).
  void initialize(Attributor &A) override {
    AAValueConstantRangeImpl::initialize(A);
    if (isAtFixpoint())
      return;

    Value &V = getAssociatedValue();

    if (auto *C = dyn_cast<ConstantInt>(&V)) {
      unionAssumed(ConstantRange(C->getValue()));
      indicateOptimisticFixpoint();
      return;
    }

    if (isa<UndefValue>(&V)) {
      // Collapse the undef state to 0.
      unionAssumed(ConstantRange(APInt(getBitWidth(), 0)));
      indicateOptimisticFixpoint();
      return;
    }

    if (isa<CallBase>(&V))
      return;

    if (isa<BinaryOperator>(&V) || isa<CmpInst>(&V) || isa<CastInst>(&V))
      return;

    // If it is a load instruction with range metadata, use it.
    if (LoadInst *LI = dyn_cast<LoadInst>(&V))
      if (auto *RangeMD = LI->getMetadata(LLVMContext::MD_range)) {
        intersectKnown(getConstantRangeFromMetadata(*RangeMD));
        return;
      }

    // We can work with PHI and select instruction as we traverse their operands
    // during update.
    if (isa<SelectInst>(V) || isa<PHINode>(V))
      return;

    // Otherwise we give up.
    indicatePessimisticFixpoint();

    LLVM_DEBUG(dbgs() << "[AAValueConstantRange] We give up: "
                      << getAssociatedValue() << "\n");
  }

  bool calculateBinaryOperator(
      Attributor &A, BinaryOperator *BinOp, IntegerRangeState &T,
      const Instruction *CtxI,
      SmallVectorImpl<const AAValueConstantRange *> &QuerriedAAs) {
    Value *LHS = BinOp->getOperand(0);
    Value *RHS = BinOp->getOperand(1);

    // Simplify the operands first.
    bool UsedAssumedInformation = false;
    const auto &SimplifiedLHS =
        A.getAssumedSimplified(IRPosition::value(*LHS, getCallBaseContext()),
                               *this, UsedAssumedInformation);
    if (!SimplifiedLHS.hasValue())
      return true;
    if (!SimplifiedLHS.getValue())
      return false;
    LHS = *SimplifiedLHS;

    const auto &SimplifiedRHS =
        A.getAssumedSimplified(IRPosition::value(*RHS, getCallBaseContext()),
                               *this, UsedAssumedInformation);
    if (!SimplifiedRHS.hasValue())
      return true;
    if (!SimplifiedRHS.getValue())
      return false;
    RHS = *SimplifiedRHS;

    // TODO: Allow non integers as well.
    if (!LHS->getType()->isIntegerTy() || !RHS->getType()->isIntegerTy())
      return false;

    auto &LHSAA = A.getAAFor<AAValueConstantRange>(
<<<<<<< HEAD
        *this, IRPosition::value(*LHS), DepClassTy::REQUIRED);
=======
        *this, IRPosition::value(*LHS, getCallBaseContext()),
        DepClassTy::REQUIRED);
>>>>>>> 2ab1d525
    QuerriedAAs.push_back(&LHSAA);
    auto LHSAARange = LHSAA.getAssumedConstantRange(A, CtxI);

    auto &RHSAA = A.getAAFor<AAValueConstantRange>(
<<<<<<< HEAD
        *this, IRPosition::value(*RHS), DepClassTy::REQUIRED);
=======
        *this, IRPosition::value(*RHS, getCallBaseContext()),
        DepClassTy::REQUIRED);
>>>>>>> 2ab1d525
    QuerriedAAs.push_back(&RHSAA);
    auto RHSAARange = RHSAA.getAssumedConstantRange(A, CtxI);

    auto AssumedRange = LHSAARange.binaryOp(BinOp->getOpcode(), RHSAARange);

    T.unionAssumed(AssumedRange);

    // TODO: Track a known state too.

    return T.isValidState();
  }

  bool calculateCastInst(
      Attributor &A, CastInst *CastI, IntegerRangeState &T,
      const Instruction *CtxI,
      SmallVectorImpl<const AAValueConstantRange *> &QuerriedAAs) {
    assert(CastI->getNumOperands() == 1 && "Expected cast to be unary!");
    // TODO: Allow non integers as well.
    Value *OpV = CastI->getOperand(0);

    // Simplify the operand first.
    bool UsedAssumedInformation = false;
    const auto &SimplifiedOpV =
        A.getAssumedSimplified(IRPosition::value(*OpV, getCallBaseContext()),
                               *this, UsedAssumedInformation);
    if (!SimplifiedOpV.hasValue())
      return true;
    if (!SimplifiedOpV.getValue())
      return false;
    OpV = *SimplifiedOpV;

<<<<<<< HEAD
    auto &OpAA = A.getAAFor<AAValueConstantRange>(*this, IRPosition::value(OpV),
                                                  DepClassTy::REQUIRED);
=======
    if (!OpV->getType()->isIntegerTy())
      return false;

    auto &OpAA = A.getAAFor<AAValueConstantRange>(
        *this, IRPosition::value(*OpV, getCallBaseContext()),
        DepClassTy::REQUIRED);
>>>>>>> 2ab1d525
    QuerriedAAs.push_back(&OpAA);
    T.unionAssumed(
        OpAA.getAssumed().castOp(CastI->getOpcode(), getState().getBitWidth()));
    return T.isValidState();
  }

  bool
  calculateCmpInst(Attributor &A, CmpInst *CmpI, IntegerRangeState &T,
                   const Instruction *CtxI,
                   SmallVectorImpl<const AAValueConstantRange *> &QuerriedAAs) {
    Value *LHS = CmpI->getOperand(0);
    Value *RHS = CmpI->getOperand(1);

    // Simplify the operands first.
    bool UsedAssumedInformation = false;
    const auto &SimplifiedLHS =
        A.getAssumedSimplified(IRPosition::value(*LHS, getCallBaseContext()),
                               *this, UsedAssumedInformation);
    if (!SimplifiedLHS.hasValue())
      return true;
    if (!SimplifiedLHS.getValue())
      return false;
    LHS = *SimplifiedLHS;

    const auto &SimplifiedRHS =
        A.getAssumedSimplified(IRPosition::value(*RHS, getCallBaseContext()),
                               *this, UsedAssumedInformation);
    if (!SimplifiedRHS.hasValue())
      return true;
    if (!SimplifiedRHS.getValue())
      return false;
    RHS = *SimplifiedRHS;

    // TODO: Allow non integers as well.
    if (!LHS->getType()->isIntegerTy() || !RHS->getType()->isIntegerTy())
      return false;

    auto &LHSAA = A.getAAFor<AAValueConstantRange>(
<<<<<<< HEAD
        *this, IRPosition::value(*LHS), DepClassTy::REQUIRED);
    QuerriedAAs.push_back(&LHSAA);
    auto &RHSAA = A.getAAFor<AAValueConstantRange>(
        *this, IRPosition::value(*RHS), DepClassTy::REQUIRED);
=======
        *this, IRPosition::value(*LHS, getCallBaseContext()),
        DepClassTy::REQUIRED);
    QuerriedAAs.push_back(&LHSAA);
    auto &RHSAA = A.getAAFor<AAValueConstantRange>(
        *this, IRPosition::value(*RHS, getCallBaseContext()),
        DepClassTy::REQUIRED);
>>>>>>> 2ab1d525
    QuerriedAAs.push_back(&RHSAA);
    auto LHSAARange = LHSAA.getAssumedConstantRange(A, CtxI);
    auto RHSAARange = RHSAA.getAssumedConstantRange(A, CtxI);

    // If one of them is empty set, we can't decide.
    if (LHSAARange.isEmptySet() || RHSAARange.isEmptySet())
      return true;

    bool MustTrue = false, MustFalse = false;

    auto AllowedRegion =
        ConstantRange::makeAllowedICmpRegion(CmpI->getPredicate(), RHSAARange);

    if (AllowedRegion.intersectWith(LHSAARange).isEmptySet())
      MustFalse = true;

    if (LHSAARange.icmp(CmpI->getPredicate(), RHSAARange))
      MustTrue = true;

    assert((!MustTrue || !MustFalse) &&
           "Either MustTrue or MustFalse should be false!");

    if (MustTrue)
      T.unionAssumed(ConstantRange(APInt(/* numBits */ 1, /* val */ 1)));
    else if (MustFalse)
      T.unionAssumed(ConstantRange(APInt(/* numBits */ 1, /* val */ 0)));
    else
      T.unionAssumed(ConstantRange(/* BitWidth */ 1, /* isFullSet */ true));

    LLVM_DEBUG(dbgs() << "[AAValueConstantRange] " << *CmpI << " " << LHSAA
                      << " " << RHSAA << "\n");

    // TODO: Track a known state too.
    return T.isValidState();
  }

  /// See AbstractAttribute::updateImpl(...).
  ChangeStatus updateImpl(Attributor &A) override {
    auto VisitValueCB = [&](Value &V, const Instruction *CtxI,
                            IntegerRangeState &T, bool Stripped) -> bool {
      Instruction *I = dyn_cast<Instruction>(&V);
      if (!I || isa<CallBase>(I)) {

        // Simplify the operand first.
        bool UsedAssumedInformation = false;
        const auto &SimplifiedOpV =
            A.getAssumedSimplified(IRPosition::value(V, getCallBaseContext()),
                                   *this, UsedAssumedInformation);
        if (!SimplifiedOpV.hasValue())
          return true;
        if (!SimplifiedOpV.getValue())
          return false;
        Value *VPtr = *SimplifiedOpV;

        // If the value is not instruction, we query AA to Attributor.
        const auto &AA = A.getAAFor<AAValueConstantRange>(
<<<<<<< HEAD
            *this, IRPosition::value(V), DepClassTy::REQUIRED);
=======
            *this, IRPosition::value(*VPtr, getCallBaseContext()),
            DepClassTy::REQUIRED);
>>>>>>> 2ab1d525

        // Clamp operator is not used to utilize a program point CtxI.
        T.unionAssumed(AA.getAssumedConstantRange(A, CtxI));

        return T.isValidState();
      }

      SmallVector<const AAValueConstantRange *, 4> QuerriedAAs;
      if (auto *BinOp = dyn_cast<BinaryOperator>(I)) {
        if (!calculateBinaryOperator(A, BinOp, T, CtxI, QuerriedAAs))
          return false;
      } else if (auto *CmpI = dyn_cast<CmpInst>(I)) {
        if (!calculateCmpInst(A, CmpI, T, CtxI, QuerriedAAs))
          return false;
      } else if (auto *CastI = dyn_cast<CastInst>(I)) {
        if (!calculateCastInst(A, CastI, T, CtxI, QuerriedAAs))
          return false;
      } else {
        // Give up with other instructions.
        // TODO: Add other instructions

        T.indicatePessimisticFixpoint();
        return false;
      }

      // Catch circular reasoning in a pessimistic way for now.
      // TODO: Check how the range evolves and if we stripped anything, see also
      //       AADereferenceable or AAAlign for similar situations.
      for (const AAValueConstantRange *QueriedAA : QuerriedAAs) {
        if (QueriedAA != this)
          continue;
        // If we are in a stady state we do not need to worry.
        if (T.getAssumed() == getState().getAssumed())
          continue;
        T.indicatePessimisticFixpoint();
      }

      return T.isValidState();
    };

    IntegerRangeState T(getBitWidth());

    if (!genericValueTraversal<IntegerRangeState>(A, getIRPosition(), *this, T,
                                                  VisitValueCB, getCtxI(),
                                                  /* UseValueSimplify */ false))
      return indicatePessimisticFixpoint();

    return clampStateAndIndicateChange(getState(), T);
  }

  /// See AbstractAttribute::trackStatistics()
  void trackStatistics() const override {
    STATS_DECLTRACK_FLOATING_ATTR(value_range)
  }
};

struct AAValueConstantRangeFunction : AAValueConstantRangeImpl {
  AAValueConstantRangeFunction(const IRPosition &IRP, Attributor &A)
      : AAValueConstantRangeImpl(IRP, A) {}

  /// See AbstractAttribute::initialize(...).
  ChangeStatus updateImpl(Attributor &A) override {
    llvm_unreachable("AAValueConstantRange(Function|CallSite)::updateImpl will "
                     "not be called");
  }

  /// See AbstractAttribute::trackStatistics()
  void trackStatistics() const override { STATS_DECLTRACK_FN_ATTR(value_range) }
};

struct AAValueConstantRangeCallSite : AAValueConstantRangeFunction {
  AAValueConstantRangeCallSite(const IRPosition &IRP, Attributor &A)
      : AAValueConstantRangeFunction(IRP, A) {}

  /// See AbstractAttribute::trackStatistics()
  void trackStatistics() const override { STATS_DECLTRACK_CS_ATTR(value_range) }
};

struct AAValueConstantRangeCallSiteReturned
    : AACallSiteReturnedFromReturned<AAValueConstantRange,
                                     AAValueConstantRangeImpl,
                                     AAValueConstantRangeImpl::StateType,
                                     /* IntroduceCallBaseContext */ true> {
  AAValueConstantRangeCallSiteReturned(const IRPosition &IRP, Attributor &A)
      : AACallSiteReturnedFromReturned<AAValueConstantRange,
                                       AAValueConstantRangeImpl,
                                       AAValueConstantRangeImpl::StateType,
                                       /* IntroduceCallBaseContext */ true>(IRP,
                                                                            A) {
  }

  /// See AbstractAttribute::initialize(...).
  void initialize(Attributor &A) override {
    // If it is a load instruction with range metadata, use the metadata.
    if (CallInst *CI = dyn_cast<CallInst>(&getAssociatedValue()))
      if (auto *RangeMD = CI->getMetadata(LLVMContext::MD_range))
        intersectKnown(getConstantRangeFromMetadata(*RangeMD));

    AAValueConstantRangeImpl::initialize(A);
  }

  /// See AbstractAttribute::trackStatistics()
  void trackStatistics() const override {
    STATS_DECLTRACK_CSRET_ATTR(value_range)
  }
};
struct AAValueConstantRangeCallSiteArgument : AAValueConstantRangeFloating {
  AAValueConstantRangeCallSiteArgument(const IRPosition &IRP, Attributor &A)
      : AAValueConstantRangeFloating(IRP, A) {}

  /// See AbstractAttribute::manifest()
  ChangeStatus manifest(Attributor &A) override {
    return ChangeStatus::UNCHANGED;
  }

  /// See AbstractAttribute::trackStatistics()
  void trackStatistics() const override {
    STATS_DECLTRACK_CSARG_ATTR(value_range)
  }
};

/// ------------------ Potential Values Attribute -------------------------

struct AAPotentialValuesImpl : AAPotentialValues {
  using StateType = PotentialConstantIntValuesState;

  AAPotentialValuesImpl(const IRPosition &IRP, Attributor &A)
      : AAPotentialValues(IRP, A) {}

  /// See AbstractAttribute::initialize(..).
  void initialize(Attributor &A) override {
    if (A.hasSimplificationCallback(getIRPosition()))
      indicatePessimisticFixpoint();
    else
      AAPotentialValues::initialize(A);
  }

  /// See AbstractAttribute::getAsStr().
  const std::string getAsStr() const override {
    std::string Str;
    llvm::raw_string_ostream OS(Str);
    OS << getState();
    return OS.str();
  }

  /// See AbstractAttribute::updateImpl(...).
  ChangeStatus updateImpl(Attributor &A) override {
    return indicatePessimisticFixpoint();
  }
};

struct AAPotentialValuesArgument final
    : AAArgumentFromCallSiteArguments<AAPotentialValues, AAPotentialValuesImpl,
                                      PotentialConstantIntValuesState> {
  using Base =
      AAArgumentFromCallSiteArguments<AAPotentialValues, AAPotentialValuesImpl,
                                      PotentialConstantIntValuesState>;
  AAPotentialValuesArgument(const IRPosition &IRP, Attributor &A)
      : Base(IRP, A) {}

  /// See AbstractAttribute::initialize(..).
  void initialize(Attributor &A) override {
    if (!getAnchorScope() || getAnchorScope()->isDeclaration()) {
      indicatePessimisticFixpoint();
    } else {
      Base::initialize(A);
    }
  }

  /// See AbstractAttribute::trackStatistics()
  void trackStatistics() const override {
    STATS_DECLTRACK_ARG_ATTR(potential_values)
  }
};

struct AAPotentialValuesReturned
    : AAReturnedFromReturnedValues<AAPotentialValues, AAPotentialValuesImpl> {
  using Base =
      AAReturnedFromReturnedValues<AAPotentialValues, AAPotentialValuesImpl>;
  AAPotentialValuesReturned(const IRPosition &IRP, Attributor &A)
      : Base(IRP, A) {}

  /// See AbstractAttribute::trackStatistics()
  void trackStatistics() const override {
    STATS_DECLTRACK_FNRET_ATTR(potential_values)
  }
};

struct AAPotentialValuesFloating : AAPotentialValuesImpl {
  AAPotentialValuesFloating(const IRPosition &IRP, Attributor &A)
      : AAPotentialValuesImpl(IRP, A) {}

  /// See AbstractAttribute::initialize(..).
  void initialize(Attributor &A) override {
    AAPotentialValuesImpl::initialize(A);
    if (isAtFixpoint())
      return;

    Value &V = getAssociatedValue();

    if (auto *C = dyn_cast<ConstantInt>(&V)) {
      unionAssumed(C->getValue());
      indicateOptimisticFixpoint();
      return;
    }

    if (isa<UndefValue>(&V)) {
      unionAssumedWithUndef();
      indicateOptimisticFixpoint();
      return;
    }

    if (isa<BinaryOperator>(&V) || isa<ICmpInst>(&V) || isa<CastInst>(&V))
      return;

    if (isa<SelectInst>(V) || isa<PHINode>(V) || isa<LoadInst>(V))
      return;

    indicatePessimisticFixpoint();

    LLVM_DEBUG(dbgs() << "[AAPotentialValues] We give up: "
                      << getAssociatedValue() << "\n");
  }

  static bool calculateICmpInst(const ICmpInst *ICI, const APInt &LHS,
                                const APInt &RHS) {
    return ICmpInst::compare(LHS, RHS, ICI->getPredicate());
  }

  static APInt calculateCastInst(const CastInst *CI, const APInt &Src,
                                 uint32_t ResultBitWidth) {
    Instruction::CastOps CastOp = CI->getOpcode();
    switch (CastOp) {
    default:
      llvm_unreachable("unsupported or not integer cast");
    case Instruction::Trunc:
      return Src.trunc(ResultBitWidth);
    case Instruction::SExt:
      return Src.sext(ResultBitWidth);
    case Instruction::ZExt:
      return Src.zext(ResultBitWidth);
    case Instruction::BitCast:
      return Src;
    }
  }

  static APInt calculateBinaryOperator(const BinaryOperator *BinOp,
                                       const APInt &LHS, const APInt &RHS,
                                       bool &SkipOperation, bool &Unsupported) {
    Instruction::BinaryOps BinOpcode = BinOp->getOpcode();
    // Unsupported is set to true when the binary operator is not supported.
    // SkipOperation is set to true when UB occur with the given operand pair
    // (LHS, RHS).
    // TODO: we should look at nsw and nuw keywords to handle operations
    //       that create poison or undef value.
    switch (BinOpcode) {
    default:
      Unsupported = true;
      return LHS;
    case Instruction::Add:
      return LHS + RHS;
    case Instruction::Sub:
      return LHS - RHS;
    case Instruction::Mul:
      return LHS * RHS;
    case Instruction::UDiv:
      if (RHS.isZero()) {
        SkipOperation = true;
        return LHS;
      }
      return LHS.udiv(RHS);
    case Instruction::SDiv:
      if (RHS.isZero()) {
        SkipOperation = true;
        return LHS;
      }
      return LHS.sdiv(RHS);
    case Instruction::URem:
      if (RHS.isZero()) {
        SkipOperation = true;
        return LHS;
      }
      return LHS.urem(RHS);
    case Instruction::SRem:
      if (RHS.isZero()) {
        SkipOperation = true;
        return LHS;
      }
      return LHS.srem(RHS);
    case Instruction::Shl:
      return LHS.shl(RHS);
    case Instruction::LShr:
      return LHS.lshr(RHS);
    case Instruction::AShr:
      return LHS.ashr(RHS);
    case Instruction::And:
      return LHS & RHS;
    case Instruction::Or:
      return LHS | RHS;
    case Instruction::Xor:
      return LHS ^ RHS;
    }
  }

  bool calculateBinaryOperatorAndTakeUnion(const BinaryOperator *BinOp,
                                           const APInt &LHS, const APInt &RHS) {
    bool SkipOperation = false;
    bool Unsupported = false;
    APInt Result =
        calculateBinaryOperator(BinOp, LHS, RHS, SkipOperation, Unsupported);
    if (Unsupported)
      return false;
    // If SkipOperation is true, we can ignore this operand pair (L, R).
    if (!SkipOperation)
      unionAssumed(Result);
    return isValidState();
  }

  ChangeStatus updateWithICmpInst(Attributor &A, ICmpInst *ICI) {
    auto AssumedBefore = getAssumed();
    Value *LHS = ICI->getOperand(0);
    Value *RHS = ICI->getOperand(1);

    // Simplify the operands first.
    bool UsedAssumedInformation = false;
    const auto &SimplifiedLHS =
        A.getAssumedSimplified(IRPosition::value(*LHS, getCallBaseContext()),
                               *this, UsedAssumedInformation);
    if (!SimplifiedLHS.hasValue())
      return ChangeStatus::UNCHANGED;
    if (!SimplifiedLHS.getValue())
      return indicatePessimisticFixpoint();
    LHS = *SimplifiedLHS;

    const auto &SimplifiedRHS =
        A.getAssumedSimplified(IRPosition::value(*RHS, getCallBaseContext()),
                               *this, UsedAssumedInformation);
    if (!SimplifiedRHS.hasValue())
      return ChangeStatus::UNCHANGED;
    if (!SimplifiedRHS.getValue())
      return indicatePessimisticFixpoint();
    RHS = *SimplifiedRHS;

    if (!LHS->getType()->isIntegerTy() || !RHS->getType()->isIntegerTy())
      return indicatePessimisticFixpoint();

    auto &LHSAA = A.getAAFor<AAPotentialValues>(*this, IRPosition::value(*LHS),
                                                DepClassTy::REQUIRED);
    if (!LHSAA.isValidState())
      return indicatePessimisticFixpoint();

    auto &RHSAA = A.getAAFor<AAPotentialValues>(*this, IRPosition::value(*RHS),
                                                DepClassTy::REQUIRED);
    if (!RHSAA.isValidState())
      return indicatePessimisticFixpoint();

    const DenseSet<APInt> &LHSAAPVS = LHSAA.getAssumedSet();
    const DenseSet<APInt> &RHSAAPVS = RHSAA.getAssumedSet();

    // TODO: make use of undef flag to limit potential values aggressively.
    bool MaybeTrue = false, MaybeFalse = false;
    const APInt Zero(RHS->getType()->getIntegerBitWidth(), 0);
    if (LHSAA.undefIsContained() && RHSAA.undefIsContained()) {
      // The result of any comparison between undefs can be soundly replaced
      // with undef.
      unionAssumedWithUndef();
    } else if (LHSAA.undefIsContained()) {
      for (const APInt &R : RHSAAPVS) {
        bool CmpResult = calculateICmpInst(ICI, Zero, R);
        MaybeTrue |= CmpResult;
        MaybeFalse |= !CmpResult;
        if (MaybeTrue & MaybeFalse)
          return indicatePessimisticFixpoint();
      }
    } else if (RHSAA.undefIsContained()) {
      for (const APInt &L : LHSAAPVS) {
        bool CmpResult = calculateICmpInst(ICI, L, Zero);
        MaybeTrue |= CmpResult;
        MaybeFalse |= !CmpResult;
        if (MaybeTrue & MaybeFalse)
          return indicatePessimisticFixpoint();
      }
    } else {
      for (const APInt &L : LHSAAPVS) {
        for (const APInt &R : RHSAAPVS) {
          bool CmpResult = calculateICmpInst(ICI, L, R);
          MaybeTrue |= CmpResult;
          MaybeFalse |= !CmpResult;
          if (MaybeTrue & MaybeFalse)
            return indicatePessimisticFixpoint();
        }
      }
    }
    if (MaybeTrue)
      unionAssumed(APInt(/* numBits */ 1, /* val */ 1));
    if (MaybeFalse)
      unionAssumed(APInt(/* numBits */ 1, /* val */ 0));
    return AssumedBefore == getAssumed() ? ChangeStatus::UNCHANGED
                                         : ChangeStatus::CHANGED;
  }

  ChangeStatus updateWithSelectInst(Attributor &A, SelectInst *SI) {
    auto AssumedBefore = getAssumed();
    Value *LHS = SI->getTrueValue();
    Value *RHS = SI->getFalseValue();

    // Simplify the operands first.
    bool UsedAssumedInformation = false;
    const auto &SimplifiedLHS =
        A.getAssumedSimplified(IRPosition::value(*LHS, getCallBaseContext()),
                               *this, UsedAssumedInformation);
    if (!SimplifiedLHS.hasValue())
      return ChangeStatus::UNCHANGED;
    if (!SimplifiedLHS.getValue())
      return indicatePessimisticFixpoint();
    LHS = *SimplifiedLHS;

<<<<<<< HEAD
    // TODO: Use assumed simplified condition value
    auto &LHSAA = A.getAAFor<AAPotentialValues>(*this, IRPosition::value(*LHS),
                                                DepClassTy::REQUIRED);
    if (!LHSAA.isValidState())
      return indicatePessimisticFixpoint();

    auto &RHSAA = A.getAAFor<AAPotentialValues>(*this, IRPosition::value(*RHS),
                                                DepClassTy::REQUIRED);
    if (!RHSAA.isValidState())
      return indicatePessimisticFixpoint();
=======
    const auto &SimplifiedRHS =
        A.getAssumedSimplified(IRPosition::value(*RHS, getCallBaseContext()),
                               *this, UsedAssumedInformation);
    if (!SimplifiedRHS.hasValue())
      return ChangeStatus::UNCHANGED;
    if (!SimplifiedRHS.getValue())
      return indicatePessimisticFixpoint();
    RHS = *SimplifiedRHS;

    if (!LHS->getType()->isIntegerTy() || !RHS->getType()->isIntegerTy())
      return indicatePessimisticFixpoint();

    Optional<Constant *> C = A.getAssumedConstant(*SI->getCondition(), *this,
                                                  UsedAssumedInformation);

    // Check if we only need one operand.
    bool OnlyLeft = false, OnlyRight = false;
    if (C.hasValue() && *C && (*C)->isOneValue())
      OnlyLeft = true;
    else if (C.hasValue() && *C && (*C)->isZeroValue())
      OnlyRight = true;

    const AAPotentialValues *LHSAA = nullptr, *RHSAA = nullptr;
    if (!OnlyRight) {
      LHSAA = &A.getAAFor<AAPotentialValues>(*this, IRPosition::value(*LHS),
                                             DepClassTy::REQUIRED);
      if (!LHSAA->isValidState())
        return indicatePessimisticFixpoint();
    }
    if (!OnlyLeft) {
      RHSAA = &A.getAAFor<AAPotentialValues>(*this, IRPosition::value(*RHS),
                                             DepClassTy::REQUIRED);
      if (!RHSAA->isValidState())
        return indicatePessimisticFixpoint();
    }

    if (!LHSAA || !RHSAA) {
      // select (true/false), lhs, rhs
      auto *OpAA = LHSAA ? LHSAA : RHSAA;

      if (OpAA->undefIsContained())
        unionAssumedWithUndef();
      else
        unionAssumed(*OpAA);
>>>>>>> 2ab1d525

    } else if (LHSAA->undefIsContained() && RHSAA->undefIsContained()) {
      // select i1 *, undef , undef => undef
      unionAssumedWithUndef();
    } else {
      unionAssumed(*LHSAA);
      unionAssumed(*RHSAA);
    }
    return AssumedBefore == getAssumed() ? ChangeStatus::UNCHANGED
                                         : ChangeStatus::CHANGED;
  }

  ChangeStatus updateWithCastInst(Attributor &A, CastInst *CI) {
    auto AssumedBefore = getAssumed();
    if (!CI->isIntegerCast())
      return indicatePessimisticFixpoint();
    assert(CI->getNumOperands() == 1 && "Expected cast to be unary!");
    uint32_t ResultBitWidth = CI->getDestTy()->getIntegerBitWidth();
    Value *Src = CI->getOperand(0);
<<<<<<< HEAD
=======

    // Simplify the operand first.
    bool UsedAssumedInformation = false;
    const auto &SimplifiedSrc =
        A.getAssumedSimplified(IRPosition::value(*Src, getCallBaseContext()),
                               *this, UsedAssumedInformation);
    if (!SimplifiedSrc.hasValue())
      return ChangeStatus::UNCHANGED;
    if (!SimplifiedSrc.getValue())
      return indicatePessimisticFixpoint();
    Src = *SimplifiedSrc;

>>>>>>> 2ab1d525
    auto &SrcAA = A.getAAFor<AAPotentialValues>(*this, IRPosition::value(*Src),
                                                DepClassTy::REQUIRED);
    if (!SrcAA.isValidState())
      return indicatePessimisticFixpoint();
    const DenseSet<APInt> &SrcAAPVS = SrcAA.getAssumedSet();
    if (SrcAA.undefIsContained())
      unionAssumedWithUndef();
    else {
      for (const APInt &S : SrcAAPVS) {
        APInt T = calculateCastInst(CI, S, ResultBitWidth);
        unionAssumed(T);
      }
    }
    return AssumedBefore == getAssumed() ? ChangeStatus::UNCHANGED
                                         : ChangeStatus::CHANGED;
  }

  ChangeStatus updateWithBinaryOperator(Attributor &A, BinaryOperator *BinOp) {
    auto AssumedBefore = getAssumed();
    Value *LHS = BinOp->getOperand(0);
    Value *RHS = BinOp->getOperand(1);

    // Simplify the operands first.
    bool UsedAssumedInformation = false;
    const auto &SimplifiedLHS =
        A.getAssumedSimplified(IRPosition::value(*LHS, getCallBaseContext()),
                               *this, UsedAssumedInformation);
    if (!SimplifiedLHS.hasValue())
      return ChangeStatus::UNCHANGED;
    if (!SimplifiedLHS.getValue())
      return indicatePessimisticFixpoint();
    LHS = *SimplifiedLHS;

    const auto &SimplifiedRHS =
        A.getAssumedSimplified(IRPosition::value(*RHS, getCallBaseContext()),
                               *this, UsedAssumedInformation);
    if (!SimplifiedRHS.hasValue())
      return ChangeStatus::UNCHANGED;
    if (!SimplifiedRHS.getValue())
      return indicatePessimisticFixpoint();
    RHS = *SimplifiedRHS;

    if (!LHS->getType()->isIntegerTy() || !RHS->getType()->isIntegerTy())
      return indicatePessimisticFixpoint();

    auto &LHSAA = A.getAAFor<AAPotentialValues>(*this, IRPosition::value(*LHS),
                                                DepClassTy::REQUIRED);
    if (!LHSAA.isValidState())
      return indicatePessimisticFixpoint();

    auto &RHSAA = A.getAAFor<AAPotentialValues>(*this, IRPosition::value(*RHS),
                                                DepClassTy::REQUIRED);
    if (!RHSAA.isValidState())
      return indicatePessimisticFixpoint();

    const DenseSet<APInt> &LHSAAPVS = LHSAA.getAssumedSet();
    const DenseSet<APInt> &RHSAAPVS = RHSAA.getAssumedSet();
    const APInt Zero = APInt(LHS->getType()->getIntegerBitWidth(), 0);

    // TODO: make use of undef flag to limit potential values aggressively.
    if (LHSAA.undefIsContained() && RHSAA.undefIsContained()) {
      if (!calculateBinaryOperatorAndTakeUnion(BinOp, Zero, Zero))
        return indicatePessimisticFixpoint();
    } else if (LHSAA.undefIsContained()) {
      for (const APInt &R : RHSAAPVS) {
        if (!calculateBinaryOperatorAndTakeUnion(BinOp, Zero, R))
          return indicatePessimisticFixpoint();
      }
    } else if (RHSAA.undefIsContained()) {
      for (const APInt &L : LHSAAPVS) {
        if (!calculateBinaryOperatorAndTakeUnion(BinOp, L, Zero))
          return indicatePessimisticFixpoint();
      }
    } else {
      for (const APInt &L : LHSAAPVS) {
        for (const APInt &R : RHSAAPVS) {
          if (!calculateBinaryOperatorAndTakeUnion(BinOp, L, R))
            return indicatePessimisticFixpoint();
        }
      }
    }
    return AssumedBefore == getAssumed() ? ChangeStatus::UNCHANGED
                                         : ChangeStatus::CHANGED;
  }

  ChangeStatus updateWithPHINode(Attributor &A, PHINode *PHI) {
    auto AssumedBefore = getAssumed();
    for (unsigned u = 0, e = PHI->getNumIncomingValues(); u < e; u++) {
      Value *IncomingValue = PHI->getIncomingValue(u);

      // Simplify the operand first.
      bool UsedAssumedInformation = false;
      const auto &SimplifiedIncomingValue = A.getAssumedSimplified(
          IRPosition::value(*IncomingValue, getCallBaseContext()), *this,
          UsedAssumedInformation);
      if (!SimplifiedIncomingValue.hasValue())
        continue;
      if (!SimplifiedIncomingValue.getValue())
        return indicatePessimisticFixpoint();
      IncomingValue = *SimplifiedIncomingValue;

      auto &PotentialValuesAA = A.getAAFor<AAPotentialValues>(
          *this, IRPosition::value(*IncomingValue), DepClassTy::REQUIRED);
      if (!PotentialValuesAA.isValidState())
        return indicatePessimisticFixpoint();
      if (PotentialValuesAA.undefIsContained())
        unionAssumedWithUndef();
      else
        unionAssumed(PotentialValuesAA.getAssumed());
    }
    return AssumedBefore == getAssumed() ? ChangeStatus::UNCHANGED
                                         : ChangeStatus::CHANGED;
  }

  ChangeStatus updateWithLoad(Attributor &A, LoadInst &L) {
    if (!L.getType()->isIntegerTy())
      return indicatePessimisticFixpoint();

    auto Union = [&](Value &V) {
      if (isa<UndefValue>(V)) {
        unionAssumedWithUndef();
        return true;
      }
      if (ConstantInt *CI = dyn_cast<ConstantInt>(&V)) {
        unionAssumed(CI->getValue());
        return true;
      }
      return false;
    };
    auto AssumedBefore = getAssumed();

    if (!AAValueSimplifyImpl::handleLoad(A, *this, L, Union))
      return indicatePessimisticFixpoint();

    return AssumedBefore == getAssumed() ? ChangeStatus::UNCHANGED
                                         : ChangeStatus::CHANGED;
  }

  /// See AbstractAttribute::updateImpl(...).
  ChangeStatus updateImpl(Attributor &A) override {
    Value &V = getAssociatedValue();
    Instruction *I = dyn_cast<Instruction>(&V);

    if (auto *ICI = dyn_cast<ICmpInst>(I))
      return updateWithICmpInst(A, ICI);

    if (auto *SI = dyn_cast<SelectInst>(I))
      return updateWithSelectInst(A, SI);

    if (auto *CI = dyn_cast<CastInst>(I))
      return updateWithCastInst(A, CI);

    if (auto *BinOp = dyn_cast<BinaryOperator>(I))
      return updateWithBinaryOperator(A, BinOp);

    if (auto *PHI = dyn_cast<PHINode>(I))
      return updateWithPHINode(A, PHI);

    if (auto *L = dyn_cast<LoadInst>(I))
      return updateWithLoad(A, *L);

    return indicatePessimisticFixpoint();
  }

  /// See AbstractAttribute::trackStatistics()
  void trackStatistics() const override {
    STATS_DECLTRACK_FLOATING_ATTR(potential_values)
  }
};

struct AAPotentialValuesFunction : AAPotentialValuesImpl {
  AAPotentialValuesFunction(const IRPosition &IRP, Attributor &A)
      : AAPotentialValuesImpl(IRP, A) {}

  /// See AbstractAttribute::initialize(...).
  ChangeStatus updateImpl(Attributor &A) override {
    llvm_unreachable("AAPotentialValues(Function|CallSite)::updateImpl will "
                     "not be called");
  }

  /// See AbstractAttribute::trackStatistics()
  void trackStatistics() const override {
    STATS_DECLTRACK_FN_ATTR(potential_values)
  }
};

struct AAPotentialValuesCallSite : AAPotentialValuesFunction {
  AAPotentialValuesCallSite(const IRPosition &IRP, Attributor &A)
      : AAPotentialValuesFunction(IRP, A) {}

  /// See AbstractAttribute::trackStatistics()
  void trackStatistics() const override {
    STATS_DECLTRACK_CS_ATTR(potential_values)
  }
};

struct AAPotentialValuesCallSiteReturned
    : AACallSiteReturnedFromReturned<AAPotentialValues, AAPotentialValuesImpl> {
  AAPotentialValuesCallSiteReturned(const IRPosition &IRP, Attributor &A)
      : AACallSiteReturnedFromReturned<AAPotentialValues,
                                       AAPotentialValuesImpl>(IRP, A) {}

  /// See AbstractAttribute::trackStatistics()
  void trackStatistics() const override {
    STATS_DECLTRACK_CSRET_ATTR(potential_values)
  }
};

struct AAPotentialValuesCallSiteArgument : AAPotentialValuesFloating {
  AAPotentialValuesCallSiteArgument(const IRPosition &IRP, Attributor &A)
      : AAPotentialValuesFloating(IRP, A) {}

  /// See AbstractAttribute::initialize(..).
  void initialize(Attributor &A) override {
    AAPotentialValuesImpl::initialize(A);
    if (isAtFixpoint())
      return;

    Value &V = getAssociatedValue();

    if (auto *C = dyn_cast<ConstantInt>(&V)) {
      unionAssumed(C->getValue());
      indicateOptimisticFixpoint();
      return;
    }

    if (isa<UndefValue>(&V)) {
      unionAssumedWithUndef();
      indicateOptimisticFixpoint();
      return;
    }
  }

  /// See AbstractAttribute::updateImpl(...).
  ChangeStatus updateImpl(Attributor &A) override {
    Value &V = getAssociatedValue();
    auto AssumedBefore = getAssumed();
    auto &AA = A.getAAFor<AAPotentialValues>(*this, IRPosition::value(V),
                                             DepClassTy::REQUIRED);
    const auto &S = AA.getAssumed();
    unionAssumed(S);
    return AssumedBefore == getAssumed() ? ChangeStatus::UNCHANGED
                                         : ChangeStatus::CHANGED;
  }

  /// See AbstractAttribute::trackStatistics()
  void trackStatistics() const override {
    STATS_DECLTRACK_CSARG_ATTR(potential_values)
  }
};

/// ------------------------ NoUndef Attribute ---------------------------------
struct AANoUndefImpl : AANoUndef {
  AANoUndefImpl(const IRPosition &IRP, Attributor &A) : AANoUndef(IRP, A) {}

  /// See AbstractAttribute::initialize(...).
  void initialize(Attributor &A) override {
    if (getIRPosition().hasAttr({Attribute::NoUndef})) {
      indicateOptimisticFixpoint();
      return;
    }
    Value &V = getAssociatedValue();
    if (isa<UndefValue>(V))
      indicatePessimisticFixpoint();
    else if (isa<FreezeInst>(V))
      indicateOptimisticFixpoint();
    else if (getPositionKind() != IRPosition::IRP_RETURNED &&
             isGuaranteedNotToBeUndefOrPoison(&V))
      indicateOptimisticFixpoint();
    else
      AANoUndef::initialize(A);
  }

  /// See followUsesInMBEC
  bool followUseInMBEC(Attributor &A, const Use *U, const Instruction *I,
                       AANoUndef::StateType &State) {
    const Value *UseV = U->get();
    const DominatorTree *DT = nullptr;
    AssumptionCache *AC = nullptr;
    InformationCache &InfoCache = A.getInfoCache();
    if (Function *F = getAnchorScope()) {
      DT = InfoCache.getAnalysisResultForFunction<DominatorTreeAnalysis>(*F);
      AC = InfoCache.getAnalysisResultForFunction<AssumptionAnalysis>(*F);
    }
    State.setKnown(isGuaranteedNotToBeUndefOrPoison(UseV, AC, I, DT));
    bool TrackUse = false;
    // Track use for instructions which must produce undef or poison bits when
    // at least one operand contains such bits.
    if (isa<CastInst>(*I) || isa<GetElementPtrInst>(*I))
      TrackUse = true;
    return TrackUse;
  }

  /// See AbstractAttribute::getAsStr().
  const std::string getAsStr() const override {
    return getAssumed() ? "noundef" : "may-undef-or-poison";
  }

  ChangeStatus manifest(Attributor &A) override {
    // We don't manifest noundef attribute for dead positions because the
    // associated values with dead positions would be replaced with undef
    // values.
    bool UsedAssumedInformation = false;
    if (A.isAssumedDead(getIRPosition(), nullptr, nullptr,
                        UsedAssumedInformation))
      return ChangeStatus::UNCHANGED;
    // A position whose simplified value does not have any value is
    // considered to be dead. We don't manifest noundef in such positions for
    // the same reason above.
<<<<<<< HEAD
    auto &ValueSimplifyAA =
        A.getAAFor<AAValueSimplify>(*this, getIRPosition(), DepClassTy::NONE);
    if (!ValueSimplifyAA.getAssumedSimplifiedValue(A).hasValue())
=======
    if (!A.getAssumedSimplified(getIRPosition(), *this, UsedAssumedInformation)
             .hasValue())
>>>>>>> 2ab1d525
      return ChangeStatus::UNCHANGED;
    return AANoUndef::manifest(A);
  }
};

struct AANoUndefFloating : public AANoUndefImpl {
  AANoUndefFloating(const IRPosition &IRP, Attributor &A)
      : AANoUndefImpl(IRP, A) {}

  /// See AbstractAttribute::initialize(...).
  void initialize(Attributor &A) override {
    AANoUndefImpl::initialize(A);
    if (!getState().isAtFixpoint())
      if (Instruction *CtxI = getCtxI())
        followUsesInMBEC(*this, A, getState(), *CtxI);
  }

  /// See AbstractAttribute::updateImpl(...).
  ChangeStatus updateImpl(Attributor &A) override {
    auto VisitValueCB = [&](Value &V, const Instruction *CtxI,
                            AANoUndef::StateType &T, bool Stripped) -> bool {
      const auto &AA = A.getAAFor<AANoUndef>(*this, IRPosition::value(V),
                                             DepClassTy::REQUIRED);
      if (!Stripped && this == &AA) {
        T.indicatePessimisticFixpoint();
      } else {
        const AANoUndef::StateType &S =
            static_cast<const AANoUndef::StateType &>(AA.getState());
        T ^= S;
      }
      return T.isValidState();
    };

    StateType T;
    if (!genericValueTraversal<StateType>(A, getIRPosition(), *this, T,
                                          VisitValueCB, getCtxI()))
      return indicatePessimisticFixpoint();

    return clampStateAndIndicateChange(getState(), T);
  }

  /// See AbstractAttribute::trackStatistics()
  void trackStatistics() const override { STATS_DECLTRACK_FNRET_ATTR(noundef) }
};

struct AANoUndefReturned final
    : AAReturnedFromReturnedValues<AANoUndef, AANoUndefImpl> {
  AANoUndefReturned(const IRPosition &IRP, Attributor &A)
      : AAReturnedFromReturnedValues<AANoUndef, AANoUndefImpl>(IRP, A) {}

  /// See AbstractAttribute::trackStatistics()
  void trackStatistics() const override { STATS_DECLTRACK_FNRET_ATTR(noundef) }
};

struct AANoUndefArgument final
    : AAArgumentFromCallSiteArguments<AANoUndef, AANoUndefImpl> {
  AANoUndefArgument(const IRPosition &IRP, Attributor &A)
      : AAArgumentFromCallSiteArguments<AANoUndef, AANoUndefImpl>(IRP, A) {}

  /// See AbstractAttribute::trackStatistics()
  void trackStatistics() const override { STATS_DECLTRACK_ARG_ATTR(noundef) }
};

struct AANoUndefCallSiteArgument final : AANoUndefFloating {
  AANoUndefCallSiteArgument(const IRPosition &IRP, Attributor &A)
      : AANoUndefFloating(IRP, A) {}

  /// See AbstractAttribute::trackStatistics()
  void trackStatistics() const override { STATS_DECLTRACK_CSARG_ATTR(noundef) }
};

struct AANoUndefCallSiteReturned final
    : AACallSiteReturnedFromReturned<AANoUndef, AANoUndefImpl> {
  AANoUndefCallSiteReturned(const IRPosition &IRP, Attributor &A)
      : AACallSiteReturnedFromReturned<AANoUndef, AANoUndefImpl>(IRP, A) {}

  /// See AbstractAttribute::trackStatistics()
  void trackStatistics() const override { STATS_DECLTRACK_CSRET_ATTR(noundef) }
};

struct AACallEdgesImpl : public AACallEdges {
  AACallEdgesImpl(const IRPosition &IRP, Attributor &A) : AACallEdges(IRP, A) {}

  virtual const SetVector<Function *> &getOptimisticEdges() const override {
    return CalledFunctions;
  }

  virtual bool hasUnknownCallee() const override { return HasUnknownCallee; }

  virtual bool hasNonAsmUnknownCallee() const override {
    return HasUnknownCalleeNonAsm;
  }

  const std::string getAsStr() const override {
    return "CallEdges[" + std::to_string(HasUnknownCallee) + "," +
           std::to_string(CalledFunctions.size()) + "]";
  }

  void trackStatistics() const override {}

protected:
  void addCalledFunction(Function *Fn, ChangeStatus &Change) {
    if (CalledFunctions.insert(Fn)) {
      Change = ChangeStatus::CHANGED;
      LLVM_DEBUG(dbgs() << "[AACallEdges] New call edge: " << Fn->getName()
                        << "\n");
    }
  }

  void setHasUnknownCallee(bool NonAsm, ChangeStatus &Change) {
    if (!HasUnknownCallee)
      Change = ChangeStatus::CHANGED;
    if (NonAsm && !HasUnknownCalleeNonAsm)
      Change = ChangeStatus::CHANGED;
    HasUnknownCalleeNonAsm |= NonAsm;
    HasUnknownCallee = true;
  }

private:
  /// Optimistic set of functions that might be called by this position.
  SetVector<Function *> CalledFunctions;

  /// Is there any call with a unknown callee.
  bool HasUnknownCallee = false;

  /// Is there any call with a unknown callee, excluding any inline asm.
  bool HasUnknownCalleeNonAsm = false;
};

struct AACallEdgesCallSite : public AACallEdgesImpl {
  AACallEdgesCallSite(const IRPosition &IRP, Attributor &A)
      : AACallEdgesImpl(IRP, A) {}
  /// See AbstractAttribute::updateImpl(...).
  ChangeStatus updateImpl(Attributor &A) override {
    ChangeStatus Change = ChangeStatus::UNCHANGED;

    auto VisitValue = [&](Value &V, const Instruction *CtxI, bool &HasUnknown,
                          bool Stripped) -> bool {
      if (Function *Fn = dyn_cast<Function>(&V)) {
        addCalledFunction(Fn, Change);
      } else {
        LLVM_DEBUG(dbgs() << "[AACallEdges] Unrecognized value: " << V << "\n");
        setHasUnknownCallee(true, Change);
      }

      // Explore all values.
      return true;
    };

    // Process any value that we might call.
    auto ProcessCalledOperand = [&](Value *V) {
      bool DummyValue = false;
      if (!genericValueTraversal<bool>(A, IRPosition::value(*V), *this,
                                       DummyValue, VisitValue, nullptr,
                                       false)) {
        // If we haven't gone through all values, assume that there are unknown
        // callees.
        setHasUnknownCallee(true, Change);
      }
    };

    CallBase *CB = static_cast<CallBase *>(getCtxI());

    if (CB->isInlineAsm()) {
      setHasUnknownCallee(false, Change);
      return Change;
    }

    // Process callee metadata if available.
    if (auto *MD = getCtxI()->getMetadata(LLVMContext::MD_callees)) {
      for (auto &Op : MD->operands()) {
        Function *Callee = mdconst::dyn_extract_or_null<Function>(Op);
        if (Callee)
          addCalledFunction(Callee, Change);
      }
      return Change;
    }

    // The most simple case.
    ProcessCalledOperand(CB->getCalledOperand());

    // Process callback functions.
    SmallVector<const Use *, 4u> CallbackUses;
    AbstractCallSite::getCallbackUses(*CB, CallbackUses);
    for (const Use *U : CallbackUses)
      ProcessCalledOperand(U->get());

    return Change;
  }
};

struct AACallEdgesFunction : public AACallEdgesImpl {
  AACallEdgesFunction(const IRPosition &IRP, Attributor &A)
      : AACallEdgesImpl(IRP, A) {}

  /// See AbstractAttribute::updateImpl(...).
  ChangeStatus updateImpl(Attributor &A) override {
    ChangeStatus Change = ChangeStatus::UNCHANGED;

    auto ProcessCallInst = [&](Instruction &Inst) {
      CallBase &CB = static_cast<CallBase &>(Inst);

      auto &CBEdges = A.getAAFor<AACallEdges>(
          *this, IRPosition::callsite_function(CB), DepClassTy::REQUIRED);
      if (CBEdges.hasNonAsmUnknownCallee())
        setHasUnknownCallee(true, Change);
      if (CBEdges.hasUnknownCallee())
        setHasUnknownCallee(false, Change);

      for (Function *F : CBEdges.getOptimisticEdges())
        addCalledFunction(F, Change);

      return true;
    };

    // Visit all callable instructions.
    bool UsedAssumedInformation = false;
    if (!A.checkForAllCallLikeInstructions(ProcessCallInst, *this,
                                           UsedAssumedInformation)) {
      // If we haven't looked at all call like instructions, assume that there
      // are unknown callees.
      setHasUnknownCallee(true, Change);
    }

    return Change;
  }
};

struct AAFunctionReachabilityFunction : public AAFunctionReachability {
private:
  struct QuerySet {
    void markReachable(Function *Fn) {
      Reachable.insert(Fn);
      Unreachable.erase(Fn);
    }

    ChangeStatus update(Attributor &A, const AAFunctionReachability &AA,
                        ArrayRef<const AACallEdges *> AAEdgesList) {
      ChangeStatus Change = ChangeStatus::UNCHANGED;

      for (auto *AAEdges : AAEdgesList) {
        if (AAEdges->hasUnknownCallee()) {
          if (!CanReachUnknownCallee)
            Change = ChangeStatus::CHANGED;
          CanReachUnknownCallee = true;
          return Change;
        }
      }

      for (Function *Fn : make_early_inc_range(Unreachable)) {
        if (checkIfReachable(A, AA, AAEdgesList, Fn)) {
          Change = ChangeStatus::CHANGED;
          markReachable(Fn);
        }
      }
      return Change;
    }

    bool isReachable(Attributor &A, const AAFunctionReachability &AA,
                     ArrayRef<const AACallEdges *> AAEdgesList, Function *Fn) {
      // Assume that we can reach the function.
      // TODO: Be more specific with the unknown callee.
      if (CanReachUnknownCallee)
        return true;

      if (Reachable.count(Fn))
        return true;

      if (Unreachable.count(Fn))
        return false;

      // We need to assume that this function can't reach Fn to prevent
      // an infinite loop if this function is recursive.
      Unreachable.insert(Fn);

      bool Result = checkIfReachable(A, AA, AAEdgesList, Fn);
      if (Result)
        markReachable(Fn);
      return Result;
    }

    bool checkIfReachable(Attributor &A, const AAFunctionReachability &AA,
                          ArrayRef<const AACallEdges *> AAEdgesList,
                          Function *Fn) const {

      // Handle the most trivial case first.
      for (auto *AAEdges : AAEdgesList) {
        const SetVector<Function *> &Edges = AAEdges->getOptimisticEdges();

        if (Edges.count(Fn))
          return true;
      }

      SmallVector<const AAFunctionReachability *, 8> Deps;
      for (auto &AAEdges : AAEdgesList) {
        const SetVector<Function *> &Edges = AAEdges->getOptimisticEdges();

        for (Function *Edge : Edges) {
          // We don't need a dependency if the result is reachable.
          const AAFunctionReachability &EdgeReachability =
              A.getAAFor<AAFunctionReachability>(
                  AA, IRPosition::function(*Edge), DepClassTy::NONE);
          Deps.push_back(&EdgeReachability);

          if (EdgeReachability.canReach(A, Fn))
            return true;
        }
      }

      // The result is false for now, set dependencies and leave.
      for (auto Dep : Deps)
        A.recordDependence(AA, *Dep, DepClassTy::REQUIRED);

      return false;
    }

    /// Set of functions that we know for sure is reachable.
    DenseSet<Function *> Reachable;

    /// Set of functions that are unreachable, but might become reachable.
    DenseSet<Function *> Unreachable;

    /// If we can reach a function with a call to a unknown function we assume
    /// that we can reach any function.
    bool CanReachUnknownCallee = false;
  };

public:
  AAFunctionReachabilityFunction(const IRPosition &IRP, Attributor &A)
      : AAFunctionReachability(IRP, A) {}

  bool canReach(Attributor &A, Function *Fn) const override {
    const AACallEdges &AAEdges =
        A.getAAFor<AACallEdges>(*this, getIRPosition(), DepClassTy::REQUIRED);

    // Attributor returns attributes as const, so this function has to be
    // const for users of this attribute to use it without having to do
    // a const_cast.
    // This is a hack for us to be able to cache queries.
    auto *NonConstThis = const_cast<AAFunctionReachabilityFunction *>(this);
    bool Result =
        NonConstThis->WholeFunction.isReachable(A, *this, {&AAEdges}, Fn);

    return Result;
  }

  /// Can \p CB reach \p Fn
  bool canReach(Attributor &A, CallBase &CB, Function *Fn) const override {
    const AACallEdges &AAEdges = A.getAAFor<AACallEdges>(
        *this, IRPosition::callsite_function(CB), DepClassTy::REQUIRED);

    // Attributor returns attributes as const, so this function has to be
    // const for users of this attribute to use it without having to do
    // a const_cast.
    // This is a hack for us to be able to cache queries.
    auto *NonConstThis = const_cast<AAFunctionReachabilityFunction *>(this);
    QuerySet &CBQuery = NonConstThis->CBQueries[&CB];

    bool Result = CBQuery.isReachable(A, *this, {&AAEdges}, Fn);

    return Result;
  }

  /// See AbstractAttribute::updateImpl(...).
  ChangeStatus updateImpl(Attributor &A) override {
    const AACallEdges &AAEdges =
        A.getAAFor<AACallEdges>(*this, getIRPosition(), DepClassTy::REQUIRED);
    ChangeStatus Change = ChangeStatus::UNCHANGED;

    Change |= WholeFunction.update(A, *this, {&AAEdges});

    for (auto CBPair : CBQueries) {
      const AACallEdges &AAEdges = A.getAAFor<AACallEdges>(
          *this, IRPosition::callsite_function(*CBPair.first),
          DepClassTy::REQUIRED);

      Change |= CBPair.second.update(A, *this, {&AAEdges});
    }

    return Change;
  }

  const std::string getAsStr() const override {
    size_t QueryCount =
        WholeFunction.Reachable.size() + WholeFunction.Unreachable.size();

    return "FunctionReachability [" +
           std::to_string(WholeFunction.Reachable.size()) + "," +
           std::to_string(QueryCount) + "]";
  }

  void trackStatistics() const override {}

private:
  bool canReachUnknownCallee() const override {
    return WholeFunction.CanReachUnknownCallee;
  }

  /// Used to answer if a the whole function can reacha a specific function.
  QuerySet WholeFunction;

  /// Used to answer if a call base inside this function can reach a specific
  /// function.
  DenseMap<CallBase *, QuerySet> CBQueries;
};

/// ---------------------- Assumption Propagation ------------------------------
struct AAAssumptionInfoImpl : public AAAssumptionInfo {
  AAAssumptionInfoImpl(const IRPosition &IRP, Attributor &A,
                       const DenseSet<StringRef> &Known)
      : AAAssumptionInfo(IRP, A, Known) {}

  bool hasAssumption(const StringRef Assumption) const override {
    return isValidState() && setContains(Assumption);
  }

  /// See AbstractAttribute::getAsStr()
  const std::string getAsStr() const override {
    const SetContents &Known = getKnown();
    const SetContents &Assumed = getAssumed();

    const std::string KnownStr =
        llvm::join(Known.getSet().begin(), Known.getSet().end(), ",");
    const std::string AssumedStr =
        (Assumed.isUniversal())
            ? "Universal"
            : llvm::join(Assumed.getSet().begin(), Assumed.getSet().end(), ",");

    return "Known [" + KnownStr + "]," + " Assumed [" + AssumedStr + "]";
  }
};

/// Propagates assumption information from parent functions to all of their
/// successors. An assumption can be propagated if the containing function
/// dominates the called function.
///
/// We start with a "known" set of assumptions already valid for the associated
/// function and an "assumed" set that initially contains all possible
/// assumptions. The assumed set is inter-procedurally updated by narrowing its
/// contents as concrete values are known. The concrete values are seeded by the
/// first nodes that are either entries into the call graph, or contains no
/// assumptions. Each node is updated as the intersection of the assumed state
/// with all of its predecessors.
struct AAAssumptionInfoFunction final : AAAssumptionInfoImpl {
  AAAssumptionInfoFunction(const IRPosition &IRP, Attributor &A)
      : AAAssumptionInfoImpl(IRP, A,
                             getAssumptions(*IRP.getAssociatedFunction())) {}

  /// See AbstractAttribute::manifest(...).
  ChangeStatus manifest(Attributor &A) override {
    const auto &Assumptions = getKnown();

    // Don't manifest a universal set if it somehow made it here.
    if (Assumptions.isUniversal())
      return ChangeStatus::UNCHANGED;

    Function *AssociatedFunction = getAssociatedFunction();

    bool Changed = addAssumptions(*AssociatedFunction, Assumptions.getSet());

    return Changed ? ChangeStatus::CHANGED : ChangeStatus::UNCHANGED;
  }

  /// See AbstractAttribute::updateImpl(...).
  ChangeStatus updateImpl(Attributor &A) override {
    bool Changed = false;

    auto CallSitePred = [&](AbstractCallSite ACS) {
      const auto &AssumptionAA = A.getAAFor<AAAssumptionInfo>(
          *this, IRPosition::callsite_function(*ACS.getInstruction()),
          DepClassTy::REQUIRED);
      // Get the set of assumptions shared by all of this function's callers.
      Changed |= getIntersection(AssumptionAA.getAssumed());
      return !getAssumed().empty() || !getKnown().empty();
    };

    bool AllCallSitesKnown;
    // Get the intersection of all assumptions held by this node's predecessors.
    // If we don't know all the call sites then this is either an entry into the
    // call graph or an empty node. This node is known to only contain its own
    // assumptions and can be propagated to its successors.
    if (!A.checkForAllCallSites(CallSitePred, *this, true, AllCallSitesKnown))
      return indicatePessimisticFixpoint();

    return Changed ? ChangeStatus::CHANGED : ChangeStatus::UNCHANGED;
  }

  void trackStatistics() const override {}
};

/// Assumption Info defined for call sites.
struct AAAssumptionInfoCallSite final : AAAssumptionInfoImpl {

  AAAssumptionInfoCallSite(const IRPosition &IRP, Attributor &A)
      : AAAssumptionInfoImpl(IRP, A, getInitialAssumptions(IRP)) {}

  /// See AbstractAttribute::initialize(...).
  void initialize(Attributor &A) override {
    const IRPosition &FnPos = IRPosition::function(*getAnchorScope());
    A.getAAFor<AAAssumptionInfo>(*this, FnPos, DepClassTy::REQUIRED);
  }

  /// See AbstractAttribute::manifest(...).
  ChangeStatus manifest(Attributor &A) override {
    // Don't manifest a universal set if it somehow made it here.
    if (getKnown().isUniversal())
      return ChangeStatus::UNCHANGED;

    CallBase &AssociatedCall = cast<CallBase>(getAssociatedValue());
    bool Changed = addAssumptions(AssociatedCall, getAssumed().getSet());

    return Changed ? ChangeStatus::CHANGED : ChangeStatus::UNCHANGED;
  }

  /// See AbstractAttribute::updateImpl(...).
  ChangeStatus updateImpl(Attributor &A) override {
    const IRPosition &FnPos = IRPosition::function(*getAnchorScope());
    auto &AssumptionAA =
        A.getAAFor<AAAssumptionInfo>(*this, FnPos, DepClassTy::REQUIRED);
    bool Changed = getIntersection(AssumptionAA.getAssumed());
    return Changed ? ChangeStatus::CHANGED : ChangeStatus::UNCHANGED;
  }

  /// See AbstractAttribute::trackStatistics()
  void trackStatistics() const override {}

private:
  /// Helper to initialized the known set as all the assumptions this call and
  /// the callee contain.
  DenseSet<StringRef> getInitialAssumptions(const IRPosition &IRP) {
    const CallBase &CB = cast<CallBase>(IRP.getAssociatedValue());
    auto Assumptions = getAssumptions(CB);
    if (Function *F = IRP.getAssociatedFunction())
      set_union(Assumptions, getAssumptions(*F));
    if (Function *F = IRP.getAssociatedFunction())
      set_union(Assumptions, getAssumptions(*F));
    return Assumptions;
  }
};

} // namespace

AACallGraphNode *AACallEdgeIterator::operator*() const {
  return static_cast<AACallGraphNode *>(const_cast<AACallEdges *>(
      &A.getOrCreateAAFor<AACallEdges>(IRPosition::function(**I))));
}

void AttributorCallGraph::print() { llvm::WriteGraph(outs(), this); }

const char AAReturnedValues::ID = 0;
const char AANoUnwind::ID = 0;
const char AANoSync::ID = 0;
const char AANoFree::ID = 0;
const char AANonNull::ID = 0;
const char AANoRecurse::ID = 0;
const char AAWillReturn::ID = 0;
const char AAUndefinedBehavior::ID = 0;
const char AANoAlias::ID = 0;
const char AAReachability::ID = 0;
const char AANoReturn::ID = 0;
const char AAIsDead::ID = 0;
const char AADereferenceable::ID = 0;
const char AAAlign::ID = 0;
const char AANoCapture::ID = 0;
const char AAValueSimplify::ID = 0;
const char AAHeapToStack::ID = 0;
const char AAPrivatizablePtr::ID = 0;
const char AAMemoryBehavior::ID = 0;
const char AAMemoryLocation::ID = 0;
const char AAValueConstantRange::ID = 0;
const char AAPotentialValues::ID = 0;
const char AANoUndef::ID = 0;
const char AACallEdges::ID = 0;
const char AAFunctionReachability::ID = 0;
const char AAPointerInfo::ID = 0;
const char AAAssumptionInfo::ID = 0;

// Macro magic to create the static generator function for attributes that
// follow the naming scheme.

#define SWITCH_PK_INV(CLASS, PK, POS_NAME)                                     \
  case IRPosition::PK:                                                         \
    llvm_unreachable("Cannot create " #CLASS " for a " POS_NAME " position!");

#define SWITCH_PK_CREATE(CLASS, IRP, PK, SUFFIX)                               \
  case IRPosition::PK:                                                         \
    AA = new (A.Allocator) CLASS##SUFFIX(IRP, A);                              \
    ++NumAAs;                                                                  \
    break;

#define CREATE_FUNCTION_ABSTRACT_ATTRIBUTE_FOR_POSITION(CLASS)                 \
  CLASS &CLASS::createForPosition(const IRPosition &IRP, Attributor &A) {      \
    CLASS *AA = nullptr;                                                       \
    switch (IRP.getPositionKind()) {                                           \
      SWITCH_PK_INV(CLASS, IRP_INVALID, "invalid")                             \
      SWITCH_PK_INV(CLASS, IRP_FLOAT, "floating")                              \
      SWITCH_PK_INV(CLASS, IRP_ARGUMENT, "argument")                           \
      SWITCH_PK_INV(CLASS, IRP_RETURNED, "returned")                           \
      SWITCH_PK_INV(CLASS, IRP_CALL_SITE_RETURNED, "call site returned")       \
      SWITCH_PK_INV(CLASS, IRP_CALL_SITE_ARGUMENT, "call site argument")       \
      SWITCH_PK_CREATE(CLASS, IRP, IRP_FUNCTION, Function)                     \
      SWITCH_PK_CREATE(CLASS, IRP, IRP_CALL_SITE, CallSite)                    \
    }                                                                          \
    return *AA;                                                                \
  }

#define CREATE_VALUE_ABSTRACT_ATTRIBUTE_FOR_POSITION(CLASS)                    \
  CLASS &CLASS::createForPosition(const IRPosition &IRP, Attributor &A) {      \
    CLASS *AA = nullptr;                                                       \
    switch (IRP.getPositionKind()) {                                           \
      SWITCH_PK_INV(CLASS, IRP_INVALID, "invalid")                             \
      SWITCH_PK_INV(CLASS, IRP_FUNCTION, "function")                           \
      SWITCH_PK_INV(CLASS, IRP_CALL_SITE, "call site")                         \
      SWITCH_PK_CREATE(CLASS, IRP, IRP_FLOAT, Floating)                        \
      SWITCH_PK_CREATE(CLASS, IRP, IRP_ARGUMENT, Argument)                     \
      SWITCH_PK_CREATE(CLASS, IRP, IRP_RETURNED, Returned)                     \
      SWITCH_PK_CREATE(CLASS, IRP, IRP_CALL_SITE_RETURNED, CallSiteReturned)   \
      SWITCH_PK_CREATE(CLASS, IRP, IRP_CALL_SITE_ARGUMENT, CallSiteArgument)   \
    }                                                                          \
    return *AA;                                                                \
  }

#define CREATE_ALL_ABSTRACT_ATTRIBUTE_FOR_POSITION(CLASS)                      \
  CLASS &CLASS::createForPosition(const IRPosition &IRP, Attributor &A) {      \
    CLASS *AA = nullptr;                                                       \
    switch (IRP.getPositionKind()) {                                           \
      SWITCH_PK_INV(CLASS, IRP_INVALID, "invalid")                             \
      SWITCH_PK_CREATE(CLASS, IRP, IRP_FUNCTION, Function)                     \
      SWITCH_PK_CREATE(CLASS, IRP, IRP_CALL_SITE, CallSite)                    \
      SWITCH_PK_CREATE(CLASS, IRP, IRP_FLOAT, Floating)                        \
      SWITCH_PK_CREATE(CLASS, IRP, IRP_ARGUMENT, Argument)                     \
      SWITCH_PK_CREATE(CLASS, IRP, IRP_RETURNED, Returned)                     \
      SWITCH_PK_CREATE(CLASS, IRP, IRP_CALL_SITE_RETURNED, CallSiteReturned)   \
      SWITCH_PK_CREATE(CLASS, IRP, IRP_CALL_SITE_ARGUMENT, CallSiteArgument)   \
    }                                                                          \
    return *AA;                                                                \
  }

#define CREATE_FUNCTION_ONLY_ABSTRACT_ATTRIBUTE_FOR_POSITION(CLASS)            \
  CLASS &CLASS::createForPosition(const IRPosition &IRP, Attributor &A) {      \
    CLASS *AA = nullptr;                                                       \
    switch (IRP.getPositionKind()) {                                           \
      SWITCH_PK_INV(CLASS, IRP_INVALID, "invalid")                             \
      SWITCH_PK_INV(CLASS, IRP_ARGUMENT, "argument")                           \
      SWITCH_PK_INV(CLASS, IRP_FLOAT, "floating")                              \
      SWITCH_PK_INV(CLASS, IRP_RETURNED, "returned")                           \
      SWITCH_PK_INV(CLASS, IRP_CALL_SITE_RETURNED, "call site returned")       \
      SWITCH_PK_INV(CLASS, IRP_CALL_SITE_ARGUMENT, "call site argument")       \
      SWITCH_PK_INV(CLASS, IRP_CALL_SITE, "call site")                         \
      SWITCH_PK_CREATE(CLASS, IRP, IRP_FUNCTION, Function)                     \
    }                                                                          \
    return *AA;                                                                \
  }

#define CREATE_NON_RET_ABSTRACT_ATTRIBUTE_FOR_POSITION(CLASS)                  \
  CLASS &CLASS::createForPosition(const IRPosition &IRP, Attributor &A) {      \
    CLASS *AA = nullptr;                                                       \
    switch (IRP.getPositionKind()) {                                           \
      SWITCH_PK_INV(CLASS, IRP_INVALID, "invalid")                             \
      SWITCH_PK_INV(CLASS, IRP_RETURNED, "returned")                           \
      SWITCH_PK_CREATE(CLASS, IRP, IRP_FUNCTION, Function)                     \
      SWITCH_PK_CREATE(CLASS, IRP, IRP_CALL_SITE, CallSite)                    \
      SWITCH_PK_CREATE(CLASS, IRP, IRP_FLOAT, Floating)                        \
      SWITCH_PK_CREATE(CLASS, IRP, IRP_ARGUMENT, Argument)                     \
      SWITCH_PK_CREATE(CLASS, IRP, IRP_CALL_SITE_RETURNED, CallSiteReturned)   \
      SWITCH_PK_CREATE(CLASS, IRP, IRP_CALL_SITE_ARGUMENT, CallSiteArgument)   \
    }                                                                          \
    return *AA;                                                                \
  }

CREATE_FUNCTION_ABSTRACT_ATTRIBUTE_FOR_POSITION(AANoUnwind)
CREATE_FUNCTION_ABSTRACT_ATTRIBUTE_FOR_POSITION(AANoSync)
CREATE_FUNCTION_ABSTRACT_ATTRIBUTE_FOR_POSITION(AANoRecurse)
CREATE_FUNCTION_ABSTRACT_ATTRIBUTE_FOR_POSITION(AAWillReturn)
CREATE_FUNCTION_ABSTRACT_ATTRIBUTE_FOR_POSITION(AANoReturn)
CREATE_FUNCTION_ABSTRACT_ATTRIBUTE_FOR_POSITION(AAReturnedValues)
CREATE_FUNCTION_ABSTRACT_ATTRIBUTE_FOR_POSITION(AAMemoryLocation)
CREATE_FUNCTION_ABSTRACT_ATTRIBUTE_FOR_POSITION(AACallEdges)
CREATE_FUNCTION_ABSTRACT_ATTRIBUTE_FOR_POSITION(AAAssumptionInfo)

CREATE_VALUE_ABSTRACT_ATTRIBUTE_FOR_POSITION(AANonNull)
CREATE_VALUE_ABSTRACT_ATTRIBUTE_FOR_POSITION(AANoAlias)
CREATE_VALUE_ABSTRACT_ATTRIBUTE_FOR_POSITION(AAPrivatizablePtr)
CREATE_VALUE_ABSTRACT_ATTRIBUTE_FOR_POSITION(AADereferenceable)
CREATE_VALUE_ABSTRACT_ATTRIBUTE_FOR_POSITION(AAAlign)
CREATE_VALUE_ABSTRACT_ATTRIBUTE_FOR_POSITION(AANoCapture)
CREATE_VALUE_ABSTRACT_ATTRIBUTE_FOR_POSITION(AAValueConstantRange)
CREATE_VALUE_ABSTRACT_ATTRIBUTE_FOR_POSITION(AAPotentialValues)
CREATE_VALUE_ABSTRACT_ATTRIBUTE_FOR_POSITION(AANoUndef)
CREATE_VALUE_ABSTRACT_ATTRIBUTE_FOR_POSITION(AAPointerInfo)

CREATE_ALL_ABSTRACT_ATTRIBUTE_FOR_POSITION(AAValueSimplify)
CREATE_ALL_ABSTRACT_ATTRIBUTE_FOR_POSITION(AAIsDead)
CREATE_ALL_ABSTRACT_ATTRIBUTE_FOR_POSITION(AANoFree)

CREATE_FUNCTION_ONLY_ABSTRACT_ATTRIBUTE_FOR_POSITION(AAHeapToStack)
CREATE_FUNCTION_ONLY_ABSTRACT_ATTRIBUTE_FOR_POSITION(AAReachability)
CREATE_FUNCTION_ONLY_ABSTRACT_ATTRIBUTE_FOR_POSITION(AAUndefinedBehavior)
CREATE_FUNCTION_ONLY_ABSTRACT_ATTRIBUTE_FOR_POSITION(AAFunctionReachability)

CREATE_NON_RET_ABSTRACT_ATTRIBUTE_FOR_POSITION(AAMemoryBehavior)

#undef CREATE_FUNCTION_ONLY_ABSTRACT_ATTRIBUTE_FOR_POSITION
#undef CREATE_FUNCTION_ABSTRACT_ATTRIBUTE_FOR_POSITION
#undef CREATE_NON_RET_ABSTRACT_ATTRIBUTE_FOR_POSITION
#undef CREATE_VALUE_ABSTRACT_ATTRIBUTE_FOR_POSITION
#undef CREATE_ALL_ABSTRACT_ATTRIBUTE_FOR_POSITION
#undef SWITCH_PK_CREATE
#undef SWITCH_PK_INV<|MERGE_RESOLUTION|>--- conflicted
+++ resolved
@@ -256,12 +256,8 @@
   const AAIsDead *LivenessAA = nullptr;
   if (IRP.getAnchorScope())
     LivenessAA = &A.getAAFor<AAIsDead>(
-<<<<<<< HEAD
-        QueryingAA, IRPosition::function(*IRP.getAnchorScope()),
-=======
         QueryingAA,
         IRPosition::function(*IRP.getAnchorScope(), IRP.getCallBaseContext()),
->>>>>>> 2ab1d525
         DepClassTy::NONE);
   bool AnyDead = false;
 
@@ -469,11 +465,7 @@
 
   // Callback for each possibly returned value.
   auto CheckReturnValue = [&](Value &RV) -> bool {
-<<<<<<< HEAD
-    const IRPosition &RVPos = IRPosition::value(RV);
-=======
     const IRPosition &RVPos = IRPosition::value(RV, CBContext);
->>>>>>> 2ab1d525
     const AAType &AA =
         A.getAAFor<AAType>(QueryingAA, RVPos, DepClassTy::REQUIRED);
     LLVM_DEBUG(dbgs() << "[Attributor] RV: " << RV << " AA: " << AA.getAsStr()
@@ -642,9 +634,6 @@
     if (!AssociatedFunction)
       return S.indicatePessimisticFixpoint();
 
-<<<<<<< HEAD
-    IRPosition FnPos = IRPosition::returned(*AssociatedFunction);
-=======
     CallBase &CBContext = static_cast<CallBase &>(this->getAnchorValue());
     if (IntroduceCallBaseContext)
       LLVM_DEBUG(dbgs() << "[Attributor] Introducing call base context:"
@@ -652,7 +641,6 @@
 
     IRPosition FnPos = IRPosition::returned(
         *AssociatedFunction, IntroduceCallBaseContext ? &CBContext : nullptr);
->>>>>>> 2ab1d525
     const AAType &AA = A.getAAFor<AAType>(*this, FnPos, DepClassTy::REQUIRED);
     return clampStateAndIndicateChange(S, AA.getState());
   }
@@ -779,17 +767,7 @@
 /// An access kind description as used by AAPointerInfo.
 struct OffsetAndSize;
 
-<<<<<<< HEAD
-      if (const auto *CB = dyn_cast<CallBase>(&I)) {
-        const auto &NoUnwindAA = A.getAAFor<AANoUnwind>(
-            *this, IRPosition::callsite_function(*CB), DepClassTy::REQUIRED);
-        return NoUnwindAA.isAssumedNoUnwind();
-      }
-      return false;
-    };
-=======
 struct State;
->>>>>>> 2ab1d525
 
 } // namespace PointerInfo
 } // namespace AA
@@ -845,22 +823,9 @@
     if (offsetOrSizeAreUnknown() || OAS.offsetOrSizeAreUnknown())
       return true;
 
-<<<<<<< HEAD
-  /// See AbstractAttribute::updateImpl(...).
-  ChangeStatus updateImpl(Attributor &A) override {
-    // TODO: Once we have call site specific value information we can provide
-    //       call site specific liveness information and then it makes
-    //       sense to specialize attributes for call sites arguments instead of
-    //       redirecting requests to the callee argument.
-    Function *F = getAssociatedFunction();
-    const IRPosition &FnPos = IRPosition::function(*F);
-    auto &FnAA = A.getAAFor<AANoUnwind>(*this, FnPos, DepClassTy::REQUIRED);
-    return clampStateAndIndicateChange(getState(), FnAA.getState());
-=======
     // Check if one offset point is in the other interval [offset, offset+size].
     return OAS.getOffset() + OAS.getSize() > getOffset() &&
            OAS.getOffset() < getOffset() + getSize();
->>>>>>> 2ab1d525
   }
 
   /// Constant used to represent unknown offset or sizes.
@@ -1770,135 +1735,7 @@
   if (!A.checkForAllInstructions(ReturnInstCB, *this, {Instruction::Ret},
                                  UsedAssumedInformation))
     return indicatePessimisticFixpoint();
-<<<<<<< HEAD
-
-  // Once returned values "directly" present in the code are handled we try to
-  // resolve returned calls. To avoid modifications to the ReturnedValues map
-  // while we iterate over it we kept record of potential new entries in a copy
-  // map, NewRVsMap.
-  decltype(ReturnedValues) NewRVsMap;
-
-  auto HandleReturnValue = [&](Value *RV,
-                               SmallSetVector<ReturnInst *, 4> &RIs) {
-    LLVM_DEBUG(dbgs() << "[AAReturnedValues] Returned value: " << *RV << " by #"
-                      << RIs.size() << " RIs\n");
-    CallBase *CB = dyn_cast<CallBase>(RV);
-    if (!CB || UnresolvedCalls.count(CB))
-      return;
-
-    if (!CB->getCalledFunction()) {
-      LLVM_DEBUG(dbgs() << "[AAReturnedValues] Unresolved call: " << *CB
-                        << "\n");
-      UnresolvedCalls.insert(CB);
-      return;
-    }
-
-    // TODO: use the function scope once we have call site AAReturnedValues.
-    const auto &RetValAA = A.getAAFor<AAReturnedValues>(
-        *this, IRPosition::function(*CB->getCalledFunction()),
-        DepClassTy::REQUIRED);
-    LLVM_DEBUG(dbgs() << "[AAReturnedValues] Found another AAReturnedValues: "
-                      << RetValAA << "\n");
-
-    // Skip dead ends, thus if we do not know anything about the returned
-    // call we mark it as unresolved and it will stay that way.
-    if (!RetValAA.getState().isValidState()) {
-      LLVM_DEBUG(dbgs() << "[AAReturnedValues] Unresolved call: " << *CB
-                        << "\n");
-      UnresolvedCalls.insert(CB);
-      return;
-    }
-
-    // Do not try to learn partial information. If the callee has unresolved
-    // return values we will treat the call as unresolved/opaque.
-    auto &RetValAAUnresolvedCalls = RetValAA.getUnresolvedCalls();
-    if (!RetValAAUnresolvedCalls.empty()) {
-      UnresolvedCalls.insert(CB);
-      return;
-    }
-
-    // Now check if we can track transitively returned values. If possible, thus
-    // if all return value can be represented in the current scope, do so.
-    bool Unresolved = false;
-    for (auto &RetValAAIt : RetValAA.returned_values()) {
-      Value *RetVal = RetValAAIt.first;
-      if (isa<Argument>(RetVal) || isa<CallBase>(RetVal) ||
-          isa<Constant>(RetVal))
-        continue;
-      // Anything that did not fit in the above categories cannot be resolved,
-      // mark the call as unresolved.
-      LLVM_DEBUG(dbgs() << "[AAReturnedValues] transitively returned value "
-                           "cannot be translated: "
-                        << *RetVal << "\n");
-      UnresolvedCalls.insert(CB);
-      Unresolved = true;
-      break;
-    }
-
-    if (Unresolved)
-      return;
-
-    // Now track transitively returned values.
-    unsigned &NumRetAA = NumReturnedValuesPerKnownAA[CB];
-    if (NumRetAA == RetValAA.getNumReturnValues()) {
-      LLVM_DEBUG(dbgs() << "[AAReturnedValues] Skip call as it has not "
-                           "changed since it was seen last\n");
-      return;
-    }
-    NumRetAA = RetValAA.getNumReturnValues();
-
-    for (auto &RetValAAIt : RetValAA.returned_values()) {
-      Value *RetVal = RetValAAIt.first;
-      if (Argument *Arg = dyn_cast<Argument>(RetVal)) {
-        // Arguments are mapped to call site operands and we begin the traversal
-        // again.
-        bool Unused = false;
-        RVState RVS({NewRVsMap, Unused, RetValAAIt.second});
-        VisitReturnedValue(*CB->getArgOperand(Arg->getArgNo()), RVS, CB);
-        continue;
-      }
-      if (isa<CallBase>(RetVal)) {
-        // Call sites are resolved by the callee attribute over time, no need to
-        // do anything for us.
-        continue;
-      }
-      if (isa<Constant>(RetVal)) {
-        // Constants are valid everywhere, we can simply take them.
-        NewRVsMap[RetVal].insert(RIs.begin(), RIs.end());
-        continue;
-      }
-    }
-  };
-
-  for (auto &It : ReturnedValues)
-    HandleReturnValue(It.first, It.second);
-
-  // Because processing the new information can again lead to new return values
-  // we have to be careful and iterate until this iteration is complete. The
-  // idea is that we are in a stable state at the end of an update. All return
-  // values have been handled and properly categorized. We might not update
-  // again if we have not requested a non-fix attribute so we cannot "wait" for
-  // the next update to analyze a new return value.
-  while (!NewRVsMap.empty()) {
-    auto It = std::move(NewRVsMap.back());
-    NewRVsMap.pop_back();
-
-    assert(!It.second.empty() && "Entry does not add anything.");
-    auto &ReturnInsts = ReturnedValues[It.first];
-    for (ReturnInst *RI : It.second)
-      if (ReturnInsts.insert(RI)) {
-        LLVM_DEBUG(dbgs() << "[AAReturnedValues] Add new returned value "
-                          << *It.first << " => " << *RI << "\n");
-        HandleReturnValue(It.first, ReturnInsts);
-        Changed = true;
-      }
-  }
-
-  Changed |= (NumUnresolvedCalls != UnresolvedCalls.size());
-  return Changed ? ChangeStatus::CHANGED : ChangeStatus::UNCHANGED;
-=======
   return Changed;
->>>>>>> 2ab1d525
 }
 
 struct AAReturnedValuesFunction final : public AAReturnedValuesImpl {
@@ -2005,12 +1842,9 @@
       if (CB->hasFnAttr(Attribute::NoSync))
         return true;
 
-<<<<<<< HEAD
-=======
       if (isNoSyncIntrinsic(&I))
         return true;
 
->>>>>>> 2ab1d525
       const auto &NoSyncAA = A.getAAFor<AANoSync>(
           *this, IRPosition::callsite_function(*CB), DepClassTy::REQUIRED);
       return NoSyncAA.isAssumedNoSync();
@@ -2719,16 +2553,10 @@
             A.getAAFor<AANoUndef>(*this, CalleeArgumentIRP, DepClassTy::NONE);
         if (!NoUndefAA.isKnownNoUndef())
           continue;
-<<<<<<< HEAD
-        auto &ValueSimplifyAA = A.getAAFor<AAValueSimplify>(
-            *this, IRPosition::value(*ArgVal), DepClassTy::NONE);
-        if (!ValueSimplifyAA.isKnown())
-=======
         bool UsedAssumedInformation = false;
         Optional<Value *> SimplifiedVal = A.getAssumedSimplified(
             IRPosition::value(*ArgVal), *this, UsedAssumedInformation);
         if (UsedAssumedInformation)
->>>>>>> 2ab1d525
           continue;
         if (SimplifiedVal.hasValue() && !SimplifiedVal.getValue())
           return true;
@@ -2899,18 +2727,10 @@
   // use for specific processing.
   Optional<Value *> stopOnUndefOrAssumed(Attributor &A, Value *V,
                                          Instruction *I) {
-<<<<<<< HEAD
-    const auto &ValueSimplifyAA = A.getAAFor<AAValueSimplify>(
-        *this, IRPosition::value(*V), DepClassTy::REQUIRED);
-    Optional<Value *> SimplifiedV =
-        ValueSimplifyAA.getAssumedSimplifiedValue(A);
-    if (!ValueSimplifyAA.isKnown()) {
-=======
     bool UsedAssumedInformation = false;
     Optional<Value *> SimplifiedV = A.getAssumedSimplified(
         IRPosition::value(*V), *this, UsedAssumedInformation);
     if (!UsedAssumedInformation) {
->>>>>>> 2ab1d525
       // Don't depend on assumed values.
       if (!SimplifiedV.hasValue()) {
         // If it is known (which we tested above) but it doesn't have a value,
@@ -5339,42 +5159,6 @@
     return SimplifiedAssociatedValue;
   }
 
-<<<<<<< HEAD
-  /// Helper function for querying AAValueSimplify and updating candicate.
-  /// \param QueryingValue Value trying to unify with SimplifiedValue
-  /// \param AccumulatedSimplifiedValue Current simplification result.
-  static bool checkAndUpdate(Attributor &A, const AbstractAttribute &QueryingAA,
-                             Value &QueryingValue,
-                             Optional<Value *> &AccumulatedSimplifiedValue) {
-    // FIXME: Add a typecast support.
-
-    auto &ValueSimplifyAA = A.getAAFor<AAValueSimplify>(
-        QueryingAA, IRPosition::value(QueryingValue), DepClassTy::REQUIRED);
-
-    Optional<Value *> QueryingValueSimplified =
-        ValueSimplifyAA.getAssumedSimplifiedValue(A);
-
-    if (!QueryingValueSimplified.hasValue())
-      return true;
-
-    if (!QueryingValueSimplified.getValue())
-      return false;
-
-    Value &QueryingValueSimplifiedUnwrapped =
-        *QueryingValueSimplified.getValue();
-
-    if (AccumulatedSimplifiedValue.hasValue() &&
-        !isa<UndefValue>(AccumulatedSimplifiedValue.getValue()) &&
-        !isa<UndefValue>(QueryingValueSimplifiedUnwrapped))
-      return AccumulatedSimplifiedValue == QueryingValueSimplified;
-    if (AccumulatedSimplifiedValue.hasValue() &&
-        isa<UndefValue>(QueryingValueSimplifiedUnwrapped))
-      return true;
-
-    LLVM_DEBUG(dbgs() << "[ValueSimplify] " << QueryingValue
-                      << " is assumed to be "
-                      << QueryingValueSimplifiedUnwrapped << "\n");
-=======
   /// Return a value we can use as replacement for the associated one, or
   /// nullptr if we don't have one that makes sense.
   Value *getReplacementValue(Attributor &A) const {
@@ -5394,7 +5178,6 @@
       return nullptr;
     return NewV;
   }
->>>>>>> 2ab1d525
 
   /// Helper function for querying AAValueSimplify and updating candicate.
   /// \param IRP The value position we are trying to unify with SimplifiedValue
@@ -5848,14 +5631,9 @@
 
     auto VisitValueCB = [&](Value &V, const Instruction *CtxI, bool &,
                             bool Stripped) -> bool {
-<<<<<<< HEAD
-      auto &AA = A.getAAFor<AAValueSimplify>(*this, IRPosition::value(V),
-                                             DepClassTy::REQUIRED);
-=======
       auto &AA = A.getAAFor<AAValueSimplify>(
           *this, IRPosition::value(V, getCallBaseContext()),
           DepClassTy::REQUIRED);
->>>>>>> 2ab1d525
       if (!Stripped && this == &AA) {
 
         if (auto *I = dyn_cast<Instruction>(&V)) {
@@ -6139,23 +5917,6 @@
       LLVM_DEBUG(dbgs() << "H2S: Removing malloc-like call: " << *AI.CB
                         << "\n");
 
-<<<<<<< HEAD
-      Align Alignment;
-      Value *Size;
-      if (isCallocLikeFn(MallocCall, TLI)) {
-        auto *Num = MallocCall->getOperand(0);
-        auto *SizeT = MallocCall->getOperand(1);
-        IRBuilder<> B(MallocCall);
-        Size = B.CreateMul(Num, SizeT, "h2s.calloc.size");
-      } else if (isAlignedAllocLikeFn(MallocCall, TLI)) {
-        Size = MallocCall->getOperand(1);
-        Alignment = MaybeAlign(cast<ConstantInt>(MallocCall->getOperand(0))
-                                   ->getValue()
-                                   .getZExtValue())
-                        .valueOrOne();
-      } else {
-        Size = MallocCall->getOperand(0);
-=======
       auto Remark = [&](OptimizationRemark OR) {
         LibFunc IsAllocShared;
         if (TLI->getLibFunc(*AI.CB, IsAllocShared))
@@ -6181,7 +5942,6 @@
         assert(SizeOffsetPair != ObjectSizeOffsetEvaluator::unknown() &&
                cast<ConstantInt>(SizeOffsetPair.second)->isZero());
         Size = SizeOffsetPair.first;
->>>>>>> 2ab1d525
       }
 
       Align Alignment(1);
@@ -6434,18 +6194,11 @@
 
         const auto &NoCaptureAA = A.getAAFor<AANoCapture>(
             *this, IRPosition::callsite_argument(*CB, ArgNo),
-<<<<<<< HEAD
-            DepClassTy::REQUIRED);
-=======
             DepClassTy::OPTIONAL);
->>>>>>> 2ab1d525
 
         // If a call site argument use is nofree, we are fine.
         const auto &ArgNoFreeAA = A.getAAFor<AANoFree>(
             *this, IRPosition::callsite_argument(*CB, ArgNo),
-<<<<<<< HEAD
-            DepClassTy::REQUIRED);
-=======
             DepClassTy::OPTIONAL);
 
         bool MaybeCaptured = !NoCaptureAA.isAssumedNoCapture();
@@ -6466,7 +6219,6 @@
           if (ValidUsesOnly &&
               AI.LibraryFunctionId == LibFunc___kmpc_alloc_shared)
             A.emitRemark<OptimizationRemarkMissed>(AI.CB, "OMP113", Remark);
->>>>>>> 2ab1d525
 
           LLVM_DEBUG(dbgs() << "[H2S] Bad user: " << *UserI << "\n");
           ValidUsesOnly = false;
@@ -6497,51 +6249,6 @@
     if (AI.Status == AllocationInfo::INVALID)
       continue;
 
-<<<<<<< HEAD
-    if (IsMalloc) {
-      if (MaxHeapToStackSize == -1) {
-        if (UsesCheck(I) || FreeCheck(I)) {
-          MallocCalls.insert(&I);
-          return true;
-        }
-      }
-      if (auto *Size = dyn_cast<ConstantInt>(I.getOperand(0)))
-        if (Size->getValue().ule(MaxHeapToStackSize))
-          if (UsesCheck(I) || FreeCheck(I)) {
-            MallocCalls.insert(&I);
-            return true;
-          }
-    } else if (IsAlignedAllocLike && isa<ConstantInt>(I.getOperand(0))) {
-      if (MaxHeapToStackSize == -1) {
-        if (UsesCheck(I) || FreeCheck(I)) {
-          MallocCalls.insert(&I);
-          return true;
-        }
-      }
-      // Only if the alignment and sizes are constant.
-      if (auto *Size = dyn_cast<ConstantInt>(I.getOperand(1)))
-        if (Size->getValue().ule(MaxHeapToStackSize))
-          if (UsesCheck(I) || FreeCheck(I)) {
-            MallocCalls.insert(&I);
-            return true;
-          }
-    } else if (IsCalloc) {
-      if (MaxHeapToStackSize == -1) {
-        if (UsesCheck(I) || FreeCheck(I)) {
-          MallocCalls.insert(&I);
-          return true;
-        }
-      }
-      bool Overflow = false;
-      if (auto *Num = dyn_cast<ConstantInt>(I.getOperand(0)))
-        if (auto *Size = dyn_cast<ConstantInt>(I.getOperand(1)))
-          if ((Size->getValue().umul_ov(Num->getValue(), Overflow))
-                  .ule(MaxHeapToStackSize))
-            if (!Overflow && (UsesCheck(I) || FreeCheck(I))) {
-              MallocCalls.insert(&I);
-              return true;
-            }
-=======
     if (Value *Align = getAllocAlignment(AI.CB, TLI)) {
       if (!getAPInt(A, *this, *Align)) {
         // Can't generate an alloca which respects the required alignment
@@ -6552,7 +6259,6 @@
         Changed = ChangeStatus::CHANGED;
         continue;
       }
->>>>>>> 2ab1d525
     }
 
     if (MaxHeapToStackSize != -1) {
@@ -7570,18 +7276,6 @@
                                           : ChangeStatus::UNCHANGED;
   }
 
-<<<<<<< HEAD
-  // The current assumed state used to determine a change.
-  auto AssumedState = S.getAssumed();
-
-  // Liveness information to exclude dead users.
-  // TODO: Take the FnPos once we have call site specific liveness information.
-  const auto &LivenessAA = A.getAAFor<AAIsDead>(
-      *this, IRPosition::function(*IRP.getAssociatedFunction()),
-      DepClassTy::NONE);
-
-=======
->>>>>>> 2ab1d525
   // Visit and expand uses until all are analyzed or a fixpoint is reached.
   auto UsePred = [&](const Use &U, bool &Follow) -> bool {
     Instruction *UserI = cast<Instruction>(U.getUser());
@@ -8022,11 +7716,7 @@
       continue;
     } else if (isa<AllocaInst>(Obj)) {
       MLK = NO_LOCAL_MEM;
-<<<<<<< HEAD
-    } else if (const auto *CB = dyn_cast<CallBase>(&V)) {
-=======
     } else if (const auto *CB = dyn_cast<CallBase>(Obj)) {
->>>>>>> 2ab1d525
       const auto &NoAliasAA = A.getAAFor<AANoAlias>(
           *this, IRPosition::callsite_returned(*CB), DepClassTy::OPTIONAL);
       if (NoAliasAA.isAssumedNoAlias())
@@ -8613,22 +8303,14 @@
       return false;
 
     auto &LHSAA = A.getAAFor<AAValueConstantRange>(
-<<<<<<< HEAD
-        *this, IRPosition::value(*LHS), DepClassTy::REQUIRED);
-=======
         *this, IRPosition::value(*LHS, getCallBaseContext()),
         DepClassTy::REQUIRED);
->>>>>>> 2ab1d525
     QuerriedAAs.push_back(&LHSAA);
     auto LHSAARange = LHSAA.getAssumedConstantRange(A, CtxI);
 
     auto &RHSAA = A.getAAFor<AAValueConstantRange>(
-<<<<<<< HEAD
-        *this, IRPosition::value(*RHS), DepClassTy::REQUIRED);
-=======
         *this, IRPosition::value(*RHS, getCallBaseContext()),
         DepClassTy::REQUIRED);
->>>>>>> 2ab1d525
     QuerriedAAs.push_back(&RHSAA);
     auto RHSAARange = RHSAA.getAssumedConstantRange(A, CtxI);
 
@@ -8660,17 +8342,12 @@
       return false;
     OpV = *SimplifiedOpV;
 
-<<<<<<< HEAD
-    auto &OpAA = A.getAAFor<AAValueConstantRange>(*this, IRPosition::value(OpV),
-                                                  DepClassTy::REQUIRED);
-=======
     if (!OpV->getType()->isIntegerTy())
       return false;
 
     auto &OpAA = A.getAAFor<AAValueConstantRange>(
         *this, IRPosition::value(*OpV, getCallBaseContext()),
         DepClassTy::REQUIRED);
->>>>>>> 2ab1d525
     QuerriedAAs.push_back(&OpAA);
     T.unionAssumed(
         OpAA.getAssumed().castOp(CastI->getOpcode(), getState().getBitWidth()));
@@ -8709,19 +8386,12 @@
       return false;
 
     auto &LHSAA = A.getAAFor<AAValueConstantRange>(
-<<<<<<< HEAD
-        *this, IRPosition::value(*LHS), DepClassTy::REQUIRED);
-    QuerriedAAs.push_back(&LHSAA);
-    auto &RHSAA = A.getAAFor<AAValueConstantRange>(
-        *this, IRPosition::value(*RHS), DepClassTy::REQUIRED);
-=======
         *this, IRPosition::value(*LHS, getCallBaseContext()),
         DepClassTy::REQUIRED);
     QuerriedAAs.push_back(&LHSAA);
     auto &RHSAA = A.getAAFor<AAValueConstantRange>(
         *this, IRPosition::value(*RHS, getCallBaseContext()),
         DepClassTy::REQUIRED);
->>>>>>> 2ab1d525
     QuerriedAAs.push_back(&RHSAA);
     auto LHSAARange = LHSAA.getAssumedConstantRange(A, CtxI);
     auto RHSAARange = RHSAA.getAssumedConstantRange(A, CtxI);
@@ -8778,12 +8448,8 @@
 
         // If the value is not instruction, we query AA to Attributor.
         const auto &AA = A.getAAFor<AAValueConstantRange>(
-<<<<<<< HEAD
-            *this, IRPosition::value(V), DepClassTy::REQUIRED);
-=======
             *this, IRPosition::value(*VPtr, getCallBaseContext()),
             DepClassTy::REQUIRED);
->>>>>>> 2ab1d525
 
         // Clamp operator is not used to utilize a program point CtxI.
         T.unionAssumed(AA.getAssumedConstantRange(A, CtxI));
@@ -9201,18 +8867,6 @@
       return indicatePessimisticFixpoint();
     LHS = *SimplifiedLHS;
 
-<<<<<<< HEAD
-    // TODO: Use assumed simplified condition value
-    auto &LHSAA = A.getAAFor<AAPotentialValues>(*this, IRPosition::value(*LHS),
-                                                DepClassTy::REQUIRED);
-    if (!LHSAA.isValidState())
-      return indicatePessimisticFixpoint();
-
-    auto &RHSAA = A.getAAFor<AAPotentialValues>(*this, IRPosition::value(*RHS),
-                                                DepClassTy::REQUIRED);
-    if (!RHSAA.isValidState())
-      return indicatePessimisticFixpoint();
-=======
     const auto &SimplifiedRHS =
         A.getAssumedSimplified(IRPosition::value(*RHS, getCallBaseContext()),
                                *this, UsedAssumedInformation);
@@ -9257,7 +8911,6 @@
         unionAssumedWithUndef();
       else
         unionAssumed(*OpAA);
->>>>>>> 2ab1d525
 
     } else if (LHSAA->undefIsContained() && RHSAA->undefIsContained()) {
       // select i1 *, undef , undef => undef
@@ -9277,8 +8930,6 @@
     assert(CI->getNumOperands() == 1 && "Expected cast to be unary!");
     uint32_t ResultBitWidth = CI->getDestTy()->getIntegerBitWidth();
     Value *Src = CI->getOperand(0);
-<<<<<<< HEAD
-=======
 
     // Simplify the operand first.
     bool UsedAssumedInformation = false;
@@ -9291,7 +8942,6 @@
       return indicatePessimisticFixpoint();
     Src = *SimplifiedSrc;
 
->>>>>>> 2ab1d525
     auto &SrcAA = A.getAAFor<AAPotentialValues>(*this, IRPosition::value(*Src),
                                                 DepClassTy::REQUIRED);
     if (!SrcAA.isValidState())
@@ -9601,14 +9251,8 @@
     // A position whose simplified value does not have any value is
     // considered to be dead. We don't manifest noundef in such positions for
     // the same reason above.
-<<<<<<< HEAD
-    auto &ValueSimplifyAA =
-        A.getAAFor<AAValueSimplify>(*this, getIRPosition(), DepClassTy::NONE);
-    if (!ValueSimplifyAA.getAssumedSimplifiedValue(A).hasValue())
-=======
     if (!A.getAssumedSimplified(getIRPosition(), *this, UsedAssumedInformation)
              .hasValue())
->>>>>>> 2ab1d525
       return ChangeStatus::UNCHANGED;
     return AANoUndef::manifest(A);
   }
