//===- StripSymbols.cpp - Strip symbols and debug info from a module ------===//
//
// Part of the LLVM Project, under the Apache License v2.0 with LLVM Exceptions.
// See https://llvm.org/LICENSE.txt for license information.
// SPDX-License-Identifier: Apache-2.0 WITH LLVM-exception
//
//===----------------------------------------------------------------------===//
//
// The StripSymbols transformation implements code stripping. Specifically, it
// can delete:
//
//   * names for virtual registers
//   * symbols for internal globals and functions
//   * debug information
//
// Note that this transformation makes code much less readable, so it should
// only be used in situations where the 'strip' utility would be used, such as
// reducing code size or making it harder to reverse engineer code.
//
//===----------------------------------------------------------------------===//

#include "llvm/Transforms/IPO/StripSymbols.h"
#include "llvm/ADT/SmallPtrSet.h"
#include "llvm/IR/Constants.h"
#include "llvm/IR/DebugInfo.h"
#include "llvm/IR/DerivedTypes.h"
#include "llvm/IR/Instructions.h"
#include "llvm/IR/Module.h"
#include "llvm/IR/PassManager.h"
#include "llvm/IR/TypeFinder.h"
#include "llvm/IR/ValueSymbolTable.h"
#include "llvm/InitializePasses.h"
#include "llvm/Pass.h"
#include "llvm/Transforms/IPO.h"
#include "llvm/Transforms/Utils/Local.h"

using namespace llvm;

namespace {
  class StripSymbols : public ModulePass {
    bool OnlyDebugInfo;
  public:
    static char ID; // Pass identification, replacement for typeid
    explicit StripSymbols(bool ODI = false)
      : ModulePass(ID), OnlyDebugInfo(ODI) {
        initializeStripSymbolsPass(*PassRegistry::getPassRegistry());
      }

    bool runOnModule(Module &M) override;

    void getAnalysisUsage(AnalysisUsage &AU) const override {
      AU.setPreservesAll();
    }
  };

  class StripNonDebugSymbols : public ModulePass {
  public:
    static char ID; // Pass identification, replacement for typeid
    explicit StripNonDebugSymbols()
      : ModulePass(ID) {
        initializeStripNonDebugSymbolsPass(*PassRegistry::getPassRegistry());
      }

    bool runOnModule(Module &M) override;

    void getAnalysisUsage(AnalysisUsage &AU) const override {
      AU.setPreservesAll();
    }
  };

  class StripDebugDeclare : public ModulePass {
  public:
    static char ID; // Pass identification, replacement for typeid
    explicit StripDebugDeclare()
      : ModulePass(ID) {
        initializeStripDebugDeclarePass(*PassRegistry::getPassRegistry());
      }

    bool runOnModule(Module &M) override;

    void getAnalysisUsage(AnalysisUsage &AU) const override {
      AU.setPreservesAll();
    }
  };

  class StripDeadDebugInfo : public ModulePass {
  public:
    static char ID; // Pass identification, replacement for typeid
    explicit StripDeadDebugInfo()
      : ModulePass(ID) {
        initializeStripDeadDebugInfoPass(*PassRegistry::getPassRegistry());
      }

    bool runOnModule(Module &M) override;

    void getAnalysisUsage(AnalysisUsage &AU) const override {
      AU.setPreservesAll();
    }
  };
}

char StripSymbols::ID = 0;
INITIALIZE_PASS(StripSymbols, "strip",
                "Strip all symbols from a module", false, false)

ModulePass *llvm::createStripSymbolsPass(bool OnlyDebugInfo) {
  return new StripSymbols(OnlyDebugInfo);
}

char StripNonDebugSymbols::ID = 0;
INITIALIZE_PASS(StripNonDebugSymbols, "strip-nondebug",
                "Strip all symbols, except dbg symbols, from a module",
                false, false)

ModulePass *llvm::createStripNonDebugSymbolsPass() {
  return new StripNonDebugSymbols();
}

char StripDebugDeclare::ID = 0;
INITIALIZE_PASS(StripDebugDeclare, "strip-debug-declare",
                "Strip all llvm.dbg.declare intrinsics", false, false)

ModulePass *llvm::createStripDebugDeclarePass() {
  return new StripDebugDeclare();
}

char StripDeadDebugInfo::ID = 0;
INITIALIZE_PASS(StripDeadDebugInfo, "strip-dead-debug-info",
                "Strip debug info for unused symbols", false, false)

ModulePass *llvm::createStripDeadDebugInfoPass() {
  return new StripDeadDebugInfo();
}

/// OnlyUsedBy - Return true if V is only used by Usr.
static bool OnlyUsedBy(Value *V, Value *Usr) {
  for (User *U : V->users())
    if (U != Usr)
      return false;

  return true;
}

static void RemoveDeadConstant(Constant *C) {
  assert(C->use_empty() && "Constant is not dead!");
  SmallPtrSet<Constant*, 4> Operands;
  for (Value *Op : C->operands())
    if (OnlyUsedBy(Op, C))
      Operands.insert(cast<Constant>(Op));
  if (GlobalVariable *GV = dyn_cast<GlobalVariable>(C)) {
    if (!GV->hasLocalLinkage()) return;   // Don't delete non-static globals.
    GV->eraseFromParent();
  } else if (!isa<Function>(C)) {
    // FIXME: Why does the type of the constant matter here?
    if (isa<StructType>(C->getType()) || isa<ArrayType>(C->getType()) ||
        isa<VectorType>(C->getType()))
      C->destroyConstant();
  }

  // If the constant referenced anything, see if we can delete it as well.
  for (Constant *O : Operands)
    RemoveDeadConstant(O);
}

// Strip the symbol table of its names.
//
static void StripSymtab(ValueSymbolTable &ST, bool PreserveDbgInfo) {
  for (ValueSymbolTable::iterator VI = ST.begin(), VE = ST.end(); VI != VE; ) {
    Value *V = VI->getValue();
    ++VI;
    if (!isa<GlobalValue>(V) || cast<GlobalValue>(V)->hasLocalLinkage()) {
      if (!PreserveDbgInfo || !V->getName().startswith("llvm.dbg"))
        // Set name to "", removing from symbol table!
        V->setName("");
    }
  }
}

// Strip any named types of their names.
static void StripTypeNames(Module &M, bool PreserveDbgInfo) {
  TypeFinder StructTypes;
  StructTypes.run(M, false);

  for (unsigned i = 0, e = StructTypes.size(); i != e; ++i) {
    StructType *STy = StructTypes[i];
    if (STy->isLiteral() || STy->getName().empty()) continue;

    if (PreserveDbgInfo && STy->getName().startswith("llvm.dbg"))
      continue;

    STy->setName("");
  }
}

/// Find values that are marked as llvm.used.
static void findUsedValues(GlobalVariable *LLVMUsed,
                           SmallPtrSetImpl<const GlobalValue*> &UsedValues) {
  if (!LLVMUsed) return;
  UsedValues.insert(LLVMUsed);

  ConstantArray *Inits = cast<ConstantArray>(LLVMUsed->getInitializer());

  for (unsigned i = 0, e = Inits->getNumOperands(); i != e; ++i)
    if (GlobalValue *GV =
          dyn_cast<GlobalValue>(Inits->getOperand(i)->stripPointerCasts()))
      UsedValues.insert(GV);
}

/// StripSymbolNames - Strip symbol names.
static bool StripSymbolNames(Module &M, bool PreserveDbgInfo) {

  SmallPtrSet<const GlobalValue*, 8> llvmUsedValues;
  findUsedValues(M.getGlobalVariable("llvm.used"), llvmUsedValues);
  findUsedValues(M.getGlobalVariable("llvm.compiler.used"), llvmUsedValues);

  for (GlobalVariable &GV : M.globals()) {
<<<<<<< HEAD
    if (GV.hasLocalLinkage() && llvmUsedValues.count(&GV) == 0)
=======
    if (GV.hasLocalLinkage() && !llvmUsedValues.contains(&GV))
>>>>>>> 2ab1d525
      if (!PreserveDbgInfo || !GV.getName().startswith("llvm.dbg"))
        GV.setName(""); // Internal symbols can't participate in linkage
  }

  for (Function &I : M) {
    if (I.hasLocalLinkage() && !llvmUsedValues.contains(&I))
      if (!PreserveDbgInfo || !I.getName().startswith("llvm.dbg"))
        I.setName(""); // Internal symbols can't participate in linkage
    if (auto *Symtab = I.getValueSymbolTable())
      StripSymtab(*Symtab, PreserveDbgInfo);
  }

  // Remove all names from types.
  StripTypeNames(M, PreserveDbgInfo);

  return true;
}

bool StripSymbols::runOnModule(Module &M) {
  if (skipModule(M))
    return false;

  bool Changed = false;
  Changed |= StripDebugInfo(M);
  if (!OnlyDebugInfo)
    Changed |= StripSymbolNames(M, false);
  return Changed;
}

bool StripNonDebugSymbols::runOnModule(Module &M) {
  if (skipModule(M))
    return false;

  return StripSymbolNames(M, true);
}

static bool stripDebugDeclareImpl(Module &M) {

  Function *Declare = M.getFunction("llvm.dbg.declare");
  std::vector<Constant*> DeadConstants;

  if (Declare) {
    while (!Declare->use_empty()) {
      CallInst *CI = cast<CallInst>(Declare->user_back());
      Value *Arg1 = CI->getArgOperand(0);
      Value *Arg2 = CI->getArgOperand(1);
      assert(CI->use_empty() && "llvm.dbg intrinsic should have void result");
      CI->eraseFromParent();
      if (Arg1->use_empty()) {
        if (Constant *C = dyn_cast<Constant>(Arg1))
          DeadConstants.push_back(C);
        else
          RecursivelyDeleteTriviallyDeadInstructions(Arg1);
      }
      if (Arg2->use_empty())
        if (Constant *C = dyn_cast<Constant>(Arg2))
          DeadConstants.push_back(C);
    }
    Declare->eraseFromParent();
  }

  while (!DeadConstants.empty()) {
    Constant *C = DeadConstants.back();
    DeadConstants.pop_back();
    if (GlobalVariable *GV = dyn_cast<GlobalVariable>(C)) {
      if (GV->hasLocalLinkage())
        RemoveDeadConstant(GV);
    } else
      RemoveDeadConstant(C);
  }

  return true;
}

bool StripDebugDeclare::runOnModule(Module &M) {
  if (skipModule(M))
    return false;
  return stripDebugDeclareImpl(M);
}

static bool stripDeadDebugInfoImpl(Module &M) {
  bool Changed = false;

  LLVMContext &C = M.getContext();

  // Find all debug info in F. This is actually overkill in terms of what we
  // want to do, but we want to try and be as resilient as possible in the face
  // of potential debug info changes by using the formal interfaces given to us
  // as much as possible.
  DebugInfoFinder F;
  F.processModule(M);

  // For each compile unit, find the live set of global variables/functions and
  // replace the current list of potentially dead global variables/functions
  // with the live list.
  SmallVector<Metadata *, 64> LiveGlobalVariables;
  DenseSet<DIGlobalVariableExpression *> VisitedSet;

  std::set<DIGlobalVariableExpression *> LiveGVs;
  for (GlobalVariable &GV : M.globals()) {
    SmallVector<DIGlobalVariableExpression *, 1> GVEs;
    GV.getDebugInfo(GVEs);
    for (auto *GVE : GVEs)
      LiveGVs.insert(GVE);
  }

  std::set<DICompileUnit *> LiveCUs;
  // Any CU referenced from a subprogram is live.
  for (DISubprogram *SP : F.subprograms()) {
    if (SP->getUnit())
      LiveCUs.insert(SP->getUnit());
  }

  bool HasDeadCUs = false;
  for (DICompileUnit *DIC : F.compile_units()) {
    // Create our live global variable list.
    bool GlobalVariableChange = false;
    for (auto *DIG : DIC->getGlobalVariables()) {
      if (DIG->getExpression() && DIG->getExpression()->isConstant())
        LiveGVs.insert(DIG);

      // Make sure we only visit each global variable only once.
      if (!VisitedSet.insert(DIG).second)
        continue;

      // If a global variable references DIG, the global variable is live.
      if (LiveGVs.count(DIG))
        LiveGlobalVariables.push_back(DIG);
      else
        GlobalVariableChange = true;
    }

    if (!LiveGlobalVariables.empty())
      LiveCUs.insert(DIC);
    else if (!LiveCUs.count(DIC))
      HasDeadCUs = true;

    // If we found dead global variables, replace the current global
    // variable list with our new live global variable list.
    if (GlobalVariableChange) {
      DIC->replaceGlobalVariables(MDTuple::get(C, LiveGlobalVariables));
      Changed = true;
    }

    // Reset lists for the next iteration.
    LiveGlobalVariables.clear();
  }

  if (HasDeadCUs) {
    // Delete the old node and replace it with a new one
    NamedMDNode *NMD = M.getOrInsertNamedMetadata("llvm.dbg.cu");
    NMD->clearOperands();
    if (!LiveCUs.empty()) {
      for (DICompileUnit *CU : LiveCUs)
        NMD->addOperand(CU);
    }
    Changed = true;
  }

  return Changed;
}

/// Remove any debug info for global variables/functions in the given module for
/// which said global variable/function no longer exists (i.e. is null).
///
/// Debugging information is encoded in llvm IR using metadata. This is designed
/// such a way that debug info for symbols preserved even if symbols are
/// optimized away by the optimizer. This special pass removes debug info for
/// such symbols.
bool StripDeadDebugInfo::runOnModule(Module &M) {
  if (skipModule(M))
    return false;
  return stripDeadDebugInfoImpl(M);
}

PreservedAnalyses StripSymbolsPass::run(Module &M, ModuleAnalysisManager &AM) {
  StripDebugInfo(M);
  StripSymbolNames(M, false);
  return PreservedAnalyses::all();
}

PreservedAnalyses StripNonDebugSymbolsPass::run(Module &M,
                                                ModuleAnalysisManager &AM) {
  StripSymbolNames(M, true);
  return PreservedAnalyses::all();
}

PreservedAnalyses StripDebugDeclarePass::run(Module &M,
                                             ModuleAnalysisManager &AM) {
  stripDebugDeclareImpl(M);
  return PreservedAnalyses::all();
}

PreservedAnalyses StripDeadDebugInfoPass::run(Module &M,
                                              ModuleAnalysisManager &AM) {
  stripDeadDebugInfoImpl(M);
  return PreservedAnalyses::all();
}<|MERGE_RESOLUTION|>--- conflicted
+++ resolved
@@ -214,11 +214,7 @@
   findUsedValues(M.getGlobalVariable("llvm.compiler.used"), llvmUsedValues);
 
   for (GlobalVariable &GV : M.globals()) {
-<<<<<<< HEAD
-    if (GV.hasLocalLinkage() && llvmUsedValues.count(&GV) == 0)
-=======
     if (GV.hasLocalLinkage() && !llvmUsedValues.contains(&GV))
->>>>>>> 2ab1d525
       if (!PreserveDbgInfo || !GV.getName().startswith("llvm.dbg"))
         GV.setName(""); // Internal symbols can't participate in linkage
   }
