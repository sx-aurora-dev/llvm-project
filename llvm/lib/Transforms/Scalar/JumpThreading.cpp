//===- JumpThreading.cpp - Thread control through conditional blocks ------===//
//
// Part of the LLVM Project, under the Apache License v2.0 with LLVM Exceptions.
// See https://llvm.org/LICENSE.txt for license information.
// SPDX-License-Identifier: Apache-2.0 WITH LLVM-exception
//
//===----------------------------------------------------------------------===//
//
// This file implements the Jump Threading pass.
//
//===----------------------------------------------------------------------===//

#include "llvm/Transforms/Scalar/JumpThreading.h"
#include "llvm/ADT/DenseMap.h"
#include "llvm/ADT/DenseSet.h"
#include "llvm/ADT/MapVector.h"
#include "llvm/ADT/Optional.h"
#include "llvm/ADT/STLExtras.h"
#include "llvm/ADT/SmallPtrSet.h"
#include "llvm/ADT/SmallVector.h"
#include "llvm/ADT/Statistic.h"
#include "llvm/Analysis/AliasAnalysis.h"
#include "llvm/Analysis/BlockFrequencyInfo.h"
#include "llvm/Analysis/BranchProbabilityInfo.h"
#include "llvm/Analysis/CFG.h"
#include "llvm/Analysis/ConstantFolding.h"
#include "llvm/Analysis/DomTreeUpdater.h"
#include "llvm/Analysis/GlobalsModRef.h"
#include "llvm/Analysis/GuardUtils.h"
#include "llvm/Analysis/InstructionSimplify.h"
#include "llvm/Analysis/LazyValueInfo.h"
#include "llvm/Analysis/Loads.h"
#include "llvm/Analysis/LoopInfo.h"
#include "llvm/Analysis/MemoryLocation.h"
#include "llvm/Analysis/TargetLibraryInfo.h"
#include "llvm/Analysis/TargetTransformInfo.h"
#include "llvm/Analysis/ValueTracking.h"
#include "llvm/IR/BasicBlock.h"
#include "llvm/IR/CFG.h"
#include "llvm/IR/Constant.h"
#include "llvm/IR/ConstantRange.h"
#include "llvm/IR/Constants.h"
#include "llvm/IR/DataLayout.h"
#include "llvm/IR/Dominators.h"
#include "llvm/IR/Function.h"
#include "llvm/IR/InstrTypes.h"
#include "llvm/IR/Instruction.h"
#include "llvm/IR/Instructions.h"
#include "llvm/IR/IntrinsicInst.h"
#include "llvm/IR/Intrinsics.h"
#include "llvm/IR/LLVMContext.h"
#include "llvm/IR/MDBuilder.h"
#include "llvm/IR/Metadata.h"
#include "llvm/IR/Module.h"
#include "llvm/IR/PassManager.h"
#include "llvm/IR/PatternMatch.h"
#include "llvm/IR/Type.h"
#include "llvm/IR/Use.h"
#include "llvm/IR/User.h"
#include "llvm/IR/Value.h"
#include "llvm/InitializePasses.h"
#include "llvm/Pass.h"
#include "llvm/Support/BlockFrequency.h"
#include "llvm/Support/BranchProbability.h"
#include "llvm/Support/Casting.h"
#include "llvm/Support/CommandLine.h"
#include "llvm/Support/Debug.h"
#include "llvm/Support/raw_ostream.h"
#include "llvm/Transforms/Scalar.h"
#include "llvm/Transforms/Utils/BasicBlockUtils.h"
#include "llvm/Transforms/Utils/Cloning.h"
#include "llvm/Transforms/Utils/Local.h"
#include "llvm/Transforms/Utils/SSAUpdater.h"
#include "llvm/Transforms/Utils/ValueMapper.h"
#include <algorithm>
#include <cassert>
#include <cstddef>
#include <cstdint>
#include <iterator>
#include <memory>
#include <utility>

using namespace llvm;
using namespace jumpthreading;

#define DEBUG_TYPE "jump-threading"

STATISTIC(NumThreads, "Number of jumps threaded");
STATISTIC(NumFolds,   "Number of terminators folded");
STATISTIC(NumDupes,   "Number of branch blocks duplicated to eliminate phi");

static cl::opt<unsigned>
BBDuplicateThreshold("jump-threading-threshold",
          cl::desc("Max block size to duplicate for jump threading"),
          cl::init(6), cl::Hidden);

static cl::opt<unsigned>
ImplicationSearchThreshold(
  "jump-threading-implication-search-threshold",
  cl::desc("The number of predecessors to search for a stronger "
           "condition to use to thread over a weaker condition"),
  cl::init(3), cl::Hidden);

static cl::opt<bool> PrintLVIAfterJumpThreading(
    "print-lvi-after-jump-threading",
    cl::desc("Print the LazyValueInfo cache after JumpThreading"), cl::init(false),
    cl::Hidden);

static cl::opt<bool> JumpThreadingFreezeSelectCond(
    "jump-threading-freeze-select-cond",
    cl::desc("Freeze the condition when unfolding select"), cl::init(false),
    cl::Hidden);

static cl::opt<bool> ThreadAcrossLoopHeaders(
    "jump-threading-across-loop-headers",
    cl::desc("Allow JumpThreading to thread across loop headers, for testing"),
    cl::init(false), cl::Hidden);


namespace {

  /// This pass performs 'jump threading', which looks at blocks that have
  /// multiple predecessors and multiple successors.  If one or more of the
  /// predecessors of the block can be proven to always jump to one of the
  /// successors, we forward the edge from the predecessor to the successor by
  /// duplicating the contents of this block.
  ///
  /// An example of when this can occur is code like this:
  ///
  ///   if () { ...
  ///     X = 4;
  ///   }
  ///   if (X < 3) {
  ///
  /// In this case, the unconditional branch at the end of the first if can be
  /// revectored to the false side of the second if.
  class JumpThreading : public FunctionPass {
    JumpThreadingPass Impl;

  public:
    static char ID; // Pass identification

    JumpThreading(bool InsertFreezeWhenUnfoldingSelect = false, int T = -1)
        : FunctionPass(ID), Impl(InsertFreezeWhenUnfoldingSelect, T) {
      initializeJumpThreadingPass(*PassRegistry::getPassRegistry());
    }

    bool runOnFunction(Function &F) override;

    void getAnalysisUsage(AnalysisUsage &AU) const override {
      AU.addRequired<DominatorTreeWrapperPass>();
      AU.addPreserved<DominatorTreeWrapperPass>();
      AU.addRequired<AAResultsWrapperPass>();
      AU.addRequired<LazyValueInfoWrapperPass>();
      AU.addPreserved<LazyValueInfoWrapperPass>();
      AU.addPreserved<GlobalsAAWrapperPass>();
      AU.addRequired<TargetLibraryInfoWrapperPass>();
      AU.addRequired<TargetTransformInfoWrapperPass>();
    }

    void releaseMemory() override { Impl.releaseMemory(); }
  };

} // end anonymous namespace

char JumpThreading::ID = 0;

INITIALIZE_PASS_BEGIN(JumpThreading, "jump-threading",
                "Jump Threading", false, false)
INITIALIZE_PASS_DEPENDENCY(DominatorTreeWrapperPass)
INITIALIZE_PASS_DEPENDENCY(LazyValueInfoWrapperPass)
INITIALIZE_PASS_DEPENDENCY(TargetLibraryInfoWrapperPass)
INITIALIZE_PASS_DEPENDENCY(AAResultsWrapperPass)
INITIALIZE_PASS_END(JumpThreading, "jump-threading",
                "Jump Threading", false, false)

// Public interface to the Jump Threading pass
FunctionPass *llvm::createJumpThreadingPass(bool InsertFr, int Threshold) {
  return new JumpThreading(InsertFr, Threshold);
}

JumpThreadingPass::JumpThreadingPass(bool InsertFr, int T) {
  InsertFreezeWhenUnfoldingSelect = JumpThreadingFreezeSelectCond | InsertFr;
  DefaultBBDupThreshold = (T == -1) ? BBDuplicateThreshold : unsigned(T);
}

// Update branch probability information according to conditional
// branch probability. This is usually made possible for cloned branches
// in inline instances by the context specific profile in the caller.
// For instance,
//
//  [Block PredBB]
//  [Branch PredBr]
//  if (t) {
//     Block A;
//  } else {
//     Block B;
//  }
//
//  [Block BB]
//  cond = PN([true, %A], [..., %B]); // PHI node
//  [Branch CondBr]
//  if (cond) {
//    ...  // P(cond == true) = 1%
//  }
//
//  Here we know that when block A is taken, cond must be true, which means
//      P(cond == true | A) = 1
//
//  Given that P(cond == true) = P(cond == true | A) * P(A) +
//                               P(cond == true | B) * P(B)
//  we get:
//     P(cond == true ) = P(A) + P(cond == true | B) * P(B)
//
//  which gives us:
//     P(A) is less than P(cond == true), i.e.
//     P(t == true) <= P(cond == true)
//
//  In other words, if we know P(cond == true) is unlikely, we know
//  that P(t == true) is also unlikely.
//
static void updatePredecessorProfileMetadata(PHINode *PN, BasicBlock *BB) {
  BranchInst *CondBr = dyn_cast<BranchInst>(BB->getTerminator());
  if (!CondBr)
    return;

  uint64_t TrueWeight, FalseWeight;
  if (!CondBr->extractProfMetadata(TrueWeight, FalseWeight))
    return;

  if (TrueWeight + FalseWeight == 0)
    // Zero branch_weights do not give a hint for getting branch probabilities.
    // Technically it would result in division by zero denominator, which is
    // TrueWeight + FalseWeight.
    return;

  // Returns the outgoing edge of the dominating predecessor block
  // that leads to the PhiNode's incoming block:
  auto GetPredOutEdge =
      [](BasicBlock *IncomingBB,
         BasicBlock *PhiBB) -> std::pair<BasicBlock *, BasicBlock *> {
    auto *PredBB = IncomingBB;
    auto *SuccBB = PhiBB;
    SmallPtrSet<BasicBlock *, 16> Visited;
    while (true) {
      BranchInst *PredBr = dyn_cast<BranchInst>(PredBB->getTerminator());
      if (PredBr && PredBr->isConditional())
        return {PredBB, SuccBB};
      Visited.insert(PredBB);
      auto *SinglePredBB = PredBB->getSinglePredecessor();
      if (!SinglePredBB)
        return {nullptr, nullptr};

      // Stop searching when SinglePredBB has been visited. It means we see
      // an unreachable loop.
      if (Visited.count(SinglePredBB))
        return {nullptr, nullptr};

      SuccBB = PredBB;
      PredBB = SinglePredBB;
    }
  };

  for (unsigned i = 0, e = PN->getNumIncomingValues(); i != e; ++i) {
    Value *PhiOpnd = PN->getIncomingValue(i);
    ConstantInt *CI = dyn_cast<ConstantInt>(PhiOpnd);

    if (!CI || !CI->getType()->isIntegerTy(1))
      continue;

    BranchProbability BP =
        (CI->isOne() ? BranchProbability::getBranchProbability(
                           TrueWeight, TrueWeight + FalseWeight)
                     : BranchProbability::getBranchProbability(
                           FalseWeight, TrueWeight + FalseWeight));

    auto PredOutEdge = GetPredOutEdge(PN->getIncomingBlock(i), BB);
    if (!PredOutEdge.first)
      return;

    BasicBlock *PredBB = PredOutEdge.first;
    BranchInst *PredBr = dyn_cast<BranchInst>(PredBB->getTerminator());
    if (!PredBr)
      return;

    uint64_t PredTrueWeight, PredFalseWeight;
    // FIXME: We currently only set the profile data when it is missing.
    // With PGO, this can be used to refine even existing profile data with
    // context information. This needs to be done after more performance
    // testing.
    if (PredBr->extractProfMetadata(PredTrueWeight, PredFalseWeight))
      continue;

    // We can not infer anything useful when BP >= 50%, because BP is the
    // upper bound probability value.
    if (BP >= BranchProbability(50, 100))
      continue;

    SmallVector<uint32_t, 2> Weights;
    if (PredBr->getSuccessor(0) == PredOutEdge.second) {
      Weights.push_back(BP.getNumerator());
      Weights.push_back(BP.getCompl().getNumerator());
    } else {
      Weights.push_back(BP.getCompl().getNumerator());
      Weights.push_back(BP.getNumerator());
    }
    PredBr->setMetadata(LLVMContext::MD_prof,
                        MDBuilder(PredBr->getParent()->getContext())
                            .createBranchWeights(Weights));
  }
}

/// runOnFunction - Toplevel algorithm.
bool JumpThreading::runOnFunction(Function &F) {
  if (skipFunction(F))
    return false;
  auto TTI = &getAnalysis<TargetTransformInfoWrapperPass>().getTTI(F);
  // Jump Threading has no sense for the targets with divergent CF
  if (TTI->hasBranchDivergence())
    return false;
  auto TLI = &getAnalysis<TargetLibraryInfoWrapperPass>().getTLI(F);
  auto DT = &getAnalysis<DominatorTreeWrapperPass>().getDomTree();
  auto LVI = &getAnalysis<LazyValueInfoWrapperPass>().getLVI();
  auto AA = &getAnalysis<AAResultsWrapperPass>().getAAResults();
  DomTreeUpdater DTU(*DT, DomTreeUpdater::UpdateStrategy::Lazy);
  std::unique_ptr<BlockFrequencyInfo> BFI;
  std::unique_ptr<BranchProbabilityInfo> BPI;
  if (F.hasProfileData()) {
    LoopInfo LI{DominatorTree(F)};
    BPI.reset(new BranchProbabilityInfo(F, LI, TLI));
    BFI.reset(new BlockFrequencyInfo(F, *BPI, LI));
  }

  bool Changed = Impl.runImpl(F, TLI, TTI, LVI, AA, &DTU, F.hasProfileData(),
                              std::move(BFI), std::move(BPI));
  if (PrintLVIAfterJumpThreading) {
    dbgs() << "LVI for function '" << F.getName() << "':\n";
    LVI->printLVI(F, DTU.getDomTree(), dbgs());
  }
  return Changed;
}

PreservedAnalyses JumpThreadingPass::run(Function &F,
                                         FunctionAnalysisManager &AM) {
  auto &TTI = AM.getResult<TargetIRAnalysis>(F);
  // Jump Threading has no sense for the targets with divergent CF
  if (TTI.hasBranchDivergence())
    return PreservedAnalyses::all();
  auto &TLI = AM.getResult<TargetLibraryAnalysis>(F);
  auto &DT = AM.getResult<DominatorTreeAnalysis>(F);
  auto &LVI = AM.getResult<LazyValueAnalysis>(F);
  auto &AA = AM.getResult<AAManager>(F);
  DomTreeUpdater DTU(DT, DomTreeUpdater::UpdateStrategy::Lazy);

  std::unique_ptr<BlockFrequencyInfo> BFI;
  std::unique_ptr<BranchProbabilityInfo> BPI;
  if (F.hasProfileData()) {
    LoopInfo LI{DominatorTree(F)};
    BPI.reset(new BranchProbabilityInfo(F, LI, &TLI));
    BFI.reset(new BlockFrequencyInfo(F, *BPI, LI));
  }

  bool Changed = runImpl(F, &TLI, &TTI, &LVI, &AA, &DTU, F.hasProfileData(),
                         std::move(BFI), std::move(BPI));

  if (PrintLVIAfterJumpThreading) {
    dbgs() << "LVI for function '" << F.getName() << "':\n";
    LVI.printLVI(F, DTU.getDomTree(), dbgs());
  }

  if (!Changed)
    return PreservedAnalyses::all();
  PreservedAnalyses PA;
  PA.preserve<DominatorTreeAnalysis>();
  PA.preserve<LazyValueAnalysis>();
  return PA;
}

bool JumpThreadingPass::runImpl(Function &F, TargetLibraryInfo *TLI_,
                                TargetTransformInfo *TTI_, LazyValueInfo *LVI_,
                                AliasAnalysis *AA_, DomTreeUpdater *DTU_,
                                bool HasProfileData_,
                                std::unique_ptr<BlockFrequencyInfo> BFI_,
                                std::unique_ptr<BranchProbabilityInfo> BPI_) {
  LLVM_DEBUG(dbgs() << "Jump threading on function '" << F.getName() << "'\n");
  TLI = TLI_;
  TTI = TTI_;
  LVI = LVI_;
  AA = AA_;
  DTU = DTU_;
  BFI.reset();
  BPI.reset();
  // When profile data is available, we need to update edge weights after
  // successful jump threading, which requires both BPI and BFI being available.
  HasProfileData = HasProfileData_;
  auto *GuardDecl = F.getParent()->getFunction(
      Intrinsic::getName(Intrinsic::experimental_guard));
  HasGuards = GuardDecl && !GuardDecl->use_empty();
  if (HasProfileData) {
    BPI = std::move(BPI_);
    BFI = std::move(BFI_);
  }

  // Reduce the number of instructions duplicated when optimizing strictly for
  // size.
  if (BBDuplicateThreshold.getNumOccurrences())
    BBDupThreshold = BBDuplicateThreshold;
  else if (F.hasFnAttribute(Attribute::MinSize))
    BBDupThreshold = 3;
  else
    BBDupThreshold = DefaultBBDupThreshold;

  // JumpThreading must not processes blocks unreachable from entry. It's a
  // waste of compute time and can potentially lead to hangs.
  SmallPtrSet<BasicBlock *, 16> Unreachable;
  assert(DTU && "DTU isn't passed into JumpThreading before using it.");
  assert(DTU->hasDomTree() && "JumpThreading relies on DomTree to proceed.");
  DominatorTree &DT = DTU->getDomTree();
  for (auto &BB : F)
    if (!DT.isReachableFromEntry(&BB))
      Unreachable.insert(&BB);

  if (!ThreadAcrossLoopHeaders)
    findLoopHeaders(F);

  bool EverChanged = false;
  bool Changed;
  do {
    Changed = false;
    for (auto &BB : F) {
      if (Unreachable.count(&BB))
        continue;
      while (processBlock(&BB)) // Thread all of the branches we can over BB.
        Changed = true;

      // Jump threading may have introduced redundant debug values into BB
      // which should be removed.
      // Remove redundant pseudo probes as well.
      if (Changed)
        RemoveRedundantDbgInstrs(&BB, true);

      // Stop processing BB if it's the entry or is now deleted. The following
      // routines attempt to eliminate BB and locating a suitable replacement
      // for the entry is non-trivial.
      if (&BB == &F.getEntryBlock() || DTU->isBBPendingDeletion(&BB))
        continue;

      if (pred_empty(&BB)) {
        // When processBlock makes BB unreachable it doesn't bother to fix up
        // the instructions in it. We must remove BB to prevent invalid IR.
        LLVM_DEBUG(dbgs() << "  JT: Deleting dead block '" << BB.getName()
                          << "' with terminator: " << *BB.getTerminator()
                          << '\n');
        LoopHeaders.erase(&BB);
        LVI->eraseBlock(&BB);
        DeleteDeadBlock(&BB, DTU);
        Changed = true;
        continue;
      }

      // processBlock doesn't thread BBs with unconditional TIs. However, if BB
      // is "almost empty", we attempt to merge BB with its sole successor.
      auto *BI = dyn_cast<BranchInst>(BB.getTerminator());
      if (BI && BI->isUnconditional()) {
        BasicBlock *Succ = BI->getSuccessor(0);
        if (
            // The terminator must be the only non-phi instruction in BB.
            BB.getFirstNonPHIOrDbg(true)->isTerminator() &&
            // Don't alter Loop headers and latches to ensure another pass can
            // detect and transform nested loops later.
            !LoopHeaders.count(&BB) && !LoopHeaders.count(Succ) &&
            TryToSimplifyUncondBranchFromEmptyBlock(&BB, DTU)) {
          RemoveRedundantDbgInstrs(Succ, true);
          // BB is valid for cleanup here because we passed in DTU. F remains
          // BB's parent until a DTU->getDomTree() event.
          LVI->eraseBlock(&BB);
          Changed = true;
        }
      }
    }
    EverChanged |= Changed;
  } while (Changed);

  LoopHeaders.clear();
  return EverChanged;
}

// Replace uses of Cond with ToVal when safe to do so. If all uses are
// replaced, we can remove Cond. We cannot blindly replace all uses of Cond
// because we may incorrectly replace uses when guards/assumes are uses of
// of `Cond` and we used the guards/assume to reason about the `Cond` value
// at the end of block. RAUW unconditionally replaces all uses
// including the guards/assumes themselves and the uses before the
// guard/assume.
static void replaceFoldableUses(Instruction *Cond, Value *ToVal) {
  assert(Cond->getType() == ToVal->getType());
  auto *BB = Cond->getParent();
  // We can unconditionally replace all uses in non-local blocks (i.e. uses
  // strictly dominated by BB), since LVI information is true from the
  // terminator of BB.
  replaceNonLocalUsesWith(Cond, ToVal);
  for (Instruction &I : reverse(*BB)) {
    // Reached the Cond whose uses we are trying to replace, so there are no
    // more uses.
    if (&I == Cond)
      break;
    // We only replace uses in instructions that are guaranteed to reach the end
    // of BB, where we know Cond is ToVal.
    if (!isGuaranteedToTransferExecutionToSuccessor(&I))
      break;
    I.replaceUsesOfWith(Cond, ToVal);
  }
  if (Cond->use_empty() && !Cond->mayHaveSideEffects())
    Cond->eraseFromParent();
}

/// Return the cost of duplicating a piece of this block from first non-phi
/// and before StopAt instruction to thread across it. Stop scanning the block
/// when exceeding the threshold. If duplication is impossible, returns ~0U.
static unsigned getJumpThreadDuplicationCost(const TargetTransformInfo *TTI,
                                             BasicBlock *BB,
                                             Instruction *StopAt,
                                             unsigned Threshold) {
  assert(StopAt->getParent() == BB && "Not an instruction from proper BB?");
  /// Ignore PHI nodes, these will be flattened when duplication happens.
  BasicBlock::const_iterator I(BB->getFirstNonPHI());

  // FIXME: THREADING will delete values that are just used to compute the
  // branch, so they shouldn't count against the duplication cost.

  unsigned Bonus = 0;
  if (BB->getTerminator() == StopAt) {
    // Threading through a switch statement is particularly profitable.  If this
    // block ends in a switch, decrease its cost to make it more likely to
    // happen.
    if (isa<SwitchInst>(StopAt))
      Bonus = 6;

    // The same holds for indirect branches, but slightly more so.
    if (isa<IndirectBrInst>(StopAt))
      Bonus = 8;
  }

  // Bump the threshold up so the early exit from the loop doesn't skip the
  // terminator-based Size adjustment at the end.
  Threshold += Bonus;

  // Sum up the cost of each instruction until we get to the terminator.  Don't
  // include the terminator because the copy won't include it.
  unsigned Size = 0;
  for (; &*I != StopAt; ++I) {

    // Stop scanning the block if we've reached the threshold.
    if (Size > Threshold)
      return Size;

    // Bail out if this instruction gives back a token type, it is not possible
    // to duplicate it if it is used outside this BB.
    if (I->getType()->isTokenTy() && I->isUsedOutsideOfBlock(BB))
      return ~0U;

    // Blocks with NoDuplicate are modelled as having infinite cost, so they
    // are never duplicated.
    if (const CallInst *CI = dyn_cast<CallInst>(I))
      if (CI->cannotDuplicate() || CI->isConvergent())
        return ~0U;

    if (TTI->getUserCost(&*I, TargetTransformInfo::TCK_SizeAndLatency)
            == TargetTransformInfo::TCC_Free)
      continue;

    // All other instructions count for at least one unit.
    ++Size;

    // Calls are more expensive.  If they are non-intrinsic calls, we model them
    // as having cost of 4.  If they are a non-vector intrinsic, we model them
    // as having cost of 2 total, and if they are a vector intrinsic, we model
    // them as having cost 1.
    if (const CallInst *CI = dyn_cast<CallInst>(I)) {
      if (!isa<IntrinsicInst>(CI))
        Size += 3;
      else if (!CI->getType()->isVectorTy())
        Size += 1;
    }
  }

  return Size > Bonus ? Size - Bonus : 0;
}

/// findLoopHeaders - We do not want jump threading to turn proper loop
/// structures into irreducible loops.  Doing this breaks up the loop nesting
/// hierarchy and pessimizes later transformations.  To prevent this from
/// happening, we first have to find the loop headers.  Here we approximate this
/// by finding targets of backedges in the CFG.
///
/// Note that there definitely are cases when we want to allow threading of
/// edges across a loop header.  For example, threading a jump from outside the
/// loop (the preheader) to an exit block of the loop is definitely profitable.
/// It is also almost always profitable to thread backedges from within the loop
/// to exit blocks, and is often profitable to thread backedges to other blocks
/// within the loop (forming a nested loop).  This simple analysis is not rich
/// enough to track all of these properties and keep it up-to-date as the CFG
/// mutates, so we don't allow any of these transformations.
void JumpThreadingPass::findLoopHeaders(Function &F) {
  SmallVector<std::pair<const BasicBlock*,const BasicBlock*>, 32> Edges;
  FindFunctionBackedges(F, Edges);

  for (const auto &Edge : Edges)
    LoopHeaders.insert(Edge.second);
}

/// getKnownConstant - Helper method to determine if we can thread over a
/// terminator with the given value as its condition, and if so what value to
/// use for that. What kind of value this is depends on whether we want an
/// integer or a block address, but an undef is always accepted.
/// Returns null if Val is null or not an appropriate constant.
static Constant *getKnownConstant(Value *Val, ConstantPreference Preference) {
  if (!Val)
    return nullptr;

  // Undef is "known" enough.
  if (UndefValue *U = dyn_cast<UndefValue>(Val))
    return U;

  if (Preference == WantBlockAddress)
    return dyn_cast<BlockAddress>(Val->stripPointerCasts());

  return dyn_cast<ConstantInt>(Val);
}

/// computeValueKnownInPredecessors - Given a basic block BB and a value V, see
/// if we can infer that the value is a known ConstantInt/BlockAddress or undef
/// in any of our predecessors.  If so, return the known list of value and pred
/// BB in the result vector.
///
/// This returns true if there were any known values.
bool JumpThreadingPass::computeValueKnownInPredecessorsImpl(
    Value *V, BasicBlock *BB, PredValueInfo &Result,
    ConstantPreference Preference, DenseSet<Value *> &RecursionSet,
    Instruction *CxtI) {
  // This method walks up use-def chains recursively.  Because of this, we could
  // get into an infinite loop going around loops in the use-def chain.  To
  // prevent this, keep track of what (value, block) pairs we've already visited
  // and terminate the search if we loop back to them
  if (!RecursionSet.insert(V).second)
    return false;

  // If V is a constant, then it is known in all predecessors.
  if (Constant *KC = getKnownConstant(V, Preference)) {
    for (BasicBlock *Pred : predecessors(BB))
      Result.emplace_back(KC, Pred);

    return !Result.empty();
  }

  // If V is a non-instruction value, or an instruction in a different block,
  // then it can't be derived from a PHI.
  Instruction *I = dyn_cast<Instruction>(V);
  if (!I || I->getParent() != BB) {

    // Okay, if this is a live-in value, see if it has a known value at the end
    // of any of our predecessors.
    //
    // FIXME: This should be an edge property, not a block end property.
    /// TODO: Per PR2563, we could infer value range information about a
    /// predecessor based on its terminator.
    //
    // FIXME: change this to use the more-rich 'getPredicateOnEdge' method if
    // "I" is a non-local compare-with-a-constant instruction.  This would be
    // able to handle value inequalities better, for example if the compare is
    // "X < 4" and "X < 3" is known true but "X < 4" itself is not available.
    // Perhaps getConstantOnEdge should be smart enough to do this?
    for (BasicBlock *P : predecessors(BB)) {
      // If the value is known by LazyValueInfo to be a constant in a
      // predecessor, use that information to try to thread this block.
      Constant *PredCst = LVI->getConstantOnEdge(V, P, BB, CxtI);
      if (Constant *KC = getKnownConstant(PredCst, Preference))
        Result.emplace_back(KC, P);
    }

    return !Result.empty();
  }

  /// If I is a PHI node, then we know the incoming values for any constants.
  if (PHINode *PN = dyn_cast<PHINode>(I)) {
    for (unsigned i = 0, e = PN->getNumIncomingValues(); i != e; ++i) {
      Value *InVal = PN->getIncomingValue(i);
      if (Constant *KC = getKnownConstant(InVal, Preference)) {
        Result.emplace_back(KC, PN->getIncomingBlock(i));
      } else {
        Constant *CI = LVI->getConstantOnEdge(InVal,
                                              PN->getIncomingBlock(i),
                                              BB, CxtI);
        if (Constant *KC = getKnownConstant(CI, Preference))
          Result.emplace_back(KC, PN->getIncomingBlock(i));
      }
    }

    return !Result.empty();
  }

  // Handle Cast instructions.
  if (CastInst *CI = dyn_cast<CastInst>(I)) {
    Value *Source = CI->getOperand(0);
    computeValueKnownInPredecessorsImpl(Source, BB, Result, Preference,
                                        RecursionSet, CxtI);
    if (Result.empty())
      return false;

    // Convert the known values.
    for (auto &R : Result)
      R.first = ConstantExpr::getCast(CI->getOpcode(), R.first, CI->getType());

    return true;
  }

  if (FreezeInst *FI = dyn_cast<FreezeInst>(I)) {
    Value *Source = FI->getOperand(0);
    computeValueKnownInPredecessorsImpl(Source, BB, Result, Preference,
                                        RecursionSet, CxtI);

    erase_if(Result, [](auto &Pair) {
      return !isGuaranteedNotToBeUndefOrPoison(Pair.first);
    });

    return !Result.empty();
  }

  // Handle some boolean conditions.
  if (I->getType()->getPrimitiveSizeInBits() == 1) {
    using namespace PatternMatch;
<<<<<<< HEAD

    assert(Preference == WantInteger && "One-bit non-integer type?");
=======
    if (Preference != WantInteger)
      return false;
>>>>>>> 2ab1d525
    // X | true -> true
    // X & false -> false
    Value *Op0, *Op1;
    if (match(I, m_LogicalOr(m_Value(Op0), m_Value(Op1))) ||
        match(I, m_LogicalAnd(m_Value(Op0), m_Value(Op1)))) {
      PredValueInfoTy LHSVals, RHSVals;

      computeValueKnownInPredecessorsImpl(Op0, BB, LHSVals, WantInteger,
                                          RecursionSet, CxtI);
      computeValueKnownInPredecessorsImpl(Op1, BB, RHSVals, WantInteger,
                                          RecursionSet, CxtI);

      if (LHSVals.empty() && RHSVals.empty())
        return false;

      ConstantInt *InterestingVal;
      if (match(I, m_LogicalOr()))
        InterestingVal = ConstantInt::getTrue(I->getContext());
      else
        InterestingVal = ConstantInt::getFalse(I->getContext());

      SmallPtrSet<BasicBlock*, 4> LHSKnownBBs;

      // Scan for the sentinel.  If we find an undef, force it to the
      // interesting value: x|undef -> true and x&undef -> false.
      for (const auto &LHSVal : LHSVals)
        if (LHSVal.first == InterestingVal || isa<UndefValue>(LHSVal.first)) {
          Result.emplace_back(InterestingVal, LHSVal.second);
          LHSKnownBBs.insert(LHSVal.second);
        }
      for (const auto &RHSVal : RHSVals)
        if (RHSVal.first == InterestingVal || isa<UndefValue>(RHSVal.first)) {
          // If we already inferred a value for this block on the LHS, don't
          // re-add it.
          if (!LHSKnownBBs.count(RHSVal.second))
            Result.emplace_back(InterestingVal, RHSVal.second);
        }

      return !Result.empty();
    }

    // Handle the NOT form of XOR.
    if (I->getOpcode() == Instruction::Xor &&
        isa<ConstantInt>(I->getOperand(1)) &&
        cast<ConstantInt>(I->getOperand(1))->isOne()) {
      computeValueKnownInPredecessorsImpl(I->getOperand(0), BB, Result,
                                          WantInteger, RecursionSet, CxtI);
      if (Result.empty())
        return false;

      // Invert the known values.
      for (auto &R : Result)
        R.first = ConstantExpr::getNot(R.first);

      return true;
    }

  // Try to simplify some other binary operator values.
  } else if (BinaryOperator *BO = dyn_cast<BinaryOperator>(I)) {
    if (Preference != WantInteger)
      return false;
    if (ConstantInt *CI = dyn_cast<ConstantInt>(BO->getOperand(1))) {
      PredValueInfoTy LHSVals;
      computeValueKnownInPredecessorsImpl(BO->getOperand(0), BB, LHSVals,
                                          WantInteger, RecursionSet, CxtI);

      // Try to use constant folding to simplify the binary operator.
      for (const auto &LHSVal : LHSVals) {
        Constant *V = LHSVal.first;
        Constant *Folded = ConstantExpr::get(BO->getOpcode(), V, CI);

        if (Constant *KC = getKnownConstant(Folded, WantInteger))
          Result.emplace_back(KC, LHSVal.second);
      }
    }

    return !Result.empty();
  }

  // Handle compare with phi operand, where the PHI is defined in this block.
  if (CmpInst *Cmp = dyn_cast<CmpInst>(I)) {
    if (Preference != WantInteger)
      return false;
    Type *CmpType = Cmp->getType();
    Value *CmpLHS = Cmp->getOperand(0);
    Value *CmpRHS = Cmp->getOperand(1);
    CmpInst::Predicate Pred = Cmp->getPredicate();

    PHINode *PN = dyn_cast<PHINode>(CmpLHS);
    if (!PN)
      PN = dyn_cast<PHINode>(CmpRHS);
    if (PN && PN->getParent() == BB) {
      const DataLayout &DL = PN->getModule()->getDataLayout();
      // We can do this simplification if any comparisons fold to true or false.
      // See if any do.
      for (unsigned i = 0, e = PN->getNumIncomingValues(); i != e; ++i) {
        BasicBlock *PredBB = PN->getIncomingBlock(i);
        Value *LHS, *RHS;
        if (PN == CmpLHS) {
          LHS = PN->getIncomingValue(i);
          RHS = CmpRHS->DoPHITranslation(BB, PredBB);
        } else {
          LHS = CmpLHS->DoPHITranslation(BB, PredBB);
          RHS = PN->getIncomingValue(i);
        }
        Value *Res = SimplifyCmpInst(Pred, LHS, RHS, {DL});
        if (!Res) {
          if (!isa<Constant>(RHS))
            continue;

          // getPredicateOnEdge call will make no sense if LHS is defined in BB.
          auto LHSInst = dyn_cast<Instruction>(LHS);
          if (LHSInst && LHSInst->getParent() == BB)
            continue;

          LazyValueInfo::Tristate
            ResT = LVI->getPredicateOnEdge(Pred, LHS,
                                           cast<Constant>(RHS), PredBB, BB,
                                           CxtI ? CxtI : Cmp);
          if (ResT == LazyValueInfo::Unknown)
            continue;
          Res = ConstantInt::get(Type::getInt1Ty(LHS->getContext()), ResT);
        }

        if (Constant *KC = getKnownConstant(Res, WantInteger))
          Result.emplace_back(KC, PredBB);
      }

      return !Result.empty();
    }

    // If comparing a live-in value against a constant, see if we know the
    // live-in value on any predecessors.
    if (isa<Constant>(CmpRHS) && !CmpType->isVectorTy()) {
      Constant *CmpConst = cast<Constant>(CmpRHS);

      if (!isa<Instruction>(CmpLHS) ||
          cast<Instruction>(CmpLHS)->getParent() != BB) {
        for (BasicBlock *P : predecessors(BB)) {
          // If the value is known by LazyValueInfo to be a constant in a
          // predecessor, use that information to try to thread this block.
          LazyValueInfo::Tristate Res =
            LVI->getPredicateOnEdge(Pred, CmpLHS,
                                    CmpConst, P, BB, CxtI ? CxtI : Cmp);
          if (Res == LazyValueInfo::Unknown)
            continue;

          Constant *ResC = ConstantInt::get(CmpType, Res);
          Result.emplace_back(ResC, P);
        }

        return !Result.empty();
      }

      // InstCombine can fold some forms of constant range checks into
      // (icmp (add (x, C1)), C2). See if we have we have such a thing with
      // x as a live-in.
      {
        using namespace PatternMatch;

        Value *AddLHS;
        ConstantInt *AddConst;
        if (isa<ConstantInt>(CmpConst) &&
            match(CmpLHS, m_Add(m_Value(AddLHS), m_ConstantInt(AddConst)))) {
          if (!isa<Instruction>(AddLHS) ||
              cast<Instruction>(AddLHS)->getParent() != BB) {
            for (BasicBlock *P : predecessors(BB)) {
              // If the value is known by LazyValueInfo to be a ConstantRange in
              // a predecessor, use that information to try to thread this
              // block.
              ConstantRange CR = LVI->getConstantRangeOnEdge(
                  AddLHS, P, BB, CxtI ? CxtI : cast<Instruction>(CmpLHS));
              // Propagate the range through the addition.
              CR = CR.add(AddConst->getValue());

              // Get the range where the compare returns true.
              ConstantRange CmpRange = ConstantRange::makeExactICmpRegion(
                  Pred, cast<ConstantInt>(CmpConst)->getValue());

              Constant *ResC;
              if (CmpRange.contains(CR))
                ResC = ConstantInt::getTrue(CmpType);
              else if (CmpRange.inverse().contains(CR))
                ResC = ConstantInt::getFalse(CmpType);
              else
                continue;

              Result.emplace_back(ResC, P);
            }

            return !Result.empty();
          }
        }
      }

      // Try to find a constant value for the LHS of a comparison,
      // and evaluate it statically if we can.
      PredValueInfoTy LHSVals;
      computeValueKnownInPredecessorsImpl(I->getOperand(0), BB, LHSVals,
                                          WantInteger, RecursionSet, CxtI);

      for (const auto &LHSVal : LHSVals) {
        Constant *V = LHSVal.first;
        Constant *Folded = ConstantExpr::getCompare(Pred, V, CmpConst);
        if (Constant *KC = getKnownConstant(Folded, WantInteger))
          Result.emplace_back(KC, LHSVal.second);
      }

      return !Result.empty();
    }
  }

  if (SelectInst *SI = dyn_cast<SelectInst>(I)) {
    // Handle select instructions where at least one operand is a known constant
    // and we can figure out the condition value for any predecessor block.
    Constant *TrueVal = getKnownConstant(SI->getTrueValue(), Preference);
    Constant *FalseVal = getKnownConstant(SI->getFalseValue(), Preference);
    PredValueInfoTy Conds;
    if ((TrueVal || FalseVal) &&
        computeValueKnownInPredecessorsImpl(SI->getCondition(), BB, Conds,
                                            WantInteger, RecursionSet, CxtI)) {
      for (auto &C : Conds) {
        Constant *Cond = C.first;

        // Figure out what value to use for the condition.
        bool KnownCond;
        if (ConstantInt *CI = dyn_cast<ConstantInt>(Cond)) {
          // A known boolean.
          KnownCond = CI->isOne();
        } else {
          assert(isa<UndefValue>(Cond) && "Unexpected condition value");
          // Either operand will do, so be sure to pick the one that's a known
          // constant.
          // FIXME: Do this more cleverly if both values are known constants?
          KnownCond = (TrueVal != nullptr);
        }

        // See if the select has a known constant value for this predecessor.
        if (Constant *Val = KnownCond ? TrueVal : FalseVal)
          Result.emplace_back(Val, C.second);
      }

      return !Result.empty();
    }
  }

  // If all else fails, see if LVI can figure out a constant value for us.
  assert(CxtI->getParent() == BB && "CxtI should be in BB");
  Constant *CI = LVI->getConstant(V, CxtI);
  if (Constant *KC = getKnownConstant(CI, Preference)) {
    for (BasicBlock *Pred : predecessors(BB))
      Result.emplace_back(KC, Pred);
  }

  return !Result.empty();
}

/// GetBestDestForBranchOnUndef - If we determine that the specified block ends
/// in an undefined jump, decide which block is best to revector to.
///
/// Since we can pick an arbitrary destination, we pick the successor with the
/// fewest predecessors.  This should reduce the in-degree of the others.
static unsigned getBestDestForJumpOnUndef(BasicBlock *BB) {
  Instruction *BBTerm = BB->getTerminator();
  unsigned MinSucc = 0;
  BasicBlock *TestBB = BBTerm->getSuccessor(MinSucc);
  // Compute the successor with the minimum number of predecessors.
  unsigned MinNumPreds = pred_size(TestBB);
  for (unsigned i = 1, e = BBTerm->getNumSuccessors(); i != e; ++i) {
    TestBB = BBTerm->getSuccessor(i);
    unsigned NumPreds = pred_size(TestBB);
    if (NumPreds < MinNumPreds) {
      MinSucc = i;
      MinNumPreds = NumPreds;
    }
  }

  return MinSucc;
}

static bool hasAddressTakenAndUsed(BasicBlock *BB) {
  if (!BB->hasAddressTaken()) return false;

  // If the block has its address taken, it may be a tree of dead constants
  // hanging off of it.  These shouldn't keep the block alive.
  BlockAddress *BA = BlockAddress::get(BB);
  BA->removeDeadConstantUsers();
  return !BA->use_empty();
}

/// processBlock - If there are any predecessors whose control can be threaded
/// through to a successor, transform them now.
bool JumpThreadingPass::processBlock(BasicBlock *BB) {
  // If the block is trivially dead, just return and let the caller nuke it.
  // This simplifies other transformations.
  if (DTU->isBBPendingDeletion(BB) ||
      (pred_empty(BB) && BB != &BB->getParent()->getEntryBlock()))
    return false;

  // If this block has a single predecessor, and if that pred has a single
  // successor, merge the blocks.  This encourages recursive jump threading
  // because now the condition in this block can be threaded through
  // predecessors of our predecessor block.
  if (maybeMergeBasicBlockIntoOnlyPred(BB))
    return true;

  if (tryToUnfoldSelectInCurrBB(BB))
    return true;

  // Look if we can propagate guards to predecessors.
  if (HasGuards && processGuards(BB))
    return true;

  // What kind of constant we're looking for.
  ConstantPreference Preference = WantInteger;

  // Look to see if the terminator is a conditional branch, switch or indirect
  // branch, if not we can't thread it.
  Value *Condition;
  Instruction *Terminator = BB->getTerminator();
  if (BranchInst *BI = dyn_cast<BranchInst>(Terminator)) {
    // Can't thread an unconditional jump.
    if (BI->isUnconditional()) return false;
    Condition = BI->getCondition();
  } else if (SwitchInst *SI = dyn_cast<SwitchInst>(Terminator)) {
    Condition = SI->getCondition();
  } else if (IndirectBrInst *IB = dyn_cast<IndirectBrInst>(Terminator)) {
    // Can't thread indirect branch with no successors.
    if (IB->getNumSuccessors() == 0) return false;
    Condition = IB->getAddress()->stripPointerCasts();
    Preference = WantBlockAddress;
  } else {
    return false; // Must be an invoke or callbr.
  }

  // Keep track if we constant folded the condition in this invocation.
  bool ConstantFolded = false;

  // Run constant folding to see if we can reduce the condition to a simple
  // constant.
  if (Instruction *I = dyn_cast<Instruction>(Condition)) {
    Value *SimpleVal =
        ConstantFoldInstruction(I, BB->getModule()->getDataLayout(), TLI);
    if (SimpleVal) {
      I->replaceAllUsesWith(SimpleVal);
      if (isInstructionTriviallyDead(I, TLI))
        I->eraseFromParent();
      Condition = SimpleVal;
      ConstantFolded = true;
    }
  }

  // If the terminator is branching on an undef or freeze undef, we can pick any
  // of the successors to branch to.  Let getBestDestForJumpOnUndef decide.
  auto *FI = dyn_cast<FreezeInst>(Condition);
  if (isa<UndefValue>(Condition) ||
      (FI && isa<UndefValue>(FI->getOperand(0)) && FI->hasOneUse())) {
    unsigned BestSucc = getBestDestForJumpOnUndef(BB);
    std::vector<DominatorTree::UpdateType> Updates;

    // Fold the branch/switch.
    Instruction *BBTerm = BB->getTerminator();
    Updates.reserve(BBTerm->getNumSuccessors());
    for (unsigned i = 0, e = BBTerm->getNumSuccessors(); i != e; ++i) {
      if (i == BestSucc) continue;
      BasicBlock *Succ = BBTerm->getSuccessor(i);
      Succ->removePredecessor(BB, true);
      Updates.push_back({DominatorTree::Delete, BB, Succ});
    }

    LLVM_DEBUG(dbgs() << "  In block '" << BB->getName()
                      << "' folding undef terminator: " << *BBTerm << '\n');
    BranchInst::Create(BBTerm->getSuccessor(BestSucc), BBTerm);
    ++NumFolds;
    BBTerm->eraseFromParent();
    DTU->applyUpdatesPermissive(Updates);
    if (FI)
      FI->eraseFromParent();
    return true;
  }

  // If the terminator of this block is branching on a constant, simplify the
  // terminator to an unconditional branch.  This can occur due to threading in
  // other blocks.
  if (getKnownConstant(Condition, Preference)) {
    LLVM_DEBUG(dbgs() << "  In block '" << BB->getName()
                      << "' folding terminator: " << *BB->getTerminator()
                      << '\n');
    ++NumFolds;
    ConstantFoldTerminator(BB, true, nullptr, DTU);
    if (HasProfileData)
      BPI->eraseBlock(BB);
    return true;
  }

  Instruction *CondInst = dyn_cast<Instruction>(Condition);

  // All the rest of our checks depend on the condition being an instruction.
  if (!CondInst) {
    // FIXME: Unify this with code below.
    if (processThreadableEdges(Condition, BB, Preference, Terminator))
      return true;
    return ConstantFolded;
  }

  if (CmpInst *CondCmp = dyn_cast<CmpInst>(CondInst)) {
    // If we're branching on a conditional, LVI might be able to determine
    // it's value at the branch instruction.  We only handle comparisons
    // against a constant at this time.
    // TODO: This should be extended to handle switches as well.
    BranchInst *CondBr = dyn_cast<BranchInst>(BB->getTerminator());
    Constant *CondConst = dyn_cast<Constant>(CondCmp->getOperand(1));
    if (CondBr && CondConst) {
      // We should have returned as soon as we turn a conditional branch to
      // unconditional. Because its no longer interesting as far as jump
      // threading is concerned.
      assert(CondBr->isConditional() && "Threading on unconditional terminator");

      LazyValueInfo::Tristate Ret =
          LVI->getPredicateAt(CondCmp->getPredicate(), CondCmp->getOperand(0),
                              CondConst, CondBr, /*UseBlockValue=*/false);
      if (Ret != LazyValueInfo::Unknown) {
        unsigned ToRemove = Ret == LazyValueInfo::True ? 1 : 0;
        unsigned ToKeep = Ret == LazyValueInfo::True ? 0 : 1;
        BasicBlock *ToRemoveSucc = CondBr->getSuccessor(ToRemove);
        ToRemoveSucc->removePredecessor(BB, true);
        BranchInst *UncondBr =
          BranchInst::Create(CondBr->getSuccessor(ToKeep), CondBr);
        UncondBr->setDebugLoc(CondBr->getDebugLoc());
        ++NumFolds;
        CondBr->eraseFromParent();
        if (CondCmp->use_empty())
          CondCmp->eraseFromParent();
        // We can safely replace *some* uses of the CondInst if it has
        // exactly one value as returned by LVI. RAUW is incorrect in the
        // presence of guards and assumes, that have the `Cond` as the use. This
        // is because we use the guards/assume to reason about the `Cond` value
        // at the end of block, but RAUW unconditionally replaces all uses
        // including the guards/assumes themselves and the uses before the
        // guard/assume.
        else if (CondCmp->getParent() == BB) {
          auto *CI = Ret == LazyValueInfo::True ?
            ConstantInt::getTrue(CondCmp->getType()) :
            ConstantInt::getFalse(CondCmp->getType());
          replaceFoldableUses(CondCmp, CI);
        }
        DTU->applyUpdatesPermissive(
            {{DominatorTree::Delete, BB, ToRemoveSucc}});
        if (HasProfileData)
          BPI->eraseBlock(BB);
        return true;
      }

      // We did not manage to simplify this branch, try to see whether
      // CondCmp depends on a known phi-select pattern.
      if (tryToUnfoldSelect(CondCmp, BB))
        return true;
    }
  }

  if (SwitchInst *SI = dyn_cast<SwitchInst>(BB->getTerminator()))
    if (tryToUnfoldSelect(SI, BB))
      return true;

  // Check for some cases that are worth simplifying.  Right now we want to look
  // for loads that are used by a switch or by the condition for the branch.  If
  // we see one, check to see if it's partially redundant.  If so, insert a PHI
  // which can then be used to thread the values.
  Value *SimplifyValue = CondInst;

  if (auto *FI = dyn_cast<FreezeInst>(SimplifyValue))
    // Look into freeze's operand
    SimplifyValue = FI->getOperand(0);

  if (CmpInst *CondCmp = dyn_cast<CmpInst>(SimplifyValue))
    if (isa<Constant>(CondCmp->getOperand(1)))
      SimplifyValue = CondCmp->getOperand(0);

  // TODO: There are other places where load PRE would be profitable, such as
  // more complex comparisons.
  if (LoadInst *LoadI = dyn_cast<LoadInst>(SimplifyValue))
    if (simplifyPartiallyRedundantLoad(LoadI))
      return true;

  // Before threading, try to propagate profile data backwards:
  if (PHINode *PN = dyn_cast<PHINode>(CondInst))
    if (PN->getParent() == BB && isa<BranchInst>(BB->getTerminator()))
      updatePredecessorProfileMetadata(PN, BB);

  // Handle a variety of cases where we are branching on something derived from
  // a PHI node in the current block.  If we can prove that any predecessors
  // compute a predictable value based on a PHI node, thread those predecessors.
  if (processThreadableEdges(CondInst, BB, Preference, Terminator))
    return true;

  // If this is an otherwise-unfoldable branch on a phi node or freeze(phi) in
  // the current block, see if we can simplify.
  PHINode *PN = dyn_cast<PHINode>(
      isa<FreezeInst>(CondInst) ? cast<FreezeInst>(CondInst)->getOperand(0)
                                : CondInst);

  if (PN && PN->getParent() == BB && isa<BranchInst>(BB->getTerminator()))
    return processBranchOnPHI(PN);

  // If this is an otherwise-unfoldable branch on a XOR, see if we can simplify.
  if (CondInst->getOpcode() == Instruction::Xor &&
      CondInst->getParent() == BB && isa<BranchInst>(BB->getTerminator()))
    return processBranchOnXOR(cast<BinaryOperator>(CondInst));

  // Search for a stronger dominating condition that can be used to simplify a
  // conditional branch leaving BB.
  if (processImpliedCondition(BB))
    return true;

  return false;
}

bool JumpThreadingPass::processImpliedCondition(BasicBlock *BB) {
  auto *BI = dyn_cast<BranchInst>(BB->getTerminator());
  if (!BI || !BI->isConditional())
    return false;

  Value *Cond = BI->getCondition();
  BasicBlock *CurrentBB = BB;
  BasicBlock *CurrentPred = BB->getSinglePredecessor();
  unsigned Iter = 0;

  auto &DL = BB->getModule()->getDataLayout();

  while (CurrentPred && Iter++ < ImplicationSearchThreshold) {
    auto *PBI = dyn_cast<BranchInst>(CurrentPred->getTerminator());
    if (!PBI || !PBI->isConditional())
      return false;
    if (PBI->getSuccessor(0) != CurrentBB && PBI->getSuccessor(1) != CurrentBB)
      return false;

    bool CondIsTrue = PBI->getSuccessor(0) == CurrentBB;
    Optional<bool> Implication =
        isImpliedCondition(PBI->getCondition(), Cond, DL, CondIsTrue);
    if (Implication) {
      BasicBlock *KeepSucc = BI->getSuccessor(*Implication ? 0 : 1);
      BasicBlock *RemoveSucc = BI->getSuccessor(*Implication ? 1 : 0);
      RemoveSucc->removePredecessor(BB);
      BranchInst *UncondBI = BranchInst::Create(KeepSucc, BI);
      UncondBI->setDebugLoc(BI->getDebugLoc());
      ++NumFolds;
      BI->eraseFromParent();
      DTU->applyUpdatesPermissive({{DominatorTree::Delete, BB, RemoveSucc}});
      if (HasProfileData)
        BPI->eraseBlock(BB);
      return true;
    }
    CurrentBB = CurrentPred;
    CurrentPred = CurrentBB->getSinglePredecessor();
  }

  return false;
}

/// Return true if Op is an instruction defined in the given block.
static bool isOpDefinedInBlock(Value *Op, BasicBlock *BB) {
  if (Instruction *OpInst = dyn_cast<Instruction>(Op))
    if (OpInst->getParent() == BB)
      return true;
  return false;
}

/// simplifyPartiallyRedundantLoad - If LoadI is an obviously partially
/// redundant load instruction, eliminate it by replacing it with a PHI node.
/// This is an important optimization that encourages jump threading, and needs
/// to be run interlaced with other jump threading tasks.
bool JumpThreadingPass::simplifyPartiallyRedundantLoad(LoadInst *LoadI) {
  // Don't hack volatile and ordered loads.
  if (!LoadI->isUnordered()) return false;

  // If the load is defined in a block with exactly one predecessor, it can't be
  // partially redundant.
  BasicBlock *LoadBB = LoadI->getParent();
  if (LoadBB->getSinglePredecessor())
    return false;

  // If the load is defined in an EH pad, it can't be partially redundant,
  // because the edges between the invoke and the EH pad cannot have other
  // instructions between them.
  if (LoadBB->isEHPad())
    return false;

  Value *LoadedPtr = LoadI->getOperand(0);

  // If the loaded operand is defined in the LoadBB and its not a phi,
  // it can't be available in predecessors.
  if (isOpDefinedInBlock(LoadedPtr, LoadBB) && !isa<PHINode>(LoadedPtr))
    return false;

  // Scan a few instructions up from the load, to see if it is obviously live at
  // the entry to its block.
  BasicBlock::iterator BBIt(LoadI);
  bool IsLoadCSE;
  if (Value *AvailableVal = FindAvailableLoadedValue(
          LoadI, LoadBB, BBIt, DefMaxInstsToScan, AA, &IsLoadCSE)) {
    // If the value of the load is locally available within the block, just use
    // it.  This frequently occurs for reg2mem'd allocas.

    if (IsLoadCSE) {
      LoadInst *NLoadI = cast<LoadInst>(AvailableVal);
      combineMetadataForCSE(NLoadI, LoadI, false);
    };

    // If the returned value is the load itself, replace with an undef. This can
    // only happen in dead loops.
    if (AvailableVal == LoadI)
      AvailableVal = UndefValue::get(LoadI->getType());
    if (AvailableVal->getType() != LoadI->getType())
      AvailableVal = CastInst::CreateBitOrPointerCast(
          AvailableVal, LoadI->getType(), "", LoadI);
    LoadI->replaceAllUsesWith(AvailableVal);
    LoadI->eraseFromParent();
    return true;
  }

  // Otherwise, if we scanned the whole block and got to the top of the block,
  // we know the block is locally transparent to the load.  If not, something
  // might clobber its value.
  if (BBIt != LoadBB->begin())
    return false;

  // If all of the loads and stores that feed the value have the same AA tags,
  // then we can propagate them onto any newly inserted loads.
  AAMDNodes AATags = LoadI->getAAMetadata();

  SmallPtrSet<BasicBlock*, 8> PredsScanned;

  using AvailablePredsTy = SmallVector<std::pair<BasicBlock *, Value *>, 8>;

  AvailablePredsTy AvailablePreds;
  BasicBlock *OneUnavailablePred = nullptr;
  SmallVector<LoadInst*, 8> CSELoads;

  // If we got here, the loaded value is transparent through to the start of the
  // block.  Check to see if it is available in any of the predecessor blocks.
  for (BasicBlock *PredBB : predecessors(LoadBB)) {
    // If we already scanned this predecessor, skip it.
    if (!PredsScanned.insert(PredBB).second)
      continue;

    BBIt = PredBB->end();
    unsigned NumScanedInst = 0;
    Value *PredAvailable = nullptr;
    // NOTE: We don't CSE load that is volatile or anything stronger than
    // unordered, that should have been checked when we entered the function.
    assert(LoadI->isUnordered() &&
           "Attempting to CSE volatile or atomic loads");
    // If this is a load on a phi pointer, phi-translate it and search
    // for available load/store to the pointer in predecessors.
    Type *AccessTy = LoadI->getType();
    const auto &DL = LoadI->getModule()->getDataLayout();
    MemoryLocation Loc(LoadedPtr->DoPHITranslation(LoadBB, PredBB),
                       LocationSize::precise(DL.getTypeStoreSize(AccessTy)),
                       AATags);
    PredAvailable = findAvailablePtrLoadStore(Loc, AccessTy, LoadI->isAtomic(),
                                              PredBB, BBIt, DefMaxInstsToScan,
                                              AA, &IsLoadCSE, &NumScanedInst);

    // If PredBB has a single predecessor, continue scanning through the
    // single predecessor.
    BasicBlock *SinglePredBB = PredBB;
    while (!PredAvailable && SinglePredBB && BBIt == SinglePredBB->begin() &&
           NumScanedInst < DefMaxInstsToScan) {
      SinglePredBB = SinglePredBB->getSinglePredecessor();
      if (SinglePredBB) {
        BBIt = SinglePredBB->end();
        PredAvailable = findAvailablePtrLoadStore(
            Loc, AccessTy, LoadI->isAtomic(), SinglePredBB, BBIt,
            (DefMaxInstsToScan - NumScanedInst), AA, &IsLoadCSE,
            &NumScanedInst);
      }
    }

    if (!PredAvailable) {
      OneUnavailablePred = PredBB;
      continue;
    }

    if (IsLoadCSE)
      CSELoads.push_back(cast<LoadInst>(PredAvailable));

    // If so, this load is partially redundant.  Remember this info so that we
    // can create a PHI node.
    AvailablePreds.emplace_back(PredBB, PredAvailable);
  }

  // If the loaded value isn't available in any predecessor, it isn't partially
  // redundant.
  if (AvailablePreds.empty()) return false;

  // Okay, the loaded value is available in at least one (and maybe all!)
  // predecessors.  If the value is unavailable in more than one unique
  // predecessor, we want to insert a merge block for those common predecessors.
  // This ensures that we only have to insert one reload, thus not increasing
  // code size.
  BasicBlock *UnavailablePred = nullptr;

  // If the value is unavailable in one of predecessors, we will end up
  // inserting a new instruction into them. It is only valid if all the
  // instructions before LoadI are guaranteed to pass execution to its
  // successor, or if LoadI is safe to speculate.
  // TODO: If this logic becomes more complex, and we will perform PRE insertion
  // farther than to a predecessor, we need to reuse the code from GVN's PRE.
  // It requires domination tree analysis, so for this simple case it is an
  // overkill.
  if (PredsScanned.size() != AvailablePreds.size() &&
      !isSafeToSpeculativelyExecute(LoadI))
    for (auto I = LoadBB->begin(); &*I != LoadI; ++I)
      if (!isGuaranteedToTransferExecutionToSuccessor(&*I))
        return false;

  // If there is exactly one predecessor where the value is unavailable, the
  // already computed 'OneUnavailablePred' block is it.  If it ends in an
  // unconditional branch, we know that it isn't a critical edge.
  if (PredsScanned.size() == AvailablePreds.size()+1 &&
      OneUnavailablePred->getTerminator()->getNumSuccessors() == 1) {
    UnavailablePred = OneUnavailablePred;
  } else if (PredsScanned.size() != AvailablePreds.size()) {
    // Otherwise, we had multiple unavailable predecessors or we had a critical
    // edge from the one.
    SmallVector<BasicBlock*, 8> PredsToSplit;
    SmallPtrSet<BasicBlock*, 8> AvailablePredSet;

    for (const auto &AvailablePred : AvailablePreds)
      AvailablePredSet.insert(AvailablePred.first);

    // Add all the unavailable predecessors to the PredsToSplit list.
    for (BasicBlock *P : predecessors(LoadBB)) {
      // If the predecessor is an indirect goto, we can't split the edge.
      // Same for CallBr.
      if (isa<IndirectBrInst>(P->getTerminator()) ||
          isa<CallBrInst>(P->getTerminator()))
        return false;

      if (!AvailablePredSet.count(P))
        PredsToSplit.push_back(P);
    }

    // Split them out to their own block.
    UnavailablePred = splitBlockPreds(LoadBB, PredsToSplit, "thread-pre-split");
  }

  // If the value isn't available in all predecessors, then there will be
  // exactly one where it isn't available.  Insert a load on that edge and add
  // it to the AvailablePreds list.
  if (UnavailablePred) {
    assert(UnavailablePred->getTerminator()->getNumSuccessors() == 1 &&
           "Can't handle critical edge here!");
    LoadInst *NewVal = new LoadInst(
        LoadI->getType(), LoadedPtr->DoPHITranslation(LoadBB, UnavailablePred),
        LoadI->getName() + ".pr", false, LoadI->getAlign(),
        LoadI->getOrdering(), LoadI->getSyncScopeID(),
        UnavailablePred->getTerminator());
    NewVal->setDebugLoc(LoadI->getDebugLoc());
    if (AATags)
      NewVal->setAAMetadata(AATags);

    AvailablePreds.emplace_back(UnavailablePred, NewVal);
  }

  // Now we know that each predecessor of this block has a value in
  // AvailablePreds, sort them for efficient access as we're walking the preds.
  array_pod_sort(AvailablePreds.begin(), AvailablePreds.end());

  // Create a PHI node at the start of the block for the PRE'd load value.
  pred_iterator PB = pred_begin(LoadBB), PE = pred_end(LoadBB);
  PHINode *PN = PHINode::Create(LoadI->getType(), std::distance(PB, PE), "",
                                &LoadBB->front());
  PN->takeName(LoadI);
  PN->setDebugLoc(LoadI->getDebugLoc());

  // Insert new entries into the PHI for each predecessor.  A single block may
  // have multiple entries here.
  for (pred_iterator PI = PB; PI != PE; ++PI) {
    BasicBlock *P = *PI;
    AvailablePredsTy::iterator I =
        llvm::lower_bound(AvailablePreds, std::make_pair(P, (Value *)nullptr));

    assert(I != AvailablePreds.end() && I->first == P &&
           "Didn't find entry for predecessor!");

    // If we have an available predecessor but it requires casting, insert the
    // cast in the predecessor and use the cast. Note that we have to update the
    // AvailablePreds vector as we go so that all of the PHI entries for this
    // predecessor use the same bitcast.
    Value *&PredV = I->second;
    if (PredV->getType() != LoadI->getType())
      PredV = CastInst::CreateBitOrPointerCast(PredV, LoadI->getType(), "",
                                               P->getTerminator());

    PN->addIncoming(PredV, I->first);
  }

  for (LoadInst *PredLoadI : CSELoads) {
    combineMetadataForCSE(PredLoadI, LoadI, true);
  }

  LoadI->replaceAllUsesWith(PN);
  LoadI->eraseFromParent();

  return true;
}

/// findMostPopularDest - The specified list contains multiple possible
/// threadable destinations.  Pick the one that occurs the most frequently in
/// the list.
static BasicBlock *
findMostPopularDest(BasicBlock *BB,
                    const SmallVectorImpl<std::pair<BasicBlock *,
                                          BasicBlock *>> &PredToDestList) {
  assert(!PredToDestList.empty());

  // Determine popularity.  If there are multiple possible destinations, we
  // explicitly choose to ignore 'undef' destinations.  We prefer to thread
  // blocks with known and real destinations to threading undef.  We'll handle
  // them later if interesting.
  MapVector<BasicBlock *, unsigned> DestPopularity;

  // Populate DestPopularity with the successors in the order they appear in the
  // successor list.  This way, we ensure determinism by iterating it in the
  // same order in std::max_element below.  We map nullptr to 0 so that we can
  // return nullptr when PredToDestList contains nullptr only.
  DestPopularity[nullptr] = 0;
  for (auto *SuccBB : successors(BB))
    DestPopularity[SuccBB] = 0;

  for (const auto &PredToDest : PredToDestList)
    if (PredToDest.second)
      DestPopularity[PredToDest.second]++;

  // Find the most popular dest.
  using VT = decltype(DestPopularity)::value_type;
  auto MostPopular = std::max_element(
      DestPopularity.begin(), DestPopularity.end(),
      [](const VT &L, const VT &R) { return L.second < R.second; });

  // Okay, we have finally picked the most popular destination.
  return MostPopular->first;
}

// Try to evaluate the value of V when the control flows from PredPredBB to
// BB->getSinglePredecessor() and then on to BB.
Constant *JumpThreadingPass::evaluateOnPredecessorEdge(BasicBlock *BB,
                                                       BasicBlock *PredPredBB,
                                                       Value *V) {
  BasicBlock *PredBB = BB->getSinglePredecessor();
  assert(PredBB && "Expected a single predecessor");

  if (Constant *Cst = dyn_cast<Constant>(V)) {
    return Cst;
  }

  // Consult LVI if V is not an instruction in BB or PredBB.
  Instruction *I = dyn_cast<Instruction>(V);
  if (!I || (I->getParent() != BB && I->getParent() != PredBB)) {
    return LVI->getConstantOnEdge(V, PredPredBB, PredBB, nullptr);
  }

  // Look into a PHI argument.
  if (PHINode *PHI = dyn_cast<PHINode>(V)) {
    if (PHI->getParent() == PredBB)
      return dyn_cast<Constant>(PHI->getIncomingValueForBlock(PredPredBB));
    return nullptr;
  }

  // If we have a CmpInst, try to fold it for each incoming edge into PredBB.
  if (CmpInst *CondCmp = dyn_cast<CmpInst>(V)) {
    if (CondCmp->getParent() == BB) {
      Constant *Op0 =
          evaluateOnPredecessorEdge(BB, PredPredBB, CondCmp->getOperand(0));
      Constant *Op1 =
          evaluateOnPredecessorEdge(BB, PredPredBB, CondCmp->getOperand(1));
      if (Op0 && Op1) {
        return ConstantExpr::getCompare(CondCmp->getPredicate(), Op0, Op1);
      }
    }
    return nullptr;
  }

  return nullptr;
}

bool JumpThreadingPass::processThreadableEdges(Value *Cond, BasicBlock *BB,
                                               ConstantPreference Preference,
                                               Instruction *CxtI) {
  // If threading this would thread across a loop header, don't even try to
  // thread the edge.
  if (LoopHeaders.count(BB))
    return false;

  PredValueInfoTy PredValues;
  if (!computeValueKnownInPredecessors(Cond, BB, PredValues, Preference,
                                       CxtI)) {
    // We don't have known values in predecessors.  See if we can thread through
    // BB and its sole predecessor.
    return maybethreadThroughTwoBasicBlocks(BB, Cond);
  }

  assert(!PredValues.empty() &&
         "computeValueKnownInPredecessors returned true with no values");

  LLVM_DEBUG(dbgs() << "IN BB: " << *BB;
             for (const auto &PredValue : PredValues) {
               dbgs() << "  BB '" << BB->getName()
                      << "': FOUND condition = " << *PredValue.first
                      << " for pred '" << PredValue.second->getName() << "'.\n";
  });

  // Decide what we want to thread through.  Convert our list of known values to
  // a list of known destinations for each pred.  This also discards duplicate
  // predecessors and keeps track of the undefined inputs (which are represented
  // as a null dest in the PredToDestList).
  SmallPtrSet<BasicBlock*, 16> SeenPreds;
  SmallVector<std::pair<BasicBlock*, BasicBlock*>, 16> PredToDestList;

  BasicBlock *OnlyDest = nullptr;
  BasicBlock *MultipleDestSentinel = (BasicBlock*)(intptr_t)~0ULL;
  Constant *OnlyVal = nullptr;
  Constant *MultipleVal = (Constant *)(intptr_t)~0ULL;

  for (const auto &PredValue : PredValues) {
    BasicBlock *Pred = PredValue.second;
    if (!SeenPreds.insert(Pred).second)
      continue;  // Duplicate predecessor entry.

    Constant *Val = PredValue.first;

    BasicBlock *DestBB;
    if (isa<UndefValue>(Val))
      DestBB = nullptr;
    else if (BranchInst *BI = dyn_cast<BranchInst>(BB->getTerminator())) {
      assert(isa<ConstantInt>(Val) && "Expecting a constant integer");
      DestBB = BI->getSuccessor(cast<ConstantInt>(Val)->isZero());
    } else if (SwitchInst *SI = dyn_cast<SwitchInst>(BB->getTerminator())) {
      assert(isa<ConstantInt>(Val) && "Expecting a constant integer");
      DestBB = SI->findCaseValue(cast<ConstantInt>(Val))->getCaseSuccessor();
    } else {
      assert(isa<IndirectBrInst>(BB->getTerminator())
              && "Unexpected terminator");
      assert(isa<BlockAddress>(Val) && "Expecting a constant blockaddress");
      DestBB = cast<BlockAddress>(Val)->getBasicBlock();
    }

    // If we have exactly one destination, remember it for efficiency below.
    if (PredToDestList.empty()) {
      OnlyDest = DestBB;
      OnlyVal = Val;
    } else {
      if (OnlyDest != DestBB)
        OnlyDest = MultipleDestSentinel;
      // It possible we have same destination, but different value, e.g. default
      // case in switchinst.
      if (Val != OnlyVal)
        OnlyVal = MultipleVal;
    }

    // If the predecessor ends with an indirect goto, we can't change its
    // destination. Same for CallBr.
    if (isa<IndirectBrInst>(Pred->getTerminator()) ||
        isa<CallBrInst>(Pred->getTerminator()))
      continue;

    PredToDestList.emplace_back(Pred, DestBB);
  }

  // If all edges were unthreadable, we fail.
  if (PredToDestList.empty())
    return false;

  // If all the predecessors go to a single known successor, we want to fold,
  // not thread. By doing so, we do not need to duplicate the current block and
  // also miss potential opportunities in case we dont/cant duplicate.
  if (OnlyDest && OnlyDest != MultipleDestSentinel) {
    if (BB->hasNPredecessors(PredToDestList.size())) {
      bool SeenFirstBranchToOnlyDest = false;
      std::vector <DominatorTree::UpdateType> Updates;
      Updates.reserve(BB->getTerminator()->getNumSuccessors() - 1);
      for (BasicBlock *SuccBB : successors(BB)) {
        if (SuccBB == OnlyDest && !SeenFirstBranchToOnlyDest) {
          SeenFirstBranchToOnlyDest = true; // Don't modify the first branch.
        } else {
          SuccBB->removePredecessor(BB, true); // This is unreachable successor.
          Updates.push_back({DominatorTree::Delete, BB, SuccBB});
        }
      }

      // Finally update the terminator.
      Instruction *Term = BB->getTerminator();
      BranchInst::Create(OnlyDest, Term);
      ++NumFolds;
      Term->eraseFromParent();
      DTU->applyUpdatesPermissive(Updates);
      if (HasProfileData)
        BPI->eraseBlock(BB);

      // If the condition is now dead due to the removal of the old terminator,
      // erase it.
      if (auto *CondInst = dyn_cast<Instruction>(Cond)) {
        if (CondInst->use_empty() && !CondInst->mayHaveSideEffects())
          CondInst->eraseFromParent();
        // We can safely replace *some* uses of the CondInst if it has
        // exactly one value as returned by LVI. RAUW is incorrect in the
        // presence of guards and assumes, that have the `Cond` as the use. This
        // is because we use the guards/assume to reason about the `Cond` value
        // at the end of block, but RAUW unconditionally replaces all uses
        // including the guards/assumes themselves and the uses before the
        // guard/assume.
        else if (OnlyVal && OnlyVal != MultipleVal &&
                 CondInst->getParent() == BB)
          replaceFoldableUses(CondInst, OnlyVal);
      }
      return true;
    }
  }

  // Determine which is the most common successor.  If we have many inputs and
  // this block is a switch, we want to start by threading the batch that goes
  // to the most popular destination first.  If we only know about one
  // threadable destination (the common case) we can avoid this.
  BasicBlock *MostPopularDest = OnlyDest;

  if (MostPopularDest == MultipleDestSentinel) {
    // Remove any loop headers from the Dest list, threadEdge conservatively
    // won't process them, but we might have other destination that are eligible
    // and we still want to process.
    erase_if(PredToDestList,
             [&](const std::pair<BasicBlock *, BasicBlock *> &PredToDest) {
               return LoopHeaders.contains(PredToDest.second);
             });

    if (PredToDestList.empty())
      return false;

    MostPopularDest = findMostPopularDest(BB, PredToDestList);
  }

  // Now that we know what the most popular destination is, factor all
  // predecessors that will jump to it into a single predecessor.
  SmallVector<BasicBlock*, 16> PredsToFactor;
  for (const auto &PredToDest : PredToDestList)
    if (PredToDest.second == MostPopularDest) {
      BasicBlock *Pred = PredToDest.first;

      // This predecessor may be a switch or something else that has multiple
      // edges to the block.  Factor each of these edges by listing them
      // according to # occurrences in PredsToFactor.
      for (BasicBlock *Succ : successors(Pred))
        if (Succ == BB)
          PredsToFactor.push_back(Pred);
    }

  // If the threadable edges are branching on an undefined value, we get to pick
  // the destination that these predecessors should get to.
  if (!MostPopularDest)
    MostPopularDest = BB->getTerminator()->
                            getSuccessor(getBestDestForJumpOnUndef(BB));

  // Ok, try to thread it!
  return tryThreadEdge(BB, PredsToFactor, MostPopularDest);
}

/// processBranchOnPHI - We have an otherwise unthreadable conditional branch on
/// a PHI node (or freeze PHI) in the current block.  See if there are any
/// simplifications we can do based on inputs to the phi node.
bool JumpThreadingPass::processBranchOnPHI(PHINode *PN) {
  BasicBlock *BB = PN->getParent();

  // TODO: We could make use of this to do it once for blocks with common PHI
  // values.
  SmallVector<BasicBlock*, 1> PredBBs;
  PredBBs.resize(1);

  // If any of the predecessor blocks end in an unconditional branch, we can
  // *duplicate* the conditional branch into that block in order to further
  // encourage jump threading and to eliminate cases where we have branch on a
  // phi of an icmp (branch on icmp is much better).
  // This is still beneficial when a frozen phi is used as the branch condition
  // because it allows CodeGenPrepare to further canonicalize br(freeze(icmp))
  // to br(icmp(freeze ...)).
  for (unsigned i = 0, e = PN->getNumIncomingValues(); i != e; ++i) {
    BasicBlock *PredBB = PN->getIncomingBlock(i);
    if (BranchInst *PredBr = dyn_cast<BranchInst>(PredBB->getTerminator()))
      if (PredBr->isUnconditional()) {
        PredBBs[0] = PredBB;
        // Try to duplicate BB into PredBB.
        if (duplicateCondBranchOnPHIIntoPred(BB, PredBBs))
          return true;
      }
  }

  return false;
}

/// processBranchOnXOR - We have an otherwise unthreadable conditional branch on
/// a xor instruction in the current block.  See if there are any
/// simplifications we can do based on inputs to the xor.
bool JumpThreadingPass::processBranchOnXOR(BinaryOperator *BO) {
  BasicBlock *BB = BO->getParent();

  // If either the LHS or RHS of the xor is a constant, don't do this
  // optimization.
  if (isa<ConstantInt>(BO->getOperand(0)) ||
      isa<ConstantInt>(BO->getOperand(1)))
    return false;

  // If the first instruction in BB isn't a phi, we won't be able to infer
  // anything special about any particular predecessor.
  if (!isa<PHINode>(BB->front()))
    return false;

  // If this BB is a landing pad, we won't be able to split the edge into it.
  if (BB->isEHPad())
    return false;

  // If we have a xor as the branch input to this block, and we know that the
  // LHS or RHS of the xor in any predecessor is true/false, then we can clone
  // the condition into the predecessor and fix that value to true, saving some
  // logical ops on that path and encouraging other paths to simplify.
  //
  // This copies something like this:
  //
  //  BB:
  //    %X = phi i1 [1],  [%X']
  //    %Y = icmp eq i32 %A, %B
  //    %Z = xor i1 %X, %Y
  //    br i1 %Z, ...
  //
  // Into:
  //  BB':
  //    %Y = icmp ne i32 %A, %B
  //    br i1 %Y, ...

  PredValueInfoTy XorOpValues;
  bool isLHS = true;
  if (!computeValueKnownInPredecessors(BO->getOperand(0), BB, XorOpValues,
                                       WantInteger, BO)) {
    assert(XorOpValues.empty());
    if (!computeValueKnownInPredecessors(BO->getOperand(1), BB, XorOpValues,
                                         WantInteger, BO))
      return false;
    isLHS = false;
  }

  assert(!XorOpValues.empty() &&
         "computeValueKnownInPredecessors returned true with no values");

  // Scan the information to see which is most popular: true or false.  The
  // predecessors can be of the set true, false, or undef.
  unsigned NumTrue = 0, NumFalse = 0;
  for (const auto &XorOpValue : XorOpValues) {
    if (isa<UndefValue>(XorOpValue.first))
      // Ignore undefs for the count.
      continue;
    if (cast<ConstantInt>(XorOpValue.first)->isZero())
      ++NumFalse;
    else
      ++NumTrue;
  }

  // Determine which value to split on, true, false, or undef if neither.
  ConstantInt *SplitVal = nullptr;
  if (NumTrue > NumFalse)
    SplitVal = ConstantInt::getTrue(BB->getContext());
  else if (NumTrue != 0 || NumFalse != 0)
    SplitVal = ConstantInt::getFalse(BB->getContext());

  // Collect all of the blocks that this can be folded into so that we can
  // factor this once and clone it once.
  SmallVector<BasicBlock*, 8> BlocksToFoldInto;
  for (const auto &XorOpValue : XorOpValues) {
    if (XorOpValue.first != SplitVal && !isa<UndefValue>(XorOpValue.first))
      continue;

    BlocksToFoldInto.push_back(XorOpValue.second);
  }

  // If we inferred a value for all of the predecessors, then duplication won't
  // help us.  However, we can just replace the LHS or RHS with the constant.
  if (BlocksToFoldInto.size() ==
      cast<PHINode>(BB->front()).getNumIncomingValues()) {
    if (!SplitVal) {
      // If all preds provide undef, just nuke the xor, because it is undef too.
      BO->replaceAllUsesWith(UndefValue::get(BO->getType()));
      BO->eraseFromParent();
    } else if (SplitVal->isZero()) {
      // If all preds provide 0, replace the xor with the other input.
      BO->replaceAllUsesWith(BO->getOperand(isLHS));
      BO->eraseFromParent();
    } else {
      // If all preds provide 1, set the computed value to 1.
      BO->setOperand(!isLHS, SplitVal);
    }

    return true;
  }

  // If any of predecessors end with an indirect goto, we can't change its
  // destination. Same for CallBr.
  if (any_of(BlocksToFoldInto, [](BasicBlock *Pred) {
        return isa<IndirectBrInst>(Pred->getTerminator()) ||
               isa<CallBrInst>(Pred->getTerminator());
      }))
    return false;

  // Try to duplicate BB into PredBB.
  return duplicateCondBranchOnPHIIntoPred(BB, BlocksToFoldInto);
}

/// addPHINodeEntriesForMappedBlock - We're adding 'NewPred' as a new
/// predecessor to the PHIBB block.  If it has PHI nodes, add entries for
/// NewPred using the entries from OldPred (suitably mapped).
static void addPHINodeEntriesForMappedBlock(BasicBlock *PHIBB,
                                            BasicBlock *OldPred,
                                            BasicBlock *NewPred,
                                     DenseMap<Instruction*, Value*> &ValueMap) {
  for (PHINode &PN : PHIBB->phis()) {
    // Ok, we have a PHI node.  Figure out what the incoming value was for the
    // DestBlock.
    Value *IV = PN.getIncomingValueForBlock(OldPred);

    // Remap the value if necessary.
    if (Instruction *Inst = dyn_cast<Instruction>(IV)) {
      DenseMap<Instruction*, Value*>::iterator I = ValueMap.find(Inst);
      if (I != ValueMap.end())
        IV = I->second;
    }

    PN.addIncoming(IV, NewPred);
  }
}

/// Merge basic block BB into its sole predecessor if possible.
bool JumpThreadingPass::maybeMergeBasicBlockIntoOnlyPred(BasicBlock *BB) {
  BasicBlock *SinglePred = BB->getSinglePredecessor();
  if (!SinglePred)
    return false;

  const Instruction *TI = SinglePred->getTerminator();
  if (TI->isExceptionalTerminator() || TI->getNumSuccessors() != 1 ||
      SinglePred == BB || hasAddressTakenAndUsed(BB))
    return false;

  // If SinglePred was a loop header, BB becomes one.
  if (LoopHeaders.erase(SinglePred))
    LoopHeaders.insert(BB);

  LVI->eraseBlock(SinglePred);
  MergeBasicBlockIntoOnlyPred(BB, DTU);

  // Now that BB is merged into SinglePred (i.e. SinglePred code followed by
  // BB code within one basic block `BB`), we need to invalidate the LVI
  // information associated with BB, because the LVI information need not be
  // true for all of BB after the merge. For example,
  // Before the merge, LVI info and code is as follows:
  // SinglePred: <LVI info1 for %p val>
  // %y = use of %p
  // call @exit() // need not transfer execution to successor.
  // assume(%p) // from this point on %p is true
  // br label %BB
  // BB: <LVI info2 for %p val, i.e. %p is true>
  // %x = use of %p
  // br label exit
  //
  // Note that this LVI info for blocks BB and SinglPred is correct for %p
  // (info2 and info1 respectively). After the merge and the deletion of the
  // LVI info1 for SinglePred. We have the following code:
  // BB: <LVI info2 for %p val>
  // %y = use of %p
  // call @exit()
  // assume(%p)
  // %x = use of %p <-- LVI info2 is correct from here onwards.
  // br label exit
  // LVI info2 for BB is incorrect at the beginning of BB.

  // Invalidate LVI information for BB if the LVI is not provably true for
  // all of BB.
  if (!isGuaranteedToTransferExecutionToSuccessor(BB))
    LVI->eraseBlock(BB);
  return true;
}

/// Update the SSA form.  NewBB contains instructions that are copied from BB.
/// ValueMapping maps old values in BB to new ones in NewBB.
void JumpThreadingPass::updateSSA(
    BasicBlock *BB, BasicBlock *NewBB,
    DenseMap<Instruction *, Value *> &ValueMapping) {
  // If there were values defined in BB that are used outside the block, then we
  // now have to update all uses of the value to use either the original value,
  // the cloned value, or some PHI derived value.  This can require arbitrary
  // PHI insertion, of which we are prepared to do, clean these up now.
  SSAUpdater SSAUpdate;
  SmallVector<Use *, 16> UsesToRename;

  for (Instruction &I : *BB) {
    // Scan all uses of this instruction to see if it is used outside of its
    // block, and if so, record them in UsesToRename.
    for (Use &U : I.uses()) {
      Instruction *User = cast<Instruction>(U.getUser());
      if (PHINode *UserPN = dyn_cast<PHINode>(User)) {
        if (UserPN->getIncomingBlock(U) == BB)
          continue;
      } else if (User->getParent() == BB)
        continue;

      UsesToRename.push_back(&U);
    }

    // If there are no uses outside the block, we're done with this instruction.
    if (UsesToRename.empty())
      continue;
    LLVM_DEBUG(dbgs() << "JT: Renaming non-local uses of: " << I << "\n");

    // We found a use of I outside of BB.  Rename all uses of I that are outside
    // its block to be uses of the appropriate PHI node etc.  See ValuesInBlocks
    // with the two values we know.
    SSAUpdate.Initialize(I.getType(), I.getName());
    SSAUpdate.AddAvailableValue(BB, &I);
    SSAUpdate.AddAvailableValue(NewBB, ValueMapping[&I]);

    while (!UsesToRename.empty())
      SSAUpdate.RewriteUse(*UsesToRename.pop_back_val());
    LLVM_DEBUG(dbgs() << "\n");
  }
}

/// Clone instructions in range [BI, BE) to NewBB.  For PHI nodes, we only clone
/// arguments that come from PredBB.  Return the map from the variables in the
/// source basic block to the variables in the newly created basic block.
DenseMap<Instruction *, Value *>
JumpThreadingPass::cloneInstructions(BasicBlock::iterator BI,
                                     BasicBlock::iterator BE, BasicBlock *NewBB,
                                     BasicBlock *PredBB) {
  // We are going to have to map operands from the source basic block to the new
  // copy of the block 'NewBB'.  If there are PHI nodes in the source basic
  // block, evaluate them to account for entry from PredBB.
  DenseMap<Instruction *, Value *> ValueMapping;

  // Clone the phi nodes of the source basic block into NewBB.  The resulting
  // phi nodes are trivial since NewBB only has one predecessor, but SSAUpdater
  // might need to rewrite the operand of the cloned phi.
  for (; PHINode *PN = dyn_cast<PHINode>(BI); ++BI) {
    PHINode *NewPN = PHINode::Create(PN->getType(), 1, PN->getName(), NewBB);
    NewPN->addIncoming(PN->getIncomingValueForBlock(PredBB), PredBB);
    ValueMapping[PN] = NewPN;
  }

  // Clone noalias scope declarations in the threaded block. When threading a
  // loop exit, we would otherwise end up with two idential scope declarations
  // visible at the same time.
  SmallVector<MDNode *> NoAliasScopes;
  DenseMap<MDNode *, MDNode *> ClonedScopes;
  LLVMContext &Context = PredBB->getContext();
  identifyNoAliasScopesToClone(BI, BE, NoAliasScopes);
  cloneNoAliasScopes(NoAliasScopes, ClonedScopes, "thread", Context);

  // Clone the non-phi instructions of the source basic block into NewBB,
  // keeping track of the mapping and using it to remap operands in the cloned
  // instructions.
  for (; BI != BE; ++BI) {
    Instruction *New = BI->clone();
    New->setName(BI->getName());
    NewBB->getInstList().push_back(New);
    ValueMapping[&*BI] = New;
    adaptNoAliasScopes(New, ClonedScopes, Context);

    // Remap operands to patch up intra-block references.
    for (unsigned i = 0, e = New->getNumOperands(); i != e; ++i)
      if (Instruction *Inst = dyn_cast<Instruction>(New->getOperand(i))) {
        DenseMap<Instruction *, Value *>::iterator I = ValueMapping.find(Inst);
        if (I != ValueMapping.end())
          New->setOperand(i, I->second);
      }
  }

  return ValueMapping;
}

/// Attempt to thread through two successive basic blocks.
bool JumpThreadingPass::maybethreadThroughTwoBasicBlocks(BasicBlock *BB,
                                                         Value *Cond) {
  // Consider:
  //
  // PredBB:
  //   %var = phi i32* [ null, %bb1 ], [ @a, %bb2 ]
  //   %tobool = icmp eq i32 %cond, 0
  //   br i1 %tobool, label %BB, label ...
  //
  // BB:
  //   %cmp = icmp eq i32* %var, null
  //   br i1 %cmp, label ..., label ...
  //
  // We don't know the value of %var at BB even if we know which incoming edge
  // we take to BB.  However, once we duplicate PredBB for each of its incoming
  // edges (say, PredBB1 and PredBB2), we know the value of %var in each copy of
  // PredBB.  Then we can thread edges PredBB1->BB and PredBB2->BB through BB.

  // Require that BB end with a Branch for simplicity.
  BranchInst *CondBr = dyn_cast<BranchInst>(BB->getTerminator());
  if (!CondBr)
    return false;

  // BB must have exactly one predecessor.
  BasicBlock *PredBB = BB->getSinglePredecessor();
  if (!PredBB)
    return false;

  // Require that PredBB end with a conditional Branch. If PredBB ends with an
  // unconditional branch, we should be merging PredBB and BB instead. For
  // simplicity, we don't deal with a switch.
  BranchInst *PredBBBranch = dyn_cast<BranchInst>(PredBB->getTerminator());
  if (!PredBBBranch || PredBBBranch->isUnconditional())
    return false;

  // If PredBB has exactly one incoming edge, we don't gain anything by copying
  // PredBB.
  if (PredBB->getSinglePredecessor())
    return false;

  // Don't thread through PredBB if it contains a successor edge to itself, in
  // which case we would infinite loop.  Suppose we are threading an edge from
  // PredPredBB through PredBB and BB to SuccBB with PredBB containing a
  // successor edge to itself.  If we allowed jump threading in this case, we
  // could duplicate PredBB and BB as, say, PredBB.thread and BB.thread.  Since
  // PredBB.thread has a successor edge to PredBB, we would immediately come up
  // with another jump threading opportunity from PredBB.thread through PredBB
  // and BB to SuccBB.  This jump threading would repeatedly occur.  That is, we
  // would keep peeling one iteration from PredBB.
  if (llvm::is_contained(successors(PredBB), PredBB))
    return false;

  // Don't thread across a loop header.
  if (LoopHeaders.count(PredBB))
    return false;

  // Avoid complication with duplicating EH pads.
  if (PredBB->isEHPad())
    return false;

  // Find a predecessor that we can thread.  For simplicity, we only consider a
  // successor edge out of BB to which we thread exactly one incoming edge into
  // PredBB.
  unsigned ZeroCount = 0;
  unsigned OneCount = 0;
  BasicBlock *ZeroPred = nullptr;
  BasicBlock *OnePred = nullptr;
  for (BasicBlock *P : predecessors(PredBB)) {
    if (ConstantInt *CI = dyn_cast_or_null<ConstantInt>(
            evaluateOnPredecessorEdge(BB, P, Cond))) {
      if (CI->isZero()) {
        ZeroCount++;
        ZeroPred = P;
      } else if (CI->isOne()) {
        OneCount++;
        OnePred = P;
      }
    }
  }

  // Disregard complicated cases where we have to thread multiple edges.
  BasicBlock *PredPredBB;
  if (ZeroCount == 1) {
    PredPredBB = ZeroPred;
  } else if (OneCount == 1) {
    PredPredBB = OnePred;
  } else {
    return false;
  }

  BasicBlock *SuccBB = CondBr->getSuccessor(PredPredBB == ZeroPred);

  // If threading to the same block as we come from, we would infinite loop.
  if (SuccBB == BB) {
    LLVM_DEBUG(dbgs() << "  Not threading across BB '" << BB->getName()
                      << "' - would thread to self!\n");
    return false;
  }

  // If threading this would thread across a loop header, don't thread the edge.
  // See the comments above findLoopHeaders for justifications and caveats.
  if (LoopHeaders.count(BB) || LoopHeaders.count(SuccBB)) {
    LLVM_DEBUG({
      bool BBIsHeader = LoopHeaders.count(BB);
      bool SuccIsHeader = LoopHeaders.count(SuccBB);
      dbgs() << "  Not threading across "
             << (BBIsHeader ? "loop header BB '" : "block BB '")
             << BB->getName() << "' to dest "
             << (SuccIsHeader ? "loop header BB '" : "block BB '")
             << SuccBB->getName()
             << "' - it might create an irreducible loop!\n";
    });
    return false;
  }

  // Compute the cost of duplicating BB and PredBB.
  unsigned BBCost = getJumpThreadDuplicationCost(
      TTI, BB, BB->getTerminator(), BBDupThreshold);
  unsigned PredBBCost = getJumpThreadDuplicationCost(
      TTI, PredBB, PredBB->getTerminator(), BBDupThreshold);

  // Give up if costs are too high.  We need to check BBCost and PredBBCost
  // individually before checking their sum because getJumpThreadDuplicationCost
  // return (unsigned)~0 for those basic blocks that cannot be duplicated.
  if (BBCost > BBDupThreshold || PredBBCost > BBDupThreshold ||
      BBCost + PredBBCost > BBDupThreshold) {
    LLVM_DEBUG(dbgs() << "  Not threading BB '" << BB->getName()
                      << "' - Cost is too high: " << PredBBCost
                      << " for PredBB, " << BBCost << "for BB\n");
    return false;
  }

  // Now we are ready to duplicate PredBB.
  threadThroughTwoBasicBlocks(PredPredBB, PredBB, BB, SuccBB);
  return true;
}

void JumpThreadingPass::threadThroughTwoBasicBlocks(BasicBlock *PredPredBB,
                                                    BasicBlock *PredBB,
                                                    BasicBlock *BB,
                                                    BasicBlock *SuccBB) {
  LLVM_DEBUG(dbgs() << "  Threading through '" << PredBB->getName() << "' and '"
                    << BB->getName() << "'\n");

  BranchInst *CondBr = cast<BranchInst>(BB->getTerminator());
  BranchInst *PredBBBranch = cast<BranchInst>(PredBB->getTerminator());

  BasicBlock *NewBB =
      BasicBlock::Create(PredBB->getContext(), PredBB->getName() + ".thread",
                         PredBB->getParent(), PredBB);
  NewBB->moveAfter(PredBB);

  // Set the block frequency of NewBB.
  if (HasProfileData) {
    auto NewBBFreq = BFI->getBlockFreq(PredPredBB) *
                     BPI->getEdgeProbability(PredPredBB, PredBB);
    BFI->setBlockFreq(NewBB, NewBBFreq.getFrequency());
  }

  // We are going to have to map operands from the original BB block to the new
  // copy of the block 'NewBB'.  If there are PHI nodes in PredBB, evaluate them
  // to account for entry from PredPredBB.
  DenseMap<Instruction *, Value *> ValueMapping =
      cloneInstructions(PredBB->begin(), PredBB->end(), NewBB, PredPredBB);

  // Copy the edge probabilities from PredBB to NewBB.
  if (HasProfileData)
    BPI->copyEdgeProbabilities(PredBB, NewBB);

  // Update the terminator of PredPredBB to jump to NewBB instead of PredBB.
  // This eliminates predecessors from PredPredBB, which requires us to simplify
  // any PHI nodes in PredBB.
  Instruction *PredPredTerm = PredPredBB->getTerminator();
  for (unsigned i = 0, e = PredPredTerm->getNumSuccessors(); i != e; ++i)
    if (PredPredTerm->getSuccessor(i) == PredBB) {
      PredBB->removePredecessor(PredPredBB, true);
      PredPredTerm->setSuccessor(i, NewBB);
    }

  addPHINodeEntriesForMappedBlock(PredBBBranch->getSuccessor(0), PredBB, NewBB,
                                  ValueMapping);
  addPHINodeEntriesForMappedBlock(PredBBBranch->getSuccessor(1), PredBB, NewBB,
                                  ValueMapping);

  DTU->applyUpdatesPermissive(
      {{DominatorTree::Insert, NewBB, CondBr->getSuccessor(0)},
       {DominatorTree::Insert, NewBB, CondBr->getSuccessor(1)},
       {DominatorTree::Insert, PredPredBB, NewBB},
       {DominatorTree::Delete, PredPredBB, PredBB}});

  updateSSA(PredBB, NewBB, ValueMapping);

  // Clean up things like PHI nodes with single operands, dead instructions,
  // etc.
  SimplifyInstructionsInBlock(NewBB, TLI);
  SimplifyInstructionsInBlock(PredBB, TLI);

  SmallVector<BasicBlock *, 1> PredsToFactor;
  PredsToFactor.push_back(NewBB);
  threadEdge(BB, PredsToFactor, SuccBB);
}

/// tryThreadEdge - Thread an edge if it's safe and profitable to do so.
bool JumpThreadingPass::tryThreadEdge(
    BasicBlock *BB, const SmallVectorImpl<BasicBlock *> &PredBBs,
    BasicBlock *SuccBB) {
  // If threading to the same block as we come from, we would infinite loop.
  if (SuccBB == BB) {
    LLVM_DEBUG(dbgs() << "  Not threading across BB '" << BB->getName()
                      << "' - would thread to self!\n");
    return false;
  }

  // If threading this would thread across a loop header, don't thread the edge.
  // See the comments above findLoopHeaders for justifications and caveats.
  if (LoopHeaders.count(BB) || LoopHeaders.count(SuccBB)) {
    LLVM_DEBUG({
      bool BBIsHeader = LoopHeaders.count(BB);
      bool SuccIsHeader = LoopHeaders.count(SuccBB);
      dbgs() << "  Not threading across "
          << (BBIsHeader ? "loop header BB '" : "block BB '") << BB->getName()
          << "' to dest " << (SuccIsHeader ? "loop header BB '" : "block BB '")
          << SuccBB->getName() << "' - it might create an irreducible loop!\n";
    });
    return false;
  }

  unsigned JumpThreadCost = getJumpThreadDuplicationCost(
      TTI, BB, BB->getTerminator(), BBDupThreshold);
  if (JumpThreadCost > BBDupThreshold) {
    LLVM_DEBUG(dbgs() << "  Not threading BB '" << BB->getName()
                      << "' - Cost is too high: " << JumpThreadCost << "\n");
    return false;
  }

  threadEdge(BB, PredBBs, SuccBB);
  return true;
}

/// threadEdge - We have decided that it is safe and profitable to factor the
/// blocks in PredBBs to one predecessor, then thread an edge from it to SuccBB
/// across BB.  Transform the IR to reflect this change.
void JumpThreadingPass::threadEdge(BasicBlock *BB,
                                   const SmallVectorImpl<BasicBlock *> &PredBBs,
                                   BasicBlock *SuccBB) {
  assert(SuccBB != BB && "Don't create an infinite loop");

  assert(!LoopHeaders.count(BB) && !LoopHeaders.count(SuccBB) &&
         "Don't thread across loop headers");

  // And finally, do it!  Start by factoring the predecessors if needed.
  BasicBlock *PredBB;
  if (PredBBs.size() == 1)
    PredBB = PredBBs[0];
  else {
    LLVM_DEBUG(dbgs() << "  Factoring out " << PredBBs.size()
                      << " common predecessors.\n");
    PredBB = splitBlockPreds(BB, PredBBs, ".thr_comm");
  }

  // And finally, do it!
  LLVM_DEBUG(dbgs() << "  Threading edge from '" << PredBB->getName()
                    << "' to '" << SuccBB->getName()
                    << ", across block:\n    " << *BB << "\n");

  LVI->threadEdge(PredBB, BB, SuccBB);

  BasicBlock *NewBB = BasicBlock::Create(BB->getContext(),
                                         BB->getName()+".thread",
                                         BB->getParent(), BB);
  NewBB->moveAfter(PredBB);

  // Set the block frequency of NewBB.
  if (HasProfileData) {
    auto NewBBFreq =
        BFI->getBlockFreq(PredBB) * BPI->getEdgeProbability(PredBB, BB);
    BFI->setBlockFreq(NewBB, NewBBFreq.getFrequency());
  }

  // Copy all the instructions from BB to NewBB except the terminator.
  DenseMap<Instruction *, Value *> ValueMapping =
      cloneInstructions(BB->begin(), std::prev(BB->end()), NewBB, PredBB);

  // We didn't copy the terminator from BB over to NewBB, because there is now
  // an unconditional jump to SuccBB.  Insert the unconditional jump.
  BranchInst *NewBI = BranchInst::Create(SuccBB, NewBB);
  NewBI->setDebugLoc(BB->getTerminator()->getDebugLoc());

  // Check to see if SuccBB has PHI nodes. If so, we need to add entries to the
  // PHI nodes for NewBB now.
  addPHINodeEntriesForMappedBlock(SuccBB, BB, NewBB, ValueMapping);

  // Update the terminator of PredBB to jump to NewBB instead of BB.  This
  // eliminates predecessors from BB, which requires us to simplify any PHI
  // nodes in BB.
  Instruction *PredTerm = PredBB->getTerminator();
  for (unsigned i = 0, e = PredTerm->getNumSuccessors(); i != e; ++i)
    if (PredTerm->getSuccessor(i) == BB) {
      BB->removePredecessor(PredBB, true);
      PredTerm->setSuccessor(i, NewBB);
    }

  // Enqueue required DT updates.
  DTU->applyUpdatesPermissive({{DominatorTree::Insert, NewBB, SuccBB},
                               {DominatorTree::Insert, PredBB, NewBB},
                               {DominatorTree::Delete, PredBB, BB}});

  updateSSA(BB, NewBB, ValueMapping);

  // At this point, the IR is fully up to date and consistent.  Do a quick scan
  // over the new instructions and zap any that are constants or dead.  This
  // frequently happens because of phi translation.
  SimplifyInstructionsInBlock(NewBB, TLI);

  // Update the edge weight from BB to SuccBB, which should be less than before.
  updateBlockFreqAndEdgeWeight(PredBB, BB, NewBB, SuccBB);

  // Threaded an edge!
  ++NumThreads;
}

/// Create a new basic block that will be the predecessor of BB and successor of
/// all blocks in Preds. When profile data is available, update the frequency of
/// this new block.
BasicBlock *JumpThreadingPass::splitBlockPreds(BasicBlock *BB,
                                               ArrayRef<BasicBlock *> Preds,
                                               const char *Suffix) {
  SmallVector<BasicBlock *, 2> NewBBs;

  // Collect the frequencies of all predecessors of BB, which will be used to
  // update the edge weight of the result of splitting predecessors.
  DenseMap<BasicBlock *, BlockFrequency> FreqMap;
  if (HasProfileData)
    for (auto Pred : Preds)
      FreqMap.insert(std::make_pair(
          Pred, BFI->getBlockFreq(Pred) * BPI->getEdgeProbability(Pred, BB)));

  // In the case when BB is a LandingPad block we create 2 new predecessors
  // instead of just one.
  if (BB->isLandingPad()) {
    std::string NewName = std::string(Suffix) + ".split-lp";
    SplitLandingPadPredecessors(BB, Preds, Suffix, NewName.c_str(), NewBBs);
  } else {
    NewBBs.push_back(SplitBlockPredecessors(BB, Preds, Suffix));
  }

  std::vector<DominatorTree::UpdateType> Updates;
  Updates.reserve((2 * Preds.size()) + NewBBs.size());
  for (auto NewBB : NewBBs) {
    BlockFrequency NewBBFreq(0);
    Updates.push_back({DominatorTree::Insert, NewBB, BB});
    for (auto Pred : predecessors(NewBB)) {
      Updates.push_back({DominatorTree::Delete, Pred, BB});
      Updates.push_back({DominatorTree::Insert, Pred, NewBB});
      if (HasProfileData) // Update frequencies between Pred -> NewBB.
        NewBBFreq += FreqMap.lookup(Pred);
    }
    if (HasProfileData) // Apply the summed frequency to NewBB.
      BFI->setBlockFreq(NewBB, NewBBFreq.getFrequency());
  }

  DTU->applyUpdatesPermissive(Updates);
  return NewBBs[0];
}

bool JumpThreadingPass::doesBlockHaveProfileData(BasicBlock *BB) {
  const Instruction *TI = BB->getTerminator();
  assert(TI->getNumSuccessors() > 1 && "not a split");

  MDNode *WeightsNode = TI->getMetadata(LLVMContext::MD_prof);
  if (!WeightsNode)
    return false;

  MDString *MDName = cast<MDString>(WeightsNode->getOperand(0));
  if (MDName->getString() != "branch_weights")
    return false;

  // Ensure there are weights for all of the successors. Note that the first
  // operand to the metadata node is a name, not a weight.
  return WeightsNode->getNumOperands() == TI->getNumSuccessors() + 1;
}

/// Update the block frequency of BB and branch weight and the metadata on the
/// edge BB->SuccBB. This is done by scaling the weight of BB->SuccBB by 1 -
/// Freq(PredBB->BB) / Freq(BB->SuccBB).
void JumpThreadingPass::updateBlockFreqAndEdgeWeight(BasicBlock *PredBB,
                                                     BasicBlock *BB,
                                                     BasicBlock *NewBB,
                                                     BasicBlock *SuccBB) {
  if (!HasProfileData)
    return;

  assert(BFI && BPI && "BFI & BPI should have been created here");

  // As the edge from PredBB to BB is deleted, we have to update the block
  // frequency of BB.
  auto BBOrigFreq = BFI->getBlockFreq(BB);
  auto NewBBFreq = BFI->getBlockFreq(NewBB);
  auto BB2SuccBBFreq = BBOrigFreq * BPI->getEdgeProbability(BB, SuccBB);
  auto BBNewFreq = BBOrigFreq - NewBBFreq;
  BFI->setBlockFreq(BB, BBNewFreq.getFrequency());

  // Collect updated outgoing edges' frequencies from BB and use them to update
  // edge probabilities.
  SmallVector<uint64_t, 4> BBSuccFreq;
  for (BasicBlock *Succ : successors(BB)) {
    auto SuccFreq = (Succ == SuccBB)
                        ? BB2SuccBBFreq - NewBBFreq
                        : BBOrigFreq * BPI->getEdgeProbability(BB, Succ);
    BBSuccFreq.push_back(SuccFreq.getFrequency());
  }

  uint64_t MaxBBSuccFreq =
      *std::max_element(BBSuccFreq.begin(), BBSuccFreq.end());

  SmallVector<BranchProbability, 4> BBSuccProbs;
  if (MaxBBSuccFreq == 0)
    BBSuccProbs.assign(BBSuccFreq.size(),
                       {1, static_cast<unsigned>(BBSuccFreq.size())});
  else {
    for (uint64_t Freq : BBSuccFreq)
      BBSuccProbs.push_back(
          BranchProbability::getBranchProbability(Freq, MaxBBSuccFreq));
    // Normalize edge probabilities so that they sum up to one.
    BranchProbability::normalizeProbabilities(BBSuccProbs.begin(),
                                              BBSuccProbs.end());
  }

  // Update edge probabilities in BPI.
  BPI->setEdgeProbability(BB, BBSuccProbs);

  // Update the profile metadata as well.
  //
  // Don't do this if the profile of the transformed blocks was statically
  // estimated.  (This could occur despite the function having an entry
  // frequency in completely cold parts of the CFG.)
  //
  // In this case we don't want to suggest to subsequent passes that the
  // calculated weights are fully consistent.  Consider this graph:
  //
  //                 check_1
  //             50% /  |
  //             eq_1   | 50%
  //                 \  |
  //                 check_2
  //             50% /  |
  //             eq_2   | 50%
  //                 \  |
  //                 check_3
  //             50% /  |
  //             eq_3   | 50%
  //                 \  |
  //
  // Assuming the blocks check_* all compare the same value against 1, 2 and 3,
  // the overall probabilities are inconsistent; the total probability that the
  // value is either 1, 2 or 3 is 150%.
  //
  // As a consequence if we thread eq_1 -> check_2 to check_3, check_2->check_3
  // becomes 0%.  This is even worse if the edge whose probability becomes 0% is
  // the loop exit edge.  Then based solely on static estimation we would assume
  // the loop was extremely hot.
  //
  // FIXME this locally as well so that BPI and BFI are consistent as well.  We
  // shouldn't make edges extremely likely or unlikely based solely on static
  // estimation.
  if (BBSuccProbs.size() >= 2 && doesBlockHaveProfileData(BB)) {
    SmallVector<uint32_t, 4> Weights;
    for (auto Prob : BBSuccProbs)
      Weights.push_back(Prob.getNumerator());

    auto TI = BB->getTerminator();
    TI->setMetadata(
        LLVMContext::MD_prof,
        MDBuilder(TI->getParent()->getContext()).createBranchWeights(Weights));
  }
}

/// duplicateCondBranchOnPHIIntoPred - PredBB contains an unconditional branch
/// to BB which contains an i1 PHI node and a conditional branch on that PHI.
/// If we can duplicate the contents of BB up into PredBB do so now, this
/// improves the odds that the branch will be on an analyzable instruction like
/// a compare.
bool JumpThreadingPass::duplicateCondBranchOnPHIIntoPred(
    BasicBlock *BB, const SmallVectorImpl<BasicBlock *> &PredBBs) {
  assert(!PredBBs.empty() && "Can't handle an empty set");

  // If BB is a loop header, then duplicating this block outside the loop would
  // cause us to transform this into an irreducible loop, don't do this.
  // See the comments above findLoopHeaders for justifications and caveats.
  if (LoopHeaders.count(BB)) {
    LLVM_DEBUG(dbgs() << "  Not duplicating loop header '" << BB->getName()
                      << "' into predecessor block '" << PredBBs[0]->getName()
                      << "' - it might create an irreducible loop!\n");
    return false;
  }

  unsigned DuplicationCost = getJumpThreadDuplicationCost(
      TTI, BB, BB->getTerminator(), BBDupThreshold);
  if (DuplicationCost > BBDupThreshold) {
    LLVM_DEBUG(dbgs() << "  Not duplicating BB '" << BB->getName()
                      << "' - Cost is too high: " << DuplicationCost << "\n");
    return false;
  }

  // And finally, do it!  Start by factoring the predecessors if needed.
  std::vector<DominatorTree::UpdateType> Updates;
  BasicBlock *PredBB;
  if (PredBBs.size() == 1)
    PredBB = PredBBs[0];
  else {
    LLVM_DEBUG(dbgs() << "  Factoring out " << PredBBs.size()
                      << " common predecessors.\n");
    PredBB = splitBlockPreds(BB, PredBBs, ".thr_comm");
  }
  Updates.push_back({DominatorTree::Delete, PredBB, BB});

  // Okay, we decided to do this!  Clone all the instructions in BB onto the end
  // of PredBB.
  LLVM_DEBUG(dbgs() << "  Duplicating block '" << BB->getName()
                    << "' into end of '" << PredBB->getName()
                    << "' to eliminate branch on phi.  Cost: "
                    << DuplicationCost << " block is:" << *BB << "\n");

  // Unless PredBB ends with an unconditional branch, split the edge so that we
  // can just clone the bits from BB into the end of the new PredBB.
  BranchInst *OldPredBranch = dyn_cast<BranchInst>(PredBB->getTerminator());

  if (!OldPredBranch || !OldPredBranch->isUnconditional()) {
    BasicBlock *OldPredBB = PredBB;
    PredBB = SplitEdge(OldPredBB, BB);
    Updates.push_back({DominatorTree::Insert, OldPredBB, PredBB});
    Updates.push_back({DominatorTree::Insert, PredBB, BB});
    Updates.push_back({DominatorTree::Delete, OldPredBB, BB});
    OldPredBranch = cast<BranchInst>(PredBB->getTerminator());
  }

  // We are going to have to map operands from the original BB block into the
  // PredBB block.  Evaluate PHI nodes in BB.
  DenseMap<Instruction*, Value*> ValueMapping;

  BasicBlock::iterator BI = BB->begin();
  for (; PHINode *PN = dyn_cast<PHINode>(BI); ++BI)
    ValueMapping[PN] = PN->getIncomingValueForBlock(PredBB);
  // Clone the non-phi instructions of BB into PredBB, keeping track of the
  // mapping and using it to remap operands in the cloned instructions.
  for (; BI != BB->end(); ++BI) {
    Instruction *New = BI->clone();

    // Remap operands to patch up intra-block references.
    for (unsigned i = 0, e = New->getNumOperands(); i != e; ++i)
      if (Instruction *Inst = dyn_cast<Instruction>(New->getOperand(i))) {
        DenseMap<Instruction*, Value*>::iterator I = ValueMapping.find(Inst);
        if (I != ValueMapping.end())
          New->setOperand(i, I->second);
      }

    // If this instruction can be simplified after the operands are updated,
    // just use the simplified value instead.  This frequently happens due to
    // phi translation.
    if (Value *IV = SimplifyInstruction(
            New,
            {BB->getModule()->getDataLayout(), TLI, nullptr, nullptr, New})) {
      ValueMapping[&*BI] = IV;
      if (!New->mayHaveSideEffects()) {
        New->deleteValue();
        New = nullptr;
      }
    } else {
      ValueMapping[&*BI] = New;
    }
    if (New) {
      // Otherwise, insert the new instruction into the block.
      New->setName(BI->getName());
      PredBB->getInstList().insert(OldPredBranch->getIterator(), New);
      // Update Dominance from simplified New instruction operands.
      for (unsigned i = 0, e = New->getNumOperands(); i != e; ++i)
        if (BasicBlock *SuccBB = dyn_cast<BasicBlock>(New->getOperand(i)))
          Updates.push_back({DominatorTree::Insert, PredBB, SuccBB});
    }
  }

  // Check to see if the targets of the branch had PHI nodes. If so, we need to
  // add entries to the PHI nodes for branch from PredBB now.
  BranchInst *BBBranch = cast<BranchInst>(BB->getTerminator());
  addPHINodeEntriesForMappedBlock(BBBranch->getSuccessor(0), BB, PredBB,
                                  ValueMapping);
  addPHINodeEntriesForMappedBlock(BBBranch->getSuccessor(1), BB, PredBB,
                                  ValueMapping);

  updateSSA(BB, PredBB, ValueMapping);

  // PredBB no longer jumps to BB, remove entries in the PHI node for the edge
  // that we nuked.
  BB->removePredecessor(PredBB, true);

  // Remove the unconditional branch at the end of the PredBB block.
  OldPredBranch->eraseFromParent();
  if (HasProfileData)
    BPI->copyEdgeProbabilities(BB, PredBB);
  DTU->applyUpdatesPermissive(Updates);

  ++NumDupes;
  return true;
}

// Pred is a predecessor of BB with an unconditional branch to BB. SI is
// a Select instruction in Pred. BB has other predecessors and SI is used in
// a PHI node in BB. SI has no other use.
// A new basic block, NewBB, is created and SI is converted to compare and 
// conditional branch. SI is erased from parent.
void JumpThreadingPass::unfoldSelectInstr(BasicBlock *Pred, BasicBlock *BB,
                                          SelectInst *SI, PHINode *SIUse,
                                          unsigned Idx) {
  // Expand the select.
  //
  // Pred --
  //  |    v
  //  |  NewBB
  //  |    |
  //  |-----
  //  v
  // BB
  BranchInst *PredTerm = cast<BranchInst>(Pred->getTerminator());
  BasicBlock *NewBB = BasicBlock::Create(BB->getContext(), "select.unfold",
                                         BB->getParent(), BB);
  // Move the unconditional branch to NewBB.
  PredTerm->removeFromParent();
  NewBB->getInstList().insert(NewBB->end(), PredTerm);
  // Create a conditional branch and update PHI nodes.
  auto *BI = BranchInst::Create(NewBB, BB, SI->getCondition(), Pred);
  BI->applyMergedLocation(PredTerm->getDebugLoc(), SI->getDebugLoc());
  SIUse->setIncomingValue(Idx, SI->getFalseValue());
  SIUse->addIncoming(SI->getTrueValue(), NewBB);

  // The select is now dead.
  SI->eraseFromParent();
  DTU->applyUpdatesPermissive({{DominatorTree::Insert, NewBB, BB},
                               {DominatorTree::Insert, Pred, NewBB}});

  // Update any other PHI nodes in BB.
  for (BasicBlock::iterator BI = BB->begin();
       PHINode *Phi = dyn_cast<PHINode>(BI); ++BI)
    if (Phi != SIUse)
      Phi->addIncoming(Phi->getIncomingValueForBlock(Pred), NewBB);
}

bool JumpThreadingPass::tryToUnfoldSelect(SwitchInst *SI, BasicBlock *BB) {
  PHINode *CondPHI = dyn_cast<PHINode>(SI->getCondition());

  if (!CondPHI || CondPHI->getParent() != BB)
    return false;

  for (unsigned I = 0, E = CondPHI->getNumIncomingValues(); I != E; ++I) {
    BasicBlock *Pred = CondPHI->getIncomingBlock(I);
    SelectInst *PredSI = dyn_cast<SelectInst>(CondPHI->getIncomingValue(I));

    // The second and third condition can be potentially relaxed. Currently
    // the conditions help to simplify the code and allow us to reuse existing
    // code, developed for tryToUnfoldSelect(CmpInst *, BasicBlock *)
    if (!PredSI || PredSI->getParent() != Pred || !PredSI->hasOneUse())
      continue;

    BranchInst *PredTerm = dyn_cast<BranchInst>(Pred->getTerminator());
    if (!PredTerm || !PredTerm->isUnconditional())
      continue;

    unfoldSelectInstr(Pred, BB, PredSI, CondPHI, I);
    return true;
  }
  return false;
}

/// tryToUnfoldSelect - Look for blocks of the form
/// bb1:
///   %a = select
///   br bb2
///
/// bb2:
///   %p = phi [%a, %bb1] ...
///   %c = icmp %p
///   br i1 %c
///
/// And expand the select into a branch structure if one of its arms allows %c
/// to be folded. This later enables threading from bb1 over bb2.
bool JumpThreadingPass::tryToUnfoldSelect(CmpInst *CondCmp, BasicBlock *BB) {
  BranchInst *CondBr = dyn_cast<BranchInst>(BB->getTerminator());
  PHINode *CondLHS = dyn_cast<PHINode>(CondCmp->getOperand(0));
  Constant *CondRHS = cast<Constant>(CondCmp->getOperand(1));

  if (!CondBr || !CondBr->isConditional() || !CondLHS ||
      CondLHS->getParent() != BB)
    return false;

  for (unsigned I = 0, E = CondLHS->getNumIncomingValues(); I != E; ++I) {
    BasicBlock *Pred = CondLHS->getIncomingBlock(I);
    SelectInst *SI = dyn_cast<SelectInst>(CondLHS->getIncomingValue(I));

    // Look if one of the incoming values is a select in the corresponding
    // predecessor.
    if (!SI || SI->getParent() != Pred || !SI->hasOneUse())
      continue;

    BranchInst *PredTerm = dyn_cast<BranchInst>(Pred->getTerminator());
    if (!PredTerm || !PredTerm->isUnconditional())
      continue;

    // Now check if one of the select values would allow us to constant fold the
    // terminator in BB. We don't do the transform if both sides fold, those
    // cases will be threaded in any case.
    LazyValueInfo::Tristate LHSFolds =
        LVI->getPredicateOnEdge(CondCmp->getPredicate(), SI->getOperand(1),
                                CondRHS, Pred, BB, CondCmp);
    LazyValueInfo::Tristate RHSFolds =
        LVI->getPredicateOnEdge(CondCmp->getPredicate(), SI->getOperand(2),
                                CondRHS, Pred, BB, CondCmp);
    if ((LHSFolds != LazyValueInfo::Unknown ||
         RHSFolds != LazyValueInfo::Unknown) &&
        LHSFolds != RHSFolds) {
      unfoldSelectInstr(Pred, BB, SI, CondLHS, I);
      return true;
    }
  }
  return false;
}

/// tryToUnfoldSelectInCurrBB - Look for PHI/Select or PHI/CMP/Select in the
/// same BB in the form
/// bb:
///   %p = phi [false, %bb1], [true, %bb2], [false, %bb3], [true, %bb4], ...
///   %s = select %p, trueval, falseval
///
/// or
///
/// bb:
///   %p = phi [0, %bb1], [1, %bb2], [0, %bb3], [1, %bb4], ...
///   %c = cmp %p, 0
///   %s = select %c, trueval, falseval
///
/// And expand the select into a branch structure. This later enables
/// jump-threading over bb in this pass.
///
/// Using the similar approach of SimplifyCFG::FoldCondBranchOnPHI(), unfold
/// select if the associated PHI has at least one constant.  If the unfolded
/// select is not jump-threaded, it will be folded again in the later
/// optimizations.
bool JumpThreadingPass::tryToUnfoldSelectInCurrBB(BasicBlock *BB) {
  // This transform would reduce the quality of msan diagnostics.
  // Disable this transform under MemorySanitizer.
  if (BB->getParent()->hasFnAttribute(Attribute::SanitizeMemory))
    return false;

  // If threading this would thread across a loop header, don't thread the edge.
  // See the comments above findLoopHeaders for justifications and caveats.
  if (LoopHeaders.count(BB))
    return false;

  for (BasicBlock::iterator BI = BB->begin();
       PHINode *PN = dyn_cast<PHINode>(BI); ++BI) {
    // Look for a Phi having at least one constant incoming value.
    if (llvm::all_of(PN->incoming_values(),
                     [](Value *V) { return !isa<ConstantInt>(V); }))
      continue;

    auto isUnfoldCandidate = [BB](SelectInst *SI, Value *V) {
      using namespace PatternMatch;

      // Check if SI is in BB and use V as condition.
      if (SI->getParent() != BB)
        return false;
      Value *Cond = SI->getCondition();
      bool IsAndOr = match(SI, m_CombineOr(m_LogicalAnd(), m_LogicalOr()));
      return Cond && Cond == V && Cond->getType()->isIntegerTy(1) && !IsAndOr;
    };

    SelectInst *SI = nullptr;
    for (Use &U : PN->uses()) {
      if (ICmpInst *Cmp = dyn_cast<ICmpInst>(U.getUser())) {
        // Look for a ICmp in BB that compares PN with a constant and is the
        // condition of a Select.
        if (Cmp->getParent() == BB && Cmp->hasOneUse() &&
            isa<ConstantInt>(Cmp->getOperand(1 - U.getOperandNo())))
          if (SelectInst *SelectI = dyn_cast<SelectInst>(Cmp->user_back()))
            if (isUnfoldCandidate(SelectI, Cmp->use_begin()->get())) {
              SI = SelectI;
              break;
            }
      } else if (SelectInst *SelectI = dyn_cast<SelectInst>(U.getUser())) {
        // Look for a Select in BB that uses PN as condition.
        if (isUnfoldCandidate(SelectI, U.get())) {
          SI = SelectI;
          break;
        }
      }
    }

    if (!SI)
      continue;
    // Expand the select.
    Value *Cond = SI->getCondition();
    if (InsertFreezeWhenUnfoldingSelect &&
        !isGuaranteedNotToBeUndefOrPoison(Cond, nullptr, SI,
                                          &DTU->getDomTree()))
      Cond = new FreezeInst(Cond, "cond.fr", SI);
    Instruction *Term = SplitBlockAndInsertIfThen(Cond, SI, false);
    BasicBlock *SplitBB = SI->getParent();
    BasicBlock *NewBB = Term->getParent();
    PHINode *NewPN = PHINode::Create(SI->getType(), 2, "", SI);
    NewPN->addIncoming(SI->getTrueValue(), Term->getParent());
    NewPN->addIncoming(SI->getFalseValue(), BB);
    SI->replaceAllUsesWith(NewPN);
    SI->eraseFromParent();
    // NewBB and SplitBB are newly created blocks which require insertion.
    std::vector<DominatorTree::UpdateType> Updates;
    Updates.reserve((2 * SplitBB->getTerminator()->getNumSuccessors()) + 3);
    Updates.push_back({DominatorTree::Insert, BB, SplitBB});
    Updates.push_back({DominatorTree::Insert, BB, NewBB});
    Updates.push_back({DominatorTree::Insert, NewBB, SplitBB});
    // BB's successors were moved to SplitBB, update DTU accordingly.
    for (auto *Succ : successors(SplitBB)) {
      Updates.push_back({DominatorTree::Delete, BB, Succ});
      Updates.push_back({DominatorTree::Insert, SplitBB, Succ});
    }
    DTU->applyUpdatesPermissive(Updates);
    return true;
  }
  return false;
}

/// Try to propagate a guard from the current BB into one of its predecessors
/// in case if another branch of execution implies that the condition of this
/// guard is always true. Currently we only process the simplest case that
/// looks like:
///
/// Start:
///   %cond = ...
///   br i1 %cond, label %T1, label %F1
/// T1:
///   br label %Merge
/// F1:
///   br label %Merge
/// Merge:
///   %condGuard = ...
///   call void(i1, ...) @llvm.experimental.guard( i1 %condGuard )[ "deopt"() ]
///
/// And cond either implies condGuard or !condGuard. In this case all the
/// instructions before the guard can be duplicated in both branches, and the
/// guard is then threaded to one of them.
bool JumpThreadingPass::processGuards(BasicBlock *BB) {
  using namespace PatternMatch;

  // We only want to deal with two predecessors.
  BasicBlock *Pred1, *Pred2;
  auto PI = pred_begin(BB), PE = pred_end(BB);
  if (PI == PE)
    return false;
  Pred1 = *PI++;
  if (PI == PE)
    return false;
  Pred2 = *PI++;
  if (PI != PE)
    return false;
  if (Pred1 == Pred2)
    return false;

  // Try to thread one of the guards of the block.
  // TODO: Look up deeper than to immediate predecessor?
  auto *Parent = Pred1->getSinglePredecessor();
  if (!Parent || Parent != Pred2->getSinglePredecessor())
    return false;

  if (auto *BI = dyn_cast<BranchInst>(Parent->getTerminator()))
    for (auto &I : *BB)
      if (isGuard(&I) && threadGuard(BB, cast<IntrinsicInst>(&I), BI))
        return true;

  return false;
}

/// Try to propagate the guard from BB which is the lower block of a diamond
/// to one of its branches, in case if diamond's condition implies guard's
/// condition.
bool JumpThreadingPass::threadGuard(BasicBlock *BB, IntrinsicInst *Guard,
                                    BranchInst *BI) {
  assert(BI->getNumSuccessors() == 2 && "Wrong number of successors?");
  assert(BI->isConditional() && "Unconditional branch has 2 successors?");
  Value *GuardCond = Guard->getArgOperand(0);
  Value *BranchCond = BI->getCondition();
  BasicBlock *TrueDest = BI->getSuccessor(0);
  BasicBlock *FalseDest = BI->getSuccessor(1);

  auto &DL = BB->getModule()->getDataLayout();
  bool TrueDestIsSafe = false;
  bool FalseDestIsSafe = false;

  // True dest is safe if BranchCond => GuardCond.
  auto Impl = isImpliedCondition(BranchCond, GuardCond, DL);
  if (Impl && *Impl)
    TrueDestIsSafe = true;
  else {
    // False dest is safe if !BranchCond => GuardCond.
    Impl = isImpliedCondition(BranchCond, GuardCond, DL, /* LHSIsTrue */ false);
    if (Impl && *Impl)
      FalseDestIsSafe = true;
  }

  if (!TrueDestIsSafe && !FalseDestIsSafe)
    return false;

  BasicBlock *PredUnguardedBlock = TrueDestIsSafe ? TrueDest : FalseDest;
  BasicBlock *PredGuardedBlock = FalseDestIsSafe ? TrueDest : FalseDest;

  ValueToValueMapTy UnguardedMapping, GuardedMapping;
  Instruction *AfterGuard = Guard->getNextNode();
  unsigned Cost =
      getJumpThreadDuplicationCost(TTI, BB, AfterGuard, BBDupThreshold);
  if (Cost > BBDupThreshold)
    return false;
  // Duplicate all instructions before the guard and the guard itself to the
  // branch where implication is not proved.
  BasicBlock *GuardedBlock = DuplicateInstructionsInSplitBetween(
      BB, PredGuardedBlock, AfterGuard, GuardedMapping, *DTU);
  assert(GuardedBlock && "Could not create the guarded block?");
  // Duplicate all instructions before the guard in the unguarded branch.
  // Since we have successfully duplicated the guarded block and this block
  // has fewer instructions, we expect it to succeed.
  BasicBlock *UnguardedBlock = DuplicateInstructionsInSplitBetween(
      BB, PredUnguardedBlock, Guard, UnguardedMapping, *DTU);
  assert(UnguardedBlock && "Could not create the unguarded block?");
  LLVM_DEBUG(dbgs() << "Moved guard " << *Guard << " to block "
                    << GuardedBlock->getName() << "\n");
  // Some instructions before the guard may still have uses. For them, we need
  // to create Phi nodes merging their copies in both guarded and unguarded
  // branches. Those instructions that have no uses can be just removed.
  SmallVector<Instruction *, 4> ToRemove;
  for (auto BI = BB->begin(); &*BI != AfterGuard; ++BI)
    if (!isa<PHINode>(&*BI))
      ToRemove.push_back(&*BI);

  Instruction *InsertionPoint = &*BB->getFirstInsertionPt();
  assert(InsertionPoint && "Empty block?");
  // Substitute with Phis & remove.
  for (auto *Inst : reverse(ToRemove)) {
    if (!Inst->use_empty()) {
      PHINode *NewPN = PHINode::Create(Inst->getType(), 2);
      NewPN->addIncoming(UnguardedMapping[Inst], UnguardedBlock);
      NewPN->addIncoming(GuardedMapping[Inst], GuardedBlock);
      NewPN->insertBefore(InsertionPoint);
      Inst->replaceAllUsesWith(NewPN);
    }
    Inst->eraseFromParent();
  }
  return true;
}<|MERGE_RESOLUTION|>--- conflicted
+++ resolved
@@ -435,9 +435,8 @@
 
       // Jump threading may have introduced redundant debug values into BB
       // which should be removed.
-      // Remove redundant pseudo probes as well.
       if (Changed)
-        RemoveRedundantDbgInstrs(&BB, true);
+        RemoveRedundantDbgInstrs(&BB);
 
       // Stop processing BB if it's the entry or is now deleted. The following
       // routines attempt to eliminate BB and locating a suitable replacement
@@ -470,7 +469,7 @@
             // detect and transform nested loops later.
             !LoopHeaders.count(&BB) && !LoopHeaders.count(Succ) &&
             TryToSimplifyUncondBranchFromEmptyBlock(&BB, DTU)) {
-          RemoveRedundantDbgInstrs(Succ, true);
+          RemoveRedundantDbgInstrs(Succ);
           // BB is valid for cleanup here because we passed in DTU. F remains
           // BB's parent until a DTU->getDomTree() event.
           LVI->eraseBlock(&BB);
@@ -729,13 +728,8 @@
   // Handle some boolean conditions.
   if (I->getType()->getPrimitiveSizeInBits() == 1) {
     using namespace PatternMatch;
-<<<<<<< HEAD
-
-    assert(Preference == WantInteger && "One-bit non-integer type?");
-=======
     if (Preference != WantInteger)
       return false;
->>>>>>> 2ab1d525
     // X | true -> true
     // X & false -> false
     Value *Op0, *Op1;
