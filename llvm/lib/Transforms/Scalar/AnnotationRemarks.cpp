--- conflicted
+++ resolved
@@ -22,11 +22,7 @@
 #include "llvm/Pass.h"
 #include "llvm/Support/Debug.h"
 #include "llvm/Transforms/Scalar.h"
-<<<<<<< HEAD
-#include "llvm/Transforms/Utils/AutoInitRemark.h"
-=======
 #include "llvm/Transforms/Utils/MemoryOpRemark.h"
->>>>>>> 2ab1d525
 
 using namespace llvm;
 using namespace llvm::ore;
@@ -39,47 +35,6 @@
                                   const TargetLibraryInfo &TLI) {
   // For every auto-init annotation generate a separate remark.
   for (Instruction *I : Instructions) {
-<<<<<<< HEAD
-    if (!I->hasMetadata(LLVMContext::MD_annotation))
-      continue;
-    for (const MDOperand &Op :
-         I->getMetadata(LLVMContext::MD_annotation)->operands()) {
-      if (cast<MDString>(Op.get())->getString() != "auto-init")
-        continue;
-
-      Function &F = *I->getParent()->getParent();
-      const DataLayout &DL = F.getParent()->getDataLayout();
-      AutoInitRemark Remark(ORE, REMARK_PASS, DL, TLI);
-      // For some of them, we can provide more information:
-
-      // For stores:
-      // * size
-      // * volatile / atomic
-      if (auto *SI = dyn_cast<StoreInst>(I)) {
-        Remark.inspectStore(*SI);
-        continue;
-      }
-
-      // For intrinsics:
-      // * user-friendly name
-      // * size
-      if (auto *II = dyn_cast<IntrinsicInst>(I)) {
-        Remark.inspectIntrinsicCall(*II);
-        continue;
-      }
-
-      // For calls:
-      // * known/unknown function (e.g. the compiler knows bzero, but it doesn't
-      //                                know my_bzero)
-      // * memory operation size
-      if (auto *CI = dyn_cast<CallInst>(I)) {
-        Remark.inspectCall(*CI);
-        continue;
-      }
-
-      Remark.inspectUnknown(*I);
-    }
-=======
     if (!AutoInitRemark::canHandle(I))
       continue;
 
@@ -87,7 +42,6 @@
     const DataLayout &DL = F.getParent()->getDataLayout();
     AutoInitRemark Remark(ORE, REMARK_PASS, DL, TLI);
     Remark.visit(I);
->>>>>>> 2ab1d525
   }
 }
 
