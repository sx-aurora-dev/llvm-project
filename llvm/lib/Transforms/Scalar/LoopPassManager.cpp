//===- LoopPassManager.cpp - Loop pass management -------------------------===//
//
// Part of the LLVM Project, under the Apache License v2.0 with LLVM Exceptions.
// See https://llvm.org/LICENSE.txt for license information.
// SPDX-License-Identifier: Apache-2.0 WITH LLVM-exception
//
//===----------------------------------------------------------------------===//

#include "llvm/Transforms/Scalar/LoopPassManager.h"
#include "llvm/Analysis/AssumptionCache.h"
#include "llvm/Analysis/BasicAliasAnalysis.h"
#include "llvm/Analysis/BlockFrequencyInfo.h"
#include "llvm/Analysis/BranchProbabilityInfo.h"
#include "llvm/Analysis/GlobalsModRef.h"
#include "llvm/Analysis/MemorySSA.h"
#include "llvm/Analysis/ScalarEvolutionAliasAnalysis.h"
#include "llvm/Analysis/TargetLibraryInfo.h"
#include "llvm/Support/Debug.h"
#include "llvm/Support/TimeProfiler.h"

using namespace llvm;

namespace llvm {

/// Explicitly specialize the pass manager's run method to handle loop nest
/// structure updates.
PreservedAnalyses
PassManager<Loop, LoopAnalysisManager, LoopStandardAnalysisResults &,
            LPMUpdater &>::run(Loop &L, LoopAnalysisManager &AM,
                               LoopStandardAnalysisResults &AR, LPMUpdater &U) {
  // Runs loop-nest passes only when the current loop is a top-level one.
  PreservedAnalyses PA = (L.isOutermost() && !LoopNestPasses.empty())
                             ? runWithLoopNestPasses(L, AM, AR, U)
                             : runWithoutLoopNestPasses(L, AM, AR, U);

  // Invalidation for the current loop should be handled above, and other loop
  // analysis results shouldn't be impacted by runs over this loop. Therefore,
  // the remaining analysis results in the AnalysisManager are preserved. We
  // mark this with a set so that we don't need to inspect each one
  // individually.
  // FIXME: This isn't correct! This loop and all nested loops' analyses should
  // be preserved, but unrolling should invalidate the parent loop's analyses.
  PA.preserveSet<AllAnalysesOn<Loop>>();

  return PA;
}

void PassManager<Loop, LoopAnalysisManager, LoopStandardAnalysisResults &,
                 LPMUpdater &>::printPipeline(raw_ostream &OS,
                                              function_ref<StringRef(StringRef)>
                                                  MapClassName2PassName) {
  assert(LoopPasses.size() + LoopNestPasses.size() == IsLoopNestPass.size());

  unsigned IdxLP = 0, IdxLNP = 0;
  for (unsigned Idx = 0, Size = IsLoopNestPass.size(); Idx != Size; ++Idx) {
    if (IsLoopNestPass[Idx]) {
      auto *P = LoopNestPasses[IdxLNP++].get();
      P->printPipeline(OS, MapClassName2PassName);
    } else {
      auto *P = LoopPasses[IdxLP++].get();
      P->printPipeline(OS, MapClassName2PassName);
    }
    if (Idx + 1 < Size)
      OS << ",";
  }
}

// Run both loop passes and loop-nest passes on top-level loop \p L.
PreservedAnalyses
LoopPassManager::runWithLoopNestPasses(Loop &L, LoopAnalysisManager &AM,
                                       LoopStandardAnalysisResults &AR,
                                       LPMUpdater &U) {
  assert(L.isOutermost() &&
         "Loop-nest passes should only run on top-level loops.");
  PreservedAnalyses PA = PreservedAnalyses::all();

  // Request PassInstrumentation from analysis manager, will use it to run
  // instrumenting callbacks for the passes later.
  PassInstrumentation PI = AM.getResult<PassInstrumentationAnalysis>(L, AR);

  unsigned LoopPassIndex = 0, LoopNestPassIndex = 0;

  // `LoopNestPtr` points to the `LoopNest` object for the current top-level
  // loop and `IsLoopNestPtrValid` indicates whether the pointer is still valid.
  // The `LoopNest` object will have to be re-constructed if the pointer is
  // invalid when encountering a loop-nest pass.
  std::unique_ptr<LoopNest> LoopNestPtr;
  bool IsLoopNestPtrValid = false;

  for (size_t I = 0, E = IsLoopNestPass.size(); I != E; ++I) {
    Optional<PreservedAnalyses> PassPA;
    if (!IsLoopNestPass[I]) {
      // The `I`-th pass is a loop pass.
      auto &Pass = LoopPasses[LoopPassIndex++];
      PassPA = runSinglePass(L, Pass, AM, AR, U, PI);
    } else {
      // The `I`-th pass is a loop-nest pass.
      auto &Pass = LoopNestPasses[LoopNestPassIndex++];

      // If the loop-nest object calculated before is no longer valid,
      // re-calculate it here before running the loop-nest pass.
      if (!IsLoopNestPtrValid) {
        LoopNestPtr = LoopNest::getLoopNest(L, AR.SE);
        IsLoopNestPtrValid = true;
      }
      PassPA = runSinglePass(*LoopNestPtr, Pass, AM, AR, U, PI);
    }

    // `PassPA` is `None` means that the before-pass callbacks in
    // `PassInstrumentation` return false. The pass does not run in this case,
    // so we can skip the following procedure.
    if (!PassPA)
      continue;

    // If the loop was deleted, abort the run and return to the outer walk.
    if (U.skipCurrentLoop()) {
      PA.intersect(std::move(*PassPA));
      break;
    }

    // Update the analysis manager as each pass runs and potentially
    // invalidates analyses.
    AM.invalidate(L, *PassPA);

    // Finally, we intersect the final preserved analyses to compute the
    // aggregate preserved set for this pass manager.
    PA.intersect(std::move(*PassPA));

    // Check if the current pass preserved the loop-nest object or not.
    IsLoopNestPtrValid &= PassPA->getChecker<LoopNestAnalysis>().preserved();

    // After running the loop pass, the parent loop might change and we need to
    // notify the updater, otherwise U.ParentL might gets outdated and triggers
    // assertion failures in addSiblingLoops and addChildLoops.
    U.setParentLoop(L.getParentLoop());
<<<<<<< HEAD

    // FIXME: Historically, the pass managers all called the LLVM context's
    // yield function here. We don't have a generic way to acquire the
    // context and it isn't yet clear what the right pattern is for yielding
    // in the new pass manager so it is currently omitted.
    // ...getContext().yield();
=======
>>>>>>> 2ab1d525
  }
  return PA;
}

// Run all loop passes on loop \p L. Loop-nest passes don't run either because
// \p L is not a top-level one or simply because there are no loop-nest passes
// in the pass manager at all.
PreservedAnalyses
LoopPassManager::runWithoutLoopNestPasses(Loop &L, LoopAnalysisManager &AM,
                                          LoopStandardAnalysisResults &AR,
                                          LPMUpdater &U) {
  PreservedAnalyses PA = PreservedAnalyses::all();

  // Request PassInstrumentation from analysis manager, will use it to run
  // instrumenting callbacks for the passes later.
  PassInstrumentation PI = AM.getResult<PassInstrumentationAnalysis>(L, AR);
  for (auto &Pass : LoopPasses) {
    Optional<PreservedAnalyses> PassPA = runSinglePass(L, Pass, AM, AR, U, PI);

    // `PassPA` is `None` means that the before-pass callbacks in
    // `PassInstrumentation` return false. The pass does not run in this case,
    // so we can skip the following procedure.
    if (!PassPA)
      continue;

    // If the loop was deleted, abort the run and return to the outer walk.
    if (U.skipCurrentLoop()) {
      PA.intersect(std::move(*PassPA));
      break;
    }

    // Update the analysis manager as each pass runs and potentially
    // invalidates analyses.
    AM.invalidate(L, *PassPA);

    // Finally, we intersect the final preserved analyses to compute the
    // aggregate preserved set for this pass manager.
    PA.intersect(std::move(*PassPA));

    // After running the loop pass, the parent loop might change and we need to
    // notify the updater, otherwise U.ParentL might gets outdated and triggers
    // assertion failures in addSiblingLoops and addChildLoops.
    U.setParentLoop(L.getParentLoop());
<<<<<<< HEAD

    // FIXME: Historically, the pass managers all called the LLVM context's
    // yield function here. We don't have a generic way to acquire the
    // context and it isn't yet clear what the right pattern is for yielding
    // in the new pass manager so it is currently omitted.
    // ...getContext().yield();
=======
>>>>>>> 2ab1d525
  }
  return PA;
}
} // namespace llvm

void FunctionToLoopPassAdaptor::printPipeline(
    raw_ostream &OS, function_ref<StringRef(StringRef)> MapClassName2PassName) {
  OS << (UseMemorySSA ? "loop-mssa(" : "loop(");
  Pass->printPipeline(OS, MapClassName2PassName);
  OS << ")";
}
PreservedAnalyses FunctionToLoopPassAdaptor::run(Function &F,
                                                 FunctionAnalysisManager &AM) {
  // Before we even compute any loop analyses, first run a miniature function
  // pass pipeline to put loops into their canonical form. Note that we can
  // directly build up function analyses after this as the function pass
  // manager handles all the invalidation at that layer.
  PassInstrumentation PI = AM.getResult<PassInstrumentationAnalysis>(F);

  PreservedAnalyses PA = PreservedAnalyses::all();
  // Check the PassInstrumentation's BeforePass callbacks before running the
  // canonicalization pipeline.
  if (PI.runBeforePass<Function>(LoopCanonicalizationFPM, F)) {
    PA = LoopCanonicalizationFPM.run(F, AM);
    PI.runAfterPass<Function>(LoopCanonicalizationFPM, F, PA);
  }

  // Get the loop structure for this function
  LoopInfo &LI = AM.getResult<LoopAnalysis>(F);

  // If there are no loops, there is nothing to do here.
  if (LI.empty())
    return PA;

  // Get the analysis results needed by loop passes.
  MemorySSA *MSSA =
      UseMemorySSA ? (&AM.getResult<MemorySSAAnalysis>(F).getMSSA()) : nullptr;
  BlockFrequencyInfo *BFI = UseBlockFrequencyInfo && F.hasProfileData()
                                ? (&AM.getResult<BlockFrequencyAnalysis>(F))
                                : nullptr;
  BranchProbabilityInfo *BPI =
      UseBranchProbabilityInfo && F.hasProfileData()
          ? (&AM.getResult<BranchProbabilityAnalysis>(F))
          : nullptr;
  LoopStandardAnalysisResults LAR = {AM.getResult<AAManager>(F),
                                     AM.getResult<AssumptionAnalysis>(F),
                                     AM.getResult<DominatorTreeAnalysis>(F),
                                     AM.getResult<LoopAnalysis>(F),
                                     AM.getResult<ScalarEvolutionAnalysis>(F),
                                     AM.getResult<TargetLibraryAnalysis>(F),
                                     AM.getResult<TargetIRAnalysis>(F),
                                     BFI,
                                     BPI,
                                     MSSA};

  // Setup the loop analysis manager from its proxy. It is important that
  // this is only done when there are loops to process and we have built the
  // LoopStandardAnalysisResults object. The loop analyses cached in this
  // manager have access to those analysis results and so it must invalidate
  // itself when they go away.
  auto &LAMFP = AM.getResult<LoopAnalysisManagerFunctionProxy>(F);
  if (UseMemorySSA)
    LAMFP.markMSSAUsed();
  LoopAnalysisManager &LAM = LAMFP.getManager();

  // A postorder worklist of loops to process.
  SmallPriorityWorklist<Loop *, 4> Worklist;

  // Register the worklist and loop analysis manager so that loop passes can
  // update them when they mutate the loop nest structure.
  LPMUpdater Updater(Worklist, LAM, LoopNestMode);

  // Add the loop nests in the reverse order of LoopInfo. See method
  // declaration.
  if (!LoopNestMode) {
    appendLoopsToWorklist(LI, Worklist);
  } else {
    for (Loop *L : LI)
      Worklist.insert(L);
  }

#ifndef NDEBUG
  PI.pushBeforeNonSkippedPassCallback([&LAR, &LI](StringRef PassID, Any IR) {
    if (isSpecialPass(PassID, {"PassManager"}))
      return;
    assert(any_isa<const Loop *>(IR) || any_isa<const LoopNest *>(IR));
    const Loop *L = any_isa<const Loop *>(IR)
                        ? any_cast<const Loop *>(IR)
                        : &any_cast<const LoopNest *>(IR)->getOutermostLoop();
    assert(L && "Loop should be valid for printing");

    // Verify the loop structure and LCSSA form before visiting the loop.
    L->verifyLoop();
    assert(L->isRecursivelyLCSSAForm(LAR.DT, LI) &&
           "Loops must remain in LCSSA form!");
  });
#endif

  do {
    Loop *L = Worklist.pop_back_val();
    assert(!(LoopNestMode && L->getParentLoop()) &&
           "L should be a top-level loop in loop-nest mode.");

    // Reset the update structure for this loop.
    Updater.CurrentL = L;
    Updater.SkipCurrentLoop = false;

#ifndef NDEBUG
    // Save a parent loop pointer for asserts.
    Updater.ParentL = L->getParentLoop();
#endif
    // Check the PassInstrumentation's BeforePass callbacks before running the
    // pass, skip its execution completely if asked to (callback returns
    // false).
    if (!PI.runBeforePass<Loop>(*Pass, *L))
      continue;

    PreservedAnalyses PassPA;
    {
      TimeTraceScope TimeScope(Pass->name());
      PassPA = Pass->run(*L, LAM, LAR, Updater);
    }

    // Do not pass deleted Loop into the instrumentation.
    if (Updater.skipCurrentLoop())
      PI.runAfterPassInvalidated<Loop>(*Pass, PassPA);
    else
      PI.runAfterPass<Loop>(*Pass, *L, PassPA);

    if (LAR.MSSA && !PassPA.getChecker<MemorySSAAnalysis>().preserved())
      report_fatal_error("Loop pass manager using MemorySSA contains a pass "
                         "that does not preserve MemorySSA");

#ifndef NDEBUG
    // LoopAnalysisResults should always be valid.
    // Note that we don't LAR.SE.verify() because that can change observed SE
    // queries. See PR44815.
    if (VerifyDomInfo)
      LAR.DT.verify();
    if (VerifyLoopInfo)
      LAR.LI.verify(LAR.DT);
    if (LAR.MSSA && VerifyMemorySSA)
      LAR.MSSA->verifyMemorySSA();
#endif

    // If the loop hasn't been deleted, we need to handle invalidation here.
    if (!Updater.skipCurrentLoop())
      // We know that the loop pass couldn't have invalidated any other
      // loop's analyses (that's the contract of a loop pass), so directly
      // handle the loop analysis manager's invalidation here.
      LAM.invalidate(*L, PassPA);

    // Then intersect the preserved set so that invalidation of module
    // analyses will eventually occur when the module pass completes.
    PA.intersect(std::move(PassPA));
  } while (!Worklist.empty());

#ifndef NDEBUG
  PI.popBeforeNonSkippedPassCallback();
#endif

  // By definition we preserve the proxy. We also preserve all analyses on
  // Loops. This precludes *any* invalidation of loop analyses by the proxy,
  // but that's OK because we've taken care to invalidate analyses in the
  // loop analysis manager incrementally above.
  PA.preserveSet<AllAnalysesOn<Loop>>();
  PA.preserve<LoopAnalysisManagerFunctionProxy>();
  // We also preserve the set of standard analyses.
  PA.preserve<DominatorTreeAnalysis>();
  PA.preserve<LoopAnalysis>();
  PA.preserve<ScalarEvolutionAnalysis>();
  if (UseBlockFrequencyInfo && F.hasProfileData())
    PA.preserve<BlockFrequencyAnalysis>();
  if (UseBranchProbabilityInfo && F.hasProfileData())
    PA.preserve<BranchProbabilityAnalysis>();
  if (UseMemorySSA)
    PA.preserve<MemorySSAAnalysis>();
  return PA;
}

PrintLoopPass::PrintLoopPass() : OS(dbgs()) {}
PrintLoopPass::PrintLoopPass(raw_ostream &OS, const std::string &Banner)
    : OS(OS), Banner(Banner) {}

PreservedAnalyses PrintLoopPass::run(Loop &L, LoopAnalysisManager &,
                                     LoopStandardAnalysisResults &,
                                     LPMUpdater &) {
  printLoop(L, OS, Banner);
  return PreservedAnalyses::all();
}<|MERGE_RESOLUTION|>--- conflicted
+++ resolved
@@ -133,15 +133,6 @@
     // notify the updater, otherwise U.ParentL might gets outdated and triggers
     // assertion failures in addSiblingLoops and addChildLoops.
     U.setParentLoop(L.getParentLoop());
-<<<<<<< HEAD
-
-    // FIXME: Historically, the pass managers all called the LLVM context's
-    // yield function here. We don't have a generic way to acquire the
-    // context and it isn't yet clear what the right pattern is for yielding
-    // in the new pass manager so it is currently omitted.
-    // ...getContext().yield();
-=======
->>>>>>> 2ab1d525
   }
   return PA;
 }
@@ -185,15 +176,6 @@
     // notify the updater, otherwise U.ParentL might gets outdated and triggers
     // assertion failures in addSiblingLoops and addChildLoops.
     U.setParentLoop(L.getParentLoop());
-<<<<<<< HEAD
-
-    // FIXME: Historically, the pass managers all called the LLVM context's
-    // yield function here. We don't have a generic way to acquire the
-    // context and it isn't yet clear what the right pattern is for yielding
-    // in the new pass manager so it is currently omitted.
-    // ...getContext().yield();
-=======
->>>>>>> 2ab1d525
   }
   return PA;
 }
