//===- DeadStoreElimination.cpp - MemorySSA Backed Dead Store Elimination -===//
//
// Part of the LLVM Project, under the Apache License v2.0 with LLVM Exceptions.
// See https://llvm.org/LICENSE.txt for license information.
// SPDX-License-Identifier: Apache-2.0 WITH LLVM-exception
//
//===----------------------------------------------------------------------===//
//
// The code below implements dead store elimination using MemorySSA. It uses
// the following general approach: given a MemoryDef, walk upwards to find
// clobbering MemoryDefs that may be killed by the starting def. Then check
// that there are no uses that may read the location of the original MemoryDef
// in between both MemoryDefs. A bit more concretely:
//
// For all MemoryDefs StartDef:
<<<<<<< HEAD
// 1. Get the next dominating clobbering MemoryDef (EarlierAccess) by walking
//    upwards.
// 2. Check that there are no reads between EarlierAccess and the StartDef by
//    checking all uses starting at EarlierAccess and walking until we see
=======
// 1. Get the next dominating clobbering MemoryDef (MaybeDeadAccess) by walking
//    upwards.
// 2. Check that there are no reads between MaybeDeadAccess and the StartDef by
//    checking all uses starting at MaybeDeadAccess and walking until we see
>>>>>>> a2ce6ee6
//    StartDef.
// 3. For each found CurrentDef, check that:
//   1. There are no barrier instructions between CurrentDef and StartDef (like
//       throws or stores with ordering constraints).
//   2. StartDef is executed whenever CurrentDef is executed.
//   3. StartDef completely overwrites CurrentDef.
// 4. Erase CurrentDef from the function and MemorySSA.
//
//===----------------------------------------------------------------------===//

#include "llvm/Transforms/Scalar/DeadStoreElimination.h"
#include "llvm/ADT/APInt.h"
#include "llvm/ADT/DenseMap.h"
#include "llvm/ADT/MapVector.h"
#include "llvm/ADT/PostOrderIterator.h"
#include "llvm/ADT/SetVector.h"
#include "llvm/ADT/SmallPtrSet.h"
#include "llvm/ADT/SmallVector.h"
#include "llvm/ADT/Statistic.h"
#include "llvm/ADT/StringRef.h"
#include "llvm/Analysis/AliasAnalysis.h"
#include "llvm/Analysis/CaptureTracking.h"
#include "llvm/Analysis/GlobalsModRef.h"
#include "llvm/Analysis/LoopInfo.h"
#include "llvm/Analysis/MemoryBuiltins.h"
#include "llvm/Analysis/MemoryLocation.h"
#include "llvm/Analysis/MemorySSA.h"
#include "llvm/Analysis/MemorySSAUpdater.h"
#include "llvm/Analysis/MustExecute.h"
#include "llvm/Analysis/PostDominators.h"
#include "llvm/Analysis/TargetLibraryInfo.h"
#include "llvm/Analysis/ValueTracking.h"
#include "llvm/IR/Argument.h"
#include "llvm/IR/BasicBlock.h"
#include "llvm/IR/Constant.h"
#include "llvm/IR/Constants.h"
#include "llvm/IR/DataLayout.h"
#include "llvm/IR/Dominators.h"
#include "llvm/IR/Function.h"
#include "llvm/IR/IRBuilder.h"
#include "llvm/IR/InstIterator.h"
#include "llvm/IR/InstrTypes.h"
#include "llvm/IR/Instruction.h"
#include "llvm/IR/Instructions.h"
#include "llvm/IR/IntrinsicInst.h"
#include "llvm/IR/Intrinsics.h"
#include "llvm/IR/LLVMContext.h"
#include "llvm/IR/Module.h"
#include "llvm/IR/PassManager.h"
#include "llvm/IR/PatternMatch.h"
#include "llvm/IR/Value.h"
#include "llvm/InitializePasses.h"
#include "llvm/Pass.h"
#include "llvm/Support/Casting.h"
#include "llvm/Support/CommandLine.h"
#include "llvm/Support/Debug.h"
#include "llvm/Support/DebugCounter.h"
#include "llvm/Support/ErrorHandling.h"
#include "llvm/Support/MathExtras.h"
#include "llvm/Support/raw_ostream.h"
#include "llvm/Transforms/Scalar.h"
#include "llvm/Transforms/Utils/AssumeBundleBuilder.h"
#include "llvm/Transforms/Utils/BuildLibCalls.h"
#include "llvm/Transforms/Utils/Local.h"
#include <algorithm>
#include <cassert>
#include <cstddef>
#include <cstdint>
#include <iterator>
#include <map>
#include <utility>

using namespace llvm;
using namespace PatternMatch;

#define DEBUG_TYPE "dse"

STATISTIC(NumRemainingStores, "Number of stores remaining after DSE");
STATISTIC(NumRedundantStores, "Number of redundant stores deleted");
STATISTIC(NumFastStores, "Number of stores deleted");
STATISTIC(NumFastOther, "Number of other instrs removed");
STATISTIC(NumCompletePartials, "Number of stores dead by later partials");
STATISTIC(NumModifiedStores, "Number of stores modified");
STATISTIC(NumCFGChecks, "Number of stores modified");
STATISTIC(NumCFGTries, "Number of stores modified");
STATISTIC(NumCFGSuccess, "Number of stores modified");
STATISTIC(NumGetDomMemoryDefPassed,
          "Number of times a valid candidate is returned from getDomMemoryDef");
STATISTIC(NumDomMemDefChecks,
          "Number iterations check for reads in getDomMemoryDef");

DEBUG_COUNTER(MemorySSACounter, "dse-memoryssa",
              "Controls which MemoryDefs are eliminated.");

static cl::opt<bool>
EnablePartialOverwriteTracking("enable-dse-partial-overwrite-tracking",
  cl::init(true), cl::Hidden,
  cl::desc("Enable partial-overwrite tracking in DSE"));

static cl::opt<bool>
EnablePartialStoreMerging("enable-dse-partial-store-merging",
  cl::init(true), cl::Hidden,
  cl::desc("Enable partial store merging in DSE"));

static cl::opt<unsigned>
    MemorySSAScanLimit("dse-memoryssa-scanlimit", cl::init(150), cl::Hidden,
                       cl::desc("The number of memory instructions to scan for "
                                "dead store elimination (default = 150)"));
static cl::opt<unsigned> MemorySSAUpwardsStepLimit(
    "dse-memoryssa-walklimit", cl::init(90), cl::Hidden,
    cl::desc("The maximum number of steps while walking upwards to find "
             "MemoryDefs that may be killed (default = 90)"));

static cl::opt<unsigned> MemorySSAPartialStoreLimit(
    "dse-memoryssa-partial-store-limit", cl::init(5), cl::Hidden,
    cl::desc("The maximum number candidates that only partially overwrite the "
             "killing MemoryDef to consider"
             " (default = 5)"));

static cl::opt<unsigned> MemorySSADefsPerBlockLimit(
    "dse-memoryssa-defs-per-block-limit", cl::init(5000), cl::Hidden,
    cl::desc("The number of MemoryDefs we consider as candidates to eliminated "
             "other stores per basic block (default = 5000)"));

static cl::opt<unsigned> MemorySSASameBBStepCost(
    "dse-memoryssa-samebb-cost", cl::init(1), cl::Hidden,
    cl::desc(
        "The cost of a step in the same basic block as the killing MemoryDef"
        "(default = 1)"));

static cl::opt<unsigned>
    MemorySSAOtherBBStepCost("dse-memoryssa-otherbb-cost", cl::init(5),
                             cl::Hidden,
                             cl::desc("The cost of a step in a different basic "
                                      "block than the killing MemoryDef"
                                      "(default = 5)"));

static cl::opt<unsigned> MemorySSAPathCheckLimit(
    "dse-memoryssa-path-check-limit", cl::init(50), cl::Hidden,
    cl::desc("The maximum number of blocks to check when trying to prove that "
             "all paths to an exit go through a killing block (default = 50)"));

// This flags allows or disallows DSE to optimize MemorySSA during its
// traversal. Note that DSE optimizing MemorySSA may impact other passes
// downstream of the DSE invocation and can lead to issues not being
// reproducible in isolation (i.e. when MemorySSA is built from scratch). In
// those cases, the flag can be used to check if DSE's MemorySSA optimizations
// impact follow-up passes.
static cl::opt<bool>
    OptimizeMemorySSA("dse-optimize-memoryssa", cl::init(true), cl::Hidden,
                      cl::desc("Allow DSE to optimize memory accesses."));

//===----------------------------------------------------------------------===//
// Helper functions
//===----------------------------------------------------------------------===//
using OverlapIntervalsTy = std::map<int64_t, int64_t>;
using InstOverlapIntervalsTy = DenseMap<Instruction *, OverlapIntervalsTy>;

<<<<<<< HEAD
/// Does this instruction write some memory?  This only returns true for things
/// that we can analyze with other helpers below.
static bool hasAnalyzableMemoryWrite(Instruction *I,
                                     const TargetLibraryInfo &TLI) {
  if (isa<StoreInst>(I))
    return true;
  if (IntrinsicInst *II = dyn_cast<IntrinsicInst>(I)) {
    switch (II->getIntrinsicID()) {
    default:
      return false;
    case Intrinsic::memset:
    case Intrinsic::memmove:
    case Intrinsic::memcpy:
    case Intrinsic::memcpy_inline:
    case Intrinsic::memcpy_element_unordered_atomic:
    case Intrinsic::memmove_element_unordered_atomic:
    case Intrinsic::memset_element_unordered_atomic:
    case Intrinsic::init_trampoline:
    case Intrinsic::lifetime_end:
    case Intrinsic::masked_store:
      return true;
    }
  }
  if (auto *CB = dyn_cast<CallBase>(I)) {
    LibFunc LF;
    if (TLI.getLibFunc(*CB, LF) && TLI.has(LF)) {
      switch (LF) {
      case LibFunc_strcpy:
      case LibFunc_strncpy:
      case LibFunc_strcat:
      case LibFunc_strncat:
        return true;
      default:
        return false;
      }
    }
  }
  return false;
}

/// Return a Location stored to by the specified instruction. If isRemovable
/// returns true, this function and getLocForRead completely describe the memory
/// operations for this instruction.
static MemoryLocation getLocForWrite(Instruction *Inst,
                                     const TargetLibraryInfo &TLI) {
  if (StoreInst *SI = dyn_cast<StoreInst>(Inst))
    return MemoryLocation::get(SI);

  // memcpy/memmove/memset.
  if (auto *MI = dyn_cast<AnyMemIntrinsic>(Inst))
    return MemoryLocation::getForDest(MI);

  if (IntrinsicInst *II = dyn_cast<IntrinsicInst>(Inst)) {
    switch (II->getIntrinsicID()) {
    default:
      return MemoryLocation(); // Unhandled intrinsic.
    case Intrinsic::init_trampoline:
      return MemoryLocation::getAfter(II->getArgOperand(0));
    case Intrinsic::masked_store:
      return MemoryLocation::getForArgument(II, 1, TLI);
    case Intrinsic::lifetime_end: {
      uint64_t Len = cast<ConstantInt>(II->getArgOperand(0))->getZExtValue();
      return MemoryLocation(II->getArgOperand(1), Len);
    }
    }
  }
  if (auto *CB = dyn_cast<CallBase>(Inst))
    // All the supported TLI functions so far happen to have dest as their
    // first argument.
    return MemoryLocation::getAfter(CB->getArgOperand(0));
  return MemoryLocation();
}

/// If the value of this instruction and the memory it writes to is unused, may
/// we delete this instruction?
static bool isRemovable(Instruction *I) {
  // Don't remove volatile/atomic stores.
  if (StoreInst *SI = dyn_cast<StoreInst>(I))
    return SI->isUnordered();

  if (IntrinsicInst *II = dyn_cast<IntrinsicInst>(I)) {
    switch (II->getIntrinsicID()) {
    default: llvm_unreachable("doesn't pass 'hasAnalyzableMemoryWrite' predicate");
    case Intrinsic::lifetime_end:
      // Never remove dead lifetime_end's, e.g. because it is followed by a
      // free.
      return false;
    case Intrinsic::init_trampoline:
      // Always safe to remove init_trampoline.
      return true;
    case Intrinsic::memset:
    case Intrinsic::memmove:
    case Intrinsic::memcpy:
    case Intrinsic::memcpy_inline:
      // Don't remove volatile memory intrinsics.
      return !cast<MemIntrinsic>(II)->isVolatile();
    case Intrinsic::memcpy_element_unordered_atomic:
    case Intrinsic::memmove_element_unordered_atomic:
    case Intrinsic::memset_element_unordered_atomic:
    case Intrinsic::masked_store:
      return true;
    }
  }

  // note: only get here for calls with analyzable writes - i.e. libcalls
  if (auto *CB = dyn_cast<CallBase>(I))
    return CB->use_empty();

  return false;
}

=======
>>>>>>> a2ce6ee6
/// Returns true if the end of this instruction can be safely shortened in
/// length.
static bool isShortenableAtTheEnd(Instruction *I) {
  // Don't shorten stores for now
  if (isa<StoreInst>(I))
    return false;

  if (IntrinsicInst *II = dyn_cast<IntrinsicInst>(I)) {
    switch (II->getIntrinsicID()) {
      default: return false;
      case Intrinsic::memset:
      case Intrinsic::memcpy:
      case Intrinsic::memcpy_element_unordered_atomic:
      case Intrinsic::memset_element_unordered_atomic:
        // Do shorten memory intrinsics.
        // FIXME: Add memmove if it's also safe to transform.
        return true;
    }
  }

  // Don't shorten libcalls calls for now.

  return false;
}

/// Returns true if the beginning of this instruction can be safely shortened
/// in length.
static bool isShortenableAtTheBeginning(Instruction *I) {
  // FIXME: Handle only memset for now. Supporting memcpy/memmove should be
  // easily done by offsetting the source address.
  return isa<AnyMemSetInst>(I);
}

static uint64_t getPointerSize(const Value *V, const DataLayout &DL,
                               const TargetLibraryInfo &TLI,
                               const Function *F) {
  uint64_t Size;
  ObjectSizeOpts Opts;
  Opts.NullIsUnknownSize = NullPointerIsDefined(F);

  if (getObjectSize(V, Size, DL, &TLI, Opts))
    return Size;
  return MemoryLocation::UnknownSize;
}

namespace {

enum OverwriteResult {
  OW_Begin,
  OW_Complete,
  OW_End,
  OW_PartialEarlierWithFullLater,
  OW_MaybePartial,
  OW_None,
  OW_Unknown
};

} // end anonymous namespace

/// Check if two instruction are masked stores that completely
<<<<<<< HEAD
/// overwrite one another. More specifically, \p Later has to
/// overwrite \p Earlier.
static OverwriteResult isMaskedStoreOverwrite(const Instruction *Later,
                                              const Instruction *Earlier,
                                              BatchAAResults &AA) {
  const auto *IIL = dyn_cast<IntrinsicInst>(Later);
  const auto *IIE = dyn_cast<IntrinsicInst>(Earlier);
  if (IIL == nullptr || IIE == nullptr)
=======
/// overwrite one another. More specifically, \p KillingI has to
/// overwrite \p DeadI.
static OverwriteResult isMaskedStoreOverwrite(const Instruction *KillingI,
                                              const Instruction *DeadI,
                                              BatchAAResults &AA) {
  const auto *KillingII = dyn_cast<IntrinsicInst>(KillingI);
  const auto *DeadII = dyn_cast<IntrinsicInst>(DeadI);
  if (KillingII == nullptr || DeadII == nullptr)
>>>>>>> a2ce6ee6
    return OW_Unknown;
  if (KillingII->getIntrinsicID() != Intrinsic::masked_store ||
      DeadII->getIntrinsicID() != Intrinsic::masked_store)
    return OW_Unknown;
  // Pointers.
  Value *KillingPtr = KillingII->getArgOperand(1)->stripPointerCasts();
  Value *DeadPtr = DeadII->getArgOperand(1)->stripPointerCasts();
  if (KillingPtr != DeadPtr && !AA.isMustAlias(KillingPtr, DeadPtr))
    return OW_Unknown;
  // Masks.
  // TODO: check that KillingII's mask is a superset of the DeadII's mask.
  if (KillingII->getArgOperand(3) != DeadII->getArgOperand(3))
    return OW_Unknown;
  return OW_Complete;
}

<<<<<<< HEAD
/// Return 'OW_Complete' if a store to the 'Later' location (by \p LaterI
/// instruction) completely overwrites a store to the 'Earlier' location.
/// (by \p EarlierI instruction).
/// Return OW_MaybePartial if \p Later does not completely overwrite
/// \p Earlier, but they both write to the same underlying object. In that
/// case, use isPartialOverwrite to check if \p Later partially overwrites
/// \p Earlier. Returns 'OW_Unknown' if nothing can be determined.
static OverwriteResult
isOverwrite(const Instruction *LaterI, const Instruction *EarlierI,
            const MemoryLocation &Later, const MemoryLocation &Earlier,
            const DataLayout &DL, const TargetLibraryInfo &TLI,
            int64_t &EarlierOff, int64_t &LaterOff, BatchAAResults &AA,
            const Function *F) {
  // FIXME: Vet that this works for size upper-bounds. Seems unlikely that we'll
  // get imprecise values here, though (except for unknown sizes).
  if (!Later.Size.isPrecise() || !Earlier.Size.isPrecise()) {
    // In case no constant size is known, try to an IR values for the number
    // of bytes written and check if they match.
    const auto *LaterMemI = dyn_cast<MemIntrinsic>(LaterI);
    const auto *EarlierMemI = dyn_cast<MemIntrinsic>(EarlierI);
    if (LaterMemI && EarlierMemI) {
      const Value *LaterV = LaterMemI->getLength();
      const Value *EarlierV = EarlierMemI->getLength();
      if (LaterV == EarlierV && AA.isMustAlias(Earlier, Later))
        return OW_Complete;
    }

    // Masked stores have imprecise locations, but we can reason about them
    // to some extent.
    return isMaskedStoreOverwrite(LaterI, EarlierI, AA);
  }

  const uint64_t LaterSize = Later.Size.getValue();
  const uint64_t EarlierSize = Earlier.Size.getValue();

  const Value *P1 = Earlier.Ptr->stripPointerCasts();
  const Value *P2 = Later.Ptr->stripPointerCasts();

  // If the start pointers are the same, we just have to compare sizes to see if
  // the later store was larger than the earlier store.
  if (P1 == P2 || AA.isMustAlias(P1, P2)) {
    // Make sure that the Later size is >= the Earlier size.
    if (LaterSize >= EarlierSize)
      return OW_Complete;
  }

  // Check to see if the later store is to the entire object (either a global,
  // an alloca, or a byval/inalloca argument).  If so, then it clearly
  // overwrites any other store to the same object.
  const Value *UO1 = getUnderlyingObject(P1), *UO2 = getUnderlyingObject(P2);

  // If we can't resolve the same pointers to the same object, then we can't
  // analyze them at all.
  if (UO1 != UO2)
    return OW_Unknown;

  // If the "Later" store is to a recognizable object, get its size.
  uint64_t ObjectSize = getPointerSize(UO2, DL, TLI, F);
  if (ObjectSize != MemoryLocation::UnknownSize)
    if (ObjectSize == LaterSize && ObjectSize >= EarlierSize)
      return OW_Complete;

  // Okay, we have stores to two completely different pointers.  Try to
  // decompose the pointer into a "base + constant_offset" form.  If the base
  // pointers are equal, then we can reason about the two stores.
  EarlierOff = 0;
  LaterOff = 0;
  const Value *BP1 = GetPointerBaseWithConstantOffset(P1, EarlierOff, DL);
  const Value *BP2 = GetPointerBaseWithConstantOffset(P2, LaterOff, DL);

  // If the base pointers still differ, we have two completely different stores.
  if (BP1 != BP2)
    return OW_Unknown;

  // The later access completely overlaps the earlier store if and only if
  // both start and end of the earlier one is "inside" the later one:
  //    |<->|--earlier--|<->|
  //    |-------later-------|
  // Accesses may overlap if and only if start of one of them is "inside"
  // another one:
  //    |<->|--earlier--|<----->|
  //    |-------later-------|
  //           OR
  //    |----- earlier -----|
  //    |<->|---later---|<----->|
  //
  // We have to be careful here as *Off is signed while *.Size is unsigned.

  // Check if the earlier access starts "not before" the later one.
  if (EarlierOff >= LaterOff) {
    // If the earlier access ends "not after" the later access then the earlier
    // one is completely overwritten by the later one.
    if (uint64_t(EarlierOff - LaterOff) + EarlierSize <= LaterSize)
      return OW_Complete;
    // If start of the earlier access is "before" end of the later access then
    // accesses overlap.
    else if ((uint64_t)(EarlierOff - LaterOff) < LaterSize)
      return OW_MaybePartial;
  }
  // If start of the later access is "before" end of the earlier access then
  // accesses overlap.
  else if ((uint64_t)(LaterOff - EarlierOff) < EarlierSize) {
    return OW_MaybePartial;
  }

  // Can reach here only if accesses are known not to overlap. There is no
  // dedicated code to indicate no overlap so signal "unknown".
  return OW_Unknown;
}

/// Return 'OW_Complete' if a store to the 'Later' location completely
/// overwrites a store to the 'Earlier' location, 'OW_End' if the end of the
/// 'Earlier' location is completely overwritten by 'Later', 'OW_Begin' if the
/// beginning of the 'Earlier' location is overwritten by 'Later'.
/// 'OW_PartialEarlierWithFullLater' means that an earlier (big) store was
/// overwritten by a latter (smaller) store which doesn't write outside the big
=======
/// Return 'OW_Complete' if a store to the 'KillingLoc' location completely
/// overwrites a store to the 'DeadLoc' location, 'OW_End' if the end of the
/// 'DeadLoc' location is completely overwritten by 'KillingLoc', 'OW_Begin'
/// if the beginning of the 'DeadLoc' location is overwritten by 'KillingLoc'.
/// 'OW_PartialEarlierWithFullLater' means that a dead (big) store was
/// overwritten by a killing (smaller) store which doesn't write outside the big
>>>>>>> a2ce6ee6
/// store's memory locations. Returns 'OW_Unknown' if nothing can be determined.
/// NOTE: This function must only be called if both \p KillingLoc and \p
/// DeadLoc belong to the same underlying object with valid \p KillingOff and
/// \p DeadOff.
static OverwriteResult isPartialOverwrite(const MemoryLocation &KillingLoc,
                                          const MemoryLocation &DeadLoc,
                                          int64_t KillingOff, int64_t DeadOff,
                                          Instruction *DeadI,
                                          InstOverlapIntervalsTy &IOL) {
  const uint64_t KillingSize = KillingLoc.Size.getValue();
  const uint64_t DeadSize = DeadLoc.Size.getValue();
  // We may now overlap, although the overlap is not complete. There might also
  // be other incomplete overlaps, and together, they might cover the complete
  // dead store.
  // Note: The correctness of this logic depends on the fact that this function
  // is not even called providing DepWrite when there are any intervening reads.
  if (EnablePartialOverwriteTracking &&
      KillingOff < int64_t(DeadOff + DeadSize) &&
      int64_t(KillingOff + KillingSize) >= DeadOff) {

    // Insert our part of the overlap into the map.
    auto &IM = IOL[DeadI];
    LLVM_DEBUG(dbgs() << "DSE: Partial overwrite: DeadLoc [" << DeadOff << ", "
                      << int64_t(DeadOff + DeadSize) << ") KillingLoc ["
                      << KillingOff << ", " << int64_t(KillingOff + KillingSize)
                      << ")\n");

    // Make sure that we only insert non-overlapping intervals and combine
    // adjacent intervals. The intervals are stored in the map with the ending
    // offset as the key (in the half-open sense) and the starting offset as
    // the value.
    int64_t KillingIntStart = KillingOff;
    int64_t KillingIntEnd = KillingOff + KillingSize;

    // Find any intervals ending at, or after, KillingIntStart which start
    // before KillingIntEnd.
    auto ILI = IM.lower_bound(KillingIntStart);
    if (ILI != IM.end() && ILI->second <= KillingIntEnd) {
      // This existing interval is overlapped with the current store somewhere
      // in [KillingIntStart, KillingIntEnd]. Merge them by erasing the existing
      // intervals and adjusting our start and end.
      KillingIntStart = std::min(KillingIntStart, ILI->second);
      KillingIntEnd = std::max(KillingIntEnd, ILI->first);
      ILI = IM.erase(ILI);

      // Continue erasing and adjusting our end in case other previous
      // intervals are also overlapped with the current store.
      //
      // |--- dead 1 ---|  |--- dead 2 ---|
      //     |------- killing---------|
      //
      while (ILI != IM.end() && ILI->second <= KillingIntEnd) {
        assert(ILI->second > KillingIntStart && "Unexpected interval");
        KillingIntEnd = std::max(KillingIntEnd, ILI->first);
        ILI = IM.erase(ILI);
      }
    }

    IM[KillingIntEnd] = KillingIntStart;

    ILI = IM.begin();
    if (ILI->second <= DeadOff && ILI->first >= int64_t(DeadOff + DeadSize)) {
      LLVM_DEBUG(dbgs() << "DSE: Full overwrite from partials: DeadLoc ["
                        << DeadOff << ", " << int64_t(DeadOff + DeadSize)
                        << ") Composite KillingLoc [" << ILI->second << ", "
                        << ILI->first << ")\n");
      ++NumCompletePartials;
      return OW_Complete;
    }
  }

  // Check for a dead store which writes to all the memory locations that
  // the killing store writes to.
  if (EnablePartialStoreMerging && KillingOff >= DeadOff &&
      int64_t(DeadOff + DeadSize) > KillingOff &&
      uint64_t(KillingOff - DeadOff) + KillingSize <= DeadSize) {
    LLVM_DEBUG(dbgs() << "DSE: Partial overwrite a dead load [" << DeadOff
                      << ", " << int64_t(DeadOff + DeadSize)
                      << ") by a killing store [" << KillingOff << ", "
                      << int64_t(KillingOff + KillingSize) << ")\n");
    // TODO: Maybe come up with a better name?
    return OW_PartialEarlierWithFullLater;
  }

  // Another interesting case is if the killing store overwrites the end of the
  // dead store.
  //
  //      |--dead--|
  //                |--   killing   --|
  //
  // In this case we may want to trim the size of dead store to avoid
  // generating stores to addresses which will definitely be overwritten killing
  // store.
  if (!EnablePartialOverwriteTracking &&
      (KillingOff > DeadOff && KillingOff < int64_t(DeadOff + DeadSize) &&
       int64_t(KillingOff + KillingSize) >= int64_t(DeadOff + DeadSize)))
    return OW_End;

  // Finally, we also need to check if the killing store overwrites the
  // beginning of the dead store.
  //
  //                |--dead--|
  //      |--  killing  --|
  //
  // In this case we may want to move the destination address and trim the size
  // of dead store to avoid generating stores to addresses which will definitely
  // be overwritten killing store.
  if (!EnablePartialOverwriteTracking &&
      (KillingOff <= DeadOff && int64_t(KillingOff + KillingSize) > DeadOff)) {
    assert(int64_t(KillingOff + KillingSize) < int64_t(DeadOff + DeadSize) &&
           "Expect to be handled as OW_Complete");
    return OW_Begin;
  }
  // Otherwise, they don't completely overlap.
  return OW_Unknown;
}

/// Returns true if the memory which is accessed by the second instruction is not
/// modified between the first and the second instruction.
/// Precondition: Second instruction must be dominated by the first
/// instruction.
static bool
memoryIsNotModifiedBetween(Instruction *FirstI, Instruction *SecondI,
                           BatchAAResults &AA, const DataLayout &DL,
                           DominatorTree *DT) {
  // Do a backwards scan through the CFG from SecondI to FirstI. Look for
  // instructions which can modify the memory location accessed by SecondI.
  //
  // While doing the walk keep track of the address to check. It might be
  // different in different basic blocks due to PHI translation.
  using BlockAddressPair = std::pair<BasicBlock *, PHITransAddr>;
  SmallVector<BlockAddressPair, 16> WorkList;
  // Keep track of the address we visited each block with. Bail out if we
  // visit a block with different addresses.
  DenseMap<BasicBlock *, Value *> Visited;

  BasicBlock::iterator FirstBBI(FirstI);
  ++FirstBBI;
  BasicBlock::iterator SecondBBI(SecondI);
  BasicBlock *FirstBB = FirstI->getParent();
  BasicBlock *SecondBB = SecondI->getParent();
  MemoryLocation MemLoc;
  if (auto *MemSet = dyn_cast<MemSetInst>(SecondI))
    MemLoc = MemoryLocation::getForDest(MemSet);
  else
    MemLoc = MemoryLocation::get(SecondI);

  auto *MemLocPtr = const_cast<Value *>(MemLoc.Ptr);

  // Start checking the SecondBB.
  WorkList.push_back(
      std::make_pair(SecondBB, PHITransAddr(MemLocPtr, DL, nullptr)));
  bool isFirstBlock = true;

  // Check all blocks going backward until we reach the FirstBB.
  while (!WorkList.empty()) {
    BlockAddressPair Current = WorkList.pop_back_val();
    BasicBlock *B = Current.first;
    PHITransAddr &Addr = Current.second;
    Value *Ptr = Addr.getAddr();

    // Ignore instructions before FirstI if this is the FirstBB.
    BasicBlock::iterator BI = (B == FirstBB ? FirstBBI : B->begin());

    BasicBlock::iterator EI;
    if (isFirstBlock) {
      // Ignore instructions after SecondI if this is the first visit of SecondBB.
      assert(B == SecondBB && "first block is not the store block");
      EI = SecondBBI;
      isFirstBlock = false;
    } else {
      // It's not SecondBB or (in case of a loop) the second visit of SecondBB.
      // In this case we also have to look at instructions after SecondI.
      EI = B->end();
    }
    for (; BI != EI; ++BI) {
      Instruction *I = &*BI;
      if (I->mayWriteToMemory() && I != SecondI)
        if (isModSet(AA.getModRefInfo(I, MemLoc.getWithNewPtr(Ptr))))
          return false;
    }
    if (B != FirstBB) {
      assert(B != &FirstBB->getParent()->getEntryBlock() &&
          "Should not hit the entry block because SI must be dominated by LI");
      for (BasicBlock *Pred : predecessors(B)) {
        PHITransAddr PredAddr = Addr;
        if (PredAddr.NeedsPHITranslationFromBlock(B)) {
          if (!PredAddr.IsPotentiallyPHITranslatable())
            return false;
          if (PredAddr.PHITranslateValue(B, Pred, DT, false))
            return false;
        }
        Value *TranslatedPtr = PredAddr.getAddr();
        auto Inserted = Visited.insert(std::make_pair(Pred, TranslatedPtr));
        if (!Inserted.second) {
          // We already visited this block before. If it was with a different
          // address - bail out!
          if (TranslatedPtr != Inserted.first->second)
            return false;
          // ... otherwise just skip it.
          continue;
        }
        WorkList.push_back(std::make_pair(Pred, PredAddr));
      }
    }
  }
  return true;
}

<<<<<<< HEAD
static bool tryToShorten(Instruction *EarlierWrite, int64_t &EarlierStart,
                         uint64_t &EarlierSize, int64_t LaterStart,
                         uint64_t LaterSize, bool IsOverwriteEnd) {
  auto *EarlierIntrinsic = cast<AnyMemIntrinsic>(EarlierWrite);
  Align PrefAlign = EarlierIntrinsic->getDestAlign().valueOrOne();
=======
static bool tryToShorten(Instruction *DeadI, int64_t &DeadStart,
                         uint64_t &DeadSize, int64_t KillingStart,
                         uint64_t KillingSize, bool IsOverwriteEnd) {
  auto *DeadIntrinsic = cast<AnyMemIntrinsic>(DeadI);
  Align PrefAlign = DeadIntrinsic->getDestAlign().valueOrOne();
>>>>>>> a2ce6ee6

  // We assume that memet/memcpy operates in chunks of the "largest" native
  // type size and aligned on the same value. That means optimal start and size
  // of memset/memcpy should be modulo of preferred alignment of that type. That
  // is it there is no any sense in trying to reduce store size any further
  // since any "extra" stores comes for free anyway.
  // On the other hand, maximum alignment we can achieve is limited by alignment
  // of initial store.

  // TODO: Limit maximum alignment by preferred (or abi?) alignment of the
  // "largest" native type.
  // Note: What is the proper way to get that value?
  // Should TargetTransformInfo::getRegisterBitWidth be used or anything else?
  // PrefAlign = std::min(DL.getPrefTypeAlign(LargestType), PrefAlign);

  int64_t ToRemoveStart = 0;
  uint64_t ToRemoveSize = 0;
  // Compute start and size of the region to remove. Make sure 'PrefAlign' is
  // maintained on the remaining store.
  if (IsOverwriteEnd) {
<<<<<<< HEAD
    // Calculate required adjustment for 'LaterStart'in order to keep remaining
    // store size aligned on 'PerfAlign'.
    uint64_t Off =
        offsetToAlignment(uint64_t(LaterStart - EarlierStart), PrefAlign);
    ToRemoveStart = LaterStart + Off;
    if (EarlierSize <= uint64_t(ToRemoveStart - EarlierStart))
      return false;
    ToRemoveSize = EarlierSize - uint64_t(ToRemoveStart - EarlierStart);
  } else {
    ToRemoveStart = EarlierStart;
    assert(LaterSize >= uint64_t(EarlierStart - LaterStart) &&
           "Not overlapping accesses?");
    ToRemoveSize = LaterSize - uint64_t(EarlierStart - LaterStart);
=======
    // Calculate required adjustment for 'KillingStart' in order to keep
    // remaining store size aligned on 'PerfAlign'.
    uint64_t Off =
        offsetToAlignment(uint64_t(KillingStart - DeadStart), PrefAlign);
    ToRemoveStart = KillingStart + Off;
    if (DeadSize <= uint64_t(ToRemoveStart - DeadStart))
      return false;
    ToRemoveSize = DeadSize - uint64_t(ToRemoveStart - DeadStart);
  } else {
    ToRemoveStart = DeadStart;
    assert(KillingSize >= uint64_t(DeadStart - KillingStart) &&
           "Not overlapping accesses?");
    ToRemoveSize = KillingSize - uint64_t(DeadStart - KillingStart);
>>>>>>> a2ce6ee6
    // Calculate required adjustment for 'ToRemoveSize'in order to keep
    // start of the remaining store aligned on 'PerfAlign'.
    uint64_t Off = offsetToAlignment(ToRemoveSize, PrefAlign);
    if (Off != 0) {
      if (ToRemoveSize <= (PrefAlign.value() - Off))
        return false;
      ToRemoveSize -= PrefAlign.value() - Off;
    }
    assert(isAligned(PrefAlign, ToRemoveSize) &&
           "Should preserve selected alignment");
  }

  assert(ToRemoveSize > 0 && "Shouldn't reach here if nothing to remove");
<<<<<<< HEAD
  assert(EarlierSize > ToRemoveSize && "Can't remove more than original size");

  uint64_t NewSize = EarlierSize - ToRemoveSize;
  if (auto *AMI = dyn_cast<AtomicMemIntrinsic>(EarlierWrite)) {
=======
  assert(DeadSize > ToRemoveSize && "Can't remove more than original size");

  uint64_t NewSize = DeadSize - ToRemoveSize;
  if (auto *AMI = dyn_cast<AtomicMemIntrinsic>(DeadI)) {
>>>>>>> a2ce6ee6
    // When shortening an atomic memory intrinsic, the newly shortened
    // length must remain an integer multiple of the element size.
    const uint32_t ElementSize = AMI->getElementSizeInBytes();
    if (0 != NewSize % ElementSize)
      return false;
  }

  LLVM_DEBUG(dbgs() << "DSE: Remove Dead Store:\n  OW "
<<<<<<< HEAD
                    << (IsOverwriteEnd ? "END" : "BEGIN") << ": "
                    << *EarlierWrite << "\n  KILLER [" << ToRemoveStart << ", "
                    << int64_t(ToRemoveStart + ToRemoveSize) << ")\n");

  Value *EarlierWriteLength = EarlierIntrinsic->getLength();
  Value *TrimmedLength =
      ConstantInt::get(EarlierWriteLength->getType(), NewSize);
  EarlierIntrinsic->setLength(TrimmedLength);
  EarlierIntrinsic->setDestAlignment(PrefAlign);

  if (!IsOverwriteEnd) {
    Value *Indices[1] = {
        ConstantInt::get(EarlierWriteLength->getType(), ToRemoveSize)};
    GetElementPtrInst *NewDestGEP = GetElementPtrInst::CreateInBounds(
        EarlierIntrinsic->getRawDest()->getType()->getPointerElementType(),
        EarlierIntrinsic->getRawDest(), Indices, "", EarlierWrite);
    NewDestGEP->setDebugLoc(EarlierIntrinsic->getDebugLoc());
    EarlierIntrinsic->setDest(NewDestGEP);
  }

  // Finally update start and size of earlier access.
  if (!IsOverwriteEnd)
    EarlierStart += ToRemoveSize;
  EarlierSize = NewSize;
=======
                    << (IsOverwriteEnd ? "END" : "BEGIN") << ": " << *DeadI
                    << "\n  KILLER [" << ToRemoveStart << ", "
                    << int64_t(ToRemoveStart + ToRemoveSize) << ")\n");

  Value *DeadWriteLength = DeadIntrinsic->getLength();
  Value *TrimmedLength = ConstantInt::get(DeadWriteLength->getType(), NewSize);
  DeadIntrinsic->setLength(TrimmedLength);
  DeadIntrinsic->setDestAlignment(PrefAlign);

  if (!IsOverwriteEnd) {
    Value *OrigDest = DeadIntrinsic->getRawDest();
    Type *Int8PtrTy =
        Type::getInt8PtrTy(DeadIntrinsic->getContext(),
                           OrigDest->getType()->getPointerAddressSpace());
    Value *Dest = OrigDest;
    if (OrigDest->getType() != Int8PtrTy)
      Dest = CastInst::CreatePointerCast(OrigDest, Int8PtrTy, "", DeadI);
    Value *Indices[1] = {
        ConstantInt::get(DeadWriteLength->getType(), ToRemoveSize)};
    Instruction *NewDestGEP = GetElementPtrInst::CreateInBounds(
        Type::getInt8Ty(DeadIntrinsic->getContext()), Dest, Indices, "", DeadI);
    NewDestGEP->setDebugLoc(DeadIntrinsic->getDebugLoc());
    if (NewDestGEP->getType() != OrigDest->getType())
      NewDestGEP = CastInst::CreatePointerCast(NewDestGEP, OrigDest->getType(),
                                               "", DeadI);
    DeadIntrinsic->setDest(NewDestGEP);
  }

  // Finally update start and size of dead access.
  if (!IsOverwriteEnd)
    DeadStart += ToRemoveSize;
  DeadSize = NewSize;
>>>>>>> a2ce6ee6

  return true;
}

static bool tryToShortenEnd(Instruction *DeadI, OverlapIntervalsTy &IntervalMap,
                            int64_t &DeadStart, uint64_t &DeadSize) {
  if (IntervalMap.empty() || !isShortenableAtTheEnd(DeadI))
    return false;

  OverlapIntervalsTy::iterator OII = --IntervalMap.end();
  int64_t KillingStart = OII->second;
  uint64_t KillingSize = OII->first - KillingStart;

  assert(OII->first - KillingStart >= 0 && "Size expected to be positive");

  if (KillingStart > DeadStart &&
      // Note: "KillingStart - KillingStart" is known to be positive due to
      // preceding check.
      (uint64_t)(KillingStart - DeadStart) < DeadSize &&
      // Note: "DeadSize - (uint64_t)(KillingStart - DeadStart)" is known to
      // be non negative due to preceding checks.
      KillingSize >= DeadSize - (uint64_t)(KillingStart - DeadStart)) {
    if (tryToShorten(DeadI, DeadStart, DeadSize, KillingStart, KillingSize,
                     true)) {
      IntervalMap.erase(OII);
      return true;
    }
  }
  return false;
}

static bool tryToShortenBegin(Instruction *DeadI,
                              OverlapIntervalsTy &IntervalMap,
                              int64_t &DeadStart, uint64_t &DeadSize) {
  if (IntervalMap.empty() || !isShortenableAtTheBeginning(DeadI))
    return false;

  OverlapIntervalsTy::iterator OII = IntervalMap.begin();
  int64_t KillingStart = OII->second;
  uint64_t KillingSize = OII->first - KillingStart;

  assert(OII->first - KillingStart >= 0 && "Size expected to be positive");

  if (KillingStart <= DeadStart &&
      // Note: "DeadStart - KillingStart" is known to be non negative due to
      // preceding check.
      KillingSize > (uint64_t)(DeadStart - KillingStart)) {
    // Note: "KillingSize - (uint64_t)(DeadStart - DeadStart)" is known to
    // be positive due to preceding checks.
    assert(KillingSize - (uint64_t)(DeadStart - KillingStart) < DeadSize &&
           "Should have been handled as OW_Complete");
    if (tryToShorten(DeadI, DeadStart, DeadSize, KillingStart, KillingSize,
                     false)) {
      IntervalMap.erase(OII);
      return true;
    }
  }
  return false;
}

<<<<<<< HEAD
static bool removePartiallyOverlappedStores(const DataLayout &DL,
                                            InstOverlapIntervalsTy &IOL,
                                            const TargetLibraryInfo &TLI) {
  bool Changed = false;
  for (auto OI : IOL) {
    Instruction *EarlierWrite = OI.first;
    MemoryLocation Loc = getLocForWrite(EarlierWrite, TLI);
    assert(isRemovable(EarlierWrite) && "Expect only removable instruction");

    const Value *Ptr = Loc.Ptr->stripPointerCasts();
    int64_t EarlierStart = 0;
    uint64_t EarlierSize = Loc.Size.getValue();
    GetPointerBaseWithConstantOffset(Ptr, EarlierStart, DL);
    OverlapIntervalsTy &IntervalMap = OI.second;
    Changed |=
        tryToShortenEnd(EarlierWrite, IntervalMap, EarlierStart, EarlierSize);
    if (IntervalMap.empty())
      continue;
    Changed |=
        tryToShortenBegin(EarlierWrite, IntervalMap, EarlierStart, EarlierSize);
  }
  return Changed;
}

static Constant *tryToMergePartialOverlappingStores(
    StoreInst *Earlier, StoreInst *Later, int64_t InstWriteOffset,
    int64_t DepWriteOffset, const DataLayout &DL, BatchAAResults &AA,
    DominatorTree *DT) {

  if (Earlier && isa<ConstantInt>(Earlier->getValueOperand()) &&
      DL.typeSizeEqualsStoreSize(Earlier->getValueOperand()->getType()) &&
      Later && isa<ConstantInt>(Later->getValueOperand()) &&
      DL.typeSizeEqualsStoreSize(Later->getValueOperand()->getType()) &&
      memoryIsNotModifiedBetween(Earlier, Later, AA, DL, DT)) {
=======
static Constant *
tryToMergePartialOverlappingStores(StoreInst *KillingI, StoreInst *DeadI,
                                   int64_t KillingOffset, int64_t DeadOffset,
                                   const DataLayout &DL, BatchAAResults &AA,
                                   DominatorTree *DT) {

  if (DeadI && isa<ConstantInt>(DeadI->getValueOperand()) &&
      DL.typeSizeEqualsStoreSize(DeadI->getValueOperand()->getType()) &&
      KillingI && isa<ConstantInt>(KillingI->getValueOperand()) &&
      DL.typeSizeEqualsStoreSize(KillingI->getValueOperand()->getType()) &&
      memoryIsNotModifiedBetween(DeadI, KillingI, AA, DL, DT)) {
>>>>>>> a2ce6ee6
    // If the store we find is:
    //   a) partially overwritten by the store to 'Loc'
    //   b) the killing store is fully contained in the dead one and
    //   c) they both have a constant value
    //   d) none of the two stores need padding
    // Merge the two stores, replacing the dead store's value with a
    // merge of both values.
    // TODO: Deal with other constant types (vectors, etc), and probably
    // some mem intrinsics (if needed)

    APInt DeadValue = cast<ConstantInt>(DeadI->getValueOperand())->getValue();
    APInt KillingValue =
        cast<ConstantInt>(KillingI->getValueOperand())->getValue();
    unsigned KillingBits = KillingValue.getBitWidth();
    assert(DeadValue.getBitWidth() > KillingValue.getBitWidth());
    KillingValue = KillingValue.zext(DeadValue.getBitWidth());

    // Offset of the smaller store inside the larger store
    unsigned BitOffsetDiff = (KillingOffset - DeadOffset) * 8;
    unsigned LShiftAmount =
        DL.isBigEndian() ? DeadValue.getBitWidth() - BitOffsetDiff - KillingBits
                         : BitOffsetDiff;
    APInt Mask = APInt::getBitsSet(DeadValue.getBitWidth(), LShiftAmount,
                                   LShiftAmount + KillingBits);
    // Clear the bits we'll be replacing, then OR with the smaller
    // store, shifted appropriately.
    APInt Merged = (DeadValue & ~Mask) | (KillingValue << LShiftAmount);
    LLVM_DEBUG(dbgs() << "DSE: Merge Stores:\n  Dead: " << *DeadI
                      << "\n  Killing: " << *KillingI
                      << "\n  Merged Value: " << Merged << '\n');
    return ConstantInt::get(DeadI->getValueOperand()->getType(), Merged);
  }
  return nullptr;
}

namespace {
// Returns true if \p I is an intrisnic that does not read or write memory.
bool isNoopIntrinsic(Instruction *I) {
  if (const IntrinsicInst *II = dyn_cast<IntrinsicInst>(I)) {
    switch (II->getIntrinsicID()) {
    case Intrinsic::lifetime_start:
    case Intrinsic::lifetime_end:
    case Intrinsic::invariant_end:
    case Intrinsic::launder_invariant_group:
    case Intrinsic::assume:
      return true;
    case Intrinsic::dbg_addr:
    case Intrinsic::dbg_declare:
    case Intrinsic::dbg_label:
    case Intrinsic::dbg_value:
      llvm_unreachable("Intrinsic should not be modeled in MemorySSA");
    default:
      return false;
    }
  }
  return false;
}

// Check if we can ignore \p D for DSE.
bool canSkipDef(MemoryDef *D, bool DefVisibleToCaller,
                const TargetLibraryInfo &TLI) {
  Instruction *DI = D->getMemoryInst();
  // Calls that only access inaccessible memory cannot read or write any memory
  // locations we consider for elimination.
  if (auto *CB = dyn_cast<CallBase>(DI))
    if (CB->onlyAccessesInaccessibleMemory()) {
      if (isAllocLikeFn(DI, &TLI))
        return false;
      return true;
    }
  // We can eliminate stores to locations not visible to the caller across
  // throwing instructions.
  if (DI->mayThrow() && !DefVisibleToCaller)
    return true;

  // We can remove the dead stores, irrespective of the fence and its ordering
  // (release/acquire/seq_cst). Fences only constraints the ordering of
  // already visible stores, it does not make a store visible to other
  // threads. So, skipping over a fence does not change a store from being
  // dead.
  if (isa<FenceInst>(DI))
    return true;

  // Skip intrinsics that do not really read or modify memory.
  if (isNoopIntrinsic(DI))
    return true;

  return false;
}

struct DSEState {
  Function &F;
  AliasAnalysis &AA;
  EarliestEscapeInfo EI;

  /// The single BatchAA instance that is used to cache AA queries. It will
  /// not be invalidated over the whole run. This is safe, because:
  /// 1. Only memory writes are removed, so the alias cache for memory
  ///    locations remains valid.
  /// 2. No new instructions are added (only instructions removed), so cached
  ///    information for a deleted value cannot be accessed by a re-used new
  ///    value pointer.
  BatchAAResults BatchAA;

  MemorySSA &MSSA;
  DominatorTree &DT;
  PostDominatorTree &PDT;
  const TargetLibraryInfo &TLI;
  const DataLayout &DL;
  const LoopInfo &LI;

  // Whether the function contains any irreducible control flow, useful for
  // being accurately able to detect loops.
  bool ContainsIrreducibleLoops;

  // All MemoryDefs that potentially could kill other MemDefs.
  SmallVector<MemoryDef *, 64> MemDefs;
  // Any that should be skipped as they are already deleted
  SmallPtrSet<MemoryAccess *, 4> SkipStores;
  // Keep track of all of the objects that are invisible to the caller before
  // the function returns.
  // SmallPtrSet<const Value *, 16> InvisibleToCallerBeforeRet;
  DenseMap<const Value *, bool> InvisibleToCallerBeforeRet;
  // Keep track of all of the objects that are invisible to the caller after
  // the function returns.
  DenseMap<const Value *, bool> InvisibleToCallerAfterRet;
  // Keep track of blocks with throwing instructions not modeled in MemorySSA.
  SmallPtrSet<BasicBlock *, 16> ThrowingBlocks;
  // Post-order numbers for each basic block. Used to figure out if memory
  // accesses are executed before another access.
  DenseMap<BasicBlock *, unsigned> PostOrderNumbers;

  /// Keep track of instructions (partly) overlapping with killing MemoryDefs per
  /// basic block.
  MapVector<BasicBlock *, InstOverlapIntervalsTy> IOLs;

  // Class contains self-reference, make sure it's not copied/moved.
  DSEState(const DSEState &) = delete;
  DSEState &operator=(const DSEState &) = delete;

  DSEState(Function &F, AliasAnalysis &AA, MemorySSA &MSSA, DominatorTree &DT,
           PostDominatorTree &PDT, const TargetLibraryInfo &TLI,
           const LoopInfo &LI)
      : F(F), AA(AA), EI(DT, LI), BatchAA(AA, &EI), MSSA(MSSA), DT(DT),
        PDT(PDT), TLI(TLI), DL(F.getParent()->getDataLayout()), LI(LI) {
    // Collect blocks with throwing instructions not modeled in MemorySSA and
    // alloc-like objects.
    unsigned PO = 0;
    for (BasicBlock *BB : post_order(&F)) {
      PostOrderNumbers[BB] = PO++;
      for (Instruction &I : *BB) {
        MemoryAccess *MA = MSSA.getMemoryAccess(&I);
        if (I.mayThrow() && !MA)
          ThrowingBlocks.insert(I.getParent());

        auto *MD = dyn_cast_or_null<MemoryDef>(MA);
        if (MD && MemDefs.size() < MemorySSADefsPerBlockLimit &&
            (getLocForWrite(&I) || isMemTerminatorInst(&I)))
          MemDefs.push_back(MD);
      }
    }

    // Treat byval or inalloca arguments the same as Allocas, stores to them are
    // dead at the end of the function.
    for (Argument &AI : F.args())
      if (AI.hasPassPointeeByValueCopyAttr()) {
        // For byval, the caller doesn't know the address of the allocation.
        if (AI.hasByValAttr())
          InvisibleToCallerBeforeRet.insert({&AI, true});
        InvisibleToCallerAfterRet.insert({&AI, true});
      }

    // Collect whether there is any irreducible control flow in the function.
    ContainsIrreducibleLoops = mayContainIrreducibleControl(F, &LI);
  }

  /// Return 'OW_Complete' if a store to the 'KillingLoc' location (by \p
  /// KillingI instruction) completely overwrites a store to the 'DeadLoc'
  /// location (by \p DeadI instruction).
  /// Return OW_MaybePartial if \p KillingI does not completely overwrite
  /// \p DeadI, but they both write to the same underlying object. In that
  /// case, use isPartialOverwrite to check if \p KillingI partially overwrites
  /// \p DeadI. Returns 'OR_None' if \p KillingI is known to not overwrite the
  /// \p DeadI. Returns 'OW_Unknown' if nothing can be determined.
  OverwriteResult isOverwrite(const Instruction *KillingI,
                              const Instruction *DeadI,
                              const MemoryLocation &KillingLoc,
                              const MemoryLocation &DeadLoc,
                              int64_t &KillingOff, int64_t &DeadOff) {
    // AliasAnalysis does not always account for loops. Limit overwrite checks
    // to dependencies for which we can guarantee they are independent of any
    // loops they are in.
    if (!isGuaranteedLoopIndependent(DeadI, KillingI, DeadLoc))
      return OW_Unknown;

    const Value *DeadPtr = DeadLoc.Ptr->stripPointerCasts();
    const Value *KillingPtr = KillingLoc.Ptr->stripPointerCasts();
    const Value *DeadUndObj = getUnderlyingObject(DeadPtr);
    const Value *KillingUndObj = getUnderlyingObject(KillingPtr);

    // Check whether the killing store overwrites the whole object, in which
    // case the size/offset of the dead store does not matter.
    if (DeadUndObj == KillingUndObj && KillingLoc.Size.isPrecise()) {
      uint64_t KillingUndObjSize = getPointerSize(KillingUndObj, DL, TLI, &F);
      if (KillingUndObjSize != MemoryLocation::UnknownSize &&
          KillingUndObjSize == KillingLoc.Size.getValue())
        return OW_Complete;
    }

    // FIXME: Vet that this works for size upper-bounds. Seems unlikely that we'll
    // get imprecise values here, though (except for unknown sizes).
    if (!KillingLoc.Size.isPrecise() || !DeadLoc.Size.isPrecise()) {
      // In case no constant size is known, try to an IR values for the number
      // of bytes written and check if they match.
      const auto *KillingMemI = dyn_cast<MemIntrinsic>(KillingI);
      const auto *DeadMemI = dyn_cast<MemIntrinsic>(DeadI);
      if (KillingMemI && DeadMemI) {
        const Value *KillingV = KillingMemI->getLength();
        const Value *DeadV = DeadMemI->getLength();
        if (KillingV == DeadV && BatchAA.isMustAlias(DeadLoc, KillingLoc))
          return OW_Complete;
      }

      // Masked stores have imprecise locations, but we can reason about them
      // to some extent.
      return isMaskedStoreOverwrite(KillingI, DeadI, BatchAA);
    }

    const uint64_t KillingSize = KillingLoc.Size.getValue();
    const uint64_t DeadSize = DeadLoc.Size.getValue();

    // Query the alias information
    AliasResult AAR = BatchAA.alias(KillingLoc, DeadLoc);

    // If the start pointers are the same, we just have to compare sizes to see if
    // the killing store was larger than the dead store.
    if (AAR == AliasResult::MustAlias) {
      // Make sure that the KillingSize size is >= the DeadSize size.
      if (KillingSize >= DeadSize)
        return OW_Complete;
    }

    // If we hit a partial alias we may have a full overwrite
    if (AAR == AliasResult::PartialAlias && AAR.hasOffset()) {
      int32_t Off = AAR.getOffset();
      if (Off >= 0 && (uint64_t)Off + DeadSize <= KillingSize)
        return OW_Complete;
    }

    // If we can't resolve the same pointers to the same object, then we can't
    // analyze them at all.
    if (DeadUndObj != KillingUndObj) {
      // Non aliasing stores to different objects don't overlap. Note that
      // if the killing store is known to overwrite whole object (out of
      // bounds access overwrites whole object as well) then it is assumed to
      // completely overwrite any store to the same object even if they don't
      // actually alias (see next check).
      if (AAR == AliasResult::NoAlias)
        return OW_None;
      return OW_Unknown;
    }

    // Okay, we have stores to two completely different pointers.  Try to
    // decompose the pointer into a "base + constant_offset" form.  If the base
    // pointers are equal, then we can reason about the two stores.
    DeadOff = 0;
    KillingOff = 0;
    const Value *DeadBasePtr =
        GetPointerBaseWithConstantOffset(DeadPtr, DeadOff, DL);
    const Value *KillingBasePtr =
        GetPointerBaseWithConstantOffset(KillingPtr, KillingOff, DL);

    // If the base pointers still differ, we have two completely different
    // stores.
    if (DeadBasePtr != KillingBasePtr)
      return OW_Unknown;

    // The killing access completely overlaps the dead store if and only if
    // both start and end of the dead one is "inside" the killing one:
    //    |<->|--dead--|<->|
    //    |-----killing------|
    // Accesses may overlap if and only if start of one of them is "inside"
    // another one:
    //    |<->|--dead--|<-------->|
    //    |-------killing--------|
    //           OR
    //    |-------dead-------|
    //    |<->|---killing---|<----->|
    //
    // We have to be careful here as *Off is signed while *.Size is unsigned.

    // Check if the dead access starts "not before" the killing one.
    if (DeadOff >= KillingOff) {
      // If the dead access ends "not after" the killing access then the
      // dead one is completely overwritten by the killing one.
      if (uint64_t(DeadOff - KillingOff) + DeadSize <= KillingSize)
        return OW_Complete;
      // If start of the dead access is "before" end of the killing access
      // then accesses overlap.
      else if ((uint64_t)(DeadOff - KillingOff) < KillingSize)
        return OW_MaybePartial;
    }
    // If start of the killing access is "before" end of the dead access then
    // accesses overlap.
    else if ((uint64_t)(KillingOff - DeadOff) < DeadSize) {
      return OW_MaybePartial;
    }

    // Can reach here only if accesses are known not to overlap.
    return OW_None;
  }

  bool isInvisibleToCallerAfterRet(const Value *V) {
    if (isa<AllocaInst>(V))
      return true;
    auto I = InvisibleToCallerAfterRet.insert({V, false});
    if (I.second) {
      if (!isInvisibleToCallerBeforeRet(V)) {
        I.first->second = false;
      } else if (isNoAliasCall(V)) {
        I.first->second = !PointerMayBeCaptured(V, true, false);
      }
    }
    return I.first->second;
  }

  bool isInvisibleToCallerBeforeRet(const Value *V) {
    if (isa<AllocaInst>(V))
      return true;
    auto I = InvisibleToCallerBeforeRet.insert({V, false});
    if (I.second && isNoAliasCall(V))
      // NOTE: This could be made more precise by PointerMayBeCapturedBefore
      // with the killing MemoryDef. But we refrain from doing so for now to
      // limit compile-time and this does not cause any changes to the number
      // of stores removed on a large test set in practice.
      I.first->second = !PointerMayBeCaptured(V, false, true);
    return I.first->second;
  }

  Optional<MemoryLocation> getLocForWrite(Instruction *I) const {
    if (!I->mayWriteToMemory())
      return None;

    if (auto *CB = dyn_cast<CallBase>(I))
      return MemoryLocation::getForDest(CB, TLI);

    return MemoryLocation::getOrNone(I);
  }

  /// Assuming this instruction has a dead analyzable write, can we delete
  /// this instruction?
  bool isRemovable(Instruction *I) {
    assert(getLocForWrite(I) && "Must have analyzable write");

    // Don't remove volatile/atomic stores.
    if (StoreInst *SI = dyn_cast<StoreInst>(I))
      return SI->isUnordered();

    if (auto *CB = dyn_cast<CallBase>(I)) {
      // Don't remove volatile memory intrinsics.
      if (auto *MI = dyn_cast<MemIntrinsic>(CB))
        return !MI->isVolatile();

      // Never remove dead lifetime intrinsics, e.g. because they are followed
      // by a free.
      if (CB->isLifetimeStartOrEnd())
        return false;

      return CB->use_empty() && CB->willReturn() && CB->doesNotThrow();
    }

    return false;
  }

  /// Returns true if \p UseInst completely overwrites \p DefLoc
  /// (stored by \p DefInst).
  bool isCompleteOverwrite(const MemoryLocation &DefLoc, Instruction *DefInst,
                           Instruction *UseInst) {
    // UseInst has a MemoryDef associated in MemorySSA. It's possible for a
    // MemoryDef to not write to memory, e.g. a volatile load is modeled as a
    // MemoryDef.
    if (!UseInst->mayWriteToMemory())
      return false;

    if (auto *CB = dyn_cast<CallBase>(UseInst))
      if (CB->onlyAccessesInaccessibleMemory())
        return false;

    int64_t InstWriteOffset, DepWriteOffset;
    if (auto CC = getLocForWrite(UseInst))
      return isOverwrite(UseInst, DefInst, *CC, DefLoc, InstWriteOffset,
                         DepWriteOffset) == OW_Complete;
    return false;
  }

  /// Returns true if \p Def is not read before returning from the function.
  bool isWriteAtEndOfFunction(MemoryDef *Def) {
    LLVM_DEBUG(dbgs() << "  Check if def " << *Def << " ("
                      << *Def->getMemoryInst()
                      << ") is at the end the function \n");

    auto MaybeLoc = getLocForWrite(Def->getMemoryInst());
    if (!MaybeLoc) {
      LLVM_DEBUG(dbgs() << "  ... could not get location for write.\n");
      return false;
    }

    SmallVector<MemoryAccess *, 4> WorkList;
    SmallPtrSet<MemoryAccess *, 8> Visited;
    auto PushMemUses = [&WorkList, &Visited](MemoryAccess *Acc) {
      if (!Visited.insert(Acc).second)
        return;
      for (Use &U : Acc->uses())
        WorkList.push_back(cast<MemoryAccess>(U.getUser()));
    };
    PushMemUses(Def);
    for (unsigned I = 0; I < WorkList.size(); I++) {
      if (WorkList.size() >= MemorySSAScanLimit) {
        LLVM_DEBUG(dbgs() << "  ... hit exploration limit.\n");
        return false;
      }

      MemoryAccess *UseAccess = WorkList[I];
      // Simply adding the users of MemoryPhi to the worklist is not enough,
      // because we might miss read clobbers in different iterations of a loop,
      // for example.
      // TODO: Add support for phi translation to handle the loop case.
      if (isa<MemoryPhi>(UseAccess))
        return false;

      // TODO: Checking for aliasing is expensive. Consider reducing the amount
      // of times this is called and/or caching it.
      Instruction *UseInst = cast<MemoryUseOrDef>(UseAccess)->getMemoryInst();
      if (isReadClobber(*MaybeLoc, UseInst)) {
        LLVM_DEBUG(dbgs() << "  ... hit read clobber " << *UseInst << ".\n");
        return false;
      }

      if (MemoryDef *UseDef = dyn_cast<MemoryDef>(UseAccess))
        PushMemUses(UseDef);
    }
    return true;
  }

  /// If \p I is a memory  terminator like llvm.lifetime.end or free, return a
  /// pair with the MemoryLocation terminated by \p I and a boolean flag
  /// indicating whether \p I is a free-like call.
  Optional<std::pair<MemoryLocation, bool>>
  getLocForTerminator(Instruction *I) const {
    uint64_t Len;
    Value *Ptr;
    if (match(I, m_Intrinsic<Intrinsic::lifetime_end>(m_ConstantInt(Len),
                                                      m_Value(Ptr))))
      return {std::make_pair(MemoryLocation(Ptr, Len), false)};

    if (auto *CB = dyn_cast<CallBase>(I)) {
      if (isFreeCall(I, &TLI))
        return {std::make_pair(MemoryLocation::getAfter(CB->getArgOperand(0)),
                               true)};
    }

    return None;
  }

  /// Returns true if \p I is a memory terminator instruction like
  /// llvm.lifetime.end or free.
  bool isMemTerminatorInst(Instruction *I) const {
    IntrinsicInst *II = dyn_cast<IntrinsicInst>(I);
    return (II && II->getIntrinsicID() == Intrinsic::lifetime_end) ||
           isFreeCall(I, &TLI);
  }

  /// Returns true if \p MaybeTerm is a memory terminator for \p Loc from
  /// instruction \p AccessI.
  bool isMemTerminator(const MemoryLocation &Loc, Instruction *AccessI,
                       Instruction *MaybeTerm) {
    Optional<std::pair<MemoryLocation, bool>> MaybeTermLoc =
        getLocForTerminator(MaybeTerm);

    if (!MaybeTermLoc)
      return false;

    // If the terminator is a free-like call, all accesses to the underlying
    // object can be considered terminated.
    if (getUnderlyingObject(Loc.Ptr) !=
        getUnderlyingObject(MaybeTermLoc->first.Ptr))
      return false;

    auto TermLoc = MaybeTermLoc->first;
    if (MaybeTermLoc->second) {
      const Value *LocUO = getUnderlyingObject(Loc.Ptr);
      return BatchAA.isMustAlias(TermLoc.Ptr, LocUO);
    }
    int64_t InstWriteOffset = 0;
    int64_t DepWriteOffset = 0;
    return isOverwrite(MaybeTerm, AccessI, TermLoc, Loc, InstWriteOffset,
                       DepWriteOffset) == OW_Complete;
  }

  // Returns true if \p Use may read from \p DefLoc.
  bool isReadClobber(const MemoryLocation &DefLoc, Instruction *UseInst) {
    if (isNoopIntrinsic(UseInst))
      return false;

    // Monotonic or weaker atomic stores can be re-ordered and do not need to be
    // treated as read clobber.
    if (auto SI = dyn_cast<StoreInst>(UseInst))
      return isStrongerThan(SI->getOrdering(), AtomicOrdering::Monotonic);

    if (!UseInst->mayReadFromMemory())
      return false;

    if (auto *CB = dyn_cast<CallBase>(UseInst))
      if (CB->onlyAccessesInaccessibleMemory())
        return false;

    return isRefSet(BatchAA.getModRefInfo(UseInst, DefLoc));
  }

  /// Returns true if a dependency between \p Current and \p KillingDef is
  /// guaranteed to be loop invariant for the loops that they are in. Either
  /// because they are known to be in the same block, in the same loop level or
  /// by guaranteeing that \p CurrentLoc only references a single MemoryLocation
  /// during execution of the containing function.
  bool isGuaranteedLoopIndependent(const Instruction *Current,
                                   const Instruction *KillingDef,
                                   const MemoryLocation &CurrentLoc) {
    // If the dependency is within the same block or loop level (being careful
    // of irreducible loops), we know that AA will return a valid result for the
    // memory dependency. (Both at the function level, outside of any loop,
    // would also be valid but we currently disable that to limit compile time).
    if (Current->getParent() == KillingDef->getParent())
      return true;
    const Loop *CurrentLI = LI.getLoopFor(Current->getParent());
    if (!ContainsIrreducibleLoops && CurrentLI &&
        CurrentLI == LI.getLoopFor(KillingDef->getParent()))
      return true;
    // Otherwise check the memory location is invariant to any loops.
    return isGuaranteedLoopInvariant(CurrentLoc.Ptr);
  }

  /// Returns true if \p Ptr is guaranteed to be loop invariant for any possible
  /// loop. In particular, this guarantees that it only references a single
  /// MemoryLocation during execution of the containing function.
  bool isGuaranteedLoopInvariant(const Value *Ptr) {
    Ptr = Ptr->stripPointerCasts();
<<<<<<< HEAD
    if (auto *I = dyn_cast<Instruction>(Ptr)) {
      if (I->getParent() == &I->getFunction()->getEntryBlock()) {
        return true;
      }
    }
    if (auto *GEP = dyn_cast<GEPOperator>(Ptr)) {
      return IsGuaranteedLoopInvariantBase(GEP->getPointerOperand()) &&
             GEP->hasAllConstantIndices();
    }
    return IsGuaranteedLoopInvariantBase(Ptr);
=======
    if (auto *GEP = dyn_cast<GEPOperator>(Ptr))
      if (GEP->hasAllConstantIndices())
        Ptr = GEP->getPointerOperand()->stripPointerCasts();

    if (auto *I = dyn_cast<Instruction>(Ptr))
      return I->getParent()->isEntryBlock();
    return true;
>>>>>>> a2ce6ee6
  }

  // Find a MemoryDef writing to \p KillingLoc and dominating \p StartAccess,
  // with no read access between them or on any other path to a function exit
  // block if \p KillingLoc is not accessible after the function returns. If
  // there is no such MemoryDef, return None. The returned value may not
  // (completely) overwrite \p KillingLoc. Currently we bail out when we
  // encounter an aliasing MemoryUse (read).
  Optional<MemoryAccess *>
  getDomMemoryDef(MemoryDef *KillingDef, MemoryAccess *StartAccess,
                  const MemoryLocation &KillingLoc, const Value *KillingUndObj,
                  unsigned &ScanLimit, unsigned &WalkerStepLimit,
                  bool IsMemTerm, unsigned &PartialLimit) {
    if (ScanLimit == 0 || WalkerStepLimit == 0) {
      LLVM_DEBUG(dbgs() << "\n    ...  hit scan limit\n");
      return None;
    }

    MemoryAccess *Current = StartAccess;
    Instruction *KillingI = KillingDef->getMemoryInst();
    LLVM_DEBUG(dbgs() << "  trying to get dominating access\n");

    // Only optimize defining access of KillingDef when directly starting at its
    // defining access. The defining access also must only access KillingLoc. At
    // the moment we only support instructions with a single write location, so
    // it should be sufficient to disable optimizations for instructions that
    // also read from memory.
    bool CanOptimize = OptimizeMemorySSA &&
                       KillingDef->getDefiningAccess() == StartAccess &&
                       !KillingI->mayReadFromMemory();

    // Find the next clobbering Mod access for DefLoc, starting at StartAccess.
    Optional<MemoryLocation> CurrentLoc;
    for (;; Current = cast<MemoryDef>(Current)->getDefiningAccess()) {
      LLVM_DEBUG({
        dbgs() << "   visiting " << *Current;
        if (!MSSA.isLiveOnEntryDef(Current) && isa<MemoryUseOrDef>(Current))
          dbgs() << " (" << *cast<MemoryUseOrDef>(Current)->getMemoryInst()
                 << ")";
        dbgs() << "\n";
      });

      // Reached TOP.
      if (MSSA.isLiveOnEntryDef(Current)) {
        LLVM_DEBUG(dbgs() << "   ...  found LiveOnEntryDef\n");
        return None;
      }

      // Cost of a step. Accesses in the same block are more likely to be valid
      // candidates for elimination, hence consider them cheaper.
      unsigned StepCost = KillingDef->getBlock() == Current->getBlock()
                              ? MemorySSASameBBStepCost
                              : MemorySSAOtherBBStepCost;
      if (WalkerStepLimit <= StepCost) {
        LLVM_DEBUG(dbgs() << "   ...  hit walker step limit\n");
        return None;
      }
      WalkerStepLimit -= StepCost;

      // Return for MemoryPhis. They cannot be eliminated directly and the
      // caller is responsible for traversing them.
      if (isa<MemoryPhi>(Current)) {
        LLVM_DEBUG(dbgs() << "   ...  found MemoryPhi\n");
        return Current;
      }

      // Below, check if CurrentDef is a valid candidate to be eliminated by
      // KillingDef. If it is not, check the next candidate.
      MemoryDef *CurrentDef = cast<MemoryDef>(Current);
      Instruction *CurrentI = CurrentDef->getMemoryInst();

      if (canSkipDef(CurrentDef, !isInvisibleToCallerBeforeRet(KillingUndObj),
                     TLI)) {
        CanOptimize = false;
        continue;
      }

      // Before we try to remove anything, check for any extra throwing
      // instructions that block us from DSEing
      if (mayThrowBetween(KillingI, CurrentI, KillingUndObj)) {
        LLVM_DEBUG(dbgs() << "  ... skip, may throw!\n");
        return None;
      }

      // Check for anything that looks like it will be a barrier to further
      // removal
      if (isDSEBarrier(KillingUndObj, CurrentI)) {
        LLVM_DEBUG(dbgs() << "  ... skip, barrier\n");
        return None;
      }

      // If Current is known to be on path that reads DefLoc or is a read
      // clobber, bail out, as the path is not profitable. We skip this check
      // for intrinsic calls, because the code knows how to handle memcpy
      // intrinsics.
      if (!isa<IntrinsicInst>(CurrentI) && isReadClobber(KillingLoc, CurrentI))
        return None;

      // Quick check if there are direct uses that are read-clobbers.
      if (any_of(Current->uses(), [this, &KillingLoc, StartAccess](Use &U) {
            if (auto *UseOrDef = dyn_cast<MemoryUseOrDef>(U.getUser()))
              return !MSSA.dominates(StartAccess, UseOrDef) &&
                     isReadClobber(KillingLoc, UseOrDef->getMemoryInst());
            return false;
          })) {
        LLVM_DEBUG(dbgs() << "   ...  found a read clobber\n");
        return None;
      }

      // If Current does not have an analyzable write location or is not
      // removable, skip it.
      CurrentLoc = getLocForWrite(CurrentI);
      if (!CurrentLoc || !isRemovable(CurrentI)) {
        CanOptimize = false;
        continue;
      }

      // AliasAnalysis does not account for loops. Limit elimination to
      // candidates for which we can guarantee they always store to the same
      // memory location and not located in different loops.
      if (!isGuaranteedLoopIndependent(CurrentI, KillingI, *CurrentLoc)) {
        LLVM_DEBUG(dbgs() << "  ... not guaranteed loop independent\n");
        WalkerStepLimit -= 1;
        CanOptimize = false;
        continue;
      }

      if (IsMemTerm) {
        // If the killing def is a memory terminator (e.g. lifetime.end), check
        // the next candidate if the current Current does not write the same
        // underlying object as the terminator.
        if (!isMemTerminator(*CurrentLoc, CurrentI, KillingI)) {
          CanOptimize = false;
          continue;
        }
      } else {
        int64_t KillingOffset = 0;
        int64_t DeadOffset = 0;
        auto OR = isOverwrite(KillingI, CurrentI, KillingLoc, *CurrentLoc,
                              KillingOffset, DeadOffset);
        if (CanOptimize) {
          // CurrentDef is the earliest write clobber of KillingDef. Use it as
          // optimized access. Do not optimize if CurrentDef is already the
          // defining access of KillingDef.
          if (CurrentDef != KillingDef->getDefiningAccess() &&
              (OR == OW_Complete || OR == OW_MaybePartial))
            KillingDef->setOptimized(CurrentDef);

          // Once a may-aliasing def is encountered do not set an optimized
          // access.
          if (OR != OW_None)
            CanOptimize = false;
        }

        // If Current does not write to the same object as KillingDef, check
        // the next candidate.
        if (OR == OW_Unknown || OR == OW_None)
          continue;
        else if (OR == OW_MaybePartial) {
          // If KillingDef only partially overwrites Current, check the next
          // candidate if the partial step limit is exceeded. This aggressively
          // limits the number of candidates for partial store elimination,
          // which are less likely to be removable in the end.
          if (PartialLimit <= 1) {
            WalkerStepLimit -= 1;
            LLVM_DEBUG(dbgs() << "   ... reached partial limit ... continue with next access\n");
            continue;
          }
          PartialLimit -= 1;
        }
      }
      break;
    };

    // Accesses to objects accessible after the function returns can only be
    // eliminated if the access is dead along all paths to the exit. Collect
    // the blocks with killing (=completely overwriting MemoryDefs) and check if
    // they cover all paths from MaybeDeadAccess to any function exit.
    SmallPtrSet<Instruction *, 16> KillingDefs;
    KillingDefs.insert(KillingDef->getMemoryInst());
    MemoryAccess *MaybeDeadAccess = Current;
    MemoryLocation MaybeDeadLoc = *CurrentLoc;
    Instruction *MaybeDeadI = cast<MemoryDef>(MaybeDeadAccess)->getMemoryInst();
    LLVM_DEBUG(dbgs() << "  Checking for reads of " << *MaybeDeadAccess << " ("
                      << *MaybeDeadI << ")\n");

    SmallSetVector<MemoryAccess *, 32> WorkList;
    auto PushMemUses = [&WorkList](MemoryAccess *Acc) {
      for (Use &U : Acc->uses())
        WorkList.insert(cast<MemoryAccess>(U.getUser()));
    };
    PushMemUses(MaybeDeadAccess);

    // Check if DeadDef may be read.
    for (unsigned I = 0; I < WorkList.size(); I++) {
      MemoryAccess *UseAccess = WorkList[I];

      LLVM_DEBUG(dbgs() << "   " << *UseAccess);
      // Bail out if the number of accesses to check exceeds the scan limit.
      if (ScanLimit < (WorkList.size() - I)) {
        LLVM_DEBUG(dbgs() << "\n    ...  hit scan limit\n");
        return None;
      }
      --ScanLimit;
      NumDomMemDefChecks++;

      if (isa<MemoryPhi>(UseAccess)) {
        if (any_of(KillingDefs, [this, UseAccess](Instruction *KI) {
              return DT.properlyDominates(KI->getParent(),
                                          UseAccess->getBlock());
            })) {
          LLVM_DEBUG(dbgs() << " ... skipping, dominated by killing block\n");
          continue;
        }
        LLVM_DEBUG(dbgs() << "\n    ... adding PHI uses\n");
        PushMemUses(UseAccess);
        continue;
      }

      Instruction *UseInst = cast<MemoryUseOrDef>(UseAccess)->getMemoryInst();
      LLVM_DEBUG(dbgs() << " (" << *UseInst << ")\n");

      if (any_of(KillingDefs, [this, UseInst](Instruction *KI) {
            return DT.dominates(KI, UseInst);
          })) {
        LLVM_DEBUG(dbgs() << " ... skipping, dominated by killing def\n");
        continue;
      }

      // A memory terminator kills all preceeding MemoryDefs and all succeeding
      // MemoryAccesses. We do not have to check it's users.
      if (isMemTerminator(MaybeDeadLoc, MaybeDeadI, UseInst)) {
        LLVM_DEBUG(
            dbgs()
            << " ... skipping, memterminator invalidates following accesses\n");
        continue;
      }

      if (isNoopIntrinsic(cast<MemoryUseOrDef>(UseAccess)->getMemoryInst())) {
        LLVM_DEBUG(dbgs() << "    ... adding uses of intrinsic\n");
        PushMemUses(UseAccess);
        continue;
      }

      if (UseInst->mayThrow() && !isInvisibleToCallerBeforeRet(KillingUndObj)) {
        LLVM_DEBUG(dbgs() << "  ... found throwing instruction\n");
        return None;
      }

      // Uses which may read the original MemoryDef mean we cannot eliminate the
      // original MD. Stop walk.
      if (isReadClobber(MaybeDeadLoc, UseInst)) {
        LLVM_DEBUG(dbgs() << "    ... found read clobber\n");
        return None;
      }

      // If this worklist walks back to the original memory access (and the
      // pointer is not guarenteed loop invariant) then we cannot assume that a
      // store kills itself.
      if (MaybeDeadAccess == UseAccess &&
          !isGuaranteedLoopInvariant(MaybeDeadLoc.Ptr)) {
        LLVM_DEBUG(dbgs() << "    ... found not loop invariant self access\n");
        return None;
      }
      // Otherwise, for the KillingDef and MaybeDeadAccess we only have to check
      // if it reads the memory location.
      // TODO: It would probably be better to check for self-reads before
      // calling the function.
      if (KillingDef == UseAccess || MaybeDeadAccess == UseAccess) {
        LLVM_DEBUG(dbgs() << "    ... skipping killing def/dom access\n");
        continue;
      }

      // Check all uses for MemoryDefs, except for defs completely overwriting
      // the original location. Otherwise we have to check uses of *all*
      // MemoryDefs we discover, including non-aliasing ones. Otherwise we might
      // miss cases like the following
      //   1 = Def(LoE) ; <----- DeadDef stores [0,1]
      //   2 = Def(1)   ; (2, 1) = NoAlias,   stores [2,3]
      //   Use(2)       ; MayAlias 2 *and* 1, loads [0, 3].
      //                  (The Use points to the *first* Def it may alias)
      //   3 = Def(1)   ; <---- Current  (3, 2) = NoAlias, (3,1) = MayAlias,
      //                  stores [0,1]
      if (MemoryDef *UseDef = dyn_cast<MemoryDef>(UseAccess)) {
        if (isCompleteOverwrite(MaybeDeadLoc, MaybeDeadI, UseInst)) {
          BasicBlock *MaybeKillingBlock = UseInst->getParent();
          if (PostOrderNumbers.find(MaybeKillingBlock)->second <
              PostOrderNumbers.find(MaybeDeadAccess->getBlock())->second) {
            if (!isInvisibleToCallerAfterRet(KillingUndObj)) {
              LLVM_DEBUG(dbgs()
                         << "    ... found killing def " << *UseInst << "\n");
              KillingDefs.insert(UseInst);
            }
          } else {
            LLVM_DEBUG(dbgs()
                       << "    ... found preceeding def " << *UseInst << "\n");
            return None;
          }
        } else
          PushMemUses(UseDef);
      }
    }

    // For accesses to locations visible after the function returns, make sure
    // that the location is dead (=overwritten) along all paths from
    // MaybeDeadAccess to the exit.
    if (!isInvisibleToCallerAfterRet(KillingUndObj)) {
      SmallPtrSet<BasicBlock *, 16> KillingBlocks;
      for (Instruction *KD : KillingDefs)
        KillingBlocks.insert(KD->getParent());
      assert(!KillingBlocks.empty() &&
             "Expected at least a single killing block");

      // Find the common post-dominator of all killing blocks.
      BasicBlock *CommonPred = *KillingBlocks.begin();
      for (BasicBlock *BB : llvm::drop_begin(KillingBlocks)) {
        if (!CommonPred)
          break;
        CommonPred = PDT.findNearestCommonDominator(CommonPred, BB);
      }

      // If CommonPred is in the set of killing blocks, just check if it
      // post-dominates MaybeDeadAccess.
      if (KillingBlocks.count(CommonPred)) {
        if (PDT.dominates(CommonPred, MaybeDeadAccess->getBlock()))
          return {MaybeDeadAccess};
        return None;
      }

      // If the common post-dominator does not post-dominate MaybeDeadAccess,
      // there is a path from MaybeDeadAccess to an exit not going through a
      // killing block.
      if (PDT.dominates(CommonPred, MaybeDeadAccess->getBlock())) {
        SetVector<BasicBlock *> WorkList;

        // If CommonPred is null, there are multiple exits from the function.
        // They all have to be added to the worklist.
        if (CommonPred)
          WorkList.insert(CommonPred);
        else
          for (BasicBlock *R : PDT.roots())
            WorkList.insert(R);

        NumCFGTries++;
        // Check if all paths starting from an exit node go through one of the
        // killing blocks before reaching MaybeDeadAccess.
        for (unsigned I = 0; I < WorkList.size(); I++) {
          NumCFGChecks++;
          BasicBlock *Current = WorkList[I];
          if (KillingBlocks.count(Current))
            continue;
          if (Current == MaybeDeadAccess->getBlock())
            return None;

          // MaybeDeadAccess is reachable from the entry, so we don't have to
          // explore unreachable blocks further.
          if (!DT.isReachableFromEntry(Current))
            continue;

          for (BasicBlock *Pred : predecessors(Current))
            WorkList.insert(Pred);

          if (WorkList.size() >= MemorySSAPathCheckLimit)
            return None;
        }
        NumCFGSuccess++;
        return {MaybeDeadAccess};
      }
      return None;
    }

    // No aliasing MemoryUses of MaybeDeadAccess found, MaybeDeadAccess is
    // potentially dead.
    return {MaybeDeadAccess};
  }

  // Delete dead memory defs
  void deleteDeadInstruction(Instruction *SI) {
    MemorySSAUpdater Updater(&MSSA);
    SmallVector<Instruction *, 32> NowDeadInsts;
    NowDeadInsts.push_back(SI);
    --NumFastOther;

    while (!NowDeadInsts.empty()) {
      Instruction *DeadInst = NowDeadInsts.pop_back_val();
      ++NumFastOther;

      // Try to preserve debug information attached to the dead instruction.
      salvageDebugInfo(*DeadInst);
      salvageKnowledge(DeadInst);

      // Remove the Instruction from MSSA.
      if (MemoryAccess *MA = MSSA.getMemoryAccess(DeadInst)) {
        if (MemoryDef *MD = dyn_cast<MemoryDef>(MA)) {
          SkipStores.insert(MD);
        }

        Updater.removeMemoryAccess(MA);
      }

      auto I = IOLs.find(DeadInst->getParent());
      if (I != IOLs.end())
        I->second.erase(DeadInst);
      // Remove its operands
      for (Use &O : DeadInst->operands())
        if (Instruction *OpI = dyn_cast<Instruction>(O)) {
          O = nullptr;
          if (isInstructionTriviallyDead(OpI, &TLI))
            NowDeadInsts.push_back(OpI);
        }

      EI.removeInstruction(DeadInst);
      DeadInst->eraseFromParent();
    }
  }

  // Check for any extra throws between \p KillingI and \p DeadI that block
  // DSE.  This only checks extra maythrows (those that aren't MemoryDef's).
  // MemoryDef that may throw are handled during the walk from one def to the
  // next.
  bool mayThrowBetween(Instruction *KillingI, Instruction *DeadI,
                       const Value *KillingUndObj) {
    // First see if we can ignore it by using the fact that KillingI is an
    // alloca/alloca like object that is not visible to the caller during
    // execution of the function.
    if (KillingUndObj && isInvisibleToCallerBeforeRet(KillingUndObj))
      return false;

    if (KillingI->getParent() == DeadI->getParent())
      return ThrowingBlocks.count(KillingI->getParent());
    return !ThrowingBlocks.empty();
  }

  // Check if \p DeadI acts as a DSE barrier for \p KillingI. The following
  // instructions act as barriers:
  //  * A memory instruction that may throw and \p KillingI accesses a non-stack
  //  object.
  //  * Atomic stores stronger that monotonic.
  bool isDSEBarrier(const Value *KillingUndObj, Instruction *DeadI) {
    // If DeadI may throw it acts as a barrier, unless we are to an
    // alloca/alloca like object that does not escape.
    if (DeadI->mayThrow() && !isInvisibleToCallerBeforeRet(KillingUndObj))
      return true;

    // If DeadI is an atomic load/store stronger than monotonic, do not try to
    // eliminate/reorder it.
    if (DeadI->isAtomic()) {
      if (auto *LI = dyn_cast<LoadInst>(DeadI))
        return isStrongerThanMonotonic(LI->getOrdering());
      if (auto *SI = dyn_cast<StoreInst>(DeadI))
        return isStrongerThanMonotonic(SI->getOrdering());
      if (auto *ARMW = dyn_cast<AtomicRMWInst>(DeadI))
        return isStrongerThanMonotonic(ARMW->getOrdering());
      if (auto *CmpXchg = dyn_cast<AtomicCmpXchgInst>(DeadI))
        return isStrongerThanMonotonic(CmpXchg->getSuccessOrdering()) ||
               isStrongerThanMonotonic(CmpXchg->getFailureOrdering());
      llvm_unreachable("other instructions should be skipped in MemorySSA");
    }
    return false;
  }

  /// Eliminate writes to objects that are not visible in the caller and are not
  /// accessed before returning from the function.
  bool eliminateDeadWritesAtEndOfFunction() {
    bool MadeChange = false;
    LLVM_DEBUG(
        dbgs()
        << "Trying to eliminate MemoryDefs at the end of the function\n");
    for (MemoryDef *Def : llvm::reverse(MemDefs)) {
      if (SkipStores.contains(Def))
        continue;

      Instruction *DefI = Def->getMemoryInst();
      auto DefLoc = getLocForWrite(DefI);
      if (!DefLoc || !isRemovable(DefI))
        continue;

      // NOTE: Currently eliminating writes at the end of a function is limited
      // to MemoryDefs with a single underlying object, to save compile-time. In
      // practice it appears the case with multiple underlying objects is very
      // uncommon. If it turns out to be important, we can use
      // getUnderlyingObjects here instead.
      const Value *UO = getUnderlyingObject(DefLoc->Ptr);
      if (!isInvisibleToCallerAfterRet(UO))
        continue;

      if (isWriteAtEndOfFunction(Def)) {
        // See through pointer-to-pointer bitcasts
        LLVM_DEBUG(dbgs() << "   ... MemoryDef is not accessed until the end "
                             "of the function\n");
        deleteDeadInstruction(DefI);
        ++NumFastStores;
        MadeChange = true;
      }
    }
    return MadeChange;
  }

  /// If we have a zero initializing memset following a call to malloc,
  /// try folding it into a call to calloc.
  bool tryFoldIntoCalloc(MemoryDef *Def, const Value *DefUO) {
    Instruction *DefI = Def->getMemoryInst();
    MemSetInst *MemSet = dyn_cast<MemSetInst>(DefI);
    if (!MemSet)
      // TODO: Could handle zero store to small allocation as well.
      return false;
    Constant *StoredConstant = dyn_cast<Constant>(MemSet->getValue());
    if (!StoredConstant || !StoredConstant->isNullValue())
      return false;

    if (!isRemovable(DefI))
      // The memset might be volatile..
      return false;

    if (F.hasFnAttribute(Attribute::SanitizeMemory) ||
        F.hasFnAttribute(Attribute::SanitizeAddress) ||
        F.hasFnAttribute(Attribute::SanitizeHWAddress) ||
        F.getName() == "calloc")
      return false;
    auto *Malloc = const_cast<CallInst *>(dyn_cast<CallInst>(DefUO));
    if (!Malloc)
      return false;
    auto *InnerCallee = Malloc->getCalledFunction();
    if (!InnerCallee)
      return false;
    LibFunc Func;
    if (!TLI.getLibFunc(*InnerCallee, Func) || !TLI.has(Func) ||
        Func != LibFunc_malloc)
      return false;

    auto shouldCreateCalloc = [](CallInst *Malloc, CallInst *Memset) {
      // Check for br(icmp ptr, null), truebb, falsebb) pattern at the end
      // of malloc block
      auto *MallocBB = Malloc->getParent(),
        *MemsetBB = Memset->getParent();
      if (MallocBB == MemsetBB)
        return true;
      auto *Ptr = Memset->getArgOperand(0);
      auto *TI = MallocBB->getTerminator();
      ICmpInst::Predicate Pred;
      BasicBlock *TrueBB, *FalseBB;
      if (!match(TI, m_Br(m_ICmp(Pred, m_Specific(Ptr), m_Zero()), TrueBB,
                          FalseBB)))
        return false;
      if (Pred != ICmpInst::ICMP_EQ || MemsetBB != FalseBB)
        return false;
      return true;
    };

    if (Malloc->getOperand(0) != MemSet->getLength())
      return false;
    if (!shouldCreateCalloc(Malloc, MemSet) ||
        !DT.dominates(Malloc, MemSet) ||
        !memoryIsNotModifiedBetween(Malloc, MemSet, BatchAA, DL, &DT))
      return false;
    IRBuilder<> IRB(Malloc);
    const auto &DL = Malloc->getModule()->getDataLayout();
    auto *Calloc =
      emitCalloc(ConstantInt::get(IRB.getIntPtrTy(DL), 1),
                 Malloc->getArgOperand(0), IRB, TLI);
    if (!Calloc)
      return false;
    MemorySSAUpdater Updater(&MSSA);
    auto *LastDef =
      cast<MemoryDef>(Updater.getMemorySSA()->getMemoryAccess(Malloc));
    auto *NewAccess =
      Updater.createMemoryAccessAfter(cast<Instruction>(Calloc), LastDef,
                                      LastDef);
    auto *NewAccessMD = cast<MemoryDef>(NewAccess);
    Updater.insertDef(NewAccessMD, /*RenameUses=*/true);
    Updater.removeMemoryAccess(Malloc);
    Malloc->replaceAllUsesWith(Calloc);
    Malloc->eraseFromParent();
    return true;
  }

  /// \returns true if \p Def is a no-op store, either because it
  /// directly stores back a loaded value or stores zero to a calloced object.
  bool storeIsNoop(MemoryDef *Def, const Value *DefUO) {
    Instruction *DefI = Def->getMemoryInst();
    StoreInst *Store = dyn_cast<StoreInst>(DefI);
    MemSetInst *MemSet = dyn_cast<MemSetInst>(DefI);
    Constant *StoredConstant = nullptr;
    if (Store)
      StoredConstant = dyn_cast<Constant>(Store->getOperand(0));
    else if (MemSet)
      StoredConstant = dyn_cast<Constant>(MemSet->getValue());
    else
      return false;

    if (!isRemovable(DefI))
      return false;

    if (StoredConstant && isAllocationFn(DefUO, &TLI)) {
      auto *CB = cast<CallBase>(DefUO);
      auto *InitC = getInitialValueOfAllocation(CB, &TLI,
                                                StoredConstant->getType());
      if (InitC && InitC == StoredConstant) {
        auto *UnderlyingDef = cast<MemoryDef>(MSSA.getMemoryAccess(CB));
        // If UnderlyingDef is the clobbering access of Def, no instructions
        // between them can modify the memory location.
        auto *ClobberDef =
          MSSA.getSkipSelfWalker()->getClobberingMemoryAccess(Def);
        return UnderlyingDef == ClobberDef;
      }
    }

    if (!Store)
      return false;

    if (auto *LoadI = dyn_cast<LoadInst>(Store->getOperand(0))) {
      if (LoadI->getPointerOperand() == Store->getOperand(1)) {
        // Get the defining access for the load.
        auto *LoadAccess = MSSA.getMemoryAccess(LoadI)->getDefiningAccess();
        // Fast path: the defining accesses are the same.
        if (LoadAccess == Def->getDefiningAccess())
          return true;

        // Look through phi accesses. Recursively scan all phi accesses by
        // adding them to a worklist. Bail when we run into a memory def that
        // does not match LoadAccess.
        SetVector<MemoryAccess *> ToCheck;
        MemoryAccess *Current =
            MSSA.getWalker()->getClobberingMemoryAccess(Def);
        // We don't want to bail when we run into the store memory def. But,
        // the phi access may point to it. So, pretend like we've already
        // checked it.
        ToCheck.insert(Def);
        ToCheck.insert(Current);
        // Start at current (1) to simulate already having checked Def.
        for (unsigned I = 1; I < ToCheck.size(); ++I) {
          Current = ToCheck[I];
          if (auto PhiAccess = dyn_cast<MemoryPhi>(Current)) {
            // Check all the operands.
            for (auto &Use : PhiAccess->incoming_values())
              ToCheck.insert(cast<MemoryAccess>(&Use));
            continue;
          }

          // If we found a memory def, bail. This happens when we have an
          // unrelated write in between an otherwise noop store.
          assert(isa<MemoryDef>(Current) &&
                 "Only MemoryDefs should reach here.");
          // TODO: Skip no alias MemoryDefs that have no aliasing reads.
          // We are searching for the definition of the store's destination.
          // So, if that is the same definition as the load, then this is a
          // noop. Otherwise, fail.
          if (LoadAccess != Current)
            return false;
        }
        return true;
      }
    }

    return false;
  }

  bool removePartiallyOverlappedStores(InstOverlapIntervalsTy &IOL) {
    bool Changed = false;
    for (auto OI : IOL) {
      Instruction *DeadI = OI.first;
      MemoryLocation Loc = *getLocForWrite(DeadI);
      assert(isRemovable(DeadI) && "Expect only removable instruction");

      const Value *Ptr = Loc.Ptr->stripPointerCasts();
      int64_t DeadStart = 0;
      uint64_t DeadSize = Loc.Size.getValue();
      GetPointerBaseWithConstantOffset(Ptr, DeadStart, DL);
      OverlapIntervalsTy &IntervalMap = OI.second;
      Changed |= tryToShortenEnd(DeadI, IntervalMap, DeadStart, DeadSize);
      if (IntervalMap.empty())
        continue;
      Changed |= tryToShortenBegin(DeadI, IntervalMap, DeadStart, DeadSize);
    }
    return Changed;
  }

  /// Eliminates writes to locations where the value that is being written
  /// is already stored at the same location.
  bool eliminateRedundantStoresOfExistingValues() {
    bool MadeChange = false;
    LLVM_DEBUG(dbgs() << "Trying to eliminate MemoryDefs that write the "
                         "already existing value\n");
    for (auto *Def : MemDefs) {
      if (SkipStores.contains(Def) || MSSA.isLiveOnEntryDef(Def))
        continue;

      Instruction *DefInst = Def->getMemoryInst();
      auto MaybeDefLoc = getLocForWrite(DefInst);
      if (!MaybeDefLoc || !isRemovable(DefInst))
        continue;

      MemoryDef *UpperDef;
      // To conserve compile-time, we avoid walking to the next clobbering def.
      // Instead, we just try to get the optimized access, if it exists. DSE
      // will try to optimize defs during the earlier traversal.
      if (Def->isOptimized())
        UpperDef = dyn_cast<MemoryDef>(Def->getOptimized());
      else
        UpperDef = dyn_cast<MemoryDef>(Def->getDefiningAccess());
      if (!UpperDef || MSSA.isLiveOnEntryDef(UpperDef))
        continue;

      Instruction *UpperInst = UpperDef->getMemoryInst();
      auto IsRedundantStore = [&]() {
        if (DefInst->isIdenticalTo(UpperInst))
          return true;
        if (auto *MemSetI = dyn_cast<MemSetInst>(UpperInst)) {
          if (auto *SI = dyn_cast<StoreInst>(DefInst)) {
            // MemSetInst must have a write location.
            MemoryLocation UpperLoc = *getLocForWrite(UpperInst);
            int64_t InstWriteOffset = 0;
            int64_t DepWriteOffset = 0;
            auto OR = isOverwrite(UpperInst, DefInst, UpperLoc, *MaybeDefLoc,
                                  InstWriteOffset, DepWriteOffset);
            Value *StoredByte = isBytewiseValue(SI->getValueOperand(), DL);
            return StoredByte && StoredByte == MemSetI->getOperand(1) &&
                   OR == OW_Complete;
          }
        }
        return false;
      };

      if (!IsRedundantStore() || isReadClobber(*MaybeDefLoc, DefInst))
        continue;
      LLVM_DEBUG(dbgs() << "DSE: Remove No-Op Store:\n  DEAD: " << *DefInst
                        << '\n');
      deleteDeadInstruction(DefInst);
      NumRedundantStores++;
      MadeChange = true;
    }
    return MadeChange;
  }
};

<<<<<<< HEAD
bool eliminateDeadStores(Function &F, AliasAnalysis &AA, MemorySSA &MSSA,
                         DominatorTree &DT, PostDominatorTree &PDT,
                         const TargetLibraryInfo &TLI) {
=======
static bool eliminateDeadStores(Function &F, AliasAnalysis &AA, MemorySSA &MSSA,
                                DominatorTree &DT, PostDominatorTree &PDT,
                                const TargetLibraryInfo &TLI,
                                const LoopInfo &LI) {
>>>>>>> a2ce6ee6
  bool MadeChange = false;

  DSEState State(F, AA, MSSA, DT, PDT, TLI, LI);
  // For each store:
  for (unsigned I = 0; I < State.MemDefs.size(); I++) {
    MemoryDef *KillingDef = State.MemDefs[I];
    if (State.SkipStores.count(KillingDef))
      continue;
    Instruction *KillingI = KillingDef->getMemoryInst();

    Optional<MemoryLocation> MaybeKillingLoc;
    if (State.isMemTerminatorInst(KillingI))
      MaybeKillingLoc = State.getLocForTerminator(KillingI).map(
          [](const std::pair<MemoryLocation, bool> &P) { return P.first; });
    else
      MaybeKillingLoc = State.getLocForWrite(KillingI);

    if (!MaybeKillingLoc) {
      LLVM_DEBUG(dbgs() << "Failed to find analyzable write location for "
                        << *KillingI << "\n");
      continue;
    }
    MemoryLocation KillingLoc = *MaybeKillingLoc;
    assert(KillingLoc.Ptr && "KillingLoc should not be null");
    const Value *KillingUndObj = getUnderlyingObject(KillingLoc.Ptr);
    LLVM_DEBUG(dbgs() << "Trying to eliminate MemoryDefs killed by "
<<<<<<< HEAD
                      << *Current << " (" << *SI << ")\n");
=======
                      << *KillingDef << " (" << *KillingI << ")\n");
>>>>>>> a2ce6ee6

    unsigned ScanLimit = MemorySSAScanLimit;
    unsigned WalkerStepLimit = MemorySSAUpwardsStepLimit;
    unsigned PartialLimit = MemorySSAPartialStoreLimit;
    // Worklist of MemoryAccesses that may be killed by KillingDef.
    SetVector<MemoryAccess *> ToCheck;
    ToCheck.insert(KillingDef->getDefiningAccess());

    bool Shortend = false;
    bool IsMemTerm = State.isMemTerminatorInst(KillingI);
    // Check if MemoryAccesses in the worklist are killed by KillingDef.
    for (unsigned I = 0; I < ToCheck.size(); I++) {
      MemoryAccess *Current = ToCheck[I];
      if (State.SkipStores.count(Current))
        continue;

      Optional<MemoryAccess *> MaybeDeadAccess = State.getDomMemoryDef(
          KillingDef, Current, KillingLoc, KillingUndObj, ScanLimit,
          WalkerStepLimit, IsMemTerm, PartialLimit);

      if (!MaybeDeadAccess) {
        LLVM_DEBUG(dbgs() << "  finished walk\n");
        continue;
      }

      MemoryAccess *DeadAccess = *MaybeDeadAccess;
      LLVM_DEBUG(dbgs() << " Checking if we can kill " << *DeadAccess);
      if (isa<MemoryPhi>(DeadAccess)) {
        LLVM_DEBUG(dbgs() << "\n  ... adding incoming values to worklist\n");
        for (Value *V : cast<MemoryPhi>(DeadAccess)->incoming_values()) {
          MemoryAccess *IncomingAccess = cast<MemoryAccess>(V);
          BasicBlock *IncomingBlock = IncomingAccess->getBlock();
          BasicBlock *PhiBlock = DeadAccess->getBlock();

          // We only consider incoming MemoryAccesses that come before the
          // MemoryPhi. Otherwise we could discover candidates that do not
          // strictly dominate our starting def.
          if (State.PostOrderNumbers[IncomingBlock] >
              State.PostOrderNumbers[PhiBlock])
            ToCheck.insert(IncomingAccess);
        }
        continue;
      }
      auto *DeadDefAccess = cast<MemoryDef>(DeadAccess);
      Instruction *DeadI = DeadDefAccess->getMemoryInst();
      LLVM_DEBUG(dbgs() << " (" << *DeadI << ")\n");
      ToCheck.insert(DeadDefAccess->getDefiningAccess());
      NumGetDomMemoryDefPassed++;

      if (!DebugCounter::shouldExecute(MemorySSACounter))
        continue;

      MemoryLocation DeadLoc = *State.getLocForWrite(DeadI);

      if (IsMemTerm) {
        const Value *DeadUndObj = getUnderlyingObject(DeadLoc.Ptr);
        if (KillingUndObj != DeadUndObj)
          continue;
        LLVM_DEBUG(dbgs() << "DSE: Remove Dead Store:\n  DEAD: " << *DeadI
                          << "\n  KILLER: " << *KillingI << '\n');
        State.deleteDeadInstruction(DeadI);
        ++NumFastStores;
        MadeChange = true;
      } else {
        // Check if DeadI overwrites KillingI.
        int64_t KillingOffset = 0;
        int64_t DeadOffset = 0;
        OverwriteResult OR = State.isOverwrite(
            KillingI, DeadI, KillingLoc, DeadLoc, KillingOffset, DeadOffset);
        if (OR == OW_MaybePartial) {
          auto Iter = State.IOLs.insert(
              std::make_pair<BasicBlock *, InstOverlapIntervalsTy>(
                  DeadI->getParent(), InstOverlapIntervalsTy()));
          auto &IOL = Iter.first->second;
          OR = isPartialOverwrite(KillingLoc, DeadLoc, KillingOffset,
                                  DeadOffset, DeadI, IOL);
        }

        if (EnablePartialStoreMerging && OR == OW_PartialEarlierWithFullLater) {
          auto *DeadSI = dyn_cast<StoreInst>(DeadI);
          auto *KillingSI = dyn_cast<StoreInst>(KillingI);
          // We are re-using tryToMergePartialOverlappingStores, which requires
          // DeadSI to dominate DeadSI.
          // TODO: implement tryToMergeParialOverlappingStores using MemorySSA.
          if (DeadSI && KillingSI && DT.dominates(DeadSI, KillingSI)) {
            if (Constant *Merged = tryToMergePartialOverlappingStores(
                    KillingSI, DeadSI, KillingOffset, DeadOffset, State.DL,
                    State.BatchAA, &DT)) {

              // Update stored value of earlier store to merged constant.
              DeadSI->setOperand(0, Merged);
              ++NumModifiedStores;
              MadeChange = true;

              Shortend = true;
              // Remove killing store and remove any outstanding overlap
              // intervals for the updated store.
              State.deleteDeadInstruction(KillingSI);
              auto I = State.IOLs.find(DeadSI->getParent());
              if (I != State.IOLs.end())
                I->second.erase(DeadSI);
              break;
            }
          }
        }

        if (OR == OW_Complete) {
          LLVM_DEBUG(dbgs() << "DSE: Remove Dead Store:\n  DEAD: " << *DeadI
                            << "\n  KILLER: " << *KillingI << '\n');
          State.deleteDeadInstruction(DeadI);
          ++NumFastStores;
          MadeChange = true;
        }
      }
    }

    // Check if the store is a no-op.
    if (!Shortend && State.storeIsNoop(KillingDef, KillingUndObj)) {
      LLVM_DEBUG(dbgs() << "DSE: Remove No-Op Store:\n  DEAD: " << *KillingI
                        << '\n');
      State.deleteDeadInstruction(KillingI);
      NumRedundantStores++;
      MadeChange = true;
      continue;
    }

    // Can we form a calloc from a memset/malloc pair?
    if (!Shortend && State.tryFoldIntoCalloc(KillingDef, KillingUndObj)) {
      LLVM_DEBUG(dbgs() << "DSE: Remove memset after forming calloc:\n"
                        << "  DEAD: " << *KillingI << '\n');
      State.deleteDeadInstruction(KillingI);
      MadeChange = true;
      continue;
    }
  }

  if (EnablePartialOverwriteTracking)
    for (auto &KV : State.IOLs)
      MadeChange |= State.removePartiallyOverlappedStores(KV.second);

  MadeChange |= State.eliminateRedundantStoresOfExistingValues();
  MadeChange |= State.eliminateDeadWritesAtEndOfFunction();
  return MadeChange;
}
} // end anonymous namespace

//===----------------------------------------------------------------------===//
// DSE Pass
//===----------------------------------------------------------------------===//
PreservedAnalyses DSEPass::run(Function &F, FunctionAnalysisManager &AM) {
  AliasAnalysis &AA = AM.getResult<AAManager>(F);
  const TargetLibraryInfo &TLI = AM.getResult<TargetLibraryAnalysis>(F);
  DominatorTree &DT = AM.getResult<DominatorTreeAnalysis>(F);
  MemorySSA &MSSA = AM.getResult<MemorySSAAnalysis>(F).getMSSA();
  PostDominatorTree &PDT = AM.getResult<PostDominatorTreeAnalysis>(F);
<<<<<<< HEAD

  bool Changed = eliminateDeadStores(F, AA, MSSA, DT, PDT, TLI);
=======
  LoopInfo &LI = AM.getResult<LoopAnalysis>(F);

  bool Changed = eliminateDeadStores(F, AA, MSSA, DT, PDT, TLI, LI);
>>>>>>> a2ce6ee6

#ifdef LLVM_ENABLE_STATS
  if (AreStatisticsEnabled())
    for (auto &I : instructions(F))
      NumRemainingStores += isa<StoreInst>(&I);
#endif

  if (!Changed)
    return PreservedAnalyses::all();

  PreservedAnalyses PA;
  PA.preserveSet<CFGAnalyses>();
<<<<<<< HEAD
  PA.preserve<GlobalsAA>();
  PA.preserve<MemorySSAAnalysis>();
=======
  PA.preserve<MemorySSAAnalysis>();
  PA.preserve<LoopAnalysis>();
>>>>>>> a2ce6ee6
  return PA;
}

namespace {

/// A legacy pass for the legacy pass manager that wraps \c DSEPass.
class DSELegacyPass : public FunctionPass {
public:
  static char ID; // Pass identification, replacement for typeid

  DSELegacyPass() : FunctionPass(ID) {
    initializeDSELegacyPassPass(*PassRegistry::getPassRegistry());
  }

  bool runOnFunction(Function &F) override {
    if (skipFunction(F))
      return false;

    AliasAnalysis &AA = getAnalysis<AAResultsWrapperPass>().getAAResults();
    DominatorTree &DT = getAnalysis<DominatorTreeWrapperPass>().getDomTree();
    const TargetLibraryInfo &TLI =
        getAnalysis<TargetLibraryInfoWrapperPass>().getTLI(F);
    MemorySSA &MSSA = getAnalysis<MemorySSAWrapperPass>().getMSSA();
    PostDominatorTree &PDT =
        getAnalysis<PostDominatorTreeWrapperPass>().getPostDomTree();
<<<<<<< HEAD

    bool Changed = eliminateDeadStores(F, AA, MSSA, DT, PDT, TLI);
=======
    LoopInfo &LI = getAnalysis<LoopInfoWrapperPass>().getLoopInfo();

    bool Changed = eliminateDeadStores(F, AA, MSSA, DT, PDT, TLI, LI);
>>>>>>> a2ce6ee6

#ifdef LLVM_ENABLE_STATS
    if (AreStatisticsEnabled())
      for (auto &I : instructions(F))
        NumRemainingStores += isa<StoreInst>(&I);
#endif

    return Changed;
  }

  void getAnalysisUsage(AnalysisUsage &AU) const override {
    AU.setPreservesCFG();
    AU.addRequired<AAResultsWrapperPass>();
    AU.addRequired<TargetLibraryInfoWrapperPass>();
    AU.addPreserved<GlobalsAAWrapperPass>();
    AU.addRequired<DominatorTreeWrapperPass>();
    AU.addPreserved<DominatorTreeWrapperPass>();
    AU.addRequired<PostDominatorTreeWrapperPass>();
    AU.addRequired<MemorySSAWrapperPass>();
    AU.addPreserved<PostDominatorTreeWrapperPass>();
    AU.addPreserved<MemorySSAWrapperPass>();
<<<<<<< HEAD
=======
    AU.addRequired<LoopInfoWrapperPass>();
    AU.addPreserved<LoopInfoWrapperPass>();
>>>>>>> a2ce6ee6
  }
};

} // end anonymous namespace

char DSELegacyPass::ID = 0;

INITIALIZE_PASS_BEGIN(DSELegacyPass, "dse", "Dead Store Elimination", false,
                      false)
INITIALIZE_PASS_DEPENDENCY(DominatorTreeWrapperPass)
INITIALIZE_PASS_DEPENDENCY(PostDominatorTreeWrapperPass)
INITIALIZE_PASS_DEPENDENCY(AAResultsWrapperPass)
INITIALIZE_PASS_DEPENDENCY(GlobalsAAWrapperPass)
INITIALIZE_PASS_DEPENDENCY(MemorySSAWrapperPass)
INITIALIZE_PASS_DEPENDENCY(MemoryDependenceWrapperPass)
INITIALIZE_PASS_DEPENDENCY(TargetLibraryInfoWrapperPass)
INITIALIZE_PASS_DEPENDENCY(LoopInfoWrapperPass)
INITIALIZE_PASS_END(DSELegacyPass, "dse", "Dead Store Elimination", false,
                    false)

FunctionPass *llvm::createDeadStoreEliminationPass() {
  return new DSELegacyPass();
}<|MERGE_RESOLUTION|>--- conflicted
+++ resolved
@@ -13,17 +13,10 @@
 // in between both MemoryDefs. A bit more concretely:
 //
 // For all MemoryDefs StartDef:
-<<<<<<< HEAD
-// 1. Get the next dominating clobbering MemoryDef (EarlierAccess) by walking
-//    upwards.
-// 2. Check that there are no reads between EarlierAccess and the StartDef by
-//    checking all uses starting at EarlierAccess and walking until we see
-=======
 // 1. Get the next dominating clobbering MemoryDef (MaybeDeadAccess) by walking
 //    upwards.
 // 2. Check that there are no reads between MaybeDeadAccess and the StartDef by
 //    checking all uses starting at MaybeDeadAccess and walking until we see
->>>>>>> a2ce6ee6
 //    StartDef.
 // 3. For each found CurrentDef, check that:
 //   1. There are no barrier instructions between CurrentDef and StartDef (like
@@ -182,120 +175,6 @@
 using OverlapIntervalsTy = std::map<int64_t, int64_t>;
 using InstOverlapIntervalsTy = DenseMap<Instruction *, OverlapIntervalsTy>;
 
-<<<<<<< HEAD
-/// Does this instruction write some memory?  This only returns true for things
-/// that we can analyze with other helpers below.
-static bool hasAnalyzableMemoryWrite(Instruction *I,
-                                     const TargetLibraryInfo &TLI) {
-  if (isa<StoreInst>(I))
-    return true;
-  if (IntrinsicInst *II = dyn_cast<IntrinsicInst>(I)) {
-    switch (II->getIntrinsicID()) {
-    default:
-      return false;
-    case Intrinsic::memset:
-    case Intrinsic::memmove:
-    case Intrinsic::memcpy:
-    case Intrinsic::memcpy_inline:
-    case Intrinsic::memcpy_element_unordered_atomic:
-    case Intrinsic::memmove_element_unordered_atomic:
-    case Intrinsic::memset_element_unordered_atomic:
-    case Intrinsic::init_trampoline:
-    case Intrinsic::lifetime_end:
-    case Intrinsic::masked_store:
-      return true;
-    }
-  }
-  if (auto *CB = dyn_cast<CallBase>(I)) {
-    LibFunc LF;
-    if (TLI.getLibFunc(*CB, LF) && TLI.has(LF)) {
-      switch (LF) {
-      case LibFunc_strcpy:
-      case LibFunc_strncpy:
-      case LibFunc_strcat:
-      case LibFunc_strncat:
-        return true;
-      default:
-        return false;
-      }
-    }
-  }
-  return false;
-}
-
-/// Return a Location stored to by the specified instruction. If isRemovable
-/// returns true, this function and getLocForRead completely describe the memory
-/// operations for this instruction.
-static MemoryLocation getLocForWrite(Instruction *Inst,
-                                     const TargetLibraryInfo &TLI) {
-  if (StoreInst *SI = dyn_cast<StoreInst>(Inst))
-    return MemoryLocation::get(SI);
-
-  // memcpy/memmove/memset.
-  if (auto *MI = dyn_cast<AnyMemIntrinsic>(Inst))
-    return MemoryLocation::getForDest(MI);
-
-  if (IntrinsicInst *II = dyn_cast<IntrinsicInst>(Inst)) {
-    switch (II->getIntrinsicID()) {
-    default:
-      return MemoryLocation(); // Unhandled intrinsic.
-    case Intrinsic::init_trampoline:
-      return MemoryLocation::getAfter(II->getArgOperand(0));
-    case Intrinsic::masked_store:
-      return MemoryLocation::getForArgument(II, 1, TLI);
-    case Intrinsic::lifetime_end: {
-      uint64_t Len = cast<ConstantInt>(II->getArgOperand(0))->getZExtValue();
-      return MemoryLocation(II->getArgOperand(1), Len);
-    }
-    }
-  }
-  if (auto *CB = dyn_cast<CallBase>(Inst))
-    // All the supported TLI functions so far happen to have dest as their
-    // first argument.
-    return MemoryLocation::getAfter(CB->getArgOperand(0));
-  return MemoryLocation();
-}
-
-/// If the value of this instruction and the memory it writes to is unused, may
-/// we delete this instruction?
-static bool isRemovable(Instruction *I) {
-  // Don't remove volatile/atomic stores.
-  if (StoreInst *SI = dyn_cast<StoreInst>(I))
-    return SI->isUnordered();
-
-  if (IntrinsicInst *II = dyn_cast<IntrinsicInst>(I)) {
-    switch (II->getIntrinsicID()) {
-    default: llvm_unreachable("doesn't pass 'hasAnalyzableMemoryWrite' predicate");
-    case Intrinsic::lifetime_end:
-      // Never remove dead lifetime_end's, e.g. because it is followed by a
-      // free.
-      return false;
-    case Intrinsic::init_trampoline:
-      // Always safe to remove init_trampoline.
-      return true;
-    case Intrinsic::memset:
-    case Intrinsic::memmove:
-    case Intrinsic::memcpy:
-    case Intrinsic::memcpy_inline:
-      // Don't remove volatile memory intrinsics.
-      return !cast<MemIntrinsic>(II)->isVolatile();
-    case Intrinsic::memcpy_element_unordered_atomic:
-    case Intrinsic::memmove_element_unordered_atomic:
-    case Intrinsic::memset_element_unordered_atomic:
-    case Intrinsic::masked_store:
-      return true;
-    }
-  }
-
-  // note: only get here for calls with analyzable writes - i.e. libcalls
-  if (auto *CB = dyn_cast<CallBase>(I))
-    return CB->use_empty();
-
-  return false;
-}
-
-=======
->>>>>>> a2ce6ee6
 /// Returns true if the end of this instruction can be safely shortened in
 /// length.
 static bool isShortenableAtTheEnd(Instruction *I) {
@@ -356,16 +235,6 @@
 } // end anonymous namespace
 
 /// Check if two instruction are masked stores that completely
-<<<<<<< HEAD
-/// overwrite one another. More specifically, \p Later has to
-/// overwrite \p Earlier.
-static OverwriteResult isMaskedStoreOverwrite(const Instruction *Later,
-                                              const Instruction *Earlier,
-                                              BatchAAResults &AA) {
-  const auto *IIL = dyn_cast<IntrinsicInst>(Later);
-  const auto *IIE = dyn_cast<IntrinsicInst>(Earlier);
-  if (IIL == nullptr || IIE == nullptr)
-=======
 /// overwrite one another. More specifically, \p KillingI has to
 /// overwrite \p DeadI.
 static OverwriteResult isMaskedStoreOverwrite(const Instruction *KillingI,
@@ -374,7 +243,6 @@
   const auto *KillingII = dyn_cast<IntrinsicInst>(KillingI);
   const auto *DeadII = dyn_cast<IntrinsicInst>(DeadI);
   if (KillingII == nullptr || DeadII == nullptr)
->>>>>>> a2ce6ee6
     return OW_Unknown;
   if (KillingII->getIntrinsicID() != Intrinsic::masked_store ||
       DeadII->getIntrinsicID() != Intrinsic::masked_store)
@@ -391,131 +259,12 @@
   return OW_Complete;
 }
 
-<<<<<<< HEAD
-/// Return 'OW_Complete' if a store to the 'Later' location (by \p LaterI
-/// instruction) completely overwrites a store to the 'Earlier' location.
-/// (by \p EarlierI instruction).
-/// Return OW_MaybePartial if \p Later does not completely overwrite
-/// \p Earlier, but they both write to the same underlying object. In that
-/// case, use isPartialOverwrite to check if \p Later partially overwrites
-/// \p Earlier. Returns 'OW_Unknown' if nothing can be determined.
-static OverwriteResult
-isOverwrite(const Instruction *LaterI, const Instruction *EarlierI,
-            const MemoryLocation &Later, const MemoryLocation &Earlier,
-            const DataLayout &DL, const TargetLibraryInfo &TLI,
-            int64_t &EarlierOff, int64_t &LaterOff, BatchAAResults &AA,
-            const Function *F) {
-  // FIXME: Vet that this works for size upper-bounds. Seems unlikely that we'll
-  // get imprecise values here, though (except for unknown sizes).
-  if (!Later.Size.isPrecise() || !Earlier.Size.isPrecise()) {
-    // In case no constant size is known, try to an IR values for the number
-    // of bytes written and check if they match.
-    const auto *LaterMemI = dyn_cast<MemIntrinsic>(LaterI);
-    const auto *EarlierMemI = dyn_cast<MemIntrinsic>(EarlierI);
-    if (LaterMemI && EarlierMemI) {
-      const Value *LaterV = LaterMemI->getLength();
-      const Value *EarlierV = EarlierMemI->getLength();
-      if (LaterV == EarlierV && AA.isMustAlias(Earlier, Later))
-        return OW_Complete;
-    }
-
-    // Masked stores have imprecise locations, but we can reason about them
-    // to some extent.
-    return isMaskedStoreOverwrite(LaterI, EarlierI, AA);
-  }
-
-  const uint64_t LaterSize = Later.Size.getValue();
-  const uint64_t EarlierSize = Earlier.Size.getValue();
-
-  const Value *P1 = Earlier.Ptr->stripPointerCasts();
-  const Value *P2 = Later.Ptr->stripPointerCasts();
-
-  // If the start pointers are the same, we just have to compare sizes to see if
-  // the later store was larger than the earlier store.
-  if (P1 == P2 || AA.isMustAlias(P1, P2)) {
-    // Make sure that the Later size is >= the Earlier size.
-    if (LaterSize >= EarlierSize)
-      return OW_Complete;
-  }
-
-  // Check to see if the later store is to the entire object (either a global,
-  // an alloca, or a byval/inalloca argument).  If so, then it clearly
-  // overwrites any other store to the same object.
-  const Value *UO1 = getUnderlyingObject(P1), *UO2 = getUnderlyingObject(P2);
-
-  // If we can't resolve the same pointers to the same object, then we can't
-  // analyze them at all.
-  if (UO1 != UO2)
-    return OW_Unknown;
-
-  // If the "Later" store is to a recognizable object, get its size.
-  uint64_t ObjectSize = getPointerSize(UO2, DL, TLI, F);
-  if (ObjectSize != MemoryLocation::UnknownSize)
-    if (ObjectSize == LaterSize && ObjectSize >= EarlierSize)
-      return OW_Complete;
-
-  // Okay, we have stores to two completely different pointers.  Try to
-  // decompose the pointer into a "base + constant_offset" form.  If the base
-  // pointers are equal, then we can reason about the two stores.
-  EarlierOff = 0;
-  LaterOff = 0;
-  const Value *BP1 = GetPointerBaseWithConstantOffset(P1, EarlierOff, DL);
-  const Value *BP2 = GetPointerBaseWithConstantOffset(P2, LaterOff, DL);
-
-  // If the base pointers still differ, we have two completely different stores.
-  if (BP1 != BP2)
-    return OW_Unknown;
-
-  // The later access completely overlaps the earlier store if and only if
-  // both start and end of the earlier one is "inside" the later one:
-  //    |<->|--earlier--|<->|
-  //    |-------later-------|
-  // Accesses may overlap if and only if start of one of them is "inside"
-  // another one:
-  //    |<->|--earlier--|<----->|
-  //    |-------later-------|
-  //           OR
-  //    |----- earlier -----|
-  //    |<->|---later---|<----->|
-  //
-  // We have to be careful here as *Off is signed while *.Size is unsigned.
-
-  // Check if the earlier access starts "not before" the later one.
-  if (EarlierOff >= LaterOff) {
-    // If the earlier access ends "not after" the later access then the earlier
-    // one is completely overwritten by the later one.
-    if (uint64_t(EarlierOff - LaterOff) + EarlierSize <= LaterSize)
-      return OW_Complete;
-    // If start of the earlier access is "before" end of the later access then
-    // accesses overlap.
-    else if ((uint64_t)(EarlierOff - LaterOff) < LaterSize)
-      return OW_MaybePartial;
-  }
-  // If start of the later access is "before" end of the earlier access then
-  // accesses overlap.
-  else if ((uint64_t)(LaterOff - EarlierOff) < EarlierSize) {
-    return OW_MaybePartial;
-  }
-
-  // Can reach here only if accesses are known not to overlap. There is no
-  // dedicated code to indicate no overlap so signal "unknown".
-  return OW_Unknown;
-}
-
-/// Return 'OW_Complete' if a store to the 'Later' location completely
-/// overwrites a store to the 'Earlier' location, 'OW_End' if the end of the
-/// 'Earlier' location is completely overwritten by 'Later', 'OW_Begin' if the
-/// beginning of the 'Earlier' location is overwritten by 'Later'.
-/// 'OW_PartialEarlierWithFullLater' means that an earlier (big) store was
-/// overwritten by a latter (smaller) store which doesn't write outside the big
-=======
 /// Return 'OW_Complete' if a store to the 'KillingLoc' location completely
 /// overwrites a store to the 'DeadLoc' location, 'OW_End' if the end of the
 /// 'DeadLoc' location is completely overwritten by 'KillingLoc', 'OW_Begin'
 /// if the beginning of the 'DeadLoc' location is overwritten by 'KillingLoc'.
 /// 'OW_PartialEarlierWithFullLater' means that a dead (big) store was
 /// overwritten by a killing (smaller) store which doesn't write outside the big
->>>>>>> a2ce6ee6
 /// store's memory locations. Returns 'OW_Unknown' if nothing can be determined.
 /// NOTE: This function must only be called if both \p KillingLoc and \p
 /// DeadLoc belong to the same underlying object with valid \p KillingOff and
@@ -725,19 +474,11 @@
   return true;
 }
 
-<<<<<<< HEAD
-static bool tryToShorten(Instruction *EarlierWrite, int64_t &EarlierStart,
-                         uint64_t &EarlierSize, int64_t LaterStart,
-                         uint64_t LaterSize, bool IsOverwriteEnd) {
-  auto *EarlierIntrinsic = cast<AnyMemIntrinsic>(EarlierWrite);
-  Align PrefAlign = EarlierIntrinsic->getDestAlign().valueOrOne();
-=======
 static bool tryToShorten(Instruction *DeadI, int64_t &DeadStart,
                          uint64_t &DeadSize, int64_t KillingStart,
                          uint64_t KillingSize, bool IsOverwriteEnd) {
   auto *DeadIntrinsic = cast<AnyMemIntrinsic>(DeadI);
   Align PrefAlign = DeadIntrinsic->getDestAlign().valueOrOne();
->>>>>>> a2ce6ee6
 
   // We assume that memet/memcpy operates in chunks of the "largest" native
   // type size and aligned on the same value. That means optimal start and size
@@ -758,21 +499,6 @@
   // Compute start and size of the region to remove. Make sure 'PrefAlign' is
   // maintained on the remaining store.
   if (IsOverwriteEnd) {
-<<<<<<< HEAD
-    // Calculate required adjustment for 'LaterStart'in order to keep remaining
-    // store size aligned on 'PerfAlign'.
-    uint64_t Off =
-        offsetToAlignment(uint64_t(LaterStart - EarlierStart), PrefAlign);
-    ToRemoveStart = LaterStart + Off;
-    if (EarlierSize <= uint64_t(ToRemoveStart - EarlierStart))
-      return false;
-    ToRemoveSize = EarlierSize - uint64_t(ToRemoveStart - EarlierStart);
-  } else {
-    ToRemoveStart = EarlierStart;
-    assert(LaterSize >= uint64_t(EarlierStart - LaterStart) &&
-           "Not overlapping accesses?");
-    ToRemoveSize = LaterSize - uint64_t(EarlierStart - LaterStart);
-=======
     // Calculate required adjustment for 'KillingStart' in order to keep
     // remaining store size aligned on 'PerfAlign'.
     uint64_t Off =
@@ -786,7 +512,6 @@
     assert(KillingSize >= uint64_t(DeadStart - KillingStart) &&
            "Not overlapping accesses?");
     ToRemoveSize = KillingSize - uint64_t(DeadStart - KillingStart);
->>>>>>> a2ce6ee6
     // Calculate required adjustment for 'ToRemoveSize'in order to keep
     // start of the remaining store aligned on 'PerfAlign'.
     uint64_t Off = offsetToAlignment(ToRemoveSize, PrefAlign);
@@ -800,17 +525,10 @@
   }
 
   assert(ToRemoveSize > 0 && "Shouldn't reach here if nothing to remove");
-<<<<<<< HEAD
-  assert(EarlierSize > ToRemoveSize && "Can't remove more than original size");
-
-  uint64_t NewSize = EarlierSize - ToRemoveSize;
-  if (auto *AMI = dyn_cast<AtomicMemIntrinsic>(EarlierWrite)) {
-=======
   assert(DeadSize > ToRemoveSize && "Can't remove more than original size");
 
   uint64_t NewSize = DeadSize - ToRemoveSize;
   if (auto *AMI = dyn_cast<AtomicMemIntrinsic>(DeadI)) {
->>>>>>> a2ce6ee6
     // When shortening an atomic memory intrinsic, the newly shortened
     // length must remain an integer multiple of the element size.
     const uint32_t ElementSize = AMI->getElementSizeInBytes();
@@ -819,32 +537,6 @@
   }
 
   LLVM_DEBUG(dbgs() << "DSE: Remove Dead Store:\n  OW "
-<<<<<<< HEAD
-                    << (IsOverwriteEnd ? "END" : "BEGIN") << ": "
-                    << *EarlierWrite << "\n  KILLER [" << ToRemoveStart << ", "
-                    << int64_t(ToRemoveStart + ToRemoveSize) << ")\n");
-
-  Value *EarlierWriteLength = EarlierIntrinsic->getLength();
-  Value *TrimmedLength =
-      ConstantInt::get(EarlierWriteLength->getType(), NewSize);
-  EarlierIntrinsic->setLength(TrimmedLength);
-  EarlierIntrinsic->setDestAlignment(PrefAlign);
-
-  if (!IsOverwriteEnd) {
-    Value *Indices[1] = {
-        ConstantInt::get(EarlierWriteLength->getType(), ToRemoveSize)};
-    GetElementPtrInst *NewDestGEP = GetElementPtrInst::CreateInBounds(
-        EarlierIntrinsic->getRawDest()->getType()->getPointerElementType(),
-        EarlierIntrinsic->getRawDest(), Indices, "", EarlierWrite);
-    NewDestGEP->setDebugLoc(EarlierIntrinsic->getDebugLoc());
-    EarlierIntrinsic->setDest(NewDestGEP);
-  }
-
-  // Finally update start and size of earlier access.
-  if (!IsOverwriteEnd)
-    EarlierStart += ToRemoveSize;
-  EarlierSize = NewSize;
-=======
                     << (IsOverwriteEnd ? "END" : "BEGIN") << ": " << *DeadI
                     << "\n  KILLER [" << ToRemoveStart << ", "
                     << int64_t(ToRemoveStart + ToRemoveSize) << ")\n");
@@ -877,7 +569,6 @@
   if (!IsOverwriteEnd)
     DeadStart += ToRemoveSize;
   DeadSize = NewSize;
->>>>>>> a2ce6ee6
 
   return true;
 }
@@ -938,42 +629,6 @@
   return false;
 }
 
-<<<<<<< HEAD
-static bool removePartiallyOverlappedStores(const DataLayout &DL,
-                                            InstOverlapIntervalsTy &IOL,
-                                            const TargetLibraryInfo &TLI) {
-  bool Changed = false;
-  for (auto OI : IOL) {
-    Instruction *EarlierWrite = OI.first;
-    MemoryLocation Loc = getLocForWrite(EarlierWrite, TLI);
-    assert(isRemovable(EarlierWrite) && "Expect only removable instruction");
-
-    const Value *Ptr = Loc.Ptr->stripPointerCasts();
-    int64_t EarlierStart = 0;
-    uint64_t EarlierSize = Loc.Size.getValue();
-    GetPointerBaseWithConstantOffset(Ptr, EarlierStart, DL);
-    OverlapIntervalsTy &IntervalMap = OI.second;
-    Changed |=
-        tryToShortenEnd(EarlierWrite, IntervalMap, EarlierStart, EarlierSize);
-    if (IntervalMap.empty())
-      continue;
-    Changed |=
-        tryToShortenBegin(EarlierWrite, IntervalMap, EarlierStart, EarlierSize);
-  }
-  return Changed;
-}
-
-static Constant *tryToMergePartialOverlappingStores(
-    StoreInst *Earlier, StoreInst *Later, int64_t InstWriteOffset,
-    int64_t DepWriteOffset, const DataLayout &DL, BatchAAResults &AA,
-    DominatorTree *DT) {
-
-  if (Earlier && isa<ConstantInt>(Earlier->getValueOperand()) &&
-      DL.typeSizeEqualsStoreSize(Earlier->getValueOperand()->getType()) &&
-      Later && isa<ConstantInt>(Later->getValueOperand()) &&
-      DL.typeSizeEqualsStoreSize(Later->getValueOperand()->getType()) &&
-      memoryIsNotModifiedBetween(Earlier, Later, AA, DL, DT)) {
-=======
 static Constant *
 tryToMergePartialOverlappingStores(StoreInst *KillingI, StoreInst *DeadI,
                                    int64_t KillingOffset, int64_t DeadOffset,
@@ -985,7 +640,6 @@
       KillingI && isa<ConstantInt>(KillingI->getValueOperand()) &&
       DL.typeSizeEqualsStoreSize(KillingI->getValueOperand()->getType()) &&
       memoryIsNotModifiedBetween(DeadI, KillingI, AA, DL, DT)) {
->>>>>>> a2ce6ee6
     // If the store we find is:
     //   a) partially overwritten by the store to 'Loc'
     //   b) the killing store is fully contained in the dead one and
@@ -1532,18 +1186,6 @@
   /// MemoryLocation during execution of the containing function.
   bool isGuaranteedLoopInvariant(const Value *Ptr) {
     Ptr = Ptr->stripPointerCasts();
-<<<<<<< HEAD
-    if (auto *I = dyn_cast<Instruction>(Ptr)) {
-      if (I->getParent() == &I->getFunction()->getEntryBlock()) {
-        return true;
-      }
-    }
-    if (auto *GEP = dyn_cast<GEPOperator>(Ptr)) {
-      return IsGuaranteedLoopInvariantBase(GEP->getPointerOperand()) &&
-             GEP->hasAllConstantIndices();
-    }
-    return IsGuaranteedLoopInvariantBase(Ptr);
-=======
     if (auto *GEP = dyn_cast<GEPOperator>(Ptr))
       if (GEP->hasAllConstantIndices())
         Ptr = GEP->getPointerOperand()->stripPointerCasts();
@@ -1551,7 +1193,6 @@
     if (auto *I = dyn_cast<Instruction>(Ptr))
       return I->getParent()->isEntryBlock();
     return true;
->>>>>>> a2ce6ee6
   }
 
   // Find a MemoryDef writing to \p KillingLoc and dominating \p StartAccess,
@@ -2287,16 +1928,10 @@
   }
 };
 
-<<<<<<< HEAD
-bool eliminateDeadStores(Function &F, AliasAnalysis &AA, MemorySSA &MSSA,
-                         DominatorTree &DT, PostDominatorTree &PDT,
-                         const TargetLibraryInfo &TLI) {
-=======
 static bool eliminateDeadStores(Function &F, AliasAnalysis &AA, MemorySSA &MSSA,
                                 DominatorTree &DT, PostDominatorTree &PDT,
                                 const TargetLibraryInfo &TLI,
                                 const LoopInfo &LI) {
->>>>>>> a2ce6ee6
   bool MadeChange = false;
 
   DSEState State(F, AA, MSSA, DT, PDT, TLI, LI);
@@ -2323,11 +1958,7 @@
     assert(KillingLoc.Ptr && "KillingLoc should not be null");
     const Value *KillingUndObj = getUnderlyingObject(KillingLoc.Ptr);
     LLVM_DEBUG(dbgs() << "Trying to eliminate MemoryDefs killed by "
-<<<<<<< HEAD
-                      << *Current << " (" << *SI << ")\n");
-=======
                       << *KillingDef << " (" << *KillingI << ")\n");
->>>>>>> a2ce6ee6
 
     unsigned ScanLimit = MemorySSAScanLimit;
     unsigned WalkerStepLimit = MemorySSAUpwardsStepLimit;
@@ -2483,14 +2114,9 @@
   DominatorTree &DT = AM.getResult<DominatorTreeAnalysis>(F);
   MemorySSA &MSSA = AM.getResult<MemorySSAAnalysis>(F).getMSSA();
   PostDominatorTree &PDT = AM.getResult<PostDominatorTreeAnalysis>(F);
-<<<<<<< HEAD
-
-  bool Changed = eliminateDeadStores(F, AA, MSSA, DT, PDT, TLI);
-=======
   LoopInfo &LI = AM.getResult<LoopAnalysis>(F);
 
   bool Changed = eliminateDeadStores(F, AA, MSSA, DT, PDT, TLI, LI);
->>>>>>> a2ce6ee6
 
 #ifdef LLVM_ENABLE_STATS
   if (AreStatisticsEnabled())
@@ -2503,13 +2129,8 @@
 
   PreservedAnalyses PA;
   PA.preserveSet<CFGAnalyses>();
-<<<<<<< HEAD
-  PA.preserve<GlobalsAA>();
-  PA.preserve<MemorySSAAnalysis>();
-=======
   PA.preserve<MemorySSAAnalysis>();
   PA.preserve<LoopAnalysis>();
->>>>>>> a2ce6ee6
   return PA;
 }
 
@@ -2535,14 +2156,9 @@
     MemorySSA &MSSA = getAnalysis<MemorySSAWrapperPass>().getMSSA();
     PostDominatorTree &PDT =
         getAnalysis<PostDominatorTreeWrapperPass>().getPostDomTree();
-<<<<<<< HEAD
-
-    bool Changed = eliminateDeadStores(F, AA, MSSA, DT, PDT, TLI);
-=======
     LoopInfo &LI = getAnalysis<LoopInfoWrapperPass>().getLoopInfo();
 
     bool Changed = eliminateDeadStores(F, AA, MSSA, DT, PDT, TLI, LI);
->>>>>>> a2ce6ee6
 
 #ifdef LLVM_ENABLE_STATS
     if (AreStatisticsEnabled())
@@ -2564,11 +2180,8 @@
     AU.addRequired<MemorySSAWrapperPass>();
     AU.addPreserved<PostDominatorTreeWrapperPass>();
     AU.addPreserved<MemorySSAWrapperPass>();
-<<<<<<< HEAD
-=======
     AU.addRequired<LoopInfoWrapperPass>();
     AU.addPreserved<LoopInfoWrapperPass>();
->>>>>>> a2ce6ee6
   }
 };
 
