--- conflicted
+++ resolved
@@ -1776,11 +1776,8 @@
     MatrixTy Result;
     MatrixTy M = getMatrix(Op, Shape, Builder);
 
-<<<<<<< HEAD
-=======
     Builder.setFastMathFlags(getFastMathFlags(Inst));
 
->>>>>>> 2ab1d525
     // Helper to perform unary op on vectors.
     auto BuildVectorOp = [&Builder, Inst](Value *Op) {
       switch (Inst->getOpcode()) {
