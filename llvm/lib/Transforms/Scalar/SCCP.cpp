--- conflicted
+++ resolved
@@ -97,1515 +97,6 @@
   return !LV.isUnknownOrUndef() && !isConstant(LV);
 }
 
-<<<<<<< HEAD
-//===----------------------------------------------------------------------===//
-//
-/// SCCPSolver - This class is a general purpose solver for Sparse Conditional
-/// Constant Propagation.
-///
-class SCCPSolver : public InstVisitor<SCCPSolver> {
-  const DataLayout &DL;
-  std::function<const TargetLibraryInfo &(Function &)> GetTLI;
-  SmallPtrSet<BasicBlock *, 8> BBExecutable; // The BBs that are executable.
-  DenseMap<Value *, ValueLatticeElement>
-      ValueState; // The state each value is in.
-
-  /// StructValueState - This maintains ValueState for values that have
-  /// StructType, for example for formal arguments, calls, insertelement, etc.
-  DenseMap<std::pair<Value *, unsigned>, ValueLatticeElement> StructValueState;
-
-  /// GlobalValue - If we are tracking any values for the contents of a global
-  /// variable, we keep a mapping from the constant accessor to the element of
-  /// the global, to the currently known value.  If the value becomes
-  /// overdefined, it's entry is simply removed from this map.
-  DenseMap<GlobalVariable *, ValueLatticeElement> TrackedGlobals;
-
-  /// TrackedRetVals - If we are tracking arguments into and the return
-  /// value out of a function, it will have an entry in this map, indicating
-  /// what the known return value for the function is.
-  MapVector<Function *, ValueLatticeElement> TrackedRetVals;
-
-  /// TrackedMultipleRetVals - Same as TrackedRetVals, but used for functions
-  /// that return multiple values.
-  MapVector<std::pair<Function *, unsigned>, ValueLatticeElement>
-      TrackedMultipleRetVals;
-
-  /// MRVFunctionsTracked - Each function in TrackedMultipleRetVals is
-  /// represented here for efficient lookup.
-  SmallPtrSet<Function *, 16> MRVFunctionsTracked;
-
-  /// A list of functions whose return cannot be modified.
-  SmallPtrSet<Function *, 16> MustPreserveReturnsInFunctions;
-
-  /// TrackingIncomingArguments - This is the set of functions for whose
-  /// arguments we make optimistic assumptions about and try to prove as
-  /// constants.
-  SmallPtrSet<Function *, 16> TrackingIncomingArguments;
-
-  /// The reason for two worklists is that overdefined is the lowest state
-  /// on the lattice, and moving things to overdefined as fast as possible
-  /// makes SCCP converge much faster.
-  ///
-  /// By having a separate worklist, we accomplish this because everything
-  /// possibly overdefined will become overdefined at the soonest possible
-  /// point.
-  SmallVector<Value *, 64> OverdefinedInstWorkList;
-  SmallVector<Value *, 64> InstWorkList;
-
-  // The BasicBlock work list
-  SmallVector<BasicBlock *, 64>  BBWorkList;
-
-  /// KnownFeasibleEdges - Entries in this set are edges which have already had
-  /// PHI nodes retriggered.
-  using Edge = std::pair<BasicBlock *, BasicBlock *>;
-  DenseSet<Edge> KnownFeasibleEdges;
-
-  DenseMap<Function *, AnalysisResultsForFn> AnalysisResults;
-  DenseMap<Value *, SmallPtrSet<User *, 2>> AdditionalUsers;
-
-  LLVMContext &Ctx;
-
-public:
-  void addAnalysis(Function &F, AnalysisResultsForFn A) {
-    AnalysisResults.insert({&F, std::move(A)});
-  }
-
-  const PredicateBase *getPredicateInfoFor(Instruction *I) {
-    auto A = AnalysisResults.find(I->getParent()->getParent());
-    if (A == AnalysisResults.end())
-      return nullptr;
-    return A->second.PredInfo->getPredicateInfoFor(I);
-  }
-
-  DomTreeUpdater getDTU(Function &F) {
-    auto A = AnalysisResults.find(&F);
-    assert(A != AnalysisResults.end() && "Need analysis results for function.");
-    return {A->second.DT, A->second.PDT, DomTreeUpdater::UpdateStrategy::Lazy};
-  }
-
-  SCCPSolver(const DataLayout &DL,
-             std::function<const TargetLibraryInfo &(Function &)> GetTLI,
-             LLVMContext &Ctx)
-      : DL(DL), GetTLI(std::move(GetTLI)), Ctx(Ctx) {}
-
-  /// MarkBlockExecutable - This method can be used by clients to mark all of
-  /// the blocks that are known to be intrinsically live in the processed unit.
-  ///
-  /// This returns true if the block was not considered live before.
-  bool MarkBlockExecutable(BasicBlock *BB) {
-    if (!BBExecutable.insert(BB).second)
-      return false;
-    LLVM_DEBUG(dbgs() << "Marking Block Executable: " << BB->getName() << '\n');
-    BBWorkList.push_back(BB);  // Add the block to the work list!
-    return true;
-  }
-
-  /// TrackValueOfGlobalVariable - Clients can use this method to
-  /// inform the SCCPSolver that it should track loads and stores to the
-  /// specified global variable if it can.  This is only legal to call if
-  /// performing Interprocedural SCCP.
-  void TrackValueOfGlobalVariable(GlobalVariable *GV) {
-    // We only track the contents of scalar globals.
-    if (GV->getValueType()->isSingleValueType()) {
-      ValueLatticeElement &IV = TrackedGlobals[GV];
-      if (!isa<UndefValue>(GV->getInitializer()))
-        IV.markConstant(GV->getInitializer());
-    }
-  }
-
-  /// AddTrackedFunction - If the SCCP solver is supposed to track calls into
-  /// and out of the specified function (which cannot have its address taken),
-  /// this method must be called.
-  void AddTrackedFunction(Function *F) {
-    // Add an entry, F -> undef.
-    if (auto *STy = dyn_cast<StructType>(F->getReturnType())) {
-      MRVFunctionsTracked.insert(F);
-      for (unsigned i = 0, e = STy->getNumElements(); i != e; ++i)
-        TrackedMultipleRetVals.insert(
-            std::make_pair(std::make_pair(F, i), ValueLatticeElement()));
-    } else if (!F->getReturnType()->isVoidTy())
-      TrackedRetVals.insert(std::make_pair(F, ValueLatticeElement()));
-  }
-
-  /// Add function to the list of functions whose return cannot be modified.
-  void addToMustPreserveReturnsInFunctions(Function *F) {
-    MustPreserveReturnsInFunctions.insert(F);
-  }
-
-  /// Returns true if the return of the given function cannot be modified.
-  bool mustPreserveReturn(Function *F) {
-    return MustPreserveReturnsInFunctions.count(F);
-  }
-
-  void AddArgumentTrackedFunction(Function *F) {
-    TrackingIncomingArguments.insert(F);
-  }
-
-  /// Returns true if the given function is in the solver's set of
-  /// argument-tracked functions.
-  bool isArgumentTrackedFunction(Function *F) {
-    return TrackingIncomingArguments.count(F);
-  }
-
-  /// Solve - Solve for constants and executable blocks.
-  void Solve();
-
-  /// ResolvedUndefsIn - While solving the dataflow for a function, we assume
-  /// that branches on undef values cannot reach any of their successors.
-  /// However, this is not a safe assumption.  After we solve dataflow, this
-  /// method should be use to handle this.  If this returns true, the solver
-  /// should be rerun.
-  bool ResolvedUndefsIn(Function &F);
-
-  bool isBlockExecutable(BasicBlock *BB) const {
-    return BBExecutable.count(BB);
-  }
-
-  // isEdgeFeasible - Return true if the control flow edge from the 'From' basic
-  // block to the 'To' basic block is currently feasible.
-  bool isEdgeFeasible(BasicBlock *From, BasicBlock *To) const;
-
-  std::vector<ValueLatticeElement> getStructLatticeValueFor(Value *V) const {
-    std::vector<ValueLatticeElement> StructValues;
-    auto *STy = dyn_cast<StructType>(V->getType());
-    assert(STy && "getStructLatticeValueFor() can be called only on structs");
-    for (unsigned i = 0, e = STy->getNumElements(); i != e; ++i) {
-      auto I = StructValueState.find(std::make_pair(V, i));
-      assert(I != StructValueState.end() && "Value not in valuemap!");
-      StructValues.push_back(I->second);
-    }
-    return StructValues;
-  }
-
-  void removeLatticeValueFor(Value *V) { ValueState.erase(V); }
-
-  const ValueLatticeElement &getLatticeValueFor(Value *V) const {
-    assert(!V->getType()->isStructTy() &&
-           "Should use getStructLatticeValueFor");
-    DenseMap<Value *, ValueLatticeElement>::const_iterator I =
-        ValueState.find(V);
-    assert(I != ValueState.end() &&
-           "V not found in ValueState nor Paramstate map!");
-    return I->second;
-  }
-
-  /// getTrackedRetVals - Get the inferred return value map.
-  const MapVector<Function *, ValueLatticeElement> &getTrackedRetVals() {
-    return TrackedRetVals;
-  }
-
-  /// getTrackedGlobals - Get and return the set of inferred initializers for
-  /// global variables.
-  const DenseMap<GlobalVariable *, ValueLatticeElement> &getTrackedGlobals() {
-    return TrackedGlobals;
-  }
-
-  /// getMRVFunctionsTracked - Get the set of functions which return multiple
-  /// values tracked by the pass.
-  const SmallPtrSet<Function *, 16> getMRVFunctionsTracked() {
-    return MRVFunctionsTracked;
-  }
-
-  /// markOverdefined - Mark the specified value overdefined.  This
-  /// works with both scalars and structs.
-  void markOverdefined(Value *V) {
-    if (auto *STy = dyn_cast<StructType>(V->getType()))
-      for (unsigned i = 0, e = STy->getNumElements(); i != e; ++i)
-        markOverdefined(getStructValueState(V, i), V);
-    else
-      markOverdefined(ValueState[V], V);
-  }
-
-  // isStructLatticeConstant - Return true if all the lattice values
-  // corresponding to elements of the structure are constants,
-  // false otherwise.
-  bool isStructLatticeConstant(Function *F, StructType *STy) {
-    for (unsigned i = 0, e = STy->getNumElements(); i != e; ++i) {
-      const auto &It = TrackedMultipleRetVals.find(std::make_pair(F, i));
-      assert(It != TrackedMultipleRetVals.end());
-      ValueLatticeElement LV = It->second;
-      if (!isConstant(LV))
-        return false;
-    }
-    return true;
-  }
-
-  /// Helper to return a Constant if \p LV is either a constant or a constant
-  /// range with a single element.
-  Constant *getConstant(const ValueLatticeElement &LV) const {
-    if (LV.isConstant())
-      return LV.getConstant();
-
-    if (LV.isConstantRange()) {
-      auto &CR = LV.getConstantRange();
-      if (CR.getSingleElement())
-        return ConstantInt::get(Ctx, *CR.getSingleElement());
-    }
-    return nullptr;
-  }
-
-private:
-  ConstantInt *getConstantInt(const ValueLatticeElement &IV) const {
-    return dyn_cast_or_null<ConstantInt>(getConstant(IV));
-  }
-
-  // pushToWorkList - Helper for markConstant/markOverdefined
-  void pushToWorkList(ValueLatticeElement &IV, Value *V) {
-    if (IV.isOverdefined())
-      return OverdefinedInstWorkList.push_back(V);
-    InstWorkList.push_back(V);
-  }
-
-  // Helper to push \p V to the worklist, after updating it to \p IV. Also
-  // prints a debug message with the updated value.
-  void pushToWorkListMsg(ValueLatticeElement &IV, Value *V) {
-    LLVM_DEBUG(dbgs() << "updated " << IV << ": " << *V << '\n');
-    pushToWorkList(IV, V);
-  }
-
-  // markConstant - Make a value be marked as "constant".  If the value
-  // is not already a constant, add it to the instruction work list so that
-  // the users of the instruction are updated later.
-  bool markConstant(ValueLatticeElement &IV, Value *V, Constant *C,
-                    bool MayIncludeUndef = false) {
-    if (!IV.markConstant(C, MayIncludeUndef))
-      return false;
-    LLVM_DEBUG(dbgs() << "markConstant: " << *C << ": " << *V << '\n');
-    pushToWorkList(IV, V);
-    return true;
-  }
-
-  bool markConstant(Value *V, Constant *C) {
-    assert(!V->getType()->isStructTy() && "structs should use mergeInValue");
-    return markConstant(ValueState[V], V, C);
-  }
-
-  // markOverdefined - Make a value be marked as "overdefined". If the
-  // value is not already overdefined, add it to the overdefined instruction
-  // work list so that the users of the instruction are updated later.
-  bool markOverdefined(ValueLatticeElement &IV, Value *V) {
-    if (!IV.markOverdefined()) return false;
-
-    LLVM_DEBUG(dbgs() << "markOverdefined: ";
-               if (auto *F = dyn_cast<Function>(V)) dbgs()
-               << "Function '" << F->getName() << "'\n";
-               else dbgs() << *V << '\n');
-    // Only instructions go on the work list
-    pushToWorkList(IV, V);
-    return true;
-  }
-
-  /// Merge \p MergeWithV into \p IV and push \p V to the worklist, if \p IV
-  /// changes.
-  bool mergeInValue(ValueLatticeElement &IV, Value *V,
-                    ValueLatticeElement MergeWithV,
-                    ValueLatticeElement::MergeOptions Opts = {
-                        /*MayIncludeUndef=*/false, /*CheckWiden=*/false}) {
-    if (IV.mergeIn(MergeWithV, Opts)) {
-      pushToWorkList(IV, V);
-      LLVM_DEBUG(dbgs() << "Merged " << MergeWithV << " into " << *V << " : "
-                        << IV << "\n");
-      return true;
-    }
-    return false;
-  }
-
-  bool mergeInValue(Value *V, ValueLatticeElement MergeWithV,
-                    ValueLatticeElement::MergeOptions Opts = {
-                        /*MayIncludeUndef=*/false, /*CheckWiden=*/false}) {
-    assert(!V->getType()->isStructTy() &&
-           "non-structs should use markConstant");
-    return mergeInValue(ValueState[V], V, MergeWithV, Opts);
-  }
-
-  /// getValueState - Return the ValueLatticeElement object that corresponds to
-  /// the value.  This function handles the case when the value hasn't been seen
-  /// yet by properly seeding constants etc.
-  ValueLatticeElement &getValueState(Value *V) {
-    assert(!V->getType()->isStructTy() && "Should use getStructValueState");
-
-    auto I = ValueState.insert(std::make_pair(V, ValueLatticeElement()));
-    ValueLatticeElement &LV = I.first->second;
-
-    if (!I.second)
-      return LV;  // Common case, already in the map.
-
-    if (auto *C = dyn_cast<Constant>(V))
-      LV.markConstant(C);          // Constants are constant
-
-    // All others are unknown by default.
-    return LV;
-  }
-
-  /// getStructValueState - Return the ValueLatticeElement object that
-  /// corresponds to the value/field pair.  This function handles the case when
-  /// the value hasn't been seen yet by properly seeding constants etc.
-  ValueLatticeElement &getStructValueState(Value *V, unsigned i) {
-    assert(V->getType()->isStructTy() && "Should use getValueState");
-    assert(i < cast<StructType>(V->getType())->getNumElements() &&
-           "Invalid element #");
-
-    auto I = StructValueState.insert(
-        std::make_pair(std::make_pair(V, i), ValueLatticeElement()));
-    ValueLatticeElement &LV = I.first->second;
-
-    if (!I.second)
-      return LV;  // Common case, already in the map.
-
-    if (auto *C = dyn_cast<Constant>(V)) {
-      Constant *Elt = C->getAggregateElement(i);
-
-      if (!Elt)
-        LV.markOverdefined();      // Unknown sort of constant.
-      else if (isa<UndefValue>(Elt))
-        ; // Undef values remain unknown.
-      else
-        LV.markConstant(Elt);      // Constants are constant.
-    }
-
-    // All others are underdefined by default.
-    return LV;
-  }
-
-  /// markEdgeExecutable - Mark a basic block as executable, adding it to the BB
-  /// work list if it is not already executable.
-  bool markEdgeExecutable(BasicBlock *Source, BasicBlock *Dest) {
-    if (!KnownFeasibleEdges.insert(Edge(Source, Dest)).second)
-      return false;  // This edge is already known to be executable!
-
-    if (!MarkBlockExecutable(Dest)) {
-      // If the destination is already executable, we just made an *edge*
-      // feasible that wasn't before.  Revisit the PHI nodes in the block
-      // because they have potentially new operands.
-      LLVM_DEBUG(dbgs() << "Marking Edge Executable: " << Source->getName()
-                        << " -> " << Dest->getName() << '\n');
-
-      for (PHINode &PN : Dest->phis())
-        visitPHINode(PN);
-    }
-    return true;
-  }
-
-  // getFeasibleSuccessors - Return a vector of booleans to indicate which
-  // successors are reachable from a given terminator instruction.
-  void getFeasibleSuccessors(Instruction &TI, SmallVectorImpl<bool> &Succs);
-
-  // OperandChangedState - This method is invoked on all of the users of an
-  // instruction that was just changed state somehow.  Based on this
-  // information, we need to update the specified user of this instruction.
-  void OperandChangedState(Instruction *I) {
-    if (BBExecutable.count(I->getParent()))   // Inst is executable?
-      visit(*I);
-  }
-
-  // Add U as additional user of V.
-  void addAdditionalUser(Value *V, User *U) {
-    auto Iter = AdditionalUsers.insert({V, {}});
-    Iter.first->second.insert(U);
-  }
-
-  // Mark I's users as changed, including AdditionalUsers.
-  void markUsersAsChanged(Value *I) {
-    // Functions include their arguments in the use-list. Changed function
-    // values mean that the result of the function changed. We only need to
-    // update the call sites with the new function result and do not have to
-    // propagate the call arguments.
-    if (isa<Function>(I)) {
-      for (User *U : I->users()) {
-        if (auto *CB = dyn_cast<CallBase>(U))
-          handleCallResult(*CB);
-      }
-    } else {
-      for (User *U : I->users())
-        if (auto *UI = dyn_cast<Instruction>(U))
-          OperandChangedState(UI);
-    }
-
-    auto Iter = AdditionalUsers.find(I);
-    if (Iter != AdditionalUsers.end()) {
-      for (User *U : Iter->second)
-        if (auto *UI = dyn_cast<Instruction>(U))
-          OperandChangedState(UI);
-    }
-  }
-  void handleCallOverdefined(CallBase &CB);
-  void handleCallResult(CallBase &CB);
-  void handleCallArguments(CallBase &CB);
-
-private:
-  friend class InstVisitor<SCCPSolver>;
-
-  // visit implementations - Something changed in this instruction.  Either an
-  // operand made a transition, or the instruction is newly executable.  Change
-  // the value type of I to reflect these changes if appropriate.
-  void visitPHINode(PHINode &I);
-
-  // Terminators
-
-  void visitReturnInst(ReturnInst &I);
-  void visitTerminator(Instruction &TI);
-
-  void visitCastInst(CastInst &I);
-  void visitSelectInst(SelectInst &I);
-  void visitUnaryOperator(Instruction &I);
-  void visitBinaryOperator(Instruction &I);
-  void visitCmpInst(CmpInst &I);
-  void visitExtractValueInst(ExtractValueInst &EVI);
-  void visitInsertValueInst(InsertValueInst &IVI);
-
-  void visitCatchSwitchInst(CatchSwitchInst &CPI) {
-    markOverdefined(&CPI);
-    visitTerminator(CPI);
-  }
-
-  // Instructions that cannot be folded away.
-
-  void visitStoreInst     (StoreInst &I);
-  void visitLoadInst      (LoadInst &I);
-  void visitGetElementPtrInst(GetElementPtrInst &I);
-
-  void visitCallInst      (CallInst &I) {
-    visitCallBase(I);
-  }
-
-  void visitInvokeInst    (InvokeInst &II) {
-    visitCallBase(II);
-    visitTerminator(II);
-  }
-
-  void visitCallBrInst    (CallBrInst &CBI) {
-    visitCallBase(CBI);
-    visitTerminator(CBI);
-  }
-
-  void visitCallBase      (CallBase &CB);
-  void visitResumeInst    (ResumeInst &I) { /*returns void*/ }
-  void visitUnreachableInst(UnreachableInst &I) { /*returns void*/ }
-  void visitFenceInst     (FenceInst &I) { /*returns void*/ }
-
-  void visitInstruction(Instruction &I) {
-    // All the instructions we don't do any special handling for just
-    // go to overdefined.
-    LLVM_DEBUG(dbgs() << "SCCP: Don't know how to handle: " << I << '\n');
-    markOverdefined(&I);
-  }
-};
-
-} // end anonymous namespace
-
-// getFeasibleSuccessors - Return a vector of booleans to indicate which
-// successors are reachable from a given terminator instruction.
-void SCCPSolver::getFeasibleSuccessors(Instruction &TI,
-                                       SmallVectorImpl<bool> &Succs) {
-  Succs.resize(TI.getNumSuccessors());
-  if (auto *BI = dyn_cast<BranchInst>(&TI)) {
-    if (BI->isUnconditional()) {
-      Succs[0] = true;
-      return;
-    }
-
-    ValueLatticeElement BCValue = getValueState(BI->getCondition());
-    ConstantInt *CI = getConstantInt(BCValue);
-    if (!CI) {
-      // Overdefined condition variables, and branches on unfoldable constant
-      // conditions, mean the branch could go either way.
-      if (!BCValue.isUnknownOrUndef())
-        Succs[0] = Succs[1] = true;
-      return;
-    }
-
-    // Constant condition variables mean the branch can only go a single way.
-    Succs[CI->isZero()] = true;
-    return;
-  }
-
-  // Unwinding instructions successors are always executable.
-  if (TI.isExceptionalTerminator()) {
-    Succs.assign(TI.getNumSuccessors(), true);
-    return;
-  }
-
-  if (auto *SI = dyn_cast<SwitchInst>(&TI)) {
-    if (!SI->getNumCases()) {
-      Succs[0] = true;
-      return;
-    }
-    const ValueLatticeElement &SCValue = getValueState(SI->getCondition());
-    if (ConstantInt *CI = getConstantInt(SCValue)) {
-      Succs[SI->findCaseValue(CI)->getSuccessorIndex()] = true;
-      return;
-    }
-
-    // TODO: Switch on undef is UB. Stop passing false once the rest of LLVM
-    // is ready.
-    if (SCValue.isConstantRange(/*UndefAllowed=*/false)) {
-      const ConstantRange &Range = SCValue.getConstantRange();
-      for (const auto &Case : SI->cases()) {
-        const APInt &CaseValue = Case.getCaseValue()->getValue();
-        if (Range.contains(CaseValue))
-          Succs[Case.getSuccessorIndex()] = true;
-      }
-
-      // TODO: Determine whether default case is reachable.
-      Succs[SI->case_default()->getSuccessorIndex()] = true;
-      return;
-    }
-
-    // Overdefined or unknown condition? All destinations are executable!
-    if (!SCValue.isUnknownOrUndef())
-      Succs.assign(TI.getNumSuccessors(), true);
-    return;
-  }
-
-  // In case of indirect branch and its address is a blockaddress, we mark
-  // the target as executable.
-  if (auto *IBR = dyn_cast<IndirectBrInst>(&TI)) {
-    // Casts are folded by visitCastInst.
-    ValueLatticeElement IBRValue = getValueState(IBR->getAddress());
-    BlockAddress *Addr = dyn_cast_or_null<BlockAddress>(getConstant(IBRValue));
-    if (!Addr) {   // Overdefined or unknown condition?
-      // All destinations are executable!
-      if (!IBRValue.isUnknownOrUndef())
-        Succs.assign(TI.getNumSuccessors(), true);
-      return;
-    }
-
-    BasicBlock* T = Addr->getBasicBlock();
-    assert(Addr->getFunction() == T->getParent() &&
-           "Block address of a different function ?");
-    for (unsigned i = 0; i < IBR->getNumSuccessors(); ++i) {
-      // This is the target.
-      if (IBR->getDestination(i) == T) {
-        Succs[i] = true;
-        return;
-      }
-    }
-
-    // If we didn't find our destination in the IBR successor list, then we
-    // have undefined behavior. Its ok to assume no successor is executable.
-    return;
-  }
-
-  // In case of callbr, we pessimistically assume that all successors are
-  // feasible.
-  if (isa<CallBrInst>(&TI)) {
-    Succs.assign(TI.getNumSuccessors(), true);
-    return;
-  }
-
-  LLVM_DEBUG(dbgs() << "Unknown terminator instruction: " << TI << '\n');
-  llvm_unreachable("SCCP: Don't know how to handle this terminator!");
-}
-
-// isEdgeFeasible - Return true if the control flow edge from the 'From' basic
-// block to the 'To' basic block is currently feasible.
-bool SCCPSolver::isEdgeFeasible(BasicBlock *From, BasicBlock *To) const {
-  // Check if we've called markEdgeExecutable on the edge yet. (We could
-  // be more aggressive and try to consider edges which haven't been marked
-  // yet, but there isn't any need.)
-  return KnownFeasibleEdges.count(Edge(From, To));
-}
-
-// visit Implementations - Something changed in this instruction, either an
-// operand made a transition, or the instruction is newly executable.  Change
-// the value type of I to reflect these changes if appropriate.  This method
-// makes sure to do the following actions:
-//
-// 1. If a phi node merges two constants in, and has conflicting value coming
-//    from different branches, or if the PHI node merges in an overdefined
-//    value, then the PHI node becomes overdefined.
-// 2. If a phi node merges only constants in, and they all agree on value, the
-//    PHI node becomes a constant value equal to that.
-// 3. If V <- x (op) y && isConstant(x) && isConstant(y) V = Constant
-// 4. If V <- x (op) y && (isOverdefined(x) || isOverdefined(y)) V = Overdefined
-// 5. If V <- MEM or V <- CALL or V <- (unknown) then V = Overdefined
-// 6. If a conditional branch has a value that is constant, make the selected
-//    destination executable
-// 7. If a conditional branch has a value that is overdefined, make all
-//    successors executable.
-void SCCPSolver::visitPHINode(PHINode &PN) {
-  // If this PN returns a struct, just mark the result overdefined.
-  // TODO: We could do a lot better than this if code actually uses this.
-  if (PN.getType()->isStructTy())
-    return (void)markOverdefined(&PN);
-
-  if (getValueState(&PN).isOverdefined())
-    return; // Quick exit
-
-  // Super-extra-high-degree PHI nodes are unlikely to ever be marked constant,
-  // and slow us down a lot.  Just mark them overdefined.
-  if (PN.getNumIncomingValues() > 64)
-    return (void)markOverdefined(&PN);
-
-  unsigned NumActiveIncoming = 0;
-
-  // Look at all of the executable operands of the PHI node.  If any of them
-  // are overdefined, the PHI becomes overdefined as well.  If they are all
-  // constant, and they agree with each other, the PHI becomes the identical
-  // constant.  If they are constant and don't agree, the PHI is a constant
-  // range. If there are no executable operands, the PHI remains unknown.
-  ValueLatticeElement PhiState = getValueState(&PN);
-  for (unsigned i = 0, e = PN.getNumIncomingValues(); i != e; ++i) {
-    if (!isEdgeFeasible(PN.getIncomingBlock(i), PN.getParent()))
-      continue;
-
-    ValueLatticeElement IV = getValueState(PN.getIncomingValue(i));
-    PhiState.mergeIn(IV);
-    NumActiveIncoming++;
-    if (PhiState.isOverdefined())
-      break;
-  }
-
-  // We allow up to 1 range extension per active incoming value and one
-  // additional extension. Note that we manually adjust the number of range
-  // extensions to match the number of active incoming values. This helps to
-  // limit multiple extensions caused by the same incoming value, if other
-  // incoming values are equal.
-  mergeInValue(&PN, PhiState,
-               ValueLatticeElement::MergeOptions().setMaxWidenSteps(
-                   NumActiveIncoming + 1));
-  ValueLatticeElement &PhiStateRef = getValueState(&PN);
-  PhiStateRef.setNumRangeExtensions(
-      std::max(NumActiveIncoming, PhiStateRef.getNumRangeExtensions()));
-}
-
-void SCCPSolver::visitReturnInst(ReturnInst &I) {
-  if (I.getNumOperands() == 0) return;  // ret void
-
-  Function *F = I.getParent()->getParent();
-  Value *ResultOp = I.getOperand(0);
-
-  // If we are tracking the return value of this function, merge it in.
-  if (!TrackedRetVals.empty() && !ResultOp->getType()->isStructTy()) {
-    auto TFRVI = TrackedRetVals.find(F);
-    if (TFRVI != TrackedRetVals.end()) {
-      mergeInValue(TFRVI->second, F, getValueState(ResultOp));
-      return;
-    }
-  }
-
-  // Handle functions that return multiple values.
-  if (!TrackedMultipleRetVals.empty()) {
-    if (auto *STy = dyn_cast<StructType>(ResultOp->getType()))
-      if (MRVFunctionsTracked.count(F))
-        for (unsigned i = 0, e = STy->getNumElements(); i != e; ++i)
-          mergeInValue(TrackedMultipleRetVals[std::make_pair(F, i)], F,
-                       getStructValueState(ResultOp, i));
-  }
-}
-
-void SCCPSolver::visitTerminator(Instruction &TI) {
-  SmallVector<bool, 16> SuccFeasible;
-  getFeasibleSuccessors(TI, SuccFeasible);
-
-  BasicBlock *BB = TI.getParent();
-
-  // Mark all feasible successors executable.
-  for (unsigned i = 0, e = SuccFeasible.size(); i != e; ++i)
-    if (SuccFeasible[i])
-      markEdgeExecutable(BB, TI.getSuccessor(i));
-}
-
-void SCCPSolver::visitCastInst(CastInst &I) {
-  // ResolvedUndefsIn might mark I as overdefined. Bail out, even if we would
-  // discover a concrete value later.
-  if (ValueState[&I].isOverdefined())
-    return;
-
-  ValueLatticeElement OpSt = getValueState(I.getOperand(0));
-  if (Constant *OpC = getConstant(OpSt)) {
-    // Fold the constant as we build.
-    Constant *C = ConstantFoldCastOperand(I.getOpcode(), OpC, I.getType(), DL);
-    if (isa<UndefValue>(C))
-      return;
-    // Propagate constant value
-    markConstant(&I, C);
-  } else if (OpSt.isConstantRange() && I.getDestTy()->isIntegerTy()) {
-    auto &LV = getValueState(&I);
-    ConstantRange OpRange = OpSt.getConstantRange();
-    Type *DestTy = I.getDestTy();
-    // Vectors where all elements have the same known constant range are treated
-    // as a single constant range in the lattice. When bitcasting such vectors,
-    // there is a mis-match between the width of the lattice value (single
-    // constant range) and the original operands (vector). Go to overdefined in
-    // that case.
-    if (I.getOpcode() == Instruction::BitCast &&
-        I.getOperand(0)->getType()->isVectorTy() &&
-        OpRange.getBitWidth() < DL.getTypeSizeInBits(DestTy))
-      return (void)markOverdefined(&I);
-
-    ConstantRange Res =
-        OpRange.castOp(I.getOpcode(), DL.getTypeSizeInBits(DestTy));
-    mergeInValue(LV, &I, ValueLatticeElement::getRange(Res));
-  } else if (!OpSt.isUnknownOrUndef())
-    markOverdefined(&I);
-}
-
-void SCCPSolver::visitExtractValueInst(ExtractValueInst &EVI) {
-  // If this returns a struct, mark all elements over defined, we don't track
-  // structs in structs.
-  if (EVI.getType()->isStructTy())
-    return (void)markOverdefined(&EVI);
-
-  // ResolvedUndefsIn might mark I as overdefined. Bail out, even if we would
-  // discover a concrete value later.
-  if (ValueState[&EVI].isOverdefined())
-    return (void)markOverdefined(&EVI);
-
-  // If this is extracting from more than one level of struct, we don't know.
-  if (EVI.getNumIndices() != 1)
-    return (void)markOverdefined(&EVI);
-
-  Value *AggVal = EVI.getAggregateOperand();
-  if (AggVal->getType()->isStructTy()) {
-    unsigned i = *EVI.idx_begin();
-    ValueLatticeElement EltVal = getStructValueState(AggVal, i);
-    mergeInValue(getValueState(&EVI), &EVI, EltVal);
-  } else {
-    // Otherwise, must be extracting from an array.
-    return (void)markOverdefined(&EVI);
-  }
-}
-
-void SCCPSolver::visitInsertValueInst(InsertValueInst &IVI) {
-  auto *STy = dyn_cast<StructType>(IVI.getType());
-  if (!STy)
-    return (void)markOverdefined(&IVI);
-
-  // ResolvedUndefsIn might mark I as overdefined. Bail out, even if we would
-  // discover a concrete value later.
-  if (isOverdefined(ValueState[&IVI]))
-    return (void)markOverdefined(&IVI);
-
-  // If this has more than one index, we can't handle it, drive all results to
-  // undef.
-  if (IVI.getNumIndices() != 1)
-    return (void)markOverdefined(&IVI);
-
-  Value *Aggr = IVI.getAggregateOperand();
-  unsigned Idx = *IVI.idx_begin();
-
-  // Compute the result based on what we're inserting.
-  for (unsigned i = 0, e = STy->getNumElements(); i != e; ++i) {
-    // This passes through all values that aren't the inserted element.
-    if (i != Idx) {
-      ValueLatticeElement EltVal = getStructValueState(Aggr, i);
-      mergeInValue(getStructValueState(&IVI, i), &IVI, EltVal);
-      continue;
-    }
-
-    Value *Val = IVI.getInsertedValueOperand();
-    if (Val->getType()->isStructTy())
-      // We don't track structs in structs.
-      markOverdefined(getStructValueState(&IVI, i), &IVI);
-    else {
-      ValueLatticeElement InVal = getValueState(Val);
-      mergeInValue(getStructValueState(&IVI, i), &IVI, InVal);
-    }
-  }
-}
-
-void SCCPSolver::visitSelectInst(SelectInst &I) {
-  // If this select returns a struct, just mark the result overdefined.
-  // TODO: We could do a lot better than this if code actually uses this.
-  if (I.getType()->isStructTy())
-    return (void)markOverdefined(&I);
-
-  // ResolvedUndefsIn might mark I as overdefined. Bail out, even if we would
-  // discover a concrete value later.
-  if (ValueState[&I].isOverdefined())
-    return (void)markOverdefined(&I);
-
-  ValueLatticeElement CondValue = getValueState(I.getCondition());
-  if (CondValue.isUnknownOrUndef())
-    return;
-
-  if (ConstantInt *CondCB = getConstantInt(CondValue)) {
-    Value *OpVal = CondCB->isZero() ? I.getFalseValue() : I.getTrueValue();
-    mergeInValue(&I, getValueState(OpVal));
-    return;
-  }
-
-  // Otherwise, the condition is overdefined or a constant we can't evaluate.
-  // See if we can produce something better than overdefined based on the T/F
-  // value.
-  ValueLatticeElement TVal = getValueState(I.getTrueValue());
-  ValueLatticeElement FVal = getValueState(I.getFalseValue());
-
-  bool Changed = ValueState[&I].mergeIn(TVal);
-  Changed |= ValueState[&I].mergeIn(FVal);
-  if (Changed)
-    pushToWorkListMsg(ValueState[&I], &I);
-}
-
-// Handle Unary Operators.
-void SCCPSolver::visitUnaryOperator(Instruction &I) {
-  ValueLatticeElement V0State = getValueState(I.getOperand(0));
-
-  ValueLatticeElement &IV = ValueState[&I];
-  // ResolvedUndefsIn might mark I as overdefined. Bail out, even if we would
-  // discover a concrete value later.
-  if (isOverdefined(IV))
-    return (void)markOverdefined(&I);
-
-  if (isConstant(V0State)) {
-    Constant *C = ConstantExpr::get(I.getOpcode(), getConstant(V0State));
-
-    // op Y -> undef.
-    if (isa<UndefValue>(C))
-      return;
-    return (void)markConstant(IV, &I, C);
-  }
-
-  // If something is undef, wait for it to resolve.
-  if (!isOverdefined(V0State))
-    return;
-
-  markOverdefined(&I);
-}
-
-// Handle Binary Operators.
-void SCCPSolver::visitBinaryOperator(Instruction &I) {
-  ValueLatticeElement V1State = getValueState(I.getOperand(0));
-  ValueLatticeElement V2State = getValueState(I.getOperand(1));
-
-  ValueLatticeElement &IV = ValueState[&I];
-  if (IV.isOverdefined())
-    return;
-
-  // If something is undef, wait for it to resolve.
-  if (V1State.isUnknownOrUndef() || V2State.isUnknownOrUndef())
-    return;
-
-  if (V1State.isOverdefined() && V2State.isOverdefined())
-    return (void)markOverdefined(&I);
-
-  // If either of the operands is a constant, try to fold it to a constant.
-  // TODO: Use information from notconstant better.
-  if ((V1State.isConstant() || V2State.isConstant())) {
-    Value *V1 = isConstant(V1State) ? getConstant(V1State) : I.getOperand(0);
-    Value *V2 = isConstant(V2State) ? getConstant(V2State) : I.getOperand(1);
-    Value *R = SimplifyBinOp(I.getOpcode(), V1, V2, SimplifyQuery(DL));
-    auto *C = dyn_cast_or_null<Constant>(R);
-    if (C) {
-      // X op Y -> undef.
-      if (isa<UndefValue>(C))
-        return;
-      // Conservatively assume that the result may be based on operands that may
-      // be undef. Note that we use mergeInValue to combine the constant with
-      // the existing lattice value for I, as different constants might be found
-      // after one of the operands go to overdefined, e.g. due to one operand
-      // being a special floating value.
-      ValueLatticeElement NewV;
-      NewV.markConstant(C, /*MayIncludeUndef=*/true);
-      return (void)mergeInValue(&I, NewV);
-    }
-  }
-
-  // Only use ranges for binary operators on integers.
-  if (!I.getType()->isIntegerTy())
-    return markOverdefined(&I);
-
-  // Try to simplify to a constant range.
-  ConstantRange A = ConstantRange::getFull(I.getType()->getScalarSizeInBits());
-  ConstantRange B = ConstantRange::getFull(I.getType()->getScalarSizeInBits());
-  if (V1State.isConstantRange())
-    A = V1State.getConstantRange();
-  if (V2State.isConstantRange())
-    B = V2State.getConstantRange();
-
-  ConstantRange R = A.binaryOp(cast<BinaryOperator>(&I)->getOpcode(), B);
-  mergeInValue(&I, ValueLatticeElement::getRange(R));
-
-  // TODO: Currently we do not exploit special values that produce something
-  // better than overdefined with an overdefined operand for vector or floating
-  // point types, like and <4 x i32> overdefined, zeroinitializer.
-}
-
-// Handle ICmpInst instruction.
-void SCCPSolver::visitCmpInst(CmpInst &I) {
-  // Do not cache this lookup, getValueState calls later in the function might
-  // invalidate the reference.
-  if (isOverdefined(ValueState[&I]))
-    return (void)markOverdefined(&I);
-
-  Value *Op1 = I.getOperand(0);
-  Value *Op2 = I.getOperand(1);
-
-  // For parameters, use ParamState which includes constant range info if
-  // available.
-  auto V1State = getValueState(Op1);
-  auto V2State = getValueState(Op2);
-
-  Constant *C = V1State.getCompare(I.getPredicate(), I.getType(), V2State);
-  if (C) {
-    if (isa<UndefValue>(C))
-      return;
-    ValueLatticeElement CV;
-    CV.markConstant(C);
-    mergeInValue(&I, CV);
-    return;
-  }
-
-  // If operands are still unknown, wait for it to resolve.
-  if ((V1State.isUnknownOrUndef() || V2State.isUnknownOrUndef()) &&
-      !isConstant(ValueState[&I]))
-    return;
-
-  markOverdefined(&I);
-}
-
-// Handle getelementptr instructions.  If all operands are constants then we
-// can turn this into a getelementptr ConstantExpr.
-void SCCPSolver::visitGetElementPtrInst(GetElementPtrInst &I) {
-  if (isOverdefined(ValueState[&I]))
-    return (void)markOverdefined(&I);
-
-  SmallVector<Constant*, 8> Operands;
-  Operands.reserve(I.getNumOperands());
-
-  for (unsigned i = 0, e = I.getNumOperands(); i != e; ++i) {
-    ValueLatticeElement State = getValueState(I.getOperand(i));
-    if (State.isUnknownOrUndef())
-      return;  // Operands are not resolved yet.
-
-    if (isOverdefined(State))
-      return (void)markOverdefined(&I);
-
-    if (Constant *C = getConstant(State)) {
-      Operands.push_back(C);
-      continue;
-    }
-
-    return (void)markOverdefined(&I);
-  }
-
-  Constant *Ptr = Operands[0];
-  auto Indices = makeArrayRef(Operands.begin() + 1, Operands.end());
-  Constant *C =
-      ConstantExpr::getGetElementPtr(I.getSourceElementType(), Ptr, Indices);
-  if (isa<UndefValue>(C))
-      return;
-  markConstant(&I, C);
-}
-
-void SCCPSolver::visitStoreInst(StoreInst &SI) {
-  // If this store is of a struct, ignore it.
-  if (SI.getOperand(0)->getType()->isStructTy())
-    return;
-
-  if (TrackedGlobals.empty() || !isa<GlobalVariable>(SI.getOperand(1)))
-    return;
-
-  GlobalVariable *GV = cast<GlobalVariable>(SI.getOperand(1));
-  auto I = TrackedGlobals.find(GV);
-  if (I == TrackedGlobals.end())
-    return;
-
-  // Get the value we are storing into the global, then merge it.
-  mergeInValue(I->second, GV, getValueState(SI.getOperand(0)),
-               ValueLatticeElement::MergeOptions().setCheckWiden(false));
-  if (I->second.isOverdefined())
-    TrackedGlobals.erase(I);      // No need to keep tracking this!
-}
-
-static ValueLatticeElement getValueFromMetadata(const Instruction *I) {
-  if (MDNode *Ranges = I->getMetadata(LLVMContext::MD_range))
-    if (I->getType()->isIntegerTy())
-      return ValueLatticeElement::getRange(
-          getConstantRangeFromMetadata(*Ranges));
-  if (I->hasMetadata(LLVMContext::MD_nonnull))
-    return ValueLatticeElement::getNot(
-        ConstantPointerNull::get(cast<PointerType>(I->getType())));
-  return ValueLatticeElement::getOverdefined();
-}
-
-// Handle load instructions.  If the operand is a constant pointer to a constant
-// global, we can replace the load with the loaded constant value!
-void SCCPSolver::visitLoadInst(LoadInst &I) {
-  // If this load is of a struct or the load is volatile, just mark the result
-  // as overdefined.
-  if (I.getType()->isStructTy() || I.isVolatile())
-    return (void)markOverdefined(&I);
-
-  // ResolvedUndefsIn might mark I as overdefined. Bail out, even if we would
-  // discover a concrete value later.
-  if (ValueState[&I].isOverdefined())
-    return (void)markOverdefined(&I);
-
-  ValueLatticeElement PtrVal = getValueState(I.getOperand(0));
-  if (PtrVal.isUnknownOrUndef())
-    return; // The pointer is not resolved yet!
-
-  ValueLatticeElement &IV = ValueState[&I];
-
-  if (isConstant(PtrVal)) {
-    Constant *Ptr = getConstant(PtrVal);
-
-    // load null is undefined.
-    if (isa<ConstantPointerNull>(Ptr)) {
-      if (NullPointerIsDefined(I.getFunction(), I.getPointerAddressSpace()))
-        return (void)markOverdefined(IV, &I);
-      else
-        return;
-    }
-
-    // Transform load (constant global) into the value loaded.
-    if (auto *GV = dyn_cast<GlobalVariable>(Ptr)) {
-      if (!TrackedGlobals.empty()) {
-        // If we are tracking this global, merge in the known value for it.
-        auto It = TrackedGlobals.find(GV);
-        if (It != TrackedGlobals.end()) {
-          mergeInValue(IV, &I, It->second, getMaxWidenStepsOpts());
-          return;
-        }
-      }
-    }
-
-    // Transform load from a constant into a constant if possible.
-    if (Constant *C = ConstantFoldLoadFromConstPtr(Ptr, I.getType(), DL)) {
-      if (isa<UndefValue>(C))
-        return;
-      return (void)markConstant(IV, &I, C);
-    }
-  }
-
-  // Fall back to metadata.
-  mergeInValue(&I, getValueFromMetadata(&I));
-}
-
-void SCCPSolver::visitCallBase(CallBase &CB) {
-  handleCallResult(CB);
-  handleCallArguments(CB);
-}
-
-void SCCPSolver::handleCallOverdefined(CallBase &CB) {
-  Function *F = CB.getCalledFunction();
-
-  // Void return and not tracking callee, just bail.
-  if (CB.getType()->isVoidTy())
-    return;
-
-  // Always mark struct return as overdefined.
-  if (CB.getType()->isStructTy())
-    return (void)markOverdefined(&CB);
-
-  // Otherwise, if we have a single return value case, and if the function is
-  // a declaration, maybe we can constant fold it.
-  if (F && F->isDeclaration() && canConstantFoldCallTo(&CB, F)) {
-    SmallVector<Constant *, 8> Operands;
-    for (auto AI = CB.arg_begin(), E = CB.arg_end(); AI != E; ++AI) {
-      if (AI->get()->getType()->isStructTy())
-        return markOverdefined(&CB); // Can't handle struct args.
-      ValueLatticeElement State = getValueState(*AI);
-
-      if (State.isUnknownOrUndef())
-        return; // Operands are not resolved yet.
-      if (isOverdefined(State))
-        return (void)markOverdefined(&CB);
-      assert(isConstant(State) && "Unknown state!");
-      Operands.push_back(getConstant(State));
-    }
-
-    if (isOverdefined(getValueState(&CB)))
-      return (void)markOverdefined(&CB);
-
-    // If we can constant fold this, mark the result of the call as a
-    // constant.
-    if (Constant *C = ConstantFoldCall(&CB, F, Operands, &GetTLI(*F))) {
-      // call -> undef.
-      if (isa<UndefValue>(C))
-        return;
-      return (void)markConstant(&CB, C);
-    }
-  }
-
-  // Fall back to metadata.
-  mergeInValue(&CB, getValueFromMetadata(&CB));
-}
-
-void SCCPSolver::handleCallArguments(CallBase &CB) {
-  Function *F = CB.getCalledFunction();
-  // If this is a local function that doesn't have its address taken, mark its
-  // entry block executable and merge in the actual arguments to the call into
-  // the formal arguments of the function.
-  if (!TrackingIncomingArguments.empty() &&
-      TrackingIncomingArguments.count(F)) {
-    MarkBlockExecutable(&F->front());
-
-    // Propagate information from this call site into the callee.
-    auto CAI = CB.arg_begin();
-    for (Function::arg_iterator AI = F->arg_begin(), E = F->arg_end(); AI != E;
-         ++AI, ++CAI) {
-      // If this argument is byval, and if the function is not readonly, there
-      // will be an implicit copy formed of the input aggregate.
-      if (AI->hasByValAttr() && !F->onlyReadsMemory()) {
-        markOverdefined(&*AI);
-        continue;
-      }
-
-      if (auto *STy = dyn_cast<StructType>(AI->getType())) {
-        for (unsigned i = 0, e = STy->getNumElements(); i != e; ++i) {
-          ValueLatticeElement CallArg = getStructValueState(*CAI, i);
-          mergeInValue(getStructValueState(&*AI, i), &*AI, CallArg,
-                       getMaxWidenStepsOpts());
-        }
-      } else
-        mergeInValue(&*AI, getValueState(*CAI), getMaxWidenStepsOpts());
-    }
-  }
-}
-
-void SCCPSolver::handleCallResult(CallBase &CB) {
-  Function *F = CB.getCalledFunction();
-
-  if (auto *II = dyn_cast<IntrinsicInst>(&CB)) {
-    if (II->getIntrinsicID() == Intrinsic::ssa_copy) {
-      if (ValueState[&CB].isOverdefined())
-        return;
-
-      Value *CopyOf = CB.getOperand(0);
-      ValueLatticeElement CopyOfVal = getValueState(CopyOf);
-      auto *PI = getPredicateInfoFor(&CB);
-      assert(PI && "Missing predicate info for ssa.copy");
-
-      const Optional<PredicateConstraint> &Constraint = PI->getConstraint();
-      if (!Constraint) {
-        mergeInValue(ValueState[&CB], &CB, CopyOfVal);
-        return;
-      }
-
-      CmpInst::Predicate Pred = Constraint->Predicate;
-      Value *OtherOp = Constraint->OtherOp;
-
-      // Wait until OtherOp is resolved.
-      if (getValueState(OtherOp).isUnknown()) {
-        addAdditionalUser(OtherOp, &CB);
-        return;
-      }
-
-      // TODO: Actually filp MayIncludeUndef for the created range to false,
-      // once most places in the optimizer respect the branches on
-      // undef/poison are UB rule. The reason why the new range cannot be
-      // undef is as follows below:
-      // The new range is based on a branch condition. That guarantees that
-      // neither of the compare operands can be undef in the branch targets,
-      // unless we have conditions that are always true/false (e.g. icmp ule
-      // i32, %a, i32_max). For the latter overdefined/empty range will be
-      // inferred, but the branch will get folded accordingly anyways.
-      bool MayIncludeUndef = !isa<PredicateAssume>(PI);
-
-      ValueLatticeElement CondVal = getValueState(OtherOp);
-      ValueLatticeElement &IV = ValueState[&CB];
-      if (CondVal.isConstantRange() || CopyOfVal.isConstantRange()) {
-        auto ImposedCR =
-            ConstantRange::getFull(DL.getTypeSizeInBits(CopyOf->getType()));
-
-        // Get the range imposed by the condition.
-        if (CondVal.isConstantRange())
-          ImposedCR = ConstantRange::makeAllowedICmpRegion(
-              Pred, CondVal.getConstantRange());
-
-        // Combine range info for the original value with the new range from the
-        // condition.
-        auto CopyOfCR = CopyOfVal.isConstantRange()
-                            ? CopyOfVal.getConstantRange()
-                            : ConstantRange::getFull(
-                                  DL.getTypeSizeInBits(CopyOf->getType()));
-        auto NewCR = ImposedCR.intersectWith(CopyOfCR);
-        // If the existing information is != x, do not use the information from
-        // a chained predicate, as the != x information is more likely to be
-        // helpful in practice.
-        if (!CopyOfCR.contains(NewCR) && CopyOfCR.getSingleMissingElement())
-          NewCR = CopyOfCR;
-
-        addAdditionalUser(OtherOp, &CB);
-        mergeInValue(
-            IV, &CB,
-            ValueLatticeElement::getRange(NewCR, MayIncludeUndef));
-        return;
-      } else if (Pred == CmpInst::ICMP_EQ && CondVal.isConstant()) {
-        // For non-integer values or integer constant expressions, only
-        // propagate equal constants.
-        addAdditionalUser(OtherOp, &CB);
-        mergeInValue(IV, &CB, CondVal);
-        return;
-      } else if (Pred == CmpInst::ICMP_NE && CondVal.isConstant() &&
-                 !MayIncludeUndef) {
-        // Propagate inequalities.
-        addAdditionalUser(OtherOp, &CB);
-        mergeInValue(IV, &CB,
-                     ValueLatticeElement::getNot(CondVal.getConstant()));
-        return;
-      }
-
-      return (void)mergeInValue(IV, &CB, CopyOfVal);
-    }
-
-    if (ConstantRange::isIntrinsicSupported(II->getIntrinsicID())) {
-      // Compute result range for intrinsics supported by ConstantRange.
-      // Do this even if we don't know a range for all operands, as we may
-      // still know something about the result range, e.g. of abs(x).
-      SmallVector<ConstantRange, 2> OpRanges;
-      for (Value *Op : II->args()) {
-        const ValueLatticeElement &State = getValueState(Op);
-        if (State.isConstantRange())
-          OpRanges.push_back(State.getConstantRange());
-        else
-          OpRanges.push_back(
-              ConstantRange::getFull(Op->getType()->getScalarSizeInBits()));
-      }
-
-      ConstantRange Result =
-          ConstantRange::intrinsic(II->getIntrinsicID(), OpRanges);
-      return (void)mergeInValue(II, ValueLatticeElement::getRange(Result));
-    }
-  }
-
-  // The common case is that we aren't tracking the callee, either because we
-  // are not doing interprocedural analysis or the callee is indirect, or is
-  // external.  Handle these cases first.
-  if (!F || F->isDeclaration())
-    return handleCallOverdefined(CB);
-
-  // If this is a single/zero retval case, see if we're tracking the function.
-  if (auto *STy = dyn_cast<StructType>(F->getReturnType())) {
-    if (!MRVFunctionsTracked.count(F))
-      return handleCallOverdefined(CB); // Not tracking this callee.
-
-    // If we are tracking this callee, propagate the result of the function
-    // into this call site.
-    for (unsigned i = 0, e = STy->getNumElements(); i != e; ++i)
-      mergeInValue(getStructValueState(&CB, i), &CB,
-                   TrackedMultipleRetVals[std::make_pair(F, i)],
-                   getMaxWidenStepsOpts());
-  } else {
-    auto TFRVI = TrackedRetVals.find(F);
-    if (TFRVI == TrackedRetVals.end())
-      return handleCallOverdefined(CB); // Not tracking this callee.
-
-    // If so, propagate the return value of the callee into this call result.
-    mergeInValue(&CB, TFRVI->second, getMaxWidenStepsOpts());
-  }
-}
-
-void SCCPSolver::Solve() {
-  // Process the work lists until they are empty!
-  while (!BBWorkList.empty() || !InstWorkList.empty() ||
-         !OverdefinedInstWorkList.empty()) {
-    // Process the overdefined instruction's work list first, which drives other
-    // things to overdefined more quickly.
-    while (!OverdefinedInstWorkList.empty()) {
-      Value *I = OverdefinedInstWorkList.pop_back_val();
-
-      LLVM_DEBUG(dbgs() << "\nPopped off OI-WL: " << *I << '\n');
-
-      // "I" got into the work list because it either made the transition from
-      // bottom to constant, or to overdefined.
-      //
-      // Anything on this worklist that is overdefined need not be visited
-      // since all of its users will have already been marked as overdefined
-      // Update all of the users of this instruction's value.
-      //
-      markUsersAsChanged(I);
-    }
-
-    // Process the instruction work list.
-    while (!InstWorkList.empty()) {
-      Value *I = InstWorkList.pop_back_val();
-
-      LLVM_DEBUG(dbgs() << "\nPopped off I-WL: " << *I << '\n');
-
-      // "I" got into the work list because it made the transition from undef to
-      // constant.
-      //
-      // Anything on this worklist that is overdefined need not be visited
-      // since all of its users will have already been marked as overdefined.
-      // Update all of the users of this instruction's value.
-      //
-      if (I->getType()->isStructTy() || !getValueState(I).isOverdefined())
-        markUsersAsChanged(I);
-    }
-
-    // Process the basic block work list.
-    while (!BBWorkList.empty()) {
-      BasicBlock *BB = BBWorkList.pop_back_val();
-
-      LLVM_DEBUG(dbgs() << "\nPopped off BBWL: " << *BB << '\n');
-
-      // Notify all instructions in this basic block that they are newly
-      // executable.
-      visit(BB);
-    }
-  }
-}
-
-/// ResolvedUndefsIn - While solving the dataflow for a function, we assume
-/// that branches on undef values cannot reach any of their successors.
-/// However, this is not a safe assumption.  After we solve dataflow, this
-/// method should be use to handle this.  If this returns true, the solver
-/// should be rerun.
-///
-/// This method handles this by finding an unresolved branch and marking it one
-/// of the edges from the block as being feasible, even though the condition
-/// doesn't say it would otherwise be.  This allows SCCP to find the rest of the
-/// CFG and only slightly pessimizes the analysis results (by marking one,
-/// potentially infeasible, edge feasible).  This cannot usefully modify the
-/// constraints on the condition of the branch, as that would impact other users
-/// of the value.
-///
-/// This scan also checks for values that use undefs. It conservatively marks
-/// them as overdefined.
-bool SCCPSolver::ResolvedUndefsIn(Function &F) {
-  bool MadeChange = false;
-  for (BasicBlock &BB : F) {
-    if (!BBExecutable.count(&BB))
-      continue;
-
-    for (Instruction &I : BB) {
-      // Look for instructions which produce undef values.
-      if (I.getType()->isVoidTy()) continue;
-
-      if (auto *STy = dyn_cast<StructType>(I.getType())) {
-        // Only a few things that can be structs matter for undef.
-
-        // Tracked calls must never be marked overdefined in ResolvedUndefsIn.
-        if (auto *CB = dyn_cast<CallBase>(&I))
-          if (Function *F = CB->getCalledFunction())
-            if (MRVFunctionsTracked.count(F))
-              continue;
-
-        // extractvalue and insertvalue don't need to be marked; they are
-        // tracked as precisely as their operands.
-        if (isa<ExtractValueInst>(I) || isa<InsertValueInst>(I))
-          continue;
-        // Send the results of everything else to overdefined.  We could be
-        // more precise than this but it isn't worth bothering.
-        for (unsigned i = 0, e = STy->getNumElements(); i != e; ++i) {
-          ValueLatticeElement &LV = getStructValueState(&I, i);
-          if (LV.isUnknownOrUndef()) {
-            markOverdefined(LV, &I);
-            MadeChange = true;
-          }
-        }
-        continue;
-      }
-
-      ValueLatticeElement &LV = getValueState(&I);
-      if (!LV.isUnknownOrUndef())
-        continue;
-
-      // There are two reasons a call can have an undef result
-      // 1. It could be tracked.
-      // 2. It could be constant-foldable.
-      // Because of the way we solve return values, tracked calls must
-      // never be marked overdefined in ResolvedUndefsIn.
-      if (auto *CB = dyn_cast<CallBase>(&I))
-        if (Function *F = CB->getCalledFunction())
-          if (TrackedRetVals.count(F))
-            continue;
-
-      if (isa<LoadInst>(I)) {
-        // A load here means one of two things: a load of undef from a global,
-        // a load from an unknown pointer.  Either way, having it return undef
-        // is okay.
-        continue;
-      }
-
-      markOverdefined(&I);
-      MadeChange = true;
-    }
-
-    // Check to see if we have a branch or switch on an undefined value.  If so
-    // we force the branch to go one way or the other to make the successor
-    // values live.  It doesn't really matter which way we force it.
-    Instruction *TI = BB.getTerminator();
-    if (auto *BI = dyn_cast<BranchInst>(TI)) {
-      if (!BI->isConditional()) continue;
-      if (!getValueState(BI->getCondition()).isUnknownOrUndef())
-        continue;
-
-      // If the input to SCCP is actually branch on undef, fix the undef to
-      // false.
-      if (isa<UndefValue>(BI->getCondition())) {
-        BI->setCondition(ConstantInt::getFalse(BI->getContext()));
-        markEdgeExecutable(&BB, TI->getSuccessor(1));
-        MadeChange = true;
-        continue;
-      }
-
-      // Otherwise, it is a branch on a symbolic value which is currently
-      // considered to be undef.  Make sure some edge is executable, so a
-      // branch on "undef" always flows somewhere.
-      // FIXME: Distinguish between dead code and an LLVM "undef" value.
-      BasicBlock *DefaultSuccessor = TI->getSuccessor(1);
-      if (markEdgeExecutable(&BB, DefaultSuccessor))
-        MadeChange = true;
-
-      continue;
-    }
-
-   if (auto *IBR = dyn_cast<IndirectBrInst>(TI)) {
-      // Indirect branch with no successor ?. Its ok to assume it branches
-      // to no target.
-      if (IBR->getNumSuccessors() < 1)
-        continue;
-
-      if (!getValueState(IBR->getAddress()).isUnknownOrUndef())
-        continue;
-
-      // If the input to SCCP is actually branch on undef, fix the undef to
-      // the first successor of the indirect branch.
-      if (isa<UndefValue>(IBR->getAddress())) {
-        IBR->setAddress(BlockAddress::get(IBR->getSuccessor(0)));
-        markEdgeExecutable(&BB, IBR->getSuccessor(0));
-        MadeChange = true;
-        continue;
-      }
-
-      // Otherwise, it is a branch on a symbolic value which is currently
-      // considered to be undef.  Make sure some edge is executable, so a
-      // branch on "undef" always flows somewhere.
-      // FIXME: IndirectBr on "undef" doesn't actually need to go anywhere:
-      // we can assume the branch has undefined behavior instead.
-      BasicBlock *DefaultSuccessor = IBR->getSuccessor(0);
-      if (markEdgeExecutable(&BB, DefaultSuccessor))
-        MadeChange = true;
-
-      continue;
-    }
-
-    if (auto *SI = dyn_cast<SwitchInst>(TI)) {
-      if (!SI->getNumCases() ||
-          !getValueState(SI->getCondition()).isUnknownOrUndef())
-        continue;
-
-      // If the input to SCCP is actually switch on undef, fix the undef to
-      // the first constant.
-      if (isa<UndefValue>(SI->getCondition())) {
-        SI->setCondition(SI->case_begin()->getCaseValue());
-        markEdgeExecutable(&BB, SI->case_begin()->getCaseSuccessor());
-        MadeChange = true;
-        continue;
-      }
-
-      // Otherwise, it is a branch on a symbolic value which is currently
-      // considered to be undef.  Make sure some edge is executable, so a
-      // branch on "undef" always flows somewhere.
-      // FIXME: Distinguish between dead code and an LLVM "undef" value.
-      BasicBlock *DefaultSuccessor = SI->case_begin()->getCaseSuccessor();
-      if (markEdgeExecutable(&BB, DefaultSuccessor))
-        MadeChange = true;
-
-      continue;
-    }
-  }
-
-  return MadeChange;
-}
-
-=======
->>>>>>> 2ab1d525
 static bool tryToReplaceWithConstant(SCCPSolver &Solver, Value *V) {
   Constant *Const = nullptr;
   if (V->getType()->isStructTy()) {
