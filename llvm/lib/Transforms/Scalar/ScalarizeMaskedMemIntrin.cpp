--- conflicted
+++ resolved
@@ -718,17 +718,10 @@
     Instruction *ThenTerm =
         SplitBlockAndInsertIfThen(Predicate, InsertPt, /*Unreachable=*/false,
                                   /*BranchWeights=*/nullptr, DTU);
-<<<<<<< HEAD
 
     BasicBlock *CondBlock = ThenTerm->getParent();
     CondBlock->setName("cond.load");
 
-=======
-
-    BasicBlock *CondBlock = ThenTerm->getParent();
-    CondBlock->setName("cond.load");
-
->>>>>>> 2ab1d525
     Builder.SetInsertPoint(CondBlock->getTerminator());
     LoadInst *Load = Builder.CreateAlignedLoad(EltTy, Ptr, Align(1));
     Value *NewVResult = Builder.CreateInsertElement(VResult, Load, Idx);
@@ -835,17 +828,10 @@
     Instruction *ThenTerm =
         SplitBlockAndInsertIfThen(Predicate, InsertPt, /*Unreachable=*/false,
                                   /*BranchWeights=*/nullptr, DTU);
-<<<<<<< HEAD
 
     BasicBlock *CondBlock = ThenTerm->getParent();
     CondBlock->setName("cond.store");
 
-=======
-
-    BasicBlock *CondBlock = ThenTerm->getParent();
-    CondBlock->setName("cond.store");
-
->>>>>>> 2ab1d525
     Builder.SetInsertPoint(CondBlock->getTerminator());
     Value *OneElt = Builder.CreateExtractElement(Src, Idx);
     Builder.CreateAlignedStore(OneElt, Ptr, Align(1));
@@ -889,14 +875,8 @@
     MadeChange = false;
     for (BasicBlock &BB : llvm::make_early_inc_range(F)) {
       bool ModifiedDTOnIteration = false;
-<<<<<<< HEAD
-      MadeChange |= optimizeBlock(*BB, ModifiedDTOnIteration, TTI, DL,
-                                  DTU.hasValue() ? DTU.getPointer() : nullptr);
-
-=======
       MadeChange |= optimizeBlock(BB, ModifiedDTOnIteration, TTI, DL,
                                   DTU.hasValue() ? DTU.getPointer() : nullptr);
->>>>>>> 2ab1d525
 
       // Restart BB iteration if the dominator tree of the Function was changed
       if (ModifiedDTOnIteration)
