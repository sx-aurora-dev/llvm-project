--- conflicted
+++ resolved
@@ -520,11 +520,7 @@
     Loop *LoopToBeInterchanged = LoopList[SelecLoopId];
     for (unsigned i = SelecLoopId; i > 0; i--) {
       bool Interchanged = processLoop(LoopToBeInterchanged, LoopList[i - 1], i,
-<<<<<<< HEAD
-                                      i - 1, LoopNestExit, DependencyMatrix);
-=======
                                       i - 1, DependencyMatrix);
->>>>>>> a2ce6ee6
       if (!Interchanged)
         return Changed;
       // Update the DependencyMatrix
@@ -539,11 +535,7 @@
   }
 
   bool processLoop(Loop *InnerLoop, Loop *OuterLoop, unsigned InnerLoopId,
-<<<<<<< HEAD
-                   unsigned OuterLoopId, BasicBlock *LoopNestExit,
-=======
                    unsigned OuterLoopId,
->>>>>>> a2ce6ee6
                    std::vector<std::vector<char>> &DependencyMatrix) {
     LLVM_DEBUG(dbgs() << "Processing InnerLoopId = " << InnerLoopId
                       << " and OuterLoopId = " << OuterLoopId << "\n");
