//===- LoopDeletion.cpp - Dead Loop Deletion Pass ---------------===//
//
// Part of the LLVM Project, under the Apache License v2.0 with LLVM Exceptions.
// See https://llvm.org/LICENSE.txt for license information.
// SPDX-License-Identifier: Apache-2.0 WITH LLVM-exception
//
//===----------------------------------------------------------------------===//
//
// This file implements the Dead Loop Deletion Pass. This pass is responsible
// for eliminating loops with non-infinite computable trip counts that have no
// side effects or volatile instructions, and do not contribute to the
// computation of the function's return value.
//
//===----------------------------------------------------------------------===//

#include "llvm/Transforms/Scalar/LoopDeletion.h"
#include "llvm/ADT/SmallVector.h"
#include "llvm/ADT/Statistic.h"
#include "llvm/Analysis/CFG.h"
#include "llvm/Analysis/GlobalsModRef.h"
#include "llvm/Analysis/InstructionSimplify.h"
#include "llvm/Analysis/LoopIterator.h"
#include "llvm/Analysis/LoopPass.h"
#include "llvm/Analysis/MemorySSA.h"
#include "llvm/Analysis/OptimizationRemarkEmitter.h"
#include "llvm/IR/Dominators.h"

#include "llvm/IR/PatternMatch.h"
#include "llvm/InitializePasses.h"
#include "llvm/Transforms/Scalar.h"
#include "llvm/Transforms/Scalar/LoopPassManager.h"
#include "llvm/Transforms/Utils/LoopUtils.h"

using namespace llvm;

#define DEBUG_TYPE "loop-delete"

STATISTIC(NumDeleted, "Number of loops deleted");
STATISTIC(NumBackedgesBroken,
          "Number of loops for which we managed to break the backedge");

static cl::opt<bool> EnableSymbolicExecution(
    "loop-deletion-enable-symbolic-execution", cl::Hidden, cl::init(true),
    cl::desc("Break backedge through symbolic execution of 1st iteration "
             "attempting to prove that the backedge is never taken"));

enum class LoopDeletionResult {
  Unmodified,
  Modified,
  Deleted,
};

static LoopDeletionResult merge(LoopDeletionResult A, LoopDeletionResult B) {
  if (A == LoopDeletionResult::Deleted || B == LoopDeletionResult::Deleted)
    return LoopDeletionResult::Deleted;
  if (A == LoopDeletionResult::Modified || B == LoopDeletionResult::Modified)
    return LoopDeletionResult::Modified;
  return LoopDeletionResult::Unmodified;
}

/// Determines if a loop is dead.
///
/// This assumes that we've already checked for unique exit and exiting blocks,
/// and that the code is in LCSSA form.
static bool isLoopDead(Loop *L, ScalarEvolution &SE,
                       SmallVectorImpl<BasicBlock *> &ExitingBlocks,
                       BasicBlock *ExitBlock, bool &Changed,
                       BasicBlock *Preheader, LoopInfo &LI) {
  // Make sure that all PHI entries coming from the loop are loop invariant.
  // Because the code is in LCSSA form, any values used outside of the loop
  // must pass through a PHI in the exit block, meaning that this check is
  // sufficient to guarantee that no loop-variant values are used outside
  // of the loop.
  bool AllEntriesInvariant = true;
  bool AllOutgoingValuesSame = true;
  if (!L->hasNoExitBlocks()) {
    for (PHINode &P : ExitBlock->phis()) {
      Value *incoming = P.getIncomingValueForBlock(ExitingBlocks[0]);

      // Make sure all exiting blocks produce the same incoming value for the
      // block. If there are different incoming values for different exiting
      // blocks, then it is impossible to statically determine which value
      // should be used.
      AllOutgoingValuesSame =
          all_of(makeArrayRef(ExitingBlocks).slice(1), [&](BasicBlock *BB) {
            return incoming == P.getIncomingValueForBlock(BB);
          });

      if (!AllOutgoingValuesSame)
        break;

      if (Instruction *I = dyn_cast<Instruction>(incoming))
        if (!L->makeLoopInvariant(I, Changed, Preheader->getTerminator())) {
          AllEntriesInvariant = false;
          break;
        }
    }
  }

  if (Changed)
    SE.forgetLoopDispositions(L);

  if (!AllEntriesInvariant || !AllOutgoingValuesSame)
    return false;

  // Make sure that no instructions in the block have potential side-effects.
  // This includes instructions that could write to memory, and loads that are
  // marked volatile.
  for (auto &I : L->blocks())
    if (any_of(*I, [](Instruction &I) {
          return I.mayHaveSideEffects() && !I.isDroppable();
        }))
      return false;

  // The loop or any of its sub-loops looping infinitely is legal. The loop can
  // only be considered dead if either
  // a. the function is mustprogress.
  // b. all (sub-)loops are mustprogress or have a known trip-count.
  if (L->getHeader()->getParent()->mustProgress())
    return true;

  LoopBlocksRPO RPOT(L);
  RPOT.perform(&LI);
  // If the loop contains an irreducible cycle, it may loop infinitely.
  if (containsIrreducibleCFG<const BasicBlock *>(RPOT, LI))
    return false;

  SmallVector<Loop *, 8> WorkList;
  WorkList.push_back(L);
  while (!WorkList.empty()) {
    Loop *Current = WorkList.pop_back_val();
    if (hasMustProgress(Current))
      continue;

    const SCEV *S = SE.getConstantMaxBackedgeTakenCount(Current);
    if (isa<SCEVCouldNotCompute>(S)) {
      LLVM_DEBUG(
          dbgs() << "Could not compute SCEV MaxBackedgeTakenCount and was "
                    "not required to make progress.\n");
      return false;
    }
    WorkList.append(Current->begin(), Current->end());
  }
  return true;
}

/// This function returns true if there is no viable path from the
/// entry block to the header of \p L. Right now, it only does
/// a local search to save compile time.
static bool isLoopNeverExecuted(Loop *L) {
  using namespace PatternMatch;

  auto *Preheader = L->getLoopPreheader();
  // TODO: We can relax this constraint, since we just need a loop
  // predecessor.
  assert(Preheader && "Needs preheader!");

  if (Preheader->isEntryBlock())
    return false;
  // All predecessors of the preheader should have a constant conditional
  // branch, with the loop's preheader as not-taken.
  for (auto *Pred: predecessors(Preheader)) {
    BasicBlock *Taken, *NotTaken;
    ConstantInt *Cond;
    if (!match(Pred->getTerminator(),
               m_Br(m_ConstantInt(Cond), Taken, NotTaken)))
      return false;
    if (!Cond->getZExtValue())
      std::swap(Taken, NotTaken);
    if (Taken == Preheader)
      return false;
  }
  assert(!pred_empty(Preheader) &&
         "Preheader should have predecessors at this point!");
  // All the predecessors have the loop preheader as not-taken target.
  return true;
}

static Value *
getValueOnFirstIteration(Value *V, DenseMap<Value *, Value *> &FirstIterValue,
                         const SimplifyQuery &SQ) {
  // Quick hack: do not flood cache with non-instruction values.
  if (!isa<Instruction>(V))
    return V;
  // Do we already know cached result?
  auto Existing = FirstIterValue.find(V);
  if (Existing != FirstIterValue.end())
    return Existing->second;
  Value *FirstIterV = nullptr;
  if (auto *BO = dyn_cast<BinaryOperator>(V)) {
    Value *LHS =
        getValueOnFirstIteration(BO->getOperand(0), FirstIterValue, SQ);
    Value *RHS =
        getValueOnFirstIteration(BO->getOperand(1), FirstIterValue, SQ);
    FirstIterV = SimplifyBinOp(BO->getOpcode(), LHS, RHS, SQ);
  } else if (auto *Cmp = dyn_cast<ICmpInst>(V)) {
    Value *LHS =
        getValueOnFirstIteration(Cmp->getOperand(0), FirstIterValue, SQ);
    Value *RHS =
        getValueOnFirstIteration(Cmp->getOperand(1), FirstIterValue, SQ);
    FirstIterV = SimplifyICmpInst(Cmp->getPredicate(), LHS, RHS, SQ);
  } else if (auto *Select = dyn_cast<SelectInst>(V)) {
    Value *Cond =
        getValueOnFirstIteration(Select->getCondition(), FirstIterValue, SQ);
    if (auto *C = dyn_cast<ConstantInt>(Cond)) {
      auto *Selected = C->isAllOnesValue() ? Select->getTrueValue()
                                           : Select->getFalseValue();
      FirstIterV = getValueOnFirstIteration(Selected, FirstIterValue, SQ);
    }
  }
  if (!FirstIterV)
    FirstIterV = V;
  FirstIterValue[V] = FirstIterV;
  return FirstIterV;
}

// Try to prove that one of conditions that dominates the latch must exit on 1st
// iteration.
static bool canProveExitOnFirstIteration(Loop *L, DominatorTree &DT,
                                         LoopInfo &LI) {
  // Disabled by option.
  if (!EnableSymbolicExecution)
    return false;

  BasicBlock *Predecessor = L->getLoopPredecessor();
  BasicBlock *Latch = L->getLoopLatch();

  if (!Predecessor || !Latch)
    return false;

  LoopBlocksRPO RPOT(L);
  RPOT.perform(&LI);

  // For the optimization to be correct, we need RPOT to have a property that
  // each block is processed after all its predecessors, which may only be
  // violated for headers of the current loop and all nested loops. Irreducible
  // CFG provides multiple ways to break this assumption, so we do not want to
  // deal with it.
  if (containsIrreducibleCFG<const BasicBlock *>(RPOT, LI))
    return false;

  BasicBlock *Header = L->getHeader();
  // Blocks that are reachable on the 1st iteration.
  SmallPtrSet<BasicBlock *, 4> LiveBlocks;
  // Edges that are reachable on the 1st iteration.
  DenseSet<BasicBlockEdge> LiveEdges;
  LiveBlocks.insert(Header);

  SmallPtrSet<BasicBlock *, 4> Visited;
  auto MarkLiveEdge = [&](BasicBlock *From, BasicBlock *To) {
    assert(LiveBlocks.count(From) && "Must be live!");
    assert((LI.isLoopHeader(To) || !Visited.count(To)) &&
           "Only canonical backedges are allowed. Irreducible CFG?");
    assert((LiveBlocks.count(To) || !Visited.count(To)) &&
           "We already discarded this block as dead!");
    LiveBlocks.insert(To);
    LiveEdges.insert({ From, To });
  };

  auto MarkAllSuccessorsLive = [&](BasicBlock *BB) {
    for (auto *Succ : successors(BB))
      MarkLiveEdge(BB, Succ);
  };

  // Check if there is only one value coming from all live predecessor blocks.
  // Note that because we iterate in RPOT, we have already visited all its
  // (non-latch) predecessors.
  auto GetSoleInputOnFirstIteration = [&](PHINode & PN)->Value * {
    BasicBlock *BB = PN.getParent();
    bool HasLivePreds = false;
    (void)HasLivePreds;
    if (BB == Header)
      return PN.getIncomingValueForBlock(Predecessor);
    Value *OnlyInput = nullptr;
    for (auto *Pred : predecessors(BB))
      if (LiveEdges.count({ Pred, BB })) {
        HasLivePreds = true;
        Value *Incoming = PN.getIncomingValueForBlock(Pred);
        // Skip undefs. If they are present, we can assume they are equal to
        // the non-undef input.
        if (isa<UndefValue>(Incoming))
          continue;
        // Two inputs.
        if (OnlyInput && OnlyInput != Incoming)
          return nullptr;
        OnlyInput = Incoming;
      }

    assert(HasLivePreds && "No live predecessors?");
    // If all incoming live value were undefs, return undef.
    return OnlyInput ? OnlyInput : UndefValue::get(PN.getType());
  };
  DenseMap<Value *, Value *> FirstIterValue;

  // Use the following algorithm to prove we never take the latch on the 1st
  // iteration:
  // 1. Traverse in topological order, so that whenever we visit a block, all
  //    its predecessors are already visited.
  // 2. If we can prove that the block may have only 1 predecessor on the 1st
  //    iteration, map all its phis onto input from this predecessor.
  // 3a. If we can prove which successor of out block is taken on the 1st
  //     iteration, mark this successor live.
  // 3b. If we cannot prove it, conservatively assume that all successors are
  //     live.
  auto &DL = Header->getModule()->getDataLayout();
  const SimplifyQuery SQ(DL);
  for (auto *BB : RPOT) {
    Visited.insert(BB);

    // This block is not reachable on the 1st iterations.
    if (!LiveBlocks.count(BB))
      continue;

    // Skip inner loops.
    if (LI.getLoopFor(BB) != L) {
      MarkAllSuccessorsLive(BB);
      continue;
    }

    // If Phi has only one input from all live input blocks, use it.
    for (auto &PN : BB->phis()) {
      if (!PN.getType()->isIntegerTy())
        continue;
      auto *Incoming = GetSoleInputOnFirstIteration(PN);
      if (Incoming && DT.dominates(Incoming, BB->getTerminator())) {
        Value *FirstIterV =
            getValueOnFirstIteration(Incoming, FirstIterValue, SQ);
        FirstIterValue[&PN] = FirstIterV;
      }
    }

    using namespace PatternMatch;
    Value *Cond;
    BasicBlock *IfTrue, *IfFalse;
    auto *Term = BB->getTerminator();
    if (match(Term, m_Br(m_Value(Cond),
                         m_BasicBlock(IfTrue), m_BasicBlock(IfFalse)))) {
      auto *ICmp = dyn_cast<ICmpInst>(Cond);
      if (!ICmp || !ICmp->getType()->isIntegerTy()) {
        MarkAllSuccessorsLive(BB);
        continue;
      }

      // Can we prove constant true or false for this condition?
      auto *KnownCondition = getValueOnFirstIteration(ICmp, FirstIterValue, SQ);
      if (KnownCondition == ICmp) {
        // Failed to simplify.
        MarkAllSuccessorsLive(BB);
        continue;
      }
      if (isa<UndefValue>(KnownCondition)) {
        // TODO: According to langref, branching by undef is undefined behavior.
        // It means that, theoretically, we should be able to just continue
        // without marking any successors as live. However, we are not certain
        // how correct our compiler is at handling such cases. So we are being
        // very conservative here.
        //
        // If there is a non-loop successor, always assume this branch leaves the
        // loop. Otherwise, arbitrarily take IfTrue.
        //
        // Once we are certain that branching by undef is handled correctly by
        // other transforms, we should not mark any successors live here.
        if (L->contains(IfTrue) && L->contains(IfFalse))
          MarkLiveEdge(BB, IfTrue);
        continue;
      }
      auto *ConstCondition = dyn_cast<ConstantInt>(KnownCondition);
      if (!ConstCondition) {
        // Non-constant condition, cannot analyze any further.
        MarkAllSuccessorsLive(BB);
        continue;
      }
      if (ConstCondition->isAllOnesValue())
        MarkLiveEdge(BB, IfTrue);
      else
        MarkLiveEdge(BB, IfFalse);
    } else if (SwitchInst *SI = dyn_cast<SwitchInst>(Term)) {
      auto *SwitchValue = SI->getCondition();
      auto *SwitchValueOnFirstIter =
          getValueOnFirstIteration(SwitchValue, FirstIterValue, SQ);
      auto *ConstSwitchValue = dyn_cast<ConstantInt>(SwitchValueOnFirstIter);
      if (!ConstSwitchValue) {
        MarkAllSuccessorsLive(BB);
        continue;
      }
      auto CaseIterator = SI->findCaseValue(ConstSwitchValue);
      MarkLiveEdge(BB, CaseIterator->getCaseSuccessor());
    } else {
      MarkAllSuccessorsLive(BB);
      continue;
    }
  }

  // We can break the latch if it wasn't live.
  return !LiveEdges.count({ Latch, Header });
}

/// If we can prove the backedge is untaken, remove it.  This destroys the
/// loop, but leaves the (now trivially loop invariant) control flow and
/// side effects (if any) in place.
static LoopDeletionResult
breakBackedgeIfNotTaken(Loop *L, DominatorTree &DT, ScalarEvolution &SE,
                        LoopInfo &LI, MemorySSA *MSSA,
                        OptimizationRemarkEmitter &ORE) {
  assert(L->isLCSSAForm(DT) && "Expected LCSSA!");

  if (!L->getLoopLatch())
    return LoopDeletionResult::Unmodified;

  auto *BTC = SE.getSymbolicMaxBackedgeTakenCount(L);
  if (BTC->isZero()) {
    // SCEV knows this backedge isn't taken!
    breakLoopBackedge(L, DT, SE, LI, MSSA);
    ++NumBackedgesBroken;
    return LoopDeletionResult::Deleted;
  }

<<<<<<< HEAD
  breakLoopBackedge(L, DT, SE, LI, MSSA);
  return LoopDeletionResult::Deleted;
=======
  // If SCEV leaves open the possibility of a zero trip count, see if
  // symbolically evaluating the first iteration lets us prove the backedge
  // unreachable.
  if (isa<SCEVCouldNotCompute>(BTC) || !SE.isKnownNonZero(BTC))
    if (canProveExitOnFirstIteration(L, DT, LI)) {
      breakLoopBackedge(L, DT, SE, LI, MSSA);
      ++NumBackedgesBroken;
      return LoopDeletionResult::Deleted;
    }

  return LoopDeletionResult::Unmodified;
>>>>>>> 2ab1d525
}

/// Remove a loop if it is dead.
///
/// A loop is considered dead either if it does not impact the observable
/// behavior of the program other than finite running time, or if it is
/// required to make progress by an attribute such as 'mustprogress' or
/// 'llvm.loop.mustprogress' and does not make any. This may remove
/// infinite loops that have been required to make progress.
///
/// This entire process relies pretty heavily on LoopSimplify form and LCSSA in
/// order to make various safety checks work.
///
/// \returns true if any changes were made. This may mutate the loop even if it
/// is unable to delete it due to hoisting trivially loop invariant
/// instructions out of the loop.
static LoopDeletionResult deleteLoopIfDead(Loop *L, DominatorTree &DT,
                                           ScalarEvolution &SE, LoopInfo &LI,
                                           MemorySSA *MSSA,
                                           OptimizationRemarkEmitter &ORE) {
  assert(L->isLCSSAForm(DT) && "Expected LCSSA!");

  // We can only remove the loop if there is a preheader that we can branch from
  // after removing it. Also, if LoopSimplify form is not available, stay out
  // of trouble.
  BasicBlock *Preheader = L->getLoopPreheader();
  if (!Preheader || !L->hasDedicatedExits()) {
    LLVM_DEBUG(
        dbgs()
        << "Deletion requires Loop with preheader and dedicated exits.\n");
    return LoopDeletionResult::Unmodified;
  }

  BasicBlock *ExitBlock = L->getUniqueExitBlock();

  if (ExitBlock && isLoopNeverExecuted(L)) {
    LLVM_DEBUG(dbgs() << "Loop is proven to never execute, delete it!");
    // We need to forget the loop before setting the incoming values of the exit
    // phis to undef, so we properly invalidate the SCEV expressions for those
    // phis.
    SE.forgetLoop(L);
    // Set incoming value to undef for phi nodes in the exit block.
    for (PHINode &P : ExitBlock->phis()) {
      std::fill(P.incoming_values().begin(), P.incoming_values().end(),
                UndefValue::get(P.getType()));
    }
    ORE.emit([&]() {
      return OptimizationRemark(DEBUG_TYPE, "NeverExecutes", L->getStartLoc(),
                                L->getHeader())
             << "Loop deleted because it never executes";
    });
    deleteDeadLoop(L, &DT, &SE, &LI, MSSA);
    ++NumDeleted;
    return LoopDeletionResult::Deleted;
  }

  // The remaining checks below are for a loop being dead because all statements
  // in the loop are invariant.
  SmallVector<BasicBlock *, 4> ExitingBlocks;
  L->getExitingBlocks(ExitingBlocks);

  // We require that the loop has at most one exit block. Otherwise, we'd be in
  // the situation of needing to be able to solve statically which exit block
  // will be branched to, or trying to preserve the branching logic in a loop
  // invariant manner.
  if (!ExitBlock && !L->hasNoExitBlocks()) {
    LLVM_DEBUG(dbgs() << "Deletion requires at most one exit block.\n");
    return LoopDeletionResult::Unmodified;
  }
  // Finally, we have to check that the loop really is dead.
  bool Changed = false;
  if (!isLoopDead(L, SE, ExitingBlocks, ExitBlock, Changed, Preheader, LI)) {
    LLVM_DEBUG(dbgs() << "Loop is not invariant, cannot delete.\n");
    return Changed ? LoopDeletionResult::Modified
                   : LoopDeletionResult::Unmodified;
  }

  LLVM_DEBUG(dbgs() << "Loop is invariant, delete it!");
  ORE.emit([&]() {
    return OptimizationRemark(DEBUG_TYPE, "Invariant", L->getStartLoc(),
                              L->getHeader())
           << "Loop deleted because it is invariant";
  });
  deleteDeadLoop(L, &DT, &SE, &LI, MSSA);
  ++NumDeleted;

  return LoopDeletionResult::Deleted;
}

PreservedAnalyses LoopDeletionPass::run(Loop &L, LoopAnalysisManager &AM,
                                        LoopStandardAnalysisResults &AR,
                                        LPMUpdater &Updater) {

  LLVM_DEBUG(dbgs() << "Analyzing Loop for deletion: ");
  LLVM_DEBUG(L.dump());
  std::string LoopName = std::string(L.getName());
  // For the new PM, we can't use OptimizationRemarkEmitter as an analysis
  // pass. Function analyses need to be preserved across loop transformations
  // but ORE cannot be preserved (see comment before the pass definition).
  OptimizationRemarkEmitter ORE(L.getHeader()->getParent());
  auto Result = deleteLoopIfDead(&L, AR.DT, AR.SE, AR.LI, AR.MSSA, ORE);

  // If we can prove the backedge isn't taken, just break it and be done.  This
  // leaves the loop structure in place which means it can handle dispatching
  // to the right exit based on whatever loop invariant structure remains.
  if (Result != LoopDeletionResult::Deleted)
    Result = merge(Result, breakBackedgeIfNotTaken(&L, AR.DT, AR.SE, AR.LI,
                                                   AR.MSSA, ORE));

  if (Result == LoopDeletionResult::Unmodified)
    return PreservedAnalyses::all();

  if (Result == LoopDeletionResult::Deleted)
    Updater.markLoopAsDeleted(L, LoopName);

  auto PA = getLoopPassPreservedAnalyses();
  if (AR.MSSA)
    PA.preserve<MemorySSAAnalysis>();
  return PA;
}

namespace {
class LoopDeletionLegacyPass : public LoopPass {
public:
  static char ID; // Pass ID, replacement for typeid
  LoopDeletionLegacyPass() : LoopPass(ID) {
    initializeLoopDeletionLegacyPassPass(*PassRegistry::getPassRegistry());
  }

  // Possibly eliminate loop L if it is dead.
  bool runOnLoop(Loop *L, LPPassManager &) override;

  void getAnalysisUsage(AnalysisUsage &AU) const override {
    AU.addPreserved<MemorySSAWrapperPass>();
    getLoopAnalysisUsage(AU);
  }
};
}

char LoopDeletionLegacyPass::ID = 0;
INITIALIZE_PASS_BEGIN(LoopDeletionLegacyPass, "loop-deletion",
                      "Delete dead loops", false, false)
INITIALIZE_PASS_DEPENDENCY(LoopPass)
INITIALIZE_PASS_END(LoopDeletionLegacyPass, "loop-deletion",
                    "Delete dead loops", false, false)

Pass *llvm::createLoopDeletionPass() { return new LoopDeletionLegacyPass(); }

bool LoopDeletionLegacyPass::runOnLoop(Loop *L, LPPassManager &LPM) {
  if (skipLoop(L))
    return false;
  DominatorTree &DT = getAnalysis<DominatorTreeWrapperPass>().getDomTree();
  ScalarEvolution &SE = getAnalysis<ScalarEvolutionWrapperPass>().getSE();
  LoopInfo &LI = getAnalysis<LoopInfoWrapperPass>().getLoopInfo();
  auto *MSSAAnalysis = getAnalysisIfAvailable<MemorySSAWrapperPass>();
  MemorySSA *MSSA = nullptr;
  if (MSSAAnalysis)
    MSSA = &MSSAAnalysis->getMSSA();
  // For the old PM, we can't use OptimizationRemarkEmitter as an analysis
  // pass.  Function analyses need to be preserved across loop transformations
  // but ORE cannot be preserved (see comment before the pass definition).
  OptimizationRemarkEmitter ORE(L->getHeader()->getParent());

  LLVM_DEBUG(dbgs() << "Analyzing Loop for deletion: ");
  LLVM_DEBUG(L->dump());

  LoopDeletionResult Result = deleteLoopIfDead(L, DT, SE, LI, MSSA, ORE);

  // If we can prove the backedge isn't taken, just break it and be done.  This
  // leaves the loop structure in place which means it can handle dispatching
  // to the right exit based on whatever loop invariant structure remains.
  if (Result != LoopDeletionResult::Deleted)
    Result = merge(Result, breakBackedgeIfNotTaken(L, DT, SE, LI, MSSA, ORE));

  if (Result == LoopDeletionResult::Deleted)
    LPM.markLoopAsDeleted(*L);

  return Result != LoopDeletionResult::Unmodified;
}<|MERGE_RESOLUTION|>--- conflicted
+++ resolved
@@ -415,10 +415,6 @@
     return LoopDeletionResult::Deleted;
   }
 
-<<<<<<< HEAD
-  breakLoopBackedge(L, DT, SE, LI, MSSA);
-  return LoopDeletionResult::Deleted;
-=======
   // If SCEV leaves open the possibility of a zero trip count, see if
   // symbolically evaluating the first iteration lets us prove the backedge
   // unreachable.
@@ -430,7 +426,6 @@
     }
 
   return LoopDeletionResult::Unmodified;
->>>>>>> 2ab1d525
 }
 
 /// Remove a loop if it is dead.
