--- conflicted
+++ resolved
@@ -167,13 +167,8 @@
   if (Pred != CmpInst::ICMP_ULE && Pred != CmpInst::ICMP_ULT)
     return {};
 
-<<<<<<< HEAD
-  auto ADec = decompose(Op0->stripPointerCasts());
-  auto BDec = decompose(Op1->stripPointerCasts());
-=======
   auto ADec = decompose(Op0->stripPointerCastsSameRepresentation());
   auto BDec = decompose(Op1->stripPointerCastsSameRepresentation());
->>>>>>> a2ce6ee6
   // Skip if decomposing either of the values failed.
   if (ADec.empty() || BDec.empty())
     return {};
