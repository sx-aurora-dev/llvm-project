--- conflicted
+++ resolved
@@ -537,16 +537,8 @@
   LPM = &LPMRef;
   DT = &getAnalysis<DominatorTreeWrapperPass>().getDomTree();
   AA = &getAnalysis<AAResultsWrapperPass>().getAAResults();
-<<<<<<< HEAD
-  if (EnableMSSALoopDependency) {
-    MSSA = &getAnalysis<MemorySSAWrapperPass>().getMSSA();
-    MSSAU = std::make_unique<MemorySSAUpdater>(MSSA);
-    assert(DT && "Cannot update MemorySSA without a valid DomTree.");
-  }
-=======
   MSSA = &getAnalysis<MemorySSAWrapperPass>().getMSSA();
   MSSAU = std::make_unique<MemorySSAUpdater>(MSSA);
->>>>>>> 2ab1d525
   CurrentLoop = L;
   Function *F = CurrentLoop->getHeader()->getParent();
 
@@ -641,211 +633,6 @@
   if ((LSI && HasUndefInSelect(*LSI)) || (RSI && HasUndefInSelect(*RSI)))
     return true;
   return false;
-}
-
-namespace {
-/// Struct to hold information about a partially invariant condition.
-struct IVConditionInfo {
-  /// Instructions that need to be duplicated and checked for the unswitching
-  /// condition.
-  SmallVector<Instruction *, 4> InstToDuplicate;
-
-  /// Constant to indicate for which value the condition is invariant.
-  Constant *KnownValue = nullptr;
-
-  /// True if the partially invariant path is no-op (=does not have any
-  /// side-effects and no loop value is used outside the loop).
-  bool PathIsNoop = true;
-
-  /// If the partially invariant path reaches a single exit block, ExitForPath
-  /// is set to that block. Otherwise it is nullptr.
-  BasicBlock *ExitForPath = nullptr;
-};
-} // namespace
-
-/// Check if the loop header has a conditional branch that is not
-/// loop-invariant, because it involves load instructions. If all paths from
-/// either the true or false successor to the header or loop exists do not
-/// modify the memory feeding the condition, perform 'partial unswitching'. That
-/// is, duplicate the instructions feeding the condition in the pre-header. Then
-/// unswitch on the duplicated condition. The condition is now known in the
-/// unswitched version for the 'invariant' path through the original loop.
-///
-/// If the branch condition of the header is partially invariant, return a pair
-/// containing the instructions to duplicate and a boolean Constant to update
-/// the condition in the loops created for the true or false successors.
-static Optional<IVConditionInfo> hasPartialIVCondition(Loop *L, MemorySSA &MSSA,
-                                                       AAResults *AA) {
-
-  auto *TI = dyn_cast<BranchInst>(L->getHeader()->getTerminator());
-  if (!TI || !TI->isConditional())
-    return {};
-
-  auto *CondI = dyn_cast<CmpInst>(TI->getCondition());
-  // The case with the condition outside the loop should already be handled
-  // earlier.
-  if (!CondI || !L->contains(CondI))
-    return {};
-
-  SmallVector<Instruction *, 4> InstToDuplicate;
-  InstToDuplicate.push_back(CondI);
-
-  SmallVector<Value *, 4> WorkList;
-  WorkList.append(CondI->op_begin(), CondI->op_end());
-
-  SmallVector<MemoryAccess *, 4> AccessesToCheck;
-  SmallVector<MemoryLocation, 4> AccessedLocs;
-  while (!WorkList.empty()) {
-    Instruction *I = dyn_cast<Instruction>(WorkList.pop_back_val());
-    if (!I || !L->contains(I))
-      continue;
-
-    // TODO: support additional instructions.
-    if (!isa<LoadInst>(I) && !isa<GetElementPtrInst>(I))
-      return {};
-
-    // Do not duplicate volatile and atomic loads.
-    if (auto *LI = dyn_cast<LoadInst>(I))
-      if (LI->isVolatile() || LI->isAtomic())
-        return {};
-
-    InstToDuplicate.push_back(I);
-    if (MemoryAccess *MA = MSSA.getMemoryAccess(I)) {
-      if (auto *MemUse = dyn_cast_or_null<MemoryUse>(MA)) {
-        // Queue the defining access to check for alias checks.
-        AccessesToCheck.push_back(MemUse->getDefiningAccess());
-        AccessedLocs.push_back(MemoryLocation::get(I));
-      } else {
-        // MemoryDefs may clobber the location or may be atomic memory
-        // operations. Bail out.
-        return {};
-      }
-    }
-    WorkList.append(I->op_begin(), I->op_end());
-  }
-
-  if (InstToDuplicate.size() <= 1)
-    return {};
-
-  SmallVector<BasicBlock *, 4> ExitingBlocks;
-  L->getExitingBlocks(ExitingBlocks);
-  auto HasNoClobbersOnPath =
-      [L, AA, &AccessedLocs, &ExitingBlocks,
-       &InstToDuplicate](BasicBlock *Succ, BasicBlock *Header,
-                         SmallVector<MemoryAccess *, 4> AccessesToCheck)
-      -> Optional<IVConditionInfo> {
-    IVConditionInfo Info;
-    // First, collect all blocks in the loop that are on a patch from Succ
-    // to the header.
-    SmallVector<BasicBlock *, 4> WorkList;
-    WorkList.push_back(Succ);
-    WorkList.push_back(Header);
-    SmallPtrSet<BasicBlock *, 4> Seen;
-    Seen.insert(Header);
-    Info.PathIsNoop &=
-        all_of(*Header, [](Instruction &I) { return !I.mayHaveSideEffects(); });
-
-    while (!WorkList.empty()) {
-      BasicBlock *Current = WorkList.pop_back_val();
-      if (!L->contains(Current))
-        continue;
-      const auto &SeenIns = Seen.insert(Current);
-      if (!SeenIns.second)
-        continue;
-
-      Info.PathIsNoop &= all_of(
-          *Current, [](Instruction &I) { return !I.mayHaveSideEffects(); });
-      WorkList.append(succ_begin(Current), succ_end(Current));
-    }
-
-    // Require at least 2 blocks on a path through the loop. This skips
-    // paths that directly exit the loop.
-    if (Seen.size() < 2)
-      return {};
-
-    // Next, check if there are any MemoryDefs that are on the path through
-    // the loop (in the Seen set) and they may-alias any of the locations in
-    // AccessedLocs. If that is the case, they may modify the condition and
-    // partial unswitching is not possible.
-    SmallPtrSet<MemoryAccess *, 4> SeenAccesses;
-    while (!AccessesToCheck.empty()) {
-      MemoryAccess *Current = AccessesToCheck.pop_back_val();
-      auto SeenI = SeenAccesses.insert(Current);
-      if (!SeenI.second || !Seen.contains(Current->getBlock()))
-        continue;
-
-      // Bail out if exceeded the threshold.
-      if (SeenAccesses.size() >= MSSAThreshold)
-        return {};
-
-      // MemoryUse are read-only accesses.
-      if (isa<MemoryUse>(Current))
-        continue;
-
-      // For a MemoryDef, check if is aliases any of the location feeding
-      // the original condition.
-      if (auto *CurrentDef = dyn_cast<MemoryDef>(Current)) {
-        if (any_of(AccessedLocs, [AA, CurrentDef](MemoryLocation &Loc) {
-              return isModSet(
-                  AA->getModRefInfo(CurrentDef->getMemoryInst(), Loc));
-            }))
-          return {};
-      }
-
-      for (Use &U : Current->uses())
-        AccessesToCheck.push_back(cast<MemoryAccess>(U.getUser()));
-    }
-
-    // We could also allow loops with known trip counts without mustprogress,
-    // but ScalarEvolution may not be available.
-    Info.PathIsNoop &=
-        L->getHeader()->getParent()->mustProgress() || hasMustProgress(L);
-
-    // If the path is considered a no-op so far, check if it reaches a
-    // single exit block without any phis. This ensures no values from the
-    // loop are used outside of the loop.
-    if (Info.PathIsNoop) {
-      for (auto *Exiting : ExitingBlocks) {
-        if (!Seen.contains(Exiting))
-          continue;
-        for (auto *Succ : successors(Exiting)) {
-          if (L->contains(Succ))
-            continue;
-
-          Info.PathIsNoop &= llvm::empty(Succ->phis()) &&
-                             (!Info.ExitForPath || Info.ExitForPath == Succ);
-          if (!Info.PathIsNoop)
-            break;
-          assert((!Info.ExitForPath || Info.ExitForPath == Succ) &&
-                 "cannot have multiple exit blocks");
-          Info.ExitForPath = Succ;
-        }
-      }
-    }
-    if (!Info.ExitForPath)
-      Info.PathIsNoop = false;
-
-    Info.InstToDuplicate = InstToDuplicate;
-    return Info;
-  };
-
-  // If we branch to the same successor, partial unswitching will not be
-  // beneficial.
-  if (TI->getSuccessor(0) == TI->getSuccessor(1))
-    return {};
-
-  if (auto Info = HasNoClobbersOnPath(TI->getSuccessor(0), L->getHeader(),
-                                      AccessesToCheck)) {
-    Info->KnownValue = ConstantInt::getTrue(TI->getContext());
-    return Info;
-  }
-  if (auto Info = HasNoClobbersOnPath(TI->getSuccessor(1), L->getHeader(),
-                                      AccessesToCheck)) {
-    Info->KnownValue = ConstantInt::getFalse(TI->getContext());
-    return Info;
-  }
-
-  return {};
 }
 
 /// Do actual work and unswitch loop if possible and profitable.
@@ -1055,12 +842,8 @@
   // metadata, to avoid unswitching the same loop multiple times.
   if (MSSA &&
       !findOptionMDForLoop(CurrentLoop, "llvm.loop.unswitch.partial.disable")) {
-<<<<<<< HEAD
-    if (auto Info = hasPartialIVCondition(CurrentLoop, *MSSA, AA)) {
-=======
     if (auto Info =
             hasPartialIVCondition(*CurrentLoop, MSSAThreshold, *MSSA, *AA)) {
->>>>>>> 2ab1d525
       assert(!Info->InstToDuplicate.empty() &&
              "need at least a partially invariant condition");
       LLVM_DEBUG(dbgs() << "loop-unswitch: Found partially invariant condition "
