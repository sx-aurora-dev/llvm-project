--- conflicted
+++ resolved
@@ -73,19 +73,6 @@
   llvm_unreachable("Unknown lane kind");
 }
 
-Value *VPLane::getAsRuntimeExpr(IRBuilder<> &Builder,
-                                const ElementCount &VF) const {
-  switch (LaneKind) {
-  case VPLane::Kind::ScalableLast:
-    // Lane = RuntimeVF - VF.getKnownMinValue() + Lane
-    return Builder.CreateSub(getRuntimeVF(Builder, Builder.getInt32Ty(), VF),
-                             Builder.getInt32(VF.getKnownMinValue() - Lane));
-  case VPLane::Kind::First:
-    return Builder.getInt32(Lane);
-  }
-  llvm_unreachable("Unknown lane kind");
-}
-
 VPValue::VPValue(const unsigned char SC, Value *UV, VPDef *Def)
     : SubclassID(SC), UnderlyingVal(UV), Def(Def) {
   if (Def)
@@ -121,10 +108,7 @@
   print(dbgs(), "", SlotTracker);
   dbgs() << "\n";
 }
-<<<<<<< HEAD
-=======
 #endif
->>>>>>> a2ce6ee6
 
 // Get the top-most entry block of \p Start. This is the entry block of the
 // containing VPlan. This function is templated to support both const and non-const blocks
@@ -204,58 +188,6 @@
   return Parent->getEnclosingBlockWithPredecessors();
 }
 
-<<<<<<< HEAD
-static VPValue *getSingleOperandOrNull(VPUser &U) {
-  if (U.getNumOperands() == 1)
-    return U.getOperand(0);
-
-  return nullptr;
-}
-
-static const VPValue *getSingleOperandOrNull(const VPUser &U) {
-  if (U.getNumOperands() == 1)
-    return U.getOperand(0);
-
-  return nullptr;
-}
-
-static void resetSingleOpUser(VPUser &U, VPValue *NewVal) {
-  assert(U.getNumOperands() <= 1 && "Didn't expect more than one operand!");
-  if (!NewVal) {
-    if (U.getNumOperands() == 1)
-      U.removeLastOperand();
-    return;
-  }
-
-  if (U.getNumOperands() == 1)
-    U.setOperand(0, NewVal);
-  else
-    U.addOperand(NewVal);
-}
-
-VPValue *VPBlockBase::getCondBit() {
-  return getSingleOperandOrNull(CondBitUser);
-}
-
-const VPValue *VPBlockBase::getCondBit() const {
-  return getSingleOperandOrNull(CondBitUser);
-}
-
-void VPBlockBase::setCondBit(VPValue *CV) {
-  resetSingleOpUser(CondBitUser, CV);
-}
-
-VPValue *VPBlockBase::getPredicate() {
-  return getSingleOperandOrNull(PredicateUser);
-}
-
-const VPValue *VPBlockBase::getPredicate() const {
-  return getSingleOperandOrNull(PredicateUser);
-}
-
-void VPBlockBase::setPredicate(VPValue *CV) {
-  resetSingleOpUser(PredicateUser, CV);
-=======
 VPValue *VPBlockBase::getCondBit() {
   return CondBitUser.getSingleOperandOrNull();
 }
@@ -276,7 +208,6 @@
 
 void VPBlockBase::setPredicate(VPValue *CV) {
   PredicateUser.resetSingleOpUser(CV);
->>>>>>> a2ce6ee6
 }
 
 void VPBlockBase::deleteCFG(VPBlockBase *Entry) {
@@ -436,8 +367,6 @@
 
     for (unsigned I = 0, E = R.getNumOperands(); I != E; I++)
       R.setOperand(I, NewValue);
-<<<<<<< HEAD
-=======
   }
 }
 
@@ -504,7 +433,6 @@
     if (const auto *CBI = dyn_cast<VPInstruction>(CBV))
       O << " (" << CBI->getParent()->getName() << ")";
     O << '\n';
->>>>>>> a2ce6ee6
   }
 }
 #endif
@@ -1198,19 +1126,9 @@
   SmallVector<StringRef, 0> Lines;
   StringRef(Str).rtrim('\n').split(Lines, "\n");
 
-<<<<<<< HEAD
-  for (const VPRecipeBase &Recipe : *BasicBlock) {
-    OS << " +\n" << Indent << "\"";
-    // Don't indent inside the recipe printer as we printed it before the
-    // opening quote already.
-    Recipe.print(OS, "", SlotTracker);
-    OS << "\\l\"";
-  }
-=======
   auto EmitLine = [&](StringRef Line, StringRef Suffix) {
     OS << Indent << '"' << DOT::EscapeString(Line.str()) << "\\l\"" << Suffix;
   };
->>>>>>> a2ce6ee6
 
   // Don't need the "+" after the last line.
   for (auto Line : make_range(Lines.begin(), Lines.end() - 1))
@@ -1322,9 +1240,6 @@
 
 void VPWidenPHIRecipe::print(raw_ostream &O, const Twine &Indent,
                              VPSlotTracker &SlotTracker) const {
-<<<<<<< HEAD
-  O << Indent << "WIDEN-PHI " << VPlanIngredient(getUnderlyingValue());
-=======
   O << Indent << "WIDEN-PHI ";
 
   auto *OriginalPhi = cast<PHINode>(getUnderlyingValue());
@@ -1340,7 +1255,6 @@
   printAsOperand(O, SlotTracker);
   O << " = phi ";
   printOperands(O, SlotTracker);
->>>>>>> a2ce6ee6
 }
 
 void VPBlendRecipe::print(raw_ostream &O, const Twine &Indent,
@@ -1460,11 +1374,7 @@
 void VPWidenCanonicalIVRecipe::print(raw_ostream &O, const Twine &Indent,
                                      VPSlotTracker &SlotTracker) const {
   O << Indent << "EMIT ";
-<<<<<<< HEAD
-  getVPValue()->printAsOperand(O, SlotTracker);
-=======
   printAsOperand(O, SlotTracker);
->>>>>>> a2ce6ee6
   O << " = WIDEN-CANONICAL-INDUCTION";
 }
 #endif
@@ -1632,11 +1542,7 @@
                                          InterleavedAccessInfo &IAI) {
   if (VPBasicBlock *VPBB = dyn_cast<VPBasicBlock>(Block)) {
     for (VPRecipeBase &VPI : *VPBB) {
-<<<<<<< HEAD
-      if (isa<VPWidenPHIRecipe>(&VPI))
-=======
       if (isa<VPHeaderPHIRecipe>(&VPI))
->>>>>>> a2ce6ee6
         continue;
       assert(isa<VPInstruction>(&VPI) && "Can only handle VPInstructions");
       auto *VPInst = cast<VPInstruction>(&VPI);
@@ -1681,10 +1587,7 @@
   for (const VPValue *V : Plan.VPExternalDefs)
     assignSlot(V);
 
-<<<<<<< HEAD
-=======
   assignSlot(&Plan.VectorTripCount);
->>>>>>> a2ce6ee6
   if (Plan.BackedgeTakenCount)
     assignSlot(Plan.BackedgeTakenCount);
 
