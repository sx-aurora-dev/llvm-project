//===- LoopVectorizationPlanner.h - Planner for LoopVectorization ---------===//
//
// Part of the LLVM Project, under the Apache License v2.0 with LLVM Exceptions.
// See https://llvm.org/LICENSE.txt for license information.
// SPDX-License-Identifier: Apache-2.0 WITH LLVM-exception
//
//===----------------------------------------------------------------------===//
///
/// \file
/// This file provides a LoopVectorizationPlanner class.
/// InnerLoopVectorizer vectorizes loops which contain only one basic
/// LoopVectorizationPlanner - drives the vectorization process after having
/// passed Legality checks.
/// The planner builds and optimizes the Vectorization Plans which record the
/// decisions how to vectorize the given loop. In particular, represent the
/// control-flow of the vectorized version, the replication of instructions that
/// are to be scalarized, and interleave access groups.
///
/// Also provides a VPlan-based builder utility analogous to IRBuilder.
/// It provides an instruction-level API for generating VPInstructions while
/// abstracting away the Recipe manipulation details.
//===----------------------------------------------------------------------===//

#ifndef LLVM_TRANSFORMS_VECTORIZE_LOOPVECTORIZATIONPLANNER_H
#define LLVM_TRANSFORMS_VECTORIZE_LOOPVECTORIZATIONPLANNER_H

#include "VPlan.h"

namespace llvm {

class LoopInfo;
class LoopVectorizationLegality;
class LoopVectorizationCostModel;
class PredicatedScalarEvolution;
class LoopVectorizationRequirements;
class LoopVectorizeHints;
class OptimizationRemarkEmitter;
class TargetTransformInfo;
class TargetLibraryInfo;
class VPRecipeBuilder;

/// VPlan-based builder utility analogous to IRBuilder.
class VPBuilder {
  VPBasicBlock *BB = nullptr;
  VPBasicBlock::iterator InsertPt = VPBasicBlock::iterator();

  VPInstruction *createInstruction(unsigned Opcode,
                                   ArrayRef<VPValue *> Operands, DebugLoc DL) {
    VPInstruction *Instr = new VPInstruction(Opcode, Operands, DL);
    if (BB)
      BB->insert(Instr, InsertPt);
    return Instr;
  }

  VPInstruction *createInstruction(unsigned Opcode,
                                   std::initializer_list<VPValue *> Operands,
                                   DebugLoc DL) {
    return createInstruction(Opcode, ArrayRef<VPValue *>(Operands), DL);
  }

public:
  VPBuilder() {}

  /// Clear the insertion point: created instructions will not be inserted into
  /// a block.
  void clearInsertionPoint() {
    BB = nullptr;
    InsertPt = VPBasicBlock::iterator();
  }

  VPBasicBlock *getInsertBlock() const { return BB; }
  VPBasicBlock::iterator getInsertPoint() const { return InsertPt; }

  /// InsertPoint - A saved insertion point.
  class VPInsertPoint {
    VPBasicBlock *Block = nullptr;
    VPBasicBlock::iterator Point;

  public:
    /// Creates a new insertion point which doesn't point to anything.
    VPInsertPoint() = default;

    /// Creates a new insertion point at the given location.
    VPInsertPoint(VPBasicBlock *InsertBlock, VPBasicBlock::iterator InsertPoint)
        : Block(InsertBlock), Point(InsertPoint) {}

    /// Returns true if this insert point is set.
    bool isSet() const { return Block != nullptr; }

    VPBasicBlock *getBlock() const { return Block; }
    VPBasicBlock::iterator getPoint() const { return Point; }
  };

  /// Sets the current insert point to a previously-saved location.
  void restoreIP(VPInsertPoint IP) {
    if (IP.isSet())
      setInsertPoint(IP.getBlock(), IP.getPoint());
    else
      clearInsertionPoint();
  }

  /// This specifies that created VPInstructions should be appended to the end
  /// of the specified block.
  void setInsertPoint(VPBasicBlock *TheBB) {
    assert(TheBB && "Attempting to set a null insert point");
    BB = TheBB;
    InsertPt = BB->end();
  }

  /// This specifies that created instructions should be inserted at the
  /// specified point.
  void setInsertPoint(VPBasicBlock *TheBB, VPBasicBlock::iterator IP) {
    BB = TheBB;
    InsertPt = IP;
  }

  /// Insert and return the specified instruction.
  VPInstruction *insert(VPInstruction *I) const {
    BB->insert(I, InsertPt);
    return I;
  }

  /// Create an N-ary operation with \p Opcode, \p Operands and set \p Inst as
  /// its underlying Instruction.
  VPValue *createNaryOp(unsigned Opcode, ArrayRef<VPValue *> Operands,
                        Instruction *Inst = nullptr) {
    DebugLoc DL;
    if (Inst)
      DL = Inst->getDebugLoc();
    VPInstruction *NewVPInst = createInstruction(Opcode, Operands, DL);
    NewVPInst->setUnderlyingValue(Inst);
    return NewVPInst;
  }
  VPValue *createNaryOp(unsigned Opcode, ArrayRef<VPValue *> Operands,
                        DebugLoc DL) {
    return createInstruction(Opcode, Operands, DL);
  }

  VPValue *createNot(VPValue *Operand, DebugLoc DL) {
    return createInstruction(VPInstruction::Not, {Operand}, DL);
  }

  VPValue *createAnd(VPValue *LHS, VPValue *RHS, DebugLoc DL) {
    return createInstruction(Instruction::BinaryOps::And, {LHS, RHS}, DL);
  }

  VPValue *createOr(VPValue *LHS, VPValue *RHS, DebugLoc DL) {
    return createInstruction(Instruction::BinaryOps::Or, {LHS, RHS}, DL);
  }

  VPValue *createSelect(VPValue *Cond, VPValue *TrueVal, VPValue *FalseVal,
                        DebugLoc DL) {
    return createNaryOp(Instruction::Select, {Cond, TrueVal, FalseVal}, DL);
  }

  VPValue *createSelect(VPValue *Cond, VPValue *TrueVal, VPValue *FalseVal) {
    return createNaryOp(Instruction::Select, {Cond, TrueVal, FalseVal});
  }

  //===--------------------------------------------------------------------===//
  // RAII helpers.
  //===--------------------------------------------------------------------===//

  /// RAII object that stores the current insertion point and restores it when
  /// the object is destroyed.
  class InsertPointGuard {
    VPBuilder &Builder;
    VPBasicBlock *Block;
    VPBasicBlock::iterator Point;

  public:
    InsertPointGuard(VPBuilder &B)
        : Builder(B), Block(B.getInsertBlock()), Point(B.getInsertPoint()) {}

    InsertPointGuard(const InsertPointGuard &) = delete;
    InsertPointGuard &operator=(const InsertPointGuard &) = delete;

    ~InsertPointGuard() { Builder.restoreIP(VPInsertPoint(Block, Point)); }
  };
};

/// TODO: The following VectorizationFactor was pulled out of
/// LoopVectorizationCostModel class. LV also deals with
/// VectorizerParams::VectorizationFactor and VectorizationCostTy.
/// We need to streamline them.

/// Information about vectorization costs.
struct VectorizationFactor {
  /// Vector width with best cost.
  ElementCount Width;
  /// Cost of the loop with that width.
  InstructionCost Cost;

  VectorizationFactor(ElementCount Width, InstructionCost Cost)
      : Width(Width), Cost(Cost) {}

  /// Width 1 means no vectorization, cost 0 means uncomputed cost.
  static VectorizationFactor Disabled() {
    return {ElementCount::getFixed(1), 0};
  }

  bool operator==(const VectorizationFactor &rhs) const {
    return Width == rhs.Width && Cost == rhs.Cost;
  }

  bool operator!=(const VectorizationFactor &rhs) const {
    return !(*this == rhs);
  }
};

/// A class that represents two vectorization factors (initialized with 0 by
/// default). One for fixed-width vectorization and one for scalable
/// vectorization. This can be used by the vectorizer to choose from a range of
/// fixed and/or scalable VFs in order to find the most cost-effective VF to
/// vectorize with.
struct FixedScalableVFPair {
  ElementCount FixedVF;
  ElementCount ScalableVF;

  FixedScalableVFPair()
      : FixedVF(ElementCount::getFixed(0)),
        ScalableVF(ElementCount::getScalable(0)) {}
  FixedScalableVFPair(const ElementCount &Max) : FixedScalableVFPair() {
    *(Max.isScalable() ? &ScalableVF : &FixedVF) = Max;
  }
  FixedScalableVFPair(const ElementCount &FixedVF,
                      const ElementCount &ScalableVF)
      : FixedVF(FixedVF), ScalableVF(ScalableVF) {
    assert(!FixedVF.isScalable() && ScalableVF.isScalable() &&
           "Invalid scalable properties");
  }

  static FixedScalableVFPair getNone() { return FixedScalableVFPair(); }

  /// \return true if either fixed- or scalable VF is non-zero.
  explicit operator bool() const { return FixedVF || ScalableVF; }

  /// \return true if either fixed- or scalable VF is a valid vector VF.
  bool hasVector() const { return FixedVF.isVector() || ScalableVF.isVector(); }
};

/// Planner drives the vectorization process after having passed
/// Legality checks.
class LoopVectorizationPlanner {
  /// The loop that we evaluate.
  Loop *OrigLoop;

  /// Loop Info analysis.
  LoopInfo *LI;

  /// Target Library Info.
  const TargetLibraryInfo *TLI;

  /// Target Transform Info.
  const TargetTransformInfo *TTI;

  /// The legality analysis.
  LoopVectorizationLegality *Legal;

  /// The profitability analysis.
  LoopVectorizationCostModel &CM;

  /// The interleaved access analysis.
  InterleavedAccessInfo &IAI;

  PredicatedScalarEvolution &PSE;

  const LoopVectorizeHints &Hints;

<<<<<<< HEAD
=======
  LoopVectorizationRequirements &Requirements;

  OptimizationRemarkEmitter *ORE;

  SmallVector<VPlanPtr, 4> VPlans;

>>>>>>> 2ab1d525
  /// A builder used to construct the current plan.
  VPBuilder Builder;

public:
  LoopVectorizationPlanner(Loop *L, LoopInfo *LI, const TargetLibraryInfo *TLI,
                           const TargetTransformInfo *TTI,
                           LoopVectorizationLegality *Legal,
                           LoopVectorizationCostModel &CM,
                           InterleavedAccessInfo &IAI,
                           PredicatedScalarEvolution &PSE,
                           const LoopVectorizeHints &Hints,
                           LoopVectorizationRequirements &Requirements,
                           OptimizationRemarkEmitter *ORE)
      : OrigLoop(L), LI(LI), TLI(TLI), TTI(TTI), Legal(Legal), CM(CM), IAI(IAI),
        PSE(PSE), Hints(Hints), Requirements(Requirements), ORE(ORE) {}

  /// Plan how to best vectorize, return the best VF and its cost, or None if
  /// vectorization and interleaving should be avoided up front.
  Optional<VectorizationFactor> plan(ElementCount UserVF, unsigned UserIC);

  /// Use the VPlan-native path to plan how to best vectorize, return the best
  /// VF and its cost.
  VectorizationFactor planInVPlanNativePath(ElementCount UserVF);

  /// Return the best VPlan for \p VF.
  VPlan &getBestPlanFor(ElementCount VF) const;

  /// Generate the IR code for the body of the vectorized loop according to the
  /// best selected \p VF, \p UF and VPlan \p BestPlan.
  void executePlan(ElementCount VF, unsigned UF, VPlan &BestPlan,
                   InnerLoopVectorizer &LB, DominatorTree *DT);

#if !defined(NDEBUG) || defined(LLVM_ENABLE_DUMP)
  void printPlans(raw_ostream &O);
#endif

  /// Look through the existing plans and return true if we have one with all
  /// the vectorization factors in question.
  bool hasPlanWithVF(ElementCount VF) const {
    return any_of(VPlans,
                  [&](const VPlanPtr &Plan) { return Plan->hasVF(VF); });
  }

  /// Test a \p Predicate on a \p Range of VF's. Return the value of applying
  /// \p Predicate on Range.Start, possibly decreasing Range.End such that the
  /// returned value holds for the entire \p Range.
  static bool
  getDecisionAndClampRange(const std::function<bool(ElementCount)> &Predicate,
                           VFRange &Range);

protected:
  /// Collect the instructions from the original loop that would be trivially
  /// dead in the vectorized loop if generated.
  void collectTriviallyDeadInstructions(
      SmallPtrSetImpl<Instruction *> &DeadInstructions);

  /// Build VPlans for power-of-2 VF's between \p MinVF and \p MaxVF inclusive,
  /// according to the information gathered by Legal when it checked if it is
  /// legal to vectorize the loop.
  void buildVPlans(ElementCount MinVF, ElementCount MaxVF);

private:
  /// Build a VPlan according to the information gathered by Legal. \return a
  /// VPlan for vectorization factors \p Range.Start and up to \p Range.End
  /// exclusive, possibly decreasing \p Range.End.
  VPlanPtr buildVPlan(VFRange &Range);

  /// Build a VPlan using VPRecipes according to the information gather by
  /// Legal. This method is only used for the legacy inner loop vectorizer.
  VPlanPtr buildVPlanWithVPRecipes(
      VFRange &Range, SmallPtrSetImpl<Instruction *> &DeadInstructions,
      const MapVector<Instruction *, Instruction *> &SinkAfter);

  /// Build VPlans for power-of-2 VF's between \p MinVF and \p MaxVF inclusive,
  /// according to the information gathered by Legal when it checked if it is
  /// legal to vectorize the loop. This method creates VPlans using VPRecipes.
  void buildVPlansWithVPRecipes(ElementCount MinVF, ElementCount MaxVF);

  // Adjust the recipes for reductions. For in-loop reductions the chain of
  // instructions leading from the loop exit instr to the phi need to be
  // converted to reductions, with one operand being vector and the other being
  // the scalar reduction chain. For other reductions, a select is introduced
  // between the phi and live-out recipes when folding the tail.
  void adjustRecipesForReductions(VPBasicBlock *LatchVPBB, VPlanPtr &Plan,
                                  VPRecipeBuilder &RecipeBuilder,
                                  ElementCount MinVF);
};

} // namespace llvm

#endif // LLVM_TRANSFORMS_VECTORIZE_LOOPVECTORIZATIONPLANNER_H<|MERGE_RESOLUTION|>--- conflicted
+++ resolved
@@ -153,10 +153,6 @@
     return createNaryOp(Instruction::Select, {Cond, TrueVal, FalseVal}, DL);
   }
 
-  VPValue *createSelect(VPValue *Cond, VPValue *TrueVal, VPValue *FalseVal) {
-    return createNaryOp(Instruction::Select, {Cond, TrueVal, FalseVal});
-  }
-
   //===--------------------------------------------------------------------===//
   // RAII helpers.
   //===--------------------------------------------------------------------===//
@@ -267,15 +263,12 @@
 
   const LoopVectorizeHints &Hints;
 
-<<<<<<< HEAD
-=======
   LoopVectorizationRequirements &Requirements;
 
   OptimizationRemarkEmitter *ORE;
 
   SmallVector<VPlanPtr, 4> VPlans;
 
->>>>>>> 2ab1d525
   /// A builder used to construct the current plan.
   VPBuilder Builder;
 
