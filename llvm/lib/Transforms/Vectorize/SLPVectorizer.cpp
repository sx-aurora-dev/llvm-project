//===- SLPVectorizer.cpp - A bottom up SLP Vectorizer ---------------------===//
//
// Part of the LLVM Project, under the Apache License v2.0 with LLVM Exceptions.
// See https://llvm.org/LICENSE.txt for license information.
// SPDX-License-Identifier: Apache-2.0 WITH LLVM-exception
//
//===----------------------------------------------------------------------===//
//
// This pass implements the Bottom Up SLP vectorizer. It detects consecutive
// stores that can be put together into vector-stores. Next, it attempts to
// construct vectorizable tree using the use-def chains. If a profitable tree
// was found, the SLP vectorizer performs vectorization on the tree.
//
// The pass is inspired by the work described in the paper:
//  "Loop-Aware SLP in GCC" by Ira Rosen, Dorit Nuzman, Ayal Zaks.
//
//===----------------------------------------------------------------------===//

#include "llvm/Transforms/Vectorize/SLPVectorizer.h"
#include "llvm/ADT/DenseMap.h"
#include "llvm/ADT/DenseSet.h"
#include "llvm/ADT/Optional.h"
#include "llvm/ADT/PostOrderIterator.h"
#include "llvm/ADT/PriorityQueue.h"
#include "llvm/ADT/STLExtras.h"
#include "llvm/ADT/SetOperations.h"
#include "llvm/ADT/SetVector.h"
#include "llvm/ADT/SmallBitVector.h"
#include "llvm/ADT/SmallPtrSet.h"
#include "llvm/ADT/SmallSet.h"
#include "llvm/ADT/SmallString.h"
#include "llvm/ADT/Statistic.h"
#include "llvm/ADT/iterator.h"
#include "llvm/ADT/iterator_range.h"
#include "llvm/Analysis/AliasAnalysis.h"
#include "llvm/Analysis/AssumptionCache.h"
#include "llvm/Analysis/CodeMetrics.h"
#include "llvm/Analysis/DemandedBits.h"
#include "llvm/Analysis/GlobalsModRef.h"
#include "llvm/Analysis/IVDescriptors.h"
#include "llvm/Analysis/LoopAccessAnalysis.h"
#include "llvm/Analysis/LoopInfo.h"
#include "llvm/Analysis/MemoryLocation.h"
#include "llvm/Analysis/OptimizationRemarkEmitter.h"
#include "llvm/Analysis/ScalarEvolution.h"
#include "llvm/Analysis/ScalarEvolutionExpressions.h"
#include "llvm/Analysis/TargetLibraryInfo.h"
#include "llvm/Analysis/TargetTransformInfo.h"
#include "llvm/Analysis/ValueTracking.h"
#include "llvm/Analysis/VectorUtils.h"
#include "llvm/IR/Attributes.h"
#include "llvm/IR/BasicBlock.h"
#include "llvm/IR/Constant.h"
#include "llvm/IR/Constants.h"
#include "llvm/IR/DataLayout.h"
#include "llvm/IR/DebugLoc.h"
#include "llvm/IR/DerivedTypes.h"
#include "llvm/IR/Dominators.h"
#include "llvm/IR/Function.h"
#include "llvm/IR/IRBuilder.h"
#include "llvm/IR/InstrTypes.h"
#include "llvm/IR/Instruction.h"
#include "llvm/IR/Instructions.h"
#include "llvm/IR/IntrinsicInst.h"
#include "llvm/IR/Intrinsics.h"
#include "llvm/IR/Module.h"
#include "llvm/IR/NoFolder.h"
#include "llvm/IR/Operator.h"
#include "llvm/IR/PatternMatch.h"
#include "llvm/IR/Type.h"
#include "llvm/IR/Use.h"
#include "llvm/IR/User.h"
#include "llvm/IR/Value.h"
#include "llvm/IR/ValueHandle.h"
#include "llvm/IR/Verifier.h"
#include "llvm/InitializePasses.h"
#include "llvm/Pass.h"
#include "llvm/Support/Casting.h"
#include "llvm/Support/CommandLine.h"
#include "llvm/Support/Compiler.h"
#include "llvm/Support/DOTGraphTraits.h"
#include "llvm/Support/Debug.h"
#include "llvm/Support/ErrorHandling.h"
#include "llvm/Support/GraphWriter.h"
#include "llvm/Support/InstructionCost.h"
#include "llvm/Support/KnownBits.h"
#include "llvm/Support/MathExtras.h"
#include "llvm/Support/raw_ostream.h"
#include "llvm/Transforms/Utils/InjectTLIMappings.h"
#include "llvm/Transforms/Utils/LoopUtils.h"
#include "llvm/Transforms/Vectorize.h"
#include <algorithm>
#include <cassert>
#include <cstdint>
#include <iterator>
#include <memory>
#include <set>
#include <string>
#include <tuple>
#include <utility>
#include <vector>

using namespace llvm;
using namespace llvm::PatternMatch;
using namespace slpvectorizer;

#define SV_NAME "slp-vectorizer"
#define DEBUG_TYPE "SLP"

STATISTIC(NumVectorInstructions, "Number of vector instructions generated");

cl::opt<bool> RunSLPVectorization("vectorize-slp", cl::init(true), cl::Hidden,
                                  cl::desc("Run the SLP vectorization passes"));

static cl::opt<int>
    SLPCostThreshold("slp-threshold", cl::init(0), cl::Hidden,
                     cl::desc("Only vectorize if you gain more than this "
                              "number "));

static cl::opt<bool>
ShouldVectorizeHor("slp-vectorize-hor", cl::init(true), cl::Hidden,
                   cl::desc("Attempt to vectorize horizontal reductions"));

static cl::opt<bool> ShouldStartVectorizeHorAtStore(
    "slp-vectorize-hor-store", cl::init(false), cl::Hidden,
    cl::desc(
        "Attempt to vectorize horizontal reductions feeding into a store"));

static cl::opt<int>
MaxVectorRegSizeOption("slp-max-reg-size", cl::init(128), cl::Hidden,
    cl::desc("Attempt to vectorize for this register size in bits"));

static cl::opt<unsigned>
MaxVFOption("slp-max-vf", cl::init(0), cl::Hidden,
    cl::desc("Maximum SLP vectorization factor (0=unlimited)"));

static cl::opt<int>
MaxStoreLookup("slp-max-store-lookup", cl::init(32), cl::Hidden,
    cl::desc("Maximum depth of the lookup for consecutive stores."));

/// Limits the size of scheduling regions in a block.
/// It avoid long compile times for _very_ large blocks where vector
/// instructions are spread over a wide range.
/// This limit is way higher than needed by real-world functions.
static cl::opt<int>
ScheduleRegionSizeBudget("slp-schedule-budget", cl::init(100000), cl::Hidden,
    cl::desc("Limit the size of the SLP scheduling region per block"));

static cl::opt<int> MinVectorRegSizeOption(
    "slp-min-reg-size", cl::init(128), cl::Hidden,
    cl::desc("Attempt to vectorize for this register size in bits"));

static cl::opt<unsigned> RecursionMaxDepth(
    "slp-recursion-max-depth", cl::init(12), cl::Hidden,
    cl::desc("Limit the recursion depth when building a vectorizable tree"));

static cl::opt<unsigned> MinTreeSize(
    "slp-min-tree-size", cl::init(3), cl::Hidden,
    cl::desc("Only vectorize small trees if they are fully vectorizable"));

// The maximum depth that the look-ahead score heuristic will explore.
// The higher this value, the higher the compilation time overhead.
static cl::opt<int> LookAheadMaxDepth(
    "slp-max-look-ahead-depth", cl::init(2), cl::Hidden,
    cl::desc("The maximum look-ahead depth for operand reordering scores"));

// The Look-ahead heuristic goes through the users of the bundle to calculate
// the users cost in getExternalUsesCost(). To avoid compilation time increase
// we limit the number of users visited to this value.
static cl::opt<unsigned> LookAheadUsersBudget(
    "slp-look-ahead-users-budget", cl::init(2), cl::Hidden,
    cl::desc("The maximum number of users to visit while visiting the "
             "predecessors. This prevents compilation time increase."));

static cl::opt<bool>
    ViewSLPTree("view-slp-tree", cl::Hidden,
                cl::desc("Display the SLP trees with Graphviz"));

// Limit the number of alias checks. The limit is chosen so that
// it has no negative effect on the llvm benchmarks.
static const unsigned AliasedCheckLimit = 10;

// Another limit for the alias checks: The maximum distance between load/store
// instructions where alias checks are done.
// This limit is useful for very large basic blocks.
static const unsigned MaxMemDepDistance = 160;

/// If the ScheduleRegionSizeBudget is exhausted, we allow small scheduling
/// regions to be handled.
static const int MinScheduleRegionSize = 16;

/// Predicate for the element types that the SLP vectorizer supports.
///
/// The most important thing to filter here are types which are invalid in LLVM
/// vectors. We also filter target specific types which have absolutely no
/// meaningful vectorization path such as x86_fp80 and ppc_f128. This just
/// avoids spending time checking the cost model and realizing that they will
/// be inevitably scalarized.
static bool isValidElementType(Type *Ty) {
  return VectorType::isValidElementType(Ty) && !Ty->isX86_FP80Ty() &&
         !Ty->isPPC_FP128Ty();
}

/// \returns True if the value is a constant (but not globals/constant
/// expressions).
static bool isConstant(Value *V) {
  return isa<Constant>(V) && !isa<ConstantExpr>(V) && !isa<GlobalValue>(V);
}

/// Checks if \p V is one of vector-like instructions, i.e. undef,
/// insertelement/extractelement with constant indices for fixed vector type or
/// extractvalue instruction.
static bool isVectorLikeInstWithConstOps(Value *V) {
  if (!isa<InsertElementInst, ExtractElementInst>(V) &&
      !isa<ExtractValueInst, UndefValue>(V))
    return false;
  auto *I = dyn_cast<Instruction>(V);
  if (!I || isa<ExtractValueInst>(I))
    return true;
  if (!isa<FixedVectorType>(I->getOperand(0)->getType()))
    return false;
  if (isa<ExtractElementInst>(I))
    return isConstant(I->getOperand(1));
  assert(isa<InsertElementInst>(V) && "Expected only insertelement.");
  return isConstant(I->getOperand(2));
}

/// \returns true if all of the instructions in \p VL are in the same block or
/// false otherwise.
static bool allSameBlock(ArrayRef<Value *> VL) {
  Instruction *I0 = dyn_cast<Instruction>(VL[0]);
  if (!I0)
    return false;
  if (all_of(VL, isVectorLikeInstWithConstOps))
    return true;

  BasicBlock *BB = I0->getParent();
  for (int I = 1, E = VL.size(); I < E; I++) {
    auto *II = dyn_cast<Instruction>(VL[I]);
    if (!II)
      return false;

    if (BB != II->getParent())
      return false;
  }
  return true;
}

/// \returns True if all of the values in \p VL are constants (but not
/// globals/constant expressions).
static bool allConstant(ArrayRef<Value *> VL) {
  // Constant expressions and globals can't be vectorized like normal integer/FP
  // constants.
  return all_of(VL, isConstant);
}

/// \returns True if all of the values in \p VL are identical or some of them
/// are UndefValue.
static bool isSplat(ArrayRef<Value *> VL) {
  Value *FirstNonUndef = nullptr;
  for (Value *V : VL) {
    if (isa<UndefValue>(V))
      continue;
    if (!FirstNonUndef) {
      FirstNonUndef = V;
      continue;
    }
    if (V != FirstNonUndef)
      return false;
  }
  return FirstNonUndef != nullptr;
}

/// \returns True if \p I is commutative, handles CmpInst and BinaryOperator.
static bool isCommutative(Instruction *I) {
  if (auto *Cmp = dyn_cast<CmpInst>(I))
    return Cmp->isCommutative();
  if (auto *BO = dyn_cast<BinaryOperator>(I))
    return BO->isCommutative();
  // TODO: This should check for generic Instruction::isCommutative(), but
  //       we need to confirm that the caller code correctly handles Intrinsics
  //       for example (does not have 2 operands).
  return false;
}

/// Checks if the given value is actually an undefined constant vector.
static bool isUndefVector(const Value *V) {
  if (isa<UndefValue>(V))
    return true;
  auto *C = dyn_cast<Constant>(V);
  if (!C)
    return false;
  if (!C->containsUndefOrPoisonElement())
    return false;
  auto *VecTy = dyn_cast<FixedVectorType>(C->getType());
  if (!VecTy)
    return false;
  for (unsigned I = 0, E = VecTy->getNumElements(); I != E; ++I) {
    if (Constant *Elem = C->getAggregateElement(I))
      if (!isa<UndefValue>(Elem))
        return false;
  }
  return true;
}

/// Checks if the vector of instructions can be represented as a shuffle, like:
/// %x0 = extractelement <4 x i8> %x, i32 0
/// %x3 = extractelement <4 x i8> %x, i32 3
/// %y1 = extractelement <4 x i8> %y, i32 1
/// %y2 = extractelement <4 x i8> %y, i32 2
/// %x0x0 = mul i8 %x0, %x0
/// %x3x3 = mul i8 %x3, %x3
/// %y1y1 = mul i8 %y1, %y1
/// %y2y2 = mul i8 %y2, %y2
/// %ins1 = insertelement <4 x i8> poison, i8 %x0x0, i32 0
/// %ins2 = insertelement <4 x i8> %ins1, i8 %x3x3, i32 1
/// %ins3 = insertelement <4 x i8> %ins2, i8 %y1y1, i32 2
/// %ins4 = insertelement <4 x i8> %ins3, i8 %y2y2, i32 3
/// ret <4 x i8> %ins4
/// can be transformed into:
/// %1 = shufflevector <4 x i8> %x, <4 x i8> %y, <4 x i32> <i32 0, i32 3, i32 5,
///                                                         i32 6>
/// %2 = mul <4 x i8> %1, %1
/// ret <4 x i8> %2
/// We convert this initially to something like:
/// %x0 = extractelement <4 x i8> %x, i32 0
/// %x3 = extractelement <4 x i8> %x, i32 3
/// %y1 = extractelement <4 x i8> %y, i32 1
/// %y2 = extractelement <4 x i8> %y, i32 2
/// %1 = insertelement <4 x i8> poison, i8 %x0, i32 0
/// %2 = insertelement <4 x i8> %1, i8 %x3, i32 1
/// %3 = insertelement <4 x i8> %2, i8 %y1, i32 2
/// %4 = insertelement <4 x i8> %3, i8 %y2, i32 3
/// %5 = mul <4 x i8> %4, %4
/// %6 = extractelement <4 x i8> %5, i32 0
/// %ins1 = insertelement <4 x i8> poison, i8 %6, i32 0
/// %7 = extractelement <4 x i8> %5, i32 1
/// %ins2 = insertelement <4 x i8> %ins1, i8 %7, i32 1
/// %8 = extractelement <4 x i8> %5, i32 2
/// %ins3 = insertelement <4 x i8> %ins2, i8 %8, i32 2
/// %9 = extractelement <4 x i8> %5, i32 3
/// %ins4 = insertelement <4 x i8> %ins3, i8 %9, i32 3
/// ret <4 x i8> %ins4
/// InstCombiner transforms this into a shuffle and vector mul
/// Mask will return the Shuffle Mask equivalent to the extracted elements.
/// TODO: Can we split off and reuse the shuffle mask detection from
/// TargetTransformInfo::getInstructionThroughput?
static Optional<TargetTransformInfo::ShuffleKind>
isFixedVectorShuffle(ArrayRef<Value *> VL, SmallVectorImpl<int> &Mask) {
  const auto *It =
      find_if(VL, [](Value *V) { return isa<ExtractElementInst>(V); });
  if (It == VL.end())
    return None;
  auto *EI0 = cast<ExtractElementInst>(*It);
  if (isa<ScalableVectorType>(EI0->getVectorOperandType()))
    return None;
  unsigned Size =
      cast<FixedVectorType>(EI0->getVectorOperandType())->getNumElements();
  Value *Vec1 = nullptr;
  Value *Vec2 = nullptr;
  enum ShuffleMode { Unknown, Select, Permute };
  ShuffleMode CommonShuffleMode = Unknown;
  Mask.assign(VL.size(), UndefMaskElem);
  for (unsigned I = 0, E = VL.size(); I < E; ++I) {
    // Undef can be represented as an undef element in a vector.
    if (isa<UndefValue>(VL[I]))
      continue;
    auto *EI = cast<ExtractElementInst>(VL[I]);
    if (isa<ScalableVectorType>(EI->getVectorOperandType()))
      return None;
    auto *Vec = EI->getVectorOperand();
    // We can extractelement from undef or poison vector.
    if (isUndefVector(Vec))
      continue;
    // All vector operands must have the same number of vector elements.
    if (cast<FixedVectorType>(Vec->getType())->getNumElements() != Size)
      return None;
    if (isa<UndefValue>(EI->getIndexOperand()))
      continue;
    auto *Idx = dyn_cast<ConstantInt>(EI->getIndexOperand());
    if (!Idx)
      return None;
    // Undefined behavior if Idx is negative or >= Size.
    if (Idx->getValue().uge(Size))
      continue;
    unsigned IntIdx = Idx->getValue().getZExtValue();
    Mask[I] = IntIdx;
    // For correct shuffling we have to have at most 2 different vector operands
    // in all extractelement instructions.
    if (!Vec1 || Vec1 == Vec) {
      Vec1 = Vec;
    } else if (!Vec2 || Vec2 == Vec) {
      Vec2 = Vec;
      Mask[I] += Size;
    } else {
      return None;
    }
    if (CommonShuffleMode == Permute)
      continue;
    // If the extract index is not the same as the operation number, it is a
    // permutation.
    if (IntIdx != I) {
      CommonShuffleMode = Permute;
      continue;
    }
    CommonShuffleMode = Select;
  }
  // If we're not crossing lanes in different vectors, consider it as blending.
  if (CommonShuffleMode == Select && Vec2)
    return TargetTransformInfo::SK_Select;
  // If Vec2 was never used, we have a permutation of a single vector, otherwise
  // we have permutation of 2 vectors.
  return Vec2 ? TargetTransformInfo::SK_PermuteTwoSrc
              : TargetTransformInfo::SK_PermuteSingleSrc;
}

namespace {

/// Main data required for vectorization of instructions.
struct InstructionsState {
  /// The very first instruction in the list with the main opcode.
  Value *OpValue = nullptr;

  /// The main/alternate instruction.
  Instruction *MainOp = nullptr;
  Instruction *AltOp = nullptr;

  /// The main/alternate opcodes for the list of instructions.
  unsigned getOpcode() const {
    return MainOp ? MainOp->getOpcode() : 0;
  }

  unsigned getAltOpcode() const {
    return AltOp ? AltOp->getOpcode() : 0;
  }

  /// Some of the instructions in the list have alternate opcodes.
  bool isAltShuffle() const { return AltOp != MainOp; }

  bool isOpcodeOrAlt(Instruction *I) const {
    unsigned CheckedOpcode = I->getOpcode();
    return getOpcode() == CheckedOpcode || getAltOpcode() == CheckedOpcode;
  }

  InstructionsState() = delete;
  InstructionsState(Value *OpValue, Instruction *MainOp, Instruction *AltOp)
      : OpValue(OpValue), MainOp(MainOp), AltOp(AltOp) {}
};

} // end anonymous namespace

/// Chooses the correct key for scheduling data. If \p Op has the same (or
/// alternate) opcode as \p OpValue, the key is \p Op. Otherwise the key is \p
/// OpValue.
static Value *isOneOf(const InstructionsState &S, Value *Op) {
  auto *I = dyn_cast<Instruction>(Op);
  if (I && S.isOpcodeOrAlt(I))
    return Op;
  return S.OpValue;
}

/// \returns true if \p Opcode is allowed as part of of the main/alternate
/// instruction for SLP vectorization.
///
/// Example of unsupported opcode is SDIV that can potentially cause UB if the
/// "shuffled out" lane would result in division by zero.
static bool isValidForAlternation(unsigned Opcode) {
  if (Instruction::isIntDivRem(Opcode))
    return false;

  return true;
}

/// \returns analysis of the Instructions in \p VL described in
/// InstructionsState, the Opcode that we suppose the whole list
/// could be vectorized even if its structure is diverse.
static InstructionsState getSameOpcode(ArrayRef<Value *> VL,
                                       unsigned BaseIndex = 0) {
  // Make sure these are all Instructions.
  if (llvm::any_of(VL, [](Value *V) { return !isa<Instruction>(V); }))
    return InstructionsState(VL[BaseIndex], nullptr, nullptr);

  bool IsCastOp = isa<CastInst>(VL[BaseIndex]);
  bool IsBinOp = isa<BinaryOperator>(VL[BaseIndex]);
  unsigned Opcode = cast<Instruction>(VL[BaseIndex])->getOpcode();
  unsigned AltOpcode = Opcode;
  unsigned AltIndex = BaseIndex;

  // Check for one alternate opcode from another BinaryOperator.
  // TODO - generalize to support all operators (types, calls etc.).
  for (int Cnt = 0, E = VL.size(); Cnt < E; Cnt++) {
    unsigned InstOpcode = cast<Instruction>(VL[Cnt])->getOpcode();
    if (IsBinOp && isa<BinaryOperator>(VL[Cnt])) {
      if (InstOpcode == Opcode || InstOpcode == AltOpcode)
        continue;
      if (Opcode == AltOpcode && isValidForAlternation(InstOpcode) &&
          isValidForAlternation(Opcode)) {
        AltOpcode = InstOpcode;
        AltIndex = Cnt;
        continue;
      }
    } else if (IsCastOp && isa<CastInst>(VL[Cnt])) {
      Type *Ty0 = cast<Instruction>(VL[BaseIndex])->getOperand(0)->getType();
      Type *Ty1 = cast<Instruction>(VL[Cnt])->getOperand(0)->getType();
      if (Ty0 == Ty1) {
        if (InstOpcode == Opcode || InstOpcode == AltOpcode)
          continue;
        if (Opcode == AltOpcode) {
          assert(isValidForAlternation(Opcode) &&
                 isValidForAlternation(InstOpcode) &&
                 "Cast isn't safe for alternation, logic needs to be updated!");
          AltOpcode = InstOpcode;
          AltIndex = Cnt;
          continue;
        }
      }
    } else if (InstOpcode == Opcode || InstOpcode == AltOpcode)
      continue;
    return InstructionsState(VL[BaseIndex], nullptr, nullptr);
  }

  return InstructionsState(VL[BaseIndex], cast<Instruction>(VL[BaseIndex]),
                           cast<Instruction>(VL[AltIndex]));
}

/// \returns true if all of the values in \p VL have the same type or false
/// otherwise.
static bool allSameType(ArrayRef<Value *> VL) {
  Type *Ty = VL[0]->getType();
  for (int i = 1, e = VL.size(); i < e; i++)
    if (VL[i]->getType() != Ty)
      return false;

  return true;
}

/// \returns True if Extract{Value,Element} instruction extracts element Idx.
static Optional<unsigned> getExtractIndex(Instruction *E) {
  unsigned Opcode = E->getOpcode();
  assert((Opcode == Instruction::ExtractElement ||
          Opcode == Instruction::ExtractValue) &&
         "Expected extractelement or extractvalue instruction.");
  if (Opcode == Instruction::ExtractElement) {
    auto *CI = dyn_cast<ConstantInt>(E->getOperand(1));
    if (!CI)
      return None;
    return CI->getZExtValue();
  }
  ExtractValueInst *EI = cast<ExtractValueInst>(E);
  if (EI->getNumIndices() != 1)
    return None;
  return *EI->idx_begin();
}

/// \returns True if in-tree use also needs extract. This refers to
/// possible scalar operand in vectorized instruction.
static bool InTreeUserNeedToExtract(Value *Scalar, Instruction *UserInst,
                                    TargetLibraryInfo *TLI) {
  unsigned Opcode = UserInst->getOpcode();
  switch (Opcode) {
  case Instruction::Load: {
    LoadInst *LI = cast<LoadInst>(UserInst);
    return (LI->getPointerOperand() == Scalar);
  }
  case Instruction::Store: {
    StoreInst *SI = cast<StoreInst>(UserInst);
    return (SI->getPointerOperand() == Scalar);
  }
  case Instruction::Call: {
    CallInst *CI = cast<CallInst>(UserInst);
    Intrinsic::ID ID = getVectorIntrinsicIDForCall(CI, TLI);
    for (unsigned i = 0, e = CI->arg_size(); i != e; ++i) {
      if (hasVectorInstrinsicScalarOpd(ID, i))
        return (CI->getArgOperand(i) == Scalar);
    }
    LLVM_FALLTHROUGH;
  }
  default:
    return false;
  }
}

/// \returns the AA location that is being access by the instruction.
static MemoryLocation getLocation(Instruction *I, AAResults *AA) {
  if (StoreInst *SI = dyn_cast<StoreInst>(I))
    return MemoryLocation::get(SI);
  if (LoadInst *LI = dyn_cast<LoadInst>(I))
    return MemoryLocation::get(LI);
  return MemoryLocation();
}

/// \returns True if the instruction is not a volatile or atomic load/store.
static bool isSimple(Instruction *I) {
  if (LoadInst *LI = dyn_cast<LoadInst>(I))
    return LI->isSimple();
  if (StoreInst *SI = dyn_cast<StoreInst>(I))
    return SI->isSimple();
  if (MemIntrinsic *MI = dyn_cast<MemIntrinsic>(I))
    return !MI->isVolatile();
  return true;
}

/// Shuffles \p Mask in accordance with the given \p SubMask.
static void addMask(SmallVectorImpl<int> &Mask, ArrayRef<int> SubMask) {
  if (SubMask.empty())
    return;
  if (Mask.empty()) {
    Mask.append(SubMask.begin(), SubMask.end());
    return;
  }
  SmallVector<int> NewMask(SubMask.size(), UndefMaskElem);
  int TermValue = std::min(Mask.size(), SubMask.size());
  for (int I = 0, E = SubMask.size(); I < E; ++I) {
    if (SubMask[I] >= TermValue || SubMask[I] == UndefMaskElem ||
        Mask[SubMask[I]] >= TermValue)
      continue;
    NewMask[I] = Mask[SubMask[I]];
  }
  Mask.swap(NewMask);
}

/// Order may have elements assigned special value (size) which is out of
/// bounds. Such indices only appear on places which correspond to undef values
/// (see canReuseExtract for details) and used in order to avoid undef values
/// have effect on operands ordering.
/// The first loop below simply finds all unused indices and then the next loop
/// nest assigns these indices for undef values positions.
/// As an example below Order has two undef positions and they have assigned
/// values 3 and 7 respectively:
/// before:  6 9 5 4 9 2 1 0
/// after:   6 3 5 4 7 2 1 0
static void fixupOrderingIndices(SmallVectorImpl<unsigned> &Order) {
  const unsigned Sz = Order.size();
  SmallBitVector UnusedIndices(Sz, /*t=*/true);
  SmallBitVector MaskedIndices(Sz);
  for (unsigned I = 0; I < Sz; ++I) {
    if (Order[I] < Sz)
      UnusedIndices.reset(Order[I]);
    else
      MaskedIndices.set(I);
  }
  if (MaskedIndices.none())
    return;
  assert(UnusedIndices.count() == MaskedIndices.count() &&
         "Non-synced masked/available indices.");
  int Idx = UnusedIndices.find_first();
  int MIdx = MaskedIndices.find_first();
  while (MIdx >= 0) {
    assert(Idx >= 0 && "Indices must be synced.");
    Order[MIdx] = Idx;
    Idx = UnusedIndices.find_next(Idx);
    MIdx = MaskedIndices.find_next(MIdx);
  }
}

namespace llvm {

static void inversePermutation(ArrayRef<unsigned> Indices,
                               SmallVectorImpl<int> &Mask) {
  Mask.clear();
  const unsigned E = Indices.size();
  Mask.resize(E, UndefMaskElem);
  for (unsigned I = 0; I < E; ++I)
    Mask[Indices[I]] = I;
}

/// \returns inserting index of InsertElement or InsertValue instruction,
/// using Offset as base offset for index.
static Optional<int> getInsertIndex(Value *InsertInst, unsigned Offset) {
  int Index = Offset;
  if (auto *IE = dyn_cast<InsertElementInst>(InsertInst)) {
    if (auto *CI = dyn_cast<ConstantInt>(IE->getOperand(2))) {
      auto *VT = cast<FixedVectorType>(IE->getType());
      if (CI->getValue().uge(VT->getNumElements()))
        return UndefMaskElem;
      Index *= VT->getNumElements();
      Index += CI->getZExtValue();
      return Index;
    }
    if (isa<UndefValue>(IE->getOperand(2)))
      return UndefMaskElem;
    return None;
  }

  auto *IV = cast<InsertValueInst>(InsertInst);
  Type *CurrentType = IV->getType();
  for (unsigned I : IV->indices()) {
    if (auto *ST = dyn_cast<StructType>(CurrentType)) {
      Index *= ST->getNumElements();
      CurrentType = ST->getElementType(I);
    } else if (auto *AT = dyn_cast<ArrayType>(CurrentType)) {
      Index *= AT->getNumElements();
      CurrentType = AT->getElementType();
    } else {
      return None;
    }
    Index += I;
  }
  return Index;
}

/// Reorders the list of scalars in accordance with the given \p Order and then
/// the \p Mask. \p Order - is the original order of the scalars, need to
/// reorder scalars into an unordered state at first according to the given
/// order. Then the ordered scalars are shuffled once again in accordance with
/// the provided mask.
static void reorderScalars(SmallVectorImpl<Value *> &Scalars,
                           ArrayRef<int> Mask) {
  assert(!Mask.empty() && "Expected non-empty mask.");
  SmallVector<Value *> Prev(Scalars.size(),
                            UndefValue::get(Scalars.front()->getType()));
  Prev.swap(Scalars);
  for (unsigned I = 0, E = Prev.size(); I < E; ++I)
    if (Mask[I] != UndefMaskElem)
      Scalars[Mask[I]] = Prev[I];
}

namespace slpvectorizer {

/// Bottom Up SLP Vectorizer.
class BoUpSLP {
  struct TreeEntry;
  struct ScheduleData;

public:
  using ValueList = SmallVector<Value *, 8>;
  using InstrList = SmallVector<Instruction *, 16>;
  using ValueSet = SmallPtrSet<Value *, 16>;
  using StoreList = SmallVector<StoreInst *, 8>;
  using ExtraValueToDebugLocsMap =
      MapVector<Value *, SmallVector<Instruction *, 2>>;
  using OrdersType = SmallVector<unsigned, 4>;

  BoUpSLP(Function *Func, ScalarEvolution *Se, TargetTransformInfo *Tti,
          TargetLibraryInfo *TLi, AAResults *Aa, LoopInfo *Li,
          DominatorTree *Dt, AssumptionCache *AC, DemandedBits *DB,
          const DataLayout *DL, OptimizationRemarkEmitter *ORE)
      : F(Func), SE(Se), TTI(Tti), TLI(TLi), AA(Aa), LI(Li), DT(Dt), AC(AC),
        DB(DB), DL(DL), ORE(ORE), Builder(Se->getContext()) {
    CodeMetrics::collectEphemeralValues(F, AC, EphValues);
    // Use the vector register size specified by the target unless overridden
    // by a command-line option.
    // TODO: It would be better to limit the vectorization factor based on
    //       data type rather than just register size. For example, x86 AVX has
    //       256-bit registers, but it does not support integer operations
    //       at that width (that requires AVX2).
    if (MaxVectorRegSizeOption.getNumOccurrences())
      MaxVecRegSize = MaxVectorRegSizeOption;
    else
      MaxVecRegSize =
          TTI->getRegisterBitWidth(TargetTransformInfo::RGK_FixedWidthVector)
              .getFixedSize();

    if (MinVectorRegSizeOption.getNumOccurrences())
      MinVecRegSize = MinVectorRegSizeOption;
    else
      MinVecRegSize = TTI->getMinVectorRegisterBitWidth();
  }

  /// Vectorize the tree that starts with the elements in \p VL.
  /// Returns the vectorized root.
  Value *vectorizeTree();

  /// Vectorize the tree but with the list of externally used values \p
  /// ExternallyUsedValues. Values in this MapVector can be replaced but the
  /// generated extractvalue instructions.
  Value *vectorizeTree(ExtraValueToDebugLocsMap &ExternallyUsedValues);

  /// \returns the cost incurred by unwanted spills and fills, caused by
  /// holding live values over call sites.
  InstructionCost getSpillCost() const;

  /// \returns the vectorization cost of the subtree that starts at \p VL.
  /// A negative number means that this is profitable.
  InstructionCost getTreeCost(ArrayRef<Value *> VectorizedVals = None);

  /// Construct a vectorizable tree that starts at \p Roots, ignoring users for
  /// the purpose of scheduling and extraction in the \p UserIgnoreLst.
  void buildTree(ArrayRef<Value *> Roots,
                 ArrayRef<Value *> UserIgnoreLst = None);

  /// Builds external uses of the vectorized scalars, i.e. the list of
  /// vectorized scalars to be extracted, their lanes and their scalar users. \p
  /// ExternallyUsedValues contains additional list of external uses to handle
  /// vectorization of reductions.
  void
  buildExternalUses(const ExtraValueToDebugLocsMap &ExternallyUsedValues = {});

  /// Clear the internal data structures that are created by 'buildTree'.
  void deleteTree() {
    VectorizableTree.clear();
    ScalarToTreeEntry.clear();
    MustGather.clear();
    ExternalUses.clear();
    for (auto &Iter : BlocksSchedules) {
      BlockScheduling *BS = Iter.second.get();
      BS->clear();
    }
    MinBWs.clear();
    InstrElementSize.clear();
  }

  unsigned getTreeSize() const { return VectorizableTree.size(); }

  /// Perform LICM and CSE on the newly generated gather sequences.
  void optimizeGatherSequence();

  /// Checks if the specified gather tree entry \p TE can be represented as a
  /// shuffled vector entry + (possibly) permutation with other gathers. It
  /// implements the checks only for possibly ordered scalars (Loads,
  /// ExtractElement, ExtractValue), which can be part of the graph.
  Optional<OrdersType> findReusedOrderedScalars(const TreeEntry &TE);

  /// Gets reordering data for the given tree entry. If the entry is vectorized
  /// - just return ReorderIndices, otherwise check if the scalars can be
  /// reordered and return the most optimal order.
  /// \param TopToBottom If true, include the order of vectorized stores and
  /// insertelement nodes, otherwise skip them.
  Optional<OrdersType> getReorderingData(const TreeEntry &TE, bool TopToBottom);

  /// Reorders the current graph to the most profitable order starting from the
  /// root node to the leaf nodes. The best order is chosen only from the nodes
  /// of the same size (vectorization factor). Smaller nodes are considered
  /// parts of subgraph with smaller VF and they are reordered independently. We
  /// can make it because we still need to extend smaller nodes to the wider VF
  /// and we can merge reordering shuffles with the widening shuffles.
  void reorderTopToBottom();

  /// Reorders the current graph to the most profitable order starting from
  /// leaves to the root. It allows to rotate small subgraphs and reduce the
  /// number of reshuffles if the leaf nodes use the same order. In this case we
  /// can merge the orders and just shuffle user node instead of shuffling its
  /// operands. Plus, even the leaf nodes have different orders, it allows to
  /// sink reordering in the graph closer to the root node and merge it later
  /// during analysis.
  void reorderBottomToTop(bool IgnoreReorder = false);

  /// \return The vector element size in bits to use when vectorizing the
  /// expression tree ending at \p V. If V is a store, the size is the width of
  /// the stored value. Otherwise, the size is the width of the largest loaded
  /// value reaching V. This method is used by the vectorizer to calculate
  /// vectorization factors.
  unsigned getVectorElementSize(Value *V);

  /// Compute the minimum type sizes required to represent the entries in a
  /// vectorizable tree.
  void computeMinimumValueSizes();

  // \returns maximum vector register size as set by TTI or overridden by cl::opt.
  unsigned getMaxVecRegSize() const {
    return MaxVecRegSize;
  }

  // \returns minimum vector register size as set by cl::opt.
  unsigned getMinVecRegSize() const {
    return MinVecRegSize;
  }

  unsigned getMinVF(unsigned Sz) const {
    return std::max(2U, getMinVecRegSize() / Sz);
  }

  unsigned getMaximumVF(unsigned ElemWidth, unsigned Opcode) const {
    unsigned MaxVF = MaxVFOption.getNumOccurrences() ?
      MaxVFOption : TTI->getMaximumVF(ElemWidth, Opcode);
    return MaxVF ? MaxVF : UINT_MAX;
  }

  /// Check if homogeneous aggregate is isomorphic to some VectorType.
  /// Accepts homogeneous multidimensional aggregate of scalars/vectors like
  /// {[4 x i16], [4 x i16]}, { <2 x float>, <2 x float> },
  /// {{{i16, i16}, {i16, i16}}, {{i16, i16}, {i16, i16}}} and so on.
  ///
  /// \returns number of elements in vector if isomorphism exists, 0 otherwise.
  unsigned canMapToVector(Type *T, const DataLayout &DL) const;

  /// \returns True if the VectorizableTree is both tiny and not fully
  /// vectorizable. We do not vectorize such trees.
  bool isTreeTinyAndNotFullyVectorizable(bool ForReduction = false) const;

  /// Assume that a legal-sized 'or'-reduction of shifted/zexted loaded values
  /// can be load combined in the backend. Load combining may not be allowed in
  /// the IR optimizer, so we do not want to alter the pattern. For example,
  /// partially transforming a scalar bswap() pattern into vector code is
  /// effectively impossible for the backend to undo.
  /// TODO: If load combining is allowed in the IR optimizer, this analysis
  ///       may not be necessary.
  bool isLoadCombineReductionCandidate(RecurKind RdxKind) const;

  /// Assume that a vector of stores of bitwise-or/shifted/zexted loaded values
  /// can be load combined in the backend. Load combining may not be allowed in
  /// the IR optimizer, so we do not want to alter the pattern. For example,
  /// partially transforming a scalar bswap() pattern into vector code is
  /// effectively impossible for the backend to undo.
  /// TODO: If load combining is allowed in the IR optimizer, this analysis
  ///       may not be necessary.
  bool isLoadCombineCandidate() const;

  OptimizationRemarkEmitter *getORE() { return ORE; }

  /// This structure holds any data we need about the edges being traversed
  /// during buildTree_rec(). We keep track of:
  /// (i) the user TreeEntry index, and
  /// (ii) the index of the edge.
  struct EdgeInfo {
    EdgeInfo() = default;
    EdgeInfo(TreeEntry *UserTE, unsigned EdgeIdx)
        : UserTE(UserTE), EdgeIdx(EdgeIdx) {}
    /// The user TreeEntry.
    TreeEntry *UserTE = nullptr;
    /// The operand index of the use.
    unsigned EdgeIdx = UINT_MAX;
#ifndef NDEBUG
    friend inline raw_ostream &operator<<(raw_ostream &OS,
                                          const BoUpSLP::EdgeInfo &EI) {
      EI.dump(OS);
      return OS;
    }
    /// Debug print.
    void dump(raw_ostream &OS) const {
      OS << "{User:" << (UserTE ? std::to_string(UserTE->Idx) : "null")
         << " EdgeIdx:" << EdgeIdx << "}";
    }
    LLVM_DUMP_METHOD void dump() const { dump(dbgs()); }
#endif
  };

  /// A helper data structure to hold the operands of a vector of instructions.
  /// This supports a fixed vector length for all operand vectors.
  class VLOperands {
    /// For each operand we need (i) the value, and (ii) the opcode that it
    /// would be attached to if the expression was in a left-linearized form.
    /// This is required to avoid illegal operand reordering.
    /// For example:
    /// \verbatim
    ///                         0 Op1
    ///                         |/
    /// Op1 Op2   Linearized    + Op2
    ///   \ /     ---------->   |/
    ///    -                    -
    ///
    /// Op1 - Op2            (0 + Op1) - Op2
    /// \endverbatim
    ///
    /// Value Op1 is attached to a '+' operation, and Op2 to a '-'.
    ///
    /// Another way to think of this is to track all the operations across the
    /// path from the operand all the way to the root of the tree and to
    /// calculate the operation that corresponds to this path. For example, the
    /// path from Op2 to the root crosses the RHS of the '-', therefore the
    /// corresponding operation is a '-' (which matches the one in the
    /// linearized tree, as shown above).
    ///
    /// For lack of a better term, we refer to this operation as Accumulated
    /// Path Operation (APO).
    struct OperandData {
      OperandData() = default;
      OperandData(Value *V, bool APO, bool IsUsed)
          : V(V), APO(APO), IsUsed(IsUsed) {}
      /// The operand value.
      Value *V = nullptr;
      /// TreeEntries only allow a single opcode, or an alternate sequence of
      /// them (e.g, +, -). Therefore, we can safely use a boolean value for the
      /// APO. It is set to 'true' if 'V' is attached to an inverse operation
      /// in the left-linearized form (e.g., Sub/Div), and 'false' otherwise
      /// (e.g., Add/Mul)
      bool APO = false;
      /// Helper data for the reordering function.
      bool IsUsed = false;
    };

    /// During operand reordering, we are trying to select the operand at lane
    /// that matches best with the operand at the neighboring lane. Our
    /// selection is based on the type of value we are looking for. For example,
    /// if the neighboring lane has a load, we need to look for a load that is
    /// accessing a consecutive address. These strategies are summarized in the
    /// 'ReorderingMode' enumerator.
    enum class ReorderingMode {
      Load,     ///< Matching loads to consecutive memory addresses
      Opcode,   ///< Matching instructions based on opcode (same or alternate)
      Constant, ///< Matching constants
      Splat,    ///< Matching the same instruction multiple times (broadcast)
      Failed,   ///< We failed to create a vectorizable group
    };

    using OperandDataVec = SmallVector<OperandData, 2>;

    /// A vector of operand vectors.
    SmallVector<OperandDataVec, 4> OpsVec;

    const DataLayout &DL;
    ScalarEvolution &SE;
    const BoUpSLP &R;

    /// \returns the operand data at \p OpIdx and \p Lane.
    OperandData &getData(unsigned OpIdx, unsigned Lane) {
      return OpsVec[OpIdx][Lane];
    }

    /// \returns the operand data at \p OpIdx and \p Lane. Const version.
    const OperandData &getData(unsigned OpIdx, unsigned Lane) const {
      return OpsVec[OpIdx][Lane];
    }

    /// Clears the used flag for all entries.
    void clearUsed() {
      for (unsigned OpIdx = 0, NumOperands = getNumOperands();
           OpIdx != NumOperands; ++OpIdx)
        for (unsigned Lane = 0, NumLanes = getNumLanes(); Lane != NumLanes;
             ++Lane)
          OpsVec[OpIdx][Lane].IsUsed = false;
    }

    /// Swap the operand at \p OpIdx1 with that one at \p OpIdx2.
    void swap(unsigned OpIdx1, unsigned OpIdx2, unsigned Lane) {
      std::swap(OpsVec[OpIdx1][Lane], OpsVec[OpIdx2][Lane]);
    }

    // The hard-coded scores listed here are not very important, though it shall
    // be higher for better matches to improve the resulting cost. When
    // computing the scores of matching one sub-tree with another, we are
    // basically counting the number of values that are matching. So even if all
    // scores are set to 1, we would still get a decent matching result.
    // However, sometimes we have to break ties. For example we may have to
    // choose between matching loads vs matching opcodes. This is what these
    // scores are helping us with: they provide the order of preference. Also,
    // this is important if the scalar is externally used or used in another
    // tree entry node in the different lane.

    /// Loads from consecutive memory addresses, e.g. load(A[i]), load(A[i+1]).
    static const int ScoreConsecutiveLoads = 4;
    /// Loads from reversed memory addresses, e.g. load(A[i+1]), load(A[i]).
    static const int ScoreReversedLoads = 3;
    /// ExtractElementInst from same vector and consecutive indexes.
    static const int ScoreConsecutiveExtracts = 4;
    /// ExtractElementInst from same vector and reversed indices.
    static const int ScoreReversedExtracts = 3;
    /// Constants.
    static const int ScoreConstants = 2;
    /// Instructions with the same opcode.
    static const int ScoreSameOpcode = 2;
    /// Instructions with alt opcodes (e.g, add + sub).
    static const int ScoreAltOpcodes = 1;
    /// Identical instructions (a.k.a. splat or broadcast).
    static const int ScoreSplat = 1;
    /// Matching with an undef is preferable to failing.
    static const int ScoreUndef = 1;
    /// Score for failing to find a decent match.
    static const int ScoreFail = 0;
    /// User exteranl to the vectorized code.
    static const int ExternalUseCost = 1;
    /// The user is internal but in a different lane.
    static const int UserInDiffLaneCost = ExternalUseCost;

    /// \returns the score of placing \p V1 and \p V2 in consecutive lanes.
    static int getShallowScore(Value *V1, Value *V2, const DataLayout &DL,
                               ScalarEvolution &SE, int NumLanes) {
      if (V1 == V2)
        return VLOperands::ScoreSplat;

      auto *LI1 = dyn_cast<LoadInst>(V1);
      auto *LI2 = dyn_cast<LoadInst>(V2);
      if (LI1 && LI2) {
        if (LI1->getParent() != LI2->getParent())
          return VLOperands::ScoreFail;

        Optional<int> Dist = getPointersDiff(
            LI1->getType(), LI1->getPointerOperand(), LI2->getType(),
            LI2->getPointerOperand(), DL, SE, /*StrictCheck=*/true);
        if (!Dist)
          return VLOperands::ScoreFail;
        // The distance is too large - still may be profitable to use masked
        // loads/gathers.
        if (std::abs(*Dist) > NumLanes / 2)
          return VLOperands::ScoreAltOpcodes;
        // This still will detect consecutive loads, but we might have "holes"
        // in some cases. It is ok for non-power-2 vectorization and may produce
        // better results. It should not affect current vectorization.
        return (*Dist > 0) ? VLOperands::ScoreConsecutiveLoads
                           : VLOperands::ScoreReversedLoads;
      }

      auto *C1 = dyn_cast<Constant>(V1);
      auto *C2 = dyn_cast<Constant>(V2);
      if (C1 && C2)
        return VLOperands::ScoreConstants;

      // Extracts from consecutive indexes of the same vector better score as
      // the extracts could be optimized away.
      Value *EV1;
      ConstantInt *Ex1Idx;
      if (match(V1, m_ExtractElt(m_Value(EV1), m_ConstantInt(Ex1Idx)))) {
        // Undefs are always profitable for extractelements.
        if (isa<UndefValue>(V2))
          return VLOperands::ScoreConsecutiveExtracts;
        Value *EV2 = nullptr;
        ConstantInt *Ex2Idx = nullptr;
        if (match(V2,
                  m_ExtractElt(m_Value(EV2), m_CombineOr(m_ConstantInt(Ex2Idx),
                                                         m_Undef())))) {
          // Undefs are always profitable for extractelements.
          if (!Ex2Idx)
            return VLOperands::ScoreConsecutiveExtracts;
          if (isUndefVector(EV2) && EV2->getType() == EV1->getType())
            return VLOperands::ScoreConsecutiveExtracts;
          if (EV2 == EV1) {
            int Idx1 = Ex1Idx->getZExtValue();
            int Idx2 = Ex2Idx->getZExtValue();
            int Dist = Idx2 - Idx1;
            // The distance is too large - still may be profitable to use
            // shuffles.
            if (std::abs(Dist) > NumLanes / 2)
              return VLOperands::ScoreAltOpcodes;
            return (Dist > 0) ? VLOperands::ScoreConsecutiveExtracts
                              : VLOperands::ScoreReversedExtracts;
          }
        }
      }

      auto *I1 = dyn_cast<Instruction>(V1);
      auto *I2 = dyn_cast<Instruction>(V2);
      if (I1 && I2) {
        if (I1->getParent() != I2->getParent())
          return VLOperands::ScoreFail;
        InstructionsState S = getSameOpcode({I1, I2});
        // Note: Only consider instructions with <= 2 operands to avoid
        // complexity explosion.
        if (S.getOpcode() && S.MainOp->getNumOperands() <= 2)
          return S.isAltShuffle() ? VLOperands::ScoreAltOpcodes
                                  : VLOperands::ScoreSameOpcode;
      }

      if (isa<UndefValue>(V2))
        return VLOperands::ScoreUndef;

      return VLOperands::ScoreFail;
    }

    /// Holds the values and their lanes that are taking part in the look-ahead
    /// score calculation. This is used in the external uses cost calculation.
    /// Need to hold all the lanes in case of splat/broadcast at least to
    /// correctly check for the use in the different lane.
    SmallDenseMap<Value *, SmallSet<int, 4>> InLookAheadValues;

    /// \returns the additional cost due to uses of \p LHS and \p RHS that are
    /// either external to the vectorized code, or require shuffling.
    int getExternalUsesCost(const std::pair<Value *, int> &LHS,
                            const std::pair<Value *, int> &RHS) {
      int Cost = 0;
      std::array<std::pair<Value *, int>, 2> Values = {{LHS, RHS}};
      for (int Idx = 0, IdxE = Values.size(); Idx != IdxE; ++Idx) {
        Value *V = Values[Idx].first;
        if (isa<Constant>(V)) {
          // Since this is a function pass, it doesn't make semantic sense to
          // walk the users of a subclass of Constant. The users could be in
          // another function, or even another module that happens to be in
          // the same LLVMContext.
          continue;
        }

        // Calculate the absolute lane, using the minimum relative lane of LHS
        // and RHS as base and Idx as the offset.
        int Ln = std::min(LHS.second, RHS.second) + Idx;
        assert(Ln >= 0 && "Bad lane calculation");
        unsigned UsersBudget = LookAheadUsersBudget;
        for (User *U : V->users()) {
          if (const TreeEntry *UserTE = R.getTreeEntry(U)) {
            // The user is in the VectorizableTree. Check if we need to insert.
            int UserLn = UserTE->findLaneForValue(U);
            assert(UserLn >= 0 && "Bad lane");
            // If the values are different, check just the line of the current
            // value. If the values are the same, need to add UserInDiffLaneCost
            // only if UserLn does not match both line numbers.
            if ((LHS.first != RHS.first && UserLn != Ln) ||
                (LHS.first == RHS.first && UserLn != LHS.second &&
                 UserLn != RHS.second)) {
              Cost += UserInDiffLaneCost;
              break;
            }
          } else {
            // Check if the user is in the look-ahead code.
            auto It2 = InLookAheadValues.find(U);
            if (It2 != InLookAheadValues.end()) {
              // The user is in the look-ahead code. Check the lane.
              if (!It2->getSecond().contains(Ln)) {
                Cost += UserInDiffLaneCost;
                break;
              }
            } else {
              // The user is neither in SLP tree nor in the look-ahead code.
              Cost += ExternalUseCost;
              break;
            }
          }
          // Limit the number of visited uses to cap compilation time.
          if (--UsersBudget == 0)
            break;
        }
      }
      return Cost;
    }

    /// Go through the operands of \p LHS and \p RHS recursively until \p
    /// MaxLevel, and return the cummulative score. For example:
    /// \verbatim
    ///  A[0]  B[0]  A[1]  B[1]  C[0] D[0]  B[1] A[1]
    ///     \ /         \ /         \ /        \ /
    ///      +           +           +          +
    ///     G1          G2          G3         G4
    /// \endverbatim
    /// The getScoreAtLevelRec(G1, G2) function will try to match the nodes at
    /// each level recursively, accumulating the score. It starts from matching
    /// the additions at level 0, then moves on to the loads (level 1). The
    /// score of G1 and G2 is higher than G1 and G3, because {A[0],A[1]} and
    /// {B[0],B[1]} match with VLOperands::ScoreConsecutiveLoads, while
    /// {A[0],C[0]} has a score of VLOperands::ScoreFail.
    /// Please note that the order of the operands does not matter, as we
    /// evaluate the score of all profitable combinations of operands. In
    /// other words the score of G1 and G4 is the same as G1 and G2. This
    /// heuristic is based on ideas described in:
    ///   Look-ahead SLP: Auto-vectorization in the presence of commutative
    ///   operations, CGO 2018 by Vasileios Porpodas, Rodrigo C. O. Rocha,
    ///   Luís F. W. Góes
    int getScoreAtLevelRec(const std::pair<Value *, int> &LHS,
                           const std::pair<Value *, int> &RHS, int CurrLevel,
                           int MaxLevel) {

      Value *V1 = LHS.first;
      Value *V2 = RHS.first;
      // Get the shallow score of V1 and V2.
      int ShallowScoreAtThisLevel = std::max(
          (int)ScoreFail, getShallowScore(V1, V2, DL, SE, getNumLanes()) -
                              getExternalUsesCost(LHS, RHS));
      int Lane1 = LHS.second;
      int Lane2 = RHS.second;

      // If reached MaxLevel,
      //  or if V1 and V2 are not instructions,
      //  or if they are SPLAT,
      //  or if they are not consecutive,
      //  or if profitable to vectorize loads or extractelements, early return
      //  the current cost.
      auto *I1 = dyn_cast<Instruction>(V1);
      auto *I2 = dyn_cast<Instruction>(V2);
      if (CurrLevel == MaxLevel || !(I1 && I2) || I1 == I2 ||
          ShallowScoreAtThisLevel == VLOperands::ScoreFail ||
          (((isa<LoadInst>(I1) && isa<LoadInst>(I2)) ||
            (isa<ExtractElementInst>(I1) && isa<ExtractElementInst>(I2))) &&
           ShallowScoreAtThisLevel))
        return ShallowScoreAtThisLevel;
      assert(I1 && I2 && "Should have early exited.");

      // Keep track of in-tree values for determining the external-use cost.
      InLookAheadValues[V1].insert(Lane1);
      InLookAheadValues[V2].insert(Lane2);

      // Contains the I2 operand indexes that got matched with I1 operands.
      SmallSet<unsigned, 4> Op2Used;

      // Recursion towards the operands of I1 and I2. We are trying all possible
      // operand pairs, and keeping track of the best score.
      for (unsigned OpIdx1 = 0, NumOperands1 = I1->getNumOperands();
           OpIdx1 != NumOperands1; ++OpIdx1) {
        // Try to pair op1I with the best operand of I2.
        int MaxTmpScore = 0;
        unsigned MaxOpIdx2 = 0;
        bool FoundBest = false;
        // If I2 is commutative try all combinations.
        unsigned FromIdx = isCommutative(I2) ? 0 : OpIdx1;
        unsigned ToIdx = isCommutative(I2)
                             ? I2->getNumOperands()
                             : std::min(I2->getNumOperands(), OpIdx1 + 1);
        assert(FromIdx <= ToIdx && "Bad index");
        for (unsigned OpIdx2 = FromIdx; OpIdx2 != ToIdx; ++OpIdx2) {
          // Skip operands already paired with OpIdx1.
          if (Op2Used.count(OpIdx2))
            continue;
          // Recursively calculate the cost at each level
          int TmpScore = getScoreAtLevelRec({I1->getOperand(OpIdx1), Lane1},
                                            {I2->getOperand(OpIdx2), Lane2},
                                            CurrLevel + 1, MaxLevel);
          // Look for the best score.
          if (TmpScore > VLOperands::ScoreFail && TmpScore > MaxTmpScore) {
            MaxTmpScore = TmpScore;
            MaxOpIdx2 = OpIdx2;
            FoundBest = true;
          }
        }
        if (FoundBest) {
          // Pair {OpIdx1, MaxOpIdx2} was found to be best. Never revisit it.
          Op2Used.insert(MaxOpIdx2);
          ShallowScoreAtThisLevel += MaxTmpScore;
        }
      }
      return ShallowScoreAtThisLevel;
    }

    /// \Returns the look-ahead score, which tells us how much the sub-trees
    /// rooted at \p LHS and \p RHS match, the more they match the higher the
    /// score. This helps break ties in an informed way when we cannot decide on
    /// the order of the operands by just considering the immediate
    /// predecessors.
    int getLookAheadScore(const std::pair<Value *, int> &LHS,
                          const std::pair<Value *, int> &RHS) {
      InLookAheadValues.clear();
      return getScoreAtLevelRec(LHS, RHS, 1, LookAheadMaxDepth);
    }

    // Search all operands in Ops[*][Lane] for the one that matches best
    // Ops[OpIdx][LastLane] and return its opreand index.
    // If no good match can be found, return None.
    Optional<unsigned>
    getBestOperand(unsigned OpIdx, int Lane, int LastLane,
                   ArrayRef<ReorderingMode> ReorderingModes) {
      unsigned NumOperands = getNumOperands();

      // The operand of the previous lane at OpIdx.
      Value *OpLastLane = getData(OpIdx, LastLane).V;

      // Our strategy mode for OpIdx.
      ReorderingMode RMode = ReorderingModes[OpIdx];

      // The linearized opcode of the operand at OpIdx, Lane.
      bool OpIdxAPO = getData(OpIdx, Lane).APO;

      // The best operand index and its score.
      // Sometimes we have more than one option (e.g., Opcode and Undefs), so we
      // are using the score to differentiate between the two.
      struct BestOpData {
        Optional<unsigned> Idx = None;
        unsigned Score = 0;
      } BestOp;

      // Iterate through all unused operands and look for the best.
      for (unsigned Idx = 0; Idx != NumOperands; ++Idx) {
        // Get the operand at Idx and Lane.
        OperandData &OpData = getData(Idx, Lane);
        Value *Op = OpData.V;
        bool OpAPO = OpData.APO;

        // Skip already selected operands.
        if (OpData.IsUsed)
          continue;

        // Skip if we are trying to move the operand to a position with a
        // different opcode in the linearized tree form. This would break the
        // semantics.
        if (OpAPO != OpIdxAPO)
          continue;

        // Look for an operand that matches the current mode.
        switch (RMode) {
        case ReorderingMode::Load:
        case ReorderingMode::Constant:
        case ReorderingMode::Opcode: {
          bool LeftToRight = Lane > LastLane;
          Value *OpLeft = (LeftToRight) ? OpLastLane : Op;
          Value *OpRight = (LeftToRight) ? Op : OpLastLane;
          unsigned Score =
              getLookAheadScore({OpLeft, LastLane}, {OpRight, Lane});
          if (Score > BestOp.Score) {
            BestOp.Idx = Idx;
            BestOp.Score = Score;
          }
          break;
        }
        case ReorderingMode::Splat:
          if (Op == OpLastLane)
            BestOp.Idx = Idx;
          break;
        case ReorderingMode::Failed:
          return None;
        }
      }

      if (BestOp.Idx) {
        getData(BestOp.Idx.getValue(), Lane).IsUsed = true;
        return BestOp.Idx;
      }
      // If we could not find a good match return None.
      return None;
    }

    /// Helper for reorderOperandVecs.
    /// \returns the lane that we should start reordering from. This is the one
    /// which has the least number of operands that can freely move about or
    /// less profitable because it already has the most optimal set of operands.
    unsigned getBestLaneToStartReordering() const {
      unsigned Min = UINT_MAX;
      unsigned SameOpNumber = 0;
      // std::pair<unsigned, unsigned> is used to implement a simple voting
      // algorithm and choose the lane with the least number of operands that
      // can freely move about or less profitable because it already has the
      // most optimal set of operands. The first unsigned is a counter for
      // voting, the second unsigned is the counter of lanes with instructions
      // with same/alternate opcodes and same parent basic block.
      MapVector<unsigned, std::pair<unsigned, unsigned>> HashMap;
      // Try to be closer to the original results, if we have multiple lanes
      // with same cost. If 2 lanes have the same cost, use the one with the
      // lowest index.
      for (int I = getNumLanes(); I > 0; --I) {
        unsigned Lane = I - 1;
        OperandsOrderData NumFreeOpsHash =
            getMaxNumOperandsThatCanBeReordered(Lane);
        // Compare the number of operands that can move and choose the one with
        // the least number.
        if (NumFreeOpsHash.NumOfAPOs < Min) {
          Min = NumFreeOpsHash.NumOfAPOs;
          SameOpNumber = NumFreeOpsHash.NumOpsWithSameOpcodeParent;
          HashMap.clear();
          HashMap[NumFreeOpsHash.Hash] = std::make_pair(1, Lane);
        } else if (NumFreeOpsHash.NumOfAPOs == Min &&
                   NumFreeOpsHash.NumOpsWithSameOpcodeParent < SameOpNumber) {
          // Select the most optimal lane in terms of number of operands that
          // should be moved around.
          SameOpNumber = NumFreeOpsHash.NumOpsWithSameOpcodeParent;
          HashMap[NumFreeOpsHash.Hash] = std::make_pair(1, Lane);
        } else if (NumFreeOpsHash.NumOfAPOs == Min &&
                   NumFreeOpsHash.NumOpsWithSameOpcodeParent == SameOpNumber) {
          auto It = HashMap.find(NumFreeOpsHash.Hash);
          if (It == HashMap.end())
            HashMap[NumFreeOpsHash.Hash] = std::make_pair(1, Lane);
          else
            ++It->second.first;
        }
      }
      // Select the lane with the minimum counter.
      unsigned BestLane = 0;
      unsigned CntMin = UINT_MAX;
      for (const auto &Data : reverse(HashMap)) {
        if (Data.second.first < CntMin) {
          CntMin = Data.second.first;
          BestLane = Data.second.second;
        }
      }
      return BestLane;
    }

    /// Data structure that helps to reorder operands.
    struct OperandsOrderData {
      /// The best number of operands with the same APOs, which can be
      /// reordered.
      unsigned NumOfAPOs = UINT_MAX;
      /// Number of operands with the same/alternate instruction opcode and
      /// parent.
      unsigned NumOpsWithSameOpcodeParent = 0;
      /// Hash for the actual operands ordering.
      /// Used to count operands, actually their position id and opcode
      /// value. It is used in the voting mechanism to find the lane with the
      /// least number of operands that can freely move about or less profitable
      /// because it already has the most optimal set of operands. Can be
      /// replaced with SmallVector<unsigned> instead but hash code is faster
      /// and requires less memory.
      unsigned Hash = 0;
    };
    /// \returns the maximum number of operands that are allowed to be reordered
    /// for \p Lane and the number of compatible instructions(with the same
    /// parent/opcode). This is used as a heuristic for selecting the first lane
    /// to start operand reordering.
    OperandsOrderData getMaxNumOperandsThatCanBeReordered(unsigned Lane) const {
      unsigned CntTrue = 0;
      unsigned NumOperands = getNumOperands();
      // Operands with the same APO can be reordered. We therefore need to count
      // how many of them we have for each APO, like this: Cnt[APO] = x.
      // Since we only have two APOs, namely true and false, we can avoid using
      // a map. Instead we can simply count the number of operands that
      // correspond to one of them (in this case the 'true' APO), and calculate
      // the other by subtracting it from the total number of operands.
      // Operands with the same instruction opcode and parent are more
      // profitable since we don't need to move them in many cases, with a high
      // probability such lane already can be vectorized effectively.
      bool AllUndefs = true;
      unsigned NumOpsWithSameOpcodeParent = 0;
      Instruction *OpcodeI = nullptr;
      BasicBlock *Parent = nullptr;
      unsigned Hash = 0;
      for (unsigned OpIdx = 0; OpIdx != NumOperands; ++OpIdx) {
        const OperandData &OpData = getData(OpIdx, Lane);
        if (OpData.APO)
          ++CntTrue;
        // Use Boyer-Moore majority voting for finding the majority opcode and
        // the number of times it occurs.
        if (auto *I = dyn_cast<Instruction>(OpData.V)) {
          if (!OpcodeI || !getSameOpcode({OpcodeI, I}).getOpcode() ||
              I->getParent() != Parent) {
            if (NumOpsWithSameOpcodeParent == 0) {
              NumOpsWithSameOpcodeParent = 1;
              OpcodeI = I;
              Parent = I->getParent();
            } else {
              --NumOpsWithSameOpcodeParent;
            }
          } else {
            ++NumOpsWithSameOpcodeParent;
          }
        }
        Hash = hash_combine(
            Hash, hash_value((OpIdx + 1) * (OpData.V->getValueID() + 1)));
        AllUndefs = AllUndefs && isa<UndefValue>(OpData.V);
      }
      if (AllUndefs)
        return {};
      OperandsOrderData Data;
      Data.NumOfAPOs = std::max(CntTrue, NumOperands - CntTrue);
      Data.NumOpsWithSameOpcodeParent = NumOpsWithSameOpcodeParent;
      Data.Hash = Hash;
      return Data;
    }

    /// Go through the instructions in VL and append their operands.
    void appendOperandsOfVL(ArrayRef<Value *> VL) {
      assert(!VL.empty() && "Bad VL");
      assert((empty() || VL.size() == getNumLanes()) &&
             "Expected same number of lanes");
      assert(isa<Instruction>(VL[0]) && "Expected instruction");
      unsigned NumOperands = cast<Instruction>(VL[0])->getNumOperands();
      OpsVec.resize(NumOperands);
      unsigned NumLanes = VL.size();
      for (unsigned OpIdx = 0; OpIdx != NumOperands; ++OpIdx) {
        OpsVec[OpIdx].resize(NumLanes);
        for (unsigned Lane = 0; Lane != NumLanes; ++Lane) {
          assert(isa<Instruction>(VL[Lane]) && "Expected instruction");
          // Our tree has just 3 nodes: the root and two operands.
          // It is therefore trivial to get the APO. We only need to check the
          // opcode of VL[Lane] and whether the operand at OpIdx is the LHS or
          // RHS operand. The LHS operand of both add and sub is never attached
          // to an inversese operation in the linearized form, therefore its APO
          // is false. The RHS is true only if VL[Lane] is an inverse operation.

          // Since operand reordering is performed on groups of commutative
          // operations or alternating sequences (e.g., +, -), we can safely
          // tell the inverse operations by checking commutativity.
          bool IsInverseOperation = !isCommutative(cast<Instruction>(VL[Lane]));
          bool APO = (OpIdx == 0) ? false : IsInverseOperation;
          OpsVec[OpIdx][Lane] = {cast<Instruction>(VL[Lane])->getOperand(OpIdx),
                                 APO, false};
        }
      }
    }

    /// \returns the number of operands.
    unsigned getNumOperands() const { return OpsVec.size(); }

    /// \returns the number of lanes.
    unsigned getNumLanes() const { return OpsVec[0].size(); }

    /// \returns the operand value at \p OpIdx and \p Lane.
    Value *getValue(unsigned OpIdx, unsigned Lane) const {
      return getData(OpIdx, Lane).V;
    }

    /// \returns true if the data structure is empty.
    bool empty() const { return OpsVec.empty(); }

    /// Clears the data.
    void clear() { OpsVec.clear(); }

    /// \Returns true if there are enough operands identical to \p Op to fill
    /// the whole vector.
    /// Note: This modifies the 'IsUsed' flag, so a cleanUsed() must follow.
    bool shouldBroadcast(Value *Op, unsigned OpIdx, unsigned Lane) {
      bool OpAPO = getData(OpIdx, Lane).APO;
      for (unsigned Ln = 0, Lns = getNumLanes(); Ln != Lns; ++Ln) {
        if (Ln == Lane)
          continue;
        // This is set to true if we found a candidate for broadcast at Lane.
        bool FoundCandidate = false;
        for (unsigned OpI = 0, OpE = getNumOperands(); OpI != OpE; ++OpI) {
          OperandData &Data = getData(OpI, Ln);
          if (Data.APO != OpAPO || Data.IsUsed)
            continue;
          if (Data.V == Op) {
            FoundCandidate = true;
            Data.IsUsed = true;
            break;
          }
        }
        if (!FoundCandidate)
          return false;
      }
      return true;
    }

  public:
    /// Initialize with all the operands of the instruction vector \p RootVL.
    VLOperands(ArrayRef<Value *> RootVL, const DataLayout &DL,
               ScalarEvolution &SE, const BoUpSLP &R)
        : DL(DL), SE(SE), R(R) {
      // Append all the operands of RootVL.
      appendOperandsOfVL(RootVL);
    }

    /// \Returns a value vector with the operands across all lanes for the
    /// opearnd at \p OpIdx.
    ValueList getVL(unsigned OpIdx) const {
      ValueList OpVL(OpsVec[OpIdx].size());
      assert(OpsVec[OpIdx].size() == getNumLanes() &&
             "Expected same num of lanes across all operands");
      for (unsigned Lane = 0, Lanes = getNumLanes(); Lane != Lanes; ++Lane)
        OpVL[Lane] = OpsVec[OpIdx][Lane].V;
      return OpVL;
    }

    // Performs operand reordering for 2 or more operands.
    // The original operands are in OrigOps[OpIdx][Lane].
    // The reordered operands are returned in 'SortedOps[OpIdx][Lane]'.
    void reorder() {
      unsigned NumOperands = getNumOperands();
      unsigned NumLanes = getNumLanes();
      // Each operand has its own mode. We are using this mode to help us select
      // the instructions for each lane, so that they match best with the ones
      // we have selected so far.
      SmallVector<ReorderingMode, 2> ReorderingModes(NumOperands);

      // This is a greedy single-pass algorithm. We are going over each lane
      // once and deciding on the best order right away with no back-tracking.
      // However, in order to increase its effectiveness, we start with the lane
      // that has operands that can move the least. For example, given the
      // following lanes:
      //  Lane 0 : A[0] = B[0] + C[0]   // Visited 3rd
      //  Lane 1 : A[1] = C[1] - B[1]   // Visited 1st
      //  Lane 2 : A[2] = B[2] + C[2]   // Visited 2nd
      //  Lane 3 : A[3] = C[3] - B[3]   // Visited 4th
      // we will start at Lane 1, since the operands of the subtraction cannot
      // be reordered. Then we will visit the rest of the lanes in a circular
      // fashion. That is, Lanes 2, then Lane 0, and finally Lane 3.

      // Find the first lane that we will start our search from.
      unsigned FirstLane = getBestLaneToStartReordering();

      // Initialize the modes.
      for (unsigned OpIdx = 0; OpIdx != NumOperands; ++OpIdx) {
        Value *OpLane0 = getValue(OpIdx, FirstLane);
        // Keep track if we have instructions with all the same opcode on one
        // side.
        if (isa<LoadInst>(OpLane0))
          ReorderingModes[OpIdx] = ReorderingMode::Load;
        else if (isa<Instruction>(OpLane0)) {
          // Check if OpLane0 should be broadcast.
          if (shouldBroadcast(OpLane0, OpIdx, FirstLane))
            ReorderingModes[OpIdx] = ReorderingMode::Splat;
          else
            ReorderingModes[OpIdx] = ReorderingMode::Opcode;
        }
        else if (isa<Constant>(OpLane0))
          ReorderingModes[OpIdx] = ReorderingMode::Constant;
        else if (isa<Argument>(OpLane0))
          // Our best hope is a Splat. It may save some cost in some cases.
          ReorderingModes[OpIdx] = ReorderingMode::Splat;
        else
          // NOTE: This should be unreachable.
          ReorderingModes[OpIdx] = ReorderingMode::Failed;
      }

      // Check that we don't have same operands. No need to reorder if operands
      // are just perfect diamond or shuffled diamond match. Do not do it only
      // for possible broadcasts or non-power of 2 number of scalars (just for
      // now).
      auto &&SkipReordering = [this]() {
        SmallPtrSet<Value *, 4> UniqueValues;
        ArrayRef<OperandData> Op0 = OpsVec.front();
        for (const OperandData &Data : Op0)
          UniqueValues.insert(Data.V);
        for (ArrayRef<OperandData> Op : drop_begin(OpsVec, 1)) {
          if (any_of(Op, [&UniqueValues](const OperandData &Data) {
                return !UniqueValues.contains(Data.V);
              }))
            return false;
        }
        // TODO: Check if we can remove a check for non-power-2 number of
        // scalars after full support of non-power-2 vectorization.
        return UniqueValues.size() != 2 && isPowerOf2_32(UniqueValues.size());
      };

      // If the initial strategy fails for any of the operand indexes, then we
      // perform reordering again in a second pass. This helps avoid assigning
      // high priority to the failed strategy, and should improve reordering for
      // the non-failed operand indexes.
      for (int Pass = 0; Pass != 2; ++Pass) {
        // Check if no need to reorder operands since they're are perfect or
        // shuffled diamond match.
        // Need to to do it to avoid extra external use cost counting for
        // shuffled matches, which may cause regressions.
        if (SkipReordering())
          break;
        // Skip the second pass if the first pass did not fail.
        bool StrategyFailed = false;
        // Mark all operand data as free to use.
        clearUsed();
        // We keep the original operand order for the FirstLane, so reorder the
        // rest of the lanes. We are visiting the nodes in a circular fashion,
        // using FirstLane as the center point and increasing the radius
        // distance.
        for (unsigned Distance = 1; Distance != NumLanes; ++Distance) {
          // Visit the lane on the right and then the lane on the left.
          for (int Direction : {+1, -1}) {
            int Lane = FirstLane + Direction * Distance;
            if (Lane < 0 || Lane >= (int)NumLanes)
              continue;
            int LastLane = Lane - Direction;
            assert(LastLane >= 0 && LastLane < (int)NumLanes &&
                   "Out of bounds");
            // Look for a good match for each operand.
            for (unsigned OpIdx = 0; OpIdx != NumOperands; ++OpIdx) {
              // Search for the operand that matches SortedOps[OpIdx][Lane-1].
              Optional<unsigned> BestIdx =
                  getBestOperand(OpIdx, Lane, LastLane, ReorderingModes);
              // By not selecting a value, we allow the operands that follow to
              // select a better matching value. We will get a non-null value in
              // the next run of getBestOperand().
              if (BestIdx) {
                // Swap the current operand with the one returned by
                // getBestOperand().
                swap(OpIdx, BestIdx.getValue(), Lane);
              } else {
                // We failed to find a best operand, set mode to 'Failed'.
                ReorderingModes[OpIdx] = ReorderingMode::Failed;
                // Enable the second pass.
                StrategyFailed = true;
              }
            }
          }
        }
        // Skip second pass if the strategy did not fail.
        if (!StrategyFailed)
          break;
      }
    }

#if !defined(NDEBUG) || defined(LLVM_ENABLE_DUMP)
    LLVM_DUMP_METHOD static StringRef getModeStr(ReorderingMode RMode) {
      switch (RMode) {
      case ReorderingMode::Load:
        return "Load";
      case ReorderingMode::Opcode:
        return "Opcode";
      case ReorderingMode::Constant:
        return "Constant";
      case ReorderingMode::Splat:
        return "Splat";
      case ReorderingMode::Failed:
        return "Failed";
      }
      llvm_unreachable("Unimplemented Reordering Type");
    }

    LLVM_DUMP_METHOD static raw_ostream &printMode(ReorderingMode RMode,
                                                   raw_ostream &OS) {
      return OS << getModeStr(RMode);
    }

    /// Debug print.
    LLVM_DUMP_METHOD static void dumpMode(ReorderingMode RMode) {
      printMode(RMode, dbgs());
    }

    friend raw_ostream &operator<<(raw_ostream &OS, ReorderingMode RMode) {
      return printMode(RMode, OS);
    }

    LLVM_DUMP_METHOD raw_ostream &print(raw_ostream &OS) const {
      const unsigned Indent = 2;
      unsigned Cnt = 0;
      for (const OperandDataVec &OpDataVec : OpsVec) {
        OS << "Operand " << Cnt++ << "\n";
        for (const OperandData &OpData : OpDataVec) {
          OS.indent(Indent) << "{";
          if (Value *V = OpData.V)
            OS << *V;
          else
            OS << "null";
          OS << ", APO:" << OpData.APO << "}\n";
        }
        OS << "\n";
      }
      return OS;
    }

    /// Debug print.
    LLVM_DUMP_METHOD void dump() const { print(dbgs()); }
#endif
  };

  /// Checks if the instruction is marked for deletion.
  bool isDeleted(Instruction *I) const { return DeletedInstructions.count(I); }

  /// Marks values operands for later deletion by replacing them with Undefs.
  void eraseInstructions(ArrayRef<Value *> AV);

  ~BoUpSLP();

private:
  /// Checks if all users of \p I are the part of the vectorization tree.
  bool areAllUsersVectorized(Instruction *I,
                             ArrayRef<Value *> VectorizedVals) const;

  /// \returns the cost of the vectorizable entry.
  InstructionCost getEntryCost(const TreeEntry *E,
                               ArrayRef<Value *> VectorizedVals);

  /// This is the recursive part of buildTree.
  void buildTree_rec(ArrayRef<Value *> Roots, unsigned Depth,
                     const EdgeInfo &EI);

  /// \returns true if the ExtractElement/ExtractValue instructions in \p VL can
  /// be vectorized to use the original vector (or aggregate "bitcast" to a
  /// vector) and sets \p CurrentOrder to the identity permutation; otherwise
  /// returns false, setting \p CurrentOrder to either an empty vector or a
  /// non-identity permutation that allows to reuse extract instructions.
  bool canReuseExtract(ArrayRef<Value *> VL, Value *OpValue,
                       SmallVectorImpl<unsigned> &CurrentOrder) const;

  /// Vectorize a single entry in the tree.
  Value *vectorizeTree(TreeEntry *E);

  /// Vectorize a single entry in the tree, starting in \p VL.
  Value *vectorizeTree(ArrayRef<Value *> VL);

  /// \returns the scalarization cost for this type. Scalarization in this
  /// context means the creation of vectors from a group of scalars. If \p
  /// NeedToShuffle is true, need to add a cost of reshuffling some of the
  /// vector elements.
  InstructionCost getGatherCost(FixedVectorType *Ty,
                                const DenseSet<unsigned> &ShuffledIndices,
                                bool NeedToShuffle) const;

  /// Checks if the gathered \p VL can be represented as shuffle(s) of previous
  /// tree entries.
  /// \returns ShuffleKind, if gathered values can be represented as shuffles of
  /// previous tree entries. \p Mask is filled with the shuffle mask.
  Optional<TargetTransformInfo::ShuffleKind>
  isGatherShuffledEntry(const TreeEntry *TE, SmallVectorImpl<int> &Mask,
                        SmallVectorImpl<const TreeEntry *> &Entries);

  /// \returns the scalarization cost for this list of values. Assuming that
  /// this subtree gets vectorized, we may need to extract the values from the
  /// roots. This method calculates the cost of extracting the values.
  InstructionCost getGatherCost(ArrayRef<Value *> VL) const;

  /// Set the Builder insert point to one after the last instruction in
  /// the bundle
  void setInsertPointAfterBundle(const TreeEntry *E);

  /// \returns a vector from a collection of scalars in \p VL.
  Value *gather(ArrayRef<Value *> VL);

  /// \returns whether the VectorizableTree is fully vectorizable and will
  /// be beneficial even the tree height is tiny.
  bool isFullyVectorizableTinyTree(bool ForReduction) const;

  /// Reorder commutative or alt operands to get better probability of
  /// generating vectorized code.
  static void reorderInputsAccordingToOpcode(ArrayRef<Value *> VL,
                                             SmallVectorImpl<Value *> &Left,
                                             SmallVectorImpl<Value *> &Right,
                                             const DataLayout &DL,
                                             ScalarEvolution &SE,
                                             const BoUpSLP &R);
  struct TreeEntry {
    using VecTreeTy = SmallVector<std::unique_ptr<TreeEntry>, 8>;
    TreeEntry(VecTreeTy &Container) : Container(Container) {}

    /// \returns true if the scalars in VL are equal to this entry.
    bool isSame(ArrayRef<Value *> VL) const {
      auto &&IsSame = [VL](ArrayRef<Value *> Scalars, ArrayRef<int> Mask) {
        if (Mask.size() != VL.size() && VL.size() == Scalars.size())
          return std::equal(VL.begin(), VL.end(), Scalars.begin());
        return VL.size() == Mask.size() &&
               std::equal(VL.begin(), VL.end(), Mask.begin(),
                          [Scalars](Value *V, int Idx) {
                            return (isa<UndefValue>(V) &&
                                    Idx == UndefMaskElem) ||
                                   (Idx != UndefMaskElem && V == Scalars[Idx]);
                          });
      };
      if (!ReorderIndices.empty()) {
        // TODO: implement matching if the nodes are just reordered, still can
        // treat the vector as the same if the list of scalars matches VL
        // directly, without reordering.
        SmallVector<int> Mask;
        inversePermutation(ReorderIndices, Mask);
        if (VL.size() == Scalars.size())
          return IsSame(Scalars, Mask);
        if (VL.size() == ReuseShuffleIndices.size()) {
          ::addMask(Mask, ReuseShuffleIndices);
          return IsSame(Scalars, Mask);
        }
        return false;
      }
      return IsSame(Scalars, ReuseShuffleIndices);
    }

    /// \returns true if current entry has same operands as \p TE.
    bool hasEqualOperands(const TreeEntry &TE) const {
      if (TE.getNumOperands() != getNumOperands())
        return false;
      SmallBitVector Used(getNumOperands());
      for (unsigned I = 0, E = getNumOperands(); I < E; ++I) {
        unsigned PrevCount = Used.count();
        for (unsigned K = 0; K < E; ++K) {
          if (Used.test(K))
            continue;
          if (getOperand(K) == TE.getOperand(I)) {
            Used.set(K);
            break;
          }
        }
        // Check if we actually found the matching operand.
        if (PrevCount == Used.count())
          return false;
      }
      return true;
    }

    /// \return Final vectorization factor for the node. Defined by the total
    /// number of vectorized scalars, including those, used several times in the
    /// entry and counted in the \a ReuseShuffleIndices, if any.
    unsigned getVectorFactor() const {
      if (!ReuseShuffleIndices.empty())
        return ReuseShuffleIndices.size();
      return Scalars.size();
    };

    /// A vector of scalars.
    ValueList Scalars;

    /// The Scalars are vectorized into this value. It is initialized to Null.
    Value *VectorizedValue = nullptr;

    /// Do we need to gather this sequence or vectorize it
    /// (either with vector instruction or with scatter/gather
    /// intrinsics for store/load)?
    enum EntryState { Vectorize, ScatterVectorize, NeedToGather };
    EntryState State;

    /// Does this sequence require some shuffling?
    SmallVector<int, 4> ReuseShuffleIndices;

    /// Does this entry require reordering?
    SmallVector<unsigned, 4> ReorderIndices;

    /// Points back to the VectorizableTree.
    ///
    /// Only used for Graphviz right now.  Unfortunately GraphTrait::NodeRef has
    /// to be a pointer and needs to be able to initialize the child iterator.
    /// Thus we need a reference back to the container to translate the indices
    /// to entries.
    VecTreeTy &Container;

    /// The TreeEntry index containing the user of this entry.  We can actually
    /// have multiple users so the data structure is not truly a tree.
    SmallVector<EdgeInfo, 1> UserTreeIndices;

    /// The index of this treeEntry in VectorizableTree.
    int Idx = -1;

  private:
    /// The operands of each instruction in each lane Operands[op_index][lane].
    /// Note: This helps avoid the replication of the code that performs the
    /// reordering of operands during buildTree_rec() and vectorizeTree().
    SmallVector<ValueList, 2> Operands;

    /// The main/alternate instruction.
    Instruction *MainOp = nullptr;
    Instruction *AltOp = nullptr;

  public:
    /// Set this bundle's \p OpIdx'th operand to \p OpVL.
    void setOperand(unsigned OpIdx, ArrayRef<Value *> OpVL) {
      if (Operands.size() < OpIdx + 1)
        Operands.resize(OpIdx + 1);
      assert(Operands[OpIdx].empty() && "Already resized?");
      assert(OpVL.size() <= Scalars.size() &&
             "Number of operands is greater than the number of scalars.");
      Operands[OpIdx].resize(OpVL.size());
      copy(OpVL, Operands[OpIdx].begin());
    }

    /// Set the operands of this bundle in their original order.
    void setOperandsInOrder() {
      assert(Operands.empty() && "Already initialized?");
      auto *I0 = cast<Instruction>(Scalars[0]);
      Operands.resize(I0->getNumOperands());
      unsigned NumLanes = Scalars.size();
      for (unsigned OpIdx = 0, NumOperands = I0->getNumOperands();
           OpIdx != NumOperands; ++OpIdx) {
        Operands[OpIdx].resize(NumLanes);
        for (unsigned Lane = 0; Lane != NumLanes; ++Lane) {
          auto *I = cast<Instruction>(Scalars[Lane]);
          assert(I->getNumOperands() == NumOperands &&
                 "Expected same number of operands");
          Operands[OpIdx][Lane] = I->getOperand(OpIdx);
        }
      }
    }

    /// Reorders operands of the node to the given mask \p Mask.
    void reorderOperands(ArrayRef<int> Mask) {
      for (ValueList &Operand : Operands)
        reorderScalars(Operand, Mask);
    }

    /// \returns the \p OpIdx operand of this TreeEntry.
    ValueList &getOperand(unsigned OpIdx) {
      assert(OpIdx < Operands.size() && "Off bounds");
      return Operands[OpIdx];
    }

    /// \returns the \p OpIdx operand of this TreeEntry.
    ArrayRef<Value *> getOperand(unsigned OpIdx) const {
      assert(OpIdx < Operands.size() && "Off bounds");
      return Operands[OpIdx];
    }

    /// \returns the number of operands.
    unsigned getNumOperands() const { return Operands.size(); }

    /// \return the single \p OpIdx operand.
    Value *getSingleOperand(unsigned OpIdx) const {
      assert(OpIdx < Operands.size() && "Off bounds");
      assert(!Operands[OpIdx].empty() && "No operand available");
      return Operands[OpIdx][0];
    }

    /// Some of the instructions in the list have alternate opcodes.
    bool isAltShuffle() const { return MainOp != AltOp; }

    bool isOpcodeOrAlt(Instruction *I) const {
      unsigned CheckedOpcode = I->getOpcode();
      return (getOpcode() == CheckedOpcode ||
              getAltOpcode() == CheckedOpcode);
    }

    /// Chooses the correct key for scheduling data. If \p Op has the same (or
    /// alternate) opcode as \p OpValue, the key is \p Op. Otherwise the key is
    /// \p OpValue.
    Value *isOneOf(Value *Op) const {
      auto *I = dyn_cast<Instruction>(Op);
      if (I && isOpcodeOrAlt(I))
        return Op;
      return MainOp;
    }

    void setOperations(const InstructionsState &S) {
      MainOp = S.MainOp;
      AltOp = S.AltOp;
    }

    Instruction *getMainOp() const {
      return MainOp;
    }

    Instruction *getAltOp() const {
      return AltOp;
    }

    /// The main/alternate opcodes for the list of instructions.
    unsigned getOpcode() const {
      return MainOp ? MainOp->getOpcode() : 0;
    }

    unsigned getAltOpcode() const {
      return AltOp ? AltOp->getOpcode() : 0;
    }

    /// When ReuseReorderShuffleIndices is empty it just returns position of \p
    /// V within vector of Scalars. Otherwise, try to remap on its reuse index.
    int findLaneForValue(Value *V) const {
      unsigned FoundLane = std::distance(Scalars.begin(), find(Scalars, V));
      assert(FoundLane < Scalars.size() && "Couldn't find extract lane");
      if (!ReorderIndices.empty())
        FoundLane = ReorderIndices[FoundLane];
      assert(FoundLane < Scalars.size() && "Couldn't find extract lane");
      if (!ReuseShuffleIndices.empty()) {
        FoundLane = std::distance(ReuseShuffleIndices.begin(),
                                  find(ReuseShuffleIndices, FoundLane));
      }
      return FoundLane;
    }

#ifndef NDEBUG
    /// Debug printer.
    LLVM_DUMP_METHOD void dump() const {
      dbgs() << Idx << ".\n";
      for (unsigned OpI = 0, OpE = Operands.size(); OpI != OpE; ++OpI) {
        dbgs() << "Operand " << OpI << ":\n";
        for (const Value *V : Operands[OpI])
          dbgs().indent(2) << *V << "\n";
      }
      dbgs() << "Scalars: \n";
      for (Value *V : Scalars)
        dbgs().indent(2) << *V << "\n";
      dbgs() << "State: ";
      switch (State) {
      case Vectorize:
        dbgs() << "Vectorize\n";
        break;
      case ScatterVectorize:
        dbgs() << "ScatterVectorize\n";
        break;
      case NeedToGather:
        dbgs() << "NeedToGather\n";
        break;
      }
      dbgs() << "MainOp: ";
      if (MainOp)
        dbgs() << *MainOp << "\n";
      else
        dbgs() << "NULL\n";
      dbgs() << "AltOp: ";
      if (AltOp)
        dbgs() << *AltOp << "\n";
      else
        dbgs() << "NULL\n";
      dbgs() << "VectorizedValue: ";
      if (VectorizedValue)
        dbgs() << *VectorizedValue << "\n";
      else
        dbgs() << "NULL\n";
      dbgs() << "ReuseShuffleIndices: ";
      if (ReuseShuffleIndices.empty())
        dbgs() << "Empty";
      else
        for (int ReuseIdx : ReuseShuffleIndices)
          dbgs() << ReuseIdx << ", ";
      dbgs() << "\n";
      dbgs() << "ReorderIndices: ";
      for (unsigned ReorderIdx : ReorderIndices)
        dbgs() << ReorderIdx << ", ";
      dbgs() << "\n";
      dbgs() << "UserTreeIndices: ";
      for (const auto &EInfo : UserTreeIndices)
        dbgs() << EInfo << ", ";
      dbgs() << "\n";
    }
#endif
  };

#ifndef NDEBUG
  void dumpTreeCosts(const TreeEntry *E, InstructionCost ReuseShuffleCost,
                     InstructionCost VecCost,
                     InstructionCost ScalarCost) const {
    dbgs() << "SLP: Calculated costs for Tree:\n"; E->dump();
    dbgs() << "SLP: Costs:\n";
    dbgs() << "SLP:     ReuseShuffleCost = " << ReuseShuffleCost << "\n";
    dbgs() << "SLP:     VectorCost = " << VecCost << "\n";
    dbgs() << "SLP:     ScalarCost = " << ScalarCost << "\n";
    dbgs() << "SLP:     ReuseShuffleCost + VecCost - ScalarCost = " <<
               ReuseShuffleCost + VecCost - ScalarCost << "\n";
  }
#endif

  /// Create a new VectorizableTree entry.
  TreeEntry *newTreeEntry(ArrayRef<Value *> VL, Optional<ScheduleData *> Bundle,
                          const InstructionsState &S,
                          const EdgeInfo &UserTreeIdx,
                          ArrayRef<int> ReuseShuffleIndices = None,
                          ArrayRef<unsigned> ReorderIndices = None) {
    TreeEntry::EntryState EntryState =
        Bundle ? TreeEntry::Vectorize : TreeEntry::NeedToGather;
    return newTreeEntry(VL, EntryState, Bundle, S, UserTreeIdx,
                        ReuseShuffleIndices, ReorderIndices);
  }

  TreeEntry *newTreeEntry(ArrayRef<Value *> VL,
                          TreeEntry::EntryState EntryState,
                          Optional<ScheduleData *> Bundle,
                          const InstructionsState &S,
                          const EdgeInfo &UserTreeIdx,
                          ArrayRef<int> ReuseShuffleIndices = None,
                          ArrayRef<unsigned> ReorderIndices = None) {
    assert(((!Bundle && EntryState == TreeEntry::NeedToGather) ||
            (Bundle && EntryState != TreeEntry::NeedToGather)) &&
           "Need to vectorize gather entry?");
    VectorizableTree.push_back(std::make_unique<TreeEntry>(VectorizableTree));
    TreeEntry *Last = VectorizableTree.back().get();
    Last->Idx = VectorizableTree.size() - 1;
    Last->State = EntryState;
    Last->ReuseShuffleIndices.append(ReuseShuffleIndices.begin(),
                                     ReuseShuffleIndices.end());
    if (ReorderIndices.empty()) {
      Last->Scalars.assign(VL.begin(), VL.end());
      Last->setOperations(S);
    } else {
      // Reorder scalars and build final mask.
      Last->Scalars.assign(VL.size(), nullptr);
      transform(ReorderIndices, Last->Scalars.begin(),
                [VL](unsigned Idx) -> Value * {
                  if (Idx >= VL.size())
                    return UndefValue::get(VL.front()->getType());
                  return VL[Idx];
                });
      InstructionsState S = getSameOpcode(Last->Scalars);
      Last->setOperations(S);
      Last->ReorderIndices.append(ReorderIndices.begin(), ReorderIndices.end());
    }
    if (Last->State != TreeEntry::NeedToGather) {
      for (Value *V : VL) {
        assert(!getTreeEntry(V) && "Scalar already in tree!");
        ScalarToTreeEntry[V] = Last;
      }
      // Update the scheduler bundle to point to this TreeEntry.
      unsigned Lane = 0;
      for (ScheduleData *BundleMember = Bundle.getValue(); BundleMember;
           BundleMember = BundleMember->NextInBundle) {
        BundleMember->TE = Last;
        BundleMember->Lane = Lane;
        ++Lane;
      }
      assert((!Bundle.getValue() || Lane == VL.size()) &&
             "Bundle and VL out of sync");
    } else {
      MustGather.insert(VL.begin(), VL.end());
    }

    if (UserTreeIdx.UserTE)
      Last->UserTreeIndices.push_back(UserTreeIdx);

    return Last;
  }

  /// -- Vectorization State --
  /// Holds all of the tree entries.
  TreeEntry::VecTreeTy VectorizableTree;

#ifndef NDEBUG
  /// Debug printer.
  LLVM_DUMP_METHOD void dumpVectorizableTree() const {
    for (unsigned Id = 0, IdE = VectorizableTree.size(); Id != IdE; ++Id) {
      VectorizableTree[Id]->dump();
      dbgs() << "\n";
    }
  }
#endif

  TreeEntry *getTreeEntry(Value *V) { return ScalarToTreeEntry.lookup(V); }

  const TreeEntry *getTreeEntry(Value *V) const {
    return ScalarToTreeEntry.lookup(V);
  }

  /// Maps a specific scalar to its tree entry.
  SmallDenseMap<Value*, TreeEntry *> ScalarToTreeEntry;

  /// Maps a value to the proposed vectorizable size.
  SmallDenseMap<Value *, unsigned> InstrElementSize;

  /// A list of scalars that we found that we need to keep as scalars.
  ValueSet MustGather;

  /// This POD struct describes one external user in the vectorized tree.
  struct ExternalUser {
    ExternalUser(Value *S, llvm::User *U, int L)
        : Scalar(S), User(U), Lane(L) {}

    // Which scalar in our function.
    Value *Scalar;

    // Which user that uses the scalar.
    llvm::User *User;

    // Which lane does the scalar belong to.
    int Lane;
  };
  using UserList = SmallVector<ExternalUser, 16>;

  /// Checks if two instructions may access the same memory.
  ///
  /// \p Loc1 is the location of \p Inst1. It is passed explicitly because it
  /// is invariant in the calling loop.
  bool isAliased(const MemoryLocation &Loc1, Instruction *Inst1,
                 Instruction *Inst2) {
    // First check if the result is already in the cache.
    AliasCacheKey key = std::make_pair(Inst1, Inst2);
    Optional<bool> &result = AliasCache[key];
    if (result.hasValue()) {
      return result.getValue();
    }
    bool aliased = true;
    if (Loc1.Ptr && isSimple(Inst1))
      aliased = isModOrRefSet(AA->getModRefInfo(Inst2, Loc1));
    // Store the result in the cache.
    result = aliased;
    return aliased;
  }

  using AliasCacheKey = std::pair<Instruction *, Instruction *>;

  /// Cache for alias results.
  /// TODO: consider moving this to the AliasAnalysis itself.
  DenseMap<AliasCacheKey, Optional<bool>> AliasCache;

  /// Removes an instruction from its block and eventually deletes it.
  /// It's like Instruction::eraseFromParent() except that the actual deletion
  /// is delayed until BoUpSLP is destructed.
  /// This is required to ensure that there are no incorrect collisions in the
  /// AliasCache, which can happen if a new instruction is allocated at the
  /// same address as a previously deleted instruction.
  void eraseInstruction(Instruction *I, bool ReplaceOpsWithUndef = false) {
    auto It = DeletedInstructions.try_emplace(I, ReplaceOpsWithUndef).first;
    It->getSecond() = It->getSecond() && ReplaceOpsWithUndef;
  }

  /// Temporary store for deleted instructions. Instructions will be deleted
  /// eventually when the BoUpSLP is destructed.
  DenseMap<Instruction *, bool> DeletedInstructions;

  /// A list of values that need to extracted out of the tree.
  /// This list holds pairs of (Internal Scalar : External User). External User
  /// can be nullptr, it means that this Internal Scalar will be used later,
  /// after vectorization.
  UserList ExternalUses;

  /// Values used only by @llvm.assume calls.
  SmallPtrSet<const Value *, 32> EphValues;

  /// Holds all of the instructions that we gathered.
  SetVector<Instruction *> GatherShuffleSeq;

  /// A list of blocks that we are going to CSE.
  SetVector<BasicBlock *> CSEBlocks;

  /// Contains all scheduling relevant data for an instruction.
  /// A ScheduleData either represents a single instruction or a member of an
  /// instruction bundle (= a group of instructions which is combined into a
  /// vector instruction).
  struct ScheduleData {
    // The initial value for the dependency counters. It means that the
    // dependencies are not calculated yet.
    enum { InvalidDeps = -1 };

    ScheduleData() = default;

    void init(int BlockSchedulingRegionID, Value *OpVal) {
      FirstInBundle = this;
      NextInBundle = nullptr;
      NextLoadStore = nullptr;
      IsScheduled = false;
      SchedulingRegionID = BlockSchedulingRegionID;
      UnscheduledDepsInBundle = UnscheduledDeps;
      clearDependencies();
      OpValue = OpVal;
      TE = nullptr;
      Lane = -1;
    }

    /// Returns true if the dependency information has been calculated.
    bool hasValidDependencies() const { return Dependencies != InvalidDeps; }

    /// Returns true for single instructions and for bundle representatives
    /// (= the head of a bundle).
    bool isSchedulingEntity() const { return FirstInBundle == this; }

    /// Returns true if it represents an instruction bundle and not only a
    /// single instruction.
    bool isPartOfBundle() const {
      return NextInBundle != nullptr || FirstInBundle != this;
    }

    /// Returns true if it is ready for scheduling, i.e. it has no more
    /// unscheduled depending instructions/bundles.
    bool isReady() const {
      assert(isSchedulingEntity() &&
             "can't consider non-scheduling entity for ready list");
      return UnscheduledDepsInBundle == 0 && !IsScheduled;
    }

    /// Modifies the number of unscheduled dependencies, also updating it for
    /// the whole bundle.
    int incrementUnscheduledDeps(int Incr) {
      UnscheduledDeps += Incr;
      return FirstInBundle->UnscheduledDepsInBundle += Incr;
    }

    /// Sets the number of unscheduled dependencies to the number of
    /// dependencies.
    void resetUnscheduledDeps() {
      incrementUnscheduledDeps(Dependencies - UnscheduledDeps);
    }

    /// Clears all dependency information.
    void clearDependencies() {
      Dependencies = InvalidDeps;
      resetUnscheduledDeps();
      MemoryDependencies.clear();
    }

    void dump(raw_ostream &os) const {
      if (!isSchedulingEntity()) {
        os << "/ " << *Inst;
      } else if (NextInBundle) {
        os << '[' << *Inst;
        ScheduleData *SD = NextInBundle;
        while (SD) {
          os << ';' << *SD->Inst;
          SD = SD->NextInBundle;
        }
        os << ']';
      } else {
        os << *Inst;
      }
    }

    Instruction *Inst = nullptr;

    /// Points to the head in an instruction bundle (and always to this for
    /// single instructions).
    ScheduleData *FirstInBundle = nullptr;

    /// Single linked list of all instructions in a bundle. Null if it is a
    /// single instruction.
    ScheduleData *NextInBundle = nullptr;

    /// Single linked list of all memory instructions (e.g. load, store, call)
    /// in the block - until the end of the scheduling region.
    ScheduleData *NextLoadStore = nullptr;

    /// The dependent memory instructions.
    /// This list is derived on demand in calculateDependencies().
    SmallVector<ScheduleData *, 4> MemoryDependencies;

    /// This ScheduleData is in the current scheduling region if this matches
    /// the current SchedulingRegionID of BlockScheduling.
    int SchedulingRegionID = 0;

    /// Used for getting a "good" final ordering of instructions.
    int SchedulingPriority = 0;

    /// The number of dependencies. Constitutes of the number of users of the
    /// instruction plus the number of dependent memory instructions (if any).
    /// This value is calculated on demand.
    /// If InvalidDeps, the number of dependencies is not calculated yet.
    int Dependencies = InvalidDeps;

    /// The number of dependencies minus the number of dependencies of scheduled
    /// instructions. As soon as this is zero, the instruction/bundle gets ready
    /// for scheduling.
    /// Note that this is negative as long as Dependencies is not calculated.
    int UnscheduledDeps = InvalidDeps;

    /// The sum of UnscheduledDeps in a bundle. Equals to UnscheduledDeps for
    /// single instructions.
    int UnscheduledDepsInBundle = InvalidDeps;

    /// True if this instruction is scheduled (or considered as scheduled in the
    /// dry-run).
    bool IsScheduled = false;

    /// Opcode of the current instruction in the schedule data.
    Value *OpValue = nullptr;

    /// The TreeEntry that this instruction corresponds to.
    TreeEntry *TE = nullptr;

    /// The lane of this node in the TreeEntry.
    int Lane = -1;
  };

#ifndef NDEBUG
  friend inline raw_ostream &operator<<(raw_ostream &os,
                                        const BoUpSLP::ScheduleData &SD) {
    SD.dump(os);
    return os;
  }
#endif

  friend struct GraphTraits<BoUpSLP *>;
  friend struct DOTGraphTraits<BoUpSLP *>;

  /// Contains all scheduling data for a basic block.
  struct BlockScheduling {
    BlockScheduling(BasicBlock *BB)
        : BB(BB), ChunkSize(BB->size()), ChunkPos(ChunkSize) {}

    void clear() {
      ReadyInsts.clear();
      ScheduleStart = nullptr;
      ScheduleEnd = nullptr;
      FirstLoadStoreInRegion = nullptr;
      LastLoadStoreInRegion = nullptr;

      // Reduce the maximum schedule region size by the size of the
      // previous scheduling run.
      ScheduleRegionSizeLimit -= ScheduleRegionSize;
      if (ScheduleRegionSizeLimit < MinScheduleRegionSize)
        ScheduleRegionSizeLimit = MinScheduleRegionSize;
      ScheduleRegionSize = 0;

      // Make a new scheduling region, i.e. all existing ScheduleData is not
      // in the new region yet.
      ++SchedulingRegionID;
    }

    ScheduleData *getScheduleData(Value *V) {
      ScheduleData *SD = ScheduleDataMap[V];
      if (SD && SD->SchedulingRegionID == SchedulingRegionID)
        return SD;
      return nullptr;
    }

    ScheduleData *getScheduleData(Value *V, Value *Key) {
      if (V == Key)
        return getScheduleData(V);
      auto I = ExtraScheduleDataMap.find(V);
      if (I != ExtraScheduleDataMap.end()) {
        ScheduleData *SD = I->second[Key];
        if (SD && SD->SchedulingRegionID == SchedulingRegionID)
          return SD;
      }
      return nullptr;
    }

    bool isInSchedulingRegion(ScheduleData *SD) const {
      return SD->SchedulingRegionID == SchedulingRegionID;
    }

    /// Marks an instruction as scheduled and puts all dependent ready
    /// instructions into the ready-list.
    template <typename ReadyListType>
    void schedule(ScheduleData *SD, ReadyListType &ReadyList) {
      SD->IsScheduled = true;
      LLVM_DEBUG(dbgs() << "SLP:   schedule " << *SD << "\n");

      ScheduleData *BundleMember = SD;
      while (BundleMember) {
        if (BundleMember->Inst != BundleMember->OpValue) {
          BundleMember = BundleMember->NextInBundle;
          continue;
        }
        // Handle the def-use chain dependencies.

        // Decrement the unscheduled counter and insert to ready list if ready.
        auto &&DecrUnsched = [this, &ReadyList](Instruction *I) {
          doForAllOpcodes(I, [&ReadyList](ScheduleData *OpDef) {
            if (OpDef && OpDef->hasValidDependencies() &&
                OpDef->incrementUnscheduledDeps(-1) == 0) {
              // There are no more unscheduled dependencies after
              // decrementing, so we can put the dependent instruction
              // into the ready list.
              ScheduleData *DepBundle = OpDef->FirstInBundle;
              assert(!DepBundle->IsScheduled &&
                     "already scheduled bundle gets ready");
              ReadyList.insert(DepBundle);
              LLVM_DEBUG(dbgs()
                         << "SLP:    gets ready (def): " << *DepBundle << "\n");
            }
          });
        };

        // If BundleMember is a vector bundle, its operands may have been
        // reordered duiring buildTree(). We therefore need to get its operands
        // through the TreeEntry.
        if (TreeEntry *TE = BundleMember->TE) {
          int Lane = BundleMember->Lane;
          assert(Lane >= 0 && "Lane not set");

          // Since vectorization tree is being built recursively this assertion
          // ensures that the tree entry has all operands set before reaching
          // this code. Couple of exceptions known at the moment are extracts
          // where their second (immediate) operand is not added. Since
          // immediates do not affect scheduler behavior this is considered
          // okay.
          auto *In = TE->getMainOp();
          assert(In &&
                 (isa<ExtractValueInst>(In) || isa<ExtractElementInst>(In) ||
                  In->getNumOperands() == TE->getNumOperands()) &&
                 "Missed TreeEntry operands?");
          (void)In; // fake use to avoid build failure when assertions disabled

          for (unsigned OpIdx = 0, NumOperands = TE->getNumOperands();
               OpIdx != NumOperands; ++OpIdx)
            if (auto *I = dyn_cast<Instruction>(TE->getOperand(OpIdx)[Lane]))
              DecrUnsched(I);
        } else {
          // If BundleMember is a stand-alone instruction, no operand reordering
          // has taken place, so we directly access its operands.
          for (Use &U : BundleMember->Inst->operands())
            if (auto *I = dyn_cast<Instruction>(U.get()))
              DecrUnsched(I);
        }
        // Handle the memory dependencies.
        for (ScheduleData *MemoryDepSD : BundleMember->MemoryDependencies) {
          if (MemoryDepSD->incrementUnscheduledDeps(-1) == 0) {
            // There are no more unscheduled dependencies after decrementing,
            // so we can put the dependent instruction into the ready list.
            ScheduleData *DepBundle = MemoryDepSD->FirstInBundle;
            assert(!DepBundle->IsScheduled &&
                   "already scheduled bundle gets ready");
            ReadyList.insert(DepBundle);
            LLVM_DEBUG(dbgs()
                       << "SLP:    gets ready (mem): " << *DepBundle << "\n");
          }
        }
        BundleMember = BundleMember->NextInBundle;
      }
    }

    void doForAllOpcodes(Value *V,
                         function_ref<void(ScheduleData *SD)> Action) {
      if (ScheduleData *SD = getScheduleData(V))
        Action(SD);
      auto I = ExtraScheduleDataMap.find(V);
      if (I != ExtraScheduleDataMap.end())
        for (auto &P : I->second)
          if (P.second->SchedulingRegionID == SchedulingRegionID)
            Action(P.second);
    }

    /// Put all instructions into the ReadyList which are ready for scheduling.
    template <typename ReadyListType>
    void initialFillReadyList(ReadyListType &ReadyList) {
      for (auto *I = ScheduleStart; I != ScheduleEnd; I = I->getNextNode()) {
        doForAllOpcodes(I, [&](ScheduleData *SD) {
          if (SD->isSchedulingEntity() && SD->isReady()) {
            ReadyList.insert(SD);
            LLVM_DEBUG(dbgs()
                       << "SLP:    initially in ready list: " << *I << "\n");
          }
        });
      }
    }

    /// Checks if a bundle of instructions can be scheduled, i.e. has no
    /// cyclic dependencies. This is only a dry-run, no instructions are
    /// actually moved at this stage.
    /// \returns the scheduling bundle. The returned Optional value is non-None
    /// if \p VL is allowed to be scheduled.
    Optional<ScheduleData *>
    tryScheduleBundle(ArrayRef<Value *> VL, BoUpSLP *SLP,
                      const InstructionsState &S);

    /// Un-bundles a group of instructions.
    void cancelScheduling(ArrayRef<Value *> VL, Value *OpValue);

    /// Allocates schedule data chunk.
    ScheduleData *allocateScheduleDataChunks();

    /// Extends the scheduling region so that V is inside the region.
    /// \returns true if the region size is within the limit.
    bool extendSchedulingRegion(Value *V, const InstructionsState &S);

    /// Initialize the ScheduleData structures for new instructions in the
    /// scheduling region.
    void initScheduleData(Instruction *FromI, Instruction *ToI,
                          ScheduleData *PrevLoadStore,
                          ScheduleData *NextLoadStore);

    /// Updates the dependency information of a bundle and of all instructions/
    /// bundles which depend on the original bundle.
    void calculateDependencies(ScheduleData *SD, bool InsertInReadyList,
                               BoUpSLP *SLP);

    /// Sets all instruction in the scheduling region to un-scheduled.
    void resetSchedule();

    BasicBlock *BB;

    /// Simple memory allocation for ScheduleData.
    std::vector<std::unique_ptr<ScheduleData[]>> ScheduleDataChunks;

    /// The size of a ScheduleData array in ScheduleDataChunks.
    int ChunkSize;

    /// The allocator position in the current chunk, which is the last entry
    /// of ScheduleDataChunks.
    int ChunkPos;

    /// Attaches ScheduleData to Instruction.
    /// Note that the mapping survives during all vectorization iterations, i.e.
    /// ScheduleData structures are recycled.
    DenseMap<Value *, ScheduleData *> ScheduleDataMap;

    /// Attaches ScheduleData to Instruction with the leading key.
    DenseMap<Value *, SmallDenseMap<Value *, ScheduleData *>>
        ExtraScheduleDataMap;

    struct ReadyList : SmallVector<ScheduleData *, 8> {
      void insert(ScheduleData *SD) { push_back(SD); }
    };

    /// The ready-list for scheduling (only used for the dry-run).
    ReadyList ReadyInsts;

    /// The first instruction of the scheduling region.
    Instruction *ScheduleStart = nullptr;

    /// The first instruction _after_ the scheduling region.
    Instruction *ScheduleEnd = nullptr;

    /// The first memory accessing instruction in the scheduling region
    /// (can be null).
    ScheduleData *FirstLoadStoreInRegion = nullptr;

    /// The last memory accessing instruction in the scheduling region
    /// (can be null).
    ScheduleData *LastLoadStoreInRegion = nullptr;

    /// The current size of the scheduling region.
    int ScheduleRegionSize = 0;

    /// The maximum size allowed for the scheduling region.
    int ScheduleRegionSizeLimit = ScheduleRegionSizeBudget;

    /// The ID of the scheduling region. For a new vectorization iteration this
    /// is incremented which "removes" all ScheduleData from the region.
    // Make sure that the initial SchedulingRegionID is greater than the
    // initial SchedulingRegionID in ScheduleData (which is 0).
    int SchedulingRegionID = 1;
  };

  /// Attaches the BlockScheduling structures to basic blocks.
  MapVector<BasicBlock *, std::unique_ptr<BlockScheduling>> BlocksSchedules;

  /// Performs the "real" scheduling. Done before vectorization is actually
  /// performed in a basic block.
  void scheduleBlock(BlockScheduling *BS);

  /// List of users to ignore during scheduling and that don't need extracting.
  ArrayRef<Value *> UserIgnoreList;

  /// A DenseMapInfo implementation for holding DenseMaps and DenseSets of
  /// sorted SmallVectors of unsigned.
  struct OrdersTypeDenseMapInfo {
    static OrdersType getEmptyKey() {
      OrdersType V;
      V.push_back(~1U);
      return V;
    }

    static OrdersType getTombstoneKey() {
      OrdersType V;
      V.push_back(~2U);
      return V;
    }

    static unsigned getHashValue(const OrdersType &V) {
      return static_cast<unsigned>(hash_combine_range(V.begin(), V.end()));
    }

    static bool isEqual(const OrdersType &LHS, const OrdersType &RHS) {
      return LHS == RHS;
    }
  };

  // Analysis and block reference.
  Function *F;
  ScalarEvolution *SE;
  TargetTransformInfo *TTI;
  TargetLibraryInfo *TLI;
  AAResults *AA;
  LoopInfo *LI;
  DominatorTree *DT;
  AssumptionCache *AC;
  DemandedBits *DB;
  const DataLayout *DL;
  OptimizationRemarkEmitter *ORE;

  unsigned MaxVecRegSize; // This is set by TTI or overridden by cl::opt.
  unsigned MinVecRegSize; // Set by cl::opt (default: 128).

  /// Instruction builder to construct the vectorized tree.
  IRBuilder<> Builder;

  /// A map of scalar integer values to the smallest bit width with which they
  /// can legally be represented. The values map to (width, signed) pairs,
  /// where "width" indicates the minimum bit width and "signed" is True if the
  /// value must be signed-extended, rather than zero-extended, back to its
  /// original width.
  MapVector<Value *, std::pair<uint64_t, bool>> MinBWs;
};

} // end namespace slpvectorizer

template <> struct GraphTraits<BoUpSLP *> {
  using TreeEntry = BoUpSLP::TreeEntry;

  /// NodeRef has to be a pointer per the GraphWriter.
  using NodeRef = TreeEntry *;

  using ContainerTy = BoUpSLP::TreeEntry::VecTreeTy;

  /// Add the VectorizableTree to the index iterator to be able to return
  /// TreeEntry pointers.
  struct ChildIteratorType
      : public iterator_adaptor_base<
            ChildIteratorType, SmallVector<BoUpSLP::EdgeInfo, 1>::iterator> {
    ContainerTy &VectorizableTree;

    ChildIteratorType(SmallVector<BoUpSLP::EdgeInfo, 1>::iterator W,
                      ContainerTy &VT)
        : ChildIteratorType::iterator_adaptor_base(W), VectorizableTree(VT) {}

    NodeRef operator*() { return I->UserTE; }
  };

  static NodeRef getEntryNode(BoUpSLP &R) {
    return R.VectorizableTree[0].get();
  }

  static ChildIteratorType child_begin(NodeRef N) {
    return {N->UserTreeIndices.begin(), N->Container};
  }

  static ChildIteratorType child_end(NodeRef N) {
    return {N->UserTreeIndices.end(), N->Container};
  }

  /// For the node iterator we just need to turn the TreeEntry iterator into a
  /// TreeEntry* iterator so that it dereferences to NodeRef.
  class nodes_iterator {
    using ItTy = ContainerTy::iterator;
    ItTy It;

  public:
    nodes_iterator(const ItTy &It2) : It(It2) {}
    NodeRef operator*() { return It->get(); }
    nodes_iterator operator++() {
      ++It;
      return *this;
    }
    bool operator!=(const nodes_iterator &N2) const { return N2.It != It; }
  };

  static nodes_iterator nodes_begin(BoUpSLP *R) {
    return nodes_iterator(R->VectorizableTree.begin());
  }

  static nodes_iterator nodes_end(BoUpSLP *R) {
    return nodes_iterator(R->VectorizableTree.end());
  }

  static unsigned size(BoUpSLP *R) { return R->VectorizableTree.size(); }
};

template <> struct DOTGraphTraits<BoUpSLP *> : public DefaultDOTGraphTraits {
  using TreeEntry = BoUpSLP::TreeEntry;

  DOTGraphTraits(bool isSimple = false) : DefaultDOTGraphTraits(isSimple) {}

  std::string getNodeLabel(const TreeEntry *Entry, const BoUpSLP *R) {
    std::string Str;
    raw_string_ostream OS(Str);
    if (isSplat(Entry->Scalars))
      OS << "<splat> ";
    for (auto V : Entry->Scalars) {
      OS << *V;
      if (llvm::any_of(R->ExternalUses, [&](const BoUpSLP::ExternalUser &EU) {
            return EU.Scalar == V;
          }))
        OS << " <extract>";
      OS << "\n";
    }
    return Str;
  }

  static std::string getNodeAttributes(const TreeEntry *Entry,
                                       const BoUpSLP *) {
    if (Entry->State == TreeEntry::NeedToGather)
      return "color=red";
    return "";
  }
};

} // end namespace llvm

BoUpSLP::~BoUpSLP() {
  for (const auto &Pair : DeletedInstructions) {
    // Replace operands of ignored instructions with Undefs in case if they were
    // marked for deletion.
    if (Pair.getSecond()) {
      Value *Undef = UndefValue::get(Pair.getFirst()->getType());
      Pair.getFirst()->replaceAllUsesWith(Undef);
    }
    Pair.getFirst()->dropAllReferences();
  }
  for (const auto &Pair : DeletedInstructions) {
    assert(Pair.getFirst()->use_empty() &&
           "trying to erase instruction with users.");
    Pair.getFirst()->eraseFromParent();
  }
#ifdef EXPENSIVE_CHECKS
  // If we could guarantee that this call is not extremely slow, we could
  // remove the ifdef limitation (see PR47712).
  assert(!verifyFunction(*F, &dbgs()));
#endif
}

void BoUpSLP::eraseInstructions(ArrayRef<Value *> AV) {
  for (auto *V : AV) {
    if (auto *I = dyn_cast<Instruction>(V))
      eraseInstruction(I, /*ReplaceOpsWithUndef=*/true);
  };
}

/// Reorders the given \p Reuses mask according to the given \p Mask. \p Reuses
/// contains original mask for the scalars reused in the node. Procedure
/// transform this mask in accordance with the given \p Mask.
static void reorderReuses(SmallVectorImpl<int> &Reuses, ArrayRef<int> Mask) {
  assert(!Mask.empty() && Reuses.size() == Mask.size() &&
         "Expected non-empty mask.");
  SmallVector<int> Prev(Reuses.begin(), Reuses.end());
  Prev.swap(Reuses);
  for (unsigned I = 0, E = Prev.size(); I < E; ++I)
    if (Mask[I] != UndefMaskElem)
      Reuses[Mask[I]] = Prev[I];
}

/// Reorders the given \p Order according to the given \p Mask. \p Order - is
/// the original order of the scalars. Procedure transforms the provided order
/// in accordance with the given \p Mask. If the resulting \p Order is just an
/// identity order, \p Order is cleared.
static void reorderOrder(SmallVectorImpl<unsigned> &Order, ArrayRef<int> Mask) {
  assert(!Mask.empty() && "Expected non-empty mask.");
  SmallVector<int> MaskOrder;
  if (Order.empty()) {
    MaskOrder.resize(Mask.size());
    std::iota(MaskOrder.begin(), MaskOrder.end(), 0);
  } else {
    inversePermutation(Order, MaskOrder);
  }
  reorderReuses(MaskOrder, Mask);
  if (ShuffleVectorInst::isIdentityMask(MaskOrder)) {
    Order.clear();
    return;
  }
  Order.assign(Mask.size(), Mask.size());
  for (unsigned I = 0, E = Mask.size(); I < E; ++I)
    if (MaskOrder[I] != UndefMaskElem)
      Order[MaskOrder[I]] = I;
  fixupOrderingIndices(Order);
}

Optional<BoUpSLP::OrdersType>
BoUpSLP::findReusedOrderedScalars(const BoUpSLP::TreeEntry &TE) {
  assert(TE.State == TreeEntry::NeedToGather && "Expected gather node only.");
  unsigned NumScalars = TE.Scalars.size();
  OrdersType CurrentOrder(NumScalars, NumScalars);
  SmallVector<int> Positions;
  SmallBitVector UsedPositions(NumScalars);
  const TreeEntry *STE = nullptr;
  // Try to find all gathered scalars that are gets vectorized in other
  // vectorize node. Here we can have only one single tree vector node to
  // correctly identify order of the gathered scalars.
  for (unsigned I = 0; I < NumScalars; ++I) {
    Value *V = TE.Scalars[I];
    if (!isa<LoadInst, ExtractElementInst, ExtractValueInst>(V))
      continue;
    if (const auto *LocalSTE = getTreeEntry(V)) {
      if (!STE)
        STE = LocalSTE;
      else if (STE != LocalSTE)
        // Take the order only from the single vector node.
        return None;
      unsigned Lane =
          std::distance(STE->Scalars.begin(), find(STE->Scalars, V));
      if (Lane >= NumScalars)
        return None;
      if (CurrentOrder[Lane] != NumScalars) {
        if (Lane != I)
          continue;
        UsedPositions.reset(CurrentOrder[Lane]);
      }
      // The partial identity (where only some elements of the gather node are
      // in the identity order) is good.
      CurrentOrder[Lane] = I;
      UsedPositions.set(I);
    }
  }
  // Need to keep the order if we have a vector entry and at least 2 scalars or
  // the vectorized entry has just 2 scalars.
  if (STE && (UsedPositions.count() > 1 || STE->Scalars.size() == 2)) {
    auto &&IsIdentityOrder = [NumScalars](ArrayRef<unsigned> CurrentOrder) {
      for (unsigned I = 0; I < NumScalars; ++I)
        if (CurrentOrder[I] != I && CurrentOrder[I] != NumScalars)
          return false;
      return true;
    };
    if (IsIdentityOrder(CurrentOrder)) {
      CurrentOrder.clear();
      return CurrentOrder;
    }
    auto *It = CurrentOrder.begin();
    for (unsigned I = 0; I < NumScalars;) {
      if (UsedPositions.test(I)) {
        ++I;
        continue;
      }
      if (*It == NumScalars) {
        *It = I;
        ++I;
      }
      ++It;
    }
    return CurrentOrder;
  }
  return None;
}

Optional<BoUpSLP::OrdersType> BoUpSLP::getReorderingData(const TreeEntry &TE,
                                                         bool TopToBottom) {
  // No need to reorder if need to shuffle reuses, still need to shuffle the
  // node.
  if (!TE.ReuseShuffleIndices.empty())
    return None;
  if (TE.State == TreeEntry::Vectorize &&
      (isa<LoadInst, ExtractElementInst, ExtractValueInst>(TE.getMainOp()) ||
       (TopToBottom && isa<StoreInst, InsertElementInst>(TE.getMainOp()))) &&
      !TE.isAltShuffle())
    return TE.ReorderIndices;
  if (TE.State == TreeEntry::NeedToGather) {
    // TODO: add analysis of other gather nodes with extractelement
    // instructions and other values/instructions, not only undefs.
    if (((TE.getOpcode() == Instruction::ExtractElement &&
          !TE.isAltShuffle()) ||
         (all_of(TE.Scalars,
                 [](Value *V) {
                   return isa<UndefValue, ExtractElementInst>(V);
                 }) &&
          any_of(TE.Scalars,
                 [](Value *V) { return isa<ExtractElementInst>(V); }))) &&
        all_of(TE.Scalars,
               [](Value *V) {
                 auto *EE = dyn_cast<ExtractElementInst>(V);
                 return !EE || isa<FixedVectorType>(EE->getVectorOperandType());
               }) &&
        allSameType(TE.Scalars)) {
      // Check that gather of extractelements can be represented as
      // just a shuffle of a single vector.
      OrdersType CurrentOrder;
      bool Reuse = canReuseExtract(TE.Scalars, TE.getMainOp(), CurrentOrder);
      if (Reuse || !CurrentOrder.empty()) {
        if (!CurrentOrder.empty())
          fixupOrderingIndices(CurrentOrder);
        return CurrentOrder;
      }
    }
    if (Optional<OrdersType> CurrentOrder = findReusedOrderedScalars(TE))
      return CurrentOrder;
  }
  return None;
}

void BoUpSLP::reorderTopToBottom() {
  // Maps VF to the graph nodes.
  DenseMap<unsigned, SetVector<TreeEntry *>> VFToOrderedEntries;
  // ExtractElement gather nodes which can be vectorized and need to handle
  // their ordering.
  DenseMap<const TreeEntry *, OrdersType> GathersToOrders;
  // Find all reorderable nodes with the given VF.
  // Currently the are vectorized stores,loads,extracts + some gathering of
  // extracts.
  for_each(VectorizableTree, [this, &VFToOrderedEntries, &GathersToOrders](
                                 const std::unique_ptr<TreeEntry> &TE) {
    if (Optional<OrdersType> CurrentOrder =
            getReorderingData(*TE.get(), /*TopToBottom=*/true)) {
      // Do not include ordering for nodes used in the alt opcode vectorization,
      // better to reorder them during bottom-to-top stage. If follow the order
      // here, it causes reordering of the whole graph though actually it is
      // profitable just to reorder the subgraph that starts from the alternate
      // opcode vectorization node. Such nodes already end-up with the shuffle
      // instruction and it is just enough to change this shuffle rather than
      // rotate the scalars for the whole graph.
      unsigned Cnt = 0;
      const TreeEntry *UserTE = TE.get();
      while (UserTE && Cnt < RecursionMaxDepth) {
        if (UserTE->UserTreeIndices.size() != 1)
          break;
        if (all_of(UserTE->UserTreeIndices, [](const EdgeInfo &EI) {
              return EI.UserTE->State == TreeEntry::Vectorize &&
                     EI.UserTE->isAltShuffle() && EI.UserTE->Idx != 0;
            }))
          return;
        if (UserTE->UserTreeIndices.empty())
          UserTE = nullptr;
        else
          UserTE = UserTE->UserTreeIndices.back().UserTE;
        ++Cnt;
      }
      VFToOrderedEntries[TE->Scalars.size()].insert(TE.get());
      if (TE->State != TreeEntry::Vectorize)
        GathersToOrders.try_emplace(TE.get(), *CurrentOrder);
    }
  });

  // Reorder the graph nodes according to their vectorization factor.
  for (unsigned VF = VectorizableTree.front()->Scalars.size(); VF > 1;
       VF /= 2) {
    auto It = VFToOrderedEntries.find(VF);
    if (It == VFToOrderedEntries.end())
      continue;
    // Try to find the most profitable order. We just are looking for the most
    // used order and reorder scalar elements in the nodes according to this
    // mostly used order.
    ArrayRef<TreeEntry *> OrderedEntries = It->second.getArrayRef();
    // All operands are reordered and used only in this node - propagate the
    // most used order to the user node.
    MapVector<OrdersType, unsigned,
              DenseMap<OrdersType, unsigned, OrdersTypeDenseMapInfo>>
        OrdersUses;
    SmallPtrSet<const TreeEntry *, 4> VisitedOps;
    for (const TreeEntry *OpTE : OrderedEntries) {
      // No need to reorder this nodes, still need to extend and to use shuffle,
      // just need to merge reordering shuffle and the reuse shuffle.
      if (!OpTE->ReuseShuffleIndices.empty())
        continue;
      // Count number of orders uses.
      const auto &Order = [OpTE, &GathersToOrders]() -> const OrdersType & {
        if (OpTE->State == TreeEntry::NeedToGather)
          return GathersToOrders.find(OpTE)->second;
        return OpTE->ReorderIndices;
      }();
      // Stores actually store the mask, not the order, need to invert.
      if (OpTE->State == TreeEntry::Vectorize && !OpTE->isAltShuffle() &&
          OpTE->getOpcode() == Instruction::Store && !Order.empty()) {
        SmallVector<int> Mask;
        inversePermutation(Order, Mask);
        unsigned E = Order.size();
        OrdersType CurrentOrder(E, E);
        transform(Mask, CurrentOrder.begin(), [E](int Idx) {
          return Idx == UndefMaskElem ? E : static_cast<unsigned>(Idx);
        });
        fixupOrderingIndices(CurrentOrder);
        ++OrdersUses.insert(std::make_pair(CurrentOrder, 0)).first->second;
      } else {
        ++OrdersUses.insert(std::make_pair(Order, 0)).first->second;
      }
    }
    // Set order of the user node.
    if (OrdersUses.empty())
      continue;
    // Choose the most used order.
    ArrayRef<unsigned> BestOrder = OrdersUses.front().first;
    unsigned Cnt = OrdersUses.front().second;
    for (const auto &Pair : drop_begin(OrdersUses)) {
      if (Cnt < Pair.second || (Cnt == Pair.second && Pair.first.empty())) {
        BestOrder = Pair.first;
        Cnt = Pair.second;
      }
    }
    // Set order of the user node.
    if (BestOrder.empty())
      continue;
    SmallVector<int> Mask;
    inversePermutation(BestOrder, Mask);
    SmallVector<int> MaskOrder(BestOrder.size(), UndefMaskElem);
    unsigned E = BestOrder.size();
    transform(BestOrder, MaskOrder.begin(), [E](unsigned I) {
      return I < E ? static_cast<int>(I) : UndefMaskElem;
    });
    // Do an actual reordering, if profitable.
    for (std::unique_ptr<TreeEntry> &TE : VectorizableTree) {
      // Just do the reordering for the nodes with the given VF.
      if (TE->Scalars.size() != VF) {
        if (TE->ReuseShuffleIndices.size() == VF) {
          // Need to reorder the reuses masks of the operands with smaller VF to
          // be able to find the match between the graph nodes and scalar
          // operands of the given node during vectorization/cost estimation.
          assert(all_of(TE->UserTreeIndices,
                        [VF, &TE](const EdgeInfo &EI) {
                          return EI.UserTE->Scalars.size() == VF ||
                                 EI.UserTE->Scalars.size() ==
                                     TE->Scalars.size();
                        }) &&
                 "All users must be of VF size.");
          // Update ordering of the operands with the smaller VF than the given
          // one.
          reorderReuses(TE->ReuseShuffleIndices, Mask);
        }
        continue;
      }
      if (TE->State == TreeEntry::Vectorize &&
          isa<ExtractElementInst, ExtractValueInst, LoadInst, StoreInst,
              InsertElementInst>(TE->getMainOp()) &&
          !TE->isAltShuffle()) {
        // Build correct orders for extract{element,value}, loads and
        // stores.
        reorderOrder(TE->ReorderIndices, Mask);
        if (isa<InsertElementInst, StoreInst>(TE->getMainOp()))
          TE->reorderOperands(Mask);
      } else {
        // Reorder the node and its operands.
        TE->reorderOperands(Mask);
        assert(TE->ReorderIndices.empty() &&
               "Expected empty reorder sequence.");
        reorderScalars(TE->Scalars, Mask);
      }
      if (!TE->ReuseShuffleIndices.empty()) {
        // Apply reversed order to keep the original ordering of the reused
        // elements to avoid extra reorder indices shuffling.
        OrdersType CurrentOrder;
        reorderOrder(CurrentOrder, MaskOrder);
        SmallVector<int> NewReuses;
        inversePermutation(CurrentOrder, NewReuses);
        addMask(NewReuses, TE->ReuseShuffleIndices);
        TE->ReuseShuffleIndices.swap(NewReuses);
      }
    }
  }
}

void BoUpSLP::reorderBottomToTop(bool IgnoreReorder) {
  SetVector<TreeEntry *> OrderedEntries;
  DenseMap<const TreeEntry *, OrdersType> GathersToOrders;
  // Find all reorderable leaf nodes with the given VF.
  // Currently the are vectorized loads,extracts without alternate operands +
  // some gathering of extracts.
  SmallVector<TreeEntry *> NonVectorized;
  for_each(VectorizableTree, [this, &OrderedEntries, &GathersToOrders,
                              &NonVectorized](
                                 const std::unique_ptr<TreeEntry> &TE) {
    if (TE->State != TreeEntry::Vectorize)
      NonVectorized.push_back(TE.get());
    if (Optional<OrdersType> CurrentOrder =
            getReorderingData(*TE.get(), /*TopToBottom=*/false)) {
      OrderedEntries.insert(TE.get());
      if (TE->State != TreeEntry::Vectorize)
        GathersToOrders.try_emplace(TE.get(), *CurrentOrder);
    }
  });

  // Checks if the operands of the users are reordarable and have only single
  // use.
  auto &&CheckOperands =
      [this, &NonVectorized](const auto &Data,
                             SmallVectorImpl<TreeEntry *> &GatherOps) {
        for (unsigned I = 0, E = Data.first->getNumOperands(); I < E; ++I) {
          if (any_of(Data.second,
                     [I](const std::pair<unsigned, TreeEntry *> &OpData) {
                       return OpData.first == I &&
                              OpData.second->State == TreeEntry::Vectorize;
                     }))
            continue;
          ArrayRef<Value *> VL = Data.first->getOperand(I);
          const TreeEntry *TE = nullptr;
          const auto *It = find_if(VL, [this, &TE](Value *V) {
            TE = getTreeEntry(V);
            return TE;
          });
          if (It != VL.end() && TE->isSame(VL))
            return false;
          TreeEntry *Gather = nullptr;
          if (count_if(NonVectorized, [VL, &Gather](TreeEntry *TE) {
                assert(TE->State != TreeEntry::Vectorize &&
                       "Only non-vectorized nodes are expected.");
                if (TE->isSame(VL)) {
                  Gather = TE;
                  return true;
                }
                return false;
              }) > 1)
            return false;
          if (Gather)
            GatherOps.push_back(Gather);
        }
        return true;
      };
  // 1. Propagate order to the graph nodes, which use only reordered nodes.
  // I.e., if the node has operands, that are reordered, try to make at least
  // one operand order in the natural order and reorder others + reorder the
  // user node itself.
  SmallPtrSet<const TreeEntry *, 4> Visited;
  while (!OrderedEntries.empty()) {
    // 1. Filter out only reordered nodes.
    // 2. If the entry has multiple uses - skip it and jump to the next node.
    MapVector<TreeEntry *, SmallVector<std::pair<unsigned, TreeEntry *>>> Users;
    SmallVector<TreeEntry *> Filtered;
    for (TreeEntry *TE : OrderedEntries) {
      if (!(TE->State == TreeEntry::Vectorize ||
            (TE->State == TreeEntry::NeedToGather &&
             GathersToOrders.count(TE))) ||
          TE->UserTreeIndices.empty() || !TE->ReuseShuffleIndices.empty() ||
          !all_of(drop_begin(TE->UserTreeIndices),
                  [TE](const EdgeInfo &EI) {
                    return EI.UserTE == TE->UserTreeIndices.front().UserTE;
                  }) ||
          !Visited.insert(TE).second) {
        Filtered.push_back(TE);
        continue;
      }
      // Build a map between user nodes and their operands order to speedup
      // search. The graph currently does not provide this dependency directly.
      for (EdgeInfo &EI : TE->UserTreeIndices) {
        TreeEntry *UserTE = EI.UserTE;
        auto It = Users.find(UserTE);
        if (It == Users.end())
          It = Users.insert({UserTE, {}}).first;
        It->second.emplace_back(EI.EdgeIdx, TE);
      }
    }
    // Erase filtered entries.
    for_each(Filtered,
             [&OrderedEntries](TreeEntry *TE) { OrderedEntries.remove(TE); });
    for (const auto &Data : Users) {
      // Check that operands are used only in the User node.
      SmallVector<TreeEntry *> GatherOps;
      if (!CheckOperands(Data, GatherOps)) {
        for_each(Data.second,
                 [&OrderedEntries](const std::pair<unsigned, TreeEntry *> &Op) {
                   OrderedEntries.remove(Op.second);
                 });
        continue;
      }
      // All operands are reordered and used only in this node - propagate the
      // most used order to the user node.
      MapVector<OrdersType, unsigned,
                DenseMap<OrdersType, unsigned, OrdersTypeDenseMapInfo>>
          OrdersUses;
      SmallPtrSet<const TreeEntry *, 4> VisitedOps;
      for (const auto &Op : Data.second) {
        TreeEntry *OpTE = Op.second;
        if (!OpTE->ReuseShuffleIndices.empty() ||
            (IgnoreReorder && OpTE == VectorizableTree.front().get()))
          continue;
        const auto &Order = [OpTE, &GathersToOrders]() -> const OrdersType & {
          if (OpTE->State == TreeEntry::NeedToGather)
            return GathersToOrders.find(OpTE)->second;
          return OpTE->ReorderIndices;
        }();
        // Stores actually store the mask, not the order, need to invert.
        if (OpTE->State == TreeEntry::Vectorize && !OpTE->isAltShuffle() &&
            OpTE->getOpcode() == Instruction::Store && !Order.empty()) {
          SmallVector<int> Mask;
          inversePermutation(Order, Mask);
          unsigned E = Order.size();
          OrdersType CurrentOrder(E, E);
          transform(Mask, CurrentOrder.begin(), [E](int Idx) {
            return Idx == UndefMaskElem ? E : static_cast<unsigned>(Idx);
          });
          fixupOrderingIndices(CurrentOrder);
          ++OrdersUses.insert(std::make_pair(CurrentOrder, 0)).first->second;
        } else {
          ++OrdersUses.insert(std::make_pair(Order, 0)).first->second;
        }
        if (VisitedOps.insert(OpTE).second)
          OrdersUses.insert(std::make_pair(OrdersType(), 0)).first->second +=
              OpTE->UserTreeIndices.size();
        assert(OrdersUses[{}] > 0 && "Counter cannot be less than 0.");
        --OrdersUses[{}];
      }
      // If no orders - skip current nodes and jump to the next one, if any.
      if (OrdersUses.empty()) {
        for_each(Data.second,
                 [&OrderedEntries](const std::pair<unsigned, TreeEntry *> &Op) {
                   OrderedEntries.remove(Op.second);
                 });
        continue;
      }
      // Choose the best order.
      ArrayRef<unsigned> BestOrder = OrdersUses.front().first;
      unsigned Cnt = OrdersUses.front().second;
      for (const auto &Pair : drop_begin(OrdersUses)) {
        if (Cnt < Pair.second || (Cnt == Pair.second && Pair.first.empty())) {
          BestOrder = Pair.first;
          Cnt = Pair.second;
        }
      }
      // Set order of the user node (reordering of operands and user nodes).
      if (BestOrder.empty()) {
        for_each(Data.second,
                 [&OrderedEntries](const std::pair<unsigned, TreeEntry *> &Op) {
                   OrderedEntries.remove(Op.second);
                 });
        continue;
      }
      // Erase operands from OrderedEntries list and adjust their orders.
      VisitedOps.clear();
      SmallVector<int> Mask;
      inversePermutation(BestOrder, Mask);
      SmallVector<int> MaskOrder(BestOrder.size(), UndefMaskElem);
      unsigned E = BestOrder.size();
      transform(BestOrder, MaskOrder.begin(), [E](unsigned I) {
        return I < E ? static_cast<int>(I) : UndefMaskElem;
      });
      for (const std::pair<unsigned, TreeEntry *> &Op : Data.second) {
        TreeEntry *TE = Op.second;
        OrderedEntries.remove(TE);
        if (!VisitedOps.insert(TE).second)
          continue;
        if (!TE->ReuseShuffleIndices.empty() && TE->ReorderIndices.empty()) {
          // Just reorder reuses indices.
          reorderReuses(TE->ReuseShuffleIndices, Mask);
          continue;
        }
        // Gathers are processed separately.
        if (TE->State != TreeEntry::Vectorize)
          continue;
        assert((BestOrder.size() == TE->ReorderIndices.size() ||
                TE->ReorderIndices.empty()) &&
               "Non-matching sizes of user/operand entries.");
        reorderOrder(TE->ReorderIndices, Mask);
      }
      // For gathers just need to reorder its scalars.
      for (TreeEntry *Gather : GatherOps) {
        assert(Gather->ReorderIndices.empty() &&
               "Unexpected reordering of gathers.");
        if (!Gather->ReuseShuffleIndices.empty()) {
          // Just reorder reuses indices.
          reorderReuses(Gather->ReuseShuffleIndices, Mask);
          continue;
        }
        reorderScalars(Gather->Scalars, Mask);
        OrderedEntries.remove(Gather);
      }
      // Reorder operands of the user node and set the ordering for the user
      // node itself.
      if (Data.first->State != TreeEntry::Vectorize ||
          !isa<ExtractElementInst, ExtractValueInst, LoadInst>(
              Data.first->getMainOp()) ||
          Data.first->isAltShuffle())
        Data.first->reorderOperands(Mask);
      if (!isa<InsertElementInst, StoreInst>(Data.first->getMainOp()) ||
          Data.first->isAltShuffle()) {
        reorderScalars(Data.first->Scalars, Mask);
        reorderOrder(Data.first->ReorderIndices, MaskOrder);
        if (Data.first->ReuseShuffleIndices.empty() &&
            !Data.first->ReorderIndices.empty() &&
            !Data.first->isAltShuffle()) {
          // Insert user node to the list to try to sink reordering deeper in
          // the graph.
          OrderedEntries.insert(Data.first);
        }
      } else {
        reorderOrder(Data.first->ReorderIndices, Mask);
      }
    }
  }
  // If the reordering is unnecessary, just remove the reorder.
  if (IgnoreReorder && !VectorizableTree.front()->ReorderIndices.empty() &&
      VectorizableTree.front()->ReuseShuffleIndices.empty())
    VectorizableTree.front()->ReorderIndices.clear();
}

void BoUpSLP::buildExternalUses(
    const ExtraValueToDebugLocsMap &ExternallyUsedValues) {
  // Collect the values that we need to extract from the tree.
  for (auto &TEPtr : VectorizableTree) {
    TreeEntry *Entry = TEPtr.get();

    // No need to handle users of gathered values.
    if (Entry->State == TreeEntry::NeedToGather)
      continue;

    // For each lane:
    for (int Lane = 0, LE = Entry->Scalars.size(); Lane != LE; ++Lane) {
      Value *Scalar = Entry->Scalars[Lane];
      int FoundLane = Entry->findLaneForValue(Scalar);

      // Check if the scalar is externally used as an extra arg.
      auto ExtI = ExternallyUsedValues.find(Scalar);
      if (ExtI != ExternallyUsedValues.end()) {
        LLVM_DEBUG(dbgs() << "SLP: Need to extract: Extra arg from lane "
                          << Lane << " from " << *Scalar << ".\n");
        ExternalUses.emplace_back(Scalar, nullptr, FoundLane);
      }
      for (User *U : Scalar->users()) {
        LLVM_DEBUG(dbgs() << "SLP: Checking user:" << *U << ".\n");

        Instruction *UserInst = dyn_cast<Instruction>(U);
        if (!UserInst)
          continue;

        if (isDeleted(UserInst))
          continue;

        // Skip in-tree scalars that become vectors
        if (TreeEntry *UseEntry = getTreeEntry(U)) {
          Value *UseScalar = UseEntry->Scalars[0];
          // Some in-tree scalars will remain as scalar in vectorized
          // instructions. If that is the case, the one in Lane 0 will
          // be used.
          if (UseScalar != U ||
              UseEntry->State == TreeEntry::ScatterVectorize ||
              !InTreeUserNeedToExtract(Scalar, UserInst, TLI)) {
            LLVM_DEBUG(dbgs() << "SLP: \tInternal user will be removed:" << *U
                              << ".\n");
            assert(UseEntry->State != TreeEntry::NeedToGather && "Bad state");
            continue;
          }
        }

        // Ignore users in the user ignore list.
        if (is_contained(UserIgnoreList, UserInst))
          continue;

        LLVM_DEBUG(dbgs() << "SLP: Need to extract:" << *U << " from lane "
                          << Lane << " from " << *Scalar << ".\n");
        ExternalUses.push_back(ExternalUser(Scalar, U, FoundLane));
      }
    }
  }
}

void BoUpSLP::buildTree(ArrayRef<Value *> Roots,
                        ArrayRef<Value *> UserIgnoreLst) {
  deleteTree();
  UserIgnoreList = UserIgnoreLst;
  if (!allSameType(Roots))
    return;
  buildTree_rec(Roots, 0, EdgeInfo());
}

namespace {
/// Tracks the state we can represent the loads in the given sequence.
enum class LoadsState { Gather, Vectorize, ScatterVectorize };
} // anonymous namespace

/// Checks if the given array of loads can be represented as a vectorized,
/// scatter or just simple gather.
static LoadsState canVectorizeLoads(ArrayRef<Value *> VL, const Value *VL0,
                                    const TargetTransformInfo &TTI,
                                    const DataLayout &DL, ScalarEvolution &SE,
                                    SmallVectorImpl<unsigned> &Order,
                                    SmallVectorImpl<Value *> &PointerOps) {
  // Check that a vectorized load would load the same memory as a scalar
  // load. For example, we don't want to vectorize loads that are smaller
  // than 8-bit. Even though we have a packed struct {<i2, i2, i2, i2>} LLVM
  // treats loading/storing it as an i8 struct. If we vectorize loads/stores
  // from such a struct, we read/write packed bits disagreeing with the
  // unvectorized version.
  Type *ScalarTy = VL0->getType();

  if (DL.getTypeSizeInBits(ScalarTy) != DL.getTypeAllocSizeInBits(ScalarTy))
    return LoadsState::Gather;

  // Make sure all loads in the bundle are simple - we can't vectorize
  // atomic or volatile loads.
  PointerOps.clear();
  PointerOps.resize(VL.size());
  auto *POIter = PointerOps.begin();
  for (Value *V : VL) {
    auto *L = cast<LoadInst>(V);
    if (!L->isSimple())
      return LoadsState::Gather;
    *POIter = L->getPointerOperand();
    ++POIter;
  }

  Order.clear();
  // Check the order of pointer operands.
  if (llvm::sortPtrAccesses(PointerOps, ScalarTy, DL, SE, Order)) {
    Value *Ptr0;
    Value *PtrN;
    if (Order.empty()) {
      Ptr0 = PointerOps.front();
      PtrN = PointerOps.back();
    } else {
      Ptr0 = PointerOps[Order.front()];
      PtrN = PointerOps[Order.back()];
    }
    Optional<int> Diff =
        getPointersDiff(ScalarTy, Ptr0, ScalarTy, PtrN, DL, SE);
    // Check that the sorted loads are consecutive.
    if (static_cast<unsigned>(*Diff) == VL.size() - 1)
      return LoadsState::Vectorize;
    Align CommonAlignment = cast<LoadInst>(VL0)->getAlign();
    for (Value *V : VL)
      CommonAlignment =
          commonAlignment(CommonAlignment, cast<LoadInst>(V)->getAlign());
    if (TTI.isLegalMaskedGather(FixedVectorType::get(ScalarTy, VL.size()),
                                CommonAlignment))
      return LoadsState::ScatterVectorize;
  }

  return LoadsState::Gather;
}

void BoUpSLP::buildTree_rec(ArrayRef<Value *> VL, unsigned Depth,
                            const EdgeInfo &UserTreeIdx) {
  assert((allConstant(VL) || allSameType(VL)) && "Invalid types!");

  SmallVector<int> ReuseShuffleIndicies;
  SmallVector<Value *> UniqueValues;
  auto &&TryToFindDuplicates = [&VL, &ReuseShuffleIndicies, &UniqueValues,
                                &UserTreeIdx,
                                this](const InstructionsState &S) {
    // Check that every instruction appears once in this bundle.
    DenseMap<Value *, unsigned> UniquePositions;
    for (Value *V : VL) {
      if (isConstant(V)) {
        ReuseShuffleIndicies.emplace_back(
            isa<UndefValue>(V) ? UndefMaskElem : UniqueValues.size());
        UniqueValues.emplace_back(V);
        continue;
      }
      auto Res = UniquePositions.try_emplace(V, UniqueValues.size());
      ReuseShuffleIndicies.emplace_back(Res.first->second);
      if (Res.second)
        UniqueValues.emplace_back(V);
    }
    size_t NumUniqueScalarValues = UniqueValues.size();
    if (NumUniqueScalarValues == VL.size()) {
      ReuseShuffleIndicies.clear();
    } else {
      LLVM_DEBUG(dbgs() << "SLP: Shuffle for reused scalars.\n");
      if (NumUniqueScalarValues <= 1 ||
          (UniquePositions.size() == 1 && all_of(UniqueValues,
                                                 [](Value *V) {
                                                   return isa<UndefValue>(V) ||
                                                          !isConstant(V);
                                                 })) ||
          !llvm::isPowerOf2_32(NumUniqueScalarValues)) {
        LLVM_DEBUG(dbgs() << "SLP: Scalar used twice in bundle.\n");
        newTreeEntry(VL, None /*not vectorized*/, S, UserTreeIdx);
        return false;
      }
      VL = UniqueValues;
    }
    return true;
  };

  InstructionsState S = getSameOpcode(VL);
  if (Depth == RecursionMaxDepth) {
    LLVM_DEBUG(dbgs() << "SLP: Gathering due to max recursion depth.\n");
    if (TryToFindDuplicates(S))
      newTreeEntry(VL, None /*not vectorized*/, S, UserTreeIdx,
                   ReuseShuffleIndicies);
    return;
  }

  // Don't handle scalable vectors
  if (S.getOpcode() == Instruction::ExtractElement &&
      isa<ScalableVectorType>(
          cast<ExtractElementInst>(S.OpValue)->getVectorOperandType())) {
    LLVM_DEBUG(dbgs() << "SLP: Gathering due to scalable vector type.\n");
    if (TryToFindDuplicates(S))
      newTreeEntry(VL, None /*not vectorized*/, S, UserTreeIdx,
                   ReuseShuffleIndicies);
    return;
  }

  // Don't handle vectors.
  if (S.OpValue->getType()->isVectorTy() &&
      !isa<InsertElementInst>(S.OpValue)) {
    LLVM_DEBUG(dbgs() << "SLP: Gathering due to vector type.\n");
    newTreeEntry(VL, None /*not vectorized*/, S, UserTreeIdx);
    return;
  }

  if (StoreInst *SI = dyn_cast<StoreInst>(S.OpValue))
    if (SI->getValueOperand()->getType()->isVectorTy()) {
      LLVM_DEBUG(dbgs() << "SLP: Gathering due to store vector type.\n");
      newTreeEntry(VL, None /*not vectorized*/, S, UserTreeIdx);
      return;
    }

  // If all of the operands are identical or constant we have a simple solution.
  // If we deal with insert/extract instructions, they all must have constant
  // indices, otherwise we should gather them, not try to vectorize.
  if (allConstant(VL) || isSplat(VL) || !allSameBlock(VL) || !S.getOpcode() ||
      (isa<InsertElementInst, ExtractValueInst, ExtractElementInst>(S.MainOp) &&
       !all_of(VL, isVectorLikeInstWithConstOps))) {
    LLVM_DEBUG(dbgs() << "SLP: Gathering due to C,S,B,O. \n");
    if (TryToFindDuplicates(S))
      newTreeEntry(VL, None /*not vectorized*/, S, UserTreeIdx,
                   ReuseShuffleIndicies);
    return;
  }

  // We now know that this is a vector of instructions of the same type from
  // the same block.

  // Don't vectorize ephemeral values.
  for (Value *V : VL) {
    if (EphValues.count(V)) {
      LLVM_DEBUG(dbgs() << "SLP: The instruction (" << *V
                        << ") is ephemeral.\n");
      newTreeEntry(VL, None /*not vectorized*/, S, UserTreeIdx);
      return;
    }
  }

  // Check if this is a duplicate of another entry.
  if (TreeEntry *E = getTreeEntry(S.OpValue)) {
    LLVM_DEBUG(dbgs() << "SLP: \tChecking bundle: " << *S.OpValue << ".\n");
    if (!E->isSame(VL)) {
      LLVM_DEBUG(dbgs() << "SLP: Gathering due to partial overlap.\n");
      if (TryToFindDuplicates(S))
        newTreeEntry(VL, None /*not vectorized*/, S, UserTreeIdx,
                     ReuseShuffleIndicies);
      return;
    }
    // Record the reuse of the tree node.  FIXME, currently this is only used to
    // properly draw the graph rather than for the actual vectorization.
    E->UserTreeIndices.push_back(UserTreeIdx);
    LLVM_DEBUG(dbgs() << "SLP: Perfect diamond merge at " << *S.OpValue
                      << ".\n");
    return;
  }

  // Check that none of the instructions in the bundle are already in the tree.
  for (Value *V : VL) {
    auto *I = dyn_cast<Instruction>(V);
    if (!I)
      continue;
    if (getTreeEntry(I)) {
      LLVM_DEBUG(dbgs() << "SLP: The instruction (" << *V
                        << ") is already in tree.\n");
      if (TryToFindDuplicates(S))
        newTreeEntry(VL, None /*not vectorized*/, S, UserTreeIdx,
                     ReuseShuffleIndicies);
      return;
    }
  }

  // The reduction nodes (stored in UserIgnoreList) also should stay scalar.
  for (Value *V : VL) {
    if (is_contained(UserIgnoreList, V)) {
      LLVM_DEBUG(dbgs() << "SLP: Gathering due to gathered scalar.\n");
      if (TryToFindDuplicates(S))
        newTreeEntry(VL, None /*not vectorized*/, S, UserTreeIdx,
                     ReuseShuffleIndicies);
      return;
    }
  }

  // Check that all of the users of the scalars that we want to vectorize are
  // schedulable.
  auto *VL0 = cast<Instruction>(S.OpValue);
  BasicBlock *BB = VL0->getParent();

  if (!DT->isReachableFromEntry(BB)) {
    // Don't go into unreachable blocks. They may contain instructions with
    // dependency cycles which confuse the final scheduling.
    LLVM_DEBUG(dbgs() << "SLP: bundle in unreachable block.\n");
    newTreeEntry(VL, None /*not vectorized*/, S, UserTreeIdx);
    return;
  }

  // Check that every instruction appears once in this bundle.
  if (!TryToFindDuplicates(S))
    return;

  auto &BSRef = BlocksSchedules[BB];
  if (!BSRef)
    BSRef = std::make_unique<BlockScheduling>(BB);

  BlockScheduling &BS = *BSRef.get();

  Optional<ScheduleData *> Bundle = BS.tryScheduleBundle(VL, this, S);
  if (!Bundle) {
    LLVM_DEBUG(dbgs() << "SLP: We are not able to schedule this bundle!\n");
    assert((!BS.getScheduleData(VL0) ||
            !BS.getScheduleData(VL0)->isPartOfBundle()) &&
           "tryScheduleBundle should cancelScheduling on failure");
    newTreeEntry(VL, None /*not vectorized*/, S, UserTreeIdx,
                 ReuseShuffleIndicies);
    return;
  }
  LLVM_DEBUG(dbgs() << "SLP: We are able to schedule this bundle.\n");

  unsigned ShuffleOrOp = S.isAltShuffle() ?
                (unsigned) Instruction::ShuffleVector : S.getOpcode();
  switch (ShuffleOrOp) {
    case Instruction::PHI: {
      auto *PH = cast<PHINode>(VL0);

      // Check for terminator values (e.g. invoke).
      for (Value *V : VL)
        for (unsigned I = 0, E = PH->getNumIncomingValues(); I < E; ++I) {
          Instruction *Term = dyn_cast<Instruction>(
              cast<PHINode>(V)->getIncomingValueForBlock(
                  PH->getIncomingBlock(I)));
          if (Term && Term->isTerminator()) {
            LLVM_DEBUG(dbgs()
                       << "SLP: Need to swizzle PHINodes (terminator use).\n");
            BS.cancelScheduling(VL, VL0);
            newTreeEntry(VL, None /*not vectorized*/, S, UserTreeIdx,
                         ReuseShuffleIndicies);
            return;
          }
        }

      TreeEntry *TE =
          newTreeEntry(VL, Bundle, S, UserTreeIdx, ReuseShuffleIndicies);
      LLVM_DEBUG(dbgs() << "SLP: added a vector of PHINodes.\n");

      // Keeps the reordered operands to avoid code duplication.
      SmallVector<ValueList, 2> OperandsVec;
      for (unsigned I = 0, E = PH->getNumIncomingValues(); I < E; ++I) {
        if (!DT->isReachableFromEntry(PH->getIncomingBlock(I))) {
          ValueList Operands(VL.size(), PoisonValue::get(PH->getType()));
          TE->setOperand(I, Operands);
          OperandsVec.push_back(Operands);
          continue;
        }
        ValueList Operands;
        // Prepare the operand vector.
        for (Value *V : VL)
          Operands.push_back(cast<PHINode>(V)->getIncomingValueForBlock(
              PH->getIncomingBlock(I)));
        TE->setOperand(I, Operands);
        OperandsVec.push_back(Operands);
      }
      for (unsigned OpIdx = 0, OpE = OperandsVec.size(); OpIdx != OpE; ++OpIdx)
        buildTree_rec(OperandsVec[OpIdx], Depth + 1, {TE, OpIdx});
      return;
    }
    case Instruction::ExtractValue:
    case Instruction::ExtractElement: {
      OrdersType CurrentOrder;
      bool Reuse = canReuseExtract(VL, VL0, CurrentOrder);
      if (Reuse) {
        LLVM_DEBUG(dbgs() << "SLP: Reusing or shuffling extract sequence.\n");
        newTreeEntry(VL, Bundle /*vectorized*/, S, UserTreeIdx,
                     ReuseShuffleIndicies);
        // This is a special case, as it does not gather, but at the same time
        // we are not extending buildTree_rec() towards the operands.
        ValueList Op0;
        Op0.assign(VL.size(), VL0->getOperand(0));
        VectorizableTree.back()->setOperand(0, Op0);
        return;
      }
      if (!CurrentOrder.empty()) {
        LLVM_DEBUG({
          dbgs() << "SLP: Reusing or shuffling of reordered extract sequence "
                    "with order";
          for (unsigned Idx : CurrentOrder)
            dbgs() << " " << Idx;
          dbgs() << "\n";
        });
        fixupOrderingIndices(CurrentOrder);
        // Insert new order with initial value 0, if it does not exist,
        // otherwise return the iterator to the existing one.
        newTreeEntry(VL, Bundle /*vectorized*/, S, UserTreeIdx,
                     ReuseShuffleIndicies, CurrentOrder);
        // This is a special case, as it does not gather, but at the same time
        // we are not extending buildTree_rec() towards the operands.
        ValueList Op0;
        Op0.assign(VL.size(), VL0->getOperand(0));
        VectorizableTree.back()->setOperand(0, Op0);
        return;
      }
      LLVM_DEBUG(dbgs() << "SLP: Gather extract sequence.\n");
      newTreeEntry(VL, None /*not vectorized*/, S, UserTreeIdx,
                   ReuseShuffleIndicies);
      BS.cancelScheduling(VL, VL0);
      return;
    }
    case Instruction::InsertElement: {
      assert(ReuseShuffleIndicies.empty() && "All inserts should be unique");

      // Check that we have a buildvector and not a shuffle of 2 or more
      // different vectors.
      ValueSet SourceVectors;
      int MinIdx = std::numeric_limits<int>::max();
      for (Value *V : VL) {
        SourceVectors.insert(cast<Instruction>(V)->getOperand(0));
        Optional<int> Idx = *getInsertIndex(V, 0);
        if (!Idx || *Idx == UndefMaskElem)
          continue;
        MinIdx = std::min(MinIdx, *Idx);
      }

      if (count_if(VL, [&SourceVectors](Value *V) {
            return !SourceVectors.contains(V);
          }) >= 2) {
        // Found 2nd source vector - cancel.
        LLVM_DEBUG(dbgs() << "SLP: Gather of insertelement vectors with "
                             "different source vectors.\n");
        newTreeEntry(VL, None /*not vectorized*/, S, UserTreeIdx);
        BS.cancelScheduling(VL, VL0);
        return;
      }

      auto OrdCompare = [](const std::pair<int, int> &P1,
                           const std::pair<int, int> &P2) {
        return P1.first > P2.first;
      };
      PriorityQueue<std::pair<int, int>, SmallVector<std::pair<int, int>>,
                    decltype(OrdCompare)>
          Indices(OrdCompare);
      for (int I = 0, E = VL.size(); I < E; ++I) {
        Optional<int> Idx = *getInsertIndex(VL[I], 0);
        if (!Idx || *Idx == UndefMaskElem)
          continue;
        Indices.emplace(*Idx, I);
      }
      OrdersType CurrentOrder(VL.size(), VL.size());
      bool IsIdentity = true;
      for (int I = 0, E = VL.size(); I < E; ++I) {
        CurrentOrder[Indices.top().second] = I;
        IsIdentity &= Indices.top().second == I;
        Indices.pop();
      }
      if (IsIdentity)
        CurrentOrder.clear();
      TreeEntry *TE = newTreeEntry(VL, Bundle /*vectorized*/, S, UserTreeIdx,
                                   None, CurrentOrder);
      LLVM_DEBUG(dbgs() << "SLP: added inserts bundle.\n");

      constexpr int NumOps = 2;
      ValueList VectorOperands[NumOps];
      for (int I = 0; I < NumOps; ++I) {
        for (Value *V : VL)
          VectorOperands[I].push_back(cast<Instruction>(V)->getOperand(I));

        TE->setOperand(I, VectorOperands[I]);
      }
      buildTree_rec(VectorOperands[NumOps - 1], Depth + 1, {TE, NumOps - 1});
      return;
    }
    case Instruction::Load: {
      // Check that a vectorized load would load the same memory as a scalar
      // load. For example, we don't want to vectorize loads that are smaller
      // than 8-bit. Even though we have a packed struct {<i2, i2, i2, i2>} LLVM
      // treats loading/storing it as an i8 struct. If we vectorize loads/stores
      // from such a struct, we read/write packed bits disagreeing with the
      // unvectorized version.
      SmallVector<Value *> PointerOps;
      OrdersType CurrentOrder;
      TreeEntry *TE = nullptr;
      switch (canVectorizeLoads(VL, VL0, *TTI, *DL, *SE, CurrentOrder,
                                PointerOps)) {
      case LoadsState::Vectorize:
        if (CurrentOrder.empty()) {
          // Original loads are consecutive and does not require reordering.
          TE = newTreeEntry(VL, Bundle /*vectorized*/, S, UserTreeIdx,
                            ReuseShuffleIndicies);
          LLVM_DEBUG(dbgs() << "SLP: added a vector of loads.\n");
        } else {
          fixupOrderingIndices(CurrentOrder);
          // Need to reorder.
          TE = newTreeEntry(VL, Bundle /*vectorized*/, S, UserTreeIdx,
                            ReuseShuffleIndicies, CurrentOrder);
          LLVM_DEBUG(dbgs() << "SLP: added a vector of jumbled loads.\n");
        }
        TE->setOperandsInOrder();
        break;
      case LoadsState::ScatterVectorize:
        // Vectorizing non-consecutive loads with `llvm.masked.gather`.
        TE = newTreeEntry(VL, TreeEntry::ScatterVectorize, Bundle, S,
                          UserTreeIdx, ReuseShuffleIndicies);
        TE->setOperandsInOrder();
        buildTree_rec(PointerOps, Depth + 1, {TE, 0});
        LLVM_DEBUG(dbgs() << "SLP: added a vector of non-consecutive loads.\n");
        break;
      case LoadsState::Gather:
        BS.cancelScheduling(VL, VL0);
        newTreeEntry(VL, None /*not vectorized*/, S, UserTreeIdx,
                     ReuseShuffleIndicies);
#ifndef NDEBUG
        Type *ScalarTy = VL0->getType();
        if (DL->getTypeSizeInBits(ScalarTy) !=
            DL->getTypeAllocSizeInBits(ScalarTy))
          LLVM_DEBUG(dbgs() << "SLP: Gathering loads of non-packed type.\n");
        else if (any_of(VL, [](Value *V) {
                   return !cast<LoadInst>(V)->isSimple();
                 }))
          LLVM_DEBUG(dbgs() << "SLP: Gathering non-simple loads.\n");
        else
          LLVM_DEBUG(dbgs() << "SLP: Gathering non-consecutive loads.\n");
#endif // NDEBUG
        break;
      }
      return;
    }
    case Instruction::ZExt:
    case Instruction::SExt:
    case Instruction::FPToUI:
    case Instruction::FPToSI:
    case Instruction::FPExt:
    case Instruction::PtrToInt:
    case Instruction::IntToPtr:
    case Instruction::SIToFP:
    case Instruction::UIToFP:
    case Instruction::Trunc:
    case Instruction::FPTrunc:
    case Instruction::BitCast: {
      Type *SrcTy = VL0->getOperand(0)->getType();
      for (Value *V : VL) {
        Type *Ty = cast<Instruction>(V)->getOperand(0)->getType();
        if (Ty != SrcTy || !isValidElementType(Ty)) {
          BS.cancelScheduling(VL, VL0);
          newTreeEntry(VL, None /*not vectorized*/, S, UserTreeIdx,
                       ReuseShuffleIndicies);
          LLVM_DEBUG(dbgs()
                     << "SLP: Gathering casts with different src types.\n");
          return;
        }
      }
      TreeEntry *TE = newTreeEntry(VL, Bundle /*vectorized*/, S, UserTreeIdx,
                                   ReuseShuffleIndicies);
      LLVM_DEBUG(dbgs() << "SLP: added a vector of casts.\n");

      TE->setOperandsInOrder();
      for (unsigned i = 0, e = VL0->getNumOperands(); i < e; ++i) {
        ValueList Operands;
        // Prepare the operand vector.
        for (Value *V : VL)
          Operands.push_back(cast<Instruction>(V)->getOperand(i));

        buildTree_rec(Operands, Depth + 1, {TE, i});
      }
      return;
    }
    case Instruction::ICmp:
    case Instruction::FCmp: {
      // Check that all of the compares have the same predicate.
      CmpInst::Predicate P0 = cast<CmpInst>(VL0)->getPredicate();
      CmpInst::Predicate SwapP0 = CmpInst::getSwappedPredicate(P0);
      Type *ComparedTy = VL0->getOperand(0)->getType();
      for (Value *V : VL) {
        CmpInst *Cmp = cast<CmpInst>(V);
        if ((Cmp->getPredicate() != P0 && Cmp->getPredicate() != SwapP0) ||
            Cmp->getOperand(0)->getType() != ComparedTy) {
          BS.cancelScheduling(VL, VL0);
          newTreeEntry(VL, None /*not vectorized*/, S, UserTreeIdx,
                       ReuseShuffleIndicies);
          LLVM_DEBUG(dbgs()
                     << "SLP: Gathering cmp with different predicate.\n");
          return;
        }
      }

      TreeEntry *TE = newTreeEntry(VL, Bundle /*vectorized*/, S, UserTreeIdx,
                                   ReuseShuffleIndicies);
      LLVM_DEBUG(dbgs() << "SLP: added a vector of compares.\n");

      ValueList Left, Right;
      if (cast<CmpInst>(VL0)->isCommutative()) {
        // Commutative predicate - collect + sort operands of the instructions
        // so that each side is more likely to have the same opcode.
        assert(P0 == SwapP0 && "Commutative Predicate mismatch");
        reorderInputsAccordingToOpcode(VL, Left, Right, *DL, *SE, *this);
      } else {
        // Collect operands - commute if it uses the swapped predicate.
        for (Value *V : VL) {
          auto *Cmp = cast<CmpInst>(V);
          Value *LHS = Cmp->getOperand(0);
          Value *RHS = Cmp->getOperand(1);
          if (Cmp->getPredicate() != P0)
            std::swap(LHS, RHS);
          Left.push_back(LHS);
          Right.push_back(RHS);
        }
      }
      TE->setOperand(0, Left);
      TE->setOperand(1, Right);
      buildTree_rec(Left, Depth + 1, {TE, 0});
      buildTree_rec(Right, Depth + 1, {TE, 1});
      return;
    }
    case Instruction::Select:
    case Instruction::FNeg:
    case Instruction::Add:
    case Instruction::FAdd:
    case Instruction::Sub:
    case Instruction::FSub:
    case Instruction::Mul:
    case Instruction::FMul:
    case Instruction::UDiv:
    case Instruction::SDiv:
    case Instruction::FDiv:
    case Instruction::URem:
    case Instruction::SRem:
    case Instruction::FRem:
    case Instruction::Shl:
    case Instruction::LShr:
    case Instruction::AShr:
    case Instruction::And:
    case Instruction::Or:
    case Instruction::Xor: {
      TreeEntry *TE = newTreeEntry(VL, Bundle /*vectorized*/, S, UserTreeIdx,
                                   ReuseShuffleIndicies);
      LLVM_DEBUG(dbgs() << "SLP: added a vector of un/bin op.\n");

      // Sort operands of the instructions so that each side is more likely to
      // have the same opcode.
      if (isa<BinaryOperator>(VL0) && VL0->isCommutative()) {
        ValueList Left, Right;
        reorderInputsAccordingToOpcode(VL, Left, Right, *DL, *SE, *this);
        TE->setOperand(0, Left);
        TE->setOperand(1, Right);
        buildTree_rec(Left, Depth + 1, {TE, 0});
        buildTree_rec(Right, Depth + 1, {TE, 1});
        return;
      }

      TE->setOperandsInOrder();
      for (unsigned i = 0, e = VL0->getNumOperands(); i < e; ++i) {
        ValueList Operands;
        // Prepare the operand vector.
        for (Value *V : VL)
          Operands.push_back(cast<Instruction>(V)->getOperand(i));

        buildTree_rec(Operands, Depth + 1, {TE, i});
      }
      return;
    }
    case Instruction::GetElementPtr: {
      // We don't combine GEPs with complicated (nested) indexing.
      for (Value *V : VL) {
        if (cast<Instruction>(V)->getNumOperands() != 2) {
          LLVM_DEBUG(dbgs() << "SLP: not-vectorizable GEP (nested indexes).\n");
          BS.cancelScheduling(VL, VL0);
          newTreeEntry(VL, None /*not vectorized*/, S, UserTreeIdx,
                       ReuseShuffleIndicies);
          return;
        }
      }

      // We can't combine several GEPs into one vector if they operate on
      // different types.
      Type *Ty0 = VL0->getOperand(0)->getType();
      for (Value *V : VL) {
        Type *CurTy = cast<Instruction>(V)->getOperand(0)->getType();
        if (Ty0 != CurTy) {
          LLVM_DEBUG(dbgs()
                     << "SLP: not-vectorizable GEP (different types).\n");
          BS.cancelScheduling(VL, VL0);
          newTreeEntry(VL, None /*not vectorized*/, S, UserTreeIdx,
                       ReuseShuffleIndicies);
          return;
        }
      }

      // We don't combine GEPs with non-constant indexes.
      Type *Ty1 = VL0->getOperand(1)->getType();
      for (Value *V : VL) {
        auto Op = cast<Instruction>(V)->getOperand(1);
        if (!isa<ConstantInt>(Op) ||
            (Op->getType() != Ty1 &&
             Op->getType()->getScalarSizeInBits() >
                 DL->getIndexSizeInBits(
                     V->getType()->getPointerAddressSpace()))) {
          LLVM_DEBUG(dbgs()
                     << "SLP: not-vectorizable GEP (non-constant indexes).\n");
          BS.cancelScheduling(VL, VL0);
          newTreeEntry(VL, None /*not vectorized*/, S, UserTreeIdx,
                       ReuseShuffleIndicies);
          return;
        }
      }

      TreeEntry *TE = newTreeEntry(VL, Bundle /*vectorized*/, S, UserTreeIdx,
                                   ReuseShuffleIndicies);
      LLVM_DEBUG(dbgs() << "SLP: added a vector of GEPs.\n");
      SmallVector<ValueList, 2> Operands(2);
      // Prepare the operand vector for pointer operands.
      for (Value *V : VL)
        Operands.front().push_back(
            cast<GetElementPtrInst>(V)->getPointerOperand());
      TE->setOperand(0, Operands.front());
      // Need to cast all indices to the same type before vectorization to
      // avoid crash.
      // Required to be able to find correct matches between different gather
      // nodes and reuse the vectorized values rather than trying to gather them
      // again.
      int IndexIdx = 1;
      Type *VL0Ty = VL0->getOperand(IndexIdx)->getType();
      Type *Ty = all_of(VL,
                        [VL0Ty, IndexIdx](Value *V) {
                          return VL0Ty == cast<GetElementPtrInst>(V)
                                              ->getOperand(IndexIdx)
                                              ->getType();
                        })
                     ? VL0Ty
                     : DL->getIndexType(cast<GetElementPtrInst>(VL0)
                                            ->getPointerOperandType()
                                            ->getScalarType());
      // Prepare the operand vector.
      for (Value *V : VL) {
        auto *Op = cast<Instruction>(V)->getOperand(IndexIdx);
        auto *CI = cast<ConstantInt>(Op);
        Operands.back().push_back(ConstantExpr::getIntegerCast(
            CI, Ty, CI->getValue().isSignBitSet()));
      }
      TE->setOperand(IndexIdx, Operands.back());

      for (unsigned I = 0, Ops = Operands.size(); I < Ops; ++I)
        buildTree_rec(Operands[I], Depth + 1, {TE, I});
      return;
    }
    case Instruction::Store: {
      // Check if the stores are consecutive or if we need to swizzle them.
      llvm::Type *ScalarTy = cast<StoreInst>(VL0)->getValueOperand()->getType();
      // Avoid types that are padded when being allocated as scalars, while
      // being packed together in a vector (such as i1).
      if (DL->getTypeSizeInBits(ScalarTy) !=
          DL->getTypeAllocSizeInBits(ScalarTy)) {
        BS.cancelScheduling(VL, VL0);
        newTreeEntry(VL, None /*not vectorized*/, S, UserTreeIdx,
                     ReuseShuffleIndicies);
        LLVM_DEBUG(dbgs() << "SLP: Gathering stores of non-packed type.\n");
        return;
      }
      // Make sure all stores in the bundle are simple - we can't vectorize
      // atomic or volatile stores.
      SmallVector<Value *, 4> PointerOps(VL.size());
      ValueList Operands(VL.size());
      auto POIter = PointerOps.begin();
      auto OIter = Operands.begin();
      for (Value *V : VL) {
        auto *SI = cast<StoreInst>(V);
        if (!SI->isSimple()) {
          BS.cancelScheduling(VL, VL0);
          newTreeEntry(VL, None /*not vectorized*/, S, UserTreeIdx,
                       ReuseShuffleIndicies);
          LLVM_DEBUG(dbgs() << "SLP: Gathering non-simple stores.\n");
          return;
        }
        *POIter = SI->getPointerOperand();
        *OIter = SI->getValueOperand();
        ++POIter;
        ++OIter;
      }

      OrdersType CurrentOrder;
      // Check the order of pointer operands.
      if (llvm::sortPtrAccesses(PointerOps, ScalarTy, *DL, *SE, CurrentOrder)) {
        Value *Ptr0;
        Value *PtrN;
        if (CurrentOrder.empty()) {
          Ptr0 = PointerOps.front();
          PtrN = PointerOps.back();
        } else {
          Ptr0 = PointerOps[CurrentOrder.front()];
          PtrN = PointerOps[CurrentOrder.back()];
        }
        Optional<int> Dist =
            getPointersDiff(ScalarTy, Ptr0, ScalarTy, PtrN, *DL, *SE);
        // Check that the sorted pointer operands are consecutive.
        if (static_cast<unsigned>(*Dist) == VL.size() - 1) {
          if (CurrentOrder.empty()) {
            // Original stores are consecutive and does not require reordering.
            TreeEntry *TE = newTreeEntry(VL, Bundle /*vectorized*/, S,
                                         UserTreeIdx, ReuseShuffleIndicies);
            TE->setOperandsInOrder();
            buildTree_rec(Operands, Depth + 1, {TE, 0});
            LLVM_DEBUG(dbgs() << "SLP: added a vector of stores.\n");
          } else {
            fixupOrderingIndices(CurrentOrder);
            TreeEntry *TE =
                newTreeEntry(VL, Bundle /*vectorized*/, S, UserTreeIdx,
                             ReuseShuffleIndicies, CurrentOrder);
            TE->setOperandsInOrder();
            buildTree_rec(Operands, Depth + 1, {TE, 0});
            LLVM_DEBUG(dbgs() << "SLP: added a vector of jumbled stores.\n");
          }
          return;
        }
      }

      BS.cancelScheduling(VL, VL0);
      newTreeEntry(VL, None /*not vectorized*/, S, UserTreeIdx,
                   ReuseShuffleIndicies);
      LLVM_DEBUG(dbgs() << "SLP: Non-consecutive store.\n");
      return;
    }
    case Instruction::Call: {
      // Check if the calls are all to the same vectorizable intrinsic or
      // library function.
      CallInst *CI = cast<CallInst>(VL0);
      Intrinsic::ID ID = getVectorIntrinsicIDForCall(CI, TLI);

      VFShape Shape = VFShape::get(
          *CI, ElementCount::getFixed(static_cast<unsigned int>(VL.size())),
          false /*HasGlobalPred*/);
      Function *VecFunc = VFDatabase(*CI).getVectorizedFunction(Shape);

      if (!VecFunc && !isTriviallyVectorizable(ID)) {
        BS.cancelScheduling(VL, VL0);
        newTreeEntry(VL, None /*not vectorized*/, S, UserTreeIdx,
                     ReuseShuffleIndicies);
        LLVM_DEBUG(dbgs() << "SLP: Non-vectorizable call.\n");
        return;
      }
      Function *F = CI->getCalledFunction();
      unsigned NumArgs = CI->arg_size();
      SmallVector<Value*, 4> ScalarArgs(NumArgs, nullptr);
      for (unsigned j = 0; j != NumArgs; ++j)
        if (hasVectorInstrinsicScalarOpd(ID, j))
          ScalarArgs[j] = CI->getArgOperand(j);
      for (Value *V : VL) {
        CallInst *CI2 = dyn_cast<CallInst>(V);
        if (!CI2 || CI2->getCalledFunction() != F ||
            getVectorIntrinsicIDForCall(CI2, TLI) != ID ||
            (VecFunc &&
             VecFunc != VFDatabase(*CI2).getVectorizedFunction(Shape)) ||
            !CI->hasIdenticalOperandBundleSchema(*CI2)) {
          BS.cancelScheduling(VL, VL0);
          newTreeEntry(VL, None /*not vectorized*/, S, UserTreeIdx,
                       ReuseShuffleIndicies);
          LLVM_DEBUG(dbgs() << "SLP: mismatched calls:" << *CI << "!=" << *V
                            << "\n");
          return;
        }
        // Some intrinsics have scalar arguments and should be same in order for
        // them to be vectorized.
        for (unsigned j = 0; j != NumArgs; ++j) {
          if (hasVectorInstrinsicScalarOpd(ID, j)) {
            Value *A1J = CI2->getArgOperand(j);
            if (ScalarArgs[j] != A1J) {
              BS.cancelScheduling(VL, VL0);
              newTreeEntry(VL, None /*not vectorized*/, S, UserTreeIdx,
                           ReuseShuffleIndicies);
              LLVM_DEBUG(dbgs() << "SLP: mismatched arguments in call:" << *CI
                                << " argument " << ScalarArgs[j] << "!=" << A1J
                                << "\n");
              return;
            }
          }
        }
        // Verify that the bundle operands are identical between the two calls.
        if (CI->hasOperandBundles() &&
            !std::equal(CI->op_begin() + CI->getBundleOperandsStartIndex(),
                        CI->op_begin() + CI->getBundleOperandsEndIndex(),
                        CI2->op_begin() + CI2->getBundleOperandsStartIndex())) {
          BS.cancelScheduling(VL, VL0);
          newTreeEntry(VL, None /*not vectorized*/, S, UserTreeIdx,
                       ReuseShuffleIndicies);
          LLVM_DEBUG(dbgs() << "SLP: mismatched bundle operands in calls:"
                            << *CI << "!=" << *V << '\n');
          return;
        }
      }

      TreeEntry *TE = newTreeEntry(VL, Bundle /*vectorized*/, S, UserTreeIdx,
                                   ReuseShuffleIndicies);
      TE->setOperandsInOrder();
      for (unsigned i = 0, e = CI->arg_size(); i != e; ++i) {
        // For scalar operands no need to to create an entry since no need to
        // vectorize it.
        if (hasVectorInstrinsicScalarOpd(ID, i))
          continue;
        ValueList Operands;
        // Prepare the operand vector.
        for (Value *V : VL) {
          auto *CI2 = cast<CallInst>(V);
          Operands.push_back(CI2->getArgOperand(i));
        }
        buildTree_rec(Operands, Depth + 1, {TE, i});
      }
      return;
    }
    case Instruction::ShuffleVector: {
      // If this is not an alternate sequence of opcode like add-sub
      // then do not vectorize this instruction.
      if (!S.isAltShuffle()) {
        BS.cancelScheduling(VL, VL0);
        newTreeEntry(VL, None /*not vectorized*/, S, UserTreeIdx,
                     ReuseShuffleIndicies);
        LLVM_DEBUG(dbgs() << "SLP: ShuffleVector are not vectorized.\n");
        return;
      }
      TreeEntry *TE = newTreeEntry(VL, Bundle /*vectorized*/, S, UserTreeIdx,
                                   ReuseShuffleIndicies);
      LLVM_DEBUG(dbgs() << "SLP: added a ShuffleVector op.\n");

      // Reorder operands if reordering would enable vectorization.
      if (isa<BinaryOperator>(VL0)) {
        ValueList Left, Right;
        reorderInputsAccordingToOpcode(VL, Left, Right, *DL, *SE, *this);
        TE->setOperand(0, Left);
        TE->setOperand(1, Right);
        buildTree_rec(Left, Depth + 1, {TE, 0});
        buildTree_rec(Right, Depth + 1, {TE, 1});
        return;
      }

      TE->setOperandsInOrder();
      for (unsigned i = 0, e = VL0->getNumOperands(); i < e; ++i) {
        ValueList Operands;
        // Prepare the operand vector.
        for (Value *V : VL)
          Operands.push_back(cast<Instruction>(V)->getOperand(i));

        buildTree_rec(Operands, Depth + 1, {TE, i});
      }
      return;
    }
    default:
      BS.cancelScheduling(VL, VL0);
      newTreeEntry(VL, None /*not vectorized*/, S, UserTreeIdx,
                   ReuseShuffleIndicies);
      LLVM_DEBUG(dbgs() << "SLP: Gathering unknown instruction.\n");
      return;
  }
}

unsigned BoUpSLP::canMapToVector(Type *T, const DataLayout &DL) const {
  unsigned N = 1;
  Type *EltTy = T;

  while (isa<StructType>(EltTy) || isa<ArrayType>(EltTy) ||
         isa<VectorType>(EltTy)) {
    if (auto *ST = dyn_cast<StructType>(EltTy)) {
      // Check that struct is homogeneous.
      for (const auto *Ty : ST->elements())
        if (Ty != *ST->element_begin())
          return 0;
      N *= ST->getNumElements();
      EltTy = *ST->element_begin();
    } else if (auto *AT = dyn_cast<ArrayType>(EltTy)) {
      N *= AT->getNumElements();
      EltTy = AT->getElementType();
    } else {
      auto *VT = cast<FixedVectorType>(EltTy);
      N *= VT->getNumElements();
      EltTy = VT->getElementType();
    }
  }

  if (!isValidElementType(EltTy))
    return 0;
  uint64_t VTSize = DL.getTypeStoreSizeInBits(FixedVectorType::get(EltTy, N));
  if (VTSize < MinVecRegSize || VTSize > MaxVecRegSize || VTSize != DL.getTypeStoreSizeInBits(T))
    return 0;
  return N;
}

bool BoUpSLP::canReuseExtract(ArrayRef<Value *> VL, Value *OpValue,
                              SmallVectorImpl<unsigned> &CurrentOrder) const {
  const auto *It = find_if(VL, [](Value *V) {
    return isa<ExtractElementInst, ExtractValueInst>(V);
  });
  assert(It != VL.end() && "Expected at least one extract instruction.");
  auto *E0 = cast<Instruction>(*It);
  assert(all_of(VL,
                [](Value *V) {
                  return isa<UndefValue, ExtractElementInst, ExtractValueInst>(
                      V);
                }) &&
         "Invalid opcode");
  // Check if all of the extracts come from the same vector and from the
  // correct offset.
  Value *Vec = E0->getOperand(0);

  CurrentOrder.clear();

  // We have to extract from a vector/aggregate with the same number of elements.
  unsigned NElts;
  if (E0->getOpcode() == Instruction::ExtractValue) {
    const DataLayout &DL = E0->getModule()->getDataLayout();
    NElts = canMapToVector(Vec->getType(), DL);
    if (!NElts)
      return false;
    // Check if load can be rewritten as load of vector.
    LoadInst *LI = dyn_cast<LoadInst>(Vec);
    if (!LI || !LI->isSimple() || !LI->hasNUses(VL.size()))
      return false;
  } else {
    NElts = cast<FixedVectorType>(Vec->getType())->getNumElements();
  }

  if (NElts != VL.size())
    return false;

  // Check that all of the indices extract from the correct offset.
  bool ShouldKeepOrder = true;
  unsigned E = VL.size();
  // Assign to all items the initial value E + 1 so we can check if the extract
  // instruction index was used already.
  // Also, later we can check that all the indices are used and we have a
  // consecutive access in the extract instructions, by checking that no
  // element of CurrentOrder still has value E + 1.
  CurrentOrder.assign(E, E);
  unsigned I = 0;
  for (; I < E; ++I) {
    auto *Inst = dyn_cast<Instruction>(VL[I]);
    if (!Inst)
      continue;
    if (Inst->getOperand(0) != Vec)
      break;
    if (auto *EE = dyn_cast<ExtractElementInst>(Inst))
      if (isa<UndefValue>(EE->getIndexOperand()))
        continue;
    Optional<unsigned> Idx = getExtractIndex(Inst);
    if (!Idx)
      break;
    const unsigned ExtIdx = *Idx;
    if (ExtIdx != I) {
      if (ExtIdx >= E || CurrentOrder[ExtIdx] != E)
        break;
      ShouldKeepOrder = false;
      CurrentOrder[ExtIdx] = I;
    } else {
      if (CurrentOrder[I] != E)
        break;
      CurrentOrder[I] = I;
    }
  }
  if (I < E) {
    CurrentOrder.clear();
    return false;
  }
  if (ShouldKeepOrder)
    CurrentOrder.clear();

  return ShouldKeepOrder;
}

bool BoUpSLP::areAllUsersVectorized(Instruction *I,
                                    ArrayRef<Value *> VectorizedVals) const {
  return (I->hasOneUse() && is_contained(VectorizedVals, I)) ||
         all_of(I->users(), [this](User *U) {
           return ScalarToTreeEntry.count(U) > 0 || MustGather.contains(U);
         });
}

static std::pair<InstructionCost, InstructionCost>
getVectorCallCosts(CallInst *CI, FixedVectorType *VecTy,
                   TargetTransformInfo *TTI, TargetLibraryInfo *TLI) {
  Intrinsic::ID ID = getVectorIntrinsicIDForCall(CI, TLI);

  // Calculate the cost of the scalar and vector calls.
  SmallVector<Type *, 4> VecTys;
  for (Use &Arg : CI->args())
    VecTys.push_back(
        FixedVectorType::get(Arg->getType(), VecTy->getNumElements()));
  FastMathFlags FMF;
  if (auto *FPCI = dyn_cast<FPMathOperator>(CI))
    FMF = FPCI->getFastMathFlags();
<<<<<<< HEAD
  SmallVector<const Value *> Arguments(CI->arg_begin(), CI->arg_end());
=======
  SmallVector<const Value *> Arguments(CI->args());
>>>>>>> 2ab1d525
  IntrinsicCostAttributes CostAttrs(ID, VecTy, Arguments, VecTys, FMF,
                                    dyn_cast<IntrinsicInst>(CI));
  auto IntrinsicCost =
    TTI->getIntrinsicInstrCost(CostAttrs, TTI::TCK_RecipThroughput);

  auto Shape = VFShape::get(*CI, ElementCount::getFixed(static_cast<unsigned>(
                                     VecTy->getNumElements())),
                            false /*HasGlobalPred*/);
  Function *VecFunc = VFDatabase(*CI).getVectorizedFunction(Shape);
  auto LibCost = IntrinsicCost;
  if (!CI->isNoBuiltin() && VecFunc) {
    // Calculate the cost of the vector library call.
    // If the corresponding vector call is cheaper, return its cost.
    LibCost = TTI->getCallInstrCost(nullptr, VecTy, VecTys,
                                    TTI::TCK_RecipThroughput);
  }
  return {IntrinsicCost, LibCost};
}

/// Compute the cost of creating a vector of type \p VecTy containing the
/// extracted values from \p VL.
static InstructionCost
computeExtractCost(ArrayRef<Value *> VL, FixedVectorType *VecTy,
                   TargetTransformInfo::ShuffleKind ShuffleKind,
                   ArrayRef<int> Mask, TargetTransformInfo &TTI) {
  unsigned NumOfParts = TTI.getNumberOfParts(VecTy);

  if (ShuffleKind != TargetTransformInfo::SK_PermuteSingleSrc || !NumOfParts ||
      VecTy->getNumElements() < NumOfParts)
    return TTI.getShuffleCost(ShuffleKind, VecTy, Mask);

  bool AllConsecutive = true;
  unsigned EltsPerVector = VecTy->getNumElements() / NumOfParts;
  unsigned Idx = -1;
  InstructionCost Cost = 0;

  // Process extracts in blocks of EltsPerVector to check if the source vector
  // operand can be re-used directly. If not, add the cost of creating a shuffle
  // to extract the values into a vector register.
  for (auto *V : VL) {
    ++Idx;

    // Need to exclude undefs from analysis.
    if (isa<UndefValue>(V) || Mask[Idx] == UndefMaskElem)
      continue;

    // Reached the start of a new vector registers.
    if (Idx % EltsPerVector == 0) {
      AllConsecutive = true;
      continue;
    }

    // Check all extracts for a vector register on the target directly
    // extract values in order.
    unsigned CurrentIdx = *getExtractIndex(cast<Instruction>(V));
    if (!isa<UndefValue>(VL[Idx - 1]) && Mask[Idx - 1] != UndefMaskElem) {
      unsigned PrevIdx = *getExtractIndex(cast<Instruction>(VL[Idx - 1]));
      AllConsecutive &= PrevIdx + 1 == CurrentIdx &&
                        CurrentIdx % EltsPerVector == Idx % EltsPerVector;
    }

    if (AllConsecutive)
      continue;

    // Skip all indices, except for the last index per vector block.
    if ((Idx + 1) % EltsPerVector != 0 && Idx + 1 != VL.size())
      continue;

    // If we have a series of extracts which are not consecutive and hence
    // cannot re-use the source vector register directly, compute the shuffle
    // cost to extract the a vector with EltsPerVector elements.
    Cost += TTI.getShuffleCost(
        TargetTransformInfo::SK_PermuteSingleSrc,
        FixedVectorType::get(VecTy->getElementType(), EltsPerVector));
  }
  return Cost;
}

/// Build shuffle mask for shuffle graph entries and lists of main and alternate
/// operations operands.
static void
buildSuffleEntryMask(ArrayRef<Value *> VL, ArrayRef<unsigned> ReorderIndices,
                     ArrayRef<int> ReusesIndices,
                     const function_ref<bool(Instruction *)> IsAltOp,
                     SmallVectorImpl<int> &Mask,
                     SmallVectorImpl<Value *> *OpScalars = nullptr,
                     SmallVectorImpl<Value *> *AltScalars = nullptr) {
  unsigned Sz = VL.size();
  Mask.assign(Sz, UndefMaskElem);
  SmallVector<int> OrderMask;
  if (!ReorderIndices.empty())
    inversePermutation(ReorderIndices, OrderMask);
  for (unsigned I = 0; I < Sz; ++I) {
    unsigned Idx = I;
    if (!ReorderIndices.empty())
      Idx = OrderMask[I];
    auto *OpInst = cast<Instruction>(VL[Idx]);
    if (IsAltOp(OpInst)) {
      Mask[I] = Sz + Idx;
      if (AltScalars)
        AltScalars->push_back(OpInst);
    } else {
      Mask[I] = Idx;
      if (OpScalars)
        OpScalars->push_back(OpInst);
    }
  }
  if (!ReusesIndices.empty()) {
    SmallVector<int> NewMask(ReusesIndices.size(), UndefMaskElem);
    transform(ReusesIndices, NewMask.begin(), [&Mask](int Idx) {
      return Idx != UndefMaskElem ? Mask[Idx] : UndefMaskElem;
    });
    Mask.swap(NewMask);
  }
}

InstructionCost BoUpSLP::getEntryCost(const TreeEntry *E,
                                      ArrayRef<Value *> VectorizedVals) {
  ArrayRef<Value*> VL = E->Scalars;

  Type *ScalarTy = VL[0]->getType();
  if (StoreInst *SI = dyn_cast<StoreInst>(VL[0]))
    ScalarTy = SI->getValueOperand()->getType();
  else if (CmpInst *CI = dyn_cast<CmpInst>(VL[0]))
    ScalarTy = CI->getOperand(0)->getType();
  else if (auto *IE = dyn_cast<InsertElementInst>(VL[0]))
    ScalarTy = IE->getOperand(1)->getType();
  auto *VecTy = FixedVectorType::get(ScalarTy, VL.size());
  TTI::TargetCostKind CostKind = TTI::TCK_RecipThroughput;

  // If we have computed a smaller type for the expression, update VecTy so
  // that the costs will be accurate.
  if (MinBWs.count(VL[0]))
    VecTy = FixedVectorType::get(
        IntegerType::get(F->getContext(), MinBWs[VL[0]].first), VL.size());
  unsigned EntryVF = E->getVectorFactor();
  auto *FinalVecTy = FixedVectorType::get(VecTy->getElementType(), EntryVF);

  bool NeedToShuffleReuses = !E->ReuseShuffleIndices.empty();
  // FIXME: it tries to fix a problem with MSVC buildbots.
  TargetTransformInfo &TTIRef = *TTI;
  auto &&AdjustExtractsCost = [this, &TTIRef, CostKind, VL, VecTy,
                               VectorizedVals, E](InstructionCost &Cost) {
    DenseMap<Value *, int> ExtractVectorsTys;
    SmallPtrSet<Value *, 4> CheckedExtracts;
    for (auto *V : VL) {
      if (isa<UndefValue>(V))
        continue;
      // If all users of instruction are going to be vectorized and this
      // instruction itself is not going to be vectorized, consider this
      // instruction as dead and remove its cost from the final cost of the
      // vectorized tree.
      // Also, avoid adjusting the cost for extractelements with multiple uses
      // in different graph entries.
      const TreeEntry *VE = getTreeEntry(V);
      if (!CheckedExtracts.insert(V).second ||
          !areAllUsersVectorized(cast<Instruction>(V), VectorizedVals) ||
          (VE && VE != E))
        continue;
      auto *EE = cast<ExtractElementInst>(V);
      Optional<unsigned> EEIdx = getExtractIndex(EE);
      if (!EEIdx)
        continue;
      unsigned Idx = *EEIdx;
      if (TTIRef.getNumberOfParts(VecTy) !=
          TTIRef.getNumberOfParts(EE->getVectorOperandType())) {
        auto It =
            ExtractVectorsTys.try_emplace(EE->getVectorOperand(), Idx).first;
        It->getSecond() = std::min<int>(It->second, Idx);
      }
      // Take credit for instruction that will become dead.
      if (EE->hasOneUse()) {
        Instruction *Ext = EE->user_back();
        if ((isa<SExtInst>(Ext) || isa<ZExtInst>(Ext)) &&
            all_of(Ext->users(),
                   [](User *U) { return isa<GetElementPtrInst>(U); })) {
          // Use getExtractWithExtendCost() to calculate the cost of
          // extractelement/ext pair.
          Cost -=
              TTIRef.getExtractWithExtendCost(Ext->getOpcode(), Ext->getType(),
                                              EE->getVectorOperandType(), Idx);
          // Add back the cost of s|zext which is subtracted separately.
          Cost += TTIRef.getCastInstrCost(
              Ext->getOpcode(), Ext->getType(), EE->getType(),
              TTI::getCastContextHint(Ext), CostKind, Ext);
          continue;
        }
      }
      Cost -= TTIRef.getVectorInstrCost(Instruction::ExtractElement,
                                        EE->getVectorOperandType(), Idx);
    }
    // Add a cost for subvector extracts/inserts if required.
    for (const auto &Data : ExtractVectorsTys) {
      auto *EEVTy = cast<FixedVectorType>(Data.first->getType());
      unsigned NumElts = VecTy->getNumElements();
      if (Data.second % NumElts == 0)
        continue;
      if (TTIRef.getNumberOfParts(EEVTy) > TTIRef.getNumberOfParts(VecTy)) {
        unsigned Idx = (Data.second / NumElts) * NumElts;
        unsigned EENumElts = EEVTy->getNumElements();
        if (Idx + NumElts <= EENumElts) {
          Cost +=
              TTIRef.getShuffleCost(TargetTransformInfo::SK_ExtractSubvector,
                                    EEVTy, None, Idx, VecTy);
        } else {
          // Need to round up the subvector type vectorization factor to avoid a
          // crash in cost model functions. Make SubVT so that Idx + VF of SubVT
          // <= EENumElts.
          auto *SubVT =
              FixedVectorType::get(VecTy->getElementType(), EENumElts - Idx);
          Cost +=
              TTIRef.getShuffleCost(TargetTransformInfo::SK_ExtractSubvector,
                                    EEVTy, None, Idx, SubVT);
        }
      } else {
        Cost += TTIRef.getShuffleCost(TargetTransformInfo::SK_InsertSubvector,
                                      VecTy, None, 0, EEVTy);
      }
    }
  };
  if (E->State == TreeEntry::NeedToGather) {
    if (allConstant(VL))
      return 0;
    if (isa<InsertElementInst>(VL[0]))
      return InstructionCost::getInvalid();
    SmallVector<int> Mask;
    SmallVector<const TreeEntry *> Entries;
    Optional<TargetTransformInfo::ShuffleKind> Shuffle =
        isGatherShuffledEntry(E, Mask, Entries);
    if (Shuffle.hasValue()) {
      InstructionCost GatherCost = 0;
      if (ShuffleVectorInst::isIdentityMask(Mask)) {
        // Perfect match in the graph, will reuse the previously vectorized
        // node. Cost is 0.
        LLVM_DEBUG(
            dbgs()
            << "SLP: perfect diamond match for gather bundle that starts with "
            << *VL.front() << ".\n");
        if (NeedToShuffleReuses)
          GatherCost =
              TTI->getShuffleCost(TargetTransformInfo::SK_PermuteSingleSrc,
                                  FinalVecTy, E->ReuseShuffleIndices);
      } else {
        LLVM_DEBUG(dbgs() << "SLP: shuffled " << Entries.size()
                          << " entries for bundle that starts with "
                          << *VL.front() << ".\n");
        // Detected that instead of gather we can emit a shuffle of single/two
        // previously vectorized nodes. Add the cost of the permutation rather
        // than gather.
        ::addMask(Mask, E->ReuseShuffleIndices);
        GatherCost = TTI->getShuffleCost(*Shuffle, FinalVecTy, Mask);
      }
      return GatherCost;
    }
    if ((E->getOpcode() == Instruction::ExtractElement ||
         all_of(E->Scalars,
                [](Value *V) {
                  return isa<ExtractElementInst, UndefValue>(V);
                })) &&
        allSameType(VL)) {
      // Check that gather of extractelements can be represented as just a
      // shuffle of a single/two vectors the scalars are extracted from.
      SmallVector<int> Mask;
      Optional<TargetTransformInfo::ShuffleKind> ShuffleKind =
          isFixedVectorShuffle(VL, Mask);
      if (ShuffleKind.hasValue()) {
        // Found the bunch of extractelement instructions that must be gathered
        // into a vector and can be represented as a permutation elements in a
        // single input vector or of 2 input vectors.
        InstructionCost Cost =
            computeExtractCost(VL, VecTy, *ShuffleKind, Mask, *TTI);
        AdjustExtractsCost(Cost);
        if (NeedToShuffleReuses)
          Cost += TTI->getShuffleCost(TargetTransformInfo::SK_PermuteSingleSrc,
                                      FinalVecTy, E->ReuseShuffleIndices);
        return Cost;
      }
    }
    if (isSplat(VL)) {
      // Found the broadcasting of the single scalar, calculate the cost as the
      // broadcast.
      assert(VecTy == FinalVecTy &&
             "No reused scalars expected for broadcast.");
      return TTI->getShuffleCost(TargetTransformInfo::SK_Broadcast, VecTy);
    }
    InstructionCost ReuseShuffleCost = 0;
    if (NeedToShuffleReuses)
      ReuseShuffleCost = TTI->getShuffleCost(
          TTI::SK_PermuteSingleSrc, FinalVecTy, E->ReuseShuffleIndices);
    // Improve gather cost for gather of loads, if we can group some of the
    // loads into vector loads.
    if (VL.size() > 2 && E->getOpcode() == Instruction::Load &&
        !E->isAltShuffle()) {
      BoUpSLP::ValueSet VectorizedLoads;
      unsigned StartIdx = 0;
      unsigned VF = VL.size() / 2;
      unsigned VectorizedCnt = 0;
      unsigned ScatterVectorizeCnt = 0;
      const unsigned Sz = DL->getTypeSizeInBits(E->getMainOp()->getType());
      for (unsigned MinVF = getMinVF(2 * Sz); VF >= MinVF; VF /= 2) {
        for (unsigned Cnt = StartIdx, End = VL.size(); Cnt + VF <= End;
             Cnt += VF) {
          ArrayRef<Value *> Slice = VL.slice(Cnt, VF);
          if (!VectorizedLoads.count(Slice.front()) &&
              !VectorizedLoads.count(Slice.back()) && allSameBlock(Slice)) {
            SmallVector<Value *> PointerOps;
            OrdersType CurrentOrder;
            LoadsState LS = canVectorizeLoads(Slice, Slice.front(), *TTI, *DL,
                                              *SE, CurrentOrder, PointerOps);
            switch (LS) {
            case LoadsState::Vectorize:
            case LoadsState::ScatterVectorize:
              // Mark the vectorized loads so that we don't vectorize them
              // again.
              if (LS == LoadsState::Vectorize)
                ++VectorizedCnt;
              else
                ++ScatterVectorizeCnt;
              VectorizedLoads.insert(Slice.begin(), Slice.end());
              // If we vectorized initial block, no need to try to vectorize it
              // again.
              if (Cnt == StartIdx)
                StartIdx += VF;
              break;
            case LoadsState::Gather:
              break;
            }
          }
        }
        // Check if the whole array was vectorized already - exit.
        if (StartIdx >= VL.size())
          break;
        // Found vectorizable parts - exit.
        if (!VectorizedLoads.empty())
          break;
      }
      if (!VectorizedLoads.empty()) {
        InstructionCost GatherCost = 0;
        unsigned NumParts = TTI->getNumberOfParts(VecTy);
        bool NeedInsertSubvectorAnalysis =
            !NumParts || (VL.size() / VF) > NumParts;
        // Get the cost for gathered loads.
        for (unsigned I = 0, End = VL.size(); I < End; I += VF) {
          if (VectorizedLoads.contains(VL[I]))
            continue;
          GatherCost += getGatherCost(VL.slice(I, VF));
        }
        // The cost for vectorized loads.
        InstructionCost ScalarsCost = 0;
        for (Value *V : VectorizedLoads) {
          auto *LI = cast<LoadInst>(V);
          ScalarsCost += TTI->getMemoryOpCost(
              Instruction::Load, LI->getType(), LI->getAlign(),
              LI->getPointerAddressSpace(), CostKind, LI);
        }
        auto *LI = cast<LoadInst>(E->getMainOp());
        auto *LoadTy = FixedVectorType::get(LI->getType(), VF);
        Align Alignment = LI->getAlign();
        GatherCost +=
            VectorizedCnt *
            TTI->getMemoryOpCost(Instruction::Load, LoadTy, Alignment,
                                 LI->getPointerAddressSpace(), CostKind, LI);
        GatherCost += ScatterVectorizeCnt *
                      TTI->getGatherScatterOpCost(
                          Instruction::Load, LoadTy, LI->getPointerOperand(),
                          /*VariableMask=*/false, Alignment, CostKind, LI);
        if (NeedInsertSubvectorAnalysis) {
          // Add the cost for the subvectors insert.
          for (int I = VF, E = VL.size(); I < E; I += VF)
            GatherCost += TTI->getShuffleCost(TTI::SK_InsertSubvector, VecTy,
                                              None, I, LoadTy);
        }
        return ReuseShuffleCost + GatherCost - ScalarsCost;
      }
    }
    return ReuseShuffleCost + getGatherCost(VL);
  }
  InstructionCost CommonCost = 0;
  SmallVector<int> Mask;
  if (!E->ReorderIndices.empty()) {
    SmallVector<int> NewMask;
    if (E->getOpcode() == Instruction::Store) {
      // For stores the order is actually a mask.
      NewMask.resize(E->ReorderIndices.size());
      copy(E->ReorderIndices, NewMask.begin());
    } else {
      inversePermutation(E->ReorderIndices, NewMask);
    }
    ::addMask(Mask, NewMask);
  }
  if (NeedToShuffleReuses)
    ::addMask(Mask, E->ReuseShuffleIndices);
  if (!Mask.empty() && !ShuffleVectorInst::isIdentityMask(Mask))
    CommonCost =
        TTI->getShuffleCost(TTI::SK_PermuteSingleSrc, FinalVecTy, Mask);
  assert((E->State == TreeEntry::Vectorize ||
          E->State == TreeEntry::ScatterVectorize) &&
         "Unhandled state");
  assert(E->getOpcode() && allSameType(VL) && allSameBlock(VL) && "Invalid VL");
  Instruction *VL0 = E->getMainOp();
  unsigned ShuffleOrOp =
      E->isAltShuffle() ? (unsigned)Instruction::ShuffleVector : E->getOpcode();
  switch (ShuffleOrOp) {
    case Instruction::PHI:
      return 0;

    case Instruction::ExtractValue:
    case Instruction::ExtractElement: {
      // The common cost of removal ExtractElement/ExtractValue instructions +
      // the cost of shuffles, if required to resuffle the original vector.
<<<<<<< HEAD
      InstructionCost CommonCost = 0;
=======
>>>>>>> 2ab1d525
      if (NeedToShuffleReuses) {
        unsigned Idx = 0;
        for (unsigned I : E->ReuseShuffleIndices) {
          if (ShuffleOrOp == Instruction::ExtractElement) {
            auto *EE = cast<ExtractElementInst>(VL[I]);
            CommonCost -= TTI->getVectorInstrCost(Instruction::ExtractElement,
                                                  EE->getVectorOperandType(),
                                                  *getExtractIndex(EE));
          } else {
            CommonCost -= TTI->getVectorInstrCost(Instruction::ExtractElement,
                                                  VecTy, Idx);
            ++Idx;
          }
        }
        Idx = EntryVF;
        for (Value *V : VL) {
          if (ShuffleOrOp == Instruction::ExtractElement) {
            auto *EE = cast<ExtractElementInst>(V);
            CommonCost += TTI->getVectorInstrCost(Instruction::ExtractElement,
                                                  EE->getVectorOperandType(),
                                                  *getExtractIndex(EE));
          } else {
            --Idx;
            CommonCost += TTI->getVectorInstrCost(Instruction::ExtractElement,
                                                  VecTy, Idx);
          }
        }
<<<<<<< HEAD
        CommonCost = ReuseShuffleCost;
      } else if (!E->ReorderIndices.empty()) {
        CommonCost = TTI->getShuffleCost(
            TargetTransformInfo::SK_PermuteSingleSrc, VecTy);
      }
      for (unsigned I = 0, E = VL.size(); I < E; ++I) {
        Instruction *EI = cast<Instruction>(VL[I]);
        // If all users are going to be vectorized, instruction can be
        // considered as dead.
        // The same, if have only one user, it will be vectorized for sure.
        if (areAllUsersVectorized(EI)) {
=======
      }
      if (ShuffleOrOp == Instruction::ExtractValue) {
        for (unsigned I = 0, E = VL.size(); I < E; ++I) {
          auto *EI = cast<Instruction>(VL[I]);
>>>>>>> 2ab1d525
          // Take credit for instruction that will become dead.
          if (EI->hasOneUse()) {
            Instruction *Ext = EI->user_back();
            if ((isa<SExtInst>(Ext) || isa<ZExtInst>(Ext)) &&
                all_of(Ext->users(),
                       [](User *U) { return isa<GetElementPtrInst>(U); })) {
              // Use getExtractWithExtendCost() to calculate the cost of
              // extractelement/ext pair.
              CommonCost -= TTI->getExtractWithExtendCost(
                  Ext->getOpcode(), Ext->getType(), VecTy, I);
              // Add back the cost of s|zext which is subtracted separately.
              CommonCost += TTI->getCastInstrCost(
                  Ext->getOpcode(), Ext->getType(), EI->getType(),
                  TTI::getCastContextHint(Ext), CostKind, Ext);
              continue;
            }
          }
          CommonCost -=
              TTI->getVectorInstrCost(Instruction::ExtractElement, VecTy, I);
        }
      } else {
        AdjustExtractsCost(CommonCost);
      }
      return CommonCost;
    }
    case Instruction::InsertElement: {
      assert(E->ReuseShuffleIndices.empty() &&
             "Unique insertelements only are expected.");
      auto *SrcVecTy = cast<FixedVectorType>(VL0->getType());

      unsigned const NumElts = SrcVecTy->getNumElements();
      unsigned const NumScalars = VL.size();
      APInt DemandedElts = APInt::getZero(NumElts);
      // TODO: Add support for Instruction::InsertValue.
      SmallVector<int> Mask;
      if (!E->ReorderIndices.empty()) {
        inversePermutation(E->ReorderIndices, Mask);
        Mask.append(NumElts - NumScalars, UndefMaskElem);
      } else {
        Mask.assign(NumElts, UndefMaskElem);
        std::iota(Mask.begin(), std::next(Mask.begin(), NumScalars), 0);
      }
      unsigned Offset = *getInsertIndex(VL0, 0);
      bool IsIdentity = true;
      SmallVector<int> PrevMask(NumElts, UndefMaskElem);
      Mask.swap(PrevMask);
      for (unsigned I = 0; I < NumScalars; ++I) {
        Optional<int> InsertIdx = getInsertIndex(VL[PrevMask[I]], 0);
        if (!InsertIdx || *InsertIdx == UndefMaskElem)
          continue;
        DemandedElts.setBit(*InsertIdx);
        IsIdentity &= *InsertIdx - Offset == I;
        Mask[*InsertIdx - Offset] = I;
      }
      assert(Offset < NumElts && "Failed to find vector index offset");

      InstructionCost Cost = 0;
      Cost -= TTI->getScalarizationOverhead(SrcVecTy, DemandedElts,
                                            /*Insert*/ true, /*Extract*/ false);

      if (IsIdentity && NumElts != NumScalars && Offset % NumScalars != 0) {
        // FIXME: Replace with SK_InsertSubvector once it is properly supported.
        unsigned Sz = PowerOf2Ceil(Offset + NumScalars);
        Cost += TTI->getShuffleCost(
            TargetTransformInfo::SK_PermuteSingleSrc,
            FixedVectorType::get(SrcVecTy->getElementType(), Sz));
      } else if (!IsIdentity) {
        auto *FirstInsert =
            cast<Instruction>(*find_if(E->Scalars, [E](Value *V) {
              return !is_contained(E->Scalars,
                                   cast<Instruction>(V)->getOperand(0));
            }));
        if (isUndefVector(FirstInsert->getOperand(0))) {
          Cost += TTI->getShuffleCost(TTI::SK_PermuteSingleSrc, SrcVecTy, Mask);
        } else {
          SmallVector<int> InsertMask(NumElts);
          std::iota(InsertMask.begin(), InsertMask.end(), 0);
          for (unsigned I = 0; I < NumElts; I++) {
            if (Mask[I] != UndefMaskElem)
              InsertMask[Offset + I] = NumElts + I;
          }
          Cost +=
              TTI->getShuffleCost(TTI::SK_PermuteTwoSrc, SrcVecTy, InsertMask);
        }
      }
<<<<<<< HEAD
      return CommonCost;
=======

      return Cost;
>>>>>>> 2ab1d525
    }
    case Instruction::ZExt:
    case Instruction::SExt:
    case Instruction::FPToUI:
    case Instruction::FPToSI:
    case Instruction::FPExt:
    case Instruction::PtrToInt:
    case Instruction::IntToPtr:
    case Instruction::SIToFP:
    case Instruction::UIToFP:
    case Instruction::Trunc:
    case Instruction::FPTrunc:
    case Instruction::BitCast: {
      Type *SrcTy = VL0->getOperand(0)->getType();
      InstructionCost ScalarEltCost =
          TTI->getCastInstrCost(E->getOpcode(), ScalarTy, SrcTy,
                                TTI::getCastContextHint(VL0), CostKind, VL0);
      if (NeedToShuffleReuses) {
        CommonCost -= (EntryVF - VL.size()) * ScalarEltCost;
      }

      // Calculate the cost of this instruction.
      InstructionCost ScalarCost = VL.size() * ScalarEltCost;

      auto *SrcVecTy = FixedVectorType::get(SrcTy, VL.size());
      InstructionCost VecCost = 0;
      // Check if the values are candidates to demote.
      if (!MinBWs.count(VL0) || VecTy != SrcVecTy) {
        VecCost = CommonCost + TTI->getCastInstrCost(
                                   E->getOpcode(), VecTy, SrcVecTy,
                                   TTI::getCastContextHint(VL0), CostKind, VL0);
      }
      LLVM_DEBUG(dumpTreeCosts(E, CommonCost, VecCost, ScalarCost));
      return VecCost - ScalarCost;
    }
    case Instruction::FCmp:
    case Instruction::ICmp:
    case Instruction::Select: {
      // Calculate the cost of this instruction.
      InstructionCost ScalarEltCost =
          TTI->getCmpSelInstrCost(E->getOpcode(), ScalarTy, Builder.getInt1Ty(),
                                  CmpInst::BAD_ICMP_PREDICATE, CostKind, VL0);
      if (NeedToShuffleReuses) {
        CommonCost -= (EntryVF - VL.size()) * ScalarEltCost;
      }
      auto *MaskTy = FixedVectorType::get(Builder.getInt1Ty(), VL.size());
      InstructionCost ScalarCost = VecTy->getNumElements() * ScalarEltCost;

      // Check if all entries in VL are either compares or selects with compares
      // as condition that have the same predicates.
      CmpInst::Predicate VecPred = CmpInst::BAD_ICMP_PREDICATE;
      bool First = true;
      for (auto *V : VL) {
        CmpInst::Predicate CurrentPred;
        auto MatchCmp = m_Cmp(CurrentPred, m_Value(), m_Value());
        if ((!match(V, m_Select(MatchCmp, m_Value(), m_Value())) &&
             !match(V, MatchCmp)) ||
            (!First && VecPred != CurrentPred)) {
          VecPred = CmpInst::BAD_ICMP_PREDICATE;
          break;
        }
        First = false;
        VecPred = CurrentPred;
      }

      InstructionCost VecCost = TTI->getCmpSelInstrCost(
          E->getOpcode(), VecTy, MaskTy, VecPred, CostKind, VL0);
      // Check if it is possible and profitable to use min/max for selects in
      // VL.
      //
      auto IntrinsicAndUse = canConvertToMinOrMaxIntrinsic(VL);
      if (IntrinsicAndUse.first != Intrinsic::not_intrinsic) {
        IntrinsicCostAttributes CostAttrs(IntrinsicAndUse.first, VecTy,
                                          {VecTy, VecTy});
        InstructionCost IntrinsicCost =
            TTI->getIntrinsicInstrCost(CostAttrs, CostKind);
        // If the selects are the only uses of the compares, they will be dead
        // and we can adjust the cost by removing their cost.
        if (IntrinsicAndUse.second)
          IntrinsicCost -=
              TTI->getCmpSelInstrCost(Instruction::ICmp, VecTy, MaskTy,
                                      CmpInst::BAD_ICMP_PREDICATE, CostKind);
        VecCost = std::min(VecCost, IntrinsicCost);
      }
      LLVM_DEBUG(dumpTreeCosts(E, CommonCost, VecCost, ScalarCost));
      return CommonCost + VecCost - ScalarCost;
    }
    case Instruction::FNeg:
    case Instruction::Add:
    case Instruction::FAdd:
    case Instruction::Sub:
    case Instruction::FSub:
    case Instruction::Mul:
    case Instruction::FMul:
    case Instruction::UDiv:
    case Instruction::SDiv:
    case Instruction::FDiv:
    case Instruction::URem:
    case Instruction::SRem:
    case Instruction::FRem:
    case Instruction::Shl:
    case Instruction::LShr:
    case Instruction::AShr:
    case Instruction::And:
    case Instruction::Or:
    case Instruction::Xor: {
      // Certain instructions can be cheaper to vectorize if they have a
      // constant second vector operand.
      TargetTransformInfo::OperandValueKind Op1VK =
          TargetTransformInfo::OK_AnyValue;
      TargetTransformInfo::OperandValueKind Op2VK =
          TargetTransformInfo::OK_UniformConstantValue;
      TargetTransformInfo::OperandValueProperties Op1VP =
          TargetTransformInfo::OP_None;
      TargetTransformInfo::OperandValueProperties Op2VP =
          TargetTransformInfo::OP_PowerOf2;

      // If all operands are exactly the same ConstantInt then set the
      // operand kind to OK_UniformConstantValue.
      // If instead not all operands are constants, then set the operand kind
      // to OK_AnyValue. If all operands are constants but not the same,
      // then set the operand kind to OK_NonUniformConstantValue.
      ConstantInt *CInt0 = nullptr;
      for (unsigned i = 0, e = VL.size(); i < e; ++i) {
        const Instruction *I = cast<Instruction>(VL[i]);
        unsigned OpIdx = isa<BinaryOperator>(I) ? 1 : 0;
        ConstantInt *CInt = dyn_cast<ConstantInt>(I->getOperand(OpIdx));
        if (!CInt) {
          Op2VK = TargetTransformInfo::OK_AnyValue;
          Op2VP = TargetTransformInfo::OP_None;
          break;
        }
        if (Op2VP == TargetTransformInfo::OP_PowerOf2 &&
            !CInt->getValue().isPowerOf2())
          Op2VP = TargetTransformInfo::OP_None;
        if (i == 0) {
          CInt0 = CInt;
          continue;
        }
        if (CInt0 != CInt)
          Op2VK = TargetTransformInfo::OK_NonUniformConstantValue;
      }

      SmallVector<const Value *, 4> Operands(VL0->operand_values());
      InstructionCost ScalarEltCost =
          TTI->getArithmeticInstrCost(E->getOpcode(), ScalarTy, CostKind, Op1VK,
                                      Op2VK, Op1VP, Op2VP, Operands, VL0);
      if (NeedToShuffleReuses) {
        CommonCost -= (EntryVF - VL.size()) * ScalarEltCost;
      }
      InstructionCost ScalarCost = VecTy->getNumElements() * ScalarEltCost;
      InstructionCost VecCost =
          TTI->getArithmeticInstrCost(E->getOpcode(), VecTy, CostKind, Op1VK,
                                      Op2VK, Op1VP, Op2VP, Operands, VL0);
      LLVM_DEBUG(dumpTreeCosts(E, CommonCost, VecCost, ScalarCost));
      return CommonCost + VecCost - ScalarCost;
    }
    case Instruction::GetElementPtr: {
      TargetTransformInfo::OperandValueKind Op1VK =
          TargetTransformInfo::OK_AnyValue;
      TargetTransformInfo::OperandValueKind Op2VK =
          TargetTransformInfo::OK_UniformConstantValue;

      InstructionCost ScalarEltCost = TTI->getArithmeticInstrCost(
          Instruction::Add, ScalarTy, CostKind, Op1VK, Op2VK);
      if (NeedToShuffleReuses) {
        CommonCost -= (EntryVF - VL.size()) * ScalarEltCost;
      }
      InstructionCost ScalarCost = VecTy->getNumElements() * ScalarEltCost;
      InstructionCost VecCost = TTI->getArithmeticInstrCost(
          Instruction::Add, VecTy, CostKind, Op1VK, Op2VK);
      LLVM_DEBUG(dumpTreeCosts(E, CommonCost, VecCost, ScalarCost));
      return CommonCost + VecCost - ScalarCost;
    }
    case Instruction::Load: {
      // Cost of wide load - cost of scalar loads.
      Align Alignment = cast<LoadInst>(VL0)->getAlign();
      InstructionCost ScalarEltCost = TTI->getMemoryOpCost(
          Instruction::Load, ScalarTy, Alignment, 0, CostKind, VL0);
      if (NeedToShuffleReuses) {
        CommonCost -= (EntryVF - VL.size()) * ScalarEltCost;
      }
      InstructionCost ScalarLdCost = VecTy->getNumElements() * ScalarEltCost;
      InstructionCost VecLdCost;
      if (E->State == TreeEntry::Vectorize) {
        VecLdCost = TTI->getMemoryOpCost(Instruction::Load, VecTy, Alignment, 0,
                                         CostKind, VL0);
      } else {
        assert(E->State == TreeEntry::ScatterVectorize && "Unknown EntryState");
        Align CommonAlignment = Alignment;
        for (Value *V : VL)
          CommonAlignment =
              commonAlignment(CommonAlignment, cast<LoadInst>(V)->getAlign());
        VecLdCost = TTI->getGatherScatterOpCost(
            Instruction::Load, VecTy, cast<LoadInst>(VL0)->getPointerOperand(),
            /*VariableMask=*/false, CommonAlignment, CostKind, VL0);
      }
      LLVM_DEBUG(dumpTreeCosts(E, CommonCost, VecLdCost, ScalarLdCost));
      return CommonCost + VecLdCost - ScalarLdCost;
    }
    case Instruction::Store: {
      // We know that we can merge the stores. Calculate the cost.
      bool IsReorder = !E->ReorderIndices.empty();
      auto *SI =
          cast<StoreInst>(IsReorder ? VL[E->ReorderIndices.front()] : VL0);
      Align Alignment = SI->getAlign();
      InstructionCost ScalarEltCost = TTI->getMemoryOpCost(
          Instruction::Store, ScalarTy, Alignment, 0, CostKind, VL0);
      InstructionCost ScalarStCost = VecTy->getNumElements() * ScalarEltCost;
      InstructionCost VecStCost = TTI->getMemoryOpCost(
          Instruction::Store, VecTy, Alignment, 0, CostKind, VL0);
      LLVM_DEBUG(dumpTreeCosts(E, CommonCost, VecStCost, ScalarStCost));
      return CommonCost + VecStCost - ScalarStCost;
    }
    case Instruction::Call: {
      CallInst *CI = cast<CallInst>(VL0);
      Intrinsic::ID ID = getVectorIntrinsicIDForCall(CI, TLI);

      // Calculate the cost of the scalar and vector calls.
      IntrinsicCostAttributes CostAttrs(ID, *CI, 1);
      InstructionCost ScalarEltCost =
          TTI->getIntrinsicInstrCost(CostAttrs, CostKind);
      if (NeedToShuffleReuses) {
        CommonCost -= (EntryVF - VL.size()) * ScalarEltCost;
      }
      InstructionCost ScalarCallCost = VecTy->getNumElements() * ScalarEltCost;

      auto VecCallCosts = getVectorCallCosts(CI, VecTy, TTI, TLI);
      InstructionCost VecCallCost =
          std::min(VecCallCosts.first, VecCallCosts.second);

      LLVM_DEBUG(dbgs() << "SLP: Call cost " << VecCallCost - ScalarCallCost
                        << " (" << VecCallCost << "-" << ScalarCallCost << ")"
                        << " for " << *CI << "\n");

      return CommonCost + VecCallCost - ScalarCallCost;
    }
    case Instruction::ShuffleVector: {
      assert(E->isAltShuffle() &&
             ((Instruction::isBinaryOp(E->getOpcode()) &&
               Instruction::isBinaryOp(E->getAltOpcode())) ||
              (Instruction::isCast(E->getOpcode()) &&
               Instruction::isCast(E->getAltOpcode()))) &&
             "Invalid Shuffle Vector Operand");
      InstructionCost ScalarCost = 0;
      if (NeedToShuffleReuses) {
        for (unsigned Idx : E->ReuseShuffleIndices) {
          Instruction *I = cast<Instruction>(VL[Idx]);
          CommonCost -= TTI->getInstructionCost(I, CostKind);
        }
        for (Value *V : VL) {
          Instruction *I = cast<Instruction>(V);
          CommonCost += TTI->getInstructionCost(I, CostKind);
        }
      }
      for (Value *V : VL) {
        Instruction *I = cast<Instruction>(V);
        assert(E->isOpcodeOrAlt(I) && "Unexpected main/alternate opcode");
        ScalarCost += TTI->getInstructionCost(I, CostKind);
      }
      // VecCost is equal to sum of the cost of creating 2 vectors
      // and the cost of creating shuffle.
      InstructionCost VecCost = 0;
      // Try to find the previous shuffle node with the same operands and same
      // main/alternate ops.
      auto &&TryFindNodeWithEqualOperands = [this, E]() {
        for (const std::unique_ptr<TreeEntry> &TE : VectorizableTree) {
          if (TE.get() == E)
            break;
          if (TE->isAltShuffle() &&
              ((TE->getOpcode() == E->getOpcode() &&
                TE->getAltOpcode() == E->getAltOpcode()) ||
               (TE->getOpcode() == E->getAltOpcode() &&
                TE->getAltOpcode() == E->getOpcode())) &&
              TE->hasEqualOperands(*E))
            return true;
        }
        return false;
      };
      if (TryFindNodeWithEqualOperands()) {
        LLVM_DEBUG({
          dbgs() << "SLP: diamond match for alternate node found.\n";
          E->dump();
        });
        // No need to add new vector costs here since we're going to reuse
        // same main/alternate vector ops, just do different shuffling.
      } else if (Instruction::isBinaryOp(E->getOpcode())) {
        VecCost = TTI->getArithmeticInstrCost(E->getOpcode(), VecTy, CostKind);
        VecCost += TTI->getArithmeticInstrCost(E->getAltOpcode(), VecTy,
                                               CostKind);
      } else {
        Type *Src0SclTy = E->getMainOp()->getOperand(0)->getType();
        Type *Src1SclTy = E->getAltOp()->getOperand(0)->getType();
        auto *Src0Ty = FixedVectorType::get(Src0SclTy, VL.size());
        auto *Src1Ty = FixedVectorType::get(Src1SclTy, VL.size());
        VecCost = TTI->getCastInstrCost(E->getOpcode(), VecTy, Src0Ty,
                                        TTI::CastContextHint::None, CostKind);
        VecCost += TTI->getCastInstrCost(E->getAltOpcode(), VecTy, Src1Ty,
                                         TTI::CastContextHint::None, CostKind);
      }

      SmallVector<int> Mask;
      buildSuffleEntryMask(
          E->Scalars, E->ReorderIndices, E->ReuseShuffleIndices,
          [E](Instruction *I) {
            assert(E->isOpcodeOrAlt(I) && "Unexpected main/alternate opcode");
            return I->getOpcode() == E->getAltOpcode();
          },
          Mask);
      CommonCost =
          TTI->getShuffleCost(TargetTransformInfo::SK_Select, FinalVecTy, Mask);
      LLVM_DEBUG(dumpTreeCosts(E, CommonCost, VecCost, ScalarCost));
      return CommonCost + VecCost - ScalarCost;
    }
    default:
      llvm_unreachable("Unknown instruction");
  }
}

bool BoUpSLP::isFullyVectorizableTinyTree(bool ForReduction) const {
  LLVM_DEBUG(dbgs() << "SLP: Check whether the tree with height "
                    << VectorizableTree.size() << " is fully vectorizable .\n");

  auto &&AreVectorizableGathers = [this](const TreeEntry *TE, unsigned Limit) {
    SmallVector<int> Mask;
    return TE->State == TreeEntry::NeedToGather &&
           !any_of(TE->Scalars,
                   [this](Value *V) { return EphValues.contains(V); }) &&
           (allConstant(TE->Scalars) || isSplat(TE->Scalars) ||
            TE->Scalars.size() < Limit ||
            ((TE->getOpcode() == Instruction::ExtractElement ||
              all_of(TE->Scalars,
                     [](Value *V) {
                       return isa<ExtractElementInst, UndefValue>(V);
                     })) &&
             isFixedVectorShuffle(TE->Scalars, Mask)) ||
            (TE->State == TreeEntry::NeedToGather &&
             TE->getOpcode() == Instruction::Load && !TE->isAltShuffle()));
  };

  // We only handle trees of heights 1 and 2.
  if (VectorizableTree.size() == 1 &&
      (VectorizableTree[0]->State == TreeEntry::Vectorize ||
       (ForReduction &&
        AreVectorizableGathers(VectorizableTree[0].get(),
                               VectorizableTree[0]->Scalars.size()) &&
        VectorizableTree[0]->getVectorFactor() > 2)))
    return true;

  if (VectorizableTree.size() != 2)
    return false;

  // Handle splat and all-constants stores. Also try to vectorize tiny trees
  // with the second gather nodes if they have less scalar operands rather than
  // the initial tree element (may be profitable to shuffle the second gather)
  // or they are extractelements, which form shuffle.
  SmallVector<int> Mask;
  if (VectorizableTree[0]->State == TreeEntry::Vectorize &&
      AreVectorizableGathers(VectorizableTree[1].get(),
                             VectorizableTree[0]->Scalars.size()))
    return true;

  // Gathering cost would be too much for tiny trees.
  if (VectorizableTree[0]->State == TreeEntry::NeedToGather ||
      (VectorizableTree[1]->State == TreeEntry::NeedToGather &&
       VectorizableTree[0]->State != TreeEntry::ScatterVectorize))
    return false;

  return true;
}

static bool isLoadCombineCandidateImpl(Value *Root, unsigned NumElts,
                                       TargetTransformInfo *TTI,
                                       bool MustMatchOrInst) {
  // Look past the root to find a source value. Arbitrarily follow the
  // path through operand 0 of any 'or'. Also, peek through optional
  // shift-left-by-multiple-of-8-bits.
  Value *ZextLoad = Root;
  const APInt *ShAmtC;
  bool FoundOr = false;
  while (!isa<ConstantExpr>(ZextLoad) &&
         (match(ZextLoad, m_Or(m_Value(), m_Value())) ||
          (match(ZextLoad, m_Shl(m_Value(), m_APInt(ShAmtC))) &&
           ShAmtC->urem(8) == 0))) {
    auto *BinOp = cast<BinaryOperator>(ZextLoad);
    ZextLoad = BinOp->getOperand(0);
    if (BinOp->getOpcode() == Instruction::Or)
      FoundOr = true;
  }
  // Check if the input is an extended load of the required or/shift expression.
  Value *Load;
  if ((MustMatchOrInst && !FoundOr) || ZextLoad == Root ||
      !match(ZextLoad, m_ZExt(m_Value(Load))) || !isa<LoadInst>(Load))
    return false;

  // Require that the total load bit width is a legal integer type.
  // For example, <8 x i8> --> i64 is a legal integer on a 64-bit target.
  // But <16 x i8> --> i128 is not, so the backend probably can't reduce it.
  Type *SrcTy = Load->getType();
  unsigned LoadBitWidth = SrcTy->getIntegerBitWidth() * NumElts;
  if (!TTI->isTypeLegal(IntegerType::get(Root->getContext(), LoadBitWidth)))
    return false;

  // Everything matched - assume that we can fold the whole sequence using
  // load combining.
  LLVM_DEBUG(dbgs() << "SLP: Assume load combining for tree starting at "
             << *(cast<Instruction>(Root)) << "\n");

  return true;
}

bool BoUpSLP::isLoadCombineReductionCandidate(RecurKind RdxKind) const {
  if (RdxKind != RecurKind::Or)
    return false;

  unsigned NumElts = VectorizableTree[0]->Scalars.size();
  Value *FirstReduced = VectorizableTree[0]->Scalars[0];
  return isLoadCombineCandidateImpl(FirstReduced, NumElts, TTI,
                                    /* MatchOr */ false);
}

bool BoUpSLP::isLoadCombineCandidate() const {
  // Peek through a final sequence of stores and check if all operations are
  // likely to be load-combined.
  unsigned NumElts = VectorizableTree[0]->Scalars.size();
  for (Value *Scalar : VectorizableTree[0]->Scalars) {
    Value *X;
    if (!match(Scalar, m_Store(m_Value(X), m_Value())) ||
        !isLoadCombineCandidateImpl(X, NumElts, TTI, /* MatchOr */ true))
      return false;
  }
  return true;
}

bool BoUpSLP::isTreeTinyAndNotFullyVectorizable(bool ForReduction) const {
  // No need to vectorize inserts of gathered values.
  if (VectorizableTree.size() == 2 &&
      isa<InsertElementInst>(VectorizableTree[0]->Scalars[0]) &&
      VectorizableTree[1]->State == TreeEntry::NeedToGather)
    return true;

  // We can vectorize the tree if its size is greater than or equal to the
  // minimum size specified by the MinTreeSize command line option.
  if (VectorizableTree.size() >= MinTreeSize)
    return false;

  // If we have a tiny tree (a tree whose size is less than MinTreeSize), we
  // can vectorize it if we can prove it fully vectorizable.
  if (isFullyVectorizableTinyTree(ForReduction))
    return false;

  assert(VectorizableTree.empty()
             ? ExternalUses.empty()
             : true && "We shouldn't have any external users");

  // Otherwise, we can't vectorize the tree. It is both tiny and not fully
  // vectorizable.
  return true;
}

InstructionCost BoUpSLP::getSpillCost() const {
  // Walk from the bottom of the tree to the top, tracking which values are
  // live. When we see a call instruction that is not part of our tree,
  // query TTI to see if there is a cost to keeping values live over it
  // (for example, if spills and fills are required).
  unsigned BundleWidth = VectorizableTree.front()->Scalars.size();
  InstructionCost Cost = 0;

  SmallPtrSet<Instruction*, 4> LiveValues;
  Instruction *PrevInst = nullptr;

  // The entries in VectorizableTree are not necessarily ordered by their
  // position in basic blocks. Collect them and order them by dominance so later
  // instructions are guaranteed to be visited first. For instructions in
  // different basic blocks, we only scan to the beginning of the block, so
  // their order does not matter, as long as all instructions in a basic block
  // are grouped together. Using dominance ensures a deterministic order.
  SmallVector<Instruction *, 16> OrderedScalars;
  for (const auto &TEPtr : VectorizableTree) {
    Instruction *Inst = dyn_cast<Instruction>(TEPtr->Scalars[0]);
    if (!Inst)
      continue;
    OrderedScalars.push_back(Inst);
  }
  llvm::sort(OrderedScalars, [&](Instruction *A, Instruction *B) {
    auto *NodeA = DT->getNode(A->getParent());
    auto *NodeB = DT->getNode(B->getParent());
    assert(NodeA && "Should only process reachable instructions");
    assert(NodeB && "Should only process reachable instructions");
    assert((NodeA == NodeB) == (NodeA->getDFSNumIn() == NodeB->getDFSNumIn()) &&
           "Different nodes should have different DFS numbers");
    if (NodeA != NodeB)
      return NodeA->getDFSNumIn() < NodeB->getDFSNumIn();
    return B->comesBefore(A);
  });

  for (Instruction *Inst : OrderedScalars) {
    if (!PrevInst) {
      PrevInst = Inst;
      continue;
    }

    // Update LiveValues.
    LiveValues.erase(PrevInst);
    for (auto &J : PrevInst->operands()) {
      if (isa<Instruction>(&*J) && getTreeEntry(&*J))
        LiveValues.insert(cast<Instruction>(&*J));
    }

    LLVM_DEBUG({
      dbgs() << "SLP: #LV: " << LiveValues.size();
      for (auto *X : LiveValues)
        dbgs() << " " << X->getName();
      dbgs() << ", Looking at ";
      Inst->dump();
    });

    // Now find the sequence of instructions between PrevInst and Inst.
    unsigned NumCalls = 0;
    BasicBlock::reverse_iterator InstIt = ++Inst->getIterator().getReverse(),
                                 PrevInstIt =
                                     PrevInst->getIterator().getReverse();
    while (InstIt != PrevInstIt) {
      if (PrevInstIt == PrevInst->getParent()->rend()) {
        PrevInstIt = Inst->getParent()->rbegin();
        continue;
      }

      // Debug information does not impact spill cost.
      if ((isa<CallInst>(&*PrevInstIt) &&
           !isa<DbgInfoIntrinsic>(&*PrevInstIt)) &&
          &*PrevInstIt != PrevInst)
        NumCalls++;

      ++PrevInstIt;
    }

    if (NumCalls) {
      SmallVector<Type*, 4> V;
      for (auto *II : LiveValues) {
        auto *ScalarTy = II->getType();
        if (auto *VectorTy = dyn_cast<FixedVectorType>(ScalarTy))
          ScalarTy = VectorTy->getElementType();
        V.push_back(FixedVectorType::get(ScalarTy, BundleWidth));
      }
      Cost += NumCalls * TTI->getCostOfKeepingLiveOverCall(V);
    }

    PrevInst = Inst;
  }

  return Cost;
}

/// Check if two insertelement instructions are from the same buildvector.
static bool areTwoInsertFromSameBuildVector(InsertElementInst *VU,
                                            InsertElementInst *V) {
  // Instructions must be from the same basic blocks.
  if (VU->getParent() != V->getParent())
    return false;
  // Checks if 2 insertelements are from the same buildvector.
  if (VU->getType() != V->getType())
    return false;
  // Multiple used inserts are separate nodes.
  if (!VU->hasOneUse() && !V->hasOneUse())
    return false;
  auto *IE1 = VU;
  auto *IE2 = V;
  // Go through the vector operand of insertelement instructions trying to find
  // either VU as the original vector for IE2 or V as the original vector for
  // IE1.
  do {
    if (IE2 == VU || IE1 == V)
      return true;
    if (IE1) {
      if (IE1 != VU && !IE1->hasOneUse())
        IE1 = nullptr;
      else
        IE1 = dyn_cast<InsertElementInst>(IE1->getOperand(0));
    }
    if (IE2) {
      if (IE2 != V && !IE2->hasOneUse())
        IE2 = nullptr;
      else
        IE2 = dyn_cast<InsertElementInst>(IE2->getOperand(0));
    }
  } while (IE1 || IE2);
  return false;
}

InstructionCost BoUpSLP::getTreeCost(ArrayRef<Value *> VectorizedVals) {
  InstructionCost Cost = 0;
  LLVM_DEBUG(dbgs() << "SLP: Calculating cost for tree of size "
                    << VectorizableTree.size() << ".\n");

  unsigned BundleWidth = VectorizableTree[0]->Scalars.size();

  for (unsigned I = 0, E = VectorizableTree.size(); I < E; ++I) {
    TreeEntry &TE = *VectorizableTree[I].get();

    InstructionCost C = getEntryCost(&TE, VectorizedVals);
    Cost += C;
    LLVM_DEBUG(dbgs() << "SLP: Adding cost " << C
                      << " for bundle that starts with " << *TE.Scalars[0]
                      << ".\n"
                      << "SLP: Current total cost = " << Cost << "\n");
  }

  SmallPtrSet<Value *, 16> ExtractCostCalculated;
  InstructionCost ExtractCost = 0;
  SmallVector<unsigned> VF;
  SmallVector<SmallVector<int>> ShuffleMask;
  SmallVector<Value *> FirstUsers;
  SmallVector<APInt> DemandedElts;
  for (ExternalUser &EU : ExternalUses) {
    // We only add extract cost once for the same scalar.
    if (!isa_and_nonnull<InsertElementInst>(EU.User) &&
        !ExtractCostCalculated.insert(EU.Scalar).second)
      continue;

    // Uses by ephemeral values are free (because the ephemeral value will be
    // removed prior to code generation, and so the extraction will be
    // removed as well).
    if (EphValues.count(EU.User))
      continue;

    // No extract cost for vector "scalar"
    if (isa<FixedVectorType>(EU.Scalar->getType()))
      continue;

    // Already counted the cost for external uses when tried to adjust the cost
    // for extractelements, no need to add it again.
    if (isa<ExtractElementInst>(EU.Scalar))
      continue;

    // If found user is an insertelement, do not calculate extract cost but try
    // to detect it as a final shuffled/identity match.
    if (auto *VU = dyn_cast_or_null<InsertElementInst>(EU.User)) {
      if (auto *FTy = dyn_cast<FixedVectorType>(VU->getType())) {
        Optional<int> InsertIdx = getInsertIndex(VU, 0);
        if (!InsertIdx || *InsertIdx == UndefMaskElem)
          continue;
        auto *It = find_if(FirstUsers, [VU](Value *V) {
          return areTwoInsertFromSameBuildVector(VU,
                                                 cast<InsertElementInst>(V));
        });
        int VecId = -1;
        if (It == FirstUsers.end()) {
          VF.push_back(FTy->getNumElements());
          ShuffleMask.emplace_back(VF.back(), UndefMaskElem);
          // Find the insertvector, vectorized in tree, if any.
          Value *Base = VU;
          while (isa<InsertElementInst>(Base)) {
            // Build the mask for the vectorized insertelement instructions.
            if (const TreeEntry *E = getTreeEntry(Base)) {
              VU = cast<InsertElementInst>(Base);
              do {
                int Idx = E->findLaneForValue(Base);
                ShuffleMask.back()[Idx] = Idx;
                Base = cast<InsertElementInst>(Base)->getOperand(0);
              } while (E == getTreeEntry(Base));
              break;
            }
            Base = cast<InsertElementInst>(Base)->getOperand(0);
          }
          FirstUsers.push_back(VU);
          DemandedElts.push_back(APInt::getZero(VF.back()));
          VecId = FirstUsers.size() - 1;
        } else {
          VecId = std::distance(FirstUsers.begin(), It);
        }
        int Idx = *InsertIdx;
        ShuffleMask[VecId][Idx] = EU.Lane;
        DemandedElts[VecId].setBit(Idx);
        continue;
      }
    }

    // If we plan to rewrite the tree in a smaller type, we will need to sign
    // extend the extracted value back to the original type. Here, we account
    // for the extract and the added cost of the sign extend if needed.
    auto *VecTy = FixedVectorType::get(EU.Scalar->getType(), BundleWidth);
    auto *ScalarRoot = VectorizableTree[0]->Scalars[0];
    if (MinBWs.count(ScalarRoot)) {
      auto *MinTy = IntegerType::get(F->getContext(), MinBWs[ScalarRoot].first);
      auto Extend =
          MinBWs[ScalarRoot].second ? Instruction::SExt : Instruction::ZExt;
      VecTy = FixedVectorType::get(MinTy, BundleWidth);
      ExtractCost += TTI->getExtractWithExtendCost(Extend, EU.Scalar->getType(),
                                                   VecTy, EU.Lane);
    } else {
      ExtractCost +=
          TTI->getVectorInstrCost(Instruction::ExtractElement, VecTy, EU.Lane);
    }
  }

  InstructionCost SpillCost = getSpillCost();
  Cost += SpillCost + ExtractCost;
  if (FirstUsers.size() == 1) {
    int Limit = ShuffleMask.front().size() * 2;
    if (all_of(ShuffleMask.front(), [Limit](int Idx) { return Idx < Limit; }) &&
        !ShuffleVectorInst::isIdentityMask(ShuffleMask.front())) {
      InstructionCost C = TTI->getShuffleCost(
          TTI::SK_PermuteSingleSrc,
          cast<FixedVectorType>(FirstUsers.front()->getType()),
          ShuffleMask.front());
      LLVM_DEBUG(dbgs() << "SLP: Adding cost " << C
                        << " for final shuffle of insertelement external users "
                        << *VectorizableTree.front()->Scalars.front() << ".\n"
                        << "SLP: Current total cost = " << Cost << "\n");
      Cost += C;
    }
    InstructionCost InsertCost = TTI->getScalarizationOverhead(
        cast<FixedVectorType>(FirstUsers.front()->getType()),
        DemandedElts.front(), /*Insert*/ true, /*Extract*/ false);
    LLVM_DEBUG(dbgs() << "SLP: subtracting the cost " << InsertCost
                      << " for insertelements gather.\n"
                      << "SLP: Current total cost = " << Cost << "\n");
    Cost -= InsertCost;
  } else if (FirstUsers.size() >= 2) {
    unsigned MaxVF = *std::max_element(VF.begin(), VF.end());
    // Combined masks of the first 2 vectors.
    SmallVector<int> CombinedMask(MaxVF, UndefMaskElem);
    copy(ShuffleMask.front(), CombinedMask.begin());
    APInt CombinedDemandedElts = DemandedElts.front().zextOrSelf(MaxVF);
    auto *VecTy = FixedVectorType::get(
        cast<VectorType>(FirstUsers.front()->getType())->getElementType(),
        MaxVF);
    for (int I = 0, E = ShuffleMask[1].size(); I < E; ++I) {
      if (ShuffleMask[1][I] != UndefMaskElem) {
        CombinedMask[I] = ShuffleMask[1][I] + MaxVF;
        CombinedDemandedElts.setBit(I);
      }
    }
    InstructionCost C =
        TTI->getShuffleCost(TTI::SK_PermuteTwoSrc, VecTy, CombinedMask);
    LLVM_DEBUG(dbgs() << "SLP: Adding cost " << C
                      << " for final shuffle of vector node and external "
                         "insertelement users "
                      << *VectorizableTree.front()->Scalars.front() << ".\n"
                      << "SLP: Current total cost = " << Cost << "\n");
    Cost += C;
    InstructionCost InsertCost = TTI->getScalarizationOverhead(
        VecTy, CombinedDemandedElts, /*Insert*/ true, /*Extract*/ false);
    LLVM_DEBUG(dbgs() << "SLP: subtracting the cost " << InsertCost
                      << " for insertelements gather.\n"
                      << "SLP: Current total cost = " << Cost << "\n");
    Cost -= InsertCost;
    for (int I = 2, E = FirstUsers.size(); I < E; ++I) {
      // Other elements - permutation of 2 vectors (the initial one and the
      // next Ith incoming vector).
      unsigned VF = ShuffleMask[I].size();
      for (unsigned Idx = 0; Idx < VF; ++Idx) {
        int Mask = ShuffleMask[I][Idx];
        if (Mask != UndefMaskElem)
          CombinedMask[Idx] = MaxVF + Mask;
        else if (CombinedMask[Idx] != UndefMaskElem)
          CombinedMask[Idx] = Idx;
      }
      for (unsigned Idx = VF; Idx < MaxVF; ++Idx)
        if (CombinedMask[Idx] != UndefMaskElem)
          CombinedMask[Idx] = Idx;
      InstructionCost C =
          TTI->getShuffleCost(TTI::SK_PermuteTwoSrc, VecTy, CombinedMask);
      LLVM_DEBUG(dbgs() << "SLP: Adding cost " << C
                        << " for final shuffle of vector node and external "
                           "insertelement users "
                        << *VectorizableTree.front()->Scalars.front() << ".\n"
                        << "SLP: Current total cost = " << Cost << "\n");
      Cost += C;
      InstructionCost InsertCost = TTI->getScalarizationOverhead(
          cast<FixedVectorType>(FirstUsers[I]->getType()), DemandedElts[I],
          /*Insert*/ true, /*Extract*/ false);
      LLVM_DEBUG(dbgs() << "SLP: subtracting the cost " << InsertCost
                        << " for insertelements gather.\n"
                        << "SLP: Current total cost = " << Cost << "\n");
      Cost -= InsertCost;
    }
  }

#ifndef NDEBUG
  SmallString<256> Str;
  {
    raw_svector_ostream OS(Str);
    OS << "SLP: Spill Cost = " << SpillCost << ".\n"
       << "SLP: Extract Cost = " << ExtractCost << ".\n"
       << "SLP: Total Cost = " << Cost << ".\n";
  }
  LLVM_DEBUG(dbgs() << Str);
  if (ViewSLPTree)
    ViewGraph(this, "SLP" + F->getName(), false, Str);
#endif

  return Cost;
}

Optional<TargetTransformInfo::ShuffleKind>
BoUpSLP::isGatherShuffledEntry(const TreeEntry *TE, SmallVectorImpl<int> &Mask,
                               SmallVectorImpl<const TreeEntry *> &Entries) {
  // TODO: currently checking only for Scalars in the tree entry, need to count
  // reused elements too for better cost estimation.
  Mask.assign(TE->Scalars.size(), UndefMaskElem);
  Entries.clear();
  // Build a lists of values to tree entries.
  DenseMap<Value *, SmallPtrSet<const TreeEntry *, 4>> ValueToTEs;
  for (const std::unique_ptr<TreeEntry> &EntryPtr : VectorizableTree) {
    if (EntryPtr.get() == TE)
      break;
    if (EntryPtr->State != TreeEntry::NeedToGather)
      continue;
    for (Value *V : EntryPtr->Scalars)
      ValueToTEs.try_emplace(V).first->getSecond().insert(EntryPtr.get());
  }
  // Find all tree entries used by the gathered values. If no common entries
  // found - not a shuffle.
  // Here we build a set of tree nodes for each gathered value and trying to
  // find the intersection between these sets. If we have at least one common
  // tree node for each gathered value - we have just a permutation of the
  // single vector. If we have 2 different sets, we're in situation where we
  // have a permutation of 2 input vectors.
  SmallVector<SmallPtrSet<const TreeEntry *, 4>> UsedTEs;
  DenseMap<Value *, int> UsedValuesEntry;
  for (Value *V : TE->Scalars) {
    if (isa<UndefValue>(V))
      continue;
    // Build a list of tree entries where V is used.
    SmallPtrSet<const TreeEntry *, 4> VToTEs;
    auto It = ValueToTEs.find(V);
    if (It != ValueToTEs.end())
      VToTEs = It->second;
    if (const TreeEntry *VTE = getTreeEntry(V))
      VToTEs.insert(VTE);
    if (VToTEs.empty())
      return None;
    if (UsedTEs.empty()) {
      // The first iteration, just insert the list of nodes to vector.
      UsedTEs.push_back(VToTEs);
    } else {
      // Need to check if there are any previously used tree nodes which use V.
      // If there are no such nodes, consider that we have another one input
      // vector.
      SmallPtrSet<const TreeEntry *, 4> SavedVToTEs(VToTEs);
      unsigned Idx = 0;
      for (SmallPtrSet<const TreeEntry *, 4> &Set : UsedTEs) {
        // Do we have a non-empty intersection of previously listed tree entries
        // and tree entries using current V?
        set_intersect(VToTEs, Set);
        if (!VToTEs.empty()) {
          // Yes, write the new subset and continue analysis for the next
          // scalar.
          Set.swap(VToTEs);
          break;
        }
        VToTEs = SavedVToTEs;
        ++Idx;
      }
      // No non-empty intersection found - need to add a second set of possible
      // source vectors.
      if (Idx == UsedTEs.size()) {
        // If the number of input vectors is greater than 2 - not a permutation,
        // fallback to the regular gather.
        if (UsedTEs.size() == 2)
          return None;
        UsedTEs.push_back(SavedVToTEs);
        Idx = UsedTEs.size() - 1;
      }
      UsedValuesEntry.try_emplace(V, Idx);
    }
  }

  unsigned VF = 0;
  if (UsedTEs.size() == 1) {
    // Try to find the perfect match in another gather node at first.
    auto It = find_if(UsedTEs.front(), [TE](const TreeEntry *EntryPtr) {
      return EntryPtr->isSame(TE->Scalars);
    });
    if (It != UsedTEs.front().end()) {
      Entries.push_back(*It);
      std::iota(Mask.begin(), Mask.end(), 0);
      return TargetTransformInfo::SK_PermuteSingleSrc;
    }
    // No perfect match, just shuffle, so choose the first tree node.
    Entries.push_back(*UsedTEs.front().begin());
  } else {
    // Try to find nodes with the same vector factor.
    assert(UsedTEs.size() == 2 && "Expected at max 2 permuted entries.");
    DenseMap<int, const TreeEntry *> VFToTE;
    for (const TreeEntry *TE : UsedTEs.front())
      VFToTE.try_emplace(TE->getVectorFactor(), TE);
    for (const TreeEntry *TE : UsedTEs.back()) {
      auto It = VFToTE.find(TE->getVectorFactor());
      if (It != VFToTE.end()) {
        VF = It->first;
        Entries.push_back(It->second);
        Entries.push_back(TE);
        break;
      }
    }
    // No 2 source vectors with the same vector factor - give up and do regular
    // gather.
    if (Entries.empty())
      return None;
  }

  // Build a shuffle mask for better cost estimation and vector emission.
  for (int I = 0, E = TE->Scalars.size(); I < E; ++I) {
    Value *V = TE->Scalars[I];
    if (isa<UndefValue>(V))
      continue;
    unsigned Idx = UsedValuesEntry.lookup(V);
    const TreeEntry *VTE = Entries[Idx];
    int FoundLane = VTE->findLaneForValue(V);
    Mask[I] = Idx * VF + FoundLane;
    // Extra check required by isSingleSourceMaskImpl function (called by
    // ShuffleVectorInst::isSingleSourceMask).
    if (Mask[I] >= 2 * E)
      return None;
  }
  switch (Entries.size()) {
  case 1:
    return TargetTransformInfo::SK_PermuteSingleSrc;
  case 2:
    return TargetTransformInfo::SK_PermuteTwoSrc;
  default:
    break;
  }
  return None;
}

InstructionCost
BoUpSLP::getGatherCost(FixedVectorType *Ty,
                       const DenseSet<unsigned> &ShuffledIndices,
                       bool NeedToShuffle) const {
  unsigned NumElts = Ty->getNumElements();
  APInt DemandedElts = APInt::getZero(NumElts);
  for (unsigned I = 0; I < NumElts; ++I)
    if (!ShuffledIndices.count(I))
      DemandedElts.setBit(I);
  InstructionCost Cost =
      TTI->getScalarizationOverhead(Ty, DemandedElts, /*Insert*/ true,
                                    /*Extract*/ false);
  if (NeedToShuffle)
    Cost += TTI->getShuffleCost(TargetTransformInfo::SK_PermuteSingleSrc, Ty);
  return Cost;
}

InstructionCost BoUpSLP::getGatherCost(ArrayRef<Value *> VL) const {
  // Find the type of the operands in VL.
  Type *ScalarTy = VL[0]->getType();
  if (StoreInst *SI = dyn_cast<StoreInst>(VL[0]))
    ScalarTy = SI->getValueOperand()->getType();
  auto *VecTy = FixedVectorType::get(ScalarTy, VL.size());
  bool DuplicateNonConst = false;
  // Find the cost of inserting/extracting values from the vector.
  // Check if the same elements are inserted several times and count them as
  // shuffle candidates.
  DenseSet<unsigned> ShuffledElements;
  DenseSet<Value *> UniqueElements;
  // Iterate in reverse order to consider insert elements with the high cost.
  for (unsigned I = VL.size(); I > 0; --I) {
    unsigned Idx = I - 1;
    // No need to shuffle duplicates for constants.
    if (isConstant(VL[Idx])) {
      ShuffledElements.insert(Idx);
      continue;
    }
    if (!UniqueElements.insert(VL[Idx]).second) {
      DuplicateNonConst = true;
      ShuffledElements.insert(Idx);
    }
  }
  return getGatherCost(VecTy, ShuffledElements, DuplicateNonConst);
}

// Perform operand reordering on the instructions in VL and return the reordered
// operands in Left and Right.
void BoUpSLP::reorderInputsAccordingToOpcode(ArrayRef<Value *> VL,
                                             SmallVectorImpl<Value *> &Left,
                                             SmallVectorImpl<Value *> &Right,
                                             const DataLayout &DL,
                                             ScalarEvolution &SE,
                                             const BoUpSLP &R) {
  if (VL.empty())
    return;
  VLOperands Ops(VL, DL, SE, R);
  // Reorder the operands in place.
  Ops.reorder();
  Left = Ops.getVL(0);
  Right = Ops.getVL(1);
}

void BoUpSLP::setInsertPointAfterBundle(const TreeEntry *E) {
  // Get the basic block this bundle is in. All instructions in the bundle
  // should be in this block.
  auto *Front = E->getMainOp();
  auto *BB = Front->getParent();
  assert(llvm::all_of(E->Scalars, [=](Value *V) -> bool {
    auto *I = cast<Instruction>(V);
    return !E->isOpcodeOrAlt(I) || I->getParent() == BB;
  }));

  // The last instruction in the bundle in program order.
  Instruction *LastInst = nullptr;

  // Find the last instruction. The common case should be that BB has been
  // scheduled, and the last instruction is VL.back(). So we start with
  // VL.back() and iterate over schedule data until we reach the end of the
  // bundle. The end of the bundle is marked by null ScheduleData.
  if (BlocksSchedules.count(BB)) {
    auto *Bundle =
        BlocksSchedules[BB]->getScheduleData(E->isOneOf(E->Scalars.back()));
    if (Bundle && Bundle->isPartOfBundle())
      for (; Bundle; Bundle = Bundle->NextInBundle)
        if (Bundle->OpValue == Bundle->Inst)
          LastInst = Bundle->Inst;
  }

  // LastInst can still be null at this point if there's either not an entry
  // for BB in BlocksSchedules or there's no ScheduleData available for
  // VL.back(). This can be the case if buildTree_rec aborts for various
  // reasons (e.g., the maximum recursion depth is reached, the maximum region
  // size is reached, etc.). ScheduleData is initialized in the scheduling
  // "dry-run".
  //
  // If this happens, we can still find the last instruction by brute force. We
  // iterate forwards from Front (inclusive) until we either see all
  // instructions in the bundle or reach the end of the block. If Front is the
  // last instruction in program order, LastInst will be set to Front, and we
  // will visit all the remaining instructions in the block.
  //
  // One of the reasons we exit early from buildTree_rec is to place an upper
  // bound on compile-time. Thus, taking an additional compile-time hit here is
  // not ideal. However, this should be exceedingly rare since it requires that
  // we both exit early from buildTree_rec and that the bundle be out-of-order
  // (causing us to iterate all the way to the end of the block).
  if (!LastInst) {
    SmallPtrSet<Value *, 16> Bundle(E->Scalars.begin(), E->Scalars.end());
    for (auto &I : make_range(BasicBlock::iterator(Front), BB->end())) {
      if (Bundle.erase(&I) && E->isOpcodeOrAlt(&I))
        LastInst = &I;
      if (Bundle.empty())
        break;
    }
  }
  assert(LastInst && "Failed to find last instruction in bundle");

  // Set the insertion point after the last instruction in the bundle. Set the
  // debug location to Front.
  Builder.SetInsertPoint(BB, ++LastInst->getIterator());
  Builder.SetCurrentDebugLocation(Front->getDebugLoc());
}

Value *BoUpSLP::gather(ArrayRef<Value *> VL) {
  // List of instructions/lanes from current block and/or the blocks which are
  // part of the current loop. These instructions will be inserted at the end to
  // make it possible to optimize loops and hoist invariant instructions out of
  // the loops body with better chances for success.
  SmallVector<std::pair<Value *, unsigned>, 4> PostponedInsts;
  SmallSet<int, 4> PostponedIndices;
  Loop *L = LI->getLoopFor(Builder.GetInsertBlock());
  auto &&CheckPredecessor = [](BasicBlock *InstBB, BasicBlock *InsertBB) {
    SmallPtrSet<BasicBlock *, 4> Visited;
    while (InsertBB && InsertBB != InstBB && Visited.insert(InsertBB).second)
      InsertBB = InsertBB->getSinglePredecessor();
    return InsertBB && InsertBB == InstBB;
  };
  for (int I = 0, E = VL.size(); I < E; ++I) {
    if (auto *Inst = dyn_cast<Instruction>(VL[I]))
      if ((CheckPredecessor(Inst->getParent(), Builder.GetInsertBlock()) ||
           getTreeEntry(Inst) || (L && (L->contains(Inst)))) &&
          PostponedIndices.insert(I).second)
        PostponedInsts.emplace_back(Inst, I);
  }

  auto &&CreateInsertElement = [this](Value *Vec, Value *V, unsigned Pos) {
    Vec = Builder.CreateInsertElement(Vec, V, Builder.getInt32(Pos));
    auto *InsElt = dyn_cast<InsertElementInst>(Vec);
    if (!InsElt)
      return Vec;
    GatherShuffleSeq.insert(InsElt);
    CSEBlocks.insert(InsElt->getParent());
    // Add to our 'need-to-extract' list.
    if (TreeEntry *Entry = getTreeEntry(V)) {
      // Find which lane we need to extract.
<<<<<<< HEAD
      unsigned FoundLane = std::distance(Entry->Scalars.begin(),
                                         find(Entry->Scalars, Val));
      assert(FoundLane < Entry->Scalars.size() && "Couldn't find extract lane");
      if (!Entry->ReuseShuffleIndices.empty()) {
        FoundLane = std::distance(Entry->ReuseShuffleIndices.begin(),
                                  find(Entry->ReuseShuffleIndices, FoundLane));
      }
      ExternalUses.push_back(ExternalUser(Val, InsElt, FoundLane));
    }
  }

  return Vec;
}

Value *BoUpSLP::vectorizeTree(ArrayRef<Value *> VL) {
  InstructionsState S = getSameOpcode(VL);
  if (S.getOpcode()) {
    if (TreeEntry *E = getTreeEntry(S.OpValue)) {
      if (E->isSame(VL)) {
        Value *V = vectorizeTree(E);
        if (VL.size() == E->Scalars.size() && !E->ReuseShuffleIndices.empty()) {
          // Reshuffle to get only unique values.
          // If some of the scalars are duplicated in the vectorization tree
          // entry, we do not vectorize them but instead generate a mask for the
          // reuses. But if there are several users of the same entry, they may
          // have different vectorization factors. This is especially important
          // for PHI nodes. In this case, we need to adapt the resulting
          // instruction for the user vectorization factor and have to reshuffle
          // it again to take only unique elements of the vector. Without this
          // code the function incorrectly returns reduced vector instruction
          // with the same elements, not with the unique ones.
          // block:
          // %phi = phi <2 x > { .., %entry} {%shuffle, %block}
          // %2 = shuffle <2 x > %phi, %poison, <4 x > <0, 0, 1, 1>
          // ... (use %2)
          // %shuffle = shuffle <2 x> %2, poison, <2 x> {0, 2}
          // br %block
          SmallVector<int, 4> UniqueIdxs;
          SmallSet<int, 4> UsedIdxs;
          int Pos = 0;
          for (int Idx : E->ReuseShuffleIndices) {
            if (UsedIdxs.insert(Idx).second)
              UniqueIdxs.emplace_back(Pos);
            ++Pos;
          }
          V = Builder.CreateShuffleVector(V, UniqueIdxs, "shrink.shuffle");
        }
        return V;
      }
=======
      unsigned FoundLane = Entry->findLaneForValue(V);
      ExternalUses.emplace_back(V, InsElt, FoundLane);
>>>>>>> 2ab1d525
    }
    return Vec;
  };
  Value *Val0 =
      isa<StoreInst>(VL[0]) ? cast<StoreInst>(VL[0])->getValueOperand() : VL[0];
  FixedVectorType *VecTy = FixedVectorType::get(Val0->getType(), VL.size());
  Value *Vec = PoisonValue::get(VecTy);
  SmallVector<int> NonConsts;
  // Insert constant values at first.
  for (int I = 0, E = VL.size(); I < E; ++I) {
    if (PostponedIndices.contains(I))
      continue;
    if (!isConstant(VL[I])) {
      NonConsts.push_back(I);
      continue;
    }
    Vec = CreateInsertElement(Vec, VL[I], I);
  }
  // Insert non-constant values.
  for (int I : NonConsts)
    Vec = CreateInsertElement(Vec, VL[I], I);
  // Append instructions, which are/may be part of the loop, in the end to make
  // it possible to hoist non-loop-based instructions.
  for (const std::pair<Value *, unsigned> &Pair : PostponedInsts)
    Vec = CreateInsertElement(Vec, Pair.first, Pair.second);

  return Vec;
}

namespace {
/// Merges shuffle masks and emits final shuffle instruction, if required.
class ShuffleInstructionBuilder {
  IRBuilderBase &Builder;
  const unsigned VF = 0;
  bool IsFinalized = false;
  SmallVector<int, 4> Mask;
  /// Holds all of the instructions that we gathered.
  SetVector<Instruction *> &GatherShuffleSeq;
  /// A list of blocks that we are going to CSE.
  SetVector<BasicBlock *> &CSEBlocks;

public:
  ShuffleInstructionBuilder(IRBuilderBase &Builder, unsigned VF,
                            SetVector<Instruction *> &GatherShuffleSeq,
                            SetVector<BasicBlock *> &CSEBlocks)
      : Builder(Builder), VF(VF), GatherShuffleSeq(GatherShuffleSeq),
        CSEBlocks(CSEBlocks) {}

  /// Adds a mask, inverting it before applying.
  void addInversedMask(ArrayRef<unsigned> SubMask) {
    if (SubMask.empty())
      return;
    SmallVector<int, 4> NewMask;
    inversePermutation(SubMask, NewMask);
    addMask(NewMask);
  }

  /// Functions adds masks, merging them into  single one.
  void addMask(ArrayRef<unsigned> SubMask) {
    SmallVector<int, 4> NewMask(SubMask.begin(), SubMask.end());
    addMask(NewMask);
  }

  void addMask(ArrayRef<int> SubMask) { ::addMask(Mask, SubMask); }

  Value *finalize(Value *V) {
    IsFinalized = true;
    unsigned ValueVF = cast<FixedVectorType>(V->getType())->getNumElements();
    if (VF == ValueVF && Mask.empty())
      return V;
    SmallVector<int, 4> NormalizedMask(VF, UndefMaskElem);
    std::iota(NormalizedMask.begin(), NormalizedMask.end(), 0);
    addMask(NormalizedMask);

    if (VF == ValueVF && ShuffleVectorInst::isIdentityMask(Mask))
      return V;
    Value *Vec = Builder.CreateShuffleVector(V, Mask, "shuffle");
    if (auto *I = dyn_cast<Instruction>(Vec)) {
      GatherShuffleSeq.insert(I);
      CSEBlocks.insert(I->getParent());
    }
    return Vec;
  }

  ~ShuffleInstructionBuilder() {
    assert((IsFinalized || Mask.empty()) &&
           "Shuffle construction must be finalized.");
  }
};
} // namespace

Value *BoUpSLP::vectorizeTree(ArrayRef<Value *> VL) {
  unsigned VF = VL.size();
  InstructionsState S = getSameOpcode(VL);
  if (S.getOpcode()) {
    if (TreeEntry *E = getTreeEntry(S.OpValue))
      if (E->isSame(VL)) {
        Value *V = vectorizeTree(E);
        if (VF != cast<FixedVectorType>(V->getType())->getNumElements()) {
          if (!E->ReuseShuffleIndices.empty()) {
            // Reshuffle to get only unique values.
            // If some of the scalars are duplicated in the vectorization tree
            // entry, we do not vectorize them but instead generate a mask for
            // the reuses. But if there are several users of the same entry,
            // they may have different vectorization factors. This is especially
            // important for PHI nodes. In this case, we need to adapt the
            // resulting instruction for the user vectorization factor and have
            // to reshuffle it again to take only unique elements of the vector.
            // Without this code the function incorrectly returns reduced vector
            // instruction with the same elements, not with the unique ones.

            // block:
            // %phi = phi <2 x > { .., %entry} {%shuffle, %block}
            // %2 = shuffle <2 x > %phi, poison, <4 x > <1, 1, 0, 0>
            // ... (use %2)
            // %shuffle = shuffle <2 x> %2, poison, <2 x> {2, 0}
            // br %block
            SmallVector<int> UniqueIdxs(VF, UndefMaskElem);
            SmallSet<int, 4> UsedIdxs;
            int Pos = 0;
            int Sz = VL.size();
            for (int Idx : E->ReuseShuffleIndices) {
              if (Idx != Sz && Idx != UndefMaskElem &&
                  UsedIdxs.insert(Idx).second)
                UniqueIdxs[Idx] = Pos;
              ++Pos;
            }
            assert(VF >= UsedIdxs.size() && "Expected vectorization factor "
                                            "less than original vector size.");
            UniqueIdxs.append(VF - UsedIdxs.size(), UndefMaskElem);
            V = Builder.CreateShuffleVector(V, UniqueIdxs, "shrink.shuffle");
          } else {
            assert(VF < cast<FixedVectorType>(V->getType())->getNumElements() &&
                   "Expected vectorization factor less "
                   "than original vector size.");
            SmallVector<int> UniformMask(VF, 0);
            std::iota(UniformMask.begin(), UniformMask.end(), 0);
            V = Builder.CreateShuffleVector(V, UniformMask, "shrink.shuffle");
          }
          if (auto *I = dyn_cast<Instruction>(V)) {
            GatherShuffleSeq.insert(I);
            CSEBlocks.insert(I->getParent());
          }
        }
        return V;
      }
  }

  // Check that every instruction appears once in this bundle.
  SmallVector<int> ReuseShuffleIndicies;
  SmallVector<Value *> UniqueValues;
  if (VL.size() > 2) {
    DenseMap<Value *, unsigned> UniquePositions;
    unsigned NumValues =
        std::distance(VL.begin(), find_if(reverse(VL), [](Value *V) {
                                    return !isa<UndefValue>(V);
                                  }).base());
    VF = std::max<unsigned>(VF, PowerOf2Ceil(NumValues));
    int UniqueVals = 0;
    for (Value *V : VL.drop_back(VL.size() - VF)) {
      if (isa<UndefValue>(V)) {
        ReuseShuffleIndicies.emplace_back(UndefMaskElem);
        continue;
      }
      if (isConstant(V)) {
        ReuseShuffleIndicies.emplace_back(UniqueValues.size());
        UniqueValues.emplace_back(V);
        continue;
      }
      auto Res = UniquePositions.try_emplace(V, UniqueValues.size());
      ReuseShuffleIndicies.emplace_back(Res.first->second);
      if (Res.second) {
        UniqueValues.emplace_back(V);
        ++UniqueVals;
      }
    }
    if (UniqueVals == 1 && UniqueValues.size() == 1) {
      // Emit pure splat vector.
      ReuseShuffleIndicies.append(VF - ReuseShuffleIndicies.size(),
                                  UndefMaskElem);
    } else if (UniqueValues.size() >= VF - 1 || UniqueValues.size() <= 1) {
      ReuseShuffleIndicies.clear();
      UniqueValues.clear();
      UniqueValues.append(VL.begin(), std::next(VL.begin(), NumValues));
    }
    UniqueValues.append(VF - UniqueValues.size(),
                        PoisonValue::get(VL[0]->getType()));
    VL = UniqueValues;
  }

  ShuffleInstructionBuilder ShuffleBuilder(Builder, VF, GatherShuffleSeq,
                                           CSEBlocks);
  Value *Vec = gather(VL);
  if (!ReuseShuffleIndicies.empty()) {
    ShuffleBuilder.addMask(ReuseShuffleIndicies);
    Vec = ShuffleBuilder.finalize(Vec);
  }
  return Vec;
}

Value *BoUpSLP::vectorizeTree(TreeEntry *E) {
  IRBuilder<>::InsertPointGuard Guard(Builder);

  if (E->VectorizedValue) {
    LLVM_DEBUG(dbgs() << "SLP: Diamond merged for " << *E->Scalars[0] << ".\n");
    return E->VectorizedValue;
  }

  bool NeedToShuffleReuses = !E->ReuseShuffleIndices.empty();
  unsigned VF = E->getVectorFactor();
  ShuffleInstructionBuilder ShuffleBuilder(Builder, VF, GatherShuffleSeq,
                                           CSEBlocks);
  if (E->State == TreeEntry::NeedToGather) {
    if (E->getMainOp())
      setInsertPointAfterBundle(E);
    Value *Vec;
    SmallVector<int> Mask;
    SmallVector<const TreeEntry *> Entries;
    Optional<TargetTransformInfo::ShuffleKind> Shuffle =
        isGatherShuffledEntry(E, Mask, Entries);
    if (Shuffle.hasValue()) {
      assert((Entries.size() == 1 || Entries.size() == 2) &&
             "Expected shuffle of 1 or 2 entries.");
      Vec = Builder.CreateShuffleVector(Entries.front()->VectorizedValue,
                                        Entries.back()->VectorizedValue, Mask);
      if (auto *I = dyn_cast<Instruction>(Vec)) {
        GatherShuffleSeq.insert(I);
        CSEBlocks.insert(I->getParent());
      }
    } else {
      Vec = gather(E->Scalars);
    }
    if (NeedToShuffleReuses) {
      ShuffleBuilder.addMask(E->ReuseShuffleIndices);
      Vec = ShuffleBuilder.finalize(Vec);
    }
    E->VectorizedValue = Vec;
    return Vec;
  }

  assert((E->State == TreeEntry::Vectorize ||
          E->State == TreeEntry::ScatterVectorize) &&
         "Unhandled state");
  unsigned ShuffleOrOp =
      E->isAltShuffle() ? (unsigned)Instruction::ShuffleVector : E->getOpcode();
  Instruction *VL0 = E->getMainOp();
  Type *ScalarTy = VL0->getType();
  if (auto *Store = dyn_cast<StoreInst>(VL0))
    ScalarTy = Store->getValueOperand()->getType();
  else if (auto *IE = dyn_cast<InsertElementInst>(VL0))
    ScalarTy = IE->getOperand(1)->getType();
  auto *VecTy = FixedVectorType::get(ScalarTy, E->Scalars.size());
  switch (ShuffleOrOp) {
    case Instruction::PHI: {
      assert(
          (E->ReorderIndices.empty() || E != VectorizableTree.front().get()) &&
          "PHI reordering is free.");
      auto *PH = cast<PHINode>(VL0);
      Builder.SetInsertPoint(PH->getParent()->getFirstNonPHI());
      Builder.SetCurrentDebugLocation(PH->getDebugLoc());
      PHINode *NewPhi = Builder.CreatePHI(VecTy, PH->getNumIncomingValues());
      Value *V = NewPhi;
      ShuffleBuilder.addInversedMask(E->ReorderIndices);
      ShuffleBuilder.addMask(E->ReuseShuffleIndices);
      V = ShuffleBuilder.finalize(V);

      E->VectorizedValue = V;

      // PHINodes may have multiple entries from the same block. We want to
      // visit every block once.
      SmallPtrSet<BasicBlock*, 4> VisitedBBs;

      for (unsigned i = 0, e = PH->getNumIncomingValues(); i < e; ++i) {
        ValueList Operands;
        BasicBlock *IBB = PH->getIncomingBlock(i);

        if (!VisitedBBs.insert(IBB).second) {
          NewPhi->addIncoming(NewPhi->getIncomingValueForBlock(IBB), IBB);
          continue;
        }

        Builder.SetInsertPoint(IBB->getTerminator());
        Builder.SetCurrentDebugLocation(PH->getDebugLoc());
        Value *Vec = vectorizeTree(E->getOperand(i));
        NewPhi->addIncoming(Vec, IBB);
      }

      assert(NewPhi->getNumIncomingValues() == PH->getNumIncomingValues() &&
             "Invalid number of incoming values");
      return V;
    }

    case Instruction::ExtractElement: {
      Value *V = E->getSingleOperand(0);
      Builder.SetInsertPoint(VL0);
      ShuffleBuilder.addInversedMask(E->ReorderIndices);
      ShuffleBuilder.addMask(E->ReuseShuffleIndices);
      V = ShuffleBuilder.finalize(V);
      E->VectorizedValue = V;
      return V;
    }
    case Instruction::ExtractValue: {
      auto *LI = cast<LoadInst>(E->getSingleOperand(0));
      Builder.SetInsertPoint(LI);
      auto *PtrTy = PointerType::get(VecTy, LI->getPointerAddressSpace());
      Value *Ptr = Builder.CreateBitCast(LI->getOperand(0), PtrTy);
      LoadInst *V = Builder.CreateAlignedLoad(VecTy, Ptr, LI->getAlign());
      Value *NewV = propagateMetadata(V, E->Scalars);
      ShuffleBuilder.addInversedMask(E->ReorderIndices);
      ShuffleBuilder.addMask(E->ReuseShuffleIndices);
      NewV = ShuffleBuilder.finalize(NewV);
      E->VectorizedValue = NewV;
      return NewV;
    }
    case Instruction::InsertElement: {
      assert(E->ReuseShuffleIndices.empty() && "All inserts should be unique");
      Builder.SetInsertPoint(cast<Instruction>(E->Scalars.back()));
      Value *V = vectorizeTree(E->getOperand(1));

      // Create InsertVector shuffle if necessary
      auto *FirstInsert = cast<Instruction>(*find_if(E->Scalars, [E](Value *V) {
        return !is_contained(E->Scalars, cast<Instruction>(V)->getOperand(0));
      }));
      const unsigned NumElts =
          cast<FixedVectorType>(FirstInsert->getType())->getNumElements();
      const unsigned NumScalars = E->Scalars.size();

      unsigned Offset = *getInsertIndex(VL0, 0);
      assert(Offset < NumElts && "Failed to find vector index offset");

      // Create shuffle to resize vector
      SmallVector<int> Mask;
      if (!E->ReorderIndices.empty()) {
        inversePermutation(E->ReorderIndices, Mask);
        Mask.append(NumElts - NumScalars, UndefMaskElem);
      } else {
        Mask.assign(NumElts, UndefMaskElem);
        std::iota(Mask.begin(), std::next(Mask.begin(), NumScalars), 0);
      }
      // Create InsertVector shuffle if necessary
      bool IsIdentity = true;
      SmallVector<int> PrevMask(NumElts, UndefMaskElem);
      Mask.swap(PrevMask);
      for (unsigned I = 0; I < NumScalars; ++I) {
        Value *Scalar = E->Scalars[PrevMask[I]];
        Optional<int> InsertIdx = getInsertIndex(Scalar, 0);
        if (!InsertIdx || *InsertIdx == UndefMaskElem)
          continue;
        IsIdentity &= *InsertIdx - Offset == I;
        Mask[*InsertIdx - Offset] = I;
      }
      if (!IsIdentity || NumElts != NumScalars) {
        V = Builder.CreateShuffleVector(V, Mask);
        if (auto *I = dyn_cast<Instruction>(V)) {
          GatherShuffleSeq.insert(I);
          CSEBlocks.insert(I->getParent());
        }
      }

      if ((!IsIdentity || Offset != 0 ||
           !isUndefVector(FirstInsert->getOperand(0))) &&
          NumElts != NumScalars) {
        SmallVector<int> InsertMask(NumElts);
        std::iota(InsertMask.begin(), InsertMask.end(), 0);
        for (unsigned I = 0; I < NumElts; I++) {
          if (Mask[I] != UndefMaskElem)
            InsertMask[Offset + I] = NumElts + I;
        }

        V = Builder.CreateShuffleVector(
            FirstInsert->getOperand(0), V, InsertMask,
            cast<Instruction>(E->Scalars.back())->getName());
        if (auto *I = dyn_cast<Instruction>(V)) {
          GatherShuffleSeq.insert(I);
          CSEBlocks.insert(I->getParent());
        }
      }

      ++NumVectorInstructions;
      E->VectorizedValue = V;
      return V;
    }
    case Instruction::ZExt:
    case Instruction::SExt:
    case Instruction::FPToUI:
    case Instruction::FPToSI:
    case Instruction::FPExt:
    case Instruction::PtrToInt:
    case Instruction::IntToPtr:
    case Instruction::SIToFP:
    case Instruction::UIToFP:
    case Instruction::Trunc:
    case Instruction::FPTrunc:
    case Instruction::BitCast: {
      setInsertPointAfterBundle(E);

      Value *InVec = vectorizeTree(E->getOperand(0));

      if (E->VectorizedValue) {
        LLVM_DEBUG(dbgs() << "SLP: Diamond merged for " << *VL0 << ".\n");
        return E->VectorizedValue;
      }

      auto *CI = cast<CastInst>(VL0);
      Value *V = Builder.CreateCast(CI->getOpcode(), InVec, VecTy);
      ShuffleBuilder.addInversedMask(E->ReorderIndices);
      ShuffleBuilder.addMask(E->ReuseShuffleIndices);
      V = ShuffleBuilder.finalize(V);

      E->VectorizedValue = V;
      ++NumVectorInstructions;
      return V;
    }
    case Instruction::FCmp:
    case Instruction::ICmp: {
      setInsertPointAfterBundle(E);

      Value *L = vectorizeTree(E->getOperand(0));
      Value *R = vectorizeTree(E->getOperand(1));

      if (E->VectorizedValue) {
        LLVM_DEBUG(dbgs() << "SLP: Diamond merged for " << *VL0 << ".\n");
        return E->VectorizedValue;
      }

      CmpInst::Predicate P0 = cast<CmpInst>(VL0)->getPredicate();
      Value *V = Builder.CreateCmp(P0, L, R);
      propagateIRFlags(V, E->Scalars, VL0);
      ShuffleBuilder.addInversedMask(E->ReorderIndices);
      ShuffleBuilder.addMask(E->ReuseShuffleIndices);
      V = ShuffleBuilder.finalize(V);

      E->VectorizedValue = V;
      ++NumVectorInstructions;
      return V;
    }
    case Instruction::Select: {
      setInsertPointAfterBundle(E);

      Value *Cond = vectorizeTree(E->getOperand(0));
      Value *True = vectorizeTree(E->getOperand(1));
      Value *False = vectorizeTree(E->getOperand(2));

      if (E->VectorizedValue) {
        LLVM_DEBUG(dbgs() << "SLP: Diamond merged for " << *VL0 << ".\n");
        return E->VectorizedValue;
      }

      Value *V = Builder.CreateSelect(Cond, True, False);
      ShuffleBuilder.addInversedMask(E->ReorderIndices);
      ShuffleBuilder.addMask(E->ReuseShuffleIndices);
      V = ShuffleBuilder.finalize(V);

      E->VectorizedValue = V;
      ++NumVectorInstructions;
      return V;
    }
    case Instruction::FNeg: {
      setInsertPointAfterBundle(E);

      Value *Op = vectorizeTree(E->getOperand(0));

      if (E->VectorizedValue) {
        LLVM_DEBUG(dbgs() << "SLP: Diamond merged for " << *VL0 << ".\n");
        return E->VectorizedValue;
      }

      Value *V = Builder.CreateUnOp(
          static_cast<Instruction::UnaryOps>(E->getOpcode()), Op);
      propagateIRFlags(V, E->Scalars, VL0);
      if (auto *I = dyn_cast<Instruction>(V))
        V = propagateMetadata(I, E->Scalars);

      ShuffleBuilder.addInversedMask(E->ReorderIndices);
      ShuffleBuilder.addMask(E->ReuseShuffleIndices);
      V = ShuffleBuilder.finalize(V);

      E->VectorizedValue = V;
      ++NumVectorInstructions;

      return V;
    }
    case Instruction::Add:
    case Instruction::FAdd:
    case Instruction::Sub:
    case Instruction::FSub:
    case Instruction::Mul:
    case Instruction::FMul:
    case Instruction::UDiv:
    case Instruction::SDiv:
    case Instruction::FDiv:
    case Instruction::URem:
    case Instruction::SRem:
    case Instruction::FRem:
    case Instruction::Shl:
    case Instruction::LShr:
    case Instruction::AShr:
    case Instruction::And:
    case Instruction::Or:
    case Instruction::Xor: {
      setInsertPointAfterBundle(E);

      Value *LHS = vectorizeTree(E->getOperand(0));
      Value *RHS = vectorizeTree(E->getOperand(1));

      if (E->VectorizedValue) {
        LLVM_DEBUG(dbgs() << "SLP: Diamond merged for " << *VL0 << ".\n");
        return E->VectorizedValue;
      }

      Value *V = Builder.CreateBinOp(
          static_cast<Instruction::BinaryOps>(E->getOpcode()), LHS,
          RHS);
      propagateIRFlags(V, E->Scalars, VL0);
      if (auto *I = dyn_cast<Instruction>(V))
        V = propagateMetadata(I, E->Scalars);

      ShuffleBuilder.addInversedMask(E->ReorderIndices);
      ShuffleBuilder.addMask(E->ReuseShuffleIndices);
      V = ShuffleBuilder.finalize(V);

      E->VectorizedValue = V;
      ++NumVectorInstructions;

      return V;
    }
    case Instruction::Load: {
      // Loads are inserted at the head of the tree because we don't want to
      // sink them all the way down past store instructions.
      setInsertPointAfterBundle(E);

      LoadInst *LI = cast<LoadInst>(VL0);
      Instruction *NewLI;
      unsigned AS = LI->getPointerAddressSpace();
      Value *PO = LI->getPointerOperand();
      if (E->State == TreeEntry::Vectorize) {

        Value *VecPtr = Builder.CreateBitCast(PO, VecTy->getPointerTo(AS));

        // The pointer operand uses an in-tree scalar so we add the new BitCast
        // to ExternalUses list to make sure that an extract will be generated
        // in the future.
        if (TreeEntry *Entry = getTreeEntry(PO)) {
          // Find which lane we need to extract.
          unsigned FoundLane = Entry->findLaneForValue(PO);
          ExternalUses.emplace_back(PO, cast<User>(VecPtr), FoundLane);
        }

        NewLI = Builder.CreateAlignedLoad(VecTy, VecPtr, LI->getAlign());
      } else {
        assert(E->State == TreeEntry::ScatterVectorize && "Unhandled state");
        Value *VecPtr = vectorizeTree(E->getOperand(0));
        // Use the minimum alignment of the gathered loads.
        Align CommonAlignment = LI->getAlign();
        for (Value *V : E->Scalars)
          CommonAlignment =
              commonAlignment(CommonAlignment, cast<LoadInst>(V)->getAlign());
        NewLI = Builder.CreateMaskedGather(VecTy, VecPtr, CommonAlignment);
      }
      Value *V = propagateMetadata(NewLI, E->Scalars);

      ShuffleBuilder.addInversedMask(E->ReorderIndices);
      ShuffleBuilder.addMask(E->ReuseShuffleIndices);
      V = ShuffleBuilder.finalize(V);
      E->VectorizedValue = V;
      ++NumVectorInstructions;
      return V;
    }
    case Instruction::Store: {
      auto *SI = cast<StoreInst>(VL0);
      unsigned AS = SI->getPointerAddressSpace();

      setInsertPointAfterBundle(E);

      Value *VecValue = vectorizeTree(E->getOperand(0));
      ShuffleBuilder.addMask(E->ReorderIndices);
      VecValue = ShuffleBuilder.finalize(VecValue);

      Value *ScalarPtr = SI->getPointerOperand();
      Value *VecPtr = Builder.CreateBitCast(
          ScalarPtr, VecValue->getType()->getPointerTo(AS));
      StoreInst *ST = Builder.CreateAlignedStore(VecValue, VecPtr,
                                                 SI->getAlign());

      // The pointer operand uses an in-tree scalar, so add the new BitCast to
      // ExternalUses to make sure that an extract will be generated in the
      // future.
      if (TreeEntry *Entry = getTreeEntry(ScalarPtr)) {
        // Find which lane we need to extract.
        unsigned FoundLane = Entry->findLaneForValue(ScalarPtr);
        ExternalUses.push_back(
            ExternalUser(ScalarPtr, cast<User>(VecPtr), FoundLane));
      }

      Value *V = propagateMetadata(ST, E->Scalars);

      E->VectorizedValue = V;
      ++NumVectorInstructions;
      return V;
    }
    case Instruction::GetElementPtr: {
      auto *GEP0 = cast<GetElementPtrInst>(VL0);
      setInsertPointAfterBundle(E);

      Value *Op0 = vectorizeTree(E->getOperand(0));

      SmallVector<Value *> OpVecs;
      for (int J = 1, N = GEP0->getNumOperands(); J < N; ++J) {
        Value *OpVec = vectorizeTree(E->getOperand(J));
        OpVecs.push_back(OpVec);
      }

      Value *V = Builder.CreateGEP(GEP0->getSourceElementType(), Op0, OpVecs);
      if (Instruction *I = dyn_cast<Instruction>(V))
        V = propagateMetadata(I, E->Scalars);

      ShuffleBuilder.addInversedMask(E->ReorderIndices);
      ShuffleBuilder.addMask(E->ReuseShuffleIndices);
      V = ShuffleBuilder.finalize(V);

      E->VectorizedValue = V;
      ++NumVectorInstructions;

      return V;
    }
    case Instruction::Call: {
      CallInst *CI = cast<CallInst>(VL0);
      setInsertPointAfterBundle(E);

      Intrinsic::ID IID  = Intrinsic::not_intrinsic;
      if (Function *FI = CI->getCalledFunction())
        IID = FI->getIntrinsicID();

      Intrinsic::ID ID = getVectorIntrinsicIDForCall(CI, TLI);

      auto VecCallCosts = getVectorCallCosts(CI, VecTy, TTI, TLI);
      bool UseIntrinsic = ID != Intrinsic::not_intrinsic &&
                          VecCallCosts.first <= VecCallCosts.second;

      Value *ScalarArg = nullptr;
      std::vector<Value *> OpVecs;
      SmallVector<Type *, 2> TysForDecl =
          {FixedVectorType::get(CI->getType(), E->Scalars.size())};
      for (int j = 0, e = CI->arg_size(); j < e; ++j) {
        ValueList OpVL;
        // Some intrinsics have scalar arguments. This argument should not be
        // vectorized.
        if (UseIntrinsic && hasVectorInstrinsicScalarOpd(IID, j)) {
          CallInst *CEI = cast<CallInst>(VL0);
          ScalarArg = CEI->getArgOperand(j);
          OpVecs.push_back(CEI->getArgOperand(j));
          if (hasVectorInstrinsicOverloadedScalarOpd(IID, j))
            TysForDecl.push_back(ScalarArg->getType());
          continue;
        }

        Value *OpVec = vectorizeTree(E->getOperand(j));
        LLVM_DEBUG(dbgs() << "SLP: OpVec[" << j << "]: " << *OpVec << "\n");
        OpVecs.push_back(OpVec);
      }

      Function *CF;
      if (!UseIntrinsic) {
        VFShape Shape =
            VFShape::get(*CI, ElementCount::getFixed(static_cast<unsigned>(
                                  VecTy->getNumElements())),
                         false /*HasGlobalPred*/);
        CF = VFDatabase(*CI).getVectorizedFunction(Shape);
      } else {
        CF = Intrinsic::getDeclaration(F->getParent(), ID, TysForDecl);
      }

      SmallVector<OperandBundleDef, 1> OpBundles;
      CI->getOperandBundlesAsDefs(OpBundles);
      Value *V = Builder.CreateCall(CF, OpVecs, OpBundles);

      // The scalar argument uses an in-tree scalar so we add the new vectorized
      // call to ExternalUses list to make sure that an extract will be
      // generated in the future.
      if (ScalarArg) {
        if (TreeEntry *Entry = getTreeEntry(ScalarArg)) {
          // Find which lane we need to extract.
          unsigned FoundLane = Entry->findLaneForValue(ScalarArg);
          ExternalUses.push_back(
              ExternalUser(ScalarArg, cast<User>(V), FoundLane));
        }
      }

      propagateIRFlags(V, E->Scalars, VL0);
      ShuffleBuilder.addInversedMask(E->ReorderIndices);
      ShuffleBuilder.addMask(E->ReuseShuffleIndices);
      V = ShuffleBuilder.finalize(V);

      E->VectorizedValue = V;
      ++NumVectorInstructions;
      return V;
    }
    case Instruction::ShuffleVector: {
      assert(E->isAltShuffle() &&
             ((Instruction::isBinaryOp(E->getOpcode()) &&
               Instruction::isBinaryOp(E->getAltOpcode())) ||
              (Instruction::isCast(E->getOpcode()) &&
               Instruction::isCast(E->getAltOpcode()))) &&
             "Invalid Shuffle Vector Operand");

      Value *LHS = nullptr, *RHS = nullptr;
      if (Instruction::isBinaryOp(E->getOpcode())) {
        setInsertPointAfterBundle(E);
        LHS = vectorizeTree(E->getOperand(0));
        RHS = vectorizeTree(E->getOperand(1));
      } else {
        setInsertPointAfterBundle(E);
        LHS = vectorizeTree(E->getOperand(0));
      }

      if (E->VectorizedValue) {
        LLVM_DEBUG(dbgs() << "SLP: Diamond merged for " << *VL0 << ".\n");
        return E->VectorizedValue;
      }

      Value *V0, *V1;
      if (Instruction::isBinaryOp(E->getOpcode())) {
        V0 = Builder.CreateBinOp(
            static_cast<Instruction::BinaryOps>(E->getOpcode()), LHS, RHS);
        V1 = Builder.CreateBinOp(
            static_cast<Instruction::BinaryOps>(E->getAltOpcode()), LHS, RHS);
      } else {
        V0 = Builder.CreateCast(
            static_cast<Instruction::CastOps>(E->getOpcode()), LHS, VecTy);
        V1 = Builder.CreateCast(
            static_cast<Instruction::CastOps>(E->getAltOpcode()), LHS, VecTy);
      }
      // Add V0 and V1 to later analysis to try to find and remove matching
      // instruction, if any.
      for (Value *V : {V0, V1}) {
        if (auto *I = dyn_cast<Instruction>(V)) {
          GatherShuffleSeq.insert(I);
          CSEBlocks.insert(I->getParent());
        }
      }

      // Create shuffle to take alternate operations from the vector.
      // Also, gather up main and alt scalar ops to propagate IR flags to
      // each vector operation.
      ValueList OpScalars, AltScalars;
      SmallVector<int> Mask;
      buildSuffleEntryMask(
          E->Scalars, E->ReorderIndices, E->ReuseShuffleIndices,
          [E](Instruction *I) {
            assert(E->isOpcodeOrAlt(I) && "Unexpected main/alternate opcode");
            return I->getOpcode() == E->getAltOpcode();
          },
          Mask, &OpScalars, &AltScalars);

      propagateIRFlags(V0, OpScalars);
      propagateIRFlags(V1, AltScalars);

      Value *V = Builder.CreateShuffleVector(V0, V1, Mask);
      if (auto *I = dyn_cast<Instruction>(V)) {
        V = propagateMetadata(I, E->Scalars);
        GatherShuffleSeq.insert(I);
        CSEBlocks.insert(I->getParent());
      }
      V = ShuffleBuilder.finalize(V);

      E->VectorizedValue = V;
      ++NumVectorInstructions;

      return V;
    }
    default:
    llvm_unreachable("unknown inst");
  }
  return nullptr;
}

Value *BoUpSLP::vectorizeTree() {
  ExtraValueToDebugLocsMap ExternallyUsedValues;
  return vectorizeTree(ExternallyUsedValues);
}

Value *
BoUpSLP::vectorizeTree(ExtraValueToDebugLocsMap &ExternallyUsedValues) {
  // All blocks must be scheduled before any instructions are inserted.
  for (auto &BSIter : BlocksSchedules) {
    scheduleBlock(BSIter.second.get());
  }

  Builder.SetInsertPoint(&F->getEntryBlock().front());
  auto *VectorRoot = vectorizeTree(VectorizableTree[0].get());

  // If the vectorized tree can be rewritten in a smaller type, we truncate the
  // vectorized root. InstCombine will then rewrite the entire expression. We
  // sign extend the extracted values below.
  auto *ScalarRoot = VectorizableTree[0]->Scalars[0];
  if (MinBWs.count(ScalarRoot)) {
    if (auto *I = dyn_cast<Instruction>(VectorRoot)) {
      // If current instr is a phi and not the last phi, insert it after the
      // last phi node.
      if (isa<PHINode>(I))
        Builder.SetInsertPoint(&*I->getParent()->getFirstInsertionPt());
      else
        Builder.SetInsertPoint(&*++BasicBlock::iterator(I));
    }
    auto BundleWidth = VectorizableTree[0]->Scalars.size();
    auto *MinTy = IntegerType::get(F->getContext(), MinBWs[ScalarRoot].first);
    auto *VecTy = FixedVectorType::get(MinTy, BundleWidth);
    auto *Trunc = Builder.CreateTrunc(VectorRoot, VecTy);
    VectorizableTree[0]->VectorizedValue = Trunc;
  }

  LLVM_DEBUG(dbgs() << "SLP: Extracting " << ExternalUses.size()
                    << " values .\n");

  // Extract all of the elements with the external uses.
  for (const auto &ExternalUse : ExternalUses) {
    Value *Scalar = ExternalUse.Scalar;
    llvm::User *User = ExternalUse.User;

    // Skip users that we already RAUW. This happens when one instruction
    // has multiple uses of the same value.
    if (User && !is_contained(Scalar->users(), User))
      continue;
    TreeEntry *E = getTreeEntry(Scalar);
    assert(E && "Invalid scalar");
    assert(E->State != TreeEntry::NeedToGather &&
           "Extracting from a gather list");

    Value *Vec = E->VectorizedValue;
    assert(Vec && "Can't find vectorizable value");

    Value *Lane = Builder.getInt32(ExternalUse.Lane);
    auto ExtractAndExtendIfNeeded = [&](Value *Vec) {
      if (Scalar->getType() != Vec->getType()) {
        Value *Ex;
        // "Reuse" the existing extract to improve final codegen.
        if (auto *ES = dyn_cast<ExtractElementInst>(Scalar)) {
          Ex = Builder.CreateExtractElement(ES->getOperand(0),
                                            ES->getOperand(1));
        } else {
          Ex = Builder.CreateExtractElement(Vec, Lane);
        }
        // If necessary, sign-extend or zero-extend ScalarRoot
        // to the larger type.
        if (!MinBWs.count(ScalarRoot))
          return Ex;
        if (MinBWs[ScalarRoot].second)
          return Builder.CreateSExt(Ex, Scalar->getType());
        return Builder.CreateZExt(Ex, Scalar->getType());
      }
      assert(isa<FixedVectorType>(Scalar->getType()) &&
             isa<InsertElementInst>(Scalar) &&
             "In-tree scalar of vector type is not insertelement?");
      return Vec;
    };
    // If User == nullptr, the Scalar is used as extra arg. Generate
    // ExtractElement instruction and update the record for this scalar in
    // ExternallyUsedValues.
    if (!User) {
      assert(ExternallyUsedValues.count(Scalar) &&
             "Scalar with nullptr as an external user must be registered in "
             "ExternallyUsedValues map");
      if (auto *VecI = dyn_cast<Instruction>(Vec)) {
        Builder.SetInsertPoint(VecI->getParent(),
                               std::next(VecI->getIterator()));
      } else {
        Builder.SetInsertPoint(&F->getEntryBlock().front());
      }
      Value *NewInst = ExtractAndExtendIfNeeded(Vec);
      CSEBlocks.insert(cast<Instruction>(Scalar)->getParent());
      auto &NewInstLocs = ExternallyUsedValues[NewInst];
      auto It = ExternallyUsedValues.find(Scalar);
      assert(It != ExternallyUsedValues.end() &&
             "Externally used scalar is not found in ExternallyUsedValues");
      NewInstLocs.append(It->second);
      ExternallyUsedValues.erase(Scalar);
      // Required to update internally referenced instructions.
      Scalar->replaceAllUsesWith(NewInst);
      continue;
    }

    // Generate extracts for out-of-tree users.
    // Find the insertion point for the extractelement lane.
    if (auto *VecI = dyn_cast<Instruction>(Vec)) {
      if (PHINode *PH = dyn_cast<PHINode>(User)) {
        for (int i = 0, e = PH->getNumIncomingValues(); i != e; ++i) {
          if (PH->getIncomingValue(i) == Scalar) {
            Instruction *IncomingTerminator =
                PH->getIncomingBlock(i)->getTerminator();
            if (isa<CatchSwitchInst>(IncomingTerminator)) {
              Builder.SetInsertPoint(VecI->getParent(),
                                     std::next(VecI->getIterator()));
            } else {
              Builder.SetInsertPoint(PH->getIncomingBlock(i)->getTerminator());
            }
            Value *NewInst = ExtractAndExtendIfNeeded(Vec);
            CSEBlocks.insert(PH->getIncomingBlock(i));
            PH->setOperand(i, NewInst);
          }
        }
      } else {
        Builder.SetInsertPoint(cast<Instruction>(User));
        Value *NewInst = ExtractAndExtendIfNeeded(Vec);
        CSEBlocks.insert(cast<Instruction>(User)->getParent());
        User->replaceUsesOfWith(Scalar, NewInst);
      }
    } else {
      Builder.SetInsertPoint(&F->getEntryBlock().front());
      Value *NewInst = ExtractAndExtendIfNeeded(Vec);
      CSEBlocks.insert(&F->getEntryBlock());
      User->replaceUsesOfWith(Scalar, NewInst);
    }

    LLVM_DEBUG(dbgs() << "SLP: Replaced:" << *User << ".\n");
  }

  // For each vectorized value:
  for (auto &TEPtr : VectorizableTree) {
    TreeEntry *Entry = TEPtr.get();

    // No need to handle users of gathered values.
    if (Entry->State == TreeEntry::NeedToGather)
      continue;

    assert(Entry->VectorizedValue && "Can't find vectorizable value");

    // For each lane:
    for (int Lane = 0, LE = Entry->Scalars.size(); Lane != LE; ++Lane) {
      Value *Scalar = Entry->Scalars[Lane];

#ifndef NDEBUG
      Type *Ty = Scalar->getType();
      if (!Ty->isVoidTy()) {
        for (User *U : Scalar->users()) {
          LLVM_DEBUG(dbgs() << "SLP: \tvalidating user:" << *U << ".\n");

          // It is legal to delete users in the ignorelist.
          assert((getTreeEntry(U) || is_contained(UserIgnoreList, U) ||
                  (isa_and_nonnull<Instruction>(U) &&
                   isDeleted(cast<Instruction>(U)))) &&
                 "Deleting out-of-tree value");
        }
      }
#endif
      LLVM_DEBUG(dbgs() << "SLP: \tErasing scalar:" << *Scalar << ".\n");
      eraseInstruction(cast<Instruction>(Scalar));
    }
  }

  Builder.ClearInsertionPoint();
  InstrElementSize.clear();

  return VectorizableTree[0]->VectorizedValue;
}

void BoUpSLP::optimizeGatherSequence() {
  LLVM_DEBUG(dbgs() << "SLP: Optimizing " << GatherShuffleSeq.size()
                    << " gather sequences instructions.\n");
  // LICM InsertElementInst sequences.
  for (Instruction *I : GatherShuffleSeq) {
    if (isDeleted(I))
      continue;

    // Check if this block is inside a loop.
    Loop *L = LI->getLoopFor(I->getParent());
    if (!L)
      continue;

    // Check if it has a preheader.
    BasicBlock *PreHeader = L->getLoopPreheader();
    if (!PreHeader)
      continue;

    // If the vector or the element that we insert into it are
    // instructions that are defined in this basic block then we can't
    // hoist this instruction.
    if (any_of(I->operands(), [L](Value *V) {
          auto *OpI = dyn_cast<Instruction>(V);
          return OpI && L->contains(OpI);
        }))
      continue;

    // We can hoist this instruction. Move it to the pre-header.
    I->moveBefore(PreHeader->getTerminator());
  }

  // Make a list of all reachable blocks in our CSE queue.
  SmallVector<const DomTreeNode *, 8> CSEWorkList;
  CSEWorkList.reserve(CSEBlocks.size());
  for (BasicBlock *BB : CSEBlocks)
    if (DomTreeNode *N = DT->getNode(BB)) {
      assert(DT->isReachableFromEntry(N));
      CSEWorkList.push_back(N);
    }

  // Sort blocks by domination. This ensures we visit a block after all blocks
  // dominating it are visited.
  llvm::sort(CSEWorkList, [](const DomTreeNode *A, const DomTreeNode *B) {
    assert((A == B) == (A->getDFSNumIn() == B->getDFSNumIn()) &&
           "Different nodes should have different DFS numbers");
    return A->getDFSNumIn() < B->getDFSNumIn();
  });

  // Less defined shuffles can be replaced by the more defined copies.
  // Between two shuffles one is less defined if it has the same vector operands
  // and its mask indeces are the same as in the first one or undefs. E.g.
  // shuffle %0, poison, <0, 0, 0, undef> is less defined than shuffle %0,
  // poison, <0, 0, 0, 0>.
  auto &&IsIdenticalOrLessDefined = [this](Instruction *I1, Instruction *I2,
                                           SmallVectorImpl<int> &NewMask) {
    if (I1->getType() != I2->getType())
      return false;
    auto *SI1 = dyn_cast<ShuffleVectorInst>(I1);
    auto *SI2 = dyn_cast<ShuffleVectorInst>(I2);
    if (!SI1 || !SI2)
      return I1->isIdenticalTo(I2);
    if (SI1->isIdenticalTo(SI2))
      return true;
    for (int I = 0, E = SI1->getNumOperands(); I < E; ++I)
      if (SI1->getOperand(I) != SI2->getOperand(I))
        return false;
    // Check if the second instruction is more defined than the first one.
    NewMask.assign(SI2->getShuffleMask().begin(), SI2->getShuffleMask().end());
    ArrayRef<int> SM1 = SI1->getShuffleMask();
    // Count trailing undefs in the mask to check the final number of used
    // registers.
    unsigned LastUndefsCnt = 0;
    for (int I = 0, E = NewMask.size(); I < E; ++I) {
      if (SM1[I] == UndefMaskElem)
        ++LastUndefsCnt;
      else
        LastUndefsCnt = 0;
      if (NewMask[I] != UndefMaskElem && SM1[I] != UndefMaskElem &&
          NewMask[I] != SM1[I])
        return false;
      if (NewMask[I] == UndefMaskElem)
        NewMask[I] = SM1[I];
    }
    // Check if the last undefs actually change the final number of used vector
    // registers.
    return SM1.size() - LastUndefsCnt > 1 &&
           TTI->getNumberOfParts(SI1->getType()) ==
               TTI->getNumberOfParts(
                   FixedVectorType::get(SI1->getType()->getElementType(),
                                        SM1.size() - LastUndefsCnt));
  };
  // Perform O(N^2) search over the gather/shuffle sequences and merge identical
  // instructions. TODO: We can further optimize this scan if we split the
  // instructions into different buckets based on the insert lane.
  SmallVector<Instruction *, 16> Visited;
  for (auto I = CSEWorkList.begin(), E = CSEWorkList.end(); I != E; ++I) {
    assert(*I &&
           (I == CSEWorkList.begin() || !DT->dominates(*I, *std::prev(I))) &&
           "Worklist not sorted properly!");
    BasicBlock *BB = (*I)->getBlock();
    // For all instructions in blocks containing gather sequences:
    for (Instruction &In : llvm::make_early_inc_range(*BB)) {
      if (isDeleted(&In))
        continue;
      if (!isa<InsertElementInst>(&In) && !isa<ExtractElementInst>(&In) &&
          !isa<ShuffleVectorInst>(&In) && !GatherShuffleSeq.contains(&In))
        continue;

      // Check if we can replace this instruction with any of the
      // visited instructions.
      bool Replaced = false;
      for (Instruction *&V : Visited) {
        SmallVector<int> NewMask;
        if (IsIdenticalOrLessDefined(&In, V, NewMask) &&
            DT->dominates(V->getParent(), In.getParent())) {
          In.replaceAllUsesWith(V);
          eraseInstruction(&In);
          if (auto *SI = dyn_cast<ShuffleVectorInst>(V))
            if (!NewMask.empty())
              SI->setShuffleMask(NewMask);
          Replaced = true;
          break;
        }
        if (isa<ShuffleVectorInst>(In) && isa<ShuffleVectorInst>(V) &&
            GatherShuffleSeq.contains(V) &&
            IsIdenticalOrLessDefined(V, &In, NewMask) &&
            DT->dominates(In.getParent(), V->getParent())) {
          In.moveAfter(V);
          V->replaceAllUsesWith(&In);
          eraseInstruction(V);
          if (auto *SI = dyn_cast<ShuffleVectorInst>(&In))
            if (!NewMask.empty())
              SI->setShuffleMask(NewMask);
          V = &In;
          Replaced = true;
          break;
        }
      }
      if (!Replaced) {
        assert(!is_contained(Visited, &In));
        Visited.push_back(&In);
      }
    }
  }
  CSEBlocks.clear();
  GatherShuffleSeq.clear();
}

// Groups the instructions to a bundle (which is then a single scheduling entity)
// and schedules instructions until the bundle gets ready.
Optional<BoUpSLP::ScheduleData *>
BoUpSLP::BlockScheduling::tryScheduleBundle(ArrayRef<Value *> VL, BoUpSLP *SLP,
                                            const InstructionsState &S) {
  // No need to schedule PHIs, insertelement, extractelement and extractvalue
  // instructions.
  if (isa<PHINode>(S.OpValue) || isVectorLikeInstWithConstOps(S.OpValue))
    return nullptr;

  // Initialize the instruction bundle.
  Instruction *OldScheduleEnd = ScheduleEnd;
  ScheduleData *PrevInBundle = nullptr;
  ScheduleData *Bundle = nullptr;
  bool ReSchedule = false;
  LLVM_DEBUG(dbgs() << "SLP:  bundle: " << *S.OpValue << "\n");

  auto &&TryScheduleBundle = [this, OldScheduleEnd, SLP](bool ReSchedule,
                                                         ScheduleData *Bundle) {
    // The scheduling region got new instructions at the lower end (or it is a
    // new region for the first bundle). This makes it necessary to
    // recalculate all dependencies.
    // It is seldom that this needs to be done a second time after adding the
    // initial bundle to the region.
    if (ScheduleEnd != OldScheduleEnd) {
      for (auto *I = ScheduleStart; I != ScheduleEnd; I = I->getNextNode())
        doForAllOpcodes(I, [](ScheduleData *SD) { SD->clearDependencies(); });
      ReSchedule = true;
    }
    if (ReSchedule) {
      resetSchedule();
      initialFillReadyList(ReadyInsts);
    }
    if (Bundle) {
      LLVM_DEBUG(dbgs() << "SLP: try schedule bundle " << *Bundle
                        << " in block " << BB->getName() << "\n");
      calculateDependencies(Bundle, /*InsertInReadyList=*/true, SLP);
    }

    // Now try to schedule the new bundle or (if no bundle) just calculate
    // dependencies. As soon as the bundle is "ready" it means that there are no
    // cyclic dependencies and we can schedule it. Note that's important that we
    // don't "schedule" the bundle yet (see cancelScheduling).
    while (((!Bundle && ReSchedule) || (Bundle && !Bundle->isReady())) &&
           !ReadyInsts.empty()) {
      ScheduleData *Picked = ReadyInsts.pop_back_val();
      if (Picked->isSchedulingEntity() && Picked->isReady())
        schedule(Picked, ReadyInsts);
    }
  };

  // Make sure that the scheduling region contains all
  // instructions of the bundle.
  for (Value *V : VL) {
    if (!extendSchedulingRegion(V, S)) {
      // If the scheduling region got new instructions at the lower end (or it
      // is a new region for the first bundle). This makes it necessary to
      // recalculate all dependencies.
      // Otherwise the compiler may crash trying to incorrectly calculate
      // dependencies and emit instruction in the wrong order at the actual
      // scheduling.
      TryScheduleBundle(/*ReSchedule=*/false, nullptr);
      return None;
    }
  }

  for (Value *V : VL) {
    ScheduleData *BundleMember = getScheduleData(V);
    assert(BundleMember &&
           "no ScheduleData for bundle member (maybe not in same basic block)");
    if (BundleMember->IsScheduled) {
      // A bundle member was scheduled as single instruction before and now
      // needs to be scheduled as part of the bundle. We just get rid of the
      // existing schedule.
      LLVM_DEBUG(dbgs() << "SLP:  reset schedule because " << *BundleMember
                        << " was already scheduled\n");
      ReSchedule = true;
    }
    assert(BundleMember->isSchedulingEntity() &&
           "bundle member already part of other bundle");
    if (PrevInBundle) {
      PrevInBundle->NextInBundle = BundleMember;
    } else {
      Bundle = BundleMember;
    }
    BundleMember->UnscheduledDepsInBundle = 0;
    Bundle->UnscheduledDepsInBundle += BundleMember->UnscheduledDeps;

    // Group the instructions to a bundle.
    BundleMember->FirstInBundle = Bundle;
    PrevInBundle = BundleMember;
  }
  assert(Bundle && "Failed to find schedule bundle");
<<<<<<< HEAD

  LLVM_DEBUG(dbgs() << "SLP: try schedule bundle " << *Bundle << " in block "
                    << BB->getName() << "\n");

  calculateDependencies(Bundle, true, SLP);

  // Now try to schedule the new bundle. As soon as the bundle is "ready" it
  // means that there are no cyclic dependencies and we can schedule it.
  // Note that's important that we don't "schedule" the bundle yet (see
  // cancelScheduling).
  while (!Bundle->isReady() && !ReadyInsts.empty()) {

    ScheduleData *pickedSD = ReadyInsts.pop_back_val();

    if (pickedSD->isSchedulingEntity() && pickedSD->isReady()) {
      schedule(pickedSD, ReadyInsts);
    }
  }
=======
  TryScheduleBundle(ReSchedule, Bundle);
>>>>>>> 2ab1d525
  if (!Bundle->isReady()) {
    cancelScheduling(VL, S.OpValue);
    return None;
  }
  return Bundle;
}

void BoUpSLP::BlockScheduling::cancelScheduling(ArrayRef<Value *> VL,
                                                Value *OpValue) {
  if (isa<PHINode>(OpValue) || isVectorLikeInstWithConstOps(OpValue))
    return;

  ScheduleData *Bundle = getScheduleData(OpValue);
  LLVM_DEBUG(dbgs() << "SLP:  cancel scheduling of " << *Bundle << "\n");
  assert(!Bundle->IsScheduled &&
         "Can't cancel bundle which is already scheduled");
  assert(Bundle->isSchedulingEntity() && Bundle->isPartOfBundle() &&
         "tried to unbundle something which is not a bundle");

  // Un-bundle: make single instructions out of the bundle.
  ScheduleData *BundleMember = Bundle;
  while (BundleMember) {
    assert(BundleMember->FirstInBundle == Bundle && "corrupt bundle links");
    BundleMember->FirstInBundle = BundleMember;
    ScheduleData *Next = BundleMember->NextInBundle;
    BundleMember->NextInBundle = nullptr;
    BundleMember->UnscheduledDepsInBundle = BundleMember->UnscheduledDeps;
    if (BundleMember->UnscheduledDepsInBundle == 0) {
      ReadyInsts.insert(BundleMember);
    }
    BundleMember = Next;
  }
}

BoUpSLP::ScheduleData *BoUpSLP::BlockScheduling::allocateScheduleDataChunks() {
  // Allocate a new ScheduleData for the instruction.
  if (ChunkPos >= ChunkSize) {
    ScheduleDataChunks.push_back(std::make_unique<ScheduleData[]>(ChunkSize));
    ChunkPos = 0;
  }
  return &(ScheduleDataChunks.back()[ChunkPos++]);
}

bool BoUpSLP::BlockScheduling::extendSchedulingRegion(Value *V,
                                                      const InstructionsState &S) {
  if (getScheduleData(V, isOneOf(S, V)))
    return true;
  Instruction *I = dyn_cast<Instruction>(V);
  assert(I && "bundle member must be an instruction");
  assert(!isa<PHINode>(I) && !isVectorLikeInstWithConstOps(I) &&
         "phi nodes/insertelements/extractelements/extractvalues don't need to "
         "be scheduled");
  auto &&CheckSheduleForI = [this, &S](Instruction *I) -> bool {
    ScheduleData *ISD = getScheduleData(I);
    if (!ISD)
      return false;
    assert(isInSchedulingRegion(ISD) &&
           "ScheduleData not in scheduling region");
    ScheduleData *SD = allocateScheduleDataChunks();
    SD->Inst = I;
    SD->init(SchedulingRegionID, S.OpValue);
    ExtraScheduleDataMap[I][S.OpValue] = SD;
    return true;
  };
  if (CheckSheduleForI(I))
    return true;
  if (!ScheduleStart) {
    // It's the first instruction in the new region.
    initScheduleData(I, I->getNextNode(), nullptr, nullptr);
    ScheduleStart = I;
    ScheduleEnd = I->getNextNode();
    if (isOneOf(S, I) != I)
      CheckSheduleForI(I);
    assert(ScheduleEnd && "tried to vectorize a terminator?");
    LLVM_DEBUG(dbgs() << "SLP:  initialize schedule region to " << *I << "\n");
    return true;
  }
  // Search up and down at the same time, because we don't know if the new
  // instruction is above or below the existing scheduling region.
  BasicBlock::reverse_iterator UpIter =
      ++ScheduleStart->getIterator().getReverse();
  BasicBlock::reverse_iterator UpperEnd = BB->rend();
  BasicBlock::iterator DownIter = ScheduleEnd->getIterator();
  BasicBlock::iterator LowerEnd = BB->end();
  while (UpIter != UpperEnd && DownIter != LowerEnd && &*UpIter != I &&
         &*DownIter != I) {
    if (++ScheduleRegionSize > ScheduleRegionSizeLimit) {
      LLVM_DEBUG(dbgs() << "SLP:  exceeded schedule region size limit\n");
      return false;
    }

    ++UpIter;
    ++DownIter;
  }
  if (DownIter == LowerEnd || (UpIter != UpperEnd && &*UpIter == I)) {
    assert(I->getParent() == ScheduleStart->getParent() &&
           "Instruction is in wrong basic block.");
    initScheduleData(I, ScheduleStart, nullptr, FirstLoadStoreInRegion);
    ScheduleStart = I;
    if (isOneOf(S, I) != I)
      CheckSheduleForI(I);
    LLVM_DEBUG(dbgs() << "SLP:  extend schedule region start to " << *I
                      << "\n");
    return true;
  }
  assert((UpIter == UpperEnd || (DownIter != LowerEnd && &*DownIter == I)) &&
         "Expected to reach top of the basic block or instruction down the "
         "lower end.");
  assert(I->getParent() == ScheduleEnd->getParent() &&
         "Instruction is in wrong basic block.");
  initScheduleData(ScheduleEnd, I->getNextNode(), LastLoadStoreInRegion,
                   nullptr);
  ScheduleEnd = I->getNextNode();
  if (isOneOf(S, I) != I)
    CheckSheduleForI(I);
  assert(ScheduleEnd && "tried to vectorize a terminator?");
  LLVM_DEBUG(dbgs() << "SLP:  extend schedule region end to " << *I << "\n");
  return true;
}

void BoUpSLP::BlockScheduling::initScheduleData(Instruction *FromI,
                                                Instruction *ToI,
                                                ScheduleData *PrevLoadStore,
                                                ScheduleData *NextLoadStore) {
  ScheduleData *CurrentLoadStore = PrevLoadStore;
  for (Instruction *I = FromI; I != ToI; I = I->getNextNode()) {
    ScheduleData *SD = ScheduleDataMap[I];
    if (!SD) {
      SD = allocateScheduleDataChunks();
      ScheduleDataMap[I] = SD;
      SD->Inst = I;
    }
    assert(!isInSchedulingRegion(SD) &&
           "new ScheduleData already in scheduling region");
    SD->init(SchedulingRegionID, I);

    if (I->mayReadOrWriteMemory() &&
        (!isa<IntrinsicInst>(I) ||
         (cast<IntrinsicInst>(I)->getIntrinsicID() != Intrinsic::sideeffect &&
          cast<IntrinsicInst>(I)->getIntrinsicID() !=
              Intrinsic::pseudoprobe))) {
      // Update the linked list of memory accessing instructions.
      if (CurrentLoadStore) {
        CurrentLoadStore->NextLoadStore = SD;
      } else {
        FirstLoadStoreInRegion = SD;
      }
      CurrentLoadStore = SD;
    }
  }
  if (NextLoadStore) {
    if (CurrentLoadStore)
      CurrentLoadStore->NextLoadStore = NextLoadStore;
  } else {
    LastLoadStoreInRegion = CurrentLoadStore;
  }
}

void BoUpSLP::BlockScheduling::calculateDependencies(ScheduleData *SD,
                                                     bool InsertInReadyList,
                                                     BoUpSLP *SLP) {
  assert(SD->isSchedulingEntity());

  SmallVector<ScheduleData *, 10> WorkList;
  WorkList.push_back(SD);

  while (!WorkList.empty()) {
    ScheduleData *SD = WorkList.pop_back_val();

    ScheduleData *BundleMember = SD;
    while (BundleMember) {
      assert(isInSchedulingRegion(BundleMember));
      if (!BundleMember->hasValidDependencies()) {

        LLVM_DEBUG(dbgs() << "SLP:       update deps of " << *BundleMember
                          << "\n");
        BundleMember->Dependencies = 0;
        BundleMember->resetUnscheduledDeps();

        // Handle def-use chain dependencies.
        if (BundleMember->OpValue != BundleMember->Inst) {
          ScheduleData *UseSD = getScheduleData(BundleMember->Inst);
          if (UseSD && isInSchedulingRegion(UseSD->FirstInBundle)) {
            BundleMember->Dependencies++;
            ScheduleData *DestBundle = UseSD->FirstInBundle;
            if (!DestBundle->IsScheduled)
              BundleMember->incrementUnscheduledDeps(1);
            if (!DestBundle->hasValidDependencies())
              WorkList.push_back(DestBundle);
          }
        } else {
          for (User *U : BundleMember->Inst->users()) {
            if (isa<Instruction>(U)) {
              ScheduleData *UseSD = getScheduleData(U);
              if (UseSD && isInSchedulingRegion(UseSD->FirstInBundle)) {
                BundleMember->Dependencies++;
                ScheduleData *DestBundle = UseSD->FirstInBundle;
                if (!DestBundle->IsScheduled)
                  BundleMember->incrementUnscheduledDeps(1);
                if (!DestBundle->hasValidDependencies())
                  WorkList.push_back(DestBundle);
              }
            } else {
              // I'm not sure if this can ever happen. But we need to be safe.
              // This lets the instruction/bundle never be scheduled and
              // eventually disable vectorization.
              BundleMember->Dependencies++;
              BundleMember->incrementUnscheduledDeps(1);
            }
          }
        }

        // Handle the memory dependencies.
        ScheduleData *DepDest = BundleMember->NextLoadStore;
        if (DepDest) {
          Instruction *SrcInst = BundleMember->Inst;
          MemoryLocation SrcLoc = getLocation(SrcInst, SLP->AA);
          bool SrcMayWrite = BundleMember->Inst->mayWriteToMemory();
          unsigned numAliased = 0;
          unsigned DistToSrc = 1;

          while (DepDest) {
            assert(isInSchedulingRegion(DepDest));

            // We have two limits to reduce the complexity:
            // 1) AliasedCheckLimit: It's a small limit to reduce calls to
            //    SLP->isAliased (which is the expensive part in this loop).
            // 2) MaxMemDepDistance: It's for very large blocks and it aborts
            //    the whole loop (even if the loop is fast, it's quadratic).
            //    It's important for the loop break condition (see below) to
            //    check this limit even between two read-only instructions.
            if (DistToSrc >= MaxMemDepDistance ||
                    ((SrcMayWrite || DepDest->Inst->mayWriteToMemory()) &&
                     (numAliased >= AliasedCheckLimit ||
                      SLP->isAliased(SrcLoc, SrcInst, DepDest->Inst)))) {

              // We increment the counter only if the locations are aliased
              // (instead of counting all alias checks). This gives a better
              // balance between reduced runtime and accurate dependencies.
              numAliased++;

              DepDest->MemoryDependencies.push_back(BundleMember);
              BundleMember->Dependencies++;
              ScheduleData *DestBundle = DepDest->FirstInBundle;
              if (!DestBundle->IsScheduled) {
                BundleMember->incrementUnscheduledDeps(1);
              }
              if (!DestBundle->hasValidDependencies()) {
                WorkList.push_back(DestBundle);
              }
            }
            DepDest = DepDest->NextLoadStore;

            // Example, explaining the loop break condition: Let's assume our
            // starting instruction is i0 and MaxMemDepDistance = 3.
            //
            //                      +--------v--v--v
            //             i0,i1,i2,i3,i4,i5,i6,i7,i8
            //             +--------^--^--^
            //
            // MaxMemDepDistance let us stop alias-checking at i3 and we add
            // dependencies from i0 to i3,i4,.. (even if they are not aliased).
            // Previously we already added dependencies from i3 to i6,i7,i8
            // (because of MaxMemDepDistance). As we added a dependency from
            // i0 to i3, we have transitive dependencies from i0 to i6,i7,i8
            // and we can abort this loop at i6.
            if (DistToSrc >= 2 * MaxMemDepDistance)
              break;
            DistToSrc++;
          }
        }
      }
      BundleMember = BundleMember->NextInBundle;
    }
    if (InsertInReadyList && SD->isReady()) {
      ReadyInsts.push_back(SD);
      LLVM_DEBUG(dbgs() << "SLP:     gets ready on update: " << *SD->Inst
                        << "\n");
    }
  }
}

void BoUpSLP::BlockScheduling::resetSchedule() {
  assert(ScheduleStart &&
         "tried to reset schedule on block which has not been scheduled");
  for (Instruction *I = ScheduleStart; I != ScheduleEnd; I = I->getNextNode()) {
    doForAllOpcodes(I, [&](ScheduleData *SD) {
      assert(isInSchedulingRegion(SD) &&
             "ScheduleData not in scheduling region");
      SD->IsScheduled = false;
      SD->resetUnscheduledDeps();
    });
  }
  ReadyInsts.clear();
}

void BoUpSLP::scheduleBlock(BlockScheduling *BS) {
  if (!BS->ScheduleStart)
    return;

  LLVM_DEBUG(dbgs() << "SLP: schedule block " << BS->BB->getName() << "\n");

  BS->resetSchedule();

  // For the real scheduling we use a more sophisticated ready-list: it is
  // sorted by the original instruction location. This lets the final schedule
  // be as  close as possible to the original instruction order.
  struct ScheduleDataCompare {
    bool operator()(ScheduleData *SD1, ScheduleData *SD2) const {
      return SD2->SchedulingPriority < SD1->SchedulingPriority;
    }
  };
  std::set<ScheduleData *, ScheduleDataCompare> ReadyInsts;

  // Ensure that all dependency data is updated and fill the ready-list with
  // initial instructions.
  int Idx = 0;
  int NumToSchedule = 0;
  for (auto *I = BS->ScheduleStart; I != BS->ScheduleEnd;
       I = I->getNextNode()) {
    BS->doForAllOpcodes(I, [this, &Idx, &NumToSchedule, BS](ScheduleData *SD) {
      assert((isVectorLikeInstWithConstOps(SD->Inst) ||
              SD->isPartOfBundle() == (getTreeEntry(SD->Inst) != nullptr)) &&
             "scheduler and vectorizer bundle mismatch");
      SD->FirstInBundle->SchedulingPriority = Idx++;
      if (SD->isSchedulingEntity()) {
        BS->calculateDependencies(SD, false, this);
        NumToSchedule++;
      }
    });
  }
  BS->initialFillReadyList(ReadyInsts);

  Instruction *LastScheduledInst = BS->ScheduleEnd;

  // Do the "real" scheduling.
  while (!ReadyInsts.empty()) {
    ScheduleData *picked = *ReadyInsts.begin();
    ReadyInsts.erase(ReadyInsts.begin());

    // Move the scheduled instruction(s) to their dedicated places, if not
    // there yet.
    ScheduleData *BundleMember = picked;
    while (BundleMember) {
      Instruction *pickedInst = BundleMember->Inst;
      if (pickedInst->getNextNode() != LastScheduledInst) {
        BS->BB->getInstList().remove(pickedInst);
        BS->BB->getInstList().insert(LastScheduledInst->getIterator(),
                                     pickedInst);
      }
      LastScheduledInst = pickedInst;
      BundleMember = BundleMember->NextInBundle;
    }

    BS->schedule(picked, ReadyInsts);
    NumToSchedule--;
  }
  assert(NumToSchedule == 0 && "could not schedule all instructions");

  // Avoid duplicate scheduling of the block.
  BS->ScheduleStart = nullptr;
}

unsigned BoUpSLP::getVectorElementSize(Value *V) {
  // If V is a store, just return the width of the stored value (or value
  // truncated just before storing) without traversing the expression tree.
  // This is the common case.
  if (auto *Store = dyn_cast<StoreInst>(V)) {
    if (auto *Trunc = dyn_cast<TruncInst>(Store->getValueOperand()))
      return DL->getTypeSizeInBits(Trunc->getSrcTy());
    return DL->getTypeSizeInBits(Store->getValueOperand()->getType());
  }

  if (auto *IEI = dyn_cast<InsertElementInst>(V))
    return getVectorElementSize(IEI->getOperand(1));

  auto E = InstrElementSize.find(V);
  if (E != InstrElementSize.end())
    return E->second;

  // If V is not a store, we can traverse the expression tree to find loads
  // that feed it. The type of the loaded value may indicate a more suitable
  // width than V's type. We want to base the vector element size on the width
  // of memory operations where possible.
  SmallVector<std::pair<Instruction *, BasicBlock *>, 16> Worklist;
  SmallPtrSet<Instruction *, 16> Visited;
  if (auto *I = dyn_cast<Instruction>(V)) {
    Worklist.emplace_back(I, I->getParent());
    Visited.insert(I);
  }

  // Traverse the expression tree in bottom-up order looking for loads. If we
  // encounter an instruction we don't yet handle, we give up.
  auto Width = 0u;
  while (!Worklist.empty()) {
    Instruction *I;
    BasicBlock *Parent;
    std::tie(I, Parent) = Worklist.pop_back_val();

    // We should only be looking at scalar instructions here. If the current
    // instruction has a vector type, skip.
    auto *Ty = I->getType();
    if (isa<VectorType>(Ty))
      continue;

    // If the current instruction is a load, update MaxWidth to reflect the
    // width of the loaded value.
    if (isa<LoadInst>(I) || isa<ExtractElementInst>(I) ||
        isa<ExtractValueInst>(I))
      Width = std::max<unsigned>(Width, DL->getTypeSizeInBits(Ty));

    // Otherwise, we need to visit the operands of the instruction. We only
    // handle the interesting cases from buildTree here. If an operand is an
    // instruction we haven't yet visited and from the same basic block as the
    // user or the use is a PHI node, we add it to the worklist.
    else if (isa<PHINode>(I) || isa<CastInst>(I) || isa<GetElementPtrInst>(I) ||
             isa<CmpInst>(I) || isa<SelectInst>(I) || isa<BinaryOperator>(I) ||
             isa<UnaryOperator>(I)) {
      for (Use &U : I->operands())
        if (auto *J = dyn_cast<Instruction>(U.get()))
          if (Visited.insert(J).second &&
              (isa<PHINode>(I) || J->getParent() == Parent))
            Worklist.emplace_back(J, J->getParent());
    } else {
      break;
    }
  }

  // If we didn't encounter a memory access in the expression tree, or if we
  // gave up for some reason, just return the width of V. Otherwise, return the
  // maximum width we found.
  if (!Width) {
    if (auto *CI = dyn_cast<CmpInst>(V))
      V = CI->getOperand(0);
    Width = DL->getTypeSizeInBits(V->getType());
  }

  for (Instruction *I : Visited)
    InstrElementSize[I] = Width;

  return Width;
}

// Determine if a value V in a vectorizable expression Expr can be demoted to a
// smaller type with a truncation. We collect the values that will be demoted
// in ToDemote and additional roots that require investigating in Roots.
static bool collectValuesToDemote(Value *V, SmallPtrSetImpl<Value *> &Expr,
                                  SmallVectorImpl<Value *> &ToDemote,
                                  SmallVectorImpl<Value *> &Roots) {
  // We can always demote constants.
  if (isa<Constant>(V)) {
    ToDemote.push_back(V);
    return true;
  }

  // If the value is not an instruction in the expression with only one use, it
  // cannot be demoted.
  auto *I = dyn_cast<Instruction>(V);
  if (!I || !I->hasOneUse() || !Expr.count(I))
    return false;

  switch (I->getOpcode()) {

  // We can always demote truncations and extensions. Since truncations can
  // seed additional demotion, we save the truncated value.
  case Instruction::Trunc:
    Roots.push_back(I->getOperand(0));
    break;
  case Instruction::ZExt:
  case Instruction::SExt:
    if (isa<ExtractElementInst>(I->getOperand(0)) ||
        isa<InsertElementInst>(I->getOperand(0)))
      return false;
    break;

  // We can demote certain binary operations if we can demote both of their
  // operands.
  case Instruction::Add:
  case Instruction::Sub:
  case Instruction::Mul:
  case Instruction::And:
  case Instruction::Or:
  case Instruction::Xor:
    if (!collectValuesToDemote(I->getOperand(0), Expr, ToDemote, Roots) ||
        !collectValuesToDemote(I->getOperand(1), Expr, ToDemote, Roots))
      return false;
    break;

  // We can demote selects if we can demote their true and false values.
  case Instruction::Select: {
    SelectInst *SI = cast<SelectInst>(I);
    if (!collectValuesToDemote(SI->getTrueValue(), Expr, ToDemote, Roots) ||
        !collectValuesToDemote(SI->getFalseValue(), Expr, ToDemote, Roots))
      return false;
    break;
  }

  // We can demote phis if we can demote all their incoming operands. Note that
  // we don't need to worry about cycles since we ensure single use above.
  case Instruction::PHI: {
    PHINode *PN = cast<PHINode>(I);
    for (Value *IncValue : PN->incoming_values())
      if (!collectValuesToDemote(IncValue, Expr, ToDemote, Roots))
        return false;
    break;
  }

  // Otherwise, conservatively give up.
  default:
    return false;
  }

  // Record the value that we can demote.
  ToDemote.push_back(V);
  return true;
}

void BoUpSLP::computeMinimumValueSizes() {
  // If there are no external uses, the expression tree must be rooted by a
  // store. We can't demote in-memory values, so there is nothing to do here.
  if (ExternalUses.empty())
    return;

  // We only attempt to truncate integer expressions.
  auto &TreeRoot = VectorizableTree[0]->Scalars;
  auto *TreeRootIT = dyn_cast<IntegerType>(TreeRoot[0]->getType());
  if (!TreeRootIT)
    return;

  // If the expression is not rooted by a store, these roots should have
  // external uses. We will rely on InstCombine to rewrite the expression in
  // the narrower type. However, InstCombine only rewrites single-use values.
  // This means that if a tree entry other than a root is used externally, it
  // must have multiple uses and InstCombine will not rewrite it. The code
  // below ensures that only the roots are used externally.
  SmallPtrSet<Value *, 32> Expr(TreeRoot.begin(), TreeRoot.end());
  for (auto &EU : ExternalUses)
    if (!Expr.erase(EU.Scalar))
      return;
  if (!Expr.empty())
    return;

  // Collect the scalar values of the vectorizable expression. We will use this
  // context to determine which values can be demoted. If we see a truncation,
  // we mark it as seeding another demotion.
  for (auto &EntryPtr : VectorizableTree)
    Expr.insert(EntryPtr->Scalars.begin(), EntryPtr->Scalars.end());

  // Ensure the roots of the vectorizable tree don't form a cycle. They must
  // have a single external user that is not in the vectorizable tree.
  for (auto *Root : TreeRoot)
    if (!Root->hasOneUse() || Expr.count(*Root->user_begin()))
      return;

  // Conservatively determine if we can actually truncate the roots of the
  // expression. Collect the values that can be demoted in ToDemote and
  // additional roots that require investigating in Roots.
  SmallVector<Value *, 32> ToDemote;
  SmallVector<Value *, 4> Roots;
  for (auto *Root : TreeRoot)
    if (!collectValuesToDemote(Root, Expr, ToDemote, Roots))
      return;

  // The maximum bit width required to represent all the values that can be
  // demoted without loss of precision. It would be safe to truncate the roots
  // of the expression to this width.
  auto MaxBitWidth = 8u;

  // We first check if all the bits of the roots are demanded. If they're not,
  // we can truncate the roots to this narrower type.
  for (auto *Root : TreeRoot) {
    auto Mask = DB->getDemandedBits(cast<Instruction>(Root));
    MaxBitWidth = std::max<unsigned>(
        Mask.getBitWidth() - Mask.countLeadingZeros(), MaxBitWidth);
  }

  // True if the roots can be zero-extended back to their original type, rather
  // than sign-extended. We know that if the leading bits are not demanded, we
  // can safely zero-extend. So we initialize IsKnownPositive to True.
  bool IsKnownPositive = true;

  // If all the bits of the roots are demanded, we can try a little harder to
  // compute a narrower type. This can happen, for example, if the roots are
  // getelementptr indices. InstCombine promotes these indices to the pointer
  // width. Thus, all their bits are technically demanded even though the
  // address computation might be vectorized in a smaller type.
  //
  // We start by looking at each entry that can be demoted. We compute the
  // maximum bit width required to store the scalar by using ValueTracking to
  // compute the number of high-order bits we can truncate.
  if (MaxBitWidth == DL->getTypeSizeInBits(TreeRoot[0]->getType()) &&
      llvm::all_of(TreeRoot, [](Value *R) {
        assert(R->hasOneUse() && "Root should have only one use!");
        return isa<GetElementPtrInst>(R->user_back());
      })) {
    MaxBitWidth = 8u;

    // Determine if the sign bit of all the roots is known to be zero. If not,
    // IsKnownPositive is set to False.
    IsKnownPositive = llvm::all_of(TreeRoot, [&](Value *R) {
      KnownBits Known = computeKnownBits(R, *DL);
      return Known.isNonNegative();
    });

    // Determine the maximum number of bits required to store the scalar
    // values.
    for (auto *Scalar : ToDemote) {
      auto NumSignBits = ComputeNumSignBits(Scalar, *DL, 0, AC, nullptr, DT);
      auto NumTypeBits = DL->getTypeSizeInBits(Scalar->getType());
      MaxBitWidth = std::max<unsigned>(NumTypeBits - NumSignBits, MaxBitWidth);
    }

    // If we can't prove that the sign bit is zero, we must add one to the
    // maximum bit width to account for the unknown sign bit. This preserves
    // the existing sign bit so we can safely sign-extend the root back to the
    // original type. Otherwise, if we know the sign bit is zero, we will
    // zero-extend the root instead.
    //
    // FIXME: This is somewhat suboptimal, as there will be cases where adding
    //        one to the maximum bit width will yield a larger-than-necessary
    //        type. In general, we need to add an extra bit only if we can't
    //        prove that the upper bit of the original type is equal to the
    //        upper bit of the proposed smaller type. If these two bits are the
    //        same (either zero or one) we know that sign-extending from the
    //        smaller type will result in the same value. Here, since we can't
    //        yet prove this, we are just making the proposed smaller type
    //        larger to ensure correctness.
    if (!IsKnownPositive)
      ++MaxBitWidth;
  }

  // Round MaxBitWidth up to the next power-of-two.
  if (!isPowerOf2_64(MaxBitWidth))
    MaxBitWidth = NextPowerOf2(MaxBitWidth);

  // If the maximum bit width we compute is less than the with of the roots'
  // type, we can proceed with the narrowing. Otherwise, do nothing.
  if (MaxBitWidth >= TreeRootIT->getBitWidth())
    return;

  // If we can truncate the root, we must collect additional values that might
  // be demoted as a result. That is, those seeded by truncations we will
  // modify.
  while (!Roots.empty())
    collectValuesToDemote(Roots.pop_back_val(), Expr, ToDemote, Roots);

  // Finally, map the values we can demote to the maximum bit with we computed.
  for (auto *Scalar : ToDemote)
    MinBWs[Scalar] = std::make_pair(MaxBitWidth, !IsKnownPositive);
}

namespace {

/// The SLPVectorizer Pass.
struct SLPVectorizer : public FunctionPass {
  SLPVectorizerPass Impl;

  /// Pass identification, replacement for typeid
  static char ID;

  explicit SLPVectorizer() : FunctionPass(ID) {
    initializeSLPVectorizerPass(*PassRegistry::getPassRegistry());
  }

  bool doInitialization(Module &M) override { return false; }

  bool runOnFunction(Function &F) override {
    if (skipFunction(F))
      return false;

    auto *SE = &getAnalysis<ScalarEvolutionWrapperPass>().getSE();
    auto *TTI = &getAnalysis<TargetTransformInfoWrapperPass>().getTTI(F);
    auto *TLIP = getAnalysisIfAvailable<TargetLibraryInfoWrapperPass>();
    auto *TLI = TLIP ? &TLIP->getTLI(F) : nullptr;
    auto *AA = &getAnalysis<AAResultsWrapperPass>().getAAResults();
    auto *LI = &getAnalysis<LoopInfoWrapperPass>().getLoopInfo();
    auto *DT = &getAnalysis<DominatorTreeWrapperPass>().getDomTree();
    auto *AC = &getAnalysis<AssumptionCacheTracker>().getAssumptionCache(F);
    auto *DB = &getAnalysis<DemandedBitsWrapperPass>().getDemandedBits();
    auto *ORE = &getAnalysis<OptimizationRemarkEmitterWrapperPass>().getORE();

    return Impl.runImpl(F, SE, TTI, TLI, AA, LI, DT, AC, DB, ORE);
  }

  void getAnalysisUsage(AnalysisUsage &AU) const override {
    FunctionPass::getAnalysisUsage(AU);
    AU.addRequired<AssumptionCacheTracker>();
    AU.addRequired<ScalarEvolutionWrapperPass>();
    AU.addRequired<AAResultsWrapperPass>();
    AU.addRequired<TargetTransformInfoWrapperPass>();
    AU.addRequired<LoopInfoWrapperPass>();
    AU.addRequired<DominatorTreeWrapperPass>();
    AU.addRequired<DemandedBitsWrapperPass>();
    AU.addRequired<OptimizationRemarkEmitterWrapperPass>();
    AU.addRequired<InjectTLIMappingsLegacy>();
    AU.addPreserved<LoopInfoWrapperPass>();
    AU.addPreserved<DominatorTreeWrapperPass>();
    AU.addPreserved<AAResultsWrapperPass>();
    AU.addPreserved<GlobalsAAWrapperPass>();
    AU.setPreservesCFG();
  }
};

} // end anonymous namespace

PreservedAnalyses SLPVectorizerPass::run(Function &F, FunctionAnalysisManager &AM) {
  auto *SE = &AM.getResult<ScalarEvolutionAnalysis>(F);
  auto *TTI = &AM.getResult<TargetIRAnalysis>(F);
  auto *TLI = AM.getCachedResult<TargetLibraryAnalysis>(F);
  auto *AA = &AM.getResult<AAManager>(F);
  auto *LI = &AM.getResult<LoopAnalysis>(F);
  auto *DT = &AM.getResult<DominatorTreeAnalysis>(F);
  auto *AC = &AM.getResult<AssumptionAnalysis>(F);
  auto *DB = &AM.getResult<DemandedBitsAnalysis>(F);
  auto *ORE = &AM.getResult<OptimizationRemarkEmitterAnalysis>(F);

  bool Changed = runImpl(F, SE, TTI, TLI, AA, LI, DT, AC, DB, ORE);
  if (!Changed)
    return PreservedAnalyses::all();

  PreservedAnalyses PA;
  PA.preserveSet<CFGAnalyses>();
  return PA;
}

bool SLPVectorizerPass::runImpl(Function &F, ScalarEvolution *SE_,
                                TargetTransformInfo *TTI_,
                                TargetLibraryInfo *TLI_, AAResults *AA_,
                                LoopInfo *LI_, DominatorTree *DT_,
                                AssumptionCache *AC_, DemandedBits *DB_,
                                OptimizationRemarkEmitter *ORE_) {
  if (!RunSLPVectorization)
    return false;
  SE = SE_;
  TTI = TTI_;
  TLI = TLI_;
  AA = AA_;
  LI = LI_;
  DT = DT_;
  AC = AC_;
  DB = DB_;
  DL = &F.getParent()->getDataLayout();

  Stores.clear();
  GEPs.clear();
  bool Changed = false;

  // If the target claims to have no vector registers don't attempt
  // vectorization.
  if (!TTI->getNumberOfRegisters(TTI->getRegisterClassForType(true)))
    return false;

  // Don't vectorize when the attribute NoImplicitFloat is used.
  if (F.hasFnAttribute(Attribute::NoImplicitFloat))
    return false;

  LLVM_DEBUG(dbgs() << "SLP: Analyzing blocks in " << F.getName() << ".\n");

  // Use the bottom up slp vectorizer to construct chains that start with
  // store instructions.
  BoUpSLP R(&F, SE, TTI, TLI, AA, LI, DT, AC, DB, DL, ORE_);

  // A general note: the vectorizer must use BoUpSLP::eraseInstruction() to
  // delete instructions.

  // Update DFS numbers now so that we can use them for ordering.
  DT->updateDFSNumbers();

  // Scan the blocks in the function in post order.
  for (auto BB : post_order(&F.getEntryBlock())) {
    collectSeedInstructions(BB);

    // Vectorize trees that end at stores.
    if (!Stores.empty()) {
      LLVM_DEBUG(dbgs() << "SLP: Found stores for " << Stores.size()
                        << " underlying objects.\n");
      Changed |= vectorizeStoreChains(R);
    }

    // Vectorize trees that end at reductions.
    Changed |= vectorizeChainsInBlock(BB, R);

    // Vectorize the index computations of getelementptr instructions. This
    // is primarily intended to catch gather-like idioms ending at
    // non-consecutive loads.
    if (!GEPs.empty()) {
      LLVM_DEBUG(dbgs() << "SLP: Found GEPs for " << GEPs.size()
                        << " underlying objects.\n");
      Changed |= vectorizeGEPIndices(BB, R);
    }
  }

  if (Changed) {
    R.optimizeGatherSequence();
    LLVM_DEBUG(dbgs() << "SLP: vectorized \"" << F.getName() << "\"\n");
  }
  return Changed;
}

bool SLPVectorizerPass::vectorizeStoreChain(ArrayRef<Value *> Chain, BoUpSLP &R,
                                            unsigned Idx) {
  LLVM_DEBUG(dbgs() << "SLP: Analyzing a store chain of length " << Chain.size()
                    << "\n");
  const unsigned Sz = R.getVectorElementSize(Chain[0]);
  const unsigned MinVF = R.getMinVecRegSize() / Sz;
  unsigned VF = Chain.size();

  if (!isPowerOf2_32(Sz) || !isPowerOf2_32(VF) || VF < 2 || VF < MinVF)
    return false;

  LLVM_DEBUG(dbgs() << "SLP: Analyzing " << VF << " stores at offset " << Idx
                    << "\n");

  R.buildTree(Chain);
  if (R.isTreeTinyAndNotFullyVectorizable())
    return false;
  if (R.isLoadCombineCandidate())
    return false;
  R.reorderTopToBottom();
  R.reorderBottomToTop();
  R.buildExternalUses();

  R.computeMinimumValueSizes();

  InstructionCost Cost = R.getTreeCost();

  LLVM_DEBUG(dbgs() << "SLP: Found cost = " << Cost << " for VF =" << VF << "\n");
  if (Cost < -SLPCostThreshold) {
    LLVM_DEBUG(dbgs() << "SLP: Decided to vectorize cost = " << Cost << "\n");

    using namespace ore;

    R.getORE()->emit(OptimizationRemark(SV_NAME, "StoresVectorized",
                                        cast<StoreInst>(Chain[0]))
                     << "Stores SLP vectorized with cost " << NV("Cost", Cost)
                     << " and with tree size "
                     << NV("TreeSize", R.getTreeSize()));

    R.vectorizeTree();
    return true;
  }

  return false;
}

bool SLPVectorizerPass::vectorizeStores(ArrayRef<StoreInst *> Stores,
                                        BoUpSLP &R) {
  // We may run into multiple chains that merge into a single chain. We mark the
  // stores that we vectorized so that we don't visit the same store twice.
  BoUpSLP::ValueSet VectorizedStores;
  bool Changed = false;

  int E = Stores.size();
  SmallBitVector Tails(E, false);
  int MaxIter = MaxStoreLookup.getValue();
  SmallVector<std::pair<int, int>, 16> ConsecutiveChain(
      E, std::make_pair(E, INT_MAX));
  SmallVector<SmallBitVector, 4> CheckedPairs(E, SmallBitVector(E, false));
  int IterCnt;
  auto &&FindConsecutiveAccess = [this, &Stores, &Tails, &IterCnt, MaxIter,
                                  &CheckedPairs,
                                  &ConsecutiveChain](int K, int Idx) {
    if (IterCnt >= MaxIter)
      return true;
    if (CheckedPairs[Idx].test(K))
      return ConsecutiveChain[K].second == 1 &&
             ConsecutiveChain[K].first == Idx;
    ++IterCnt;
    CheckedPairs[Idx].set(K);
    CheckedPairs[K].set(Idx);
    Optional<int> Diff = getPointersDiff(
        Stores[K]->getValueOperand()->getType(), Stores[K]->getPointerOperand(),
        Stores[Idx]->getValueOperand()->getType(),
        Stores[Idx]->getPointerOperand(), *DL, *SE, /*StrictCheck=*/true);
    if (!Diff || *Diff == 0)
      return false;
    int Val = *Diff;
    if (Val < 0) {
      if (ConsecutiveChain[Idx].second > -Val) {
        Tails.set(K);
        ConsecutiveChain[Idx] = std::make_pair(K, -Val);
      }
      return false;
    }
    if (ConsecutiveChain[K].second <= Val)
      return false;

    Tails.set(Idx);
    ConsecutiveChain[K] = std::make_pair(Idx, Val);
    return Val == 1;
  };
  // Do a quadratic search on all of the given stores in reverse order and find
  // all of the pairs of stores that follow each other.
  for (int Idx = E - 1; Idx >= 0; --Idx) {
    // If a store has multiple consecutive store candidates, search according
    // to the sequence: Idx-1, Idx+1, Idx-2, Idx+2, ...
    // This is because usually pairing with immediate succeeding or preceding
    // candidate create the best chance to find slp vectorization opportunity.
    const int MaxLookDepth = std::max(E - Idx, Idx + 1);
    IterCnt = 0;
    for (int Offset = 1, F = MaxLookDepth; Offset < F; ++Offset)
      if ((Idx >= Offset && FindConsecutiveAccess(Idx - Offset, Idx)) ||
          (Idx + Offset < E && FindConsecutiveAccess(Idx + Offset, Idx)))
        break;
  }

  // Tracks if we tried to vectorize stores starting from the given tail
  // already.
  SmallBitVector TriedTails(E, false);
  // For stores that start but don't end a link in the chain:
  for (int Cnt = E; Cnt > 0; --Cnt) {
    int I = Cnt - 1;
    if (ConsecutiveChain[I].first == E || Tails.test(I))
      continue;
    // We found a store instr that starts a chain. Now follow the chain and try
    // to vectorize it.
    BoUpSLP::ValueList Operands;
    // Collect the chain into a list.
    while (I != E && !VectorizedStores.count(Stores[I])) {
      Operands.push_back(Stores[I]);
      Tails.set(I);
      if (ConsecutiveChain[I].second != 1) {
        // Mark the new end in the chain and go back, if required. It might be
        // required if the original stores come in reversed order, for example.
        if (ConsecutiveChain[I].first != E &&
            Tails.test(ConsecutiveChain[I].first) && !TriedTails.test(I) &&
            !VectorizedStores.count(Stores[ConsecutiveChain[I].first])) {
          TriedTails.set(I);
          Tails.reset(ConsecutiveChain[I].first);
          if (Cnt < ConsecutiveChain[I].first + 2)
            Cnt = ConsecutiveChain[I].first + 2;
        }
        break;
      }
      // Move to the next value in the chain.
      I = ConsecutiveChain[I].first;
    }
    assert(!Operands.empty() && "Expected non-empty list of stores.");

    unsigned MaxVecRegSize = R.getMaxVecRegSize();
    unsigned EltSize = R.getVectorElementSize(Operands[0]);
    unsigned MaxElts = llvm::PowerOf2Floor(MaxVecRegSize / EltSize);

    unsigned MinVF = R.getMinVF(EltSize);
    unsigned MaxVF = std::min(R.getMaximumVF(EltSize, Instruction::Store),
                              MaxElts);

    // FIXME: Is division-by-2 the correct step? Should we assert that the
    // register size is a power-of-2?
    unsigned StartIdx = 0;
    for (unsigned Size = MaxVF; Size >= MinVF; Size /= 2) {
      for (unsigned Cnt = StartIdx, E = Operands.size(); Cnt + Size <= E;) {
        ArrayRef<Value *> Slice = makeArrayRef(Operands).slice(Cnt, Size);
        if (!VectorizedStores.count(Slice.front()) &&
            !VectorizedStores.count(Slice.back()) &&
            vectorizeStoreChain(Slice, R, Cnt)) {
          // Mark the vectorized stores so that we don't vectorize them again.
          VectorizedStores.insert(Slice.begin(), Slice.end());
          Changed = true;
          // If we vectorized initial block, no need to try to vectorize it
          // again.
          if (Cnt == StartIdx)
            StartIdx += Size;
          Cnt += Size;
          continue;
        }
        ++Cnt;
      }
      // Check if the whole array was vectorized already - exit.
      if (StartIdx >= Operands.size())
        break;
    }
  }

  return Changed;
}

void SLPVectorizerPass::collectSeedInstructions(BasicBlock *BB) {
  // Initialize the collections. We will make a single pass over the block.
  Stores.clear();
  GEPs.clear();

  // Visit the store and getelementptr instructions in BB and organize them in
  // Stores and GEPs according to the underlying objects of their pointer
  // operands.
  for (Instruction &I : *BB) {
    // Ignore store instructions that are volatile or have a pointer operand
    // that doesn't point to a scalar type.
    if (auto *SI = dyn_cast<StoreInst>(&I)) {
      if (!SI->isSimple())
        continue;
      if (!isValidElementType(SI->getValueOperand()->getType()))
        continue;
      Stores[getUnderlyingObject(SI->getPointerOperand())].push_back(SI);
    }

    // Ignore getelementptr instructions that have more than one index, a
    // constant index, or a pointer operand that doesn't point to a scalar
    // type.
    else if (auto *GEP = dyn_cast<GetElementPtrInst>(&I)) {
      auto Idx = GEP->idx_begin()->get();
      if (GEP->getNumIndices() > 1 || isa<Constant>(Idx))
        continue;
      if (!isValidElementType(Idx->getType()))
        continue;
      if (GEP->getType()->isVectorTy())
        continue;
      GEPs[GEP->getPointerOperand()].push_back(GEP);
    }
  }
}

bool SLPVectorizerPass::tryToVectorizePair(Value *A, Value *B, BoUpSLP &R) {
  if (!A || !B)
    return false;
  Value *VL[] = {A, B};
  return tryToVectorizeList(VL, R);
}

bool SLPVectorizerPass::tryToVectorizeList(ArrayRef<Value *> VL, BoUpSLP &R,
                                           bool LimitForRegisterSize) {
  if (VL.size() < 2)
    return false;

  LLVM_DEBUG(dbgs() << "SLP: Trying to vectorize a list of length = "
                    << VL.size() << ".\n");

  // Check that all of the parts are instructions of the same type,
  // we permit an alternate opcode via InstructionsState.
  InstructionsState S = getSameOpcode(VL);
  if (!S.getOpcode())
    return false;

  Instruction *I0 = cast<Instruction>(S.OpValue);
  // Make sure invalid types (including vector type) are rejected before
  // determining vectorization factor for scalar instructions.
  for (Value *V : VL) {
    Type *Ty = V->getType();
    if (!isa<InsertElementInst>(V) && !isValidElementType(Ty)) {
      // NOTE: the following will give user internal llvm type name, which may
      // not be useful.
      R.getORE()->emit([&]() {
        std::string type_str;
        llvm::raw_string_ostream rso(type_str);
        Ty->print(rso);
        return OptimizationRemarkMissed(SV_NAME, "UnsupportedType", I0)
               << "Cannot SLP vectorize list: type "
               << rso.str() + " is unsupported by vectorizer";
      });
      return false;
    }
  }

  unsigned Sz = R.getVectorElementSize(I0);
  unsigned MinVF = R.getMinVF(Sz);
  unsigned MaxVF = std::max<unsigned>(PowerOf2Floor(VL.size()), MinVF);
  MaxVF = std::min(R.getMaximumVF(Sz, S.getOpcode()), MaxVF);
  if (MaxVF < 2) {
    R.getORE()->emit([&]() {
      return OptimizationRemarkMissed(SV_NAME, "SmallVF", I0)
             << "Cannot SLP vectorize list: vectorization factor "
             << "less than 2 is not supported";
    });
    return false;
  }

  bool Changed = false;
  bool CandidateFound = false;
  InstructionCost MinCost = SLPCostThreshold.getValue();
  Type *ScalarTy = VL[0]->getType();
  if (auto *IE = dyn_cast<InsertElementInst>(VL[0]))
    ScalarTy = IE->getOperand(1)->getType();

  unsigned NextInst = 0, MaxInst = VL.size();
  for (unsigned VF = MaxVF; NextInst + 1 < MaxInst && VF >= MinVF; VF /= 2) {
    // No actual vectorization should happen, if number of parts is the same as
    // provided vectorization factor (i.e. the scalar type is used for vector
    // code during codegen).
    auto *VecTy = FixedVectorType::get(ScalarTy, VF);
    if (TTI->getNumberOfParts(VecTy) == VF)
      continue;
    for (unsigned I = NextInst; I < MaxInst; ++I) {
      unsigned OpsWidth = 0;

      if (I + VF > MaxInst)
        OpsWidth = MaxInst - I;
      else
        OpsWidth = VF;

      if (!isPowerOf2_32(OpsWidth))
        continue;

      if ((LimitForRegisterSize && OpsWidth < MaxVF) ||
          (VF > MinVF && OpsWidth <= VF / 2) || (VF == MinVF && OpsWidth < 2))
        break;

      ArrayRef<Value *> Ops = VL.slice(I, OpsWidth);
      // Check that a previous iteration of this loop did not delete the Value.
      if (llvm::any_of(Ops, [&R](Value *V) {
            auto *I = dyn_cast<Instruction>(V);
            return I && R.isDeleted(I);
          }))
        continue;

      LLVM_DEBUG(dbgs() << "SLP: Analyzing " << OpsWidth << " operations "
                        << "\n");

      R.buildTree(Ops);
      if (R.isTreeTinyAndNotFullyVectorizable())
        continue;
      R.reorderTopToBottom();
      R.reorderBottomToTop();
      R.buildExternalUses();

      R.computeMinimumValueSizes();
      InstructionCost Cost = R.getTreeCost();
      CandidateFound = true;
      MinCost = std::min(MinCost, Cost);

      if (Cost < -SLPCostThreshold) {
        LLVM_DEBUG(dbgs() << "SLP: Vectorizing list at cost:" << Cost << ".\n");
        R.getORE()->emit(OptimizationRemark(SV_NAME, "VectorizedList",
                                                    cast<Instruction>(Ops[0]))
                                 << "SLP vectorized with cost " << ore::NV("Cost", Cost)
                                 << " and with tree size "
                                 << ore::NV("TreeSize", R.getTreeSize()));

        R.vectorizeTree();
        // Move to the next bundle.
        I += VF - 1;
        NextInst = I + 1;
        Changed = true;
      }
    }
  }

  if (!Changed && CandidateFound) {
    R.getORE()->emit([&]() {
      return OptimizationRemarkMissed(SV_NAME, "NotBeneficial", I0)
             << "List vectorization was possible but not beneficial with cost "
             << ore::NV("Cost", MinCost) << " >= "
             << ore::NV("Treshold", -SLPCostThreshold);
    });
  } else if (!Changed) {
    R.getORE()->emit([&]() {
      return OptimizationRemarkMissed(SV_NAME, "NotPossible", I0)
             << "Cannot SLP vectorize list: vectorization was impossible"
             << " with available vectorization factors";
    });
  }
  return Changed;
}

bool SLPVectorizerPass::tryToVectorize(Instruction *I, BoUpSLP &R) {
  if (!I)
    return false;

  if (!isa<BinaryOperator>(I) && !isa<CmpInst>(I))
    return false;

  Value *P = I->getParent();

  // Vectorize in current basic block only.
  auto *Op0 = dyn_cast<Instruction>(I->getOperand(0));
  auto *Op1 = dyn_cast<Instruction>(I->getOperand(1));
  if (!Op0 || !Op1 || Op0->getParent() != P || Op1->getParent() != P)
    return false;

  // Try to vectorize V.
  if (tryToVectorizePair(Op0, Op1, R))
    return true;

  auto *A = dyn_cast<BinaryOperator>(Op0);
  auto *B = dyn_cast<BinaryOperator>(Op1);
  // Try to skip B.
  if (B && B->hasOneUse()) {
    auto *B0 = dyn_cast<BinaryOperator>(B->getOperand(0));
    auto *B1 = dyn_cast<BinaryOperator>(B->getOperand(1));
    if (B0 && B0->getParent() == P && tryToVectorizePair(A, B0, R))
      return true;
    if (B1 && B1->getParent() == P && tryToVectorizePair(A, B1, R))
      return true;
  }

  // Try to skip A.
  if (A && A->hasOneUse()) {
    auto *A0 = dyn_cast<BinaryOperator>(A->getOperand(0));
    auto *A1 = dyn_cast<BinaryOperator>(A->getOperand(1));
    if (A0 && A0->getParent() == P && tryToVectorizePair(A0, B, R))
      return true;
    if (A1 && A1->getParent() == P && tryToVectorizePair(A1, B, R))
      return true;
  }
  return false;
}

namespace {

/// Model horizontal reductions.
///
/// A horizontal reduction is a tree of reduction instructions that has values
/// that can be put into a vector as its leaves. For example:
///
/// mul mul mul mul
///  \  /    \  /
///   +       +
///    \     /
///       +
/// This tree has "mul" as its leaf values and "+" as its reduction
/// instructions. A reduction can feed into a store or a binary operation
/// feeding a phi.
///    ...
///    \  /
///     +
///     |
///  phi +=
///
///  Or:
///    ...
///    \  /
///     +
///     |
///   *p =
///
class HorizontalReduction {
  using ReductionOpsType = SmallVector<Value *, 16>;
  using ReductionOpsListType = SmallVector<ReductionOpsType, 2>;
  ReductionOpsListType ReductionOps;
  SmallVector<Value *, 32> ReducedVals;
  // Use map vector to make stable output.
  MapVector<Instruction *, Value *> ExtraArgs;
  WeakTrackingVH ReductionRoot;
  /// The type of reduction operation.
  RecurKind RdxKind;

<<<<<<< HEAD
=======
  const unsigned INVALID_OPERAND_INDEX = std::numeric_limits<unsigned>::max();

  static bool isCmpSelMinMax(Instruction *I) {
    return match(I, m_Select(m_Cmp(), m_Value(), m_Value())) &&
           RecurrenceDescriptor::isMinMaxRecurrenceKind(getRdxKind(I));
  }

  // And/or are potentially poison-safe logical patterns like:
  // select x, y, false
  // select x, true, y
  static bool isBoolLogicOp(Instruction *I) {
    return match(I, m_LogicalAnd(m_Value(), m_Value())) ||
           match(I, m_LogicalOr(m_Value(), m_Value()));
  }

>>>>>>> 2ab1d525
  /// Checks if instruction is associative and can be vectorized.
  static bool isVectorizable(RecurKind Kind, Instruction *I) {
    if (Kind == RecurKind::None)
      return false;
<<<<<<< HEAD
    if (RecurrenceDescriptor::isIntMinMaxRecurrenceKind(Kind))
=======

    // Integer ops that map to select instructions or intrinsics are fine.
    if (RecurrenceDescriptor::isIntMinMaxRecurrenceKind(Kind) ||
        isBoolLogicOp(I))
>>>>>>> 2ab1d525
      return true;

    if (Kind == RecurKind::FMax || Kind == RecurKind::FMin) {
      // FP min/max are associative except for NaN and -0.0. We do not
      // have to rule out -0.0 here because the intrinsic semantics do not
      // specify a fixed result for it.
      return I->getFastMathFlags().noNaNs();
    }

    return I->isAssociative();
  }
<<<<<<< HEAD
=======

  static Value *getRdxOperand(Instruction *I, unsigned Index) {
    // Poison-safe 'or' takes the form: select X, true, Y
    // To make that work with the normal operand processing, we skip the
    // true value operand.
    // TODO: Change the code and data structures to handle this without a hack.
    if (getRdxKind(I) == RecurKind::Or && isa<SelectInst>(I) && Index == 1)
      return I->getOperand(2);
    return I->getOperand(Index);
  }
>>>>>>> 2ab1d525

  /// Checks if the ParentStackElem.first should be marked as a reduction
  /// operation with an extra argument or as extra argument itself.
  void markExtraArg(std::pair<Instruction *, unsigned> &ParentStackElem,
                    Value *ExtraArg) {
    if (ExtraArgs.count(ParentStackElem.first)) {
      ExtraArgs[ParentStackElem.first] = nullptr;
      // We ran into something like:
      // ParentStackElem.first = ExtraArgs[ParentStackElem.first] + ExtraArg.
      // The whole ParentStackElem.first should be considered as an extra value
      // in this case.
      // Do not perform analysis of remaining operands of ParentStackElem.first
      // instruction, this whole instruction is an extra argument.
<<<<<<< HEAD
      RecurKind ParentRdxKind = getRdxKind(ParentStackElem.first);
      ParentStackElem.second = getNumberOfOperands(ParentRdxKind);
=======
      ParentStackElem.second = INVALID_OPERAND_INDEX;
>>>>>>> 2ab1d525
    } else {
      // We ran into something like:
      // ParentStackElem.first += ... + ExtraArg + ...
      ExtraArgs[ParentStackElem.first] = ExtraArg;
    }
  }

  /// Creates reduction operation with the current opcode.
  static Value *createOp(IRBuilder<> &Builder, RecurKind Kind, Value *LHS,
<<<<<<< HEAD
                         Value *RHS, const Twine &Name) {
    unsigned RdxOpcode = RecurrenceDescriptor::getOpcode(Kind);
    switch (Kind) {
    case RecurKind::Add:
    case RecurKind::Mul:
    case RecurKind::Or:
    case RecurKind::And:
=======
                         Value *RHS, const Twine &Name, bool UseSelect) {
    unsigned RdxOpcode = RecurrenceDescriptor::getOpcode(Kind);
    switch (Kind) {
    case RecurKind::Or:
      if (UseSelect &&
          LHS->getType() == CmpInst::makeCmpResultType(LHS->getType()))
        return Builder.CreateSelect(LHS, Builder.getTrue(), RHS, Name);
      return Builder.CreateBinOp((Instruction::BinaryOps)RdxOpcode, LHS, RHS,
                                 Name);
    case RecurKind::And:
      if (UseSelect &&
          LHS->getType() == CmpInst::makeCmpResultType(LHS->getType()))
        return Builder.CreateSelect(LHS, RHS, Builder.getFalse(), Name);
      return Builder.CreateBinOp((Instruction::BinaryOps)RdxOpcode, LHS, RHS,
                                 Name);
    case RecurKind::Add:
    case RecurKind::Mul:
>>>>>>> 2ab1d525
    case RecurKind::Xor:
    case RecurKind::FAdd:
    case RecurKind::FMul:
      return Builder.CreateBinOp((Instruction::BinaryOps)RdxOpcode, LHS, RHS,
                                 Name);
    case RecurKind::FMax:
      return Builder.CreateBinaryIntrinsic(Intrinsic::maxnum, LHS, RHS);
    case RecurKind::FMin:
      return Builder.CreateBinaryIntrinsic(Intrinsic::minnum, LHS, RHS);
<<<<<<< HEAD

    case RecurKind::SMax: {
      Value *Cmp = Builder.CreateICmpSGT(LHS, RHS, Name);
      return Builder.CreateSelect(Cmp, LHS, RHS, Name);
    }
    case RecurKind::SMin: {
      Value *Cmp = Builder.CreateICmpSLT(LHS, RHS, Name);
      return Builder.CreateSelect(Cmp, LHS, RHS, Name);
    }
    case RecurKind::UMax: {
      Value *Cmp = Builder.CreateICmpUGT(LHS, RHS, Name);
      return Builder.CreateSelect(Cmp, LHS, RHS, Name);
    }
    case RecurKind::UMin: {
      Value *Cmp = Builder.CreateICmpULT(LHS, RHS, Name);
      return Builder.CreateSelect(Cmp, LHS, RHS, Name);
    }
    default:
      llvm_unreachable("Unknown reduction operation.");
    }
  }

  /// Creates reduction operation with the current opcode with the IR flags
  /// from \p ReductionOps.
  static Value *createOp(IRBuilder<> &Builder, RecurKind RdxKind, Value *LHS,
                         Value *RHS, const Twine &Name,
                         const ReductionOpsListType &ReductionOps) {
    Value *Op = createOp(Builder, RdxKind, LHS, RHS, Name);
    if (RecurrenceDescriptor::isIntMinMaxRecurrenceKind(RdxKind)) {
      if (auto *Sel = dyn_cast<SelectInst>(Op))
        propagateIRFlags(Sel->getCondition(), ReductionOps[0]);
      propagateIRFlags(Op, ReductionOps[1]);
      return Op;
    }
    propagateIRFlags(Op, ReductionOps[0]);
    return Op;
  }
  /// Creates reduction operation with the current opcode with the IR flags
  /// from \p I.
  static Value *createOp(IRBuilder<> &Builder, RecurKind RdxKind, Value *LHS,
                         Value *RHS, const Twine &Name, Instruction *I) {
    Value *Op = createOp(Builder, RdxKind, LHS, RHS, Name);
    if (RecurrenceDescriptor::isIntMinMaxRecurrenceKind(RdxKind)) {
      if (auto *Sel = dyn_cast<SelectInst>(Op)) {
        propagateIRFlags(Sel->getCondition(),
                         cast<SelectInst>(I)->getCondition());
      }
    }
    propagateIRFlags(Op, I);
    return Op;
  }

=======
    case RecurKind::SMax:
      if (UseSelect) {
        Value *Cmp = Builder.CreateICmpSGT(LHS, RHS, Name);
        return Builder.CreateSelect(Cmp, LHS, RHS, Name);
      }
      return Builder.CreateBinaryIntrinsic(Intrinsic::smax, LHS, RHS);
    case RecurKind::SMin:
      if (UseSelect) {
        Value *Cmp = Builder.CreateICmpSLT(LHS, RHS, Name);
        return Builder.CreateSelect(Cmp, LHS, RHS, Name);
      }
      return Builder.CreateBinaryIntrinsic(Intrinsic::smin, LHS, RHS);
    case RecurKind::UMax:
      if (UseSelect) {
        Value *Cmp = Builder.CreateICmpUGT(LHS, RHS, Name);
        return Builder.CreateSelect(Cmp, LHS, RHS, Name);
      }
      return Builder.CreateBinaryIntrinsic(Intrinsic::umax, LHS, RHS);
    case RecurKind::UMin:
      if (UseSelect) {
        Value *Cmp = Builder.CreateICmpULT(LHS, RHS, Name);
        return Builder.CreateSelect(Cmp, LHS, RHS, Name);
      }
      return Builder.CreateBinaryIntrinsic(Intrinsic::umin, LHS, RHS);
    default:
      llvm_unreachable("Unknown reduction operation.");
    }
  }

  /// Creates reduction operation with the current opcode with the IR flags
  /// from \p ReductionOps.
  static Value *createOp(IRBuilder<> &Builder, RecurKind RdxKind, Value *LHS,
                         Value *RHS, const Twine &Name,
                         const ReductionOpsListType &ReductionOps) {
    bool UseSelect = ReductionOps.size() == 2 ||
                     // Logical or/and.
                     (ReductionOps.size() == 1 &&
                      isa<SelectInst>(ReductionOps.front().front()));
    assert((!UseSelect || ReductionOps.size() != 2 ||
            isa<SelectInst>(ReductionOps[1][0])) &&
           "Expected cmp + select pairs for reduction");
    Value *Op = createOp(Builder, RdxKind, LHS, RHS, Name, UseSelect);
    if (RecurrenceDescriptor::isIntMinMaxRecurrenceKind(RdxKind)) {
      if (auto *Sel = dyn_cast<SelectInst>(Op)) {
        propagateIRFlags(Sel->getCondition(), ReductionOps[0]);
        propagateIRFlags(Op, ReductionOps[1]);
        return Op;
      }
    }
    propagateIRFlags(Op, ReductionOps[0]);
    return Op;
  }

  /// Creates reduction operation with the current opcode with the IR flags
  /// from \p I.
  static Value *createOp(IRBuilder<> &Builder, RecurKind RdxKind, Value *LHS,
                         Value *RHS, const Twine &Name, Instruction *I) {
    auto *SelI = dyn_cast<SelectInst>(I);
    Value *Op = createOp(Builder, RdxKind, LHS, RHS, Name, SelI != nullptr);
    if (SelI && RecurrenceDescriptor::isIntMinMaxRecurrenceKind(RdxKind)) {
      if (auto *Sel = dyn_cast<SelectInst>(Op))
        propagateIRFlags(Sel->getCondition(), SelI->getCondition());
    }
    propagateIRFlags(Op, I);
    return Op;
  }

>>>>>>> 2ab1d525
  static RecurKind getRdxKind(Instruction *I) {
    assert(I && "Expected instruction for reduction matching");
    TargetTransformInfo::ReductionFlags RdxFlags;
    if (match(I, m_Add(m_Value(), m_Value())))
      return RecurKind::Add;
    if (match(I, m_Mul(m_Value(), m_Value())))
      return RecurKind::Mul;
<<<<<<< HEAD
    if (match(I, m_And(m_Value(), m_Value())))
      return RecurKind::And;
    if (match(I, m_Or(m_Value(), m_Value())))
=======
    if (match(I, m_And(m_Value(), m_Value())) ||
        match(I, m_LogicalAnd(m_Value(), m_Value())))
      return RecurKind::And;
    if (match(I, m_Or(m_Value(), m_Value())) ||
        match(I, m_LogicalOr(m_Value(), m_Value())))
>>>>>>> 2ab1d525
      return RecurKind::Or;
    if (match(I, m_Xor(m_Value(), m_Value())))
      return RecurKind::Xor;
    if (match(I, m_FAdd(m_Value(), m_Value())))
      return RecurKind::FAdd;
    if (match(I, m_FMul(m_Value(), m_Value())))
      return RecurKind::FMul;

    if (match(I, m_Intrinsic<Intrinsic::maxnum>(m_Value(), m_Value())))
      return RecurKind::FMax;
    if (match(I, m_Intrinsic<Intrinsic::minnum>(m_Value(), m_Value())))
      return RecurKind::FMin;

    // This matches either cmp+select or intrinsics. SLP is expected to handle
    // either form.
    // TODO: If we are canonicalizing to intrinsics, we can remove several
    //       special-case paths that deal with selects.
    if (match(I, m_SMax(m_Value(), m_Value())))
      return RecurKind::SMax;
    if (match(I, m_SMin(m_Value(), m_Value())))
      return RecurKind::SMin;
    if (match(I, m_UMax(m_Value(), m_Value())))
      return RecurKind::UMax;
    if (match(I, m_UMin(m_Value(), m_Value())))
      return RecurKind::UMin;

    if (auto *Select = dyn_cast<SelectInst>(I)) {
      // Try harder: look for min/max pattern based on instructions producing
      // same values such as: select ((cmp Inst1, Inst2), Inst1, Inst2).
      // During the intermediate stages of SLP, it's very common to have
      // pattern like this (since optimizeGatherSequence is run only once
      // at the end):
      // %1 = extractelement <2 x i32> %a, i32 0
      // %2 = extractelement <2 x i32> %a, i32 1
      // %cond = icmp sgt i32 %1, %2
      // %3 = extractelement <2 x i32> %a, i32 0
      // %4 = extractelement <2 x i32> %a, i32 1
      // %select = select i1 %cond, i32 %3, i32 %4
      CmpInst::Predicate Pred;
      Instruction *L1;
      Instruction *L2;

      Value *LHS = Select->getTrueValue();
      Value *RHS = Select->getFalseValue();
      Value *Cond = Select->getCondition();

      // TODO: Support inverse predicates.
      if (match(Cond, m_Cmp(Pred, m_Specific(LHS), m_Instruction(L2)))) {
        if (!isa<ExtractElementInst>(RHS) ||
            !L2->isIdenticalTo(cast<Instruction>(RHS)))
          return RecurKind::None;
      } else if (match(Cond, m_Cmp(Pred, m_Instruction(L1), m_Specific(RHS)))) {
        if (!isa<ExtractElementInst>(LHS) ||
            !L1->isIdenticalTo(cast<Instruction>(LHS)))
          return RecurKind::None;
      } else {
        if (!isa<ExtractElementInst>(LHS) || !isa<ExtractElementInst>(RHS))
          return RecurKind::None;
        if (!match(Cond, m_Cmp(Pred, m_Instruction(L1), m_Instruction(L2))) ||
            !L1->isIdenticalTo(cast<Instruction>(LHS)) ||
            !L2->isIdenticalTo(cast<Instruction>(RHS)))
          return RecurKind::None;
      }

      TargetTransformInfo::ReductionFlags RdxFlags;
      switch (Pred) {
      default:
        return RecurKind::None;
      case CmpInst::ICMP_SGT:
      case CmpInst::ICMP_SGE:
        return RecurKind::SMax;
      case CmpInst::ICMP_SLT:
      case CmpInst::ICMP_SLE:
        return RecurKind::SMin;
      case CmpInst::ICMP_UGT:
      case CmpInst::ICMP_UGE:
        return RecurKind::UMax;
      case CmpInst::ICMP_ULT:
      case CmpInst::ICMP_ULE:
        return RecurKind::UMin;
      }
    }
    return RecurKind::None;
  }

<<<<<<< HEAD
  /// Return true if this operation is a cmp+select idiom.
  static bool isCmpSel(RecurKind Kind) {
    return RecurrenceDescriptor::isIntMinMaxRecurrenceKind(Kind);
  }

  /// Get the index of the first operand.
  static unsigned getFirstOperandIndex(RecurKind Kind) {
    // We allow calling this before 'Kind' is set, so handle that specially.
    if (Kind == RecurKind::None)
      return 0;
    return isCmpSel(Kind) ? 1 : 0;
  }

  /// Total number of operands in the reduction operation.
  static unsigned getNumberOfOperands(RecurKind Kind) {
    return isCmpSel(Kind) ? 3 : 2;
  }

  /// Checks if the instruction is in basic block \p BB.
  /// For a min/max reduction check that both compare and select are in \p BB.
  static bool hasSameParent(RecurKind Kind, Instruction *I, BasicBlock *BB,
                            bool IsRedOp) {
    if (IsRedOp && isCmpSel(Kind)) {
      auto *Cmp = cast<Instruction>(cast<SelectInst>(I)->getCondition());
      return I->getParent() == BB && Cmp->getParent() == BB;
=======
  /// Get the index of the first operand.
  static unsigned getFirstOperandIndex(Instruction *I) {
    return isCmpSelMinMax(I) ? 1 : 0;
  }

  /// Total number of operands in the reduction operation.
  static unsigned getNumberOfOperands(Instruction *I) {
    return isCmpSelMinMax(I) ? 3 : 2;
  }

  /// Checks if the instruction is in basic block \p BB.
  /// For a cmp+sel min/max reduction check that both ops are in \p BB.
  static bool hasSameParent(Instruction *I, BasicBlock *BB) {
    if (isCmpSelMinMax(I) || (isBoolLogicOp(I) && isa<SelectInst>(I))) {
      auto *Sel = cast<SelectInst>(I);
      auto *Cmp = dyn_cast<Instruction>(Sel->getCondition());
      return Sel->getParent() == BB && Cmp && Cmp->getParent() == BB;
>>>>>>> 2ab1d525
    }
    return I->getParent() == BB;
  }

  /// Expected number of uses for reduction operations/reduced values.
<<<<<<< HEAD
  static bool hasRequiredNumberOfUses(RecurKind Kind, Instruction *I,
                                      bool IsReductionOp) {
    // SelectInst must be used twice while the condition op must have single
    // use only.
    if (isCmpSel(Kind))
      return I->hasNUses(2) &&
             (!IsReductionOp ||
              cast<SelectInst>(I)->getCondition()->hasOneUse());
=======
  static bool hasRequiredNumberOfUses(bool IsCmpSelMinMax, Instruction *I) {
    if (IsCmpSelMinMax) {
      // SelectInst must be used twice while the condition op must have single
      // use only.
      if (auto *Sel = dyn_cast<SelectInst>(I))
        return Sel->hasNUses(2) && Sel->getCondition()->hasOneUse();
      return I->hasNUses(2);
    }
>>>>>>> 2ab1d525

    // Arithmetic reduction operation must be used once only.
    return I->hasOneUse();
  }

  /// Initializes the list of reduction operations.
<<<<<<< HEAD
  void initReductionOps(RecurKind Kind) {
    if (isCmpSel(Kind))
=======
  void initReductionOps(Instruction *I) {
    if (isCmpSelMinMax(I))
>>>>>>> 2ab1d525
      ReductionOps.assign(2, ReductionOpsType());
    else
      ReductionOps.assign(1, ReductionOpsType());
  }

  /// Add all reduction operations for the reduction instruction \p I.
<<<<<<< HEAD
  void addReductionOps(RecurKind Kind, Instruction *I) {
    assert(Kind != RecurKind::None && "Expected reduction operation.");
    if (isCmpSel(Kind)) {
=======
  void addReductionOps(Instruction *I) {
    if (isCmpSelMinMax(I)) {
>>>>>>> 2ab1d525
      ReductionOps[0].emplace_back(cast<SelectInst>(I)->getCondition());
      ReductionOps[1].emplace_back(I);
    } else {
      ReductionOps[0].emplace_back(I);
    }
  }

  static Value *getLHS(RecurKind Kind, Instruction *I) {
    if (Kind == RecurKind::None)
      return nullptr;
<<<<<<< HEAD
    return I->getOperand(getFirstOperandIndex(Kind));
=======
    return I->getOperand(getFirstOperandIndex(I));
>>>>>>> 2ab1d525
  }
  static Value *getRHS(RecurKind Kind, Instruction *I) {
    if (Kind == RecurKind::None)
      return nullptr;
<<<<<<< HEAD
    return I->getOperand(getFirstOperandIndex(Kind) + 1);
=======
    return I->getOperand(getFirstOperandIndex(I) + 1);
>>>>>>> 2ab1d525
  }

public:
  HorizontalReduction() = default;

  /// Try to find a reduction tree.
  bool matchAssociativeReduction(PHINode *Phi, Instruction *Inst) {
    assert((!Phi || is_contained(Phi->operands(), Inst)) &&
           "Phi needs to use the binary operator");
<<<<<<< HEAD

    RdxKind = getRdxKind(B);
=======
    assert((isa<BinaryOperator>(Inst) || isa<SelectInst>(Inst) ||
            isa<IntrinsicInst>(Inst)) &&
           "Expected binop, select, or intrinsic for reduction matching");
    RdxKind = getRdxKind(Inst);
>>>>>>> 2ab1d525

    // We could have a initial reductions that is not an add.
    //  r *= v1 + v2 + v3 + v4
    // In such a case start looking for a tree rooted in the first '+'.
    if (Phi) {
<<<<<<< HEAD
      if (getLHS(RdxKind, B) == Phi) {
        Phi = nullptr;
        B = dyn_cast<Instruction>(getRHS(RdxKind, B));
        if (!B)
          return false;
        RdxKind = getRdxKind(B);
      } else if (getRHS(RdxKind, B) == Phi) {
        Phi = nullptr;
        B = dyn_cast<Instruction>(getLHS(RdxKind, B));
        if (!B)
          return false;
        RdxKind = getRdxKind(B);
      }
    }

    if (!isVectorizable(RdxKind, B))
=======
      if (getLHS(RdxKind, Inst) == Phi) {
        Phi = nullptr;
        Inst = dyn_cast<Instruction>(getRHS(RdxKind, Inst));
        if (!Inst)
          return false;
        RdxKind = getRdxKind(Inst);
      } else if (getRHS(RdxKind, Inst) == Phi) {
        Phi = nullptr;
        Inst = dyn_cast<Instruction>(getLHS(RdxKind, Inst));
        if (!Inst)
          return false;
        RdxKind = getRdxKind(Inst);
      }
    }

    if (!isVectorizable(RdxKind, Inst))
>>>>>>> 2ab1d525
      return false;

    // Analyze "regular" integer/FP types for reductions - no target-specific
    // types or pointers.
    Type *Ty = Inst->getType();
    if (!isValidElementType(Ty) || Ty->isPointerTy())
      return false;

    // Though the ultimate reduction may have multiple uses, its condition must
    // have only single use.
    if (auto *Sel = dyn_cast<SelectInst>(Inst))
      if (!Sel->getCondition()->hasOneUse())
        return false;

    ReductionRoot = Inst;

    // The opcode for leaf values that we perform a reduction on.
    // For example: load(x) + load(y) + load(z) + fptoui(w)
    // The leaf opcode for 'w' does not match, so we don't include it as a
    // potential candidate for the reduction.
    unsigned LeafOpcode = 0;

    // Post-order traverse the reduction tree starting at Inst. We only handle
    // true trees containing binary operators or selects.
    SmallVector<std::pair<Instruction *, unsigned>, 32> Stack;
<<<<<<< HEAD
    Stack.push_back(std::make_pair(B, getFirstOperandIndex(RdxKind)));
    initReductionOps(RdxKind);
=======
    Stack.push_back(std::make_pair(Inst, getFirstOperandIndex(Inst)));
    initReductionOps(Inst);
>>>>>>> 2ab1d525
    while (!Stack.empty()) {
      Instruction *TreeN = Stack.back().first;
      unsigned EdgeToVisit = Stack.back().second++;
      const RecurKind TreeRdxKind = getRdxKind(TreeN);
      bool IsReducedValue = TreeRdxKind != RdxKind;

      // Postorder visit.
<<<<<<< HEAD
      if (IsReducedValue || EdgeToVisit == getNumberOfOperands(TreeRdxKind)) {
=======
      if (IsReducedValue || EdgeToVisit >= getNumberOfOperands(TreeN)) {
>>>>>>> 2ab1d525
        if (IsReducedValue)
          ReducedVals.push_back(TreeN);
        else {
          auto ExtraArgsIter = ExtraArgs.find(TreeN);
          if (ExtraArgsIter != ExtraArgs.end() && !ExtraArgsIter->second) {
            // Check if TreeN is an extra argument of its parent operation.
            if (Stack.size() <= 1) {
              // TreeN can't be an extra argument as it is a root reduction
              // operation.
              return false;
            }
            // Yes, TreeN is an extra argument, do not add it to a list of
            // reduction operations.
            // Stack[Stack.size() - 2] always points to the parent operation.
            markExtraArg(Stack[Stack.size() - 2], TreeN);
            ExtraArgs.erase(TreeN);
          } else
<<<<<<< HEAD
            addReductionOps(RdxKind, TreeN);
=======
            addReductionOps(TreeN);
>>>>>>> 2ab1d525
        }
        // Retract.
        Stack.pop_back();
        continue;
      }

<<<<<<< HEAD
      // Visit left or right.
      Value *EdgeVal = TreeN->getOperand(EdgeToVisit);
      auto *I = dyn_cast<Instruction>(EdgeVal);
      if (!I) {
=======
      // Visit operands.
      Value *EdgeVal = getRdxOperand(TreeN, EdgeToVisit);
      auto *EdgeInst = dyn_cast<Instruction>(EdgeVal);
      if (!EdgeInst) {
>>>>>>> 2ab1d525
        // Edge value is not a reduction instruction or a leaf instruction.
        // (It may be a constant, function argument, or something else.)
        markExtraArg(Stack.back(), EdgeVal);
        continue;
      }
<<<<<<< HEAD
      RecurKind EdgeRdxKind = getRdxKind(I);
=======
      RecurKind EdgeRdxKind = getRdxKind(EdgeInst);
>>>>>>> 2ab1d525
      // Continue analysis if the next operand is a reduction operation or
      // (possibly) a leaf value. If the leaf value opcode is not set,
      // the first met operation != reduction operation is considered as the
      // leaf opcode.
      // Only handle trees in the current basic block.
      // Each tree node needs to have minimal number of users except for the
      // ultimate reduction.
      const bool IsRdxInst = EdgeRdxKind == RdxKind;
<<<<<<< HEAD
      if (I != Phi && I != B &&
          hasSameParent(RdxKind, I, B->getParent(), IsRdxInst) &&
          hasRequiredNumberOfUses(RdxKind, I, IsRdxInst) &&
          (!LeafOpcode || LeafOpcode == I->getOpcode() || IsRdxInst)) {
        if (IsRdxInst) {
          // We need to be able to reassociate the reduction operations.
          if (!isVectorizable(EdgeRdxKind, I)) {
=======
      if (EdgeInst != Phi && EdgeInst != Inst &&
          hasSameParent(EdgeInst, Inst->getParent()) &&
          hasRequiredNumberOfUses(isCmpSelMinMax(Inst), EdgeInst) &&
          (!LeafOpcode || LeafOpcode == EdgeInst->getOpcode() || IsRdxInst)) {
        if (IsRdxInst) {
          // We need to be able to reassociate the reduction operations.
          if (!isVectorizable(EdgeRdxKind, EdgeInst)) {
>>>>>>> 2ab1d525
            // I is an extra argument for TreeN (its parent operation).
            markExtraArg(Stack.back(), EdgeInst);
            continue;
          }
        } else if (!LeafOpcode) {
          LeafOpcode = EdgeInst->getOpcode();
        }
<<<<<<< HEAD
        Stack.push_back(std::make_pair(I, getFirstOperandIndex(EdgeRdxKind)));
        continue;
      }
      // I is an extra argument for TreeN (its parent operation).
      markExtraArg(Stack.back(), I);
=======
        Stack.push_back(
            std::make_pair(EdgeInst, getFirstOperandIndex(EdgeInst)));
        continue;
      }
      // I is an extra argument for TreeN (its parent operation).
      markExtraArg(Stack.back(), EdgeInst);
>>>>>>> 2ab1d525
    }
    return true;
  }

  /// Attempt to vectorize the tree found by matchAssociativeReduction.
  Value *tryToReduce(BoUpSLP &V, TargetTransformInfo *TTI) {
    // If there are a sufficient number of reduction values, reduce
    // to a nearby power-of-2. We can safely generate oversized
    // vectors and rely on the backend to split them to legal sizes.
    unsigned NumReducedVals = ReducedVals.size();
    if (NumReducedVals < 4)
      return nullptr;

    // Intersect the fast-math-flags from all reduction operations.
    FastMathFlags RdxFMF;
    RdxFMF.set();
    for (ReductionOpsType &RdxOp : ReductionOps) {
      for (Value *RdxVal : RdxOp) {
        if (auto *FPMO = dyn_cast<FPMathOperator>(RdxVal))
          RdxFMF &= FPMO->getFastMathFlags();
      }
    }

<<<<<<< HEAD
    // Intersect the fast-math-flags from all reduction operations.
    FastMathFlags RdxFMF;
    RdxFMF.set();
    for (ReductionOpsType &RdxOp : ReductionOps) {
      for (Value *RdxVal : RdxOp) {
        if (auto *FPMO = dyn_cast<FPMathOperator>(RdxVal))
          RdxFMF &= FPMO->getFastMathFlags();
      }
    }

=======
>>>>>>> 2ab1d525
    IRBuilder<> Builder(cast<Instruction>(ReductionRoot));
    Builder.setFastMathFlags(RdxFMF);

    BoUpSLP::ExtraValueToDebugLocsMap ExternallyUsedValues;
    // The same extra argument may be used several times, so log each attempt
    // to use it.
    for (const std::pair<Instruction *, Value *> &Pair : ExtraArgs) {
      assert(Pair.first && "DebugLoc must be set.");
      ExternallyUsedValues[Pair.second].push_back(Pair.first);
    }

    // The compare instruction of a min/max is the insertion point for new
    // instructions and may be replaced with a new compare instruction.
    auto getCmpForMinMaxReduction = [](Instruction *RdxRootInst) {
      assert(isa<SelectInst>(RdxRootInst) &&
             "Expected min/max reduction to have select root instruction");
      Value *ScalarCond = cast<SelectInst>(RdxRootInst)->getCondition();
      assert(isa<Instruction>(ScalarCond) &&
             "Expected min/max reduction to have compare condition");
      return cast<Instruction>(ScalarCond);
    };

    // The reduction root is used as the insertion point for new instructions,
    // so set it as externally used to prevent it from being deleted.
    ExternallyUsedValues[ReductionRoot];
    SmallVector<Value *, 16> IgnoreList;
    for (ReductionOpsType &RdxOp : ReductionOps)
      IgnoreList.append(RdxOp.begin(), RdxOp.end());

    unsigned ReduxWidth = PowerOf2Floor(NumReducedVals);
    if (NumReducedVals > ReduxWidth) {
      // In the loop below, we are building a tree based on a window of
      // 'ReduxWidth' values.
      // If the operands of those values have common traits (compare predicate,
      // constant operand, etc), then we want to group those together to
      // minimize the cost of the reduction.

      // TODO: This should be extended to count common operands for
      //       compares and binops.

      // Step 1: Count the number of times each compare predicate occurs.
      SmallDenseMap<unsigned, unsigned> PredCountMap;
      for (Value *RdxVal : ReducedVals) {
        CmpInst::Predicate Pred;
        if (match(RdxVal, m_Cmp(Pred, m_Value(), m_Value())))
          ++PredCountMap[Pred];
      }
      // Step 2: Sort the values so the most common predicates come first.
      stable_sort(ReducedVals, [&PredCountMap](Value *A, Value *B) {
        CmpInst::Predicate PredA, PredB;
        if (match(A, m_Cmp(PredA, m_Value(), m_Value())) &&
            match(B, m_Cmp(PredB, m_Value(), m_Value()))) {
          return PredCountMap[PredA] > PredCountMap[PredB];
        }
        return false;
      });
    }

    Value *VectorizedTree = nullptr;
    unsigned i = 0;
    while (i < NumReducedVals - ReduxWidth + 1 && ReduxWidth > 2) {
      ArrayRef<Value *> VL(&ReducedVals[i], ReduxWidth);
      V.buildTree(VL, IgnoreList);
      if (V.isTreeTinyAndNotFullyVectorizable(/*ForReduction=*/true))
        break;
      if (V.isLoadCombineReductionCandidate(RdxKind))
<<<<<<< HEAD
=======
        break;
      V.reorderTopToBottom();
      V.reorderBottomToTop(/*IgnoreReorder=*/true);
      V.buildExternalUses(ExternallyUsedValues);

      // For a poison-safe boolean logic reduction, do not replace select
      // instructions with logic ops. All reduced values will be frozen (see
      // below) to prevent leaking poison.
      if (isa<SelectInst>(ReductionRoot) &&
          isBoolLogicOp(cast<Instruction>(ReductionRoot)) &&
          NumReducedVals != ReduxWidth)
>>>>>>> 2ab1d525
        break;

      V.computeMinimumValueSizes();

      // Estimate cost.
      InstructionCost TreeCost =
          V.getTreeCost(makeArrayRef(&ReducedVals[i], ReduxWidth));
      InstructionCost ReductionCost =
          getReductionCost(TTI, ReducedVals[i], ReduxWidth, RdxFMF);
      InstructionCost Cost = TreeCost + ReductionCost;
      if (!Cost.isValid()) {
        LLVM_DEBUG(dbgs() << "Encountered invalid baseline cost.\n");
        return nullptr;
      }
      if (Cost >= -SLPCostThreshold) {
        V.getORE()->emit([&]() {
          return OptimizationRemarkMissed(SV_NAME, "HorSLPNotBeneficial",
                                          cast<Instruction>(VL[0]))
                 << "Vectorizing horizontal reduction is possible"
                 << "but not beneficial with cost " << ore::NV("Cost", Cost)
                 << " and threshold "
                 << ore::NV("Threshold", -SLPCostThreshold);
        });
        break;
      }

      LLVM_DEBUG(dbgs() << "SLP: Vectorizing horizontal reduction at cost:"
                        << Cost << ". (HorRdx)\n");
      V.getORE()->emit([&]() {
        return OptimizationRemark(SV_NAME, "VectorizedHorizontalReduction",
                                  cast<Instruction>(VL[0]))
               << "Vectorized horizontal reduction with cost "
               << ore::NV("Cost", Cost) << " and with tree size "
               << ore::NV("TreeSize", V.getTreeSize());
      });

      // Vectorize a tree.
      DebugLoc Loc = cast<Instruction>(ReducedVals[i])->getDebugLoc();
      Value *VectorizedRoot = V.vectorizeTree(ExternallyUsedValues);

      // Emit a reduction. If the root is a select (min/max idiom), the insert
      // point is the compare condition of that select.
      Instruction *RdxRootInst = cast<Instruction>(ReductionRoot);
<<<<<<< HEAD
      if (isCmpSel(RdxKind))
=======
      if (isCmpSelMinMax(RdxRootInst))
>>>>>>> 2ab1d525
        Builder.SetInsertPoint(getCmpForMinMaxReduction(RdxRootInst));
      else
        Builder.SetInsertPoint(RdxRootInst);

      // To prevent poison from leaking across what used to be sequential, safe,
      // scalar boolean logic operations, the reduction operand must be frozen.
      if (isa<SelectInst>(RdxRootInst) && isBoolLogicOp(RdxRootInst))
        VectorizedRoot = Builder.CreateFreeze(VectorizedRoot);

      Value *ReducedSubTree =
          emitReduction(VectorizedRoot, Builder, ReduxWidth, TTI);

      if (!VectorizedTree) {
        // Initialize the final value in the reduction.
        VectorizedTree = ReducedSubTree;
      } else {
        // Update the final value in the reduction.
        Builder.SetCurrentDebugLocation(Loc);
        VectorizedTree = createOp(Builder, RdxKind, VectorizedTree,
                                  ReducedSubTree, "op.rdx", ReductionOps);
      }
      i += ReduxWidth;
      ReduxWidth = PowerOf2Floor(NumReducedVals - i);
    }

    if (VectorizedTree) {
      // Finish the reduction.
      for (; i < NumReducedVals; ++i) {
        auto *I = cast<Instruction>(ReducedVals[i]);
        Builder.SetCurrentDebugLocation(I->getDebugLoc());
        VectorizedTree =
            createOp(Builder, RdxKind, VectorizedTree, I, "", ReductionOps);
      }
      for (auto &Pair : ExternallyUsedValues) {
        // Add each externally used value to the final reduction.
        for (auto *I : Pair.second) {
          Builder.SetCurrentDebugLocation(I->getDebugLoc());
          VectorizedTree = createOp(Builder, RdxKind, VectorizedTree,
                                    Pair.first, "op.extra", I);
        }
      }

<<<<<<< HEAD
      // Update users. For a min/max reduction that ends with a compare and
      // select, we also have to RAUW for the compare instruction feeding the
      // reduction root. That's because the original compare may have extra uses
      // besides the final select of the reduction.
      if (isCmpSel(RdxKind)) {
        if (auto *VecSelect = dyn_cast<SelectInst>(VectorizedTree)) {
          Instruction *ScalarCmp =
              getCmpForMinMaxReduction(cast<Instruction>(ReductionRoot));
          ScalarCmp->replaceAllUsesWith(VecSelect->getCondition());
        }
      }
=======
>>>>>>> 2ab1d525
      ReductionRoot->replaceAllUsesWith(VectorizedTree);

      // Mark all scalar reduction ops for deletion, they are replaced by the
      // vector reductions.
      V.eraseInstructions(IgnoreList);
    }
    return VectorizedTree;
  }

  unsigned numReductionValues() const { return ReducedVals.size(); }

private:
  /// Calculate the cost of a reduction.
  InstructionCost getReductionCost(TargetTransformInfo *TTI,
<<<<<<< HEAD
                                   Value *FirstReducedVal,
                                   unsigned ReduxWidth) {
=======
                                   Value *FirstReducedVal, unsigned ReduxWidth,
                                   FastMathFlags FMF) {
    TTI::TargetCostKind CostKind = TTI::TCK_RecipThroughput;
>>>>>>> 2ab1d525
    Type *ScalarTy = FirstReducedVal->getType();
    FixedVectorType *VectorTy = FixedVectorType::get(ScalarTy, ReduxWidth);
    InstructionCost VectorCost, ScalarCost;
    switch (RdxKind) {
    case RecurKind::Add:
    case RecurKind::Mul:
    case RecurKind::Or:
    case RecurKind::And:
    case RecurKind::Xor:
    case RecurKind::FAdd:
    case RecurKind::FMul: {
      unsigned RdxOpcode = RecurrenceDescriptor::getOpcode(RdxKind);
<<<<<<< HEAD
      VectorCost = TTI->getArithmeticReductionCost(RdxOpcode, VectorTy,
                                                   /*IsPairwiseForm=*/false);
      ScalarCost = TTI->getArithmeticInstrCost(RdxOpcode, ScalarTy);
=======
      VectorCost =
          TTI->getArithmeticReductionCost(RdxOpcode, VectorTy, FMF, CostKind);
      ScalarCost = TTI->getArithmeticInstrCost(RdxOpcode, ScalarTy, CostKind);
>>>>>>> 2ab1d525
      break;
    }
    case RecurKind::FMax:
    case RecurKind::FMin: {
      auto *SclCondTy = CmpInst::makeCmpResultType(ScalarTy);
      auto *VecCondTy = cast<VectorType>(CmpInst::makeCmpResultType(VectorTy));
      VectorCost = TTI->getMinMaxReductionCost(VectorTy, VecCondTy,
                                               /*IsUnsigned=*/false, CostKind);
      CmpInst::Predicate RdxPred = getMinMaxReductionPredicate(RdxKind);
      ScalarCost = TTI->getCmpSelInstrCost(Instruction::FCmp, ScalarTy,
                                           SclCondTy, RdxPred, CostKind) +
                   TTI->getCmpSelInstrCost(Instruction::Select, ScalarTy,
                                           SclCondTy, RdxPred, CostKind);
      break;
    }
    case RecurKind::SMax:
    case RecurKind::SMin:
    case RecurKind::UMax:
    case RecurKind::UMin: {
      auto *SclCondTy = CmpInst::makeCmpResultType(ScalarTy);
      auto *VecCondTy = cast<VectorType>(CmpInst::makeCmpResultType(VectorTy));
      bool IsUnsigned =
          RdxKind == RecurKind::UMax || RdxKind == RecurKind::UMin;
<<<<<<< HEAD
      VectorCost =
          TTI->getMinMaxReductionCost(VectorTy, VecCondTy,
                                      /*IsPairwiseForm=*/false, IsUnsigned);
      ScalarCost =
          TTI->getCmpSelInstrCost(Instruction::ICmp, ScalarTy) +
          TTI->getCmpSelInstrCost(Instruction::Select, ScalarTy,
                                  CmpInst::makeCmpResultType(ScalarTy));
=======
      VectorCost = TTI->getMinMaxReductionCost(VectorTy, VecCondTy, IsUnsigned,
                                               CostKind);
      CmpInst::Predicate RdxPred = getMinMaxReductionPredicate(RdxKind);
      ScalarCost = TTI->getCmpSelInstrCost(Instruction::ICmp, ScalarTy,
                                           SclCondTy, RdxPred, CostKind) +
                   TTI->getCmpSelInstrCost(Instruction::Select, ScalarTy,
                                           SclCondTy, RdxPred, CostKind);
>>>>>>> 2ab1d525
      break;
    }
    default:
      llvm_unreachable("Expected arithmetic or min/max reduction operation");
    }

    // Scalar cost is repeated for N-1 elements.
    ScalarCost *= (ReduxWidth - 1);
    LLVM_DEBUG(dbgs() << "SLP: Adding cost " << VectorCost - ScalarCost
                      << " for reduction that starts with " << *FirstReducedVal
                      << " (It is a splitting reduction)\n");
    return VectorCost - ScalarCost;
  }

  /// Emit a horizontal reduction of the vectorized value.
  Value *emitReduction(Value *VectorizedValue, IRBuilder<> &Builder,
                       unsigned ReduxWidth, const TargetTransformInfo *TTI) {
    assert(VectorizedValue && "Need to have a vectorized tree node");
    assert(isPowerOf2_32(ReduxWidth) &&
           "We only handle power-of-two reductions for now");
    assert(RdxKind != RecurKind::FMulAdd &&
           "A call to the llvm.fmuladd intrinsic is not handled yet");

<<<<<<< HEAD
    return createSimpleTargetReduction(Builder, TTI, VectorizedValue, RdxKind,
                                       ReductionOps.back());
=======
    ++NumVectorInstructions;
    return createSimpleTargetReduction(Builder, TTI, VectorizedValue, RdxKind);
>>>>>>> 2ab1d525
  }
};

} // end anonymous namespace

static Optional<unsigned> getAggregateSize(Instruction *InsertInst) {
  if (auto *IE = dyn_cast<InsertElementInst>(InsertInst))
    return cast<FixedVectorType>(IE->getType())->getNumElements();

  unsigned AggregateSize = 1;
  auto *IV = cast<InsertValueInst>(InsertInst);
  Type *CurrentType = IV->getType();
  do {
    if (auto *ST = dyn_cast<StructType>(CurrentType)) {
      for (auto *Elt : ST->elements())
        if (Elt != ST->getElementType(0)) // check homogeneity
          return None;
      AggregateSize *= ST->getNumElements();
      CurrentType = ST->getElementType(0);
    } else if (auto *AT = dyn_cast<ArrayType>(CurrentType)) {
      AggregateSize *= AT->getNumElements();
      CurrentType = AT->getElementType();
    } else if (auto *VT = dyn_cast<FixedVectorType>(CurrentType)) {
      AggregateSize *= VT->getNumElements();
      return AggregateSize;
    } else if (CurrentType->isSingleValueType()) {
      return AggregateSize;
    } else {
      return None;
    }
  } while (true);
}

static bool findBuildAggregate_rec(Instruction *LastInsertInst,
                                   TargetTransformInfo *TTI,
                                   SmallVectorImpl<Value *> &BuildVectorOpds,
                                   SmallVectorImpl<Value *> &InsertElts,
                                   unsigned OperandOffset) {
  do {
    Value *InsertedOperand = LastInsertInst->getOperand(1);
    Optional<int> OperandIndex = getInsertIndex(LastInsertInst, OperandOffset);
    if (!OperandIndex)
      return false;
    if (isa<InsertElementInst>(InsertedOperand) ||
        isa<InsertValueInst>(InsertedOperand)) {
      if (!findBuildAggregate_rec(cast<Instruction>(InsertedOperand), TTI,
                                  BuildVectorOpds, InsertElts, *OperandIndex))
        return false;
    } else {
      BuildVectorOpds[*OperandIndex] = InsertedOperand;
      InsertElts[*OperandIndex] = LastInsertInst;
    }
    LastInsertInst = dyn_cast<Instruction>(LastInsertInst->getOperand(0));
  } while (LastInsertInst != nullptr &&
           (isa<InsertValueInst>(LastInsertInst) ||
            isa<InsertElementInst>(LastInsertInst)) &&
           LastInsertInst->hasOneUse());
  return true;
}

/// Recognize construction of vectors like
///  %ra = insertelement <4 x float> poison, float %s0, i32 0
///  %rb = insertelement <4 x float> %ra, float %s1, i32 1
///  %rc = insertelement <4 x float> %rb, float %s2, i32 2
///  %rd = insertelement <4 x float> %rc, float %s3, i32 3
///  starting from the last insertelement or insertvalue instruction.
///
/// Also recognize homogeneous aggregates like {<2 x float>, <2 x float>},
/// {{float, float}, {float, float}}, [2 x {float, float}] and so on.
/// See llvm/test/Transforms/SLPVectorizer/X86/pr42022.ll for examples.
///
/// Assume LastInsertInst is of InsertElementInst or InsertValueInst type.
///
/// \return true if it matches.
static bool findBuildAggregate(Instruction *LastInsertInst,
                               TargetTransformInfo *TTI,
                               SmallVectorImpl<Value *> &BuildVectorOpds,
                               SmallVectorImpl<Value *> &InsertElts) {

  assert((isa<InsertElementInst>(LastInsertInst) ||
          isa<InsertValueInst>(LastInsertInst)) &&
         "Expected insertelement or insertvalue instruction!");

  assert((BuildVectorOpds.empty() && InsertElts.empty()) &&
         "Expected empty result vectors!");

  Optional<unsigned> AggregateSize = getAggregateSize(LastInsertInst);
  if (!AggregateSize)
    return false;
  BuildVectorOpds.resize(*AggregateSize);
  InsertElts.resize(*AggregateSize);

  if (findBuildAggregate_rec(LastInsertInst, TTI, BuildVectorOpds, InsertElts,
                             0)) {
    llvm::erase_value(BuildVectorOpds, nullptr);
    llvm::erase_value(InsertElts, nullptr);
    if (BuildVectorOpds.size() >= 2)
      return true;
  }

  return false;
}

/// Try and get a reduction value from a phi node.
///
/// Given a phi node \p P in a block \p ParentBB, consider possible reductions
/// if they come from either \p ParentBB or a containing loop latch.
///
/// \returns A candidate reduction value if possible, or \code nullptr \endcode
/// if not possible.
static Value *getReductionValue(const DominatorTree *DT, PHINode *P,
                                BasicBlock *ParentBB, LoopInfo *LI) {
  // There are situations where the reduction value is not dominated by the
  // reduction phi. Vectorizing such cases has been reported to cause
  // miscompiles. See PR25787.
  auto DominatedReduxValue = [&](Value *R) {
    return isa<Instruction>(R) &&
           DT->dominates(P->getParent(), cast<Instruction>(R)->getParent());
  };

  Value *Rdx = nullptr;

  // Return the incoming value if it comes from the same BB as the phi node.
  if (P->getIncomingBlock(0) == ParentBB) {
    Rdx = P->getIncomingValue(0);
  } else if (P->getIncomingBlock(1) == ParentBB) {
    Rdx = P->getIncomingValue(1);
  }

  if (Rdx && DominatedReduxValue(Rdx))
    return Rdx;

  // Otherwise, check whether we have a loop latch to look at.
  Loop *BBL = LI->getLoopFor(ParentBB);
  if (!BBL)
    return nullptr;
  BasicBlock *BBLatch = BBL->getLoopLatch();
  if (!BBLatch)
    return nullptr;

  // There is a loop latch, return the incoming value if it comes from
  // that. This reduction pattern occasionally turns up.
  if (P->getIncomingBlock(0) == BBLatch) {
    Rdx = P->getIncomingValue(0);
  } else if (P->getIncomingBlock(1) == BBLatch) {
    Rdx = P->getIncomingValue(1);
  }

  if (Rdx && DominatedReduxValue(Rdx))
    return Rdx;

  return nullptr;
}

static bool matchRdxBop(Instruction *I, Value *&V0, Value *&V1) {
  if (match(I, m_BinOp(m_Value(V0), m_Value(V1))))
    return true;
  if (match(I, m_Intrinsic<Intrinsic::maxnum>(m_Value(V0), m_Value(V1))))
    return true;
  if (match(I, m_Intrinsic<Intrinsic::minnum>(m_Value(V0), m_Value(V1))))
    return true;
  if (match(I, m_Intrinsic<Intrinsic::smax>(m_Value(V0), m_Value(V1))))
    return true;
  if (match(I, m_Intrinsic<Intrinsic::smin>(m_Value(V0), m_Value(V1))))
    return true;
  if (match(I, m_Intrinsic<Intrinsic::umax>(m_Value(V0), m_Value(V1))))
    return true;
  if (match(I, m_Intrinsic<Intrinsic::umin>(m_Value(V0), m_Value(V1))))
    return true;
  return false;
}

/// Attempt to reduce a horizontal reduction.
/// If it is legal to match a horizontal reduction feeding the phi node \a P
/// with reduction operators \a Root (or one of its operands) in a basic block
/// \a BB, then check if it can be done. If horizontal reduction is not found
/// and root instruction is a binary operation, vectorization of the operands is
/// attempted.
/// \returns true if a horizontal reduction was matched and reduced or operands
/// of one of the binary instruction were vectorized.
/// \returns false if a horizontal reduction was not matched (or not possible)
/// or no vectorization of any binary operation feeding \a Root instruction was
/// performed.
static bool tryToVectorizeHorReductionOrInstOperands(
    PHINode *P, Instruction *Root, BasicBlock *BB, BoUpSLP &R,
    TargetTransformInfo *TTI,
    const function_ref<bool(Instruction *, BoUpSLP &)> Vectorize) {
  if (!ShouldVectorizeHor)
    return false;

  if (!Root)
    return false;

  if (Root->getParent() != BB || isa<PHINode>(Root))
    return false;
  // Start analysis starting from Root instruction. If horizontal reduction is
  // found, try to vectorize it. If it is not a horizontal reduction or
  // vectorization is not possible or not effective, and currently analyzed
  // instruction is a binary operation, try to vectorize the operands, using
  // pre-order DFS traversal order. If the operands were not vectorized, repeat
  // the same procedure considering each operand as a possible root of the
  // horizontal reduction.
  // Interrupt the process if the Root instruction itself was vectorized or all
  // sub-trees not higher that RecursionMaxDepth were analyzed/vectorized.
  // Skip the analysis of CmpInsts.Compiler implements postanalysis of the
  // CmpInsts so we can skip extra attempts in
  // tryToVectorizeHorReductionOrInstOperands and save compile time.
  std::queue<std::pair<Instruction *, unsigned>> Stack;
  Stack.emplace(Root, 0);
  SmallPtrSet<Value *, 8> VisitedInstrs;
  SmallVector<WeakTrackingVH> PostponedInsts;
  bool Res = false;
  auto &&TryToReduce = [TTI, &P, &R](Instruction *Inst, Value *&B0,
                                     Value *&B1) -> Value * {
    bool IsBinop = matchRdxBop(Inst, B0, B1);
    bool IsSelect = match(Inst, m_Select(m_Value(), m_Value(), m_Value()));
    if (IsBinop || IsSelect) {
      HorizontalReduction HorRdx;
      if (HorRdx.matchAssociativeReduction(P, Inst))
        return HorRdx.tryToReduce(R, TTI);
    }
    return nullptr;
  };
  while (!Stack.empty()) {
    Instruction *Inst;
    unsigned Level;
    std::tie(Inst, Level) = Stack.front();
    Stack.pop();
    // Do not try to analyze instruction that has already been vectorized.
    // This may happen when we vectorize instruction operands on a previous
    // iteration while stack was populated before that happened.
    if (R.isDeleted(Inst))
      continue;
    Value *B0 = nullptr, *B1 = nullptr;
    if (Value *V = TryToReduce(Inst, B0, B1)) {
      Res = true;
      // Set P to nullptr to avoid re-analysis of phi node in
      // matchAssociativeReduction function unless this is the root node.
      P = nullptr;
      if (auto *I = dyn_cast<Instruction>(V)) {
        // Try to find another reduction.
        Stack.emplace(I, Level);
        continue;
      }
    } else {
      bool IsBinop = B0 && B1;
      if (P && IsBinop) {
        Inst = dyn_cast<Instruction>(B0);
        if (Inst == P)
          Inst = dyn_cast<Instruction>(B1);
        if (!Inst) {
          // Set P to nullptr to avoid re-analysis of phi node in
          // matchAssociativeReduction function unless this is the root node.
          P = nullptr;
          continue;
        }
      }
      // Set P to nullptr to avoid re-analysis of phi node in
      // matchAssociativeReduction function unless this is the root node.
      P = nullptr;
      // Do not try to vectorize CmpInst operands, this is done separately.
      // Final attempt for binop args vectorization should happen after the loop
      // to try to find reductions.
      if (!isa<CmpInst>(Inst))
        PostponedInsts.push_back(Inst);
    }

    // Try to vectorize operands.
    // Continue analysis for the instruction from the same basic block only to
    // save compile time.
    if (++Level < RecursionMaxDepth)
      for (auto *Op : Inst->operand_values())
        if (VisitedInstrs.insert(Op).second)
          if (auto *I = dyn_cast<Instruction>(Op))
            // Do not try to vectorize CmpInst operands,  this is done
            // separately.
            if (!isa<PHINode>(I) && !isa<CmpInst>(I) && !R.isDeleted(I) &&
                I->getParent() == BB)
              Stack.emplace(I, Level);
  }
  // Try to vectorized binops where reductions were not found.
  for (Value *V : PostponedInsts)
    if (auto *Inst = dyn_cast<Instruction>(V))
      if (!R.isDeleted(Inst))
        Res |= Vectorize(Inst, R);
  return Res;
}

bool SLPVectorizerPass::vectorizeRootInstruction(PHINode *P, Value *V,
                                                 BasicBlock *BB, BoUpSLP &R,
                                                 TargetTransformInfo *TTI) {
  auto *I = dyn_cast_or_null<Instruction>(V);
  if (!I)
    return false;

  if (!isa<BinaryOperator>(I))
    P = nullptr;
  // Try to match and vectorize a horizontal reduction.
  auto &&ExtraVectorization = [this](Instruction *I, BoUpSLP &R) -> bool {
    return tryToVectorize(I, R);
  };
  return tryToVectorizeHorReductionOrInstOperands(P, I, BB, R, TTI,
                                                  ExtraVectorization);
}

bool SLPVectorizerPass::vectorizeInsertValueInst(InsertValueInst *IVI,
                                                 BasicBlock *BB, BoUpSLP &R) {
  const DataLayout &DL = BB->getModule()->getDataLayout();
  if (!R.canMapToVector(IVI->getType(), DL))
    return false;

  SmallVector<Value *, 16> BuildVectorOpds;
  SmallVector<Value *, 16> BuildVectorInsts;
  if (!findBuildAggregate(IVI, TTI, BuildVectorOpds, BuildVectorInsts))
    return false;

  LLVM_DEBUG(dbgs() << "SLP: array mappable to vector: " << *IVI << "\n");
  // Aggregate value is unlikely to be processed in vector register.
  return tryToVectorizeList(BuildVectorOpds, R);
}

bool SLPVectorizerPass::vectorizeInsertElementInst(InsertElementInst *IEI,
                                                   BasicBlock *BB, BoUpSLP &R) {
  SmallVector<Value *, 16> BuildVectorInsts;
  SmallVector<Value *, 16> BuildVectorOpds;
  SmallVector<int> Mask;
  if (!findBuildAggregate(IEI, TTI, BuildVectorOpds, BuildVectorInsts) ||
      (llvm::all_of(
           BuildVectorOpds,
           [](Value *V) { return isa<ExtractElementInst, UndefValue>(V); }) &&
       isFixedVectorShuffle(BuildVectorOpds, Mask)))
    return false;

  LLVM_DEBUG(dbgs() << "SLP: array mappable to vector: " << *IEI << "\n");
  return tryToVectorizeList(BuildVectorInsts, R);
}

template <typename T>
static bool
tryToVectorizeSequence(SmallVectorImpl<T *> &Incoming,
                       function_ref<unsigned(T *)> Limit,
                       function_ref<bool(T *, T *)> Comparator,
                       function_ref<bool(T *, T *)> AreCompatible,
                       function_ref<bool(ArrayRef<T *>, bool)> TryToVectorize,
                       bool LimitForRegisterSize) {
  bool Changed = false;
  // Sort by type, parent, operands.
  stable_sort(Incoming, Comparator);

  // Try to vectorize elements base on their type.
  SmallVector<T *> Candidates;
  for (auto *IncIt = Incoming.begin(), *E = Incoming.end(); IncIt != E;) {
    // Look for the next elements with the same type, parent and operand
    // kinds.
    auto *SameTypeIt = IncIt;
    while (SameTypeIt != E && AreCompatible(*SameTypeIt, *IncIt))
      ++SameTypeIt;

    // Try to vectorize them.
    unsigned NumElts = (SameTypeIt - IncIt);
    LLVM_DEBUG(dbgs() << "SLP: Trying to vectorize starting at nodes ("
                      << NumElts << ")\n");
    // The vectorization is a 3-state attempt:
    // 1. Try to vectorize instructions with the same/alternate opcodes with the
    // size of maximal register at first.
    // 2. Try to vectorize remaining instructions with the same type, if
    // possible. This may result in the better vectorization results rather than
    // if we try just to vectorize instructions with the same/alternate opcodes.
    // 3. Final attempt to try to vectorize all instructions with the
    // same/alternate ops only, this may result in some extra final
    // vectorization.
    if (NumElts > 1 &&
        TryToVectorize(makeArrayRef(IncIt, NumElts), LimitForRegisterSize)) {
      // Success start over because instructions might have been changed.
      Changed = true;
    } else if (NumElts < Limit(*IncIt) &&
               (Candidates.empty() ||
                Candidates.front()->getType() == (*IncIt)->getType())) {
      Candidates.append(IncIt, std::next(IncIt, NumElts));
    }
    // Final attempt to vectorize instructions with the same types.
    if (Candidates.size() > 1 &&
        (SameTypeIt == E || (*SameTypeIt)->getType() != (*IncIt)->getType())) {
      if (TryToVectorize(Candidates, /*LimitForRegisterSize=*/false)) {
        // Success start over because instructions might have been changed.
        Changed = true;
      } else if (LimitForRegisterSize) {
        // Try to vectorize using small vectors.
        for (auto *It = Candidates.begin(), *End = Candidates.end();
             It != End;) {
          auto *SameTypeIt = It;
          while (SameTypeIt != End && AreCompatible(*SameTypeIt, *It))
            ++SameTypeIt;
          unsigned NumElts = (SameTypeIt - It);
          if (NumElts > 1 && TryToVectorize(makeArrayRef(It, NumElts),
                                            /*LimitForRegisterSize=*/false))
            Changed = true;
          It = SameTypeIt;
        }
      }
      Candidates.clear();
    }

    // Start over at the next instruction of a different type (or the end).
    IncIt = SameTypeIt;
  }
  return Changed;
}

/// Compare two cmp instructions. If IsCompatibility is true, function returns
/// true if 2 cmps have same/swapped predicates and mos compatible corresponding
/// operands. If IsCompatibility is false, function implements strict weak
/// ordering relation between two cmp instructions, returning true if the first
/// instruction is "less" than the second, i.e. its predicate is less than the
/// predicate of the second or the operands IDs are less than the operands IDs
/// of the second cmp instruction.
template <bool IsCompatibility>
static bool compareCmp(Value *V, Value *V2,
                       function_ref<bool(Instruction *)> IsDeleted) {
  auto *CI1 = cast<CmpInst>(V);
  auto *CI2 = cast<CmpInst>(V2);
  if (IsDeleted(CI2) || !isValidElementType(CI2->getType()))
    return false;
  if (CI1->getOperand(0)->getType()->getTypeID() <
      CI2->getOperand(0)->getType()->getTypeID())
    return !IsCompatibility;
  if (CI1->getOperand(0)->getType()->getTypeID() >
      CI2->getOperand(0)->getType()->getTypeID())
    return false;
  CmpInst::Predicate Pred1 = CI1->getPredicate();
  CmpInst::Predicate Pred2 = CI2->getPredicate();
  CmpInst::Predicate SwapPred1 = CmpInst::getSwappedPredicate(Pred1);
  CmpInst::Predicate SwapPred2 = CmpInst::getSwappedPredicate(Pred2);
  CmpInst::Predicate BasePred1 = std::min(Pred1, SwapPred1);
  CmpInst::Predicate BasePred2 = std::min(Pred2, SwapPred2);
  if (BasePred1 < BasePred2)
    return !IsCompatibility;
  if (BasePred1 > BasePred2)
    return false;
  // Compare operands.
  bool LEPreds = Pred1 <= Pred2;
  bool GEPreds = Pred1 >= Pred2;
  for (int I = 0, E = CI1->getNumOperands(); I < E; ++I) {
    auto *Op1 = CI1->getOperand(LEPreds ? I : E - I - 1);
    auto *Op2 = CI2->getOperand(GEPreds ? I : E - I - 1);
    if (Op1->getValueID() < Op2->getValueID())
      return !IsCompatibility;
    if (Op1->getValueID() > Op2->getValueID())
      return false;
    if (auto *I1 = dyn_cast<Instruction>(Op1))
      if (auto *I2 = dyn_cast<Instruction>(Op2)) {
        if (I1->getParent() != I2->getParent())
          return false;
        InstructionsState S = getSameOpcode({I1, I2});
        if (S.getOpcode())
          continue;
        return false;
      }
  }
  return IsCompatibility;
}

bool SLPVectorizerPass::vectorizeSimpleInstructions(
    SmallVectorImpl<Instruction *> &Instructions, BasicBlock *BB, BoUpSLP &R,
    bool AtTerminator) {
  bool OpsChanged = false;
  SmallVector<Instruction *, 4> PostponedCmps;
  for (auto *I : reverse(Instructions)) {
    if (R.isDeleted(I))
      continue;
    if (auto *LastInsertValue = dyn_cast<InsertValueInst>(I))
      OpsChanged |= vectorizeInsertValueInst(LastInsertValue, BB, R);
    else if (auto *LastInsertElem = dyn_cast<InsertElementInst>(I))
      OpsChanged |= vectorizeInsertElementInst(LastInsertElem, BB, R);
    else if (isa<CmpInst>(I))
      PostponedCmps.push_back(I);
  }
  if (AtTerminator) {
    // Try to find reductions first.
    for (Instruction *I : PostponedCmps) {
      if (R.isDeleted(I))
        continue;
      for (Value *Op : I->operands())
        OpsChanged |= vectorizeRootInstruction(nullptr, Op, BB, R, TTI);
    }
    // Try to vectorize operands as vector bundles.
    for (Instruction *I : PostponedCmps) {
      if (R.isDeleted(I))
        continue;
      OpsChanged |= tryToVectorize(I, R);
    }
    // Try to vectorize list of compares.
    // Sort by type, compare predicate, etc.
    auto &&CompareSorter = [&R](Value *V, Value *V2) {
      return compareCmp<false>(V, V2,
                               [&R](Instruction *I) { return R.isDeleted(I); });
    };

    auto &&AreCompatibleCompares = [&R](Value *V1, Value *V2) {
      if (V1 == V2)
        return true;
      return compareCmp<true>(V1, V2,
                              [&R](Instruction *I) { return R.isDeleted(I); });
    };
    auto Limit = [&R](Value *V) {
      unsigned EltSize = R.getVectorElementSize(V);
      return std::max(2U, R.getMaxVecRegSize() / EltSize);
    };

    SmallVector<Value *> Vals(PostponedCmps.begin(), PostponedCmps.end());
    OpsChanged |= tryToVectorizeSequence<Value>(
        Vals, Limit, CompareSorter, AreCompatibleCompares,
        [this, &R](ArrayRef<Value *> Candidates, bool LimitForRegisterSize) {
          // Exclude possible reductions from other blocks.
          bool ArePossiblyReducedInOtherBlock =
              any_of(Candidates, [](Value *V) {
                return any_of(V->users(), [V](User *U) {
                  return isa<SelectInst>(U) &&
                         cast<SelectInst>(U)->getParent() !=
                             cast<Instruction>(V)->getParent();
                });
              });
          if (ArePossiblyReducedInOtherBlock)
            return false;
          return tryToVectorizeList(Candidates, R, LimitForRegisterSize);
        },
        /*LimitForRegisterSize=*/true);
    Instructions.clear();
  } else {
    // Insert in reverse order since the PostponedCmps vector was filled in
    // reverse order.
    Instructions.assign(PostponedCmps.rbegin(), PostponedCmps.rend());
  }
  return OpsChanged;
}

bool SLPVectorizerPass::vectorizeChainsInBlock(BasicBlock *BB, BoUpSLP &R) {
  bool Changed = false;
  SmallVector<Value *, 4> Incoming;
  SmallPtrSet<Value *, 16> VisitedInstrs;
  // Maps phi nodes to the non-phi nodes found in the use tree for each phi
  // node. Allows better to identify the chains that can be vectorized in the
  // better way.
  DenseMap<Value *, SmallVector<Value *, 4>> PHIToOpcodes;
  auto PHICompare = [this, &PHIToOpcodes](Value *V1, Value *V2) {
    assert(isValidElementType(V1->getType()) &&
           isValidElementType(V2->getType()) &&
           "Expected vectorizable types only.");
    // It is fine to compare type IDs here, since we expect only vectorizable
    // types, like ints, floats and pointers, we don't care about other type.
    if (V1->getType()->getTypeID() < V2->getType()->getTypeID())
      return true;
    if (V1->getType()->getTypeID() > V2->getType()->getTypeID())
      return false;
    ArrayRef<Value *> Opcodes1 = PHIToOpcodes[V1];
    ArrayRef<Value *> Opcodes2 = PHIToOpcodes[V2];
    if (Opcodes1.size() < Opcodes2.size())
      return true;
    if (Opcodes1.size() > Opcodes2.size())
      return false;
    Optional<bool> ConstOrder;
    for (int I = 0, E = Opcodes1.size(); I < E; ++I) {
      // Undefs are compatible with any other value.
      if (isa<UndefValue>(Opcodes1[I]) || isa<UndefValue>(Opcodes2[I])) {
        if (!ConstOrder)
          ConstOrder =
              !isa<UndefValue>(Opcodes1[I]) && isa<UndefValue>(Opcodes2[I]);
        continue;
      }
      if (auto *I1 = dyn_cast<Instruction>(Opcodes1[I]))
        if (auto *I2 = dyn_cast<Instruction>(Opcodes2[I])) {
          DomTreeNodeBase<BasicBlock> *NodeI1 = DT->getNode(I1->getParent());
          DomTreeNodeBase<BasicBlock> *NodeI2 = DT->getNode(I2->getParent());
          if (!NodeI1)
            return NodeI2 != nullptr;
          if (!NodeI2)
            return false;
          assert((NodeI1 == NodeI2) ==
                     (NodeI1->getDFSNumIn() == NodeI2->getDFSNumIn()) &&
                 "Different nodes should have different DFS numbers");
          if (NodeI1 != NodeI2)
            return NodeI1->getDFSNumIn() < NodeI2->getDFSNumIn();
          InstructionsState S = getSameOpcode({I1, I2});
          if (S.getOpcode())
            continue;
          return I1->getOpcode() < I2->getOpcode();
        }
      if (isa<Constant>(Opcodes1[I]) && isa<Constant>(Opcodes2[I])) {
        if (!ConstOrder)
          ConstOrder = Opcodes1[I]->getValueID() < Opcodes2[I]->getValueID();
        continue;
      }
      if (Opcodes1[I]->getValueID() < Opcodes2[I]->getValueID())
        return true;
      if (Opcodes1[I]->getValueID() > Opcodes2[I]->getValueID())
        return false;
    }
    return ConstOrder && *ConstOrder;
  };
  auto AreCompatiblePHIs = [&PHIToOpcodes](Value *V1, Value *V2) {
    if (V1 == V2)
      return true;
    if (V1->getType() != V2->getType())
      return false;
    ArrayRef<Value *> Opcodes1 = PHIToOpcodes[V1];
    ArrayRef<Value *> Opcodes2 = PHIToOpcodes[V2];
    if (Opcodes1.size() != Opcodes2.size())
      return false;
    for (int I = 0, E = Opcodes1.size(); I < E; ++I) {
      // Undefs are compatible with any other value.
      if (isa<UndefValue>(Opcodes1[I]) || isa<UndefValue>(Opcodes2[I]))
        continue;
      if (auto *I1 = dyn_cast<Instruction>(Opcodes1[I]))
        if (auto *I2 = dyn_cast<Instruction>(Opcodes2[I])) {
          if (I1->getParent() != I2->getParent())
            return false;
          InstructionsState S = getSameOpcode({I1, I2});
          if (S.getOpcode())
            continue;
          return false;
        }
      if (isa<Constant>(Opcodes1[I]) && isa<Constant>(Opcodes2[I]))
        continue;
      if (Opcodes1[I]->getValueID() != Opcodes2[I]->getValueID())
        return false;
    }
    return true;
  };
  auto Limit = [&R](Value *V) {
    unsigned EltSize = R.getVectorElementSize(V);
    return std::max(2U, R.getMaxVecRegSize() / EltSize);
  };

  bool HaveVectorizedPhiNodes = false;
  do {
    // Collect the incoming values from the PHIs.
    Incoming.clear();
    for (Instruction &I : *BB) {
      PHINode *P = dyn_cast<PHINode>(&I);
      if (!P)
        break;

      // No need to analyze deleted, vectorized and non-vectorizable
      // instructions.
      if (!VisitedInstrs.count(P) && !R.isDeleted(P) &&
          isValidElementType(P->getType()))
        Incoming.push_back(P);
    }

    // Find the corresponding non-phi nodes for better matching when trying to
    // build the tree.
    for (Value *V : Incoming) {
      SmallVectorImpl<Value *> &Opcodes =
          PHIToOpcodes.try_emplace(V).first->getSecond();
      if (!Opcodes.empty())
        continue;
      SmallVector<Value *, 4> Nodes(1, V);
      SmallPtrSet<Value *, 4> Visited;
      while (!Nodes.empty()) {
        auto *PHI = cast<PHINode>(Nodes.pop_back_val());
        if (!Visited.insert(PHI).second)
          continue;
        for (Value *V : PHI->incoming_values()) {
          if (auto *PHI1 = dyn_cast<PHINode>((V))) {
            Nodes.push_back(PHI1);
            continue;
          }
          Opcodes.emplace_back(V);
        }
      }
    }

    HaveVectorizedPhiNodes = tryToVectorizeSequence<Value>(
        Incoming, Limit, PHICompare, AreCompatiblePHIs,
        [this, &R](ArrayRef<Value *> Candidates, bool LimitForRegisterSize) {
          return tryToVectorizeList(Candidates, R, LimitForRegisterSize);
        },
        /*LimitForRegisterSize=*/true);
    Changed |= HaveVectorizedPhiNodes;
    VisitedInstrs.insert(Incoming.begin(), Incoming.end());
  } while (HaveVectorizedPhiNodes);

  VisitedInstrs.clear();

  SmallVector<Instruction *, 8> PostProcessInstructions;
  SmallDenseSet<Instruction *, 4> KeyNodes;
  for (BasicBlock::iterator it = BB->begin(), e = BB->end(); it != e; ++it) {
    // Skip instructions with scalable type. The num of elements is unknown at
    // compile-time for scalable type.
    if (isa<ScalableVectorType>(it->getType()))
      continue;

    // Skip instructions marked for the deletion.
    if (R.isDeleted(&*it))
      continue;
    // We may go through BB multiple times so skip the one we have checked.
    if (!VisitedInstrs.insert(&*it).second) {
      if (it->use_empty() && KeyNodes.contains(&*it) &&
          vectorizeSimpleInstructions(PostProcessInstructions, BB, R,
                                      it->isTerminator())) {
        // We would like to start over since some instructions are deleted
        // and the iterator may become invalid value.
        Changed = true;
        it = BB->begin();
        e = BB->end();
      }
      continue;
    }

    if (isa<DbgInfoIntrinsic>(it))
      continue;

    // Try to vectorize reductions that use PHINodes.
    if (PHINode *P = dyn_cast<PHINode>(it)) {
      // Check that the PHI is a reduction PHI.
      if (P->getNumIncomingValues() == 2) {
        // Try to match and vectorize a horizontal reduction.
        if (vectorizeRootInstruction(P, getReductionValue(DT, P, BB, LI), BB, R,
                                     TTI)) {
          Changed = true;
          it = BB->begin();
          e = BB->end();
          continue;
        }
      }
      // Try to vectorize the incoming values of the PHI, to catch reductions
      // that feed into PHIs.
      for (unsigned I = 0, E = P->getNumIncomingValues(); I != E; I++) {
        // Skip if the incoming block is the current BB for now. Also, bypass
        // unreachable IR for efficiency and to avoid crashing.
        // TODO: Collect the skipped incoming values and try to vectorize them
        // after processing BB.
        if (BB == P->getIncomingBlock(I) ||
            !DT->isReachableFromEntry(P->getIncomingBlock(I)))
          continue;

        Changed |= vectorizeRootInstruction(nullptr, P->getIncomingValue(I),
                                            P->getIncomingBlock(I), R, TTI);
      }
      continue;
    }

    // Ran into an instruction without users, like terminator, or function call
    // with ignored return value, store. Ignore unused instructions (basing on
    // instruction type, except for CallInst and InvokeInst).
    if (it->use_empty() && (it->getType()->isVoidTy() || isa<CallInst>(it) ||
                            isa<InvokeInst>(it))) {
      KeyNodes.insert(&*it);
      bool OpsChanged = false;
      if (ShouldStartVectorizeHorAtStore || !isa<StoreInst>(it)) {
        for (auto *V : it->operand_values()) {
          // Try to match and vectorize a horizontal reduction.
          OpsChanged |= vectorizeRootInstruction(nullptr, V, BB, R, TTI);
        }
      }
      // Start vectorization of post-process list of instructions from the
      // top-tree instructions to try to vectorize as many instructions as
      // possible.
      OpsChanged |= vectorizeSimpleInstructions(PostProcessInstructions, BB, R,
                                                it->isTerminator());
      if (OpsChanged) {
        // We would like to start over since some instructions are deleted
        // and the iterator may become invalid value.
        Changed = true;
        it = BB->begin();
        e = BB->end();
        continue;
      }
    }

    if (isa<InsertElementInst>(it) || isa<CmpInst>(it) ||
        isa<InsertValueInst>(it))
      PostProcessInstructions.push_back(&*it);
  }

  return Changed;
}

bool SLPVectorizerPass::vectorizeGEPIndices(BasicBlock *BB, BoUpSLP &R) {
  auto Changed = false;
  for (auto &Entry : GEPs) {
    // If the getelementptr list has fewer than two elements, there's nothing
    // to do.
    if (Entry.second.size() < 2)
      continue;

    LLVM_DEBUG(dbgs() << "SLP: Analyzing a getelementptr list of length "
                      << Entry.second.size() << ".\n");

    // Process the GEP list in chunks suitable for the target's supported
    // vector size. If a vector register can't hold 1 element, we are done. We
    // are trying to vectorize the index computations, so the maximum number of
    // elements is based on the size of the index expression, rather than the
    // size of the GEP itself (the target's pointer size).
    unsigned MaxVecRegSize = R.getMaxVecRegSize();
    unsigned EltSize = R.getVectorElementSize(*Entry.second[0]->idx_begin());
    if (MaxVecRegSize < EltSize)
      continue;

    unsigned MaxElts = MaxVecRegSize / EltSize;
    for (unsigned BI = 0, BE = Entry.second.size(); BI < BE; BI += MaxElts) {
      auto Len = std::min<unsigned>(BE - BI, MaxElts);
      ArrayRef<GetElementPtrInst *> GEPList(&Entry.second[BI], Len);

      // Initialize a set a candidate getelementptrs. Note that we use a
      // SetVector here to preserve program order. If the index computations
      // are vectorizable and begin with loads, we want to minimize the chance
      // of having to reorder them later.
      SetVector<Value *> Candidates(GEPList.begin(), GEPList.end());

      // Some of the candidates may have already been vectorized after we
      // initially collected them. If so, they are marked as deleted, so remove
      // them from the set of candidates.
      Candidates.remove_if(
          [&R](Value *I) { return R.isDeleted(cast<Instruction>(I)); });

      // Remove from the set of candidates all pairs of getelementptrs with
      // constant differences. Such getelementptrs are likely not good
      // candidates for vectorization in a bottom-up phase since one can be
      // computed from the other. We also ensure all candidate getelementptr
      // indices are unique.
      for (int I = 0, E = GEPList.size(); I < E && Candidates.size() > 1; ++I) {
        auto *GEPI = GEPList[I];
        if (!Candidates.count(GEPI))
          continue;
        auto *SCEVI = SE->getSCEV(GEPList[I]);
        for (int J = I + 1; J < E && Candidates.size() > 1; ++J) {
          auto *GEPJ = GEPList[J];
          auto *SCEVJ = SE->getSCEV(GEPList[J]);
          if (isa<SCEVConstant>(SE->getMinusSCEV(SCEVI, SCEVJ))) {
            Candidates.remove(GEPI);
            Candidates.remove(GEPJ);
          } else if (GEPI->idx_begin()->get() == GEPJ->idx_begin()->get()) {
            Candidates.remove(GEPJ);
          }
        }
      }

      // We break out of the above computation as soon as we know there are
      // fewer than two candidates remaining.
      if (Candidates.size() < 2)
        continue;

      // Add the single, non-constant index of each candidate to the bundle. We
      // ensured the indices met these constraints when we originally collected
      // the getelementptrs.
      SmallVector<Value *, 16> Bundle(Candidates.size());
      auto BundleIndex = 0u;
      for (auto *V : Candidates) {
        auto *GEP = cast<GetElementPtrInst>(V);
        auto *GEPIdx = GEP->idx_begin()->get();
        assert(GEP->getNumIndices() == 1 || !isa<Constant>(GEPIdx));
        Bundle[BundleIndex++] = GEPIdx;
      }

      // Try and vectorize the indices. We are currently only interested in
      // gather-like cases of the form:
      //
      // ... = g[a[0] - b[0]] + g[a[1] - b[1]] + ...
      //
      // where the loads of "a", the loads of "b", and the subtractions can be
      // performed in parallel. It's likely that detecting this pattern in a
      // bottom-up phase will be simpler and less costly than building a
      // full-blown top-down phase beginning at the consecutive loads.
      Changed |= tryToVectorizeList(Bundle, R);
    }
  }
  return Changed;
}

bool SLPVectorizerPass::vectorizeStoreChains(BoUpSLP &R) {
  bool Changed = false;
  // Sort by type, base pointers and values operand. Value operands must be
  // compatible (have the same opcode, same parent), otherwise it is
  // definitely not profitable to try to vectorize them.
  auto &&StoreSorter = [this](StoreInst *V, StoreInst *V2) {
    if (V->getPointerOperandType()->getTypeID() <
        V2->getPointerOperandType()->getTypeID())
      return true;
    if (V->getPointerOperandType()->getTypeID() >
        V2->getPointerOperandType()->getTypeID())
      return false;
    // UndefValues are compatible with all other values.
    if (isa<UndefValue>(V->getValueOperand()) ||
        isa<UndefValue>(V2->getValueOperand()))
      return false;
    if (auto *I1 = dyn_cast<Instruction>(V->getValueOperand()))
      if (auto *I2 = dyn_cast<Instruction>(V2->getValueOperand())) {
        DomTreeNodeBase<llvm::BasicBlock> *NodeI1 =
            DT->getNode(I1->getParent());
        DomTreeNodeBase<llvm::BasicBlock> *NodeI2 =
            DT->getNode(I2->getParent());
        assert(NodeI1 && "Should only process reachable instructions");
        assert(NodeI1 && "Should only process reachable instructions");
        assert((NodeI1 == NodeI2) ==
                   (NodeI1->getDFSNumIn() == NodeI2->getDFSNumIn()) &&
               "Different nodes should have different DFS numbers");
        if (NodeI1 != NodeI2)
          return NodeI1->getDFSNumIn() < NodeI2->getDFSNumIn();
        InstructionsState S = getSameOpcode({I1, I2});
        if (S.getOpcode())
          return false;
        return I1->getOpcode() < I2->getOpcode();
      }
    if (isa<Constant>(V->getValueOperand()) &&
        isa<Constant>(V2->getValueOperand()))
      return false;
    return V->getValueOperand()->getValueID() <
           V2->getValueOperand()->getValueID();
  };

  auto &&AreCompatibleStores = [](StoreInst *V1, StoreInst *V2) {
    if (V1 == V2)
      return true;
    if (V1->getPointerOperandType() != V2->getPointerOperandType())
      return false;
    // Undefs are compatible with any other value.
    if (isa<UndefValue>(V1->getValueOperand()) ||
        isa<UndefValue>(V2->getValueOperand()))
      return true;
    if (auto *I1 = dyn_cast<Instruction>(V1->getValueOperand()))
      if (auto *I2 = dyn_cast<Instruction>(V2->getValueOperand())) {
        if (I1->getParent() != I2->getParent())
          return false;
        InstructionsState S = getSameOpcode({I1, I2});
        return S.getOpcode() > 0;
      }
    if (isa<Constant>(V1->getValueOperand()) &&
        isa<Constant>(V2->getValueOperand()))
      return true;
    return V1->getValueOperand()->getValueID() ==
           V2->getValueOperand()->getValueID();
  };
  auto Limit = [&R, this](StoreInst *SI) {
    unsigned EltSize = DL->getTypeSizeInBits(SI->getValueOperand()->getType());
    return R.getMinVF(EltSize);
  };

  // Attempt to sort and vectorize each of the store-groups.
  for (auto &Pair : Stores) {
    if (Pair.second.size() < 2)
      continue;

    LLVM_DEBUG(dbgs() << "SLP: Analyzing a store chain of length "
                      << Pair.second.size() << ".\n");

    if (!isValidElementType(Pair.second.front()->getValueOperand()->getType()))
      continue;

    Changed |= tryToVectorizeSequence<StoreInst>(
        Pair.second, Limit, StoreSorter, AreCompatibleStores,
        [this, &R](ArrayRef<StoreInst *> Candidates, bool) {
          return vectorizeStores(Candidates, R);
        },
        /*LimitForRegisterSize=*/false);
  }
  return Changed;
}

char SLPVectorizer::ID = 0;

static const char lv_name[] = "SLP Vectorizer";

INITIALIZE_PASS_BEGIN(SLPVectorizer, SV_NAME, lv_name, false, false)
INITIALIZE_PASS_DEPENDENCY(AAResultsWrapperPass)
INITIALIZE_PASS_DEPENDENCY(TargetTransformInfoWrapperPass)
INITIALIZE_PASS_DEPENDENCY(AssumptionCacheTracker)
INITIALIZE_PASS_DEPENDENCY(ScalarEvolutionWrapperPass)
INITIALIZE_PASS_DEPENDENCY(LoopSimplify)
INITIALIZE_PASS_DEPENDENCY(DemandedBitsWrapperPass)
INITIALIZE_PASS_DEPENDENCY(OptimizationRemarkEmitterWrapperPass)
INITIALIZE_PASS_DEPENDENCY(InjectTLIMappingsLegacy)
INITIALIZE_PASS_END(SLPVectorizer, SV_NAME, lv_name, false, false)

Pass *llvm::createSLPVectorizerPass() { return new SLPVectorizer(); }<|MERGE_RESOLUTION|>--- conflicted
+++ resolved
@@ -4511,11 +4511,7 @@
   FastMathFlags FMF;
   if (auto *FPCI = dyn_cast<FPMathOperator>(CI))
     FMF = FPCI->getFastMathFlags();
-<<<<<<< HEAD
-  SmallVector<const Value *> Arguments(CI->arg_begin(), CI->arg_end());
-=======
   SmallVector<const Value *> Arguments(CI->args());
->>>>>>> 2ab1d525
   IntrinsicCostAttributes CostAttrs(ID, VecTy, Arguments, VecTys, FMF,
                                     dyn_cast<IntrinsicInst>(CI));
   auto IntrinsicCost =
@@ -4926,10 +4922,6 @@
     case Instruction::ExtractElement: {
       // The common cost of removal ExtractElement/ExtractValue instructions +
       // the cost of shuffles, if required to resuffle the original vector.
-<<<<<<< HEAD
-      InstructionCost CommonCost = 0;
-=======
->>>>>>> 2ab1d525
       if (NeedToShuffleReuses) {
         unsigned Idx = 0;
         for (unsigned I : E->ReuseShuffleIndices) {
@@ -4957,24 +4949,10 @@
                                                   VecTy, Idx);
           }
         }
-<<<<<<< HEAD
-        CommonCost = ReuseShuffleCost;
-      } else if (!E->ReorderIndices.empty()) {
-        CommonCost = TTI->getShuffleCost(
-            TargetTransformInfo::SK_PermuteSingleSrc, VecTy);
-      }
-      for (unsigned I = 0, E = VL.size(); I < E; ++I) {
-        Instruction *EI = cast<Instruction>(VL[I]);
-        // If all users are going to be vectorized, instruction can be
-        // considered as dead.
-        // The same, if have only one user, it will be vectorized for sure.
-        if (areAllUsersVectorized(EI)) {
-=======
       }
       if (ShuffleOrOp == Instruction::ExtractValue) {
         for (unsigned I = 0, E = VL.size(); I < E; ++I) {
           auto *EI = cast<Instruction>(VL[I]);
->>>>>>> 2ab1d525
           // Take credit for instruction that will become dead.
           if (EI->hasOneUse()) {
             Instruction *Ext = EI->user_back();
@@ -5060,12 +5038,8 @@
               TTI->getShuffleCost(TTI::SK_PermuteTwoSrc, SrcVecTy, InsertMask);
         }
       }
-<<<<<<< HEAD
-      return CommonCost;
-=======
 
       return Cost;
->>>>>>> 2ab1d525
     }
     case Instruction::ZExt:
     case Instruction::SExt:
@@ -6150,60 +6124,8 @@
     // Add to our 'need-to-extract' list.
     if (TreeEntry *Entry = getTreeEntry(V)) {
       // Find which lane we need to extract.
-<<<<<<< HEAD
-      unsigned FoundLane = std::distance(Entry->Scalars.begin(),
-                                         find(Entry->Scalars, Val));
-      assert(FoundLane < Entry->Scalars.size() && "Couldn't find extract lane");
-      if (!Entry->ReuseShuffleIndices.empty()) {
-        FoundLane = std::distance(Entry->ReuseShuffleIndices.begin(),
-                                  find(Entry->ReuseShuffleIndices, FoundLane));
-      }
-      ExternalUses.push_back(ExternalUser(Val, InsElt, FoundLane));
-    }
-  }
-
-  return Vec;
-}
-
-Value *BoUpSLP::vectorizeTree(ArrayRef<Value *> VL) {
-  InstructionsState S = getSameOpcode(VL);
-  if (S.getOpcode()) {
-    if (TreeEntry *E = getTreeEntry(S.OpValue)) {
-      if (E->isSame(VL)) {
-        Value *V = vectorizeTree(E);
-        if (VL.size() == E->Scalars.size() && !E->ReuseShuffleIndices.empty()) {
-          // Reshuffle to get only unique values.
-          // If some of the scalars are duplicated in the vectorization tree
-          // entry, we do not vectorize them but instead generate a mask for the
-          // reuses. But if there are several users of the same entry, they may
-          // have different vectorization factors. This is especially important
-          // for PHI nodes. In this case, we need to adapt the resulting
-          // instruction for the user vectorization factor and have to reshuffle
-          // it again to take only unique elements of the vector. Without this
-          // code the function incorrectly returns reduced vector instruction
-          // with the same elements, not with the unique ones.
-          // block:
-          // %phi = phi <2 x > { .., %entry} {%shuffle, %block}
-          // %2 = shuffle <2 x > %phi, %poison, <4 x > <0, 0, 1, 1>
-          // ... (use %2)
-          // %shuffle = shuffle <2 x> %2, poison, <2 x> {0, 2}
-          // br %block
-          SmallVector<int, 4> UniqueIdxs;
-          SmallSet<int, 4> UsedIdxs;
-          int Pos = 0;
-          for (int Idx : E->ReuseShuffleIndices) {
-            if (UsedIdxs.insert(Idx).second)
-              UniqueIdxs.emplace_back(Pos);
-            ++Pos;
-          }
-          V = Builder.CreateShuffleVector(V, UniqueIdxs, "shrink.shuffle");
-        }
-        return V;
-      }
-=======
       unsigned FoundLane = Entry->findLaneForValue(V);
       ExternalUses.emplace_back(V, InsElt, FoundLane);
->>>>>>> 2ab1d525
     }
     return Vec;
   };
@@ -7400,28 +7322,7 @@
     PrevInBundle = BundleMember;
   }
   assert(Bundle && "Failed to find schedule bundle");
-<<<<<<< HEAD
-
-  LLVM_DEBUG(dbgs() << "SLP: try schedule bundle " << *Bundle << " in block "
-                    << BB->getName() << "\n");
-
-  calculateDependencies(Bundle, true, SLP);
-
-  // Now try to schedule the new bundle. As soon as the bundle is "ready" it
-  // means that there are no cyclic dependencies and we can schedule it.
-  // Note that's important that we don't "schedule" the bundle yet (see
-  // cancelScheduling).
-  while (!Bundle->isReady() && !ReadyInsts.empty()) {
-
-    ScheduleData *pickedSD = ReadyInsts.pop_back_val();
-
-    if (pickedSD->isSchedulingEntity() && pickedSD->isReady()) {
-      schedule(pickedSD, ReadyInsts);
-    }
-  }
-=======
   TryScheduleBundle(ReSchedule, Bundle);
->>>>>>> 2ab1d525
   if (!Bundle->isReady()) {
     cancelScheduling(VL, S.OpValue);
     return None;
@@ -8657,8 +8558,6 @@
   /// The type of reduction operation.
   RecurKind RdxKind;
 
-<<<<<<< HEAD
-=======
   const unsigned INVALID_OPERAND_INDEX = std::numeric_limits<unsigned>::max();
 
   static bool isCmpSelMinMax(Instruction *I) {
@@ -8674,19 +8573,14 @@
            match(I, m_LogicalOr(m_Value(), m_Value()));
   }
 
->>>>>>> 2ab1d525
   /// Checks if instruction is associative and can be vectorized.
   static bool isVectorizable(RecurKind Kind, Instruction *I) {
     if (Kind == RecurKind::None)
       return false;
-<<<<<<< HEAD
-    if (RecurrenceDescriptor::isIntMinMaxRecurrenceKind(Kind))
-=======
 
     // Integer ops that map to select instructions or intrinsics are fine.
     if (RecurrenceDescriptor::isIntMinMaxRecurrenceKind(Kind) ||
         isBoolLogicOp(I))
->>>>>>> 2ab1d525
       return true;
 
     if (Kind == RecurKind::FMax || Kind == RecurKind::FMin) {
@@ -8698,8 +8592,6 @@
 
     return I->isAssociative();
   }
-<<<<<<< HEAD
-=======
 
   static Value *getRdxOperand(Instruction *I, unsigned Index) {
     // Poison-safe 'or' takes the form: select X, true, Y
@@ -8710,7 +8602,6 @@
       return I->getOperand(2);
     return I->getOperand(Index);
   }
->>>>>>> 2ab1d525
 
   /// Checks if the ParentStackElem.first should be marked as a reduction
   /// operation with an extra argument or as extra argument itself.
@@ -8724,12 +8615,7 @@
       // in this case.
       // Do not perform analysis of remaining operands of ParentStackElem.first
       // instruction, this whole instruction is an extra argument.
-<<<<<<< HEAD
-      RecurKind ParentRdxKind = getRdxKind(ParentStackElem.first);
-      ParentStackElem.second = getNumberOfOperands(ParentRdxKind);
-=======
       ParentStackElem.second = INVALID_OPERAND_INDEX;
->>>>>>> 2ab1d525
     } else {
       // We ran into something like:
       // ParentStackElem.first += ... + ExtraArg + ...
@@ -8739,15 +8625,6 @@
 
   /// Creates reduction operation with the current opcode.
   static Value *createOp(IRBuilder<> &Builder, RecurKind Kind, Value *LHS,
-<<<<<<< HEAD
-                         Value *RHS, const Twine &Name) {
-    unsigned RdxOpcode = RecurrenceDescriptor::getOpcode(Kind);
-    switch (Kind) {
-    case RecurKind::Add:
-    case RecurKind::Mul:
-    case RecurKind::Or:
-    case RecurKind::And:
-=======
                          Value *RHS, const Twine &Name, bool UseSelect) {
     unsigned RdxOpcode = RecurrenceDescriptor::getOpcode(Kind);
     switch (Kind) {
@@ -8765,7 +8642,6 @@
                                  Name);
     case RecurKind::Add:
     case RecurKind::Mul:
->>>>>>> 2ab1d525
     case RecurKind::Xor:
     case RecurKind::FAdd:
     case RecurKind::FMul:
@@ -8775,60 +8651,6 @@
       return Builder.CreateBinaryIntrinsic(Intrinsic::maxnum, LHS, RHS);
     case RecurKind::FMin:
       return Builder.CreateBinaryIntrinsic(Intrinsic::minnum, LHS, RHS);
-<<<<<<< HEAD
-
-    case RecurKind::SMax: {
-      Value *Cmp = Builder.CreateICmpSGT(LHS, RHS, Name);
-      return Builder.CreateSelect(Cmp, LHS, RHS, Name);
-    }
-    case RecurKind::SMin: {
-      Value *Cmp = Builder.CreateICmpSLT(LHS, RHS, Name);
-      return Builder.CreateSelect(Cmp, LHS, RHS, Name);
-    }
-    case RecurKind::UMax: {
-      Value *Cmp = Builder.CreateICmpUGT(LHS, RHS, Name);
-      return Builder.CreateSelect(Cmp, LHS, RHS, Name);
-    }
-    case RecurKind::UMin: {
-      Value *Cmp = Builder.CreateICmpULT(LHS, RHS, Name);
-      return Builder.CreateSelect(Cmp, LHS, RHS, Name);
-    }
-    default:
-      llvm_unreachable("Unknown reduction operation.");
-    }
-  }
-
-  /// Creates reduction operation with the current opcode with the IR flags
-  /// from \p ReductionOps.
-  static Value *createOp(IRBuilder<> &Builder, RecurKind RdxKind, Value *LHS,
-                         Value *RHS, const Twine &Name,
-                         const ReductionOpsListType &ReductionOps) {
-    Value *Op = createOp(Builder, RdxKind, LHS, RHS, Name);
-    if (RecurrenceDescriptor::isIntMinMaxRecurrenceKind(RdxKind)) {
-      if (auto *Sel = dyn_cast<SelectInst>(Op))
-        propagateIRFlags(Sel->getCondition(), ReductionOps[0]);
-      propagateIRFlags(Op, ReductionOps[1]);
-      return Op;
-    }
-    propagateIRFlags(Op, ReductionOps[0]);
-    return Op;
-  }
-  /// Creates reduction operation with the current opcode with the IR flags
-  /// from \p I.
-  static Value *createOp(IRBuilder<> &Builder, RecurKind RdxKind, Value *LHS,
-                         Value *RHS, const Twine &Name, Instruction *I) {
-    Value *Op = createOp(Builder, RdxKind, LHS, RHS, Name);
-    if (RecurrenceDescriptor::isIntMinMaxRecurrenceKind(RdxKind)) {
-      if (auto *Sel = dyn_cast<SelectInst>(Op)) {
-        propagateIRFlags(Sel->getCondition(),
-                         cast<SelectInst>(I)->getCondition());
-      }
-    }
-    propagateIRFlags(Op, I);
-    return Op;
-  }
-
-=======
     case RecurKind::SMax:
       if (UseSelect) {
         Value *Cmp = Builder.CreateICmpSGT(LHS, RHS, Name);
@@ -8896,7 +8718,6 @@
     return Op;
   }
 
->>>>>>> 2ab1d525
   static RecurKind getRdxKind(Instruction *I) {
     assert(I && "Expected instruction for reduction matching");
     TargetTransformInfo::ReductionFlags RdxFlags;
@@ -8904,17 +8725,11 @@
       return RecurKind::Add;
     if (match(I, m_Mul(m_Value(), m_Value())))
       return RecurKind::Mul;
-<<<<<<< HEAD
-    if (match(I, m_And(m_Value(), m_Value())))
-      return RecurKind::And;
-    if (match(I, m_Or(m_Value(), m_Value())))
-=======
     if (match(I, m_And(m_Value(), m_Value())) ||
         match(I, m_LogicalAnd(m_Value(), m_Value())))
       return RecurKind::And;
     if (match(I, m_Or(m_Value(), m_Value())) ||
         match(I, m_LogicalOr(m_Value(), m_Value())))
->>>>>>> 2ab1d525
       return RecurKind::Or;
     if (match(I, m_Xor(m_Value(), m_Value())))
       return RecurKind::Xor;
@@ -9000,33 +8815,6 @@
     return RecurKind::None;
   }
 
-<<<<<<< HEAD
-  /// Return true if this operation is a cmp+select idiom.
-  static bool isCmpSel(RecurKind Kind) {
-    return RecurrenceDescriptor::isIntMinMaxRecurrenceKind(Kind);
-  }
-
-  /// Get the index of the first operand.
-  static unsigned getFirstOperandIndex(RecurKind Kind) {
-    // We allow calling this before 'Kind' is set, so handle that specially.
-    if (Kind == RecurKind::None)
-      return 0;
-    return isCmpSel(Kind) ? 1 : 0;
-  }
-
-  /// Total number of operands in the reduction operation.
-  static unsigned getNumberOfOperands(RecurKind Kind) {
-    return isCmpSel(Kind) ? 3 : 2;
-  }
-
-  /// Checks if the instruction is in basic block \p BB.
-  /// For a min/max reduction check that both compare and select are in \p BB.
-  static bool hasSameParent(RecurKind Kind, Instruction *I, BasicBlock *BB,
-                            bool IsRedOp) {
-    if (IsRedOp && isCmpSel(Kind)) {
-      auto *Cmp = cast<Instruction>(cast<SelectInst>(I)->getCondition());
-      return I->getParent() == BB && Cmp->getParent() == BB;
-=======
   /// Get the index of the first operand.
   static unsigned getFirstOperandIndex(Instruction *I) {
     return isCmpSelMinMax(I) ? 1 : 0;
@@ -9044,22 +8832,11 @@
       auto *Sel = cast<SelectInst>(I);
       auto *Cmp = dyn_cast<Instruction>(Sel->getCondition());
       return Sel->getParent() == BB && Cmp && Cmp->getParent() == BB;
->>>>>>> 2ab1d525
     }
     return I->getParent() == BB;
   }
 
   /// Expected number of uses for reduction operations/reduced values.
-<<<<<<< HEAD
-  static bool hasRequiredNumberOfUses(RecurKind Kind, Instruction *I,
-                                      bool IsReductionOp) {
-    // SelectInst must be used twice while the condition op must have single
-    // use only.
-    if (isCmpSel(Kind))
-      return I->hasNUses(2) &&
-             (!IsReductionOp ||
-              cast<SelectInst>(I)->getCondition()->hasOneUse());
-=======
   static bool hasRequiredNumberOfUses(bool IsCmpSelMinMax, Instruction *I) {
     if (IsCmpSelMinMax) {
       // SelectInst must be used twice while the condition op must have single
@@ -9068,34 +8845,22 @@
         return Sel->hasNUses(2) && Sel->getCondition()->hasOneUse();
       return I->hasNUses(2);
     }
->>>>>>> 2ab1d525
 
     // Arithmetic reduction operation must be used once only.
     return I->hasOneUse();
   }
 
   /// Initializes the list of reduction operations.
-<<<<<<< HEAD
-  void initReductionOps(RecurKind Kind) {
-    if (isCmpSel(Kind))
-=======
   void initReductionOps(Instruction *I) {
     if (isCmpSelMinMax(I))
->>>>>>> 2ab1d525
       ReductionOps.assign(2, ReductionOpsType());
     else
       ReductionOps.assign(1, ReductionOpsType());
   }
 
   /// Add all reduction operations for the reduction instruction \p I.
-<<<<<<< HEAD
-  void addReductionOps(RecurKind Kind, Instruction *I) {
-    assert(Kind != RecurKind::None && "Expected reduction operation.");
-    if (isCmpSel(Kind)) {
-=======
   void addReductionOps(Instruction *I) {
     if (isCmpSelMinMax(I)) {
->>>>>>> 2ab1d525
       ReductionOps[0].emplace_back(cast<SelectInst>(I)->getCondition());
       ReductionOps[1].emplace_back(I);
     } else {
@@ -9106,20 +8871,12 @@
   static Value *getLHS(RecurKind Kind, Instruction *I) {
     if (Kind == RecurKind::None)
       return nullptr;
-<<<<<<< HEAD
-    return I->getOperand(getFirstOperandIndex(Kind));
-=======
     return I->getOperand(getFirstOperandIndex(I));
->>>>>>> 2ab1d525
   }
   static Value *getRHS(RecurKind Kind, Instruction *I) {
     if (Kind == RecurKind::None)
       return nullptr;
-<<<<<<< HEAD
-    return I->getOperand(getFirstOperandIndex(Kind) + 1);
-=======
     return I->getOperand(getFirstOperandIndex(I) + 1);
->>>>>>> 2ab1d525
   }
 
 public:
@@ -9129,38 +8886,15 @@
   bool matchAssociativeReduction(PHINode *Phi, Instruction *Inst) {
     assert((!Phi || is_contained(Phi->operands(), Inst)) &&
            "Phi needs to use the binary operator");
-<<<<<<< HEAD
-
-    RdxKind = getRdxKind(B);
-=======
     assert((isa<BinaryOperator>(Inst) || isa<SelectInst>(Inst) ||
             isa<IntrinsicInst>(Inst)) &&
            "Expected binop, select, or intrinsic for reduction matching");
     RdxKind = getRdxKind(Inst);
->>>>>>> 2ab1d525
 
     // We could have a initial reductions that is not an add.
     //  r *= v1 + v2 + v3 + v4
     // In such a case start looking for a tree rooted in the first '+'.
     if (Phi) {
-<<<<<<< HEAD
-      if (getLHS(RdxKind, B) == Phi) {
-        Phi = nullptr;
-        B = dyn_cast<Instruction>(getRHS(RdxKind, B));
-        if (!B)
-          return false;
-        RdxKind = getRdxKind(B);
-      } else if (getRHS(RdxKind, B) == Phi) {
-        Phi = nullptr;
-        B = dyn_cast<Instruction>(getLHS(RdxKind, B));
-        if (!B)
-          return false;
-        RdxKind = getRdxKind(B);
-      }
-    }
-
-    if (!isVectorizable(RdxKind, B))
-=======
       if (getLHS(RdxKind, Inst) == Phi) {
         Phi = nullptr;
         Inst = dyn_cast<Instruction>(getRHS(RdxKind, Inst));
@@ -9177,7 +8911,6 @@
     }
 
     if (!isVectorizable(RdxKind, Inst))
->>>>>>> 2ab1d525
       return false;
 
     // Analyze "regular" integer/FP types for reductions - no target-specific
@@ -9203,13 +8936,8 @@
     // Post-order traverse the reduction tree starting at Inst. We only handle
     // true trees containing binary operators or selects.
     SmallVector<std::pair<Instruction *, unsigned>, 32> Stack;
-<<<<<<< HEAD
-    Stack.push_back(std::make_pair(B, getFirstOperandIndex(RdxKind)));
-    initReductionOps(RdxKind);
-=======
     Stack.push_back(std::make_pair(Inst, getFirstOperandIndex(Inst)));
     initReductionOps(Inst);
->>>>>>> 2ab1d525
     while (!Stack.empty()) {
       Instruction *TreeN = Stack.back().first;
       unsigned EdgeToVisit = Stack.back().second++;
@@ -9217,11 +8945,7 @@
       bool IsReducedValue = TreeRdxKind != RdxKind;
 
       // Postorder visit.
-<<<<<<< HEAD
-      if (IsReducedValue || EdgeToVisit == getNumberOfOperands(TreeRdxKind)) {
-=======
       if (IsReducedValue || EdgeToVisit >= getNumberOfOperands(TreeN)) {
->>>>>>> 2ab1d525
         if (IsReducedValue)
           ReducedVals.push_back(TreeN);
         else {
@@ -9239,38 +8963,23 @@
             markExtraArg(Stack[Stack.size() - 2], TreeN);
             ExtraArgs.erase(TreeN);
           } else
-<<<<<<< HEAD
-            addReductionOps(RdxKind, TreeN);
-=======
             addReductionOps(TreeN);
->>>>>>> 2ab1d525
         }
         // Retract.
         Stack.pop_back();
         continue;
       }
 
-<<<<<<< HEAD
-      // Visit left or right.
-      Value *EdgeVal = TreeN->getOperand(EdgeToVisit);
-      auto *I = dyn_cast<Instruction>(EdgeVal);
-      if (!I) {
-=======
       // Visit operands.
       Value *EdgeVal = getRdxOperand(TreeN, EdgeToVisit);
       auto *EdgeInst = dyn_cast<Instruction>(EdgeVal);
       if (!EdgeInst) {
->>>>>>> 2ab1d525
         // Edge value is not a reduction instruction or a leaf instruction.
         // (It may be a constant, function argument, or something else.)
         markExtraArg(Stack.back(), EdgeVal);
         continue;
       }
-<<<<<<< HEAD
-      RecurKind EdgeRdxKind = getRdxKind(I);
-=======
       RecurKind EdgeRdxKind = getRdxKind(EdgeInst);
->>>>>>> 2ab1d525
       // Continue analysis if the next operand is a reduction operation or
       // (possibly) a leaf value. If the leaf value opcode is not set,
       // the first met operation != reduction operation is considered as the
@@ -9279,15 +8988,6 @@
       // Each tree node needs to have minimal number of users except for the
       // ultimate reduction.
       const bool IsRdxInst = EdgeRdxKind == RdxKind;
-<<<<<<< HEAD
-      if (I != Phi && I != B &&
-          hasSameParent(RdxKind, I, B->getParent(), IsRdxInst) &&
-          hasRequiredNumberOfUses(RdxKind, I, IsRdxInst) &&
-          (!LeafOpcode || LeafOpcode == I->getOpcode() || IsRdxInst)) {
-        if (IsRdxInst) {
-          // We need to be able to reassociate the reduction operations.
-          if (!isVectorizable(EdgeRdxKind, I)) {
-=======
       if (EdgeInst != Phi && EdgeInst != Inst &&
           hasSameParent(EdgeInst, Inst->getParent()) &&
           hasRequiredNumberOfUses(isCmpSelMinMax(Inst), EdgeInst) &&
@@ -9295,7 +8995,6 @@
         if (IsRdxInst) {
           // We need to be able to reassociate the reduction operations.
           if (!isVectorizable(EdgeRdxKind, EdgeInst)) {
->>>>>>> 2ab1d525
             // I is an extra argument for TreeN (its parent operation).
             markExtraArg(Stack.back(), EdgeInst);
             continue;
@@ -9303,20 +9002,12 @@
         } else if (!LeafOpcode) {
           LeafOpcode = EdgeInst->getOpcode();
         }
-<<<<<<< HEAD
-        Stack.push_back(std::make_pair(I, getFirstOperandIndex(EdgeRdxKind)));
-        continue;
-      }
-      // I is an extra argument for TreeN (its parent operation).
-      markExtraArg(Stack.back(), I);
-=======
         Stack.push_back(
             std::make_pair(EdgeInst, getFirstOperandIndex(EdgeInst)));
         continue;
       }
       // I is an extra argument for TreeN (its parent operation).
       markExtraArg(Stack.back(), EdgeInst);
->>>>>>> 2ab1d525
     }
     return true;
   }
@@ -9340,19 +9031,6 @@
       }
     }
 
-<<<<<<< HEAD
-    // Intersect the fast-math-flags from all reduction operations.
-    FastMathFlags RdxFMF;
-    RdxFMF.set();
-    for (ReductionOpsType &RdxOp : ReductionOps) {
-      for (Value *RdxVal : RdxOp) {
-        if (auto *FPMO = dyn_cast<FPMathOperator>(RdxVal))
-          RdxFMF &= FPMO->getFastMathFlags();
-      }
-    }
-
-=======
->>>>>>> 2ab1d525
     IRBuilder<> Builder(cast<Instruction>(ReductionRoot));
     Builder.setFastMathFlags(RdxFMF);
 
@@ -9419,8 +9097,6 @@
       if (V.isTreeTinyAndNotFullyVectorizable(/*ForReduction=*/true))
         break;
       if (V.isLoadCombineReductionCandidate(RdxKind))
-<<<<<<< HEAD
-=======
         break;
       V.reorderTopToBottom();
       V.reorderBottomToTop(/*IgnoreReorder=*/true);
@@ -9432,7 +9108,6 @@
       if (isa<SelectInst>(ReductionRoot) &&
           isBoolLogicOp(cast<Instruction>(ReductionRoot)) &&
           NumReducedVals != ReduxWidth)
->>>>>>> 2ab1d525
         break;
 
       V.computeMinimumValueSizes();
@@ -9476,11 +9151,7 @@
       // Emit a reduction. If the root is a select (min/max idiom), the insert
       // point is the compare condition of that select.
       Instruction *RdxRootInst = cast<Instruction>(ReductionRoot);
-<<<<<<< HEAD
-      if (isCmpSel(RdxKind))
-=======
       if (isCmpSelMinMax(RdxRootInst))
->>>>>>> 2ab1d525
         Builder.SetInsertPoint(getCmpForMinMaxReduction(RdxRootInst));
       else
         Builder.SetInsertPoint(RdxRootInst);
@@ -9523,20 +9194,6 @@
         }
       }
 
-<<<<<<< HEAD
-      // Update users. For a min/max reduction that ends with a compare and
-      // select, we also have to RAUW for the compare instruction feeding the
-      // reduction root. That's because the original compare may have extra uses
-      // besides the final select of the reduction.
-      if (isCmpSel(RdxKind)) {
-        if (auto *VecSelect = dyn_cast<SelectInst>(VectorizedTree)) {
-          Instruction *ScalarCmp =
-              getCmpForMinMaxReduction(cast<Instruction>(ReductionRoot));
-          ScalarCmp->replaceAllUsesWith(VecSelect->getCondition());
-        }
-      }
-=======
->>>>>>> 2ab1d525
       ReductionRoot->replaceAllUsesWith(VectorizedTree);
 
       // Mark all scalar reduction ops for deletion, they are replaced by the
@@ -9551,14 +9208,9 @@
 private:
   /// Calculate the cost of a reduction.
   InstructionCost getReductionCost(TargetTransformInfo *TTI,
-<<<<<<< HEAD
-                                   Value *FirstReducedVal,
-                                   unsigned ReduxWidth) {
-=======
                                    Value *FirstReducedVal, unsigned ReduxWidth,
                                    FastMathFlags FMF) {
     TTI::TargetCostKind CostKind = TTI::TCK_RecipThroughput;
->>>>>>> 2ab1d525
     Type *ScalarTy = FirstReducedVal->getType();
     FixedVectorType *VectorTy = FixedVectorType::get(ScalarTy, ReduxWidth);
     InstructionCost VectorCost, ScalarCost;
@@ -9571,15 +9223,9 @@
     case RecurKind::FAdd:
     case RecurKind::FMul: {
       unsigned RdxOpcode = RecurrenceDescriptor::getOpcode(RdxKind);
-<<<<<<< HEAD
-      VectorCost = TTI->getArithmeticReductionCost(RdxOpcode, VectorTy,
-                                                   /*IsPairwiseForm=*/false);
-      ScalarCost = TTI->getArithmeticInstrCost(RdxOpcode, ScalarTy);
-=======
       VectorCost =
           TTI->getArithmeticReductionCost(RdxOpcode, VectorTy, FMF, CostKind);
       ScalarCost = TTI->getArithmeticInstrCost(RdxOpcode, ScalarTy, CostKind);
->>>>>>> 2ab1d525
       break;
     }
     case RecurKind::FMax:
@@ -9603,15 +9249,6 @@
       auto *VecCondTy = cast<VectorType>(CmpInst::makeCmpResultType(VectorTy));
       bool IsUnsigned =
           RdxKind == RecurKind::UMax || RdxKind == RecurKind::UMin;
-<<<<<<< HEAD
-      VectorCost =
-          TTI->getMinMaxReductionCost(VectorTy, VecCondTy,
-                                      /*IsPairwiseForm=*/false, IsUnsigned);
-      ScalarCost =
-          TTI->getCmpSelInstrCost(Instruction::ICmp, ScalarTy) +
-          TTI->getCmpSelInstrCost(Instruction::Select, ScalarTy,
-                                  CmpInst::makeCmpResultType(ScalarTy));
-=======
       VectorCost = TTI->getMinMaxReductionCost(VectorTy, VecCondTy, IsUnsigned,
                                                CostKind);
       CmpInst::Predicate RdxPred = getMinMaxReductionPredicate(RdxKind);
@@ -9619,7 +9256,6 @@
                                            SclCondTy, RdxPred, CostKind) +
                    TTI->getCmpSelInstrCost(Instruction::Select, ScalarTy,
                                            SclCondTy, RdxPred, CostKind);
->>>>>>> 2ab1d525
       break;
     }
     default:
@@ -9643,13 +9279,8 @@
     assert(RdxKind != RecurKind::FMulAdd &&
            "A call to the llvm.fmuladd intrinsic is not handled yet");
 
-<<<<<<< HEAD
-    return createSimpleTargetReduction(Builder, TTI, VectorizedValue, RdxKind,
-                                       ReductionOps.back());
-=======
     ++NumVectorInstructions;
     return createSimpleTargetReduction(Builder, TTI, VectorizedValue, RdxKind);
->>>>>>> 2ab1d525
   }
 };
 
