--- conflicted
+++ resolved
@@ -32,81 +32,44 @@
 
     VPBasicBlock *VPBB = Base->getEntryBasicBlock();
     // Introduce each ingredient into VPlan.
-<<<<<<< HEAD
-    for (auto I = VPBB->begin(), E = VPBB->end(); I != E;) {
-      VPRecipeBase *Ingredient = &*I++;
-      VPValue *VPV = Ingredient->getVPValue();
-=======
     for (VPRecipeBase &Ingredient : llvm::make_early_inc_range(*VPBB)) {
       VPValue *VPV = Ingredient.getVPSingleValue();
->>>>>>> a2ce6ee6
       Instruction *Inst = cast<Instruction>(VPV->getUnderlyingValue());
       if (DeadInstructions.count(Inst)) {
         VPValue DummyValue;
         VPV->replaceAllUsesWith(&DummyValue);
-<<<<<<< HEAD
-        Ingredient->eraseFromParent();
-=======
         Ingredient.eraseFromParent();
->>>>>>> a2ce6ee6
         continue;
       }
 
       VPRecipeBase *NewRecipe = nullptr;
-<<<<<<< HEAD
-      if (auto *VPPhi = dyn_cast<VPWidenPHIRecipe>(Ingredient)) {
-        auto *Phi = cast<PHINode>(VPPhi->getUnderlyingValue());
-        InductionDescriptor II = Inductions.lookup(Phi);
-        if (II.getKind() == InductionDescriptor::IK_IntInduction ||
-            II.getKind() == InductionDescriptor::IK_FpInduction) {
-          VPValue *Start = Plan->getOrAddVPValue(II.getStartValue());
-          NewRecipe = new VPWidenIntOrFpInductionRecipe(Phi, Start, nullptr);
-=======
       if (auto *VPPhi = dyn_cast<VPWidenPHIRecipe>(&Ingredient)) {
         auto *Phi = cast<PHINode>(VPPhi->getUnderlyingValue());
         if (const auto *II = GetIntOrFpInductionDescriptor(Phi)) {
           VPValue *Start = Plan->getOrAddVPValue(II->getStartValue());
           NewRecipe = new VPWidenIntOrFpInductionRecipe(Phi, Start, *II);
->>>>>>> a2ce6ee6
         } else {
           Plan->addVPValue(Phi, VPPhi);
           continue;
         }
       } else {
-<<<<<<< HEAD
-        assert(isa<VPInstruction>(Ingredient) &&
-=======
         assert(isa<VPInstruction>(&Ingredient) &&
->>>>>>> a2ce6ee6
                "only VPInstructions expected here");
         assert(!isa<PHINode>(Inst) && "phis should be handled above");
         // Create VPWidenMemoryInstructionRecipe for loads and stores.
         if (LoadInst *Load = dyn_cast<LoadInst>(Inst)) {
           NewRecipe = new VPWidenMemoryInstructionRecipe(
               *Load, Plan->getOrAddVPValue(getLoadStorePointerOperand(Inst)),
-<<<<<<< HEAD
-              nullptr /*Mask*/);
-        } else if (StoreInst *Store = dyn_cast<StoreInst>(Inst)) {
-          NewRecipe = new VPWidenMemoryInstructionRecipe(
-              *Store, Plan->getOrAddVPValue(getLoadStorePointerOperand(Inst)),
-              Plan->getOrAddVPValue(Store->getValueOperand()),
-              nullptr /*Mask*/);
-=======
               nullptr /*Mask*/, false /*Consecutive*/, false /*Reverse*/);
         } else if (StoreInst *Store = dyn_cast<StoreInst>(Inst)) {
           NewRecipe = new VPWidenMemoryInstructionRecipe(
               *Store, Plan->getOrAddVPValue(getLoadStorePointerOperand(Inst)),
               Plan->getOrAddVPValue(Store->getValueOperand()), nullptr /*Mask*/,
               false /*Consecutive*/, false /*Reverse*/);
->>>>>>> a2ce6ee6
         } else if (GetElementPtrInst *GEP = dyn_cast<GetElementPtrInst>(Inst)) {
           NewRecipe = new VPWidenGEPRecipe(
               GEP, Plan->mapToVPValues(GEP->operands()), OrigLoop);
         } else if (CallInst *CI = dyn_cast<CallInst>(Inst)) {
-<<<<<<< HEAD
-          NewRecipe = new VPWidenCallRecipe(
-              *CI, Plan->mapToVPValues(CI->arg_operands()));
-=======
           NewRecipe =
               new VPWidenCallRecipe(*CI, Plan->mapToVPValues(CI->args()));
         } else if (SelectInst *SI = dyn_cast<SelectInst>(Inst)) {
@@ -114,22 +77,12 @@
               SE.isLoopInvariant(SE.getSCEV(SI->getOperand(0)), OrigLoop);
           NewRecipe = new VPWidenSelectRecipe(
               *SI, Plan->mapToVPValues(SI->operands()), InvariantCond);
->>>>>>> a2ce6ee6
         } else {
           NewRecipe =
               new VPWidenRecipe(*Inst, Plan->mapToVPValues(Inst->operands()));
         }
       }
 
-<<<<<<< HEAD
-      NewRecipe->insertBefore(Ingredient);
-      if (NewRecipe->getNumDefinedValues() == 1)
-        VPV->replaceAllUsesWith(NewRecipe->getVPValue());
-      else
-        assert(NewRecipe->getNumDefinedValues() == 0 &&
-               "Only recpies with zero or one defined values expected");
-      Ingredient->eraseFromParent();
-=======
       NewRecipe->insertBefore(&Ingredient);
       if (NewRecipe->getNumDefinedValues() == 1)
         VPV->replaceAllUsesWith(NewRecipe->getVPSingleValue());
@@ -137,13 +90,10 @@
         assert(NewRecipe->getNumDefinedValues() == 0 &&
                "Only recpies with zero or one defined values expected");
       Ingredient.eraseFromParent();
->>>>>>> a2ce6ee6
       Plan->removeVPValueFor(Inst);
       for (auto *Def : NewRecipe->definedValues()) {
         Plan->addVPValue(Inst, Def);
       }
-<<<<<<< HEAD
-=======
     }
   }
 }
@@ -219,7 +169,6 @@
           UI->setOperand(Idx, Clone);
         }
       }
->>>>>>> a2ce6ee6
     }
     SinkCandidate->moveBefore(*SinkTo, SinkTo->getFirstNonPhi());
     for (VPValue *Op : SinkCandidate->operands())
