//===- LoopVectorize.cpp - A Loop Vectorizer ------------------------------===//
//
// Part of the LLVM Project, under the Apache License v2.0 with LLVM Exceptions.
// See https://llvm.org/LICENSE.txt for license information.
// SPDX-License-Identifier: Apache-2.0 WITH LLVM-exception
//
//===----------------------------------------------------------------------===//
//
// This is the LLVM loop vectorizer. This pass modifies 'vectorizable' loops
// and generates target-independent LLVM-IR.
// The vectorizer uses the TargetTransformInfo analysis to estimate the costs
// of instructions in order to estimate the profitability of vectorization.
//
// The loop vectorizer combines consecutive loop iterations into a single
// 'wide' iteration. After this transformation the index is incremented
// by the SIMD vector width, and not by one.
//
// This pass has three parts:
// 1. The main loop pass that drives the different parts.
// 2. LoopVectorizationLegality - A unit that checks for the legality
//    of the vectorization.
// 3. InnerLoopVectorizer - A unit that performs the actual
//    widening of instructions.
// 4. LoopVectorizationCostModel - A unit that checks for the profitability
//    of vectorization. It decides on the optimal vector width, which
//    can be one, if vectorization is not profitable.
//
// There is a development effort going on to migrate loop vectorizer to the
// VPlan infrastructure and to introduce outer loop vectorization support (see
// docs/Proposal/VectorizationPlan.rst and
// http://lists.llvm.org/pipermail/llvm-dev/2017-December/119523.html). For this
// purpose, we temporarily introduced the VPlan-native vectorization path: an
// alternative vectorization path that is natively implemented on top of the
// VPlan infrastructure. See EnableVPlanNativePath for enabling.
//
//===----------------------------------------------------------------------===//
//
// The reduction-variable vectorization is based on the paper:
//  D. Nuzman and R. Henderson. Multi-platform Auto-vectorization.
//
// Variable uniformity checks are inspired by:
//  Karrenberg, R. and Hack, S. Whole Function Vectorization.
//
// The interleaved access vectorization is based on the paper:
//  Dorit Nuzman, Ira Rosen and Ayal Zaks.  Auto-Vectorization of Interleaved
//  Data for SIMD
//
// Other ideas/concepts are from:
//  A. Zaks and D. Nuzman. Autovectorization in GCC-two years later.
//
//  S. Maleki, Y. Gao, M. Garzaran, T. Wong and D. Padua.  An Evaluation of
//  Vectorizing Compilers.
//
//===----------------------------------------------------------------------===//

#include "llvm/Transforms/Vectorize/LoopVectorize.h"
#include "LoopVectorizationPlanner.h"
#include "VPRecipeBuilder.h"
#include "VPlan.h"
#include "VPlanHCFGBuilder.h"
#include "VPlanTransforms.h"
#include "llvm/ADT/APInt.h"
#include "llvm/ADT/ArrayRef.h"
#include "llvm/ADT/DenseMap.h"
#include "llvm/ADT/DenseMapInfo.h"
#include "llvm/ADT/Hashing.h"
#include "llvm/ADT/MapVector.h"
#include "llvm/ADT/STLExtras.h"
#include "llvm/ADT/SmallPtrSet.h"
#include "llvm/ADT/SmallSet.h"
#include "llvm/ADT/SmallVector.h"
#include "llvm/ADT/Statistic.h"
#include "llvm/ADT/StringRef.h"
#include "llvm/ADT/Twine.h"
#include "llvm/ADT/iterator_range.h"
#include "llvm/Analysis/AssumptionCache.h"
#include "llvm/Analysis/BasicAliasAnalysis.h"
#include "llvm/Analysis/BlockFrequencyInfo.h"
#include "llvm/Analysis/CFG.h"
#include "llvm/Analysis/CodeMetrics.h"
#include "llvm/Analysis/DemandedBits.h"
#include "llvm/Analysis/GlobalsModRef.h"
#include "llvm/Analysis/LoopAccessAnalysis.h"
#include "llvm/Analysis/LoopAnalysisManager.h"
#include "llvm/Analysis/LoopInfo.h"
#include "llvm/Analysis/LoopIterator.h"
#include "llvm/Analysis/OptimizationRemarkEmitter.h"
#include "llvm/Analysis/ProfileSummaryInfo.h"
#include "llvm/Analysis/ScalarEvolution.h"
#include "llvm/Analysis/ScalarEvolutionExpressions.h"
#include "llvm/Analysis/TargetLibraryInfo.h"
#include "llvm/Analysis/TargetTransformInfo.h"
#include "llvm/Analysis/ValueTracking.h"
#include "llvm/Analysis/VectorUtils.h"
#include "llvm/IR/Attributes.h"
#include "llvm/IR/BasicBlock.h"
#include "llvm/IR/CFG.h"
#include "llvm/IR/Constant.h"
#include "llvm/IR/Constants.h"
#include "llvm/IR/DataLayout.h"
#include "llvm/IR/DebugInfo.h"
#include "llvm/IR/DebugInfoMetadata.h"
#include "llvm/IR/DebugLoc.h"
#include "llvm/IR/DerivedTypes.h"
#include "llvm/IR/DiagnosticInfo.h"
#include "llvm/IR/Dominators.h"
#include "llvm/IR/Function.h"
#include "llvm/IR/IRBuilder.h"
#include "llvm/IR/InstrTypes.h"
#include "llvm/IR/Instruction.h"
#include "llvm/IR/Instructions.h"
#include "llvm/IR/IntrinsicInst.h"
#include "llvm/IR/Intrinsics.h"
#include "llvm/IR/Metadata.h"
#include "llvm/IR/Module.h"
#include "llvm/IR/Operator.h"
#include "llvm/IR/PatternMatch.h"
#include "llvm/IR/Type.h"
#include "llvm/IR/Use.h"
#include "llvm/IR/User.h"
#include "llvm/IR/Value.h"
#include "llvm/IR/ValueHandle.h"
#include "llvm/IR/Verifier.h"
#include "llvm/InitializePasses.h"
#include "llvm/Pass.h"
#include "llvm/Support/Casting.h"
#include "llvm/Support/CommandLine.h"
#include "llvm/Support/Compiler.h"
#include "llvm/Support/Debug.h"
#include "llvm/Support/ErrorHandling.h"
#include "llvm/Support/InstructionCost.h"
#include "llvm/Support/MathExtras.h"
#include "llvm/Support/raw_ostream.h"
#include "llvm/Transforms/Utils/BasicBlockUtils.h"
#include "llvm/Transforms/Utils/InjectTLIMappings.h"
#include "llvm/Transforms/Utils/LoopSimplify.h"
#include "llvm/Transforms/Utils/LoopUtils.h"
#include "llvm/Transforms/Utils/LoopVersioning.h"
#include "llvm/Transforms/Utils/ScalarEvolutionExpander.h"
#include "llvm/Transforms/Utils/SizeOpts.h"
#include "llvm/Transforms/Vectorize/LoopVectorizationLegality.h"
#include <algorithm>
#include <cassert>
#include <cmath>
#include <cstdint>
#include <functional>
#include <iterator>
#include <limits>
#include <map>
#include <memory>
#include <string>
#include <tuple>
#include <utility>

using namespace llvm;

#define LV_NAME "loop-vectorize"
#define DEBUG_TYPE LV_NAME

#ifndef NDEBUG
const char VerboseDebug[] = DEBUG_TYPE "-verbose";
#endif

/// @{
/// Metadata attribute names
const char LLVMLoopVectorizeFollowupAll[] = "llvm.loop.vectorize.followup_all";
const char LLVMLoopVectorizeFollowupVectorized[] =
    "llvm.loop.vectorize.followup_vectorized";
const char LLVMLoopVectorizeFollowupEpilogue[] =
    "llvm.loop.vectorize.followup_epilogue";
/// @}

STATISTIC(LoopsVectorized, "Number of loops vectorized");
STATISTIC(LoopsAnalyzed, "Number of loops analyzed for vectorization");
STATISTIC(LoopsEpilogueVectorized, "Number of epilogues vectorized");

static cl::opt<bool> EnableEpilogueVectorization(
    "enable-epilogue-vectorization", cl::init(true), cl::Hidden,
    cl::desc("Enable vectorization of epilogue loops."));

static cl::opt<unsigned> EpilogueVectorizationForceVF(
    "epilogue-vectorization-force-VF", cl::init(1), cl::Hidden,
    cl::desc("When epilogue vectorization is enabled, and a value greater than "
             "1 is specified, forces the given VF for all applicable epilogue "
             "loops."));

static cl::opt<unsigned> EpilogueVectorizationMinVF(
    "epilogue-vectorization-minimum-VF", cl::init(16), cl::Hidden,
    cl::desc("Only loops with vectorization factor equal to or larger than "
             "the specified value are considered for epilogue vectorization."));

/// Loops with a known constant trip count below this number are vectorized only
/// if no scalar iteration overheads are incurred.
static cl::opt<unsigned> TinyTripCountVectorThreshold(
    "vectorizer-min-trip-count", cl::init(16), cl::Hidden,
    cl::desc("Loops with a constant trip count that is smaller than this "
             "value are vectorized only if no scalar iteration overheads "
             "are incurred."));

static cl::opt<unsigned> VectorizeMemoryCheckThreshold(
    "vectorize-memory-check-threshold", cl::init(128), cl::Hidden,
    cl::desc("The maximum allowed number of runtime memory checks"));

// Option prefer-predicate-over-epilogue indicates that an epilogue is undesired,
// that predication is preferred, and this lists all options. I.e., the
// vectorizer will try to fold the tail-loop (epilogue) into the vector body
// and predicate the instructions accordingly. If tail-folding fails, there are
// different fallback strategies depending on these values:
namespace PreferPredicateTy {
  enum Option {
    ScalarEpilogue = 0,
    PredicateElseScalarEpilogue,
    PredicateOrDontVectorize
  };
} // namespace PreferPredicateTy

static cl::opt<PreferPredicateTy::Option> PreferPredicateOverEpilogue(
    "prefer-predicate-over-epilogue",
    cl::init(PreferPredicateTy::ScalarEpilogue),
    cl::Hidden,
    cl::desc("Tail-folding and predication preferences over creating a scalar "
             "epilogue loop."),
    cl::values(clEnumValN(PreferPredicateTy::ScalarEpilogue,
                         "scalar-epilogue",
                         "Don't tail-predicate loops, create scalar epilogue"),
              clEnumValN(PreferPredicateTy::PredicateElseScalarEpilogue,
                         "predicate-else-scalar-epilogue",
                         "prefer tail-folding, create scalar epilogue if tail "
                         "folding fails."),
              clEnumValN(PreferPredicateTy::PredicateOrDontVectorize,
                         "predicate-dont-vectorize",
                         "prefers tail-folding, don't attempt vectorization if "
                         "tail-folding fails.")));

static cl::opt<TailFoldingStyle> ForceTailFoldingStyle(
    "force-tail-folding-style", cl::desc("Force the tail folding style"),
    cl::init(TailFoldingStyle::None),
    cl::values(
        clEnumValN(TailFoldingStyle::None, "none", "Disable tail folding"),
        clEnumValN(
            TailFoldingStyle::Data, "data",
            "Create lane mask for data only, using active.lane.mask intrinsic"),
        clEnumValN(TailFoldingStyle::DataWithoutLaneMask,
                   "data-without-lane-mask",
                   "Create lane mask with compare/stepvector"),
        clEnumValN(TailFoldingStyle::DataAndControlFlow, "data-and-control",
                   "Create lane mask using active.lane.mask intrinsic, and use "
                   "it for both data and control flow"),
        clEnumValN(
            TailFoldingStyle::DataAndControlFlowWithoutRuntimeCheck,
            "data-and-control-without-rt-check",
            "Similar to data-and-control, but remove the runtime check")));

static cl::opt<bool> MaximizeBandwidth(
    "vectorizer-maximize-bandwidth", cl::init(false), cl::Hidden,
    cl::desc("Maximize bandwidth when selecting vectorization factor which "
             "will be determined by the smallest type in loop."));

static cl::opt<bool> EnableInterleavedMemAccesses(
    "enable-interleaved-mem-accesses", cl::init(false), cl::Hidden,
    cl::desc("Enable vectorization on interleaved memory accesses in a loop"));

/// An interleave-group may need masking if it resides in a block that needs
/// predication, or in order to mask away gaps.
static cl::opt<bool> EnableMaskedInterleavedMemAccesses(
    "enable-masked-interleaved-mem-accesses", cl::init(false), cl::Hidden,
    cl::desc("Enable vectorization on masked interleaved memory accesses in a loop"));

static cl::opt<unsigned> TinyTripCountInterleaveThreshold(
    "tiny-trip-count-interleave-threshold", cl::init(128), cl::Hidden,
    cl::desc("We don't interleave loops with a estimated constant trip count "
             "below this number"));

static cl::opt<unsigned> ForceTargetNumScalarRegs(
    "force-target-num-scalar-regs", cl::init(0), cl::Hidden,
    cl::desc("A flag that overrides the target's number of scalar registers."));

static cl::opt<unsigned> ForceTargetNumVectorRegs(
    "force-target-num-vector-regs", cl::init(0), cl::Hidden,
    cl::desc("A flag that overrides the target's number of vector registers."));

static cl::opt<unsigned> ForceTargetMaxScalarInterleaveFactor(
    "force-target-max-scalar-interleave", cl::init(0), cl::Hidden,
    cl::desc("A flag that overrides the target's max interleave factor for "
             "scalar loops."));

static cl::opt<unsigned> ForceTargetMaxVectorInterleaveFactor(
    "force-target-max-vector-interleave", cl::init(0), cl::Hidden,
    cl::desc("A flag that overrides the target's max interleave factor for "
             "vectorized loops."));

static cl::opt<unsigned> ForceTargetInstructionCost(
    "force-target-instruction-cost", cl::init(0), cl::Hidden,
    cl::desc("A flag that overrides the target's expected cost for "
             "an instruction to a single constant value. Mostly "
             "useful for getting consistent testing."));

static cl::opt<bool> ForceTargetSupportsScalableVectors(
    "force-target-supports-scalable-vectors", cl::init(false), cl::Hidden,
    cl::desc(
        "Pretend that scalable vectors are supported, even if the target does "
        "not support them. This flag should only be used for testing."));

static cl::opt<unsigned> SmallLoopCost(
    "small-loop-cost", cl::init(20), cl::Hidden,
    cl::desc(
        "The cost of a loop that is considered 'small' by the interleaver."));

static cl::opt<bool> LoopVectorizeWithBlockFrequency(
    "loop-vectorize-with-block-frequency", cl::init(true), cl::Hidden,
    cl::desc("Enable the use of the block frequency analysis to access PGO "
             "heuristics minimizing code growth in cold regions and being more "
             "aggressive in hot regions."));

// Runtime interleave loops for load/store throughput.
static cl::opt<bool> EnableLoadStoreRuntimeInterleave(
    "enable-loadstore-runtime-interleave", cl::init(true), cl::Hidden,
    cl::desc(
        "Enable runtime interleaving until load/store ports are saturated"));

/// Interleave small loops with scalar reductions.
static cl::opt<bool> InterleaveSmallLoopScalarReduction(
    "interleave-small-loop-scalar-reduction", cl::init(false), cl::Hidden,
    cl::desc("Enable interleaving for loops with small iteration counts that "
             "contain scalar reductions to expose ILP."));

/// The number of stores in a loop that are allowed to need predication.
static cl::opt<unsigned> NumberOfStoresToPredicate(
    "vectorize-num-stores-pred", cl::init(1), cl::Hidden,
    cl::desc("Max number of stores to be predicated behind an if."));

static cl::opt<bool> EnableIndVarRegisterHeur(
    "enable-ind-var-reg-heur", cl::init(true), cl::Hidden,
    cl::desc("Count the induction variable only once when interleaving"));

static cl::opt<bool> EnableCondStoresVectorization(
    "enable-cond-stores-vec", cl::init(true), cl::Hidden,
    cl::desc("Enable if predication of stores during vectorization."));

static cl::opt<unsigned> MaxNestedScalarReductionIC(
    "max-nested-scalar-reduction-interleave", cl::init(2), cl::Hidden,
    cl::desc("The maximum interleave count to use when interleaving a scalar "
             "reduction in a nested loop."));

static cl::opt<bool>
    PreferInLoopReductions("prefer-inloop-reductions", cl::init(false),
                           cl::Hidden,
                           cl::desc("Prefer in-loop vector reductions, "
                                    "overriding the targets preference."));

static cl::opt<bool> ForceOrderedReductions(
    "force-ordered-reductions", cl::init(false), cl::Hidden,
    cl::desc("Enable the vectorisation of loops with in-order (strict) "
             "FP reductions"));

static cl::opt<bool> PreferPredicatedReductionSelect(
    "prefer-predicated-reduction-select", cl::init(false), cl::Hidden,
    cl::desc(
        "Prefer predicating a reduction operation over an after loop select."));

namespace llvm {
cl::opt<bool> EnableVPlanNativePath(
    "enable-vplan-native-path", cl::Hidden,
    cl::desc("Enable VPlan-native vectorization path with "
             "support for outer loop vectorization."));
}

// This flag enables the stress testing of the VPlan H-CFG construction in the
// VPlan-native vectorization path. It must be used in conjuction with
// -enable-vplan-native-path. -vplan-verify-hcfg can also be used to enable the
// verification of the H-CFGs built.
static cl::opt<bool> VPlanBuildStressTest(
    "vplan-build-stress-test", cl::init(false), cl::Hidden,
    cl::desc(
        "Build VPlan for every supported loop nest in the function and bail "
        "out right after the build (stress test the VPlan H-CFG construction "
        "in the VPlan-native vectorization path)."));

cl::opt<bool> llvm::EnableLoopInterleaving(
    "interleave-loops", cl::init(true), cl::Hidden,
    cl::desc("Enable loop interleaving in Loop vectorization passes"));
cl::opt<bool> llvm::EnableLoopVectorization(
    "vectorize-loops", cl::init(true), cl::Hidden,
    cl::desc("Run the Loop vectorization passes"));

static cl::opt<bool> PrintVPlansInDotFormat(
    "vplan-print-in-dot-format", cl::Hidden,
    cl::desc("Use dot format instead of plain text when dumping VPlans"));

static cl::opt<cl::boolOrDefault> ForceSafeDivisor(
    "force-widen-divrem-via-safe-divisor", cl::Hidden,
    cl::desc(
        "Override cost based safe divisor widening for div/rem instructions"));

/// A helper function that returns true if the given type is irregular. The
/// type is irregular if its allocated size doesn't equal the store size of an
/// element of the corresponding vector type.
static bool hasIrregularType(Type *Ty, const DataLayout &DL) {
  // Determine if an array of N elements of type Ty is "bitcast compatible"
  // with a <N x Ty> vector.
  // This is only true if there is no padding between the array elements.
  return DL.getTypeAllocSizeInBits(Ty) != DL.getTypeSizeInBits(Ty);
}

/// A helper function that returns the reciprocal of the block probability of
/// predicated blocks. If we return X, we are assuming the predicated block
/// will execute once for every X iterations of the loop header.
///
/// TODO: We should use actual block probability here, if available. Currently,
///       we always assume predicated blocks have a 50% chance of executing.
static unsigned getReciprocalPredBlockProb() { return 2; }

/// A helper function that returns an integer or floating-point constant with
/// value C.
static Constant *getSignedIntOrFpConstant(Type *Ty, int64_t C) {
  return Ty->isIntegerTy() ? ConstantInt::getSigned(Ty, C)
                           : ConstantFP::get(Ty, C);
}

/// Returns "best known" trip count for the specified loop \p L as defined by
/// the following procedure:
///   1) Returns exact trip count if it is known.
///   2) Returns expected trip count according to profile data if any.
///   3) Returns upper bound estimate if it is known.
///   4) Returns std::nullopt if all of the above failed.
static std::optional<unsigned> getSmallBestKnownTC(ScalarEvolution &SE,
                                                   Loop *L) {
  // Check if exact trip count is known.
  if (unsigned ExpectedTC = SE.getSmallConstantTripCount(L))
    return ExpectedTC;

  // Check if there is an expected trip count available from profile data.
  if (LoopVectorizeWithBlockFrequency)
    if (auto EstimatedTC = getLoopEstimatedTripCount(L))
      return *EstimatedTC;

  // Check if upper bound estimate is known.
  if (unsigned ExpectedTC = SE.getSmallConstantMaxTripCount(L))
    return ExpectedTC;

  return std::nullopt;
}

namespace {
// Forward declare GeneratedRTChecks.
class GeneratedRTChecks;
} // namespace

namespace llvm {

AnalysisKey ShouldRunExtraVectorPasses::Key;

/// InnerLoopVectorizer vectorizes loops which contain only one basic
/// block to a specified vectorization factor (VF).
/// This class performs the widening of scalars into vectors, or multiple
/// scalars. This class also implements the following features:
/// * It inserts an epilogue loop for handling loops that don't have iteration
///   counts that are known to be a multiple of the vectorization factor.
/// * It handles the code generation for reduction variables.
/// * Scalarization (implementation using scalars) of un-vectorizable
///   instructions.
/// InnerLoopVectorizer does not perform any vectorization-legality
/// checks, and relies on the caller to check for the different legality
/// aspects. The InnerLoopVectorizer relies on the
/// LoopVectorizationLegality class to provide information about the induction
/// and reduction variables that were found to a given vectorization factor.
class InnerLoopVectorizer {
public:
  InnerLoopVectorizer(Loop *OrigLoop, PredicatedScalarEvolution &PSE,
                      LoopInfo *LI, DominatorTree *DT,
                      const TargetLibraryInfo *TLI,
                      const TargetTransformInfo *TTI, AssumptionCache *AC,
                      OptimizationRemarkEmitter *ORE, ElementCount VecWidth,
                      ElementCount MinProfitableTripCount,
                      unsigned UnrollFactor, LoopVectorizationLegality *LVL,
                      LoopVectorizationCostModel *CM, BlockFrequencyInfo *BFI,
                      ProfileSummaryInfo *PSI, GeneratedRTChecks &RTChecks)
      : OrigLoop(OrigLoop), PSE(PSE), LI(LI), DT(DT), TLI(TLI), TTI(TTI),
        AC(AC), ORE(ORE), VF(VecWidth), UF(UnrollFactor),
        Builder(PSE.getSE()->getContext()), Legal(LVL), Cost(CM), BFI(BFI),
        PSI(PSI), RTChecks(RTChecks) {
    // Query this against the original loop and save it here because the profile
    // of the original loop header may change as the transformation happens.
    OptForSizeBasedOnProfile = llvm::shouldOptimizeForSize(
        OrigLoop->getHeader(), PSI, BFI, PGSOQueryType::IRPass);

    if (MinProfitableTripCount.isZero())
      this->MinProfitableTripCount = VecWidth;
    else
      this->MinProfitableTripCount = MinProfitableTripCount;
  }

  virtual ~InnerLoopVectorizer() = default;

  /// Create a new empty loop that will contain vectorized instructions later
  /// on, while the old loop will be used as the scalar remainder. Control flow
  /// is generated around the vectorized (and scalar epilogue) loops consisting
  /// of various checks and bypasses. Return the pre-header block of the new
  /// loop and the start value for the canonical induction, if it is != 0. The
  /// latter is the case when vectorizing the epilogue loop. In the case of
  /// epilogue vectorization, this function is overriden to handle the more
  /// complex control flow around the loops.
  virtual std::pair<BasicBlock *, Value *> createVectorizedLoopSkeleton();

  /// Fix the vectorized code, taking care of header phi's, live-outs, and more.
  void fixVectorizedLoop(VPTransformState &State, VPlan &Plan);

  // Return true if any runtime check is added.
  bool areSafetyChecksAdded() { return AddedSafetyChecks; }

  /// A type for vectorized values in the new loop. Each value from the
  /// original loop, when vectorized, is represented by UF vector values in the
  /// new unrolled loop, where UF is the unroll factor.
  using VectorParts = SmallVector<Value *, 2>;

  /// A helper function to scalarize a single Instruction in the innermost loop.
  /// Generates a sequence of scalar instances for each lane between \p MinLane
  /// and \p MaxLane, times each part between \p MinPart and \p MaxPart,
  /// inclusive. Uses the VPValue operands from \p RepRecipe instead of \p
  /// Instr's operands.
  void scalarizeInstruction(const Instruction *Instr,
                            VPReplicateRecipe *RepRecipe,
                            const VPIteration &Instance,
                            VPTransformState &State);

  /// Construct the vector value of a scalarized value \p V one lane at a time.
  void packScalarIntoVectorValue(VPValue *Def, const VPIteration &Instance,
                                 VPTransformState &State);

  /// Try to vectorize interleaved access group \p Group with the base address
  /// given in \p Addr, optionally masking the vector operations if \p
  /// BlockInMask is non-null. Use \p State to translate given VPValues to IR
  /// values in the vectorized loop.
  void vectorizeInterleaveGroup(const InterleaveGroup<Instruction> *Group,
                                ArrayRef<VPValue *> VPDefs,
                                VPTransformState &State, VPValue *Addr,
                                ArrayRef<VPValue *> StoredValues,
                                VPValue *BlockInMask = nullptr);

  /// Fix the non-induction PHIs in \p Plan.
  void fixNonInductionPHIs(VPlan &Plan, VPTransformState &State);

  /// Returns true if the reordering of FP operations is not allowed, but we are
  /// able to vectorize with strict in-order reductions for the given RdxDesc.
  bool useOrderedReductions(const RecurrenceDescriptor &RdxDesc);

  /// Create a broadcast instruction. This method generates a broadcast
  /// instruction (shuffle) for loop invariant values and for the induction
  /// value. If this is the induction variable then we extend it to N, N+1, ...
  /// this is needed because each iteration in the loop corresponds to a SIMD
  /// element.
  virtual Value *getBroadcastInstrs(Value *V);

  // Returns the resume value (bc.merge.rdx) for a reduction as
  // generated by fixReduction.
  PHINode *getReductionResumeValue(const RecurrenceDescriptor &RdxDesc);

  /// Create a new phi node for the induction variable \p OrigPhi to resume
  /// iteration count in the scalar epilogue, from where the vectorized loop
  /// left off. In cases where the loop skeleton is more complicated (eg.
  /// epilogue vectorization) and the resume values can come from an additional
  /// bypass block, the \p AdditionalBypass pair provides information about the
  /// bypass block and the end value on the edge from bypass to this loop.
  PHINode *createInductionResumeValue(
      PHINode *OrigPhi, const InductionDescriptor &ID,
      ArrayRef<BasicBlock *> BypassBlocks,
      std::pair<BasicBlock *, Value *> AdditionalBypass = {nullptr, nullptr});

protected:
  friend class LoopVectorizationPlanner;

  /// A small list of PHINodes.
  using PhiVector = SmallVector<PHINode *, 4>;

  /// A type for scalarized values in the new loop. Each value from the
  /// original loop, when scalarized, is represented by UF x VF scalar values
  /// in the new unrolled loop, where UF is the unroll factor and VF is the
  /// vectorization factor.
  using ScalarParts = SmallVector<SmallVector<Value *, 4>, 2>;

  /// Set up the values of the IVs correctly when exiting the vector loop.
  void fixupIVUsers(PHINode *OrigPhi, const InductionDescriptor &II,
                    Value *VectorTripCount, Value *EndValue,
                    BasicBlock *MiddleBlock, BasicBlock *VectorHeader,
                    VPlan &Plan);

  /// Handle all cross-iteration phis in the header.
  void fixCrossIterationPHIs(VPTransformState &State);

  /// Create the exit value of first order recurrences in the middle block and
  /// update their users.
  void fixFixedOrderRecurrence(VPFirstOrderRecurrencePHIRecipe *PhiR,
                               VPTransformState &State);

  /// Create code for the loop exit value of the reduction.
  void fixReduction(VPReductionPHIRecipe *Phi, VPTransformState &State);

  /// Clear NSW/NUW flags from reduction instructions if necessary.
  void clearReductionWrapFlags(VPReductionPHIRecipe *PhiR,
                               VPTransformState &State);

  /// Iteratively sink the scalarized operands of a predicated instruction into
  /// the block that was created for it.
  void sinkScalarOperands(Instruction *PredInst);

  /// Shrinks vector element sizes to the smallest bitwidth they can be legally
  /// represented as.
  void truncateToMinimalBitwidths(VPTransformState &State);

  /// Returns (and creates if needed) the original loop trip count.
  Value *getOrCreateTripCount(BasicBlock *InsertBlock);

  /// Returns (and creates if needed) the trip count of the widened loop.
  Value *getOrCreateVectorTripCount(BasicBlock *InsertBlock);

  /// Returns a bitcasted value to the requested vector type.
  /// Also handles bitcasts of vector<float> <-> vector<pointer> types.
  Value *createBitOrPointerCast(Value *V, VectorType *DstVTy,
                                const DataLayout &DL);

  /// Emit a bypass check to see if the vector trip count is zero, including if
  /// it overflows.
  void emitIterationCountCheck(BasicBlock *Bypass);

  /// Emit a bypass check to see if all of the SCEV assumptions we've
  /// had to make are correct. Returns the block containing the checks or
  /// nullptr if no checks have been added.
  BasicBlock *emitSCEVChecks(BasicBlock *Bypass);

  /// Emit bypass checks to check any memory assumptions we may have made.
  /// Returns the block containing the checks or nullptr if no checks have been
  /// added.
  BasicBlock *emitMemRuntimeChecks(BasicBlock *Bypass);

  /// Emit basic blocks (prefixed with \p Prefix) for the iteration check,
  /// vector loop preheader, middle block and scalar preheader.
  void createVectorLoopSkeleton(StringRef Prefix);

  /// Create new phi nodes for the induction variables to resume iteration count
  /// in the scalar epilogue, from where the vectorized loop left off.
  /// In cases where the loop skeleton is more complicated (eg. epilogue
  /// vectorization) and the resume values can come from an additional bypass
  /// block, the \p AdditionalBypass pair provides information about the bypass
  /// block and the end value on the edge from bypass to this loop.
  void createInductionResumeValues(
      std::pair<BasicBlock *, Value *> AdditionalBypass = {nullptr, nullptr});

  /// Complete the loop skeleton by adding debug MDs, creating appropriate
  /// conditional branches in the middle block, preparing the builder and
  /// running the verifier. Return the preheader of the completed vector loop.
  BasicBlock *completeLoopSkeleton();

  /// Collect poison-generating recipes that may generate a poison value that is
  /// used after vectorization, even when their operands are not poison. Those
  /// recipes meet the following conditions:
  ///  * Contribute to the address computation of a recipe generating a widen
  ///    memory load/store (VPWidenMemoryInstructionRecipe or
  ///    VPInterleaveRecipe).
  ///  * Such a widen memory load/store has at least one underlying Instruction
  ///    that is in a basic block that needs predication and after vectorization
  ///    the generated instruction won't be predicated.
  void collectPoisonGeneratingRecipes(VPTransformState &State);

  /// Allow subclasses to override and print debug traces before/after vplan
  /// execution, when trace information is requested.
  virtual void printDebugTracesAtStart(){};
  virtual void printDebugTracesAtEnd(){};

  /// The original loop.
  Loop *OrigLoop;

  /// A wrapper around ScalarEvolution used to add runtime SCEV checks. Applies
  /// dynamic knowledge to simplify SCEV expressions and converts them to a
  /// more usable form.
  PredicatedScalarEvolution &PSE;

  /// Loop Info.
  LoopInfo *LI;

  /// Dominator Tree.
  DominatorTree *DT;

  /// Target Library Info.
  const TargetLibraryInfo *TLI;

  /// Target Transform Info.
  const TargetTransformInfo *TTI;

  /// Assumption Cache.
  AssumptionCache *AC;

  /// Interface to emit optimization remarks.
  OptimizationRemarkEmitter *ORE;

  /// The vectorization SIMD factor to use. Each vector will have this many
  /// vector elements.
  ElementCount VF;

  ElementCount MinProfitableTripCount;

  /// The vectorization unroll factor to use. Each scalar is vectorized to this
  /// many different vector instructions.
  unsigned UF;

  /// The builder that we use
  IRBuilder<> Builder;

  // --- Vectorization state ---

  /// The vector-loop preheader.
  BasicBlock *LoopVectorPreHeader;

  /// The scalar-loop preheader.
  BasicBlock *LoopScalarPreHeader;

  /// Middle Block between the vector and the scalar.
  BasicBlock *LoopMiddleBlock;

  /// The unique ExitBlock of the scalar loop if one exists.  Note that
  /// there can be multiple exiting edges reaching this block.
  BasicBlock *LoopExitBlock;

  /// The scalar loop body.
  BasicBlock *LoopScalarBody;

  /// A list of all bypass blocks. The first block is the entry of the loop.
  SmallVector<BasicBlock *, 4> LoopBypassBlocks;

  /// Store instructions that were predicated.
  SmallVector<Instruction *, 4> PredicatedInstructions;

  /// Trip count of the original loop.
  Value *TripCount = nullptr;

  /// Trip count of the widened loop (TripCount - TripCount % (VF*UF))
  Value *VectorTripCount = nullptr;

  /// The legality analysis.
  LoopVectorizationLegality *Legal;

  /// The profitablity analysis.
  LoopVectorizationCostModel *Cost;

  // Record whether runtime checks are added.
  bool AddedSafetyChecks = false;

  // Holds the end values for each induction variable. We save the end values
  // so we can later fix-up the external users of the induction variables.
  DenseMap<PHINode *, Value *> IVEndValues;

  /// BFI and PSI are used to check for profile guided size optimizations.
  BlockFrequencyInfo *BFI;
  ProfileSummaryInfo *PSI;

  // Whether this loop should be optimized for size based on profile guided size
  // optimizatios.
  bool OptForSizeBasedOnProfile;

  /// Structure to hold information about generated runtime checks, responsible
  /// for cleaning the checks, if vectorization turns out unprofitable.
  GeneratedRTChecks &RTChecks;

  // Holds the resume values for reductions in the loops, used to set the
  // correct start value of reduction PHIs when vectorizing the epilogue.
  SmallMapVector<const RecurrenceDescriptor *, PHINode *, 4>
      ReductionResumeValues;
};

class InnerLoopUnroller : public InnerLoopVectorizer {
public:
  InnerLoopUnroller(Loop *OrigLoop, PredicatedScalarEvolution &PSE,
                    LoopInfo *LI, DominatorTree *DT,
                    const TargetLibraryInfo *TLI,
                    const TargetTransformInfo *TTI, AssumptionCache *AC,
                    OptimizationRemarkEmitter *ORE, unsigned UnrollFactor,
                    LoopVectorizationLegality *LVL,
                    LoopVectorizationCostModel *CM, BlockFrequencyInfo *BFI,
                    ProfileSummaryInfo *PSI, GeneratedRTChecks &Check)
      : InnerLoopVectorizer(OrigLoop, PSE, LI, DT, TLI, TTI, AC, ORE,
                            ElementCount::getFixed(1),
                            ElementCount::getFixed(1), UnrollFactor, LVL, CM,
                            BFI, PSI, Check) {}

private:
  Value *getBroadcastInstrs(Value *V) override;
};

/// Encapsulate information regarding vectorization of a loop and its epilogue.
/// This information is meant to be updated and used across two stages of
/// epilogue vectorization.
struct EpilogueLoopVectorizationInfo {
  ElementCount MainLoopVF = ElementCount::getFixed(0);
  unsigned MainLoopUF = 0;
  ElementCount EpilogueVF = ElementCount::getFixed(0);
  unsigned EpilogueUF = 0;
  BasicBlock *MainLoopIterationCountCheck = nullptr;
  BasicBlock *EpilogueIterationCountCheck = nullptr;
  BasicBlock *SCEVSafetyCheck = nullptr;
  BasicBlock *MemSafetyCheck = nullptr;
  Value *TripCount = nullptr;
  Value *VectorTripCount = nullptr;

  EpilogueLoopVectorizationInfo(ElementCount MVF, unsigned MUF,
                                ElementCount EVF, unsigned EUF)
      : MainLoopVF(MVF), MainLoopUF(MUF), EpilogueVF(EVF), EpilogueUF(EUF) {
    assert(EUF == 1 &&
           "A high UF for the epilogue loop is likely not beneficial.");
  }
};

/// An extension of the inner loop vectorizer that creates a skeleton for a
/// vectorized loop that has its epilogue (residual) also vectorized.
/// The idea is to run the vplan on a given loop twice, firstly to setup the
/// skeleton and vectorize the main loop, and secondly to complete the skeleton
/// from the first step and vectorize the epilogue.  This is achieved by
/// deriving two concrete strategy classes from this base class and invoking
/// them in succession from the loop vectorizer planner.
class InnerLoopAndEpilogueVectorizer : public InnerLoopVectorizer {
public:
  InnerLoopAndEpilogueVectorizer(
      Loop *OrigLoop, PredicatedScalarEvolution &PSE, LoopInfo *LI,
      DominatorTree *DT, const TargetLibraryInfo *TLI,
      const TargetTransformInfo *TTI, AssumptionCache *AC,
      OptimizationRemarkEmitter *ORE, EpilogueLoopVectorizationInfo &EPI,
      LoopVectorizationLegality *LVL, llvm::LoopVectorizationCostModel *CM,
      BlockFrequencyInfo *BFI, ProfileSummaryInfo *PSI,
      GeneratedRTChecks &Checks)
      : InnerLoopVectorizer(OrigLoop, PSE, LI, DT, TLI, TTI, AC, ORE,
                            EPI.MainLoopVF, EPI.MainLoopVF, EPI.MainLoopUF, LVL,
                            CM, BFI, PSI, Checks),
        EPI(EPI) {}

  // Override this function to handle the more complex control flow around the
  // three loops.
  std::pair<BasicBlock *, Value *> createVectorizedLoopSkeleton() final {
    return createEpilogueVectorizedLoopSkeleton();
  }

  /// The interface for creating a vectorized skeleton using one of two
  /// different strategies, each corresponding to one execution of the vplan
  /// as described above.
  virtual std::pair<BasicBlock *, Value *>
  createEpilogueVectorizedLoopSkeleton() = 0;

  /// Holds and updates state information required to vectorize the main loop
  /// and its epilogue in two separate passes. This setup helps us avoid
  /// regenerating and recomputing runtime safety checks. It also helps us to
  /// shorten the iteration-count-check path length for the cases where the
  /// iteration count of the loop is so small that the main vector loop is
  /// completely skipped.
  EpilogueLoopVectorizationInfo &EPI;
};

/// A specialized derived class of inner loop vectorizer that performs
/// vectorization of *main* loops in the process of vectorizing loops and their
/// epilogues.
class EpilogueVectorizerMainLoop : public InnerLoopAndEpilogueVectorizer {
public:
  EpilogueVectorizerMainLoop(
      Loop *OrigLoop, PredicatedScalarEvolution &PSE, LoopInfo *LI,
      DominatorTree *DT, const TargetLibraryInfo *TLI,
      const TargetTransformInfo *TTI, AssumptionCache *AC,
      OptimizationRemarkEmitter *ORE, EpilogueLoopVectorizationInfo &EPI,
      LoopVectorizationLegality *LVL, llvm::LoopVectorizationCostModel *CM,
      BlockFrequencyInfo *BFI, ProfileSummaryInfo *PSI,
      GeneratedRTChecks &Check)
      : InnerLoopAndEpilogueVectorizer(OrigLoop, PSE, LI, DT, TLI, TTI, AC, ORE,
                                       EPI, LVL, CM, BFI, PSI, Check) {}
  /// Implements the interface for creating a vectorized skeleton using the
  /// *main loop* strategy (ie the first pass of vplan execution).
  std::pair<BasicBlock *, Value *> createEpilogueVectorizedLoopSkeleton() final;

protected:
  /// Emits an iteration count bypass check once for the main loop (when \p
  /// ForEpilogue is false) and once for the epilogue loop (when \p
  /// ForEpilogue is true).
  BasicBlock *emitIterationCountCheck(BasicBlock *Bypass, bool ForEpilogue);
  void printDebugTracesAtStart() override;
  void printDebugTracesAtEnd() override;
};

// A specialized derived class of inner loop vectorizer that performs
// vectorization of *epilogue* loops in the process of vectorizing loops and
// their epilogues.
class EpilogueVectorizerEpilogueLoop : public InnerLoopAndEpilogueVectorizer {
public:
  EpilogueVectorizerEpilogueLoop(
      Loop *OrigLoop, PredicatedScalarEvolution &PSE, LoopInfo *LI,
      DominatorTree *DT, const TargetLibraryInfo *TLI,
      const TargetTransformInfo *TTI, AssumptionCache *AC,
      OptimizationRemarkEmitter *ORE, EpilogueLoopVectorizationInfo &EPI,
      LoopVectorizationLegality *LVL, llvm::LoopVectorizationCostModel *CM,
      BlockFrequencyInfo *BFI, ProfileSummaryInfo *PSI,
      GeneratedRTChecks &Checks)
      : InnerLoopAndEpilogueVectorizer(OrigLoop, PSE, LI, DT, TLI, TTI, AC, ORE,
                                       EPI, LVL, CM, BFI, PSI, Checks) {
    TripCount = EPI.TripCount;
  }
  /// Implements the interface for creating a vectorized skeleton using the
  /// *epilogue loop* strategy (ie the second pass of vplan execution).
  std::pair<BasicBlock *, Value *> createEpilogueVectorizedLoopSkeleton() final;

protected:
  /// Emits an iteration count bypass check after the main vector loop has
  /// finished to see if there are any iterations left to execute by either
  /// the vector epilogue or the scalar epilogue.
  BasicBlock *emitMinimumVectorEpilogueIterCountCheck(
                                                      BasicBlock *Bypass,
                                                      BasicBlock *Insert);
  void printDebugTracesAtStart() override;
  void printDebugTracesAtEnd() override;
};
} // end namespace llvm

/// Look for a meaningful debug location on the instruction or it's
/// operands.
static Instruction *getDebugLocFromInstOrOperands(Instruction *I) {
  if (!I)
    return I;

  DebugLoc Empty;
  if (I->getDebugLoc() != Empty)
    return I;

  for (Use &Op : I->operands()) {
    if (Instruction *OpInst = dyn_cast<Instruction>(Op))
      if (OpInst->getDebugLoc() != Empty)
        return OpInst;
  }

  return I;
}

/// Write a \p DebugMsg about vectorization to the debug output stream. If \p I
/// is passed, the message relates to that particular instruction.
#ifndef NDEBUG
static void debugVectorizationMessage(const StringRef Prefix,
                                      const StringRef DebugMsg,
                                      Instruction *I) {
  dbgs() << "LV: " << Prefix << DebugMsg;
  if (I != nullptr)
    dbgs() << " " << *I;
  else
    dbgs() << '.';
  dbgs() << '\n';
}
#endif

/// Create an analysis remark that explains why vectorization failed
///
/// \p PassName is the name of the pass (e.g. can be AlwaysPrint).  \p
/// RemarkName is the identifier for the remark.  If \p I is passed it is an
/// instruction that prevents vectorization.  Otherwise \p TheLoop is used for
/// the location of the remark.  \return the remark object that can be
/// streamed to.
static OptimizationRemarkAnalysis createLVAnalysis(const char *PassName,
    StringRef RemarkName, Loop *TheLoop, Instruction *I) {
  Value *CodeRegion = TheLoop->getHeader();
  DebugLoc DL = TheLoop->getStartLoc();

  if (I) {
    CodeRegion = I->getParent();
    // If there is no debug location attached to the instruction, revert back to
    // using the loop's.
    if (I->getDebugLoc())
      DL = I->getDebugLoc();
  }

  return OptimizationRemarkAnalysis(PassName, RemarkName, DL, CodeRegion);
}

namespace llvm {

/// Return a value for Step multiplied by VF.
Value *createStepForVF(IRBuilderBase &B, Type *Ty, ElementCount VF,
                       int64_t Step) {
  assert(Ty->isIntegerTy() && "Expected an integer step");
  Constant *StepVal = ConstantInt::get(Ty, Step * VF.getKnownMinValue());
  return VF.isScalable() ? B.CreateVScale(StepVal) : StepVal;
}

/// Return the runtime value for VF.
Value *getRuntimeVF(IRBuilderBase &B, Type *Ty, ElementCount VF) {
  Constant *EC = ConstantInt::get(Ty, VF.getKnownMinValue());
  return VF.isScalable() ? B.CreateVScale(EC) : EC;
}

const SCEV *createTripCountSCEV(Type *IdxTy, PredicatedScalarEvolution &PSE) {
  const SCEV *BackedgeTakenCount = PSE.getBackedgeTakenCount();
  assert(!isa<SCEVCouldNotCompute>(BackedgeTakenCount) && "Invalid loop count");

  ScalarEvolution &SE = *PSE.getSE();

  // The exit count might have the type of i64 while the phi is i32. This can
  // happen if we have an induction variable that is sign extended before the
  // compare. The only way that we get a backedge taken count is that the
  // induction variable was signed and as such will not overflow. In such a case
  // truncation is legal.
  if (SE.getTypeSizeInBits(BackedgeTakenCount->getType()) >
      IdxTy->getPrimitiveSizeInBits())
    BackedgeTakenCount = SE.getTruncateOrNoop(BackedgeTakenCount, IdxTy);
  BackedgeTakenCount = SE.getNoopOrZeroExtend(BackedgeTakenCount, IdxTy);

  // Get the total trip count from the count by adding 1.
  return SE.getAddExpr(BackedgeTakenCount,
                       SE.getOne(BackedgeTakenCount->getType()));
}

static Value *getRuntimeVFAsFloat(IRBuilderBase &B, Type *FTy,
                                  ElementCount VF) {
  assert(FTy->isFloatingPointTy() && "Expected floating point type!");
  Type *IntTy = IntegerType::get(FTy->getContext(), FTy->getScalarSizeInBits());
  Value *RuntimeVF = getRuntimeVF(B, IntTy, VF);
  return B.CreateUIToFP(RuntimeVF, FTy);
}

void reportVectorizationFailure(const StringRef DebugMsg,
                                const StringRef OREMsg, const StringRef ORETag,
                                OptimizationRemarkEmitter *ORE, Loop *TheLoop,
                                Instruction *I) {
  LLVM_DEBUG(debugVectorizationMessage("Not vectorizing: ", DebugMsg, I));
  LoopVectorizeHints Hints(TheLoop, true /* doesn't matter */, *ORE);
  ORE->emit(
      createLVAnalysis(Hints.vectorizeAnalysisPassName(), ORETag, TheLoop, I)
      << "loop not vectorized: " << OREMsg);
}

void reportVectorizationInfo(const StringRef Msg, const StringRef ORETag,
                             OptimizationRemarkEmitter *ORE, Loop *TheLoop,
                             Instruction *I) {
  LLVM_DEBUG(debugVectorizationMessage("", Msg, I));
  LoopVectorizeHints Hints(TheLoop, true /* doesn't matter */, *ORE);
  ORE->emit(
      createLVAnalysis(Hints.vectorizeAnalysisPassName(), ORETag, TheLoop, I)
      << Msg);
}

} // end namespace llvm

#ifndef NDEBUG
/// \return string containing a file name and a line # for the given loop.
static std::string getDebugLocString(const Loop *L) {
  std::string Result;
  if (L) {
    raw_string_ostream OS(Result);
    if (const DebugLoc LoopDbgLoc = L->getStartLoc())
      LoopDbgLoc.print(OS);
    else
      // Just print the module name.
      OS << L->getHeader()->getParent()->getParent()->getModuleIdentifier();
    OS.flush();
  }
  return Result;
}
#endif

void InnerLoopVectorizer::collectPoisonGeneratingRecipes(
    VPTransformState &State) {

  // Collect recipes in the backward slice of `Root` that may generate a poison
  // value that is used after vectorization.
  SmallPtrSet<VPRecipeBase *, 16> Visited;
  auto collectPoisonGeneratingInstrsInBackwardSlice([&](VPRecipeBase *Root) {
    SmallVector<VPRecipeBase *, 16> Worklist;
    Worklist.push_back(Root);

    // Traverse the backward slice of Root through its use-def chain.
    while (!Worklist.empty()) {
      VPRecipeBase *CurRec = Worklist.back();
      Worklist.pop_back();

      if (!Visited.insert(CurRec).second)
        continue;

      // Prune search if we find another recipe generating a widen memory
      // instruction. Widen memory instructions involved in address computation
      // will lead to gather/scatter instructions, which don't need to be
      // handled.
      if (isa<VPWidenMemoryInstructionRecipe>(CurRec) ||
          isa<VPInterleaveRecipe>(CurRec) ||
          isa<VPScalarIVStepsRecipe>(CurRec) ||
          isa<VPCanonicalIVPHIRecipe>(CurRec) ||
          isa<VPActiveLaneMaskPHIRecipe>(CurRec))
        continue;

      // This recipe contributes to the address computation of a widen
      // load/store. Collect recipe if its underlying instruction has
      // poison-generating flags.
      Instruction *Instr = CurRec->getUnderlyingInstr();
      if (Instr && Instr->hasPoisonGeneratingFlags())
        State.MayGeneratePoisonRecipes.insert(CurRec);

      // Add new definitions to the worklist.
      for (VPValue *operand : CurRec->operands())
        if (VPRecipeBase *OpDef = operand->getDefiningRecipe())
          Worklist.push_back(OpDef);
    }
  });

  // Traverse all the recipes in the VPlan and collect the poison-generating
  // recipes in the backward slice starting at the address of a VPWidenRecipe or
  // VPInterleaveRecipe.
  auto Iter = vp_depth_first_deep(State.Plan->getEntry());
  for (VPBasicBlock *VPBB : VPBlockUtils::blocksOnly<VPBasicBlock>(Iter)) {
    for (VPRecipeBase &Recipe : *VPBB) {
      if (auto *WidenRec = dyn_cast<VPWidenMemoryInstructionRecipe>(&Recipe)) {
        Instruction &UnderlyingInstr = WidenRec->getIngredient();
        VPRecipeBase *AddrDef = WidenRec->getAddr()->getDefiningRecipe();
        if (AddrDef && WidenRec->isConsecutive() &&
            Legal->blockNeedsPredication(UnderlyingInstr.getParent()))
          collectPoisonGeneratingInstrsInBackwardSlice(AddrDef);
      } else if (auto *InterleaveRec = dyn_cast<VPInterleaveRecipe>(&Recipe)) {
        VPRecipeBase *AddrDef = InterleaveRec->getAddr()->getDefiningRecipe();
        if (AddrDef) {
          // Check if any member of the interleave group needs predication.
          const InterleaveGroup<Instruction> *InterGroup =
              InterleaveRec->getInterleaveGroup();
          bool NeedPredication = false;
          for (int I = 0, NumMembers = InterGroup->getNumMembers();
               I < NumMembers; ++I) {
            Instruction *Member = InterGroup->getMember(I);
            if (Member)
              NeedPredication |=
                  Legal->blockNeedsPredication(Member->getParent());
          }

          if (NeedPredication)
            collectPoisonGeneratingInstrsInBackwardSlice(AddrDef);
        }
      }
    }
  }
}

PHINode *InnerLoopVectorizer::getReductionResumeValue(
    const RecurrenceDescriptor &RdxDesc) {
  auto It = ReductionResumeValues.find(&RdxDesc);
  assert(It != ReductionResumeValues.end() &&
         "Expected to find a resume value for the reduction.");
  return It->second;
}

namespace llvm {

// Loop vectorization cost-model hints how the scalar epilogue loop should be
// lowered.
enum ScalarEpilogueLowering {

  // The default: allowing scalar epilogues.
  CM_ScalarEpilogueAllowed,

  // Vectorization with OptForSize: don't allow epilogues.
  CM_ScalarEpilogueNotAllowedOptSize,

  // A special case of vectorisation with OptForSize: loops with a very small
  // trip count are considered for vectorization under OptForSize, thereby
  // making sure the cost of their loop body is dominant, free of runtime
  // guards and scalar iteration overheads.
  CM_ScalarEpilogueNotAllowedLowTripLoop,

  // Loop hint predicate indicating an epilogue is undesired.
  CM_ScalarEpilogueNotNeededUsePredicate,

  // Directive indicating we must either tail fold or not vectorize
  CM_ScalarEpilogueNotAllowedUsePredicate
};

/// ElementCountComparator creates a total ordering for ElementCount
/// for the purposes of using it in a set structure.
struct ElementCountComparator {
  bool operator()(const ElementCount &LHS, const ElementCount &RHS) const {
    return std::make_tuple(LHS.isScalable(), LHS.getKnownMinValue()) <
           std::make_tuple(RHS.isScalable(), RHS.getKnownMinValue());
  }
};
using ElementCountSet = SmallSet<ElementCount, 16, ElementCountComparator>;

using InstructionVFPair = std::pair<Instruction *, ElementCount>;

/// LoopVectorizationCostModel - estimates the expected speedups due to
/// vectorization.
/// In many cases vectorization is not profitable. This can happen because of
/// a number of reasons. In this class we mainly attempt to predict the
/// expected speedup/slowdowns due to the supported instruction set. We use the
/// TargetTransformInfo to query the different backends for the cost of
/// different operations.
class LoopVectorizationCostModel {
public:
  LoopVectorizationCostModel(ScalarEpilogueLowering SEL, Loop *L,
                             PredicatedScalarEvolution &PSE, LoopInfo *LI,
                             LoopVectorizationLegality *Legal,
                             const TargetTransformInfo &TTI,
                             const TargetLibraryInfo *TLI, DemandedBits *DB,
                             AssumptionCache *AC,
                             OptimizationRemarkEmitter *ORE, const Function *F,
                             const LoopVectorizeHints *Hints,
                             InterleavedAccessInfo &IAI)
      : ScalarEpilogueStatus(SEL), TheLoop(L), PSE(PSE), LI(LI), Legal(Legal),
        TTI(TTI), TLI(TLI), DB(DB), AC(AC), ORE(ORE), TheFunction(F),
        Hints(Hints), InterleaveInfo(IAI) {}

  /// \return An upper bound for the vectorization factors (both fixed and
  /// scalable). If the factors are 0, vectorization and interleaving should be
  /// avoided up front.
  FixedScalableVFPair computeMaxVF(ElementCount UserVF, unsigned UserIC);

  /// \return True if runtime checks are required for vectorization, and false
  /// otherwise.
  bool runtimeChecksRequired();

  /// \return The most profitable vectorization factor and the cost of that VF.
  /// This method checks every VF in \p CandidateVFs. If UserVF is not ZERO
  /// then this vectorization factor will be selected if vectorization is
  /// possible.
  VectorizationFactor
  selectVectorizationFactor(const ElementCountSet &CandidateVFs);

  VectorizationFactor
  selectEpilogueVectorizationFactor(const ElementCount MaxVF,
                                    const LoopVectorizationPlanner &LVP);

  /// Setup cost-based decisions for user vectorization factor.
  /// \return true if the UserVF is a feasible VF to be chosen.
  bool selectUserVectorizationFactor(ElementCount UserVF) {
    collectUniformsAndScalars(UserVF);
    collectInstsToScalarize(UserVF);
    return expectedCost(UserVF).first.isValid();
  }

  /// \return The size (in bits) of the smallest and widest types in the code
  /// that needs to be vectorized. We ignore values that remain scalar such as
  /// 64 bit loop indices.
  std::pair<unsigned, unsigned> getSmallestAndWidestTypes();

  /// \return The desired interleave count.
  /// If interleave count has been specified by metadata it will be returned.
  /// Otherwise, the interleave count is computed and returned. VF and LoopCost
  /// are the selected vectorization factor and the cost of the selected VF.
  unsigned selectInterleaveCount(ElementCount VF, InstructionCost LoopCost);

  /// Memory access instruction may be vectorized in more than one way.
  /// Form of instruction after vectorization depends on cost.
  /// This function takes cost-based decisions for Load/Store instructions
  /// and collects them in a map. This decisions map is used for building
  /// the lists of loop-uniform and loop-scalar instructions.
  /// The calculated cost is saved with widening decision in order to
  /// avoid redundant calculations.
  void setCostBasedWideningDecision(ElementCount VF);

  /// A struct that represents some properties of the register usage
  /// of a loop.
  struct RegisterUsage {
    /// Holds the number of loop invariant values that are used in the loop.
    /// The key is ClassID of target-provided register class.
    SmallMapVector<unsigned, unsigned, 4> LoopInvariantRegs;
    /// Holds the maximum number of concurrent live intervals in the loop.
    /// The key is ClassID of target-provided register class.
    SmallMapVector<unsigned, unsigned, 4> MaxLocalUsers;
  };

  /// \return Returns information about the register usages of the loop for the
  /// given vectorization factors.
  SmallVector<RegisterUsage, 8>
  calculateRegisterUsage(ArrayRef<ElementCount> VFs);

  /// Collect values we want to ignore in the cost model.
  void collectValuesToIgnore();

  /// Collect all element types in the loop for which widening is needed.
  void collectElementTypesForWidening();

  /// Split reductions into those that happen in the loop, and those that happen
  /// outside. In loop reductions are collected into InLoopReductionChains.
  void collectInLoopReductions();

  /// Returns true if we should use strict in-order reductions for the given
  /// RdxDesc. This is true if the -enable-strict-reductions flag is passed,
  /// the IsOrdered flag of RdxDesc is set and we do not allow reordering
  /// of FP operations.
  bool useOrderedReductions(const RecurrenceDescriptor &RdxDesc) const {
    return !Hints->allowReordering() && RdxDesc.isOrdered();
  }

  /// \returns The smallest bitwidth each instruction can be represented with.
  /// The vector equivalents of these instructions should be truncated to this
  /// type.
  const MapVector<Instruction *, uint64_t> &getMinimalBitwidths() const {
    return MinBWs;
  }

  /// \returns True if it is more profitable to scalarize instruction \p I for
  /// vectorization factor \p VF.
  bool isProfitableToScalarize(Instruction *I, ElementCount VF) const {
    assert(VF.isVector() &&
           "Profitable to scalarize relevant only for VF > 1.");

    // Cost model is not run in the VPlan-native path - return conservative
    // result until this changes.
    if (EnableVPlanNativePath)
      return false;

    auto Scalars = InstsToScalarize.find(VF);
    assert(Scalars != InstsToScalarize.end() &&
           "VF not yet analyzed for scalarization profitability");
    return Scalars->second.find(I) != Scalars->second.end();
  }

  /// Returns true if \p I is known to be uniform after vectorization.
  bool isUniformAfterVectorization(Instruction *I, ElementCount VF) const {
    // Pseudo probe needs to be duplicated for each unrolled iteration and
    // vector lane so that profiled loop trip count can be accurately
    // accumulated instead of being under counted.
    if (isa<PseudoProbeInst>(I))
      return false;

    if (VF.isScalar())
      return true;

    // Cost model is not run in the VPlan-native path - return conservative
    // result until this changes.
    if (EnableVPlanNativePath)
      return false;

    auto UniformsPerVF = Uniforms.find(VF);
    assert(UniformsPerVF != Uniforms.end() &&
           "VF not yet analyzed for uniformity");
    return UniformsPerVF->second.count(I);
  }

  /// Returns true if \p I is known to be scalar after vectorization.
  bool isScalarAfterVectorization(Instruction *I, ElementCount VF) const {
    if (VF.isScalar())
      return true;

    // Cost model is not run in the VPlan-native path - return conservative
    // result until this changes.
    if (EnableVPlanNativePath)
      return false;

    auto ScalarsPerVF = Scalars.find(VF);
    assert(ScalarsPerVF != Scalars.end() &&
           "Scalar values are not calculated for VF");
    return ScalarsPerVF->second.count(I);
  }

  /// \returns True if instruction \p I can be truncated to a smaller bitwidth
  /// for vectorization factor \p VF.
  bool canTruncateToMinimalBitwidth(Instruction *I, ElementCount VF) const {
    return VF.isVector() && MinBWs.find(I) != MinBWs.end() &&
           !isProfitableToScalarize(I, VF) &&
           !isScalarAfterVectorization(I, VF);
  }

  /// Decision that was taken during cost calculation for memory instruction.
  enum InstWidening {
    CM_Unknown,
    CM_Widen,         // For consecutive accesses with stride +1.
    CM_Widen_Reverse, // For consecutive accesses with stride -1.
    CM_Interleave,
    CM_GatherScatter,
    CM_Scalarize
  };

  /// Save vectorization decision \p W and \p Cost taken by the cost model for
  /// instruction \p I and vector width \p VF.
  void setWideningDecision(Instruction *I, ElementCount VF, InstWidening W,
                           InstructionCost Cost) {
    assert(VF.isVector() && "Expected VF >=2");
    WideningDecisions[std::make_pair(I, VF)] = std::make_pair(W, Cost);
  }

  /// Save vectorization decision \p W and \p Cost taken by the cost model for
  /// interleaving group \p Grp and vector width \p VF.
  void setWideningDecision(const InterleaveGroup<Instruction> *Grp,
                           ElementCount VF, InstWidening W,
                           InstructionCost Cost) {
    assert(VF.isVector() && "Expected VF >=2");
    /// Broadcast this decicion to all instructions inside the group.
    /// But the cost will be assigned to one instruction only.
    for (unsigned i = 0; i < Grp->getFactor(); ++i) {
      if (auto *I = Grp->getMember(i)) {
        if (Grp->getInsertPos() == I)
          WideningDecisions[std::make_pair(I, VF)] = std::make_pair(W, Cost);
        else
          WideningDecisions[std::make_pair(I, VF)] = std::make_pair(W, 0);
      }
    }
  }

  /// Return the cost model decision for the given instruction \p I and vector
  /// width \p VF. Return CM_Unknown if this instruction did not pass
  /// through the cost modeling.
  InstWidening getWideningDecision(Instruction *I, ElementCount VF) const {
    assert(VF.isVector() && "Expected VF to be a vector VF");
    // Cost model is not run in the VPlan-native path - return conservative
    // result until this changes.
    if (EnableVPlanNativePath)
      return CM_GatherScatter;

    std::pair<Instruction *, ElementCount> InstOnVF = std::make_pair(I, VF);
    auto Itr = WideningDecisions.find(InstOnVF);
    if (Itr == WideningDecisions.end())
      return CM_Unknown;
    return Itr->second.first;
  }

  /// Return the vectorization cost for the given instruction \p I and vector
  /// width \p VF.
  InstructionCost getWideningCost(Instruction *I, ElementCount VF) {
    assert(VF.isVector() && "Expected VF >=2");
    std::pair<Instruction *, ElementCount> InstOnVF = std::make_pair(I, VF);
    assert(WideningDecisions.find(InstOnVF) != WideningDecisions.end() &&
           "The cost is not calculated");
    return WideningDecisions[InstOnVF].second;
  }

  /// Return True if instruction \p I is an optimizable truncate whose operand
  /// is an induction variable. Such a truncate will be removed by adding a new
  /// induction variable with the destination type.
  bool isOptimizableIVTruncate(Instruction *I, ElementCount VF) {
    // If the instruction is not a truncate, return false.
    auto *Trunc = dyn_cast<TruncInst>(I);
    if (!Trunc)
      return false;

    // Get the source and destination types of the truncate.
    Type *SrcTy = ToVectorTy(cast<CastInst>(I)->getSrcTy(), VF);
    Type *DestTy = ToVectorTy(cast<CastInst>(I)->getDestTy(), VF);

    // If the truncate is free for the given types, return false. Replacing a
    // free truncate with an induction variable would add an induction variable
    // update instruction to each iteration of the loop. We exclude from this
    // check the primary induction variable since it will need an update
    // instruction regardless.
    Value *Op = Trunc->getOperand(0);
    if (Op != Legal->getPrimaryInduction() && TTI.isTruncateFree(SrcTy, DestTy))
      return false;

    // If the truncated value is not an induction variable, return false.
    return Legal->isInductionPhi(Op);
  }

  /// Collects the instructions to scalarize for each predicated instruction in
  /// the loop.
  void collectInstsToScalarize(ElementCount VF);

  /// Collect Uniform and Scalar values for the given \p VF.
  /// The sets depend on CM decision for Load/Store instructions
  /// that may be vectorized as interleave, gather-scatter or scalarized.
  void collectUniformsAndScalars(ElementCount VF) {
    // Do the analysis once.
    if (VF.isScalar() || Uniforms.find(VF) != Uniforms.end())
      return;
    setCostBasedWideningDecision(VF);
    collectLoopUniforms(VF);
    collectLoopScalars(VF);
  }

  /// Returns true if the target machine supports masked store operation
  /// for the given \p DataType and kind of access to \p Ptr.
  bool isLegalMaskedStore(Type *DataType, Value *Ptr, Align Alignment) const {
    return Legal->isConsecutivePtr(DataType, Ptr) &&
           TTI.isLegalMaskedStore(DataType, Alignment);
  }

  /// Returns true if the target machine supports masked load operation
  /// for the given \p DataType and kind of access to \p Ptr.
  bool isLegalMaskedLoad(Type *DataType, Value *Ptr, Align Alignment) const {
    return Legal->isConsecutivePtr(DataType, Ptr) &&
           TTI.isLegalMaskedLoad(DataType, Alignment);
  }

  /// Returns true if the target machine can represent \p V as a masked gather
  /// or scatter operation.
  bool isLegalGatherOrScatter(Value *V,
                              ElementCount VF = ElementCount::getFixed(1)) {
    bool LI = isa<LoadInst>(V);
    bool SI = isa<StoreInst>(V);
    if (!LI && !SI)
      return false;
    auto *Ty = getLoadStoreType(V);
    Align Align = getLoadStoreAlignment(V);
    if (VF.isVector())
      Ty = VectorType::get(Ty, VF);
    return (LI && TTI.isLegalMaskedGather(Ty, Align)) ||
           (SI && TTI.isLegalMaskedScatter(Ty, Align));
  }

  /// Returns true if the target machine supports all of the reduction
  /// variables found for the given VF.
  bool canVectorizeReductions(ElementCount VF) const {
    return (all_of(Legal->getReductionVars(), [&](auto &Reduction) -> bool {
      const RecurrenceDescriptor &RdxDesc = Reduction.second;
      return TTI.isLegalToVectorizeReduction(RdxDesc, VF);
    }));
  }

  /// Given costs for both strategies, return true if the scalar predication
  /// lowering should be used for div/rem.  This incorporates an override
  /// option so it is not simply a cost comparison.
  bool isDivRemScalarWithPredication(InstructionCost ScalarCost,
                                     InstructionCost SafeDivisorCost) const {
    switch (ForceSafeDivisor) {
    case cl::BOU_UNSET:
      return ScalarCost < SafeDivisorCost;
    case cl::BOU_TRUE:
      return false;
    case cl::BOU_FALSE:
      return true;
    };
    llvm_unreachable("impossible case value");
  }

  /// Returns true if \p I is an instruction which requires predication and
  /// for which our chosen predication strategy is scalarization (i.e. we
  /// don't have an alternate strategy such as masking available).
  /// \p VF is the vectorization factor that will be used to vectorize \p I.
  bool isScalarWithPredication(Instruction *I, ElementCount VF) const;

  /// Returns true if \p I is an instruction that needs to be predicated
  /// at runtime.  The result is independent of the predication mechanism.
  /// Superset of instructions that return true for isScalarWithPredication.
  bool isPredicatedInst(Instruction *I) const;

  /// Return the costs for our two available strategies for lowering a
  /// div/rem operation which requires speculating at least one lane.
  /// First result is for scalarization (will be invalid for scalable
  /// vectors); second is for the safe-divisor strategy.
  std::pair<InstructionCost, InstructionCost>
  getDivRemSpeculationCost(Instruction *I,
                           ElementCount VF) const;

  /// Returns true if \p I is a memory instruction with consecutive memory
  /// access that can be widened.
  bool memoryInstructionCanBeWidened(Instruction *I, ElementCount VF);

  /// Returns true if \p I is a memory instruction in an interleaved-group
  /// of memory accesses that can be vectorized with wide vector loads/stores
  /// and shuffles.
  bool interleavedAccessCanBeWidened(Instruction *I, ElementCount VF);

  /// Check if \p Instr belongs to any interleaved access group.
  bool isAccessInterleaved(Instruction *Instr) {
    return InterleaveInfo.isInterleaved(Instr);
  }

  /// Get the interleaved access group that \p Instr belongs to.
  const InterleaveGroup<Instruction> *
  getInterleavedAccessGroup(Instruction *Instr) {
    return InterleaveInfo.getInterleaveGroup(Instr);
  }

  /// Returns true if we're required to use a scalar epilogue for at least
  /// the final iteration of the original loop.
  bool requiresScalarEpilogue(ElementCount VF) const {
    if (!isScalarEpilogueAllowed())
      return false;
    // If we might exit from anywhere but the latch, must run the exiting
    // iteration in scalar form.
    if (TheLoop->getExitingBlock() != TheLoop->getLoopLatch())
      return true;
    return VF.isVector() && InterleaveInfo.requiresScalarEpilogue();
  }

  /// Returns true if a scalar epilogue is not allowed due to optsize or a
  /// loop hint annotation.
  bool isScalarEpilogueAllowed() const {
    return ScalarEpilogueStatus == CM_ScalarEpilogueAllowed;
  }

  /// Returns the TailFoldingStyle that is best for the current loop.
  TailFoldingStyle
  getTailFoldingStyle(bool IVUpdateMayOverflow = true) const {
    if (!CanFoldTailByMasking)
      return TailFoldingStyle::None;

    if (ForceTailFoldingStyle.getNumOccurrences())
      return ForceTailFoldingStyle;

    return TTI.getPreferredTailFoldingStyle(IVUpdateMayOverflow);
  }

  /// Returns true if all loop blocks should be masked to fold tail loop.
  bool foldTailByMasking() const {
    return getTailFoldingStyle() != TailFoldingStyle::None;
  }

  /// Returns true if the instructions in this block requires predication
  /// for any reason, e.g. because tail folding now requires a predicate
  /// or because the block in the original loop was predicated.
  bool blockNeedsPredicationForAnyReason(BasicBlock *BB) const {
    return foldTailByMasking() || Legal->blockNeedsPredication(BB);
  }

  /// A SmallMapVector to store the InLoop reduction op chains, mapping phi
  /// nodes to the chain of instructions representing the reductions. Uses a
  /// MapVector to ensure deterministic iteration order.
  using ReductionChainMap =
      SmallMapVector<PHINode *, SmallVector<Instruction *, 4>, 4>;

  /// Return the chain of instructions representing an inloop reduction.
  const ReductionChainMap &getInLoopReductionChains() const {
    return InLoopReductionChains;
  }

  /// Returns true if the Phi is part of an inloop reduction.
  bool isInLoopReduction(PHINode *Phi) const {
    return InLoopReductionChains.count(Phi);
  }

  /// Estimate cost of an intrinsic call instruction CI if it were vectorized
  /// with factor VF.  Return the cost of the instruction, including
  /// scalarization overhead if it's needed.
  InstructionCost getVectorIntrinsicCost(CallInst *CI, ElementCount VF) const;

  /// Estimate cost of a call instruction CI if it were vectorized with factor
  /// VF. Return the cost of the instruction, including scalarization overhead
  /// if it's needed. The flag NeedToScalarize shows if the call needs to be
  /// scalarized -
  /// i.e. either vector version isn't available, or is too expensive.
  InstructionCost getVectorCallCost(CallInst *CI, ElementCount VF,
                                    Function **Variant,
                                    bool *NeedsMask = nullptr) const;

  /// Returns true if the per-lane cost of VectorizationFactor A is lower than
  /// that of B.
  bool isMoreProfitable(const VectorizationFactor &A,
                        const VectorizationFactor &B) const;

  /// Invalidates decisions already taken by the cost model.
  void invalidateCostModelingDecisions() {
    WideningDecisions.clear();
    Uniforms.clear();
    Scalars.clear();
  }

  /// Convenience function that returns the value of vscale_range iff
  /// vscale_range.min == vscale_range.max or otherwise returns the value
  /// returned by the corresponding TLI method.
  std::optional<unsigned> getVScaleForTuning() const;

private:
  unsigned NumPredStores = 0;

  /// \return An upper bound for the vectorization factors for both
  /// fixed and scalable vectorization, where the minimum-known number of
  /// elements is a power-of-2 larger than zero. If scalable vectorization is
  /// disabled or unsupported, then the scalable part will be equal to
  /// ElementCount::getScalable(0).
  FixedScalableVFPair computeFeasibleMaxVF(unsigned ConstTripCount,
                                           ElementCount UserVF,
                                           bool FoldTailByMasking);

  /// \return the maximized element count based on the targets vector
  /// registers and the loop trip-count, but limited to a maximum safe VF.
  /// This is a helper function of computeFeasibleMaxVF.
  ElementCount getMaximizedVFForTarget(unsigned ConstTripCount,
                                       unsigned SmallestType,
                                       unsigned WidestType,
                                       ElementCount MaxSafeVF,
                                       bool FoldTailByMasking);

  /// \return the maximum legal scalable VF, based on the safe max number
  /// of elements.
  ElementCount getMaxLegalScalableVF(unsigned MaxSafeElements);

  /// The vectorization cost is a combination of the cost itself and a boolean
  /// indicating whether any of the contributing operations will actually
  /// operate on vector values after type legalization in the backend. If this
  /// latter value is false, then all operations will be scalarized (i.e. no
  /// vectorization has actually taken place).
  using VectorizationCostTy = std::pair<InstructionCost, bool>;

  /// Returns the expected execution cost. The unit of the cost does
  /// not matter because we use the 'cost' units to compare different
  /// vector widths. The cost that is returned is *not* normalized by
  /// the factor width. If \p Invalid is not nullptr, this function
  /// will add a pair(Instruction*, ElementCount) to \p Invalid for
  /// each instruction that has an Invalid cost for the given VF.
  VectorizationCostTy
  expectedCost(ElementCount VF,
               SmallVectorImpl<InstructionVFPair> *Invalid = nullptr);

  /// Returns the execution time cost of an instruction for a given vector
  /// width. Vector width of one means scalar.
  VectorizationCostTy getInstructionCost(Instruction *I, ElementCount VF);

  /// The cost-computation logic from getInstructionCost which provides
  /// the vector type as an output parameter.
  InstructionCost getInstructionCost(Instruction *I, ElementCount VF,
                                     Type *&VectorTy);

  /// Return the cost of instructions in an inloop reduction pattern, if I is
  /// part of that pattern.
  std::optional<InstructionCost>
  getReductionPatternCost(Instruction *I, ElementCount VF, Type *VectorTy,
                          TTI::TargetCostKind CostKind);

  /// Calculate vectorization cost of memory instruction \p I.
  InstructionCost getMemoryInstructionCost(Instruction *I, ElementCount VF);

  /// The cost computation for scalarized memory instruction.
  InstructionCost getMemInstScalarizationCost(Instruction *I, ElementCount VF);

  /// The cost computation for interleaving group of memory instructions.
  InstructionCost getInterleaveGroupCost(Instruction *I, ElementCount VF);

  /// The cost computation for Gather/Scatter instruction.
  InstructionCost getGatherScatterCost(Instruction *I, ElementCount VF);

  /// The cost computation for widening instruction \p I with consecutive
  /// memory access.
  InstructionCost getConsecutiveMemOpCost(Instruction *I, ElementCount VF);

  /// The cost calculation for Load/Store instruction \p I with uniform pointer -
  /// Load: scalar load + broadcast.
  /// Store: scalar store + (loop invariant value stored? 0 : extract of last
  /// element)
  InstructionCost getUniformMemOpCost(Instruction *I, ElementCount VF);

  /// Estimate the overhead of scalarizing an instruction. This is a
  /// convenience wrapper for the type-based getScalarizationOverhead API.
  InstructionCost getScalarizationOverhead(Instruction *I, ElementCount VF,
                                           TTI::TargetCostKind CostKind) const;

  /// Returns true if an artificially high cost for emulated masked memrefs
  /// should be used.
  bool useEmulatedMaskMemRefHack(Instruction *I, ElementCount VF);

  /// Map of scalar integer values to the smallest bitwidth they can be legally
  /// represented as. The vector equivalents of these values should be truncated
  /// to this type.
  MapVector<Instruction *, uint64_t> MinBWs;

  /// A type representing the costs for instructions if they were to be
  /// scalarized rather than vectorized. The entries are Instruction-Cost
  /// pairs.
  using ScalarCostsTy = DenseMap<Instruction *, InstructionCost>;

  /// A set containing all BasicBlocks that are known to present after
  /// vectorization as a predicated block.
  DenseMap<ElementCount, SmallPtrSet<BasicBlock *, 4>>
      PredicatedBBsAfterVectorization;

  /// Records whether it is allowed to have the original scalar loop execute at
  /// least once. This may be needed as a fallback loop in case runtime
  /// aliasing/dependence checks fail, or to handle the tail/remainder
  /// iterations when the trip count is unknown or doesn't divide by the VF,
  /// or as a peel-loop to handle gaps in interleave-groups.
  /// Under optsize and when the trip count is very small we don't allow any
  /// iterations to execute in the scalar loop.
  ScalarEpilogueLowering ScalarEpilogueStatus = CM_ScalarEpilogueAllowed;

  /// All blocks of loop are to be masked to fold tail of scalar iterations.
  bool CanFoldTailByMasking = false;

  /// A map holding scalar costs for different vectorization factors. The
  /// presence of a cost for an instruction in the mapping indicates that the
  /// instruction will be scalarized when vectorizing with the associated
  /// vectorization factor. The entries are VF-ScalarCostTy pairs.
  DenseMap<ElementCount, ScalarCostsTy> InstsToScalarize;

  /// Holds the instructions known to be uniform after vectorization.
  /// The data is collected per VF.
  DenseMap<ElementCount, SmallPtrSet<Instruction *, 4>> Uniforms;

  /// Holds the instructions known to be scalar after vectorization.
  /// The data is collected per VF.
  DenseMap<ElementCount, SmallPtrSet<Instruction *, 4>> Scalars;

  /// Holds the instructions (address computations) that are forced to be
  /// scalarized.
  DenseMap<ElementCount, SmallPtrSet<Instruction *, 4>> ForcedScalars;

  /// PHINodes of the reductions that should be expanded in-loop along with
  /// their associated chains of reduction operations, in program order from top
  /// (PHI) to bottom
  ReductionChainMap InLoopReductionChains;

  /// A Map of inloop reduction operations and their immediate chain operand.
  /// FIXME: This can be removed once reductions can be costed correctly in
  /// vplan. This was added to allow quick lookup to the inloop operations,
  /// without having to loop through InLoopReductionChains.
  DenseMap<Instruction *, Instruction *> InLoopReductionImmediateChains;

  /// Returns the expected difference in cost from scalarizing the expression
  /// feeding a predicated instruction \p PredInst. The instructions to
  /// scalarize and their scalar costs are collected in \p ScalarCosts. A
  /// non-negative return value implies the expression will be scalarized.
  /// Currently, only single-use chains are considered for scalarization.
  InstructionCost computePredInstDiscount(Instruction *PredInst,
                                          ScalarCostsTy &ScalarCosts,
                                          ElementCount VF);

  /// Collect the instructions that are uniform after vectorization. An
  /// instruction is uniform if we represent it with a single scalar value in
  /// the vectorized loop corresponding to each vector iteration. Examples of
  /// uniform instructions include pointer operands of consecutive or
  /// interleaved memory accesses. Note that although uniformity implies an
  /// instruction will be scalar, the reverse is not true. In general, a
  /// scalarized instruction will be represented by VF scalar values in the
  /// vectorized loop, each corresponding to an iteration of the original
  /// scalar loop.
  void collectLoopUniforms(ElementCount VF);

  /// Collect the instructions that are scalar after vectorization. An
  /// instruction is scalar if it is known to be uniform or will be scalarized
  /// during vectorization. collectLoopScalars should only add non-uniform nodes
  /// to the list if they are used by a load/store instruction that is marked as
  /// CM_Scalarize. Non-uniform scalarized instructions will be represented by
  /// VF values in the vectorized loop, each corresponding to an iteration of
  /// the original scalar loop.
  void collectLoopScalars(ElementCount VF);

  /// Keeps cost model vectorization decision and cost for instructions.
  /// Right now it is used for memory instructions only.
  using DecisionList = DenseMap<std::pair<Instruction *, ElementCount>,
                                std::pair<InstWidening, InstructionCost>>;

  DecisionList WideningDecisions;

  /// Returns true if \p V is expected to be vectorized and it needs to be
  /// extracted.
  bool needsExtract(Value *V, ElementCount VF) const {
    Instruction *I = dyn_cast<Instruction>(V);
    if (VF.isScalar() || !I || !TheLoop->contains(I) ||
        TheLoop->isLoopInvariant(I))
      return false;

    // Assume we can vectorize V (and hence we need extraction) if the
    // scalars are not computed yet. This can happen, because it is called
    // via getScalarizationOverhead from setCostBasedWideningDecision, before
    // the scalars are collected. That should be a safe assumption in most
    // cases, because we check if the operands have vectorizable types
    // beforehand in LoopVectorizationLegality.
    return Scalars.find(VF) == Scalars.end() ||
           !isScalarAfterVectorization(I, VF);
  };

  /// Returns a range containing only operands needing to be extracted.
  SmallVector<Value *, 4> filterExtractingOperands(Instruction::op_range Ops,
                                                   ElementCount VF) const {
    return SmallVector<Value *, 4>(make_filter_range(
        Ops, [this, VF](Value *V) { return this->needsExtract(V, VF); }));
  }

  /// Determines if we have the infrastructure to vectorize loop \p L and its
  /// epilogue, assuming the main loop is vectorized by \p VF.
  bool isCandidateForEpilogueVectorization(const Loop &L,
                                           const ElementCount VF) const;

  /// Returns true if epilogue vectorization is considered profitable, and
  /// false otherwise.
  /// \p VF is the vectorization factor chosen for the original loop.
  bool isEpilogueVectorizationProfitable(const ElementCount VF) const;

public:
  /// The loop that we evaluate.
  Loop *TheLoop;

  /// Predicated scalar evolution analysis.
  PredicatedScalarEvolution &PSE;

  /// Loop Info analysis.
  LoopInfo *LI;

  /// Vectorization legality.
  LoopVectorizationLegality *Legal;

  /// Vector target information.
  const TargetTransformInfo &TTI;

  /// Target Library Info.
  const TargetLibraryInfo *TLI;

  /// Demanded bits analysis.
  DemandedBits *DB;

  /// Assumption cache.
  AssumptionCache *AC;

  /// Interface to emit optimization remarks.
  OptimizationRemarkEmitter *ORE;

  const Function *TheFunction;

  /// Loop Vectorize Hint.
  const LoopVectorizeHints *Hints;

  /// The interleave access information contains groups of interleaved accesses
  /// with the same stride and close to each other.
  InterleavedAccessInfo &InterleaveInfo;

  /// Values to ignore in the cost model.
  SmallPtrSet<const Value *, 16> ValuesToIgnore;

  /// Values to ignore in the cost model when VF > 1.
  SmallPtrSet<const Value *, 16> VecValuesToIgnore;

  /// All element types found in the loop.
  SmallPtrSet<Type *, 16> ElementTypesInLoop;

  /// Profitable vector factors.
  SmallVector<VectorizationFactor, 8> ProfitableVFs;
};
} // end namespace llvm

namespace {
/// Helper struct to manage generating runtime checks for vectorization.
///
/// The runtime checks are created up-front in temporary blocks to allow better
/// estimating the cost and un-linked from the existing IR. After deciding to
/// vectorize, the checks are moved back. If deciding not to vectorize, the
/// temporary blocks are completely removed.
class GeneratedRTChecks {
  /// Basic block which contains the generated SCEV checks, if any.
  BasicBlock *SCEVCheckBlock = nullptr;

  /// The value representing the result of the generated SCEV checks. If it is
  /// nullptr, either no SCEV checks have been generated or they have been used.
  Value *SCEVCheckCond = nullptr;

  /// Basic block which contains the generated memory runtime checks, if any.
  BasicBlock *MemCheckBlock = nullptr;

  /// The value representing the result of the generated memory runtime checks.
  /// If it is nullptr, either no memory runtime checks have been generated or
  /// they have been used.
  Value *MemRuntimeCheckCond = nullptr;

  DominatorTree *DT;
  LoopInfo *LI;
  TargetTransformInfo *TTI;

  SCEVExpander SCEVExp;
  SCEVExpander MemCheckExp;

  bool CostTooHigh = false;

public:
  GeneratedRTChecks(ScalarEvolution &SE, DominatorTree *DT, LoopInfo *LI,
                    TargetTransformInfo *TTI, const DataLayout &DL)
      : DT(DT), LI(LI), TTI(TTI), SCEVExp(SE, DL, "scev.check"),
        MemCheckExp(SE, DL, "scev.check") {}

  /// Generate runtime checks in SCEVCheckBlock and MemCheckBlock, so we can
  /// accurately estimate the cost of the runtime checks. The blocks are
  /// un-linked from the IR and is added back during vector code generation. If
  /// there is no vector code generation, the check blocks are removed
  /// completely.
  void Create(Loop *L, const LoopAccessInfo &LAI,
              const SCEVPredicate &UnionPred, ElementCount VF, unsigned IC) {

    // Hard cutoff to limit compile-time increase in case a very large number of
    // runtime checks needs to be generated.
    // TODO: Skip cutoff if the loop is guaranteed to execute, e.g. due to
    // profile info.
    CostTooHigh =
        LAI.getNumRuntimePointerChecks() > VectorizeMemoryCheckThreshold;
    if (CostTooHigh)
      return;

    BasicBlock *LoopHeader = L->getHeader();
    BasicBlock *Preheader = L->getLoopPreheader();

    // Use SplitBlock to create blocks for SCEV & memory runtime checks to
    // ensure the blocks are properly added to LoopInfo & DominatorTree. Those
    // may be used by SCEVExpander. The blocks will be un-linked from their
    // predecessors and removed from LI & DT at the end of the function.
    if (!UnionPred.isAlwaysTrue()) {
      SCEVCheckBlock = SplitBlock(Preheader, Preheader->getTerminator(), DT, LI,
                                  nullptr, "vector.scevcheck");

      SCEVCheckCond = SCEVExp.expandCodeForPredicate(
          &UnionPred, SCEVCheckBlock->getTerminator());
    }

    const auto &RtPtrChecking = *LAI.getRuntimePointerChecking();
    if (RtPtrChecking.Need) {
      auto *Pred = SCEVCheckBlock ? SCEVCheckBlock : Preheader;
      MemCheckBlock = SplitBlock(Pred, Pred->getTerminator(), DT, LI, nullptr,
                                 "vector.memcheck");

      auto DiffChecks = RtPtrChecking.getDiffChecks();
      if (DiffChecks) {
        Value *RuntimeVF = nullptr;
        MemRuntimeCheckCond = addDiffRuntimeChecks(
            MemCheckBlock->getTerminator(), *DiffChecks, MemCheckExp,
            [VF, &RuntimeVF](IRBuilderBase &B, unsigned Bits) {
              if (!RuntimeVF)
                RuntimeVF = getRuntimeVF(B, B.getIntNTy(Bits), VF);
              return RuntimeVF;
            },
            IC);
      } else {
        MemRuntimeCheckCond =
            addRuntimeChecks(MemCheckBlock->getTerminator(), L,
                             RtPtrChecking.getChecks(), MemCheckExp);
      }
      assert(MemRuntimeCheckCond &&
             "no RT checks generated although RtPtrChecking "
             "claimed checks are required");
    }

    if (!MemCheckBlock && !SCEVCheckBlock)
      return;

    // Unhook the temporary block with the checks, update various places
    // accordingly.
    if (SCEVCheckBlock)
      SCEVCheckBlock->replaceAllUsesWith(Preheader);
    if (MemCheckBlock)
      MemCheckBlock->replaceAllUsesWith(Preheader);

    if (SCEVCheckBlock) {
      SCEVCheckBlock->getTerminator()->moveBefore(Preheader->getTerminator());
      new UnreachableInst(Preheader->getContext(), SCEVCheckBlock);
      Preheader->getTerminator()->eraseFromParent();
    }
    if (MemCheckBlock) {
      MemCheckBlock->getTerminator()->moveBefore(Preheader->getTerminator());
      new UnreachableInst(Preheader->getContext(), MemCheckBlock);
      Preheader->getTerminator()->eraseFromParent();
    }

    DT->changeImmediateDominator(LoopHeader, Preheader);
    if (MemCheckBlock) {
      DT->eraseNode(MemCheckBlock);
      LI->removeBlock(MemCheckBlock);
    }
    if (SCEVCheckBlock) {
      DT->eraseNode(SCEVCheckBlock);
      LI->removeBlock(SCEVCheckBlock);
    }
  }

  InstructionCost getCost() {
    if (SCEVCheckBlock || MemCheckBlock)
      LLVM_DEBUG(dbgs() << "Calculating cost of runtime checks:\n");

    if (CostTooHigh) {
      InstructionCost Cost;
      Cost.setInvalid();
      LLVM_DEBUG(dbgs() << "  number of checks exceeded threshold\n");
      return Cost;
    }

    InstructionCost RTCheckCost = 0;
    if (SCEVCheckBlock)
      for (Instruction &I : *SCEVCheckBlock) {
        if (SCEVCheckBlock->getTerminator() == &I)
          continue;
        InstructionCost C =
            TTI->getInstructionCost(&I, TTI::TCK_RecipThroughput);
        LLVM_DEBUG(dbgs() << "  " << C << "  for " << I << "\n");
        RTCheckCost += C;
      }
    if (MemCheckBlock)
      for (Instruction &I : *MemCheckBlock) {
        if (MemCheckBlock->getTerminator() == &I)
          continue;
        InstructionCost C =
            TTI->getInstructionCost(&I, TTI::TCK_RecipThroughput);
        LLVM_DEBUG(dbgs() << "  " << C << "  for " << I << "\n");
        RTCheckCost += C;
      }

    if (SCEVCheckBlock || MemCheckBlock)
      LLVM_DEBUG(dbgs() << "Total cost of runtime checks: " << RTCheckCost
                        << "\n");

    return RTCheckCost;
  }

  /// Remove the created SCEV & memory runtime check blocks & instructions, if
  /// unused.
  ~GeneratedRTChecks() {
    SCEVExpanderCleaner SCEVCleaner(SCEVExp);
    SCEVExpanderCleaner MemCheckCleaner(MemCheckExp);
    if (!SCEVCheckCond)
      SCEVCleaner.markResultUsed();

    if (!MemRuntimeCheckCond)
      MemCheckCleaner.markResultUsed();

    if (MemRuntimeCheckCond) {
      auto &SE = *MemCheckExp.getSE();
      // Memory runtime check generation creates compares that use expanded
      // values. Remove them before running the SCEVExpanderCleaners.
      for (auto &I : make_early_inc_range(reverse(*MemCheckBlock))) {
        if (MemCheckExp.isInsertedInstruction(&I))
          continue;
        SE.forgetValue(&I);
        I.eraseFromParent();
      }
    }
    MemCheckCleaner.cleanup();
    SCEVCleaner.cleanup();

    if (SCEVCheckCond)
      SCEVCheckBlock->eraseFromParent();
    if (MemRuntimeCheckCond)
      MemCheckBlock->eraseFromParent();
  }

  /// Adds the generated SCEVCheckBlock before \p LoopVectorPreHeader and
  /// adjusts the branches to branch to the vector preheader or \p Bypass,
  /// depending on the generated condition.
  BasicBlock *emitSCEVChecks(BasicBlock *Bypass,
                             BasicBlock *LoopVectorPreHeader,
                             BasicBlock *LoopExitBlock) {
    if (!SCEVCheckCond)
      return nullptr;

    Value *Cond = SCEVCheckCond;
    // Mark the check as used, to prevent it from being removed during cleanup.
    SCEVCheckCond = nullptr;
    if (auto *C = dyn_cast<ConstantInt>(Cond))
      if (C->isZero())
        return nullptr;

    auto *Pred = LoopVectorPreHeader->getSinglePredecessor();

    BranchInst::Create(LoopVectorPreHeader, SCEVCheckBlock);
    // Create new preheader for vector loop.
    if (auto *PL = LI->getLoopFor(LoopVectorPreHeader))
      PL->addBasicBlockToLoop(SCEVCheckBlock, *LI);

    SCEVCheckBlock->getTerminator()->eraseFromParent();
    SCEVCheckBlock->moveBefore(LoopVectorPreHeader);
    Pred->getTerminator()->replaceSuccessorWith(LoopVectorPreHeader,
                                                SCEVCheckBlock);

    DT->addNewBlock(SCEVCheckBlock, Pred);
    DT->changeImmediateDominator(LoopVectorPreHeader, SCEVCheckBlock);

    ReplaceInstWithInst(SCEVCheckBlock->getTerminator(),
                        BranchInst::Create(Bypass, LoopVectorPreHeader, Cond));
    return SCEVCheckBlock;
  }

  /// Adds the generated MemCheckBlock before \p LoopVectorPreHeader and adjusts
  /// the branches to branch to the vector preheader or \p Bypass, depending on
  /// the generated condition.
  BasicBlock *emitMemRuntimeChecks(BasicBlock *Bypass,
                                   BasicBlock *LoopVectorPreHeader) {
    // Check if we generated code that checks in runtime if arrays overlap.
    if (!MemRuntimeCheckCond)
      return nullptr;

    auto *Pred = LoopVectorPreHeader->getSinglePredecessor();
    Pred->getTerminator()->replaceSuccessorWith(LoopVectorPreHeader,
                                                MemCheckBlock);

    DT->addNewBlock(MemCheckBlock, Pred);
    DT->changeImmediateDominator(LoopVectorPreHeader, MemCheckBlock);
    MemCheckBlock->moveBefore(LoopVectorPreHeader);

    if (auto *PL = LI->getLoopFor(LoopVectorPreHeader))
      PL->addBasicBlockToLoop(MemCheckBlock, *LI);

    ReplaceInstWithInst(
        MemCheckBlock->getTerminator(),
        BranchInst::Create(Bypass, LoopVectorPreHeader, MemRuntimeCheckCond));
    MemCheckBlock->getTerminator()->setDebugLoc(
        Pred->getTerminator()->getDebugLoc());

    // Mark the check as used, to prevent it from being removed during cleanup.
    MemRuntimeCheckCond = nullptr;
    return MemCheckBlock;
  }
};
} // namespace

static bool useActiveLaneMask(TailFoldingStyle Style) {
  return Style == TailFoldingStyle::Data ||
         Style == TailFoldingStyle::DataAndControlFlow ||
         Style == TailFoldingStyle::DataAndControlFlowWithoutRuntimeCheck;
}

static bool useActiveLaneMaskForControlFlow(TailFoldingStyle Style) {
  return Style == TailFoldingStyle::DataAndControlFlow ||
         Style == TailFoldingStyle::DataAndControlFlowWithoutRuntimeCheck;
}

// Return true if \p OuterLp is an outer loop annotated with hints for explicit
// vectorization. The loop needs to be annotated with #pragma omp simd
// simdlen(#) or #pragma clang vectorize(enable) vectorize_width(#). If the
// vector length information is not provided, vectorization is not considered
// explicit. Interleave hints are not allowed either. These limitations will be
// relaxed in the future.
// Please, note that we are currently forced to abuse the pragma 'clang
// vectorize' semantics. This pragma provides *auto-vectorization hints*
// (i.e., LV must check that vectorization is legal) whereas pragma 'omp simd'
// provides *explicit vectorization hints* (LV can bypass legal checks and
// assume that vectorization is legal). However, both hints are implemented
// using the same metadata (llvm.loop.vectorize, processed by
// LoopVectorizeHints). This will be fixed in the future when the native IR
// representation for pragma 'omp simd' is introduced.
static bool isExplicitVecOuterLoop(Loop *OuterLp,
                                   OptimizationRemarkEmitter *ORE) {
  assert(!OuterLp->isInnermost() && "This is not an outer loop");
  LoopVectorizeHints Hints(OuterLp, true /*DisableInterleaving*/, *ORE);

  // Only outer loops with an explicit vectorization hint are supported.
  // Unannotated outer loops are ignored.
  if (Hints.getForce() == LoopVectorizeHints::FK_Undefined)
    return false;

  Function *Fn = OuterLp->getHeader()->getParent();
  if (!Hints.allowVectorization(Fn, OuterLp,
                                true /*VectorizeOnlyWhenForced*/)) {
    LLVM_DEBUG(dbgs() << "LV: Loop hints prevent outer loop vectorization.\n");
    return false;
  }

  if (Hints.getInterleave() > 1) {
    // TODO: Interleave support is future work.
    LLVM_DEBUG(dbgs() << "LV: Not vectorizing: Interleave is not supported for "
                         "outer loops.\n");
    Hints.emitRemarkWithHints();
    return false;
  }

  return true;
}

static void collectSupportedLoops(Loop &L, LoopInfo *LI,
                                  OptimizationRemarkEmitter *ORE,
                                  SmallVectorImpl<Loop *> &V) {
  // Collect inner loops and outer loops without irreducible control flow. For
  // now, only collect outer loops that have explicit vectorization hints. If we
  // are stress testing the VPlan H-CFG construction, we collect the outermost
  // loop of every loop nest.
  if (L.isInnermost() || VPlanBuildStressTest ||
      (EnableVPlanNativePath && isExplicitVecOuterLoop(&L, ORE))) {
    LoopBlocksRPO RPOT(&L);
    RPOT.perform(LI);
    if (!containsIrreducibleCFG<const BasicBlock *>(RPOT, *LI)) {
      V.push_back(&L);
      // TODO: Collect inner loops inside marked outer loops in case
      // vectorization fails for the outer loop. Do not invoke
      // 'containsIrreducibleCFG' again for inner loops when the outer loop is
      // already known to be reducible. We can use an inherited attribute for
      // that.
      return;
    }
  }
  for (Loop *InnerL : L)
    collectSupportedLoops(*InnerL, LI, ORE, V);
}

<<<<<<< HEAD
namespace {

/// The LoopVectorize Pass.
struct LoopVectorize : public FunctionPass {
  /// Pass identification, replacement for typeid
  static char ID;

  LoopVectorizePass Impl;

  explicit LoopVectorize(bool InterleaveOnlyWhenForced = false,
                         bool VectorizeOnlyWhenForced = false)
      : FunctionPass(ID),
        Impl({InterleaveOnlyWhenForced, VectorizeOnlyWhenForced}) {
    initializeLoopVectorizePass(*PassRegistry::getPassRegistry());
  }

  bool runOnFunction(Function &F) override {
    if (getenv("DISABLE_LV")) return false;
    if (skipFunction(F))
      return false;

    auto *SE = &getAnalysis<ScalarEvolutionWrapperPass>().getSE();
    auto *LI = &getAnalysis<LoopInfoWrapperPass>().getLoopInfo();
    auto *TTI = &getAnalysis<TargetTransformInfoWrapperPass>().getTTI(F);
    auto *DT = &getAnalysis<DominatorTreeWrapperPass>().getDomTree();
    auto *BFI = &getAnalysis<BlockFrequencyInfoWrapperPass>().getBFI();
    auto *TLIP = getAnalysisIfAvailable<TargetLibraryInfoWrapperPass>();
    auto *TLI = TLIP ? &TLIP->getTLI(F) : nullptr;
    auto *AC = &getAnalysis<AssumptionCacheTracker>().getAssumptionCache(F);
    auto &LAIs = getAnalysis<LoopAccessLegacyAnalysis>().getLAIs();
    auto *DB = &getAnalysis<DemandedBitsWrapperPass>().getDemandedBits();
    auto *ORE = &getAnalysis<OptimizationRemarkEmitterWrapperPass>().getORE();
    auto *PSI = &getAnalysis<ProfileSummaryInfoWrapperPass>().getPSI();

    return Impl
        .runImpl(F, *SE, *LI, *TTI, *DT, BFI, TLI, *DB, *AC, LAIs, *ORE, PSI)
        .MadeAnyChange;
  }

  void getAnalysisUsage(AnalysisUsage &AU) const override {
    AU.addRequired<AssumptionCacheTracker>();
    AU.addRequired<BlockFrequencyInfoWrapperPass>();
    AU.addRequired<DominatorTreeWrapperPass>();
    AU.addRequired<LoopInfoWrapperPass>();
    AU.addRequired<ScalarEvolutionWrapperPass>();
    AU.addRequired<TargetTransformInfoWrapperPass>();
    AU.addRequired<LoopAccessLegacyAnalysis>();
    AU.addRequired<DemandedBitsWrapperPass>();
    AU.addRequired<OptimizationRemarkEmitterWrapperPass>();
    AU.addRequired<InjectTLIMappingsLegacy>();

    // We currently do not preserve loopinfo/dominator analyses with outer loop
    // vectorization. Until this is addressed, mark these analyses as preserved
    // only for non-VPlan-native path.
    // TODO: Preserve Loop and Dominator analyses for VPlan-native path.
    if (!EnableVPlanNativePath) {
      AU.addPreserved<LoopInfoWrapperPass>();
      AU.addPreserved<DominatorTreeWrapperPass>();
    }

    AU.addPreserved<BasicAAWrapperPass>();
    AU.addPreserved<GlobalsAAWrapperPass>();
    AU.addRequired<ProfileSummaryInfoWrapperPass>();
  }
};

} // end anonymous namespace

=======
>>>>>>> 890e6c87
//===----------------------------------------------------------------------===//
// Implementation of LoopVectorizationLegality, InnerLoopVectorizer and
// LoopVectorizationCostModel and LoopVectorizationPlanner.
//===----------------------------------------------------------------------===//

Value *InnerLoopVectorizer::getBroadcastInstrs(Value *V) {
  // We need to place the broadcast of invariant variables outside the loop,
  // but only if it's proven safe to do so. Else, broadcast will be inside
  // vector loop body.
  Instruction *Instr = dyn_cast<Instruction>(V);
  bool SafeToHoist = OrigLoop->isLoopInvariant(V) &&
                     (!Instr ||
                      DT->dominates(Instr->getParent(), LoopVectorPreHeader));
  // Place the code for broadcasting invariant variables in the new preheader.
  IRBuilder<>::InsertPointGuard Guard(Builder);
  if (SafeToHoist)
    Builder.SetInsertPoint(LoopVectorPreHeader->getTerminator());

  // Broadcast the scalar into all locations in the vector.
  Value *Shuf = Builder.CreateVectorSplat(VF, V, "broadcast");

  return Shuf;
}

/// This function adds
/// (StartIdx * Step, (StartIdx + 1) * Step, (StartIdx + 2) * Step, ...)
/// to each vector element of Val. The sequence starts at StartIndex.
/// \p Opcode is relevant for FP induction variable.
static Value *getStepVector(Value *Val, Value *StartIdx, Value *Step,
                            Instruction::BinaryOps BinOp, ElementCount VF,
                            IRBuilderBase &Builder) {
  assert(VF.isVector() && "only vector VFs are supported");

  // Create and check the types.
  auto *ValVTy = cast<VectorType>(Val->getType());
  ElementCount VLen = ValVTy->getElementCount();

  Type *STy = Val->getType()->getScalarType();
  assert((STy->isIntegerTy() || STy->isFloatingPointTy()) &&
         "Induction Step must be an integer or FP");
  assert(Step->getType() == STy && "Step has wrong type");

  SmallVector<Constant *, 8> Indices;

  // Create a vector of consecutive numbers from zero to VF.
  VectorType *InitVecValVTy = ValVTy;
  if (STy->isFloatingPointTy()) {
    Type *InitVecValSTy =
        IntegerType::get(STy->getContext(), STy->getScalarSizeInBits());
    InitVecValVTy = VectorType::get(InitVecValSTy, VLen);
  }
  Value *InitVec = Builder.CreateStepVector(InitVecValVTy);

  // Splat the StartIdx
  Value *StartIdxSplat = Builder.CreateVectorSplat(VLen, StartIdx);

  if (STy->isIntegerTy()) {
    InitVec = Builder.CreateAdd(InitVec, StartIdxSplat);
    Step = Builder.CreateVectorSplat(VLen, Step);
    assert(Step->getType() == Val->getType() && "Invalid step vec");
    // FIXME: The newly created binary instructions should contain nsw/nuw
    // flags, which can be found from the original scalar operations.
    Step = Builder.CreateMul(InitVec, Step);
    return Builder.CreateAdd(Val, Step, "induction");
  }

  // Floating point induction.
  assert((BinOp == Instruction::FAdd || BinOp == Instruction::FSub) &&
         "Binary Opcode should be specified for FP induction");
  InitVec = Builder.CreateUIToFP(InitVec, ValVTy);
  InitVec = Builder.CreateFAdd(InitVec, StartIdxSplat);

  Step = Builder.CreateVectorSplat(VLen, Step);
  Value *MulOp = Builder.CreateFMul(InitVec, Step);
  return Builder.CreateBinOp(BinOp, Val, MulOp, "induction");
}

/// Compute scalar induction steps. \p ScalarIV is the scalar induction
/// variable on which to base the steps, \p Step is the size of the step.
static void buildScalarSteps(Value *ScalarIV, Value *Step,
                             const InductionDescriptor &ID, VPValue *Def,
                             VPTransformState &State) {
  IRBuilderBase &Builder = State.Builder;

  // Ensure step has the same type as that of scalar IV.
  Type *ScalarIVTy = ScalarIV->getType()->getScalarType();
  if (ScalarIVTy != Step->getType()) {
    // TODO: Also use VPDerivedIVRecipe when only the step needs truncating, to
    // avoid separate truncate here.
    assert(Step->getType()->isIntegerTy() &&
           "Truncation requires an integer step");
    Step = State.Builder.CreateTrunc(Step, ScalarIVTy);
  }

  // We build scalar steps for both integer and floating-point induction
  // variables. Here, we determine the kind of arithmetic we will perform.
  Instruction::BinaryOps AddOp;
  Instruction::BinaryOps MulOp;
  if (ScalarIVTy->isIntegerTy()) {
    AddOp = Instruction::Add;
    MulOp = Instruction::Mul;
  } else {
    AddOp = ID.getInductionOpcode();
    MulOp = Instruction::FMul;
  }

  // Determine the number of scalars we need to generate for each unroll
  // iteration.
  bool FirstLaneOnly = vputils::onlyFirstLaneUsed(Def);
  // Compute the scalar steps and save the results in State.
  Type *IntStepTy = IntegerType::get(ScalarIVTy->getContext(),
                                     ScalarIVTy->getScalarSizeInBits());
  Type *VecIVTy = nullptr;
  Value *UnitStepVec = nullptr, *SplatStep = nullptr, *SplatIV = nullptr;
  if (!FirstLaneOnly && State.VF.isScalable()) {
    VecIVTy = VectorType::get(ScalarIVTy, State.VF);
    UnitStepVec =
        Builder.CreateStepVector(VectorType::get(IntStepTy, State.VF));
    SplatStep = Builder.CreateVectorSplat(State.VF, Step);
    SplatIV = Builder.CreateVectorSplat(State.VF, ScalarIV);
  }

  unsigned StartPart = 0;
  unsigned EndPart = State.UF;
  unsigned StartLane = 0;
  unsigned EndLane = FirstLaneOnly ? 1 : State.VF.getKnownMinValue();
  if (State.Instance) {
    StartPart = State.Instance->Part;
    EndPart = StartPart + 1;
    StartLane = State.Instance->Lane.getKnownLane();
    EndLane = StartLane + 1;
  }
  for (unsigned Part = StartPart; Part < EndPart; ++Part) {
    Value *StartIdx0 = createStepForVF(Builder, IntStepTy, State.VF, Part);

    if (!FirstLaneOnly && State.VF.isScalable()) {
      auto *SplatStartIdx = Builder.CreateVectorSplat(State.VF, StartIdx0);
      auto *InitVec = Builder.CreateAdd(SplatStartIdx, UnitStepVec);
      if (ScalarIVTy->isFloatingPointTy())
        InitVec = Builder.CreateSIToFP(InitVec, VecIVTy);
      auto *Mul = Builder.CreateBinOp(MulOp, InitVec, SplatStep);
      auto *Add = Builder.CreateBinOp(AddOp, SplatIV, Mul);
      State.set(Def, Add, Part);
      // It's useful to record the lane values too for the known minimum number
      // of elements so we do those below. This improves the code quality when
      // trying to extract the first element, for example.
    }

    if (ScalarIVTy->isFloatingPointTy())
      StartIdx0 = Builder.CreateSIToFP(StartIdx0, ScalarIVTy);

    for (unsigned Lane = StartLane; Lane < EndLane; ++Lane) {
      Value *StartIdx = Builder.CreateBinOp(
          AddOp, StartIdx0, getSignedIntOrFpConstant(ScalarIVTy, Lane));
      // The step returned by `createStepForVF` is a runtime-evaluated value
      // when VF is scalable. Otherwise, it should be folded into a Constant.
      assert((State.VF.isScalable() || isa<Constant>(StartIdx)) &&
             "Expected StartIdx to be folded to a constant when VF is not "
             "scalable");
      auto *Mul = Builder.CreateBinOp(MulOp, StartIdx, Step);
      auto *Add = Builder.CreateBinOp(AddOp, ScalarIV, Mul);
      State.set(Def, Add, VPIteration(Part, Lane));
    }
  }
}

// Generate code for the induction step. Note that induction steps are
// required to be loop-invariant
static Value *CreateStepValue(const SCEV *Step, ScalarEvolution &SE,
                              Instruction *InsertBefore,
                              Loop *OrigLoop = nullptr) {
  const DataLayout &DL = SE.getDataLayout();
  assert((!OrigLoop || SE.isLoopInvariant(Step, OrigLoop)) &&
         "Induction step should be loop invariant");
  if (auto *E = dyn_cast<SCEVUnknown>(Step))
    return E->getValue();

  SCEVExpander Exp(SE, DL, "induction");
  return Exp.expandCodeFor(Step, Step->getType(), InsertBefore);
}

/// Compute the transformed value of Index at offset StartValue using step
/// StepValue.
/// For integer induction, returns StartValue + Index * StepValue.
/// For pointer induction, returns StartValue[Index * StepValue].
/// FIXME: The newly created binary instructions should contain nsw/nuw
/// flags, which can be found from the original scalar operations.
static Value *emitTransformedIndex(IRBuilderBase &B, Value *Index,
                                   Value *StartValue, Value *Step,
                                   const InductionDescriptor &ID) {
  Type *StepTy = Step->getType();
  Value *CastedIndex = StepTy->isIntegerTy()
                           ? B.CreateSExtOrTrunc(Index, StepTy)
                           : B.CreateCast(Instruction::SIToFP, Index, StepTy);
  if (CastedIndex != Index) {
    CastedIndex->setName(CastedIndex->getName() + ".cast");
    Index = CastedIndex;
  }

  // Note: the IR at this point is broken. We cannot use SE to create any new
  // SCEV and then expand it, hoping that SCEV's simplification will give us
  // a more optimal code. Unfortunately, attempt of doing so on invalid IR may
  // lead to various SCEV crashes. So all we can do is to use builder and rely
  // on InstCombine for future simplifications. Here we handle some trivial
  // cases only.
  auto CreateAdd = [&B](Value *X, Value *Y) {
    assert(X->getType() == Y->getType() && "Types don't match!");
    if (auto *CX = dyn_cast<ConstantInt>(X))
      if (CX->isZero())
        return Y;
    if (auto *CY = dyn_cast<ConstantInt>(Y))
      if (CY->isZero())
        return X;
    return B.CreateAdd(X, Y);
  };

  // We allow X to be a vector type, in which case Y will potentially be
  // splatted into a vector with the same element count.
  auto CreateMul = [&B](Value *X, Value *Y) {
    assert(X->getType()->getScalarType() == Y->getType() &&
           "Types don't match!");
    if (auto *CX = dyn_cast<ConstantInt>(X))
      if (CX->isOne())
        return Y;
    if (auto *CY = dyn_cast<ConstantInt>(Y))
      if (CY->isOne())
        return X;
    VectorType *XVTy = dyn_cast<VectorType>(X->getType());
    if (XVTy && !isa<VectorType>(Y->getType()))
      Y = B.CreateVectorSplat(XVTy->getElementCount(), Y);
    return B.CreateMul(X, Y);
  };

  switch (ID.getKind()) {
  case InductionDescriptor::IK_IntInduction: {
    assert(!isa<VectorType>(Index->getType()) &&
           "Vector indices not supported for integer inductions yet");
    assert(Index->getType() == StartValue->getType() &&
           "Index type does not match StartValue type");
    if (isa<ConstantInt>(Step) && cast<ConstantInt>(Step)->isMinusOne())
      return B.CreateSub(StartValue, Index);
    auto *Offset = CreateMul(Index, Step);
    return CreateAdd(StartValue, Offset);
  }
  case InductionDescriptor::IK_PtrInduction: {
    assert(isa<Constant>(Step) &&
           "Expected constant step for pointer induction");
    return B.CreateGEP(ID.getElementType(), StartValue, CreateMul(Index, Step));
  }
  case InductionDescriptor::IK_FpInduction: {
    assert(!isa<VectorType>(Index->getType()) &&
           "Vector indices not supported for FP inductions yet");
    assert(Step->getType()->isFloatingPointTy() && "Expected FP Step value");
    auto InductionBinOp = ID.getInductionBinOp();
    assert(InductionBinOp &&
           (InductionBinOp->getOpcode() == Instruction::FAdd ||
            InductionBinOp->getOpcode() == Instruction::FSub) &&
           "Original bin op should be defined for FP induction");

    Value *MulExp = B.CreateFMul(Step, Index);
    return B.CreateBinOp(InductionBinOp->getOpcode(), StartValue, MulExp,
                         "induction");
  }
  case InductionDescriptor::IK_NoInduction:
    return nullptr;
  }
  llvm_unreachable("invalid enum");
}

std::optional<unsigned> getMaxVScale(const Function &F,
                                     const TargetTransformInfo &TTI) {
  if (std::optional<unsigned> MaxVScale = TTI.getMaxVScale())
    return MaxVScale;

  if (F.hasFnAttribute(Attribute::VScaleRange))
    return F.getFnAttribute(Attribute::VScaleRange).getVScaleRangeMax();

  return std::nullopt;
}

/// For the given VF and UF and maximum trip count computed for the loop, return
/// whether the induction variable might overflow in the vectorized loop. If not,
/// then we know a runtime overflow check always evaluates to false and can be
/// removed.
static bool isIndvarOverflowCheckKnownFalse(
    const LoopVectorizationCostModel *Cost,
    ElementCount VF, std::optional<unsigned> UF = std::nullopt) {
  // Always be conservative if we don't know the exact unroll factor.
  unsigned MaxUF = UF ? *UF : Cost->TTI.getMaxInterleaveFactor(VF);

  Type *IdxTy = Cost->Legal->getWidestInductionType();
  APInt MaxUIntTripCount = cast<IntegerType>(IdxTy)->getMask();

  // We know the runtime overflow check is known false iff the (max) trip-count
  // is known and (max) trip-count + (VF * UF) does not overflow in the type of
  // the vector loop induction variable.
  if (unsigned TC =
          Cost->PSE.getSE()->getSmallConstantMaxTripCount(Cost->TheLoop)) {
    uint64_t MaxVF = VF.getKnownMinValue();
    if (VF.isScalable()) {
      std::optional<unsigned> MaxVScale =
          getMaxVScale(*Cost->TheFunction, Cost->TTI);
      if (!MaxVScale)
        return false;
      MaxVF *= *MaxVScale;
    }

    return (MaxUIntTripCount - TC).ugt(MaxVF * MaxUF);
  }

  return false;
}

void InnerLoopVectorizer::packScalarIntoVectorValue(VPValue *Def,
                                                    const VPIteration &Instance,
                                                    VPTransformState &State) {
  Value *ScalarInst = State.get(Def, Instance);
  Value *VectorValue = State.get(Def, Instance.Part);
  VectorValue = Builder.CreateInsertElement(
      VectorValue, ScalarInst,
      Instance.Lane.getAsRuntimeExpr(State.Builder, VF));
  State.set(Def, VectorValue, Instance.Part);
}

// Return whether we allow using masked interleave-groups (for dealing with
// strided loads/stores that reside in predicated blocks, or for dealing
// with gaps).
static bool useMaskedInterleavedAccesses(const TargetTransformInfo &TTI) {
  // If an override option has been passed in for interleaved accesses, use it.
  if (EnableMaskedInterleavedMemAccesses.getNumOccurrences() > 0)
    return EnableMaskedInterleavedMemAccesses;

  return TTI.enableMaskedInterleavedAccessVectorization();
}

// Try to vectorize the interleave group that \p Instr belongs to.
//
// E.g. Translate following interleaved load group (factor = 3):
//   for (i = 0; i < N; i+=3) {
//     R = Pic[i];             // Member of index 0
//     G = Pic[i+1];           // Member of index 1
//     B = Pic[i+2];           // Member of index 2
//     ... // do something to R, G, B
//   }
// To:
//   %wide.vec = load <12 x i32>                       ; Read 4 tuples of R,G,B
//   %R.vec = shuffle %wide.vec, poison, <0, 3, 6, 9>   ; R elements
//   %G.vec = shuffle %wide.vec, poison, <1, 4, 7, 10>  ; G elements
//   %B.vec = shuffle %wide.vec, poison, <2, 5, 8, 11>  ; B elements
//
// Or translate following interleaved store group (factor = 3):
//   for (i = 0; i < N; i+=3) {
//     ... do something to R, G, B
//     Pic[i]   = R;           // Member of index 0
//     Pic[i+1] = G;           // Member of index 1
//     Pic[i+2] = B;           // Member of index 2
//   }
// To:
//   %R_G.vec = shuffle %R.vec, %G.vec, <0, 1, 2, ..., 7>
//   %B_U.vec = shuffle %B.vec, poison, <0, 1, 2, 3, u, u, u, u>
//   %interleaved.vec = shuffle %R_G.vec, %B_U.vec,
//        <0, 4, 8, 1, 5, 9, 2, 6, 10, 3, 7, 11>    ; Interleave R,G,B elements
//   store <12 x i32> %interleaved.vec              ; Write 4 tuples of R,G,B
void InnerLoopVectorizer::vectorizeInterleaveGroup(
    const InterleaveGroup<Instruction> *Group, ArrayRef<VPValue *> VPDefs,
    VPTransformState &State, VPValue *Addr, ArrayRef<VPValue *> StoredValues,
    VPValue *BlockInMask) {
  Instruction *Instr = Group->getInsertPos();
  const DataLayout &DL = Instr->getModule()->getDataLayout();

  // Prepare for the vector type of the interleaved load/store.
  Type *ScalarTy = getLoadStoreType(Instr);
  unsigned InterleaveFactor = Group->getFactor();
  assert(!VF.isScalable() && "scalable vectors not yet supported.");
  auto *VecTy = VectorType::get(ScalarTy, VF * InterleaveFactor);

  // Prepare for the new pointers.
  SmallVector<Value *, 2> AddrParts;
  unsigned Index = Group->getIndex(Instr);

  // TODO: extend the masked interleaved-group support to reversed access.
  assert((!BlockInMask || !Group->isReverse()) &&
         "Reversed masked interleave-group not supported.");

  // If the group is reverse, adjust the index to refer to the last vector lane
  // instead of the first. We adjust the index from the first vector lane,
  // rather than directly getting the pointer for lane VF - 1, because the
  // pointer operand of the interleaved access is supposed to be uniform. For
  // uniform instructions, we're only required to generate a value for the
  // first vector lane in each unroll iteration.
  if (Group->isReverse())
    Index += (VF.getKnownMinValue() - 1) * Group->getFactor();

  for (unsigned Part = 0; Part < UF; Part++) {
    Value *AddrPart = State.get(Addr, VPIteration(Part, 0));
    State.setDebugLocFromInst(AddrPart);

    // Notice current instruction could be any index. Need to adjust the address
    // to the member of index 0.
    //
    // E.g.  a = A[i+1];     // Member of index 1 (Current instruction)
    //       b = A[i];       // Member of index 0
    // Current pointer is pointed to A[i+1], adjust it to A[i].
    //
    // E.g.  A[i+1] = a;     // Member of index 1
    //       A[i]   = b;     // Member of index 0
    //       A[i+2] = c;     // Member of index 2 (Current instruction)
    // Current pointer is pointed to A[i+2], adjust it to A[i].

    bool InBounds = false;
    if (auto *gep = dyn_cast<GetElementPtrInst>(AddrPart->stripPointerCasts()))
      InBounds = gep->isInBounds();
    AddrPart = Builder.CreateGEP(ScalarTy, AddrPart, Builder.getInt32(-Index));
    cast<GetElementPtrInst>(AddrPart)->setIsInBounds(InBounds);

    // Cast to the vector pointer type.
    unsigned AddressSpace = AddrPart->getType()->getPointerAddressSpace();
    Type *PtrTy = VecTy->getPointerTo(AddressSpace);
    AddrParts.push_back(Builder.CreateBitCast(AddrPart, PtrTy));
  }

  State.setDebugLocFromInst(Instr);
  Value *PoisonVec = PoisonValue::get(VecTy);

  Value *MaskForGaps = nullptr;
  if (Group->requiresScalarEpilogue() && !Cost->isScalarEpilogueAllowed()) {
    MaskForGaps = createBitMaskForGaps(Builder, VF.getKnownMinValue(), *Group);
    assert(MaskForGaps && "Mask for Gaps is required but it is null");
  }

  // Vectorize the interleaved load group.
  if (isa<LoadInst>(Instr)) {
    // For each unroll part, create a wide load for the group.
    SmallVector<Value *, 2> NewLoads;
    for (unsigned Part = 0; Part < UF; Part++) {
      Instruction *NewLoad;
      if (BlockInMask || MaskForGaps) {
        assert(useMaskedInterleavedAccesses(*TTI) &&
               "masked interleaved groups are not allowed.");
        Value *GroupMask = MaskForGaps;
        if (BlockInMask) {
          Value *BlockInMaskPart = State.get(BlockInMask, Part);
          Value *ShuffledMask = Builder.CreateShuffleVector(
              BlockInMaskPart,
              createReplicatedMask(InterleaveFactor, VF.getKnownMinValue()),
              "interleaved.mask");
          GroupMask = MaskForGaps
                          ? Builder.CreateBinOp(Instruction::And, ShuffledMask,
                                                MaskForGaps)
                          : ShuffledMask;
        }
        NewLoad =
            Builder.CreateMaskedLoad(VecTy, AddrParts[Part], Group->getAlign(),
                                     GroupMask, PoisonVec, "wide.masked.vec");
      }
      else
        NewLoad = Builder.CreateAlignedLoad(VecTy, AddrParts[Part],
                                            Group->getAlign(), "wide.vec");
      Group->addMetadata(NewLoad);
      NewLoads.push_back(NewLoad);
    }

    // For each member in the group, shuffle out the appropriate data from the
    // wide loads.
    unsigned J = 0;
    for (unsigned I = 0; I < InterleaveFactor; ++I) {
      Instruction *Member = Group->getMember(I);

      // Skip the gaps in the group.
      if (!Member)
        continue;

      auto StrideMask =
          createStrideMask(I, InterleaveFactor, VF.getKnownMinValue());
      for (unsigned Part = 0; Part < UF; Part++) {
        Value *StridedVec = Builder.CreateShuffleVector(
            NewLoads[Part], StrideMask, "strided.vec");

        // If this member has different type, cast the result type.
        if (Member->getType() != ScalarTy) {
          assert(!VF.isScalable() && "VF is assumed to be non scalable.");
          VectorType *OtherVTy = VectorType::get(Member->getType(), VF);
          StridedVec = createBitOrPointerCast(StridedVec, OtherVTy, DL);
        }

        if (Group->isReverse())
          StridedVec = Builder.CreateVectorReverse(StridedVec, "reverse");

        State.set(VPDefs[J], StridedVec, Part);
      }
      ++J;
    }
    return;
  }

  // The sub vector type for current instruction.
  auto *SubVT = VectorType::get(ScalarTy, VF);

  // Vectorize the interleaved store group.
  MaskForGaps = createBitMaskForGaps(Builder, VF.getKnownMinValue(), *Group);
  assert((!MaskForGaps || useMaskedInterleavedAccesses(*TTI)) &&
         "masked interleaved groups are not allowed.");
  assert((!MaskForGaps || !VF.isScalable()) &&
         "masking gaps for scalable vectors is not yet supported.");
  for (unsigned Part = 0; Part < UF; Part++) {
    // Collect the stored vector from each member.
    SmallVector<Value *, 4> StoredVecs;
    unsigned StoredIdx = 0;
    for (unsigned i = 0; i < InterleaveFactor; i++) {
      assert((Group->getMember(i) || MaskForGaps) &&
             "Fail to get a member from an interleaved store group");
      Instruction *Member = Group->getMember(i);

      // Skip the gaps in the group.
      if (!Member) {
        Value *Undef = PoisonValue::get(SubVT);
        StoredVecs.push_back(Undef);
        continue;
      }

      Value *StoredVec = State.get(StoredValues[StoredIdx], Part);
      ++StoredIdx;

      if (Group->isReverse())
        StoredVec = Builder.CreateVectorReverse(StoredVec, "reverse");

      // If this member has different type, cast it to a unified type.

      if (StoredVec->getType() != SubVT)
        StoredVec = createBitOrPointerCast(StoredVec, SubVT, DL);

      StoredVecs.push_back(StoredVec);
    }

    // Concatenate all vectors into a wide vector.
    Value *WideVec = concatenateVectors(Builder, StoredVecs);

    // Interleave the elements in the wide vector.
    Value *IVec = Builder.CreateShuffleVector(
        WideVec, createInterleaveMask(VF.getKnownMinValue(), InterleaveFactor),
        "interleaved.vec");

    Instruction *NewStoreInstr;
    if (BlockInMask || MaskForGaps) {
      Value *GroupMask = MaskForGaps;
      if (BlockInMask) {
        Value *BlockInMaskPart = State.get(BlockInMask, Part);
        Value *ShuffledMask = Builder.CreateShuffleVector(
            BlockInMaskPart,
            createReplicatedMask(InterleaveFactor, VF.getKnownMinValue()),
            "interleaved.mask");
        GroupMask = MaskForGaps ? Builder.CreateBinOp(Instruction::And,
                                                      ShuffledMask, MaskForGaps)
                                : ShuffledMask;
      }
      NewStoreInstr = Builder.CreateMaskedStore(IVec, AddrParts[Part],
                                                Group->getAlign(), GroupMask);
    } else
      NewStoreInstr =
          Builder.CreateAlignedStore(IVec, AddrParts[Part], Group->getAlign());

    Group->addMetadata(NewStoreInstr);
  }
}

void InnerLoopVectorizer::scalarizeInstruction(const Instruction *Instr,
                                               VPReplicateRecipe *RepRecipe,
                                               const VPIteration &Instance,
                                               VPTransformState &State) {
  assert(!Instr->getType()->isAggregateType() && "Can't handle vectors");

  // llvm.experimental.noalias.scope.decl intrinsics must only be duplicated for
  // the first lane and part.
  if (isa<NoAliasScopeDeclInst>(Instr))
    if (!Instance.isFirstIteration())
      return;

  // Does this instruction return a value ?
  bool IsVoidRetTy = Instr->getType()->isVoidTy();

  Instruction *Cloned = Instr->clone();
  if (!IsVoidRetTy)
    Cloned->setName(Instr->getName() + ".cloned");

  // If the scalarized instruction contributes to the address computation of a
  // widen masked load/store which was in a basic block that needed predication
  // and is not predicated after vectorization, we can't propagate
  // poison-generating flags (nuw/nsw, exact, inbounds, etc.). The scalarized
  // instruction could feed a poison value to the base address of the widen
  // load/store.
  if (State.MayGeneratePoisonRecipes.contains(RepRecipe))
    Cloned->dropPoisonGeneratingFlags();

  if (Instr->getDebugLoc())
    State.setDebugLocFromInst(Instr);

  // Replace the operands of the cloned instructions with their scalar
  // equivalents in the new loop.
  for (const auto &I : enumerate(RepRecipe->operands())) {
    auto InputInstance = Instance;
    VPValue *Operand = I.value();
    if (vputils::isUniformAfterVectorization(Operand))
      InputInstance.Lane = VPLane::getFirstLane();
    Cloned->setOperand(I.index(), State.get(Operand, InputInstance));
  }
  State.addNewMetadata(Cloned, Instr);

  // Place the cloned scalar in the new loop.
  State.Builder.Insert(Cloned);

  State.set(RepRecipe, Cloned, Instance);

  // If we just cloned a new assumption, add it the assumption cache.
  if (auto *II = dyn_cast<AssumeInst>(Cloned))
    AC->registerAssumption(II);

  // End if-block.
  bool IfPredicateInstr = RepRecipe->getParent()->getParent()->isReplicator();
  if (IfPredicateInstr)
    PredicatedInstructions.push_back(Cloned);
}

Value *InnerLoopVectorizer::getOrCreateTripCount(BasicBlock *InsertBlock) {
  if (TripCount)
    return TripCount;

  assert(InsertBlock);
  IRBuilder<> Builder(InsertBlock->getTerminator());
  // Find the loop boundaries.
  Type *IdxTy = Legal->getWidestInductionType();
  assert(IdxTy && "No type for induction");
  const SCEV *ExitCount = createTripCountSCEV(IdxTy, PSE);

  const DataLayout &DL = InsertBlock->getModule()->getDataLayout();

  // Expand the trip count and place the new instructions in the preheader.
  // Notice that the pre-header does not change, only the loop body.
  SCEVExpander Exp(*PSE.getSE(), DL, "induction");

  // Count holds the overall loop count (N).
  TripCount = Exp.expandCodeFor(ExitCount, ExitCount->getType(),
                                InsertBlock->getTerminator());

  if (TripCount->getType()->isPointerTy())
    TripCount =
        CastInst::CreatePointerCast(TripCount, IdxTy, "exitcount.ptrcnt.to.int",
                                    InsertBlock->getTerminator());

  return TripCount;
}

Value *
InnerLoopVectorizer::getOrCreateVectorTripCount(BasicBlock *InsertBlock) {
  if (VectorTripCount)
    return VectorTripCount;

  Value *TC = getOrCreateTripCount(InsertBlock);
  IRBuilder<> Builder(InsertBlock->getTerminator());

  Type *Ty = TC->getType();
  // This is where we can make the step a runtime constant.
  Value *Step = createStepForVF(Builder, Ty, VF, UF);

  // If the tail is to be folded by masking, round the number of iterations N
  // up to a multiple of Step instead of rounding down. This is done by first
  // adding Step-1 and then rounding down. Note that it's ok if this addition
  // overflows: the vector induction variable will eventually wrap to zero given
  // that it starts at zero and its Step is a power of two; the loop will then
  // exit, with the last early-exit vector comparison also producing all-true.
  // For scalable vectors the VF is not guaranteed to be a power of 2, but this
  // is accounted for in emitIterationCountCheck that adds an overflow check.
  if (Cost->foldTailByMasking()) {
    assert(isPowerOf2_32(VF.getKnownMinValue() * UF) &&
           "VF*UF must be a power of 2 when folding tail by masking");
    Value *NumLanes = getRuntimeVF(Builder, Ty, VF * UF);
    TC = Builder.CreateAdd(
        TC, Builder.CreateSub(NumLanes, ConstantInt::get(Ty, 1)), "n.rnd.up");
  }

  // Now we need to generate the expression for the part of the loop that the
  // vectorized body will execute. This is equal to N - (N % Step) if scalar
  // iterations are not required for correctness, or N - Step, otherwise. Step
  // is equal to the vectorization factor (number of SIMD elements) times the
  // unroll factor (number of SIMD instructions).
  Value *R = Builder.CreateURem(TC, Step, "n.mod.vf");

  // There are cases where we *must* run at least one iteration in the remainder
  // loop.  See the cost model for when this can happen.  If the step evenly
  // divides the trip count, we set the remainder to be equal to the step. If
  // the step does not evenly divide the trip count, no adjustment is necessary
  // since there will already be scalar iterations. Note that the minimum
  // iterations check ensures that N >= Step.
  if (Cost->requiresScalarEpilogue(VF)) {
    auto *IsZero = Builder.CreateICmpEQ(R, ConstantInt::get(R->getType(), 0));
    R = Builder.CreateSelect(IsZero, Step, R);
  }

  VectorTripCount = Builder.CreateSub(TC, R, "n.vec");

  return VectorTripCount;
}

Value *InnerLoopVectorizer::createBitOrPointerCast(Value *V, VectorType *DstVTy,
                                                   const DataLayout &DL) {
  // Verify that V is a vector type with same number of elements as DstVTy.
  auto *DstFVTy = cast<FixedVectorType>(DstVTy);
  unsigned VF = DstFVTy->getNumElements();
  auto *SrcVecTy = cast<FixedVectorType>(V->getType());
  assert((VF == SrcVecTy->getNumElements()) && "Vector dimensions do not match");
  Type *SrcElemTy = SrcVecTy->getElementType();
  Type *DstElemTy = DstFVTy->getElementType();
  assert((DL.getTypeSizeInBits(SrcElemTy) == DL.getTypeSizeInBits(DstElemTy)) &&
         "Vector elements must have same size");

  // Do a direct cast if element types are castable.
  if (CastInst::isBitOrNoopPointerCastable(SrcElemTy, DstElemTy, DL)) {
    return Builder.CreateBitOrPointerCast(V, DstFVTy);
  }
  // V cannot be directly casted to desired vector type.
  // May happen when V is a floating point vector but DstVTy is a vector of
  // pointers or vice-versa. Handle this using a two-step bitcast using an
  // intermediate Integer type for the bitcast i.e. Ptr <-> Int <-> Float.
  assert((DstElemTy->isPointerTy() != SrcElemTy->isPointerTy()) &&
         "Only one type should be a pointer type");
  assert((DstElemTy->isFloatingPointTy() != SrcElemTy->isFloatingPointTy()) &&
         "Only one type should be a floating point type");
  Type *IntTy =
      IntegerType::getIntNTy(V->getContext(), DL.getTypeSizeInBits(SrcElemTy));
  auto *VecIntTy = FixedVectorType::get(IntTy, VF);
  Value *CastVal = Builder.CreateBitOrPointerCast(V, VecIntTy);
  return Builder.CreateBitOrPointerCast(CastVal, DstFVTy);
}

void InnerLoopVectorizer::emitIterationCountCheck(BasicBlock *Bypass) {
  Value *Count = getOrCreateTripCount(LoopVectorPreHeader);
  // Reuse existing vector loop preheader for TC checks.
  // Note that new preheader block is generated for vector loop.
  BasicBlock *const TCCheckBlock = LoopVectorPreHeader;
  IRBuilder<> Builder(TCCheckBlock->getTerminator());

  // Generate code to check if the loop's trip count is less than VF * UF, or
  // equal to it in case a scalar epilogue is required; this implies that the
  // vector trip count is zero. This check also covers the case where adding one
  // to the backedge-taken count overflowed leading to an incorrect trip count
  // of zero. In this case we will also jump to the scalar loop.
  auto P = Cost->requiresScalarEpilogue(VF) ? ICmpInst::ICMP_ULE
                                            : ICmpInst::ICMP_ULT;

  // If tail is to be folded, vector loop takes care of all iterations.
  Type *CountTy = Count->getType();
  Value *CheckMinIters = Builder.getFalse();
  auto CreateStep = [&]() -> Value * {
    // Create step with max(MinProTripCount, UF * VF).
    if (UF * VF.getKnownMinValue() >= MinProfitableTripCount.getKnownMinValue())
      return createStepForVF(Builder, CountTy, VF, UF);

    Value *MinProfTC =
        createStepForVF(Builder, CountTy, MinProfitableTripCount, 1);
    if (!VF.isScalable())
      return MinProfTC;
    return Builder.CreateBinaryIntrinsic(
        Intrinsic::umax, MinProfTC, createStepForVF(Builder, CountTy, VF, UF));
  };

  TailFoldingStyle Style = Cost->getTailFoldingStyle();
  if (Style == TailFoldingStyle::None)
    CheckMinIters =
        Builder.CreateICmp(P, Count, CreateStep(), "min.iters.check");
  else if (VF.isScalable() &&
           !isIndvarOverflowCheckKnownFalse(Cost, VF, UF) &&
           Style != TailFoldingStyle::DataAndControlFlowWithoutRuntimeCheck) {
    // vscale is not necessarily a power-of-2, which means we cannot guarantee
    // an overflow to zero when updating induction variables and so an
    // additional overflow check is required before entering the vector loop.

    // Get the maximum unsigned value for the type.
    Value *MaxUIntTripCount =
        ConstantInt::get(CountTy, cast<IntegerType>(CountTy)->getMask());
    Value *LHS = Builder.CreateSub(MaxUIntTripCount, Count);

    // Don't execute the vector loop if (UMax - n) < (VF * UF).
    CheckMinIters = Builder.CreateICmp(ICmpInst::ICMP_ULT, LHS, CreateStep());
  }

  // Create new preheader for vector loop.
  LoopVectorPreHeader =
      SplitBlock(TCCheckBlock, TCCheckBlock->getTerminator(), DT, LI, nullptr,
                 "vector.ph");

  assert(DT->properlyDominates(DT->getNode(TCCheckBlock),
                               DT->getNode(Bypass)->getIDom()) &&
         "TC check is expected to dominate Bypass");

  // Update dominator for Bypass & LoopExit (if needed).
  DT->changeImmediateDominator(Bypass, TCCheckBlock);
  if (!Cost->requiresScalarEpilogue(VF))
    // If there is an epilogue which must run, there's no edge from the
    // middle block to exit blocks  and thus no need to update the immediate
    // dominator of the exit blocks.
    DT->changeImmediateDominator(LoopExitBlock, TCCheckBlock);

  ReplaceInstWithInst(
      TCCheckBlock->getTerminator(),
      BranchInst::Create(Bypass, LoopVectorPreHeader, CheckMinIters));
  LoopBypassBlocks.push_back(TCCheckBlock);
}

BasicBlock *InnerLoopVectorizer::emitSCEVChecks(BasicBlock *Bypass) {
  BasicBlock *const SCEVCheckBlock =
      RTChecks.emitSCEVChecks(Bypass, LoopVectorPreHeader, LoopExitBlock);
  if (!SCEVCheckBlock)
    return nullptr;

  assert(!(SCEVCheckBlock->getParent()->hasOptSize() ||
           (OptForSizeBasedOnProfile &&
            Cost->Hints->getForce() != LoopVectorizeHints::FK_Enabled)) &&
         "Cannot SCEV check stride or overflow when optimizing for size");


  // Update dominator only if this is first RT check.
  if (LoopBypassBlocks.empty()) {
    DT->changeImmediateDominator(Bypass, SCEVCheckBlock);
    if (!Cost->requiresScalarEpilogue(VF))
      // If there is an epilogue which must run, there's no edge from the
      // middle block to exit blocks  and thus no need to update the immediate
      // dominator of the exit blocks.
      DT->changeImmediateDominator(LoopExitBlock, SCEVCheckBlock);
  }

  LoopBypassBlocks.push_back(SCEVCheckBlock);
  AddedSafetyChecks = true;
  return SCEVCheckBlock;
}

BasicBlock *InnerLoopVectorizer::emitMemRuntimeChecks(BasicBlock *Bypass) {
  // VPlan-native path does not do any analysis for runtime checks currently.
  if (EnableVPlanNativePath)
    return nullptr;

  BasicBlock *const MemCheckBlock =
      RTChecks.emitMemRuntimeChecks(Bypass, LoopVectorPreHeader);

  // Check if we generated code that checks in runtime if arrays overlap. We put
  // the checks into a separate block to make the more common case of few
  // elements faster.
  if (!MemCheckBlock)
    return nullptr;

  if (MemCheckBlock->getParent()->hasOptSize() || OptForSizeBasedOnProfile) {
    assert(Cost->Hints->getForce() == LoopVectorizeHints::FK_Enabled &&
           "Cannot emit memory checks when optimizing for size, unless forced "
           "to vectorize.");
    ORE->emit([&]() {
      return OptimizationRemarkAnalysis(DEBUG_TYPE, "VectorizationCodeSize",
                                        OrigLoop->getStartLoc(),
                                        OrigLoop->getHeader())
             << "Code-size may be reduced by not forcing "
                "vectorization, or by source-code modifications "
                "eliminating the need for runtime checks "
                "(e.g., adding 'restrict').";
    });
  }

  LoopBypassBlocks.push_back(MemCheckBlock);

  AddedSafetyChecks = true;

  return MemCheckBlock;
}

void InnerLoopVectorizer::createVectorLoopSkeleton(StringRef Prefix) {
  LoopScalarBody = OrigLoop->getHeader();
  LoopVectorPreHeader = OrigLoop->getLoopPreheader();
  assert(LoopVectorPreHeader && "Invalid loop structure");
  LoopExitBlock = OrigLoop->getUniqueExitBlock(); // may be nullptr
  assert((LoopExitBlock || Cost->requiresScalarEpilogue(VF)) &&
         "multiple exit loop without required epilogue?");

  LoopMiddleBlock =
      SplitBlock(LoopVectorPreHeader, LoopVectorPreHeader->getTerminator(), DT,
                 LI, nullptr, Twine(Prefix) + "middle.block");
  LoopScalarPreHeader =
      SplitBlock(LoopMiddleBlock, LoopMiddleBlock->getTerminator(), DT, LI,
                 nullptr, Twine(Prefix) + "scalar.ph");

  auto *ScalarLatchTerm = OrigLoop->getLoopLatch()->getTerminator();

  // Set up the middle block terminator.  Two cases:
  // 1) If we know that we must execute the scalar epilogue, emit an
  //    unconditional branch.
  // 2) Otherwise, we must have a single unique exit block (due to how we
  //    implement the multiple exit case).  In this case, set up a conditional
  //    branch from the middle block to the loop scalar preheader, and the
  //    exit block.  completeLoopSkeleton will update the condition to use an
  //    iteration check, if required to decide whether to execute the remainder.
  BranchInst *BrInst = Cost->requiresScalarEpilogue(VF) ?
    BranchInst::Create(LoopScalarPreHeader) :
    BranchInst::Create(LoopExitBlock, LoopScalarPreHeader,
                       Builder.getTrue());
  BrInst->setDebugLoc(ScalarLatchTerm->getDebugLoc());
  ReplaceInstWithInst(LoopMiddleBlock->getTerminator(), BrInst);

  // Update dominator for loop exit. During skeleton creation, only the vector
  // pre-header and the middle block are created. The vector loop is entirely
  // created during VPlan exection.
  if (!Cost->requiresScalarEpilogue(VF))
    // If there is an epilogue which must run, there's no edge from the
    // middle block to exit blocks  and thus no need to update the immediate
    // dominator of the exit blocks.
    DT->changeImmediateDominator(LoopExitBlock, LoopMiddleBlock);
}

PHINode *InnerLoopVectorizer::createInductionResumeValue(
    PHINode *OrigPhi, const InductionDescriptor &II,
    ArrayRef<BasicBlock *> BypassBlocks,
    std::pair<BasicBlock *, Value *> AdditionalBypass) {
  Value *VectorTripCount = getOrCreateVectorTripCount(LoopVectorPreHeader);
  assert(VectorTripCount && "Expected valid arguments");

  Instruction *OldInduction = Legal->getPrimaryInduction();
  Value *&EndValue = IVEndValues[OrigPhi];
  Value *EndValueFromAdditionalBypass = AdditionalBypass.second;
  if (OrigPhi == OldInduction) {
    // We know what the end value is.
    EndValue = VectorTripCount;
  } else {
    IRBuilder<> B(LoopVectorPreHeader->getTerminator());

    // Fast-math-flags propagate from the original induction instruction.
    if (II.getInductionBinOp() && isa<FPMathOperator>(II.getInductionBinOp()))
      B.setFastMathFlags(II.getInductionBinOp()->getFastMathFlags());

    Value *Step =
        CreateStepValue(II.getStep(), *PSE.getSE(), &*B.GetInsertPoint());
    EndValue =
        emitTransformedIndex(B, VectorTripCount, II.getStartValue(), Step, II);
    EndValue->setName("ind.end");

    // Compute the end value for the additional bypass (if applicable).
    if (AdditionalBypass.first) {
      B.SetInsertPoint(&(*AdditionalBypass.first->getFirstInsertionPt()));
      Value *Step =
          CreateStepValue(II.getStep(), *PSE.getSE(), &*B.GetInsertPoint());
      EndValueFromAdditionalBypass = emitTransformedIndex(
          B, AdditionalBypass.second, II.getStartValue(), Step, II);
      EndValueFromAdditionalBypass->setName("ind.end");
    }
  }

  // Create phi nodes to merge from the  backedge-taken check block.
  PHINode *BCResumeVal = PHINode::Create(OrigPhi->getType(), 3, "bc.resume.val",
                                         LoopScalarPreHeader->getTerminator());
  // Copy original phi DL over to the new one.
  BCResumeVal->setDebugLoc(OrigPhi->getDebugLoc());

  // The new PHI merges the original incoming value, in case of a bypass,
  // or the value at the end of the vectorized loop.
  BCResumeVal->addIncoming(EndValue, LoopMiddleBlock);

  // Fix the scalar body counter (PHI node).
  // The old induction's phi node in the scalar body needs the truncated
  // value.
  for (BasicBlock *BB : BypassBlocks)
    BCResumeVal->addIncoming(II.getStartValue(), BB);

  if (AdditionalBypass.first)
    BCResumeVal->setIncomingValueForBlock(AdditionalBypass.first,
                                          EndValueFromAdditionalBypass);
  return BCResumeVal;
}

void InnerLoopVectorizer::createInductionResumeValues(
    std::pair<BasicBlock *, Value *> AdditionalBypass) {
  assert(((AdditionalBypass.first && AdditionalBypass.second) ||
          (!AdditionalBypass.first && !AdditionalBypass.second)) &&
         "Inconsistent information about additional bypass.");
  // We are going to resume the execution of the scalar loop.
  // Go over all of the induction variables that we found and fix the
  // PHIs that are left in the scalar version of the loop.
  // The starting values of PHI nodes depend on the counter of the last
  // iteration in the vectorized loop.
  // If we come from a bypass edge then we need to start from the original
  // start value.
  for (const auto &InductionEntry : Legal->getInductionVars()) {
    PHINode *OrigPhi = InductionEntry.first;
    const InductionDescriptor &II = InductionEntry.second;
    PHINode *BCResumeVal = createInductionResumeValue(
        OrigPhi, II, LoopBypassBlocks, AdditionalBypass);
    OrigPhi->setIncomingValueForBlock(LoopScalarPreHeader, BCResumeVal);
  }
}

BasicBlock *InnerLoopVectorizer::completeLoopSkeleton() {
  // The trip counts should be cached by now.
  Value *Count = getOrCreateTripCount(LoopVectorPreHeader);
  Value *VectorTripCount = getOrCreateVectorTripCount(LoopVectorPreHeader);

  auto *ScalarLatchTerm = OrigLoop->getLoopLatch()->getTerminator();

  // Add a check in the middle block to see if we have completed
  // all of the iterations in the first vector loop.  Three cases:
  // 1) If we require a scalar epilogue, there is no conditional branch as
  //    we unconditionally branch to the scalar preheader.  Do nothing.
  // 2) If (N - N%VF) == N, then we *don't* need to run the remainder.
  //    Thus if tail is to be folded, we know we don't need to run the
  //    remainder and we can use the previous value for the condition (true).
  // 3) Otherwise, construct a runtime check.
  if (!Cost->requiresScalarEpilogue(VF) && !Cost->foldTailByMasking()) {
    Instruction *CmpN = CmpInst::Create(Instruction::ICmp, CmpInst::ICMP_EQ,
                                        Count, VectorTripCount, "cmp.n",
                                        LoopMiddleBlock->getTerminator());

    // Here we use the same DebugLoc as the scalar loop latch terminator instead
    // of the corresponding compare because they may have ended up with
    // different line numbers and we want to avoid awkward line stepping while
    // debugging. Eg. if the compare has got a line number inside the loop.
    CmpN->setDebugLoc(ScalarLatchTerm->getDebugLoc());
    cast<BranchInst>(LoopMiddleBlock->getTerminator())->setCondition(CmpN);
  }

#ifdef EXPENSIVE_CHECKS
  assert(DT->verify(DominatorTree::VerificationLevel::Fast));
#endif

  return LoopVectorPreHeader;
}

std::pair<BasicBlock *, Value *>
InnerLoopVectorizer::createVectorizedLoopSkeleton() {
  /*
   In this function we generate a new loop. The new loop will contain
   the vectorized instructions while the old loop will continue to run the
   scalar remainder.

       [ ] <-- loop iteration number check.
    /   |
   /    v
  |    [ ] <-- vector loop bypass (may consist of multiple blocks).
  |  /  |
  | /   v
  ||   [ ]     <-- vector pre header.
  |/    |
  |     v
  |    [  ] \
  |    [  ]_|   <-- vector loop (created during VPlan execution).
  |     |
  |     v
  \   -[ ]   <--- middle-block.
   \/   |
   /\   v
   | ->[ ]     <--- new preheader.
   |    |
 (opt)  v      <-- edge from middle to exit iff epilogue is not required.
   |   [ ] \
   |   [ ]_|   <-- old scalar loop to handle remainder (scalar epilogue).
    \   |
     \  v
      >[ ]     <-- exit block(s).
   ...
   */

  // Create an empty vector loop, and prepare basic blocks for the runtime
  // checks.
  createVectorLoopSkeleton("");

  // Now, compare the new count to zero. If it is zero skip the vector loop and
  // jump to the scalar loop. This check also covers the case where the
  // backedge-taken count is uint##_max: adding one to it will overflow leading
  // to an incorrect trip count of zero. In this (rare) case we will also jump
  // to the scalar loop.
  emitIterationCountCheck(LoopScalarPreHeader);

  // Generate the code to check any assumptions that we've made for SCEV
  // expressions.
  emitSCEVChecks(LoopScalarPreHeader);

  // Generate the code that checks in runtime if arrays overlap. We put the
  // checks into a separate block to make the more common case of few elements
  // faster.
  emitMemRuntimeChecks(LoopScalarPreHeader);

  // Emit phis for the new starting index of the scalar loop.
  createInductionResumeValues();

  return {completeLoopSkeleton(), nullptr};
}

// Fix up external users of the induction variable. At this point, we are
// in LCSSA form, with all external PHIs that use the IV having one input value,
// coming from the remainder loop. We need those PHIs to also have a correct
// value for the IV when arriving directly from the middle block.
void InnerLoopVectorizer::fixupIVUsers(PHINode *OrigPhi,
                                       const InductionDescriptor &II,
                                       Value *VectorTripCount, Value *EndValue,
                                       BasicBlock *MiddleBlock,
                                       BasicBlock *VectorHeader, VPlan &Plan) {
  // There are two kinds of external IV usages - those that use the value
  // computed in the last iteration (the PHI) and those that use the penultimate
  // value (the value that feeds into the phi from the loop latch).
  // We allow both, but they, obviously, have different values.

  assert(OrigLoop->getUniqueExitBlock() && "Expected a single exit block");

  DenseMap<Value *, Value *> MissingVals;

  // An external user of the last iteration's value should see the value that
  // the remainder loop uses to initialize its own IV.
  Value *PostInc = OrigPhi->getIncomingValueForBlock(OrigLoop->getLoopLatch());
  for (User *U : PostInc->users()) {
    Instruction *UI = cast<Instruction>(U);
    if (!OrigLoop->contains(UI)) {
      assert(isa<PHINode>(UI) && "Expected LCSSA form");
      MissingVals[UI] = EndValue;
    }
  }

  // An external user of the penultimate value need to see EndValue - Step.
  // The simplest way to get this is to recompute it from the constituent SCEVs,
  // that is Start + (Step * (CRD - 1)).
  for (User *U : OrigPhi->users()) {
    auto *UI = cast<Instruction>(U);
    if (!OrigLoop->contains(UI)) {
      assert(isa<PHINode>(UI) && "Expected LCSSA form");

      IRBuilder<> B(MiddleBlock->getTerminator());

      // Fast-math-flags propagate from the original induction instruction.
      if (II.getInductionBinOp() && isa<FPMathOperator>(II.getInductionBinOp()))
        B.setFastMathFlags(II.getInductionBinOp()->getFastMathFlags());

      Value *CountMinusOne = B.CreateSub(
          VectorTripCount, ConstantInt::get(VectorTripCount->getType(), 1));
      CountMinusOne->setName("cmo");
      Value *Step = CreateStepValue(II.getStep(), *PSE.getSE(),
                                    VectorHeader->getTerminator());
      Value *Escape =
          emitTransformedIndex(B, CountMinusOne, II.getStartValue(), Step, II);
      Escape->setName("ind.escape");
      MissingVals[UI] = Escape;
    }
  }

  for (auto &I : MissingVals) {
    PHINode *PHI = cast<PHINode>(I.first);
    // One corner case we have to handle is two IVs "chasing" each-other,
    // that is %IV2 = phi [...], [ %IV1, %latch ]
    // In this case, if IV1 has an external use, we need to avoid adding both
    // "last value of IV1" and "penultimate value of IV2". So, verify that we
    // don't already have an incoming value for the middle block.
    if (PHI->getBasicBlockIndex(MiddleBlock) == -1) {
      PHI->addIncoming(I.second, MiddleBlock);
      Plan.removeLiveOut(PHI);
    }
  }
}

namespace {

struct CSEDenseMapInfo {
  static bool canHandle(const Instruction *I) {
    return isa<InsertElementInst>(I) || isa<ExtractElementInst>(I) ||
           isa<ShuffleVectorInst>(I) || isa<GetElementPtrInst>(I);
  }

  static inline Instruction *getEmptyKey() {
    return DenseMapInfo<Instruction *>::getEmptyKey();
  }

  static inline Instruction *getTombstoneKey() {
    return DenseMapInfo<Instruction *>::getTombstoneKey();
  }

  static unsigned getHashValue(const Instruction *I) {
    assert(canHandle(I) && "Unknown instruction!");
    return hash_combine(I->getOpcode(), hash_combine_range(I->value_op_begin(),
                                                           I->value_op_end()));
  }

  static bool isEqual(const Instruction *LHS, const Instruction *RHS) {
    if (LHS == getEmptyKey() || RHS == getEmptyKey() ||
        LHS == getTombstoneKey() || RHS == getTombstoneKey())
      return LHS == RHS;
    return LHS->isIdenticalTo(RHS);
  }
};

} // end anonymous namespace

///Perform cse of induction variable instructions.
static void cse(BasicBlock *BB) {
  // Perform simple cse.
  SmallDenseMap<Instruction *, Instruction *, 4, CSEDenseMapInfo> CSEMap;
  for (Instruction &In : llvm::make_early_inc_range(*BB)) {
    if (!CSEDenseMapInfo::canHandle(&In))
      continue;

    // Check if we can replace this instruction with any of the
    // visited instructions.
    if (Instruction *V = CSEMap.lookup(&In)) {
      In.replaceAllUsesWith(V);
      In.eraseFromParent();
      continue;
    }

    CSEMap[&In] = &In;
  }
}

InstructionCost LoopVectorizationCostModel::getVectorCallCost(
    CallInst *CI, ElementCount VF, Function **Variant, bool *NeedsMask) const {
  Function *F = CI->getCalledFunction();
  Type *ScalarRetTy = CI->getType();
  SmallVector<Type *, 4> Tys, ScalarTys;
  for (auto &ArgOp : CI->args())
    ScalarTys.push_back(ArgOp->getType());

  // Estimate cost of scalarized vector call. The source operands are assumed
  // to be vectors, so we need to extract individual elements from there,
  // execute VF scalar calls, and then gather the result into the vector return
  // value.
  TTI::TargetCostKind CostKind = TTI::TCK_RecipThroughput;
  InstructionCost ScalarCallCost =
      TTI.getCallInstrCost(F, ScalarRetTy, ScalarTys, CostKind);
  if (VF.isScalar())
    return ScalarCallCost;

  // Compute corresponding vector type for return value and arguments.
  Type *RetTy = ToVectorTy(ScalarRetTy, VF);
  for (Type *ScalarTy : ScalarTys)
    Tys.push_back(ToVectorTy(ScalarTy, VF));

  // Compute costs of unpacking argument values for the scalar calls and
  // packing the return values to a vector.
  InstructionCost ScalarizationCost =
      getScalarizationOverhead(CI, VF, CostKind);

  InstructionCost Cost =
      ScalarCallCost * VF.getKnownMinValue() + ScalarizationCost;

  // If we can't emit a vector call for this function, then the currently found
  // cost is the cost we need to return.
  InstructionCost MaskCost = 0;
  VFShape Shape = VFShape::get(*CI, VF, false /*HasGlobalPred*/);
  Function *VecFunc = VFDatabase(*CI).getVectorizedFunction(Shape);
  // If we want an unmasked vector function but can't find one matching the VF,
  // maybe we can find vector function that does use a mask and synthesize
  // an all-true mask.
  if (!VecFunc) {
    Shape = VFShape::get(*CI, VF, /*HasGlobalPred=*/true);
    VecFunc = VFDatabase(*CI).getVectorizedFunction(Shape);
    // If we found one, add in the cost of creating a mask
    if (VecFunc) {
      if (NeedsMask)
        *NeedsMask = true;
      MaskCost = TTI.getShuffleCost(
          TargetTransformInfo::SK_Broadcast,
          VectorType::get(
              IntegerType::getInt1Ty(VecFunc->getFunctionType()->getContext()),
              VF));
    }
  }

  // We don't support masked function calls yet, but we can scalarize a
  // masked call with branches (unless VF is scalable).
  if (!TLI || CI->isNoBuiltin() || !VecFunc || Legal->isMaskRequired(CI))
    return VF.isScalable() ? InstructionCost::getInvalid() : Cost;

  // If the corresponding vector cost is cheaper, return its cost.
  InstructionCost VectorCallCost =
      TTI.getCallInstrCost(nullptr, RetTy, Tys, CostKind) + MaskCost;
  if (VectorCallCost < Cost) {
    *Variant = VecFunc;
    Cost = VectorCallCost;
  }
  return Cost;
}

static Type *MaybeVectorizeType(Type *Elt, ElementCount VF) {
  if (VF.isScalar() || (!Elt->isIntOrPtrTy() && !Elt->isFloatingPointTy()))
    return Elt;
  return VectorType::get(Elt, VF);
}

InstructionCost
LoopVectorizationCostModel::getVectorIntrinsicCost(CallInst *CI,
                                                   ElementCount VF) const {
  Intrinsic::ID ID = getVectorIntrinsicIDForCall(CI, TLI);
  assert(ID && "Expected intrinsic call!");
  Type *RetTy = MaybeVectorizeType(CI->getType(), VF);
  FastMathFlags FMF;
  if (auto *FPMO = dyn_cast<FPMathOperator>(CI))
    FMF = FPMO->getFastMathFlags();

  SmallVector<const Value *> Arguments(CI->args());
  FunctionType *FTy = CI->getCalledFunction()->getFunctionType();
  SmallVector<Type *> ParamTys;
  std::transform(FTy->param_begin(), FTy->param_end(),
                 std::back_inserter(ParamTys),
                 [&](Type *Ty) { return MaybeVectorizeType(Ty, VF); });

  IntrinsicCostAttributes CostAttrs(ID, RetTy, Arguments, ParamTys, FMF,
                                    dyn_cast<IntrinsicInst>(CI));
  return TTI.getIntrinsicInstrCost(CostAttrs,
                                   TargetTransformInfo::TCK_RecipThroughput);
}

static Type *smallestIntegerVectorType(Type *T1, Type *T2) {
  auto *I1 = cast<IntegerType>(cast<VectorType>(T1)->getElementType());
  auto *I2 = cast<IntegerType>(cast<VectorType>(T2)->getElementType());
  return I1->getBitWidth() < I2->getBitWidth() ? T1 : T2;
}

static Type *largestIntegerVectorType(Type *T1, Type *T2) {
  auto *I1 = cast<IntegerType>(cast<VectorType>(T1)->getElementType());
  auto *I2 = cast<IntegerType>(cast<VectorType>(T2)->getElementType());
  return I1->getBitWidth() > I2->getBitWidth() ? T1 : T2;
}

void InnerLoopVectorizer::truncateToMinimalBitwidths(VPTransformState &State) {
  // For every instruction `I` in MinBWs, truncate the operands, create a
  // truncated version of `I` and reextend its result. InstCombine runs
  // later and will remove any ext/trunc pairs.
  SmallPtrSet<Value *, 4> Erased;
  for (const auto &KV : Cost->getMinimalBitwidths()) {
    // If the value wasn't vectorized, we must maintain the original scalar
    // type. The absence of the value from State indicates that it
    // wasn't vectorized.
    // FIXME: Should not rely on getVPValue at this point.
    VPValue *Def = State.Plan->getVPValue(KV.first, true);
    if (!State.hasAnyVectorValue(Def))
      continue;
    for (unsigned Part = 0; Part < UF; ++Part) {
      Value *I = State.get(Def, Part);
      if (Erased.count(I) || I->use_empty() || !isa<Instruction>(I))
        continue;
      Type *OriginalTy = I->getType();
      Type *ScalarTruncatedTy =
          IntegerType::get(OriginalTy->getContext(), KV.second);
      auto *TruncatedTy = VectorType::get(
          ScalarTruncatedTy, cast<VectorType>(OriginalTy)->getElementCount());
      if (TruncatedTy == OriginalTy)
        continue;

      IRBuilder<> B(cast<Instruction>(I));
      auto ShrinkOperand = [&](Value *V) -> Value * {
        if (auto *ZI = dyn_cast<ZExtInst>(V))
          if (ZI->getSrcTy() == TruncatedTy)
            return ZI->getOperand(0);
        return B.CreateZExtOrTrunc(V, TruncatedTy);
      };

      // The actual instruction modification depends on the instruction type,
      // unfortunately.
      Value *NewI = nullptr;
      if (auto *BO = dyn_cast<BinaryOperator>(I)) {
        NewI = B.CreateBinOp(BO->getOpcode(), ShrinkOperand(BO->getOperand(0)),
                             ShrinkOperand(BO->getOperand(1)));

        // Any wrapping introduced by shrinking this operation shouldn't be
        // considered undefined behavior. So, we can't unconditionally copy
        // arithmetic wrapping flags to NewI.
        cast<BinaryOperator>(NewI)->copyIRFlags(I, /*IncludeWrapFlags=*/false);
      } else if (auto *CI = dyn_cast<ICmpInst>(I)) {
        NewI =
            B.CreateICmp(CI->getPredicate(), ShrinkOperand(CI->getOperand(0)),
                         ShrinkOperand(CI->getOperand(1)));
      } else if (auto *SI = dyn_cast<SelectInst>(I)) {
        NewI = B.CreateSelect(SI->getCondition(),
                              ShrinkOperand(SI->getTrueValue()),
                              ShrinkOperand(SI->getFalseValue()));
      } else if (auto *CI = dyn_cast<CastInst>(I)) {
        switch (CI->getOpcode()) {
        default:
          llvm_unreachable("Unhandled cast!");
        case Instruction::Trunc:
          NewI = ShrinkOperand(CI->getOperand(0));
          break;
        case Instruction::SExt:
          NewI = B.CreateSExtOrTrunc(
              CI->getOperand(0),
              smallestIntegerVectorType(OriginalTy, TruncatedTy));
          break;
        case Instruction::ZExt:
          NewI = B.CreateZExtOrTrunc(
              CI->getOperand(0),
              smallestIntegerVectorType(OriginalTy, TruncatedTy));
          break;
        }
      } else if (auto *SI = dyn_cast<ShuffleVectorInst>(I)) {
        auto Elements0 =
            cast<VectorType>(SI->getOperand(0)->getType())->getElementCount();
        auto *O0 = B.CreateZExtOrTrunc(
            SI->getOperand(0), VectorType::get(ScalarTruncatedTy, Elements0));
        auto Elements1 =
            cast<VectorType>(SI->getOperand(1)->getType())->getElementCount();
        auto *O1 = B.CreateZExtOrTrunc(
            SI->getOperand(1), VectorType::get(ScalarTruncatedTy, Elements1));

        NewI = B.CreateShuffleVector(O0, O1, SI->getShuffleMask());
      } else if (isa<LoadInst>(I) || isa<PHINode>(I)) {
        // Don't do anything with the operands, just extend the result.
        continue;
      } else if (auto *IE = dyn_cast<InsertElementInst>(I)) {
        auto Elements =
            cast<VectorType>(IE->getOperand(0)->getType())->getElementCount();
        auto *O0 = B.CreateZExtOrTrunc(
            IE->getOperand(0), VectorType::get(ScalarTruncatedTy, Elements));
        auto *O1 = B.CreateZExtOrTrunc(IE->getOperand(1), ScalarTruncatedTy);
        NewI = B.CreateInsertElement(O0, O1, IE->getOperand(2));
      } else if (auto *EE = dyn_cast<ExtractElementInst>(I)) {
        auto Elements =
            cast<VectorType>(EE->getOperand(0)->getType())->getElementCount();
        auto *O0 = B.CreateZExtOrTrunc(
            EE->getOperand(0), VectorType::get(ScalarTruncatedTy, Elements));
        NewI = B.CreateExtractElement(O0, EE->getOperand(2));
      } else {
        // If we don't know what to do, be conservative and don't do anything.
        continue;
      }

      // Lastly, extend the result.
      NewI->takeName(cast<Instruction>(I));
      Value *Res = B.CreateZExtOrTrunc(NewI, OriginalTy);
      I->replaceAllUsesWith(Res);
      cast<Instruction>(I)->eraseFromParent();
      Erased.insert(I);
      State.reset(Def, Res, Part);
    }
  }

  // We'll have created a bunch of ZExts that are now parentless. Clean up.
  for (const auto &KV : Cost->getMinimalBitwidths()) {
    // If the value wasn't vectorized, we must maintain the original scalar
    // type. The absence of the value from State indicates that it
    // wasn't vectorized.
    // FIXME: Should not rely on getVPValue at this point.
    VPValue *Def = State.Plan->getVPValue(KV.first, true);
    if (!State.hasAnyVectorValue(Def))
      continue;
    for (unsigned Part = 0; Part < UF; ++Part) {
      Value *I = State.get(Def, Part);
      ZExtInst *Inst = dyn_cast<ZExtInst>(I);
      if (Inst && Inst->use_empty()) {
        Value *NewI = Inst->getOperand(0);
        Inst->eraseFromParent();
        State.reset(Def, NewI, Part);
      }
    }
  }
}

void InnerLoopVectorizer::fixVectorizedLoop(VPTransformState &State,
                                            VPlan &Plan) {
  // Insert truncates and extends for any truncated instructions as hints to
  // InstCombine.
  if (VF.isVector())
    truncateToMinimalBitwidths(State);

  // Fix widened non-induction PHIs by setting up the PHI operands.
  if (EnableVPlanNativePath)
    fixNonInductionPHIs(Plan, State);

  // At this point every instruction in the original loop is widened to a
  // vector form. Now we need to fix the recurrences in the loop. These PHI
  // nodes are currently empty because we did not want to introduce cycles.
  // This is the second stage of vectorizing recurrences.
  fixCrossIterationPHIs(State);

  // Forget the original basic block.
  PSE.getSE()->forgetLoop(OrigLoop);

  VPBasicBlock *LatchVPBB = Plan.getVectorLoopRegion()->getExitingBasicBlock();
  Loop *VectorLoop = LI->getLoopFor(State.CFG.VPBB2IRBB[LatchVPBB]);
  if (Cost->requiresScalarEpilogue(VF)) {
    // No edge from the middle block to the unique exit block has been inserted
    // and there is nothing to fix from vector loop; phis should have incoming
    // from scalar loop only.
    Plan.clearLiveOuts();
  } else {
    // If we inserted an edge from the middle block to the unique exit block,
    // update uses outside the loop (phis) to account for the newly inserted
    // edge.

    // Fix-up external users of the induction variables.
    for (const auto &Entry : Legal->getInductionVars())
      fixupIVUsers(Entry.first, Entry.second,
                   getOrCreateVectorTripCount(VectorLoop->getLoopPreheader()),
                   IVEndValues[Entry.first], LoopMiddleBlock,
                   VectorLoop->getHeader(), Plan);
  }

  // Fix LCSSA phis not already fixed earlier. Extracts may need to be generated
  // in the exit block, so update the builder.
  State.Builder.SetInsertPoint(State.CFG.ExitBB->getFirstNonPHI());
  for (const auto &KV : Plan.getLiveOuts())
    KV.second->fixPhi(Plan, State);

  for (Instruction *PI : PredicatedInstructions)
    sinkScalarOperands(&*PI);

  // Remove redundant induction instructions.
  cse(VectorLoop->getHeader());

  // Set/update profile weights for the vector and remainder loops as original
  // loop iterations are now distributed among them. Note that original loop
  // represented by LoopScalarBody becomes remainder loop after vectorization.
  //
  // For cases like foldTailByMasking() and requiresScalarEpiloque() we may
  // end up getting slightly roughened result but that should be OK since
  // profile is not inherently precise anyway. Note also possible bypass of
  // vector code caused by legality checks is ignored, assigning all the weight
  // to the vector loop, optimistically.
  //
  // For scalable vectorization we can't know at compile time how many iterations
  // of the loop are handled in one vector iteration, so instead assume a pessimistic
  // vscale of '1'.
  setProfileInfoAfterUnrolling(LI->getLoopFor(LoopScalarBody), VectorLoop,
                               LI->getLoopFor(LoopScalarBody),
                               VF.getKnownMinValue() * UF);
}

void InnerLoopVectorizer::fixCrossIterationPHIs(VPTransformState &State) {
  // In order to support recurrences we need to be able to vectorize Phi nodes.
  // Phi nodes have cycles, so we need to vectorize them in two stages. This is
  // stage #2: We now need to fix the recurrences by adding incoming edges to
  // the currently empty PHI nodes. At this point every instruction in the
  // original loop is widened to a vector form so we can use them to construct
  // the incoming edges.
  VPBasicBlock *Header =
      State.Plan->getVectorLoopRegion()->getEntryBasicBlock();
  for (VPRecipeBase &R : Header->phis()) {
    if (auto *ReductionPhi = dyn_cast<VPReductionPHIRecipe>(&R))
      fixReduction(ReductionPhi, State);
    else if (auto *FOR = dyn_cast<VPFirstOrderRecurrencePHIRecipe>(&R))
      fixFixedOrderRecurrence(FOR, State);
  }
}

void InnerLoopVectorizer::fixFixedOrderRecurrence(
    VPFirstOrderRecurrencePHIRecipe *PhiR, VPTransformState &State) {
  // This is the second phase of vectorizing first-order recurrences. An
  // overview of the transformation is described below. Suppose we have the
  // following loop.
  //
  //   for (int i = 0; i < n; ++i)
  //     b[i] = a[i] - a[i - 1];
  //
  // There is a first-order recurrence on "a". For this loop, the shorthand
  // scalar IR looks like:
  //
  //   scalar.ph:
  //     s_init = a[-1]
  //     br scalar.body
  //
  //   scalar.body:
  //     i = phi [0, scalar.ph], [i+1, scalar.body]
  //     s1 = phi [s_init, scalar.ph], [s2, scalar.body]
  //     s2 = a[i]
  //     b[i] = s2 - s1
  //     br cond, scalar.body, ...
  //
  // In this example, s1 is a recurrence because it's value depends on the
  // previous iteration. In the first phase of vectorization, we created a
  // vector phi v1 for s1. We now complete the vectorization and produce the
  // shorthand vector IR shown below (for VF = 4, UF = 1).
  //
  //   vector.ph:
  //     v_init = vector(..., ..., ..., a[-1])
  //     br vector.body
  //
  //   vector.body
  //     i = phi [0, vector.ph], [i+4, vector.body]
  //     v1 = phi [v_init, vector.ph], [v2, vector.body]
  //     v2 = a[i, i+1, i+2, i+3];
  //     v3 = vector(v1(3), v2(0, 1, 2))
  //     b[i, i+1, i+2, i+3] = v2 - v3
  //     br cond, vector.body, middle.block
  //
  //   middle.block:
  //     x = v2(3)
  //     br scalar.ph
  //
  //   scalar.ph:
  //     s_init = phi [x, middle.block], [a[-1], otherwise]
  //     br scalar.body
  //
  // After execution completes the vector loop, we extract the next value of
  // the recurrence (x) to use as the initial value in the scalar loop.

  // Extract the last vector element in the middle block. This will be the
  // initial value for the recurrence when jumping to the scalar loop.
  VPValue *PreviousDef = PhiR->getBackedgeValue();
  Value *Incoming = State.get(PreviousDef, UF - 1);
  auto *ExtractForScalar = Incoming;
  auto *IdxTy = Builder.getInt32Ty();
  if (VF.isVector()) {
    auto *One = ConstantInt::get(IdxTy, 1);
    Builder.SetInsertPoint(LoopMiddleBlock->getTerminator());
    auto *RuntimeVF = getRuntimeVF(Builder, IdxTy, VF);
    auto *LastIdx = Builder.CreateSub(RuntimeVF, One);
    ExtractForScalar = Builder.CreateExtractElement(ExtractForScalar, LastIdx,
                                                    "vector.recur.extract");
  }
  // Extract the second last element in the middle block if the
  // Phi is used outside the loop. We need to extract the phi itself
  // and not the last element (the phi update in the current iteration). This
  // will be the value when jumping to the exit block from the LoopMiddleBlock,
  // when the scalar loop is not run at all.
  Value *ExtractForPhiUsedOutsideLoop = nullptr;
  if (VF.isVector()) {
    auto *RuntimeVF = getRuntimeVF(Builder, IdxTy, VF);
    auto *Idx = Builder.CreateSub(RuntimeVF, ConstantInt::get(IdxTy, 2));
    ExtractForPhiUsedOutsideLoop = Builder.CreateExtractElement(
        Incoming, Idx, "vector.recur.extract.for.phi");
  } else if (UF > 1)
    // When loop is unrolled without vectorizing, initialize
    // ExtractForPhiUsedOutsideLoop with the value just prior to unrolled value
    // of `Incoming`. This is analogous to the vectorized case above: extracting
    // the second last element when VF > 1.
    ExtractForPhiUsedOutsideLoop = State.get(PreviousDef, UF - 2);

  // Fix the initial value of the original recurrence in the scalar loop.
  Builder.SetInsertPoint(&*LoopScalarPreHeader->begin());
  PHINode *Phi = cast<PHINode>(PhiR->getUnderlyingValue());
  auto *Start = Builder.CreatePHI(Phi->getType(), 2, "scalar.recur.init");
  auto *ScalarInit = PhiR->getStartValue()->getLiveInIRValue();
  for (auto *BB : predecessors(LoopScalarPreHeader)) {
    auto *Incoming = BB == LoopMiddleBlock ? ExtractForScalar : ScalarInit;
    Start->addIncoming(Incoming, BB);
  }

  Phi->setIncomingValueForBlock(LoopScalarPreHeader, Start);
  Phi->setName("scalar.recur");

  // Finally, fix users of the recurrence outside the loop. The users will need
  // either the last value of the scalar recurrence or the last value of the
  // vector recurrence we extracted in the middle block. Since the loop is in
  // LCSSA form, we just need to find all the phi nodes for the original scalar
  // recurrence in the exit block, and then add an edge for the middle block.
  // Note that LCSSA does not imply single entry when the original scalar loop
  // had multiple exiting edges (as we always run the last iteration in the
  // scalar epilogue); in that case, there is no edge from middle to exit and
  // and thus no phis which needed updated.
  if (!Cost->requiresScalarEpilogue(VF))
    for (PHINode &LCSSAPhi : LoopExitBlock->phis())
      if (llvm::is_contained(LCSSAPhi.incoming_values(), Phi)) {
        LCSSAPhi.addIncoming(ExtractForPhiUsedOutsideLoop, LoopMiddleBlock);
        State.Plan->removeLiveOut(&LCSSAPhi);
      }
}

void InnerLoopVectorizer::fixReduction(VPReductionPHIRecipe *PhiR,
                                       VPTransformState &State) {
  PHINode *OrigPhi = cast<PHINode>(PhiR->getUnderlyingValue());
  // Get it's reduction variable descriptor.
  assert(Legal->isReductionVariable(OrigPhi) &&
         "Unable to find the reduction variable");
  const RecurrenceDescriptor &RdxDesc = PhiR->getRecurrenceDescriptor();

  RecurKind RK = RdxDesc.getRecurrenceKind();
  TrackingVH<Value> ReductionStartValue = RdxDesc.getRecurrenceStartValue();
  Instruction *LoopExitInst = RdxDesc.getLoopExitInstr();
  State.setDebugLocFromInst(ReductionStartValue);

  VPValue *LoopExitInstDef = PhiR->getBackedgeValue();
  // This is the vector-clone of the value that leaves the loop.
  Type *VecTy = State.get(LoopExitInstDef, 0)->getType();

  // Wrap flags are in general invalid after vectorization, clear them.
  clearReductionWrapFlags(PhiR, State);

  // Before each round, move the insertion point right between
  // the PHIs and the values we are going to write.
  // This allows us to write both PHINodes and the extractelement
  // instructions.
  Builder.SetInsertPoint(&*LoopMiddleBlock->getFirstInsertionPt());

  State.setDebugLocFromInst(LoopExitInst);

  Type *PhiTy = OrigPhi->getType();

  VPBasicBlock *LatchVPBB =
      PhiR->getParent()->getEnclosingLoopRegion()->getExitingBasicBlock();
  BasicBlock *VectorLoopLatch = State.CFG.VPBB2IRBB[LatchVPBB];
  // If tail is folded by masking, the vector value to leave the loop should be
  // a Select choosing between the vectorized LoopExitInst and vectorized Phi,
  // instead of the former. For an inloop reduction the reduction will already
  // be predicated, and does not need to be handled here.
  if (Cost->foldTailByMasking() && !PhiR->isInLoop()) {
    for (unsigned Part = 0; Part < UF; ++Part) {
      Value *VecLoopExitInst = State.get(LoopExitInstDef, Part);
      SelectInst *Sel = nullptr;
      for (User *U : VecLoopExitInst->users()) {
        if (isa<SelectInst>(U)) {
          assert(!Sel && "Reduction exit feeding two selects");
          Sel = cast<SelectInst>(U);
        } else
          assert(isa<PHINode>(U) && "Reduction exit must feed Phi's or select");
      }
      assert(Sel && "Reduction exit feeds no select");
      State.reset(LoopExitInstDef, Sel, Part);

      if (isa<FPMathOperator>(Sel))
        Sel->setFastMathFlags(RdxDesc.getFastMathFlags());

      // If the target can create a predicated operator for the reduction at no
      // extra cost in the loop (for example a predicated vadd), it can be
      // cheaper for the select to remain in the loop than be sunk out of it,
      // and so use the select value for the phi instead of the old
      // LoopExitValue.
      if (PreferPredicatedReductionSelect ||
          TTI->preferPredicatedReductionSelect(
              RdxDesc.getOpcode(), PhiTy,
              TargetTransformInfo::ReductionFlags())) {
        auto *VecRdxPhi =
            cast<PHINode>(State.get(PhiR, Part));
        VecRdxPhi->setIncomingValueForBlock(VectorLoopLatch, Sel);
      }
    }
  }

  // If the vector reduction can be performed in a smaller type, we truncate
  // then extend the loop exit value to enable InstCombine to evaluate the
  // entire expression in the smaller type.
  if (VF.isVector() && PhiTy != RdxDesc.getRecurrenceType()) {
    assert(!PhiR->isInLoop() && "Unexpected truncated inloop reduction!");
    Type *RdxVecTy = VectorType::get(RdxDesc.getRecurrenceType(), VF);
    Builder.SetInsertPoint(VectorLoopLatch->getTerminator());
    VectorParts RdxParts(UF);
    for (unsigned Part = 0; Part < UF; ++Part) {
      RdxParts[Part] = State.get(LoopExitInstDef, Part);
      Value *Trunc = Builder.CreateTrunc(RdxParts[Part], RdxVecTy);
      Value *Extnd = RdxDesc.isSigned() ? Builder.CreateSExt(Trunc, VecTy)
                                        : Builder.CreateZExt(Trunc, VecTy);
      for (User *U : llvm::make_early_inc_range(RdxParts[Part]->users()))
        if (U != Trunc) {
          U->replaceUsesOfWith(RdxParts[Part], Extnd);
          RdxParts[Part] = Extnd;
        }
    }
    Builder.SetInsertPoint(&*LoopMiddleBlock->getFirstInsertionPt());
    for (unsigned Part = 0; Part < UF; ++Part) {
      RdxParts[Part] = Builder.CreateTrunc(RdxParts[Part], RdxVecTy);
      State.reset(LoopExitInstDef, RdxParts[Part], Part);
    }
  }

  // Reduce all of the unrolled parts into a single vector.
  Value *ReducedPartRdx = State.get(LoopExitInstDef, 0);
  unsigned Op = RecurrenceDescriptor::getOpcode(RK);

  // The middle block terminator has already been assigned a DebugLoc here (the
  // OrigLoop's single latch terminator). We want the whole middle block to
  // appear to execute on this line because: (a) it is all compiler generated,
  // (b) these instructions are always executed after evaluating the latch
  // conditional branch, and (c) other passes may add new predecessors which
  // terminate on this line. This is the easiest way to ensure we don't
  // accidentally cause an extra step back into the loop while debugging.
  State.setDebugLocFromInst(LoopMiddleBlock->getTerminator());
  if (PhiR->isOrdered())
    ReducedPartRdx = State.get(LoopExitInstDef, UF - 1);
  else {
    // Floating-point operations should have some FMF to enable the reduction.
    IRBuilderBase::FastMathFlagGuard FMFG(Builder);
    Builder.setFastMathFlags(RdxDesc.getFastMathFlags());
    for (unsigned Part = 1; Part < UF; ++Part) {
      Value *RdxPart = State.get(LoopExitInstDef, Part);
      if (Op != Instruction::ICmp && Op != Instruction::FCmp) {
        ReducedPartRdx = Builder.CreateBinOp(
            (Instruction::BinaryOps)Op, RdxPart, ReducedPartRdx, "bin.rdx");
      } else if (RecurrenceDescriptor::isSelectCmpRecurrenceKind(RK))
        ReducedPartRdx = createSelectCmpOp(Builder, ReductionStartValue, RK,
                                           ReducedPartRdx, RdxPart);
      else
        ReducedPartRdx = createMinMaxOp(Builder, RK, ReducedPartRdx, RdxPart);
    }
  }

  // Create the reduction after the loop. Note that inloop reductions create the
  // target reduction in the loop using a Reduction recipe.
  if (VF.isVector() && !PhiR->isInLoop()) {
    ReducedPartRdx =
        createTargetReduction(Builder, TTI, RdxDesc, ReducedPartRdx, OrigPhi);
    // If the reduction can be performed in a smaller type, we need to extend
    // the reduction to the wider type before we branch to the original loop.
    if (PhiTy != RdxDesc.getRecurrenceType())
      ReducedPartRdx = RdxDesc.isSigned()
                           ? Builder.CreateSExt(ReducedPartRdx, PhiTy)
                           : Builder.CreateZExt(ReducedPartRdx, PhiTy);
  }

  PHINode *ResumePhi =
      dyn_cast<PHINode>(PhiR->getStartValue()->getUnderlyingValue());

  // Create a phi node that merges control-flow from the backedge-taken check
  // block and the middle block.
  PHINode *BCBlockPhi = PHINode::Create(PhiTy, 2, "bc.merge.rdx",
                                        LoopScalarPreHeader->getTerminator());

  // If we are fixing reductions in the epilogue loop then we should already
  // have created a bc.merge.rdx Phi after the main vector body. Ensure that
  // we carry over the incoming values correctly.
  for (auto *Incoming : predecessors(LoopScalarPreHeader)) {
    if (Incoming == LoopMiddleBlock)
      BCBlockPhi->addIncoming(ReducedPartRdx, Incoming);
    else if (ResumePhi && llvm::is_contained(ResumePhi->blocks(), Incoming))
      BCBlockPhi->addIncoming(ResumePhi->getIncomingValueForBlock(Incoming),
                              Incoming);
    else
      BCBlockPhi->addIncoming(ReductionStartValue, Incoming);
  }

  // Set the resume value for this reduction
  ReductionResumeValues.insert({&RdxDesc, BCBlockPhi});

  // If there were stores of the reduction value to a uniform memory address
  // inside the loop, create the final store here.
  if (StoreInst *SI = RdxDesc.IntermediateStore) {
    StoreInst *NewSI =
        Builder.CreateStore(ReducedPartRdx, SI->getPointerOperand());
    propagateMetadata(NewSI, SI);

    // If the reduction value is used in other places,
    // then let the code below create PHI's for that.
  }

  // Now, we need to fix the users of the reduction variable
  // inside and outside of the scalar remainder loop.

  // We know that the loop is in LCSSA form. We need to update the PHI nodes
  // in the exit blocks.  See comment on analogous loop in
  // fixFixedOrderRecurrence for a more complete explaination of the logic.
  if (!Cost->requiresScalarEpilogue(VF))
    for (PHINode &LCSSAPhi : LoopExitBlock->phis())
      if (llvm::is_contained(LCSSAPhi.incoming_values(), LoopExitInst)) {
        LCSSAPhi.addIncoming(ReducedPartRdx, LoopMiddleBlock);
        State.Plan->removeLiveOut(&LCSSAPhi);
      }

  // Fix the scalar loop reduction variable with the incoming reduction sum
  // from the vector body and from the backedge value.
  int IncomingEdgeBlockIdx =
      OrigPhi->getBasicBlockIndex(OrigLoop->getLoopLatch());
  assert(IncomingEdgeBlockIdx >= 0 && "Invalid block index");
  // Pick the other block.
  int SelfEdgeBlockIdx = (IncomingEdgeBlockIdx ? 0 : 1);
  OrigPhi->setIncomingValue(SelfEdgeBlockIdx, BCBlockPhi);
  OrigPhi->setIncomingValue(IncomingEdgeBlockIdx, LoopExitInst);
}

void InnerLoopVectorizer::clearReductionWrapFlags(VPReductionPHIRecipe *PhiR,
                                                  VPTransformState &State) {
  const RecurrenceDescriptor &RdxDesc = PhiR->getRecurrenceDescriptor();
  RecurKind RK = RdxDesc.getRecurrenceKind();
  if (RK != RecurKind::Add && RK != RecurKind::Mul)
    return;

  SmallVector<VPValue *, 8> Worklist;
  SmallPtrSet<VPValue *, 8> Visited;
  Worklist.push_back(PhiR);
  Visited.insert(PhiR);

  while (!Worklist.empty()) {
    VPValue *Cur = Worklist.pop_back_val();
    for (unsigned Part = 0; Part < UF; ++Part) {
      Value *V = State.get(Cur, Part);
      if (!isa<OverflowingBinaryOperator>(V))
        break;
      cast<Instruction>(V)->dropPoisonGeneratingFlags();
      }

      for (VPUser *U : Cur->users()) {
        auto *UserRecipe = dyn_cast<VPRecipeBase>(U);
        if (!UserRecipe)
          continue;
        for (VPValue *V : UserRecipe->definedValues())
          if (Visited.insert(V).second)
            Worklist.push_back(V);
      }
  }
}

void InnerLoopVectorizer::sinkScalarOperands(Instruction *PredInst) {
  // The basic block and loop containing the predicated instruction.
  auto *PredBB = PredInst->getParent();
  auto *VectorLoop = LI->getLoopFor(PredBB);

  // Initialize a worklist with the operands of the predicated instruction.
  SetVector<Value *> Worklist(PredInst->op_begin(), PredInst->op_end());

  // Holds instructions that we need to analyze again. An instruction may be
  // reanalyzed if we don't yet know if we can sink it or not.
  SmallVector<Instruction *, 8> InstsToReanalyze;

  // Returns true if a given use occurs in the predicated block. Phi nodes use
  // their operands in their corresponding predecessor blocks.
  auto isBlockOfUsePredicated = [&](Use &U) -> bool {
    auto *I = cast<Instruction>(U.getUser());
    BasicBlock *BB = I->getParent();
    if (auto *Phi = dyn_cast<PHINode>(I))
      BB = Phi->getIncomingBlock(
          PHINode::getIncomingValueNumForOperand(U.getOperandNo()));
    return BB == PredBB;
  };

  // Iteratively sink the scalarized operands of the predicated instruction
  // into the block we created for it. When an instruction is sunk, it's
  // operands are then added to the worklist. The algorithm ends after one pass
  // through the worklist doesn't sink a single instruction.
  bool Changed;
  do {
    // Add the instructions that need to be reanalyzed to the worklist, and
    // reset the changed indicator.
    Worklist.insert(InstsToReanalyze.begin(), InstsToReanalyze.end());
    InstsToReanalyze.clear();
    Changed = false;

    while (!Worklist.empty()) {
      auto *I = dyn_cast<Instruction>(Worklist.pop_back_val());

      // We can't sink an instruction if it is a phi node, is not in the loop,
      // or may have side effects.
      if (!I || isa<PHINode>(I) || !VectorLoop->contains(I) ||
          I->mayHaveSideEffects())
        continue;

      // If the instruction is already in PredBB, check if we can sink its
      // operands. In that case, VPlan's sinkScalarOperands() succeeded in
      // sinking the scalar instruction I, hence it appears in PredBB; but it
      // may have failed to sink I's operands (recursively), which we try
      // (again) here.
      if (I->getParent() == PredBB) {
        Worklist.insert(I->op_begin(), I->op_end());
        continue;
      }

      // It's legal to sink the instruction if all its uses occur in the
      // predicated block. Otherwise, there's nothing to do yet, and we may
      // need to reanalyze the instruction.
      if (!llvm::all_of(I->uses(), isBlockOfUsePredicated)) {
        InstsToReanalyze.push_back(I);
        continue;
      }

      // Move the instruction to the beginning of the predicated block, and add
      // it's operands to the worklist.
      I->moveBefore(&*PredBB->getFirstInsertionPt());
      Worklist.insert(I->op_begin(), I->op_end());

      // The sinking may have enabled other instructions to be sunk, so we will
      // need to iterate.
      Changed = true;
    }
  } while (Changed);
}

void InnerLoopVectorizer::fixNonInductionPHIs(VPlan &Plan,
                                              VPTransformState &State) {
  auto Iter = vp_depth_first_deep(Plan.getEntry());
  for (VPBasicBlock *VPBB : VPBlockUtils::blocksOnly<VPBasicBlock>(Iter)) {
    for (VPRecipeBase &P : VPBB->phis()) {
      VPWidenPHIRecipe *VPPhi = dyn_cast<VPWidenPHIRecipe>(&P);
      if (!VPPhi)
        continue;
      PHINode *NewPhi = cast<PHINode>(State.get(VPPhi, 0));
      // Make sure the builder has a valid insert point.
      Builder.SetInsertPoint(NewPhi);
      for (unsigned i = 0; i < VPPhi->getNumOperands(); ++i) {
        VPValue *Inc = VPPhi->getIncomingValue(i);
        VPBasicBlock *VPBB = VPPhi->getIncomingBlock(i);
        NewPhi->addIncoming(State.get(Inc, 0), State.CFG.VPBB2IRBB[VPBB]);
      }
    }
  }
}

bool InnerLoopVectorizer::useOrderedReductions(
    const RecurrenceDescriptor &RdxDesc) {
  return Cost->useOrderedReductions(RdxDesc);
}

void LoopVectorizationCostModel::collectLoopScalars(ElementCount VF) {
  // We should not collect Scalars more than once per VF. Right now, this
  // function is called from collectUniformsAndScalars(), which already does
  // this check. Collecting Scalars for VF=1 does not make any sense.
  assert(VF.isVector() && Scalars.find(VF) == Scalars.end() &&
         "This function should not be visited twice for the same VF");

  // This avoids any chances of creating a REPLICATE recipe during planning
  // since that would result in generation of scalarized code during execution,
  // which is not supported for scalable vectors.
  if (VF.isScalable()) {
    Scalars[VF].insert(Uniforms[VF].begin(), Uniforms[VF].end());
    return;
  }

  SmallSetVector<Instruction *, 8> Worklist;

  // These sets are used to seed the analysis with pointers used by memory
  // accesses that will remain scalar.
  SmallSetVector<Instruction *, 8> ScalarPtrs;
  SmallPtrSet<Instruction *, 8> PossibleNonScalarPtrs;
  auto *Latch = TheLoop->getLoopLatch();

  // A helper that returns true if the use of Ptr by MemAccess will be scalar.
  // The pointer operands of loads and stores will be scalar as long as the
  // memory access is not a gather or scatter operation. The value operand of a
  // store will remain scalar if the store is scalarized.
  auto isScalarUse = [&](Instruction *MemAccess, Value *Ptr) {
    InstWidening WideningDecision = getWideningDecision(MemAccess, VF);
    assert(WideningDecision != CM_Unknown &&
           "Widening decision should be ready at this moment");
    if (auto *Store = dyn_cast<StoreInst>(MemAccess))
      if (Ptr == Store->getValueOperand())
        return WideningDecision == CM_Scalarize;
    assert(Ptr == getLoadStorePointerOperand(MemAccess) &&
           "Ptr is neither a value or pointer operand");
    return WideningDecision != CM_GatherScatter;
  };

  // A helper that returns true if the given value is a bitcast or
  // getelementptr instruction contained in the loop.
  auto isLoopVaryingBitCastOrGEP = [&](Value *V) {
    return ((isa<BitCastInst>(V) && V->getType()->isPointerTy()) ||
            isa<GetElementPtrInst>(V)) &&
           !TheLoop->isLoopInvariant(V);
  };

  // A helper that evaluates a memory access's use of a pointer. If the use will
  // be a scalar use and the pointer is only used by memory accesses, we place
  // the pointer in ScalarPtrs. Otherwise, the pointer is placed in
  // PossibleNonScalarPtrs.
  auto evaluatePtrUse = [&](Instruction *MemAccess, Value *Ptr) {
    // We only care about bitcast and getelementptr instructions contained in
    // the loop.
    if (!isLoopVaryingBitCastOrGEP(Ptr))
      return;

    // If the pointer has already been identified as scalar (e.g., if it was
    // also identified as uniform), there's nothing to do.
    auto *I = cast<Instruction>(Ptr);
    if (Worklist.count(I))
      return;

    // If the use of the pointer will be a scalar use, and all users of the
    // pointer are memory accesses, place the pointer in ScalarPtrs. Otherwise,
    // place the pointer in PossibleNonScalarPtrs.
    if (isScalarUse(MemAccess, Ptr) && llvm::all_of(I->users(), [&](User *U) {
          return isa<LoadInst>(U) || isa<StoreInst>(U);
        }))
      ScalarPtrs.insert(I);
    else
      PossibleNonScalarPtrs.insert(I);
  };

  // We seed the scalars analysis with three classes of instructions: (1)
  // instructions marked uniform-after-vectorization and (2) bitcast,
  // getelementptr and (pointer) phi instructions used by memory accesses
  // requiring a scalar use.
  //
  // (1) Add to the worklist all instructions that have been identified as
  // uniform-after-vectorization.
  Worklist.insert(Uniforms[VF].begin(), Uniforms[VF].end());

  // (2) Add to the worklist all bitcast and getelementptr instructions used by
  // memory accesses requiring a scalar use. The pointer operands of loads and
  // stores will be scalar as long as the memory accesses is not a gather or
  // scatter operation. The value operand of a store will remain scalar if the
  // store is scalarized.
  for (auto *BB : TheLoop->blocks())
    for (auto &I : *BB) {
      if (auto *Load = dyn_cast<LoadInst>(&I)) {
        evaluatePtrUse(Load, Load->getPointerOperand());
      } else if (auto *Store = dyn_cast<StoreInst>(&I)) {
        evaluatePtrUse(Store, Store->getPointerOperand());
        evaluatePtrUse(Store, Store->getValueOperand());
      }
    }
  for (auto *I : ScalarPtrs)
    if (!PossibleNonScalarPtrs.count(I)) {
      LLVM_DEBUG(dbgs() << "LV: Found scalar instruction: " << *I << "\n");
      Worklist.insert(I);
    }

  // Insert the forced scalars.
  // FIXME: Currently VPWidenPHIRecipe() often creates a dead vector
  // induction variable when the PHI user is scalarized.
  auto ForcedScalar = ForcedScalars.find(VF);
  if (ForcedScalar != ForcedScalars.end())
    for (auto *I : ForcedScalar->second) {
      LLVM_DEBUG(dbgs() << "LV: Found (forced) scalar instruction: " << *I << "\n");
      Worklist.insert(I);
    }

  // Expand the worklist by looking through any bitcasts and getelementptr
  // instructions we've already identified as scalar. This is similar to the
  // expansion step in collectLoopUniforms(); however, here we're only
  // expanding to include additional bitcasts and getelementptr instructions.
  unsigned Idx = 0;
  while (Idx != Worklist.size()) {
    Instruction *Dst = Worklist[Idx++];
    if (!isLoopVaryingBitCastOrGEP(Dst->getOperand(0)))
      continue;
    auto *Src = cast<Instruction>(Dst->getOperand(0));
    if (llvm::all_of(Src->users(), [&](User *U) -> bool {
          auto *J = cast<Instruction>(U);
          return !TheLoop->contains(J) || Worklist.count(J) ||
                 ((isa<LoadInst>(J) || isa<StoreInst>(J)) &&
                  isScalarUse(J, Src));
        })) {
      Worklist.insert(Src);
      LLVM_DEBUG(dbgs() << "LV: Found scalar instruction: " << *Src << "\n");
    }
  }

  // An induction variable will remain scalar if all users of the induction
  // variable and induction variable update remain scalar.
  for (const auto &Induction : Legal->getInductionVars()) {
    auto *Ind = Induction.first;
    auto *IndUpdate = cast<Instruction>(Ind->getIncomingValueForBlock(Latch));

    // If tail-folding is applied, the primary induction variable will be used
    // to feed a vector compare.
    if (Ind == Legal->getPrimaryInduction() && foldTailByMasking())
      continue;

    // Returns true if \p Indvar is a pointer induction that is used directly by
    // load/store instruction \p I.
    auto IsDirectLoadStoreFromPtrIndvar = [&](Instruction *Indvar,
                                              Instruction *I) {
      return Induction.second.getKind() ==
                 InductionDescriptor::IK_PtrInduction &&
             (isa<LoadInst>(I) || isa<StoreInst>(I)) &&
             Indvar == getLoadStorePointerOperand(I) && isScalarUse(I, Indvar);
    };

    // Determine if all users of the induction variable are scalar after
    // vectorization.
    auto ScalarInd = llvm::all_of(Ind->users(), [&](User *U) -> bool {
      auto *I = cast<Instruction>(U);
      return I == IndUpdate || !TheLoop->contains(I) || Worklist.count(I) ||
             IsDirectLoadStoreFromPtrIndvar(Ind, I);
    });
    if (!ScalarInd)
      continue;

    // Determine if all users of the induction variable update instruction are
    // scalar after vectorization.
    auto ScalarIndUpdate =
        llvm::all_of(IndUpdate->users(), [&](User *U) -> bool {
          auto *I = cast<Instruction>(U);
          return I == Ind || !TheLoop->contains(I) || Worklist.count(I) ||
                 IsDirectLoadStoreFromPtrIndvar(IndUpdate, I);
        });
    if (!ScalarIndUpdate)
      continue;

    // The induction variable and its update instruction will remain scalar.
    Worklist.insert(Ind);
    Worklist.insert(IndUpdate);
    LLVM_DEBUG(dbgs() << "LV: Found scalar instruction: " << *Ind << "\n");
    LLVM_DEBUG(dbgs() << "LV: Found scalar instruction: " << *IndUpdate
                      << "\n");
  }

  Scalars[VF].insert(Worklist.begin(), Worklist.end());
}

bool LoopVectorizationCostModel::isScalarWithPredication(
    Instruction *I, ElementCount VF) const {
  if (!isPredicatedInst(I))
    return false;

  // Do we have a non-scalar lowering for this predicated
  // instruction? No - it is scalar with predication.
  switch(I->getOpcode()) {
  default:
    return true;
  case Instruction::Load:
  case Instruction::Store: {
    auto *Ptr = getLoadStorePointerOperand(I);
    auto *Ty = getLoadStoreType(I);
    Type *VTy = Ty;
    if (VF.isVector())
      VTy = VectorType::get(Ty, VF);
    const Align Alignment = getLoadStoreAlignment(I);
    return isa<LoadInst>(I) ? !(isLegalMaskedLoad(Ty, Ptr, Alignment) ||
                                TTI.isLegalMaskedGather(VTy, Alignment))
                            : !(isLegalMaskedStore(Ty, Ptr, Alignment) ||
                                TTI.isLegalMaskedScatter(VTy, Alignment));
  }
  case Instruction::UDiv:
  case Instruction::SDiv:
  case Instruction::SRem:
  case Instruction::URem: {
    // We have the option to use the safe-divisor idiom to avoid predication.
    // The cost based decision here will always select safe-divisor for
    // scalable vectors as scalarization isn't legal.
    const auto [ScalarCost, SafeDivisorCost] = getDivRemSpeculationCost(I, VF);
    return isDivRemScalarWithPredication(ScalarCost, SafeDivisorCost);
  }
  }
}

bool LoopVectorizationCostModel::isPredicatedInst(Instruction *I) const {
  if (!blockNeedsPredicationForAnyReason(I->getParent()))
    return false;

  // Can we prove this instruction is safe to unconditionally execute?
  // If not, we must use some form of predication.
  switch(I->getOpcode()) {
  default:
    return false;
  case Instruction::Load:
  case Instruction::Store: {
    if (!Legal->isMaskRequired(I))
      return false;
    // When we know the load's address is loop invariant and the instruction
    // in the original scalar loop was unconditionally executed then we
    // don't need to mark it as a predicated instruction. Tail folding may
    // introduce additional predication, but we're guaranteed to always have
    // at least one active lane.  We call Legal->blockNeedsPredication here
    // because it doesn't query tail-folding.  For stores, we need to prove
    // both speculation safety (which follows from the same argument as loads),
    // but also must prove the value being stored is correct.  The easiest
    // form of the later is to require that all values stored are the same.
    if (Legal->isUniformMemOp(*I) &&
      (isa<LoadInst>(I) ||
       (isa<StoreInst>(I) &&
        TheLoop->isLoopInvariant(cast<StoreInst>(I)->getValueOperand()))) &&
        !Legal->blockNeedsPredication(I->getParent()))
      return false;
    return true;
  }
  case Instruction::UDiv:
  case Instruction::SDiv:
  case Instruction::SRem:
  case Instruction::URem:
    // TODO: We can use the loop-preheader as context point here and get
    // context sensitive reasoning
    return !isSafeToSpeculativelyExecute(I);
  case Instruction::Call:
    return Legal->isMaskRequired(I);
  }
}

std::pair<InstructionCost, InstructionCost>
LoopVectorizationCostModel::getDivRemSpeculationCost(Instruction *I,
                                                    ElementCount VF) const {
  assert(I->getOpcode() == Instruction::UDiv ||
         I->getOpcode() == Instruction::SDiv ||
         I->getOpcode() == Instruction::SRem ||
         I->getOpcode() == Instruction::URem);
  assert(!isSafeToSpeculativelyExecute(I));

  const TTI::TargetCostKind CostKind = TTI::TCK_RecipThroughput;

  // Scalarization isn't legal for scalable vector types
  InstructionCost ScalarizationCost = InstructionCost::getInvalid();
  if (!VF.isScalable()) {
    // Get the scalarization cost and scale this amount by the probability of
    // executing the predicated block. If the instruction is not predicated,
    // we fall through to the next case.
    ScalarizationCost = 0;

    // These instructions have a non-void type, so account for the phi nodes
    // that we will create. This cost is likely to be zero. The phi node
    // cost, if any, should be scaled by the block probability because it
    // models a copy at the end of each predicated block.
    ScalarizationCost += VF.getKnownMinValue() *
      TTI.getCFInstrCost(Instruction::PHI, CostKind);

    // The cost of the non-predicated instruction.
    ScalarizationCost += VF.getKnownMinValue() *
      TTI.getArithmeticInstrCost(I->getOpcode(), I->getType(), CostKind);

    // The cost of insertelement and extractelement instructions needed for
    // scalarization.
    ScalarizationCost += getScalarizationOverhead(I, VF, CostKind);

    // Scale the cost by the probability of executing the predicated blocks.
    // This assumes the predicated block for each vector lane is equally
    // likely.
    ScalarizationCost = ScalarizationCost / getReciprocalPredBlockProb();
  }
  InstructionCost SafeDivisorCost = 0;

  auto *VecTy = ToVectorTy(I->getType(), VF);

  // The cost of the select guard to ensure all lanes are well defined
  // after we speculate above any internal control flow.
  SafeDivisorCost += TTI.getCmpSelInstrCost(
    Instruction::Select, VecTy,
    ToVectorTy(Type::getInt1Ty(I->getContext()), VF),
    CmpInst::BAD_ICMP_PREDICATE, CostKind);

  // Certain instructions can be cheaper to vectorize if they have a constant
  // second vector operand. One example of this are shifts on x86.
  Value *Op2 = I->getOperand(1);
  auto Op2Info = TTI.getOperandInfo(Op2);
  if (Op2Info.Kind == TargetTransformInfo::OK_AnyValue && Legal->isUniform(Op2))
    Op2Info.Kind = TargetTransformInfo::OK_UniformValue;

  SmallVector<const Value *, 4> Operands(I->operand_values());
  SafeDivisorCost += TTI.getArithmeticInstrCost(
    I->getOpcode(), VecTy, CostKind,
    {TargetTransformInfo::OK_AnyValue, TargetTransformInfo::OP_None},
    Op2Info, Operands, I);
  return {ScalarizationCost, SafeDivisorCost};
}

bool LoopVectorizationCostModel::interleavedAccessCanBeWidened(
    Instruction *I, ElementCount VF) {
  assert(isAccessInterleaved(I) && "Expecting interleaved access.");
  assert(getWideningDecision(I, VF) == CM_Unknown &&
         "Decision should not be set yet.");
  auto *Group = getInterleavedAccessGroup(I);
  assert(Group && "Must have a group.");

  // If the instruction's allocated size doesn't equal it's type size, it
  // requires padding and will be scalarized.
  auto &DL = I->getModule()->getDataLayout();
  auto *ScalarTy = getLoadStoreType(I);
  if (hasIrregularType(ScalarTy, DL))
    return false;

  // If the group involves a non-integral pointer, we may not be able to
  // losslessly cast all values to a common type.
  unsigned InterleaveFactor = Group->getFactor();
  bool ScalarNI = DL.isNonIntegralPointerType(ScalarTy);
  for (unsigned i = 0; i < InterleaveFactor; i++) {
    Instruction *Member = Group->getMember(i);
    if (!Member)
      continue;
    auto *MemberTy = getLoadStoreType(Member);
    bool MemberNI = DL.isNonIntegralPointerType(MemberTy);
    // Don't coerce non-integral pointers to integers or vice versa.
    if (MemberNI != ScalarNI) {
      // TODO: Consider adding special nullptr value case here
      return false;
    } else if (MemberNI && ScalarNI &&
               ScalarTy->getPointerAddressSpace() !=
               MemberTy->getPointerAddressSpace()) {
      return false;
    }
  }

  // Check if masking is required.
  // A Group may need masking for one of two reasons: it resides in a block that
  // needs predication, or it was decided to use masking to deal with gaps
  // (either a gap at the end of a load-access that may result in a speculative
  // load, or any gaps in a store-access).
  bool PredicatedAccessRequiresMasking =
      blockNeedsPredicationForAnyReason(I->getParent()) &&
      Legal->isMaskRequired(I);
  bool LoadAccessWithGapsRequiresEpilogMasking =
      isa<LoadInst>(I) && Group->requiresScalarEpilogue() &&
      !isScalarEpilogueAllowed();
  bool StoreAccessWithGapsRequiresMasking =
      isa<StoreInst>(I) && (Group->getNumMembers() < Group->getFactor());
  if (!PredicatedAccessRequiresMasking &&
      !LoadAccessWithGapsRequiresEpilogMasking &&
      !StoreAccessWithGapsRequiresMasking)
    return true;

  // If masked interleaving is required, we expect that the user/target had
  // enabled it, because otherwise it either wouldn't have been created or
  // it should have been invalidated by the CostModel.
  assert(useMaskedInterleavedAccesses(TTI) &&
         "Masked interleave-groups for predicated accesses are not enabled.");

  if (Group->isReverse())
    return false;

  auto *Ty = getLoadStoreType(I);
  const Align Alignment = getLoadStoreAlignment(I);
  return isa<LoadInst>(I) ? TTI.isLegalMaskedLoad(Ty, Alignment)
                          : TTI.isLegalMaskedStore(Ty, Alignment);
}

bool LoopVectorizationCostModel::memoryInstructionCanBeWidened(
    Instruction *I, ElementCount VF) {
  // Get and ensure we have a valid memory instruction.
  assert((isa<LoadInst, StoreInst>(I)) && "Invalid memory instruction");

  auto *Ptr = getLoadStorePointerOperand(I);
  auto *ScalarTy = getLoadStoreType(I);

  // In order to be widened, the pointer should be consecutive, first of all.
  if (!Legal->isConsecutivePtr(ScalarTy, Ptr))
    return false;

  // If the instruction is a store located in a predicated block, it will be
  // scalarized.
  if (isScalarWithPredication(I, VF))
    return false;

  // If the instruction's allocated size doesn't equal it's type size, it
  // requires padding and will be scalarized.
  auto &DL = I->getModule()->getDataLayout();
  if (hasIrregularType(ScalarTy, DL))
    return false;

  return true;
}

void LoopVectorizationCostModel::collectLoopUniforms(ElementCount VF) {
  // We should not collect Uniforms more than once per VF. Right now,
  // this function is called from collectUniformsAndScalars(), which
  // already does this check. Collecting Uniforms for VF=1 does not make any
  // sense.

  assert(VF.isVector() && Uniforms.find(VF) == Uniforms.end() &&
         "This function should not be visited twice for the same VF");

  // Visit the list of Uniforms. If we'll not find any uniform value, we'll
  // not analyze again.  Uniforms.count(VF) will return 1.
  Uniforms[VF].clear();

  // We now know that the loop is vectorizable!
  // Collect instructions inside the loop that will remain uniform after
  // vectorization.

  // Global values, params and instructions outside of current loop are out of
  // scope.
  auto isOutOfScope = [&](Value *V) -> bool {
    Instruction *I = dyn_cast<Instruction>(V);
    return (!I || !TheLoop->contains(I));
  };

  // Worklist containing uniform instructions demanding lane 0.
  SetVector<Instruction *> Worklist;
  BasicBlock *Latch = TheLoop->getLoopLatch();

  // Add uniform instructions demanding lane 0 to the worklist. Instructions
  // that are scalar with predication must not be considered uniform after
  // vectorization, because that would create an erroneous replicating region
  // where only a single instance out of VF should be formed.
  // TODO: optimize such seldom cases if found important, see PR40816.
  auto addToWorklistIfAllowed = [&](Instruction *I) -> void {
    if (isOutOfScope(I)) {
      LLVM_DEBUG(dbgs() << "LV: Found not uniform due to scope: "
                        << *I << "\n");
      return;
    }
    if (isScalarWithPredication(I, VF)) {
      LLVM_DEBUG(dbgs() << "LV: Found not uniform being ScalarWithPredication: "
                        << *I << "\n");
      return;
    }
    LLVM_DEBUG(dbgs() << "LV: Found uniform instruction: " << *I << "\n");
    Worklist.insert(I);
  };

  // Start with the conditional branch. If the branch condition is an
  // instruction contained in the loop that is only used by the branch, it is
  // uniform.
  auto *Cmp = dyn_cast<Instruction>(Latch->getTerminator()->getOperand(0));
  if (Cmp && TheLoop->contains(Cmp) && Cmp->hasOneUse())
    addToWorklistIfAllowed(Cmp);

  // Return true if all lanes perform the same memory operation, and we can
  // thus chose to execute only one.
  auto isUniformMemOpUse = [&](Instruction *I) {
    if (!Legal->isUniformMemOp(*I))
      return false;
    if (isa<LoadInst>(I))
      // Loading the same address always produces the same result - at least
      // assuming aliasing and ordering which have already been checked.
      return true;
    // Storing the same value on every iteration.
    return TheLoop->isLoopInvariant(cast<StoreInst>(I)->getValueOperand());
  };

  auto isUniformDecision = [&](Instruction *I, ElementCount VF) {
    InstWidening WideningDecision = getWideningDecision(I, VF);
    assert(WideningDecision != CM_Unknown &&
           "Widening decision should be ready at this moment");

    if (isUniformMemOpUse(I))
      return true;

    return (WideningDecision == CM_Widen ||
            WideningDecision == CM_Widen_Reverse ||
            WideningDecision == CM_Interleave);
  };


  // Returns true if Ptr is the pointer operand of a memory access instruction
  // I, and I is known to not require scalarization.
  auto isVectorizedMemAccessUse = [&](Instruction *I, Value *Ptr) -> bool {
    return getLoadStorePointerOperand(I) == Ptr && isUniformDecision(I, VF);
  };

  // Holds a list of values which are known to have at least one uniform use.
  // Note that there may be other uses which aren't uniform.  A "uniform use"
  // here is something which only demands lane 0 of the unrolled iterations;
  // it does not imply that all lanes produce the same value (e.g. this is not
  // the usual meaning of uniform)
  SetVector<Value *> HasUniformUse;

  // Scan the loop for instructions which are either a) known to have only
  // lane 0 demanded or b) are uses which demand only lane 0 of their operand.
  for (auto *BB : TheLoop->blocks())
    for (auto &I : *BB) {
      if (IntrinsicInst *II = dyn_cast<IntrinsicInst>(&I)) {
        switch (II->getIntrinsicID()) {
        case Intrinsic::sideeffect:
        case Intrinsic::experimental_noalias_scope_decl:
        case Intrinsic::assume:
        case Intrinsic::lifetime_start:
        case Intrinsic::lifetime_end:
          if (TheLoop->hasLoopInvariantOperands(&I))
            addToWorklistIfAllowed(&I);
          break;
        default:
          break;
        }
      }

      // ExtractValue instructions must be uniform, because the operands are
      // known to be loop-invariant.
      if (auto *EVI = dyn_cast<ExtractValueInst>(&I)) {
        assert(isOutOfScope(EVI->getAggregateOperand()) &&
               "Expected aggregate value to be loop invariant");
        addToWorklistIfAllowed(EVI);
        continue;
      }

      // If there's no pointer operand, there's nothing to do.
      auto *Ptr = getLoadStorePointerOperand(&I);
      if (!Ptr)
        continue;

      if (isUniformMemOpUse(&I))
        addToWorklistIfAllowed(&I);

      if (isUniformDecision(&I, VF)) {
        assert(isVectorizedMemAccessUse(&I, Ptr) && "consistency check");
        HasUniformUse.insert(Ptr);
      }
    }

  // Add to the worklist any operands which have *only* uniform (e.g. lane 0
  // demanding) users.  Since loops are assumed to be in LCSSA form, this
  // disallows uses outside the loop as well.
  for (auto *V : HasUniformUse) {
    if (isOutOfScope(V))
      continue;
    auto *I = cast<Instruction>(V);
    auto UsersAreMemAccesses =
      llvm::all_of(I->users(), [&](User *U) -> bool {
        return isVectorizedMemAccessUse(cast<Instruction>(U), V);
      });
    if (UsersAreMemAccesses)
      addToWorklistIfAllowed(I);
  }

  // Expand Worklist in topological order: whenever a new instruction
  // is added , its users should be already inside Worklist.  It ensures
  // a uniform instruction will only be used by uniform instructions.
  unsigned idx = 0;
  while (idx != Worklist.size()) {
    Instruction *I = Worklist[idx++];

    for (auto *OV : I->operand_values()) {
      // isOutOfScope operands cannot be uniform instructions.
      if (isOutOfScope(OV))
        continue;
      // First order recurrence Phi's should typically be considered
      // non-uniform.
      auto *OP = dyn_cast<PHINode>(OV);
      if (OP && Legal->isFixedOrderRecurrence(OP))
        continue;
      // If all the users of the operand are uniform, then add the
      // operand into the uniform worklist.
      auto *OI = cast<Instruction>(OV);
      if (llvm::all_of(OI->users(), [&](User *U) -> bool {
            auto *J = cast<Instruction>(U);
            return Worklist.count(J) || isVectorizedMemAccessUse(J, OI);
          }))
        addToWorklistIfAllowed(OI);
    }
  }

  // For an instruction to be added into Worklist above, all its users inside
  // the loop should also be in Worklist. However, this condition cannot be
  // true for phi nodes that form a cyclic dependence. We must process phi
  // nodes separately. An induction variable will remain uniform if all users
  // of the induction variable and induction variable update remain uniform.
  // The code below handles both pointer and non-pointer induction variables.
  for (const auto &Induction : Legal->getInductionVars()) {
    auto *Ind = Induction.first;
    auto *IndUpdate = cast<Instruction>(Ind->getIncomingValueForBlock(Latch));

    // Determine if all users of the induction variable are uniform after
    // vectorization.
    auto UniformInd = llvm::all_of(Ind->users(), [&](User *U) -> bool {
      auto *I = cast<Instruction>(U);
      return I == IndUpdate || !TheLoop->contains(I) || Worklist.count(I) ||
             isVectorizedMemAccessUse(I, Ind);
    });
    if (!UniformInd)
      continue;

    // Determine if all users of the induction variable update instruction are
    // uniform after vectorization.
    auto UniformIndUpdate =
        llvm::all_of(IndUpdate->users(), [&](User *U) -> bool {
          auto *I = cast<Instruction>(U);
          return I == Ind || !TheLoop->contains(I) || Worklist.count(I) ||
                 isVectorizedMemAccessUse(I, IndUpdate);
        });
    if (!UniformIndUpdate)
      continue;

    // The induction variable and its update instruction will remain uniform.
    addToWorklistIfAllowed(Ind);
    addToWorklistIfAllowed(IndUpdate);
  }

  Uniforms[VF].insert(Worklist.begin(), Worklist.end());
}

bool LoopVectorizationCostModel::runtimeChecksRequired() {
  LLVM_DEBUG(dbgs() << "LV: Performing code size checks.\n");

  if (Legal->getRuntimePointerChecking()->Need) {
    reportVectorizationFailure("Runtime ptr check is required with -Os/-Oz",
        "runtime pointer checks needed. Enable vectorization of this "
        "loop with '#pragma clang loop vectorize(enable)' when "
        "compiling with -Os/-Oz",
        "CantVersionLoopWithOptForSize", ORE, TheLoop);
    return true;
  }

  if (!PSE.getPredicate().isAlwaysTrue()) {
    reportVectorizationFailure("Runtime SCEV check is required with -Os/-Oz",
        "runtime SCEV checks needed. Enable vectorization of this "
        "loop with '#pragma clang loop vectorize(enable)' when "
        "compiling with -Os/-Oz",
        "CantVersionLoopWithOptForSize", ORE, TheLoop);
    return true;
  }

  // FIXME: Avoid specializing for stride==1 instead of bailing out.
  if (!Legal->getLAI()->getSymbolicStrides().empty()) {
    reportVectorizationFailure("Runtime stride check for small trip count",
        "runtime stride == 1 checks needed. Enable vectorization of "
        "this loop without such check by compiling with -Os/-Oz",
        "CantVersionLoopWithOptForSize", ORE, TheLoop);
    return true;
  }

  return false;
}

ElementCount
LoopVectorizationCostModel::getMaxLegalScalableVF(unsigned MaxSafeElements) {
  if (!TTI.supportsScalableVectors() && !ForceTargetSupportsScalableVectors)
    return ElementCount::getScalable(0);

  if (Hints->isScalableVectorizationDisabled()) {
    reportVectorizationInfo("Scalable vectorization is explicitly disabled",
                            "ScalableVectorizationDisabled", ORE, TheLoop);
    return ElementCount::getScalable(0);
  }

  LLVM_DEBUG(dbgs() << "LV: Scalable vectorization is available\n");

  auto MaxScalableVF = ElementCount::getScalable(
      std::numeric_limits<ElementCount::ScalarTy>::max());

  // Test that the loop-vectorizer can legalize all operations for this MaxVF.
  // FIXME: While for scalable vectors this is currently sufficient, this should
  // be replaced by a more detailed mechanism that filters out specific VFs,
  // instead of invalidating vectorization for a whole set of VFs based on the
  // MaxVF.

  // Disable scalable vectorization if the loop contains unsupported reductions.
  if (!canVectorizeReductions(MaxScalableVF)) {
    reportVectorizationInfo(
        "Scalable vectorization not supported for the reduction "
        "operations found in this loop.",
        "ScalableVFUnfeasible", ORE, TheLoop);
    return ElementCount::getScalable(0);
  }

  // Disable scalable vectorization if the loop contains any instructions
  // with element types not supported for scalable vectors.
  if (any_of(ElementTypesInLoop, [&](Type *Ty) {
        return !Ty->isVoidTy() &&
               !this->TTI.isElementTypeLegalForScalableVector(Ty);
      })) {
    reportVectorizationInfo("Scalable vectorization is not supported "
                            "for all element types found in this loop.",
                            "ScalableVFUnfeasible", ORE, TheLoop);
    return ElementCount::getScalable(0);
  }

  if (Legal->isSafeForAnyVectorWidth())
    return MaxScalableVF;

  // Limit MaxScalableVF by the maximum safe dependence distance.
  if (std::optional<unsigned> MaxVScale = getMaxVScale(*TheFunction, TTI))
    MaxScalableVF = ElementCount::getScalable(MaxSafeElements / *MaxVScale);
  else
    MaxScalableVF = ElementCount::getScalable(0);

  if (!MaxScalableVF)
    reportVectorizationInfo(
        "Max legal vector width too small, scalable vectorization "
        "unfeasible.",
        "ScalableVFUnfeasible", ORE, TheLoop);

  return MaxScalableVF;
}

FixedScalableVFPair LoopVectorizationCostModel::computeFeasibleMaxVF(
    unsigned ConstTripCount, ElementCount UserVF, bool FoldTailByMasking) {
  MinBWs = computeMinimumValueSizes(TheLoop->getBlocks(), *DB, &TTI);
  unsigned SmallestType, WidestType;
  std::tie(SmallestType, WidestType) = getSmallestAndWidestTypes();

  // Get the maximum safe dependence distance in bits computed by LAA.
  // It is computed by MaxVF * sizeOf(type) * 8, where type is taken from
  // the memory accesses that is most restrictive (involved in the smallest
  // dependence distance).
  unsigned MaxSafeElements =
      llvm::bit_floor(Legal->getMaxSafeVectorWidthInBits() / WidestType);

  auto MaxSafeFixedVF = ElementCount::getFixed(MaxSafeElements);
  auto MaxSafeScalableVF = getMaxLegalScalableVF(MaxSafeElements);

  LLVM_DEBUG(dbgs() << "LV: The max safe fixed VF is: " << MaxSafeFixedVF
                    << ".\n");
  LLVM_DEBUG(dbgs() << "LV: The max safe scalable VF is: " << MaxSafeScalableVF
                    << ".\n");

  // First analyze the UserVF, fall back if the UserVF should be ignored.
  if (UserVF) {
    auto MaxSafeUserVF =
        UserVF.isScalable() ? MaxSafeScalableVF : MaxSafeFixedVF;

    if (ElementCount::isKnownLE(UserVF, MaxSafeUserVF)) {
      // If `VF=vscale x N` is safe, then so is `VF=N`
      if (UserVF.isScalable())
        return FixedScalableVFPair(
            ElementCount::getFixed(UserVF.getKnownMinValue()), UserVF);
      else
        return UserVF;
    }

    assert(ElementCount::isKnownGT(UserVF, MaxSafeUserVF));

    // Only clamp if the UserVF is not scalable. If the UserVF is scalable, it
    // is better to ignore the hint and let the compiler choose a suitable VF.
    if (!UserVF.isScalable()) {
      LLVM_DEBUG(dbgs() << "LV: User VF=" << UserVF
                        << " is unsafe, clamping to max safe VF="
                        << MaxSafeFixedVF << ".\n");
      ORE->emit([&]() {
        return OptimizationRemarkAnalysis(DEBUG_TYPE, "VectorizationFactor",
                                          TheLoop->getStartLoc(),
                                          TheLoop->getHeader())
               << "User-specified vectorization factor "
               << ore::NV("UserVectorizationFactor", UserVF)
               << " is unsafe, clamping to maximum safe vectorization factor "
               << ore::NV("VectorizationFactor", MaxSafeFixedVF);
      });
      return MaxSafeFixedVF;
    }

    if (!TTI.supportsScalableVectors() && !ForceTargetSupportsScalableVectors) {
      LLVM_DEBUG(dbgs() << "LV: User VF=" << UserVF
                        << " is ignored because scalable vectors are not "
                           "available.\n");
      ORE->emit([&]() {
        return OptimizationRemarkAnalysis(DEBUG_TYPE, "VectorizationFactor",
                                          TheLoop->getStartLoc(),
                                          TheLoop->getHeader())
               << "User-specified vectorization factor "
               << ore::NV("UserVectorizationFactor", UserVF)
               << " is ignored because the target does not support scalable "
                  "vectors. The compiler will pick a more suitable value.";
      });
    } else {
      LLVM_DEBUG(dbgs() << "LV: User VF=" << UserVF
                        << " is unsafe. Ignoring scalable UserVF.\n");
      ORE->emit([&]() {
        return OptimizationRemarkAnalysis(DEBUG_TYPE, "VectorizationFactor",
                                          TheLoop->getStartLoc(),
                                          TheLoop->getHeader())
               << "User-specified vectorization factor "
               << ore::NV("UserVectorizationFactor", UserVF)
               << " is unsafe. Ignoring the hint to let the compiler pick a "
                  "more suitable value.";
      });
    }
  }

  LLVM_DEBUG(dbgs() << "LV: The Smallest and Widest types: " << SmallestType
                    << " / " << WidestType << " bits.\n");

  FixedScalableVFPair Result(ElementCount::getFixed(1),
                             ElementCount::getScalable(0));
  if (auto MaxVF =
          getMaximizedVFForTarget(ConstTripCount, SmallestType, WidestType,
                                  MaxSafeFixedVF, FoldTailByMasking))
    Result.FixedVF = MaxVF;

  if (auto MaxVF =
          getMaximizedVFForTarget(ConstTripCount, SmallestType, WidestType,
                                  MaxSafeScalableVF, FoldTailByMasking))
    if (MaxVF.isScalable()) {
      Result.ScalableVF = MaxVF;
      LLVM_DEBUG(dbgs() << "LV: Found feasible scalable VF = " << MaxVF
                        << "\n");
    }

  return Result;
}

FixedScalableVFPair
LoopVectorizationCostModel::computeMaxVF(ElementCount UserVF, unsigned UserIC) {
  if (Legal->getRuntimePointerChecking()->Need && TTI.hasBranchDivergence()) {
    // TODO: It may by useful to do since it's still likely to be dynamically
    // uniform if the target can skip.
    reportVectorizationFailure(
        "Not inserting runtime ptr check for divergent target",
        "runtime pointer checks needed. Not enabled for divergent target",
        "CantVersionLoopWithDivergentTarget", ORE, TheLoop);
    return FixedScalableVFPair::getNone();
  }

  unsigned TC = PSE.getSE()->getSmallConstantTripCount(TheLoop);
  LLVM_DEBUG(dbgs() << "LV: Found trip count: " << TC << '\n');
  if (TC == 1) {
    reportVectorizationFailure("Single iteration (non) loop",
        "loop trip count is one, irrelevant for vectorization",
        "SingleIterationLoop", ORE, TheLoop);
    return FixedScalableVFPair::getNone();
  }

  switch (ScalarEpilogueStatus) {
  case CM_ScalarEpilogueAllowed:
    return computeFeasibleMaxVF(TC, UserVF, false);
  case CM_ScalarEpilogueNotAllowedUsePredicate:
    [[fallthrough]];
  case CM_ScalarEpilogueNotNeededUsePredicate:
    LLVM_DEBUG(
        dbgs() << "LV: vector predicate hint/switch found.\n"
               << "LV: Not allowing scalar epilogue, creating predicated "
               << "vector loop.\n");
    break;
  case CM_ScalarEpilogueNotAllowedLowTripLoop:
    // fallthrough as a special case of OptForSize
  case CM_ScalarEpilogueNotAllowedOptSize:
    if (ScalarEpilogueStatus == CM_ScalarEpilogueNotAllowedOptSize)
      LLVM_DEBUG(
          dbgs() << "LV: Not allowing scalar epilogue due to -Os/-Oz.\n");
    else
      LLVM_DEBUG(dbgs() << "LV: Not allowing scalar epilogue due to low trip "
                        << "count.\n");

    // Bail if runtime checks are required, which are not good when optimising
    // for size.
    if (runtimeChecksRequired())
      return FixedScalableVFPair::getNone();

    break;
  }

  // The only loops we can vectorize without a scalar epilogue, are loops with
  // a bottom-test and a single exiting block. We'd have to handle the fact
  // that not every instruction executes on the last iteration.  This will
  // require a lane mask which varies through the vector loop body.  (TODO)
  if (TheLoop->getExitingBlock() != TheLoop->getLoopLatch()) {
    // If there was a tail-folding hint/switch, but we can't fold the tail by
    // masking, fallback to a vectorization with a scalar epilogue.
    if (ScalarEpilogueStatus == CM_ScalarEpilogueNotNeededUsePredicate) {
      LLVM_DEBUG(dbgs() << "LV: Cannot fold tail by masking: vectorize with a "
                           "scalar epilogue instead.\n");
      ScalarEpilogueStatus = CM_ScalarEpilogueAllowed;
      return computeFeasibleMaxVF(TC, UserVF, false);
    }
    return FixedScalableVFPair::getNone();
  }

  // Now try the tail folding

  // Invalidate interleave groups that require an epilogue if we can't mask
  // the interleave-group.
  if (!useMaskedInterleavedAccesses(TTI)) {
    assert(WideningDecisions.empty() && Uniforms.empty() && Scalars.empty() &&
           "No decisions should have been taken at this point");
    // Note: There is no need to invalidate any cost modeling decisions here, as
    // non where taken so far.
    InterleaveInfo.invalidateGroupsRequiringScalarEpilogue();
  }

  FixedScalableVFPair MaxFactors = computeFeasibleMaxVF(TC, UserVF, true);
  // Avoid tail folding if the trip count is known to be a multiple of any VF
  // we chose.
  // FIXME: The condition below pessimises the case for fixed-width vectors,
  // when scalable VFs are also candidates for vectorization.
  if (MaxFactors.FixedVF.isVector() && !MaxFactors.ScalableVF) {
    ElementCount MaxFixedVF = MaxFactors.FixedVF;
    assert((UserVF.isNonZero() || isPowerOf2_32(MaxFixedVF.getFixedValue())) &&
           "MaxFixedVF must be a power of 2");
    unsigned MaxVFtimesIC = UserIC ? MaxFixedVF.getFixedValue() * UserIC
                                   : MaxFixedVF.getFixedValue();
    ScalarEvolution *SE = PSE.getSE();
    const SCEV *BackedgeTakenCount = PSE.getBackedgeTakenCount();
    const SCEV *ExitCount = SE->getAddExpr(
        BackedgeTakenCount, SE->getOne(BackedgeTakenCount->getType()));
    const SCEV *Rem = SE->getURemExpr(
        SE->applyLoopGuards(ExitCount, TheLoop),
        SE->getConstant(BackedgeTakenCount->getType(), MaxVFtimesIC));
    if (Rem->isZero()) {
      // Accept MaxFixedVF if we do not have a tail.
      LLVM_DEBUG(dbgs() << "LV: No tail will remain for any chosen VF.\n");
      return MaxFactors;
    }
  }

  // If we don't know the precise trip count, or if the trip count that we
  // found modulo the vectorization factor is not zero, try to fold the tail
  // by masking.
  // FIXME: look for a smaller MaxVF that does divide TC rather than masking.
  if (Legal->prepareToFoldTailByMasking()) {
    CanFoldTailByMasking = true;
    return MaxFactors;
  }

  // If there was a tail-folding hint/switch, but we can't fold the tail by
  // masking, fallback to a vectorization with a scalar epilogue.
  if (ScalarEpilogueStatus == CM_ScalarEpilogueNotNeededUsePredicate) {
    LLVM_DEBUG(dbgs() << "LV: Cannot fold tail by masking: vectorize with a "
                         "scalar epilogue instead.\n");
    ScalarEpilogueStatus = CM_ScalarEpilogueAllowed;
    return MaxFactors;
  }

  if (ScalarEpilogueStatus == CM_ScalarEpilogueNotAllowedUsePredicate) {
    LLVM_DEBUG(dbgs() << "LV: Can't fold tail by masking: don't vectorize\n");
    return FixedScalableVFPair::getNone();
  }

  if (TC == 0) {
    reportVectorizationFailure(
        "Unable to calculate the loop count due to complex control flow",
        "unable to calculate the loop count due to complex control flow",
        "UnknownLoopCountComplexCFG", ORE, TheLoop);
    return FixedScalableVFPair::getNone();
  }

  reportVectorizationFailure(
      "Cannot optimize for size and vectorize at the same time.",
      "cannot optimize for size and vectorize at the same time. "
      "Enable vectorization of this loop with '#pragma clang loop "
      "vectorize(enable)' when compiling with -Os/-Oz",
      "NoTailLoopWithOptForSize", ORE, TheLoop);
  return FixedScalableVFPair::getNone();
}

ElementCount LoopVectorizationCostModel::getMaximizedVFForTarget(
    unsigned ConstTripCount, unsigned SmallestType, unsigned WidestType,
    ElementCount MaxSafeVF, bool FoldTailByMasking) {
  bool ComputeScalableMaxVF = MaxSafeVF.isScalable();
  const TypeSize WidestRegister = TTI.getRegisterBitWidth(
      ComputeScalableMaxVF ? TargetTransformInfo::RGK_ScalableVector
                           : TargetTransformInfo::RGK_FixedWidthVector);

  // Convenience function to return the minimum of two ElementCounts.
  auto MinVF = [](const ElementCount &LHS, const ElementCount &RHS) {
    assert((LHS.isScalable() == RHS.isScalable()) &&
           "Scalable flags must match");
    return ElementCount::isKnownLT(LHS, RHS) ? LHS : RHS;
  };

  // Ensure MaxVF is a power of 2; the dependence distance bound may not be.
  // Note that both WidestRegister and WidestType may not be a powers of 2.
  auto MaxVectorElementCount = ElementCount::get(
      llvm::bit_floor(WidestRegister.getKnownMinValue() / WidestType),
      ComputeScalableMaxVF);
  MaxVectorElementCount = MinVF(MaxVectorElementCount, MaxSafeVF);
  LLVM_DEBUG(dbgs() << "LV: The Widest register safe to use is: "
                    << (MaxVectorElementCount * WidestType) << " bits.\n");

  if (!MaxVectorElementCount) {
    LLVM_DEBUG(dbgs() << "LV: The target has no "
                      << (ComputeScalableMaxVF ? "scalable" : "fixed")
                      << " vector registers.\n");
    return ElementCount::getFixed(1);
  }

  unsigned WidestRegisterMinEC = MaxVectorElementCount.getKnownMinValue();
  if (MaxVectorElementCount.isScalable() &&
      TheFunction->hasFnAttribute(Attribute::VScaleRange)) {
    auto Attr = TheFunction->getFnAttribute(Attribute::VScaleRange);
    auto Min = Attr.getVScaleRangeMin();
    WidestRegisterMinEC *= Min;
  }
  if (ConstTripCount && ConstTripCount <= WidestRegisterMinEC &&
      (!FoldTailByMasking || isPowerOf2_32(ConstTripCount))) {
    // If loop trip count (TC) is known at compile time there is no point in
    // choosing VF greater than TC (as done in the loop below). Select maximum
    // power of two which doesn't exceed TC.
    // If MaxVectorElementCount is scalable, we only fall back on a fixed VF
    // when the TC is less than or equal to the known number of lanes.
    auto ClampedConstTripCount = llvm::bit_floor(ConstTripCount);
    LLVM_DEBUG(dbgs() << "LV: Clamping the MaxVF to maximum power of two not "
                         "exceeding the constant trip count: "
                      << ClampedConstTripCount << "\n");
    return ElementCount::getFixed(ClampedConstTripCount);
  }

  TargetTransformInfo::RegisterKind RegKind =
      ComputeScalableMaxVF ? TargetTransformInfo::RGK_ScalableVector
                           : TargetTransformInfo::RGK_FixedWidthVector;
  ElementCount MaxVF = MaxVectorElementCount;
  if (MaximizeBandwidth || (MaximizeBandwidth.getNumOccurrences() == 0 &&
                            TTI.shouldMaximizeVectorBandwidth(RegKind))) {
    auto MaxVectorElementCountMaxBW = ElementCount::get(
        llvm::bit_floor(WidestRegister.getKnownMinValue() / SmallestType),
        ComputeScalableMaxVF);
    MaxVectorElementCountMaxBW = MinVF(MaxVectorElementCountMaxBW, MaxSafeVF);

    // Collect all viable vectorization factors larger than the default MaxVF
    // (i.e. MaxVectorElementCount).
    SmallVector<ElementCount, 8> VFs;
    for (ElementCount VS = MaxVectorElementCount * 2;
         ElementCount::isKnownLE(VS, MaxVectorElementCountMaxBW); VS *= 2)
      VFs.push_back(VS);

    // For each VF calculate its register usage.
    auto RUs = calculateRegisterUsage(VFs);

    // Select the largest VF which doesn't require more registers than existing
    // ones.
    for (int i = RUs.size() - 1; i >= 0; --i) {
      bool Selected = true;
      for (auto &pair : RUs[i].MaxLocalUsers) {
        unsigned TargetNumRegisters = TTI.getNumberOfRegisters(pair.first);
        if (pair.second > TargetNumRegisters)
          Selected = false;
      }
      if (Selected) {
        MaxVF = VFs[i];
        break;
      }
    }
    if (ElementCount MinVF =
            TTI.getMinimumVF(SmallestType, ComputeScalableMaxVF)) {
      if (ElementCount::isKnownLT(MaxVF, MinVF)) {
        LLVM_DEBUG(dbgs() << "LV: Overriding calculated MaxVF(" << MaxVF
                          << ") with target's minimum: " << MinVF << '\n');
        MaxVF = MinVF;
      }
    }

    // Invalidate any widening decisions we might have made, in case the loop
    // requires prediction (decided later), but we have already made some
    // load/store widening decisions.
    invalidateCostModelingDecisions();
  }
  return MaxVF;
}

std::optional<unsigned> LoopVectorizationCostModel::getVScaleForTuning() const {
  if (TheFunction->hasFnAttribute(Attribute::VScaleRange)) {
    auto Attr = TheFunction->getFnAttribute(Attribute::VScaleRange);
    auto Min = Attr.getVScaleRangeMin();
    auto Max = Attr.getVScaleRangeMax();
    if (Max && Min == Max)
      return Max;
  }

  return TTI.getVScaleForTuning();
}

bool LoopVectorizationCostModel::isMoreProfitable(
    const VectorizationFactor &A, const VectorizationFactor &B) const {
  InstructionCost CostA = A.Cost;
  InstructionCost CostB = B.Cost;

  unsigned MaxTripCount = PSE.getSE()->getSmallConstantMaxTripCount(TheLoop);

  if (!A.Width.isScalable() && !B.Width.isScalable() && foldTailByMasking() &&
      MaxTripCount) {
    // If we are folding the tail and the trip count is a known (possibly small)
    // constant, the trip count will be rounded up to an integer number of
    // iterations. The total cost will be PerIterationCost*ceil(TripCount/VF),
    // which we compare directly. When not folding the tail, the total cost will
    // be PerIterationCost*floor(TC/VF) + Scalar remainder cost, and so is
    // approximated with the per-lane cost below instead of using the tripcount
    // as here.
    auto RTCostA = CostA * divideCeil(MaxTripCount, A.Width.getFixedValue());
    auto RTCostB = CostB * divideCeil(MaxTripCount, B.Width.getFixedValue());
    return RTCostA < RTCostB;
  }

  // Improve estimate for the vector width if it is scalable.
  unsigned EstimatedWidthA = A.Width.getKnownMinValue();
  unsigned EstimatedWidthB = B.Width.getKnownMinValue();
  if (std::optional<unsigned> VScale = getVScaleForTuning()) {
    if (A.Width.isScalable())
      EstimatedWidthA *= *VScale;
    if (B.Width.isScalable())
      EstimatedWidthB *= *VScale;
  }

  // Assume vscale may be larger than 1 (or the value being tuned for),
  // so that scalable vectorization is slightly favorable over fixed-width
  // vectorization.
  if (A.Width.isScalable() && !B.Width.isScalable())
    return (CostA * B.Width.getFixedValue()) <= (CostB * EstimatedWidthA);

  // To avoid the need for FP division:
  //      (CostA / A.Width) < (CostB / B.Width)
  // <=>  (CostA * B.Width) < (CostB * A.Width)
  return (CostA * EstimatedWidthB) < (CostB * EstimatedWidthA);
}

static void emitInvalidCostRemarks(SmallVector<InstructionVFPair> InvalidCosts,
                                   OptimizationRemarkEmitter *ORE,
                                   Loop *TheLoop) {
  if (InvalidCosts.empty())
    return;

  // Emit a report of VFs with invalid costs in the loop.

  // Group the remarks per instruction, keeping the instruction order from
  // InvalidCosts.
  std::map<Instruction *, unsigned> Numbering;
  unsigned I = 0;
  for (auto &Pair : InvalidCosts)
    if (!Numbering.count(Pair.first))
      Numbering[Pair.first] = I++;

  // Sort the list, first on instruction(number) then on VF.
  sort(InvalidCosts, [&Numbering](InstructionVFPair &A, InstructionVFPair &B) {
    if (Numbering[A.first] != Numbering[B.first])
      return Numbering[A.first] < Numbering[B.first];
    ElementCountComparator ECC;
    return ECC(A.second, B.second);
  });

  // For a list of ordered instruction-vf pairs:
  //   [(load, vf1), (load, vf2), (store, vf1)]
  // Group the instructions together to emit separate remarks for:
  //   load  (vf1, vf2)
  //   store (vf1)
  auto Tail = ArrayRef<InstructionVFPair>(InvalidCosts);
  auto Subset = ArrayRef<InstructionVFPair>();
  do {
    if (Subset.empty())
      Subset = Tail.take_front(1);

    Instruction *I = Subset.front().first;

    // If the next instruction is different, or if there are no other pairs,
    // emit a remark for the collated subset. e.g.
    //   [(load, vf1), (load, vf2))]
    // to emit:
    //  remark: invalid costs for 'load' at VF=(vf, vf2)
    if (Subset == Tail || Tail[Subset.size()].first != I) {
      std::string OutString;
      raw_string_ostream OS(OutString);
      assert(!Subset.empty() && "Unexpected empty range");
      OS << "Instruction with invalid costs prevented vectorization at VF=(";
      for (const auto &Pair : Subset)
        OS << (Pair.second == Subset.front().second ? "" : ", ") << Pair.second;
      OS << "):";
      if (auto *CI = dyn_cast<CallInst>(I))
        OS << " call to " << CI->getCalledFunction()->getName();
      else
        OS << " " << I->getOpcodeName();
      OS.flush();
      reportVectorizationInfo(OutString, "InvalidCost", ORE, TheLoop, I);
      Tail = Tail.drop_front(Subset.size());
      Subset = {};
    } else
      // Grow the subset by one element
      Subset = Tail.take_front(Subset.size() + 1);
  } while (!Tail.empty());
}

VectorizationFactor LoopVectorizationCostModel::selectVectorizationFactor(
    const ElementCountSet &VFCandidates) {
  InstructionCost ExpectedCost = expectedCost(ElementCount::getFixed(1)).first;
  LLVM_DEBUG(dbgs() << "LV: Scalar loop costs: " << ExpectedCost << ".\n");
  assert(ExpectedCost.isValid() && "Unexpected invalid cost for scalar loop");
  assert(VFCandidates.count(ElementCount::getFixed(1)) &&
         "Expected Scalar VF to be a candidate");

  const VectorizationFactor ScalarCost(ElementCount::getFixed(1), ExpectedCost,
                                       ExpectedCost);
  VectorizationFactor ChosenFactor = ScalarCost;

  bool ForceVectorization = Hints->getForce() == LoopVectorizeHints::FK_Enabled;
  if (ForceVectorization && VFCandidates.size() > 1) {
    // Ignore scalar width, because the user explicitly wants vectorization.
    // Initialize cost to max so that VF = 2 is, at least, chosen during cost
    // evaluation.
    ChosenFactor.Cost = InstructionCost::getMax();
  }

  SmallVector<InstructionVFPair> InvalidCosts;
  for (const auto &i : VFCandidates) {
    // The cost for scalar VF=1 is already calculated, so ignore it.
    if (i.isScalar())
      continue;

    VectorizationCostTy C = expectedCost(i, &InvalidCosts);
    VectorizationFactor Candidate(i, C.first, ScalarCost.ScalarCost);

#ifndef NDEBUG
    unsigned AssumedMinimumVscale = 1;
    if (std::optional<unsigned> VScale = getVScaleForTuning())
      AssumedMinimumVscale = *VScale;
    unsigned Width =
        Candidate.Width.isScalable()
            ? Candidate.Width.getKnownMinValue() * AssumedMinimumVscale
            : Candidate.Width.getFixedValue();
    LLVM_DEBUG(dbgs() << "LV: Vector loop of width " << i
                      << " costs: " << (Candidate.Cost / Width));
    if (i.isScalable())
      LLVM_DEBUG(dbgs() << " (assuming a minimum vscale of "
                        << AssumedMinimumVscale << ")");
    LLVM_DEBUG(dbgs() << ".\n");
#endif

    if (!C.second && !ForceVectorization) {
      LLVM_DEBUG(
          dbgs() << "LV: Not considering vector loop of width " << i
                 << " because it will not generate any vector instructions.\n");
      continue;
    }

    // If profitable add it to ProfitableVF list.
    if (isMoreProfitable(Candidate, ScalarCost))
      ProfitableVFs.push_back(Candidate);

    if (isMoreProfitable(Candidate, ChosenFactor))
      ChosenFactor = Candidate;
  }

  emitInvalidCostRemarks(InvalidCosts, ORE, TheLoop);

  if (!EnableCondStoresVectorization && NumPredStores) {
    reportVectorizationFailure("There are conditional stores.",
        "store that is conditionally executed prevents vectorization",
        "ConditionalStore", ORE, TheLoop);
    ChosenFactor = ScalarCost;
  }

  LLVM_DEBUG(if (ForceVectorization && !ChosenFactor.Width.isScalar() &&
                 !isMoreProfitable(ChosenFactor, ScalarCost)) dbgs()
             << "LV: Vectorization seems to be not beneficial, "
             << "but was forced by a user.\n");
  LLVM_DEBUG(dbgs() << "LV: Selecting VF: " << ChosenFactor.Width << ".\n");
  return ChosenFactor;
}

bool LoopVectorizationCostModel::isCandidateForEpilogueVectorization(
    const Loop &L, ElementCount VF) const {
  // Cross iteration phis such as reductions need special handling and are
  // currently unsupported.
  if (any_of(L.getHeader()->phis(),
             [&](PHINode &Phi) { return Legal->isFixedOrderRecurrence(&Phi); }))
    return false;

  // Phis with uses outside of the loop require special handling and are
  // currently unsupported.
  for (const auto &Entry : Legal->getInductionVars()) {
    // Look for uses of the value of the induction at the last iteration.
    Value *PostInc = Entry.first->getIncomingValueForBlock(L.getLoopLatch());
    for (User *U : PostInc->users())
      if (!L.contains(cast<Instruction>(U)))
        return false;
    // Look for uses of penultimate value of the induction.
    for (User *U : Entry.first->users())
      if (!L.contains(cast<Instruction>(U)))
        return false;
  }

  // Epilogue vectorization code has not been auditted to ensure it handles
  // non-latch exits properly.  It may be fine, but it needs auditted and
  // tested.
  if (L.getExitingBlock() != L.getLoopLatch())
    return false;

  return true;
}

bool LoopVectorizationCostModel::isEpilogueVectorizationProfitable(
    const ElementCount VF) const {
  // FIXME: We need a much better cost-model to take different parameters such
  // as register pressure, code size increase and cost of extra branches into
  // account. For now we apply a very crude heuristic and only consider loops
  // with vectorization factors larger than a certain value.

  // Allow the target to opt out entirely.
  if (!TTI.preferEpilogueVectorization())
    return false;

  // We also consider epilogue vectorization unprofitable for targets that don't
  // consider interleaving beneficial (eg. MVE).
  if (TTI.getMaxInterleaveFactor(VF) <= 1)
    return false;
  // FIXME: We should consider changing the threshold for scalable
  // vectors to take VScaleForTuning into account.
  if (VF.getKnownMinValue() >= EpilogueVectorizationMinVF)
    return true;
  return false;
}

VectorizationFactor
LoopVectorizationCostModel::selectEpilogueVectorizationFactor(
    const ElementCount MainLoopVF, const LoopVectorizationPlanner &LVP) {
  VectorizationFactor Result = VectorizationFactor::Disabled();
  if (!EnableEpilogueVectorization) {
    LLVM_DEBUG(dbgs() << "LEV: Epilogue vectorization is disabled.\n";);
    return Result;
  }

  if (!isScalarEpilogueAllowed()) {
    LLVM_DEBUG(
        dbgs() << "LEV: Unable to vectorize epilogue because no epilogue is "
                  "allowed.\n";);
    return Result;
  }

  // Not really a cost consideration, but check for unsupported cases here to
  // simplify the logic.
  if (!isCandidateForEpilogueVectorization(*TheLoop, MainLoopVF)) {
    LLVM_DEBUG(
        dbgs() << "LEV: Unable to vectorize epilogue because the loop is "
                  "not a supported candidate.\n";);
    return Result;
  }

  if (EpilogueVectorizationForceVF > 1) {
    LLVM_DEBUG(dbgs() << "LEV: Epilogue vectorization factor is forced.\n";);
    ElementCount ForcedEC = ElementCount::getFixed(EpilogueVectorizationForceVF);
    if (LVP.hasPlanWithVF(ForcedEC))
      return {ForcedEC, 0, 0};
    else {
      LLVM_DEBUG(
          dbgs()
              << "LEV: Epilogue vectorization forced factor is not viable.\n";);
      return Result;
    }
  }

  if (TheLoop->getHeader()->getParent()->hasOptSize() ||
      TheLoop->getHeader()->getParent()->hasMinSize()) {
    LLVM_DEBUG(
        dbgs()
            << "LEV: Epilogue vectorization skipped due to opt for size.\n";);
    return Result;
  }

  if (!isEpilogueVectorizationProfitable(MainLoopVF)) {
    LLVM_DEBUG(dbgs() << "LEV: Epilogue vectorization is not profitable for "
                         "this loop\n");
    return Result;
  }

  // If MainLoopVF = vscale x 2, and vscale is expected to be 4, then we know
  // the main loop handles 8 lanes per iteration. We could still benefit from
  // vectorizing the epilogue loop with VF=4.
  ElementCount EstimatedRuntimeVF = MainLoopVF;
  if (MainLoopVF.isScalable()) {
    EstimatedRuntimeVF = ElementCount::getFixed(MainLoopVF.getKnownMinValue());
    if (std::optional<unsigned> VScale = getVScaleForTuning())
      EstimatedRuntimeVF *= *VScale;
  }

  for (auto &NextVF : ProfitableVFs)
    if (((!NextVF.Width.isScalable() && MainLoopVF.isScalable() &&
          ElementCount::isKnownLT(NextVF.Width, EstimatedRuntimeVF)) ||
         ElementCount::isKnownLT(NextVF.Width, MainLoopVF)) &&
        (Result.Width.isScalar() || isMoreProfitable(NextVF, Result)) &&
        LVP.hasPlanWithVF(NextVF.Width))
      Result = NextVF;

  if (Result != VectorizationFactor::Disabled())
    LLVM_DEBUG(dbgs() << "LEV: Vectorizing epilogue loop with VF = "
                      << Result.Width << "\n";);
  return Result;
}

std::pair<unsigned, unsigned>
LoopVectorizationCostModel::getSmallestAndWidestTypes() {
  unsigned MinWidth = -1U;
  unsigned MaxWidth = 8;
  const DataLayout &DL = TheFunction->getParent()->getDataLayout();
  // For in-loop reductions, no element types are added to ElementTypesInLoop
  // if there are no loads/stores in the loop. In this case, check through the
  // reduction variables to determine the maximum width.
  if (ElementTypesInLoop.empty() && !Legal->getReductionVars().empty()) {
    // Reset MaxWidth so that we can find the smallest type used by recurrences
    // in the loop.
    MaxWidth = -1U;
    for (const auto &PhiDescriptorPair : Legal->getReductionVars()) {
      const RecurrenceDescriptor &RdxDesc = PhiDescriptorPair.second;
      // When finding the min width used by the recurrence we need to account
      // for casts on the input operands of the recurrence.
      MaxWidth = std::min<unsigned>(
          MaxWidth, std::min<unsigned>(
                        RdxDesc.getMinWidthCastToRecurrenceTypeInBits(),
                        RdxDesc.getRecurrenceType()->getScalarSizeInBits()));
    }
  } else {
    for (Type *T : ElementTypesInLoop) {
      MinWidth = std::min<unsigned>(
          MinWidth, DL.getTypeSizeInBits(T->getScalarType()).getFixedValue());
      MaxWidth = std::max<unsigned>(
          MaxWidth, DL.getTypeSizeInBits(T->getScalarType()).getFixedValue());
    }
  }
  return {MinWidth, MaxWidth};
}

void LoopVectorizationCostModel::collectElementTypesForWidening() {
  ElementTypesInLoop.clear();
  // For each block.
  for (BasicBlock *BB : TheLoop->blocks()) {
    // For each instruction in the loop.
    for (Instruction &I : BB->instructionsWithoutDebug()) {
      Type *T = I.getType();

      // Skip ignored values.
      if (ValuesToIgnore.count(&I))
        continue;

      // Only examine Loads, Stores and PHINodes.
      if (!isa<LoadInst>(I) && !isa<StoreInst>(I) && !isa<PHINode>(I))
        continue;

      // Examine PHI nodes that are reduction variables. Update the type to
      // account for the recurrence type.
      if (auto *PN = dyn_cast<PHINode>(&I)) {
        if (!Legal->isReductionVariable(PN))
          continue;
        const RecurrenceDescriptor &RdxDesc =
            Legal->getReductionVars().find(PN)->second;
        if (PreferInLoopReductions || useOrderedReductions(RdxDesc) ||
            TTI.preferInLoopReduction(RdxDesc.getOpcode(),
                                      RdxDesc.getRecurrenceType(),
                                      TargetTransformInfo::ReductionFlags()))
          continue;
        T = RdxDesc.getRecurrenceType();
      }

      // Examine the stored values.
      if (auto *ST = dyn_cast<StoreInst>(&I))
        T = ST->getValueOperand()->getType();

      assert(T->isSized() &&
             "Expected the load/store/recurrence type to be sized");

      ElementTypesInLoop.insert(T);
    }
  }
}

unsigned
LoopVectorizationCostModel::selectInterleaveCount(ElementCount VF,
                                                  InstructionCost LoopCost) {
  // -- The interleave heuristics --
  // We interleave the loop in order to expose ILP and reduce the loop overhead.
  // There are many micro-architectural considerations that we can't predict
  // at this level. For example, frontend pressure (on decode or fetch) due to
  // code size, or the number and capabilities of the execution ports.
  //
  // We use the following heuristics to select the interleave count:
  // 1. If the code has reductions, then we interleave to break the cross
  // iteration dependency.
  // 2. If the loop is really small, then we interleave to reduce the loop
  // overhead.
  // 3. We don't interleave if we think that we will spill registers to memory
  // due to the increased register pressure.

  if (!isScalarEpilogueAllowed())
    return 1;

  // We used the distance for the interleave count.
  if (Legal->getMaxSafeDepDistBytes() != -1U)
    return 1;

  auto BestKnownTC = getSmallBestKnownTC(*PSE.getSE(), TheLoop);
  const bool HasReductions = !Legal->getReductionVars().empty();
  // Do not interleave loops with a relatively small known or estimated trip
  // count. But we will interleave when InterleaveSmallLoopScalarReduction is
  // enabled, and the code has scalar reductions(HasReductions && VF = 1),
  // because with the above conditions interleaving can expose ILP and break
  // cross iteration dependences for reductions.
  if (BestKnownTC && (*BestKnownTC < TinyTripCountInterleaveThreshold) &&
      !(InterleaveSmallLoopScalarReduction && HasReductions && VF.isScalar()))
    return 1;

  // If we did not calculate the cost for VF (because the user selected the VF)
  // then we calculate the cost of VF here.
  if (LoopCost == 0) {
    LoopCost = expectedCost(VF).first;
    assert(LoopCost.isValid() && "Expected to have chosen a VF with valid cost");

    // Loop body is free and there is no need for interleaving.
    if (LoopCost == 0)
      return 1;
  }

  RegisterUsage R = calculateRegisterUsage({VF})[0];
  // We divide by these constants so assume that we have at least one
  // instruction that uses at least one register.
  for (auto& pair : R.MaxLocalUsers) {
    pair.second = std::max(pair.second, 1U);
  }

  // We calculate the interleave count using the following formula.
  // Subtract the number of loop invariants from the number of available
  // registers. These registers are used by all of the interleaved instances.
  // Next, divide the remaining registers by the number of registers that is
  // required by the loop, in order to estimate how many parallel instances
  // fit without causing spills. All of this is rounded down if necessary to be
  // a power of two. We want power of two interleave count to simplify any
  // addressing operations or alignment considerations.
  // We also want power of two interleave counts to ensure that the induction
  // variable of the vector loop wraps to zero, when tail is folded by masking;
  // this currently happens when OptForSize, in which case IC is set to 1 above.
  unsigned IC = UINT_MAX;

  for (auto& pair : R.MaxLocalUsers) {
    unsigned TargetNumRegisters = TTI.getNumberOfRegisters(pair.first);
    LLVM_DEBUG(dbgs() << "LV: The target has " << TargetNumRegisters
                      << " registers of "
                      << TTI.getRegisterClassName(pair.first) << " register class\n");
    if (VF.isScalar()) {
      if (ForceTargetNumScalarRegs.getNumOccurrences() > 0)
        TargetNumRegisters = ForceTargetNumScalarRegs;
    } else {
      if (ForceTargetNumVectorRegs.getNumOccurrences() > 0)
        TargetNumRegisters = ForceTargetNumVectorRegs;
    }
    unsigned MaxLocalUsers = pair.second;
    unsigned LoopInvariantRegs = 0;
    if (R.LoopInvariantRegs.find(pair.first) != R.LoopInvariantRegs.end())
      LoopInvariantRegs = R.LoopInvariantRegs[pair.first];

    unsigned TmpIC = llvm::bit_floor((TargetNumRegisters - LoopInvariantRegs) /
                                     MaxLocalUsers);
    // Don't count the induction variable as interleaved.
    if (EnableIndVarRegisterHeur) {
      TmpIC = llvm::bit_floor((TargetNumRegisters - LoopInvariantRegs - 1) /
                              std::max(1U, (MaxLocalUsers - 1)));
    }

    IC = std::min(IC, TmpIC);
  }

  // Clamp the interleave ranges to reasonable counts.
  unsigned MaxInterleaveCount = TTI.getMaxInterleaveFactor(VF);

  // Check if the user has overridden the max.
  if (VF.isScalar()) {
    if (ForceTargetMaxScalarInterleaveFactor.getNumOccurrences() > 0)
      MaxInterleaveCount = ForceTargetMaxScalarInterleaveFactor;
  } else {
    if (ForceTargetMaxVectorInterleaveFactor.getNumOccurrences() > 0)
      MaxInterleaveCount = ForceTargetMaxVectorInterleaveFactor;
  }

  // If trip count is known or estimated compile time constant, limit the
  // interleave count to be less than the trip count divided by VF, provided it
  // is at least 1.
  //
  // For scalable vectors we can't know if interleaving is beneficial. It may
  // not be beneficial for small loops if none of the lanes in the second vector
  // iterations is enabled. However, for larger loops, there is likely to be a
  // similar benefit as for fixed-width vectors. For now, we choose to leave
  // the InterleaveCount as if vscale is '1', although if some information about
  // the vector is known (e.g. min vector size), we can make a better decision.
  if (BestKnownTC) {
    MaxInterleaveCount =
        std::min(*BestKnownTC / VF.getKnownMinValue(), MaxInterleaveCount);
    // Make sure MaxInterleaveCount is greater than 0.
    MaxInterleaveCount = std::max(1u, MaxInterleaveCount);
  }

  assert(MaxInterleaveCount > 0 &&
         "Maximum interleave count must be greater than 0");

  // Clamp the calculated IC to be between the 1 and the max interleave count
  // that the target and trip count allows.
  if (IC > MaxInterleaveCount)
    IC = MaxInterleaveCount;
  else
    // Make sure IC is greater than 0.
    IC = std::max(1u, IC);

  assert(IC > 0 && "Interleave count must be greater than 0.");

  // Interleave if we vectorized this loop and there is a reduction that could
  // benefit from interleaving.
  if (VF.isVector() && HasReductions) {
    LLVM_DEBUG(dbgs() << "LV: Interleaving because of reductions.\n");
    assert(IC > 0);
    return IC;
  }

  // For any scalar loop that either requires runtime checks or predication we
  // are better off leaving this to the unroller. Note that if we've already
  // vectorized the loop we will have done the runtime check and so interleaving
  // won't require further checks.
  bool ScalarInterleavingRequiresPredication =
      (VF.isScalar() && any_of(TheLoop->blocks(), [this](BasicBlock *BB) {
         return Legal->blockNeedsPredication(BB);
       }));
  bool ScalarInterleavingRequiresRuntimePointerCheck =
      (VF.isScalar() && Legal->getRuntimePointerChecking()->Need);

  // We want to interleave small loops in order to reduce the loop overhead and
  // potentially expose ILP opportunities.
  LLVM_DEBUG(dbgs() << "LV: Loop cost is " << LoopCost << '\n'
                    << "LV: IC is " << IC << '\n'
                    << "LV: VF is " << VF << '\n');
  const bool AggressivelyInterleaveReductions =
      TTI.enableAggressiveInterleaving(HasReductions);
  if (!ScalarInterleavingRequiresRuntimePointerCheck &&
      !ScalarInterleavingRequiresPredication && LoopCost < SmallLoopCost) {
    // We assume that the cost overhead is 1 and we use the cost model
    // to estimate the cost of the loop and interleave until the cost of the
    // loop overhead is about 5% of the cost of the loop.
    unsigned SmallIC = std::min(IC, (unsigned)llvm::bit_floor<uint64_t>(
                                        SmallLoopCost / *LoopCost.getValue()));

    // Interleave until store/load ports (estimated by max interleave count) are
    // saturated.
    unsigned NumStores = Legal->getNumStores();
    unsigned NumLoads = Legal->getNumLoads();
    unsigned StoresIC = IC / (NumStores ? NumStores : 1);
    unsigned LoadsIC = IC / (NumLoads ? NumLoads : 1);

    // There is little point in interleaving for reductions containing selects
    // and compares when VF=1 since it may just create more overhead than it's
    // worth for loops with small trip counts. This is because we still have to
    // do the final reduction after the loop.
    bool HasSelectCmpReductions =
        HasReductions &&
        any_of(Legal->getReductionVars(), [&](auto &Reduction) -> bool {
          const RecurrenceDescriptor &RdxDesc = Reduction.second;
          return RecurrenceDescriptor::isSelectCmpRecurrenceKind(
              RdxDesc.getRecurrenceKind());
        });
    if (HasSelectCmpReductions) {
      LLVM_DEBUG(dbgs() << "LV: Not interleaving select-cmp reductions.\n");
      return 1;
    }

    // If we have a scalar reduction (vector reductions are already dealt with
    // by this point), we can increase the critical path length if the loop
    // we're interleaving is inside another loop. For tree-wise reductions
    // set the limit to 2, and for ordered reductions it's best to disable
    // interleaving entirely.
    if (HasReductions && TheLoop->getLoopDepth() > 1) {
      bool HasOrderedReductions =
          any_of(Legal->getReductionVars(), [&](auto &Reduction) -> bool {
            const RecurrenceDescriptor &RdxDesc = Reduction.second;
            return RdxDesc.isOrdered();
          });
      if (HasOrderedReductions) {
        LLVM_DEBUG(
            dbgs() << "LV: Not interleaving scalar ordered reductions.\n");
        return 1;
      }

      unsigned F = static_cast<unsigned>(MaxNestedScalarReductionIC);
      SmallIC = std::min(SmallIC, F);
      StoresIC = std::min(StoresIC, F);
      LoadsIC = std::min(LoadsIC, F);
    }

    if (EnableLoadStoreRuntimeInterleave &&
        std::max(StoresIC, LoadsIC) > SmallIC) {
      LLVM_DEBUG(
          dbgs() << "LV: Interleaving to saturate store or load ports.\n");
      return std::max(StoresIC, LoadsIC);
    }

    // If there are scalar reductions and TTI has enabled aggressive
    // interleaving for reductions, we will interleave to expose ILP.
    if (InterleaveSmallLoopScalarReduction && VF.isScalar() &&
        AggressivelyInterleaveReductions) {
      LLVM_DEBUG(dbgs() << "LV: Interleaving to expose ILP.\n");
      // Interleave no less than SmallIC but not as aggressive as the normal IC
      // to satisfy the rare situation when resources are too limited.
      return std::max(IC / 2, SmallIC);
    } else {
      LLVM_DEBUG(dbgs() << "LV: Interleaving to reduce branch cost.\n");
      return SmallIC;
    }
  }

  // Interleave if this is a large loop (small loops are already dealt with by
  // this point) that could benefit from interleaving.
  if (AggressivelyInterleaveReductions) {
    LLVM_DEBUG(dbgs() << "LV: Interleaving to expose ILP.\n");
    return IC;
  }

  LLVM_DEBUG(dbgs() << "LV: Not Interleaving.\n");
  return 1;
}

SmallVector<LoopVectorizationCostModel::RegisterUsage, 8>
LoopVectorizationCostModel::calculateRegisterUsage(ArrayRef<ElementCount> VFs) {
  // This function calculates the register usage by measuring the highest number
  // of values that are alive at a single location. Obviously, this is a very
  // rough estimation. We scan the loop in a topological order in order and
  // assign a number to each instruction. We use RPO to ensure that defs are
  // met before their users. We assume that each instruction that has in-loop
  // users starts an interval. We record every time that an in-loop value is
  // used, so we have a list of the first and last occurrences of each
  // instruction. Next, we transpose this data structure into a multi map that
  // holds the list of intervals that *end* at a specific location. This multi
  // map allows us to perform a linear search. We scan the instructions linearly
  // and record each time that a new interval starts, by placing it in a set.
  // If we find this value in the multi-map then we remove it from the set.
  // The max register usage is the maximum size of the set.
  // We also search for instructions that are defined outside the loop, but are
  // used inside the loop. We need this number separately from the max-interval
  // usage number because when we unroll, loop-invariant values do not take
  // more register.
  LoopBlocksDFS DFS(TheLoop);
  DFS.perform(LI);

  RegisterUsage RU;

  // Each 'key' in the map opens a new interval. The values
  // of the map are the index of the 'last seen' usage of the
  // instruction that is the key.
  using IntervalMap = DenseMap<Instruction *, unsigned>;

  // Maps instruction to its index.
  SmallVector<Instruction *, 64> IdxToInstr;
  // Marks the end of each interval.
  IntervalMap EndPoint;
  // Saves the list of instruction indices that are used in the loop.
  SmallPtrSet<Instruction *, 8> Ends;
  // Saves the list of values that are used in the loop but are defined outside
  // the loop (not including non-instruction values such as arguments and
  // constants).
  SmallSetVector<Instruction *, 8> LoopInvariants;

  for (BasicBlock *BB : make_range(DFS.beginRPO(), DFS.endRPO())) {
    for (Instruction &I : BB->instructionsWithoutDebug()) {
      IdxToInstr.push_back(&I);

      // Save the end location of each USE.
      for (Value *U : I.operands()) {
        auto *Instr = dyn_cast<Instruction>(U);

        // Ignore non-instruction values such as arguments, constants, etc.
        // FIXME: Might need some motivation why these values are ignored. If
        // for example an argument is used inside the loop it will increase the
        // register pressure (so shouldn't we add it to LoopInvariants).
        if (!Instr)
          continue;

        // If this instruction is outside the loop then record it and continue.
        if (!TheLoop->contains(Instr)) {
          LoopInvariants.insert(Instr);
          continue;
        }

        // Overwrite previous end points.
        EndPoint[Instr] = IdxToInstr.size();
        Ends.insert(Instr);
      }
    }
  }

  // Saves the list of intervals that end with the index in 'key'.
  using InstrList = SmallVector<Instruction *, 2>;
  DenseMap<unsigned, InstrList> TransposeEnds;

  // Transpose the EndPoints to a list of values that end at each index.
  for (auto &Interval : EndPoint)
    TransposeEnds[Interval.second].push_back(Interval.first);

  SmallPtrSet<Instruction *, 8> OpenIntervals;
  SmallVector<RegisterUsage, 8> RUs(VFs.size());
  SmallVector<SmallMapVector<unsigned, unsigned, 4>, 8> MaxUsages(VFs.size());

  LLVM_DEBUG(dbgs() << "LV(REG): Calculating max register usage:\n");

  const auto &TTICapture = TTI;
  auto GetRegUsage = [&TTICapture](Type *Ty, ElementCount VF) -> unsigned {
    if (Ty->isTokenTy() || !VectorType::isValidElementType(Ty))
      return 0;
    return TTICapture.getRegUsageForType(VectorType::get(Ty, VF));
  };

  for (unsigned int i = 0, s = IdxToInstr.size(); i < s; ++i) {
    Instruction *I = IdxToInstr[i];

    // Remove all of the instructions that end at this location.
    InstrList &List = TransposeEnds[i];
    for (Instruction *ToRemove : List)
      OpenIntervals.erase(ToRemove);

    // Ignore instructions that are never used within the loop.
    if (!Ends.count(I))
      continue;

    // Skip ignored values.
    if (ValuesToIgnore.count(I))
      continue;

    // For each VF find the maximum usage of registers.
    for (unsigned j = 0, e = VFs.size(); j < e; ++j) {
      // Count the number of registers used, per register class, given all open
      // intervals.
      // Note that elements in this SmallMapVector will be default constructed
      // as 0. So we can use "RegUsage[ClassID] += n" in the code below even if
      // there is no previous entry for ClassID.
      SmallMapVector<unsigned, unsigned, 4> RegUsage;

      if (VFs[j].isScalar()) {
        for (auto *Inst : OpenIntervals) {
          unsigned ClassID =
              TTI.getRegisterClassForType(false, Inst->getType());
          // FIXME: The target might use more than one register for the type
          // even in the scalar case.
          RegUsage[ClassID] += 1;
        }
      } else {
        collectUniformsAndScalars(VFs[j]);
        for (auto *Inst : OpenIntervals) {
          // Skip ignored values for VF > 1.
          if (VecValuesToIgnore.count(Inst))
            continue;
          if (isScalarAfterVectorization(Inst, VFs[j])) {
            unsigned ClassID =
                TTI.getRegisterClassForType(false, Inst->getType());
            // FIXME: The target might use more than one register for the type
            // even in the scalar case.
            RegUsage[ClassID] += 1;
          } else {
            unsigned ClassID =
                TTI.getRegisterClassForType(true, Inst->getType());
            RegUsage[ClassID] += GetRegUsage(Inst->getType(), VFs[j]);
          }
        }
      }

      for (auto& pair : RegUsage) {
        auto &Entry = MaxUsages[j][pair.first];
        Entry = std::max(Entry, pair.second);
      }
    }

    LLVM_DEBUG(dbgs() << "LV(REG): At #" << i << " Interval # "
                      << OpenIntervals.size() << '\n');

    // Add the current instruction to the list of open intervals.
    OpenIntervals.insert(I);
  }

  for (unsigned i = 0, e = VFs.size(); i < e; ++i) {
    // Note that elements in this SmallMapVector will be default constructed
    // as 0. So we can use "Invariant[ClassID] += n" in the code below even if
    // there is no previous entry for ClassID.
    SmallMapVector<unsigned, unsigned, 4> Invariant;

    for (auto *Inst : LoopInvariants) {
      // FIXME: The target might use more than one register for the type
      // even in the scalar case.
      bool IsScalar = all_of(Inst->users(), [&](User *U) {
        auto *I = cast<Instruction>(U);
        return TheLoop != LI->getLoopFor(I->getParent()) ||
               isScalarAfterVectorization(I, VFs[i]);
      });

      ElementCount VF = IsScalar ? ElementCount::getFixed(1) : VFs[i];
      unsigned ClassID =
          TTI.getRegisterClassForType(VF.isVector(), Inst->getType());
      Invariant[ClassID] += GetRegUsage(Inst->getType(), VF);
    }

    LLVM_DEBUG({
      dbgs() << "LV(REG): VF = " << VFs[i] << '\n';
      dbgs() << "LV(REG): Found max usage: " << MaxUsages[i].size()
             << " item\n";
      for (const auto &pair : MaxUsages[i]) {
        dbgs() << "LV(REG): RegisterClass: "
               << TTI.getRegisterClassName(pair.first) << ", " << pair.second
               << " registers\n";
      }
      dbgs() << "LV(REG): Found invariant usage: " << Invariant.size()
             << " item\n";
      for (const auto &pair : Invariant) {
        dbgs() << "LV(REG): RegisterClass: "
               << TTI.getRegisterClassName(pair.first) << ", " << pair.second
               << " registers\n";
      }
    });

    RU.LoopInvariantRegs = Invariant;
    RU.MaxLocalUsers = MaxUsages[i];
    RUs[i] = RU;
  }

  return RUs;
}

bool LoopVectorizationCostModel::useEmulatedMaskMemRefHack(Instruction *I,
                                                           ElementCount VF) {
  // TODO: Cost model for emulated masked load/store is completely
  // broken. This hack guides the cost model to use an artificially
  // high enough value to practically disable vectorization with such
  // operations, except where previously deployed legality hack allowed
  // using very low cost values. This is to avoid regressions coming simply
  // from moving "masked load/store" check from legality to cost model.
  // Masked Load/Gather emulation was previously never allowed.
  // Limited number of Masked Store/Scatter emulation was allowed.
  assert((isPredicatedInst(I)) &&
         "Expecting a scalar emulated instruction");
  return isa<LoadInst>(I) ||
         (isa<StoreInst>(I) &&
          NumPredStores > NumberOfStoresToPredicate);
}

void LoopVectorizationCostModel::collectInstsToScalarize(ElementCount VF) {
  // If we aren't vectorizing the loop, or if we've already collected the
  // instructions to scalarize, there's nothing to do. Collection may already
  // have occurred if we have a user-selected VF and are now computing the
  // expected cost for interleaving.
  if (VF.isScalar() || VF.isZero() ||
      InstsToScalarize.find(VF) != InstsToScalarize.end())
    return;

  // Initialize a mapping for VF in InstsToScalalarize. If we find that it's
  // not profitable to scalarize any instructions, the presence of VF in the
  // map will indicate that we've analyzed it already.
  ScalarCostsTy &ScalarCostsVF = InstsToScalarize[VF];

  PredicatedBBsAfterVectorization[VF].clear();

  // Find all the instructions that are scalar with predication in the loop and
  // determine if it would be better to not if-convert the blocks they are in.
  // If so, we also record the instructions to scalarize.
  for (BasicBlock *BB : TheLoop->blocks()) {
    if (!blockNeedsPredicationForAnyReason(BB))
      continue;
    for (Instruction &I : *BB)
      if (isScalarWithPredication(&I, VF)) {
        ScalarCostsTy ScalarCosts;
        // Do not apply discount if scalable, because that would lead to
        // invalid scalarization costs.
        // Do not apply discount logic if hacked cost is needed
        // for emulated masked memrefs.
        if (!VF.isScalable() && !useEmulatedMaskMemRefHack(&I, VF) &&
            computePredInstDiscount(&I, ScalarCosts, VF) >= 0)
          ScalarCostsVF.insert(ScalarCosts.begin(), ScalarCosts.end());
        // Remember that BB will remain after vectorization.
        PredicatedBBsAfterVectorization[VF].insert(BB);
      }
  }
}

InstructionCost LoopVectorizationCostModel::computePredInstDiscount(
    Instruction *PredInst, ScalarCostsTy &ScalarCosts, ElementCount VF) {
  assert(!isUniformAfterVectorization(PredInst, VF) &&
         "Instruction marked uniform-after-vectorization will be predicated");

  // Initialize the discount to zero, meaning that the scalar version and the
  // vector version cost the same.
  InstructionCost Discount = 0;

  // Holds instructions to analyze. The instructions we visit are mapped in
  // ScalarCosts. Those instructions are the ones that would be scalarized if
  // we find that the scalar version costs less.
  SmallVector<Instruction *, 8> Worklist;

  // Returns true if the given instruction can be scalarized.
  auto canBeScalarized = [&](Instruction *I) -> bool {
    // We only attempt to scalarize instructions forming a single-use chain
    // from the original predicated block that would otherwise be vectorized.
    // Although not strictly necessary, we give up on instructions we know will
    // already be scalar to avoid traversing chains that are unlikely to be
    // beneficial.
    if (!I->hasOneUse() || PredInst->getParent() != I->getParent() ||
        isScalarAfterVectorization(I, VF))
      return false;

    // If the instruction is scalar with predication, it will be analyzed
    // separately. We ignore it within the context of PredInst.
    if (isScalarWithPredication(I, VF))
      return false;

    // If any of the instruction's operands are uniform after vectorization,
    // the instruction cannot be scalarized. This prevents, for example, a
    // masked load from being scalarized.
    //
    // We assume we will only emit a value for lane zero of an instruction
    // marked uniform after vectorization, rather than VF identical values.
    // Thus, if we scalarize an instruction that uses a uniform, we would
    // create uses of values corresponding to the lanes we aren't emitting code
    // for. This behavior can be changed by allowing getScalarValue to clone
    // the lane zero values for uniforms rather than asserting.
    for (Use &U : I->operands())
      if (auto *J = dyn_cast<Instruction>(U.get()))
        if (isUniformAfterVectorization(J, VF))
          return false;

    // Otherwise, we can scalarize the instruction.
    return true;
  };

  // Compute the expected cost discount from scalarizing the entire expression
  // feeding the predicated instruction. We currently only consider expressions
  // that are single-use instruction chains.
  Worklist.push_back(PredInst);
  while (!Worklist.empty()) {
    Instruction *I = Worklist.pop_back_val();

    // If we've already analyzed the instruction, there's nothing to do.
    if (ScalarCosts.find(I) != ScalarCosts.end())
      continue;

    // Compute the cost of the vector instruction. Note that this cost already
    // includes the scalarization overhead of the predicated instruction.
    InstructionCost VectorCost = getInstructionCost(I, VF).first;

    // Compute the cost of the scalarized instruction. This cost is the cost of
    // the instruction as if it wasn't if-converted and instead remained in the
    // predicated block. We will scale this cost by block probability after
    // computing the scalarization overhead.
    InstructionCost ScalarCost =
        VF.getFixedValue() *
        getInstructionCost(I, ElementCount::getFixed(1)).first;

    // Compute the scalarization overhead of needed insertelement instructions
    // and phi nodes.
    TTI::TargetCostKind CostKind = TTI::TCK_RecipThroughput;
    if (isScalarWithPredication(I, VF) && !I->getType()->isVoidTy()) {
      ScalarCost += TTI.getScalarizationOverhead(
          cast<VectorType>(ToVectorTy(I->getType(), VF)),
          APInt::getAllOnes(VF.getFixedValue()), /*Insert*/ true,
          /*Extract*/ false, CostKind);
      ScalarCost +=
          VF.getFixedValue() * TTI.getCFInstrCost(Instruction::PHI, CostKind);
    }

    // Compute the scalarization overhead of needed extractelement
    // instructions. For each of the instruction's operands, if the operand can
    // be scalarized, add it to the worklist; otherwise, account for the
    // overhead.
    for (Use &U : I->operands())
      if (auto *J = dyn_cast<Instruction>(U.get())) {
        assert(VectorType::isValidElementType(J->getType()) &&
               "Instruction has non-scalar type");
        if (canBeScalarized(J))
          Worklist.push_back(J);
        else if (needsExtract(J, VF)) {
          ScalarCost += TTI.getScalarizationOverhead(
              cast<VectorType>(ToVectorTy(J->getType(), VF)),
              APInt::getAllOnes(VF.getFixedValue()), /*Insert*/ false,
              /*Extract*/ true, CostKind);
        }
      }

    // Scale the total scalar cost by block probability.
    ScalarCost /= getReciprocalPredBlockProb();

    // Compute the discount. A non-negative discount means the vector version
    // of the instruction costs more, and scalarizing would be beneficial.
    Discount += VectorCost - ScalarCost;
    ScalarCosts[I] = ScalarCost;
  }

  return Discount;
}

LoopVectorizationCostModel::VectorizationCostTy
LoopVectorizationCostModel::expectedCost(
    ElementCount VF, SmallVectorImpl<InstructionVFPair> *Invalid) {
  VectorizationCostTy Cost;

  // For each block.
  for (BasicBlock *BB : TheLoop->blocks()) {
    VectorizationCostTy BlockCost;

    // For each instruction in the old loop.
    for (Instruction &I : BB->instructionsWithoutDebug()) {
      // Skip ignored values.
      if (ValuesToIgnore.count(&I) ||
          (VF.isVector() && VecValuesToIgnore.count(&I)))
        continue;

      VectorizationCostTy C = getInstructionCost(&I, VF);

      // Check if we should override the cost.
      if (C.first.isValid() &&
          ForceTargetInstructionCost.getNumOccurrences() > 0)
        C.first = InstructionCost(ForceTargetInstructionCost);

      // Keep a list of instructions with invalid costs.
      if (Invalid && !C.first.isValid())
        Invalid->emplace_back(&I, VF);

      BlockCost.first += C.first;
      BlockCost.second |= C.second;
      LLVM_DEBUG(dbgs() << "LV: Found an estimated cost of " << C.first
                        << " for VF " << VF << " For instruction: " << I
                        << '\n');
    }

    // If we are vectorizing a predicated block, it will have been
    // if-converted. This means that the block's instructions (aside from
    // stores and instructions that may divide by zero) will now be
    // unconditionally executed. For the scalar case, we may not always execute
    // the predicated block, if it is an if-else block. Thus, scale the block's
    // cost by the probability of executing it. blockNeedsPredication from
    // Legal is used so as to not include all blocks in tail folded loops.
    if (VF.isScalar() && Legal->blockNeedsPredication(BB))
      BlockCost.first /= getReciprocalPredBlockProb();

    Cost.first += BlockCost.first;
    Cost.second |= BlockCost.second;
  }

  return Cost;
}

/// Gets Address Access SCEV after verifying that the access pattern
/// is loop invariant except the induction variable dependence.
///
/// This SCEV can be sent to the Target in order to estimate the address
/// calculation cost.
static const SCEV *getAddressAccessSCEV(
              Value *Ptr,
              LoopVectorizationLegality *Legal,
              PredicatedScalarEvolution &PSE,
              const Loop *TheLoop) {

  auto *Gep = dyn_cast<GetElementPtrInst>(Ptr);
  if (!Gep)
    return nullptr;

  // We are looking for a gep with all loop invariant indices except for one
  // which should be an induction variable.
  auto SE = PSE.getSE();
  unsigned NumOperands = Gep->getNumOperands();
  for (unsigned i = 1; i < NumOperands; ++i) {
    Value *Opd = Gep->getOperand(i);
    if (!SE->isLoopInvariant(SE->getSCEV(Opd), TheLoop) &&
        !Legal->isInductionVariable(Opd))
      return nullptr;
  }

  // Now we know we have a GEP ptr, %inv, %ind, %inv. return the Ptr SCEV.
  return PSE.getSCEV(Ptr);
}

static bool isStrideMul(Instruction *I, LoopVectorizationLegality *Legal) {
  return Legal->hasStride(I->getOperand(0)) ||
         Legal->hasStride(I->getOperand(1));
}

InstructionCost
LoopVectorizationCostModel::getMemInstScalarizationCost(Instruction *I,
                                                        ElementCount VF) {
  assert(VF.isVector() &&
         "Scalarization cost of instruction implies vectorization.");
  if (VF.isScalable())
    return InstructionCost::getInvalid();

  Type *ValTy = getLoadStoreType(I);
  auto SE = PSE.getSE();

  unsigned AS = getLoadStoreAddressSpace(I);
  Value *Ptr = getLoadStorePointerOperand(I);
  Type *PtrTy = ToVectorTy(Ptr->getType(), VF);
  // NOTE: PtrTy is a vector to signal `TTI::getAddressComputationCost`
  //       that it is being called from this specific place.

  // Figure out whether the access is strided and get the stride value
  // if it's known in compile time
  const SCEV *PtrSCEV = getAddressAccessSCEV(Ptr, Legal, PSE, TheLoop);

  // Get the cost of the scalar memory instruction and address computation.
  InstructionCost Cost =
      VF.getKnownMinValue() * TTI.getAddressComputationCost(PtrTy, SE, PtrSCEV);

  // Don't pass *I here, since it is scalar but will actually be part of a
  // vectorized loop where the user of it is a vectorized instruction.
  TTI::TargetCostKind CostKind = TTI::TCK_RecipThroughput;
  const Align Alignment = getLoadStoreAlignment(I);
  Cost += VF.getKnownMinValue() * TTI.getMemoryOpCost(I->getOpcode(),
                                                      ValTy->getScalarType(),
                                                      Alignment, AS, CostKind);

  // Get the overhead of the extractelement and insertelement instructions
  // we might create due to scalarization.
  Cost += getScalarizationOverhead(I, VF, CostKind);

  // If we have a predicated load/store, it will need extra i1 extracts and
  // conditional branches, but may not be executed for each vector lane. Scale
  // the cost by the probability of executing the predicated block.
  if (isPredicatedInst(I)) {
    Cost /= getReciprocalPredBlockProb();

    // Add the cost of an i1 extract and a branch
    auto *Vec_i1Ty =
        VectorType::get(IntegerType::getInt1Ty(ValTy->getContext()), VF);
    Cost += TTI.getScalarizationOverhead(
        Vec_i1Ty, APInt::getAllOnes(VF.getKnownMinValue()),
        /*Insert=*/false, /*Extract=*/true, CostKind);
    Cost += TTI.getCFInstrCost(Instruction::Br, CostKind);

    if (useEmulatedMaskMemRefHack(I, VF))
      // Artificially setting to a high enough value to practically disable
      // vectorization with such operations.
      Cost = 3000000;
  }

  return Cost;
}

InstructionCost
LoopVectorizationCostModel::getConsecutiveMemOpCost(Instruction *I,
                                                    ElementCount VF) {
  Type *ValTy = getLoadStoreType(I);
  auto *VectorTy = cast<VectorType>(ToVectorTy(ValTy, VF));
  Value *Ptr = getLoadStorePointerOperand(I);
  unsigned AS = getLoadStoreAddressSpace(I);
  int ConsecutiveStride = Legal->isConsecutivePtr(ValTy, Ptr);
  enum TTI::TargetCostKind CostKind = TTI::TCK_RecipThroughput;

  assert((ConsecutiveStride == 1 || ConsecutiveStride == -1) &&
         "Stride should be 1 or -1 for consecutive memory access");
  const Align Alignment = getLoadStoreAlignment(I);
  InstructionCost Cost = 0;
  if (Legal->isMaskRequired(I)) {
    Cost += TTI.getMaskedMemoryOpCost(I->getOpcode(), VectorTy, Alignment, AS,
                                      CostKind);
  } else {
    TTI::OperandValueInfo OpInfo = TTI::getOperandInfo(I->getOperand(0));
    Cost += TTI.getMemoryOpCost(I->getOpcode(), VectorTy, Alignment, AS,
                                CostKind, OpInfo, I);
  }

  bool Reverse = ConsecutiveStride < 0;
  if (Reverse)
    Cost += TTI.getShuffleCost(TargetTransformInfo::SK_Reverse, VectorTy,
                               std::nullopt, CostKind, 0);
  return Cost;
}

InstructionCost
LoopVectorizationCostModel::getUniformMemOpCost(Instruction *I,
                                                ElementCount VF) {
  assert(Legal->isUniformMemOp(*I));

  Type *ValTy = getLoadStoreType(I);
  auto *VectorTy = cast<VectorType>(ToVectorTy(ValTy, VF));
  const Align Alignment = getLoadStoreAlignment(I);
  unsigned AS = getLoadStoreAddressSpace(I);
  enum TTI::TargetCostKind CostKind = TTI::TCK_RecipThroughput;
  if (isa<LoadInst>(I)) {
    return TTI.getAddressComputationCost(ValTy) +
           TTI.getMemoryOpCost(Instruction::Load, ValTy, Alignment, AS,
                               CostKind) +
           TTI.getShuffleCost(TargetTransformInfo::SK_Broadcast, VectorTy);
  }
  StoreInst *SI = cast<StoreInst>(I);

  bool isLoopInvariantStoreValue = Legal->isUniform(SI->getValueOperand());
  return TTI.getAddressComputationCost(ValTy) +
         TTI.getMemoryOpCost(Instruction::Store, ValTy, Alignment, AS,
                             CostKind) +
         (isLoopInvariantStoreValue
              ? 0
              : TTI.getVectorInstrCost(Instruction::ExtractElement, VectorTy,
                                       CostKind, VF.getKnownMinValue() - 1));
}

InstructionCost
LoopVectorizationCostModel::getGatherScatterCost(Instruction *I,
                                                 ElementCount VF) {
  Type *ValTy = getLoadStoreType(I);
  auto *VectorTy = cast<VectorType>(ToVectorTy(ValTy, VF));
  const Align Alignment = getLoadStoreAlignment(I);
  const Value *Ptr = getLoadStorePointerOperand(I);

  return TTI.getAddressComputationCost(VectorTy) +
         TTI.getGatherScatterOpCost(
             I->getOpcode(), VectorTy, Ptr, Legal->isMaskRequired(I), Alignment,
             TargetTransformInfo::TCK_RecipThroughput, I);
}

InstructionCost
LoopVectorizationCostModel::getInterleaveGroupCost(Instruction *I,
                                                   ElementCount VF) {
  // TODO: Once we have support for interleaving with scalable vectors
  // we can calculate the cost properly here.
  if (VF.isScalable())
    return InstructionCost::getInvalid();

  Type *ValTy = getLoadStoreType(I);
  auto *VectorTy = cast<VectorType>(ToVectorTy(ValTy, VF));
  unsigned AS = getLoadStoreAddressSpace(I);
  enum TTI::TargetCostKind CostKind = TTI::TCK_RecipThroughput;

  auto Group = getInterleavedAccessGroup(I);
  assert(Group && "Fail to get an interleaved access group.");

  unsigned InterleaveFactor = Group->getFactor();
  auto *WideVecTy = VectorType::get(ValTy, VF * InterleaveFactor);

  // Holds the indices of existing members in the interleaved group.
  SmallVector<unsigned, 4> Indices;
  for (unsigned IF = 0; IF < InterleaveFactor; IF++)
    if (Group->getMember(IF))
      Indices.push_back(IF);

  // Calculate the cost of the whole interleaved group.
  bool UseMaskForGaps =
      (Group->requiresScalarEpilogue() && !isScalarEpilogueAllowed()) ||
      (isa<StoreInst>(I) && (Group->getNumMembers() < Group->getFactor()));
  InstructionCost Cost = TTI.getInterleavedMemoryOpCost(
      I->getOpcode(), WideVecTy, Group->getFactor(), Indices, Group->getAlign(),
      AS, CostKind, Legal->isMaskRequired(I), UseMaskForGaps);

  if (Group->isReverse()) {
    // TODO: Add support for reversed masked interleaved access.
    assert(!Legal->isMaskRequired(I) &&
           "Reverse masked interleaved access not supported.");
    Cost += Group->getNumMembers() *
            TTI.getShuffleCost(TargetTransformInfo::SK_Reverse, VectorTy,
                               std::nullopt, CostKind, 0);
  }
  return Cost;
}

std::optional<InstructionCost>
LoopVectorizationCostModel::getReductionPatternCost(
    Instruction *I, ElementCount VF, Type *Ty, TTI::TargetCostKind CostKind) {
  using namespace llvm::PatternMatch;
  // Early exit for no inloop reductions
  if (InLoopReductionChains.empty() || VF.isScalar() || !isa<VectorType>(Ty))
    return std::nullopt;
  auto *VectorTy = cast<VectorType>(Ty);

  // We are looking for a pattern of, and finding the minimal acceptable cost:
  //  reduce(mul(ext(A), ext(B))) or
  //  reduce(mul(A, B)) or
  //  reduce(ext(A)) or
  //  reduce(A).
  // The basic idea is that we walk down the tree to do that, finding the root
  // reduction instruction in InLoopReductionImmediateChains. From there we find
  // the pattern of mul/ext and test the cost of the entire pattern vs the cost
  // of the components. If the reduction cost is lower then we return it for the
  // reduction instruction and 0 for the other instructions in the pattern. If
  // it is not we return an invalid cost specifying the orignal cost method
  // should be used.
  Instruction *RetI = I;
  if (match(RetI, m_ZExtOrSExt(m_Value()))) {
    if (!RetI->hasOneUser())
      return std::nullopt;
    RetI = RetI->user_back();
  }

  if (match(RetI, m_OneUse(m_Mul(m_Value(), m_Value()))) &&
      RetI->user_back()->getOpcode() == Instruction::Add) {
    RetI = RetI->user_back();
  }

  // Test if the found instruction is a reduction, and if not return an invalid
  // cost specifying the parent to use the original cost modelling.
  if (!InLoopReductionImmediateChains.count(RetI))
    return std::nullopt;

  // Find the reduction this chain is a part of and calculate the basic cost of
  // the reduction on its own.
  Instruction *LastChain = InLoopReductionImmediateChains[RetI];
  Instruction *ReductionPhi = LastChain;
  while (!isa<PHINode>(ReductionPhi))
    ReductionPhi = InLoopReductionImmediateChains[ReductionPhi];

  const RecurrenceDescriptor &RdxDesc =
      Legal->getReductionVars().find(cast<PHINode>(ReductionPhi))->second;

  InstructionCost BaseCost = TTI.getArithmeticReductionCost(
      RdxDesc.getOpcode(), VectorTy, RdxDesc.getFastMathFlags(), CostKind);

  // For a call to the llvm.fmuladd intrinsic we need to add the cost of a
  // normal fmul instruction to the cost of the fadd reduction.
  if (RdxDesc.getRecurrenceKind() == RecurKind::FMulAdd)
    BaseCost +=
        TTI.getArithmeticInstrCost(Instruction::FMul, VectorTy, CostKind);

  // If we're using ordered reductions then we can just return the base cost
  // here, since getArithmeticReductionCost calculates the full ordered
  // reduction cost when FP reassociation is not allowed.
  if (useOrderedReductions(RdxDesc))
    return BaseCost;

  // Get the operand that was not the reduction chain and match it to one of the
  // patterns, returning the better cost if it is found.
  Instruction *RedOp = RetI->getOperand(1) == LastChain
                           ? dyn_cast<Instruction>(RetI->getOperand(0))
                           : dyn_cast<Instruction>(RetI->getOperand(1));

  VectorTy = VectorType::get(I->getOperand(0)->getType(), VectorTy);

  Instruction *Op0, *Op1;
  if (RedOp && RdxDesc.getOpcode() == Instruction::Add &&
      match(RedOp,
            m_ZExtOrSExt(m_Mul(m_Instruction(Op0), m_Instruction(Op1)))) &&
      match(Op0, m_ZExtOrSExt(m_Value())) &&
      Op0->getOpcode() == Op1->getOpcode() &&
      Op0->getOperand(0)->getType() == Op1->getOperand(0)->getType() &&
      !TheLoop->isLoopInvariant(Op0) && !TheLoop->isLoopInvariant(Op1) &&
      (Op0->getOpcode() == RedOp->getOpcode() || Op0 == Op1)) {

    // Matched reduce.add(ext(mul(ext(A), ext(B)))
    // Note that the extend opcodes need to all match, or if A==B they will have
    // been converted to zext(mul(sext(A), sext(A))) as it is known positive,
    // which is equally fine.
    bool IsUnsigned = isa<ZExtInst>(Op0);
    auto *ExtType = VectorType::get(Op0->getOperand(0)->getType(), VectorTy);
    auto *MulType = VectorType::get(Op0->getType(), VectorTy);

    InstructionCost ExtCost =
        TTI.getCastInstrCost(Op0->getOpcode(), MulType, ExtType,
                             TTI::CastContextHint::None, CostKind, Op0);
    InstructionCost MulCost =
        TTI.getArithmeticInstrCost(Instruction::Mul, MulType, CostKind);
    InstructionCost Ext2Cost =
        TTI.getCastInstrCost(RedOp->getOpcode(), VectorTy, MulType,
                             TTI::CastContextHint::None, CostKind, RedOp);

    InstructionCost RedCost = TTI.getMulAccReductionCost(
        IsUnsigned, RdxDesc.getRecurrenceType(), ExtType, CostKind);

    if (RedCost.isValid() &&
        RedCost < ExtCost * 2 + MulCost + Ext2Cost + BaseCost)
      return I == RetI ? RedCost : 0;
  } else if (RedOp && match(RedOp, m_ZExtOrSExt(m_Value())) &&
             !TheLoop->isLoopInvariant(RedOp)) {
    // Matched reduce(ext(A))
    bool IsUnsigned = isa<ZExtInst>(RedOp);
    auto *ExtType = VectorType::get(RedOp->getOperand(0)->getType(), VectorTy);
    InstructionCost RedCost = TTI.getExtendedReductionCost(
        RdxDesc.getOpcode(), IsUnsigned, RdxDesc.getRecurrenceType(), ExtType,
        RdxDesc.getFastMathFlags(), CostKind);

    InstructionCost ExtCost =
        TTI.getCastInstrCost(RedOp->getOpcode(), VectorTy, ExtType,
                             TTI::CastContextHint::None, CostKind, RedOp);
    if (RedCost.isValid() && RedCost < BaseCost + ExtCost)
      return I == RetI ? RedCost : 0;
  } else if (RedOp && RdxDesc.getOpcode() == Instruction::Add &&
             match(RedOp, m_Mul(m_Instruction(Op0), m_Instruction(Op1)))) {
    if (match(Op0, m_ZExtOrSExt(m_Value())) &&
        Op0->getOpcode() == Op1->getOpcode() &&
        !TheLoop->isLoopInvariant(Op0) && !TheLoop->isLoopInvariant(Op1)) {
      bool IsUnsigned = isa<ZExtInst>(Op0);
      Type *Op0Ty = Op0->getOperand(0)->getType();
      Type *Op1Ty = Op1->getOperand(0)->getType();
      Type *LargestOpTy =
          Op0Ty->getIntegerBitWidth() < Op1Ty->getIntegerBitWidth() ? Op1Ty
                                                                    : Op0Ty;
      auto *ExtType = VectorType::get(LargestOpTy, VectorTy);

      // Matched reduce.add(mul(ext(A), ext(B))), where the two ext may be of
      // different sizes. We take the largest type as the ext to reduce, and add
      // the remaining cost as, for example reduce(mul(ext(ext(A)), ext(B))).
      InstructionCost ExtCost0 = TTI.getCastInstrCost(
          Op0->getOpcode(), VectorTy, VectorType::get(Op0Ty, VectorTy),
          TTI::CastContextHint::None, CostKind, Op0);
      InstructionCost ExtCost1 = TTI.getCastInstrCost(
          Op1->getOpcode(), VectorTy, VectorType::get(Op1Ty, VectorTy),
          TTI::CastContextHint::None, CostKind, Op1);
      InstructionCost MulCost =
          TTI.getArithmeticInstrCost(Instruction::Mul, VectorTy, CostKind);

      InstructionCost RedCost = TTI.getMulAccReductionCost(
          IsUnsigned, RdxDesc.getRecurrenceType(), ExtType, CostKind);
      InstructionCost ExtraExtCost = 0;
      if (Op0Ty != LargestOpTy || Op1Ty != LargestOpTy) {
        Instruction *ExtraExtOp = (Op0Ty != LargestOpTy) ? Op0 : Op1;
        ExtraExtCost = TTI.getCastInstrCost(
            ExtraExtOp->getOpcode(), ExtType,
            VectorType::get(ExtraExtOp->getOperand(0)->getType(), VectorTy),
            TTI::CastContextHint::None, CostKind, ExtraExtOp);
      }

      if (RedCost.isValid() &&
          (RedCost + ExtraExtCost) < (ExtCost0 + ExtCost1 + MulCost + BaseCost))
        return I == RetI ? RedCost : 0;
    } else if (!match(I, m_ZExtOrSExt(m_Value()))) {
      // Matched reduce.add(mul())
      InstructionCost MulCost =
          TTI.getArithmeticInstrCost(Instruction::Mul, VectorTy, CostKind);

      InstructionCost RedCost = TTI.getMulAccReductionCost(
          true, RdxDesc.getRecurrenceType(), VectorTy, CostKind);

      if (RedCost.isValid() && RedCost < MulCost + BaseCost)
        return I == RetI ? RedCost : 0;
    }
  }

  return I == RetI ? std::optional<InstructionCost>(BaseCost) : std::nullopt;
}

InstructionCost
LoopVectorizationCostModel::getMemoryInstructionCost(Instruction *I,
                                                     ElementCount VF) {
  // Calculate scalar cost only. Vectorization cost should be ready at this
  // moment.
  if (VF.isScalar()) {
    Type *ValTy = getLoadStoreType(I);
    const Align Alignment = getLoadStoreAlignment(I);
    unsigned AS = getLoadStoreAddressSpace(I);

    TTI::OperandValueInfo OpInfo = TTI::getOperandInfo(I->getOperand(0));
    return TTI.getAddressComputationCost(ValTy) +
           TTI.getMemoryOpCost(I->getOpcode(), ValTy, Alignment, AS,
                               TTI::TCK_RecipThroughput, OpInfo, I);
  }
  return getWideningCost(I, VF);
}

LoopVectorizationCostModel::VectorizationCostTy
LoopVectorizationCostModel::getInstructionCost(Instruction *I,
                                               ElementCount VF) {
  // If we know that this instruction will remain uniform, check the cost of
  // the scalar version.
  if (isUniformAfterVectorization(I, VF))
    VF = ElementCount::getFixed(1);

  if (VF.isVector() && isProfitableToScalarize(I, VF))
    return VectorizationCostTy(InstsToScalarize[VF][I], false);

  // Forced scalars do not have any scalarization overhead.
  auto ForcedScalar = ForcedScalars.find(VF);
  if (VF.isVector() && ForcedScalar != ForcedScalars.end()) {
    auto InstSet = ForcedScalar->second;
    if (InstSet.count(I))
      return VectorizationCostTy(
          (getInstructionCost(I, ElementCount::getFixed(1)).first *
           VF.getKnownMinValue()),
          false);
  }

  Type *VectorTy;
  InstructionCost C = getInstructionCost(I, VF, VectorTy);

  bool TypeNotScalarized = false;
  if (VF.isVector() && VectorTy->isVectorTy()) {
    if (unsigned NumParts = TTI.getNumberOfParts(VectorTy)) {
      if (VF.isScalable())
        // <vscale x 1 x iN> is assumed to be profitable over iN because
        // scalable registers are a distinct register class from scalar ones.
        // If we ever find a target which wants to lower scalable vectors
        // back to scalars, we'll need to update this code to explicitly
        // ask TTI about the register class uses for each part.
        TypeNotScalarized = NumParts <= VF.getKnownMinValue();
      else
        TypeNotScalarized = NumParts < VF.getKnownMinValue();
    } else
      C = InstructionCost::getInvalid();
  }
  return VectorizationCostTy(C, TypeNotScalarized);
}

InstructionCost LoopVectorizationCostModel::getScalarizationOverhead(
    Instruction *I, ElementCount VF, TTI::TargetCostKind CostKind) const {

  // There is no mechanism yet to create a scalable scalarization loop,
  // so this is currently Invalid.
  if (VF.isScalable())
    return InstructionCost::getInvalid();

  if (VF.isScalar())
    return 0;

  InstructionCost Cost = 0;
  Type *RetTy = ToVectorTy(I->getType(), VF);
  if (!RetTy->isVoidTy() &&
      (!isa<LoadInst>(I) || !TTI.supportsEfficientVectorElementLoadStore()))
    Cost += TTI.getScalarizationOverhead(
        cast<VectorType>(RetTy), APInt::getAllOnes(VF.getKnownMinValue()),
        /*Insert*/ true,
        /*Extract*/ false, CostKind);

  // Some targets keep addresses scalar.
  if (isa<LoadInst>(I) && !TTI.prefersVectorizedAddressing())
    return Cost;

  // Some targets support efficient element stores.
  if (isa<StoreInst>(I) && TTI.supportsEfficientVectorElementLoadStore())
    return Cost;

  // Collect operands to consider.
  CallInst *CI = dyn_cast<CallInst>(I);
  Instruction::op_range Ops = CI ? CI->args() : I->operands();

  // Skip operands that do not require extraction/scalarization and do not incur
  // any overhead.
  SmallVector<Type *> Tys;
  for (auto *V : filterExtractingOperands(Ops, VF))
    Tys.push_back(MaybeVectorizeType(V->getType(), VF));
  return Cost + TTI.getOperandsScalarizationOverhead(
                    filterExtractingOperands(Ops, VF), Tys, CostKind);
}

void LoopVectorizationCostModel::setCostBasedWideningDecision(ElementCount VF) {
  if (VF.isScalar())
    return;
  NumPredStores = 0;
  for (BasicBlock *BB : TheLoop->blocks()) {
    // For each instruction in the old loop.
    for (Instruction &I : *BB) {
      Value *Ptr =  getLoadStorePointerOperand(&I);
      if (!Ptr)
        continue;

      // TODO: We should generate better code and update the cost model for
      // predicated uniform stores. Today they are treated as any other
      // predicated store (see added test cases in
      // invariant-store-vectorization.ll).
      if (isa<StoreInst>(&I) && isScalarWithPredication(&I, VF))
        NumPredStores++;

      if (Legal->isUniformMemOp(I)) {
        auto isLegalToScalarize = [&]() {
          if (!VF.isScalable())
            // Scalarization of fixed length vectors "just works".
            return true;

          // We have dedicated lowering for unpredicated uniform loads and
          // stores.  Note that even with tail folding we know that at least
          // one lane is active (i.e. generalized predication is not possible
          // here), and the logic below depends on this fact.
          if (!foldTailByMasking())
            return true;

          // For scalable vectors, a uniform memop load is always
          // uniform-by-parts  and we know how to scalarize that.
          if (isa<LoadInst>(I))
            return true;

          // A uniform store isn't neccessarily uniform-by-part
          // and we can't assume scalarization.
          auto &SI = cast<StoreInst>(I);
          return TheLoop->isLoopInvariant(SI.getValueOperand());
        };

        const InstructionCost GatherScatterCost =
          isLegalGatherOrScatter(&I, VF) ?
          getGatherScatterCost(&I, VF) : InstructionCost::getInvalid();

        // Load: Scalar load + broadcast
        // Store: Scalar store + isLoopInvariantStoreValue ? 0 : extract
        // FIXME: This cost is a significant under-estimate for tail folded
        // memory ops.
        const InstructionCost ScalarizationCost = isLegalToScalarize() ?
          getUniformMemOpCost(&I, VF) : InstructionCost::getInvalid();

        // Choose better solution for the current VF,  Note that Invalid
        // costs compare as maximumal large.  If both are invalid, we get
        // scalable invalid which signals a failure and a vectorization abort.
        if (GatherScatterCost < ScalarizationCost)
          setWideningDecision(&I, VF, CM_GatherScatter, GatherScatterCost);
        else
          setWideningDecision(&I, VF, CM_Scalarize, ScalarizationCost);
        continue;
      }

      // We assume that widening is the best solution when possible.
      if (memoryInstructionCanBeWidened(&I, VF)) {
        InstructionCost Cost = getConsecutiveMemOpCost(&I, VF);
        int ConsecutiveStride = Legal->isConsecutivePtr(
            getLoadStoreType(&I), getLoadStorePointerOperand(&I));
        assert((ConsecutiveStride == 1 || ConsecutiveStride == -1) &&
               "Expected consecutive stride.");
        InstWidening Decision =
            ConsecutiveStride == 1 ? CM_Widen : CM_Widen_Reverse;
        setWideningDecision(&I, VF, Decision, Cost);
        continue;
      }

      // Choose between Interleaving, Gather/Scatter or Scalarization.
      InstructionCost InterleaveCost = InstructionCost::getInvalid();
      unsigned NumAccesses = 1;
      if (isAccessInterleaved(&I)) {
        auto Group = getInterleavedAccessGroup(&I);
        assert(Group && "Fail to get an interleaved access group.");

        // Make one decision for the whole group.
        if (getWideningDecision(&I, VF) != CM_Unknown)
          continue;

        NumAccesses = Group->getNumMembers();
        if (interleavedAccessCanBeWidened(&I, VF))
          InterleaveCost = getInterleaveGroupCost(&I, VF);
      }

      InstructionCost GatherScatterCost =
          isLegalGatherOrScatter(&I, VF)
              ? getGatherScatterCost(&I, VF) * NumAccesses
              : InstructionCost::getInvalid();

      InstructionCost ScalarizationCost =
          getMemInstScalarizationCost(&I, VF) * NumAccesses;

      // Choose better solution for the current VF,
      // write down this decision and use it during vectorization.
      InstructionCost Cost;
      InstWidening Decision;
      if (InterleaveCost <= GatherScatterCost &&
          InterleaveCost < ScalarizationCost) {
        Decision = CM_Interleave;
        Cost = InterleaveCost;
      } else if (GatherScatterCost < ScalarizationCost) {
        Decision = CM_GatherScatter;
        Cost = GatherScatterCost;
      } else {
        Decision = CM_Scalarize;
        Cost = ScalarizationCost;
      }
      // If the instructions belongs to an interleave group, the whole group
      // receives the same decision. The whole group receives the cost, but
      // the cost will actually be assigned to one instruction.
      if (auto Group = getInterleavedAccessGroup(&I))
        setWideningDecision(Group, VF, Decision, Cost);
      else
        setWideningDecision(&I, VF, Decision, Cost);
    }
  }

  // Make sure that any load of address and any other address computation
  // remains scalar unless there is gather/scatter support. This avoids
  // inevitable extracts into address registers, and also has the benefit of
  // activating LSR more, since that pass can't optimize vectorized
  // addresses.
  if (TTI.prefersVectorizedAddressing())
    return;

  // Start with all scalar pointer uses.
  SmallPtrSet<Instruction *, 8> AddrDefs;
  for (BasicBlock *BB : TheLoop->blocks())
    for (Instruction &I : *BB) {
      Instruction *PtrDef =
        dyn_cast_or_null<Instruction>(getLoadStorePointerOperand(&I));
      if (PtrDef && TheLoop->contains(PtrDef) &&
          getWideningDecision(&I, VF) != CM_GatherScatter)
        AddrDefs.insert(PtrDef);
    }

  // Add all instructions used to generate the addresses.
  SmallVector<Instruction *, 4> Worklist;
  append_range(Worklist, AddrDefs);
  while (!Worklist.empty()) {
    Instruction *I = Worklist.pop_back_val();
    for (auto &Op : I->operands())
      if (auto *InstOp = dyn_cast<Instruction>(Op))
        if ((InstOp->getParent() == I->getParent()) && !isa<PHINode>(InstOp) &&
            AddrDefs.insert(InstOp).second)
          Worklist.push_back(InstOp);
  }

  for (auto *I : AddrDefs) {
    if (isa<LoadInst>(I)) {
      // Setting the desired widening decision should ideally be handled in
      // by cost functions, but since this involves the task of finding out
      // if the loaded register is involved in an address computation, it is
      // instead changed here when we know this is the case.
      InstWidening Decision = getWideningDecision(I, VF);
      if (Decision == CM_Widen || Decision == CM_Widen_Reverse)
        // Scalarize a widened load of address.
        setWideningDecision(
            I, VF, CM_Scalarize,
            (VF.getKnownMinValue() *
             getMemoryInstructionCost(I, ElementCount::getFixed(1))));
      else if (auto Group = getInterleavedAccessGroup(I)) {
        // Scalarize an interleave group of address loads.
        for (unsigned I = 0; I < Group->getFactor(); ++I) {
          if (Instruction *Member = Group->getMember(I))
            setWideningDecision(
                Member, VF, CM_Scalarize,
                (VF.getKnownMinValue() *
                 getMemoryInstructionCost(Member, ElementCount::getFixed(1))));
        }
      }
    } else
      // Make sure I gets scalarized and a cost estimate without
      // scalarization overhead.
      ForcedScalars[VF].insert(I);
  }
}

InstructionCost
LoopVectorizationCostModel::getInstructionCost(Instruction *I, ElementCount VF,
                                               Type *&VectorTy) {
  Type *RetTy = I->getType();
  if (canTruncateToMinimalBitwidth(I, VF))
    RetTy = IntegerType::get(RetTy->getContext(), MinBWs[I]);
  auto SE = PSE.getSE();
  TTI::TargetCostKind CostKind = TTI::TCK_RecipThroughput;

  auto hasSingleCopyAfterVectorization = [this](Instruction *I,
                                                ElementCount VF) -> bool {
    if (VF.isScalar())
      return true;

    auto Scalarized = InstsToScalarize.find(VF);
    assert(Scalarized != InstsToScalarize.end() &&
           "VF not yet analyzed for scalarization profitability");
    return !Scalarized->second.count(I) &&
           llvm::all_of(I->users(), [&](User *U) {
             auto *UI = cast<Instruction>(U);
             return !Scalarized->second.count(UI);
           });
  };
  (void) hasSingleCopyAfterVectorization;

  if (isScalarAfterVectorization(I, VF)) {
    // With the exception of GEPs and PHIs, after scalarization there should
    // only be one copy of the instruction generated in the loop. This is
    // because the VF is either 1, or any instructions that need scalarizing
    // have already been dealt with by the the time we get here. As a result,
    // it means we don't have to multiply the instruction cost by VF.
    assert(I->getOpcode() == Instruction::GetElementPtr ||
           I->getOpcode() == Instruction::PHI ||
           (I->getOpcode() == Instruction::BitCast &&
            I->getType()->isPointerTy()) ||
           hasSingleCopyAfterVectorization(I, VF));
    VectorTy = RetTy;
  } else
    VectorTy = ToVectorTy(RetTy, VF);

  // TODO: We need to estimate the cost of intrinsic calls.
  switch (I->getOpcode()) {
  case Instruction::GetElementPtr:
    // We mark this instruction as zero-cost because the cost of GEPs in
    // vectorized code depends on whether the corresponding memory instruction
    // is scalarized or not. Therefore, we handle GEPs with the memory
    // instruction cost.
    return 0;
  case Instruction::Br: {
    // In cases of scalarized and predicated instructions, there will be VF
    // predicated blocks in the vectorized loop. Each branch around these
    // blocks requires also an extract of its vector compare i1 element.
    bool ScalarPredicatedBB = false;
    BranchInst *BI = cast<BranchInst>(I);
    if (VF.isVector() && BI->isConditional() &&
        (PredicatedBBsAfterVectorization[VF].count(BI->getSuccessor(0)) ||
         PredicatedBBsAfterVectorization[VF].count(BI->getSuccessor(1))))
      ScalarPredicatedBB = true;

    if (ScalarPredicatedBB) {
      // Not possible to scalarize scalable vector with predicated instructions.
      if (VF.isScalable())
        return InstructionCost::getInvalid();
      // Return cost for branches around scalarized and predicated blocks.
      auto *Vec_i1Ty =
          VectorType::get(IntegerType::getInt1Ty(RetTy->getContext()), VF);
      return (
          TTI.getScalarizationOverhead(
              Vec_i1Ty, APInt::getAllOnes(VF.getFixedValue()),
              /*Insert*/ false, /*Extract*/ true, CostKind) +
          (TTI.getCFInstrCost(Instruction::Br, CostKind) * VF.getFixedValue()));
    } else if (I->getParent() == TheLoop->getLoopLatch() || VF.isScalar())
      // The back-edge branch will remain, as will all scalar branches.
      return TTI.getCFInstrCost(Instruction::Br, CostKind);
    else
      // This branch will be eliminated by if-conversion.
      return 0;
    // Note: We currently assume zero cost for an unconditional branch inside
    // a predicated block since it will become a fall-through, although we
    // may decide in the future to call TTI for all branches.
  }
  case Instruction::PHI: {
    auto *Phi = cast<PHINode>(I);

    // First-order recurrences are replaced by vector shuffles inside the loop.
    if (VF.isVector() && Legal->isFixedOrderRecurrence(Phi)) {
      SmallVector<int> Mask(VF.getKnownMinValue());
      std::iota(Mask.begin(), Mask.end(), VF.getKnownMinValue() - 1);
      return TTI.getShuffleCost(TargetTransformInfo::SK_Splice,
                                cast<VectorType>(VectorTy), Mask, CostKind,
                                VF.getKnownMinValue() - 1);
    }

    // Phi nodes in non-header blocks (not inductions, reductions, etc.) are
    // converted into select instructions. We require N - 1 selects per phi
    // node, where N is the number of incoming values.
    if (VF.isVector() && Phi->getParent() != TheLoop->getHeader())
      return (Phi->getNumIncomingValues() - 1) *
             TTI.getCmpSelInstrCost(
                 Instruction::Select, ToVectorTy(Phi->getType(), VF),
                 ToVectorTy(Type::getInt1Ty(Phi->getContext()), VF),
                 CmpInst::BAD_ICMP_PREDICATE, CostKind);

    return TTI.getCFInstrCost(Instruction::PHI, CostKind);
  }
  case Instruction::UDiv:
  case Instruction::SDiv:
  case Instruction::URem:
  case Instruction::SRem:
    if (VF.isVector() && isPredicatedInst(I)) {
      const auto [ScalarCost, SafeDivisorCost] = getDivRemSpeculationCost(I, VF);
      return isDivRemScalarWithPredication(ScalarCost, SafeDivisorCost) ?
        ScalarCost : SafeDivisorCost;
    }
    // We've proven all lanes safe to speculate, fall through.
    [[fallthrough]];
  case Instruction::Add:
  case Instruction::FAdd:
  case Instruction::Sub:
  case Instruction::FSub:
  case Instruction::Mul:
  case Instruction::FMul:
  case Instruction::FDiv:
  case Instruction::FRem:
  case Instruction::Shl:
  case Instruction::LShr:
  case Instruction::AShr:
  case Instruction::And:
  case Instruction::Or:
  case Instruction::Xor: {
    // Since we will replace the stride by 1 the multiplication should go away.
    if (I->getOpcode() == Instruction::Mul && isStrideMul(I, Legal))
      return 0;

    // Detect reduction patterns
    if (auto RedCost = getReductionPatternCost(I, VF, VectorTy, CostKind))
      return *RedCost;

    // Certain instructions can be cheaper to vectorize if they have a constant
    // second vector operand. One example of this are shifts on x86.
    Value *Op2 = I->getOperand(1);
    auto Op2Info = TTI.getOperandInfo(Op2);
    if (Op2Info.Kind == TargetTransformInfo::OK_AnyValue && Legal->isUniform(Op2))
      Op2Info.Kind = TargetTransformInfo::OK_UniformValue;

    SmallVector<const Value *, 4> Operands(I->operand_values());
    return TTI.getArithmeticInstrCost(
        I->getOpcode(), VectorTy, CostKind,
        {TargetTransformInfo::OK_AnyValue, TargetTransformInfo::OP_None},
        Op2Info, Operands, I);
  }
  case Instruction::FNeg: {
    return TTI.getArithmeticInstrCost(
        I->getOpcode(), VectorTy, CostKind,
        {TargetTransformInfo::OK_AnyValue, TargetTransformInfo::OP_None},
        {TargetTransformInfo::OK_AnyValue, TargetTransformInfo::OP_None},
        I->getOperand(0), I);
  }
  case Instruction::Select: {
    SelectInst *SI = cast<SelectInst>(I);
    const SCEV *CondSCEV = SE->getSCEV(SI->getCondition());
    bool ScalarCond = (SE->isLoopInvariant(CondSCEV, TheLoop));

    const Value *Op0, *Op1;
    using namespace llvm::PatternMatch;
    if (!ScalarCond && (match(I, m_LogicalAnd(m_Value(Op0), m_Value(Op1))) ||
                        match(I, m_LogicalOr(m_Value(Op0), m_Value(Op1))))) {
      // select x, y, false --> x & y
      // select x, true, y --> x | y
      const auto [Op1VK, Op1VP] = TTI::getOperandInfo(Op0);
      const auto [Op2VK, Op2VP] = TTI::getOperandInfo(Op1);
      assert(Op0->getType()->getScalarSizeInBits() == 1 &&
              Op1->getType()->getScalarSizeInBits() == 1);

      SmallVector<const Value *, 2> Operands{Op0, Op1};
      return TTI.getArithmeticInstrCost(
          match(I, m_LogicalOr()) ? Instruction::Or : Instruction::And, VectorTy,
          CostKind, {Op1VK, Op1VP}, {Op2VK, Op2VP}, Operands, I);
    }

    Type *CondTy = SI->getCondition()->getType();
    if (!ScalarCond)
      CondTy = VectorType::get(CondTy, VF);

    CmpInst::Predicate Pred = CmpInst::BAD_ICMP_PREDICATE;
    if (auto *Cmp = dyn_cast<CmpInst>(SI->getCondition()))
      Pred = Cmp->getPredicate();
    return TTI.getCmpSelInstrCost(I->getOpcode(), VectorTy, CondTy, Pred,
                                  CostKind, I);
  }
  case Instruction::ICmp:
  case Instruction::FCmp: {
    Type *ValTy = I->getOperand(0)->getType();
    Instruction *Op0AsInstruction = dyn_cast<Instruction>(I->getOperand(0));
    if (canTruncateToMinimalBitwidth(Op0AsInstruction, VF))
      ValTy = IntegerType::get(ValTy->getContext(), MinBWs[Op0AsInstruction]);
    VectorTy = ToVectorTy(ValTy, VF);
    return TTI.getCmpSelInstrCost(I->getOpcode(), VectorTy, nullptr,
                                  cast<CmpInst>(I)->getPredicate(), CostKind,
                                  I);
  }
  case Instruction::Store:
  case Instruction::Load: {
    ElementCount Width = VF;
    if (Width.isVector()) {
      InstWidening Decision = getWideningDecision(I, Width);
      assert(Decision != CM_Unknown &&
             "CM decision should be taken at this point");
      if (getWideningCost(I, VF) == InstructionCost::getInvalid())
        return InstructionCost::getInvalid();
      if (Decision == CM_Scalarize)
        Width = ElementCount::getFixed(1);
    }
    VectorTy = ToVectorTy(getLoadStoreType(I), Width);
    return getMemoryInstructionCost(I, VF);
  }
  case Instruction::BitCast:
    if (I->getType()->isPointerTy())
      return 0;
    [[fallthrough]];
  case Instruction::ZExt:
  case Instruction::SExt:
  case Instruction::FPToUI:
  case Instruction::FPToSI:
  case Instruction::FPExt:
  case Instruction::PtrToInt:
  case Instruction::IntToPtr:
  case Instruction::SIToFP:
  case Instruction::UIToFP:
  case Instruction::Trunc:
  case Instruction::FPTrunc: {
    // Computes the CastContextHint from a Load/Store instruction.
    auto ComputeCCH = [&](Instruction *I) -> TTI::CastContextHint {
      assert((isa<LoadInst>(I) || isa<StoreInst>(I)) &&
             "Expected a load or a store!");

      if (VF.isScalar() || !TheLoop->contains(I))
        return TTI::CastContextHint::Normal;

      switch (getWideningDecision(I, VF)) {
      case LoopVectorizationCostModel::CM_GatherScatter:
        return TTI::CastContextHint::GatherScatter;
      case LoopVectorizationCostModel::CM_Interleave:
        return TTI::CastContextHint::Interleave;
      case LoopVectorizationCostModel::CM_Scalarize:
      case LoopVectorizationCostModel::CM_Widen:
        return Legal->isMaskRequired(I) ? TTI::CastContextHint::Masked
                                        : TTI::CastContextHint::Normal;
      case LoopVectorizationCostModel::CM_Widen_Reverse:
        return TTI::CastContextHint::Reversed;
      case LoopVectorizationCostModel::CM_Unknown:
        llvm_unreachable("Instr did not go through cost modelling?");
      }

      llvm_unreachable("Unhandled case!");
    };

    unsigned Opcode = I->getOpcode();
    TTI::CastContextHint CCH = TTI::CastContextHint::None;
    // For Trunc, the context is the only user, which must be a StoreInst.
    if (Opcode == Instruction::Trunc || Opcode == Instruction::FPTrunc) {
      if (I->hasOneUse())
        if (StoreInst *Store = dyn_cast<StoreInst>(*I->user_begin()))
          CCH = ComputeCCH(Store);
    }
    // For Z/Sext, the context is the operand, which must be a LoadInst.
    else if (Opcode == Instruction::ZExt || Opcode == Instruction::SExt ||
             Opcode == Instruction::FPExt) {
      if (LoadInst *Load = dyn_cast<LoadInst>(I->getOperand(0)))
        CCH = ComputeCCH(Load);
    }

    // We optimize the truncation of induction variables having constant
    // integer steps. The cost of these truncations is the same as the scalar
    // operation.
    if (isOptimizableIVTruncate(I, VF)) {
      auto *Trunc = cast<TruncInst>(I);
      return TTI.getCastInstrCost(Instruction::Trunc, Trunc->getDestTy(),
                                  Trunc->getSrcTy(), CCH, CostKind, Trunc);
    }

    // Detect reduction patterns
    if (auto RedCost = getReductionPatternCost(I, VF, VectorTy, CostKind))
      return *RedCost;

    Type *SrcScalarTy = I->getOperand(0)->getType();
    Type *SrcVecTy =
        VectorTy->isVectorTy() ? ToVectorTy(SrcScalarTy, VF) : SrcScalarTy;
    if (canTruncateToMinimalBitwidth(I, VF)) {
      // This cast is going to be shrunk. This may remove the cast or it might
      // turn it into slightly different cast. For example, if MinBW == 16,
      // "zext i8 %1 to i32" becomes "zext i8 %1 to i16".
      //
      // Calculate the modified src and dest types.
      Type *MinVecTy = VectorTy;
      if (Opcode == Instruction::Trunc) {
        SrcVecTy = smallestIntegerVectorType(SrcVecTy, MinVecTy);
        VectorTy =
            largestIntegerVectorType(ToVectorTy(I->getType(), VF), MinVecTy);
      } else if (Opcode == Instruction::ZExt || Opcode == Instruction::SExt) {
        SrcVecTy = largestIntegerVectorType(SrcVecTy, MinVecTy);
        VectorTy =
            smallestIntegerVectorType(ToVectorTy(I->getType(), VF), MinVecTy);
      }
    }

    return TTI.getCastInstrCost(Opcode, VectorTy, SrcVecTy, CCH, CostKind, I);
  }
  case Instruction::Call: {
    if (RecurrenceDescriptor::isFMulAddIntrinsic(I))
      if (auto RedCost = getReductionPatternCost(I, VF, VectorTy, CostKind))
        return *RedCost;
    Function *Variant;
    CallInst *CI = cast<CallInst>(I);
    InstructionCost CallCost = getVectorCallCost(CI, VF, &Variant);
    if (getVectorIntrinsicIDForCall(CI, TLI)) {
      InstructionCost IntrinsicCost = getVectorIntrinsicCost(CI, VF);
      return std::min(CallCost, IntrinsicCost);
    }
    return CallCost;
  }
  case Instruction::ExtractValue:
    return TTI.getInstructionCost(I, TTI::TCK_RecipThroughput);
  case Instruction::Alloca:
    // We cannot easily widen alloca to a scalable alloca, as
    // the result would need to be a vector of pointers.
    if (VF.isScalable())
      return InstructionCost::getInvalid();
    [[fallthrough]];
  default:
    // This opcode is unknown. Assume that it is the same as 'mul'.
    return TTI.getArithmeticInstrCost(Instruction::Mul, VectorTy, CostKind);
  } // end of switch.
}

void LoopVectorizationCostModel::collectValuesToIgnore() {
  // Ignore ephemeral values.
  CodeMetrics::collectEphemeralValues(TheLoop, AC, ValuesToIgnore);

  // Find all stores to invariant variables. Since they are going to sink
  // outside the loop we do not need calculate cost for them.
  for (BasicBlock *BB : TheLoop->blocks())
    for (Instruction &I : *BB) {
      StoreInst *SI;
      if ((SI = dyn_cast<StoreInst>(&I)) &&
          Legal->isInvariantAddressOfReduction(SI->getPointerOperand()))
        ValuesToIgnore.insert(&I);
    }

  // Ignore type-promoting instructions we identified during reduction
  // detection.
  for (const auto &Reduction : Legal->getReductionVars()) {
    const RecurrenceDescriptor &RedDes = Reduction.second;
    const SmallPtrSetImpl<Instruction *> &Casts = RedDes.getCastInsts();
    VecValuesToIgnore.insert(Casts.begin(), Casts.end());
  }
  // Ignore type-casting instructions we identified during induction
  // detection.
  for (const auto &Induction : Legal->getInductionVars()) {
    const InductionDescriptor &IndDes = Induction.second;
    const SmallVectorImpl<Instruction *> &Casts = IndDes.getCastInsts();
    VecValuesToIgnore.insert(Casts.begin(), Casts.end());
  }
}

void LoopVectorizationCostModel::collectInLoopReductions() {
  for (const auto &Reduction : Legal->getReductionVars()) {
    PHINode *Phi = Reduction.first;
    const RecurrenceDescriptor &RdxDesc = Reduction.second;

    // We don't collect reductions that are type promoted (yet).
    if (RdxDesc.getRecurrenceType() != Phi->getType())
      continue;

    // If the target would prefer this reduction to happen "in-loop", then we
    // want to record it as such.
    unsigned Opcode = RdxDesc.getOpcode();
    if (!PreferInLoopReductions && !useOrderedReductions(RdxDesc) &&
        !TTI.preferInLoopReduction(Opcode, Phi->getType(),
                                   TargetTransformInfo::ReductionFlags()))
      continue;

    // Check that we can correctly put the reductions into the loop, by
    // finding the chain of operations that leads from the phi to the loop
    // exit value.
    SmallVector<Instruction *, 4> ReductionOperations =
        RdxDesc.getReductionOpChain(Phi, TheLoop);
    bool InLoop = !ReductionOperations.empty();
    if (InLoop) {
      InLoopReductionChains[Phi] = ReductionOperations;
      // Add the elements to InLoopReductionImmediateChains for cost modelling.
      Instruction *LastChain = Phi;
      for (auto *I : ReductionOperations) {
        InLoopReductionImmediateChains[I] = LastChain;
        LastChain = I;
      }
    }
    LLVM_DEBUG(dbgs() << "LV: Using " << (InLoop ? "inloop" : "out of loop")
                      << " reduction for phi: " << *Phi << "\n");
  }
}

// TODO: we could return a pair of values that specify the max VF and
// min VF, to be used in `buildVPlans(MinVF, MaxVF)` instead of
// `buildVPlans(VF, VF)`. We cannot do it because VPLAN at the moment
// doesn't have a cost model that can choose which plan to execute if
// more than one is generated.
static unsigned determineVPlanVF(const unsigned WidestVectorRegBits,
                                 LoopVectorizationCostModel &CM) {
  unsigned WidestType;
  std::tie(std::ignore, WidestType) = CM.getSmallestAndWidestTypes();
  return WidestVectorRegBits / WidestType;
}

VectorizationFactor
LoopVectorizationPlanner::planInVPlanNativePath(ElementCount UserVF) {
  assert(!UserVF.isScalable() && "scalable vectors not yet supported");
  ElementCount VF = UserVF;
  // Outer loop handling: They may require CFG and instruction level
  // transformations before even evaluating whether vectorization is profitable.
  // Since we cannot modify the incoming IR, we need to build VPlan upfront in
  // the vectorization pipeline.
  if (!OrigLoop->isInnermost()) {
    // If the user doesn't provide a vectorization factor, determine a
    // reasonable one.
    if (UserVF.isZero()) {
      VF = ElementCount::getFixed(determineVPlanVF(
          TTI->getRegisterBitWidth(TargetTransformInfo::RGK_FixedWidthVector)
              .getFixedValue(),
          CM));
      LLVM_DEBUG(dbgs() << "LV: VPlan computed VF " << VF << ".\n");

      // Make sure we have a VF > 1 for stress testing.
      if (VPlanBuildStressTest && (VF.isScalar() || VF.isZero())) {
        LLVM_DEBUG(dbgs() << "LV: VPlan stress testing: "
                          << "overriding computed VF.\n");
        VF = ElementCount::getFixed(4);
      }
    }
    assert(EnableVPlanNativePath && "VPlan-native path is not enabled.");
    assert(isPowerOf2_32(VF.getKnownMinValue()) &&
           "VF needs to be a power of two");
    LLVM_DEBUG(dbgs() << "LV: Using " << (!UserVF.isZero() ? "user " : "")
                      << "VF " << VF << " to build VPlans.\n");
    buildVPlans(VF, VF);

    // For VPlan build stress testing, we bail out after VPlan construction.
    if (VPlanBuildStressTest)
      return VectorizationFactor::Disabled();

    return {VF, 0 /*Cost*/, 0 /* ScalarCost */};
  }

  LLVM_DEBUG(
      dbgs() << "LV: Not vectorizing. Inner loops aren't supported in the "
                "VPlan-native path.\n");
  return VectorizationFactor::Disabled();
}

std::optional<VectorizationFactor>
LoopVectorizationPlanner::plan(ElementCount UserVF, unsigned UserIC) {
  assert(OrigLoop->isInnermost() && "Inner loop expected.");
  FixedScalableVFPair MaxFactors = CM.computeMaxVF(UserVF, UserIC);
  if (!MaxFactors) // Cases that should not to be vectorized nor interleaved.
    return std::nullopt;

  // Invalidate interleave groups if all blocks of loop will be predicated.
  if (CM.blockNeedsPredicationForAnyReason(OrigLoop->getHeader()) &&
      !useMaskedInterleavedAccesses(*TTI)) {
    LLVM_DEBUG(
        dbgs()
        << "LV: Invalidate all interleaved groups due to fold-tail by masking "
           "which requires masked-interleaved support.\n");
    if (CM.InterleaveInfo.invalidateGroups())
      // Invalidating interleave groups also requires invalidating all decisions
      // based on them, which includes widening decisions and uniform and scalar
      // values.
      CM.invalidateCostModelingDecisions();
  }

  ElementCount MaxUserVF =
      UserVF.isScalable() ? MaxFactors.ScalableVF : MaxFactors.FixedVF;
  bool UserVFIsLegal = ElementCount::isKnownLE(UserVF, MaxUserVF);
  if (!UserVF.isZero() && UserVFIsLegal) {
    assert(isPowerOf2_32(UserVF.getKnownMinValue()) &&
           "VF needs to be a power of two");
    // Collect the instructions (and their associated costs) that will be more
    // profitable to scalarize.
    if (CM.selectUserVectorizationFactor(UserVF)) {
      LLVM_DEBUG(dbgs() << "LV: Using user VF " << UserVF << ".\n");
      CM.collectInLoopReductions();
      buildVPlansWithVPRecipes(UserVF, UserVF);
      LLVM_DEBUG(printPlans(dbgs()));
      return {{UserVF, 0, 0}};
    } else
      reportVectorizationInfo("UserVF ignored because of invalid costs.",
                              "InvalidCost", ORE, OrigLoop);
  }

  // Populate the set of Vectorization Factor Candidates.
  ElementCountSet VFCandidates;
  for (auto VF = ElementCount::getFixed(1);
       ElementCount::isKnownLE(VF, MaxFactors.FixedVF); VF *= 2)
    VFCandidates.insert(VF);
  for (auto VF = ElementCount::getScalable(1);
       ElementCount::isKnownLE(VF, MaxFactors.ScalableVF); VF *= 2)
    VFCandidates.insert(VF);

  for (const auto &VF : VFCandidates) {
    // Collect Uniform and Scalar instructions after vectorization with VF.
    CM.collectUniformsAndScalars(VF);

    // Collect the instructions (and their associated costs) that will be more
    // profitable to scalarize.
    if (VF.isVector())
      CM.collectInstsToScalarize(VF);
  }

  CM.collectInLoopReductions();
  buildVPlansWithVPRecipes(ElementCount::getFixed(1), MaxFactors.FixedVF);
  buildVPlansWithVPRecipes(ElementCount::getScalable(1), MaxFactors.ScalableVF);

  LLVM_DEBUG(printPlans(dbgs()));
  if (!MaxFactors.hasVector())
    return VectorizationFactor::Disabled();

  // Select the optimal vectorization factor.
  VectorizationFactor VF = CM.selectVectorizationFactor(VFCandidates);
  assert((VF.Width.isScalar() || VF.ScalarCost > 0) && "when vectorizing, the scalar cost must be non-zero.");
  return VF;
}

VPlan &LoopVectorizationPlanner::getBestPlanFor(ElementCount VF) const {
  assert(count_if(VPlans,
                  [VF](const VPlanPtr &Plan) { return Plan->hasVF(VF); }) ==
             1 &&
         "Best VF has not a single VPlan.");

  for (const VPlanPtr &Plan : VPlans) {
    if (Plan->hasVF(VF))
      return *Plan.get();
  }
  llvm_unreachable("No plan found!");
}

static void AddRuntimeUnrollDisableMetaData(Loop *L) {
  SmallVector<Metadata *, 4> MDs;
  // Reserve first location for self reference to the LoopID metadata node.
  MDs.push_back(nullptr);
  bool IsUnrollMetadata = false;
  MDNode *LoopID = L->getLoopID();
  if (LoopID) {
    // First find existing loop unrolling disable metadata.
    for (unsigned i = 1, ie = LoopID->getNumOperands(); i < ie; ++i) {
      auto *MD = dyn_cast<MDNode>(LoopID->getOperand(i));
      if (MD) {
        const auto *S = dyn_cast<MDString>(MD->getOperand(0));
        IsUnrollMetadata =
            S && S->getString().startswith("llvm.loop.unroll.disable");
      }
      MDs.push_back(LoopID->getOperand(i));
    }
  }

  if (!IsUnrollMetadata) {
    // Add runtime unroll disable metadata.
    LLVMContext &Context = L->getHeader()->getContext();
    SmallVector<Metadata *, 1> DisableOperands;
    DisableOperands.push_back(
        MDString::get(Context, "llvm.loop.unroll.runtime.disable"));
    MDNode *DisableNode = MDNode::get(Context, DisableOperands);
    MDs.push_back(DisableNode);
    MDNode *NewLoopID = MDNode::get(Context, MDs);
    // Set operand 0 to refer to the loop id itself.
    NewLoopID->replaceOperandWith(0, NewLoopID);
    L->setLoopID(NewLoopID);
  }
}

void LoopVectorizationPlanner::executePlan(ElementCount BestVF, unsigned BestUF,
                                           VPlan &BestVPlan,
                                           InnerLoopVectorizer &ILV,
                                           DominatorTree *DT,
                                           bool IsEpilogueVectorization) {
  assert(BestVPlan.hasVF(BestVF) &&
         "Trying to execute plan with unsupported VF");
  assert(BestVPlan.hasUF(BestUF) &&
         "Trying to execute plan with unsupported UF");

  LLVM_DEBUG(dbgs() << "Executing best plan with VF=" << BestVF << ", UF=" << BestUF
                    << '\n');

  // Workaround!  Compute the trip count of the original loop and cache it
  // before we start modifying the CFG.  This code has a systemic problem
  // wherein it tries to run analysis over partially constructed IR; this is
  // wrong, and not simply for SCEV.  The trip count of the original loop
  // simply happens to be prone to hitting this in practice.  In theory, we
  // can hit the same issue for any SCEV, or ValueTracking query done during
  // mutation.  See PR49900.
  ILV.getOrCreateTripCount(OrigLoop->getLoopPreheader());

  if (!IsEpilogueVectorization)
    VPlanTransforms::optimizeForVFAndUF(BestVPlan, BestVF, BestUF, PSE);

  // Perform the actual loop transformation.

  // 1. Set up the skeleton for vectorization, including vector pre-header and
  // middle block. The vector loop is created during VPlan execution.
  VPTransformState State{BestVF, BestUF, LI, DT, ILV.Builder, &ILV, &BestVPlan};
  Value *CanonicalIVStartValue;
  std::tie(State.CFG.PrevBB, CanonicalIVStartValue) =
      ILV.createVectorizedLoopSkeleton();

  // Only use noalias metadata when using memory checks guaranteeing no overlap
  // across all iterations.
  const LoopAccessInfo *LAI = ILV.Legal->getLAI();
  if (LAI && !LAI->getRuntimePointerChecking()->getChecks().empty() &&
      !LAI->getRuntimePointerChecking()->getDiffChecks()) {

    //  We currently don't use LoopVersioning for the actual loop cloning but we
    //  still use it to add the noalias metadata.
    //  TODO: Find a better way to re-use LoopVersioning functionality to add
    //        metadata.
    State.LVer = std::make_unique<LoopVersioning>(
        *LAI, LAI->getRuntimePointerChecking()->getChecks(), OrigLoop, LI, DT,
        PSE.getSE());
    State.LVer->prepareNoAliasMetadata();
  }

  ILV.collectPoisonGeneratingRecipes(State);

  ILV.printDebugTracesAtStart();

  //===------------------------------------------------===//
  //
  // Notice: any optimization or new instruction that go
  // into the code below should also be implemented in
  // the cost-model.
  //
  //===------------------------------------------------===//

  // 2. Copy and widen instructions from the old loop into the new loop.
  BestVPlan.prepareToExecute(ILV.getOrCreateTripCount(nullptr),
                             ILV.getOrCreateVectorTripCount(nullptr),
                             CanonicalIVStartValue, State,
                             IsEpilogueVectorization);

  BestVPlan.execute(&State);

  // Keep all loop hints from the original loop on the vector loop (we'll
  // replace the vectorizer-specific hints below).
  MDNode *OrigLoopID = OrigLoop->getLoopID();

  std::optional<MDNode *> VectorizedLoopID =
      makeFollowupLoopID(OrigLoopID, {LLVMLoopVectorizeFollowupAll,
                                      LLVMLoopVectorizeFollowupVectorized});

  VPBasicBlock *HeaderVPBB =
      BestVPlan.getVectorLoopRegion()->getEntryBasicBlock();
  Loop *L = LI->getLoopFor(State.CFG.VPBB2IRBB[HeaderVPBB]);
  if (VectorizedLoopID)
    L->setLoopID(*VectorizedLoopID);
  else {
    // Keep all loop hints from the original loop on the vector loop (we'll
    // replace the vectorizer-specific hints below).
    if (MDNode *LID = OrigLoop->getLoopID())
      L->setLoopID(LID);

    LoopVectorizeHints Hints(L, true, *ORE);
    Hints.setAlreadyVectorized();
  }
  AddRuntimeUnrollDisableMetaData(L);

  // 3. Fix the vectorized code: take care of header phi's, live-outs,
  //    predication, updating analyses.
  ILV.fixVectorizedLoop(State, BestVPlan);

  ILV.printDebugTracesAtEnd();
}

#if !defined(NDEBUG) || defined(LLVM_ENABLE_DUMP)
void LoopVectorizationPlanner::printPlans(raw_ostream &O) {
  for (const auto &Plan : VPlans)
    if (PrintVPlansInDotFormat)
      Plan->printDOT(O);
    else
      Plan->print(O);
}
#endif

Value *InnerLoopUnroller::getBroadcastInstrs(Value *V) { return V; }

//===--------------------------------------------------------------------===//
// EpilogueVectorizerMainLoop
//===--------------------------------------------------------------------===//

/// This function is partially responsible for generating the control flow
/// depicted in https://llvm.org/docs/Vectorizers.html#epilogue-vectorization.
std::pair<BasicBlock *, Value *>
EpilogueVectorizerMainLoop::createEpilogueVectorizedLoopSkeleton() {
  createVectorLoopSkeleton("");

  // Generate the code to check the minimum iteration count of the vector
  // epilogue (see below).
  EPI.EpilogueIterationCountCheck =
      emitIterationCountCheck(LoopScalarPreHeader, true);
  EPI.EpilogueIterationCountCheck->setName("iter.check");

  // Generate the code to check any assumptions that we've made for SCEV
  // expressions.
  EPI.SCEVSafetyCheck = emitSCEVChecks(LoopScalarPreHeader);

  // Generate the code that checks at runtime if arrays overlap. We put the
  // checks into a separate block to make the more common case of few elements
  // faster.
  EPI.MemSafetyCheck = emitMemRuntimeChecks(LoopScalarPreHeader);

  // Generate the iteration count check for the main loop, *after* the check
  // for the epilogue loop, so that the path-length is shorter for the case
  // that goes directly through the vector epilogue. The longer-path length for
  // the main loop is compensated for, by the gain from vectorizing the larger
  // trip count. Note: the branch will get updated later on when we vectorize
  // the epilogue.
  EPI.MainLoopIterationCountCheck =
      emitIterationCountCheck(LoopScalarPreHeader, false);

  // Generate the induction variable.
  EPI.VectorTripCount = getOrCreateVectorTripCount(LoopVectorPreHeader);

  // Skip induction resume value creation here because they will be created in
  // the second pass for the scalar loop. The induction resume values for the
  // inductions in the epilogue loop are created before executing the plan for
  // the epilogue loop.

  return {completeLoopSkeleton(), nullptr};
}

void EpilogueVectorizerMainLoop::printDebugTracesAtStart() {
  LLVM_DEBUG({
    dbgs() << "Create Skeleton for epilogue vectorized loop (first pass)\n"
           << "Main Loop VF:" << EPI.MainLoopVF
           << ", Main Loop UF:" << EPI.MainLoopUF
           << ", Epilogue Loop VF:" << EPI.EpilogueVF
           << ", Epilogue Loop UF:" << EPI.EpilogueUF << "\n";
  });
}

void EpilogueVectorizerMainLoop::printDebugTracesAtEnd() {
  DEBUG_WITH_TYPE(VerboseDebug, {
    dbgs() << "intermediate fn:\n"
           << *OrigLoop->getHeader()->getParent() << "\n";
  });
}

BasicBlock *
EpilogueVectorizerMainLoop::emitIterationCountCheck(BasicBlock *Bypass,
                                                    bool ForEpilogue) {
  assert(Bypass && "Expected valid bypass basic block.");
  ElementCount VFactor = ForEpilogue ? EPI.EpilogueVF : VF;
  unsigned UFactor = ForEpilogue ? EPI.EpilogueUF : UF;
  Value *Count = getOrCreateTripCount(LoopVectorPreHeader);
  // Reuse existing vector loop preheader for TC checks.
  // Note that new preheader block is generated for vector loop.
  BasicBlock *const TCCheckBlock = LoopVectorPreHeader;
  IRBuilder<> Builder(TCCheckBlock->getTerminator());

  // Generate code to check if the loop's trip count is less than VF * UF of the
  // main vector loop.
  auto P = Cost->requiresScalarEpilogue(ForEpilogue ? EPI.EpilogueVF : VF) ?
      ICmpInst::ICMP_ULE : ICmpInst::ICMP_ULT;

  Value *CheckMinIters = Builder.CreateICmp(
      P, Count, createStepForVF(Builder, Count->getType(), VFactor, UFactor),
      "min.iters.check");

  if (!ForEpilogue)
    TCCheckBlock->setName("vector.main.loop.iter.check");

  // Create new preheader for vector loop.
  LoopVectorPreHeader = SplitBlock(TCCheckBlock, TCCheckBlock->getTerminator(),
                                   DT, LI, nullptr, "vector.ph");

  if (ForEpilogue) {
    assert(DT->properlyDominates(DT->getNode(TCCheckBlock),
                                 DT->getNode(Bypass)->getIDom()) &&
           "TC check is expected to dominate Bypass");

    // Update dominator for Bypass & LoopExit.
    DT->changeImmediateDominator(Bypass, TCCheckBlock);
    if (!Cost->requiresScalarEpilogue(EPI.EpilogueVF))
      // For loops with multiple exits, there's no edge from the middle block
      // to exit blocks (as the epilogue must run) and thus no need to update
      // the immediate dominator of the exit blocks.
      DT->changeImmediateDominator(LoopExitBlock, TCCheckBlock);

    LoopBypassBlocks.push_back(TCCheckBlock);

    // Save the trip count so we don't have to regenerate it in the
    // vec.epilog.iter.check. This is safe to do because the trip count
    // generated here dominates the vector epilog iter check.
    EPI.TripCount = Count;
  }

  ReplaceInstWithInst(
      TCCheckBlock->getTerminator(),
      BranchInst::Create(Bypass, LoopVectorPreHeader, CheckMinIters));

  return TCCheckBlock;
}

//===--------------------------------------------------------------------===//
// EpilogueVectorizerEpilogueLoop
//===--------------------------------------------------------------------===//

/// This function is partially responsible for generating the control flow
/// depicted in https://llvm.org/docs/Vectorizers.html#epilogue-vectorization.
std::pair<BasicBlock *, Value *>
EpilogueVectorizerEpilogueLoop::createEpilogueVectorizedLoopSkeleton() {
  createVectorLoopSkeleton("vec.epilog.");

  // Now, compare the remaining count and if there aren't enough iterations to
  // execute the vectorized epilogue skip to the scalar part.
  BasicBlock *VecEpilogueIterationCountCheck = LoopVectorPreHeader;
  VecEpilogueIterationCountCheck->setName("vec.epilog.iter.check");
  LoopVectorPreHeader =
      SplitBlock(LoopVectorPreHeader, LoopVectorPreHeader->getTerminator(), DT,
                 LI, nullptr, "vec.epilog.ph");
  emitMinimumVectorEpilogueIterCountCheck(LoopScalarPreHeader,
                                          VecEpilogueIterationCountCheck);

  // Adjust the control flow taking the state info from the main loop
  // vectorization into account.
  assert(EPI.MainLoopIterationCountCheck && EPI.EpilogueIterationCountCheck &&
         "expected this to be saved from the previous pass.");
  EPI.MainLoopIterationCountCheck->getTerminator()->replaceUsesOfWith(
      VecEpilogueIterationCountCheck, LoopVectorPreHeader);

  DT->changeImmediateDominator(LoopVectorPreHeader,
                               EPI.MainLoopIterationCountCheck);

  EPI.EpilogueIterationCountCheck->getTerminator()->replaceUsesOfWith(
      VecEpilogueIterationCountCheck, LoopScalarPreHeader);

  if (EPI.SCEVSafetyCheck)
    EPI.SCEVSafetyCheck->getTerminator()->replaceUsesOfWith(
        VecEpilogueIterationCountCheck, LoopScalarPreHeader);
  if (EPI.MemSafetyCheck)
    EPI.MemSafetyCheck->getTerminator()->replaceUsesOfWith(
        VecEpilogueIterationCountCheck, LoopScalarPreHeader);

  DT->changeImmediateDominator(
      VecEpilogueIterationCountCheck,
      VecEpilogueIterationCountCheck->getSinglePredecessor());

  DT->changeImmediateDominator(LoopScalarPreHeader,
                               EPI.EpilogueIterationCountCheck);
  if (!Cost->requiresScalarEpilogue(EPI.EpilogueVF))
    // If there is an epilogue which must run, there's no edge from the
    // middle block to exit blocks  and thus no need to update the immediate
    // dominator of the exit blocks.
    DT->changeImmediateDominator(LoopExitBlock,
                                 EPI.EpilogueIterationCountCheck);

  // Keep track of bypass blocks, as they feed start values to the induction and
  // reduction phis in the scalar loop preheader.
  if (EPI.SCEVSafetyCheck)
    LoopBypassBlocks.push_back(EPI.SCEVSafetyCheck);
  if (EPI.MemSafetyCheck)
    LoopBypassBlocks.push_back(EPI.MemSafetyCheck);
  LoopBypassBlocks.push_back(EPI.EpilogueIterationCountCheck);

  // The vec.epilog.iter.check block may contain Phi nodes from inductions or
  // reductions which merge control-flow from the latch block and the middle
  // block. Update the incoming values here and move the Phi into the preheader.
  SmallVector<PHINode *, 4> PhisInBlock;
  for (PHINode &Phi : VecEpilogueIterationCountCheck->phis())
    PhisInBlock.push_back(&Phi);

  for (PHINode *Phi : PhisInBlock) {
    Phi->moveBefore(LoopVectorPreHeader->getFirstNonPHI());
    Phi->replaceIncomingBlockWith(
        VecEpilogueIterationCountCheck->getSinglePredecessor(),
        VecEpilogueIterationCountCheck);

    // If the phi doesn't have an incoming value from the
    // EpilogueIterationCountCheck, we are done. Otherwise remove the incoming
    // value and also those from other check blocks. This is needed for
    // reduction phis only.
    if (none_of(Phi->blocks(), [&](BasicBlock *IncB) {
          return EPI.EpilogueIterationCountCheck == IncB;
        }))
      continue;
    Phi->removeIncomingValue(EPI.EpilogueIterationCountCheck);
    if (EPI.SCEVSafetyCheck)
      Phi->removeIncomingValue(EPI.SCEVSafetyCheck);
    if (EPI.MemSafetyCheck)
      Phi->removeIncomingValue(EPI.MemSafetyCheck);
  }

  // Generate a resume induction for the vector epilogue and put it in the
  // vector epilogue preheader
  Type *IdxTy = Legal->getWidestInductionType();
  PHINode *EPResumeVal = PHINode::Create(IdxTy, 2, "vec.epilog.resume.val",
                                         LoopVectorPreHeader->getFirstNonPHI());
  EPResumeVal->addIncoming(EPI.VectorTripCount, VecEpilogueIterationCountCheck);
  EPResumeVal->addIncoming(ConstantInt::get(IdxTy, 0),
                           EPI.MainLoopIterationCountCheck);

  // Generate induction resume values. These variables save the new starting
  // indexes for the scalar loop. They are used to test if there are any tail
  // iterations left once the vector loop has completed.
  // Note that when the vectorized epilogue is skipped due to iteration count
  // check, then the resume value for the induction variable comes from
  // the trip count of the main vector loop, hence passing the AdditionalBypass
  // argument.
  createInductionResumeValues({VecEpilogueIterationCountCheck,
                               EPI.VectorTripCount} /* AdditionalBypass */);

  return {completeLoopSkeleton(), EPResumeVal};
}

BasicBlock *
EpilogueVectorizerEpilogueLoop::emitMinimumVectorEpilogueIterCountCheck(
    BasicBlock *Bypass, BasicBlock *Insert) {

  assert(EPI.TripCount &&
         "Expected trip count to have been safed in the first pass.");
  assert(
      (!isa<Instruction>(EPI.TripCount) ||
       DT->dominates(cast<Instruction>(EPI.TripCount)->getParent(), Insert)) &&
      "saved trip count does not dominate insertion point.");
  Value *TC = EPI.TripCount;
  IRBuilder<> Builder(Insert->getTerminator());
  Value *Count = Builder.CreateSub(TC, EPI.VectorTripCount, "n.vec.remaining");

  // Generate code to check if the loop's trip count is less than VF * UF of the
  // vector epilogue loop.
  auto P = Cost->requiresScalarEpilogue(EPI.EpilogueVF) ?
      ICmpInst::ICMP_ULE : ICmpInst::ICMP_ULT;

  Value *CheckMinIters =
      Builder.CreateICmp(P, Count,
                         createStepForVF(Builder, Count->getType(),
                                         EPI.EpilogueVF, EPI.EpilogueUF),
                         "min.epilog.iters.check");

  ReplaceInstWithInst(
      Insert->getTerminator(),
      BranchInst::Create(Bypass, LoopVectorPreHeader, CheckMinIters));

  LoopBypassBlocks.push_back(Insert);
  return Insert;
}

void EpilogueVectorizerEpilogueLoop::printDebugTracesAtStart() {
  LLVM_DEBUG({
    dbgs() << "Create Skeleton for epilogue vectorized loop (second pass)\n"
           << "Epilogue Loop VF:" << EPI.EpilogueVF
           << ", Epilogue Loop UF:" << EPI.EpilogueUF << "\n";
  });
}

void EpilogueVectorizerEpilogueLoop::printDebugTracesAtEnd() {
  DEBUG_WITH_TYPE(VerboseDebug, {
    dbgs() << "final fn:\n" << *OrigLoop->getHeader()->getParent() << "\n";
  });
}

bool LoopVectorizationPlanner::getDecisionAndClampRange(
    const std::function<bool(ElementCount)> &Predicate, VFRange &Range) {
  assert(!Range.isEmpty() && "Trying to test an empty VF range.");
  bool PredicateAtRangeStart = Predicate(Range.Start);

  for (ElementCount TmpVF = Range.Start * 2;
       ElementCount::isKnownLT(TmpVF, Range.End); TmpVF *= 2)
    if (Predicate(TmpVF) != PredicateAtRangeStart) {
      Range.End = TmpVF;
      break;
    }

  return PredicateAtRangeStart;
}

/// Build VPlans for the full range of feasible VF's = {\p MinVF, 2 * \p MinVF,
/// 4 * \p MinVF, ..., \p MaxVF} by repeatedly building a VPlan for a sub-range
/// of VF's starting at a given VF and extending it as much as possible. Each
/// vectorization decision can potentially shorten this sub-range during
/// buildVPlan().
void LoopVectorizationPlanner::buildVPlans(ElementCount MinVF,
                                           ElementCount MaxVF) {
  auto MaxVFPlusOne = MaxVF.getWithIncrement(1);
  for (ElementCount VF = MinVF; ElementCount::isKnownLT(VF, MaxVFPlusOne);) {
    VFRange SubRange = {VF, MaxVFPlusOne};
    VPlans.push_back(buildVPlan(SubRange));
    VF = SubRange.End;
  }
}

VPValue *VPRecipeBuilder::createEdgeMask(BasicBlock *Src, BasicBlock *Dst,
                                         VPlan &Plan) {
  assert(is_contained(predecessors(Dst), Src) && "Invalid edge");

  // Look for cached value.
  std::pair<BasicBlock *, BasicBlock *> Edge(Src, Dst);
  EdgeMaskCacheTy::iterator ECEntryIt = EdgeMaskCache.find(Edge);
  if (ECEntryIt != EdgeMaskCache.end())
    return ECEntryIt->second;

  VPValue *SrcMask = createBlockInMask(Src, Plan);

  // The terminator has to be a branch inst!
  BranchInst *BI = dyn_cast<BranchInst>(Src->getTerminator());
  assert(BI && "Unexpected terminator found");

  if (!BI->isConditional() || BI->getSuccessor(0) == BI->getSuccessor(1))
    return EdgeMaskCache[Edge] = SrcMask;

  // If source is an exiting block, we know the exit edge is dynamically dead
  // in the vector loop, and thus we don't need to restrict the mask.  Avoid
  // adding uses of an otherwise potentially dead instruction.
  if (OrigLoop->isLoopExiting(Src))
    return EdgeMaskCache[Edge] = SrcMask;

  VPValue *EdgeMask = Plan.getOrAddVPValue(BI->getCondition());
  assert(EdgeMask && "No Edge Mask found for condition");

  if (BI->getSuccessor(0) != Dst)
    EdgeMask = Builder.createNot(EdgeMask, BI->getDebugLoc());

  if (SrcMask) { // Otherwise block in-mask is all-one, no need to AND.
    // The condition is 'SrcMask && EdgeMask', which is equivalent to
    // 'select i1 SrcMask, i1 EdgeMask, i1 false'.
    // The select version does not introduce new UB if SrcMask is false and
    // EdgeMask is poison. Using 'and' here introduces undefined behavior.
    VPValue *False = Plan.getOrAddVPValue(
        ConstantInt::getFalse(BI->getCondition()->getType()));
    EdgeMask =
        Builder.createSelect(SrcMask, EdgeMask, False, BI->getDebugLoc());
  }

  return EdgeMaskCache[Edge] = EdgeMask;
}

VPValue *VPRecipeBuilder::createBlockInMask(BasicBlock *BB, VPlan &Plan) {
  assert(OrigLoop->contains(BB) && "Block is not a part of a loop");

  // Look for cached value.
  BlockMaskCacheTy::iterator BCEntryIt = BlockMaskCache.find(BB);
  if (BCEntryIt != BlockMaskCache.end())
    return BCEntryIt->second;

  // All-one mask is modelled as no-mask following the convention for masked
  // load/store/gather/scatter. Initialize BlockMask to no-mask.
  VPValue *BlockMask = nullptr;

  if (OrigLoop->getHeader() == BB) {
    if (!CM.blockNeedsPredicationForAnyReason(BB))
      return BlockMaskCache[BB] = BlockMask; // Loop incoming mask is all-one.

    assert(CM.foldTailByMasking() && "must fold the tail");

    // If we're using the active lane mask for control flow, then we get the
    // mask from the active lane mask PHI that is cached in the VPlan.
    TailFoldingStyle TFStyle = CM.getTailFoldingStyle();
    if (useActiveLaneMaskForControlFlow(TFStyle))
      return BlockMaskCache[BB] = Plan.getActiveLaneMaskPhi();

    // Introduce the early-exit compare IV <= BTC to form header block mask.
    // This is used instead of IV < TC because TC may wrap, unlike BTC. Start by
    // constructing the desired canonical IV in the header block as its first
    // non-phi instructions.

    VPBasicBlock *HeaderVPBB = Plan.getVectorLoopRegion()->getEntryBasicBlock();
    auto NewInsertionPoint = HeaderVPBB->getFirstNonPhi();
    auto *IV = new VPWidenCanonicalIVRecipe(Plan.getCanonicalIV());
    HeaderVPBB->insert(IV, HeaderVPBB->getFirstNonPhi());

    VPBuilder::InsertPointGuard Guard(Builder);
    Builder.setInsertPoint(HeaderVPBB, NewInsertionPoint);
    if (useActiveLaneMask(TFStyle)) {
      VPValue *TC = Plan.getOrCreateTripCount();
      BlockMask = Builder.createNaryOp(VPInstruction::ActiveLaneMask, {IV, TC},
                                       nullptr, "active.lane.mask");
    } else {
      VPValue *BTC = Plan.getOrCreateBackedgeTakenCount();
      BlockMask = Builder.createNaryOp(VPInstruction::ICmpULE, {IV, BTC});
    }
    return BlockMaskCache[BB] = BlockMask;
  }

  // This is the block mask. We OR all incoming edges.
  for (auto *Predecessor : predecessors(BB)) {
    VPValue *EdgeMask = createEdgeMask(Predecessor, BB, Plan);
    if (!EdgeMask) // Mask of predecessor is all-one so mask of block is too.
      return BlockMaskCache[BB] = EdgeMask;

    if (!BlockMask) { // BlockMask has its initialized nullptr value.
      BlockMask = EdgeMask;
      continue;
    }

    BlockMask = Builder.createOr(BlockMask, EdgeMask, {});
  }

  return BlockMaskCache[BB] = BlockMask;
}

VPRecipeBase *VPRecipeBuilder::tryToWidenMemory(Instruction *I,
                                                ArrayRef<VPValue *> Operands,
                                                VFRange &Range,
                                                VPlanPtr &Plan) {
  assert((isa<LoadInst>(I) || isa<StoreInst>(I)) &&
         "Must be called with either a load or store");

  auto willWiden = [&](ElementCount VF) -> bool {
    LoopVectorizationCostModel::InstWidening Decision =
        CM.getWideningDecision(I, VF);
    assert(Decision != LoopVectorizationCostModel::CM_Unknown &&
           "CM decision should be taken at this point.");
    if (Decision == LoopVectorizationCostModel::CM_Interleave)
      return true;
    if (CM.isScalarAfterVectorization(I, VF) ||
        CM.isProfitableToScalarize(I, VF))
      return false;
    return Decision != LoopVectorizationCostModel::CM_Scalarize;
  };

  if (!LoopVectorizationPlanner::getDecisionAndClampRange(willWiden, Range))
    return nullptr;

  VPValue *Mask = nullptr;
  if (Legal->isMaskRequired(I))
    Mask = createBlockInMask(I->getParent(), *Plan);

  // Determine if the pointer operand of the access is either consecutive or
  // reverse consecutive.
  LoopVectorizationCostModel::InstWidening Decision =
      CM.getWideningDecision(I, Range.Start);
  bool Reverse = Decision == LoopVectorizationCostModel::CM_Widen_Reverse;
  bool Consecutive =
      Reverse || Decision == LoopVectorizationCostModel::CM_Widen;

  if (LoadInst *Load = dyn_cast<LoadInst>(I))
    return new VPWidenMemoryInstructionRecipe(*Load, Operands[0], Mask,
                                              Consecutive, Reverse);

  StoreInst *Store = cast<StoreInst>(I);
  return new VPWidenMemoryInstructionRecipe(*Store, Operands[1], Operands[0],
                                            Mask, Consecutive, Reverse);
}

/// Creates a VPWidenIntOrFpInductionRecpipe for \p Phi. If needed, it will also
/// insert a recipe to expand the step for the induction recipe.
static VPWidenIntOrFpInductionRecipe *createWidenInductionRecipes(
    PHINode *Phi, Instruction *PhiOrTrunc, VPValue *Start,
    const InductionDescriptor &IndDesc, LoopVectorizationCostModel &CM,
    VPlan &Plan, ScalarEvolution &SE, Loop &OrigLoop, VFRange &Range) {
  // Returns true if an instruction \p I should be scalarized instead of
  // vectorized for the chosen vectorization factor.
  auto ShouldScalarizeInstruction = [&CM](Instruction *I, ElementCount VF) {
    return CM.isScalarAfterVectorization(I, VF) ||
           CM.isProfitableToScalarize(I, VF);
  };

  bool NeedsScalarIVOnly = LoopVectorizationPlanner::getDecisionAndClampRange(
      [&](ElementCount VF) {
        return ShouldScalarizeInstruction(PhiOrTrunc, VF);
      },
      Range);
  assert(IndDesc.getStartValue() ==
         Phi->getIncomingValueForBlock(OrigLoop.getLoopPreheader()));
  assert(SE.isLoopInvariant(IndDesc.getStep(), &OrigLoop) &&
         "step must be loop invariant");

  VPValue *Step =
      vputils::getOrCreateVPValueForSCEVExpr(Plan, IndDesc.getStep(), SE);
  if (auto *TruncI = dyn_cast<TruncInst>(PhiOrTrunc)) {
    return new VPWidenIntOrFpInductionRecipe(Phi, Start, Step, IndDesc, TruncI,
                                             !NeedsScalarIVOnly);
  }
  assert(isa<PHINode>(PhiOrTrunc) && "must be a phi node here");
  return new VPWidenIntOrFpInductionRecipe(Phi, Start, Step, IndDesc,
                                           !NeedsScalarIVOnly);
}

VPRecipeBase *VPRecipeBuilder::tryToOptimizeInductionPHI(
    PHINode *Phi, ArrayRef<VPValue *> Operands, VPlan &Plan, VFRange &Range) {

  // Check if this is an integer or fp induction. If so, build the recipe that
  // produces its scalar and vector values.
  if (auto *II = Legal->getIntOrFpInductionDescriptor(Phi))
    return createWidenInductionRecipes(Phi, Phi, Operands[0], *II, CM, Plan,
                                       *PSE.getSE(), *OrigLoop, Range);

  // Check if this is pointer induction. If so, build the recipe for it.
  if (auto *II = Legal->getPointerInductionDescriptor(Phi)) {
    VPValue *Step = vputils::getOrCreateVPValueForSCEVExpr(Plan, II->getStep(),
                                                           *PSE.getSE());
    assert(isa<SCEVConstant>(II->getStep()));
    return new VPWidenPointerInductionRecipe(
        Phi, Operands[0], Step, *II,
        LoopVectorizationPlanner::getDecisionAndClampRange(
            [&](ElementCount VF) {
              return CM.isScalarAfterVectorization(Phi, VF);
            },
            Range));
  }
  return nullptr;
}

VPWidenIntOrFpInductionRecipe *VPRecipeBuilder::tryToOptimizeInductionTruncate(
    TruncInst *I, ArrayRef<VPValue *> Operands, VFRange &Range, VPlan &Plan) {
  // Optimize the special case where the source is a constant integer
  // induction variable. Notice that we can only optimize the 'trunc' case
  // because (a) FP conversions lose precision, (b) sext/zext may wrap, and
  // (c) other casts depend on pointer size.

  // Determine whether \p K is a truncation based on an induction variable that
  // can be optimized.
  auto isOptimizableIVTruncate =
      [&](Instruction *K) -> std::function<bool(ElementCount)> {
    return [=](ElementCount VF) -> bool {
      return CM.isOptimizableIVTruncate(K, VF);
    };
  };

  if (LoopVectorizationPlanner::getDecisionAndClampRange(
          isOptimizableIVTruncate(I), Range)) {

    auto *Phi = cast<PHINode>(I->getOperand(0));
    const InductionDescriptor &II = *Legal->getIntOrFpInductionDescriptor(Phi);
    VPValue *Start = Plan.getOrAddVPValue(II.getStartValue());
    return createWidenInductionRecipes(Phi, I, Start, II, CM, Plan,
                                       *PSE.getSE(), *OrigLoop, Range);
  }
  return nullptr;
}

VPRecipeOrVPValueTy VPRecipeBuilder::tryToBlend(PHINode *Phi,
                                                ArrayRef<VPValue *> Operands,
                                                VPlanPtr &Plan) {
  // If all incoming values are equal, the incoming VPValue can be used directly
  // instead of creating a new VPBlendRecipe.
  if (llvm::all_equal(Operands))
    return Operands[0];

  unsigned NumIncoming = Phi->getNumIncomingValues();
  // For in-loop reductions, we do not need to create an additional select.
  VPValue *InLoopVal = nullptr;
  for (unsigned In = 0; In < NumIncoming; In++) {
    PHINode *PhiOp =
        dyn_cast_or_null<PHINode>(Operands[In]->getUnderlyingValue());
    if (PhiOp && CM.isInLoopReduction(PhiOp)) {
      assert(!InLoopVal && "Found more than one in-loop reduction!");
      InLoopVal = Operands[In];
    }
  }

  assert((!InLoopVal || NumIncoming == 2) &&
         "Found an in-loop reduction for PHI with unexpected number of "
         "incoming values");
  if (InLoopVal)
    return Operands[Operands[0] == InLoopVal ? 1 : 0];

  // We know that all PHIs in non-header blocks are converted into selects, so
  // we don't have to worry about the insertion order and we can just use the
  // builder. At this point we generate the predication tree. There may be
  // duplications since this is a simple recursive scan, but future
  // optimizations will clean it up.
  SmallVector<VPValue *, 2> OperandsWithMask;

  for (unsigned In = 0; In < NumIncoming; In++) {
    VPValue *EdgeMask =
        createEdgeMask(Phi->getIncomingBlock(In), Phi->getParent(), *Plan);
    assert((EdgeMask || NumIncoming == 1) &&
           "Multiple predecessors with one having a full mask");
    OperandsWithMask.push_back(Operands[In]);
    if (EdgeMask)
      OperandsWithMask.push_back(EdgeMask);
  }
  return toVPRecipeResult(new VPBlendRecipe(Phi, OperandsWithMask));
}

VPWidenCallRecipe *VPRecipeBuilder::tryToWidenCall(CallInst *CI,
                                                   ArrayRef<VPValue *> Operands,
                                                   VFRange &Range,
                                                   VPlanPtr &Plan) const {
  bool IsPredicated = LoopVectorizationPlanner::getDecisionAndClampRange(
      [this, CI](ElementCount VF) {
        return CM.isScalarWithPredication(CI, VF);
      },
      Range);

  if (IsPredicated)
    return nullptr;

  Intrinsic::ID ID = getVectorIntrinsicIDForCall(CI, TLI);
  if (ID && (ID == Intrinsic::assume || ID == Intrinsic::lifetime_end ||
             ID == Intrinsic::lifetime_start || ID == Intrinsic::sideeffect ||
             ID == Intrinsic::pseudoprobe ||
             ID == Intrinsic::experimental_noalias_scope_decl))
    return nullptr;

  SmallVector<VPValue *, 4> Ops(Operands.take_front(CI->arg_size()));

  // Is it beneficial to perform intrinsic call compared to lib call?
  bool ShouldUseVectorIntrinsic =
      ID && LoopVectorizationPlanner::getDecisionAndClampRange(
                [&](ElementCount VF) -> bool {
                  Function *Variant;
                  // Is it beneficial to perform intrinsic call compared to lib
                  // call?
                  InstructionCost CallCost =
                      CM.getVectorCallCost(CI, VF, &Variant);
                  InstructionCost IntrinsicCost =
                      CM.getVectorIntrinsicCost(CI, VF);
                  return IntrinsicCost <= CallCost;
                },
                Range);
  if (ShouldUseVectorIntrinsic)
    return new VPWidenCallRecipe(*CI, make_range(Ops.begin(), Ops.end()), ID);

  Function *Variant = nullptr;
  ElementCount VariantVF;
  bool NeedsMask = false;
  // Is better to call a vectorized version of the function than to to scalarize
  // the call?
  auto ShouldUseVectorCall = LoopVectorizationPlanner::getDecisionAndClampRange(
      [&](ElementCount VF) -> bool {
        // The following case may be scalarized depending on the VF.
        // The flag shows whether we can use a usual Call for vectorized
        // version of the instruction.

        // If we've found a variant at a previous VF, then stop looking. A
        // vectorized variant of a function expects input in a certain shape
        // -- basically the number of input registers, the number of lanes
        // per register, and whether there's a mask required.
        // We store a pointer to the variant in the VPWidenCallRecipe, so
        // once we have an appropriate variant it's only valid for that VF.
        // This will force a different vplan to be generated for each VF that
        // finds a valid variant.
        if (Variant)
          return false;
        CM.getVectorCallCost(CI, VF, &Variant, &NeedsMask);
        // If we found a valid vector variant at this VF, then store the VF
        // in case we need to generate a mask.
        if (Variant)
          VariantVF = VF;
        return Variant != nullptr;
      },
      Range);
  if (ShouldUseVectorCall) {
    if (NeedsMask) {
      // If our vector variant requires a mask, then synthesize an all-true
      // mask and insert it into the operands vector in the right place.
      VPValue *Mask = Plan->getOrAddVPValue(ConstantInt::getTrue(
          IntegerType::getInt1Ty(Variant->getFunctionType()->getContext())));

      VFShape Shape = VFShape::get(*CI, VariantVF, /*HasGlobalPred=*/true);
      unsigned MaskPos = 0;

      for (VFInfo Info : VFDatabase::getMappings(*CI))
        if (Info.Shape == Shape) {
          assert(Info.isMasked() && "Vector function info shape mismatch");
          MaskPos = Info.getParamIndexForOptionalMask().value();
          break;
        }

      Ops.insert(Ops.begin() + MaskPos, Mask);
    }

    return new VPWidenCallRecipe(*CI, make_range(Ops.begin(), Ops.end()),
                                 Intrinsic::not_intrinsic, Variant);
  }

  return nullptr;
}

bool VPRecipeBuilder::shouldWiden(Instruction *I, VFRange &Range) const {
  assert(!isa<BranchInst>(I) && !isa<PHINode>(I) && !isa<LoadInst>(I) &&
         !isa<StoreInst>(I) && "Instruction should have been handled earlier");
  // Instruction should be widened, unless it is scalar after vectorization,
  // scalarization is profitable or it is predicated.
  auto WillScalarize = [this, I](ElementCount VF) -> bool {
    return CM.isScalarAfterVectorization(I, VF) ||
           CM.isProfitableToScalarize(I, VF) ||
           CM.isScalarWithPredication(I, VF);
  };
  return !LoopVectorizationPlanner::getDecisionAndClampRange(WillScalarize,
                                                             Range);
}

VPRecipeBase *VPRecipeBuilder::tryToWiden(Instruction *I,
                                          ArrayRef<VPValue *> Operands,
                                          VPBasicBlock *VPBB, VPlanPtr &Plan) {
  switch (I->getOpcode()) {
  default:
    return nullptr;
  case Instruction::SDiv:
  case Instruction::UDiv:
  case Instruction::SRem:
  case Instruction::URem: {
    // If not provably safe, use a select to form a safe divisor before widening the
    // div/rem operation itself.  Otherwise fall through to general handling below.
    if (CM.isPredicatedInst(I)) {
      SmallVector<VPValue *> Ops(Operands.begin(), Operands.end());
      VPValue *Mask = createBlockInMask(I->getParent(), *Plan);
      VPValue *One =
        Plan->getOrAddExternalDef(ConstantInt::get(I->getType(), 1u, false));
      auto *SafeRHS =
         new VPInstruction(Instruction::Select, {Mask, Ops[1], One},
                           I->getDebugLoc());
      VPBB->appendRecipe(SafeRHS);
      Ops[1] = SafeRHS;
      return new VPWidenRecipe(*I, make_range(Ops.begin(), Ops.end()));
    }
    LLVM_FALLTHROUGH;
  }
  case Instruction::Add:
  case Instruction::And:
  case Instruction::AShr:
  case Instruction::BitCast:
  case Instruction::FAdd:
  case Instruction::FCmp:
  case Instruction::FDiv:
  case Instruction::FMul:
  case Instruction::FNeg:
  case Instruction::FPExt:
  case Instruction::FPToSI:
  case Instruction::FPToUI:
  case Instruction::FPTrunc:
  case Instruction::FRem:
  case Instruction::FSub:
  case Instruction::ICmp:
  case Instruction::IntToPtr:
  case Instruction::LShr:
  case Instruction::Mul:
  case Instruction::Or:
  case Instruction::PtrToInt:
  case Instruction::Select:
  case Instruction::SExt:
  case Instruction::Shl:
  case Instruction::SIToFP:
  case Instruction::Sub:
  case Instruction::Trunc:
  case Instruction::UIToFP:
  case Instruction::Xor:
  case Instruction::ZExt:
  case Instruction::Freeze:
    return new VPWidenRecipe(*I, make_range(Operands.begin(), Operands.end()));
  };
}

void VPRecipeBuilder::fixHeaderPhis() {
  BasicBlock *OrigLatch = OrigLoop->getLoopLatch();
  for (VPHeaderPHIRecipe *R : PhisToFix) {
    auto *PN = cast<PHINode>(R->getUnderlyingValue());
    VPRecipeBase *IncR =
        getRecipe(cast<Instruction>(PN->getIncomingValueForBlock(OrigLatch)));
    R->addOperand(IncR->getVPSingleValue());
  }
}

VPRecipeOrVPValueTy VPRecipeBuilder::handleReplication(Instruction *I,
                                                       VFRange &Range,
                                                       VPlan &Plan) {
  bool IsUniform = LoopVectorizationPlanner::getDecisionAndClampRange(
      [&](ElementCount VF) { return CM.isUniformAfterVectorization(I, VF); },
      Range);

  bool IsPredicated = CM.isPredicatedInst(I);

  // Even if the instruction is not marked as uniform, there are certain
  // intrinsic calls that can be effectively treated as such, so we check for
  // them here. Conservatively, we only do this for scalable vectors, since
  // for fixed-width VFs we can always fall back on full scalarization.
  if (!IsUniform && Range.Start.isScalable() && isa<IntrinsicInst>(I)) {
    switch (cast<IntrinsicInst>(I)->getIntrinsicID()) {
    case Intrinsic::assume:
    case Intrinsic::lifetime_start:
    case Intrinsic::lifetime_end:
      // For scalable vectors if one of the operands is variant then we still
      // want to mark as uniform, which will generate one instruction for just
      // the first lane of the vector. We can't scalarize the call in the same
      // way as for fixed-width vectors because we don't know how many lanes
      // there are.
      //
      // The reasons for doing it this way for scalable vectors are:
      //   1. For the assume intrinsic generating the instruction for the first
      //      lane is still be better than not generating any at all. For
      //      example, the input may be a splat across all lanes.
      //   2. For the lifetime start/end intrinsics the pointer operand only
      //      does anything useful when the input comes from a stack object,
      //      which suggests it should always be uniform. For non-stack objects
      //      the effect is to poison the object, which still allows us to
      //      remove the call.
      IsUniform = true;
      break;
    default:
      break;
    }
  }
  VPValue *BlockInMask = nullptr;
  if (!IsPredicated) {
    // Finalize the recipe for Instr, first if it is not predicated.
    LLVM_DEBUG(dbgs() << "LV: Scalarizing:" << *I << "\n");
  } else {
    LLVM_DEBUG(dbgs() << "LV: Scalarizing and predicating:" << *I << "\n");
    // Instructions marked for predication are replicated and a mask operand is
    // added initially. Masked replicate recipes will later be placed under an
    // if-then construct to prevent side-effects. Generate recipes to compute
    // the block mask for this region.
    BlockInMask = createBlockInMask(I->getParent(), Plan);
  }

  auto *Recipe = new VPReplicateRecipe(I, Plan.mapToVPValues(I->operands()),
                                       IsUniform, BlockInMask);
  return toVPRecipeResult(Recipe);
}

VPRegionBlock *
VPRecipeBuilder::createReplicateRegion(VPReplicateRecipe *PredRecipe,
                                       VPlan &Plan) {
  Instruction *Instr = PredRecipe->getUnderlyingInstr();
  // Build the triangular if-then region.
  std::string RegionName = (Twine("pred.") + Instr->getOpcodeName()).str();
  assert(Instr->getParent() && "Predicated instruction not in any basic block");
  auto *BlockInMask = PredRecipe->getMask();
  // Replace predicated replicate recipe with a replicate recipe without a
  // mask but in the replicate region.
  auto *RecipeWithoutMask = new VPReplicateRecipe(
      PredRecipe->getUnderlyingInstr(),
      make_range(PredRecipe->op_begin(), std::prev(PredRecipe->op_end())),
      PredRecipe->isUniform());
  VPPredInstPHIRecipe *PHIRecipe = nullptr;
  if (PredRecipe->getNumUsers() != 0) {
    PHIRecipe = new VPPredInstPHIRecipe(RecipeWithoutMask);
    PredRecipe->replaceAllUsesWith(PHIRecipe);
    PHIRecipe->setOperand(0, RecipeWithoutMask);
  }
  PredRecipe->eraseFromParent();
  auto *Exiting = new VPBasicBlock(Twine(RegionName) + ".continue", PHIRecipe);
  auto *Pred = new VPBasicBlock(Twine(RegionName) + ".if", RecipeWithoutMask);
  auto *BOMRecipe = new VPBranchOnMaskRecipe(BlockInMask);
  auto *Entry = new VPBasicBlock(Twine(RegionName) + ".entry", BOMRecipe);
  VPRegionBlock *Region = new VPRegionBlock(Entry, Exiting, RegionName, true);

  // Note: first set Entry as region entry and then connect successors starting
  // from it in order, to propagate the "parent" of each VPBasicBlock.
  VPBlockUtils::insertTwoBlocksAfter(Pred, Exiting, Entry);
  VPBlockUtils::connectBlocks(Pred, Exiting);

  return Region;
}

VPRecipeOrVPValueTy
VPRecipeBuilder::tryToCreateWidenRecipe(Instruction *Instr,
                                        ArrayRef<VPValue *> Operands,
                                        VFRange &Range, VPBasicBlock *VPBB,
                                        VPlanPtr &Plan) {
  // First, check for specific widening recipes that deal with inductions, Phi
  // nodes, calls and memory operations.
  VPRecipeBase *Recipe;
  if (auto Phi = dyn_cast<PHINode>(Instr)) {
    if (Phi->getParent() != OrigLoop->getHeader())
      return tryToBlend(Phi, Operands, Plan);

    // Always record recipes for header phis. Later first-order recurrence phis
    // can have earlier phis as incoming values.
    recordRecipeOf(Phi);

    if ((Recipe = tryToOptimizeInductionPHI(Phi, Operands, *Plan, Range)))
      return toVPRecipeResult(Recipe);

    VPHeaderPHIRecipe *PhiRecipe = nullptr;
    assert((Legal->isReductionVariable(Phi) ||
            Legal->isFixedOrderRecurrence(Phi)) &&
           "can only widen reductions and fixed-order recurrences here");
    VPValue *StartV = Operands[0];
    if (Legal->isReductionVariable(Phi)) {
      const RecurrenceDescriptor &RdxDesc =
          Legal->getReductionVars().find(Phi)->second;
      assert(RdxDesc.getRecurrenceStartValue() ==
             Phi->getIncomingValueForBlock(OrigLoop->getLoopPreheader()));
      PhiRecipe = new VPReductionPHIRecipe(Phi, RdxDesc, *StartV,
                                           CM.isInLoopReduction(Phi),
                                           CM.useOrderedReductions(RdxDesc));
    } else {
      // TODO: Currently fixed-order recurrences are modeled as chains of
      // first-order recurrences. If there are no users of the intermediate
      // recurrences in the chain, the fixed order recurrence should be modeled
      // directly, enabling more efficient codegen.
      PhiRecipe = new VPFirstOrderRecurrencePHIRecipe(Phi, *StartV);
    }

    // Record the incoming value from the backedge, so we can add the incoming
    // value from the backedge after all recipes have been created.
    auto *Inc = cast<Instruction>(
        Phi->getIncomingValueForBlock(OrigLoop->getLoopLatch()));
    auto RecipeIter = Ingredient2Recipe.find(Inc);
    if (RecipeIter == Ingredient2Recipe.end())
      recordRecipeOf(Inc);

    PhisToFix.push_back(PhiRecipe);
    return toVPRecipeResult(PhiRecipe);
  }

  if (isa<TruncInst>(Instr) &&
      (Recipe = tryToOptimizeInductionTruncate(cast<TruncInst>(Instr), Operands,
                                               Range, *Plan)))
    return toVPRecipeResult(Recipe);

  // All widen recipes below deal only with VF > 1.
  if (LoopVectorizationPlanner::getDecisionAndClampRange(
          [&](ElementCount VF) { return VF.isScalar(); }, Range))
    return nullptr;

  if (auto *CI = dyn_cast<CallInst>(Instr))
    return toVPRecipeResult(tryToWidenCall(CI, Operands, Range, Plan));

  if (isa<LoadInst>(Instr) || isa<StoreInst>(Instr))
    return toVPRecipeResult(tryToWidenMemory(Instr, Operands, Range, Plan));

  if (!shouldWiden(Instr, Range))
    return nullptr;

  if (auto GEP = dyn_cast<GetElementPtrInst>(Instr))
    return toVPRecipeResult(new VPWidenGEPRecipe(
        GEP, make_range(Operands.begin(), Operands.end())));

  if (auto *SI = dyn_cast<SelectInst>(Instr)) {
    return toVPRecipeResult(new VPWidenSelectRecipe(
        *SI, make_range(Operands.begin(), Operands.end())));
  }

  return toVPRecipeResult(tryToWiden(Instr, Operands, VPBB, Plan));
}

void LoopVectorizationPlanner::buildVPlansWithVPRecipes(ElementCount MinVF,
                                                        ElementCount MaxVF) {
  assert(OrigLoop->isInnermost() && "Inner loop expected.");

  // Add assume instructions we need to drop to DeadInstructions, to prevent
  // them from being added to the VPlan.
  // TODO: We only need to drop assumes in blocks that get flattend. If the
  // control flow is preserved, we should keep them.
  SmallPtrSet<Instruction *, 4> DeadInstructions;
  auto &ConditionalAssumes = Legal->getConditionalAssumes();
  DeadInstructions.insert(ConditionalAssumes.begin(), ConditionalAssumes.end());

  auto MaxVFPlusOne = MaxVF.getWithIncrement(1);
  for (ElementCount VF = MinVF; ElementCount::isKnownLT(VF, MaxVFPlusOne);) {
    VFRange SubRange = {VF, MaxVFPlusOne};
    VPlans.push_back(buildVPlanWithVPRecipes(SubRange, DeadInstructions));
    VF = SubRange.End;
  }
}

// Add the necessary canonical IV and branch recipes required to control the
// loop.
static void addCanonicalIVRecipes(VPlan &Plan, Type *IdxTy, DebugLoc DL,
                                  TailFoldingStyle Style) {
  Value *StartIdx = ConstantInt::get(IdxTy, 0);
  auto *StartV = Plan.getOrAddVPValue(StartIdx);

  // Add a VPCanonicalIVPHIRecipe starting at 0 to the header.
  auto *CanonicalIVPHI = new VPCanonicalIVPHIRecipe(StartV, DL);
  VPRegionBlock *TopRegion = Plan.getVectorLoopRegion();
  VPBasicBlock *Header = TopRegion->getEntryBasicBlock();
  Header->insert(CanonicalIVPHI, Header->begin());

  // Add a CanonicalIVIncrement{NUW} VPInstruction to increment the scalar
  // IV by VF * UF.
  bool HasNUW = Style == TailFoldingStyle::None;
  auto *CanonicalIVIncrement =
      new VPInstruction(HasNUW ? VPInstruction::CanonicalIVIncrementNUW
                               : VPInstruction::CanonicalIVIncrement,
                        {CanonicalIVPHI}, DL, "index.next");
  CanonicalIVPHI->addOperand(CanonicalIVIncrement);

  VPBasicBlock *EB = TopRegion->getExitingBasicBlock();
  if (useActiveLaneMaskForControlFlow(Style)) {
    // Create the active lane mask instruction in the vplan preheader.
    VPBasicBlock *Preheader = Plan.getEntry()->getEntryBasicBlock();

    // We can't use StartV directly in the ActiveLaneMask VPInstruction, since
    // we have to take unrolling into account. Each part needs to start at
    //   Part * VF
    auto *CanonicalIVIncrementParts =
        new VPInstruction(HasNUW ? VPInstruction::CanonicalIVIncrementForPartNUW
                                 : VPInstruction::CanonicalIVIncrementForPart,
                          {StartV}, DL, "index.part.next");
    Preheader->appendRecipe(CanonicalIVIncrementParts);

    // Create the ActiveLaneMask instruction using the correct start values.
    VPValue *TC = Plan.getOrCreateTripCount();

    VPValue *TripCount, *IncrementValue;
    if (Style == TailFoldingStyle::DataAndControlFlowWithoutRuntimeCheck) {
      // When avoiding a runtime check, the active.lane.mask inside the loop
      // uses a modified trip count and the induction variable increment is
      // done after the active.lane.mask intrinsic is called.
      auto *TCMinusVF =
          new VPInstruction(VPInstruction::CalculateTripCountMinusVF, {TC}, DL);
      Preheader->appendRecipe(TCMinusVF);
      IncrementValue = CanonicalIVPHI;
      TripCount = TCMinusVF;
    } else {
      // When the loop is guarded by a runtime overflow check for the loop
      // induction variable increment by VF, we can increment the value before
      // the get.active.lane mask and use the unmodified tripcount.
      EB->appendRecipe(CanonicalIVIncrement);
      IncrementValue = CanonicalIVIncrement;
      TripCount = TC;
    }

    auto *EntryALM = new VPInstruction(VPInstruction::ActiveLaneMask,
                                       {CanonicalIVIncrementParts, TC}, DL,
                                       "active.lane.mask.entry");
    Preheader->appendRecipe(EntryALM);

    // Now create the ActiveLaneMaskPhi recipe in the main loop using the
    // preheader ActiveLaneMask instruction.
    auto *LaneMaskPhi = new VPActiveLaneMaskPHIRecipe(EntryALM, DebugLoc());
    Header->insert(LaneMaskPhi, Header->getFirstNonPhi());

    // Create the active lane mask for the next iteration of the loop.
    CanonicalIVIncrementParts =
        new VPInstruction(HasNUW ? VPInstruction::CanonicalIVIncrementForPartNUW
                                 : VPInstruction::CanonicalIVIncrementForPart,
                          {IncrementValue}, DL);
    EB->appendRecipe(CanonicalIVIncrementParts);

    auto *ALM = new VPInstruction(VPInstruction::ActiveLaneMask,
                                  {CanonicalIVIncrementParts, TripCount}, DL,
                                  "active.lane.mask.next");
    EB->appendRecipe(ALM);
    LaneMaskPhi->addOperand(ALM);

    if (Style == TailFoldingStyle::DataAndControlFlowWithoutRuntimeCheck) {
      // Do the increment of the canonical IV after the active.lane.mask, because
      // that value is still based off %CanonicalIVPHI
      EB->appendRecipe(CanonicalIVIncrement);
    }

    // We have to invert the mask here because a true condition means jumping
    // to the exit block.
    auto *NotMask = new VPInstruction(VPInstruction::Not, ALM, DL);
    EB->appendRecipe(NotMask);

    VPInstruction *BranchBack =
        new VPInstruction(VPInstruction::BranchOnCond, {NotMask}, DL);
    EB->appendRecipe(BranchBack);
  } else {
    EB->appendRecipe(CanonicalIVIncrement);

    // Add the BranchOnCount VPInstruction to the latch.
    VPInstruction *BranchBack = new VPInstruction(
        VPInstruction::BranchOnCount,
        {CanonicalIVIncrement, &Plan.getVectorTripCount()}, DL);
    EB->appendRecipe(BranchBack);
  }
}

// Add exit values to \p Plan. VPLiveOuts are added for each LCSSA phi in the
// original exit block.
static void addUsersInExitBlock(VPBasicBlock *HeaderVPBB,
                                VPBasicBlock *MiddleVPBB, Loop *OrigLoop,
                                VPlan &Plan) {
  BasicBlock *ExitBB = OrigLoop->getUniqueExitBlock();
  BasicBlock *ExitingBB = OrigLoop->getExitingBlock();
  // Only handle single-exit loops with unique exit blocks for now.
  if (!ExitBB || !ExitBB->getSinglePredecessor() || !ExitingBB)
    return;

  // Introduce VPUsers modeling the exit values.
  for (PHINode &ExitPhi : ExitBB->phis()) {
    Value *IncomingValue =
        ExitPhi.getIncomingValueForBlock(ExitingBB);
    VPValue *V = Plan.getOrAddVPValue(IncomingValue, true);
    Plan.addLiveOut(&ExitPhi, V);
  }
}

VPlanPtr LoopVectorizationPlanner::buildVPlanWithVPRecipes(
    VFRange &Range, SmallPtrSetImpl<Instruction *> &DeadInstructions) {

  SmallPtrSet<const InterleaveGroup<Instruction> *, 1> InterleaveGroups;

  VPRecipeBuilder RecipeBuilder(OrigLoop, TLI, Legal, CM, PSE, Builder);

  // ---------------------------------------------------------------------------
  // Pre-construction: record ingredients whose recipes we'll need to further
  // process after constructing the initial VPlan.
  // ---------------------------------------------------------------------------

  for (const auto &Reduction : CM.getInLoopReductionChains()) {
    PHINode *Phi = Reduction.first;
    RecurKind Kind =
        Legal->getReductionVars().find(Phi)->second.getRecurrenceKind();
    const SmallVector<Instruction *, 4> &ReductionOperations = Reduction.second;

    RecipeBuilder.recordRecipeOf(Phi);
    for (const auto &R : ReductionOperations) {
      RecipeBuilder.recordRecipeOf(R);
      // For min/max reductions, where we have a pair of icmp/select, we also
      // need to record the ICmp recipe, so it can be removed later.
      assert(!RecurrenceDescriptor::isSelectCmpRecurrenceKind(Kind) &&
             "Only min/max recurrences allowed for inloop reductions");
      if (RecurrenceDescriptor::isMinMaxRecurrenceKind(Kind))
        RecipeBuilder.recordRecipeOf(cast<Instruction>(R->getOperand(0)));
    }
  }

  // For each interleave group which is relevant for this (possibly trimmed)
  // Range, add it to the set of groups to be later applied to the VPlan and add
  // placeholders for its members' Recipes which we'll be replacing with a
  // single VPInterleaveRecipe.
  for (InterleaveGroup<Instruction> *IG : IAI.getInterleaveGroups()) {
    auto applyIG = [IG, this](ElementCount VF) -> bool {
      return (VF.isVector() && // Query is illegal for VF == 1
              CM.getWideningDecision(IG->getInsertPos(), VF) ==
                  LoopVectorizationCostModel::CM_Interleave);
    };
    if (!getDecisionAndClampRange(applyIG, Range))
      continue;
    InterleaveGroups.insert(IG);
    for (unsigned i = 0; i < IG->getFactor(); i++)
      if (Instruction *Member = IG->getMember(i))
        RecipeBuilder.recordRecipeOf(Member);
  };

  // ---------------------------------------------------------------------------
  // Build initial VPlan: Scan the body of the loop in a topological order to
  // visit each basic block after having visited its predecessor basic blocks.
  // ---------------------------------------------------------------------------

  // Create initial VPlan skeleton, starting with a block for the pre-header,
  // followed by a region for the vector loop, followed by the middle block. The
  // skeleton vector loop region contains a header and latch block.
  VPBasicBlock *Preheader = new VPBasicBlock("vector.ph");
  auto Plan = std::make_unique<VPlan>(Preheader);

  VPBasicBlock *HeaderVPBB = new VPBasicBlock("vector.body");
  VPBasicBlock *LatchVPBB = new VPBasicBlock("vector.latch");
  VPBlockUtils::insertBlockAfter(LatchVPBB, HeaderVPBB);
  auto *TopRegion = new VPRegionBlock(HeaderVPBB, LatchVPBB, "vector loop");
  VPBlockUtils::insertBlockAfter(TopRegion, Preheader);
  VPBasicBlock *MiddleVPBB = new VPBasicBlock("middle.block");
  VPBlockUtils::insertBlockAfter(MiddleVPBB, TopRegion);

  // Don't use getDecisionAndClampRange here, because we don't know the UF
  // so this function is better to be conservative, rather than to split
  // it up into different VPlans.
  bool IVUpdateMayOverflow = false;
  for (ElementCount VF = Range.Start;
       ElementCount::isKnownLT(VF, Range.End); VF *= 2)
    IVUpdateMayOverflow |= !isIndvarOverflowCheckKnownFalse(&CM, VF);

  Instruction *DLInst =
      getDebugLocFromInstOrOperands(Legal->getPrimaryInduction());
  addCanonicalIVRecipes(*Plan, Legal->getWidestInductionType(),
                        DLInst ? DLInst->getDebugLoc() : DebugLoc(),
                        CM.getTailFoldingStyle(IVUpdateMayOverflow));

  // Scan the body of the loop in a topological order to visit each basic block
  // after having visited its predecessor basic blocks.
  LoopBlocksDFS DFS(OrigLoop);
  DFS.perform(LI);

  VPBasicBlock *VPBB = HeaderVPBB;
  for (BasicBlock *BB : make_range(DFS.beginRPO(), DFS.endRPO())) {
    // Relevant instructions from basic block BB will be grouped into VPRecipe
    // ingredients and fill a new VPBasicBlock.
    if (VPBB != HeaderVPBB)
      VPBB->setName(BB->getName());
    Builder.setInsertPoint(VPBB);

    // Introduce each ingredient into VPlan.
    // TODO: Model and preserve debug intrinsics in VPlan.
    for (Instruction &I : BB->instructionsWithoutDebug(false)) {
      Instruction *Instr = &I;

      // First filter out irrelevant instructions, to ensure no recipes are
      // built for them.
      if (isa<BranchInst>(Instr) || DeadInstructions.count(Instr))
        continue;

      SmallVector<VPValue *, 4> Operands;
      auto *Phi = dyn_cast<PHINode>(Instr);
      if (Phi && Phi->getParent() == OrigLoop->getHeader()) {
        Operands.push_back(Plan->getOrAddVPValue(
            Phi->getIncomingValueForBlock(OrigLoop->getLoopPreheader())));
      } else {
        auto OpRange = Plan->mapToVPValues(Instr->operands());
        Operands = {OpRange.begin(), OpRange.end()};
      }

      // Invariant stores inside loop will be deleted and a single store
      // with the final reduction value will be added to the exit block
      StoreInst *SI;
      if ((SI = dyn_cast<StoreInst>(&I)) &&
          Legal->isInvariantAddressOfReduction(SI->getPointerOperand()))
        continue;

      auto RecipeOrValue = RecipeBuilder.tryToCreateWidenRecipe(
          Instr, Operands, Range, VPBB, Plan);
      if (!RecipeOrValue)
        RecipeOrValue = RecipeBuilder.handleReplication(Instr, Range, *Plan);
      // If Instr can be simplified to an existing VPValue, use it.
      if (RecipeOrValue.is<VPValue *>()) {
        auto *VPV = RecipeOrValue.get<VPValue *>();
        Plan->addVPValue(Instr, VPV);
        // If the re-used value is a recipe, register the recipe for the
        // instruction, in case the recipe for Instr needs to be recorded.
        if (VPRecipeBase *R = VPV->getDefiningRecipe())
          RecipeBuilder.setRecipe(Instr, R);
        continue;
      }
      // Otherwise, add the new recipe.
      VPRecipeBase *Recipe = RecipeOrValue.get<VPRecipeBase *>();
      for (auto *Def : Recipe->definedValues()) {
        auto *UV = Def->getUnderlyingValue();
        Plan->addVPValue(UV, Def);
      }

      RecipeBuilder.setRecipe(Instr, Recipe);
      if (isa<VPWidenIntOrFpInductionRecipe>(Recipe) &&
          HeaderVPBB->getFirstNonPhi() != VPBB->end()) {
        // Move VPWidenIntOrFpInductionRecipes for optimized truncates to the
        // phi section of HeaderVPBB.
        assert(isa<TruncInst>(Instr));
        Recipe->insertBefore(*HeaderVPBB, HeaderVPBB->getFirstNonPhi());
      } else
        VPBB->appendRecipe(Recipe);
    }

    VPBlockUtils::insertBlockAfter(new VPBasicBlock(), VPBB);
    VPBB = cast<VPBasicBlock>(VPBB->getSingleSuccessor());
  }

  // After here, VPBB should not be used.
  VPBB = nullptr;

  addUsersInExitBlock(HeaderVPBB, MiddleVPBB, OrigLoop, *Plan);

  assert(isa<VPRegionBlock>(Plan->getVectorLoopRegion()) &&
         !Plan->getVectorLoopRegion()->getEntryBasicBlock()->empty() &&
         "entry block must be set to a VPRegionBlock having a non-empty entry "
         "VPBasicBlock");
  RecipeBuilder.fixHeaderPhis();

  // ---------------------------------------------------------------------------
  // Transform initial VPlan: Apply previously taken decisions, in order, to
  // bring the VPlan to its final state.
  // ---------------------------------------------------------------------------

  VPlanTransforms::removeRedundantCanonicalIVs(*Plan);
  VPlanTransforms::removeRedundantInductionCasts(*Plan);

  // Adjust the recipes for any inloop reductions.
  adjustRecipesForReductions(cast<VPBasicBlock>(TopRegion->getExiting()), Plan,
                             RecipeBuilder, Range.Start);

  // Sink users of fixed-order recurrence past the recipe defining the previous
  // value and introduce FirstOrderRecurrenceSplice VPInstructions.
  VPlanTransforms::adjustFixedOrderRecurrences(*Plan, Builder);

  // Interleave memory: for each Interleave Group we marked earlier as relevant
  // for this VPlan, replace the Recipes widening its memory instructions with a
  // single VPInterleaveRecipe at its insertion point.
  for (const auto *IG : InterleaveGroups) {
    auto *Recipe = cast<VPWidenMemoryInstructionRecipe>(
        RecipeBuilder.getRecipe(IG->getInsertPos()));
    SmallVector<VPValue *, 4> StoredValues;
    for (unsigned i = 0; i < IG->getFactor(); ++i)
      if (auto *SI = dyn_cast_or_null<StoreInst>(IG->getMember(i))) {
        auto *StoreR =
            cast<VPWidenMemoryInstructionRecipe>(RecipeBuilder.getRecipe(SI));
        StoredValues.push_back(StoreR->getStoredValue());
      }

    auto *VPIG = new VPInterleaveRecipe(IG, Recipe->getAddr(), StoredValues,
                                        Recipe->getMask());
    VPIG->insertBefore(Recipe);
    unsigned J = 0;
    for (unsigned i = 0; i < IG->getFactor(); ++i)
      if (Instruction *Member = IG->getMember(i)) {
        if (!Member->getType()->isVoidTy()) {
          VPValue *OriginalV = Plan->getVPValue(Member);
          Plan->removeVPValueFor(Member);
          Plan->addVPValue(Member, VPIG->getVPValue(J));
          OriginalV->replaceAllUsesWith(VPIG->getVPValue(J));
          J++;
        }
        RecipeBuilder.getRecipe(Member)->eraseFromParent();
      }
  }

  for (ElementCount VF = Range.Start; ElementCount::isKnownLT(VF, Range.End);
       VF *= 2)
    Plan->addVF(VF);
  Plan->setName("Initial VPlan");

  // From this point onwards, VPlan-to-VPlan transformations may change the plan
  // in ways that accessing values using original IR values is incorrect.
  Plan->disableValue2VPValue();

  VPlanTransforms::optimizeInductions(*Plan, *PSE.getSE());
  VPlanTransforms::removeDeadRecipes(*Plan);

  // Convert masked VPReplicateRecipes to if-then region blocks.
  VPlanTransforms::addReplicateRegions(*Plan, RecipeBuilder);

  bool ShouldSimplify = true;
  while (ShouldSimplify) {
    ShouldSimplify = VPlanTransforms::sinkScalarOperands(*Plan);
    ShouldSimplify |=
        VPlanTransforms::mergeReplicateRegionsIntoSuccessors(*Plan);
    ShouldSimplify |= VPlanTransforms::mergeBlocksIntoPredecessors(*Plan);
  }

  VPlanTransforms::removeRedundantExpandSCEVRecipes(*Plan);
  VPlanTransforms::mergeBlocksIntoPredecessors(*Plan);

  assert(VPlanVerifier::verifyPlanIsValid(*Plan) && "VPlan is invalid");
  return Plan;
}

VPlanPtr LoopVectorizationPlanner::buildVPlan(VFRange &Range) {
  // Outer loop handling: They may require CFG and instruction level
  // transformations before even evaluating whether vectorization is profitable.
  // Since we cannot modify the incoming IR, we need to build VPlan upfront in
  // the vectorization pipeline.
  assert(!OrigLoop->isInnermost());
  assert(EnableVPlanNativePath && "VPlan-native path is not enabled.");

  // Create new empty VPlan
  auto Plan = std::make_unique<VPlan>();

  // Build hierarchical CFG
  VPlanHCFGBuilder HCFGBuilder(OrigLoop, LI, *Plan);
  HCFGBuilder.buildHierarchicalCFG();

  for (ElementCount VF = Range.Start; ElementCount::isKnownLT(VF, Range.End);
       VF *= 2)
    Plan->addVF(VF);

  SmallPtrSet<Instruction *, 1> DeadInstructions;
  VPlanTransforms::VPInstructionsToVPRecipes(
      Plan,
      [this](PHINode *P) { return Legal->getIntOrFpInductionDescriptor(P); },
      DeadInstructions, *PSE.getSE(), *TLI);

  // Remove the existing terminator of the exiting block of the top-most region.
  // A BranchOnCount will be added instead when adding the canonical IV recipes.
  auto *Term =
      Plan->getVectorLoopRegion()->getExitingBasicBlock()->getTerminator();
  Term->eraseFromParent();

  addCanonicalIVRecipes(*Plan, Legal->getWidestInductionType(), DebugLoc(),
                        CM.getTailFoldingStyle());
  return Plan;
}

// Adjust the recipes for reductions. For in-loop reductions the chain of
// instructions leading from the loop exit instr to the phi need to be converted
// to reductions, with one operand being vector and the other being the scalar
// reduction chain. For other reductions, a select is introduced between the phi
// and live-out recipes when folding the tail.
void LoopVectorizationPlanner::adjustRecipesForReductions(
    VPBasicBlock *LatchVPBB, VPlanPtr &Plan, VPRecipeBuilder &RecipeBuilder,
    ElementCount MinVF) {
  for (const auto &Reduction : CM.getInLoopReductionChains()) {
    PHINode *Phi = Reduction.first;
    const RecurrenceDescriptor &RdxDesc =
        Legal->getReductionVars().find(Phi)->second;
    const SmallVector<Instruction *, 4> &ReductionOperations = Reduction.second;

    if (MinVF.isScalar() && !CM.useOrderedReductions(RdxDesc))
      continue;

    // ReductionOperations are orders top-down from the phi's use to the
    // LoopExitValue. We keep a track of the previous item (the Chain) to tell
    // which of the two operands will remain scalar and which will be reduced.
    // For minmax the chain will be the select instructions.
    Instruction *Chain = Phi;
    for (Instruction *R : ReductionOperations) {
      VPRecipeBase *WidenRecipe = RecipeBuilder.getRecipe(R);
      RecurKind Kind = RdxDesc.getRecurrenceKind();

      VPValue *ChainOp = Plan->getVPValue(Chain);
      unsigned FirstOpId;
      assert(!RecurrenceDescriptor::isSelectCmpRecurrenceKind(Kind) &&
             "Only min/max recurrences allowed for inloop reductions");
      // Recognize a call to the llvm.fmuladd intrinsic.
      bool IsFMulAdd = (Kind == RecurKind::FMulAdd);
      assert((!IsFMulAdd || RecurrenceDescriptor::isFMulAddIntrinsic(R)) &&
             "Expected instruction to be a call to the llvm.fmuladd intrinsic");
      if (RecurrenceDescriptor::isMinMaxRecurrenceKind(Kind)) {
        assert(isa<VPWidenSelectRecipe>(WidenRecipe) &&
               "Expected to replace a VPWidenSelectSC");
        FirstOpId = 1;
      } else {
        assert((MinVF.isScalar() || isa<VPWidenRecipe>(WidenRecipe) ||
                (IsFMulAdd && isa<VPWidenCallRecipe>(WidenRecipe))) &&
               "Expected to replace a VPWidenSC");
        FirstOpId = 0;
      }
      unsigned VecOpId =
          R->getOperand(FirstOpId) == Chain ? FirstOpId + 1 : FirstOpId;
      VPValue *VecOp = Plan->getVPValue(R->getOperand(VecOpId));

      VPValue *CondOp = nullptr;
      if (CM.blockNeedsPredicationForAnyReason(R->getParent())) {
        VPBuilder::InsertPointGuard Guard(Builder);
        Builder.setInsertPoint(WidenRecipe->getParent(),
                               WidenRecipe->getIterator());
        CondOp = RecipeBuilder.createBlockInMask(R->getParent(), *Plan);
      }

      if (IsFMulAdd) {
        // If the instruction is a call to the llvm.fmuladd intrinsic then we
        // need to create an fmul recipe to use as the vector operand for the
        // fadd reduction.
        VPInstruction *FMulRecipe = new VPInstruction(
            Instruction::FMul, {VecOp, Plan->getVPValue(R->getOperand(1))});
        FMulRecipe->setFastMathFlags(R->getFastMathFlags());
        WidenRecipe->getParent()->insert(FMulRecipe,
                                         WidenRecipe->getIterator());
        VecOp = FMulRecipe;
      }
      VPReductionRecipe *RedRecipe =
          new VPReductionRecipe(&RdxDesc, R, ChainOp, VecOp, CondOp, TTI);
      WidenRecipe->getVPSingleValue()->replaceAllUsesWith(RedRecipe);
      Plan->removeVPValueFor(R);
      Plan->addVPValue(R, RedRecipe);
      // Append the recipe to the end of the VPBasicBlock because we need to
      // ensure that it comes after all of it's inputs, including CondOp.
      WidenRecipe->getParent()->appendRecipe(RedRecipe);
      WidenRecipe->getVPSingleValue()->replaceAllUsesWith(RedRecipe);
      WidenRecipe->eraseFromParent();

      if (RecurrenceDescriptor::isMinMaxRecurrenceKind(Kind)) {
        VPRecipeBase *CompareRecipe =
            RecipeBuilder.getRecipe(cast<Instruction>(R->getOperand(0)));
        assert(isa<VPWidenRecipe>(CompareRecipe) &&
               "Expected to replace a VPWidenSC");
        assert(cast<VPWidenRecipe>(CompareRecipe)->getNumUsers() == 0 &&
               "Expected no remaining users");
        CompareRecipe->eraseFromParent();
      }
      Chain = R;
    }
  }

  // If tail is folded by masking, introduce selects between the phi
  // and the live-out instruction of each reduction, at the beginning of the
  // dedicated latch block.
  if (CM.foldTailByMasking()) {
    Builder.setInsertPoint(LatchVPBB, LatchVPBB->begin());
    for (VPRecipeBase &R :
         Plan->getVectorLoopRegion()->getEntryBasicBlock()->phis()) {
      VPReductionPHIRecipe *PhiR = dyn_cast<VPReductionPHIRecipe>(&R);
      if (!PhiR || PhiR->isInLoop())
        continue;
      VPValue *Cond =
          RecipeBuilder.createBlockInMask(OrigLoop->getHeader(), *Plan);
      VPValue *Red = PhiR->getBackedgeValue();
      assert(Red->getDefiningRecipe()->getParent() != LatchVPBB &&
             "reduction recipe must be defined before latch");
      Builder.createNaryOp(Instruction::Select, {Cond, Red, PhiR});
    }
  }
}

#if !defined(NDEBUG) || defined(LLVM_ENABLE_DUMP)
void VPInterleaveRecipe::print(raw_ostream &O, const Twine &Indent,
                               VPSlotTracker &SlotTracker) const {
  O << Indent << "INTERLEAVE-GROUP with factor " << IG->getFactor() << " at ";
  IG->getInsertPos()->printAsOperand(O, false);
  O << ", ";
  getAddr()->printAsOperand(O, SlotTracker);
  VPValue *Mask = getMask();
  if (Mask) {
    O << ", ";
    Mask->printAsOperand(O, SlotTracker);
  }

  unsigned OpIdx = 0;
  for (unsigned i = 0; i < IG->getFactor(); ++i) {
    if (!IG->getMember(i))
      continue;
    if (getNumStoreOperands() > 0) {
      O << "\n" << Indent << "  store ";
      getOperand(1 + OpIdx)->printAsOperand(O, SlotTracker);
      O << " to index " << i;
    } else {
      O << "\n" << Indent << "  ";
      getVPValue(OpIdx)->printAsOperand(O, SlotTracker);
      O << " = load from index " << i;
    }
    ++OpIdx;
  }
}
#endif

void VPWidenIntOrFpInductionRecipe::execute(VPTransformState &State) {
  assert(!State.Instance && "Int or FP induction being replicated.");

  Value *Start = getStartValue()->getLiveInIRValue();
  const InductionDescriptor &ID = getInductionDescriptor();
  TruncInst *Trunc = getTruncInst();
  IRBuilderBase &Builder = State.Builder;
  assert(IV->getType() == ID.getStartValue()->getType() && "Types must match");
  assert(State.VF.isVector() && "must have vector VF");

  // The value from the original loop to which we are mapping the new induction
  // variable.
  Instruction *EntryVal = Trunc ? cast<Instruction>(Trunc) : IV;

  // Fast-math-flags propagate from the original induction instruction.
  IRBuilder<>::FastMathFlagGuard FMFG(Builder);
  if (ID.getInductionBinOp() && isa<FPMathOperator>(ID.getInductionBinOp()))
    Builder.setFastMathFlags(ID.getInductionBinOp()->getFastMathFlags());

  // Now do the actual transformations, and start with fetching the step value.
  Value *Step = State.get(getStepValue(), VPIteration(0, 0));

  assert((isa<PHINode>(EntryVal) || isa<TruncInst>(EntryVal)) &&
         "Expected either an induction phi-node or a truncate of it!");

  // Construct the initial value of the vector IV in the vector loop preheader
  auto CurrIP = Builder.saveIP();
  BasicBlock *VectorPH = State.CFG.getPreheaderBBFor(this);
  Builder.SetInsertPoint(VectorPH->getTerminator());
  if (isa<TruncInst>(EntryVal)) {
    assert(Start->getType()->isIntegerTy() &&
           "Truncation requires an integer type");
    auto *TruncType = cast<IntegerType>(EntryVal->getType());
    Step = Builder.CreateTrunc(Step, TruncType);
    Start = Builder.CreateCast(Instruction::Trunc, Start, TruncType);
  }

  Value *Zero = getSignedIntOrFpConstant(Start->getType(), 0);
  Value *SplatStart = Builder.CreateVectorSplat(State.VF, Start);
  Value *SteppedStart = getStepVector(
      SplatStart, Zero, Step, ID.getInductionOpcode(), State.VF, State.Builder);

  // We create vector phi nodes for both integer and floating-point induction
  // variables. Here, we determine the kind of arithmetic we will perform.
  Instruction::BinaryOps AddOp;
  Instruction::BinaryOps MulOp;
  if (Step->getType()->isIntegerTy()) {
    AddOp = Instruction::Add;
    MulOp = Instruction::Mul;
  } else {
    AddOp = ID.getInductionOpcode();
    MulOp = Instruction::FMul;
  }

  // Multiply the vectorization factor by the step using integer or
  // floating-point arithmetic as appropriate.
  Type *StepType = Step->getType();
  Value *RuntimeVF;
  if (Step->getType()->isFloatingPointTy())
    RuntimeVF = getRuntimeVFAsFloat(Builder, StepType, State.VF);
  else
    RuntimeVF = getRuntimeVF(Builder, StepType, State.VF);
  Value *Mul = Builder.CreateBinOp(MulOp, Step, RuntimeVF);

  // Create a vector splat to use in the induction update.
  //
  // FIXME: If the step is non-constant, we create the vector splat with
  //        IRBuilder. IRBuilder can constant-fold the multiply, but it doesn't
  //        handle a constant vector splat.
  Value *SplatVF = isa<Constant>(Mul)
                       ? ConstantVector::getSplat(State.VF, cast<Constant>(Mul))
                       : Builder.CreateVectorSplat(State.VF, Mul);
  Builder.restoreIP(CurrIP);

  // We may need to add the step a number of times, depending on the unroll
  // factor. The last of those goes into the PHI.
  PHINode *VecInd = PHINode::Create(SteppedStart->getType(), 2, "vec.ind",
                                    &*State.CFG.PrevBB->getFirstInsertionPt());
  VecInd->setDebugLoc(EntryVal->getDebugLoc());
  Instruction *LastInduction = VecInd;
  for (unsigned Part = 0; Part < State.UF; ++Part) {
    State.set(this, LastInduction, Part);

    if (isa<TruncInst>(EntryVal))
      State.addMetadata(LastInduction, EntryVal);

    LastInduction = cast<Instruction>(
        Builder.CreateBinOp(AddOp, LastInduction, SplatVF, "step.add"));
    LastInduction->setDebugLoc(EntryVal->getDebugLoc());
  }

  LastInduction->setName("vec.ind.next");
  VecInd->addIncoming(SteppedStart, VectorPH);
  // Add induction update using an incorrect block temporarily. The phi node
  // will be fixed after VPlan execution. Note that at this point the latch
  // block cannot be used, as it does not exist yet.
  // TODO: Model increment value in VPlan, by turning the recipe into a
  // multi-def and a subclass of VPHeaderPHIRecipe.
  VecInd->addIncoming(LastInduction, VectorPH);
}

void VPWidenPointerInductionRecipe::execute(VPTransformState &State) {
  assert(IndDesc.getKind() == InductionDescriptor::IK_PtrInduction &&
         "Not a pointer induction according to InductionDescriptor!");
  assert(cast<PHINode>(getUnderlyingInstr())->getType()->isPointerTy() &&
         "Unexpected type.");

  auto *IVR = getParent()->getPlan()->getCanonicalIV();
  PHINode *CanonicalIV = cast<PHINode>(State.get(IVR, 0));

  if (onlyScalarsGenerated(State.VF)) {
    // This is the normalized GEP that starts counting at zero.
    Value *PtrInd = State.Builder.CreateSExtOrTrunc(
        CanonicalIV, IndDesc.getStep()->getType());
    // Determine the number of scalars we need to generate for each unroll
    // iteration. If the instruction is uniform, we only need to generate the
    // first lane. Otherwise, we generate all VF values.
    bool IsUniform = vputils::onlyFirstLaneUsed(this);
    assert((IsUniform || !State.VF.isScalable()) &&
           "Cannot scalarize a scalable VF");
    unsigned Lanes = IsUniform ? 1 : State.VF.getFixedValue();

    for (unsigned Part = 0; Part < State.UF; ++Part) {
      Value *PartStart =
          createStepForVF(State.Builder, PtrInd->getType(), State.VF, Part);

      for (unsigned Lane = 0; Lane < Lanes; ++Lane) {
        Value *Idx = State.Builder.CreateAdd(
            PartStart, ConstantInt::get(PtrInd->getType(), Lane));
        Value *GlobalIdx = State.Builder.CreateAdd(PtrInd, Idx);

        Value *Step = State.get(getOperand(1), VPIteration(0, Part));
        Value *SclrGep = emitTransformedIndex(
            State.Builder, GlobalIdx, IndDesc.getStartValue(), Step, IndDesc);
        SclrGep->setName("next.gep");
        State.set(this, SclrGep, VPIteration(Part, Lane));
      }
    }
    return;
  }

  assert(isa<SCEVConstant>(IndDesc.getStep()) &&
         "Induction step not a SCEV constant!");
  Type *PhiType = IndDesc.getStep()->getType();

  // Build a pointer phi
  Value *ScalarStartValue = getStartValue()->getLiveInIRValue();
  Type *ScStValueType = ScalarStartValue->getType();
  PHINode *NewPointerPhi =
      PHINode::Create(ScStValueType, 2, "pointer.phi", CanonicalIV);

  BasicBlock *VectorPH = State.CFG.getPreheaderBBFor(this);
  NewPointerPhi->addIncoming(ScalarStartValue, VectorPH);

  // A pointer induction, performed by using a gep
  Instruction *InductionLoc = &*State.Builder.GetInsertPoint();

  Value *ScalarStepValue = State.get(getOperand(1), VPIteration(0, 0));
  Value *RuntimeVF = getRuntimeVF(State.Builder, PhiType, State.VF);
  Value *NumUnrolledElems =
      State.Builder.CreateMul(RuntimeVF, ConstantInt::get(PhiType, State.UF));
  Value *InductionGEP = GetElementPtrInst::Create(
      IndDesc.getElementType(), NewPointerPhi,
      State.Builder.CreateMul(ScalarStepValue, NumUnrolledElems), "ptr.ind",
      InductionLoc);
  // Add induction update using an incorrect block temporarily. The phi node
  // will be fixed after VPlan execution. Note that at this point the latch
  // block cannot be used, as it does not exist yet.
  // TODO: Model increment value in VPlan, by turning the recipe into a
  // multi-def and a subclass of VPHeaderPHIRecipe.
  NewPointerPhi->addIncoming(InductionGEP, VectorPH);

  // Create UF many actual address geps that use the pointer
  // phi as base and a vectorized version of the step value
  // (<step*0, ..., step*N>) as offset.
  for (unsigned Part = 0; Part < State.UF; ++Part) {
    Type *VecPhiType = VectorType::get(PhiType, State.VF);
    Value *StartOffsetScalar =
        State.Builder.CreateMul(RuntimeVF, ConstantInt::get(PhiType, Part));
    Value *StartOffset =
        State.Builder.CreateVectorSplat(State.VF, StartOffsetScalar);
    // Create a vector of consecutive numbers from zero to VF.
    StartOffset = State.Builder.CreateAdd(
        StartOffset, State.Builder.CreateStepVector(VecPhiType));

    assert(ScalarStepValue == State.get(getOperand(1), VPIteration(0, Part)) &&
           "scalar step must be the same across all parts");
    Value *GEP = State.Builder.CreateGEP(
        IndDesc.getElementType(), NewPointerPhi,
        State.Builder.CreateMul(
            StartOffset,
            State.Builder.CreateVectorSplat(State.VF, ScalarStepValue),
            "vector.gep"));
    State.set(this, GEP, Part);
  }
}

void VPDerivedIVRecipe::execute(VPTransformState &State) {
  assert(!State.Instance && "VPDerivedIVRecipe being replicated.");

  // Fast-math-flags propagate from the original induction instruction.
  IRBuilder<>::FastMathFlagGuard FMFG(State.Builder);
  if (IndDesc.getInductionBinOp() &&
      isa<FPMathOperator>(IndDesc.getInductionBinOp()))
    State.Builder.setFastMathFlags(
        IndDesc.getInductionBinOp()->getFastMathFlags());

  Value *Step = State.get(getStepValue(), VPIteration(0, 0));
  Value *CanonicalIV = State.get(getCanonicalIV(), VPIteration(0, 0));
  Value *DerivedIV =
      emitTransformedIndex(State.Builder, CanonicalIV,
                           getStartValue()->getLiveInIRValue(), Step, IndDesc);
  DerivedIV->setName("offset.idx");
  if (ResultTy != DerivedIV->getType()) {
    assert(Step->getType()->isIntegerTy() &&
           "Truncation requires an integer step");
    DerivedIV = State.Builder.CreateTrunc(DerivedIV, ResultTy);
  }
  assert(DerivedIV != CanonicalIV && "IV didn't need transforming?");

  State.set(this, DerivedIV, VPIteration(0, 0));
}

void VPScalarIVStepsRecipe::execute(VPTransformState &State) {
  // Fast-math-flags propagate from the original induction instruction.
  IRBuilder<>::FastMathFlagGuard FMFG(State.Builder);
  if (IndDesc.getInductionBinOp() &&
      isa<FPMathOperator>(IndDesc.getInductionBinOp()))
    State.Builder.setFastMathFlags(
        IndDesc.getInductionBinOp()->getFastMathFlags());

  Value *BaseIV = State.get(getOperand(0), VPIteration(0, 0));
  Value *Step = State.get(getStepValue(), VPIteration(0, 0));

  buildScalarSteps(BaseIV, Step, IndDesc, this, State);
}

void VPInterleaveRecipe::execute(VPTransformState &State) {
  assert(!State.Instance && "Interleave group being replicated.");
  State.ILV->vectorizeInterleaveGroup(IG, definedValues(), State, getAddr(),
                                      getStoredValues(), getMask());
}

void VPReductionRecipe::execute(VPTransformState &State) {
  assert(!State.Instance && "Reduction being replicated.");
  Value *PrevInChain = State.get(getChainOp(), 0);
  RecurKind Kind = RdxDesc->getRecurrenceKind();
  bool IsOrdered = State.ILV->useOrderedReductions(*RdxDesc);
  // Propagate the fast-math flags carried by the underlying instruction.
  IRBuilderBase::FastMathFlagGuard FMFGuard(State.Builder);
  State.Builder.setFastMathFlags(RdxDesc->getFastMathFlags());
  for (unsigned Part = 0; Part < State.UF; ++Part) {
    Value *NewVecOp = State.get(getVecOp(), Part);
    if (VPValue *Cond = getCondOp()) {
      Value *NewCond = State.get(Cond, Part);
      VectorType *VecTy = cast<VectorType>(NewVecOp->getType());
      Value *Iden = RdxDesc->getRecurrenceIdentity(
          Kind, VecTy->getElementType(), RdxDesc->getFastMathFlags());
      Value *IdenVec =
          State.Builder.CreateVectorSplat(VecTy->getElementCount(), Iden);
      Value *Select = State.Builder.CreateSelect(NewCond, NewVecOp, IdenVec);
      NewVecOp = Select;
    }
    Value *NewRed;
    Value *NextInChain;
    if (IsOrdered) {
      if (State.VF.isVector())
        NewRed = createOrderedReduction(State.Builder, *RdxDesc, NewVecOp,
                                        PrevInChain);
      else
        NewRed = State.Builder.CreateBinOp(
            (Instruction::BinaryOps)RdxDesc->getOpcode(Kind), PrevInChain,
            NewVecOp);
      PrevInChain = NewRed;
    } else {
      PrevInChain = State.get(getChainOp(), Part);
      NewRed = createTargetReduction(State.Builder, TTI, *RdxDesc, NewVecOp);
    }
    if (RecurrenceDescriptor::isMinMaxRecurrenceKind(Kind)) {
      NextInChain =
          createMinMaxOp(State.Builder, RdxDesc->getRecurrenceKind(),
                         NewRed, PrevInChain);
    } else if (IsOrdered)
      NextInChain = NewRed;
    else
      NextInChain = State.Builder.CreateBinOp(
          (Instruction::BinaryOps)RdxDesc->getOpcode(Kind), NewRed,
          PrevInChain);
    State.set(this, NextInChain, Part);
  }
}

void VPReplicateRecipe::execute(VPTransformState &State) {
  Instruction *UI = getUnderlyingInstr();
  if (State.Instance) { // Generate a single instance.
    assert(!State.VF.isScalable() && "Can't scalarize a scalable vector");
    State.ILV->scalarizeInstruction(UI, this, *State.Instance, State);
    // Insert scalar instance packing it into a vector.
    if (State.VF.isVector() && shouldPack()) {
      // If we're constructing lane 0, initialize to start from poison.
      if (State.Instance->Lane.isFirstLane()) {
        assert(!State.VF.isScalable() && "VF is assumed to be non scalable.");
        Value *Poison = PoisonValue::get(
            VectorType::get(UI->getType(), State.VF));
        State.set(this, Poison, State.Instance->Part);
      }
      State.ILV->packScalarIntoVectorValue(this, *State.Instance, State);
    }
    return;
  }

  if (IsUniform) {
    // If the recipe is uniform across all parts (instead of just per VF), only
    // generate a single instance.
    if ((isa<LoadInst>(UI) || isa<StoreInst>(UI)) &&
        all_of(operands(), [](VPValue *Op) {
          return Op->isDefinedOutsideVectorRegions();
        })) {
      State.ILV->scalarizeInstruction(UI, this, VPIteration(0, 0), State);
      if (user_begin() != user_end()) {
        for (unsigned Part = 1; Part < State.UF; ++Part)
          State.set(this, State.get(this, VPIteration(0, 0)),
                    VPIteration(Part, 0));
      }
      return;
    }

    // Uniform within VL means we need to generate lane 0 only for each
    // unrolled copy.
    for (unsigned Part = 0; Part < State.UF; ++Part)
      State.ILV->scalarizeInstruction(UI, this, VPIteration(Part, 0), State);
    return;
  }

  // A store of a loop varying value to a loop invariant address only
  // needs only the last copy of the store.
  if (isa<StoreInst>(UI) && !getOperand(1)->hasDefiningRecipe()) {
    auto Lane = VPLane::getLastLaneForVF(State.VF);
    State.ILV->scalarizeInstruction(UI, this, VPIteration(State.UF - 1, Lane),
                                    State);
    return;
  }

  // Generate scalar instances for all VF lanes of all UF parts.
  assert(!State.VF.isScalable() && "Can't scalarize a scalable vector");
  const unsigned EndLane = State.VF.getKnownMinValue();
  for (unsigned Part = 0; Part < State.UF; ++Part)
    for (unsigned Lane = 0; Lane < EndLane; ++Lane)
      State.ILV->scalarizeInstruction(UI, this, VPIteration(Part, Lane), State);
}

void VPWidenMemoryInstructionRecipe::execute(VPTransformState &State) {
  VPValue *StoredValue = isStore() ? getStoredValue() : nullptr;

  // Attempt to issue a wide load.
  LoadInst *LI = dyn_cast<LoadInst>(&Ingredient);
  StoreInst *SI = dyn_cast<StoreInst>(&Ingredient);

  assert((LI || SI) && "Invalid Load/Store instruction");
  assert((!SI || StoredValue) && "No stored value provided for widened store");
  assert((!LI || !StoredValue) && "Stored value provided for widened load");

  Type *ScalarDataTy = getLoadStoreType(&Ingredient);

  auto *DataTy = VectorType::get(ScalarDataTy, State.VF);
  const Align Alignment = getLoadStoreAlignment(&Ingredient);
  bool CreateGatherScatter = !Consecutive;

  auto &Builder = State.Builder;
  InnerLoopVectorizer::VectorParts BlockInMaskParts(State.UF);
  bool isMaskRequired = getMask();
  if (isMaskRequired)
    for (unsigned Part = 0; Part < State.UF; ++Part)
      BlockInMaskParts[Part] = State.get(getMask(), Part);

  const auto CreateVecPtr = [&](unsigned Part, Value *Ptr) -> Value * {
    // Calculate the pointer for the specific unroll-part.
    GetElementPtrInst *PartPtr = nullptr;

    // Use i32 for the gep index type when the value is constant,
    // or query DataLayout for a more suitable index type otherwise.
    const DataLayout &DL =
        Builder.GetInsertBlock()->getModule()->getDataLayout();
    Type *IndexTy = State.VF.isScalable() && (Reverse || Part > 0)
                        ? DL.getIndexType(ScalarDataTy->getPointerTo())
                        : Builder.getInt32Ty();
    bool InBounds = false;
    if (auto *gep = dyn_cast<GetElementPtrInst>(Ptr->stripPointerCasts()))
      InBounds = gep->isInBounds();
    if (Reverse) {
      // If the address is consecutive but reversed, then the
      // wide store needs to start at the last vector element.
      // RunTimeVF =  VScale * VF.getKnownMinValue()
      // For fixed-width VScale is 1, then RunTimeVF = VF.getKnownMinValue()
      Value *RunTimeVF = getRuntimeVF(Builder, IndexTy, State.VF);
      // NumElt = -Part * RunTimeVF
      Value *NumElt =
          Builder.CreateMul(ConstantInt::get(IndexTy, -(int64_t)Part), RunTimeVF);
      // LastLane = 1 - RunTimeVF
      Value *LastLane =
          Builder.CreateSub(ConstantInt::get(IndexTy, 1), RunTimeVF);
      PartPtr =
          cast<GetElementPtrInst>(Builder.CreateGEP(ScalarDataTy, Ptr, NumElt));
      PartPtr->setIsInBounds(InBounds);
      PartPtr = cast<GetElementPtrInst>(
          Builder.CreateGEP(ScalarDataTy, PartPtr, LastLane));
      PartPtr->setIsInBounds(InBounds);
      if (isMaskRequired) // Reverse of a null all-one mask is a null mask.
        BlockInMaskParts[Part] =
            Builder.CreateVectorReverse(BlockInMaskParts[Part], "reverse");
    } else {
      Value *Increment = createStepForVF(Builder, IndexTy, State.VF, Part);
      PartPtr = cast<GetElementPtrInst>(
          Builder.CreateGEP(ScalarDataTy, Ptr, Increment));
      PartPtr->setIsInBounds(InBounds);
    }

    unsigned AddressSpace = Ptr->getType()->getPointerAddressSpace();
    return Builder.CreateBitCast(PartPtr, DataTy->getPointerTo(AddressSpace));
  };

  // Handle Stores:
  if (SI) {
    State.setDebugLocFromInst(SI);

    for (unsigned Part = 0; Part < State.UF; ++Part) {
      Instruction *NewSI = nullptr;
      Value *StoredVal = State.get(StoredValue, Part);
      if (CreateGatherScatter) {
        Value *MaskPart = isMaskRequired ? BlockInMaskParts[Part] : nullptr;
        Value *VectorGep = State.get(getAddr(), Part);
        NewSI = Builder.CreateMaskedScatter(StoredVal, VectorGep, Alignment,
                                            MaskPart);
      } else {
        if (Reverse) {
          // If we store to reverse consecutive memory locations, then we need
          // to reverse the order of elements in the stored value.
          StoredVal = Builder.CreateVectorReverse(StoredVal, "reverse");
          // We don't want to update the value in the map as it might be used in
          // another expression. So don't call resetVectorValue(StoredVal).
        }
        auto *VecPtr =
            CreateVecPtr(Part, State.get(getAddr(), VPIteration(0, 0)));
        if (isMaskRequired)
          NewSI = Builder.CreateMaskedStore(StoredVal, VecPtr, Alignment,
                                            BlockInMaskParts[Part]);
        else
          NewSI = Builder.CreateAlignedStore(StoredVal, VecPtr, Alignment);
      }
      State.addMetadata(NewSI, SI);
    }
    return;
  }

  // Handle loads.
  assert(LI && "Must have a load instruction");
  State.setDebugLocFromInst(LI);
  for (unsigned Part = 0; Part < State.UF; ++Part) {
    Value *NewLI;
    if (CreateGatherScatter) {
      Value *MaskPart = isMaskRequired ? BlockInMaskParts[Part] : nullptr;
      Value *VectorGep = State.get(getAddr(), Part);
      NewLI = Builder.CreateMaskedGather(DataTy, VectorGep, Alignment, MaskPart,
                                         nullptr, "wide.masked.gather");
      State.addMetadata(NewLI, LI);
    } else {
      auto *VecPtr =
          CreateVecPtr(Part, State.get(getAddr(), VPIteration(0, 0)));
      if (isMaskRequired)
        NewLI = Builder.CreateMaskedLoad(
            DataTy, VecPtr, Alignment, BlockInMaskParts[Part],
            PoisonValue::get(DataTy), "wide.masked.load");
      else
        NewLI =
            Builder.CreateAlignedLoad(DataTy, VecPtr, Alignment, "wide.load");

      // Add metadata to the load, but setVectorValue to the reverse shuffle.
      State.addMetadata(NewLI, LI);
      if (Reverse)
        NewLI = Builder.CreateVectorReverse(NewLI, "reverse");
    }

    State.set(getVPSingleValue(), NewLI, Part);
  }
}

// Determine how to lower the scalar epilogue, which depends on 1) optimising
// for minimum code-size, 2) predicate compiler options, 3) loop hints forcing
// predication, and 4) a TTI hook that analyses whether the loop is suitable
// for predication.
static ScalarEpilogueLowering getScalarEpilogueLowering(
    Function *F, Loop *L, LoopVectorizeHints &Hints, ProfileSummaryInfo *PSI,
    BlockFrequencyInfo *BFI, TargetTransformInfo *TTI, TargetLibraryInfo *TLI,
    AssumptionCache *AC, LoopInfo *LI, ScalarEvolution *SE, DominatorTree *DT,
    LoopVectorizationLegality &LVL, InterleavedAccessInfo *IAI) {
  // 1) OptSize takes precedence over all other options, i.e. if this is set,
  // don't look at hints or options, and don't request a scalar epilogue.
  // (For PGSO, as shouldOptimizeForSize isn't currently accessible from
  // LoopAccessInfo (due to code dependency and not being able to reliably get
  // PSI/BFI from a loop analysis under NPM), we cannot suppress the collection
  // of strides in LoopAccessInfo::analyzeLoop() and vectorize without
  // versioning when the vectorization is forced, unlike hasOptSize. So revert
  // back to the old way and vectorize with versioning when forced. See D81345.)
  if (F->hasOptSize() || (llvm::shouldOptimizeForSize(L->getHeader(), PSI, BFI,
                                                      PGSOQueryType::IRPass) &&
                          Hints.getForce() != LoopVectorizeHints::FK_Enabled))
    return CM_ScalarEpilogueNotAllowedOptSize;

  // 2) If set, obey the directives
  if (PreferPredicateOverEpilogue.getNumOccurrences()) {
    switch (PreferPredicateOverEpilogue) {
    case PreferPredicateTy::ScalarEpilogue:
      return CM_ScalarEpilogueAllowed;
    case PreferPredicateTy::PredicateElseScalarEpilogue:
      return CM_ScalarEpilogueNotNeededUsePredicate;
    case PreferPredicateTy::PredicateOrDontVectorize:
      return CM_ScalarEpilogueNotAllowedUsePredicate;
    };
  }

  // 3) If set, obey the hints
  switch (Hints.getPredicate()) {
  case LoopVectorizeHints::FK_Enabled:
    return CM_ScalarEpilogueNotNeededUsePredicate;
  case LoopVectorizeHints::FK_Disabled:
    return CM_ScalarEpilogueAllowed;
  };

  // 4) if the TTI hook indicates this is profitable, request predication.
  if (TTI->preferPredicateOverEpilogue(L, LI, *SE, *AC, TLI, DT, &LVL, IAI))
    return CM_ScalarEpilogueNotNeededUsePredicate;

  return CM_ScalarEpilogueAllowed;
}

Value *VPTransformState::get(VPValue *Def, unsigned Part) {
  // If Values have been set for this Def return the one relevant for \p Part.
  if (hasVectorValue(Def, Part))
    return Data.PerPartOutput[Def][Part];

  if (!hasScalarValue(Def, {Part, 0})) {
    Value *IRV = Def->getLiveInIRValue();
    Value *B = ILV->getBroadcastInstrs(IRV);
    set(Def, B, Part);
    return B;
  }

  Value *ScalarValue = get(Def, {Part, 0});
  // If we aren't vectorizing, we can just copy the scalar map values over
  // to the vector map.
  if (VF.isScalar()) {
    set(Def, ScalarValue, Part);
    return ScalarValue;
  }

  bool IsUniform = vputils::isUniformAfterVectorization(Def);

  unsigned LastLane = IsUniform ? 0 : VF.getKnownMinValue() - 1;
  // Check if there is a scalar value for the selected lane.
  if (!hasScalarValue(Def, {Part, LastLane})) {
    // At the moment, VPWidenIntOrFpInductionRecipes and VPScalarIVStepsRecipes can also be uniform.
    assert((isa<VPWidenIntOrFpInductionRecipe>(Def->getDefiningRecipe()) ||
            isa<VPScalarIVStepsRecipe>(Def->getDefiningRecipe())) &&
           "unexpected recipe found to be invariant");
    IsUniform = true;
    LastLane = 0;
  }

  auto *LastInst = cast<Instruction>(get(Def, {Part, LastLane}));
  // Set the insert point after the last scalarized instruction or after the
  // last PHI, if LastInst is a PHI. This ensures the insertelement sequence
  // will directly follow the scalar definitions.
  auto OldIP = Builder.saveIP();
  auto NewIP =
      isa<PHINode>(LastInst)
          ? BasicBlock::iterator(LastInst->getParent()->getFirstNonPHI())
          : std::next(BasicBlock::iterator(LastInst));
  Builder.SetInsertPoint(&*NewIP);

  // However, if we are vectorizing, we need to construct the vector values.
  // If the value is known to be uniform after vectorization, we can just
  // broadcast the scalar value corresponding to lane zero for each unroll
  // iteration. Otherwise, we construct the vector values using
  // insertelement instructions. Since the resulting vectors are stored in
  // State, we will only generate the insertelements once.
  Value *VectorValue = nullptr;
  if (IsUniform) {
    VectorValue = ILV->getBroadcastInstrs(ScalarValue);
    set(Def, VectorValue, Part);
  } else {
    // Initialize packing with insertelements to start from undef.
    assert(!VF.isScalable() && "VF is assumed to be non scalable.");
    Value *Undef = PoisonValue::get(VectorType::get(LastInst->getType(), VF));
    set(Def, Undef, Part);
    for (unsigned Lane = 0; Lane < VF.getKnownMinValue(); ++Lane)
      ILV->packScalarIntoVectorValue(Def, {Part, Lane}, *this);
    VectorValue = get(Def, Part);
  }
  Builder.restoreIP(OldIP);
  return VectorValue;
}

// Process the loop in the VPlan-native vectorization path. This path builds
// VPlan upfront in the vectorization pipeline, which allows to apply
// VPlan-to-VPlan transformations from the very beginning without modifying the
// input LLVM IR.
static bool processLoopInVPlanNativePath(
    Loop *L, PredicatedScalarEvolution &PSE, LoopInfo *LI, DominatorTree *DT,
    LoopVectorizationLegality *LVL, TargetTransformInfo *TTI,
    TargetLibraryInfo *TLI, DemandedBits *DB, AssumptionCache *AC,
    OptimizationRemarkEmitter *ORE, BlockFrequencyInfo *BFI,
    ProfileSummaryInfo *PSI, LoopVectorizeHints &Hints,
    LoopVectorizationRequirements &Requirements) {

  if (isa<SCEVCouldNotCompute>(PSE.getBackedgeTakenCount())) {
    LLVM_DEBUG(dbgs() << "LV: cannot compute the outer-loop trip count\n");
    return false;
  }
  assert(EnableVPlanNativePath && "VPlan-native path is disabled.");
  Function *F = L->getHeader()->getParent();
  InterleavedAccessInfo IAI(PSE, L, DT, LI, LVL->getLAI());

  ScalarEpilogueLowering SEL = getScalarEpilogueLowering(
      F, L, Hints, PSI, BFI, TTI, TLI, AC, LI, PSE.getSE(), DT, *LVL, &IAI);

  LoopVectorizationCostModel CM(SEL, L, PSE, LI, LVL, *TTI, TLI, DB, AC, ORE, F,
                                &Hints, IAI);
  // Use the planner for outer loop vectorization.
  // TODO: CM is not used at this point inside the planner. Turn CM into an
  // optional argument if we don't need it in the future.
  LoopVectorizationPlanner LVP(L, LI, TLI, TTI, LVL, CM, IAI, PSE, Hints, ORE);

  // Get user vectorization factor.
  ElementCount UserVF = Hints.getWidth();

  CM.collectElementTypesForWidening();

  // Plan how to best vectorize, return the best VF and its cost.
  const VectorizationFactor VF = LVP.planInVPlanNativePath(UserVF);

  // If we are stress testing VPlan builds, do not attempt to generate vector
  // code. Masked vector code generation support will follow soon.
  // Also, do not attempt to vectorize if no vector code will be produced.
  if (VPlanBuildStressTest || VectorizationFactor::Disabled() == VF)
    return false;

  VPlan &BestPlan = LVP.getBestPlanFor(VF.Width);

  {
    GeneratedRTChecks Checks(*PSE.getSE(), DT, LI, TTI,
                             F->getParent()->getDataLayout());
    InnerLoopVectorizer LB(L, PSE, LI, DT, TLI, TTI, AC, ORE, VF.Width,
                           VF.Width, 1, LVL, &CM, BFI, PSI, Checks);
    LLVM_DEBUG(dbgs() << "Vectorizing outer loop in \""
                      << L->getHeader()->getParent()->getName() << "\"\n");
    LVP.executePlan(VF.Width, 1, BestPlan, LB, DT, false);
  }

  // Mark the loop as already vectorized to avoid vectorizing again.
  Hints.setAlreadyVectorized();
  assert(!verifyFunction(*L->getHeader()->getParent(), &dbgs()));
  return true;
}

// Emit a remark if there are stores to floats that required a floating point
// extension. If the vectorized loop was generated with floating point there
// will be a performance penalty from the conversion overhead and the change in
// the vector width.
static void checkMixedPrecision(Loop *L, OptimizationRemarkEmitter *ORE) {
  SmallVector<Instruction *, 4> Worklist;
  for (BasicBlock *BB : L->getBlocks()) {
    for (Instruction &Inst : *BB) {
      if (auto *S = dyn_cast<StoreInst>(&Inst)) {
        if (S->getValueOperand()->getType()->isFloatTy())
          Worklist.push_back(S);
      }
    }
  }

  // Traverse the floating point stores upwards searching, for floating point
  // conversions.
  SmallPtrSet<const Instruction *, 4> Visited;
  SmallPtrSet<const Instruction *, 4> EmittedRemark;
  while (!Worklist.empty()) {
    auto *I = Worklist.pop_back_val();
    if (!L->contains(I))
      continue;
    if (!Visited.insert(I).second)
      continue;

    // Emit a remark if the floating point store required a floating
    // point conversion.
    // TODO: More work could be done to identify the root cause such as a
    // constant or a function return type and point the user to it.
    if (isa<FPExtInst>(I) && EmittedRemark.insert(I).second)
      ORE->emit([&]() {
        return OptimizationRemarkAnalysis(LV_NAME, "VectorMixedPrecision",
                                          I->getDebugLoc(), L->getHeader())
               << "floating point conversion changes vector width. "
               << "Mixed floating point precision requires an up/down "
               << "cast that will negatively impact performance.";
      });

    for (Use &Op : I->operands())
      if (auto *OpI = dyn_cast<Instruction>(Op))
        Worklist.push_back(OpI);
  }
}

static bool areRuntimeChecksProfitable(GeneratedRTChecks &Checks,
                                       VectorizationFactor &VF,
                                       std::optional<unsigned> VScale, Loop *L,
                                       ScalarEvolution &SE) {
  InstructionCost CheckCost = Checks.getCost();
  if (!CheckCost.isValid())
    return false;

  // When interleaving only scalar and vector cost will be equal, which in turn
  // would lead to a divide by 0. Fall back to hard threshold.
  if (VF.Width.isScalar()) {
    if (CheckCost > VectorizeMemoryCheckThreshold) {
      LLVM_DEBUG(
          dbgs()
          << "LV: Interleaving only is not profitable due to runtime checks\n");
      return false;
    }
    return true;
  }

  // The scalar cost should only be 0 when vectorizing with a user specified VF/IC. In those cases, runtime checks should always be generated.
  double ScalarC = *VF.ScalarCost.getValue();
  if (ScalarC == 0)
    return true;

  // First, compute the minimum iteration count required so that the vector
  // loop outperforms the scalar loop.
  //  The total cost of the scalar loop is
  //   ScalarC * TC
  //  where
  //  * TC is the actual trip count of the loop.
  //  * ScalarC is the cost of a single scalar iteration.
  //
  //  The total cost of the vector loop is
  //    RtC + VecC * (TC / VF) + EpiC
  //  where
  //  * RtC is the cost of the generated runtime checks
  //  * VecC is the cost of a single vector iteration.
  //  * TC is the actual trip count of the loop
  //  * VF is the vectorization factor
  //  * EpiCost is the cost of the generated epilogue, including the cost
  //    of the remaining scalar operations.
  //
  // Vectorization is profitable once the total vector cost is less than the
  // total scalar cost:
  //   RtC + VecC * (TC / VF) + EpiC <  ScalarC * TC
  //
  // Now we can compute the minimum required trip count TC as
  //   (RtC + EpiC) / (ScalarC - (VecC / VF)) < TC
  //
  // For now we assume the epilogue cost EpiC = 0 for simplicity. Note that
  // the computations are performed on doubles, not integers and the result
  // is rounded up, hence we get an upper estimate of the TC.
  unsigned IntVF = VF.Width.getKnownMinValue();
  if (VF.Width.isScalable()) {
    unsigned AssumedMinimumVscale = 1;
    if (VScale)
      AssumedMinimumVscale = *VScale;
    IntVF *= AssumedMinimumVscale;
  }
  double VecCOverVF = double(*VF.Cost.getValue()) / IntVF;
  double RtC = *CheckCost.getValue();
  double MinTC1 = RtC / (ScalarC - VecCOverVF);

  // Second, compute a minimum iteration count so that the cost of the
  // runtime checks is only a fraction of the total scalar loop cost. This
  // adds a loop-dependent bound on the overhead incurred if the runtime
  // checks fail. In case the runtime checks fail, the cost is RtC + ScalarC
  // * TC. To bound the runtime check to be a fraction 1/X of the scalar
  // cost, compute
  //   RtC < ScalarC * TC * (1 / X)  ==>  RtC * X / ScalarC < TC
  double MinTC2 = RtC * 10 / ScalarC;

  // Now pick the larger minimum. If it is not a multiple of VF, choose the
  // next closest multiple of VF. This should partly compensate for ignoring
  // the epilogue cost.
  uint64_t MinTC = std::ceil(std::max(MinTC1, MinTC2));
  VF.MinProfitableTripCount = ElementCount::getFixed(alignTo(MinTC, IntVF));

  LLVM_DEBUG(
      dbgs() << "LV: Minimum required TC for runtime checks to be profitable:"
             << VF.MinProfitableTripCount << "\n");

  // Skip vectorization if the expected trip count is less than the minimum
  // required trip count.
  if (auto ExpectedTC = getSmallBestKnownTC(SE, L)) {
    if (ElementCount::isKnownLT(ElementCount::getFixed(*ExpectedTC),
                                VF.MinProfitableTripCount)) {
      LLVM_DEBUG(dbgs() << "LV: Vectorization is not beneficial: expected "
                           "trip count < minimum profitable VF ("
                        << *ExpectedTC << " < " << VF.MinProfitableTripCount
                        << ")\n");

      return false;
    }
  }
  return true;
}

LoopVectorizePass::LoopVectorizePass(LoopVectorizeOptions Opts)
    : InterleaveOnlyWhenForced(Opts.InterleaveOnlyWhenForced ||
                               !EnableLoopInterleaving),
      VectorizeOnlyWhenForced(Opts.VectorizeOnlyWhenForced ||
                              !EnableLoopVectorization) {}

bool LoopVectorizePass::processLoop(Loop *L) {
  assert((EnableVPlanNativePath || L->isInnermost()) &&
         "VPlan-native path is not enabled. Only process inner loops.");

#ifndef NDEBUG
  const std::string DebugLocStr = getDebugLocString(L);
#endif /* NDEBUG */

  LLVM_DEBUG(dbgs() << "\nLV: Checking a loop in '"
                    << L->getHeader()->getParent()->getName() << "' from "
                    << DebugLocStr << "\n");

  LoopVectorizeHints Hints(L, InterleaveOnlyWhenForced, *ORE, TTI);

  LLVM_DEBUG(
      dbgs() << "LV: Loop hints:"
             << " force="
             << (Hints.getForce() == LoopVectorizeHints::FK_Disabled
                     ? "disabled"
                     : (Hints.getForce() == LoopVectorizeHints::FK_Enabled
                            ? "enabled"
                            : "?"))
             << " width=" << Hints.getWidth()
             << " interleave=" << Hints.getInterleave() << "\n");

  // Function containing loop
  Function *F = L->getHeader()->getParent();

  // Looking at the diagnostic output is the only way to determine if a loop
  // was vectorized (other than looking at the IR or machine code), so it
  // is important to generate an optimization remark for each loop. Most of
  // these messages are generated as OptimizationRemarkAnalysis. Remarks
  // generated as OptimizationRemark and OptimizationRemarkMissed are
  // less verbose reporting vectorized loops and unvectorized loops that may
  // benefit from vectorization, respectively.

  if (!Hints.allowVectorization(F, L, VectorizeOnlyWhenForced)) {
    LLVM_DEBUG(dbgs() << "LV: Loop hints prevent vectorization.\n");
    return false;
  }

  PredicatedScalarEvolution PSE(*SE, *L);

  // Check if it is legal to vectorize the loop.
  LoopVectorizationRequirements Requirements;
  LoopVectorizationLegality LVL(L, PSE, DT, TTI, TLI, F, *LAIs, LI, ORE,
                                &Requirements, &Hints, DB, AC, BFI, PSI);
  if (!LVL.canVectorize(EnableVPlanNativePath)) {
    LLVM_DEBUG(dbgs() << "LV: Not vectorizing: Cannot prove legality.\n");
    Hints.emitRemarkWithHints();
    return false;
  }

  // Entrance to the VPlan-native vectorization path. Outer loops are processed
  // here. They may require CFG and instruction level transformations before
  // even evaluating whether vectorization is profitable. Since we cannot modify
  // the incoming IR, we need to build VPlan upfront in the vectorization
  // pipeline.
  if (!L->isInnermost())
    return processLoopInVPlanNativePath(L, PSE, LI, DT, &LVL, TTI, TLI, DB, AC,
                                        ORE, BFI, PSI, Hints, Requirements);

  assert(L->isInnermost() && "Inner loop expected.");

  InterleavedAccessInfo IAI(PSE, L, DT, LI, LVL.getLAI());
  bool UseInterleaved = TTI->enableInterleavedAccessVectorization();

  // If an override option has been passed in for interleaved accesses, use it.
  if (EnableInterleavedMemAccesses.getNumOccurrences() > 0)
    UseInterleaved = EnableInterleavedMemAccesses;

  // Analyze interleaved memory accesses.
  if (UseInterleaved)
    IAI.analyzeInterleaving(useMaskedInterleavedAccesses(*TTI));

  // Check the function attributes and profiles to find out if this function
  // should be optimized for size.
  ScalarEpilogueLowering SEL = getScalarEpilogueLowering(
      F, L, Hints, PSI, BFI, TTI, TLI, AC, LI, PSE.getSE(), DT, LVL, &IAI);

  // Check the loop for a trip count threshold: vectorize loops with a tiny trip
  // count by optimizing for size, to minimize overheads.
  auto ExpectedTC = getSmallBestKnownTC(*SE, L);
  if (ExpectedTC && *ExpectedTC < TinyTripCountVectorThreshold) {
    LLVM_DEBUG(dbgs() << "LV: Found a loop with a very small trip count. "
                      << "This loop is worth vectorizing only if no scalar "
                      << "iteration overheads are incurred.");
    if (Hints.getForce() == LoopVectorizeHints::FK_Enabled)
      LLVM_DEBUG(dbgs() << " But vectorizing was explicitly forced.\n");
    else {
      if (*ExpectedTC > TTI->getMinTripCountTailFoldingThreshold()) {
        LLVM_DEBUG(dbgs() << "\n");
        SEL = CM_ScalarEpilogueNotAllowedLowTripLoop;
      } else {
        LLVM_DEBUG(dbgs() << " But the target considers the trip count too "
                             "small to consider vectorizing.\n");
        reportVectorizationFailure(
            "The trip count is below the minial threshold value.",
            "loop trip count is too low, avoiding vectorization",
            "LowTripCount", ORE, L);
        Hints.emitRemarkWithHints();
        return false;
      }
    }
  }

  // Check the function attributes to see if implicit floats or vectors are
  // allowed.
  if (F->hasFnAttribute(Attribute::NoImplicitFloat)) {
    reportVectorizationFailure(
        "Can't vectorize when the NoImplicitFloat attribute is used",
        "loop not vectorized due to NoImplicitFloat attribute",
        "NoImplicitFloat", ORE, L);
    Hints.emitRemarkWithHints();
    return false;
  }

  // Check if the target supports potentially unsafe FP vectorization.
  // FIXME: Add a check for the type of safety issue (denormal, signaling)
  // for the target we're vectorizing for, to make sure none of the
  // additional fp-math flags can help.
  if (Hints.isPotentiallyUnsafe() &&
      TTI->isFPVectorizationPotentiallyUnsafe()) {
    reportVectorizationFailure(
        "Potentially unsafe FP op prevents vectorization",
        "loop not vectorized due to unsafe FP support.",
        "UnsafeFP", ORE, L);
    Hints.emitRemarkWithHints();
    return false;
  }

  bool AllowOrderedReductions;
  // If the flag is set, use that instead and override the TTI behaviour.
  if (ForceOrderedReductions.getNumOccurrences() > 0)
    AllowOrderedReductions = ForceOrderedReductions;
  else
    AllowOrderedReductions = TTI->enableOrderedReductions();
  if (!LVL.canVectorizeFPMath(AllowOrderedReductions)) {
    ORE->emit([&]() {
      auto *ExactFPMathInst = Requirements.getExactFPInst();
      return OptimizationRemarkAnalysisFPCommute(DEBUG_TYPE, "CantReorderFPOps",
                                                 ExactFPMathInst->getDebugLoc(),
                                                 ExactFPMathInst->getParent())
             << "loop not vectorized: cannot prove it is safe to reorder "
                "floating-point operations";
    });
    LLVM_DEBUG(dbgs() << "LV: loop not vectorized: cannot prove it is safe to "
                         "reorder floating-point operations\n");
    Hints.emitRemarkWithHints();
    return false;
  }

  // Use the cost model.
  LoopVectorizationCostModel CM(SEL, L, PSE, LI, &LVL, *TTI, TLI, DB, AC, ORE,
                                F, &Hints, IAI);
  CM.collectValuesToIgnore();
  CM.collectElementTypesForWidening();

  // Use the planner for vectorization.
  LoopVectorizationPlanner LVP(L, LI, TLI, TTI, &LVL, CM, IAI, PSE, Hints, ORE);

  // Get user vectorization factor and interleave count.
  ElementCount UserVF = Hints.getWidth();
  unsigned UserIC = Hints.getInterleave();

  // Plan how to best vectorize, return the best VF and its cost.
  std::optional<VectorizationFactor> MaybeVF = LVP.plan(UserVF, UserIC);

  VectorizationFactor VF = VectorizationFactor::Disabled();
  unsigned IC = 1;

  GeneratedRTChecks Checks(*PSE.getSE(), DT, LI, TTI,
                           F->getParent()->getDataLayout());
  if (MaybeVF) {
    VF = *MaybeVF;
    // Select the interleave count.
    IC = CM.selectInterleaveCount(VF.Width, VF.Cost);

    unsigned SelectedIC = std::max(IC, UserIC);
    //  Optimistically generate runtime checks if they are needed. Drop them if
    //  they turn out to not be profitable.
    if (VF.Width.isVector() || SelectedIC > 1)
      Checks.Create(L, *LVL.getLAI(), PSE.getPredicate(), VF.Width, SelectedIC);

    // Check if it is profitable to vectorize with runtime checks.
    bool ForceVectorization =
        Hints.getForce() == LoopVectorizeHints::FK_Enabled;
    if (!ForceVectorization &&
        !areRuntimeChecksProfitable(Checks, VF, CM.getVScaleForTuning(), L,
                                    *PSE.getSE())) {
      ORE->emit([&]() {
        return OptimizationRemarkAnalysisAliasing(
                   DEBUG_TYPE, "CantReorderMemOps", L->getStartLoc(),
                   L->getHeader())
               << "loop not vectorized: cannot prove it is safe to reorder "
                  "memory operations";
      });
      LLVM_DEBUG(dbgs() << "LV: Too many memory checks needed.\n");
      Hints.emitRemarkWithHints();
      return false;
    }
  }

  // Identify the diagnostic messages that should be produced.
  std::pair<StringRef, std::string> VecDiagMsg, IntDiagMsg;
  bool VectorizeLoop = true, InterleaveLoop = true;
  if (VF.Width.isScalar()) {
    LLVM_DEBUG(dbgs() << "LV: Vectorization is possible but not beneficial.\n");
    VecDiagMsg = std::make_pair(
        "VectorizationNotBeneficial",
        "the cost-model indicates that vectorization is not beneficial");
    VectorizeLoop = false;
  }

  if (!MaybeVF && UserIC > 1) {
    // Tell the user interleaving was avoided up-front, despite being explicitly
    // requested.
    LLVM_DEBUG(dbgs() << "LV: Ignoring UserIC, because vectorization and "
                         "interleaving should be avoided up front\n");
    IntDiagMsg = std::make_pair(
        "InterleavingAvoided",
        "Ignoring UserIC, because interleaving was avoided up front");
    InterleaveLoop = false;
  } else if (IC == 1 && UserIC <= 1) {
    // Tell the user interleaving is not beneficial.
    LLVM_DEBUG(dbgs() << "LV: Interleaving is not beneficial.\n");
    IntDiagMsg = std::make_pair(
        "InterleavingNotBeneficial",
        "the cost-model indicates that interleaving is not beneficial");
    InterleaveLoop = false;
    if (UserIC == 1) {
      IntDiagMsg.first = "InterleavingNotBeneficialAndDisabled";
      IntDiagMsg.second +=
          " and is explicitly disabled or interleave count is set to 1";
    }
  } else if (IC > 1 && UserIC == 1) {
    // Tell the user interleaving is beneficial, but it explicitly disabled.
    LLVM_DEBUG(
        dbgs() << "LV: Interleaving is beneficial but is explicitly disabled.");
    IntDiagMsg = std::make_pair(
        "InterleavingBeneficialButDisabled",
        "the cost-model indicates that interleaving is beneficial "
        "but is explicitly disabled or interleave count is set to 1");
    InterleaveLoop = false;
  }

  // Override IC if user provided an interleave count.
  IC = UserIC > 0 ? UserIC : IC;

  // Emit diagnostic messages, if any.
  const char *VAPassName = Hints.vectorizeAnalysisPassName();
  if (!VectorizeLoop && !InterleaveLoop) {
    // Do not vectorize or interleaving the loop.
    ORE->emit([&]() {
      return OptimizationRemarkMissed(VAPassName, VecDiagMsg.first,
                                      L->getStartLoc(), L->getHeader())
             << VecDiagMsg.second;
    });
    ORE->emit([&]() {
      return OptimizationRemarkMissed(LV_NAME, IntDiagMsg.first,
                                      L->getStartLoc(), L->getHeader())
             << IntDiagMsg.second;
    });
    return false;
  } else if (!VectorizeLoop && InterleaveLoop) {
    LLVM_DEBUG(dbgs() << "LV: Interleave Count is " << IC << '\n');
    ORE->emit([&]() {
      return OptimizationRemarkAnalysis(VAPassName, VecDiagMsg.first,
                                        L->getStartLoc(), L->getHeader())
             << VecDiagMsg.second;
    });
  } else if (VectorizeLoop && !InterleaveLoop) {
    LLVM_DEBUG(dbgs() << "LV: Found a vectorizable loop (" << VF.Width
                      << ") in " << DebugLocStr << '\n');
    ORE->emit([&]() {
      return OptimizationRemarkAnalysis(LV_NAME, IntDiagMsg.first,
                                        L->getStartLoc(), L->getHeader())
             << IntDiagMsg.second;
    });
  } else if (VectorizeLoop && InterleaveLoop) {
    LLVM_DEBUG(dbgs() << "LV: Found a vectorizable loop (" << VF.Width
                      << ") in " << DebugLocStr << '\n');
    LLVM_DEBUG(dbgs() << "LV: Interleave Count is " << IC << '\n');
  }

  bool DisableRuntimeUnroll = false;
  MDNode *OrigLoopID = L->getLoopID();
  {
    using namespace ore;
    if (!VectorizeLoop) {
      assert(IC > 1 && "interleave count should not be 1 or 0");
      // If we decided that it is not legal to vectorize the loop, then
      // interleave it.
      InnerLoopUnroller Unroller(L, PSE, LI, DT, TLI, TTI, AC, ORE, IC, &LVL,
                                 &CM, BFI, PSI, Checks);

      VPlan &BestPlan = LVP.getBestPlanFor(VF.Width);
      LVP.executePlan(VF.Width, IC, BestPlan, Unroller, DT, false);

      ORE->emit([&]() {
        return OptimizationRemark(LV_NAME, "Interleaved", L->getStartLoc(),
                                  L->getHeader())
               << "interleaved loop (interleaved count: "
               << NV("InterleaveCount", IC) << ")";
      });
    } else {
      // If we decided that it is *legal* to vectorize the loop, then do it.

      // Consider vectorizing the epilogue too if it's profitable.
      VectorizationFactor EpilogueVF =
          CM.selectEpilogueVectorizationFactor(VF.Width, LVP);
      if (EpilogueVF.Width.isVector()) {

        // The first pass vectorizes the main loop and creates a scalar epilogue
        // to be vectorized by executing the plan (potentially with a different
        // factor) again shortly afterwards.
        EpilogueLoopVectorizationInfo EPI(VF.Width, IC, EpilogueVF.Width, 1);
        EpilogueVectorizerMainLoop MainILV(L, PSE, LI, DT, TLI, TTI, AC, ORE,
                                           EPI, &LVL, &CM, BFI, PSI, Checks);

        VPlan &BestMainPlan = LVP.getBestPlanFor(EPI.MainLoopVF);
        LVP.executePlan(EPI.MainLoopVF, EPI.MainLoopUF, BestMainPlan, MainILV,
                        DT, true);
        ++LoopsVectorized;

        // Second pass vectorizes the epilogue and adjusts the control flow
        // edges from the first pass.
        EPI.MainLoopVF = EPI.EpilogueVF;
        EPI.MainLoopUF = EPI.EpilogueUF;
        EpilogueVectorizerEpilogueLoop EpilogILV(L, PSE, LI, DT, TLI, TTI, AC,
                                                 ORE, EPI, &LVL, &CM, BFI, PSI,
                                                 Checks);

        VPlan &BestEpiPlan = LVP.getBestPlanFor(EPI.EpilogueVF);
        VPRegionBlock *VectorLoop = BestEpiPlan.getVectorLoopRegion();
        VPBasicBlock *Header = VectorLoop->getEntryBasicBlock();
        Header->setName("vec.epilog.vector.body");

        // Ensure that the start values for any VPWidenIntOrFpInductionRecipe,
        // VPWidenPointerInductionRecipe and VPReductionPHIRecipes are updated
        // before vectorizing the epilogue loop.
        for (VPRecipeBase &R : Header->phis()) {
          if (isa<VPCanonicalIVPHIRecipe>(&R))
            continue;

          Value *ResumeV = nullptr;
          // TODO: Move setting of resume values to prepareToExecute.
          if (auto *ReductionPhi = dyn_cast<VPReductionPHIRecipe>(&R)) {
            ResumeV = MainILV.getReductionResumeValue(
                ReductionPhi->getRecurrenceDescriptor());
          } else {
            // Create induction resume values for both widened pointer and
            // integer/fp inductions and update the start value of the induction
            // recipes to use the resume value.
            PHINode *IndPhi = nullptr;
            const InductionDescriptor *ID;
            if (auto *Ind = dyn_cast<VPWidenPointerInductionRecipe>(&R)) {
              IndPhi = cast<PHINode>(Ind->getUnderlyingValue());
              ID = &Ind->getInductionDescriptor();
            } else {
              auto *WidenInd = cast<VPWidenIntOrFpInductionRecipe>(&R);
              IndPhi = WidenInd->getPHINode();
              ID = &WidenInd->getInductionDescriptor();
            }

            ResumeV = MainILV.createInductionResumeValue(
                IndPhi, *ID, {EPI.MainLoopIterationCountCheck});
          }
          assert(ResumeV && "Must have a resume value");
          VPValue *StartVal = BestEpiPlan.getOrAddExternalDef(ResumeV);
          cast<VPHeaderPHIRecipe>(&R)->setStartValue(StartVal);
        }

        LVP.executePlan(EPI.EpilogueVF, EPI.EpilogueUF, BestEpiPlan, EpilogILV,
                        DT, true);
        ++LoopsEpilogueVectorized;

        if (!MainILV.areSafetyChecksAdded())
          DisableRuntimeUnroll = true;
      } else {
        InnerLoopVectorizer LB(L, PSE, LI, DT, TLI, TTI, AC, ORE, VF.Width,
                               VF.MinProfitableTripCount, IC, &LVL, &CM, BFI,
                               PSI, Checks);

        VPlan &BestPlan = LVP.getBestPlanFor(VF.Width);
        LVP.executePlan(VF.Width, IC, BestPlan, LB, DT, false);
        ++LoopsVectorized;

        // Add metadata to disable runtime unrolling a scalar loop when there
        // are no runtime checks about strides and memory. A scalar loop that is
        // rarely used is not worth unrolling.
        if (!LB.areSafetyChecksAdded())
          DisableRuntimeUnroll = true;
      }
      // Report the vectorization decision.
      ORE->emit([&]() {
        return OptimizationRemark(LV_NAME, "Vectorized", L->getStartLoc(),
                                  L->getHeader())
               << "vectorized loop (vectorization width: "
               << NV("VectorizationFactor", VF.Width)
               << ", interleaved count: " << NV("InterleaveCount", IC) << ")";
      });
    }

    if (ORE->allowExtraAnalysis(LV_NAME))
      checkMixedPrecision(L, ORE);
  }

  std::optional<MDNode *> RemainderLoopID =
      makeFollowupLoopID(OrigLoopID, {LLVMLoopVectorizeFollowupAll,
                                      LLVMLoopVectorizeFollowupEpilogue});
  if (RemainderLoopID) {
    L->setLoopID(*RemainderLoopID);
  } else {
    if (DisableRuntimeUnroll)
      AddRuntimeUnrollDisableMetaData(L);

    // Mark the loop as already vectorized to avoid vectorizing again.
    Hints.setAlreadyVectorized();
  }

  assert(!verifyFunction(*L->getHeader()->getParent(), &dbgs()));
  return true;
}

LoopVectorizeResult LoopVectorizePass::runImpl(
    Function &F, ScalarEvolution &SE_, LoopInfo &LI_, TargetTransformInfo &TTI_,
    DominatorTree &DT_, BlockFrequencyInfo *BFI_, TargetLibraryInfo *TLI_,
    DemandedBits &DB_, AssumptionCache &AC_, LoopAccessInfoManager &LAIs_,
    OptimizationRemarkEmitter &ORE_, ProfileSummaryInfo *PSI_) {
  SE = &SE_;
  LI = &LI_;
  TTI = &TTI_;
  DT = &DT_;
  BFI = BFI_;
  TLI = TLI_;
  AC = &AC_;
  LAIs = &LAIs_;
  DB = &DB_;
  ORE = &ORE_;
  PSI = PSI_;

  // Don't attempt if
  // 1. the target claims to have no vector registers, and
  // 2. interleaving won't help ILP.
  //
  // The second condition is necessary because, even if the target has no
  // vector registers, loop vectorization may still enable scalar
  // interleaving.
  if (!TTI->getNumberOfRegisters(TTI->getRegisterClassForType(true)) &&
      TTI->getMaxInterleaveFactor(ElementCount::getFixed(1)) < 2)
    return LoopVectorizeResult(false, false);

  bool Changed = false, CFGChanged = false;

  // The vectorizer requires loops to be in simplified form.
  // Since simplification may add new inner loops, it has to run before the
  // legality and profitability checks. This means running the loop vectorizer
  // will simplify all loops, regardless of whether anything end up being
  // vectorized.
  for (const auto &L : *LI)
    Changed |= CFGChanged |=
        simplifyLoop(L, DT, LI, SE, AC, nullptr, false /* PreserveLCSSA */);

  // Build up a worklist of inner-loops to vectorize. This is necessary as
  // the act of vectorizing or partially unrolling a loop creates new loops
  // and can invalidate iterators across the loops.
  SmallVector<Loop *, 8> Worklist;

  for (Loop *L : *LI)
    collectSupportedLoops(*L, LI, ORE, Worklist);

  LoopsAnalyzed += Worklist.size();

  // Now walk the identified inner loops.
  while (!Worklist.empty()) {
    Loop *L = Worklist.pop_back_val();

    // For the inner loops we actually process, form LCSSA to simplify the
    // transform.
    Changed |= formLCSSARecursively(*L, *DT, LI, SE);

    Changed |= CFGChanged |= processLoop(L);

    if (Changed)
      LAIs->clear();
  }

  // Process each loop nest in the function.
  return LoopVectorizeResult(Changed, CFGChanged);
}

PreservedAnalyses LoopVectorizePass::run(Function &F,
                                         FunctionAnalysisManager &AM) {
    auto &LI = AM.getResult<LoopAnalysis>(F);
    // There are no loops in the function. Return before computing other expensive
    // analyses.
    if (LI.empty())
      return PreservedAnalyses::all();
    auto &SE = AM.getResult<ScalarEvolutionAnalysis>(F);
    auto &TTI = AM.getResult<TargetIRAnalysis>(F);
    auto &DT = AM.getResult<DominatorTreeAnalysis>(F);
    auto &TLI = AM.getResult<TargetLibraryAnalysis>(F);
    auto &AC = AM.getResult<AssumptionAnalysis>(F);
    auto &DB = AM.getResult<DemandedBitsAnalysis>(F);
    auto &ORE = AM.getResult<OptimizationRemarkEmitterAnalysis>(F);

    LoopAccessInfoManager &LAIs = AM.getResult<LoopAccessAnalysis>(F);
    auto &MAMProxy = AM.getResult<ModuleAnalysisManagerFunctionProxy>(F);
    ProfileSummaryInfo *PSI =
        MAMProxy.getCachedResult<ProfileSummaryAnalysis>(*F.getParent());
    BlockFrequencyInfo *BFI = nullptr;
    if (PSI && PSI->hasProfileSummary())
      BFI = &AM.getResult<BlockFrequencyAnalysis>(F);
    LoopVectorizeResult Result =
        runImpl(F, SE, LI, TTI, DT, BFI, &TLI, DB, AC, LAIs, ORE, PSI);
    if (!Result.MadeAnyChange)
      return PreservedAnalyses::all();
    PreservedAnalyses PA;

    if (isAssignmentTrackingEnabled(*F.getParent())) {
      for (auto &BB : F)
        RemoveRedundantDbgInstrs(&BB);
    }

    // We currently do not preserve loopinfo/dominator analyses with outer loop
    // vectorization. Until this is addressed, mark these analyses as preserved
    // only for non-VPlan-native path.
    // TODO: Preserve Loop and Dominator analyses for VPlan-native path.
    if (!EnableVPlanNativePath) {
      PA.preserve<LoopAnalysis>();
      PA.preserve<DominatorTreeAnalysis>();
    }

    if (Result.MadeCFGChange) {
      // Making CFG changes likely means a loop got vectorized. Indicate that
      // extra simplification passes should be run.
      // TODO: MadeCFGChanges is not a prefect proxy. Extra passes should only
      // be run if runtime checks have been added.
      AM.getResult<ShouldRunExtraVectorPasses>(F);
      PA.preserve<ShouldRunExtraVectorPasses>();
    } else {
      PA.preserveSet<CFGAnalyses>();
    }
    return PA;
}

void LoopVectorizePass::printPipeline(
    raw_ostream &OS, function_ref<StringRef(StringRef)> MapClassName2PassName) {
  static_cast<PassInfoMixin<LoopVectorizePass> *>(this)->printPipeline(
      OS, MapClassName2PassName);

  OS << '<';
  OS << (InterleaveOnlyWhenForced ? "" : "no-") << "interleave-forced-only;";
  OS << (VectorizeOnlyWhenForced ? "" : "no-") << "vectorize-forced-only;";
  OS << '>';
}<|MERGE_RESOLUTION|>--- conflicted
+++ resolved
@@ -2250,77 +2250,6 @@
     collectSupportedLoops(*InnerL, LI, ORE, V);
 }
 
-<<<<<<< HEAD
-namespace {
-
-/// The LoopVectorize Pass.
-struct LoopVectorize : public FunctionPass {
-  /// Pass identification, replacement for typeid
-  static char ID;
-
-  LoopVectorizePass Impl;
-
-  explicit LoopVectorize(bool InterleaveOnlyWhenForced = false,
-                         bool VectorizeOnlyWhenForced = false)
-      : FunctionPass(ID),
-        Impl({InterleaveOnlyWhenForced, VectorizeOnlyWhenForced}) {
-    initializeLoopVectorizePass(*PassRegistry::getPassRegistry());
-  }
-
-  bool runOnFunction(Function &F) override {
-    if (getenv("DISABLE_LV")) return false;
-    if (skipFunction(F))
-      return false;
-
-    auto *SE = &getAnalysis<ScalarEvolutionWrapperPass>().getSE();
-    auto *LI = &getAnalysis<LoopInfoWrapperPass>().getLoopInfo();
-    auto *TTI = &getAnalysis<TargetTransformInfoWrapperPass>().getTTI(F);
-    auto *DT = &getAnalysis<DominatorTreeWrapperPass>().getDomTree();
-    auto *BFI = &getAnalysis<BlockFrequencyInfoWrapperPass>().getBFI();
-    auto *TLIP = getAnalysisIfAvailable<TargetLibraryInfoWrapperPass>();
-    auto *TLI = TLIP ? &TLIP->getTLI(F) : nullptr;
-    auto *AC = &getAnalysis<AssumptionCacheTracker>().getAssumptionCache(F);
-    auto &LAIs = getAnalysis<LoopAccessLegacyAnalysis>().getLAIs();
-    auto *DB = &getAnalysis<DemandedBitsWrapperPass>().getDemandedBits();
-    auto *ORE = &getAnalysis<OptimizationRemarkEmitterWrapperPass>().getORE();
-    auto *PSI = &getAnalysis<ProfileSummaryInfoWrapperPass>().getPSI();
-
-    return Impl
-        .runImpl(F, *SE, *LI, *TTI, *DT, BFI, TLI, *DB, *AC, LAIs, *ORE, PSI)
-        .MadeAnyChange;
-  }
-
-  void getAnalysisUsage(AnalysisUsage &AU) const override {
-    AU.addRequired<AssumptionCacheTracker>();
-    AU.addRequired<BlockFrequencyInfoWrapperPass>();
-    AU.addRequired<DominatorTreeWrapperPass>();
-    AU.addRequired<LoopInfoWrapperPass>();
-    AU.addRequired<ScalarEvolutionWrapperPass>();
-    AU.addRequired<TargetTransformInfoWrapperPass>();
-    AU.addRequired<LoopAccessLegacyAnalysis>();
-    AU.addRequired<DemandedBitsWrapperPass>();
-    AU.addRequired<OptimizationRemarkEmitterWrapperPass>();
-    AU.addRequired<InjectTLIMappingsLegacy>();
-
-    // We currently do not preserve loopinfo/dominator analyses with outer loop
-    // vectorization. Until this is addressed, mark these analyses as preserved
-    // only for non-VPlan-native path.
-    // TODO: Preserve Loop and Dominator analyses for VPlan-native path.
-    if (!EnableVPlanNativePath) {
-      AU.addPreserved<LoopInfoWrapperPass>();
-      AU.addPreserved<DominatorTreeWrapperPass>();
-    }
-
-    AU.addPreserved<BasicAAWrapperPass>();
-    AU.addPreserved<GlobalsAAWrapperPass>();
-    AU.addRequired<ProfileSummaryInfoWrapperPass>();
-  }
-};
-
-} // end anonymous namespace
-
-=======
->>>>>>> 890e6c87
 //===----------------------------------------------------------------------===//
 // Implementation of LoopVectorizationLegality, InnerLoopVectorizer and
 // LoopVectorizationCostModel and LoopVectorizationPlanner.
@@ -5931,7 +5860,6 @@
   // benefit from interleaving.
   if (VF.isVector() && HasReductions) {
     LLVM_DEBUG(dbgs() << "LV: Interleaving because of reductions.\n");
-    assert(IC > 0);
     return IC;
   }
 
