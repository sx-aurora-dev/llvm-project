--- conflicted
+++ resolved
@@ -83,11 +83,7 @@
   // symbols.
   Comdat *C = M->getOrInsertComdat(F.getName());
   if (T.isOSBinFormatELF() || (T.isOSBinFormatCOFF() && !F.isWeakForLinker()))
-<<<<<<< HEAD
-    C->setSelectionKind(Comdat::NoDuplicates);
-=======
     C->setSelectionKind(Comdat::NoDeduplicate);
->>>>>>> 2ab1d525
   F.setComdat(C);
   return C;
 }
