--- conflicted
+++ resolved
@@ -912,8 +912,6 @@
       if (!isa<ConstantInt>(Idx) && Idx->getType()->isIntegerTy())
         IRB.CreateCall(SanCovTraceGepFunction,
                        {IRB.CreateIntCast(Idx, IntptrTy, true)});
-<<<<<<< HEAD
-=======
   }
 }
 
@@ -948,7 +946,6 @@
       continue;
     IRB.CreateCall(SanCovStoreFunction[Idx],
                    IRB.CreatePointerCast(Ptr, PointerType[Idx]));
->>>>>>> 2ab1d525
   }
 }
 
