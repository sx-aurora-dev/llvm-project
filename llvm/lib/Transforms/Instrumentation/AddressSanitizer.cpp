--- conflicted
+++ resolved
@@ -1290,23 +1290,6 @@
   return PreservedAnalyses::all();
 }
 
-<<<<<<< HEAD
-ModuleAddressSanitizerPass::ModuleAddressSanitizerPass(
-    bool CompileKernel, bool Recover, bool UseGlobalGC, bool UseOdrIndicator,
-    AsanDtorKind DestructorKind)
-    : CompileKernel(CompileKernel), Recover(Recover), UseGlobalGC(UseGlobalGC),
-      UseOdrIndicator(UseOdrIndicator), DestructorKind(DestructorKind) {}
-
-PreservedAnalyses ModuleAddressSanitizerPass::run(Module &M,
-                                                  AnalysisManager<Module> &AM) {
-  GlobalsMetadata &GlobalsMD = AM.getResult<ASanGlobalsMetadataAnalysis>(M);
-  ModuleAddressSanitizer Sanitizer(M, &GlobalsMD, CompileKernel, Recover,
-                                   UseGlobalGC, UseOdrIndicator,
-                                   DestructorKind);
-  if (Sanitizer.instrumentModule(M))
-    return PreservedAnalyses::none();
-  return PreservedAnalyses::all();
-=======
 void AddressSanitizerPass::printPipeline(
     raw_ostream &OS, function_ref<StringRef(StringRef)> MapClassName2PassName) {
   static_cast<PassInfoMixin<AddressSanitizerPass> *>(this)->printPipeline(
@@ -1352,7 +1335,6 @@
   }
   Modified |= ModuleSanitizer.instrumentModule(M);
   return Modified ? PreservedAnalyses::none() : PreservedAnalyses::all();
->>>>>>> a2ce6ee6
 }
 
 INITIALIZE_PASS(ASanGlobalsMetadataWrapperPass, "asan-globals-md",
