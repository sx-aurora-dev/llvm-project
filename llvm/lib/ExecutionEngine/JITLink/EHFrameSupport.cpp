//===-------- JITLink_EHFrameSupport.cpp - JITLink eh-frame utils ---------===//
//
// Part of the LLVM Project, under the Apache License v2.0 with LLVM Exceptions.
// See https://llvm.org/LICENSE.txt for license information.
// SPDX-License-Identifier: Apache-2.0 WITH LLVM-exception
//
//===----------------------------------------------------------------------===//

#include "EHFrameSupportImpl.h"

#include "llvm/BinaryFormat/Dwarf.h"
#include "llvm/Config/config.h"
#include "llvm/ExecutionEngine/Orc/TargetProcess/RegisterEHFrames.h"
#include "llvm/Support/DynamicLibrary.h"

#define DEBUG_TYPE "jitlink"

namespace llvm {
namespace jitlink {

EHFrameSplitter::EHFrameSplitter(StringRef EHFrameSectionName)
    : EHFrameSectionName(EHFrameSectionName) {}

Error EHFrameSplitter::operator()(LinkGraph &G) {
  auto *EHFrame = G.findSectionByName(EHFrameSectionName);

  if (!EHFrame) {
    LLVM_DEBUG({
      dbgs() << "EHFrameSplitter: No " << EHFrameSectionName
             << " section. Nothing to do\n";
    });
    return Error::success();
  }

  LLVM_DEBUG({
    dbgs() << "EHFrameSplitter: Processing " << EHFrameSectionName << "...\n";
  });

  DenseMap<Block *, LinkGraph::SplitBlockCache> Caches;

  {
    // Pre-build the split caches.
    for (auto *B : EHFrame->blocks())
      Caches[B] = LinkGraph::SplitBlockCache::value_type();
    for (auto *Sym : EHFrame->symbols())
      Caches[&Sym->getBlock()]->push_back(Sym);
    for (auto *B : EHFrame->blocks())
      llvm::sort(*Caches[B], [](const Symbol *LHS, const Symbol *RHS) {
        return LHS->getOffset() > RHS->getOffset();
      });
  }

  // Iterate over blocks (we do this by iterating over Caches entries rather
  // than EHFrame->blocks() as we will be inserting new blocks along the way,
  // which would invalidate iterators in the latter sequence.
  for (auto &KV : Caches) {
    auto &B = *KV.first;
    auto &BCache = KV.second;
    if (auto Err = processBlock(G, B, BCache))
      return Err;
  }

  return Error::success();
}

Error EHFrameSplitter::processBlock(LinkGraph &G, Block &B,
                                    LinkGraph::SplitBlockCache &Cache) {
  LLVM_DEBUG(dbgs() << "  Processing block at " << B.getAddress() << "\n");

  // eh-frame should not contain zero-fill blocks.
  if (B.isZeroFill())
    return make_error<JITLinkError>("Unexpected zero-fill block in " +
                                    EHFrameSectionName + " section");

  if (B.getSize() == 0) {
    LLVM_DEBUG(dbgs() << "    Block is empty. Skipping.\n");
    return Error::success();
  }

  BinaryStreamReader BlockReader(
      StringRef(B.getContent().data(), B.getContent().size()),
      G.getEndianness());

  while (true) {
    uint64_t RecordStartOffset = BlockReader.getOffset();

    LLVM_DEBUG({
      dbgs() << "    Processing CFI record at "
             << formatv("{0:x16}", B.getAddress()) << "\n";
    });

    uint32_t Length;
    if (auto Err = BlockReader.readInteger(Length))
      return Err;
    if (Length != 0xffffffff) {
      if (auto Err = BlockReader.skip(Length))
        return Err;
    } else {
      uint64_t ExtendedLength;
      if (auto Err = BlockReader.readInteger(ExtendedLength))
        return Err;
      if (auto Err = BlockReader.skip(ExtendedLength))
        return Err;
    }

    // If this was the last block then there's nothing to split
    if (BlockReader.empty()) {
      LLVM_DEBUG(dbgs() << "      Extracted " << B << "\n");
      return Error::success();
    }

    uint64_t BlockSize = BlockReader.getOffset() - RecordStartOffset;
    auto &NewBlock = G.splitBlock(B, BlockSize);
    (void)NewBlock;
    LLVM_DEBUG(dbgs() << "      Extracted " << NewBlock << "\n");
  }
}

EHFrameEdgeFixer::EHFrameEdgeFixer(StringRef EHFrameSectionName,
                                   unsigned PointerSize, Edge::Kind Delta64,
                                   Edge::Kind Delta32, Edge::Kind NegDelta32)
    : EHFrameSectionName(EHFrameSectionName), PointerSize(PointerSize),
      Delta64(Delta64), Delta32(Delta32), NegDelta32(NegDelta32) {}

Error EHFrameEdgeFixer::operator()(LinkGraph &G) {
  auto *EHFrame = G.findSectionByName(EHFrameSectionName);

  if (!EHFrame) {
    LLVM_DEBUG({
      dbgs() << "EHFrameEdgeFixer: No " << EHFrameSectionName
             << " section. Nothing to do\n";
    });
    return Error::success();
  }

  // Check that we support the graph's pointer size.
  if (G.getPointerSize() != 4 && G.getPointerSize() != 8)
    return make_error<JITLinkError>(
        "EHFrameEdgeFixer only supports 32 and 64 bit targets");

  LLVM_DEBUG({
    dbgs() << "EHFrameEdgeFixer: Processing " << EHFrameSectionName << "...\n";
  });

  ParseContext PC(G);

  // Build a map of all blocks and symbols in the text sections. We will use
  // these for finding / building edge targets when processing FDEs.
  for (auto &Sec : G.sections()) {
    PC.AddrToSyms.addSymbols(Sec.symbols());
    if (auto Err = PC.AddrToBlock.addBlocks(Sec.blocks(),
                                            BlockAddressMap::includeNonNull))
      return Err;
  }

  // Sort eh-frame blocks into address order to ensure we visit CIEs before
  // their child FDEs.
  std::vector<Block *> EHFrameBlocks;
  for (auto *B : EHFrame->blocks())
    EHFrameBlocks.push_back(B);
  llvm::sort(EHFrameBlocks, [](const Block *LHS, const Block *RHS) {
    return LHS->getAddress() < RHS->getAddress();
  });

  // Loop over the blocks in address order.
  for (auto *B : EHFrameBlocks)
    if (auto Err = processBlock(PC, *B))
      return Err;

  return Error::success();
}

Error EHFrameEdgeFixer::processBlock(ParseContext &PC, Block &B) {

  LLVM_DEBUG({
    dbgs() << "  Processing block at " << formatv("{0:x16}", B.getAddress())
           << "\n";
  });

  // eh-frame should not contain zero-fill blocks.
  if (B.isZeroFill())
    return make_error<JITLinkError>("Unexpected zero-fill block in " +
                                    EHFrameSectionName + " section");

  if (B.getSize() == 0) {
    LLVM_DEBUG(dbgs() << "    Block is empty. Skipping.\n");
    return Error::success();
  }

  // Find the offsets of any existing edges from this block.
  BlockEdgeMap BlockEdges;
  for (auto &E : B.edges())
    if (E.isRelocation()) {
      if (BlockEdges.count(E.getOffset()))
        return make_error<JITLinkError>(
            "Multiple relocations at offset " +
            formatv("{0:x16}", E.getOffset()) + " in " + EHFrameSectionName +
            " block at address " + formatv("{0:x16}", B.getAddress()));

      BlockEdges[E.getOffset()] = EdgeTarget(E);
    }

  CIEInfosMap CIEInfos;
  BinaryStreamReader BlockReader(
      StringRef(B.getContent().data(), B.getContent().size()),
      PC.G.getEndianness());
  while (!BlockReader.empty()) {
    size_t RecordStartOffset = BlockReader.getOffset();

    LLVM_DEBUG({
      dbgs() << "    Processing CFI record at "
             << formatv("{0:x16}", B.getAddress() + RecordStartOffset) << "\n";
    });

    // Get the record length.
    size_t RecordRemaining;
    {
      uint32_t Length;
      if (auto Err = BlockReader.readInteger(Length))
        return Err;
      // If Length < 0xffffffff then use the regular length field, otherwise
      // read the extended length field.
      if (Length != 0xffffffff)
        RecordRemaining = Length;
      else {
        uint64_t ExtendedLength;
        if (auto Err = BlockReader.readInteger(ExtendedLength))
          return Err;
        RecordRemaining = ExtendedLength;
      }
    }

    if (BlockReader.bytesRemaining() < RecordRemaining)
      return make_error<JITLinkError>(
          "Incomplete CFI record at " +
          formatv("{0:x16}", B.getAddress() + RecordStartOffset));

    // Read the CIE delta for this record.
    uint64_t CIEDeltaFieldOffset = BlockReader.getOffset() - RecordStartOffset;
    uint32_t CIEDelta;
    if (auto Err = BlockReader.readInteger(CIEDelta))
      return Err;

    if (CIEDelta == 0) {
      if (auto Err = processCIE(PC, B, RecordStartOffset,
                                CIEDeltaFieldOffset + RecordRemaining,
                                CIEDeltaFieldOffset))
        return Err;
    } else {
      if (auto Err = processFDE(PC, B, RecordStartOffset,
                                CIEDeltaFieldOffset + RecordRemaining,
                                CIEDeltaFieldOffset, CIEDelta, BlockEdges))
        return Err;
    }

    // Move to the next record.
    BlockReader.setOffset(RecordStartOffset + CIEDeltaFieldOffset +
                          RecordRemaining);
  }

  return Error::success();
}

Error EHFrameEdgeFixer::processCIE(ParseContext &PC, Block &B,
                                   size_t RecordOffset, size_t RecordLength,
                                   size_t CIEDeltaFieldOffset) {

  LLVM_DEBUG(dbgs() << "      Record is CIE\n");

  auto RecordContent = B.getContent().slice(RecordOffset, RecordLength);
  BinaryStreamReader RecordReader(
      StringRef(RecordContent.data(), RecordContent.size()),
      PC.G.getEndianness());

  // Skip past the CIE delta field: we've already processed this far.
  RecordReader.setOffset(CIEDeltaFieldOffset + 4);

  auto &CIESymbol =
      PC.G.addAnonymousSymbol(B, RecordOffset, RecordLength, false, false);
  CIEInformation CIEInfo(CIESymbol);

  uint8_t Version = 0;
  if (auto Err = RecordReader.readInteger(Version))
    return Err;

  if (Version != 0x01)
    return make_error<JITLinkError>("Bad CIE version " + Twine(Version) +
                                    " (should be 0x01) in eh-frame");

  auto AugInfo = parseAugmentationString(RecordReader);
  if (!AugInfo)
    return AugInfo.takeError();

  // Skip the EH Data field if present.
  if (AugInfo->EHDataFieldPresent)
    if (auto Err = RecordReader.skip(PC.G.getPointerSize()))
      return Err;

  // Read and validate the code alignment factor.
  {
    uint64_t CodeAlignmentFactor = 0;
    if (auto Err = RecordReader.readULEB128(CodeAlignmentFactor))
      return Err;
    if (CodeAlignmentFactor != 1)
      return make_error<JITLinkError>("Unsupported CIE code alignment factor " +
                                      Twine(CodeAlignmentFactor) +
                                      " (expected 1)");
  }

  // Read and validate the data alignment factor.
  {
    int64_t DataAlignmentFactor = 0;
    if (auto Err = RecordReader.readSLEB128(DataAlignmentFactor))
      return Err;
    if (DataAlignmentFactor != -8)
      return make_error<JITLinkError>("Unsupported CIE data alignment factor " +
                                      Twine(DataAlignmentFactor) +
                                      " (expected -8)");
  }

  // Skip the return address register field.
  if (auto Err = RecordReader.skip(1))
    return Err;

  uint64_t AugmentationDataLength = 0;
  if (auto Err = RecordReader.readULEB128(AugmentationDataLength))
    return Err;

  uint32_t AugmentationDataStartOffset = RecordReader.getOffset();

  uint8_t *NextField = &AugInfo->Fields[0];
  while (uint8_t Field = *NextField++) {
    switch (Field) {
    case 'L': {
      CIEInfo.FDEsHaveLSDAField = true;
      uint8_t LSDAPointerEncoding;
      if (auto Err = RecordReader.readInteger(LSDAPointerEncoding))
        return Err;
      if (!isSupportedPointerEncoding(LSDAPointerEncoding))
        return make_error<JITLinkError>(
            "Unsupported LSDA pointer encoding " +
            formatv("{0:x2}", LSDAPointerEncoding) + " in CIE at " +
            formatv("{0:x16}", CIESymbol.getAddress()));
      CIEInfo.LSDAPointerEncoding = LSDAPointerEncoding;
      break;
    }
    case 'P': {
      uint8_t PersonalityPointerEncoding = 0;
      if (auto Err = RecordReader.readInteger(PersonalityPointerEncoding))
        return Err;
      if (PersonalityPointerEncoding !=
          (dwarf::DW_EH_PE_indirect | dwarf::DW_EH_PE_pcrel |
           dwarf::DW_EH_PE_sdata4))
        return make_error<JITLinkError>(
            "Unspported personality pointer "
            "encoding " +
            formatv("{0:x2}", PersonalityPointerEncoding) + " in CIE at " +
            formatv("{0:x16}", CIESymbol.getAddress()));
      uint32_t PersonalityPointerAddress;
      if (auto Err = RecordReader.readInteger(PersonalityPointerAddress))
        return Err;
      break;
    }
    case 'R': {
      uint8_t FDEPointerEncoding;
      if (auto Err = RecordReader.readInteger(FDEPointerEncoding))
        return Err;
      if (!isSupportedPointerEncoding(FDEPointerEncoding))
        return make_error<JITLinkError>(
            "Unsupported FDE pointer encoding " +
            formatv("{0:x2}", FDEPointerEncoding) + " in CIE at " +
            formatv("{0:x16}", CIESymbol.getAddress()));
      CIEInfo.FDEPointerEncoding = FDEPointerEncoding;
      break;
    }
    default:
      llvm_unreachable("Invalid augmentation string field");
    }
  }

  if (RecordReader.getOffset() - AugmentationDataStartOffset >
      AugmentationDataLength)
    return make_error<JITLinkError>("Read past the end of the augmentation "
                                    "data while parsing fields");

  assert(!PC.CIEInfos.count(CIESymbol.getAddress()) &&
         "Multiple CIEs recorded at the same address?");
  PC.CIEInfos[CIESymbol.getAddress()] = std::move(CIEInfo);

  return Error::success();
}

Error EHFrameEdgeFixer::processFDE(ParseContext &PC, Block &B,
                                   size_t RecordOffset, size_t RecordLength,
                                   size_t CIEDeltaFieldOffset,
                                   uint32_t CIEDelta,
                                   BlockEdgeMap &BlockEdges) {
  LLVM_DEBUG(dbgs() << "      Record is FDE\n");

  orc::ExecutorAddr RecordAddress = B.getAddress() + RecordOffset;

  auto RecordContent = B.getContent().slice(RecordOffset, RecordLength);
  BinaryStreamReader RecordReader(
      StringRef(RecordContent.data(), RecordContent.size()),
      PC.G.getEndianness());

  // Skip past the CIE delta field: we've already read this far.
  RecordReader.setOffset(CIEDeltaFieldOffset + 4);

  auto &FDESymbol =
      PC.G.addAnonymousSymbol(B, RecordOffset, RecordLength, false, false);

  CIEInformation *CIEInfo = nullptr;

  {
    // Process the CIE pointer field.
    auto CIEEdgeItr = BlockEdges.find(RecordOffset + CIEDeltaFieldOffset);
    orc::ExecutorAddr CIEAddress =
        RecordAddress + orc::ExecutorAddrDiff(CIEDeltaFieldOffset) -
        orc::ExecutorAddrDiff(CIEDelta);
    if (CIEEdgeItr == BlockEdges.end()) {

      LLVM_DEBUG({
        dbgs() << "        Adding edge at "
               << formatv("{0:x16}", RecordAddress + CIEDeltaFieldOffset)
               << " to CIE at: " << formatv("{0:x16}", CIEAddress) << "\n";
      });
      if (auto CIEInfoOrErr = PC.findCIEInfo(CIEAddress))
        CIEInfo = *CIEInfoOrErr;
      else
        return CIEInfoOrErr.takeError();
      assert(CIEInfo->CIESymbol && "CIEInfo has no CIE symbol set");
      B.addEdge(NegDelta32, RecordOffset + CIEDeltaFieldOffset,
                *CIEInfo->CIESymbol, 0);
    } else {
      LLVM_DEBUG({
        dbgs() << "        Already has edge at "
               << formatv("{0:x16}", RecordAddress + CIEDeltaFieldOffset)
               << " to CIE at " << formatv("{0:x16}", CIEAddress) << "\n";
      });
      auto &EI = CIEEdgeItr->second;
      if (EI.Addend)
        return make_error<JITLinkError>(
            "CIE edge at " +
            formatv("{0:x16}", RecordAddress + CIEDeltaFieldOffset) +
            " has non-zero addend");
      if (auto CIEInfoOrErr = PC.findCIEInfo(EI.Target->getAddress()))
        CIEInfo = *CIEInfoOrErr;
      else
        return CIEInfoOrErr.takeError();
    }
  }

  {
    // Process the PC-Begin field.
    Block *PCBeginBlock = nullptr;
    orc::ExecutorAddrDiff PCBeginFieldOffset = RecordReader.getOffset();
    auto PCEdgeItr = BlockEdges.find(RecordOffset + PCBeginFieldOffset);
    if (PCEdgeItr == BlockEdges.end()) {
      auto PCBeginPtrInfo =
          readEncodedPointer(CIEInfo->FDEPointerEncoding,
                             RecordAddress + PCBeginFieldOffset, RecordReader);
      if (!PCBeginPtrInfo)
        return PCBeginPtrInfo.takeError();
<<<<<<< HEAD
      JITTargetAddress PCBegin = PCBeginPtrInfo->first;
=======
      orc::ExecutorAddr PCBegin = PCBeginPtrInfo->first;
>>>>>>> 2ab1d525
      Edge::Kind PCBeginEdgeKind = PCBeginPtrInfo->second;
      LLVM_DEBUG({
        dbgs() << "        Adding edge at "
               << (RecordAddress + PCBeginFieldOffset) << " to PC at "
               << formatv("{0:x16}", PCBegin) << "\n";
      });
      auto PCBeginSym = getOrCreateSymbol(PC, PCBegin);
      if (!PCBeginSym)
        return PCBeginSym.takeError();
      B.addEdge(PCBeginEdgeKind, RecordOffset + PCBeginFieldOffset, *PCBeginSym,
                0);
      PCBeginBlock = &PCBeginSym->getBlock();
    } else {
      auto &EI = PCEdgeItr->second;
      LLVM_DEBUG({
        dbgs() << "        Already has edge at "
               << formatv("{0:x16}", RecordAddress + PCBeginFieldOffset)
               << " to PC at " << formatv("{0:x16}", EI.Target->getAddress());
        if (EI.Addend)
          dbgs() << " + " << formatv("{0:x16}", EI.Addend);
        dbgs() << "\n";
      });

      // Make sure the existing edge points at a defined block.
      if (!EI.Target->isDefined()) {
        auto EdgeAddr = RecordAddress + PCBeginFieldOffset;
        return make_error<JITLinkError>("FDE edge at " +
                                        formatv("{0:x16}", EdgeAddr) +
                                        " points at external block");
      }
      PCBeginBlock = &EI.Target->getBlock();
      if (auto Err = RecordReader.skip(
              getPointerEncodingDataSize(CIEInfo->FDEPointerEncoding)))
        return Err;
    }

    // Add a keep-alive edge from the FDE target to the FDE to ensure that the
    // FDE is kept alive if its target is.
    assert(PCBeginBlock && "PC-begin block not recorded");
    LLVM_DEBUG({
      dbgs() << "        Adding keep-alive edge from target at "
             << formatv("{0:x16}", PCBeginBlock->getAddress()) << " to FDE at "
             << formatv("{0:x16}", RecordAddress) << "\n";
    });
    PCBeginBlock->addEdge(Edge::KeepAlive, 0, FDESymbol, 0);
  }

  // Skip over the PC range size field.
  if (auto Err = RecordReader.skip(
          getPointerEncodingDataSize(CIEInfo->FDEPointerEncoding)))
    return Err;

  if (CIEInfo->FDEsHaveLSDAField) {
    uint64_t AugmentationDataSize;
    if (auto Err = RecordReader.readULEB128(AugmentationDataSize))
      return Err;

    orc::ExecutorAddrDiff LSDAFieldOffset = RecordReader.getOffset();
    auto LSDAEdgeItr = BlockEdges.find(RecordOffset + LSDAFieldOffset);
    if (LSDAEdgeItr == BlockEdges.end()) {
      auto LSDAPointerInfo =
          readEncodedPointer(CIEInfo->LSDAPointerEncoding,
                             RecordAddress + LSDAFieldOffset, RecordReader);
      if (!LSDAPointerInfo)
        return LSDAPointerInfo.takeError();
<<<<<<< HEAD
      JITTargetAddress LSDA = LSDAPointerInfo->first;
=======
      orc::ExecutorAddr LSDA = LSDAPointerInfo->first;
>>>>>>> 2ab1d525
      Edge::Kind LSDAEdgeKind = LSDAPointerInfo->second;
      auto LSDASym = getOrCreateSymbol(PC, LSDA);
      if (!LSDASym)
        return LSDASym.takeError();
      LLVM_DEBUG({
        dbgs() << "        Adding edge at "
               << formatv("{0:x16}", RecordAddress + LSDAFieldOffset)
               << " to LSDA at " << formatv("{0:x16}", LSDA) << "\n";
      });
      B.addEdge(LSDAEdgeKind, RecordOffset + LSDAFieldOffset, *LSDASym, 0);
    } else {
      LLVM_DEBUG({
        auto &EI = LSDAEdgeItr->second;
        dbgs() << "        Already has edge at "
               << formatv("{0:x16}", RecordAddress + LSDAFieldOffset)
               << " to LSDA at " << formatv("{0:x16}", EI.Target->getAddress());
        if (EI.Addend)
          dbgs() << " + " << formatv("{0:x16}", EI.Addend);
        dbgs() << "\n";
      });
      if (auto Err = RecordReader.skip(AugmentationDataSize))
        return Err;
    }
  } else {
    LLVM_DEBUG(dbgs() << "        Record does not have LSDA field.\n");
  }

  return Error::success();
}

Expected<EHFrameEdgeFixer::AugmentationInfo>
EHFrameEdgeFixer::parseAugmentationString(BinaryStreamReader &RecordReader) {
  AugmentationInfo AugInfo;
  uint8_t NextChar;
  uint8_t *NextField = &AugInfo.Fields[0];

  if (auto Err = RecordReader.readInteger(NextChar))
    return std::move(Err);

  while (NextChar != 0) {
    switch (NextChar) {
    case 'z':
      AugInfo.AugmentationDataPresent = true;
      break;
    case 'e':
      if (auto Err = RecordReader.readInteger(NextChar))
        return std::move(Err);
      if (NextChar != 'h')
        return make_error<JITLinkError>("Unrecognized substring e" +
                                        Twine(NextChar) +
                                        " in augmentation string");
      AugInfo.EHDataFieldPresent = true;
      break;
    case 'L':
    case 'P':
    case 'R':
      *NextField++ = NextChar;
      break;
    default:
      return make_error<JITLinkError>("Unrecognized character " +
                                      Twine(NextChar) +
                                      " in augmentation string");
    }

    if (auto Err = RecordReader.readInteger(NextChar))
      return std::move(Err);
  }

  return std::move(AugInfo);
}

bool EHFrameEdgeFixer::isSupportedPointerEncoding(uint8_t PointerEncoding) {
  using namespace dwarf;

  // We only support PC-rel for now.
  if ((PointerEncoding & 0x70) != DW_EH_PE_pcrel)
    return false;

  // readEncodedPointer does not handle indirect.
  if (PointerEncoding & DW_EH_PE_indirect)
    return false;

  // Supported datatypes.
  switch (PointerEncoding & 0xf) {
  case DW_EH_PE_absptr:
  case DW_EH_PE_udata4:
  case DW_EH_PE_udata8:
  case DW_EH_PE_sdata4:
  case DW_EH_PE_sdata8:
    return true;
  }

  return false;
}

unsigned EHFrameEdgeFixer::getPointerEncodingDataSize(uint8_t PointerEncoding) {
  using namespace dwarf;

  assert(isSupportedPointerEncoding(PointerEncoding) &&
         "Unsupported pointer encoding");
  switch (PointerEncoding & 0xf) {
  case DW_EH_PE_absptr:
    return PointerSize;
  case DW_EH_PE_udata4:
  case DW_EH_PE_sdata4:
    return 4;
  case DW_EH_PE_udata8:
  case DW_EH_PE_sdata8:
    return 8;
  default:
    llvm_unreachable("Unsupported encoding");
  }
}

<<<<<<< HEAD
Expected<std::pair<JITTargetAddress, Edge::Kind>>
EHFrameEdgeFixer::readEncodedPointer(uint8_t PointerEncoding,
                                     JITTargetAddress PointerFieldAddress,
                                     BinaryStreamReader &RecordReader) {
  static_assert(sizeof(JITTargetAddress) == sizeof(uint64_t),
                "Result must be able to hold a uint64_t");
=======
Expected<std::pair<orc::ExecutorAddr, Edge::Kind>>
EHFrameEdgeFixer::readEncodedPointer(uint8_t PointerEncoding,
                                     orc::ExecutorAddr PointerFieldAddress,
                                     BinaryStreamReader &RecordReader) {
>>>>>>> 2ab1d525
  assert(isSupportedPointerEncoding(PointerEncoding) &&
         "Unsupported pointer encoding");

  using namespace dwarf;

  // Isolate data type, remap absptr to udata4 or udata8. This relies on us
  // having verified that the graph uses 32-bit or 64-bit pointers only at the
  // start of this pass.
  uint8_t EffectiveType = PointerEncoding & 0xf;
  if (EffectiveType == DW_EH_PE_absptr)
    EffectiveType = (PointerSize == 8) ? DW_EH_PE_udata8 : DW_EH_PE_udata4;

<<<<<<< HEAD
  JITTargetAddress Addr;
  Edge::Kind PointerEdgeKind;
=======
  orc::ExecutorAddr Addr;
  Edge::Kind PointerEdgeKind = Edge::Invalid;
>>>>>>> 2ab1d525
  switch (EffectiveType) {
  case DW_EH_PE_udata4: {
    uint32_t Val;
    if (auto Err = RecordReader.readInteger(Val))
<<<<<<< HEAD
      return std::move(Err);
    Addr = PointerFieldAddress + Val;
    PointerEdgeKind = Delta32;
    break;
  }
  case DW_EH_PE_udata8: {
    uint64_t Val;
=======
      return std::move(Err);
    Addr = PointerFieldAddress + Val;
    PointerEdgeKind = Delta32;
    break;
  }
  case DW_EH_PE_udata8: {
    uint64_t Val;
    if (auto Err = RecordReader.readInteger(Val))
      return std::move(Err);
    Addr = PointerFieldAddress + Val;
    PointerEdgeKind = Delta64;
    break;
  }
  case DW_EH_PE_sdata4: {
    int32_t Val;
    if (auto Err = RecordReader.readInteger(Val))
      return std::move(Err);
    Addr = PointerFieldAddress + Val;
    PointerEdgeKind = Delta32;
    break;
  }
  case DW_EH_PE_sdata8: {
    int64_t Val;
>>>>>>> 2ab1d525
    if (auto Err = RecordReader.readInteger(Val))
      return std::move(Err);
    Addr = PointerFieldAddress + Val;
    PointerEdgeKind = Delta64;
    break;
  }
<<<<<<< HEAD
  case DW_EH_PE_sdata4: {
    int32_t Val;
    if (auto Err = RecordReader.readInteger(Val))
      return std::move(Err);
    Addr = PointerFieldAddress + Val;
    PointerEdgeKind = Delta32;
    break;
  }
  case DW_EH_PE_sdata8: {
    int64_t Val;
    if (auto Err = RecordReader.readInteger(Val))
      return std::move(Err);
    Addr = PointerFieldAddress + Val;
    PointerEdgeKind = Delta64;
    break;
  }
=======
>>>>>>> 2ab1d525
  }

  if (PointerEdgeKind == Edge::Invalid)
    return make_error<JITLinkError>(
        "Unspported edge kind for encoded pointer at " +
        formatv("{0:x}", PointerFieldAddress));

  return std::make_pair(Addr, Delta64);
}

Expected<Symbol &> EHFrameEdgeFixer::getOrCreateSymbol(ParseContext &PC,
                                                       orc::ExecutorAddr Addr) {
  Symbol *CanonicalSym = nullptr;

  auto UpdateCanonicalSym = [&](Symbol *Sym) {
    if (!CanonicalSym || Sym->getLinkage() < CanonicalSym->getLinkage() ||
        Sym->getScope() < CanonicalSym->getScope() ||
        (Sym->hasName() && !CanonicalSym->hasName()) ||
        Sym->getName() < CanonicalSym->getName())
      CanonicalSym = Sym;
  };

  if (auto *SymbolsAtAddr = PC.AddrToSyms.getSymbolsAt(Addr))
    for (auto *Sym : *SymbolsAtAddr)
      UpdateCanonicalSym(Sym);

  // If we found an existing symbol at the given address then use it.
  if (CanonicalSym)
    return *CanonicalSym;

  // Otherwise search for a block covering the address and create a new symbol.
  auto *B = PC.AddrToBlock.getBlockCovering(Addr);
  if (!B)
    return make_error<JITLinkError>("No symbol or block covering address " +
                                    formatv("{0:x16}", Addr));

  return PC.G.addAnonymousSymbol(*B, Addr - B->getAddress(), 0, false, false);
}

<<<<<<< HEAD
char EHFrameNullTerminator::NullTerminatorBlockContent[] = {0, 0, 0, 0};
=======
char EHFrameNullTerminator::NullTerminatorBlockContent[4] = {0, 0, 0, 0};
>>>>>>> 2ab1d525

EHFrameNullTerminator::EHFrameNullTerminator(StringRef EHFrameSectionName)
    : EHFrameSectionName(EHFrameSectionName) {}

Error EHFrameNullTerminator::operator()(LinkGraph &G) {
  auto *EHFrame = G.findSectionByName(EHFrameSectionName);

  if (!EHFrame)
    return Error::success();

  LLVM_DEBUG({
    dbgs() << "EHFrameNullTerminator adding null terminator to "
           << EHFrameSectionName << "\n";
  });

  auto &NullTerminatorBlock =
<<<<<<< HEAD
      G.createContentBlock(*EHFrame, StringRef(NullTerminatorBlockContent, 4),
                           0xfffffffffffffffc, 1, 0);
=======
      G.createContentBlock(*EHFrame, NullTerminatorBlockContent,
                           orc::ExecutorAddr(~uint64_t(4)), 1, 0);
>>>>>>> 2ab1d525
  G.addAnonymousSymbol(NullTerminatorBlock, 0, 4, false, true);
  return Error::success();
}

EHFrameRegistrar::~EHFrameRegistrar() {}

Error InProcessEHFrameRegistrar::registerEHFrames(
    orc::ExecutorAddrRange EHFrameSection) {
  return orc::registerEHFrameSection(EHFrameSection.Start.toPtr<void *>(),
                                     EHFrameSection.size());
}

Error InProcessEHFrameRegistrar::deregisterEHFrames(
    orc::ExecutorAddrRange EHFrameSection) {
  return orc::deregisterEHFrameSection(EHFrameSection.Start.toPtr<void *>(),
                                       EHFrameSection.size());
}

LinkGraphPassFunction
createEHFrameRecorderPass(const Triple &TT,
                          StoreFrameRangeFunction StoreRangeAddress) {
  const char *EHFrameSectionName = nullptr;
  if (TT.getObjectFormat() == Triple::MachO)
    EHFrameSectionName = "__TEXT,__eh_frame";
  else
    EHFrameSectionName = ".eh_frame";

  auto RecordEHFrame =
      [EHFrameSectionName,
       StoreFrameRange = std::move(StoreRangeAddress)](LinkGraph &G) -> Error {
    // Search for a non-empty eh-frame and record the address of the first
    // symbol in it.
    orc::ExecutorAddr Addr;
    size_t Size = 0;
    if (auto *S = G.findSectionByName(EHFrameSectionName)) {
      auto R = SectionRange(*S);
      Addr = R.getStart();
      Size = R.getSize();
    }
    if (!Addr && Size != 0)
      return make_error<JITLinkError>(
          StringRef(EHFrameSectionName) +
          " section can not have zero address with non-zero size");
    StoreFrameRange(Addr, Size);
    return Error::success();
  };

  return RecordEHFrame;
}

} // end namespace jitlink
} // end namespace llvm<|MERGE_RESOLUTION|>--- conflicted
+++ resolved
@@ -462,11 +462,7 @@
                              RecordAddress + PCBeginFieldOffset, RecordReader);
       if (!PCBeginPtrInfo)
         return PCBeginPtrInfo.takeError();
-<<<<<<< HEAD
-      JITTargetAddress PCBegin = PCBeginPtrInfo->first;
-=======
       orc::ExecutorAddr PCBegin = PCBeginPtrInfo->first;
->>>>>>> 2ab1d525
       Edge::Kind PCBeginEdgeKind = PCBeginPtrInfo->second;
       LLVM_DEBUG({
         dbgs() << "        Adding edge at "
@@ -532,11 +528,7 @@
                              RecordAddress + LSDAFieldOffset, RecordReader);
       if (!LSDAPointerInfo)
         return LSDAPointerInfo.takeError();
-<<<<<<< HEAD
-      JITTargetAddress LSDA = LSDAPointerInfo->first;
-=======
       orc::ExecutorAddr LSDA = LSDAPointerInfo->first;
->>>>>>> 2ab1d525
       Edge::Kind LSDAEdgeKind = LSDAPointerInfo->second;
       auto LSDASym = getOrCreateSymbol(PC, LSDA);
       if (!LSDASym)
@@ -651,19 +643,10 @@
   }
 }
 
-<<<<<<< HEAD
-Expected<std::pair<JITTargetAddress, Edge::Kind>>
-EHFrameEdgeFixer::readEncodedPointer(uint8_t PointerEncoding,
-                                     JITTargetAddress PointerFieldAddress,
-                                     BinaryStreamReader &RecordReader) {
-  static_assert(sizeof(JITTargetAddress) == sizeof(uint64_t),
-                "Result must be able to hold a uint64_t");
-=======
 Expected<std::pair<orc::ExecutorAddr, Edge::Kind>>
 EHFrameEdgeFixer::readEncodedPointer(uint8_t PointerEncoding,
                                      orc::ExecutorAddr PointerFieldAddress,
                                      BinaryStreamReader &RecordReader) {
->>>>>>> 2ab1d525
   assert(isSupportedPointerEncoding(PointerEncoding) &&
          "Unsupported pointer encoding");
 
@@ -676,26 +659,12 @@
   if (EffectiveType == DW_EH_PE_absptr)
     EffectiveType = (PointerSize == 8) ? DW_EH_PE_udata8 : DW_EH_PE_udata4;
 
-<<<<<<< HEAD
-  JITTargetAddress Addr;
-  Edge::Kind PointerEdgeKind;
-=======
   orc::ExecutorAddr Addr;
   Edge::Kind PointerEdgeKind = Edge::Invalid;
->>>>>>> 2ab1d525
   switch (EffectiveType) {
   case DW_EH_PE_udata4: {
     uint32_t Val;
     if (auto Err = RecordReader.readInteger(Val))
-<<<<<<< HEAD
-      return std::move(Err);
-    Addr = PointerFieldAddress + Val;
-    PointerEdgeKind = Delta32;
-    break;
-  }
-  case DW_EH_PE_udata8: {
-    uint64_t Val;
-=======
       return std::move(Err);
     Addr = PointerFieldAddress + Val;
     PointerEdgeKind = Delta32;
@@ -719,32 +688,12 @@
   }
   case DW_EH_PE_sdata8: {
     int64_t Val;
->>>>>>> 2ab1d525
     if (auto Err = RecordReader.readInteger(Val))
       return std::move(Err);
     Addr = PointerFieldAddress + Val;
     PointerEdgeKind = Delta64;
     break;
   }
-<<<<<<< HEAD
-  case DW_EH_PE_sdata4: {
-    int32_t Val;
-    if (auto Err = RecordReader.readInteger(Val))
-      return std::move(Err);
-    Addr = PointerFieldAddress + Val;
-    PointerEdgeKind = Delta32;
-    break;
-  }
-  case DW_EH_PE_sdata8: {
-    int64_t Val;
-    if (auto Err = RecordReader.readInteger(Val))
-      return std::move(Err);
-    Addr = PointerFieldAddress + Val;
-    PointerEdgeKind = Delta64;
-    break;
-  }
-=======
->>>>>>> 2ab1d525
   }
 
   if (PointerEdgeKind == Edge::Invalid)
@@ -784,11 +733,7 @@
   return PC.G.addAnonymousSymbol(*B, Addr - B->getAddress(), 0, false, false);
 }
 
-<<<<<<< HEAD
-char EHFrameNullTerminator::NullTerminatorBlockContent[] = {0, 0, 0, 0};
-=======
 char EHFrameNullTerminator::NullTerminatorBlockContent[4] = {0, 0, 0, 0};
->>>>>>> 2ab1d525
 
 EHFrameNullTerminator::EHFrameNullTerminator(StringRef EHFrameSectionName)
     : EHFrameSectionName(EHFrameSectionName) {}
@@ -805,13 +750,8 @@
   });
 
   auto &NullTerminatorBlock =
-<<<<<<< HEAD
-      G.createContentBlock(*EHFrame, StringRef(NullTerminatorBlockContent, 4),
-                           0xfffffffffffffffc, 1, 0);
-=======
       G.createContentBlock(*EHFrame, NullTerminatorBlockContent,
                            orc::ExecutorAddr(~uint64_t(4)), 1, 0);
->>>>>>> 2ab1d525
   G.addAnonymousSymbol(NullTerminatorBlock, 0, 4, false, true);
   return Error::success();
 }
