//===--- JITLinkMemoryManager.cpp - JITLinkMemoryManager implementation ---===//
//
// Part of the LLVM Project, under the Apache License v2.0 with LLVM Exceptions.
// See https://llvm.org/LICENSE.txt for license information.
// SPDX-License-Identifier: Apache-2.0 WITH LLVM-exception
//
//===----------------------------------------------------------------------===//

#include "llvm/ExecutionEngine/JITLink/JITLinkMemoryManager.h"
#include "llvm/ExecutionEngine/JITLink/JITLink.h"
#include "llvm/Support/FormatVariadic.h"
#include "llvm/Support/Process.h"

#define DEBUG_TYPE "jitlink"

using namespace llvm;

namespace llvm {
namespace jitlink {

JITLinkMemoryManager::~JITLinkMemoryManager() = default;
JITLinkMemoryManager::InFlightAlloc::~InFlightAlloc() = default;

BasicLayout::BasicLayout(LinkGraph &G) : G(G) {

  for (auto &Sec : G.sections()) {
    // Skip empty sections.
    if (empty(Sec.blocks()))
      continue;

    auto &Seg = Segments[{Sec.getMemProt(), Sec.getMemDeallocPolicy()}];
    for (auto *B : Sec.blocks())
      if (LLVM_LIKELY(!B->isZeroFill()))
        Seg.ContentBlocks.push_back(B);
      else
        Seg.ZeroFillBlocks.push_back(B);
  }

  // Build Segments map.
  auto CompareBlocks = [](const Block *LHS, const Block *RHS) {
    // Sort by section, address and size
    if (LHS->getSection().getOrdinal() != RHS->getSection().getOrdinal())
      return LHS->getSection().getOrdinal() < RHS->getSection().getOrdinal();
    if (LHS->getAddress() != RHS->getAddress())
      return LHS->getAddress() < RHS->getAddress();
    return LHS->getSize() < RHS->getSize();
  };

  LLVM_DEBUG(dbgs() << "Generated BasicLayout for " << G.getName() << ":\n");
  for (auto &KV : Segments) {
    auto &Seg = KV.second;

    llvm::sort(Seg.ContentBlocks, CompareBlocks);
    llvm::sort(Seg.ZeroFillBlocks, CompareBlocks);

    for (auto *B : Seg.ContentBlocks) {
      Seg.ContentSize = alignToBlock(Seg.ContentSize, *B);
      Seg.ContentSize += B->getSize();
      Seg.Alignment = std::max(Seg.Alignment, Align(B->getAlignment()));
    }

    uint64_t SegEndOffset = Seg.ContentSize;
    for (auto *B : Seg.ZeroFillBlocks) {
      SegEndOffset = alignToBlock(SegEndOffset, *B);
      SegEndOffset += B->getSize();
      Seg.Alignment = std::max(Seg.Alignment, Align(B->getAlignment()));
    }
    Seg.ZeroFillSize = SegEndOffset - Seg.ContentSize;

    LLVM_DEBUG({
      dbgs() << "  Seg " << KV.first
             << ": content-size=" << formatv("{0:x}", Seg.ContentSize)
             << ", zero-fill-size=" << formatv("{0:x}", Seg.ZeroFillSize)
             << ", align=" << formatv("{0:x}", Seg.Alignment.value()) << "\n";
    });
  }
}

Expected<BasicLayout::ContiguousPageBasedLayoutSizes>
BasicLayout::getContiguousPageBasedLayoutSizes(uint64_t PageSize) {
  ContiguousPageBasedLayoutSizes SegsSizes;

  for (auto &KV : segments()) {
    auto &AG = KV.first;
    auto &Seg = KV.second;

    if (Seg.Alignment > PageSize)
      return make_error<StringError>("Segment alignment greater than page size",
                                     inconvertibleErrorCode());

    uint64_t SegSize = alignTo(Seg.ContentSize + Seg.ZeroFillSize, PageSize);
    if (AG.getMemDeallocPolicy() == MemDeallocPolicy::Standard)
      SegsSizes.StandardSegs += SegSize;
    else
      SegsSizes.FinalizeSegs += SegSize;
  }

  return SegsSizes;
}

Error BasicLayout::apply() {
  for (auto &KV : Segments) {
    auto &Seg = KV.second;

    assert(!(Seg.ContentBlocks.empty() && Seg.ZeroFillBlocks.empty()) &&
           "Empty section recorded?");

    for (auto *B : Seg.ContentBlocks) {
      // Align addr and working-mem-offset.
      Seg.Addr = alignToBlock(Seg.Addr, *B);
      Seg.NextWorkingMemOffset = alignToBlock(Seg.NextWorkingMemOffset, *B);

      // Update block addr.
      B->setAddress(Seg.Addr);
      Seg.Addr += B->getSize();

      // Copy content to working memory, then update content to point at working
      // memory.
      memcpy(Seg.WorkingMem + Seg.NextWorkingMemOffset, B->getContent().data(),
             B->getSize());
      B->setMutableContent(
          {Seg.WorkingMem + Seg.NextWorkingMemOffset, B->getSize()});
      Seg.NextWorkingMemOffset += B->getSize();
    }

    for (auto *B : Seg.ZeroFillBlocks) {
      // Align addr.
      Seg.Addr = alignToBlock(Seg.Addr, *B);
      // Update block addr.
      B->setAddress(Seg.Addr);
      Seg.Addr += B->getSize();
    }

    Seg.ContentBlocks.clear();
    Seg.ZeroFillBlocks.clear();
  }

  return Error::success();
}

orc::shared::AllocActions &BasicLayout::graphAllocActions() {
  return G.allocActions();
}

void SimpleSegmentAlloc::Create(JITLinkMemoryManager &MemMgr,
                                const JITLinkDylib *JD, SegmentMap Segments,
                                OnCreatedFunction OnCreated) {

  static_assert(AllocGroup::NumGroups == 16,
                "AllocGroup has changed. Section names below must be updated");
  StringRef AGSectionNames[] = {
      "__---.standard", "__R--.standard", "__-W-.standard", "__RW-.standard",
      "__--X.standard", "__R-X.standard", "__-WX.standard", "__RWX.standard",
      "__---.finalize", "__R--.finalize", "__-W-.finalize", "__RW-.finalize",
      "__--X.finalize", "__R-X.finalize", "__-WX.finalize", "__RWX.finalize"};

  auto G =
      std::make_unique<LinkGraph>("", Triple(), 0, support::native, nullptr);
  AllocGroupSmallMap<Block *> ContentBlocks;

  orc::ExecutorAddr NextAddr(0x100000);
  for (auto &KV : Segments) {
    auto &AG = KV.first;
    auto &Seg = KV.second;

    auto AGSectionName =
        AGSectionNames[static_cast<unsigned>(AG.getMemProt()) |
                       static_cast<bool>(AG.getMemDeallocPolicy()) << 3];

    auto &Sec = G->createSection(AGSectionName, AG.getMemProt());
    Sec.setMemDeallocPolicy(AG.getMemDeallocPolicy());

    if (Seg.ContentSize != 0) {
      NextAddr =
          orc::ExecutorAddr(alignTo(NextAddr.getValue(), Seg.ContentAlign));
      auto &B =
          G->createMutableContentBlock(Sec, G->allocateBuffer(Seg.ContentSize),
                                       NextAddr, Seg.ContentAlign.value(), 0);
      ContentBlocks[AG] = &B;
      NextAddr += Seg.ContentSize;
    }
  }

  // GRef declared separately since order-of-argument-eval isn't specified.
  auto &GRef = *G;
  MemMgr.allocate(JD, GRef,
                  [G = std::move(G), ContentBlocks = std::move(ContentBlocks),
                   OnCreated = std::move(OnCreated)](
                      JITLinkMemoryManager::AllocResult Alloc) mutable {
                    if (!Alloc)
                      OnCreated(Alloc.takeError());
                    else
                      OnCreated(SimpleSegmentAlloc(std::move(G),
                                                   std::move(ContentBlocks),
                                                   std::move(*Alloc)));
                  });
}

Expected<SimpleSegmentAlloc>
SimpleSegmentAlloc::Create(JITLinkMemoryManager &MemMgr, const JITLinkDylib *JD,
                           SegmentMap Segments) {
  std::promise<MSVCPExpected<SimpleSegmentAlloc>> AllocP;
  auto AllocF = AllocP.get_future();
  Create(MemMgr, JD, std::move(Segments),
         [&](Expected<SimpleSegmentAlloc> Result) {
           AllocP.set_value(std::move(Result));
         });
  return AllocF.get();
}

SimpleSegmentAlloc::SimpleSegmentAlloc(SimpleSegmentAlloc &&) = default;
SimpleSegmentAlloc &
SimpleSegmentAlloc::operator=(SimpleSegmentAlloc &&) = default;
SimpleSegmentAlloc::~SimpleSegmentAlloc() {}

SimpleSegmentAlloc::SegmentInfo SimpleSegmentAlloc::getSegInfo(AllocGroup AG) {
  auto I = ContentBlocks.find(AG);
  if (I != ContentBlocks.end()) {
    auto &B = *I->second;
    return {B.getAddress(), B.getAlreadyMutableContent()};
  }
  return {};
}

SimpleSegmentAlloc::SimpleSegmentAlloc(
    std::unique_ptr<LinkGraph> G, AllocGroupSmallMap<Block *> ContentBlocks,
    std::unique_ptr<JITLinkMemoryManager::InFlightAlloc> Alloc)
    : G(std::move(G)), ContentBlocks(std::move(ContentBlocks)),
      Alloc(std::move(Alloc)) {}

class InProcessMemoryManager::IPInFlightAlloc
    : public JITLinkMemoryManager::InFlightAlloc {
public:
  IPInFlightAlloc(InProcessMemoryManager &MemMgr, LinkGraph &G, BasicLayout BL,
                  sys::MemoryBlock StandardSegments,
                  sys::MemoryBlock FinalizationSegments)
      : MemMgr(MemMgr), G(G), BL(std::move(BL)),
        StandardSegments(std::move(StandardSegments)),
        FinalizationSegments(std::move(FinalizationSegments)) {}

  void finalize(OnFinalizedFunction OnFinalized) override {

    // Apply memory protections to all segments.
    if (auto Err = applyProtections()) {
      OnFinalized(std::move(Err));
      return;
    }

    // Run finalization actions.
    auto DeallocActions = runFinalizeActions(G.allocActions());
    if (!DeallocActions) {
      OnFinalized(DeallocActions.takeError());
      return;
    }

    // Release the finalize segments slab.
    if (auto EC = sys::Memory::releaseMappedMemory(FinalizationSegments)) {
      OnFinalized(errorCodeToError(EC));
      return;
    }

    // Continue with finalized allocation.
    OnFinalized(MemMgr.createFinalizedAlloc(std::move(StandardSegments),
                                            std::move(*DeallocActions)));
  }

  void abandon(OnAbandonedFunction OnAbandoned) override {
    Error Err = Error::success();
    if (auto EC = sys::Memory::releaseMappedMemory(FinalizationSegments))
      Err = joinErrors(std::move(Err), errorCodeToError(EC));
    if (auto EC = sys::Memory::releaseMappedMemory(StandardSegments))
      Err = joinErrors(std::move(Err), errorCodeToError(EC));
    OnAbandoned(std::move(Err));
  }

private:
  Error applyProtections() {
    for (auto &KV : BL.segments()) {
      const auto &AG = KV.first;
      auto &Seg = KV.second;

      auto Prot = toSysMemoryProtectionFlags(AG.getMemProt());

      uint64_t SegSize =
          alignTo(Seg.ContentSize + Seg.ZeroFillSize, MemMgr.PageSize);
      sys::MemoryBlock MB(Seg.WorkingMem, SegSize);
      if (auto EC = sys::Memory::protectMappedMemory(MB, Prot))
        return errorCodeToError(EC);
      if (Prot & sys::Memory::MF_EXEC)
        sys::Memory::InvalidateInstructionCache(MB.base(), MB.allocatedSize());
    }
    return Error::success();
  }

  InProcessMemoryManager &MemMgr;
  LinkGraph &G;
  BasicLayout BL;
  sys::MemoryBlock StandardSegments;
  sys::MemoryBlock FinalizationSegments;
};

Expected<std::unique_ptr<InProcessMemoryManager>>
InProcessMemoryManager::Create() {
  if (auto PageSize = sys::Process::getPageSize())
    return std::make_unique<InProcessMemoryManager>(*PageSize);
  else
    return PageSize.takeError();
}

void InProcessMemoryManager::allocate(const JITLinkDylib *JD, LinkGraph &G,
                                      OnAllocatedFunction OnAllocated) {

  // FIXME: Just check this once on startup.
  if (!isPowerOf2_64((uint64_t)PageSize)) {
    OnAllocated(make_error<StringError>("Page size is not a power of 2",
                                        inconvertibleErrorCode()));
    return;
  }

  BasicLayout BL(G);

  /// Scan the request and calculate the group and total sizes.
  /// Check that segment size is no larger than a page.
  auto SegsSizes = BL.getContiguousPageBasedLayoutSizes(PageSize);
  if (!SegsSizes) {
    OnAllocated(SegsSizes.takeError());
    return;
  }

  /// Check that the total size requested (including zero fill) is not larger
  /// than a size_t.
  if (SegsSizes->total() > std::numeric_limits<size_t>::max()) {
    OnAllocated(make_error<JITLinkError>(
        "Total requested size " + formatv("{0:x}", SegsSizes->total()) +
        " for graph " + G.getName() + " exceeds address space"));
    return;
  }

  // Allocate one slab for the whole thing (to make sure everything is
  // in-range), then partition into standard and finalization blocks.
  //
  // FIXME: Make two separate allocations in the future to reduce
  // fragmentation: finalization segments will usually be a single page, and
  // standard segments are likely to be more than one page. Where multiple
  // allocations are in-flight at once (likely) the current approach will leave
  // a lot of single-page holes.
  sys::MemoryBlock Slab;
  sys::MemoryBlock StandardSegsMem;
  sys::MemoryBlock FinalizeSegsMem;
  {
    const sys::Memory::ProtectionFlags ReadWrite =
        static_cast<sys::Memory::ProtectionFlags>(sys::Memory::MF_READ |
                                                  sys::Memory::MF_WRITE);

    std::error_code EC;
    Slab = sys::Memory::allocateMappedMemory(SegsSizes->total(), nullptr,
                                             ReadWrite, EC);

    if (EC) {
      OnAllocated(errorCodeToError(EC));
      return;
    }

    // Zero-fill the whole slab up-front.
    memset(Slab.base(), 0, Slab.allocatedSize());

    StandardSegsMem = {Slab.base(),
                       static_cast<size_t>(SegsSizes->StandardSegs)};
    FinalizeSegsMem = {(void *)((char *)Slab.base() + SegsSizes->StandardSegs),
                       static_cast<size_t>(SegsSizes->FinalizeSegs)};
  }

  auto NextStandardSegAddr = orc::ExecutorAddr::fromPtr(StandardSegsMem.base());
  auto NextFinalizeSegAddr = orc::ExecutorAddr::fromPtr(FinalizeSegsMem.base());

  LLVM_DEBUG({
    dbgs() << "InProcessMemoryManager allocated:\n";
    if (SegsSizes->StandardSegs)
      dbgs() << formatv("  [ {0:x16} -- {1:x16} ]", NextStandardSegAddr,
                        NextStandardSegAddr + StandardSegsMem.allocatedSize())
             << " to stardard segs\n";
    else
      dbgs() << "  no standard segs\n";
    if (SegsSizes->FinalizeSegs)
      dbgs() << formatv("  [ {0:x16} -- {1:x16} ]", NextFinalizeSegAddr,
                        NextFinalizeSegAddr + FinalizeSegsMem.allocatedSize())
             << " to finalize segs\n";
    else
      dbgs() << "  no finalize segs\n";
  });

  // Build ProtMap, assign addresses.
  for (auto &KV : BL.segments()) {
    auto &AG = KV.first;
    auto &Seg = KV.second;

    auto &SegAddr = (AG.getMemDeallocPolicy() == MemDeallocPolicy::Standard)
                        ? NextStandardSegAddr
                        : NextFinalizeSegAddr;

    Seg.WorkingMem = SegAddr.toPtr<char *>();
    Seg.Addr = SegAddr;

    SegAddr += alignTo(Seg.ContentSize + Seg.ZeroFillSize, PageSize);
  }

  if (auto Err = BL.apply()) {
    OnAllocated(std::move(Err));
    return;
  }

  OnAllocated(std::make_unique<IPInFlightAlloc>(*this, G, std::move(BL),
                                                std::move(StandardSegsMem),
                                                std::move(FinalizeSegsMem)));
}

void InProcessMemoryManager::deallocate(std::vector<FinalizedAlloc> Allocs,
                                        OnDeallocatedFunction OnDeallocated) {
  std::vector<sys::MemoryBlock> StandardSegmentsList;
  std::vector<std::vector<orc::shared::WrapperFunctionCall>> DeallocActionsList;

  {
    std::lock_guard<std::mutex> Lock(FinalizedAllocsMutex);
    for (auto &Alloc : Allocs) {
      auto *FA = Alloc.release().toPtr<FinalizedAllocInfo *>();
      StandardSegmentsList.push_back(std::move(FA->StandardSegments));
      if (!FA->DeallocActions.empty())
        DeallocActionsList.push_back(std::move(FA->DeallocActions));
      FA->~FinalizedAllocInfo();
      FinalizedAllocInfos.Deallocate(FA);
    }
  }

  Error DeallocErr = Error::success();

<<<<<<< HEAD
    uint64_t SegmentSize = alignTo(Seg.getContentSize() + Seg.getZeroFillSize(),
                                   sys::Process::getPageSizeEstimate());
    assert(SlabRemaining.allocatedSize() >= SegmentSize &&
           "Mapping exceeds allocation");

    sys::MemoryBlock SegMem(SlabRemaining.base(), SegmentSize);
    SlabRemaining = sys::MemoryBlock((char *)SlabRemaining.base() + SegmentSize,
                                     SlabRemaining.allocatedSize() - SegmentSize);
=======
  while (!DeallocActionsList.empty()) {
    auto &DeallocActions = DeallocActionsList.back();
    auto &StandardSegments = StandardSegmentsList.back();

    /// Run any deallocate calls.
    while (!DeallocActions.empty()) {
      if (auto Err = DeallocActions.back().runWithSPSRetErrorMerged())
        DeallocErr = joinErrors(std::move(DeallocErr), std::move(Err));
      DeallocActions.pop_back();
    }
>>>>>>> 2ab1d525

    /// Release the standard segments slab.
    if (auto EC = sys::Memory::releaseMappedMemory(StandardSegments))
      DeallocErr = joinErrors(std::move(DeallocErr), errorCodeToError(EC));

    DeallocActionsList.pop_back();
    StandardSegmentsList.pop_back();
  }

<<<<<<< HEAD
  return std::unique_ptr<InProcessMemoryManager::Allocation>(
      new IPMMAlloc(std::move(Blocks)));
=======
  OnDeallocated(std::move(DeallocErr));
}

JITLinkMemoryManager::FinalizedAlloc
InProcessMemoryManager::createFinalizedAlloc(
    sys::MemoryBlock StandardSegments,
    std::vector<orc::shared::WrapperFunctionCall> DeallocActions) {
  std::lock_guard<std::mutex> Lock(FinalizedAllocsMutex);
  auto *FA = FinalizedAllocInfos.Allocate<FinalizedAllocInfo>();
  new (FA) FinalizedAllocInfo(
      {std::move(StandardSegments), std::move(DeallocActions)});
  return FinalizedAlloc(orc::ExecutorAddr::fromPtr(FA));
>>>>>>> 2ab1d525
}

} // end namespace jitlink
} // end namespace llvm<|MERGE_RESOLUTION|>--- conflicted
+++ resolved
@@ -433,16 +433,6 @@
 
   Error DeallocErr = Error::success();
 
-<<<<<<< HEAD
-    uint64_t SegmentSize = alignTo(Seg.getContentSize() + Seg.getZeroFillSize(),
-                                   sys::Process::getPageSizeEstimate());
-    assert(SlabRemaining.allocatedSize() >= SegmentSize &&
-           "Mapping exceeds allocation");
-
-    sys::MemoryBlock SegMem(SlabRemaining.base(), SegmentSize);
-    SlabRemaining = sys::MemoryBlock((char *)SlabRemaining.base() + SegmentSize,
-                                     SlabRemaining.allocatedSize() - SegmentSize);
-=======
   while (!DeallocActionsList.empty()) {
     auto &DeallocActions = DeallocActionsList.back();
     auto &StandardSegments = StandardSegmentsList.back();
@@ -453,7 +443,6 @@
         DeallocErr = joinErrors(std::move(DeallocErr), std::move(Err));
       DeallocActions.pop_back();
     }
->>>>>>> 2ab1d525
 
     /// Release the standard segments slab.
     if (auto EC = sys::Memory::releaseMappedMemory(StandardSegments))
@@ -463,10 +452,6 @@
     StandardSegmentsList.pop_back();
   }
 
-<<<<<<< HEAD
-  return std::unique_ptr<InProcessMemoryManager::Allocation>(
-      new IPMMAlloc(std::move(Blocks)));
-=======
   OnDeallocated(std::move(DeallocErr));
 }
 
@@ -479,7 +464,6 @@
   new (FA) FinalizedAllocInfo(
       {std::move(StandardSegments), std::move(DeallocActions)});
   return FinalizedAlloc(orc::ExecutorAddr::fromPtr(FA));
->>>>>>> 2ab1d525
 }
 
 } // end namespace jitlink
