--- conflicted
+++ resolved
@@ -17,14 +17,9 @@
 #include "llvm/Object/ELFObjectFile.h"
 #include "llvm/Support/Endian.h"
 
-<<<<<<< HEAD
-#include "BasicGOTAndStubsBuilder.h"
-#include "EHFrameSupportImpl.h"
-=======
 #include "DefineExternalSectionStartAndEndSymbols.h"
 #include "EHFrameSupportImpl.h"
 #include "ELFLinkGraphBuilder.h"
->>>>>>> a2ce6ee6
 #include "JITLinkGeneric.h"
 
 #define DEBUG_TYPE "jitlink"
@@ -45,15 +40,6 @@
 
   static StringRef getSectionName() { return ELFTLSInfoSectionName; }
 
-<<<<<<< HEAD
-  Symbol &createStub(Symbol &Target) {
-    auto &StubContentBlock =
-        G.createContentBlock(getStubsSection(), getStubBlockContent(), 0, 1, 0);
-    // Re-use GOT entries for stub targets.
-    auto &GOTEntrySymbol = getGOTEntrySymbol(Target);
-    StubContentBlock.addEdge(PCRel32, 2, GOTEntrySymbol, -4);
-    return G.addAnonymousSymbol(StubContentBlock, 0, 6, true, false);
-=======
   bool visitEdge(LinkGraph &G, Block *B, Edge &E) {
     if (E.getKind() == x86_64::RequestTLSDescInGOTAndTransformToDelta32) {
       LLVM_DEBUG({
@@ -67,7 +53,6 @@
       return true;
     }
     return false;
->>>>>>> a2ce6ee6
   }
 
   Symbol &createEntry(LinkGraph &G, Symbol &Target) {
@@ -111,10 +96,6 @@
 }
 } // namespace
 
-<<<<<<< HEAD
-static bool isDwarfSection(StringRef SectionName) {
-  return llvm::is_contained(DwarfSectionNames, SectionName);
-=======
 static const char *getELFX86_64RelocName(uint32_t Type) {
   switch (Type) {
 #define ELF_RELOC(Name, Number)                                                \
@@ -124,7 +105,6 @@
 #undef ELF_RELOC
   }
   return "Unrecognized ELF/x86-64 relocation type";
->>>>>>> a2ce6ee6
 }
 
 namespace llvm {
@@ -144,10 +124,7 @@
     case ELF::R_X86_64_PC32:
       return ELF_x86_64_Edges::ELFX86RelocationKind::PCRel32;
     case ELF::R_X86_64_PC64:
-<<<<<<< HEAD
-=======
     case ELF::R_X86_64_GOTPC64:
->>>>>>> a2ce6ee6
       return ELF_x86_64_Edges::ELFX86RelocationKind::Delta64;
     case ELF::R_X86_64_64:
       return ELF_x86_64_Edges::ELFX86RelocationKind::Pointer64;
@@ -193,267 +170,6 @@
     return Error::success();
   }
 
-<<<<<<< HEAD
-  Error addRelocations() {
-    LLVM_DEBUG(dbgs() << "Adding relocations\n");
-    // TODO a partern is forming of iterate some sections but only give me
-    // ones I am interested, i should abstract that concept some where
-    for (auto &SecRef : sections) {
-      if (SecRef.sh_type != ELF::SHT_RELA && SecRef.sh_type != ELF::SHT_REL)
-        continue;
-      // TODO can the elf obj file do this for me?
-      if (SecRef.sh_type == ELF::SHT_REL)
-        return make_error<llvm::StringError>("Shouldn't have REL in x64",
-                                             llvm::inconvertibleErrorCode());
-
-      auto RelSectName = Obj.getSectionName(SecRef);
-      if (!RelSectName)
-        return RelSectName.takeError();
-
-      LLVM_DEBUG({
-        dbgs() << "Adding relocations from section " << *RelSectName << "\n";
-      });
-
-      auto UpdateSection = Obj.getSection(SecRef.sh_info);
-      if (!UpdateSection)
-        return UpdateSection.takeError();
-
-      auto UpdateSectionName = Obj.getSectionName(**UpdateSection);
-      if (!UpdateSectionName)
-        return UpdateSectionName.takeError();
-
-      // Don't process relocations for debug sections.
-      if (isDwarfSection(*UpdateSectionName)) {
-        LLVM_DEBUG({
-          dbgs() << "  Target is dwarf section " << *UpdateSectionName
-                 << ". Skipping.\n";
-        });
-        continue;
-      } else
-        LLVM_DEBUG({
-          dbgs() << "  For target section " << *UpdateSectionName << "\n";
-        });
-
-      auto JITSection = G->findSectionByName(*UpdateSectionName);
-      if (!JITSection)
-        return make_error<llvm::StringError>(
-            "Refencing a a section that wasn't added to graph" +
-                *UpdateSectionName,
-            llvm::inconvertibleErrorCode());
-
-      auto Relocations = Obj.relas(SecRef);
-      if (!Relocations)
-        return Relocations.takeError();
-
-      for (const auto &Rela : *Relocations) {
-        auto Type = Rela.getType(false);
-
-        LLVM_DEBUG({
-          dbgs() << "Relocation Type: " << Type << "\n"
-                 << "Name: " << Obj.getRelocationTypeName(Type) << "\n";
-        });
-        auto SymbolIndex = Rela.getSymbol(false);
-        auto Symbol = Obj.getRelocationSymbol(Rela, &SymTab);
-        if (!Symbol)
-          return Symbol.takeError();
-
-        auto BlockToFix = *(JITSection->blocks().begin());
-        auto *TargetSymbol = JITSymbolTable[SymbolIndex];
-
-        if (!TargetSymbol) {
-          return make_error<llvm::StringError>(
-              "Could not find symbol at given index, did you add it to "
-              "JITSymbolTable? index: " + std::to_string(SymbolIndex)
-              + ", shndx: " + std::to_string((*Symbol)->st_shndx) +
-                  " Size of table: " + std::to_string(JITSymbolTable.size()),
-              llvm::inconvertibleErrorCode());
-        }
-        uint64_t Addend = Rela.r_addend;
-        JITTargetAddress FixupAddress =
-            (*UpdateSection)->sh_addr + Rela.r_offset;
-
-        LLVM_DEBUG({
-          dbgs() << "Processing relocation at "
-                 << format("0x%016" PRIx64, FixupAddress) << "\n";
-        });
-        auto Kind = getRelocationKind(Type);
-        if (!Kind)
-          return Kind.takeError();
-
-        LLVM_DEBUG({
-          Edge GE(*Kind, FixupAddress - BlockToFix->getAddress(), *TargetSymbol,
-                  Addend);
-          printEdge(dbgs(), *BlockToFix, GE,
-                    getELFX86RelocationKindName(*Kind));
-          dbgs() << "\n";
-        });
-        BlockToFix->addEdge(*Kind, FixupAddress - BlockToFix->getAddress(),
-                            *TargetSymbol, Addend);
-      }
-    }
-    return Error::success();
-  }
-
-  Error graphifyRegularSymbols() {
-
-    // TODO: ELF supports beyond SHN_LORESERVE,
-    // need to perf test how a vector vs map handles those cases
-
-    std::vector<std::vector<object::ELFFile<object::ELF64LE>::Elf_Shdr_Range *>>
-        SecIndexToSymbols;
-
-    LLVM_DEBUG(dbgs() << "Creating graph symbols...\n");
-
-    for (auto SecRef : sections) {
-
-      if (SecRef.sh_type != ELF::SHT_SYMTAB &&
-          SecRef.sh_type != ELF::SHT_DYNSYM)
-        continue;
-      auto Symbols = Obj.symbols(&SecRef);
-      if (!Symbols)
-        return Symbols.takeError();
-
-      auto StrTabSec = Obj.getSection(SecRef.sh_link);
-      if (!StrTabSec)
-        return StrTabSec.takeError();
-      auto StringTable = Obj.getStringTable(**StrTabSec);
-      if (!StringTable)
-        return StringTable.takeError();
-      auto Name = Obj.getSectionName(SecRef);
-      if (!Name)
-        return Name.takeError();
-
-      LLVM_DEBUG(dbgs() << "Processing symbol section " << *Name << ":\n");
-
-      auto Section = G->findSectionByName(*Name);
-      if (!Section)
-        return make_error<llvm::StringError>("Could not find a section " +
-                                             *Name,
-                                             llvm::inconvertibleErrorCode());
-      // we only have one for now
-      auto blocks = Section->blocks();
-      if (blocks.empty())
-        return make_error<llvm::StringError>("Section has no block",
-                                             llvm::inconvertibleErrorCode());
-      int SymbolIndex = -1;
-      for (auto SymRef : *Symbols) {
-        ++SymbolIndex;
-        auto Type = SymRef.getType();
-
-        if (Type == ELF::STT_FILE || SymbolIndex == 0)
-          continue;
-        // these should do it for now
-        // if(Type != ELF::STT_NOTYPE &&
-        //   Type != ELF::STT_OBJECT &&
-        //   Type != ELF::STT_FUNC    &&
-        //   Type != ELF::STT_SECTION &&
-        //   Type != ELF::STT_COMMON) {
-        //     continue;
-        //   }
-        auto Name = SymRef.getName(*StringTable);
-        // I am not sure on If this is going to hold as an invariant. Revisit.
-        if (!Name)
-          return Name.takeError();
-
-        if (SymRef.isCommon()) {
-          // Symbols in SHN_COMMON refer to uninitialized data. The st_value
-          // field holds alignment constraints.
-          Symbol &S =
-              G->addCommonSymbol(*Name, Scope::Default, getCommonSection(), 0,
-                                 SymRef.st_size, SymRef.getValue(), false);
-          JITSymbolTable[SymbolIndex] = &S;
-          continue;
-        }
-
-        // Map Visibility and Binding to Scope and Linkage:
-        Linkage L = Linkage::Strong;
-        Scope S = Scope::Default;
-
-        switch (SymRef.getBinding()) {
-        case ELF::STB_LOCAL:
-          S = Scope::Local;
-          break;
-        case ELF::STB_GLOBAL:
-          // Nothing to do here.
-          break;
-        case ELF::STB_WEAK:
-          L = Linkage::Weak;
-          break;
-        default:
-          return make_error<StringError>("Unrecognized symbol binding for " +
-                                             *Name,
-                                         inconvertibleErrorCode());
-        }
-
-        switch (SymRef.getVisibility()) {
-        case ELF::STV_DEFAULT:
-        case ELF::STV_PROTECTED:
-          // FIXME: Make STV_DEFAULT symbols pre-emptible? This probably needs
-          // Orc support.
-          // Otherwise nothing to do here.
-          break;
-        case ELF::STV_HIDDEN:
-          // Default scope -> Hidden scope. No effect on local scope.
-          if (S == Scope::Default)
-            S = Scope::Hidden;
-          break;
-        case ELF::STV_INTERNAL:
-          return make_error<StringError>("Unrecognized symbol visibility for " +
-                                             *Name,
-                                         inconvertibleErrorCode());
-        }
-
-        if (SymRef.isDefined() &&
-            (Type == ELF::STT_NOTYPE || Type == ELF::STT_FUNC ||
-             Type == ELF::STT_OBJECT || Type == ELF::STT_SECTION)) {
-
-          auto DefinedSection = Obj.getSection(SymRef.st_shndx);
-          if (!DefinedSection)
-            return DefinedSection.takeError();
-          auto sectName = Obj.getSectionName(**DefinedSection);
-          if (!sectName)
-            return Name.takeError();
-
-          // Skip debug section symbols.
-          if (isDwarfSection(*sectName))
-            continue;
-
-          auto JitSection = G->findSectionByName(*sectName);
-          if (!JitSection)
-            return make_error<llvm::StringError>(
-                "Could not find the JitSection " + *sectName,
-                llvm::inconvertibleErrorCode());
-          auto bs = JitSection->blocks();
-          if (bs.empty())
-            return make_error<llvm::StringError>(
-                "Section has no block", llvm::inconvertibleErrorCode());
-
-          auto *B = *bs.begin();
-          LLVM_DEBUG({ dbgs() << "  " << *Name << " at index " << SymbolIndex << "\n"; });
-          if (SymRef.getType() == ELF::STT_SECTION)
-            *Name = *sectName;
-          auto &Sym = G->addDefinedSymbol(
-              *B, SymRef.getValue(), *Name, SymRef.st_size, L, S,
-              SymRef.getType() == ELF::STT_FUNC, false);
-          JITSymbolTable[SymbolIndex] = &Sym;
-        } else if (SymRef.isUndefined() && SymRef.isExternal()) {
-          auto &Sym = G->addExternalSymbol(*Name, SymRef.st_size, L);
-          JITSymbolTable[SymbolIndex] = &Sym;
-        } else
-          LLVM_DEBUG({
-              dbgs()
-                << "Not creating graph symbol for normalized symbol at index "
-                << SymbolIndex << ", \"" << *Name << "\"\n";
-            });
-
-        // TODO: The following has to be implmented.
-        // leaving commented out to save time for future patchs
-        /*
-          G->addAbsoluteSymbol(*Name, SymRef.getValue(), SymRef.st_size,
-          Linkage::Strong, Scope::Default, false);
-        */
-      }
-=======
   Error addSingleRelocation(const typename ELFT::Rela &Rel,
                             const typename ELFT::Shdr &FixupSection,
                             Section &GraphSection) {
@@ -530,7 +246,6 @@
       Addend += 4;
       break;
     }
->>>>>>> a2ce6ee6
     }
 
     Block *BlockToFix = *(GraphSection.blocks().begin());
@@ -582,46 +297,6 @@
               return {};
             });
 
-<<<<<<< HEAD
-  static Error targetOutOfRangeError(const Block &B, const Edge &E) {
-    std::string ErrMsg;
-    {
-      raw_string_ostream ErrStream(ErrMsg);
-      ErrStream << "Relocation target out of range: ";
-      printEdge(ErrStream, B, E, getELFX86RelocationKindName(E.getKind()));
-      ErrStream << "\n";
-    }
-    return make_error<JITLinkError>(std::move(ErrMsg));
-  }
-
-  Error applyFixup(Block &B, const Edge &E, char *BlockWorkingMem) const {
-    using namespace ELF_x86_64_Edges;
-    using namespace llvm::support;
-    char *FixupPtr = BlockWorkingMem + E.getOffset();
-    JITTargetAddress FixupAddress = B.getAddress() + E.getOffset();
-    switch (E.getKind()) {
-    case ELFX86RelocationKind::Branch32:
-    case ELFX86RelocationKind::Branch32ToStub:
-    case ELFX86RelocationKind::PCRel32:
-    case ELFX86RelocationKind::PCRel32GOTLoad: {
-      int64_t Value = E.getTarget().getAddress() + E.getAddend() - FixupAddress;
-      if (Value < std::numeric_limits<int32_t>::min() ||
-          Value > std::numeric_limits<int32_t>::max())
-        return targetOutOfRangeError(B, E);
-      *(little32_t *)FixupPtr = Value;
-      break;
-    }
-    case ELFX86RelocationKind::Pointer64: {
-      int64_t Value = E.getTarget().getAddress() + E.getAddend();
-      *(ulittle64_t *)FixupPtr = Value;
-      break;
-    }
-    case ELFX86RelocationKind::Delta64: {
-      int64_t Value = E.getTarget().getAddress() + E.getAddend() - FixupAddress;
-      *(little64_t *)FixupPtr = Value;
-      break;
-    }
-=======
     // Try to attach _GLOBAL_OFFSET_TABLE_ to the GOT if it's defined as an
     // external.
     if (auto Err = DefineExternalGOTSymbolIfPresent(G))
@@ -654,7 +329,6 @@
         GOTSymbol =
             &G.addDefinedSymbol(*SR.getFirstBlock(), 0, ELFGOTSymbolName, 0,
                                 Linkage::Strong, Scope::Local, false, true);
->>>>>>> a2ce6ee6
     }
 
     return Error::success();
@@ -707,9 +381,9 @@
   if (Ctx->shouldAddDefaultTargetPasses(G->getTargetTriple())) {
 
     Config.PrePrunePasses.push_back(EHFrameSplitter(".eh_frame"));
-<<<<<<< HEAD
-    Config.PrePrunePasses.push_back(EHFrameEdgeFixer(
-        ".eh_frame", G->getPointerSize(), Delta64, Delta32, NegDelta32));
+    Config.PrePrunePasses.push_back(
+        EHFrameEdgeFixer(".eh_frame", x86_64::PointerSize, x86_64::Delta64,
+                         x86_64::Delta32, x86_64::NegDelta32));
     Config.PrePrunePasses.push_back(EHFrameNullTerminator(".eh_frame"));
 
     // Construct a JITLinker and run the link function.
@@ -719,28 +393,6 @@
     else
       Config.PrePrunePasses.push_back(markAllSymbolsLive);
 
-    // Add an in-place GOT/Stubs pass.
-    Config.PostPrunePasses.push_back([](LinkGraph &G) -> Error {
-      ELF_x86_64_GOTAndStubsBuilder(G).run();
-      return Error::success();
-    });
-
-    // Add GOT/Stubs optimizer pass.
-    Config.PreFixupPasses.push_back(optimizeELF_x86_64_GOTAndStubs);
-  }
-=======
-    Config.PrePrunePasses.push_back(
-        EHFrameEdgeFixer(".eh_frame", x86_64::PointerSize, x86_64::Delta64,
-                         x86_64::Delta32, x86_64::NegDelta32));
-    Config.PrePrunePasses.push_back(EHFrameNullTerminator(".eh_frame"));
-
-    // Construct a JITLinker and run the link function.
-    // Add a mark-live pass.
-    if (auto MarkLive = Ctx->getMarkLivePass(G->getTargetTriple()))
-      Config.PrePrunePasses.push_back(std::move(MarkLive));
-    else
-      Config.PrePrunePasses.push_back(markAllSymbolsLive);
-
     // Add an in-place GOT/Stubs/TLSInfoEntry build pass.
     Config.PostPrunePasses.push_back(buildTables_ELF_x86_64);
 
@@ -748,7 +400,6 @@
     Config.PostAllocationPasses.push_back(
         createDefineExternalSectionStartAndEndSymbolsPass(
             identifyELFSectionStartAndEndSymbols));
->>>>>>> a2ce6ee6
 
     // Add GOT/Stubs optimizer pass.
     Config.PreFixupPasses.push_back(x86_64::optimizeGOTAndStubAccesses);
