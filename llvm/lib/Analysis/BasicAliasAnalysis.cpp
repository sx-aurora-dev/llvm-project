--- conflicted
+++ resolved
@@ -608,15 +608,7 @@
     else if (!GEPOp->isInBounds())
       Decomposed.InBounds = false;
 
-<<<<<<< HEAD
-    // Don't attempt to analyze GEPs over unsized objects.
-    if (!GEPOp->getSourceElementType()->isSized()) {
-      Decomposed.Base = V;
-      return Decomposed;
-    }
-=======
     assert(GEPOp->getSourceElementType()->isSized() && "GEP must be sized");
->>>>>>> a2ce6ee6
 
     // Don't attempt to analyze GEPs if index scale is not a compile-time
     // constant.
@@ -1129,25 +1121,6 @@
     const GEPOperator *GEP1, LocationSize V1Size,
     const Value *V2, LocationSize V2Size,
     const Value *UnderlyingV1, const Value *UnderlyingV2, AAQueryInfo &AAQI) {
-<<<<<<< HEAD
-  DecomposedGEP DecompGEP1 = DecomposeGEPExpression(GEP1, DL, &AC, DT);
-  DecomposedGEP DecompGEP2 = DecomposeGEPExpression(V2, DL, &AC, DT);
-
-  // Don't attempt to analyze the decomposed GEP if index scale is not a
-  // compile-time constant.
-  if (!DecompGEP1.HasCompileTimeConstantScale ||
-      !DecompGEP2.HasCompileTimeConstantScale)
-    return MayAlias;
-
-  assert(DecompGEP1.Base == UnderlyingV1 && DecompGEP2.Base == UnderlyingV2 &&
-         "DecomposeGEPExpression returned a result different from "
-         "getUnderlyingObject");
-
-  // Subtract the GEP2 pointer from the GEP1 pointer to find out their
-  // symbolic difference.
-  DecompGEP1.Offset -= DecompGEP2.Offset;
-  GetIndexDifference(DecompGEP1.VarIndices, DecompGEP2.VarIndices);
-=======
   if (!V1Size.hasValue() && !V2Size.hasValue()) {
     // TODO: This limitation exists for compile-time reasons. Relax it if we
     // can avoid exponential pathological cases.
@@ -1173,54 +1146,25 @@
   // Subtract the GEP2 pointer from the GEP1 pointer to find out their
   // symbolic difference.
   subtractDecomposedGEPs(DecompGEP1, DecompGEP2);
->>>>>>> a2ce6ee6
 
   // If an inbounds GEP would have to start from an out of bounds address
   // for the two to alias, then we can assume noalias.
   if (*DecompGEP1.InBounds && DecompGEP1.VarIndices.empty() &&
       V2Size.hasValue() && DecompGEP1.Offset.sge(V2Size.getValue()) &&
       isBaseOfObject(DecompGEP2.Base))
-<<<<<<< HEAD
-    return NoAlias;
-=======
     return AliasResult::NoAlias;
->>>>>>> a2ce6ee6
 
   if (isa<GEPOperator>(V2)) {
     // Symmetric case to above.
     if (*DecompGEP2.InBounds && DecompGEP1.VarIndices.empty() &&
         V1Size.hasValue() && DecompGEP1.Offset.sle(-V1Size.getValue()) &&
         isBaseOfObject(DecompGEP1.Base))
-<<<<<<< HEAD
-    return NoAlias;
-  } else {
-    // TODO: This limitation exists for compile-time reasons. Relax it if we
-    // can avoid exponential pathological cases.
-    if (!V1Size.hasValue() && !V2Size.hasValue())
-      return MayAlias;
-=======
       return AliasResult::NoAlias;
->>>>>>> a2ce6ee6
   }
 
   // For GEPs with identical offsets, we can preserve the size and AAInfo
   // when performing the alias check on the underlying objects.
   if (DecompGEP1.Offset == 0 && DecompGEP1.VarIndices.empty())
-<<<<<<< HEAD
-    return getBestAAResults().alias(
-        MemoryLocation(UnderlyingV1, V1Size, V1AAInfo),
-        MemoryLocation(UnderlyingV2, V2Size, V2AAInfo), AAQI);
-
-  // Do the base pointers alias?
-  AliasResult BaseAlias = getBestAAResults().alias(
-      MemoryLocation::getBeforeOrAfter(UnderlyingV1),
-      MemoryLocation::getBeforeOrAfter(UnderlyingV2), AAQI);
-
-  // If we get a No or May, then return it immediately, no amount of analysis
-  // will improve this situation.
-  if (BaseAlias != MustAlias) {
-    assert(BaseAlias == NoAlias || BaseAlias == MayAlias);
-=======
     return getBestAAResults().alias(MemoryLocation(DecompGEP1.Base, V1Size),
                                     MemoryLocation(DecompGEP2.Base, V2Size),
                                     AAQI);
@@ -1235,7 +1179,6 @@
   if (BaseAlias != AliasResult::MustAlias) {
     assert(BaseAlias == AliasResult::NoAlias ||
            BaseAlias == AliasResult::MayAlias);
->>>>>>> a2ce6ee6
     return BaseAlias;
   }
 
@@ -1243,11 +1186,7 @@
   // is less than the size of the associated memory object, then we know
   // that the objects are partially overlapping.  If the difference is
   // greater, we know they do not overlap.
-<<<<<<< HEAD
-  if (DecompGEP1.Offset != 0 && DecompGEP1.VarIndices.empty()) {
-=======
   if (DecompGEP1.VarIndices.empty()) {
->>>>>>> a2ce6ee6
     APInt &Off = DecompGEP1.Offset;
 
     // Initialize for Off >= 0 (V2 <= GEP1) case.
@@ -1255,14 +1194,9 @@
     const Value *RightPtr = GEP1;
     LocationSize VLeftSize = V2Size;
     LocationSize VRightSize = V1Size;
-<<<<<<< HEAD
-
-    if (Off.isNegative()) {
-=======
     const bool Swapped = Off.isNegative();
 
     if (Swapped) {
->>>>>>> a2ce6ee6
       // Swap if we have the situation where:
       // +                +
       // | BaseOffset     |
@@ -1272,28 +1206,6 @@
       std::swap(LeftPtr, RightPtr);
       std::swap(VLeftSize, VRightSize);
       Off = -Off;
-<<<<<<< HEAD
-    }
-
-    if (VLeftSize.hasValue()) {
-      const uint64_t LSize = VLeftSize.getValue();
-      if (Off.ult(LSize)) {
-        // Conservatively drop processing if a phi was visited and/or offset is
-        // too big.
-        if (VisitedPhiBBs.empty() && VRightSize.hasValue() &&
-            Off.ule(INT64_MAX)) {
-          // Memory referenced by right pointer is nested. Save the offset in
-          // cache.
-          const uint64_t RSize = VRightSize.getValue();
-          if ((Off + RSize).ule(LSize))
-            AAQI.setClobberOffset(LeftPtr, RightPtr, LSize, RSize,
-                                  Off.getSExtValue());
-        }
-        return PartialAlias;
-      }
-      return NoAlias;
-=======
->>>>>>> a2ce6ee6
     }
 
     if (!VLeftSize.hasValue())
@@ -1539,11 +1451,7 @@
           // that we handle the single phi case as that lets us handle LCSSA
           // phi nodes and (combined with the recursive phi handling) simple
           // pointer induction variable patterns.
-<<<<<<< HEAD
-          return MayAlias;
-=======
           return AliasResult::MayAlias;
->>>>>>> a2ce6ee6
         }
         OnePhi = PV1;
       }
@@ -1558,11 +1466,7 @@
     if (OnePhi && UniqueSrc.size() > 1)
       // Out of an abundance of caution, allow only the trivial lcssa and
       // recursive phi cases.
-<<<<<<< HEAD
-      return MayAlias;
-=======
       return AliasResult::MayAlias;
->>>>>>> a2ce6ee6
   }
 
   // If V1Srcs is empty then that means that the phi has no underlying non-phi
@@ -1725,11 +1629,7 @@
   // enough to be very rarely hit, while still being small enough to avoid
   // stack overflows.
   if (AAQI.Depth >= 512)
-<<<<<<< HEAD
-    return MayAlias;
-=======
     return AliasResult::MayAlias;
->>>>>>> a2ce6ee6
 
   // Check the cache before climbing up use-def chains. This also terminates
   // otherwise infinitely recursive queries.
@@ -1964,14 +1864,8 @@
   auto &TLI = AM.getResult<TargetLibraryAnalysis>(F);
   auto &AC = AM.getResult<AssumptionAnalysis>(F);
   auto *DT = &AM.getResult<DominatorTreeAnalysis>(F);
-<<<<<<< HEAD
-  auto *LI = AM.getCachedResult<LoopAnalysis>(F);
-  auto *PV = AM.getCachedResult<PhiValuesAnalysis>(F);
-  return BasicAAResult(F.getParent()->getDataLayout(), F, TLI, AC, DT, LI, PV);
-=======
   auto *PV = AM.getCachedResult<PhiValuesAnalysis>(F);
   return BasicAAResult(F.getParent()->getDataLayout(), F, TLI, AC, DT, PV);
->>>>>>> a2ce6ee6
 }
 
 BasicAAWrapperPass::BasicAAWrapperPass() : FunctionPass(ID) {
