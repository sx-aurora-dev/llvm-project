--- conflicted
+++ resolved
@@ -226,13 +226,8 @@
       ScEnd = SE->getUMaxExpr(AR->getStart(), ScEnd);
     }
     // Add the size of the pointed element to ScEnd.
-    auto &DL = Lp->getHeader()->getModule()->getDataLayout();
     unsigned EltSize =
-<<<<<<< HEAD
-        DL.getTypeStoreSizeInBits(Ptr->getType()->getPointerElementType()) / 8;
-=======
         Ptr->getType()->getPointerElementType()->getScalarSizeInBits() / 8;
->>>>>>> 7c4b1a17
     const SCEV *EltSizeSCEV = SE->getConstant(ScEnd->getType(), EltSize);
     ScEnd = SE->getAddExpr(ScEnd, EltSizeSCEV);
   }
@@ -397,10 +392,7 @@
     // equivalence class, the iteration order is deterministic.
     for (auto MI = DepCands.member_begin(LeaderI), ME = DepCands.member_end();
          MI != ME; ++MI) {
-      auto PointerI = PositionMap.find(MI->getPointer());
-      assert(PointerI != PositionMap.end() &&
-             "pointer in equivalence class not found in PositionMap");
-      unsigned Pointer = PointerI->second;
+      unsigned Pointer = PositionMap[MI->getPointer()];
       bool Merged = false;
       // Mark this pointer as seen.
       Seen.insert(Pointer);
@@ -512,10 +504,10 @@
   typedef PointerIntPair<Value *, 1, bool> MemAccessInfo;
   typedef SmallVector<MemAccessInfo, 8> MemAccessInfoList;
 
-  AccessAnalysis(Loop *TheLoop, AAResults *AA, LoopInfo *LI,
-                 MemoryDepChecker::DepCandidates &DA,
+  AccessAnalysis(const DataLayout &Dl, Loop *TheLoop, AAResults *AA,
+                 LoopInfo *LI, MemoryDepChecker::DepCandidates &DA,
                  PredicatedScalarEvolution &PSE)
-      : TheLoop(TheLoop), AST(*AA), LI(LI), DepCands(DA),
+      : DL(Dl), TheLoop(TheLoop), AST(*AA), LI(LI), DepCands(DA),
         IsRTCheckAnalysisNeeded(false), PSE(PSE) {}
 
   /// Register a load  and whether it is only read from.
@@ -586,6 +578,8 @@
   /// Set of all accesses.
   PtrAccessSet Accesses;
 
+  const DataLayout &DL;
+
   /// The loop being checked.
   const Loop *TheLoop;
 
@@ -729,57 +723,32 @@
 
     SmallVector<MemAccessInfo, 4> Retries;
 
-    // First, count how many write and read accesses are in the alias set. Also
-    // collect MemAccessInfos for later.
-    SmallVector<MemAccessInfo, 4> AccessInfos;
-    for (const auto &A : AS) {
+    for (auto A : AS) {
       Value *Ptr = A.getValue();
       bool IsWrite = Accesses.count(MemAccessInfo(Ptr, true));
+      MemAccessInfo Access(Ptr, IsWrite);
 
       if (IsWrite)
         ++NumWritePtrChecks;
       else
         ++NumReadPtrChecks;
-      AccessInfos.emplace_back(Ptr, IsWrite);
-    }
-
-    // We do not need runtime checks for this alias set, if there are no writes
-    // or a single write and no reads.
-    if (NumWritePtrChecks == 0 ||
-        (NumWritePtrChecks == 1 && NumReadPtrChecks == 0)) {
-      assert((AS.size() <= 1 ||
-              all_of(AS,
-                     [this](auto AC) {
-                       MemAccessInfo AccessWrite(AC.getValue(), true);
-                       return DepCands.findValue(AccessWrite) == DepCands.end();
-                     })) &&
-             "Can only skip updating CanDoRT below, if all entries in AS "
-             "are reads or there is at most 1 entry");
-      continue;
-    }
-
-    for (auto &Access : AccessInfos) {
+
       if (!createCheckForAccess(RtCheck, Access, StridesMap, DepSetId, TheLoop,
                                 RunningDepId, ASId, ShouldCheckWrap, false)) {
-        LLVM_DEBUG(dbgs() << "LAA: Can't find bounds for ptr:"
-                          << *Access.getPointer() << '\n');
+        LLVM_DEBUG(dbgs() << "LAA: Can't find bounds for ptr:" << *Ptr << '\n');
         Retries.push_back(Access);
         CanDoAliasSetRT = false;
       }
     }
 
+    // If we have at least two writes or one write and a read then we need to
+    // check them.  But there is no need to checks if there is only one
+    // dependence set for this alias set.
+    //
     // Note that this function computes CanDoRT and MayNeedRTCheck
     // independently. For example CanDoRT=false, MayNeedRTCheck=false means that
     // we have a pointer for which we couldn't find the bounds but we don't
     // actually need to emit any checks so it does not matter.
-<<<<<<< HEAD
-    //
-    // We need runtime checks for this alias set, if there are at least 2
-    // dependence sets (in which case RunningDepId > 2) or if we need to re-try
-    // any bound checks (because in that case the number of dependence sets is
-    // incomplete).
-    bool NeedsAliasSetRTCheck = RunningDepId > 2 || !Retries.empty();
-=======
     bool NeedsAliasSetRTCheck = false;
     if (!(IsDepCheckNeeded && CanDoAliasSetRT && RunningDepId == 2)) {
       NeedsAliasSetRTCheck =
@@ -801,7 +770,6 @@
         continue;
       }
     }
->>>>>>> 7c4b1a17
 
     // We need to perform run-time alias checks, but some pointers had bounds
     // that couldn't be checked.
@@ -892,7 +860,7 @@
   // compatibility and potential for underlying-object overlap. As a result, we
   // only need to check for potential pointer dependencies within each alias
   // set.
-  for (const auto &AS : AST) {
+  for (auto &AS : AST) {
     // Note that both the alias-set tracker and the alias sets themselves used
     // linked lists internally and so the iteration order here is deterministic
     // (matching the original instruction order within each set).
@@ -912,12 +880,12 @@
       bool UseDeferred = SetIteration > 0;
       PtrAccessSet &S = UseDeferred ? DeferredAccesses : Accesses;
 
-      for (const auto &AV : AS) {
+      for (auto AV : AS) {
         Value *Ptr = AV.getValue();
 
         // For a single memory access in AliasSetTracker, Accesses may contain
         // both read and write, and they both need to be handled for CheckDeps.
-        for (const auto &AC : S) {
+        for (auto AC : S) {
           if (AC.getPointer() != Ptr)
             continue;
 
@@ -964,7 +932,7 @@
           typedef SmallVector<const Value *, 16> ValueVector;
           ValueVector TempObjects;
 
-          getUnderlyingObjects(Ptr, TempObjects, LI);
+          GetUnderlyingObjects(Ptr, TempObjects, DL, LI);
           LLVM_DEBUG(dbgs()
                      << "Underlying objects for pointer " << *Ptr << "\n");
           for (const Value *UnderlyingObj : TempObjects) {
@@ -1169,7 +1137,7 @@
   // first pointer in the array.
   Value *Ptr0 = VL[0];
   const SCEV *Scev0 = SE.getSCEV(Ptr0);
-  Value *Obj0 = getUnderlyingObject(Ptr0);
+  Value *Obj0 = GetUnderlyingObject(Ptr0, DL);
 
   llvm::SmallSet<int64_t, 4> Offsets;
   for (auto *Ptr : VL) {
@@ -1180,7 +1148,7 @@
       return false;
     // If a pointer refers to a different underlying object, bail - the
     // pointers are by definition incomparable.
-    Value *CurrObj = getUnderlyingObject(Ptr);
+    Value *CurrObj = GetUnderlyingObject(Ptr, DL);
     if (CurrObj != Obj0)
       return false;
 
@@ -1805,7 +1773,7 @@
                     << TheLoop->getHeader()->getName() << '\n');
 
   // We can only analyze innermost loops.
-  if (!TheLoop->isInnermost()) {
+  if (!TheLoop->empty()) {
     LLVM_DEBUG(dbgs() << "LAA: loop is not the innermost loop\n");
     recordAnalysis("NotInnerMostLoop") << "loop is not the innermost loop";
     return false;
@@ -1981,9 +1949,10 @@
   }
 
   MemoryDepChecker::DepCandidates DependentAccesses;
-  AccessAnalysis Accesses(TheLoop, AA, LI, DependentAccesses, *PSE);
-
-  // Holds the analyzed pointers. We don't want to call getUnderlyingObjects
+  AccessAnalysis Accesses(TheLoop->getHeader()->getModule()->getDataLayout(),
+                          TheLoop, AA, LI, DependentAccesses, *PSE);
+
+  // Holds the analyzed pointers. We don't want to call GetUnderlyingObjects
   // multiple times on the same object. If the ptr is accessed twice, once
   // for read and once for write, it will only appear once (on the write
   // list). This is okay, since we are going to check for conflicts between
