--- conflicted
+++ resolved
@@ -849,16 +849,10 @@
   return Cost;
 }
 
-<<<<<<< HEAD
-int TargetTransformInfo::getIntrinsicInstrCost(const IntrinsicCostAttributes &ICA,
-                            TTI::TargetCostKind CostKind) const {
-  int Cost = TTIImpl->getIntrinsicInstrCost(ICA, CostKind);
-=======
 InstructionCost
 TargetTransformInfo::getIntrinsicInstrCost(const IntrinsicCostAttributes &ICA,
                                            TTI::TargetCostKind CostKind) const {
   InstructionCost Cost = TTIImpl->getIntrinsicInstrCost(ICA, CostKind);
->>>>>>> 97834378
   assert(Cost >= 0 && "TTI should not produce negative costs!");
   return Cost;
 }
