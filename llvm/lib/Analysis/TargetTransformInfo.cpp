//===- llvm/Analysis/TargetTransformInfo.cpp ------------------------------===//
//
// Part of the LLVM Project, under the Apache License v2.0 with LLVM Exceptions.
// See https://llvm.org/LICENSE.txt for license information.
// SPDX-License-Identifier: Apache-2.0 WITH LLVM-exception
//
//===----------------------------------------------------------------------===//

#include "llvm/Analysis/TargetTransformInfo.h"
#include "llvm/Analysis/CFG.h"
#include "llvm/Analysis/LoopIterator.h"
#include "llvm/Analysis/TargetTransformInfoImpl.h"
#include "llvm/IR/CFG.h"
#include "llvm/IR/DataLayout.h"
#include "llvm/IR/Dominators.h"
#include "llvm/IR/Instruction.h"
#include "llvm/IR/Instructions.h"
#include "llvm/IR/IntrinsicInst.h"
#include "llvm/IR/Module.h"
#include "llvm/IR/Operator.h"
#include "llvm/IR/PatternMatch.h"
#include "llvm/InitializePasses.h"
#include "llvm/Support/CommandLine.h"
#include "llvm/Support/ErrorHandling.h"
#include <utility>

using namespace llvm;
using namespace PatternMatch;

#define DEBUG_TYPE "tti"

static cl::opt<bool> EnableReduxCost("costmodel-reduxcost", cl::init(false),
                                     cl::Hidden,
                                     cl::desc("Recognize reduction patterns."));

namespace {
/// No-op implementation of the TTI interface using the utility base
/// classes.
///
/// This is used when no target specific information is available.
struct NoTTIImpl : TargetTransformInfoImplCRTPBase<NoTTIImpl> {
  explicit NoTTIImpl(const DataLayout &DL)
      : TargetTransformInfoImplCRTPBase<NoTTIImpl>(DL) {}
};
} // namespace

bool HardwareLoopInfo::canAnalyze(LoopInfo &LI) {
  // If the loop has irreducible control flow, it can not be converted to
  // Hardware loop.
  LoopBlocksRPO RPOT(L);
  RPOT.perform(&LI);
  if (containsIrreducibleCFG<const BasicBlock *>(RPOT, LI))
    return false;
  return true;
}

IntrinsicCostAttributes::IntrinsicCostAttributes(Intrinsic::ID Id,
                                                 const CallBase &CI,
                                                 unsigned ScalarizationCost)
    : II(dyn_cast<IntrinsicInst>(&CI)), RetTy(CI.getType()), IID(Id),
      ScalarizationCost(ScalarizationCost) {

  if (const auto *FPMO = dyn_cast<FPMathOperator>(&CI))
    FMF = FPMO->getFastMathFlags();

  Arguments.insert(Arguments.begin(), CI.arg_begin(), CI.arg_end());
  FunctionType *FTy = CI.getCalledFunction()->getFunctionType();
  ParamTys.insert(ParamTys.begin(), FTy->param_begin(), FTy->param_end());
}

IntrinsicCostAttributes::IntrinsicCostAttributes(Intrinsic::ID Id, Type *RTy,
                                                 ArrayRef<Type *> Tys,
                                                 FastMathFlags Flags,
                                                 const IntrinsicInst *I,
                                                 unsigned ScalarCost)
    : II(I), RetTy(RTy), IID(Id), FMF(Flags), ScalarizationCost(ScalarCost) {
  ParamTys.insert(ParamTys.begin(), Tys.begin(), Tys.end());
}

IntrinsicCostAttributes::IntrinsicCostAttributes(Intrinsic::ID Id, Type *Ty,
                                                 ArrayRef<const Value *> Args)
    : RetTy(Ty), IID(Id) {

  Arguments.insert(Arguments.begin(), Args.begin(), Args.end());
  ParamTys.reserve(Arguments.size());
  for (unsigned Idx = 0, Size = Arguments.size(); Idx != Size; ++Idx)
    ParamTys.push_back(Arguments[Idx]->getType());
}

IntrinsicCostAttributes::IntrinsicCostAttributes(Intrinsic::ID Id, Type *RTy,
                                                 ArrayRef<const Value *> Args,
                                                 ArrayRef<Type *> Tys,
                                                 FastMathFlags Flags,
                                                 const IntrinsicInst *I,
                                                 unsigned ScalarCost)
    : II(I), RetTy(RTy), IID(Id), FMF(Flags), ScalarizationCost(ScalarCost) {
  ParamTys.insert(ParamTys.begin(), Tys.begin(), Tys.end());
  Arguments.insert(Arguments.begin(), Args.begin(), Args.end());
}

bool HardwareLoopInfo::isHardwareLoopCandidate(ScalarEvolution &SE,
                                               LoopInfo &LI, DominatorTree &DT,
                                               bool ForceNestedLoop,
                                               bool ForceHardwareLoopPHI) {
  SmallVector<BasicBlock *, 4> ExitingBlocks;
  L->getExitingBlocks(ExitingBlocks);

  for (BasicBlock *BB : ExitingBlocks) {
    // If we pass the updated counter back through a phi, we need to know
    // which latch the updated value will be coming from.
    if (!L->isLoopLatch(BB)) {
      if (ForceHardwareLoopPHI || CounterInReg)
        continue;
    }

    const SCEV *EC = SE.getExitCount(L, BB);
    if (isa<SCEVCouldNotCompute>(EC))
      continue;
    if (const SCEVConstant *ConstEC = dyn_cast<SCEVConstant>(EC)) {
      if (ConstEC->getValue()->isZero())
        continue;
    } else if (!SE.isLoopInvariant(EC, L))
      continue;

    if (SE.getTypeSizeInBits(EC->getType()) > CountType->getBitWidth())
      continue;

    // If this exiting block is contained in a nested loop, it is not eligible
    // for insertion of the branch-and-decrement since the inner loop would
    // end up messing up the value in the CTR.
    if (!IsNestingLegal && LI.getLoopFor(BB) != L && !ForceNestedLoop)
      continue;

    // We now have a loop-invariant count of loop iterations (which is not the
    // constant zero) for which we know that this loop will not exit via this
    // existing block.

    // We need to make sure that this block will run on every loop iteration.
    // For this to be true, we must dominate all blocks with backedges. Such
    // blocks are in-loop predecessors to the header block.
    bool NotAlways = false;
    for (BasicBlock *Pred : predecessors(L->getHeader())) {
      if (!L->contains(Pred))
        continue;

      if (!DT.dominates(BB, Pred)) {
        NotAlways = true;
        break;
      }
    }

    if (NotAlways)
      continue;

    // Make sure this blocks ends with a conditional branch.
    Instruction *TI = BB->getTerminator();
    if (!TI)
      continue;

    if (BranchInst *BI = dyn_cast<BranchInst>(TI)) {
      if (!BI->isConditional())
        continue;

      ExitBranch = BI;
    } else
      continue;

    // Note that this block may not be the loop latch block, even if the loop
    // has a latch block.
    ExitBlock = BB;
    TripCount = SE.getAddExpr(EC, SE.getOne(EC->getType()));

    if (!EC->getType()->isPointerTy() && EC->getType() != CountType)
      TripCount = SE.getZeroExtendExpr(TripCount, CountType);

    break;
  }

  if (!ExitBlock)
    return false;
  return true;
}

TargetTransformInfo::TargetTransformInfo(const DataLayout &DL)
    : TTIImpl(new Model<NoTTIImpl>(NoTTIImpl(DL))) {}

TargetTransformInfo::~TargetTransformInfo() {}

TargetTransformInfo::TargetTransformInfo(TargetTransformInfo &&Arg)
    : TTIImpl(std::move(Arg.TTIImpl)) {}

TargetTransformInfo &TargetTransformInfo::operator=(TargetTransformInfo &&RHS) {
  TTIImpl = std::move(RHS.TTIImpl);
  return *this;
}

unsigned TargetTransformInfo::getInliningThresholdMultiplier() const {
  return TTIImpl->getInliningThresholdMultiplier();
}

unsigned
TargetTransformInfo::adjustInliningThreshold(const CallBase *CB) const {
  return TTIImpl->adjustInliningThreshold(CB);
}

int TargetTransformInfo::getInlinerVectorBonusPercent() const {
  return TTIImpl->getInlinerVectorBonusPercent();
}

int TargetTransformInfo::getGEPCost(Type *PointeeType, const Value *Ptr,
                                    ArrayRef<const Value *> Operands,
                                    TTI::TargetCostKind CostKind) const {
  return TTIImpl->getGEPCost(PointeeType, Ptr, Operands, CostKind);
}

unsigned TargetTransformInfo::getEstimatedNumberOfCaseClusters(
    const SwitchInst &SI, unsigned &JTSize, ProfileSummaryInfo *PSI,
    BlockFrequencyInfo *BFI) const {
  return TTIImpl->getEstimatedNumberOfCaseClusters(SI, JTSize, PSI, BFI);
}

InstructionCost
TargetTransformInfo::getUserCost(const User *U,
                                 ArrayRef<const Value *> Operands,
                                 enum TargetCostKind CostKind) const {
  InstructionCost Cost = TTIImpl->getUserCost(U, Operands, CostKind);
  assert((CostKind == TTI::TCK_RecipThroughput || Cost >= 0) &&
         "TTI should not produce negative costs!");
  return Cost;
}

BranchProbability TargetTransformInfo::getPredictableBranchThreshold() const {
  return TTIImpl->getPredictableBranchThreshold();
}

bool TargetTransformInfo::hasBranchDivergence() const {
  return TTIImpl->hasBranchDivergence();
}

bool TargetTransformInfo::useGPUDivergenceAnalysis() const {
  return TTIImpl->useGPUDivergenceAnalysis();
}

bool TargetTransformInfo::isSourceOfDivergence(const Value *V) const {
  return TTIImpl->isSourceOfDivergence(V);
}

bool llvm::TargetTransformInfo::isAlwaysUniform(const Value *V) const {
  return TTIImpl->isAlwaysUniform(V);
}

unsigned TargetTransformInfo::getFlatAddressSpace() const {
  return TTIImpl->getFlatAddressSpace();
}

bool TargetTransformInfo::collectFlatAddressOperands(
    SmallVectorImpl<int> &OpIndexes, Intrinsic::ID IID) const {
  return TTIImpl->collectFlatAddressOperands(OpIndexes, IID);
}

bool TargetTransformInfo::isNoopAddrSpaceCast(unsigned FromAS,
                                              unsigned ToAS) const {
  return TTIImpl->isNoopAddrSpaceCast(FromAS, ToAS);
}

unsigned TargetTransformInfo::getAssumedAddrSpace(const Value *V) const {
  return TTIImpl->getAssumedAddrSpace(V);
}

Value *TargetTransformInfo::rewriteIntrinsicWithAddressSpace(
    IntrinsicInst *II, Value *OldV, Value *NewV) const {
  return TTIImpl->rewriteIntrinsicWithAddressSpace(II, OldV, NewV);
}

bool TargetTransformInfo::isLoweredToCall(const Function *F) const {
  return TTIImpl->isLoweredToCall(F);
}

bool TargetTransformInfo::isHardwareLoopProfitable(
    Loop *L, ScalarEvolution &SE, AssumptionCache &AC,
    TargetLibraryInfo *LibInfo, HardwareLoopInfo &HWLoopInfo) const {
  return TTIImpl->isHardwareLoopProfitable(L, SE, AC, LibInfo, HWLoopInfo);
}

bool TargetTransformInfo::preferPredicateOverEpilogue(
    Loop *L, LoopInfo *LI, ScalarEvolution &SE, AssumptionCache &AC,
    TargetLibraryInfo *TLI, DominatorTree *DT,
    const LoopAccessInfo *LAI) const {
  return TTIImpl->preferPredicateOverEpilogue(L, LI, SE, AC, TLI, DT, LAI);
}

bool TargetTransformInfo::emitGetActiveLaneMask() const {
  return TTIImpl->emitGetActiveLaneMask();
}

Optional<Instruction *>
TargetTransformInfo::instCombineIntrinsic(InstCombiner &IC,
                                          IntrinsicInst &II) const {
  return TTIImpl->instCombineIntrinsic(IC, II);
}

Optional<Value *> TargetTransformInfo::simplifyDemandedUseBitsIntrinsic(
    InstCombiner &IC, IntrinsicInst &II, APInt DemandedMask, KnownBits &Known,
    bool &KnownBitsComputed) const {
  return TTIImpl->simplifyDemandedUseBitsIntrinsic(IC, II, DemandedMask, Known,
                                                   KnownBitsComputed);
}

Optional<Value *> TargetTransformInfo::simplifyDemandedVectorEltsIntrinsic(
    InstCombiner &IC, IntrinsicInst &II, APInt DemandedElts, APInt &UndefElts,
    APInt &UndefElts2, APInt &UndefElts3,
    std::function<void(Instruction *, unsigned, APInt, APInt &)>
        SimplifyAndSetOp) const {
  return TTIImpl->simplifyDemandedVectorEltsIntrinsic(
      IC, II, DemandedElts, UndefElts, UndefElts2, UndefElts3,
      SimplifyAndSetOp);
}

void TargetTransformInfo::getUnrollingPreferences(
    Loop *L, ScalarEvolution &SE, UnrollingPreferences &UP) const {
  return TTIImpl->getUnrollingPreferences(L, SE, UP);
}

void TargetTransformInfo::getPeelingPreferences(Loop *L, ScalarEvolution &SE,
                                                PeelingPreferences &PP) const {
  return TTIImpl->getPeelingPreferences(L, SE, PP);
}

bool TargetTransformInfo::isLegalAddImmediate(int64_t Imm) const {
  return TTIImpl->isLegalAddImmediate(Imm);
}

bool TargetTransformInfo::isLegalICmpImmediate(int64_t Imm) const {
  return TTIImpl->isLegalICmpImmediate(Imm);
}

bool TargetTransformInfo::isLegalAddressingMode(Type *Ty, GlobalValue *BaseGV,
                                                int64_t BaseOffset,
                                                bool HasBaseReg, int64_t Scale,
                                                unsigned AddrSpace,
                                                Instruction *I) const {
  return TTIImpl->isLegalAddressingMode(Ty, BaseGV, BaseOffset, HasBaseReg,
                                        Scale, AddrSpace, I);
}

bool TargetTransformInfo::isLSRCostLess(LSRCost &C1, LSRCost &C2) const {
  return TTIImpl->isLSRCostLess(C1, C2);
}

bool TargetTransformInfo::isNumRegsMajorCostOfLSR() const {
  return TTIImpl->isNumRegsMajorCostOfLSR();
}

bool TargetTransformInfo::isProfitableLSRChainElement(Instruction *I) const {
  return TTIImpl->isProfitableLSRChainElement(I);
}

bool TargetTransformInfo::canMacroFuseCmp() const {
  return TTIImpl->canMacroFuseCmp();
}

bool TargetTransformInfo::canSaveCmp(Loop *L, BranchInst **BI,
                                     ScalarEvolution *SE, LoopInfo *LI,
                                     DominatorTree *DT, AssumptionCache *AC,
                                     TargetLibraryInfo *LibInfo) const {
  return TTIImpl->canSaveCmp(L, BI, SE, LI, DT, AC, LibInfo);
}

TTI::AddressingModeKind
TargetTransformInfo::getPreferredAddressingMode(const Loop *L,
                                                ScalarEvolution *SE) const {
  return TTIImpl->getPreferredAddressingMode(L, SE);
}

bool TargetTransformInfo::isLegalMaskedStore(Type *DataType,
                                             Align Alignment) const {
  return TTIImpl->isLegalMaskedStore(DataType, Alignment);
}

bool TargetTransformInfo::isLegalMaskedLoad(Type *DataType,
                                            Align Alignment) const {
  return TTIImpl->isLegalMaskedLoad(DataType, Alignment);
}

bool TargetTransformInfo::isLegalNTStore(Type *DataType,
                                         Align Alignment) const {
  return TTIImpl->isLegalNTStore(DataType, Alignment);
}

bool TargetTransformInfo::isLegalNTLoad(Type *DataType, Align Alignment) const {
  return TTIImpl->isLegalNTLoad(DataType, Alignment);
}

bool TargetTransformInfo::isLegalMaskedGather(Type *DataType,
                                              Align Alignment) const {
  return TTIImpl->isLegalMaskedGather(DataType, Alignment);
}

bool TargetTransformInfo::isLegalMaskedScatter(Type *DataType,
                                               Align Alignment) const {
  return TTIImpl->isLegalMaskedScatter(DataType, Alignment);
}

bool TargetTransformInfo::isLegalMaskedCompressStore(Type *DataType) const {
  return TTIImpl->isLegalMaskedCompressStore(DataType);
}

bool TargetTransformInfo::isLegalMaskedExpandLoad(Type *DataType) const {
  return TTIImpl->isLegalMaskedExpandLoad(DataType);
}

bool TargetTransformInfo::hasDivRemOp(Type *DataType, bool IsSigned) const {
  return TTIImpl->hasDivRemOp(DataType, IsSigned);
}

bool TargetTransformInfo::hasVolatileVariant(Instruction *I,
                                             unsigned AddrSpace) const {
  return TTIImpl->hasVolatileVariant(I, AddrSpace);
}

bool TargetTransformInfo::prefersVectorizedAddressing() const {
  return TTIImpl->prefersVectorizedAddressing();
}

int TargetTransformInfo::getScalingFactorCost(Type *Ty, GlobalValue *BaseGV,
                                              int64_t BaseOffset,
                                              bool HasBaseReg, int64_t Scale,
                                              unsigned AddrSpace) const {
  int Cost = TTIImpl->getScalingFactorCost(Ty, BaseGV, BaseOffset, HasBaseReg,
                                           Scale, AddrSpace);
  assert(Cost >= 0 && "TTI should not produce negative costs!");
  return Cost;
}

bool TargetTransformInfo::LSRWithInstrQueries() const {
  return TTIImpl->LSRWithInstrQueries();
}

bool TargetTransformInfo::isTruncateFree(Type *Ty1, Type *Ty2) const {
  return TTIImpl->isTruncateFree(Ty1, Ty2);
}

bool TargetTransformInfo::isProfitableToHoist(Instruction *I) const {
  return TTIImpl->isProfitableToHoist(I);
}

bool TargetTransformInfo::useAA() const { return TTIImpl->useAA(); }

bool TargetTransformInfo::isTypeLegal(Type *Ty) const {
  return TTIImpl->isTypeLegal(Ty);
}

unsigned TargetTransformInfo::getRegUsageForType(Type *Ty) const {
  return TTIImpl->getRegUsageForType(Ty);
}

bool TargetTransformInfo::shouldBuildLookupTables() const {
  return TTIImpl->shouldBuildLookupTables();
}

bool TargetTransformInfo::shouldBuildLookupTablesForConstant(
    Constant *C) const {
  return TTIImpl->shouldBuildLookupTablesForConstant(C);
}

bool TargetTransformInfo::shouldBuildRelLookupTables() const {
  return TTIImpl->shouldBuildRelLookupTables();
}

bool TargetTransformInfo::useColdCCForColdCall(Function &F) const {
  return TTIImpl->useColdCCForColdCall(F);
}

unsigned
TargetTransformInfo::getScalarizationOverhead(VectorType *Ty,
                                              const APInt &DemandedElts,
                                              bool Insert, bool Extract) const {
  return TTIImpl->getScalarizationOverhead(Ty, DemandedElts, Insert, Extract);
}

unsigned TargetTransformInfo::getOperandsScalarizationOverhead(
    ArrayRef<const Value *> Args, ArrayRef<Type *> Tys) const {
  return TTIImpl->getOperandsScalarizationOverhead(Args, Tys);
}

bool TargetTransformInfo::supportsEfficientVectorElementLoadStore() const {
  return TTIImpl->supportsEfficientVectorElementLoadStore();
}

bool TargetTransformInfo::enableAggressiveInterleaving(
    bool LoopHasReductions) const {
  return TTIImpl->enableAggressiveInterleaving(LoopHasReductions);
}

TargetTransformInfo::MemCmpExpansionOptions
TargetTransformInfo::enableMemCmpExpansion(bool OptSize, bool IsZeroCmp) const {
  return TTIImpl->enableMemCmpExpansion(OptSize, IsZeroCmp);
}

bool TargetTransformInfo::enableInterleavedAccessVectorization() const {
  return TTIImpl->enableInterleavedAccessVectorization();
}

bool TargetTransformInfo::enableMaskedInterleavedAccessVectorization() const {
  return TTIImpl->enableMaskedInterleavedAccessVectorization();
}

bool TargetTransformInfo::isFPVectorizationPotentiallyUnsafe() const {
  return TTIImpl->isFPVectorizationPotentiallyUnsafe();
}

bool TargetTransformInfo::allowsMisalignedMemoryAccesses(LLVMContext &Context,
                                                         unsigned BitWidth,
                                                         unsigned AddressSpace,
                                                         Align Alignment,
                                                         bool *Fast) const {
  return TTIImpl->allowsMisalignedMemoryAccesses(Context, BitWidth,
                                                 AddressSpace, Alignment, Fast);
}

TargetTransformInfo::PopcntSupportKind
TargetTransformInfo::getPopcntSupport(unsigned IntTyWidthInBit) const {
  return TTIImpl->getPopcntSupport(IntTyWidthInBit);
}

bool TargetTransformInfo::haveFastSqrt(Type *Ty) const {
  return TTIImpl->haveFastSqrt(Ty);
}

bool TargetTransformInfo::isFCmpOrdCheaperThanFCmpZero(Type *Ty) const {
  return TTIImpl->isFCmpOrdCheaperThanFCmpZero(Ty);
}

InstructionCost TargetTransformInfo::getFPOpCost(Type *Ty) const {
  InstructionCost Cost = TTIImpl->getFPOpCost(Ty);
  assert(Cost >= 0 && "TTI should not produce negative costs!");
  return Cost;
}

int TargetTransformInfo::getIntImmCodeSizeCost(unsigned Opcode, unsigned Idx,
                                               const APInt &Imm,
                                               Type *Ty) const {
  int Cost = TTIImpl->getIntImmCodeSizeCost(Opcode, Idx, Imm, Ty);
  assert(Cost >= 0 && "TTI should not produce negative costs!");
  return Cost;
}

int TargetTransformInfo::getIntImmCost(const APInt &Imm, Type *Ty,
                                       TTI::TargetCostKind CostKind) const {
  int Cost = TTIImpl->getIntImmCost(Imm, Ty, CostKind);
  assert(Cost >= 0 && "TTI should not produce negative costs!");
  return Cost;
}

int TargetTransformInfo::getIntImmCostInst(unsigned Opcode, unsigned Idx,
                                           const APInt &Imm, Type *Ty,
                                           TTI::TargetCostKind CostKind,
                                           Instruction *Inst) const {
  int Cost = TTIImpl->getIntImmCostInst(Opcode, Idx, Imm, Ty, CostKind, Inst);
  assert(Cost >= 0 && "TTI should not produce negative costs!");
  return Cost;
}

int TargetTransformInfo::getIntImmCostIntrin(
    Intrinsic::ID IID, unsigned Idx, const APInt &Imm, Type *Ty,
    TTI::TargetCostKind CostKind) const {
  int Cost = TTIImpl->getIntImmCostIntrin(IID, Idx, Imm, Ty, CostKind);
  assert(Cost >= 0 && "TTI should not produce negative costs!");
  return Cost;
}

unsigned TargetTransformInfo::getNumberOfRegisters(unsigned ClassID) const {
  return TTIImpl->getNumberOfRegisters(ClassID);
}

unsigned TargetTransformInfo::getRegisterClassForType(bool Vector,
                                                      Type *Ty) const {
  return TTIImpl->getRegisterClassForType(Vector, Ty);
}

const char *TargetTransformInfo::getRegisterClassName(unsigned ClassID) const {
  return TTIImpl->getRegisterClassName(ClassID);
}

TypeSize TargetTransformInfo::getRegisterBitWidth(
    TargetTransformInfo::RegisterKind K) const {
  return TTIImpl->getRegisterBitWidth(K);
}

unsigned TargetTransformInfo::getMinVectorRegisterBitWidth() const {
  return TTIImpl->getMinVectorRegisterBitWidth();
}

Optional<unsigned> TargetTransformInfo::getMaxVScale() const {
  return TTIImpl->getMaxVScale();
}

bool TargetTransformInfo::shouldMaximizeVectorBandwidth(bool OptSize) const {
  return TTIImpl->shouldMaximizeVectorBandwidth(OptSize);
}

ElementCount TargetTransformInfo::getMinimumVF(unsigned ElemWidth,
                                               bool IsScalable) const {
  return TTIImpl->getMinimumVF(ElemWidth, IsScalable);
}

unsigned TargetTransformInfo::getMaximumVF(unsigned ElemWidth,
                                           unsigned Opcode) const {
  return TTIImpl->getMaximumVF(ElemWidth, Opcode);
}

bool TargetTransformInfo::shouldConsiderAddressTypePromotion(
    const Instruction &I, bool &AllowPromotionWithoutCommonHeader) const {
  return TTIImpl->shouldConsiderAddressTypePromotion(
      I, AllowPromotionWithoutCommonHeader);
}

unsigned TargetTransformInfo::getCacheLineSize() const {
  return TTIImpl->getCacheLineSize();
}

llvm::Optional<unsigned>
TargetTransformInfo::getCacheSize(CacheLevel Level) const {
  return TTIImpl->getCacheSize(Level);
}

llvm::Optional<unsigned>
TargetTransformInfo::getCacheAssociativity(CacheLevel Level) const {
  return TTIImpl->getCacheAssociativity(Level);
}

unsigned TargetTransformInfo::getPrefetchDistance() const {
  return TTIImpl->getPrefetchDistance();
}

unsigned TargetTransformInfo::getMinPrefetchStride(
    unsigned NumMemAccesses, unsigned NumStridedMemAccesses,
    unsigned NumPrefetches, bool HasCall) const {
  return TTIImpl->getMinPrefetchStride(NumMemAccesses, NumStridedMemAccesses,
                                       NumPrefetches, HasCall);
}

unsigned TargetTransformInfo::getMaxPrefetchIterationsAhead() const {
  return TTIImpl->getMaxPrefetchIterationsAhead();
}

bool TargetTransformInfo::enableWritePrefetching() const {
  return TTIImpl->enableWritePrefetching();
}

unsigned TargetTransformInfo::getMaxInterleaveFactor(unsigned VF) const {
  return TTIImpl->getMaxInterleaveFactor(VF);
}

TargetTransformInfo::OperandValueKind
TargetTransformInfo::getOperandInfo(const Value *V,
                                    OperandValueProperties &OpProps) {
  OperandValueKind OpInfo = OK_AnyValue;
  OpProps = OP_None;

  if (const auto *CI = dyn_cast<ConstantInt>(V)) {
    if (CI->getValue().isPowerOf2())
      OpProps = OP_PowerOf2;
    return OK_UniformConstantValue;
  }

  // A broadcast shuffle creates a uniform value.
  // TODO: Add support for non-zero index broadcasts.
  // TODO: Add support for different source vector width.
  if (const auto *ShuffleInst = dyn_cast<ShuffleVectorInst>(V))
    if (ShuffleInst->isZeroEltSplat())
      OpInfo = OK_UniformValue;

  const Value *Splat = getSplatValue(V);

  // Check for a splat of a constant or for a non uniform vector of constants
  // and check if the constant(s) are all powers of two.
  if (isa<ConstantVector>(V) || isa<ConstantDataVector>(V)) {
    OpInfo = OK_NonUniformConstantValue;
    if (Splat) {
      OpInfo = OK_UniformConstantValue;
      if (auto *CI = dyn_cast<ConstantInt>(Splat))
        if (CI->getValue().isPowerOf2())
          OpProps = OP_PowerOf2;
    } else if (const auto *CDS = dyn_cast<ConstantDataSequential>(V)) {
      OpProps = OP_PowerOf2;
      for (unsigned I = 0, E = CDS->getNumElements(); I != E; ++I) {
        if (auto *CI = dyn_cast<ConstantInt>(CDS->getElementAsConstant(I)))
          if (CI->getValue().isPowerOf2())
            continue;
        OpProps = OP_None;
        break;
      }
    }
  }

  // Check for a splat of a uniform value. This is not loop aware, so return
  // true only for the obviously uniform cases (argument, globalvalue)
  if (Splat && (isa<Argument>(Splat) || isa<GlobalValue>(Splat)))
    OpInfo = OK_UniformValue;

  return OpInfo;
}

InstructionCost TargetTransformInfo::getArithmeticInstrCost(
    unsigned Opcode, Type *Ty, TTI::TargetCostKind CostKind,
    OperandValueKind Opd1Info, OperandValueKind Opd2Info,
    OperandValueProperties Opd1PropInfo, OperandValueProperties Opd2PropInfo,
    ArrayRef<const Value *> Args, const Instruction *CxtI) const {
<<<<<<< HEAD
  int Cost =
=======
  InstructionCost Cost =
>>>>>>> 7c02dc22
      TTIImpl->getArithmeticInstrCost(Opcode, Ty, CostKind, Opd1Info, Opd2Info,
                                      Opd1PropInfo, Opd2PropInfo, Args, CxtI);
  assert(Cost >= 0 && "TTI should not produce negative costs!");
  return Cost;
}

InstructionCost TargetTransformInfo::getShuffleCost(ShuffleKind Kind,
                                                    VectorType *Ty,
                                                    ArrayRef<int> Mask,
                                                    int Index,
                                                    VectorType *SubTp) const {
  InstructionCost Cost = TTIImpl->getShuffleCost(Kind, Ty, Mask, Index, SubTp);
  assert(Cost >= 0 && "TTI should not produce negative costs!");
  return Cost;
}

TTI::CastContextHint
TargetTransformInfo::getCastContextHint(const Instruction *I) {
  if (!I)
    return CastContextHint::None;

  auto getLoadStoreKind = [](const Value *V, unsigned LdStOp, unsigned MaskedOp,
                             unsigned GatScatOp) {
    const Instruction *I = dyn_cast<Instruction>(V);
    if (!I)
      return CastContextHint::None;

    if (I->getOpcode() == LdStOp)
      return CastContextHint::Normal;

    if (const IntrinsicInst *II = dyn_cast<IntrinsicInst>(I)) {
      if (II->getIntrinsicID() == MaskedOp)
        return TTI::CastContextHint::Masked;
      if (II->getIntrinsicID() == GatScatOp)
        return TTI::CastContextHint::GatherScatter;
    }

    return TTI::CastContextHint::None;
  };

  switch (I->getOpcode()) {
  case Instruction::ZExt:
  case Instruction::SExt:
  case Instruction::FPExt:
    return getLoadStoreKind(I->getOperand(0), Instruction::Load,
                            Intrinsic::masked_load, Intrinsic::masked_gather);
  case Instruction::Trunc:
  case Instruction::FPTrunc:
    if (I->hasOneUse())
      return getLoadStoreKind(*I->user_begin(), Instruction::Store,
                              Intrinsic::masked_store,
                              Intrinsic::masked_scatter);
    break;
  default:
    return CastContextHint::None;
  }

  return TTI::CastContextHint::None;
}

InstructionCost TargetTransformInfo::getCastInstrCost(
    unsigned Opcode, Type *Dst, Type *Src, CastContextHint CCH,
    TTI::TargetCostKind CostKind, const Instruction *I) const {
  assert((I == nullptr || I->getOpcode() == Opcode) &&
         "Opcode should reflect passed instruction.");
  InstructionCost Cost =
      TTIImpl->getCastInstrCost(Opcode, Dst, Src, CCH, CostKind, I);
  assert(Cost >= 0 && "TTI should not produce negative costs!");
  return Cost;
}

InstructionCost TargetTransformInfo::getExtractWithExtendCost(
    unsigned Opcode, Type *Dst, VectorType *VecTy, unsigned Index) const {
  InstructionCost Cost =
      TTIImpl->getExtractWithExtendCost(Opcode, Dst, VecTy, Index);
  assert(Cost >= 0 && "TTI should not produce negative costs!");
  return Cost;
}

InstructionCost TargetTransformInfo::getCFInstrCost(
    unsigned Opcode, TTI::TargetCostKind CostKind, const Instruction *I) const {
  assert((I == nullptr || I->getOpcode() == Opcode) &&
         "Opcode should reflect passed instruction.");
  InstructionCost Cost = TTIImpl->getCFInstrCost(Opcode, CostKind, I);
  assert(Cost >= 0 && "TTI should not produce negative costs!");
  return Cost;
}

InstructionCost TargetTransformInfo::getCmpSelInstrCost(
    unsigned Opcode, Type *ValTy, Type *CondTy, CmpInst::Predicate VecPred,
    TTI::TargetCostKind CostKind, const Instruction *I) const {
  assert((I == nullptr || I->getOpcode() == Opcode) &&
         "Opcode should reflect passed instruction.");
  InstructionCost Cost =
      TTIImpl->getCmpSelInstrCost(Opcode, ValTy, CondTy, VecPred, CostKind, I);
  assert(Cost >= 0 && "TTI should not produce negative costs!");
  return Cost;
}

InstructionCost TargetTransformInfo::getVectorInstrCost(unsigned Opcode,
                                                        Type *Val,
                                                        unsigned Index) const {
  InstructionCost Cost = TTIImpl->getVectorInstrCost(Opcode, Val, Index);
  assert(Cost >= 0 && "TTI should not produce negative costs!");
  return Cost;
}

InstructionCost TargetTransformInfo::getMemoryOpCost(
    unsigned Opcode, Type *Src, Align Alignment, unsigned AddressSpace,
    TTI::TargetCostKind CostKind, const Instruction *I) const {
  assert((I == nullptr || I->getOpcode() == Opcode) &&
         "Opcode should reflect passed instruction.");
  InstructionCost Cost = TTIImpl->getMemoryOpCost(Opcode, Src, Alignment,
                                                  AddressSpace, CostKind, I);
  assert(Cost >= 0 && "TTI should not produce negative costs!");
  return Cost;
}

InstructionCost TargetTransformInfo::getMaskedMemoryOpCost(
    unsigned Opcode, Type *Src, Align Alignment, unsigned AddressSpace,
    TTI::TargetCostKind CostKind) const {
  InstructionCost Cost = TTIImpl->getMaskedMemoryOpCost(Opcode, Src, Alignment,
                                                        AddressSpace, CostKind);
  assert(Cost >= 0 && "TTI should not produce negative costs!");
  return Cost;
}

InstructionCost TargetTransformInfo::getGatherScatterOpCost(
    unsigned Opcode, Type *DataTy, const Value *Ptr, bool VariableMask,
    Align Alignment, TTI::TargetCostKind CostKind, const Instruction *I) const {
  InstructionCost Cost = TTIImpl->getGatherScatterOpCost(
      Opcode, DataTy, Ptr, VariableMask, Alignment, CostKind, I);
  assert(Cost >= 0 && "TTI should not produce negative costs!");
  return Cost;
}

InstructionCost TargetTransformInfo::getInterleavedMemoryOpCost(
    unsigned Opcode, Type *VecTy, unsigned Factor, ArrayRef<unsigned> Indices,
    Align Alignment, unsigned AddressSpace, TTI::TargetCostKind CostKind,
    bool UseMaskForCond, bool UseMaskForGaps) const {
  InstructionCost Cost = TTIImpl->getInterleavedMemoryOpCost(
      Opcode, VecTy, Factor, Indices, Alignment, AddressSpace, CostKind,
      UseMaskForCond, UseMaskForGaps);
  assert(Cost >= 0 && "TTI should not produce negative costs!");
  return Cost;
}

InstructionCost
TargetTransformInfo::getIntrinsicInstrCost(const IntrinsicCostAttributes &ICA,
                                           TTI::TargetCostKind CostKind) const {
  InstructionCost Cost = TTIImpl->getIntrinsicInstrCost(ICA, CostKind);
  assert(Cost >= 0 && "TTI should not produce negative costs!");
  return Cost;
}

InstructionCost
TargetTransformInfo::getCallInstrCost(Function *F, Type *RetTy,
                                      ArrayRef<Type *> Tys,
                                      TTI::TargetCostKind CostKind) const {
  InstructionCost Cost = TTIImpl->getCallInstrCost(F, RetTy, Tys, CostKind);
  assert(Cost >= 0 && "TTI should not produce negative costs!");
  return Cost;
}

unsigned TargetTransformInfo::getNumberOfParts(Type *Tp) const {
  return TTIImpl->getNumberOfParts(Tp);
}

int TargetTransformInfo::getAddressComputationCost(Type *Tp,
                                                   ScalarEvolution *SE,
                                                   const SCEV *Ptr) const {
  int Cost = TTIImpl->getAddressComputationCost(Tp, SE, Ptr);
  assert(Cost >= 0 && "TTI should not produce negative costs!");
  return Cost;
}

int TargetTransformInfo::getMemcpyCost(const Instruction *I) const {
  int Cost = TTIImpl->getMemcpyCost(I);
  assert(Cost >= 0 && "TTI should not produce negative costs!");
  return Cost;
}

<<<<<<< HEAD
int TargetTransformInfo::getArithmeticReductionCost(
    unsigned Opcode, VectorType *Ty, bool IsPairwiseForm,
    TTI::TargetCostKind CostKind) const {
  int Cost =
=======
InstructionCost TargetTransformInfo::getArithmeticReductionCost(
    unsigned Opcode, VectorType *Ty, bool IsPairwiseForm,
    TTI::TargetCostKind CostKind) const {
  InstructionCost Cost =
>>>>>>> 7c02dc22
      TTIImpl->getArithmeticReductionCost(Opcode, Ty, IsPairwiseForm, CostKind);
  assert(Cost >= 0 && "TTI should not produce negative costs!");
  return Cost;
}

InstructionCost TargetTransformInfo::getMinMaxReductionCost(
    VectorType *Ty, VectorType *CondTy, bool IsPairwiseForm, bool IsUnsigned,
    TTI::TargetCostKind CostKind) const {
<<<<<<< HEAD
  int Cost = TTIImpl->getMinMaxReductionCost(Ty, CondTy, IsPairwiseForm,
                                             IsUnsigned, CostKind);
=======
  InstructionCost Cost = TTIImpl->getMinMaxReductionCost(
      Ty, CondTy, IsPairwiseForm, IsUnsigned, CostKind);
>>>>>>> 7c02dc22
  assert(Cost >= 0 && "TTI should not produce negative costs!");
  return Cost;
}

InstructionCost TargetTransformInfo::getExtendedAddReductionCost(
    bool IsMLA, bool IsUnsigned, Type *ResTy, VectorType *Ty,
    TTI::TargetCostKind CostKind) const {
  return TTIImpl->getExtendedAddReductionCost(IsMLA, IsUnsigned, ResTy, Ty,
                                              CostKind);
}

unsigned
TargetTransformInfo::getCostOfKeepingLiveOverCall(ArrayRef<Type *> Tys) const {
  return TTIImpl->getCostOfKeepingLiveOverCall(Tys);
}

bool TargetTransformInfo::getTgtMemIntrinsic(IntrinsicInst *Inst,
                                             MemIntrinsicInfo &Info) const {
  return TTIImpl->getTgtMemIntrinsic(Inst, Info);
}

unsigned TargetTransformInfo::getAtomicMemIntrinsicMaxElementSize() const {
  return TTIImpl->getAtomicMemIntrinsicMaxElementSize();
}

Value *TargetTransformInfo::getOrCreateResultFromMemIntrinsic(
    IntrinsicInst *Inst, Type *ExpectedType) const {
  return TTIImpl->getOrCreateResultFromMemIntrinsic(Inst, ExpectedType);
}

Type *TargetTransformInfo::getMemcpyLoopLoweringType(
    LLVMContext &Context, Value *Length, unsigned SrcAddrSpace,
    unsigned DestAddrSpace, unsigned SrcAlign, unsigned DestAlign) const {
  return TTIImpl->getMemcpyLoopLoweringType(Context, Length, SrcAddrSpace,
                                            DestAddrSpace, SrcAlign, DestAlign);
}

void TargetTransformInfo::getMemcpyLoopResidualLoweringType(
    SmallVectorImpl<Type *> &OpsOut, LLVMContext &Context,
    unsigned RemainingBytes, unsigned SrcAddrSpace, unsigned DestAddrSpace,
    unsigned SrcAlign, unsigned DestAlign) const {
  TTIImpl->getMemcpyLoopResidualLoweringType(OpsOut, Context, RemainingBytes,
                                             SrcAddrSpace, DestAddrSpace,
                                             SrcAlign, DestAlign);
}

bool TargetTransformInfo::areInlineCompatible(const Function *Caller,
                                              const Function *Callee) const {
  return TTIImpl->areInlineCompatible(Caller, Callee);
}

bool TargetTransformInfo::areFunctionArgsABICompatible(
    const Function *Caller, const Function *Callee,
    SmallPtrSetImpl<Argument *> &Args) const {
  return TTIImpl->areFunctionArgsABICompatible(Caller, Callee, Args);
}

bool TargetTransformInfo::isIndexedLoadLegal(MemIndexedMode Mode,
                                             Type *Ty) const {
  return TTIImpl->isIndexedLoadLegal(Mode, Ty);
}

bool TargetTransformInfo::isIndexedStoreLegal(MemIndexedMode Mode,
                                              Type *Ty) const {
  return TTIImpl->isIndexedStoreLegal(Mode, Ty);
}

unsigned TargetTransformInfo::getLoadStoreVecRegBitWidth(unsigned AS) const {
  return TTIImpl->getLoadStoreVecRegBitWidth(AS);
}

bool TargetTransformInfo::isLegalToVectorizeLoad(LoadInst *LI) const {
  return TTIImpl->isLegalToVectorizeLoad(LI);
}

bool TargetTransformInfo::isLegalToVectorizeStore(StoreInst *SI) const {
  return TTIImpl->isLegalToVectorizeStore(SI);
}

bool TargetTransformInfo::isLegalToVectorizeLoadChain(
    unsigned ChainSizeInBytes, Align Alignment, unsigned AddrSpace) const {
  return TTIImpl->isLegalToVectorizeLoadChain(ChainSizeInBytes, Alignment,
                                              AddrSpace);
}

bool TargetTransformInfo::isLegalToVectorizeStoreChain(
    unsigned ChainSizeInBytes, Align Alignment, unsigned AddrSpace) const {
  return TTIImpl->isLegalToVectorizeStoreChain(ChainSizeInBytes, Alignment,
                                               AddrSpace);
}

bool TargetTransformInfo::isLegalToVectorizeReduction(
    RecurrenceDescriptor RdxDesc, ElementCount VF) const {
  return TTIImpl->isLegalToVectorizeReduction(RdxDesc, VF);
}

unsigned TargetTransformInfo::getLoadVectorFactor(unsigned VF,
                                                  unsigned LoadSize,
                                                  unsigned ChainSizeInBytes,
                                                  VectorType *VecTy) const {
  return TTIImpl->getLoadVectorFactor(VF, LoadSize, ChainSizeInBytes, VecTy);
}

unsigned TargetTransformInfo::getStoreVectorFactor(unsigned VF,
                                                   unsigned StoreSize,
                                                   unsigned ChainSizeInBytes,
                                                   VectorType *VecTy) const {
  return TTIImpl->getStoreVectorFactor(VF, StoreSize, ChainSizeInBytes, VecTy);
}

bool TargetTransformInfo::shouldFoldVectorLengthIntoMask(
    const PredicatedInstruction &PI) const {
  return TTIImpl->shouldFoldVectorLengthIntoMask(PI);
}

bool TargetTransformInfo::supportsVPOperation(
    const PredicatedInstruction &PI) const {
  return TTIImpl->supportsVPOperation(PI);
}

bool TargetTransformInfo::useReductionIntrinsic(unsigned Opcode, Type *Ty,
                                                ReductionFlags Flags) const {
  return TTIImpl->useReductionIntrinsic(Opcode, Ty, Flags);
}

bool TargetTransformInfo::preferInLoopReduction(unsigned Opcode, Type *Ty,
                                                ReductionFlags Flags) const {
  return TTIImpl->preferInLoopReduction(Opcode, Ty, Flags);
}

bool TargetTransformInfo::preferPredicatedReductionSelect(
    unsigned Opcode, Type *Ty, ReductionFlags Flags) const {
  return TTIImpl->preferPredicatedReductionSelect(Opcode, Ty, Flags);
}

bool TargetTransformInfo::shouldExpandReduction(const IntrinsicInst *II) const {
  return TTIImpl->shouldExpandReduction(II);
}

unsigned TargetTransformInfo::getGISelRematGlobalCost() const {
  return TTIImpl->getGISelRematGlobalCost();
}

bool TargetTransformInfo::supportsScalableVectors() const {
  return TTIImpl->supportsScalableVectors();
}

InstructionCost
TargetTransformInfo::getInstructionLatency(const Instruction *I) const {
  return TTIImpl->getInstructionLatency(I);
}

static bool matchPairwiseShuffleMask(ShuffleVectorInst *SI, bool IsLeft,
                                     unsigned Level) {
  // We don't need a shuffle if we just want to have element 0 in position 0 of
  // the vector.
  if (!SI && Level == 0 && IsLeft)
    return true;
  else if (!SI)
    return false;

  SmallVector<int, 32> Mask(
      cast<FixedVectorType>(SI->getType())->getNumElements(), -1);

  // Build a mask of 0, 2, ... (left) or 1, 3, ... (right) depending on whether
  // we look at the left or right side.
  for (unsigned i = 0, e = (1 << Level), val = !IsLeft; i != e; ++i, val += 2)
    Mask[i] = val;

  ArrayRef<int> ActualMask = SI->getShuffleMask();
  return Mask == ActualMask;
}

static Optional<TTI::ReductionData> getReductionData(Instruction *I) {
  Value *L, *R;
  if (m_BinOp(m_Value(L), m_Value(R)).match(I))
    return TTI::ReductionData(TTI::RK_Arithmetic, I->getOpcode(), L, R);
  if (auto *SI = dyn_cast<SelectInst>(I)) {
    if (m_SMin(m_Value(L), m_Value(R)).match(SI) ||
        m_SMax(m_Value(L), m_Value(R)).match(SI) ||
        m_OrdFMin(m_Value(L), m_Value(R)).match(SI) ||
        m_OrdFMax(m_Value(L), m_Value(R)).match(SI) ||
        m_UnordFMin(m_Value(L), m_Value(R)).match(SI) ||
        m_UnordFMax(m_Value(L), m_Value(R)).match(SI)) {
      auto *CI = cast<CmpInst>(SI->getCondition());
      return TTI::ReductionData(TTI::RK_MinMax, CI->getOpcode(), L, R);
    }
    if (m_UMin(m_Value(L), m_Value(R)).match(SI) ||
        m_UMax(m_Value(L), m_Value(R)).match(SI)) {
      auto *CI = cast<CmpInst>(SI->getCondition());
      return TTI::ReductionData(TTI::RK_UnsignedMinMax, CI->getOpcode(), L, R);
    }
  }
  return llvm::None;
}

static TTI::ReductionKind matchPairwiseReductionAtLevel(Instruction *I,
                                                        unsigned Level,
                                                        unsigned NumLevels) {
  // Match one level of pairwise operations.
  // %rdx.shuf.0.0 = shufflevector <4 x float> %rdx, <4 x float> undef,
  //       <4 x i32> <i32 0, i32 2 , i32 undef, i32 undef>
  // %rdx.shuf.0.1 = shufflevector <4 x float> %rdx, <4 x float> undef,
  //       <4 x i32> <i32 1, i32 3, i32 undef, i32 undef>
  // %bin.rdx.0 = fadd <4 x float> %rdx.shuf.0.0, %rdx.shuf.0.1
  if (!I)
    return TTI::RK_None;

  assert(I->getType()->isVectorTy() && "Expecting a vector type");

  Optional<TTI::ReductionData> RD = getReductionData(I);
  if (!RD)
    return TTI::RK_None;

  ShuffleVectorInst *LS = dyn_cast<ShuffleVectorInst>(RD->LHS);
  if (!LS && Level)
    return TTI::RK_None;
  ShuffleVectorInst *RS = dyn_cast<ShuffleVectorInst>(RD->RHS);
  if (!RS && Level)
    return TTI::RK_None;

  // On level 0 we can omit one shufflevector instruction.
  if (!Level && !RS && !LS)
    return TTI::RK_None;

  // Shuffle inputs must match.
  Value *NextLevelOpL = LS ? LS->getOperand(0) : nullptr;
  Value *NextLevelOpR = RS ? RS->getOperand(0) : nullptr;
  Value *NextLevelOp = nullptr;
  if (NextLevelOpR && NextLevelOpL) {
    // If we have two shuffles their operands must match.
    if (NextLevelOpL != NextLevelOpR)
      return TTI::RK_None;

    NextLevelOp = NextLevelOpL;
  } else if (Level == 0 && (NextLevelOpR || NextLevelOpL)) {
    // On the first level we can omit the shufflevector <0, undef,...>. So the
    // input to the other shufflevector <1, undef> must match with one of the
    // inputs to the current binary operation.
    // Example:
    //  %NextLevelOpL = shufflevector %R, <1, undef ...>
    //  %BinOp        = fadd          %NextLevelOpL, %R
    if (NextLevelOpL && NextLevelOpL != RD->RHS)
      return TTI::RK_None;
    else if (NextLevelOpR && NextLevelOpR != RD->LHS)
      return TTI::RK_None;

    NextLevelOp = NextLevelOpL ? RD->RHS : RD->LHS;
  } else
    return TTI::RK_None;

  // Check that the next levels binary operation exists and matches with the
  // current one.
  if (Level + 1 != NumLevels) {
    if (!isa<Instruction>(NextLevelOp))
      return TTI::RK_None;
    Optional<TTI::ReductionData> NextLevelRD =
        getReductionData(cast<Instruction>(NextLevelOp));
    if (!NextLevelRD || !RD->hasSameData(*NextLevelRD))
      return TTI::RK_None;
  }

  // Shuffle mask for pairwise operation must match.
  if (matchPairwiseShuffleMask(LS, /*IsLeft=*/true, Level)) {
    if (!matchPairwiseShuffleMask(RS, /*IsLeft=*/false, Level))
      return TTI::RK_None;
  } else if (matchPairwiseShuffleMask(RS, /*IsLeft=*/true, Level)) {
    if (!matchPairwiseShuffleMask(LS, /*IsLeft=*/false, Level))
      return TTI::RK_None;
  } else {
    return TTI::RK_None;
  }

  if (++Level == NumLevels)
    return RD->Kind;

  // Match next level.
  return matchPairwiseReductionAtLevel(dyn_cast<Instruction>(NextLevelOp), Level,
                                       NumLevels);
}

TTI::ReductionKind TTI::matchPairwiseReduction(
  const ExtractElementInst *ReduxRoot, unsigned &Opcode, VectorType *&Ty) {
  if (!EnableReduxCost)
    return TTI::RK_None;

  // Need to extract the first element.
  ConstantInt *CI = dyn_cast<ConstantInt>(ReduxRoot->getOperand(1));
  unsigned Idx = ~0u;
  if (CI)
    Idx = CI->getZExtValue();
  if (Idx != 0)
    return TTI::RK_None;

  auto *RdxStart = dyn_cast<Instruction>(ReduxRoot->getOperand(0));
  if (!RdxStart)
    return TTI::RK_None;
  Optional<TTI::ReductionData> RD = getReductionData(RdxStart);
  if (!RD)
    return TTI::RK_None;

  auto *VecTy = cast<FixedVectorType>(RdxStart->getType());
  unsigned NumVecElems = VecTy->getNumElements();
  if (!isPowerOf2_32(NumVecElems))
    return TTI::RK_None;

  // We look for a sequence of shuffle,shuffle,add triples like the following
  // that builds a pairwise reduction tree.
  //
  //  (X0, X1, X2, X3)
  //   (X0 + X1, X2 + X3, undef, undef)
  //    ((X0 + X1) + (X2 + X3), undef, undef, undef)
  //
  // %rdx.shuf.0.0 = shufflevector <4 x float> %rdx, <4 x float> undef,
  //       <4 x i32> <i32 0, i32 2 , i32 undef, i32 undef>
  // %rdx.shuf.0.1 = shufflevector <4 x float> %rdx, <4 x float> undef,
  //       <4 x i32> <i32 1, i32 3, i32 undef, i32 undef>
  // %bin.rdx.0 = fadd <4 x float> %rdx.shuf.0.0, %rdx.shuf.0.1
  // %rdx.shuf.1.0 = shufflevector <4 x float> %bin.rdx.0, <4 x float> undef,
  //       <4 x i32> <i32 0, i32 undef, i32 undef, i32 undef>
  // %rdx.shuf.1.1 = shufflevector <4 x float> %bin.rdx.0, <4 x float> undef,
  //       <4 x i32> <i32 1, i32 undef, i32 undef, i32 undef>
  // %bin.rdx8 = fadd <4 x float> %rdx.shuf.1.0, %rdx.shuf.1.1
  // %r = extractelement <4 x float> %bin.rdx8, i32 0
  if (matchPairwiseReductionAtLevel(RdxStart, 0, Log2_32(NumVecElems)) ==
      TTI::RK_None)
    return TTI::RK_None;

  Opcode = RD->Opcode;
  Ty = VecTy;

  return RD->Kind;
}

static std::pair<Value *, ShuffleVectorInst *>
getShuffleAndOtherOprd(Value *L, Value *R) {
  ShuffleVectorInst *S = nullptr;

  if ((S = dyn_cast<ShuffleVectorInst>(L)))
    return std::make_pair(R, S);

  S = dyn_cast<ShuffleVectorInst>(R);
  return std::make_pair(L, S);
}

TTI::ReductionKind TTI::matchVectorSplittingReduction(
  const ExtractElementInst *ReduxRoot, unsigned &Opcode, VectorType *&Ty) {

  if (!EnableReduxCost)
    return TTI::RK_None;

  // Need to extract the first element.
  ConstantInt *CI = dyn_cast<ConstantInt>(ReduxRoot->getOperand(1));
  unsigned Idx = ~0u;
  if (CI)
    Idx = CI->getZExtValue();
  if (Idx != 0)
    return TTI::RK_None;

  auto *RdxStart = dyn_cast<Instruction>(ReduxRoot->getOperand(0));
  if (!RdxStart)
    return TTI::RK_None;
  Optional<TTI::ReductionData> RD = getReductionData(RdxStart);
  if (!RD)
    return TTI::RK_None;

  auto *VecTy = cast<FixedVectorType>(ReduxRoot->getOperand(0)->getType());
  unsigned NumVecElems = VecTy->getNumElements();
  if (!isPowerOf2_32(NumVecElems))
    return TTI::RK_None;

  // We look for a sequence of shuffles and adds like the following matching one
  // fadd, shuffle vector pair at a time.
  //
  // %rdx.shuf = shufflevector <4 x float> %rdx, <4 x float> undef,
  //                           <4 x i32> <i32 2, i32 3, i32 undef, i32 undef>
  // %bin.rdx = fadd <4 x float> %rdx, %rdx.shuf
  // %rdx.shuf7 = shufflevector <4 x float> %bin.rdx, <4 x float> undef,
  //                          <4 x i32> <i32 1, i32 undef, i32 undef, i32 undef>
  // %bin.rdx8 = fadd <4 x float> %bin.rdx, %rdx.shuf7
  // %r = extractelement <4 x float> %bin.rdx8, i32 0

  unsigned MaskStart = 1;
  Instruction *RdxOp = RdxStart;
  SmallVector<int, 32> ShuffleMask(NumVecElems, 0);
  unsigned NumVecElemsRemain = NumVecElems;
  while (NumVecElemsRemain - 1) {
    // Check for the right reduction operation.
    if (!RdxOp)
      return TTI::RK_None;
    Optional<TTI::ReductionData> RDLevel = getReductionData(RdxOp);
    if (!RDLevel || !RDLevel->hasSameData(*RD))
      return TTI::RK_None;

    Value *NextRdxOp;
    ShuffleVectorInst *Shuffle;
    std::tie(NextRdxOp, Shuffle) =
        getShuffleAndOtherOprd(RDLevel->LHS, RDLevel->RHS);

    // Check the current reduction operation and the shuffle use the same value.
    if (Shuffle == nullptr)
      return TTI::RK_None;
    if (Shuffle->getOperand(0) != NextRdxOp)
      return TTI::RK_None;

    // Check that shuffle masks matches.
    for (unsigned j = 0; j != MaskStart; ++j)
      ShuffleMask[j] = MaskStart + j;
    // Fill the rest of the mask with -1 for undef.
    std::fill(&ShuffleMask[MaskStart], ShuffleMask.end(), -1);

    ArrayRef<int> Mask = Shuffle->getShuffleMask();
    if (ShuffleMask != Mask)
      return TTI::RK_None;

    RdxOp = dyn_cast<Instruction>(NextRdxOp);
    NumVecElemsRemain /= 2;
    MaskStart *= 2;
  }

  Opcode = RD->Opcode;
  Ty = VecTy;
  return RD->Kind;
}

TTI::ReductionKind
TTI::matchVectorReduction(const ExtractElementInst *Root, unsigned &Opcode,
                          VectorType *&Ty, bool &IsPairwise) {
  TTI::ReductionKind RdxKind = matchVectorSplittingReduction(Root, Opcode, Ty);
  if (RdxKind != TTI::ReductionKind::RK_None) {
    IsPairwise = false;
    return RdxKind;
  }
  IsPairwise = true;
  return matchPairwiseReduction(Root, Opcode, Ty);
}

InstructionCost
TargetTransformInfo::getInstructionThroughput(const Instruction *I) const {
  TTI::TargetCostKind CostKind = TTI::TCK_RecipThroughput;

  switch (I->getOpcode()) {
  case Instruction::GetElementPtr:
  case Instruction::Ret:
  case Instruction::PHI:
  case Instruction::Br:
  case Instruction::Add:
  case Instruction::FAdd:
  case Instruction::Sub:
  case Instruction::FSub:
  case Instruction::Mul:
  case Instruction::FMul:
  case Instruction::UDiv:
  case Instruction::SDiv:
  case Instruction::FDiv:
  case Instruction::URem:
  case Instruction::SRem:
  case Instruction::FRem:
  case Instruction::Shl:
  case Instruction::LShr:
  case Instruction::AShr:
  case Instruction::And:
  case Instruction::Or:
  case Instruction::Xor:
  case Instruction::FNeg:
  case Instruction::Select:
  case Instruction::ICmp:
  case Instruction::FCmp:
  case Instruction::Store:
  case Instruction::Load:
  case Instruction::ZExt:
  case Instruction::SExt:
  case Instruction::FPToUI:
  case Instruction::FPToSI:
  case Instruction::FPExt:
  case Instruction::PtrToInt:
  case Instruction::IntToPtr:
  case Instruction::SIToFP:
  case Instruction::UIToFP:
  case Instruction::Trunc:
  case Instruction::FPTrunc:
  case Instruction::BitCast:
  case Instruction::AddrSpaceCast:
  case Instruction::ExtractElement:
  case Instruction::InsertElement:
  case Instruction::ExtractValue:
  case Instruction::ShuffleVector:
  case Instruction::Call:
  case Instruction::Switch:
    return getUserCost(I, CostKind);
  default:
    // We don't have any information on this instruction.
    return -1;
  }
}

TargetTransformInfo::Concept::~Concept() {}

TargetIRAnalysis::TargetIRAnalysis() : TTICallback(&getDefaultTTI) {}

TargetIRAnalysis::TargetIRAnalysis(
    std::function<Result(const Function &)> TTICallback)
    : TTICallback(std::move(TTICallback)) {}

TargetIRAnalysis::Result TargetIRAnalysis::run(const Function &F,
                                               FunctionAnalysisManager &) {
  return TTICallback(F);
}

AnalysisKey TargetIRAnalysis::Key;

TargetIRAnalysis::Result TargetIRAnalysis::getDefaultTTI(const Function &F) {
  return Result(F.getParent()->getDataLayout());
}

// Register the basic pass.
INITIALIZE_PASS(TargetTransformInfoWrapperPass, "tti",
                "Target Transform Information", false, true)
char TargetTransformInfoWrapperPass::ID = 0;

void TargetTransformInfoWrapperPass::anchor() {}

TargetTransformInfoWrapperPass::TargetTransformInfoWrapperPass()
    : ImmutablePass(ID) {
  initializeTargetTransformInfoWrapperPassPass(
      *PassRegistry::getPassRegistry());
}

TargetTransformInfoWrapperPass::TargetTransformInfoWrapperPass(
    TargetIRAnalysis TIRA)
    : ImmutablePass(ID), TIRA(std::move(TIRA)) {
  initializeTargetTransformInfoWrapperPassPass(
      *PassRegistry::getPassRegistry());
}

TargetTransformInfo &TargetTransformInfoWrapperPass::getTTI(const Function &F) {
  FunctionAnalysisManager DummyFAM;
  TTI = TIRA.run(F, DummyFAM);
  return *TTI;
}

ImmutablePass *
llvm::createTargetTransformInfoWrapperPass(TargetIRAnalysis TIRA) {
  return new TargetTransformInfoWrapperPass(std::move(TIRA));
}<|MERGE_RESOLUTION|>--- conflicted
+++ resolved
@@ -707,11 +707,7 @@
     OperandValueKind Opd1Info, OperandValueKind Opd2Info,
     OperandValueProperties Opd1PropInfo, OperandValueProperties Opd2PropInfo,
     ArrayRef<const Value *> Args, const Instruction *CxtI) const {
-<<<<<<< HEAD
-  int Cost =
-=======
   InstructionCost Cost =
->>>>>>> 7c02dc22
       TTIImpl->getArithmeticInstrCost(Opcode, Ty, CostKind, Opd1Info, Opd2Info,
                                       Opd1PropInfo, Opd2PropInfo, Args, CxtI);
   assert(Cost >= 0 && "TTI should not produce negative costs!");
@@ -894,17 +890,10 @@
   return Cost;
 }
 
-<<<<<<< HEAD
-int TargetTransformInfo::getArithmeticReductionCost(
-    unsigned Opcode, VectorType *Ty, bool IsPairwiseForm,
-    TTI::TargetCostKind CostKind) const {
-  int Cost =
-=======
 InstructionCost TargetTransformInfo::getArithmeticReductionCost(
     unsigned Opcode, VectorType *Ty, bool IsPairwiseForm,
     TTI::TargetCostKind CostKind) const {
   InstructionCost Cost =
->>>>>>> 7c02dc22
       TTIImpl->getArithmeticReductionCost(Opcode, Ty, IsPairwiseForm, CostKind);
   assert(Cost >= 0 && "TTI should not produce negative costs!");
   return Cost;
@@ -913,13 +902,8 @@
 InstructionCost TargetTransformInfo::getMinMaxReductionCost(
     VectorType *Ty, VectorType *CondTy, bool IsPairwiseForm, bool IsUnsigned,
     TTI::TargetCostKind CostKind) const {
-<<<<<<< HEAD
-  int Cost = TTIImpl->getMinMaxReductionCost(Ty, CondTy, IsPairwiseForm,
-                                             IsUnsigned, CostKind);
-=======
   InstructionCost Cost = TTIImpl->getMinMaxReductionCost(
       Ty, CondTy, IsPairwiseForm, IsUnsigned, CostKind);
->>>>>>> 7c02dc22
   assert(Cost >= 0 && "TTI should not produce negative costs!");
   return Cost;
 }
