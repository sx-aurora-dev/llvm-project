//===- InstructionSimplify.cpp - Fold instruction operands ----------------===//
//
// Part of the LLVM Project, under the Apache License v2.0 with LLVM Exceptions.
// See https://llvm.org/LICENSE.txt for license information.
// SPDX-License-Identifier: Apache-2.0 WITH LLVM-exception
//
//===----------------------------------------------------------------------===//
//
// This file implements routines for folding instructions into simpler forms
// that do not require creating new instructions.  This does constant folding
// ("add i32 1, 1" -> "2") but can also handle non-constant operands, either
// returning a constant ("and i32 %x, 0" -> "0") or an already existing value
// ("and i32 %x, %x" -> "%x").  All operands are assumed to have already been
// simplified: This is usually true and assuming it simplifies the logic (if
// they have not been simplified then results are correct but maybe suboptimal).
//
//===----------------------------------------------------------------------===//

#include "llvm/Analysis/InstructionSimplify.h"

#include "llvm/ADT/STLExtras.h"
#include "llvm/ADT/SetVector.h"
#include "llvm/ADT/SmallPtrSet.h"
#include "llvm/ADT/Statistic.h"
#include "llvm/Analysis/AliasAnalysis.h"
#include "llvm/Analysis/AssumptionCache.h"
#include "llvm/Analysis/CaptureTracking.h"
#include "llvm/Analysis/CmpInstAnalysis.h"
#include "llvm/Analysis/ConstantFolding.h"
#include "llvm/Analysis/LoopAnalysisManager.h"
#include "llvm/Analysis/MemoryBuiltins.h"
#include "llvm/Analysis/OverflowInstAnalysis.h"
#include "llvm/Analysis/ValueTracking.h"
#include "llvm/Analysis/VectorUtils.h"
#include "llvm/IR/ConstantRange.h"
#include "llvm/IR/DataLayout.h"
#include "llvm/IR/Dominators.h"
#include "llvm/IR/GetElementPtrTypeIterator.h"
#include "llvm/IR/GlobalAlias.h"
#include "llvm/IR/InstrTypes.h"
#include "llvm/IR/Instructions.h"
#include "llvm/IR/Operator.h"
#include "llvm/IR/PatternMatch.h"
#include "llvm/IR/PredicatedInst.h"
#include "llvm/IR/ValueHandle.h"
#include "llvm/Support/KnownBits.h"
#include <algorithm>
using namespace llvm;
using namespace llvm::PatternMatch;

#define DEBUG_TYPE "instsimplify"

enum { RecursionLimit = 3 };

STATISTIC(NumExpand,  "Number of expansions");
STATISTIC(NumReassoc, "Number of reassociations");

static Value *SimplifyAndInst(Value *, Value *, const SimplifyQuery &, unsigned);
static Value *simplifyUnOp(unsigned, Value *, const SimplifyQuery &, unsigned);
static Value *simplifyFPUnOp(unsigned, Value *, const FastMathFlags &,
                             const SimplifyQuery &, unsigned);
static Value *SimplifyBinOp(unsigned, Value *, Value *, const SimplifyQuery &,
                            unsigned);
static Value *SimplifyBinOp(unsigned, Value *, Value *, const FastMathFlags &,
                            const SimplifyQuery &, unsigned);
static Value *SimplifyCmpInst(unsigned, Value *, Value *, const SimplifyQuery &,
                              unsigned);
static Value *SimplifyICmpInst(unsigned Predicate, Value *LHS, Value *RHS,
                               const SimplifyQuery &Q, unsigned MaxRecurse);
static Value *SimplifyOrInst(Value *, Value *, const SimplifyQuery &, unsigned);
static Value *SimplifyXorInst(Value *, Value *, const SimplifyQuery &, unsigned);
static Value *SimplifyCastInst(unsigned, Value *, Type *,
                               const SimplifyQuery &, unsigned);
static Value *SimplifyGEPInst(Type *, ArrayRef<Value *>, const SimplifyQuery &,
                              unsigned);
static Value *SimplifySelectInst(Value *, Value *, Value *,
                                 const SimplifyQuery &, unsigned);

static Value *foldSelectWithBinaryOp(Value *Cond, Value *TrueVal,
                                     Value *FalseVal) {
  BinaryOperator::BinaryOps BinOpCode;
  if (auto *BO = dyn_cast<BinaryOperator>(Cond))
    BinOpCode = BO->getOpcode();
  else
    return nullptr;

  CmpInst::Predicate ExpectedPred, Pred1, Pred2;
  if (BinOpCode == BinaryOperator::Or) {
    ExpectedPred = ICmpInst::ICMP_NE;
  } else if (BinOpCode == BinaryOperator::And) {
    ExpectedPred = ICmpInst::ICMP_EQ;
  } else
    return nullptr;

  // %A = icmp eq %TV, %FV
  // %B = icmp eq %X, %Y (and one of these is a select operand)
  // %C = and %A, %B
  // %D = select %C, %TV, %FV
  // -->
  // %FV

  // %A = icmp ne %TV, %FV
  // %B = icmp ne %X, %Y (and one of these is a select operand)
  // %C = or %A, %B
  // %D = select %C, %TV, %FV
  // -->
  // %TV
  Value *X, *Y;
  if (!match(Cond, m_c_BinOp(m_c_ICmp(Pred1, m_Specific(TrueVal),
                                      m_Specific(FalseVal)),
                             m_ICmp(Pred2, m_Value(X), m_Value(Y)))) ||
      Pred1 != Pred2 || Pred1 != ExpectedPred)
    return nullptr;

  if (X == TrueVal || X == FalseVal || Y == TrueVal || Y == FalseVal)
    return BinOpCode == BinaryOperator::Or ? TrueVal : FalseVal;

  return nullptr;
}

/// For a boolean type or a vector of boolean type, return false or a vector
/// with every element false.
static Constant *getFalse(Type *Ty) {
  return ConstantInt::getFalse(Ty);
}

/// For a boolean type or a vector of boolean type, return true or a vector
/// with every element true.
static Constant *getTrue(Type *Ty) {
  return ConstantInt::getTrue(Ty);
}

/// isSameCompare - Is V equivalent to the comparison "LHS Pred RHS"?
static bool isSameCompare(Value *V, CmpInst::Predicate Pred, Value *LHS,
                          Value *RHS) {
  CmpInst *Cmp = dyn_cast<CmpInst>(V);
  if (!Cmp)
    return false;
  CmpInst::Predicate CPred = Cmp->getPredicate();
  Value *CLHS = Cmp->getOperand(0), *CRHS = Cmp->getOperand(1);
  if (CPred == Pred && CLHS == LHS && CRHS == RHS)
    return true;
  return CPred == CmpInst::getSwappedPredicate(Pred) && CLHS == RHS &&
    CRHS == LHS;
}

/// Simplify comparison with true or false branch of select:
///  %sel = select i1 %cond, i32 %tv, i32 %fv
///  %cmp = icmp sle i32 %sel, %rhs
/// Compose new comparison by substituting %sel with either %tv or %fv
/// and see if it simplifies.
static Value *simplifyCmpSelCase(CmpInst::Predicate Pred, Value *LHS,
                                 Value *RHS, Value *Cond,
                                 const SimplifyQuery &Q, unsigned MaxRecurse,
                                 Constant *TrueOrFalse) {
  Value *SimplifiedCmp = SimplifyCmpInst(Pred, LHS, RHS, Q, MaxRecurse);
  if (SimplifiedCmp == Cond) {
    // %cmp simplified to the select condition (%cond).
    return TrueOrFalse;
  } else if (!SimplifiedCmp && isSameCompare(Cond, Pred, LHS, RHS)) {
    // It didn't simplify. However, if composed comparison is equivalent
    // to the select condition (%cond) then we can replace it.
    return TrueOrFalse;
  }
  return SimplifiedCmp;
}

/// Simplify comparison with true branch of select
static Value *simplifyCmpSelTrueCase(CmpInst::Predicate Pred, Value *LHS,
                                     Value *RHS, Value *Cond,
                                     const SimplifyQuery &Q,
                                     unsigned MaxRecurse) {
  return simplifyCmpSelCase(Pred, LHS, RHS, Cond, Q, MaxRecurse,
                            getTrue(Cond->getType()));
}

/// Simplify comparison with false branch of select
static Value *simplifyCmpSelFalseCase(CmpInst::Predicate Pred, Value *LHS,
                                      Value *RHS, Value *Cond,
                                      const SimplifyQuery &Q,
                                      unsigned MaxRecurse) {
  return simplifyCmpSelCase(Pred, LHS, RHS, Cond, Q, MaxRecurse,
                            getFalse(Cond->getType()));
}

/// We know comparison with both branches of select can be simplified, but they
/// are not equal. This routine handles some logical simplifications.
static Value *handleOtherCmpSelSimplifications(Value *TCmp, Value *FCmp,
                                               Value *Cond,
                                               const SimplifyQuery &Q,
                                               unsigned MaxRecurse) {
  // If the false value simplified to false, then the result of the compare
  // is equal to "Cond && TCmp".  This also catches the case when the false
  // value simplified to false and the true value to true, returning "Cond".
  // Folding select to and/or isn't poison-safe in general; impliesPoison
  // checks whether folding it does not convert a well-defined value into
  // poison.
  if (match(FCmp, m_Zero()) && impliesPoison(TCmp, Cond))
    if (Value *V = SimplifyAndInst(Cond, TCmp, Q, MaxRecurse))
      return V;
  // If the true value simplified to true, then the result of the compare
  // is equal to "Cond || FCmp".
  if (match(TCmp, m_One()) && impliesPoison(FCmp, Cond))
    if (Value *V = SimplifyOrInst(Cond, FCmp, Q, MaxRecurse))
      return V;
  // Finally, if the false value simplified to true and the true value to
  // false, then the result of the compare is equal to "!Cond".
  if (match(FCmp, m_One()) && match(TCmp, m_Zero()))
    if (Value *V = SimplifyXorInst(
            Cond, Constant::getAllOnesValue(Cond->getType()), Q, MaxRecurse))
      return V;
  return nullptr;
}

/// Does the given value dominate the specified phi node?
static bool valueDominatesPHI(Value *V, PHINode *P, const DominatorTree *DT) {
  Instruction *I = dyn_cast<Instruction>(V);
  if (!I)
    // Arguments and constants dominate all instructions.
    return true;

  // If we are processing instructions (and/or basic blocks) that have not been
  // fully added to a function, the parent nodes may still be null. Simply
  // return the conservative answer in these cases.
  if (!I->getParent() || !P->getParent() || !I->getFunction())
    return false;

  // If we have a DominatorTree then do a precise test.
  if (DT)
    return DT->dominates(I, P);

  // Otherwise, if the instruction is in the entry block and is not an invoke,
  // then it obviously dominates all phi nodes.
  if (I->getParent()->isEntryBlock() && !isa<InvokeInst>(I) &&
      !isa<CallBrInst>(I))
    return true;

  return false;
}

/// Try to simplify a binary operator of form "V op OtherOp" where V is
/// "(B0 opex B1)" by distributing 'op' across 'opex' as
/// "(B0 op OtherOp) opex (B1 op OtherOp)".
static Value *expandBinOp(Instruction::BinaryOps Opcode, Value *V,
                          Value *OtherOp, Instruction::BinaryOps OpcodeToExpand,
                          const SimplifyQuery &Q, unsigned MaxRecurse) {
  auto *B = dyn_cast<BinaryOperator>(V);
  if (!B || B->getOpcode() != OpcodeToExpand)
    return nullptr;
  Value *B0 = B->getOperand(0), *B1 = B->getOperand(1);
  Value *L = SimplifyBinOp(Opcode, B0, OtherOp, Q.getWithoutUndef(),
                           MaxRecurse);
  if (!L)
    return nullptr;
  Value *R = SimplifyBinOp(Opcode, B1, OtherOp, Q.getWithoutUndef(),
                           MaxRecurse);
  if (!R)
    return nullptr;

  // Does the expanded pair of binops simplify to the existing binop?
  if ((L == B0 && R == B1) ||
      (Instruction::isCommutative(OpcodeToExpand) && L == B1 && R == B0)) {
    ++NumExpand;
    return B;
  }

  // Otherwise, return "L op' R" if it simplifies.
  Value *S = SimplifyBinOp(OpcodeToExpand, L, R, Q, MaxRecurse);
  if (!S)
    return nullptr;

  ++NumExpand;
  return S;
}

/// Try to simplify binops of form "A op (B op' C)" or the commuted variant by
/// distributing op over op'.
static Value *expandCommutativeBinOp(Instruction::BinaryOps Opcode,
                                     Value *L, Value *R,
                                     Instruction::BinaryOps OpcodeToExpand,
                                     const SimplifyQuery &Q,
                                     unsigned MaxRecurse) {
  // Recursion is always used, so bail out at once if we already hit the limit.
  if (!MaxRecurse--)
    return nullptr;

  if (Value *V = expandBinOp(Opcode, L, R, OpcodeToExpand, Q, MaxRecurse))
    return V;
  if (Value *V = expandBinOp(Opcode, R, L, OpcodeToExpand, Q, MaxRecurse))
    return V;
  return nullptr;
}

/// Generic simplifications for associative binary operations.
/// Returns the simpler value, or null if none was found.
static Value *SimplifyAssociativeBinOp(Instruction::BinaryOps Opcode,
                                       Value *LHS, Value *RHS,
                                       const SimplifyQuery &Q,
                                       unsigned MaxRecurse) {
  assert(Instruction::isAssociative(Opcode) && "Not an associative operation!");

  // Recursion is always used, so bail out at once if we already hit the limit.
  if (!MaxRecurse--)
    return nullptr;

  BinaryOperator *Op0 = dyn_cast<BinaryOperator>(LHS);
  BinaryOperator *Op1 = dyn_cast<BinaryOperator>(RHS);

  // Transform: "(A op B) op C" ==> "A op (B op C)" if it simplifies completely.
  if (Op0 && Op0->getOpcode() == Opcode) {
    Value *A = Op0->getOperand(0);
    Value *B = Op0->getOperand(1);
    Value *C = RHS;

    // Does "B op C" simplify?
    if (Value *V = SimplifyBinOp(Opcode, B, C, Q, MaxRecurse)) {
      // It does!  Return "A op V" if it simplifies or is already available.
      // If V equals B then "A op V" is just the LHS.
      if (V == B) return LHS;
      // Otherwise return "A op V" if it simplifies.
      if (Value *W = SimplifyBinOp(Opcode, A, V, Q, MaxRecurse)) {
        ++NumReassoc;
        return W;
      }
    }
  }

  // Transform: "A op (B op C)" ==> "(A op B) op C" if it simplifies completely.
  if (Op1 && Op1->getOpcode() == Opcode) {
    Value *A = LHS;
    Value *B = Op1->getOperand(0);
    Value *C = Op1->getOperand(1);

    // Does "A op B" simplify?
    if (Value *V = SimplifyBinOp(Opcode, A, B, Q, MaxRecurse)) {
      // It does!  Return "V op C" if it simplifies or is already available.
      // If V equals B then "V op C" is just the RHS.
      if (V == B) return RHS;
      // Otherwise return "V op C" if it simplifies.
      if (Value *W = SimplifyBinOp(Opcode, V, C, Q, MaxRecurse)) {
        ++NumReassoc;
        return W;
      }
    }
  }

  // The remaining transforms require commutativity as well as associativity.
  if (!Instruction::isCommutative(Opcode))
    return nullptr;

  // Transform: "(A op B) op C" ==> "(C op A) op B" if it simplifies completely.
  if (Op0 && Op0->getOpcode() == Opcode) {
    Value *A = Op0->getOperand(0);
    Value *B = Op0->getOperand(1);
    Value *C = RHS;

    // Does "C op A" simplify?
    if (Value *V = SimplifyBinOp(Opcode, C, A, Q, MaxRecurse)) {
      // It does!  Return "V op B" if it simplifies or is already available.
      // If V equals A then "V op B" is just the LHS.
      if (V == A) return LHS;
      // Otherwise return "V op B" if it simplifies.
      if (Value *W = SimplifyBinOp(Opcode, V, B, Q, MaxRecurse)) {
        ++NumReassoc;
        return W;
      }
    }
  }

  // Transform: "A op (B op C)" ==> "B op (C op A)" if it simplifies completely.
  if (Op1 && Op1->getOpcode() == Opcode) {
    Value *A = LHS;
    Value *B = Op1->getOperand(0);
    Value *C = Op1->getOperand(1);

    // Does "C op A" simplify?
    if (Value *V = SimplifyBinOp(Opcode, C, A, Q, MaxRecurse)) {
      // It does!  Return "B op V" if it simplifies or is already available.
      // If V equals C then "B op V" is just the RHS.
      if (V == C) return RHS;
      // Otherwise return "B op V" if it simplifies.
      if (Value *W = SimplifyBinOp(Opcode, B, V, Q, MaxRecurse)) {
        ++NumReassoc;
        return W;
      }
    }
  }

  return nullptr;
}

/// In the case of a binary operation with a select instruction as an operand,
/// try to simplify the binop by seeing whether evaluating it on both branches
/// of the select results in the same value. Returns the common value if so,
/// otherwise returns null.
static Value *ThreadBinOpOverSelect(Instruction::BinaryOps Opcode, Value *LHS,
                                    Value *RHS, const SimplifyQuery &Q,
                                    unsigned MaxRecurse) {
  // Recursion is always used, so bail out at once if we already hit the limit.
  if (!MaxRecurse--)
    return nullptr;

  SelectInst *SI;
  if (isa<SelectInst>(LHS)) {
    SI = cast<SelectInst>(LHS);
  } else {
    assert(isa<SelectInst>(RHS) && "No select instruction operand!");
    SI = cast<SelectInst>(RHS);
  }

  // Evaluate the BinOp on the true and false branches of the select.
  Value *TV;
  Value *FV;
  if (SI == LHS) {
    TV = SimplifyBinOp(Opcode, SI->getTrueValue(), RHS, Q, MaxRecurse);
    FV = SimplifyBinOp(Opcode, SI->getFalseValue(), RHS, Q, MaxRecurse);
  } else {
    TV = SimplifyBinOp(Opcode, LHS, SI->getTrueValue(), Q, MaxRecurse);
    FV = SimplifyBinOp(Opcode, LHS, SI->getFalseValue(), Q, MaxRecurse);
  }

  // If they simplified to the same value, then return the common value.
  // If they both failed to simplify then return null.
  if (TV == FV)
    return TV;

  // If one branch simplified to undef, return the other one.
  if (TV && Q.isUndefValue(TV))
    return FV;
  if (FV && Q.isUndefValue(FV))
    return TV;

  // If applying the operation did not change the true and false select values,
  // then the result of the binop is the select itself.
  if (TV == SI->getTrueValue() && FV == SI->getFalseValue())
    return SI;

  // If one branch simplified and the other did not, and the simplified
  // value is equal to the unsimplified one, return the simplified value.
  // For example, select (cond, X, X & Z) & Z -> X & Z.
  if ((FV && !TV) || (TV && !FV)) {
    // Check that the simplified value has the form "X op Y" where "op" is the
    // same as the original operation.
    Instruction *Simplified = dyn_cast<Instruction>(FV ? FV : TV);
    if (Simplified && Simplified->getOpcode() == unsigned(Opcode)) {
      // The value that didn't simplify is "UnsimplifiedLHS op UnsimplifiedRHS".
      // We already know that "op" is the same as for the simplified value.  See
      // if the operands match too.  If so, return the simplified value.
      Value *UnsimplifiedBranch = FV ? SI->getTrueValue() : SI->getFalseValue();
      Value *UnsimplifiedLHS = SI == LHS ? UnsimplifiedBranch : LHS;
      Value *UnsimplifiedRHS = SI == LHS ? RHS : UnsimplifiedBranch;
      if (Simplified->getOperand(0) == UnsimplifiedLHS &&
          Simplified->getOperand(1) == UnsimplifiedRHS)
        return Simplified;
      if (Simplified->isCommutative() &&
          Simplified->getOperand(1) == UnsimplifiedLHS &&
          Simplified->getOperand(0) == UnsimplifiedRHS)
        return Simplified;
    }
  }

  return nullptr;
}

/// In the case of a comparison with a select instruction, try to simplify the
/// comparison by seeing whether both branches of the select result in the same
/// value. Returns the common value if so, otherwise returns null.
/// For example, if we have:
///  %tmp = select i1 %cmp, i32 1, i32 2
///  %cmp1 = icmp sle i32 %tmp, 3
/// We can simplify %cmp1 to true, because both branches of select are
/// less than 3. We compose new comparison by substituting %tmp with both
/// branches of select and see if it can be simplified.
static Value *ThreadCmpOverSelect(CmpInst::Predicate Pred, Value *LHS,
                                  Value *RHS, const SimplifyQuery &Q,
                                  unsigned MaxRecurse) {
  // Recursion is always used, so bail out at once if we already hit the limit.
  if (!MaxRecurse--)
    return nullptr;

  // Make sure the select is on the LHS.
  if (!isa<SelectInst>(LHS)) {
    std::swap(LHS, RHS);
    Pred = CmpInst::getSwappedPredicate(Pred);
  }
  assert(isa<SelectInst>(LHS) && "Not comparing with a select instruction!");
  SelectInst *SI = cast<SelectInst>(LHS);
  Value *Cond = SI->getCondition();
  Value *TV = SI->getTrueValue();
  Value *FV = SI->getFalseValue();

  // Now that we have "cmp select(Cond, TV, FV), RHS", analyse it.
  // Does "cmp TV, RHS" simplify?
  Value *TCmp = simplifyCmpSelTrueCase(Pred, TV, RHS, Cond, Q, MaxRecurse);
  if (!TCmp)
    return nullptr;

  // Does "cmp FV, RHS" simplify?
  Value *FCmp = simplifyCmpSelFalseCase(Pred, FV, RHS, Cond, Q, MaxRecurse);
  if (!FCmp)
    return nullptr;

  // If both sides simplified to the same value, then use it as the result of
  // the original comparison.
  if (TCmp == FCmp)
    return TCmp;

  // The remaining cases only make sense if the select condition has the same
  // type as the result of the comparison, so bail out if this is not so.
  if (Cond->getType()->isVectorTy() == RHS->getType()->isVectorTy())
    return handleOtherCmpSelSimplifications(TCmp, FCmp, Cond, Q, MaxRecurse);

  return nullptr;
}

/// In the case of a binary operation with an operand that is a PHI instruction,
/// try to simplify the binop by seeing whether evaluating it on the incoming
/// phi values yields the same result for every value. If so returns the common
/// value, otherwise returns null.
static Value *ThreadBinOpOverPHI(Instruction::BinaryOps Opcode, Value *LHS,
                                 Value *RHS, const SimplifyQuery &Q,
                                 unsigned MaxRecurse) {
  // Recursion is always used, so bail out at once if we already hit the limit.
  if (!MaxRecurse--)
    return nullptr;

  PHINode *PI;
  if (isa<PHINode>(LHS)) {
    PI = cast<PHINode>(LHS);
    // Bail out if RHS and the phi may be mutually interdependent due to a loop.
    if (!valueDominatesPHI(RHS, PI, Q.DT))
      return nullptr;
  } else {
    assert(isa<PHINode>(RHS) && "No PHI instruction operand!");
    PI = cast<PHINode>(RHS);
    // Bail out if LHS and the phi may be mutually interdependent due to a loop.
    if (!valueDominatesPHI(LHS, PI, Q.DT))
      return nullptr;
  }

  // Evaluate the BinOp on the incoming phi values.
  Value *CommonValue = nullptr;
  for (Value *Incoming : PI->incoming_values()) {
    // If the incoming value is the phi node itself, it can safely be skipped.
    if (Incoming == PI) continue;
    Value *V = PI == LHS ?
      SimplifyBinOp(Opcode, Incoming, RHS, Q, MaxRecurse) :
      SimplifyBinOp(Opcode, LHS, Incoming, Q, MaxRecurse);
    // If the operation failed to simplify, or simplified to a different value
    // to previously, then give up.
    if (!V || (CommonValue && V != CommonValue))
      return nullptr;
    CommonValue = V;
  }

  return CommonValue;
}

/// In the case of a comparison with a PHI instruction, try to simplify the
/// comparison by seeing whether comparing with all of the incoming phi values
/// yields the same result every time. If so returns the common result,
/// otherwise returns null.
static Value *ThreadCmpOverPHI(CmpInst::Predicate Pred, Value *LHS, Value *RHS,
                               const SimplifyQuery &Q, unsigned MaxRecurse) {
  // Recursion is always used, so bail out at once if we already hit the limit.
  if (!MaxRecurse--)
    return nullptr;

  // Make sure the phi is on the LHS.
  if (!isa<PHINode>(LHS)) {
    std::swap(LHS, RHS);
    Pred = CmpInst::getSwappedPredicate(Pred);
  }
  assert(isa<PHINode>(LHS) && "Not comparing with a phi instruction!");
  PHINode *PI = cast<PHINode>(LHS);

  // Bail out if RHS and the phi may be mutually interdependent due to a loop.
  if (!valueDominatesPHI(RHS, PI, Q.DT))
    return nullptr;

  // Evaluate the BinOp on the incoming phi values.
  Value *CommonValue = nullptr;
  for (unsigned u = 0, e = PI->getNumIncomingValues(); u < e; ++u) {
    Value *Incoming = PI->getIncomingValue(u);
    Instruction *InTI = PI->getIncomingBlock(u)->getTerminator();
    // If the incoming value is the phi node itself, it can safely be skipped.
    if (Incoming == PI) continue;
    // Change the context instruction to the "edge" that flows into the phi.
    // This is important because that is where incoming is actually "evaluated"
    // even though it is used later somewhere else.
    Value *V = SimplifyCmpInst(Pred, Incoming, RHS, Q.getWithInstruction(InTI),
                               MaxRecurse);
    // If the operation failed to simplify, or simplified to a different value
    // to previously, then give up.
    if (!V || (CommonValue && V != CommonValue))
      return nullptr;
    CommonValue = V;
  }

  return CommonValue;
}

static Constant *foldOrCommuteConstant(Instruction::BinaryOps Opcode,
                                       Value *&Op0, Value *&Op1,
                                       const SimplifyQuery &Q) {
  if (auto *CLHS = dyn_cast<Constant>(Op0)) {
    if (auto *CRHS = dyn_cast<Constant>(Op1))
      return ConstantFoldBinaryOpOperands(Opcode, CLHS, CRHS, Q.DL);

    // Canonicalize the constant to the RHS if this is a commutative operation.
    if (Instruction::isCommutative(Opcode))
      std::swap(Op0, Op1);
  }
  return nullptr;
}

/// Given operands for an Add, see if we can fold the result.
/// If not, this returns null.
static Value *SimplifyAddInst(Value *Op0, Value *Op1, bool IsNSW, bool IsNUW,
                              const SimplifyQuery &Q, unsigned MaxRecurse) {
  if (Constant *C = foldOrCommuteConstant(Instruction::Add, Op0, Op1, Q))
    return C;

  // X + undef -> undef
  if (Q.isUndefValue(Op1))
    return Op1;

  // X + 0 -> X
  if (match(Op1, m_Zero()))
    return Op0;

  // If two operands are negative, return 0.
  if (isKnownNegation(Op0, Op1))
    return Constant::getNullValue(Op0->getType());

  // X + (Y - X) -> Y
  // (Y - X) + X -> Y
  // Eg: X + -X -> 0
  Value *Y = nullptr;
  if (match(Op1, m_Sub(m_Value(Y), m_Specific(Op0))) ||
      match(Op0, m_Sub(m_Value(Y), m_Specific(Op1))))
    return Y;

  // X + ~X -> -1   since   ~X = -X-1
  Type *Ty = Op0->getType();
  if (match(Op0, m_Not(m_Specific(Op1))) ||
      match(Op1, m_Not(m_Specific(Op0))))
    return Constant::getAllOnesValue(Ty);

  // add nsw/nuw (xor Y, signmask), signmask --> Y
  // The no-wrapping add guarantees that the top bit will be set by the add.
  // Therefore, the xor must be clearing the already set sign bit of Y.
  if ((IsNSW || IsNUW) && match(Op1, m_SignMask()) &&
      match(Op0, m_Xor(m_Value(Y), m_SignMask())))
    return Y;

  // add nuw %x, -1  ->  -1, because %x can only be 0.
  if (IsNUW && match(Op1, m_AllOnes()))
    return Op1; // Which is -1.

  /// i1 add -> xor.
  if (MaxRecurse && Op0->getType()->isIntOrIntVectorTy(1))
    if (Value *V = SimplifyXorInst(Op0, Op1, Q, MaxRecurse-1))
      return V;

  // Try some generic simplifications for associative operations.
  if (Value *V = SimplifyAssociativeBinOp(Instruction::Add, Op0, Op1, Q,
                                          MaxRecurse))
    return V;

  // Threading Add over selects and phi nodes is pointless, so don't bother.
  // Threading over the select in "A + select(cond, B, C)" means evaluating
  // "A+B" and "A+C" and seeing if they are equal; but they are equal if and
  // only if B and C are equal.  If B and C are equal then (since we assume
  // that operands have already been simplified) "select(cond, B, C)" should
  // have been simplified to the common value of B and C already.  Analysing
  // "A+B" and "A+C" thus gains nothing, but costs compile time.  Similarly
  // for threading over phi nodes.

  return nullptr;
}

Value *llvm::SimplifyAddInst(Value *Op0, Value *Op1, bool IsNSW, bool IsNUW,
                             const SimplifyQuery &Query) {
  return ::SimplifyAddInst(Op0, Op1, IsNSW, IsNUW, Query, RecursionLimit);
}

/// Compute the base pointer and cumulative constant offsets for V.
///
/// This strips all constant offsets off of V, leaving it the base pointer, and
/// accumulates the total constant offset applied in the returned constant. It
/// returns 0 if V is not a pointer, and returns the constant '0' if there are
/// no constant offsets applied.
///
/// This is very similar to GetPointerBaseWithConstantOffset except it doesn't
/// follow non-inbounds geps. This allows it to remain usable for icmp ult/etc.
/// folding.
static Constant *stripAndComputeConstantOffsets(const DataLayout &DL, Value *&V,
                                                bool AllowNonInbounds = false) {
  assert(V->getType()->isPtrOrPtrVectorTy());

  Type *IntIdxTy = DL.getIndexType(V->getType())->getScalarType();
  APInt Offset = APInt::getNullValue(IntIdxTy->getIntegerBitWidth());

  V = V->stripAndAccumulateConstantOffsets(DL, Offset, AllowNonInbounds);
  // As that strip may trace through `addrspacecast`, need to sext or trunc
  // the offset calculated.
  IntIdxTy = DL.getIndexType(V->getType())->getScalarType();
  Offset = Offset.sextOrTrunc(IntIdxTy->getIntegerBitWidth());

  Constant *OffsetIntPtr = ConstantInt::get(IntIdxTy, Offset);
  if (VectorType *VecTy = dyn_cast<VectorType>(V->getType()))
    return ConstantVector::getSplat(VecTy->getElementCount(), OffsetIntPtr);
  return OffsetIntPtr;
}

/// Compute the constant difference between two pointer values.
/// If the difference is not a constant, returns zero.
static Constant *computePointerDifference(const DataLayout &DL, Value *LHS,
                                          Value *RHS) {
  Constant *LHSOffset = stripAndComputeConstantOffsets(DL, LHS);
  Constant *RHSOffset = stripAndComputeConstantOffsets(DL, RHS);

  // If LHS and RHS are not related via constant offsets to the same base
  // value, there is nothing we can do here.
  if (LHS != RHS)
    return nullptr;

  // Otherwise, the difference of LHS - RHS can be computed as:
  //    LHS - RHS
  //  = (LHSOffset + Base) - (RHSOffset + Base)
  //  = LHSOffset - RHSOffset
  return ConstantExpr::getSub(LHSOffset, RHSOffset);
}

/// Given operands for a Sub, see if we can fold the result.
/// If not, this returns null.
static Value *SimplifySubInst(Value *Op0, Value *Op1, bool isNSW, bool isNUW,
                              const SimplifyQuery &Q, unsigned MaxRecurse) {
  if (Constant *C = foldOrCommuteConstant(Instruction::Sub, Op0, Op1, Q))
    return C;

  // X - poison -> poison
  // poison - X -> poison
  if (isa<PoisonValue>(Op0) || isa<PoisonValue>(Op1))
    return PoisonValue::get(Op0->getType());

  // X - undef -> undef
  // undef - X -> undef
  if (Q.isUndefValue(Op0) || Q.isUndefValue(Op1))
    return UndefValue::get(Op0->getType());

  // X - 0 -> X
  if (match(Op1, m_Zero()))
    return Op0;

  // X - X -> 0
  if (Op0 == Op1)
    return Constant::getNullValue(Op0->getType());

  // Is this a negation?
  if (match(Op0, m_Zero())) {
    // 0 - X -> 0 if the sub is NUW.
    if (isNUW)
      return Constant::getNullValue(Op0->getType());

    KnownBits Known = computeKnownBits(Op1, Q.DL, 0, Q.AC, Q.CxtI, Q.DT);
    if (Known.Zero.isMaxSignedValue()) {
      // Op1 is either 0 or the minimum signed value. If the sub is NSW, then
      // Op1 must be 0 because negating the minimum signed value is undefined.
      if (isNSW)
        return Constant::getNullValue(Op0->getType());

      // 0 - X -> X if X is 0 or the minimum signed value.
      return Op1;
    }
  }

  // (X + Y) - Z -> X + (Y - Z) or Y + (X - Z) if everything simplifies.
  // For example, (X + Y) - Y -> X; (Y + X) - Y -> X
  Value *X = nullptr, *Y = nullptr, *Z = Op1;
  if (MaxRecurse && match(Op0, m_Add(m_Value(X), m_Value(Y)))) { // (X + Y) - Z
    // See if "V === Y - Z" simplifies.
    if (Value *V = SimplifyBinOp(Instruction::Sub, Y, Z, Q, MaxRecurse-1))
      // It does!  Now see if "X + V" simplifies.
      if (Value *W = SimplifyBinOp(Instruction::Add, X, V, Q, MaxRecurse-1)) {
        // It does, we successfully reassociated!
        ++NumReassoc;
        return W;
      }
    // See if "V === X - Z" simplifies.
    if (Value *V = SimplifyBinOp(Instruction::Sub, X, Z, Q, MaxRecurse-1))
      // It does!  Now see if "Y + V" simplifies.
      if (Value *W = SimplifyBinOp(Instruction::Add, Y, V, Q, MaxRecurse-1)) {
        // It does, we successfully reassociated!
        ++NumReassoc;
        return W;
      }
  }

  // X - (Y + Z) -> (X - Y) - Z or (X - Z) - Y if everything simplifies.
  // For example, X - (X + 1) -> -1
  X = Op0;
  if (MaxRecurse && match(Op1, m_Add(m_Value(Y), m_Value(Z)))) { // X - (Y + Z)
    // See if "V === X - Y" simplifies.
    if (Value *V = SimplifyBinOp(Instruction::Sub, X, Y, Q, MaxRecurse-1))
      // It does!  Now see if "V - Z" simplifies.
      if (Value *W = SimplifyBinOp(Instruction::Sub, V, Z, Q, MaxRecurse-1)) {
        // It does, we successfully reassociated!
        ++NumReassoc;
        return W;
      }
    // See if "V === X - Z" simplifies.
    if (Value *V = SimplifyBinOp(Instruction::Sub, X, Z, Q, MaxRecurse-1))
      // It does!  Now see if "V - Y" simplifies.
      if (Value *W = SimplifyBinOp(Instruction::Sub, V, Y, Q, MaxRecurse-1)) {
        // It does, we successfully reassociated!
        ++NumReassoc;
        return W;
      }
  }

  // Z - (X - Y) -> (Z - X) + Y if everything simplifies.
  // For example, X - (X - Y) -> Y.
  Z = Op0;
  if (MaxRecurse && match(Op1, m_Sub(m_Value(X), m_Value(Y)))) // Z - (X - Y)
    // See if "V === Z - X" simplifies.
    if (Value *V = SimplifyBinOp(Instruction::Sub, Z, X, Q, MaxRecurse-1))
      // It does!  Now see if "V + Y" simplifies.
      if (Value *W = SimplifyBinOp(Instruction::Add, V, Y, Q, MaxRecurse-1)) {
        // It does, we successfully reassociated!
        ++NumReassoc;
        return W;
      }

  // trunc(X) - trunc(Y) -> trunc(X - Y) if everything simplifies.
  if (MaxRecurse && match(Op0, m_Trunc(m_Value(X))) &&
      match(Op1, m_Trunc(m_Value(Y))))
    if (X->getType() == Y->getType())
      // See if "V === X - Y" simplifies.
      if (Value *V = SimplifyBinOp(Instruction::Sub, X, Y, Q, MaxRecurse-1))
        // It does!  Now see if "trunc V" simplifies.
        if (Value *W = SimplifyCastInst(Instruction::Trunc, V, Op0->getType(),
                                        Q, MaxRecurse - 1))
          // It does, return the simplified "trunc V".
          return W;

  // Variations on GEP(base, I, ...) - GEP(base, i, ...) -> GEP(null, I-i, ...).
  if (match(Op0, m_PtrToInt(m_Value(X))) &&
      match(Op1, m_PtrToInt(m_Value(Y))))
    if (Constant *Result = computePointerDifference(Q.DL, X, Y))
      return ConstantExpr::getIntegerCast(Result, Op0->getType(), true);

  // i1 sub -> xor.
  if (MaxRecurse && Op0->getType()->isIntOrIntVectorTy(1))
    if (Value *V = SimplifyXorInst(Op0, Op1, Q, MaxRecurse-1))
      return V;

  // Threading Sub over selects and phi nodes is pointless, so don't bother.
  // Threading over the select in "A - select(cond, B, C)" means evaluating
  // "A-B" and "A-C" and seeing if they are equal; but they are equal if and
  // only if B and C are equal.  If B and C are equal then (since we assume
  // that operands have already been simplified) "select(cond, B, C)" should
  // have been simplified to the common value of B and C already.  Analysing
  // "A-B" and "A-C" thus gains nothing, but costs compile time.  Similarly
  // for threading over phi nodes.

  return nullptr;
}

Value *llvm::SimplifySubInst(Value *Op0, Value *Op1, bool isNSW, bool isNUW,
                             const SimplifyQuery &Q) {
  return ::SimplifySubInst(Op0, Op1, isNSW, isNUW, Q, RecursionLimit);
}

/// Given operands for a Mul, see if we can fold the result.
/// If not, this returns null.
static Value *SimplifyMulInst(Value *Op0, Value *Op1, const SimplifyQuery &Q,
                              unsigned MaxRecurse) {
  if (Constant *C = foldOrCommuteConstant(Instruction::Mul, Op0, Op1, Q))
    return C;

  // X * poison -> poison
  if (isa<PoisonValue>(Op1))
    return Op1;

  // X * undef -> 0
  // X * 0 -> 0
  if (Q.isUndefValue(Op1) || match(Op1, m_Zero()))
    return Constant::getNullValue(Op0->getType());

  // X * 1 -> X
  if (match(Op1, m_One()))
    return Op0;

  // (X / Y) * Y -> X if the division is exact.
  Value *X = nullptr;
  if (Q.IIQ.UseInstrInfo &&
      (match(Op0,
             m_Exact(m_IDiv(m_Value(X), m_Specific(Op1)))) ||     // (X / Y) * Y
       match(Op1, m_Exact(m_IDiv(m_Value(X), m_Specific(Op0)))))) // Y * (X / Y)
    return X;

  // i1 mul -> and.
  if (MaxRecurse && Op0->getType()->isIntOrIntVectorTy(1))
    if (Value *V = SimplifyAndInst(Op0, Op1, Q, MaxRecurse-1))
      return V;

  // Try some generic simplifications for associative operations.
  if (Value *V = SimplifyAssociativeBinOp(Instruction::Mul, Op0, Op1, Q,
                                          MaxRecurse))
    return V;

  // Mul distributes over Add. Try some generic simplifications based on this.
  if (Value *V = expandCommutativeBinOp(Instruction::Mul, Op0, Op1,
                                        Instruction::Add, Q, MaxRecurse))
    return V;

  // If the operation is with the result of a select instruction, check whether
  // operating on either branch of the select always yields the same value.
  if (isa<SelectInst>(Op0) || isa<SelectInst>(Op1))
    if (Value *V = ThreadBinOpOverSelect(Instruction::Mul, Op0, Op1, Q,
                                         MaxRecurse))
      return V;

  // If the operation is with the result of a phi instruction, check whether
  // operating on all incoming values of the phi always yields the same value.
  if (isa<PHINode>(Op0) || isa<PHINode>(Op1))
    if (Value *V = ThreadBinOpOverPHI(Instruction::Mul, Op0, Op1, Q,
                                      MaxRecurse))
      return V;

  return nullptr;
}

Value *llvm::SimplifyMulInst(Value *Op0, Value *Op1, const SimplifyQuery &Q) {
  return ::SimplifyMulInst(Op0, Op1, Q, RecursionLimit);
}

/// Check for common or similar folds of integer division or integer remainder.
/// This applies to all 4 opcodes (sdiv/udiv/srem/urem).
static Value *simplifyDivRem(Instruction::BinaryOps Opcode, Value *Op0,
                             Value *Op1, const SimplifyQuery &Q) {
  bool IsDiv = (Opcode == Instruction::SDiv || Opcode == Instruction::UDiv);
  bool IsSigned = (Opcode == Instruction::SDiv || Opcode == Instruction::SRem);

  Type *Ty = Op0->getType();

  // X / undef -> poison
  // X % undef -> poison
  if (Q.isUndefValue(Op1))
    return PoisonValue::get(Ty);

  // X / 0 -> poison
  // X % 0 -> poison
  // We don't need to preserve faults!
  if (match(Op1, m_Zero()))
    return PoisonValue::get(Ty);

  // If any element of a constant divisor fixed width vector is zero or undef
  // the behavior is undefined and we can fold the whole op to poison.
  auto *Op1C = dyn_cast<Constant>(Op1);
  auto *VTy = dyn_cast<FixedVectorType>(Ty);
  if (Op1C && VTy) {
    unsigned NumElts = VTy->getNumElements();
    for (unsigned i = 0; i != NumElts; ++i) {
      Constant *Elt = Op1C->getAggregateElement(i);
      if (Elt && (Elt->isNullValue() || Q.isUndefValue(Elt)))
        return PoisonValue::get(Ty);
    }
  }

  // poison / X -> poison
  // poison % X -> poison
  if (isa<PoisonValue>(Op0))
    return Op0;

  // undef / X -> 0
  // undef % X -> 0
  if (Q.isUndefValue(Op0))
    return Constant::getNullValue(Ty);

  // 0 / X -> 0
  // 0 % X -> 0
  if (match(Op0, m_Zero()))
    return Constant::getNullValue(Op0->getType());

  // X / X -> 1
  // X % X -> 0
  if (Op0 == Op1)
    return IsDiv ? ConstantInt::get(Ty, 1) : Constant::getNullValue(Ty);

  // X / 1 -> X
  // X % 1 -> 0
  // If this is a boolean op (single-bit element type), we can't have
  // division-by-zero or remainder-by-zero, so assume the divisor is 1.
  // Similarly, if we're zero-extending a boolean divisor, then assume it's a 1.
  Value *X;
  if (match(Op1, m_One()) || Ty->isIntOrIntVectorTy(1) ||
      (match(Op1, m_ZExt(m_Value(X))) && X->getType()->isIntOrIntVectorTy(1)))
    return IsDiv ? Op0 : Constant::getNullValue(Ty);

  // If X * Y does not overflow, then:
  //   X * Y / Y -> X
  //   X * Y % Y -> 0
  if (match(Op0, m_c_Mul(m_Value(X), m_Specific(Op1)))) {
    auto *Mul = cast<OverflowingBinaryOperator>(Op0);
    // The multiplication can't overflow if it is defined not to, or if
    // X == A / Y for some A.
    if ((IsSigned && Q.IIQ.hasNoSignedWrap(Mul)) ||
        (!IsSigned && Q.IIQ.hasNoUnsignedWrap(Mul)) ||
        (IsSigned && match(X, m_SDiv(m_Value(), m_Specific(Op1)))) ||
        (!IsSigned && match(X, m_UDiv(m_Value(), m_Specific(Op1))))) {
      return IsDiv ? X : Constant::getNullValue(Op0->getType());
    }
  }

  return nullptr;
}

/// Given a predicate and two operands, return true if the comparison is true.
/// This is a helper for div/rem simplification where we return some other value
/// when we can prove a relationship between the operands.
static bool isICmpTrue(ICmpInst::Predicate Pred, Value *LHS, Value *RHS,
                       const SimplifyQuery &Q, unsigned MaxRecurse) {
  Value *V = SimplifyICmpInst(Pred, LHS, RHS, Q, MaxRecurse);
  Constant *C = dyn_cast_or_null<Constant>(V);
  return (C && C->isAllOnesValue());
}

/// Return true if we can simplify X / Y to 0. Remainder can adapt that answer
/// to simplify X % Y to X.
static bool isDivZero(Value *X, Value *Y, const SimplifyQuery &Q,
                      unsigned MaxRecurse, bool IsSigned) {
  // Recursion is always used, so bail out at once if we already hit the limit.
  if (!MaxRecurse--)
    return false;

  if (IsSigned) {
    // |X| / |Y| --> 0
    //
    // We require that 1 operand is a simple constant. That could be extended to
    // 2 variables if we computed the sign bit for each.
    //
    // Make sure that a constant is not the minimum signed value because taking
    // the abs() of that is undefined.
    Type *Ty = X->getType();
    const APInt *C;
    if (match(X, m_APInt(C)) && !C->isMinSignedValue()) {
      // Is the variable divisor magnitude always greater than the constant
      // dividend magnitude?
      // |Y| > |C| --> Y < -abs(C) or Y > abs(C)
      Constant *PosDividendC = ConstantInt::get(Ty, C->abs());
      Constant *NegDividendC = ConstantInt::get(Ty, -C->abs());
      if (isICmpTrue(CmpInst::ICMP_SLT, Y, NegDividendC, Q, MaxRecurse) ||
          isICmpTrue(CmpInst::ICMP_SGT, Y, PosDividendC, Q, MaxRecurse))
        return true;
    }
    if (match(Y, m_APInt(C))) {
      // Special-case: we can't take the abs() of a minimum signed value. If
      // that's the divisor, then all we have to do is prove that the dividend
      // is also not the minimum signed value.
      if (C->isMinSignedValue())
        return isICmpTrue(CmpInst::ICMP_NE, X, Y, Q, MaxRecurse);

      // Is the variable dividend magnitude always less than the constant
      // divisor magnitude?
      // |X| < |C| --> X > -abs(C) and X < abs(C)
      Constant *PosDivisorC = ConstantInt::get(Ty, C->abs());
      Constant *NegDivisorC = ConstantInt::get(Ty, -C->abs());
      if (isICmpTrue(CmpInst::ICMP_SGT, X, NegDivisorC, Q, MaxRecurse) &&
          isICmpTrue(CmpInst::ICMP_SLT, X, PosDivisorC, Q, MaxRecurse))
        return true;
    }
    return false;
  }

  // IsSigned == false.
  // Is the dividend unsigned less than the divisor?
  return isICmpTrue(ICmpInst::ICMP_ULT, X, Y, Q, MaxRecurse);
}

/// These are simplifications common to SDiv and UDiv.
static Value *simplifyDiv(Instruction::BinaryOps Opcode, Value *Op0, Value *Op1,
                          const SimplifyQuery &Q, unsigned MaxRecurse) {
  if (Constant *C = foldOrCommuteConstant(Opcode, Op0, Op1, Q))
    return C;

  if (Value *V = simplifyDivRem(Opcode, Op0, Op1, Q))
    return V;

  bool IsSigned = Opcode == Instruction::SDiv;

  // (X rem Y) / Y -> 0
  if ((IsSigned && match(Op0, m_SRem(m_Value(), m_Specific(Op1)))) ||
      (!IsSigned && match(Op0, m_URem(m_Value(), m_Specific(Op1)))))
    return Constant::getNullValue(Op0->getType());

  // (X /u C1) /u C2 -> 0 if C1 * C2 overflow
  ConstantInt *C1, *C2;
  if (!IsSigned && match(Op0, m_UDiv(m_Value(), m_ConstantInt(C1))) &&
      match(Op1, m_ConstantInt(C2))) {
    bool Overflow;
    (void)C1->getValue().umul_ov(C2->getValue(), Overflow);
    if (Overflow)
      return Constant::getNullValue(Op0->getType());
  }

  // If the operation is with the result of a select instruction, check whether
  // operating on either branch of the select always yields the same value.
  if (isa<SelectInst>(Op0) || isa<SelectInst>(Op1))
    if (Value *V = ThreadBinOpOverSelect(Opcode, Op0, Op1, Q, MaxRecurse))
      return V;

  // If the operation is with the result of a phi instruction, check whether
  // operating on all incoming values of the phi always yields the same value.
  if (isa<PHINode>(Op0) || isa<PHINode>(Op1))
    if (Value *V = ThreadBinOpOverPHI(Opcode, Op0, Op1, Q, MaxRecurse))
      return V;

  if (isDivZero(Op0, Op1, Q, MaxRecurse, IsSigned))
    return Constant::getNullValue(Op0->getType());

  return nullptr;
}

/// These are simplifications common to SRem and URem.
static Value *simplifyRem(Instruction::BinaryOps Opcode, Value *Op0, Value *Op1,
                          const SimplifyQuery &Q, unsigned MaxRecurse) {
  if (Constant *C = foldOrCommuteConstant(Opcode, Op0, Op1, Q))
    return C;

  if (Value *V = simplifyDivRem(Opcode, Op0, Op1, Q))
    return V;

  // (X % Y) % Y -> X % Y
  if ((Opcode == Instruction::SRem &&
       match(Op0, m_SRem(m_Value(), m_Specific(Op1)))) ||
      (Opcode == Instruction::URem &&
       match(Op0, m_URem(m_Value(), m_Specific(Op1)))))
    return Op0;

  // (X << Y) % X -> 0
  if (Q.IIQ.UseInstrInfo &&
      ((Opcode == Instruction::SRem &&
        match(Op0, m_NSWShl(m_Specific(Op1), m_Value()))) ||
       (Opcode == Instruction::URem &&
        match(Op0, m_NUWShl(m_Specific(Op1), m_Value())))))
    return Constant::getNullValue(Op0->getType());

  // If the operation is with the result of a select instruction, check whether
  // operating on either branch of the select always yields the same value.
  if (isa<SelectInst>(Op0) || isa<SelectInst>(Op1))
    if (Value *V = ThreadBinOpOverSelect(Opcode, Op0, Op1, Q, MaxRecurse))
      return V;

  // If the operation is with the result of a phi instruction, check whether
  // operating on all incoming values of the phi always yields the same value.
  if (isa<PHINode>(Op0) || isa<PHINode>(Op1))
    if (Value *V = ThreadBinOpOverPHI(Opcode, Op0, Op1, Q, MaxRecurse))
      return V;

  // If X / Y == 0, then X % Y == X.
  if (isDivZero(Op0, Op1, Q, MaxRecurse, Opcode == Instruction::SRem))
    return Op0;

  return nullptr;
}

/// Given operands for an SDiv, see if we can fold the result.
/// If not, this returns null.
static Value *SimplifySDivInst(Value *Op0, Value *Op1, const SimplifyQuery &Q,
                               unsigned MaxRecurse) {
  // If two operands are negated and no signed overflow, return -1.
  if (isKnownNegation(Op0, Op1, /*NeedNSW=*/true))
    return Constant::getAllOnesValue(Op0->getType());

  return simplifyDiv(Instruction::SDiv, Op0, Op1, Q, MaxRecurse);
}

Value *llvm::SimplifySDivInst(Value *Op0, Value *Op1, const SimplifyQuery &Q) {
  return ::SimplifySDivInst(Op0, Op1, Q, RecursionLimit);
}

/// Given operands for a UDiv, see if we can fold the result.
/// If not, this returns null.
static Value *SimplifyUDivInst(Value *Op0, Value *Op1, const SimplifyQuery &Q,
                               unsigned MaxRecurse) {
  return simplifyDiv(Instruction::UDiv, Op0, Op1, Q, MaxRecurse);
}

Value *llvm::SimplifyUDivInst(Value *Op0, Value *Op1, const SimplifyQuery &Q) {
  return ::SimplifyUDivInst(Op0, Op1, Q, RecursionLimit);
}

/// Given operands for an SRem, see if we can fold the result.
/// If not, this returns null.
static Value *SimplifySRemInst(Value *Op0, Value *Op1, const SimplifyQuery &Q,
                               unsigned MaxRecurse) {
  // If the divisor is 0, the result is undefined, so assume the divisor is -1.
  // srem Op0, (sext i1 X) --> srem Op0, -1 --> 0
  Value *X;
  if (match(Op1, m_SExt(m_Value(X))) && X->getType()->isIntOrIntVectorTy(1))
    return ConstantInt::getNullValue(Op0->getType());

  // If the two operands are negated, return 0.
  if (isKnownNegation(Op0, Op1))
    return ConstantInt::getNullValue(Op0->getType());

  return simplifyRem(Instruction::SRem, Op0, Op1, Q, MaxRecurse);
}

Value *llvm::SimplifySRemInst(Value *Op0, Value *Op1, const SimplifyQuery &Q) {
  return ::SimplifySRemInst(Op0, Op1, Q, RecursionLimit);
}

/// Given operands for a URem, see if we can fold the result.
/// If not, this returns null.
static Value *SimplifyURemInst(Value *Op0, Value *Op1, const SimplifyQuery &Q,
                               unsigned MaxRecurse) {
  return simplifyRem(Instruction::URem, Op0, Op1, Q, MaxRecurse);
}

Value *llvm::SimplifyURemInst(Value *Op0, Value *Op1, const SimplifyQuery &Q) {
  return ::SimplifyURemInst(Op0, Op1, Q, RecursionLimit);
}

/// Returns true if a shift by \c Amount always yields poison.
static bool isPoisonShift(Value *Amount, const SimplifyQuery &Q) {
  Constant *C = dyn_cast<Constant>(Amount);
  if (!C)
    return false;

  // X shift by undef -> poison because it may shift by the bitwidth.
  if (Q.isUndefValue(C))
    return true;

  // Shifting by the bitwidth or more is undefined.
  if (ConstantInt *CI = dyn_cast<ConstantInt>(C))
    if (CI->getValue().uge(CI->getType()->getScalarSizeInBits()))
      return true;

  // If all lanes of a vector shift are undefined the whole shift is.
  if (isa<ConstantVector>(C) || isa<ConstantDataVector>(C)) {
    for (unsigned I = 0,
                  E = cast<FixedVectorType>(C->getType())->getNumElements();
         I != E; ++I)
      if (!isPoisonShift(C->getAggregateElement(I), Q))
        return false;
    return true;
  }

  return false;
}

/// Given operands for an Shl, LShr or AShr, see if we can fold the result.
/// If not, this returns null.
static Value *SimplifyShift(Instruction::BinaryOps Opcode, Value *Op0,
                            Value *Op1, bool IsNSW, const SimplifyQuery &Q,
                            unsigned MaxRecurse) {
  if (Constant *C = foldOrCommuteConstant(Opcode, Op0, Op1, Q))
    return C;

  // poison shift by X -> poison
  if (isa<PoisonValue>(Op0))
    return Op0;

  // 0 shift by X -> 0
  if (match(Op0, m_Zero()))
    return Constant::getNullValue(Op0->getType());

  // X shift by 0 -> X
  // Shift-by-sign-extended bool must be shift-by-0 because shift-by-all-ones
  // would be poison.
  Value *X;
  if (match(Op1, m_Zero()) ||
      (match(Op1, m_SExt(m_Value(X))) && X->getType()->isIntOrIntVectorTy(1)))
    return Op0;

  // Fold undefined shifts.
  if (isPoisonShift(Op1, Q))
    return PoisonValue::get(Op0->getType());

  // If the operation is with the result of a select instruction, check whether
  // operating on either branch of the select always yields the same value.
  if (isa<SelectInst>(Op0) || isa<SelectInst>(Op1))
    if (Value *V = ThreadBinOpOverSelect(Opcode, Op0, Op1, Q, MaxRecurse))
      return V;

  // If the operation is with the result of a phi instruction, check whether
  // operating on all incoming values of the phi always yields the same value.
  if (isa<PHINode>(Op0) || isa<PHINode>(Op1))
    if (Value *V = ThreadBinOpOverPHI(Opcode, Op0, Op1, Q, MaxRecurse))
      return V;

  // If any bits in the shift amount make that value greater than or equal to
  // the number of bits in the type, the shift is undefined.
  KnownBits KnownAmt = computeKnownBits(Op1, Q.DL, 0, Q.AC, Q.CxtI, Q.DT);
  if (KnownAmt.getMinValue().uge(KnownAmt.getBitWidth()))
    return PoisonValue::get(Op0->getType());

  // If all valid bits in the shift amount are known zero, the first operand is
  // unchanged.
  unsigned NumValidShiftBits = Log2_32_Ceil(KnownAmt.getBitWidth());
  if (KnownAmt.countMinTrailingZeros() >= NumValidShiftBits)
    return Op0;

  // Check for nsw shl leading to a poison value.
  if (IsNSW) {
    assert(Opcode == Instruction::Shl && "Expected shl for nsw instruction");
    KnownBits KnownVal = computeKnownBits(Op0, Q.DL, 0, Q.AC, Q.CxtI, Q.DT);
    KnownBits KnownShl = KnownBits::shl(KnownVal, KnownAmt);

    if (KnownVal.Zero.isSignBitSet())
      KnownShl.Zero.setSignBit();
    if (KnownVal.One.isSignBitSet())
      KnownShl.One.setSignBit();

    if (KnownShl.hasConflict())
      return PoisonValue::get(Op0->getType());
  }

  return nullptr;
}

/// Given operands for an Shl, LShr or AShr, see if we can
/// fold the result.  If not, this returns null.
static Value *SimplifyRightShift(Instruction::BinaryOps Opcode, Value *Op0,
                                 Value *Op1, bool isExact, const SimplifyQuery &Q,
                                 unsigned MaxRecurse) {
  if (Value *V =
          SimplifyShift(Opcode, Op0, Op1, /*IsNSW*/ false, Q, MaxRecurse))
    return V;

  // X >> X -> 0
  if (Op0 == Op1)
    return Constant::getNullValue(Op0->getType());

  // undef >> X -> 0
  // undef >> X -> undef (if it's exact)
  if (Q.isUndefValue(Op0))
    return isExact ? Op0 : Constant::getNullValue(Op0->getType());

  // The low bit cannot be shifted out of an exact shift if it is set.
  if (isExact) {
    KnownBits Op0Known = computeKnownBits(Op0, Q.DL, /*Depth=*/0, Q.AC, Q.CxtI, Q.DT);
    if (Op0Known.One[0])
      return Op0;
  }

  return nullptr;
}

/// Given operands for an Shl, see if we can fold the result.
/// If not, this returns null.
static Value *SimplifyShlInst(Value *Op0, Value *Op1, bool isNSW, bool isNUW,
                              const SimplifyQuery &Q, unsigned MaxRecurse) {
  if (Value *V =
          SimplifyShift(Instruction::Shl, Op0, Op1, isNSW, Q, MaxRecurse))
    return V;

  // undef << X -> 0
  // undef << X -> undef if (if it's NSW/NUW)
  if (Q.isUndefValue(Op0))
    return isNSW || isNUW ? Op0 : Constant::getNullValue(Op0->getType());

  // (X >> A) << A -> X
  Value *X;
  if (Q.IIQ.UseInstrInfo &&
      match(Op0, m_Exact(m_Shr(m_Value(X), m_Specific(Op1)))))
    return X;

  // shl nuw i8 C, %x  ->  C  iff C has sign bit set.
  if (isNUW && match(Op0, m_Negative()))
    return Op0;
  // NOTE: could use computeKnownBits() / LazyValueInfo,
  // but the cost-benefit analysis suggests it isn't worth it.

  return nullptr;
}

Value *llvm::SimplifyShlInst(Value *Op0, Value *Op1, bool isNSW, bool isNUW,
                             const SimplifyQuery &Q) {
  return ::SimplifyShlInst(Op0, Op1, isNSW, isNUW, Q, RecursionLimit);
}

/// Given operands for an LShr, see if we can fold the result.
/// If not, this returns null.
static Value *SimplifyLShrInst(Value *Op0, Value *Op1, bool isExact,
                               const SimplifyQuery &Q, unsigned MaxRecurse) {
  if (Value *V = SimplifyRightShift(Instruction::LShr, Op0, Op1, isExact, Q,
                                    MaxRecurse))
      return V;

  // (X << A) >> A -> X
  Value *X;
  if (match(Op0, m_NUWShl(m_Value(X), m_Specific(Op1))))
    return X;

  // ((X << A) | Y) >> A -> X  if effective width of Y is not larger than A.
  // We can return X as we do in the above case since OR alters no bits in X.
  // SimplifyDemandedBits in InstCombine can do more general optimization for
  // bit manipulation. This pattern aims to provide opportunities for other
  // optimizers by supporting a simple but common case in InstSimplify.
  Value *Y;
  const APInt *ShRAmt, *ShLAmt;
  if (match(Op1, m_APInt(ShRAmt)) &&
      match(Op0, m_c_Or(m_NUWShl(m_Value(X), m_APInt(ShLAmt)), m_Value(Y))) &&
      *ShRAmt == *ShLAmt) {
    const KnownBits YKnown = computeKnownBits(Y, Q.DL, 0, Q.AC, Q.CxtI, Q.DT);
    const unsigned Width = Op0->getType()->getScalarSizeInBits();
    const unsigned EffWidthY = Width - YKnown.countMinLeadingZeros();
    if (ShRAmt->uge(EffWidthY))
      return X;
  }

  return nullptr;
}

Value *llvm::SimplifyLShrInst(Value *Op0, Value *Op1, bool isExact,
                              const SimplifyQuery &Q) {
  return ::SimplifyLShrInst(Op0, Op1, isExact, Q, RecursionLimit);
}

/// Given operands for an AShr, see if we can fold the result.
/// If not, this returns null.
static Value *SimplifyAShrInst(Value *Op0, Value *Op1, bool isExact,
                               const SimplifyQuery &Q, unsigned MaxRecurse) {
  if (Value *V = SimplifyRightShift(Instruction::AShr, Op0, Op1, isExact, Q,
                                    MaxRecurse))
    return V;

  // all ones >>a X -> -1
  // Do not return Op0 because it may contain undef elements if it's a vector.
  if (match(Op0, m_AllOnes()))
    return Constant::getAllOnesValue(Op0->getType());

  // (X << A) >> A -> X
  Value *X;
  if (Q.IIQ.UseInstrInfo && match(Op0, m_NSWShl(m_Value(X), m_Specific(Op1))))
    return X;

  // Arithmetic shifting an all-sign-bit value is a no-op.
  unsigned NumSignBits = ComputeNumSignBits(Op0, Q.DL, 0, Q.AC, Q.CxtI, Q.DT);
  if (NumSignBits == Op0->getType()->getScalarSizeInBits())
    return Op0;

  return nullptr;
}

Value *llvm::SimplifyAShrInst(Value *Op0, Value *Op1, bool isExact,
                              const SimplifyQuery &Q) {
  return ::SimplifyAShrInst(Op0, Op1, isExact, Q, RecursionLimit);
}

/// Commuted variants are assumed to be handled by calling this function again
/// with the parameters swapped.
static Value *simplifyUnsignedRangeCheck(ICmpInst *ZeroICmp,
                                         ICmpInst *UnsignedICmp, bool IsAnd,
                                         const SimplifyQuery &Q) {
  Value *X, *Y;

  ICmpInst::Predicate EqPred;
  if (!match(ZeroICmp, m_ICmp(EqPred, m_Value(Y), m_Zero())) ||
      !ICmpInst::isEquality(EqPred))
    return nullptr;

  ICmpInst::Predicate UnsignedPred;

  Value *A, *B;
  // Y = (A - B);
  if (match(Y, m_Sub(m_Value(A), m_Value(B)))) {
    if (match(UnsignedICmp,
              m_c_ICmp(UnsignedPred, m_Specific(A), m_Specific(B))) &&
        ICmpInst::isUnsigned(UnsignedPred)) {
      // A >=/<= B || (A - B) != 0  <-->  true
      if ((UnsignedPred == ICmpInst::ICMP_UGE ||
           UnsignedPred == ICmpInst::ICMP_ULE) &&
          EqPred == ICmpInst::ICMP_NE && !IsAnd)
        return ConstantInt::getTrue(UnsignedICmp->getType());
      // A </> B && (A - B) == 0  <-->  false
      if ((UnsignedPred == ICmpInst::ICMP_ULT ||
           UnsignedPred == ICmpInst::ICMP_UGT) &&
          EqPred == ICmpInst::ICMP_EQ && IsAnd)
        return ConstantInt::getFalse(UnsignedICmp->getType());

      // A </> B && (A - B) != 0  <-->  A </> B
      // A </> B || (A - B) != 0  <-->  (A - B) != 0
      if (EqPred == ICmpInst::ICMP_NE && (UnsignedPred == ICmpInst::ICMP_ULT ||
                                          UnsignedPred == ICmpInst::ICMP_UGT))
        return IsAnd ? UnsignedICmp : ZeroICmp;

      // A <=/>= B && (A - B) == 0  <-->  (A - B) == 0
      // A <=/>= B || (A - B) == 0  <-->  A <=/>= B
      if (EqPred == ICmpInst::ICMP_EQ && (UnsignedPred == ICmpInst::ICMP_ULE ||
                                          UnsignedPred == ICmpInst::ICMP_UGE))
        return IsAnd ? ZeroICmp : UnsignedICmp;
    }

    // Given  Y = (A - B)
    //   Y >= A && Y != 0  --> Y >= A  iff B != 0
    //   Y <  A || Y == 0  --> Y <  A  iff B != 0
    if (match(UnsignedICmp,
              m_c_ICmp(UnsignedPred, m_Specific(Y), m_Specific(A)))) {
      if (UnsignedPred == ICmpInst::ICMP_UGE && IsAnd &&
          EqPred == ICmpInst::ICMP_NE &&
          isKnownNonZero(B, Q.DL, /*Depth=*/0, Q.AC, Q.CxtI, Q.DT))
        return UnsignedICmp;
      if (UnsignedPred == ICmpInst::ICMP_ULT && !IsAnd &&
          EqPred == ICmpInst::ICMP_EQ &&
          isKnownNonZero(B, Q.DL, /*Depth=*/0, Q.AC, Q.CxtI, Q.DT))
        return UnsignedICmp;
    }
  }

  if (match(UnsignedICmp, m_ICmp(UnsignedPred, m_Value(X), m_Specific(Y))) &&
      ICmpInst::isUnsigned(UnsignedPred))
    ;
  else if (match(UnsignedICmp,
                 m_ICmp(UnsignedPred, m_Specific(Y), m_Value(X))) &&
           ICmpInst::isUnsigned(UnsignedPred))
    UnsignedPred = ICmpInst::getSwappedPredicate(UnsignedPred);
  else
    return nullptr;

  // X > Y && Y == 0  -->  Y == 0  iff X != 0
  // X > Y || Y == 0  -->  X > Y   iff X != 0
  if (UnsignedPred == ICmpInst::ICMP_UGT && EqPred == ICmpInst::ICMP_EQ &&
      isKnownNonZero(X, Q.DL, /*Depth=*/0, Q.AC, Q.CxtI, Q.DT))
    return IsAnd ? ZeroICmp : UnsignedICmp;

  // X <= Y && Y != 0  -->  X <= Y  iff X != 0
  // X <= Y || Y != 0  -->  Y != 0  iff X != 0
  if (UnsignedPred == ICmpInst::ICMP_ULE && EqPred == ICmpInst::ICMP_NE &&
      isKnownNonZero(X, Q.DL, /*Depth=*/0, Q.AC, Q.CxtI, Q.DT))
    return IsAnd ? UnsignedICmp : ZeroICmp;

  // The transforms below here are expected to be handled more generally with
  // simplifyAndOrOfICmpsWithLimitConst() or in InstCombine's
  // foldAndOrOfICmpsWithConstEq(). If we are looking to trim optimizer overlap,
  // these are candidates for removal.

  // X < Y && Y != 0  -->  X < Y
  // X < Y || Y != 0  -->  Y != 0
  if (UnsignedPred == ICmpInst::ICMP_ULT && EqPred == ICmpInst::ICMP_NE)
    return IsAnd ? UnsignedICmp : ZeroICmp;

  // X >= Y && Y == 0  -->  Y == 0
  // X >= Y || Y == 0  -->  X >= Y
  if (UnsignedPred == ICmpInst::ICMP_UGE && EqPred == ICmpInst::ICMP_EQ)
    return IsAnd ? ZeroICmp : UnsignedICmp;

  // X < Y && Y == 0  -->  false
  if (UnsignedPred == ICmpInst::ICMP_ULT && EqPred == ICmpInst::ICMP_EQ &&
      IsAnd)
    return getFalse(UnsignedICmp->getType());

  // X >= Y || Y != 0  -->  true
  if (UnsignedPred == ICmpInst::ICMP_UGE && EqPred == ICmpInst::ICMP_NE &&
      !IsAnd)
    return getTrue(UnsignedICmp->getType());

  return nullptr;
}

/// Commuted variants are assumed to be handled by calling this function again
/// with the parameters swapped.
static Value *simplifyAndOfICmpsWithSameOperands(ICmpInst *Op0, ICmpInst *Op1) {
  ICmpInst::Predicate Pred0, Pred1;
  Value *A ,*B;
  if (!match(Op0, m_ICmp(Pred0, m_Value(A), m_Value(B))) ||
      !match(Op1, m_ICmp(Pred1, m_Specific(A), m_Specific(B))))
    return nullptr;

  // We have (icmp Pred0, A, B) & (icmp Pred1, A, B).
  // If Op1 is always implied true by Op0, then Op0 is a subset of Op1, and we
  // can eliminate Op1 from this 'and'.
  if (ICmpInst::isImpliedTrueByMatchingCmp(Pred0, Pred1))
    return Op0;

  // Check for any combination of predicates that are guaranteed to be disjoint.
  if ((Pred0 == ICmpInst::getInversePredicate(Pred1)) ||
      (Pred0 == ICmpInst::ICMP_EQ && ICmpInst::isFalseWhenEqual(Pred1)) ||
      (Pred0 == ICmpInst::ICMP_SLT && Pred1 == ICmpInst::ICMP_SGT) ||
      (Pred0 == ICmpInst::ICMP_ULT && Pred1 == ICmpInst::ICMP_UGT))
    return getFalse(Op0->getType());

  return nullptr;
}

/// Commuted variants are assumed to be handled by calling this function again
/// with the parameters swapped.
static Value *simplifyOrOfICmpsWithSameOperands(ICmpInst *Op0, ICmpInst *Op1) {
  ICmpInst::Predicate Pred0, Pred1;
  Value *A ,*B;
  if (!match(Op0, m_ICmp(Pred0, m_Value(A), m_Value(B))) ||
      !match(Op1, m_ICmp(Pred1, m_Specific(A), m_Specific(B))))
    return nullptr;

  // We have (icmp Pred0, A, B) | (icmp Pred1, A, B).
  // If Op1 is always implied true by Op0, then Op0 is a subset of Op1, and we
  // can eliminate Op0 from this 'or'.
  if (ICmpInst::isImpliedTrueByMatchingCmp(Pred0, Pred1))
    return Op1;

  // Check for any combination of predicates that cover the entire range of
  // possibilities.
  if ((Pred0 == ICmpInst::getInversePredicate(Pred1)) ||
      (Pred0 == ICmpInst::ICMP_NE && ICmpInst::isTrueWhenEqual(Pred1)) ||
      (Pred0 == ICmpInst::ICMP_SLE && Pred1 == ICmpInst::ICMP_SGE) ||
      (Pred0 == ICmpInst::ICMP_ULE && Pred1 == ICmpInst::ICMP_UGE))
    return getTrue(Op0->getType());

  return nullptr;
}

/// Test if a pair of compares with a shared operand and 2 constants has an
/// empty set intersection, full set union, or if one compare is a superset of
/// the other.
static Value *simplifyAndOrOfICmpsWithConstants(ICmpInst *Cmp0, ICmpInst *Cmp1,
                                                bool IsAnd) {
  // Look for this pattern: {and/or} (icmp X, C0), (icmp X, C1)).
  if (Cmp0->getOperand(0) != Cmp1->getOperand(0))
    return nullptr;

  const APInt *C0, *C1;
  if (!match(Cmp0->getOperand(1), m_APInt(C0)) ||
      !match(Cmp1->getOperand(1), m_APInt(C1)))
    return nullptr;

  auto Range0 = ConstantRange::makeExactICmpRegion(Cmp0->getPredicate(), *C0);
  auto Range1 = ConstantRange::makeExactICmpRegion(Cmp1->getPredicate(), *C1);

  // For and-of-compares, check if the intersection is empty:
  // (icmp X, C0) && (icmp X, C1) --> empty set --> false
  if (IsAnd && Range0.intersectWith(Range1).isEmptySet())
    return getFalse(Cmp0->getType());

  // For or-of-compares, check if the union is full:
  // (icmp X, C0) || (icmp X, C1) --> full set --> true
  if (!IsAnd && Range0.unionWith(Range1).isFullSet())
    return getTrue(Cmp0->getType());

  // Is one range a superset of the other?
  // If this is and-of-compares, take the smaller set:
  // (icmp sgt X, 4) && (icmp sgt X, 42) --> icmp sgt X, 42
  // If this is or-of-compares, take the larger set:
  // (icmp sgt X, 4) || (icmp sgt X, 42) --> icmp sgt X, 4
  if (Range0.contains(Range1))
    return IsAnd ? Cmp1 : Cmp0;
  if (Range1.contains(Range0))
    return IsAnd ? Cmp0 : Cmp1;

  return nullptr;
}

static Value *simplifyAndOrOfICmpsWithZero(ICmpInst *Cmp0, ICmpInst *Cmp1,
                                           bool IsAnd) {
  ICmpInst::Predicate P0 = Cmp0->getPredicate(), P1 = Cmp1->getPredicate();
  if (!match(Cmp0->getOperand(1), m_Zero()) ||
      !match(Cmp1->getOperand(1), m_Zero()) || P0 != P1)
    return nullptr;

  if ((IsAnd && P0 != ICmpInst::ICMP_NE) || (!IsAnd && P1 != ICmpInst::ICMP_EQ))
    return nullptr;

  // We have either "(X == 0 || Y == 0)" or "(X != 0 && Y != 0)".
  Value *X = Cmp0->getOperand(0);
  Value *Y = Cmp1->getOperand(0);

  // If one of the compares is a masked version of a (not) null check, then
  // that compare implies the other, so we eliminate the other. Optionally, look
  // through a pointer-to-int cast to match a null check of a pointer type.

  // (X == 0) || (([ptrtoint] X & ?) == 0) --> ([ptrtoint] X & ?) == 0
  // (X == 0) || ((? & [ptrtoint] X) == 0) --> (? & [ptrtoint] X) == 0
  // (X != 0) && (([ptrtoint] X & ?) != 0) --> ([ptrtoint] X & ?) != 0
  // (X != 0) && ((? & [ptrtoint] X) != 0) --> (? & [ptrtoint] X) != 0
  if (match(Y, m_c_And(m_Specific(X), m_Value())) ||
      match(Y, m_c_And(m_PtrToInt(m_Specific(X)), m_Value())))
    return Cmp1;

  // (([ptrtoint] Y & ?) == 0) || (Y == 0) --> ([ptrtoint] Y & ?) == 0
  // ((? & [ptrtoint] Y) == 0) || (Y == 0) --> (? & [ptrtoint] Y) == 0
  // (([ptrtoint] Y & ?) != 0) && (Y != 0) --> ([ptrtoint] Y & ?) != 0
  // ((? & [ptrtoint] Y) != 0) && (Y != 0) --> (? & [ptrtoint] Y) != 0
  if (match(X, m_c_And(m_Specific(Y), m_Value())) ||
      match(X, m_c_And(m_PtrToInt(m_Specific(Y)), m_Value())))
    return Cmp0;

  return nullptr;
}

static Value *simplifyAndOfICmpsWithAdd(ICmpInst *Op0, ICmpInst *Op1,
                                        const InstrInfoQuery &IIQ) {
  // (icmp (add V, C0), C1) & (icmp V, C0)
  ICmpInst::Predicate Pred0, Pred1;
  const APInt *C0, *C1;
  Value *V;
  if (!match(Op0, m_ICmp(Pred0, m_Add(m_Value(V), m_APInt(C0)), m_APInt(C1))))
    return nullptr;

  if (!match(Op1, m_ICmp(Pred1, m_Specific(V), m_Value())))
    return nullptr;

  auto *AddInst = cast<OverflowingBinaryOperator>(Op0->getOperand(0));
  if (AddInst->getOperand(1) != Op1->getOperand(1))
    return nullptr;

  Type *ITy = Op0->getType();
  bool isNSW = IIQ.hasNoSignedWrap(AddInst);
  bool isNUW = IIQ.hasNoUnsignedWrap(AddInst);

  const APInt Delta = *C1 - *C0;
  if (C0->isStrictlyPositive()) {
    if (Delta == 2) {
      if (Pred0 == ICmpInst::ICMP_ULT && Pred1 == ICmpInst::ICMP_SGT)
        return getFalse(ITy);
      if (Pred0 == ICmpInst::ICMP_SLT && Pred1 == ICmpInst::ICMP_SGT && isNSW)
        return getFalse(ITy);
    }
    if (Delta == 1) {
      if (Pred0 == ICmpInst::ICMP_ULE && Pred1 == ICmpInst::ICMP_SGT)
        return getFalse(ITy);
      if (Pred0 == ICmpInst::ICMP_SLE && Pred1 == ICmpInst::ICMP_SGT && isNSW)
        return getFalse(ITy);
    }
  }
  if (C0->getBoolValue() && isNUW) {
    if (Delta == 2)
      if (Pred0 == ICmpInst::ICMP_ULT && Pred1 == ICmpInst::ICMP_UGT)
        return getFalse(ITy);
    if (Delta == 1)
      if (Pred0 == ICmpInst::ICMP_ULE && Pred1 == ICmpInst::ICMP_UGT)
        return getFalse(ITy);
  }

  return nullptr;
}

/// Try to eliminate compares with signed or unsigned min/max constants.
static Value *simplifyAndOrOfICmpsWithLimitConst(ICmpInst *Cmp0, ICmpInst *Cmp1,
                                                 bool IsAnd) {
  // Canonicalize an equality compare as Cmp0.
  if (Cmp1->isEquality())
    std::swap(Cmp0, Cmp1);
  if (!Cmp0->isEquality())
    return nullptr;

  // The non-equality compare must include a common operand (X). Canonicalize
  // the common operand as operand 0 (the predicate is swapped if the common
  // operand was operand 1).
  ICmpInst::Predicate Pred0 = Cmp0->getPredicate();
  Value *X = Cmp0->getOperand(0);
  ICmpInst::Predicate Pred1;
  bool HasNotOp = match(Cmp1, m_c_ICmp(Pred1, m_Not(m_Specific(X)), m_Value()));
  if (!HasNotOp && !match(Cmp1, m_c_ICmp(Pred1, m_Specific(X), m_Value())))
    return nullptr;
  if (ICmpInst::isEquality(Pred1))
    return nullptr;

  // The equality compare must be against a constant. Flip bits if we matched
  // a bitwise not. Convert a null pointer constant to an integer zero value.
  APInt MinMaxC;
  const APInt *C;
  if (match(Cmp0->getOperand(1), m_APInt(C)))
    MinMaxC = HasNotOp ? ~*C : *C;
  else if (isa<ConstantPointerNull>(Cmp0->getOperand(1)))
    MinMaxC = APInt::getNullValue(8);
  else
    return nullptr;

  // DeMorganize if this is 'or': P0 || P1 --> !P0 && !P1.
  if (!IsAnd) {
    Pred0 = ICmpInst::getInversePredicate(Pred0);
    Pred1 = ICmpInst::getInversePredicate(Pred1);
  }

  // Normalize to unsigned compare and unsigned min/max value.
  // Example for 8-bit: -128 + 128 -> 0; 127 + 128 -> 255
  if (ICmpInst::isSigned(Pred1)) {
    Pred1 = ICmpInst::getUnsignedPredicate(Pred1);
    MinMaxC += APInt::getSignedMinValue(MinMaxC.getBitWidth());
  }

  // (X != MAX) && (X < Y) --> X < Y
  // (X == MAX) || (X >= Y) --> X >= Y
  if (MinMaxC.isMaxValue())
    if (Pred0 == ICmpInst::ICMP_NE && Pred1 == ICmpInst::ICMP_ULT)
      return Cmp1;

  // (X != MIN) && (X > Y) -->  X > Y
  // (X == MIN) || (X <= Y) --> X <= Y
  if (MinMaxC.isMinValue())
    if (Pred0 == ICmpInst::ICMP_NE && Pred1 == ICmpInst::ICMP_UGT)
      return Cmp1;

  return nullptr;
}

static Value *simplifyAndOfICmps(ICmpInst *Op0, ICmpInst *Op1,
                                 const SimplifyQuery &Q) {
  if (Value *X = simplifyUnsignedRangeCheck(Op0, Op1, /*IsAnd=*/true, Q))
    return X;
  if (Value *X = simplifyUnsignedRangeCheck(Op1, Op0, /*IsAnd=*/true, Q))
    return X;

  if (Value *X = simplifyAndOfICmpsWithSameOperands(Op0, Op1))
    return X;
  if (Value *X = simplifyAndOfICmpsWithSameOperands(Op1, Op0))
    return X;

  if (Value *X = simplifyAndOrOfICmpsWithConstants(Op0, Op1, true))
    return X;

  if (Value *X = simplifyAndOrOfICmpsWithLimitConst(Op0, Op1, true))
    return X;

  if (Value *X = simplifyAndOrOfICmpsWithZero(Op0, Op1, true))
    return X;

  if (Value *X = simplifyAndOfICmpsWithAdd(Op0, Op1, Q.IIQ))
    return X;
  if (Value *X = simplifyAndOfICmpsWithAdd(Op1, Op0, Q.IIQ))
    return X;

  return nullptr;
}

static Value *simplifyOrOfICmpsWithAdd(ICmpInst *Op0, ICmpInst *Op1,
                                       const InstrInfoQuery &IIQ) {
  // (icmp (add V, C0), C1) | (icmp V, C0)
  ICmpInst::Predicate Pred0, Pred1;
  const APInt *C0, *C1;
  Value *V;
  if (!match(Op0, m_ICmp(Pred0, m_Add(m_Value(V), m_APInt(C0)), m_APInt(C1))))
    return nullptr;

  if (!match(Op1, m_ICmp(Pred1, m_Specific(V), m_Value())))
    return nullptr;

  auto *AddInst = cast<BinaryOperator>(Op0->getOperand(0));
  if (AddInst->getOperand(1) != Op1->getOperand(1))
    return nullptr;

  Type *ITy = Op0->getType();
  bool isNSW = IIQ.hasNoSignedWrap(AddInst);
  bool isNUW = IIQ.hasNoUnsignedWrap(AddInst);

  const APInt Delta = *C1 - *C0;
  if (C0->isStrictlyPositive()) {
    if (Delta == 2) {
      if (Pred0 == ICmpInst::ICMP_UGE && Pred1 == ICmpInst::ICMP_SLE)
        return getTrue(ITy);
      if (Pred0 == ICmpInst::ICMP_SGE && Pred1 == ICmpInst::ICMP_SLE && isNSW)
        return getTrue(ITy);
    }
    if (Delta == 1) {
      if (Pred0 == ICmpInst::ICMP_UGT && Pred1 == ICmpInst::ICMP_SLE)
        return getTrue(ITy);
      if (Pred0 == ICmpInst::ICMP_SGT && Pred1 == ICmpInst::ICMP_SLE && isNSW)
        return getTrue(ITy);
    }
  }
  if (C0->getBoolValue() && isNUW) {
    if (Delta == 2)
      if (Pred0 == ICmpInst::ICMP_UGE && Pred1 == ICmpInst::ICMP_ULE)
        return getTrue(ITy);
    if (Delta == 1)
      if (Pred0 == ICmpInst::ICMP_UGT && Pred1 == ICmpInst::ICMP_ULE)
        return getTrue(ITy);
  }

  return nullptr;
}

static Value *simplifyOrOfICmps(ICmpInst *Op0, ICmpInst *Op1,
                                const SimplifyQuery &Q) {
  if (Value *X = simplifyUnsignedRangeCheck(Op0, Op1, /*IsAnd=*/false, Q))
    return X;
  if (Value *X = simplifyUnsignedRangeCheck(Op1, Op0, /*IsAnd=*/false, Q))
    return X;

  if (Value *X = simplifyOrOfICmpsWithSameOperands(Op0, Op1))
    return X;
  if (Value *X = simplifyOrOfICmpsWithSameOperands(Op1, Op0))
    return X;

  if (Value *X = simplifyAndOrOfICmpsWithConstants(Op0, Op1, false))
    return X;

  if (Value *X = simplifyAndOrOfICmpsWithLimitConst(Op0, Op1, false))
    return X;

  if (Value *X = simplifyAndOrOfICmpsWithZero(Op0, Op1, false))
    return X;

  if (Value *X = simplifyOrOfICmpsWithAdd(Op0, Op1, Q.IIQ))
    return X;
  if (Value *X = simplifyOrOfICmpsWithAdd(Op1, Op0, Q.IIQ))
    return X;

  return nullptr;
}

static Value *simplifyAndOrOfFCmps(const TargetLibraryInfo *TLI,
                                   FCmpInst *LHS, FCmpInst *RHS, bool IsAnd) {
  Value *LHS0 = LHS->getOperand(0), *LHS1 = LHS->getOperand(1);
  Value *RHS0 = RHS->getOperand(0), *RHS1 = RHS->getOperand(1);
  if (LHS0->getType() != RHS0->getType())
    return nullptr;

  FCmpInst::Predicate PredL = LHS->getPredicate(), PredR = RHS->getPredicate();
  if ((PredL == FCmpInst::FCMP_ORD && PredR == FCmpInst::FCMP_ORD && IsAnd) ||
      (PredL == FCmpInst::FCMP_UNO && PredR == FCmpInst::FCMP_UNO && !IsAnd)) {
    // (fcmp ord NNAN, X) & (fcmp ord X, Y) --> fcmp ord X, Y
    // (fcmp ord NNAN, X) & (fcmp ord Y, X) --> fcmp ord Y, X
    // (fcmp ord X, NNAN) & (fcmp ord X, Y) --> fcmp ord X, Y
    // (fcmp ord X, NNAN) & (fcmp ord Y, X) --> fcmp ord Y, X
    // (fcmp uno NNAN, X) | (fcmp uno X, Y) --> fcmp uno X, Y
    // (fcmp uno NNAN, X) | (fcmp uno Y, X) --> fcmp uno Y, X
    // (fcmp uno X, NNAN) | (fcmp uno X, Y) --> fcmp uno X, Y
    // (fcmp uno X, NNAN) | (fcmp uno Y, X) --> fcmp uno Y, X
    if ((isKnownNeverNaN(LHS0, TLI) && (LHS1 == RHS0 || LHS1 == RHS1)) ||
        (isKnownNeverNaN(LHS1, TLI) && (LHS0 == RHS0 || LHS0 == RHS1)))
      return RHS;

    // (fcmp ord X, Y) & (fcmp ord NNAN, X) --> fcmp ord X, Y
    // (fcmp ord Y, X) & (fcmp ord NNAN, X) --> fcmp ord Y, X
    // (fcmp ord X, Y) & (fcmp ord X, NNAN) --> fcmp ord X, Y
    // (fcmp ord Y, X) & (fcmp ord X, NNAN) --> fcmp ord Y, X
    // (fcmp uno X, Y) | (fcmp uno NNAN, X) --> fcmp uno X, Y
    // (fcmp uno Y, X) | (fcmp uno NNAN, X) --> fcmp uno Y, X
    // (fcmp uno X, Y) | (fcmp uno X, NNAN) --> fcmp uno X, Y
    // (fcmp uno Y, X) | (fcmp uno X, NNAN) --> fcmp uno Y, X
    if ((isKnownNeverNaN(RHS0, TLI) && (RHS1 == LHS0 || RHS1 == LHS1)) ||
        (isKnownNeverNaN(RHS1, TLI) && (RHS0 == LHS0 || RHS0 == LHS1)))
      return LHS;
  }

  return nullptr;
}

static Value *simplifyAndOrOfCmps(const SimplifyQuery &Q,
                                  Value *Op0, Value *Op1, bool IsAnd) {
  // Look through casts of the 'and' operands to find compares.
  auto *Cast0 = dyn_cast<CastInst>(Op0);
  auto *Cast1 = dyn_cast<CastInst>(Op1);
  if (Cast0 && Cast1 && Cast0->getOpcode() == Cast1->getOpcode() &&
      Cast0->getSrcTy() == Cast1->getSrcTy()) {
    Op0 = Cast0->getOperand(0);
    Op1 = Cast1->getOperand(0);
  }

  Value *V = nullptr;
  auto *ICmp0 = dyn_cast<ICmpInst>(Op0);
  auto *ICmp1 = dyn_cast<ICmpInst>(Op1);
  if (ICmp0 && ICmp1)
    V = IsAnd ? simplifyAndOfICmps(ICmp0, ICmp1, Q)
              : simplifyOrOfICmps(ICmp0, ICmp1, Q);

  auto *FCmp0 = dyn_cast<FCmpInst>(Op0);
  auto *FCmp1 = dyn_cast<FCmpInst>(Op1);
  if (FCmp0 && FCmp1)
    V = simplifyAndOrOfFCmps(Q.TLI, FCmp0, FCmp1, IsAnd);

  if (!V)
    return nullptr;
  if (!Cast0)
    return V;

  // If we looked through casts, we can only handle a constant simplification
  // because we are not allowed to create a cast instruction here.
  if (auto *C = dyn_cast<Constant>(V))
    return ConstantExpr::getCast(Cast0->getOpcode(), C, Cast0->getType());

  return nullptr;
}

/// Given a bitwise logic op, check if the operands are add/sub with a common
/// source value and inverted constant (identity: C - X -> ~(X + ~C)).
static Value *simplifyLogicOfAddSub(Value *Op0, Value *Op1,
                                    Instruction::BinaryOps Opcode) {
  assert(Op0->getType() == Op1->getType() && "Mismatched binop types");
  assert(BinaryOperator::isBitwiseLogicOp(Opcode) && "Expected logic op");
  Value *X;
  Constant *C1, *C2;
  if ((match(Op0, m_Add(m_Value(X), m_Constant(C1))) &&
       match(Op1, m_Sub(m_Constant(C2), m_Specific(X)))) ||
      (match(Op1, m_Add(m_Value(X), m_Constant(C1))) &&
       match(Op0, m_Sub(m_Constant(C2), m_Specific(X))))) {
    if (ConstantExpr::getNot(C1) == C2) {
      // (X + C) & (~C - X) --> (X + C) & ~(X + C) --> 0
      // (X + C) | (~C - X) --> (X + C) | ~(X + C) --> -1
      // (X + C) ^ (~C - X) --> (X + C) ^ ~(X + C) --> -1
      Type *Ty = Op0->getType();
      return Opcode == Instruction::And ? ConstantInt::getNullValue(Ty)
                                        : ConstantInt::getAllOnesValue(Ty);
    }
  }
  return nullptr;
}

/// Given operands for an And, see if we can fold the result.
/// If not, this returns null.
static Value *SimplifyAndInst(Value *Op0, Value *Op1, const SimplifyQuery &Q,
                              unsigned MaxRecurse) {
  if (Constant *C = foldOrCommuteConstant(Instruction::And, Op0, Op1, Q))
    return C;

  // X & poison -> poison
  if (isa<PoisonValue>(Op1))
    return Op1;

  // X & undef -> 0
  if (Q.isUndefValue(Op1))
    return Constant::getNullValue(Op0->getType());

  // X & X = X
  if (Op0 == Op1)
    return Op0;

  // X & 0 = 0
  if (match(Op1, m_Zero()))
    return Constant::getNullValue(Op0->getType());

  // X & -1 = X
  if (match(Op1, m_AllOnes()))
    return Op0;

  // A & ~A  =  ~A & A  =  0
  if (match(Op0, m_Not(m_Specific(Op1))) ||
      match(Op1, m_Not(m_Specific(Op0))))
    return Constant::getNullValue(Op0->getType());

  // (A | ?) & A = A
  if (match(Op0, m_c_Or(m_Specific(Op1), m_Value())))
    return Op1;

  // A & (A | ?) = A
  if (match(Op1, m_c_Or(m_Specific(Op0), m_Value())))
    return Op0;

  if (Value *V = simplifyLogicOfAddSub(Op0, Op1, Instruction::And))
    return V;

  // A mask that only clears known zeros of a shifted value is a no-op.
  Value *X;
  const APInt *Mask;
  const APInt *ShAmt;
  if (match(Op1, m_APInt(Mask))) {
    // If all bits in the inverted and shifted mask are clear:
    // and (shl X, ShAmt), Mask --> shl X, ShAmt
    if (match(Op0, m_Shl(m_Value(X), m_APInt(ShAmt))) &&
        (~(*Mask)).lshr(*ShAmt).isNullValue())
      return Op0;

    // If all bits in the inverted and shifted mask are clear:
    // and (lshr X, ShAmt), Mask --> lshr X, ShAmt
    if (match(Op0, m_LShr(m_Value(X), m_APInt(ShAmt))) &&
        (~(*Mask)).shl(*ShAmt).isNullValue())
      return Op0;
  }

  // If we have a multiplication overflow check that is being 'and'ed with a
  // check that one of the multipliers is not zero, we can omit the 'and', and
  // only keep the overflow check.
  if (isCheckForZeroAndMulWithOverflow(Op0, Op1, true))
    return Op1;
  if (isCheckForZeroAndMulWithOverflow(Op1, Op0, true))
    return Op0;

  // A & (-A) = A if A is a power of two or zero.
  if (match(Op0, m_Neg(m_Specific(Op1))) ||
      match(Op1, m_Neg(m_Specific(Op0)))) {
    if (isKnownToBeAPowerOfTwo(Op0, Q.DL, /*OrZero*/ true, 0, Q.AC, Q.CxtI,
                               Q.DT))
      return Op0;
    if (isKnownToBeAPowerOfTwo(Op1, Q.DL, /*OrZero*/ true, 0, Q.AC, Q.CxtI,
                               Q.DT))
      return Op1;
  }

  // This is a similar pattern used for checking if a value is a power-of-2:
  // (A - 1) & A --> 0 (if A is a power-of-2 or 0)
  // A & (A - 1) --> 0 (if A is a power-of-2 or 0)
  if (match(Op0, m_Add(m_Specific(Op1), m_AllOnes())) &&
      isKnownToBeAPowerOfTwo(Op1, Q.DL, /*OrZero*/ true, 0, Q.AC, Q.CxtI, Q.DT))
    return Constant::getNullValue(Op1->getType());
  if (match(Op1, m_Add(m_Specific(Op0), m_AllOnes())) &&
      isKnownToBeAPowerOfTwo(Op0, Q.DL, /*OrZero*/ true, 0, Q.AC, Q.CxtI, Q.DT))
    return Constant::getNullValue(Op0->getType());

  if (Value *V = simplifyAndOrOfCmps(Q, Op0, Op1, true))
    return V;

  // Try some generic simplifications for associative operations.
  if (Value *V = SimplifyAssociativeBinOp(Instruction::And, Op0, Op1, Q,
                                          MaxRecurse))
    return V;

  // And distributes over Or.  Try some generic simplifications based on this.
  if (Value *V = expandCommutativeBinOp(Instruction::And, Op0, Op1,
                                        Instruction::Or, Q, MaxRecurse))
    return V;

  // And distributes over Xor.  Try some generic simplifications based on this.
  if (Value *V = expandCommutativeBinOp(Instruction::And, Op0, Op1,
                                        Instruction::Xor, Q, MaxRecurse))
    return V;

  if (isa<SelectInst>(Op0) || isa<SelectInst>(Op1)) {
    if (Op0->getType()->isIntOrIntVectorTy(1)) {
      // A & (A && B) -> A && B
      if (match(Op1, m_Select(m_Specific(Op0), m_Value(), m_Zero())))
        return Op1;
      else if (match(Op0, m_Select(m_Specific(Op1), m_Value(), m_Zero())))
        return Op0;
    }
    // If the operation is with the result of a select instruction, check
    // whether operating on either branch of the select always yields the same
    // value.
    if (Value *V = ThreadBinOpOverSelect(Instruction::And, Op0, Op1, Q,
                                         MaxRecurse))
      return V;
  }

  // If the operation is with the result of a phi instruction, check whether
  // operating on all incoming values of the phi always yields the same value.
  if (isa<PHINode>(Op0) || isa<PHINode>(Op1))
    if (Value *V = ThreadBinOpOverPHI(Instruction::And, Op0, Op1, Q,
                                      MaxRecurse))
      return V;

  // Assuming the effective width of Y is not larger than A, i.e. all bits
  // from X and Y are disjoint in (X << A) | Y,
  // if the mask of this AND op covers all bits of X or Y, while it covers
  // no bits from the other, we can bypass this AND op. E.g.,
  // ((X << A) | Y) & Mask -> Y,
  //     if Mask = ((1 << effective_width_of(Y)) - 1)
  // ((X << A) | Y) & Mask -> X << A,
  //     if Mask = ((1 << effective_width_of(X)) - 1) << A
  // SimplifyDemandedBits in InstCombine can optimize the general case.
  // This pattern aims to help other passes for a common case.
  Value *Y, *XShifted;
  if (match(Op1, m_APInt(Mask)) &&
      match(Op0, m_c_Or(m_CombineAnd(m_NUWShl(m_Value(X), m_APInt(ShAmt)),
                                     m_Value(XShifted)),
                        m_Value(Y)))) {
    const unsigned Width = Op0->getType()->getScalarSizeInBits();
    const unsigned ShftCnt = ShAmt->getLimitedValue(Width);
    const KnownBits YKnown = computeKnownBits(Y, Q.DL, 0, Q.AC, Q.CxtI, Q.DT);
    const unsigned EffWidthY = Width - YKnown.countMinLeadingZeros();
    if (EffWidthY <= ShftCnt) {
      const KnownBits XKnown = computeKnownBits(X, Q.DL, 0, Q.AC, Q.CxtI,
                                                Q.DT);
      const unsigned EffWidthX = Width - XKnown.countMinLeadingZeros();
      const APInt EffBitsY = APInt::getLowBitsSet(Width, EffWidthY);
      const APInt EffBitsX = APInt::getLowBitsSet(Width, EffWidthX) << ShftCnt;
      // If the mask is extracting all bits from X or Y as is, we can skip
      // this AND op.
      if (EffBitsY.isSubsetOf(*Mask) && !EffBitsX.intersects(*Mask))
        return Y;
      if (EffBitsX.isSubsetOf(*Mask) && !EffBitsY.intersects(*Mask))
        return XShifted;
    }
  }

  return nullptr;
}

Value *llvm::SimplifyAndInst(Value *Op0, Value *Op1, const SimplifyQuery &Q) {
  return ::SimplifyAndInst(Op0, Op1, Q, RecursionLimit);
}

/// Given operands for an Or, see if we can fold the result.
/// If not, this returns null.
static Value *SimplifyOrInst(Value *Op0, Value *Op1, const SimplifyQuery &Q,
                             unsigned MaxRecurse) {
  if (Constant *C = foldOrCommuteConstant(Instruction::Or, Op0, Op1, Q))
    return C;

  // X | poison -> poison
  if (isa<PoisonValue>(Op1))
    return Op1;

  // X | undef -> -1
  // X | -1 = -1
  // Do not return Op1 because it may contain undef elements if it's a vector.
  if (Q.isUndefValue(Op1) || match(Op1, m_AllOnes()))
    return Constant::getAllOnesValue(Op0->getType());

  // X | X = X
  // X | 0 = X
  if (Op0 == Op1 || match(Op1, m_Zero()))
    return Op0;

  // A | ~A  =  ~A | A  =  -1
  if (match(Op0, m_Not(m_Specific(Op1))) ||
      match(Op1, m_Not(m_Specific(Op0))))
    return Constant::getAllOnesValue(Op0->getType());

  // (A & ?) | A = A
  if (match(Op0, m_c_And(m_Specific(Op1), m_Value())))
    return Op1;

  // A | (A & ?) = A
  if (match(Op1, m_c_And(m_Specific(Op0), m_Value())))
    return Op0;

  // ~(A & ?) | A = -1
  if (match(Op0, m_Not(m_c_And(m_Specific(Op1), m_Value()))))
    return Constant::getAllOnesValue(Op1->getType());

  // A | ~(A & ?) = -1
  if (match(Op1, m_Not(m_c_And(m_Specific(Op0), m_Value()))))
    return Constant::getAllOnesValue(Op0->getType());

  if (Value *V = simplifyLogicOfAddSub(Op0, Op1, Instruction::Or))
    return V;

  Value *A, *B, *NotA;
  // (A & ~B) | (A ^ B) -> (A ^ B)
  // (~B & A) | (A ^ B) -> (A ^ B)
  // (A & ~B) | (B ^ A) -> (B ^ A)
  // (~B & A) | (B ^ A) -> (B ^ A)
  if (match(Op1, m_Xor(m_Value(A), m_Value(B))) &&
      (match(Op0, m_c_And(m_Specific(A), m_Not(m_Specific(B)))) ||
       match(Op0, m_c_And(m_Not(m_Specific(A)), m_Specific(B)))))
    return Op1;

  // Commute the 'or' operands.
  // (A ^ B) | (A & ~B) -> (A ^ B)
  // (A ^ B) | (~B & A) -> (A ^ B)
  // (B ^ A) | (A & ~B) -> (B ^ A)
  // (B ^ A) | (~B & A) -> (B ^ A)
  if (match(Op0, m_Xor(m_Value(A), m_Value(B))) &&
      (match(Op1, m_c_And(m_Specific(A), m_Not(m_Specific(B)))) ||
       match(Op1, m_c_And(m_Not(m_Specific(A)), m_Specific(B)))))
    return Op0;

  // (A & B) | (~A ^ B) -> (~A ^ B)
  // (B & A) | (~A ^ B) -> (~A ^ B)
  // (A & B) | (B ^ ~A) -> (B ^ ~A)
  // (B & A) | (B ^ ~A) -> (B ^ ~A)
  if (match(Op0, m_And(m_Value(A), m_Value(B))) &&
      (match(Op1, m_c_Xor(m_Specific(A), m_Not(m_Specific(B)))) ||
       match(Op1, m_c_Xor(m_Not(m_Specific(A)), m_Specific(B)))))
    return Op1;

  // Commute the 'or' operands.
  // (~A ^ B) | (A & B) -> (~A ^ B)
  // (~A ^ B) | (B & A) -> (~A ^ B)
  // (B ^ ~A) | (A & B) -> (B ^ ~A)
  // (B ^ ~A) | (B & A) -> (B ^ ~A)
  if (match(Op1, m_And(m_Value(A), m_Value(B))) &&
      (match(Op0, m_c_Xor(m_Specific(A), m_Not(m_Specific(B)))) ||
       match(Op0, m_c_Xor(m_Not(m_Specific(A)), m_Specific(B)))))
    return Op0;

  // (~A & B) | ~(A | B) --> ~A
  // (~A & B) | ~(B | A) --> ~A
  // (B & ~A) | ~(A | B) --> ~A
  // (B & ~A) | ~(B | A) --> ~A
  if (match(Op0, m_c_And(m_CombineAnd(m_Value(NotA), m_Not(m_Value(A))),
                         m_Value(B))) &&
      match(Op1, m_Not(m_c_Or(m_Specific(A), m_Specific(B)))))
    return NotA;

  // Commute the 'or' operands.
  // ~(A | B) | (~A & B) --> ~A
  // ~(B | A) | (~A & B) --> ~A
  // ~(A | B) | (B & ~A) --> ~A
  // ~(B | A) | (B & ~A) --> ~A
  if (match(Op1, m_c_And(m_CombineAnd(m_Value(NotA), m_Not(m_Value(A))),
                         m_Value(B))) &&
      match(Op0, m_Not(m_c_Or(m_Specific(A), m_Specific(B)))))
    return NotA;

  if (Value *V = simplifyAndOrOfCmps(Q, Op0, Op1, false))
    return V;

  // If we have a multiplication overflow check that is being 'and'ed with a
  // check that one of the multipliers is not zero, we can omit the 'and', and
  // only keep the overflow check.
  if (isCheckForZeroAndMulWithOverflow(Op0, Op1, false))
    return Op1;
  if (isCheckForZeroAndMulWithOverflow(Op1, Op0, false))
    return Op0;

  // Try some generic simplifications for associative operations.
  if (Value *V = SimplifyAssociativeBinOp(Instruction::Or, Op0, Op1, Q,
                                          MaxRecurse))
    return V;

  // Or distributes over And.  Try some generic simplifications based on this.
  if (Value *V = expandCommutativeBinOp(Instruction::Or, Op0, Op1,
                                        Instruction::And, Q, MaxRecurse))
    return V;

  if (isa<SelectInst>(Op0) || isa<SelectInst>(Op1)) {
    if (Op0->getType()->isIntOrIntVectorTy(1)) {
      // A | (A || B) -> A || B
      if (match(Op1, m_Select(m_Specific(Op0), m_One(), m_Value())))
        return Op1;
      else if (match(Op0, m_Select(m_Specific(Op1), m_One(), m_Value())))
        return Op0;
    }
    // If the operation is with the result of a select instruction, check
    // whether operating on either branch of the select always yields the same
    // value.
    if (Value *V = ThreadBinOpOverSelect(Instruction::Or, Op0, Op1, Q,
                                         MaxRecurse))
      return V;
  }

  // (A & C1)|(B & C2)
  const APInt *C1, *C2;
  if (match(Op0, m_And(m_Value(A), m_APInt(C1))) &&
      match(Op1, m_And(m_Value(B), m_APInt(C2)))) {
    if (*C1 == ~*C2) {
      // (A & C1)|(B & C2)
      // If we have: ((V + N) & C1) | (V & C2)
      // .. and C2 = ~C1 and C2 is 0+1+ and (N & C2) == 0
      // replace with V+N.
      Value *N;
      if (C2->isMask() && // C2 == 0+1+
          match(A, m_c_Add(m_Specific(B), m_Value(N)))) {
        // Add commutes, try both ways.
        if (MaskedValueIsZero(N, *C2, Q.DL, 0, Q.AC, Q.CxtI, Q.DT))
          return A;
      }
      // Or commutes, try both ways.
      if (C1->isMask() &&
          match(B, m_c_Add(m_Specific(A), m_Value(N)))) {
        // Add commutes, try both ways.
        if (MaskedValueIsZero(N, *C1, Q.DL, 0, Q.AC, Q.CxtI, Q.DT))
          return B;
      }
    }
  }

  // If the operation is with the result of a phi instruction, check whether
  // operating on all incoming values of the phi always yields the same value.
  if (isa<PHINode>(Op0) || isa<PHINode>(Op1))
    if (Value *V = ThreadBinOpOverPHI(Instruction::Or, Op0, Op1, Q, MaxRecurse))
      return V;

  return nullptr;
}

Value *llvm::SimplifyOrInst(Value *Op0, Value *Op1, const SimplifyQuery &Q) {
  return ::SimplifyOrInst(Op0, Op1, Q, RecursionLimit);
}

/// Given operands for a Xor, see if we can fold the result.
/// If not, this returns null.
static Value *SimplifyXorInst(Value *Op0, Value *Op1, const SimplifyQuery &Q,
                              unsigned MaxRecurse) {
  if (Constant *C = foldOrCommuteConstant(Instruction::Xor, Op0, Op1, Q))
    return C;

  // A ^ undef -> undef
  if (Q.isUndefValue(Op1))
    return Op1;

  // A ^ 0 = A
  if (match(Op1, m_Zero()))
    return Op0;

  // A ^ A = 0
  if (Op0 == Op1)
    return Constant::getNullValue(Op0->getType());

  // A ^ ~A  =  ~A ^ A  =  -1
  if (match(Op0, m_Not(m_Specific(Op1))) ||
      match(Op1, m_Not(m_Specific(Op0))))
    return Constant::getAllOnesValue(Op0->getType());

  if (Value *V = simplifyLogicOfAddSub(Op0, Op1, Instruction::Xor))
    return V;

  // Try some generic simplifications for associative operations.
  if (Value *V = SimplifyAssociativeBinOp(Instruction::Xor, Op0, Op1, Q,
                                          MaxRecurse))
    return V;

  // Threading Xor over selects and phi nodes is pointless, so don't bother.
  // Threading over the select in "A ^ select(cond, B, C)" means evaluating
  // "A^B" and "A^C" and seeing if they are equal; but they are equal if and
  // only if B and C are equal.  If B and C are equal then (since we assume
  // that operands have already been simplified) "select(cond, B, C)" should
  // have been simplified to the common value of B and C already.  Analysing
  // "A^B" and "A^C" thus gains nothing, but costs compile time.  Similarly
  // for threading over phi nodes.

  return nullptr;
}

Value *llvm::SimplifyXorInst(Value *Op0, Value *Op1, const SimplifyQuery &Q) {
  return ::SimplifyXorInst(Op0, Op1, Q, RecursionLimit);
}


static Type *GetCompareTy(Value *Op) {
  return CmpInst::makeCmpResultType(Op->getType());
}

/// Rummage around inside V looking for something equivalent to the comparison
/// "LHS Pred RHS". Return such a value if found, otherwise return null.
/// Helper function for analyzing max/min idioms.
static Value *ExtractEquivalentCondition(Value *V, CmpInst::Predicate Pred,
                                         Value *LHS, Value *RHS) {
  SelectInst *SI = dyn_cast<SelectInst>(V);
  if (!SI)
    return nullptr;
  CmpInst *Cmp = dyn_cast<CmpInst>(SI->getCondition());
  if (!Cmp)
    return nullptr;
  Value *CmpLHS = Cmp->getOperand(0), *CmpRHS = Cmp->getOperand(1);
  if (Pred == Cmp->getPredicate() && LHS == CmpLHS && RHS == CmpRHS)
    return Cmp;
  if (Pred == CmpInst::getSwappedPredicate(Cmp->getPredicate()) &&
      LHS == CmpRHS && RHS == CmpLHS)
    return Cmp;
  return nullptr;
}

// A significant optimization not implemented here is assuming that alloca
// addresses are not equal to incoming argument values. They don't *alias*,
// as we say, but that doesn't mean they aren't equal, so we take a
// conservative approach.
//
// This is inspired in part by C++11 5.10p1:
//   "Two pointers of the same type compare equal if and only if they are both
//    null, both point to the same function, or both represent the same
//    address."
//
// This is pretty permissive.
//
// It's also partly due to C11 6.5.9p6:
//   "Two pointers compare equal if and only if both are null pointers, both are
//    pointers to the same object (including a pointer to an object and a
//    subobject at its beginning) or function, both are pointers to one past the
//    last element of the same array object, or one is a pointer to one past the
//    end of one array object and the other is a pointer to the start of a
//    different array object that happens to immediately follow the first array
//    object in the address space.)
//
// C11's version is more restrictive, however there's no reason why an argument
// couldn't be a one-past-the-end value for a stack object in the caller and be
// equal to the beginning of a stack object in the callee.
//
// If the C and C++ standards are ever made sufficiently restrictive in this
// area, it may be possible to update LLVM's semantics accordingly and reinstate
// this optimization.
static Constant *
computePointerICmp(CmpInst::Predicate Pred, Value *LHS, Value *RHS,
                   const SimplifyQuery &Q) {
  const DataLayout &DL = Q.DL;
  const TargetLibraryInfo *TLI = Q.TLI;
  const DominatorTree *DT = Q.DT;
  const Instruction *CxtI = Q.CxtI;
  const InstrInfoQuery &IIQ = Q.IIQ;

  // First, skip past any trivial no-ops.
  LHS = LHS->stripPointerCasts();
  RHS = RHS->stripPointerCasts();

  // A non-null pointer is not equal to a null pointer.
  if (isa<ConstantPointerNull>(RHS) && ICmpInst::isEquality(Pred) &&
      llvm::isKnownNonZero(LHS, DL, 0, nullptr, nullptr, nullptr,
                           IIQ.UseInstrInfo))
    return ConstantInt::get(GetCompareTy(LHS),
                            !CmpInst::isTrueWhenEqual(Pred));

  // We can only fold certain predicates on pointer comparisons.
  switch (Pred) {
  default:
    return nullptr;

    // Equality comaprisons are easy to fold.
  case CmpInst::ICMP_EQ:
  case CmpInst::ICMP_NE:
    break;

    // We can only handle unsigned relational comparisons because 'inbounds' on
    // a GEP only protects against unsigned wrapping.
  case CmpInst::ICMP_UGT:
  case CmpInst::ICMP_UGE:
  case CmpInst::ICMP_ULT:
  case CmpInst::ICMP_ULE:
    // However, we have to switch them to their signed variants to handle
    // negative indices from the base pointer.
    Pred = ICmpInst::getSignedPredicate(Pred);
    break;
  }

  // Strip off any constant offsets so that we can reason about them.
  // It's tempting to use getUnderlyingObject or even just stripInBoundsOffsets
  // here and compare base addresses like AliasAnalysis does, however there are
  // numerous hazards. AliasAnalysis and its utilities rely on special rules
  // governing loads and stores which don't apply to icmps. Also, AliasAnalysis
  // doesn't need to guarantee pointer inequality when it says NoAlias.
  Constant *LHSOffset = stripAndComputeConstantOffsets(DL, LHS);
  Constant *RHSOffset = stripAndComputeConstantOffsets(DL, RHS);

  // If LHS and RHS are related via constant offsets to the same base
  // value, we can replace it with an icmp which just compares the offsets.
  if (LHS == RHS)
    return ConstantExpr::getICmp(Pred, LHSOffset, RHSOffset);

  // Various optimizations for (in)equality comparisons.
  if (Pred == CmpInst::ICMP_EQ || Pred == CmpInst::ICMP_NE) {
    // Different non-empty allocations that exist at the same time have
    // different addresses (if the program can tell). Global variables always
    // exist, so they always exist during the lifetime of each other and all
    // allocas. Two different allocas usually have different addresses...
    //
    // However, if there's an @llvm.stackrestore dynamically in between two
    // allocas, they may have the same address. It's tempting to reduce the
    // scope of the problem by only looking at *static* allocas here. That would
    // cover the majority of allocas while significantly reducing the likelihood
    // of having an @llvm.stackrestore pop up in the middle. However, it's not
    // actually impossible for an @llvm.stackrestore to pop up in the middle of
    // an entry block. Also, if we have a block that's not attached to a
    // function, we can't tell if it's "static" under the current definition.
    // Theoretically, this problem could be fixed by creating a new kind of
    // instruction kind specifically for static allocas. Such a new instruction
    // could be required to be at the top of the entry block, thus preventing it
    // from being subject to a @llvm.stackrestore. Instcombine could even
    // convert regular allocas into these special allocas. It'd be nifty.
    // However, until then, this problem remains open.
    //
    // So, we'll assume that two non-empty allocas have different addresses
    // for now.
    //
    // With all that, if the offsets are within the bounds of their allocations
    // (and not one-past-the-end! so we can't use inbounds!), and their
    // allocations aren't the same, the pointers are not equal.
    //
    // Note that it's not necessary to check for LHS being a global variable
    // address, due to canonicalization and constant folding.
    if (isa<AllocaInst>(LHS) &&
        (isa<AllocaInst>(RHS) || isa<GlobalVariable>(RHS))) {
      ConstantInt *LHSOffsetCI = dyn_cast<ConstantInt>(LHSOffset);
      ConstantInt *RHSOffsetCI = dyn_cast<ConstantInt>(RHSOffset);
      uint64_t LHSSize, RHSSize;
      ObjectSizeOpts Opts;
      Opts.NullIsUnknownSize =
          NullPointerIsDefined(cast<AllocaInst>(LHS)->getFunction());
      if (LHSOffsetCI && RHSOffsetCI &&
          getObjectSize(LHS, LHSSize, DL, TLI, Opts) &&
          getObjectSize(RHS, RHSSize, DL, TLI, Opts)) {
        const APInt &LHSOffsetValue = LHSOffsetCI->getValue();
        const APInt &RHSOffsetValue = RHSOffsetCI->getValue();
        if (!LHSOffsetValue.isNegative() &&
            !RHSOffsetValue.isNegative() &&
            LHSOffsetValue.ult(LHSSize) &&
            RHSOffsetValue.ult(RHSSize)) {
          return ConstantInt::get(GetCompareTy(LHS),
                                  !CmpInst::isTrueWhenEqual(Pred));
        }
      }

      // Repeat the above check but this time without depending on DataLayout
      // or being able to compute a precise size.
      if (!cast<PointerType>(LHS->getType())->isEmptyTy() &&
          !cast<PointerType>(RHS->getType())->isEmptyTy() &&
          LHSOffset->isNullValue() &&
          RHSOffset->isNullValue())
        return ConstantInt::get(GetCompareTy(LHS),
                                !CmpInst::isTrueWhenEqual(Pred));
    }

    // Even if an non-inbounds GEP occurs along the path we can still optimize
    // equality comparisons concerning the result. We avoid walking the whole
    // chain again by starting where the last calls to
    // stripAndComputeConstantOffsets left off and accumulate the offsets.
    Constant *LHSNoBound = stripAndComputeConstantOffsets(DL, LHS, true);
    Constant *RHSNoBound = stripAndComputeConstantOffsets(DL, RHS, true);
    if (LHS == RHS)
      return ConstantExpr::getICmp(Pred,
                                   ConstantExpr::getAdd(LHSOffset, LHSNoBound),
                                   ConstantExpr::getAdd(RHSOffset, RHSNoBound));

    // If one side of the equality comparison must come from a noalias call
    // (meaning a system memory allocation function), and the other side must
    // come from a pointer that cannot overlap with dynamically-allocated
    // memory within the lifetime of the current function (allocas, byval
    // arguments, globals), then determine the comparison result here.
    SmallVector<const Value *, 8> LHSUObjs, RHSUObjs;
    getUnderlyingObjects(LHS, LHSUObjs);
    getUnderlyingObjects(RHS, RHSUObjs);

    // Is the set of underlying objects all noalias calls?
    auto IsNAC = [](ArrayRef<const Value *> Objects) {
      return all_of(Objects, isNoAliasCall);
    };

    // Is the set of underlying objects all things which must be disjoint from
    // noalias calls. For allocas, we consider only static ones (dynamic
    // allocas might be transformed into calls to malloc not simultaneously
    // live with the compared-to allocation). For globals, we exclude symbols
    // that might be resolve lazily to symbols in another dynamically-loaded
    // library (and, thus, could be malloc'ed by the implementation).
    auto IsAllocDisjoint = [](ArrayRef<const Value *> Objects) {
      return all_of(Objects, [](const Value *V) {
        if (const AllocaInst *AI = dyn_cast<AllocaInst>(V))
          return AI->getParent() && AI->getFunction() && AI->isStaticAlloca();
        if (const GlobalValue *GV = dyn_cast<GlobalValue>(V))
          return (GV->hasLocalLinkage() || GV->hasHiddenVisibility() ||
                  GV->hasProtectedVisibility() || GV->hasGlobalUnnamedAddr()) &&
                 !GV->isThreadLocal();
        if (const Argument *A = dyn_cast<Argument>(V))
          return A->hasByValAttr();
        return false;
      });
    };

    if ((IsNAC(LHSUObjs) && IsAllocDisjoint(RHSUObjs)) ||
        (IsNAC(RHSUObjs) && IsAllocDisjoint(LHSUObjs)))
        return ConstantInt::get(GetCompareTy(LHS),
                                !CmpInst::isTrueWhenEqual(Pred));

    // Fold comparisons for non-escaping pointer even if the allocation call
    // cannot be elided. We cannot fold malloc comparison to null. Also, the
    // dynamic allocation call could be either of the operands.
    Value *MI = nullptr;
    if (isAllocLikeFn(LHS, TLI) &&
        llvm::isKnownNonZero(RHS, DL, 0, nullptr, CxtI, DT))
      MI = LHS;
    else if (isAllocLikeFn(RHS, TLI) &&
             llvm::isKnownNonZero(LHS, DL, 0, nullptr, CxtI, DT))
      MI = RHS;
    // FIXME: We should also fold the compare when the pointer escapes, but the
    // compare dominates the pointer escape
    if (MI && !PointerMayBeCaptured(MI, true, true))
      return ConstantInt::get(GetCompareTy(LHS),
                              CmpInst::isFalseWhenEqual(Pred));
  }

  // Otherwise, fail.
  return nullptr;
}

/// Fold an icmp when its operands have i1 scalar type.
static Value *simplifyICmpOfBools(CmpInst::Predicate Pred, Value *LHS,
                                  Value *RHS, const SimplifyQuery &Q) {
  Type *ITy = GetCompareTy(LHS); // The return type.
  Type *OpTy = LHS->getType();   // The operand type.
  if (!OpTy->isIntOrIntVectorTy(1))
    return nullptr;

  // A boolean compared to true/false can be simplified in 14 out of the 20
  // (10 predicates * 2 constants) possible combinations. Cases not handled here
  // require a 'not' of the LHS, so those must be transformed in InstCombine.
  if (match(RHS, m_Zero())) {
    switch (Pred) {
    case CmpInst::ICMP_NE:  // X !=  0 -> X
    case CmpInst::ICMP_UGT: // X >u  0 -> X
    case CmpInst::ICMP_SLT: // X <s  0 -> X
      return LHS;

    case CmpInst::ICMP_ULT: // X <u  0 -> false
    case CmpInst::ICMP_SGT: // X >s  0 -> false
      return getFalse(ITy);

    case CmpInst::ICMP_UGE: // X >=u 0 -> true
    case CmpInst::ICMP_SLE: // X <=s 0 -> true
      return getTrue(ITy);

    default: break;
    }
  } else if (match(RHS, m_One())) {
    switch (Pred) {
    case CmpInst::ICMP_EQ:  // X ==   1 -> X
    case CmpInst::ICMP_UGE: // X >=u  1 -> X
    case CmpInst::ICMP_SLE: // X <=s -1 -> X
      return LHS;

    case CmpInst::ICMP_UGT: // X >u   1 -> false
    case CmpInst::ICMP_SLT: // X <s  -1 -> false
      return getFalse(ITy);

    case CmpInst::ICMP_ULE: // X <=u  1 -> true
    case CmpInst::ICMP_SGE: // X >=s -1 -> true
      return getTrue(ITy);

    default: break;
    }
  }

  switch (Pred) {
  default:
    break;
  case ICmpInst::ICMP_UGE:
    if (isImpliedCondition(RHS, LHS, Q.DL).getValueOr(false))
      return getTrue(ITy);
    break;
  case ICmpInst::ICMP_SGE:
    /// For signed comparison, the values for an i1 are 0 and -1
    /// respectively. This maps into a truth table of:
    /// LHS | RHS | LHS >=s RHS   | LHS implies RHS
    ///  0  |  0  |  1 (0 >= 0)   |  1
    ///  0  |  1  |  1 (0 >= -1)  |  1
    ///  1  |  0  |  0 (-1 >= 0)  |  0
    ///  1  |  1  |  1 (-1 >= -1) |  1
    if (isImpliedCondition(LHS, RHS, Q.DL).getValueOr(false))
      return getTrue(ITy);
    break;
  case ICmpInst::ICMP_ULE:
    if (isImpliedCondition(LHS, RHS, Q.DL).getValueOr(false))
      return getTrue(ITy);
    break;
  }

  return nullptr;
}

/// Try hard to fold icmp with zero RHS because this is a common case.
static Value *simplifyICmpWithZero(CmpInst::Predicate Pred, Value *LHS,
                                   Value *RHS, const SimplifyQuery &Q) {
  if (!match(RHS, m_Zero()))
    return nullptr;

  Type *ITy = GetCompareTy(LHS); // The return type.
  switch (Pred) {
  default:
    llvm_unreachable("Unknown ICmp predicate!");
  case ICmpInst::ICMP_ULT:
    return getFalse(ITy);
  case ICmpInst::ICMP_UGE:
    return getTrue(ITy);
  case ICmpInst::ICMP_EQ:
  case ICmpInst::ICMP_ULE:
    if (isKnownNonZero(LHS, Q.DL, 0, Q.AC, Q.CxtI, Q.DT, Q.IIQ.UseInstrInfo))
      return getFalse(ITy);
    break;
  case ICmpInst::ICMP_NE:
  case ICmpInst::ICMP_UGT:
    if (isKnownNonZero(LHS, Q.DL, 0, Q.AC, Q.CxtI, Q.DT, Q.IIQ.UseInstrInfo))
      return getTrue(ITy);
    break;
  case ICmpInst::ICMP_SLT: {
    KnownBits LHSKnown = computeKnownBits(LHS, Q.DL, 0, Q.AC, Q.CxtI, Q.DT);
    if (LHSKnown.isNegative())
      return getTrue(ITy);
    if (LHSKnown.isNonNegative())
      return getFalse(ITy);
    break;
  }
  case ICmpInst::ICMP_SLE: {
    KnownBits LHSKnown = computeKnownBits(LHS, Q.DL, 0, Q.AC, Q.CxtI, Q.DT);
    if (LHSKnown.isNegative())
      return getTrue(ITy);
    if (LHSKnown.isNonNegative() &&
        isKnownNonZero(LHS, Q.DL, 0, Q.AC, Q.CxtI, Q.DT))
      return getFalse(ITy);
    break;
  }
  case ICmpInst::ICMP_SGE: {
    KnownBits LHSKnown = computeKnownBits(LHS, Q.DL, 0, Q.AC, Q.CxtI, Q.DT);
    if (LHSKnown.isNegative())
      return getFalse(ITy);
    if (LHSKnown.isNonNegative())
      return getTrue(ITy);
    break;
  }
  case ICmpInst::ICMP_SGT: {
    KnownBits LHSKnown = computeKnownBits(LHS, Q.DL, 0, Q.AC, Q.CxtI, Q.DT);
    if (LHSKnown.isNegative())
      return getFalse(ITy);
    if (LHSKnown.isNonNegative() &&
        isKnownNonZero(LHS, Q.DL, 0, Q.AC, Q.CxtI, Q.DT))
      return getTrue(ITy);
    break;
  }
  }

  return nullptr;
}

static Value *simplifyICmpWithConstant(CmpInst::Predicate Pred, Value *LHS,
                                       Value *RHS, const InstrInfoQuery &IIQ) {
  Type *ITy = GetCompareTy(RHS); // The return type.

  Value *X;
  // Sign-bit checks can be optimized to true/false after unsigned
  // floating-point casts:
  // icmp slt (bitcast (uitofp X)),  0 --> false
  // icmp sgt (bitcast (uitofp X)), -1 --> true
  if (match(LHS, m_BitCast(m_UIToFP(m_Value(X))))) {
    if (Pred == ICmpInst::ICMP_SLT && match(RHS, m_Zero()))
      return ConstantInt::getFalse(ITy);
    if (Pred == ICmpInst::ICMP_SGT && match(RHS, m_AllOnes()))
      return ConstantInt::getTrue(ITy);
  }

  const APInt *C;
  if (!match(RHS, m_APIntAllowUndef(C)))
    return nullptr;

  // Rule out tautological comparisons (eg., ult 0 or uge 0).
  ConstantRange RHS_CR = ConstantRange::makeExactICmpRegion(Pred, *C);
  if (RHS_CR.isEmptySet())
    return ConstantInt::getFalse(ITy);
  if (RHS_CR.isFullSet())
    return ConstantInt::getTrue(ITy);

  ConstantRange LHS_CR = computeConstantRange(LHS, IIQ.UseInstrInfo);
  if (!LHS_CR.isFullSet()) {
    if (RHS_CR.contains(LHS_CR))
      return ConstantInt::getTrue(ITy);
    if (RHS_CR.inverse().contains(LHS_CR))
      return ConstantInt::getFalse(ITy);
  }

  // (mul nuw/nsw X, MulC) != C --> true  (if C is not a multiple of MulC)
  // (mul nuw/nsw X, MulC) == C --> false (if C is not a multiple of MulC)
  const APInt *MulC;
  if (ICmpInst::isEquality(Pred) &&
      ((match(LHS, m_NUWMul(m_Value(), m_APIntAllowUndef(MulC))) &&
        *MulC != 0 && C->urem(*MulC) != 0) ||
       (match(LHS, m_NSWMul(m_Value(), m_APIntAllowUndef(MulC))) &&
        *MulC != 0 && C->srem(*MulC) != 0)))
    return ConstantInt::get(ITy, Pred == ICmpInst::ICMP_NE);

  return nullptr;
}

static Value *simplifyICmpWithBinOpOnLHS(
    CmpInst::Predicate Pred, BinaryOperator *LBO, Value *RHS,
    const SimplifyQuery &Q, unsigned MaxRecurse) {
  Type *ITy = GetCompareTy(RHS); // The return type.

  Value *Y = nullptr;
  // icmp pred (or X, Y), X
  if (match(LBO, m_c_Or(m_Value(Y), m_Specific(RHS)))) {
    if (Pred == ICmpInst::ICMP_ULT)
      return getFalse(ITy);
    if (Pred == ICmpInst::ICMP_UGE)
      return getTrue(ITy);

    if (Pred == ICmpInst::ICMP_SLT || Pred == ICmpInst::ICMP_SGE) {
      KnownBits RHSKnown = computeKnownBits(RHS, Q.DL, 0, Q.AC, Q.CxtI, Q.DT);
      KnownBits YKnown = computeKnownBits(Y, Q.DL, 0, Q.AC, Q.CxtI, Q.DT);
      if (RHSKnown.isNonNegative() && YKnown.isNegative())
        return Pred == ICmpInst::ICMP_SLT ? getTrue(ITy) : getFalse(ITy);
      if (RHSKnown.isNegative() || YKnown.isNonNegative())
        return Pred == ICmpInst::ICMP_SLT ? getFalse(ITy) : getTrue(ITy);
    }
  }

  // icmp pred (and X, Y), X
  if (match(LBO, m_c_And(m_Value(), m_Specific(RHS)))) {
    if (Pred == ICmpInst::ICMP_UGT)
      return getFalse(ITy);
    if (Pred == ICmpInst::ICMP_ULE)
      return getTrue(ITy);
  }

  // icmp pred (urem X, Y), Y
  if (match(LBO, m_URem(m_Value(), m_Specific(RHS)))) {
    switch (Pred) {
    default:
      break;
    case ICmpInst::ICMP_SGT:
    case ICmpInst::ICMP_SGE: {
      KnownBits Known = computeKnownBits(RHS, Q.DL, 0, Q.AC, Q.CxtI, Q.DT);
      if (!Known.isNonNegative())
        break;
      LLVM_FALLTHROUGH;
    }
    case ICmpInst::ICMP_EQ:
    case ICmpInst::ICMP_UGT:
    case ICmpInst::ICMP_UGE:
      return getFalse(ITy);
    case ICmpInst::ICMP_SLT:
    case ICmpInst::ICMP_SLE: {
      KnownBits Known = computeKnownBits(RHS, Q.DL, 0, Q.AC, Q.CxtI, Q.DT);
      if (!Known.isNonNegative())
        break;
      LLVM_FALLTHROUGH;
    }
    case ICmpInst::ICMP_NE:
    case ICmpInst::ICMP_ULT:
    case ICmpInst::ICMP_ULE:
      return getTrue(ITy);
    }
  }

  // icmp pred (urem X, Y), X
  if (match(LBO, m_URem(m_Specific(RHS), m_Value()))) {
    if (Pred == ICmpInst::ICMP_ULE)
      return getTrue(ITy);
    if (Pred == ICmpInst::ICMP_UGT)
      return getFalse(ITy);
  }

  // x >> y <=u x
  // x udiv y <=u x.
  if (match(LBO, m_LShr(m_Specific(RHS), m_Value())) ||
      match(LBO, m_UDiv(m_Specific(RHS), m_Value()))) {
    // icmp pred (X op Y), X
    if (Pred == ICmpInst::ICMP_UGT)
      return getFalse(ITy);
    if (Pred == ICmpInst::ICMP_ULE)
      return getTrue(ITy);
  }

  // (x*C1)/C2 <= x for C1 <= C2.
  // This holds even if the multiplication overflows: Assume that x != 0 and
  // arithmetic is modulo M. For overflow to occur we must have C1 >= M/x and
  // thus C2 >= M/x. It follows that (x*C1)/C2 <= (M-1)/C2 <= ((M-1)*x)/M < x.
  //
  // Additionally, either the multiplication and division might be represented
  // as shifts:
  // (x*C1)>>C2 <= x for C1 < 2**C2.
  // (x<<C1)/C2 <= x for 2**C1 < C2.
  const APInt *C1, *C2;
  if ((match(LBO, m_UDiv(m_Mul(m_Specific(RHS), m_APInt(C1)), m_APInt(C2))) &&
       C1->ule(*C2)) ||
      (match(LBO, m_LShr(m_Mul(m_Specific(RHS), m_APInt(C1)), m_APInt(C2))) &&
       C1->ule(APInt(C2->getBitWidth(), 1) << *C2)) ||
      (match(LBO, m_UDiv(m_Shl(m_Specific(RHS), m_APInt(C1)), m_APInt(C2))) &&
       (APInt(C1->getBitWidth(), 1) << *C1).ule(*C2))) {
    if (Pred == ICmpInst::ICMP_UGT)
      return getFalse(ITy);
    if (Pred == ICmpInst::ICMP_ULE)
      return getTrue(ITy);
  }

  return nullptr;
}


// If only one of the icmp's operands has NSW flags, try to prove that:
//
//   icmp slt (x + C1), (x +nsw C2)
//
// is equivalent to:
//
//   icmp slt C1, C2
//
// which is true if x + C2 has the NSW flags set and:
// *) C1 < C2 && C1 >= 0, or
// *) C2 < C1 && C1 <= 0.
//
static bool trySimplifyICmpWithAdds(CmpInst::Predicate Pred, Value *LHS,
                                    Value *RHS) {
  // TODO: only support icmp slt for now.
  if (Pred != CmpInst::ICMP_SLT)
    return false;

  // Canonicalize nsw add as RHS.
  if (!match(RHS, m_NSWAdd(m_Value(), m_Value())))
    std::swap(LHS, RHS);
  if (!match(RHS, m_NSWAdd(m_Value(), m_Value())))
    return false;

  Value *X;
  const APInt *C1, *C2;
  if (!match(LHS, m_c_Add(m_Value(X), m_APInt(C1))) ||
      !match(RHS, m_c_Add(m_Specific(X), m_APInt(C2))))
    return false;

  return (C1->slt(*C2) && C1->isNonNegative()) ||
         (C2->slt(*C1) && C1->isNonPositive());
}


/// TODO: A large part of this logic is duplicated in InstCombine's
/// foldICmpBinOp(). We should be able to share that and avoid the code
/// duplication.
static Value *simplifyICmpWithBinOp(CmpInst::Predicate Pred, Value *LHS,
                                    Value *RHS, const SimplifyQuery &Q,
                                    unsigned MaxRecurse) {
  BinaryOperator *LBO = dyn_cast<BinaryOperator>(LHS);
  BinaryOperator *RBO = dyn_cast<BinaryOperator>(RHS);
  if (MaxRecurse && (LBO || RBO)) {
    // Analyze the case when either LHS or RHS is an add instruction.
    Value *A = nullptr, *B = nullptr, *C = nullptr, *D = nullptr;
    // LHS = A + B (or A and B are null); RHS = C + D (or C and D are null).
    bool NoLHSWrapProblem = false, NoRHSWrapProblem = false;
    if (LBO && LBO->getOpcode() == Instruction::Add) {
      A = LBO->getOperand(0);
      B = LBO->getOperand(1);
      NoLHSWrapProblem =
          ICmpInst::isEquality(Pred) ||
          (CmpInst::isUnsigned(Pred) &&
           Q.IIQ.hasNoUnsignedWrap(cast<OverflowingBinaryOperator>(LBO))) ||
          (CmpInst::isSigned(Pred) &&
           Q.IIQ.hasNoSignedWrap(cast<OverflowingBinaryOperator>(LBO)));
    }
    if (RBO && RBO->getOpcode() == Instruction::Add) {
      C = RBO->getOperand(0);
      D = RBO->getOperand(1);
      NoRHSWrapProblem =
          ICmpInst::isEquality(Pred) ||
          (CmpInst::isUnsigned(Pred) &&
           Q.IIQ.hasNoUnsignedWrap(cast<OverflowingBinaryOperator>(RBO))) ||
          (CmpInst::isSigned(Pred) &&
           Q.IIQ.hasNoSignedWrap(cast<OverflowingBinaryOperator>(RBO)));
    }

    // icmp (X+Y), X -> icmp Y, 0 for equalities or if there is no overflow.
    if ((A == RHS || B == RHS) && NoLHSWrapProblem)
      if (Value *V = SimplifyICmpInst(Pred, A == RHS ? B : A,
                                      Constant::getNullValue(RHS->getType()), Q,
                                      MaxRecurse - 1))
        return V;

    // icmp X, (X+Y) -> icmp 0, Y for equalities or if there is no overflow.
    if ((C == LHS || D == LHS) && NoRHSWrapProblem)
      if (Value *V =
              SimplifyICmpInst(Pred, Constant::getNullValue(LHS->getType()),
                               C == LHS ? D : C, Q, MaxRecurse - 1))
        return V;

    // icmp (X+Y), (X+Z) -> icmp Y,Z for equalities or if there is no overflow.
    bool CanSimplify = (NoLHSWrapProblem && NoRHSWrapProblem) ||
                       trySimplifyICmpWithAdds(Pred, LHS, RHS);
    if (A && C && (A == C || A == D || B == C || B == D) && CanSimplify) {
      // Determine Y and Z in the form icmp (X+Y), (X+Z).
      Value *Y, *Z;
      if (A == C) {
        // C + B == C + D  ->  B == D
        Y = B;
        Z = D;
      } else if (A == D) {
        // D + B == C + D  ->  B == C
        Y = B;
        Z = C;
      } else if (B == C) {
        // A + C == C + D  ->  A == D
        Y = A;
        Z = D;
      } else {
        assert(B == D);
        // A + D == C + D  ->  A == C
        Y = A;
        Z = C;
      }
      if (Value *V = SimplifyICmpInst(Pred, Y, Z, Q, MaxRecurse - 1))
        return V;
    }
  }

  if (LBO)
    if (Value *V = simplifyICmpWithBinOpOnLHS(Pred, LBO, RHS, Q, MaxRecurse))
      return V;

  if (RBO)
    if (Value *V = simplifyICmpWithBinOpOnLHS(
            ICmpInst::getSwappedPredicate(Pred), RBO, LHS, Q, MaxRecurse))
      return V;

  // 0 - (zext X) pred C
  if (!CmpInst::isUnsigned(Pred) && match(LHS, m_Neg(m_ZExt(m_Value())))) {
    const APInt *C;
    if (match(RHS, m_APInt(C))) {
      if (C->isStrictlyPositive()) {
        if (Pred == ICmpInst::ICMP_SLT || Pred == ICmpInst::ICMP_NE)
          return ConstantInt::getTrue(GetCompareTy(RHS));
        if (Pred == ICmpInst::ICMP_SGE || Pred == ICmpInst::ICMP_EQ)
          return ConstantInt::getFalse(GetCompareTy(RHS));
      }
      if (C->isNonNegative()) {
        if (Pred == ICmpInst::ICMP_SLE)
          return ConstantInt::getTrue(GetCompareTy(RHS));
        if (Pred == ICmpInst::ICMP_SGT)
          return ConstantInt::getFalse(GetCompareTy(RHS));
      }
    }
  }

  //   If C2 is a power-of-2 and C is not:
  //   (C2 << X) == C --> false
  //   (C2 << X) != C --> true
  const APInt *C;
  if (match(LHS, m_Shl(m_Power2(), m_Value())) &&
      match(RHS, m_APIntAllowUndef(C)) && !C->isPowerOf2()) {
    // C2 << X can equal zero in some circumstances.
    // This simplification might be unsafe if C is zero.
    //
    // We know it is safe if:
    // - The shift is nsw. We can't shift out the one bit.
    // - The shift is nuw. We can't shift out the one bit.
    // - C2 is one.
    // - C isn't zero.
    if (Q.IIQ.hasNoSignedWrap(cast<OverflowingBinaryOperator>(LBO)) ||
        Q.IIQ.hasNoUnsignedWrap(cast<OverflowingBinaryOperator>(LBO)) ||
        match(LHS, m_Shl(m_One(), m_Value())) || !C->isNullValue()) {
      if (Pred == ICmpInst::ICMP_EQ)
        return ConstantInt::getFalse(GetCompareTy(RHS));
      if (Pred == ICmpInst::ICMP_NE)
        return ConstantInt::getTrue(GetCompareTy(RHS));
    }
  }

  // TODO: This is overly constrained. LHS can be any power-of-2.
  // (1 << X)  >u 0x8000 --> false
  // (1 << X) <=u 0x8000 --> true
  if (match(LHS, m_Shl(m_One(), m_Value())) && match(RHS, m_SignMask())) {
    if (Pred == ICmpInst::ICMP_UGT)
      return ConstantInt::getFalse(GetCompareTy(RHS));
    if (Pred == ICmpInst::ICMP_ULE)
      return ConstantInt::getTrue(GetCompareTy(RHS));
  }

  if (MaxRecurse && LBO && RBO && LBO->getOpcode() == RBO->getOpcode() &&
      LBO->getOperand(1) == RBO->getOperand(1)) {
    switch (LBO->getOpcode()) {
    default:
      break;
    case Instruction::UDiv:
    case Instruction::LShr:
      if (ICmpInst::isSigned(Pred) || !Q.IIQ.isExact(LBO) ||
          !Q.IIQ.isExact(RBO))
        break;
      if (Value *V = SimplifyICmpInst(Pred, LBO->getOperand(0),
                                      RBO->getOperand(0), Q, MaxRecurse - 1))
          return V;
      break;
    case Instruction::SDiv:
      if (!ICmpInst::isEquality(Pred) || !Q.IIQ.isExact(LBO) ||
          !Q.IIQ.isExact(RBO))
        break;
      if (Value *V = SimplifyICmpInst(Pred, LBO->getOperand(0),
                                      RBO->getOperand(0), Q, MaxRecurse - 1))
        return V;
      break;
    case Instruction::AShr:
      if (!Q.IIQ.isExact(LBO) || !Q.IIQ.isExact(RBO))
        break;
      if (Value *V = SimplifyICmpInst(Pred, LBO->getOperand(0),
                                      RBO->getOperand(0), Q, MaxRecurse - 1))
        return V;
      break;
    case Instruction::Shl: {
      bool NUW = Q.IIQ.hasNoUnsignedWrap(LBO) && Q.IIQ.hasNoUnsignedWrap(RBO);
      bool NSW = Q.IIQ.hasNoSignedWrap(LBO) && Q.IIQ.hasNoSignedWrap(RBO);
      if (!NUW && !NSW)
        break;
      if (!NSW && ICmpInst::isSigned(Pred))
        break;
      if (Value *V = SimplifyICmpInst(Pred, LBO->getOperand(0),
                                      RBO->getOperand(0), Q, MaxRecurse - 1))
        return V;
      break;
    }
    }
  }
  return nullptr;
}

/// Simplify integer comparisons where at least one operand of the compare
/// matches an integer min/max idiom.
static Value *simplifyICmpWithMinMax(CmpInst::Predicate Pred, Value *LHS,
                                     Value *RHS, const SimplifyQuery &Q,
                                     unsigned MaxRecurse) {
  Type *ITy = GetCompareTy(LHS); // The return type.
  Value *A, *B;
  CmpInst::Predicate P = CmpInst::BAD_ICMP_PREDICATE;
  CmpInst::Predicate EqP; // Chosen so that "A == max/min(A,B)" iff "A EqP B".

  // Signed variants on "max(a,b)>=a -> true".
  if (match(LHS, m_SMax(m_Value(A), m_Value(B))) && (A == RHS || B == RHS)) {
    if (A != RHS)
      std::swap(A, B);       // smax(A, B) pred A.
    EqP = CmpInst::ICMP_SGE; // "A == smax(A, B)" iff "A sge B".
    // We analyze this as smax(A, B) pred A.
    P = Pred;
  } else if (match(RHS, m_SMax(m_Value(A), m_Value(B))) &&
             (A == LHS || B == LHS)) {
    if (A != LHS)
      std::swap(A, B);       // A pred smax(A, B).
    EqP = CmpInst::ICMP_SGE; // "A == smax(A, B)" iff "A sge B".
    // We analyze this as smax(A, B) swapped-pred A.
    P = CmpInst::getSwappedPredicate(Pred);
  } else if (match(LHS, m_SMin(m_Value(A), m_Value(B))) &&
             (A == RHS || B == RHS)) {
    if (A != RHS)
      std::swap(A, B);       // smin(A, B) pred A.
    EqP = CmpInst::ICMP_SLE; // "A == smin(A, B)" iff "A sle B".
    // We analyze this as smax(-A, -B) swapped-pred -A.
    // Note that we do not need to actually form -A or -B thanks to EqP.
    P = CmpInst::getSwappedPredicate(Pred);
  } else if (match(RHS, m_SMin(m_Value(A), m_Value(B))) &&
             (A == LHS || B == LHS)) {
    if (A != LHS)
      std::swap(A, B);       // A pred smin(A, B).
    EqP = CmpInst::ICMP_SLE; // "A == smin(A, B)" iff "A sle B".
    // We analyze this as smax(-A, -B) pred -A.
    // Note that we do not need to actually form -A or -B thanks to EqP.
    P = Pred;
  }
  if (P != CmpInst::BAD_ICMP_PREDICATE) {
    // Cases correspond to "max(A, B) p A".
    switch (P) {
    default:
      break;
    case CmpInst::ICMP_EQ:
    case CmpInst::ICMP_SLE:
      // Equivalent to "A EqP B".  This may be the same as the condition tested
      // in the max/min; if so, we can just return that.
      if (Value *V = ExtractEquivalentCondition(LHS, EqP, A, B))
        return V;
      if (Value *V = ExtractEquivalentCondition(RHS, EqP, A, B))
        return V;
      // Otherwise, see if "A EqP B" simplifies.
      if (MaxRecurse)
        if (Value *V = SimplifyICmpInst(EqP, A, B, Q, MaxRecurse - 1))
          return V;
      break;
    case CmpInst::ICMP_NE:
    case CmpInst::ICMP_SGT: {
      CmpInst::Predicate InvEqP = CmpInst::getInversePredicate(EqP);
      // Equivalent to "A InvEqP B".  This may be the same as the condition
      // tested in the max/min; if so, we can just return that.
      if (Value *V = ExtractEquivalentCondition(LHS, InvEqP, A, B))
        return V;
      if (Value *V = ExtractEquivalentCondition(RHS, InvEqP, A, B))
        return V;
      // Otherwise, see if "A InvEqP B" simplifies.
      if (MaxRecurse)
        if (Value *V = SimplifyICmpInst(InvEqP, A, B, Q, MaxRecurse - 1))
          return V;
      break;
    }
    case CmpInst::ICMP_SGE:
      // Always true.
      return getTrue(ITy);
    case CmpInst::ICMP_SLT:
      // Always false.
      return getFalse(ITy);
    }
  }

  // Unsigned variants on "max(a,b)>=a -> true".
  P = CmpInst::BAD_ICMP_PREDICATE;
  if (match(LHS, m_UMax(m_Value(A), m_Value(B))) && (A == RHS || B == RHS)) {
    if (A != RHS)
      std::swap(A, B);       // umax(A, B) pred A.
    EqP = CmpInst::ICMP_UGE; // "A == umax(A, B)" iff "A uge B".
    // We analyze this as umax(A, B) pred A.
    P = Pred;
  } else if (match(RHS, m_UMax(m_Value(A), m_Value(B))) &&
             (A == LHS || B == LHS)) {
    if (A != LHS)
      std::swap(A, B);       // A pred umax(A, B).
    EqP = CmpInst::ICMP_UGE; // "A == umax(A, B)" iff "A uge B".
    // We analyze this as umax(A, B) swapped-pred A.
    P = CmpInst::getSwappedPredicate(Pred);
  } else if (match(LHS, m_UMin(m_Value(A), m_Value(B))) &&
             (A == RHS || B == RHS)) {
    if (A != RHS)
      std::swap(A, B);       // umin(A, B) pred A.
    EqP = CmpInst::ICMP_ULE; // "A == umin(A, B)" iff "A ule B".
    // We analyze this as umax(-A, -B) swapped-pred -A.
    // Note that we do not need to actually form -A or -B thanks to EqP.
    P = CmpInst::getSwappedPredicate(Pred);
  } else if (match(RHS, m_UMin(m_Value(A), m_Value(B))) &&
             (A == LHS || B == LHS)) {
    if (A != LHS)
      std::swap(A, B);       // A pred umin(A, B).
    EqP = CmpInst::ICMP_ULE; // "A == umin(A, B)" iff "A ule B".
    // We analyze this as umax(-A, -B) pred -A.
    // Note that we do not need to actually form -A or -B thanks to EqP.
    P = Pred;
  }
  if (P != CmpInst::BAD_ICMP_PREDICATE) {
    // Cases correspond to "max(A, B) p A".
    switch (P) {
    default:
      break;
    case CmpInst::ICMP_EQ:
    case CmpInst::ICMP_ULE:
      // Equivalent to "A EqP B".  This may be the same as the condition tested
      // in the max/min; if so, we can just return that.
      if (Value *V = ExtractEquivalentCondition(LHS, EqP, A, B))
        return V;
      if (Value *V = ExtractEquivalentCondition(RHS, EqP, A, B))
        return V;
      // Otherwise, see if "A EqP B" simplifies.
      if (MaxRecurse)
        if (Value *V = SimplifyICmpInst(EqP, A, B, Q, MaxRecurse - 1))
          return V;
      break;
    case CmpInst::ICMP_NE:
    case CmpInst::ICMP_UGT: {
      CmpInst::Predicate InvEqP = CmpInst::getInversePredicate(EqP);
      // Equivalent to "A InvEqP B".  This may be the same as the condition
      // tested in the max/min; if so, we can just return that.
      if (Value *V = ExtractEquivalentCondition(LHS, InvEqP, A, B))
        return V;
      if (Value *V = ExtractEquivalentCondition(RHS, InvEqP, A, B))
        return V;
      // Otherwise, see if "A InvEqP B" simplifies.
      if (MaxRecurse)
        if (Value *V = SimplifyICmpInst(InvEqP, A, B, Q, MaxRecurse - 1))
          return V;
      break;
    }
    case CmpInst::ICMP_UGE:
      return getTrue(ITy);
    case CmpInst::ICMP_ULT:
      return getFalse(ITy);
    }
  }

  // Comparing 1 each of min/max with a common operand?
  // Canonicalize min operand to RHS.
  if (match(LHS, m_UMin(m_Value(), m_Value())) ||
      match(LHS, m_SMin(m_Value(), m_Value()))) {
    std::swap(LHS, RHS);
    Pred = ICmpInst::getSwappedPredicate(Pred);
  }

  Value *C, *D;
  if (match(LHS, m_SMax(m_Value(A), m_Value(B))) &&
      match(RHS, m_SMin(m_Value(C), m_Value(D))) &&
      (A == C || A == D || B == C || B == D)) {
    // smax(A, B) >=s smin(A, D) --> true
    if (Pred == CmpInst::ICMP_SGE)
      return getTrue(ITy);
    // smax(A, B) <s smin(A, D) --> false
    if (Pred == CmpInst::ICMP_SLT)
      return getFalse(ITy);
  } else if (match(LHS, m_UMax(m_Value(A), m_Value(B))) &&
             match(RHS, m_UMin(m_Value(C), m_Value(D))) &&
             (A == C || A == D || B == C || B == D)) {
    // umax(A, B) >=u umin(A, D) --> true
    if (Pred == CmpInst::ICMP_UGE)
      return getTrue(ITy);
    // umax(A, B) <u umin(A, D) --> false
    if (Pred == CmpInst::ICMP_ULT)
      return getFalse(ITy);
  }

  return nullptr;
}

static Value *simplifyICmpWithDominatingAssume(CmpInst::Predicate Predicate,
                                               Value *LHS, Value *RHS,
                                               const SimplifyQuery &Q) {
  // Gracefully handle instructions that have not been inserted yet.
  if (!Q.AC || !Q.CxtI || !Q.CxtI->getParent())
    return nullptr;

  for (Value *AssumeBaseOp : {LHS, RHS}) {
    for (auto &AssumeVH : Q.AC->assumptionsFor(AssumeBaseOp)) {
      if (!AssumeVH)
        continue;

      CallInst *Assume = cast<CallInst>(AssumeVH);
      if (Optional<bool> Imp =
              isImpliedCondition(Assume->getArgOperand(0), Predicate, LHS, RHS,
                                 Q.DL))
        if (isValidAssumeForContext(Assume, Q.CxtI, Q.DT))
          return ConstantInt::get(GetCompareTy(LHS), *Imp);
    }
  }

  return nullptr;
}

/// Given operands for an ICmpInst, see if we can fold the result.
/// If not, this returns null.
static Value *SimplifyICmpInst(unsigned Predicate, Value *LHS, Value *RHS,
                               const SimplifyQuery &Q, unsigned MaxRecurse) {
  CmpInst::Predicate Pred = (CmpInst::Predicate)Predicate;
  assert(CmpInst::isIntPredicate(Pred) && "Not an integer compare!");

  if (Constant *CLHS = dyn_cast<Constant>(LHS)) {
    if (Constant *CRHS = dyn_cast<Constant>(RHS))
      return ConstantFoldCompareInstOperands(Pred, CLHS, CRHS, Q.DL, Q.TLI);

    // If we have a constant, make sure it is on the RHS.
    std::swap(LHS, RHS);
    Pred = CmpInst::getSwappedPredicate(Pred);
  }
  assert(!isa<UndefValue>(LHS) && "Unexpected icmp undef,%X");

  Type *ITy = GetCompareTy(LHS); // The return type.

  // icmp poison, X -> poison
  if (isa<PoisonValue>(RHS))
    return PoisonValue::get(ITy);

  // For EQ and NE, we can always pick a value for the undef to make the
  // predicate pass or fail, so we can return undef.
  // Matches behavior in llvm::ConstantFoldCompareInstruction.
  if (Q.isUndefValue(RHS) && ICmpInst::isEquality(Pred))
    return UndefValue::get(ITy);

  // icmp X, X -> true/false
  // icmp X, undef -> true/false because undef could be X.
  if (LHS == RHS || Q.isUndefValue(RHS))
    return ConstantInt::get(ITy, CmpInst::isTrueWhenEqual(Pred));

  if (Value *V = simplifyICmpOfBools(Pred, LHS, RHS, Q))
    return V;

  // TODO: Sink/common this with other potentially expensive calls that use
  //       ValueTracking? See comment below for isKnownNonEqual().
  if (Value *V = simplifyICmpWithZero(Pred, LHS, RHS, Q))
    return V;

  if (Value *V = simplifyICmpWithConstant(Pred, LHS, RHS, Q.IIQ))
    return V;

  // If both operands have range metadata, use the metadata
  // to simplify the comparison.
  if (isa<Instruction>(RHS) && isa<Instruction>(LHS)) {
    auto RHS_Instr = cast<Instruction>(RHS);
    auto LHS_Instr = cast<Instruction>(LHS);

    if (Q.IIQ.getMetadata(RHS_Instr, LLVMContext::MD_range) &&
        Q.IIQ.getMetadata(LHS_Instr, LLVMContext::MD_range)) {
      auto RHS_CR = getConstantRangeFromMetadata(
          *RHS_Instr->getMetadata(LLVMContext::MD_range));
      auto LHS_CR = getConstantRangeFromMetadata(
          *LHS_Instr->getMetadata(LLVMContext::MD_range));

      if (LHS_CR.icmp(Pred, RHS_CR))
        return ConstantInt::getTrue(RHS->getContext());

      if (LHS_CR.icmp(CmpInst::getInversePredicate(Pred), RHS_CR))
        return ConstantInt::getFalse(RHS->getContext());
    }
  }

  // Compare of cast, for example (zext X) != 0 -> X != 0
  if (isa<CastInst>(LHS) && (isa<Constant>(RHS) || isa<CastInst>(RHS))) {
    Instruction *LI = cast<CastInst>(LHS);
    Value *SrcOp = LI->getOperand(0);
    Type *SrcTy = SrcOp->getType();
    Type *DstTy = LI->getType();

    // Turn icmp (ptrtoint x), (ptrtoint/constant) into a compare of the input
    // if the integer type is the same size as the pointer type.
    if (MaxRecurse && isa<PtrToIntInst>(LI) &&
        Q.DL.getTypeSizeInBits(SrcTy) == DstTy->getPrimitiveSizeInBits()) {
      if (Constant *RHSC = dyn_cast<Constant>(RHS)) {
        // Transfer the cast to the constant.
        if (Value *V = SimplifyICmpInst(Pred, SrcOp,
                                        ConstantExpr::getIntToPtr(RHSC, SrcTy),
                                        Q, MaxRecurse-1))
          return V;
      } else if (PtrToIntInst *RI = dyn_cast<PtrToIntInst>(RHS)) {
        if (RI->getOperand(0)->getType() == SrcTy)
          // Compare without the cast.
          if (Value *V = SimplifyICmpInst(Pred, SrcOp, RI->getOperand(0),
                                          Q, MaxRecurse-1))
            return V;
      }
    }

    if (isa<ZExtInst>(LHS)) {
      // Turn icmp (zext X), (zext Y) into a compare of X and Y if they have the
      // same type.
      if (ZExtInst *RI = dyn_cast<ZExtInst>(RHS)) {
        if (MaxRecurse && SrcTy == RI->getOperand(0)->getType())
          // Compare X and Y.  Note that signed predicates become unsigned.
          if (Value *V = SimplifyICmpInst(ICmpInst::getUnsignedPredicate(Pred),
                                          SrcOp, RI->getOperand(0), Q,
                                          MaxRecurse-1))
            return V;
      }
      // Fold (zext X) ule (sext X), (zext X) sge (sext X) to true.
      else if (SExtInst *RI = dyn_cast<SExtInst>(RHS)) {
        if (SrcOp == RI->getOperand(0)) {
          if (Pred == ICmpInst::ICMP_ULE || Pred == ICmpInst::ICMP_SGE)
            return ConstantInt::getTrue(ITy);
          if (Pred == ICmpInst::ICMP_UGT || Pred == ICmpInst::ICMP_SLT)
            return ConstantInt::getFalse(ITy);
        }
      }
      // Turn icmp (zext X), Cst into a compare of X and Cst if Cst is extended
      // too.  If not, then try to deduce the result of the comparison.
      else if (ConstantInt *CI = dyn_cast<ConstantInt>(RHS)) {
        // Compute the constant that would happen if we truncated to SrcTy then
        // reextended to DstTy.
        Constant *Trunc = ConstantExpr::getTrunc(CI, SrcTy);
        Constant *RExt = ConstantExpr::getCast(CastInst::ZExt, Trunc, DstTy);

        // If the re-extended constant didn't change then this is effectively
        // also a case of comparing two zero-extended values.
        if (RExt == CI && MaxRecurse)
          if (Value *V = SimplifyICmpInst(ICmpInst::getUnsignedPredicate(Pred),
                                        SrcOp, Trunc, Q, MaxRecurse-1))
            return V;

        // Otherwise the upper bits of LHS are zero while RHS has a non-zero bit
        // there.  Use this to work out the result of the comparison.
        if (RExt != CI) {
          switch (Pred) {
          default: llvm_unreachable("Unknown ICmp predicate!");
          // LHS <u RHS.
          case ICmpInst::ICMP_EQ:
          case ICmpInst::ICMP_UGT:
          case ICmpInst::ICMP_UGE:
            return ConstantInt::getFalse(CI->getContext());

          case ICmpInst::ICMP_NE:
          case ICmpInst::ICMP_ULT:
          case ICmpInst::ICMP_ULE:
            return ConstantInt::getTrue(CI->getContext());

          // LHS is non-negative.  If RHS is negative then LHS >s LHS.  If RHS
          // is non-negative then LHS <s RHS.
          case ICmpInst::ICMP_SGT:
          case ICmpInst::ICMP_SGE:
            return CI->getValue().isNegative() ?
              ConstantInt::getTrue(CI->getContext()) :
              ConstantInt::getFalse(CI->getContext());

          case ICmpInst::ICMP_SLT:
          case ICmpInst::ICMP_SLE:
            return CI->getValue().isNegative() ?
              ConstantInt::getFalse(CI->getContext()) :
              ConstantInt::getTrue(CI->getContext());
          }
        }
      }
    }

    if (isa<SExtInst>(LHS)) {
      // Turn icmp (sext X), (sext Y) into a compare of X and Y if they have the
      // same type.
      if (SExtInst *RI = dyn_cast<SExtInst>(RHS)) {
        if (MaxRecurse && SrcTy == RI->getOperand(0)->getType())
          // Compare X and Y.  Note that the predicate does not change.
          if (Value *V = SimplifyICmpInst(Pred, SrcOp, RI->getOperand(0),
                                          Q, MaxRecurse-1))
            return V;
      }
      // Fold (sext X) uge (zext X), (sext X) sle (zext X) to true.
      else if (ZExtInst *RI = dyn_cast<ZExtInst>(RHS)) {
        if (SrcOp == RI->getOperand(0)) {
          if (Pred == ICmpInst::ICMP_UGE || Pred == ICmpInst::ICMP_SLE)
            return ConstantInt::getTrue(ITy);
          if (Pred == ICmpInst::ICMP_ULT || Pred == ICmpInst::ICMP_SGT)
            return ConstantInt::getFalse(ITy);
        }
      }
      // Turn icmp (sext X), Cst into a compare of X and Cst if Cst is extended
      // too.  If not, then try to deduce the result of the comparison.
      else if (ConstantInt *CI = dyn_cast<ConstantInt>(RHS)) {
        // Compute the constant that would happen if we truncated to SrcTy then
        // reextended to DstTy.
        Constant *Trunc = ConstantExpr::getTrunc(CI, SrcTy);
        Constant *RExt = ConstantExpr::getCast(CastInst::SExt, Trunc, DstTy);

        // If the re-extended constant didn't change then this is effectively
        // also a case of comparing two sign-extended values.
        if (RExt == CI && MaxRecurse)
          if (Value *V = SimplifyICmpInst(Pred, SrcOp, Trunc, Q, MaxRecurse-1))
            return V;

        // Otherwise the upper bits of LHS are all equal, while RHS has varying
        // bits there.  Use this to work out the result of the comparison.
        if (RExt != CI) {
          switch (Pred) {
          default: llvm_unreachable("Unknown ICmp predicate!");
          case ICmpInst::ICMP_EQ:
            return ConstantInt::getFalse(CI->getContext());
          case ICmpInst::ICMP_NE:
            return ConstantInt::getTrue(CI->getContext());

          // If RHS is non-negative then LHS <s RHS.  If RHS is negative then
          // LHS >s RHS.
          case ICmpInst::ICMP_SGT:
          case ICmpInst::ICMP_SGE:
            return CI->getValue().isNegative() ?
              ConstantInt::getTrue(CI->getContext()) :
              ConstantInt::getFalse(CI->getContext());
          case ICmpInst::ICMP_SLT:
          case ICmpInst::ICMP_SLE:
            return CI->getValue().isNegative() ?
              ConstantInt::getFalse(CI->getContext()) :
              ConstantInt::getTrue(CI->getContext());

          // If LHS is non-negative then LHS <u RHS.  If LHS is negative then
          // LHS >u RHS.
          case ICmpInst::ICMP_UGT:
          case ICmpInst::ICMP_UGE:
            // Comparison is true iff the LHS <s 0.
            if (MaxRecurse)
              if (Value *V = SimplifyICmpInst(ICmpInst::ICMP_SLT, SrcOp,
                                              Constant::getNullValue(SrcTy),
                                              Q, MaxRecurse-1))
                return V;
            break;
          case ICmpInst::ICMP_ULT:
          case ICmpInst::ICMP_ULE:
            // Comparison is true iff the LHS >=s 0.
            if (MaxRecurse)
              if (Value *V = SimplifyICmpInst(ICmpInst::ICMP_SGE, SrcOp,
                                              Constant::getNullValue(SrcTy),
                                              Q, MaxRecurse-1))
                return V;
            break;
          }
        }
      }
    }
  }

  // icmp eq|ne X, Y -> false|true if X != Y
  // This is potentially expensive, and we have already computedKnownBits for
  // compares with 0 above here, so only try this for a non-zero compare.
  if (ICmpInst::isEquality(Pred) && !match(RHS, m_Zero()) &&
      isKnownNonEqual(LHS, RHS, Q.DL, Q.AC, Q.CxtI, Q.DT, Q.IIQ.UseInstrInfo)) {
    return Pred == ICmpInst::ICMP_NE ? getTrue(ITy) : getFalse(ITy);
  }

  if (Value *V = simplifyICmpWithBinOp(Pred, LHS, RHS, Q, MaxRecurse))
    return V;

  if (Value *V = simplifyICmpWithMinMax(Pred, LHS, RHS, Q, MaxRecurse))
    return V;

  if (Value *V = simplifyICmpWithDominatingAssume(Pred, LHS, RHS, Q))
    return V;

  // Simplify comparisons of related pointers using a powerful, recursive
  // GEP-walk when we have target data available..
  if (LHS->getType()->isPointerTy())
    if (auto *C = computePointerICmp(Pred, LHS, RHS, Q))
      return C;
  if (auto *CLHS = dyn_cast<PtrToIntOperator>(LHS))
    if (auto *CRHS = dyn_cast<PtrToIntOperator>(RHS))
      if (Q.DL.getTypeSizeInBits(CLHS->getPointerOperandType()) ==
              Q.DL.getTypeSizeInBits(CLHS->getType()) &&
          Q.DL.getTypeSizeInBits(CRHS->getPointerOperandType()) ==
              Q.DL.getTypeSizeInBits(CRHS->getType()))
        if (auto *C = computePointerICmp(Pred, CLHS->getPointerOperand(),
                                         CRHS->getPointerOperand(), Q))
          return C;

  if (GetElementPtrInst *GLHS = dyn_cast<GetElementPtrInst>(LHS)) {
    if (GEPOperator *GRHS = dyn_cast<GEPOperator>(RHS)) {
      if (GLHS->getPointerOperand() == GRHS->getPointerOperand() &&
          GLHS->hasAllConstantIndices() && GRHS->hasAllConstantIndices() &&
          (ICmpInst::isEquality(Pred) ||
           (GLHS->isInBounds() && GRHS->isInBounds() &&
            Pred == ICmpInst::getSignedPredicate(Pred)))) {
        // The bases are equal and the indices are constant.  Build a constant
        // expression GEP with the same indices and a null base pointer to see
        // what constant folding can make out of it.
        Constant *Null = Constant::getNullValue(GLHS->getPointerOperandType());
        SmallVector<Value *, 4> IndicesLHS(GLHS->indices());
        Constant *NewLHS = ConstantExpr::getGetElementPtr(
            GLHS->getSourceElementType(), Null, IndicesLHS);

        SmallVector<Value *, 4> IndicesRHS(GRHS->idx_begin(), GRHS->idx_end());
        Constant *NewRHS = ConstantExpr::getGetElementPtr(
            GLHS->getSourceElementType(), Null, IndicesRHS);
        Constant *NewICmp = ConstantExpr::getICmp(Pred, NewLHS, NewRHS);
        return ConstantFoldConstant(NewICmp, Q.DL);
      }
    }
  }

  // If the comparison is with the result of a select instruction, check whether
  // comparing with either branch of the select always yields the same value.
  if (isa<SelectInst>(LHS) || isa<SelectInst>(RHS))
    if (Value *V = ThreadCmpOverSelect(Pred, LHS, RHS, Q, MaxRecurse))
      return V;

  // If the comparison is with the result of a phi instruction, check whether
  // doing the compare with each incoming phi value yields a common result.
  if (isa<PHINode>(LHS) || isa<PHINode>(RHS))
    if (Value *V = ThreadCmpOverPHI(Pred, LHS, RHS, Q, MaxRecurse))
      return V;

  return nullptr;
}

Value *llvm::SimplifyICmpInst(unsigned Predicate, Value *LHS, Value *RHS,
                              const SimplifyQuery &Q) {
  return ::SimplifyICmpInst(Predicate, LHS, RHS, Q, RecursionLimit);
}

/// Given operands for an FCmpInst, see if we can fold the result.
/// If not, this returns null.
static Value *SimplifyFCmpInst(unsigned Predicate, Value *LHS, Value *RHS,
                               FastMathFlags FMF, const SimplifyQuery &Q,
                               unsigned MaxRecurse) {
  CmpInst::Predicate Pred = (CmpInst::Predicate)Predicate;
  assert(CmpInst::isFPPredicate(Pred) && "Not an FP compare!");

  if (Constant *CLHS = dyn_cast<Constant>(LHS)) {
    if (Constant *CRHS = dyn_cast<Constant>(RHS))
      return ConstantFoldCompareInstOperands(Pred, CLHS, CRHS, Q.DL, Q.TLI);

    // If we have a constant, make sure it is on the RHS.
    std::swap(LHS, RHS);
    Pred = CmpInst::getSwappedPredicate(Pred);
  }

  // Fold trivial predicates.
  Type *RetTy = GetCompareTy(LHS);
  if (Pred == FCmpInst::FCMP_FALSE)
    return getFalse(RetTy);
  if (Pred == FCmpInst::FCMP_TRUE)
    return getTrue(RetTy);

  // Fold (un)ordered comparison if we can determine there are no NaNs.
  if (Pred == FCmpInst::FCMP_UNO || Pred == FCmpInst::FCMP_ORD)
    if (FMF.noNaNs() ||
        (isKnownNeverNaN(LHS, Q.TLI) && isKnownNeverNaN(RHS, Q.TLI)))
      return ConstantInt::get(RetTy, Pred == FCmpInst::FCMP_ORD);

  // NaN is unordered; NaN is not ordered.
  assert((FCmpInst::isOrdered(Pred) || FCmpInst::isUnordered(Pred)) &&
         "Comparison must be either ordered or unordered");
  if (match(RHS, m_NaN()))
    return ConstantInt::get(RetTy, CmpInst::isUnordered(Pred));

  // fcmp pred x, poison and  fcmp pred poison, x
  // fold to poison
  if (isa<PoisonValue>(LHS) || isa<PoisonValue>(RHS))
    return PoisonValue::get(RetTy);

  // fcmp pred x, undef  and  fcmp pred undef, x
  // fold to true if unordered, false if ordered
  if (Q.isUndefValue(LHS) || Q.isUndefValue(RHS)) {
    // Choosing NaN for the undef will always make unordered comparison succeed
    // and ordered comparison fail.
    return ConstantInt::get(RetTy, CmpInst::isUnordered(Pred));
  }

  // fcmp x,x -> true/false.  Not all compares are foldable.
  if (LHS == RHS) {
    if (CmpInst::isTrueWhenEqual(Pred))
      return getTrue(RetTy);
    if (CmpInst::isFalseWhenEqual(Pred))
      return getFalse(RetTy);
  }

  // Handle fcmp with constant RHS.
  // TODO: Use match with a specific FP value, so these work with vectors with
  // undef lanes.
  const APFloat *C;
  if (match(RHS, m_APFloat(C))) {
    // Check whether the constant is an infinity.
    if (C->isInfinity()) {
      if (C->isNegative()) {
        switch (Pred) {
        case FCmpInst::FCMP_OLT:
          // No value is ordered and less than negative infinity.
          return getFalse(RetTy);
        case FCmpInst::FCMP_UGE:
          // All values are unordered with or at least negative infinity.
          return getTrue(RetTy);
        default:
          break;
        }
      } else {
        switch (Pred) {
        case FCmpInst::FCMP_OGT:
          // No value is ordered and greater than infinity.
          return getFalse(RetTy);
        case FCmpInst::FCMP_ULE:
          // All values are unordered with and at most infinity.
          return getTrue(RetTy);
        default:
          break;
        }
      }

      // LHS == Inf
      if (Pred == FCmpInst::FCMP_OEQ && isKnownNeverInfinity(LHS, Q.TLI))
        return getFalse(RetTy);
      // LHS != Inf
      if (Pred == FCmpInst::FCMP_UNE && isKnownNeverInfinity(LHS, Q.TLI))
        return getTrue(RetTy);
      // LHS == Inf || LHS == NaN
      if (Pred == FCmpInst::FCMP_UEQ && isKnownNeverInfinity(LHS, Q.TLI) &&
          isKnownNeverNaN(LHS, Q.TLI))
        return getFalse(RetTy);
      // LHS != Inf && LHS != NaN
      if (Pred == FCmpInst::FCMP_ONE && isKnownNeverInfinity(LHS, Q.TLI) &&
          isKnownNeverNaN(LHS, Q.TLI))
        return getTrue(RetTy);
    }
    if (C->isNegative() && !C->isNegZero()) {
      assert(!C->isNaN() && "Unexpected NaN constant!");
      // TODO: We can catch more cases by using a range check rather than
      //       relying on CannotBeOrderedLessThanZero.
      switch (Pred) {
      case FCmpInst::FCMP_UGE:
      case FCmpInst::FCMP_UGT:
      case FCmpInst::FCMP_UNE:
        // (X >= 0) implies (X > C) when (C < 0)
        if (CannotBeOrderedLessThanZero(LHS, Q.TLI))
          return getTrue(RetTy);
        break;
      case FCmpInst::FCMP_OEQ:
      case FCmpInst::FCMP_OLE:
      case FCmpInst::FCMP_OLT:
        // (X >= 0) implies !(X < C) when (C < 0)
        if (CannotBeOrderedLessThanZero(LHS, Q.TLI))
          return getFalse(RetTy);
        break;
      default:
        break;
      }
    }

    // Check comparison of [minnum/maxnum with constant] with other constant.
    const APFloat *C2;
    if ((match(LHS, m_Intrinsic<Intrinsic::minnum>(m_Value(), m_APFloat(C2))) &&
         *C2 < *C) ||
        (match(LHS, m_Intrinsic<Intrinsic::maxnum>(m_Value(), m_APFloat(C2))) &&
         *C2 > *C)) {
      bool IsMaxNum =
          cast<IntrinsicInst>(LHS)->getIntrinsicID() == Intrinsic::maxnum;
      // The ordered relationship and minnum/maxnum guarantee that we do not
      // have NaN constants, so ordered/unordered preds are handled the same.
      switch (Pred) {
      case FCmpInst::FCMP_OEQ: case FCmpInst::FCMP_UEQ:
        // minnum(X, LesserC)  == C --> false
        // maxnum(X, GreaterC) == C --> false
        return getFalse(RetTy);
      case FCmpInst::FCMP_ONE: case FCmpInst::FCMP_UNE:
        // minnum(X, LesserC)  != C --> true
        // maxnum(X, GreaterC) != C --> true
        return getTrue(RetTy);
      case FCmpInst::FCMP_OGE: case FCmpInst::FCMP_UGE:
      case FCmpInst::FCMP_OGT: case FCmpInst::FCMP_UGT:
        // minnum(X, LesserC)  >= C --> false
        // minnum(X, LesserC)  >  C --> false
        // maxnum(X, GreaterC) >= C --> true
        // maxnum(X, GreaterC) >  C --> true
        return ConstantInt::get(RetTy, IsMaxNum);
      case FCmpInst::FCMP_OLE: case FCmpInst::FCMP_ULE:
      case FCmpInst::FCMP_OLT: case FCmpInst::FCMP_ULT:
        // minnum(X, LesserC)  <= C --> true
        // minnum(X, LesserC)  <  C --> true
        // maxnum(X, GreaterC) <= C --> false
        // maxnum(X, GreaterC) <  C --> false
        return ConstantInt::get(RetTy, !IsMaxNum);
      default:
        // TRUE/FALSE/ORD/UNO should be handled before this.
        llvm_unreachable("Unexpected fcmp predicate");
      }
    }
  }

  if (match(RHS, m_AnyZeroFP())) {
    switch (Pred) {
    case FCmpInst::FCMP_OGE:
    case FCmpInst::FCMP_ULT:
      // Positive or zero X >= 0.0 --> true
      // Positive or zero X <  0.0 --> false
      if ((FMF.noNaNs() || isKnownNeverNaN(LHS, Q.TLI)) &&
          CannotBeOrderedLessThanZero(LHS, Q.TLI))
        return Pred == FCmpInst::FCMP_OGE ? getTrue(RetTy) : getFalse(RetTy);
      break;
    case FCmpInst::FCMP_UGE:
    case FCmpInst::FCMP_OLT:
      // Positive or zero or nan X >= 0.0 --> true
      // Positive or zero or nan X <  0.0 --> false
      if (CannotBeOrderedLessThanZero(LHS, Q.TLI))
        return Pred == FCmpInst::FCMP_UGE ? getTrue(RetTy) : getFalse(RetTy);
      break;
    default:
      break;
    }
  }

  // If the comparison is with the result of a select instruction, check whether
  // comparing with either branch of the select always yields the same value.
  if (isa<SelectInst>(LHS) || isa<SelectInst>(RHS))
    if (Value *V = ThreadCmpOverSelect(Pred, LHS, RHS, Q, MaxRecurse))
      return V;

  // If the comparison is with the result of a phi instruction, check whether
  // doing the compare with each incoming phi value yields a common result.
  if (isa<PHINode>(LHS) || isa<PHINode>(RHS))
    if (Value *V = ThreadCmpOverPHI(Pred, LHS, RHS, Q, MaxRecurse))
      return V;

  return nullptr;
}

Value *llvm::SimplifyFCmpInst(unsigned Predicate, Value *LHS, Value *RHS,
                              FastMathFlags FMF, const SimplifyQuery &Q) {
  return ::SimplifyFCmpInst(Predicate, LHS, RHS, FMF, Q, RecursionLimit);
}

static Value *simplifyWithOpReplaced(Value *V, Value *Op, Value *RepOp,
                                     const SimplifyQuery &Q,
                                     bool AllowRefinement,
                                     unsigned MaxRecurse) {
  assert(!Op->getType()->isVectorTy() && "This is not safe for vectors");

  // Trivial replacement.
  if (V == Op)
    return RepOp;

  // We cannot replace a constant, and shouldn't even try.
  if (isa<Constant>(Op))
    return nullptr;

  auto *I = dyn_cast<Instruction>(V);
  if (!I || !is_contained(I->operands(), Op))
    return nullptr;

  // Replace Op with RepOp in instruction operands.
  SmallVector<Value *, 8> NewOps(I->getNumOperands());
  transform(I->operands(), NewOps.begin(),
            [&](Value *V) { return V == Op ? RepOp : V; });

  if (!AllowRefinement) {
    // General InstSimplify functions may refine the result, e.g. by returning
    // a constant for a potentially poison value. To avoid this, implement only
    // a few non-refining but profitable transforms here.

    if (auto *BO = dyn_cast<BinaryOperator>(I)) {
      unsigned Opcode = BO->getOpcode();
      // id op x -> x, x op id -> x
      if (NewOps[0] == ConstantExpr::getBinOpIdentity(Opcode, I->getType()))
        return NewOps[1];
      if (NewOps[1] == ConstantExpr::getBinOpIdentity(Opcode, I->getType(),
                                                      /* RHS */ true))
        return NewOps[0];

      // x & x -> x, x | x -> x
      if ((Opcode == Instruction::And || Opcode == Instruction::Or) &&
          NewOps[0] == NewOps[1])
        return NewOps[0];
    }

    if (auto *GEP = dyn_cast<GetElementPtrInst>(I)) {
      // getelementptr x, 0 -> x
      if (NewOps.size() == 2 && match(NewOps[1], m_Zero()) &&
          !GEP->isInBounds())
        return NewOps[0];
    }
  } else if (MaxRecurse) {
    // The simplification queries below may return the original value. Consider:
    //   %div = udiv i32 %arg, %arg2
    //   %mul = mul nsw i32 %div, %arg2
    //   %cmp = icmp eq i32 %mul, %arg
    //   %sel = select i1 %cmp, i32 %div, i32 undef
    // Replacing %arg by %mul, %div becomes "udiv i32 %mul, %arg2", which
    // simplifies back to %arg. This can only happen because %mul does not
    // dominate %div. To ensure a consistent return value contract, we make sure
    // that this case returns nullptr as well.
    auto PreventSelfSimplify = [V](Value *Simplified) {
      return Simplified != V ? Simplified : nullptr;
    };

    if (auto *B = dyn_cast<BinaryOperator>(I))
      return PreventSelfSimplify(SimplifyBinOp(B->getOpcode(), NewOps[0],
                                               NewOps[1], Q, MaxRecurse - 1));

    if (CmpInst *C = dyn_cast<CmpInst>(I))
      return PreventSelfSimplify(SimplifyCmpInst(C->getPredicate(), NewOps[0],
                                                 NewOps[1], Q, MaxRecurse - 1));

    if (auto *GEP = dyn_cast<GetElementPtrInst>(I))
      return PreventSelfSimplify(SimplifyGEPInst(GEP->getSourceElementType(),
                                                 NewOps, Q, MaxRecurse - 1));

    if (isa<SelectInst>(I))
      return PreventSelfSimplify(
          SimplifySelectInst(NewOps[0], NewOps[1], NewOps[2], Q,
                             MaxRecurse - 1));
    // TODO: We could hand off more cases to instsimplify here.
  }

  // If all operands are constant after substituting Op for RepOp then we can
  // constant fold the instruction.
  SmallVector<Constant *, 8> ConstOps;
  for (Value *NewOp : NewOps) {
    if (Constant *ConstOp = dyn_cast<Constant>(NewOp))
      ConstOps.push_back(ConstOp);
    else
      return nullptr;
  }

  // Consider:
  //   %cmp = icmp eq i32 %x, 2147483647
  //   %add = add nsw i32 %x, 1
  //   %sel = select i1 %cmp, i32 -2147483648, i32 %add
  //
  // We can't replace %sel with %add unless we strip away the flags (which
  // will be done in InstCombine).
  // TODO: This may be unsound, because it only catches some forms of
  // refinement.
  if (!AllowRefinement && canCreatePoison(cast<Operator>(I)))
    return nullptr;

  if (CmpInst *C = dyn_cast<CmpInst>(I))
    return ConstantFoldCompareInstOperands(C->getPredicate(), ConstOps[0],
                                           ConstOps[1], Q.DL, Q.TLI);

  if (LoadInst *LI = dyn_cast<LoadInst>(I))
    if (!LI->isVolatile())
      return ConstantFoldLoadFromConstPtr(ConstOps[0], LI->getType(), Q.DL);

  return ConstantFoldInstOperands(I, ConstOps, Q.DL, Q.TLI);
}

Value *llvm::simplifyWithOpReplaced(Value *V, Value *Op, Value *RepOp,
                                    const SimplifyQuery &Q,
                                    bool AllowRefinement) {
  return ::simplifyWithOpReplaced(V, Op, RepOp, Q, AllowRefinement,
                                  RecursionLimit);
}

/// Try to simplify a select instruction when its condition operand is an
/// integer comparison where one operand of the compare is a constant.
static Value *simplifySelectBitTest(Value *TrueVal, Value *FalseVal, Value *X,
                                    const APInt *Y, bool TrueWhenUnset) {
  const APInt *C;

  // (X & Y) == 0 ? X & ~Y : X  --> X
  // (X & Y) != 0 ? X & ~Y : X  --> X & ~Y
  if (FalseVal == X && match(TrueVal, m_And(m_Specific(X), m_APInt(C))) &&
      *Y == ~*C)
    return TrueWhenUnset ? FalseVal : TrueVal;

  // (X & Y) == 0 ? X : X & ~Y  --> X & ~Y
  // (X & Y) != 0 ? X : X & ~Y  --> X
  if (TrueVal == X && match(FalseVal, m_And(m_Specific(X), m_APInt(C))) &&
      *Y == ~*C)
    return TrueWhenUnset ? FalseVal : TrueVal;

  if (Y->isPowerOf2()) {
    // (X & Y) == 0 ? X | Y : X  --> X | Y
    // (X & Y) != 0 ? X | Y : X  --> X
    if (FalseVal == X && match(TrueVal, m_Or(m_Specific(X), m_APInt(C))) &&
        *Y == *C)
      return TrueWhenUnset ? TrueVal : FalseVal;

    // (X & Y) == 0 ? X : X | Y  --> X
    // (X & Y) != 0 ? X : X | Y  --> X | Y
    if (TrueVal == X && match(FalseVal, m_Or(m_Specific(X), m_APInt(C))) &&
        *Y == *C)
      return TrueWhenUnset ? TrueVal : FalseVal;
  }

  return nullptr;
}

/// An alternative way to test if a bit is set or not uses sgt/slt instead of
/// eq/ne.
static Value *simplifySelectWithFakeICmpEq(Value *CmpLHS, Value *CmpRHS,
                                           ICmpInst::Predicate Pred,
                                           Value *TrueVal, Value *FalseVal) {
  Value *X;
  APInt Mask;
  if (!decomposeBitTestICmp(CmpLHS, CmpRHS, Pred, X, Mask))
    return nullptr;

  return simplifySelectBitTest(TrueVal, FalseVal, X, &Mask,
                               Pred == ICmpInst::ICMP_EQ);
}

/// Try to simplify a select instruction when its condition operand is an
/// integer comparison.
static Value *simplifySelectWithICmpCond(Value *CondVal, Value *TrueVal,
                                         Value *FalseVal, const SimplifyQuery &Q,
                                         unsigned MaxRecurse) {
  ICmpInst::Predicate Pred;
  Value *CmpLHS, *CmpRHS;
  if (!match(CondVal, m_ICmp(Pred, m_Value(CmpLHS), m_Value(CmpRHS))))
    return nullptr;

  // Canonicalize ne to eq predicate.
  if (Pred == ICmpInst::ICMP_NE) {
    Pred = ICmpInst::ICMP_EQ;
    std::swap(TrueVal, FalseVal);
  }

  if (Pred == ICmpInst::ICMP_EQ && match(CmpRHS, m_Zero())) {
    Value *X;
    const APInt *Y;
    if (match(CmpLHS, m_And(m_Value(X), m_APInt(Y))))
      if (Value *V = simplifySelectBitTest(TrueVal, FalseVal, X, Y,
                                           /*TrueWhenUnset=*/true))
        return V;

    // Test for a bogus zero-shift-guard-op around funnel-shift or rotate.
    Value *ShAmt;
    auto isFsh = m_CombineOr(m_FShl(m_Value(X), m_Value(), m_Value(ShAmt)),
                             m_FShr(m_Value(), m_Value(X), m_Value(ShAmt)));
    // (ShAmt == 0) ? fshl(X, *, ShAmt) : X --> X
    // (ShAmt == 0) ? fshr(*, X, ShAmt) : X --> X
    if (match(TrueVal, isFsh) && FalseVal == X && CmpLHS == ShAmt)
      return X;

    // Test for a zero-shift-guard-op around rotates. These are used to
    // avoid UB from oversized shifts in raw IR rotate patterns, but the
    // intrinsics do not have that problem.
    // We do not allow this transform for the general funnel shift case because
    // that would not preserve the poison safety of the original code.
    auto isRotate =
        m_CombineOr(m_FShl(m_Value(X), m_Deferred(X), m_Value(ShAmt)),
                    m_FShr(m_Value(X), m_Deferred(X), m_Value(ShAmt)));
    // (ShAmt == 0) ? X : fshl(X, X, ShAmt) --> fshl(X, X, ShAmt)
    // (ShAmt == 0) ? X : fshr(X, X, ShAmt) --> fshr(X, X, ShAmt)
    if (match(FalseVal, isRotate) && TrueVal == X && CmpLHS == ShAmt &&
        Pred == ICmpInst::ICMP_EQ)
      return FalseVal;

    // X == 0 ? abs(X) : -abs(X) --> -abs(X)
    // X == 0 ? -abs(X) : abs(X) --> abs(X)
    if (match(TrueVal, m_Intrinsic<Intrinsic::abs>(m_Specific(CmpLHS))) &&
        match(FalseVal, m_Neg(m_Intrinsic<Intrinsic::abs>(m_Specific(CmpLHS)))))
      return FalseVal;
    if (match(TrueVal,
              m_Neg(m_Intrinsic<Intrinsic::abs>(m_Specific(CmpLHS)))) &&
        match(FalseVal, m_Intrinsic<Intrinsic::abs>(m_Specific(CmpLHS))))
      return FalseVal;
  }

  // Check for other compares that behave like bit test.
  if (Value *V = simplifySelectWithFakeICmpEq(CmpLHS, CmpRHS, Pred,
                                              TrueVal, FalseVal))
    return V;

  // If we have a scalar equality comparison, then we know the value in one of
  // the arms of the select. See if substituting this value into the arm and
  // simplifying the result yields the same value as the other arm.
  // Note that the equivalence/replacement opportunity does not hold for vectors
  // because each element of a vector select is chosen independently.
  if (Pred == ICmpInst::ICMP_EQ && !CondVal->getType()->isVectorTy()) {
    if (simplifyWithOpReplaced(FalseVal, CmpLHS, CmpRHS, Q,
                               /* AllowRefinement */ false, MaxRecurse) ==
            TrueVal ||
        simplifyWithOpReplaced(FalseVal, CmpRHS, CmpLHS, Q,
                               /* AllowRefinement */ false, MaxRecurse) ==
            TrueVal)
      return FalseVal;
    if (simplifyWithOpReplaced(TrueVal, CmpLHS, CmpRHS, Q,
                               /* AllowRefinement */ true, MaxRecurse) ==
            FalseVal ||
        simplifyWithOpReplaced(TrueVal, CmpRHS, CmpLHS, Q,
                               /* AllowRefinement */ true, MaxRecurse) ==
            FalseVal)
      return FalseVal;
  }

  return nullptr;
}

/// Try to simplify a select instruction when its condition operand is a
/// floating-point comparison.
static Value *simplifySelectWithFCmp(Value *Cond, Value *T, Value *F,
                                     const SimplifyQuery &Q) {
  FCmpInst::Predicate Pred;
  if (!match(Cond, m_FCmp(Pred, m_Specific(T), m_Specific(F))) &&
      !match(Cond, m_FCmp(Pred, m_Specific(F), m_Specific(T))))
    return nullptr;

  // This transform is safe if we do not have (do not care about) -0.0 or if
  // at least one operand is known to not be -0.0. Otherwise, the select can
  // change the sign of a zero operand.
  bool HasNoSignedZeros = Q.CxtI && isa<FPMathOperator>(Q.CxtI) &&
                          Q.CxtI->hasNoSignedZeros();
  const APFloat *C;
  if (HasNoSignedZeros || (match(T, m_APFloat(C)) && C->isNonZero()) ||
                          (match(F, m_APFloat(C)) && C->isNonZero())) {
    // (T == F) ? T : F --> F
    // (F == T) ? T : F --> F
    if (Pred == FCmpInst::FCMP_OEQ)
      return F;

    // (T != F) ? T : F --> T
    // (F != T) ? T : F --> T
    if (Pred == FCmpInst::FCMP_UNE)
      return T;
  }

  return nullptr;
}

/// Given operands for a SelectInst, see if we can fold the result.
/// If not, this returns null.
static Value *SimplifySelectInst(Value *Cond, Value *TrueVal, Value *FalseVal,
                                 const SimplifyQuery &Q, unsigned MaxRecurse) {
  if (auto *CondC = dyn_cast<Constant>(Cond)) {
    if (auto *TrueC = dyn_cast<Constant>(TrueVal))
      if (auto *FalseC = dyn_cast<Constant>(FalseVal))
        return ConstantFoldSelectInstruction(CondC, TrueC, FalseC);

    // select poison, X, Y -> poison
    if (isa<PoisonValue>(CondC))
      return PoisonValue::get(TrueVal->getType());

    // select undef, X, Y -> X or Y
    if (Q.isUndefValue(CondC))
      return isa<Constant>(FalseVal) ? FalseVal : TrueVal;

    // select true,  X, Y --> X
    // select false, X, Y --> Y
    // For vectors, allow undef/poison elements in the condition to match the
    // defined elements, so we can eliminate the select.
    if (match(CondC, m_One()))
      return TrueVal;
    if (match(CondC, m_Zero()))
      return FalseVal;
  }

  // select i1 Cond, i1 true, i1 false --> i1 Cond
  assert(Cond->getType()->isIntOrIntVectorTy(1) &&
         "Select must have bool or bool vector condition");
  assert(TrueVal->getType() == FalseVal->getType() &&
         "Select must have same types for true/false ops");
  if (Cond->getType() == TrueVal->getType() &&
      match(TrueVal, m_One()) && match(FalseVal, m_ZeroInt()))
    return Cond;

  // select ?, X, X -> X
  if (TrueVal == FalseVal)
    return TrueVal;

  // If the true or false value is poison, we can fold to the other value.
  // If the true or false value is undef, we can fold to the other value as
  // long as the other value isn't poison.
  // select ?, poison, X -> X
  // select ?, undef,  X -> X
  if (isa<PoisonValue>(TrueVal) ||
      (Q.isUndefValue(TrueVal) &&
       isGuaranteedNotToBePoison(FalseVal, Q.AC, Q.CxtI, Q.DT)))
    return FalseVal;
  // select ?, X, poison -> X
  // select ?, X, undef  -> X
  if (isa<PoisonValue>(FalseVal) ||
      (Q.isUndefValue(FalseVal) &&
       isGuaranteedNotToBePoison(TrueVal, Q.AC, Q.CxtI, Q.DT)))
    return TrueVal;

  // Deal with partial undef vector constants: select ?, VecC, VecC' --> VecC''
  Constant *TrueC, *FalseC;
  if (isa<FixedVectorType>(TrueVal->getType()) &&
      match(TrueVal, m_Constant(TrueC)) &&
      match(FalseVal, m_Constant(FalseC))) {
    unsigned NumElts =
        cast<FixedVectorType>(TrueC->getType())->getNumElements();
    SmallVector<Constant *, 16> NewC;
    for (unsigned i = 0; i != NumElts; ++i) {
      // Bail out on incomplete vector constants.
      Constant *TEltC = TrueC->getAggregateElement(i);
      Constant *FEltC = FalseC->getAggregateElement(i);
      if (!TEltC || !FEltC)
        break;

      // If the elements match (undef or not), that value is the result. If only
      // one element is undef, choose the defined element as the safe result.
      if (TEltC == FEltC)
        NewC.push_back(TEltC);
      else if (isa<PoisonValue>(TEltC) ||
               (Q.isUndefValue(TEltC) && isGuaranteedNotToBePoison(FEltC)))
        NewC.push_back(FEltC);
      else if (isa<PoisonValue>(FEltC) ||
               (Q.isUndefValue(FEltC) && isGuaranteedNotToBePoison(TEltC)))
        NewC.push_back(TEltC);
      else
        break;
    }
    if (NewC.size() == NumElts)
      return ConstantVector::get(NewC);
  }

  if (Value *V =
          simplifySelectWithICmpCond(Cond, TrueVal, FalseVal, Q, MaxRecurse))
    return V;

  if (Value *V = simplifySelectWithFCmp(Cond, TrueVal, FalseVal, Q))
    return V;

  if (Value *V = foldSelectWithBinaryOp(Cond, TrueVal, FalseVal))
    return V;

  Optional<bool> Imp = isImpliedByDomCondition(Cond, Q.CxtI, Q.DL);
  if (Imp)
    return *Imp ? TrueVal : FalseVal;

  return nullptr;
}

Value *llvm::SimplifySelectInst(Value *Cond, Value *TrueVal, Value *FalseVal,
                                const SimplifyQuery &Q) {
  return ::SimplifySelectInst(Cond, TrueVal, FalseVal, Q, RecursionLimit);
}

/// Given operands for an GetElementPtrInst, see if we can fold the result.
/// If not, this returns null.
static Value *SimplifyGEPInst(Type *SrcTy, ArrayRef<Value *> Ops,
                              const SimplifyQuery &Q, unsigned) {
  // The type of the GEP pointer operand.
  unsigned AS =
      cast<PointerType>(Ops[0]->getType()->getScalarType())->getAddressSpace();

  // getelementptr P -> P.
  if (Ops.size() == 1)
    return Ops[0];

  // Compute the (pointer) type returned by the GEP instruction.
  Type *LastType = GetElementPtrInst::getIndexedType(SrcTy, Ops.slice(1));
  Type *GEPTy = PointerType::get(LastType, AS);
  for (Value *Op : Ops) {
    // If one of the operands is a vector, the result type is a vector of
    // pointers. All vector operands must have the same number of elements.
    if (VectorType *VT = dyn_cast<VectorType>(Op->getType())) {
      GEPTy = VectorType::get(GEPTy, VT->getElementCount());
      break;
    }
  }

  // getelementptr poison, idx -> poison
  // getelementptr baseptr, poison -> poison
  if (any_of(Ops, [](const auto *V) { return isa<PoisonValue>(V); }))
    return PoisonValue::get(GEPTy);

  if (Q.isUndefValue(Ops[0]))
    return UndefValue::get(GEPTy);

  bool IsScalableVec =
      isa<ScalableVectorType>(SrcTy) || any_of(Ops, [](const Value *V) {
        return isa<ScalableVectorType>(V->getType());
      });

  if (Ops.size() == 2) {
    // getelementptr P, 0 -> P.
    if (match(Ops[1], m_Zero()) && Ops[0]->getType() == GEPTy)
      return Ops[0];

    Type *Ty = SrcTy;
    if (!IsScalableVec && Ty->isSized()) {
      Value *P;
      uint64_t C;
      uint64_t TyAllocSize = Q.DL.getTypeAllocSize(Ty);
      // getelementptr P, N -> P if P points to a type of zero size.
      if (TyAllocSize == 0 && Ops[0]->getType() == GEPTy)
        return Ops[0];

      // The following transforms are only safe if the ptrtoint cast
      // doesn't truncate the pointers.
      if (Ops[1]->getType()->getScalarSizeInBits() ==
          Q.DL.getPointerSizeInBits(AS)) {
        auto CanSimplify = [GEPTy, &P, V = Ops[0]]() -> bool {
          return P->getType() == GEPTy &&
                 getUnderlyingObject(P) == getUnderlyingObject(V);
        };
        // getelementptr V, (sub P, V) -> P if P points to a type of size 1.
        if (TyAllocSize == 1 &&
            match(Ops[1], m_Sub(m_PtrToInt(m_Value(P)),
                                m_PtrToInt(m_Specific(Ops[0])))) &&
            CanSimplify())
          return P;

        // getelementptr V, (ashr (sub P, V), C) -> P if P points to a type of
        // size 1 << C.
        if (match(Ops[1], m_AShr(m_Sub(m_PtrToInt(m_Value(P)),
                                       m_PtrToInt(m_Specific(Ops[0]))),
                                 m_ConstantInt(C))) &&
            TyAllocSize == 1ULL << C && CanSimplify())
          return P;

        // getelementptr V, (sdiv (sub P, V), C) -> P if P points to a type of
        // size C.
        if (match(Ops[1], m_SDiv(m_Sub(m_PtrToInt(m_Value(P)),
                                       m_PtrToInt(m_Specific(Ops[0]))),
                                 m_SpecificInt(TyAllocSize))) &&
            CanSimplify())
          return P;
      }
    }
  }

  if (!IsScalableVec && Q.DL.getTypeAllocSize(LastType) == 1 &&
      all_of(Ops.slice(1).drop_back(1),
             [](Value *Idx) { return match(Idx, m_Zero()); })) {
    unsigned IdxWidth =
        Q.DL.getIndexSizeInBits(Ops[0]->getType()->getPointerAddressSpace());
    if (Q.DL.getTypeSizeInBits(Ops.back()->getType()) == IdxWidth) {
      APInt BasePtrOffset(IdxWidth, 0);
      Value *StrippedBasePtr =
          Ops[0]->stripAndAccumulateInBoundsConstantOffsets(Q.DL,
                                                            BasePtrOffset);

      // Avoid creating inttoptr of zero here: While LLVMs treatment of
      // inttoptr is generally conservative, this particular case is folded to
      // a null pointer, which will have incorrect provenance.

      // gep (gep V, C), (sub 0, V) -> C
      if (match(Ops.back(),
                m_Sub(m_Zero(), m_PtrToInt(m_Specific(StrippedBasePtr)))) &&
          !BasePtrOffset.isNullValue()) {
        auto *CI = ConstantInt::get(GEPTy->getContext(), BasePtrOffset);
        return ConstantExpr::getIntToPtr(CI, GEPTy);
      }
      // gep (gep V, C), (xor V, -1) -> C-1
      if (match(Ops.back(),
                m_Xor(m_PtrToInt(m_Specific(StrippedBasePtr)), m_AllOnes())) &&
          !BasePtrOffset.isOneValue()) {
        auto *CI = ConstantInt::get(GEPTy->getContext(), BasePtrOffset - 1);
        return ConstantExpr::getIntToPtr(CI, GEPTy);
      }
    }
  }

  // Check to see if this is constant foldable.
  if (!all_of(Ops, [](Value *V) { return isa<Constant>(V); }))
    return nullptr;

  auto *CE = ConstantExpr::getGetElementPtr(SrcTy, cast<Constant>(Ops[0]),
                                            Ops.slice(1));
  return ConstantFoldConstant(CE, Q.DL);
}

Value *llvm::SimplifyGEPInst(Type *SrcTy, ArrayRef<Value *> Ops,
                             const SimplifyQuery &Q) {
  return ::SimplifyGEPInst(SrcTy, Ops, Q, RecursionLimit);
}

/// Given operands for an InsertValueInst, see if we can fold the result.
/// If not, this returns null.
static Value *SimplifyInsertValueInst(Value *Agg, Value *Val,
                                      ArrayRef<unsigned> Idxs, const SimplifyQuery &Q,
                                      unsigned) {
  if (Constant *CAgg = dyn_cast<Constant>(Agg))
    if (Constant *CVal = dyn_cast<Constant>(Val))
      return ConstantFoldInsertValueInstruction(CAgg, CVal, Idxs);

  // insertvalue x, undef, n -> x
  if (Q.isUndefValue(Val))
    return Agg;

  // insertvalue x, (extractvalue y, n), n
  if (ExtractValueInst *EV = dyn_cast<ExtractValueInst>(Val))
    if (EV->getAggregateOperand()->getType() == Agg->getType() &&
        EV->getIndices() == Idxs) {
      // insertvalue undef, (extractvalue y, n), n -> y
      if (Q.isUndefValue(Agg))
        return EV->getAggregateOperand();

      // insertvalue y, (extractvalue y, n), n -> y
      if (Agg == EV->getAggregateOperand())
        return Agg;
    }

  return nullptr;
}

Value *llvm::SimplifyInsertValueInst(Value *Agg, Value *Val,
                                     ArrayRef<unsigned> Idxs,
                                     const SimplifyQuery &Q) {
  return ::SimplifyInsertValueInst(Agg, Val, Idxs, Q, RecursionLimit);
}

Value *llvm::SimplifyInsertElementInst(Value *Vec, Value *Val, Value *Idx,
                                       const SimplifyQuery &Q) {
  // Try to constant fold.
  auto *VecC = dyn_cast<Constant>(Vec);
  auto *ValC = dyn_cast<Constant>(Val);
  auto *IdxC = dyn_cast<Constant>(Idx);
  if (VecC && ValC && IdxC)
    return ConstantExpr::getInsertElement(VecC, ValC, IdxC);

  // For fixed-length vector, fold into poison if index is out of bounds.
  if (auto *CI = dyn_cast<ConstantInt>(Idx)) {
    if (isa<FixedVectorType>(Vec->getType()) &&
        CI->uge(cast<FixedVectorType>(Vec->getType())->getNumElements()))
      return PoisonValue::get(Vec->getType());
  }

  // If index is undef, it might be out of bounds (see above case)
  if (Q.isUndefValue(Idx))
    return PoisonValue::get(Vec->getType());

  // If the scalar is poison, or it is undef and there is no risk of
  // propagating poison from the vector value, simplify to the vector value.
  if (isa<PoisonValue>(Val) ||
      (Q.isUndefValue(Val) && isGuaranteedNotToBePoison(Vec)))
    return Vec;

  // If we are extracting a value from a vector, then inserting it into the same
  // place, that's the input vector:
  // insertelt Vec, (extractelt Vec, Idx), Idx --> Vec
  if (match(Val, m_ExtractElt(m_Specific(Vec), m_Specific(Idx))))
    return Vec;

  return nullptr;
}

/// Given operands for an ExtractValueInst, see if we can fold the result.
/// If not, this returns null.
static Value *SimplifyExtractValueInst(Value *Agg, ArrayRef<unsigned> Idxs,
                                       const SimplifyQuery &, unsigned) {
  if (auto *CAgg = dyn_cast<Constant>(Agg))
    return ConstantFoldExtractValueInstruction(CAgg, Idxs);

  // extractvalue x, (insertvalue y, elt, n), n -> elt
  unsigned NumIdxs = Idxs.size();
  for (auto *IVI = dyn_cast<InsertValueInst>(Agg); IVI != nullptr;
       IVI = dyn_cast<InsertValueInst>(IVI->getAggregateOperand())) {
    ArrayRef<unsigned> InsertValueIdxs = IVI->getIndices();
    unsigned NumInsertValueIdxs = InsertValueIdxs.size();
    unsigned NumCommonIdxs = std::min(NumInsertValueIdxs, NumIdxs);
    if (InsertValueIdxs.slice(0, NumCommonIdxs) ==
        Idxs.slice(0, NumCommonIdxs)) {
      if (NumIdxs == NumInsertValueIdxs)
        return IVI->getInsertedValueOperand();
      break;
    }
  }

  return nullptr;
}

Value *llvm::SimplifyExtractValueInst(Value *Agg, ArrayRef<unsigned> Idxs,
                                      const SimplifyQuery &Q) {
  return ::SimplifyExtractValueInst(Agg, Idxs, Q, RecursionLimit);
}

/// Given operands for an ExtractElementInst, see if we can fold the result.
/// If not, this returns null.
static Value *SimplifyExtractElementInst(Value *Vec, Value *Idx,
                                         const SimplifyQuery &Q, unsigned) {
  auto *VecVTy = cast<VectorType>(Vec->getType());
  if (auto *CVec = dyn_cast<Constant>(Vec)) {
    if (auto *CIdx = dyn_cast<Constant>(Idx))
      return ConstantExpr::getExtractElement(CVec, CIdx);

    if (Q.isUndefValue(Vec))
      return UndefValue::get(VecVTy->getElementType());
  }

  // An undef extract index can be arbitrarily chosen to be an out-of-range
  // index value, which would result in the instruction being poison.
  if (Q.isUndefValue(Idx))
    return PoisonValue::get(VecVTy->getElementType());

  // If extracting a specified index from the vector, see if we can recursively
  // find a previously computed scalar that was inserted into the vector.
  if (auto *IdxC = dyn_cast<ConstantInt>(Idx)) {
    // For fixed-length vector, fold into undef if index is out of bounds.
    unsigned MinNumElts = VecVTy->getElementCount().getKnownMinValue();
    if (isa<FixedVectorType>(VecVTy) && IdxC->getValue().uge(MinNumElts))
      return PoisonValue::get(VecVTy->getElementType());
    // Handle case where an element is extracted from a splat.
    if (IdxC->getValue().ult(MinNumElts))
      if (auto *Splat = getSplatValue(Vec))
        return Splat;
    if (Value *Elt = findScalarElement(Vec, IdxC->getZExtValue()))
      return Elt;
  } else {
    // The index is not relevant if our vector is a splat.
    if (Value *Splat = getSplatValue(Vec))
      return Splat;
  }
  return nullptr;
}

Value *llvm::SimplifyExtractElementInst(Value *Vec, Value *Idx,
                                        const SimplifyQuery &Q) {
  return ::SimplifyExtractElementInst(Vec, Idx, Q, RecursionLimit);
}

/// See if we can fold the given phi. If not, returns null.
static Value *SimplifyPHINode(PHINode *PN, ArrayRef<Value *> IncomingValues,
                              const SimplifyQuery &Q) {
  // WARNING: no matter how worthwhile it may seem, we can not perform PHI CSE
  //          here, because the PHI we may succeed simplifying to was not
  //          def-reachable from the original PHI!

  // If all of the PHI's incoming values are the same then replace the PHI node
  // with the common value.
  Value *CommonValue = nullptr;
  bool HasUndefInput = false;
  for (Value *Incoming : IncomingValues) {
    // If the incoming value is the phi node itself, it can safely be skipped.
    if (Incoming == PN) continue;
    if (Q.isUndefValue(Incoming)) {
      // Remember that we saw an undef value, but otherwise ignore them.
      HasUndefInput = true;
      continue;
    }
    if (CommonValue && Incoming != CommonValue)
      return nullptr;  // Not the same, bail out.
    CommonValue = Incoming;
  }

  // If CommonValue is null then all of the incoming values were either undef or
  // equal to the phi node itself.
  if (!CommonValue)
    return UndefValue::get(PN->getType());

  // If we have a PHI node like phi(X, undef, X), where X is defined by some
  // instruction, we cannot return X as the result of the PHI node unless it
  // dominates the PHI block.
  if (HasUndefInput)
    return valueDominatesPHI(CommonValue, PN, Q.DT) ? CommonValue : nullptr;

  return CommonValue;
}

static Value *SimplifyCastInst(unsigned CastOpc, Value *Op,
                               Type *Ty, const SimplifyQuery &Q, unsigned MaxRecurse) {
  if (auto *C = dyn_cast<Constant>(Op))
    return ConstantFoldCastOperand(CastOpc, C, Ty, Q.DL);

  if (auto *CI = dyn_cast<CastInst>(Op)) {
    auto *Src = CI->getOperand(0);
    Type *SrcTy = Src->getType();
    Type *MidTy = CI->getType();
    Type *DstTy = Ty;
    if (Src->getType() == Ty) {
      auto FirstOp = static_cast<Instruction::CastOps>(CI->getOpcode());
      auto SecondOp = static_cast<Instruction::CastOps>(CastOpc);
      Type *SrcIntPtrTy =
          SrcTy->isPtrOrPtrVectorTy() ? Q.DL.getIntPtrType(SrcTy) : nullptr;
      Type *MidIntPtrTy =
          MidTy->isPtrOrPtrVectorTy() ? Q.DL.getIntPtrType(MidTy) : nullptr;
      Type *DstIntPtrTy =
          DstTy->isPtrOrPtrVectorTy() ? Q.DL.getIntPtrType(DstTy) : nullptr;
      if (CastInst::isEliminableCastPair(FirstOp, SecondOp, SrcTy, MidTy, DstTy,
                                         SrcIntPtrTy, MidIntPtrTy,
                                         DstIntPtrTy) == Instruction::BitCast)
        return Src;
    }
  }

  // bitcast x -> x
  if (CastOpc == Instruction::BitCast)
    if (Op->getType() == Ty)
      return Op;

  return nullptr;
}

Value *llvm::SimplifyCastInst(unsigned CastOpc, Value *Op, Type *Ty,
                              const SimplifyQuery &Q) {
  return ::SimplifyCastInst(CastOpc, Op, Ty, Q, RecursionLimit);
}

/// For the given destination element of a shuffle, peek through shuffles to
/// match a root vector source operand that contains that element in the same
/// vector lane (ie, the same mask index), so we can eliminate the shuffle(s).
static Value *foldIdentityShuffles(int DestElt, Value *Op0, Value *Op1,
                                   int MaskVal, Value *RootVec,
                                   unsigned MaxRecurse) {
  if (!MaxRecurse--)
    return nullptr;

  // Bail out if any mask value is undefined. That kind of shuffle may be
  // simplified further based on demanded bits or other folds.
  if (MaskVal == -1)
    return nullptr;

  // The mask value chooses which source operand we need to look at next.
  int InVecNumElts = cast<FixedVectorType>(Op0->getType())->getNumElements();
  int RootElt = MaskVal;
  Value *SourceOp = Op0;
  if (MaskVal >= InVecNumElts) {
    RootElt = MaskVal - InVecNumElts;
    SourceOp = Op1;
  }

  // If the source operand is a shuffle itself, look through it to find the
  // matching root vector.
  if (auto *SourceShuf = dyn_cast<ShuffleVectorInst>(SourceOp)) {
    return foldIdentityShuffles(
        DestElt, SourceShuf->getOperand(0), SourceShuf->getOperand(1),
        SourceShuf->getMaskValue(RootElt), RootVec, MaxRecurse);
  }

  // TODO: Look through bitcasts? What if the bitcast changes the vector element
  // size?

  // The source operand is not a shuffle. Initialize the root vector value for
  // this shuffle if that has not been done yet.
  if (!RootVec)
    RootVec = SourceOp;

  // Give up as soon as a source operand does not match the existing root value.
  if (RootVec != SourceOp)
    return nullptr;

  // The element must be coming from the same lane in the source vector
  // (although it may have crossed lanes in intermediate shuffles).
  if (RootElt != DestElt)
    return nullptr;

  return RootVec;
}

static Value *SimplifyShuffleVectorInst(Value *Op0, Value *Op1,
                                        ArrayRef<int> Mask, Type *RetTy,
                                        const SimplifyQuery &Q,
                                        unsigned MaxRecurse) {
  if (all_of(Mask, [](int Elem) { return Elem == UndefMaskElem; }))
    return UndefValue::get(RetTy);

  auto *InVecTy = cast<VectorType>(Op0->getType());
  unsigned MaskNumElts = Mask.size();
  ElementCount InVecEltCount = InVecTy->getElementCount();

  bool Scalable = InVecEltCount.isScalable();

  SmallVector<int, 32> Indices;
  Indices.assign(Mask.begin(), Mask.end());

  // Canonicalization: If mask does not select elements from an input vector,
  // replace that input vector with poison.
  if (!Scalable) {
    bool MaskSelects0 = false, MaskSelects1 = false;
    unsigned InVecNumElts = InVecEltCount.getKnownMinValue();
    for (unsigned i = 0; i != MaskNumElts; ++i) {
      if (Indices[i] == -1)
        continue;
      if ((unsigned)Indices[i] < InVecNumElts)
        MaskSelects0 = true;
      else
        MaskSelects1 = true;
    }
    if (!MaskSelects0)
      Op0 = PoisonValue::get(InVecTy);
    if (!MaskSelects1)
      Op1 = PoisonValue::get(InVecTy);
  }

  auto *Op0Const = dyn_cast<Constant>(Op0);
  auto *Op1Const = dyn_cast<Constant>(Op1);

  // If all operands are constant, constant fold the shuffle. This
  // transformation depends on the value of the mask which is not known at
  // compile time for scalable vectors
  if (Op0Const && Op1Const)
    return ConstantExpr::getShuffleVector(Op0Const, Op1Const, Mask);

  // Canonicalization: if only one input vector is constant, it shall be the
  // second one. This transformation depends on the value of the mask which
  // is not known at compile time for scalable vectors
  if (!Scalable && Op0Const && !Op1Const) {
    std::swap(Op0, Op1);
    ShuffleVectorInst::commuteShuffleMask(Indices,
                                          InVecEltCount.getKnownMinValue());
  }

  // A splat of an inserted scalar constant becomes a vector constant:
  // shuf (inselt ?, C, IndexC), undef, <IndexC, IndexC...> --> <C, C...>
  // NOTE: We may have commuted above, so analyze the updated Indices, not the
  //       original mask constant.
  // NOTE: This transformation depends on the value of the mask which is not
  // known at compile time for scalable vectors
  Constant *C;
  ConstantInt *IndexC;
  if (!Scalable && match(Op0, m_InsertElt(m_Value(), m_Constant(C),
                                          m_ConstantInt(IndexC)))) {
    // Match a splat shuffle mask of the insert index allowing undef elements.
    int InsertIndex = IndexC->getZExtValue();
    if (all_of(Indices, [InsertIndex](int MaskElt) {
          return MaskElt == InsertIndex || MaskElt == -1;
        })) {
      assert(isa<UndefValue>(Op1) && "Expected undef operand 1 for splat");

      // Shuffle mask undefs become undefined constant result elements.
      SmallVector<Constant *, 16> VecC(MaskNumElts, C);
      for (unsigned i = 0; i != MaskNumElts; ++i)
        if (Indices[i] == -1)
          VecC[i] = UndefValue::get(C->getType());
      return ConstantVector::get(VecC);
    }
  }

  // A shuffle of a splat is always the splat itself. Legal if the shuffle's
  // value type is same as the input vectors' type.
  if (auto *OpShuf = dyn_cast<ShuffleVectorInst>(Op0))
    if (Q.isUndefValue(Op1) && RetTy == InVecTy &&
        is_splat(OpShuf->getShuffleMask()))
      return Op0;

  // All remaining transformation depend on the value of the mask, which is
  // not known at compile time for scalable vectors.
  if (Scalable)
    return nullptr;

  // Don't fold a shuffle with undef mask elements. This may get folded in a
  // better way using demanded bits or other analysis.
  // TODO: Should we allow this?
  if (is_contained(Indices, -1))
    return nullptr;

  // Check if every element of this shuffle can be mapped back to the
  // corresponding element of a single root vector. If so, we don't need this
  // shuffle. This handles simple identity shuffles as well as chains of
  // shuffles that may widen/narrow and/or move elements across lanes and back.
  Value *RootVec = nullptr;
  for (unsigned i = 0; i != MaskNumElts; ++i) {
    // Note that recursion is limited for each vector element, so if any element
    // exceeds the limit, this will fail to simplify.
    RootVec =
        foldIdentityShuffles(i, Op0, Op1, Indices[i], RootVec, MaxRecurse);

    // We can't replace a widening/narrowing shuffle with one of its operands.
    if (!RootVec || RootVec->getType() != RetTy)
      return nullptr;
  }
  return RootVec;
}

/// Given operands for a ShuffleVectorInst, fold the result or return null.
Value *llvm::SimplifyShuffleVectorInst(Value *Op0, Value *Op1,
                                       ArrayRef<int> Mask, Type *RetTy,
                                       const SimplifyQuery &Q) {
  return ::SimplifyShuffleVectorInst(Op0, Op1, Mask, RetTy, Q, RecursionLimit);
}

static Constant *foldConstant(Instruction::UnaryOps Opcode,
                              Value *&Op, const SimplifyQuery &Q) {
  if (auto *C = dyn_cast<Constant>(Op))
    return ConstantFoldUnaryOpOperand(Opcode, C, Q.DL);
  return nullptr;
}

/// Given the operand for an FNeg, see if we can fold the result.  If not, this
/// returns null.
static Value *simplifyFNegInst(Value *Op, FastMathFlags FMF,
                               const SimplifyQuery &Q, unsigned MaxRecurse) {
  if (Constant *C = foldConstant(Instruction::FNeg, Op, Q))
    return C;

  Value *X;
  // fneg (fneg X) ==> X
  if (match(Op, m_FNeg(m_Value(X))))
    return X;

  return nullptr;
}

Value *llvm::SimplifyFNegInst(Value *Op, FastMathFlags FMF,
                              const SimplifyQuery &Q) {
  return ::simplifyFNegInst(Op, FMF, Q, RecursionLimit);
}

static Constant *propagateNaN(Constant *In) {
  // If the input is a vector with undef elements, just return a default NaN.
  if (!In->isNaN())
    return ConstantFP::getNaN(In->getType());

  // Propagate the existing NaN constant when possible.
  // TODO: Should we quiet a signaling NaN?
  return In;
}

/// Perform folds that are common to any floating-point operation. This implies
/// transforms based on poison/undef/NaN because the operation itself makes no
/// difference to the result.
static Constant *simplifyFPOp(ArrayRef<Value *> Ops, FastMathFlags FMF,
                              const SimplifyQuery &Q,
                              fp::ExceptionBehavior ExBehavior,
                              RoundingMode Rounding) {
  // Poison is independent of anything else. It always propagates from an
  // operand to a math result.
  if (any_of(Ops, [](Value *V) { return match(V, m_Poison()); }))
    return PoisonValue::get(Ops[0]->getType());

  for (Value *V : Ops) {
    bool IsNan = match(V, m_NaN());
    bool IsInf = match(V, m_Inf());
    bool IsUndef = Q.isUndefValue(V);

    // If this operation has 'nnan' or 'ninf' and at least 1 disallowed operand
    // (an undef operand can be chosen to be Nan/Inf), then the result of
    // this operation is poison.
    if (FMF.noNaNs() && (IsNan || IsUndef))
      return PoisonValue::get(V->getType());
    if (FMF.noInfs() && (IsInf || IsUndef))
      return PoisonValue::get(V->getType());

    if (isDefaultFPEnvironment(ExBehavior, Rounding)) {
      if (IsUndef || IsNan)
        return propagateNaN(cast<Constant>(V));
    } else if (ExBehavior != fp::ebStrict) {
      if (IsNan)
        return propagateNaN(cast<Constant>(V));
    }
  }
  return nullptr;
}

/// Given operands for an FAdd, see if we can fold the result.  If not, this
/// returns null.
static Value *
SimplifyFAddInst(Value *Op0, Value *Op1, FastMathFlags FMF,
                 const SimplifyQuery &Q, unsigned MaxRecurse,
                 fp::ExceptionBehavior ExBehavior = fp::ebIgnore,
                 RoundingMode Rounding = RoundingMode::NearestTiesToEven) {
  if (isDefaultFPEnvironment(ExBehavior, Rounding))
    if (Constant *C = foldOrCommuteConstant(Instruction::FAdd, Op0, Op1, Q))
      return C;

  if (Constant *C = simplifyFPOp({Op0, Op1}, FMF, Q, ExBehavior, Rounding))
    return C;

  if (!isDefaultFPEnvironment(ExBehavior, Rounding))
    return nullptr;

  // fadd X, -0 ==> X
  if (match(Op1, m_NegZeroFP()))
    return Op0;

  // fadd X, 0 ==> X, when we know X is not -0
  if (match(Op1, m_PosZeroFP()) &&
      (FMF.noSignedZeros() || CannotBeNegativeZero(Op0, Q.TLI)))
    return Op0;

  // With nnan: -X + X --> 0.0 (and commuted variant)
  // We don't have to explicitly exclude infinities (ninf): INF + -INF == NaN.
  // Negative zeros are allowed because we always end up with positive zero:
  // X = -0.0: (-0.0 - (-0.0)) + (-0.0) == ( 0.0) + (-0.0) == 0.0
  // X = -0.0: ( 0.0 - (-0.0)) + (-0.0) == ( 0.0) + (-0.0) == 0.0
  // X =  0.0: (-0.0 - ( 0.0)) + ( 0.0) == (-0.0) + ( 0.0) == 0.0
  // X =  0.0: ( 0.0 - ( 0.0)) + ( 0.0) == ( 0.0) + ( 0.0) == 0.0
  if (FMF.noNaNs()) {
    if (match(Op0, m_FSub(m_AnyZeroFP(), m_Specific(Op1))) ||
        match(Op1, m_FSub(m_AnyZeroFP(), m_Specific(Op0))))
      return ConstantFP::getNullValue(Op0->getType());

    if (match(Op0, m_FNeg(m_Specific(Op1))) ||
        match(Op1, m_FNeg(m_Specific(Op0))))
      return ConstantFP::getNullValue(Op0->getType());
  }

  // (X - Y) + Y --> X
  // Y + (X - Y) --> X
  Value *X;
  if (FMF.noSignedZeros() && FMF.allowReassoc() &&
      (match(Op0, m_FSub(m_Value(X), m_Specific(Op1))) ||
       match(Op1, m_FSub(m_Value(X), m_Specific(Op0)))))
    return X;

  return nullptr;
}

/// Given operands for an FSub, see if we can fold the result.  If not, this
/// returns null.
template<typename MatchContext>
static Value *SimplifyFSubInstGeneric(Value *Op0, Value *Op1, FastMathFlags FMF,
                               const SimplifyQuery &Q, unsigned MaxRecurse, MatchContext & MC,
                 fp::ExceptionBehavior ExBehavior = fp::ebIgnore,
                 RoundingMode Rounding = RoundingMode::NearestTiesToEven) {

  if (isDefaultFPEnvironment(ExBehavior, Rounding))
    if (Constant *C = foldOrCommuteConstant(Instruction::FSub, Op0, Op1, Q))
      return C;

  if (Constant *C = simplifyFPOp({Op0, Op1}, FMF, Q, ExBehavior, Rounding))
    return C;

  if (!isDefaultFPEnvironment(ExBehavior, Rounding))
    return nullptr;

  // fsub X, +0 ==> X
  if (MC.try_match(Op1, m_PosZeroFP()))
    return Op0;

  // fsub X, -0 ==> X, when we know X is not -0
  if (MC.try_match(Op1, m_NegZeroFP()) &&
      (FMF.noSignedZeros() || CannotBeNegativeZero(Op0, Q.TLI)))
    return Op0;

  // fsub -0.0, (fsub -0.0, X) ==> X
  // fsub -0.0, (fneg X) ==> X
  Value *X;
  if (MC.try_match(Op0, m_NegZeroFP()) &&
      MC.try_match(Op1, m_FNeg(m_Value(X))))
    return X;

  // fsub 0.0, (fsub 0.0, X) ==> X if signed zeros are ignored.
  // fsub 0.0, (fneg X) ==> X if signed zeros are ignored.
  if (FMF.noSignedZeros() && match(Op0, m_AnyZeroFP()) &&
      (MC.try_match(Op1, m_FSub(m_AnyZeroFP(), m_Value(X))) ||
       MC.try_match(Op1, m_FNeg(m_Value(X)))))
    return X;

  // fsub nnan x, x ==> 0.0
  if (FMF.noNaNs() && Op0 == Op1)
    return Constant::getNullValue(Op0->getType());

  // Y - (Y - X) --> X
  // (X + Y) - Y --> X
  if (FMF.noSignedZeros() && FMF.allowReassoc() &&
      (MC.try_match(Op1, m_FSub(m_Specific(Op0), m_Value(X))) ||
       MC.try_match(Op0, m_c_FAdd(m_Specific(Op1), m_Value(X)))))
    return X;

  return nullptr;
}

static Value *SimplifyFMAFMul(Value *Op0, Value *Op1, FastMathFlags FMF,
                              const SimplifyQuery &Q, unsigned MaxRecurse,
                              fp::ExceptionBehavior ExBehavior,
                              RoundingMode Rounding) {
  if (Constant *C = simplifyFPOp({Op0, Op1}, FMF, Q, ExBehavior, Rounding))
    return C;

  if (!isDefaultFPEnvironment(ExBehavior, Rounding))
    return nullptr;

  // fmul X, 1.0 ==> X
  if (match(Op1, m_FPOne()))
    return Op0;

  // fmul 1.0, X ==> X
  if (match(Op0, m_FPOne()))
    return Op1;

  // fmul nnan nsz X, 0 ==> 0
  if (FMF.noNaNs() && FMF.noSignedZeros() && match(Op1, m_AnyZeroFP()))
    return ConstantFP::getNullValue(Op0->getType());

  // fmul nnan nsz 0, X ==> 0
  if (FMF.noNaNs() && FMF.noSignedZeros() && match(Op0, m_AnyZeroFP()))
    return ConstantFP::getNullValue(Op1->getType());

  // sqrt(X) * sqrt(X) --> X, if we can:
  // 1. Remove the intermediate rounding (reassociate).
  // 2. Ignore non-zero negative numbers because sqrt would produce NAN.
  // 3. Ignore -0.0 because sqrt(-0.0) == -0.0, but -0.0 * -0.0 == 0.0.
  Value *X;
  if (Op0 == Op1 && match(Op0, m_Intrinsic<Intrinsic::sqrt>(m_Value(X))) &&
      FMF.allowReassoc() && FMF.noNaNs() && FMF.noSignedZeros())
    return X;

  return nullptr;
}

/// Given the operands for an FMul, see if we can fold the result
static Value *
SimplifyFMulInst(Value *Op0, Value *Op1, FastMathFlags FMF,
                 const SimplifyQuery &Q, unsigned MaxRecurse,
                 fp::ExceptionBehavior ExBehavior = fp::ebIgnore,
                 RoundingMode Rounding = RoundingMode::NearestTiesToEven) {
  if (isDefaultFPEnvironment(ExBehavior, Rounding))
    if (Constant *C = foldOrCommuteConstant(Instruction::FMul, Op0, Op1, Q))
      return C;

  // Now apply simplifications that do not require rounding.
  return SimplifyFMAFMul(Op0, Op1, FMF, Q, MaxRecurse, ExBehavior, Rounding);
}

Value *llvm::SimplifyFAddInst(Value *Op0, Value *Op1, FastMathFlags FMF,
                              const SimplifyQuery &Q,
                              fp::ExceptionBehavior ExBehavior,
                              RoundingMode Rounding) {
  return ::SimplifyFAddInst(Op0, Op1, FMF, Q, RecursionLimit, ExBehavior,
                            Rounding);
}

/// Given operands for an FSub, see if we can fold the result.
static Value *SimplifyFSubInst(Value *Op0, Value *Op1, FastMathFlags FMF,
                               const SimplifyQuery &Q, unsigned MaxRecurse) {
  if (Constant *C = foldOrCommuteConstant(Instruction::FSub, Op0, Op1, Q))
    return C;

  EmptyContext EC;
  return SimplifyFSubInstGeneric<EmptyContext>(Op0, Op1, FMF, Q, RecursionLimit, EC);
}

Value *llvm::SimplifyFSubInst(Value *Op0, Value *Op1, FastMathFlags FMF,
                              const SimplifyQuery &Q,
                              fp::ExceptionBehavior ExBehavior,
                              RoundingMode Rounding) {
  EmptyContext EC;
  return SimplifyFSubInstGeneric<EmptyContext>(Op0, Op1, FMF, Q, RecursionLimit, EC, ExBehavior,
                            Rounding);
}

Value *llvm::SimplifyPredicatedFSubInst(Value *Op0, Value *Op1, FastMathFlags FMF,
                              const SimplifyQuery &Q, PredicatedContext & PC,
                              fp::ExceptionBehavior ExBehavior,
                              RoundingMode Rounding) {
  return ::SimplifyFSubInstGeneric<PredicatedContext>(Op0, Op1, FMF, Q, RecursionLimit, PC);
}

Value *llvm::SimplifyFMulInst(Value *Op0, Value *Op1, FastMathFlags FMF,
                              const SimplifyQuery &Q,
                              fp::ExceptionBehavior ExBehavior,
                              RoundingMode Rounding) {
  return ::SimplifyFMulInst(Op0, Op1, FMF, Q, RecursionLimit, ExBehavior,
                            Rounding);
}

Value *llvm::SimplifyFMAFMul(Value *Op0, Value *Op1, FastMathFlags FMF,
                             const SimplifyQuery &Q,
                             fp::ExceptionBehavior ExBehavior,
                             RoundingMode Rounding) {
  return ::SimplifyFMAFMul(Op0, Op1, FMF, Q, RecursionLimit, ExBehavior,
                           Rounding);
}

static Value *
SimplifyFDivInst(Value *Op0, Value *Op1, FastMathFlags FMF,
                 const SimplifyQuery &Q, unsigned,
                 fp::ExceptionBehavior ExBehavior = fp::ebIgnore,
                 RoundingMode Rounding = RoundingMode::NearestTiesToEven) {
  if (isDefaultFPEnvironment(ExBehavior, Rounding))
    if (Constant *C = foldOrCommuteConstant(Instruction::FDiv, Op0, Op1, Q))
      return C;

  if (Constant *C = simplifyFPOp({Op0, Op1}, FMF, Q, ExBehavior, Rounding))
    return C;

  if (!isDefaultFPEnvironment(ExBehavior, Rounding))
    return nullptr;

  // X / 1.0 -> X
  if (match(Op1, m_FPOne()))
    return Op0;

  // 0 / X -> 0
  // Requires that NaNs are off (X could be zero) and signed zeroes are
  // ignored (X could be positive or negative, so the output sign is unknown).
  if (FMF.noNaNs() && FMF.noSignedZeros() && match(Op0, m_AnyZeroFP()))
    return ConstantFP::getNullValue(Op0->getType());

  if (FMF.noNaNs()) {
    // X / X -> 1.0 is legal when NaNs are ignored.
    // We can ignore infinities because INF/INF is NaN.
    if (Op0 == Op1)
      return ConstantFP::get(Op0->getType(), 1.0);

    // (X * Y) / Y --> X if we can reassociate to the above form.
    Value *X;
    if (FMF.allowReassoc() && match(Op0, m_c_FMul(m_Value(X), m_Specific(Op1))))
      return X;

    // -X /  X -> -1.0 and
    //  X / -X -> -1.0 are legal when NaNs are ignored.
    // We can ignore signed zeros because +-0.0/+-0.0 is NaN and ignored.
    if (match(Op0, m_FNegNSZ(m_Specific(Op1))) ||
        match(Op1, m_FNegNSZ(m_Specific(Op0))))
      return ConstantFP::get(Op0->getType(), -1.0);
  }

  return nullptr;
}

Value *llvm::SimplifyFDivInst(Value *Op0, Value *Op1, FastMathFlags FMF,
                              const SimplifyQuery &Q,
                              fp::ExceptionBehavior ExBehavior,
                              RoundingMode Rounding) {
  return ::SimplifyFDivInst(Op0, Op1, FMF, Q, RecursionLimit, ExBehavior,
                            Rounding);
}

static Value *
SimplifyFRemInst(Value *Op0, Value *Op1, FastMathFlags FMF,
                 const SimplifyQuery &Q, unsigned,
                 fp::ExceptionBehavior ExBehavior = fp::ebIgnore,
                 RoundingMode Rounding = RoundingMode::NearestTiesToEven) {
  if (isDefaultFPEnvironment(ExBehavior, Rounding))
    if (Constant *C = foldOrCommuteConstant(Instruction::FRem, Op0, Op1, Q))
      return C;

  if (Constant *C = simplifyFPOp({Op0, Op1}, FMF, Q, ExBehavior, Rounding))
    return C;

  if (!isDefaultFPEnvironment(ExBehavior, Rounding))
    return nullptr;

  // Unlike fdiv, the result of frem always matches the sign of the dividend.
  // The constant match may include undef elements in a vector, so return a full
  // zero constant as the result.
  if (FMF.noNaNs()) {
    // +0 % X -> 0
    if (match(Op0, m_PosZeroFP()))
      return ConstantFP::getNullValue(Op0->getType());
    // -0 % X -> -0
    if (match(Op0, m_NegZeroFP()))
      return ConstantFP::getNegativeZero(Op0->getType());
  }

  return nullptr;
}

Value *llvm::SimplifyFRemInst(Value *Op0, Value *Op1, FastMathFlags FMF,
                              const SimplifyQuery &Q,
                              fp::ExceptionBehavior ExBehavior,
                              RoundingMode Rounding) {
  return ::SimplifyFRemInst(Op0, Op1, FMF, Q, RecursionLimit, ExBehavior,
                            Rounding);
}

//=== Helper functions for higher up the class hierarchy.

/// Given the operand for a UnaryOperator, see if we can fold the result.
/// If not, this returns null.
static Value *simplifyUnOp(unsigned Opcode, Value *Op, const SimplifyQuery &Q,
                           unsigned MaxRecurse) {
  switch (Opcode) {
  case Instruction::FNeg:
    return simplifyFNegInst(Op, FastMathFlags(), Q, MaxRecurse);
  default:
    llvm_unreachable("Unexpected opcode");
  }
}

/// Given the operand for a UnaryOperator, see if we can fold the result.
/// If not, this returns null.
/// Try to use FastMathFlags when folding the result.
static Value *simplifyFPUnOp(unsigned Opcode, Value *Op,
                             const FastMathFlags &FMF,
                             const SimplifyQuery &Q, unsigned MaxRecurse) {
  switch (Opcode) {
  case Instruction::FNeg:
    return simplifyFNegInst(Op, FMF, Q, MaxRecurse);
  default:
    return simplifyUnOp(Opcode, Op, Q, MaxRecurse);
  }
}

Value *llvm::SimplifyUnOp(unsigned Opcode, Value *Op, const SimplifyQuery &Q) {
  return ::simplifyUnOp(Opcode, Op, Q, RecursionLimit);
}

Value *llvm::SimplifyUnOp(unsigned Opcode, Value *Op, FastMathFlags FMF,
                          const SimplifyQuery &Q) {
  return ::simplifyFPUnOp(Opcode, Op, FMF, Q, RecursionLimit);
}

/// Given operands for a BinaryOperator, see if we can fold the result.
/// If not, this returns null.
static Value *SimplifyBinOp(unsigned Opcode, Value *LHS, Value *RHS,
                            const SimplifyQuery &Q, unsigned MaxRecurse) {
  switch (Opcode) {
  case Instruction::Add:
    return SimplifyAddInst(LHS, RHS, false, false, Q, MaxRecurse);
  case Instruction::Sub:
    return SimplifySubInst(LHS, RHS, false, false, Q, MaxRecurse);
  case Instruction::Mul:
    return SimplifyMulInst(LHS, RHS, Q, MaxRecurse);
  case Instruction::SDiv:
    return SimplifySDivInst(LHS, RHS, Q, MaxRecurse);
  case Instruction::UDiv:
    return SimplifyUDivInst(LHS, RHS, Q, MaxRecurse);
  case Instruction::SRem:
    return SimplifySRemInst(LHS, RHS, Q, MaxRecurse);
  case Instruction::URem:
    return SimplifyURemInst(LHS, RHS, Q, MaxRecurse);
  case Instruction::Shl:
    return SimplifyShlInst(LHS, RHS, false, false, Q, MaxRecurse);
  case Instruction::LShr:
    return SimplifyLShrInst(LHS, RHS, false, Q, MaxRecurse);
  case Instruction::AShr:
    return SimplifyAShrInst(LHS, RHS, false, Q, MaxRecurse);
  case Instruction::And:
    return SimplifyAndInst(LHS, RHS, Q, MaxRecurse);
  case Instruction::Or:
    return SimplifyOrInst(LHS, RHS, Q, MaxRecurse);
  case Instruction::Xor:
    return SimplifyXorInst(LHS, RHS, Q, MaxRecurse);
  case Instruction::FAdd:
    return SimplifyFAddInst(LHS, RHS, FastMathFlags(), Q, MaxRecurse);
  case Instruction::FSub:
    return SimplifyFSubInst(LHS, RHS, FastMathFlags(), Q, MaxRecurse);
  case Instruction::FMul:
    return SimplifyFMulInst(LHS, RHS, FastMathFlags(), Q, MaxRecurse);
  case Instruction::FDiv:
    return SimplifyFDivInst(LHS, RHS, FastMathFlags(), Q, MaxRecurse);
  case Instruction::FRem:
    return SimplifyFRemInst(LHS, RHS, FastMathFlags(), Q, MaxRecurse);
  default:
    llvm_unreachable("Unexpected opcode");
  }
}

/// Given operands for a BinaryOperator, see if we can fold the result.
/// If not, this returns null.
/// Try to use FastMathFlags when folding the result.
static Value *SimplifyBinOp(unsigned Opcode, Value *LHS, Value *RHS,
                            const FastMathFlags &FMF, const SimplifyQuery &Q,
                            unsigned MaxRecurse) {
  switch (Opcode) {
  case Instruction::FAdd:
    return SimplifyFAddInst(LHS, RHS, FMF, Q, MaxRecurse);
  case Instruction::FSub:
    return SimplifyFSubInst(LHS, RHS, FMF, Q, MaxRecurse);
  case Instruction::FMul:
    return SimplifyFMulInst(LHS, RHS, FMF, Q, MaxRecurse);
  case Instruction::FDiv:
    return SimplifyFDivInst(LHS, RHS, FMF, Q, MaxRecurse);
  default:
    return SimplifyBinOp(Opcode, LHS, RHS, Q, MaxRecurse);
  }
}

Value *llvm::SimplifyBinOp(unsigned Opcode, Value *LHS, Value *RHS,
                           const SimplifyQuery &Q) {
  return ::SimplifyBinOp(Opcode, LHS, RHS, Q, RecursionLimit);
}

Value *llvm::SimplifyBinOp(unsigned Opcode, Value *LHS, Value *RHS,
                           FastMathFlags FMF, const SimplifyQuery &Q) {
  return ::SimplifyBinOp(Opcode, LHS, RHS, FMF, Q, RecursionLimit);
}

/// Given operands for a CmpInst, see if we can fold the result.
static Value *SimplifyCmpInst(unsigned Predicate, Value *LHS, Value *RHS,
                              const SimplifyQuery &Q, unsigned MaxRecurse) {
  if (CmpInst::isIntPredicate((CmpInst::Predicate)Predicate))
    return SimplifyICmpInst(Predicate, LHS, RHS, Q, MaxRecurse);
  return SimplifyFCmpInst(Predicate, LHS, RHS, FastMathFlags(), Q, MaxRecurse);
}

Value *llvm::SimplifyCmpInst(unsigned Predicate, Value *LHS, Value *RHS,
                             const SimplifyQuery &Q) {
  return ::SimplifyCmpInst(Predicate, LHS, RHS, Q, RecursionLimit);
}

static bool IsIdempotent(Intrinsic::ID ID) {
  switch (ID) {
  default: return false;

  // Unary idempotent: f(f(x)) = f(x)
  case Intrinsic::fabs:
  case Intrinsic::floor:
  case Intrinsic::ceil:
  case Intrinsic::trunc:
  case Intrinsic::rint:
  case Intrinsic::nearbyint:
  case Intrinsic::round:
  case Intrinsic::roundeven:
  case Intrinsic::canonicalize:
    return true;
  }
}

static Value *SimplifyRelativeLoad(Constant *Ptr, Constant *Offset,
                                   const DataLayout &DL) {
  GlobalValue *PtrSym;
  APInt PtrOffset;
  if (!IsConstantOffsetFromGlobal(Ptr, PtrSym, PtrOffset, DL))
    return nullptr;

  Type *Int8PtrTy = Type::getInt8PtrTy(Ptr->getContext());
  Type *Int32Ty = Type::getInt32Ty(Ptr->getContext());
  Type *Int32PtrTy = Int32Ty->getPointerTo();
  Type *Int64Ty = Type::getInt64Ty(Ptr->getContext());

  auto *OffsetConstInt = dyn_cast<ConstantInt>(Offset);
  if (!OffsetConstInt || OffsetConstInt->getType()->getBitWidth() > 64)
    return nullptr;

  uint64_t OffsetInt = OffsetConstInt->getSExtValue();
  if (OffsetInt % 4 != 0)
    return nullptr;

  Constant *C = ConstantExpr::getGetElementPtr(
      Int32Ty, ConstantExpr::getBitCast(Ptr, Int32PtrTy),
      ConstantInt::get(Int64Ty, OffsetInt / 4));
  Constant *Loaded = ConstantFoldLoadFromConstPtr(C, Int32Ty, DL);
  if (!Loaded)
    return nullptr;

  auto *LoadedCE = dyn_cast<ConstantExpr>(Loaded);
  if (!LoadedCE)
    return nullptr;

  if (LoadedCE->getOpcode() == Instruction::Trunc) {
    LoadedCE = dyn_cast<ConstantExpr>(LoadedCE->getOperand(0));
    if (!LoadedCE)
      return nullptr;
  }

  if (LoadedCE->getOpcode() != Instruction::Sub)
    return nullptr;

  auto *LoadedLHS = dyn_cast<ConstantExpr>(LoadedCE->getOperand(0));
  if (!LoadedLHS || LoadedLHS->getOpcode() != Instruction::PtrToInt)
    return nullptr;
  auto *LoadedLHSPtr = LoadedLHS->getOperand(0);

  Constant *LoadedRHS = LoadedCE->getOperand(1);
  GlobalValue *LoadedRHSSym;
  APInt LoadedRHSOffset;
  if (!IsConstantOffsetFromGlobal(LoadedRHS, LoadedRHSSym, LoadedRHSOffset,
                                  DL) ||
      PtrSym != LoadedRHSSym || PtrOffset != LoadedRHSOffset)
    return nullptr;

  return ConstantExpr::getBitCast(LoadedLHSPtr, Int8PtrTy);
}

static Value *simplifyUnaryIntrinsic(Function *F, Value *Op0,
                                     const SimplifyQuery &Q) {
  // Idempotent functions return the same result when called repeatedly.
  Intrinsic::ID IID = F->getIntrinsicID();
  if (IsIdempotent(IID))
    if (auto *II = dyn_cast<IntrinsicInst>(Op0))
      if (II->getIntrinsicID() == IID)
        return II;

  Value *X;
  switch (IID) {
  case Intrinsic::fabs:
    if (SignBitMustBeZero(Op0, Q.TLI)) return Op0;
    break;
  case Intrinsic::bswap:
    // bswap(bswap(x)) -> x
    if (match(Op0, m_BSwap(m_Value(X)))) return X;
    break;
  case Intrinsic::bitreverse:
    // bitreverse(bitreverse(x)) -> x
    if (match(Op0, m_BitReverse(m_Value(X)))) return X;
    break;
  case Intrinsic::ctpop: {
    // If everything but the lowest bit is zero, that bit is the pop-count. Ex:
    // ctpop(and X, 1) --> and X, 1
    unsigned BitWidth = Op0->getType()->getScalarSizeInBits();
    if (MaskedValueIsZero(Op0, APInt::getHighBitsSet(BitWidth, BitWidth - 1),
                          Q.DL, 0, Q.AC, Q.CxtI, Q.DT))
      return Op0;
    break;
  }
  case Intrinsic::exp:
    // exp(log(x)) -> x
    if (Q.CxtI->hasAllowReassoc() &&
        match(Op0, m_Intrinsic<Intrinsic::log>(m_Value(X)))) return X;
    break;
  case Intrinsic::exp2:
    // exp2(log2(x)) -> x
    if (Q.CxtI->hasAllowReassoc() &&
        match(Op0, m_Intrinsic<Intrinsic::log2>(m_Value(X)))) return X;
    break;
  case Intrinsic::log:
    // log(exp(x)) -> x
    if (Q.CxtI->hasAllowReassoc() &&
        match(Op0, m_Intrinsic<Intrinsic::exp>(m_Value(X)))) return X;
    break;
  case Intrinsic::log2:
    // log2(exp2(x)) -> x
    if (Q.CxtI->hasAllowReassoc() &&
        (match(Op0, m_Intrinsic<Intrinsic::exp2>(m_Value(X))) ||
         match(Op0, m_Intrinsic<Intrinsic::pow>(m_SpecificFP(2.0),
                                                m_Value(X))))) return X;
    break;
  case Intrinsic::log10:
    // log10(pow(10.0, x)) -> x
    if (Q.CxtI->hasAllowReassoc() &&
        match(Op0, m_Intrinsic<Intrinsic::pow>(m_SpecificFP(10.0),
                                               m_Value(X)))) return X;
    break;
  case Intrinsic::floor:
  case Intrinsic::trunc:
  case Intrinsic::ceil:
  case Intrinsic::round:
  case Intrinsic::roundeven:
  case Intrinsic::nearbyint:
  case Intrinsic::rint: {
    // floor (sitofp x) -> sitofp x
    // floor (uitofp x) -> uitofp x
    //
    // Converting from int always results in a finite integral number or
    // infinity. For either of those inputs, these rounding functions always
    // return the same value, so the rounding can be eliminated.
    if (match(Op0, m_SIToFP(m_Value())) || match(Op0, m_UIToFP(m_Value())))
      return Op0;
    break;
  }
  case Intrinsic::experimental_vector_reverse:
    // experimental.vector.reverse(experimental.vector.reverse(x)) -> x
    if (match(Op0,
              m_Intrinsic<Intrinsic::experimental_vector_reverse>(m_Value(X))))
      return X;
    break;
  default:
    break;
  }

  return nullptr;
}

static APInt getMaxMinLimit(Intrinsic::ID IID, unsigned BitWidth) {
  switch (IID) {
  case Intrinsic::smax: return APInt::getSignedMaxValue(BitWidth);
  case Intrinsic::smin: return APInt::getSignedMinValue(BitWidth);
  case Intrinsic::umax: return APInt::getMaxValue(BitWidth);
  case Intrinsic::umin: return APInt::getMinValue(BitWidth);
  default: llvm_unreachable("Unexpected intrinsic");
  }
}

static ICmpInst::Predicate getMaxMinPredicate(Intrinsic::ID IID) {
  switch (IID) {
  case Intrinsic::smax: return ICmpInst::ICMP_SGE;
  case Intrinsic::smin: return ICmpInst::ICMP_SLE;
  case Intrinsic::umax: return ICmpInst::ICMP_UGE;
  case Intrinsic::umin: return ICmpInst::ICMP_ULE;
  default: llvm_unreachable("Unexpected intrinsic");
  }
}

/// Given a min/max intrinsic, see if it can be removed based on having an
/// operand that is another min/max intrinsic with shared operand(s). The caller
/// is expected to swap the operand arguments to handle commutation.
static Value *foldMinMaxSharedOp(Intrinsic::ID IID, Value *Op0, Value *Op1) {
  Value *X, *Y;
  if (!match(Op0, m_MaxOrMin(m_Value(X), m_Value(Y))))
    return nullptr;

  auto *MM0 = dyn_cast<IntrinsicInst>(Op0);
  if (!MM0)
    return nullptr;
  Intrinsic::ID IID0 = MM0->getIntrinsicID();

  if (Op1 == X || Op1 == Y ||
      match(Op1, m_c_MaxOrMin(m_Specific(X), m_Specific(Y)))) {
    // max (max X, Y), X --> max X, Y
    if (IID0 == IID)
      return MM0;
    // max (min X, Y), X --> X
    if (IID0 == getInverseMinMaxIntrinsic(IID))
      return Op1;
  }
  return nullptr;
}

static Value *simplifyBinaryIntrinsic(Function *F, Value *Op0, Value *Op1,
                                      const SimplifyQuery &Q) {
  Intrinsic::ID IID = F->getIntrinsicID();
  Type *ReturnType = F->getReturnType();
  unsigned BitWidth = ReturnType->getScalarSizeInBits();
  switch (IID) {
  case Intrinsic::abs:
    // abs(abs(x)) -> abs(x). We don't need to worry about the nsw arg here.
    // It is always ok to pick the earlier abs. We'll just lose nsw if its only
    // on the outer abs.
    if (match(Op0, m_Intrinsic<Intrinsic::abs>(m_Value(), m_Value())))
      return Op0;
    break;

  case Intrinsic::cttz: {
    Value *X;
    if (match(Op0, m_Shl(m_One(), m_Value(X))))
      return X;
    break;
  }
  case Intrinsic::ctlz: {
    Value *X;
    if (match(Op0, m_LShr(m_Negative(), m_Value(X))))
      return X;
    if (match(Op0, m_AShr(m_Negative(), m_Value())))
      return Constant::getNullValue(ReturnType);
    break;
  }
  case Intrinsic::smax:
  case Intrinsic::smin:
  case Intrinsic::umax:
  case Intrinsic::umin: {
    // If the arguments are the same, this is a no-op.
    if (Op0 == Op1)
      return Op0;

    // Canonicalize constant operand as Op1.
    if (isa<Constant>(Op0))
      std::swap(Op0, Op1);

    // Assume undef is the limit value.
    if (Q.isUndefValue(Op1))
      return ConstantInt::get(ReturnType, getMaxMinLimit(IID, BitWidth));

    const APInt *C;
    if (match(Op1, m_APIntAllowUndef(C))) {
      // Clamp to limit value. For example:
      // umax(i8 %x, i8 255) --> 255
      if (*C == getMaxMinLimit(IID, BitWidth))
        return ConstantInt::get(ReturnType, *C);

      // If the constant op is the opposite of the limit value, the other must
      // be larger/smaller or equal. For example:
      // umin(i8 %x, i8 255) --> %x
      if (*C == getMaxMinLimit(getInverseMinMaxIntrinsic(IID), BitWidth))
        return Op0;

      // Remove nested call if constant operands allow it. Example:
      // max (max X, 7), 5 -> max X, 7
      auto *MinMax0 = dyn_cast<IntrinsicInst>(Op0);
      if (MinMax0 && MinMax0->getIntrinsicID() == IID) {
        // TODO: loosen undef/splat restrictions for vector constants.
        Value *M00 = MinMax0->getOperand(0), *M01 = MinMax0->getOperand(1);
        const APInt *InnerC;
        if ((match(M00, m_APInt(InnerC)) || match(M01, m_APInt(InnerC))) &&
            ((IID == Intrinsic::smax && InnerC->sge(*C)) ||
             (IID == Intrinsic::smin && InnerC->sle(*C)) ||
             (IID == Intrinsic::umax && InnerC->uge(*C)) ||
             (IID == Intrinsic::umin && InnerC->ule(*C))))
          return Op0;
      }
    }

    if (Value *V = foldMinMaxSharedOp(IID, Op0, Op1))
      return V;
    if (Value *V = foldMinMaxSharedOp(IID, Op1, Op0))
      return V;

    ICmpInst::Predicate Pred = getMaxMinPredicate(IID);
    if (isICmpTrue(Pred, Op0, Op1, Q.getWithoutUndef(), RecursionLimit))
      return Op0;
    if (isICmpTrue(Pred, Op1, Op0, Q.getWithoutUndef(), RecursionLimit))
      return Op1;

    if (Optional<bool> Imp =
            isImpliedByDomCondition(Pred, Op0, Op1, Q.CxtI, Q.DL))
      return *Imp ? Op0 : Op1;
    if (Optional<bool> Imp =
            isImpliedByDomCondition(Pred, Op1, Op0, Q.CxtI, Q.DL))
      return *Imp ? Op1 : Op0;

    break;
  }
  case Intrinsic::usub_with_overflow:
  case Intrinsic::ssub_with_overflow:
    // X - X -> { 0, false }
    // X - undef -> { 0, false }
    // undef - X -> { 0, false }
    if (Op0 == Op1 || Q.isUndefValue(Op0) || Q.isUndefValue(Op1))
      return Constant::getNullValue(ReturnType);
    break;
  case Intrinsic::uadd_with_overflow:
  case Intrinsic::sadd_with_overflow:
    // X + undef -> { -1, false }
    // undef + x -> { -1, false }
    if (Q.isUndefValue(Op0) || Q.isUndefValue(Op1)) {
      return ConstantStruct::get(
          cast<StructType>(ReturnType),
          {Constant::getAllOnesValue(ReturnType->getStructElementType(0)),
           Constant::getNullValue(ReturnType->getStructElementType(1))});
    }
    break;
  case Intrinsic::umul_with_overflow:
  case Intrinsic::smul_with_overflow:
    // 0 * X -> { 0, false }
    // X * 0 -> { 0, false }
    if (match(Op0, m_Zero()) || match(Op1, m_Zero()))
      return Constant::getNullValue(ReturnType);
    // undef * X -> { 0, false }
    // X * undef -> { 0, false }
    if (Q.isUndefValue(Op0) || Q.isUndefValue(Op1))
      return Constant::getNullValue(ReturnType);
    break;
  case Intrinsic::uadd_sat:
    // sat(MAX + X) -> MAX
    // sat(X + MAX) -> MAX
    if (match(Op0, m_AllOnes()) || match(Op1, m_AllOnes()))
      return Constant::getAllOnesValue(ReturnType);
    LLVM_FALLTHROUGH;
  case Intrinsic::sadd_sat:
    // sat(X + undef) -> -1
    // sat(undef + X) -> -1
    // For unsigned: Assume undef is MAX, thus we saturate to MAX (-1).
    // For signed: Assume undef is ~X, in which case X + ~X = -1.
    if (Q.isUndefValue(Op0) || Q.isUndefValue(Op1))
      return Constant::getAllOnesValue(ReturnType);

    // X + 0 -> X
    if (match(Op1, m_Zero()))
      return Op0;
    // 0 + X -> X
    if (match(Op0, m_Zero()))
      return Op1;
    break;
  case Intrinsic::usub_sat:
    // sat(0 - X) -> 0, sat(X - MAX) -> 0
    if (match(Op0, m_Zero()) || match(Op1, m_AllOnes()))
      return Constant::getNullValue(ReturnType);
    LLVM_FALLTHROUGH;
  case Intrinsic::ssub_sat:
    // X - X -> 0, X - undef -> 0, undef - X -> 0
    if (Op0 == Op1 || Q.isUndefValue(Op0) || Q.isUndefValue(Op1))
      return Constant::getNullValue(ReturnType);
    // X - 0 -> X
    if (match(Op1, m_Zero()))
      return Op0;
    break;
  case Intrinsic::load_relative:
    if (auto *C0 = dyn_cast<Constant>(Op0))
      if (auto *C1 = dyn_cast<Constant>(Op1))
        return SimplifyRelativeLoad(C0, C1, Q.DL);
    break;
  case Intrinsic::powi:
    if (auto *Power = dyn_cast<ConstantInt>(Op1)) {
      // powi(x, 0) -> 1.0
      if (Power->isZero())
        return ConstantFP::get(Op0->getType(), 1.0);
      // powi(x, 1) -> x
      if (Power->isOne())
        return Op0;
    }
    break;
  case Intrinsic::copysign:
    // copysign X, X --> X
    if (Op0 == Op1)
      return Op0;
    // copysign -X, X --> X
    // copysign X, -X --> -X
    if (match(Op0, m_FNeg(m_Specific(Op1))) ||
        match(Op1, m_FNeg(m_Specific(Op0))))
      return Op1;
    break;
  case Intrinsic::maxnum:
  case Intrinsic::minnum:
  case Intrinsic::maximum:
  case Intrinsic::minimum: {
    // If the arguments are the same, this is a no-op.
    if (Op0 == Op1) return Op0;

    // Canonicalize constant operand as Op1.
    if (isa<Constant>(Op0))
      std::swap(Op0, Op1);

    // If an argument is undef, return the other argument.
    if (Q.isUndefValue(Op1))
      return Op0;

    bool PropagateNaN = IID == Intrinsic::minimum || IID == Intrinsic::maximum;
    bool IsMin = IID == Intrinsic::minimum || IID == Intrinsic::minnum;

    // minnum(X, nan) -> X
    // maxnum(X, nan) -> X
    // minimum(X, nan) -> nan
    // maximum(X, nan) -> nan
    if (match(Op1, m_NaN()))
      return PropagateNaN ? propagateNaN(cast<Constant>(Op1)) : Op0;

    // In the following folds, inf can be replaced with the largest finite
    // float, if the ninf flag is set.
    const APFloat *C;
    if (match(Op1, m_APFloat(C)) &&
        (C->isInfinity() || (Q.CxtI->hasNoInfs() && C->isLargest()))) {
      // minnum(X, -inf) -> -inf
      // maxnum(X, +inf) -> +inf
      // minimum(X, -inf) -> -inf if nnan
      // maximum(X, +inf) -> +inf if nnan
      if (C->isNegative() == IsMin && (!PropagateNaN || Q.CxtI->hasNoNaNs()))
        return ConstantFP::get(ReturnType, *C);

      // minnum(X, +inf) -> X if nnan
      // maxnum(X, -inf) -> X if nnan
      // minimum(X, +inf) -> X
      // maximum(X, -inf) -> X
      if (C->isNegative() != IsMin && (PropagateNaN || Q.CxtI->hasNoNaNs()))
        return Op0;
    }

    // Min/max of the same operation with common operand:
    // m(m(X, Y)), X --> m(X, Y) (4 commuted variants)
    if (auto *M0 = dyn_cast<IntrinsicInst>(Op0))
      if (M0->getIntrinsicID() == IID &&
          (M0->getOperand(0) == Op1 || M0->getOperand(1) == Op1))
        return Op0;
    if (auto *M1 = dyn_cast<IntrinsicInst>(Op1))
      if (M1->getIntrinsicID() == IID &&
          (M1->getOperand(0) == Op0 || M1->getOperand(1) == Op0))
        return Op1;

    break;
  }
  case Intrinsic::experimental_vector_extract: {
    Type *ReturnType = F->getReturnType();

    // (extract_vector (insert_vector _, X, 0), 0) -> X
    unsigned IdxN = cast<ConstantInt>(Op1)->getZExtValue();
    Value *X = nullptr;
    if (match(Op0, m_Intrinsic<Intrinsic::experimental_vector_insert>(
                       m_Value(), m_Value(X), m_Zero())) &&
        IdxN == 0 && X->getType() == ReturnType)
      return X;

    break;
  }
  default:
    break;
  }

  return nullptr;
}

static Value *simplifyIntrinsic(CallBase *Call, const SimplifyQuery &Q) {

  // Intrinsics with no operands have some kind of side effect. Don't simplify.
  unsigned NumOperands = Call->getNumArgOperands();
  if (!NumOperands)
    return nullptr;

  Function *F = cast<Function>(Call->getCalledFunction());
  Intrinsic::ID IID = F->getIntrinsicID();
  if (NumOperands == 1)
    return simplifyUnaryIntrinsic(F, Call->getArgOperand(0), Q);

  if (NumOperands == 2)
    return simplifyBinaryIntrinsic(F, Call->getArgOperand(0),
                                   Call->getArgOperand(1), Q);

  // Handle intrinsics with 3 or more arguments.
  switch (IID) {
  case Intrinsic::masked_load:
  case Intrinsic::masked_gather: {
    Value *MaskArg = Call->getArgOperand(2);
    Value *PassthruArg = Call->getArgOperand(3);
    // If the mask is all zeros or undef, the "passthru" argument is the result.
    if (maskIsAllZeroOrUndef(MaskArg))
      return PassthruArg;
    return nullptr;
  }
  case Intrinsic::fshl:
  case Intrinsic::fshr: {
    Value *Op0 = Call->getArgOperand(0), *Op1 = Call->getArgOperand(1),
          *ShAmtArg = Call->getArgOperand(2);

    // If both operands are undef, the result is undef.
    if (Q.isUndefValue(Op0) && Q.isUndefValue(Op1))
      return UndefValue::get(F->getReturnType());

    // If shift amount is undef, assume it is zero.
    if (Q.isUndefValue(ShAmtArg))
      return Call->getArgOperand(IID == Intrinsic::fshl ? 0 : 1);

    const APInt *ShAmtC;
    if (match(ShAmtArg, m_APInt(ShAmtC))) {
      // If there's effectively no shift, return the 1st arg or 2nd arg.
      APInt BitWidth = APInt(ShAmtC->getBitWidth(), ShAmtC->getBitWidth());
      if (ShAmtC->urem(BitWidth).isNullValue())
        return Call->getArgOperand(IID == Intrinsic::fshl ? 0 : 1);
    }
    return nullptr;
  }
  case Intrinsic::experimental_constrained_fma: {
    Value *Op0 = Call->getArgOperand(0);
    Value *Op1 = Call->getArgOperand(1);
    Value *Op2 = Call->getArgOperand(2);
    auto *FPI = cast<ConstrainedFPIntrinsic>(Call);
    if (Value *V = simplifyFPOp({Op0, Op1, Op2}, {}, Q,
                                FPI->getExceptionBehavior().getValue(),
                                FPI->getRoundingMode().getValue()))
      return V;
    return nullptr;
  }
  case Intrinsic::fma:
  case Intrinsic::fmuladd: {
    Value *Op0 = Call->getArgOperand(0);
    Value *Op1 = Call->getArgOperand(1);
    Value *Op2 = Call->getArgOperand(2);
    if (Value *V = simplifyFPOp({Op0, Op1, Op2}, {}, Q, fp::ebIgnore,
                                RoundingMode::NearestTiesToEven))
      return V;
    return nullptr;
  }
  case Intrinsic::smul_fix:
  case Intrinsic::smul_fix_sat: {
    Value *Op0 = Call->getArgOperand(0);
    Value *Op1 = Call->getArgOperand(1);
    Value *Op2 = Call->getArgOperand(2);
    Type *ReturnType = F->getReturnType();

    // Canonicalize constant operand as Op1 (ConstantFolding handles the case
    // when both Op0 and Op1 are constant so we do not care about that special
    // case here).
    if (isa<Constant>(Op0))
      std::swap(Op0, Op1);

    // X * 0 -> 0
    if (match(Op1, m_Zero()))
      return Constant::getNullValue(ReturnType);

    // X * undef -> 0
    if (Q.isUndefValue(Op1))
      return Constant::getNullValue(ReturnType);

    // X * (1 << Scale) -> X
    APInt ScaledOne =
        APInt::getOneBitSet(ReturnType->getScalarSizeInBits(),
                            cast<ConstantInt>(Op2)->getZExtValue());
    if (ScaledOne.isNonNegative() && match(Op1, m_SpecificInt(ScaledOne)))
      return Op0;

    return nullptr;
  }
  case Intrinsic::experimental_vector_insert: {
    Value *Vec = Call->getArgOperand(0);
    Value *SubVec = Call->getArgOperand(1);
    Value *Idx = Call->getArgOperand(2);
    Type *ReturnType = F->getReturnType();

    // (insert_vector Y, (extract_vector X, 0), 0) -> X
    // where: Y is X, or Y is undef
    unsigned IdxN = cast<ConstantInt>(Idx)->getZExtValue();
    Value *X = nullptr;
    if (match(SubVec, m_Intrinsic<Intrinsic::experimental_vector_extract>(
                          m_Value(X), m_Zero())) &&
        (Q.isUndefValue(Vec) || Vec == X) && IdxN == 0 &&
        X->getType() == ReturnType)
      return X;

    return nullptr;
  }
  case Intrinsic::experimental_constrained_fadd: {
    auto *FPI = cast<ConstrainedFPIntrinsic>(Call);
    return SimplifyFAddInst(FPI->getArgOperand(0), FPI->getArgOperand(1),
                            FPI->getFastMathFlags(), Q,
                            FPI->getExceptionBehavior().getValue(),
                            FPI->getRoundingMode().getValue());
    break;
  }
  case Intrinsic::experimental_constrained_fsub: {
    auto *FPI = cast<ConstrainedFPIntrinsic>(Call);
    return SimplifyFSubInst(FPI->getArgOperand(0), FPI->getArgOperand(1),
                            FPI->getFastMathFlags(), Q,
                            FPI->getExceptionBehavior().getValue(),
                            FPI->getRoundingMode().getValue());
    break;
  }
  case Intrinsic::experimental_constrained_fmul: {
    auto *FPI = cast<ConstrainedFPIntrinsic>(Call);
    return SimplifyFMulInst(FPI->getArgOperand(0), FPI->getArgOperand(1),
                            FPI->getFastMathFlags(), Q,
                            FPI->getExceptionBehavior().getValue(),
                            FPI->getRoundingMode().getValue());
    break;
  }
  case Intrinsic::experimental_constrained_fdiv: {
    auto *FPI = cast<ConstrainedFPIntrinsic>(Call);
    return SimplifyFDivInst(FPI->getArgOperand(0), FPI->getArgOperand(1),
                            FPI->getFastMathFlags(), Q,
                            FPI->getExceptionBehavior().getValue(),
                            FPI->getRoundingMode().getValue());
    break;
  }
  case Intrinsic::experimental_constrained_frem: {
    auto *FPI = cast<ConstrainedFPIntrinsic>(Call);
    return SimplifyFRemInst(FPI->getArgOperand(0), FPI->getArgOperand(1),
                            FPI->getFastMathFlags(), Q,
                            FPI->getExceptionBehavior().getValue(),
                            FPI->getRoundingMode().getValue());
    break;
  }
  default:
    return nullptr;
  }
}

static Value *tryConstantFoldCall(CallBase *Call, const SimplifyQuery &Q) {
  auto *F = dyn_cast<Function>(Call->getCalledOperand());
  if (!F || !canConstantFoldCallTo(Call, F))
    return nullptr;

  SmallVector<Constant *, 4> ConstantArgs;
  unsigned NumArgs = Call->getNumArgOperands();
  ConstantArgs.reserve(NumArgs);
  for (auto &Arg : Call->args()) {
    Constant *C = dyn_cast<Constant>(&Arg);
    if (!C) {
      if (isa<MetadataAsValue>(Arg.get()))
        continue;
      return nullptr;
    }
    ConstantArgs.push_back(C);
  }

  return ConstantFoldCall(Call, F, ConstantArgs, Q.TLI);
}

Value *llvm::SimplifyCall(CallBase *Call, const SimplifyQuery &Q) {
  // musttail calls can only be simplified if they are also DCEd.
  // As we can't guarantee this here, don't simplify them.
  if (Call->isMustTailCall())
    return nullptr;

  // call undef -> poison
  // call null -> poison
  Value *Callee = Call->getCalledOperand();
  if (isa<UndefValue>(Callee) || isa<ConstantPointerNull>(Callee))
    return PoisonValue::get(Call->getType());

  if (Value *V = tryConstantFoldCall(Call, Q))
    return V;

  auto *F = dyn_cast<Function>(Callee);
  if (F && F->isIntrinsic())
    if (Value *Ret = simplifyIntrinsic(Call, Q))
      return Ret;

  return nullptr;
}

/// Given operands for a Freeze, see if we can fold the result.
static Value *SimplifyFreezeInst(Value *Op0, const SimplifyQuery &Q) {
  // Use a utility function defined in ValueTracking.
  if (llvm::isGuaranteedNotToBeUndefOrPoison(Op0, Q.AC, Q.CxtI, Q.DT))
    return Op0;
  // We have room for improvement.
  return nullptr;
}

Value *llvm::SimplifyFreezeInst(Value *Op0, const SimplifyQuery &Q) {
  return ::SimplifyFreezeInst(Op0, Q);
}

static Constant *ConstructLoadOperandConstant(Value *Op) {
  SmallVector<Value *, 4> Worklist;
  // Invalid IR in unreachable code may contain self-referential values. Don't infinitely loop.
  SmallPtrSet<Value *, 4> Visited;
  Worklist.push_back(Op);
  while (true) {
    Value *CurOp = Worklist.back();
    if (!Visited.insert(CurOp).second)
      return nullptr;
    if (isa<Constant>(CurOp))
      break;
    if (auto *BC = dyn_cast<BitCastOperator>(CurOp)) {
      Worklist.push_back(BC->getOperand(0));
    } else if (auto *GEP = dyn_cast<GEPOperator>(CurOp)) {
      for (unsigned I = 1; I != GEP->getNumOperands(); ++I) {
        if (!isa<Constant>(GEP->getOperand(I)))
          return nullptr;
      }
      Worklist.push_back(GEP->getOperand(0));
    } else if (auto *II = dyn_cast<IntrinsicInst>(CurOp)) {
      if (II->isLaunderOrStripInvariantGroup())
        Worklist.push_back(II->getOperand(0));
      else
        return nullptr;
    } else {
      return nullptr;
    }
  }

  Constant *NewOp = cast<Constant>(Worklist.pop_back_val());
  while (!Worklist.empty()) {
    Value *CurOp = Worklist.pop_back_val();
    if (isa<BitCastOperator>(CurOp)) {
      NewOp = ConstantExpr::getBitCast(NewOp, CurOp->getType());
    } else if (auto *GEP = dyn_cast<GEPOperator>(CurOp)) {
      SmallVector<Constant *> Idxs;
      Idxs.reserve(GEP->getNumOperands() - 1);
      for (unsigned I = 1, E = GEP->getNumOperands(); I != E; ++I) {
        Idxs.push_back(cast<Constant>(GEP->getOperand(I)));
      }
      NewOp = ConstantExpr::getGetElementPtr(GEP->getSourceElementType(), NewOp,
                                             Idxs, GEP->isInBounds(),
                                             GEP->getInRangeIndex());
    } else {
      assert(isa<IntrinsicInst>(CurOp) &&
             cast<IntrinsicInst>(CurOp)->isLaunderOrStripInvariantGroup() &&
             "expected invariant group intrinsic");
      NewOp = ConstantExpr::getBitCast(NewOp, CurOp->getType());
    }
  }
  return NewOp;
}

static Value *SimplifyLoadInst(LoadInst *LI, Value *PtrOp,
                               const SimplifyQuery &Q) {
  if (LI->isVolatile())
    return nullptr;

  // Try to make the load operand a constant, specifically handle
  // invariant.group intrinsics.
  auto *PtrOpC = dyn_cast<Constant>(PtrOp);
  if (!PtrOpC)
    PtrOpC = ConstructLoadOperandConstant(PtrOp);

  if (PtrOpC)
    return ConstantFoldLoadFromConstPtr(PtrOpC, LI->getType(), Q.DL);

  return nullptr;
}

Value *llvm::SimplifyVPIntrinsic(VPIntrinsic & VPInst, const SimplifyQuery &Q) {
  PredicatedContext PC(&VPInst);

  auto & PI = cast<PredicatedInstruction>(VPInst);
  switch (PI.getOpcode()) {
    default:
      return nullptr;

    case Instruction::FSub: return SimplifyPredicatedFSubInst(VPInst.getOperand(0), VPInst.getOperand(1), VPInst.getFastMathFlags(), Q, PC);
  }
}

/// See if we can compute a simplified version of this instruction.
/// If not, this returns null.

static Value *simplifyInstructionWithOperands(Instruction *I,
                                              ArrayRef<Value *> NewOps,
                                              const SimplifyQuery &SQ,
                                              OptimizationRemarkEmitter *ORE) {
  const SimplifyQuery Q = SQ.CxtI ? SQ : SQ.getWithInstruction(I);
  Value *Result = nullptr;

  switch (I->getOpcode()) {
  default:
    if (llvm::all_of(NewOps, [](Value *V) { return isa<Constant>(V); })) {
      SmallVector<Constant *, 8> NewConstOps(NewOps.size());
      transform(NewOps, NewConstOps.begin(),
                [](Value *V) { return cast<Constant>(V); });
      Result = ConstantFoldInstOperands(I, NewConstOps, Q.DL, Q.TLI);
    }
    break;
  case Instruction::FNeg:
    Result = SimplifyFNegInst(NewOps[0], I->getFastMathFlags(), Q);
    break;
  case Instruction::FAdd:
    Result = SimplifyFAddInst(NewOps[0], NewOps[1], I->getFastMathFlags(), Q);
    break;
  case Instruction::Add:
    Result = SimplifyAddInst(
        NewOps[0], NewOps[1], Q.IIQ.hasNoSignedWrap(cast<BinaryOperator>(I)),
        Q.IIQ.hasNoUnsignedWrap(cast<BinaryOperator>(I)), Q);
    break;
  case Instruction::FSub:
    Result = SimplifyFSubInst(NewOps[0], NewOps[1], I->getFastMathFlags(), Q);
    break;
  case Instruction::Sub:
    Result = SimplifySubInst(
        NewOps[0], NewOps[1], Q.IIQ.hasNoSignedWrap(cast<BinaryOperator>(I)),
        Q.IIQ.hasNoUnsignedWrap(cast<BinaryOperator>(I)), Q);
    break;
  case Instruction::FMul:
    Result = SimplifyFMulInst(NewOps[0], NewOps[1], I->getFastMathFlags(), Q);
    break;
  case Instruction::Mul:
    Result = SimplifyMulInst(NewOps[0], NewOps[1], Q);
    break;
  case Instruction::SDiv:
    Result = SimplifySDivInst(NewOps[0], NewOps[1], Q);
    break;
  case Instruction::UDiv:
    Result = SimplifyUDivInst(NewOps[0], NewOps[1], Q);
    break;
  case Instruction::FDiv:
    Result = SimplifyFDivInst(NewOps[0], NewOps[1], I->getFastMathFlags(), Q);
    break;
  case Instruction::SRem:
    Result = SimplifySRemInst(NewOps[0], NewOps[1], Q);
    break;
  case Instruction::URem:
    Result = SimplifyURemInst(NewOps[0], NewOps[1], Q);
    break;
  case Instruction::FRem:
    Result = SimplifyFRemInst(NewOps[0], NewOps[1], I->getFastMathFlags(), Q);
    break;
  case Instruction::Shl:
    Result = SimplifyShlInst(
        NewOps[0], NewOps[1], Q.IIQ.hasNoSignedWrap(cast<BinaryOperator>(I)),
        Q.IIQ.hasNoUnsignedWrap(cast<BinaryOperator>(I)), Q);
    break;
  case Instruction::LShr:
    Result = SimplifyLShrInst(NewOps[0], NewOps[1],
                              Q.IIQ.isExact(cast<BinaryOperator>(I)), Q);
    break;
  case Instruction::AShr:
    Result = SimplifyAShrInst(NewOps[0], NewOps[1],
                              Q.IIQ.isExact(cast<BinaryOperator>(I)), Q);
    break;
  case Instruction::And:
    Result = SimplifyAndInst(NewOps[0], NewOps[1], Q);
    break;
  case Instruction::Or:
    Result = SimplifyOrInst(NewOps[0], NewOps[1], Q);
    break;
  case Instruction::Xor:
    Result = SimplifyXorInst(NewOps[0], NewOps[1], Q);
    break;
  case Instruction::ICmp:
    Result = SimplifyICmpInst(cast<ICmpInst>(I)->getPredicate(), NewOps[0],
                              NewOps[1], Q);
    break;
  case Instruction::FCmp:
    Result = SimplifyFCmpInst(cast<FCmpInst>(I)->getPredicate(), NewOps[0],
                              NewOps[1], I->getFastMathFlags(), Q);
    break;
  case Instruction::Select:
    Result = SimplifySelectInst(NewOps[0], NewOps[1], NewOps[2], Q);
    break;
  case Instruction::GetElementPtr: {
    Result = SimplifyGEPInst(cast<GetElementPtrInst>(I)->getSourceElementType(),
                             NewOps, Q);
    break;
  }
  case Instruction::InsertValue: {
    InsertValueInst *IV = cast<InsertValueInst>(I);
    Result = SimplifyInsertValueInst(NewOps[0], NewOps[1], IV->getIndices(), Q);
    break;
  }
  case Instruction::InsertElement: {
    Result = SimplifyInsertElementInst(NewOps[0], NewOps[1], NewOps[2], Q);
    break;
  }
  case Instruction::ExtractValue: {
    auto *EVI = cast<ExtractValueInst>(I);
    Result = SimplifyExtractValueInst(NewOps[0], EVI->getIndices(), Q);
    break;
  }
  case Instruction::ExtractElement: {
    Result = SimplifyExtractElementInst(NewOps[0], NewOps[1], Q);
    break;
  }
  case Instruction::ShuffleVector: {
    auto *SVI = cast<ShuffleVectorInst>(I);
    Result = SimplifyShuffleVectorInst(
        NewOps[0], NewOps[1], SVI->getShuffleMask(), SVI->getType(), Q);
    break;
  }
  case Instruction::PHI:
    Result = SimplifyPHINode(cast<PHINode>(I), NewOps, Q);
    break;
  case Instruction::Call: {
<<<<<<< HEAD
    auto * VPInst = dyn_cast<VPIntrinsic>(I);
    if (VPInst) {
      Result = SimplifyVPIntrinsic(*VPInst, Q);
      if (Result) break;
    }

=======
    // TODO: Use NewOps
>>>>>>> fe7ca1a9
    Result = SimplifyCall(cast<CallInst>(I), Q);
    break;
  }
  case Instruction::Freeze:
    Result = llvm::SimplifyFreezeInst(NewOps[0], Q);
    break;
#define HANDLE_CAST_INST(num, opc, clas) case Instruction::opc:
#include "llvm/IR/Instruction.def"
#undef HANDLE_CAST_INST
    Result = SimplifyCastInst(I->getOpcode(), NewOps[0], I->getType(), Q);
    break;
  case Instruction::Alloca:
    // No simplifications for Alloca and it can't be constant folded.
    Result = nullptr;
    break;
  case Instruction::Load:
    Result = SimplifyLoadInst(cast<LoadInst>(I), NewOps[0], Q);
    break;
  }

  /// If called on unreachable code, the above logic may report that the
  /// instruction simplified to itself.  Make life easier for users by
  /// detecting that case here, returning a safe value instead.
  return Result == I ? UndefValue::get(I->getType()) : Result;
}

Value *llvm::SimplifyInstructionWithOperands(Instruction *I,
                                             ArrayRef<Value *> NewOps,
                                             const SimplifyQuery &SQ,
                                             OptimizationRemarkEmitter *ORE) {
  assert(NewOps.size() == I->getNumOperands() &&
         "Number of operands should match the instruction!");
  return ::simplifyInstructionWithOperands(I, NewOps, SQ, ORE);
}

Value *llvm::SimplifyInstruction(Instruction *I, const SimplifyQuery &SQ,
                                 OptimizationRemarkEmitter *ORE) {
  SmallVector<Value *, 8> Ops(I->operands());
  return ::simplifyInstructionWithOperands(I, Ops, SQ, ORE);
}

/// Implementation of recursive simplification through an instruction's
/// uses.
///
/// This is the common implementation of the recursive simplification routines.
/// If we have a pre-simplified value in 'SimpleV', that is forcibly used to
/// replace the instruction 'I'. Otherwise, we simply add 'I' to the list of
/// instructions to process and attempt to simplify it using
/// InstructionSimplify. Recursively visited users which could not be
/// simplified themselves are to the optional UnsimplifiedUsers set for
/// further processing by the caller.
///
/// This routine returns 'true' only when *it* simplifies something. The passed
/// in simplified value does not count toward this.
static bool replaceAndRecursivelySimplifyImpl(
    Instruction *I, Value *SimpleV, const TargetLibraryInfo *TLI,
    const DominatorTree *DT, AssumptionCache *AC,
    SmallSetVector<Instruction *, 8> *UnsimplifiedUsers = nullptr) {
  bool Simplified = false;
  SmallSetVector<Instruction *, 8> Worklist;
  const DataLayout &DL = I->getModule()->getDataLayout();

  // If we have an explicit value to collapse to, do that round of the
  // simplification loop by hand initially.
  if (SimpleV) {
    for (User *U : I->users())
      if (U != I)
        Worklist.insert(cast<Instruction>(U));

    // Replace the instruction with its simplified value.
    I->replaceAllUsesWith(SimpleV);

    // Gracefully handle edge cases where the instruction is not wired into any
    // parent block.
    if (I->getParent() && !I->isEHPad() && !I->isTerminator() &&
        !I->mayHaveSideEffects())
      I->eraseFromParent();
  } else {
    Worklist.insert(I);
  }

  // Note that we must test the size on each iteration, the worklist can grow.
  for (unsigned Idx = 0; Idx != Worklist.size(); ++Idx) {
    I = Worklist[Idx];

    // See if this instruction simplifies.
    SimpleV = SimplifyInstruction(I, {DL, TLI, DT, AC});
    if (!SimpleV) {
      if (UnsimplifiedUsers)
        UnsimplifiedUsers->insert(I);
      continue;
    }

    Simplified = true;

    // Stash away all the uses of the old instruction so we can check them for
    // recursive simplifications after a RAUW. This is cheaper than checking all
    // uses of To on the recursive step in most cases.
    for (User *U : I->users())
      Worklist.insert(cast<Instruction>(U));

    // Replace the instruction with its simplified value.
    I->replaceAllUsesWith(SimpleV);

    // Gracefully handle edge cases where the instruction is not wired into any
    // parent block.
    if (I->getParent() && !I->isEHPad() && !I->isTerminator() &&
        !I->mayHaveSideEffects())
      I->eraseFromParent();
  }
  return Simplified;
}

bool llvm::replaceAndRecursivelySimplify(
    Instruction *I, Value *SimpleV, const TargetLibraryInfo *TLI,
    const DominatorTree *DT, AssumptionCache *AC,
    SmallSetVector<Instruction *, 8> *UnsimplifiedUsers) {
  assert(I != SimpleV && "replaceAndRecursivelySimplify(X,X) is not valid!");
  assert(SimpleV && "Must provide a simplified value.");
  return replaceAndRecursivelySimplifyImpl(I, SimpleV, TLI, DT, AC,
                                           UnsimplifiedUsers);
}

namespace llvm {
const SimplifyQuery getBestSimplifyQuery(Pass &P, Function &F) {
  auto *DTWP = P.getAnalysisIfAvailable<DominatorTreeWrapperPass>();
  auto *DT = DTWP ? &DTWP->getDomTree() : nullptr;
  auto *TLIWP = P.getAnalysisIfAvailable<TargetLibraryInfoWrapperPass>();
  auto *TLI = TLIWP ? &TLIWP->getTLI(F) : nullptr;
  auto *ACWP = P.getAnalysisIfAvailable<AssumptionCacheTracker>();
  auto *AC = ACWP ? &ACWP->getAssumptionCache(F) : nullptr;
  return {F.getParent()->getDataLayout(), TLI, DT, AC};
}

const SimplifyQuery getBestSimplifyQuery(LoopStandardAnalysisResults &AR,
                                         const DataLayout &DL) {
  return {DL, &AR.TLI, &AR.DT, &AR.AC};
}

template <class T, class... TArgs>
const SimplifyQuery getBestSimplifyQuery(AnalysisManager<T, TArgs...> &AM,
                                         Function &F) {
  auto *DT = AM.template getCachedResult<DominatorTreeAnalysis>(F);
  auto *TLI = AM.template getCachedResult<TargetLibraryAnalysis>(F);
  auto *AC = AM.template getCachedResult<AssumptionAnalysis>(F);
  return {F.getParent()->getDataLayout(), TLI, DT, AC};
}
template const SimplifyQuery getBestSimplifyQuery(AnalysisManager<Function> &,
                                                  Function &);
}<|MERGE_RESOLUTION|>--- conflicted
+++ resolved
@@ -6220,16 +6220,13 @@
     Result = SimplifyPHINode(cast<PHINode>(I), NewOps, Q);
     break;
   case Instruction::Call: {
-<<<<<<< HEAD
     auto * VPInst = dyn_cast<VPIntrinsic>(I);
     if (VPInst) {
       Result = SimplifyVPIntrinsic(*VPInst, Q);
       if (Result) break;
     }
 
-=======
     // TODO: Use NewOps
->>>>>>> fe7ca1a9
     Result = SimplifyCall(cast<CallInst>(I), Q);
     break;
   }
