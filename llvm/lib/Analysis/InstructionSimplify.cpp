--- conflicted
+++ resolved
@@ -5852,18 +5852,6 @@
   return ::SimplifyFreezeInst(Op0, Q);
 }
 
-<<<<<<< HEAD
-Value *llvm::SimplifyVPIntrinsic(VPIntrinsic & VPInst, const SimplifyQuery &Q) {
-  PredicatedContext PC(&VPInst);
-
-  auto & PI = cast<PredicatedInstruction>(VPInst);
-  switch (PI.getOpcode()) {
-    default:
-      return nullptr;
-
-    case Instruction::FSub: return SimplifyPredicatedFSubInst(VPInst.getOperand(0), VPInst.getOperand(1), VPInst.getFastMathFlags(), Q, PC);
-  }
-=======
 static Constant *ConstructLoadOperandConstant(Value *Op) {
   SmallVector<Value *, 4> Worklist;
   // Invalid IR in unreachable code may contain self-referential values. Don't infinitely loop.
@@ -5934,7 +5922,18 @@
     return ConstantFoldLoadFromConstPtr(C, LI->getType(), Q.DL);
 
   return nullptr;
->>>>>>> 983972bf
+}
+
+Value *llvm::SimplifyVPIntrinsic(VPIntrinsic & VPInst, const SimplifyQuery &Q) {
+  PredicatedContext PC(&VPInst);
+
+  auto & PI = cast<PredicatedInstruction>(VPInst);
+  switch (PI.getOpcode()) {
+    default:
+      return nullptr;
+
+    case Instruction::FSub: return SimplifyPredicatedFSubInst(VPInst.getOperand(0), VPInst.getOperand(1), VPInst.getFastMathFlags(), Q, PC);
+  }
 }
 
 /// See if we can compute a simplified version of this instruction.
