//===- InstructionSimplify.cpp - Fold instruction operands ----------------===//
//
// Part of the LLVM Project, under the Apache License v2.0 with LLVM Exceptions.
// See https://llvm.org/LICENSE.txt for license information.
// SPDX-License-Identifier: Apache-2.0 WITH LLVM-exception
//
//===----------------------------------------------------------------------===//
//
// This file implements routines for folding instructions into simpler forms
// that do not require creating new instructions.  This does constant folding
// ("add i32 1, 1" -> "2") but can also handle non-constant operands, either
// returning a constant ("and i32 %x, 0" -> "0") or an already existing value
// ("and i32 %x, %x" -> "%x").  All operands are assumed to have already been
// simplified: This is usually true and assuming it simplifies the logic (if
// they have not been simplified then results are correct but maybe suboptimal).
//
//===----------------------------------------------------------------------===//

#include "llvm/Analysis/InstructionSimplify.h"
#include "llvm/ADT/SetVector.h"
#include "llvm/ADT/SmallPtrSet.h"
#include "llvm/ADT/Statistic.h"
#include "llvm/Analysis/AliasAnalysis.h"
#include "llvm/Analysis/AssumptionCache.h"
#include "llvm/Analysis/CaptureTracking.h"
#include "llvm/Analysis/CmpInstAnalysis.h"
#include "llvm/Analysis/ConstantFolding.h"
#include "llvm/Analysis/LoopAnalysisManager.h"
#include "llvm/Analysis/MemoryBuiltins.h"
#include "llvm/Analysis/OverflowInstAnalysis.h"
#include "llvm/Analysis/ValueTracking.h"
#include "llvm/Analysis/VectorUtils.h"
#include "llvm/IR/ConstantRange.h"
#include "llvm/IR/DataLayout.h"
#include "llvm/IR/Dominators.h"
#include "llvm/IR/GetElementPtrTypeIterator.h"
#include "llvm/IR/GlobalAlias.h"
#include "llvm/IR/InstrTypes.h"
#include "llvm/IR/Instructions.h"
#include "llvm/IR/Operator.h"
#include "llvm/IR/PatternMatch.h"
#include "llvm/IR/PredicatedInst.h"
#include "llvm/IR/ValueHandle.h"
#include "llvm/Support/KnownBits.h"
#include <algorithm>
using namespace llvm;
using namespace llvm::PatternMatch;

#define DEBUG_TYPE "instsimplify"

enum { RecursionLimit = 3 };

STATISTIC(NumExpand,  "Number of expansions");
STATISTIC(NumReassoc, "Number of reassociations");

static Value *SimplifyAndInst(Value *, Value *, const SimplifyQuery &, unsigned);
static Value *simplifyUnOp(unsigned, Value *, const SimplifyQuery &, unsigned);
static Value *simplifyFPUnOp(unsigned, Value *, const FastMathFlags &,
                             const SimplifyQuery &, unsigned);
static Value *SimplifyBinOp(unsigned, Value *, Value *, const SimplifyQuery &,
                            unsigned);
static Value *SimplifyBinOp(unsigned, Value *, Value *, const FastMathFlags &,
                            const SimplifyQuery &, unsigned);
static Value *SimplifyCmpInst(unsigned, Value *, Value *, const SimplifyQuery &,
                              unsigned);
static Value *SimplifyICmpInst(unsigned Predicate, Value *LHS, Value *RHS,
                               const SimplifyQuery &Q, unsigned MaxRecurse);
static Value *SimplifyOrInst(Value *, Value *, const SimplifyQuery &, unsigned);
static Value *SimplifyXorInst(Value *, Value *, const SimplifyQuery &, unsigned);
static Value *SimplifyCastInst(unsigned, Value *, Type *,
                               const SimplifyQuery &, unsigned);
static Value *SimplifyGEPInst(Type *, ArrayRef<Value *>, const SimplifyQuery &,
                              unsigned);
static Value *SimplifySelectInst(Value *, Value *, Value *,
                                 const SimplifyQuery &, unsigned);

static Value *foldSelectWithBinaryOp(Value *Cond, Value *TrueVal,
                                     Value *FalseVal) {
  BinaryOperator::BinaryOps BinOpCode;
  if (auto *BO = dyn_cast<BinaryOperator>(Cond))
    BinOpCode = BO->getOpcode();
  else
    return nullptr;

  CmpInst::Predicate ExpectedPred, Pred1, Pred2;
  if (BinOpCode == BinaryOperator::Or) {
    ExpectedPred = ICmpInst::ICMP_NE;
  } else if (BinOpCode == BinaryOperator::And) {
    ExpectedPred = ICmpInst::ICMP_EQ;
  } else
    return nullptr;

  // %A = icmp eq %TV, %FV
  // %B = icmp eq %X, %Y (and one of these is a select operand)
  // %C = and %A, %B
  // %D = select %C, %TV, %FV
  // -->
  // %FV

  // %A = icmp ne %TV, %FV
  // %B = icmp ne %X, %Y (and one of these is a select operand)
  // %C = or %A, %B
  // %D = select %C, %TV, %FV
  // -->
  // %TV
  Value *X, *Y;
  if (!match(Cond, m_c_BinOp(m_c_ICmp(Pred1, m_Specific(TrueVal),
                                      m_Specific(FalseVal)),
                             m_ICmp(Pred2, m_Value(X), m_Value(Y)))) ||
      Pred1 != Pred2 || Pred1 != ExpectedPred)
    return nullptr;

  if (X == TrueVal || X == FalseVal || Y == TrueVal || Y == FalseVal)
    return BinOpCode == BinaryOperator::Or ? TrueVal : FalseVal;

  return nullptr;
}

/// For a boolean type or a vector of boolean type, return false or a vector
/// with every element false.
static Constant *getFalse(Type *Ty) {
  return ConstantInt::getFalse(Ty);
}

/// For a boolean type or a vector of boolean type, return true or a vector
/// with every element true.
static Constant *getTrue(Type *Ty) {
  return ConstantInt::getTrue(Ty);
}

/// isSameCompare - Is V equivalent to the comparison "LHS Pred RHS"?
static bool isSameCompare(Value *V, CmpInst::Predicate Pred, Value *LHS,
                          Value *RHS) {
  CmpInst *Cmp = dyn_cast<CmpInst>(V);
  if (!Cmp)
    return false;
  CmpInst::Predicate CPred = Cmp->getPredicate();
  Value *CLHS = Cmp->getOperand(0), *CRHS = Cmp->getOperand(1);
  if (CPred == Pred && CLHS == LHS && CRHS == RHS)
    return true;
  return CPred == CmpInst::getSwappedPredicate(Pred) && CLHS == RHS &&
    CRHS == LHS;
}

/// Simplify comparison with true or false branch of select:
///  %sel = select i1 %cond, i32 %tv, i32 %fv
///  %cmp = icmp sle i32 %sel, %rhs
/// Compose new comparison by substituting %sel with either %tv or %fv
/// and see if it simplifies.
static Value *simplifyCmpSelCase(CmpInst::Predicate Pred, Value *LHS,
                                 Value *RHS, Value *Cond,
                                 const SimplifyQuery &Q, unsigned MaxRecurse,
                                 Constant *TrueOrFalse) {
  Value *SimplifiedCmp = SimplifyCmpInst(Pred, LHS, RHS, Q, MaxRecurse);
  if (SimplifiedCmp == Cond) {
    // %cmp simplified to the select condition (%cond).
    return TrueOrFalse;
  } else if (!SimplifiedCmp && isSameCompare(Cond, Pred, LHS, RHS)) {
    // It didn't simplify. However, if composed comparison is equivalent
    // to the select condition (%cond) then we can replace it.
    return TrueOrFalse;
  }
  return SimplifiedCmp;
}

/// Simplify comparison with true branch of select
static Value *simplifyCmpSelTrueCase(CmpInst::Predicate Pred, Value *LHS,
                                     Value *RHS, Value *Cond,
                                     const SimplifyQuery &Q,
                                     unsigned MaxRecurse) {
  return simplifyCmpSelCase(Pred, LHS, RHS, Cond, Q, MaxRecurse,
                            getTrue(Cond->getType()));
}

/// Simplify comparison with false branch of select
static Value *simplifyCmpSelFalseCase(CmpInst::Predicate Pred, Value *LHS,
                                      Value *RHS, Value *Cond,
                                      const SimplifyQuery &Q,
                                      unsigned MaxRecurse) {
  return simplifyCmpSelCase(Pred, LHS, RHS, Cond, Q, MaxRecurse,
                            getFalse(Cond->getType()));
}

/// We know comparison with both branches of select can be simplified, but they
/// are not equal. This routine handles some logical simplifications.
static Value *handleOtherCmpSelSimplifications(Value *TCmp, Value *FCmp,
                                               Value *Cond,
                                               const SimplifyQuery &Q,
                                               unsigned MaxRecurse) {
  // If the false value simplified to false, then the result of the compare
  // is equal to "Cond && TCmp".  This also catches the case when the false
  // value simplified to false and the true value to true, returning "Cond".
  // Folding select to and/or isn't poison-safe in general; impliesPoison
  // checks whether folding it does not convert a well-defined value into
  // poison.
  if (match(FCmp, m_Zero()) && impliesPoison(TCmp, Cond))
    if (Value *V = SimplifyAndInst(Cond, TCmp, Q, MaxRecurse))
      return V;
  // If the true value simplified to true, then the result of the compare
  // is equal to "Cond || FCmp".
  if (match(TCmp, m_One()) && impliesPoison(FCmp, Cond))
    if (Value *V = SimplifyOrInst(Cond, FCmp, Q, MaxRecurse))
      return V;
  // Finally, if the false value simplified to true and the true value to
  // false, then the result of the compare is equal to "!Cond".
  if (match(FCmp, m_One()) && match(TCmp, m_Zero()))
    if (Value *V = SimplifyXorInst(
            Cond, Constant::getAllOnesValue(Cond->getType()), Q, MaxRecurse))
      return V;
  return nullptr;
}

/// Does the given value dominate the specified phi node?
static bool valueDominatesPHI(Value *V, PHINode *P, const DominatorTree *DT) {
  Instruction *I = dyn_cast<Instruction>(V);
  if (!I)
    // Arguments and constants dominate all instructions.
    return true;

  // If we are processing instructions (and/or basic blocks) that have not been
  // fully added to a function, the parent nodes may still be null. Simply
  // return the conservative answer in these cases.
  if (!I->getParent() || !P->getParent() || !I->getFunction())
    return false;

  // If we have a DominatorTree then do a precise test.
  if (DT)
    return DT->dominates(I, P);

  // Otherwise, if the instruction is in the entry block and is not an invoke,
  // then it obviously dominates all phi nodes.
  if (I->getParent()->isEntryBlock() && !isa<InvokeInst>(I) &&
      !isa<CallBrInst>(I))
    return true;

  return false;
}

/// Try to simplify a binary operator of form "V op OtherOp" where V is
/// "(B0 opex B1)" by distributing 'op' across 'opex' as
/// "(B0 op OtherOp) opex (B1 op OtherOp)".
static Value *expandBinOp(Instruction::BinaryOps Opcode, Value *V,
                          Value *OtherOp, Instruction::BinaryOps OpcodeToExpand,
                          const SimplifyQuery &Q, unsigned MaxRecurse) {
  auto *B = dyn_cast<BinaryOperator>(V);
  if (!B || B->getOpcode() != OpcodeToExpand)
    return nullptr;
  Value *B0 = B->getOperand(0), *B1 = B->getOperand(1);
  Value *L = SimplifyBinOp(Opcode, B0, OtherOp, Q.getWithoutUndef(),
                           MaxRecurse);
  if (!L)
    return nullptr;
  Value *R = SimplifyBinOp(Opcode, B1, OtherOp, Q.getWithoutUndef(),
                           MaxRecurse);
  if (!R)
    return nullptr;

  // Does the expanded pair of binops simplify to the existing binop?
  if ((L == B0 && R == B1) ||
      (Instruction::isCommutative(OpcodeToExpand) && L == B1 && R == B0)) {
    ++NumExpand;
    return B;
  }

  // Otherwise, return "L op' R" if it simplifies.
  Value *S = SimplifyBinOp(OpcodeToExpand, L, R, Q, MaxRecurse);
  if (!S)
    return nullptr;

  ++NumExpand;
  return S;
}

/// Try to simplify binops of form "A op (B op' C)" or the commuted variant by
/// distributing op over op'.
static Value *expandCommutativeBinOp(Instruction::BinaryOps Opcode,
                                     Value *L, Value *R,
                                     Instruction::BinaryOps OpcodeToExpand,
                                     const SimplifyQuery &Q,
                                     unsigned MaxRecurse) {
  // Recursion is always used, so bail out at once if we already hit the limit.
  if (!MaxRecurse--)
    return nullptr;

  if (Value *V = expandBinOp(Opcode, L, R, OpcodeToExpand, Q, MaxRecurse))
    return V;
  if (Value *V = expandBinOp(Opcode, R, L, OpcodeToExpand, Q, MaxRecurse))
    return V;
  return nullptr;
}

/// Generic simplifications for associative binary operations.
/// Returns the simpler value, or null if none was found.
static Value *SimplifyAssociativeBinOp(Instruction::BinaryOps Opcode,
                                       Value *LHS, Value *RHS,
                                       const SimplifyQuery &Q,
                                       unsigned MaxRecurse) {
  assert(Instruction::isAssociative(Opcode) && "Not an associative operation!");

  // Recursion is always used, so bail out at once if we already hit the limit.
  if (!MaxRecurse--)
    return nullptr;

  BinaryOperator *Op0 = dyn_cast<BinaryOperator>(LHS);
  BinaryOperator *Op1 = dyn_cast<BinaryOperator>(RHS);

  // Transform: "(A op B) op C" ==> "A op (B op C)" if it simplifies completely.
  if (Op0 && Op0->getOpcode() == Opcode) {
    Value *A = Op0->getOperand(0);
    Value *B = Op0->getOperand(1);
    Value *C = RHS;

    // Does "B op C" simplify?
    if (Value *V = SimplifyBinOp(Opcode, B, C, Q, MaxRecurse)) {
      // It does!  Return "A op V" if it simplifies or is already available.
      // If V equals B then "A op V" is just the LHS.
      if (V == B) return LHS;
      // Otherwise return "A op V" if it simplifies.
      if (Value *W = SimplifyBinOp(Opcode, A, V, Q, MaxRecurse)) {
        ++NumReassoc;
        return W;
      }
    }
  }

  // Transform: "A op (B op C)" ==> "(A op B) op C" if it simplifies completely.
  if (Op1 && Op1->getOpcode() == Opcode) {
    Value *A = LHS;
    Value *B = Op1->getOperand(0);
    Value *C = Op1->getOperand(1);

    // Does "A op B" simplify?
    if (Value *V = SimplifyBinOp(Opcode, A, B, Q, MaxRecurse)) {
      // It does!  Return "V op C" if it simplifies or is already available.
      // If V equals B then "V op C" is just the RHS.
      if (V == B) return RHS;
      // Otherwise return "V op C" if it simplifies.
      if (Value *W = SimplifyBinOp(Opcode, V, C, Q, MaxRecurse)) {
        ++NumReassoc;
        return W;
      }
    }
  }

  // The remaining transforms require commutativity as well as associativity.
  if (!Instruction::isCommutative(Opcode))
    return nullptr;

  // Transform: "(A op B) op C" ==> "(C op A) op B" if it simplifies completely.
  if (Op0 && Op0->getOpcode() == Opcode) {
    Value *A = Op0->getOperand(0);
    Value *B = Op0->getOperand(1);
    Value *C = RHS;

    // Does "C op A" simplify?
    if (Value *V = SimplifyBinOp(Opcode, C, A, Q, MaxRecurse)) {
      // It does!  Return "V op B" if it simplifies or is already available.
      // If V equals A then "V op B" is just the LHS.
      if (V == A) return LHS;
      // Otherwise return "V op B" if it simplifies.
      if (Value *W = SimplifyBinOp(Opcode, V, B, Q, MaxRecurse)) {
        ++NumReassoc;
        return W;
      }
    }
  }

  // Transform: "A op (B op C)" ==> "B op (C op A)" if it simplifies completely.
  if (Op1 && Op1->getOpcode() == Opcode) {
    Value *A = LHS;
    Value *B = Op1->getOperand(0);
    Value *C = Op1->getOperand(1);

    // Does "C op A" simplify?
    if (Value *V = SimplifyBinOp(Opcode, C, A, Q, MaxRecurse)) {
      // It does!  Return "B op V" if it simplifies or is already available.
      // If V equals C then "B op V" is just the RHS.
      if (V == C) return RHS;
      // Otherwise return "B op V" if it simplifies.
      if (Value *W = SimplifyBinOp(Opcode, B, V, Q, MaxRecurse)) {
        ++NumReassoc;
        return W;
      }
    }
  }

  return nullptr;
}

/// In the case of a binary operation with a select instruction as an operand,
/// try to simplify the binop by seeing whether evaluating it on both branches
/// of the select results in the same value. Returns the common value if so,
/// otherwise returns null.
static Value *ThreadBinOpOverSelect(Instruction::BinaryOps Opcode, Value *LHS,
                                    Value *RHS, const SimplifyQuery &Q,
                                    unsigned MaxRecurse) {
  // Recursion is always used, so bail out at once if we already hit the limit.
  if (!MaxRecurse--)
    return nullptr;

  SelectInst *SI;
  if (isa<SelectInst>(LHS)) {
    SI = cast<SelectInst>(LHS);
  } else {
    assert(isa<SelectInst>(RHS) && "No select instruction operand!");
    SI = cast<SelectInst>(RHS);
  }

  // Evaluate the BinOp on the true and false branches of the select.
  Value *TV;
  Value *FV;
  if (SI == LHS) {
    TV = SimplifyBinOp(Opcode, SI->getTrueValue(), RHS, Q, MaxRecurse);
    FV = SimplifyBinOp(Opcode, SI->getFalseValue(), RHS, Q, MaxRecurse);
  } else {
    TV = SimplifyBinOp(Opcode, LHS, SI->getTrueValue(), Q, MaxRecurse);
    FV = SimplifyBinOp(Opcode, LHS, SI->getFalseValue(), Q, MaxRecurse);
  }

  // If they simplified to the same value, then return the common value.
  // If they both failed to simplify then return null.
  if (TV == FV)
    return TV;

  // If one branch simplified to undef, return the other one.
  if (TV && Q.isUndefValue(TV))
    return FV;
  if (FV && Q.isUndefValue(FV))
    return TV;

  // If applying the operation did not change the true and false select values,
  // then the result of the binop is the select itself.
  if (TV == SI->getTrueValue() && FV == SI->getFalseValue())
    return SI;

  // If one branch simplified and the other did not, and the simplified
  // value is equal to the unsimplified one, return the simplified value.
  // For example, select (cond, X, X & Z) & Z -> X & Z.
  if ((FV && !TV) || (TV && !FV)) {
    // Check that the simplified value has the form "X op Y" where "op" is the
    // same as the original operation.
    Instruction *Simplified = dyn_cast<Instruction>(FV ? FV : TV);
    if (Simplified && Simplified->getOpcode() == unsigned(Opcode)) {
      // The value that didn't simplify is "UnsimplifiedLHS op UnsimplifiedRHS".
      // We already know that "op" is the same as for the simplified value.  See
      // if the operands match too.  If so, return the simplified value.
      Value *UnsimplifiedBranch = FV ? SI->getTrueValue() : SI->getFalseValue();
      Value *UnsimplifiedLHS = SI == LHS ? UnsimplifiedBranch : LHS;
      Value *UnsimplifiedRHS = SI == LHS ? RHS : UnsimplifiedBranch;
      if (Simplified->getOperand(0) == UnsimplifiedLHS &&
          Simplified->getOperand(1) == UnsimplifiedRHS)
        return Simplified;
      if (Simplified->isCommutative() &&
          Simplified->getOperand(1) == UnsimplifiedLHS &&
          Simplified->getOperand(0) == UnsimplifiedRHS)
        return Simplified;
    }
  }

  return nullptr;
}

/// In the case of a comparison with a select instruction, try to simplify the
/// comparison by seeing whether both branches of the select result in the same
/// value. Returns the common value if so, otherwise returns null.
/// For example, if we have:
///  %tmp = select i1 %cmp, i32 1, i32 2
///  %cmp1 = icmp sle i32 %tmp, 3
/// We can simplify %cmp1 to true, because both branches of select are
/// less than 3. We compose new comparison by substituting %tmp with both
/// branches of select and see if it can be simplified.
static Value *ThreadCmpOverSelect(CmpInst::Predicate Pred, Value *LHS,
                                  Value *RHS, const SimplifyQuery &Q,
                                  unsigned MaxRecurse) {
  // Recursion is always used, so bail out at once if we already hit the limit.
  if (!MaxRecurse--)
    return nullptr;

  // Make sure the select is on the LHS.
  if (!isa<SelectInst>(LHS)) {
    std::swap(LHS, RHS);
    Pred = CmpInst::getSwappedPredicate(Pred);
  }
  assert(isa<SelectInst>(LHS) && "Not comparing with a select instruction!");
  SelectInst *SI = cast<SelectInst>(LHS);
  Value *Cond = SI->getCondition();
  Value *TV = SI->getTrueValue();
  Value *FV = SI->getFalseValue();

  // Now that we have "cmp select(Cond, TV, FV), RHS", analyse it.
  // Does "cmp TV, RHS" simplify?
  Value *TCmp = simplifyCmpSelTrueCase(Pred, TV, RHS, Cond, Q, MaxRecurse);
  if (!TCmp)
    return nullptr;

  // Does "cmp FV, RHS" simplify?
  Value *FCmp = simplifyCmpSelFalseCase(Pred, FV, RHS, Cond, Q, MaxRecurse);
  if (!FCmp)
    return nullptr;

  // If both sides simplified to the same value, then use it as the result of
  // the original comparison.
  if (TCmp == FCmp)
    return TCmp;

  // The remaining cases only make sense if the select condition has the same
  // type as the result of the comparison, so bail out if this is not so.
  if (Cond->getType()->isVectorTy() == RHS->getType()->isVectorTy())
    return handleOtherCmpSelSimplifications(TCmp, FCmp, Cond, Q, MaxRecurse);

  return nullptr;
}

/// In the case of a binary operation with an operand that is a PHI instruction,
/// try to simplify the binop by seeing whether evaluating it on the incoming
/// phi values yields the same result for every value. If so returns the common
/// value, otherwise returns null.
static Value *ThreadBinOpOverPHI(Instruction::BinaryOps Opcode, Value *LHS,
                                 Value *RHS, const SimplifyQuery &Q,
                                 unsigned MaxRecurse) {
  // Recursion is always used, so bail out at once if we already hit the limit.
  if (!MaxRecurse--)
    return nullptr;

  PHINode *PI;
  if (isa<PHINode>(LHS)) {
    PI = cast<PHINode>(LHS);
    // Bail out if RHS and the phi may be mutually interdependent due to a loop.
    if (!valueDominatesPHI(RHS, PI, Q.DT))
      return nullptr;
  } else {
    assert(isa<PHINode>(RHS) && "No PHI instruction operand!");
    PI = cast<PHINode>(RHS);
    // Bail out if LHS and the phi may be mutually interdependent due to a loop.
    if (!valueDominatesPHI(LHS, PI, Q.DT))
      return nullptr;
  }

  // Evaluate the BinOp on the incoming phi values.
  Value *CommonValue = nullptr;
  for (Value *Incoming : PI->incoming_values()) {
    // If the incoming value is the phi node itself, it can safely be skipped.
    if (Incoming == PI) continue;
    Value *V = PI == LHS ?
      SimplifyBinOp(Opcode, Incoming, RHS, Q, MaxRecurse) :
      SimplifyBinOp(Opcode, LHS, Incoming, Q, MaxRecurse);
    // If the operation failed to simplify, or simplified to a different value
    // to previously, then give up.
    if (!V || (CommonValue && V != CommonValue))
      return nullptr;
    CommonValue = V;
  }

  return CommonValue;
}

/// In the case of a comparison with a PHI instruction, try to simplify the
/// comparison by seeing whether comparing with all of the incoming phi values
/// yields the same result every time. If so returns the common result,
/// otherwise returns null.
static Value *ThreadCmpOverPHI(CmpInst::Predicate Pred, Value *LHS, Value *RHS,
                               const SimplifyQuery &Q, unsigned MaxRecurse) {
  // Recursion is always used, so bail out at once if we already hit the limit.
  if (!MaxRecurse--)
    return nullptr;

  // Make sure the phi is on the LHS.
  if (!isa<PHINode>(LHS)) {
    std::swap(LHS, RHS);
    Pred = CmpInst::getSwappedPredicate(Pred);
  }
  assert(isa<PHINode>(LHS) && "Not comparing with a phi instruction!");
  PHINode *PI = cast<PHINode>(LHS);

  // Bail out if RHS and the phi may be mutually interdependent due to a loop.
  if (!valueDominatesPHI(RHS, PI, Q.DT))
    return nullptr;

  // Evaluate the BinOp on the incoming phi values.
  Value *CommonValue = nullptr;
  for (unsigned u = 0, e = PI->getNumIncomingValues(); u < e; ++u) {
    Value *Incoming = PI->getIncomingValue(u);
    Instruction *InTI = PI->getIncomingBlock(u)->getTerminator();
    // If the incoming value is the phi node itself, it can safely be skipped.
    if (Incoming == PI) continue;
    // Change the context instruction to the "edge" that flows into the phi.
    // This is important because that is where incoming is actually "evaluated"
    // even though it is used later somewhere else.
    Value *V = SimplifyCmpInst(Pred, Incoming, RHS, Q.getWithInstruction(InTI),
                               MaxRecurse);
    // If the operation failed to simplify, or simplified to a different value
    // to previously, then give up.
    if (!V || (CommonValue && V != CommonValue))
      return nullptr;
    CommonValue = V;
  }

  return CommonValue;
}

static Constant *foldOrCommuteConstant(Instruction::BinaryOps Opcode,
                                       Value *&Op0, Value *&Op1,
                                       const SimplifyQuery &Q) {
  if (auto *CLHS = dyn_cast<Constant>(Op0)) {
    if (auto *CRHS = dyn_cast<Constant>(Op1))
      return ConstantFoldBinaryOpOperands(Opcode, CLHS, CRHS, Q.DL);

    // Canonicalize the constant to the RHS if this is a commutative operation.
    if (Instruction::isCommutative(Opcode))
      std::swap(Op0, Op1);
  }
  return nullptr;
}

/// Given operands for an Add, see if we can fold the result.
/// If not, this returns null.
static Value *SimplifyAddInst(Value *Op0, Value *Op1, bool IsNSW, bool IsNUW,
                              const SimplifyQuery &Q, unsigned MaxRecurse) {
  if (Constant *C = foldOrCommuteConstant(Instruction::Add, Op0, Op1, Q))
    return C;

  // X + undef -> undef
  if (Q.isUndefValue(Op1))
    return Op1;

  // X + 0 -> X
  if (match(Op1, m_Zero()))
    return Op0;

  // If two operands are negative, return 0.
  if (isKnownNegation(Op0, Op1))
    return Constant::getNullValue(Op0->getType());

  // X + (Y - X) -> Y
  // (Y - X) + X -> Y
  // Eg: X + -X -> 0
  Value *Y = nullptr;
  if (match(Op1, m_Sub(m_Value(Y), m_Specific(Op0))) ||
      match(Op0, m_Sub(m_Value(Y), m_Specific(Op1))))
    return Y;

  // X + ~X -> -1   since   ~X = -X-1
  Type *Ty = Op0->getType();
  if (match(Op0, m_Not(m_Specific(Op1))) ||
      match(Op1, m_Not(m_Specific(Op0))))
    return Constant::getAllOnesValue(Ty);

  // add nsw/nuw (xor Y, signmask), signmask --> Y
  // The no-wrapping add guarantees that the top bit will be set by the add.
  // Therefore, the xor must be clearing the already set sign bit of Y.
  if ((IsNSW || IsNUW) && match(Op1, m_SignMask()) &&
      match(Op0, m_Xor(m_Value(Y), m_SignMask())))
    return Y;

  // add nuw %x, -1  ->  -1, because %x can only be 0.
  if (IsNUW && match(Op1, m_AllOnes()))
    return Op1; // Which is -1.

  /// i1 add -> xor.
  if (MaxRecurse && Op0->getType()->isIntOrIntVectorTy(1))
    if (Value *V = SimplifyXorInst(Op0, Op1, Q, MaxRecurse-1))
      return V;

  // Try some generic simplifications for associative operations.
  if (Value *V = SimplifyAssociativeBinOp(Instruction::Add, Op0, Op1, Q,
                                          MaxRecurse))
    return V;

  // Threading Add over selects and phi nodes is pointless, so don't bother.
  // Threading over the select in "A + select(cond, B, C)" means evaluating
  // "A+B" and "A+C" and seeing if they are equal; but they are equal if and
  // only if B and C are equal.  If B and C are equal then (since we assume
  // that operands have already been simplified) "select(cond, B, C)" should
  // have been simplified to the common value of B and C already.  Analysing
  // "A+B" and "A+C" thus gains nothing, but costs compile time.  Similarly
  // for threading over phi nodes.

  return nullptr;
}

Value *llvm::SimplifyAddInst(Value *Op0, Value *Op1, bool IsNSW, bool IsNUW,
                             const SimplifyQuery &Query) {
  return ::SimplifyAddInst(Op0, Op1, IsNSW, IsNUW, Query, RecursionLimit);
}

/// Compute the base pointer and cumulative constant offsets for V.
///
/// This strips all constant offsets off of V, leaving it the base pointer, and
/// accumulates the total constant offset applied in the returned constant. It
/// returns 0 if V is not a pointer, and returns the constant '0' if there are
/// no constant offsets applied.
///
/// This is very similar to GetPointerBaseWithConstantOffset except it doesn't
/// follow non-inbounds geps. This allows it to remain usable for icmp ult/etc.
/// folding.
static Constant *stripAndComputeConstantOffsets(const DataLayout &DL, Value *&V,
                                                bool AllowNonInbounds = false) {
  assert(V->getType()->isPtrOrPtrVectorTy());

  Type *IntIdxTy = DL.getIndexType(V->getType())->getScalarType();
  APInt Offset = APInt::getNullValue(IntIdxTy->getIntegerBitWidth());

  V = V->stripAndAccumulateConstantOffsets(DL, Offset, AllowNonInbounds);
  // As that strip may trace through `addrspacecast`, need to sext or trunc
  // the offset calculated.
  IntIdxTy = DL.getIndexType(V->getType())->getScalarType();
  Offset = Offset.sextOrTrunc(IntIdxTy->getIntegerBitWidth());

  Constant *OffsetIntPtr = ConstantInt::get(IntIdxTy, Offset);
  if (VectorType *VecTy = dyn_cast<VectorType>(V->getType()))
    return ConstantVector::getSplat(VecTy->getElementCount(), OffsetIntPtr);
  return OffsetIntPtr;
}

/// Compute the constant difference between two pointer values.
/// If the difference is not a constant, returns zero.
static Constant *computePointerDifference(const DataLayout &DL, Value *LHS,
                                          Value *RHS) {
  Constant *LHSOffset = stripAndComputeConstantOffsets(DL, LHS);
  Constant *RHSOffset = stripAndComputeConstantOffsets(DL, RHS);

  // If LHS and RHS are not related via constant offsets to the same base
  // value, there is nothing we can do here.
  if (LHS != RHS)
    return nullptr;

  // Otherwise, the difference of LHS - RHS can be computed as:
  //    LHS - RHS
  //  = (LHSOffset + Base) - (RHSOffset + Base)
  //  = LHSOffset - RHSOffset
  return ConstantExpr::getSub(LHSOffset, RHSOffset);
}

/// Given operands for a Sub, see if we can fold the result.
/// If not, this returns null.
static Value *SimplifySubInst(Value *Op0, Value *Op1, bool isNSW, bool isNUW,
                              const SimplifyQuery &Q, unsigned MaxRecurse) {
  if (Constant *C = foldOrCommuteConstant(Instruction::Sub, Op0, Op1, Q))
    return C;

  // X - poison -> poison
  // poison - X -> poison
  if (isa<PoisonValue>(Op0) || isa<PoisonValue>(Op1))
    return PoisonValue::get(Op0->getType());

  // X - undef -> undef
  // undef - X -> undef
  if (Q.isUndefValue(Op0) || Q.isUndefValue(Op1))
    return UndefValue::get(Op0->getType());

  // X - 0 -> X
  if (match(Op1, m_Zero()))
    return Op0;

  // X - X -> 0
  if (Op0 == Op1)
    return Constant::getNullValue(Op0->getType());

  // Is this a negation?
  if (match(Op0, m_Zero())) {
    // 0 - X -> 0 if the sub is NUW.
    if (isNUW)
      return Constant::getNullValue(Op0->getType());

    KnownBits Known = computeKnownBits(Op1, Q.DL, 0, Q.AC, Q.CxtI, Q.DT);
    if (Known.Zero.isMaxSignedValue()) {
      // Op1 is either 0 or the minimum signed value. If the sub is NSW, then
      // Op1 must be 0 because negating the minimum signed value is undefined.
      if (isNSW)
        return Constant::getNullValue(Op0->getType());

      // 0 - X -> X if X is 0 or the minimum signed value.
      return Op1;
    }
  }

  // (X + Y) - Z -> X + (Y - Z) or Y + (X - Z) if everything simplifies.
  // For example, (X + Y) - Y -> X; (Y + X) - Y -> X
  Value *X = nullptr, *Y = nullptr, *Z = Op1;
  if (MaxRecurse && match(Op0, m_Add(m_Value(X), m_Value(Y)))) { // (X + Y) - Z
    // See if "V === Y - Z" simplifies.
    if (Value *V = SimplifyBinOp(Instruction::Sub, Y, Z, Q, MaxRecurse-1))
      // It does!  Now see if "X + V" simplifies.
      if (Value *W = SimplifyBinOp(Instruction::Add, X, V, Q, MaxRecurse-1)) {
        // It does, we successfully reassociated!
        ++NumReassoc;
        return W;
      }
    // See if "V === X - Z" simplifies.
    if (Value *V = SimplifyBinOp(Instruction::Sub, X, Z, Q, MaxRecurse-1))
      // It does!  Now see if "Y + V" simplifies.
      if (Value *W = SimplifyBinOp(Instruction::Add, Y, V, Q, MaxRecurse-1)) {
        // It does, we successfully reassociated!
        ++NumReassoc;
        return W;
      }
  }

  // X - (Y + Z) -> (X - Y) - Z or (X - Z) - Y if everything simplifies.
  // For example, X - (X + 1) -> -1
  X = Op0;
  if (MaxRecurse && match(Op1, m_Add(m_Value(Y), m_Value(Z)))) { // X - (Y + Z)
    // See if "V === X - Y" simplifies.
    if (Value *V = SimplifyBinOp(Instruction::Sub, X, Y, Q, MaxRecurse-1))
      // It does!  Now see if "V - Z" simplifies.
      if (Value *W = SimplifyBinOp(Instruction::Sub, V, Z, Q, MaxRecurse-1)) {
        // It does, we successfully reassociated!
        ++NumReassoc;
        return W;
      }
    // See if "V === X - Z" simplifies.
    if (Value *V = SimplifyBinOp(Instruction::Sub, X, Z, Q, MaxRecurse-1))
      // It does!  Now see if "V - Y" simplifies.
      if (Value *W = SimplifyBinOp(Instruction::Sub, V, Y, Q, MaxRecurse-1)) {
        // It does, we successfully reassociated!
        ++NumReassoc;
        return W;
      }
  }

  // Z - (X - Y) -> (Z - X) + Y if everything simplifies.
  // For example, X - (X - Y) -> Y.
  Z = Op0;
  if (MaxRecurse && match(Op1, m_Sub(m_Value(X), m_Value(Y)))) // Z - (X - Y)
    // See if "V === Z - X" simplifies.
    if (Value *V = SimplifyBinOp(Instruction::Sub, Z, X, Q, MaxRecurse-1))
      // It does!  Now see if "V + Y" simplifies.
      if (Value *W = SimplifyBinOp(Instruction::Add, V, Y, Q, MaxRecurse-1)) {
        // It does, we successfully reassociated!
        ++NumReassoc;
        return W;
      }

  // trunc(X) - trunc(Y) -> trunc(X - Y) if everything simplifies.
  if (MaxRecurse && match(Op0, m_Trunc(m_Value(X))) &&
      match(Op1, m_Trunc(m_Value(Y))))
    if (X->getType() == Y->getType())
      // See if "V === X - Y" simplifies.
      if (Value *V = SimplifyBinOp(Instruction::Sub, X, Y, Q, MaxRecurse-1))
        // It does!  Now see if "trunc V" simplifies.
        if (Value *W = SimplifyCastInst(Instruction::Trunc, V, Op0->getType(),
                                        Q, MaxRecurse - 1))
          // It does, return the simplified "trunc V".
          return W;

  // Variations on GEP(base, I, ...) - GEP(base, i, ...) -> GEP(null, I-i, ...).
  if (match(Op0, m_PtrToInt(m_Value(X))) &&
      match(Op1, m_PtrToInt(m_Value(Y))))
    if (Constant *Result = computePointerDifference(Q.DL, X, Y))
      return ConstantExpr::getIntegerCast(Result, Op0->getType(), true);

  // i1 sub -> xor.
  if (MaxRecurse && Op0->getType()->isIntOrIntVectorTy(1))
    if (Value *V = SimplifyXorInst(Op0, Op1, Q, MaxRecurse-1))
      return V;

  // Threading Sub over selects and phi nodes is pointless, so don't bother.
  // Threading over the select in "A - select(cond, B, C)" means evaluating
  // "A-B" and "A-C" and seeing if they are equal; but they are equal if and
  // only if B and C are equal.  If B and C are equal then (since we assume
  // that operands have already been simplified) "select(cond, B, C)" should
  // have been simplified to the common value of B and C already.  Analysing
  // "A-B" and "A-C" thus gains nothing, but costs compile time.  Similarly
  // for threading over phi nodes.

  return nullptr;
}

Value *llvm::SimplifySubInst(Value *Op0, Value *Op1, bool isNSW, bool isNUW,
                             const SimplifyQuery &Q) {
  return ::SimplifySubInst(Op0, Op1, isNSW, isNUW, Q, RecursionLimit);
}

/// Given operands for a Mul, see if we can fold the result.
/// If not, this returns null.
static Value *SimplifyMulInst(Value *Op0, Value *Op1, const SimplifyQuery &Q,
                              unsigned MaxRecurse) {
  if (Constant *C = foldOrCommuteConstant(Instruction::Mul, Op0, Op1, Q))
    return C;

  // X * poison -> poison
  if (isa<PoisonValue>(Op1))
    return Op1;

  // X * undef -> 0
  // X * 0 -> 0
  if (Q.isUndefValue(Op1) || match(Op1, m_Zero()))
    return Constant::getNullValue(Op0->getType());

  // X * 1 -> X
  if (match(Op1, m_One()))
    return Op0;

  // (X / Y) * Y -> X if the division is exact.
  Value *X = nullptr;
  if (Q.IIQ.UseInstrInfo &&
      (match(Op0,
             m_Exact(m_IDiv(m_Value(X), m_Specific(Op1)))) ||     // (X / Y) * Y
       match(Op1, m_Exact(m_IDiv(m_Value(X), m_Specific(Op0)))))) // Y * (X / Y)
    return X;

  // i1 mul -> and.
  if (MaxRecurse && Op0->getType()->isIntOrIntVectorTy(1))
    if (Value *V = SimplifyAndInst(Op0, Op1, Q, MaxRecurse-1))
      return V;

  // Try some generic simplifications for associative operations.
  if (Value *V = SimplifyAssociativeBinOp(Instruction::Mul, Op0, Op1, Q,
                                          MaxRecurse))
    return V;

  // Mul distributes over Add. Try some generic simplifications based on this.
  if (Value *V = expandCommutativeBinOp(Instruction::Mul, Op0, Op1,
                                        Instruction::Add, Q, MaxRecurse))
    return V;

  // If the operation is with the result of a select instruction, check whether
  // operating on either branch of the select always yields the same value.
  if (isa<SelectInst>(Op0) || isa<SelectInst>(Op1))
    if (Value *V = ThreadBinOpOverSelect(Instruction::Mul, Op0, Op1, Q,
                                         MaxRecurse))
      return V;

  // If the operation is with the result of a phi instruction, check whether
  // operating on all incoming values of the phi always yields the same value.
  if (isa<PHINode>(Op0) || isa<PHINode>(Op1))
    if (Value *V = ThreadBinOpOverPHI(Instruction::Mul, Op0, Op1, Q,
                                      MaxRecurse))
      return V;

  return nullptr;
}

Value *llvm::SimplifyMulInst(Value *Op0, Value *Op1, const SimplifyQuery &Q) {
  return ::SimplifyMulInst(Op0, Op1, Q, RecursionLimit);
}

/// Check for common or similar folds of integer division or integer remainder.
/// This applies to all 4 opcodes (sdiv/udiv/srem/urem).
static Value *simplifyDivRem(Instruction::BinaryOps Opcode, Value *Op0,
                             Value *Op1, const SimplifyQuery &Q) {
  bool IsDiv = (Opcode == Instruction::SDiv || Opcode == Instruction::UDiv);
  bool IsSigned = (Opcode == Instruction::SDiv || Opcode == Instruction::SRem);

  Type *Ty = Op0->getType();

  // X / undef -> poison
  // X % undef -> poison
  if (Q.isUndefValue(Op1))
    return PoisonValue::get(Ty);

  // X / 0 -> poison
  // X % 0 -> poison
  // We don't need to preserve faults!
  if (match(Op1, m_Zero()))
    return PoisonValue::get(Ty);

  // If any element of a constant divisor fixed width vector is zero or undef
  // the behavior is undefined and we can fold the whole op to poison.
  auto *Op1C = dyn_cast<Constant>(Op1);
  auto *VTy = dyn_cast<FixedVectorType>(Ty);
  if (Op1C && VTy) {
    unsigned NumElts = VTy->getNumElements();
    for (unsigned i = 0; i != NumElts; ++i) {
      Constant *Elt = Op1C->getAggregateElement(i);
      if (Elt && (Elt->isNullValue() || Q.isUndefValue(Elt)))
        return PoisonValue::get(Ty);
    }
  }

  // poison / X -> poison
  // poison % X -> poison
  if (isa<PoisonValue>(Op0))
    return Op0;

  // undef / X -> 0
  // undef % X -> 0
  if (Q.isUndefValue(Op0))
    return Constant::getNullValue(Ty);

  // 0 / X -> 0
  // 0 % X -> 0
  if (match(Op0, m_Zero()))
    return Constant::getNullValue(Op0->getType());

  // X / X -> 1
  // X % X -> 0
  if (Op0 == Op1)
    return IsDiv ? ConstantInt::get(Ty, 1) : Constant::getNullValue(Ty);

  // X / 1 -> X
  // X % 1 -> 0
  // If this is a boolean op (single-bit element type), we can't have
  // division-by-zero or remainder-by-zero, so assume the divisor is 1.
  // Similarly, if we're zero-extending a boolean divisor, then assume it's a 1.
  Value *X;
  if (match(Op1, m_One()) || Ty->isIntOrIntVectorTy(1) ||
      (match(Op1, m_ZExt(m_Value(X))) && X->getType()->isIntOrIntVectorTy(1)))
    return IsDiv ? Op0 : Constant::getNullValue(Ty);

  // If X * Y does not overflow, then:
  //   X * Y / Y -> X
  //   X * Y % Y -> 0
  if (match(Op0, m_c_Mul(m_Value(X), m_Specific(Op1)))) {
    auto *Mul = cast<OverflowingBinaryOperator>(Op0);
    // The multiplication can't overflow if it is defined not to, or if
    // X == A / Y for some A.
    if ((IsSigned && Q.IIQ.hasNoSignedWrap(Mul)) ||
        (!IsSigned && Q.IIQ.hasNoUnsignedWrap(Mul)) ||
        (IsSigned && match(X, m_SDiv(m_Value(), m_Specific(Op1)))) ||
        (!IsSigned && match(X, m_UDiv(m_Value(), m_Specific(Op1))))) {
      return IsDiv ? X : Constant::getNullValue(Op0->getType());
    }
  }

  return nullptr;
}

/// Given a predicate and two operands, return true if the comparison is true.
/// This is a helper for div/rem simplification where we return some other value
/// when we can prove a relationship between the operands.
static bool isICmpTrue(ICmpInst::Predicate Pred, Value *LHS, Value *RHS,
                       const SimplifyQuery &Q, unsigned MaxRecurse) {
  Value *V = SimplifyICmpInst(Pred, LHS, RHS, Q, MaxRecurse);
  Constant *C = dyn_cast_or_null<Constant>(V);
  return (C && C->isAllOnesValue());
}

/// Return true if we can simplify X / Y to 0. Remainder can adapt that answer
/// to simplify X % Y to X.
static bool isDivZero(Value *X, Value *Y, const SimplifyQuery &Q,
                      unsigned MaxRecurse, bool IsSigned) {
  // Recursion is always used, so bail out at once if we already hit the limit.
  if (!MaxRecurse--)
    return false;

  if (IsSigned) {
    // |X| / |Y| --> 0
    //
    // We require that 1 operand is a simple constant. That could be extended to
    // 2 variables if we computed the sign bit for each.
    //
    // Make sure that a constant is not the minimum signed value because taking
    // the abs() of that is undefined.
    Type *Ty = X->getType();
    const APInt *C;
    if (match(X, m_APInt(C)) && !C->isMinSignedValue()) {
      // Is the variable divisor magnitude always greater than the constant
      // dividend magnitude?
      // |Y| > |C| --> Y < -abs(C) or Y > abs(C)
      Constant *PosDividendC = ConstantInt::get(Ty, C->abs());
      Constant *NegDividendC = ConstantInt::get(Ty, -C->abs());
      if (isICmpTrue(CmpInst::ICMP_SLT, Y, NegDividendC, Q, MaxRecurse) ||
          isICmpTrue(CmpInst::ICMP_SGT, Y, PosDividendC, Q, MaxRecurse))
        return true;
    }
    if (match(Y, m_APInt(C))) {
      // Special-case: we can't take the abs() of a minimum signed value. If
      // that's the divisor, then all we have to do is prove that the dividend
      // is also not the minimum signed value.
      if (C->isMinSignedValue())
        return isICmpTrue(CmpInst::ICMP_NE, X, Y, Q, MaxRecurse);

      // Is the variable dividend magnitude always less than the constant
      // divisor magnitude?
      // |X| < |C| --> X > -abs(C) and X < abs(C)
      Constant *PosDivisorC = ConstantInt::get(Ty, C->abs());
      Constant *NegDivisorC = ConstantInt::get(Ty, -C->abs());
      if (isICmpTrue(CmpInst::ICMP_SGT, X, NegDivisorC, Q, MaxRecurse) &&
          isICmpTrue(CmpInst::ICMP_SLT, X, PosDivisorC, Q, MaxRecurse))
        return true;
    }
    return false;
  }

  // IsSigned == false.
  // Is the dividend unsigned less than the divisor?
  return isICmpTrue(ICmpInst::ICMP_ULT, X, Y, Q, MaxRecurse);
}

/// These are simplifications common to SDiv and UDiv.
static Value *simplifyDiv(Instruction::BinaryOps Opcode, Value *Op0, Value *Op1,
                          const SimplifyQuery &Q, unsigned MaxRecurse) {
  if (Constant *C = foldOrCommuteConstant(Opcode, Op0, Op1, Q))
    return C;

  if (Value *V = simplifyDivRem(Opcode, Op0, Op1, Q))
    return V;

  bool IsSigned = Opcode == Instruction::SDiv;

  // (X rem Y) / Y -> 0
  if ((IsSigned && match(Op0, m_SRem(m_Value(), m_Specific(Op1)))) ||
      (!IsSigned && match(Op0, m_URem(m_Value(), m_Specific(Op1)))))
    return Constant::getNullValue(Op0->getType());

  // (X /u C1) /u C2 -> 0 if C1 * C2 overflow
  ConstantInt *C1, *C2;
  if (!IsSigned && match(Op0, m_UDiv(m_Value(), m_ConstantInt(C1))) &&
      match(Op1, m_ConstantInt(C2))) {
    bool Overflow;
    (void)C1->getValue().umul_ov(C2->getValue(), Overflow);
    if (Overflow)
      return Constant::getNullValue(Op0->getType());
  }

  // If the operation is with the result of a select instruction, check whether
  // operating on either branch of the select always yields the same value.
  if (isa<SelectInst>(Op0) || isa<SelectInst>(Op1))
    if (Value *V = ThreadBinOpOverSelect(Opcode, Op0, Op1, Q, MaxRecurse))
      return V;

  // If the operation is with the result of a phi instruction, check whether
  // operating on all incoming values of the phi always yields the same value.
  if (isa<PHINode>(Op0) || isa<PHINode>(Op1))
    if (Value *V = ThreadBinOpOverPHI(Opcode, Op0, Op1, Q, MaxRecurse))
      return V;

  if (isDivZero(Op0, Op1, Q, MaxRecurse, IsSigned))
    return Constant::getNullValue(Op0->getType());

  return nullptr;
}

/// These are simplifications common to SRem and URem.
static Value *simplifyRem(Instruction::BinaryOps Opcode, Value *Op0, Value *Op1,
                          const SimplifyQuery &Q, unsigned MaxRecurse) {
  if (Constant *C = foldOrCommuteConstant(Opcode, Op0, Op1, Q))
    return C;

  if (Value *V = simplifyDivRem(Opcode, Op0, Op1, Q))
    return V;

  // (X % Y) % Y -> X % Y
  if ((Opcode == Instruction::SRem &&
       match(Op0, m_SRem(m_Value(), m_Specific(Op1)))) ||
      (Opcode == Instruction::URem &&
       match(Op0, m_URem(m_Value(), m_Specific(Op1)))))
    return Op0;

  // (X << Y) % X -> 0
  if (Q.IIQ.UseInstrInfo &&
      ((Opcode == Instruction::SRem &&
        match(Op0, m_NSWShl(m_Specific(Op1), m_Value()))) ||
       (Opcode == Instruction::URem &&
        match(Op0, m_NUWShl(m_Specific(Op1), m_Value())))))
    return Constant::getNullValue(Op0->getType());

  // If the operation is with the result of a select instruction, check whether
  // operating on either branch of the select always yields the same value.
  if (isa<SelectInst>(Op0) || isa<SelectInst>(Op1))
    if (Value *V = ThreadBinOpOverSelect(Opcode, Op0, Op1, Q, MaxRecurse))
      return V;

  // If the operation is with the result of a phi instruction, check whether
  // operating on all incoming values of the phi always yields the same value.
  if (isa<PHINode>(Op0) || isa<PHINode>(Op1))
    if (Value *V = ThreadBinOpOverPHI(Opcode, Op0, Op1, Q, MaxRecurse))
      return V;

  // If X / Y == 0, then X % Y == X.
  if (isDivZero(Op0, Op1, Q, MaxRecurse, Opcode == Instruction::SRem))
    return Op0;

  return nullptr;
}

/// Given operands for an SDiv, see if we can fold the result.
/// If not, this returns null.
static Value *SimplifySDivInst(Value *Op0, Value *Op1, const SimplifyQuery &Q,
                               unsigned MaxRecurse) {
  // If two operands are negated and no signed overflow, return -1.
  if (isKnownNegation(Op0, Op1, /*NeedNSW=*/true))
    return Constant::getAllOnesValue(Op0->getType());

  return simplifyDiv(Instruction::SDiv, Op0, Op1, Q, MaxRecurse);
}

Value *llvm::SimplifySDivInst(Value *Op0, Value *Op1, const SimplifyQuery &Q) {
  return ::SimplifySDivInst(Op0, Op1, Q, RecursionLimit);
}

/// Given operands for a UDiv, see if we can fold the result.
/// If not, this returns null.
static Value *SimplifyUDivInst(Value *Op0, Value *Op1, const SimplifyQuery &Q,
                               unsigned MaxRecurse) {
  return simplifyDiv(Instruction::UDiv, Op0, Op1, Q, MaxRecurse);
}

Value *llvm::SimplifyUDivInst(Value *Op0, Value *Op1, const SimplifyQuery &Q) {
  return ::SimplifyUDivInst(Op0, Op1, Q, RecursionLimit);
}

/// Given operands for an SRem, see if we can fold the result.
/// If not, this returns null.
static Value *SimplifySRemInst(Value *Op0, Value *Op1, const SimplifyQuery &Q,
                               unsigned MaxRecurse) {
  // If the divisor is 0, the result is undefined, so assume the divisor is -1.
  // srem Op0, (sext i1 X) --> srem Op0, -1 --> 0
  Value *X;
  if (match(Op1, m_SExt(m_Value(X))) && X->getType()->isIntOrIntVectorTy(1))
    return ConstantInt::getNullValue(Op0->getType());

  // If the two operands are negated, return 0.
  if (isKnownNegation(Op0, Op1))
    return ConstantInt::getNullValue(Op0->getType());

  return simplifyRem(Instruction::SRem, Op0, Op1, Q, MaxRecurse);
}

Value *llvm::SimplifySRemInst(Value *Op0, Value *Op1, const SimplifyQuery &Q) {
  return ::SimplifySRemInst(Op0, Op1, Q, RecursionLimit);
}

/// Given operands for a URem, see if we can fold the result.
/// If not, this returns null.
static Value *SimplifyURemInst(Value *Op0, Value *Op1, const SimplifyQuery &Q,
                               unsigned MaxRecurse) {
  return simplifyRem(Instruction::URem, Op0, Op1, Q, MaxRecurse);
}

Value *llvm::SimplifyURemInst(Value *Op0, Value *Op1, const SimplifyQuery &Q) {
  return ::SimplifyURemInst(Op0, Op1, Q, RecursionLimit);
}

/// Returns true if a shift by \c Amount always yields poison.
static bool isPoisonShift(Value *Amount, const SimplifyQuery &Q) {
  Constant *C = dyn_cast<Constant>(Amount);
  if (!C)
    return false;

  // X shift by undef -> poison because it may shift by the bitwidth.
  if (Q.isUndefValue(C))
    return true;

  // Shifting by the bitwidth or more is undefined.
  if (ConstantInt *CI = dyn_cast<ConstantInt>(C))
    if (CI->getValue().uge(CI->getType()->getScalarSizeInBits()))
      return true;

  // If all lanes of a vector shift are undefined the whole shift is.
  if (isa<ConstantVector>(C) || isa<ConstantDataVector>(C)) {
    for (unsigned I = 0,
                  E = cast<FixedVectorType>(C->getType())->getNumElements();
         I != E; ++I)
      if (!isPoisonShift(C->getAggregateElement(I), Q))
        return false;
    return true;
  }

  return false;
}

/// Given operands for an Shl, LShr or AShr, see if we can fold the result.
/// If not, this returns null.
static Value *SimplifyShift(Instruction::BinaryOps Opcode, Value *Op0,
                            Value *Op1, bool IsNSW, const SimplifyQuery &Q,
                            unsigned MaxRecurse) {
  if (Constant *C = foldOrCommuteConstant(Opcode, Op0, Op1, Q))
    return C;

  // poison shift by X -> poison
  if (isa<PoisonValue>(Op0))
    return Op0;

  // 0 shift by X -> 0
  if (match(Op0, m_Zero()))
    return Constant::getNullValue(Op0->getType());

  // X shift by 0 -> X
  // Shift-by-sign-extended bool must be shift-by-0 because shift-by-all-ones
  // would be poison.
  Value *X;
  if (match(Op1, m_Zero()) ||
      (match(Op1, m_SExt(m_Value(X))) && X->getType()->isIntOrIntVectorTy(1)))
    return Op0;

  // Fold undefined shifts.
  if (isPoisonShift(Op1, Q))
    return PoisonValue::get(Op0->getType());

  // If the operation is with the result of a select instruction, check whether
  // operating on either branch of the select always yields the same value.
  if (isa<SelectInst>(Op0) || isa<SelectInst>(Op1))
    if (Value *V = ThreadBinOpOverSelect(Opcode, Op0, Op1, Q, MaxRecurse))
      return V;

  // If the operation is with the result of a phi instruction, check whether
  // operating on all incoming values of the phi always yields the same value.
  if (isa<PHINode>(Op0) || isa<PHINode>(Op1))
    if (Value *V = ThreadBinOpOverPHI(Opcode, Op0, Op1, Q, MaxRecurse))
      return V;

  // If any bits in the shift amount make that value greater than or equal to
  // the number of bits in the type, the shift is undefined.
  KnownBits KnownAmt = computeKnownBits(Op1, Q.DL, 0, Q.AC, Q.CxtI, Q.DT);
  if (KnownAmt.getMinValue().uge(KnownAmt.getBitWidth()))
    return PoisonValue::get(Op0->getType());

  // If all valid bits in the shift amount are known zero, the first operand is
  // unchanged.
  unsigned NumValidShiftBits = Log2_32_Ceil(KnownAmt.getBitWidth());
  if (KnownAmt.countMinTrailingZeros() >= NumValidShiftBits)
    return Op0;

  // Check for nsw shl leading to a poison value.
  if (IsNSW) {
    assert(Opcode == Instruction::Shl && "Expected shl for nsw instruction");
    KnownBits KnownVal = computeKnownBits(Op0, Q.DL, 0, Q.AC, Q.CxtI, Q.DT);
    KnownBits KnownShl = KnownBits::shl(KnownVal, KnownAmt);

    if (KnownVal.Zero.isSignBitSet())
      KnownShl.Zero.setSignBit();
    if (KnownVal.One.isSignBitSet())
      KnownShl.One.setSignBit();

    if (KnownShl.hasConflict())
      return PoisonValue::get(Op0->getType());
  }

  return nullptr;
}

/// Given operands for an Shl, LShr or AShr, see if we can
/// fold the result.  If not, this returns null.
static Value *SimplifyRightShift(Instruction::BinaryOps Opcode, Value *Op0,
                                 Value *Op1, bool isExact, const SimplifyQuery &Q,
                                 unsigned MaxRecurse) {
  if (Value *V =
          SimplifyShift(Opcode, Op0, Op1, /*IsNSW*/ false, Q, MaxRecurse))
    return V;

  // X >> X -> 0
  if (Op0 == Op1)
    return Constant::getNullValue(Op0->getType());

  // undef >> X -> 0
  // undef >> X -> undef (if it's exact)
  if (Q.isUndefValue(Op0))
    return isExact ? Op0 : Constant::getNullValue(Op0->getType());

  // The low bit cannot be shifted out of an exact shift if it is set.
  if (isExact) {
    KnownBits Op0Known = computeKnownBits(Op0, Q.DL, /*Depth=*/0, Q.AC, Q.CxtI, Q.DT);
    if (Op0Known.One[0])
      return Op0;
  }

  return nullptr;
}

/// Given operands for an Shl, see if we can fold the result.
/// If not, this returns null.
static Value *SimplifyShlInst(Value *Op0, Value *Op1, bool isNSW, bool isNUW,
                              const SimplifyQuery &Q, unsigned MaxRecurse) {
  if (Value *V =
          SimplifyShift(Instruction::Shl, Op0, Op1, isNSW, Q, MaxRecurse))
    return V;

  // undef << X -> 0
  // undef << X -> undef if (if it's NSW/NUW)
  if (Q.isUndefValue(Op0))
    return isNSW || isNUW ? Op0 : Constant::getNullValue(Op0->getType());

  // (X >> A) << A -> X
  Value *X;
  if (Q.IIQ.UseInstrInfo &&
      match(Op0, m_Exact(m_Shr(m_Value(X), m_Specific(Op1)))))
    return X;

  // shl nuw i8 C, %x  ->  C  iff C has sign bit set.
  if (isNUW && match(Op0, m_Negative()))
    return Op0;
  // NOTE: could use computeKnownBits() / LazyValueInfo,
  // but the cost-benefit analysis suggests it isn't worth it.

  return nullptr;
}

Value *llvm::SimplifyShlInst(Value *Op0, Value *Op1, bool isNSW, bool isNUW,
                             const SimplifyQuery &Q) {
  return ::SimplifyShlInst(Op0, Op1, isNSW, isNUW, Q, RecursionLimit);
}

/// Given operands for an LShr, see if we can fold the result.
/// If not, this returns null.
static Value *SimplifyLShrInst(Value *Op0, Value *Op1, bool isExact,
                               const SimplifyQuery &Q, unsigned MaxRecurse) {
  if (Value *V = SimplifyRightShift(Instruction::LShr, Op0, Op1, isExact, Q,
                                    MaxRecurse))
      return V;

  // (X << A) >> A -> X
  Value *X;
  if (match(Op0, m_NUWShl(m_Value(X), m_Specific(Op1))))
    return X;

  // ((X << A) | Y) >> A -> X  if effective width of Y is not larger than A.
  // We can return X as we do in the above case since OR alters no bits in X.
  // SimplifyDemandedBits in InstCombine can do more general optimization for
  // bit manipulation. This pattern aims to provide opportunities for other
  // optimizers by supporting a simple but common case in InstSimplify.
  Value *Y;
  const APInt *ShRAmt, *ShLAmt;
  if (match(Op1, m_APInt(ShRAmt)) &&
      match(Op0, m_c_Or(m_NUWShl(m_Value(X), m_APInt(ShLAmt)), m_Value(Y))) &&
      *ShRAmt == *ShLAmt) {
    const KnownBits YKnown = computeKnownBits(Y, Q.DL, 0, Q.AC, Q.CxtI, Q.DT);
    const unsigned Width = Op0->getType()->getScalarSizeInBits();
    const unsigned EffWidthY = Width - YKnown.countMinLeadingZeros();
    if (ShRAmt->uge(EffWidthY))
      return X;
  }

  return nullptr;
}

Value *llvm::SimplifyLShrInst(Value *Op0, Value *Op1, bool isExact,
                              const SimplifyQuery &Q) {
  return ::SimplifyLShrInst(Op0, Op1, isExact, Q, RecursionLimit);
}

/// Given operands for an AShr, see if we can fold the result.
/// If not, this returns null.
static Value *SimplifyAShrInst(Value *Op0, Value *Op1, bool isExact,
                               const SimplifyQuery &Q, unsigned MaxRecurse) {
  if (Value *V = SimplifyRightShift(Instruction::AShr, Op0, Op1, isExact, Q,
                                    MaxRecurse))
    return V;

  // all ones >>a X -> -1
  // Do not return Op0 because it may contain undef elements if it's a vector.
  if (match(Op0, m_AllOnes()))
    return Constant::getAllOnesValue(Op0->getType());

  // (X << A) >> A -> X
  Value *X;
  if (Q.IIQ.UseInstrInfo && match(Op0, m_NSWShl(m_Value(X), m_Specific(Op1))))
    return X;

  // Arithmetic shifting an all-sign-bit value is a no-op.
  unsigned NumSignBits = ComputeNumSignBits(Op0, Q.DL, 0, Q.AC, Q.CxtI, Q.DT);
  if (NumSignBits == Op0->getType()->getScalarSizeInBits())
    return Op0;

  return nullptr;
}

Value *llvm::SimplifyAShrInst(Value *Op0, Value *Op1, bool isExact,
                              const SimplifyQuery &Q) {
  return ::SimplifyAShrInst(Op0, Op1, isExact, Q, RecursionLimit);
}

/// Commuted variants are assumed to be handled by calling this function again
/// with the parameters swapped.
static Value *simplifyUnsignedRangeCheck(ICmpInst *ZeroICmp,
                                         ICmpInst *UnsignedICmp, bool IsAnd,
                                         const SimplifyQuery &Q) {
  Value *X, *Y;

  ICmpInst::Predicate EqPred;
  if (!match(ZeroICmp, m_ICmp(EqPred, m_Value(Y), m_Zero())) ||
      !ICmpInst::isEquality(EqPred))
    return nullptr;

  ICmpInst::Predicate UnsignedPred;

  Value *A, *B;
  // Y = (A - B);
  if (match(Y, m_Sub(m_Value(A), m_Value(B)))) {
    if (match(UnsignedICmp,
              m_c_ICmp(UnsignedPred, m_Specific(A), m_Specific(B))) &&
        ICmpInst::isUnsigned(UnsignedPred)) {
      // A >=/<= B || (A - B) != 0  <-->  true
      if ((UnsignedPred == ICmpInst::ICMP_UGE ||
           UnsignedPred == ICmpInst::ICMP_ULE) &&
          EqPred == ICmpInst::ICMP_NE && !IsAnd)
        return ConstantInt::getTrue(UnsignedICmp->getType());
      // A </> B && (A - B) == 0  <-->  false
      if ((UnsignedPred == ICmpInst::ICMP_ULT ||
           UnsignedPred == ICmpInst::ICMP_UGT) &&
          EqPred == ICmpInst::ICMP_EQ && IsAnd)
        return ConstantInt::getFalse(UnsignedICmp->getType());

      // A </> B && (A - B) != 0  <-->  A </> B
      // A </> B || (A - B) != 0  <-->  (A - B) != 0
      if (EqPred == ICmpInst::ICMP_NE && (UnsignedPred == ICmpInst::ICMP_ULT ||
                                          UnsignedPred == ICmpInst::ICMP_UGT))
        return IsAnd ? UnsignedICmp : ZeroICmp;

      // A <=/>= B && (A - B) == 0  <-->  (A - B) == 0
      // A <=/>= B || (A - B) == 0  <-->  A <=/>= B
      if (EqPred == ICmpInst::ICMP_EQ && (UnsignedPred == ICmpInst::ICMP_ULE ||
                                          UnsignedPred == ICmpInst::ICMP_UGE))
        return IsAnd ? ZeroICmp : UnsignedICmp;
    }

    // Given  Y = (A - B)
    //   Y >= A && Y != 0  --> Y >= A  iff B != 0
    //   Y <  A || Y == 0  --> Y <  A  iff B != 0
    if (match(UnsignedICmp,
              m_c_ICmp(UnsignedPred, m_Specific(Y), m_Specific(A)))) {
      if (UnsignedPred == ICmpInst::ICMP_UGE && IsAnd &&
          EqPred == ICmpInst::ICMP_NE &&
          isKnownNonZero(B, Q.DL, /*Depth=*/0, Q.AC, Q.CxtI, Q.DT))
        return UnsignedICmp;
      if (UnsignedPred == ICmpInst::ICMP_ULT && !IsAnd &&
          EqPred == ICmpInst::ICMP_EQ &&
          isKnownNonZero(B, Q.DL, /*Depth=*/0, Q.AC, Q.CxtI, Q.DT))
        return UnsignedICmp;
    }
  }

  if (match(UnsignedICmp, m_ICmp(UnsignedPred, m_Value(X), m_Specific(Y))) &&
      ICmpInst::isUnsigned(UnsignedPred))
    ;
  else if (match(UnsignedICmp,
                 m_ICmp(UnsignedPred, m_Specific(Y), m_Value(X))) &&
           ICmpInst::isUnsigned(UnsignedPred))
    UnsignedPred = ICmpInst::getSwappedPredicate(UnsignedPred);
  else
    return nullptr;

  // X > Y && Y == 0  -->  Y == 0  iff X != 0
  // X > Y || Y == 0  -->  X > Y   iff X != 0
  if (UnsignedPred == ICmpInst::ICMP_UGT && EqPred == ICmpInst::ICMP_EQ &&
      isKnownNonZero(X, Q.DL, /*Depth=*/0, Q.AC, Q.CxtI, Q.DT))
    return IsAnd ? ZeroICmp : UnsignedICmp;

  // X <= Y && Y != 0  -->  X <= Y  iff X != 0
  // X <= Y || Y != 0  -->  Y != 0  iff X != 0
  if (UnsignedPred == ICmpInst::ICMP_ULE && EqPred == ICmpInst::ICMP_NE &&
      isKnownNonZero(X, Q.DL, /*Depth=*/0, Q.AC, Q.CxtI, Q.DT))
    return IsAnd ? UnsignedICmp : ZeroICmp;

  // The transforms below here are expected to be handled more generally with
  // simplifyAndOrOfICmpsWithLimitConst() or in InstCombine's
  // foldAndOrOfICmpsWithConstEq(). If we are looking to trim optimizer overlap,
  // these are candidates for removal.

  // X < Y && Y != 0  -->  X < Y
  // X < Y || Y != 0  -->  Y != 0
  if (UnsignedPred == ICmpInst::ICMP_ULT && EqPred == ICmpInst::ICMP_NE)
    return IsAnd ? UnsignedICmp : ZeroICmp;

  // X >= Y && Y == 0  -->  Y == 0
  // X >= Y || Y == 0  -->  X >= Y
  if (UnsignedPred == ICmpInst::ICMP_UGE && EqPred == ICmpInst::ICMP_EQ)
    return IsAnd ? ZeroICmp : UnsignedICmp;

  // X < Y && Y == 0  -->  false
  if (UnsignedPred == ICmpInst::ICMP_ULT && EqPred == ICmpInst::ICMP_EQ &&
      IsAnd)
    return getFalse(UnsignedICmp->getType());

  // X >= Y || Y != 0  -->  true
  if (UnsignedPred == ICmpInst::ICMP_UGE && EqPred == ICmpInst::ICMP_NE &&
      !IsAnd)
    return getTrue(UnsignedICmp->getType());

  return nullptr;
}

/// Commuted variants are assumed to be handled by calling this function again
/// with the parameters swapped.
static Value *simplifyAndOfICmpsWithSameOperands(ICmpInst *Op0, ICmpInst *Op1) {
  ICmpInst::Predicate Pred0, Pred1;
  Value *A ,*B;
  if (!match(Op0, m_ICmp(Pred0, m_Value(A), m_Value(B))) ||
      !match(Op1, m_ICmp(Pred1, m_Specific(A), m_Specific(B))))
    return nullptr;

  // We have (icmp Pred0, A, B) & (icmp Pred1, A, B).
  // If Op1 is always implied true by Op0, then Op0 is a subset of Op1, and we
  // can eliminate Op1 from this 'and'.
  if (ICmpInst::isImpliedTrueByMatchingCmp(Pred0, Pred1))
    return Op0;

  // Check for any combination of predicates that are guaranteed to be disjoint.
  if ((Pred0 == ICmpInst::getInversePredicate(Pred1)) ||
      (Pred0 == ICmpInst::ICMP_EQ && ICmpInst::isFalseWhenEqual(Pred1)) ||
      (Pred0 == ICmpInst::ICMP_SLT && Pred1 == ICmpInst::ICMP_SGT) ||
      (Pred0 == ICmpInst::ICMP_ULT && Pred1 == ICmpInst::ICMP_UGT))
    return getFalse(Op0->getType());

  return nullptr;
}

/// Commuted variants are assumed to be handled by calling this function again
/// with the parameters swapped.
static Value *simplifyOrOfICmpsWithSameOperands(ICmpInst *Op0, ICmpInst *Op1) {
  ICmpInst::Predicate Pred0, Pred1;
  Value *A ,*B;
  if (!match(Op0, m_ICmp(Pred0, m_Value(A), m_Value(B))) ||
      !match(Op1, m_ICmp(Pred1, m_Specific(A), m_Specific(B))))
    return nullptr;

  // We have (icmp Pred0, A, B) | (icmp Pred1, A, B).
  // If Op1 is always implied true by Op0, then Op0 is a subset of Op1, and we
  // can eliminate Op0 from this 'or'.
  if (ICmpInst::isImpliedTrueByMatchingCmp(Pred0, Pred1))
    return Op1;

  // Check for any combination of predicates that cover the entire range of
  // possibilities.
  if ((Pred0 == ICmpInst::getInversePredicate(Pred1)) ||
      (Pred0 == ICmpInst::ICMP_NE && ICmpInst::isTrueWhenEqual(Pred1)) ||
      (Pred0 == ICmpInst::ICMP_SLE && Pred1 == ICmpInst::ICMP_SGE) ||
      (Pred0 == ICmpInst::ICMP_ULE && Pred1 == ICmpInst::ICMP_UGE))
    return getTrue(Op0->getType());

  return nullptr;
}

/// Test if a pair of compares with a shared operand and 2 constants has an
/// empty set intersection, full set union, or if one compare is a superset of
/// the other.
static Value *simplifyAndOrOfICmpsWithConstants(ICmpInst *Cmp0, ICmpInst *Cmp1,
                                                bool IsAnd) {
  // Look for this pattern: {and/or} (icmp X, C0), (icmp X, C1)).
  if (Cmp0->getOperand(0) != Cmp1->getOperand(0))
    return nullptr;

  const APInt *C0, *C1;
  if (!match(Cmp0->getOperand(1), m_APInt(C0)) ||
      !match(Cmp1->getOperand(1), m_APInt(C1)))
    return nullptr;

  auto Range0 = ConstantRange::makeExactICmpRegion(Cmp0->getPredicate(), *C0);
  auto Range1 = ConstantRange::makeExactICmpRegion(Cmp1->getPredicate(), *C1);

  // For and-of-compares, check if the intersection is empty:
  // (icmp X, C0) && (icmp X, C1) --> empty set --> false
  if (IsAnd && Range0.intersectWith(Range1).isEmptySet())
    return getFalse(Cmp0->getType());

  // For or-of-compares, check if the union is full:
  // (icmp X, C0) || (icmp X, C1) --> full set --> true
  if (!IsAnd && Range0.unionWith(Range1).isFullSet())
    return getTrue(Cmp0->getType());

  // Is one range a superset of the other?
  // If this is and-of-compares, take the smaller set:
  // (icmp sgt X, 4) && (icmp sgt X, 42) --> icmp sgt X, 42
  // If this is or-of-compares, take the larger set:
  // (icmp sgt X, 4) || (icmp sgt X, 42) --> icmp sgt X, 4
  if (Range0.contains(Range1))
    return IsAnd ? Cmp1 : Cmp0;
  if (Range1.contains(Range0))
    return IsAnd ? Cmp0 : Cmp1;

  return nullptr;
}

static Value *simplifyAndOrOfICmpsWithZero(ICmpInst *Cmp0, ICmpInst *Cmp1,
                                           bool IsAnd) {
  ICmpInst::Predicate P0 = Cmp0->getPredicate(), P1 = Cmp1->getPredicate();
  if (!match(Cmp0->getOperand(1), m_Zero()) ||
      !match(Cmp1->getOperand(1), m_Zero()) || P0 != P1)
    return nullptr;

  if ((IsAnd && P0 != ICmpInst::ICMP_NE) || (!IsAnd && P1 != ICmpInst::ICMP_EQ))
    return nullptr;

  // We have either "(X == 0 || Y == 0)" or "(X != 0 && Y != 0)".
  Value *X = Cmp0->getOperand(0);
  Value *Y = Cmp1->getOperand(0);

  // If one of the compares is a masked version of a (not) null check, then
  // that compare implies the other, so we eliminate the other. Optionally, look
  // through a pointer-to-int cast to match a null check of a pointer type.

  // (X == 0) || (([ptrtoint] X & ?) == 0) --> ([ptrtoint] X & ?) == 0
  // (X == 0) || ((? & [ptrtoint] X) == 0) --> (? & [ptrtoint] X) == 0
  // (X != 0) && (([ptrtoint] X & ?) != 0) --> ([ptrtoint] X & ?) != 0
  // (X != 0) && ((? & [ptrtoint] X) != 0) --> (? & [ptrtoint] X) != 0
  if (match(Y, m_c_And(m_Specific(X), m_Value())) ||
      match(Y, m_c_And(m_PtrToInt(m_Specific(X)), m_Value())))
    return Cmp1;

  // (([ptrtoint] Y & ?) == 0) || (Y == 0) --> ([ptrtoint] Y & ?) == 0
  // ((? & [ptrtoint] Y) == 0) || (Y == 0) --> (? & [ptrtoint] Y) == 0
  // (([ptrtoint] Y & ?) != 0) && (Y != 0) --> ([ptrtoint] Y & ?) != 0
  // ((? & [ptrtoint] Y) != 0) && (Y != 0) --> (? & [ptrtoint] Y) != 0
  if (match(X, m_c_And(m_Specific(Y), m_Value())) ||
      match(X, m_c_And(m_PtrToInt(m_Specific(Y)), m_Value())))
    return Cmp0;

  return nullptr;
}

static Value *simplifyAndOfICmpsWithAdd(ICmpInst *Op0, ICmpInst *Op1,
                                        const InstrInfoQuery &IIQ) {
  // (icmp (add V, C0), C1) & (icmp V, C0)
  ICmpInst::Predicate Pred0, Pred1;
  const APInt *C0, *C1;
  Value *V;
  if (!match(Op0, m_ICmp(Pred0, m_Add(m_Value(V), m_APInt(C0)), m_APInt(C1))))
    return nullptr;

  if (!match(Op1, m_ICmp(Pred1, m_Specific(V), m_Value())))
    return nullptr;

  auto *AddInst = cast<OverflowingBinaryOperator>(Op0->getOperand(0));
  if (AddInst->getOperand(1) != Op1->getOperand(1))
    return nullptr;

  Type *ITy = Op0->getType();
  bool isNSW = IIQ.hasNoSignedWrap(AddInst);
  bool isNUW = IIQ.hasNoUnsignedWrap(AddInst);

  const APInt Delta = *C1 - *C0;
  if (C0->isStrictlyPositive()) {
    if (Delta == 2) {
      if (Pred0 == ICmpInst::ICMP_ULT && Pred1 == ICmpInst::ICMP_SGT)
        return getFalse(ITy);
      if (Pred0 == ICmpInst::ICMP_SLT && Pred1 == ICmpInst::ICMP_SGT && isNSW)
        return getFalse(ITy);
    }
    if (Delta == 1) {
      if (Pred0 == ICmpInst::ICMP_ULE && Pred1 == ICmpInst::ICMP_SGT)
        return getFalse(ITy);
      if (Pred0 == ICmpInst::ICMP_SLE && Pred1 == ICmpInst::ICMP_SGT && isNSW)
        return getFalse(ITy);
    }
  }
  if (C0->getBoolValue() && isNUW) {
    if (Delta == 2)
      if (Pred0 == ICmpInst::ICMP_ULT && Pred1 == ICmpInst::ICMP_UGT)
        return getFalse(ITy);
    if (Delta == 1)
      if (Pred0 == ICmpInst::ICMP_ULE && Pred1 == ICmpInst::ICMP_UGT)
        return getFalse(ITy);
  }

  return nullptr;
}

/// Try to eliminate compares with signed or unsigned min/max constants.
static Value *simplifyAndOrOfICmpsWithLimitConst(ICmpInst *Cmp0, ICmpInst *Cmp1,
                                                 bool IsAnd) {
  // Canonicalize an equality compare as Cmp0.
  if (Cmp1->isEquality())
    std::swap(Cmp0, Cmp1);
  if (!Cmp0->isEquality())
    return nullptr;

  // The non-equality compare must include a common operand (X). Canonicalize
  // the common operand as operand 0 (the predicate is swapped if the common
  // operand was operand 1).
  ICmpInst::Predicate Pred0 = Cmp0->getPredicate();
  Value *X = Cmp0->getOperand(0);
  ICmpInst::Predicate Pred1;
  bool HasNotOp = match(Cmp1, m_c_ICmp(Pred1, m_Not(m_Specific(X)), m_Value()));
  if (!HasNotOp && !match(Cmp1, m_c_ICmp(Pred1, m_Specific(X), m_Value())))
    return nullptr;
  if (ICmpInst::isEquality(Pred1))
    return nullptr;

  // The equality compare must be against a constant. Flip bits if we matched
  // a bitwise not. Convert a null pointer constant to an integer zero value.
  APInt MinMaxC;
  const APInt *C;
  if (match(Cmp0->getOperand(1), m_APInt(C)))
    MinMaxC = HasNotOp ? ~*C : *C;
  else if (isa<ConstantPointerNull>(Cmp0->getOperand(1)))
    MinMaxC = APInt::getNullValue(8);
  else
    return nullptr;

  // DeMorganize if this is 'or': P0 || P1 --> !P0 && !P1.
  if (!IsAnd) {
    Pred0 = ICmpInst::getInversePredicate(Pred0);
    Pred1 = ICmpInst::getInversePredicate(Pred1);
  }

  // Normalize to unsigned compare and unsigned min/max value.
  // Example for 8-bit: -128 + 128 -> 0; 127 + 128 -> 255
  if (ICmpInst::isSigned(Pred1)) {
    Pred1 = ICmpInst::getUnsignedPredicate(Pred1);
    MinMaxC += APInt::getSignedMinValue(MinMaxC.getBitWidth());
  }

  // (X != MAX) && (X < Y) --> X < Y
  // (X == MAX) || (X >= Y) --> X >= Y
  if (MinMaxC.isMaxValue())
    if (Pred0 == ICmpInst::ICMP_NE && Pred1 == ICmpInst::ICMP_ULT)
      return Cmp1;

  // (X != MIN) && (X > Y) -->  X > Y
  // (X == MIN) || (X <= Y) --> X <= Y
  if (MinMaxC.isMinValue())
    if (Pred0 == ICmpInst::ICMP_NE && Pred1 == ICmpInst::ICMP_UGT)
      return Cmp1;

  return nullptr;
}

static Value *simplifyAndOfICmps(ICmpInst *Op0, ICmpInst *Op1,
                                 const SimplifyQuery &Q) {
  if (Value *X = simplifyUnsignedRangeCheck(Op0, Op1, /*IsAnd=*/true, Q))
    return X;
  if (Value *X = simplifyUnsignedRangeCheck(Op1, Op0, /*IsAnd=*/true, Q))
    return X;

  if (Value *X = simplifyAndOfICmpsWithSameOperands(Op0, Op1))
    return X;
  if (Value *X = simplifyAndOfICmpsWithSameOperands(Op1, Op0))
    return X;

  if (Value *X = simplifyAndOrOfICmpsWithConstants(Op0, Op1, true))
    return X;

  if (Value *X = simplifyAndOrOfICmpsWithLimitConst(Op0, Op1, true))
    return X;

  if (Value *X = simplifyAndOrOfICmpsWithZero(Op0, Op1, true))
    return X;

  if (Value *X = simplifyAndOfICmpsWithAdd(Op0, Op1, Q.IIQ))
    return X;
  if (Value *X = simplifyAndOfICmpsWithAdd(Op1, Op0, Q.IIQ))
    return X;

  return nullptr;
}

static Value *simplifyOrOfICmpsWithAdd(ICmpInst *Op0, ICmpInst *Op1,
                                       const InstrInfoQuery &IIQ) {
  // (icmp (add V, C0), C1) | (icmp V, C0)
  ICmpInst::Predicate Pred0, Pred1;
  const APInt *C0, *C1;
  Value *V;
  if (!match(Op0, m_ICmp(Pred0, m_Add(m_Value(V), m_APInt(C0)), m_APInt(C1))))
    return nullptr;

  if (!match(Op1, m_ICmp(Pred1, m_Specific(V), m_Value())))
    return nullptr;

  auto *AddInst = cast<BinaryOperator>(Op0->getOperand(0));
  if (AddInst->getOperand(1) != Op1->getOperand(1))
    return nullptr;

  Type *ITy = Op0->getType();
  bool isNSW = IIQ.hasNoSignedWrap(AddInst);
  bool isNUW = IIQ.hasNoUnsignedWrap(AddInst);

  const APInt Delta = *C1 - *C0;
  if (C0->isStrictlyPositive()) {
    if (Delta == 2) {
      if (Pred0 == ICmpInst::ICMP_UGE && Pred1 == ICmpInst::ICMP_SLE)
        return getTrue(ITy);
      if (Pred0 == ICmpInst::ICMP_SGE && Pred1 == ICmpInst::ICMP_SLE && isNSW)
        return getTrue(ITy);
    }
    if (Delta == 1) {
      if (Pred0 == ICmpInst::ICMP_UGT && Pred1 == ICmpInst::ICMP_SLE)
        return getTrue(ITy);
      if (Pred0 == ICmpInst::ICMP_SGT && Pred1 == ICmpInst::ICMP_SLE && isNSW)
        return getTrue(ITy);
    }
  }
  if (C0->getBoolValue() && isNUW) {
    if (Delta == 2)
      if (Pred0 == ICmpInst::ICMP_UGE && Pred1 == ICmpInst::ICMP_ULE)
        return getTrue(ITy);
    if (Delta == 1)
      if (Pred0 == ICmpInst::ICMP_UGT && Pred1 == ICmpInst::ICMP_ULE)
        return getTrue(ITy);
  }

  return nullptr;
}

static Value *simplifyOrOfICmps(ICmpInst *Op0, ICmpInst *Op1,
                                const SimplifyQuery &Q) {
  if (Value *X = simplifyUnsignedRangeCheck(Op0, Op1, /*IsAnd=*/false, Q))
    return X;
  if (Value *X = simplifyUnsignedRangeCheck(Op1, Op0, /*IsAnd=*/false, Q))
    return X;

  if (Value *X = simplifyOrOfICmpsWithSameOperands(Op0, Op1))
    return X;
  if (Value *X = simplifyOrOfICmpsWithSameOperands(Op1, Op0))
    return X;

  if (Value *X = simplifyAndOrOfICmpsWithConstants(Op0, Op1, false))
    return X;

  if (Value *X = simplifyAndOrOfICmpsWithLimitConst(Op0, Op1, false))
    return X;

  if (Value *X = simplifyAndOrOfICmpsWithZero(Op0, Op1, false))
    return X;

  if (Value *X = simplifyOrOfICmpsWithAdd(Op0, Op1, Q.IIQ))
    return X;
  if (Value *X = simplifyOrOfICmpsWithAdd(Op1, Op0, Q.IIQ))
    return X;

  return nullptr;
}

static Value *simplifyAndOrOfFCmps(const TargetLibraryInfo *TLI,
                                   FCmpInst *LHS, FCmpInst *RHS, bool IsAnd) {
  Value *LHS0 = LHS->getOperand(0), *LHS1 = LHS->getOperand(1);
  Value *RHS0 = RHS->getOperand(0), *RHS1 = RHS->getOperand(1);
  if (LHS0->getType() != RHS0->getType())
    return nullptr;

  FCmpInst::Predicate PredL = LHS->getPredicate(), PredR = RHS->getPredicate();
  if ((PredL == FCmpInst::FCMP_ORD && PredR == FCmpInst::FCMP_ORD && IsAnd) ||
      (PredL == FCmpInst::FCMP_UNO && PredR == FCmpInst::FCMP_UNO && !IsAnd)) {
    // (fcmp ord NNAN, X) & (fcmp ord X, Y) --> fcmp ord X, Y
    // (fcmp ord NNAN, X) & (fcmp ord Y, X) --> fcmp ord Y, X
    // (fcmp ord X, NNAN) & (fcmp ord X, Y) --> fcmp ord X, Y
    // (fcmp ord X, NNAN) & (fcmp ord Y, X) --> fcmp ord Y, X
    // (fcmp uno NNAN, X) | (fcmp uno X, Y) --> fcmp uno X, Y
    // (fcmp uno NNAN, X) | (fcmp uno Y, X) --> fcmp uno Y, X
    // (fcmp uno X, NNAN) | (fcmp uno X, Y) --> fcmp uno X, Y
    // (fcmp uno X, NNAN) | (fcmp uno Y, X) --> fcmp uno Y, X
    if ((isKnownNeverNaN(LHS0, TLI) && (LHS1 == RHS0 || LHS1 == RHS1)) ||
        (isKnownNeverNaN(LHS1, TLI) && (LHS0 == RHS0 || LHS0 == RHS1)))
      return RHS;

    // (fcmp ord X, Y) & (fcmp ord NNAN, X) --> fcmp ord X, Y
    // (fcmp ord Y, X) & (fcmp ord NNAN, X) --> fcmp ord Y, X
    // (fcmp ord X, Y) & (fcmp ord X, NNAN) --> fcmp ord X, Y
    // (fcmp ord Y, X) & (fcmp ord X, NNAN) --> fcmp ord Y, X
    // (fcmp uno X, Y) | (fcmp uno NNAN, X) --> fcmp uno X, Y
    // (fcmp uno Y, X) | (fcmp uno NNAN, X) --> fcmp uno Y, X
    // (fcmp uno X, Y) | (fcmp uno X, NNAN) --> fcmp uno X, Y
    // (fcmp uno Y, X) | (fcmp uno X, NNAN) --> fcmp uno Y, X
    if ((isKnownNeverNaN(RHS0, TLI) && (RHS1 == LHS0 || RHS1 == LHS1)) ||
        (isKnownNeverNaN(RHS1, TLI) && (RHS0 == LHS0 || RHS0 == LHS1)))
      return LHS;
  }

  return nullptr;
}

static Value *simplifyAndOrOfCmps(const SimplifyQuery &Q,
                                  Value *Op0, Value *Op1, bool IsAnd) {
  // Look through casts of the 'and' operands to find compares.
  auto *Cast0 = dyn_cast<CastInst>(Op0);
  auto *Cast1 = dyn_cast<CastInst>(Op1);
  if (Cast0 && Cast1 && Cast0->getOpcode() == Cast1->getOpcode() &&
      Cast0->getSrcTy() == Cast1->getSrcTy()) {
    Op0 = Cast0->getOperand(0);
    Op1 = Cast1->getOperand(0);
  }

  Value *V = nullptr;
  auto *ICmp0 = dyn_cast<ICmpInst>(Op0);
  auto *ICmp1 = dyn_cast<ICmpInst>(Op1);
  if (ICmp0 && ICmp1)
    V = IsAnd ? simplifyAndOfICmps(ICmp0, ICmp1, Q)
              : simplifyOrOfICmps(ICmp0, ICmp1, Q);

  auto *FCmp0 = dyn_cast<FCmpInst>(Op0);
  auto *FCmp1 = dyn_cast<FCmpInst>(Op1);
  if (FCmp0 && FCmp1)
    V = simplifyAndOrOfFCmps(Q.TLI, FCmp0, FCmp1, IsAnd);

  if (!V)
    return nullptr;
  if (!Cast0)
    return V;

  // If we looked through casts, we can only handle a constant simplification
  // because we are not allowed to create a cast instruction here.
  if (auto *C = dyn_cast<Constant>(V))
    return ConstantExpr::getCast(Cast0->getOpcode(), C, Cast0->getType());

  return nullptr;
}

/// Given a bitwise logic op, check if the operands are add/sub with a common
/// source value and inverted constant (identity: C - X -> ~(X + ~C)).
static Value *simplifyLogicOfAddSub(Value *Op0, Value *Op1,
                                    Instruction::BinaryOps Opcode) {
  assert(Op0->getType() == Op1->getType() && "Mismatched binop types");
  assert(BinaryOperator::isBitwiseLogicOp(Opcode) && "Expected logic op");
  Value *X;
  Constant *C1, *C2;
  if ((match(Op0, m_Add(m_Value(X), m_Constant(C1))) &&
       match(Op1, m_Sub(m_Constant(C2), m_Specific(X)))) ||
      (match(Op1, m_Add(m_Value(X), m_Constant(C1))) &&
       match(Op0, m_Sub(m_Constant(C2), m_Specific(X))))) {
    if (ConstantExpr::getNot(C1) == C2) {
      // (X + C) & (~C - X) --> (X + C) & ~(X + C) --> 0
      // (X + C) | (~C - X) --> (X + C) | ~(X + C) --> -1
      // (X + C) ^ (~C - X) --> (X + C) ^ ~(X + C) --> -1
      Type *Ty = Op0->getType();
      return Opcode == Instruction::And ? ConstantInt::getNullValue(Ty)
                                        : ConstantInt::getAllOnesValue(Ty);
    }
  }
  return nullptr;
}

/// Given operands for an And, see if we can fold the result.
/// If not, this returns null.
static Value *SimplifyAndInst(Value *Op0, Value *Op1, const SimplifyQuery &Q,
                              unsigned MaxRecurse) {
  if (Constant *C = foldOrCommuteConstant(Instruction::And, Op0, Op1, Q))
    return C;

  // X & poison -> poison
  if (isa<PoisonValue>(Op1))
    return Op1;

  // X & undef -> 0
  if (Q.isUndefValue(Op1))
    return Constant::getNullValue(Op0->getType());

  // X & X = X
  if (Op0 == Op1)
    return Op0;

  // X & 0 = 0
  if (match(Op1, m_Zero()))
    return Constant::getNullValue(Op0->getType());

  // X & -1 = X
  if (match(Op1, m_AllOnes()))
    return Op0;

  // A & ~A  =  ~A & A  =  0
  if (match(Op0, m_Not(m_Specific(Op1))) ||
      match(Op1, m_Not(m_Specific(Op0))))
    return Constant::getNullValue(Op0->getType());

  // (A | ?) & A = A
  if (match(Op0, m_c_Or(m_Specific(Op1), m_Value())))
    return Op1;

  // A & (A | ?) = A
  if (match(Op1, m_c_Or(m_Specific(Op0), m_Value())))
    return Op0;

  if (Value *V = simplifyLogicOfAddSub(Op0, Op1, Instruction::And))
    return V;

  // A mask that only clears known zeros of a shifted value is a no-op.
  Value *X;
  const APInt *Mask;
  const APInt *ShAmt;
  if (match(Op1, m_APInt(Mask))) {
    // If all bits in the inverted and shifted mask are clear:
    // and (shl X, ShAmt), Mask --> shl X, ShAmt
    if (match(Op0, m_Shl(m_Value(X), m_APInt(ShAmt))) &&
        (~(*Mask)).lshr(*ShAmt).isNullValue())
      return Op0;

    // If all bits in the inverted and shifted mask are clear:
    // and (lshr X, ShAmt), Mask --> lshr X, ShAmt
    if (match(Op0, m_LShr(m_Value(X), m_APInt(ShAmt))) &&
        (~(*Mask)).shl(*ShAmt).isNullValue())
      return Op0;
  }

  // If we have a multiplication overflow check that is being 'and'ed with a
  // check that one of the multipliers is not zero, we can omit the 'and', and
  // only keep the overflow check.
  if (isCheckForZeroAndMulWithOverflow(Op0, Op1, true))
    return Op1;
  if (isCheckForZeroAndMulWithOverflow(Op1, Op0, true))
    return Op0;

  // A & (-A) = A if A is a power of two or zero.
  if (match(Op0, m_Neg(m_Specific(Op1))) ||
      match(Op1, m_Neg(m_Specific(Op0)))) {
    if (isKnownToBeAPowerOfTwo(Op0, Q.DL, /*OrZero*/ true, 0, Q.AC, Q.CxtI,
                               Q.DT))
      return Op0;
    if (isKnownToBeAPowerOfTwo(Op1, Q.DL, /*OrZero*/ true, 0, Q.AC, Q.CxtI,
                               Q.DT))
      return Op1;
  }

  // This is a similar pattern used for checking if a value is a power-of-2:
  // (A - 1) & A --> 0 (if A is a power-of-2 or 0)
  // A & (A - 1) --> 0 (if A is a power-of-2 or 0)
  if (match(Op0, m_Add(m_Specific(Op1), m_AllOnes())) &&
      isKnownToBeAPowerOfTwo(Op1, Q.DL, /*OrZero*/ true, 0, Q.AC, Q.CxtI, Q.DT))
    return Constant::getNullValue(Op1->getType());
  if (match(Op1, m_Add(m_Specific(Op0), m_AllOnes())) &&
      isKnownToBeAPowerOfTwo(Op0, Q.DL, /*OrZero*/ true, 0, Q.AC, Q.CxtI, Q.DT))
    return Constant::getNullValue(Op0->getType());

  if (Value *V = simplifyAndOrOfCmps(Q, Op0, Op1, true))
    return V;

  // Try some generic simplifications for associative operations.
  if (Value *V = SimplifyAssociativeBinOp(Instruction::And, Op0, Op1, Q,
                                          MaxRecurse))
    return V;

  // And distributes over Or.  Try some generic simplifications based on this.
  if (Value *V = expandCommutativeBinOp(Instruction::And, Op0, Op1,
                                        Instruction::Or, Q, MaxRecurse))
    return V;

  // And distributes over Xor.  Try some generic simplifications based on this.
  if (Value *V = expandCommutativeBinOp(Instruction::And, Op0, Op1,
                                        Instruction::Xor, Q, MaxRecurse))
    return V;

  if (isa<SelectInst>(Op0) || isa<SelectInst>(Op1)) {
    if (Op0->getType()->isIntOrIntVectorTy(1)) {
      // A & (A && B) -> A && B
      if (match(Op1, m_Select(m_Specific(Op0), m_Value(), m_Zero())))
        return Op1;
      else if (match(Op0, m_Select(m_Specific(Op1), m_Value(), m_Zero())))
        return Op0;
    }
    // If the operation is with the result of a select instruction, check
    // whether operating on either branch of the select always yields the same
    // value.
    if (Value *V = ThreadBinOpOverSelect(Instruction::And, Op0, Op1, Q,
                                         MaxRecurse))
      return V;
  }

  // If the operation is with the result of a phi instruction, check whether
  // operating on all incoming values of the phi always yields the same value.
  if (isa<PHINode>(Op0) || isa<PHINode>(Op1))
    if (Value *V = ThreadBinOpOverPHI(Instruction::And, Op0, Op1, Q,
                                      MaxRecurse))
      return V;

  // Assuming the effective width of Y is not larger than A, i.e. all bits
  // from X and Y are disjoint in (X << A) | Y,
  // if the mask of this AND op covers all bits of X or Y, while it covers
  // no bits from the other, we can bypass this AND op. E.g.,
  // ((X << A) | Y) & Mask -> Y,
  //     if Mask = ((1 << effective_width_of(Y)) - 1)
  // ((X << A) | Y) & Mask -> X << A,
  //     if Mask = ((1 << effective_width_of(X)) - 1) << A
  // SimplifyDemandedBits in InstCombine can optimize the general case.
  // This pattern aims to help other passes for a common case.
  Value *Y, *XShifted;
  if (match(Op1, m_APInt(Mask)) &&
      match(Op0, m_c_Or(m_CombineAnd(m_NUWShl(m_Value(X), m_APInt(ShAmt)),
                                     m_Value(XShifted)),
                        m_Value(Y)))) {
    const unsigned Width = Op0->getType()->getScalarSizeInBits();
    const unsigned ShftCnt = ShAmt->getLimitedValue(Width);
    const KnownBits YKnown = computeKnownBits(Y, Q.DL, 0, Q.AC, Q.CxtI, Q.DT);
    const unsigned EffWidthY = Width - YKnown.countMinLeadingZeros();
    if (EffWidthY <= ShftCnt) {
      const KnownBits XKnown = computeKnownBits(X, Q.DL, 0, Q.AC, Q.CxtI,
                                                Q.DT);
      const unsigned EffWidthX = Width - XKnown.countMinLeadingZeros();
      const APInt EffBitsY = APInt::getLowBitsSet(Width, EffWidthY);
      const APInt EffBitsX = APInt::getLowBitsSet(Width, EffWidthX) << ShftCnt;
      // If the mask is extracting all bits from X or Y as is, we can skip
      // this AND op.
      if (EffBitsY.isSubsetOf(*Mask) && !EffBitsX.intersects(*Mask))
        return Y;
      if (EffBitsX.isSubsetOf(*Mask) && !EffBitsY.intersects(*Mask))
        return XShifted;
    }
  }

  return nullptr;
}

Value *llvm::SimplifyAndInst(Value *Op0, Value *Op1, const SimplifyQuery &Q) {
  return ::SimplifyAndInst(Op0, Op1, Q, RecursionLimit);
}

/// Given operands for an Or, see if we can fold the result.
/// If not, this returns null.
static Value *SimplifyOrInst(Value *Op0, Value *Op1, const SimplifyQuery &Q,
                             unsigned MaxRecurse) {
  if (Constant *C = foldOrCommuteConstant(Instruction::Or, Op0, Op1, Q))
    return C;

  // X | poison -> poison
  if (isa<PoisonValue>(Op1))
    return Op1;

  // X | undef -> -1
  // X | -1 = -1
  // Do not return Op1 because it may contain undef elements if it's a vector.
  if (Q.isUndefValue(Op1) || match(Op1, m_AllOnes()))
    return Constant::getAllOnesValue(Op0->getType());

  // X | X = X
  // X | 0 = X
  if (Op0 == Op1 || match(Op1, m_Zero()))
    return Op0;

  // A | ~A  =  ~A | A  =  -1
  if (match(Op0, m_Not(m_Specific(Op1))) ||
      match(Op1, m_Not(m_Specific(Op0))))
    return Constant::getAllOnesValue(Op0->getType());

  // (A & ?) | A = A
  if (match(Op0, m_c_And(m_Specific(Op1), m_Value())))
    return Op1;

  // A | (A & ?) = A
  if (match(Op1, m_c_And(m_Specific(Op0), m_Value())))
    return Op0;

  // ~(A & ?) | A = -1
  if (match(Op0, m_Not(m_c_And(m_Specific(Op1), m_Value()))))
    return Constant::getAllOnesValue(Op1->getType());

  // A | ~(A & ?) = -1
  if (match(Op1, m_Not(m_c_And(m_Specific(Op0), m_Value()))))
    return Constant::getAllOnesValue(Op0->getType());

  if (Value *V = simplifyLogicOfAddSub(Op0, Op1, Instruction::Or))
    return V;

  Value *A, *B, *NotA;
  // (A & ~B) | (A ^ B) -> (A ^ B)
  // (~B & A) | (A ^ B) -> (A ^ B)
  // (A & ~B) | (B ^ A) -> (B ^ A)
  // (~B & A) | (B ^ A) -> (B ^ A)
  if (match(Op1, m_Xor(m_Value(A), m_Value(B))) &&
      (match(Op0, m_c_And(m_Specific(A), m_Not(m_Specific(B)))) ||
       match(Op0, m_c_And(m_Not(m_Specific(A)), m_Specific(B)))))
    return Op1;

  // Commute the 'or' operands.
  // (A ^ B) | (A & ~B) -> (A ^ B)
  // (A ^ B) | (~B & A) -> (A ^ B)
  // (B ^ A) | (A & ~B) -> (B ^ A)
  // (B ^ A) | (~B & A) -> (B ^ A)
  if (match(Op0, m_Xor(m_Value(A), m_Value(B))) &&
      (match(Op1, m_c_And(m_Specific(A), m_Not(m_Specific(B)))) ||
       match(Op1, m_c_And(m_Not(m_Specific(A)), m_Specific(B)))))
    return Op0;

  // (A & B) | (~A ^ B) -> (~A ^ B)
  // (B & A) | (~A ^ B) -> (~A ^ B)
  // (A & B) | (B ^ ~A) -> (B ^ ~A)
  // (B & A) | (B ^ ~A) -> (B ^ ~A)
  if (match(Op0, m_And(m_Value(A), m_Value(B))) &&
      (match(Op1, m_c_Xor(m_Specific(A), m_Not(m_Specific(B)))) ||
       match(Op1, m_c_Xor(m_Not(m_Specific(A)), m_Specific(B)))))
    return Op1;

  // Commute the 'or' operands.
  // (~A ^ B) | (A & B) -> (~A ^ B)
  // (~A ^ B) | (B & A) -> (~A ^ B)
  // (B ^ ~A) | (A & B) -> (B ^ ~A)
  // (B ^ ~A) | (B & A) -> (B ^ ~A)
  if (match(Op1, m_And(m_Value(A), m_Value(B))) &&
      (match(Op0, m_c_Xor(m_Specific(A), m_Not(m_Specific(B)))) ||
       match(Op0, m_c_Xor(m_Not(m_Specific(A)), m_Specific(B)))))
    return Op0;

  // (~A & B) | ~(A | B) --> ~A
  // (~A & B) | ~(B | A) --> ~A
  // (B & ~A) | ~(A | B) --> ~A
  // (B & ~A) | ~(B | A) --> ~A
  if (match(Op0, m_c_And(m_CombineAnd(m_Value(NotA), m_Not(m_Value(A))),
                         m_Value(B))) &&
      match(Op1, m_Not(m_c_Or(m_Specific(A), m_Specific(B)))))
    return NotA;

  // Commute the 'or' operands.
  // ~(A | B) | (~A & B) --> ~A
  // ~(B | A) | (~A & B) --> ~A
  // ~(A | B) | (B & ~A) --> ~A
  // ~(B | A) | (B & ~A) --> ~A
  if (match(Op1, m_c_And(m_CombineAnd(m_Value(NotA), m_Not(m_Value(A))),
                         m_Value(B))) &&
      match(Op0, m_Not(m_c_Or(m_Specific(A), m_Specific(B)))))
    return NotA;

  if (Value *V = simplifyAndOrOfCmps(Q, Op0, Op1, false))
    return V;

  // If we have a multiplication overflow check that is being 'and'ed with a
  // check that one of the multipliers is not zero, we can omit the 'and', and
  // only keep the overflow check.
  if (isCheckForZeroAndMulWithOverflow(Op0, Op1, false))
    return Op1;
  if (isCheckForZeroAndMulWithOverflow(Op1, Op0, false))
    return Op0;

  // Try some generic simplifications for associative operations.
  if (Value *V = SimplifyAssociativeBinOp(Instruction::Or, Op0, Op1, Q,
                                          MaxRecurse))
    return V;

  // Or distributes over And.  Try some generic simplifications based on this.
  if (Value *V = expandCommutativeBinOp(Instruction::Or, Op0, Op1,
                                        Instruction::And, Q, MaxRecurse))
    return V;

  if (isa<SelectInst>(Op0) || isa<SelectInst>(Op1)) {
    if (Op0->getType()->isIntOrIntVectorTy(1)) {
      // A | (A || B) -> A || B
      if (match(Op1, m_Select(m_Specific(Op0), m_One(), m_Value())))
        return Op1;
      else if (match(Op0, m_Select(m_Specific(Op1), m_One(), m_Value())))
        return Op0;
    }
    // If the operation is with the result of a select instruction, check
    // whether operating on either branch of the select always yields the same
    // value.
    if (Value *V = ThreadBinOpOverSelect(Instruction::Or, Op0, Op1, Q,
                                         MaxRecurse))
      return V;
  }

  // (A & C1)|(B & C2)
  const APInt *C1, *C2;
  if (match(Op0, m_And(m_Value(A), m_APInt(C1))) &&
      match(Op1, m_And(m_Value(B), m_APInt(C2)))) {
    if (*C1 == ~*C2) {
      // (A & C1)|(B & C2)
      // If we have: ((V + N) & C1) | (V & C2)
      // .. and C2 = ~C1 and C2 is 0+1+ and (N & C2) == 0
      // replace with V+N.
      Value *N;
      if (C2->isMask() && // C2 == 0+1+
          match(A, m_c_Add(m_Specific(B), m_Value(N)))) {
        // Add commutes, try both ways.
        if (MaskedValueIsZero(N, *C2, Q.DL, 0, Q.AC, Q.CxtI, Q.DT))
          return A;
      }
      // Or commutes, try both ways.
      if (C1->isMask() &&
          match(B, m_c_Add(m_Specific(A), m_Value(N)))) {
        // Add commutes, try both ways.
        if (MaskedValueIsZero(N, *C1, Q.DL, 0, Q.AC, Q.CxtI, Q.DT))
          return B;
      }
    }
  }

  // If the operation is with the result of a phi instruction, check whether
  // operating on all incoming values of the phi always yields the same value.
  if (isa<PHINode>(Op0) || isa<PHINode>(Op1))
    if (Value *V = ThreadBinOpOverPHI(Instruction::Or, Op0, Op1, Q, MaxRecurse))
      return V;

  return nullptr;
}

Value *llvm::SimplifyOrInst(Value *Op0, Value *Op1, const SimplifyQuery &Q) {
  return ::SimplifyOrInst(Op0, Op1, Q, RecursionLimit);
}

/// Given operands for a Xor, see if we can fold the result.
/// If not, this returns null.
static Value *SimplifyXorInst(Value *Op0, Value *Op1, const SimplifyQuery &Q,
                              unsigned MaxRecurse) {
  if (Constant *C = foldOrCommuteConstant(Instruction::Xor, Op0, Op1, Q))
    return C;

  // A ^ undef -> undef
  if (Q.isUndefValue(Op1))
    return Op1;

  // A ^ 0 = A
  if (match(Op1, m_Zero()))
    return Op0;

  // A ^ A = 0
  if (Op0 == Op1)
    return Constant::getNullValue(Op0->getType());

  // A ^ ~A  =  ~A ^ A  =  -1
  if (match(Op0, m_Not(m_Specific(Op1))) ||
      match(Op1, m_Not(m_Specific(Op0))))
    return Constant::getAllOnesValue(Op0->getType());

  if (Value *V = simplifyLogicOfAddSub(Op0, Op1, Instruction::Xor))
    return V;

  // Try some generic simplifications for associative operations.
  if (Value *V = SimplifyAssociativeBinOp(Instruction::Xor, Op0, Op1, Q,
                                          MaxRecurse))
    return V;

  // Threading Xor over selects and phi nodes is pointless, so don't bother.
  // Threading over the select in "A ^ select(cond, B, C)" means evaluating
  // "A^B" and "A^C" and seeing if they are equal; but they are equal if and
  // only if B and C are equal.  If B and C are equal then (since we assume
  // that operands have already been simplified) "select(cond, B, C)" should
  // have been simplified to the common value of B and C already.  Analysing
  // "A^B" and "A^C" thus gains nothing, but costs compile time.  Similarly
  // for threading over phi nodes.

  return nullptr;
}

Value *llvm::SimplifyXorInst(Value *Op0, Value *Op1, const SimplifyQuery &Q) {
  return ::SimplifyXorInst(Op0, Op1, Q, RecursionLimit);
}


static Type *GetCompareTy(Value *Op) {
  return CmpInst::makeCmpResultType(Op->getType());
}

/// Rummage around inside V looking for something equivalent to the comparison
/// "LHS Pred RHS". Return such a value if found, otherwise return null.
/// Helper function for analyzing max/min idioms.
static Value *ExtractEquivalentCondition(Value *V, CmpInst::Predicate Pred,
                                         Value *LHS, Value *RHS) {
  SelectInst *SI = dyn_cast<SelectInst>(V);
  if (!SI)
    return nullptr;
  CmpInst *Cmp = dyn_cast<CmpInst>(SI->getCondition());
  if (!Cmp)
    return nullptr;
  Value *CmpLHS = Cmp->getOperand(0), *CmpRHS = Cmp->getOperand(1);
  if (Pred == Cmp->getPredicate() && LHS == CmpLHS && RHS == CmpRHS)
    return Cmp;
  if (Pred == CmpInst::getSwappedPredicate(Cmp->getPredicate()) &&
      LHS == CmpRHS && RHS == CmpLHS)
    return Cmp;
  return nullptr;
}

// A significant optimization not implemented here is assuming that alloca
// addresses are not equal to incoming argument values. They don't *alias*,
// as we say, but that doesn't mean they aren't equal, so we take a
// conservative approach.
//
// This is inspired in part by C++11 5.10p1:
//   "Two pointers of the same type compare equal if and only if they are both
//    null, both point to the same function, or both represent the same
//    address."
//
// This is pretty permissive.
//
// It's also partly due to C11 6.5.9p6:
//   "Two pointers compare equal if and only if both are null pointers, both are
//    pointers to the same object (including a pointer to an object and a
//    subobject at its beginning) or function, both are pointers to one past the
//    last element of the same array object, or one is a pointer to one past the
//    end of one array object and the other is a pointer to the start of a
//    different array object that happens to immediately follow the first array
//    object in the address space.)
//
// C11's version is more restrictive, however there's no reason why an argument
// couldn't be a one-past-the-end value for a stack object in the caller and be
// equal to the beginning of a stack object in the callee.
//
// If the C and C++ standards are ever made sufficiently restrictive in this
// area, it may be possible to update LLVM's semantics accordingly and reinstate
// this optimization.
static Constant *
computePointerICmp(CmpInst::Predicate Pred, Value *LHS, Value *RHS,
                   const SimplifyQuery &Q) {
  const DataLayout &DL = Q.DL;
  const TargetLibraryInfo *TLI = Q.TLI;
  const DominatorTree *DT = Q.DT;
  const Instruction *CxtI = Q.CxtI;
  const InstrInfoQuery &IIQ = Q.IIQ;

  // First, skip past any trivial no-ops.
  LHS = LHS->stripPointerCasts();
  RHS = RHS->stripPointerCasts();

  // A non-null pointer is not equal to a null pointer.
  if (isa<ConstantPointerNull>(RHS) && ICmpInst::isEquality(Pred) &&
      llvm::isKnownNonZero(LHS, DL, 0, nullptr, nullptr, nullptr,
                           IIQ.UseInstrInfo))
    return ConstantInt::get(GetCompareTy(LHS),
                            !CmpInst::isTrueWhenEqual(Pred));

  // We can only fold certain predicates on pointer comparisons.
  switch (Pred) {
  default:
    return nullptr;

    // Equality comaprisons are easy to fold.
  case CmpInst::ICMP_EQ:
  case CmpInst::ICMP_NE:
    break;

    // We can only handle unsigned relational comparisons because 'inbounds' on
    // a GEP only protects against unsigned wrapping.
  case CmpInst::ICMP_UGT:
  case CmpInst::ICMP_UGE:
  case CmpInst::ICMP_ULT:
  case CmpInst::ICMP_ULE:
    // However, we have to switch them to their signed variants to handle
    // negative indices from the base pointer.
    Pred = ICmpInst::getSignedPredicate(Pred);
    break;
  }

  // Strip off any constant offsets so that we can reason about them.
  // It's tempting to use getUnderlyingObject or even just stripInBoundsOffsets
  // here and compare base addresses like AliasAnalysis does, however there are
  // numerous hazards. AliasAnalysis and its utilities rely on special rules
  // governing loads and stores which don't apply to icmps. Also, AliasAnalysis
  // doesn't need to guarantee pointer inequality when it says NoAlias.
  Constant *LHSOffset = stripAndComputeConstantOffsets(DL, LHS);
  Constant *RHSOffset = stripAndComputeConstantOffsets(DL, RHS);

  // If LHS and RHS are related via constant offsets to the same base
  // value, we can replace it with an icmp which just compares the offsets.
  if (LHS == RHS)
    return ConstantExpr::getICmp(Pred, LHSOffset, RHSOffset);

  // Various optimizations for (in)equality comparisons.
  if (Pred == CmpInst::ICMP_EQ || Pred == CmpInst::ICMP_NE) {
    // Different non-empty allocations that exist at the same time have
    // different addresses (if the program can tell). Global variables always
    // exist, so they always exist during the lifetime of each other and all
    // allocas. Two different allocas usually have different addresses...
    //
    // However, if there's an @llvm.stackrestore dynamically in between two
    // allocas, they may have the same address. It's tempting to reduce the
    // scope of the problem by only looking at *static* allocas here. That would
    // cover the majority of allocas while significantly reducing the likelihood
    // of having an @llvm.stackrestore pop up in the middle. However, it's not
    // actually impossible for an @llvm.stackrestore to pop up in the middle of
    // an entry block. Also, if we have a block that's not attached to a
    // function, we can't tell if it's "static" under the current definition.
    // Theoretically, this problem could be fixed by creating a new kind of
    // instruction kind specifically for static allocas. Such a new instruction
    // could be required to be at the top of the entry block, thus preventing it
    // from being subject to a @llvm.stackrestore. Instcombine could even
    // convert regular allocas into these special allocas. It'd be nifty.
    // However, until then, this problem remains open.
    //
    // So, we'll assume that two non-empty allocas have different addresses
    // for now.
    //
    // With all that, if the offsets are within the bounds of their allocations
    // (and not one-past-the-end! so we can't use inbounds!), and their
    // allocations aren't the same, the pointers are not equal.
    //
    // Note that it's not necessary to check for LHS being a global variable
    // address, due to canonicalization and constant folding.
    if (isa<AllocaInst>(LHS) &&
        (isa<AllocaInst>(RHS) || isa<GlobalVariable>(RHS))) {
      ConstantInt *LHSOffsetCI = dyn_cast<ConstantInt>(LHSOffset);
      ConstantInt *RHSOffsetCI = dyn_cast<ConstantInt>(RHSOffset);
      uint64_t LHSSize, RHSSize;
      ObjectSizeOpts Opts;
      Opts.NullIsUnknownSize =
          NullPointerIsDefined(cast<AllocaInst>(LHS)->getFunction());
      if (LHSOffsetCI && RHSOffsetCI &&
          getObjectSize(LHS, LHSSize, DL, TLI, Opts) &&
          getObjectSize(RHS, RHSSize, DL, TLI, Opts)) {
        const APInt &LHSOffsetValue = LHSOffsetCI->getValue();
        const APInt &RHSOffsetValue = RHSOffsetCI->getValue();
        if (!LHSOffsetValue.isNegative() &&
            !RHSOffsetValue.isNegative() &&
            LHSOffsetValue.ult(LHSSize) &&
            RHSOffsetValue.ult(RHSSize)) {
          return ConstantInt::get(GetCompareTy(LHS),
                                  !CmpInst::isTrueWhenEqual(Pred));
        }
      }

      // Repeat the above check but this time without depending on DataLayout
      // or being able to compute a precise size.
      if (!cast<PointerType>(LHS->getType())->isEmptyTy() &&
          !cast<PointerType>(RHS->getType())->isEmptyTy() &&
          LHSOffset->isNullValue() &&
          RHSOffset->isNullValue())
        return ConstantInt::get(GetCompareTy(LHS),
                                !CmpInst::isTrueWhenEqual(Pred));
    }

    // Even if an non-inbounds GEP occurs along the path we can still optimize
    // equality comparisons concerning the result. We avoid walking the whole
    // chain again by starting where the last calls to
    // stripAndComputeConstantOffsets left off and accumulate the offsets.
    Constant *LHSNoBound = stripAndComputeConstantOffsets(DL, LHS, true);
    Constant *RHSNoBound = stripAndComputeConstantOffsets(DL, RHS, true);
    if (LHS == RHS)
      return ConstantExpr::getICmp(Pred,
                                   ConstantExpr::getAdd(LHSOffset, LHSNoBound),
                                   ConstantExpr::getAdd(RHSOffset, RHSNoBound));

    // If one side of the equality comparison must come from a noalias call
    // (meaning a system memory allocation function), and the other side must
    // come from a pointer that cannot overlap with dynamically-allocated
    // memory within the lifetime of the current function (allocas, byval
    // arguments, globals), then determine the comparison result here.
    SmallVector<const Value *, 8> LHSUObjs, RHSUObjs;
    getUnderlyingObjects(LHS, LHSUObjs);
    getUnderlyingObjects(RHS, RHSUObjs);

    // Is the set of underlying objects all noalias calls?
    auto IsNAC = [](ArrayRef<const Value *> Objects) {
      return all_of(Objects, isNoAliasCall);
    };

    // Is the set of underlying objects all things which must be disjoint from
    // noalias calls. For allocas, we consider only static ones (dynamic
    // allocas might be transformed into calls to malloc not simultaneously
    // live with the compared-to allocation). For globals, we exclude symbols
    // that might be resolve lazily to symbols in another dynamically-loaded
    // library (and, thus, could be malloc'ed by the implementation).
    auto IsAllocDisjoint = [](ArrayRef<const Value *> Objects) {
      return all_of(Objects, [](const Value *V) {
        if (const AllocaInst *AI = dyn_cast<AllocaInst>(V))
          return AI->getParent() && AI->getFunction() && AI->isStaticAlloca();
        if (const GlobalValue *GV = dyn_cast<GlobalValue>(V))
          return (GV->hasLocalLinkage() || GV->hasHiddenVisibility() ||
                  GV->hasProtectedVisibility() || GV->hasGlobalUnnamedAddr()) &&
                 !GV->isThreadLocal();
        if (const Argument *A = dyn_cast<Argument>(V))
          return A->hasByValAttr();
        return false;
      });
    };

    if ((IsNAC(LHSUObjs) && IsAllocDisjoint(RHSUObjs)) ||
        (IsNAC(RHSUObjs) && IsAllocDisjoint(LHSUObjs)))
        return ConstantInt::get(GetCompareTy(LHS),
                                !CmpInst::isTrueWhenEqual(Pred));

    // Fold comparisons for non-escaping pointer even if the allocation call
    // cannot be elided. We cannot fold malloc comparison to null. Also, the
    // dynamic allocation call could be either of the operands.
    Value *MI = nullptr;
    if (isAllocLikeFn(LHS, TLI) &&
        llvm::isKnownNonZero(RHS, DL, 0, nullptr, CxtI, DT))
      MI = LHS;
    else if (isAllocLikeFn(RHS, TLI) &&
             llvm::isKnownNonZero(LHS, DL, 0, nullptr, CxtI, DT))
      MI = RHS;
    // FIXME: We should also fold the compare when the pointer escapes, but the
    // compare dominates the pointer escape
    if (MI && !PointerMayBeCaptured(MI, true, true))
      return ConstantInt::get(GetCompareTy(LHS),
                              CmpInst::isFalseWhenEqual(Pred));
  }

  // Otherwise, fail.
  return nullptr;
}

/// Fold an icmp when its operands have i1 scalar type.
static Value *simplifyICmpOfBools(CmpInst::Predicate Pred, Value *LHS,
                                  Value *RHS, const SimplifyQuery &Q) {
  Type *ITy = GetCompareTy(LHS); // The return type.
  Type *OpTy = LHS->getType();   // The operand type.
  if (!OpTy->isIntOrIntVectorTy(1))
    return nullptr;

  // A boolean compared to true/false can be simplified in 14 out of the 20
  // (10 predicates * 2 constants) possible combinations. Cases not handled here
  // require a 'not' of the LHS, so those must be transformed in InstCombine.
  if (match(RHS, m_Zero())) {
    switch (Pred) {
    case CmpInst::ICMP_NE:  // X !=  0 -> X
    case CmpInst::ICMP_UGT: // X >u  0 -> X
    case CmpInst::ICMP_SLT: // X <s  0 -> X
      return LHS;

    case CmpInst::ICMP_ULT: // X <u  0 -> false
    case CmpInst::ICMP_SGT: // X >s  0 -> false
      return getFalse(ITy);

    case CmpInst::ICMP_UGE: // X >=u 0 -> true
    case CmpInst::ICMP_SLE: // X <=s 0 -> true
      return getTrue(ITy);

    default: break;
    }
  } else if (match(RHS, m_One())) {
    switch (Pred) {
    case CmpInst::ICMP_EQ:  // X ==   1 -> X
    case CmpInst::ICMP_UGE: // X >=u  1 -> X
    case CmpInst::ICMP_SLE: // X <=s -1 -> X
      return LHS;

    case CmpInst::ICMP_UGT: // X >u   1 -> false
    case CmpInst::ICMP_SLT: // X <s  -1 -> false
      return getFalse(ITy);

    case CmpInst::ICMP_ULE: // X <=u  1 -> true
    case CmpInst::ICMP_SGE: // X >=s -1 -> true
      return getTrue(ITy);

    default: break;
    }
  }

  switch (Pred) {
  default:
    break;
  case ICmpInst::ICMP_UGE:
    if (isImpliedCondition(RHS, LHS, Q.DL).getValueOr(false))
      return getTrue(ITy);
    break;
  case ICmpInst::ICMP_SGE:
    /// For signed comparison, the values for an i1 are 0 and -1
    /// respectively. This maps into a truth table of:
    /// LHS | RHS | LHS >=s RHS   | LHS implies RHS
    ///  0  |  0  |  1 (0 >= 0)   |  1
    ///  0  |  1  |  1 (0 >= -1)  |  1
    ///  1  |  0  |  0 (-1 >= 0)  |  0
    ///  1  |  1  |  1 (-1 >= -1) |  1
    if (isImpliedCondition(LHS, RHS, Q.DL).getValueOr(false))
      return getTrue(ITy);
    break;
  case ICmpInst::ICMP_ULE:
    if (isImpliedCondition(LHS, RHS, Q.DL).getValueOr(false))
      return getTrue(ITy);
    break;
  }

  return nullptr;
}

/// Try hard to fold icmp with zero RHS because this is a common case.
static Value *simplifyICmpWithZero(CmpInst::Predicate Pred, Value *LHS,
                                   Value *RHS, const SimplifyQuery &Q) {
  if (!match(RHS, m_Zero()))
    return nullptr;

  Type *ITy = GetCompareTy(LHS); // The return type.
  switch (Pred) {
  default:
    llvm_unreachable("Unknown ICmp predicate!");
  case ICmpInst::ICMP_ULT:
    return getFalse(ITy);
  case ICmpInst::ICMP_UGE:
    return getTrue(ITy);
  case ICmpInst::ICMP_EQ:
  case ICmpInst::ICMP_ULE:
    if (isKnownNonZero(LHS, Q.DL, 0, Q.AC, Q.CxtI, Q.DT, Q.IIQ.UseInstrInfo))
      return getFalse(ITy);
    break;
  case ICmpInst::ICMP_NE:
  case ICmpInst::ICMP_UGT:
    if (isKnownNonZero(LHS, Q.DL, 0, Q.AC, Q.CxtI, Q.DT, Q.IIQ.UseInstrInfo))
      return getTrue(ITy);
    break;
  case ICmpInst::ICMP_SLT: {
    KnownBits LHSKnown = computeKnownBits(LHS, Q.DL, 0, Q.AC, Q.CxtI, Q.DT);
    if (LHSKnown.isNegative())
      return getTrue(ITy);
    if (LHSKnown.isNonNegative())
      return getFalse(ITy);
    break;
  }
  case ICmpInst::ICMP_SLE: {
    KnownBits LHSKnown = computeKnownBits(LHS, Q.DL, 0, Q.AC, Q.CxtI, Q.DT);
    if (LHSKnown.isNegative())
      return getTrue(ITy);
    if (LHSKnown.isNonNegative() &&
        isKnownNonZero(LHS, Q.DL, 0, Q.AC, Q.CxtI, Q.DT))
      return getFalse(ITy);
    break;
  }
  case ICmpInst::ICMP_SGE: {
    KnownBits LHSKnown = computeKnownBits(LHS, Q.DL, 0, Q.AC, Q.CxtI, Q.DT);
    if (LHSKnown.isNegative())
      return getFalse(ITy);
    if (LHSKnown.isNonNegative())
      return getTrue(ITy);
    break;
  }
  case ICmpInst::ICMP_SGT: {
    KnownBits LHSKnown = computeKnownBits(LHS, Q.DL, 0, Q.AC, Q.CxtI, Q.DT);
    if (LHSKnown.isNegative())
      return getFalse(ITy);
    if (LHSKnown.isNonNegative() &&
        isKnownNonZero(LHS, Q.DL, 0, Q.AC, Q.CxtI, Q.DT))
      return getTrue(ITy);
    break;
  }
  }

  return nullptr;
}

static Value *simplifyICmpWithConstant(CmpInst::Predicate Pred, Value *LHS,
                                       Value *RHS, const InstrInfoQuery &IIQ) {
  Type *ITy = GetCompareTy(RHS); // The return type.

  Value *X;
  // Sign-bit checks can be optimized to true/false after unsigned
  // floating-point casts:
  // icmp slt (bitcast (uitofp X)),  0 --> false
  // icmp sgt (bitcast (uitofp X)), -1 --> true
  if (match(LHS, m_BitCast(m_UIToFP(m_Value(X))))) {
    if (Pred == ICmpInst::ICMP_SLT && match(RHS, m_Zero()))
      return ConstantInt::getFalse(ITy);
    if (Pred == ICmpInst::ICMP_SGT && match(RHS, m_AllOnes()))
      return ConstantInt::getTrue(ITy);
  }

  const APInt *C;
  if (!match(RHS, m_APIntAllowUndef(C)))
    return nullptr;

  // Rule out tautological comparisons (eg., ult 0 or uge 0).
  ConstantRange RHS_CR = ConstantRange::makeExactICmpRegion(Pred, *C);
  if (RHS_CR.isEmptySet())
    return ConstantInt::getFalse(ITy);
  if (RHS_CR.isFullSet())
    return ConstantInt::getTrue(ITy);

  ConstantRange LHS_CR = computeConstantRange(LHS, IIQ.UseInstrInfo);
  if (!LHS_CR.isFullSet()) {
    if (RHS_CR.contains(LHS_CR))
      return ConstantInt::getTrue(ITy);
    if (RHS_CR.inverse().contains(LHS_CR))
      return ConstantInt::getFalse(ITy);
  }

  // (mul nuw/nsw X, MulC) != C --> true  (if C is not a multiple of MulC)
  // (mul nuw/nsw X, MulC) == C --> false (if C is not a multiple of MulC)
  const APInt *MulC;
  if (ICmpInst::isEquality(Pred) &&
      ((match(LHS, m_NUWMul(m_Value(), m_APIntAllowUndef(MulC))) &&
        *MulC != 0 && C->urem(*MulC) != 0) ||
       (match(LHS, m_NSWMul(m_Value(), m_APIntAllowUndef(MulC))) &&
        *MulC != 0 && C->srem(*MulC) != 0)))
    return ConstantInt::get(ITy, Pred == ICmpInst::ICMP_NE);

  return nullptr;
}

static Value *simplifyICmpWithBinOpOnLHS(
    CmpInst::Predicate Pred, BinaryOperator *LBO, Value *RHS,
    const SimplifyQuery &Q, unsigned MaxRecurse) {
  Type *ITy = GetCompareTy(RHS); // The return type.

  Value *Y = nullptr;
  // icmp pred (or X, Y), X
  if (match(LBO, m_c_Or(m_Value(Y), m_Specific(RHS)))) {
    if (Pred == ICmpInst::ICMP_ULT)
      return getFalse(ITy);
    if (Pred == ICmpInst::ICMP_UGE)
      return getTrue(ITy);

    if (Pred == ICmpInst::ICMP_SLT || Pred == ICmpInst::ICMP_SGE) {
      KnownBits RHSKnown = computeKnownBits(RHS, Q.DL, 0, Q.AC, Q.CxtI, Q.DT);
      KnownBits YKnown = computeKnownBits(Y, Q.DL, 0, Q.AC, Q.CxtI, Q.DT);
      if (RHSKnown.isNonNegative() && YKnown.isNegative())
        return Pred == ICmpInst::ICMP_SLT ? getTrue(ITy) : getFalse(ITy);
      if (RHSKnown.isNegative() || YKnown.isNonNegative())
        return Pred == ICmpInst::ICMP_SLT ? getFalse(ITy) : getTrue(ITy);
    }
  }

  // icmp pred (and X, Y), X
  if (match(LBO, m_c_And(m_Value(), m_Specific(RHS)))) {
    if (Pred == ICmpInst::ICMP_UGT)
      return getFalse(ITy);
    if (Pred == ICmpInst::ICMP_ULE)
      return getTrue(ITy);
  }

  // icmp pred (urem X, Y), Y
  if (match(LBO, m_URem(m_Value(), m_Specific(RHS)))) {
    switch (Pred) {
    default:
      break;
    case ICmpInst::ICMP_SGT:
    case ICmpInst::ICMP_SGE: {
      KnownBits Known = computeKnownBits(RHS, Q.DL, 0, Q.AC, Q.CxtI, Q.DT);
      if (!Known.isNonNegative())
        break;
      LLVM_FALLTHROUGH;
    }
    case ICmpInst::ICMP_EQ:
    case ICmpInst::ICMP_UGT:
    case ICmpInst::ICMP_UGE:
      return getFalse(ITy);
    case ICmpInst::ICMP_SLT:
    case ICmpInst::ICMP_SLE: {
      KnownBits Known = computeKnownBits(RHS, Q.DL, 0, Q.AC, Q.CxtI, Q.DT);
      if (!Known.isNonNegative())
        break;
      LLVM_FALLTHROUGH;
    }
    case ICmpInst::ICMP_NE:
    case ICmpInst::ICMP_ULT:
    case ICmpInst::ICMP_ULE:
      return getTrue(ITy);
    }
  }

  // icmp pred (urem X, Y), X
  if (match(LBO, m_URem(m_Specific(RHS), m_Value()))) {
    if (Pred == ICmpInst::ICMP_ULE)
      return getTrue(ITy);
    if (Pred == ICmpInst::ICMP_UGT)
      return getFalse(ITy);
  }

  // x >> y <=u x
  // x udiv y <=u x.
  if (match(LBO, m_LShr(m_Specific(RHS), m_Value())) ||
      match(LBO, m_UDiv(m_Specific(RHS), m_Value()))) {
    // icmp pred (X op Y), X
    if (Pred == ICmpInst::ICMP_UGT)
      return getFalse(ITy);
    if (Pred == ICmpInst::ICMP_ULE)
      return getTrue(ITy);
  }

  // (x*C1)/C2 <= x for C1 <= C2.
  // This holds even if the multiplication overflows: Assume that x != 0 and
  // arithmetic is modulo M. For overflow to occur we must have C1 >= M/x and
  // thus C2 >= M/x. It follows that (x*C1)/C2 <= (M-1)/C2 <= ((M-1)*x)/M < x.
  //
  // Additionally, either the multiplication and division might be represented
  // as shifts:
  // (x*C1)>>C2 <= x for C1 < 2**C2.
  // (x<<C1)/C2 <= x for 2**C1 < C2.
  const APInt *C1, *C2;
  if ((match(LBO, m_UDiv(m_Mul(m_Specific(RHS), m_APInt(C1)), m_APInt(C2))) &&
       C1->ule(*C2)) ||
      (match(LBO, m_LShr(m_Mul(m_Specific(RHS), m_APInt(C1)), m_APInt(C2))) &&
       C1->ule(APInt(C2->getBitWidth(), 1) << *C2)) ||
      (match(LBO, m_UDiv(m_Shl(m_Specific(RHS), m_APInt(C1)), m_APInt(C2))) &&
       (APInt(C1->getBitWidth(), 1) << *C1).ule(*C2))) {
    if (Pred == ICmpInst::ICMP_UGT)
      return getFalse(ITy);
    if (Pred == ICmpInst::ICMP_ULE)
      return getTrue(ITy);
  }

  return nullptr;
}


// If only one of the icmp's operands has NSW flags, try to prove that:
//
//   icmp slt (x + C1), (x +nsw C2)
//
// is equivalent to:
//
//   icmp slt C1, C2
//
// which is true if x + C2 has the NSW flags set and:
// *) C1 < C2 && C1 >= 0, or
// *) C2 < C1 && C1 <= 0.
//
static bool trySimplifyICmpWithAdds(CmpInst::Predicate Pred, Value *LHS,
                                    Value *RHS) {
  // TODO: only support icmp slt for now.
  if (Pred != CmpInst::ICMP_SLT)
    return false;

  // Canonicalize nsw add as RHS.
  if (!match(RHS, m_NSWAdd(m_Value(), m_Value())))
    std::swap(LHS, RHS);
  if (!match(RHS, m_NSWAdd(m_Value(), m_Value())))
    return false;

  Value *X;
  const APInt *C1, *C2;
  if (!match(LHS, m_c_Add(m_Value(X), m_APInt(C1))) ||
      !match(RHS, m_c_Add(m_Specific(X), m_APInt(C2))))
    return false;

  return (C1->slt(*C2) && C1->isNonNegative()) ||
         (C2->slt(*C1) && C1->isNonPositive());
}


/// TODO: A large part of this logic is duplicated in InstCombine's
/// foldICmpBinOp(). We should be able to share that and avoid the code
/// duplication.
static Value *simplifyICmpWithBinOp(CmpInst::Predicate Pred, Value *LHS,
                                    Value *RHS, const SimplifyQuery &Q,
                                    unsigned MaxRecurse) {
  BinaryOperator *LBO = dyn_cast<BinaryOperator>(LHS);
  BinaryOperator *RBO = dyn_cast<BinaryOperator>(RHS);
  if (MaxRecurse && (LBO || RBO)) {
    // Analyze the case when either LHS or RHS is an add instruction.
    Value *A = nullptr, *B = nullptr, *C = nullptr, *D = nullptr;
    // LHS = A + B (or A and B are null); RHS = C + D (or C and D are null).
    bool NoLHSWrapProblem = false, NoRHSWrapProblem = false;
    if (LBO && LBO->getOpcode() == Instruction::Add) {
      A = LBO->getOperand(0);
      B = LBO->getOperand(1);
      NoLHSWrapProblem =
          ICmpInst::isEquality(Pred) ||
          (CmpInst::isUnsigned(Pred) &&
           Q.IIQ.hasNoUnsignedWrap(cast<OverflowingBinaryOperator>(LBO))) ||
          (CmpInst::isSigned(Pred) &&
           Q.IIQ.hasNoSignedWrap(cast<OverflowingBinaryOperator>(LBO)));
    }
    if (RBO && RBO->getOpcode() == Instruction::Add) {
      C = RBO->getOperand(0);
      D = RBO->getOperand(1);
      NoRHSWrapProblem =
          ICmpInst::isEquality(Pred) ||
          (CmpInst::isUnsigned(Pred) &&
           Q.IIQ.hasNoUnsignedWrap(cast<OverflowingBinaryOperator>(RBO))) ||
          (CmpInst::isSigned(Pred) &&
           Q.IIQ.hasNoSignedWrap(cast<OverflowingBinaryOperator>(RBO)));
    }

    // icmp (X+Y), X -> icmp Y, 0 for equalities or if there is no overflow.
    if ((A == RHS || B == RHS) && NoLHSWrapProblem)
      if (Value *V = SimplifyICmpInst(Pred, A == RHS ? B : A,
                                      Constant::getNullValue(RHS->getType()), Q,
                                      MaxRecurse - 1))
        return V;

    // icmp X, (X+Y) -> icmp 0, Y for equalities or if there is no overflow.
    if ((C == LHS || D == LHS) && NoRHSWrapProblem)
      if (Value *V =
              SimplifyICmpInst(Pred, Constant::getNullValue(LHS->getType()),
                               C == LHS ? D : C, Q, MaxRecurse - 1))
        return V;

    // icmp (X+Y), (X+Z) -> icmp Y,Z for equalities or if there is no overflow.
    bool CanSimplify = (NoLHSWrapProblem && NoRHSWrapProblem) ||
                       trySimplifyICmpWithAdds(Pred, LHS, RHS);
    if (A && C && (A == C || A == D || B == C || B == D) && CanSimplify) {
      // Determine Y and Z in the form icmp (X+Y), (X+Z).
      Value *Y, *Z;
      if (A == C) {
        // C + B == C + D  ->  B == D
        Y = B;
        Z = D;
      } else if (A == D) {
        // D + B == C + D  ->  B == C
        Y = B;
        Z = C;
      } else if (B == C) {
        // A + C == C + D  ->  A == D
        Y = A;
        Z = D;
      } else {
        assert(B == D);
        // A + D == C + D  ->  A == C
        Y = A;
        Z = C;
      }
      if (Value *V = SimplifyICmpInst(Pred, Y, Z, Q, MaxRecurse - 1))
        return V;
    }
  }

  if (LBO)
    if (Value *V = simplifyICmpWithBinOpOnLHS(Pred, LBO, RHS, Q, MaxRecurse))
      return V;

  if (RBO)
    if (Value *V = simplifyICmpWithBinOpOnLHS(
            ICmpInst::getSwappedPredicate(Pred), RBO, LHS, Q, MaxRecurse))
      return V;

  // 0 - (zext X) pred C
  if (!CmpInst::isUnsigned(Pred) && match(LHS, m_Neg(m_ZExt(m_Value())))) {
    const APInt *C;
    if (match(RHS, m_APInt(C))) {
      if (C->isStrictlyPositive()) {
        if (Pred == ICmpInst::ICMP_SLT || Pred == ICmpInst::ICMP_NE)
          return ConstantInt::getTrue(GetCompareTy(RHS));
        if (Pred == ICmpInst::ICMP_SGE || Pred == ICmpInst::ICMP_EQ)
          return ConstantInt::getFalse(GetCompareTy(RHS));
      }
      if (C->isNonNegative()) {
        if (Pred == ICmpInst::ICMP_SLE)
          return ConstantInt::getTrue(GetCompareTy(RHS));
        if (Pred == ICmpInst::ICMP_SGT)
          return ConstantInt::getFalse(GetCompareTy(RHS));
      }
    }
  }

  //   If C2 is a power-of-2 and C is not:
  //   (C2 << X) == C --> false
  //   (C2 << X) != C --> true
  const APInt *C;
  if (match(LHS, m_Shl(m_Power2(), m_Value())) &&
      match(RHS, m_APIntAllowUndef(C)) && !C->isPowerOf2()) {
    // C2 << X can equal zero in some circumstances.
    // This simplification might be unsafe if C is zero.
    //
    // We know it is safe if:
    // - The shift is nsw. We can't shift out the one bit.
    // - The shift is nuw. We can't shift out the one bit.
    // - C2 is one.
    // - C isn't zero.
    if (Q.IIQ.hasNoSignedWrap(cast<OverflowingBinaryOperator>(LBO)) ||
        Q.IIQ.hasNoUnsignedWrap(cast<OverflowingBinaryOperator>(LBO)) ||
        match(LHS, m_Shl(m_One(), m_Value())) || !C->isNullValue()) {
      if (Pred == ICmpInst::ICMP_EQ)
        return ConstantInt::getFalse(GetCompareTy(RHS));
      if (Pred == ICmpInst::ICMP_NE)
        return ConstantInt::getTrue(GetCompareTy(RHS));
    }
  }

  // TODO: This is overly constrained. LHS can be any power-of-2.
  // (1 << X)  >u 0x8000 --> false
  // (1 << X) <=u 0x8000 --> true
  if (match(LHS, m_Shl(m_One(), m_Value())) && match(RHS, m_SignMask())) {
    if (Pred == ICmpInst::ICMP_UGT)
      return ConstantInt::getFalse(GetCompareTy(RHS));
    if (Pred == ICmpInst::ICMP_ULE)
      return ConstantInt::getTrue(GetCompareTy(RHS));
  }

  if (MaxRecurse && LBO && RBO && LBO->getOpcode() == RBO->getOpcode() &&
      LBO->getOperand(1) == RBO->getOperand(1)) {
    switch (LBO->getOpcode()) {
    default:
      break;
    case Instruction::UDiv:
    case Instruction::LShr:
      if (ICmpInst::isSigned(Pred) || !Q.IIQ.isExact(LBO) ||
          !Q.IIQ.isExact(RBO))
        break;
      if (Value *V = SimplifyICmpInst(Pred, LBO->getOperand(0),
                                      RBO->getOperand(0), Q, MaxRecurse - 1))
          return V;
      break;
    case Instruction::SDiv:
      if (!ICmpInst::isEquality(Pred) || !Q.IIQ.isExact(LBO) ||
          !Q.IIQ.isExact(RBO))
        break;
      if (Value *V = SimplifyICmpInst(Pred, LBO->getOperand(0),
                                      RBO->getOperand(0), Q, MaxRecurse - 1))
        return V;
      break;
    case Instruction::AShr:
      if (!Q.IIQ.isExact(LBO) || !Q.IIQ.isExact(RBO))
        break;
      if (Value *V = SimplifyICmpInst(Pred, LBO->getOperand(0),
                                      RBO->getOperand(0), Q, MaxRecurse - 1))
        return V;
      break;
    case Instruction::Shl: {
      bool NUW = Q.IIQ.hasNoUnsignedWrap(LBO) && Q.IIQ.hasNoUnsignedWrap(RBO);
      bool NSW = Q.IIQ.hasNoSignedWrap(LBO) && Q.IIQ.hasNoSignedWrap(RBO);
      if (!NUW && !NSW)
        break;
      if (!NSW && ICmpInst::isSigned(Pred))
        break;
      if (Value *V = SimplifyICmpInst(Pred, LBO->getOperand(0),
                                      RBO->getOperand(0), Q, MaxRecurse - 1))
        return V;
      break;
    }
    }
  }
  return nullptr;
}

/// Simplify integer comparisons where at least one operand of the compare
/// matches an integer min/max idiom.
static Value *simplifyICmpWithMinMax(CmpInst::Predicate Pred, Value *LHS,
                                     Value *RHS, const SimplifyQuery &Q,
                                     unsigned MaxRecurse) {
  Type *ITy = GetCompareTy(LHS); // The return type.
  Value *A, *B;
  CmpInst::Predicate P = CmpInst::BAD_ICMP_PREDICATE;
  CmpInst::Predicate EqP; // Chosen so that "A == max/min(A,B)" iff "A EqP B".

  // Signed variants on "max(a,b)>=a -> true".
  if (match(LHS, m_SMax(m_Value(A), m_Value(B))) && (A == RHS || B == RHS)) {
    if (A != RHS)
      std::swap(A, B);       // smax(A, B) pred A.
    EqP = CmpInst::ICMP_SGE; // "A == smax(A, B)" iff "A sge B".
    // We analyze this as smax(A, B) pred A.
    P = Pred;
  } else if (match(RHS, m_SMax(m_Value(A), m_Value(B))) &&
             (A == LHS || B == LHS)) {
    if (A != LHS)
      std::swap(A, B);       // A pred smax(A, B).
    EqP = CmpInst::ICMP_SGE; // "A == smax(A, B)" iff "A sge B".
    // We analyze this as smax(A, B) swapped-pred A.
    P = CmpInst::getSwappedPredicate(Pred);
  } else if (match(LHS, m_SMin(m_Value(A), m_Value(B))) &&
             (A == RHS || B == RHS)) {
    if (A != RHS)
      std::swap(A, B);       // smin(A, B) pred A.
    EqP = CmpInst::ICMP_SLE; // "A == smin(A, B)" iff "A sle B".
    // We analyze this as smax(-A, -B) swapped-pred -A.
    // Note that we do not need to actually form -A or -B thanks to EqP.
    P = CmpInst::getSwappedPredicate(Pred);
  } else if (match(RHS, m_SMin(m_Value(A), m_Value(B))) &&
             (A == LHS || B == LHS)) {
    if (A != LHS)
      std::swap(A, B);       // A pred smin(A, B).
    EqP = CmpInst::ICMP_SLE; // "A == smin(A, B)" iff "A sle B".
    // We analyze this as smax(-A, -B) pred -A.
    // Note that we do not need to actually form -A or -B thanks to EqP.
    P = Pred;
  }
  if (P != CmpInst::BAD_ICMP_PREDICATE) {
    // Cases correspond to "max(A, B) p A".
    switch (P) {
    default:
      break;
    case CmpInst::ICMP_EQ:
    case CmpInst::ICMP_SLE:
      // Equivalent to "A EqP B".  This may be the same as the condition tested
      // in the max/min; if so, we can just return that.
      if (Value *V = ExtractEquivalentCondition(LHS, EqP, A, B))
        return V;
      if (Value *V = ExtractEquivalentCondition(RHS, EqP, A, B))
        return V;
      // Otherwise, see if "A EqP B" simplifies.
      if (MaxRecurse)
        if (Value *V = SimplifyICmpInst(EqP, A, B, Q, MaxRecurse - 1))
          return V;
      break;
    case CmpInst::ICMP_NE:
    case CmpInst::ICMP_SGT: {
      CmpInst::Predicate InvEqP = CmpInst::getInversePredicate(EqP);
      // Equivalent to "A InvEqP B".  This may be the same as the condition
      // tested in the max/min; if so, we can just return that.
      if (Value *V = ExtractEquivalentCondition(LHS, InvEqP, A, B))
        return V;
      if (Value *V = ExtractEquivalentCondition(RHS, InvEqP, A, B))
        return V;
      // Otherwise, see if "A InvEqP B" simplifies.
      if (MaxRecurse)
        if (Value *V = SimplifyICmpInst(InvEqP, A, B, Q, MaxRecurse - 1))
          return V;
      break;
    }
    case CmpInst::ICMP_SGE:
      // Always true.
      return getTrue(ITy);
    case CmpInst::ICMP_SLT:
      // Always false.
      return getFalse(ITy);
    }
  }

  // Unsigned variants on "max(a,b)>=a -> true".
  P = CmpInst::BAD_ICMP_PREDICATE;
  if (match(LHS, m_UMax(m_Value(A), m_Value(B))) && (A == RHS || B == RHS)) {
    if (A != RHS)
      std::swap(A, B);       // umax(A, B) pred A.
    EqP = CmpInst::ICMP_UGE; // "A == umax(A, B)" iff "A uge B".
    // We analyze this as umax(A, B) pred A.
    P = Pred;
  } else if (match(RHS, m_UMax(m_Value(A), m_Value(B))) &&
             (A == LHS || B == LHS)) {
    if (A != LHS)
      std::swap(A, B);       // A pred umax(A, B).
    EqP = CmpInst::ICMP_UGE; // "A == umax(A, B)" iff "A uge B".
    // We analyze this as umax(A, B) swapped-pred A.
    P = CmpInst::getSwappedPredicate(Pred);
  } else if (match(LHS, m_UMin(m_Value(A), m_Value(B))) &&
             (A == RHS || B == RHS)) {
    if (A != RHS)
      std::swap(A, B);       // umin(A, B) pred A.
    EqP = CmpInst::ICMP_ULE; // "A == umin(A, B)" iff "A ule B".
    // We analyze this as umax(-A, -B) swapped-pred -A.
    // Note that we do not need to actually form -A or -B thanks to EqP.
    P = CmpInst::getSwappedPredicate(Pred);
  } else if (match(RHS, m_UMin(m_Value(A), m_Value(B))) &&
             (A == LHS || B == LHS)) {
    if (A != LHS)
      std::swap(A, B);       // A pred umin(A, B).
    EqP = CmpInst::ICMP_ULE; // "A == umin(A, B)" iff "A ule B".
    // We analyze this as umax(-A, -B) pred -A.
    // Note that we do not need to actually form -A or -B thanks to EqP.
    P = Pred;
  }
  if (P != CmpInst::BAD_ICMP_PREDICATE) {
    // Cases correspond to "max(A, B) p A".
    switch (P) {
    default:
      break;
    case CmpInst::ICMP_EQ:
    case CmpInst::ICMP_ULE:
      // Equivalent to "A EqP B".  This may be the same as the condition tested
      // in the max/min; if so, we can just return that.
      if (Value *V = ExtractEquivalentCondition(LHS, EqP, A, B))
        return V;
      if (Value *V = ExtractEquivalentCondition(RHS, EqP, A, B))
        return V;
      // Otherwise, see if "A EqP B" simplifies.
      if (MaxRecurse)
        if (Value *V = SimplifyICmpInst(EqP, A, B, Q, MaxRecurse - 1))
          return V;
      break;
    case CmpInst::ICMP_NE:
    case CmpInst::ICMP_UGT: {
      CmpInst::Predicate InvEqP = CmpInst::getInversePredicate(EqP);
      // Equivalent to "A InvEqP B".  This may be the same as the condition
      // tested in the max/min; if so, we can just return that.
      if (Value *V = ExtractEquivalentCondition(LHS, InvEqP, A, B))
        return V;
      if (Value *V = ExtractEquivalentCondition(RHS, InvEqP, A, B))
        return V;
      // Otherwise, see if "A InvEqP B" simplifies.
      if (MaxRecurse)
        if (Value *V = SimplifyICmpInst(InvEqP, A, B, Q, MaxRecurse - 1))
          return V;
      break;
    }
    case CmpInst::ICMP_UGE:
      return getTrue(ITy);
    case CmpInst::ICMP_ULT:
      return getFalse(ITy);
    }
  }

  // Comparing 1 each of min/max with a common operand?
  // Canonicalize min operand to RHS.
  if (match(LHS, m_UMin(m_Value(), m_Value())) ||
      match(LHS, m_SMin(m_Value(), m_Value()))) {
    std::swap(LHS, RHS);
    Pred = ICmpInst::getSwappedPredicate(Pred);
  }

  Value *C, *D;
  if (match(LHS, m_SMax(m_Value(A), m_Value(B))) &&
      match(RHS, m_SMin(m_Value(C), m_Value(D))) &&
      (A == C || A == D || B == C || B == D)) {
    // smax(A, B) >=s smin(A, D) --> true
    if (Pred == CmpInst::ICMP_SGE)
      return getTrue(ITy);
    // smax(A, B) <s smin(A, D) --> false
    if (Pred == CmpInst::ICMP_SLT)
      return getFalse(ITy);
  } else if (match(LHS, m_UMax(m_Value(A), m_Value(B))) &&
             match(RHS, m_UMin(m_Value(C), m_Value(D))) &&
             (A == C || A == D || B == C || B == D)) {
    // umax(A, B) >=u umin(A, D) --> true
    if (Pred == CmpInst::ICMP_UGE)
      return getTrue(ITy);
    // umax(A, B) <u umin(A, D) --> false
    if (Pred == CmpInst::ICMP_ULT)
      return getFalse(ITy);
  }

  return nullptr;
}

static Value *simplifyICmpWithDominatingAssume(CmpInst::Predicate Predicate,
                                               Value *LHS, Value *RHS,
                                               const SimplifyQuery &Q) {
  // Gracefully handle instructions that have not been inserted yet.
  if (!Q.AC || !Q.CxtI || !Q.CxtI->getParent())
    return nullptr;

  for (Value *AssumeBaseOp : {LHS, RHS}) {
    for (auto &AssumeVH : Q.AC->assumptionsFor(AssumeBaseOp)) {
      if (!AssumeVH)
        continue;

      CallInst *Assume = cast<CallInst>(AssumeVH);
      if (Optional<bool> Imp =
              isImpliedCondition(Assume->getArgOperand(0), Predicate, LHS, RHS,
                                 Q.DL))
        if (isValidAssumeForContext(Assume, Q.CxtI, Q.DT))
          return ConstantInt::get(GetCompareTy(LHS), *Imp);
    }
  }

  return nullptr;
}

/// Given operands for an ICmpInst, see if we can fold the result.
/// If not, this returns null.
static Value *SimplifyICmpInst(unsigned Predicate, Value *LHS, Value *RHS,
                               const SimplifyQuery &Q, unsigned MaxRecurse) {
  CmpInst::Predicate Pred = (CmpInst::Predicate)Predicate;
  assert(CmpInst::isIntPredicate(Pred) && "Not an integer compare!");

  if (Constant *CLHS = dyn_cast<Constant>(LHS)) {
    if (Constant *CRHS = dyn_cast<Constant>(RHS))
      return ConstantFoldCompareInstOperands(Pred, CLHS, CRHS, Q.DL, Q.TLI);

    // If we have a constant, make sure it is on the RHS.
    std::swap(LHS, RHS);
    Pred = CmpInst::getSwappedPredicate(Pred);
  }
  assert(!isa<UndefValue>(LHS) && "Unexpected icmp undef,%X");

  Type *ITy = GetCompareTy(LHS); // The return type.

  // icmp poison, X -> poison
  if (isa<PoisonValue>(RHS))
    return PoisonValue::get(ITy);

  // For EQ and NE, we can always pick a value for the undef to make the
  // predicate pass or fail, so we can return undef.
  // Matches behavior in llvm::ConstantFoldCompareInstruction.
  if (Q.isUndefValue(RHS) && ICmpInst::isEquality(Pred))
    return UndefValue::get(ITy);

  // icmp X, X -> true/false
  // icmp X, undef -> true/false because undef could be X.
  if (LHS == RHS || Q.isUndefValue(RHS))
    return ConstantInt::get(ITy, CmpInst::isTrueWhenEqual(Pred));

  if (Value *V = simplifyICmpOfBools(Pred, LHS, RHS, Q))
    return V;

  // TODO: Sink/common this with other potentially expensive calls that use
  //       ValueTracking? See comment below for isKnownNonEqual().
  if (Value *V = simplifyICmpWithZero(Pred, LHS, RHS, Q))
    return V;

  if (Value *V = simplifyICmpWithConstant(Pred, LHS, RHS, Q.IIQ))
    return V;

  // If both operands have range metadata, use the metadata
  // to simplify the comparison.
  if (isa<Instruction>(RHS) && isa<Instruction>(LHS)) {
    auto RHS_Instr = cast<Instruction>(RHS);
    auto LHS_Instr = cast<Instruction>(LHS);

    if (Q.IIQ.getMetadata(RHS_Instr, LLVMContext::MD_range) &&
        Q.IIQ.getMetadata(LHS_Instr, LLVMContext::MD_range)) {
      auto RHS_CR = getConstantRangeFromMetadata(
          *RHS_Instr->getMetadata(LLVMContext::MD_range));
      auto LHS_CR = getConstantRangeFromMetadata(
          *LHS_Instr->getMetadata(LLVMContext::MD_range));

      if (LHS_CR.icmp(Pred, RHS_CR))
        return ConstantInt::getTrue(RHS->getContext());

      if (LHS_CR.icmp(CmpInst::getInversePredicate(Pred), RHS_CR))
        return ConstantInt::getFalse(RHS->getContext());
    }
  }

  // Compare of cast, for example (zext X) != 0 -> X != 0
  if (isa<CastInst>(LHS) && (isa<Constant>(RHS) || isa<CastInst>(RHS))) {
    Instruction *LI = cast<CastInst>(LHS);
    Value *SrcOp = LI->getOperand(0);
    Type *SrcTy = SrcOp->getType();
    Type *DstTy = LI->getType();

    // Turn icmp (ptrtoint x), (ptrtoint/constant) into a compare of the input
    // if the integer type is the same size as the pointer type.
    if (MaxRecurse && isa<PtrToIntInst>(LI) &&
        Q.DL.getTypeSizeInBits(SrcTy) == DstTy->getPrimitiveSizeInBits()) {
      if (Constant *RHSC = dyn_cast<Constant>(RHS)) {
        // Transfer the cast to the constant.
        if (Value *V = SimplifyICmpInst(Pred, SrcOp,
                                        ConstantExpr::getIntToPtr(RHSC, SrcTy),
                                        Q, MaxRecurse-1))
          return V;
      } else if (PtrToIntInst *RI = dyn_cast<PtrToIntInst>(RHS)) {
        if (RI->getOperand(0)->getType() == SrcTy)
          // Compare without the cast.
          if (Value *V = SimplifyICmpInst(Pred, SrcOp, RI->getOperand(0),
                                          Q, MaxRecurse-1))
            return V;
      }
    }

    if (isa<ZExtInst>(LHS)) {
      // Turn icmp (zext X), (zext Y) into a compare of X and Y if they have the
      // same type.
      if (ZExtInst *RI = dyn_cast<ZExtInst>(RHS)) {
        if (MaxRecurse && SrcTy == RI->getOperand(0)->getType())
          // Compare X and Y.  Note that signed predicates become unsigned.
          if (Value *V = SimplifyICmpInst(ICmpInst::getUnsignedPredicate(Pred),
                                          SrcOp, RI->getOperand(0), Q,
                                          MaxRecurse-1))
            return V;
      }
      // Fold (zext X) ule (sext X), (zext X) sge (sext X) to true.
      else if (SExtInst *RI = dyn_cast<SExtInst>(RHS)) {
        if (SrcOp == RI->getOperand(0)) {
          if (Pred == ICmpInst::ICMP_ULE || Pred == ICmpInst::ICMP_SGE)
            return ConstantInt::getTrue(ITy);
          if (Pred == ICmpInst::ICMP_UGT || Pred == ICmpInst::ICMP_SLT)
            return ConstantInt::getFalse(ITy);
        }
      }
      // Turn icmp (zext X), Cst into a compare of X and Cst if Cst is extended
      // too.  If not, then try to deduce the result of the comparison.
      else if (ConstantInt *CI = dyn_cast<ConstantInt>(RHS)) {
        // Compute the constant that would happen if we truncated to SrcTy then
        // reextended to DstTy.
        Constant *Trunc = ConstantExpr::getTrunc(CI, SrcTy);
        Constant *RExt = ConstantExpr::getCast(CastInst::ZExt, Trunc, DstTy);

        // If the re-extended constant didn't change then this is effectively
        // also a case of comparing two zero-extended values.
        if (RExt == CI && MaxRecurse)
          if (Value *V = SimplifyICmpInst(ICmpInst::getUnsignedPredicate(Pred),
                                        SrcOp, Trunc, Q, MaxRecurse-1))
            return V;

        // Otherwise the upper bits of LHS are zero while RHS has a non-zero bit
        // there.  Use this to work out the result of the comparison.
        if (RExt != CI) {
          switch (Pred) {
          default: llvm_unreachable("Unknown ICmp predicate!");
          // LHS <u RHS.
          case ICmpInst::ICMP_EQ:
          case ICmpInst::ICMP_UGT:
          case ICmpInst::ICMP_UGE:
            return ConstantInt::getFalse(CI->getContext());

          case ICmpInst::ICMP_NE:
          case ICmpInst::ICMP_ULT:
          case ICmpInst::ICMP_ULE:
            return ConstantInt::getTrue(CI->getContext());

          // LHS is non-negative.  If RHS is negative then LHS >s LHS.  If RHS
          // is non-negative then LHS <s RHS.
          case ICmpInst::ICMP_SGT:
          case ICmpInst::ICMP_SGE:
            return CI->getValue().isNegative() ?
              ConstantInt::getTrue(CI->getContext()) :
              ConstantInt::getFalse(CI->getContext());

          case ICmpInst::ICMP_SLT:
          case ICmpInst::ICMP_SLE:
            return CI->getValue().isNegative() ?
              ConstantInt::getFalse(CI->getContext()) :
              ConstantInt::getTrue(CI->getContext());
          }
        }
      }
    }

    if (isa<SExtInst>(LHS)) {
      // Turn icmp (sext X), (sext Y) into a compare of X and Y if they have the
      // same type.
      if (SExtInst *RI = dyn_cast<SExtInst>(RHS)) {
        if (MaxRecurse && SrcTy == RI->getOperand(0)->getType())
          // Compare X and Y.  Note that the predicate does not change.
          if (Value *V = SimplifyICmpInst(Pred, SrcOp, RI->getOperand(0),
                                          Q, MaxRecurse-1))
            return V;
      }
      // Fold (sext X) uge (zext X), (sext X) sle (zext X) to true.
      else if (ZExtInst *RI = dyn_cast<ZExtInst>(RHS)) {
        if (SrcOp == RI->getOperand(0)) {
          if (Pred == ICmpInst::ICMP_UGE || Pred == ICmpInst::ICMP_SLE)
            return ConstantInt::getTrue(ITy);
          if (Pred == ICmpInst::ICMP_ULT || Pred == ICmpInst::ICMP_SGT)
            return ConstantInt::getFalse(ITy);
        }
      }
      // Turn icmp (sext X), Cst into a compare of X and Cst if Cst is extended
      // too.  If not, then try to deduce the result of the comparison.
      else if (ConstantInt *CI = dyn_cast<ConstantInt>(RHS)) {
        // Compute the constant that would happen if we truncated to SrcTy then
        // reextended to DstTy.
        Constant *Trunc = ConstantExpr::getTrunc(CI, SrcTy);
        Constant *RExt = ConstantExpr::getCast(CastInst::SExt, Trunc, DstTy);

        // If the re-extended constant didn't change then this is effectively
        // also a case of comparing two sign-extended values.
        if (RExt == CI && MaxRecurse)
          if (Value *V = SimplifyICmpInst(Pred, SrcOp, Trunc, Q, MaxRecurse-1))
            return V;

        // Otherwise the upper bits of LHS are all equal, while RHS has varying
        // bits there.  Use this to work out the result of the comparison.
        if (RExt != CI) {
          switch (Pred) {
          default: llvm_unreachable("Unknown ICmp predicate!");
          case ICmpInst::ICMP_EQ:
            return ConstantInt::getFalse(CI->getContext());
          case ICmpInst::ICMP_NE:
            return ConstantInt::getTrue(CI->getContext());

          // If RHS is non-negative then LHS <s RHS.  If RHS is negative then
          // LHS >s RHS.
          case ICmpInst::ICMP_SGT:
          case ICmpInst::ICMP_SGE:
            return CI->getValue().isNegative() ?
              ConstantInt::getTrue(CI->getContext()) :
              ConstantInt::getFalse(CI->getContext());
          case ICmpInst::ICMP_SLT:
          case ICmpInst::ICMP_SLE:
            return CI->getValue().isNegative() ?
              ConstantInt::getFalse(CI->getContext()) :
              ConstantInt::getTrue(CI->getContext());

          // If LHS is non-negative then LHS <u RHS.  If LHS is negative then
          // LHS >u RHS.
          case ICmpInst::ICMP_UGT:
          case ICmpInst::ICMP_UGE:
            // Comparison is true iff the LHS <s 0.
            if (MaxRecurse)
              if (Value *V = SimplifyICmpInst(ICmpInst::ICMP_SLT, SrcOp,
                                              Constant::getNullValue(SrcTy),
                                              Q, MaxRecurse-1))
                return V;
            break;
          case ICmpInst::ICMP_ULT:
          case ICmpInst::ICMP_ULE:
            // Comparison is true iff the LHS >=s 0.
            if (MaxRecurse)
              if (Value *V = SimplifyICmpInst(ICmpInst::ICMP_SGE, SrcOp,
                                              Constant::getNullValue(SrcTy),
                                              Q, MaxRecurse-1))
                return V;
            break;
          }
        }
      }
    }
  }

  // icmp eq|ne X, Y -> false|true if X != Y
  // This is potentially expensive, and we have already computedKnownBits for
  // compares with 0 above here, so only try this for a non-zero compare.
  if (ICmpInst::isEquality(Pred) && !match(RHS, m_Zero()) &&
      isKnownNonEqual(LHS, RHS, Q.DL, Q.AC, Q.CxtI, Q.DT, Q.IIQ.UseInstrInfo)) {
    return Pred == ICmpInst::ICMP_NE ? getTrue(ITy) : getFalse(ITy);
  }

  if (Value *V = simplifyICmpWithBinOp(Pred, LHS, RHS, Q, MaxRecurse))
    return V;

  if (Value *V = simplifyICmpWithMinMax(Pred, LHS, RHS, Q, MaxRecurse))
    return V;

  if (Value *V = simplifyICmpWithDominatingAssume(Pred, LHS, RHS, Q))
    return V;

  // Simplify comparisons of related pointers using a powerful, recursive
  // GEP-walk when we have target data available..
  if (LHS->getType()->isPointerTy())
    if (auto *C = computePointerICmp(Pred, LHS, RHS, Q))
      return C;
  if (auto *CLHS = dyn_cast<PtrToIntOperator>(LHS))
    if (auto *CRHS = dyn_cast<PtrToIntOperator>(RHS))
      if (Q.DL.getTypeSizeInBits(CLHS->getPointerOperandType()) ==
              Q.DL.getTypeSizeInBits(CLHS->getType()) &&
          Q.DL.getTypeSizeInBits(CRHS->getPointerOperandType()) ==
              Q.DL.getTypeSizeInBits(CRHS->getType()))
        if (auto *C = computePointerICmp(Pred, CLHS->getPointerOperand(),
                                         CRHS->getPointerOperand(), Q))
          return C;

  if (GetElementPtrInst *GLHS = dyn_cast<GetElementPtrInst>(LHS)) {
    if (GEPOperator *GRHS = dyn_cast<GEPOperator>(RHS)) {
      if (GLHS->getPointerOperand() == GRHS->getPointerOperand() &&
          GLHS->hasAllConstantIndices() && GRHS->hasAllConstantIndices() &&
          (ICmpInst::isEquality(Pred) ||
           (GLHS->isInBounds() && GRHS->isInBounds() &&
            Pred == ICmpInst::getSignedPredicate(Pred)))) {
        // The bases are equal and the indices are constant.  Build a constant
        // expression GEP with the same indices and a null base pointer to see
        // what constant folding can make out of it.
        Constant *Null = Constant::getNullValue(GLHS->getPointerOperandType());
        SmallVector<Value *, 4> IndicesLHS(GLHS->indices());
        Constant *NewLHS = ConstantExpr::getGetElementPtr(
            GLHS->getSourceElementType(), Null, IndicesLHS);

        SmallVector<Value *, 4> IndicesRHS(GRHS->idx_begin(), GRHS->idx_end());
        Constant *NewRHS = ConstantExpr::getGetElementPtr(
            GLHS->getSourceElementType(), Null, IndicesRHS);
        Constant *NewICmp = ConstantExpr::getICmp(Pred, NewLHS, NewRHS);
        return ConstantFoldConstant(NewICmp, Q.DL);
      }
    }
  }

  // If the comparison is with the result of a select instruction, check whether
  // comparing with either branch of the select always yields the same value.
  if (isa<SelectInst>(LHS) || isa<SelectInst>(RHS))
    if (Value *V = ThreadCmpOverSelect(Pred, LHS, RHS, Q, MaxRecurse))
      return V;

  // If the comparison is with the result of a phi instruction, check whether
  // doing the compare with each incoming phi value yields a common result.
  if (isa<PHINode>(LHS) || isa<PHINode>(RHS))
    if (Value *V = ThreadCmpOverPHI(Pred, LHS, RHS, Q, MaxRecurse))
      return V;

  return nullptr;
}

Value *llvm::SimplifyICmpInst(unsigned Predicate, Value *LHS, Value *RHS,
                              const SimplifyQuery &Q) {
  return ::SimplifyICmpInst(Predicate, LHS, RHS, Q, RecursionLimit);
}

/// Given operands for an FCmpInst, see if we can fold the result.
/// If not, this returns null.
static Value *SimplifyFCmpInst(unsigned Predicate, Value *LHS, Value *RHS,
                               FastMathFlags FMF, const SimplifyQuery &Q,
                               unsigned MaxRecurse) {
  CmpInst::Predicate Pred = (CmpInst::Predicate)Predicate;
  assert(CmpInst::isFPPredicate(Pred) && "Not an FP compare!");

  if (Constant *CLHS = dyn_cast<Constant>(LHS)) {
    if (Constant *CRHS = dyn_cast<Constant>(RHS))
      return ConstantFoldCompareInstOperands(Pred, CLHS, CRHS, Q.DL, Q.TLI);

    // If we have a constant, make sure it is on the RHS.
    std::swap(LHS, RHS);
    Pred = CmpInst::getSwappedPredicate(Pred);
  }

  // Fold trivial predicates.
  Type *RetTy = GetCompareTy(LHS);
  if (Pred == FCmpInst::FCMP_FALSE)
    return getFalse(RetTy);
  if (Pred == FCmpInst::FCMP_TRUE)
    return getTrue(RetTy);

  // Fold (un)ordered comparison if we can determine there are no NaNs.
  if (Pred == FCmpInst::FCMP_UNO || Pred == FCmpInst::FCMP_ORD)
    if (FMF.noNaNs() ||
        (isKnownNeverNaN(LHS, Q.TLI) && isKnownNeverNaN(RHS, Q.TLI)))
      return ConstantInt::get(RetTy, Pred == FCmpInst::FCMP_ORD);

  // NaN is unordered; NaN is not ordered.
  assert((FCmpInst::isOrdered(Pred) || FCmpInst::isUnordered(Pred)) &&
         "Comparison must be either ordered or unordered");
  if (match(RHS, m_NaN()))
    return ConstantInt::get(RetTy, CmpInst::isUnordered(Pred));

  // fcmp pred x, poison and  fcmp pred poison, x
  // fold to poison
  if (isa<PoisonValue>(LHS) || isa<PoisonValue>(RHS))
    return PoisonValue::get(RetTy);

  // fcmp pred x, undef  and  fcmp pred undef, x
  // fold to true if unordered, false if ordered
  if (Q.isUndefValue(LHS) || Q.isUndefValue(RHS)) {
    // Choosing NaN for the undef will always make unordered comparison succeed
    // and ordered comparison fail.
    return ConstantInt::get(RetTy, CmpInst::isUnordered(Pred));
  }

  // fcmp x,x -> true/false.  Not all compares are foldable.
  if (LHS == RHS) {
    if (CmpInst::isTrueWhenEqual(Pred))
      return getTrue(RetTy);
    if (CmpInst::isFalseWhenEqual(Pred))
      return getFalse(RetTy);
  }

  // Handle fcmp with constant RHS.
  // TODO: Use match with a specific FP value, so these work with vectors with
  // undef lanes.
  const APFloat *C;
  if (match(RHS, m_APFloat(C))) {
    // Check whether the constant is an infinity.
    if (C->isInfinity()) {
      if (C->isNegative()) {
        switch (Pred) {
        case FCmpInst::FCMP_OLT:
          // No value is ordered and less than negative infinity.
          return getFalse(RetTy);
        case FCmpInst::FCMP_UGE:
          // All values are unordered with or at least negative infinity.
          return getTrue(RetTy);
        default:
          break;
        }
      } else {
        switch (Pred) {
        case FCmpInst::FCMP_OGT:
          // No value is ordered and greater than infinity.
          return getFalse(RetTy);
        case FCmpInst::FCMP_ULE:
          // All values are unordered with and at most infinity.
          return getTrue(RetTy);
        default:
          break;
        }
      }

      // LHS == Inf
      if (Pred == FCmpInst::FCMP_OEQ && isKnownNeverInfinity(LHS, Q.TLI))
        return getFalse(RetTy);
      // LHS != Inf
      if (Pred == FCmpInst::FCMP_UNE && isKnownNeverInfinity(LHS, Q.TLI))
        return getTrue(RetTy);
      // LHS == Inf || LHS == NaN
      if (Pred == FCmpInst::FCMP_UEQ && isKnownNeverInfinity(LHS, Q.TLI) &&
          isKnownNeverNaN(LHS, Q.TLI))
        return getFalse(RetTy);
      // LHS != Inf && LHS != NaN
      if (Pred == FCmpInst::FCMP_ONE && isKnownNeverInfinity(LHS, Q.TLI) &&
          isKnownNeverNaN(LHS, Q.TLI))
        return getTrue(RetTy);
    }
    if (C->isNegative() && !C->isNegZero()) {
      assert(!C->isNaN() && "Unexpected NaN constant!");
      // TODO: We can catch more cases by using a range check rather than
      //       relying on CannotBeOrderedLessThanZero.
      switch (Pred) {
      case FCmpInst::FCMP_UGE:
      case FCmpInst::FCMP_UGT:
      case FCmpInst::FCMP_UNE:
        // (X >= 0) implies (X > C) when (C < 0)
        if (CannotBeOrderedLessThanZero(LHS, Q.TLI))
          return getTrue(RetTy);
        break;
      case FCmpInst::FCMP_OEQ:
      case FCmpInst::FCMP_OLE:
      case FCmpInst::FCMP_OLT:
        // (X >= 0) implies !(X < C) when (C < 0)
        if (CannotBeOrderedLessThanZero(LHS, Q.TLI))
          return getFalse(RetTy);
        break;
      default:
        break;
      }
    }

    // Check comparison of [minnum/maxnum with constant] with other constant.
    const APFloat *C2;
    if ((match(LHS, m_Intrinsic<Intrinsic::minnum>(m_Value(), m_APFloat(C2))) &&
         *C2 < *C) ||
        (match(LHS, m_Intrinsic<Intrinsic::maxnum>(m_Value(), m_APFloat(C2))) &&
         *C2 > *C)) {
      bool IsMaxNum =
          cast<IntrinsicInst>(LHS)->getIntrinsicID() == Intrinsic::maxnum;
      // The ordered relationship and minnum/maxnum guarantee that we do not
      // have NaN constants, so ordered/unordered preds are handled the same.
      switch (Pred) {
      case FCmpInst::FCMP_OEQ: case FCmpInst::FCMP_UEQ:
        // minnum(X, LesserC)  == C --> false
        // maxnum(X, GreaterC) == C --> false
        return getFalse(RetTy);
      case FCmpInst::FCMP_ONE: case FCmpInst::FCMP_UNE:
        // minnum(X, LesserC)  != C --> true
        // maxnum(X, GreaterC) != C --> true
        return getTrue(RetTy);
      case FCmpInst::FCMP_OGE: case FCmpInst::FCMP_UGE:
      case FCmpInst::FCMP_OGT: case FCmpInst::FCMP_UGT:
        // minnum(X, LesserC)  >= C --> false
        // minnum(X, LesserC)  >  C --> false
        // maxnum(X, GreaterC) >= C --> true
        // maxnum(X, GreaterC) >  C --> true
        return ConstantInt::get(RetTy, IsMaxNum);
      case FCmpInst::FCMP_OLE: case FCmpInst::FCMP_ULE:
      case FCmpInst::FCMP_OLT: case FCmpInst::FCMP_ULT:
        // minnum(X, LesserC)  <= C --> true
        // minnum(X, LesserC)  <  C --> true
        // maxnum(X, GreaterC) <= C --> false
        // maxnum(X, GreaterC) <  C --> false
        return ConstantInt::get(RetTy, !IsMaxNum);
      default:
        // TRUE/FALSE/ORD/UNO should be handled before this.
        llvm_unreachable("Unexpected fcmp predicate");
      }
    }
  }

  if (match(RHS, m_AnyZeroFP())) {
    switch (Pred) {
    case FCmpInst::FCMP_OGE:
    case FCmpInst::FCMP_ULT:
      // Positive or zero X >= 0.0 --> true
      // Positive or zero X <  0.0 --> false
      if ((FMF.noNaNs() || isKnownNeverNaN(LHS, Q.TLI)) &&
          CannotBeOrderedLessThanZero(LHS, Q.TLI))
        return Pred == FCmpInst::FCMP_OGE ? getTrue(RetTy) : getFalse(RetTy);
      break;
    case FCmpInst::FCMP_UGE:
    case FCmpInst::FCMP_OLT:
      // Positive or zero or nan X >= 0.0 --> true
      // Positive or zero or nan X <  0.0 --> false
      if (CannotBeOrderedLessThanZero(LHS, Q.TLI))
        return Pred == FCmpInst::FCMP_UGE ? getTrue(RetTy) : getFalse(RetTy);
      break;
    default:
      break;
    }
  }

  // If the comparison is with the result of a select instruction, check whether
  // comparing with either branch of the select always yields the same value.
  if (isa<SelectInst>(LHS) || isa<SelectInst>(RHS))
    if (Value *V = ThreadCmpOverSelect(Pred, LHS, RHS, Q, MaxRecurse))
      return V;

  // If the comparison is with the result of a phi instruction, check whether
  // doing the compare with each incoming phi value yields a common result.
  if (isa<PHINode>(LHS) || isa<PHINode>(RHS))
    if (Value *V = ThreadCmpOverPHI(Pred, LHS, RHS, Q, MaxRecurse))
      return V;

  return nullptr;
}

Value *llvm::SimplifyFCmpInst(unsigned Predicate, Value *LHS, Value *RHS,
                              FastMathFlags FMF, const SimplifyQuery &Q) {
  return ::SimplifyFCmpInst(Predicate, LHS, RHS, FMF, Q, RecursionLimit);
}

static Value *simplifyWithOpReplaced(Value *V, Value *Op, Value *RepOp,
                                     const SimplifyQuery &Q,
                                     bool AllowRefinement,
                                     unsigned MaxRecurse) {
  assert(!Op->getType()->isVectorTy() && "This is not safe for vectors");

  // Trivial replacement.
  if (V == Op)
    return RepOp;

  // We cannot replace a constant, and shouldn't even try.
  if (isa<Constant>(Op))
    return nullptr;

  auto *I = dyn_cast<Instruction>(V);
  if (!I || !is_contained(I->operands(), Op))
    return nullptr;

  // Replace Op with RepOp in instruction operands.
  SmallVector<Value *, 8> NewOps(I->getNumOperands());
  transform(I->operands(), NewOps.begin(),
            [&](Value *V) { return V == Op ? RepOp : V; });

  if (!AllowRefinement) {
    // General InstSimplify functions may refine the result, e.g. by returning
    // a constant for a potentially poison value. To avoid this, implement only
    // a few non-refining but profitable transforms here.

    if (auto *BO = dyn_cast<BinaryOperator>(I)) {
      unsigned Opcode = BO->getOpcode();
      // id op x -> x, x op id -> x
      if (NewOps[0] == ConstantExpr::getBinOpIdentity(Opcode, I->getType()))
        return NewOps[1];
      if (NewOps[1] == ConstantExpr::getBinOpIdentity(Opcode, I->getType(),
                                                      /* RHS */ true))
        return NewOps[0];

      // x & x -> x, x | x -> x
      if ((Opcode == Instruction::And || Opcode == Instruction::Or) &&
          NewOps[0] == NewOps[1])
        return NewOps[0];
    }

    if (auto *GEP = dyn_cast<GetElementPtrInst>(I)) {
      // getelementptr x, 0 -> x
      if (NewOps.size() == 2 && match(NewOps[1], m_Zero()) &&
          !GEP->isInBounds())
        return NewOps[0];
    }
  } else if (MaxRecurse) {
    // The simplification queries below may return the original value. Consider:
    //   %div = udiv i32 %arg, %arg2
    //   %mul = mul nsw i32 %div, %arg2
    //   %cmp = icmp eq i32 %mul, %arg
    //   %sel = select i1 %cmp, i32 %div, i32 undef
    // Replacing %arg by %mul, %div becomes "udiv i32 %mul, %arg2", which
    // simplifies back to %arg. This can only happen because %mul does not
    // dominate %div. To ensure a consistent return value contract, we make sure
    // that this case returns nullptr as well.
    auto PreventSelfSimplify = [V](Value *Simplified) {
      return Simplified != V ? Simplified : nullptr;
    };

    if (auto *B = dyn_cast<BinaryOperator>(I))
      return PreventSelfSimplify(SimplifyBinOp(B->getOpcode(), NewOps[0],
                                               NewOps[1], Q, MaxRecurse - 1));

    if (CmpInst *C = dyn_cast<CmpInst>(I))
      return PreventSelfSimplify(SimplifyCmpInst(C->getPredicate(), NewOps[0],
                                                 NewOps[1], Q, MaxRecurse - 1));

    if (auto *GEP = dyn_cast<GetElementPtrInst>(I))
      return PreventSelfSimplify(SimplifyGEPInst(GEP->getSourceElementType(),
                                                 NewOps, Q, MaxRecurse - 1));

    if (isa<SelectInst>(I))
      return PreventSelfSimplify(
          SimplifySelectInst(NewOps[0], NewOps[1], NewOps[2], Q,
                             MaxRecurse - 1));
    // TODO: We could hand off more cases to instsimplify here.
  }

  // If all operands are constant after substituting Op for RepOp then we can
  // constant fold the instruction.
  SmallVector<Constant *, 8> ConstOps;
  for (Value *NewOp : NewOps) {
    if (Constant *ConstOp = dyn_cast<Constant>(NewOp))
      ConstOps.push_back(ConstOp);
    else
      return nullptr;
  }

  // Consider:
  //   %cmp = icmp eq i32 %x, 2147483647
  //   %add = add nsw i32 %x, 1
  //   %sel = select i1 %cmp, i32 -2147483648, i32 %add
  //
  // We can't replace %sel with %add unless we strip away the flags (which
  // will be done in InstCombine).
  // TODO: This may be unsound, because it only catches some forms of
  // refinement.
  if (!AllowRefinement && canCreatePoison(cast<Operator>(I)))
    return nullptr;

  if (CmpInst *C = dyn_cast<CmpInst>(I))
    return ConstantFoldCompareInstOperands(C->getPredicate(), ConstOps[0],
                                           ConstOps[1], Q.DL, Q.TLI);

  if (LoadInst *LI = dyn_cast<LoadInst>(I))
    if (!LI->isVolatile())
      return ConstantFoldLoadFromConstPtr(ConstOps[0], LI->getType(), Q.DL);

  return ConstantFoldInstOperands(I, ConstOps, Q.DL, Q.TLI);
}

Value *llvm::simplifyWithOpReplaced(Value *V, Value *Op, Value *RepOp,
                                    const SimplifyQuery &Q,
                                    bool AllowRefinement) {
  return ::simplifyWithOpReplaced(V, Op, RepOp, Q, AllowRefinement,
                                  RecursionLimit);
}

/// Try to simplify a select instruction when its condition operand is an
/// integer comparison where one operand of the compare is a constant.
static Value *simplifySelectBitTest(Value *TrueVal, Value *FalseVal, Value *X,
                                    const APInt *Y, bool TrueWhenUnset) {
  const APInt *C;

  // (X & Y) == 0 ? X & ~Y : X  --> X
  // (X & Y) != 0 ? X & ~Y : X  --> X & ~Y
  if (FalseVal == X && match(TrueVal, m_And(m_Specific(X), m_APInt(C))) &&
      *Y == ~*C)
    return TrueWhenUnset ? FalseVal : TrueVal;

  // (X & Y) == 0 ? X : X & ~Y  --> X & ~Y
  // (X & Y) != 0 ? X : X & ~Y  --> X
  if (TrueVal == X && match(FalseVal, m_And(m_Specific(X), m_APInt(C))) &&
      *Y == ~*C)
    return TrueWhenUnset ? FalseVal : TrueVal;

  if (Y->isPowerOf2()) {
    // (X & Y) == 0 ? X | Y : X  --> X | Y
    // (X & Y) != 0 ? X | Y : X  --> X
    if (FalseVal == X && match(TrueVal, m_Or(m_Specific(X), m_APInt(C))) &&
        *Y == *C)
      return TrueWhenUnset ? TrueVal : FalseVal;

    // (X & Y) == 0 ? X : X | Y  --> X
    // (X & Y) != 0 ? X : X | Y  --> X | Y
    if (TrueVal == X && match(FalseVal, m_Or(m_Specific(X), m_APInt(C))) &&
        *Y == *C)
      return TrueWhenUnset ? TrueVal : FalseVal;
  }

  return nullptr;
}

/// An alternative way to test if a bit is set or not uses sgt/slt instead of
/// eq/ne.
static Value *simplifySelectWithFakeICmpEq(Value *CmpLHS, Value *CmpRHS,
                                           ICmpInst::Predicate Pred,
                                           Value *TrueVal, Value *FalseVal) {
  Value *X;
  APInt Mask;
  if (!decomposeBitTestICmp(CmpLHS, CmpRHS, Pred, X, Mask))
    return nullptr;

  return simplifySelectBitTest(TrueVal, FalseVal, X, &Mask,
                               Pred == ICmpInst::ICMP_EQ);
}

/// Try to simplify a select instruction when its condition operand is an
/// integer comparison.
static Value *simplifySelectWithICmpCond(Value *CondVal, Value *TrueVal,
                                         Value *FalseVal, const SimplifyQuery &Q,
                                         unsigned MaxRecurse) {
  ICmpInst::Predicate Pred;
  Value *CmpLHS, *CmpRHS;
  if (!match(CondVal, m_ICmp(Pred, m_Value(CmpLHS), m_Value(CmpRHS))))
    return nullptr;

  // Canonicalize ne to eq predicate.
  if (Pred == ICmpInst::ICMP_NE) {
    Pred = ICmpInst::ICMP_EQ;
    std::swap(TrueVal, FalseVal);
  }

  if (Pred == ICmpInst::ICMP_EQ && match(CmpRHS, m_Zero())) {
    Value *X;
    const APInt *Y;
    if (match(CmpLHS, m_And(m_Value(X), m_APInt(Y))))
      if (Value *V = simplifySelectBitTest(TrueVal, FalseVal, X, Y,
                                           /*TrueWhenUnset=*/true))
        return V;

    // Test for a bogus zero-shift-guard-op around funnel-shift or rotate.
    Value *ShAmt;
    auto isFsh = m_CombineOr(m_FShl(m_Value(X), m_Value(), m_Value(ShAmt)),
                             m_FShr(m_Value(), m_Value(X), m_Value(ShAmt)));
    // (ShAmt == 0) ? fshl(X, *, ShAmt) : X --> X
    // (ShAmt == 0) ? fshr(*, X, ShAmt) : X --> X
    if (match(TrueVal, isFsh) && FalseVal == X && CmpLHS == ShAmt)
      return X;

    // Test for a zero-shift-guard-op around rotates. These are used to
    // avoid UB from oversized shifts in raw IR rotate patterns, but the
    // intrinsics do not have that problem.
    // We do not allow this transform for the general funnel shift case because
    // that would not preserve the poison safety of the original code.
    auto isRotate =
        m_CombineOr(m_FShl(m_Value(X), m_Deferred(X), m_Value(ShAmt)),
                    m_FShr(m_Value(X), m_Deferred(X), m_Value(ShAmt)));
    // (ShAmt == 0) ? X : fshl(X, X, ShAmt) --> fshl(X, X, ShAmt)
    // (ShAmt == 0) ? X : fshr(X, X, ShAmt) --> fshr(X, X, ShAmt)
    if (match(FalseVal, isRotate) && TrueVal == X && CmpLHS == ShAmt &&
        Pred == ICmpInst::ICMP_EQ)
      return FalseVal;

    // X == 0 ? abs(X) : -abs(X) --> -abs(X)
    // X == 0 ? -abs(X) : abs(X) --> abs(X)
    if (match(TrueVal, m_Intrinsic<Intrinsic::abs>(m_Specific(CmpLHS))) &&
        match(FalseVal, m_Neg(m_Intrinsic<Intrinsic::abs>(m_Specific(CmpLHS)))))
      return FalseVal;
    if (match(TrueVal,
              m_Neg(m_Intrinsic<Intrinsic::abs>(m_Specific(CmpLHS)))) &&
        match(FalseVal, m_Intrinsic<Intrinsic::abs>(m_Specific(CmpLHS))))
      return FalseVal;
  }

  // Check for other compares that behave like bit test.
  if (Value *V = simplifySelectWithFakeICmpEq(CmpLHS, CmpRHS, Pred,
                                              TrueVal, FalseVal))
    return V;

  // If we have a scalar equality comparison, then we know the value in one of
  // the arms of the select. See if substituting this value into the arm and
  // simplifying the result yields the same value as the other arm.
  // Note that the equivalence/replacement opportunity does not hold for vectors
  // because each element of a vector select is chosen independently.
  if (Pred == ICmpInst::ICMP_EQ && !CondVal->getType()->isVectorTy()) {
    if (simplifyWithOpReplaced(FalseVal, CmpLHS, CmpRHS, Q,
                               /* AllowRefinement */ false, MaxRecurse) ==
            TrueVal ||
        simplifyWithOpReplaced(FalseVal, CmpRHS, CmpLHS, Q,
                               /* AllowRefinement */ false, MaxRecurse) ==
            TrueVal)
      return FalseVal;
    if (simplifyWithOpReplaced(TrueVal, CmpLHS, CmpRHS, Q,
                               /* AllowRefinement */ true, MaxRecurse) ==
            FalseVal ||
        simplifyWithOpReplaced(TrueVal, CmpRHS, CmpLHS, Q,
                               /* AllowRefinement */ true, MaxRecurse) ==
            FalseVal)
      return FalseVal;
  }

  return nullptr;
}

/// Try to simplify a select instruction when its condition operand is a
/// floating-point comparison.
static Value *simplifySelectWithFCmp(Value *Cond, Value *T, Value *F,
                                     const SimplifyQuery &Q) {
  FCmpInst::Predicate Pred;
  if (!match(Cond, m_FCmp(Pred, m_Specific(T), m_Specific(F))) &&
      !match(Cond, m_FCmp(Pred, m_Specific(F), m_Specific(T))))
    return nullptr;

  // This transform is safe if we do not have (do not care about) -0.0 or if
  // at least one operand is known to not be -0.0. Otherwise, the select can
  // change the sign of a zero operand.
  bool HasNoSignedZeros = Q.CxtI && isa<FPMathOperator>(Q.CxtI) &&
                          Q.CxtI->hasNoSignedZeros();
  const APFloat *C;
  if (HasNoSignedZeros || (match(T, m_APFloat(C)) && C->isNonZero()) ||
                          (match(F, m_APFloat(C)) && C->isNonZero())) {
    // (T == F) ? T : F --> F
    // (F == T) ? T : F --> F
    if (Pred == FCmpInst::FCMP_OEQ)
      return F;

    // (T != F) ? T : F --> T
    // (F != T) ? T : F --> T
    if (Pred == FCmpInst::FCMP_UNE)
      return T;
  }

  return nullptr;
}

/// Given operands for a SelectInst, see if we can fold the result.
/// If not, this returns null.
static Value *SimplifySelectInst(Value *Cond, Value *TrueVal, Value *FalseVal,
                                 const SimplifyQuery &Q, unsigned MaxRecurse) {
  if (auto *CondC = dyn_cast<Constant>(Cond)) {
    if (auto *TrueC = dyn_cast<Constant>(TrueVal))
      if (auto *FalseC = dyn_cast<Constant>(FalseVal))
        return ConstantFoldSelectInstruction(CondC, TrueC, FalseC);

    // select poison, X, Y -> poison
    if (isa<PoisonValue>(CondC))
      return PoisonValue::get(TrueVal->getType());

    // select undef, X, Y -> X or Y
    if (Q.isUndefValue(CondC))
      return isa<Constant>(FalseVal) ? FalseVal : TrueVal;

    // select true,  X, Y --> X
    // select false, X, Y --> Y
    // For vectors, allow undef/poison elements in the condition to match the
    // defined elements, so we can eliminate the select.
    if (match(CondC, m_One()))
      return TrueVal;
    if (match(CondC, m_Zero()))
      return FalseVal;
  }

  // select i1 Cond, i1 true, i1 false --> i1 Cond
  assert(Cond->getType()->isIntOrIntVectorTy(1) &&
         "Select must have bool or bool vector condition");
  assert(TrueVal->getType() == FalseVal->getType() &&
         "Select must have same types for true/false ops");
  if (Cond->getType() == TrueVal->getType() &&
      match(TrueVal, m_One()) && match(FalseVal, m_ZeroInt()))
    return Cond;

  // select ?, X, X -> X
  if (TrueVal == FalseVal)
    return TrueVal;

  // If the true or false value is poison, we can fold to the other value.
  // If the true or false value is undef, we can fold to the other value as
  // long as the other value isn't poison.
  // select ?, poison, X -> X
  // select ?, undef,  X -> X
  if (isa<PoisonValue>(TrueVal) ||
      (Q.isUndefValue(TrueVal) &&
       isGuaranteedNotToBePoison(FalseVal, Q.AC, Q.CxtI, Q.DT)))
    return FalseVal;
  // select ?, X, poison -> X
  // select ?, X, undef  -> X
  if (isa<PoisonValue>(FalseVal) ||
      (Q.isUndefValue(FalseVal) &&
       isGuaranteedNotToBePoison(TrueVal, Q.AC, Q.CxtI, Q.DT)))
    return TrueVal;

  // Deal with partial undef vector constants: select ?, VecC, VecC' --> VecC''
  Constant *TrueC, *FalseC;
  if (isa<FixedVectorType>(TrueVal->getType()) &&
      match(TrueVal, m_Constant(TrueC)) &&
      match(FalseVal, m_Constant(FalseC))) {
    unsigned NumElts =
        cast<FixedVectorType>(TrueC->getType())->getNumElements();
    SmallVector<Constant *, 16> NewC;
    for (unsigned i = 0; i != NumElts; ++i) {
      // Bail out on incomplete vector constants.
      Constant *TEltC = TrueC->getAggregateElement(i);
      Constant *FEltC = FalseC->getAggregateElement(i);
      if (!TEltC || !FEltC)
        break;

      // If the elements match (undef or not), that value is the result. If only
      // one element is undef, choose the defined element as the safe result.
      if (TEltC == FEltC)
        NewC.push_back(TEltC);
      else if (isa<PoisonValue>(TEltC) ||
               (Q.isUndefValue(TEltC) && isGuaranteedNotToBePoison(FEltC)))
        NewC.push_back(FEltC);
      else if (isa<PoisonValue>(FEltC) ||
               (Q.isUndefValue(FEltC) && isGuaranteedNotToBePoison(TEltC)))
        NewC.push_back(TEltC);
      else
        break;
    }
    if (NewC.size() == NumElts)
      return ConstantVector::get(NewC);
  }

  if (Value *V =
          simplifySelectWithICmpCond(Cond, TrueVal, FalseVal, Q, MaxRecurse))
    return V;

  if (Value *V = simplifySelectWithFCmp(Cond, TrueVal, FalseVal, Q))
    return V;

  if (Value *V = foldSelectWithBinaryOp(Cond, TrueVal, FalseVal))
    return V;

  Optional<bool> Imp = isImpliedByDomCondition(Cond, Q.CxtI, Q.DL);
  if (Imp)
    return *Imp ? TrueVal : FalseVal;

  return nullptr;
}

Value *llvm::SimplifySelectInst(Value *Cond, Value *TrueVal, Value *FalseVal,
                                const SimplifyQuery &Q) {
  return ::SimplifySelectInst(Cond, TrueVal, FalseVal, Q, RecursionLimit);
}

/// Given operands for an GetElementPtrInst, see if we can fold the result.
/// If not, this returns null.
static Value *SimplifyGEPInst(Type *SrcTy, ArrayRef<Value *> Ops,
                              const SimplifyQuery &Q, unsigned) {
  // The type of the GEP pointer operand.
  unsigned AS =
      cast<PointerType>(Ops[0]->getType()->getScalarType())->getAddressSpace();

  // getelementptr P -> P.
  if (Ops.size() == 1)
    return Ops[0];

  // Compute the (pointer) type returned by the GEP instruction.
  Type *LastType = GetElementPtrInst::getIndexedType(SrcTy, Ops.slice(1));
  Type *GEPTy = PointerType::get(LastType, AS);
  for (Value *Op : Ops) {
    // If one of the operands is a vector, the result type is a vector of
    // pointers. All vector operands must have the same number of elements.
    if (VectorType *VT = dyn_cast<VectorType>(Op->getType())) {
      GEPTy = VectorType::get(GEPTy, VT->getElementCount());
      break;
    }
  }

  // getelementptr poison, idx -> poison
  // getelementptr baseptr, poison -> poison
  if (any_of(Ops, [](const auto *V) { return isa<PoisonValue>(V); }))
    return PoisonValue::get(GEPTy);

  if (Q.isUndefValue(Ops[0]))
    return UndefValue::get(GEPTy);

  bool IsScalableVec =
      isa<ScalableVectorType>(SrcTy) || any_of(Ops, [](const Value *V) {
        return isa<ScalableVectorType>(V->getType());
      });

  if (Ops.size() == 2) {
    // getelementptr P, 0 -> P.
    if (match(Ops[1], m_Zero()) && Ops[0]->getType() == GEPTy)
      return Ops[0];

    Type *Ty = SrcTy;
    if (!IsScalableVec && Ty->isSized()) {
      Value *P;
      uint64_t C;
      uint64_t TyAllocSize = Q.DL.getTypeAllocSize(Ty);
      // getelementptr P, N -> P if P points to a type of zero size.
      if (TyAllocSize == 0 && Ops[0]->getType() == GEPTy)
        return Ops[0];

      // The following transforms are only safe if the ptrtoint cast
      // doesn't truncate the pointers.
      if (Ops[1]->getType()->getScalarSizeInBits() ==
          Q.DL.getPointerSizeInBits(AS)) {
        auto CanSimplify = [GEPTy, &P, V = Ops[0]]() -> bool {
          return P->getType() == GEPTy &&
                 getUnderlyingObject(P) == getUnderlyingObject(V);
        };
        // getelementptr V, (sub P, V) -> P if P points to a type of size 1.
        if (TyAllocSize == 1 &&
            match(Ops[1], m_Sub(m_PtrToInt(m_Value(P)),
                                m_PtrToInt(m_Specific(Ops[0])))) &&
            CanSimplify())
          return P;

        // getelementptr V, (ashr (sub P, V), C) -> P if P points to a type of
        // size 1 << C.
        if (match(Ops[1], m_AShr(m_Sub(m_PtrToInt(m_Value(P)),
                                       m_PtrToInt(m_Specific(Ops[0]))),
                                 m_ConstantInt(C))) &&
            TyAllocSize == 1ULL << C && CanSimplify())
          return P;

        // getelementptr V, (sdiv (sub P, V), C) -> P if P points to a type of
        // size C.
        if (match(Ops[1], m_SDiv(m_Sub(m_PtrToInt(m_Value(P)),
                                       m_PtrToInt(m_Specific(Ops[0]))),
                                 m_SpecificInt(TyAllocSize))) &&
            CanSimplify())
          return P;
      }
    }
  }

  if (!IsScalableVec && Q.DL.getTypeAllocSize(LastType) == 1 &&
      all_of(Ops.slice(1).drop_back(1),
             [](Value *Idx) { return match(Idx, m_Zero()); })) {
    unsigned IdxWidth =
        Q.DL.getIndexSizeInBits(Ops[0]->getType()->getPointerAddressSpace());
    if (Q.DL.getTypeSizeInBits(Ops.back()->getType()) == IdxWidth) {
      APInt BasePtrOffset(IdxWidth, 0);
      Value *StrippedBasePtr =
          Ops[0]->stripAndAccumulateInBoundsConstantOffsets(Q.DL,
                                                            BasePtrOffset);

      // Avoid creating inttoptr of zero here: While LLVMs treatment of
      // inttoptr is generally conservative, this particular case is folded to
      // a null pointer, which will have incorrect provenance.

      // gep (gep V, C), (sub 0, V) -> C
      if (match(Ops.back(),
                m_Sub(m_Zero(), m_PtrToInt(m_Specific(StrippedBasePtr)))) &&
          !BasePtrOffset.isNullValue()) {
        auto *CI = ConstantInt::get(GEPTy->getContext(), BasePtrOffset);
        return ConstantExpr::getIntToPtr(CI, GEPTy);
      }
      // gep (gep V, C), (xor V, -1) -> C-1
      if (match(Ops.back(),
                m_Xor(m_PtrToInt(m_Specific(StrippedBasePtr)), m_AllOnes())) &&
          !BasePtrOffset.isOneValue()) {
        auto *CI = ConstantInt::get(GEPTy->getContext(), BasePtrOffset - 1);
        return ConstantExpr::getIntToPtr(CI, GEPTy);
      }
    }
  }

  // Check to see if this is constant foldable.
  if (!all_of(Ops, [](Value *V) { return isa<Constant>(V); }))
    return nullptr;

  auto *CE = ConstantExpr::getGetElementPtr(SrcTy, cast<Constant>(Ops[0]),
                                            Ops.slice(1));
  return ConstantFoldConstant(CE, Q.DL);
}

Value *llvm::SimplifyGEPInst(Type *SrcTy, ArrayRef<Value *> Ops,
                             const SimplifyQuery &Q) {
  return ::SimplifyGEPInst(SrcTy, Ops, Q, RecursionLimit);
}

/// Given operands for an InsertValueInst, see if we can fold the result.
/// If not, this returns null.
static Value *SimplifyInsertValueInst(Value *Agg, Value *Val,
                                      ArrayRef<unsigned> Idxs, const SimplifyQuery &Q,
                                      unsigned) {
  if (Constant *CAgg = dyn_cast<Constant>(Agg))
    if (Constant *CVal = dyn_cast<Constant>(Val))
      return ConstantFoldInsertValueInstruction(CAgg, CVal, Idxs);

  // insertvalue x, undef, n -> x
  if (Q.isUndefValue(Val))
    return Agg;

  // insertvalue x, (extractvalue y, n), n
  if (ExtractValueInst *EV = dyn_cast<ExtractValueInst>(Val))
    if (EV->getAggregateOperand()->getType() == Agg->getType() &&
        EV->getIndices() == Idxs) {
      // insertvalue undef, (extractvalue y, n), n -> y
      if (Q.isUndefValue(Agg))
        return EV->getAggregateOperand();

      // insertvalue y, (extractvalue y, n), n -> y
      if (Agg == EV->getAggregateOperand())
        return Agg;
    }

  return nullptr;
}

Value *llvm::SimplifyInsertValueInst(Value *Agg, Value *Val,
                                     ArrayRef<unsigned> Idxs,
                                     const SimplifyQuery &Q) {
  return ::SimplifyInsertValueInst(Agg, Val, Idxs, Q, RecursionLimit);
}

Value *llvm::SimplifyInsertElementInst(Value *Vec, Value *Val, Value *Idx,
                                       const SimplifyQuery &Q) {
  // Try to constant fold.
  auto *VecC = dyn_cast<Constant>(Vec);
  auto *ValC = dyn_cast<Constant>(Val);
  auto *IdxC = dyn_cast<Constant>(Idx);
  if (VecC && ValC && IdxC)
    return ConstantExpr::getInsertElement(VecC, ValC, IdxC);

  // For fixed-length vector, fold into poison if index is out of bounds.
  if (auto *CI = dyn_cast<ConstantInt>(Idx)) {
    if (isa<FixedVectorType>(Vec->getType()) &&
        CI->uge(cast<FixedVectorType>(Vec->getType())->getNumElements()))
      return PoisonValue::get(Vec->getType());
  }

  // If index is undef, it might be out of bounds (see above case)
  if (Q.isUndefValue(Idx))
    return PoisonValue::get(Vec->getType());

  // If the scalar is poison, or it is undef and there is no risk of
  // propagating poison from the vector value, simplify to the vector value.
  if (isa<PoisonValue>(Val) ||
      (Q.isUndefValue(Val) && isGuaranteedNotToBePoison(Vec)))
    return Vec;

  // If we are extracting a value from a vector, then inserting it into the same
  // place, that's the input vector:
  // insertelt Vec, (extractelt Vec, Idx), Idx --> Vec
  if (match(Val, m_ExtractElt(m_Specific(Vec), m_Specific(Idx))))
    return Vec;

  return nullptr;
}

/// Given operands for an ExtractValueInst, see if we can fold the result.
/// If not, this returns null.
static Value *SimplifyExtractValueInst(Value *Agg, ArrayRef<unsigned> Idxs,
                                       const SimplifyQuery &, unsigned) {
  if (auto *CAgg = dyn_cast<Constant>(Agg))
    return ConstantFoldExtractValueInstruction(CAgg, Idxs);

  // extractvalue x, (insertvalue y, elt, n), n -> elt
  unsigned NumIdxs = Idxs.size();
  for (auto *IVI = dyn_cast<InsertValueInst>(Agg); IVI != nullptr;
       IVI = dyn_cast<InsertValueInst>(IVI->getAggregateOperand())) {
    ArrayRef<unsigned> InsertValueIdxs = IVI->getIndices();
    unsigned NumInsertValueIdxs = InsertValueIdxs.size();
    unsigned NumCommonIdxs = std::min(NumInsertValueIdxs, NumIdxs);
    if (InsertValueIdxs.slice(0, NumCommonIdxs) ==
        Idxs.slice(0, NumCommonIdxs)) {
      if (NumIdxs == NumInsertValueIdxs)
        return IVI->getInsertedValueOperand();
      break;
    }
  }

  return nullptr;
}

Value *llvm::SimplifyExtractValueInst(Value *Agg, ArrayRef<unsigned> Idxs,
                                      const SimplifyQuery &Q) {
  return ::SimplifyExtractValueInst(Agg, Idxs, Q, RecursionLimit);
}

/// Given operands for an ExtractElementInst, see if we can fold the result.
/// If not, this returns null.
static Value *SimplifyExtractElementInst(Value *Vec, Value *Idx,
                                         const SimplifyQuery &Q, unsigned) {
  auto *VecVTy = cast<VectorType>(Vec->getType());
  if (auto *CVec = dyn_cast<Constant>(Vec)) {
    if (auto *CIdx = dyn_cast<Constant>(Idx))
      return ConstantExpr::getExtractElement(CVec, CIdx);

    if (Q.isUndefValue(Vec))
      return UndefValue::get(VecVTy->getElementType());
  }

  // An undef extract index can be arbitrarily chosen to be an out-of-range
  // index value, which would result in the instruction being poison.
  if (Q.isUndefValue(Idx))
    return PoisonValue::get(VecVTy->getElementType());

  // If extracting a specified index from the vector, see if we can recursively
  // find a previously computed scalar that was inserted into the vector.
  if (auto *IdxC = dyn_cast<ConstantInt>(Idx)) {
    // For fixed-length vector, fold into undef if index is out of bounds.
    unsigned MinNumElts = VecVTy->getElementCount().getKnownMinValue();
    if (isa<FixedVectorType>(VecVTy) && IdxC->getValue().uge(MinNumElts))
      return PoisonValue::get(VecVTy->getElementType());
    // Handle case where an element is extracted from a splat.
    if (IdxC->getValue().ult(MinNumElts))
      if (auto *Splat = getSplatValue(Vec))
        return Splat;
    if (Value *Elt = findScalarElement(Vec, IdxC->getZExtValue()))
      return Elt;
  } else {
    // The index is not relevant if our vector is a splat.
    if (Value *Splat = getSplatValue(Vec))
      return Splat;
  }
  return nullptr;
}

Value *llvm::SimplifyExtractElementInst(Value *Vec, Value *Idx,
                                        const SimplifyQuery &Q) {
  return ::SimplifyExtractElementInst(Vec, Idx, Q, RecursionLimit);
}

/// See if we can fold the given phi. If not, returns null.
static Value *SimplifyPHINode(PHINode *PN, const SimplifyQuery &Q) {
  // WARNING: no matter how worthwhile it may seem, we can not perform PHI CSE
  //          here, because the PHI we may succeed simplifying to was not
  //          def-reachable from the original PHI!

  // If all of the PHI's incoming values are the same then replace the PHI node
  // with the common value.
  Value *CommonValue = nullptr;
  bool HasUndefInput = false;
  for (Value *Incoming : PN->incoming_values()) {
    // If the incoming value is the phi node itself, it can safely be skipped.
    if (Incoming == PN) continue;
    if (Q.isUndefValue(Incoming)) {
      // Remember that we saw an undef value, but otherwise ignore them.
      HasUndefInput = true;
      continue;
    }
    if (CommonValue && Incoming != CommonValue)
      return nullptr;  // Not the same, bail out.
    CommonValue = Incoming;
  }

  // If CommonValue is null then all of the incoming values were either undef or
  // equal to the phi node itself.
  if (!CommonValue)
    return UndefValue::get(PN->getType());

  // If we have a PHI node like phi(X, undef, X), where X is defined by some
  // instruction, we cannot return X as the result of the PHI node unless it
  // dominates the PHI block.
  if (HasUndefInput)
    return valueDominatesPHI(CommonValue, PN, Q.DT) ? CommonValue : nullptr;

  return CommonValue;
}

static Value *SimplifyCastInst(unsigned CastOpc, Value *Op,
                               Type *Ty, const SimplifyQuery &Q, unsigned MaxRecurse) {
  if (auto *C = dyn_cast<Constant>(Op))
    return ConstantFoldCastOperand(CastOpc, C, Ty, Q.DL);

  if (auto *CI = dyn_cast<CastInst>(Op)) {
    auto *Src = CI->getOperand(0);
    Type *SrcTy = Src->getType();
    Type *MidTy = CI->getType();
    Type *DstTy = Ty;
    if (Src->getType() == Ty) {
      auto FirstOp = static_cast<Instruction::CastOps>(CI->getOpcode());
      auto SecondOp = static_cast<Instruction::CastOps>(CastOpc);
      Type *SrcIntPtrTy =
          SrcTy->isPtrOrPtrVectorTy() ? Q.DL.getIntPtrType(SrcTy) : nullptr;
      Type *MidIntPtrTy =
          MidTy->isPtrOrPtrVectorTy() ? Q.DL.getIntPtrType(MidTy) : nullptr;
      Type *DstIntPtrTy =
          DstTy->isPtrOrPtrVectorTy() ? Q.DL.getIntPtrType(DstTy) : nullptr;
      if (CastInst::isEliminableCastPair(FirstOp, SecondOp, SrcTy, MidTy, DstTy,
                                         SrcIntPtrTy, MidIntPtrTy,
                                         DstIntPtrTy) == Instruction::BitCast)
        return Src;
    }
  }

  // bitcast x -> x
  if (CastOpc == Instruction::BitCast)
    if (Op->getType() == Ty)
      return Op;

  return nullptr;
}

Value *llvm::SimplifyCastInst(unsigned CastOpc, Value *Op, Type *Ty,
                              const SimplifyQuery &Q) {
  return ::SimplifyCastInst(CastOpc, Op, Ty, Q, RecursionLimit);
}

/// For the given destination element of a shuffle, peek through shuffles to
/// match a root vector source operand that contains that element in the same
/// vector lane (ie, the same mask index), so we can eliminate the shuffle(s).
static Value *foldIdentityShuffles(int DestElt, Value *Op0, Value *Op1,
                                   int MaskVal, Value *RootVec,
                                   unsigned MaxRecurse) {
  if (!MaxRecurse--)
    return nullptr;

  // Bail out if any mask value is undefined. That kind of shuffle may be
  // simplified further based on demanded bits or other folds.
  if (MaskVal == -1)
    return nullptr;

  // The mask value chooses which source operand we need to look at next.
  int InVecNumElts = cast<FixedVectorType>(Op0->getType())->getNumElements();
  int RootElt = MaskVal;
  Value *SourceOp = Op0;
  if (MaskVal >= InVecNumElts) {
    RootElt = MaskVal - InVecNumElts;
    SourceOp = Op1;
  }

  // If the source operand is a shuffle itself, look through it to find the
  // matching root vector.
  if (auto *SourceShuf = dyn_cast<ShuffleVectorInst>(SourceOp)) {
    return foldIdentityShuffles(
        DestElt, SourceShuf->getOperand(0), SourceShuf->getOperand(1),
        SourceShuf->getMaskValue(RootElt), RootVec, MaxRecurse);
  }

  // TODO: Look through bitcasts? What if the bitcast changes the vector element
  // size?

  // The source operand is not a shuffle. Initialize the root vector value for
  // this shuffle if that has not been done yet.
  if (!RootVec)
    RootVec = SourceOp;

  // Give up as soon as a source operand does not match the existing root value.
  if (RootVec != SourceOp)
    return nullptr;

  // The element must be coming from the same lane in the source vector
  // (although it may have crossed lanes in intermediate shuffles).
  if (RootElt != DestElt)
    return nullptr;

  return RootVec;
}

static Value *SimplifyShuffleVectorInst(Value *Op0, Value *Op1,
                                        ArrayRef<int> Mask, Type *RetTy,
                                        const SimplifyQuery &Q,
                                        unsigned MaxRecurse) {
  if (all_of(Mask, [](int Elem) { return Elem == UndefMaskElem; }))
    return UndefValue::get(RetTy);

  auto *InVecTy = cast<VectorType>(Op0->getType());
  unsigned MaskNumElts = Mask.size();
  ElementCount InVecEltCount = InVecTy->getElementCount();

  bool Scalable = InVecEltCount.isScalable();

  SmallVector<int, 32> Indices;
  Indices.assign(Mask.begin(), Mask.end());

  // Canonicalization: If mask does not select elements from an input vector,
  // replace that input vector with poison.
  if (!Scalable) {
    bool MaskSelects0 = false, MaskSelects1 = false;
    unsigned InVecNumElts = InVecEltCount.getKnownMinValue();
    for (unsigned i = 0; i != MaskNumElts; ++i) {
      if (Indices[i] == -1)
        continue;
      if ((unsigned)Indices[i] < InVecNumElts)
        MaskSelects0 = true;
      else
        MaskSelects1 = true;
    }
    if (!MaskSelects0)
      Op0 = PoisonValue::get(InVecTy);
    if (!MaskSelects1)
      Op1 = PoisonValue::get(InVecTy);
  }

  auto *Op0Const = dyn_cast<Constant>(Op0);
  auto *Op1Const = dyn_cast<Constant>(Op1);

  // If all operands are constant, constant fold the shuffle. This
  // transformation depends on the value of the mask which is not known at
  // compile time for scalable vectors
  if (Op0Const && Op1Const)
    return ConstantExpr::getShuffleVector(Op0Const, Op1Const, Mask);

  // Canonicalization: if only one input vector is constant, it shall be the
  // second one. This transformation depends on the value of the mask which
  // is not known at compile time for scalable vectors
  if (!Scalable && Op0Const && !Op1Const) {
    std::swap(Op0, Op1);
    ShuffleVectorInst::commuteShuffleMask(Indices,
                                          InVecEltCount.getKnownMinValue());
  }

  // A splat of an inserted scalar constant becomes a vector constant:
  // shuf (inselt ?, C, IndexC), undef, <IndexC, IndexC...> --> <C, C...>
  // NOTE: We may have commuted above, so analyze the updated Indices, not the
  //       original mask constant.
  // NOTE: This transformation depends on the value of the mask which is not
  // known at compile time for scalable vectors
  Constant *C;
  ConstantInt *IndexC;
  if (!Scalable && match(Op0, m_InsertElt(m_Value(), m_Constant(C),
                                          m_ConstantInt(IndexC)))) {
    // Match a splat shuffle mask of the insert index allowing undef elements.
    int InsertIndex = IndexC->getZExtValue();
    if (all_of(Indices, [InsertIndex](int MaskElt) {
          return MaskElt == InsertIndex || MaskElt == -1;
        })) {
      assert(isa<UndefValue>(Op1) && "Expected undef operand 1 for splat");

      // Shuffle mask undefs become undefined constant result elements.
      SmallVector<Constant *, 16> VecC(MaskNumElts, C);
      for (unsigned i = 0; i != MaskNumElts; ++i)
        if (Indices[i] == -1)
          VecC[i] = UndefValue::get(C->getType());
      return ConstantVector::get(VecC);
    }
  }

  // A shuffle of a splat is always the splat itself. Legal if the shuffle's
  // value type is same as the input vectors' type.
  if (auto *OpShuf = dyn_cast<ShuffleVectorInst>(Op0))
    if (Q.isUndefValue(Op1) && RetTy == InVecTy &&
        is_splat(OpShuf->getShuffleMask()))
      return Op0;

  // All remaining transformation depend on the value of the mask, which is
  // not known at compile time for scalable vectors.
  if (Scalable)
    return nullptr;

  // Don't fold a shuffle with undef mask elements. This may get folded in a
  // better way using demanded bits or other analysis.
  // TODO: Should we allow this?
  if (is_contained(Indices, -1))
    return nullptr;

  // Check if every element of this shuffle can be mapped back to the
  // corresponding element of a single root vector. If so, we don't need this
  // shuffle. This handles simple identity shuffles as well as chains of
  // shuffles that may widen/narrow and/or move elements across lanes and back.
  Value *RootVec = nullptr;
  for (unsigned i = 0; i != MaskNumElts; ++i) {
    // Note that recursion is limited for each vector element, so if any element
    // exceeds the limit, this will fail to simplify.
    RootVec =
        foldIdentityShuffles(i, Op0, Op1, Indices[i], RootVec, MaxRecurse);

    // We can't replace a widening/narrowing shuffle with one of its operands.
    if (!RootVec || RootVec->getType() != RetTy)
      return nullptr;
  }
  return RootVec;
}

/// Given operands for a ShuffleVectorInst, fold the result or return null.
Value *llvm::SimplifyShuffleVectorInst(Value *Op0, Value *Op1,
                                       ArrayRef<int> Mask, Type *RetTy,
                                       const SimplifyQuery &Q) {
  return ::SimplifyShuffleVectorInst(Op0, Op1, Mask, RetTy, Q, RecursionLimit);
}

static Constant *foldConstant(Instruction::UnaryOps Opcode,
                              Value *&Op, const SimplifyQuery &Q) {
  if (auto *C = dyn_cast<Constant>(Op))
    return ConstantFoldUnaryOpOperand(Opcode, C, Q.DL);
  return nullptr;
}

/// Given the operand for an FNeg, see if we can fold the result.  If not, this
/// returns null.
static Value *simplifyFNegInst(Value *Op, FastMathFlags FMF,
                               const SimplifyQuery &Q, unsigned MaxRecurse) {
  if (Constant *C = foldConstant(Instruction::FNeg, Op, Q))
    return C;

  Value *X;
  // fneg (fneg X) ==> X
  if (match(Op, m_FNeg(m_Value(X))))
    return X;

  return nullptr;
}

Value *llvm::SimplifyFNegInst(Value *Op, FastMathFlags FMF,
                              const SimplifyQuery &Q) {
  return ::simplifyFNegInst(Op, FMF, Q, RecursionLimit);
}

static Constant *propagateNaN(Constant *In) {
  // If the input is a vector with undef elements, just return a default NaN.
  if (!In->isNaN())
    return ConstantFP::getNaN(In->getType());

  // Propagate the existing NaN constant when possible.
  // TODO: Should we quiet a signaling NaN?
  return In;
}

/// Perform folds that are common to any floating-point operation. This implies
/// transforms based on poison/undef/NaN because the operation itself makes no
/// difference to the result.
static Constant *simplifyFPOp(ArrayRef<Value *> Ops, FastMathFlags FMF,
                              const SimplifyQuery &Q,
                              fp::ExceptionBehavior ExBehavior,
                              RoundingMode Rounding) {
  // Poison is independent of anything else. It always propagates from an
  // operand to a math result.
  if (any_of(Ops, [](Value *V) { return match(V, m_Poison()); }))
    return PoisonValue::get(Ops[0]->getType());

  for (Value *V : Ops) {
    bool IsNan = match(V, m_NaN());
    bool IsInf = match(V, m_Inf());
    bool IsUndef = Q.isUndefValue(V);

    // If this operation has 'nnan' or 'ninf' and at least 1 disallowed operand
    // (an undef operand can be chosen to be Nan/Inf), then the result of
    // this operation is poison.
    if (FMF.noNaNs() && (IsNan || IsUndef))
      return PoisonValue::get(V->getType());
    if (FMF.noInfs() && (IsInf || IsUndef))
      return PoisonValue::get(V->getType());

    if (isDefaultFPEnvironment(ExBehavior, Rounding)) {
      if (IsUndef || IsNan)
        return propagateNaN(cast<Constant>(V));
    } else if (ExBehavior != fp::ebStrict) {
      if (IsNan)
        return propagateNaN(cast<Constant>(V));
    }
  }
  return nullptr;
}

/// Given operands for an FAdd, see if we can fold the result.  If not, this
/// returns null.
static Value *
SimplifyFAddInst(Value *Op0, Value *Op1, FastMathFlags FMF,
                 const SimplifyQuery &Q, unsigned MaxRecurse,
                 fp::ExceptionBehavior ExBehavior = fp::ebIgnore,
                 RoundingMode Rounding = RoundingMode::NearestTiesToEven) {
  if (isDefaultFPEnvironment(ExBehavior, Rounding))
    if (Constant *C = foldOrCommuteConstant(Instruction::FAdd, Op0, Op1, Q))
      return C;

  if (Constant *C = simplifyFPOp({Op0, Op1}, FMF, Q, ExBehavior, Rounding))
    return C;

  if (!isDefaultFPEnvironment(ExBehavior, Rounding))
    return nullptr;

  // fadd X, -0 ==> X
  if (match(Op1, m_NegZeroFP()))
    return Op0;

  // fadd X, 0 ==> X, when we know X is not -0
  if (match(Op1, m_PosZeroFP()) &&
      (FMF.noSignedZeros() || CannotBeNegativeZero(Op0, Q.TLI)))
    return Op0;

  // With nnan: -X + X --> 0.0 (and commuted variant)
  // We don't have to explicitly exclude infinities (ninf): INF + -INF == NaN.
  // Negative zeros are allowed because we always end up with positive zero:
  // X = -0.0: (-0.0 - (-0.0)) + (-0.0) == ( 0.0) + (-0.0) == 0.0
  // X = -0.0: ( 0.0 - (-0.0)) + (-0.0) == ( 0.0) + (-0.0) == 0.0
  // X =  0.0: (-0.0 - ( 0.0)) + ( 0.0) == (-0.0) + ( 0.0) == 0.0
  // X =  0.0: ( 0.0 - ( 0.0)) + ( 0.0) == ( 0.0) + ( 0.0) == 0.0
  if (FMF.noNaNs()) {
    if (match(Op0, m_FSub(m_AnyZeroFP(), m_Specific(Op1))) ||
        match(Op1, m_FSub(m_AnyZeroFP(), m_Specific(Op0))))
      return ConstantFP::getNullValue(Op0->getType());

    if (match(Op0, m_FNeg(m_Specific(Op1))) ||
        match(Op1, m_FNeg(m_Specific(Op0))))
      return ConstantFP::getNullValue(Op0->getType());
  }

  // (X - Y) + Y --> X
  // Y + (X - Y) --> X
  Value *X;
  if (FMF.noSignedZeros() && FMF.allowReassoc() &&
      (match(Op0, m_FSub(m_Value(X), m_Specific(Op1))) ||
       match(Op1, m_FSub(m_Value(X), m_Specific(Op0)))))
    return X;

  return nullptr;
}

/// Given operands for an FSub, see if we can fold the result.  If not, this
/// returns null.
<<<<<<< HEAD
template<typename MatchContext>
static Value *SimplifyFSubInstGeneric(Value *Op0, Value *Op1, FastMathFlags FMF,
                               const SimplifyQuery &Q, unsigned MaxRecurse, MatchContext & MC) {

  if (Constant *C = foldOrCommuteConstant(Instruction::FSub, Op0, Op1, Q))
    return C;
=======
static Value *
SimplifyFSubInst(Value *Op0, Value *Op1, FastMathFlags FMF,
                 const SimplifyQuery &Q, unsigned MaxRecurse,
                 fp::ExceptionBehavior ExBehavior = fp::ebIgnore,
                 RoundingMode Rounding = RoundingMode::NearestTiesToEven) {
  if (isDefaultFPEnvironment(ExBehavior, Rounding))
    if (Constant *C = foldOrCommuteConstant(Instruction::FSub, Op0, Op1, Q))
      return C;
>>>>>>> 52900486

  if (Constant *C = simplifyFPOp({Op0, Op1}, FMF, Q, ExBehavior, Rounding))
    return C;

  if (!isDefaultFPEnvironment(ExBehavior, Rounding))
    return nullptr;

  // fsub X, +0 ==> X
  if (MC.try_match(Op1, m_PosZeroFP()))
    return Op0;

  // fsub X, -0 ==> X, when we know X is not -0
  if (MC.try_match(Op1, m_NegZeroFP()) &&
      (FMF.noSignedZeros() || CannotBeNegativeZero(Op0, Q.TLI)))
    return Op0;

  // fsub -0.0, (fsub -0.0, X) ==> X
  // fsub -0.0, (fneg X) ==> X
  Value *X;
  if (MC.try_match(Op0, m_NegZeroFP()) &&
      MC.try_match(Op1, m_FNeg(m_Value(X))))
    return X;

  // fsub 0.0, (fsub 0.0, X) ==> X if signed zeros are ignored.
  // fsub 0.0, (fneg X) ==> X if signed zeros are ignored.
  if (FMF.noSignedZeros() && match(Op0, m_AnyZeroFP()) &&
      (MC.try_match(Op1, m_FSub(m_AnyZeroFP(), m_Value(X))) ||
       MC.try_match(Op1, m_FNeg(m_Value(X)))))
    return X;

  // fsub nnan x, x ==> 0.0
  if (FMF.noNaNs() && Op0 == Op1)
    return Constant::getNullValue(Op0->getType());

  // Y - (Y - X) --> X
  // (X + Y) - Y --> X
  if (FMF.noSignedZeros() && FMF.allowReassoc() &&
      (MC.try_match(Op1, m_FSub(m_Specific(Op0), m_Value(X))) ||
       MC.try_match(Op0, m_c_FAdd(m_Specific(Op1), m_Value(X)))))
    return X;

  return nullptr;
}

static Value *SimplifyFMAFMul(Value *Op0, Value *Op1, FastMathFlags FMF,
                              const SimplifyQuery &Q, unsigned MaxRecurse,
                              fp::ExceptionBehavior ExBehavior,
                              RoundingMode Rounding) {
  if (Constant *C = simplifyFPOp({Op0, Op1}, FMF, Q, ExBehavior, Rounding))
    return C;

  if (!isDefaultFPEnvironment(ExBehavior, Rounding))
    return nullptr;

  // fmul X, 1.0 ==> X
  if (match(Op1, m_FPOne()))
    return Op0;

  // fmul 1.0, X ==> X
  if (match(Op0, m_FPOne()))
    return Op1;

  // fmul nnan nsz X, 0 ==> 0
  if (FMF.noNaNs() && FMF.noSignedZeros() && match(Op1, m_AnyZeroFP()))
    return ConstantFP::getNullValue(Op0->getType());

  // fmul nnan nsz 0, X ==> 0
  if (FMF.noNaNs() && FMF.noSignedZeros() && match(Op0, m_AnyZeroFP()))
    return ConstantFP::getNullValue(Op1->getType());

  // sqrt(X) * sqrt(X) --> X, if we can:
  // 1. Remove the intermediate rounding (reassociate).
  // 2. Ignore non-zero negative numbers because sqrt would produce NAN.
  // 3. Ignore -0.0 because sqrt(-0.0) == -0.0, but -0.0 * -0.0 == 0.0.
  Value *X;
  if (Op0 == Op1 && match(Op0, m_Intrinsic<Intrinsic::sqrt>(m_Value(X))) &&
      FMF.allowReassoc() && FMF.noNaNs() && FMF.noSignedZeros())
    return X;

  return nullptr;
}

/// Given the operands for an FMul, see if we can fold the result
static Value *
SimplifyFMulInst(Value *Op0, Value *Op1, FastMathFlags FMF,
                 const SimplifyQuery &Q, unsigned MaxRecurse,
                 fp::ExceptionBehavior ExBehavior = fp::ebIgnore,
                 RoundingMode Rounding = RoundingMode::NearestTiesToEven) {
  if (isDefaultFPEnvironment(ExBehavior, Rounding))
    if (Constant *C = foldOrCommuteConstant(Instruction::FMul, Op0, Op1, Q))
      return C;

  // Now apply simplifications that do not require rounding.
  return SimplifyFMAFMul(Op0, Op1, FMF, Q, MaxRecurse, ExBehavior, Rounding);
}

Value *llvm::SimplifyFAddInst(Value *Op0, Value *Op1, FastMathFlags FMF,
                              const SimplifyQuery &Q,
                              fp::ExceptionBehavior ExBehavior,
                              RoundingMode Rounding) {
  return ::SimplifyFAddInst(Op0, Op1, FMF, Q, RecursionLimit, ExBehavior,
                            Rounding);
}

<<<<<<< HEAD


/// Given operands for an FSub, see if we can fold the result.
static Value *SimplifyFSubInst(Value *Op0, Value *Op1, FastMathFlags FMF,
                               const SimplifyQuery &Q, unsigned MaxRecurse) {
  if (Constant *C = foldOrCommuteConstant(Instruction::FSub, Op0, Op1, Q))
    return C;

  EmptyContext EC;
  return SimplifyFSubInstGeneric<EmptyContext>(Op0, Op1, FMF, Q, RecursionLimit, EC);
}

Value *llvm::SimplifyFSubInst(Value *Op0, Value *Op1, FastMathFlags FMF,
                              const SimplifyQuery &Q) {
  // Now apply simplifications that do not require rounding.
  return SimplifyFSubInst(Op0, Op1, FMF, Q, RecursionLimit);
}

Value *llvm::SimplifyPredicatedFSubInst(Value *Op0, Value *Op1, FastMathFlags FMF,
                              const SimplifyQuery &Q, PredicatedContext & PC) {
  return ::SimplifyFSubInstGeneric<PredicatedContext>(Op0, Op1, FMF, Q, RecursionLimit, PC);
=======
Value *llvm::SimplifyFSubInst(Value *Op0, Value *Op1, FastMathFlags FMF,
                              const SimplifyQuery &Q,
                              fp::ExceptionBehavior ExBehavior,
                              RoundingMode Rounding) {
  return ::SimplifyFSubInst(Op0, Op1, FMF, Q, RecursionLimit, ExBehavior,
                            Rounding);
>>>>>>> 52900486
}

Value *llvm::SimplifyFMulInst(Value *Op0, Value *Op1, FastMathFlags FMF,
                              const SimplifyQuery &Q,
                              fp::ExceptionBehavior ExBehavior,
                              RoundingMode Rounding) {
  return ::SimplifyFMulInst(Op0, Op1, FMF, Q, RecursionLimit, ExBehavior,
                            Rounding);
}

Value *llvm::SimplifyFMAFMul(Value *Op0, Value *Op1, FastMathFlags FMF,
                             const SimplifyQuery &Q,
                             fp::ExceptionBehavior ExBehavior,
                             RoundingMode Rounding) {
  return ::SimplifyFMAFMul(Op0, Op1, FMF, Q, RecursionLimit, ExBehavior,
                           Rounding);
}

static Value *
SimplifyFDivInst(Value *Op0, Value *Op1, FastMathFlags FMF,
                 const SimplifyQuery &Q, unsigned,
                 fp::ExceptionBehavior ExBehavior = fp::ebIgnore,
                 RoundingMode Rounding = RoundingMode::NearestTiesToEven) {
  if (isDefaultFPEnvironment(ExBehavior, Rounding))
    if (Constant *C = foldOrCommuteConstant(Instruction::FDiv, Op0, Op1, Q))
      return C;

  if (Constant *C = simplifyFPOp({Op0, Op1}, FMF, Q, ExBehavior, Rounding))
    return C;

  if (!isDefaultFPEnvironment(ExBehavior, Rounding))
    return nullptr;

  // X / 1.0 -> X
  if (match(Op1, m_FPOne()))
    return Op0;

  // 0 / X -> 0
  // Requires that NaNs are off (X could be zero) and signed zeroes are
  // ignored (X could be positive or negative, so the output sign is unknown).
  if (FMF.noNaNs() && FMF.noSignedZeros() && match(Op0, m_AnyZeroFP()))
    return ConstantFP::getNullValue(Op0->getType());

  if (FMF.noNaNs()) {
    // X / X -> 1.0 is legal when NaNs are ignored.
    // We can ignore infinities because INF/INF is NaN.
    if (Op0 == Op1)
      return ConstantFP::get(Op0->getType(), 1.0);

    // (X * Y) / Y --> X if we can reassociate to the above form.
    Value *X;
    if (FMF.allowReassoc() && match(Op0, m_c_FMul(m_Value(X), m_Specific(Op1))))
      return X;

    // -X /  X -> -1.0 and
    //  X / -X -> -1.0 are legal when NaNs are ignored.
    // We can ignore signed zeros because +-0.0/+-0.0 is NaN and ignored.
    if (match(Op0, m_FNegNSZ(m_Specific(Op1))) ||
        match(Op1, m_FNegNSZ(m_Specific(Op0))))
      return ConstantFP::get(Op0->getType(), -1.0);
  }

  return nullptr;
}

Value *llvm::SimplifyFDivInst(Value *Op0, Value *Op1, FastMathFlags FMF,
                              const SimplifyQuery &Q,
                              fp::ExceptionBehavior ExBehavior,
                              RoundingMode Rounding) {
  return ::SimplifyFDivInst(Op0, Op1, FMF, Q, RecursionLimit, ExBehavior,
                            Rounding);
}

static Value *
SimplifyFRemInst(Value *Op0, Value *Op1, FastMathFlags FMF,
                 const SimplifyQuery &Q, unsigned,
                 fp::ExceptionBehavior ExBehavior = fp::ebIgnore,
                 RoundingMode Rounding = RoundingMode::NearestTiesToEven) {
  if (isDefaultFPEnvironment(ExBehavior, Rounding))
    if (Constant *C = foldOrCommuteConstant(Instruction::FRem, Op0, Op1, Q))
      return C;

  if (Constant *C = simplifyFPOp({Op0, Op1}, FMF, Q, ExBehavior, Rounding))
    return C;

  if (!isDefaultFPEnvironment(ExBehavior, Rounding))
    return nullptr;

  // Unlike fdiv, the result of frem always matches the sign of the dividend.
  // The constant match may include undef elements in a vector, so return a full
  // zero constant as the result.
  if (FMF.noNaNs()) {
    // +0 % X -> 0
    if (match(Op0, m_PosZeroFP()))
      return ConstantFP::getNullValue(Op0->getType());
    // -0 % X -> -0
    if (match(Op0, m_NegZeroFP()))
      return ConstantFP::getNegativeZero(Op0->getType());
  }

  return nullptr;
}

Value *llvm::SimplifyFRemInst(Value *Op0, Value *Op1, FastMathFlags FMF,
                              const SimplifyQuery &Q,
                              fp::ExceptionBehavior ExBehavior,
                              RoundingMode Rounding) {
  return ::SimplifyFRemInst(Op0, Op1, FMF, Q, RecursionLimit, ExBehavior,
                            Rounding);
}

//=== Helper functions for higher up the class hierarchy.

/// Given the operand for a UnaryOperator, see if we can fold the result.
/// If not, this returns null.
static Value *simplifyUnOp(unsigned Opcode, Value *Op, const SimplifyQuery &Q,
                           unsigned MaxRecurse) {
  switch (Opcode) {
  case Instruction::FNeg:
    return simplifyFNegInst(Op, FastMathFlags(), Q, MaxRecurse);
  default:
    llvm_unreachable("Unexpected opcode");
  }
}

/// Given the operand for a UnaryOperator, see if we can fold the result.
/// If not, this returns null.
/// Try to use FastMathFlags when folding the result.
static Value *simplifyFPUnOp(unsigned Opcode, Value *Op,
                             const FastMathFlags &FMF,
                             const SimplifyQuery &Q, unsigned MaxRecurse) {
  switch (Opcode) {
  case Instruction::FNeg:
    return simplifyFNegInst(Op, FMF, Q, MaxRecurse);
  default:
    return simplifyUnOp(Opcode, Op, Q, MaxRecurse);
  }
}

Value *llvm::SimplifyUnOp(unsigned Opcode, Value *Op, const SimplifyQuery &Q) {
  return ::simplifyUnOp(Opcode, Op, Q, RecursionLimit);
}

Value *llvm::SimplifyUnOp(unsigned Opcode, Value *Op, FastMathFlags FMF,
                          const SimplifyQuery &Q) {
  return ::simplifyFPUnOp(Opcode, Op, FMF, Q, RecursionLimit);
}

/// Given operands for a BinaryOperator, see if we can fold the result.
/// If not, this returns null.
static Value *SimplifyBinOp(unsigned Opcode, Value *LHS, Value *RHS,
                            const SimplifyQuery &Q, unsigned MaxRecurse) {
  switch (Opcode) {
  case Instruction::Add:
    return SimplifyAddInst(LHS, RHS, false, false, Q, MaxRecurse);
  case Instruction::Sub:
    return SimplifySubInst(LHS, RHS, false, false, Q, MaxRecurse);
  case Instruction::Mul:
    return SimplifyMulInst(LHS, RHS, Q, MaxRecurse);
  case Instruction::SDiv:
    return SimplifySDivInst(LHS, RHS, Q, MaxRecurse);
  case Instruction::UDiv:
    return SimplifyUDivInst(LHS, RHS, Q, MaxRecurse);
  case Instruction::SRem:
    return SimplifySRemInst(LHS, RHS, Q, MaxRecurse);
  case Instruction::URem:
    return SimplifyURemInst(LHS, RHS, Q, MaxRecurse);
  case Instruction::Shl:
    return SimplifyShlInst(LHS, RHS, false, false, Q, MaxRecurse);
  case Instruction::LShr:
    return SimplifyLShrInst(LHS, RHS, false, Q, MaxRecurse);
  case Instruction::AShr:
    return SimplifyAShrInst(LHS, RHS, false, Q, MaxRecurse);
  case Instruction::And:
    return SimplifyAndInst(LHS, RHS, Q, MaxRecurse);
  case Instruction::Or:
    return SimplifyOrInst(LHS, RHS, Q, MaxRecurse);
  case Instruction::Xor:
    return SimplifyXorInst(LHS, RHS, Q, MaxRecurse);
  case Instruction::FAdd:
    return SimplifyFAddInst(LHS, RHS, FastMathFlags(), Q, MaxRecurse);
  case Instruction::FSub:
    return SimplifyFSubInst(LHS, RHS, FastMathFlags(), Q, MaxRecurse);
  case Instruction::FMul:
    return SimplifyFMulInst(LHS, RHS, FastMathFlags(), Q, MaxRecurse);
  case Instruction::FDiv:
    return SimplifyFDivInst(LHS, RHS, FastMathFlags(), Q, MaxRecurse);
  case Instruction::FRem:
    return SimplifyFRemInst(LHS, RHS, FastMathFlags(), Q, MaxRecurse);
  default:
    llvm_unreachable("Unexpected opcode");
  }
}

/// Given operands for a BinaryOperator, see if we can fold the result.
/// If not, this returns null.
/// Try to use FastMathFlags when folding the result.
static Value *SimplifyBinOp(unsigned Opcode, Value *LHS, Value *RHS,
                            const FastMathFlags &FMF, const SimplifyQuery &Q,
                            unsigned MaxRecurse) {
  switch (Opcode) {
  case Instruction::FAdd:
    return SimplifyFAddInst(LHS, RHS, FMF, Q, MaxRecurse);
  case Instruction::FSub:
    return SimplifyFSubInst(LHS, RHS, FMF, Q, MaxRecurse);
  case Instruction::FMul:
    return SimplifyFMulInst(LHS, RHS, FMF, Q, MaxRecurse);
  case Instruction::FDiv:
    return SimplifyFDivInst(LHS, RHS, FMF, Q, MaxRecurse);
  default:
    return SimplifyBinOp(Opcode, LHS, RHS, Q, MaxRecurse);
  }
}

Value *llvm::SimplifyBinOp(unsigned Opcode, Value *LHS, Value *RHS,
                           const SimplifyQuery &Q) {
  return ::SimplifyBinOp(Opcode, LHS, RHS, Q, RecursionLimit);
}

Value *llvm::SimplifyBinOp(unsigned Opcode, Value *LHS, Value *RHS,
                           FastMathFlags FMF, const SimplifyQuery &Q) {
  return ::SimplifyBinOp(Opcode, LHS, RHS, FMF, Q, RecursionLimit);
}

/// Given operands for a CmpInst, see if we can fold the result.
static Value *SimplifyCmpInst(unsigned Predicate, Value *LHS, Value *RHS,
                              const SimplifyQuery &Q, unsigned MaxRecurse) {
  if (CmpInst::isIntPredicate((CmpInst::Predicate)Predicate))
    return SimplifyICmpInst(Predicate, LHS, RHS, Q, MaxRecurse);
  return SimplifyFCmpInst(Predicate, LHS, RHS, FastMathFlags(), Q, MaxRecurse);
}

Value *llvm::SimplifyCmpInst(unsigned Predicate, Value *LHS, Value *RHS,
                             const SimplifyQuery &Q) {
  return ::SimplifyCmpInst(Predicate, LHS, RHS, Q, RecursionLimit);
}

static bool IsIdempotent(Intrinsic::ID ID) {
  switch (ID) {
  default: return false;

  // Unary idempotent: f(f(x)) = f(x)
  case Intrinsic::fabs:
  case Intrinsic::floor:
  case Intrinsic::ceil:
  case Intrinsic::trunc:
  case Intrinsic::rint:
  case Intrinsic::nearbyint:
  case Intrinsic::round:
  case Intrinsic::roundeven:
  case Intrinsic::canonicalize:
    return true;
  }
}

static Value *SimplifyRelativeLoad(Constant *Ptr, Constant *Offset,
                                   const DataLayout &DL) {
  GlobalValue *PtrSym;
  APInt PtrOffset;
  if (!IsConstantOffsetFromGlobal(Ptr, PtrSym, PtrOffset, DL))
    return nullptr;

  Type *Int8PtrTy = Type::getInt8PtrTy(Ptr->getContext());
  Type *Int32Ty = Type::getInt32Ty(Ptr->getContext());
  Type *Int32PtrTy = Int32Ty->getPointerTo();
  Type *Int64Ty = Type::getInt64Ty(Ptr->getContext());

  auto *OffsetConstInt = dyn_cast<ConstantInt>(Offset);
  if (!OffsetConstInt || OffsetConstInt->getType()->getBitWidth() > 64)
    return nullptr;

  uint64_t OffsetInt = OffsetConstInt->getSExtValue();
  if (OffsetInt % 4 != 0)
    return nullptr;

  Constant *C = ConstantExpr::getGetElementPtr(
      Int32Ty, ConstantExpr::getBitCast(Ptr, Int32PtrTy),
      ConstantInt::get(Int64Ty, OffsetInt / 4));
  Constant *Loaded = ConstantFoldLoadFromConstPtr(C, Int32Ty, DL);
  if (!Loaded)
    return nullptr;

  auto *LoadedCE = dyn_cast<ConstantExpr>(Loaded);
  if (!LoadedCE)
    return nullptr;

  if (LoadedCE->getOpcode() == Instruction::Trunc) {
    LoadedCE = dyn_cast<ConstantExpr>(LoadedCE->getOperand(0));
    if (!LoadedCE)
      return nullptr;
  }

  if (LoadedCE->getOpcode() != Instruction::Sub)
    return nullptr;

  auto *LoadedLHS = dyn_cast<ConstantExpr>(LoadedCE->getOperand(0));
  if (!LoadedLHS || LoadedLHS->getOpcode() != Instruction::PtrToInt)
    return nullptr;
  auto *LoadedLHSPtr = LoadedLHS->getOperand(0);

  Constant *LoadedRHS = LoadedCE->getOperand(1);
  GlobalValue *LoadedRHSSym;
  APInt LoadedRHSOffset;
  if (!IsConstantOffsetFromGlobal(LoadedRHS, LoadedRHSSym, LoadedRHSOffset,
                                  DL) ||
      PtrSym != LoadedRHSSym || PtrOffset != LoadedRHSOffset)
    return nullptr;

  return ConstantExpr::getBitCast(LoadedLHSPtr, Int8PtrTy);
}

static Value *simplifyUnaryIntrinsic(Function *F, Value *Op0,
                                     const SimplifyQuery &Q) {
  // Idempotent functions return the same result when called repeatedly.
  Intrinsic::ID IID = F->getIntrinsicID();
  if (IsIdempotent(IID))
    if (auto *II = dyn_cast<IntrinsicInst>(Op0))
      if (II->getIntrinsicID() == IID)
        return II;

  Value *X;
  switch (IID) {
  case Intrinsic::fabs:
    if (SignBitMustBeZero(Op0, Q.TLI)) return Op0;
    break;
  case Intrinsic::bswap:
    // bswap(bswap(x)) -> x
    if (match(Op0, m_BSwap(m_Value(X)))) return X;
    break;
  case Intrinsic::bitreverse:
    // bitreverse(bitreverse(x)) -> x
    if (match(Op0, m_BitReverse(m_Value(X)))) return X;
    break;
  case Intrinsic::ctpop: {
    // If everything but the lowest bit is zero, that bit is the pop-count. Ex:
    // ctpop(and X, 1) --> and X, 1
    unsigned BitWidth = Op0->getType()->getScalarSizeInBits();
    if (MaskedValueIsZero(Op0, APInt::getHighBitsSet(BitWidth, BitWidth - 1),
                          Q.DL, 0, Q.AC, Q.CxtI, Q.DT))
      return Op0;
    break;
  }
  case Intrinsic::exp:
    // exp(log(x)) -> x
    if (Q.CxtI->hasAllowReassoc() &&
        match(Op0, m_Intrinsic<Intrinsic::log>(m_Value(X)))) return X;
    break;
  case Intrinsic::exp2:
    // exp2(log2(x)) -> x
    if (Q.CxtI->hasAllowReassoc() &&
        match(Op0, m_Intrinsic<Intrinsic::log2>(m_Value(X)))) return X;
    break;
  case Intrinsic::log:
    // log(exp(x)) -> x
    if (Q.CxtI->hasAllowReassoc() &&
        match(Op0, m_Intrinsic<Intrinsic::exp>(m_Value(X)))) return X;
    break;
  case Intrinsic::log2:
    // log2(exp2(x)) -> x
    if (Q.CxtI->hasAllowReassoc() &&
        (match(Op0, m_Intrinsic<Intrinsic::exp2>(m_Value(X))) ||
         match(Op0, m_Intrinsic<Intrinsic::pow>(m_SpecificFP(2.0),
                                                m_Value(X))))) return X;
    break;
  case Intrinsic::log10:
    // log10(pow(10.0, x)) -> x
    if (Q.CxtI->hasAllowReassoc() &&
        match(Op0, m_Intrinsic<Intrinsic::pow>(m_SpecificFP(10.0),
                                               m_Value(X)))) return X;
    break;
  case Intrinsic::floor:
  case Intrinsic::trunc:
  case Intrinsic::ceil:
  case Intrinsic::round:
  case Intrinsic::roundeven:
  case Intrinsic::nearbyint:
  case Intrinsic::rint: {
    // floor (sitofp x) -> sitofp x
    // floor (uitofp x) -> uitofp x
    //
    // Converting from int always results in a finite integral number or
    // infinity. For either of those inputs, these rounding functions always
    // return the same value, so the rounding can be eliminated.
    if (match(Op0, m_SIToFP(m_Value())) || match(Op0, m_UIToFP(m_Value())))
      return Op0;
    break;
  }
  case Intrinsic::experimental_vector_reverse:
    // experimental.vector.reverse(experimental.vector.reverse(x)) -> x
    if (match(Op0,
              m_Intrinsic<Intrinsic::experimental_vector_reverse>(m_Value(X))))
      return X;
    break;
  default:
    break;
  }

  return nullptr;
}

static APInt getMaxMinLimit(Intrinsic::ID IID, unsigned BitWidth) {
  switch (IID) {
  case Intrinsic::smax: return APInt::getSignedMaxValue(BitWidth);
  case Intrinsic::smin: return APInt::getSignedMinValue(BitWidth);
  case Intrinsic::umax: return APInt::getMaxValue(BitWidth);
  case Intrinsic::umin: return APInt::getMinValue(BitWidth);
  default: llvm_unreachable("Unexpected intrinsic");
  }
}

static ICmpInst::Predicate getMaxMinPredicate(Intrinsic::ID IID) {
  switch (IID) {
  case Intrinsic::smax: return ICmpInst::ICMP_SGE;
  case Intrinsic::smin: return ICmpInst::ICMP_SLE;
  case Intrinsic::umax: return ICmpInst::ICMP_UGE;
  case Intrinsic::umin: return ICmpInst::ICMP_ULE;
  default: llvm_unreachable("Unexpected intrinsic");
  }
}

/// Given a min/max intrinsic, see if it can be removed based on having an
/// operand that is another min/max intrinsic with shared operand(s). The caller
/// is expected to swap the operand arguments to handle commutation.
static Value *foldMinMaxSharedOp(Intrinsic::ID IID, Value *Op0, Value *Op1) {
  Value *X, *Y;
  if (!match(Op0, m_MaxOrMin(m_Value(X), m_Value(Y))))
    return nullptr;

  auto *MM0 = dyn_cast<IntrinsicInst>(Op0);
  if (!MM0)
    return nullptr;
  Intrinsic::ID IID0 = MM0->getIntrinsicID();

  if (Op1 == X || Op1 == Y ||
      match(Op1, m_c_MaxOrMin(m_Specific(X), m_Specific(Y)))) {
    // max (max X, Y), X --> max X, Y
    if (IID0 == IID)
      return MM0;
    // max (min X, Y), X --> X
    if (IID0 == getInverseMinMaxIntrinsic(IID))
      return Op1;
  }
  return nullptr;
}

static Value *simplifyBinaryIntrinsic(Function *F, Value *Op0, Value *Op1,
                                      const SimplifyQuery &Q) {
  Intrinsic::ID IID = F->getIntrinsicID();
  Type *ReturnType = F->getReturnType();
  unsigned BitWidth = ReturnType->getScalarSizeInBits();
  switch (IID) {
  case Intrinsic::abs:
    // abs(abs(x)) -> abs(x). We don't need to worry about the nsw arg here.
    // It is always ok to pick the earlier abs. We'll just lose nsw if its only
    // on the outer abs.
    if (match(Op0, m_Intrinsic<Intrinsic::abs>(m_Value(), m_Value())))
      return Op0;
    break;

  case Intrinsic::cttz: {
    Value *X;
    if (match(Op0, m_Shl(m_One(), m_Value(X))))
      return X;
    break;
  }
  case Intrinsic::ctlz: {
    Value *X;
    if (match(Op0, m_LShr(m_Negative(), m_Value(X))))
      return X;
    if (match(Op0, m_AShr(m_Negative(), m_Value())))
      return Constant::getNullValue(ReturnType);
    break;
  }
  case Intrinsic::smax:
  case Intrinsic::smin:
  case Intrinsic::umax:
  case Intrinsic::umin: {
    // If the arguments are the same, this is a no-op.
    if (Op0 == Op1)
      return Op0;

    // Canonicalize constant operand as Op1.
    if (isa<Constant>(Op0))
      std::swap(Op0, Op1);

    // Assume undef is the limit value.
    if (Q.isUndefValue(Op1))
      return ConstantInt::get(ReturnType, getMaxMinLimit(IID, BitWidth));

    const APInt *C;
    if (match(Op1, m_APIntAllowUndef(C))) {
      // Clamp to limit value. For example:
      // umax(i8 %x, i8 255) --> 255
      if (*C == getMaxMinLimit(IID, BitWidth))
        return ConstantInt::get(ReturnType, *C);

      // If the constant op is the opposite of the limit value, the other must
      // be larger/smaller or equal. For example:
      // umin(i8 %x, i8 255) --> %x
      if (*C == getMaxMinLimit(getInverseMinMaxIntrinsic(IID), BitWidth))
        return Op0;

      // Remove nested call if constant operands allow it. Example:
      // max (max X, 7), 5 -> max X, 7
      auto *MinMax0 = dyn_cast<IntrinsicInst>(Op0);
      if (MinMax0 && MinMax0->getIntrinsicID() == IID) {
        // TODO: loosen undef/splat restrictions for vector constants.
        Value *M00 = MinMax0->getOperand(0), *M01 = MinMax0->getOperand(1);
        const APInt *InnerC;
        if ((match(M00, m_APInt(InnerC)) || match(M01, m_APInt(InnerC))) &&
            ((IID == Intrinsic::smax && InnerC->sge(*C)) ||
             (IID == Intrinsic::smin && InnerC->sle(*C)) ||
             (IID == Intrinsic::umax && InnerC->uge(*C)) ||
             (IID == Intrinsic::umin && InnerC->ule(*C))))
          return Op0;
      }
    }

    if (Value *V = foldMinMaxSharedOp(IID, Op0, Op1))
      return V;
    if (Value *V = foldMinMaxSharedOp(IID, Op1, Op0))
      return V;

    ICmpInst::Predicate Pred = getMaxMinPredicate(IID);
    if (isICmpTrue(Pred, Op0, Op1, Q.getWithoutUndef(), RecursionLimit))
      return Op0;
    if (isICmpTrue(Pred, Op1, Op0, Q.getWithoutUndef(), RecursionLimit))
      return Op1;

    if (Optional<bool> Imp =
            isImpliedByDomCondition(Pred, Op0, Op1, Q.CxtI, Q.DL))
      return *Imp ? Op0 : Op1;
    if (Optional<bool> Imp =
            isImpliedByDomCondition(Pred, Op1, Op0, Q.CxtI, Q.DL))
      return *Imp ? Op1 : Op0;

    break;
  }
  case Intrinsic::usub_with_overflow:
  case Intrinsic::ssub_with_overflow:
    // X - X -> { 0, false }
    // X - undef -> { 0, false }
    // undef - X -> { 0, false }
    if (Op0 == Op1 || Q.isUndefValue(Op0) || Q.isUndefValue(Op1))
      return Constant::getNullValue(ReturnType);
    break;
  case Intrinsic::uadd_with_overflow:
  case Intrinsic::sadd_with_overflow:
    // X + undef -> { -1, false }
    // undef + x -> { -1, false }
    if (Q.isUndefValue(Op0) || Q.isUndefValue(Op1)) {
      return ConstantStruct::get(
          cast<StructType>(ReturnType),
          {Constant::getAllOnesValue(ReturnType->getStructElementType(0)),
           Constant::getNullValue(ReturnType->getStructElementType(1))});
    }
    break;
  case Intrinsic::umul_with_overflow:
  case Intrinsic::smul_with_overflow:
    // 0 * X -> { 0, false }
    // X * 0 -> { 0, false }
    if (match(Op0, m_Zero()) || match(Op1, m_Zero()))
      return Constant::getNullValue(ReturnType);
    // undef * X -> { 0, false }
    // X * undef -> { 0, false }
    if (Q.isUndefValue(Op0) || Q.isUndefValue(Op1))
      return Constant::getNullValue(ReturnType);
    break;
  case Intrinsic::uadd_sat:
    // sat(MAX + X) -> MAX
    // sat(X + MAX) -> MAX
    if (match(Op0, m_AllOnes()) || match(Op1, m_AllOnes()))
      return Constant::getAllOnesValue(ReturnType);
    LLVM_FALLTHROUGH;
  case Intrinsic::sadd_sat:
    // sat(X + undef) -> -1
    // sat(undef + X) -> -1
    // For unsigned: Assume undef is MAX, thus we saturate to MAX (-1).
    // For signed: Assume undef is ~X, in which case X + ~X = -1.
    if (Q.isUndefValue(Op0) || Q.isUndefValue(Op1))
      return Constant::getAllOnesValue(ReturnType);

    // X + 0 -> X
    if (match(Op1, m_Zero()))
      return Op0;
    // 0 + X -> X
    if (match(Op0, m_Zero()))
      return Op1;
    break;
  case Intrinsic::usub_sat:
    // sat(0 - X) -> 0, sat(X - MAX) -> 0
    if (match(Op0, m_Zero()) || match(Op1, m_AllOnes()))
      return Constant::getNullValue(ReturnType);
    LLVM_FALLTHROUGH;
  case Intrinsic::ssub_sat:
    // X - X -> 0, X - undef -> 0, undef - X -> 0
    if (Op0 == Op1 || Q.isUndefValue(Op0) || Q.isUndefValue(Op1))
      return Constant::getNullValue(ReturnType);
    // X - 0 -> X
    if (match(Op1, m_Zero()))
      return Op0;
    break;
  case Intrinsic::load_relative:
    if (auto *C0 = dyn_cast<Constant>(Op0))
      if (auto *C1 = dyn_cast<Constant>(Op1))
        return SimplifyRelativeLoad(C0, C1, Q.DL);
    break;
  case Intrinsic::powi:
    if (auto *Power = dyn_cast<ConstantInt>(Op1)) {
      // powi(x, 0) -> 1.0
      if (Power->isZero())
        return ConstantFP::get(Op0->getType(), 1.0);
      // powi(x, 1) -> x
      if (Power->isOne())
        return Op0;
    }
    break;
  case Intrinsic::copysign:
    // copysign X, X --> X
    if (Op0 == Op1)
      return Op0;
    // copysign -X, X --> X
    // copysign X, -X --> -X
    if (match(Op0, m_FNeg(m_Specific(Op1))) ||
        match(Op1, m_FNeg(m_Specific(Op0))))
      return Op1;
    break;
  case Intrinsic::maxnum:
  case Intrinsic::minnum:
  case Intrinsic::maximum:
  case Intrinsic::minimum: {
    // If the arguments are the same, this is a no-op.
    if (Op0 == Op1) return Op0;

    // Canonicalize constant operand as Op1.
    if (isa<Constant>(Op0))
      std::swap(Op0, Op1);

    // If an argument is undef, return the other argument.
    if (Q.isUndefValue(Op1))
      return Op0;

    bool PropagateNaN = IID == Intrinsic::minimum || IID == Intrinsic::maximum;
    bool IsMin = IID == Intrinsic::minimum || IID == Intrinsic::minnum;

    // minnum(X, nan) -> X
    // maxnum(X, nan) -> X
    // minimum(X, nan) -> nan
    // maximum(X, nan) -> nan
    if (match(Op1, m_NaN()))
      return PropagateNaN ? propagateNaN(cast<Constant>(Op1)) : Op0;

    // In the following folds, inf can be replaced with the largest finite
    // float, if the ninf flag is set.
    const APFloat *C;
    if (match(Op1, m_APFloat(C)) &&
        (C->isInfinity() || (Q.CxtI->hasNoInfs() && C->isLargest()))) {
      // minnum(X, -inf) -> -inf
      // maxnum(X, +inf) -> +inf
      // minimum(X, -inf) -> -inf if nnan
      // maximum(X, +inf) -> +inf if nnan
      if (C->isNegative() == IsMin && (!PropagateNaN || Q.CxtI->hasNoNaNs()))
        return ConstantFP::get(ReturnType, *C);

      // minnum(X, +inf) -> X if nnan
      // maxnum(X, -inf) -> X if nnan
      // minimum(X, +inf) -> X
      // maximum(X, -inf) -> X
      if (C->isNegative() != IsMin && (PropagateNaN || Q.CxtI->hasNoNaNs()))
        return Op0;
    }

    // Min/max of the same operation with common operand:
    // m(m(X, Y)), X --> m(X, Y) (4 commuted variants)
    if (auto *M0 = dyn_cast<IntrinsicInst>(Op0))
      if (M0->getIntrinsicID() == IID &&
          (M0->getOperand(0) == Op1 || M0->getOperand(1) == Op1))
        return Op0;
    if (auto *M1 = dyn_cast<IntrinsicInst>(Op1))
      if (M1->getIntrinsicID() == IID &&
          (M1->getOperand(0) == Op0 || M1->getOperand(1) == Op0))
        return Op1;

    break;
  }
  case Intrinsic::experimental_vector_extract: {
    Type *ReturnType = F->getReturnType();

    // (extract_vector (insert_vector _, X, 0), 0) -> X
    unsigned IdxN = cast<ConstantInt>(Op1)->getZExtValue();
    Value *X = nullptr;
    if (match(Op0, m_Intrinsic<Intrinsic::experimental_vector_insert>(
                       m_Value(), m_Value(X), m_Zero())) &&
        IdxN == 0 && X->getType() == ReturnType)
      return X;

    break;
  }
  default:
    break;
  }

  return nullptr;
}

static Value *simplifyIntrinsic(CallBase *Call, const SimplifyQuery &Q) {

  // Intrinsics with no operands have some kind of side effect. Don't simplify.
  unsigned NumOperands = Call->getNumArgOperands();
  if (!NumOperands)
    return nullptr;

  Function *F = cast<Function>(Call->getCalledFunction());
  Intrinsic::ID IID = F->getIntrinsicID();
  if (NumOperands == 1)
    return simplifyUnaryIntrinsic(F, Call->getArgOperand(0), Q);

  if (NumOperands == 2)
    return simplifyBinaryIntrinsic(F, Call->getArgOperand(0),
                                   Call->getArgOperand(1), Q);

  // Handle intrinsics with 3 or more arguments.
  switch (IID) {
  case Intrinsic::masked_load:
  case Intrinsic::masked_gather: {
    Value *MaskArg = Call->getArgOperand(2);
    Value *PassthruArg = Call->getArgOperand(3);
    // If the mask is all zeros or undef, the "passthru" argument is the result.
    if (maskIsAllZeroOrUndef(MaskArg))
      return PassthruArg;
    return nullptr;
  }
  case Intrinsic::fshl:
  case Intrinsic::fshr: {
    Value *Op0 = Call->getArgOperand(0), *Op1 = Call->getArgOperand(1),
          *ShAmtArg = Call->getArgOperand(2);

    // If both operands are undef, the result is undef.
    if (Q.isUndefValue(Op0) && Q.isUndefValue(Op1))
      return UndefValue::get(F->getReturnType());

    // If shift amount is undef, assume it is zero.
    if (Q.isUndefValue(ShAmtArg))
      return Call->getArgOperand(IID == Intrinsic::fshl ? 0 : 1);

    const APInt *ShAmtC;
    if (match(ShAmtArg, m_APInt(ShAmtC))) {
      // If there's effectively no shift, return the 1st arg or 2nd arg.
      APInt BitWidth = APInt(ShAmtC->getBitWidth(), ShAmtC->getBitWidth());
      if (ShAmtC->urem(BitWidth).isNullValue())
        return Call->getArgOperand(IID == Intrinsic::fshl ? 0 : 1);
    }
    return nullptr;
  }
  case Intrinsic::experimental_constrained_fma: {
    Value *Op0 = Call->getArgOperand(0);
    Value *Op1 = Call->getArgOperand(1);
    Value *Op2 = Call->getArgOperand(2);
    auto *FPI = cast<ConstrainedFPIntrinsic>(Call);
    if (Value *V = simplifyFPOp({Op0, Op1, Op2}, {}, Q,
                                FPI->getExceptionBehavior().getValue(),
                                FPI->getRoundingMode().getValue()))
      return V;
    return nullptr;
  }
  case Intrinsic::fma:
  case Intrinsic::fmuladd: {
    Value *Op0 = Call->getArgOperand(0);
    Value *Op1 = Call->getArgOperand(1);
    Value *Op2 = Call->getArgOperand(2);
    if (Value *V = simplifyFPOp({Op0, Op1, Op2}, {}, Q, fp::ebIgnore,
                                RoundingMode::NearestTiesToEven))
      return V;
    return nullptr;
  }
  case Intrinsic::smul_fix:
  case Intrinsic::smul_fix_sat: {
    Value *Op0 = Call->getArgOperand(0);
    Value *Op1 = Call->getArgOperand(1);
    Value *Op2 = Call->getArgOperand(2);
    Type *ReturnType = F->getReturnType();

    // Canonicalize constant operand as Op1 (ConstantFolding handles the case
    // when both Op0 and Op1 are constant so we do not care about that special
    // case here).
    if (isa<Constant>(Op0))
      std::swap(Op0, Op1);

    // X * 0 -> 0
    if (match(Op1, m_Zero()))
      return Constant::getNullValue(ReturnType);

    // X * undef -> 0
    if (Q.isUndefValue(Op1))
      return Constant::getNullValue(ReturnType);

    // X * (1 << Scale) -> X
    APInt ScaledOne =
        APInt::getOneBitSet(ReturnType->getScalarSizeInBits(),
                            cast<ConstantInt>(Op2)->getZExtValue());
    if (ScaledOne.isNonNegative() && match(Op1, m_SpecificInt(ScaledOne)))
      return Op0;

    return nullptr;
  }
  case Intrinsic::experimental_vector_insert: {
    Value *Vec = Call->getArgOperand(0);
    Value *SubVec = Call->getArgOperand(1);
    Value *Idx = Call->getArgOperand(2);
    Type *ReturnType = F->getReturnType();

    // (insert_vector Y, (extract_vector X, 0), 0) -> X
    // where: Y is X, or Y is undef
    unsigned IdxN = cast<ConstantInt>(Idx)->getZExtValue();
    Value *X = nullptr;
    if (match(SubVec, m_Intrinsic<Intrinsic::experimental_vector_extract>(
                          m_Value(X), m_Zero())) &&
        (Q.isUndefValue(Vec) || Vec == X) && IdxN == 0 &&
        X->getType() == ReturnType)
      return X;

    return nullptr;
  }
  case Intrinsic::experimental_constrained_fadd: {
    auto *FPI = cast<ConstrainedFPIntrinsic>(Call);
    return SimplifyFAddInst(FPI->getArgOperand(0), FPI->getArgOperand(1),
                            FPI->getFastMathFlags(), Q,
                            FPI->getExceptionBehavior().getValue(),
                            FPI->getRoundingMode().getValue());
    break;
  }
  case Intrinsic::experimental_constrained_fsub: {
    auto *FPI = cast<ConstrainedFPIntrinsic>(Call);
    return SimplifyFSubInst(FPI->getArgOperand(0), FPI->getArgOperand(1),
                            FPI->getFastMathFlags(), Q,
                            FPI->getExceptionBehavior().getValue(),
                            FPI->getRoundingMode().getValue());
    break;
  }
  case Intrinsic::experimental_constrained_fmul: {
    auto *FPI = cast<ConstrainedFPIntrinsic>(Call);
    return SimplifyFMulInst(FPI->getArgOperand(0), FPI->getArgOperand(1),
                            FPI->getFastMathFlags(), Q,
                            FPI->getExceptionBehavior().getValue(),
                            FPI->getRoundingMode().getValue());
    break;
  }
  case Intrinsic::experimental_constrained_fdiv: {
    auto *FPI = cast<ConstrainedFPIntrinsic>(Call);
    return SimplifyFDivInst(FPI->getArgOperand(0), FPI->getArgOperand(1),
                            FPI->getFastMathFlags(), Q,
                            FPI->getExceptionBehavior().getValue(),
                            FPI->getRoundingMode().getValue());
    break;
  }
  case Intrinsic::experimental_constrained_frem: {
    auto *FPI = cast<ConstrainedFPIntrinsic>(Call);
    return SimplifyFRemInst(FPI->getArgOperand(0), FPI->getArgOperand(1),
                            FPI->getFastMathFlags(), Q,
                            FPI->getExceptionBehavior().getValue(),
                            FPI->getRoundingMode().getValue());
    break;
  }
  default:
    return nullptr;
  }
}

static Value *tryConstantFoldCall(CallBase *Call, const SimplifyQuery &Q) {
  auto *F = dyn_cast<Function>(Call->getCalledOperand());
  if (!F || !canConstantFoldCallTo(Call, F))
    return nullptr;

  SmallVector<Constant *, 4> ConstantArgs;
  unsigned NumArgs = Call->getNumArgOperands();
  ConstantArgs.reserve(NumArgs);
  for (auto &Arg : Call->args()) {
    Constant *C = dyn_cast<Constant>(&Arg);
    if (!C) {
      if (isa<MetadataAsValue>(Arg.get()))
        continue;
      return nullptr;
    }
    ConstantArgs.push_back(C);
  }

  return ConstantFoldCall(Call, F, ConstantArgs, Q.TLI);
}

Value *llvm::SimplifyCall(CallBase *Call, const SimplifyQuery &Q) {
  // musttail calls can only be simplified if they are also DCEd.
  // As we can't guarantee this here, don't simplify them.
  if (Call->isMustTailCall())
    return nullptr;

  // call undef -> poison
  // call null -> poison
  Value *Callee = Call->getCalledOperand();
  if (isa<UndefValue>(Callee) || isa<ConstantPointerNull>(Callee))
    return PoisonValue::get(Call->getType());

  if (Value *V = tryConstantFoldCall(Call, Q))
    return V;

  auto *F = dyn_cast<Function>(Callee);
  if (F && F->isIntrinsic())
    if (Value *Ret = simplifyIntrinsic(Call, Q))
      return Ret;

  return nullptr;
}

/// Given operands for a Freeze, see if we can fold the result.
static Value *SimplifyFreezeInst(Value *Op0, const SimplifyQuery &Q) {
  // Use a utility function defined in ValueTracking.
  if (llvm::isGuaranteedNotToBeUndefOrPoison(Op0, Q.AC, Q.CxtI, Q.DT))
    return Op0;
  // We have room for improvement.
  return nullptr;
}

Value *llvm::SimplifyFreezeInst(Value *Op0, const SimplifyQuery &Q) {
  return ::SimplifyFreezeInst(Op0, Q);
}

static Constant *ConstructLoadOperandConstant(Value *Op) {
  SmallVector<Value *, 4> Worklist;
  // Invalid IR in unreachable code may contain self-referential values. Don't infinitely loop.
  SmallPtrSet<Value *, 4> Visited;
  Worklist.push_back(Op);
  while (true) {
    Value *CurOp = Worklist.back();
    if (!Visited.insert(CurOp).second)
      return nullptr;
    if (isa<Constant>(CurOp))
      break;
    if (auto *BC = dyn_cast<BitCastOperator>(CurOp)) {
      Worklist.push_back(BC->getOperand(0));
    } else if (auto *GEP = dyn_cast<GEPOperator>(CurOp)) {
      for (unsigned I = 1; I != GEP->getNumOperands(); ++I) {
        if (!isa<Constant>(GEP->getOperand(I)))
          return nullptr;
      }
      Worklist.push_back(GEP->getOperand(0));
    } else if (auto *II = dyn_cast<IntrinsicInst>(CurOp)) {
      if (II->isLaunderOrStripInvariantGroup())
        Worklist.push_back(II->getOperand(0));
      else
        return nullptr;
    } else {
      return nullptr;
    }
  }

  Constant *NewOp = cast<Constant>(Worklist.pop_back_val());
  while (!Worklist.empty()) {
    Value *CurOp = Worklist.pop_back_val();
    if (isa<BitCastOperator>(CurOp)) {
      NewOp = ConstantExpr::getBitCast(NewOp, CurOp->getType());
    } else if (auto *GEP = dyn_cast<GEPOperator>(CurOp)) {
      SmallVector<Constant *> Idxs;
      Idxs.reserve(GEP->getNumOperands() - 1);
      for (unsigned I = 1, E = GEP->getNumOperands(); I != E; ++I) {
        Idxs.push_back(cast<Constant>(GEP->getOperand(I)));
      }
      NewOp = ConstantExpr::getGetElementPtr(GEP->getSourceElementType(), NewOp,
                                             Idxs, GEP->isInBounds(),
                                             GEP->getInRangeIndex());
    } else {
      assert(isa<IntrinsicInst>(CurOp) &&
             cast<IntrinsicInst>(CurOp)->isLaunderOrStripInvariantGroup() &&
             "expected invariant group intrinsic");
      NewOp = ConstantExpr::getBitCast(NewOp, CurOp->getType());
    }
  }
  return NewOp;
}

static Value *SimplifyLoadInst(LoadInst *LI, const SimplifyQuery &Q) {
  if (LI->isVolatile())
    return nullptr;

  if (auto *C = ConstantFoldInstruction(LI, Q.DL))
    return C;

  // The following only catches more cases than ConstantFoldInstruction() if the
  // load operand wasn't a constant. Specifically, invariant.group intrinsics.
  if (isa<Constant>(LI->getPointerOperand()))
    return nullptr;

  if (auto *C = dyn_cast_or_null<Constant>(
          ConstructLoadOperandConstant(LI->getPointerOperand())))
    return ConstantFoldLoadFromConstPtr(C, LI->getType(), Q.DL);

  return nullptr;
}

Value *llvm::SimplifyVPIntrinsic(VPIntrinsic & VPInst, const SimplifyQuery &Q) {
  PredicatedContext PC(&VPInst);

  auto & PI = cast<PredicatedInstruction>(VPInst);
  switch (PI.getOpcode()) {
    default:
      return nullptr;

    case Instruction::FSub: return SimplifyPredicatedFSubInst(VPInst.getOperand(0), VPInst.getOperand(1), VPInst.getFastMathFlags(), Q, PC);
  }
}

/// See if we can compute a simplified version of this instruction.
/// If not, this returns null.

Value *llvm::SimplifyInstruction(Instruction *I, const SimplifyQuery &SQ,
                                 OptimizationRemarkEmitter *ORE) {
  const SimplifyQuery Q = SQ.CxtI ? SQ : SQ.getWithInstruction(I);
  Value *Result;

  switch (I->getOpcode()) {
  default:
    Result = ConstantFoldInstruction(I, Q.DL, Q.TLI);
    break;
  case Instruction::FNeg:
    Result = SimplifyFNegInst(I->getOperand(0), I->getFastMathFlags(), Q);
    break;
  case Instruction::FAdd:
    Result = SimplifyFAddInst(I->getOperand(0), I->getOperand(1),
                              I->getFastMathFlags(), Q);
    break;
  case Instruction::Add:
    Result =
        SimplifyAddInst(I->getOperand(0), I->getOperand(1),
                        Q.IIQ.hasNoSignedWrap(cast<BinaryOperator>(I)),
                        Q.IIQ.hasNoUnsignedWrap(cast<BinaryOperator>(I)), Q);
    break;
  case Instruction::FSub:
    Result = SimplifyFSubInst(I->getOperand(0), I->getOperand(1),
                              I->getFastMathFlags(), Q);
    break;
  case Instruction::Sub:
    Result =
        SimplifySubInst(I->getOperand(0), I->getOperand(1),
                        Q.IIQ.hasNoSignedWrap(cast<BinaryOperator>(I)),
                        Q.IIQ.hasNoUnsignedWrap(cast<BinaryOperator>(I)), Q);
    break;
  case Instruction::FMul:
    Result = SimplifyFMulInst(I->getOperand(0), I->getOperand(1),
                              I->getFastMathFlags(), Q);
    break;
  case Instruction::Mul:
    Result = SimplifyMulInst(I->getOperand(0), I->getOperand(1), Q);
    break;
  case Instruction::SDiv:
    Result = SimplifySDivInst(I->getOperand(0), I->getOperand(1), Q);
    break;
  case Instruction::UDiv:
    Result = SimplifyUDivInst(I->getOperand(0), I->getOperand(1), Q);
    break;
  case Instruction::FDiv:
    Result = SimplifyFDivInst(I->getOperand(0), I->getOperand(1),
                              I->getFastMathFlags(), Q);
    break;
  case Instruction::SRem:
    Result = SimplifySRemInst(I->getOperand(0), I->getOperand(1), Q);
    break;
  case Instruction::URem:
    Result = SimplifyURemInst(I->getOperand(0), I->getOperand(1), Q);
    break;
  case Instruction::FRem:
    Result = SimplifyFRemInst(I->getOperand(0), I->getOperand(1),
                              I->getFastMathFlags(), Q);
    break;
  case Instruction::Shl:
    Result =
        SimplifyShlInst(I->getOperand(0), I->getOperand(1),
                        Q.IIQ.hasNoSignedWrap(cast<BinaryOperator>(I)),
                        Q.IIQ.hasNoUnsignedWrap(cast<BinaryOperator>(I)), Q);
    break;
  case Instruction::LShr:
    Result = SimplifyLShrInst(I->getOperand(0), I->getOperand(1),
                              Q.IIQ.isExact(cast<BinaryOperator>(I)), Q);
    break;
  case Instruction::AShr:
    Result = SimplifyAShrInst(I->getOperand(0), I->getOperand(1),
                              Q.IIQ.isExact(cast<BinaryOperator>(I)), Q);
    break;
  case Instruction::And:
    Result = SimplifyAndInst(I->getOperand(0), I->getOperand(1), Q);
    break;
  case Instruction::Or:
    Result = SimplifyOrInst(I->getOperand(0), I->getOperand(1), Q);
    break;
  case Instruction::Xor:
    Result = SimplifyXorInst(I->getOperand(0), I->getOperand(1), Q);
    break;
  case Instruction::ICmp:
    Result = SimplifyICmpInst(cast<ICmpInst>(I)->getPredicate(),
                              I->getOperand(0), I->getOperand(1), Q);
    break;
  case Instruction::FCmp:
    Result =
        SimplifyFCmpInst(cast<FCmpInst>(I)->getPredicate(), I->getOperand(0),
                         I->getOperand(1), I->getFastMathFlags(), Q);
    break;
  case Instruction::Select:
    Result = SimplifySelectInst(I->getOperand(0), I->getOperand(1),
                                I->getOperand(2), Q);
    break;
  case Instruction::GetElementPtr: {
    SmallVector<Value *, 8> Ops(I->operands());
    Result = SimplifyGEPInst(cast<GetElementPtrInst>(I)->getSourceElementType(),
                             Ops, Q);
    break;
  }
  case Instruction::InsertValue: {
    InsertValueInst *IV = cast<InsertValueInst>(I);
    Result = SimplifyInsertValueInst(IV->getAggregateOperand(),
                                     IV->getInsertedValueOperand(),
                                     IV->getIndices(), Q);
    break;
  }
  case Instruction::InsertElement: {
    auto *IE = cast<InsertElementInst>(I);
    Result = SimplifyInsertElementInst(IE->getOperand(0), IE->getOperand(1),
                                       IE->getOperand(2), Q);
    break;
  }
  case Instruction::ExtractValue: {
    auto *EVI = cast<ExtractValueInst>(I);
    Result = SimplifyExtractValueInst(EVI->getAggregateOperand(),
                                      EVI->getIndices(), Q);
    break;
  }
  case Instruction::ExtractElement: {
    auto *EEI = cast<ExtractElementInst>(I);
    Result = SimplifyExtractElementInst(EEI->getVectorOperand(),
                                        EEI->getIndexOperand(), Q);
    break;
  }
  case Instruction::ShuffleVector: {
    auto *SVI = cast<ShuffleVectorInst>(I);
    Result =
        SimplifyShuffleVectorInst(SVI->getOperand(0), SVI->getOperand(1),
                                  SVI->getShuffleMask(), SVI->getType(), Q);
    break;
  }
  case Instruction::PHI:
    Result = SimplifyPHINode(cast<PHINode>(I), Q);
    break;
  case Instruction::Call: {
    auto * VPInst = dyn_cast<VPIntrinsic>(I);
    if (VPInst) {
      Result = SimplifyVPIntrinsic(*VPInst, Q);
      if (Result) break;
    }

    Result = SimplifyCall(cast<CallInst>(I), Q);
    break;
  }
  case Instruction::Freeze:
    Result = SimplifyFreezeInst(I->getOperand(0), Q);
    break;
#define HANDLE_CAST_INST(num, opc, clas) case Instruction::opc:
#include "llvm/IR/Instruction.def"
#undef HANDLE_CAST_INST
    Result =
        SimplifyCastInst(I->getOpcode(), I->getOperand(0), I->getType(), Q);
    break;
  case Instruction::Alloca:
    // No simplifications for Alloca and it can't be constant folded.
    Result = nullptr;
    break;
  case Instruction::Load:
    Result = SimplifyLoadInst(cast<LoadInst>(I), Q);
    break;
  }

  /// If called on unreachable code, the above logic may report that the
  /// instruction simplified to itself.  Make life easier for users by
  /// detecting that case here, returning a safe value instead.
  return Result == I ? UndefValue::get(I->getType()) : Result;
}

/// Implementation of recursive simplification through an instruction's
/// uses.
///
/// This is the common implementation of the recursive simplification routines.
/// If we have a pre-simplified value in 'SimpleV', that is forcibly used to
/// replace the instruction 'I'. Otherwise, we simply add 'I' to the list of
/// instructions to process and attempt to simplify it using
/// InstructionSimplify. Recursively visited users which could not be
/// simplified themselves are to the optional UnsimplifiedUsers set for
/// further processing by the caller.
///
/// This routine returns 'true' only when *it* simplifies something. The passed
/// in simplified value does not count toward this.
static bool replaceAndRecursivelySimplifyImpl(
    Instruction *I, Value *SimpleV, const TargetLibraryInfo *TLI,
    const DominatorTree *DT, AssumptionCache *AC,
    SmallSetVector<Instruction *, 8> *UnsimplifiedUsers = nullptr) {
  bool Simplified = false;
  SmallSetVector<Instruction *, 8> Worklist;
  const DataLayout &DL = I->getModule()->getDataLayout();

  // If we have an explicit value to collapse to, do that round of the
  // simplification loop by hand initially.
  if (SimpleV) {
    for (User *U : I->users())
      if (U != I)
        Worklist.insert(cast<Instruction>(U));

    // Replace the instruction with its simplified value.
    I->replaceAllUsesWith(SimpleV);

    // Gracefully handle edge cases where the instruction is not wired into any
    // parent block.
    if (I->getParent() && !I->isEHPad() && !I->isTerminator() &&
        !I->mayHaveSideEffects())
      I->eraseFromParent();
  } else {
    Worklist.insert(I);
  }

  // Note that we must test the size on each iteration, the worklist can grow.
  for (unsigned Idx = 0; Idx != Worklist.size(); ++Idx) {
    I = Worklist[Idx];

    // See if this instruction simplifies.
    SimpleV = SimplifyInstruction(I, {DL, TLI, DT, AC});
    if (!SimpleV) {
      if (UnsimplifiedUsers)
        UnsimplifiedUsers->insert(I);
      continue;
    }

    Simplified = true;

    // Stash away all the uses of the old instruction so we can check them for
    // recursive simplifications after a RAUW. This is cheaper than checking all
    // uses of To on the recursive step in most cases.
    for (User *U : I->users())
      Worklist.insert(cast<Instruction>(U));

    // Replace the instruction with its simplified value.
    I->replaceAllUsesWith(SimpleV);

    // Gracefully handle edge cases where the instruction is not wired into any
    // parent block.
    if (I->getParent() && !I->isEHPad() && !I->isTerminator() &&
        !I->mayHaveSideEffects())
      I->eraseFromParent();
  }
  return Simplified;
}

bool llvm::replaceAndRecursivelySimplify(
    Instruction *I, Value *SimpleV, const TargetLibraryInfo *TLI,
    const DominatorTree *DT, AssumptionCache *AC,
    SmallSetVector<Instruction *, 8> *UnsimplifiedUsers) {
  assert(I != SimpleV && "replaceAndRecursivelySimplify(X,X) is not valid!");
  assert(SimpleV && "Must provide a simplified value.");
  return replaceAndRecursivelySimplifyImpl(I, SimpleV, TLI, DT, AC,
                                           UnsimplifiedUsers);
}

namespace llvm {
const SimplifyQuery getBestSimplifyQuery(Pass &P, Function &F) {
  auto *DTWP = P.getAnalysisIfAvailable<DominatorTreeWrapperPass>();
  auto *DT = DTWP ? &DTWP->getDomTree() : nullptr;
  auto *TLIWP = P.getAnalysisIfAvailable<TargetLibraryInfoWrapperPass>();
  auto *TLI = TLIWP ? &TLIWP->getTLI(F) : nullptr;
  auto *ACWP = P.getAnalysisIfAvailable<AssumptionCacheTracker>();
  auto *AC = ACWP ? &ACWP->getAssumptionCache(F) : nullptr;
  return {F.getParent()->getDataLayout(), TLI, DT, AC};
}

const SimplifyQuery getBestSimplifyQuery(LoopStandardAnalysisResults &AR,
                                         const DataLayout &DL) {
  return {DL, &AR.TLI, &AR.DT, &AR.AC};
}

template <class T, class... TArgs>
const SimplifyQuery getBestSimplifyQuery(AnalysisManager<T, TArgs...> &AM,
                                         Function &F) {
  auto *DT = AM.template getCachedResult<DominatorTreeAnalysis>(F);
  auto *TLI = AM.template getCachedResult<TargetLibraryAnalysis>(F);
  auto *AC = AM.template getCachedResult<AssumptionAnalysis>(F);
  return {F.getParent()->getDataLayout(), TLI, DT, AC};
}
template const SimplifyQuery getBestSimplifyQuery(AnalysisManager<Function> &,
                                                  Function &);
}<|MERGE_RESOLUTION|>--- conflicted
+++ resolved
@@ -4945,23 +4945,15 @@
 
 /// Given operands for an FSub, see if we can fold the result.  If not, this
 /// returns null.
-<<<<<<< HEAD
 template<typename MatchContext>
 static Value *SimplifyFSubInstGeneric(Value *Op0, Value *Op1, FastMathFlags FMF,
-                               const SimplifyQuery &Q, unsigned MaxRecurse, MatchContext & MC) {
-
-  if (Constant *C = foldOrCommuteConstant(Instruction::FSub, Op0, Op1, Q))
-    return C;
-=======
-static Value *
-SimplifyFSubInst(Value *Op0, Value *Op1, FastMathFlags FMF,
-                 const SimplifyQuery &Q, unsigned MaxRecurse,
+                               const SimplifyQuery &Q, unsigned MaxRecurse, MatchContext & MC,
                  fp::ExceptionBehavior ExBehavior = fp::ebIgnore,
                  RoundingMode Rounding = RoundingMode::NearestTiesToEven) {
+
   if (isDefaultFPEnvironment(ExBehavior, Rounding))
     if (Constant *C = foldOrCommuteConstant(Instruction::FSub, Op0, Op1, Q))
       return C;
->>>>>>> 52900486
 
   if (Constant *C = simplifyFPOp({Op0, Op1}, FMF, Q, ExBehavior, Rounding))
     return C;
@@ -5066,9 +5058,6 @@
                             Rounding);
 }
 
-<<<<<<< HEAD
-
-
 /// Given operands for an FSub, see if we can fold the result.
 static Value *SimplifyFSubInst(Value *Op0, Value *Op1, FastMathFlags FMF,
                                const SimplifyQuery &Q, unsigned MaxRecurse) {
@@ -5080,22 +5069,19 @@
 }
 
 Value *llvm::SimplifyFSubInst(Value *Op0, Value *Op1, FastMathFlags FMF,
-                              const SimplifyQuery &Q) {
-  // Now apply simplifications that do not require rounding.
-  return SimplifyFSubInst(Op0, Op1, FMF, Q, RecursionLimit);
-}
-
-Value *llvm::SimplifyPredicatedFSubInst(Value *Op0, Value *Op1, FastMathFlags FMF,
-                              const SimplifyQuery &Q, PredicatedContext & PC) {
-  return ::SimplifyFSubInstGeneric<PredicatedContext>(Op0, Op1, FMF, Q, RecursionLimit, PC);
-=======
-Value *llvm::SimplifyFSubInst(Value *Op0, Value *Op1, FastMathFlags FMF,
                               const SimplifyQuery &Q,
                               fp::ExceptionBehavior ExBehavior,
                               RoundingMode Rounding) {
-  return ::SimplifyFSubInst(Op0, Op1, FMF, Q, RecursionLimit, ExBehavior,
+  EmptyContext EC;
+  return SimplifyFSubInstGeneric<EmptyContext>(Op0, Op1, FMF, Q, RecursionLimit, EC, ExBehavior,
                             Rounding);
->>>>>>> 52900486
+}
+
+Value *llvm::SimplifyPredicatedFSubInst(Value *Op0, Value *Op1, FastMathFlags FMF,
+                              const SimplifyQuery &Q, PredicatedContext & PC,
+                              fp::ExceptionBehavior ExBehavior,
+                              RoundingMode Rounding) {
+  return ::SimplifyFSubInstGeneric<PredicatedContext>(Op0, Op1, FMF, Q, RecursionLimit, PC);
 }
 
 Value *llvm::SimplifyFMulInst(Value *Op0, Value *Op1, FastMathFlags FMF,
