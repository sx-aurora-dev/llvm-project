//=-- ProfilesummaryBuilder.cpp - Profile summary computation ---------------=//
//
// Part of the LLVM Project, under the Apache License v2.0 with LLVM Exceptions.
// See https://llvm.org/LICENSE.txt for license information.
// SPDX-License-Identifier: Apache-2.0 WITH LLVM-exception
//
//===----------------------------------------------------------------------===//
//
// This file contains support for computing profile summary data.
//
//===----------------------------------------------------------------------===//

#include "llvm/IR/Attributes.h"
#include "llvm/IR/Function.h"
#include "llvm/IR/Metadata.h"
#include "llvm/IR/Type.h"
#include "llvm/ProfileData/InstrProf.h"
#include "llvm/ProfileData/ProfileCommon.h"
#include "llvm/ProfileData/SampleProf.h"
#include "llvm/Support/Casting.h"
#include "llvm/Support/CommandLine.h"

using namespace llvm;

cl::opt<bool> UseContextLessSummary(
    "profile-summary-contextless", cl::Hidden, cl::init(false), cl::ZeroOrMore,
    cl::desc("Merge context profiles before calculating thresholds."));

<<<<<<< HEAD
=======
// The following two parameters determine the threshold for a count to be
// considered hot/cold. These two parameters are percentile values (multiplied
// by 10000). If the counts are sorted in descending order, the minimum count to
// reach ProfileSummaryCutoffHot gives the threshold to determine a hot count.
// Similarly, the minimum count to reach ProfileSummaryCutoffCold gives the
// threshold for determining cold count (everything <= this threshold is
// considered cold).
cl::opt<int> ProfileSummaryCutoffHot(
    "profile-summary-cutoff-hot", cl::Hidden, cl::init(990000), cl::ZeroOrMore,
    cl::desc("A count is hot if it exceeds the minimum count to"
             " reach this percentile of total counts."));

cl::opt<int> ProfileSummaryCutoffCold(
    "profile-summary-cutoff-cold", cl::Hidden, cl::init(999999), cl::ZeroOrMore,
    cl::desc("A count is cold if it is below the minimum count"
             " to reach this percentile of total counts."));

cl::opt<unsigned> ProfileSummaryHugeWorkingSetSizeThreshold(
    "profile-summary-huge-working-set-size-threshold", cl::Hidden,
    cl::init(15000), cl::ZeroOrMore,
    cl::desc("The code working set size is considered huge if the number of"
             " blocks required to reach the -profile-summary-cutoff-hot"
             " percentile exceeds this count."));

cl::opt<unsigned> ProfileSummaryLargeWorkingSetSizeThreshold(
    "profile-summary-large-working-set-size-threshold", cl::Hidden,
    cl::init(12500), cl::ZeroOrMore,
    cl::desc("The code working set size is considered large if the number of"
             " blocks required to reach the -profile-summary-cutoff-hot"
             " percentile exceeds this count."));

// The next two options override the counts derived from summary computation and
// are useful for debugging purposes.
cl::opt<int> ProfileSummaryHotCount(
    "profile-summary-hot-count", cl::ReallyHidden, cl::ZeroOrMore,
    cl::desc("A fixed hot count that overrides the count derived from"
             " profile-summary-cutoff-hot"));

cl::opt<int> ProfileSummaryColdCount(
    "profile-summary-cold-count", cl::ReallyHidden, cl::ZeroOrMore,
    cl::desc("A fixed cold count that overrides the count derived from"
             " profile-summary-cutoff-cold"));

>>>>>>> 2ab1d525
// A set of cutoff values. Each value, when divided by ProfileSummary::Scale
// (which is 1000000) is a desired percentile of total counts.
static const uint32_t DefaultCutoffsData[] = {
    10000,  /*  1% */
    100000, /* 10% */
    200000, 300000, 400000, 500000, 600000, 700000, 800000,
    900000, 950000, 990000, 999000, 999900, 999990, 999999};
const ArrayRef<uint32_t> ProfileSummaryBuilder::DefaultCutoffs =
    DefaultCutoffsData;

const ProfileSummaryEntry &
ProfileSummaryBuilder::getEntryForPercentile(const SummaryEntryVector &DS,
                                             uint64_t Percentile) {
  auto It = partition_point(DS, [=](const ProfileSummaryEntry &Entry) {
    return Entry.Cutoff < Percentile;
  });
  // The required percentile has to be <= one of the percentiles in the
  // detailed summary.
  if (It == DS.end())
    report_fatal_error("Desired percentile exceeds the maximum cutoff");
  return *It;
}

void InstrProfSummaryBuilder::addRecord(const InstrProfRecord &R) {
  // The first counter is not necessarily an entry count for IR
  // instrumentation profiles.
  // Eventually MaxFunctionCount will become obsolete and this can be
  // removed.
  addEntryCount(R.Counts[0]);
  for (size_t I = 1, E = R.Counts.size(); I < E; ++I)
    addInternalCount(R.Counts[I]);
}

// To compute the detailed summary, we consider each line containing samples as
// equivalent to a block with a count in the instrumented profile.
void SampleProfileSummaryBuilder::addRecord(
    const sampleprof::FunctionSamples &FS, bool isCallsiteSample) {
  if (!isCallsiteSample) {
    NumFunctions++;
    if (FS.getHeadSamples() > MaxFunctionCount)
      MaxFunctionCount = FS.getHeadSamples();
  }
  for (const auto &I : FS.getBodySamples()) {
    uint64_t Count = I.second.getSamples();
      addCount(Count);
  }
  for (const auto &I : FS.getCallsiteSamples())
    for (const auto &CS : I.second)
      addRecord(CS.second, true);
}

// The argument to this method is a vector of cutoff percentages and the return
// value is a vector of (Cutoff, MinCount, NumCounts) triplets.
void ProfileSummaryBuilder::computeDetailedSummary() {
  if (DetailedSummaryCutoffs.empty())
    return;
  llvm::sort(DetailedSummaryCutoffs);
  auto Iter = CountFrequencies.begin();
  const auto End = CountFrequencies.end();

  uint32_t CountsSeen = 0;
  uint64_t CurrSum = 0, Count = 0;

  for (const uint32_t Cutoff : DetailedSummaryCutoffs) {
    assert(Cutoff <= 999999);
    APInt Temp(128, TotalCount);
    APInt N(128, Cutoff);
    APInt D(128, ProfileSummary::Scale);
    Temp *= N;
    Temp = Temp.sdiv(D);
    uint64_t DesiredCount = Temp.getZExtValue();
    assert(DesiredCount <= TotalCount);
    while (CurrSum < DesiredCount && Iter != End) {
      Count = Iter->first;
      uint32_t Freq = Iter->second;
      CurrSum += (Count * Freq);
      CountsSeen += Freq;
      Iter++;
    }
    assert(CurrSum >= DesiredCount);
    ProfileSummaryEntry PSE = {Cutoff, Count, CountsSeen};
    DetailedSummary.push_back(PSE);
  }
}

uint64_t
ProfileSummaryBuilder::getHotCountThreshold(const SummaryEntryVector &DS) {
  auto &HotEntry =
      ProfileSummaryBuilder::getEntryForPercentile(DS, ProfileSummaryCutoffHot);
  uint64_t HotCountThreshold = HotEntry.MinCount;
  if (ProfileSummaryHotCount.getNumOccurrences() > 0)
    HotCountThreshold = ProfileSummaryHotCount;
  return HotCountThreshold;
}

uint64_t
ProfileSummaryBuilder::getColdCountThreshold(const SummaryEntryVector &DS) {
  auto &ColdEntry = ProfileSummaryBuilder::getEntryForPercentile(
      DS, ProfileSummaryCutoffCold);
  uint64_t ColdCountThreshold = ColdEntry.MinCount;
  if (ProfileSummaryColdCount.getNumOccurrences() > 0)
    ColdCountThreshold = ProfileSummaryColdCount;
  return ColdCountThreshold;
}

std::unique_ptr<ProfileSummary> SampleProfileSummaryBuilder::getSummary() {
  computeDetailedSummary();
  return std::make_unique<ProfileSummary>(
      ProfileSummary::PSK_Sample, DetailedSummary, TotalCount, MaxCount, 0,
      MaxFunctionCount, NumCounts, NumFunctions);
}

std::unique_ptr<ProfileSummary>
SampleProfileSummaryBuilder::computeSummaryForProfiles(
<<<<<<< HEAD
    const StringMap<sampleprof::FunctionSamples> &Profiles) {
  assert(NumFunctions == 0 &&
         "This can only be called on an empty summary builder");
  StringMap<sampleprof::FunctionSamples> ContextLessProfiles;
  const StringMap<sampleprof::FunctionSamples> *ProfilesToUse = &Profiles;
=======
    const SampleProfileMap &Profiles) {
  assert(NumFunctions == 0 &&
         "This can only be called on an empty summary builder");
  sampleprof::SampleProfileMap ContextLessProfiles;
  const sampleprof::SampleProfileMap *ProfilesToUse = &Profiles;
>>>>>>> 2ab1d525
  // For CSSPGO, context-sensitive profile effectively split a function profile
  // into many copies each representing the CFG profile of a particular calling
  // context. That makes the count distribution looks more flat as we now have
  // more function profiles each with lower counts, which in turn leads to lower
<<<<<<< HEAD
  // hot thresholds. To compensate for that, by defauly we merge context
  // profiles before coumputing profile summary.
  if (UseContextLessSummary || (sampleprof::FunctionSamples::ProfileIsCS &&
=======
  // hot thresholds. To compensate for that, by default we merge context
  // profiles before computing profile summary.
  if (UseContextLessSummary || (sampleprof::FunctionSamples::ProfileIsCSFlat &&
>>>>>>> 2ab1d525
                                !UseContextLessSummary.getNumOccurrences())) {
    for (const auto &I : Profiles) {
      ContextLessProfiles[I.second.getName()].merge(I.second);
    }
    ProfilesToUse = &ContextLessProfiles;
  }

  for (const auto &I : *ProfilesToUse) {
    const sampleprof::FunctionSamples &Profile = I.second;
    addRecord(Profile);
  }

  return getSummary();
}

std::unique_ptr<ProfileSummary> InstrProfSummaryBuilder::getSummary() {
  computeDetailedSummary();
  return std::make_unique<ProfileSummary>(
      ProfileSummary::PSK_Instr, DetailedSummary, TotalCount, MaxCount,
      MaxInternalBlockCount, MaxFunctionCount, NumCounts, NumFunctions);
}

void InstrProfSummaryBuilder::addEntryCount(uint64_t Count) {
  NumFunctions++;

  // Skip invalid count.
  if (Count == (uint64_t)-1)
    return;

  addCount(Count);
  if (Count > MaxFunctionCount)
    MaxFunctionCount = Count;
}

void InstrProfSummaryBuilder::addInternalCount(uint64_t Count) {
  // Skip invalid count.
  if (Count == (uint64_t)-1)
    return;

  addCount(Count);
  if (Count > MaxInternalBlockCount)
    MaxInternalBlockCount = Count;
}<|MERGE_RESOLUTION|>--- conflicted
+++ resolved
@@ -26,8 +26,6 @@
     "profile-summary-contextless", cl::Hidden, cl::init(false), cl::ZeroOrMore,
     cl::desc("Merge context profiles before calculating thresholds."));
 
-<<<<<<< HEAD
-=======
 // The following two parameters determine the threshold for a count to be
 // considered hot/cold. These two parameters are percentile values (multiplied
 // by 10000). If the counts are sorted in descending order, the minimum count to
@@ -71,7 +69,6 @@
     cl::desc("A fixed cold count that overrides the count derived from"
              " profile-summary-cutoff-cold"));
 
->>>>>>> 2ab1d525
 // A set of cutoff values. Each value, when divided by ProfileSummary::Scale
 // (which is 1000000) is a desired percentile of total counts.
 static const uint32_t DefaultCutoffsData[] = {
@@ -186,32 +183,18 @@
 
 std::unique_ptr<ProfileSummary>
 SampleProfileSummaryBuilder::computeSummaryForProfiles(
-<<<<<<< HEAD
-    const StringMap<sampleprof::FunctionSamples> &Profiles) {
-  assert(NumFunctions == 0 &&
-         "This can only be called on an empty summary builder");
-  StringMap<sampleprof::FunctionSamples> ContextLessProfiles;
-  const StringMap<sampleprof::FunctionSamples> *ProfilesToUse = &Profiles;
-=======
     const SampleProfileMap &Profiles) {
   assert(NumFunctions == 0 &&
          "This can only be called on an empty summary builder");
   sampleprof::SampleProfileMap ContextLessProfiles;
   const sampleprof::SampleProfileMap *ProfilesToUse = &Profiles;
->>>>>>> 2ab1d525
   // For CSSPGO, context-sensitive profile effectively split a function profile
   // into many copies each representing the CFG profile of a particular calling
   // context. That makes the count distribution looks more flat as we now have
   // more function profiles each with lower counts, which in turn leads to lower
-<<<<<<< HEAD
-  // hot thresholds. To compensate for that, by defauly we merge context
-  // profiles before coumputing profile summary.
-  if (UseContextLessSummary || (sampleprof::FunctionSamples::ProfileIsCS &&
-=======
   // hot thresholds. To compensate for that, by default we merge context
   // profiles before computing profile summary.
   if (UseContextLessSummary || (sampleprof::FunctionSamples::ProfileIsCSFlat &&
->>>>>>> 2ab1d525
                                 !UseContextLessSummary.getNumOccurrences())) {
     for (const auto &I : Profiles) {
       ContextLessProfiles[I.second.getName()].merge(I.second);
