//=-- SampleProf.cpp - Sample profiling format support --------------------===//
//
// Part of the LLVM Project, under the Apache License v2.0 with LLVM Exceptions.
// See https://llvm.org/LICENSE.txt for license information.
// SPDX-License-Identifier: Apache-2.0 WITH LLVM-exception
//
//===----------------------------------------------------------------------===//
//
// This file contains common definitions used in the reading and writing of
// sample profile data.
//
//===----------------------------------------------------------------------===//

#include "llvm/ProfileData/SampleProf.h"
#include "llvm/Config/llvm-config.h"
#include "llvm/IR/DebugInfoMetadata.h"
#include "llvm/IR/PseudoProbe.h"
#include "llvm/ProfileData/SampleProfReader.h"
#include "llvm/Support/CommandLine.h"
#include "llvm/Support/Compiler.h"
#include "llvm/Support/Debug.h"
#include "llvm/Support/Error.h"
#include "llvm/Support/ErrorHandling.h"
#include "llvm/Support/LEB128.h"
#include "llvm/Support/ManagedStatic.h"
#include "llvm/Support/raw_ostream.h"
#include <string>
#include <system_error>

using namespace llvm;
using namespace sampleprof;

static cl::opt<uint64_t> ProfileSymbolListCutOff(
    "profile-symbol-list-cutoff", cl::Hidden, cl::init(-1), cl::ZeroOrMore,
    cl::desc("Cutoff value about how many symbols in profile symbol list "
             "will be used. This is very useful for performance debugging"));

<<<<<<< HEAD
=======
cl::opt<bool> GenerateMergedBaseProfiles(
    "generate-merged-base-profiles", cl::init(true), cl::ZeroOrMore,
    cl::desc("When generating nested context-sensitive profiles, always "
             "generate extra base profile for function with all its context "
             "profiles merged into it."));

>>>>>>> 2ab1d525
namespace llvm {
namespace sampleprof {
SampleProfileFormat FunctionSamples::Format;
bool FunctionSamples::ProfileIsProbeBased = false;
<<<<<<< HEAD
bool FunctionSamples::ProfileIsCS = false;
bool FunctionSamples::UseMD5 = false;
bool FunctionSamples::HasUniqSuffix = true;
=======
bool FunctionSamples::ProfileIsCSFlat = false;
bool FunctionSamples::ProfileIsCSNested = false;
bool FunctionSamples::UseMD5 = false;
bool FunctionSamples::HasUniqSuffix = true;
bool FunctionSamples::ProfileIsFS = false;
>>>>>>> 2ab1d525
} // namespace sampleprof
} // namespace llvm

namespace {

// FIXME: This class is only here to support the transition to llvm::Error. It
// will be removed once this transition is complete. Clients should prefer to
// deal with the Error value directly, rather than converting to error_code.
class SampleProfErrorCategoryType : public std::error_category {
  const char *name() const noexcept override { return "llvm.sampleprof"; }

  std::string message(int IE) const override {
    sampleprof_error E = static_cast<sampleprof_error>(IE);
    switch (E) {
    case sampleprof_error::success:
      return "Success";
    case sampleprof_error::bad_magic:
      return "Invalid sample profile data (bad magic)";
    case sampleprof_error::unsupported_version:
      return "Unsupported sample profile format version";
    case sampleprof_error::too_large:
      return "Too much profile data";
    case sampleprof_error::truncated:
      return "Truncated profile data";
    case sampleprof_error::malformed:
      return "Malformed sample profile data";
    case sampleprof_error::unrecognized_format:
      return "Unrecognized sample profile encoding format";
    case sampleprof_error::unsupported_writing_format:
      return "Profile encoding format unsupported for writing operations";
    case sampleprof_error::truncated_name_table:
      return "Truncated function name table";
    case sampleprof_error::not_implemented:
      return "Unimplemented feature";
    case sampleprof_error::counter_overflow:
      return "Counter overflow";
    case sampleprof_error::ostream_seek_unsupported:
      return "Ostream does not support seek";
    case sampleprof_error::compress_failed:
      return "Compress failure";
    case sampleprof_error::uncompress_failed:
      return "Uncompress failure";
    case sampleprof_error::zlib_unavailable:
      return "Zlib is unavailable";
    case sampleprof_error::hash_mismatch:
      return "Function hash mismatch";
    }
    llvm_unreachable("A value of sampleprof_error has no message.");
  }
};

} // end anonymous namespace

static ManagedStatic<SampleProfErrorCategoryType> ErrorCategory;

const std::error_category &llvm::sampleprof_category() {
  return *ErrorCategory;
}

void LineLocation::print(raw_ostream &OS) const {
  OS << LineOffset;
  if (Discriminator > 0)
    OS << "." << Discriminator;
}

raw_ostream &llvm::sampleprof::operator<<(raw_ostream &OS,
                                          const LineLocation &Loc) {
  Loc.print(OS);
  return OS;
}

/// Merge the samples in \p Other into this record.
/// Optionally scale sample counts by \p Weight.
sampleprof_error SampleRecord::merge(const SampleRecord &Other,
                                     uint64_t Weight) {
  sampleprof_error Result;
<<<<<<< HEAD
  // With pseudo probes, merge a dangling sample with a non-dangling sample
  // should result in a dangling sample.
  if (FunctionSamples::ProfileIsProbeBased &&
      (getSamples() == FunctionSamples::InvalidProbeCount ||
       Other.getSamples() == FunctionSamples::InvalidProbeCount)) {
    NumSamples = FunctionSamples::InvalidProbeCount;
    Result = sampleprof_error::success;
  } else {
    Result = addSamples(Other.getSamples(), Weight);
  }
=======
  Result = addSamples(Other.getSamples(), Weight);
>>>>>>> 2ab1d525
  for (const auto &I : Other.getCallTargets()) {
    MergeResult(Result, addCalledTarget(I.first(), I.second, Weight));
  }
  return Result;
}

#if !defined(NDEBUG) || defined(LLVM_ENABLE_DUMP)
LLVM_DUMP_METHOD void LineLocation::dump() const { print(dbgs()); }
#endif

/// Print the sample record to the stream \p OS indented by \p Indent.
void SampleRecord::print(raw_ostream &OS, unsigned Indent) const {
  OS << NumSamples;
  if (hasCalls()) {
    OS << ", calls:";
    for (const auto &I : getSortedCallTargets())
      OS << " " << I.first << ":" << I.second;
  }
  OS << "\n";
}

#if !defined(NDEBUG) || defined(LLVM_ENABLE_DUMP)
LLVM_DUMP_METHOD void SampleRecord::dump() const { print(dbgs(), 0); }
#endif

raw_ostream &llvm::sampleprof::operator<<(raw_ostream &OS,
                                          const SampleRecord &Sample) {
  Sample.print(OS, 0);
  return OS;
}

/// Print the samples collected for a function on stream \p OS.
void FunctionSamples::print(raw_ostream &OS, unsigned Indent) const {
  if (getFunctionHash())
    OS << "CFG checksum " << getFunctionHash() << "\n";

  OS << TotalSamples << ", " << TotalHeadSamples << ", " << BodySamples.size()
     << " sampled lines\n";

  OS.indent(Indent);
  if (!BodySamples.empty()) {
    OS << "Samples collected in the function's body {\n";
    SampleSorter<LineLocation, SampleRecord> SortedBodySamples(BodySamples);
    for (const auto &SI : SortedBodySamples.get()) {
      OS.indent(Indent + 2);
      OS << SI->first << ": " << SI->second;
    }
    OS.indent(Indent);
    OS << "}\n";
  } else {
    OS << "No samples collected in the function's body\n";
  }

  OS.indent(Indent);
  if (!CallsiteSamples.empty()) {
    OS << "Samples collected in inlined callsites {\n";
    SampleSorter<LineLocation, FunctionSamplesMap> SortedCallsiteSamples(
        CallsiteSamples);
    for (const auto &CS : SortedCallsiteSamples.get()) {
      for (const auto &FS : CS->second) {
        OS.indent(Indent + 2);
        OS << CS->first << ": inlined callee: " << FS.second.getName() << ": ";
        FS.second.print(OS, Indent + 4);
      }
    }
    OS.indent(Indent);
    OS << "}\n";
  } else {
    OS << "No inlined callsites in this function\n";
  }
}

raw_ostream &llvm::sampleprof::operator<<(raw_ostream &OS,
                                          const FunctionSamples &FS) {
  FS.print(OS);
  return OS;
}

void sampleprof::sortFuncProfiles(
    const SampleProfileMap &ProfileMap,
    std::vector<NameFunctionSamples> &SortedProfiles) {
  for (const auto &I : ProfileMap) {
    assert(I.first == I.second.getContext() && "Inconsistent profile map");
    SortedProfiles.push_back(std::make_pair(I.second.getContext(), &I.second));
  }
  llvm::stable_sort(SortedProfiles, [](const NameFunctionSamples &A,
                                       const NameFunctionSamples &B) {
    if (A.second->getTotalSamples() == B.second->getTotalSamples())
      return A.first < B.first;
    return A.second->getTotalSamples() > B.second->getTotalSamples();
  });
}

unsigned FunctionSamples::getOffset(const DILocation *DIL) {
  return (DIL->getLine() - DIL->getScope()->getSubprogram()->getLine()) &
      0xffff;
}

LineLocation FunctionSamples::getCallSiteIdentifier(const DILocation *DIL,
                                                    bool ProfileIsFS) {
  if (FunctionSamples::ProfileIsProbeBased) {
    // In a pseudo-probe based profile, a callsite is simply represented by the
    // ID of the probe associated with the call instruction. The probe ID is
    // encoded in the Discriminator field of the call instruction's debug
    // metadata.
    return LineLocation(PseudoProbeDwarfDiscriminator::extractProbeIndex(
                            DIL->getDiscriminator()),
                        0);
  } else {
    unsigned Discriminator =
        ProfileIsFS ? DIL->getDiscriminator() : DIL->getBaseDiscriminator();
    return LineLocation(FunctionSamples::getOffset(DIL), Discriminator);
  }
}

uint64_t FunctionSamples::getCallSiteHash(StringRef CalleeName,
                                          const LineLocation &Callsite) {
  uint64_t NameHash = std::hash<std::string>{}(CalleeName.str());
  uint64_t LocId =
      (((uint64_t)Callsite.LineOffset) << 32) | Callsite.Discriminator;
  return NameHash + (LocId << 5) + LocId;
}

const FunctionSamples *FunctionSamples::findFunctionSamples(
    const DILocation *DIL, SampleProfileReaderItaniumRemapper *Remapper) const {
  assert(DIL);
  SmallVector<std::pair<LineLocation, StringRef>, 10> S;

  const DILocation *PrevDIL = DIL;
  for (DIL = DIL->getInlinedAt(); DIL; DIL = DIL->getInlinedAt()) {
    // Use C++ linkage name if possible.
    StringRef Name = PrevDIL->getScope()->getSubprogram()->getLinkageName();
    if (Name.empty())
      Name = PrevDIL->getScope()->getSubprogram()->getName();
    S.emplace_back(FunctionSamples::getCallSiteIdentifier(
                       DIL, FunctionSamples::ProfileIsFS),
                   Name);
    PrevDIL = DIL;
  }

  if (S.size() == 0)
    return this;
  const FunctionSamples *FS = this;
  for (int i = S.size() - 1; i >= 0 && FS != nullptr; i--) {
    FS = FS->findFunctionSamplesAt(S[i].first, S[i].second, Remapper);
  }
  return FS;
}

void FunctionSamples::findAllNames(DenseSet<StringRef> &NameSet) const {
  NameSet.insert(getName());
  for (const auto &BS : BodySamples)
    for (const auto &TS : BS.second.getCallTargets())
      NameSet.insert(TS.getKey());

  for (const auto &CS : CallsiteSamples) {
    for (const auto &NameFS : CS.second) {
      NameSet.insert(NameFS.first);
      NameFS.second.findAllNames(NameSet);
    }
  }
}

const FunctionSamples *FunctionSamples::findFunctionSamplesAt(
    const LineLocation &Loc, StringRef CalleeName,
    SampleProfileReaderItaniumRemapper *Remapper) const {
  CalleeName = getCanonicalFnName(CalleeName);

  std::string CalleeGUID;
  CalleeName = getRepInFormat(CalleeName, UseMD5, CalleeGUID);

  auto iter = CallsiteSamples.find(Loc);
  if (iter == CallsiteSamples.end())
    return nullptr;
  auto FS = iter->second.find(CalleeName);
  if (FS != iter->second.end())
    return &FS->second;
  if (Remapper) {
    if (auto NameInProfile = Remapper->lookUpNameInProfile(CalleeName)) {
      auto FS = iter->second.find(*NameInProfile);
      if (FS != iter->second.end())
        return &FS->second;
    }
  }
  // If we cannot find exact match of the callee name, return the FS with
  // the max total count. Only do this when CalleeName is not provided,
  // i.e., only for indirect calls.
  if (!CalleeName.empty())
    return nullptr;
  uint64_t MaxTotalSamples = 0;
  const FunctionSamples *R = nullptr;
  for (const auto &NameFS : iter->second)
    if (NameFS.second.getTotalSamples() >= MaxTotalSamples) {
      MaxTotalSamples = NameFS.second.getTotalSamples();
      R = &NameFS.second;
    }
  return R;
}

#if !defined(NDEBUG) || defined(LLVM_ENABLE_DUMP)
LLVM_DUMP_METHOD void FunctionSamples::dump() const { print(dbgs(), 0); }
#endif

std::error_code ProfileSymbolList::read(const uint8_t *Data,
                                        uint64_t ListSize) {
  const char *ListStart = reinterpret_cast<const char *>(Data);
  uint64_t Size = 0;
  uint64_t StrNum = 0;
  while (Size < ListSize && StrNum < ProfileSymbolListCutOff) {
    StringRef Str(ListStart + Size);
    add(Str);
    Size += Str.size() + 1;
    StrNum++;
  }
  if (Size != ListSize && StrNum != ProfileSymbolListCutOff)
    return sampleprof_error::malformed;
  return sampleprof_error::success;
}

void SampleContextTrimmer::trimAndMergeColdContextProfiles(
    uint64_t ColdCountThreshold, bool TrimColdContext, bool MergeColdContext,
    uint32_t ColdContextFrameLength, bool TrimBaseProfileOnly) {
  if (!TrimColdContext && !MergeColdContext)
    return;

  // Nothing to merge if sample threshold is zero
  if (ColdCountThreshold == 0)
    return;

  // Trimming base profiles only is mainly to honor the preinliner decsion. When
  // MergeColdContext is true preinliner decsion is not honored anyway so turn
  // off TrimBaseProfileOnly.
  if (MergeColdContext)
    TrimBaseProfileOnly = false;

  // Filter the cold profiles from ProfileMap and move them into a tmp
  // container
  std::vector<std::pair<SampleContext, const FunctionSamples *>> ColdProfiles;
  for (const auto &I : ProfileMap) {
    const SampleContext &Context = I.first;
    const FunctionSamples &FunctionProfile = I.second;
    if (FunctionProfile.getTotalSamples() < ColdCountThreshold &&
        (!TrimBaseProfileOnly || Context.isBaseContext()))
      ColdProfiles.emplace_back(Context, &I.second);
  }

  // Remove the cold profile from ProfileMap and merge them into
  // MergedProfileMap by the last K frames of context
  SampleProfileMap MergedProfileMap;
  for (const auto &I : ColdProfiles) {
    if (MergeColdContext) {
      auto MergedContext = I.second->getContext().getContextFrames();
      if (ColdContextFrameLength < MergedContext.size())
        MergedContext = MergedContext.take_back(ColdContextFrameLength);
      auto Ret = MergedProfileMap.emplace(MergedContext, FunctionSamples());
      FunctionSamples &MergedProfile = Ret.first->second;
      MergedProfile.merge(*I.second);
    }
    ProfileMap.erase(I.first);
  }

  // Move the merged profiles into ProfileMap;
  for (const auto &I : MergedProfileMap) {
    // Filter the cold merged profile
    if (TrimColdContext && I.second.getTotalSamples() < ColdCountThreshold &&
        ProfileMap.find(I.first) == ProfileMap.end())
      continue;
    // Merge the profile if the original profile exists, otherwise just insert
    // as a new profile
    auto Ret = ProfileMap.emplace(I.first, FunctionSamples());
    if (Ret.second) {
      SampleContext FContext(Ret.first->first, RawContext);
      FunctionSamples &FProfile = Ret.first->second;
      FProfile.setContext(FContext);
    }
    FunctionSamples &OrigProfile = Ret.first->second;
    OrigProfile.merge(I.second);
  }
}

void SampleContextTrimmer::canonicalizeContextProfiles() {
  std::vector<SampleContext> ProfilesToBeRemoved;
  SampleProfileMap ProfilesToBeAdded;
  for (auto &I : ProfileMap) {
    FunctionSamples &FProfile = I.second;
    SampleContext &Context = FProfile.getContext();
    if (I.first == Context)
      continue;

    // Use the context string from FunctionSamples to update the keys of
    // ProfileMap. They can get out of sync after context profile promotion
    // through pre-inliner.
    // Duplicate the function profile for later insertion to avoid a conflict
    // caused by a context both to be add and to be removed. This could happen
    // when a context is promoted to another context which is also promoted to
    // the third context. For example, given an original context A @ B @ C that
    // is promoted to B @ C and the original context B @ C which is promoted to
    // just C, adding B @ C to the profile map while removing same context (but
    // with different profiles) from the map can cause a conflict if they are
    // not handled in a right order. This can be solved by just caching the
    // profiles to be added.
    auto Ret = ProfilesToBeAdded.emplace(Context, FProfile);
    (void)Ret;
    assert(Ret.second && "Context conflict during canonicalization");
    ProfilesToBeRemoved.push_back(I.first);
  }

  for (auto &I : ProfilesToBeRemoved) {
    ProfileMap.erase(I);
  }

  for (auto &I : ProfilesToBeAdded) {
    ProfileMap.emplace(I.first, I.second);
  }
}

std::error_code ProfileSymbolList::write(raw_ostream &OS) {
  // Sort the symbols before output. If doing compression.
  // It will make the compression much more effective.
  std::vector<StringRef> SortedList(Syms.begin(), Syms.end());
  llvm::sort(SortedList);

  std::string OutputString;
  for (auto &Sym : SortedList) {
    OutputString.append(Sym.str());
    OutputString.append(1, '\0');
  }

  OS << OutputString;
  return sampleprof_error::success;
}

void ProfileSymbolList::dump(raw_ostream &OS) const {
  OS << "======== Dump profile symbol list ========\n";
  std::vector<StringRef> SortedList(Syms.begin(), Syms.end());
  llvm::sort(SortedList);

  for (auto &Sym : SortedList)
    OS << Sym << "\n";
}

CSProfileConverter::FrameNode *
CSProfileConverter::FrameNode::getOrCreateChildFrame(
    const LineLocation &CallSite, StringRef CalleeName) {
  uint64_t Hash = FunctionSamples::getCallSiteHash(CalleeName, CallSite);
  auto It = AllChildFrames.find(Hash);
  if (It != AllChildFrames.end()) {
    assert(It->second.FuncName == CalleeName &&
           "Hash collision for child context node");
    return &It->second;
  }

  AllChildFrames[Hash] = FrameNode(CalleeName, nullptr, CallSite);
  return &AllChildFrames[Hash];
}

CSProfileConverter::CSProfileConverter(SampleProfileMap &Profiles)
    : ProfileMap(Profiles) {
  for (auto &FuncSample : Profiles) {
    FunctionSamples *FSamples = &FuncSample.second;
    auto *NewNode = getOrCreateContextPath(FSamples->getContext());
    assert(!NewNode->FuncSamples && "New node cannot have sample profile");
    NewNode->FuncSamples = FSamples;
  }
}

CSProfileConverter::FrameNode *
CSProfileConverter::getOrCreateContextPath(const SampleContext &Context) {
  auto Node = &RootFrame;
  LineLocation CallSiteLoc(0, 0);
  for (auto &Callsite : Context.getContextFrames()) {
    Node = Node->getOrCreateChildFrame(CallSiteLoc, Callsite.FuncName);
    CallSiteLoc = Callsite.Location;
  }
  return Node;
}

void CSProfileConverter::convertProfiles(CSProfileConverter::FrameNode &Node) {
  // Process each child profile. Add each child profile to callsite profile map
  // of the current node `Node` if `Node` comes with a profile. Otherwise
  // promote the child profile to a standalone profile.
  auto *NodeProfile = Node.FuncSamples;
  for (auto &It : Node.AllChildFrames) {
    auto &ChildNode = It.second;
    convertProfiles(ChildNode);
    auto *ChildProfile = ChildNode.FuncSamples;
    if (!ChildProfile)
      continue;
    SampleContext OrigChildContext = ChildProfile->getContext();
    // Reset the child context to be contextless.
    ChildProfile->getContext().setName(OrigChildContext.getName());
    if (NodeProfile) {
      // Add child profile to the callsite profile map.
      auto &SamplesMap = NodeProfile->functionSamplesAt(ChildNode.CallSiteLoc);
      SamplesMap.emplace(OrigChildContext.getName().str(), *ChildProfile);
      NodeProfile->addTotalSamples(ChildProfile->getTotalSamples());
    }

    // Separate child profile to be a standalone profile, if the current parent
    // profile doesn't exist. This is a duplicating operation when the child
    // profile is already incorporated into the parent which is still useful and
    // thus done optionally. It is seen that duplicating context profiles into
    // base profiles improves the code quality for thinlto build by allowing a
    // profile in the prelink phase for to-be-fully-inlined functions.
    if (!NodeProfile || GenerateMergedBaseProfiles)
      ProfileMap[ChildProfile->getContext()].merge(*ChildProfile);

    // Contexts coming with a `ContextShouldBeInlined` attribute indicate this
    // is a preinliner-computed profile.
    if (OrigChildContext.hasAttribute(ContextShouldBeInlined))
      FunctionSamples::ProfileIsCSNested = true;

    // Remove the original child profile.
    ProfileMap.erase(OrigChildContext);
  }
}

void CSProfileConverter::convertProfiles() { convertProfiles(RootFrame); }<|MERGE_RESOLUTION|>--- conflicted
+++ resolved
@@ -35,30 +35,21 @@
     cl::desc("Cutoff value about how many symbols in profile symbol list "
              "will be used. This is very useful for performance debugging"));
 
-<<<<<<< HEAD
-=======
 cl::opt<bool> GenerateMergedBaseProfiles(
     "generate-merged-base-profiles", cl::init(true), cl::ZeroOrMore,
     cl::desc("When generating nested context-sensitive profiles, always "
              "generate extra base profile for function with all its context "
              "profiles merged into it."));
 
->>>>>>> 2ab1d525
 namespace llvm {
 namespace sampleprof {
 SampleProfileFormat FunctionSamples::Format;
 bool FunctionSamples::ProfileIsProbeBased = false;
-<<<<<<< HEAD
-bool FunctionSamples::ProfileIsCS = false;
-bool FunctionSamples::UseMD5 = false;
-bool FunctionSamples::HasUniqSuffix = true;
-=======
 bool FunctionSamples::ProfileIsCSFlat = false;
 bool FunctionSamples::ProfileIsCSNested = false;
 bool FunctionSamples::UseMD5 = false;
 bool FunctionSamples::HasUniqSuffix = true;
 bool FunctionSamples::ProfileIsFS = false;
->>>>>>> 2ab1d525
 } // namespace sampleprof
 } // namespace llvm
 
@@ -135,20 +126,7 @@
 sampleprof_error SampleRecord::merge(const SampleRecord &Other,
                                      uint64_t Weight) {
   sampleprof_error Result;
-<<<<<<< HEAD
-  // With pseudo probes, merge a dangling sample with a non-dangling sample
-  // should result in a dangling sample.
-  if (FunctionSamples::ProfileIsProbeBased &&
-      (getSamples() == FunctionSamples::InvalidProbeCount ||
-       Other.getSamples() == FunctionSamples::InvalidProbeCount)) {
-    NumSamples = FunctionSamples::InvalidProbeCount;
-    Result = sampleprof_error::success;
-  } else {
-    Result = addSamples(Other.getSamples(), Weight);
-  }
-=======
   Result = addSamples(Other.getSamples(), Weight);
->>>>>>> 2ab1d525
   for (const auto &I : Other.getCallTargets()) {
     MergeResult(Result, addCalledTarget(I.first(), I.second, Weight));
   }
