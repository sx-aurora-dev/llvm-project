//===- SampleProfWriter.cpp - Write LLVM sample profile data --------------===//
//
// Part of the LLVM Project, under the Apache License v2.0 with LLVM Exceptions.
// See https://llvm.org/LICENSE.txt for license information.
// SPDX-License-Identifier: Apache-2.0 WITH LLVM-exception
//
//===----------------------------------------------------------------------===//
//
// This file implements the class that writes LLVM sample profiles. It
// supports two file formats: text and binary. The textual representation
// is useful for debugging and testing purposes. The binary representation
// is more compact, resulting in smaller file sizes. However, they can
// both be used interchangeably.
//
// See lib/ProfileData/SampleProfReader.cpp for documentation on each of the
// supported formats.
//
//===----------------------------------------------------------------------===//

#include "llvm/ProfileData/SampleProfWriter.h"
#include "llvm/ADT/StringRef.h"
#include "llvm/ADT/StringSet.h"
#include "llvm/ProfileData/ProfileCommon.h"
#include "llvm/ProfileData/SampleProf.h"
#include "llvm/Support/Compression.h"
#include "llvm/Support/Endian.h"
#include "llvm/Support/EndianStream.h"
#include "llvm/Support/ErrorOr.h"
#include "llvm/Support/FileSystem.h"
#include "llvm/Support/LEB128.h"
#include "llvm/Support/MD5.h"
#include "llvm/Support/raw_ostream.h"
#include <algorithm>
#include <cstdint>
#include <memory>
#include <set>
#include <system_error>
#include <utility>
#include <vector>

using namespace llvm;
using namespace sampleprof;

std::error_code
SampleProfileWriter::writeFuncProfiles(const SampleProfileMap &ProfileMap) {
  std::vector<NameFunctionSamples> V;
  sortFuncProfiles(ProfileMap, V);
  for (const auto &I : V) {
    if (std::error_code EC = writeSample(*I.second))
      return EC;
  }
  return sampleprof_error::success;
}

std::error_code SampleProfileWriter::write(const SampleProfileMap &ProfileMap) {
  if (std::error_code EC = writeHeader(ProfileMap))
    return EC;

  if (std::error_code EC = writeFuncProfiles(ProfileMap))
    return EC;

  return sampleprof_error::success;
}

/// Return the current position and prepare to use it as the start
/// position of a section given the section type \p Type and its position
/// \p LayoutIdx in SectionHdrLayout.
uint64_t
SampleProfileWriterExtBinaryBase::markSectionStart(SecType Type,
                                                   uint32_t LayoutIdx) {
  uint64_t SectionStart = OutputStream->tell();
  assert(LayoutIdx < SectionHdrLayout.size() && "LayoutIdx out of range");
  const auto &Entry = SectionHdrLayout[LayoutIdx];
  assert(Entry.Type == Type && "Unexpected section type");
  // Use LocalBuf as a temporary output for writting data.
  if (hasSecFlag(Entry, SecCommonFlags::SecFlagCompress))
    LocalBufStream.swap(OutputStream);
  return SectionStart;
}

std::error_code SampleProfileWriterExtBinaryBase::compressAndOutput() {
  if (!llvm::zlib::isAvailable())
    return sampleprof_error::zlib_unavailable;
  std::string &UncompressedStrings =
      static_cast<raw_string_ostream *>(LocalBufStream.get())->str();
  if (UncompressedStrings.size() == 0)
    return sampleprof_error::success;
  auto &OS = *OutputStream;
  SmallString<128> CompressedStrings;
  llvm::Error E = zlib::compress(UncompressedStrings, CompressedStrings,
                                 zlib::BestSizeCompression);
  if (E)
    return sampleprof_error::compress_failed;
  encodeULEB128(UncompressedStrings.size(), OS);
  encodeULEB128(CompressedStrings.size(), OS);
  OS << CompressedStrings.str();
  UncompressedStrings.clear();
  return sampleprof_error::success;
}

/// Add a new section into section header table given the section type
/// \p Type, its position \p LayoutIdx in SectionHdrLayout and the
/// location \p SectionStart where the section should be written to.
std::error_code SampleProfileWriterExtBinaryBase::addNewSection(
    SecType Type, uint32_t LayoutIdx, uint64_t SectionStart) {
  assert(LayoutIdx < SectionHdrLayout.size() && "LayoutIdx out of range");
  const auto &Entry = SectionHdrLayout[LayoutIdx];
  assert(Entry.Type == Type && "Unexpected section type");
  if (hasSecFlag(Entry, SecCommonFlags::SecFlagCompress)) {
    LocalBufStream.swap(OutputStream);
    if (std::error_code EC = compressAndOutput())
      return EC;
  }
  SecHdrTable.push_back({Type, Entry.Flags, SectionStart - FileStart,
                         OutputStream->tell() - SectionStart, LayoutIdx});
  return sampleprof_error::success;
}

std::error_code
SampleProfileWriterExtBinaryBase::write(const SampleProfileMap &ProfileMap) {
  if (std::error_code EC = writeHeader(ProfileMap))
    return EC;

  std::string LocalBuf;
  LocalBufStream = std::make_unique<raw_string_ostream>(LocalBuf);
  if (std::error_code EC = writeSections(ProfileMap))
    return EC;

  if (std::error_code EC = writeSecHdrTable())
    return EC;

  return sampleprof_error::success;
}

std::error_code SampleProfileWriterExtBinaryBase::writeContextIdx(
    const SampleContext &Context) {
  if (Context.hasContext())
    return writeCSNameIdx(Context);
  else
    return SampleProfileWriterBinary::writeNameIdx(Context.getName());
}

std::error_code
SampleProfileWriterExtBinaryBase::writeCSNameIdx(const SampleContext &Context) {
  const auto &Ret = CSNameTable.find(Context);
  if (Ret == CSNameTable.end())
    return sampleprof_error::truncated_name_table;
  encodeULEB128(Ret->second, *OutputStream);
  return sampleprof_error::success;
}

std::error_code
SampleProfileWriterExtBinaryBase::writeSample(const FunctionSamples &S) {
  uint64_t Offset = OutputStream->tell();
<<<<<<< HEAD
  StringRef Name = S.getNameWithContext(true);
  FuncOffsetTable[Name] = Offset - SecLBRProfileStart;
=======
  auto &Context = S.getContext();
  FuncOffsetTable[Context] = Offset - SecLBRProfileStart;
>>>>>>> 2ab1d525
  encodeULEB128(S.getHeadSamples(), *OutputStream);
  return writeBody(S);
}

std::error_code SampleProfileWriterExtBinaryBase::writeFuncOffsetTable() {
  auto &OS = *OutputStream;

  // Write out the table size.
  encodeULEB128(FuncOffsetTable.size(), OS);

  // Write out FuncOffsetTable.
  auto WriteItem = [&](const SampleContext &Context, uint64_t Offset) {
    if (std::error_code EC = writeContextIdx(Context))
      return EC;
    encodeULEB128(Offset, OS);
    return (std::error_code)sampleprof_error::success;
  };

  if (FunctionSamples::ProfileIsCSFlat) {
    // Sort the contexts before writing them out. This is to help fast load all
    // context profiles for a function as well as their callee contexts which
    // can help profile-guided importing for ThinLTO.
    std::map<SampleContext, uint64_t> OrderedFuncOffsetTable(
        FuncOffsetTable.begin(), FuncOffsetTable.end());
    for (const auto &Entry : OrderedFuncOffsetTable) {
      if (std::error_code EC = WriteItem(Entry.first, Entry.second))
        return EC;
    }
    addSectionFlag(SecFuncOffsetTable, SecFuncOffsetFlags::SecFlagOrdered);
  } else {
    for (const auto &Entry : FuncOffsetTable) {
      if (std::error_code EC = WriteItem(Entry.first, Entry.second))
        return EC;
    }
  }

  FuncOffsetTable.clear();
  return sampleprof_error::success;
}

std::error_code SampleProfileWriterExtBinaryBase::writeFuncMetadata(
    const FunctionSamples &FunctionProfile) {
  auto &OS = *OutputStream;
  if (std::error_code EC = writeContextIdx(FunctionProfile.getContext()))
    return EC;

  if (FunctionSamples::ProfileIsProbeBased)
    encodeULEB128(FunctionProfile.getFunctionHash(), OS);
  if (FunctionSamples::ProfileIsCSFlat || FunctionSamples::ProfileIsCSNested) {
    encodeULEB128(FunctionProfile.getContext().getAllAttributes(), OS);
  }

  if (!FunctionSamples::ProfileIsCSFlat) {
    // Recursively emit attributes for all callee samples.
    uint64_t NumCallsites = 0;
    for (const auto &J : FunctionProfile.getCallsiteSamples())
      NumCallsites += J.second.size();
    encodeULEB128(NumCallsites, OS);
    for (const auto &J : FunctionProfile.getCallsiteSamples()) {
      for (const auto &FS : J.second) {
        LineLocation Loc = J.first;
        encodeULEB128(Loc.LineOffset, OS);
        encodeULEB128(Loc.Discriminator, OS);
        if (std::error_code EC = writeFuncMetadata(FS.second))
          return EC;
      }
    }
  }

  return sampleprof_error::success;
}

std::error_code SampleProfileWriterExtBinaryBase::writeFuncMetadata(
    const SampleProfileMap &Profiles) {
  if (!FunctionSamples::ProfileIsProbeBased &&
      !FunctionSamples::ProfileIsCSFlat && !FunctionSamples::ProfileIsCSNested)
    return sampleprof_error::success;
  for (const auto &Entry : Profiles) {
    if (std::error_code EC = writeFuncMetadata(Entry.second))
      return EC;
  }
  return sampleprof_error::success;
}

std::error_code SampleProfileWriterExtBinaryBase::writeNameTable() {
  if (!UseMD5)
    return SampleProfileWriterBinary::writeNameTable();

  auto &OS = *OutputStream;
  std::set<StringRef> V;
  stablizeNameTable(NameTable, V);

  // Write out the MD5 name table. We wrote unencoded MD5 so reader can
  // retrieve the name using the name index without having to read the
  // whole name table.
  encodeULEB128(NameTable.size(), OS);
  support::endian::Writer Writer(OS, support::little);
  for (auto N : V)
    Writer.write(MD5Hash(N));
  return sampleprof_error::success;
}

std::error_code SampleProfileWriterExtBinaryBase::writeNameTableSection(
    const SampleProfileMap &ProfileMap) {
  for (const auto &I : ProfileMap) {
    assert(I.first == I.second.getContext() && "Inconsistent profile map");
    addContext(I.second.getContext());
    addNames(I.second);
  }

  // If NameTable contains ".__uniq." suffix, set SecFlagUniqSuffix flag
  // so compiler won't strip the suffix during profile matching after
  // seeing the flag in the profile.
  for (const auto &I : NameTable) {
<<<<<<< HEAD
    if (I.first.find(FunctionSamples::UniqSuffix) != StringRef::npos) {
=======
    if (I.first.contains(FunctionSamples::UniqSuffix)) {
>>>>>>> 2ab1d525
      addSectionFlag(SecNameTable, SecNameTableFlags::SecFlagUniqSuffix);
      break;
    }
  }

  if (auto EC = writeNameTable())
    return EC;
  return sampleprof_error::success;
}

std::error_code SampleProfileWriterExtBinaryBase::writeCSNameTableSection() {
  // Sort the names to make CSNameTable deterministic.
  std::set<SampleContext> OrderedContexts;
  for (const auto &I : CSNameTable)
    OrderedContexts.insert(I.first);
  assert(OrderedContexts.size() == CSNameTable.size() &&
         "Unmatched ordered and unordered contexts");
  uint64_t I = 0;
  for (auto &Context : OrderedContexts)
    CSNameTable[Context] = I++;

  auto &OS = *OutputStream;
  encodeULEB128(OrderedContexts.size(), OS);
  support::endian::Writer Writer(OS, support::little);
  for (auto Context : OrderedContexts) {
    auto Frames = Context.getContextFrames();
    encodeULEB128(Frames.size(), OS);
    for (auto &Callsite : Frames) {
      if (std::error_code EC = writeNameIdx(Callsite.FuncName))
        return EC;
      encodeULEB128(Callsite.Location.LineOffset, OS);
      encodeULEB128(Callsite.Location.Discriminator, OS);
    }
  }

  return sampleprof_error::success;
}

std::error_code
SampleProfileWriterExtBinaryBase::writeProfileSymbolListSection() {
  if (ProfSymList && ProfSymList->size() > 0)
    if (std::error_code EC = ProfSymList->write(*OutputStream))
      return EC;

  return sampleprof_error::success;
}

std::error_code SampleProfileWriterExtBinaryBase::writeOneSection(
    SecType Type, uint32_t LayoutIdx, const SampleProfileMap &ProfileMap) {
  // The setting of SecFlagCompress should happen before markSectionStart.
  if (Type == SecProfileSymbolList && ProfSymList && ProfSymList->toCompress())
    setToCompressSection(SecProfileSymbolList);
  if (Type == SecFuncMetadata && FunctionSamples::ProfileIsProbeBased)
    addSectionFlag(SecFuncMetadata, SecFuncMetadataFlags::SecFlagIsProbeBased);
  if (Type == SecFuncMetadata && FunctionSamples::ProfileIsCSNested)
    addSectionFlag(SecFuncMetadata, SecFuncMetadataFlags::SecFlagIsCSNested);
  if (Type == SecFuncMetadata &&
      (FunctionSamples::ProfileIsCSFlat || FunctionSamples::ProfileIsCSNested))
    addSectionFlag(SecFuncMetadata, SecFuncMetadataFlags::SecFlagHasAttribute);
  if (Type == SecProfSummary && FunctionSamples::ProfileIsCSFlat)
    addSectionFlag(SecProfSummary, SecProfSummaryFlags::SecFlagFullContext);
  if (Type == SecProfSummary && FunctionSamples::ProfileIsFS)
    addSectionFlag(SecProfSummary, SecProfSummaryFlags::SecFlagFSDiscriminator);

  uint64_t SectionStart = markSectionStart(Type, LayoutIdx);
  switch (Type) {
  case SecProfSummary:
    computeSummary(ProfileMap);
    if (auto EC = writeSummary())
      return EC;
    break;
  case SecNameTable:
    if (auto EC = writeNameTableSection(ProfileMap))
      return EC;
    break;
  case SecCSNameTable:
    if (auto EC = writeCSNameTableSection())
      return EC;
    break;
  case SecLBRProfile:
    SecLBRProfileStart = OutputStream->tell();
    if (std::error_code EC = writeFuncProfiles(ProfileMap))
      return EC;
    break;
  case SecFuncOffsetTable:
    if (auto EC = writeFuncOffsetTable())
      return EC;
    break;
  case SecFuncMetadata:
    if (std::error_code EC = writeFuncMetadata(ProfileMap))
      return EC;
    break;
  case SecProfileSymbolList:
    if (auto EC = writeProfileSymbolListSection())
      return EC;
    break;
  default:
    if (auto EC = writeCustomSection(Type))
      return EC;
    break;
  }
  if (std::error_code EC = addNewSection(Type, LayoutIdx, SectionStart))
    return EC;
  return sampleprof_error::success;
}

std::error_code SampleProfileWriterExtBinary::writeDefaultLayout(
<<<<<<< HEAD
    const StringMap<FunctionSamples> &ProfileMap) {
=======
    const SampleProfileMap &ProfileMap) {
>>>>>>> 2ab1d525
  // The const indices passed to writeOneSection below are specifying the
  // positions of the sections in SectionHdrLayout. Look at
  // initSectionHdrLayout to find out where each section is located in
  // SectionHdrLayout.
  if (auto EC = writeOneSection(SecProfSummary, 0, ProfileMap))
    return EC;
  if (auto EC = writeOneSection(SecNameTable, 1, ProfileMap))
    return EC;
  if (auto EC = writeOneSection(SecCSNameTable, 2, ProfileMap))
    return EC;
  if (auto EC = writeOneSection(SecLBRProfile, 4, ProfileMap))
    return EC;
  if (auto EC = writeOneSection(SecProfileSymbolList, 5, ProfileMap))
    return EC;
  if (auto EC = writeOneSection(SecFuncOffsetTable, 3, ProfileMap))
    return EC;
  if (auto EC = writeOneSection(SecFuncMetadata, 6, ProfileMap))
    return EC;
  return sampleprof_error::success;
}

<<<<<<< HEAD
static void
splitProfileMapToTwo(const StringMap<FunctionSamples> &ProfileMap,
                     StringMap<FunctionSamples> &ContextProfileMap,
                     StringMap<FunctionSamples> &NoContextProfileMap) {
  for (const auto &I : ProfileMap) {
    if (I.second.getCallsiteSamples().size())
      ContextProfileMap.insert({I.first(), I.second});
    else
      NoContextProfileMap.insert({I.first(), I.second});
=======
static void splitProfileMapToTwo(const SampleProfileMap &ProfileMap,
                                 SampleProfileMap &ContextProfileMap,
                                 SampleProfileMap &NoContextProfileMap) {
  for (const auto &I : ProfileMap) {
    if (I.second.getCallsiteSamples().size())
      ContextProfileMap.insert({I.first, I.second});
    else
      NoContextProfileMap.insert({I.first, I.second});
>>>>>>> 2ab1d525
  }
}

std::error_code SampleProfileWriterExtBinary::writeCtxSplitLayout(
<<<<<<< HEAD
    const StringMap<FunctionSamples> &ProfileMap) {
  StringMap<FunctionSamples> ContextProfileMap, NoContextProfileMap;
=======
    const SampleProfileMap &ProfileMap) {
  SampleProfileMap ContextProfileMap, NoContextProfileMap;
>>>>>>> 2ab1d525
  splitProfileMapToTwo(ProfileMap, ContextProfileMap, NoContextProfileMap);

  if (auto EC = writeOneSection(SecProfSummary, 0, ProfileMap))
    return EC;
  if (auto EC = writeOneSection(SecNameTable, 1, ProfileMap))
    return EC;
  if (auto EC = writeOneSection(SecLBRProfile, 3, ContextProfileMap))
    return EC;
  if (auto EC = writeOneSection(SecFuncOffsetTable, 2, ContextProfileMap))
    return EC;
  // Mark the section to have no context. Note section flag needs to be set
  // before writing the section.
  addSectionFlag(5, SecCommonFlags::SecFlagFlat);
  if (auto EC = writeOneSection(SecLBRProfile, 5, NoContextProfileMap))
    return EC;
  // Mark the section to have no context. Note section flag needs to be set
  // before writing the section.
  addSectionFlag(4, SecCommonFlags::SecFlagFlat);
  if (auto EC = writeOneSection(SecFuncOffsetTable, 4, NoContextProfileMap))
    return EC;
  if (auto EC = writeOneSection(SecProfileSymbolList, 6, ProfileMap))
    return EC;
  if (auto EC = writeOneSection(SecFuncMetadata, 7, ProfileMap))
    return EC;

  return sampleprof_error::success;
}

std::error_code SampleProfileWriterExtBinary::writeSections(
<<<<<<< HEAD
    const StringMap<FunctionSamples> &ProfileMap) {
=======
    const SampleProfileMap &ProfileMap) {
>>>>>>> 2ab1d525
  std::error_code EC;
  if (SecLayout == DefaultLayout)
    EC = writeDefaultLayout(ProfileMap);
  else if (SecLayout == CtxSplitLayout)
    EC = writeCtxSplitLayout(ProfileMap);
  else
    llvm_unreachable("Unsupported layout");
  return EC;
}

<<<<<<< HEAD
std::error_code SampleProfileWriterCompactBinary::write(
    const StringMap<FunctionSamples> &ProfileMap) {
=======
std::error_code
SampleProfileWriterCompactBinary::write(const SampleProfileMap &ProfileMap) {
>>>>>>> 2ab1d525
  if (std::error_code EC = SampleProfileWriter::write(ProfileMap))
    return EC;
  if (std::error_code EC = writeFuncOffsetTable())
    return EC;
  return sampleprof_error::success;
}

/// Write samples to a text file.
///
/// Note: it may be tempting to implement this in terms of
/// FunctionSamples::print().  Please don't.  The dump functionality is intended
/// for debugging and has no specified form.
///
/// The format used here is more structured and deliberate because
/// it needs to be parsed by the SampleProfileReaderText class.
std::error_code SampleProfileWriterText::writeSample(const FunctionSamples &S) {
  auto &OS = *OutputStream;
<<<<<<< HEAD
  OS << S.getNameWithContext(true) << ":" << S.getTotalSamples();
=======
  if (FunctionSamples::ProfileIsCSFlat)
    OS << "[" << S.getContext().toString() << "]:" << S.getTotalSamples();
  else
    OS << S.getName() << ":" << S.getTotalSamples();

>>>>>>> 2ab1d525
  if (Indent == 0)
    OS << ":" << S.getHeadSamples();
  OS << "\n";

  SampleSorter<LineLocation, SampleRecord> SortedSamples(S.getBodySamples());
  for (const auto &I : SortedSamples.get()) {
    LineLocation Loc = I->first;
    const SampleRecord &Sample = I->second;
    OS.indent(Indent + 1);
    if (Loc.Discriminator == 0)
      OS << Loc.LineOffset << ": ";
    else
      OS << Loc.LineOffset << "." << Loc.Discriminator << ": ";

    OS << Sample.getSamples();

    for (const auto &J : Sample.getSortedCallTargets())
      OS << " " << J.first << ":" << J.second;
    OS << "\n";
  }

  SampleSorter<LineLocation, FunctionSamplesMap> SortedCallsiteSamples(
      S.getCallsiteSamples());
  Indent += 1;
  for (const auto &I : SortedCallsiteSamples.get())
    for (const auto &FS : I->second) {
      LineLocation Loc = I->first;
      const FunctionSamples &CalleeSamples = FS.second;
      OS.indent(Indent);
      if (Loc.Discriminator == 0)
        OS << Loc.LineOffset << ": ";
      else
        OS << Loc.LineOffset << "." << Loc.Discriminator << ": ";
      if (std::error_code EC = writeSample(CalleeSamples))
        return EC;
    }
  Indent -= 1;

  if (FunctionSamples::ProfileIsProbeBased) {
    OS.indent(Indent + 1);
    OS << "!CFGChecksum: " << S.getFunctionHash() << "\n";
  }

  if (S.getContext().getAllAttributes()) {
    OS.indent(Indent + 1);
    OS << "!Attributes: " << S.getContext().getAllAttributes() << "\n";
  }

  return sampleprof_error::success;
}

std::error_code
SampleProfileWriterBinary::writeContextIdx(const SampleContext &Context) {
  assert(!Context.hasContext() && "cs profile is not supported");
  return writeNameIdx(Context.getName());
}

std::error_code SampleProfileWriterBinary::writeNameIdx(StringRef FName) {
  auto &NTable = getNameTable();
  const auto &Ret = NTable.find(FName);
  if (Ret == NTable.end())
    return sampleprof_error::truncated_name_table;
  encodeULEB128(Ret->second, *OutputStream);
  return sampleprof_error::success;
}

void SampleProfileWriterBinary::addName(StringRef FName) {
  auto &NTable = getNameTable();
  NTable.insert(std::make_pair(FName, 0));
}

void SampleProfileWriterBinary::addContext(const SampleContext &Context) {
  addName(Context.getName());
}

void SampleProfileWriterBinary::addNames(const FunctionSamples &S) {
  // Add all the names in indirect call targets.
  for (const auto &I : S.getBodySamples()) {
    const SampleRecord &Sample = I.second;
    for (const auto &J : Sample.getCallTargets())
      addName(J.first());
  }

  // Recursively add all the names for inlined callsites.
  for (const auto &J : S.getCallsiteSamples())
    for (const auto &FS : J.second) {
      const FunctionSamples &CalleeSamples = FS.second;
      addName(CalleeSamples.getName());
      addNames(CalleeSamples);
    }
}

void SampleProfileWriterExtBinaryBase::addContext(
    const SampleContext &Context) {
  if (Context.hasContext()) {
    for (auto &Callsite : Context.getContextFrames())
      SampleProfileWriterBinary::addName(Callsite.FuncName);
    CSNameTable.insert(std::make_pair(Context, 0));
  } else {
    SampleProfileWriterBinary::addName(Context.getName());
  }
}

void SampleProfileWriterBinary::stablizeNameTable(
    MapVector<StringRef, uint32_t> &NameTable, std::set<StringRef> &V) {
  // Sort the names to make NameTable deterministic.
  for (const auto &I : NameTable)
    V.insert(I.first);
  int i = 0;
  for (const StringRef &N : V)
    NameTable[N] = i++;
}

std::error_code SampleProfileWriterBinary::writeNameTable() {
  auto &OS = *OutputStream;
  std::set<StringRef> V;
  stablizeNameTable(NameTable, V);

  // Write out the name table.
  encodeULEB128(NameTable.size(), OS);
  for (auto N : V) {
    OS << N;
    encodeULEB128(0, OS);
  }
  return sampleprof_error::success;
}

std::error_code SampleProfileWriterCompactBinary::writeFuncOffsetTable() {
  auto &OS = *OutputStream;

  // Fill the slot remembered by TableOffset with the offset of FuncOffsetTable.
  auto &OFS = static_cast<raw_fd_ostream &>(OS);
  uint64_t FuncOffsetTableStart = OS.tell();
  if (OFS.seek(TableOffset) == (uint64_t)-1)
    return sampleprof_error::ostream_seek_unsupported;
  support::endian::Writer Writer(*OutputStream, support::little);
  Writer.write(FuncOffsetTableStart);
  if (OFS.seek(FuncOffsetTableStart) == (uint64_t)-1)
    return sampleprof_error::ostream_seek_unsupported;

  // Write out the table size.
  encodeULEB128(FuncOffsetTable.size(), OS);

  // Write out FuncOffsetTable.
  for (auto Entry : FuncOffsetTable) {
    if (std::error_code EC = writeNameIdx(Entry.first))
      return EC;
    encodeULEB128(Entry.second, OS);
  }
  return sampleprof_error::success;
}

std::error_code SampleProfileWriterCompactBinary::writeNameTable() {
  auto &OS = *OutputStream;
  std::set<StringRef> V;
  stablizeNameTable(NameTable, V);

  // Write out the name table.
  encodeULEB128(NameTable.size(), OS);
  for (auto N : V) {
    encodeULEB128(MD5Hash(N), OS);
  }
  return sampleprof_error::success;
}

std::error_code
SampleProfileWriterBinary::writeMagicIdent(SampleProfileFormat Format) {
  auto &OS = *OutputStream;
  // Write file magic identifier.
  encodeULEB128(SPMagic(Format), OS);
  encodeULEB128(SPVersion(), OS);
  return sampleprof_error::success;
}

std::error_code
SampleProfileWriterBinary::writeHeader(const SampleProfileMap &ProfileMap) {
  writeMagicIdent(Format);

  computeSummary(ProfileMap);
  if (auto EC = writeSummary())
    return EC;

  // Generate the name table for all the functions referenced in the profile.
  for (const auto &I : ProfileMap) {
    assert(I.first == I.second.getContext() && "Inconsistent profile map");
    addContext(I.first);
    addNames(I.second);
  }

  writeNameTable();
  return sampleprof_error::success;
}

void SampleProfileWriterExtBinaryBase::setToCompressAllSections() {
  for (auto &Entry : SectionHdrLayout)
    addSecFlag(Entry, SecCommonFlags::SecFlagCompress);
}

void SampleProfileWriterExtBinaryBase::setToCompressSection(SecType Type) {
  addSectionFlag(Type, SecCommonFlags::SecFlagCompress);
}

void SampleProfileWriterExtBinaryBase::allocSecHdrTable() {
  support::endian::Writer Writer(*OutputStream, support::little);

  Writer.write(static_cast<uint64_t>(SectionHdrLayout.size()));
  SecHdrTableOffset = OutputStream->tell();
  for (uint32_t i = 0; i < SectionHdrLayout.size(); i++) {
    Writer.write(static_cast<uint64_t>(-1));
    Writer.write(static_cast<uint64_t>(-1));
    Writer.write(static_cast<uint64_t>(-1));
    Writer.write(static_cast<uint64_t>(-1));
  }
}

std::error_code SampleProfileWriterExtBinaryBase::writeSecHdrTable() {
  auto &OFS = static_cast<raw_fd_ostream &>(*OutputStream);
  uint64_t Saved = OutputStream->tell();

  // Set OutputStream to the location saved in SecHdrTableOffset.
  if (OFS.seek(SecHdrTableOffset) == (uint64_t)-1)
    return sampleprof_error::ostream_seek_unsupported;
  support::endian::Writer Writer(*OutputStream, support::little);

  assert(SecHdrTable.size() == SectionHdrLayout.size() &&
         "SecHdrTable entries doesn't match SectionHdrLayout");
  SmallVector<uint32_t, 16> IndexMap(SecHdrTable.size(), -1);
  for (uint32_t TableIdx = 0; TableIdx < SecHdrTable.size(); TableIdx++) {
    IndexMap[SecHdrTable[TableIdx].LayoutIndex] = TableIdx;
  }

  // Write the section header table in the order specified in
  // SectionHdrLayout. SectionHdrLayout specifies the sections
  // order in which profile reader expect to read, so the section
  // header table should be written in the order in SectionHdrLayout.
  // Note that the section order in SecHdrTable may be different
  // from the order in SectionHdrLayout, for example, SecFuncOffsetTable
  // needs to be computed after SecLBRProfile (the order in SecHdrTable),
  // but it needs to be read before SecLBRProfile (the order in
  // SectionHdrLayout). So we use IndexMap above to switch the order.
  for (uint32_t LayoutIdx = 0; LayoutIdx < SectionHdrLayout.size();
       LayoutIdx++) {
    assert(IndexMap[LayoutIdx] < SecHdrTable.size() &&
           "Incorrect LayoutIdx in SecHdrTable");
    auto Entry = SecHdrTable[IndexMap[LayoutIdx]];
    Writer.write(static_cast<uint64_t>(Entry.Type));
    Writer.write(static_cast<uint64_t>(Entry.Flags));
    Writer.write(static_cast<uint64_t>(Entry.Offset));
    Writer.write(static_cast<uint64_t>(Entry.Size));
  }

  // Reset OutputStream.
  if (OFS.seek(Saved) == (uint64_t)-1)
    return sampleprof_error::ostream_seek_unsupported;

  return sampleprof_error::success;
}

std::error_code SampleProfileWriterExtBinaryBase::writeHeader(
    const SampleProfileMap &ProfileMap) {
  auto &OS = *OutputStream;
  FileStart = OS.tell();
  writeMagicIdent(Format);

  allocSecHdrTable();
  return sampleprof_error::success;
}

std::error_code SampleProfileWriterCompactBinary::writeHeader(
    const SampleProfileMap &ProfileMap) {
  support::endian::Writer Writer(*OutputStream, support::little);
  if (auto EC = SampleProfileWriterBinary::writeHeader(ProfileMap))
    return EC;

  // Reserve a slot for the offset of function offset table. The slot will
  // be populated with the offset of FuncOffsetTable later.
  TableOffset = OutputStream->tell();
  Writer.write(static_cast<uint64_t>(-2));
  return sampleprof_error::success;
}

std::error_code SampleProfileWriterBinary::writeSummary() {
  auto &OS = *OutputStream;
  encodeULEB128(Summary->getTotalCount(), OS);
  encodeULEB128(Summary->getMaxCount(), OS);
  encodeULEB128(Summary->getMaxFunctionCount(), OS);
  encodeULEB128(Summary->getNumCounts(), OS);
  encodeULEB128(Summary->getNumFunctions(), OS);
  const std::vector<ProfileSummaryEntry> &Entries =
      Summary->getDetailedSummary();
  encodeULEB128(Entries.size(), OS);
  for (auto Entry : Entries) {
    encodeULEB128(Entry.Cutoff, OS);
    encodeULEB128(Entry.MinCount, OS);
    encodeULEB128(Entry.NumCounts, OS);
  }
  return sampleprof_error::success;
}
std::error_code SampleProfileWriterBinary::writeBody(const FunctionSamples &S) {
  auto &OS = *OutputStream;
<<<<<<< HEAD

  if (std::error_code EC = writeNameIdx(S.getNameWithContext(true)))
=======
  if (std::error_code EC = writeContextIdx(S.getContext()))
>>>>>>> 2ab1d525
    return EC;

  encodeULEB128(S.getTotalSamples(), OS);

  // Emit all the body samples.
  encodeULEB128(S.getBodySamples().size(), OS);
  for (const auto &I : S.getBodySamples()) {
    LineLocation Loc = I.first;
    const SampleRecord &Sample = I.second;
    encodeULEB128(Loc.LineOffset, OS);
    encodeULEB128(Loc.Discriminator, OS);
    encodeULEB128(Sample.getSamples(), OS);
    encodeULEB128(Sample.getCallTargets().size(), OS);
    for (const auto &J : Sample.getSortedCallTargets()) {
      StringRef Callee = J.first;
      uint64_t CalleeSamples = J.second;
      if (std::error_code EC = writeNameIdx(Callee))
        return EC;
      encodeULEB128(CalleeSamples, OS);
    }
  }

  // Recursively emit all the callsite samples.
  uint64_t NumCallsites = 0;
  for (const auto &J : S.getCallsiteSamples())
    NumCallsites += J.second.size();
  encodeULEB128(NumCallsites, OS);
  for (const auto &J : S.getCallsiteSamples())
    for (const auto &FS : J.second) {
      LineLocation Loc = J.first;
      const FunctionSamples &CalleeSamples = FS.second;
      encodeULEB128(Loc.LineOffset, OS);
      encodeULEB128(Loc.Discriminator, OS);
      if (std::error_code EC = writeBody(CalleeSamples))
        return EC;
    }

  return sampleprof_error::success;
}

/// Write samples of a top-level function to a binary file.
///
/// \returns true if the samples were written successfully, false otherwise.
std::error_code
SampleProfileWriterBinary::writeSample(const FunctionSamples &S) {
  encodeULEB128(S.getHeadSamples(), *OutputStream);
  return writeBody(S);
}

std::error_code
SampleProfileWriterCompactBinary::writeSample(const FunctionSamples &S) {
  uint64_t Offset = OutputStream->tell();
  StringRef Name = S.getName();
  FuncOffsetTable[Name] = Offset;
  encodeULEB128(S.getHeadSamples(), *OutputStream);
  return writeBody(S);
}

/// Create a sample profile file writer based on the specified format.
///
/// \param Filename The file to create.
///
/// \param Format Encoding format for the profile file.
///
/// \returns an error code indicating the status of the created writer.
ErrorOr<std::unique_ptr<SampleProfileWriter>>
SampleProfileWriter::create(StringRef Filename, SampleProfileFormat Format) {
  std::error_code EC;
  std::unique_ptr<raw_ostream> OS;
  if (Format == SPF_Binary || Format == SPF_Ext_Binary ||
      Format == SPF_Compact_Binary)
    OS.reset(new raw_fd_ostream(Filename, EC, sys::fs::OF_None));
  else
    OS.reset(new raw_fd_ostream(Filename, EC, sys::fs::OF_TextWithCRLF));
  if (EC)
    return EC;

  return create(OS, Format);
}

/// Create a sample profile stream writer based on the specified format.
///
/// \param OS The output stream to store the profile data to.
///
/// \param Format Encoding format for the profile file.
///
/// \returns an error code indicating the status of the created writer.
ErrorOr<std::unique_ptr<SampleProfileWriter>>
SampleProfileWriter::create(std::unique_ptr<raw_ostream> &OS,
                            SampleProfileFormat Format) {
  std::error_code EC;
  std::unique_ptr<SampleProfileWriter> Writer;

  // Currently only Text and Extended Binary format are supported for CSSPGO.
  if ((FunctionSamples::ProfileIsCSFlat ||
       FunctionSamples::ProfileIsProbeBased) &&
      (Format == SPF_Binary || Format == SPF_Compact_Binary))
    return sampleprof_error::unsupported_writing_format;

  if (Format == SPF_Binary)
    Writer.reset(new SampleProfileWriterRawBinary(OS));
  else if (Format == SPF_Ext_Binary)
    Writer.reset(new SampleProfileWriterExtBinary(OS));
  else if (Format == SPF_Compact_Binary)
    Writer.reset(new SampleProfileWriterCompactBinary(OS));
  else if (Format == SPF_Text)
    Writer.reset(new SampleProfileWriterText(OS));
  else if (Format == SPF_GCC)
    EC = sampleprof_error::unsupported_writing_format;
  else
    EC = sampleprof_error::unrecognized_format;

  if (EC)
    return EC;

  Writer->Format = Format;
  return std::move(Writer);
}

void SampleProfileWriter::computeSummary(const SampleProfileMap &ProfileMap) {
  SampleProfileSummaryBuilder Builder(ProfileSummaryBuilder::DefaultCutoffs);
  Summary = Builder.computeSummaryForProfiles(ProfileMap);
}<|MERGE_RESOLUTION|>--- conflicted
+++ resolved
@@ -152,13 +152,8 @@
 std::error_code
 SampleProfileWriterExtBinaryBase::writeSample(const FunctionSamples &S) {
   uint64_t Offset = OutputStream->tell();
-<<<<<<< HEAD
-  StringRef Name = S.getNameWithContext(true);
-  FuncOffsetTable[Name] = Offset - SecLBRProfileStart;
-=======
   auto &Context = S.getContext();
   FuncOffsetTable[Context] = Offset - SecLBRProfileStart;
->>>>>>> 2ab1d525
   encodeULEB128(S.getHeadSamples(), *OutputStream);
   return writeBody(S);
 }
@@ -273,11 +268,7 @@
   // so compiler won't strip the suffix during profile matching after
   // seeing the flag in the profile.
   for (const auto &I : NameTable) {
-<<<<<<< HEAD
-    if (I.first.find(FunctionSamples::UniqSuffix) != StringRef::npos) {
-=======
     if (I.first.contains(FunctionSamples::UniqSuffix)) {
->>>>>>> 2ab1d525
       addSectionFlag(SecNameTable, SecNameTableFlags::SecFlagUniqSuffix);
       break;
     }
@@ -385,11 +376,7 @@
 }
 
 std::error_code SampleProfileWriterExtBinary::writeDefaultLayout(
-<<<<<<< HEAD
-    const StringMap<FunctionSamples> &ProfileMap) {
-=======
     const SampleProfileMap &ProfileMap) {
->>>>>>> 2ab1d525
   // The const indices passed to writeOneSection below are specifying the
   // positions of the sections in SectionHdrLayout. Look at
   // initSectionHdrLayout to find out where each section is located in
@@ -411,17 +398,6 @@
   return sampleprof_error::success;
 }
 
-<<<<<<< HEAD
-static void
-splitProfileMapToTwo(const StringMap<FunctionSamples> &ProfileMap,
-                     StringMap<FunctionSamples> &ContextProfileMap,
-                     StringMap<FunctionSamples> &NoContextProfileMap) {
-  for (const auto &I : ProfileMap) {
-    if (I.second.getCallsiteSamples().size())
-      ContextProfileMap.insert({I.first(), I.second});
-    else
-      NoContextProfileMap.insert({I.first(), I.second});
-=======
 static void splitProfileMapToTwo(const SampleProfileMap &ProfileMap,
                                  SampleProfileMap &ContextProfileMap,
                                  SampleProfileMap &NoContextProfileMap) {
@@ -430,18 +406,12 @@
       ContextProfileMap.insert({I.first, I.second});
     else
       NoContextProfileMap.insert({I.first, I.second});
->>>>>>> 2ab1d525
   }
 }
 
 std::error_code SampleProfileWriterExtBinary::writeCtxSplitLayout(
-<<<<<<< HEAD
-    const StringMap<FunctionSamples> &ProfileMap) {
-  StringMap<FunctionSamples> ContextProfileMap, NoContextProfileMap;
-=======
     const SampleProfileMap &ProfileMap) {
   SampleProfileMap ContextProfileMap, NoContextProfileMap;
->>>>>>> 2ab1d525
   splitProfileMapToTwo(ProfileMap, ContextProfileMap, NoContextProfileMap);
 
   if (auto EC = writeOneSection(SecProfSummary, 0, ProfileMap))
@@ -471,11 +441,7 @@
 }
 
 std::error_code SampleProfileWriterExtBinary::writeSections(
-<<<<<<< HEAD
-    const StringMap<FunctionSamples> &ProfileMap) {
-=======
     const SampleProfileMap &ProfileMap) {
->>>>>>> 2ab1d525
   std::error_code EC;
   if (SecLayout == DefaultLayout)
     EC = writeDefaultLayout(ProfileMap);
@@ -486,13 +452,8 @@
   return EC;
 }
 
-<<<<<<< HEAD
-std::error_code SampleProfileWriterCompactBinary::write(
-    const StringMap<FunctionSamples> &ProfileMap) {
-=======
 std::error_code
 SampleProfileWriterCompactBinary::write(const SampleProfileMap &ProfileMap) {
->>>>>>> 2ab1d525
   if (std::error_code EC = SampleProfileWriter::write(ProfileMap))
     return EC;
   if (std::error_code EC = writeFuncOffsetTable())
@@ -510,15 +471,11 @@
 /// it needs to be parsed by the SampleProfileReaderText class.
 std::error_code SampleProfileWriterText::writeSample(const FunctionSamples &S) {
   auto &OS = *OutputStream;
-<<<<<<< HEAD
-  OS << S.getNameWithContext(true) << ":" << S.getTotalSamples();
-=======
   if (FunctionSamples::ProfileIsCSFlat)
     OS << "[" << S.getContext().toString() << "]:" << S.getTotalSamples();
   else
     OS << S.getName() << ":" << S.getTotalSamples();
 
->>>>>>> 2ab1d525
   if (Indent == 0)
     OS << ":" << S.getHeadSamples();
   OS << "\n";
@@ -819,12 +776,7 @@
 }
 std::error_code SampleProfileWriterBinary::writeBody(const FunctionSamples &S) {
   auto &OS = *OutputStream;
-<<<<<<< HEAD
-
-  if (std::error_code EC = writeNameIdx(S.getNameWithContext(true)))
-=======
   if (std::error_code EC = writeContextIdx(S.getContext()))
->>>>>>> 2ab1d525
     return EC;
 
   encodeULEB128(S.getTotalSamples(), OS);
