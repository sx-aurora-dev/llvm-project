--- conflicted
+++ resolved
@@ -137,12 +137,8 @@
     }
 
     StringRef UncompressedFilenames(StorageBuf.data(), StorageBuf.size());
-<<<<<<< HEAD
-    RawCoverageFilenamesReader Delegate(UncompressedFilenames, Filenames);
-=======
     RawCoverageFilenamesReader Delegate(UncompressedFilenames, Filenames,
                                         CompilationDir);
->>>>>>> 2ab1d525
     return Delegate.readUncompressed(Version, NumFilenames);
   }
 
@@ -172,15 +168,11 @@
       if (sys::path::is_absolute(Filename)) {
         Filenames.push_back(Filename.str());
       } else {
-<<<<<<< HEAD
-        SmallString<256> P(CWD);
-=======
         SmallString<256> P;
         if (!CompilationDir.empty())
           P.assign(CompilationDir);
         else
           P.assign(CWD);
->>>>>>> 2ab1d525
         llvm::sys::path::append(P, Filename);
         Filenames.push_back(static_cast<std::string>(P));
       }
@@ -532,11 +524,7 @@
   template <class IntPtrT, support::endianness Endian>
   static Expected<std::unique_ptr<CovMapFuncRecordReader>>
   get(CovMapVersion Version, InstrProfSymtab &P,
-<<<<<<< HEAD
-      std::vector<BinaryCoverageReader::ProfileMappingRecord> &R,
-=======
       std::vector<BinaryCoverageReader::ProfileMappingRecord> &R, StringRef D,
->>>>>>> 2ab1d525
       std::vector<std::string> &F);
 };
 
@@ -551,10 +539,7 @@
   // in \c Records.
   DenseMap<NameRefType, size_t> FunctionRecords;
   InstrProfSymtab &ProfileNames;
-<<<<<<< HEAD
-=======
   StringRef CompilationDir;
->>>>>>> 2ab1d525
   std::vector<std::string> &Filenames;
   std::vector<BinaryCoverageReader::ProfileMappingRecord> &Records;
 
@@ -615,15 +600,9 @@
 public:
   VersionedCovMapFuncRecordReader(
       InstrProfSymtab &P,
-<<<<<<< HEAD
-      std::vector<BinaryCoverageReader::ProfileMappingRecord> &R,
-      std::vector<std::string> &F)
-      : ProfileNames(P), Filenames(F), Records(R) {}
-=======
       std::vector<BinaryCoverageReader::ProfileMappingRecord> &R, StringRef D,
       std::vector<std::string> &F)
       : ProfileNames(P), CompilationDir(D), Filenames(F), Records(R) {}
->>>>>>> 2ab1d525
 
   ~VersionedCovMapFuncRecordReader() override = default;
 
@@ -656,12 +635,8 @@
       return make_error<CoverageMapError>(coveragemap_error::malformed);
     size_t FilenamesBegin = Filenames.size();
     StringRef FilenameRegion(CovBuf, FilenamesSize);
-<<<<<<< HEAD
-    RawCoverageFilenamesReader Reader(FilenameRegion, Filenames);
-=======
     RawCoverageFilenamesReader Reader(FilenameRegion, Filenames,
                                       CompilationDir);
->>>>>>> 2ab1d525
     if (auto Err = Reader.read(Version))
       return std::move(Err);
     CovBuf += FilenamesSize;
@@ -767,11 +742,7 @@
 template <class IntPtrT, support::endianness Endian>
 Expected<std::unique_ptr<CovMapFuncRecordReader>> CovMapFuncRecordReader::get(
     CovMapVersion Version, InstrProfSymtab &P,
-<<<<<<< HEAD
-    std::vector<BinaryCoverageReader::ProfileMappingRecord> &R,
-=======
     std::vector<BinaryCoverageReader::ProfileMappingRecord> &R, StringRef D,
->>>>>>> 2ab1d525
     std::vector<std::string> &F) {
   using namespace coverage;
 
@@ -798,17 +769,10 @@
           CovMapVersion::Version4, IntPtrT, Endian>>(P, R, D, F);
     else if (Version == CovMapVersion::Version5)
       return std::make_unique<VersionedCovMapFuncRecordReader<
-<<<<<<< HEAD
-          CovMapVersion::Version5, IntPtrT, Endian>>(P, R, F);
-    else if (Version == CovMapVersion::Version6)
-      return std::make_unique<VersionedCovMapFuncRecordReader<
-          CovMapVersion::Version6, IntPtrT, Endian>>(P, R, F);
-=======
           CovMapVersion::Version5, IntPtrT, Endian>>(P, R, D, F);
     else if (Version == CovMapVersion::Version6)
       return std::make_unique<VersionedCovMapFuncRecordReader<
           CovMapVersion::Version6, IntPtrT, Endian>>(P, R, D, F);
->>>>>>> 2ab1d525
   }
   llvm_unreachable("Unsupported version");
 }
@@ -817,11 +781,7 @@
 static Error readCoverageMappingData(
     InstrProfSymtab &ProfileNames, StringRef CovMap, StringRef FuncRecords,
     std::vector<BinaryCoverageReader::ProfileMappingRecord> &Records,
-<<<<<<< HEAD
-    std::vector<std::string> &Filenames) {
-=======
     StringRef CompilationDir, std::vector<std::string> &Filenames) {
->>>>>>> 2ab1d525
   using namespace coverage;
 
   // Read the records in the coverage data section.
@@ -875,39 +835,23 @@
     if (Error E =
             readCoverageMappingData<uint32_t, support::endianness::little>(
                 Reader->ProfileNames, Coverage, FuncRecordsRef,
-<<<<<<< HEAD
-                Reader->MappingRecords, Reader->Filenames))
-=======
                 Reader->MappingRecords, CompilationDir, Reader->Filenames))
->>>>>>> 2ab1d525
       return std::move(E);
   } else if (BytesInAddress == 4 && Endian == support::endianness::big) {
     if (Error E = readCoverageMappingData<uint32_t, support::endianness::big>(
             Reader->ProfileNames, Coverage, FuncRecordsRef,
-<<<<<<< HEAD
-            Reader->MappingRecords, Reader->Filenames))
-=======
             Reader->MappingRecords, CompilationDir, Reader->Filenames))
->>>>>>> 2ab1d525
       return std::move(E);
   } else if (BytesInAddress == 8 && Endian == support::endianness::little) {
     if (Error E =
             readCoverageMappingData<uint64_t, support::endianness::little>(
                 Reader->ProfileNames, Coverage, FuncRecordsRef,
-<<<<<<< HEAD
-                Reader->MappingRecords, Reader->Filenames))
-=======
                 Reader->MappingRecords, CompilationDir, Reader->Filenames))
->>>>>>> 2ab1d525
       return std::move(E);
   } else if (BytesInAddress == 8 && Endian == support::endianness::big) {
     if (Error E = readCoverageMappingData<uint64_t, support::endianness::big>(
             Reader->ProfileNames, Coverage, FuncRecordsRef,
-<<<<<<< HEAD
-            Reader->MappingRecords, Reader->Filenames))
-=======
             Reader->MappingRecords, CompilationDir, Reader->Filenames))
->>>>>>> 2ab1d525
       return std::move(E);
   } else
     return make_error<CoverageMapError>(coveragemap_error::malformed);
