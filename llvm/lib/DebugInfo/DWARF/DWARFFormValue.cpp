//===- DWARFFormValue.cpp -------------------------------------------------===//
//
// Part of the LLVM Project, under the Apache License v2.0 with LLVM Exceptions.
// See https://llvm.org/LICENSE.txt for license information.
// SPDX-License-Identifier: Apache-2.0 WITH LLVM-exception
//
//===----------------------------------------------------------------------===//

#include "llvm/DebugInfo/DWARF/DWARFFormValue.h"
#include "llvm/ADT/ArrayRef.h"
#include "llvm/ADT/None.h"
#include "llvm/ADT/Optional.h"
#include "llvm/ADT/StringRef.h"
#include "llvm/BinaryFormat/Dwarf.h"
#include "llvm/DebugInfo/DWARF/DWARFContext.h"
#include "llvm/DebugInfo/DWARF/DWARFRelocMap.h"
#include "llvm/DebugInfo/DWARF/DWARFUnit.h"
#include "llvm/Support/ErrorHandling.h"
#include "llvm/Support/Format.h"
#include "llvm/Support/WithColor.h"
#include "llvm/Support/raw_ostream.h"
#include <cinttypes>
#include <cstdint>
#include <limits>

using namespace llvm;
using namespace dwarf;

static const DWARFFormValue::FormClass DWARF5FormClasses[] = {
    DWARFFormValue::FC_Unknown,  // 0x0
    DWARFFormValue::FC_Address,  // 0x01 DW_FORM_addr
    DWARFFormValue::FC_Unknown,  // 0x02 unused
    DWARFFormValue::FC_Block,    // 0x03 DW_FORM_block2
    DWARFFormValue::FC_Block,    // 0x04 DW_FORM_block4
    DWARFFormValue::FC_Constant, // 0x05 DW_FORM_data2
    // --- These can be FC_SectionOffset in DWARF3 and below:
    DWARFFormValue::FC_Constant, // 0x06 DW_FORM_data4
    DWARFFormValue::FC_Constant, // 0x07 DW_FORM_data8
    // ---
    DWARFFormValue::FC_String,        // 0x08 DW_FORM_string
    DWARFFormValue::FC_Block,         // 0x09 DW_FORM_block
    DWARFFormValue::FC_Block,         // 0x0a DW_FORM_block1
    DWARFFormValue::FC_Constant,      // 0x0b DW_FORM_data1
    DWARFFormValue::FC_Flag,          // 0x0c DW_FORM_flag
    DWARFFormValue::FC_Constant,      // 0x0d DW_FORM_sdata
    DWARFFormValue::FC_String,        // 0x0e DW_FORM_strp
    DWARFFormValue::FC_Constant,      // 0x0f DW_FORM_udata
    DWARFFormValue::FC_Reference,     // 0x10 DW_FORM_ref_addr
    DWARFFormValue::FC_Reference,     // 0x11 DW_FORM_ref1
    DWARFFormValue::FC_Reference,     // 0x12 DW_FORM_ref2
    DWARFFormValue::FC_Reference,     // 0x13 DW_FORM_ref4
    DWARFFormValue::FC_Reference,     // 0x14 DW_FORM_ref8
    DWARFFormValue::FC_Reference,     // 0x15 DW_FORM_ref_udata
    DWARFFormValue::FC_Indirect,      // 0x16 DW_FORM_indirect
    DWARFFormValue::FC_SectionOffset, // 0x17 DW_FORM_sec_offset
    DWARFFormValue::FC_Exprloc,       // 0x18 DW_FORM_exprloc
    DWARFFormValue::FC_Flag,          // 0x19 DW_FORM_flag_present
    DWARFFormValue::FC_String,        // 0x1a DW_FORM_strx
    DWARFFormValue::FC_Address,       // 0x1b DW_FORM_addrx
    DWARFFormValue::FC_Reference,     // 0x1c DW_FORM_ref_sup4
    DWARFFormValue::FC_String,        // 0x1d DW_FORM_strp_sup
    DWARFFormValue::FC_Constant,      // 0x1e DW_FORM_data16
    DWARFFormValue::FC_String,        // 0x1f DW_FORM_line_strp
    DWARFFormValue::FC_Reference,     // 0x20 DW_FORM_ref_sig8
    DWARFFormValue::FC_Constant,      // 0x21 DW_FORM_implicit_const
    DWARFFormValue::FC_SectionOffset, // 0x22 DW_FORM_loclistx
    DWARFFormValue::FC_SectionOffset, // 0x23 DW_FORM_rnglistx
    DWARFFormValue::FC_Reference,     // 0x24 DW_FORM_ref_sup8
    DWARFFormValue::FC_String,        // 0x25 DW_FORM_strx1
    DWARFFormValue::FC_String,        // 0x26 DW_FORM_strx2
    DWARFFormValue::FC_String,        // 0x27 DW_FORM_strx3
    DWARFFormValue::FC_String,        // 0x28 DW_FORM_strx4
    DWARFFormValue::FC_Address,       // 0x29 DW_FORM_addrx1
    DWARFFormValue::FC_Address,       // 0x2a DW_FORM_addrx2
    DWARFFormValue::FC_Address,       // 0x2b DW_FORM_addrx3
    DWARFFormValue::FC_Address,       // 0x2c DW_FORM_addrx4
    DWARFFormValue::FC_Address,       // 0x2001 DW_FORM_addrx_offset
};

DWARFFormValue DWARFFormValue::createFromSValue(dwarf::Form F, int64_t V) {
  return DWARFFormValue(F, ValueType(V));
}

DWARFFormValue DWARFFormValue::createFromUValue(dwarf::Form F, uint64_t V) {
  return DWARFFormValue(F, ValueType(V));
}

DWARFFormValue DWARFFormValue::createFromPValue(dwarf::Form F, const char *V) {
  return DWARFFormValue(F, ValueType(V));
}

DWARFFormValue DWARFFormValue::createFromBlockValue(dwarf::Form F,
                                                    ArrayRef<uint8_t> D) {
  ValueType V;
  V.uval = D.size();
  V.data = D.data();
  return DWARFFormValue(F, V);
}

DWARFFormValue DWARFFormValue::createFromUnit(dwarf::Form F, const DWARFUnit *U,
                                              uint64_t *OffsetPtr) {
  DWARFFormValue FormValue(F);
  FormValue.extractValue(U->getDebugInfoExtractor(), OffsetPtr,
                         U->getFormParams(), U);
  return FormValue;
}

bool DWARFFormValue::skipValue(dwarf::Form Form, DataExtractor DebugInfoData,
                               uint64_t *OffsetPtr,
                               const dwarf::FormParams Params) {
  bool Indirect = false;
  do {
    switch (Form) {
    // Blocks of inlined data that have a length field and the data bytes
    // inlined in the .debug_info.
    case DW_FORM_exprloc:
    case DW_FORM_block: {
      uint64_t size = DebugInfoData.getULEB128(OffsetPtr);
      *OffsetPtr += size;
      return true;
    }
    case DW_FORM_block1: {
      uint8_t size = DebugInfoData.getU8(OffsetPtr);
      *OffsetPtr += size;
      return true;
    }
    case DW_FORM_block2: {
      uint16_t size = DebugInfoData.getU16(OffsetPtr);
      *OffsetPtr += size;
      return true;
    }
    case DW_FORM_block4: {
      uint32_t size = DebugInfoData.getU32(OffsetPtr);
      *OffsetPtr += size;
      return true;
    }

    // Inlined NULL terminated C-strings.
    case DW_FORM_string:
      DebugInfoData.getCStr(OffsetPtr);
      return true;

    case DW_FORM_addr:
    case DW_FORM_ref_addr:
    case DW_FORM_flag_present:
    case DW_FORM_data1:
    case DW_FORM_data2:
    case DW_FORM_data4:
    case DW_FORM_data8:
    case DW_FORM_data16:
    case DW_FORM_flag:
    case DW_FORM_ref1:
    case DW_FORM_ref2:
    case DW_FORM_ref4:
    case DW_FORM_ref8:
    case DW_FORM_ref_sig8:
    case DW_FORM_ref_sup4:
    case DW_FORM_ref_sup8:
    case DW_FORM_strx1:
    case DW_FORM_strx2:
    case DW_FORM_strx4:
    case DW_FORM_addrx1:
    case DW_FORM_addrx2:
    case DW_FORM_addrx4:
    case DW_FORM_sec_offset:
    case DW_FORM_strp:
    case DW_FORM_strp_sup:
    case DW_FORM_line_strp:
    case DW_FORM_GNU_ref_alt:
    case DW_FORM_GNU_strp_alt:
    case DW_FORM_implicit_const:
      if (Optional<uint8_t> FixedSize =
              dwarf::getFixedFormByteSize(Form, Params)) {
        *OffsetPtr += *FixedSize;
        return true;
      }
      return false;

    // signed or unsigned LEB 128 values.
    case DW_FORM_sdata:
      DebugInfoData.getSLEB128(OffsetPtr);
      return true;

    case DW_FORM_udata:
    case DW_FORM_ref_udata:
    case DW_FORM_strx:
    case DW_FORM_addrx:
    case DW_FORM_loclistx:
    case DW_FORM_rnglistx:
    case DW_FORM_GNU_addr_index:
    case DW_FORM_GNU_str_index:
      DebugInfoData.getULEB128(OffsetPtr);
      return true;

    case DW_FORM_LLVM_addrx_offset:
      DebugInfoData.getULEB128(OffsetPtr);
      *OffsetPtr += 4;
      return true;

    case DW_FORM_indirect:
      Indirect = true;
      Form = static_cast<dwarf::Form>(DebugInfoData.getULEB128(OffsetPtr));
      break;

    default:
      return false;
    }
  } while (Indirect);
  return true;
}

bool DWARFFormValue::isFormClass(DWARFFormValue::FormClass FC) const {
  // First, check DWARF5 form classes.
  if (Form < makeArrayRef(DWARF5FormClasses).size() &&
      DWARF5FormClasses[Form] == FC)
    return true;
  // Check more forms from extensions and proposals.
  switch (Form) {
  case DW_FORM_GNU_ref_alt:
    return (FC == FC_Reference);
  case DW_FORM_GNU_addr_index:
    return (FC == FC_Address);
  case DW_FORM_GNU_str_index:
  case DW_FORM_GNU_strp_alt:
    return (FC == FC_String);
  case DW_FORM_LLVM_addrx_offset:
    return (FC == FC_Address);
  default:
    break;
  }

  if (FC == FC_SectionOffset) {
    if (Form == DW_FORM_strp || Form == DW_FORM_line_strp)
      return true;
    // In DWARF3 DW_FORM_data4 and DW_FORM_data8 served also as a section
    // offset. If we don't have a DWARFUnit, default to the old behavior.
    if (Form == DW_FORM_data4 || Form == DW_FORM_data8)
      return !U || U->getVersion() <= 3;
  }

  return false;
}

bool DWARFFormValue::extractValue(const DWARFDataExtractor &Data,
                                  uint64_t *OffsetPtr, dwarf::FormParams FP,
                                  const DWARFContext *Ctx,
                                  const DWARFUnit *CU) {
  if (!Ctx && CU)
    Ctx = &CU->getContext();
  C = Ctx;
  U = CU;
  Format = FP.Format;
  bool Indirect = false;
  bool IsBlock = false;
  Value.data = nullptr;
  // Read the value for the form into value and follow and DW_FORM_indirect
  // instances we run into
  Error Err = Error::success();
  do {
    Indirect = false;
    switch (Form) {
    case DW_FORM_addr:
    case DW_FORM_ref_addr: {
      uint16_t Size =
          (Form == DW_FORM_addr) ? FP.AddrSize : FP.getRefAddrByteSize();
      Value.uval =
          Data.getRelocatedValue(Size, OffsetPtr, &Value.SectionIndex, &Err);
      break;
    }
    case DW_FORM_exprloc:
    case DW_FORM_block:
      Value.uval = Data.getULEB128(OffsetPtr, &Err);
      IsBlock = true;
      break;
    case DW_FORM_block1:
      Value.uval = Data.getU8(OffsetPtr, &Err);
      IsBlock = true;
      break;
    case DW_FORM_block2:
      Value.uval = Data.getU16(OffsetPtr, &Err);
      IsBlock = true;
      break;
    case DW_FORM_block4:
      Value.uval = Data.getU32(OffsetPtr, &Err);
      IsBlock = true;
      break;
    case DW_FORM_data1:
    case DW_FORM_ref1:
    case DW_FORM_flag:
    case DW_FORM_strx1:
    case DW_FORM_addrx1:
      Value.uval = Data.getU8(OffsetPtr, &Err);
      break;
    case DW_FORM_data2:
    case DW_FORM_ref2:
    case DW_FORM_strx2:
    case DW_FORM_addrx2:
      Value.uval = Data.getU16(OffsetPtr, &Err);
      break;
    case DW_FORM_strx3:
      Value.uval = Data.getU24(OffsetPtr, &Err);
      break;
    case DW_FORM_data4:
    case DW_FORM_ref4:
    case DW_FORM_ref_sup4:
    case DW_FORM_strx4:
    case DW_FORM_addrx4:
      Value.uval = Data.getRelocatedValue(4, OffsetPtr, nullptr, &Err);
      break;
    case DW_FORM_data8:
    case DW_FORM_ref8:
    case DW_FORM_ref_sup8:
      Value.uval = Data.getRelocatedValue(8, OffsetPtr, nullptr, &Err);
      break;
    case DW_FORM_data16:
      // Treat this like a 16-byte block.
      Value.uval = 16;
      IsBlock = true;
      break;
    case DW_FORM_sdata:
      Value.sval = Data.getSLEB128(OffsetPtr, &Err);
      break;
    case DW_FORM_udata:
    case DW_FORM_ref_udata:
    case DW_FORM_rnglistx:
    case DW_FORM_loclistx:
    case DW_FORM_GNU_addr_index:
    case DW_FORM_GNU_str_index:
    case DW_FORM_addrx:
    case DW_FORM_strx:
      Value.uval = Data.getULEB128(OffsetPtr, &Err);
      break;
    case DW_FORM_LLVM_addrx_offset:
      Value.uval = Data.getULEB128(OffsetPtr, &Err) << 32;
<<<<<<< HEAD
      Value.uval = Data.getU32(OffsetPtr, &Err);
=======
      Value.uval |= Data.getU32(OffsetPtr, &Err);
>>>>>>> 2ab1d525
      break;
    case DW_FORM_string:
      Value.cstr = Data.getCStr(OffsetPtr, &Err);
      break;
    case DW_FORM_indirect:
      Form = static_cast<dwarf::Form>(Data.getULEB128(OffsetPtr, &Err));
      Indirect = true;
      break;
    case DW_FORM_strp:
    case DW_FORM_sec_offset:
    case DW_FORM_GNU_ref_alt:
    case DW_FORM_GNU_strp_alt:
    case DW_FORM_line_strp:
    case DW_FORM_strp_sup: {
      Value.uval = Data.getRelocatedValue(FP.getDwarfOffsetByteSize(),
                                          OffsetPtr, nullptr, &Err);
      break;
    }
    case DW_FORM_flag_present:
      Value.uval = 1;
      break;
    case DW_FORM_ref_sig8:
      Value.uval = Data.getU64(OffsetPtr, &Err);
      break;
    case DW_FORM_implicit_const:
      // Value has been already set by DWARFFormValue::createFromSValue.
      break;
    default:
      // DWARFFormValue::skipValue() will have caught this and caused all
      // DWARF DIEs to fail to be parsed, so this code is not be reachable.
      llvm_unreachable("unsupported form");
    }
  } while (Indirect && !Err);

  if (IsBlock)
    Value.data = Data.getBytes(OffsetPtr, Value.uval, &Err).bytes_begin();

  return !errorToBool(std::move(Err));
}

void DWARFFormValue::dumpAddress(raw_ostream &OS, uint8_t AddressSize,
                                 uint64_t Address) {
  uint8_t HexDigits = AddressSize * 2;
  OS << format("0x%*.*" PRIx64, HexDigits, HexDigits, Address);
}

void DWARFFormValue::dumpSectionedAddress(raw_ostream &OS,
                                          DIDumpOptions DumpOpts,
                                          object::SectionedAddress SA) const {
  dumpAddress(OS, U->getAddressByteSize(), SA.Address);
  dumpAddressSection(U->getContext().getDWARFObj(), OS, DumpOpts,
                     SA.SectionIndex);
}

void DWARFFormValue::dumpAddressSection(const DWARFObject &Obj, raw_ostream &OS,
                                        DIDumpOptions DumpOpts,
                                        uint64_t SectionIndex) {
  if (!DumpOpts.Verbose || SectionIndex == -1ULL)
    return;
  ArrayRef<SectionName> SectionNames = Obj.getSectionNames();
  const auto &SecRef = SectionNames[SectionIndex];

  OS << " \"" << SecRef.Name << '\"';

  // Print section index if name is not unique.
  if (!SecRef.IsNameUnique)
    OS << format(" [%" PRIu64 "]", SectionIndex);
}

void DWARFFormValue::dump(raw_ostream &OS, DIDumpOptions DumpOpts) const {
  uint64_t UValue = Value.uval;
  bool CURelativeOffset = false;
  raw_ostream &AddrOS = DumpOpts.ShowAddresses
                            ? WithColor(OS, HighlightColor::Address).get()
                            : nulls();
  int OffsetDumpWidth = 2 * dwarf::getDwarfOffsetByteSize(Format);
  switch (Form) {
  case DW_FORM_addr:
    dumpSectionedAddress(AddrOS, DumpOpts, {Value.uval, Value.SectionIndex});
    break;
  case DW_FORM_addrx:
  case DW_FORM_addrx1:
  case DW_FORM_addrx2:
  case DW_FORM_addrx3:
  case DW_FORM_addrx4:
  case DW_FORM_GNU_addr_index: {
    if (U == nullptr) {
      OS << "<invalid dwarf unit>";
      break;
    }
    Optional<object::SectionedAddress> A = U->getAddrOffsetSectionItem(UValue);
    if (!A || DumpOpts.Verbose)
      AddrOS << format("indexed (%8.8x) address = ", (uint32_t)UValue);
    if (A)
      dumpSectionedAddress(AddrOS, DumpOpts, *A);
    else
      OS << "<unresolved>";
    break;
  }
  case DW_FORM_LLVM_addrx_offset: {
    if (U == nullptr) {
      OS << "<invalid dwarf unit>";
      break;
    }
    uint32_t Index = UValue >> 32;
    uint32_t Offset = UValue & 0xffffffff;
    Optional<object::SectionedAddress> A = U->getAddrOffsetSectionItem(Index);
    if (!A || DumpOpts.Verbose)
      AddrOS << format("indexed (%8.8x) + 0x%x address = ", Index, Offset);
    if (A) {
      A->Address += Offset;
      dumpSectionedAddress(AddrOS, DumpOpts, *A);
    } else
      OS << "<unresolved>";
    break;
  }
  case DW_FORM_flag_present:
    OS << "true";
    break;
  case DW_FORM_flag:
  case DW_FORM_data1:
    OS << format("0x%02x", (uint8_t)UValue);
    break;
  case DW_FORM_data2:
    OS << format("0x%04x", (uint16_t)UValue);
    break;
  case DW_FORM_data4:
    OS << format("0x%08x", (uint32_t)UValue);
    break;
  case DW_FORM_ref_sig8:
    AddrOS << format("0x%016" PRIx64, UValue);
    break;
  case DW_FORM_data8:
    OS << format("0x%016" PRIx64, UValue);
    break;
  case DW_FORM_data16:
    OS << format_bytes(ArrayRef<uint8_t>(Value.data, 16), None, 16, 16);
    break;
  case DW_FORM_string:
    OS << '"';
    OS.write_escaped(Value.cstr);
    OS << '"';
    break;
  case DW_FORM_exprloc:
  case DW_FORM_block:
  case DW_FORM_block1:
  case DW_FORM_block2:
  case DW_FORM_block4:
    if (UValue > 0) {
      switch (Form) {
      case DW_FORM_exprloc:
      case DW_FORM_block:
        AddrOS << format("<0x%" PRIx64 "> ", UValue);
        break;
      case DW_FORM_block1:
        AddrOS << format("<0x%2.2x> ", (uint8_t)UValue);
        break;
      case DW_FORM_block2:
        AddrOS << format("<0x%4.4x> ", (uint16_t)UValue);
        break;
      case DW_FORM_block4:
        AddrOS << format("<0x%8.8x> ", (uint32_t)UValue);
        break;
      default:
        break;
      }

      const uint8_t *DataPtr = Value.data;
      if (DataPtr) {
        // UValue contains size of block
        const uint8_t *EndDataPtr = DataPtr + UValue;
        while (DataPtr < EndDataPtr) {
          AddrOS << format("%2.2x ", *DataPtr);
          ++DataPtr;
        }
      } else
        OS << "NULL";
    }
    break;

  case DW_FORM_sdata:
  case DW_FORM_implicit_const:
    OS << Value.sval;
    break;
  case DW_FORM_udata:
    OS << Value.uval;
    break;
  case DW_FORM_strp:
    if (DumpOpts.Verbose)
      OS << format(" .debug_str[0x%0*" PRIx64 "] = ", OffsetDumpWidth, UValue);
    dumpString(OS);
    break;
  case DW_FORM_line_strp:
    if (DumpOpts.Verbose)
      OS << format(" .debug_line_str[0x%0*" PRIx64 "] = ", OffsetDumpWidth,
                   UValue);
    dumpString(OS);
    break;
  case DW_FORM_strx:
  case DW_FORM_strx1:
  case DW_FORM_strx2:
  case DW_FORM_strx3:
  case DW_FORM_strx4:
  case DW_FORM_GNU_str_index:
    if (DumpOpts.Verbose)
      OS << format("indexed (%8.8x) string = ", (uint32_t)UValue);
    dumpString(OS);
    break;
  case DW_FORM_GNU_strp_alt:
    if (DumpOpts.Verbose)
      OS << format("alt indirect string, offset: 0x%" PRIx64 "", UValue);
    dumpString(OS);
    break;
  case DW_FORM_ref_addr:
    AddrOS << format("0x%016" PRIx64, UValue);
    break;
  case DW_FORM_ref1:
    CURelativeOffset = true;
    if (DumpOpts.Verbose)
      AddrOS << format("cu + 0x%2.2x", (uint8_t)UValue);
    break;
  case DW_FORM_ref2:
    CURelativeOffset = true;
    if (DumpOpts.Verbose)
      AddrOS << format("cu + 0x%4.4x", (uint16_t)UValue);
    break;
  case DW_FORM_ref4:
    CURelativeOffset = true;
    if (DumpOpts.Verbose)
      AddrOS << format("cu + 0x%4.4x", (uint32_t)UValue);
    break;
  case DW_FORM_ref8:
    CURelativeOffset = true;
    if (DumpOpts.Verbose)
      AddrOS << format("cu + 0x%8.8" PRIx64, UValue);
    break;
  case DW_FORM_ref_udata:
    CURelativeOffset = true;
    if (DumpOpts.Verbose)
      AddrOS << format("cu + 0x%" PRIx64, UValue);
    break;
  case DW_FORM_GNU_ref_alt:
    AddrOS << format("<alt 0x%" PRIx64 ">", UValue);
    break;

  // All DW_FORM_indirect attributes should be resolved prior to calling
  // this function
  case DW_FORM_indirect:
    OS << "DW_FORM_indirect";
    break;

  case DW_FORM_rnglistx:
    OS << format("indexed (0x%x) rangelist = ", (uint32_t)UValue);
    break;

  case DW_FORM_loclistx:
    OS << format("indexed (0x%x) loclist = ", (uint32_t)UValue);
    break;

  case DW_FORM_sec_offset:
    AddrOS << format("0x%0*" PRIx64, OffsetDumpWidth, UValue);
    break;

  default:
    OS << format("DW_FORM(0x%4.4x)", Form);
    break;
  }

  if (CURelativeOffset) {
    if (DumpOpts.Verbose)
      OS << " => {";
    if (DumpOpts.ShowAddresses)
      WithColor(OS, HighlightColor::Address).get()
          << format("0x%8.8" PRIx64, UValue + (U ? U->getOffset() : 0));
    if (DumpOpts.Verbose)
      OS << "}";
  }
}

void DWARFFormValue::dumpString(raw_ostream &OS) const {
  if (auto DbgStr = dwarf::toString(*this)) {
    auto COS = WithColor(OS, HighlightColor::String);
    COS.get() << '"';
    COS.get().write_escaped(*DbgStr);
    COS.get() << '"';
  }
}

Expected<const char *> DWARFFormValue::getAsCString() const {
  if (!isFormClass(FC_String))
    return make_error<StringError>("Invalid form for string attribute",
                                   inconvertibleErrorCode());
  if (Form == DW_FORM_string)
    return Value.cstr;
  // FIXME: Add support for DW_FORM_GNU_strp_alt
  if (Form == DW_FORM_GNU_strp_alt || C == nullptr)
    return make_error<StringError>("Unsupported form for string attribute",
                                   inconvertibleErrorCode());
  uint64_t Offset = Value.uval;
  Optional<uint32_t> Index;
  if (Form == DW_FORM_GNU_str_index || Form == DW_FORM_strx ||
      Form == DW_FORM_strx1 || Form == DW_FORM_strx2 || Form == DW_FORM_strx3 ||
      Form == DW_FORM_strx4) {
    if (!U)
      return make_error<StringError>("API limitation - string extraction not "
                                     "available without a DWARFUnit",
                                     inconvertibleErrorCode());
    Expected<uint64_t> StrOffset = U->getStringOffsetSectionItem(Offset);
    Index = Offset;
    if (!StrOffset)
      return StrOffset.takeError();
    Offset = *StrOffset;
  }
  // Prefer the Unit's string extractor, because for .dwo it will point to
  // .debug_str.dwo, while the Context's extractor always uses .debug_str.
  DataExtractor StrData = Form == DW_FORM_line_strp
                              ? C->getLineStringExtractor()
                          : U ? U->getStringExtractor()
                              : C->getStringExtractor();
  if (const char *Str = StrData.getCStr(&Offset))
    return Str;
  std::string Msg = FormEncodingString(Form).str();
  if (Index)
    Msg += (" uses index " + Twine(*Index) + ", but the referenced string").str();
  Msg += (" offset " + Twine(Offset) + " is beyond .debug_str bounds").str();
  return make_error<StringError>(Msg,
      inconvertibleErrorCode());
}

Optional<uint64_t> DWARFFormValue::getAsAddress() const {
  if (auto SA = getAsSectionedAddress())
    return SA->Address;
  return None;
}

Optional<object::SectionedAddress>
DWARFFormValue::getAsSectionedAddress() const {
  if (!isFormClass(FC_Address))
    return None;
  bool AddrOffset = Form == dwarf::DW_FORM_LLVM_addrx_offset;
  if (Form == DW_FORM_GNU_addr_index || Form == DW_FORM_addrx || AddrOffset) {

    uint32_t Index = AddrOffset ? (Value.uval >> 32) : Value.uval;
    if (!U)
      return None;
    Optional<object::SectionedAddress> SA = U->getAddrOffsetSectionItem(Index);
    if (!SA)
      return None;
    if (AddrOffset)
      SA->Address += (Value.uval & 0xffffffff);
    return SA;
  }
  return {{Value.uval, Value.SectionIndex}};
}

Optional<uint64_t> DWARFFormValue::getAsReference() const {
  if (auto R = getAsRelativeReference())
    return R->Unit ? R->Unit->getOffset() + R->Offset : R->Offset;
  return None;
}

Optional<DWARFFormValue::UnitOffset> DWARFFormValue::getAsRelativeReference() const {
  if (!isFormClass(FC_Reference))
    return None;
  switch (Form) {
  case DW_FORM_ref1:
  case DW_FORM_ref2:
  case DW_FORM_ref4:
  case DW_FORM_ref8:
  case DW_FORM_ref_udata:
    if (!U)
      return None;
    return UnitOffset{const_cast<DWARFUnit*>(U), Value.uval};
  case DW_FORM_ref_addr:
  case DW_FORM_ref_sig8:
  case DW_FORM_GNU_ref_alt:
    return UnitOffset{nullptr, Value.uval};
  default:
    return None;
  }
}

Optional<uint64_t> DWARFFormValue::getAsSectionOffset() const {
  if (!isFormClass(FC_SectionOffset))
    return None;
  return Value.uval;
}

Optional<uint64_t> DWARFFormValue::getAsUnsignedConstant() const {
  if ((!isFormClass(FC_Constant) && !isFormClass(FC_Flag)) ||
      Form == DW_FORM_sdata)
    return None;
  return Value.uval;
}

Optional<int64_t> DWARFFormValue::getAsSignedConstant() const {
  if ((!isFormClass(FC_Constant) && !isFormClass(FC_Flag)) ||
      (Form == DW_FORM_udata &&
       uint64_t(std::numeric_limits<int64_t>::max()) < Value.uval))
    return None;
  switch (Form) {
  case DW_FORM_data4:
    return int32_t(Value.uval);
  case DW_FORM_data2:
    return int16_t(Value.uval);
  case DW_FORM_data1:
    return int8_t(Value.uval);
  case DW_FORM_sdata:
  case DW_FORM_data8:
  default:
    return Value.sval;
  }
}

Optional<ArrayRef<uint8_t>> DWARFFormValue::getAsBlock() const {
  if (!isFormClass(FC_Block) && !isFormClass(FC_Exprloc) &&
      Form != DW_FORM_data16)
    return None;
  return makeArrayRef(Value.data, Value.uval);
}

Optional<uint64_t> DWARFFormValue::getAsCStringOffset() const {
  if (!isFormClass(FC_String) && Form == DW_FORM_string)
    return None;
  return Value.uval;
}

Optional<uint64_t> DWARFFormValue::getAsReferenceUVal() const {
  if (!isFormClass(FC_Reference))
    return None;
  return Value.uval;
}

Optional<std::string>
DWARFFormValue::getAsFile(DILineInfoSpecifier::FileLineInfoKind Kind) const {
  if (U == nullptr || !isFormClass(FC_Constant))
    return None;
  DWARFUnit *DLU = const_cast<DWARFUnit *>(U)->getLinkedUnit();
  if (auto *LT = DLU->getContext().getLineTableForUnit(DLU)) {
    std::string FileName;
    if (LT->getFileNameByIndex(Value.uval, DLU->getCompilationDir(), Kind,
                               FileName))
      return FileName;
  }
  return None;
}<|MERGE_RESOLUTION|>--- conflicted
+++ resolved
@@ -332,11 +332,7 @@
       break;
     case DW_FORM_LLVM_addrx_offset:
       Value.uval = Data.getULEB128(OffsetPtr, &Err) << 32;
-<<<<<<< HEAD
-      Value.uval = Data.getU32(OffsetPtr, &Err);
-=======
       Value.uval |= Data.getU32(OffsetPtr, &Err);
->>>>>>> 2ab1d525
       break;
     case DW_FORM_string:
       Value.cstr = Data.getCStr(OffsetPtr, &Err);
