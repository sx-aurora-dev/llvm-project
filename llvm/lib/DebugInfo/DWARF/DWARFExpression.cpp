--- conflicted
+++ resolved
@@ -327,12 +327,9 @@
                             bool IsEH) const {
   uint32_t EntryValExprSize = 0;
   uint64_t EntryValStartOffset = 0;
-<<<<<<< HEAD
-=======
   if (Data.getData().empty())
     OS << "<empty>";
 
->>>>>>> a2ce6ee6
   for (auto &Op : *this) {
     if (!Op.print(OS, DumpOpts, this, RegInfo, U, IsEH)) {
       uint64_t FailOffset = Op.getEndOffset();
