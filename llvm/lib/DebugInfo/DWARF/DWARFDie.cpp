--- conflicted
+++ resolved
@@ -69,17 +69,11 @@
   }
 }
 
-<<<<<<< HEAD
-static void dumpLocation(raw_ostream &OS, const DWARFFormValue &FormValue,
-                         DWARFUnit *U, unsigned Indent,
-                         DIDumpOptions DumpOpts) {
-=======
 static void dumpLocationList(raw_ostream &OS, const DWARFFormValue &FormValue,
                              DWARFUnit *U, unsigned Indent,
                              DIDumpOptions DumpOpts) {
   assert(FormValue.isFormClass(DWARFFormValue::FC_SectionOffset) &&
          "bad FORM for location list");
->>>>>>> 2ab1d525
   DWARFContext &Ctx = U->getContext();
   const MCRegisterInfo *MRI = Ctx.getRegisterInfo();
   uint64_t Offset = *FormValue.getAsSectionOffset();
