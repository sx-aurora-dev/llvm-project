--- conflicted
+++ resolved
@@ -24,10 +24,6 @@
 #include <cassert>
 #include <cinttypes>
 #include <cstdint>
-<<<<<<< HEAD
-#include <string>
-=======
->>>>>>> 2ab1d525
 
 using namespace llvm;
 using namespace dwarf;
@@ -52,26 +48,6 @@
 UnwindLocation UnwindLocation::createSame() { return {Same}; }
 
 UnwindLocation UnwindLocation::createIsConstant(int32_t Value) {
-<<<<<<< HEAD
-  return {Constant, InvalidRegisterNumber, Value, false};
-}
-
-UnwindLocation UnwindLocation::createIsCFAPlusOffset(int32_t Offset) {
-  return {CFAPlusOffset, InvalidRegisterNumber, Offset, false};
-}
-
-UnwindLocation UnwindLocation::createAtCFAPlusOffset(int32_t Offset) {
-  return {CFAPlusOffset, InvalidRegisterNumber, Offset, true};
-}
-
-UnwindLocation UnwindLocation::createIsRegisterPlusOffset(uint32_t RegNum,
-                                                          int32_t Offset) {
-  return {RegPlusOffset, RegNum, Offset, false};
-}
-UnwindLocation UnwindLocation::createAtRegisterPlusOffset(uint32_t RegNum,
-                                                          int32_t Offset) {
-  return {RegPlusOffset, RegNum, Offset, true};
-=======
   return {Constant, InvalidRegisterNumber, Value, None, false};
 }
 
@@ -93,7 +69,6 @@
 UnwindLocation::createAtRegisterPlusOffset(uint32_t RegNum, int32_t Offset,
                                            Optional<uint32_t> AddrSpace) {
   return {RegPlusOffset, RegNum, Offset, AddrSpace, true};
->>>>>>> 2ab1d525
 }
 
 UnwindLocation UnwindLocation::createIsDWARFExpression(DWARFExpression Expr) {
@@ -128,13 +103,6 @@
     break;
   case RegPlusOffset:
     printRegister(OS, MRI, IsEH, RegNum);
-<<<<<<< HEAD
-    if (Offset == 0)
-      break;
-    if (Offset > 0)
-      OS << "+";
-    OS << Offset;
-=======
     if (Offset == 0 && !AddrSpace)
       break;
     if (Offset >= 0)
@@ -142,7 +110,6 @@
     OS << Offset;
     if (AddrSpace)
       OS << " in addrspace" << *AddrSpace;
->>>>>>> 2ab1d525
     break;
   case DWARFExpr:
     Expr->print(OS, DIDumpOptions(), MRI, nullptr, IsEH);
@@ -233,22 +200,12 @@
 }
 
 Expected<UnwindTable> UnwindTable::create(const FDE *Fde) {
-<<<<<<< HEAD
-  UnwindTable UT;
-  UnwindRow Row;
-  Row.setAddress(Fde->getInitialLocation());
-  UT.EndAddress = Fde->getInitialLocation() + Fde->getAddressRange();
-
-=======
->>>>>>> 2ab1d525
   const CIE *Cie = Fde->getLinkedCIE();
   if (Cie == nullptr)
     return createStringError(errc::invalid_argument,
                              "unable to get CIE for FDE at offset 0x%" PRIx64,
                              Fde->getOffset());
 
-<<<<<<< HEAD
-=======
   // Rows will be empty if there are no CFI instructions.
   if (Cie->cfis().empty() && Fde->cfis().empty())
     return UnwindTable();
@@ -257,7 +214,6 @@
   UnwindRow Row;
   Row.setAddress(Fde->getInitialLocation());
   UT.EndAddress = Fde->getInitialLocation() + Fde->getAddressRange();
->>>>>>> 2ab1d525
   if (Error CieError = UT.parseRows(Cie->cfis(), Row, nullptr))
     return std::move(CieError);
   // We need to save the initial locations of registers from the CIE parsing
@@ -265,39 +221,28 @@
   const RegisterLocations InitialLocs = Row.getRegisterLocations();
   if (Error FdeError = UT.parseRows(Fde->cfis(), Row, &InitialLocs))
     return std::move(FdeError);
-<<<<<<< HEAD
-  UT.Rows.push_back(Row);
-=======
   // May be all the CFI instructions were DW_CFA_nop amd Row becomes empty.
   // Do not add that to the unwind table.
   if (Row.getRegisterLocations().hasLocations() ||
       Row.getCFAValue().getLocation() != UnwindLocation::Unspecified)
     UT.Rows.push_back(Row);
->>>>>>> 2ab1d525
   return UT;
 }
 
 Expected<UnwindTable> UnwindTable::create(const CIE *Cie) {
-<<<<<<< HEAD
-=======
   // Rows will be empty if there are no CFI instructions.
   if (Cie->cfis().empty())
     return UnwindTable();
 
->>>>>>> 2ab1d525
   UnwindTable UT;
   UnwindRow Row;
   if (Error CieError = UT.parseRows(Cie->cfis(), Row, nullptr))
     return std::move(CieError);
-<<<<<<< HEAD
-  UT.Rows.push_back(Row);
-=======
   // May be all the CFI instructions were DW_CFA_nop amd Row becomes empty.
   // Do not add that to the unwind table.
   if (Row.getRegisterLocations().hasLocations() ||
       Row.getCFAValue().getLocation() != UnwindLocation::Unspecified)
     UT.Rows.push_back(Row);
->>>>>>> 2ab1d525
   return UT;
 }
 
@@ -460,10 +405,7 @@
     ENUM_TO_CSTR(OT_SignedFactDataOffset);
     ENUM_TO_CSTR(OT_UnsignedFactDataOffset);
     ENUM_TO_CSTR(OT_Register);
-<<<<<<< HEAD
-=======
     ENUM_TO_CSTR(OT_AddressSpace);
->>>>>>> 2ab1d525
     ENUM_TO_CSTR(OT_Expression);
   }
   return "<unknown CFIProgram::OperandType>";
@@ -472,11 +414,7 @@
 llvm::Expected<uint64_t>
 CFIProgram::Instruction::getOperandAsUnsigned(const CFIProgram &CFIP,
                                               uint32_t OperandIdx) const {
-<<<<<<< HEAD
-  if (OperandIdx >= 2)
-=======
   if (OperandIdx >= MaxOperands)
->>>>>>> 2ab1d525
     return createStringError(errc::invalid_argument,
                              "operand index %" PRIu32 " is not valid",
                              OperandIdx);
@@ -501,10 +439,7 @@
 
   case OT_Address:
   case OT_Register:
-<<<<<<< HEAD
-=======
   case OT_AddressSpace:
->>>>>>> 2ab1d525
     return Operand;
 
   case OT_FactoredCodeOffset: {
@@ -524,11 +459,7 @@
 llvm::Expected<int64_t>
 CFIProgram::Instruction::getOperandAsSigned(const CFIProgram &CFIP,
                                             uint32_t OperandIdx) const {
-<<<<<<< HEAD
-  if (OperandIdx >= 2)
-=======
   if (OperandIdx >= MaxOperands)
->>>>>>> 2ab1d525
     return createStringError(errc::invalid_argument,
                              "operand index %" PRIu32 " is not valid",
                              OperandIdx);
@@ -544,10 +475,7 @@
 
   case OT_Address:
   case OT_Register:
-<<<<<<< HEAD
-=======
   case OT_AddressSpace:
->>>>>>> 2ab1d525
     return createStringError(
         errc::invalid_argument,
         "op[%" PRIu32 "] has OperandType %s which produces an unsigned result, "
@@ -665,7 +593,6 @@
 
     case dwarf::DW_CFA_nop:
       break;
-<<<<<<< HEAD
 
     case dwarf::DW_CFA_remember_state:
       RegisterStates.push_back(Row.getRegisterLocations());
@@ -727,189 +654,10 @@
             "DW_CFA opcode %#x is not supported for architecture %s",
             Inst.Opcode, Triple::getArchTypeName(CFIP.triple()).str().c_str());
 
-=======
-
-    case dwarf::DW_CFA_remember_state:
-      RegisterStates.push_back(Row.getRegisterLocations());
-      break;
-
-    case dwarf::DW_CFA_restore_state:
-      if (RegisterStates.empty())
-        return createStringError(errc::invalid_argument,
-                                 "DW_CFA_restore_state without a matching "
-                                 "previous DW_CFA_remember_state");
-      Row.getRegisterLocations() = RegisterStates.back();
-      RegisterStates.pop_back();
-      break;
-
-    case dwarf::DW_CFA_GNU_window_save:
-      switch (CFIP.triple()) {
-      case Triple::aarch64:
-      case Triple::aarch64_be:
-      case Triple::aarch64_32: {
-        // DW_CFA_GNU_window_save is used for different things on different
-        // architectures. For aarch64 it is known as
-        // DW_CFA_AARCH64_negate_ra_state. The action is to toggle the
-        // value of the return address state between 1 and 0. If there is
-        // no rule for the AARCH64_DWARF_PAUTH_RA_STATE register, then it
-        // should be initially set to 1.
-        constexpr uint32_t AArch64DWARFPAuthRaState = 34;
-        auto LRLoc = Row.getRegisterLocations().getRegisterLocation(
-            AArch64DWARFPAuthRaState);
-        if (LRLoc) {
-          if (LRLoc->getLocation() == UnwindLocation::Constant) {
-            // Toggle the constant value from 0 to 1 or 1 to 0.
-            LRLoc->setConstant(LRLoc->getConstant() ^ 1);
-          } else {
-            return createStringError(
-                errc::invalid_argument,
-                "%s encountered when existing rule for this register is not "
-                "a constant",
-                CFIP.callFrameString(Inst.Opcode).str().c_str());
-          }
-        } else {
-          Row.getRegisterLocations().setRegisterLocation(
-              AArch64DWARFPAuthRaState, UnwindLocation::createIsConstant(1));
-        }
-        break;
-      }
-
-      case Triple::sparc:
-      case Triple::sparcv9:
-      case Triple::sparcel:
-        for (uint32_t RegNum = 16; RegNum < 32; ++RegNum) {
-          Row.getRegisterLocations().setRegisterLocation(
-              RegNum, UnwindLocation::createAtCFAPlusOffset((RegNum - 16) * 8));
-        }
-        break;
-
-      default: {
-        return createStringError(
-            errc::not_supported,
-            "DW_CFA opcode %#x is not supported for architecture %s",
-            Inst.Opcode, Triple::getArchTypeName(CFIP.triple()).str().c_str());
-
->>>>>>> 2ab1d525
         break;
       }
       }
       break;
-<<<<<<< HEAD
-
-    case dwarf::DW_CFA_undefined: {
-      llvm::Expected<uint64_t> RegNum = Inst.getOperandAsUnsigned(CFIP, 0);
-      if (!RegNum)
-        return RegNum.takeError();
-      Row.getRegisterLocations().setRegisterLocation(
-          *RegNum, UnwindLocation::createUndefined());
-      break;
-    }
-
-    case dwarf::DW_CFA_same_value: {
-      llvm::Expected<uint64_t> RegNum = Inst.getOperandAsUnsigned(CFIP, 0);
-      if (!RegNum)
-        return RegNum.takeError();
-      Row.getRegisterLocations().setRegisterLocation(
-          *RegNum, UnwindLocation::createSame());
-      break;
-    }
-
-    case dwarf::DW_CFA_GNU_args_size:
-      break;
-
-    case dwarf::DW_CFA_register: {
-      llvm::Expected<uint64_t> RegNum = Inst.getOperandAsUnsigned(CFIP, 0);
-      if (!RegNum)
-        return RegNum.takeError();
-      llvm::Expected<uint64_t> NewRegNum = Inst.getOperandAsUnsigned(CFIP, 1);
-      if (!NewRegNum)
-        return NewRegNum.takeError();
-      Row.getRegisterLocations().setRegisterLocation(
-          *RegNum, UnwindLocation::createIsRegisterPlusOffset(*NewRegNum, 0));
-      break;
-    }
-
-    case dwarf::DW_CFA_val_offset:
-    case dwarf::DW_CFA_val_offset_sf: {
-      llvm::Expected<uint64_t> RegNum = Inst.getOperandAsUnsigned(CFIP, 0);
-      if (!RegNum)
-        return RegNum.takeError();
-      llvm::Expected<int64_t> Offset = Inst.getOperandAsSigned(CFIP, 1);
-      if (!Offset)
-        return Offset.takeError();
-      Row.getRegisterLocations().setRegisterLocation(
-          *RegNum, UnwindLocation::createIsCFAPlusOffset(*Offset));
-      break;
-    }
-
-    case dwarf::DW_CFA_expression: {
-      llvm::Expected<uint64_t> RegNum = Inst.getOperandAsUnsigned(CFIP, 0);
-      if (!RegNum)
-        return RegNum.takeError();
-      Row.getRegisterLocations().setRegisterLocation(
-          *RegNum, UnwindLocation::createAtDWARFExpression(*Inst.Expression));
-      break;
-    }
-
-    case dwarf::DW_CFA_val_expression: {
-      llvm::Expected<uint64_t> RegNum = Inst.getOperandAsUnsigned(CFIP, 0);
-      if (!RegNum)
-        return RegNum.takeError();
-      Row.getRegisterLocations().setRegisterLocation(
-          *RegNum, UnwindLocation::createIsDWARFExpression(*Inst.Expression));
-      break;
-    }
-
-    case dwarf::DW_CFA_def_cfa_register: {
-      llvm::Expected<uint64_t> RegNum = Inst.getOperandAsUnsigned(CFIP, 0);
-      if (!RegNum)
-        return RegNum.takeError();
-      if (Row.getCFAValue().getLocation() != UnwindLocation::RegPlusOffset)
-        Row.getCFAValue() =
-            UnwindLocation::createIsRegisterPlusOffset(*RegNum, 0);
-      else
-        Row.getCFAValue().setRegister(*RegNum);
-      break;
-    }
-
-    case dwarf::DW_CFA_def_cfa_offset:
-    case dwarf::DW_CFA_def_cfa_offset_sf: {
-      llvm::Expected<int64_t> Offset = Inst.getOperandAsSigned(CFIP, 0);
-      if (!Offset)
-        return Offset.takeError();
-      if (Row.getCFAValue().getLocation() != UnwindLocation::RegPlusOffset) {
-        return createStringError(
-            errc::invalid_argument,
-            "%s found when CFA rule was not RegPlusOffset",
-            CFIP.callFrameString(Inst.Opcode).str().c_str());
-      }
-      Row.getCFAValue().setOffset(*Offset);
-      break;
-    }
-
-    case dwarf::DW_CFA_def_cfa:
-    case dwarf::DW_CFA_def_cfa_sf: {
-      llvm::Expected<uint64_t> RegNum = Inst.getOperandAsUnsigned(CFIP, 0);
-      if (!RegNum)
-        return RegNum.takeError();
-      llvm::Expected<int64_t> Offset = Inst.getOperandAsSigned(CFIP, 1);
-      if (!Offset)
-        return Offset.takeError();
-      Row.getCFAValue() =
-          UnwindLocation::createIsRegisterPlusOffset(*RegNum, *Offset);
-      break;
-    }
-
-    case dwarf::DW_CFA_def_cfa_expression:
-      Row.getCFAValue() =
-          UnwindLocation::createIsDWARFExpression(*Inst.Expression);
-      break;
-    }
-  }
-  return Error::success();
-}
-=======
->>>>>>> 2ab1d525
 
     case dwarf::DW_CFA_undefined: {
       llvm::Expected<uint64_t> RegNum = Inst.getOperandAsUnsigned(CFIP, 0);
