--- conflicted
+++ resolved
@@ -64,11 +64,7 @@
   if (Options.BinutilsVersion.first > 0)
     TmpAsmInfo->setBinutilsVersion(Options.BinutilsVersion);
 
-<<<<<<< HEAD
-  if (Options.DisableIntegratedAS)
-=======
   if (Options.DisableIntegratedAS) {
->>>>>>> a2ce6ee6
     TmpAsmInfo->setUseIntegratedAssembler(false);
     // If there is explict option disable integratedAS, we can't use it for
     // inlineasm either.
