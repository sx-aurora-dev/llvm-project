//===- IndirectBrExpandPass.cpp - Expand indirectbr to switch -------------===//
//
// Part of the LLVM Project, under the Apache License v2.0 with LLVM Exceptions.
// See https://llvm.org/LICENSE.txt for license information.
// SPDX-License-Identifier: Apache-2.0 WITH LLVM-exception
//
//===----------------------------------------------------------------------===//
/// \file
///
/// Implements an expansion pass to turn `indirectbr` instructions in the IR
/// into `switch` instructions. This works by enumerating the basic blocks in
/// a dense range of integers, replacing each `blockaddr` constant with the
/// corresponding integer constant, and then building a switch that maps from
/// the integers to the actual blocks. All of the indirectbr instructions in the
/// function are redirected to this common switch.
///
/// While this is generically useful if a target is unable to codegen
/// `indirectbr` natively, it is primarily useful when there is some desire to
/// get the builtin non-jump-table lowering of a switch even when the input
/// source contained an explicit indirect branch construct.
///
/// Note that it doesn't make any sense to enable this pass unless a target also
/// disables jump-table lowering of switches. Doing that is likely to pessimize
/// the code.
///
//===----------------------------------------------------------------------===//

#include "llvm/ADT/STLExtras.h"
#include "llvm/ADT/Sequence.h"
#include "llvm/ADT/SmallVector.h"
#include "llvm/Analysis/DomTreeUpdater.h"
#include "llvm/CodeGen/TargetPassConfig.h"
#include "llvm/CodeGen/TargetSubtargetInfo.h"
#include "llvm/IR/BasicBlock.h"
#include "llvm/IR/Dominators.h"
#include "llvm/IR/Function.h"
#include "llvm/IR/IRBuilder.h"
#include "llvm/IR/InstIterator.h"
#include "llvm/IR/Instruction.h"
#include "llvm/IR/Instructions.h"
#include "llvm/InitializePasses.h"
#include "llvm/Pass.h"
#include "llvm/Support/Debug.h"
#include "llvm/Support/ErrorHandling.h"
#include "llvm/Support/raw_ostream.h"
#include "llvm/Target/TargetMachine.h"

using namespace llvm;

#define DEBUG_TYPE "indirectbr-expand"

namespace {

class IndirectBrExpandPass : public FunctionPass {
  const TargetLowering *TLI = nullptr;

public:
  static char ID; // Pass identification, replacement for typeid

  IndirectBrExpandPass() : FunctionPass(ID) {
    initializeIndirectBrExpandPassPass(*PassRegistry::getPassRegistry());
  }

  void getAnalysisUsage(AnalysisUsage &AU) const override {
    AU.addPreserved<DominatorTreeWrapperPass>();
  }

  bool runOnFunction(Function &F) override;
};

} // end anonymous namespace

char IndirectBrExpandPass::ID = 0;

INITIALIZE_PASS_BEGIN(IndirectBrExpandPass, DEBUG_TYPE,
                      "Expand indirectbr instructions", false, false)
INITIALIZE_PASS_DEPENDENCY(DominatorTreeWrapperPass)
INITIALIZE_PASS_END(IndirectBrExpandPass, DEBUG_TYPE,
                    "Expand indirectbr instructions", false, false)

FunctionPass *llvm::createIndirectBrExpandPass() {
  return new IndirectBrExpandPass();
}

bool IndirectBrExpandPass::runOnFunction(Function &F) {
  auto &DL = F.getParent()->getDataLayout();
  auto *TPC = getAnalysisIfAvailable<TargetPassConfig>();
  if (!TPC)
    return false;

  auto &TM = TPC->getTM<TargetMachine>();
  auto &STI = *TM.getSubtargetImpl(F);
  if (!STI.enableIndirectBrExpand())
    return false;
  TLI = STI.getTargetLowering();

  Optional<DomTreeUpdater> DTU;
  if (auto *DTWP = getAnalysisIfAvailable<DominatorTreeWrapperPass>())
    DTU.emplace(DTWP->getDomTree(), DomTreeUpdater::UpdateStrategy::Lazy);

  SmallVector<IndirectBrInst *, 1> IndirectBrs;

  // Set of all potential successors for indirectbr instructions.
  SmallPtrSet<BasicBlock *, 4> IndirectBrSuccs;

  // Build a list of indirectbrs that we want to rewrite.
  for (BasicBlock &BB : F)
    if (auto *IBr = dyn_cast<IndirectBrInst>(BB.getTerminator())) {
      // Handle the degenerate case of no successors by replacing the indirectbr
      // with unreachable as there is no successor available.
      if (IBr->getNumSuccessors() == 0) {
        (void)new UnreachableInst(F.getContext(), IBr);
        IBr->eraseFromParent();
        continue;
      }

      IndirectBrs.push_back(IBr);
      for (BasicBlock *SuccBB : IBr->successors())
        IndirectBrSuccs.insert(SuccBB);
    }

  if (IndirectBrs.empty())
    return false;

  // If we need to replace any indirectbrs we need to establish integer
  // constants that will correspond to each of the basic blocks in the function
  // whose address escapes. We do that here and rewrite all the blockaddress
  // constants to just be those integer constants cast to a pointer type.
  SmallVector<BasicBlock *, 4> BBs;

  for (BasicBlock &BB : F) {
    // Skip blocks that aren't successors to an indirectbr we're going to
    // rewrite.
    if (!IndirectBrSuccs.count(&BB))
      continue;

    auto IsBlockAddressUse = [&](const Use &U) {
      return isa<BlockAddress>(U.getUser());
    };
    auto BlockAddressUseIt = llvm::find_if(BB.uses(), IsBlockAddressUse);
    if (BlockAddressUseIt == BB.use_end())
      continue;

    assert(std::find_if(std::next(BlockAddressUseIt), BB.use_end(),
                        IsBlockAddressUse) == BB.use_end() &&
           "There should only ever be a single blockaddress use because it is "
           "a constant and should be uniqued.");

    auto *BA = cast<BlockAddress>(BlockAddressUseIt->getUser());

    // Skip if the constant was formed but ended up not being used (due to DCE
    // or whatever).
    if (!BA->isConstantUsed())
      continue;

    // Compute the index we want to use for this basic block. We can't use zero
    // because null can be compared with block addresses.
    int BBIndex = BBs.size() + 1;
    BBs.push_back(&BB);

    auto *ITy = cast<IntegerType>(DL.getIntPtrType(BA->getType()));
    ConstantInt *BBIndexC = ConstantInt::get(ITy, BBIndex);

    // Now rewrite the blockaddress to an integer constant based on the index.
    // FIXME: This part doesn't properly recognize other uses of blockaddress
    // expressions, for instance, where they are used to pass labels to
    // asm-goto. This part of the pass needs a rework.
    BA->replaceAllUsesWith(ConstantExpr::getIntToPtr(BBIndexC, BA->getType()));
  }

  if (BBs.empty()) {
    // There are no blocks whose address is taken, so any indirectbr instruction
    // cannot get a valid input and we can replace all of them with unreachable.
    SmallVector<DominatorTree::UpdateType, 8> Updates;
    if (DTU)
      Updates.reserve(IndirectBrSuccs.size());
    for (auto *IBr : IndirectBrs) {
      if (DTU) {
        for (BasicBlock *SuccBB : IBr->successors())
          Updates.push_back({DominatorTree::Delete, IBr->getParent(), SuccBB});
      }
      (void)new UnreachableInst(F.getContext(), IBr);
      IBr->eraseFromParent();
    }
    if (DTU) {
      assert(Updates.size() == IndirectBrSuccs.size() &&
             "Got unexpected update count.");
      DTU->applyUpdates(Updates);
    }
    return true;
  }

  BasicBlock *SwitchBB;
  Value *SwitchValue;

  // Compute a common integer type across all the indirectbr instructions.
  IntegerType *CommonITy = nullptr;
  for (auto *IBr : IndirectBrs) {
    auto *ITy =
        cast<IntegerType>(DL.getIntPtrType(IBr->getAddress()->getType()));
    if (!CommonITy || ITy->getBitWidth() > CommonITy->getBitWidth())
      CommonITy = ITy;
  }

  auto GetSwitchValue = [DL, CommonITy](IndirectBrInst *IBr) {
    return CastInst::CreatePointerCast(
        IBr->getAddress(), CommonITy,
        Twine(IBr->getAddress()->getName()) + ".switch_cast", IBr);
  };

  SmallVector<DominatorTree::UpdateType, 8> Updates;

  if (IndirectBrs.size() == 1) {
    // If we only have one indirectbr, we can just directly replace it within
    // its block.
    IndirectBrInst *IBr = IndirectBrs[0];
    SwitchBB = IBr->getParent();
    SwitchValue = GetSwitchValue(IBr);
    if (DTU) {
      Updates.reserve(IndirectBrSuccs.size());
      for (BasicBlock *SuccBB : IBr->successors())
        Updates.push_back({DominatorTree::Delete, IBr->getParent(), SuccBB});
      assert(Updates.size() == IndirectBrSuccs.size() &&
             "Got unexpected update count.");
    }
    IBr->eraseFromParent();
  } else {
    // Otherwise we need to create a new block to hold the switch across BBs,
    // jump to that block instead of each indirectbr, and phi together the
    // values for the switch.
    SwitchBB = BasicBlock::Create(F.getContext(), "switch_bb", &F);
    auto *SwitchPN = PHINode::Create(CommonITy, IndirectBrs.size(),
                                     "switch_value_phi", SwitchBB);
    SwitchValue = SwitchPN;

    // Now replace the indirectbr instructions with direct branches to the
    // switch block and fill out the PHI operands.
    if (DTU)
      Updates.reserve(IndirectBrs.size() + 2 * IndirectBrSuccs.size());
    for (auto *IBr : IndirectBrs) {
      SwitchPN->addIncoming(GetSwitchValue(IBr), IBr->getParent());
      BranchInst::Create(SwitchBB, IBr);
      if (DTU) {
        Updates.push_back({DominatorTree::Insert, IBr->getParent(), SwitchBB});
        for (BasicBlock *SuccBB : IBr->successors())
          Updates.push_back({DominatorTree::Delete, IBr->getParent(), SuccBB});
      }
      IBr->eraseFromParent();
    }
  }

  // Now build the switch in the block. The block will have no terminator
  // already.
  auto *SI = SwitchInst::Create(SwitchValue, BBs[0], BBs.size(), SwitchBB);

  // Add a case for each block.
  for (int i : llvm::seq<int>(1, BBs.size()))
    SI->addCase(ConstantInt::get(CommonITy, i + 1), BBs[i]);

  if (DTU) {
    // If there were multiple indirectbr's, they may have common successors,
    // but in the dominator tree, we only track unique edges.
<<<<<<< HEAD
    SmallPtrSet<BasicBlock *, 8> UniqueSuccessors(BBs.begin(), BBs.end());
    Updates.reserve(Updates.size() + UniqueSuccessors.size());
    for (BasicBlock *BB : UniqueSuccessors)
      Updates.push_back({DominatorTree::Insert, SwitchBB, BB});
=======
    SmallPtrSet<BasicBlock *, 8> UniqueSuccessors;
    Updates.reserve(Updates.size() + BBs.size());
    for (BasicBlock *BB : BBs) {
      if (UniqueSuccessors.insert(BB).second)
        Updates.push_back({DominatorTree::Insert, SwitchBB, BB});
    }
>>>>>>> 2ab1d525
    DTU->applyUpdates(Updates);
  }

  return true;
}<|MERGE_RESOLUTION|>--- conflicted
+++ resolved
@@ -260,19 +260,12 @@
   if (DTU) {
     // If there were multiple indirectbr's, they may have common successors,
     // but in the dominator tree, we only track unique edges.
-<<<<<<< HEAD
-    SmallPtrSet<BasicBlock *, 8> UniqueSuccessors(BBs.begin(), BBs.end());
-    Updates.reserve(Updates.size() + UniqueSuccessors.size());
-    for (BasicBlock *BB : UniqueSuccessors)
-      Updates.push_back({DominatorTree::Insert, SwitchBB, BB});
-=======
     SmallPtrSet<BasicBlock *, 8> UniqueSuccessors;
     Updates.reserve(Updates.size() + BBs.size());
     for (BasicBlock *BB : BBs) {
       if (UniqueSuccessors.insert(BB).second)
         Updates.push_back({DominatorTree::Insert, SwitchBB, BB});
     }
->>>>>>> 2ab1d525
     DTU->applyUpdates(Updates);
   }
 
