--- conflicted
+++ resolved
@@ -201,21 +201,15 @@
   /// length of the operation.
   void discardEVLParameter(VPIntrinsic &PI);
 
-<<<<<<< HEAD
-  /// \brief Lower this VP binary operator to a unpredicated binary operator.
+  /// Lower this VP unary operator to a unpredicated unary operator.
   Value *expandPredicationInUnaryOperator(IRBuilder<> &Builder,
                                            VPIntrinsic &PI);
-  Value *expandPredicationInBinaryOperator(IRBuilder<> &Builder,
-                                           VPIntrinsic &PI);
-  /// \brief Lower this VP reduction to a call to an unpredicated reduction
-  /// intrinsic.
-=======
+
   /// Lower this VP binary operator to a unpredicated binary operator.
   Value *expandPredicationInBinaryOperator(IRBuilder<> &Builder,
                                            VPIntrinsic &PI);
 
   /// Lower this VP reduction to a call to an unpredicated reduction intrinsic.
->>>>>>> a3a9b074
   Value *expandPredicationInReduction(IRBuilder<> &Builder,
                                       VPReductionIntrinsic &PI);
 
