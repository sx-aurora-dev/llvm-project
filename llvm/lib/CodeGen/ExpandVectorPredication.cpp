--- conflicted
+++ resolved
@@ -256,7 +256,7 @@
           VPI.canIgnoreVectorLengthParam()) &&
          "Implicitly dropping %evl in non-speculatable operator!");
 
-  auto OC = static_cast<Instruction::UnaryOps>(VPI.getFunctionalOpcode());
+  auto OC = static_cast<Instruction::UnaryOps>(*VPI.getFunctionalOpcode());
   assert(Instruction::isUnaryOp(OC));
 
   auto *Op0 = VPI.getOperand(0);
@@ -406,14 +406,13 @@
   // Try lowering to a LLVM instruction first.
   auto OC = VPI.getFunctionalOpcode();
 
-<<<<<<< HEAD
-  if (Instruction::isUnaryOp(OC))
-    return expandPredicationInUnaryOperator(Builder, VPI);
-  if (Instruction::isBinaryOp(OC))
-=======
-  if (OC && Instruction::isBinaryOp(*OC))
->>>>>>> 66963bf3
-    return expandPredicationInBinaryOperator(Builder, VPI);
+  if (OC) {
+    if (Instruction::isUnaryOp(*OC))
+      return expandPredicationInUnaryOperator(Builder, VPI);
+    if (Instruction::isBinaryOp(*OC))
+      return expandPredicationInBinaryOperator(Builder, VPI);
+  }
+
   if (VPI.isReductionOp())
     return expandPredicationInReduction(Builder, VPI);
 
