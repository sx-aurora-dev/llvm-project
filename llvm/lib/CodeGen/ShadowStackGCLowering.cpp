--- conflicted
+++ resolved
@@ -240,13 +240,8 @@
   SmallVector<std::pair<CallInst *, AllocaInst *>, 16> MetaRoots;
 
   for (BasicBlock &BB : F)
-<<<<<<< HEAD
-    for (BasicBlock::iterator II = BB.begin(), E = BB.end(); II != E;)
-      if (IntrinsicInst *CI = dyn_cast<IntrinsicInst>(II++))
-=======
     for (Instruction &I : BB)
       if (IntrinsicInst *CI = dyn_cast<IntrinsicInst>(&I))
->>>>>>> 2ab1d525
         if (Function *F = CI->getCalledFunction())
           if (F->getIntrinsicID() == Intrinsic::gcroot) {
             std::pair<CallInst *, AllocaInst *> Pair = std::make_pair(
