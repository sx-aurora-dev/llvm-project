//===- MachineSink.cpp - Sinking for machine instructions -----------------===//
//
// Part of the LLVM Project, under the Apache License v2.0 with LLVM Exceptions.
// See https://llvm.org/LICENSE.txt for license information.
// SPDX-License-Identifier: Apache-2.0 WITH LLVM-exception
//
//===----------------------------------------------------------------------===//
//
// This pass moves instructions into successor blocks when possible, so that
// they aren't executed on paths where their results aren't needed.
//
// This pass is not intended to be a replacement or a complete alternative
// for an LLVM-IR-level sinking pass. It is only designed to sink simple
// constructs that are not exposed before lowering and instruction selection.
//
//===----------------------------------------------------------------------===//

#include "llvm/ADT/DenseSet.h"
#include "llvm/ADT/MapVector.h"
#include "llvm/ADT/PointerIntPair.h"
#include "llvm/ADT/SetVector.h"
#include "llvm/ADT/SmallSet.h"
#include "llvm/ADT/SmallVector.h"
#include "llvm/ADT/SparseBitVector.h"
#include "llvm/ADT/Statistic.h"
#include "llvm/Analysis/AliasAnalysis.h"
#include "llvm/CodeGen/MachineBasicBlock.h"
#include "llvm/CodeGen/MachineBlockFrequencyInfo.h"
#include "llvm/CodeGen/MachineBranchProbabilityInfo.h"
#include "llvm/CodeGen/MachineDominators.h"
#include "llvm/CodeGen/MachineFunction.h"
#include "llvm/CodeGen/MachineFunctionPass.h"
#include "llvm/CodeGen/MachineInstr.h"
#include "llvm/CodeGen/MachineLoopInfo.h"
#include "llvm/CodeGen/MachineOperand.h"
#include "llvm/CodeGen/MachinePostDominators.h"
#include "llvm/CodeGen/MachineRegisterInfo.h"
#include "llvm/CodeGen/RegisterClassInfo.h"
#include "llvm/CodeGen/RegisterPressure.h"
#include "llvm/CodeGen/TargetInstrInfo.h"
#include "llvm/CodeGen/TargetRegisterInfo.h"
#include "llvm/CodeGen/TargetSubtargetInfo.h"
#include "llvm/IR/BasicBlock.h"
#include "llvm/IR/DebugInfoMetadata.h"
#include "llvm/IR/LLVMContext.h"
#include "llvm/InitializePasses.h"
#include "llvm/MC/MCRegisterInfo.h"
#include "llvm/Pass.h"
#include "llvm/Support/BranchProbability.h"
#include "llvm/Support/CommandLine.h"
#include "llvm/Support/Debug.h"
#include "llvm/Support/raw_ostream.h"
#include <algorithm>
#include <cassert>
#include <cstdint>
#include <map>
#include <utility>
#include <vector>

using namespace llvm;

#define DEBUG_TYPE "machine-sink"

static cl::opt<bool>
SplitEdges("machine-sink-split",
           cl::desc("Split critical edges during machine sinking"),
           cl::init(true), cl::Hidden);

static cl::opt<bool>
UseBlockFreqInfo("machine-sink-bfi",
           cl::desc("Use block frequency info to find successors to sink"),
           cl::init(true), cl::Hidden);

static cl::opt<unsigned> SplitEdgeProbabilityThreshold(
    "machine-sink-split-probability-threshold",
    cl::desc(
        "Percentage threshold for splitting single-instruction critical edge. "
        "If the branch threshold is higher than this threshold, we allow "
        "speculative execution of up to 1 instruction to avoid branching to "
        "splitted critical edge"),
    cl::init(40), cl::Hidden);

static cl::opt<unsigned> SinkLoadInstsPerBlockThreshold(
    "machine-sink-load-instrs-threshold",
    cl::desc("Do not try to find alias store for a load if there is a in-path "
             "block whose instruction number is higher than this threshold."),
    cl::init(2000), cl::Hidden);

static cl::opt<unsigned> SinkLoadBlocksThreshold(
    "machine-sink-load-blocks-threshold",
    cl::desc("Do not try to find alias store for a load if the block number in "
             "the straight line is higher than this threshold."),
    cl::init(20), cl::Hidden);

static cl::opt<bool>
SinkInstsIntoLoop("sink-insts-to-avoid-spills",
                  cl::desc("Sink instructions into loops to avoid "
                           "register spills"),
                  cl::init(false), cl::Hidden);

static cl::opt<unsigned> SinkIntoLoopLimit(
    "machine-sink-loop-limit",
    cl::desc("The maximum number of instructions considered for loop sinking."),
    cl::init(50), cl::Hidden);

STATISTIC(NumSunk,      "Number of machine instructions sunk");
STATISTIC(NumLoopSunk,  "Number of machine instructions sunk into a loop");
STATISTIC(NumSplit,     "Number of critical edges split");
STATISTIC(NumCoalesces, "Number of copies coalesced");
STATISTIC(NumPostRACopySink, "Number of copies sunk after RA");

namespace {

  class MachineSinking : public MachineFunctionPass {
    const TargetInstrInfo *TII;
    const TargetRegisterInfo *TRI;
    MachineRegisterInfo  *MRI;     // Machine register information
    MachineDominatorTree *DT;      // Machine dominator tree
    MachinePostDominatorTree *PDT; // Machine post dominator tree
    MachineLoopInfo *LI;
    MachineBlockFrequencyInfo *MBFI;
    const MachineBranchProbabilityInfo *MBPI;
    AliasAnalysis *AA;
    RegisterClassInfo RegClassInfo;

    // Remember which edges have been considered for breaking.
    SmallSet<std::pair<MachineBasicBlock*, MachineBasicBlock*>, 8>
    CEBCandidates;
    // Remember which edges we are about to split.
    // This is different from CEBCandidates since those edges
    // will be split.
    SetVector<std::pair<MachineBasicBlock *, MachineBasicBlock *>> ToSplit;

    DenseSet<Register> RegsToClearKillFlags;

    using AllSuccsCache =
        std::map<MachineBasicBlock *, SmallVector<MachineBasicBlock *, 4>>;

    /// DBG_VALUE pointer and flag. The flag is true if this DBG_VALUE is
    /// post-dominated by another DBG_VALUE of the same variable location.
    /// This is necessary to detect sequences such as:
    ///     %0 = someinst
    ///     DBG_VALUE %0, !123, !DIExpression()
    ///     %1 = anotherinst
    ///     DBG_VALUE %1, !123, !DIExpression()
    /// Where if %0 were to sink, the DBG_VAUE should not sink with it, as that
    /// would re-order assignments.
    using SeenDbgUser = PointerIntPair<MachineInstr *, 1>;

    /// Record of DBG_VALUE uses of vregs in a block, so that we can identify
    /// debug instructions to sink.
    SmallDenseMap<unsigned, TinyPtrVector<SeenDbgUser>> SeenDbgUsers;

    /// Record of debug variables that have had their locations set in the
    /// current block.
    DenseSet<DebugVariable> SeenDbgVars;

    std::map<std::pair<MachineBasicBlock *, MachineBasicBlock *>, bool>
        HasStoreCache;
    std::map<std::pair<MachineBasicBlock *, MachineBasicBlock *>,
             std::vector<MachineInstr *>>
        StoreInstrCache;

    /// Cached BB's register pressure.
    std::map<MachineBasicBlock *, std::vector<unsigned>> CachedRegisterPressure;

  public:
    static char ID; // Pass identification

    MachineSinking() : MachineFunctionPass(ID) {
      initializeMachineSinkingPass(*PassRegistry::getPassRegistry());
    }

    bool runOnMachineFunction(MachineFunction &MF) override;

    void getAnalysisUsage(AnalysisUsage &AU) const override {
      MachineFunctionPass::getAnalysisUsage(AU);
      AU.addRequired<AAResultsWrapperPass>();
      AU.addRequired<MachineDominatorTree>();
      AU.addRequired<MachinePostDominatorTree>();
      AU.addRequired<MachineLoopInfo>();
      AU.addRequired<MachineBranchProbabilityInfo>();
      AU.addPreserved<MachineLoopInfo>();
      if (UseBlockFreqInfo)
        AU.addRequired<MachineBlockFrequencyInfo>();
    }

    void releaseMemory() override {
      CEBCandidates.clear();
    }

  private:
    bool ProcessBlock(MachineBasicBlock &MBB);
    void ProcessDbgInst(MachineInstr &MI);
    bool isWorthBreakingCriticalEdge(MachineInstr &MI,
                                     MachineBasicBlock *From,
                                     MachineBasicBlock *To);

    bool hasStoreBetween(MachineBasicBlock *From, MachineBasicBlock *To,
                         MachineInstr &MI);

    /// Postpone the splitting of the given critical
    /// edge (\p From, \p To).
    ///
    /// We do not split the edges on the fly. Indeed, this invalidates
    /// the dominance information and thus triggers a lot of updates
    /// of that information underneath.
    /// Instead, we postpone all the splits after each iteration of
    /// the main loop. That way, the information is at least valid
    /// for the lifetime of an iteration.
    ///
    /// \return True if the edge is marked as toSplit, false otherwise.
    /// False can be returned if, for instance, this is not profitable.
    bool PostponeSplitCriticalEdge(MachineInstr &MI,
                                   MachineBasicBlock *From,
                                   MachineBasicBlock *To,
                                   bool BreakPHIEdge);
    bool SinkInstruction(MachineInstr &MI, bool &SawStore,
                         AllSuccsCache &AllSuccessors);

    /// If we sink a COPY inst, some debug users of it's destination may no
    /// longer be dominated by the COPY, and will eventually be dropped.
    /// This is easily rectified by forwarding the non-dominated debug uses
    /// to the copy source.
    void SalvageUnsunkDebugUsersOfCopy(MachineInstr &,
                                       MachineBasicBlock *TargetBlock);
    bool AllUsesDominatedByBlock(Register Reg, MachineBasicBlock *MBB,
                                 MachineBasicBlock *DefMBB, bool &BreakPHIEdge,
                                 bool &LocalUse) const;
    MachineBasicBlock *FindSuccToSinkTo(MachineInstr &MI, MachineBasicBlock *MBB,
               bool &BreakPHIEdge, AllSuccsCache &AllSuccessors);

    void FindLoopSinkCandidates(MachineLoop *L, MachineBasicBlock *BB,
                                SmallVectorImpl<MachineInstr *> &Candidates);
    bool SinkIntoLoop(MachineLoop *L, MachineInstr &I);

    bool isProfitableToSinkTo(Register Reg, MachineInstr &MI,
                              MachineBasicBlock *MBB,
                              MachineBasicBlock *SuccToSinkTo,
                              AllSuccsCache &AllSuccessors);

    bool PerformTrivialForwardCoalescing(MachineInstr &MI,
                                         MachineBasicBlock *MBB);

    SmallVector<MachineBasicBlock *, 4> &
    GetAllSortedSuccessors(MachineInstr &MI, MachineBasicBlock *MBB,
                           AllSuccsCache &AllSuccessors) const;

    std::vector<unsigned> &getBBRegisterPressure(MachineBasicBlock &MBB);
  };

} // end anonymous namespace

char MachineSinking::ID = 0;

char &llvm::MachineSinkingID = MachineSinking::ID;

INITIALIZE_PASS_BEGIN(MachineSinking, DEBUG_TYPE,
                      "Machine code sinking", false, false)
INITIALIZE_PASS_DEPENDENCY(MachineBranchProbabilityInfo)
INITIALIZE_PASS_DEPENDENCY(MachineDominatorTree)
INITIALIZE_PASS_DEPENDENCY(MachineLoopInfo)
INITIALIZE_PASS_DEPENDENCY(AAResultsWrapperPass)
INITIALIZE_PASS_END(MachineSinking, DEBUG_TYPE,
                    "Machine code sinking", false, false)

bool MachineSinking::PerformTrivialForwardCoalescing(MachineInstr &MI,
                                                     MachineBasicBlock *MBB) {
  if (!MI.isCopy())
    return false;

  Register SrcReg = MI.getOperand(1).getReg();
  Register DstReg = MI.getOperand(0).getReg();
  if (!Register::isVirtualRegister(SrcReg) ||
      !Register::isVirtualRegister(DstReg) || !MRI->hasOneNonDBGUse(SrcReg))
    return false;

  const TargetRegisterClass *SRC = MRI->getRegClass(SrcReg);
  const TargetRegisterClass *DRC = MRI->getRegClass(DstReg);
  if (SRC != DRC)
    return false;

  MachineInstr *DefMI = MRI->getVRegDef(SrcReg);
  if (DefMI->isCopyLike())
    return false;
  LLVM_DEBUG(dbgs() << "Coalescing: " << *DefMI);
  LLVM_DEBUG(dbgs() << "*** to: " << MI);
  MRI->replaceRegWith(DstReg, SrcReg);
  MI.eraseFromParent();

  // Conservatively, clear any kill flags, since it's possible that they are no
  // longer correct.
  MRI->clearKillFlags(SrcReg);

  ++NumCoalesces;
  return true;
}

/// AllUsesDominatedByBlock - Return true if all uses of the specified register
/// occur in blocks dominated by the specified block. If any use is in the
/// definition block, then return false since it is never legal to move def
/// after uses.
bool MachineSinking::AllUsesDominatedByBlock(Register Reg,
                                             MachineBasicBlock *MBB,
                                             MachineBasicBlock *DefMBB,
                                             bool &BreakPHIEdge,
                                             bool &LocalUse) const {
  assert(Register::isVirtualRegister(Reg) && "Only makes sense for vregs");

  // Ignore debug uses because debug info doesn't affect the code.
  if (MRI->use_nodbg_empty(Reg))
    return true;

  // BreakPHIEdge is true if all the uses are in the successor MBB being sunken
  // into and they are all PHI nodes. In this case, machine-sink must break
  // the critical edge first. e.g.
  //
  // %bb.1:
  //   Predecessors according to CFG: %bb.0
  //     ...
  //     %def = DEC64_32r %x, implicit-def dead %eflags
  //     ...
  //     JE_4 <%bb.37>, implicit %eflags
  //   Successors according to CFG: %bb.37 %bb.2
  //
  // %bb.2:
  //     %p = PHI %y, %bb.0, %def, %bb.1
  if (all_of(MRI->use_nodbg_operands(Reg), [&](MachineOperand &MO) {
        MachineInstr *UseInst = MO.getParent();
        unsigned OpNo = UseInst->getOperandNo(&MO);
        MachineBasicBlock *UseBlock = UseInst->getParent();
        return UseBlock == MBB && UseInst->isPHI() &&
               UseInst->getOperand(OpNo + 1).getMBB() == DefMBB;
      })) {
    BreakPHIEdge = true;
    return true;
  }

  for (MachineOperand &MO : MRI->use_nodbg_operands(Reg)) {
    // Determine the block of the use.
    MachineInstr *UseInst = MO.getParent();
    unsigned OpNo = &MO - &UseInst->getOperand(0);
    MachineBasicBlock *UseBlock = UseInst->getParent();
    if (UseInst->isPHI()) {
      // PHI nodes use the operand in the predecessor block, not the block with
      // the PHI.
      UseBlock = UseInst->getOperand(OpNo+1).getMBB();
    } else if (UseBlock == DefMBB) {
      LocalUse = true;
      return false;
    }

    // Check that it dominates.
    if (!DT->dominates(MBB, UseBlock))
      return false;
  }

  return true;
}

/// Return true if this machine instruction loads from global offset table or
/// constant pool.
static bool mayLoadFromGOTOrConstantPool(MachineInstr &MI) {
  assert(MI.mayLoad() && "Expected MI that loads!");

  // If we lost memory operands, conservatively assume that the instruction
  // reads from everything..
  if (MI.memoperands_empty())
    return true;

  for (MachineMemOperand *MemOp : MI.memoperands())
    if (const PseudoSourceValue *PSV = MemOp->getPseudoValue())
      if (PSV->isGOT() || PSV->isConstantPool())
        return true;

  return false;
}

void MachineSinking::FindLoopSinkCandidates(MachineLoop *L, MachineBasicBlock *BB,
    SmallVectorImpl<MachineInstr *> &Candidates) {
  for (auto &MI : *BB) {
    LLVM_DEBUG(dbgs() << "LoopSink: Analysing candidate: " << MI);
    if (!TII->shouldSink(MI)) {
      LLVM_DEBUG(dbgs() << "LoopSink: Instruction not a candidate for this "
                           "target\n");
      continue;
    }
    if (!L->isLoopInvariant(MI)) {
      LLVM_DEBUG(dbgs() << "LoopSink: Instruction is not loop invariant\n");
      continue;
    }
    bool DontMoveAcrossStore = true;
    if (!MI.isSafeToMove(AA, DontMoveAcrossStore)) {
      LLVM_DEBUG(dbgs() << "LoopSink: Instruction not safe to move.\n");
      continue;
    }
    if (MI.mayLoad() && !mayLoadFromGOTOrConstantPool(MI)) {
      LLVM_DEBUG(dbgs() << "LoopSink: Dont sink GOT or constant pool loads\n");
      continue;
    }
    if (MI.isConvergent())
      continue;

    const MachineOperand &MO = MI.getOperand(0);
    if (!MO.isReg() || !MO.getReg() || !MO.isDef())
      continue;
    if (!MRI->hasOneDef(MO.getReg()))
      continue;

    LLVM_DEBUG(dbgs() << "LoopSink: Instruction added as candidate.\n");
    Candidates.push_back(&MI);
  }
}

bool MachineSinking::runOnMachineFunction(MachineFunction &MF) {
  if (skipFunction(MF.getFunction()))
    return false;

  LLVM_DEBUG(dbgs() << "******** Machine Sinking ********\n");

  TII = MF.getSubtarget().getInstrInfo();
  TRI = MF.getSubtarget().getRegisterInfo();
  MRI = &MF.getRegInfo();
  DT = &getAnalysis<MachineDominatorTree>();
  PDT = &getAnalysis<MachinePostDominatorTree>();
  LI = &getAnalysis<MachineLoopInfo>();
  MBFI = UseBlockFreqInfo ? &getAnalysis<MachineBlockFrequencyInfo>() : nullptr;
  MBPI = &getAnalysis<MachineBranchProbabilityInfo>();
  AA = &getAnalysis<AAResultsWrapperPass>().getAAResults();
  RegClassInfo.runOnMachineFunction(MF);

  bool EverMadeChange = false;

  while (true) {
    bool MadeChange = false;

    // Process all basic blocks.
    CEBCandidates.clear();
    ToSplit.clear();
    for (auto &MBB: MF)
      MadeChange |= ProcessBlock(MBB);

    // If we have anything we marked as toSplit, split it now.
    for (auto &Pair : ToSplit) {
      auto NewSucc = Pair.first->SplitCriticalEdge(Pair.second, *this);
      if (NewSucc != nullptr) {
        LLVM_DEBUG(dbgs() << " *** Splitting critical edge: "
                          << printMBBReference(*Pair.first) << " -- "
                          << printMBBReference(*NewSucc) << " -- "
                          << printMBBReference(*Pair.second) << '\n');
        if (MBFI)
          MBFI->onEdgeSplit(*Pair.first, *NewSucc, *MBPI);

        MadeChange = true;
        ++NumSplit;
      } else
        LLVM_DEBUG(dbgs() << " *** Not legal to break critical edge\n");
    }
    // If this iteration over the code changed anything, keep iterating.
    if (!MadeChange) break;
    EverMadeChange = true;
  }

  if (SinkInstsIntoLoop) {
    SmallVector<MachineLoop *, 8> Loops(LI->begin(), LI->end());
    for (auto *L : Loops) {
      MachineBasicBlock *Preheader = LI->findLoopPreheader(L);
      if (!Preheader) {
        LLVM_DEBUG(dbgs() << "LoopSink: Can't find preheader\n");
        continue;
      }
      SmallVector<MachineInstr *, 8> Candidates;
      FindLoopSinkCandidates(L, Preheader, Candidates);

      // Walk the candidates in reverse order so that we start with the use
      // of a def-use chain, if there is any.
      // TODO: Sort the candidates using a cost-model.
      unsigned i = 0;
<<<<<<< HEAD
      for (auto It = Candidates.rbegin(); It != Candidates.rend(); ++It) {
=======
      for (MachineInstr *I : llvm::reverse(Candidates)) {
>>>>>>> 2ab1d525
        if (i++ == SinkIntoLoopLimit) {
          LLVM_DEBUG(dbgs() << "LoopSink:   Limit reached of instructions to "
                               "be analysed.");
          break;
        }

<<<<<<< HEAD
        MachineInstr *I = *It;
=======
>>>>>>> 2ab1d525
        if (!SinkIntoLoop(L, *I))
          break;
        EverMadeChange = true;
        ++NumLoopSunk;
      }
    }
  }

  HasStoreCache.clear();
  StoreInstrCache.clear();

  // Now clear any kill flags for recorded registers.
  for (auto I : RegsToClearKillFlags)
    MRI->clearKillFlags(I);
  RegsToClearKillFlags.clear();

  return EverMadeChange;
}

bool MachineSinking::ProcessBlock(MachineBasicBlock &MBB) {
  // Can't sink anything out of a block that has less than two successors.
  if (MBB.succ_size() <= 1 || MBB.empty()) return false;

  // Don't bother sinking code out of unreachable blocks. In addition to being
  // unprofitable, it can also lead to infinite looping, because in an
  // unreachable loop there may be nowhere to stop.
  if (!DT->isReachableFromEntry(&MBB)) return false;

  bool MadeChange = false;

  // Cache all successors, sorted by frequency info and loop depth.
  AllSuccsCache AllSuccessors;

  // Walk the basic block bottom-up.  Remember if we saw a store.
  MachineBasicBlock::iterator I = MBB.end();
  --I;
  bool ProcessedBegin, SawStore = false;
  do {
    MachineInstr &MI = *I;  // The instruction to sink.

    // Predecrement I (if it's not begin) so that it isn't invalidated by
    // sinking.
    ProcessedBegin = I == MBB.begin();
    if (!ProcessedBegin)
      --I;

    if (MI.isDebugOrPseudoInstr()) {
      if (MI.isDebugValue())
        ProcessDbgInst(MI);
      continue;
    }

    bool Joined = PerformTrivialForwardCoalescing(MI, &MBB);
    if (Joined) {
      MadeChange = true;
      continue;
    }

    if (SinkInstruction(MI, SawStore, AllSuccessors)) {
      ++NumSunk;
      MadeChange = true;
    }

    // If we just processed the first instruction in the block, we're done.
  } while (!ProcessedBegin);

  SeenDbgUsers.clear();
  SeenDbgVars.clear();
  // recalculate the bb register pressure after sinking one BB.
  CachedRegisterPressure.clear();

  return MadeChange;
}

void MachineSinking::ProcessDbgInst(MachineInstr &MI) {
  // When we see DBG_VALUEs for registers, record any vreg it reads, so that
  // we know what to sink if the vreg def sinks.
  assert(MI.isDebugValue() && "Expected DBG_VALUE for processing");

  DebugVariable Var(MI.getDebugVariable(), MI.getDebugExpression(),
                    MI.getDebugLoc()->getInlinedAt());
  bool SeenBefore = SeenDbgVars.contains(Var);

  for (MachineOperand &MO : MI.debug_operands()) {
    if (MO.isReg() && MO.getReg().isVirtual())
      SeenDbgUsers[MO.getReg()].push_back(SeenDbgUser(&MI, SeenBefore));
  }

  // Record the variable for any DBG_VALUE, to avoid re-ordering any of them.
  SeenDbgVars.insert(Var);
}

bool MachineSinking::isWorthBreakingCriticalEdge(MachineInstr &MI,
                                                 MachineBasicBlock *From,
                                                 MachineBasicBlock *To) {
  // FIXME: Need much better heuristics.

  // If the pass has already considered breaking this edge (during this pass
  // through the function), then let's go ahead and break it. This means
  // sinking multiple "cheap" instructions into the same block.
  if (!CEBCandidates.insert(std::make_pair(From, To)).second)
    return true;

  if (!MI.isCopy() && !TII->isAsCheapAsAMove(MI))
    return true;

  if (From->isSuccessor(To) && MBPI->getEdgeProbability(From, To) <=
      BranchProbability(SplitEdgeProbabilityThreshold, 100))
    return true;

  // MI is cheap, we probably don't want to break the critical edge for it.
  // However, if this would allow some definitions of its source operands
  // to be sunk then it's probably worth it.
  for (const MachineOperand &MO : MI.operands()) {
    if (!MO.isReg() || !MO.isUse())
      continue;
    Register Reg = MO.getReg();
    if (Reg == 0)
      continue;

    // We don't move live definitions of physical registers,
    // so sinking their uses won't enable any opportunities.
    if (Register::isPhysicalRegister(Reg))
      continue;

    // If this instruction is the only user of a virtual register,
    // check if breaking the edge will enable sinking
    // both this instruction and the defining instruction.
    if (MRI->hasOneNonDBGUse(Reg)) {
      // If the definition resides in same MBB,
      // claim it's likely we can sink these together.
      // If definition resides elsewhere, we aren't
      // blocking it from being sunk so don't break the edge.
      MachineInstr *DefMI = MRI->getVRegDef(Reg);
      if (DefMI->getParent() == MI.getParent())
        return true;
    }
  }

  return false;
}

bool MachineSinking::PostponeSplitCriticalEdge(MachineInstr &MI,
                                               MachineBasicBlock *FromBB,
                                               MachineBasicBlock *ToBB,
                                               bool BreakPHIEdge) {
  if (!isWorthBreakingCriticalEdge(MI, FromBB, ToBB))
    return false;

  // Avoid breaking back edge. From == To means backedge for single BB loop.
  if (!SplitEdges || FromBB == ToBB)
    return false;

  // Check for backedges of more "complex" loops.
  if (LI->getLoopFor(FromBB) == LI->getLoopFor(ToBB) &&
      LI->isLoopHeader(ToBB))
    return false;

  // It's not always legal to break critical edges and sink the computation
  // to the edge.
  //
  // %bb.1:
  // v1024
  // Beq %bb.3
  // <fallthrough>
  // %bb.2:
  // ... no uses of v1024
  // <fallthrough>
  // %bb.3:
  // ...
  //       = v1024
  //
  // If %bb.1 -> %bb.3 edge is broken and computation of v1024 is inserted:
  //
  // %bb.1:
  // ...
  // Bne %bb.2
  // %bb.4:
  // v1024 =
  // B %bb.3
  // %bb.2:
  // ... no uses of v1024
  // <fallthrough>
  // %bb.3:
  // ...
  //       = v1024
  //
  // This is incorrect since v1024 is not computed along the %bb.1->%bb.2->%bb.3
  // flow. We need to ensure the new basic block where the computation is
  // sunk to dominates all the uses.
  // It's only legal to break critical edge and sink the computation to the
  // new block if all the predecessors of "To", except for "From", are
  // not dominated by "From". Given SSA property, this means these
  // predecessors are dominated by "To".
  //
  // There is no need to do this check if all the uses are PHI nodes. PHI
  // sources are only defined on the specific predecessor edges.
  if (!BreakPHIEdge) {
    for (MachineBasicBlock *Pred : ToBB->predecessors())
      if (Pred != FromBB && !DT->dominates(ToBB, Pred))
        return false;
  }

  ToSplit.insert(std::make_pair(FromBB, ToBB));

  return true;
}

std::vector<unsigned> &
MachineSinking::getBBRegisterPressure(MachineBasicBlock &MBB) {
  // Currently to save compiling time, MBB's register pressure will not change
  // in one ProcessBlock iteration because of CachedRegisterPressure. but MBB's
  // register pressure is changed after sinking any instructions into it.
  // FIXME: need a accurate and cheap register pressure estiminate model here.
  auto RP = CachedRegisterPressure.find(&MBB);
  if (RP != CachedRegisterPressure.end())
    return RP->second;

  RegionPressure Pressure;
  RegPressureTracker RPTracker(Pressure);

  // Initialize the register pressure tracker.
  RPTracker.init(MBB.getParent(), &RegClassInfo, nullptr, &MBB, MBB.end(),
                 /*TrackLaneMasks*/ false, /*TrackUntiedDefs=*/true);

  for (MachineBasicBlock::iterator MII = MBB.instr_end(),
                                   MIE = MBB.instr_begin();
       MII != MIE; --MII) {
    MachineInstr &MI = *std::prev(MII);
    if (MI.isDebugInstr() || MI.isPseudoProbe())
      continue;
    RegisterOperands RegOpers;
    RegOpers.collect(MI, *TRI, *MRI, false, false);
    RPTracker.recedeSkipDebugValues();
    assert(&*RPTracker.getPos() == &MI && "RPTracker sync error!");
    RPTracker.recede(RegOpers);
  }

  RPTracker.closeRegion();
  auto It = CachedRegisterPressure.insert(
      std::make_pair(&MBB, RPTracker.getPressure().MaxSetPressure));
  return It.first->second;
}

/// isProfitableToSinkTo - Return true if it is profitable to sink MI.
bool MachineSinking::isProfitableToSinkTo(Register Reg, MachineInstr &MI,
                                          MachineBasicBlock *MBB,
                                          MachineBasicBlock *SuccToSinkTo,
                                          AllSuccsCache &AllSuccessors) {
  assert (SuccToSinkTo && "Invalid SinkTo Candidate BB");

  if (MBB == SuccToSinkTo)
    return false;

  // It is profitable if SuccToSinkTo does not post dominate current block.
  if (!PDT->dominates(SuccToSinkTo, MBB))
    return true;

  // It is profitable to sink an instruction from a deeper loop to a shallower
  // loop, even if the latter post-dominates the former (PR21115).
  if (LI->getLoopDepth(MBB) > LI->getLoopDepth(SuccToSinkTo))
    return true;

  // Check if only use in post dominated block is PHI instruction.
  bool NonPHIUse = false;
  for (MachineInstr &UseInst : MRI->use_nodbg_instructions(Reg)) {
    MachineBasicBlock *UseBlock = UseInst.getParent();
    if (UseBlock == SuccToSinkTo && !UseInst.isPHI())
      NonPHIUse = true;
  }
  if (!NonPHIUse)
    return true;

  // If SuccToSinkTo post dominates then also it may be profitable if MI
  // can further profitably sinked into another block in next round.
  bool BreakPHIEdge = false;
  // FIXME - If finding successor is compile time expensive then cache results.
  if (MachineBasicBlock *MBB2 =
          FindSuccToSinkTo(MI, SuccToSinkTo, BreakPHIEdge, AllSuccessors))
    return isProfitableToSinkTo(Reg, MI, SuccToSinkTo, MBB2, AllSuccessors);

  MachineLoop *ML = LI->getLoopFor(MBB);

  // If the instruction is not inside a loop, it is not profitable to sink MI to
  // a post dominate block SuccToSinkTo.
  if (!ML)
    return false;

  auto isRegisterPressureSetExceedLimit = [&](const TargetRegisterClass *RC) {
    unsigned Weight = TRI->getRegClassWeight(RC).RegWeight;
    const int *PS = TRI->getRegClassPressureSets(RC);
    // Get register pressure for block SuccToSinkTo.
    std::vector<unsigned> BBRegisterPressure =
        getBBRegisterPressure(*SuccToSinkTo);
    for (; *PS != -1; PS++)
      // check if any register pressure set exceeds limit in block SuccToSinkTo
      // after sinking.
      if (Weight + BBRegisterPressure[*PS] >=
          TRI->getRegPressureSetLimit(*MBB->getParent(), *PS))
        return true;
    return false;
  };

  // If this instruction is inside a loop and sinking this instruction can make
  // more registers live range shorten, it is still prifitable.
  for (const MachineOperand &MO : MI.operands()) {
    // Ignore non-register operands.
    if (!MO.isReg())
      continue;
    Register Reg = MO.getReg();
    if (Reg == 0)
      continue;

    // Don't handle physical register.
    if (Register::isPhysicalRegister(Reg))
      return false;

    // Users for the defs are all dominated by SuccToSinkTo.
    if (MO.isDef()) {
      // This def register's live range is shortened after sinking.
      bool LocalUse = false;
      if (!AllUsesDominatedByBlock(Reg, SuccToSinkTo, MBB, BreakPHIEdge,
                                   LocalUse))
        return false;
    } else {
      MachineInstr *DefMI = MRI->getVRegDef(Reg);
      // DefMI is defined outside of loop. There should be no live range
      // impact for this operand. Defination outside of loop means:
      // 1: defination is outside of loop.
      // 2: defination is in this loop, but it is a PHI in the loop header.
      if (LI->getLoopFor(DefMI->getParent()) != ML ||
          (DefMI->isPHI() && LI->isLoopHeader(DefMI->getParent())))
        continue;
      // The DefMI is defined inside the loop.
      // If sinking this operand makes some register pressure set exceed limit,
      // it is not profitable.
      if (isRegisterPressureSetExceedLimit(MRI->getRegClass(Reg))) {
        LLVM_DEBUG(dbgs() << "register pressure exceed limit, not profitable.");
        return false;
      }
    }
  }

  // If MI is in loop and all its operands are alive across the whole loop or if
  // no operand sinking make register pressure set exceed limit, it is
  // profitable to sink MI.
  return true;
}

/// Get the sorted sequence of successors for this MachineBasicBlock, possibly
/// computing it if it was not already cached.
SmallVector<MachineBasicBlock *, 4> &
MachineSinking::GetAllSortedSuccessors(MachineInstr &MI, MachineBasicBlock *MBB,
                                       AllSuccsCache &AllSuccessors) const {
  // Do we have the sorted successors in cache ?
  auto Succs = AllSuccessors.find(MBB);
  if (Succs != AllSuccessors.end())
    return Succs->second;

  SmallVector<MachineBasicBlock *, 4> AllSuccs(MBB->successors());

  // Handle cases where sinking can happen but where the sink point isn't a
  // successor. For example:
  //
  //   x = computation
  //   if () {} else {}
  //   use x
  //
  for (MachineDomTreeNode *DTChild : DT->getNode(MBB)->children()) {
    // DomTree children of MBB that have MBB as immediate dominator are added.
    if (DTChild->getIDom()->getBlock() == MI.getParent() &&
        // Skip MBBs already added to the AllSuccs vector above.
        !MBB->isSuccessor(DTChild->getBlock()))
      AllSuccs.push_back(DTChild->getBlock());
  }

  // Sort Successors according to their loop depth or block frequency info.
  llvm::stable_sort(
      AllSuccs, [this](const MachineBasicBlock *L, const MachineBasicBlock *R) {
        uint64_t LHSFreq = MBFI ? MBFI->getBlockFreq(L).getFrequency() : 0;
        uint64_t RHSFreq = MBFI ? MBFI->getBlockFreq(R).getFrequency() : 0;
        bool HasBlockFreq = LHSFreq != 0 && RHSFreq != 0;
        return HasBlockFreq ? LHSFreq < RHSFreq
                            : LI->getLoopDepth(L) < LI->getLoopDepth(R);
      });

  auto it = AllSuccessors.insert(std::make_pair(MBB, AllSuccs));

  return it.first->second;
}

/// FindSuccToSinkTo - Find a successor to sink this instruction to.
MachineBasicBlock *
MachineSinking::FindSuccToSinkTo(MachineInstr &MI, MachineBasicBlock *MBB,
                                 bool &BreakPHIEdge,
                                 AllSuccsCache &AllSuccessors) {
  assert (MBB && "Invalid MachineBasicBlock!");

  // Loop over all the operands of the specified instruction.  If there is
  // anything we can't handle, bail out.

  // SuccToSinkTo - This is the successor to sink this instruction to, once we
  // decide.
  MachineBasicBlock *SuccToSinkTo = nullptr;
  for (const MachineOperand &MO : MI.operands()) {
    if (!MO.isReg()) continue;  // Ignore non-register operands.

    Register Reg = MO.getReg();
    if (Reg == 0) continue;

    if (Register::isPhysicalRegister(Reg)) {
      if (MO.isUse()) {
        // If the physreg has no defs anywhere, it's just an ambient register
        // and we can freely move its uses. Alternatively, if it's allocatable,
        // it could get allocated to something with a def during allocation.
        if (!MRI->isConstantPhysReg(Reg))
          return nullptr;
      } else if (!MO.isDead()) {
        // A def that isn't dead. We can't move it.
        return nullptr;
      }
    } else {
      // Virtual register uses are always safe to sink.
      if (MO.isUse()) continue;

      // If it's not safe to move defs of the register class, then abort.
      if (!TII->isSafeToMoveRegClassDefs(MRI->getRegClass(Reg)))
        return nullptr;

      // Virtual register defs can only be sunk if all their uses are in blocks
      // dominated by one of the successors.
      if (SuccToSinkTo) {
        // If a previous operand picked a block to sink to, then this operand
        // must be sinkable to the same block.
        bool LocalUse = false;
        if (!AllUsesDominatedByBlock(Reg, SuccToSinkTo, MBB,
                                     BreakPHIEdge, LocalUse))
          return nullptr;

        continue;
      }

      // Otherwise, we should look at all the successors and decide which one
      // we should sink to. If we have reliable block frequency information
      // (frequency != 0) available, give successors with smaller frequencies
      // higher priority, otherwise prioritize smaller loop depths.
      for (MachineBasicBlock *SuccBlock :
           GetAllSortedSuccessors(MI, MBB, AllSuccessors)) {
        bool LocalUse = false;
        if (AllUsesDominatedByBlock(Reg, SuccBlock, MBB,
                                    BreakPHIEdge, LocalUse)) {
          SuccToSinkTo = SuccBlock;
          break;
        }
        if (LocalUse)
          // Def is used locally, it's never safe to move this def.
          return nullptr;
      }

      // If we couldn't find a block to sink to, ignore this instruction.
      if (!SuccToSinkTo)
        return nullptr;
      if (!isProfitableToSinkTo(Reg, MI, MBB, SuccToSinkTo, AllSuccessors))
        return nullptr;
    }
  }

  // It is not possible to sink an instruction into its own block.  This can
  // happen with loops.
  if (MBB == SuccToSinkTo)
    return nullptr;

  // It's not safe to sink instructions to EH landing pad. Control flow into
  // landing pad is implicitly defined.
  if (SuccToSinkTo && SuccToSinkTo->isEHPad())
    return nullptr;

  // It ought to be okay to sink instructions into an INLINEASM_BR target, but
  // only if we make sure that MI occurs _before_ an INLINEASM_BR instruction in
  // the source block (which this code does not yet do). So for now, forbid
  // doing so.
  if (SuccToSinkTo && SuccToSinkTo->isInlineAsmBrIndirectTarget())
    return nullptr;

  return SuccToSinkTo;
}

/// Return true if MI is likely to be usable as a memory operation by the
/// implicit null check optimization.
///
/// This is a "best effort" heuristic, and should not be relied upon for
/// correctness.  This returning true does not guarantee that the implicit null
/// check optimization is legal over MI, and this returning false does not
/// guarantee MI cannot possibly be used to do a null check.
static bool SinkingPreventsImplicitNullCheck(MachineInstr &MI,
                                             const TargetInstrInfo *TII,
                                             const TargetRegisterInfo *TRI) {
  using MachineBranchPredicate = TargetInstrInfo::MachineBranchPredicate;

  auto *MBB = MI.getParent();
  if (MBB->pred_size() != 1)
    return false;

  auto *PredMBB = *MBB->pred_begin();
  auto *PredBB = PredMBB->getBasicBlock();

  // Frontends that don't use implicit null checks have no reason to emit
  // branches with make.implicit metadata, and this function should always
  // return false for them.
  if (!PredBB ||
      !PredBB->getTerminator()->getMetadata(LLVMContext::MD_make_implicit))
    return false;

  const MachineOperand *BaseOp;
  int64_t Offset;
  bool OffsetIsScalable;
  if (!TII->getMemOperandWithOffset(MI, BaseOp, Offset, OffsetIsScalable, TRI))
    return false;

  if (!BaseOp->isReg())
    return false;

  if (!(MI.mayLoad() && !MI.isPredicable()))
    return false;

  MachineBranchPredicate MBP;
  if (TII->analyzeBranchPredicate(*PredMBB, MBP, false))
    return false;

  return MBP.LHS.isReg() && MBP.RHS.isImm() && MBP.RHS.getImm() == 0 &&
         (MBP.Predicate == MachineBranchPredicate::PRED_NE ||
          MBP.Predicate == MachineBranchPredicate::PRED_EQ) &&
         MBP.LHS.getReg() == BaseOp->getReg();
}

/// If the sunk instruction is a copy, try to forward the copy instead of
/// leaving an 'undef' DBG_VALUE in the original location. Don't do this if
/// there's any subregister weirdness involved. Returns true if copy
/// propagation occurred.
static bool attemptDebugCopyProp(MachineInstr &SinkInst, MachineInstr &DbgMI,
                                 Register Reg) {
  const MachineRegisterInfo &MRI = SinkInst.getMF()->getRegInfo();
  const TargetInstrInfo &TII = *SinkInst.getMF()->getSubtarget().getInstrInfo();

  // Copy DBG_VALUE operand and set the original to undef. We then check to
  // see whether this is something that can be copy-forwarded. If it isn't,
  // continue around the loop.

  const MachineOperand *SrcMO = nullptr, *DstMO = nullptr;
  auto CopyOperands = TII.isCopyInstr(SinkInst);
  if (!CopyOperands)
    return false;
  SrcMO = CopyOperands->Source;
  DstMO = CopyOperands->Destination;

  // Check validity of forwarding this copy.
  bool PostRA = MRI.getNumVirtRegs() == 0;

  // Trying to forward between physical and virtual registers is too hard.
  if (Reg.isVirtual() != SrcMO->getReg().isVirtual())
    return false;

  // Only try virtual register copy-forwarding before regalloc, and physical
  // register copy-forwarding after regalloc.
  bool arePhysRegs = !Reg.isVirtual();
  if (arePhysRegs != PostRA)
    return false;

  // Pre-regalloc, only forward if all subregisters agree (or there are no
  // subregs at all). More analysis might recover some forwardable copies.
  if (!PostRA)
    for (auto &DbgMO : DbgMI.getDebugOperandsForReg(Reg))
      if (DbgMO.getSubReg() != SrcMO->getSubReg() ||
          DbgMO.getSubReg() != DstMO->getSubReg())
        return false;

  // Post-regalloc, we may be sinking a DBG_VALUE of a sub or super-register
  // of this copy. Only forward the copy if the DBG_VALUE operand exactly
  // matches the copy destination.
  if (PostRA && Reg != DstMO->getReg())
    return false;

  for (auto &DbgMO : DbgMI.getDebugOperandsForReg(Reg)) {
    DbgMO.setReg(SrcMO->getReg());
    DbgMO.setSubReg(SrcMO->getSubReg());
  }
  return true;
}

using MIRegs = std::pair<MachineInstr *, SmallVector<unsigned, 2>>;
/// Sink an instruction and its associated debug instructions.
static void performSink(MachineInstr &MI, MachineBasicBlock &SuccToSinkTo,
                        MachineBasicBlock::iterator InsertPos,
                        SmallVectorImpl<MIRegs> &DbgValuesToSink) {

  // If we cannot find a location to use (merge with), then we erase the debug
  // location to prevent debug-info driven tools from potentially reporting
  // wrong location information.
  if (!SuccToSinkTo.empty() && InsertPos != SuccToSinkTo.end())
    MI.setDebugLoc(DILocation::getMergedLocation(MI.getDebugLoc(),
                                                 InsertPos->getDebugLoc()));
  else
    MI.setDebugLoc(DebugLoc());

  // Move the instruction.
  MachineBasicBlock *ParentBlock = MI.getParent();
  SuccToSinkTo.splice(InsertPos, ParentBlock, MI,
                      ++MachineBasicBlock::iterator(MI));

  // Sink a copy of debug users to the insert position. Mark the original
  // DBG_VALUE location as 'undef', indicating that any earlier variable
  // location should be terminated as we've optimised away the value at this
  // point.
  for (auto DbgValueToSink : DbgValuesToSink) {
    MachineInstr *DbgMI = DbgValueToSink.first;
    MachineInstr *NewDbgMI = DbgMI->getMF()->CloneMachineInstr(DbgMI);
    SuccToSinkTo.insert(InsertPos, NewDbgMI);

    bool PropagatedAllSunkOps = true;
    for (unsigned Reg : DbgValueToSink.second) {
      if (DbgMI->hasDebugOperandForReg(Reg)) {
        if (!attemptDebugCopyProp(MI, *DbgMI, Reg)) {
          PropagatedAllSunkOps = false;
          break;
        }
      }
    }
    if (!PropagatedAllSunkOps)
      DbgMI->setDebugValueUndef();
  }
}

/// hasStoreBetween - check if there is store betweeen straight line blocks From
/// and To.
bool MachineSinking::hasStoreBetween(MachineBasicBlock *From,
                                     MachineBasicBlock *To, MachineInstr &MI) {
  // Make sure From and To are in straight line which means From dominates To
  // and To post dominates From.
  if (!DT->dominates(From, To) || !PDT->dominates(To, From))
    return true;

  auto BlockPair = std::make_pair(From, To);

  // Does these two blocks pair be queried before and have a definite cached
  // result?
  if (HasStoreCache.find(BlockPair) != HasStoreCache.end())
    return HasStoreCache[BlockPair];

  if (StoreInstrCache.find(BlockPair) != StoreInstrCache.end())
    return llvm::any_of(StoreInstrCache[BlockPair], [&](MachineInstr *I) {
      return I->mayAlias(AA, MI, false);
    });

  bool SawStore = false;
  bool HasAliasedStore = false;
  DenseSet<MachineBasicBlock *> HandledBlocks;
  DenseSet<MachineBasicBlock *> HandledDomBlocks;
  // Go through all reachable blocks from From.
  for (MachineBasicBlock *BB : depth_first(From)) {
    // We insert the instruction at the start of block To, so no need to worry
    // about stores inside To.
    // Store in block From should be already considered when just enter function
    // SinkInstruction.
    if (BB == To || BB == From)
      continue;

    // We already handle this BB in previous iteration.
    if (HandledBlocks.count(BB))
      continue;

    HandledBlocks.insert(BB);
    // To post dominates BB, it must be a path from block From.
    if (PDT->dominates(To, BB)) {
      if (!HandledDomBlocks.count(BB))
        HandledDomBlocks.insert(BB);

      // If this BB is too big or the block number in straight line between From
      // and To is too big, stop searching to save compiling time.
      if (BB->size() > SinkLoadInstsPerBlockThreshold ||
          HandledDomBlocks.size() > SinkLoadBlocksThreshold) {
        for (auto *DomBB : HandledDomBlocks) {
          if (DomBB != BB && DT->dominates(DomBB, BB))
            HasStoreCache[std::make_pair(DomBB, To)] = true;
          else if(DomBB != BB && DT->dominates(BB, DomBB))
            HasStoreCache[std::make_pair(From, DomBB)] = true;
        }
        HasStoreCache[BlockPair] = true;
        return true;
      }

      for (MachineInstr &I : *BB) {
        // Treat as alias conservatively for a call or an ordered memory
        // operation.
        if (I.isCall() || I.hasOrderedMemoryRef()) {
          for (auto *DomBB : HandledDomBlocks) {
            if (DomBB != BB && DT->dominates(DomBB, BB))
              HasStoreCache[std::make_pair(DomBB, To)] = true;
            else if(DomBB != BB && DT->dominates(BB, DomBB))
              HasStoreCache[std::make_pair(From, DomBB)] = true;
          }
          HasStoreCache[BlockPair] = true;
          return true;
        }

        if (I.mayStore()) {
          SawStore = true;
          // We still have chance to sink MI if all stores between are not
          // aliased to MI.
          // Cache all store instructions, so that we don't need to go through
          // all From reachable blocks for next load instruction.
          if (I.mayAlias(AA, MI, false))
            HasAliasedStore = true;
          StoreInstrCache[BlockPair].push_back(&I);
        }
      }
    }
  }
  // If there is no store at all, cache the result.
  if (!SawStore)
    HasStoreCache[BlockPair] = false;
  return HasAliasedStore;
}

/// Sink instructions into loops if profitable. This especially tries to prevent
/// register spills caused by register pressure if there is little to no
/// overhead moving instructions into loops.
bool MachineSinking::SinkIntoLoop(MachineLoop *L, MachineInstr &I) {
  LLVM_DEBUG(dbgs() << "LoopSink: Finding sink block for: " << I);
  MachineBasicBlock *Preheader = L->getLoopPreheader();
  assert(Preheader && "Loop sink needs a preheader block");
  MachineBasicBlock *SinkBlock = nullptr;
  bool CanSink = true;
  const MachineOperand &MO = I.getOperand(0);

  for (MachineInstr &MI : MRI->use_instructions(MO.getReg())) {
    LLVM_DEBUG(dbgs() << "LoopSink:   Analysing use: " << MI);
    if (!L->contains(&MI)) {
      LLVM_DEBUG(dbgs() << "LoopSink:   Use not in loop, can't sink.\n");
      CanSink = false;
      break;
    }

    // FIXME: Come up with a proper cost model that estimates whether sinking
    // the instruction (and thus possibly executing it on every loop
    // iteration) is more expensive than a register.
    // For now assumes that copies are cheap and thus almost always worth it.
    if (!MI.isCopy()) {
      LLVM_DEBUG(dbgs() << "LoopSink:   Use is not a copy\n");
      CanSink = false;
      break;
    }
    if (!SinkBlock) {
      SinkBlock = MI.getParent();
      LLVM_DEBUG(dbgs() << "LoopSink:   Setting sink block to: "
                        << printMBBReference(*SinkBlock) << "\n");
      continue;
    }
    SinkBlock = DT->findNearestCommonDominator(SinkBlock, MI.getParent());
    if (!SinkBlock) {
      LLVM_DEBUG(dbgs() << "LoopSink:   Can't find nearest dominator\n");
      CanSink = false;
      break;
    }
    LLVM_DEBUG(dbgs() << "LoopSink:   Setting nearest common dom block: " <<
               printMBBReference(*SinkBlock) << "\n");
  }

  if (!CanSink) {
    LLVM_DEBUG(dbgs() << "LoopSink: Can't sink instruction.\n");
    return false;
  }
  if (!SinkBlock) {
    LLVM_DEBUG(dbgs() << "LoopSink: Not sinking, can't find sink block.\n");
    return false;
  }
  if (SinkBlock == Preheader) {
    LLVM_DEBUG(dbgs() << "LoopSink: Not sinking, sink block is the preheader\n");
    return false;
  }
  if (SinkBlock->size() > SinkLoadInstsPerBlockThreshold) {
    LLVM_DEBUG(dbgs() << "LoopSink: Not Sinking, block too large to analyse.\n");
    return false;
  }

  LLVM_DEBUG(dbgs() << "LoopSink: Sinking instruction!\n");
  SinkBlock->splice(SinkBlock->getFirstNonPHI(), Preheader, I);

  // The instruction is moved from its basic block, so do not retain the
  // debug information.
  assert(!I.isDebugInstr() && "Should not sink debug inst");
  I.setDebugLoc(DebugLoc());
  return true;
}

/// SinkInstruction - Determine whether it is safe to sink the specified machine
/// instruction out of its current block into a successor.
bool MachineSinking::SinkInstruction(MachineInstr &MI, bool &SawStore,
                                     AllSuccsCache &AllSuccessors) {
  // Don't sink instructions that the target prefers not to sink.
  if (!TII->shouldSink(MI))
    return false;

  // Check if it's safe to move the instruction.
  if (!MI.isSafeToMove(AA, SawStore))
    return false;

  // Convergent operations may not be made control-dependent on additional
  // values.
  if (MI.isConvergent())
    return false;

  // Don't break implicit null checks.  This is a performance heuristic, and not
  // required for correctness.
  if (SinkingPreventsImplicitNullCheck(MI, TII, TRI))
    return false;

  // FIXME: This should include support for sinking instructions within the
  // block they are currently in to shorten the live ranges.  We often get
  // instructions sunk into the top of a large block, but it would be better to
  // also sink them down before their first use in the block.  This xform has to
  // be careful not to *increase* register pressure though, e.g. sinking
  // "x = y + z" down if it kills y and z would increase the live ranges of y
  // and z and only shrink the live range of x.

  bool BreakPHIEdge = false;
  MachineBasicBlock *ParentBlock = MI.getParent();
  MachineBasicBlock *SuccToSinkTo =
      FindSuccToSinkTo(MI, ParentBlock, BreakPHIEdge, AllSuccessors);

  // If there are no outputs, it must have side-effects.
  if (!SuccToSinkTo)
    return false;

  // If the instruction to move defines a dead physical register which is live
  // when leaving the basic block, don't move it because it could turn into a
  // "zombie" define of that preg. E.g., EFLAGS. (<rdar://problem/8030636>)
  for (const MachineOperand &MO : MI.operands()) {
    if (!MO.isReg() || MO.isUse())
      continue;
    Register Reg = MO.getReg();
    if (Reg == 0 || !Register::isPhysicalRegister(Reg))
      continue;
    if (SuccToSinkTo->isLiveIn(Reg))
      return false;
  }

  LLVM_DEBUG(dbgs() << "Sink instr " << MI << "\tinto block " << *SuccToSinkTo);

  // If the block has multiple predecessors, this is a critical edge.
  // Decide if we can sink along it or need to break the edge.
  if (SuccToSinkTo->pred_size() > 1) {
    // We cannot sink a load across a critical edge - there may be stores in
    // other code paths.
    bool TryBreak = false;
    bool Store =
        MI.mayLoad() ? hasStoreBetween(ParentBlock, SuccToSinkTo, MI) : true;
    if (!MI.isSafeToMove(AA, Store)) {
      LLVM_DEBUG(dbgs() << " *** NOTE: Won't sink load along critical edge.\n");
      TryBreak = true;
    }

    // We don't want to sink across a critical edge if we don't dominate the
    // successor. We could be introducing calculations to new code paths.
    if (!TryBreak && !DT->dominates(ParentBlock, SuccToSinkTo)) {
      LLVM_DEBUG(dbgs() << " *** NOTE: Critical edge found\n");
      TryBreak = true;
    }

    // Don't sink instructions into a loop.
    if (!TryBreak && LI->isLoopHeader(SuccToSinkTo)) {
      LLVM_DEBUG(dbgs() << " *** NOTE: Loop header found\n");
      TryBreak = true;
    }

    // Otherwise we are OK with sinking along a critical edge.
    if (!TryBreak)
      LLVM_DEBUG(dbgs() << "Sinking along critical edge.\n");
    else {
      // Mark this edge as to be split.
      // If the edge can actually be split, the next iteration of the main loop
      // will sink MI in the newly created block.
      bool Status =
        PostponeSplitCriticalEdge(MI, ParentBlock, SuccToSinkTo, BreakPHIEdge);
      if (!Status)
        LLVM_DEBUG(dbgs() << " *** PUNTING: Not legal or profitable to "
                             "break critical edge\n");
      // The instruction will not be sunk this time.
      return false;
    }
  }

  if (BreakPHIEdge) {
    // BreakPHIEdge is true if all the uses are in the successor MBB being
    // sunken into and they are all PHI nodes. In this case, machine-sink must
    // break the critical edge first.
    bool Status = PostponeSplitCriticalEdge(MI, ParentBlock,
                                            SuccToSinkTo, BreakPHIEdge);
    if (!Status)
      LLVM_DEBUG(dbgs() << " *** PUNTING: Not legal or profitable to "
                           "break critical edge\n");
    // The instruction will not be sunk this time.
    return false;
  }

  // Determine where to insert into. Skip phi nodes.
  MachineBasicBlock::iterator InsertPos = SuccToSinkTo->begin();
  while (InsertPos != SuccToSinkTo->end() && InsertPos->isPHI())
    ++InsertPos;

  // Collect debug users of any vreg that this inst defines.
  SmallVector<MIRegs, 4> DbgUsersToSink;
  for (auto &MO : MI.operands()) {
    if (!MO.isReg() || !MO.isDef() || !MO.getReg().isVirtual())
      continue;
    if (!SeenDbgUsers.count(MO.getReg()))
      continue;

    // Sink any users that don't pass any other DBG_VALUEs for this variable.
    auto &Users = SeenDbgUsers[MO.getReg()];
    for (auto &User : Users) {
      MachineInstr *DbgMI = User.getPointer();
      if (User.getInt()) {
        // This DBG_VALUE would re-order assignments. If we can't copy-propagate
        // it, it can't be recovered. Set it undef.
        if (!attemptDebugCopyProp(MI, *DbgMI, MO.getReg()))
          DbgMI->setDebugValueUndef();
      } else {
        DbgUsersToSink.push_back(
            {DbgMI, SmallVector<unsigned, 2>(1, MO.getReg())});
      }
    }
  }

  // After sinking, some debug users may not be dominated any more. If possible,
  // copy-propagate their operands. As it's expensive, don't do this if there's
  // no debuginfo in the program.
  if (MI.getMF()->getFunction().getSubprogram() && MI.isCopy())
    SalvageUnsunkDebugUsersOfCopy(MI, SuccToSinkTo);

  performSink(MI, *SuccToSinkTo, InsertPos, DbgUsersToSink);

  // Conservatively, clear any kill flags, since it's possible that they are no
  // longer correct.
  // Note that we have to clear the kill flags for any register this instruction
  // uses as we may sink over another instruction which currently kills the
  // used registers.
  for (MachineOperand &MO : MI.operands()) {
    if (MO.isReg() && MO.isUse())
      RegsToClearKillFlags.insert(MO.getReg()); // Remember to clear kill flags.
  }

  return true;
}

void MachineSinking::SalvageUnsunkDebugUsersOfCopy(
    MachineInstr &MI, MachineBasicBlock *TargetBlock) {
  assert(MI.isCopy());
  assert(MI.getOperand(1).isReg());

  // Enumerate all users of vreg operands that are def'd. Skip those that will
  // be sunk. For the rest, if they are not dominated by the block we will sink
  // MI into, propagate the copy source to them.
  SmallVector<MachineInstr *, 4> DbgDefUsers;
  SmallVector<Register, 4> DbgUseRegs;
  const MachineRegisterInfo &MRI = MI.getMF()->getRegInfo();
  for (auto &MO : MI.operands()) {
    if (!MO.isReg() || !MO.isDef() || !MO.getReg().isVirtual())
      continue;
    DbgUseRegs.push_back(MO.getReg());
    for (auto &User : MRI.use_instructions(MO.getReg())) {
      if (!User.isDebugValue() || DT->dominates(TargetBlock, User.getParent()))
        continue;

      // If is in same block, will either sink or be use-before-def.
      if (User.getParent() == MI.getParent())
        continue;

      assert(User.hasDebugOperandForReg(MO.getReg()) &&
             "DBG_VALUE user of vreg, but has no operand for it?");
      DbgDefUsers.push_back(&User);
    }
  }

  // Point the users of this copy that are no longer dominated, at the source
  // of the copy.
  for (auto *User : DbgDefUsers) {
    for (auto &Reg : DbgUseRegs) {
      for (auto &DbgOp : User->getDebugOperandsForReg(Reg)) {
        DbgOp.setReg(MI.getOperand(1).getReg());
        DbgOp.setSubReg(MI.getOperand(1).getSubReg());
      }
    }
  }
}

//===----------------------------------------------------------------------===//
// This pass is not intended to be a replacement or a complete alternative
// for the pre-ra machine sink pass. It is only designed to sink COPY
// instructions which should be handled after RA.
//
// This pass sinks COPY instructions into a successor block, if the COPY is not
// used in the current block and the COPY is live-in to a single successor
// (i.e., doesn't require the COPY to be duplicated).  This avoids executing the
// copy on paths where their results aren't needed.  This also exposes
// additional opportunites for dead copy elimination and shrink wrapping.
//
// These copies were either not handled by or are inserted after the MachineSink
// pass. As an example of the former case, the MachineSink pass cannot sink
// COPY instructions with allocatable source registers; for AArch64 these type
// of copy instructions are frequently used to move function parameters (PhyReg)
// into virtual registers in the entry block.
//
// For the machine IR below, this pass will sink %w19 in the entry into its
// successor (%bb.1) because %w19 is only live-in in %bb.1.
// %bb.0:
//   %wzr = SUBSWri %w1, 1
//   %w19 = COPY %w0
//   Bcc 11, %bb.2
// %bb.1:
//   Live Ins: %w19
//   BL @fun
//   %w0 = ADDWrr %w0, %w19
//   RET %w0
// %bb.2:
//   %w0 = COPY %wzr
//   RET %w0
// As we sink %w19 (CSR in AArch64) into %bb.1, the shrink-wrapping pass will be
// able to see %bb.0 as a candidate.
//===----------------------------------------------------------------------===//
namespace {

class PostRAMachineSinking : public MachineFunctionPass {
public:
  bool runOnMachineFunction(MachineFunction &MF) override;

  static char ID;
  PostRAMachineSinking() : MachineFunctionPass(ID) {}
  StringRef getPassName() const override { return "PostRA Machine Sink"; }

  void getAnalysisUsage(AnalysisUsage &AU) const override {
    AU.setPreservesCFG();
    MachineFunctionPass::getAnalysisUsage(AU);
  }

  MachineFunctionProperties getRequiredProperties() const override {
    return MachineFunctionProperties().set(
        MachineFunctionProperties::Property::NoVRegs);
  }

private:
  /// Track which register units have been modified and used.
  LiveRegUnits ModifiedRegUnits, UsedRegUnits;

  /// Track DBG_VALUEs of (unmodified) register units. Each DBG_VALUE has an
  /// entry in this map for each unit it touches. The DBG_VALUE's entry
  /// consists of a pointer to the instruction itself, and a vector of registers
  /// referred to by the instruction that overlap the key register unit.
  DenseMap<unsigned, SmallVector<MIRegs, 2>> SeenDbgInstrs;

  /// Sink Copy instructions unused in the same block close to their uses in
  /// successors.
  bool tryToSinkCopy(MachineBasicBlock &BB, MachineFunction &MF,
                     const TargetRegisterInfo *TRI, const TargetInstrInfo *TII);
};
} // namespace

char PostRAMachineSinking::ID = 0;
char &llvm::PostRAMachineSinkingID = PostRAMachineSinking::ID;

INITIALIZE_PASS(PostRAMachineSinking, "postra-machine-sink",
                "PostRA Machine Sink", false, false)

static bool aliasWithRegsInLiveIn(MachineBasicBlock &MBB, unsigned Reg,
                                  const TargetRegisterInfo *TRI) {
  LiveRegUnits LiveInRegUnits(*TRI);
  LiveInRegUnits.addLiveIns(MBB);
  return !LiveInRegUnits.available(Reg);
}

static MachineBasicBlock *
getSingleLiveInSuccBB(MachineBasicBlock &CurBB,
                      const SmallPtrSetImpl<MachineBasicBlock *> &SinkableBBs,
                      unsigned Reg, const TargetRegisterInfo *TRI) {
  // Try to find a single sinkable successor in which Reg is live-in.
  MachineBasicBlock *BB = nullptr;
  for (auto *SI : SinkableBBs) {
    if (aliasWithRegsInLiveIn(*SI, Reg, TRI)) {
      // If BB is set here, Reg is live-in to at least two sinkable successors,
      // so quit.
      if (BB)
        return nullptr;
      BB = SI;
    }
  }
  // Reg is not live-in to any sinkable successors.
  if (!BB)
    return nullptr;

  // Check if any register aliased with Reg is live-in in other successors.
  for (auto *SI : CurBB.successors()) {
    if (!SinkableBBs.count(SI) && aliasWithRegsInLiveIn(*SI, Reg, TRI))
      return nullptr;
  }
  return BB;
}

static MachineBasicBlock *
getSingleLiveInSuccBB(MachineBasicBlock &CurBB,
                      const SmallPtrSetImpl<MachineBasicBlock *> &SinkableBBs,
                      ArrayRef<unsigned> DefedRegsInCopy,
                      const TargetRegisterInfo *TRI) {
  MachineBasicBlock *SingleBB = nullptr;
  for (auto DefReg : DefedRegsInCopy) {
    MachineBasicBlock *BB =
        getSingleLiveInSuccBB(CurBB, SinkableBBs, DefReg, TRI);
    if (!BB || (SingleBB && SingleBB != BB))
      return nullptr;
    SingleBB = BB;
  }
  return SingleBB;
}

static void clearKillFlags(MachineInstr *MI, MachineBasicBlock &CurBB,
                           SmallVectorImpl<unsigned> &UsedOpsInCopy,
                           LiveRegUnits &UsedRegUnits,
                           const TargetRegisterInfo *TRI) {
  for (auto U : UsedOpsInCopy) {
    MachineOperand &MO = MI->getOperand(U);
    Register SrcReg = MO.getReg();
    if (!UsedRegUnits.available(SrcReg)) {
      MachineBasicBlock::iterator NI = std::next(MI->getIterator());
      for (MachineInstr &UI : make_range(NI, CurBB.end())) {
        if (UI.killsRegister(SrcReg, TRI)) {
          UI.clearRegisterKills(SrcReg, TRI);
          MO.setIsKill(true);
          break;
        }
      }
    }
  }
}

static void updateLiveIn(MachineInstr *MI, MachineBasicBlock *SuccBB,
                         SmallVectorImpl<unsigned> &UsedOpsInCopy,
                         SmallVectorImpl<unsigned> &DefedRegsInCopy) {
  MachineFunction &MF = *SuccBB->getParent();
  const TargetRegisterInfo *TRI = MF.getSubtarget().getRegisterInfo();
  for (unsigned DefReg : DefedRegsInCopy)
    for (MCSubRegIterator S(DefReg, TRI, true); S.isValid(); ++S)
      SuccBB->removeLiveIn(*S);
  for (auto U : UsedOpsInCopy) {
    Register SrcReg = MI->getOperand(U).getReg();
    LaneBitmask Mask;
    for (MCRegUnitMaskIterator S(SrcReg, TRI); S.isValid(); ++S) {
      Mask |= (*S).second;
    }
    SuccBB->addLiveIn(SrcReg, Mask.any() ? Mask : LaneBitmask::getAll());
  }
  SuccBB->sortUniqueLiveIns();
}

static bool hasRegisterDependency(MachineInstr *MI,
                                  SmallVectorImpl<unsigned> &UsedOpsInCopy,
                                  SmallVectorImpl<unsigned> &DefedRegsInCopy,
                                  LiveRegUnits &ModifiedRegUnits,
                                  LiveRegUnits &UsedRegUnits) {
  bool HasRegDependency = false;
  for (unsigned i = 0, e = MI->getNumOperands(); i != e; ++i) {
    MachineOperand &MO = MI->getOperand(i);
    if (!MO.isReg())
      continue;
    Register Reg = MO.getReg();
    if (!Reg)
      continue;
    if (MO.isDef()) {
      if (!ModifiedRegUnits.available(Reg) || !UsedRegUnits.available(Reg)) {
        HasRegDependency = true;
        break;
      }
      DefedRegsInCopy.push_back(Reg);

      // FIXME: instead of isUse(), readsReg() would be a better fix here,
      // For example, we can ignore modifications in reg with undef. However,
      // it's not perfectly clear if skipping the internal read is safe in all
      // other targets.
    } else if (MO.isUse()) {
      if (!ModifiedRegUnits.available(Reg)) {
        HasRegDependency = true;
        break;
      }
      UsedOpsInCopy.push_back(i);
    }
  }
  return HasRegDependency;
}

static SmallSet<MCRegister, 4> getRegUnits(MCRegister Reg,
                                           const TargetRegisterInfo *TRI) {
  SmallSet<MCRegister, 4> RegUnits;
  for (auto RI = MCRegUnitIterator(Reg, TRI); RI.isValid(); ++RI)
    RegUnits.insert(*RI);
  return RegUnits;
}

bool PostRAMachineSinking::tryToSinkCopy(MachineBasicBlock &CurBB,
                                         MachineFunction &MF,
                                         const TargetRegisterInfo *TRI,
                                         const TargetInstrInfo *TII) {
  SmallPtrSet<MachineBasicBlock *, 2> SinkableBBs;
  // FIXME: For now, we sink only to a successor which has a single predecessor
  // so that we can directly sink COPY instructions to the successor without
  // adding any new block or branch instruction.
  for (MachineBasicBlock *SI : CurBB.successors())
    if (!SI->livein_empty() && SI->pred_size() == 1)
      SinkableBBs.insert(SI);

  if (SinkableBBs.empty())
    return false;

  bool Changed = false;

  // Track which registers have been modified and used between the end of the
  // block and the current instruction.
  ModifiedRegUnits.clear();
  UsedRegUnits.clear();
  SeenDbgInstrs.clear();

  for (MachineInstr &MI : llvm::make_early_inc_range(llvm::reverse(CurBB))) {
    // Track the operand index for use in Copy.
    SmallVector<unsigned, 2> UsedOpsInCopy;
    // Track the register number defed in Copy.
    SmallVector<unsigned, 2> DefedRegsInCopy;

    // We must sink this DBG_VALUE if its operand is sunk. To avoid searching
    // for DBG_VALUEs later, record them when they're encountered.
<<<<<<< HEAD
    if (MI->isDebugValue()) {
      SmallDenseMap<MCRegister, SmallVector<unsigned, 2>, 4> MIUnits;
      bool IsValid = true;
      for (MachineOperand &MO : MI->debug_operands()) {
        if (MO.isReg() && Register::isPhysicalRegister(MO.getReg())) {
          // Bail if we can already tell the sink would be rejected, rather
          // than needlessly accumulating lots of DBG_VALUEs.
          if (hasRegisterDependency(MI, UsedOpsInCopy, DefedRegsInCopy,
=======
    if (MI.isDebugValue()) {
      SmallDenseMap<MCRegister, SmallVector<unsigned, 2>, 4> MIUnits;
      bool IsValid = true;
      for (MachineOperand &MO : MI.debug_operands()) {
        if (MO.isReg() && Register::isPhysicalRegister(MO.getReg())) {
          // Bail if we can already tell the sink would be rejected, rather
          // than needlessly accumulating lots of DBG_VALUEs.
          if (hasRegisterDependency(&MI, UsedOpsInCopy, DefedRegsInCopy,
>>>>>>> 2ab1d525
                                    ModifiedRegUnits, UsedRegUnits)) {
            IsValid = false;
            break;
          }

          // Record debug use of each reg unit.
          SmallSet<MCRegister, 4> RegUnits = getRegUnits(MO.getReg(), TRI);
          for (MCRegister Reg : RegUnits)
            MIUnits[Reg].push_back(MO.getReg());
        }
      }
      if (IsValid) {
        for (auto RegOps : MIUnits)
<<<<<<< HEAD
          SeenDbgInstrs[RegOps.first].push_back({MI, RegOps.second});
=======
          SeenDbgInstrs[RegOps.first].push_back({&MI, RegOps.second});
>>>>>>> 2ab1d525
      }
      continue;
    }

    if (MI.isDebugOrPseudoInstr())
      continue;

    // Do not move any instruction across function call.
    if (MI.isCall())
      return false;

    if (!MI.isCopy() || !MI.getOperand(0).isRenamable()) {
      LiveRegUnits::accumulateUsedDefed(MI, ModifiedRegUnits, UsedRegUnits,
                                        TRI);
      continue;
    }

    // Don't sink the COPY if it would violate a register dependency.
    if (hasRegisterDependency(&MI, UsedOpsInCopy, DefedRegsInCopy,
                              ModifiedRegUnits, UsedRegUnits)) {
      LiveRegUnits::accumulateUsedDefed(MI, ModifiedRegUnits, UsedRegUnits,
                                        TRI);
      continue;
    }
    assert((!UsedOpsInCopy.empty() && !DefedRegsInCopy.empty()) &&
           "Unexpect SrcReg or DefReg");
    MachineBasicBlock *SuccBB =
        getSingleLiveInSuccBB(CurBB, SinkableBBs, DefedRegsInCopy, TRI);
    // Don't sink if we cannot find a single sinkable successor in which Reg
    // is live-in.
    if (!SuccBB) {
      LiveRegUnits::accumulateUsedDefed(MI, ModifiedRegUnits, UsedRegUnits,
                                        TRI);
      continue;
    }
    assert((SuccBB->pred_size() == 1 && *SuccBB->pred_begin() == &CurBB) &&
           "Unexpected predecessor");

    // Collect DBG_VALUEs that must sink with this copy. We've previously
    // recorded which reg units that DBG_VALUEs read, if this instruction
    // writes any of those units then the corresponding DBG_VALUEs must sink.
    MapVector<MachineInstr *, MIRegs::second_type> DbgValsToSinkMap;
<<<<<<< HEAD
    for (auto &MO : MI->operands()) {
=======
    for (auto &MO : MI.operands()) {
>>>>>>> 2ab1d525
      if (!MO.isReg() || !MO.isDef())
        continue;

      SmallSet<MCRegister, 4> Units = getRegUnits(MO.getReg(), TRI);
      for (MCRegister Reg : Units) {
        for (auto MIRegs : SeenDbgInstrs.lookup(Reg)) {
          auto &Regs = DbgValsToSinkMap[MIRegs.first];
          for (unsigned Reg : MIRegs.second)
            Regs.push_back(Reg);
        }
      }
    }
    SmallVector<MIRegs, 4> DbgValsToSink(DbgValsToSinkMap.begin(),
                                         DbgValsToSinkMap.end());

    // Clear the kill flag if SrcReg is killed between MI and the end of the
    // block.
    clearKillFlags(&MI, CurBB, UsedOpsInCopy, UsedRegUnits, TRI);
    MachineBasicBlock::iterator InsertPos = SuccBB->getFirstNonPHI();
    performSink(MI, *SuccBB, InsertPos, DbgValsToSink);
    updateLiveIn(&MI, SuccBB, UsedOpsInCopy, DefedRegsInCopy);

    Changed = true;
    ++NumPostRACopySink;
  }
  return Changed;
}

bool PostRAMachineSinking::runOnMachineFunction(MachineFunction &MF) {
  if (skipFunction(MF.getFunction()))
    return false;

  bool Changed = false;
  const TargetRegisterInfo *TRI = MF.getSubtarget().getRegisterInfo();
  const TargetInstrInfo *TII = MF.getSubtarget().getInstrInfo();

  ModifiedRegUnits.init(*TRI);
  UsedRegUnits.init(*TRI);
  for (auto &BB : MF)
    Changed |= tryToSinkCopy(BB, MF, TRI, TII);

  return Changed;
}<|MERGE_RESOLUTION|>--- conflicted
+++ resolved
@@ -476,21 +476,13 @@
       // of a def-use chain, if there is any.
       // TODO: Sort the candidates using a cost-model.
       unsigned i = 0;
-<<<<<<< HEAD
-      for (auto It = Candidates.rbegin(); It != Candidates.rend(); ++It) {
-=======
       for (MachineInstr *I : llvm::reverse(Candidates)) {
->>>>>>> 2ab1d525
         if (i++ == SinkIntoLoopLimit) {
           LLVM_DEBUG(dbgs() << "LoopSink:   Limit reached of instructions to "
                                "be analysed.");
           break;
         }
 
-<<<<<<< HEAD
-        MachineInstr *I = *It;
-=======
->>>>>>> 2ab1d525
         if (!SinkIntoLoop(L, *I))
           break;
         EverMadeChange = true;
@@ -1726,16 +1718,6 @@
 
     // We must sink this DBG_VALUE if its operand is sunk. To avoid searching
     // for DBG_VALUEs later, record them when they're encountered.
-<<<<<<< HEAD
-    if (MI->isDebugValue()) {
-      SmallDenseMap<MCRegister, SmallVector<unsigned, 2>, 4> MIUnits;
-      bool IsValid = true;
-      for (MachineOperand &MO : MI->debug_operands()) {
-        if (MO.isReg() && Register::isPhysicalRegister(MO.getReg())) {
-          // Bail if we can already tell the sink would be rejected, rather
-          // than needlessly accumulating lots of DBG_VALUEs.
-          if (hasRegisterDependency(MI, UsedOpsInCopy, DefedRegsInCopy,
-=======
     if (MI.isDebugValue()) {
       SmallDenseMap<MCRegister, SmallVector<unsigned, 2>, 4> MIUnits;
       bool IsValid = true;
@@ -1744,7 +1726,6 @@
           // Bail if we can already tell the sink would be rejected, rather
           // than needlessly accumulating lots of DBG_VALUEs.
           if (hasRegisterDependency(&MI, UsedOpsInCopy, DefedRegsInCopy,
->>>>>>> 2ab1d525
                                     ModifiedRegUnits, UsedRegUnits)) {
             IsValid = false;
             break;
@@ -1758,11 +1739,7 @@
       }
       if (IsValid) {
         for (auto RegOps : MIUnits)
-<<<<<<< HEAD
-          SeenDbgInstrs[RegOps.first].push_back({MI, RegOps.second});
-=======
           SeenDbgInstrs[RegOps.first].push_back({&MI, RegOps.second});
->>>>>>> 2ab1d525
       }
       continue;
     }
@@ -1805,11 +1782,7 @@
     // recorded which reg units that DBG_VALUEs read, if this instruction
     // writes any of those units then the corresponding DBG_VALUEs must sink.
     MapVector<MachineInstr *, MIRegs::second_type> DbgValsToSinkMap;
-<<<<<<< HEAD
-    for (auto &MO : MI->operands()) {
-=======
     for (auto &MO : MI.operands()) {
->>>>>>> 2ab1d525
       if (!MO.isReg() || !MO.isDef())
         continue;
 
