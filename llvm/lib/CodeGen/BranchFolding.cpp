//===- BranchFolding.cpp - Fold machine code branch instructions ----------===//
//
// Part of the LLVM Project, under the Apache License v2.0 with LLVM Exceptions.
// See https://llvm.org/LICENSE.txt for license information.
// SPDX-License-Identifier: Apache-2.0 WITH LLVM-exception
//
//===----------------------------------------------------------------------===//
//
// This pass forwards branches to unconditional branches to make them branch
// directly to the target block.  This pass often results in dead MBB's, which
// it then removes.
//
// Note that this pass must be run after register allocation, it cannot handle
// SSA form. It also must handle virtual registers for targets that emit virtual
// ISA (e.g. NVPTX).
//
//===----------------------------------------------------------------------===//

#include "BranchFolding.h"
#include "llvm/ADT/BitVector.h"
#include "llvm/ADT/STLExtras.h"
#include "llvm/ADT/SmallSet.h"
#include "llvm/ADT/SmallVector.h"
#include "llvm/ADT/Statistic.h"
#include "llvm/Analysis/ProfileSummaryInfo.h"
#include "llvm/CodeGen/Analysis.h"
#include "llvm/CodeGen/MachineBlockFrequencyInfo.h"
#include "llvm/CodeGen/MachineBranchProbabilityInfo.h"
#include "llvm/CodeGen/MachineFunction.h"
#include "llvm/CodeGen/MachineFunctionPass.h"
#include "llvm/CodeGen/MachineInstr.h"
#include "llvm/CodeGen/MachineInstrBuilder.h"
#include "llvm/CodeGen/MachineJumpTableInfo.h"
#include "llvm/CodeGen/MachineLoopInfo.h"
#include "llvm/CodeGen/MachineModuleInfo.h"
#include "llvm/CodeGen/MachineOperand.h"
#include "llvm/CodeGen/MachineRegisterInfo.h"
#include "llvm/CodeGen/MachineSizeOpts.h"
#include "llvm/CodeGen/MBFIWrapper.h"
#include "llvm/CodeGen/TargetInstrInfo.h"
#include "llvm/CodeGen/TargetOpcodes.h"
#include "llvm/CodeGen/TargetPassConfig.h"
#include "llvm/CodeGen/TargetRegisterInfo.h"
#include "llvm/CodeGen/TargetSubtargetInfo.h"
#include "llvm/IR/DebugInfoMetadata.h"
#include "llvm/IR/DebugLoc.h"
#include "llvm/IR/Function.h"
#include "llvm/InitializePasses.h"
#include "llvm/MC/LaneBitmask.h"
#include "llvm/MC/MCRegisterInfo.h"
#include "llvm/Pass.h"
#include "llvm/Support/BlockFrequency.h"
#include "llvm/Support/BranchProbability.h"
#include "llvm/Support/CommandLine.h"
#include "llvm/Support/Debug.h"
#include "llvm/Support/ErrorHandling.h"
#include "llvm/Support/raw_ostream.h"
#include "llvm/Target/TargetMachine.h"
#include <cassert>
#include <cstddef>
#include <iterator>
#include <numeric>

using namespace llvm;

#define DEBUG_TYPE "branch-folder"

STATISTIC(NumDeadBlocks, "Number of dead blocks removed");
STATISTIC(NumBranchOpts, "Number of branches optimized");
STATISTIC(NumTailMerge , "Number of block tails merged");
STATISTIC(NumHoist     , "Number of times common instructions are hoisted");
STATISTIC(NumTailCalls,  "Number of tail calls optimized");

static cl::opt<cl::boolOrDefault> FlagEnableTailMerge("enable-tail-merge",
                              cl::init(cl::BOU_UNSET), cl::Hidden);

// Throttle for huge numbers of predecessors (compile speed problems)
static cl::opt<unsigned>
TailMergeThreshold("tail-merge-threshold",
          cl::desc("Max number of predecessors to consider tail merging"),
          cl::init(150), cl::Hidden);

// Heuristic for tail merging (and, inversely, tail duplication).
// TODO: This should be replaced with a target query.
static cl::opt<unsigned>
TailMergeSize("tail-merge-size",
              cl::desc("Min number of instructions to consider tail merging"),
              cl::init(3), cl::Hidden);

namespace {

  /// BranchFolderPass - Wrap branch folder in a machine function pass.
  class BranchFolderPass : public MachineFunctionPass {
  public:
    static char ID;

    explicit BranchFolderPass(): MachineFunctionPass(ID) {}

    bool runOnMachineFunction(MachineFunction &MF) override;

    void getAnalysisUsage(AnalysisUsage &AU) const override {
      AU.addRequired<MachineBlockFrequencyInfo>();
      AU.addRequired<MachineBranchProbabilityInfo>();
      AU.addRequired<ProfileSummaryInfoWrapperPass>();
      AU.addRequired<TargetPassConfig>();
      MachineFunctionPass::getAnalysisUsage(AU);
    }
  };

} // end anonymous namespace

char BranchFolderPass::ID = 0;

char &llvm::BranchFolderPassID = BranchFolderPass::ID;

INITIALIZE_PASS(BranchFolderPass, DEBUG_TYPE,
                "Control Flow Optimizer", false, false)

bool BranchFolderPass::runOnMachineFunction(MachineFunction &MF) {
  if (skipFunction(MF.getFunction()))
    return false;

  TargetPassConfig *PassConfig = &getAnalysis<TargetPassConfig>();
  // TailMerge can create jump into if branches that make CFG irreducible for
  // HW that requires structurized CFG.
  bool EnableTailMerge = !MF.getTarget().requiresStructuredCFG() &&
                         PassConfig->getEnableTailMerge();
  MBFIWrapper MBBFreqInfo(
      getAnalysis<MachineBlockFrequencyInfo>());
  BranchFolder Folder(EnableTailMerge, /*CommonHoist=*/true, MBBFreqInfo,
                      getAnalysis<MachineBranchProbabilityInfo>(),
                      &getAnalysis<ProfileSummaryInfoWrapperPass>().getPSI());
  return Folder.OptimizeFunction(MF, MF.getSubtarget().getInstrInfo(),
                                 MF.getSubtarget().getRegisterInfo());
}

BranchFolder::BranchFolder(bool DefaultEnableTailMerge, bool CommonHoist,
                           MBFIWrapper &FreqInfo,
                           const MachineBranchProbabilityInfo &ProbInfo,
                           ProfileSummaryInfo *PSI, unsigned MinTailLength)
    : EnableHoistCommonCode(CommonHoist), MinCommonTailLength(MinTailLength),
      MBBFreqInfo(FreqInfo), MBPI(ProbInfo), PSI(PSI) {
  if (MinCommonTailLength == 0)
    MinCommonTailLength = TailMergeSize;
  switch (FlagEnableTailMerge) {
  case cl::BOU_UNSET:
    EnableTailMerge = DefaultEnableTailMerge;
    break;
  case cl::BOU_TRUE: EnableTailMerge = true; break;
  case cl::BOU_FALSE: EnableTailMerge = false; break;
  }
}

void BranchFolder::RemoveDeadBlock(MachineBasicBlock *MBB) {
  assert(MBB->pred_empty() && "MBB must be dead!");
  LLVM_DEBUG(dbgs() << "\nRemoving MBB: " << *MBB);

  MachineFunction *MF = MBB->getParent();
  // drop all successors.
  while (!MBB->succ_empty())
    MBB->removeSuccessor(MBB->succ_end()-1);

  // Avoid matching if this pointer gets reused.
  TriedMerging.erase(MBB);

  // Update call site info.
<<<<<<< HEAD
  std::for_each(MBB->begin(), MBB->end(), [MF](const MachineInstr &MI) {
    if (MI.isCandidateForCallSiteEntry())
=======
  for (const MachineInstr &MI : *MBB)
    if (MI.shouldUpdateCallSiteInfo())
>>>>>>> f9b55f84
      MF->eraseCallSiteInfo(&MI);

  // Remove the block.
  MF->erase(MBB);
  EHScopeMembership.erase(MBB);
  if (MLI)
    MLI->removeBlock(MBB);
}

bool BranchFolder::OptimizeFunction(MachineFunction &MF,
                                    const TargetInstrInfo *tii,
                                    const TargetRegisterInfo *tri,
                                    MachineLoopInfo *mli, bool AfterPlacement) {
  if (!tii) return false;

  TriedMerging.clear();

  MachineRegisterInfo &MRI = MF.getRegInfo();
  AfterBlockPlacement = AfterPlacement;
  TII = tii;
  TRI = tri;
  MLI = mli;
  this->MRI = &MRI;

  UpdateLiveIns = MRI.tracksLiveness() && TRI->trackLivenessAfterRegAlloc(MF);
  if (!UpdateLiveIns)
    MRI.invalidateLiveness();

  bool MadeChange = false;

  // Recalculate EH scope membership.
  EHScopeMembership = getEHScopeMembership(MF);

  bool MadeChangeThisIteration = true;
  while (MadeChangeThisIteration) {
    MadeChangeThisIteration    = TailMergeBlocks(MF);
    // No need to clean up if tail merging does not change anything after the
    // block placement.
    if (!AfterBlockPlacement || MadeChangeThisIteration)
      MadeChangeThisIteration |= OptimizeBranches(MF);
    if (EnableHoistCommonCode)
      MadeChangeThisIteration |= HoistCommonCode(MF);
    MadeChange |= MadeChangeThisIteration;
  }

  // See if any jump tables have become dead as the code generator
  // did its thing.
  MachineJumpTableInfo *JTI = MF.getJumpTableInfo();
  if (!JTI)
    return MadeChange;

  // Walk the function to find jump tables that are live.
  BitVector JTIsLive(JTI->getJumpTables().size());
  for (const MachineBasicBlock &BB : MF) {
    for (const MachineInstr &I : BB)
      for (const MachineOperand &Op : I.operands()) {
        if (!Op.isJTI()) continue;

        // Remember that this JT is live.
        JTIsLive.set(Op.getIndex());
      }
  }

  // Finally, remove dead jump tables.  This happens when the
  // indirect jump was unreachable (and thus deleted).
  for (unsigned i = 0, e = JTIsLive.size(); i != e; ++i)
    if (!JTIsLive.test(i)) {
      JTI->RemoveJumpTable(i);
      MadeChange = true;
    }

  return MadeChange;
}

//===----------------------------------------------------------------------===//
//  Tail Merging of Blocks
//===----------------------------------------------------------------------===//

/// HashMachineInstr - Compute a hash value for MI and its operands.
static unsigned HashMachineInstr(const MachineInstr &MI) {
  unsigned Hash = MI.getOpcode();
  for (unsigned i = 0, e = MI.getNumOperands(); i != e; ++i) {
    const MachineOperand &Op = MI.getOperand(i);

    // Merge in bits from the operand if easy. We can't use MachineOperand's
    // hash_code here because it's not deterministic and we sort by hash value
    // later.
    unsigned OperandHash = 0;
    switch (Op.getType()) {
    case MachineOperand::MO_Register:
      OperandHash = Op.getReg();
      break;
    case MachineOperand::MO_Immediate:
      OperandHash = Op.getImm();
      break;
    case MachineOperand::MO_MachineBasicBlock:
      OperandHash = Op.getMBB()->getNumber();
      break;
    case MachineOperand::MO_FrameIndex:
    case MachineOperand::MO_ConstantPoolIndex:
    case MachineOperand::MO_JumpTableIndex:
      OperandHash = Op.getIndex();
      break;
    case MachineOperand::MO_GlobalAddress:
    case MachineOperand::MO_ExternalSymbol:
      // Global address / external symbol are too hard, don't bother, but do
      // pull in the offset.
      OperandHash = Op.getOffset();
      break;
    default:
      break;
    }

    Hash += ((OperandHash << 3) | Op.getType()) << (i & 31);
  }
  return Hash;
}

/// HashEndOfMBB - Hash the last instruction in the MBB.
static unsigned HashEndOfMBB(const MachineBasicBlock &MBB) {
  MachineBasicBlock::const_iterator I = MBB.getLastNonDebugInstr();
  if (I == MBB.end())
    return 0;

  return HashMachineInstr(*I);
}

/// Whether MI should be counted as an instruction when calculating common tail.
static bool countsAsInstruction(const MachineInstr &MI) {
  return !(MI.isDebugInstr() || MI.isCFIInstruction());
}

/// Iterate backwards from the given iterator \p I, towards the beginning of the
/// block. If a MI satisfying 'countsAsInstruction' is found, return an iterator
/// pointing to that MI. If no such MI is found, return the end iterator.
static MachineBasicBlock::iterator
skipBackwardPastNonInstructions(MachineBasicBlock::iterator I,
                                MachineBasicBlock *MBB) {
  while (I != MBB->begin()) {
    --I;
    if (countsAsInstruction(*I))
      return I;
  }
  return MBB->end();
}

/// Given two machine basic blocks, return the number of instructions they
/// actually have in common together at their end. If a common tail is found (at
/// least by one instruction), then iterators for the first shared instruction
/// in each block are returned as well.
///
/// Non-instructions according to countsAsInstruction are ignored.
static unsigned ComputeCommonTailLength(MachineBasicBlock *MBB1,
                                        MachineBasicBlock *MBB2,
                                        MachineBasicBlock::iterator &I1,
                                        MachineBasicBlock::iterator &I2) {
  MachineBasicBlock::iterator MBBI1 = MBB1->end();
  MachineBasicBlock::iterator MBBI2 = MBB2->end();

  unsigned TailLen = 0;
  while (true) {
    MBBI1 = skipBackwardPastNonInstructions(MBBI1, MBB1);
    MBBI2 = skipBackwardPastNonInstructions(MBBI2, MBB2);
    if (MBBI1 == MBB1->end() || MBBI2 == MBB2->end())
      break;
    if (!MBBI1->isIdenticalTo(*MBBI2) ||
        // FIXME: This check is dubious. It's used to get around a problem where
        // people incorrectly expect inline asm directives to remain in the same
        // relative order. This is untenable because normal compiler
        // optimizations (like this one) may reorder and/or merge these
        // directives.
        MBBI1->isInlineAsm()) {
      break;
    }
    if (MBBI1->getFlag(MachineInstr::NoMerge) ||
        MBBI2->getFlag(MachineInstr::NoMerge))
      break;
    ++TailLen;
    I1 = MBBI1;
    I2 = MBBI2;
  }

  return TailLen;
}

void BranchFolder::replaceTailWithBranchTo(MachineBasicBlock::iterator OldInst,
                                           MachineBasicBlock &NewDest) {
  if (UpdateLiveIns) {
    // OldInst should always point to an instruction.
    MachineBasicBlock &OldMBB = *OldInst->getParent();
    LiveRegs.clear();
    LiveRegs.addLiveOuts(OldMBB);
    // Move backward to the place where will insert the jump.
    MachineBasicBlock::iterator I = OldMBB.end();
    do {
      --I;
      LiveRegs.stepBackward(*I);
    } while (I != OldInst);

    // Merging the tails may have switched some undef operand to non-undef ones.
    // Add IMPLICIT_DEFS into OldMBB as necessary to have a definition of the
    // register.
    for (MachineBasicBlock::RegisterMaskPair P : NewDest.liveins()) {
      // We computed the liveins with computeLiveIn earlier and should only see
      // full registers:
      assert(P.LaneMask == LaneBitmask::getAll() &&
             "Can only handle full register.");
      MCPhysReg Reg = P.PhysReg;
      if (!LiveRegs.available(*MRI, Reg))
        continue;
      DebugLoc DL;
      BuildMI(OldMBB, OldInst, DL, TII->get(TargetOpcode::IMPLICIT_DEF), Reg);
    }
  }

  TII->ReplaceTailWithBranchTo(OldInst, &NewDest);
  ++NumTailMerge;
}

MachineBasicBlock *BranchFolder::SplitMBBAt(MachineBasicBlock &CurMBB,
                                            MachineBasicBlock::iterator BBI1,
                                            const BasicBlock *BB) {
  if (!TII->isLegalToSplitMBBAt(CurMBB, BBI1))
    return nullptr;

  MachineFunction &MF = *CurMBB.getParent();

  // Create the fall-through block.
  MachineFunction::iterator MBBI = CurMBB.getIterator();
  MachineBasicBlock *NewMBB = MF.CreateMachineBasicBlock(BB);
  CurMBB.getParent()->insert(++MBBI, NewMBB);

  // Move all the successors of this block to the specified block.
  NewMBB->transferSuccessors(&CurMBB);

  // Add an edge from CurMBB to NewMBB for the fall-through.
  CurMBB.addSuccessor(NewMBB);

  // Splice the code over.
  NewMBB->splice(NewMBB->end(), &CurMBB, BBI1, CurMBB.end());

  // NewMBB belongs to the same loop as CurMBB.
  if (MLI)
    if (MachineLoop *ML = MLI->getLoopFor(&CurMBB))
      ML->addBasicBlockToLoop(NewMBB, MLI->getBase());

  // NewMBB inherits CurMBB's block frequency.
  MBBFreqInfo.setBlockFreq(NewMBB, MBBFreqInfo.getBlockFreq(&CurMBB));

  if (UpdateLiveIns)
    computeAndAddLiveIns(LiveRegs, *NewMBB);

  // Add the new block to the EH scope.
  const auto &EHScopeI = EHScopeMembership.find(&CurMBB);
  if (EHScopeI != EHScopeMembership.end()) {
    auto n = EHScopeI->second;
    EHScopeMembership[NewMBB] = n;
  }

  return NewMBB;
}

/// EstimateRuntime - Make a rough estimate for how long it will take to run
/// the specified code.
static unsigned EstimateRuntime(MachineBasicBlock::iterator I,
                                MachineBasicBlock::iterator E) {
  unsigned Time = 0;
  for (; I != E; ++I) {
    if (!countsAsInstruction(*I))
      continue;
    if (I->isCall())
      Time += 10;
    else if (I->mayLoadOrStore())
      Time += 2;
    else
      ++Time;
  }
  return Time;
}

// CurMBB needs to add an unconditional branch to SuccMBB (we removed these
// branches temporarily for tail merging).  In the case where CurMBB ends
// with a conditional branch to the next block, optimize by reversing the
// test and conditionally branching to SuccMBB instead.
static void FixTail(MachineBasicBlock *CurMBB, MachineBasicBlock *SuccBB,
                    const TargetInstrInfo *TII) {
  MachineFunction *MF = CurMBB->getParent();
  MachineFunction::iterator I = std::next(MachineFunction::iterator(CurMBB));
  MachineBasicBlock *TBB = nullptr, *FBB = nullptr;
  SmallVector<MachineOperand, 4> Cond;
  DebugLoc dl = CurMBB->findBranchDebugLoc();
  if (I != MF->end() && !TII->analyzeBranch(*CurMBB, TBB, FBB, Cond, true)) {
    MachineBasicBlock *NextBB = &*I;
    if (TBB == NextBB && !Cond.empty() && !FBB) {
      if (!TII->reverseBranchCondition(Cond)) {
        TII->removeBranch(*CurMBB);
        TII->insertBranch(*CurMBB, SuccBB, nullptr, Cond, dl);
        return;
      }
    }
  }
  TII->insertBranch(*CurMBB, SuccBB, nullptr,
                    SmallVector<MachineOperand, 0>(), dl);
}

bool
BranchFolder::MergePotentialsElt::operator<(const MergePotentialsElt &o) const {
  if (getHash() < o.getHash())
    return true;
  if (getHash() > o.getHash())
    return false;
  if (getBlock()->getNumber() < o.getBlock()->getNumber())
    return true;
  if (getBlock()->getNumber() > o.getBlock()->getNumber())
    return false;
  // _GLIBCXX_DEBUG checks strict weak ordering, which involves comparing
  // an object with itself.
#ifndef _GLIBCXX_DEBUG
  llvm_unreachable("Predecessor appears twice");
#else
  return false;
#endif
}

/// CountTerminators - Count the number of terminators in the given
/// block and set I to the position of the first non-terminator, if there
/// is one, or MBB->end() otherwise.
static unsigned CountTerminators(MachineBasicBlock *MBB,
                                 MachineBasicBlock::iterator &I) {
  I = MBB->end();
  unsigned NumTerms = 0;
  while (true) {
    if (I == MBB->begin()) {
      I = MBB->end();
      break;
    }
    --I;
    if (!I->isTerminator()) break;
    ++NumTerms;
  }
  return NumTerms;
}

/// A no successor, non-return block probably ends in unreachable and is cold.
/// Also consider a block that ends in an indirect branch to be a return block,
/// since many targets use plain indirect branches to return.
static bool blockEndsInUnreachable(const MachineBasicBlock *MBB) {
  if (!MBB->succ_empty())
    return false;
  if (MBB->empty())
    return true;
  return !(MBB->back().isReturn() || MBB->back().isIndirectBranch());
}

/// ProfitableToMerge - Check if two machine basic blocks have a common tail
/// and decide if it would be profitable to merge those tails.  Return the
/// length of the common tail and iterators to the first common instruction
/// in each block.
/// MBB1, MBB2      The blocks to check
/// MinCommonTailLength  Minimum size of tail block to be merged.
/// CommonTailLen   Out parameter to record the size of the shared tail between
///                 MBB1 and MBB2
/// I1, I2          Iterator references that will be changed to point to the first
///                 instruction in the common tail shared by MBB1,MBB2
/// SuccBB          A common successor of MBB1, MBB2 which are in a canonical form
///                 relative to SuccBB
/// PredBB          The layout predecessor of SuccBB, if any.
/// EHScopeMembership  map from block to EH scope #.
/// AfterPlacement  True if we are merging blocks after layout. Stricter
///                 thresholds apply to prevent undoing tail-duplication.
static bool
ProfitableToMerge(MachineBasicBlock *MBB1, MachineBasicBlock *MBB2,
                  unsigned MinCommonTailLength, unsigned &CommonTailLen,
                  MachineBasicBlock::iterator &I1,
                  MachineBasicBlock::iterator &I2, MachineBasicBlock *SuccBB,
                  MachineBasicBlock *PredBB,
                  DenseMap<const MachineBasicBlock *, int> &EHScopeMembership,
                  bool AfterPlacement,
                  MBFIWrapper &MBBFreqInfo,
                  ProfileSummaryInfo *PSI) {
  // It is never profitable to tail-merge blocks from two different EH scopes.
  if (!EHScopeMembership.empty()) {
    auto EHScope1 = EHScopeMembership.find(MBB1);
    assert(EHScope1 != EHScopeMembership.end());
    auto EHScope2 = EHScopeMembership.find(MBB2);
    assert(EHScope2 != EHScopeMembership.end());
    if (EHScope1->second != EHScope2->second)
      return false;
  }

  CommonTailLen = ComputeCommonTailLength(MBB1, MBB2, I1, I2);
  if (CommonTailLen == 0)
    return false;
  LLVM_DEBUG(dbgs() << "Common tail length of " << printMBBReference(*MBB1)
                    << " and " << printMBBReference(*MBB2) << " is "
                    << CommonTailLen << '\n');

  // Move the iterators to the beginning of the MBB if we only got debug
  // instructions before the tail. This is to avoid splitting a block when we
  // only got debug instructions before the tail (to be invariant on -g).
  if (skipDebugInstructionsForward(MBB1->begin(), MBB1->end()) == I1)
    I1 = MBB1->begin();
  if (skipDebugInstructionsForward(MBB2->begin(), MBB2->end()) == I2)
    I2 = MBB2->begin();

  bool FullBlockTail1 = I1 == MBB1->begin();
  bool FullBlockTail2 = I2 == MBB2->begin();

  // It's almost always profitable to merge any number of non-terminator
  // instructions with the block that falls through into the common successor.
  // This is true only for a single successor. For multiple successors, we are
  // trading a conditional branch for an unconditional one.
  // TODO: Re-visit successor size for non-layout tail merging.
  if ((MBB1 == PredBB || MBB2 == PredBB) &&
      (!AfterPlacement || MBB1->succ_size() == 1)) {
    MachineBasicBlock::iterator I;
    unsigned NumTerms = CountTerminators(MBB1 == PredBB ? MBB2 : MBB1, I);
    if (CommonTailLen > NumTerms)
      return true;
  }

  // If these are identical non-return blocks with no successors, merge them.
  // Such blocks are typically cold calls to noreturn functions like abort, and
  // are unlikely to become a fallthrough target after machine block placement.
  // Tail merging these blocks is unlikely to create additional unconditional
  // branches, and will reduce the size of this cold code.
  if (FullBlockTail1 && FullBlockTail2 &&
      blockEndsInUnreachable(MBB1) && blockEndsInUnreachable(MBB2))
    return true;

  // If one of the blocks can be completely merged and happens to be in
  // a position where the other could fall through into it, merge any number
  // of instructions, because it can be done without a branch.
  // TODO: If the blocks are not adjacent, move one of them so that they are?
  if (MBB1->isLayoutSuccessor(MBB2) && FullBlockTail2)
    return true;
  if (MBB2->isLayoutSuccessor(MBB1) && FullBlockTail1)
    return true;

  // If both blocks are identical and end in a branch, merge them unless they
  // both have a fallthrough predecessor and successor.
  // We can only do this after block placement because it depends on whether
  // there are fallthroughs, and we don't know until after layout.
  if (AfterPlacement && FullBlockTail1 && FullBlockTail2) {
    auto BothFallThrough = [](MachineBasicBlock *MBB) {
      if (MBB->succ_size() != 0 && !MBB->canFallThrough())
        return false;
      MachineFunction::iterator I(MBB);
      MachineFunction *MF = MBB->getParent();
      return (MBB != &*MF->begin()) && std::prev(I)->canFallThrough();
    };
    if (!BothFallThrough(MBB1) || !BothFallThrough(MBB2))
      return true;
  }

  // If both blocks have an unconditional branch temporarily stripped out,
  // count that as an additional common instruction for the following
  // heuristics. This heuristic is only accurate for single-succ blocks, so to
  // make sure that during layout merging and duplicating don't crash, we check
  // for that when merging during layout.
  unsigned EffectiveTailLen = CommonTailLen;
  if (SuccBB && MBB1 != PredBB && MBB2 != PredBB &&
      (MBB1->succ_size() == 1 || !AfterPlacement) &&
      !MBB1->back().isBarrier() &&
      !MBB2->back().isBarrier())
    ++EffectiveTailLen;

  // Check if the common tail is long enough to be worthwhile.
  if (EffectiveTailLen >= MinCommonTailLength)
    return true;

  // If we are optimizing for code size, 2 instructions in common is enough if
  // we don't have to split a block.  At worst we will be introducing 1 new
  // branch instruction, which is likely to be smaller than the 2
  // instructions that would be deleted in the merge.
  MachineFunction *MF = MBB1->getParent();
  bool OptForSize =
      MF->getFunction().hasOptSize() ||
      (llvm::shouldOptimizeForSize(MBB1, PSI, &MBBFreqInfo) &&
       llvm::shouldOptimizeForSize(MBB2, PSI, &MBBFreqInfo));
  return EffectiveTailLen >= 2 && OptForSize &&
         (FullBlockTail1 || FullBlockTail2);
}

unsigned BranchFolder::ComputeSameTails(unsigned CurHash,
                                        unsigned MinCommonTailLength,
                                        MachineBasicBlock *SuccBB,
                                        MachineBasicBlock *PredBB) {
  unsigned maxCommonTailLength = 0U;
  SameTails.clear();
  MachineBasicBlock::iterator TrialBBI1, TrialBBI2;
  MPIterator HighestMPIter = std::prev(MergePotentials.end());
  for (MPIterator CurMPIter = std::prev(MergePotentials.end()),
                  B = MergePotentials.begin();
       CurMPIter != B && CurMPIter->getHash() == CurHash; --CurMPIter) {
    for (MPIterator I = std::prev(CurMPIter); I->getHash() == CurHash; --I) {
      unsigned CommonTailLen;
      if (ProfitableToMerge(CurMPIter->getBlock(), I->getBlock(),
                            MinCommonTailLength,
                            CommonTailLen, TrialBBI1, TrialBBI2,
                            SuccBB, PredBB,
                            EHScopeMembership,
                            AfterBlockPlacement, MBBFreqInfo, PSI)) {
        if (CommonTailLen > maxCommonTailLength) {
          SameTails.clear();
          maxCommonTailLength = CommonTailLen;
          HighestMPIter = CurMPIter;
          SameTails.push_back(SameTailElt(CurMPIter, TrialBBI1));
        }
        if (HighestMPIter == CurMPIter &&
            CommonTailLen == maxCommonTailLength)
          SameTails.push_back(SameTailElt(I, TrialBBI2));
      }
      if (I == B)
        break;
    }
  }
  return maxCommonTailLength;
}

void BranchFolder::RemoveBlocksWithHash(unsigned CurHash,
                                        MachineBasicBlock *SuccBB,
                                        MachineBasicBlock *PredBB) {
  MPIterator CurMPIter, B;
  for (CurMPIter = std::prev(MergePotentials.end()),
      B = MergePotentials.begin();
       CurMPIter->getHash() == CurHash; --CurMPIter) {
    // Put the unconditional branch back, if we need one.
    MachineBasicBlock *CurMBB = CurMPIter->getBlock();
    if (SuccBB && CurMBB != PredBB)
      FixTail(CurMBB, SuccBB, TII);
    if (CurMPIter == B)
      break;
  }
  if (CurMPIter->getHash() != CurHash)
    CurMPIter++;
  MergePotentials.erase(CurMPIter, MergePotentials.end());
}

bool BranchFolder::CreateCommonTailOnlyBlock(MachineBasicBlock *&PredBB,
                                             MachineBasicBlock *SuccBB,
                                             unsigned maxCommonTailLength,
                                             unsigned &commonTailIndex) {
  commonTailIndex = 0;
  unsigned TimeEstimate = ~0U;
  for (unsigned i = 0, e = SameTails.size(); i != e; ++i) {
    // Use PredBB if possible; that doesn't require a new branch.
    if (SameTails[i].getBlock() == PredBB) {
      commonTailIndex = i;
      break;
    }
    // Otherwise, make a (fairly bogus) choice based on estimate of
    // how long it will take the various blocks to execute.
    unsigned t = EstimateRuntime(SameTails[i].getBlock()->begin(),
                                 SameTails[i].getTailStartPos());
    if (t <= TimeEstimate) {
      TimeEstimate = t;
      commonTailIndex = i;
    }
  }

  MachineBasicBlock::iterator BBI =
    SameTails[commonTailIndex].getTailStartPos();
  MachineBasicBlock *MBB = SameTails[commonTailIndex].getBlock();

  LLVM_DEBUG(dbgs() << "\nSplitting " << printMBBReference(*MBB) << ", size "
                    << maxCommonTailLength);

  // If the split block unconditionally falls-thru to SuccBB, it will be
  // merged. In control flow terms it should then take SuccBB's name. e.g. If
  // SuccBB is an inner loop, the common tail is still part of the inner loop.
  const BasicBlock *BB = (SuccBB && MBB->succ_size() == 1) ?
    SuccBB->getBasicBlock() : MBB->getBasicBlock();
  MachineBasicBlock *newMBB = SplitMBBAt(*MBB, BBI, BB);
  if (!newMBB) {
    LLVM_DEBUG(dbgs() << "... failed!");
    return false;
  }

  SameTails[commonTailIndex].setBlock(newMBB);
  SameTails[commonTailIndex].setTailStartPos(newMBB->begin());

  // If we split PredBB, newMBB is the new predecessor.
  if (PredBB == MBB)
    PredBB = newMBB;

  return true;
}

static void
mergeOperations(MachineBasicBlock::iterator MBBIStartPos,
                MachineBasicBlock &MBBCommon) {
  MachineBasicBlock *MBB = MBBIStartPos->getParent();
  // Note CommonTailLen does not necessarily matches the size of
  // the common BB nor all its instructions because of debug
  // instructions differences.
  unsigned CommonTailLen = 0;
  for (auto E = MBB->end(); MBBIStartPos != E; ++MBBIStartPos)
    ++CommonTailLen;

  MachineBasicBlock::reverse_iterator MBBI = MBB->rbegin();
  MachineBasicBlock::reverse_iterator MBBIE = MBB->rend();
  MachineBasicBlock::reverse_iterator MBBICommon = MBBCommon.rbegin();
  MachineBasicBlock::reverse_iterator MBBIECommon = MBBCommon.rend();

  while (CommonTailLen--) {
    assert(MBBI != MBBIE && "Reached BB end within common tail length!");
    (void)MBBIE;

    if (!countsAsInstruction(*MBBI)) {
      ++MBBI;
      continue;
    }

    while ((MBBICommon != MBBIECommon) && !countsAsInstruction(*MBBICommon))
      ++MBBICommon;

    assert(MBBICommon != MBBIECommon &&
           "Reached BB end within common tail length!");
    assert(MBBICommon->isIdenticalTo(*MBBI) && "Expected matching MIIs!");

    // Merge MMOs from memory operations in the common block.
    if (MBBICommon->mayLoadOrStore())
      MBBICommon->cloneMergedMemRefs(*MBB->getParent(), {&*MBBICommon, &*MBBI});
    // Drop undef flags if they aren't present in all merged instructions.
    for (unsigned I = 0, E = MBBICommon->getNumOperands(); I != E; ++I) {
      MachineOperand &MO = MBBICommon->getOperand(I);
      if (MO.isReg() && MO.isUndef()) {
        const MachineOperand &OtherMO = MBBI->getOperand(I);
        if (!OtherMO.isUndef())
          MO.setIsUndef(false);
      }
    }

    ++MBBI;
    ++MBBICommon;
  }
}

void BranchFolder::mergeCommonTails(unsigned commonTailIndex) {
  MachineBasicBlock *MBB = SameTails[commonTailIndex].getBlock();

  std::vector<MachineBasicBlock::iterator> NextCommonInsts(SameTails.size());
  for (unsigned int i = 0 ; i != SameTails.size() ; ++i) {
    if (i != commonTailIndex) {
      NextCommonInsts[i] = SameTails[i].getTailStartPos();
      mergeOperations(SameTails[i].getTailStartPos(), *MBB);
    } else {
      assert(SameTails[i].getTailStartPos() == MBB->begin() &&
          "MBB is not a common tail only block");
    }
  }

  for (auto &MI : *MBB) {
    if (!countsAsInstruction(MI))
      continue;
    DebugLoc DL = MI.getDebugLoc();
    for (unsigned int i = 0 ; i < NextCommonInsts.size() ; i++) {
      if (i == commonTailIndex)
        continue;

      auto &Pos = NextCommonInsts[i];
      assert(Pos != SameTails[i].getBlock()->end() &&
          "Reached BB end within common tail");
      while (!countsAsInstruction(*Pos)) {
        ++Pos;
        assert(Pos != SameTails[i].getBlock()->end() &&
            "Reached BB end within common tail");
      }
      assert(MI.isIdenticalTo(*Pos) && "Expected matching MIIs!");
      DL = DILocation::getMergedLocation(DL, Pos->getDebugLoc());
      NextCommonInsts[i] = ++Pos;
    }
    MI.setDebugLoc(DL);
  }

  if (UpdateLiveIns) {
    LivePhysRegs NewLiveIns(*TRI);
    computeLiveIns(NewLiveIns, *MBB);
    LiveRegs.init(*TRI);

    // The flag merging may lead to some register uses no longer using the
    // <undef> flag, add IMPLICIT_DEFs in the predecessors as necessary.
    for (MachineBasicBlock *Pred : MBB->predecessors()) {
      LiveRegs.clear();
      LiveRegs.addLiveOuts(*Pred);
      MachineBasicBlock::iterator InsertBefore = Pred->getFirstTerminator();
      for (Register Reg : NewLiveIns) {
        if (!LiveRegs.available(*MRI, Reg))
          continue;
        DebugLoc DL;
        BuildMI(*Pred, InsertBefore, DL, TII->get(TargetOpcode::IMPLICIT_DEF),
                Reg);
      }
    }

    MBB->clearLiveIns();
    addLiveIns(*MBB, NewLiveIns);
  }
}

// See if any of the blocks in MergePotentials (which all have SuccBB as a
// successor, or all have no successor if it is null) can be tail-merged.
// If there is a successor, any blocks in MergePotentials that are not
// tail-merged and are not immediately before Succ must have an unconditional
// branch to Succ added (but the predecessor/successor lists need no
// adjustment). The lone predecessor of Succ that falls through into Succ,
// if any, is given in PredBB.
// MinCommonTailLength - Except for the special cases below, tail-merge if
// there are at least this many instructions in common.
bool BranchFolder::TryTailMergeBlocks(MachineBasicBlock *SuccBB,
                                      MachineBasicBlock *PredBB,
                                      unsigned MinCommonTailLength) {
  bool MadeChange = false;

  LLVM_DEBUG(
      dbgs() << "\nTryTailMergeBlocks: ";
      for (unsigned i = 0, e = MergePotentials.size(); i != e; ++i) dbgs()
      << printMBBReference(*MergePotentials[i].getBlock())
      << (i == e - 1 ? "" : ", ");
      dbgs() << "\n"; if (SuccBB) {
        dbgs() << "  with successor " << printMBBReference(*SuccBB) << '\n';
        if (PredBB)
          dbgs() << "  which has fall-through from "
                 << printMBBReference(*PredBB) << "\n";
      } dbgs() << "Looking for common tails of at least "
               << MinCommonTailLength << " instruction"
               << (MinCommonTailLength == 1 ? "" : "s") << '\n';);

  // Sort by hash value so that blocks with identical end sequences sort
  // together.
  array_pod_sort(MergePotentials.begin(), MergePotentials.end());

  // Walk through equivalence sets looking for actual exact matches.
  while (MergePotentials.size() > 1) {
    unsigned CurHash = MergePotentials.back().getHash();

    // Build SameTails, identifying the set of blocks with this hash code
    // and with the maximum number of instructions in common.
    unsigned maxCommonTailLength = ComputeSameTails(CurHash,
                                                    MinCommonTailLength,
                                                    SuccBB, PredBB);

    // If we didn't find any pair that has at least MinCommonTailLength
    // instructions in common, remove all blocks with this hash code and retry.
    if (SameTails.empty()) {
      RemoveBlocksWithHash(CurHash, SuccBB, PredBB);
      continue;
    }

    // If one of the blocks is the entire common tail (and is not the entry
    // block/an EH pad, which we can't jump to), we can treat all blocks with
    // this same tail at once.  Use PredBB if that is one of the possibilities,
    // as that will not introduce any extra branches.
    MachineBasicBlock *EntryBB =
        &MergePotentials.front().getBlock()->getParent()->front();
    unsigned commonTailIndex = SameTails.size();
    // If there are two blocks, check to see if one can be made to fall through
    // into the other.
    if (SameTails.size() == 2 &&
        SameTails[0].getBlock()->isLayoutSuccessor(SameTails[1].getBlock()) &&
        SameTails[1].tailIsWholeBlock() && !SameTails[1].getBlock()->isEHPad())
      commonTailIndex = 1;
    else if (SameTails.size() == 2 &&
             SameTails[1].getBlock()->isLayoutSuccessor(
                 SameTails[0].getBlock()) &&
             SameTails[0].tailIsWholeBlock() &&
             !SameTails[0].getBlock()->isEHPad())
      commonTailIndex = 0;
    else {
      // Otherwise just pick one, favoring the fall-through predecessor if
      // there is one.
      for (unsigned i = 0, e = SameTails.size(); i != e; ++i) {
        MachineBasicBlock *MBB = SameTails[i].getBlock();
        if ((MBB == EntryBB || MBB->isEHPad()) &&
            SameTails[i].tailIsWholeBlock())
          continue;
        if (MBB == PredBB) {
          commonTailIndex = i;
          break;
        }
        if (SameTails[i].tailIsWholeBlock())
          commonTailIndex = i;
      }
    }

    if (commonTailIndex == SameTails.size() ||
        (SameTails[commonTailIndex].getBlock() == PredBB &&
         !SameTails[commonTailIndex].tailIsWholeBlock())) {
      // None of the blocks consist entirely of the common tail.
      // Split a block so that one does.
      if (!CreateCommonTailOnlyBlock(PredBB, SuccBB,
                                     maxCommonTailLength, commonTailIndex)) {
        RemoveBlocksWithHash(CurHash, SuccBB, PredBB);
        continue;
      }
    }

    MachineBasicBlock *MBB = SameTails[commonTailIndex].getBlock();

    // Recompute common tail MBB's edge weights and block frequency.
    setCommonTailEdgeWeights(*MBB);

    // Merge debug locations, MMOs and undef flags across identical instructions
    // for common tail.
    mergeCommonTails(commonTailIndex);

    // MBB is common tail.  Adjust all other BB's to jump to this one.
    // Traversal must be forwards so erases work.
    LLVM_DEBUG(dbgs() << "\nUsing common tail in " << printMBBReference(*MBB)
                      << " for ");
    for (unsigned int i=0, e = SameTails.size(); i != e; ++i) {
      if (commonTailIndex == i)
        continue;
      LLVM_DEBUG(dbgs() << printMBBReference(*SameTails[i].getBlock())
                        << (i == e - 1 ? "" : ", "));
      // Hack the end off BB i, making it jump to BB commonTailIndex instead.
      replaceTailWithBranchTo(SameTails[i].getTailStartPos(), *MBB);
      // BB i is no longer a predecessor of SuccBB; remove it from the worklist.
      MergePotentials.erase(SameTails[i].getMPIter());
    }
    LLVM_DEBUG(dbgs() << "\n");
    // We leave commonTailIndex in the worklist in case there are other blocks
    // that match it with a smaller number of instructions.
    MadeChange = true;
  }
  return MadeChange;
}

bool BranchFolder::TailMergeBlocks(MachineFunction &MF) {
  bool MadeChange = false;
  if (!EnableTailMerge)
    return MadeChange;

  // First find blocks with no successors.
  // Block placement may create new tail merging opportunities for these blocks.
  MergePotentials.clear();
  for (MachineBasicBlock &MBB : MF) {
    if (MergePotentials.size() == TailMergeThreshold)
      break;
    if (!TriedMerging.count(&MBB) && MBB.succ_empty())
      MergePotentials.push_back(MergePotentialsElt(HashEndOfMBB(MBB), &MBB));
  }

  // If this is a large problem, avoid visiting the same basic blocks
  // multiple times.
  if (MergePotentials.size() == TailMergeThreshold)
    for (unsigned i = 0, e = MergePotentials.size(); i != e; ++i)
      TriedMerging.insert(MergePotentials[i].getBlock());

  // See if we can do any tail merging on those.
  if (MergePotentials.size() >= 2)
    MadeChange |= TryTailMergeBlocks(nullptr, nullptr, MinCommonTailLength);

  // Look at blocks (IBB) with multiple predecessors (PBB).
  // We change each predecessor to a canonical form, by
  // (1) temporarily removing any unconditional branch from the predecessor
  // to IBB, and
  // (2) alter conditional branches so they branch to the other block
  // not IBB; this may require adding back an unconditional branch to IBB
  // later, where there wasn't one coming in.  E.g.
  //   Bcc IBB
  //   fallthrough to QBB
  // here becomes
  //   Bncc QBB
  // with a conceptual B to IBB after that, which never actually exists.
  // With those changes, we see whether the predecessors' tails match,
  // and merge them if so.  We change things out of canonical form and
  // back to the way they were later in the process.  (OptimizeBranches
  // would undo some of this, but we can't use it, because we'd get into
  // a compile-time infinite loop repeatedly doing and undoing the same
  // transformations.)

  for (MachineFunction::iterator I = std::next(MF.begin()), E = MF.end();
       I != E; ++I) {
    if (I->pred_size() < 2) continue;
    SmallPtrSet<MachineBasicBlock *, 8> UniquePreds;
    MachineBasicBlock *IBB = &*I;
    MachineBasicBlock *PredBB = &*std::prev(I);
    MergePotentials.clear();
    MachineLoop *ML;

    // Bail if merging after placement and IBB is the loop header because
    // -- If merging predecessors that belong to the same loop as IBB, the
    // common tail of merged predecessors may become the loop top if block
    // placement is called again and the predecessors may branch to this common
    // tail and require more branches. This can be relaxed if
    // MachineBlockPlacement::findBestLoopTop is more flexible.
    // --If merging predecessors that do not belong to the same loop as IBB, the
    // loop info of IBB's loop and the other loops may be affected. Calling the
    // block placement again may make big change to the layout and eliminate the
    // reason to do tail merging here.
    if (AfterBlockPlacement && MLI) {
      ML = MLI->getLoopFor(IBB);
      if (ML && IBB == ML->getHeader())
        continue;
    }

    for (MachineBasicBlock *PBB : I->predecessors()) {
      if (MergePotentials.size() == TailMergeThreshold)
        break;

      if (TriedMerging.count(PBB))
        continue;

      // Skip blocks that loop to themselves, can't tail merge these.
      if (PBB == IBB)
        continue;

      // Visit each predecessor only once.
      if (!UniquePreds.insert(PBB).second)
        continue;

      // Skip blocks which may jump to a landing pad or jump from an asm blob.
      // Can't tail merge these.
      if (PBB->hasEHPadSuccessor() || PBB->mayHaveInlineAsmBr())
        continue;

      // After block placement, only consider predecessors that belong to the
      // same loop as IBB.  The reason is the same as above when skipping loop
      // header.
      if (AfterBlockPlacement && MLI)
        if (ML != MLI->getLoopFor(PBB))
          continue;

      MachineBasicBlock *TBB = nullptr, *FBB = nullptr;
      SmallVector<MachineOperand, 4> Cond;
      if (!TII->analyzeBranch(*PBB, TBB, FBB, Cond, true)) {
        // Failing case: IBB is the target of a cbr, and we cannot reverse the
        // branch.
        SmallVector<MachineOperand, 4> NewCond(Cond);
        if (!Cond.empty() && TBB == IBB) {
          if (TII->reverseBranchCondition(NewCond))
            continue;
          // This is the QBB case described above
          if (!FBB) {
            auto Next = ++PBB->getIterator();
            if (Next != MF.end())
              FBB = &*Next;
          }
        }

        // Remove the unconditional branch at the end, if any.
        if (TBB && (Cond.empty() || FBB)) {
          DebugLoc dl = PBB->findBranchDebugLoc();
          TII->removeBranch(*PBB);
          if (!Cond.empty())
            // reinsert conditional branch only, for now
            TII->insertBranch(*PBB, (TBB == IBB) ? FBB : TBB, nullptr,
                              NewCond, dl);
        }

        MergePotentials.push_back(MergePotentialsElt(HashEndOfMBB(*PBB), PBB));
      }
    }

    // If this is a large problem, avoid visiting the same basic blocks multiple
    // times.
    if (MergePotentials.size() == TailMergeThreshold)
      for (unsigned i = 0, e = MergePotentials.size(); i != e; ++i)
        TriedMerging.insert(MergePotentials[i].getBlock());

    if (MergePotentials.size() >= 2)
      MadeChange |= TryTailMergeBlocks(IBB, PredBB, MinCommonTailLength);

    // Reinsert an unconditional branch if needed. The 1 below can occur as a
    // result of removing blocks in TryTailMergeBlocks.
    PredBB = &*std::prev(I); // this may have been changed in TryTailMergeBlocks
    if (MergePotentials.size() == 1 &&
        MergePotentials.begin()->getBlock() != PredBB)
      FixTail(MergePotentials.begin()->getBlock(), IBB, TII);
  }

  return MadeChange;
}

void BranchFolder::setCommonTailEdgeWeights(MachineBasicBlock &TailMBB) {
  SmallVector<BlockFrequency, 2> EdgeFreqLs(TailMBB.succ_size());
  BlockFrequency AccumulatedMBBFreq;

  // Aggregate edge frequency of successor edge j:
  //  edgeFreq(j) = sum (freq(bb) * edgeProb(bb, j)),
  //  where bb is a basic block that is in SameTails.
  for (const auto &Src : SameTails) {
    const MachineBasicBlock *SrcMBB = Src.getBlock();
    BlockFrequency BlockFreq = MBBFreqInfo.getBlockFreq(SrcMBB);
    AccumulatedMBBFreq += BlockFreq;

    // It is not necessary to recompute edge weights if TailBB has less than two
    // successors.
    if (TailMBB.succ_size() <= 1)
      continue;

    auto EdgeFreq = EdgeFreqLs.begin();

    for (auto SuccI = TailMBB.succ_begin(), SuccE = TailMBB.succ_end();
         SuccI != SuccE; ++SuccI, ++EdgeFreq)
      *EdgeFreq += BlockFreq * MBPI.getEdgeProbability(SrcMBB, *SuccI);
  }

  MBBFreqInfo.setBlockFreq(&TailMBB, AccumulatedMBBFreq);

  if (TailMBB.succ_size() <= 1)
    return;

  auto SumEdgeFreq =
      std::accumulate(EdgeFreqLs.begin(), EdgeFreqLs.end(), BlockFrequency(0))
          .getFrequency();
  auto EdgeFreq = EdgeFreqLs.begin();

  if (SumEdgeFreq > 0) {
    for (auto SuccI = TailMBB.succ_begin(), SuccE = TailMBB.succ_end();
         SuccI != SuccE; ++SuccI, ++EdgeFreq) {
      auto Prob = BranchProbability::getBranchProbability(
          EdgeFreq->getFrequency(), SumEdgeFreq);
      TailMBB.setSuccProbability(SuccI, Prob);
    }
  }
}

//===----------------------------------------------------------------------===//
//  Branch Optimization
//===----------------------------------------------------------------------===//

bool BranchFolder::OptimizeBranches(MachineFunction &MF) {
  bool MadeChange = false;

  // Make sure blocks are numbered in order
  MF.RenumberBlocks();
  // Renumbering blocks alters EH scope membership, recalculate it.
  EHScopeMembership = getEHScopeMembership(MF);

  for (MachineFunction::iterator I = std::next(MF.begin()), E = MF.end();
       I != E; ) {
    MachineBasicBlock *MBB = &*I++;
    MadeChange |= OptimizeBlock(MBB);

    // If it is dead, remove it.
    if (MBB->pred_empty()) {
      RemoveDeadBlock(MBB);
      MadeChange = true;
      ++NumDeadBlocks;
    }
  }

  return MadeChange;
}

// Blocks should be considered empty if they contain only debug info;
// else the debug info would affect codegen.
static bool IsEmptyBlock(MachineBasicBlock *MBB) {
  return MBB->getFirstNonDebugInstr(true) == MBB->end();
}

// Blocks with only debug info and branches should be considered the same
// as blocks with only branches.
static bool IsBranchOnlyBlock(MachineBasicBlock *MBB) {
  MachineBasicBlock::iterator I = MBB->getFirstNonDebugInstr();
  assert(I != MBB->end() && "empty block!");
  return I->isBranch();
}

/// IsBetterFallthrough - Return true if it would be clearly better to
/// fall-through to MBB1 than to fall through into MBB2.  This has to return
/// a strict ordering, returning true for both (MBB1,MBB2) and (MBB2,MBB1) will
/// result in infinite loops.
static bool IsBetterFallthrough(MachineBasicBlock *MBB1,
                                MachineBasicBlock *MBB2) {
  assert(MBB1 && MBB2 && "Unknown MachineBasicBlock");

  // Right now, we use a simple heuristic.  If MBB2 ends with a call, and
  // MBB1 doesn't, we prefer to fall through into MBB1.  This allows us to
  // optimize branches that branch to either a return block or an assert block
  // into a fallthrough to the return.
  MachineBasicBlock::iterator MBB1I = MBB1->getLastNonDebugInstr();
  MachineBasicBlock::iterator MBB2I = MBB2->getLastNonDebugInstr();
  if (MBB1I == MBB1->end() || MBB2I == MBB2->end())
    return false;

  // If there is a clear successor ordering we make sure that one block
  // will fall through to the next
  if (MBB1->isSuccessor(MBB2)) return true;
  if (MBB2->isSuccessor(MBB1)) return false;

  return MBB2I->isCall() && !MBB1I->isCall();
}

/// getBranchDebugLoc - Find and return, if any, the DebugLoc of the branch
/// instructions on the block.
static DebugLoc getBranchDebugLoc(MachineBasicBlock &MBB) {
  MachineBasicBlock::iterator I = MBB.getLastNonDebugInstr();
  if (I != MBB.end() && I->isBranch())
    return I->getDebugLoc();
  return DebugLoc();
}

static void copyDebugInfoToPredecessor(const TargetInstrInfo *TII,
                                       MachineBasicBlock &MBB,
                                       MachineBasicBlock &PredMBB) {
  auto InsertBefore = PredMBB.getFirstTerminator();
  for (MachineInstr &MI : MBB.instrs())
    if (MI.isDebugInstr()) {
      TII->duplicate(PredMBB, InsertBefore, MI);
      LLVM_DEBUG(dbgs() << "Copied debug entity from empty block to pred: "
                        << MI);
    }
}

static void copyDebugInfoToSuccessor(const TargetInstrInfo *TII,
                                     MachineBasicBlock &MBB,
                                     MachineBasicBlock &SuccMBB) {
  auto InsertBefore = SuccMBB.SkipPHIsAndLabels(SuccMBB.begin());
  for (MachineInstr &MI : MBB.instrs())
    if (MI.isDebugInstr()) {
      TII->duplicate(SuccMBB, InsertBefore, MI);
      LLVM_DEBUG(dbgs() << "Copied debug entity from empty block to succ: "
                        << MI);
    }
}

// Try to salvage DBG_VALUE instructions from an otherwise empty block. If such
// a basic block is removed we would lose the debug information unless we have
// copied the information to a predecessor/successor.
//
// TODO: This function only handles some simple cases. An alternative would be
// to run a heavier analysis, such as the LiveDebugValues pass, before we do
// branch folding.
static void salvageDebugInfoFromEmptyBlock(const TargetInstrInfo *TII,
                                           MachineBasicBlock &MBB) {
  assert(IsEmptyBlock(&MBB) && "Expected an empty block (except debug info).");
  // If this MBB is the only predecessor of a successor it is legal to copy
  // DBG_VALUE instructions to the beginning of the successor.
  for (MachineBasicBlock *SuccBB : MBB.successors())
    if (SuccBB->pred_size() == 1)
      copyDebugInfoToSuccessor(TII, MBB, *SuccBB);
  // If this MBB is the only successor of a predecessor it is legal to copy the
  // DBG_VALUE instructions to the end of the predecessor (just before the
  // terminators, assuming that the terminator isn't affecting the DBG_VALUE).
  for (MachineBasicBlock *PredBB : MBB.predecessors())
    if (PredBB->succ_size() == 1)
      copyDebugInfoToPredecessor(TII, MBB, *PredBB);

  // For AutoFDO, if the block is removed, we won't be able to sample it. To
  // avoid assigning a zero weight for BB, move all its pseudo probes into once
  // of its predecessors or successors and mark them dangling. This should allow
  // the counts inference a chance to get a more reasonable weight for the
  // block.
  if (!MBB.pred_empty())
    MBB.moveAndDanglePseudoProbes(*MBB.pred_begin());
  else if (!MBB.succ_empty())
    MBB.moveAndDanglePseudoProbes(*MBB.succ_begin());
}

bool BranchFolder::OptimizeBlock(MachineBasicBlock *MBB) {
  bool MadeChange = false;
  MachineFunction &MF = *MBB->getParent();
ReoptimizeBlock:

  MachineFunction::iterator FallThrough = MBB->getIterator();
  ++FallThrough;

  // Make sure MBB and FallThrough belong to the same EH scope.
  bool SameEHScope = true;
  if (!EHScopeMembership.empty() && FallThrough != MF.end()) {
    auto MBBEHScope = EHScopeMembership.find(MBB);
    assert(MBBEHScope != EHScopeMembership.end());
    auto FallThroughEHScope = EHScopeMembership.find(&*FallThrough);
    assert(FallThroughEHScope != EHScopeMembership.end());
    SameEHScope = MBBEHScope->second == FallThroughEHScope->second;
  }

  // Analyze the branch in the current block. As a side-effect, this may cause
  // the block to become empty.
  MachineBasicBlock *CurTBB = nullptr, *CurFBB = nullptr;
  SmallVector<MachineOperand, 4> CurCond;
  bool CurUnAnalyzable =
      TII->analyzeBranch(*MBB, CurTBB, CurFBB, CurCond, true);

  // If this block is empty, make everyone use its fall-through, not the block
  // explicitly.  Landing pads should not do this since the landing-pad table
  // points to this block.  Blocks with their addresses taken shouldn't be
  // optimized away.
  if (IsEmptyBlock(MBB) && !MBB->isEHPad() && !MBB->hasAddressTaken() &&
      SameEHScope) {
    salvageDebugInfoFromEmptyBlock(TII, *MBB);
    // Dead block?  Leave for cleanup later.
    if (MBB->pred_empty()) return MadeChange;

    if (FallThrough == MF.end()) {
      // TODO: Simplify preds to not branch here if possible!
    } else if (FallThrough->isEHPad()) {
      // Don't rewrite to a landing pad fallthough.  That could lead to the case
      // where a BB jumps to more than one landing pad.
      // TODO: Is it ever worth rewriting predecessors which don't already
      // jump to a landing pad, and so can safely jump to the fallthrough?
    } else if (MBB->isSuccessor(&*FallThrough)) {
      // Rewrite all predecessors of the old block to go to the fallthrough
      // instead.
      while (!MBB->pred_empty()) {
        MachineBasicBlock *Pred = *(MBB->pred_end()-1);
        Pred->ReplaceUsesOfBlockWith(MBB, &*FallThrough);
      }
      // If MBB was the target of a jump table, update jump tables to go to the
      // fallthrough instead.
      if (MachineJumpTableInfo *MJTI = MF.getJumpTableInfo())
        MJTI->ReplaceMBBInJumpTables(MBB, &*FallThrough);
      MadeChange = true;
    }
    return MadeChange;
  }

  // Check to see if we can simplify the terminator of the block before this
  // one.
  MachineBasicBlock &PrevBB = *std::prev(MachineFunction::iterator(MBB));

  MachineBasicBlock *PriorTBB = nullptr, *PriorFBB = nullptr;
  SmallVector<MachineOperand, 4> PriorCond;
  bool PriorUnAnalyzable =
      TII->analyzeBranch(PrevBB, PriorTBB, PriorFBB, PriorCond, true);
  if (!PriorUnAnalyzable) {
    // If the previous branch is conditional and both conditions go to the same
    // destination, remove the branch, replacing it with an unconditional one or
    // a fall-through.
    if (PriorTBB && PriorTBB == PriorFBB) {
      DebugLoc dl = getBranchDebugLoc(PrevBB);
      TII->removeBranch(PrevBB);
      PriorCond.clear();
      if (PriorTBB != MBB)
        TII->insertBranch(PrevBB, PriorTBB, nullptr, PriorCond, dl);
      MadeChange = true;
      ++NumBranchOpts;
      goto ReoptimizeBlock;
    }

    // If the previous block unconditionally falls through to this block and
    // this block has no other predecessors, move the contents of this block
    // into the prior block. This doesn't usually happen when SimplifyCFG
    // has been used, but it can happen if tail merging splits a fall-through
    // predecessor of a block.
    // This has to check PrevBB->succ_size() because EH edges are ignored by
    // analyzeBranch.
    if (PriorCond.empty() && !PriorTBB && MBB->pred_size() == 1 &&
        PrevBB.succ_size() == 1 &&
        !MBB->hasAddressTaken() && !MBB->isEHPad()) {
      LLVM_DEBUG(dbgs() << "\nMerging into block: " << PrevBB
                        << "From MBB: " << *MBB);
      // Remove redundant DBG_VALUEs first.
      if (!PrevBB.empty()) {
        MachineBasicBlock::iterator PrevBBIter = PrevBB.end();
        --PrevBBIter;
        MachineBasicBlock::iterator MBBIter = MBB->begin();
        // Check if DBG_VALUE at the end of PrevBB is identical to the
        // DBG_VALUE at the beginning of MBB.
        while (PrevBBIter != PrevBB.begin() && MBBIter != MBB->end()
               && PrevBBIter->isDebugInstr() && MBBIter->isDebugInstr()) {
          if (!MBBIter->isIdenticalTo(*PrevBBIter))
            break;
          MachineInstr &DuplicateDbg = *MBBIter;
          ++MBBIter; -- PrevBBIter;
          DuplicateDbg.eraseFromParent();
        }
      }
      PrevBB.splice(PrevBB.end(), MBB, MBB->begin(), MBB->end());
      PrevBB.removeSuccessor(PrevBB.succ_begin());
      assert(PrevBB.succ_empty());
      PrevBB.transferSuccessors(MBB);
      MadeChange = true;
      return MadeChange;
    }

    // If the previous branch *only* branches to *this* block (conditional or
    // not) remove the branch.
    if (PriorTBB == MBB && !PriorFBB) {
      TII->removeBranch(PrevBB);
      MadeChange = true;
      ++NumBranchOpts;
      goto ReoptimizeBlock;
    }

    // If the prior block branches somewhere else on the condition and here if
    // the condition is false, remove the uncond second branch.
    if (PriorFBB == MBB) {
      DebugLoc dl = getBranchDebugLoc(PrevBB);
      TII->removeBranch(PrevBB);
      TII->insertBranch(PrevBB, PriorTBB, nullptr, PriorCond, dl);
      MadeChange = true;
      ++NumBranchOpts;
      goto ReoptimizeBlock;
    }

    // If the prior block branches here on true and somewhere else on false, and
    // if the branch condition is reversible, reverse the branch to create a
    // fall-through.
    if (PriorTBB == MBB) {
      SmallVector<MachineOperand, 4> NewPriorCond(PriorCond);
      if (!TII->reverseBranchCondition(NewPriorCond)) {
        DebugLoc dl = getBranchDebugLoc(PrevBB);
        TII->removeBranch(PrevBB);
        TII->insertBranch(PrevBB, PriorFBB, nullptr, NewPriorCond, dl);
        MadeChange = true;
        ++NumBranchOpts;
        goto ReoptimizeBlock;
      }
    }

    // If this block has no successors (e.g. it is a return block or ends with
    // a call to a no-return function like abort or __cxa_throw) and if the pred
    // falls through into this block, and if it would otherwise fall through
    // into the block after this, move this block to the end of the function.
    //
    // We consider it more likely that execution will stay in the function (e.g.
    // due to loops) than it is to exit it.  This asserts in loops etc, moving
    // the assert condition out of the loop body.
    if (MBB->succ_empty() && !PriorCond.empty() && !PriorFBB &&
        MachineFunction::iterator(PriorTBB) == FallThrough &&
        !MBB->canFallThrough()) {
      bool DoTransform = true;

      // We have to be careful that the succs of PredBB aren't both no-successor
      // blocks.  If neither have successors and if PredBB is the second from
      // last block in the function, we'd just keep swapping the two blocks for
      // last.  Only do the swap if one is clearly better to fall through than
      // the other.
      if (FallThrough == --MF.end() &&
          !IsBetterFallthrough(PriorTBB, MBB))
        DoTransform = false;

      if (DoTransform) {
        // Reverse the branch so we will fall through on the previous true cond.
        SmallVector<MachineOperand, 4> NewPriorCond(PriorCond);
        if (!TII->reverseBranchCondition(NewPriorCond)) {
          LLVM_DEBUG(dbgs() << "\nMoving MBB: " << *MBB
                            << "To make fallthrough to: " << *PriorTBB << "\n");

          DebugLoc dl = getBranchDebugLoc(PrevBB);
          TII->removeBranch(PrevBB);
          TII->insertBranch(PrevBB, MBB, nullptr, NewPriorCond, dl);

          // Move this block to the end of the function.
          MBB->moveAfter(&MF.back());
          MadeChange = true;
          ++NumBranchOpts;
          return MadeChange;
        }
      }
    }
  }

  bool OptForSize =
      MF.getFunction().hasOptSize() ||
      llvm::shouldOptimizeForSize(MBB, PSI, &MBBFreqInfo);
  if (!IsEmptyBlock(MBB) && MBB->pred_size() == 1 && OptForSize) {
    // Changing "Jcc foo; foo: jmp bar;" into "Jcc bar;" might change the branch
    // direction, thereby defeating careful block placement and regressing
    // performance. Therefore, only consider this for optsize functions.
    MachineInstr &TailCall = *MBB->getFirstNonDebugInstr();
    if (TII->isUnconditionalTailCall(TailCall)) {
      MachineBasicBlock *Pred = *MBB->pred_begin();
      MachineBasicBlock *PredTBB = nullptr, *PredFBB = nullptr;
      SmallVector<MachineOperand, 4> PredCond;
      bool PredAnalyzable =
          !TII->analyzeBranch(*Pred, PredTBB, PredFBB, PredCond, true);

      if (PredAnalyzable && !PredCond.empty() && PredTBB == MBB &&
          PredTBB != PredFBB) {
        // The predecessor has a conditional branch to this block which consists
        // of only a tail call. Try to fold the tail call into the conditional
        // branch.
        if (TII->canMakeTailCallConditional(PredCond, TailCall)) {
          // TODO: It would be nice if analyzeBranch() could provide a pointer
          // to the branch instruction so replaceBranchWithTailCall() doesn't
          // have to search for it.
          TII->replaceBranchWithTailCall(*Pred, PredCond, TailCall);
          ++NumTailCalls;
          Pred->removeSuccessor(MBB);
          MadeChange = true;
          return MadeChange;
        }
      }
      // If the predecessor is falling through to this block, we could reverse
      // the branch condition and fold the tail call into that. However, after
      // that we might have to re-arrange the CFG to fall through to the other
      // block and there is a high risk of regressing code size rather than
      // improving it.
    }
  }

  if (!CurUnAnalyzable) {
    // If this is a two-way branch, and the FBB branches to this block, reverse
    // the condition so the single-basic-block loop is faster.  Instead of:
    //    Loop: xxx; jcc Out; jmp Loop
    // we want:
    //    Loop: xxx; jncc Loop; jmp Out
    if (CurTBB && CurFBB && CurFBB == MBB && CurTBB != MBB) {
      SmallVector<MachineOperand, 4> NewCond(CurCond);
      if (!TII->reverseBranchCondition(NewCond)) {
        DebugLoc dl = getBranchDebugLoc(*MBB);
        TII->removeBranch(*MBB);
        TII->insertBranch(*MBB, CurFBB, CurTBB, NewCond, dl);
        MadeChange = true;
        ++NumBranchOpts;
        goto ReoptimizeBlock;
      }
    }

    // If this branch is the only thing in its block, see if we can forward
    // other blocks across it.
    if (CurTBB && CurCond.empty() && !CurFBB &&
        IsBranchOnlyBlock(MBB) && CurTBB != MBB &&
        !MBB->hasAddressTaken() && !MBB->isEHPad()) {
      DebugLoc dl = getBranchDebugLoc(*MBB);
      // This block may contain just an unconditional branch.  Because there can
      // be 'non-branch terminators' in the block, try removing the branch and
      // then seeing if the block is empty.
      TII->removeBranch(*MBB);
      // If the only things remaining in the block are debug info, remove these
      // as well, so this will behave the same as an empty block in non-debug
      // mode.
      if (IsEmptyBlock(MBB)) {
        // Make the block empty, losing the debug info (we could probably
        // improve this in some cases.)
        MBB->erase(MBB->begin(), MBB->end());
      }
      // If this block is just an unconditional branch to CurTBB, we can
      // usually completely eliminate the block.  The only case we cannot
      // completely eliminate the block is when the block before this one
      // falls through into MBB and we can't understand the prior block's branch
      // condition.
      if (MBB->empty()) {
        bool PredHasNoFallThrough = !PrevBB.canFallThrough();
        if (PredHasNoFallThrough || !PriorUnAnalyzable ||
            !PrevBB.isSuccessor(MBB)) {
          // If the prior block falls through into us, turn it into an
          // explicit branch to us to make updates simpler.
          if (!PredHasNoFallThrough && PrevBB.isSuccessor(MBB) &&
              PriorTBB != MBB && PriorFBB != MBB) {
            if (!PriorTBB) {
              assert(PriorCond.empty() && !PriorFBB &&
                     "Bad branch analysis");
              PriorTBB = MBB;
            } else {
              assert(!PriorFBB && "Machine CFG out of date!");
              PriorFBB = MBB;
            }
            DebugLoc pdl = getBranchDebugLoc(PrevBB);
            TII->removeBranch(PrevBB);
            TII->insertBranch(PrevBB, PriorTBB, PriorFBB, PriorCond, pdl);
          }

          // Iterate through all the predecessors, revectoring each in-turn.
          size_t PI = 0;
          bool DidChange = false;
          bool HasBranchToSelf = false;
          while(PI != MBB->pred_size()) {
            MachineBasicBlock *PMBB = *(MBB->pred_begin() + PI);
            if (PMBB == MBB) {
              // If this block has an uncond branch to itself, leave it.
              ++PI;
              HasBranchToSelf = true;
            } else {
              DidChange = true;
              PMBB->ReplaceUsesOfBlockWith(MBB, CurTBB);
              // If this change resulted in PMBB ending in a conditional
              // branch where both conditions go to the same destination,
              // change this to an unconditional branch.
              MachineBasicBlock *NewCurTBB = nullptr, *NewCurFBB = nullptr;
              SmallVector<MachineOperand, 4> NewCurCond;
              bool NewCurUnAnalyzable = TII->analyzeBranch(
                  *PMBB, NewCurTBB, NewCurFBB, NewCurCond, true);
              if (!NewCurUnAnalyzable && NewCurTBB && NewCurTBB == NewCurFBB) {
                DebugLoc pdl = getBranchDebugLoc(*PMBB);
                TII->removeBranch(*PMBB);
                NewCurCond.clear();
                TII->insertBranch(*PMBB, NewCurTBB, nullptr, NewCurCond, pdl);
                MadeChange = true;
                ++NumBranchOpts;
              }
            }
          }

          // Change any jumptables to go to the new MBB.
          if (MachineJumpTableInfo *MJTI = MF.getJumpTableInfo())
            MJTI->ReplaceMBBInJumpTables(MBB, CurTBB);
          if (DidChange) {
            ++NumBranchOpts;
            MadeChange = true;
            if (!HasBranchToSelf) return MadeChange;
          }
        }
      }

      // Add the branch back if the block is more than just an uncond branch.
      TII->insertBranch(*MBB, CurTBB, nullptr, CurCond, dl);
    }
  }

  // If the prior block doesn't fall through into this block, and if this
  // block doesn't fall through into some other block, see if we can find a
  // place to move this block where a fall-through will happen.
  if (!PrevBB.canFallThrough()) {
    // Now we know that there was no fall-through into this block, check to
    // see if it has a fall-through into its successor.
    bool CurFallsThru = MBB->canFallThrough();

    if (!MBB->isEHPad()) {
      // Check all the predecessors of this block.  If one of them has no fall
      // throughs, and analyzeBranch thinks it _could_ fallthrough to this
      // block, move this block right after it.
      for (MachineBasicBlock *PredBB : MBB->predecessors()) {
        // Analyze the branch at the end of the pred.
        MachineBasicBlock *PredTBB = nullptr, *PredFBB = nullptr;
        SmallVector<MachineOperand, 4> PredCond;
        if (PredBB != MBB && !PredBB->canFallThrough() &&
            !TII->analyzeBranch(*PredBB, PredTBB, PredFBB, PredCond, true) &&
            (PredTBB == MBB || PredFBB == MBB) &&
            (!CurFallsThru || !CurTBB || !CurFBB) &&
            (!CurFallsThru || MBB->getNumber() >= PredBB->getNumber())) {
          // If the current block doesn't fall through, just move it.
          // If the current block can fall through and does not end with a
          // conditional branch, we need to append an unconditional jump to
          // the (current) next block.  To avoid a possible compile-time
          // infinite loop, move blocks only backward in this case.
          // Also, if there are already 2 branches here, we cannot add a third;
          // this means we have the case
          // Bcc next
          // B elsewhere
          // next:
          if (CurFallsThru) {
            MachineBasicBlock *NextBB = &*std::next(MBB->getIterator());
            CurCond.clear();
            TII->insertBranch(*MBB, NextBB, nullptr, CurCond, DebugLoc());
          }
          MBB->moveAfter(PredBB);
          MadeChange = true;
          goto ReoptimizeBlock;
        }
      }
    }

    if (!CurFallsThru) {
      // Check analyzable branch-successors to see if we can move this block
      // before one.
      if (!CurUnAnalyzable) {
        for (MachineBasicBlock *SuccBB : {CurFBB, CurTBB}) {
          if (!SuccBB)
            continue;
          // Analyze the branch at the end of the block before the succ.
          MachineFunction::iterator SuccPrev = --SuccBB->getIterator();

          // If this block doesn't already fall-through to that successor, and
          // if the succ doesn't already have a block that can fall through into
          // it, we can arrange for the fallthrough to happen.
          if (SuccBB != MBB && &*SuccPrev != MBB &&
              !SuccPrev->canFallThrough()) {
            MBB->moveBefore(SuccBB);
            MadeChange = true;
            goto ReoptimizeBlock;
          }
        }
      }

      // Okay, there is no really great place to put this block.  If, however,
      // the block before this one would be a fall-through if this block were
      // removed, move this block to the end of the function. There is no real
      // advantage in "falling through" to an EH block, so we don't want to
      // perform this transformation for that case.
      //
      // Also, Windows EH introduced the possibility of an arbitrary number of
      // successors to a given block.  The analyzeBranch call does not consider
      // exception handling and so we can get in a state where a block
      // containing a call is followed by multiple EH blocks that would be
      // rotated infinitely at the end of the function if the transformation
      // below were performed for EH "FallThrough" blocks.  Therefore, even if
      // that appears not to be happening anymore, we should assume that it is
      // possible and not remove the "!FallThrough()->isEHPad" condition below.
      MachineBasicBlock *PrevTBB = nullptr, *PrevFBB = nullptr;
      SmallVector<MachineOperand, 4> PrevCond;
      if (FallThrough != MF.end() &&
          !FallThrough->isEHPad() &&
          !TII->analyzeBranch(PrevBB, PrevTBB, PrevFBB, PrevCond, true) &&
          PrevBB.isSuccessor(&*FallThrough)) {
        MBB->moveAfter(&MF.back());
        MadeChange = true;
        return MadeChange;
      }
    }
  }

  return MadeChange;
}

//===----------------------------------------------------------------------===//
//  Hoist Common Code
//===----------------------------------------------------------------------===//

bool BranchFolder::HoistCommonCode(MachineFunction &MF) {
  bool MadeChange = false;
  for (MachineFunction::iterator I = MF.begin(), E = MF.end(); I != E; ) {
    MachineBasicBlock *MBB = &*I++;
    MadeChange |= HoistCommonCodeInSuccs(MBB);
  }

  return MadeChange;
}

/// findFalseBlock - BB has a fallthrough. Find its 'false' successor given
/// its 'true' successor.
static MachineBasicBlock *findFalseBlock(MachineBasicBlock *BB,
                                         MachineBasicBlock *TrueBB) {
  for (MachineBasicBlock *SuccBB : BB->successors())
    if (SuccBB != TrueBB)
      return SuccBB;
  return nullptr;
}

template <class Container>
static void addRegAndItsAliases(Register Reg, const TargetRegisterInfo *TRI,
                                Container &Set) {
  if (Reg.isPhysical()) {
    for (MCRegAliasIterator AI(Reg, TRI, true); AI.isValid(); ++AI)
      Set.insert(*AI);
  } else {
    Set.insert(Reg);
  }
}

/// findHoistingInsertPosAndDeps - Find the location to move common instructions
/// in successors to. The location is usually just before the terminator,
/// however if the terminator is a conditional branch and its previous
/// instruction is the flag setting instruction, the previous instruction is
/// the preferred location. This function also gathers uses and defs of the
/// instructions from the insertion point to the end of the block. The data is
/// used by HoistCommonCodeInSuccs to ensure safety.
static
MachineBasicBlock::iterator findHoistingInsertPosAndDeps(MachineBasicBlock *MBB,
                                                  const TargetInstrInfo *TII,
                                                  const TargetRegisterInfo *TRI,
                                                  SmallSet<Register, 4> &Uses,
                                                  SmallSet<Register, 4> &Defs) {
  MachineBasicBlock::iterator Loc = MBB->getFirstTerminator();
  if (!TII->isUnpredicatedTerminator(*Loc))
    return MBB->end();

  for (const MachineOperand &MO : Loc->operands()) {
    if (!MO.isReg())
      continue;
    Register Reg = MO.getReg();
    if (!Reg)
      continue;
    if (MO.isUse()) {
      addRegAndItsAliases(Reg, TRI, Uses);
    } else {
      if (!MO.isDead())
        // Don't try to hoist code in the rare case the terminator defines a
        // register that is later used.
        return MBB->end();

      // If the terminator defines a register, make sure we don't hoist
      // the instruction whose def might be clobbered by the terminator.
      addRegAndItsAliases(Reg, TRI, Defs);
    }
  }

  if (Uses.empty())
    return Loc;
  // If the terminator is the only instruction in the block and Uses is not
  // empty (or we would have returned above), we can still safely hoist
  // instructions just before the terminator as long as the Defs/Uses are not
  // violated (which is checked in HoistCommonCodeInSuccs).
  if (Loc == MBB->begin())
    return Loc;

  // The terminator is probably a conditional branch, try not to separate the
  // branch from condition setting instruction.
  MachineBasicBlock::iterator PI = prev_nodbg(Loc, MBB->begin());

  bool IsDef = false;
  for (const MachineOperand &MO : PI->operands()) {
    // If PI has a regmask operand, it is probably a call. Separate away.
    if (MO.isRegMask())
      return Loc;
    if (!MO.isReg() || MO.isUse())
      continue;
    Register Reg = MO.getReg();
    if (!Reg)
      continue;
    if (Uses.count(Reg)) {
      IsDef = true;
      break;
    }
  }
  if (!IsDef)
    // The condition setting instruction is not just before the conditional
    // branch.
    return Loc;

  // Be conservative, don't insert instruction above something that may have
  // side-effects. And since it's potentially bad to separate flag setting
  // instruction from the conditional branch, just abort the optimization
  // completely.
  // Also avoid moving code above predicated instruction since it's hard to
  // reason about register liveness with predicated instruction.
  bool DontMoveAcrossStore = true;
  if (!PI->isSafeToMove(nullptr, DontMoveAcrossStore) || TII->isPredicated(*PI))
    return MBB->end();

  // Find out what registers are live. Note this routine is ignoring other live
  // registers which are only used by instructions in successor blocks.
  for (const MachineOperand &MO : PI->operands()) {
    if (!MO.isReg())
      continue;
    Register Reg = MO.getReg();
    if (!Reg)
      continue;
    if (MO.isUse()) {
      addRegAndItsAliases(Reg, TRI, Uses);
    } else {
      if (Uses.erase(Reg)) {
        if (Register::isPhysicalRegister(Reg)) {
          for (MCSubRegIterator SubRegs(Reg, TRI); SubRegs.isValid(); ++SubRegs)
            Uses.erase(*SubRegs); // Use sub-registers to be conservative
        }
      }
      addRegAndItsAliases(Reg, TRI, Defs);
    }
  }

  return PI;
}

bool BranchFolder::HoistCommonCodeInSuccs(MachineBasicBlock *MBB) {
  MachineBasicBlock *TBB = nullptr, *FBB = nullptr;
  SmallVector<MachineOperand, 4> Cond;
  if (TII->analyzeBranch(*MBB, TBB, FBB, Cond, true) || !TBB || Cond.empty())
    return false;

  if (!FBB) FBB = findFalseBlock(MBB, TBB);
  if (!FBB)
    // Malformed bcc? True and false blocks are the same?
    return false;

  // Restrict the optimization to cases where MBB is the only predecessor,
  // it is an obvious win.
  if (TBB->pred_size() > 1 || FBB->pred_size() > 1)
    return false;

  // Find a suitable position to hoist the common instructions to. Also figure
  // out which registers are used or defined by instructions from the insertion
  // point to the end of the block.
  SmallSet<Register, 4> Uses, Defs;
  MachineBasicBlock::iterator Loc =
    findHoistingInsertPosAndDeps(MBB, TII, TRI, Uses, Defs);
  if (Loc == MBB->end())
    return false;

  bool HasDups = false;
  SmallSet<Register, 4> ActiveDefsSet, AllDefsSet;
  MachineBasicBlock::iterator TIB = TBB->begin();
  MachineBasicBlock::iterator FIB = FBB->begin();
  MachineBasicBlock::iterator TIE = TBB->end();
  MachineBasicBlock::iterator FIE = FBB->end();
  while (TIB != TIE && FIB != FIE) {
    // Skip dbg_value instructions. These do not count.
    TIB = skipDebugInstructionsForward(TIB, TIE);
    FIB = skipDebugInstructionsForward(FIB, FIE);
    if (TIB == TIE || FIB == FIE)
      break;

    if (!TIB->isIdenticalTo(*FIB, MachineInstr::CheckKillDead))
      break;

    if (TII->isPredicated(*TIB))
      // Hard to reason about register liveness with predicated instruction.
      break;

    bool IsSafe = true;
    for (MachineOperand &MO : TIB->operands()) {
      // Don't attempt to hoist instructions with register masks.
      if (MO.isRegMask()) {
        IsSafe = false;
        break;
      }
      if (!MO.isReg())
        continue;
      Register Reg = MO.getReg();
      if (!Reg)
        continue;
      if (MO.isDef()) {
        if (Uses.count(Reg)) {
          // Avoid clobbering a register that's used by the instruction at
          // the point of insertion.
          IsSafe = false;
          break;
        }

        if (Defs.count(Reg) && !MO.isDead()) {
          // Don't hoist the instruction if the def would be clobber by the
          // instruction at the point insertion. FIXME: This is overly
          // conservative. It should be possible to hoist the instructions
          // in BB2 in the following example:
          // BB1:
          // r1, eflag = op1 r2, r3
          // brcc eflag
          //
          // BB2:
          // r1 = op2, ...
          //    = op3, killed r1
          IsSafe = false;
          break;
        }
      } else if (!ActiveDefsSet.count(Reg)) {
        if (Defs.count(Reg)) {
          // Use is defined by the instruction at the point of insertion.
          IsSafe = false;
          break;
        }

        if (MO.isKill() && Uses.count(Reg))
          // Kills a register that's read by the instruction at the point of
          // insertion. Remove the kill marker.
          MO.setIsKill(false);
      }
    }
    if (!IsSafe)
      break;

    bool DontMoveAcrossStore = true;
    if (!TIB->isSafeToMove(nullptr, DontMoveAcrossStore))
      break;

    // Remove kills from ActiveDefsSet, these registers had short live ranges.
    for (const MachineOperand &MO : TIB->operands()) {
      if (!MO.isReg() || !MO.isUse() || !MO.isKill())
        continue;
      Register Reg = MO.getReg();
      if (!Reg)
        continue;
      if (!AllDefsSet.count(Reg)) {
        continue;
      }
      if (Reg.isPhysical()) {
        for (MCRegAliasIterator AI(Reg, TRI, true); AI.isValid(); ++AI)
          ActiveDefsSet.erase(*AI);
      } else {
        ActiveDefsSet.erase(Reg);
      }
    }

    // Track local defs so we can update liveins.
    for (const MachineOperand &MO : TIB->operands()) {
      if (!MO.isReg() || !MO.isDef() || MO.isDead())
        continue;
      Register Reg = MO.getReg();
      if (!Reg || Reg.isVirtual())
        continue;
      addRegAndItsAliases(Reg, TRI, ActiveDefsSet);
      addRegAndItsAliases(Reg, TRI, AllDefsSet);
    }

    HasDups = true;
    ++TIB;
    ++FIB;
  }

  if (!HasDups)
    return false;

  MBB->splice(Loc, TBB, TBB->begin(), TIB);
  FBB->erase(FBB->begin(), FIB);

  if (UpdateLiveIns) {
    recomputeLiveIns(*TBB);
    recomputeLiveIns(*FBB);
  }

  ++NumHoist;
  return true;
}<|MERGE_RESOLUTION|>--- conflicted
+++ resolved
@@ -164,13 +164,8 @@
   TriedMerging.erase(MBB);
 
   // Update call site info.
-<<<<<<< HEAD
-  std::for_each(MBB->begin(), MBB->end(), [MF](const MachineInstr &MI) {
-    if (MI.isCandidateForCallSiteEntry())
-=======
   for (const MachineInstr &MI : *MBB)
     if (MI.shouldUpdateCallSiteInfo())
->>>>>>> f9b55f84
       MF->eraseCallSiteInfo(&MI);
 
   // Remove the block.
