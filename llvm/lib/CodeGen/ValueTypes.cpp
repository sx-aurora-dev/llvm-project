//===----------- ValueTypes.cpp - Implementation of EVT methods -----------===//
//
// Part of the LLVM Project, under the Apache License v2.0 with LLVM Exceptions.
// See https://llvm.org/LICENSE.txt for license information.
// SPDX-License-Identifier: Apache-2.0 WITH LLVM-exception
//
//===----------------------------------------------------------------------===//

#include "llvm/CodeGen/ValueTypes.h"
#include "llvm/ADT/StringExtras.h"
#include "llvm/IR/DerivedTypes.h"
#include "llvm/IR/Type.h"
#include "llvm/Support/ErrorHandling.h"
#include "llvm/Support/TypeSize.h"
using namespace llvm;

EVT EVT::changeExtendedTypeToInteger() const {
  LLVMContext &Context = LLVMTy->getContext();
  return getIntegerVT(Context, getSizeInBits());
}

EVT EVT::changeExtendedVectorElementTypeToInteger() const {
  LLVMContext &Context = LLVMTy->getContext();
  EVT IntTy = getIntegerVT(Context, getScalarSizeInBits());
  return getVectorVT(Context, IntTy, getVectorNumElements(),
                     isScalableVector());
}

EVT EVT::getExtendedIntegerVT(LLVMContext &Context, unsigned BitWidth) {
  EVT VT;
  VT.LLVMTy = IntegerType::get(Context, BitWidth);
  assert(VT.isExtended() && "Type is not extended!");
  return VT;
}

EVT EVT::getExtendedVectorVT(LLVMContext &Context, EVT VT, unsigned NumElements,
                             bool IsScalable) {
  EVT ResultVT;
  ResultVT.LLVMTy =
      VectorType::get(VT.getTypeForEVT(Context), NumElements, IsScalable);
  assert(ResultVT.isExtended() && "Type is not extended!");
  return ResultVT;
}

EVT EVT::getExtendedVectorVT(LLVMContext &Context, EVT VT, ElementCount EC) {
  EVT ResultVT;
  ResultVT.LLVMTy =
      VectorType::get(VT.getTypeForEVT(Context), {EC.Min, EC.Scalable});
  assert(ResultVT.isExtended() && "Type is not extended!");
  return ResultVT;
}

bool EVT::isExtendedFloatingPoint() const {
  assert(isExtended() && "Type is not extended!");
  return LLVMTy->isFPOrFPVectorTy();
}

bool EVT::isExtendedInteger() const {
  assert(isExtended() && "Type is not extended!");
  return LLVMTy->isIntOrIntVectorTy();
}

bool EVT::isExtendedScalarInteger() const {
  assert(isExtended() && "Type is not extended!");
  return LLVMTy->isIntegerTy();
}

bool EVT::isExtendedVector() const {
  assert(isExtended() && "Type is not extended!");
  return LLVMTy->isVectorTy();
}

bool EVT::isExtended16BitVector() const {
  return isExtendedVector() && getExtendedSizeInBits() == 16;
}

bool EVT::isExtended32BitVector() const {
  return isExtendedVector() && getExtendedSizeInBits() == 32;
}

bool EVT::isExtended64BitVector() const {
  return isExtendedVector() && getExtendedSizeInBits() == 64;
}

bool EVT::isExtended128BitVector() const {
  return isExtendedVector() && getExtendedSizeInBits() == 128;
}

bool EVT::isExtended256BitVector() const {
  return isExtendedVector() && getExtendedSizeInBits() == 256;
}

bool EVT::isExtended512BitVector() const {
  return isExtendedVector() && getExtendedSizeInBits() == 512;
}

bool EVT::isExtended1024BitVector() const {
  return isExtendedVector() && getExtendedSizeInBits() == 1024;
}

bool EVT::isExtended2048BitVector() const {
  return isExtendedVector() && getExtendedSizeInBits() == 2048;
}

<<<<<<< HEAD
bool EVT::isExtended4096BitVector() const {
  return isExtendedVector() && getExtendedSizeInBits() == 4096;
}

bool EVT::isExtended8192BitVector() const {
  return isExtendedVector() && getExtendedSizeInBits() == 8192;
}

bool EVT::isExtended16384BitVector() const {
  return isExtendedVector() && getExtendedSizeInBits() == 16384;
=======
bool EVT::isExtendedFixedLengthVector() const {
  return isExtendedVector() && !cast<VectorType>(LLVMTy)->isScalable();
}

bool EVT::isExtendedScalableVector() const {
  return isExtendedVector() && cast<VectorType>(LLVMTy)->isScalable();
>>>>>>> 7c0ce964
}

EVT EVT::getExtendedVectorElementType() const {
  assert(isExtended() && "Type is not extended!");
  return EVT::getEVT(cast<VectorType>(LLVMTy)->getElementType());
}

unsigned EVT::getExtendedVectorNumElements() const {
  assert(isExtended() && "Type is not extended!");
  return cast<VectorType>(LLVMTy)->getNumElements();
}

ElementCount EVT::getExtendedVectorElementCount() const {
  assert(isExtended() && "Type is not extended!");
  return cast<VectorType>(LLVMTy)->getElementCount();
}

TypeSize EVT::getExtendedSizeInBits() const {
  assert(isExtended() && "Type is not extended!");
  if (IntegerType *ITy = dyn_cast<IntegerType>(LLVMTy))
    return TypeSize::Fixed(ITy->getBitWidth());
  if (VectorType *VTy = dyn_cast<VectorType>(LLVMTy))
    return VTy->getPrimitiveSizeInBits();
  llvm_unreachable("Unrecognized extended type!");
}

/// getEVTString - This function returns value type as a string, e.g. "i32".
std::string EVT::getEVTString() const {
  switch (V.SimpleTy) {
  default:
    if (isVector())
      return (isScalableVector() ? "nxv" : "v") + utostr(getVectorNumElements())
             + getVectorElementType().getEVTString();
    if (isInteger())
      return "i" + utostr(getSizeInBits());
    if (isFloatingPoint())
      return "f" + utostr(getSizeInBits());
    llvm_unreachable("Invalid EVT!");
  case MVT::ppcf128: return "ppcf128";
  case MVT::isVoid:  return "isVoid";
  case MVT::Other:   return "ch";
  case MVT::Glue:    return "glue";
  case MVT::x86mmx:  return "x86mmx";
  case MVT::Metadata:return "Metadata";
  case MVT::Untyped: return "Untyped";
  case MVT::exnref : return "exnref";
  }
}

/// getTypeForEVT - This method returns an LLVM type corresponding to the
/// specified EVT.  For integer types, this returns an unsigned type.  Note
/// that this will abort for types that cannot be represented.
Type *EVT::getTypeForEVT(LLVMContext &Context) const {
  switch (V.SimpleTy) {
  default:
    assert(isExtended() && "Type is not extended!");
    return LLVMTy;
  case MVT::isVoid:  return Type::getVoidTy(Context);
  case MVT::i1:      return Type::getInt1Ty(Context);
  case MVT::i8:      return Type::getInt8Ty(Context);
  case MVT::i16:     return Type::getInt16Ty(Context);
  case MVT::i32:     return Type::getInt32Ty(Context);
  case MVT::i64:     return Type::getInt64Ty(Context);
  case MVT::i128:    return IntegerType::get(Context, 128);
  case MVT::f16:     return Type::getHalfTy(Context);
  case MVT::f32:     return Type::getFloatTy(Context);
  case MVT::f64:     return Type::getDoubleTy(Context);
  case MVT::f80:     return Type::getX86_FP80Ty(Context);
  case MVT::f128:    return Type::getFP128Ty(Context);
  case MVT::ppcf128: return Type::getPPC_FP128Ty(Context);
  case MVT::x86mmx:  return Type::getX86_MMXTy(Context);
  case MVT::v1i1:    return VectorType::get(Type::getInt1Ty(Context), 1);
  case MVT::v2i1:    return VectorType::get(Type::getInt1Ty(Context), 2);
  case MVT::v4i1:    return VectorType::get(Type::getInt1Ty(Context), 4);
  case MVT::v8i1:    return VectorType::get(Type::getInt1Ty(Context), 8);
  case MVT::v16i1:   return VectorType::get(Type::getInt1Ty(Context), 16);
  case MVT::v32i1:   return VectorType::get(Type::getInt1Ty(Context), 32);
  case MVT::v64i1:   return VectorType::get(Type::getInt1Ty(Context), 64);
  case MVT::v128i1:  return VectorType::get(Type::getInt1Ty(Context), 128);
  case MVT::v256i1:  return VectorType::get(Type::getInt1Ty(Context), 256);
  case MVT::v512i1:  return VectorType::get(Type::getInt1Ty(Context), 512);
  case MVT::v1024i1: return VectorType::get(Type::getInt1Ty(Context), 1024);
  case MVT::v1i8:    return VectorType::get(Type::getInt8Ty(Context), 1);
  case MVT::v2i8:    return VectorType::get(Type::getInt8Ty(Context), 2);
  case MVT::v4i8:    return VectorType::get(Type::getInt8Ty(Context), 4);
  case MVT::v8i8:    return VectorType::get(Type::getInt8Ty(Context), 8);
  case MVT::v16i8:   return VectorType::get(Type::getInt8Ty(Context), 16);
  case MVT::v32i8:   return VectorType::get(Type::getInt8Ty(Context), 32);
  case MVT::v64i8:   return VectorType::get(Type::getInt8Ty(Context), 64);
  case MVT::v128i8:  return VectorType::get(Type::getInt8Ty(Context), 128);
  case MVT::v256i8:  return VectorType::get(Type::getInt8Ty(Context), 256);
  case MVT::v1i16:   return VectorType::get(Type::getInt16Ty(Context), 1);
  case MVT::v2i16:   return VectorType::get(Type::getInt16Ty(Context), 2);
  case MVT::v3i16:   return VectorType::get(Type::getInt16Ty(Context), 3);
  case MVT::v4i16:   return VectorType::get(Type::getInt16Ty(Context), 4);
  case MVT::v8i16:   return VectorType::get(Type::getInt16Ty(Context), 8);
  case MVT::v16i16:  return VectorType::get(Type::getInt16Ty(Context), 16);
  case MVT::v32i16:  return VectorType::get(Type::getInt16Ty(Context), 32);
  case MVT::v64i16:  return VectorType::get(Type::getInt16Ty(Context), 64);
  case MVT::v128i16: return VectorType::get(Type::getInt16Ty(Context), 128);
  case MVT::v1i32:   return VectorType::get(Type::getInt32Ty(Context), 1);
  case MVT::v2i32:   return VectorType::get(Type::getInt32Ty(Context), 2);
  case MVT::v3i32:   return VectorType::get(Type::getInt32Ty(Context), 3);
  case MVT::v4i32:   return VectorType::get(Type::getInt32Ty(Context), 4);
  case MVT::v5i32:   return VectorType::get(Type::getInt32Ty(Context), 5);
  case MVT::v8i32:   return VectorType::get(Type::getInt32Ty(Context), 8);
  case MVT::v16i32:  return VectorType::get(Type::getInt32Ty(Context), 16);
  case MVT::v32i32:  return VectorType::get(Type::getInt32Ty(Context), 32);
  case MVT::v64i32:  return VectorType::get(Type::getInt32Ty(Context), 64);
  case MVT::v128i32: return VectorType::get(Type::getInt32Ty(Context), 128);
  case MVT::v256i32: return VectorType::get(Type::getInt32Ty(Context), 256);
  case MVT::v512i32: return VectorType::get(Type::getInt32Ty(Context), 512);
  case MVT::v1024i32:return VectorType::get(Type::getInt32Ty(Context), 1024);
  case MVT::v2048i32:return VectorType::get(Type::getInt32Ty(Context), 2048);
  case MVT::v1i64:   return VectorType::get(Type::getInt64Ty(Context), 1);
  case MVT::v2i64:   return VectorType::get(Type::getInt64Ty(Context), 2);
  case MVT::v4i64:   return VectorType::get(Type::getInt64Ty(Context), 4);
  case MVT::v8i64:   return VectorType::get(Type::getInt64Ty(Context), 8);
  case MVT::v16i64:  return VectorType::get(Type::getInt64Ty(Context), 16);
  case MVT::v32i64:  return VectorType::get(Type::getInt64Ty(Context), 32);
  case MVT::v64i64:  return VectorType::get(Type::getInt64Ty(Context), 64);
  case MVT::v128i64: return VectorType::get(Type::getInt64Ty(Context), 128);
  case MVT::v256i64: return VectorType::get(Type::getInt64Ty(Context), 256);
  case MVT::v1i128:  return VectorType::get(Type::getInt128Ty(Context), 1);
  case MVT::v2f16:   return VectorType::get(Type::getHalfTy(Context), 2);
  case MVT::v3f16:   return VectorType::get(Type::getHalfTy(Context), 3);
  case MVT::v4f16:   return VectorType::get(Type::getHalfTy(Context), 4);
  case MVT::v8f16:   return VectorType::get(Type::getHalfTy(Context), 8);
  case MVT::v16f16:  return VectorType::get(Type::getHalfTy(Context), 16);
  case MVT::v32f16:  return VectorType::get(Type::getHalfTy(Context), 32);
  case MVT::v1f32:   return VectorType::get(Type::getFloatTy(Context), 1);
  case MVT::v2f32:   return VectorType::get(Type::getFloatTy(Context), 2);
  case MVT::v3f32:   return VectorType::get(Type::getFloatTy(Context), 3);
  case MVT::v4f32:   return VectorType::get(Type::getFloatTy(Context), 4);
  case MVT::v5f32:   return VectorType::get(Type::getFloatTy(Context), 5);
  case MVT::v8f32:   return VectorType::get(Type::getFloatTy(Context), 8);
  case MVT::v16f32:  return VectorType::get(Type::getFloatTy(Context), 16);
  case MVT::v32f32:  return VectorType::get(Type::getFloatTy(Context), 32);
  case MVT::v64f32:  return VectorType::get(Type::getFloatTy(Context), 64);
  case MVT::v128f32: return VectorType::get(Type::getFloatTy(Context), 128);
  case MVT::v256f32: return VectorType::get(Type::getFloatTy(Context), 256);
  case MVT::v512f32: return VectorType::get(Type::getFloatTy(Context), 512);
  case MVT::v1024f32:return VectorType::get(Type::getFloatTy(Context), 1024);
  case MVT::v2048f32:return VectorType::get(Type::getFloatTy(Context), 2048);
  case MVT::v1f64:   return VectorType::get(Type::getDoubleTy(Context), 1);
  case MVT::v2f64:   return VectorType::get(Type::getDoubleTy(Context), 2);
  case MVT::v4f64:   return VectorType::get(Type::getDoubleTy(Context), 4);
  case MVT::v8f64:   return VectorType::get(Type::getDoubleTy(Context), 8);
  case MVT::v16f64:  return VectorType::get(Type::getDoubleTy(Context), 16);
  case MVT::v32f64:  return VectorType::get(Type::getDoubleTy(Context), 32);
  case MVT::v64f64:  return VectorType::get(Type::getDoubleTy(Context), 64);
  case MVT::v128f64: return VectorType::get(Type::getDoubleTy(Context), 128);
  case MVT::v256f64: return VectorType::get(Type::getDoubleTy(Context), 256);
  case MVT::nxv1i1:  
    return VectorType::get(Type::getInt1Ty(Context), 1, /*Scalable=*/ true);
  case MVT::nxv2i1:
    return VectorType::get(Type::getInt1Ty(Context), 2, /*Scalable=*/ true);
  case MVT::nxv4i1:
    return VectorType::get(Type::getInt1Ty(Context), 4, /*Scalable=*/ true);
  case MVT::nxv8i1:
    return VectorType::get(Type::getInt1Ty(Context), 8, /*Scalable=*/ true);
  case MVT::nxv16i1:
    return VectorType::get(Type::getInt1Ty(Context), 16, /*Scalable=*/ true);
  case MVT::nxv32i1:
    return VectorType::get(Type::getInt1Ty(Context), 32, /*Scalable=*/ true);
  case MVT::nxv1i8:
    return VectorType::get(Type::getInt8Ty(Context), 1, /*Scalable=*/ true);
  case MVT::nxv2i8:
    return VectorType::get(Type::getInt8Ty(Context), 2, /*Scalable=*/ true);
  case MVT::nxv4i8:
    return VectorType::get(Type::getInt8Ty(Context), 4, /*Scalable=*/ true);
  case MVT::nxv8i8:
    return VectorType::get(Type::getInt8Ty(Context), 8, /*Scalable=*/ true);
  case MVT::nxv16i8:
    return VectorType::get(Type::getInt8Ty(Context), 16, /*Scalable=*/ true);
  case MVT::nxv32i8:
    return VectorType::get(Type::getInt8Ty(Context), 32, /*Scalable=*/ true);
  case MVT::nxv1i16:
    return VectorType::get(Type::getInt16Ty(Context), 1, /*Scalable=*/ true);
  case MVT::nxv2i16:
    return VectorType::get(Type::getInt16Ty(Context), 2, /*Scalable=*/ true);
  case MVT::nxv4i16:
    return VectorType::get(Type::getInt16Ty(Context), 4, /*Scalable=*/ true);
  case MVT::nxv8i16:
    return VectorType::get(Type::getInt16Ty(Context), 8, /*Scalable=*/ true);
  case MVT::nxv16i16:
    return VectorType::get(Type::getInt16Ty(Context), 16, /*Scalable=*/ true);
  case MVT::nxv32i16:
    return VectorType::get(Type::getInt16Ty(Context), 32, /*Scalable=*/ true);
  case MVT::nxv1i32:
    return VectorType::get(Type::getInt32Ty(Context), 1, /*Scalable=*/ true);
  case MVT::nxv2i32:
    return VectorType::get(Type::getInt32Ty(Context), 2, /*Scalable=*/ true);
  case MVT::nxv4i32:
    return VectorType::get(Type::getInt32Ty(Context), 4, /*Scalable=*/ true);
  case MVT::nxv8i32:
    return VectorType::get(Type::getInt32Ty(Context), 8, /*Scalable=*/ true);
  case MVT::nxv16i32:
    return VectorType::get(Type::getInt32Ty(Context), 16,/*Scalable=*/ true);
  case MVT::nxv32i32:
    return VectorType::get(Type::getInt32Ty(Context), 32,/*Scalable=*/ true);
  case MVT::nxv1i64:
    return VectorType::get(Type::getInt64Ty(Context), 1, /*Scalable=*/ true);
  case MVT::nxv2i64:
    return VectorType::get(Type::getInt64Ty(Context), 2, /*Scalable=*/ true);
  case MVT::nxv4i64:
    return VectorType::get(Type::getInt64Ty(Context), 4, /*Scalable=*/ true);
  case MVT::nxv8i64:
    return VectorType::get(Type::getInt64Ty(Context), 8, /*Scalable=*/ true);
  case MVT::nxv16i64:
    return VectorType::get(Type::getInt64Ty(Context), 16, /*Scalable=*/ true);
  case MVT::nxv32i64:
    return VectorType::get(Type::getInt64Ty(Context), 32, /*Scalable=*/ true);
  case MVT::nxv2f16:
    return VectorType::get(Type::getHalfTy(Context), 2, /*Scalable=*/ true);
  case MVT::nxv4f16:
    return VectorType::get(Type::getHalfTy(Context), 4, /*Scalable=*/ true);
  case MVT::nxv8f16:
    return VectorType::get(Type::getHalfTy(Context), 8, /*Scalable=*/ true);
  case MVT::nxv1f32:
    return VectorType::get(Type::getFloatTy(Context), 1, /*Scalable=*/ true);
  case MVT::nxv2f32:
    return VectorType::get(Type::getFloatTy(Context), 2, /*Scalable=*/ true);
  case MVT::nxv4f32:
    return VectorType::get(Type::getFloatTy(Context), 4, /*Scalable=*/ true);
  case MVT::nxv8f32:
    return VectorType::get(Type::getFloatTy(Context), 8, /*Scalable=*/ true);
  case MVT::nxv16f32:
    return VectorType::get(Type::getFloatTy(Context), 16, /*Scalable=*/ true);
  case MVT::nxv1f64:
    return VectorType::get(Type::getDoubleTy(Context), 1, /*Scalable=*/ true);
  case MVT::nxv2f64:
    return VectorType::get(Type::getDoubleTy(Context), 2, /*Scalable=*/ true);
  case MVT::nxv4f64:
    return VectorType::get(Type::getDoubleTy(Context), 4, /*Scalable=*/ true);
  case MVT::nxv8f64:
    return VectorType::get(Type::getDoubleTy(Context), 8, /*Scalable=*/ true);
  case MVT::Metadata: return Type::getMetadataTy(Context);
  }
}

/// Return the value type corresponding to the specified type.  This returns all
/// pointers as MVT::iPTR.  If HandleUnknown is true, unknown types are returned
/// as Other, otherwise they are invalid.
MVT MVT::getVT(Type *Ty, bool HandleUnknown){
  switch (Ty->getTypeID()) {
  default:
    if (HandleUnknown) return MVT(MVT::Other);
    llvm_unreachable("Unknown type!");
  case Type::VoidTyID:
    return MVT::isVoid;
  case Type::IntegerTyID:
    return getIntegerVT(cast<IntegerType>(Ty)->getBitWidth());
  case Type::HalfTyID:      return MVT(MVT::f16);
  case Type::FloatTyID:     return MVT(MVT::f32);
  case Type::DoubleTyID:    return MVT(MVT::f64);
  case Type::X86_FP80TyID:  return MVT(MVT::f80);
  case Type::X86_MMXTyID:   return MVT(MVT::x86mmx);
  case Type::FP128TyID:     return MVT(MVT::f128);
  case Type::PPC_FP128TyID: return MVT(MVT::ppcf128);
  case Type::PointerTyID:   return MVT(MVT::iPTR);
  case Type::VectorTyID: {
    VectorType *VTy = cast<VectorType>(Ty);
    return getVectorVT(
      getVT(VTy->getElementType(), /*HandleUnknown=*/ false),
            VTy->getElementCount());
  }
  }
}

/// getEVT - Return the value type corresponding to the specified type.  This
/// returns all pointers as MVT::iPTR.  If HandleUnknown is true, unknown types
/// are returned as Other, otherwise they are invalid.
EVT EVT::getEVT(Type *Ty, bool HandleUnknown){
  switch (Ty->getTypeID()) {
  default:
    return MVT::getVT(Ty, HandleUnknown);
  case Type::IntegerTyID:
    return getIntegerVT(Ty->getContext(), cast<IntegerType>(Ty)->getBitWidth());
  case Type::VectorTyID: {
    VectorType *VTy = cast<VectorType>(Ty);
    return getVectorVT(Ty->getContext(),
                       getEVT(VTy->getElementType(), /*HandleUnknown=*/ false),
                       VTy->getElementCount());
  }
  }
}<|MERGE_RESOLUTION|>--- conflicted
+++ resolved
@@ -102,25 +102,12 @@
   return isExtendedVector() && getExtendedSizeInBits() == 2048;
 }
 
-<<<<<<< HEAD
-bool EVT::isExtended4096BitVector() const {
-  return isExtendedVector() && getExtendedSizeInBits() == 4096;
-}
-
-bool EVT::isExtended8192BitVector() const {
-  return isExtendedVector() && getExtendedSizeInBits() == 8192;
-}
-
-bool EVT::isExtended16384BitVector() const {
-  return isExtendedVector() && getExtendedSizeInBits() == 16384;
-=======
 bool EVT::isExtendedFixedLengthVector() const {
   return isExtendedVector() && !cast<VectorType>(LLVMTy)->isScalable();
 }
 
 bool EVT::isExtendedScalableVector() const {
   return isExtendedVector() && cast<VectorType>(LLVMTy)->isScalable();
->>>>>>> 7c0ce964
 }
 
 EVT EVT::getExtendedVectorElementType() const {
