//===- SplitKit.cpp - Toolkit for splitting live ranges -------------------===//
//
// Part of the LLVM Project, under the Apache License v2.0 with LLVM Exceptions.
// See https://llvm.org/LICENSE.txt for license information.
// SPDX-License-Identifier: Apache-2.0 WITH LLVM-exception
//
//===----------------------------------------------------------------------===//
//
// This file contains the SplitAnalysis class as well as mutator functions for
// live range splitting.
//
//===----------------------------------------------------------------------===//

#include "SplitKit.h"
#include "llvm/ADT/None.h"
#include "llvm/ADT/STLExtras.h"
#include "llvm/ADT/Statistic.h"
#include "llvm/Analysis/AliasAnalysis.h"
#include "llvm/CodeGen/LiveRangeEdit.h"
#include "llvm/CodeGen/MachineBlockFrequencyInfo.h"
#include "llvm/CodeGen/MachineDominators.h"
#include "llvm/CodeGen/MachineInstr.h"
#include "llvm/CodeGen/MachineInstrBuilder.h"
#include "llvm/CodeGen/MachineLoopInfo.h"
#include "llvm/CodeGen/MachineOperand.h"
#include "llvm/CodeGen/MachineRegisterInfo.h"
#include "llvm/CodeGen/TargetInstrInfo.h"
#include "llvm/CodeGen/TargetOpcodes.h"
#include "llvm/CodeGen/TargetRegisterInfo.h"
#include "llvm/CodeGen/TargetSubtargetInfo.h"
#include "llvm/CodeGen/VirtRegMap.h"
#include "llvm/Config/llvm-config.h"
#include "llvm/IR/DebugLoc.h"
#include "llvm/Support/Allocator.h"
#include "llvm/Support/BlockFrequency.h"
#include "llvm/Support/Debug.h"
#include "llvm/Support/ErrorHandling.h"
#include "llvm/Support/raw_ostream.h"
#include <algorithm>
#include <cassert>
#include <iterator>
#include <limits>
#include <tuple>

using namespace llvm;

#define DEBUG_TYPE "regalloc"

STATISTIC(NumFinished, "Number of splits finished");
STATISTIC(NumSimple,   "Number of splits that were simple");
STATISTIC(NumCopies,   "Number of copies inserted for splitting");
STATISTIC(NumRemats,   "Number of rematerialized defs for splitting");

//===----------------------------------------------------------------------===//
//                     Last Insert Point Analysis
//===----------------------------------------------------------------------===//

InsertPointAnalysis::InsertPointAnalysis(const LiveIntervals &lis,
                                         unsigned BBNum)
    : LIS(lis), LastInsertPoint(BBNum) {}

SlotIndex
InsertPointAnalysis::computeLastInsertPoint(const LiveInterval &CurLI,
                                            const MachineBasicBlock &MBB) {
  unsigned Num = MBB.getNumber();
  std::pair<SlotIndex, SlotIndex> &LIP = LastInsertPoint[Num];
  SlotIndex MBBEnd = LIS.getMBBEndIdx(&MBB);

  SmallVector<const MachineBasicBlock *, 1> ExceptionalSuccessors;
  bool EHPadSuccessor = false;
  for (const MachineBasicBlock *SMBB : MBB.successors()) {
    if (SMBB->isEHPad()) {
      ExceptionalSuccessors.push_back(SMBB);
      EHPadSuccessor = true;
    } else if (SMBB->isInlineAsmBrIndirectTarget())
      ExceptionalSuccessors.push_back(SMBB);
  }

  // Compute insert points on the first call. The pair is independent of the
  // current live interval.
  if (!LIP.first.isValid()) {
    MachineBasicBlock::const_iterator FirstTerm = MBB.getFirstTerminator();
    if (FirstTerm == MBB.end())
      LIP.first = MBBEnd;
    else
      LIP.first = LIS.getInstructionIndex(*FirstTerm);

    // If there is a landing pad or inlineasm_br successor, also find the
    // instruction. If there is no such instruction, we don't need to do
    // anything special.  We assume there cannot be multiple instructions that
    // are Calls with EHPad successors or INLINEASM_BR in a block. Further, we
    // assume that if there are any, they will be after any other call
    // instructions in the block.
    if (ExceptionalSuccessors.empty())
      return LIP.first;
    for (const MachineInstr &MI : llvm::reverse(MBB)) {
      if ((EHPadSuccessor && MI.isCall()) ||
          MI.getOpcode() == TargetOpcode::INLINEASM_BR) {
        LIP.second = LIS.getInstructionIndex(MI);
        break;
      }
    }
  }

  // If CurLI is live into a landing pad successor, move the last insert point
  // back to the call that may throw.
  if (!LIP.second)
    return LIP.first;

  if (none_of(ExceptionalSuccessors, [&](const MachineBasicBlock *EHPad) {
        return LIS.isLiveInToMBB(CurLI, EHPad);
      }))
    return LIP.first;

  // Find the value leaving MBB.
  const VNInfo *VNI = CurLI.getVNInfoBefore(MBBEnd);
  if (!VNI)
    return LIP.first;

  // The def of statepoint instruction is a gc relocation and it should be alive
  // in landing pad. So we cannot split interval after statepoint instruction.
  if (SlotIndex::isSameInstr(VNI->def, LIP.second))
    if (auto *I = LIS.getInstructionFromIndex(LIP.second))
      if (I->getOpcode() == TargetOpcode::STATEPOINT)
        return LIP.second;

  // If the value leaving MBB was defined after the call in MBB, it can't
  // really be live-in to the landing pad.  This can happen if the landing pad
  // has a PHI, and this register is undef on the exceptional edge.
  // <rdar://problem/10664933>
  if (!SlotIndex::isEarlierInstr(VNI->def, LIP.second) && VNI->def < MBBEnd)
    return LIP.first;

  // Value is properly live-in to the landing pad.
  // Only allow inserts before the call.
  return LIP.second;
}

MachineBasicBlock::iterator
InsertPointAnalysis::getLastInsertPointIter(const LiveInterval &CurLI,
                                            MachineBasicBlock &MBB) {
  SlotIndex LIP = getLastInsertPoint(CurLI, MBB);
  if (LIP == LIS.getMBBEndIdx(&MBB))
    return MBB.end();
  return LIS.getInstructionFromIndex(LIP);
}

//===----------------------------------------------------------------------===//
//                                 Split Analysis
//===----------------------------------------------------------------------===//

SplitAnalysis::SplitAnalysis(const VirtRegMap &vrm, const LiveIntervals &lis,
                             const MachineLoopInfo &mli)
    : MF(vrm.getMachineFunction()), VRM(vrm), LIS(lis), Loops(mli),
      TII(*MF.getSubtarget().getInstrInfo()), IPA(lis, MF.getNumBlockIDs()) {}

void SplitAnalysis::clear() {
  UseSlots.clear();
  UseBlocks.clear();
  ThroughBlocks.clear();
  CurLI = nullptr;
}

/// analyzeUses - Count instructions, basic blocks, and loops using CurLI.
void SplitAnalysis::analyzeUses() {
  assert(UseSlots.empty() && "Call clear first");

  // First get all the defs from the interval values. This provides the correct
  // slots for early clobbers.
  for (const VNInfo *VNI : CurLI->valnos)
    if (!VNI->isPHIDef() && !VNI->isUnused())
      UseSlots.push_back(VNI->def);

  // Get use slots form the use-def chain.
  const MachineRegisterInfo &MRI = MF.getRegInfo();
  for (MachineOperand &MO : MRI.use_nodbg_operands(CurLI->reg()))
    if (!MO.isUndef())
      UseSlots.push_back(LIS.getInstructionIndex(*MO.getParent()).getRegSlot());

  array_pod_sort(UseSlots.begin(), UseSlots.end());

  // Remove duplicates, keeping the smaller slot for each instruction.
  // That is what we want for early clobbers.
  UseSlots.erase(std::unique(UseSlots.begin(), UseSlots.end(),
                             SlotIndex::isSameInstr),
                 UseSlots.end());

  // Compute per-live block info.
  calcLiveBlockInfo();

  LLVM_DEBUG(dbgs() << "Analyze counted " << UseSlots.size() << " instrs in "
                    << UseBlocks.size() << " blocks, through "
                    << NumThroughBlocks << " blocks.\n");
}

/// calcLiveBlockInfo - Fill the LiveBlocks array with information about blocks
/// where CurLI is live.
void SplitAnalysis::calcLiveBlockInfo() {
  ThroughBlocks.resize(MF.getNumBlockIDs());
  NumThroughBlocks = NumGapBlocks = 0;
  if (CurLI->empty())
    return;

  LiveInterval::const_iterator LVI = CurLI->begin();
  LiveInterval::const_iterator LVE = CurLI->end();

  SmallVectorImpl<SlotIndex>::const_iterator UseI, UseE;
  UseI = UseSlots.begin();
  UseE = UseSlots.end();

  // Loop over basic blocks where CurLI is live.
  MachineFunction::iterator MFI =
      LIS.getMBBFromIndex(LVI->start)->getIterator();
  while (true) {
    BlockInfo BI;
    BI.MBB = &*MFI;
    SlotIndex Start, Stop;
    std::tie(Start, Stop) = LIS.getSlotIndexes()->getMBBRange(BI.MBB);

    // If the block contains no uses, the range must be live through. At one
    // point, RegisterCoalescer could create dangling ranges that ended
    // mid-block.
    if (UseI == UseE || *UseI >= Stop) {
      ++NumThroughBlocks;
      ThroughBlocks.set(BI.MBB->getNumber());
      // The range shouldn't end mid-block if there are no uses. This shouldn't
      // happen.
      assert(LVI->end >= Stop && "range ends mid block with no uses");
    } else {
      // This block has uses. Find the first and last uses in the block.
      BI.FirstInstr = *UseI;
      assert(BI.FirstInstr >= Start);
      do ++UseI;
      while (UseI != UseE && *UseI < Stop);
      BI.LastInstr = UseI[-1];
      assert(BI.LastInstr < Stop);

      // LVI is the first live segment overlapping MBB.
      BI.LiveIn = LVI->start <= Start;

      // When not live in, the first use should be a def.
      if (!BI.LiveIn) {
        assert(LVI->start == LVI->valno->def && "Dangling Segment start");
        assert(LVI->start == BI.FirstInstr && "First instr should be a def");
        BI.FirstDef = BI.FirstInstr;
      }

      // Look for gaps in the live range.
      BI.LiveOut = true;
      while (LVI->end < Stop) {
        SlotIndex LastStop = LVI->end;
        if (++LVI == LVE || LVI->start >= Stop) {
          BI.LiveOut = false;
          BI.LastInstr = LastStop;
          break;
        }

        if (LastStop < LVI->start) {
          // There is a gap in the live range. Create duplicate entries for the
          // live-in snippet and the live-out snippet.
          ++NumGapBlocks;

          // Push the Live-in part.
          BI.LiveOut = false;
          UseBlocks.push_back(BI);
          UseBlocks.back().LastInstr = LastStop;

          // Set up BI for the live-out part.
          BI.LiveIn = false;
          BI.LiveOut = true;
          BI.FirstInstr = BI.FirstDef = LVI->start;
        }

        // A Segment that starts in the middle of the block must be a def.
        assert(LVI->start == LVI->valno->def && "Dangling Segment start");
        if (!BI.FirstDef)
          BI.FirstDef = LVI->start;
      }

      UseBlocks.push_back(BI);

      // LVI is now at LVE or LVI->end >= Stop.
      if (LVI == LVE)
        break;
    }

    // Live segment ends exactly at Stop. Move to the next segment.
    if (LVI->end == Stop && ++LVI == LVE)
      break;

    // Pick the next basic block.
    if (LVI->start < Stop)
      ++MFI;
    else
      MFI = LIS.getMBBFromIndex(LVI->start)->getIterator();
  }

  assert(getNumLiveBlocks() == countLiveBlocks(CurLI) && "Bad block count");
}

unsigned SplitAnalysis::countLiveBlocks(const LiveInterval *cli) const {
  if (cli->empty())
    return 0;
  LiveInterval *li = const_cast<LiveInterval*>(cli);
  LiveInterval::iterator LVI = li->begin();
  LiveInterval::iterator LVE = li->end();
  unsigned Count = 0;

  // Loop over basic blocks where li is live.
  MachineFunction::const_iterator MFI =
      LIS.getMBBFromIndex(LVI->start)->getIterator();
  SlotIndex Stop = LIS.getMBBEndIdx(&*MFI);
  while (true) {
    ++Count;
    LVI = li->advanceTo(LVI, Stop);
    if (LVI == LVE)
      return Count;
    do {
      ++MFI;
      Stop = LIS.getMBBEndIdx(&*MFI);
    } while (Stop <= LVI->start);
  }
}

bool SplitAnalysis::isOriginalEndpoint(SlotIndex Idx) const {
  unsigned OrigReg = VRM.getOriginal(CurLI->reg());
  const LiveInterval &Orig = LIS.getInterval(OrigReg);
  assert(!Orig.empty() && "Splitting empty interval?");
  LiveInterval::const_iterator I = Orig.find(Idx);

  // Range containing Idx should begin at Idx.
  if (I != Orig.end() && I->start <= Idx)
    return I->start == Idx;

  // Range does not contain Idx, previous must end at Idx.
  return I != Orig.begin() && (--I)->end == Idx;
}

void SplitAnalysis::analyze(const LiveInterval *li) {
  clear();
  CurLI = li;
  analyzeUses();
}

//===----------------------------------------------------------------------===//
//                               Split Editor
//===----------------------------------------------------------------------===//

/// Create a new SplitEditor for editing the LiveInterval analyzed by SA.
SplitEditor::SplitEditor(SplitAnalysis &SA, AliasAnalysis &AA,
                         LiveIntervals &LIS, VirtRegMap &VRM,
                         MachineDominatorTree &MDT,
                         MachineBlockFrequencyInfo &MBFI, VirtRegAuxInfo &VRAI)
    : SA(SA), AA(AA), LIS(LIS), VRM(VRM),
      MRI(VRM.getMachineFunction().getRegInfo()), MDT(MDT),
      TII(*VRM.getMachineFunction().getSubtarget().getInstrInfo()),
      TRI(*VRM.getMachineFunction().getSubtarget().getRegisterInfo()),
      MBFI(MBFI), VRAI(VRAI), RegAssign(Allocator) {}

void SplitEditor::reset(LiveRangeEdit &LRE, ComplementSpillMode SM) {
  Edit = &LRE;
  SpillMode = SM;
  OpenIdx = 0;
  RegAssign.clear();
  Values.clear();

  // Reset the LiveIntervalCalc instances needed for this spill mode.
  LICalc[0].reset(&VRM.getMachineFunction(), LIS.getSlotIndexes(), &MDT,
                  &LIS.getVNInfoAllocator());
  if (SpillMode)
    LICalc[1].reset(&VRM.getMachineFunction(), LIS.getSlotIndexes(), &MDT,
                    &LIS.getVNInfoAllocator());

  // We don't need an AliasAnalysis since we will only be performing
  // cheap-as-a-copy remats anyway.
  Edit->anyRematerializable(nullptr);
}

#if !defined(NDEBUG) || defined(LLVM_ENABLE_DUMP)
LLVM_DUMP_METHOD void SplitEditor::dump() const {
  if (RegAssign.empty()) {
    dbgs() << " empty\n";
    return;
  }

  for (RegAssignMap::const_iterator I = RegAssign.begin(); I.valid(); ++I)
    dbgs() << " [" << I.start() << ';' << I.stop() << "):" << I.value();
  dbgs() << '\n';
}
#endif

LiveInterval::SubRange &SplitEditor::getSubRangeForMaskExact(LaneBitmask LM,
                                                             LiveInterval &LI) {
  for (LiveInterval::SubRange &S : LI.subranges())
    if (S.LaneMask == LM)
      return S;
  llvm_unreachable("SubRange for this mask not found");
}

LiveInterval::SubRange &SplitEditor::getSubRangeForMask(LaneBitmask LM,
                                                        LiveInterval &LI) {
  for (LiveInterval::SubRange &S : LI.subranges())
    if ((S.LaneMask & LM) == LM)
      return S;
  llvm_unreachable("SubRange for this mask not found");
}

void SplitEditor::addDeadDef(LiveInterval &LI, VNInfo *VNI, bool Original) {
  if (!LI.hasSubRanges()) {
    LI.createDeadDef(VNI);
    return;
  }

  SlotIndex Def = VNI->def;
  if (Original) {
    // If we are transferring a def from the original interval, make sure
    // to only update the subranges for which the original subranges had
    // a def at this location.
    for (LiveInterval::SubRange &S : LI.subranges()) {
      auto &PS = getSubRangeForMask(S.LaneMask, Edit->getParent());
      VNInfo *PV = PS.getVNInfoAt(Def);
      if (PV != nullptr && PV->def == Def)
        S.createDeadDef(Def, LIS.getVNInfoAllocator());
    }
  } else {
    // This is a new def: either from rematerialization, or from an inserted
    // copy. Since rematerialization can regenerate a definition of a sub-
    // register, we need to check which subranges need to be updated.
    const MachineInstr *DefMI = LIS.getInstructionFromIndex(Def);
    assert(DefMI != nullptr);
    LaneBitmask LM;
    for (const MachineOperand &DefOp : DefMI->defs()) {
      Register R = DefOp.getReg();
      if (R != LI.reg())
        continue;
      if (unsigned SR = DefOp.getSubReg())
        LM |= TRI.getSubRegIndexLaneMask(SR);
      else {
        LM = MRI.getMaxLaneMaskForVReg(R);
        break;
      }
    }
    for (LiveInterval::SubRange &S : LI.subranges())
      if ((S.LaneMask & LM).any())
        S.createDeadDef(Def, LIS.getVNInfoAllocator());
  }
}

VNInfo *SplitEditor::defValue(unsigned RegIdx,
                              const VNInfo *ParentVNI,
                              SlotIndex Idx,
                              bool Original) {
  assert(ParentVNI && "Mapping  NULL value");
  assert(Idx.isValid() && "Invalid SlotIndex");
  assert(Edit->getParent().getVNInfoAt(Idx) == ParentVNI && "Bad Parent VNI");
  LiveInterval *LI = &LIS.getInterval(Edit->get(RegIdx));

  // Create a new value.
  VNInfo *VNI = LI->getNextValue(Idx, LIS.getVNInfoAllocator());

  bool Force = LI->hasSubRanges();
  ValueForcePair FP(Force ? nullptr : VNI, Force);
  // Use insert for lookup, so we can add missing values with a second lookup.
  std::pair<ValueMap::iterator, bool> InsP =
    Values.insert(std::make_pair(std::make_pair(RegIdx, ParentVNI->id), FP));

  // This was the first time (RegIdx, ParentVNI) was mapped, and it is not
  // forced. Keep it as a simple def without any liveness.
  if (!Force && InsP.second)
    return VNI;

  // If the previous value was a simple mapping, add liveness for it now.
  if (VNInfo *OldVNI = InsP.first->second.getPointer()) {
    addDeadDef(*LI, OldVNI, Original);

    // No longer a simple mapping.  Switch to a complex mapping. If the
    // interval has subranges, make it a forced mapping.
    InsP.first->second = ValueForcePair(nullptr, Force);
  }

  // This is a complex mapping, add liveness for VNI
  addDeadDef(*LI, VNI, Original);
  return VNI;
}

void SplitEditor::forceRecompute(unsigned RegIdx, const VNInfo &ParentVNI) {
  ValueForcePair &VFP = Values[std::make_pair(RegIdx, ParentVNI.id)];
  VNInfo *VNI = VFP.getPointer();

  // ParentVNI was either unmapped or already complex mapped. Either way, just
  // set the force bit.
  if (!VNI) {
    VFP.setInt(true);
    return;
  }

  // This was previously a single mapping. Make sure the old def is represented
  // by a trivial live range.
  addDeadDef(LIS.getInterval(Edit->get(RegIdx)), VNI, false);

  // Mark as complex mapped, forced.
  VFP = ValueForcePair(nullptr, true);
}

SlotIndex SplitEditor::buildSingleSubRegCopy(Register FromReg, Register ToReg,
    MachineBasicBlock &MBB, MachineBasicBlock::iterator InsertBefore,
    unsigned SubIdx, LiveInterval &DestLI, bool Late, SlotIndex Def) {
  const MCInstrDesc &Desc = TII.get(TargetOpcode::COPY);
  bool FirstCopy = !Def.isValid();
  MachineInstr *CopyMI = BuildMI(MBB, InsertBefore, DebugLoc(), Desc)
      .addReg(ToReg, RegState::Define | getUndefRegState(FirstCopy)
              | getInternalReadRegState(!FirstCopy), SubIdx)
      .addReg(FromReg, 0, SubIdx);

  SlotIndexes &Indexes = *LIS.getSlotIndexes();
  if (FirstCopy) {
    Def = Indexes.insertMachineInstrInMaps(*CopyMI, Late).getRegSlot();
  } else {
    CopyMI->bundleWithPred();
  }
  return Def;
}

SlotIndex SplitEditor::buildCopy(Register FromReg, Register ToReg,
    LaneBitmask LaneMask, MachineBasicBlock &MBB,
    MachineBasicBlock::iterator InsertBefore, bool Late, unsigned RegIdx) {
  const MCInstrDesc &Desc = TII.get(TargetOpcode::COPY);
  SlotIndexes &Indexes = *LIS.getSlotIndexes();
  if (LaneMask.all() || LaneMask == MRI.getMaxLaneMaskForVReg(FromReg)) {
    // The full vreg is copied.
    MachineInstr *CopyMI =
        BuildMI(MBB, InsertBefore, DebugLoc(), Desc, ToReg).addReg(FromReg);
    return Indexes.insertMachineInstrInMaps(*CopyMI, Late).getRegSlot();
  }

  // Only a subset of lanes needs to be copied. The following is a simple
  // heuristic to construct a sequence of COPYs. We could add a target
  // specific callback if this turns out to be suboptimal.
  LiveInterval &DestLI = LIS.getInterval(Edit->get(RegIdx));

  // First pass: Try to find a perfectly matching subregister index. If none
  // exists find the one covering the most lanemask bits.
  const TargetRegisterClass *RC = MRI.getRegClass(FromReg);
  assert(RC == MRI.getRegClass(ToReg) && "Should have same reg class");

<<<<<<< HEAD
  SmallVector<unsigned, 8> Indexes;

  // Abort if we cannot possibly implement the COPY with the given indexes.
  if (!TRI.getCoveringSubRegIndexes(MRI, RC, LaneMask, Indexes))
    report_fatal_error("Impossible to implement partial COPY");

  SlotIndex Def;
  for (unsigned BestIdx : Indexes) {
=======
  SmallVector<unsigned, 8> SubIndexes;

  // Abort if we cannot possibly implement the COPY with the given indexes.
  if (!TRI.getCoveringSubRegIndexes(MRI, RC, LaneMask, SubIndexes))
    report_fatal_error("Impossible to implement partial COPY");

  SlotIndex Def;
  for (unsigned BestIdx : SubIndexes) {
>>>>>>> 2ab1d525
    Def = buildSingleSubRegCopy(FromReg, ToReg, MBB, InsertBefore, BestIdx,
                                DestLI, Late, Def);
  }

  BumpPtrAllocator &Allocator = LIS.getVNInfoAllocator();
  DestLI.refineSubRanges(
      Allocator, LaneMask,
      [Def, &Allocator](LiveInterval::SubRange &SR) {
        SR.createDeadDef(Def, Allocator);
      },
      Indexes, TRI);

  return Def;
}

VNInfo *SplitEditor::defFromParent(unsigned RegIdx,
                                   VNInfo *ParentVNI,
                                   SlotIndex UseIdx,
                                   MachineBasicBlock &MBB,
                                   MachineBasicBlock::iterator I) {
  SlotIndex Def;
  LiveInterval *LI = &LIS.getInterval(Edit->get(RegIdx));

  // We may be trying to avoid interference that ends at a deleted instruction,
  // so always begin RegIdx 0 early and all others late.
  bool Late = RegIdx != 0;

  // Attempt cheap-as-a-copy rematerialization.
  unsigned Original = VRM.getOriginal(Edit->get(RegIdx));
  LiveInterval &OrigLI = LIS.getInterval(Original);
  VNInfo *OrigVNI = OrigLI.getVNInfoAt(UseIdx);

  Register Reg = LI->reg();
  bool DidRemat = false;
  if (OrigVNI) {
    LiveRangeEdit::Remat RM(ParentVNI);
    RM.OrigMI = LIS.getInstructionFromIndex(OrigVNI->def);
    if (Edit->canRematerializeAt(RM, OrigVNI, UseIdx, true)) {
      Def = Edit->rematerializeAt(MBB, I, Reg, RM, TRI, Late);
      ++NumRemats;
      DidRemat = true;
    }
  }
  if (!DidRemat) {
    LaneBitmask LaneMask;
    if (OrigLI.hasSubRanges()) {
      LaneMask = LaneBitmask::getNone();
      for (LiveInterval::SubRange &S : OrigLI.subranges()) {
        if (S.liveAt(UseIdx))
          LaneMask |= S.LaneMask;
      }
    } else {
      LaneMask = LaneBitmask::getAll();
    }

    if (LaneMask.none()) {
      const MCInstrDesc &Desc = TII.get(TargetOpcode::IMPLICIT_DEF);
      MachineInstr *ImplicitDef = BuildMI(MBB, I, DebugLoc(), Desc, Reg);
      SlotIndexes &Indexes = *LIS.getSlotIndexes();
      Def = Indexes.insertMachineInstrInMaps(*ImplicitDef, Late).getRegSlot();
    } else {
      ++NumCopies;
      Def = buildCopy(Edit->getReg(), Reg, LaneMask, MBB, I, Late, RegIdx);
    }
  }

  // Define the value in Reg.
  return defValue(RegIdx, ParentVNI, Def, false);
}

/// Create a new virtual register and live interval.
unsigned SplitEditor::openIntv() {
  // Create the complement as index 0.
  if (Edit->empty())
    Edit->createEmptyInterval();

  // Create the open interval.
  OpenIdx = Edit->size();
  Edit->createEmptyInterval();
  return OpenIdx;
}

void SplitEditor::selectIntv(unsigned Idx) {
  assert(Idx != 0 && "Cannot select the complement interval");
  assert(Idx < Edit->size() && "Can only select previously opened interval");
  LLVM_DEBUG(dbgs() << "    selectIntv " << OpenIdx << " -> " << Idx << '\n');
  OpenIdx = Idx;
}

SlotIndex SplitEditor::enterIntvBefore(SlotIndex Idx) {
  assert(OpenIdx && "openIntv not called before enterIntvBefore");
  LLVM_DEBUG(dbgs() << "    enterIntvBefore " << Idx);
  Idx = Idx.getBaseIndex();
  VNInfo *ParentVNI = Edit->getParent().getVNInfoAt(Idx);
  if (!ParentVNI) {
    LLVM_DEBUG(dbgs() << ": not live\n");
    return Idx;
  }
  LLVM_DEBUG(dbgs() << ": valno " << ParentVNI->id << '\n');
  MachineInstr *MI = LIS.getInstructionFromIndex(Idx);
  assert(MI && "enterIntvBefore called with invalid index");

  VNInfo *VNI = defFromParent(OpenIdx, ParentVNI, Idx, *MI->getParent(), MI);
  return VNI->def;
}

SlotIndex SplitEditor::enterIntvAfter(SlotIndex Idx) {
  assert(OpenIdx && "openIntv not called before enterIntvAfter");
  LLVM_DEBUG(dbgs() << "    enterIntvAfter " << Idx);
  Idx = Idx.getBoundaryIndex();
  VNInfo *ParentVNI = Edit->getParent().getVNInfoAt(Idx);
  if (!ParentVNI) {
    LLVM_DEBUG(dbgs() << ": not live\n");
    return Idx;
  }
  LLVM_DEBUG(dbgs() << ": valno " << ParentVNI->id << '\n');
  MachineInstr *MI = LIS.getInstructionFromIndex(Idx);
  assert(MI && "enterIntvAfter called with invalid index");

  VNInfo *VNI = defFromParent(OpenIdx, ParentVNI, Idx, *MI->getParent(),
                              std::next(MachineBasicBlock::iterator(MI)));
  return VNI->def;
}

SlotIndex SplitEditor::enterIntvAtEnd(MachineBasicBlock &MBB) {
  assert(OpenIdx && "openIntv not called before enterIntvAtEnd");
  SlotIndex End = LIS.getMBBEndIdx(&MBB);
  SlotIndex Last = End.getPrevSlot();
  LLVM_DEBUG(dbgs() << "    enterIntvAtEnd " << printMBBReference(MBB) << ", "
                    << Last);
  VNInfo *ParentVNI = Edit->getParent().getVNInfoAt(Last);
  if (!ParentVNI) {
    LLVM_DEBUG(dbgs() << ": not live\n");
    return End;
  }
  SlotIndex LSP = SA.getLastSplitPoint(&MBB);
  if (LSP < Last) {
    // It could be that the use after LSP is a def, and thus the ParentVNI
    // just selected starts at that def.  For this case to exist, the def
    // must be part of a tied def/use pair (as otherwise we'd have split
    // distinct live ranges into individual live intervals), and thus we
    // can insert the def into the VNI of the use and the tied def/use
    // pair can live in the resulting interval.
    Last = LSP;
    ParentVNI = Edit->getParent().getVNInfoAt(Last);
    if (!ParentVNI) {
      // undef use --> undef tied def
      LLVM_DEBUG(dbgs() << ": tied use not live\n");
      return End;
    }
  }

  LLVM_DEBUG(dbgs() << ": valno " << ParentVNI->id);
  VNInfo *VNI = defFromParent(OpenIdx, ParentVNI, Last, MBB,
                              SA.getLastSplitPointIter(&MBB));
  RegAssign.insert(VNI->def, End, OpenIdx);
  LLVM_DEBUG(dump());
  return VNI->def;
}

/// useIntv - indicate that all instructions in MBB should use OpenLI.
void SplitEditor::useIntv(const MachineBasicBlock &MBB) {
  useIntv(LIS.getMBBStartIdx(&MBB), LIS.getMBBEndIdx(&MBB));
}

void SplitEditor::useIntv(SlotIndex Start, SlotIndex End) {
  assert(OpenIdx && "openIntv not called before useIntv");
  LLVM_DEBUG(dbgs() << "    useIntv [" << Start << ';' << End << "):");
  RegAssign.insert(Start, End, OpenIdx);
  LLVM_DEBUG(dump());
}

SlotIndex SplitEditor::leaveIntvAfter(SlotIndex Idx) {
  assert(OpenIdx && "openIntv not called before leaveIntvAfter");
  LLVM_DEBUG(dbgs() << "    leaveIntvAfter " << Idx);

  // The interval must be live beyond the instruction at Idx.
  SlotIndex Boundary = Idx.getBoundaryIndex();
  VNInfo *ParentVNI = Edit->getParent().getVNInfoAt(Boundary);
  if (!ParentVNI) {
    LLVM_DEBUG(dbgs() << ": not live\n");
    return Boundary.getNextSlot();
  }
  LLVM_DEBUG(dbgs() << ": valno " << ParentVNI->id << '\n');
  MachineInstr *MI = LIS.getInstructionFromIndex(Boundary);
  assert(MI && "No instruction at index");

  // In spill mode, make live ranges as short as possible by inserting the copy
  // before MI.  This is only possible if that instruction doesn't redefine the
  // value.  The inserted COPY is not a kill, and we don't need to recompute
  // the source live range.  The spiller also won't try to hoist this copy.
  if (SpillMode && !SlotIndex::isSameInstr(ParentVNI->def, Idx) &&
      MI->readsVirtualRegister(Edit->getReg())) {
    forceRecompute(0, *ParentVNI);
    defFromParent(0, ParentVNI, Idx, *MI->getParent(), MI);
    return Idx;
  }

  VNInfo *VNI = defFromParent(0, ParentVNI, Boundary, *MI->getParent(),
                              std::next(MachineBasicBlock::iterator(MI)));
  return VNI->def;
}

SlotIndex SplitEditor::leaveIntvBefore(SlotIndex Idx) {
  assert(OpenIdx && "openIntv not called before leaveIntvBefore");
  LLVM_DEBUG(dbgs() << "    leaveIntvBefore " << Idx);

  // The interval must be live into the instruction at Idx.
  Idx = Idx.getBaseIndex();
  VNInfo *ParentVNI = Edit->getParent().getVNInfoAt(Idx);
  if (!ParentVNI) {
    LLVM_DEBUG(dbgs() << ": not live\n");
    return Idx.getNextSlot();
  }
  LLVM_DEBUG(dbgs() << ": valno " << ParentVNI->id << '\n');

  MachineInstr *MI = LIS.getInstructionFromIndex(Idx);
  assert(MI && "No instruction at index");
  VNInfo *VNI = defFromParent(0, ParentVNI, Idx, *MI->getParent(), MI);
  return VNI->def;
}

SlotIndex SplitEditor::leaveIntvAtTop(MachineBasicBlock &MBB) {
  assert(OpenIdx && "openIntv not called before leaveIntvAtTop");
  SlotIndex Start = LIS.getMBBStartIdx(&MBB);
  LLVM_DEBUG(dbgs() << "    leaveIntvAtTop " << printMBBReference(MBB) << ", "
                    << Start);

  VNInfo *ParentVNI = Edit->getParent().getVNInfoAt(Start);
  if (!ParentVNI) {
    LLVM_DEBUG(dbgs() << ": not live\n");
    return Start;
  }

  VNInfo *VNI = defFromParent(0, ParentVNI, Start, MBB,
                              MBB.SkipPHIsLabelsAndDebug(MBB.begin()));
  RegAssign.insert(Start, VNI->def, OpenIdx);
  LLVM_DEBUG(dump());
  return VNI->def;
}

static bool hasTiedUseOf(MachineInstr &MI, unsigned Reg) {
  return any_of(MI.defs(), [Reg](const MachineOperand &MO) {
    return MO.isReg() && MO.isTied() && MO.getReg() == Reg;
  });
}

void SplitEditor::overlapIntv(SlotIndex Start, SlotIndex End) {
  assert(OpenIdx && "openIntv not called before overlapIntv");
  const VNInfo *ParentVNI = Edit->getParent().getVNInfoAt(Start);
  assert(ParentVNI == Edit->getParent().getVNInfoBefore(End) &&
         "Parent changes value in extended range");
  assert(LIS.getMBBFromIndex(Start) == LIS.getMBBFromIndex(End) &&
         "Range cannot span basic blocks");

  // The complement interval will be extended as needed by LICalc.extend().
  if (ParentVNI)
    forceRecompute(0, *ParentVNI);

  // If the last use is tied to a def, we can't mark it as live for the
  // interval which includes only the use.  That would cause the tied pair
  // to end up in two different intervals.
  if (auto *MI = LIS.getInstructionFromIndex(End))
    if (hasTiedUseOf(*MI, Edit->getReg())) {
      LLVM_DEBUG(dbgs() << "skip overlap due to tied def at end\n");
      return;
    }

  LLVM_DEBUG(dbgs() << "    overlapIntv [" << Start << ';' << End << "):");
  RegAssign.insert(Start, End, OpenIdx);
  LLVM_DEBUG(dump());
}

//===----------------------------------------------------------------------===//
//                                  Spill modes
//===----------------------------------------------------------------------===//

void SplitEditor::removeBackCopies(SmallVectorImpl<VNInfo*> &Copies) {
  LiveInterval *LI = &LIS.getInterval(Edit->get(0));
  LLVM_DEBUG(dbgs() << "Removing " << Copies.size() << " back-copies.\n");
  RegAssignMap::iterator AssignI;
  AssignI.setMap(RegAssign);

  for (const VNInfo *C : Copies) {
    SlotIndex Def = C->def;
    MachineInstr *MI = LIS.getInstructionFromIndex(Def);
    assert(MI && "No instruction for back-copy");

    MachineBasicBlock *MBB = MI->getParent();
    MachineBasicBlock::iterator MBBI(MI);
    bool AtBegin;
    do AtBegin = MBBI == MBB->begin();
    while (!AtBegin && (--MBBI)->isDebugOrPseudoInstr());

    LLVM_DEBUG(dbgs() << "Removing " << Def << '\t' << *MI);
    LIS.removeVRegDefAt(*LI, Def);
    LIS.RemoveMachineInstrFromMaps(*MI);
    MI->eraseFromParent();

    // Adjust RegAssign if a register assignment is killed at Def. We want to
    // avoid calculating the live range of the source register if possible.
    AssignI.find(Def.getPrevSlot());
    if (!AssignI.valid() || AssignI.start() >= Def)
      continue;
    // If MI doesn't kill the assigned register, just leave it.
    if (AssignI.stop() != Def)
      continue;
    unsigned RegIdx = AssignI.value();
    // We could hoist back-copy right after another back-copy. As a result
    // MMBI points to copy instruction which is actually dead now.
    // We cannot set its stop to MBBI which will be the same as start and
    // interval does not support that.
    SlotIndex Kill =
        AtBegin ? SlotIndex() : LIS.getInstructionIndex(*MBBI).getRegSlot();
    if (AtBegin || !MBBI->readsVirtualRegister(Edit->getReg()) ||
        Kill <= AssignI.start()) {
      LLVM_DEBUG(dbgs() << "  cannot find simple kill of RegIdx " << RegIdx
                        << '\n');
      forceRecompute(RegIdx, *Edit->getParent().getVNInfoAt(Def));
    } else {
      LLVM_DEBUG(dbgs() << "  move kill to " << Kill << '\t' << *MBBI);
      AssignI.setStop(Kill);
    }
  }
}

MachineBasicBlock*
SplitEditor::findShallowDominator(MachineBasicBlock *MBB,
                                  MachineBasicBlock *DefMBB) {
  if (MBB == DefMBB)
    return MBB;
  assert(MDT.dominates(DefMBB, MBB) && "MBB must be dominated by the def.");

  const MachineLoopInfo &Loops = SA.Loops;
  const MachineLoop *DefLoop = Loops.getLoopFor(DefMBB);
  MachineDomTreeNode *DefDomNode = MDT[DefMBB];

  // Best candidate so far.
  MachineBasicBlock *BestMBB = MBB;
  unsigned BestDepth = std::numeric_limits<unsigned>::max();

  while (true) {
    const MachineLoop *Loop = Loops.getLoopFor(MBB);

    // MBB isn't in a loop, it doesn't get any better.  All dominators have a
    // higher frequency by definition.
    if (!Loop) {
      LLVM_DEBUG(dbgs() << "Def in " << printMBBReference(*DefMBB)
                        << " dominates " << printMBBReference(*MBB)
                        << " at depth 0\n");
      return MBB;
    }

    // We'll never be able to exit the DefLoop.
    if (Loop == DefLoop) {
      LLVM_DEBUG(dbgs() << "Def in " << printMBBReference(*DefMBB)
                        << " dominates " << printMBBReference(*MBB)
                        << " in the same loop\n");
      return MBB;
    }

    // Least busy dominator seen so far.
    unsigned Depth = Loop->getLoopDepth();
    if (Depth < BestDepth) {
      BestMBB = MBB;
      BestDepth = Depth;
      LLVM_DEBUG(dbgs() << "Def in " << printMBBReference(*DefMBB)
                        << " dominates " << printMBBReference(*MBB)
                        << " at depth " << Depth << '\n');
    }

    // Leave loop by going to the immediate dominator of the loop header.
    // This is a bigger stride than simply walking up the dominator tree.
    MachineDomTreeNode *IDom = MDT[Loop->getHeader()]->getIDom();

    // Too far up the dominator tree?
    if (!IDom || !MDT.dominates(DefDomNode, IDom))
      return BestMBB;

    MBB = IDom->getBlock();
  }
}

void SplitEditor::computeRedundantBackCopies(
    DenseSet<unsigned> &NotToHoistSet, SmallVectorImpl<VNInfo *> &BackCopies) {
  LiveInterval *LI = &LIS.getInterval(Edit->get(0));
  LiveInterval *Parent = &Edit->getParent();
  SmallVector<SmallPtrSet<VNInfo *, 8>, 8> EqualVNs(Parent->getNumValNums());
  SmallPtrSet<VNInfo *, 8> DominatedVNIs;

  // Aggregate VNIs having the same value as ParentVNI.
  for (VNInfo *VNI : LI->valnos) {
    if (VNI->isUnused())
      continue;
    VNInfo *ParentVNI = Edit->getParent().getVNInfoAt(VNI->def);
    EqualVNs[ParentVNI->id].insert(VNI);
  }

  // For VNI aggregation of each ParentVNI, collect dominated, i.e.,
  // redundant VNIs to BackCopies.
  for (unsigned i = 0, e = Parent->getNumValNums(); i != e; ++i) {
    VNInfo *ParentVNI = Parent->getValNumInfo(i);
    if (!NotToHoistSet.count(ParentVNI->id))
      continue;
    SmallPtrSetIterator<VNInfo *> It1 = EqualVNs[ParentVNI->id].begin();
    SmallPtrSetIterator<VNInfo *> It2 = It1;
    for (; It1 != EqualVNs[ParentVNI->id].end(); ++It1) {
      It2 = It1;
      for (++It2; It2 != EqualVNs[ParentVNI->id].end(); ++It2) {
        if (DominatedVNIs.count(*It1) || DominatedVNIs.count(*It2))
          continue;

        MachineBasicBlock *MBB1 = LIS.getMBBFromIndex((*It1)->def);
        MachineBasicBlock *MBB2 = LIS.getMBBFromIndex((*It2)->def);
        if (MBB1 == MBB2) {
          DominatedVNIs.insert((*It1)->def < (*It2)->def ? (*It2) : (*It1));
        } else if (MDT.dominates(MBB1, MBB2)) {
          DominatedVNIs.insert(*It2);
        } else if (MDT.dominates(MBB2, MBB1)) {
          DominatedVNIs.insert(*It1);
        }
      }
    }
    if (!DominatedVNIs.empty()) {
      forceRecompute(0, *ParentVNI);
      append_range(BackCopies, DominatedVNIs);
      DominatedVNIs.clear();
    }
  }
}

/// For SM_Size mode, find a common dominator for all the back-copies for
/// the same ParentVNI and hoist the backcopies to the dominator BB.
/// For SM_Speed mode, if the common dominator is hot and it is not beneficial
/// to do the hoisting, simply remove the dominated backcopies for the same
/// ParentVNI.
void SplitEditor::hoistCopies() {
  // Get the complement interval, always RegIdx 0.
  LiveInterval *LI = &LIS.getInterval(Edit->get(0));
  LiveInterval *Parent = &Edit->getParent();

  // Track the nearest common dominator for all back-copies for each ParentVNI,
  // indexed by ParentVNI->id.
  using DomPair = std::pair<MachineBasicBlock *, SlotIndex>;
  SmallVector<DomPair, 8> NearestDom(Parent->getNumValNums());
  // The total cost of all the back-copies for each ParentVNI.
  SmallVector<BlockFrequency, 8> Costs(Parent->getNumValNums());
  // The ParentVNI->id set for which hoisting back-copies are not beneficial
  // for Speed.
  DenseSet<unsigned> NotToHoistSet;

  // Find the nearest common dominator for parent values with multiple
  // back-copies.  If a single back-copy dominates, put it in DomPair.second.
  for (VNInfo *VNI : LI->valnos) {
    if (VNI->isUnused())
      continue;
    VNInfo *ParentVNI = Edit->getParent().getVNInfoAt(VNI->def);
    assert(ParentVNI && "Parent not live at complement def");

    // Don't hoist remats.  The complement is probably going to disappear
    // completely anyway.
    if (Edit->didRematerialize(ParentVNI))
      continue;

    MachineBasicBlock *ValMBB = LIS.getMBBFromIndex(VNI->def);

    DomPair &Dom = NearestDom[ParentVNI->id];

    // Keep directly defined parent values.  This is either a PHI or an
    // instruction in the complement range.  All other copies of ParentVNI
    // should be eliminated.
    if (VNI->def == ParentVNI->def) {
      LLVM_DEBUG(dbgs() << "Direct complement def at " << VNI->def << '\n');
      Dom = DomPair(ValMBB, VNI->def);
      continue;
    }
    // Skip the singly mapped values.  There is nothing to gain from hoisting a
    // single back-copy.
    if (Values.lookup(std::make_pair(0, ParentVNI->id)).getPointer()) {
      LLVM_DEBUG(dbgs() << "Single complement def at " << VNI->def << '\n');
      continue;
    }

    if (!Dom.first) {
      // First time we see ParentVNI.  VNI dominates itself.
      Dom = DomPair(ValMBB, VNI->def);
    } else if (Dom.first == ValMBB) {
      // Two defs in the same block.  Pick the earlier def.
      if (!Dom.second.isValid() || VNI->def < Dom.second)
        Dom.second = VNI->def;
    } else {
      // Different basic blocks. Check if one dominates.
      MachineBasicBlock *Near =
        MDT.findNearestCommonDominator(Dom.first, ValMBB);
      if (Near == ValMBB)
        // Def ValMBB dominates.
        Dom = DomPair(ValMBB, VNI->def);
      else if (Near != Dom.first)
        // None dominate. Hoist to common dominator, need new def.
        Dom = DomPair(Near, SlotIndex());
      Costs[ParentVNI->id] += MBFI.getBlockFreq(ValMBB);
    }

    LLVM_DEBUG(dbgs() << "Multi-mapped complement " << VNI->id << '@'
                      << VNI->def << " for parent " << ParentVNI->id << '@'
                      << ParentVNI->def << " hoist to "
                      << printMBBReference(*Dom.first) << ' ' << Dom.second
                      << '\n');
  }

  // Insert the hoisted copies.
  for (unsigned i = 0, e = Parent->getNumValNums(); i != e; ++i) {
    DomPair &Dom = NearestDom[i];
    if (!Dom.first || Dom.second.isValid())
      continue;
    // This value needs a hoisted copy inserted at the end of Dom.first.
    VNInfo *ParentVNI = Parent->getValNumInfo(i);
    MachineBasicBlock *DefMBB = LIS.getMBBFromIndex(ParentVNI->def);
    // Get a less loopy dominator than Dom.first.
    Dom.first = findShallowDominator(Dom.first, DefMBB);
    if (SpillMode == SM_Speed &&
        MBFI.getBlockFreq(Dom.first) > Costs[ParentVNI->id]) {
      NotToHoistSet.insert(ParentVNI->id);
      continue;
    }
    SlotIndex LSP = SA.getLastSplitPoint(Dom.first);
    if (LSP <= ParentVNI->def) {
      NotToHoistSet.insert(ParentVNI->id);
      continue;
    }
    Dom.second = defFromParent(0, ParentVNI, LSP, *Dom.first,
                               SA.getLastSplitPointIter(Dom.first))->def;
  }

  // Remove redundant back-copies that are now known to be dominated by another
  // def with the same value.
  SmallVector<VNInfo*, 8> BackCopies;
  for (VNInfo *VNI : LI->valnos) {
    if (VNI->isUnused())
      continue;
    VNInfo *ParentVNI = Edit->getParent().getVNInfoAt(VNI->def);
    const DomPair &Dom = NearestDom[ParentVNI->id];
    if (!Dom.first || Dom.second == VNI->def ||
        NotToHoistSet.count(ParentVNI->id))
      continue;
    BackCopies.push_back(VNI);
    forceRecompute(0, *ParentVNI);
  }

  // If it is not beneficial to hoist all the BackCopies, simply remove
  // redundant BackCopies in speed mode.
  if (SpillMode == SM_Speed && !NotToHoistSet.empty())
    computeRedundantBackCopies(NotToHoistSet, BackCopies);

  removeBackCopies(BackCopies);
}

/// transferValues - Transfer all possible values to the new live ranges.
/// Values that were rematerialized are left alone, they need LICalc.extend().
bool SplitEditor::transferValues() {
  bool Skipped = false;
  RegAssignMap::const_iterator AssignI = RegAssign.begin();
  for (const LiveRange::Segment &S : Edit->getParent()) {
    LLVM_DEBUG(dbgs() << "  blit " << S << ':');
    VNInfo *ParentVNI = S.valno;
    // RegAssign has holes where RegIdx 0 should be used.
    SlotIndex Start = S.start;
    AssignI.advanceTo(Start);
    do {
      unsigned RegIdx;
      SlotIndex End = S.end;
      if (!AssignI.valid()) {
        RegIdx = 0;
      } else if (AssignI.start() <= Start) {
        RegIdx = AssignI.value();
        if (AssignI.stop() < End) {
          End = AssignI.stop();
          ++AssignI;
        }
      } else {
        RegIdx = 0;
        End = std::min(End, AssignI.start());
      }

      // The interval [Start;End) is continuously mapped to RegIdx, ParentVNI.
      LLVM_DEBUG(dbgs() << " [" << Start << ';' << End << ")=" << RegIdx << '('
                        << printReg(Edit->get(RegIdx)) << ')');
      LiveInterval &LI = LIS.getInterval(Edit->get(RegIdx));

      // Check for a simply defined value that can be blitted directly.
      ValueForcePair VFP = Values.lookup(std::make_pair(RegIdx, ParentVNI->id));
      if (VNInfo *VNI = VFP.getPointer()) {
        LLVM_DEBUG(dbgs() << ':' << VNI->id);
        LI.addSegment(LiveInterval::Segment(Start, End, VNI));
        Start = End;
        continue;
      }

      // Skip values with forced recomputation.
      if (VFP.getInt()) {
        LLVM_DEBUG(dbgs() << "(recalc)");
        Skipped = true;
        Start = End;
        continue;
      }

      LiveIntervalCalc &LIC = getLICalc(RegIdx);

      // This value has multiple defs in RegIdx, but it wasn't rematerialized,
      // so the live range is accurate. Add live-in blocks in [Start;End) to the
      // LiveInBlocks.
      MachineFunction::iterator MBB = LIS.getMBBFromIndex(Start)->getIterator();
      SlotIndex BlockStart, BlockEnd;
      std::tie(BlockStart, BlockEnd) = LIS.getSlotIndexes()->getMBBRange(&*MBB);

      // The first block may be live-in, or it may have its own def.
      if (Start != BlockStart) {
        VNInfo *VNI = LI.extendInBlock(BlockStart, std::min(BlockEnd, End));
        assert(VNI && "Missing def for complex mapped value");
        LLVM_DEBUG(dbgs() << ':' << VNI->id << "*" << printMBBReference(*MBB));
        // MBB has its own def. Is it also live-out?
        if (BlockEnd <= End)
          LIC.setLiveOutValue(&*MBB, VNI);

        // Skip to the next block for live-in.
        ++MBB;
        BlockStart = BlockEnd;
      }

      // Handle the live-in blocks covered by [Start;End).
      assert(Start <= BlockStart && "Expected live-in block");
      while (BlockStart < End) {
        LLVM_DEBUG(dbgs() << ">" << printMBBReference(*MBB));
        BlockEnd = LIS.getMBBEndIdx(&*MBB);
        if (BlockStart == ParentVNI->def) {
          // This block has the def of a parent PHI, so it isn't live-in.
          assert(ParentVNI->isPHIDef() && "Non-phi defined at block start?");
          VNInfo *VNI = LI.extendInBlock(BlockStart, std::min(BlockEnd, End));
          assert(VNI && "Missing def for complex mapped parent PHI");
          if (End >= BlockEnd)
            LIC.setLiveOutValue(&*MBB, VNI); // Live-out as well.
        } else {
          // This block needs a live-in value.  The last block covered may not
          // be live-out.
          if (End < BlockEnd)
            LIC.addLiveInBlock(LI, MDT[&*MBB], End);
          else {
            // Live-through, and we don't know the value.
            LIC.addLiveInBlock(LI, MDT[&*MBB]);
            LIC.setLiveOutValue(&*MBB, nullptr);
          }
        }
        BlockStart = BlockEnd;
        ++MBB;
      }
      Start = End;
    } while (Start != S.end);
    LLVM_DEBUG(dbgs() << '\n');
  }

  LICalc[0].calculateValues();
  if (SpillMode)
    LICalc[1].calculateValues();

  return Skipped;
}

static bool removeDeadSegment(SlotIndex Def, LiveRange &LR) {
  const LiveRange::Segment *Seg = LR.getSegmentContaining(Def);
  if (Seg == nullptr)
    return true;
  if (Seg->end != Def.getDeadSlot())
    return false;
  // This is a dead PHI. Remove it.
  LR.removeSegment(*Seg, true);
  return true;
}

void SplitEditor::extendPHIRange(MachineBasicBlock &B, LiveIntervalCalc &LIC,
                                 LiveRange &LR, LaneBitmask LM,
                                 ArrayRef<SlotIndex> Undefs) {
  for (MachineBasicBlock *P : B.predecessors()) {
    SlotIndex End = LIS.getMBBEndIdx(P);
    SlotIndex LastUse = End.getPrevSlot();
    // The predecessor may not have a live-out value. That is OK, like an
    // undef PHI operand.
    LiveInterval &PLI = Edit->getParent();
    // Need the cast because the inputs to ?: would otherwise be deemed
    // "incompatible": SubRange vs LiveInterval.
    LiveRange &PSR = !LM.all() ? getSubRangeForMaskExact(LM, PLI)
                               : static_cast<LiveRange &>(PLI);
    if (PSR.liveAt(LastUse))
      LIC.extend(LR, End, /*PhysReg=*/0, Undefs);
  }
}

void SplitEditor::extendPHIKillRanges() {
  // Extend live ranges to be live-out for successor PHI values.

  // Visit each PHI def slot in the parent live interval. If the def is dead,
  // remove it. Otherwise, extend the live interval to reach the end indexes
  // of all predecessor blocks.

  LiveInterval &ParentLI = Edit->getParent();
  for (const VNInfo *V : ParentLI.valnos) {
    if (V->isUnused() || !V->isPHIDef())
      continue;

    unsigned RegIdx = RegAssign.lookup(V->def);
    LiveInterval &LI = LIS.getInterval(Edit->get(RegIdx));
    LiveIntervalCalc &LIC = getLICalc(RegIdx);
    MachineBasicBlock &B = *LIS.getMBBFromIndex(V->def);
    if (!removeDeadSegment(V->def, LI))
      extendPHIRange(B, LIC, LI, LaneBitmask::getAll(), /*Undefs=*/{});
  }

  SmallVector<SlotIndex, 4> Undefs;
  LiveIntervalCalc SubLIC;

  for (LiveInterval::SubRange &PS : ParentLI.subranges()) {
    for (const VNInfo *V : PS.valnos) {
      if (V->isUnused() || !V->isPHIDef())
        continue;
      unsigned RegIdx = RegAssign.lookup(V->def);
      LiveInterval &LI = LIS.getInterval(Edit->get(RegIdx));
      LiveInterval::SubRange &S = getSubRangeForMaskExact(PS.LaneMask, LI);
      if (removeDeadSegment(V->def, S))
        continue;

      MachineBasicBlock &B = *LIS.getMBBFromIndex(V->def);
      SubLIC.reset(&VRM.getMachineFunction(), LIS.getSlotIndexes(), &MDT,
                   &LIS.getVNInfoAllocator());
      Undefs.clear();
      LI.computeSubRangeUndefs(Undefs, PS.LaneMask, MRI, *LIS.getSlotIndexes());
      extendPHIRange(B, SubLIC, S, PS.LaneMask, Undefs);
    }
  }
}

/// rewriteAssigned - Rewrite all uses of Edit->getReg().
void SplitEditor::rewriteAssigned(bool ExtendRanges) {
  struct ExtPoint {
    ExtPoint(const MachineOperand &O, unsigned R, SlotIndex N)
      : MO(O), RegIdx(R), Next(N) {}

    MachineOperand MO;
    unsigned RegIdx;
    SlotIndex Next;
  };

  SmallVector<ExtPoint,4> ExtPoints;

  for (MachineOperand &MO :
       llvm::make_early_inc_range(MRI.reg_operands(Edit->getReg()))) {
    MachineInstr *MI = MO.getParent();
    // LiveDebugVariables should have handled all DBG_VALUE instructions.
    if (MI->isDebugValue()) {
      LLVM_DEBUG(dbgs() << "Zapping " << *MI);
      MO.setReg(0);
      continue;
    }

    // <undef> operands don't really read the register, so it doesn't matter
    // which register we choose.  When the use operand is tied to a def, we must
    // use the same register as the def, so just do that always.
    SlotIndex Idx = LIS.getInstructionIndex(*MI);
    if (MO.isDef() || MO.isUndef())
      Idx = Idx.getRegSlot(MO.isEarlyClobber());

    // Rewrite to the mapped register at Idx.
    unsigned RegIdx = RegAssign.lookup(Idx);
    LiveInterval &LI = LIS.getInterval(Edit->get(RegIdx));
    MO.setReg(LI.reg());
    LLVM_DEBUG(dbgs() << "  rewr " << printMBBReference(*MI->getParent())
                      << '\t' << Idx << ':' << RegIdx << '\t' << *MI);

    // Extend liveness to Idx if the instruction reads reg.
    if (!ExtendRanges || MO.isUndef())
      continue;

    // Skip instructions that don't read Reg.
    if (MO.isDef()) {
      if (!MO.getSubReg() && !MO.isEarlyClobber())
        continue;
      // We may want to extend a live range for a partial redef, or for a use
      // tied to an early clobber.
      Idx = Idx.getPrevSlot();
      if (!Edit->getParent().liveAt(Idx))
        continue;
    } else
      Idx = Idx.getRegSlot(true);

    SlotIndex Next = Idx.getNextSlot();
    if (LI.hasSubRanges()) {
      // We have to delay extending subranges until we have seen all operands
      // defining the register. This is because a <def,read-undef> operand
      // will create an "undef" point, and we cannot extend any subranges
      // until all of them have been accounted for.
      if (MO.isUse())
        ExtPoints.push_back(ExtPoint(MO, RegIdx, Next));
    } else {
      LiveIntervalCalc &LIC = getLICalc(RegIdx);
      LIC.extend(LI, Next, 0, ArrayRef<SlotIndex>());
    }
  }

  for (ExtPoint &EP : ExtPoints) {
    LiveInterval &LI = LIS.getInterval(Edit->get(EP.RegIdx));
    assert(LI.hasSubRanges());

    LiveIntervalCalc SubLIC;
    Register Reg = EP.MO.getReg(), Sub = EP.MO.getSubReg();
    LaneBitmask LM = Sub != 0 ? TRI.getSubRegIndexLaneMask(Sub)
                              : MRI.getMaxLaneMaskForVReg(Reg);
    for (LiveInterval::SubRange &S : LI.subranges()) {
      if ((S.LaneMask & LM).none())
        continue;
      // The problem here can be that the new register may have been created
      // for a partially defined original register. For example:
      //   %0:subreg_hireg<def,read-undef> = ...
      //   ...
      //   %1 = COPY %0
      if (S.empty())
        continue;
      SubLIC.reset(&VRM.getMachineFunction(), LIS.getSlotIndexes(), &MDT,
                   &LIS.getVNInfoAllocator());
      SmallVector<SlotIndex, 4> Undefs;
      LI.computeSubRangeUndefs(Undefs, S.LaneMask, MRI, *LIS.getSlotIndexes());
      SubLIC.extend(S, EP.Next, 0, Undefs);
    }
  }

  for (Register R : *Edit) {
    LiveInterval &LI = LIS.getInterval(R);
    if (!LI.hasSubRanges())
      continue;
    LI.clear();
    LI.removeEmptySubRanges();
    LIS.constructMainRangeFromSubranges(LI);
  }
}

void SplitEditor::deleteRematVictims() {
  SmallVector<MachineInstr*, 8> Dead;
  for (const Register &R : *Edit) {
    LiveInterval *LI = &LIS.getInterval(R);
    for (const LiveRange::Segment &S : LI->segments) {
      // Dead defs end at the dead slot.
      if (S.end != S.valno->def.getDeadSlot())
        continue;
      if (S.valno->isPHIDef())
        continue;
      MachineInstr *MI = LIS.getInstructionFromIndex(S.valno->def);
      assert(MI && "Missing instruction for dead def");
      MI->addRegisterDead(LI->reg(), &TRI);

      if (!MI->allDefsAreDead())
        continue;

      LLVM_DEBUG(dbgs() << "All defs dead: " << *MI);
      Dead.push_back(MI);
    }
  }

  if (Dead.empty())
    return;

  Edit->eliminateDeadDefs(Dead, None, &AA);
}

void SplitEditor::forceRecomputeVNI(const VNInfo &ParentVNI) {
  // Fast-path for common case.
  if (!ParentVNI.isPHIDef()) {
    for (unsigned I = 0, E = Edit->size(); I != E; ++I)
      forceRecompute(I, ParentVNI);
    return;
  }

  // Trace value through phis.
  SmallPtrSet<const VNInfo *, 8> Visited; ///< whether VNI was/is in worklist.
  SmallVector<const VNInfo *, 4> WorkList;
  Visited.insert(&ParentVNI);
  WorkList.push_back(&ParentVNI);

  const LiveInterval &ParentLI = Edit->getParent();
  const SlotIndexes &Indexes = *LIS.getSlotIndexes();
  do {
    const VNInfo &VNI = *WorkList.back();
    WorkList.pop_back();
    for (unsigned I = 0, E = Edit->size(); I != E; ++I)
      forceRecompute(I, VNI);
    if (!VNI.isPHIDef())
      continue;

    MachineBasicBlock &MBB = *Indexes.getMBBFromIndex(VNI.def);
    for (const MachineBasicBlock *Pred : MBB.predecessors()) {
      SlotIndex PredEnd = Indexes.getMBBEndIdx(Pred);
      VNInfo *PredVNI = ParentLI.getVNInfoBefore(PredEnd);
      assert(PredVNI && "Value available in PhiVNI predecessor");
      if (Visited.insert(PredVNI).second)
        WorkList.push_back(PredVNI);
    }
  } while(!WorkList.empty());
}

void SplitEditor::finish(SmallVectorImpl<unsigned> *LRMap) {
  ++NumFinished;

  // At this point, the live intervals in Edit contain VNInfos corresponding to
  // the inserted copies.

  // Add the original defs from the parent interval.
  for (const VNInfo *ParentVNI : Edit->getParent().valnos) {
    if (ParentVNI->isUnused())
      continue;
    unsigned RegIdx = RegAssign.lookup(ParentVNI->def);
    defValue(RegIdx, ParentVNI, ParentVNI->def, true);

    // Force rematted values to be recomputed everywhere.
    // The new live ranges may be truncated.
    if (Edit->didRematerialize(ParentVNI))
      forceRecomputeVNI(*ParentVNI);
  }

  // Hoist back-copies to the complement interval when in spill mode.
  switch (SpillMode) {
  case SM_Partition:
    // Leave all back-copies as is.
    break;
  case SM_Size:
  case SM_Speed:
    // hoistCopies will behave differently between size and speed.
    hoistCopies();
  }

  // Transfer the simply mapped values, check if any are skipped.
  bool Skipped = transferValues();

  // Rewrite virtual registers, possibly extending ranges.
  rewriteAssigned(Skipped);

  if (Skipped)
    extendPHIKillRanges();
  else
    ++NumSimple;

  // Delete defs that were rematted everywhere.
  if (Skipped)
    deleteRematVictims();

  // Get rid of unused values and set phi-kill flags.
  for (Register Reg : *Edit) {
    LiveInterval &LI = LIS.getInterval(Reg);
    LI.removeEmptySubRanges();
    LI.RenumberValues();
  }

  // Provide a reverse mapping from original indices to Edit ranges.
  if (LRMap) {
    LRMap->clear();
    for (unsigned i = 0, e = Edit->size(); i != e; ++i)
      LRMap->push_back(i);
  }

  // Now check if any registers were separated into multiple components.
  ConnectedVNInfoEqClasses ConEQ(LIS);
  for (unsigned i = 0, e = Edit->size(); i != e; ++i) {
    // Don't use iterators, they are invalidated by create() below.
    Register VReg = Edit->get(i);
    LiveInterval &LI = LIS.getInterval(VReg);
    SmallVector<LiveInterval*, 8> SplitLIs;
    LIS.splitSeparateComponents(LI, SplitLIs);
    Register Original = VRM.getOriginal(VReg);
    for (LiveInterval *SplitLI : SplitLIs)
      VRM.setIsSplitFromReg(SplitLI->reg(), Original);

    // The new intervals all map back to i.
    if (LRMap)
      LRMap->resize(Edit->size(), i);
  }

  // Calculate spill weight and allocation hints for new intervals.
  Edit->calculateRegClassAndHint(VRM.getMachineFunction(), VRAI);

  assert(!LRMap || LRMap->size() == Edit->size());
}

//===----------------------------------------------------------------------===//
//                            Single Block Splitting
//===----------------------------------------------------------------------===//

bool SplitAnalysis::shouldSplitSingleBlock(const BlockInfo &BI,
                                           bool SingleInstrs) const {
  // Always split for multiple instructions.
  if (!BI.isOneInstr())
    return true;
  // Don't split for single instructions unless explicitly requested.
  if (!SingleInstrs)
    return false;
  // Splitting a live-through range always makes progress.
  if (BI.LiveIn && BI.LiveOut)
    return true;
  // No point in isolating a copy. It has no register class constraints.
  if (LIS.getInstructionFromIndex(BI.FirstInstr)->isCopyLike())
    return false;
  // Finally, don't isolate an end point that was created by earlier splits.
  return isOriginalEndpoint(BI.FirstInstr);
}

void SplitEditor::splitSingleBlock(const SplitAnalysis::BlockInfo &BI) {
  openIntv();
  SlotIndex LastSplitPoint = SA.getLastSplitPoint(BI.MBB);
  SlotIndex SegStart = enterIntvBefore(std::min(BI.FirstInstr,
    LastSplitPoint));
  if (!BI.LiveOut || BI.LastInstr < LastSplitPoint) {
    useIntv(SegStart, leaveIntvAfter(BI.LastInstr));
  } else {
      // The last use is after the last valid split point.
    SlotIndex SegStop = leaveIntvBefore(LastSplitPoint);
    useIntv(SegStart, SegStop);
    overlapIntv(SegStop, BI.LastInstr);
  }
}

//===----------------------------------------------------------------------===//
//                    Global Live Range Splitting Support
//===----------------------------------------------------------------------===//

// These methods support a method of global live range splitting that uses a
// global algorithm to decide intervals for CFG edges. They will insert split
// points and color intervals in basic blocks while avoiding interference.
//
// Note that splitSingleBlock is also useful for blocks where both CFG edges
// are on the stack.

void SplitEditor::splitLiveThroughBlock(unsigned MBBNum,
                                        unsigned IntvIn, SlotIndex LeaveBefore,
                                        unsigned IntvOut, SlotIndex EnterAfter){
  SlotIndex Start, Stop;
  std::tie(Start, Stop) = LIS.getSlotIndexes()->getMBBRange(MBBNum);

  LLVM_DEBUG(dbgs() << "%bb." << MBBNum << " [" << Start << ';' << Stop
                    << ") intf " << LeaveBefore << '-' << EnterAfter
                    << ", live-through " << IntvIn << " -> " << IntvOut);

  assert((IntvIn || IntvOut) && "Use splitSingleBlock for isolated blocks");

  assert((!LeaveBefore || LeaveBefore < Stop) && "Interference after block");
  assert((!IntvIn || !LeaveBefore || LeaveBefore > Start) && "Impossible intf");
  assert((!EnterAfter || EnterAfter >= Start) && "Interference before block");

  MachineBasicBlock *MBB = VRM.getMachineFunction().getBlockNumbered(MBBNum);

  if (!IntvOut) {
    LLVM_DEBUG(dbgs() << ", spill on entry.\n");
    //
    //        <<<<<<<<<    Possible LeaveBefore interference.
    //    |-----------|    Live through.
    //    -____________    Spill on entry.
    //
    selectIntv(IntvIn);
    SlotIndex Idx = leaveIntvAtTop(*MBB);
    assert((!LeaveBefore || Idx <= LeaveBefore) && "Interference");
    (void)Idx;
    return;
  }

  if (!IntvIn) {
    LLVM_DEBUG(dbgs() << ", reload on exit.\n");
    //
    //    >>>>>>>          Possible EnterAfter interference.
    //    |-----------|    Live through.
    //    ___________--    Reload on exit.
    //
    selectIntv(IntvOut);
    SlotIndex Idx = enterIntvAtEnd(*MBB);
    assert((!EnterAfter || Idx >= EnterAfter) && "Interference");
    (void)Idx;
    return;
  }

  if (IntvIn == IntvOut && !LeaveBefore && !EnterAfter) {
    LLVM_DEBUG(dbgs() << ", straight through.\n");
    //
    //    |-----------|    Live through.
    //    -------------    Straight through, same intv, no interference.
    //
    selectIntv(IntvOut);
    useIntv(Start, Stop);
    return;
  }

  // We cannot legally insert splits after LSP.
  SlotIndex LSP = SA.getLastSplitPoint(MBBNum);
  assert((!IntvOut || !EnterAfter || EnterAfter < LSP) && "Impossible intf");

  if (IntvIn != IntvOut && (!LeaveBefore || !EnterAfter ||
                  LeaveBefore.getBaseIndex() > EnterAfter.getBoundaryIndex())) {
    LLVM_DEBUG(dbgs() << ", switch avoiding interference.\n");
    //
    //    >>>>     <<<<    Non-overlapping EnterAfter/LeaveBefore interference.
    //    |-----------|    Live through.
    //    ------=======    Switch intervals between interference.
    //
    selectIntv(IntvOut);
    SlotIndex Idx;
    if (LeaveBefore && LeaveBefore < LSP) {
      Idx = enterIntvBefore(LeaveBefore);
      useIntv(Idx, Stop);
    } else {
      Idx = enterIntvAtEnd(*MBB);
    }
    selectIntv(IntvIn);
    useIntv(Start, Idx);
    assert((!LeaveBefore || Idx <= LeaveBefore) && "Interference");
    assert((!EnterAfter || Idx >= EnterAfter) && "Interference");
    return;
  }

  LLVM_DEBUG(dbgs() << ", create local intv for interference.\n");
  //
  //    >>><><><><<<<    Overlapping EnterAfter/LeaveBefore interference.
  //    |-----------|    Live through.
  //    ==---------==    Switch intervals before/after interference.
  //
  assert(LeaveBefore <= EnterAfter && "Missed case");

  selectIntv(IntvOut);
  SlotIndex Idx = enterIntvAfter(EnterAfter);
  useIntv(Idx, Stop);
  assert((!EnterAfter || Idx >= EnterAfter) && "Interference");

  selectIntv(IntvIn);
  Idx = leaveIntvBefore(LeaveBefore);
  useIntv(Start, Idx);
  assert((!LeaveBefore || Idx <= LeaveBefore) && "Interference");
}

void SplitEditor::splitRegInBlock(const SplitAnalysis::BlockInfo &BI,
                                  unsigned IntvIn, SlotIndex LeaveBefore) {
  SlotIndex Start, Stop;
  std::tie(Start, Stop) = LIS.getSlotIndexes()->getMBBRange(BI.MBB);

  LLVM_DEBUG(dbgs() << printMBBReference(*BI.MBB) << " [" << Start << ';'
                    << Stop << "), uses " << BI.FirstInstr << '-'
                    << BI.LastInstr << ", reg-in " << IntvIn
                    << ", leave before " << LeaveBefore
                    << (BI.LiveOut ? ", stack-out" : ", killed in block"));

  assert(IntvIn && "Must have register in");
  assert(BI.LiveIn && "Must be live-in");
  assert((!LeaveBefore || LeaveBefore > Start) && "Bad interference");

  if (!BI.LiveOut && (!LeaveBefore || LeaveBefore >= BI.LastInstr)) {
    LLVM_DEBUG(dbgs() << " before interference.\n");
    //
    //               <<<    Interference after kill.
    //     |---o---x   |    Killed in block.
    //     =========        Use IntvIn everywhere.
    //
    selectIntv(IntvIn);
    useIntv(Start, BI.LastInstr);
    return;
  }

  SlotIndex LSP = SA.getLastSplitPoint(BI.MBB);

  if (!LeaveBefore || LeaveBefore > BI.LastInstr.getBoundaryIndex()) {
    //
    //               <<<    Possible interference after last use.
    //     |---o---o---|    Live-out on stack.
    //     =========____    Leave IntvIn after last use.
    //
    //                 <    Interference after last use.
    //     |---o---o--o|    Live-out on stack, late last use.
    //     ============     Copy to stack after LSP, overlap IntvIn.
    //            \_____    Stack interval is live-out.
    //
    if (BI.LastInstr < LSP) {
      LLVM_DEBUG(dbgs() << ", spill after last use before interference.\n");
      selectIntv(IntvIn);
      SlotIndex Idx = leaveIntvAfter(BI.LastInstr);
      useIntv(Start, Idx);
      assert((!LeaveBefore || Idx <= LeaveBefore) && "Interference");
    } else {
      LLVM_DEBUG(dbgs() << ", spill before last split point.\n");
      selectIntv(IntvIn);
      SlotIndex Idx = leaveIntvBefore(LSP);
      overlapIntv(Idx, BI.LastInstr);
      useIntv(Start, Idx);
      assert((!LeaveBefore || Idx <= LeaveBefore) && "Interference");
    }
    return;
  }

  // The interference is overlapping somewhere we wanted to use IntvIn. That
  // means we need to create a local interval that can be allocated a
  // different register.
  unsigned LocalIntv = openIntv();
  (void)LocalIntv;
  LLVM_DEBUG(dbgs() << ", creating local interval " << LocalIntv << ".\n");

  if (!BI.LiveOut || BI.LastInstr < LSP) {
    //
    //           <<<<<<<    Interference overlapping uses.
    //     |---o---o---|    Live-out on stack.
    //     =====----____    Leave IntvIn before interference, then spill.
    //
    SlotIndex To = leaveIntvAfter(BI.LastInstr);
    SlotIndex From = enterIntvBefore(LeaveBefore);
    useIntv(From, To);
    selectIntv(IntvIn);
    useIntv(Start, From);
    assert((!LeaveBefore || From <= LeaveBefore) && "Interference");
    return;
  }

  //           <<<<<<<    Interference overlapping uses.
  //     |---o---o--o|    Live-out on stack, late last use.
  //     =====-------     Copy to stack before LSP, overlap LocalIntv.
  //            \_____    Stack interval is live-out.
  //
  SlotIndex To = leaveIntvBefore(LSP);
  overlapIntv(To, BI.LastInstr);
  SlotIndex From = enterIntvBefore(std::min(To, LeaveBefore));
  useIntv(From, To);
  selectIntv(IntvIn);
  useIntv(Start, From);
  assert((!LeaveBefore || From <= LeaveBefore) && "Interference");
}

void SplitEditor::splitRegOutBlock(const SplitAnalysis::BlockInfo &BI,
                                   unsigned IntvOut, SlotIndex EnterAfter) {
  SlotIndex Start, Stop;
  std::tie(Start, Stop) = LIS.getSlotIndexes()->getMBBRange(BI.MBB);

  LLVM_DEBUG(dbgs() << printMBBReference(*BI.MBB) << " [" << Start << ';'
                    << Stop << "), uses " << BI.FirstInstr << '-'
                    << BI.LastInstr << ", reg-out " << IntvOut
                    << ", enter after " << EnterAfter
                    << (BI.LiveIn ? ", stack-in" : ", defined in block"));

  SlotIndex LSP = SA.getLastSplitPoint(BI.MBB);

  assert(IntvOut && "Must have register out");
  assert(BI.LiveOut && "Must be live-out");
  assert((!EnterAfter || EnterAfter < LSP) && "Bad interference");

  if (!BI.LiveIn && (!EnterAfter || EnterAfter <= BI.FirstInstr)) {
    LLVM_DEBUG(dbgs() << " after interference.\n");
    //
    //    >>>>             Interference before def.
    //    |   o---o---|    Defined in block.
    //        =========    Use IntvOut everywhere.
    //
    selectIntv(IntvOut);
    useIntv(BI.FirstInstr, Stop);
    return;
  }

  if (!EnterAfter || EnterAfter < BI.FirstInstr.getBaseIndex()) {
    LLVM_DEBUG(dbgs() << ", reload after interference.\n");
    //
    //    >>>>             Interference before def.
    //    |---o---o---|    Live-through, stack-in.
    //    ____=========    Enter IntvOut before first use.
    //
    selectIntv(IntvOut);
    SlotIndex Idx = enterIntvBefore(std::min(LSP, BI.FirstInstr));
    useIntv(Idx, Stop);
    assert((!EnterAfter || Idx >= EnterAfter) && "Interference");
    return;
  }

  // The interference is overlapping somewhere we wanted to use IntvOut. That
  // means we need to create a local interval that can be allocated a
  // different register.
  LLVM_DEBUG(dbgs() << ", interference overlaps uses.\n");
  //
  //    >>>>>>>          Interference overlapping uses.
  //    |---o---o---|    Live-through, stack-in.
  //    ____---======    Create local interval for interference range.
  //
  selectIntv(IntvOut);
  SlotIndex Idx = enterIntvAfter(EnterAfter);
  useIntv(Idx, Stop);
  assert((!EnterAfter || Idx >= EnterAfter) && "Interference");

  openIntv();
  SlotIndex From = enterIntvBefore(std::min(Idx, BI.FirstInstr));
  useIntv(From, Idx);
}

void SplitAnalysis::BlockInfo::print(raw_ostream &OS) const {
  OS << "{" << printMBBReference(*MBB) << ", "
     << "uses " << FirstInstr << " to " << LastInstr << ", "
     << "1st def " << FirstDef << ", "
     << (LiveIn ? "live in" : "dead in") << ", "
     << (LiveOut ? "live out" : "dead out") << "}";
}

void SplitAnalysis::BlockInfo::dump() const {
  print(dbgs());
  dbgs() << "\n";
}<|MERGE_RESOLUTION|>--- conflicted
+++ resolved
@@ -543,16 +543,6 @@
   const TargetRegisterClass *RC = MRI.getRegClass(FromReg);
   assert(RC == MRI.getRegClass(ToReg) && "Should have same reg class");
 
-<<<<<<< HEAD
-  SmallVector<unsigned, 8> Indexes;
-
-  // Abort if we cannot possibly implement the COPY with the given indexes.
-  if (!TRI.getCoveringSubRegIndexes(MRI, RC, LaneMask, Indexes))
-    report_fatal_error("Impossible to implement partial COPY");
-
-  SlotIndex Def;
-  for (unsigned BestIdx : Indexes) {
-=======
   SmallVector<unsigned, 8> SubIndexes;
 
   // Abort if we cannot possibly implement the COPY with the given indexes.
@@ -561,7 +551,6 @@
 
   SlotIndex Def;
   for (unsigned BestIdx : SubIndexes) {
->>>>>>> 2ab1d525
     Def = buildSingleSubRegCopy(FromReg, ToReg, MBB, InsertBefore, BestIdx,
                                 DestLI, Late, Def);
   }
