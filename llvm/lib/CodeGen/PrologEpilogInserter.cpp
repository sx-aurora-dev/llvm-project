//===- PrologEpilogInserter.cpp - Insert Prolog/Epilog code in function ---===//
//
// Part of the LLVM Project, under the Apache License v2.0 with LLVM Exceptions.
// See https://llvm.org/LICENSE.txt for license information.
// SPDX-License-Identifier: Apache-2.0 WITH LLVM-exception
//
//===----------------------------------------------------------------------===//
//
// This pass is responsible for finalizing the functions frame layout, saving
// callee saved registers, and for emitting prolog & epilog code for the
// function.
//
// This pass must be run after register allocation.  After this pass is
// executed, it is illegal to construct MO_FrameIndex operands.
//
//===----------------------------------------------------------------------===//

#include "llvm/ADT/ArrayRef.h"
#include "llvm/ADT/BitVector.h"
#include "llvm/ADT/DepthFirstIterator.h"
#include "llvm/ADT/STLExtras.h"
#include "llvm/ADT/SetVector.h"
#include "llvm/ADT/SmallPtrSet.h"
#include "llvm/ADT/SmallSet.h"
#include "llvm/ADT/SmallVector.h"
#include "llvm/ADT/Statistic.h"
#include "llvm/Analysis/OptimizationRemarkEmitter.h"
#include "llvm/CodeGen/MachineBasicBlock.h"
#include "llvm/CodeGen/MachineDominators.h"
#include "llvm/CodeGen/MachineFrameInfo.h"
#include "llvm/CodeGen/MachineFunction.h"
#include "llvm/CodeGen/MachineFunctionPass.h"
#include "llvm/CodeGen/MachineInstr.h"
#include "llvm/CodeGen/MachineInstrBuilder.h"
#include "llvm/CodeGen/MachineLoopInfo.h"
#include "llvm/CodeGen/MachineModuleInfo.h"
#include "llvm/CodeGen/MachineOperand.h"
#include "llvm/CodeGen/MachineOptimizationRemarkEmitter.h"
#include "llvm/CodeGen/MachineRegisterInfo.h"
#include "llvm/CodeGen/RegisterScavenging.h"
#include "llvm/CodeGen/TargetFrameLowering.h"
#include "llvm/CodeGen/TargetInstrInfo.h"
#include "llvm/CodeGen/TargetOpcodes.h"
#include "llvm/CodeGen/TargetRegisterInfo.h"
#include "llvm/CodeGen/TargetSubtargetInfo.h"
#include "llvm/CodeGen/WinEHFuncInfo.h"
#include "llvm/IR/Attributes.h"
#include "llvm/IR/CallingConv.h"
#include "llvm/IR/DebugInfoMetadata.h"
#include "llvm/IR/DiagnosticInfo.h"
#include "llvm/IR/Function.h"
#include "llvm/IR/InlineAsm.h"
#include "llvm/IR/LLVMContext.h"
#include "llvm/InitializePasses.h"
#include "llvm/MC/MCRegisterInfo.h"
#include "llvm/Pass.h"
#include "llvm/Support/CodeGen.h"
#include "llvm/Support/CommandLine.h"
#include "llvm/Support/Debug.h"
#include "llvm/Support/ErrorHandling.h"
#include "llvm/Support/MathExtras.h"
#include "llvm/Support/raw_ostream.h"
#include "llvm/Target/TargetMachine.h"
#include "llvm/Target/TargetOptions.h"
#include <algorithm>
#include <cassert>
#include <cstdint>
#include <functional>
#include <limits>
#include <utility>
#include <vector>

using namespace llvm;

#define DEBUG_TYPE "prologepilog"

using MBBVector = SmallVector<MachineBasicBlock *, 4>;

STATISTIC(NumLeafFuncWithSpills, "Number of leaf functions with CSRs");
STATISTIC(NumFuncSeen, "Number of functions seen in PEI");


namespace {

class PEI : public MachineFunctionPass {
public:
  static char ID;

  PEI() : MachineFunctionPass(ID) {
    initializePEIPass(*PassRegistry::getPassRegistry());
  }

  void getAnalysisUsage(AnalysisUsage &AU) const override;

  /// runOnMachineFunction - Insert prolog/epilog code and replace abstract
  /// frame indexes with appropriate references.
  bool runOnMachineFunction(MachineFunction &MF) override;

private:
  RegScavenger *RS;

  // MinCSFrameIndex, MaxCSFrameIndex - Keeps the range of callee saved
  // stack frame indexes.
  unsigned MinCSFrameIndex = std::numeric_limits<unsigned>::max();
  unsigned MaxCSFrameIndex = 0;

  // Save and Restore blocks of the current function. Typically there is a
  // single save block, unless Windows EH funclets are involved.
  MBBVector SaveBlocks;
  MBBVector RestoreBlocks;

  // Flag to control whether to use the register scavenger to resolve
  // frame index materialization registers. Set according to
  // TRI->requiresFrameIndexScavenging() for the current function.
  bool FrameIndexVirtualScavenging;

  // Flag to control whether the scavenger should be passed even though
  // FrameIndexVirtualScavenging is used.
  bool FrameIndexEliminationScavenging;

  // Emit remarks.
  MachineOptimizationRemarkEmitter *ORE = nullptr;

  void calculateCallFrameInfo(MachineFunction &MF);
  void calculateSaveRestoreBlocks(MachineFunction &MF);
  void spillCalleeSavedRegs(MachineFunction &MF);

  void calculateFrameObjectOffsets(MachineFunction &MF);
  void replaceFrameIndices(MachineFunction &MF);
  void replaceFrameIndices(MachineBasicBlock *BB, MachineFunction &MF,
                           int &SPAdj);
  void insertPrologEpilogCode(MachineFunction &MF);
};

} // end anonymous namespace

char PEI::ID = 0;

char &llvm::PrologEpilogCodeInserterID = PEI::ID;

INITIALIZE_PASS_BEGIN(PEI, DEBUG_TYPE, "Prologue/Epilogue Insertion", false,
                      false)
INITIALIZE_PASS_DEPENDENCY(MachineLoopInfo)
INITIALIZE_PASS_DEPENDENCY(MachineDominatorTree)
INITIALIZE_PASS_DEPENDENCY(MachineOptimizationRemarkEmitterPass)
INITIALIZE_PASS_END(PEI, DEBUG_TYPE,
                    "Prologue/Epilogue Insertion & Frame Finalization", false,
                    false)

MachineFunctionPass *llvm::createPrologEpilogInserterPass() {
  return new PEI();
}

STATISTIC(NumBytesStackSpace,
          "Number of bytes used for stack in all functions");

void PEI::getAnalysisUsage(AnalysisUsage &AU) const {
  AU.setPreservesCFG();
  AU.addPreserved<MachineLoopInfo>();
  AU.addPreserved<MachineDominatorTree>();
  AU.addRequired<MachineOptimizationRemarkEmitterPass>();
  MachineFunctionPass::getAnalysisUsage(AU);
}

/// StackObjSet - A set of stack object indexes
using StackObjSet = SmallSetVector<int, 8>;

using SavedDbgValuesMap =
    SmallDenseMap<MachineBasicBlock *, SmallVector<MachineInstr *, 4>, 4>;

/// Stash DBG_VALUEs that describe parameters and which are placed at the start
/// of the block. Later on, after the prologue code has been emitted, the
/// stashed DBG_VALUEs will be reinserted at the start of the block.
static void stashEntryDbgValues(MachineBasicBlock &MBB,
                                SavedDbgValuesMap &EntryDbgValues) {
  SmallVector<const MachineInstr *, 4> FrameIndexValues;

  for (auto &MI : MBB) {
    if (!MI.isDebugInstr())
      break;
    if (!MI.isDebugValue() || !MI.getDebugVariable()->isParameter())
      continue;
    if (any_of(MI.debug_operands(),
               [](const MachineOperand &MO) { return MO.isFI(); })) {
      // We can only emit valid locations for frame indices after the frame
      // setup, so do not stash away them.
      FrameIndexValues.push_back(&MI);
      continue;
    }
    const DILocalVariable *Var = MI.getDebugVariable();
    const DIExpression *Expr = MI.getDebugExpression();
    auto Overlaps = [Var, Expr](const MachineInstr *DV) {
      return Var == DV->getDebugVariable() &&
             Expr->fragmentsOverlap(DV->getDebugExpression());
    };
    // See if the debug value overlaps with any preceding debug value that will
    // not be stashed. If that is the case, then we can't stash this value, as
    // we would then reorder the values at reinsertion.
    if (llvm::none_of(FrameIndexValues, Overlaps))
      EntryDbgValues[&MBB].push_back(&MI);
  }

  // Remove stashed debug values from the block.
  if (EntryDbgValues.count(&MBB))
    for (auto *MI : EntryDbgValues[&MBB])
      MI->removeFromParent();
}

/// runOnMachineFunction - Insert prolog/epilog code and replace abstract
/// frame indexes with appropriate references.
bool PEI::runOnMachineFunction(MachineFunction &MF) {
  NumFuncSeen++;
  const Function &F = MF.getFunction();
  const TargetRegisterInfo *TRI = MF.getSubtarget().getRegisterInfo();
  const TargetFrameLowering *TFI = MF.getSubtarget().getFrameLowering();

  RS = TRI->requiresRegisterScavenging(MF) ? new RegScavenger() : nullptr;
  FrameIndexVirtualScavenging = TRI->requiresFrameIndexScavenging(MF);
  ORE = &getAnalysis<MachineOptimizationRemarkEmitterPass>().getORE();

  // Calculate the MaxCallFrameSize and AdjustsStack variables for the
  // function's frame information. Also eliminates call frame pseudo
  // instructions.
  calculateCallFrameInfo(MF);

  // Determine placement of CSR spill/restore code and prolog/epilog code:
  // place all spills in the entry block, all restores in return blocks.
  calculateSaveRestoreBlocks(MF);

  // Stash away DBG_VALUEs that should not be moved by insertion of prolog code.
  SavedDbgValuesMap EntryDbgValues;
  for (MachineBasicBlock *SaveBlock : SaveBlocks)
    stashEntryDbgValues(*SaveBlock, EntryDbgValues);

  // Handle CSR spilling and restoring, for targets that need it.
  if (MF.getTarget().usesPhysRegsForValues())
    spillCalleeSavedRegs(MF);

  // Allow the target machine to make final modifications to the function
  // before the frame layout is finalized.
  TFI->processFunctionBeforeFrameFinalized(MF, RS);

  // Calculate actual frame offsets for all abstract stack objects...
  calculateFrameObjectOffsets(MF);

  // Add prolog and epilog code to the function.  This function is required
  // to align the stack frame as necessary for any stack variables or
  // called functions.  Because of this, calculateCalleeSavedRegisters()
  // must be called before this function in order to set the AdjustsStack
  // and MaxCallFrameSize variables.
  if (!F.hasFnAttribute(Attribute::Naked))
    insertPrologEpilogCode(MF);

  // Reinsert stashed debug values at the start of the entry blocks.
  for (auto &I : EntryDbgValues)
    I.first->insert(I.first->begin(), I.second.begin(), I.second.end());

  // Allow the target machine to make final modifications to the function
  // before the frame layout is finalized.
  TFI->processFunctionBeforeFrameIndicesReplaced(MF, RS);

  // Replace all MO_FrameIndex operands with physical register references
  // and actual offsets.
  //
  replaceFrameIndices(MF);

  // If register scavenging is needed, as we've enabled doing it as a
  // post-pass, scavenge the virtual registers that frame index elimination
  // inserted.
  if (TRI->requiresRegisterScavenging(MF) && FrameIndexVirtualScavenging)
    scavengeFrameVirtualRegs(MF, *RS);

  // Warn on stack size when we exceeds the given limit.
  MachineFrameInfo &MFI = MF.getFrameInfo();
  uint64_t StackSize = MFI.getStackSize();

  unsigned Threshold = UINT_MAX;
  if (MF.getFunction().hasFnAttribute("warn-stack-size")) {
    bool Failed = MF.getFunction()
                      .getFnAttribute("warn-stack-size")
                      .getValueAsString()
                      .getAsInteger(10, Threshold);
    // Verifier should have caught this.
    assert(!Failed && "Invalid warn-stack-size fn attr value");
    (void)Failed;
  }
  if (StackSize > Threshold) {
    DiagnosticInfoStackSize DiagStackSize(F, StackSize, Threshold, DS_Warning);
    F.getContext().diagnose(DiagStackSize);
  }
  ORE->emit([&]() {
    return MachineOptimizationRemarkAnalysis(DEBUG_TYPE, "StackSize",
                                             MF.getFunction().getSubprogram(),
                                             &MF.front())
           << ore::NV("NumStackBytes", StackSize) << " stack bytes in function";
  });

  delete RS;
  SaveBlocks.clear();
  RestoreBlocks.clear();
  MFI.setSavePoint(nullptr);
  MFI.setRestorePoint(nullptr);
  return true;
}

/// Calculate the MaxCallFrameSize and AdjustsStack
/// variables for the function's frame information and eliminate call frame
/// pseudo instructions.
void PEI::calculateCallFrameInfo(MachineFunction &MF) {
  const TargetInstrInfo &TII = *MF.getSubtarget().getInstrInfo();
  const TargetFrameLowering *TFI = MF.getSubtarget().getFrameLowering();
  MachineFrameInfo &MFI = MF.getFrameInfo();

  unsigned MaxCallFrameSize = 0;
  bool AdjustsStack = MFI.adjustsStack();

  // Get the function call frame set-up and tear-down instruction opcode
  unsigned FrameSetupOpcode = TII.getCallFrameSetupOpcode();
  unsigned FrameDestroyOpcode = TII.getCallFrameDestroyOpcode();

  // Early exit for targets which have no call frame setup/destroy pseudo
  // instructions.
  if (FrameSetupOpcode == ~0u && FrameDestroyOpcode == ~0u)
    return;

  std::vector<MachineBasicBlock::iterator> FrameSDOps;
  for (MachineBasicBlock &BB : MF)
    for (MachineBasicBlock::iterator I = BB.begin(); I != BB.end(); ++I)
      if (TII.isFrameInstr(*I)) {
        unsigned Size = TII.getFrameSize(*I);
        if (Size > MaxCallFrameSize) MaxCallFrameSize = Size;
        AdjustsStack = true;
        FrameSDOps.push_back(I);
      } else if (I->isInlineAsm()) {
        // Some inline asm's need a stack frame, as indicated by operand 1.
        unsigned ExtraInfo = I->getOperand(InlineAsm::MIOp_ExtraInfo).getImm();
        if (ExtraInfo & InlineAsm::Extra_IsAlignStack)
          AdjustsStack = true;
      }

  assert(!MFI.isMaxCallFrameSizeComputed() ||
         (MFI.getMaxCallFrameSize() == MaxCallFrameSize &&
          MFI.adjustsStack() == AdjustsStack));
  MFI.setAdjustsStack(AdjustsStack);
  MFI.setMaxCallFrameSize(MaxCallFrameSize);

  for (MachineBasicBlock::iterator I : FrameSDOps) {
    // If call frames are not being included as part of the stack frame, and
    // the target doesn't indicate otherwise, remove the call frame pseudos
    // here. The sub/add sp instruction pairs are still inserted, but we don't
    // need to track the SP adjustment for frame index elimination.
    if (TFI->canSimplifyCallFramePseudos(MF))
      TFI->eliminateCallFramePseudoInstr(MF, *I->getParent(), I);
  }
}

/// Compute the sets of entry and return blocks for saving and restoring
/// callee-saved registers, and placing prolog and epilog code.
void PEI::calculateSaveRestoreBlocks(MachineFunction &MF) {
  const MachineFrameInfo &MFI = MF.getFrameInfo();

  // Even when we do not change any CSR, we still want to insert the
  // prologue and epilogue of the function.
  // So set the save points for those.

  // Use the points found by shrink-wrapping, if any.
  if (MFI.getSavePoint()) {
    SaveBlocks.push_back(MFI.getSavePoint());
    assert(MFI.getRestorePoint() && "Both restore and save must be set");
    MachineBasicBlock *RestoreBlock = MFI.getRestorePoint();
    // If RestoreBlock does not have any successor and is not a return block
    // then the end point is unreachable and we do not need to insert any
    // epilogue.
    if (!RestoreBlock->succ_empty() || RestoreBlock->isReturnBlock())
      RestoreBlocks.push_back(RestoreBlock);
    return;
  }

  // Save refs to entry and return blocks.
  SaveBlocks.push_back(&MF.front());
  for (MachineBasicBlock &MBB : MF) {
    if (MBB.isEHFuncletEntry())
      SaveBlocks.push_back(&MBB);
    if (MBB.isReturnBlock())
      RestoreBlocks.push_back(&MBB);
  }
}

static void assignCalleeSavedSpillSlots(MachineFunction &F,
                                        const BitVector &SavedRegs,
                                        unsigned &MinCSFrameIndex,
                                        unsigned &MaxCSFrameIndex) {
  if (SavedRegs.empty())
    return;

  const TargetRegisterInfo *RegInfo = F.getSubtarget().getRegisterInfo();
  const MCPhysReg *CSRegs = F.getRegInfo().getCalleeSavedRegs();
  BitVector CSMask(SavedRegs.size());

  for (unsigned i = 0; CSRegs[i]; ++i)
    CSMask.set(CSRegs[i]);

  std::vector<CalleeSavedInfo> CSI;
  for (unsigned i = 0; CSRegs[i]; ++i) {
    unsigned Reg = CSRegs[i];
    if (SavedRegs.test(Reg)) {
      bool SavedSuper = false;
      for (const MCPhysReg &SuperReg : RegInfo->superregs(Reg)) {
        // Some backends set all aliases for some registers as saved, such as
        // Mips's $fp, so they appear in SavedRegs but not CSRegs.
        if (SavedRegs.test(SuperReg) && CSMask.test(SuperReg)) {
          SavedSuper = true;
          break;
        }
      }

      if (!SavedSuper)
        CSI.push_back(CalleeSavedInfo(Reg));
    }
  }

  const TargetFrameLowering *TFI = F.getSubtarget().getFrameLowering();
  MachineFrameInfo &MFI = F.getFrameInfo();
  if (!TFI->assignCalleeSavedSpillSlots(F, RegInfo, CSI, MinCSFrameIndex,
                                        MaxCSFrameIndex)) {
    // If target doesn't implement this, use generic code.

    if (CSI.empty())
      return; // Early exit if no callee saved registers are modified!

    unsigned NumFixedSpillSlots;
    const TargetFrameLowering::SpillSlot *FixedSpillSlots =
        TFI->getCalleeSavedSpillSlots(NumFixedSpillSlots);

    // Now that we know which registers need to be saved and restored, allocate
    // stack slots for them.
    for (auto &CS : CSI) {
      // If the target has spilled this register to another register, we don't
      // need to allocate a stack slot.
      if (CS.isSpilledToReg())
        continue;

      unsigned Reg = CS.getReg();
      const TargetRegisterClass *RC = RegInfo->getMinimalPhysRegClass(Reg);

      int FrameIdx;
      if (RegInfo->hasReservedSpillSlot(F, Reg, FrameIdx)) {
        CS.setFrameIdx(FrameIdx);
        continue;
      }

      // Check to see if this physreg must be spilled to a particular stack slot
      // on this target.
      const TargetFrameLowering::SpillSlot *FixedSlot = FixedSpillSlots;
      while (FixedSlot != FixedSpillSlots + NumFixedSpillSlots &&
             FixedSlot->Reg != Reg)
        ++FixedSlot;

      unsigned Size = RegInfo->getSpillSize(*RC);
      if (FixedSlot == FixedSpillSlots + NumFixedSpillSlots) {
        // Nope, just spill it anywhere convenient.
        Align Alignment = RegInfo->getSpillAlign(*RC);
        // We may not be able to satisfy the desired alignment specification of
        // the TargetRegisterClass if the stack alignment is smaller. Use the
        // min.
        Alignment = std::min(Alignment, TFI->getStackAlign());
        FrameIdx = MFI.CreateStackObject(Size, Alignment, true);
        if ((unsigned)FrameIdx < MinCSFrameIndex) MinCSFrameIndex = FrameIdx;
        if ((unsigned)FrameIdx > MaxCSFrameIndex) MaxCSFrameIndex = FrameIdx;
      } else {
        // Spill it to the stack where we must.
        FrameIdx = MFI.CreateFixedSpillStackObject(Size, FixedSlot->Offset);
      }

      CS.setFrameIdx(FrameIdx);
    }
  }

  MFI.setCalleeSavedInfo(CSI);
}

/// Helper function to update the liveness information for the callee-saved
/// registers.
static void updateLiveness(MachineFunction &MF) {
  MachineFrameInfo &MFI = MF.getFrameInfo();
  // Visited will contain all the basic blocks that are in the region
  // where the callee saved registers are alive:
  // - Anything that is not Save or Restore -> LiveThrough.
  // - Save -> LiveIn.
  // - Restore -> LiveOut.
  // The live-out is not attached to the block, so no need to keep
  // Restore in this set.
  SmallPtrSet<MachineBasicBlock *, 8> Visited;
  SmallVector<MachineBasicBlock *, 8> WorkList;
  MachineBasicBlock *Entry = &MF.front();
  MachineBasicBlock *Save = MFI.getSavePoint();

  if (!Save)
    Save = Entry;

  if (Entry != Save) {
    WorkList.push_back(Entry);
    Visited.insert(Entry);
  }
  Visited.insert(Save);

  MachineBasicBlock *Restore = MFI.getRestorePoint();
  if (Restore)
    // By construction Restore cannot be visited, otherwise it
    // means there exists a path to Restore that does not go
    // through Save.
    WorkList.push_back(Restore);

  while (!WorkList.empty()) {
    const MachineBasicBlock *CurBB = WorkList.pop_back_val();
    // By construction, the region that is after the save point is
    // dominated by the Save and post-dominated by the Restore.
    if (CurBB == Save && Save != Restore)
      continue;
    // Enqueue all the successors not already visited.
    // Those are by construction either before Save or after Restore.
    for (MachineBasicBlock *SuccBB : CurBB->successors())
      if (Visited.insert(SuccBB).second)
        WorkList.push_back(SuccBB);
  }

  const std::vector<CalleeSavedInfo> &CSI = MFI.getCalleeSavedInfo();

  MachineRegisterInfo &MRI = MF.getRegInfo();
  for (const CalleeSavedInfo &I : CSI) {
    for (MachineBasicBlock *MBB : Visited) {
      MCPhysReg Reg = I.getReg();
      // Add the callee-saved register as live-in.
      // It's killed at the spill.
      if (!MRI.isReserved(Reg) && !MBB->isLiveIn(Reg))
        MBB->addLiveIn(Reg);
    }
    // If callee-saved register is spilled to another register rather than
    // spilling to stack, the destination register has to be marked as live for
    // each MBB between the prologue and epilogue so that it is not clobbered
    // before it is reloaded in the epilogue. The Visited set contains all
    // blocks outside of the region delimited by prologue/epilogue.
    if (I.isSpilledToReg()) {
      for (MachineBasicBlock &MBB : MF) {
        if (Visited.count(&MBB))
          continue;
        MCPhysReg DstReg = I.getDstReg();
        if (!MBB.isLiveIn(DstReg))
          MBB.addLiveIn(DstReg);
      }
    }
  }
}

/// Insert restore code for the callee-saved registers used in the function.
static void insertCSRSaves(MachineBasicBlock &SaveBlock,
                           ArrayRef<CalleeSavedInfo> CSI) {
  MachineFunction &MF = *SaveBlock.getParent();
  const TargetInstrInfo &TII = *MF.getSubtarget().getInstrInfo();
  const TargetFrameLowering *TFI = MF.getSubtarget().getFrameLowering();
  const TargetRegisterInfo *TRI = MF.getSubtarget().getRegisterInfo();

  MachineBasicBlock::iterator I = SaveBlock.begin();
  if (!TFI->spillCalleeSavedRegisters(SaveBlock, I, CSI, TRI)) {
    for (const CalleeSavedInfo &CS : CSI) {
      // Insert the spill to the stack frame.
      unsigned Reg = CS.getReg();

      if (CS.isSpilledToReg()) {
        BuildMI(SaveBlock, I, DebugLoc(),
                TII.get(TargetOpcode::COPY), CS.getDstReg())
          .addReg(Reg, getKillRegState(true));
      } else {
        const TargetRegisterClass *RC = TRI->getMinimalPhysRegClass(Reg);
        TII.storeRegToStackSlot(SaveBlock, I, Reg, true, CS.getFrameIdx(), RC,
                                TRI);
      }
    }
  }
}

/// Insert restore code for the callee-saved registers used in the function.
static void insertCSRRestores(MachineBasicBlock &RestoreBlock,
                              std::vector<CalleeSavedInfo> &CSI) {
  MachineFunction &MF = *RestoreBlock.getParent();
  const TargetInstrInfo &TII = *MF.getSubtarget().getInstrInfo();
  const TargetFrameLowering *TFI = MF.getSubtarget().getFrameLowering();
  const TargetRegisterInfo *TRI = MF.getSubtarget().getRegisterInfo();

  // Restore all registers immediately before the return and any
  // terminators that precede it.
  MachineBasicBlock::iterator I = RestoreBlock.getFirstTerminator();

  if (!TFI->restoreCalleeSavedRegisters(RestoreBlock, I, CSI, TRI)) {
    for (const CalleeSavedInfo &CI : reverse(CSI)) {
      unsigned Reg = CI.getReg();
      if (CI.isSpilledToReg()) {
        BuildMI(RestoreBlock, I, DebugLoc(), TII.get(TargetOpcode::COPY), Reg)
          .addReg(CI.getDstReg(), getKillRegState(true));
      } else {
        const TargetRegisterClass *RC = TRI->getMinimalPhysRegClass(Reg);
        TII.loadRegFromStackSlot(RestoreBlock, I, Reg, CI.getFrameIdx(), RC, TRI);
        assert(I != RestoreBlock.begin() &&
               "loadRegFromStackSlot didn't insert any code!");
        // Insert in reverse order.  loadRegFromStackSlot can insert
        // multiple instructions.
      }
    }
  }
}

void PEI::spillCalleeSavedRegs(MachineFunction &MF) {
  // We can't list this requirement in getRequiredProperties because some
  // targets (WebAssembly) use virtual registers past this point, and the pass
  // pipeline is set up without giving the passes a chance to look at the
  // TargetMachine.
  // FIXME: Find a way to express this in getRequiredProperties.
  assert(MF.getProperties().hasProperty(
      MachineFunctionProperties::Property::NoVRegs));

  const Function &F = MF.getFunction();
  const TargetFrameLowering *TFI = MF.getSubtarget().getFrameLowering();
  MachineFrameInfo &MFI = MF.getFrameInfo();
  MinCSFrameIndex = std::numeric_limits<unsigned>::max();
  MaxCSFrameIndex = 0;

  // Determine which of the registers in the callee save list should be saved.
  BitVector SavedRegs;
  TFI->determineCalleeSaves(MF, SavedRegs, RS);

  // Assign stack slots for any callee-saved registers that must be spilled.
  assignCalleeSavedSpillSlots(MF, SavedRegs, MinCSFrameIndex, MaxCSFrameIndex);

  // Add the code to save and restore the callee saved registers.
  if (!F.hasFnAttribute(Attribute::Naked)) {
    MFI.setCalleeSavedInfoValid(true);

    std::vector<CalleeSavedInfo> &CSI = MFI.getCalleeSavedInfo();
    if (!CSI.empty()) {
      if (!MFI.hasCalls())
        NumLeafFuncWithSpills++;

      for (MachineBasicBlock *SaveBlock : SaveBlocks)
        insertCSRSaves(*SaveBlock, CSI);

      // Update the live-in information of all the blocks up to the save point.
      updateLiveness(MF);

      for (MachineBasicBlock *RestoreBlock : RestoreBlocks)
        insertCSRRestores(*RestoreBlock, CSI);
    }
  }
}

/// AdjustStackOffset - Helper function used to adjust the stack frame offset.
static inline void AdjustStackOffset(MachineFrameInfo &MFI, int FrameIdx,
                                     bool StackGrowsDown, int64_t &Offset,
                                     Align &MaxAlign, unsigned Skew) {
  // If the stack grows down, add the object size to find the lowest address.
  if (StackGrowsDown)
    Offset += MFI.getObjectSize(FrameIdx);

  Align Alignment = MFI.getObjectAlign(FrameIdx);

  // If the alignment of this object is greater than that of the stack, then
  // increase the stack alignment to match.
  MaxAlign = std::max(MaxAlign, Alignment);

  // Adjust to alignment boundary.
  Offset = alignTo(Offset, Alignment, Skew);

  if (StackGrowsDown) {
    LLVM_DEBUG(dbgs() << "alloc FI(" << FrameIdx << ") at SP[" << -Offset
                      << "]\n");
    MFI.setObjectOffset(FrameIdx, -Offset); // Set the computed offset
  } else {
    LLVM_DEBUG(dbgs() << "alloc FI(" << FrameIdx << ") at SP[" << Offset
                      << "]\n");
    MFI.setObjectOffset(FrameIdx, Offset);
    Offset += MFI.getObjectSize(FrameIdx);
  }
}

/// Compute which bytes of fixed and callee-save stack area are unused and keep
/// track of them in StackBytesFree.
static inline void
computeFreeStackSlots(MachineFrameInfo &MFI, bool StackGrowsDown,
                      unsigned MinCSFrameIndex, unsigned MaxCSFrameIndex,
                      int64_t FixedCSEnd, BitVector &StackBytesFree) {
  // Avoid undefined int64_t -> int conversion below in extreme case.
  if (FixedCSEnd > std::numeric_limits<int>::max())
    return;

  StackBytesFree.resize(FixedCSEnd, true);

  SmallVector<int, 16> AllocatedFrameSlots;
  // Add fixed objects.
  for (int i = MFI.getObjectIndexBegin(); i != 0; ++i)
    // StackSlot scavenging is only implemented for the default stack.
    if (MFI.getStackID(i) == TargetStackID::Default)
      AllocatedFrameSlots.push_back(i);
  // Add callee-save objects if there are any.
  if (MinCSFrameIndex <= MaxCSFrameIndex) {
    for (int i = MinCSFrameIndex; i <= (int)MaxCSFrameIndex; ++i)
      if (MFI.getStackID(i) == TargetStackID::Default)
        AllocatedFrameSlots.push_back(i);
  }

  for (int i : AllocatedFrameSlots) {
    // These are converted from int64_t, but they should always fit in int
    // because of the FixedCSEnd check above.
    int ObjOffset = MFI.getObjectOffset(i);
    int ObjSize = MFI.getObjectSize(i);
    int ObjStart, ObjEnd;
    if (StackGrowsDown) {
      // ObjOffset is negative when StackGrowsDown is true.
      ObjStart = -ObjOffset - ObjSize;
      ObjEnd = -ObjOffset;
    } else {
      ObjStart = ObjOffset;
      ObjEnd = ObjOffset + ObjSize;
    }
    // Ignore fixed holes that are in the previous stack frame.
    if (ObjEnd > 0)
      StackBytesFree.reset(ObjStart, ObjEnd);
  }
}

/// Assign frame object to an unused portion of the stack in the fixed stack
/// object range.  Return true if the allocation was successful.
static inline bool scavengeStackSlot(MachineFrameInfo &MFI, int FrameIdx,
                                     bool StackGrowsDown, Align MaxAlign,
                                     BitVector &StackBytesFree) {
  if (MFI.isVariableSizedObjectIndex(FrameIdx))
    return false;

  if (StackBytesFree.none()) {
    // clear it to speed up later scavengeStackSlot calls to
    // StackBytesFree.none()
    StackBytesFree.clear();
    return false;
  }

  Align ObjAlign = MFI.getObjectAlign(FrameIdx);
  if (ObjAlign > MaxAlign)
    return false;

  int64_t ObjSize = MFI.getObjectSize(FrameIdx);
  int FreeStart;
  for (FreeStart = StackBytesFree.find_first(); FreeStart != -1;
       FreeStart = StackBytesFree.find_next(FreeStart)) {

    // Check that free space has suitable alignment.
    unsigned ObjStart = StackGrowsDown ? FreeStart + ObjSize : FreeStart;
    if (alignTo(ObjStart, ObjAlign) != ObjStart)
      continue;

    if (FreeStart + ObjSize > StackBytesFree.size())
      return false;

    bool AllBytesFree = true;
    for (unsigned Byte = 0; Byte < ObjSize; ++Byte)
      if (!StackBytesFree.test(FreeStart + Byte)) {
        AllBytesFree = false;
        break;
      }
    if (AllBytesFree)
      break;
  }

  if (FreeStart == -1)
    return false;

  if (StackGrowsDown) {
    int ObjStart = -(FreeStart + ObjSize);
    LLVM_DEBUG(dbgs() << "alloc FI(" << FrameIdx << ") scavenged at SP["
                      << ObjStart << "]\n");
    MFI.setObjectOffset(FrameIdx, ObjStart);
  } else {
    LLVM_DEBUG(dbgs() << "alloc FI(" << FrameIdx << ") scavenged at SP["
                      << FreeStart << "]\n");
    MFI.setObjectOffset(FrameIdx, FreeStart);
  }

  StackBytesFree.reset(FreeStart, FreeStart + ObjSize);
  return true;
}

/// AssignProtectedObjSet - Helper function to assign large stack objects (i.e.,
/// those required to be close to the Stack Protector) to stack offsets.
static void AssignProtectedObjSet(const StackObjSet &UnassignedObjs,
                                  SmallSet<int, 16> &ProtectedObjs,
                                  MachineFrameInfo &MFI, bool StackGrowsDown,
                                  int64_t &Offset, Align &MaxAlign,
                                  unsigned Skew) {

  for (int i : UnassignedObjs) {
    AdjustStackOffset(MFI, i, StackGrowsDown, Offset, MaxAlign, Skew);
    ProtectedObjs.insert(i);
  }
}

/// calculateFrameObjectOffsets - Calculate actual frame offsets for all of the
/// abstract stack objects.
void PEI::calculateFrameObjectOffsets(MachineFunction &MF) {
  const TargetFrameLowering &TFI = *MF.getSubtarget().getFrameLowering();

  bool StackGrowsDown =
    TFI.getStackGrowthDirection() == TargetFrameLowering::StackGrowsDown;

  // Loop over all of the stack objects, assigning sequential addresses...
  MachineFrameInfo &MFI = MF.getFrameInfo();

  // Start at the beginning of the local area.
  // The Offset is the distance from the stack top in the direction
  // of stack growth -- so it's always nonnegative.
  int LocalAreaOffset = TFI.getOffsetOfLocalArea();
  if (StackGrowsDown)
    LocalAreaOffset = -LocalAreaOffset;
  assert(LocalAreaOffset >= 0
         && "Local area offset should be in direction of stack growth");
  int64_t Offset = LocalAreaOffset;

  // Skew to be applied to alignment.
  unsigned Skew = TFI.getStackAlignmentSkew(MF);

#ifdef EXPENSIVE_CHECKS
  for (unsigned i = 0, e = MFI.getObjectIndexEnd(); i != e; ++i)
    if (!MFI.isDeadObjectIndex(i) &&
        MFI.getStackID(i) == TargetStackID::Default)
      assert(MFI.getObjectAlign(i) <= MFI.getMaxAlign() &&
             "MaxAlignment is invalid");
#endif

  // If there are fixed sized objects that are preallocated in the local area,
  // non-fixed objects can't be allocated right at the start of local area.
  // Adjust 'Offset' to point to the end of last fixed sized preallocated
  // object.
  for (int i = MFI.getObjectIndexBegin(); i != 0; ++i) {
    if (MFI.getStackID(i) !=
        TargetStackID::Default) // Only allocate objects on the default stack.
      continue;

    int64_t FixedOff;
    if (StackGrowsDown) {
      // The maximum distance from the stack pointer is at lower address of
      // the object -- which is given by offset. For down growing stack
      // the offset is negative, so we negate the offset to get the distance.
      FixedOff = -MFI.getObjectOffset(i);
    } else {
      // The maximum distance from the start pointer is at the upper
      // address of the object.
      FixedOff = MFI.getObjectOffset(i) + MFI.getObjectSize(i);
    }
    if (FixedOff > Offset) Offset = FixedOff;
  }

  // First assign frame offsets to stack objects that are used to spill
  // callee saved registers.
  if (StackGrowsDown && MaxCSFrameIndex >= MinCSFrameIndex) {
    for (unsigned i = MinCSFrameIndex; i <= MaxCSFrameIndex; ++i) {
      if (MFI.getStackID(i) !=
          TargetStackID::Default) // Only allocate objects on the default stack.
        continue;

      // If the stack grows down, we need to add the size to find the lowest
      // address of the object.
      Offset += MFI.getObjectSize(i);

      // Adjust to alignment boundary
      Offset = alignTo(Offset, MFI.getObjectAlign(i), Skew);

      LLVM_DEBUG(dbgs() << "alloc FI(" << i << ") at SP[" << -Offset << "]\n");
      MFI.setObjectOffset(i, -Offset);        // Set the computed offset
    }
  } else if (MaxCSFrameIndex >= MinCSFrameIndex) {
    // Be careful about underflow in comparisons agains MinCSFrameIndex.
    for (unsigned i = MaxCSFrameIndex; i != MinCSFrameIndex - 1; --i) {
      if (MFI.getStackID(i) !=
          TargetStackID::Default) // Only allocate objects on the default stack.
        continue;

      if (MFI.isDeadObjectIndex(i))
        continue;

      // Adjust to alignment boundary
      Offset = alignTo(Offset, MFI.getObjectAlign(i), Skew);

      LLVM_DEBUG(dbgs() << "alloc FI(" << i << ") at SP[" << Offset << "]\n");
      MFI.setObjectOffset(i, Offset);
      Offset += MFI.getObjectSize(i);
    }
  }

  // FixedCSEnd is the stack offset to the end of the fixed and callee-save
  // stack area.
  int64_t FixedCSEnd = Offset;
  Align MaxAlign = MFI.getMaxAlign();

  // Make sure the special register scavenging spill slot is closest to the
  // incoming stack pointer if a frame pointer is required and is closer
  // to the incoming rather than the final stack pointer.
  const TargetRegisterInfo *RegInfo = MF.getSubtarget().getRegisterInfo();
  bool EarlyScavengingSlots = TFI.allocateScavengingFrameIndexesNearIncomingSP(MF);
  if (RS && EarlyScavengingSlots) {
    SmallVector<int, 2> SFIs;
    RS->getScavengingFrameIndices(SFIs);
    for (int SFI : SFIs)
      AdjustStackOffset(MFI, SFI, StackGrowsDown, Offset, MaxAlign, Skew);
  }

  // FIXME: Once this is working, then enable flag will change to a target
  // check for whether the frame is large enough to want to use virtual
  // frame index registers. Functions which don't want/need this optimization
  // will continue to use the existing code path.
  if (MFI.getUseLocalStackAllocationBlock()) {
    Align Alignment = MFI.getLocalFrameMaxAlign();

    // Adjust to alignment boundary.
    Offset = alignTo(Offset, Alignment, Skew);

    LLVM_DEBUG(dbgs() << "Local frame base offset: " << Offset << "\n");

    // Resolve offsets for objects in the local block.
    for (unsigned i = 0, e = MFI.getLocalFrameObjectCount(); i != e; ++i) {
      std::pair<int, int64_t> Entry = MFI.getLocalFrameObjectMap(i);
      int64_t FIOffset = (StackGrowsDown ? -Offset : Offset) + Entry.second;
      LLVM_DEBUG(dbgs() << "alloc FI(" << Entry.first << ") at SP[" << FIOffset
                        << "]\n");
      MFI.setObjectOffset(Entry.first, FIOffset);
    }
    // Allocate the local block
    Offset += MFI.getLocalFrameSize();

    MaxAlign = std::max(Alignment, MaxAlign);
  }

  // Retrieve the Exception Handler registration node.
  int EHRegNodeFrameIndex = std::numeric_limits<int>::max();
  if (const WinEHFuncInfo *FuncInfo = MF.getWinEHFuncInfo())
    EHRegNodeFrameIndex = FuncInfo->EHRegNodeFrameIndex;

  // Make sure that the stack protector comes before the local variables on the
  // stack.
  SmallSet<int, 16> ProtectedObjs;
  if (MFI.hasStackProtectorIndex()) {
    int StackProtectorFI = MFI.getStackProtectorIndex();
    StackObjSet LargeArrayObjs;
    StackObjSet SmallArrayObjs;
    StackObjSet AddrOfObjs;

    // If we need a stack protector, we need to make sure that
    // LocalStackSlotPass didn't already allocate a slot for it.
    // If we are told to use the LocalStackAllocationBlock, the stack protector
    // is expected to be already pre-allocated.
    if (MFI.getStackID(StackProtectorFI) != TargetStackID::Default) {
      // If the stack protector isn't on the default stack then it's up to the
      // target to set the stack offset.
      assert(MFI.getObjectOffset(StackProtectorFI) != 0 &&
             "Offset of stack protector on non-default stack expected to be "
             "already set.");
      assert(!MFI.isObjectPreAllocated(MFI.getStackProtectorIndex()) &&
             "Stack protector on non-default stack expected to not be "
             "pre-allocated by LocalStackSlotPass.");
    } else if (!MFI.getUseLocalStackAllocationBlock()) {
      AdjustStackOffset(MFI, StackProtectorFI, StackGrowsDown, Offset, MaxAlign,
                        Skew);
    } else if (!MFI.isObjectPreAllocated(MFI.getStackProtectorIndex())) {
      llvm_unreachable(
          "Stack protector not pre-allocated by LocalStackSlotPass.");
    }

    // Assign large stack objects first.
    for (unsigned i = 0, e = MFI.getObjectIndexEnd(); i != e; ++i) {
      if (MFI.isObjectPreAllocated(i) && MFI.getUseLocalStackAllocationBlock())
        continue;
      if (i >= MinCSFrameIndex && i <= MaxCSFrameIndex)
        continue;
      if (RS && RS->isScavengingFrameIndex((int)i))
        continue;
      if (MFI.isDeadObjectIndex(i))
        continue;
      if (StackProtectorFI == (int)i || EHRegNodeFrameIndex == (int)i)
        continue;
      if (MFI.getStackID(i) !=
          TargetStackID::Default) // Only allocate objects on the default stack.
        continue;

      switch (MFI.getObjectSSPLayout(i)) {
      case MachineFrameInfo::SSPLK_None:
        continue;
      case MachineFrameInfo::SSPLK_SmallArray:
        SmallArrayObjs.insert(i);
        continue;
      case MachineFrameInfo::SSPLK_AddrOf:
        AddrOfObjs.insert(i);
        continue;
      case MachineFrameInfo::SSPLK_LargeArray:
        LargeArrayObjs.insert(i);
        continue;
      }
      llvm_unreachable("Unexpected SSPLayoutKind.");
    }

    // We expect **all** the protected stack objects to be pre-allocated by
    // LocalStackSlotPass. If it turns out that PEI still has to allocate some
    // of them, we may end up messing up the expected order of the objects.
    if (MFI.getUseLocalStackAllocationBlock() &&
        !(LargeArrayObjs.empty() && SmallArrayObjs.empty() &&
          AddrOfObjs.empty()))
      llvm_unreachable("Found protected stack objects not pre-allocated by "
                       "LocalStackSlotPass.");

    AssignProtectedObjSet(LargeArrayObjs, ProtectedObjs, MFI, StackGrowsDown,
                          Offset, MaxAlign, Skew);
    AssignProtectedObjSet(SmallArrayObjs, ProtectedObjs, MFI, StackGrowsDown,
                          Offset, MaxAlign, Skew);
    AssignProtectedObjSet(AddrOfObjs, ProtectedObjs, MFI, StackGrowsDown,
                          Offset, MaxAlign, Skew);
  }

  SmallVector<int, 8> ObjectsToAllocate;

  // Then prepare to assign frame offsets to stack objects that are not used to
  // spill callee saved registers.
  for (unsigned i = 0, e = MFI.getObjectIndexEnd(); i != e; ++i) {
    if (MFI.isObjectPreAllocated(i) && MFI.getUseLocalStackAllocationBlock())
      continue;
    if (i >= MinCSFrameIndex && i <= MaxCSFrameIndex)
      continue;
    if (RS && RS->isScavengingFrameIndex((int)i))
      continue;
    if (MFI.isDeadObjectIndex(i))
      continue;
    if (MFI.getStackProtectorIndex() == (int)i || EHRegNodeFrameIndex == (int)i)
      continue;
    if (ProtectedObjs.count(i))
      continue;
    if (MFI.getStackID(i) !=
        TargetStackID::Default) // Only allocate objects on the default stack.
      continue;

    // Add the objects that we need to allocate to our working set.
    ObjectsToAllocate.push_back(i);
  }

  // Allocate the EH registration node first if one is present.
  if (EHRegNodeFrameIndex != std::numeric_limits<int>::max())
    AdjustStackOffset(MFI, EHRegNodeFrameIndex, StackGrowsDown, Offset,
                      MaxAlign, Skew);

  // Give the targets a chance to order the objects the way they like it.
  if (MF.getTarget().getOptLevel() != CodeGenOpt::None &&
      MF.getTarget().Options.StackSymbolOrdering)
    TFI.orderFrameObjects(MF, ObjectsToAllocate);

  // Keep track of which bytes in the fixed and callee-save range are used so we
  // can use the holes when allocating later stack objects.  Only do this if
  // stack protector isn't being used and the target requests it and we're
  // optimizing.
  BitVector StackBytesFree;
  if (!ObjectsToAllocate.empty() &&
      MF.getTarget().getOptLevel() != CodeGenOpt::None &&
      MFI.getStackProtectorIndex() < 0 && TFI.enableStackSlotScavenging(MF))
    computeFreeStackSlots(MFI, StackGrowsDown, MinCSFrameIndex, MaxCSFrameIndex,
                          FixedCSEnd, StackBytesFree);

  // Now walk the objects and actually assign base offsets to them.
  for (auto &Object : ObjectsToAllocate)
    if (!scavengeStackSlot(MFI, Object, StackGrowsDown, MaxAlign,
                           StackBytesFree))
      AdjustStackOffset(MFI, Object, StackGrowsDown, Offset, MaxAlign, Skew);

  // Make sure the special register scavenging spill slot is closest to the
  // stack pointer.
  if (RS && !EarlyScavengingSlots) {
    SmallVector<int, 2> SFIs;
    RS->getScavengingFrameIndices(SFIs);
    for (int SFI : SFIs)
      AdjustStackOffset(MFI, SFI, StackGrowsDown, Offset, MaxAlign, Skew);
  }

  if (!TFI.targetHandlesStackFrameRounding()) {
    // If we have reserved argument space for call sites in the function
    // immediately on entry to the current function, count it as part of the
    // overall stack size.
    if (MFI.adjustsStack() && TFI.hasReservedCallFrame(MF))
      Offset += MFI.getMaxCallFrameSize();

    // Round up the size to a multiple of the alignment.  If the function has
    // any calls or alloca's, align to the target's StackAlignment value to
    // ensure that the callee's frame or the alloca data is suitably aligned;
    // otherwise, for leaf functions, align to the TransientStackAlignment
    // value.
    Align StackAlign;
    if (MFI.adjustsStack() || MFI.hasVarSizedObjects() ||
        (RegInfo->hasStackRealignment(MF) && MFI.getObjectIndexEnd() != 0))
      StackAlign = TFI.getStackAlign();
    else
      StackAlign = TFI.getTransientStackAlign();

    // If the frame pointer is eliminated, all frame offsets will be relative to
    // SP not FP. Align to MaxAlign so this works.
    StackAlign = std::max(StackAlign, MaxAlign);
    int64_t OffsetBeforeAlignment = Offset;
    Offset = alignTo(Offset, StackAlign, Skew);

    // If we have increased the offset to fulfill the alignment constrants,
    // then the scavenging spill slots may become harder to reach from the
    // stack pointer, float them so they stay close.
<<<<<<< HEAD
    if (OffsetBeforeAlignment != Offset && RS && !EarlyScavengingSlots) {
=======
    if (StackGrowsDown && OffsetBeforeAlignment != Offset && RS &&
        !EarlyScavengingSlots) {
>>>>>>> 2ab1d525
      SmallVector<int, 2> SFIs;
      RS->getScavengingFrameIndices(SFIs);
      LLVM_DEBUG(if (!SFIs.empty()) llvm::dbgs()
                     << "Adjusting emergency spill slots!\n";);
      int64_t Delta = Offset - OffsetBeforeAlignment;
      for (int SFI : SFIs) {
        LLVM_DEBUG(llvm::dbgs()
                       << "Adjusting offset of emergency spill slot #" << SFI
                       << " from " << MFI.getObjectOffset(SFI););
        MFI.setObjectOffset(SFI, MFI.getObjectOffset(SFI) - Delta);
        LLVM_DEBUG(llvm::dbgs() << " to " << MFI.getObjectOffset(SFI) << "\n";);
      }
    }
  }

  // Update frame info to pretend that this is part of the stack...
  int64_t StackSize = Offset - LocalAreaOffset;
  MFI.setStackSize(StackSize);
  NumBytesStackSpace += StackSize;
}

/// insertPrologEpilogCode - Scan the function for modified callee saved
/// registers, insert spill code for these callee saved registers, then add
/// prolog and epilog code to the function.
void PEI::insertPrologEpilogCode(MachineFunction &MF) {
  const TargetFrameLowering &TFI = *MF.getSubtarget().getFrameLowering();

  // Add prologue to the function...
  for (MachineBasicBlock *SaveBlock : SaveBlocks)
    TFI.emitPrologue(MF, *SaveBlock);

  // Add epilogue to restore the callee-save registers in each exiting block.
  for (MachineBasicBlock *RestoreBlock : RestoreBlocks)
    TFI.emitEpilogue(MF, *RestoreBlock);

  for (MachineBasicBlock *SaveBlock : SaveBlocks)
    TFI.inlineStackProbe(MF, *SaveBlock);

  // Emit additional code that is required to support segmented stacks, if
  // we've been asked for it.  This, when linked with a runtime with support
  // for segmented stacks (libgcc is one), will result in allocating stack
  // space in small chunks instead of one large contiguous block.
  if (MF.shouldSplitStack()) {
    for (MachineBasicBlock *SaveBlock : SaveBlocks)
      TFI.adjustForSegmentedStacks(MF, *SaveBlock);
    // Record that there are split-stack functions, so we will emit a
    // special section to tell the linker.
    MF.getMMI().setHasSplitStack(true);
  } else
    MF.getMMI().setHasNosplitStack(true);

  // Emit additional code that is required to explicitly handle the stack in
  // HiPE native code (if needed) when loaded in the Erlang/OTP runtime. The
  // approach is rather similar to that of Segmented Stacks, but it uses a
  // different conditional check and another BIF for allocating more stack
  // space.
  if (MF.getFunction().getCallingConv() == CallingConv::HiPE)
    for (MachineBasicBlock *SaveBlock : SaveBlocks)
      TFI.adjustForHiPEPrologue(MF, *SaveBlock);
}

/// replaceFrameIndices - Replace all MO_FrameIndex operands with physical
/// register references and actual offsets.
void PEI::replaceFrameIndices(MachineFunction &MF) {
  const auto &ST = MF.getSubtarget();
  const TargetFrameLowering &TFI = *ST.getFrameLowering();
  if (!TFI.needsFrameIndexResolution(MF))
    return;

  const TargetRegisterInfo *TRI = ST.getRegisterInfo();

  // Allow the target to determine this after knowing the frame size.
  FrameIndexEliminationScavenging = (RS && !FrameIndexVirtualScavenging) ||
    TRI->requiresFrameIndexReplacementScavenging(MF);

  // Store SPAdj at exit of a basic block.
  SmallVector<int, 8> SPState;
  SPState.resize(MF.getNumBlockIDs());
  df_iterator_default_set<MachineBasicBlock*> Reachable;

  // Iterate over the reachable blocks in DFS order.
  for (auto DFI = df_ext_begin(&MF, Reachable), DFE = df_ext_end(&MF, Reachable);
       DFI != DFE; ++DFI) {
    int SPAdj = 0;
    // Check the exit state of the DFS stack predecessor.
    if (DFI.getPathLength() >= 2) {
      MachineBasicBlock *StackPred = DFI.getPath(DFI.getPathLength() - 2);
      assert(Reachable.count(StackPred) &&
             "DFS stack predecessor is already visited.\n");
      SPAdj = SPState[StackPred->getNumber()];
    }
    MachineBasicBlock *BB = *DFI;
    replaceFrameIndices(BB, MF, SPAdj);
    SPState[BB->getNumber()] = SPAdj;
  }

  // Handle the unreachable blocks.
  for (auto &BB : MF) {
    if (Reachable.count(&BB))
      // Already handled in DFS traversal.
      continue;
    int SPAdj = 0;
    replaceFrameIndices(&BB, MF, SPAdj);
  }
}

void PEI::replaceFrameIndices(MachineBasicBlock *BB, MachineFunction &MF,
                              int &SPAdj) {
  assert(MF.getSubtarget().getRegisterInfo() &&
         "getRegisterInfo() must be implemented!");
  const TargetInstrInfo &TII = *MF.getSubtarget().getInstrInfo();
  const TargetRegisterInfo &TRI = *MF.getSubtarget().getRegisterInfo();
  const TargetFrameLowering *TFI = MF.getSubtarget().getFrameLowering();

  if (RS && FrameIndexEliminationScavenging)
    RS->enterBasicBlock(*BB);

  bool InsideCallSequence = false;

  for (MachineBasicBlock::iterator I = BB->begin(); I != BB->end(); ) {
    if (TII.isFrameInstr(*I)) {
      InsideCallSequence = TII.isFrameSetup(*I);
      SPAdj += TII.getSPAdjust(*I);
      I = TFI->eliminateCallFramePseudoInstr(MF, *BB, I);
      continue;
    }

    MachineInstr &MI = *I;
    bool DoIncr = true;
    bool DidFinishLoop = true;
    for (unsigned i = 0, e = MI.getNumOperands(); i != e; ++i) {
      if (!MI.getOperand(i).isFI())
        continue;

      // Frame indices in debug values are encoded in a target independent
      // way with simply the frame index and offset rather than any
      // target-specific addressing mode.
      if (MI.isDebugValue()) {
        MachineOperand &Op = MI.getOperand(i);
        assert(
            MI.isDebugOperand(&Op) &&
            "Frame indices can only appear as a debug operand in a DBG_VALUE*"
            " machine instruction");
        Register Reg;
        unsigned FrameIdx = Op.getIndex();
        unsigned Size = MF.getFrameInfo().getObjectSize(FrameIdx);

        StackOffset Offset =
            TFI->getFrameIndexReference(MF, FrameIdx, Reg);
        Op.ChangeToRegister(Reg, false /*isDef*/);
<<<<<<< HEAD
        Op.setIsDebug();
=======
>>>>>>> 2ab1d525

        const DIExpression *DIExpr = MI.getDebugExpression();

        // If we have a direct DBG_VALUE, and its location expression isn't
        // currently complex, then adding an offset will morph it into a
        // complex location that is interpreted as being a memory address.
        // This changes a pointer-valued variable to dereference that pointer,
        // which is incorrect. Fix by adding DW_OP_stack_value.

        if (MI.isNonListDebugValue()) {
          unsigned PrependFlags = DIExpression::ApplyOffset;
          if (!MI.isIndirectDebugValue() && !DIExpr->isComplex())
            PrependFlags |= DIExpression::StackValue;

          // If we have DBG_VALUE that is indirect and has a Implicit location
          // expression need to insert a deref before prepending a Memory
          // location expression. Also after doing this we change the DBG_VALUE
          // to be direct.
          if (MI.isIndirectDebugValue() && DIExpr->isImplicit()) {
            SmallVector<uint64_t, 2> Ops = {dwarf::DW_OP_deref_size, Size};
            bool WithStackValue = true;
            DIExpr = DIExpression::prependOpcodes(DIExpr, Ops, WithStackValue);
            // Make the DBG_VALUE direct.
            MI.getDebugOffset().ChangeToRegister(0, false);
          }
          DIExpr = TRI.prependOffsetExpression(DIExpr, PrependFlags, Offset);
        } else {
          // The debug operand at DebugOpIndex was a frame index at offset
          // `Offset`; now the operand has been replaced with the frame
          // register, we must add Offset with `register x, plus Offset`.
          unsigned DebugOpIndex = MI.getDebugOperandIndex(&Op);
          SmallVector<uint64_t, 3> Ops;
          TRI.getOffsetOpcodes(Offset, Ops);
          DIExpr = DIExpression::appendOpsToArg(DIExpr, Ops, DebugOpIndex);
        }
        MI.getDebugExpressionOp().setMetadata(DIExpr);
        continue;
      } else if (MI.isDebugPHI()) {
        // Allow stack ref to continue onwards.
        continue;
      }

      // TODO: This code should be commoned with the code for
      // PATCHPOINT. There's no good reason for the difference in
      // implementation other than historical accident.  The only
      // remaining difference is the unconditional use of the stack
      // pointer as the base register.
      if (MI.getOpcode() == TargetOpcode::STATEPOINT) {
        assert((!MI.isDebugValue() || i == 0) &&
               "Frame indicies can only appear as the first operand of a "
               "DBG_VALUE machine instruction");
        Register Reg;
        MachineOperand &Offset = MI.getOperand(i + 1);
        StackOffset refOffset = TFI->getFrameIndexReferencePreferSP(
            MF, MI.getOperand(i).getIndex(), Reg, /*IgnoreSPUpdates*/ false);
        assert(!refOffset.getScalable() &&
               "Frame offsets with a scalable component are not supported");
        Offset.setImm(Offset.getImm() + refOffset.getFixed() + SPAdj);
        MI.getOperand(i).ChangeToRegister(Reg, false /*isDef*/);
        continue;
      }

      // Some instructions (e.g. inline asm instructions) can have
      // multiple frame indices and/or cause eliminateFrameIndex
      // to insert more than one instruction. We need the register
      // scavenger to go through all of these instructions so that
      // it can update its register information. We keep the
      // iterator at the point before insertion so that we can
      // revisit them in full.
      bool AtBeginning = (I == BB->begin());
      if (!AtBeginning) --I;

      // If this instruction has a FrameIndex operand, we need to
      // use that target machine register info object to eliminate
      // it.
      TRI.eliminateFrameIndex(MI, SPAdj, i,
                              FrameIndexEliminationScavenging ?  RS : nullptr);

      // Reset the iterator if we were at the beginning of the BB.
      if (AtBeginning) {
        I = BB->begin();
        DoIncr = false;
      }

      DidFinishLoop = false;
      break;
    }

    // If we are looking at a call sequence, we need to keep track of
    // the SP adjustment made by each instruction in the sequence.
    // This includes both the frame setup/destroy pseudos (handled above),
    // as well as other instructions that have side effects w.r.t the SP.
    // Note that this must come after eliminateFrameIndex, because
    // if I itself referred to a frame index, we shouldn't count its own
    // adjustment.
    if (DidFinishLoop && InsideCallSequence)
      SPAdj += TII.getSPAdjust(MI);

    if (DoIncr && I != BB->end()) ++I;

    // Update register states.
    if (RS && FrameIndexEliminationScavenging && DidFinishLoop)
      RS->forward(MI);
  }
}<|MERGE_RESOLUTION|>--- conflicted
+++ resolved
@@ -1108,12 +1108,8 @@
     // If we have increased the offset to fulfill the alignment constrants,
     // then the scavenging spill slots may become harder to reach from the
     // stack pointer, float them so they stay close.
-<<<<<<< HEAD
-    if (OffsetBeforeAlignment != Offset && RS && !EarlyScavengingSlots) {
-=======
     if (StackGrowsDown && OffsetBeforeAlignment != Offset && RS &&
         !EarlyScavengingSlots) {
->>>>>>> 2ab1d525
       SmallVector<int, 2> SFIs;
       RS->getScavengingFrameIndices(SFIs);
       LLVM_DEBUG(if (!SFIs.empty()) llvm::dbgs()
@@ -1264,10 +1260,6 @@
         StackOffset Offset =
             TFI->getFrameIndexReference(MF, FrameIdx, Reg);
         Op.ChangeToRegister(Reg, false /*isDef*/);
-<<<<<<< HEAD
-        Op.setIsDebug();
-=======
->>>>>>> 2ab1d525
 
         const DIExpression *DIExpr = MI.getDebugExpression();
 
