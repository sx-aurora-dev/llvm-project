//===- PseudoProbeInserter.cpp - Insert annotation for callsite profiling -===//
//
// Part of the LLVM Project, under the Apache License v2.0 with LLVM Exceptions.
// See https://llvm.org/LICENSE.txt for license information.
// SPDX-License-Identifier: Apache-2.0 WITH LLVM-exception
//
//===----------------------------------------------------------------------===//
//
// This file implements PseudoProbeInserter pass, which inserts pseudo probe
// annotations for call instructions with a pseudo-probe-specific dwarf
// discriminator. such discriminator indicates that the call instruction comes
// with a pseudo probe, and the discriminator value holds information to
// identify the corresponding counter.
//===----------------------------------------------------------------------===//

#include "llvm/CodeGen/MachineBasicBlock.h"
#include "llvm/CodeGen/MachineFunctionPass.h"
#include "llvm/CodeGen/MachineInstr.h"
#include "llvm/CodeGen/TargetInstrInfo.h"
#include "llvm/IR/DebugInfoMetadata.h"
#include "llvm/IR/PseudoProbe.h"
#include "llvm/InitializePasses.h"
#include "llvm/MC/MCPseudoProbe.h"
#include "llvm/Target/TargetMachine.h"
#include <unordered_set>

#define DEBUG_TYPE "pseudo-probe-inserter"

using namespace llvm;

namespace {
class PseudoProbeInserter : public MachineFunctionPass {
public:
  static char ID;

  PseudoProbeInserter() : MachineFunctionPass(ID) {
    initializePseudoProbeInserterPass(*PassRegistry::getPassRegistry());
  }

  StringRef getPassName() const override { return "Pseudo Probe Inserter"; }

  void getAnalysisUsage(AnalysisUsage &AU) const override {
    AU.setPreservesAll();
    MachineFunctionPass::getAnalysisUsage(AU);
  }

  bool doInitialization(Module &M) override {
    ShouldRun = M.getNamedMetadata(PseudoProbeDescMetadataName);
    return false;
  }

  bool runOnMachineFunction(MachineFunction &MF) override {
    if (!ShouldRun)
      return false;
    const TargetInstrInfo *TII = MF.getSubtarget().getInstrInfo();
    bool Changed = false;
    for (MachineBasicBlock &MBB : MF) {
      MachineInstr *FirstInstr = nullptr;
      for (MachineInstr &MI : MBB) {
        if (!MI.isPseudo())
          FirstInstr = &MI;
        if (MI.isCall()) {
          if (DILocation *DL = MI.getDebugLoc()) {
            auto Value = DL->getDiscriminator();
            if (DILocation::isPseudoProbeDiscriminator(Value)) {
              BuildMI(MBB, MI, DL, TII->get(TargetOpcode::PSEUDO_PROBE))
                  .addImm(getFuncGUID(MF.getFunction().getParent(), DL))
                  .addImm(
                      PseudoProbeDwarfDiscriminator::extractProbeIndex(Value))
                  .addImm(
                      PseudoProbeDwarfDiscriminator::extractProbeType(Value))
                  .addImm(PseudoProbeDwarfDiscriminator::extractProbeAttributes(
                      Value));
              Changed = true;
            }
          }
        }
      }

      // Walk the block backwards, move PSEUDO_PROBE before the first real
      // instruction to fix out-of-order probes. There is a problem with probes
      // as the terminator of the block. During the offline counts processing,
      // the samples collected on the first physical instruction following a
      // probe will be counted towards the probe. This logically equals to
      // treating the instruction next to a probe as if it is from the same
      // block of the probe. This is accurate most of the time unless the
      // instruction can be reached from multiple flows, which means it actually
      // starts a new block. Samples collected on such probes may cause
      // imprecision with the counts inference algorithm. Fortunately, if
      // there are still other native instructions preceding the probe we can
      // use them as a place holder to collect samples for the probe.
      if (FirstInstr) {
        auto MII = MBB.rbegin();
        while (MII != MBB.rend()) {
          // Skip all pseudo probes followed by a real instruction since they
          // are not dangling.
          if (!MII->isPseudo())
            break;
          auto Cur = MII++;
          if (Cur->getOpcode() != TargetOpcode::PSEUDO_PROBE)
            continue;
          // Move the dangling probe before FirstInstr.
          auto *ProbeInstr = &*Cur;
          MBB.remove(ProbeInstr);
          MBB.insert(FirstInstr, ProbeInstr);
          Changed = true;
        }
      } else {
        // Probes not surrounded by any real instructions in the same block are
        // called dangling probes. Since there's no good way to pick up a sample
        // collection point for dangling probes at compile time, they are being
<<<<<<< HEAD
        // tagged so that the profile correlation tool will not report any
        // samples collected for them and it's up to the counts inference tool
        // to get them a reasonable count.
        for (MachineInstr &MI : MBB) {
          if (MI.isPseudoProbe())
            MI.addPseudoProbeAttribute(PseudoProbeAttributes::Dangling);
        }
      }
    }

    // Remove redundant dangling probes. Same dangling probes are redundant
    // since they all have the same semantic that is to rely on the counts
    // inference too to get reasonable count for the same original block.
    // Therefore, there's no need to keep multiple copies of them.
    auto Hash = [](const MachineInstr *MI) {
      return std::hash<uint64_t>()(MI->getOperand(0).getImm()) ^
             std::hash<uint64_t>()(MI->getOperand(1).getImm());
    };

    auto IsEqual = [](const MachineInstr *Left, const MachineInstr *Right) {
      return Left->getOperand(0).getImm() == Right->getOperand(0).getImm() &&
             Left->getOperand(1).getImm() == Right->getOperand(1).getImm() &&
             Left->getOperand(3).getImm() == Right->getOperand(3).getImm() &&
             Left->getDebugLoc() == Right->getDebugLoc();
    };

    SmallVector<MachineInstr *, 4> ToBeRemoved;
    std::unordered_set<MachineInstr *, decltype(Hash), decltype(IsEqual)>
        DanglingProbes(0, Hash, IsEqual);

    for (MachineBasicBlock &MBB : MF) {
      for (MachineInstr &MI : MBB) {
        if (MI.isPseudoProbe()) {
          if ((uint32_t)MI.getPseudoProbeAttribute() &
              (uint32_t)PseudoProbeAttributes::Dangling)
            if (!DanglingProbes.insert(&MI).second)
              ToBeRemoved.push_back(&MI);
        }
=======
        // removed so that the profile correlation tool will not report any
        // samples collected for them and it's up to the counts inference tool
        // to get them a reasonable count.
        SmallVector<MachineInstr *, 4> ToBeRemoved;
        for (MachineInstr &MI : MBB) {
          if (MI.isPseudoProbe())
            ToBeRemoved.push_back(&MI);
        }

        for (auto *MI : ToBeRemoved)
          MI->eraseFromParent();

        Changed |= !ToBeRemoved.empty();
>>>>>>> 2ab1d525
      }
    }

    for (auto *MI : ToBeRemoved)
      MI->eraseFromParent();

    Changed |= !ToBeRemoved.empty();
    return Changed;
  }

private:
  uint64_t getFuncGUID(Module *M, DILocation *DL) {
    auto *SP = DL->getScope()->getSubprogram();
    auto Name = SP->getLinkageName();
    if (Name.empty())
      Name = SP->getName();
    return Function::getGUID(Name);
  }

  bool ShouldRun = false;
};
} // namespace

char PseudoProbeInserter::ID = 0;
INITIALIZE_PASS_BEGIN(PseudoProbeInserter, DEBUG_TYPE,
                      "Insert pseudo probe annotations for value profiling",
                      false, false)
INITIALIZE_PASS_DEPENDENCY(TargetPassConfig)
INITIALIZE_PASS_END(PseudoProbeInserter, DEBUG_TYPE,
                    "Insert pseudo probe annotations for value profiling",
                    false, false)

FunctionPass *llvm::createPseudoProbeInserter() {
  return new PseudoProbeInserter();
}<|MERGE_RESOLUTION|>--- conflicted
+++ resolved
@@ -109,46 +109,6 @@
         // Probes not surrounded by any real instructions in the same block are
         // called dangling probes. Since there's no good way to pick up a sample
         // collection point for dangling probes at compile time, they are being
-<<<<<<< HEAD
-        // tagged so that the profile correlation tool will not report any
-        // samples collected for them and it's up to the counts inference tool
-        // to get them a reasonable count.
-        for (MachineInstr &MI : MBB) {
-          if (MI.isPseudoProbe())
-            MI.addPseudoProbeAttribute(PseudoProbeAttributes::Dangling);
-        }
-      }
-    }
-
-    // Remove redundant dangling probes. Same dangling probes are redundant
-    // since they all have the same semantic that is to rely on the counts
-    // inference too to get reasonable count for the same original block.
-    // Therefore, there's no need to keep multiple copies of them.
-    auto Hash = [](const MachineInstr *MI) {
-      return std::hash<uint64_t>()(MI->getOperand(0).getImm()) ^
-             std::hash<uint64_t>()(MI->getOperand(1).getImm());
-    };
-
-    auto IsEqual = [](const MachineInstr *Left, const MachineInstr *Right) {
-      return Left->getOperand(0).getImm() == Right->getOperand(0).getImm() &&
-             Left->getOperand(1).getImm() == Right->getOperand(1).getImm() &&
-             Left->getOperand(3).getImm() == Right->getOperand(3).getImm() &&
-             Left->getDebugLoc() == Right->getDebugLoc();
-    };
-
-    SmallVector<MachineInstr *, 4> ToBeRemoved;
-    std::unordered_set<MachineInstr *, decltype(Hash), decltype(IsEqual)>
-        DanglingProbes(0, Hash, IsEqual);
-
-    for (MachineBasicBlock &MBB : MF) {
-      for (MachineInstr &MI : MBB) {
-        if (MI.isPseudoProbe()) {
-          if ((uint32_t)MI.getPseudoProbeAttribute() &
-              (uint32_t)PseudoProbeAttributes::Dangling)
-            if (!DanglingProbes.insert(&MI).second)
-              ToBeRemoved.push_back(&MI);
-        }
-=======
         // removed so that the profile correlation tool will not report any
         // samples collected for them and it's up to the counts inference tool
         // to get them a reasonable count.
@@ -162,14 +122,9 @@
           MI->eraseFromParent();
 
         Changed |= !ToBeRemoved.empty();
->>>>>>> 2ab1d525
       }
     }
 
-    for (auto *MI : ToBeRemoved)
-      MI->eraseFromParent();
-
-    Changed |= !ToBeRemoved.empty();
     return Changed;
   }
 
