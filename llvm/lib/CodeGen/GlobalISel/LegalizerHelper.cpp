//===-- llvm/CodeGen/GlobalISel/LegalizerHelper.cpp -----------------------===//
//
// Part of the LLVM Project, under the Apache License v2.0 with LLVM Exceptions.
// See https://llvm.org/LICENSE.txt for license information.
// SPDX-License-Identifier: Apache-2.0 WITH LLVM-exception
//
//===----------------------------------------------------------------------===//
//
/// \file This file implements the LegalizerHelper class to legalize
/// individual instructions and the LegalizeMachineIR wrapper pass for the
/// primary legalization.
//
//===----------------------------------------------------------------------===//

#include "llvm/CodeGen/GlobalISel/LegalizerHelper.h"
#include "llvm/CodeGen/GlobalISel/CallLowering.h"
#include "llvm/CodeGen/GlobalISel/GISelChangeObserver.h"
#include "llvm/CodeGen/GlobalISel/LegalizerInfo.h"
#include "llvm/CodeGen/GlobalISel/LostDebugLocObserver.h"
#include "llvm/CodeGen/GlobalISel/MIPatternMatch.h"
#include "llvm/CodeGen/GlobalISel/Utils.h"
#include "llvm/CodeGen/MachineRegisterInfo.h"
#include "llvm/CodeGen/TargetFrameLowering.h"
#include "llvm/CodeGen/TargetInstrInfo.h"
#include "llvm/CodeGen/TargetLowering.h"
#include "llvm/CodeGen/TargetOpcodes.h"
#include "llvm/CodeGen/TargetSubtargetInfo.h"
#include "llvm/IR/Instructions.h"
#include "llvm/Support/Debug.h"
#include "llvm/Support/MathExtras.h"
#include "llvm/Support/raw_ostream.h"
#include "llvm/Target/TargetMachine.h"

#define DEBUG_TYPE "legalizer"

using namespace llvm;
using namespace LegalizeActions;
using namespace MIPatternMatch;

/// Try to break down \p OrigTy into \p NarrowTy sized pieces.
///
/// Returns the number of \p NarrowTy elements needed to reconstruct \p OrigTy,
/// with any leftover piece as type \p LeftoverTy
///
/// Returns -1 in the first element of the pair if the breakdown is not
/// satisfiable.
static std::pair<int, int>
getNarrowTypeBreakDown(LLT OrigTy, LLT NarrowTy, LLT &LeftoverTy) {
  assert(!LeftoverTy.isValid() && "this is an out argument");

  unsigned Size = OrigTy.getSizeInBits();
  unsigned NarrowSize = NarrowTy.getSizeInBits();
  unsigned NumParts = Size / NarrowSize;
  unsigned LeftoverSize = Size - NumParts * NarrowSize;
  assert(Size > NarrowSize);

  if (LeftoverSize == 0)
    return {NumParts, 0};

  if (NarrowTy.isVector()) {
    unsigned EltSize = OrigTy.getScalarSizeInBits();
    if (LeftoverSize % EltSize != 0)
      return {-1, -1};
    LeftoverTy = LLT::scalarOrVector(
        ElementCount::getFixed(LeftoverSize / EltSize), EltSize);
  } else {
    LeftoverTy = LLT::scalar(LeftoverSize);
  }

  int NumLeftover = LeftoverSize / LeftoverTy.getSizeInBits();
  return std::make_pair(NumParts, NumLeftover);
}

static Type *getFloatTypeForLLT(LLVMContext &Ctx, LLT Ty) {

  if (!Ty.isScalar())
    return nullptr;

  switch (Ty.getSizeInBits()) {
  case 16:
    return Type::getHalfTy(Ctx);
  case 32:
    return Type::getFloatTy(Ctx);
  case 64:
    return Type::getDoubleTy(Ctx);
  case 80:
    return Type::getX86_FP80Ty(Ctx);
  case 128:
    return Type::getFP128Ty(Ctx);
  default:
    return nullptr;
  }
}

LegalizerHelper::LegalizerHelper(MachineFunction &MF,
                                 GISelChangeObserver &Observer,
                                 MachineIRBuilder &Builder)
    : MIRBuilder(Builder), Observer(Observer), MRI(MF.getRegInfo()),
      LI(*MF.getSubtarget().getLegalizerInfo()),
      TLI(*MF.getSubtarget().getTargetLowering()) { }

LegalizerHelper::LegalizerHelper(MachineFunction &MF, const LegalizerInfo &LI,
                                 GISelChangeObserver &Observer,
                                 MachineIRBuilder &B)
  : MIRBuilder(B), Observer(Observer), MRI(MF.getRegInfo()), LI(LI),
    TLI(*MF.getSubtarget().getTargetLowering()) { }

LegalizerHelper::LegalizeResult
LegalizerHelper::legalizeInstrStep(MachineInstr &MI,
                                   LostDebugLocObserver &LocObserver) {
  LLVM_DEBUG(dbgs() << "Legalizing: " << MI);

  MIRBuilder.setInstrAndDebugLoc(MI);

  if (MI.getOpcode() == TargetOpcode::G_INTRINSIC ||
      MI.getOpcode() == TargetOpcode::G_INTRINSIC_W_SIDE_EFFECTS)
    return LI.legalizeIntrinsic(*this, MI) ? Legalized : UnableToLegalize;
  auto Step = LI.getAction(MI, MRI);
  switch (Step.Action) {
  case Legal:
    LLVM_DEBUG(dbgs() << ".. Already legal\n");
    return AlreadyLegal;
  case Libcall:
    LLVM_DEBUG(dbgs() << ".. Convert to libcall\n");
    return libcall(MI, LocObserver);
  case NarrowScalar:
    LLVM_DEBUG(dbgs() << ".. Narrow scalar\n");
    return narrowScalar(MI, Step.TypeIdx, Step.NewType);
  case WidenScalar:
    LLVM_DEBUG(dbgs() << ".. Widen scalar\n");
    return widenScalar(MI, Step.TypeIdx, Step.NewType);
  case Bitcast:
    LLVM_DEBUG(dbgs() << ".. Bitcast type\n");
    return bitcast(MI, Step.TypeIdx, Step.NewType);
  case Lower:
    LLVM_DEBUG(dbgs() << ".. Lower\n");
    return lower(MI, Step.TypeIdx, Step.NewType);
  case FewerElements:
    LLVM_DEBUG(dbgs() << ".. Reduce number of elements\n");
    return fewerElementsVector(MI, Step.TypeIdx, Step.NewType);
  case MoreElements:
    LLVM_DEBUG(dbgs() << ".. Increase number of elements\n");
    return moreElementsVector(MI, Step.TypeIdx, Step.NewType);
  case Custom:
    LLVM_DEBUG(dbgs() << ".. Custom legalization\n");
    return LI.legalizeCustom(*this, MI) ? Legalized : UnableToLegalize;
  default:
    LLVM_DEBUG(dbgs() << ".. Unable to legalize\n");
    return UnableToLegalize;
  }
}

void LegalizerHelper::extractParts(Register Reg, LLT Ty, int NumParts,
                                   SmallVectorImpl<Register> &VRegs) {
  for (int i = 0; i < NumParts; ++i)
    VRegs.push_back(MRI.createGenericVirtualRegister(Ty));
  MIRBuilder.buildUnmerge(VRegs, Reg);
}

bool LegalizerHelper::extractParts(Register Reg, LLT RegTy,
                                   LLT MainTy, LLT &LeftoverTy,
                                   SmallVectorImpl<Register> &VRegs,
                                   SmallVectorImpl<Register> &LeftoverRegs) {
  assert(!LeftoverTy.isValid() && "this is an out argument");

  unsigned RegSize = RegTy.getSizeInBits();
  unsigned MainSize = MainTy.getSizeInBits();
  unsigned NumParts = RegSize / MainSize;
  unsigned LeftoverSize = RegSize - NumParts * MainSize;

  // Use an unmerge when possible.
  if (LeftoverSize == 0) {
    for (unsigned I = 0; I < NumParts; ++I)
      VRegs.push_back(MRI.createGenericVirtualRegister(MainTy));
    MIRBuilder.buildUnmerge(VRegs, Reg);
    return true;
  }

  // Perform irregular split. Leftover is last element of RegPieces.
  if (MainTy.isVector()) {
    SmallVector<Register, 8> RegPieces;
    extractVectorParts(Reg, MainTy.getNumElements(), RegPieces);
    for (unsigned i = 0; i < RegPieces.size() - 1; ++i)
      VRegs.push_back(RegPieces[i]);
    LeftoverRegs.push_back(RegPieces[RegPieces.size() - 1]);
    LeftoverTy = MRI.getType(LeftoverRegs[0]);
    return true;
  }

  LeftoverTy = LLT::scalar(LeftoverSize);
  // For irregular sizes, extract the individual parts.
  for (unsigned I = 0; I != NumParts; ++I) {
    Register NewReg = MRI.createGenericVirtualRegister(MainTy);
    VRegs.push_back(NewReg);
    MIRBuilder.buildExtract(NewReg, Reg, MainSize * I);
  }

  for (unsigned Offset = MainSize * NumParts; Offset < RegSize;
       Offset += LeftoverSize) {
    Register NewReg = MRI.createGenericVirtualRegister(LeftoverTy);
    LeftoverRegs.push_back(NewReg);
    MIRBuilder.buildExtract(NewReg, Reg, Offset);
  }

  return true;
}

void LegalizerHelper::extractVectorParts(Register Reg, unsigned NumElts,
                                         SmallVectorImpl<Register> &VRegs) {
  LLT RegTy = MRI.getType(Reg);
  assert(RegTy.isVector() && "Expected a vector type");

  LLT EltTy = RegTy.getElementType();
  LLT NarrowTy = (NumElts == 1) ? EltTy : LLT::fixed_vector(NumElts, EltTy);
  unsigned RegNumElts = RegTy.getNumElements();
  unsigned LeftoverNumElts = RegNumElts % NumElts;
  unsigned NumNarrowTyPieces = RegNumElts / NumElts;

  // Perfect split without leftover
  if (LeftoverNumElts == 0)
    return extractParts(Reg, NarrowTy, NumNarrowTyPieces, VRegs);

  // Irregular split. Provide direct access to all elements for artifact
  // combiner using unmerge to elements. Then build vectors with NumElts
  // elements. Remaining element(s) will be (used to build vector) Leftover.
  SmallVector<Register, 8> Elts;
  extractParts(Reg, EltTy, RegNumElts, Elts);

  unsigned Offset = 0;
  // Requested sub-vectors of NarrowTy.
  for (unsigned i = 0; i < NumNarrowTyPieces; ++i, Offset += NumElts) {
    ArrayRef<Register> Pieces(&Elts[Offset], NumElts);
    VRegs.push_back(MIRBuilder.buildMerge(NarrowTy, Pieces).getReg(0));
  }

  // Leftover element(s).
  if (LeftoverNumElts == 1) {
    VRegs.push_back(Elts[Offset]);
  } else {
    LLT LeftoverTy = LLT::fixed_vector(LeftoverNumElts, EltTy);
    ArrayRef<Register> Pieces(&Elts[Offset], LeftoverNumElts);
    VRegs.push_back(MIRBuilder.buildMerge(LeftoverTy, Pieces).getReg(0));
  }
}

void LegalizerHelper::insertParts(Register DstReg,
                                  LLT ResultTy, LLT PartTy,
                                  ArrayRef<Register> PartRegs,
                                  LLT LeftoverTy,
                                  ArrayRef<Register> LeftoverRegs) {
  if (!LeftoverTy.isValid()) {
    assert(LeftoverRegs.empty());

    if (!ResultTy.isVector()) {
      MIRBuilder.buildMerge(DstReg, PartRegs);
      return;
    }

    if (PartTy.isVector())
      MIRBuilder.buildConcatVectors(DstReg, PartRegs);
    else
      MIRBuilder.buildBuildVector(DstReg, PartRegs);
    return;
  }

  // Merge sub-vectors with different number of elements and insert into DstReg.
  if (ResultTy.isVector()) {
    assert(LeftoverRegs.size() == 1 && "Expected one leftover register");
    SmallVector<Register, 8> AllRegs;
    for (auto Reg : concat<const Register>(PartRegs, LeftoverRegs))
      AllRegs.push_back(Reg);
    return mergeMixedSubvectors(DstReg, AllRegs);
  }

  SmallVector<Register> GCDRegs;
  LLT GCDTy = getGCDType(getGCDType(ResultTy, LeftoverTy), PartTy);
  for (auto PartReg : concat<const Register>(PartRegs, LeftoverRegs))
    extractGCDType(GCDRegs, GCDTy, PartReg);
  LLT ResultLCMTy = buildLCMMergePieces(ResultTy, LeftoverTy, GCDTy, GCDRegs);
  buildWidenedRemergeToDst(DstReg, ResultLCMTy, GCDRegs);
}

void LegalizerHelper::appendVectorElts(SmallVectorImpl<Register> &Elts,
                                       Register Reg) {
  LLT Ty = MRI.getType(Reg);
  SmallVector<Register, 8> RegElts;
  extractParts(Reg, Ty.getScalarType(), Ty.getNumElements(), RegElts);
  Elts.append(RegElts);
}

/// Merge \p PartRegs with different types into \p DstReg.
void LegalizerHelper::mergeMixedSubvectors(Register DstReg,
                                           ArrayRef<Register> PartRegs) {
  SmallVector<Register, 8> AllElts;
  for (unsigned i = 0; i < PartRegs.size() - 1; ++i)
    appendVectorElts(AllElts, PartRegs[i]);

  Register Leftover = PartRegs[PartRegs.size() - 1];
  if (MRI.getType(Leftover).isScalar())
    AllElts.push_back(Leftover);
  else
    appendVectorElts(AllElts, Leftover);

  MIRBuilder.buildMerge(DstReg, AllElts);
}

/// Append the result registers of G_UNMERGE_VALUES \p MI to \p Regs.
static void getUnmergeResults(SmallVectorImpl<Register> &Regs,
                              const MachineInstr &MI) {
  assert(MI.getOpcode() == TargetOpcode::G_UNMERGE_VALUES);

  const int StartIdx = Regs.size();
  const int NumResults = MI.getNumOperands() - 1;
  Regs.resize(Regs.size() + NumResults);
  for (int I = 0; I != NumResults; ++I)
    Regs[StartIdx + I] = MI.getOperand(I).getReg();
}

void LegalizerHelper::extractGCDType(SmallVectorImpl<Register> &Parts,
                                     LLT GCDTy, Register SrcReg) {
  LLT SrcTy = MRI.getType(SrcReg);
  if (SrcTy == GCDTy) {
    // If the source already evenly divides the result type, we don't need to do
    // anything.
    Parts.push_back(SrcReg);
  } else {
    // Need to split into common type sized pieces.
    auto Unmerge = MIRBuilder.buildUnmerge(GCDTy, SrcReg);
    getUnmergeResults(Parts, *Unmerge);
  }
}

LLT LegalizerHelper::extractGCDType(SmallVectorImpl<Register> &Parts, LLT DstTy,
                                    LLT NarrowTy, Register SrcReg) {
  LLT SrcTy = MRI.getType(SrcReg);
  LLT GCDTy = getGCDType(getGCDType(SrcTy, NarrowTy), DstTy);
  extractGCDType(Parts, GCDTy, SrcReg);
  return GCDTy;
}

LLT LegalizerHelper::buildLCMMergePieces(LLT DstTy, LLT NarrowTy, LLT GCDTy,
                                         SmallVectorImpl<Register> &VRegs,
                                         unsigned PadStrategy) {
  LLT LCMTy = getLCMType(DstTy, NarrowTy);

  int NumParts = LCMTy.getSizeInBits() / NarrowTy.getSizeInBits();
  int NumSubParts = NarrowTy.getSizeInBits() / GCDTy.getSizeInBits();
  int NumOrigSrc = VRegs.size();

  Register PadReg;

  // Get a value we can use to pad the source value if the sources won't evenly
  // cover the result type.
  if (NumOrigSrc < NumParts * NumSubParts) {
    if (PadStrategy == TargetOpcode::G_ZEXT)
      PadReg = MIRBuilder.buildConstant(GCDTy, 0).getReg(0);
    else if (PadStrategy == TargetOpcode::G_ANYEXT)
      PadReg = MIRBuilder.buildUndef(GCDTy).getReg(0);
    else {
      assert(PadStrategy == TargetOpcode::G_SEXT);

      // Shift the sign bit of the low register through the high register.
      auto ShiftAmt =
        MIRBuilder.buildConstant(LLT::scalar(64), GCDTy.getSizeInBits() - 1);
      PadReg = MIRBuilder.buildAShr(GCDTy, VRegs.back(), ShiftAmt).getReg(0);
    }
  }

  // Registers for the final merge to be produced.
  SmallVector<Register, 4> Remerge(NumParts);

  // Registers needed for intermediate merges, which will be merged into a
  // source for Remerge.
  SmallVector<Register, 4> SubMerge(NumSubParts);

  // Once we've fully read off the end of the original source bits, we can reuse
  // the same high bits for remaining padding elements.
  Register AllPadReg;

  // Build merges to the LCM type to cover the original result type.
  for (int I = 0; I != NumParts; ++I) {
    bool AllMergePartsArePadding = true;

    // Build the requested merges to the requested type.
    for (int J = 0; J != NumSubParts; ++J) {
      int Idx = I * NumSubParts + J;
      if (Idx >= NumOrigSrc) {
        SubMerge[J] = PadReg;
        continue;
      }

      SubMerge[J] = VRegs[Idx];

      // There are meaningful bits here we can't reuse later.
      AllMergePartsArePadding = false;
    }

    // If we've filled up a complete piece with padding bits, we can directly
    // emit the natural sized constant if applicable, rather than a merge of
    // smaller constants.
    if (AllMergePartsArePadding && !AllPadReg) {
      if (PadStrategy == TargetOpcode::G_ANYEXT)
        AllPadReg = MIRBuilder.buildUndef(NarrowTy).getReg(0);
      else if (PadStrategy == TargetOpcode::G_ZEXT)
        AllPadReg = MIRBuilder.buildConstant(NarrowTy, 0).getReg(0);

      // If this is a sign extension, we can't materialize a trivial constant
      // with the right type and have to produce a merge.
    }

    if (AllPadReg) {
      // Avoid creating additional instructions if we're just adding additional
      // copies of padding bits.
      Remerge[I] = AllPadReg;
      continue;
    }

    if (NumSubParts == 1)
      Remerge[I] = SubMerge[0];
    else
      Remerge[I] = MIRBuilder.buildMerge(NarrowTy, SubMerge).getReg(0);

    // In the sign extend padding case, re-use the first all-signbit merge.
    if (AllMergePartsArePadding && !AllPadReg)
      AllPadReg = Remerge[I];
  }

  VRegs = std::move(Remerge);
  return LCMTy;
}

void LegalizerHelper::buildWidenedRemergeToDst(Register DstReg, LLT LCMTy,
                                               ArrayRef<Register> RemergeRegs) {
  LLT DstTy = MRI.getType(DstReg);

  // Create the merge to the widened source, and extract the relevant bits into
  // the result.

  if (DstTy == LCMTy) {
    MIRBuilder.buildMerge(DstReg, RemergeRegs);
    return;
  }

  auto Remerge = MIRBuilder.buildMerge(LCMTy, RemergeRegs);
  if (DstTy.isScalar() && LCMTy.isScalar()) {
    MIRBuilder.buildTrunc(DstReg, Remerge);
    return;
  }

  if (LCMTy.isVector()) {
    unsigned NumDefs = LCMTy.getSizeInBits() / DstTy.getSizeInBits();
    SmallVector<Register, 8> UnmergeDefs(NumDefs);
    UnmergeDefs[0] = DstReg;
    for (unsigned I = 1; I != NumDefs; ++I)
      UnmergeDefs[I] = MRI.createGenericVirtualRegister(DstTy);

    MIRBuilder.buildUnmerge(UnmergeDefs,
                            MIRBuilder.buildMerge(LCMTy, RemergeRegs));
    return;
  }

  llvm_unreachable("unhandled case");
}

static RTLIB::Libcall getRTLibDesc(unsigned Opcode, unsigned Size) {
#define RTLIBCASE_INT(LibcallPrefix)                                           \
  do {                                                                         \
    switch (Size) {                                                            \
    case 32:                                                                   \
      return RTLIB::LibcallPrefix##32;                                         \
    case 64:                                                                   \
      return RTLIB::LibcallPrefix##64;                                         \
    case 128:                                                                  \
      return RTLIB::LibcallPrefix##128;                                        \
    default:                                                                   \
      llvm_unreachable("unexpected size");                                     \
    }                                                                          \
  } while (0)

#define RTLIBCASE(LibcallPrefix)                                               \
  do {                                                                         \
    switch (Size) {                                                            \
    case 32:                                                                   \
      return RTLIB::LibcallPrefix##32;                                         \
    case 64:                                                                   \
      return RTLIB::LibcallPrefix##64;                                         \
    case 80:                                                                   \
      return RTLIB::LibcallPrefix##80;                                         \
    case 128:                                                                  \
      return RTLIB::LibcallPrefix##128;                                        \
    default:                                                                   \
      llvm_unreachable("unexpected size");                                     \
    }                                                                          \
  } while (0)

  switch (Opcode) {
  case TargetOpcode::G_SDIV:
    RTLIBCASE_INT(SDIV_I);
  case TargetOpcode::G_UDIV:
    RTLIBCASE_INT(UDIV_I);
  case TargetOpcode::G_SREM:
    RTLIBCASE_INT(SREM_I);
  case TargetOpcode::G_UREM:
    RTLIBCASE_INT(UREM_I);
  case TargetOpcode::G_CTLZ_ZERO_UNDEF:
    RTLIBCASE_INT(CTLZ_I);
  case TargetOpcode::G_FADD:
    RTLIBCASE(ADD_F);
  case TargetOpcode::G_FSUB:
    RTLIBCASE(SUB_F);
  case TargetOpcode::G_FMUL:
    RTLIBCASE(MUL_F);
  case TargetOpcode::G_FDIV:
    RTLIBCASE(DIV_F);
  case TargetOpcode::G_FEXP:
    RTLIBCASE(EXP_F);
  case TargetOpcode::G_FEXP2:
    RTLIBCASE(EXP2_F);
  case TargetOpcode::G_FREM:
    RTLIBCASE(REM_F);
  case TargetOpcode::G_FPOW:
    RTLIBCASE(POW_F);
  case TargetOpcode::G_FMA:
    RTLIBCASE(FMA_F);
  case TargetOpcode::G_FSIN:
    RTLIBCASE(SIN_F);
  case TargetOpcode::G_FCOS:
    RTLIBCASE(COS_F);
  case TargetOpcode::G_FLOG10:
    RTLIBCASE(LOG10_F);
  case TargetOpcode::G_FLOG:
    RTLIBCASE(LOG_F);
  case TargetOpcode::G_FLOG2:
    RTLIBCASE(LOG2_F);
  case TargetOpcode::G_FCEIL:
    RTLIBCASE(CEIL_F);
  case TargetOpcode::G_FFLOOR:
    RTLIBCASE(FLOOR_F);
  case TargetOpcode::G_FMINNUM:
    RTLIBCASE(FMIN_F);
  case TargetOpcode::G_FMAXNUM:
    RTLIBCASE(FMAX_F);
  case TargetOpcode::G_FSQRT:
    RTLIBCASE(SQRT_F);
  case TargetOpcode::G_FRINT:
    RTLIBCASE(RINT_F);
  case TargetOpcode::G_FNEARBYINT:
    RTLIBCASE(NEARBYINT_F);
  case TargetOpcode::G_INTRINSIC_ROUNDEVEN:
    RTLIBCASE(ROUNDEVEN_F);
  }
  llvm_unreachable("Unknown libcall function");
}

/// True if an instruction is in tail position in its caller. Intended for
/// legalizing libcalls as tail calls when possible.
static bool isLibCallInTailPosition(MachineInstr &MI,
                                    const TargetInstrInfo &TII,
                                    MachineRegisterInfo &MRI) {
  MachineBasicBlock &MBB = *MI.getParent();
  const Function &F = MBB.getParent()->getFunction();

  // Conservatively require the attributes of the call to match those of
  // the return. Ignore NoAlias and NonNull because they don't affect the
  // call sequence.
  AttributeList CallerAttrs = F.getAttributes();
  if (AttrBuilder(F.getContext(), CallerAttrs.getRetAttrs())
          .removeAttribute(Attribute::NoAlias)
          .removeAttribute(Attribute::NonNull)
          .hasAttributes())
    return false;

  // It's not safe to eliminate the sign / zero extension of the return value.
  if (CallerAttrs.hasRetAttr(Attribute::ZExt) ||
      CallerAttrs.hasRetAttr(Attribute::SExt))
    return false;

  // Only tail call if the following instruction is a standard return or if we
  // have a `thisreturn` callee, and a sequence like:
  //
  //   G_MEMCPY %0, %1, %2
  //   $x0 = COPY %0
  //   RET_ReallyLR implicit $x0
  auto Next = next_nodbg(MI.getIterator(), MBB.instr_end());
  if (Next != MBB.instr_end() && Next->isCopy()) {
    switch (MI.getOpcode()) {
    default:
      llvm_unreachable("unsupported opcode");
    case TargetOpcode::G_BZERO:
      return false;
    case TargetOpcode::G_MEMCPY:
    case TargetOpcode::G_MEMMOVE:
    case TargetOpcode::G_MEMSET:
      break;
    }

    Register VReg = MI.getOperand(0).getReg();
    if (!VReg.isVirtual() || VReg != Next->getOperand(1).getReg())
      return false;

    Register PReg = Next->getOperand(0).getReg();
    if (!PReg.isPhysical())
      return false;

    auto Ret = next_nodbg(Next, MBB.instr_end());
    if (Ret == MBB.instr_end() || !Ret->isReturn())
      return false;

    if (Ret->getNumImplicitOperands() != 1)
      return false;

    if (PReg != Ret->getOperand(0).getReg())
      return false;

    // Skip over the COPY that we just validated.
    Next = Ret;
  }

  if (Next == MBB.instr_end() || TII.isTailCall(*Next) || !Next->isReturn())
    return false;

  return true;
}

LegalizerHelper::LegalizeResult
llvm::createLibcall(MachineIRBuilder &MIRBuilder, const char *Name,
                    const CallLowering::ArgInfo &Result,
                    ArrayRef<CallLowering::ArgInfo> Args,
                    const CallingConv::ID CC) {
  auto &CLI = *MIRBuilder.getMF().getSubtarget().getCallLowering();

  CallLowering::CallLoweringInfo Info;
  Info.CallConv = CC;
  Info.Callee = MachineOperand::CreateES(Name);
  Info.OrigRet = Result;
  std::copy(Args.begin(), Args.end(), std::back_inserter(Info.OrigArgs));
  if (!CLI.lowerCall(MIRBuilder, Info))
    return LegalizerHelper::UnableToLegalize;

  return LegalizerHelper::Legalized;
}

LegalizerHelper::LegalizeResult
llvm::createLibcall(MachineIRBuilder &MIRBuilder, RTLIB::Libcall Libcall,
                    const CallLowering::ArgInfo &Result,
                    ArrayRef<CallLowering::ArgInfo> Args) {
  auto &TLI = *MIRBuilder.getMF().getSubtarget().getTargetLowering();
  const char *Name = TLI.getLibcallName(Libcall);
  const CallingConv::ID CC = TLI.getLibcallCallingConv(Libcall);
  return createLibcall(MIRBuilder, Name, Result, Args, CC);
}

// Useful for libcalls where all operands have the same type.
static LegalizerHelper::LegalizeResult
simpleLibcall(MachineInstr &MI, MachineIRBuilder &MIRBuilder, unsigned Size,
              Type *OpType) {
  auto Libcall = getRTLibDesc(MI.getOpcode(), Size);

  // FIXME: What does the original arg index mean here?
  SmallVector<CallLowering::ArgInfo, 3> Args;
  for (const MachineOperand &MO : llvm::drop_begin(MI.operands()))
    Args.push_back({MO.getReg(), OpType, 0});
  return createLibcall(MIRBuilder, Libcall,
                       {MI.getOperand(0).getReg(), OpType, 0}, Args);
}

LegalizerHelper::LegalizeResult
llvm::createMemLibcall(MachineIRBuilder &MIRBuilder, MachineRegisterInfo &MRI,
                       MachineInstr &MI, LostDebugLocObserver &LocObserver) {
  auto &Ctx = MIRBuilder.getMF().getFunction().getContext();

  SmallVector<CallLowering::ArgInfo, 3> Args;
  // Add all the args, except for the last which is an imm denoting 'tail'.
  for (unsigned i = 0; i < MI.getNumOperands() - 1; ++i) {
    Register Reg = MI.getOperand(i).getReg();

    // Need derive an IR type for call lowering.
    LLT OpLLT = MRI.getType(Reg);
    Type *OpTy = nullptr;
    if (OpLLT.isPointer())
      OpTy = Type::getInt8PtrTy(Ctx, OpLLT.getAddressSpace());
    else
      OpTy = IntegerType::get(Ctx, OpLLT.getSizeInBits());
    Args.push_back({Reg, OpTy, 0});
  }

  auto &CLI = *MIRBuilder.getMF().getSubtarget().getCallLowering();
  auto &TLI = *MIRBuilder.getMF().getSubtarget().getTargetLowering();
  RTLIB::Libcall RTLibcall;
  unsigned Opc = MI.getOpcode();
  switch (Opc) {
  case TargetOpcode::G_BZERO:
    RTLibcall = RTLIB::BZERO;
    break;
  case TargetOpcode::G_MEMCPY:
    RTLibcall = RTLIB::MEMCPY;
    Args[0].Flags[0].setReturned();
    break;
  case TargetOpcode::G_MEMMOVE:
    RTLibcall = RTLIB::MEMMOVE;
    Args[0].Flags[0].setReturned();
    break;
  case TargetOpcode::G_MEMSET:
    RTLibcall = RTLIB::MEMSET;
    Args[0].Flags[0].setReturned();
    break;
  default:
    llvm_unreachable("unsupported opcode");
  }
  const char *Name = TLI.getLibcallName(RTLibcall);

  // Unsupported libcall on the target.
  if (!Name) {
    LLVM_DEBUG(dbgs() << ".. .. Could not find libcall name for "
                      << MIRBuilder.getTII().getName(Opc) << "\n");
    return LegalizerHelper::UnableToLegalize;
  }

  CallLowering::CallLoweringInfo Info;
  Info.CallConv = TLI.getLibcallCallingConv(RTLibcall);
  Info.Callee = MachineOperand::CreateES(Name);
  Info.OrigRet = CallLowering::ArgInfo({0}, Type::getVoidTy(Ctx), 0);
  Info.IsTailCall = MI.getOperand(MI.getNumOperands() - 1).getImm() &&
                    isLibCallInTailPosition(MI, MIRBuilder.getTII(), MRI);

  std::copy(Args.begin(), Args.end(), std::back_inserter(Info.OrigArgs));
  if (!CLI.lowerCall(MIRBuilder, Info))
    return LegalizerHelper::UnableToLegalize;

  if (Info.LoweredTailCall) {
    assert(Info.IsTailCall && "Lowered tail call when it wasn't a tail call?");

    // Check debug locations before removing the return.
    LocObserver.checkpoint(true);

    // We must have a return following the call (or debug insts) to get past
    // isLibCallInTailPosition.
    do {
      MachineInstr *Next = MI.getNextNode();
      assert(Next &&
             (Next->isCopy() || Next->isReturn() || Next->isDebugInstr()) &&
             "Expected instr following MI to be return or debug inst?");
      // We lowered a tail call, so the call is now the return from the block.
      // Delete the old return.
      Next->eraseFromParent();
    } while (MI.getNextNode());

    // We expect to lose the debug location from the return.
    LocObserver.checkpoint(false);
  }

  return LegalizerHelper::Legalized;
}

static RTLIB::Libcall getConvRTLibDesc(unsigned Opcode, Type *ToType,
                                       Type *FromType) {
  auto ToMVT = MVT::getVT(ToType);
  auto FromMVT = MVT::getVT(FromType);

  switch (Opcode) {
  case TargetOpcode::G_FPEXT:
    return RTLIB::getFPEXT(FromMVT, ToMVT);
  case TargetOpcode::G_FPTRUNC:
    return RTLIB::getFPROUND(FromMVT, ToMVT);
  case TargetOpcode::G_FPTOSI:
    return RTLIB::getFPTOSINT(FromMVT, ToMVT);
  case TargetOpcode::G_FPTOUI:
    return RTLIB::getFPTOUINT(FromMVT, ToMVT);
  case TargetOpcode::G_SITOFP:
    return RTLIB::getSINTTOFP(FromMVT, ToMVT);
  case TargetOpcode::G_UITOFP:
    return RTLIB::getUINTTOFP(FromMVT, ToMVT);
  }
  llvm_unreachable("Unsupported libcall function");
}

static LegalizerHelper::LegalizeResult
conversionLibcall(MachineInstr &MI, MachineIRBuilder &MIRBuilder, Type *ToType,
                  Type *FromType) {
  RTLIB::Libcall Libcall = getConvRTLibDesc(MI.getOpcode(), ToType, FromType);
  return createLibcall(MIRBuilder, Libcall,
                       {MI.getOperand(0).getReg(), ToType, 0},
                       {{MI.getOperand(1).getReg(), FromType, 0}});
}

LegalizerHelper::LegalizeResult
LegalizerHelper::libcall(MachineInstr &MI, LostDebugLocObserver &LocObserver) {
  LLT LLTy = MRI.getType(MI.getOperand(0).getReg());
  unsigned Size = LLTy.getSizeInBits();
  auto &Ctx = MIRBuilder.getMF().getFunction().getContext();

  switch (MI.getOpcode()) {
  default:
    return UnableToLegalize;
  case TargetOpcode::G_SDIV:
  case TargetOpcode::G_UDIV:
  case TargetOpcode::G_SREM:
  case TargetOpcode::G_UREM:
  case TargetOpcode::G_CTLZ_ZERO_UNDEF: {
    Type *HLTy = IntegerType::get(Ctx, Size);
    auto Status = simpleLibcall(MI, MIRBuilder, Size, HLTy);
    if (Status != Legalized)
      return Status;
    break;
  }
  case TargetOpcode::G_FADD:
  case TargetOpcode::G_FSUB:
  case TargetOpcode::G_FMUL:
  case TargetOpcode::G_FDIV:
  case TargetOpcode::G_FMA:
  case TargetOpcode::G_FPOW:
  case TargetOpcode::G_FREM:
  case TargetOpcode::G_FCOS:
  case TargetOpcode::G_FSIN:
  case TargetOpcode::G_FLOG10:
  case TargetOpcode::G_FLOG:
  case TargetOpcode::G_FLOG2:
  case TargetOpcode::G_FEXP:
  case TargetOpcode::G_FEXP2:
  case TargetOpcode::G_FCEIL:
  case TargetOpcode::G_FFLOOR:
  case TargetOpcode::G_FMINNUM:
  case TargetOpcode::G_FMAXNUM:
  case TargetOpcode::G_FSQRT:
  case TargetOpcode::G_FRINT:
  case TargetOpcode::G_FNEARBYINT:
  case TargetOpcode::G_INTRINSIC_ROUNDEVEN: {
    Type *HLTy = getFloatTypeForLLT(Ctx, LLTy);
    if (!HLTy || (Size != 32 && Size != 64 && Size != 80 && Size != 128)) {
      LLVM_DEBUG(dbgs() << "No libcall available for type " << LLTy << ".\n");
      return UnableToLegalize;
    }
    auto Status = simpleLibcall(MI, MIRBuilder, Size, HLTy);
    if (Status != Legalized)
      return Status;
    break;
  }
  case TargetOpcode::G_FPEXT:
  case TargetOpcode::G_FPTRUNC: {
    Type *FromTy = getFloatTypeForLLT(Ctx,  MRI.getType(MI.getOperand(1).getReg()));
    Type *ToTy = getFloatTypeForLLT(Ctx, MRI.getType(MI.getOperand(0).getReg()));
    if (!FromTy || !ToTy)
      return UnableToLegalize;
    LegalizeResult Status = conversionLibcall(MI, MIRBuilder, ToTy, FromTy );
    if (Status != Legalized)
      return Status;
    break;
  }
  case TargetOpcode::G_FPTOSI:
  case TargetOpcode::G_FPTOUI: {
    // FIXME: Support other types
    unsigned FromSize = MRI.getType(MI.getOperand(1).getReg()).getSizeInBits();
    unsigned ToSize = MRI.getType(MI.getOperand(0).getReg()).getSizeInBits();
    if ((ToSize != 32 && ToSize != 64) || (FromSize != 32 && FromSize != 64))
      return UnableToLegalize;
    LegalizeResult Status = conversionLibcall(
        MI, MIRBuilder,
        ToSize == 32 ? Type::getInt32Ty(Ctx) : Type::getInt64Ty(Ctx),
        FromSize == 64 ? Type::getDoubleTy(Ctx) : Type::getFloatTy(Ctx));
    if (Status != Legalized)
      return Status;
    break;
  }
  case TargetOpcode::G_SITOFP:
  case TargetOpcode::G_UITOFP: {
    // FIXME: Support other types
    unsigned FromSize = MRI.getType(MI.getOperand(1).getReg()).getSizeInBits();
    unsigned ToSize = MRI.getType(MI.getOperand(0).getReg()).getSizeInBits();
    if ((FromSize != 32 && FromSize != 64) || (ToSize != 32 && ToSize != 64))
      return UnableToLegalize;
    LegalizeResult Status = conversionLibcall(
        MI, MIRBuilder,
        ToSize == 64 ? Type::getDoubleTy(Ctx) : Type::getFloatTy(Ctx),
        FromSize == 32 ? Type::getInt32Ty(Ctx) : Type::getInt64Ty(Ctx));
    if (Status != Legalized)
      return Status;
    break;
  }
  case TargetOpcode::G_BZERO:
  case TargetOpcode::G_MEMCPY:
  case TargetOpcode::G_MEMMOVE:
  case TargetOpcode::G_MEMSET: {
    LegalizeResult Result =
        createMemLibcall(MIRBuilder, *MIRBuilder.getMRI(), MI, LocObserver);
    if (Result != Legalized)
      return Result;
    MI.eraseFromParent();
    return Result;
  }
  }

  MI.eraseFromParent();
  return Legalized;
}

LegalizerHelper::LegalizeResult LegalizerHelper::narrowScalar(MachineInstr &MI,
                                                              unsigned TypeIdx,
                                                              LLT NarrowTy) {
  uint64_t SizeOp0 = MRI.getType(MI.getOperand(0).getReg()).getSizeInBits();
  uint64_t NarrowSize = NarrowTy.getSizeInBits();

  switch (MI.getOpcode()) {
  default:
    return UnableToLegalize;
  case TargetOpcode::G_IMPLICIT_DEF: {
    Register DstReg = MI.getOperand(0).getReg();
    LLT DstTy = MRI.getType(DstReg);

    // If SizeOp0 is not an exact multiple of NarrowSize, emit
    // G_ANYEXT(G_IMPLICIT_DEF). Cast result to vector if needed.
    // FIXME: Although this would also be legal for the general case, it causes
    //  a lot of regressions in the emitted code (superfluous COPYs, artifact
    //  combines not being hit). This seems to be a problem related to the
    //  artifact combiner.
    if (SizeOp0 % NarrowSize != 0) {
      LLT ImplicitTy = NarrowTy;
      if (DstTy.isVector())
        ImplicitTy = LLT::vector(DstTy.getElementCount(), ImplicitTy);

      Register ImplicitReg = MIRBuilder.buildUndef(ImplicitTy).getReg(0);
      MIRBuilder.buildAnyExt(DstReg, ImplicitReg);

      MI.eraseFromParent();
      return Legalized;
    }

    int NumParts = SizeOp0 / NarrowSize;

    SmallVector<Register, 2> DstRegs;
    for (int i = 0; i < NumParts; ++i)
      DstRegs.push_back(MIRBuilder.buildUndef(NarrowTy).getReg(0));

    if (DstTy.isVector())
      MIRBuilder.buildBuildVector(DstReg, DstRegs);
    else
      MIRBuilder.buildMerge(DstReg, DstRegs);
    MI.eraseFromParent();
    return Legalized;
  }
  case TargetOpcode::G_CONSTANT: {
    LLT Ty = MRI.getType(MI.getOperand(0).getReg());
    const APInt &Val = MI.getOperand(1).getCImm()->getValue();
    unsigned TotalSize = Ty.getSizeInBits();
    unsigned NarrowSize = NarrowTy.getSizeInBits();
    int NumParts = TotalSize / NarrowSize;

    SmallVector<Register, 4> PartRegs;
    for (int I = 0; I != NumParts; ++I) {
      unsigned Offset = I * NarrowSize;
      auto K = MIRBuilder.buildConstant(NarrowTy,
                                        Val.lshr(Offset).trunc(NarrowSize));
      PartRegs.push_back(K.getReg(0));
    }

    LLT LeftoverTy;
    unsigned LeftoverBits = TotalSize - NumParts * NarrowSize;
    SmallVector<Register, 1> LeftoverRegs;
    if (LeftoverBits != 0) {
      LeftoverTy = LLT::scalar(LeftoverBits);
      auto K = MIRBuilder.buildConstant(
        LeftoverTy,
        Val.lshr(NumParts * NarrowSize).trunc(LeftoverBits));
      LeftoverRegs.push_back(K.getReg(0));
    }

    insertParts(MI.getOperand(0).getReg(),
                Ty, NarrowTy, PartRegs, LeftoverTy, LeftoverRegs);

    MI.eraseFromParent();
    return Legalized;
  }
  case TargetOpcode::G_SEXT:
  case TargetOpcode::G_ZEXT:
  case TargetOpcode::G_ANYEXT:
    return narrowScalarExt(MI, TypeIdx, NarrowTy);
  case TargetOpcode::G_TRUNC: {
    if (TypeIdx != 1)
      return UnableToLegalize;

    uint64_t SizeOp1 = MRI.getType(MI.getOperand(1).getReg()).getSizeInBits();
    if (NarrowTy.getSizeInBits() * 2 != SizeOp1) {
      LLVM_DEBUG(dbgs() << "Can't narrow trunc to type " << NarrowTy << "\n");
      return UnableToLegalize;
    }

    auto Unmerge = MIRBuilder.buildUnmerge(NarrowTy, MI.getOperand(1));
    MIRBuilder.buildCopy(MI.getOperand(0), Unmerge.getReg(0));
    MI.eraseFromParent();
    return Legalized;
  }

<<<<<<< HEAD
  case TargetOpcode::G_FREEZE:
    return reduceOperationWidth(MI, TypeIdx, NarrowTy);
=======
  case TargetOpcode::G_FREEZE: {
    if (TypeIdx != 0)
      return UnableToLegalize;

    LLT Ty = MRI.getType(MI.getOperand(0).getReg());
    // Should widen scalar first
    if (Ty.getSizeInBits() % NarrowTy.getSizeInBits() != 0)
      return UnableToLegalize;

    auto Unmerge = MIRBuilder.buildUnmerge(NarrowTy, MI.getOperand(1).getReg());
    SmallVector<Register, 8> Parts;
    for (unsigned i = 0; i < Unmerge->getNumDefs(); ++i) {
      Parts.push_back(
          MIRBuilder.buildFreeze(NarrowTy, Unmerge.getReg(i)).getReg(0));
    }

    MIRBuilder.buildMerge(MI.getOperand(0).getReg(), Parts);
    MI.eraseFromParent();
    return Legalized;
  }
>>>>>>> 2ab1d525
  case TargetOpcode::G_ADD:
  case TargetOpcode::G_SUB:
  case TargetOpcode::G_SADDO:
  case TargetOpcode::G_SSUBO:
  case TargetOpcode::G_SADDE:
  case TargetOpcode::G_SSUBE:
  case TargetOpcode::G_UADDO:
  case TargetOpcode::G_USUBO:
  case TargetOpcode::G_UADDE:
  case TargetOpcode::G_USUBE:
    return narrowScalarAddSub(MI, TypeIdx, NarrowTy);
  case TargetOpcode::G_MUL:
  case TargetOpcode::G_UMULH:
    return narrowScalarMul(MI, NarrowTy);
  case TargetOpcode::G_EXTRACT:
    return narrowScalarExtract(MI, TypeIdx, NarrowTy);
  case TargetOpcode::G_INSERT:
    return narrowScalarInsert(MI, TypeIdx, NarrowTy);
  case TargetOpcode::G_LOAD: {
    auto &LoadMI = cast<GLoad>(MI);
    Register DstReg = LoadMI.getDstReg();
    LLT DstTy = MRI.getType(DstReg);
    if (DstTy.isVector())
      return UnableToLegalize;

    if (8 * LoadMI.getMemSize() != DstTy.getSizeInBits()) {
      Register TmpReg = MRI.createGenericVirtualRegister(NarrowTy);
      MIRBuilder.buildLoad(TmpReg, LoadMI.getPointerReg(), LoadMI.getMMO());
      MIRBuilder.buildAnyExt(DstReg, TmpReg);
      LoadMI.eraseFromParent();
      return Legalized;
    }

    return reduceLoadStoreWidth(LoadMI, TypeIdx, NarrowTy);
  }
  case TargetOpcode::G_ZEXTLOAD:
  case TargetOpcode::G_SEXTLOAD: {
    auto &LoadMI = cast<GExtLoad>(MI);
    Register DstReg = LoadMI.getDstReg();
    Register PtrReg = LoadMI.getPointerReg();

    Register TmpReg = MRI.createGenericVirtualRegister(NarrowTy);
    auto &MMO = LoadMI.getMMO();
    unsigned MemSize = MMO.getSizeInBits();

    if (MemSize == NarrowSize) {
      MIRBuilder.buildLoad(TmpReg, PtrReg, MMO);
    } else if (MemSize < NarrowSize) {
      MIRBuilder.buildLoadInstr(LoadMI.getOpcode(), TmpReg, PtrReg, MMO);
    } else if (MemSize > NarrowSize) {
      // FIXME: Need to split the load.
      return UnableToLegalize;
    }

    if (isa<GZExtLoad>(LoadMI))
      MIRBuilder.buildZExt(DstReg, TmpReg);
    else
      MIRBuilder.buildSExt(DstReg, TmpReg);

    LoadMI.eraseFromParent();
    return Legalized;
  }
  case TargetOpcode::G_STORE: {
    auto &StoreMI = cast<GStore>(MI);

    Register SrcReg = StoreMI.getValueReg();
    LLT SrcTy = MRI.getType(SrcReg);
    if (SrcTy.isVector())
      return UnableToLegalize;

    int NumParts = SizeOp0 / NarrowSize;
    unsigned HandledSize = NumParts * NarrowTy.getSizeInBits();
    unsigned LeftoverBits = SrcTy.getSizeInBits() - HandledSize;
    if (SrcTy.isVector() && LeftoverBits != 0)
      return UnableToLegalize;

    if (8 * StoreMI.getMemSize() != SrcTy.getSizeInBits()) {
      Register TmpReg = MRI.createGenericVirtualRegister(NarrowTy);
      MIRBuilder.buildTrunc(TmpReg, SrcReg);
      MIRBuilder.buildStore(TmpReg, StoreMI.getPointerReg(), StoreMI.getMMO());
      StoreMI.eraseFromParent();
      return Legalized;
    }

    return reduceLoadStoreWidth(StoreMI, 0, NarrowTy);
  }
  case TargetOpcode::G_SELECT:
    return narrowScalarSelect(MI, TypeIdx, NarrowTy);
  case TargetOpcode::G_AND:
  case TargetOpcode::G_OR:
  case TargetOpcode::G_XOR: {
    // Legalize bitwise operation:
    // A = BinOp<Ty> B, C
    // into:
    // B1, ..., BN = G_UNMERGE_VALUES B
    // C1, ..., CN = G_UNMERGE_VALUES C
    // A1 = BinOp<Ty/N> B1, C2
    // ...
    // AN = BinOp<Ty/N> BN, CN
    // A = G_MERGE_VALUES A1, ..., AN
    return narrowScalarBasic(MI, TypeIdx, NarrowTy);
  }
  case TargetOpcode::G_SHL:
  case TargetOpcode::G_LSHR:
  case TargetOpcode::G_ASHR:
    return narrowScalarShift(MI, TypeIdx, NarrowTy);
  case TargetOpcode::G_CTLZ:
  case TargetOpcode::G_CTLZ_ZERO_UNDEF:
  case TargetOpcode::G_CTTZ:
  case TargetOpcode::G_CTTZ_ZERO_UNDEF:
  case TargetOpcode::G_CTPOP:
    if (TypeIdx == 1)
      switch (MI.getOpcode()) {
      case TargetOpcode::G_CTLZ:
      case TargetOpcode::G_CTLZ_ZERO_UNDEF:
        return narrowScalarCTLZ(MI, TypeIdx, NarrowTy);
      case TargetOpcode::G_CTTZ:
      case TargetOpcode::G_CTTZ_ZERO_UNDEF:
        return narrowScalarCTTZ(MI, TypeIdx, NarrowTy);
      case TargetOpcode::G_CTPOP:
        return narrowScalarCTPOP(MI, TypeIdx, NarrowTy);
      default:
        return UnableToLegalize;
      }

    Observer.changingInstr(MI);
    narrowScalarDst(MI, NarrowTy, 0, TargetOpcode::G_ZEXT);
    Observer.changedInstr(MI);
    return Legalized;
  case TargetOpcode::G_INTTOPTR:
    if (TypeIdx != 1)
      return UnableToLegalize;

    Observer.changingInstr(MI);
    narrowScalarSrc(MI, NarrowTy, 1);
    Observer.changedInstr(MI);
    return Legalized;
  case TargetOpcode::G_PTRTOINT:
    if (TypeIdx != 0)
      return UnableToLegalize;

    Observer.changingInstr(MI);
    narrowScalarDst(MI, NarrowTy, 0, TargetOpcode::G_ZEXT);
    Observer.changedInstr(MI);
    return Legalized;
  case TargetOpcode::G_PHI: {
    // FIXME: add support for when SizeOp0 isn't an exact multiple of
    // NarrowSize.
    if (SizeOp0 % NarrowSize != 0)
      return UnableToLegalize;

    unsigned NumParts = SizeOp0 / NarrowSize;
    SmallVector<Register, 2> DstRegs(NumParts);
    SmallVector<SmallVector<Register, 2>, 2> SrcRegs(MI.getNumOperands() / 2);
    Observer.changingInstr(MI);
    for (unsigned i = 1; i < MI.getNumOperands(); i += 2) {
      MachineBasicBlock &OpMBB = *MI.getOperand(i + 1).getMBB();
      MIRBuilder.setInsertPt(OpMBB, OpMBB.getFirstTerminator());
      extractParts(MI.getOperand(i).getReg(), NarrowTy, NumParts,
                   SrcRegs[i / 2]);
    }
    MachineBasicBlock &MBB = *MI.getParent();
    MIRBuilder.setInsertPt(MBB, MI);
    for (unsigned i = 0; i < NumParts; ++i) {
      DstRegs[i] = MRI.createGenericVirtualRegister(NarrowTy);
      MachineInstrBuilder MIB =
          MIRBuilder.buildInstr(TargetOpcode::G_PHI).addDef(DstRegs[i]);
      for (unsigned j = 1; j < MI.getNumOperands(); j += 2)
        MIB.addUse(SrcRegs[j / 2][i]).add(MI.getOperand(j + 1));
    }
    MIRBuilder.setInsertPt(MBB, MBB.getFirstNonPHI());
    MIRBuilder.buildMerge(MI.getOperand(0), DstRegs);
    Observer.changedInstr(MI);
    MI.eraseFromParent();
    return Legalized;
  }
  case TargetOpcode::G_EXTRACT_VECTOR_ELT:
  case TargetOpcode::G_INSERT_VECTOR_ELT: {
    if (TypeIdx != 2)
      return UnableToLegalize;

    int OpIdx = MI.getOpcode() == TargetOpcode::G_EXTRACT_VECTOR_ELT ? 2 : 3;
    Observer.changingInstr(MI);
    narrowScalarSrc(MI, NarrowTy, OpIdx);
    Observer.changedInstr(MI);
    return Legalized;
  }
  case TargetOpcode::G_ICMP: {
    Register LHS = MI.getOperand(2).getReg();
    LLT SrcTy = MRI.getType(LHS);
    uint64_t SrcSize = SrcTy.getSizeInBits();
    CmpInst::Predicate Pred =
        static_cast<CmpInst::Predicate>(MI.getOperand(1).getPredicate());

    // TODO: Handle the non-equality case for weird sizes.
    if (NarrowSize * 2 != SrcSize && !ICmpInst::isEquality(Pred))
      return UnableToLegalize;

    LLT LeftoverTy; // Example: s88 -> s64 (NarrowTy) + s24 (leftover)
    SmallVector<Register, 4> LHSPartRegs, LHSLeftoverRegs;
    if (!extractParts(LHS, SrcTy, NarrowTy, LeftoverTy, LHSPartRegs,
                      LHSLeftoverRegs))
      return UnableToLegalize;

    LLT Unused; // Matches LeftoverTy; G_ICMP LHS and RHS are the same type.
    SmallVector<Register, 4> RHSPartRegs, RHSLeftoverRegs;
    if (!extractParts(MI.getOperand(3).getReg(), SrcTy, NarrowTy, Unused,
                      RHSPartRegs, RHSLeftoverRegs))
      return UnableToLegalize;

    // We now have the LHS and RHS of the compare split into narrow-type
    // registers, plus potentially some leftover type.
    Register Dst = MI.getOperand(0).getReg();
    LLT ResTy = MRI.getType(Dst);
    if (ICmpInst::isEquality(Pred)) {
      // For each part on the LHS and RHS, keep track of the result of XOR-ing
      // them together. For each equal part, the result should be all 0s. For
      // each non-equal part, we'll get at least one 1.
      auto Zero = MIRBuilder.buildConstant(NarrowTy, 0);
      SmallVector<Register, 4> Xors;
      for (auto LHSAndRHS : zip(LHSPartRegs, RHSPartRegs)) {
        auto LHS = std::get<0>(LHSAndRHS);
        auto RHS = std::get<1>(LHSAndRHS);
        auto Xor = MIRBuilder.buildXor(NarrowTy, LHS, RHS).getReg(0);
        Xors.push_back(Xor);
      }

      // Build a G_XOR for each leftover register. Each G_XOR must be widened
      // to the desired narrow type so that we can OR them together later.
      SmallVector<Register, 4> WidenedXors;
      for (auto LHSAndRHS : zip(LHSLeftoverRegs, RHSLeftoverRegs)) {
        auto LHS = std::get<0>(LHSAndRHS);
        auto RHS = std::get<1>(LHSAndRHS);
        auto Xor = MIRBuilder.buildXor(LeftoverTy, LHS, RHS).getReg(0);
        LLT GCDTy = extractGCDType(WidenedXors, NarrowTy, LeftoverTy, Xor);
        buildLCMMergePieces(LeftoverTy, NarrowTy, GCDTy, WidenedXors,
                            /* PadStrategy = */ TargetOpcode::G_ZEXT);
        Xors.insert(Xors.end(), WidenedXors.begin(), WidenedXors.end());
      }

      // Now, for each part we broke up, we know if they are equal/not equal
      // based off the G_XOR. We can OR these all together and compare against
      // 0 to get the result.
      assert(Xors.size() >= 2 && "Should have gotten at least two Xors?");
      auto Or = MIRBuilder.buildOr(NarrowTy, Xors[0], Xors[1]);
      for (unsigned I = 2, E = Xors.size(); I < E; ++I)
        Or = MIRBuilder.buildOr(NarrowTy, Or, Xors[I]);
      MIRBuilder.buildICmp(Pred, Dst, Or, Zero);
    } else {
      // TODO: Handle non-power-of-two types.
      assert(LHSPartRegs.size() == 2 && "Expected exactly 2 LHS part regs?");
      assert(RHSPartRegs.size() == 2 && "Expected exactly 2 RHS part regs?");
      Register LHSL = LHSPartRegs[0];
      Register LHSH = LHSPartRegs[1];
      Register RHSL = RHSPartRegs[0];
      Register RHSH = RHSPartRegs[1];
      MachineInstrBuilder CmpH = MIRBuilder.buildICmp(Pred, ResTy, LHSH, RHSH);
      MachineInstrBuilder CmpHEQ =
          MIRBuilder.buildICmp(CmpInst::Predicate::ICMP_EQ, ResTy, LHSH, RHSH);
      MachineInstrBuilder CmpLU = MIRBuilder.buildICmp(
          ICmpInst::getUnsignedPredicate(Pred), ResTy, LHSL, RHSL);
      MIRBuilder.buildSelect(Dst, CmpHEQ, CmpLU, CmpH);
    }
    MI.eraseFromParent();
    return Legalized;
  }
  case TargetOpcode::G_SEXT_INREG: {
    if (TypeIdx != 0)
      return UnableToLegalize;

    int64_t SizeInBits = MI.getOperand(2).getImm();

    // So long as the new type has more bits than the bits we're extending we
    // don't need to break it apart.
    if (NarrowTy.getScalarSizeInBits() >= SizeInBits) {
      Observer.changingInstr(MI);
      // We don't lose any non-extension bits by truncating the src and
      // sign-extending the dst.
      MachineOperand &MO1 = MI.getOperand(1);
      auto TruncMIB = MIRBuilder.buildTrunc(NarrowTy, MO1);
      MO1.setReg(TruncMIB.getReg(0));

      MachineOperand &MO2 = MI.getOperand(0);
      Register DstExt = MRI.createGenericVirtualRegister(NarrowTy);
      MIRBuilder.setInsertPt(MIRBuilder.getMBB(), ++MIRBuilder.getInsertPt());
      MIRBuilder.buildSExt(MO2, DstExt);
      MO2.setReg(DstExt);
      Observer.changedInstr(MI);
      return Legalized;
    }

    // Break it apart. Components below the extension point are unmodified. The
    // component containing the extension point becomes a narrower SEXT_INREG.
    // Components above it are ashr'd from the component containing the
    // extension point.
    if (SizeOp0 % NarrowSize != 0)
      return UnableToLegalize;
    int NumParts = SizeOp0 / NarrowSize;

    // List the registers where the destination will be scattered.
    SmallVector<Register, 2> DstRegs;
    // List the registers where the source will be split.
    SmallVector<Register, 2> SrcRegs;

    // Create all the temporary registers.
    for (int i = 0; i < NumParts; ++i) {
      Register SrcReg = MRI.createGenericVirtualRegister(NarrowTy);

      SrcRegs.push_back(SrcReg);
    }

    // Explode the big arguments into smaller chunks.
    MIRBuilder.buildUnmerge(SrcRegs, MI.getOperand(1));

    Register AshrCstReg =
        MIRBuilder.buildConstant(NarrowTy, NarrowTy.getScalarSizeInBits() - 1)
            .getReg(0);
    Register FullExtensionReg = 0;
    Register PartialExtensionReg = 0;

    // Do the operation on each small part.
    for (int i = 0; i < NumParts; ++i) {
      if ((i + 1) * NarrowTy.getScalarSizeInBits() < SizeInBits)
        DstRegs.push_back(SrcRegs[i]);
      else if (i * NarrowTy.getScalarSizeInBits() > SizeInBits) {
        assert(PartialExtensionReg &&
               "Expected to visit partial extension before full");
        if (FullExtensionReg) {
          DstRegs.push_back(FullExtensionReg);
          continue;
        }
        DstRegs.push_back(
            MIRBuilder.buildAShr(NarrowTy, PartialExtensionReg, AshrCstReg)
                .getReg(0));
        FullExtensionReg = DstRegs.back();
      } else {
        DstRegs.push_back(
            MIRBuilder
                .buildInstr(
                    TargetOpcode::G_SEXT_INREG, {NarrowTy},
                    {SrcRegs[i], SizeInBits % NarrowTy.getScalarSizeInBits()})
                .getReg(0));
        PartialExtensionReg = DstRegs.back();
      }
    }

    // Gather the destination registers into the final destination.
    Register DstReg = MI.getOperand(0).getReg();
    MIRBuilder.buildMerge(DstReg, DstRegs);
    MI.eraseFromParent();
    return Legalized;
  }
  case TargetOpcode::G_BSWAP:
  case TargetOpcode::G_BITREVERSE: {
    if (SizeOp0 % NarrowSize != 0)
      return UnableToLegalize;

    Observer.changingInstr(MI);
    SmallVector<Register, 2> SrcRegs, DstRegs;
    unsigned NumParts = SizeOp0 / NarrowSize;
    extractParts(MI.getOperand(1).getReg(), NarrowTy, NumParts, SrcRegs);

    for (unsigned i = 0; i < NumParts; ++i) {
      auto DstPart = MIRBuilder.buildInstr(MI.getOpcode(), {NarrowTy},
                                           {SrcRegs[NumParts - 1 - i]});
      DstRegs.push_back(DstPart.getReg(0));
    }

    MIRBuilder.buildMerge(MI.getOperand(0), DstRegs);

    Observer.changedInstr(MI);
    MI.eraseFromParent();
    return Legalized;
  }
  case TargetOpcode::G_PTR_ADD:
  case TargetOpcode::G_PTRMASK: {
    if (TypeIdx != 1)
      return UnableToLegalize;
    Observer.changingInstr(MI);
    narrowScalarSrc(MI, NarrowTy, 2);
    Observer.changedInstr(MI);
    return Legalized;
  }
  case TargetOpcode::G_FPTOUI:
  case TargetOpcode::G_FPTOSI:
    return narrowScalarFPTOI(MI, TypeIdx, NarrowTy);
  case TargetOpcode::G_FPEXT:
    if (TypeIdx != 0)
      return UnableToLegalize;
    Observer.changingInstr(MI);
    narrowScalarDst(MI, NarrowTy, 0, TargetOpcode::G_FPEXT);
    Observer.changedInstr(MI);
    return Legalized;
  }
}

Register LegalizerHelper::coerceToScalar(Register Val) {
  LLT Ty = MRI.getType(Val);
  if (Ty.isScalar())
    return Val;

  const DataLayout &DL = MIRBuilder.getDataLayout();
  LLT NewTy = LLT::scalar(Ty.getSizeInBits());
  if (Ty.isPointer()) {
    if (DL.isNonIntegralAddressSpace(Ty.getAddressSpace()))
      return Register();
    return MIRBuilder.buildPtrToInt(NewTy, Val).getReg(0);
  }

  Register NewVal = Val;

  assert(Ty.isVector());
  LLT EltTy = Ty.getElementType();
  if (EltTy.isPointer())
    NewVal = MIRBuilder.buildPtrToInt(NewTy, NewVal).getReg(0);
  return MIRBuilder.buildBitcast(NewTy, NewVal).getReg(0);
}

void LegalizerHelper::widenScalarSrc(MachineInstr &MI, LLT WideTy,
                                     unsigned OpIdx, unsigned ExtOpcode) {
  MachineOperand &MO = MI.getOperand(OpIdx);
  auto ExtB = MIRBuilder.buildInstr(ExtOpcode, {WideTy}, {MO});
  MO.setReg(ExtB.getReg(0));
}

void LegalizerHelper::narrowScalarSrc(MachineInstr &MI, LLT NarrowTy,
                                      unsigned OpIdx) {
  MachineOperand &MO = MI.getOperand(OpIdx);
  auto ExtB = MIRBuilder.buildTrunc(NarrowTy, MO);
  MO.setReg(ExtB.getReg(0));
}

void LegalizerHelper::widenScalarDst(MachineInstr &MI, LLT WideTy,
                                     unsigned OpIdx, unsigned TruncOpcode) {
  MachineOperand &MO = MI.getOperand(OpIdx);
  Register DstExt = MRI.createGenericVirtualRegister(WideTy);
  MIRBuilder.setInsertPt(MIRBuilder.getMBB(), ++MIRBuilder.getInsertPt());
  MIRBuilder.buildInstr(TruncOpcode, {MO}, {DstExt});
  MO.setReg(DstExt);
}

void LegalizerHelper::narrowScalarDst(MachineInstr &MI, LLT NarrowTy,
                                      unsigned OpIdx, unsigned ExtOpcode) {
  MachineOperand &MO = MI.getOperand(OpIdx);
  Register DstTrunc = MRI.createGenericVirtualRegister(NarrowTy);
  MIRBuilder.setInsertPt(MIRBuilder.getMBB(), ++MIRBuilder.getInsertPt());
  MIRBuilder.buildInstr(ExtOpcode, {MO}, {DstTrunc});
  MO.setReg(DstTrunc);
}

void LegalizerHelper::moreElementsVectorDst(MachineInstr &MI, LLT WideTy,
                                            unsigned OpIdx) {
  MachineOperand &MO = MI.getOperand(OpIdx);
  MIRBuilder.setInsertPt(MIRBuilder.getMBB(), ++MIRBuilder.getInsertPt());
  Register Dst = MO.getReg();
  Register DstExt = MRI.createGenericVirtualRegister(WideTy);
  MO.setReg(DstExt);
  MIRBuilder.buildDeleteTrailingVectorElements(Dst, DstExt);
}

void LegalizerHelper::moreElementsVectorSrc(MachineInstr &MI, LLT MoreTy,
                                            unsigned OpIdx) {
  MachineOperand &MO = MI.getOperand(OpIdx);
  SmallVector<Register, 8> Regs;
  MO.setReg(MIRBuilder.buildPadVectorWithUndefElements(MoreTy, MO).getReg(0));
}

void LegalizerHelper::bitcastSrc(MachineInstr &MI, LLT CastTy, unsigned OpIdx) {
  MachineOperand &Op = MI.getOperand(OpIdx);
  Op.setReg(MIRBuilder.buildBitcast(CastTy, Op).getReg(0));
}

void LegalizerHelper::bitcastDst(MachineInstr &MI, LLT CastTy, unsigned OpIdx) {
  MachineOperand &MO = MI.getOperand(OpIdx);
  Register CastDst = MRI.createGenericVirtualRegister(CastTy);
  MIRBuilder.setInsertPt(MIRBuilder.getMBB(), ++MIRBuilder.getInsertPt());
  MIRBuilder.buildBitcast(MO, CastDst);
  MO.setReg(CastDst);
}

LegalizerHelper::LegalizeResult
LegalizerHelper::widenScalarMergeValues(MachineInstr &MI, unsigned TypeIdx,
                                        LLT WideTy) {
  if (TypeIdx != 1)
    return UnableToLegalize;

  Register DstReg = MI.getOperand(0).getReg();
  LLT DstTy = MRI.getType(DstReg);
  if (DstTy.isVector())
    return UnableToLegalize;

  Register Src1 = MI.getOperand(1).getReg();
  LLT SrcTy = MRI.getType(Src1);
  const int DstSize = DstTy.getSizeInBits();
  const int SrcSize = SrcTy.getSizeInBits();
  const int WideSize = WideTy.getSizeInBits();
  const int NumMerge = (DstSize + WideSize - 1) / WideSize;

  unsigned NumOps = MI.getNumOperands();
  unsigned NumSrc = MI.getNumOperands() - 1;
  unsigned PartSize = DstTy.getSizeInBits() / NumSrc;

  if (WideSize >= DstSize) {
    // Directly pack the bits in the target type.
    Register ResultReg = MIRBuilder.buildZExt(WideTy, Src1).getReg(0);

    for (unsigned I = 2; I != NumOps; ++I) {
      const unsigned Offset = (I - 1) * PartSize;

      Register SrcReg = MI.getOperand(I).getReg();
      assert(MRI.getType(SrcReg) == LLT::scalar(PartSize));

      auto ZextInput = MIRBuilder.buildZExt(WideTy, SrcReg);

      Register NextResult = I + 1 == NumOps && WideTy == DstTy ? DstReg :
        MRI.createGenericVirtualRegister(WideTy);

      auto ShiftAmt = MIRBuilder.buildConstant(WideTy, Offset);
      auto Shl = MIRBuilder.buildShl(WideTy, ZextInput, ShiftAmt);
      MIRBuilder.buildOr(NextResult, ResultReg, Shl);
      ResultReg = NextResult;
    }

    if (WideSize > DstSize)
      MIRBuilder.buildTrunc(DstReg, ResultReg);
    else if (DstTy.isPointer())
      MIRBuilder.buildIntToPtr(DstReg, ResultReg);

    MI.eraseFromParent();
    return Legalized;
  }

  // Unmerge the original values to the GCD type, and recombine to the next
  // multiple greater than the original type.
  //
  // %3:_(s12) = G_MERGE_VALUES %0:_(s4), %1:_(s4), %2:_(s4) -> s6
  // %4:_(s2), %5:_(s2) = G_UNMERGE_VALUES %0
  // %6:_(s2), %7:_(s2) = G_UNMERGE_VALUES %1
  // %8:_(s2), %9:_(s2) = G_UNMERGE_VALUES %2
  // %10:_(s6) = G_MERGE_VALUES %4, %5, %6
  // %11:_(s6) = G_MERGE_VALUES %7, %8, %9
  // %12:_(s12) = G_MERGE_VALUES %10, %11
  //
  // Padding with undef if necessary:
  //
  // %2:_(s8) = G_MERGE_VALUES %0:_(s4), %1:_(s4) -> s6
  // %3:_(s2), %4:_(s2) = G_UNMERGE_VALUES %0
  // %5:_(s2), %6:_(s2) = G_UNMERGE_VALUES %1
  // %7:_(s2) = G_IMPLICIT_DEF
  // %8:_(s6) = G_MERGE_VALUES %3, %4, %5
  // %9:_(s6) = G_MERGE_VALUES %6, %7, %7
  // %10:_(s12) = G_MERGE_VALUES %8, %9

  const int GCD = greatestCommonDivisor(SrcSize, WideSize);
  LLT GCDTy = LLT::scalar(GCD);

  SmallVector<Register, 8> Parts;
  SmallVector<Register, 8> NewMergeRegs;
  SmallVector<Register, 8> Unmerges;
  LLT WideDstTy = LLT::scalar(NumMerge * WideSize);

  // Decompose the original operands if they don't evenly divide.
  for (const MachineOperand &MO : llvm::drop_begin(MI.operands())) {
    Register SrcReg = MO.getReg();
    if (GCD == SrcSize) {
      Unmerges.push_back(SrcReg);
    } else {
      auto Unmerge = MIRBuilder.buildUnmerge(GCDTy, SrcReg);
      for (int J = 0, JE = Unmerge->getNumOperands() - 1; J != JE; ++J)
        Unmerges.push_back(Unmerge.getReg(J));
    }
  }

  // Pad with undef to the next size that is a multiple of the requested size.
  if (static_cast<int>(Unmerges.size()) != NumMerge * WideSize) {
    Register UndefReg = MIRBuilder.buildUndef(GCDTy).getReg(0);
    for (int I = Unmerges.size(); I != NumMerge * WideSize; ++I)
      Unmerges.push_back(UndefReg);
  }

  const int PartsPerGCD = WideSize / GCD;

  // Build merges of each piece.
  ArrayRef<Register> Slicer(Unmerges);
  for (int I = 0; I != NumMerge; ++I, Slicer = Slicer.drop_front(PartsPerGCD)) {
    auto Merge = MIRBuilder.buildMerge(WideTy, Slicer.take_front(PartsPerGCD));
    NewMergeRegs.push_back(Merge.getReg(0));
  }

  // A truncate may be necessary if the requested type doesn't evenly divide the
  // original result type.
  if (DstTy.getSizeInBits() == WideDstTy.getSizeInBits()) {
    MIRBuilder.buildMerge(DstReg, NewMergeRegs);
  } else {
    auto FinalMerge = MIRBuilder.buildMerge(WideDstTy, NewMergeRegs);
    MIRBuilder.buildTrunc(DstReg, FinalMerge.getReg(0));
  }

  MI.eraseFromParent();
  return Legalized;
}

Register LegalizerHelper::widenWithUnmerge(LLT WideTy, Register OrigReg) {
  Register WideReg = MRI.createGenericVirtualRegister(WideTy);
  LLT OrigTy = MRI.getType(OrigReg);
  LLT LCMTy = getLCMType(WideTy, OrigTy);

  const int NumMergeParts = LCMTy.getSizeInBits() / WideTy.getSizeInBits();
  const int NumUnmergeParts = LCMTy.getSizeInBits() / OrigTy.getSizeInBits();

  Register UnmergeSrc = WideReg;

  // Create a merge to the LCM type, padding with undef
  // %0:_(<3 x s32>) = G_FOO => <4 x s32>
  // =>
  // %1:_(<4 x s32>) = G_FOO
  // %2:_(<4 x s32>) = G_IMPLICIT_DEF
  // %3:_(<12 x s32>) = G_CONCAT_VECTORS %1, %2, %2
  // %0:_(<3 x s32>), %4:_, %5:_, %6:_ = G_UNMERGE_VALUES %3
  if (NumMergeParts > 1) {
    Register Undef = MIRBuilder.buildUndef(WideTy).getReg(0);
    SmallVector<Register, 8> MergeParts(NumMergeParts, Undef);
    MergeParts[0] = WideReg;
    UnmergeSrc = MIRBuilder.buildMerge(LCMTy, MergeParts).getReg(0);
  }

  // Unmerge to the original register and pad with dead defs.
  SmallVector<Register, 8> UnmergeResults(NumUnmergeParts);
  UnmergeResults[0] = OrigReg;
  for (int I = 1; I != NumUnmergeParts; ++I)
    UnmergeResults[I] = MRI.createGenericVirtualRegister(OrigTy);

  MIRBuilder.buildUnmerge(UnmergeResults, UnmergeSrc);
  return WideReg;
}

LegalizerHelper::LegalizeResult
LegalizerHelper::widenScalarUnmergeValues(MachineInstr &MI, unsigned TypeIdx,
                                          LLT WideTy) {
  if (TypeIdx != 0)
    return UnableToLegalize;

  int NumDst = MI.getNumOperands() - 1;
  Register SrcReg = MI.getOperand(NumDst).getReg();
  LLT SrcTy = MRI.getType(SrcReg);
  if (SrcTy.isVector())
    return UnableToLegalize;

  Register Dst0Reg = MI.getOperand(0).getReg();
  LLT DstTy = MRI.getType(Dst0Reg);
  if (!DstTy.isScalar())
    return UnableToLegalize;

  if (WideTy.getSizeInBits() >= SrcTy.getSizeInBits()) {
    if (SrcTy.isPointer()) {
      const DataLayout &DL = MIRBuilder.getDataLayout();
      if (DL.isNonIntegralAddressSpace(SrcTy.getAddressSpace())) {
        LLVM_DEBUG(
            dbgs() << "Not casting non-integral address space integer\n");
        return UnableToLegalize;
      }

      SrcTy = LLT::scalar(SrcTy.getSizeInBits());
      SrcReg = MIRBuilder.buildPtrToInt(SrcTy, SrcReg).getReg(0);
    }

    // Widen SrcTy to WideTy. This does not affect the result, but since the
    // user requested this size, it is probably better handled than SrcTy and
    // should reduce the total number of legalization artifacts
    if (WideTy.getSizeInBits() > SrcTy.getSizeInBits()) {
      SrcTy = WideTy;
      SrcReg = MIRBuilder.buildAnyExt(WideTy, SrcReg).getReg(0);
    }

    // Theres no unmerge type to target. Directly extract the bits from the
    // source type
    unsigned DstSize = DstTy.getSizeInBits();

    MIRBuilder.buildTrunc(Dst0Reg, SrcReg);
    for (int I = 1; I != NumDst; ++I) {
      auto ShiftAmt = MIRBuilder.buildConstant(SrcTy, DstSize * I);
      auto Shr = MIRBuilder.buildLShr(SrcTy, SrcReg, ShiftAmt);
      MIRBuilder.buildTrunc(MI.getOperand(I), Shr);
    }

    MI.eraseFromParent();
    return Legalized;
  }

  // Extend the source to a wider type.
  LLT LCMTy = getLCMType(SrcTy, WideTy);

  Register WideSrc = SrcReg;
  if (LCMTy.getSizeInBits() != SrcTy.getSizeInBits()) {
    // TODO: If this is an integral address space, cast to integer and anyext.
    if (SrcTy.isPointer()) {
      LLVM_DEBUG(dbgs() << "Widening pointer source types not implemented\n");
      return UnableToLegalize;
    }

    WideSrc = MIRBuilder.buildAnyExt(LCMTy, WideSrc).getReg(0);
  }

  auto Unmerge = MIRBuilder.buildUnmerge(WideTy, WideSrc);

  // Create a sequence of unmerges and merges to the original results. Since we
  // may have widened the source, we will need to pad the results with dead defs
  // to cover the source register.
  // e.g. widen s48 to s64:
  // %1:_(s48), %2:_(s48) = G_UNMERGE_VALUES %0:_(s96)
  //
  // =>
  //  %4:_(s192) = G_ANYEXT %0:_(s96)
  //  %5:_(s64), %6, %7 = G_UNMERGE_VALUES %4 ; Requested unmerge
  //  ; unpack to GCD type, with extra dead defs
  //  %8:_(s16), %9, %10, %11 = G_UNMERGE_VALUES %5:_(s64)
  //  %12:_(s16), %13, dead %14, dead %15 = G_UNMERGE_VALUES %6:_(s64)
  //  dead %16:_(s16), dead %17, dead %18, dead %18 = G_UNMERGE_VALUES %7:_(s64)
  //  %1:_(s48) = G_MERGE_VALUES %8:_(s16), %9, %10   ; Remerge to destination
  //  %2:_(s48) = G_MERGE_VALUES %11:_(s16), %12, %13 ; Remerge to destination
  const LLT GCDTy = getGCDType(WideTy, DstTy);
  const int NumUnmerge = Unmerge->getNumOperands() - 1;
  const int PartsPerRemerge = DstTy.getSizeInBits() / GCDTy.getSizeInBits();

  // Directly unmerge to the destination without going through a GCD type
  // if possible
  if (PartsPerRemerge == 1) {
    const int PartsPerUnmerge = WideTy.getSizeInBits() / DstTy.getSizeInBits();

    for (int I = 0; I != NumUnmerge; ++I) {
      auto MIB = MIRBuilder.buildInstr(TargetOpcode::G_UNMERGE_VALUES);

      for (int J = 0; J != PartsPerUnmerge; ++J) {
        int Idx = I * PartsPerUnmerge + J;
        if (Idx < NumDst)
          MIB.addDef(MI.getOperand(Idx).getReg());
        else {
          // Create dead def for excess components.
          MIB.addDef(MRI.createGenericVirtualRegister(DstTy));
        }
      }

      MIB.addUse(Unmerge.getReg(I));
    }
  } else {
    SmallVector<Register, 16> Parts;
    for (int J = 0; J != NumUnmerge; ++J)
      extractGCDType(Parts, GCDTy, Unmerge.getReg(J));

    SmallVector<Register, 8> RemergeParts;
    for (int I = 0; I != NumDst; ++I) {
      for (int J = 0; J < PartsPerRemerge; ++J) {
        const int Idx = I * PartsPerRemerge + J;
        RemergeParts.emplace_back(Parts[Idx]);
      }

      MIRBuilder.buildMerge(MI.getOperand(I).getReg(), RemergeParts);
      RemergeParts.clear();
    }
  }

  MI.eraseFromParent();
  return Legalized;
}

LegalizerHelper::LegalizeResult
LegalizerHelper::widenScalarExtract(MachineInstr &MI, unsigned TypeIdx,
                                    LLT WideTy) {
  Register DstReg = MI.getOperand(0).getReg();
  Register SrcReg = MI.getOperand(1).getReg();
  LLT SrcTy = MRI.getType(SrcReg);

  LLT DstTy = MRI.getType(DstReg);
  unsigned Offset = MI.getOperand(2).getImm();

  if (TypeIdx == 0) {
    if (SrcTy.isVector() || DstTy.isVector())
      return UnableToLegalize;

    SrcOp Src(SrcReg);
    if (SrcTy.isPointer()) {
      // Extracts from pointers can be handled only if they are really just
      // simple integers.
      const DataLayout &DL = MIRBuilder.getDataLayout();
      if (DL.isNonIntegralAddressSpace(SrcTy.getAddressSpace()))
        return UnableToLegalize;

      LLT SrcAsIntTy = LLT::scalar(SrcTy.getSizeInBits());
      Src = MIRBuilder.buildPtrToInt(SrcAsIntTy, Src);
      SrcTy = SrcAsIntTy;
    }

    if (DstTy.isPointer())
      return UnableToLegalize;

    if (Offset == 0) {
      // Avoid a shift in the degenerate case.
      MIRBuilder.buildTrunc(DstReg,
                            MIRBuilder.buildAnyExtOrTrunc(WideTy, Src));
      MI.eraseFromParent();
      return Legalized;
    }

    // Do a shift in the source type.
    LLT ShiftTy = SrcTy;
    if (WideTy.getSizeInBits() > SrcTy.getSizeInBits()) {
      Src = MIRBuilder.buildAnyExt(WideTy, Src);
      ShiftTy = WideTy;
    }

    auto LShr = MIRBuilder.buildLShr(
      ShiftTy, Src, MIRBuilder.buildConstant(ShiftTy, Offset));
    MIRBuilder.buildTrunc(DstReg, LShr);
    MI.eraseFromParent();
    return Legalized;
  }

  if (SrcTy.isScalar()) {
    Observer.changingInstr(MI);
    widenScalarSrc(MI, WideTy, 1, TargetOpcode::G_ANYEXT);
    Observer.changedInstr(MI);
    return Legalized;
  }

  if (!SrcTy.isVector())
    return UnableToLegalize;

  if (DstTy != SrcTy.getElementType())
    return UnableToLegalize;

  if (Offset % SrcTy.getScalarSizeInBits() != 0)
    return UnableToLegalize;

  Observer.changingInstr(MI);
  widenScalarSrc(MI, WideTy, 1, TargetOpcode::G_ANYEXT);

  MI.getOperand(2).setImm((WideTy.getSizeInBits() / SrcTy.getSizeInBits()) *
                          Offset);
  widenScalarDst(MI, WideTy.getScalarType(), 0);
  Observer.changedInstr(MI);
  return Legalized;
}

LegalizerHelper::LegalizeResult
LegalizerHelper::widenScalarInsert(MachineInstr &MI, unsigned TypeIdx,
                                   LLT WideTy) {
  if (TypeIdx != 0 || WideTy.isVector())
    return UnableToLegalize;
  Observer.changingInstr(MI);
  widenScalarSrc(MI, WideTy, 1, TargetOpcode::G_ANYEXT);
  widenScalarDst(MI, WideTy);
  Observer.changedInstr(MI);
  return Legalized;
}

LegalizerHelper::LegalizeResult
LegalizerHelper::widenScalarAddSubOverflow(MachineInstr &MI, unsigned TypeIdx,
                                           LLT WideTy) {
  if (TypeIdx == 1)
    return UnableToLegalize; // TODO

  unsigned Opcode;
  unsigned ExtOpcode;
  Optional<Register> CarryIn = None;
  switch (MI.getOpcode()) {
  default:
    llvm_unreachable("Unexpected opcode!");
  case TargetOpcode::G_SADDO:
    Opcode = TargetOpcode::G_ADD;
    ExtOpcode = TargetOpcode::G_SEXT;
    break;
  case TargetOpcode::G_SSUBO:
    Opcode = TargetOpcode::G_SUB;
    ExtOpcode = TargetOpcode::G_SEXT;
    break;
  case TargetOpcode::G_UADDO:
    Opcode = TargetOpcode::G_ADD;
    ExtOpcode = TargetOpcode::G_ZEXT;
    break;
  case TargetOpcode::G_USUBO:
    Opcode = TargetOpcode::G_SUB;
    ExtOpcode = TargetOpcode::G_ZEXT;
    break;
  case TargetOpcode::G_SADDE:
    Opcode = TargetOpcode::G_UADDE;
    ExtOpcode = TargetOpcode::G_SEXT;
    CarryIn = MI.getOperand(4).getReg();
    break;
  case TargetOpcode::G_SSUBE:
    Opcode = TargetOpcode::G_USUBE;
    ExtOpcode = TargetOpcode::G_SEXT;
    CarryIn = MI.getOperand(4).getReg();
    break;
  case TargetOpcode::G_UADDE:
    Opcode = TargetOpcode::G_UADDE;
    ExtOpcode = TargetOpcode::G_ZEXT;
    CarryIn = MI.getOperand(4).getReg();
    break;
  case TargetOpcode::G_USUBE:
    Opcode = TargetOpcode::G_USUBE;
    ExtOpcode = TargetOpcode::G_ZEXT;
    CarryIn = MI.getOperand(4).getReg();
    break;
  }

  auto LHSExt = MIRBuilder.buildInstr(ExtOpcode, {WideTy}, {MI.getOperand(2)});
  auto RHSExt = MIRBuilder.buildInstr(ExtOpcode, {WideTy}, {MI.getOperand(3)});
  // Do the arithmetic in the larger type.
  Register NewOp;
  if (CarryIn) {
    LLT CarryOutTy = MRI.getType(MI.getOperand(1).getReg());
    NewOp = MIRBuilder
                .buildInstr(Opcode, {WideTy, CarryOutTy},
                            {LHSExt, RHSExt, *CarryIn})
                .getReg(0);
  } else {
    NewOp = MIRBuilder.buildInstr(Opcode, {WideTy}, {LHSExt, RHSExt}).getReg(0);
  }
  LLT OrigTy = MRI.getType(MI.getOperand(0).getReg());
  auto TruncOp = MIRBuilder.buildTrunc(OrigTy, NewOp);
  auto ExtOp = MIRBuilder.buildInstr(ExtOpcode, {WideTy}, {TruncOp});
  // There is no overflow if the ExtOp is the same as NewOp.
  MIRBuilder.buildICmp(CmpInst::ICMP_NE, MI.getOperand(1), NewOp, ExtOp);
  // Now trunc the NewOp to the original result.
  MIRBuilder.buildTrunc(MI.getOperand(0), NewOp);
  MI.eraseFromParent();
  return Legalized;
}

LegalizerHelper::LegalizeResult
LegalizerHelper::widenScalarAddSubShlSat(MachineInstr &MI, unsigned TypeIdx,
                                         LLT WideTy) {
  bool IsSigned = MI.getOpcode() == TargetOpcode::G_SADDSAT ||
                  MI.getOpcode() == TargetOpcode::G_SSUBSAT ||
                  MI.getOpcode() == TargetOpcode::G_SSHLSAT;
  bool IsShift = MI.getOpcode() == TargetOpcode::G_SSHLSAT ||
                 MI.getOpcode() == TargetOpcode::G_USHLSAT;
  // We can convert this to:
  //   1. Any extend iN to iM
  //   2. SHL by M-N
  //   3. [US][ADD|SUB|SHL]SAT
  //   4. L/ASHR by M-N
  //
  // It may be more efficient to lower this to a min and a max operation in
  // the higher precision arithmetic if the promoted operation isn't legal,
  // but this decision is up to the target's lowering request.
  Register DstReg = MI.getOperand(0).getReg();

  unsigned NewBits = WideTy.getScalarSizeInBits();
  unsigned SHLAmount = NewBits - MRI.getType(DstReg).getScalarSizeInBits();

  // Shifts must zero-extend the RHS to preserve the unsigned quantity, and
  // must not left shift the RHS to preserve the shift amount.
  auto LHS = MIRBuilder.buildAnyExt(WideTy, MI.getOperand(1));
  auto RHS = IsShift ? MIRBuilder.buildZExt(WideTy, MI.getOperand(2))
                     : MIRBuilder.buildAnyExt(WideTy, MI.getOperand(2));
  auto ShiftK = MIRBuilder.buildConstant(WideTy, SHLAmount);
  auto ShiftL = MIRBuilder.buildShl(WideTy, LHS, ShiftK);
  auto ShiftR = IsShift ? RHS : MIRBuilder.buildShl(WideTy, RHS, ShiftK);

  auto WideInst = MIRBuilder.buildInstr(MI.getOpcode(), {WideTy},
                                        {ShiftL, ShiftR}, MI.getFlags());

  // Use a shift that will preserve the number of sign bits when the trunc is
  // folded away.
  auto Result = IsSigned ? MIRBuilder.buildAShr(WideTy, WideInst, ShiftK)
                         : MIRBuilder.buildLShr(WideTy, WideInst, ShiftK);

  MIRBuilder.buildTrunc(DstReg, Result);
  MI.eraseFromParent();
  return Legalized;
}

LegalizerHelper::LegalizeResult
LegalizerHelper::widenScalarMulo(MachineInstr &MI, unsigned TypeIdx,
                                 LLT WideTy) {
  if (TypeIdx == 1)
    return UnableToLegalize;

  bool IsSigned = MI.getOpcode() == TargetOpcode::G_SMULO;
  Register Result = MI.getOperand(0).getReg();
  Register OriginalOverflow = MI.getOperand(1).getReg();
  Register LHS = MI.getOperand(2).getReg();
  Register RHS = MI.getOperand(3).getReg();
  LLT SrcTy = MRI.getType(LHS);
  LLT OverflowTy = MRI.getType(OriginalOverflow);
  unsigned SrcBitWidth = SrcTy.getScalarSizeInBits();

  // To determine if the result overflowed in the larger type, we extend the
  // input to the larger type, do the multiply (checking if it overflows),
  // then also check the high bits of the result to see if overflow happened
  // there.
  unsigned ExtOp = IsSigned ? TargetOpcode::G_SEXT : TargetOpcode::G_ZEXT;
  auto LeftOperand = MIRBuilder.buildInstr(ExtOp, {WideTy}, {LHS});
  auto RightOperand = MIRBuilder.buildInstr(ExtOp, {WideTy}, {RHS});

  auto Mulo = MIRBuilder.buildInstr(MI.getOpcode(), {WideTy, OverflowTy},
                                    {LeftOperand, RightOperand});
  auto Mul = Mulo->getOperand(0);
  MIRBuilder.buildTrunc(Result, Mul);

  MachineInstrBuilder ExtResult;
  // Overflow occurred if it occurred in the larger type, or if the high part
  // of the result does not zero/sign-extend the low part.  Check this second
  // possibility first.
  if (IsSigned) {
    // For signed, overflow occurred when the high part does not sign-extend
    // the low part.
    ExtResult = MIRBuilder.buildSExtInReg(WideTy, Mul, SrcBitWidth);
  } else {
    // Unsigned overflow occurred when the high part does not zero-extend the
    // low part.
    ExtResult = MIRBuilder.buildZExtInReg(WideTy, Mul, SrcBitWidth);
  }

  // Multiplication cannot overflow if the WideTy is >= 2 * original width,
  // so we don't need to check the overflow result of larger type Mulo.
  if (WideTy.getScalarSizeInBits() < 2 * SrcBitWidth) {
    auto Overflow =
        MIRBuilder.buildICmp(CmpInst::ICMP_NE, OverflowTy, Mul, ExtResult);
    // Finally check if the multiplication in the larger type itself overflowed.
    MIRBuilder.buildOr(OriginalOverflow, Mulo->getOperand(1), Overflow);
  } else {
    MIRBuilder.buildICmp(CmpInst::ICMP_NE, OriginalOverflow, Mul, ExtResult);
  }
  MI.eraseFromParent();
  return Legalized;
}

LegalizerHelper::LegalizeResult
LegalizerHelper::widenScalar(MachineInstr &MI, unsigned TypeIdx, LLT WideTy) {
  switch (MI.getOpcode()) {
  default:
    return UnableToLegalize;
  case TargetOpcode::G_ATOMICRMW_XCHG:
  case TargetOpcode::G_ATOMICRMW_ADD:
  case TargetOpcode::G_ATOMICRMW_SUB:
  case TargetOpcode::G_ATOMICRMW_AND:
  case TargetOpcode::G_ATOMICRMW_OR:
  case TargetOpcode::G_ATOMICRMW_XOR:
  case TargetOpcode::G_ATOMICRMW_MIN:
  case TargetOpcode::G_ATOMICRMW_MAX:
  case TargetOpcode::G_ATOMICRMW_UMIN:
  case TargetOpcode::G_ATOMICRMW_UMAX:
    assert(TypeIdx == 0 && "atomicrmw with second scalar type");
    Observer.changingInstr(MI);
    widenScalarSrc(MI, WideTy, 2, TargetOpcode::G_ANYEXT);
    widenScalarDst(MI, WideTy, 0);
    Observer.changedInstr(MI);
    return Legalized;
  case TargetOpcode::G_ATOMIC_CMPXCHG:
    assert(TypeIdx == 0 && "G_ATOMIC_CMPXCHG with second scalar type");
    Observer.changingInstr(MI);
    widenScalarSrc(MI, WideTy, 2, TargetOpcode::G_ANYEXT);
    widenScalarSrc(MI, WideTy, 3, TargetOpcode::G_ANYEXT);
    widenScalarDst(MI, WideTy, 0);
    Observer.changedInstr(MI);
    return Legalized;
  case TargetOpcode::G_ATOMIC_CMPXCHG_WITH_SUCCESS:
    if (TypeIdx == 0) {
      Observer.changingInstr(MI);
      widenScalarSrc(MI, WideTy, 3, TargetOpcode::G_ANYEXT);
      widenScalarSrc(MI, WideTy, 4, TargetOpcode::G_ANYEXT);
      widenScalarDst(MI, WideTy, 0);
      Observer.changedInstr(MI);
      return Legalized;
    }
    assert(TypeIdx == 1 &&
           "G_ATOMIC_CMPXCHG_WITH_SUCCESS with third scalar type");
    Observer.changingInstr(MI);
    widenScalarDst(MI, WideTy, 1);
    Observer.changedInstr(MI);
    return Legalized;
  case TargetOpcode::G_EXTRACT:
    return widenScalarExtract(MI, TypeIdx, WideTy);
  case TargetOpcode::G_INSERT:
    return widenScalarInsert(MI, TypeIdx, WideTy);
  case TargetOpcode::G_MERGE_VALUES:
    return widenScalarMergeValues(MI, TypeIdx, WideTy);
  case TargetOpcode::G_UNMERGE_VALUES:
    return widenScalarUnmergeValues(MI, TypeIdx, WideTy);
  case TargetOpcode::G_SADDO:
  case TargetOpcode::G_SSUBO:
  case TargetOpcode::G_UADDO:
  case TargetOpcode::G_USUBO:
  case TargetOpcode::G_SADDE:
  case TargetOpcode::G_SSUBE:
  case TargetOpcode::G_UADDE:
  case TargetOpcode::G_USUBE:
    return widenScalarAddSubOverflow(MI, TypeIdx, WideTy);
<<<<<<< HEAD
=======
  case TargetOpcode::G_UMULO:
  case TargetOpcode::G_SMULO:
    return widenScalarMulo(MI, TypeIdx, WideTy);
>>>>>>> 2ab1d525
  case TargetOpcode::G_SADDSAT:
  case TargetOpcode::G_SSUBSAT:
  case TargetOpcode::G_SSHLSAT:
  case TargetOpcode::G_UADDSAT:
  case TargetOpcode::G_USUBSAT:
  case TargetOpcode::G_USHLSAT:
    return widenScalarAddSubShlSat(MI, TypeIdx, WideTy);
  case TargetOpcode::G_CTTZ:
  case TargetOpcode::G_CTTZ_ZERO_UNDEF:
  case TargetOpcode::G_CTLZ:
  case TargetOpcode::G_CTLZ_ZERO_UNDEF:
  case TargetOpcode::G_CTPOP: {
    if (TypeIdx == 0) {
      Observer.changingInstr(MI);
      widenScalarDst(MI, WideTy, 0);
      Observer.changedInstr(MI);
      return Legalized;
    }

    Register SrcReg = MI.getOperand(1).getReg();

    // First extend the input.
    unsigned ExtOpc = MI.getOpcode() == TargetOpcode::G_CTTZ ||
                              MI.getOpcode() == TargetOpcode::G_CTTZ_ZERO_UNDEF
                          ? TargetOpcode::G_ANYEXT
                          : TargetOpcode::G_ZEXT;
    auto MIBSrc = MIRBuilder.buildInstr(ExtOpc, {WideTy}, {SrcReg});
    LLT CurTy = MRI.getType(SrcReg);
    unsigned NewOpc = MI.getOpcode();
    if (NewOpc == TargetOpcode::G_CTTZ) {
      // The count is the same in the larger type except if the original
      // value was zero.  This can be handled by setting the bit just off
      // the top of the original type.
      auto TopBit =
          APInt::getOneBitSet(WideTy.getSizeInBits(), CurTy.getSizeInBits());
      MIBSrc = MIRBuilder.buildOr(
        WideTy, MIBSrc, MIRBuilder.buildConstant(WideTy, TopBit));
      // Now we know the operand is non-zero, use the more relaxed opcode.
      NewOpc = TargetOpcode::G_CTTZ_ZERO_UNDEF;
    }

    // Perform the operation at the larger size.
    auto MIBNewOp = MIRBuilder.buildInstr(NewOpc, {WideTy}, {MIBSrc});
    // This is already the correct result for CTPOP and CTTZs
    if (MI.getOpcode() == TargetOpcode::G_CTLZ ||
        MI.getOpcode() == TargetOpcode::G_CTLZ_ZERO_UNDEF) {
      // The correct result is NewOp - (Difference in widety and current ty).
      unsigned SizeDiff = WideTy.getSizeInBits() - CurTy.getSizeInBits();
      MIBNewOp = MIRBuilder.buildSub(
          WideTy, MIBNewOp, MIRBuilder.buildConstant(WideTy, SizeDiff));
    }

    MIRBuilder.buildZExtOrTrunc(MI.getOperand(0), MIBNewOp);
    MI.eraseFromParent();
    return Legalized;
  }
  case TargetOpcode::G_BSWAP: {
    Observer.changingInstr(MI);
    Register DstReg = MI.getOperand(0).getReg();

    Register ShrReg = MRI.createGenericVirtualRegister(WideTy);
    Register DstExt = MRI.createGenericVirtualRegister(WideTy);
    Register ShiftAmtReg = MRI.createGenericVirtualRegister(WideTy);
    widenScalarSrc(MI, WideTy, 1, TargetOpcode::G_ANYEXT);

    MI.getOperand(0).setReg(DstExt);

    MIRBuilder.setInsertPt(MIRBuilder.getMBB(), ++MIRBuilder.getInsertPt());

    LLT Ty = MRI.getType(DstReg);
    unsigned DiffBits = WideTy.getScalarSizeInBits() - Ty.getScalarSizeInBits();
    MIRBuilder.buildConstant(ShiftAmtReg, DiffBits);
    MIRBuilder.buildLShr(ShrReg, DstExt, ShiftAmtReg);

    MIRBuilder.buildTrunc(DstReg, ShrReg);
    Observer.changedInstr(MI);
    return Legalized;
  }
  case TargetOpcode::G_BITREVERSE: {
    Observer.changingInstr(MI);

    Register DstReg = MI.getOperand(0).getReg();
    LLT Ty = MRI.getType(DstReg);
    unsigned DiffBits = WideTy.getScalarSizeInBits() - Ty.getScalarSizeInBits();

    Register DstExt = MRI.createGenericVirtualRegister(WideTy);
    widenScalarSrc(MI, WideTy, 1, TargetOpcode::G_ANYEXT);
    MI.getOperand(0).setReg(DstExt);
    MIRBuilder.setInsertPt(MIRBuilder.getMBB(), ++MIRBuilder.getInsertPt());

    auto ShiftAmt = MIRBuilder.buildConstant(WideTy, DiffBits);
    auto Shift = MIRBuilder.buildLShr(WideTy, DstExt, ShiftAmt);
    MIRBuilder.buildTrunc(DstReg, Shift);
    Observer.changedInstr(MI);
    return Legalized;
  }
  case TargetOpcode::G_FREEZE:
    Observer.changingInstr(MI);
    widenScalarSrc(MI, WideTy, 1, TargetOpcode::G_ANYEXT);
    widenScalarDst(MI, WideTy);
    Observer.changedInstr(MI);
    return Legalized;

  case TargetOpcode::G_ABS:
    Observer.changingInstr(MI);
    widenScalarSrc(MI, WideTy, 1, TargetOpcode::G_SEXT);
    widenScalarDst(MI, WideTy);
    Observer.changedInstr(MI);
    return Legalized;

  case TargetOpcode::G_ADD:
  case TargetOpcode::G_AND:
  case TargetOpcode::G_MUL:
  case TargetOpcode::G_OR:
  case TargetOpcode::G_XOR:
  case TargetOpcode::G_SUB:
    // Perform operation at larger width (any extension is fines here, high bits
    // don't affect the result) and then truncate the result back to the
    // original type.
    Observer.changingInstr(MI);
    widenScalarSrc(MI, WideTy, 1, TargetOpcode::G_ANYEXT);
    widenScalarSrc(MI, WideTy, 2, TargetOpcode::G_ANYEXT);
    widenScalarDst(MI, WideTy);
    Observer.changedInstr(MI);
    return Legalized;

  case TargetOpcode::G_SBFX:
  case TargetOpcode::G_UBFX:
    Observer.changingInstr(MI);

    if (TypeIdx == 0) {
      widenScalarSrc(MI, WideTy, 1, TargetOpcode::G_ANYEXT);
      widenScalarDst(MI, WideTy);
    } else {
      widenScalarSrc(MI, WideTy, 2, TargetOpcode::G_ZEXT);
      widenScalarSrc(MI, WideTy, 3, TargetOpcode::G_ZEXT);
    }

    Observer.changedInstr(MI);
    return Legalized;

  case TargetOpcode::G_SHL:
    Observer.changingInstr(MI);

    if (TypeIdx == 0) {
      widenScalarSrc(MI, WideTy, 1, TargetOpcode::G_ANYEXT);
      widenScalarDst(MI, WideTy);
    } else {
      assert(TypeIdx == 1);
      // The "number of bits to shift" operand must preserve its value as an
      // unsigned integer:
      widenScalarSrc(MI, WideTy, 2, TargetOpcode::G_ZEXT);
    }

    Observer.changedInstr(MI);
    return Legalized;

  case TargetOpcode::G_SDIV:
  case TargetOpcode::G_SREM:
  case TargetOpcode::G_SMIN:
  case TargetOpcode::G_SMAX:
    Observer.changingInstr(MI);
    widenScalarSrc(MI, WideTy, 1, TargetOpcode::G_SEXT);
    widenScalarSrc(MI, WideTy, 2, TargetOpcode::G_SEXT);
    widenScalarDst(MI, WideTy);
    Observer.changedInstr(MI);
    return Legalized;

  case TargetOpcode::G_SDIVREM:
    Observer.changingInstr(MI);
    widenScalarSrc(MI, WideTy, 2, TargetOpcode::G_SEXT);
    widenScalarSrc(MI, WideTy, 3, TargetOpcode::G_SEXT);
    widenScalarDst(MI, WideTy);
    widenScalarDst(MI, WideTy, 1);
    Observer.changedInstr(MI);
    return Legalized;

  case TargetOpcode::G_ASHR:
  case TargetOpcode::G_LSHR:
    Observer.changingInstr(MI);

    if (TypeIdx == 0) {
      unsigned CvtOp = MI.getOpcode() == TargetOpcode::G_ASHR ?
        TargetOpcode::G_SEXT : TargetOpcode::G_ZEXT;

      widenScalarSrc(MI, WideTy, 1, CvtOp);
      widenScalarDst(MI, WideTy);
    } else {
      assert(TypeIdx == 1);
      // The "number of bits to shift" operand must preserve its value as an
      // unsigned integer:
      widenScalarSrc(MI, WideTy, 2, TargetOpcode::G_ZEXT);
    }

    Observer.changedInstr(MI);
    return Legalized;
  case TargetOpcode::G_UDIV:
  case TargetOpcode::G_UREM:
  case TargetOpcode::G_UMIN:
  case TargetOpcode::G_UMAX:
    Observer.changingInstr(MI);
    widenScalarSrc(MI, WideTy, 1, TargetOpcode::G_ZEXT);
    widenScalarSrc(MI, WideTy, 2, TargetOpcode::G_ZEXT);
    widenScalarDst(MI, WideTy);
    Observer.changedInstr(MI);
    return Legalized;

  case TargetOpcode::G_UDIVREM:
    Observer.changingInstr(MI);
    widenScalarSrc(MI, WideTy, 2, TargetOpcode::G_ZEXT);
    widenScalarSrc(MI, WideTy, 3, TargetOpcode::G_ZEXT);
    widenScalarDst(MI, WideTy);
    widenScalarDst(MI, WideTy, 1);
    Observer.changedInstr(MI);
    return Legalized;

  case TargetOpcode::G_SELECT:
    Observer.changingInstr(MI);
    if (TypeIdx == 0) {
      // Perform operation at larger width (any extension is fine here, high
      // bits don't affect the result) and then truncate the result back to the
      // original type.
      widenScalarSrc(MI, WideTy, 2, TargetOpcode::G_ANYEXT);
      widenScalarSrc(MI, WideTy, 3, TargetOpcode::G_ANYEXT);
      widenScalarDst(MI, WideTy);
    } else {
      bool IsVec = MRI.getType(MI.getOperand(1).getReg()).isVector();
      // Explicit extension is required here since high bits affect the result.
      widenScalarSrc(MI, WideTy, 1, MIRBuilder.getBoolExtOp(IsVec, false));
    }
    Observer.changedInstr(MI);
    return Legalized;

  case TargetOpcode::G_FPTOSI:
  case TargetOpcode::G_FPTOUI:
    Observer.changingInstr(MI);

    if (TypeIdx == 0)
      widenScalarDst(MI, WideTy);
    else
      widenScalarSrc(MI, WideTy, 1, TargetOpcode::G_FPEXT);

    Observer.changedInstr(MI);
    return Legalized;
  case TargetOpcode::G_SITOFP:
    Observer.changingInstr(MI);

    if (TypeIdx == 0)
      widenScalarDst(MI, WideTy, 0, TargetOpcode::G_FPTRUNC);
    else
      widenScalarSrc(MI, WideTy, 1, TargetOpcode::G_SEXT);

    Observer.changedInstr(MI);
    return Legalized;
  case TargetOpcode::G_UITOFP:
    Observer.changingInstr(MI);

    if (TypeIdx == 0)
      widenScalarDst(MI, WideTy, 0, TargetOpcode::G_FPTRUNC);
    else
      widenScalarSrc(MI, WideTy, 1, TargetOpcode::G_ZEXT);

    Observer.changedInstr(MI);
    return Legalized;
  case TargetOpcode::G_LOAD:
  case TargetOpcode::G_SEXTLOAD:
  case TargetOpcode::G_ZEXTLOAD:
    Observer.changingInstr(MI);
    widenScalarDst(MI, WideTy);
    Observer.changedInstr(MI);
    return Legalized;

  case TargetOpcode::G_STORE: {
    if (TypeIdx != 0)
      return UnableToLegalize;

    LLT Ty = MRI.getType(MI.getOperand(0).getReg());
    if (!Ty.isScalar())
      return UnableToLegalize;

    Observer.changingInstr(MI);

    unsigned ExtType = Ty.getScalarSizeInBits() == 1 ?
      TargetOpcode::G_ZEXT : TargetOpcode::G_ANYEXT;
    widenScalarSrc(MI, WideTy, 0, ExtType);

    Observer.changedInstr(MI);
    return Legalized;
  }
  case TargetOpcode::G_CONSTANT: {
    MachineOperand &SrcMO = MI.getOperand(1);
    LLVMContext &Ctx = MIRBuilder.getMF().getFunction().getContext();
    unsigned ExtOpc = LI.getExtOpcodeForWideningConstant(
        MRI.getType(MI.getOperand(0).getReg()));
    assert((ExtOpc == TargetOpcode::G_ZEXT || ExtOpc == TargetOpcode::G_SEXT ||
            ExtOpc == TargetOpcode::G_ANYEXT) &&
           "Illegal Extend");
    const APInt &SrcVal = SrcMO.getCImm()->getValue();
    const APInt &Val = (ExtOpc == TargetOpcode::G_SEXT)
                           ? SrcVal.sext(WideTy.getSizeInBits())
                           : SrcVal.zext(WideTy.getSizeInBits());
    Observer.changingInstr(MI);
    SrcMO.setCImm(ConstantInt::get(Ctx, Val));

    widenScalarDst(MI, WideTy);
    Observer.changedInstr(MI);
    return Legalized;
  }
  case TargetOpcode::G_FCONSTANT: {
    MachineOperand &SrcMO = MI.getOperand(1);
    LLVMContext &Ctx = MIRBuilder.getMF().getFunction().getContext();
    APFloat Val = SrcMO.getFPImm()->getValueAPF();
    bool LosesInfo;
    switch (WideTy.getSizeInBits()) {
    case 32:
      Val.convert(APFloat::IEEEsingle(), APFloat::rmNearestTiesToEven,
                  &LosesInfo);
      break;
    case 64:
      Val.convert(APFloat::IEEEdouble(), APFloat::rmNearestTiesToEven,
                  &LosesInfo);
      break;
    default:
      return UnableToLegalize;
    }

    assert(!LosesInfo && "extend should always be lossless");

    Observer.changingInstr(MI);
    SrcMO.setFPImm(ConstantFP::get(Ctx, Val));

    widenScalarDst(MI, WideTy, 0, TargetOpcode::G_FPTRUNC);
    Observer.changedInstr(MI);
    return Legalized;
  }
  case TargetOpcode::G_IMPLICIT_DEF: {
    Observer.changingInstr(MI);
    widenScalarDst(MI, WideTy);
    Observer.changedInstr(MI);
    return Legalized;
  }
  case TargetOpcode::G_BRCOND:
    Observer.changingInstr(MI);
    widenScalarSrc(MI, WideTy, 0, MIRBuilder.getBoolExtOp(false, false));
    Observer.changedInstr(MI);
    return Legalized;

  case TargetOpcode::G_FCMP:
    Observer.changingInstr(MI);
    if (TypeIdx == 0)
      widenScalarDst(MI, WideTy);
    else {
      widenScalarSrc(MI, WideTy, 2, TargetOpcode::G_FPEXT);
      widenScalarSrc(MI, WideTy, 3, TargetOpcode::G_FPEXT);
    }
    Observer.changedInstr(MI);
    return Legalized;

  case TargetOpcode::G_ICMP:
    Observer.changingInstr(MI);
    if (TypeIdx == 0)
      widenScalarDst(MI, WideTy);
    else {
      unsigned ExtOpcode = CmpInst::isSigned(static_cast<CmpInst::Predicate>(
                               MI.getOperand(1).getPredicate()))
                               ? TargetOpcode::G_SEXT
                               : TargetOpcode::G_ZEXT;
      widenScalarSrc(MI, WideTy, 2, ExtOpcode);
      widenScalarSrc(MI, WideTy, 3, ExtOpcode);
    }
    Observer.changedInstr(MI);
    return Legalized;

  case TargetOpcode::G_PTR_ADD:
    assert(TypeIdx == 1 && "unable to legalize pointer of G_PTR_ADD");
    Observer.changingInstr(MI);
    widenScalarSrc(MI, WideTy, 2, TargetOpcode::G_SEXT);
    Observer.changedInstr(MI);
    return Legalized;

  case TargetOpcode::G_PHI: {
    assert(TypeIdx == 0 && "Expecting only Idx 0");

    Observer.changingInstr(MI);
    for (unsigned I = 1; I < MI.getNumOperands(); I += 2) {
      MachineBasicBlock &OpMBB = *MI.getOperand(I + 1).getMBB();
      MIRBuilder.setInsertPt(OpMBB, OpMBB.getFirstTerminator());
      widenScalarSrc(MI, WideTy, I, TargetOpcode::G_ANYEXT);
    }

    MachineBasicBlock &MBB = *MI.getParent();
    MIRBuilder.setInsertPt(MBB, --MBB.getFirstNonPHI());
    widenScalarDst(MI, WideTy);
    Observer.changedInstr(MI);
    return Legalized;
  }
  case TargetOpcode::G_EXTRACT_VECTOR_ELT: {
    if (TypeIdx == 0) {
      Register VecReg = MI.getOperand(1).getReg();
      LLT VecTy = MRI.getType(VecReg);
      Observer.changingInstr(MI);

      widenScalarSrc(
          MI, LLT::vector(VecTy.getElementCount(), WideTy.getSizeInBits()), 1,
          TargetOpcode::G_ANYEXT);

      widenScalarDst(MI, WideTy, 0);
      Observer.changedInstr(MI);
      return Legalized;
    }

    if (TypeIdx != 2)
      return UnableToLegalize;
    Observer.changingInstr(MI);
    // TODO: Probably should be zext
    widenScalarSrc(MI, WideTy, 2, TargetOpcode::G_SEXT);
    Observer.changedInstr(MI);
    return Legalized;
  }
  case TargetOpcode::G_INSERT_VECTOR_ELT: {
    if (TypeIdx == 1) {
      Observer.changingInstr(MI);

      Register VecReg = MI.getOperand(1).getReg();
      LLT VecTy = MRI.getType(VecReg);
      LLT WideVecTy = LLT::vector(VecTy.getElementCount(), WideTy);

      widenScalarSrc(MI, WideVecTy, 1, TargetOpcode::G_ANYEXT);
      widenScalarSrc(MI, WideTy, 2, TargetOpcode::G_ANYEXT);
      widenScalarDst(MI, WideVecTy, 0);
      Observer.changedInstr(MI);
      return Legalized;
    }

    if (TypeIdx == 2) {
      Observer.changingInstr(MI);
      // TODO: Probably should be zext
      widenScalarSrc(MI, WideTy, 3, TargetOpcode::G_SEXT);
      Observer.changedInstr(MI);
      return Legalized;
    }

    return UnableToLegalize;
  }
  case TargetOpcode::G_FADD:
  case TargetOpcode::G_FMUL:
  case TargetOpcode::G_FSUB:
  case TargetOpcode::G_FMA:
  case TargetOpcode::G_FMAD:
  case TargetOpcode::G_FNEG:
  case TargetOpcode::G_FABS:
  case TargetOpcode::G_FCANONICALIZE:
  case TargetOpcode::G_FMINNUM:
  case TargetOpcode::G_FMAXNUM:
  case TargetOpcode::G_FMINNUM_IEEE:
  case TargetOpcode::G_FMAXNUM_IEEE:
  case TargetOpcode::G_FMINIMUM:
  case TargetOpcode::G_FMAXIMUM:
  case TargetOpcode::G_FDIV:
  case TargetOpcode::G_FREM:
  case TargetOpcode::G_FCEIL:
  case TargetOpcode::G_FFLOOR:
  case TargetOpcode::G_FCOS:
  case TargetOpcode::G_FSIN:
  case TargetOpcode::G_FLOG10:
  case TargetOpcode::G_FLOG:
  case TargetOpcode::G_FLOG2:
  case TargetOpcode::G_FRINT:
  case TargetOpcode::G_FNEARBYINT:
  case TargetOpcode::G_FSQRT:
  case TargetOpcode::G_FEXP:
  case TargetOpcode::G_FEXP2:
  case TargetOpcode::G_FPOW:
  case TargetOpcode::G_INTRINSIC_TRUNC:
  case TargetOpcode::G_INTRINSIC_ROUND:
  case TargetOpcode::G_INTRINSIC_ROUNDEVEN:
    assert(TypeIdx == 0);
    Observer.changingInstr(MI);

    for (unsigned I = 1, E = MI.getNumOperands(); I != E; ++I)
      widenScalarSrc(MI, WideTy, I, TargetOpcode::G_FPEXT);

    widenScalarDst(MI, WideTy, 0, TargetOpcode::G_FPTRUNC);
    Observer.changedInstr(MI);
    return Legalized;
  case TargetOpcode::G_FPOWI: {
    if (TypeIdx != 0)
      return UnableToLegalize;
    Observer.changingInstr(MI);
    widenScalarSrc(MI, WideTy, 1, TargetOpcode::G_FPEXT);
    widenScalarDst(MI, WideTy, 0, TargetOpcode::G_FPTRUNC);
    Observer.changedInstr(MI);
    return Legalized;
  }
  case TargetOpcode::G_INTTOPTR:
    if (TypeIdx != 1)
      return UnableToLegalize;

    Observer.changingInstr(MI);
    widenScalarSrc(MI, WideTy, 1, TargetOpcode::G_ZEXT);
    Observer.changedInstr(MI);
    return Legalized;
  case TargetOpcode::G_PTRTOINT:
    if (TypeIdx != 0)
      return UnableToLegalize;

    Observer.changingInstr(MI);
    widenScalarDst(MI, WideTy, 0);
    Observer.changedInstr(MI);
    return Legalized;
  case TargetOpcode::G_BUILD_VECTOR: {
    Observer.changingInstr(MI);

    const LLT WideEltTy = TypeIdx == 1 ? WideTy : WideTy.getElementType();
    for (int I = 1, E = MI.getNumOperands(); I != E; ++I)
      widenScalarSrc(MI, WideEltTy, I, TargetOpcode::G_ANYEXT);

    // Avoid changing the result vector type if the source element type was
    // requested.
    if (TypeIdx == 1) {
      MI.setDesc(MIRBuilder.getTII().get(TargetOpcode::G_BUILD_VECTOR_TRUNC));
    } else {
      widenScalarDst(MI, WideTy, 0);
    }

    Observer.changedInstr(MI);
    return Legalized;
  }
  case TargetOpcode::G_SEXT_INREG:
    if (TypeIdx != 0)
      return UnableToLegalize;

    Observer.changingInstr(MI);
    widenScalarSrc(MI, WideTy, 1, TargetOpcode::G_ANYEXT);
    widenScalarDst(MI, WideTy, 0, TargetOpcode::G_TRUNC);
    Observer.changedInstr(MI);
    return Legalized;
  case TargetOpcode::G_PTRMASK: {
    if (TypeIdx != 1)
      return UnableToLegalize;
    Observer.changingInstr(MI);
    widenScalarSrc(MI, WideTy, 2, TargetOpcode::G_ZEXT);
    Observer.changedInstr(MI);
    return Legalized;
  }
  }
}

static void getUnmergePieces(SmallVectorImpl<Register> &Pieces,
                             MachineIRBuilder &B, Register Src, LLT Ty) {
  auto Unmerge = B.buildUnmerge(Ty, Src);
  for (int I = 0, E = Unmerge->getNumOperands() - 1; I != E; ++I)
    Pieces.push_back(Unmerge.getReg(I));
}

LegalizerHelper::LegalizeResult
LegalizerHelper::lowerBitcast(MachineInstr &MI) {
  Register Dst = MI.getOperand(0).getReg();
  Register Src = MI.getOperand(1).getReg();
  LLT DstTy = MRI.getType(Dst);
  LLT SrcTy = MRI.getType(Src);

  if (SrcTy.isVector()) {
    LLT SrcEltTy = SrcTy.getElementType();
    SmallVector<Register, 8> SrcRegs;

    if (DstTy.isVector()) {
      int NumDstElt = DstTy.getNumElements();
      int NumSrcElt = SrcTy.getNumElements();

      LLT DstEltTy = DstTy.getElementType();
      LLT DstCastTy = DstEltTy; // Intermediate bitcast result type
      LLT SrcPartTy = SrcEltTy; // Original unmerge result type.

      // If there's an element size mismatch, insert intermediate casts to match
      // the result element type.
      if (NumSrcElt < NumDstElt) { // Source element type is larger.
        // %1:_(<4 x s8>) = G_BITCAST %0:_(<2 x s16>)
        //
        // =>
        //
        // %2:_(s16), %3:_(s16) = G_UNMERGE_VALUES %0
        // %3:_(<2 x s8>) = G_BITCAST %2
        // %4:_(<2 x s8>) = G_BITCAST %3
        // %1:_(<4 x s16>) = G_CONCAT_VECTORS %3, %4
        DstCastTy = LLT::fixed_vector(NumDstElt / NumSrcElt, DstEltTy);
        SrcPartTy = SrcEltTy;
      } else if (NumSrcElt > NumDstElt) { // Source element type is smaller.
        //
        // %1:_(<2 x s16>) = G_BITCAST %0:_(<4 x s8>)
        //
        // =>
        //
        // %2:_(<2 x s8>), %3:_(<2 x s8>) = G_UNMERGE_VALUES %0
        // %3:_(s16) = G_BITCAST %2
        // %4:_(s16) = G_BITCAST %3
        // %1:_(<2 x s16>) = G_BUILD_VECTOR %3, %4
        SrcPartTy = LLT::fixed_vector(NumSrcElt / NumDstElt, SrcEltTy);
        DstCastTy = DstEltTy;
      }

      getUnmergePieces(SrcRegs, MIRBuilder, Src, SrcPartTy);
      for (Register &SrcReg : SrcRegs)
        SrcReg = MIRBuilder.buildBitcast(DstCastTy, SrcReg).getReg(0);
    } else
      getUnmergePieces(SrcRegs, MIRBuilder, Src, SrcEltTy);

    MIRBuilder.buildMerge(Dst, SrcRegs);
    MI.eraseFromParent();
    return Legalized;
  }

  if (DstTy.isVector()) {
    SmallVector<Register, 8> SrcRegs;
    getUnmergePieces(SrcRegs, MIRBuilder, Src, DstTy.getElementType());
    MIRBuilder.buildMerge(Dst, SrcRegs);
    MI.eraseFromParent();
    return Legalized;
  }

  return UnableToLegalize;
}

/// Figure out the bit offset into a register when coercing a vector index for
/// the wide element type. This is only for the case when promoting vector to
/// one with larger elements.
//
///
/// %offset_idx = G_AND %idx, ~(-1 << Log2(DstEltSize / SrcEltSize))
/// %offset_bits = G_SHL %offset_idx, Log2(SrcEltSize)
static Register getBitcastWiderVectorElementOffset(MachineIRBuilder &B,
                                                   Register Idx,
                                                   unsigned NewEltSize,
                                                   unsigned OldEltSize) {
  const unsigned Log2EltRatio = Log2_32(NewEltSize / OldEltSize);
  LLT IdxTy = B.getMRI()->getType(Idx);

  // Now figure out the amount we need to shift to get the target bits.
  auto OffsetMask = B.buildConstant(
      IdxTy, ~(APInt::getAllOnes(IdxTy.getSizeInBits()) << Log2EltRatio));
  auto OffsetIdx = B.buildAnd(IdxTy, Idx, OffsetMask);
  return B.buildShl(IdxTy, OffsetIdx,
                    B.buildConstant(IdxTy, Log2_32(OldEltSize))).getReg(0);
}

/// Perform a G_EXTRACT_VECTOR_ELT in a different sized vector element. If this
/// is casting to a vector with a smaller element size, perform multiple element
/// extracts and merge the results. If this is coercing to a vector with larger
/// elements, index the bitcasted vector and extract the target element with bit
/// operations. This is intended to force the indexing in the native register
/// size for architectures that can dynamically index the register file.
LegalizerHelper::LegalizeResult
LegalizerHelper::bitcastExtractVectorElt(MachineInstr &MI, unsigned TypeIdx,
                                         LLT CastTy) {
  if (TypeIdx != 1)
    return UnableToLegalize;

  Register Dst = MI.getOperand(0).getReg();
  Register SrcVec = MI.getOperand(1).getReg();
  Register Idx = MI.getOperand(2).getReg();
  LLT SrcVecTy = MRI.getType(SrcVec);
  LLT IdxTy = MRI.getType(Idx);

  LLT SrcEltTy = SrcVecTy.getElementType();
  unsigned NewNumElts = CastTy.isVector() ? CastTy.getNumElements() : 1;
  unsigned OldNumElts = SrcVecTy.getNumElements();

  LLT NewEltTy = CastTy.isVector() ? CastTy.getElementType() : CastTy;
  Register CastVec = MIRBuilder.buildBitcast(CastTy, SrcVec).getReg(0);

  const unsigned NewEltSize = NewEltTy.getSizeInBits();
  const unsigned OldEltSize = SrcEltTy.getSizeInBits();
  if (NewNumElts > OldNumElts) {
    // Decreasing the vector element size
    //
    // e.g. i64 = extract_vector_elt x:v2i64, y:i32
    //  =>
    //  v4i32:castx = bitcast x:v2i64
    //
    // i64 = bitcast
    //   (v2i32 build_vector (i32 (extract_vector_elt castx, (2 * y))),
    //                       (i32 (extract_vector_elt castx, (2 * y + 1)))
    //
    if (NewNumElts % OldNumElts != 0)
      return UnableToLegalize;

    // Type of the intermediate result vector.
    const unsigned NewEltsPerOldElt = NewNumElts / OldNumElts;
    LLT MidTy =
        LLT::scalarOrVector(ElementCount::getFixed(NewEltsPerOldElt), NewEltTy);

    auto NewEltsPerOldEltK = MIRBuilder.buildConstant(IdxTy, NewEltsPerOldElt);

    SmallVector<Register, 8> NewOps(NewEltsPerOldElt);
    auto NewBaseIdx = MIRBuilder.buildMul(IdxTy, Idx, NewEltsPerOldEltK);

    for (unsigned I = 0; I < NewEltsPerOldElt; ++I) {
      auto IdxOffset = MIRBuilder.buildConstant(IdxTy, I);
      auto TmpIdx = MIRBuilder.buildAdd(IdxTy, NewBaseIdx, IdxOffset);
      auto Elt = MIRBuilder.buildExtractVectorElement(NewEltTy, CastVec, TmpIdx);
      NewOps[I] = Elt.getReg(0);
    }

    auto NewVec = MIRBuilder.buildBuildVector(MidTy, NewOps);
    MIRBuilder.buildBitcast(Dst, NewVec);
    MI.eraseFromParent();
    return Legalized;
  }

  if (NewNumElts < OldNumElts) {
    if (NewEltSize % OldEltSize != 0)
      return UnableToLegalize;

    // This only depends on powers of 2 because we use bit tricks to figure out
    // the bit offset we need to shift to get the target element. A general
    // expansion could emit division/multiply.
    if (!isPowerOf2_32(NewEltSize / OldEltSize))
      return UnableToLegalize;

    // Increasing the vector element size.
    // %elt:_(small_elt) = G_EXTRACT_VECTOR_ELT %vec:_(<N x small_elt>), %idx
    //
    //   =>
    //
    // %cast = G_BITCAST %vec
    // %scaled_idx = G_LSHR %idx, Log2(DstEltSize / SrcEltSize)
    // %wide_elt  = G_EXTRACT_VECTOR_ELT %cast, %scaled_idx
    // %offset_idx = G_AND %idx, ~(-1 << Log2(DstEltSize / SrcEltSize))
    // %offset_bits = G_SHL %offset_idx, Log2(SrcEltSize)
    // %elt_bits = G_LSHR %wide_elt, %offset_bits
    // %elt = G_TRUNC %elt_bits

    const unsigned Log2EltRatio = Log2_32(NewEltSize / OldEltSize);
    auto Log2Ratio = MIRBuilder.buildConstant(IdxTy, Log2EltRatio);

    // Divide to get the index in the wider element type.
    auto ScaledIdx = MIRBuilder.buildLShr(IdxTy, Idx, Log2Ratio);

    Register WideElt = CastVec;
    if (CastTy.isVector()) {
      WideElt = MIRBuilder.buildExtractVectorElement(NewEltTy, CastVec,
                                                     ScaledIdx).getReg(0);
    }

    // Compute the bit offset into the register of the target element.
    Register OffsetBits = getBitcastWiderVectorElementOffset(
      MIRBuilder, Idx, NewEltSize, OldEltSize);

    // Shift the wide element to get the target element.
    auto ExtractedBits = MIRBuilder.buildLShr(NewEltTy, WideElt, OffsetBits);
    MIRBuilder.buildTrunc(Dst, ExtractedBits);
    MI.eraseFromParent();
    return Legalized;
  }

  return UnableToLegalize;
}

/// Emit code to insert \p InsertReg into \p TargetRet at \p OffsetBits in \p
/// TargetReg, while preserving other bits in \p TargetReg.
///
/// (InsertReg << Offset) | (TargetReg & ~(-1 >> InsertReg.size()) << Offset)
static Register buildBitFieldInsert(MachineIRBuilder &B,
                                    Register TargetReg, Register InsertReg,
                                    Register OffsetBits) {
  LLT TargetTy = B.getMRI()->getType(TargetReg);
  LLT InsertTy = B.getMRI()->getType(InsertReg);
  auto ZextVal = B.buildZExt(TargetTy, InsertReg);
  auto ShiftedInsertVal = B.buildShl(TargetTy, ZextVal, OffsetBits);

  // Produce a bitmask of the value to insert
  auto EltMask = B.buildConstant(
    TargetTy, APInt::getLowBitsSet(TargetTy.getSizeInBits(),
                                   InsertTy.getSizeInBits()));
  // Shift it into position
  auto ShiftedMask = B.buildShl(TargetTy, EltMask, OffsetBits);
  auto InvShiftedMask = B.buildNot(TargetTy, ShiftedMask);

  // Clear out the bits in the wide element
  auto MaskedOldElt = B.buildAnd(TargetTy, TargetReg, InvShiftedMask);

  // The value to insert has all zeros already, so stick it into the masked
  // wide element.
  return B.buildOr(TargetTy, MaskedOldElt, ShiftedInsertVal).getReg(0);
}

/// Perform a G_INSERT_VECTOR_ELT in a different sized vector element. If this
/// is increasing the element size, perform the indexing in the target element
/// type, and use bit operations to insert at the element position. This is
/// intended for architectures that can dynamically index the register file and
/// want to force indexing in the native register size.
LegalizerHelper::LegalizeResult
LegalizerHelper::bitcastInsertVectorElt(MachineInstr &MI, unsigned TypeIdx,
                                        LLT CastTy) {
  if (TypeIdx != 0)
    return UnableToLegalize;

  Register Dst = MI.getOperand(0).getReg();
  Register SrcVec = MI.getOperand(1).getReg();
  Register Val = MI.getOperand(2).getReg();
  Register Idx = MI.getOperand(3).getReg();

  LLT VecTy = MRI.getType(Dst);
  LLT IdxTy = MRI.getType(Idx);

  LLT VecEltTy = VecTy.getElementType();
  LLT NewEltTy = CastTy.isVector() ? CastTy.getElementType() : CastTy;
  const unsigned NewEltSize = NewEltTy.getSizeInBits();
  const unsigned OldEltSize = VecEltTy.getSizeInBits();

  unsigned NewNumElts = CastTy.isVector() ? CastTy.getNumElements() : 1;
  unsigned OldNumElts = VecTy.getNumElements();

  Register CastVec = MIRBuilder.buildBitcast(CastTy, SrcVec).getReg(0);
  if (NewNumElts < OldNumElts) {
    if (NewEltSize % OldEltSize != 0)
      return UnableToLegalize;

    // This only depends on powers of 2 because we use bit tricks to figure out
    // the bit offset we need to shift to get the target element. A general
    // expansion could emit division/multiply.
    if (!isPowerOf2_32(NewEltSize / OldEltSize))
      return UnableToLegalize;

    const unsigned Log2EltRatio = Log2_32(NewEltSize / OldEltSize);
    auto Log2Ratio = MIRBuilder.buildConstant(IdxTy, Log2EltRatio);

    // Divide to get the index in the wider element type.
    auto ScaledIdx = MIRBuilder.buildLShr(IdxTy, Idx, Log2Ratio);

    Register ExtractedElt = CastVec;
    if (CastTy.isVector()) {
      ExtractedElt = MIRBuilder.buildExtractVectorElement(NewEltTy, CastVec,
                                                          ScaledIdx).getReg(0);
    }

    // Compute the bit offset into the register of the target element.
    Register OffsetBits = getBitcastWiderVectorElementOffset(
      MIRBuilder, Idx, NewEltSize, OldEltSize);

    Register InsertedElt = buildBitFieldInsert(MIRBuilder, ExtractedElt,
                                               Val, OffsetBits);
    if (CastTy.isVector()) {
      InsertedElt = MIRBuilder.buildInsertVectorElement(
        CastTy, CastVec, InsertedElt, ScaledIdx).getReg(0);
    }

    MIRBuilder.buildBitcast(Dst, InsertedElt);
    MI.eraseFromParent();
    return Legalized;
  }

  return UnableToLegalize;
}

LegalizerHelper::LegalizeResult LegalizerHelper::lowerLoad(GAnyLoad &LoadMI) {
  // Lower to a memory-width G_LOAD and a G_SEXT/G_ZEXT/G_ANYEXT
  Register DstReg = LoadMI.getDstReg();
  Register PtrReg = LoadMI.getPointerReg();
  LLT DstTy = MRI.getType(DstReg);
  MachineMemOperand &MMO = LoadMI.getMMO();
  LLT MemTy = MMO.getMemoryType();
  MachineFunction &MF = MIRBuilder.getMF();

  unsigned MemSizeInBits = MemTy.getSizeInBits();
  unsigned MemStoreSizeInBits = 8 * MemTy.getSizeInBytes();

  if (MemSizeInBits != MemStoreSizeInBits) {
    if (MemTy.isVector())
      return UnableToLegalize;

    // Promote to a byte-sized load if not loading an integral number of
    // bytes.  For example, promote EXTLOAD:i20 -> EXTLOAD:i24.
    LLT WideMemTy = LLT::scalar(MemStoreSizeInBits);
    MachineMemOperand *NewMMO =
        MF.getMachineMemOperand(&MMO, MMO.getPointerInfo(), WideMemTy);

    Register LoadReg = DstReg;
    LLT LoadTy = DstTy;

    // If this wasn't already an extending load, we need to widen the result
    // register to avoid creating a load with a narrower result than the source.
    if (MemStoreSizeInBits > DstTy.getSizeInBits()) {
      LoadTy = WideMemTy;
      LoadReg = MRI.createGenericVirtualRegister(WideMemTy);
    }

    if (isa<GSExtLoad>(LoadMI)) {
      auto NewLoad = MIRBuilder.buildLoad(LoadTy, PtrReg, *NewMMO);
      MIRBuilder.buildSExtInReg(LoadReg, NewLoad, MemSizeInBits);
    } else if (isa<GZExtLoad>(LoadMI) || WideMemTy == DstTy) {
      auto NewLoad = MIRBuilder.buildLoad(LoadTy, PtrReg, *NewMMO);
      // The extra bits are guaranteed to be zero, since we stored them that
      // way.  A zext load from Wide thus automatically gives zext from MemVT.
      MIRBuilder.buildAssertZExt(LoadReg, NewLoad, MemSizeInBits);
    } else {
      MIRBuilder.buildLoad(LoadReg, PtrReg, *NewMMO);
    }

    if (DstTy != LoadTy)
      MIRBuilder.buildTrunc(DstReg, LoadReg);

    LoadMI.eraseFromParent();
    return Legalized;
  }

  // Big endian lowering not implemented.
  if (MIRBuilder.getDataLayout().isBigEndian())
    return UnableToLegalize;

  // This load needs splitting into power of 2 sized loads.
  //
  // Our strategy here is to generate anyextending loads for the smaller
  // types up to next power-2 result type, and then combine the two larger
  // result values together, before truncating back down to the non-pow-2
  // type.
  // E.g. v1 = i24 load =>
  // v2 = i32 zextload (2 byte)
  // v3 = i32 load (1 byte)
  // v4 = i32 shl v3, 16
  // v5 = i32 or v4, v2
  // v1 = i24 trunc v5
  // By doing this we generate the correct truncate which should get
  // combined away as an artifact with a matching extend.

  uint64_t LargeSplitSize, SmallSplitSize;

  if (!isPowerOf2_32(MemSizeInBits)) {
    // This load needs splitting into power of 2 sized loads.
    LargeSplitSize = PowerOf2Floor(MemSizeInBits);
    SmallSplitSize = MemSizeInBits - LargeSplitSize;
  } else {
    // This is already a power of 2, but we still need to split this in half.
    //
    // Assume we're being asked to decompose an unaligned load.
    // TODO: If this requires multiple splits, handle them all at once.
    auto &Ctx = MF.getFunction().getContext();
    if (TLI.allowsMemoryAccess(Ctx, MIRBuilder.getDataLayout(), MemTy, MMO))
      return UnableToLegalize;

    SmallSplitSize = LargeSplitSize = MemSizeInBits / 2;
  }

  if (MemTy.isVector()) {
    // TODO: Handle vector extloads
    if (MemTy != DstTy)
      return UnableToLegalize;

    // TODO: We can do better than scalarizing the vector and at least split it
    // in half.
    return reduceLoadStoreWidth(LoadMI, 0, DstTy.getElementType());
  }

  MachineMemOperand *LargeMMO =
      MF.getMachineMemOperand(&MMO, 0, LargeSplitSize / 8);
  MachineMemOperand *SmallMMO =
      MF.getMachineMemOperand(&MMO, LargeSplitSize / 8, SmallSplitSize / 8);

  LLT PtrTy = MRI.getType(PtrReg);
  unsigned AnyExtSize = PowerOf2Ceil(DstTy.getSizeInBits());
  LLT AnyExtTy = LLT::scalar(AnyExtSize);
  auto LargeLoad = MIRBuilder.buildLoadInstr(TargetOpcode::G_ZEXTLOAD, AnyExtTy,
                                             PtrReg, *LargeMMO);

  auto OffsetCst = MIRBuilder.buildConstant(LLT::scalar(PtrTy.getSizeInBits()),
                                            LargeSplitSize / 8);
  Register PtrAddReg = MRI.createGenericVirtualRegister(PtrTy);
  auto SmallPtr = MIRBuilder.buildPtrAdd(PtrAddReg, PtrReg, OffsetCst);
  auto SmallLoad = MIRBuilder.buildLoadInstr(LoadMI.getOpcode(), AnyExtTy,
                                             SmallPtr, *SmallMMO);

  auto ShiftAmt = MIRBuilder.buildConstant(AnyExtTy, LargeSplitSize);
  auto Shift = MIRBuilder.buildShl(AnyExtTy, SmallLoad, ShiftAmt);

  if (AnyExtTy == DstTy)
    MIRBuilder.buildOr(DstReg, Shift, LargeLoad);
  else if (AnyExtTy.getSizeInBits() != DstTy.getSizeInBits()) {
    auto Or = MIRBuilder.buildOr(AnyExtTy, Shift, LargeLoad);
    MIRBuilder.buildTrunc(DstReg, {Or});
  } else {
    assert(DstTy.isPointer() && "expected pointer");
    auto Or = MIRBuilder.buildOr(AnyExtTy, Shift, LargeLoad);

    // FIXME: We currently consider this to be illegal for non-integral address
    // spaces, but we need still need a way to reinterpret the bits.
    MIRBuilder.buildIntToPtr(DstReg, Or);
  }

  LoadMI.eraseFromParent();
  return Legalized;
}

LegalizerHelper::LegalizeResult LegalizerHelper::lowerStore(GStore &StoreMI) {
  // Lower a non-power of 2 store into multiple pow-2 stores.
  // E.g. split an i24 store into an i16 store + i8 store.
  // We do this by first extending the stored value to the next largest power
  // of 2 type, and then using truncating stores to store the components.
  // By doing this, likewise with G_LOAD, generate an extend that can be
  // artifact-combined away instead of leaving behind extracts.
  Register SrcReg = StoreMI.getValueReg();
  Register PtrReg = StoreMI.getPointerReg();
  LLT SrcTy = MRI.getType(SrcReg);
  MachineFunction &MF = MIRBuilder.getMF();
  MachineMemOperand &MMO = **StoreMI.memoperands_begin();
  LLT MemTy = MMO.getMemoryType();

  unsigned StoreWidth = MemTy.getSizeInBits();
  unsigned StoreSizeInBits = 8 * MemTy.getSizeInBytes();

  if (StoreWidth != StoreSizeInBits) {
    if (SrcTy.isVector())
      return UnableToLegalize;

    // Promote to a byte-sized store with upper bits zero if not
    // storing an integral number of bytes.  For example, promote
    // TRUNCSTORE:i1 X -> TRUNCSTORE:i8 (and X, 1)
    LLT WideTy = LLT::scalar(StoreSizeInBits);

    if (StoreSizeInBits > SrcTy.getSizeInBits()) {
      // Avoid creating a store with a narrower source than result.
      SrcReg = MIRBuilder.buildAnyExt(WideTy, SrcReg).getReg(0);
      SrcTy = WideTy;
    }

    auto ZextInReg = MIRBuilder.buildZExtInReg(SrcTy, SrcReg, StoreWidth);

    MachineMemOperand *NewMMO =
        MF.getMachineMemOperand(&MMO, MMO.getPointerInfo(), WideTy);
    MIRBuilder.buildStore(ZextInReg, PtrReg, *NewMMO);
    StoreMI.eraseFromParent();
    return Legalized;
  }

  if (MemTy.isVector()) {
    // TODO: Handle vector trunc stores
    if (MemTy != SrcTy)
      return UnableToLegalize;

    // TODO: We can do better than scalarizing the vector and at least split it
    // in half.
    return reduceLoadStoreWidth(StoreMI, 0, SrcTy.getElementType());
  }

  unsigned MemSizeInBits = MemTy.getSizeInBits();
  uint64_t LargeSplitSize, SmallSplitSize;

  if (!isPowerOf2_32(MemSizeInBits)) {
    LargeSplitSize = PowerOf2Floor(MemTy.getSizeInBits());
    SmallSplitSize = MemTy.getSizeInBits() - LargeSplitSize;
  } else {
    auto &Ctx = MF.getFunction().getContext();
    if (TLI.allowsMemoryAccess(Ctx, MIRBuilder.getDataLayout(), MemTy, MMO))
      return UnableToLegalize; // Don't know what we're being asked to do.

    SmallSplitSize = LargeSplitSize = MemSizeInBits / 2;
  }

  // Extend to the next pow-2. If this store was itself the result of lowering,
  // e.g. an s56 store being broken into s32 + s24, we might have a stored type
  // that's wider than the stored size.
  unsigned AnyExtSize = PowerOf2Ceil(MemTy.getSizeInBits());
  const LLT NewSrcTy = LLT::scalar(AnyExtSize);

  if (SrcTy.isPointer()) {
    const LLT IntPtrTy = LLT::scalar(SrcTy.getSizeInBits());
    SrcReg = MIRBuilder.buildPtrToInt(IntPtrTy, SrcReg).getReg(0);
  }

  auto ExtVal = MIRBuilder.buildAnyExtOrTrunc(NewSrcTy, SrcReg);

  // Obtain the smaller value by shifting away the larger value.
  auto ShiftAmt = MIRBuilder.buildConstant(NewSrcTy, LargeSplitSize);
  auto SmallVal = MIRBuilder.buildLShr(NewSrcTy, ExtVal, ShiftAmt);

  // Generate the PtrAdd and truncating stores.
  LLT PtrTy = MRI.getType(PtrReg);
  auto OffsetCst = MIRBuilder.buildConstant(
    LLT::scalar(PtrTy.getSizeInBits()), LargeSplitSize / 8);
  auto SmallPtr =
    MIRBuilder.buildPtrAdd(PtrTy, PtrReg, OffsetCst);

  MachineMemOperand *LargeMMO =
    MF.getMachineMemOperand(&MMO, 0, LargeSplitSize / 8);
  MachineMemOperand *SmallMMO =
    MF.getMachineMemOperand(&MMO, LargeSplitSize / 8, SmallSplitSize / 8);
  MIRBuilder.buildStore(ExtVal, PtrReg, *LargeMMO);
  MIRBuilder.buildStore(SmallVal, SmallPtr, *SmallMMO);
  StoreMI.eraseFromParent();
  return Legalized;
}

LegalizerHelper::LegalizeResult
LegalizerHelper::bitcast(MachineInstr &MI, unsigned TypeIdx, LLT CastTy) {
  switch (MI.getOpcode()) {
  case TargetOpcode::G_LOAD: {
    if (TypeIdx != 0)
      return UnableToLegalize;
    MachineMemOperand &MMO = **MI.memoperands_begin();

    // Not sure how to interpret a bitcast of an extending load.
    if (MMO.getMemoryType().getSizeInBits() != CastTy.getSizeInBits())
      return UnableToLegalize;

    Observer.changingInstr(MI);
    bitcastDst(MI, CastTy, 0);
    MMO.setType(CastTy);
    Observer.changedInstr(MI);
    return Legalized;
  }
  case TargetOpcode::G_STORE: {
    if (TypeIdx != 0)
      return UnableToLegalize;

    MachineMemOperand &MMO = **MI.memoperands_begin();

    // Not sure how to interpret a bitcast of a truncating store.
    if (MMO.getMemoryType().getSizeInBits() != CastTy.getSizeInBits())
      return UnableToLegalize;

    Observer.changingInstr(MI);
    bitcastSrc(MI, CastTy, 0);
    MMO.setType(CastTy);
    Observer.changedInstr(MI);
    return Legalized;
  }
  case TargetOpcode::G_SELECT: {
    if (TypeIdx != 0)
      return UnableToLegalize;

    if (MRI.getType(MI.getOperand(1).getReg()).isVector()) {
      LLVM_DEBUG(
          dbgs() << "bitcast action not implemented for vector select\n");
      return UnableToLegalize;
    }

    Observer.changingInstr(MI);
    bitcastSrc(MI, CastTy, 2);
    bitcastSrc(MI, CastTy, 3);
    bitcastDst(MI, CastTy, 0);
    Observer.changedInstr(MI);
    return Legalized;
  }
  case TargetOpcode::G_AND:
  case TargetOpcode::G_OR:
  case TargetOpcode::G_XOR: {
    Observer.changingInstr(MI);
    bitcastSrc(MI, CastTy, 1);
    bitcastSrc(MI, CastTy, 2);
    bitcastDst(MI, CastTy, 0);
    Observer.changedInstr(MI);
    return Legalized;
  }
  case TargetOpcode::G_EXTRACT_VECTOR_ELT:
    return bitcastExtractVectorElt(MI, TypeIdx, CastTy);
  case TargetOpcode::G_INSERT_VECTOR_ELT:
    return bitcastInsertVectorElt(MI, TypeIdx, CastTy);
  default:
    return UnableToLegalize;
  }
}

// Legalize an instruction by changing the opcode in place.
void LegalizerHelper::changeOpcode(MachineInstr &MI, unsigned NewOpcode) {
    Observer.changingInstr(MI);
    MI.setDesc(MIRBuilder.getTII().get(NewOpcode));
    Observer.changedInstr(MI);
}

LegalizerHelper::LegalizeResult
LegalizerHelper::lower(MachineInstr &MI, unsigned TypeIdx, LLT LowerHintTy) {
  using namespace TargetOpcode;

  switch(MI.getOpcode()) {
  default:
    return UnableToLegalize;
  case TargetOpcode::G_BITCAST:
    return lowerBitcast(MI);
  case TargetOpcode::G_SREM:
  case TargetOpcode::G_UREM: {
    LLT Ty = MRI.getType(MI.getOperand(0).getReg());
    auto Quot =
        MIRBuilder.buildInstr(MI.getOpcode() == G_SREM ? G_SDIV : G_UDIV, {Ty},
                              {MI.getOperand(1), MI.getOperand(2)});

    auto Prod = MIRBuilder.buildMul(Ty, Quot, MI.getOperand(2));
    MIRBuilder.buildSub(MI.getOperand(0), MI.getOperand(1), Prod);
    MI.eraseFromParent();
    return Legalized;
  }
  case TargetOpcode::G_SADDO:
  case TargetOpcode::G_SSUBO:
    return lowerSADDO_SSUBO(MI);
  case TargetOpcode::G_UMULH:
  case TargetOpcode::G_SMULH:
    return lowerSMULH_UMULH(MI);
  case TargetOpcode::G_SMULO:
  case TargetOpcode::G_UMULO: {
    // Generate G_UMULH/G_SMULH to check for overflow and a normal G_MUL for the
    // result.
    Register Res = MI.getOperand(0).getReg();
    Register Overflow = MI.getOperand(1).getReg();
    Register LHS = MI.getOperand(2).getReg();
    Register RHS = MI.getOperand(3).getReg();
    LLT Ty = MRI.getType(Res);

    unsigned Opcode = MI.getOpcode() == TargetOpcode::G_SMULO
                          ? TargetOpcode::G_SMULH
                          : TargetOpcode::G_UMULH;

    Observer.changingInstr(MI);
    const auto &TII = MIRBuilder.getTII();
    MI.setDesc(TII.get(TargetOpcode::G_MUL));
    MI.RemoveOperand(1);
    Observer.changedInstr(MI);

    auto HiPart = MIRBuilder.buildInstr(Opcode, {Ty}, {LHS, RHS});
    auto Zero = MIRBuilder.buildConstant(Ty, 0);

    // Move insert point forward so we can use the Res register if needed.
    MIRBuilder.setInsertPt(MIRBuilder.getMBB(), ++MIRBuilder.getInsertPt());

    // For *signed* multiply, overflow is detected by checking:
    // (hi != (lo >> bitwidth-1))
    if (Opcode == TargetOpcode::G_SMULH) {
      auto ShiftAmt = MIRBuilder.buildConstant(Ty, Ty.getSizeInBits() - 1);
      auto Shifted = MIRBuilder.buildAShr(Ty, Res, ShiftAmt);
      MIRBuilder.buildICmp(CmpInst::ICMP_NE, Overflow, HiPart, Shifted);
    } else {
      MIRBuilder.buildICmp(CmpInst::ICMP_NE, Overflow, HiPart, Zero);
    }
    return Legalized;
  }
  case TargetOpcode::G_FNEG: {
    Register Res = MI.getOperand(0).getReg();
    LLT Ty = MRI.getType(Res);

    // TODO: Handle vector types once we are able to
    // represent them.
    if (Ty.isVector())
      return UnableToLegalize;
    auto SignMask =
        MIRBuilder.buildConstant(Ty, APInt::getSignMask(Ty.getSizeInBits()));
    Register SubByReg = MI.getOperand(1).getReg();
    MIRBuilder.buildXor(Res, SubByReg, SignMask);
    MI.eraseFromParent();
    return Legalized;
  }
  case TargetOpcode::G_FSUB: {
    Register Res = MI.getOperand(0).getReg();
    LLT Ty = MRI.getType(Res);

    // Lower (G_FSUB LHS, RHS) to (G_FADD LHS, (G_FNEG RHS)).
    // First, check if G_FNEG is marked as Lower. If so, we may
    // end up with an infinite loop as G_FSUB is used to legalize G_FNEG.
    if (LI.getAction({G_FNEG, {Ty}}).Action == Lower)
      return UnableToLegalize;
    Register LHS = MI.getOperand(1).getReg();
    Register RHS = MI.getOperand(2).getReg();
    Register Neg = MRI.createGenericVirtualRegister(Ty);
    MIRBuilder.buildFNeg(Neg, RHS);
    MIRBuilder.buildFAdd(Res, LHS, Neg, MI.getFlags());
    MI.eraseFromParent();
    return Legalized;
  }
  case TargetOpcode::G_FMAD:
    return lowerFMad(MI);
  case TargetOpcode::G_FFLOOR:
    return lowerFFloor(MI);
  case TargetOpcode::G_INTRINSIC_ROUND:
    return lowerIntrinsicRound(MI);
  case TargetOpcode::G_INTRINSIC_ROUNDEVEN: {
    // Since round even is the assumed rounding mode for unconstrained FP
    // operations, rint and roundeven are the same operation.
    changeOpcode(MI, TargetOpcode::G_FRINT);
    return Legalized;
  }
  case TargetOpcode::G_ATOMIC_CMPXCHG_WITH_SUCCESS: {
    Register OldValRes = MI.getOperand(0).getReg();
    Register SuccessRes = MI.getOperand(1).getReg();
    Register Addr = MI.getOperand(2).getReg();
    Register CmpVal = MI.getOperand(3).getReg();
    Register NewVal = MI.getOperand(4).getReg();
    MIRBuilder.buildAtomicCmpXchg(OldValRes, Addr, CmpVal, NewVal,
                                  **MI.memoperands_begin());
    MIRBuilder.buildICmp(CmpInst::ICMP_EQ, SuccessRes, OldValRes, CmpVal);
    MI.eraseFromParent();
    return Legalized;
  }
  case TargetOpcode::G_LOAD:
  case TargetOpcode::G_SEXTLOAD:
  case TargetOpcode::G_ZEXTLOAD:
    return lowerLoad(cast<GAnyLoad>(MI));
  case TargetOpcode::G_STORE:
    return lowerStore(cast<GStore>(MI));
  case TargetOpcode::G_CTLZ_ZERO_UNDEF:
  case TargetOpcode::G_CTTZ_ZERO_UNDEF:
  case TargetOpcode::G_CTLZ:
  case TargetOpcode::G_CTTZ:
  case TargetOpcode::G_CTPOP:
    return lowerBitCount(MI);
  case G_UADDO: {
    Register Res = MI.getOperand(0).getReg();
    Register CarryOut = MI.getOperand(1).getReg();
    Register LHS = MI.getOperand(2).getReg();
    Register RHS = MI.getOperand(3).getReg();

    MIRBuilder.buildAdd(Res, LHS, RHS);
    MIRBuilder.buildICmp(CmpInst::ICMP_ULT, CarryOut, Res, RHS);

    MI.eraseFromParent();
    return Legalized;
  }
  case G_UADDE: {
    Register Res = MI.getOperand(0).getReg();
    Register CarryOut = MI.getOperand(1).getReg();
    Register LHS = MI.getOperand(2).getReg();
    Register RHS = MI.getOperand(3).getReg();
    Register CarryIn = MI.getOperand(4).getReg();
    LLT Ty = MRI.getType(Res);

    auto TmpRes = MIRBuilder.buildAdd(Ty, LHS, RHS);
    auto ZExtCarryIn = MIRBuilder.buildZExt(Ty, CarryIn);
    MIRBuilder.buildAdd(Res, TmpRes, ZExtCarryIn);
    MIRBuilder.buildICmp(CmpInst::ICMP_ULT, CarryOut, Res, LHS);

    MI.eraseFromParent();
    return Legalized;
  }
  case G_USUBO: {
    Register Res = MI.getOperand(0).getReg();
    Register BorrowOut = MI.getOperand(1).getReg();
    Register LHS = MI.getOperand(2).getReg();
    Register RHS = MI.getOperand(3).getReg();

    MIRBuilder.buildSub(Res, LHS, RHS);
    MIRBuilder.buildICmp(CmpInst::ICMP_ULT, BorrowOut, LHS, RHS);

    MI.eraseFromParent();
    return Legalized;
  }
  case G_USUBE: {
    Register Res = MI.getOperand(0).getReg();
    Register BorrowOut = MI.getOperand(1).getReg();
    Register LHS = MI.getOperand(2).getReg();
    Register RHS = MI.getOperand(3).getReg();
    Register BorrowIn = MI.getOperand(4).getReg();
    const LLT CondTy = MRI.getType(BorrowOut);
    const LLT Ty = MRI.getType(Res);

    auto TmpRes = MIRBuilder.buildSub(Ty, LHS, RHS);
    auto ZExtBorrowIn = MIRBuilder.buildZExt(Ty, BorrowIn);
    MIRBuilder.buildSub(Res, TmpRes, ZExtBorrowIn);

    auto LHS_EQ_RHS = MIRBuilder.buildICmp(CmpInst::ICMP_EQ, CondTy, LHS, RHS);
    auto LHS_ULT_RHS = MIRBuilder.buildICmp(CmpInst::ICMP_ULT, CondTy, LHS, RHS);
    MIRBuilder.buildSelect(BorrowOut, LHS_EQ_RHS, BorrowIn, LHS_ULT_RHS);

    MI.eraseFromParent();
    return Legalized;
  }
  case G_UITOFP:
    return lowerUITOFP(MI);
  case G_SITOFP:
    return lowerSITOFP(MI);
  case G_FPTOUI:
    return lowerFPTOUI(MI);
  case G_FPTOSI:
    return lowerFPTOSI(MI);
  case G_FPTRUNC:
    return lowerFPTRUNC(MI);
  case G_FPOWI:
    return lowerFPOWI(MI);
  case G_SMIN:
  case G_SMAX:
  case G_UMIN:
  case G_UMAX:
    return lowerMinMax(MI);
  case G_FCOPYSIGN:
    return lowerFCopySign(MI);
  case G_FMINNUM:
  case G_FMAXNUM:
    return lowerFMinNumMaxNum(MI);
  case G_MERGE_VALUES:
    return lowerMergeValues(MI);
  case G_UNMERGE_VALUES:
    return lowerUnmergeValues(MI);
  case TargetOpcode::G_SEXT_INREG: {
    assert(MI.getOperand(2).isImm() && "Expected immediate");
    int64_t SizeInBits = MI.getOperand(2).getImm();

    Register DstReg = MI.getOperand(0).getReg();
    Register SrcReg = MI.getOperand(1).getReg();
    LLT DstTy = MRI.getType(DstReg);
    Register TmpRes = MRI.createGenericVirtualRegister(DstTy);

    auto MIBSz = MIRBuilder.buildConstant(DstTy, DstTy.getScalarSizeInBits() - SizeInBits);
    MIRBuilder.buildShl(TmpRes, SrcReg, MIBSz->getOperand(0));
    MIRBuilder.buildAShr(DstReg, TmpRes, MIBSz->getOperand(0));
    MI.eraseFromParent();
    return Legalized;
  }
  case G_EXTRACT_VECTOR_ELT:
  case G_INSERT_VECTOR_ELT:
    return lowerExtractInsertVectorElt(MI);
  case G_SHUFFLE_VECTOR:
    return lowerShuffleVector(MI);
  case G_DYN_STACKALLOC:
    return lowerDynStackAlloc(MI);
  case G_EXTRACT:
    return lowerExtract(MI);
  case G_INSERT:
    return lowerInsert(MI);
  case G_BSWAP:
    return lowerBswap(MI);
  case G_BITREVERSE:
    return lowerBitreverse(MI);
  case G_READ_REGISTER:
  case G_WRITE_REGISTER:
    return lowerReadWriteRegister(MI);
  case G_UADDSAT:
  case G_USUBSAT: {
    // Try to make a reasonable guess about which lowering strategy to use. The
    // target can override this with custom lowering and calling the
    // implementation functions.
    LLT Ty = MRI.getType(MI.getOperand(0).getReg());
    if (LI.isLegalOrCustom({G_UMIN, Ty}))
      return lowerAddSubSatToMinMax(MI);
    return lowerAddSubSatToAddoSubo(MI);
  }
  case G_SADDSAT:
  case G_SSUBSAT: {
    LLT Ty = MRI.getType(MI.getOperand(0).getReg());

    // FIXME: It would probably make more sense to see if G_SADDO is preferred,
    // since it's a shorter expansion. However, we would need to figure out the
    // preferred boolean type for the carry out for the query.
    if (LI.isLegalOrCustom({G_SMIN, Ty}) && LI.isLegalOrCustom({G_SMAX, Ty}))
      return lowerAddSubSatToMinMax(MI);
    return lowerAddSubSatToAddoSubo(MI);
  }
  case G_SSHLSAT:
  case G_USHLSAT:
    return lowerShlSat(MI);
  case G_ABS:
    return lowerAbsToAddXor(MI);
  case G_SELECT:
    return lowerSelect(MI);
  case G_SDIVREM:
  case G_UDIVREM:
    return lowerDIVREM(MI);
<<<<<<< HEAD
=======
  case G_FSHL:
  case G_FSHR:
    return lowerFunnelShift(MI);
  case G_ROTL:
  case G_ROTR:
    return lowerRotate(MI);
  case G_MEMSET:
  case G_MEMCPY:
  case G_MEMMOVE:
    return lowerMemCpyFamily(MI);
  case G_MEMCPY_INLINE:
    return lowerMemcpyInline(MI);
  GISEL_VECREDUCE_CASES_NONSEQ
    return lowerVectorReduction(MI);
>>>>>>> 2ab1d525
  }
}

Align LegalizerHelper::getStackTemporaryAlignment(LLT Ty,
                                                  Align MinAlign) const {
  // FIXME: We're missing a way to go back from LLT to llvm::Type to query the
  // datalayout for the preferred alignment. Also there should be a target hook
  // for this to allow targets to reduce the alignment and ignore the
  // datalayout. e.g. AMDGPU should always use a 4-byte alignment, regardless of
  // the type.
  return std::max(Align(PowerOf2Ceil(Ty.getSizeInBytes())), MinAlign);
}

MachineInstrBuilder
LegalizerHelper::createStackTemporary(TypeSize Bytes, Align Alignment,
                                      MachinePointerInfo &PtrInfo) {
  MachineFunction &MF = MIRBuilder.getMF();
  const DataLayout &DL = MIRBuilder.getDataLayout();
  int FrameIdx = MF.getFrameInfo().CreateStackObject(Bytes, Alignment, false);

  unsigned AddrSpace = DL.getAllocaAddrSpace();
  LLT FramePtrTy = LLT::pointer(AddrSpace, DL.getPointerSizeInBits(AddrSpace));

  PtrInfo = MachinePointerInfo::getFixedStack(MF, FrameIdx);
  return MIRBuilder.buildFrameIndex(FramePtrTy, FrameIdx);
}

static Register clampDynamicVectorIndex(MachineIRBuilder &B, Register IdxReg,
                                        LLT VecTy) {
  int64_t IdxVal;
  if (mi_match(IdxReg, *B.getMRI(), m_ICst(IdxVal)))
    return IdxReg;

  LLT IdxTy = B.getMRI()->getType(IdxReg);
  unsigned NElts = VecTy.getNumElements();
  if (isPowerOf2_32(NElts)) {
    APInt Imm = APInt::getLowBitsSet(IdxTy.getSizeInBits(), Log2_32(NElts));
    return B.buildAnd(IdxTy, IdxReg, B.buildConstant(IdxTy, Imm)).getReg(0);
  }

  return B.buildUMin(IdxTy, IdxReg, B.buildConstant(IdxTy, NElts - 1))
      .getReg(0);
}

Register LegalizerHelper::getVectorElementPointer(Register VecPtr, LLT VecTy,
                                                  Register Index) {
  LLT EltTy = VecTy.getElementType();

  // Calculate the element offset and add it to the pointer.
  unsigned EltSize = EltTy.getSizeInBits() / 8; // FIXME: should be ABI size.
  assert(EltSize * 8 == EltTy.getSizeInBits() &&
         "Converting bits to bytes lost precision");

  Index = clampDynamicVectorIndex(MIRBuilder, Index, VecTy);

  LLT IdxTy = MRI.getType(Index);
  auto Mul = MIRBuilder.buildMul(IdxTy, Index,
                                 MIRBuilder.buildConstant(IdxTy, EltSize));

  LLT PtrTy = MRI.getType(VecPtr);
  return MIRBuilder.buildPtrAdd(PtrTy, VecPtr, Mul).getReg(0);
}

#ifndef NDEBUG
/// Check that all vector operands have same number of elements. Other operands
/// should be listed in NonVecOp.
static bool hasSameNumEltsOnAllVectorOperands(
    GenericMachineInstr &MI, MachineRegisterInfo &MRI,
    std::initializer_list<unsigned> NonVecOpIndices) {
  if (MI.getNumMemOperands() != 0)
    return false;

  LLT VecTy = MRI.getType(MI.getReg(0));
  if (!VecTy.isVector())
    return false;
  unsigned NumElts = VecTy.getNumElements();

  for (unsigned OpIdx = 1; OpIdx < MI.getNumOperands(); ++OpIdx) {
    MachineOperand &Op = MI.getOperand(OpIdx);
    if (!Op.isReg()) {
      if (!is_contained(NonVecOpIndices, OpIdx))
        return false;
      continue;
    }

    LLT Ty = MRI.getType(Op.getReg());
    if (!Ty.isVector()) {
      if (!is_contained(NonVecOpIndices, OpIdx))
        return false;
      continue;
    }

    if (Ty.getNumElements() != NumElts)
      return false;
  }

  return true;
}
#endif

/// Fill \p DstOps with DstOps that have same number of elements combined as
/// the Ty. These DstOps have either scalar type when \p NumElts = 1 or are
/// vectors with \p NumElts elements. When Ty.getNumElements() is not multiple
/// of \p NumElts last DstOp (leftover) has fewer then \p NumElts elements.
static void makeDstOps(SmallVectorImpl<DstOp> &DstOps, LLT Ty,
                       unsigned NumElts) {
  LLT LeftoverTy;
  assert(Ty.isVector() && "Expected vector type");
  LLT EltTy = Ty.getElementType();
  LLT NarrowTy = (NumElts == 1) ? EltTy : LLT::fixed_vector(NumElts, EltTy);
  int NumParts, NumLeftover;
  std::tie(NumParts, NumLeftover) =
      getNarrowTypeBreakDown(Ty, NarrowTy, LeftoverTy);

  assert(NumParts > 0 && "Error in getNarrowTypeBreakDown");
  for (int i = 0; i < NumParts; ++i) {
    DstOps.push_back(NarrowTy);
  }

  if (LeftoverTy.isValid()) {
    assert(NumLeftover == 1 && "expected exactly one leftover");
    DstOps.push_back(LeftoverTy);
  }
}

/// Operand \p Op is used on \p N sub-instructions. Fill \p Ops with \p N SrcOps
/// made from \p Op depending on operand type.
static void broadcastSrcOp(SmallVectorImpl<SrcOp> &Ops, unsigned N,
                           MachineOperand &Op) {
  for (unsigned i = 0; i < N; ++i) {
    if (Op.isReg())
      Ops.push_back(Op.getReg());
    else if (Op.isImm())
      Ops.push_back(Op.getImm());
    else if (Op.isPredicate())
      Ops.push_back(static_cast<CmpInst::Predicate>(Op.getPredicate()));
    else
      llvm_unreachable("Unsupported type");
  }
}

// Handle splitting vector operations which need to have the same number of
// elements in each type index, but each type index may have a different element
// type.
//
// e.g.  <4 x s64> = G_SHL <4 x s64>, <4 x s32> ->
//       <2 x s64> = G_SHL <2 x s64>, <2 x s32>
//       <2 x s64> = G_SHL <2 x s64>, <2 x s32>
//
// Also handles some irregular breakdown cases, e.g.
// e.g.  <3 x s64> = G_SHL <3 x s64>, <3 x s32> ->
//       <2 x s64> = G_SHL <2 x s64>, <2 x s32>
//             s64 = G_SHL s64, s32
LegalizerHelper::LegalizeResult
LegalizerHelper::fewerElementsVectorMultiEltType(
    GenericMachineInstr &MI, unsigned NumElts,
    std::initializer_list<unsigned> NonVecOpIndices) {
  assert(hasSameNumEltsOnAllVectorOperands(MI, MRI, NonVecOpIndices) &&
         "Non-compatible opcode or not specified non-vector operands");
  unsigned OrigNumElts = MRI.getType(MI.getReg(0)).getNumElements();

  unsigned NumInputs = MI.getNumOperands() - MI.getNumDefs();
  unsigned NumDefs = MI.getNumDefs();

  // Create DstOps (sub-vectors with NumElts elts + Leftover) for each output.
  // Build instructions with DstOps to use instruction found by CSE directly.
  // CSE copies found instruction into given vreg when building with vreg dest.
  SmallVector<SmallVector<DstOp, 8>, 2> OutputOpsPieces(NumDefs);
  // Output registers will be taken from created instructions.
  SmallVector<SmallVector<Register, 8>, 2> OutputRegs(NumDefs);
  for (unsigned i = 0; i < NumDefs; ++i) {
    makeDstOps(OutputOpsPieces[i], MRI.getType(MI.getReg(i)), NumElts);
  }

  // Split vector input operands into sub-vectors with NumElts elts + Leftover.
  // Operands listed in NonVecOpIndices will be used as is without splitting;
  // examples: compare predicate in icmp and fcmp (op 1), vector select with i1
  // scalar condition (op 1), immediate in sext_inreg (op 2).
  SmallVector<SmallVector<SrcOp, 8>, 3> InputOpsPieces(NumInputs);
  for (unsigned UseIdx = NumDefs, UseNo = 0; UseIdx < MI.getNumOperands();
       ++UseIdx, ++UseNo) {
    if (is_contained(NonVecOpIndices, UseIdx)) {
      broadcastSrcOp(InputOpsPieces[UseNo], OutputOpsPieces[0].size(),
                     MI.getOperand(UseIdx));
    } else {
      SmallVector<Register, 8> SplitPieces;
      extractVectorParts(MI.getReg(UseIdx), NumElts, SplitPieces);
      for (auto Reg : SplitPieces)
        InputOpsPieces[UseNo].push_back(Reg);
    }
  }

  unsigned NumLeftovers = OrigNumElts % NumElts ? 1 : 0;

  // Take i-th piece of each input operand split and build sub-vector/scalar
  // instruction. Set i-th DstOp(s) from OutputOpsPieces as destination(s).
  for (unsigned i = 0; i < OrigNumElts / NumElts + NumLeftovers; ++i) {
    SmallVector<DstOp, 2> Defs;
    for (unsigned DstNo = 0; DstNo < NumDefs; ++DstNo)
      Defs.push_back(OutputOpsPieces[DstNo][i]);

    SmallVector<SrcOp, 3> Uses;
    for (unsigned InputNo = 0; InputNo < NumInputs; ++InputNo)
      Uses.push_back(InputOpsPieces[InputNo][i]);

    auto I = MIRBuilder.buildInstr(MI.getOpcode(), Defs, Uses, MI.getFlags());
    for (unsigned DstNo = 0; DstNo < NumDefs; ++DstNo)
      OutputRegs[DstNo].push_back(I.getReg(DstNo));
  }

  // Merge small outputs into MI's output for each def operand.
  if (NumLeftovers) {
    for (unsigned i = 0; i < NumDefs; ++i)
      mergeMixedSubvectors(MI.getReg(i), OutputRegs[i]);
  } else {
    for (unsigned i = 0; i < NumDefs; ++i)
      MIRBuilder.buildMerge(MI.getReg(i), OutputRegs[i]);
  }

  MI.eraseFromParent();
  return Legalized;
}

LegalizerHelper::LegalizeResult
LegalizerHelper::fewerElementsVectorPhi(GenericMachineInstr &MI,
                                        unsigned NumElts) {
  unsigned OrigNumElts = MRI.getType(MI.getReg(0)).getNumElements();

  unsigned NumInputs = MI.getNumOperands() - MI.getNumDefs();
  unsigned NumDefs = MI.getNumDefs();

  SmallVector<DstOp, 8> OutputOpsPieces;
  SmallVector<Register, 8> OutputRegs;
  makeDstOps(OutputOpsPieces, MRI.getType(MI.getReg(0)), NumElts);

  // Instructions that perform register split will be inserted in basic block
  // where register is defined (basic block is in the next operand).
  SmallVector<SmallVector<Register, 8>, 3> InputOpsPieces(NumInputs / 2);
  for (unsigned UseIdx = NumDefs, UseNo = 0; UseIdx < MI.getNumOperands();
       UseIdx += 2, ++UseNo) {
    MachineBasicBlock &OpMBB = *MI.getOperand(UseIdx + 1).getMBB();
    MIRBuilder.setInsertPt(OpMBB, OpMBB.getFirstTerminator());
    extractVectorParts(MI.getReg(UseIdx), NumElts, InputOpsPieces[UseNo]);
  }

  // Build PHIs with fewer elements.
  unsigned NumLeftovers = OrigNumElts % NumElts ? 1 : 0;
  MIRBuilder.setInsertPt(*MI.getParent(), MI);
  for (unsigned i = 0; i < OrigNumElts / NumElts + NumLeftovers; ++i) {
    auto Phi = MIRBuilder.buildInstr(TargetOpcode::G_PHI);
    Phi.addDef(
        MRI.createGenericVirtualRegister(OutputOpsPieces[i].getLLTTy(MRI)));
    OutputRegs.push_back(Phi.getReg(0));

    for (unsigned j = 0; j < NumInputs / 2; ++j) {
      Phi.addUse(InputOpsPieces[j][i]);
      Phi.add(MI.getOperand(1 + j * 2 + 1));
    }
  }

  // Merge small outputs into MI's def.
  if (NumLeftovers) {
    mergeMixedSubvectors(MI.getReg(0), OutputRegs);
  } else {
    MIRBuilder.buildMerge(MI.getReg(0), OutputRegs);
  }

  MI.eraseFromParent();
  return Legalized;
}

LegalizerHelper::LegalizeResult
LegalizerHelper::fewerElementsVectorUnmergeValues(MachineInstr &MI,
                                                  unsigned TypeIdx,
                                                  LLT NarrowTy) {
  const int NumDst = MI.getNumOperands() - 1;
  const Register SrcReg = MI.getOperand(NumDst).getReg();
  LLT DstTy = MRI.getType(MI.getOperand(0).getReg());
  LLT SrcTy = MRI.getType(SrcReg);

  if (TypeIdx != 1 || NarrowTy == DstTy)
    return UnableToLegalize;

  // Requires compatible types. Otherwise SrcReg should have been defined by
  // merge-like instruction that would get artifact combined. Most likely
  // instruction that defines SrcReg has to perform more/fewer elements
  // legalization compatible with NarrowTy.
  assert(SrcTy.isVector() && NarrowTy.isVector() && "Expected vector types");
  assert((SrcTy.getScalarType() == NarrowTy.getScalarType()) && "bad type");

  if ((SrcTy.getSizeInBits() % NarrowTy.getSizeInBits() != 0) ||
      (NarrowTy.getSizeInBits() % DstTy.getSizeInBits() != 0))
    return UnableToLegalize;

  // This is most likely DstTy (smaller then register size) packed in SrcTy
  // (larger then register size) and since unmerge was not combined it will be
  // lowered to bit sequence extracts from register. Unpack SrcTy to NarrowTy
  // (register size) pieces first. Then unpack each of NarrowTy pieces to DstTy.

  // %1:_(DstTy), %2, %3, %4 = G_UNMERGE_VALUES %0:_(SrcTy)
  //
  // %5:_(NarrowTy), %6 = G_UNMERGE_VALUES %0:_(SrcTy) - reg sequence
  // %1:_(DstTy), %2 = G_UNMERGE_VALUES %5:_(NarrowTy) - sequence of bits in reg
  // %3:_(DstTy), %4 = G_UNMERGE_VALUES %6:_(NarrowTy)
  auto Unmerge = MIRBuilder.buildUnmerge(NarrowTy, SrcReg);
  const int NumUnmerge = Unmerge->getNumOperands() - 1;
  const int PartsPerUnmerge = NumDst / NumUnmerge;

  for (int I = 0; I != NumUnmerge; ++I) {
    auto MIB = MIRBuilder.buildInstr(TargetOpcode::G_UNMERGE_VALUES);

    for (int J = 0; J != PartsPerUnmerge; ++J)
      MIB.addDef(MI.getOperand(I * PartsPerUnmerge + J).getReg());
    MIB.addUse(Unmerge.getReg(I));
  }

  MI.eraseFromParent();
  return Legalized;
}

LegalizerHelper::LegalizeResult
LegalizerHelper::fewerElementsVectorMerge(MachineInstr &MI, unsigned TypeIdx,
                                          LLT NarrowTy) {
  Register DstReg = MI.getOperand(0).getReg();
  LLT DstTy = MRI.getType(DstReg);
  LLT SrcTy = MRI.getType(MI.getOperand(1).getReg());
  // Requires compatible types. Otherwise user of DstReg did not perform unmerge
  // that should have been artifact combined. Most likely instruction that uses
  // DstReg has to do more/fewer elements legalization compatible with NarrowTy.
  assert(DstTy.isVector() && NarrowTy.isVector() && "Expected vector types");
  assert((DstTy.getScalarType() == NarrowTy.getScalarType()) && "bad type");
  if (NarrowTy == SrcTy)
    return UnableToLegalize;

  // This attempts to lower part of LCMTy merge/unmerge sequence. Intended use
  // is for old mir tests. Since the changes to more/fewer elements it should no
  // longer be possible to generate MIR like this when starting from llvm-ir
  // because LCMTy approach was replaced with merge/unmerge to vector elements.
  if (TypeIdx == 1) {
    assert(SrcTy.isVector() && "Expected vector types");
    assert((SrcTy.getScalarType() == NarrowTy.getScalarType()) && "bad type");
    if ((DstTy.getSizeInBits() % NarrowTy.getSizeInBits() != 0) ||
        (NarrowTy.getNumElements() >= SrcTy.getNumElements()))
      return UnableToLegalize;
    // %2:_(DstTy) = G_CONCAT_VECTORS %0:_(SrcTy), %1:_(SrcTy)
    //
    // %3:_(EltTy), %4, %5 = G_UNMERGE_VALUES %0:_(SrcTy)
    // %6:_(EltTy), %7, %8 = G_UNMERGE_VALUES %1:_(SrcTy)
    // %9:_(NarrowTy) = G_BUILD_VECTOR %3:_(EltTy), %4
    // %10:_(NarrowTy) = G_BUILD_VECTOR %5:_(EltTy), %6
    // %11:_(NarrowTy) = G_BUILD_VECTOR %7:_(EltTy), %8
    // %2:_(DstTy) = G_CONCAT_VECTORS %9:_(NarrowTy), %10, %11

    SmallVector<Register, 8> Elts;
    LLT EltTy = MRI.getType(MI.getOperand(1).getReg()).getScalarType();
    for (unsigned i = 1; i < MI.getNumOperands(); ++i) {
      auto Unmerge = MIRBuilder.buildUnmerge(EltTy, MI.getOperand(i).getReg());
      for (unsigned j = 0; j < Unmerge->getNumDefs(); ++j)
        Elts.push_back(Unmerge.getReg(j));
    }

    SmallVector<Register, 8> NarrowTyElts;
    unsigned NumNarrowTyElts = NarrowTy.getNumElements();
    unsigned NumNarrowTyPieces = DstTy.getNumElements() / NumNarrowTyElts;
    for (unsigned i = 0, Offset = 0; i < NumNarrowTyPieces;
         ++i, Offset += NumNarrowTyElts) {
      ArrayRef<Register> Pieces(&Elts[Offset], NumNarrowTyElts);
      NarrowTyElts.push_back(MIRBuilder.buildMerge(NarrowTy, Pieces).getReg(0));
    }

    MIRBuilder.buildMerge(DstReg, NarrowTyElts);
    MI.eraseFromParent();
    return Legalized;
  }

  assert(TypeIdx == 0 && "Bad type index");
  if ((NarrowTy.getSizeInBits() % SrcTy.getSizeInBits() != 0) ||
      (DstTy.getSizeInBits() % NarrowTy.getSizeInBits() != 0))
    return UnableToLegalize;

  // This is most likely SrcTy (smaller then register size) packed in DstTy
  // (larger then register size) and since merge was not combined it will be
  // lowered to bit sequence packing into register. Merge SrcTy to NarrowTy
  // (register size) pieces first. Then merge each of NarrowTy pieces to DstTy.

  // %0:_(DstTy) = G_MERGE_VALUES %1:_(SrcTy), %2, %3, %4
  //
  // %5:_(NarrowTy) = G_MERGE_VALUES %1:_(SrcTy), %2 - sequence of bits in reg
  // %6:_(NarrowTy) = G_MERGE_VALUES %3:_(SrcTy), %4
  // %0:_(DstTy)  = G_MERGE_VALUES %5:_(NarrowTy), %6 - reg sequence
  SmallVector<Register, 8> NarrowTyElts;
  unsigned NumParts = DstTy.getNumElements() / NarrowTy.getNumElements();
  unsigned NumSrcElts = SrcTy.isVector() ? SrcTy.getNumElements() : 1;
  unsigned NumElts = NarrowTy.getNumElements() / NumSrcElts;
  for (unsigned i = 0; i < NumParts; ++i) {
    SmallVector<Register, 8> Sources;
    for (unsigned j = 0; j < NumElts; ++j)
      Sources.push_back(MI.getOperand(1 + i * NumElts + j).getReg());
    NarrowTyElts.push_back(MIRBuilder.buildMerge(NarrowTy, Sources).getReg(0));
  }

  MIRBuilder.buildMerge(DstReg, NarrowTyElts);
  MI.eraseFromParent();
  return Legalized;
}

LegalizerHelper::LegalizeResult
LegalizerHelper::fewerElementsVectorExtractInsertVectorElt(MachineInstr &MI,
                                                           unsigned TypeIdx,
                                                           LLT NarrowVecTy) {
  Register DstReg = MI.getOperand(0).getReg();
  Register SrcVec = MI.getOperand(1).getReg();
  Register InsertVal;
  bool IsInsert = MI.getOpcode() == TargetOpcode::G_INSERT_VECTOR_ELT;

  assert((IsInsert ? TypeIdx == 0 : TypeIdx == 1) && "not a vector type index");
  if (IsInsert)
    InsertVal = MI.getOperand(2).getReg();

  Register Idx = MI.getOperand(MI.getNumOperands() - 1).getReg();

  // TODO: Handle total scalarization case.
  if (!NarrowVecTy.isVector())
    return UnableToLegalize;

  LLT VecTy = MRI.getType(SrcVec);

  // If the index is a constant, we can really break this down as you would
  // expect, and index into the target size pieces.
  int64_t IdxVal;
  auto MaybeCst = getIConstantVRegValWithLookThrough(Idx, MRI);
  if (MaybeCst) {
    IdxVal = MaybeCst->Value.getSExtValue();
    // Avoid out of bounds indexing the pieces.
    if (IdxVal >= VecTy.getNumElements()) {
      MIRBuilder.buildUndef(DstReg);
      MI.eraseFromParent();
      return Legalized;
    }

    SmallVector<Register, 8> VecParts;
    LLT GCDTy = extractGCDType(VecParts, VecTy, NarrowVecTy, SrcVec);

    // Build a sequence of NarrowTy pieces in VecParts for this operand.
    LLT LCMTy = buildLCMMergePieces(VecTy, NarrowVecTy, GCDTy, VecParts,
                                    TargetOpcode::G_ANYEXT);

    unsigned NewNumElts = NarrowVecTy.getNumElements();

    LLT IdxTy = MRI.getType(Idx);
    int64_t PartIdx = IdxVal / NewNumElts;
    auto NewIdx =
        MIRBuilder.buildConstant(IdxTy, IdxVal - NewNumElts * PartIdx);

    if (IsInsert) {
      LLT PartTy = MRI.getType(VecParts[PartIdx]);

      // Use the adjusted index to insert into one of the subvectors.
      auto InsertPart = MIRBuilder.buildInsertVectorElement(
          PartTy, VecParts[PartIdx], InsertVal, NewIdx);
      VecParts[PartIdx] = InsertPart.getReg(0);

      // Recombine the inserted subvector with the others to reform the result
      // vector.
      buildWidenedRemergeToDst(DstReg, LCMTy, VecParts);
    } else {
      MIRBuilder.buildExtractVectorElement(DstReg, VecParts[PartIdx], NewIdx);
    }

    MI.eraseFromParent();
    return Legalized;
  }

  // With a variable index, we can't perform the operation in a smaller type, so
  // we're forced to expand this.
  //
  // TODO: We could emit a chain of compare/select to figure out which piece to
  // index.
  return lowerExtractInsertVectorElt(MI);
}

LegalizerHelper::LegalizeResult
LegalizerHelper::reduceLoadStoreWidth(GLoadStore &LdStMI, unsigned TypeIdx,
                                      LLT NarrowTy) {
  // FIXME: Don't know how to handle secondary types yet.
  if (TypeIdx != 0)
    return UnableToLegalize;

  // This implementation doesn't work for atomics. Give up instead of doing
  // something invalid.
  if (LdStMI.isAtomic())
    return UnableToLegalize;

  bool IsLoad = isa<GLoad>(LdStMI);
  Register ValReg = LdStMI.getReg(0);
  Register AddrReg = LdStMI.getPointerReg();
  LLT ValTy = MRI.getType(ValReg);

  // FIXME: Do we need a distinct NarrowMemory legalize action?
  if (ValTy.getSizeInBits() != 8 * LdStMI.getMemSize()) {
    LLVM_DEBUG(dbgs() << "Can't narrow extload/truncstore\n");
    return UnableToLegalize;
  }

  int NumParts = -1;
  int NumLeftover = -1;
  LLT LeftoverTy;
  SmallVector<Register, 8> NarrowRegs, NarrowLeftoverRegs;
  if (IsLoad) {
    std::tie(NumParts, NumLeftover) = getNarrowTypeBreakDown(ValTy, NarrowTy, LeftoverTy);
  } else {
    if (extractParts(ValReg, ValTy, NarrowTy, LeftoverTy, NarrowRegs,
                     NarrowLeftoverRegs)) {
      NumParts = NarrowRegs.size();
      NumLeftover = NarrowLeftoverRegs.size();
    }
  }

  if (NumParts == -1)
    return UnableToLegalize;

  LLT PtrTy = MRI.getType(AddrReg);
  const LLT OffsetTy = LLT::scalar(PtrTy.getSizeInBits());

  unsigned TotalSize = ValTy.getSizeInBits();

  // Split the load/store into PartTy sized pieces starting at Offset. If this
  // is a load, return the new registers in ValRegs. For a store, each elements
  // of ValRegs should be PartTy. Returns the next offset that needs to be
  // handled.
  auto MMO = LdStMI.getMMO();
  auto splitTypePieces = [=](LLT PartTy, SmallVectorImpl<Register> &ValRegs,
                             unsigned Offset) -> unsigned {
    MachineFunction &MF = MIRBuilder.getMF();
    unsigned PartSize = PartTy.getSizeInBits();
    for (unsigned Idx = 0, E = NumParts; Idx != E && Offset < TotalSize;
         Offset += PartSize, ++Idx) {
      unsigned ByteOffset = Offset / 8;
      Register NewAddrReg;

      MIRBuilder.materializePtrAdd(NewAddrReg, AddrReg, OffsetTy, ByteOffset);

      MachineMemOperand *NewMMO =
          MF.getMachineMemOperand(&MMO, ByteOffset, PartTy);

      if (IsLoad) {
        Register Dst = MRI.createGenericVirtualRegister(PartTy);
        ValRegs.push_back(Dst);
        MIRBuilder.buildLoad(Dst, NewAddrReg, *NewMMO);
      } else {
        MIRBuilder.buildStore(ValRegs[Idx], NewAddrReg, *NewMMO);
      }
    }

    return Offset;
  };

  unsigned HandledOffset = splitTypePieces(NarrowTy, NarrowRegs, 0);

  // Handle the rest of the register if this isn't an even type breakdown.
  if (LeftoverTy.isValid())
    splitTypePieces(LeftoverTy, NarrowLeftoverRegs, HandledOffset);

  if (IsLoad) {
    insertParts(ValReg, ValTy, NarrowTy, NarrowRegs,
                LeftoverTy, NarrowLeftoverRegs);
  }

  LdStMI.eraseFromParent();
  return Legalized;
}

LegalizerHelper::LegalizeResult
LegalizerHelper::fewerElementsVector(MachineInstr &MI, unsigned TypeIdx,
                                     LLT NarrowTy) {
  using namespace TargetOpcode;
  GenericMachineInstr &GMI = cast<GenericMachineInstr>(MI);
  unsigned NumElts = NarrowTy.isVector() ? NarrowTy.getNumElements() : 1;

  switch (MI.getOpcode()) {
  case G_IMPLICIT_DEF:
  case G_TRUNC:
  case G_AND:
  case G_OR:
  case G_XOR:
  case G_ADD:
  case G_SUB:
  case G_MUL:
  case G_PTR_ADD:
  case G_SMULH:
  case G_UMULH:
  case G_FADD:
  case G_FMUL:
  case G_FSUB:
  case G_FNEG:
  case G_FABS:
  case G_FCANONICALIZE:
  case G_FDIV:
  case G_FREM:
  case G_FMA:
  case G_FMAD:
  case G_FPOW:
  case G_FEXP:
  case G_FEXP2:
  case G_FLOG:
  case G_FLOG2:
  case G_FLOG10:
  case G_FNEARBYINT:
  case G_FCEIL:
  case G_FFLOOR:
  case G_FRINT:
  case G_INTRINSIC_ROUND:
  case G_INTRINSIC_ROUNDEVEN:
  case G_INTRINSIC_TRUNC:
  case G_FCOS:
  case G_FSIN:
  case G_FSQRT:
  case G_BSWAP:
  case G_BITREVERSE:
  case G_SDIV:
  case G_UDIV:
  case G_SREM:
  case G_UREM:
  case G_SDIVREM:
  case G_UDIVREM:
  case G_SMIN:
  case G_SMAX:
  case G_UMIN:
  case G_UMAX:
  case G_ABS:
  case G_FMINNUM:
  case G_FMAXNUM:
  case G_FMINNUM_IEEE:
  case G_FMAXNUM_IEEE:
  case G_FMINIMUM:
  case G_FMAXIMUM:
  case G_FSHL:
  case G_FSHR:
  case G_ROTL:
  case G_ROTR:
  case G_FREEZE:
  case G_SADDSAT:
  case G_SSUBSAT:
  case G_UADDSAT:
  case G_USUBSAT:
  case G_UMULO:
  case G_SMULO:
  case G_SHL:
  case G_LSHR:
  case G_ASHR:
  case G_SSHLSAT:
  case G_USHLSAT:
  case G_CTLZ:
  case G_CTLZ_ZERO_UNDEF:
  case G_CTTZ:
  case G_CTTZ_ZERO_UNDEF:
  case G_CTPOP:
  case G_FCOPYSIGN:
  case G_ZEXT:
  case G_SEXT:
  case G_ANYEXT:
  case G_FPEXT:
  case G_FPTRUNC:
  case G_SITOFP:
  case G_UITOFP:
  case G_FPTOSI:
  case G_FPTOUI:
  case G_INTTOPTR:
  case G_PTRTOINT:
  case G_ADDRSPACE_CAST:
    return fewerElementsVectorMultiEltType(GMI, NumElts);
  case G_ICMP:
  case G_FCMP:
    return fewerElementsVectorMultiEltType(GMI, NumElts, {1 /*cpm predicate*/});
  case G_SELECT:
    if (MRI.getType(MI.getOperand(1).getReg()).isVector())
      return fewerElementsVectorMultiEltType(GMI, NumElts);
    return fewerElementsVectorMultiEltType(GMI, NumElts, {1 /*scalar cond*/});
  case G_PHI:
    return fewerElementsVectorPhi(GMI, NumElts);
  case G_UNMERGE_VALUES:
    return fewerElementsVectorUnmergeValues(MI, TypeIdx, NarrowTy);
  case G_BUILD_VECTOR:
    assert(TypeIdx == 0 && "not a vector type index");
    return fewerElementsVectorMerge(MI, TypeIdx, NarrowTy);
  case G_CONCAT_VECTORS:
    if (TypeIdx != 1) // TODO: This probably does work as expected already.
      return UnableToLegalize;
    return fewerElementsVectorMerge(MI, TypeIdx, NarrowTy);
  case G_EXTRACT_VECTOR_ELT:
  case G_INSERT_VECTOR_ELT:
    return fewerElementsVectorExtractInsertVectorElt(MI, TypeIdx, NarrowTy);
  case G_LOAD:
  case G_STORE:
    return reduceLoadStoreWidth(cast<GLoadStore>(MI), TypeIdx, NarrowTy);
  case G_SEXT_INREG:
    return fewerElementsVectorMultiEltType(GMI, NumElts, {2 /*imm*/});
  GISEL_VECREDUCE_CASES_NONSEQ
    return fewerElementsVectorReductions(MI, TypeIdx, NarrowTy);
  case G_SHUFFLE_VECTOR:
    return fewerElementsVectorShuffle(MI, TypeIdx, NarrowTy);
  default:
    return UnableToLegalize;
  }
}

LegalizerHelper::LegalizeResult LegalizerHelper::fewerElementsVectorShuffle(
    MachineInstr &MI, unsigned int TypeIdx, LLT NarrowTy) {
  assert(MI.getOpcode() == TargetOpcode::G_SHUFFLE_VECTOR);
  if (TypeIdx != 0)
    return UnableToLegalize;

  Register DstReg = MI.getOperand(0).getReg();
  Register Src1Reg = MI.getOperand(1).getReg();
  Register Src2Reg = MI.getOperand(2).getReg();
  ArrayRef<int> Mask = MI.getOperand(3).getShuffleMask();
  LLT DstTy = MRI.getType(DstReg);
  LLT Src1Ty = MRI.getType(Src1Reg);
  LLT Src2Ty = MRI.getType(Src2Reg);
  // The shuffle should be canonicalized by now.
  if (DstTy != Src1Ty)
    return UnableToLegalize;
  if (DstTy != Src2Ty)
    return UnableToLegalize;

  if (!isPowerOf2_32(DstTy.getNumElements()))
    return UnableToLegalize;

  // We only support splitting a shuffle into 2, so adjust NarrowTy accordingly.
  // Further legalization attempts will be needed to do split further.
  NarrowTy =
      DstTy.changeElementCount(DstTy.getElementCount().divideCoefficientBy(2));
  unsigned NewElts = NarrowTy.getNumElements();

  SmallVector<Register> SplitSrc1Regs, SplitSrc2Regs;
  extractParts(Src1Reg, NarrowTy, 2, SplitSrc1Regs);
  extractParts(Src2Reg, NarrowTy, 2, SplitSrc2Regs);
  Register Inputs[4] = {SplitSrc1Regs[0], SplitSrc1Regs[1], SplitSrc2Regs[0],
                        SplitSrc2Regs[1]};

  Register Hi, Lo;

  // If Lo or Hi uses elements from at most two of the four input vectors, then
  // express it as a vector shuffle of those two inputs.  Otherwise extract the
  // input elements by hand and construct the Lo/Hi output using a BUILD_VECTOR.
  SmallVector<int, 16> Ops;
  for (unsigned High = 0; High < 2; ++High) {
    Register &Output = High ? Hi : Lo;

    // Build a shuffle mask for the output, discovering on the fly which
    // input vectors to use as shuffle operands (recorded in InputUsed).
    // If building a suitable shuffle vector proves too hard, then bail
    // out with useBuildVector set.
    unsigned InputUsed[2] = {-1U, -1U}; // Not yet discovered.
    unsigned FirstMaskIdx = High * NewElts;
    bool UseBuildVector = false;
    for (unsigned MaskOffset = 0; MaskOffset < NewElts; ++MaskOffset) {
      // The mask element.  This indexes into the input.
      int Idx = Mask[FirstMaskIdx + MaskOffset];

      // The input vector this mask element indexes into.
      unsigned Input = (unsigned)Idx / NewElts;

      if (Input >= array_lengthof(Inputs)) {
        // The mask element does not index into any input vector.
        Ops.push_back(-1);
        continue;
      }

      // Turn the index into an offset from the start of the input vector.
      Idx -= Input * NewElts;

      // Find or create a shuffle vector operand to hold this input.
      unsigned OpNo;
      for (OpNo = 0; OpNo < array_lengthof(InputUsed); ++OpNo) {
        if (InputUsed[OpNo] == Input) {
          // This input vector is already an operand.
          break;
        } else if (InputUsed[OpNo] == -1U) {
          // Create a new operand for this input vector.
          InputUsed[OpNo] = Input;
          break;
        }
      }

      if (OpNo >= array_lengthof(InputUsed)) {
        // More than two input vectors used!  Give up on trying to create a
        // shuffle vector.  Insert all elements into a BUILD_VECTOR instead.
        UseBuildVector = true;
        break;
      }

      // Add the mask index for the new shuffle vector.
      Ops.push_back(Idx + OpNo * NewElts);
    }

    if (UseBuildVector) {
      LLT EltTy = NarrowTy.getElementType();
      SmallVector<Register, 16> SVOps;

      // Extract the input elements by hand.
      for (unsigned MaskOffset = 0; MaskOffset < NewElts; ++MaskOffset) {
        // The mask element.  This indexes into the input.
        int Idx = Mask[FirstMaskIdx + MaskOffset];

        // The input vector this mask element indexes into.
        unsigned Input = (unsigned)Idx / NewElts;

        if (Input >= array_lengthof(Inputs)) {
          // The mask element is "undef" or indexes off the end of the input.
          SVOps.push_back(MIRBuilder.buildUndef(EltTy).getReg(0));
          continue;
        }

        // Turn the index into an offset from the start of the input vector.
        Idx -= Input * NewElts;

        // Extract the vector element by hand.
        SVOps.push_back(MIRBuilder
                            .buildExtractVectorElement(
                                EltTy, Inputs[Input],
                                MIRBuilder.buildConstant(LLT::scalar(32), Idx))
                            .getReg(0));
      }

      // Construct the Lo/Hi output using a G_BUILD_VECTOR.
      Output = MIRBuilder.buildBuildVector(NarrowTy, SVOps).getReg(0);
    } else if (InputUsed[0] == -1U) {
      // No input vectors were used! The result is undefined.
      Output = MIRBuilder.buildUndef(NarrowTy).getReg(0);
    } else {
      Register Op0 = Inputs[InputUsed[0]];
      // If only one input was used, use an undefined vector for the other.
      Register Op1 = InputUsed[1] == -1U
                         ? MIRBuilder.buildUndef(NarrowTy).getReg(0)
                         : Inputs[InputUsed[1]];
      // At least one input vector was used. Create a new shuffle vector.
      Output = MIRBuilder.buildShuffleVector(NarrowTy, Op0, Op1, Ops).getReg(0);
    }

    Ops.clear();
  }

  MIRBuilder.buildConcatVectors(DstReg, {Lo, Hi});
  MI.eraseFromParent();
  return Legalized;
}

static unsigned getScalarOpcForReduction(unsigned Opc) {
  unsigned ScalarOpc;
  switch (Opc) {
  case TargetOpcode::G_VECREDUCE_FADD:
    ScalarOpc = TargetOpcode::G_FADD;
    break;
  case TargetOpcode::G_VECREDUCE_FMUL:
    ScalarOpc = TargetOpcode::G_FMUL;
    break;
  case TargetOpcode::G_VECREDUCE_FMAX:
    ScalarOpc = TargetOpcode::G_FMAXNUM;
    break;
  case TargetOpcode::G_VECREDUCE_FMIN:
    ScalarOpc = TargetOpcode::G_FMINNUM;
    break;
  case TargetOpcode::G_VECREDUCE_ADD:
    ScalarOpc = TargetOpcode::G_ADD;
    break;
  case TargetOpcode::G_VECREDUCE_MUL:
    ScalarOpc = TargetOpcode::G_MUL;
    break;
  case TargetOpcode::G_VECREDUCE_AND:
    ScalarOpc = TargetOpcode::G_AND;
    break;
  case TargetOpcode::G_VECREDUCE_OR:
    ScalarOpc = TargetOpcode::G_OR;
    break;
  case TargetOpcode::G_VECREDUCE_XOR:
    ScalarOpc = TargetOpcode::G_XOR;
    break;
  case TargetOpcode::G_VECREDUCE_SMAX:
    ScalarOpc = TargetOpcode::G_SMAX;
    break;
  case TargetOpcode::G_VECREDUCE_SMIN:
    ScalarOpc = TargetOpcode::G_SMIN;
    break;
  case TargetOpcode::G_VECREDUCE_UMAX:
    ScalarOpc = TargetOpcode::G_UMAX;
    break;
  case TargetOpcode::G_VECREDUCE_UMIN:
    ScalarOpc = TargetOpcode::G_UMIN;
    break;
  default:
    llvm_unreachable("Unhandled reduction");
  }
  return ScalarOpc;
}

LegalizerHelper::LegalizeResult LegalizerHelper::fewerElementsVectorReductions(
    MachineInstr &MI, unsigned int TypeIdx, LLT NarrowTy) {
  unsigned Opc = MI.getOpcode();
  assert(Opc != TargetOpcode::G_VECREDUCE_SEQ_FADD &&
         Opc != TargetOpcode::G_VECREDUCE_SEQ_FMUL &&
         "Sequential reductions not expected");

  if (TypeIdx != 1)
    return UnableToLegalize;

  // The semantics of the normal non-sequential reductions allow us to freely
  // re-associate the operation.
  Register SrcReg = MI.getOperand(1).getReg();
  LLT SrcTy = MRI.getType(SrcReg);
  Register DstReg = MI.getOperand(0).getReg();
  LLT DstTy = MRI.getType(DstReg);

  if (NarrowTy.isVector() &&
      (SrcTy.getNumElements() % NarrowTy.getNumElements() != 0))
    return UnableToLegalize;

  unsigned ScalarOpc = getScalarOpcForReduction(Opc);
  SmallVector<Register> SplitSrcs;
  // If NarrowTy is a scalar then we're being asked to scalarize.
  const unsigned NumParts =
      NarrowTy.isVector() ? SrcTy.getNumElements() / NarrowTy.getNumElements()
                          : SrcTy.getNumElements();

  extractParts(SrcReg, NarrowTy, NumParts, SplitSrcs);
  if (NarrowTy.isScalar()) {
    if (DstTy != NarrowTy)
      return UnableToLegalize; // FIXME: handle implicit extensions.

    if (isPowerOf2_32(NumParts)) {
      // Generate a tree of scalar operations to reduce the critical path.
      SmallVector<Register> PartialResults;
      unsigned NumPartsLeft = NumParts;
      while (NumPartsLeft > 1) {
        for (unsigned Idx = 0; Idx < NumPartsLeft - 1; Idx += 2) {
          PartialResults.emplace_back(
              MIRBuilder
                  .buildInstr(ScalarOpc, {NarrowTy},
                              {SplitSrcs[Idx], SplitSrcs[Idx + 1]})
                  .getReg(0));
        }
        SplitSrcs = PartialResults;
        PartialResults.clear();
        NumPartsLeft = SplitSrcs.size();
      }
      assert(SplitSrcs.size() == 1);
      MIRBuilder.buildCopy(DstReg, SplitSrcs[0]);
      MI.eraseFromParent();
      return Legalized;
    }
    // If we can't generate a tree, then just do sequential operations.
    Register Acc = SplitSrcs[0];
    for (unsigned Idx = 1; Idx < NumParts; ++Idx)
      Acc = MIRBuilder.buildInstr(ScalarOpc, {NarrowTy}, {Acc, SplitSrcs[Idx]})
                .getReg(0);
    MIRBuilder.buildCopy(DstReg, Acc);
    MI.eraseFromParent();
    return Legalized;
  }
  SmallVector<Register> PartialReductions;
  for (unsigned Part = 0; Part < NumParts; ++Part) {
    PartialReductions.push_back(
        MIRBuilder.buildInstr(Opc, {DstTy}, {SplitSrcs[Part]}).getReg(0));
  }


  // If the types involved are powers of 2, we can generate intermediate vector
  // ops, before generating a final reduction operation.
  if (isPowerOf2_32(SrcTy.getNumElements()) &&
      isPowerOf2_32(NarrowTy.getNumElements())) {
    return tryNarrowPow2Reduction(MI, SrcReg, SrcTy, NarrowTy, ScalarOpc);
  }

  Register Acc = PartialReductions[0];
  for (unsigned Part = 1; Part < NumParts; ++Part) {
    if (Part == NumParts - 1) {
      MIRBuilder.buildInstr(ScalarOpc, {DstReg},
                            {Acc, PartialReductions[Part]});
    } else {
      Acc = MIRBuilder
                .buildInstr(ScalarOpc, {DstTy}, {Acc, PartialReductions[Part]})
                .getReg(0);
    }
  }
  MI.eraseFromParent();
  return Legalized;
}

LegalizerHelper::LegalizeResult
LegalizerHelper::tryNarrowPow2Reduction(MachineInstr &MI, Register SrcReg,
                                        LLT SrcTy, LLT NarrowTy,
                                        unsigned ScalarOpc) {
  SmallVector<Register> SplitSrcs;
  // Split the sources into NarrowTy size pieces.
  extractParts(SrcReg, NarrowTy,
               SrcTy.getNumElements() / NarrowTy.getNumElements(), SplitSrcs);
  // We're going to do a tree reduction using vector operations until we have
  // one NarrowTy size value left.
  while (SplitSrcs.size() > 1) {
    SmallVector<Register> PartialRdxs;
    for (unsigned Idx = 0; Idx < SplitSrcs.size()-1; Idx += 2) {
      Register LHS = SplitSrcs[Idx];
      Register RHS = SplitSrcs[Idx + 1];
      // Create the intermediate vector op.
      Register Res =
          MIRBuilder.buildInstr(ScalarOpc, {NarrowTy}, {LHS, RHS}).getReg(0);
      PartialRdxs.push_back(Res);
    }
    SplitSrcs = std::move(PartialRdxs);
  }
  // Finally generate the requested NarrowTy based reduction.
  Observer.changingInstr(MI);
  MI.getOperand(1).setReg(SplitSrcs[0]);
  Observer.changedInstr(MI);
  return Legalized;
}

LegalizerHelper::LegalizeResult
LegalizerHelper::narrowScalarShiftByConstant(MachineInstr &MI, const APInt &Amt,
                                             const LLT HalfTy, const LLT AmtTy) {

  Register InL = MRI.createGenericVirtualRegister(HalfTy);
  Register InH = MRI.createGenericVirtualRegister(HalfTy);
  MIRBuilder.buildUnmerge({InL, InH}, MI.getOperand(1));

  if (Amt.isZero()) {
    MIRBuilder.buildMerge(MI.getOperand(0), {InL, InH});
    MI.eraseFromParent();
    return Legalized;
  }

  LLT NVT = HalfTy;
  unsigned NVTBits = HalfTy.getSizeInBits();
  unsigned VTBits = 2 * NVTBits;

  SrcOp Lo(Register(0)), Hi(Register(0));
  if (MI.getOpcode() == TargetOpcode::G_SHL) {
    if (Amt.ugt(VTBits)) {
      Lo = Hi = MIRBuilder.buildConstant(NVT, 0);
    } else if (Amt.ugt(NVTBits)) {
      Lo = MIRBuilder.buildConstant(NVT, 0);
      Hi = MIRBuilder.buildShl(NVT, InL,
                               MIRBuilder.buildConstant(AmtTy, Amt - NVTBits));
    } else if (Amt == NVTBits) {
      Lo = MIRBuilder.buildConstant(NVT, 0);
      Hi = InL;
    } else {
      Lo = MIRBuilder.buildShl(NVT, InL, MIRBuilder.buildConstant(AmtTy, Amt));
      auto OrLHS =
          MIRBuilder.buildShl(NVT, InH, MIRBuilder.buildConstant(AmtTy, Amt));
      auto OrRHS = MIRBuilder.buildLShr(
          NVT, InL, MIRBuilder.buildConstant(AmtTy, -Amt + NVTBits));
      Hi = MIRBuilder.buildOr(NVT, OrLHS, OrRHS);
    }
  } else if (MI.getOpcode() == TargetOpcode::G_LSHR) {
    if (Amt.ugt(VTBits)) {
      Lo = Hi = MIRBuilder.buildConstant(NVT, 0);
    } else if (Amt.ugt(NVTBits)) {
      Lo = MIRBuilder.buildLShr(NVT, InH,
                                MIRBuilder.buildConstant(AmtTy, Amt - NVTBits));
      Hi = MIRBuilder.buildConstant(NVT, 0);
    } else if (Amt == NVTBits) {
      Lo = InH;
      Hi = MIRBuilder.buildConstant(NVT, 0);
    } else {
      auto ShiftAmtConst = MIRBuilder.buildConstant(AmtTy, Amt);

      auto OrLHS = MIRBuilder.buildLShr(NVT, InL, ShiftAmtConst);
      auto OrRHS = MIRBuilder.buildShl(
          NVT, InH, MIRBuilder.buildConstant(AmtTy, -Amt + NVTBits));

      Lo = MIRBuilder.buildOr(NVT, OrLHS, OrRHS);
      Hi = MIRBuilder.buildLShr(NVT, InH, ShiftAmtConst);
    }
  } else {
    if (Amt.ugt(VTBits)) {
      Hi = Lo = MIRBuilder.buildAShr(
          NVT, InH, MIRBuilder.buildConstant(AmtTy, NVTBits - 1));
    } else if (Amt.ugt(NVTBits)) {
      Lo = MIRBuilder.buildAShr(NVT, InH,
                                MIRBuilder.buildConstant(AmtTy, Amt - NVTBits));
      Hi = MIRBuilder.buildAShr(NVT, InH,
                                MIRBuilder.buildConstant(AmtTy, NVTBits - 1));
    } else if (Amt == NVTBits) {
      Lo = InH;
      Hi = MIRBuilder.buildAShr(NVT, InH,
                                MIRBuilder.buildConstant(AmtTy, NVTBits - 1));
    } else {
      auto ShiftAmtConst = MIRBuilder.buildConstant(AmtTy, Amt);

      auto OrLHS = MIRBuilder.buildLShr(NVT, InL, ShiftAmtConst);
      auto OrRHS = MIRBuilder.buildShl(
          NVT, InH, MIRBuilder.buildConstant(AmtTy, -Amt + NVTBits));

      Lo = MIRBuilder.buildOr(NVT, OrLHS, OrRHS);
      Hi = MIRBuilder.buildAShr(NVT, InH, ShiftAmtConst);
    }
  }

  MIRBuilder.buildMerge(MI.getOperand(0), {Lo, Hi});
  MI.eraseFromParent();

  return Legalized;
}

// TODO: Optimize if constant shift amount.
LegalizerHelper::LegalizeResult
LegalizerHelper::narrowScalarShift(MachineInstr &MI, unsigned TypeIdx,
                                   LLT RequestedTy) {
  if (TypeIdx == 1) {
    Observer.changingInstr(MI);
    narrowScalarSrc(MI, RequestedTy, 2);
    Observer.changedInstr(MI);
    return Legalized;
  }

  Register DstReg = MI.getOperand(0).getReg();
  LLT DstTy = MRI.getType(DstReg);
  if (DstTy.isVector())
    return UnableToLegalize;

  Register Amt = MI.getOperand(2).getReg();
  LLT ShiftAmtTy = MRI.getType(Amt);
  const unsigned DstEltSize = DstTy.getScalarSizeInBits();
  if (DstEltSize % 2 != 0)
    return UnableToLegalize;

  // Ignore the input type. We can only go to exactly half the size of the
  // input. If that isn't small enough, the resulting pieces will be further
  // legalized.
  const unsigned NewBitSize = DstEltSize / 2;
  const LLT HalfTy = LLT::scalar(NewBitSize);
  const LLT CondTy = LLT::scalar(1);

  if (auto VRegAndVal = getIConstantVRegValWithLookThrough(Amt, MRI)) {
    return narrowScalarShiftByConstant(MI, VRegAndVal->Value, HalfTy,
                                       ShiftAmtTy);
  }

  // TODO: Expand with known bits.

  // Handle the fully general expansion by an unknown amount.
  auto NewBits = MIRBuilder.buildConstant(ShiftAmtTy, NewBitSize);

  Register InL = MRI.createGenericVirtualRegister(HalfTy);
  Register InH = MRI.createGenericVirtualRegister(HalfTy);
  MIRBuilder.buildUnmerge({InL, InH}, MI.getOperand(1));

  auto AmtExcess = MIRBuilder.buildSub(ShiftAmtTy, Amt, NewBits);
  auto AmtLack = MIRBuilder.buildSub(ShiftAmtTy, NewBits, Amt);

  auto Zero = MIRBuilder.buildConstant(ShiftAmtTy, 0);
  auto IsShort = MIRBuilder.buildICmp(ICmpInst::ICMP_ULT, CondTy, Amt, NewBits);
  auto IsZero = MIRBuilder.buildICmp(ICmpInst::ICMP_EQ, CondTy, Amt, Zero);

  Register ResultRegs[2];
  switch (MI.getOpcode()) {
  case TargetOpcode::G_SHL: {
    // Short: ShAmt < NewBitSize
    auto LoS = MIRBuilder.buildShl(HalfTy, InL, Amt);

    auto LoOr = MIRBuilder.buildLShr(HalfTy, InL, AmtLack);
    auto HiOr = MIRBuilder.buildShl(HalfTy, InH, Amt);
    auto HiS = MIRBuilder.buildOr(HalfTy, LoOr, HiOr);

    // Long: ShAmt >= NewBitSize
    auto LoL = MIRBuilder.buildConstant(HalfTy, 0);         // Lo part is zero.
    auto HiL = MIRBuilder.buildShl(HalfTy, InL, AmtExcess); // Hi from Lo part.

    auto Lo = MIRBuilder.buildSelect(HalfTy, IsShort, LoS, LoL);
    auto Hi = MIRBuilder.buildSelect(
        HalfTy, IsZero, InH, MIRBuilder.buildSelect(HalfTy, IsShort, HiS, HiL));

    ResultRegs[0] = Lo.getReg(0);
    ResultRegs[1] = Hi.getReg(0);
    break;
  }
  case TargetOpcode::G_LSHR:
  case TargetOpcode::G_ASHR: {
    // Short: ShAmt < NewBitSize
    auto HiS = MIRBuilder.buildInstr(MI.getOpcode(), {HalfTy}, {InH, Amt});

    auto LoOr = MIRBuilder.buildLShr(HalfTy, InL, Amt);
    auto HiOr = MIRBuilder.buildShl(HalfTy, InH, AmtLack);
    auto LoS = MIRBuilder.buildOr(HalfTy, LoOr, HiOr);

    // Long: ShAmt >= NewBitSize
    MachineInstrBuilder HiL;
    if (MI.getOpcode() == TargetOpcode::G_LSHR) {
      HiL = MIRBuilder.buildConstant(HalfTy, 0);            // Hi part is zero.
    } else {
      auto ShiftAmt = MIRBuilder.buildConstant(ShiftAmtTy, NewBitSize - 1);
      HiL = MIRBuilder.buildAShr(HalfTy, InH, ShiftAmt);    // Sign of Hi part.
    }
    auto LoL = MIRBuilder.buildInstr(MI.getOpcode(), {HalfTy},
                                     {InH, AmtExcess});     // Lo from Hi part.

    auto Lo = MIRBuilder.buildSelect(
        HalfTy, IsZero, InL, MIRBuilder.buildSelect(HalfTy, IsShort, LoS, LoL));

    auto Hi = MIRBuilder.buildSelect(HalfTy, IsShort, HiS, HiL);

    ResultRegs[0] = Lo.getReg(0);
    ResultRegs[1] = Hi.getReg(0);
    break;
  }
  default:
    llvm_unreachable("not a shift");
  }

  MIRBuilder.buildMerge(DstReg, ResultRegs);
  MI.eraseFromParent();
  return Legalized;
}

LegalizerHelper::LegalizeResult
LegalizerHelper::moreElementsVectorPhi(MachineInstr &MI, unsigned TypeIdx,
                                       LLT MoreTy) {
  assert(TypeIdx == 0 && "Expecting only Idx 0");

  Observer.changingInstr(MI);
  for (unsigned I = 1, E = MI.getNumOperands(); I != E; I += 2) {
    MachineBasicBlock &OpMBB = *MI.getOperand(I + 1).getMBB();
    MIRBuilder.setInsertPt(OpMBB, OpMBB.getFirstTerminator());
    moreElementsVectorSrc(MI, MoreTy, I);
  }

  MachineBasicBlock &MBB = *MI.getParent();
  MIRBuilder.setInsertPt(MBB, --MBB.getFirstNonPHI());
  moreElementsVectorDst(MI, MoreTy, 0);
  Observer.changedInstr(MI);
  return Legalized;
}

LegalizerHelper::LegalizeResult
LegalizerHelper::moreElementsVector(MachineInstr &MI, unsigned TypeIdx,
                                    LLT MoreTy) {
  unsigned Opc = MI.getOpcode();
  switch (Opc) {
  case TargetOpcode::G_IMPLICIT_DEF:
  case TargetOpcode::G_LOAD: {
    if (TypeIdx != 0)
      return UnableToLegalize;
    Observer.changingInstr(MI);
    moreElementsVectorDst(MI, MoreTy, 0);
    Observer.changedInstr(MI);
    return Legalized;
  }
  case TargetOpcode::G_STORE:
    if (TypeIdx != 0)
      return UnableToLegalize;
    Observer.changingInstr(MI);
    moreElementsVectorSrc(MI, MoreTy, 0);
    Observer.changedInstr(MI);
    return Legalized;
  case TargetOpcode::G_AND:
  case TargetOpcode::G_OR:
  case TargetOpcode::G_XOR:
  case TargetOpcode::G_ADD:
  case TargetOpcode::G_SUB:
  case TargetOpcode::G_MUL:
  case TargetOpcode::G_FADD:
  case TargetOpcode::G_FMUL:
  case TargetOpcode::G_UADDSAT:
  case TargetOpcode::G_USUBSAT:
  case TargetOpcode::G_SADDSAT:
  case TargetOpcode::G_SSUBSAT:
  case TargetOpcode::G_SMIN:
  case TargetOpcode::G_SMAX:
  case TargetOpcode::G_UMIN:
  case TargetOpcode::G_UMAX:
  case TargetOpcode::G_FMINNUM:
  case TargetOpcode::G_FMAXNUM:
  case TargetOpcode::G_FMINNUM_IEEE:
  case TargetOpcode::G_FMAXNUM_IEEE:
  case TargetOpcode::G_FMINIMUM:
  case TargetOpcode::G_FMAXIMUM: {
    Observer.changingInstr(MI);
    moreElementsVectorSrc(MI, MoreTy, 1);
    moreElementsVectorSrc(MI, MoreTy, 2);
    moreElementsVectorDst(MI, MoreTy, 0);
    Observer.changedInstr(MI);
    return Legalized;
  }
  case TargetOpcode::G_FMA:
  case TargetOpcode::G_FSHR:
  case TargetOpcode::G_FSHL: {
    Observer.changingInstr(MI);
    moreElementsVectorSrc(MI, MoreTy, 1);
    moreElementsVectorSrc(MI, MoreTy, 2);
    moreElementsVectorSrc(MI, MoreTy, 3);
    moreElementsVectorDst(MI, MoreTy, 0);
    Observer.changedInstr(MI);
    return Legalized;
  }
  case TargetOpcode::G_EXTRACT:
    if (TypeIdx != 1)
      return UnableToLegalize;
    Observer.changingInstr(MI);
    moreElementsVectorSrc(MI, MoreTy, 1);
    Observer.changedInstr(MI);
    return Legalized;
  case TargetOpcode::G_INSERT:
  case TargetOpcode::G_FREEZE:
  case TargetOpcode::G_FNEG:
  case TargetOpcode::G_FABS:
  case TargetOpcode::G_BSWAP:
  case TargetOpcode::G_FCANONICALIZE:
  case TargetOpcode::G_SEXT_INREG:
    if (TypeIdx != 0)
      return UnableToLegalize;
    Observer.changingInstr(MI);
    moreElementsVectorSrc(MI, MoreTy, 1);
    moreElementsVectorDst(MI, MoreTy, 0);
    Observer.changedInstr(MI);
    return Legalized;
  case TargetOpcode::G_SELECT:
    if (TypeIdx != 0)
      return UnableToLegalize;
    if (MRI.getType(MI.getOperand(1).getReg()).isVector())
      return UnableToLegalize;

    Observer.changingInstr(MI);
    moreElementsVectorSrc(MI, MoreTy, 2);
    moreElementsVectorSrc(MI, MoreTy, 3);
    moreElementsVectorDst(MI, MoreTy, 0);
    Observer.changedInstr(MI);
    return Legalized;
  case TargetOpcode::G_UNMERGE_VALUES:
    return UnableToLegalize;
  case TargetOpcode::G_PHI:
    return moreElementsVectorPhi(MI, TypeIdx, MoreTy);
  case TargetOpcode::G_SHUFFLE_VECTOR:
    return moreElementsVectorShuffle(MI, TypeIdx, MoreTy);
  case TargetOpcode::G_BUILD_VECTOR: {
    SmallVector<SrcOp, 8> Elts;
    for (auto Op : MI.uses()) {
      Elts.push_back(Op.getReg());
    }

    for (unsigned i = Elts.size(); i < MoreTy.getNumElements(); ++i) {
      Elts.push_back(MIRBuilder.buildUndef(MoreTy.getScalarType()));
    }

    MIRBuilder.buildDeleteTrailingVectorElements(
        MI.getOperand(0).getReg(), MIRBuilder.buildInstr(Opc, {MoreTy}, Elts));
    MI.eraseFromParent();
    return Legalized;
  }
  case TargetOpcode::G_TRUNC: {
    Observer.changingInstr(MI);
    moreElementsVectorSrc(MI, MoreTy, 1);
    moreElementsVectorDst(MI, MoreTy, 0);
    Observer.changedInstr(MI);
    return Legalized;
  }
  default:
    return UnableToLegalize;
  }
}

LegalizerHelper::LegalizeResult
LegalizerHelper::moreElementsVectorShuffle(MachineInstr &MI,
                                           unsigned int TypeIdx, LLT MoreTy) {
  if (TypeIdx != 0)
    return UnableToLegalize;

  Register DstReg = MI.getOperand(0).getReg();
  Register Src1Reg = MI.getOperand(1).getReg();
  Register Src2Reg = MI.getOperand(2).getReg();
  ArrayRef<int> Mask = MI.getOperand(3).getShuffleMask();
  LLT DstTy = MRI.getType(DstReg);
  LLT Src1Ty = MRI.getType(Src1Reg);
  LLT Src2Ty = MRI.getType(Src2Reg);
  unsigned NumElts = DstTy.getNumElements();
  unsigned WidenNumElts = MoreTy.getNumElements();

  // Expect a canonicalized shuffle.
  if (DstTy != Src1Ty || DstTy != Src2Ty)
    return UnableToLegalize;

  moreElementsVectorSrc(MI, MoreTy, 1);
  moreElementsVectorSrc(MI, MoreTy, 2);

  // Adjust mask based on new input vector length.
  SmallVector<int, 16> NewMask;
  for (unsigned I = 0; I != NumElts; ++I) {
    int Idx = Mask[I];
    if (Idx < static_cast<int>(NumElts))
      NewMask.push_back(Idx);
    else
      NewMask.push_back(Idx - NumElts + WidenNumElts);
  }
  for (unsigned I = NumElts; I != WidenNumElts; ++I)
    NewMask.push_back(-1);
  moreElementsVectorDst(MI, MoreTy, 0);
  MIRBuilder.setInstrAndDebugLoc(MI);
  MIRBuilder.buildShuffleVector(MI.getOperand(0).getReg(),
                                MI.getOperand(1).getReg(),
                                MI.getOperand(2).getReg(), NewMask);
  MI.eraseFromParent();
  return Legalized;
}

void LegalizerHelper::multiplyRegisters(SmallVectorImpl<Register> &DstRegs,
                                        ArrayRef<Register> Src1Regs,
                                        ArrayRef<Register> Src2Regs,
                                        LLT NarrowTy) {
  MachineIRBuilder &B = MIRBuilder;
  unsigned SrcParts = Src1Regs.size();
  unsigned DstParts = DstRegs.size();

  unsigned DstIdx = 0; // Low bits of the result.
  Register FactorSum =
      B.buildMul(NarrowTy, Src1Regs[DstIdx], Src2Regs[DstIdx]).getReg(0);
  DstRegs[DstIdx] = FactorSum;

  unsigned CarrySumPrevDstIdx;
  SmallVector<Register, 4> Factors;

  for (DstIdx = 1; DstIdx < DstParts; DstIdx++) {
    // Collect low parts of muls for DstIdx.
    for (unsigned i = DstIdx + 1 < SrcParts ? 0 : DstIdx - SrcParts + 1;
         i <= std::min(DstIdx, SrcParts - 1); ++i) {
      MachineInstrBuilder Mul =
          B.buildMul(NarrowTy, Src1Regs[DstIdx - i], Src2Regs[i]);
      Factors.push_back(Mul.getReg(0));
    }
    // Collect high parts of muls from previous DstIdx.
    for (unsigned i = DstIdx < SrcParts ? 0 : DstIdx - SrcParts;
         i <= std::min(DstIdx - 1, SrcParts - 1); ++i) {
      MachineInstrBuilder Umulh =
          B.buildUMulH(NarrowTy, Src1Regs[DstIdx - 1 - i], Src2Regs[i]);
      Factors.push_back(Umulh.getReg(0));
    }
    // Add CarrySum from additions calculated for previous DstIdx.
    if (DstIdx != 1) {
      Factors.push_back(CarrySumPrevDstIdx);
    }

    Register CarrySum;
    // Add all factors and accumulate all carries into CarrySum.
    if (DstIdx != DstParts - 1) {
      MachineInstrBuilder Uaddo =
          B.buildUAddo(NarrowTy, LLT::scalar(1), Factors[0], Factors[1]);
      FactorSum = Uaddo.getReg(0);
      CarrySum = B.buildZExt(NarrowTy, Uaddo.getReg(1)).getReg(0);
      for (unsigned i = 2; i < Factors.size(); ++i) {
        MachineInstrBuilder Uaddo =
            B.buildUAddo(NarrowTy, LLT::scalar(1), FactorSum, Factors[i]);
        FactorSum = Uaddo.getReg(0);
        MachineInstrBuilder Carry = B.buildZExt(NarrowTy, Uaddo.getReg(1));
        CarrySum = B.buildAdd(NarrowTy, CarrySum, Carry).getReg(0);
      }
    } else {
      // Since value for the next index is not calculated, neither is CarrySum.
      FactorSum = B.buildAdd(NarrowTy, Factors[0], Factors[1]).getReg(0);
      for (unsigned i = 2; i < Factors.size(); ++i)
        FactorSum = B.buildAdd(NarrowTy, FactorSum, Factors[i]).getReg(0);
    }

    CarrySumPrevDstIdx = CarrySum;
    DstRegs[DstIdx] = FactorSum;
    Factors.clear();
  }
}

LegalizerHelper::LegalizeResult
LegalizerHelper::narrowScalarAddSub(MachineInstr &MI, unsigned TypeIdx,
                                    LLT NarrowTy) {
  if (TypeIdx != 0)
    return UnableToLegalize;

  Register DstReg = MI.getOperand(0).getReg();
  LLT DstType = MRI.getType(DstReg);
  // FIXME: add support for vector types
  if (DstType.isVector())
    return UnableToLegalize;

<<<<<<< HEAD
  uint64_t SizeOp0 = DstType.getSizeInBits();
  uint64_t NarrowSize = NarrowTy.getSizeInBits();

  // FIXME: add support for when SizeOp0 isn't an exact multiple of
  // NarrowSize.
  if (SizeOp0 % NarrowSize != 0)
    return UnableToLegalize;

  // Expand in terms of carry-setting/consuming G_<Op>E instructions.
  int NumParts = SizeOp0 / NarrowTy.getSizeInBits();

=======
>>>>>>> 2ab1d525
  unsigned Opcode = MI.getOpcode();
  unsigned OpO, OpE, OpF;
  switch (Opcode) {
  case TargetOpcode::G_SADDO:
  case TargetOpcode::G_SADDE:
  case TargetOpcode::G_UADDO:
  case TargetOpcode::G_UADDE:
  case TargetOpcode::G_ADD:
    OpO = TargetOpcode::G_UADDO;
    OpE = TargetOpcode::G_UADDE;
    OpF = TargetOpcode::G_UADDE;
    if (Opcode == TargetOpcode::G_SADDO || Opcode == TargetOpcode::G_SADDE)
      OpF = TargetOpcode::G_SADDE;
    break;
  case TargetOpcode::G_SSUBO:
  case TargetOpcode::G_SSUBE:
  case TargetOpcode::G_USUBO:
  case TargetOpcode::G_USUBE:
  case TargetOpcode::G_SUB:
    OpO = TargetOpcode::G_USUBO;
    OpE = TargetOpcode::G_USUBE;
    OpF = TargetOpcode::G_USUBE;
    if (Opcode == TargetOpcode::G_SSUBO || Opcode == TargetOpcode::G_SSUBE)
      OpF = TargetOpcode::G_SSUBE;
    break;
  default:
    llvm_unreachable("Unexpected add/sub opcode!");
  }

  // 1 for a plain add/sub, 2 if this is an operation with a carry-out.
  unsigned NumDefs = MI.getNumExplicitDefs();
  Register Src1 = MI.getOperand(NumDefs).getReg();
  Register Src2 = MI.getOperand(NumDefs + 1).getReg();
<<<<<<< HEAD
  Register CarryDst;
  if (NumDefs == 2)
    CarryDst = MI.getOperand(1).getReg();
  Register CarryIn;
  if (MI.getNumOperands() == NumDefs + 3)
    CarryIn = MI.getOperand(NumDefs + 2).getReg();

  SmallVector<Register, 2> Src1Regs, Src2Regs, DstRegs;
  extractParts(Src1, NarrowTy, NumParts, Src1Regs);
  extractParts(Src2, NarrowTy, NumParts, Src2Regs);

  for (int i = 0; i < NumParts; ++i) {
    Register DstReg = MRI.createGenericVirtualRegister(NarrowTy);
    Register CarryOut = MRI.createGenericVirtualRegister(LLT::scalar(1));
    // Forward the final carry-out to the destination register
    if (i == NumParts - 1 && CarryDst)
=======
  Register CarryDst, CarryIn;
  if (NumDefs == 2)
    CarryDst = MI.getOperand(1).getReg();
  if (MI.getNumOperands() == NumDefs + 3)
    CarryIn = MI.getOperand(NumDefs + 2).getReg();

  LLT RegTy = MRI.getType(MI.getOperand(0).getReg());
  LLT LeftoverTy, DummyTy;
  SmallVector<Register, 2> Src1Regs, Src2Regs, Src1Left, Src2Left, DstRegs;
  extractParts(Src1, RegTy, NarrowTy, LeftoverTy, Src1Regs, Src1Left);
  extractParts(Src2, RegTy, NarrowTy, DummyTy, Src2Regs, Src2Left);

  int NarrowParts = Src1Regs.size();
  for (int I = 0, E = Src1Left.size(); I != E; ++I) {
    Src1Regs.push_back(Src1Left[I]);
    Src2Regs.push_back(Src2Left[I]);
  }
  DstRegs.reserve(Src1Regs.size());

  for (int i = 0, e = Src1Regs.size(); i != e; ++i) {
    Register DstReg =
        MRI.createGenericVirtualRegister(MRI.getType(Src1Regs[i]));
    Register CarryOut = MRI.createGenericVirtualRegister(LLT::scalar(1));
    // Forward the final carry-out to the destination register
    if (i == e - 1 && CarryDst)
>>>>>>> 2ab1d525
      CarryOut = CarryDst;

    if (!CarryIn) {
      MIRBuilder.buildInstr(OpO, {DstReg, CarryOut},
                            {Src1Regs[i], Src2Regs[i]});
<<<<<<< HEAD
    } else if (i == NumParts - 1) {
=======
    } else if (i == e - 1) {
>>>>>>> 2ab1d525
      MIRBuilder.buildInstr(OpF, {DstReg, CarryOut},
                            {Src1Regs[i], Src2Regs[i], CarryIn});
    } else {
      MIRBuilder.buildInstr(OpE, {DstReg, CarryOut},
                            {Src1Regs[i], Src2Regs[i], CarryIn});
    }

    DstRegs.push_back(DstReg);
    CarryIn = CarryOut;
  }
<<<<<<< HEAD
  MIRBuilder.buildMerge(DstReg, DstRegs);
=======
  insertParts(MI.getOperand(0).getReg(), RegTy, NarrowTy,
              makeArrayRef(DstRegs).take_front(NarrowParts), LeftoverTy,
              makeArrayRef(DstRegs).drop_front(NarrowParts));

>>>>>>> 2ab1d525
  MI.eraseFromParent();
  return Legalized;
}

LegalizerHelper::LegalizeResult
LegalizerHelper::narrowScalarMul(MachineInstr &MI, LLT NarrowTy) {
  Register DstReg = MI.getOperand(0).getReg();
  Register Src1 = MI.getOperand(1).getReg();
  Register Src2 = MI.getOperand(2).getReg();

  LLT Ty = MRI.getType(DstReg);
  if (Ty.isVector())
    return UnableToLegalize;

  unsigned Size = Ty.getSizeInBits();
  unsigned NarrowSize = NarrowTy.getSizeInBits();
  if (Size % NarrowSize != 0)
    return UnableToLegalize;

  unsigned NumParts = Size / NarrowSize;
  bool IsMulHigh = MI.getOpcode() == TargetOpcode::G_UMULH;
  unsigned DstTmpParts = NumParts * (IsMulHigh ? 2 : 1);

  SmallVector<Register, 2> Src1Parts, Src2Parts;
  SmallVector<Register, 2> DstTmpRegs(DstTmpParts);
  extractParts(Src1, NarrowTy, NumParts, Src1Parts);
  extractParts(Src2, NarrowTy, NumParts, Src2Parts);
  multiplyRegisters(DstTmpRegs, Src1Parts, Src2Parts, NarrowTy);

  // Take only high half of registers if this is high mul.
  ArrayRef<Register> DstRegs(&DstTmpRegs[DstTmpParts - NumParts], NumParts);
  MIRBuilder.buildMerge(DstReg, DstRegs);
  MI.eraseFromParent();
  return Legalized;
}

LegalizerHelper::LegalizeResult
LegalizerHelper::narrowScalarFPTOI(MachineInstr &MI, unsigned TypeIdx,
                                   LLT NarrowTy) {
  if (TypeIdx != 0)
    return UnableToLegalize;

  bool IsSigned = MI.getOpcode() == TargetOpcode::G_FPTOSI;

  Register Src = MI.getOperand(1).getReg();
  LLT SrcTy = MRI.getType(Src);

  // If all finite floats fit into the narrowed integer type, we can just swap
  // out the result type. This is practically only useful for conversions from
  // half to at least 16-bits, so just handle the one case.
  if (SrcTy.getScalarType() != LLT::scalar(16) ||
      NarrowTy.getScalarSizeInBits() < (IsSigned ? 17u : 16u))
    return UnableToLegalize;

  Observer.changingInstr(MI);
  narrowScalarDst(MI, NarrowTy, 0,
                  IsSigned ? TargetOpcode::G_SEXT : TargetOpcode::G_ZEXT);
  Observer.changedInstr(MI);
  return Legalized;
}

LegalizerHelper::LegalizeResult
LegalizerHelper::narrowScalarExtract(MachineInstr &MI, unsigned TypeIdx,
                                     LLT NarrowTy) {
  if (TypeIdx != 1)
    return UnableToLegalize;

  uint64_t NarrowSize = NarrowTy.getSizeInBits();

  int64_t SizeOp1 = MRI.getType(MI.getOperand(1).getReg()).getSizeInBits();
  // FIXME: add support for when SizeOp1 isn't an exact multiple of
  // NarrowSize.
  if (SizeOp1 % NarrowSize != 0)
    return UnableToLegalize;
  int NumParts = SizeOp1 / NarrowSize;

  SmallVector<Register, 2> SrcRegs, DstRegs;
  SmallVector<uint64_t, 2> Indexes;
  extractParts(MI.getOperand(1).getReg(), NarrowTy, NumParts, SrcRegs);

  Register OpReg = MI.getOperand(0).getReg();
  uint64_t OpStart = MI.getOperand(2).getImm();
  uint64_t OpSize = MRI.getType(OpReg).getSizeInBits();
  for (int i = 0; i < NumParts; ++i) {
    unsigned SrcStart = i * NarrowSize;

    if (SrcStart + NarrowSize <= OpStart || SrcStart >= OpStart + OpSize) {
      // No part of the extract uses this subregister, ignore it.
      continue;
    } else if (SrcStart == OpStart && NarrowTy == MRI.getType(OpReg)) {
      // The entire subregister is extracted, forward the value.
      DstRegs.push_back(SrcRegs[i]);
      continue;
    }

    // OpSegStart is where this destination segment would start in OpReg if it
    // extended infinitely in both directions.
    int64_t ExtractOffset;
    uint64_t SegSize;
    if (OpStart < SrcStart) {
      ExtractOffset = 0;
      SegSize = std::min(NarrowSize, OpStart + OpSize - SrcStart);
    } else {
      ExtractOffset = OpStart - SrcStart;
      SegSize = std::min(SrcStart + NarrowSize - OpStart, OpSize);
    }

    Register SegReg = SrcRegs[i];
    if (ExtractOffset != 0 || SegSize != NarrowSize) {
      // A genuine extract is needed.
      SegReg = MRI.createGenericVirtualRegister(LLT::scalar(SegSize));
      MIRBuilder.buildExtract(SegReg, SrcRegs[i], ExtractOffset);
    }

    DstRegs.push_back(SegReg);
  }

  Register DstReg = MI.getOperand(0).getReg();
  if (MRI.getType(DstReg).isVector())
    MIRBuilder.buildBuildVector(DstReg, DstRegs);
  else if (DstRegs.size() > 1)
    MIRBuilder.buildMerge(DstReg, DstRegs);
  else
    MIRBuilder.buildCopy(DstReg, DstRegs[0]);
  MI.eraseFromParent();
  return Legalized;
}

LegalizerHelper::LegalizeResult
LegalizerHelper::narrowScalarInsert(MachineInstr &MI, unsigned TypeIdx,
                                    LLT NarrowTy) {
  // FIXME: Don't know how to handle secondary types yet.
  if (TypeIdx != 0)
    return UnableToLegalize;

  SmallVector<Register, 2> SrcRegs, LeftoverRegs, DstRegs;
  SmallVector<uint64_t, 2> Indexes;
  LLT RegTy = MRI.getType(MI.getOperand(0).getReg());
  LLT LeftoverTy;
  extractParts(MI.getOperand(1).getReg(), RegTy, NarrowTy, LeftoverTy, SrcRegs,
               LeftoverRegs);

  for (Register Reg : LeftoverRegs)
    SrcRegs.push_back(Reg);

  uint64_t NarrowSize = NarrowTy.getSizeInBits();
  Register OpReg = MI.getOperand(2).getReg();
  uint64_t OpStart = MI.getOperand(3).getImm();
  uint64_t OpSize = MRI.getType(OpReg).getSizeInBits();
  for (int I = 0, E = SrcRegs.size(); I != E; ++I) {
    unsigned DstStart = I * NarrowSize;

    if (DstStart == OpStart && NarrowTy == MRI.getType(OpReg)) {
      // The entire subregister is defined by this insert, forward the new
      // value.
      DstRegs.push_back(OpReg);
      continue;
    }

    Register SrcReg = SrcRegs[I];
    if (MRI.getType(SrcRegs[I]) == LeftoverTy) {
      // The leftover reg is smaller than NarrowTy, so we need to extend it.
      SrcReg = MRI.createGenericVirtualRegister(NarrowTy);
      MIRBuilder.buildAnyExt(SrcReg, SrcRegs[I]);
    }

    if (DstStart + NarrowSize <= OpStart || DstStart >= OpStart + OpSize) {
      // No part of the insert affects this subregister, forward the original.
      DstRegs.push_back(SrcReg);
      continue;
    }

    // OpSegStart is where this destination segment would start in OpReg if it
    // extended infinitely in both directions.
    int64_t ExtractOffset, InsertOffset;
    uint64_t SegSize;
    if (OpStart < DstStart) {
      InsertOffset = 0;
      ExtractOffset = DstStart - OpStart;
      SegSize = std::min(NarrowSize, OpStart + OpSize - DstStart);
    } else {
      InsertOffset = OpStart - DstStart;
      ExtractOffset = 0;
      SegSize =
        std::min(NarrowSize - InsertOffset, OpStart + OpSize - DstStart);
    }

    Register SegReg = OpReg;
    if (ExtractOffset != 0 || SegSize != OpSize) {
      // A genuine extract is needed.
      SegReg = MRI.createGenericVirtualRegister(LLT::scalar(SegSize));
      MIRBuilder.buildExtract(SegReg, OpReg, ExtractOffset);
    }

    Register DstReg = MRI.createGenericVirtualRegister(NarrowTy);
    MIRBuilder.buildInsert(DstReg, SrcReg, SegReg, InsertOffset);
    DstRegs.push_back(DstReg);
  }

  uint64_t WideSize = DstRegs.size() * NarrowSize;
  Register DstReg = MI.getOperand(0).getReg();
  if (WideSize > RegTy.getSizeInBits()) {
    Register MergeReg = MRI.createGenericVirtualRegister(LLT::scalar(WideSize));
    MIRBuilder.buildMerge(MergeReg, DstRegs);
    MIRBuilder.buildTrunc(DstReg, MergeReg);
  } else
    MIRBuilder.buildMerge(DstReg, DstRegs);

  MI.eraseFromParent();
  return Legalized;
}

LegalizerHelper::LegalizeResult
LegalizerHelper::narrowScalarBasic(MachineInstr &MI, unsigned TypeIdx,
                                   LLT NarrowTy) {
  Register DstReg = MI.getOperand(0).getReg();
  LLT DstTy = MRI.getType(DstReg);

  assert(MI.getNumOperands() == 3 && TypeIdx == 0);

  SmallVector<Register, 4> DstRegs, DstLeftoverRegs;
  SmallVector<Register, 4> Src0Regs, Src0LeftoverRegs;
  SmallVector<Register, 4> Src1Regs, Src1LeftoverRegs;
  LLT LeftoverTy;
  if (!extractParts(MI.getOperand(1).getReg(), DstTy, NarrowTy, LeftoverTy,
                    Src0Regs, Src0LeftoverRegs))
    return UnableToLegalize;

  LLT Unused;
  if (!extractParts(MI.getOperand(2).getReg(), DstTy, NarrowTy, Unused,
                    Src1Regs, Src1LeftoverRegs))
    llvm_unreachable("inconsistent extractParts result");

  for (unsigned I = 0, E = Src1Regs.size(); I != E; ++I) {
    auto Inst = MIRBuilder.buildInstr(MI.getOpcode(), {NarrowTy},
                                        {Src0Regs[I], Src1Regs[I]});
    DstRegs.push_back(Inst.getReg(0));
  }

  for (unsigned I = 0, E = Src1LeftoverRegs.size(); I != E; ++I) {
    auto Inst = MIRBuilder.buildInstr(
      MI.getOpcode(),
      {LeftoverTy}, {Src0LeftoverRegs[I], Src1LeftoverRegs[I]});
    DstLeftoverRegs.push_back(Inst.getReg(0));
  }

  insertParts(DstReg, DstTy, NarrowTy, DstRegs,
              LeftoverTy, DstLeftoverRegs);

  MI.eraseFromParent();
  return Legalized;
}

LegalizerHelper::LegalizeResult
LegalizerHelper::narrowScalarExt(MachineInstr &MI, unsigned TypeIdx,
                                 LLT NarrowTy) {
  if (TypeIdx != 0)
    return UnableToLegalize;

  Register DstReg = MI.getOperand(0).getReg();
  Register SrcReg = MI.getOperand(1).getReg();

  LLT DstTy = MRI.getType(DstReg);
  if (DstTy.isVector())
    return UnableToLegalize;

  SmallVector<Register, 8> Parts;
  LLT GCDTy = extractGCDType(Parts, DstTy, NarrowTy, SrcReg);
  LLT LCMTy = buildLCMMergePieces(DstTy, NarrowTy, GCDTy, Parts, MI.getOpcode());
  buildWidenedRemergeToDst(DstReg, LCMTy, Parts);

  MI.eraseFromParent();
  return Legalized;
}

LegalizerHelper::LegalizeResult
LegalizerHelper::narrowScalarSelect(MachineInstr &MI, unsigned TypeIdx,
                                    LLT NarrowTy) {
  if (TypeIdx != 0)
    return UnableToLegalize;

  Register CondReg = MI.getOperand(1).getReg();
  LLT CondTy = MRI.getType(CondReg);
  if (CondTy.isVector()) // TODO: Handle vselect
    return UnableToLegalize;

  Register DstReg = MI.getOperand(0).getReg();
  LLT DstTy = MRI.getType(DstReg);

  SmallVector<Register, 4> DstRegs, DstLeftoverRegs;
  SmallVector<Register, 4> Src1Regs, Src1LeftoverRegs;
  SmallVector<Register, 4> Src2Regs, Src2LeftoverRegs;
  LLT LeftoverTy;
  if (!extractParts(MI.getOperand(2).getReg(), DstTy, NarrowTy, LeftoverTy,
                    Src1Regs, Src1LeftoverRegs))
    return UnableToLegalize;

  LLT Unused;
  if (!extractParts(MI.getOperand(3).getReg(), DstTy, NarrowTy, Unused,
                    Src2Regs, Src2LeftoverRegs))
    llvm_unreachable("inconsistent extractParts result");

  for (unsigned I = 0, E = Src1Regs.size(); I != E; ++I) {
    auto Select = MIRBuilder.buildSelect(NarrowTy,
                                         CondReg, Src1Regs[I], Src2Regs[I]);
    DstRegs.push_back(Select.getReg(0));
  }

  for (unsigned I = 0, E = Src1LeftoverRegs.size(); I != E; ++I) {
    auto Select = MIRBuilder.buildSelect(
      LeftoverTy, CondReg, Src1LeftoverRegs[I], Src2LeftoverRegs[I]);
    DstLeftoverRegs.push_back(Select.getReg(0));
  }

  insertParts(DstReg, DstTy, NarrowTy, DstRegs,
              LeftoverTy, DstLeftoverRegs);

  MI.eraseFromParent();
  return Legalized;
}

LegalizerHelper::LegalizeResult
LegalizerHelper::narrowScalarCTLZ(MachineInstr &MI, unsigned TypeIdx,
                                  LLT NarrowTy) {
  if (TypeIdx != 1)
    return UnableToLegalize;

  Register DstReg = MI.getOperand(0).getReg();
  Register SrcReg = MI.getOperand(1).getReg();
  LLT DstTy = MRI.getType(DstReg);
  LLT SrcTy = MRI.getType(SrcReg);
  unsigned NarrowSize = NarrowTy.getSizeInBits();

  if (SrcTy.isScalar() && SrcTy.getSizeInBits() == 2 * NarrowSize) {
    const bool IsUndef = MI.getOpcode() == TargetOpcode::G_CTLZ_ZERO_UNDEF;

    MachineIRBuilder &B = MIRBuilder;
    auto UnmergeSrc = B.buildUnmerge(NarrowTy, SrcReg);
    // ctlz(Hi:Lo) -> Hi == 0 ? (NarrowSize + ctlz(Lo)) : ctlz(Hi)
    auto C_0 = B.buildConstant(NarrowTy, 0);
    auto HiIsZero = B.buildICmp(CmpInst::ICMP_EQ, LLT::scalar(1),
                                UnmergeSrc.getReg(1), C_0);
    auto LoCTLZ = IsUndef ?
      B.buildCTLZ_ZERO_UNDEF(DstTy, UnmergeSrc.getReg(0)) :
      B.buildCTLZ(DstTy, UnmergeSrc.getReg(0));
    auto C_NarrowSize = B.buildConstant(DstTy, NarrowSize);
    auto HiIsZeroCTLZ = B.buildAdd(DstTy, LoCTLZ, C_NarrowSize);
    auto HiCTLZ = B.buildCTLZ_ZERO_UNDEF(DstTy, UnmergeSrc.getReg(1));
    B.buildSelect(DstReg, HiIsZero, HiIsZeroCTLZ, HiCTLZ);

    MI.eraseFromParent();
    return Legalized;
  }

  return UnableToLegalize;
}

LegalizerHelper::LegalizeResult
LegalizerHelper::narrowScalarCTTZ(MachineInstr &MI, unsigned TypeIdx,
                                  LLT NarrowTy) {
  if (TypeIdx != 1)
    return UnableToLegalize;

  Register DstReg = MI.getOperand(0).getReg();
  Register SrcReg = MI.getOperand(1).getReg();
  LLT DstTy = MRI.getType(DstReg);
  LLT SrcTy = MRI.getType(SrcReg);
  unsigned NarrowSize = NarrowTy.getSizeInBits();

  if (SrcTy.isScalar() && SrcTy.getSizeInBits() == 2 * NarrowSize) {
    const bool IsUndef = MI.getOpcode() == TargetOpcode::G_CTTZ_ZERO_UNDEF;

    MachineIRBuilder &B = MIRBuilder;
    auto UnmergeSrc = B.buildUnmerge(NarrowTy, SrcReg);
    // cttz(Hi:Lo) -> Lo == 0 ? (cttz(Hi) + NarrowSize) : cttz(Lo)
    auto C_0 = B.buildConstant(NarrowTy, 0);
    auto LoIsZero = B.buildICmp(CmpInst::ICMP_EQ, LLT::scalar(1),
                                UnmergeSrc.getReg(0), C_0);
    auto HiCTTZ = IsUndef ?
      B.buildCTTZ_ZERO_UNDEF(DstTy, UnmergeSrc.getReg(1)) :
      B.buildCTTZ(DstTy, UnmergeSrc.getReg(1));
    auto C_NarrowSize = B.buildConstant(DstTy, NarrowSize);
    auto LoIsZeroCTTZ = B.buildAdd(DstTy, HiCTTZ, C_NarrowSize);
    auto LoCTTZ = B.buildCTTZ_ZERO_UNDEF(DstTy, UnmergeSrc.getReg(0));
    B.buildSelect(DstReg, LoIsZero, LoIsZeroCTTZ, LoCTTZ);

    MI.eraseFromParent();
    return Legalized;
  }

  return UnableToLegalize;
}

LegalizerHelper::LegalizeResult
LegalizerHelper::narrowScalarCTPOP(MachineInstr &MI, unsigned TypeIdx,
                                   LLT NarrowTy) {
  if (TypeIdx != 1)
    return UnableToLegalize;

  Register DstReg = MI.getOperand(0).getReg();
  LLT DstTy = MRI.getType(DstReg);
  LLT SrcTy = MRI.getType(MI.getOperand(1).getReg());
  unsigned NarrowSize = NarrowTy.getSizeInBits();

  if (SrcTy.isScalar() && SrcTy.getSizeInBits() == 2 * NarrowSize) {
    auto UnmergeSrc = MIRBuilder.buildUnmerge(NarrowTy, MI.getOperand(1));

    auto LoCTPOP = MIRBuilder.buildCTPOP(DstTy, UnmergeSrc.getReg(0));
    auto HiCTPOP = MIRBuilder.buildCTPOP(DstTy, UnmergeSrc.getReg(1));
    MIRBuilder.buildAdd(DstReg, HiCTPOP, LoCTPOP);

    MI.eraseFromParent();
    return Legalized;
  }

  return UnableToLegalize;
}

LegalizerHelper::LegalizeResult
LegalizerHelper::lowerBitCount(MachineInstr &MI) {
  unsigned Opc = MI.getOpcode();
  const auto &TII = MIRBuilder.getTII();
  auto isSupported = [this](const LegalityQuery &Q) {
    auto QAction = LI.getAction(Q).Action;
    return QAction == Legal || QAction == Libcall || QAction == Custom;
  };
  switch (Opc) {
  default:
    return UnableToLegalize;
  case TargetOpcode::G_CTLZ_ZERO_UNDEF: {
    // This trivially expands to CTLZ.
    Observer.changingInstr(MI);
    MI.setDesc(TII.get(TargetOpcode::G_CTLZ));
    Observer.changedInstr(MI);
    return Legalized;
  }
  case TargetOpcode::G_CTLZ: {
    Register DstReg = MI.getOperand(0).getReg();
    Register SrcReg = MI.getOperand(1).getReg();
    LLT DstTy = MRI.getType(DstReg);
    LLT SrcTy = MRI.getType(SrcReg);
    unsigned Len = SrcTy.getSizeInBits();

    if (isSupported({TargetOpcode::G_CTLZ_ZERO_UNDEF, {DstTy, SrcTy}})) {
      // If CTLZ_ZERO_UNDEF is supported, emit that and a select for zero.
      auto CtlzZU = MIRBuilder.buildCTLZ_ZERO_UNDEF(DstTy, SrcReg);
      auto ZeroSrc = MIRBuilder.buildConstant(SrcTy, 0);
      auto ICmp = MIRBuilder.buildICmp(
          CmpInst::ICMP_EQ, SrcTy.changeElementSize(1), SrcReg, ZeroSrc);
      auto LenConst = MIRBuilder.buildConstant(DstTy, Len);
      MIRBuilder.buildSelect(DstReg, ICmp, LenConst, CtlzZU);
      MI.eraseFromParent();
      return Legalized;
    }
    // for now, we do this:
    // NewLen = NextPowerOf2(Len);
    // x = x | (x >> 1);
    // x = x | (x >> 2);
    // ...
    // x = x | (x >>16);
    // x = x | (x >>32); // for 64-bit input
    // Upto NewLen/2
    // return Len - popcount(x);
    //
    // Ref: "Hacker's Delight" by Henry Warren
    Register Op = SrcReg;
    unsigned NewLen = PowerOf2Ceil(Len);
    for (unsigned i = 0; (1U << i) <= (NewLen / 2); ++i) {
      auto MIBShiftAmt = MIRBuilder.buildConstant(SrcTy, 1ULL << i);
      auto MIBOp = MIRBuilder.buildOr(
          SrcTy, Op, MIRBuilder.buildLShr(SrcTy, Op, MIBShiftAmt));
      Op = MIBOp.getReg(0);
    }
    auto MIBPop = MIRBuilder.buildCTPOP(DstTy, Op);
    MIRBuilder.buildSub(MI.getOperand(0), MIRBuilder.buildConstant(DstTy, Len),
                        MIBPop);
    MI.eraseFromParent();
    return Legalized;
  }
  case TargetOpcode::G_CTTZ_ZERO_UNDEF: {
    // This trivially expands to CTTZ.
    Observer.changingInstr(MI);
    MI.setDesc(TII.get(TargetOpcode::G_CTTZ));
    Observer.changedInstr(MI);
    return Legalized;
  }
  case TargetOpcode::G_CTTZ: {
    Register DstReg = MI.getOperand(0).getReg();
    Register SrcReg = MI.getOperand(1).getReg();
    LLT DstTy = MRI.getType(DstReg);
    LLT SrcTy = MRI.getType(SrcReg);

    unsigned Len = SrcTy.getSizeInBits();
    if (isSupported({TargetOpcode::G_CTTZ_ZERO_UNDEF, {DstTy, SrcTy}})) {
      // If CTTZ_ZERO_UNDEF is legal or custom, emit that and a select with
      // zero.
      auto CttzZU = MIRBuilder.buildCTTZ_ZERO_UNDEF(DstTy, SrcReg);
      auto Zero = MIRBuilder.buildConstant(SrcTy, 0);
      auto ICmp = MIRBuilder.buildICmp(
          CmpInst::ICMP_EQ, DstTy.changeElementSize(1), SrcReg, Zero);
      auto LenConst = MIRBuilder.buildConstant(DstTy, Len);
      MIRBuilder.buildSelect(DstReg, ICmp, LenConst, CttzZU);
      MI.eraseFromParent();
      return Legalized;
    }
    // for now, we use: { return popcount(~x & (x - 1)); }
    // unless the target has ctlz but not ctpop, in which case we use:
    // { return 32 - nlz(~x & (x-1)); }
    // Ref: "Hacker's Delight" by Henry Warren
    auto MIBCstNeg1 = MIRBuilder.buildConstant(SrcTy, -1);
    auto MIBNot = MIRBuilder.buildXor(SrcTy, SrcReg, MIBCstNeg1);
    auto MIBTmp = MIRBuilder.buildAnd(
        SrcTy, MIBNot, MIRBuilder.buildAdd(SrcTy, SrcReg, MIBCstNeg1));
    if (!isSupported({TargetOpcode::G_CTPOP, {SrcTy, SrcTy}}) &&
        isSupported({TargetOpcode::G_CTLZ, {SrcTy, SrcTy}})) {
      auto MIBCstLen = MIRBuilder.buildConstant(SrcTy, Len);
      MIRBuilder.buildSub(MI.getOperand(0), MIBCstLen,
                          MIRBuilder.buildCTLZ(SrcTy, MIBTmp));
      MI.eraseFromParent();
      return Legalized;
    }
    MI.setDesc(TII.get(TargetOpcode::G_CTPOP));
    MI.getOperand(1).setReg(MIBTmp.getReg(0));
    return Legalized;
  }
  case TargetOpcode::G_CTPOP: {
    Register SrcReg = MI.getOperand(1).getReg();
    LLT Ty = MRI.getType(SrcReg);
    unsigned Size = Ty.getSizeInBits();
    MachineIRBuilder &B = MIRBuilder;

    // Count set bits in blocks of 2 bits. Default approach would be
    // B2Count = { val & 0x55555555 } + { (val >> 1) & 0x55555555 }
    // We use following formula instead:
    // B2Count = val - { (val >> 1) & 0x55555555 }
    // since it gives same result in blocks of 2 with one instruction less.
    auto C_1 = B.buildConstant(Ty, 1);
    auto B2Set1LoTo1Hi = B.buildLShr(Ty, SrcReg, C_1);
    APInt B2Mask1HiTo0 = APInt::getSplat(Size, APInt(8, 0x55));
    auto C_B2Mask1HiTo0 = B.buildConstant(Ty, B2Mask1HiTo0);
    auto B2Count1Hi = B.buildAnd(Ty, B2Set1LoTo1Hi, C_B2Mask1HiTo0);
    auto B2Count = B.buildSub(Ty, SrcReg, B2Count1Hi);

    // In order to get count in blocks of 4 add values from adjacent block of 2.
    // B4Count = { B2Count & 0x33333333 } + { (B2Count >> 2) & 0x33333333 }
    auto C_2 = B.buildConstant(Ty, 2);
    auto B4Set2LoTo2Hi = B.buildLShr(Ty, B2Count, C_2);
    APInt B4Mask2HiTo0 = APInt::getSplat(Size, APInt(8, 0x33));
    auto C_B4Mask2HiTo0 = B.buildConstant(Ty, B4Mask2HiTo0);
    auto B4HiB2Count = B.buildAnd(Ty, B4Set2LoTo2Hi, C_B4Mask2HiTo0);
    auto B4LoB2Count = B.buildAnd(Ty, B2Count, C_B4Mask2HiTo0);
    auto B4Count = B.buildAdd(Ty, B4HiB2Count, B4LoB2Count);

    // For count in blocks of 8 bits we don't have to mask high 4 bits before
    // addition since count value sits in range {0,...,8} and 4 bits are enough
    // to hold such binary values. After addition high 4 bits still hold count
    // of set bits in high 4 bit block, set them to zero and get 8 bit result.
    // B8Count = { B4Count + (B4Count >> 4) } & 0x0F0F0F0F
    auto C_4 = B.buildConstant(Ty, 4);
    auto B8HiB4Count = B.buildLShr(Ty, B4Count, C_4);
    auto B8CountDirty4Hi = B.buildAdd(Ty, B8HiB4Count, B4Count);
    APInt B8Mask4HiTo0 = APInt::getSplat(Size, APInt(8, 0x0F));
    auto C_B8Mask4HiTo0 = B.buildConstant(Ty, B8Mask4HiTo0);
    auto B8Count = B.buildAnd(Ty, B8CountDirty4Hi, C_B8Mask4HiTo0);

    assert(Size<=128 && "Scalar size is too large for CTPOP lower algorithm");
    // 8 bits can hold CTPOP result of 128 bit int or smaller. Mul with this
    // bitmask will set 8 msb in ResTmp to sum of all B8Counts in 8 bit blocks.
    auto MulMask = B.buildConstant(Ty, APInt::getSplat(Size, APInt(8, 0x01)));
    auto ResTmp = B.buildMul(Ty, B8Count, MulMask);

    // Shift count result from 8 high bits to low bits.
    auto C_SizeM8 = B.buildConstant(Ty, Size - 8);
    B.buildLShr(MI.getOperand(0).getReg(), ResTmp, C_SizeM8);

    MI.eraseFromParent();
    return Legalized;
  }
  }
}

// Check that (every element of) Reg is undef or not an exact multiple of BW.
static bool isNonZeroModBitWidthOrUndef(const MachineRegisterInfo &MRI,
                                        Register Reg, unsigned BW) {
  return matchUnaryPredicate(
      MRI, Reg,
      [=](const Constant *C) {
        // Null constant here means an undef.
        const ConstantInt *CI = dyn_cast_or_null<ConstantInt>(C);
        return !CI || CI->getValue().urem(BW) != 0;
      },
      /*AllowUndefs*/ true);
}

LegalizerHelper::LegalizeResult
LegalizerHelper::lowerFunnelShiftWithInverse(MachineInstr &MI) {
  Register Dst = MI.getOperand(0).getReg();
  Register X = MI.getOperand(1).getReg();
  Register Y = MI.getOperand(2).getReg();
  Register Z = MI.getOperand(3).getReg();
  LLT Ty = MRI.getType(Dst);
  LLT ShTy = MRI.getType(Z);

  unsigned BW = Ty.getScalarSizeInBits();

  if (!isPowerOf2_32(BW))
    return UnableToLegalize;

  const bool IsFSHL = MI.getOpcode() == TargetOpcode::G_FSHL;
  unsigned RevOpcode = IsFSHL ? TargetOpcode::G_FSHR : TargetOpcode::G_FSHL;

  if (isNonZeroModBitWidthOrUndef(MRI, Z, BW)) {
    // fshl X, Y, Z -> fshr X, Y, -Z
    // fshr X, Y, Z -> fshl X, Y, -Z
    auto Zero = MIRBuilder.buildConstant(ShTy, 0);
    Z = MIRBuilder.buildSub(Ty, Zero, Z).getReg(0);
  } else {
    // fshl X, Y, Z -> fshr (srl X, 1), (fshr X, Y, 1), ~Z
    // fshr X, Y, Z -> fshl (fshl X, Y, 1), (shl Y, 1), ~Z
    auto One = MIRBuilder.buildConstant(ShTy, 1);
    if (IsFSHL) {
      Y = MIRBuilder.buildInstr(RevOpcode, {Ty}, {X, Y, One}).getReg(0);
      X = MIRBuilder.buildLShr(Ty, X, One).getReg(0);
    } else {
      X = MIRBuilder.buildInstr(RevOpcode, {Ty}, {X, Y, One}).getReg(0);
      Y = MIRBuilder.buildShl(Ty, Y, One).getReg(0);
    }

    Z = MIRBuilder.buildNot(ShTy, Z).getReg(0);
  }

  MIRBuilder.buildInstr(RevOpcode, {Dst}, {X, Y, Z});
  MI.eraseFromParent();
  return Legalized;
}

LegalizerHelper::LegalizeResult
LegalizerHelper::lowerFunnelShiftAsShifts(MachineInstr &MI) {
  Register Dst = MI.getOperand(0).getReg();
  Register X = MI.getOperand(1).getReg();
  Register Y = MI.getOperand(2).getReg();
  Register Z = MI.getOperand(3).getReg();
  LLT Ty = MRI.getType(Dst);
  LLT ShTy = MRI.getType(Z);

  const unsigned BW = Ty.getScalarSizeInBits();
  const bool IsFSHL = MI.getOpcode() == TargetOpcode::G_FSHL;

  Register ShX, ShY;
  Register ShAmt, InvShAmt;

  // FIXME: Emit optimized urem by constant instead of letting it expand later.
  if (isNonZeroModBitWidthOrUndef(MRI, Z, BW)) {
    // fshl: X << C | Y >> (BW - C)
    // fshr: X << (BW - C) | Y >> C
    // where C = Z % BW is not zero
    auto BitWidthC = MIRBuilder.buildConstant(ShTy, BW);
    ShAmt = MIRBuilder.buildURem(ShTy, Z, BitWidthC).getReg(0);
    InvShAmt = MIRBuilder.buildSub(ShTy, BitWidthC, ShAmt).getReg(0);
    ShX = MIRBuilder.buildShl(Ty, X, IsFSHL ? ShAmt : InvShAmt).getReg(0);
    ShY = MIRBuilder.buildLShr(Ty, Y, IsFSHL ? InvShAmt : ShAmt).getReg(0);
  } else {
    // fshl: X << (Z % BW) | Y >> 1 >> (BW - 1 - (Z % BW))
    // fshr: X << 1 << (BW - 1 - (Z % BW)) | Y >> (Z % BW)
    auto Mask = MIRBuilder.buildConstant(ShTy, BW - 1);
    if (isPowerOf2_32(BW)) {
      // Z % BW -> Z & (BW - 1)
      ShAmt = MIRBuilder.buildAnd(ShTy, Z, Mask).getReg(0);
      // (BW - 1) - (Z % BW) -> ~Z & (BW - 1)
      auto NotZ = MIRBuilder.buildNot(ShTy, Z);
      InvShAmt = MIRBuilder.buildAnd(ShTy, NotZ, Mask).getReg(0);
    } else {
      auto BitWidthC = MIRBuilder.buildConstant(ShTy, BW);
      ShAmt = MIRBuilder.buildURem(ShTy, Z, BitWidthC).getReg(0);
      InvShAmt = MIRBuilder.buildSub(ShTy, Mask, ShAmt).getReg(0);
    }

    auto One = MIRBuilder.buildConstant(ShTy, 1);
    if (IsFSHL) {
      ShX = MIRBuilder.buildShl(Ty, X, ShAmt).getReg(0);
      auto ShY1 = MIRBuilder.buildLShr(Ty, Y, One);
      ShY = MIRBuilder.buildLShr(Ty, ShY1, InvShAmt).getReg(0);
    } else {
      auto ShX1 = MIRBuilder.buildShl(Ty, X, One);
      ShX = MIRBuilder.buildShl(Ty, ShX1, InvShAmt).getReg(0);
      ShY = MIRBuilder.buildLShr(Ty, Y, ShAmt).getReg(0);
    }
  }

  MIRBuilder.buildOr(Dst, ShX, ShY);
  MI.eraseFromParent();
  return Legalized;
}

LegalizerHelper::LegalizeResult
LegalizerHelper::lowerFunnelShift(MachineInstr &MI) {
  // These operations approximately do the following (while avoiding undefined
  // shifts by BW):
  // G_FSHL: (X << (Z % BW)) | (Y >> (BW - (Z % BW)))
  // G_FSHR: (X << (BW - (Z % BW))) | (Y >> (Z % BW))
  Register Dst = MI.getOperand(0).getReg();
  LLT Ty = MRI.getType(Dst);
  LLT ShTy = MRI.getType(MI.getOperand(3).getReg());

  bool IsFSHL = MI.getOpcode() == TargetOpcode::G_FSHL;
  unsigned RevOpcode = IsFSHL ? TargetOpcode::G_FSHR : TargetOpcode::G_FSHL;

  // TODO: Use smarter heuristic that accounts for vector legalization.
  if (LI.getAction({RevOpcode, {Ty, ShTy}}).Action == Lower)
    return lowerFunnelShiftAsShifts(MI);

  // This only works for powers of 2, fallback to shifts if it fails.
  LegalizerHelper::LegalizeResult Result = lowerFunnelShiftWithInverse(MI);
  if (Result == UnableToLegalize)
    return lowerFunnelShiftAsShifts(MI);
  return Result;
}

LegalizerHelper::LegalizeResult
LegalizerHelper::lowerRotateWithReverseRotate(MachineInstr &MI) {
  Register Dst = MI.getOperand(0).getReg();
  Register Src = MI.getOperand(1).getReg();
  Register Amt = MI.getOperand(2).getReg();
  LLT AmtTy = MRI.getType(Amt);
  auto Zero = MIRBuilder.buildConstant(AmtTy, 0);
  bool IsLeft = MI.getOpcode() == TargetOpcode::G_ROTL;
  unsigned RevRot = IsLeft ? TargetOpcode::G_ROTR : TargetOpcode::G_ROTL;
  auto Neg = MIRBuilder.buildSub(AmtTy, Zero, Amt);
  MIRBuilder.buildInstr(RevRot, {Dst}, {Src, Neg});
  MI.eraseFromParent();
  return Legalized;
}

LegalizerHelper::LegalizeResult LegalizerHelper::lowerRotate(MachineInstr &MI) {
  Register Dst = MI.getOperand(0).getReg();
  Register Src = MI.getOperand(1).getReg();
  Register Amt = MI.getOperand(2).getReg();
  LLT DstTy = MRI.getType(Dst);
  LLT SrcTy = MRI.getType(Src);
  LLT AmtTy = MRI.getType(Amt);

  unsigned EltSizeInBits = DstTy.getScalarSizeInBits();
  bool IsLeft = MI.getOpcode() == TargetOpcode::G_ROTL;

  MIRBuilder.setInstrAndDebugLoc(MI);

  // If a rotate in the other direction is supported, use it.
  unsigned RevRot = IsLeft ? TargetOpcode::G_ROTR : TargetOpcode::G_ROTL;
  if (LI.isLegalOrCustom({RevRot, {DstTy, SrcTy}}) &&
      isPowerOf2_32(EltSizeInBits))
    return lowerRotateWithReverseRotate(MI);

  // If a funnel shift is supported, use it.
  unsigned FShOpc = IsLeft ? TargetOpcode::G_FSHL : TargetOpcode::G_FSHR;
  unsigned RevFsh = !IsLeft ? TargetOpcode::G_FSHL : TargetOpcode::G_FSHR;
  bool IsFShLegal = false;
  if ((IsFShLegal = LI.isLegalOrCustom({FShOpc, {DstTy, AmtTy}})) ||
      LI.isLegalOrCustom({RevFsh, {DstTy, AmtTy}})) {
    auto buildFunnelShift = [&](unsigned Opc, Register R1, Register R2,
                                Register R3) {
      MIRBuilder.buildInstr(Opc, {R1}, {R2, R2, R3});
      MI.eraseFromParent();
      return Legalized;
    };
    // If a funnel shift in the other direction is supported, use it.
    if (IsFShLegal) {
      return buildFunnelShift(FShOpc, Dst, Src, Amt);
    } else if (isPowerOf2_32(EltSizeInBits)) {
      Amt = MIRBuilder.buildNeg(DstTy, Amt).getReg(0);
      return buildFunnelShift(RevFsh, Dst, Src, Amt);
    }
  }

  auto Zero = MIRBuilder.buildConstant(AmtTy, 0);
  unsigned ShOpc = IsLeft ? TargetOpcode::G_SHL : TargetOpcode::G_LSHR;
  unsigned RevShiftOpc = IsLeft ? TargetOpcode::G_LSHR : TargetOpcode::G_SHL;
  auto BitWidthMinusOneC = MIRBuilder.buildConstant(AmtTy, EltSizeInBits - 1);
  Register ShVal;
  Register RevShiftVal;
  if (isPowerOf2_32(EltSizeInBits)) {
    // (rotl x, c) -> x << (c & (w - 1)) | x >> (-c & (w - 1))
    // (rotr x, c) -> x >> (c & (w - 1)) | x << (-c & (w - 1))
    auto NegAmt = MIRBuilder.buildSub(AmtTy, Zero, Amt);
    auto ShAmt = MIRBuilder.buildAnd(AmtTy, Amt, BitWidthMinusOneC);
    ShVal = MIRBuilder.buildInstr(ShOpc, {DstTy}, {Src, ShAmt}).getReg(0);
    auto RevAmt = MIRBuilder.buildAnd(AmtTy, NegAmt, BitWidthMinusOneC);
    RevShiftVal =
        MIRBuilder.buildInstr(RevShiftOpc, {DstTy}, {Src, RevAmt}).getReg(0);
  } else {
    // (rotl x, c) -> x << (c % w) | x >> 1 >> (w - 1 - (c % w))
    // (rotr x, c) -> x >> (c % w) | x << 1 << (w - 1 - (c % w))
    auto BitWidthC = MIRBuilder.buildConstant(AmtTy, EltSizeInBits);
    auto ShAmt = MIRBuilder.buildURem(AmtTy, Amt, BitWidthC);
    ShVal = MIRBuilder.buildInstr(ShOpc, {DstTy}, {Src, ShAmt}).getReg(0);
    auto RevAmt = MIRBuilder.buildSub(AmtTy, BitWidthMinusOneC, ShAmt);
    auto One = MIRBuilder.buildConstant(AmtTy, 1);
    auto Inner = MIRBuilder.buildInstr(RevShiftOpc, {DstTy}, {Src, One});
    RevShiftVal =
        MIRBuilder.buildInstr(RevShiftOpc, {DstTy}, {Inner, RevAmt}).getReg(0);
  }
  MIRBuilder.buildOr(Dst, ShVal, RevShiftVal);
  MI.eraseFromParent();
  return Legalized;
}

// Expand s32 = G_UITOFP s64 using bit operations to an IEEE float
// representation.
LegalizerHelper::LegalizeResult
LegalizerHelper::lowerU64ToF32BitOps(MachineInstr &MI) {
  Register Dst = MI.getOperand(0).getReg();
  Register Src = MI.getOperand(1).getReg();
  const LLT S64 = LLT::scalar(64);
  const LLT S32 = LLT::scalar(32);
  const LLT S1 = LLT::scalar(1);

  assert(MRI.getType(Src) == S64 && MRI.getType(Dst) == S32);

  // unsigned cul2f(ulong u) {
  //   uint lz = clz(u);
  //   uint e = (u != 0) ? 127U + 63U - lz : 0;
  //   u = (u << lz) & 0x7fffffffffffffffUL;
  //   ulong t = u & 0xffffffffffUL;
  //   uint v = (e << 23) | (uint)(u >> 40);
  //   uint r = t > 0x8000000000UL ? 1U : (t == 0x8000000000UL ? v & 1U : 0U);
  //   return as_float(v + r);
  // }

  auto Zero32 = MIRBuilder.buildConstant(S32, 0);
  auto Zero64 = MIRBuilder.buildConstant(S64, 0);

  auto LZ = MIRBuilder.buildCTLZ_ZERO_UNDEF(S32, Src);

  auto K = MIRBuilder.buildConstant(S32, 127U + 63U);
  auto Sub = MIRBuilder.buildSub(S32, K, LZ);

  auto NotZero = MIRBuilder.buildICmp(CmpInst::ICMP_NE, S1, Src, Zero64);
  auto E = MIRBuilder.buildSelect(S32, NotZero, Sub, Zero32);

  auto Mask0 = MIRBuilder.buildConstant(S64, (-1ULL) >> 1);
  auto ShlLZ = MIRBuilder.buildShl(S64, Src, LZ);

  auto U = MIRBuilder.buildAnd(S64, ShlLZ, Mask0);

  auto Mask1 = MIRBuilder.buildConstant(S64, 0xffffffffffULL);
  auto T = MIRBuilder.buildAnd(S64, U, Mask1);

  auto UShl = MIRBuilder.buildLShr(S64, U, MIRBuilder.buildConstant(S64, 40));
  auto ShlE = MIRBuilder.buildShl(S32, E, MIRBuilder.buildConstant(S32, 23));
  auto V = MIRBuilder.buildOr(S32, ShlE, MIRBuilder.buildTrunc(S32, UShl));

  auto C = MIRBuilder.buildConstant(S64, 0x8000000000ULL);
  auto RCmp = MIRBuilder.buildICmp(CmpInst::ICMP_UGT, S1, T, C);
  auto TCmp = MIRBuilder.buildICmp(CmpInst::ICMP_EQ, S1, T, C);
  auto One = MIRBuilder.buildConstant(S32, 1);

  auto VTrunc1 = MIRBuilder.buildAnd(S32, V, One);
  auto Select0 = MIRBuilder.buildSelect(S32, TCmp, VTrunc1, Zero32);
  auto R = MIRBuilder.buildSelect(S32, RCmp, One, Select0);
  MIRBuilder.buildAdd(Dst, V, R);

  MI.eraseFromParent();
  return Legalized;
}

LegalizerHelper::LegalizeResult LegalizerHelper::lowerUITOFP(MachineInstr &MI) {
  Register Dst = MI.getOperand(0).getReg();
  Register Src = MI.getOperand(1).getReg();
  LLT DstTy = MRI.getType(Dst);
  LLT SrcTy = MRI.getType(Src);

  if (SrcTy == LLT::scalar(1)) {
    auto True = MIRBuilder.buildFConstant(DstTy, 1.0);
    auto False = MIRBuilder.buildFConstant(DstTy, 0.0);
    MIRBuilder.buildSelect(Dst, Src, True, False);
    MI.eraseFromParent();
    return Legalized;
  }

  if (SrcTy != LLT::scalar(64))
    return UnableToLegalize;

  if (DstTy == LLT::scalar(32)) {
    // TODO: SelectionDAG has several alternative expansions to port which may
    // be more reasonble depending on the available instructions. If a target
    // has sitofp, does not have CTLZ, or can efficiently use f64 as an
    // intermediate type, this is probably worse.
    return lowerU64ToF32BitOps(MI);
  }

  return UnableToLegalize;
}

LegalizerHelper::LegalizeResult LegalizerHelper::lowerSITOFP(MachineInstr &MI) {
  Register Dst = MI.getOperand(0).getReg();
  Register Src = MI.getOperand(1).getReg();
  LLT DstTy = MRI.getType(Dst);
  LLT SrcTy = MRI.getType(Src);

  const LLT S64 = LLT::scalar(64);
  const LLT S32 = LLT::scalar(32);
  const LLT S1 = LLT::scalar(1);

  if (SrcTy == S1) {
    auto True = MIRBuilder.buildFConstant(DstTy, -1.0);
    auto False = MIRBuilder.buildFConstant(DstTy, 0.0);
    MIRBuilder.buildSelect(Dst, Src, True, False);
    MI.eraseFromParent();
    return Legalized;
  }

  if (SrcTy != S64)
    return UnableToLegalize;

  if (DstTy == S32) {
    // signed cl2f(long l) {
    //   long s = l >> 63;
    //   float r = cul2f((l + s) ^ s);
    //   return s ? -r : r;
    // }
    Register L = Src;
    auto SignBit = MIRBuilder.buildConstant(S64, 63);
    auto S = MIRBuilder.buildAShr(S64, L, SignBit);

    auto LPlusS = MIRBuilder.buildAdd(S64, L, S);
    auto Xor = MIRBuilder.buildXor(S64, LPlusS, S);
    auto R = MIRBuilder.buildUITOFP(S32, Xor);

    auto RNeg = MIRBuilder.buildFNeg(S32, R);
    auto SignNotZero = MIRBuilder.buildICmp(CmpInst::ICMP_NE, S1, S,
                                            MIRBuilder.buildConstant(S64, 0));
    MIRBuilder.buildSelect(Dst, SignNotZero, RNeg, R);
    MI.eraseFromParent();
    return Legalized;
  }

  return UnableToLegalize;
}

LegalizerHelper::LegalizeResult LegalizerHelper::lowerFPTOUI(MachineInstr &MI) {
  Register Dst = MI.getOperand(0).getReg();
  Register Src = MI.getOperand(1).getReg();
  LLT DstTy = MRI.getType(Dst);
  LLT SrcTy = MRI.getType(Src);
  const LLT S64 = LLT::scalar(64);
  const LLT S32 = LLT::scalar(32);

  if (SrcTy != S64 && SrcTy != S32)
    return UnableToLegalize;
  if (DstTy != S32 && DstTy != S64)
    return UnableToLegalize;

  // FPTOSI gives same result as FPTOUI for positive signed integers.
  // FPTOUI needs to deal with fp values that convert to unsigned integers
  // greater or equal to 2^31 for float or 2^63 for double. For brevity 2^Exp.

  APInt TwoPExpInt = APInt::getSignMask(DstTy.getSizeInBits());
  APFloat TwoPExpFP(SrcTy.getSizeInBits() == 32 ? APFloat::IEEEsingle()
                                                : APFloat::IEEEdouble(),
                    APInt::getZero(SrcTy.getSizeInBits()));
  TwoPExpFP.convertFromAPInt(TwoPExpInt, false, APFloat::rmNearestTiesToEven);

  MachineInstrBuilder FPTOSI = MIRBuilder.buildFPTOSI(DstTy, Src);

  MachineInstrBuilder Threshold = MIRBuilder.buildFConstant(SrcTy, TwoPExpFP);
  // For fp Value greater or equal to Threshold(2^Exp), we use FPTOSI on
  // (Value - 2^Exp) and add 2^Exp by setting highest bit in result to 1.
  MachineInstrBuilder FSub = MIRBuilder.buildFSub(SrcTy, Src, Threshold);
  MachineInstrBuilder ResLowBits = MIRBuilder.buildFPTOSI(DstTy, FSub);
  MachineInstrBuilder ResHighBit = MIRBuilder.buildConstant(DstTy, TwoPExpInt);
  MachineInstrBuilder Res = MIRBuilder.buildXor(DstTy, ResLowBits, ResHighBit);

  const LLT S1 = LLT::scalar(1);

  MachineInstrBuilder FCMP =
      MIRBuilder.buildFCmp(CmpInst::FCMP_ULT, S1, Src, Threshold);
  MIRBuilder.buildSelect(Dst, FCMP, FPTOSI, Res);

  MI.eraseFromParent();
  return Legalized;
}

LegalizerHelper::LegalizeResult LegalizerHelper::lowerFPTOSI(MachineInstr &MI) {
  Register Dst = MI.getOperand(0).getReg();
  Register Src = MI.getOperand(1).getReg();
  LLT DstTy = MRI.getType(Dst);
  LLT SrcTy = MRI.getType(Src);
  const LLT S64 = LLT::scalar(64);
  const LLT S32 = LLT::scalar(32);

  // FIXME: Only f32 to i64 conversions are supported.
  if (SrcTy.getScalarType() != S32 || DstTy.getScalarType() != S64)
    return UnableToLegalize;

  // Expand f32 -> i64 conversion
  // This algorithm comes from compiler-rt's implementation of fixsfdi:
  // https://github.com/llvm/llvm-project/blob/main/compiler-rt/lib/builtins/fixsfdi.c

  unsigned SrcEltBits = SrcTy.getScalarSizeInBits();

  auto ExponentMask = MIRBuilder.buildConstant(SrcTy, 0x7F800000);
  auto ExponentLoBit = MIRBuilder.buildConstant(SrcTy, 23);

  auto AndExpMask = MIRBuilder.buildAnd(SrcTy, Src, ExponentMask);
  auto ExponentBits = MIRBuilder.buildLShr(SrcTy, AndExpMask, ExponentLoBit);

  auto SignMask = MIRBuilder.buildConstant(SrcTy,
                                           APInt::getSignMask(SrcEltBits));
  auto AndSignMask = MIRBuilder.buildAnd(SrcTy, Src, SignMask);
  auto SignLowBit = MIRBuilder.buildConstant(SrcTy, SrcEltBits - 1);
  auto Sign = MIRBuilder.buildAShr(SrcTy, AndSignMask, SignLowBit);
  Sign = MIRBuilder.buildSExt(DstTy, Sign);

  auto MantissaMask = MIRBuilder.buildConstant(SrcTy, 0x007FFFFF);
  auto AndMantissaMask = MIRBuilder.buildAnd(SrcTy, Src, MantissaMask);
  auto K = MIRBuilder.buildConstant(SrcTy, 0x00800000);

  auto R = MIRBuilder.buildOr(SrcTy, AndMantissaMask, K);
  R = MIRBuilder.buildZExt(DstTy, R);

  auto Bias = MIRBuilder.buildConstant(SrcTy, 127);
  auto Exponent = MIRBuilder.buildSub(SrcTy, ExponentBits, Bias);
  auto SubExponent = MIRBuilder.buildSub(SrcTy, Exponent, ExponentLoBit);
  auto ExponentSub = MIRBuilder.buildSub(SrcTy, ExponentLoBit, Exponent);

  auto Shl = MIRBuilder.buildShl(DstTy, R, SubExponent);
  auto Srl = MIRBuilder.buildLShr(DstTy, R, ExponentSub);

  const LLT S1 = LLT::scalar(1);
  auto CmpGt = MIRBuilder.buildICmp(CmpInst::ICMP_SGT,
                                    S1, Exponent, ExponentLoBit);

  R = MIRBuilder.buildSelect(DstTy, CmpGt, Shl, Srl);

  auto XorSign = MIRBuilder.buildXor(DstTy, R, Sign);
  auto Ret = MIRBuilder.buildSub(DstTy, XorSign, Sign);

  auto ZeroSrcTy = MIRBuilder.buildConstant(SrcTy, 0);

  auto ExponentLt0 = MIRBuilder.buildICmp(CmpInst::ICMP_SLT,
                                          S1, Exponent, ZeroSrcTy);

  auto ZeroDstTy = MIRBuilder.buildConstant(DstTy, 0);
  MIRBuilder.buildSelect(Dst, ExponentLt0, ZeroDstTy, Ret);

  MI.eraseFromParent();
  return Legalized;
}

// f64 -> f16 conversion using round-to-nearest-even rounding mode.
LegalizerHelper::LegalizeResult
LegalizerHelper::lowerFPTRUNC_F64_TO_F16(MachineInstr &MI) {
  Register Dst = MI.getOperand(0).getReg();
  Register Src = MI.getOperand(1).getReg();

  if (MRI.getType(Src).isVector()) // TODO: Handle vectors directly.
    return UnableToLegalize;

  const unsigned ExpMask = 0x7ff;
  const unsigned ExpBiasf64 = 1023;
  const unsigned ExpBiasf16 = 15;
  const LLT S32 = LLT::scalar(32);
  const LLT S1 = LLT::scalar(1);

  auto Unmerge = MIRBuilder.buildUnmerge(S32, Src);
  Register U = Unmerge.getReg(0);
  Register UH = Unmerge.getReg(1);

  auto E = MIRBuilder.buildLShr(S32, UH, MIRBuilder.buildConstant(S32, 20));
  E = MIRBuilder.buildAnd(S32, E, MIRBuilder.buildConstant(S32, ExpMask));

  // Subtract the fp64 exponent bias (1023) to get the real exponent and
  // add the f16 bias (15) to get the biased exponent for the f16 format.
  E = MIRBuilder.buildAdd(
    S32, E, MIRBuilder.buildConstant(S32, -ExpBiasf64 + ExpBiasf16));

  auto M = MIRBuilder.buildLShr(S32, UH, MIRBuilder.buildConstant(S32, 8));
  M = MIRBuilder.buildAnd(S32, M, MIRBuilder.buildConstant(S32, 0xffe));

  auto MaskedSig = MIRBuilder.buildAnd(S32, UH,
                                       MIRBuilder.buildConstant(S32, 0x1ff));
  MaskedSig = MIRBuilder.buildOr(S32, MaskedSig, U);

  auto Zero = MIRBuilder.buildConstant(S32, 0);
  auto SigCmpNE0 = MIRBuilder.buildICmp(CmpInst::ICMP_NE, S1, MaskedSig, Zero);
  auto Lo40Set = MIRBuilder.buildZExt(S32, SigCmpNE0);
  M = MIRBuilder.buildOr(S32, M, Lo40Set);

  // (M != 0 ? 0x0200 : 0) | 0x7c00;
  auto Bits0x200 = MIRBuilder.buildConstant(S32, 0x0200);
  auto CmpM_NE0 = MIRBuilder.buildICmp(CmpInst::ICMP_NE, S1, M, Zero);
  auto SelectCC = MIRBuilder.buildSelect(S32, CmpM_NE0, Bits0x200, Zero);

  auto Bits0x7c00 = MIRBuilder.buildConstant(S32, 0x7c00);
  auto I = MIRBuilder.buildOr(S32, SelectCC, Bits0x7c00);

  // N = M | (E << 12);
  auto EShl12 = MIRBuilder.buildShl(S32, E, MIRBuilder.buildConstant(S32, 12));
  auto N = MIRBuilder.buildOr(S32, M, EShl12);

  // B = clamp(1-E, 0, 13);
  auto One = MIRBuilder.buildConstant(S32, 1);
  auto OneSubExp = MIRBuilder.buildSub(S32, One, E);
  auto B = MIRBuilder.buildSMax(S32, OneSubExp, Zero);
  B = MIRBuilder.buildSMin(S32, B, MIRBuilder.buildConstant(S32, 13));

  auto SigSetHigh = MIRBuilder.buildOr(S32, M,
                                       MIRBuilder.buildConstant(S32, 0x1000));

  auto D = MIRBuilder.buildLShr(S32, SigSetHigh, B);
  auto D0 = MIRBuilder.buildShl(S32, D, B);

  auto D0_NE_SigSetHigh = MIRBuilder.buildICmp(CmpInst::ICMP_NE, S1,
                                             D0, SigSetHigh);
  auto D1 = MIRBuilder.buildZExt(S32, D0_NE_SigSetHigh);
  D = MIRBuilder.buildOr(S32, D, D1);

  auto CmpELtOne = MIRBuilder.buildICmp(CmpInst::ICMP_SLT, S1, E, One);
  auto V = MIRBuilder.buildSelect(S32, CmpELtOne, D, N);

  auto VLow3 = MIRBuilder.buildAnd(S32, V, MIRBuilder.buildConstant(S32, 7));
  V = MIRBuilder.buildLShr(S32, V, MIRBuilder.buildConstant(S32, 2));

  auto VLow3Eq3 = MIRBuilder.buildICmp(CmpInst::ICMP_EQ, S1, VLow3,
                                       MIRBuilder.buildConstant(S32, 3));
  auto V0 = MIRBuilder.buildZExt(S32, VLow3Eq3);

  auto VLow3Gt5 = MIRBuilder.buildICmp(CmpInst::ICMP_SGT, S1, VLow3,
                                       MIRBuilder.buildConstant(S32, 5));
  auto V1 = MIRBuilder.buildZExt(S32, VLow3Gt5);

  V1 = MIRBuilder.buildOr(S32, V0, V1);
  V = MIRBuilder.buildAdd(S32, V, V1);

  auto CmpEGt30 = MIRBuilder.buildICmp(CmpInst::ICMP_SGT,  S1,
                                       E, MIRBuilder.buildConstant(S32, 30));
  V = MIRBuilder.buildSelect(S32, CmpEGt30,
                             MIRBuilder.buildConstant(S32, 0x7c00), V);

  auto CmpEGt1039 = MIRBuilder.buildICmp(CmpInst::ICMP_EQ, S1,
                                         E, MIRBuilder.buildConstant(S32, 1039));
  V = MIRBuilder.buildSelect(S32, CmpEGt1039, I, V);

  // Extract the sign bit.
  auto Sign = MIRBuilder.buildLShr(S32, UH, MIRBuilder.buildConstant(S32, 16));
  Sign = MIRBuilder.buildAnd(S32, Sign, MIRBuilder.buildConstant(S32, 0x8000));

  // Insert the sign bit
  V = MIRBuilder.buildOr(S32, Sign, V);

  MIRBuilder.buildTrunc(Dst, V);
  MI.eraseFromParent();
  return Legalized;
}

LegalizerHelper::LegalizeResult
LegalizerHelper::lowerFPTRUNC(MachineInstr &MI) {
  Register Dst = MI.getOperand(0).getReg();
  Register Src = MI.getOperand(1).getReg();

  LLT DstTy = MRI.getType(Dst);
  LLT SrcTy = MRI.getType(Src);
  const LLT S64 = LLT::scalar(64);
  const LLT S16 = LLT::scalar(16);

  if (DstTy.getScalarType() == S16 && SrcTy.getScalarType() == S64)
    return lowerFPTRUNC_F64_TO_F16(MI);

  return UnableToLegalize;
}

// TODO: If RHS is a constant SelectionDAGBuilder expands this into a
// multiplication tree.
LegalizerHelper::LegalizeResult LegalizerHelper::lowerFPOWI(MachineInstr &MI) {
  Register Dst = MI.getOperand(0).getReg();
  Register Src0 = MI.getOperand(1).getReg();
  Register Src1 = MI.getOperand(2).getReg();
  LLT Ty = MRI.getType(Dst);

  auto CvtSrc1 = MIRBuilder.buildSITOFP(Ty, Src1);
  MIRBuilder.buildFPow(Dst, Src0, CvtSrc1, MI.getFlags());
  MI.eraseFromParent();
  return Legalized;
}

static CmpInst::Predicate minMaxToCompare(unsigned Opc) {
  switch (Opc) {
  case TargetOpcode::G_SMIN:
    return CmpInst::ICMP_SLT;
  case TargetOpcode::G_SMAX:
    return CmpInst::ICMP_SGT;
  case TargetOpcode::G_UMIN:
    return CmpInst::ICMP_ULT;
  case TargetOpcode::G_UMAX:
    return CmpInst::ICMP_UGT;
  default:
    llvm_unreachable("not in integer min/max");
  }
}

LegalizerHelper::LegalizeResult LegalizerHelper::lowerMinMax(MachineInstr &MI) {
  Register Dst = MI.getOperand(0).getReg();
  Register Src0 = MI.getOperand(1).getReg();
  Register Src1 = MI.getOperand(2).getReg();

  const CmpInst::Predicate Pred = minMaxToCompare(MI.getOpcode());
  LLT CmpType = MRI.getType(Dst).changeElementSize(1);

  auto Cmp = MIRBuilder.buildICmp(Pred, CmpType, Src0, Src1);
  MIRBuilder.buildSelect(Dst, Cmp, Src0, Src1);

  MI.eraseFromParent();
  return Legalized;
}

LegalizerHelper::LegalizeResult
LegalizerHelper::lowerFCopySign(MachineInstr &MI) {
  Register Dst = MI.getOperand(0).getReg();
  Register Src0 = MI.getOperand(1).getReg();
  Register Src1 = MI.getOperand(2).getReg();

  const LLT Src0Ty = MRI.getType(Src0);
  const LLT Src1Ty = MRI.getType(Src1);

  const int Src0Size = Src0Ty.getScalarSizeInBits();
  const int Src1Size = Src1Ty.getScalarSizeInBits();

  auto SignBitMask = MIRBuilder.buildConstant(
    Src0Ty, APInt::getSignMask(Src0Size));

  auto NotSignBitMask = MIRBuilder.buildConstant(
    Src0Ty, APInt::getLowBitsSet(Src0Size, Src0Size - 1));

  Register And0 = MIRBuilder.buildAnd(Src0Ty, Src0, NotSignBitMask).getReg(0);
  Register And1;
  if (Src0Ty == Src1Ty) {
    And1 = MIRBuilder.buildAnd(Src1Ty, Src1, SignBitMask).getReg(0);
  } else if (Src0Size > Src1Size) {
    auto ShiftAmt = MIRBuilder.buildConstant(Src0Ty, Src0Size - Src1Size);
    auto Zext = MIRBuilder.buildZExt(Src0Ty, Src1);
    auto Shift = MIRBuilder.buildShl(Src0Ty, Zext, ShiftAmt);
    And1 = MIRBuilder.buildAnd(Src0Ty, Shift, SignBitMask).getReg(0);
  } else {
    auto ShiftAmt = MIRBuilder.buildConstant(Src1Ty, Src1Size - Src0Size);
    auto Shift = MIRBuilder.buildLShr(Src1Ty, Src1, ShiftAmt);
    auto Trunc = MIRBuilder.buildTrunc(Src0Ty, Shift);
    And1 = MIRBuilder.buildAnd(Src0Ty, Trunc, SignBitMask).getReg(0);
  }

  // Be careful about setting nsz/nnan/ninf on every instruction, since the
  // constants are a nan and -0.0, but the final result should preserve
  // everything.
  unsigned Flags = MI.getFlags();
  MIRBuilder.buildOr(Dst, And0, And1, Flags);

  MI.eraseFromParent();
  return Legalized;
}

LegalizerHelper::LegalizeResult
LegalizerHelper::lowerFMinNumMaxNum(MachineInstr &MI) {
  unsigned NewOp = MI.getOpcode() == TargetOpcode::G_FMINNUM ?
    TargetOpcode::G_FMINNUM_IEEE : TargetOpcode::G_FMAXNUM_IEEE;

  Register Dst = MI.getOperand(0).getReg();
  Register Src0 = MI.getOperand(1).getReg();
  Register Src1 = MI.getOperand(2).getReg();
  LLT Ty = MRI.getType(Dst);

  if (!MI.getFlag(MachineInstr::FmNoNans)) {
    // Insert canonicalizes if it's possible we need to quiet to get correct
    // sNaN behavior.

    // Note this must be done here, and not as an optimization combine in the
    // absence of a dedicate quiet-snan instruction as we're using an
    // omni-purpose G_FCANONICALIZE.
    if (!isKnownNeverSNaN(Src0, MRI))
      Src0 = MIRBuilder.buildFCanonicalize(Ty, Src0, MI.getFlags()).getReg(0);

    if (!isKnownNeverSNaN(Src1, MRI))
      Src1 = MIRBuilder.buildFCanonicalize(Ty, Src1, MI.getFlags()).getReg(0);
  }

  // If there are no nans, it's safe to simply replace this with the non-IEEE
  // version.
  MIRBuilder.buildInstr(NewOp, {Dst}, {Src0, Src1}, MI.getFlags());
  MI.eraseFromParent();
  return Legalized;
}

LegalizerHelper::LegalizeResult LegalizerHelper::lowerFMad(MachineInstr &MI) {
  // Expand G_FMAD a, b, c -> G_FADD (G_FMUL a, b), c
  Register DstReg = MI.getOperand(0).getReg();
  LLT Ty = MRI.getType(DstReg);
  unsigned Flags = MI.getFlags();

  auto Mul = MIRBuilder.buildFMul(Ty, MI.getOperand(1), MI.getOperand(2),
                                  Flags);
  MIRBuilder.buildFAdd(DstReg, Mul, MI.getOperand(3), Flags);
  MI.eraseFromParent();
  return Legalized;
}

LegalizerHelper::LegalizeResult
LegalizerHelper::lowerIntrinsicRound(MachineInstr &MI) {
  Register DstReg = MI.getOperand(0).getReg();
  Register X = MI.getOperand(1).getReg();
  const unsigned Flags = MI.getFlags();
  const LLT Ty = MRI.getType(DstReg);
  const LLT CondTy = Ty.changeElementSize(1);

  // round(x) =>
  //  t = trunc(x);
  //  d = fabs(x - t);
  //  o = copysign(1.0f, x);
  //  return t + (d >= 0.5 ? o : 0.0);

  auto T = MIRBuilder.buildIntrinsicTrunc(Ty, X, Flags);

  auto Diff = MIRBuilder.buildFSub(Ty, X, T, Flags);
  auto AbsDiff = MIRBuilder.buildFAbs(Ty, Diff, Flags);
  auto Zero = MIRBuilder.buildFConstant(Ty, 0.0);
  auto One = MIRBuilder.buildFConstant(Ty, 1.0);
  auto Half = MIRBuilder.buildFConstant(Ty, 0.5);
  auto SignOne = MIRBuilder.buildFCopysign(Ty, One, X);

  auto Cmp = MIRBuilder.buildFCmp(CmpInst::FCMP_OGE, CondTy, AbsDiff, Half,
                                  Flags);
  auto Sel = MIRBuilder.buildSelect(Ty, Cmp, SignOne, Zero, Flags);

  MIRBuilder.buildFAdd(DstReg, T, Sel, Flags);

  MI.eraseFromParent();
  return Legalized;
}

LegalizerHelper::LegalizeResult
LegalizerHelper::lowerFFloor(MachineInstr &MI) {
  Register DstReg = MI.getOperand(0).getReg();
  Register SrcReg = MI.getOperand(1).getReg();
  unsigned Flags = MI.getFlags();
  LLT Ty = MRI.getType(DstReg);
  const LLT CondTy = Ty.changeElementSize(1);

  // result = trunc(src);
  // if (src < 0.0 && src != result)
  //   result += -1.0.

  auto Trunc = MIRBuilder.buildIntrinsicTrunc(Ty, SrcReg, Flags);
  auto Zero = MIRBuilder.buildFConstant(Ty, 0.0);

  auto Lt0 = MIRBuilder.buildFCmp(CmpInst::FCMP_OLT, CondTy,
                                  SrcReg, Zero, Flags);
  auto NeTrunc = MIRBuilder.buildFCmp(CmpInst::FCMP_ONE, CondTy,
                                      SrcReg, Trunc, Flags);
  auto And = MIRBuilder.buildAnd(CondTy, Lt0, NeTrunc);
  auto AddVal = MIRBuilder.buildSITOFP(Ty, And);

  MIRBuilder.buildFAdd(DstReg, Trunc, AddVal, Flags);
  MI.eraseFromParent();
  return Legalized;
}

LegalizerHelper::LegalizeResult
LegalizerHelper::lowerMergeValues(MachineInstr &MI) {
  const unsigned NumOps = MI.getNumOperands();
  Register DstReg = MI.getOperand(0).getReg();
  Register Src0Reg = MI.getOperand(1).getReg();
  LLT DstTy = MRI.getType(DstReg);
  LLT SrcTy = MRI.getType(Src0Reg);
  unsigned PartSize = SrcTy.getSizeInBits();

  LLT WideTy = LLT::scalar(DstTy.getSizeInBits());
  Register ResultReg = MIRBuilder.buildZExt(WideTy, Src0Reg).getReg(0);

  for (unsigned I = 2; I != NumOps; ++I) {
    const unsigned Offset = (I - 1) * PartSize;

    Register SrcReg = MI.getOperand(I).getReg();
    auto ZextInput = MIRBuilder.buildZExt(WideTy, SrcReg);

    Register NextResult = I + 1 == NumOps && WideTy == DstTy ? DstReg :
      MRI.createGenericVirtualRegister(WideTy);

    auto ShiftAmt = MIRBuilder.buildConstant(WideTy, Offset);
    auto Shl = MIRBuilder.buildShl(WideTy, ZextInput, ShiftAmt);
    MIRBuilder.buildOr(NextResult, ResultReg, Shl);
    ResultReg = NextResult;
  }

  if (DstTy.isPointer()) {
    if (MIRBuilder.getDataLayout().isNonIntegralAddressSpace(
          DstTy.getAddressSpace())) {
      LLVM_DEBUG(dbgs() << "Not casting nonintegral address space\n");
      return UnableToLegalize;
    }

    MIRBuilder.buildIntToPtr(DstReg, ResultReg);
  }

  MI.eraseFromParent();
  return Legalized;
}

LegalizerHelper::LegalizeResult
LegalizerHelper::lowerUnmergeValues(MachineInstr &MI) {
  const unsigned NumDst = MI.getNumOperands() - 1;
  Register SrcReg = MI.getOperand(NumDst).getReg();
  Register Dst0Reg = MI.getOperand(0).getReg();
  LLT DstTy = MRI.getType(Dst0Reg);
  if (DstTy.isPointer())
    return UnableToLegalize; // TODO

  SrcReg = coerceToScalar(SrcReg);
  if (!SrcReg)
    return UnableToLegalize;

  // Expand scalarizing unmerge as bitcast to integer and shift.
  LLT IntTy = MRI.getType(SrcReg);

  MIRBuilder.buildTrunc(Dst0Reg, SrcReg);

  const unsigned DstSize = DstTy.getSizeInBits();
  unsigned Offset = DstSize;
  for (unsigned I = 1; I != NumDst; ++I, Offset += DstSize) {
    auto ShiftAmt = MIRBuilder.buildConstant(IntTy, Offset);
    auto Shift = MIRBuilder.buildLShr(IntTy, SrcReg, ShiftAmt);
    MIRBuilder.buildTrunc(MI.getOperand(I), Shift);
  }

  MI.eraseFromParent();
  return Legalized;
}

/// Lower a vector extract or insert by writing the vector to a stack temporary
/// and reloading the element or vector.
///
/// %dst = G_EXTRACT_VECTOR_ELT %vec, %idx
///  =>
///  %stack_temp = G_FRAME_INDEX
///  G_STORE %vec, %stack_temp
///  %idx = clamp(%idx, %vec.getNumElements())
///  %element_ptr = G_PTR_ADD %stack_temp, %idx
///  %dst = G_LOAD %element_ptr
LegalizerHelper::LegalizeResult
LegalizerHelper::lowerExtractInsertVectorElt(MachineInstr &MI) {
  Register DstReg = MI.getOperand(0).getReg();
  Register SrcVec = MI.getOperand(1).getReg();
  Register InsertVal;
  if (MI.getOpcode() == TargetOpcode::G_INSERT_VECTOR_ELT)
    InsertVal = MI.getOperand(2).getReg();

  Register Idx = MI.getOperand(MI.getNumOperands() - 1).getReg();

  LLT VecTy = MRI.getType(SrcVec);
  LLT EltTy = VecTy.getElementType();
  unsigned NumElts = VecTy.getNumElements();

  int64_t IdxVal;
  if (mi_match(Idx, MRI, m_ICst(IdxVal)) && IdxVal <= NumElts) {
    SmallVector<Register, 8> SrcRegs;
    extractParts(SrcVec, EltTy, NumElts, SrcRegs);

    if (InsertVal) {
      SrcRegs[IdxVal] = MI.getOperand(2).getReg();
      MIRBuilder.buildMerge(DstReg, SrcRegs);
    } else {
      MIRBuilder.buildCopy(DstReg, SrcRegs[IdxVal]);
    }

    MI.eraseFromParent();
    return Legalized;
  }

  if (!EltTy.isByteSized()) { // Not implemented.
    LLVM_DEBUG(dbgs() << "Can't handle non-byte element vectors yet\n");
    return UnableToLegalize;
  }

  unsigned EltBytes = EltTy.getSizeInBytes();
  Align VecAlign = getStackTemporaryAlignment(VecTy);
  Align EltAlign;

  MachinePointerInfo PtrInfo;
  auto StackTemp = createStackTemporary(TypeSize::Fixed(VecTy.getSizeInBytes()),
                                        VecAlign, PtrInfo);
  MIRBuilder.buildStore(SrcVec, StackTemp, PtrInfo, VecAlign);

  // Get the pointer to the element, and be sure not to hit undefined behavior
  // if the index is out of bounds.
  Register EltPtr = getVectorElementPointer(StackTemp.getReg(0), VecTy, Idx);

  if (mi_match(Idx, MRI, m_ICst(IdxVal))) {
    int64_t Offset = IdxVal * EltBytes;
    PtrInfo = PtrInfo.getWithOffset(Offset);
    EltAlign = commonAlignment(VecAlign, Offset);
  } else {
    // We lose information with a variable offset.
    EltAlign = getStackTemporaryAlignment(EltTy);
    PtrInfo = MachinePointerInfo(MRI.getType(EltPtr).getAddressSpace());
  }

  if (InsertVal) {
    // Write the inserted element
    MIRBuilder.buildStore(InsertVal, EltPtr, PtrInfo, EltAlign);

    // Reload the whole vector.
    MIRBuilder.buildLoad(DstReg, StackTemp, PtrInfo, VecAlign);
  } else {
    MIRBuilder.buildLoad(DstReg, EltPtr, PtrInfo, EltAlign);
  }

  MI.eraseFromParent();
  return Legalized;
}

LegalizerHelper::LegalizeResult
LegalizerHelper::lowerShuffleVector(MachineInstr &MI) {
  Register DstReg = MI.getOperand(0).getReg();
  Register Src0Reg = MI.getOperand(1).getReg();
  Register Src1Reg = MI.getOperand(2).getReg();
  LLT Src0Ty = MRI.getType(Src0Reg);
  LLT DstTy = MRI.getType(DstReg);
  LLT IdxTy = LLT::scalar(32);

  ArrayRef<int> Mask = MI.getOperand(3).getShuffleMask();

  if (DstTy.isScalar()) {
    if (Src0Ty.isVector())
      return UnableToLegalize;

    // This is just a SELECT.
    assert(Mask.size() == 1 && "Expected a single mask element");
    Register Val;
    if (Mask[0] < 0 || Mask[0] > 1)
      Val = MIRBuilder.buildUndef(DstTy).getReg(0);
    else
      Val = Mask[0] == 0 ? Src0Reg : Src1Reg;
    MIRBuilder.buildCopy(DstReg, Val);
    MI.eraseFromParent();
    return Legalized;
  }

  Register Undef;
  SmallVector<Register, 32> BuildVec;
  LLT EltTy = DstTy.getElementType();

  for (int Idx : Mask) {
    if (Idx < 0) {
      if (!Undef.isValid())
        Undef = MIRBuilder.buildUndef(EltTy).getReg(0);
      BuildVec.push_back(Undef);
      continue;
    }

    if (Src0Ty.isScalar()) {
      BuildVec.push_back(Idx == 0 ? Src0Reg : Src1Reg);
    } else {
      int NumElts = Src0Ty.getNumElements();
      Register SrcVec = Idx < NumElts ? Src0Reg : Src1Reg;
      int ExtractIdx = Idx < NumElts ? Idx : Idx - NumElts;
      auto IdxK = MIRBuilder.buildConstant(IdxTy, ExtractIdx);
      auto Extract = MIRBuilder.buildExtractVectorElement(EltTy, SrcVec, IdxK);
      BuildVec.push_back(Extract.getReg(0));
    }
  }

  MIRBuilder.buildBuildVector(DstReg, BuildVec);
  MI.eraseFromParent();
  return Legalized;
}

LegalizerHelper::LegalizeResult
LegalizerHelper::lowerDynStackAlloc(MachineInstr &MI) {
  const auto &MF = *MI.getMF();
  const auto &TFI = *MF.getSubtarget().getFrameLowering();
  if (TFI.getStackGrowthDirection() == TargetFrameLowering::StackGrowsUp)
    return UnableToLegalize;

  Register Dst = MI.getOperand(0).getReg();
  Register AllocSize = MI.getOperand(1).getReg();
  Align Alignment = assumeAligned(MI.getOperand(2).getImm());

  LLT PtrTy = MRI.getType(Dst);
  LLT IntPtrTy = LLT::scalar(PtrTy.getSizeInBits());

  Register SPReg = TLI.getStackPointerRegisterToSaveRestore();
  auto SPTmp = MIRBuilder.buildCopy(PtrTy, SPReg);
  SPTmp = MIRBuilder.buildCast(IntPtrTy, SPTmp);

  // Subtract the final alloc from the SP. We use G_PTRTOINT here so we don't
  // have to generate an extra instruction to negate the alloc and then use
  // G_PTR_ADD to add the negative offset.
  auto Alloc = MIRBuilder.buildSub(IntPtrTy, SPTmp, AllocSize);
  if (Alignment > Align(1)) {
    APInt AlignMask(IntPtrTy.getSizeInBits(), Alignment.value(), true);
    AlignMask.negate();
    auto AlignCst = MIRBuilder.buildConstant(IntPtrTy, AlignMask);
    Alloc = MIRBuilder.buildAnd(IntPtrTy, Alloc, AlignCst);
  }

  SPTmp = MIRBuilder.buildCast(PtrTy, Alloc);
  MIRBuilder.buildCopy(SPReg, SPTmp);
  MIRBuilder.buildCopy(Dst, SPTmp);

  MI.eraseFromParent();
  return Legalized;
}

LegalizerHelper::LegalizeResult
LegalizerHelper::lowerExtract(MachineInstr &MI) {
  Register Dst = MI.getOperand(0).getReg();
  Register Src = MI.getOperand(1).getReg();
  unsigned Offset = MI.getOperand(2).getImm();

  LLT DstTy = MRI.getType(Dst);
  LLT SrcTy = MRI.getType(Src);

  // Extract sub-vector or one element
  if (SrcTy.isVector()) {
    unsigned SrcEltSize = SrcTy.getElementType().getSizeInBits();
    unsigned DstSize = DstTy.getSizeInBits();

    if ((Offset % SrcEltSize == 0) && (DstSize % SrcEltSize == 0) &&
        (Offset + DstSize <= SrcTy.getSizeInBits())) {
      // Unmerge and allow access to each Src element for the artifact combiner.
      auto Unmerge = MIRBuilder.buildUnmerge(SrcTy.getElementType(), Src);

      // Take element(s) we need to extract and copy it (merge them).
      SmallVector<Register, 8> SubVectorElts;
      for (unsigned Idx = Offset / SrcEltSize;
           Idx < (Offset + DstSize) / SrcEltSize; ++Idx) {
        SubVectorElts.push_back(Unmerge.getReg(Idx));
      }
      if (SubVectorElts.size() == 1)
        MIRBuilder.buildCopy(Dst, SubVectorElts[0]);
      else
        MIRBuilder.buildMerge(Dst, SubVectorElts);

      MI.eraseFromParent();
      return Legalized;
    }
  }

  if (DstTy.isScalar() &&
      (SrcTy.isScalar() ||
       (SrcTy.isVector() && DstTy == SrcTy.getElementType()))) {
    LLT SrcIntTy = SrcTy;
    if (!SrcTy.isScalar()) {
      SrcIntTy = LLT::scalar(SrcTy.getSizeInBits());
      Src = MIRBuilder.buildBitcast(SrcIntTy, Src).getReg(0);
    }

    if (Offset == 0)
      MIRBuilder.buildTrunc(Dst, Src);
    else {
      auto ShiftAmt = MIRBuilder.buildConstant(SrcIntTy, Offset);
      auto Shr = MIRBuilder.buildLShr(SrcIntTy, Src, ShiftAmt);
      MIRBuilder.buildTrunc(Dst, Shr);
    }

    MI.eraseFromParent();
    return Legalized;
  }

  return UnableToLegalize;
}

LegalizerHelper::LegalizeResult LegalizerHelper::lowerInsert(MachineInstr &MI) {
  Register Dst = MI.getOperand(0).getReg();
  Register Src = MI.getOperand(1).getReg();
  Register InsertSrc = MI.getOperand(2).getReg();
  uint64_t Offset = MI.getOperand(3).getImm();

  LLT DstTy = MRI.getType(Src);
  LLT InsertTy = MRI.getType(InsertSrc);

  // Insert sub-vector or one element
  if (DstTy.isVector() && !InsertTy.isPointer()) {
    LLT EltTy = DstTy.getElementType();
    unsigned EltSize = EltTy.getSizeInBits();
    unsigned InsertSize = InsertTy.getSizeInBits();

    if ((Offset % EltSize == 0) && (InsertSize % EltSize == 0) &&
        (Offset + InsertSize <= DstTy.getSizeInBits())) {
      auto UnmergeSrc = MIRBuilder.buildUnmerge(EltTy, Src);
      SmallVector<Register, 8> DstElts;
      unsigned Idx = 0;
      // Elements from Src before insert start Offset
      for (; Idx < Offset / EltSize; ++Idx) {
        DstElts.push_back(UnmergeSrc.getReg(Idx));
      }

      // Replace elements in Src with elements from InsertSrc
      if (InsertTy.getSizeInBits() > EltSize) {
        auto UnmergeInsertSrc = MIRBuilder.buildUnmerge(EltTy, InsertSrc);
        for (unsigned i = 0; Idx < (Offset + InsertSize) / EltSize;
             ++Idx, ++i) {
          DstElts.push_back(UnmergeInsertSrc.getReg(i));
        }
      } else {
        DstElts.push_back(InsertSrc);
        ++Idx;
      }

      // Remaining elements from Src after insert
      for (; Idx < DstTy.getNumElements(); ++Idx) {
        DstElts.push_back(UnmergeSrc.getReg(Idx));
      }

      MIRBuilder.buildMerge(Dst, DstElts);
      MI.eraseFromParent();
      return Legalized;
    }
  }

  if (InsertTy.isVector() ||
      (DstTy.isVector() && DstTy.getElementType() != InsertTy))
    return UnableToLegalize;

  const DataLayout &DL = MIRBuilder.getDataLayout();
  if ((DstTy.isPointer() &&
       DL.isNonIntegralAddressSpace(DstTy.getAddressSpace())) ||
      (InsertTy.isPointer() &&
       DL.isNonIntegralAddressSpace(InsertTy.getAddressSpace()))) {
    LLVM_DEBUG(dbgs() << "Not casting non-integral address space integer\n");
    return UnableToLegalize;
  }

  LLT IntDstTy = DstTy;

  if (!DstTy.isScalar()) {
    IntDstTy = LLT::scalar(DstTy.getSizeInBits());
    Src = MIRBuilder.buildCast(IntDstTy, Src).getReg(0);
  }

  if (!InsertTy.isScalar()) {
    const LLT IntInsertTy = LLT::scalar(InsertTy.getSizeInBits());
    InsertSrc = MIRBuilder.buildPtrToInt(IntInsertTy, InsertSrc).getReg(0);
  }

  Register ExtInsSrc = MIRBuilder.buildZExt(IntDstTy, InsertSrc).getReg(0);
  if (Offset != 0) {
    auto ShiftAmt = MIRBuilder.buildConstant(IntDstTy, Offset);
    ExtInsSrc = MIRBuilder.buildShl(IntDstTy, ExtInsSrc, ShiftAmt).getReg(0);
  }

  APInt MaskVal = APInt::getBitsSetWithWrap(
      DstTy.getSizeInBits(), Offset + InsertTy.getSizeInBits(), Offset);

  auto Mask = MIRBuilder.buildConstant(IntDstTy, MaskVal);
  auto MaskedSrc = MIRBuilder.buildAnd(IntDstTy, Src, Mask);
  auto Or = MIRBuilder.buildOr(IntDstTy, MaskedSrc, ExtInsSrc);

  MIRBuilder.buildCast(Dst, Or);
  MI.eraseFromParent();
  return Legalized;
}

LegalizerHelper::LegalizeResult
LegalizerHelper::lowerSADDO_SSUBO(MachineInstr &MI) {
  Register Dst0 = MI.getOperand(0).getReg();
  Register Dst1 = MI.getOperand(1).getReg();
  Register LHS = MI.getOperand(2).getReg();
  Register RHS = MI.getOperand(3).getReg();
  const bool IsAdd = MI.getOpcode() == TargetOpcode::G_SADDO;

  LLT Ty = MRI.getType(Dst0);
  LLT BoolTy = MRI.getType(Dst1);

  if (IsAdd)
    MIRBuilder.buildAdd(Dst0, LHS, RHS);
  else
    MIRBuilder.buildSub(Dst0, LHS, RHS);

  // TODO: If SADDSAT/SSUBSAT is legal, compare results to detect overflow.

  auto Zero = MIRBuilder.buildConstant(Ty, 0);

  // For an addition, the result should be less than one of the operands (LHS)
  // if and only if the other operand (RHS) is negative, otherwise there will
  // be overflow.
  // For a subtraction, the result should be less than one of the operands
  // (LHS) if and only if the other operand (RHS) is (non-zero) positive,
  // otherwise there will be overflow.
  auto ResultLowerThanLHS =
      MIRBuilder.buildICmp(CmpInst::ICMP_SLT, BoolTy, Dst0, LHS);
  auto ConditionRHS = MIRBuilder.buildICmp(
      IsAdd ? CmpInst::ICMP_SLT : CmpInst::ICMP_SGT, BoolTy, RHS, Zero);

  MIRBuilder.buildXor(Dst1, ConditionRHS, ResultLowerThanLHS);
  MI.eraseFromParent();
  return Legalized;
}

LegalizerHelper::LegalizeResult
LegalizerHelper::lowerAddSubSatToMinMax(MachineInstr &MI) {
  Register Res = MI.getOperand(0).getReg();
  Register LHS = MI.getOperand(1).getReg();
  Register RHS = MI.getOperand(2).getReg();
  LLT Ty = MRI.getType(Res);
  bool IsSigned;
  bool IsAdd;
  unsigned BaseOp;
  switch (MI.getOpcode()) {
  default:
    llvm_unreachable("unexpected addsat/subsat opcode");
  case TargetOpcode::G_UADDSAT:
    IsSigned = false;
    IsAdd = true;
    BaseOp = TargetOpcode::G_ADD;
    break;
  case TargetOpcode::G_SADDSAT:
    IsSigned = true;
    IsAdd = true;
    BaseOp = TargetOpcode::G_ADD;
    break;
  case TargetOpcode::G_USUBSAT:
    IsSigned = false;
    IsAdd = false;
    BaseOp = TargetOpcode::G_SUB;
    break;
  case TargetOpcode::G_SSUBSAT:
    IsSigned = true;
    IsAdd = false;
    BaseOp = TargetOpcode::G_SUB;
    break;
  }

  if (IsSigned) {
    // sadd.sat(a, b) ->
    //   hi = 0x7fffffff - smax(a, 0)
    //   lo = 0x80000000 - smin(a, 0)
    //   a + smin(smax(lo, b), hi)
    // ssub.sat(a, b) ->
    //   lo = smax(a, -1) - 0x7fffffff
    //   hi = smin(a, -1) - 0x80000000
    //   a - smin(smax(lo, b), hi)
    // TODO: AMDGPU can use a "median of 3" instruction here:
    //   a +/- med3(lo, b, hi)
    uint64_t NumBits = Ty.getScalarSizeInBits();
    auto MaxVal =
        MIRBuilder.buildConstant(Ty, APInt::getSignedMaxValue(NumBits));
    auto MinVal =
        MIRBuilder.buildConstant(Ty, APInt::getSignedMinValue(NumBits));
    MachineInstrBuilder Hi, Lo;
    if (IsAdd) {
      auto Zero = MIRBuilder.buildConstant(Ty, 0);
      Hi = MIRBuilder.buildSub(Ty, MaxVal, MIRBuilder.buildSMax(Ty, LHS, Zero));
      Lo = MIRBuilder.buildSub(Ty, MinVal, MIRBuilder.buildSMin(Ty, LHS, Zero));
    } else {
      auto NegOne = MIRBuilder.buildConstant(Ty, -1);
      Lo = MIRBuilder.buildSub(Ty, MIRBuilder.buildSMax(Ty, LHS, NegOne),
                               MaxVal);
      Hi = MIRBuilder.buildSub(Ty, MIRBuilder.buildSMin(Ty, LHS, NegOne),
                               MinVal);
    }
    auto RHSClamped =
        MIRBuilder.buildSMin(Ty, MIRBuilder.buildSMax(Ty, Lo, RHS), Hi);
    MIRBuilder.buildInstr(BaseOp, {Res}, {LHS, RHSClamped});
  } else {
    // uadd.sat(a, b) -> a + umin(~a, b)
    // usub.sat(a, b) -> a - umin(a, b)
    Register Not = IsAdd ? MIRBuilder.buildNot(Ty, LHS).getReg(0) : LHS;
    auto Min = MIRBuilder.buildUMin(Ty, Not, RHS);
    MIRBuilder.buildInstr(BaseOp, {Res}, {LHS, Min});
  }

  MI.eraseFromParent();
  return Legalized;
}

LegalizerHelper::LegalizeResult
LegalizerHelper::lowerAddSubSatToAddoSubo(MachineInstr &MI) {
  Register Res = MI.getOperand(0).getReg();
  Register LHS = MI.getOperand(1).getReg();
  Register RHS = MI.getOperand(2).getReg();
  LLT Ty = MRI.getType(Res);
  LLT BoolTy = Ty.changeElementSize(1);
  bool IsSigned;
  bool IsAdd;
  unsigned OverflowOp;
  switch (MI.getOpcode()) {
  default:
    llvm_unreachable("unexpected addsat/subsat opcode");
  case TargetOpcode::G_UADDSAT:
    IsSigned = false;
    IsAdd = true;
    OverflowOp = TargetOpcode::G_UADDO;
    break;
  case TargetOpcode::G_SADDSAT:
    IsSigned = true;
    IsAdd = true;
    OverflowOp = TargetOpcode::G_SADDO;
    break;
  case TargetOpcode::G_USUBSAT:
    IsSigned = false;
    IsAdd = false;
    OverflowOp = TargetOpcode::G_USUBO;
    break;
  case TargetOpcode::G_SSUBSAT:
    IsSigned = true;
    IsAdd = false;
    OverflowOp = TargetOpcode::G_SSUBO;
    break;
  }

  auto OverflowRes =
      MIRBuilder.buildInstr(OverflowOp, {Ty, BoolTy}, {LHS, RHS});
  Register Tmp = OverflowRes.getReg(0);
  Register Ov = OverflowRes.getReg(1);
  MachineInstrBuilder Clamp;
  if (IsSigned) {
    // sadd.sat(a, b) ->
    //   {tmp, ov} = saddo(a, b)
    //   ov ? (tmp >>s 31) + 0x80000000 : r
    // ssub.sat(a, b) ->
    //   {tmp, ov} = ssubo(a, b)
    //   ov ? (tmp >>s 31) + 0x80000000 : r
    uint64_t NumBits = Ty.getScalarSizeInBits();
    auto ShiftAmount = MIRBuilder.buildConstant(Ty, NumBits - 1);
    auto Sign = MIRBuilder.buildAShr(Ty, Tmp, ShiftAmount);
    auto MinVal =
        MIRBuilder.buildConstant(Ty, APInt::getSignedMinValue(NumBits));
    Clamp = MIRBuilder.buildAdd(Ty, Sign, MinVal);
  } else {
    // uadd.sat(a, b) ->
    //   {tmp, ov} = uaddo(a, b)
    //   ov ? 0xffffffff : tmp
    // usub.sat(a, b) ->
    //   {tmp, ov} = usubo(a, b)
    //   ov ? 0 : tmp
    Clamp = MIRBuilder.buildConstant(Ty, IsAdd ? -1 : 0);
  }
  MIRBuilder.buildSelect(Res, Ov, Clamp, Tmp);

  MI.eraseFromParent();
  return Legalized;
}

LegalizerHelper::LegalizeResult
LegalizerHelper::lowerShlSat(MachineInstr &MI) {
  assert((MI.getOpcode() == TargetOpcode::G_SSHLSAT ||
          MI.getOpcode() == TargetOpcode::G_USHLSAT) &&
         "Expected shlsat opcode!");
  bool IsSigned = MI.getOpcode() == TargetOpcode::G_SSHLSAT;
  Register Res = MI.getOperand(0).getReg();
  Register LHS = MI.getOperand(1).getReg();
  Register RHS = MI.getOperand(2).getReg();
  LLT Ty = MRI.getType(Res);
  LLT BoolTy = Ty.changeElementSize(1);

  unsigned BW = Ty.getScalarSizeInBits();
  auto Result = MIRBuilder.buildShl(Ty, LHS, RHS);
  auto Orig = IsSigned ? MIRBuilder.buildAShr(Ty, Result, RHS)
                       : MIRBuilder.buildLShr(Ty, Result, RHS);

  MachineInstrBuilder SatVal;
  if (IsSigned) {
    auto SatMin = MIRBuilder.buildConstant(Ty, APInt::getSignedMinValue(BW));
    auto SatMax = MIRBuilder.buildConstant(Ty, APInt::getSignedMaxValue(BW));
    auto Cmp = MIRBuilder.buildICmp(CmpInst::ICMP_SLT, BoolTy, LHS,
                                    MIRBuilder.buildConstant(Ty, 0));
    SatVal = MIRBuilder.buildSelect(Ty, Cmp, SatMin, SatMax);
  } else {
    SatVal = MIRBuilder.buildConstant(Ty, APInt::getMaxValue(BW));
  }
  auto Ov = MIRBuilder.buildICmp(CmpInst::ICMP_NE, BoolTy, LHS, Orig);
  MIRBuilder.buildSelect(Res, Ov, SatVal, Result);

  MI.eraseFromParent();
  return Legalized;
}

LegalizerHelper::LegalizeResult
LegalizerHelper::lowerBswap(MachineInstr &MI) {
  Register Dst = MI.getOperand(0).getReg();
  Register Src = MI.getOperand(1).getReg();
  const LLT Ty = MRI.getType(Src);
  unsigned SizeInBytes = (Ty.getScalarSizeInBits() + 7) / 8;
  unsigned BaseShiftAmt = (SizeInBytes - 1) * 8;

  // Swap most and least significant byte, set remaining bytes in Res to zero.
  auto ShiftAmt = MIRBuilder.buildConstant(Ty, BaseShiftAmt);
  auto LSByteShiftedLeft = MIRBuilder.buildShl(Ty, Src, ShiftAmt);
  auto MSByteShiftedRight = MIRBuilder.buildLShr(Ty, Src, ShiftAmt);
  auto Res = MIRBuilder.buildOr(Ty, MSByteShiftedRight, LSByteShiftedLeft);

  // Set i-th high/low byte in Res to i-th low/high byte from Src.
  for (unsigned i = 1; i < SizeInBytes / 2; ++i) {
    // AND with Mask leaves byte i unchanged and sets remaining bytes to 0.
    APInt APMask(SizeInBytes * 8, 0xFF << (i * 8));
    auto Mask = MIRBuilder.buildConstant(Ty, APMask);
    auto ShiftAmt = MIRBuilder.buildConstant(Ty, BaseShiftAmt - 16 * i);
    // Low byte shifted left to place of high byte: (Src & Mask) << ShiftAmt.
    auto LoByte = MIRBuilder.buildAnd(Ty, Src, Mask);
    auto LoShiftedLeft = MIRBuilder.buildShl(Ty, LoByte, ShiftAmt);
    Res = MIRBuilder.buildOr(Ty, Res, LoShiftedLeft);
    // High byte shifted right to place of low byte: (Src >> ShiftAmt) & Mask.
    auto SrcShiftedRight = MIRBuilder.buildLShr(Ty, Src, ShiftAmt);
    auto HiShiftedRight = MIRBuilder.buildAnd(Ty, SrcShiftedRight, Mask);
    Res = MIRBuilder.buildOr(Ty, Res, HiShiftedRight);
  }
  Res.getInstr()->getOperand(0).setReg(Dst);

  MI.eraseFromParent();
  return Legalized;
}

//{ (Src & Mask) >> N } | { (Src << N) & Mask }
static MachineInstrBuilder SwapN(unsigned N, DstOp Dst, MachineIRBuilder &B,
                                 MachineInstrBuilder Src, APInt Mask) {
  const LLT Ty = Dst.getLLTTy(*B.getMRI());
  MachineInstrBuilder C_N = B.buildConstant(Ty, N);
  MachineInstrBuilder MaskLoNTo0 = B.buildConstant(Ty, Mask);
  auto LHS = B.buildLShr(Ty, B.buildAnd(Ty, Src, MaskLoNTo0), C_N);
  auto RHS = B.buildAnd(Ty, B.buildShl(Ty, Src, C_N), MaskLoNTo0);
  return B.buildOr(Dst, LHS, RHS);
}

LegalizerHelper::LegalizeResult
LegalizerHelper::lowerBitreverse(MachineInstr &MI) {
  Register Dst = MI.getOperand(0).getReg();
  Register Src = MI.getOperand(1).getReg();
  const LLT Ty = MRI.getType(Src);
  unsigned Size = Ty.getSizeInBits();

  MachineInstrBuilder BSWAP =
      MIRBuilder.buildInstr(TargetOpcode::G_BSWAP, {Ty}, {Src});

  // swap high and low 4 bits in 8 bit blocks 7654|3210 -> 3210|7654
  //    [(val & 0xF0F0F0F0) >> 4] | [(val & 0x0F0F0F0F) << 4]
  // -> [(val & 0xF0F0F0F0) >> 4] | [(val << 4) & 0xF0F0F0F0]
  MachineInstrBuilder Swap4 =
      SwapN(4, Ty, MIRBuilder, BSWAP, APInt::getSplat(Size, APInt(8, 0xF0)));

  // swap high and low 2 bits in 4 bit blocks 32|10 76|54 -> 10|32 54|76
  //    [(val & 0xCCCCCCCC) >> 2] & [(val & 0x33333333) << 2]
  // -> [(val & 0xCCCCCCCC) >> 2] & [(val << 2) & 0xCCCCCCCC]
  MachineInstrBuilder Swap2 =
      SwapN(2, Ty, MIRBuilder, Swap4, APInt::getSplat(Size, APInt(8, 0xCC)));

  // swap high and low 1 bit in 2 bit blocks 1|0 3|2 5|4 7|6 -> 0|1 2|3 4|5 6|7
  //    [(val & 0xAAAAAAAA) >> 1] & [(val & 0x55555555) << 1]
  // -> [(val & 0xAAAAAAAA) >> 1] & [(val << 1) & 0xAAAAAAAA]
  SwapN(1, Dst, MIRBuilder, Swap2, APInt::getSplat(Size, APInt(8, 0xAA)));

  MI.eraseFromParent();
  return Legalized;
}

LegalizerHelper::LegalizeResult
LegalizerHelper::lowerReadWriteRegister(MachineInstr &MI) {
  MachineFunction &MF = MIRBuilder.getMF();

  bool IsRead = MI.getOpcode() == TargetOpcode::G_READ_REGISTER;
  int NameOpIdx = IsRead ? 1 : 0;
  int ValRegIndex = IsRead ? 0 : 1;

  Register ValReg = MI.getOperand(ValRegIndex).getReg();
  const LLT Ty = MRI.getType(ValReg);
  const MDString *RegStr = cast<MDString>(
    cast<MDNode>(MI.getOperand(NameOpIdx).getMetadata())->getOperand(0));

  Register PhysReg = TLI.getRegisterByName(RegStr->getString().data(), Ty, MF);
  if (!PhysReg.isValid())
    return UnableToLegalize;

  if (IsRead)
    MIRBuilder.buildCopy(ValReg, PhysReg);
  else
    MIRBuilder.buildCopy(PhysReg, ValReg);

  MI.eraseFromParent();
  return Legalized;
}

LegalizerHelper::LegalizeResult
LegalizerHelper::lowerSMULH_UMULH(MachineInstr &MI) {
  bool IsSigned = MI.getOpcode() == TargetOpcode::G_SMULH;
  unsigned ExtOp = IsSigned ? TargetOpcode::G_SEXT : TargetOpcode::G_ZEXT;
  Register Result = MI.getOperand(0).getReg();
  LLT OrigTy = MRI.getType(Result);
  auto SizeInBits = OrigTy.getScalarSizeInBits();
  LLT WideTy = OrigTy.changeElementSize(SizeInBits * 2);

  auto LHS = MIRBuilder.buildInstr(ExtOp, {WideTy}, {MI.getOperand(1)});
  auto RHS = MIRBuilder.buildInstr(ExtOp, {WideTy}, {MI.getOperand(2)});
  auto Mul = MIRBuilder.buildMul(WideTy, LHS, RHS);
  unsigned ShiftOp = IsSigned ? TargetOpcode::G_ASHR : TargetOpcode::G_LSHR;

  auto ShiftAmt = MIRBuilder.buildConstant(WideTy, SizeInBits);
  auto Shifted = MIRBuilder.buildInstr(ShiftOp, {WideTy}, {Mul, ShiftAmt});
  MIRBuilder.buildTrunc(Result, Shifted);

  MI.eraseFromParent();
  return Legalized;
}

LegalizerHelper::LegalizeResult LegalizerHelper::lowerSelect(MachineInstr &MI) {
  // Implement vector G_SELECT in terms of XOR, AND, OR.
  Register DstReg = MI.getOperand(0).getReg();
  Register MaskReg = MI.getOperand(1).getReg();
  Register Op1Reg = MI.getOperand(2).getReg();
  Register Op2Reg = MI.getOperand(3).getReg();
  LLT DstTy = MRI.getType(DstReg);
  LLT MaskTy = MRI.getType(MaskReg);
  LLT Op1Ty = MRI.getType(Op1Reg);
  if (!DstTy.isVector())
    return UnableToLegalize;

  // Vector selects can have a scalar predicate. If so, splat into a vector and
  // finish for later legalization attempts to try again.
  if (MaskTy.isScalar()) {
    Register MaskElt = MaskReg;
    if (MaskTy.getSizeInBits() < DstTy.getScalarSizeInBits())
      MaskElt = MIRBuilder.buildSExt(DstTy.getElementType(), MaskElt).getReg(0);
    // Generate a vector splat idiom to be pattern matched later.
    auto ShufSplat = MIRBuilder.buildShuffleSplat(DstTy, MaskElt);
    Observer.changingInstr(MI);
    MI.getOperand(1).setReg(ShufSplat.getReg(0));
    Observer.changedInstr(MI);
    return Legalized;
  }

  if (MaskTy.getSizeInBits() != Op1Ty.getSizeInBits()) {
    return UnableToLegalize;
  }

  auto NotMask = MIRBuilder.buildNot(MaskTy, MaskReg);
  auto NewOp1 = MIRBuilder.buildAnd(MaskTy, Op1Reg, MaskReg);
  auto NewOp2 = MIRBuilder.buildAnd(MaskTy, Op2Reg, NotMask);
  MIRBuilder.buildOr(DstReg, NewOp1, NewOp2);
  MI.eraseFromParent();
  return Legalized;
}

LegalizerHelper::LegalizeResult LegalizerHelper::lowerDIVREM(MachineInstr &MI) {
  // Split DIVREM into individual instructions.
  unsigned Opcode = MI.getOpcode();

  MIRBuilder.buildInstr(
      Opcode == TargetOpcode::G_SDIVREM ? TargetOpcode::G_SDIV
                                        : TargetOpcode::G_UDIV,
      {MI.getOperand(0).getReg()}, {MI.getOperand(2), MI.getOperand(3)});
  MIRBuilder.buildInstr(
      Opcode == TargetOpcode::G_SDIVREM ? TargetOpcode::G_SREM
                                        : TargetOpcode::G_UREM,
      {MI.getOperand(1).getReg()}, {MI.getOperand(2), MI.getOperand(3)});
  MI.eraseFromParent();
  return Legalized;
<<<<<<< HEAD
=======
}

LegalizerHelper::LegalizeResult
LegalizerHelper::lowerAbsToAddXor(MachineInstr &MI) {
  // Expand %res = G_ABS %a into:
  // %v1 = G_ASHR %a, scalar_size-1
  // %v2 = G_ADD %a, %v1
  // %res = G_XOR %v2, %v1
  LLT DstTy = MRI.getType(MI.getOperand(0).getReg());
  Register OpReg = MI.getOperand(1).getReg();
  auto ShiftAmt =
      MIRBuilder.buildConstant(DstTy, DstTy.getScalarSizeInBits() - 1);
  auto Shift = MIRBuilder.buildAShr(DstTy, OpReg, ShiftAmt);
  auto Add = MIRBuilder.buildAdd(DstTy, OpReg, Shift);
  MIRBuilder.buildXor(MI.getOperand(0).getReg(), Add, Shift);
  MI.eraseFromParent();
  return Legalized;
}

LegalizerHelper::LegalizeResult
LegalizerHelper::lowerAbsToMaxNeg(MachineInstr &MI) {
  // Expand %res = G_ABS %a into:
  // %v1 = G_CONSTANT 0
  // %v2 = G_SUB %v1, %a
  // %res = G_SMAX %a, %v2
  Register SrcReg = MI.getOperand(1).getReg();
  LLT Ty = MRI.getType(SrcReg);
  auto Zero = MIRBuilder.buildConstant(Ty, 0).getReg(0);
  auto Sub = MIRBuilder.buildSub(Ty, Zero, SrcReg).getReg(0);
  MIRBuilder.buildSMax(MI.getOperand(0), SrcReg, Sub);
  MI.eraseFromParent();
  return Legalized;
}

LegalizerHelper::LegalizeResult
LegalizerHelper::lowerVectorReduction(MachineInstr &MI) {
  Register SrcReg = MI.getOperand(1).getReg();
  LLT SrcTy = MRI.getType(SrcReg);
  LLT DstTy = MRI.getType(SrcReg);

  // The source could be a scalar if the IR type was <1 x sN>.
  if (SrcTy.isScalar()) {
    if (DstTy.getSizeInBits() > SrcTy.getSizeInBits())
      return UnableToLegalize; // FIXME: handle extension.
    // This can be just a plain copy.
    Observer.changingInstr(MI);
    MI.setDesc(MIRBuilder.getTII().get(TargetOpcode::COPY));
    Observer.changedInstr(MI);
    return Legalized;
  }
  return UnableToLegalize;;
}

static bool shouldLowerMemFuncForSize(const MachineFunction &MF) {
  // On Darwin, -Os means optimize for size without hurting performance, so
  // only really optimize for size when -Oz (MinSize) is used.
  if (MF.getTarget().getTargetTriple().isOSDarwin())
    return MF.getFunction().hasMinSize();
  return MF.getFunction().hasOptSize();
}

// Returns a list of types to use for memory op lowering in MemOps. A partial
// port of findOptimalMemOpLowering in TargetLowering.
static bool findGISelOptimalMemOpLowering(std::vector<LLT> &MemOps,
                                          unsigned Limit, const MemOp &Op,
                                          unsigned DstAS, unsigned SrcAS,
                                          const AttributeList &FuncAttributes,
                                          const TargetLowering &TLI) {
  if (Op.isMemcpyWithFixedDstAlign() && Op.getSrcAlign() < Op.getDstAlign())
    return false;

  LLT Ty = TLI.getOptimalMemOpLLT(Op, FuncAttributes);

  if (Ty == LLT()) {
    // Use the largest scalar type whose alignment constraints are satisfied.
    // We only need to check DstAlign here as SrcAlign is always greater or
    // equal to DstAlign (or zero).
    Ty = LLT::scalar(64);
    if (Op.isFixedDstAlign())
      while (Op.getDstAlign() < Ty.getSizeInBytes() &&
             !TLI.allowsMisalignedMemoryAccesses(Ty, DstAS, Op.getDstAlign()))
        Ty = LLT::scalar(Ty.getSizeInBytes());
    assert(Ty.getSizeInBits() > 0 && "Could not find valid type");
    // FIXME: check for the largest legal type we can load/store to.
  }

  unsigned NumMemOps = 0;
  uint64_t Size = Op.size();
  while (Size) {
    unsigned TySize = Ty.getSizeInBytes();
    while (TySize > Size) {
      // For now, only use non-vector load / store's for the left-over pieces.
      LLT NewTy = Ty;
      // FIXME: check for mem op safety and legality of the types. Not all of
      // SDAGisms map cleanly to GISel concepts.
      if (NewTy.isVector())
        NewTy = NewTy.getSizeInBits() > 64 ? LLT::scalar(64) : LLT::scalar(32);
      NewTy = LLT::scalar(PowerOf2Floor(NewTy.getSizeInBits() - 1));
      unsigned NewTySize = NewTy.getSizeInBytes();
      assert(NewTySize > 0 && "Could not find appropriate type");

      // If the new LLT cannot cover all of the remaining bits, then consider
      // issuing a (or a pair of) unaligned and overlapping load / store.
      bool Fast;
      // Need to get a VT equivalent for allowMisalignedMemoryAccesses().
      MVT VT = getMVTForLLT(Ty);
      if (NumMemOps && Op.allowOverlap() && NewTySize < Size &&
          TLI.allowsMisalignedMemoryAccesses(
              VT, DstAS, Op.isFixedDstAlign() ? Op.getDstAlign() : Align(1),
              MachineMemOperand::MONone, &Fast) &&
          Fast)
        TySize = Size;
      else {
        Ty = NewTy;
        TySize = NewTySize;
      }
    }

    if (++NumMemOps > Limit)
      return false;

    MemOps.push_back(Ty);
    Size -= TySize;
  }

  return true;
}

static Type *getTypeForLLT(LLT Ty, LLVMContext &C) {
  if (Ty.isVector())
    return FixedVectorType::get(IntegerType::get(C, Ty.getScalarSizeInBits()),
                                Ty.getNumElements());
  return IntegerType::get(C, Ty.getSizeInBits());
}

// Get a vectorized representation of the memset value operand, GISel edition.
static Register getMemsetValue(Register Val, LLT Ty, MachineIRBuilder &MIB) {
  MachineRegisterInfo &MRI = *MIB.getMRI();
  unsigned NumBits = Ty.getScalarSizeInBits();
  auto ValVRegAndVal = getIConstantVRegValWithLookThrough(Val, MRI);
  if (!Ty.isVector() && ValVRegAndVal) {
    APInt Scalar = ValVRegAndVal->Value.truncOrSelf(8);
    APInt SplatVal = APInt::getSplat(NumBits, Scalar);
    return MIB.buildConstant(Ty, SplatVal).getReg(0);
  }

  // Extend the byte value to the larger type, and then multiply by a magic
  // value 0x010101... in order to replicate it across every byte.
  // Unless it's zero, in which case just emit a larger G_CONSTANT 0.
  if (ValVRegAndVal && ValVRegAndVal->Value == 0) {
    return MIB.buildConstant(Ty, 0).getReg(0);
  }

  LLT ExtType = Ty.getScalarType();
  auto ZExt = MIB.buildZExtOrTrunc(ExtType, Val);
  if (NumBits > 8) {
    APInt Magic = APInt::getSplat(NumBits, APInt(8, 0x01));
    auto MagicMI = MIB.buildConstant(ExtType, Magic);
    Val = MIB.buildMul(ExtType, ZExt, MagicMI).getReg(0);
  }

  // For vector types create a G_BUILD_VECTOR.
  if (Ty.isVector())
    Val = MIB.buildSplatVector(Ty, Val).getReg(0);

  return Val;
}

LegalizerHelper::LegalizeResult
LegalizerHelper::lowerMemset(MachineInstr &MI, Register Dst, Register Val,
                             uint64_t KnownLen, Align Alignment,
                             bool IsVolatile) {
  auto &MF = *MI.getParent()->getParent();
  const auto &TLI = *MF.getSubtarget().getTargetLowering();
  auto &DL = MF.getDataLayout();
  LLVMContext &C = MF.getFunction().getContext();

  assert(KnownLen != 0 && "Have a zero length memset length!");

  bool DstAlignCanChange = false;
  MachineFrameInfo &MFI = MF.getFrameInfo();
  bool OptSize = shouldLowerMemFuncForSize(MF);

  MachineInstr *FIDef = getOpcodeDef(TargetOpcode::G_FRAME_INDEX, Dst, MRI);
  if (FIDef && !MFI.isFixedObjectIndex(FIDef->getOperand(1).getIndex()))
    DstAlignCanChange = true;

  unsigned Limit = TLI.getMaxStoresPerMemset(OptSize);
  std::vector<LLT> MemOps;

  const auto &DstMMO = **MI.memoperands_begin();
  MachinePointerInfo DstPtrInfo = DstMMO.getPointerInfo();

  auto ValVRegAndVal = getIConstantVRegValWithLookThrough(Val, MRI);
  bool IsZeroVal = ValVRegAndVal && ValVRegAndVal->Value == 0;

  if (!findGISelOptimalMemOpLowering(MemOps, Limit,
                                     MemOp::Set(KnownLen, DstAlignCanChange,
                                                Alignment,
                                                /*IsZeroMemset=*/IsZeroVal,
                                                /*IsVolatile=*/IsVolatile),
                                     DstPtrInfo.getAddrSpace(), ~0u,
                                     MF.getFunction().getAttributes(), TLI))
    return UnableToLegalize;

  if (DstAlignCanChange) {
    // Get an estimate of the type from the LLT.
    Type *IRTy = getTypeForLLT(MemOps[0], C);
    Align NewAlign = DL.getABITypeAlign(IRTy);
    if (NewAlign > Alignment) {
      Alignment = NewAlign;
      unsigned FI = FIDef->getOperand(1).getIndex();
      // Give the stack frame object a larger alignment if needed.
      if (MFI.getObjectAlign(FI) < Alignment)
        MFI.setObjectAlignment(FI, Alignment);
    }
  }

  MachineIRBuilder MIB(MI);
  // Find the largest store and generate the bit pattern for it.
  LLT LargestTy = MemOps[0];
  for (unsigned i = 1; i < MemOps.size(); i++)
    if (MemOps[i].getSizeInBits() > LargestTy.getSizeInBits())
      LargestTy = MemOps[i];

  // The memset stored value is always defined as an s8, so in order to make it
  // work with larger store types we need to repeat the bit pattern across the
  // wider type.
  Register MemSetValue = getMemsetValue(Val, LargestTy, MIB);

  if (!MemSetValue)
    return UnableToLegalize;

  // Generate the stores. For each store type in the list, we generate the
  // matching store of that type to the destination address.
  LLT PtrTy = MRI.getType(Dst);
  unsigned DstOff = 0;
  unsigned Size = KnownLen;
  for (unsigned I = 0; I < MemOps.size(); I++) {
    LLT Ty = MemOps[I];
    unsigned TySize = Ty.getSizeInBytes();
    if (TySize > Size) {
      // Issuing an unaligned load / store pair that overlaps with the previous
      // pair. Adjust the offset accordingly.
      assert(I == MemOps.size() - 1 && I != 0);
      DstOff -= TySize - Size;
    }

    // If this store is smaller than the largest store see whether we can get
    // the smaller value for free with a truncate.
    Register Value = MemSetValue;
    if (Ty.getSizeInBits() < LargestTy.getSizeInBits()) {
      MVT VT = getMVTForLLT(Ty);
      MVT LargestVT = getMVTForLLT(LargestTy);
      if (!LargestTy.isVector() && !Ty.isVector() &&
          TLI.isTruncateFree(LargestVT, VT))
        Value = MIB.buildTrunc(Ty, MemSetValue).getReg(0);
      else
        Value = getMemsetValue(Val, Ty, MIB);
      if (!Value)
        return UnableToLegalize;
    }

    auto *StoreMMO = MF.getMachineMemOperand(&DstMMO, DstOff, Ty);

    Register Ptr = Dst;
    if (DstOff != 0) {
      auto Offset =
          MIB.buildConstant(LLT::scalar(PtrTy.getSizeInBits()), DstOff);
      Ptr = MIB.buildPtrAdd(PtrTy, Dst, Offset).getReg(0);
    }

    MIB.buildStore(Value, Ptr, *StoreMMO);
    DstOff += Ty.getSizeInBytes();
    Size -= TySize;
  }

  MI.eraseFromParent();
  return Legalized;
}

LegalizerHelper::LegalizeResult
LegalizerHelper::lowerMemcpyInline(MachineInstr &MI) {
  assert(MI.getOpcode() == TargetOpcode::G_MEMCPY_INLINE);

  Register Dst = MI.getOperand(0).getReg();
  Register Src = MI.getOperand(1).getReg();
  Register Len = MI.getOperand(2).getReg();

  const auto *MMOIt = MI.memoperands_begin();
  const MachineMemOperand *MemOp = *MMOIt;
  bool IsVolatile = MemOp->isVolatile();

  // See if this is a constant length copy
  auto LenVRegAndVal = getIConstantVRegValWithLookThrough(Len, MRI);
  // FIXME: support dynamically sized G_MEMCPY_INLINE
  assert(LenVRegAndVal.hasValue() &&
         "inline memcpy with dynamic size is not yet supported");
  uint64_t KnownLen = LenVRegAndVal->Value.getZExtValue();
  if (KnownLen == 0) {
    MI.eraseFromParent();
    return Legalized;
  }

  const auto &DstMMO = **MI.memoperands_begin();
  const auto &SrcMMO = **std::next(MI.memoperands_begin());
  Align DstAlign = DstMMO.getBaseAlign();
  Align SrcAlign = SrcMMO.getBaseAlign();

  return lowerMemcpyInline(MI, Dst, Src, KnownLen, DstAlign, SrcAlign,
                           IsVolatile);
}

LegalizerHelper::LegalizeResult
LegalizerHelper::lowerMemcpyInline(MachineInstr &MI, Register Dst, Register Src,
                                   uint64_t KnownLen, Align DstAlign,
                                   Align SrcAlign, bool IsVolatile) {
  assert(MI.getOpcode() == TargetOpcode::G_MEMCPY_INLINE);
  return lowerMemcpy(MI, Dst, Src, KnownLen,
                     std::numeric_limits<uint64_t>::max(), DstAlign, SrcAlign,
                     IsVolatile);
}

LegalizerHelper::LegalizeResult
LegalizerHelper::lowerMemcpy(MachineInstr &MI, Register Dst, Register Src,
                             uint64_t KnownLen, uint64_t Limit, Align DstAlign,
                             Align SrcAlign, bool IsVolatile) {
  auto &MF = *MI.getParent()->getParent();
  const auto &TLI = *MF.getSubtarget().getTargetLowering();
  auto &DL = MF.getDataLayout();
  LLVMContext &C = MF.getFunction().getContext();

  assert(KnownLen != 0 && "Have a zero length memcpy length!");

  bool DstAlignCanChange = false;
  MachineFrameInfo &MFI = MF.getFrameInfo();
  Align Alignment = commonAlignment(DstAlign, SrcAlign);

  MachineInstr *FIDef = getOpcodeDef(TargetOpcode::G_FRAME_INDEX, Dst, MRI);
  if (FIDef && !MFI.isFixedObjectIndex(FIDef->getOperand(1).getIndex()))
    DstAlignCanChange = true;

  // FIXME: infer better src pointer alignment like SelectionDAG does here.
  // FIXME: also use the equivalent of isMemSrcFromConstant and alwaysinlining
  // if the memcpy is in a tail call position.

  std::vector<LLT> MemOps;

  const auto &DstMMO = **MI.memoperands_begin();
  const auto &SrcMMO = **std::next(MI.memoperands_begin());
  MachinePointerInfo DstPtrInfo = DstMMO.getPointerInfo();
  MachinePointerInfo SrcPtrInfo = SrcMMO.getPointerInfo();

  if (!findGISelOptimalMemOpLowering(
          MemOps, Limit,
          MemOp::Copy(KnownLen, DstAlignCanChange, Alignment, SrcAlign,
                      IsVolatile),
          DstPtrInfo.getAddrSpace(), SrcPtrInfo.getAddrSpace(),
          MF.getFunction().getAttributes(), TLI))
    return UnableToLegalize;

  if (DstAlignCanChange) {
    // Get an estimate of the type from the LLT.
    Type *IRTy = getTypeForLLT(MemOps[0], C);
    Align NewAlign = DL.getABITypeAlign(IRTy);

    // Don't promote to an alignment that would require dynamic stack
    // realignment.
    const TargetRegisterInfo *TRI = MF.getSubtarget().getRegisterInfo();
    if (!TRI->hasStackRealignment(MF))
      while (NewAlign > Alignment && DL.exceedsNaturalStackAlignment(NewAlign))
        NewAlign = NewAlign / 2;

    if (NewAlign > Alignment) {
      Alignment = NewAlign;
      unsigned FI = FIDef->getOperand(1).getIndex();
      // Give the stack frame object a larger alignment if needed.
      if (MFI.getObjectAlign(FI) < Alignment)
        MFI.setObjectAlignment(FI, Alignment);
    }
  }

  LLVM_DEBUG(dbgs() << "Inlining memcpy: " << MI << " into loads & stores\n");

  MachineIRBuilder MIB(MI);
  // Now we need to emit a pair of load and stores for each of the types we've
  // collected. I.e. for each type, generate a load from the source pointer of
  // that type width, and then generate a corresponding store to the dest buffer
  // of that value loaded. This can result in a sequence of loads and stores
  // mixed types, depending on what the target specifies as good types to use.
  unsigned CurrOffset = 0;
  unsigned Size = KnownLen;
  for (auto CopyTy : MemOps) {
    // Issuing an unaligned load / store pair  that overlaps with the previous
    // pair. Adjust the offset accordingly.
    if (CopyTy.getSizeInBytes() > Size)
      CurrOffset -= CopyTy.getSizeInBytes() - Size;

    // Construct MMOs for the accesses.
    auto *LoadMMO =
        MF.getMachineMemOperand(&SrcMMO, CurrOffset, CopyTy.getSizeInBytes());
    auto *StoreMMO =
        MF.getMachineMemOperand(&DstMMO, CurrOffset, CopyTy.getSizeInBytes());

    // Create the load.
    Register LoadPtr = Src;
    Register Offset;
    if (CurrOffset != 0) {
      LLT SrcTy = MRI.getType(Src);
      Offset = MIB.buildConstant(LLT::scalar(SrcTy.getSizeInBits()), CurrOffset)
                   .getReg(0);
      LoadPtr = MIB.buildPtrAdd(SrcTy, Src, Offset).getReg(0);
    }
    auto LdVal = MIB.buildLoad(CopyTy, LoadPtr, *LoadMMO);

    // Create the store.
    Register StorePtr = Dst;
    if (CurrOffset != 0) {
      LLT DstTy = MRI.getType(Dst);
      StorePtr = MIB.buildPtrAdd(DstTy, Dst, Offset).getReg(0);
    }
    MIB.buildStore(LdVal, StorePtr, *StoreMMO);
    CurrOffset += CopyTy.getSizeInBytes();
    Size -= CopyTy.getSizeInBytes();
  }

  MI.eraseFromParent();
  return Legalized;
}

LegalizerHelper::LegalizeResult
LegalizerHelper::lowerMemmove(MachineInstr &MI, Register Dst, Register Src,
                              uint64_t KnownLen, Align DstAlign, Align SrcAlign,
                              bool IsVolatile) {
  auto &MF = *MI.getParent()->getParent();
  const auto &TLI = *MF.getSubtarget().getTargetLowering();
  auto &DL = MF.getDataLayout();
  LLVMContext &C = MF.getFunction().getContext();

  assert(KnownLen != 0 && "Have a zero length memmove length!");

  bool DstAlignCanChange = false;
  MachineFrameInfo &MFI = MF.getFrameInfo();
  bool OptSize = shouldLowerMemFuncForSize(MF);
  Align Alignment = commonAlignment(DstAlign, SrcAlign);

  MachineInstr *FIDef = getOpcodeDef(TargetOpcode::G_FRAME_INDEX, Dst, MRI);
  if (FIDef && !MFI.isFixedObjectIndex(FIDef->getOperand(1).getIndex()))
    DstAlignCanChange = true;

  unsigned Limit = TLI.getMaxStoresPerMemmove(OptSize);
  std::vector<LLT> MemOps;

  const auto &DstMMO = **MI.memoperands_begin();
  const auto &SrcMMO = **std::next(MI.memoperands_begin());
  MachinePointerInfo DstPtrInfo = DstMMO.getPointerInfo();
  MachinePointerInfo SrcPtrInfo = SrcMMO.getPointerInfo();

  // FIXME: SelectionDAG always passes false for 'AllowOverlap', apparently due
  // to a bug in it's findOptimalMemOpLowering implementation. For now do the
  // same thing here.
  if (!findGISelOptimalMemOpLowering(
          MemOps, Limit,
          MemOp::Copy(KnownLen, DstAlignCanChange, Alignment, SrcAlign,
                      /*IsVolatile*/ true),
          DstPtrInfo.getAddrSpace(), SrcPtrInfo.getAddrSpace(),
          MF.getFunction().getAttributes(), TLI))
    return UnableToLegalize;

  if (DstAlignCanChange) {
    // Get an estimate of the type from the LLT.
    Type *IRTy = getTypeForLLT(MemOps[0], C);
    Align NewAlign = DL.getABITypeAlign(IRTy);

    // Don't promote to an alignment that would require dynamic stack
    // realignment.
    const TargetRegisterInfo *TRI = MF.getSubtarget().getRegisterInfo();
    if (!TRI->hasStackRealignment(MF))
      while (NewAlign > Alignment && DL.exceedsNaturalStackAlignment(NewAlign))
        NewAlign = NewAlign / 2;

    if (NewAlign > Alignment) {
      Alignment = NewAlign;
      unsigned FI = FIDef->getOperand(1).getIndex();
      // Give the stack frame object a larger alignment if needed.
      if (MFI.getObjectAlign(FI) < Alignment)
        MFI.setObjectAlignment(FI, Alignment);
    }
  }

  LLVM_DEBUG(dbgs() << "Inlining memmove: " << MI << " into loads & stores\n");

  MachineIRBuilder MIB(MI);
  // Memmove requires that we perform the loads first before issuing the stores.
  // Apart from that, this loop is pretty much doing the same thing as the
  // memcpy codegen function.
  unsigned CurrOffset = 0;
  SmallVector<Register, 16> LoadVals;
  for (auto CopyTy : MemOps) {
    // Construct MMO for the load.
    auto *LoadMMO =
        MF.getMachineMemOperand(&SrcMMO, CurrOffset, CopyTy.getSizeInBytes());

    // Create the load.
    Register LoadPtr = Src;
    if (CurrOffset != 0) {
      LLT SrcTy = MRI.getType(Src);
      auto Offset =
          MIB.buildConstant(LLT::scalar(SrcTy.getSizeInBits()), CurrOffset);
      LoadPtr = MIB.buildPtrAdd(SrcTy, Src, Offset).getReg(0);
    }
    LoadVals.push_back(MIB.buildLoad(CopyTy, LoadPtr, *LoadMMO).getReg(0));
    CurrOffset += CopyTy.getSizeInBytes();
  }

  CurrOffset = 0;
  for (unsigned I = 0; I < MemOps.size(); ++I) {
    LLT CopyTy = MemOps[I];
    // Now store the values loaded.
    auto *StoreMMO =
        MF.getMachineMemOperand(&DstMMO, CurrOffset, CopyTy.getSizeInBytes());

    Register StorePtr = Dst;
    if (CurrOffset != 0) {
      LLT DstTy = MRI.getType(Dst);
      auto Offset =
          MIB.buildConstant(LLT::scalar(DstTy.getSizeInBits()), CurrOffset);
      StorePtr = MIB.buildPtrAdd(DstTy, Dst, Offset).getReg(0);
    }
    MIB.buildStore(LoadVals[I], StorePtr, *StoreMMO);
    CurrOffset += CopyTy.getSizeInBytes();
  }
  MI.eraseFromParent();
  return Legalized;
}

LegalizerHelper::LegalizeResult
LegalizerHelper::lowerMemCpyFamily(MachineInstr &MI, unsigned MaxLen) {
  const unsigned Opc = MI.getOpcode();
  // This combine is fairly complex so it's not written with a separate
  // matcher function.
  assert((Opc == TargetOpcode::G_MEMCPY || Opc == TargetOpcode::G_MEMMOVE ||
          Opc == TargetOpcode::G_MEMSET) &&
         "Expected memcpy like instruction");

  auto MMOIt = MI.memoperands_begin();
  const MachineMemOperand *MemOp = *MMOIt;

  Align DstAlign = MemOp->getBaseAlign();
  Align SrcAlign;
  Register Dst = MI.getOperand(0).getReg();
  Register Src = MI.getOperand(1).getReg();
  Register Len = MI.getOperand(2).getReg();

  if (Opc != TargetOpcode::G_MEMSET) {
    assert(MMOIt != MI.memoperands_end() && "Expected a second MMO on MI");
    MemOp = *(++MMOIt);
    SrcAlign = MemOp->getBaseAlign();
  }

  // See if this is a constant length copy
  auto LenVRegAndVal = getIConstantVRegValWithLookThrough(Len, MRI);
  if (!LenVRegAndVal)
    return UnableToLegalize;
  uint64_t KnownLen = LenVRegAndVal->Value.getZExtValue();

  if (KnownLen == 0) {
    MI.eraseFromParent();
    return Legalized;
  }

  bool IsVolatile = MemOp->isVolatile();
  if (Opc == TargetOpcode::G_MEMCPY_INLINE)
    return lowerMemcpyInline(MI, Dst, Src, KnownLen, DstAlign, SrcAlign,
                             IsVolatile);

  // Don't try to optimize volatile.
  if (IsVolatile)
    return UnableToLegalize;

  if (MaxLen && KnownLen > MaxLen)
    return UnableToLegalize;

  if (Opc == TargetOpcode::G_MEMCPY) {
    auto &MF = *MI.getParent()->getParent();
    const auto &TLI = *MF.getSubtarget().getTargetLowering();
    bool OptSize = shouldLowerMemFuncForSize(MF);
    uint64_t Limit = TLI.getMaxStoresPerMemcpy(OptSize);
    return lowerMemcpy(MI, Dst, Src, KnownLen, Limit, DstAlign, SrcAlign,
                       IsVolatile);
  }
  if (Opc == TargetOpcode::G_MEMMOVE)
    return lowerMemmove(MI, Dst, Src, KnownLen, DstAlign, SrcAlign, IsVolatile);
  if (Opc == TargetOpcode::G_MEMSET)
    return lowerMemset(MI, Dst, Src, KnownLen, DstAlign, IsVolatile);
  return UnableToLegalize;
>>>>>>> 2ab1d525
}<|MERGE_RESOLUTION|>--- conflicted
+++ resolved
@@ -989,10 +989,6 @@
     return Legalized;
   }
 
-<<<<<<< HEAD
-  case TargetOpcode::G_FREEZE:
-    return reduceOperationWidth(MI, TypeIdx, NarrowTy);
-=======
   case TargetOpcode::G_FREEZE: {
     if (TypeIdx != 0)
       return UnableToLegalize;
@@ -1013,7 +1009,6 @@
     MI.eraseFromParent();
     return Legalized;
   }
->>>>>>> 2ab1d525
   case TargetOpcode::G_ADD:
   case TargetOpcode::G_SUB:
   case TargetOpcode::G_SADDO:
@@ -2104,12 +2099,9 @@
   case TargetOpcode::G_UADDE:
   case TargetOpcode::G_USUBE:
     return widenScalarAddSubOverflow(MI, TypeIdx, WideTy);
-<<<<<<< HEAD
-=======
   case TargetOpcode::G_UMULO:
   case TargetOpcode::G_SMULO:
     return widenScalarMulo(MI, TypeIdx, WideTy);
->>>>>>> 2ab1d525
   case TargetOpcode::G_SADDSAT:
   case TargetOpcode::G_SSUBSAT:
   case TargetOpcode::G_SSHLSAT:
@@ -3560,8 +3552,6 @@
   case G_SDIVREM:
   case G_UDIVREM:
     return lowerDIVREM(MI);
-<<<<<<< HEAD
-=======
   case G_FSHL:
   case G_FSHR:
     return lowerFunnelShift(MI);
@@ -3576,7 +3566,6 @@
     return lowerMemcpyInline(MI);
   GISEL_VECREDUCE_CASES_NONSEQ
     return lowerVectorReduction(MI);
->>>>>>> 2ab1d525
   }
 }
 
@@ -5056,20 +5045,6 @@
   if (DstType.isVector())
     return UnableToLegalize;
 
-<<<<<<< HEAD
-  uint64_t SizeOp0 = DstType.getSizeInBits();
-  uint64_t NarrowSize = NarrowTy.getSizeInBits();
-
-  // FIXME: add support for when SizeOp0 isn't an exact multiple of
-  // NarrowSize.
-  if (SizeOp0 % NarrowSize != 0)
-    return UnableToLegalize;
-
-  // Expand in terms of carry-setting/consuming G_<Op>E instructions.
-  int NumParts = SizeOp0 / NarrowTy.getSizeInBits();
-
-=======
->>>>>>> 2ab1d525
   unsigned Opcode = MI.getOpcode();
   unsigned OpO, OpE, OpF;
   switch (Opcode) {
@@ -5103,24 +5078,6 @@
   unsigned NumDefs = MI.getNumExplicitDefs();
   Register Src1 = MI.getOperand(NumDefs).getReg();
   Register Src2 = MI.getOperand(NumDefs + 1).getReg();
-<<<<<<< HEAD
-  Register CarryDst;
-  if (NumDefs == 2)
-    CarryDst = MI.getOperand(1).getReg();
-  Register CarryIn;
-  if (MI.getNumOperands() == NumDefs + 3)
-    CarryIn = MI.getOperand(NumDefs + 2).getReg();
-
-  SmallVector<Register, 2> Src1Regs, Src2Regs, DstRegs;
-  extractParts(Src1, NarrowTy, NumParts, Src1Regs);
-  extractParts(Src2, NarrowTy, NumParts, Src2Regs);
-
-  for (int i = 0; i < NumParts; ++i) {
-    Register DstReg = MRI.createGenericVirtualRegister(NarrowTy);
-    Register CarryOut = MRI.createGenericVirtualRegister(LLT::scalar(1));
-    // Forward the final carry-out to the destination register
-    if (i == NumParts - 1 && CarryDst)
-=======
   Register CarryDst, CarryIn;
   if (NumDefs == 2)
     CarryDst = MI.getOperand(1).getReg();
@@ -5146,17 +5103,12 @@
     Register CarryOut = MRI.createGenericVirtualRegister(LLT::scalar(1));
     // Forward the final carry-out to the destination register
     if (i == e - 1 && CarryDst)
->>>>>>> 2ab1d525
       CarryOut = CarryDst;
 
     if (!CarryIn) {
       MIRBuilder.buildInstr(OpO, {DstReg, CarryOut},
                             {Src1Regs[i], Src2Regs[i]});
-<<<<<<< HEAD
-    } else if (i == NumParts - 1) {
-=======
     } else if (i == e - 1) {
->>>>>>> 2ab1d525
       MIRBuilder.buildInstr(OpF, {DstReg, CarryOut},
                             {Src1Regs[i], Src2Regs[i], CarryIn});
     } else {
@@ -5167,14 +5119,10 @@
     DstRegs.push_back(DstReg);
     CarryIn = CarryOut;
   }
-<<<<<<< HEAD
-  MIRBuilder.buildMerge(DstReg, DstRegs);
-=======
   insertParts(MI.getOperand(0).getReg(), RegTy, NarrowTy,
               makeArrayRef(DstRegs).take_front(NarrowParts), LeftoverTy,
               makeArrayRef(DstRegs).drop_front(NarrowParts));
 
->>>>>>> 2ab1d525
   MI.eraseFromParent();
   return Legalized;
 }
@@ -7325,8 +7273,6 @@
       {MI.getOperand(1).getReg()}, {MI.getOperand(2), MI.getOperand(3)});
   MI.eraseFromParent();
   return Legalized;
-<<<<<<< HEAD
-=======
 }
 
 LegalizerHelper::LegalizeResult
@@ -7923,5 +7869,4 @@
   if (Opc == TargetOpcode::G_MEMSET)
     return lowerMemset(MI, Dst, Src, KnownLen, DstAlign, IsVolatile);
   return UnableToLegalize;
->>>>>>> 2ab1d525
 }