//===- llvm/CodeGen/GlobalISel/InstructionSelect.cpp - InstructionSelect ---==//
//
// Part of the LLVM Project, under the Apache License v2.0 with LLVM Exceptions.
// See https://llvm.org/LICENSE.txt for license information.
// SPDX-License-Identifier: Apache-2.0 WITH LLVM-exception
//
//===----------------------------------------------------------------------===//
/// \file
/// This file implements the InstructionSelect class.
//===----------------------------------------------------------------------===//

#include "llvm/CodeGen/GlobalISel/InstructionSelect.h"
#include "llvm/ADT/PostOrderIterator.h"
#include "llvm/ADT/ScopeExit.h"
#include "llvm/ADT/Twine.h"
#include "llvm/Analysis/BlockFrequencyInfo.h"
#include "llvm/Analysis/LazyBlockFrequencyInfo.h"
#include "llvm/Analysis/ProfileSummaryInfo.h"
#include "llvm/CodeGen/GlobalISel/GISelKnownBits.h"
#include "llvm/CodeGen/GlobalISel/InstructionSelector.h"
#include "llvm/CodeGen/GlobalISel/LegalizerInfo.h"
#include "llvm/CodeGen/GlobalISel/Utils.h"
#include "llvm/CodeGen/MachineFrameInfo.h"
#include "llvm/CodeGen/MachineOptimizationRemarkEmitter.h"
#include "llvm/CodeGen/MachineRegisterInfo.h"
#include "llvm/CodeGen/TargetInstrInfo.h"
#include "llvm/CodeGen/TargetLowering.h"
#include "llvm/CodeGen/TargetPassConfig.h"
#include "llvm/CodeGen/TargetSubtargetInfo.h"
#include "llvm/Config/config.h"
#include "llvm/IR/Constants.h"
#include "llvm/IR/Function.h"
#include "llvm/MC/TargetRegistry.h"
#include "llvm/Support/CommandLine.h"
#include "llvm/Support/Debug.h"
#include "llvm/Target/TargetMachine.h"

#define DEBUG_TYPE "instruction-select"

using namespace llvm;

#ifdef LLVM_GISEL_COV_PREFIX
static cl::opt<std::string>
    CoveragePrefix("gisel-coverage-prefix", cl::init(LLVM_GISEL_COV_PREFIX),
                   cl::desc("Record GlobalISel rule coverage files of this "
                            "prefix if instrumentation was generated"));
#else
static const std::string CoveragePrefix;
#endif

char InstructionSelect::ID = 0;
INITIALIZE_PASS_BEGIN(InstructionSelect, DEBUG_TYPE,
                      "Select target instructions out of generic instructions",
                      false, false)
INITIALIZE_PASS_DEPENDENCY(TargetPassConfig)
INITIALIZE_PASS_DEPENDENCY(GISelKnownBitsAnalysis)
INITIALIZE_PASS_DEPENDENCY(ProfileSummaryInfoWrapperPass)
INITIALIZE_PASS_DEPENDENCY(LazyBlockFrequencyInfoPass)
INITIALIZE_PASS_END(InstructionSelect, DEBUG_TYPE,
                    "Select target instructions out of generic instructions",
                    false, false)

InstructionSelect::InstructionSelect(CodeGenOpt::Level OL)
    : MachineFunctionPass(ID), OptLevel(OL) {}

// In order not to crash when calling getAnalysis during testing with -run-pass
// we use the default opt level here instead of None, so that the addRequired()
// calls are made in getAnalysisUsage().
InstructionSelect::InstructionSelect()
    : MachineFunctionPass(ID), OptLevel(CodeGenOpt::Default) {}

void InstructionSelect::getAnalysisUsage(AnalysisUsage &AU) const {
  AU.addRequired<TargetPassConfig>();
  if (OptLevel != CodeGenOpt::None) {
    AU.addRequired<GISelKnownBitsAnalysis>();
    AU.addPreserved<GISelKnownBitsAnalysis>();
    AU.addRequired<ProfileSummaryInfoWrapperPass>();
    LazyBlockFrequencyInfoPass::getLazyBFIAnalysisUsage(AU);
  }
  getSelectionDAGFallbackAnalysisUsage(AU);
  MachineFunctionPass::getAnalysisUsage(AU);
}

bool InstructionSelect::runOnMachineFunction(MachineFunction &MF) {
  // If the ISel pipeline failed, do not bother running that pass.
  if (MF.getProperties().hasProperty(
          MachineFunctionProperties::Property::FailedISel))
    return false;

  LLVM_DEBUG(dbgs() << "Selecting function: " << MF.getName() << '\n');

  const TargetPassConfig &TPC = getAnalysis<TargetPassConfig>();
  InstructionSelector *ISel = MF.getSubtarget().getInstructionSelector();

  CodeGenOpt::Level OldOptLevel = OptLevel;
  auto RestoreOptLevel = make_scope_exit([=]() { OptLevel = OldOptLevel; });
  OptLevel = MF.getFunction().hasOptNone() ? CodeGenOpt::None
                                           : MF.getTarget().getOptLevel();

  GISelKnownBits *KB = nullptr;
  if (OptLevel != CodeGenOpt::None) {
    KB = &getAnalysis<GISelKnownBitsAnalysis>().get(MF);
    PSI = &getAnalysis<ProfileSummaryInfoWrapperPass>().getPSI();
    if (PSI && PSI->hasProfileSummary())
      BFI = &getAnalysis<LazyBlockFrequencyInfoPass>().getBFI();
  }

  CodeGenCoverage CoverageInfo;
  assert(ISel && "Cannot work without InstructionSelector");
  ISel->setupMF(MF, KB, CoverageInfo, PSI, BFI);

  // An optimization remark emitter. Used to report failures.
  MachineOptimizationRemarkEmitter MORE(MF, /*MBFI=*/nullptr);

  // FIXME: There are many other MF/MFI fields we need to initialize.

  MachineRegisterInfo &MRI = MF.getRegInfo();
#ifndef NDEBUG
  // Check that our input is fully legal: we require the function to have the
  // Legalized property, so it should be.
  // FIXME: This should be in the MachineVerifier, as the RegBankSelected
  // property check already is.
  if (!DisableGISelLegalityCheck)
    if (const MachineInstr *MI = machineFunctionIsIllegal(MF)) {
      reportGISelFailure(MF, TPC, MORE, "gisel-select",
                         "instruction is not legal", *MI);
      return false;
    }
  // FIXME: We could introduce new blocks and will need to fix the outer loop.
  // Until then, keep track of the number of blocks to assert that we don't.
  const size_t NumBlocks = MF.size();
#endif
  // Keep track of selected blocks, so we can delete unreachable ones later.
  DenseSet<MachineBasicBlock *> SelectedBlocks;

  for (MachineBasicBlock *MBB : post_order(&MF)) {
    ISel->CurMBB = MBB;
<<<<<<< HEAD
=======
    SelectedBlocks.insert(MBB);
>>>>>>> a2ce6ee6
    if (MBB->empty())
      continue;

    // Select instructions in reverse block order. We permit erasing so have
    // to resort to manually iterating and recognizing the begin (rend) case.
    bool ReachedBegin = false;
    for (auto MII = std::prev(MBB->end()), Begin = MBB->begin();
         !ReachedBegin;) {
#ifndef NDEBUG
      // Keep track of the insertion range for debug printing.
      const auto AfterIt = std::next(MII);
#endif
      // Select this instruction.
      MachineInstr &MI = *MII;

      // And have our iterator point to the next instruction, if there is one.
      if (MII == Begin)
        ReachedBegin = true;
      else
        --MII;

      LLVM_DEBUG(dbgs() << "Selecting: \n  " << MI);

      // We could have folded this instruction away already, making it dead.
      // If so, erase it.
      if (isTriviallyDead(MI, MRI)) {
        LLVM_DEBUG(dbgs() << "Is dead; erasing.\n");
        MI.eraseFromParent();
        continue;
      }

      // Eliminate hints.
      if (isPreISelGenericOptimizationHint(MI.getOpcode())) {
        Register DstReg = MI.getOperand(0).getReg();
        Register SrcReg = MI.getOperand(1).getReg();

        // At this point, the destination register class of the hint may have
        // been decided.
        //
        // Propagate that through to the source register.
        const TargetRegisterClass *DstRC = MRI.getRegClassOrNull(DstReg);
        if (DstRC)
          MRI.setRegClass(SrcReg, DstRC);
        assert(canReplaceReg(DstReg, SrcReg, MRI) &&
               "Must be able to replace dst with src!");
        MI.eraseFromParent();
        MRI.replaceRegWith(DstReg, SrcReg);
        continue;
      }

      // Eliminate hints.
      if (isPreISelGenericOptimizationHint(MI.getOpcode())) {
        Register DstReg = MI.getOperand(0).getReg();
        Register SrcReg = MI.getOperand(1).getReg();

        // At this point, the destination register class of the hint may have
        // been decided.
        //
        // Propagate that through to the source register.
        const TargetRegisterClass *DstRC = MRI.getRegClassOrNull(DstReg);
        if (DstRC)
          MRI.setRegClass(SrcReg, DstRC);
        assert(canReplaceReg(DstReg, SrcReg, MRI) &&
               "Must be able to replace dst with src!");
        MI.eraseFromParent();
        MRI.replaceRegWith(DstReg, SrcReg);
        continue;
      }

      if (!ISel->select(MI)) {
        // FIXME: It would be nice to dump all inserted instructions.  It's
        // not obvious how, esp. considering select() can insert after MI.
        reportGISelFailure(MF, TPC, MORE, "gisel-select", "cannot select", MI);
        return false;
      }

      // Dump the range of instructions that MI expanded into.
      LLVM_DEBUG({
        auto InsertedBegin = ReachedBegin ? MBB->begin() : std::next(MII);
        dbgs() << "Into:\n";
        for (auto &InsertedMI : make_range(InsertedBegin, AfterIt))
          dbgs() << "  " << InsertedMI;
        dbgs() << '\n';
      });
    }
  }

  for (MachineBasicBlock &MBB : MF) {
    if (MBB.empty())
      continue;

    if (!SelectedBlocks.contains(&MBB)) {
      // This is an unreachable block and therefore hasn't been selected, since
      // the main selection loop above uses a postorder block traversal.
      // We delete all the instructions in this block since it's unreachable.
      MBB.clear();
      // Don't delete the block in case the block has it's address taken or is
      // still being referenced by a phi somewhere.
      continue;
    }
    // Try to find redundant copies b/w vregs of the same register class.
    bool ReachedBegin = false;
    for (auto MII = std::prev(MBB.end()), Begin = MBB.begin(); !ReachedBegin;) {
      // Select this instruction.
      MachineInstr &MI = *MII;

      // And have our iterator point to the next instruction, if there is one.
      if (MII == Begin)
        ReachedBegin = true;
      else
        --MII;
      if (MI.getOpcode() != TargetOpcode::COPY)
        continue;
      Register SrcReg = MI.getOperand(1).getReg();
      Register DstReg = MI.getOperand(0).getReg();
      if (Register::isVirtualRegister(SrcReg) &&
          Register::isVirtualRegister(DstReg)) {
        auto SrcRC = MRI.getRegClass(SrcReg);
        auto DstRC = MRI.getRegClass(DstReg);
        if (SrcRC == DstRC) {
          MRI.replaceRegWith(DstReg, SrcReg);
          MI.eraseFromParent();
        }
      }
    }
  }

#ifndef NDEBUG
  const TargetRegisterInfo &TRI = *MF.getSubtarget().getRegisterInfo();
  // Now that selection is complete, there are no more generic vregs.  Verify
  // that the size of the now-constrained vreg is unchanged and that it has a
  // register class.
  for (unsigned I = 0, E = MRI.getNumVirtRegs(); I != E; ++I) {
    unsigned VReg = Register::index2VirtReg(I);

    MachineInstr *MI = nullptr;
    if (!MRI.def_empty(VReg))
      MI = &*MRI.def_instr_begin(VReg);
    else if (!MRI.use_empty(VReg)) {
      MI = &*MRI.use_instr_begin(VReg);
      // Debug value instruction is permitted to use undefined vregs.
      if (MI->isDebugValue())
        continue;
    }
    if (!MI)
      continue;

    const TargetRegisterClass *RC = MRI.getRegClassOrNull(VReg);
    if (!RC) {
      reportGISelFailure(MF, TPC, MORE, "gisel-select",
                         "VReg has no regclass after selection", *MI);
      return false;
    }

    const LLT Ty = MRI.getType(VReg);
    if (Ty.isValid() && Ty.getSizeInBits() > TRI.getRegSizeInBits(*RC)) {
      reportGISelFailure(
          MF, TPC, MORE, "gisel-select",
          "VReg's low-level type and register class have different sizes", *MI);
      return false;
    }
  }

  if (MF.size() != NumBlocks) {
    MachineOptimizationRemarkMissed R("gisel-select", "GISelFailure",
                                      MF.getFunction().getSubprogram(),
                                      /*MBB=*/nullptr);
    R << "inserting blocks is not supported yet";
    reportGISelFailure(MF, TPC, MORE, R);
    return false;
  }
#endif
  // Determine if there are any calls in this machine function. Ported from
  // SelectionDAG.
  MachineFrameInfo &MFI = MF.getFrameInfo();
  for (const auto &MBB : MF) {
    if (MFI.hasCalls() && MF.hasInlineAsm())
      break;

    for (const auto &MI : MBB) {
      if ((MI.isCall() && !MI.isReturn()) || MI.isStackAligningInlineAsm())
        MFI.setHasCalls(true);
      if (MI.isInlineAsm())
        MF.setHasInlineAsm(true);
    }
  }

  // FIXME: FinalizeISel pass calls finalizeLowering, so it's called twice.
  auto &TLI = *MF.getSubtarget().getTargetLowering();
  TLI.finalizeLowering(MF);

  LLVM_DEBUG({
    dbgs() << "Rules covered by selecting function: " << MF.getName() << ":";
    for (auto RuleID : CoverageInfo.covered())
      dbgs() << " id" << RuleID;
    dbgs() << "\n\n";
  });
  CoverageInfo.emit(CoveragePrefix,
                    TLI.getTargetMachine().getTarget().getBackendName());

  // If we successfully selected the function nothing is going to use the vreg
  // types after us (otherwise MIRPrinter would need them). Make sure the types
  // disappear.
  MRI.clearVirtRegTypes();

  // FIXME: Should we accurately track changes?
  return true;
}<|MERGE_RESOLUTION|>--- conflicted
+++ resolved
@@ -135,10 +135,7 @@
 
   for (MachineBasicBlock *MBB : post_order(&MF)) {
     ISel->CurMBB = MBB;
-<<<<<<< HEAD
-=======
     SelectedBlocks.insert(MBB);
->>>>>>> a2ce6ee6
     if (MBB->empty())
       continue;
 
@@ -167,25 +164,6 @@
       if (isTriviallyDead(MI, MRI)) {
         LLVM_DEBUG(dbgs() << "Is dead; erasing.\n");
         MI.eraseFromParent();
-        continue;
-      }
-
-      // Eliminate hints.
-      if (isPreISelGenericOptimizationHint(MI.getOpcode())) {
-        Register DstReg = MI.getOperand(0).getReg();
-        Register SrcReg = MI.getOperand(1).getReg();
-
-        // At this point, the destination register class of the hint may have
-        // been decided.
-        //
-        // Propagate that through to the source register.
-        const TargetRegisterClass *DstRC = MRI.getRegClassOrNull(DstReg);
-        if (DstRC)
-          MRI.setRegClass(SrcReg, DstRC);
-        assert(canReplaceReg(DstReg, SrcReg, MRI) &&
-               "Must be able to replace dst with src!");
-        MI.eraseFromParent();
-        MRI.replaceRegWith(DstReg, SrcReg);
         continue;
       }
 
