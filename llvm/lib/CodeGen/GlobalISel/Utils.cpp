--- conflicted
+++ resolved
@@ -296,11 +296,6 @@
   return None;
 }
 
-<<<<<<< HEAD
-Optional<ValueAndVReg> llvm::getConstantVRegValWithLookThrough(
-    Register VReg, const MachineRegisterInfo &MRI, bool LookThroughInstrs,
-    bool HandleFConstant, bool LookThroughAnyExt) {
-=======
 namespace {
 
 typedef std::function<bool(const MachineInstr *)> IsOpcodeFn;
@@ -310,7 +305,6 @@
     Register VReg, const MachineRegisterInfo &MRI, IsOpcodeFn IsConstantOpcode,
     GetAPCstFn getAPCstValue, bool LookThroughInstrs = true,
     bool LookThroughAnyExt = false) {
->>>>>>> 2ab1d525
   SmallVector<std::pair<unsigned, unsigned>, 4> SeenOpcodes;
   MachineInstr *MI;
 
@@ -1172,20 +1166,6 @@
   return true;
 }
 
-Optional<RegOrConstant> llvm::getVectorSplat(const MachineInstr &MI,
-                                             const MachineRegisterInfo &MRI) {
-  unsigned Opc = MI.getOpcode();
-  if (!isBuildVectorOp(Opc))
-    return None;
-  if (auto Splat = getBuildVectorConstantSplat(MI, MRI))
-    return RegOrConstant(*Splat);
-  auto Reg = MI.getOperand(1).getReg();
-  if (any_of(make_range(MI.operands_begin() + 2, MI.operands_end()),
-             [&Reg](const MachineOperand &Op) { return Op.getReg() != Reg; }))
-    return None;
-  return RegOrConstant(Reg);
-}
-
 bool llvm::isConstTrueVal(const TargetLowering &TLI, int64_t Val, bool IsVector,
                           bool IsFP) {
   switch (TLI.getBooleanContents(IsVector, IsFP)) {
@@ -1216,8 +1196,6 @@
   const auto &F = MBB.getParent()->getFunction();
   return F.hasOptSize() || F.hasMinSize() ||
          llvm::shouldOptimizeForSize(MBB.getBasicBlock(), PSI, BFI);
-<<<<<<< HEAD
-=======
 }
 
 void llvm::saveUsesAndErase(MachineInstr &MI, MachineRegisterInfo &MRI,
@@ -1252,5 +1230,4 @@
 void llvm::eraseInstr(MachineInstr &MI, MachineRegisterInfo &MRI,
                       LostDebugLocObserver *LocObserver) {
   return eraseInstrs({&MI}, MRI, LocObserver);
->>>>>>> 2ab1d525
 }