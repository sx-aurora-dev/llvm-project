//===-- lib/CodeGen/GlobalISel/CallLowering.cpp - Call lowering -----------===//
//
// Part of the LLVM Project, under the Apache License v2.0 with LLVM Exceptions.
// See https://llvm.org/LICENSE.txt for license information.
// SPDX-License-Identifier: Apache-2.0 WITH LLVM-exception
//
//===----------------------------------------------------------------------===//
///
/// \file
/// This file implements some simple delegations needed for call lowering.
///
//===----------------------------------------------------------------------===//

#include "llvm/CodeGen/Analysis.h"
#include "llvm/CodeGen/CallingConvLower.h"
#include "llvm/CodeGen/GlobalISel/CallLowering.h"
#include "llvm/CodeGen/GlobalISel/Utils.h"
#include "llvm/CodeGen/GlobalISel/MachineIRBuilder.h"
#include "llvm/CodeGen/MachineOperand.h"
#include "llvm/CodeGen/MachineRegisterInfo.h"
#include "llvm/CodeGen/TargetLowering.h"
#include "llvm/IR/DataLayout.h"
#include "llvm/IR/Instructions.h"
#include "llvm/IR/LLVMContext.h"
#include "llvm/IR/Module.h"
#include "llvm/Target/TargetMachine.h"

#define DEBUG_TYPE "call-lowering"

using namespace llvm;

void CallLowering::anchor() {}

/// Helper function which updates \p Flags when \p AttrFn returns true.
static void
addFlagsUsingAttrFn(ISD::ArgFlagsTy &Flags,
                    const std::function<bool(Attribute::AttrKind)> &AttrFn) {
  if (AttrFn(Attribute::SExt))
    Flags.setSExt();
  if (AttrFn(Attribute::ZExt))
    Flags.setZExt();
  if (AttrFn(Attribute::InReg))
    Flags.setInReg();
  if (AttrFn(Attribute::StructRet))
    Flags.setSRet();
  if (AttrFn(Attribute::Nest))
    Flags.setNest();
  if (AttrFn(Attribute::ByVal))
    Flags.setByVal();
  if (AttrFn(Attribute::Preallocated))
    Flags.setPreallocated();
  if (AttrFn(Attribute::InAlloca))
    Flags.setInAlloca();
  if (AttrFn(Attribute::Returned))
    Flags.setReturned();
  if (AttrFn(Attribute::SwiftSelf))
    Flags.setSwiftSelf();
  if (AttrFn(Attribute::SwiftAsync))
    Flags.setSwiftAsync();
  if (AttrFn(Attribute::SwiftError))
    Flags.setSwiftError();
}

ISD::ArgFlagsTy CallLowering::getAttributesForArgIdx(const CallBase &Call,
                                                     unsigned ArgIdx) const {
  ISD::ArgFlagsTy Flags;
  addFlagsUsingAttrFn(Flags, [&Call, &ArgIdx](Attribute::AttrKind Attr) {
    return Call.paramHasAttr(ArgIdx, Attr);
  });
  return Flags;
}

void CallLowering::addArgFlagsFromAttributes(ISD::ArgFlagsTy &Flags,
                                             const AttributeList &Attrs,
                                             unsigned OpIdx) const {
  addFlagsUsingAttrFn(Flags, [&Attrs, &OpIdx](Attribute::AttrKind Attr) {
    return Attrs.hasAttributeAtIndex(OpIdx, Attr);
  });
}

bool CallLowering::lowerCall(MachineIRBuilder &MIRBuilder, const CallBase &CB,
                             ArrayRef<Register> ResRegs,
                             ArrayRef<ArrayRef<Register>> ArgRegs,
                             Register SwiftErrorVReg,
                             std::function<unsigned()> GetCalleeReg) const {
  CallLoweringInfo Info;
  const DataLayout &DL = MIRBuilder.getDataLayout();
  MachineFunction &MF = MIRBuilder.getMF();
  bool CanBeTailCalled = CB.isTailCall() &&
                         isInTailCallPosition(CB, MF.getTarget()) &&
                         (MF.getFunction()
                              .getFnAttribute("disable-tail-calls")
                              .getValueAsString() != "true");

  CallingConv::ID CallConv = CB.getCallingConv();
  Type *RetTy = CB.getType();
  bool IsVarArg = CB.getFunctionType()->isVarArg();

  SmallVector<BaseArgInfo, 4> SplitArgs;
  getReturnInfo(CallConv, RetTy, CB.getAttributes(), SplitArgs, DL);
  Info.CanLowerReturn = canLowerReturn(MF, CallConv, SplitArgs, IsVarArg);

  if (!Info.CanLowerReturn) {
    // Callee requires sret demotion.
    insertSRetOutgoingArgument(MIRBuilder, CB, Info);

    // The sret demotion isn't compatible with tail-calls, since the sret
    // argument points into the caller's stack frame.
    CanBeTailCalled = false;
  }

  // First step is to marshall all the function's parameters into the correct
  // physregs and memory locations. Gather the sequence of argument types that
  // we'll pass to the assigner function.
  unsigned i = 0;
  unsigned NumFixedArgs = CB.getFunctionType()->getNumParams();
  for (auto &Arg : CB.args()) {
    ArgInfo OrigArg{ArgRegs[i], *Arg.get(), i, getAttributesForArgIdx(CB, i),
                    i < NumFixedArgs};
    setArgFlags(OrigArg, i + AttributeList::FirstArgIndex, DL, CB);

    // If we have an explicit sret argument that is an Instruction, (i.e., it
    // might point to function-local memory), we can't meaningfully tail-call.
    if (OrigArg.Flags[0].isSRet() && isa<Instruction>(&Arg))
      CanBeTailCalled = false;

    Info.OrigArgs.push_back(OrigArg);
    ++i;
  }

  // Try looking through a bitcast from one function type to another.
  // Commonly happens with calls to objc_msgSend().
  const Value *CalleeV = CB.getCalledOperand()->stripPointerCasts();
  if (const Function *F = dyn_cast<Function>(CalleeV))
    Info.Callee = MachineOperand::CreateGA(F, 0);
  else
    Info.Callee = MachineOperand::CreateReg(GetCalleeReg(), false);

  Info.OrigRet = ArgInfo{ResRegs, RetTy, 0, ISD::ArgFlagsTy{}};
  if (!Info.OrigRet.Ty->isVoidTy())
    setArgFlags(Info.OrigRet, AttributeList::ReturnIndex, DL, CB);

  Info.CB = &CB;
  Info.KnownCallees = CB.getMetadata(LLVMContext::MD_callees);
  Info.CallConv = CallConv;
  Info.SwiftErrorVReg = SwiftErrorVReg;
  Info.IsMustTailCall = CB.isMustTailCall();
  Info.IsTailCall = CanBeTailCalled;
  Info.IsVarArg = IsVarArg;
  return lowerCall(MIRBuilder, Info);
}

template <typename FuncInfoTy>
void CallLowering::setArgFlags(CallLowering::ArgInfo &Arg, unsigned OpIdx,
                               const DataLayout &DL,
                               const FuncInfoTy &FuncInfo) const {
  auto &Flags = Arg.Flags[0];
  const AttributeList &Attrs = FuncInfo.getAttributes();
  addArgFlagsFromAttributes(Flags, Attrs, OpIdx);

  PointerType *PtrTy = dyn_cast<PointerType>(Arg.Ty->getScalarType());
  if (PtrTy) {
    Flags.setPointer();
    Flags.setPointerAddrSpace(PtrTy->getPointerAddressSpace());
  }

  Align MemAlign = DL.getABITypeAlign(Arg.Ty);
  if (Flags.isByVal() || Flags.isInAlloca() || Flags.isPreallocated()) {
    assert(OpIdx >= AttributeList::FirstArgIndex);
    unsigned ParamIdx = OpIdx - AttributeList::FirstArgIndex;

    Type *ElementTy = FuncInfo.getParamByValType(ParamIdx);
    if (!ElementTy)
      ElementTy = FuncInfo.getParamInAllocaType(ParamIdx);
    if (!ElementTy)
      ElementTy = FuncInfo.getParamPreallocatedType(ParamIdx);
    assert(ElementTy && "Must have byval, inalloca or preallocated type");
    Flags.setByValSize(DL.getTypeAllocSize(ElementTy));

    // For ByVal, alignment should be passed from FE.  BE will guess if
    // this info is not there but there are cases it cannot get right.
    if (auto ParamAlign = FuncInfo.getParamStackAlign(ParamIdx))
      MemAlign = *ParamAlign;
    else if ((ParamAlign = FuncInfo.getParamAlign(ParamIdx)))
      MemAlign = *ParamAlign;
    else
      MemAlign = Align(getTLI()->getByValTypeAlignment(ElementTy, DL));
  } else if (OpIdx >= AttributeList::FirstArgIndex) {
    if (auto ParamAlign =
            FuncInfo.getParamStackAlign(OpIdx - AttributeList::FirstArgIndex))
      MemAlign = *ParamAlign;
  }
  Flags.setMemAlign(MemAlign);
  Flags.setOrigAlign(DL.getABITypeAlign(Arg.Ty));

  // Don't try to use the returned attribute if the argument is marked as
  // swiftself, since it won't be passed in x0.
  if (Flags.isSwiftSelf())
    Flags.setReturned(false);
}

template void
CallLowering::setArgFlags<Function>(CallLowering::ArgInfo &Arg, unsigned OpIdx,
                                    const DataLayout &DL,
                                    const Function &FuncInfo) const;

template void
CallLowering::setArgFlags<CallBase>(CallLowering::ArgInfo &Arg, unsigned OpIdx,
                                    const DataLayout &DL,
                                    const CallBase &FuncInfo) const;

void CallLowering::splitToValueTypes(const ArgInfo &OrigArg,
                                     SmallVectorImpl<ArgInfo> &SplitArgs,
                                     const DataLayout &DL,
<<<<<<< HEAD
                                     CallingConv::ID CallConv) const {
  LLVMContext &Ctx = OrigArg.Ty->getContext();

  SmallVector<EVT, 4> SplitVTs;
  SmallVector<uint64_t, 4> Offsets;
  ComputeValueVTs(*TLI, DL, OrigArg.Ty, SplitVTs, &Offsets, 0);

  if (SplitVTs.size() == 0)
    return;

  if (SplitVTs.size() == 1) {
    // No splitting to do, but we want to replace the original type (e.g. [1 x
    // double] -> double).
    SplitArgs.emplace_back(OrigArg.Regs[0], SplitVTs[0].getTypeForEVT(Ctx),
                           OrigArg.Flags[0], OrigArg.IsFixed);
    return;
  }

  // Create one ArgInfo for each virtual register in the original ArgInfo.
  assert(OrigArg.Regs.size() == SplitVTs.size() && "Regs / types mismatch");

  bool NeedsRegBlock = TLI->functionArgumentNeedsConsecutiveRegisters(
      OrigArg.Ty, CallConv, false);
  for (unsigned i = 0, e = SplitVTs.size(); i < e; ++i) {
    Type *SplitTy = SplitVTs[i].getTypeForEVT(Ctx);
    SplitArgs.emplace_back(OrigArg.Regs[i], SplitTy, OrigArg.Flags[0],
                           OrigArg.IsFixed);
    if (NeedsRegBlock)
      SplitArgs.back().Flags[0].setInConsecutiveRegs();
  }

  SplitArgs.back().Flags[0].setInConsecutiveRegsLast();
=======
                                     CallingConv::ID CallConv,
                                     SmallVectorImpl<uint64_t> *Offsets) const {
  LLVMContext &Ctx = OrigArg.Ty->getContext();

  SmallVector<EVT, 4> SplitVTs;
  ComputeValueVTs(*TLI, DL, OrigArg.Ty, SplitVTs, Offsets, 0);

  if (SplitVTs.size() == 0)
    return;

  if (SplitVTs.size() == 1) {
    // No splitting to do, but we want to replace the original type (e.g. [1 x
    // double] -> double).
    SplitArgs.emplace_back(OrigArg.Regs[0], SplitVTs[0].getTypeForEVT(Ctx),
                           OrigArg.OrigArgIndex, OrigArg.Flags[0],
                           OrigArg.IsFixed, OrigArg.OrigValue);
    return;
  }

  // Create one ArgInfo for each virtual register in the original ArgInfo.
  assert(OrigArg.Regs.size() == SplitVTs.size() && "Regs / types mismatch");

  bool NeedsRegBlock = TLI->functionArgumentNeedsConsecutiveRegisters(
      OrigArg.Ty, CallConv, false, DL);
  for (unsigned i = 0, e = SplitVTs.size(); i < e; ++i) {
    Type *SplitTy = SplitVTs[i].getTypeForEVT(Ctx);
    SplitArgs.emplace_back(OrigArg.Regs[i], SplitTy, OrigArg.OrigArgIndex,
                           OrigArg.Flags[0], OrigArg.IsFixed);
    if (NeedsRegBlock)
      SplitArgs.back().Flags[0].setInConsecutiveRegs();
  }

  SplitArgs.back().Flags[0].setInConsecutiveRegsLast();
}

/// Pack values \p SrcRegs to cover the vector type result \p DstRegs.
static MachineInstrBuilder
mergeVectorRegsToResultRegs(MachineIRBuilder &B, ArrayRef<Register> DstRegs,
                            ArrayRef<Register> SrcRegs) {
  MachineRegisterInfo &MRI = *B.getMRI();
  LLT LLTy = MRI.getType(DstRegs[0]);
  LLT PartLLT = MRI.getType(SrcRegs[0]);

  // Deal with v3s16 split into v2s16
  LLT LCMTy = getCoverTy(LLTy, PartLLT);
  if (LCMTy == LLTy) {
    // Common case where no padding is needed.
    assert(DstRegs.size() == 1);
    return B.buildConcatVectors(DstRegs[0], SrcRegs);
  }

  // We need to create an unmerge to the result registers, which may require
  // widening the original value.
  Register UnmergeSrcReg;
  if (LCMTy != PartLLT) {
    assert(DstRegs.size() == 1);
    return B.buildDeleteTrailingVectorElements(DstRegs[0],
                                               B.buildMerge(LCMTy, SrcRegs));
  } else {
    // We don't need to widen anything if we're extracting a scalar which was
    // promoted to a vector e.g. s8 -> v4s8 -> s8
    assert(SrcRegs.size() == 1);
    UnmergeSrcReg = SrcRegs[0];
  }

  int NumDst = LCMTy.getSizeInBits() / LLTy.getSizeInBits();

  SmallVector<Register, 8> PadDstRegs(NumDst);
  std::copy(DstRegs.begin(), DstRegs.end(), PadDstRegs.begin());

  // Create the excess dead defs for the unmerge.
  for (int I = DstRegs.size(); I != NumDst; ++I)
    PadDstRegs[I] = MRI.createGenericVirtualRegister(LLTy);

  if (PadDstRegs.size() == 1)
    return B.buildDeleteTrailingVectorElements(DstRegs[0], UnmergeSrcReg);
  return B.buildUnmerge(PadDstRegs, UnmergeSrcReg);
>>>>>>> a2ce6ee6
}

/// Create a sequence of instructions to combine pieces split into register
/// typed values to the original IR value. \p OrigRegs contains the destination
/// value registers of type \p LLTy, and \p Regs contains the legalized pieces
/// with type \p PartLLT. This is used for incoming values (physregs to vregs).
static void buildCopyFromRegs(MachineIRBuilder &B, ArrayRef<Register> OrigRegs,
                              ArrayRef<Register> Regs, LLT LLTy, LLT PartLLT,
                              const ISD::ArgFlagsTy Flags) {
  MachineRegisterInfo &MRI = *B.getMRI();

  if (PartLLT == LLTy) {
    // We should have avoided introducing a new virtual register, and just
    // directly assigned here.
    assert(OrigRegs[0] == Regs[0]);
    return;
  }

  if (PartLLT.getSizeInBits() == LLTy.getSizeInBits() && OrigRegs.size() == 1 &&
      Regs.size() == 1) {
    B.buildBitcast(OrigRegs[0], Regs[0]);
    return;
  }

  // A vector PartLLT needs extending to LLTy's element size.
  // E.g. <2 x s64> = G_SEXT <2 x s32>.
  if (PartLLT.isVector() == LLTy.isVector() &&
      PartLLT.getScalarSizeInBits() > LLTy.getScalarSizeInBits() &&
      (!PartLLT.isVector() ||
       PartLLT.getNumElements() == LLTy.getNumElements()) &&
      OrigRegs.size() == 1 && Regs.size() == 1) {
    Register SrcReg = Regs[0];

    LLT LocTy = MRI.getType(SrcReg);

    if (Flags.isSExt()) {
      SrcReg = B.buildAssertSExt(LocTy, SrcReg, LLTy.getScalarSizeInBits())
                   .getReg(0);
    } else if (Flags.isZExt()) {
      SrcReg = B.buildAssertZExt(LocTy, SrcReg, LLTy.getScalarSizeInBits())
                   .getReg(0);
    }

    // Sometimes pointers are passed zero extended.
    LLT OrigTy = MRI.getType(OrigRegs[0]);
    if (OrigTy.isPointer()) {
      LLT IntPtrTy = LLT::scalar(OrigTy.getSizeInBits());
      B.buildIntToPtr(OrigRegs[0], B.buildTrunc(IntPtrTy, SrcReg));
      return;
    }

    B.buildTrunc(OrigRegs[0], SrcReg);
    return;
  }

  if (!LLTy.isVector() && !PartLLT.isVector()) {
    assert(OrigRegs.size() == 1);
    LLT OrigTy = MRI.getType(OrigRegs[0]);

    unsigned SrcSize = PartLLT.getSizeInBits().getFixedSize() * Regs.size();
    if (SrcSize == OrigTy.getSizeInBits())
      B.buildMerge(OrigRegs[0], Regs);
    else {
      auto Widened = B.buildMerge(LLT::scalar(SrcSize), Regs);
      B.buildTrunc(OrigRegs[0], Widened);
    }

    return;
  }

  if (PartLLT.isVector()) {
    assert(OrigRegs.size() == 1);
    SmallVector<Register> CastRegs(Regs.begin(), Regs.end());

    // If PartLLT is a mismatched vector in both number of elements and element
    // size, e.g. PartLLT == v2s64 and LLTy is v3s32, then first coerce it to
    // have the same elt type, i.e. v4s32.
    if (PartLLT.getSizeInBits() > LLTy.getSizeInBits() &&
        PartLLT.getScalarSizeInBits() == LLTy.getScalarSizeInBits() * 2 &&
        Regs.size() == 1) {
      LLT NewTy = PartLLT.changeElementType(LLTy.getElementType())
                      .changeElementCount(PartLLT.getElementCount() * 2);
      CastRegs[0] = B.buildBitcast(NewTy, Regs[0]).getReg(0);
      PartLLT = NewTy;
    }

    if (LLTy.getScalarType() == PartLLT.getElementType()) {
      mergeVectorRegsToResultRegs(B, OrigRegs, CastRegs);
    } else {
      unsigned I = 0;
      LLT GCDTy = getGCDType(LLTy, PartLLT);

      // We are both splitting a vector, and bitcasting its element types. Cast
      // the source pieces into the appropriate number of pieces with the result
      // element type.
      for (Register SrcReg : CastRegs)
        CastRegs[I++] = B.buildBitcast(GCDTy, SrcReg).getReg(0);
      mergeVectorRegsToResultRegs(B, OrigRegs, CastRegs);
    }

    return;
  }

  assert(LLTy.isVector() && !PartLLT.isVector());

  LLT DstEltTy = LLTy.getElementType();

  // Pointer information was discarded. We'll need to coerce some register types
  // to avoid violating type constraints.
  LLT RealDstEltTy = MRI.getType(OrigRegs[0]).getElementType();

  assert(DstEltTy.getSizeInBits() == RealDstEltTy.getSizeInBits());

  if (DstEltTy == PartLLT) {
    // Vector was trivially scalarized.

    if (RealDstEltTy.isPointer()) {
      for (Register Reg : Regs)
        MRI.setType(Reg, RealDstEltTy);
    }

    B.buildBuildVector(OrigRegs[0], Regs);
  } else if (DstEltTy.getSizeInBits() > PartLLT.getSizeInBits()) {
    // Deal with vector with 64-bit elements decomposed to 32-bit
    // registers. Need to create intermediate 64-bit elements.
    SmallVector<Register, 8> EltMerges;
    int PartsPerElt = DstEltTy.getSizeInBits() / PartLLT.getSizeInBits();

    assert(DstEltTy.getSizeInBits() % PartLLT.getSizeInBits() == 0);

    for (int I = 0, NumElts = LLTy.getNumElements(); I != NumElts; ++I) {
      auto Merge = B.buildMerge(RealDstEltTy, Regs.take_front(PartsPerElt));
      // Fix the type in case this is really a vector of pointers.
      MRI.setType(Merge.getReg(0), RealDstEltTy);
      EltMerges.push_back(Merge.getReg(0));
      Regs = Regs.drop_front(PartsPerElt);
    }

    B.buildBuildVector(OrigRegs[0], EltMerges);
  } else {
    // Vector was split, and elements promoted to a wider type.
    // FIXME: Should handle floating point promotions.
    LLT BVType = LLT::fixed_vector(LLTy.getNumElements(), PartLLT);
    auto BV = B.buildBuildVector(BVType, Regs);
    B.buildTrunc(OrigRegs[0], BV);
  }
}

<<<<<<< HEAD
/// Pack values \p SrcRegs to cover the vector type result \p DstRegs.
static MachineInstrBuilder
mergeVectorRegsToResultRegs(MachineIRBuilder &B, ArrayRef<Register> DstRegs,
                            ArrayRef<Register> SrcRegs) {
  MachineRegisterInfo &MRI = *B.getMRI();
  LLT LLTy = MRI.getType(DstRegs[0]);
  LLT PartLLT = MRI.getType(SrcRegs[0]);

  // Deal with v3s16 split into v2s16
  LLT LCMTy = getLCMType(LLTy, PartLLT);
  if (LCMTy == LLTy) {
    // Common case where no padding is needed.
    assert(DstRegs.size() == 1);
    return B.buildConcatVectors(DstRegs[0], SrcRegs);
  }

  // We need to create an unmerge to the result registers, which may require
  // widening the original value.
  Register UnmergeSrcReg;
  if (LCMTy != PartLLT) {
    // e.g. A <3 x s16> value was split to <2 x s16>
    // %register_value0:_(<2 x s16>)
    // %register_value1:_(<2 x s16>)
    // %undef:_(<2 x s16>) = G_IMPLICIT_DEF
    // %concat:_<6 x s16>) = G_CONCAT_VECTORS %reg_value0, %reg_value1, %undef
    // %dst_reg:_(<3 x s16>), %dead:_(<3 x s16>) = G_UNMERGE_VALUES %concat
    const int NumWide = LCMTy.getSizeInBits() / PartLLT.getSizeInBits();
    Register Undef = B.buildUndef(PartLLT).getReg(0);

    // Build vector of undefs.
    SmallVector<Register, 8> WidenedSrcs(NumWide, Undef);

    // Replace the first sources with the real registers.
    std::copy(SrcRegs.begin(), SrcRegs.end(), WidenedSrcs.begin());
    UnmergeSrcReg = B.buildConcatVectors(LCMTy, WidenedSrcs).getReg(0);
  } else {
    // We don't need to widen anything if we're extracting a scalar which was
    // promoted to a vector e.g. s8 -> v4s8 -> s8
    assert(SrcRegs.size() == 1);
    UnmergeSrcReg = SrcRegs[0];
  }

  int NumDst = LCMTy.getSizeInBits() / LLTy.getSizeInBits();

  SmallVector<Register, 8> PadDstRegs(NumDst);
  std::copy(DstRegs.begin(), DstRegs.end(), PadDstRegs.begin());

  // Create the excess dead defs for the unmerge.
  for (int I = DstRegs.size(); I != NumDst; ++I)
    PadDstRegs[I] = MRI.createGenericVirtualRegister(LLTy);

  return B.buildUnmerge(PadDstRegs, UnmergeSrcReg);
}

/// Create a sequence of instructions to combine pieces split into register
/// typed values to the original IR value. \p OrigRegs contains the destination
/// value registers of type \p LLTy, and \p Regs contains the legalized pieces
/// with type \p PartLLT. This is used for incoming values (physregs to vregs).
static void buildCopyFromRegs(MachineIRBuilder &B, ArrayRef<Register> OrigRegs,
                              ArrayRef<Register> Regs, LLT LLTy, LLT PartLLT) {
  MachineRegisterInfo &MRI = *B.getMRI();

  // We could just insert a regular copy, but this is unreachable at the moment.
  assert(LLTy != PartLLT && "identical part types shouldn't reach here");

  if (PartLLT.isVector() == LLTy.isVector() &&
      PartLLT.getScalarSizeInBits() > LLTy.getScalarSizeInBits()) {
    assert(OrigRegs.size() == 1 && Regs.size() == 1);
    B.buildTrunc(OrigRegs[0], Regs[0]);
    return;
  }

  if (!LLTy.isVector() && !PartLLT.isVector()) {
    assert(OrigRegs.size() == 1);
    LLT OrigTy = MRI.getType(OrigRegs[0]);

    unsigned SrcSize = PartLLT.getSizeInBits() * Regs.size();
    if (SrcSize == OrigTy.getSizeInBits())
      B.buildMerge(OrigRegs[0], Regs);
    else {
      auto Widened = B.buildMerge(LLT::scalar(SrcSize), Regs);
      B.buildTrunc(OrigRegs[0], Widened);
    }

    return;
  }

  if (PartLLT.isVector()) {
    assert(OrigRegs.size() == 1 &&
           LLTy.getScalarType() == PartLLT.getElementType());
    mergeVectorRegsToResultRegs(B, OrigRegs, Regs);
    return;
  }

  assert(LLTy.isVector() && !PartLLT.isVector());

  LLT DstEltTy = LLTy.getElementType();

  // Pointer information was discarded. We'll need to coerce some register types
  // to avoid violating type constraints.
  LLT RealDstEltTy = MRI.getType(OrigRegs[0]).getElementType();

  assert(DstEltTy.getSizeInBits() == RealDstEltTy.getSizeInBits());

  if (DstEltTy == PartLLT) {
    // Vector was trivially scalarized.

    if (RealDstEltTy.isPointer()) {
      for (Register Reg : Regs)
        MRI.setType(Reg, RealDstEltTy);
    }

    B.buildBuildVector(OrigRegs[0], Regs);
  } else if (DstEltTy.getSizeInBits() > PartLLT.getSizeInBits()) {
    // Deal with vector with 64-bit elements decomposed to 32-bit
    // registers. Need to create intermediate 64-bit elements.
    SmallVector<Register, 8> EltMerges;
    int PartsPerElt = DstEltTy.getSizeInBits() / PartLLT.getSizeInBits();

    assert(DstEltTy.getSizeInBits() % PartLLT.getSizeInBits() == 0);

    for (int I = 0, NumElts = LLTy.getNumElements(); I != NumElts; ++I) {
      auto Merge = B.buildMerge(RealDstEltTy, Regs.take_front(PartsPerElt));
      // Fix the type in case this is really a vector of pointers.
      MRI.setType(Merge.getReg(0), RealDstEltTy);
      EltMerges.push_back(Merge.getReg(0));
      Regs = Regs.drop_front(PartsPerElt);
    }

    B.buildBuildVector(OrigRegs[0], EltMerges);
  } else {
    // Vector was split, and elements promoted to a wider type.
    // FIXME: Should handle floating point promotions.
    LLT BVType = LLT::vector(LLTy.getNumElements(), PartLLT);
    auto BV = B.buildBuildVector(BVType, Regs);
    B.buildTrunc(OrigRegs[0], BV);
  }
}

=======
>>>>>>> a2ce6ee6
/// Create a sequence of instructions to expand the value in \p SrcReg (of type
/// \p SrcTy) to the types in \p DstRegs (of type \p PartTy). \p ExtendOp should
/// contain the type of scalar value extension if necessary.
///
/// This is used for outgoing values (vregs to physregs)
static void buildCopyToRegs(MachineIRBuilder &B, ArrayRef<Register> DstRegs,
                            Register SrcReg, LLT SrcTy, LLT PartTy,
                            unsigned ExtendOp = TargetOpcode::G_ANYEXT) {
  // We could just insert a regular copy, but this is unreachable at the moment.
  assert(SrcTy != PartTy && "identical part types shouldn't reach here");

  const unsigned PartSize = PartTy.getSizeInBits();

  if (PartTy.isVector() == SrcTy.isVector() &&
      PartTy.getScalarSizeInBits() > SrcTy.getScalarSizeInBits()) {
    assert(DstRegs.size() == 1);
    B.buildInstr(ExtendOp, {DstRegs[0]}, {SrcReg});
    return;
  }

  if (SrcTy.isVector() && !PartTy.isVector() &&
      PartSize > SrcTy.getElementType().getSizeInBits()) {
    // Vector was scalarized, and the elements extended.
    auto UnmergeToEltTy = B.buildUnmerge(SrcTy.getElementType(), SrcReg);
    for (int i = 0, e = DstRegs.size(); i != e; ++i)
      B.buildAnyExt(DstRegs[i], UnmergeToEltTy.getReg(i));
    return;
  }

  LLT GCDTy = getGCDType(SrcTy, PartTy);
  if (GCDTy == PartTy) {
    // If this already evenly divisible, we can create a simple unmerge.
    B.buildUnmerge(DstRegs, SrcReg);
    return;
  }

  MachineRegisterInfo &MRI = *B.getMRI();
  LLT DstTy = MRI.getType(DstRegs[0]);
<<<<<<< HEAD
  LLT LCMTy = getLCMType(SrcTy, PartTy);

  const unsigned LCMSize = LCMTy.getSizeInBits();
  const unsigned DstSize = DstTy.getSizeInBits();
  const unsigned SrcSize = SrcTy.getSizeInBits();

  Register UnmergeSrc = SrcReg;
  if (LCMSize != SrcSize) {
    // Widen to the common type.
    Register Undef = B.buildUndef(SrcTy).getReg(0);
    SmallVector<Register, 8> MergeParts(1, SrcReg);
    for (unsigned Size = SrcSize; Size != LCMSize; Size += SrcSize)
      MergeParts.push_back(Undef);

    UnmergeSrc = B.buildMerge(LCMTy, MergeParts).getReg(0);
  }

  // Unmerge to the original registers and pad with dead defs.
  SmallVector<Register, 8> UnmergeResults(DstRegs.begin(), DstRegs.end());
  for (unsigned Size = DstSize * DstRegs.size(); Size != LCMSize;
       Size += DstSize) {
    UnmergeResults.push_back(MRI.createGenericVirtualRegister(DstTy));
  }

  B.buildUnmerge(UnmergeResults, UnmergeSrc);
}

bool CallLowering::handleAssignments(MachineIRBuilder &MIRBuilder,
                                     SmallVectorImpl<ArgInfo> &Args,
                                     ValueHandler &Handler,
                                     CallingConv::ID CallConv, bool IsVarArg,
                                     Register ThisReturnReg) const {
=======
  LLT LCMTy = getCoverTy(SrcTy, PartTy);

  const unsigned DstSize = DstTy.getSizeInBits();
  const unsigned SrcSize = SrcTy.getSizeInBits();
  unsigned CoveringSize = LCMTy.getSizeInBits();

  Register UnmergeSrc = SrcReg;

  if (!LCMTy.isVector() && CoveringSize != SrcSize) {
    // For scalars, it's common to be able to use a simple extension.
    if (SrcTy.isScalar() && DstTy.isScalar()) {
      CoveringSize = alignTo(SrcSize, DstSize);
      LLT CoverTy = LLT::scalar(CoveringSize);
      UnmergeSrc = B.buildInstr(ExtendOp, {CoverTy}, {SrcReg}).getReg(0);
    } else {
      // Widen to the common type.
      // FIXME: This should respect the extend type
      Register Undef = B.buildUndef(SrcTy).getReg(0);
      SmallVector<Register, 8> MergeParts(1, SrcReg);
      for (unsigned Size = SrcSize; Size != CoveringSize; Size += SrcSize)
        MergeParts.push_back(Undef);
      UnmergeSrc = B.buildMerge(LCMTy, MergeParts).getReg(0);
    }
  }

  if (LCMTy.isVector() && CoveringSize != SrcSize)
    UnmergeSrc = B.buildPadVectorWithUndefElements(LCMTy, SrcReg).getReg(0);

  B.buildUnmerge(DstRegs, UnmergeSrc);
}

bool CallLowering::determineAndHandleAssignments(
    ValueHandler &Handler, ValueAssigner &Assigner,
    SmallVectorImpl<ArgInfo> &Args, MachineIRBuilder &MIRBuilder,
    CallingConv::ID CallConv, bool IsVarArg, Register ThisReturnReg) const {
>>>>>>> a2ce6ee6
  MachineFunction &MF = MIRBuilder.getMF();
  const Function &F = MF.getFunction();
  SmallVector<CCValAssign, 16> ArgLocs;

  CCState CCInfo(CallConv, IsVarArg, MF, ArgLocs, F.getContext());
<<<<<<< HEAD
  return handleAssignments(CCInfo, ArgLocs, MIRBuilder, Args, Handler,
                           ThisReturnReg);
}

static unsigned extendOpFromFlags(llvm::ISD::ArgFlagsTy Flags) {
  if (Flags.isSExt())
    return TargetOpcode::G_SEXT;
  if (Flags.isZExt())
    return TargetOpcode::G_ZEXT;
  return TargetOpcode::G_ANYEXT;
}

bool CallLowering::handleAssignments(CCState &CCInfo,
                                     SmallVectorImpl<CCValAssign> &ArgLocs,
                                     MachineIRBuilder &MIRBuilder,
                                     SmallVectorImpl<ArgInfo> &Args,
                                     ValueHandler &Handler,
                                     Register ThisReturnReg) const {
  MachineFunction &MF = MIRBuilder.getMF();
  MachineRegisterInfo &MRI = MF.getRegInfo();
  const Function &F = MF.getFunction();
  const DataLayout &DL = F.getParent()->getDataLayout();
=======
  if (!determineAssignments(Assigner, Args, CCInfo))
    return false;

  return handleAssignments(Handler, Args, CCInfo, ArgLocs, MIRBuilder,
                           ThisReturnReg);
}

static unsigned extendOpFromFlags(llvm::ISD::ArgFlagsTy Flags) {
  if (Flags.isSExt())
    return TargetOpcode::G_SEXT;
  if (Flags.isZExt())
    return TargetOpcode::G_ZEXT;
  return TargetOpcode::G_ANYEXT;
}

bool CallLowering::determineAssignments(ValueAssigner &Assigner,
                                        SmallVectorImpl<ArgInfo> &Args,
                                        CCState &CCInfo) const {
  LLVMContext &Ctx = CCInfo.getContext();
  const CallingConv::ID CallConv = CCInfo.getCallingConv();
>>>>>>> a2ce6ee6

  unsigned NumArgs = Args.size();
  for (unsigned i = 0; i != NumArgs; ++i) {
    EVT CurVT = EVT::getEVT(Args[i].Ty);

<<<<<<< HEAD
    MVT NewVT = TLI->getRegisterTypeForCallingConv(
        F.getContext(), CCInfo.getCallingConv(), EVT(CurVT));

    // If we need to split the type over multiple regs, check it's a scenario
    // we currently support.
    unsigned NumParts = TLI->getNumRegistersForCallingConv(
        F.getContext(), CCInfo.getCallingConv(), CurVT);
=======
    MVT NewVT = TLI->getRegisterTypeForCallingConv(Ctx, CallConv, CurVT);

    // If we need to split the type over multiple regs, check it's a scenario
    // we currently support.
    unsigned NumParts =
        TLI->getNumRegistersForCallingConv(Ctx, CallConv, CurVT);
>>>>>>> a2ce6ee6

    if (NumParts == 1) {
      // Try to use the register type if we couldn't assign the VT.
      if (Assigner.assignArg(i, CurVT, NewVT, NewVT, CCValAssign::Full, Args[i],
                             Args[i].Flags[0], CCInfo))
        return false;

      // If we couldn't directly assign this part, some casting may be
      // necessary. Create the new register, but defer inserting the conversion
      // instructions.
      assert(Args[i].OrigRegs.empty());
      Args[i].OrigRegs.push_back(Args[i].Regs[0]);
      assert(Args[i].Regs.size() == 1);

      const LLT VATy(NewVT);
      Args[i].Regs[0] = MRI.createGenericVirtualRegister(VATy);
      continue;
    }

<<<<<<< HEAD
    const LLT NewLLT(NewVT);

=======
>>>>>>> a2ce6ee6
    // For incoming arguments (physregs to vregs), we could have values in
    // physregs (or memlocs) which we want to extract and copy to vregs.
    // During this, we might have to deal with the LLT being split across
    // multiple regs, so we have to record this information for later.
    //
    // If we have outgoing args, then we have the opposite case. We have a
    // vreg with an LLT which we want to assign to a physical location, and
    // we might have to record that the value has to be split later.
<<<<<<< HEAD
    if (Handler.isIncomingArgumentHandler()) {
      // We're handling an incoming arg which is split over multiple regs.
      // E.g. passing an s128 on AArch64.
      ISD::ArgFlagsTy OrigFlags = Args[i].Flags[0];
      Args[i].OrigRegs.push_back(Args[i].Regs[0]);
      Args[i].Regs.clear();
      Args[i].Flags.clear();
      // For each split register, create and assign a vreg that will store
      // the incoming component of the larger value. These will later be
      // merged to form the final vreg.
      for (unsigned Part = 0; Part < NumParts; ++Part) {
        Register Reg = MRI.createGenericVirtualRegister(NewLLT);
        ISD::ArgFlagsTy Flags = OrigFlags;
        if (Part == 0) {
          Flags.setSplit();
        } else {
          Flags.setOrigAlign(Align(1));
          if (Part == NumParts - 1)
            Flags.setSplitEnd();
        }
        Args[i].Regs.push_back(Reg);
        Args[i].Flags.push_back(Flags);
        if (Handler.assignArg(i, NewVT, NewVT, CCValAssign::Full, Args[i],
                              Args[i].Flags[Part], CCInfo)) {
          // Still couldn't assign this smaller part type for some reason.
          return false;
        }
      }
    } else {
      assert(Args[i].Regs.size() == 1);

      // This type is passed via multiple registers in the calling convention.
      // We need to extract the individual parts.
      assert(Args[i].OrigRegs.empty());
      Args[i].OrigRegs.push_back(Args[i].Regs[0]);

      ISD::ArgFlagsTy OrigFlags = Args[i].Flags[0];
      // We're going to replace the regs and flags with the split ones.
      Args[i].Regs.clear();
      Args[i].Flags.clear();
      for (unsigned PartIdx = 0; PartIdx < NumParts; ++PartIdx) {
        ISD::ArgFlagsTy Flags = OrigFlags;
        if (PartIdx == 0) {
          Flags.setSplit();
        } else {
          Flags.setOrigAlign(Align(1));
          if (PartIdx == NumParts - 1)
            Flags.setSplitEnd();
        }

        // TODO: Also check if there is a valid extension that preserves the
        // bits. However currently this call lowering doesn't support non-exact
        // split parts, so that can't be tested.
        if (OrigFlags.isReturned() &&
            (NumParts * NewVT.getSizeInBits() != CurVT.getSizeInBits())) {
          Flags.setReturned(false);
        }

        Register NewReg = MRI.createGenericVirtualRegister(NewLLT);

        Args[i].Regs.push_back(NewReg);
        Args[i].Flags.push_back(Flags);
        if (Handler.assignArg(i, NewVT, NewVT, CCValAssign::Full,
                              Args[i], Args[i].Flags[PartIdx], CCInfo))
          return false;
=======

    // We're handling an incoming arg which is split over multiple regs.
    // E.g. passing an s128 on AArch64.
    ISD::ArgFlagsTy OrigFlags = Args[i].Flags[0];
    Args[i].Flags.clear();

    for (unsigned Part = 0; Part < NumParts; ++Part) {
      ISD::ArgFlagsTy Flags = OrigFlags;
      if (Part == 0) {
        Flags.setSplit();
      } else {
        Flags.setOrigAlign(Align(1));
        if (Part == NumParts - 1)
          Flags.setSplitEnd();
      }

      Args[i].Flags.push_back(Flags);
      if (Assigner.assignArg(i, CurVT, NewVT, NewVT, CCValAssign::Full, Args[i],
                             Args[i].Flags[Part], CCInfo)) {
        // Still couldn't assign this smaller part type for some reason.
        return false;
>>>>>>> a2ce6ee6
      }
    }
  }

  return true;
}

bool CallLowering::handleAssignments(ValueHandler &Handler,
                                     SmallVectorImpl<ArgInfo> &Args,
                                     CCState &CCInfo,
                                     SmallVectorImpl<CCValAssign> &ArgLocs,
                                     MachineIRBuilder &MIRBuilder,
                                     Register ThisReturnReg) const {
  MachineFunction &MF = MIRBuilder.getMF();
  MachineRegisterInfo &MRI = MF.getRegInfo();
  const Function &F = MF.getFunction();
  const DataLayout &DL = F.getParent()->getDataLayout();

  const unsigned NumArgs = Args.size();

  // Stores thunks for outgoing register assignments. This is used so we delay
  // generating register copies until mem loc assignments are done. We do this
  // so that if the target is using the delayed stack protector feature, we can
  // find the split point of the block accurately. E.g. if we have:
  // G_STORE %val, %memloc
  // $x0 = COPY %foo
  // $x1 = COPY %bar
  // CALL func
  // ... then the split point for the block will correctly be at, and including,
  // the copy to $x0. If instead the G_STORE instruction immediately precedes
  // the CALL, then we'd prematurely choose the CALL as the split point, thus
  // generating a split block with a CALL that uses undefined physregs.
  SmallVector<std::function<void()>> DelayedOutgoingRegAssignments;

  for (unsigned i = 0, j = 0; i != NumArgs; ++i, ++j) {
    assert(j < ArgLocs.size() && "Skipped too many arg locs");
    CCValAssign &VA = ArgLocs[j];
    assert(VA.getValNo() == i && "Location doesn't correspond to current arg");

    if (VA.needsCustom()) {
      std::function<void()> Thunk;
      unsigned NumArgRegs = Handler.assignCustomValue(
          Args[i], makeArrayRef(ArgLocs).slice(j), &Thunk);
      if (Thunk)
        DelayedOutgoingRegAssignments.emplace_back(Thunk);
      if (!NumArgRegs)
        return false;
      j += NumArgRegs;
      continue;
    }

<<<<<<< HEAD
    EVT VAVT = VA.getValVT();
=======
    const MVT ValVT = VA.getValVT();
    const MVT LocVT = VA.getLocVT();

    const LLT LocTy(LocVT);
    const LLT ValTy(ValVT);
    const LLT NewLLT = Handler.isIncomingArgumentHandler() ? LocTy : ValTy;
    const EVT OrigVT = EVT::getEVT(Args[i].Ty);
>>>>>>> a2ce6ee6
    const LLT OrigTy = getLLTForType(*Args[i].Ty, DL);
    const LLT VATy(VAVT.getSimpleVT());

    // Expected to be multiple regs for a single incoming arg.
    // There should be Regs.size() ArgLocs per argument.
<<<<<<< HEAD
    unsigned NumArgRegs = Args[i].Regs.size();
    assert((j + (NumArgRegs - 1)) < ArgLocs.size() &&
           "Too many regs for number of args");

    // Coerce into outgoing value types before register assignment.
    if (!Handler.isIncomingArgumentHandler() && OrigTy != VATy) {
      assert(Args[i].OrigRegs.size() == 1);
      buildCopyToRegs(MIRBuilder, Args[i].Regs, Args[i].OrigRegs[0], OrigTy,
                      VATy, extendOpFromFlags(Args[i].Flags[0]));
    }

    for (unsigned Part = 0; Part < NumArgRegs; ++Part) {
      Register ArgReg = Args[i].Regs[Part];
      // There should be Regs.size() ArgLocs per argument.
      VA = ArgLocs[j + Part];
      if (VA.isMemLoc()) {
        // Individual pieces may have been spilled to the stack and others
        // passed in registers.
=======
    // This should be the same as getNumRegistersForCallingConv
    const unsigned NumParts = Args[i].Flags.size();

    // Now split the registers into the assigned types.
    Args[i].OrigRegs.assign(Args[i].Regs.begin(), Args[i].Regs.end());

    if (NumParts != 1 || NewLLT != OrigTy) {
      // If we can't directly assign the register, we need one or more
      // intermediate values.
      Args[i].Regs.resize(NumParts);

      // For each split register, create and assign a vreg that will store
      // the incoming component of the larger value. These will later be
      // merged to form the final vreg.
      for (unsigned Part = 0; Part < NumParts; ++Part)
        Args[i].Regs[Part] = MRI.createGenericVirtualRegister(NewLLT);
    }

    assert((j + (NumParts - 1)) < ArgLocs.size() &&
           "Too many regs for number of args");

    // Coerce into outgoing value types before register assignment.
    if (!Handler.isIncomingArgumentHandler() && OrigTy != ValTy) {
      assert(Args[i].OrigRegs.size() == 1);
      buildCopyToRegs(MIRBuilder, Args[i].Regs, Args[i].OrigRegs[0], OrigTy,
                      ValTy, extendOpFromFlags(Args[i].Flags[0]));
    }

    for (unsigned Part = 0; Part < NumParts; ++Part) {
      Register ArgReg = Args[i].Regs[Part];
      // There should be Regs.size() ArgLocs per argument.
      VA = ArgLocs[j + Part];
      const ISD::ArgFlagsTy Flags = Args[i].Flags[Part];

      if (VA.isMemLoc() && !Flags.isByVal()) {
        // Individual pieces may have been spilled to the stack and others
        // passed in registers.

        // TODO: The memory size may be larger than the value we need to
        // store. We may need to adjust the offset for big endian targets.
        LLT MemTy = Handler.getStackValueStoreType(DL, VA, Flags);
>>>>>>> a2ce6ee6

        MachinePointerInfo MPO;
<<<<<<< HEAD
        Register StackAddr = Handler.getStackAddress(MemSize, Offset, MPO);
        Handler.assignValueToAddress(Args[i], Part, StackAddr, MemSize, MPO,
                                     VA);
=======
        Register StackAddr = Handler.getStackAddress(
            MemTy.getSizeInBytes(), VA.getLocMemOffset(), MPO, Flags);

        Handler.assignValueToAddress(Args[i], Part, StackAddr, MemTy, MPO, VA);
>>>>>>> a2ce6ee6
        continue;
      }

      if (VA.isMemLoc() && Flags.isByVal()) {
        assert(Args[i].Regs.size() == 1 &&
               "didn't expect split byval pointer");

<<<<<<< HEAD
      if (i == 0 && ThisReturnReg.isValid() &&
          Handler.isIncomingArgumentHandler() &&
          isTypeIsValidForThisReturn(VAVT)) {
=======
        if (Handler.isIncomingArgumentHandler()) {
          // We just need to copy the frame index value to the pointer.
          MachinePointerInfo MPO;
          Register StackAddr = Handler.getStackAddress(
              Flags.getByValSize(), VA.getLocMemOffset(), MPO, Flags);
          MIRBuilder.buildCopy(Args[i].Regs[0], StackAddr);
        } else {
          // For outgoing byval arguments, insert the implicit copy byval
          // implies, such that writes in the callee do not modify the caller's
          // value.
          uint64_t MemSize = Flags.getByValSize();
          int64_t Offset = VA.getLocMemOffset();

          MachinePointerInfo DstMPO;
          Register StackAddr =
              Handler.getStackAddress(MemSize, Offset, DstMPO, Flags);

          MachinePointerInfo SrcMPO(Args[i].OrigValue);
          if (!Args[i].OrigValue) {
            // We still need to accurately track the stack address space if we
            // don't know the underlying value.
            const LLT PtrTy = MRI.getType(StackAddr);
            SrcMPO = MachinePointerInfo(PtrTy.getAddressSpace());
          }

          Align DstAlign = std::max(Flags.getNonZeroByValAlign(),
                                    inferAlignFromPtrInfo(MF, DstMPO));

          Align SrcAlign = std::max(Flags.getNonZeroByValAlign(),
                                    inferAlignFromPtrInfo(MF, SrcMPO));

          Handler.copyArgumentMemory(Args[i], StackAddr, Args[i].Regs[0],
                                     DstMPO, DstAlign, SrcMPO, SrcAlign,
                                     MemSize, VA);
        }
        continue;
      }

      assert(!VA.needsCustom() && "custom loc should have been handled already");

      if (i == 0 && ThisReturnReg.isValid() &&
          Handler.isIncomingArgumentHandler() &&
          isTypeIsValidForThisReturn(ValVT)) {
>>>>>>> a2ce6ee6
        Handler.assignValueToReg(Args[i].Regs[i], ThisReturnReg, VA);
        continue;
      }

<<<<<<< HEAD
      Handler.assignValueToReg(ArgReg, VA.getLocReg(), VA);
=======
      if (Handler.isIncomingArgumentHandler())
        Handler.assignValueToReg(ArgReg, VA.getLocReg(), VA);
      else {
        DelayedOutgoingRegAssignments.emplace_back([=, &Handler]() {
          Handler.assignValueToReg(ArgReg, VA.getLocReg(), VA);
        });
      }
>>>>>>> a2ce6ee6
    }

    // Now that all pieces have been assigned, re-pack the register typed values
    // into the original value typed registers.
<<<<<<< HEAD
    if (Handler.isIncomingArgumentHandler() && OrigTy != VATy) {
      // Merge the split registers into the expected larger result vregs of
      // the original call.
      buildCopyFromRegs(MIRBuilder, Args[i].OrigRegs, Args[i].Regs, OrigTy,
                        VATy);
=======
    if (Handler.isIncomingArgumentHandler() && OrigVT != LocVT) {
      // Merge the split registers into the expected larger result vregs of
      // the original call.
      buildCopyFromRegs(MIRBuilder, Args[i].OrigRegs, Args[i].Regs, OrigTy,
                        LocTy, Args[i].Flags[0]);
>>>>>>> a2ce6ee6
    }

    j += NumParts - 1;
  }
  for (auto &Fn : DelayedOutgoingRegAssignments)
    Fn();

  return true;
}

void CallLowering::insertSRetLoads(MachineIRBuilder &MIRBuilder, Type *RetTy,
                                   ArrayRef<Register> VRegs, Register DemoteReg,
                                   int FI) const {
  MachineFunction &MF = MIRBuilder.getMF();
  MachineRegisterInfo &MRI = MF.getRegInfo();
  const DataLayout &DL = MF.getDataLayout();

  SmallVector<EVT, 4> SplitVTs;
  SmallVector<uint64_t, 4> Offsets;
  ComputeValueVTs(*TLI, DL, RetTy, SplitVTs, &Offsets, 0);

  assert(VRegs.size() == SplitVTs.size());

  unsigned NumValues = SplitVTs.size();
  Align BaseAlign = DL.getPrefTypeAlign(RetTy);
  Type *RetPtrTy = RetTy->getPointerTo(DL.getAllocaAddrSpace());
  LLT OffsetLLTy = getLLTForType(*DL.getIntPtrType(RetPtrTy), DL);

  MachinePointerInfo PtrInfo = MachinePointerInfo::getFixedStack(MF, FI);

  for (unsigned I = 0; I < NumValues; ++I) {
    Register Addr;
    MIRBuilder.materializePtrAdd(Addr, DemoteReg, OffsetLLTy, Offsets[I]);
    auto *MMO = MF.getMachineMemOperand(PtrInfo, MachineMemOperand::MOLoad,
                                        MRI.getType(VRegs[I]),
                                        commonAlignment(BaseAlign, Offsets[I]));
    MIRBuilder.buildLoad(VRegs[I], Addr, *MMO);
  }
}

void CallLowering::insertSRetStores(MachineIRBuilder &MIRBuilder, Type *RetTy,
                                    ArrayRef<Register> VRegs,
                                    Register DemoteReg) const {
  MachineFunction &MF = MIRBuilder.getMF();
  MachineRegisterInfo &MRI = MF.getRegInfo();
  const DataLayout &DL = MF.getDataLayout();

  SmallVector<EVT, 4> SplitVTs;
  SmallVector<uint64_t, 4> Offsets;
  ComputeValueVTs(*TLI, DL, RetTy, SplitVTs, &Offsets, 0);

  assert(VRegs.size() == SplitVTs.size());

  unsigned NumValues = SplitVTs.size();
  Align BaseAlign = DL.getPrefTypeAlign(RetTy);
  unsigned AS = DL.getAllocaAddrSpace();
  LLT OffsetLLTy =
      getLLTForType(*DL.getIntPtrType(RetTy->getPointerTo(AS)), DL);

  MachinePointerInfo PtrInfo(AS);

  for (unsigned I = 0; I < NumValues; ++I) {
    Register Addr;
    MIRBuilder.materializePtrAdd(Addr, DemoteReg, OffsetLLTy, Offsets[I]);
    auto *MMO = MF.getMachineMemOperand(PtrInfo, MachineMemOperand::MOStore,
                                        MRI.getType(VRegs[I]),
                                        commonAlignment(BaseAlign, Offsets[I]));
    MIRBuilder.buildStore(VRegs[I], Addr, *MMO);
  }
}

void CallLowering::insertSRetIncomingArgument(
    const Function &F, SmallVectorImpl<ArgInfo> &SplitArgs, Register &DemoteReg,
    MachineRegisterInfo &MRI, const DataLayout &DL) const {
  unsigned AS = DL.getAllocaAddrSpace();
  DemoteReg = MRI.createGenericVirtualRegister(
      LLT::pointer(AS, DL.getPointerSizeInBits(AS)));

  Type *PtrTy = PointerType::get(F.getReturnType(), AS);

  SmallVector<EVT, 1> ValueVTs;
  ComputeValueVTs(*TLI, DL, PtrTy, ValueVTs);

  // NOTE: Assume that a pointer won't get split into more than one VT.
  assert(ValueVTs.size() == 1);

  ArgInfo DemoteArg(DemoteReg, ValueVTs[0].getTypeForEVT(PtrTy->getContext()),
                    ArgInfo::NoArgIndex);
  setArgFlags(DemoteArg, AttributeList::ReturnIndex, DL, F);
  DemoteArg.Flags[0].setSRet();
  SplitArgs.insert(SplitArgs.begin(), DemoteArg);
}

void CallLowering::insertSRetOutgoingArgument(MachineIRBuilder &MIRBuilder,
                                              const CallBase &CB,
                                              CallLoweringInfo &Info) const {
  const DataLayout &DL = MIRBuilder.getDataLayout();
  Type *RetTy = CB.getType();
  unsigned AS = DL.getAllocaAddrSpace();
  LLT FramePtrTy = LLT::pointer(AS, DL.getPointerSizeInBits(AS));

  int FI = MIRBuilder.getMF().getFrameInfo().CreateStackObject(
      DL.getTypeAllocSize(RetTy), DL.getPrefTypeAlign(RetTy), false);

  Register DemoteReg = MIRBuilder.buildFrameIndex(FramePtrTy, FI).getReg(0);
  ArgInfo DemoteArg(DemoteReg, PointerType::get(RetTy, AS),
                    ArgInfo::NoArgIndex);
  setArgFlags(DemoteArg, AttributeList::ReturnIndex, DL, CB);
  DemoteArg.Flags[0].setSRet();

  Info.OrigArgs.insert(Info.OrigArgs.begin(), DemoteArg);
  Info.DemoteStackIndex = FI;
  Info.DemoteRegister = DemoteReg;
}

bool CallLowering::checkReturn(CCState &CCInfo,
                               SmallVectorImpl<BaseArgInfo> &Outs,
                               CCAssignFn *Fn) const {
  for (unsigned I = 0, E = Outs.size(); I < E; ++I) {
    MVT VT = MVT::getVT(Outs[I].Ty);
    if (Fn(I, VT, VT, CCValAssign::Full, Outs[I].Flags[0], CCInfo))
      return false;
  }
  return true;
}

void CallLowering::getReturnInfo(CallingConv::ID CallConv, Type *RetTy,
                                 AttributeList Attrs,
                                 SmallVectorImpl<BaseArgInfo> &Outs,
                                 const DataLayout &DL) const {
  LLVMContext &Context = RetTy->getContext();
  ISD::ArgFlagsTy Flags = ISD::ArgFlagsTy();

  SmallVector<EVT, 4> SplitVTs;
  ComputeValueVTs(*TLI, DL, RetTy, SplitVTs);
  addArgFlagsFromAttributes(Flags, Attrs, AttributeList::ReturnIndex);

  for (EVT VT : SplitVTs) {
    unsigned NumParts =
        TLI->getNumRegistersForCallingConv(Context, CallConv, VT);
    MVT RegVT = TLI->getRegisterTypeForCallingConv(Context, CallConv, VT);
    Type *PartTy = EVT(RegVT).getTypeForEVT(Context);

    for (unsigned I = 0; I < NumParts; ++I) {
      Outs.emplace_back(PartTy, Flags);
    }
  }
}

bool CallLowering::checkReturnTypeForCallConv(MachineFunction &MF) const {
  const auto &F = MF.getFunction();
  Type *ReturnType = F.getReturnType();
  CallingConv::ID CallConv = F.getCallingConv();

  SmallVector<BaseArgInfo, 4> SplitArgs;
  getReturnInfo(CallConv, ReturnType, F.getAttributes(), SplitArgs,
                MF.getDataLayout());
  return canLowerReturn(MF, CallConv, SplitArgs, F.isVarArg());
}

bool CallLowering::parametersInCSRMatch(
    const MachineRegisterInfo &MRI, const uint32_t *CallerPreservedMask,
    const SmallVectorImpl<CCValAssign> &OutLocs,
    const SmallVectorImpl<ArgInfo> &OutArgs) const {
  for (unsigned i = 0; i < OutLocs.size(); ++i) {
    auto &ArgLoc = OutLocs[i];
    // If it's not a register, it's fine.
    if (!ArgLoc.isRegLoc())
      continue;

    MCRegister PhysReg = ArgLoc.getLocReg();

    // Only look at callee-saved registers.
    if (MachineOperand::clobbersPhysReg(CallerPreservedMask, PhysReg))
      continue;

    LLVM_DEBUG(
        dbgs()
        << "... Call has an argument passed in a callee-saved register.\n");

    // Check if it was copied from.
    const ArgInfo &OutInfo = OutArgs[i];

    if (OutInfo.Regs.size() > 1) {
      LLVM_DEBUG(
          dbgs() << "... Cannot handle arguments in multiple registers.\n");
      return false;
    }

    // Check if we copy the register, walking through copies from virtual
    // registers. Note that getDefIgnoringCopies does not ignore copies from
    // physical registers.
    MachineInstr *RegDef = getDefIgnoringCopies(OutInfo.Regs[0], MRI);
    if (!RegDef || RegDef->getOpcode() != TargetOpcode::COPY) {
      LLVM_DEBUG(
          dbgs()
          << "... Parameter was not copied into a VReg, cannot tail call.\n");
      return false;
    }

    // Got a copy. Verify that it's the same as the register we want.
    Register CopyRHS = RegDef->getOperand(1).getReg();
    if (CopyRHS != PhysReg) {
      LLVM_DEBUG(dbgs() << "... Callee-saved register was not copied into "
                           "VReg, cannot tail call.\n");
      return false;
    }
  }

  return true;
}

bool CallLowering::parametersInCSRMatch(
    const MachineRegisterInfo &MRI, const uint32_t *CallerPreservedMask,
    const SmallVectorImpl<CCValAssign> &OutLocs,
    const SmallVectorImpl<ArgInfo> &OutArgs) const {
  for (unsigned i = 0; i < OutLocs.size(); ++i) {
    auto &ArgLoc = OutLocs[i];
    // If it's not a register, it's fine.
    if (!ArgLoc.isRegLoc())
      continue;

    MCRegister PhysReg = ArgLoc.getLocReg();

    // Only look at callee-saved registers.
    if (MachineOperand::clobbersPhysReg(CallerPreservedMask, PhysReg))
      continue;

    LLVM_DEBUG(
        dbgs()
        << "... Call has an argument passed in a callee-saved register.\n");

    // Check if it was copied from.
    const ArgInfo &OutInfo = OutArgs[i];

    if (OutInfo.Regs.size() > 1) {
      LLVM_DEBUG(
          dbgs() << "... Cannot handle arguments in multiple registers.\n");
      return false;
    }

    // Check if we copy the register, walking through copies from virtual
    // registers. Note that getDefIgnoringCopies does not ignore copies from
    // physical registers.
    MachineInstr *RegDef = getDefIgnoringCopies(OutInfo.Regs[0], MRI);
    if (!RegDef || RegDef->getOpcode() != TargetOpcode::COPY) {
      LLVM_DEBUG(
          dbgs()
          << "... Parameter was not copied into a VReg, cannot tail call.\n");
      return false;
    }

    // Got a copy. Verify that it's the same as the register we want.
    Register CopyRHS = RegDef->getOperand(1).getReg();
    if (CopyRHS != PhysReg) {
      LLVM_DEBUG(dbgs() << "... Callee-saved register was not copied into "
                           "VReg, cannot tail call.\n");
      return false;
    }
  }

  return true;
}

bool CallLowering::resultsCompatible(CallLoweringInfo &Info,
                                     MachineFunction &MF,
                                     SmallVectorImpl<ArgInfo> &InArgs,
                                     ValueAssigner &CalleeAssigner,
                                     ValueAssigner &CallerAssigner) const {
  const Function &F = MF.getFunction();
  CallingConv::ID CalleeCC = Info.CallConv;
  CallingConv::ID CallerCC = F.getCallingConv();

  if (CallerCC == CalleeCC)
    return true;

  SmallVector<CCValAssign, 16> ArgLocs1;
  CCState CCInfo1(CalleeCC, Info.IsVarArg, MF, ArgLocs1, F.getContext());
  if (!determineAssignments(CalleeAssigner, InArgs, CCInfo1))
    return false;

  SmallVector<CCValAssign, 16> ArgLocs2;
  CCState CCInfo2(CallerCC, F.isVarArg(), MF, ArgLocs2, F.getContext());
  if (!determineAssignments(CallerAssigner, InArgs, CCInfo2))
    return false;

  // We need the argument locations to match up exactly. If there's more in
  // one than the other, then we are done.
  if (ArgLocs1.size() != ArgLocs2.size())
    return false;

  // Make sure that each location is passed in exactly the same way.
  for (unsigned i = 0, e = ArgLocs1.size(); i < e; ++i) {
    const CCValAssign &Loc1 = ArgLocs1[i];
    const CCValAssign &Loc2 = ArgLocs2[i];

    // We need both of them to be the same. So if one is a register and one
    // isn't, we're done.
    if (Loc1.isRegLoc() != Loc2.isRegLoc())
      return false;

    if (Loc1.isRegLoc()) {
      // If they don't have the same register location, we're done.
      if (Loc1.getLocReg() != Loc2.getLocReg())
        return false;

      // They matched, so we can move to the next ArgLoc.
      continue;
    }

    // Loc1 wasn't a RegLoc, so they both must be MemLocs. Check if they match.
    if (Loc1.getLocMemOffset() != Loc2.getLocMemOffset())
      return false;
  }

  return true;
}

LLT CallLowering::ValueHandler::getStackValueStoreType(
    const DataLayout &DL, const CCValAssign &VA, ISD::ArgFlagsTy Flags) const {
  const MVT ValVT = VA.getValVT();
  if (ValVT != MVT::iPTR) {
    LLT ValTy(ValVT);

    // We lost the pointeriness going through CCValAssign, so try to restore it
    // based on the flags.
    if (Flags.isPointer()) {
      LLT PtrTy = LLT::pointer(Flags.getPointerAddrSpace(),
                               ValTy.getScalarSizeInBits());
      if (ValVT.isVector())
        return LLT::vector(ValTy.getElementCount(), PtrTy);
      return PtrTy;
    }

    return ValTy;
  }

  unsigned AddrSpace = Flags.getPointerAddrSpace();
  return LLT::pointer(AddrSpace, DL.getPointerSize(AddrSpace));
}

void CallLowering::ValueHandler::copyArgumentMemory(
    const ArgInfo &Arg, Register DstPtr, Register SrcPtr,
    const MachinePointerInfo &DstPtrInfo, Align DstAlign,
    const MachinePointerInfo &SrcPtrInfo, Align SrcAlign, uint64_t MemSize,
    CCValAssign &VA) const {
  MachineFunction &MF = MIRBuilder.getMF();
  MachineMemOperand *SrcMMO = MF.getMachineMemOperand(
      SrcPtrInfo,
      MachineMemOperand::MOLoad | MachineMemOperand::MODereferenceable, MemSize,
      SrcAlign);

  MachineMemOperand *DstMMO = MF.getMachineMemOperand(
      DstPtrInfo,
      MachineMemOperand::MOStore | MachineMemOperand::MODereferenceable,
      MemSize, DstAlign);

  const LLT PtrTy = MRI.getType(DstPtr);
  const LLT SizeTy = LLT::scalar(PtrTy.getSizeInBits());

  auto SizeConst = MIRBuilder.buildConstant(SizeTy, MemSize);
  MIRBuilder.buildMemCpy(DstPtr, SrcPtr, SizeConst, *DstMMO, *SrcMMO);
}

Register CallLowering::ValueHandler::extendRegister(Register ValReg,
                                                    CCValAssign &VA,
                                                    unsigned MaxSizeBits) {
  LLT LocTy{VA.getLocVT()};
  LLT ValTy{VA.getValVT()};

  if (LocTy.getSizeInBits() == ValTy.getSizeInBits())
    return ValReg;

  if (LocTy.isScalar() && MaxSizeBits && MaxSizeBits < LocTy.getSizeInBits()) {
    if (MaxSizeBits <= ValTy.getSizeInBits())
      return ValReg;
    LocTy = LLT::scalar(MaxSizeBits);
  }

  const LLT ValRegTy = MRI.getType(ValReg);
  if (ValRegTy.isPointer()) {
    // The x32 ABI wants to zero extend 32-bit pointers to 64-bit registers, so
    // we have to cast to do the extension.
    LLT IntPtrTy = LLT::scalar(ValRegTy.getSizeInBits());
    ValReg = MIRBuilder.buildPtrToInt(IntPtrTy, ValReg).getReg(0);
  }

  switch (VA.getLocInfo()) {
  default: break;
  case CCValAssign::Full:
  case CCValAssign::BCvt:
    // FIXME: bitconverting between vector types may or may not be a
    // nop in big-endian situations.
    return ValReg;
  case CCValAssign::AExt: {
    auto MIB = MIRBuilder.buildAnyExt(LocTy, ValReg);
    return MIB.getReg(0);
  }
  case CCValAssign::SExt: {
    Register NewReg = MRI.createGenericVirtualRegister(LocTy);
    MIRBuilder.buildSExt(NewReg, ValReg);
    return NewReg;
  }
  case CCValAssign::ZExt: {
    Register NewReg = MRI.createGenericVirtualRegister(LocTy);
    MIRBuilder.buildZExt(NewReg, ValReg);
    return NewReg;
  }
  }
  llvm_unreachable("unable to extend register");
}

<<<<<<< HEAD
void CallLowering::ValueHandler::anchor() {}
=======
void CallLowering::ValueAssigner::anchor() {}
>>>>>>> a2ce6ee6

Register CallLowering::IncomingValueHandler::buildExtensionHint(CCValAssign &VA,
                                                                Register SrcReg,
                                                                LLT NarrowTy) {
  switch (VA.getLocInfo()) {
  case CCValAssign::LocInfo::ZExt: {
    return MIRBuilder
        .buildAssertZExt(MRI.cloneVirtualRegister(SrcReg), SrcReg,
                         NarrowTy.getScalarSizeInBits())
        .getReg(0);
  }
  case CCValAssign::LocInfo::SExt: {
    return MIRBuilder
        .buildAssertSExt(MRI.cloneVirtualRegister(SrcReg), SrcReg,
                         NarrowTy.getScalarSizeInBits())
        .getReg(0);
    break;
  }
  default:
    return SrcReg;
  }
}

<<<<<<< HEAD
void CallLowering::IncomingValueHandler::assignValueToReg(Register ValVReg,
                                                          Register PhysReg,
                                                          CCValAssign &VA) {
  const LLT LocTy(VA.getLocVT());
  const LLT ValTy = MRI.getType(ValVReg);

  if (ValTy.getSizeInBits() == LocTy.getSizeInBits()) {
=======
/// Check if we can use a basic COPY instruction between the two types.
///
/// We're currently building on top of the infrastructure using MVT, which loses
/// pointer information in the CCValAssign. We accept copies from physical
/// registers that have been reported as integers if it's to an equivalent sized
/// pointer LLT.
static bool isCopyCompatibleType(LLT SrcTy, LLT DstTy) {
  if (SrcTy == DstTy)
    return true;

  if (SrcTy.getSizeInBits() != DstTy.getSizeInBits())
    return false;

  SrcTy = SrcTy.getScalarType();
  DstTy = DstTy.getScalarType();

  return (SrcTy.isPointer() && DstTy.isScalar()) ||
         (DstTy.isScalar() && SrcTy.isPointer());
}

void CallLowering::IncomingValueHandler::assignValueToReg(Register ValVReg,
                                                          Register PhysReg,
                                                          CCValAssign VA) {
  const MVT LocVT = VA.getLocVT();
  const LLT LocTy(LocVT);
  const LLT RegTy = MRI.getType(ValVReg);

  if (isCopyCompatibleType(RegTy, LocTy)) {
>>>>>>> a2ce6ee6
    MIRBuilder.buildCopy(ValVReg, PhysReg);
    return;
  }

  auto Copy = MIRBuilder.buildCopy(LocTy, PhysReg);
<<<<<<< HEAD
  auto Hint = buildExtensionHint(VA, Copy.getReg(0), ValTy);
=======
  auto Hint = buildExtensionHint(VA, Copy.getReg(0), RegTy);
>>>>>>> a2ce6ee6
  MIRBuilder.buildTrunc(ValVReg, Hint);
}<|MERGE_RESOLUTION|>--- conflicted
+++ resolved
@@ -212,40 +212,6 @@
 void CallLowering::splitToValueTypes(const ArgInfo &OrigArg,
                                      SmallVectorImpl<ArgInfo> &SplitArgs,
                                      const DataLayout &DL,
-<<<<<<< HEAD
-                                     CallingConv::ID CallConv) const {
-  LLVMContext &Ctx = OrigArg.Ty->getContext();
-
-  SmallVector<EVT, 4> SplitVTs;
-  SmallVector<uint64_t, 4> Offsets;
-  ComputeValueVTs(*TLI, DL, OrigArg.Ty, SplitVTs, &Offsets, 0);
-
-  if (SplitVTs.size() == 0)
-    return;
-
-  if (SplitVTs.size() == 1) {
-    // No splitting to do, but we want to replace the original type (e.g. [1 x
-    // double] -> double).
-    SplitArgs.emplace_back(OrigArg.Regs[0], SplitVTs[0].getTypeForEVT(Ctx),
-                           OrigArg.Flags[0], OrigArg.IsFixed);
-    return;
-  }
-
-  // Create one ArgInfo for each virtual register in the original ArgInfo.
-  assert(OrigArg.Regs.size() == SplitVTs.size() && "Regs / types mismatch");
-
-  bool NeedsRegBlock = TLI->functionArgumentNeedsConsecutiveRegisters(
-      OrigArg.Ty, CallConv, false);
-  for (unsigned i = 0, e = SplitVTs.size(); i < e; ++i) {
-    Type *SplitTy = SplitVTs[i].getTypeForEVT(Ctx);
-    SplitArgs.emplace_back(OrigArg.Regs[i], SplitTy, OrigArg.Flags[0],
-                           OrigArg.IsFixed);
-    if (NeedsRegBlock)
-      SplitArgs.back().Flags[0].setInConsecutiveRegs();
-  }
-
-  SplitArgs.back().Flags[0].setInConsecutiveRegsLast();
-=======
                                      CallingConv::ID CallConv,
                                      SmallVectorImpl<uint64_t> *Offsets) const {
   LLVMContext &Ctx = OrigArg.Ty->getContext();
@@ -323,7 +289,6 @@
   if (PadDstRegs.size() == 1)
     return B.buildDeleteTrailingVectorElements(DstRegs[0], UnmergeSrcReg);
   return B.buildUnmerge(PadDstRegs, UnmergeSrcReg);
->>>>>>> a2ce6ee6
 }
 
 /// Create a sequence of instructions to combine pieces split into register
@@ -472,148 +437,6 @@
   }
 }
 
-<<<<<<< HEAD
-/// Pack values \p SrcRegs to cover the vector type result \p DstRegs.
-static MachineInstrBuilder
-mergeVectorRegsToResultRegs(MachineIRBuilder &B, ArrayRef<Register> DstRegs,
-                            ArrayRef<Register> SrcRegs) {
-  MachineRegisterInfo &MRI = *B.getMRI();
-  LLT LLTy = MRI.getType(DstRegs[0]);
-  LLT PartLLT = MRI.getType(SrcRegs[0]);
-
-  // Deal with v3s16 split into v2s16
-  LLT LCMTy = getLCMType(LLTy, PartLLT);
-  if (LCMTy == LLTy) {
-    // Common case where no padding is needed.
-    assert(DstRegs.size() == 1);
-    return B.buildConcatVectors(DstRegs[0], SrcRegs);
-  }
-
-  // We need to create an unmerge to the result registers, which may require
-  // widening the original value.
-  Register UnmergeSrcReg;
-  if (LCMTy != PartLLT) {
-    // e.g. A <3 x s16> value was split to <2 x s16>
-    // %register_value0:_(<2 x s16>)
-    // %register_value1:_(<2 x s16>)
-    // %undef:_(<2 x s16>) = G_IMPLICIT_DEF
-    // %concat:_<6 x s16>) = G_CONCAT_VECTORS %reg_value0, %reg_value1, %undef
-    // %dst_reg:_(<3 x s16>), %dead:_(<3 x s16>) = G_UNMERGE_VALUES %concat
-    const int NumWide = LCMTy.getSizeInBits() / PartLLT.getSizeInBits();
-    Register Undef = B.buildUndef(PartLLT).getReg(0);
-
-    // Build vector of undefs.
-    SmallVector<Register, 8> WidenedSrcs(NumWide, Undef);
-
-    // Replace the first sources with the real registers.
-    std::copy(SrcRegs.begin(), SrcRegs.end(), WidenedSrcs.begin());
-    UnmergeSrcReg = B.buildConcatVectors(LCMTy, WidenedSrcs).getReg(0);
-  } else {
-    // We don't need to widen anything if we're extracting a scalar which was
-    // promoted to a vector e.g. s8 -> v4s8 -> s8
-    assert(SrcRegs.size() == 1);
-    UnmergeSrcReg = SrcRegs[0];
-  }
-
-  int NumDst = LCMTy.getSizeInBits() / LLTy.getSizeInBits();
-
-  SmallVector<Register, 8> PadDstRegs(NumDst);
-  std::copy(DstRegs.begin(), DstRegs.end(), PadDstRegs.begin());
-
-  // Create the excess dead defs for the unmerge.
-  for (int I = DstRegs.size(); I != NumDst; ++I)
-    PadDstRegs[I] = MRI.createGenericVirtualRegister(LLTy);
-
-  return B.buildUnmerge(PadDstRegs, UnmergeSrcReg);
-}
-
-/// Create a sequence of instructions to combine pieces split into register
-/// typed values to the original IR value. \p OrigRegs contains the destination
-/// value registers of type \p LLTy, and \p Regs contains the legalized pieces
-/// with type \p PartLLT. This is used for incoming values (physregs to vregs).
-static void buildCopyFromRegs(MachineIRBuilder &B, ArrayRef<Register> OrigRegs,
-                              ArrayRef<Register> Regs, LLT LLTy, LLT PartLLT) {
-  MachineRegisterInfo &MRI = *B.getMRI();
-
-  // We could just insert a regular copy, but this is unreachable at the moment.
-  assert(LLTy != PartLLT && "identical part types shouldn't reach here");
-
-  if (PartLLT.isVector() == LLTy.isVector() &&
-      PartLLT.getScalarSizeInBits() > LLTy.getScalarSizeInBits()) {
-    assert(OrigRegs.size() == 1 && Regs.size() == 1);
-    B.buildTrunc(OrigRegs[0], Regs[0]);
-    return;
-  }
-
-  if (!LLTy.isVector() && !PartLLT.isVector()) {
-    assert(OrigRegs.size() == 1);
-    LLT OrigTy = MRI.getType(OrigRegs[0]);
-
-    unsigned SrcSize = PartLLT.getSizeInBits() * Regs.size();
-    if (SrcSize == OrigTy.getSizeInBits())
-      B.buildMerge(OrigRegs[0], Regs);
-    else {
-      auto Widened = B.buildMerge(LLT::scalar(SrcSize), Regs);
-      B.buildTrunc(OrigRegs[0], Widened);
-    }
-
-    return;
-  }
-
-  if (PartLLT.isVector()) {
-    assert(OrigRegs.size() == 1 &&
-           LLTy.getScalarType() == PartLLT.getElementType());
-    mergeVectorRegsToResultRegs(B, OrigRegs, Regs);
-    return;
-  }
-
-  assert(LLTy.isVector() && !PartLLT.isVector());
-
-  LLT DstEltTy = LLTy.getElementType();
-
-  // Pointer information was discarded. We'll need to coerce some register types
-  // to avoid violating type constraints.
-  LLT RealDstEltTy = MRI.getType(OrigRegs[0]).getElementType();
-
-  assert(DstEltTy.getSizeInBits() == RealDstEltTy.getSizeInBits());
-
-  if (DstEltTy == PartLLT) {
-    // Vector was trivially scalarized.
-
-    if (RealDstEltTy.isPointer()) {
-      for (Register Reg : Regs)
-        MRI.setType(Reg, RealDstEltTy);
-    }
-
-    B.buildBuildVector(OrigRegs[0], Regs);
-  } else if (DstEltTy.getSizeInBits() > PartLLT.getSizeInBits()) {
-    // Deal with vector with 64-bit elements decomposed to 32-bit
-    // registers. Need to create intermediate 64-bit elements.
-    SmallVector<Register, 8> EltMerges;
-    int PartsPerElt = DstEltTy.getSizeInBits() / PartLLT.getSizeInBits();
-
-    assert(DstEltTy.getSizeInBits() % PartLLT.getSizeInBits() == 0);
-
-    for (int I = 0, NumElts = LLTy.getNumElements(); I != NumElts; ++I) {
-      auto Merge = B.buildMerge(RealDstEltTy, Regs.take_front(PartsPerElt));
-      // Fix the type in case this is really a vector of pointers.
-      MRI.setType(Merge.getReg(0), RealDstEltTy);
-      EltMerges.push_back(Merge.getReg(0));
-      Regs = Regs.drop_front(PartsPerElt);
-    }
-
-    B.buildBuildVector(OrigRegs[0], EltMerges);
-  } else {
-    // Vector was split, and elements promoted to a wider type.
-    // FIXME: Should handle floating point promotions.
-    LLT BVType = LLT::vector(LLTy.getNumElements(), PartLLT);
-    auto BV = B.buildBuildVector(BVType, Regs);
-    B.buildTrunc(OrigRegs[0], BV);
-  }
-}
-
-=======
->>>>>>> a2ce6ee6
 /// Create a sequence of instructions to expand the value in \p SrcReg (of type
 /// \p SrcTy) to the types in \p DstRegs (of type \p PartTy). \p ExtendOp should
 /// contain the type of scalar value extension if necessary.
@@ -652,40 +475,6 @@
 
   MachineRegisterInfo &MRI = *B.getMRI();
   LLT DstTy = MRI.getType(DstRegs[0]);
-<<<<<<< HEAD
-  LLT LCMTy = getLCMType(SrcTy, PartTy);
-
-  const unsigned LCMSize = LCMTy.getSizeInBits();
-  const unsigned DstSize = DstTy.getSizeInBits();
-  const unsigned SrcSize = SrcTy.getSizeInBits();
-
-  Register UnmergeSrc = SrcReg;
-  if (LCMSize != SrcSize) {
-    // Widen to the common type.
-    Register Undef = B.buildUndef(SrcTy).getReg(0);
-    SmallVector<Register, 8> MergeParts(1, SrcReg);
-    for (unsigned Size = SrcSize; Size != LCMSize; Size += SrcSize)
-      MergeParts.push_back(Undef);
-
-    UnmergeSrc = B.buildMerge(LCMTy, MergeParts).getReg(0);
-  }
-
-  // Unmerge to the original registers and pad with dead defs.
-  SmallVector<Register, 8> UnmergeResults(DstRegs.begin(), DstRegs.end());
-  for (unsigned Size = DstSize * DstRegs.size(); Size != LCMSize;
-       Size += DstSize) {
-    UnmergeResults.push_back(MRI.createGenericVirtualRegister(DstTy));
-  }
-
-  B.buildUnmerge(UnmergeResults, UnmergeSrc);
-}
-
-bool CallLowering::handleAssignments(MachineIRBuilder &MIRBuilder,
-                                     SmallVectorImpl<ArgInfo> &Args,
-                                     ValueHandler &Handler,
-                                     CallingConv::ID CallConv, bool IsVarArg,
-                                     Register ThisReturnReg) const {
-=======
   LLT LCMTy = getCoverTy(SrcTy, PartTy);
 
   const unsigned DstSize = DstTy.getSizeInBits();
@@ -721,14 +510,15 @@
     ValueHandler &Handler, ValueAssigner &Assigner,
     SmallVectorImpl<ArgInfo> &Args, MachineIRBuilder &MIRBuilder,
     CallingConv::ID CallConv, bool IsVarArg, Register ThisReturnReg) const {
->>>>>>> a2ce6ee6
   MachineFunction &MF = MIRBuilder.getMF();
   const Function &F = MF.getFunction();
   SmallVector<CCValAssign, 16> ArgLocs;
 
   CCState CCInfo(CallConv, IsVarArg, MF, ArgLocs, F.getContext());
-<<<<<<< HEAD
-  return handleAssignments(CCInfo, ArgLocs, MIRBuilder, Args, Handler,
+  if (!determineAssignments(Assigner, Args, CCInfo))
+    return false;
+
+  return handleAssignments(Handler, Args, CCInfo, ArgLocs, MIRBuilder,
                            ThisReturnReg);
 }
 
@@ -740,83 +530,31 @@
   return TargetOpcode::G_ANYEXT;
 }
 
-bool CallLowering::handleAssignments(CCState &CCInfo,
-                                     SmallVectorImpl<CCValAssign> &ArgLocs,
-                                     MachineIRBuilder &MIRBuilder,
-                                     SmallVectorImpl<ArgInfo> &Args,
-                                     ValueHandler &Handler,
-                                     Register ThisReturnReg) const {
-  MachineFunction &MF = MIRBuilder.getMF();
-  MachineRegisterInfo &MRI = MF.getRegInfo();
-  const Function &F = MF.getFunction();
-  const DataLayout &DL = F.getParent()->getDataLayout();
-=======
-  if (!determineAssignments(Assigner, Args, CCInfo))
-    return false;
-
-  return handleAssignments(Handler, Args, CCInfo, ArgLocs, MIRBuilder,
-                           ThisReturnReg);
-}
-
-static unsigned extendOpFromFlags(llvm::ISD::ArgFlagsTy Flags) {
-  if (Flags.isSExt())
-    return TargetOpcode::G_SEXT;
-  if (Flags.isZExt())
-    return TargetOpcode::G_ZEXT;
-  return TargetOpcode::G_ANYEXT;
-}
-
 bool CallLowering::determineAssignments(ValueAssigner &Assigner,
                                         SmallVectorImpl<ArgInfo> &Args,
                                         CCState &CCInfo) const {
   LLVMContext &Ctx = CCInfo.getContext();
   const CallingConv::ID CallConv = CCInfo.getCallingConv();
->>>>>>> a2ce6ee6
 
   unsigned NumArgs = Args.size();
   for (unsigned i = 0; i != NumArgs; ++i) {
     EVT CurVT = EVT::getEVT(Args[i].Ty);
 
-<<<<<<< HEAD
-    MVT NewVT = TLI->getRegisterTypeForCallingConv(
-        F.getContext(), CCInfo.getCallingConv(), EVT(CurVT));
-
-    // If we need to split the type over multiple regs, check it's a scenario
-    // we currently support.
-    unsigned NumParts = TLI->getNumRegistersForCallingConv(
-        F.getContext(), CCInfo.getCallingConv(), CurVT);
-=======
     MVT NewVT = TLI->getRegisterTypeForCallingConv(Ctx, CallConv, CurVT);
 
     // If we need to split the type over multiple regs, check it's a scenario
     // we currently support.
     unsigned NumParts =
         TLI->getNumRegistersForCallingConv(Ctx, CallConv, CurVT);
->>>>>>> a2ce6ee6
 
     if (NumParts == 1) {
       // Try to use the register type if we couldn't assign the VT.
       if (Assigner.assignArg(i, CurVT, NewVT, NewVT, CCValAssign::Full, Args[i],
                              Args[i].Flags[0], CCInfo))
         return false;
-
-      // If we couldn't directly assign this part, some casting may be
-      // necessary. Create the new register, but defer inserting the conversion
-      // instructions.
-      assert(Args[i].OrigRegs.empty());
-      Args[i].OrigRegs.push_back(Args[i].Regs[0]);
-      assert(Args[i].Regs.size() == 1);
-
-      const LLT VATy(NewVT);
-      Args[i].Regs[0] = MRI.createGenericVirtualRegister(VATy);
       continue;
     }
 
-<<<<<<< HEAD
-    const LLT NewLLT(NewVT);
-
-=======
->>>>>>> a2ce6ee6
     // For incoming arguments (physregs to vregs), we could have values in
     // physregs (or memlocs) which we want to extract and copy to vregs.
     // During this, we might have to deal with the LLT being split across
@@ -825,73 +563,6 @@
     // If we have outgoing args, then we have the opposite case. We have a
     // vreg with an LLT which we want to assign to a physical location, and
     // we might have to record that the value has to be split later.
-<<<<<<< HEAD
-    if (Handler.isIncomingArgumentHandler()) {
-      // We're handling an incoming arg which is split over multiple regs.
-      // E.g. passing an s128 on AArch64.
-      ISD::ArgFlagsTy OrigFlags = Args[i].Flags[0];
-      Args[i].OrigRegs.push_back(Args[i].Regs[0]);
-      Args[i].Regs.clear();
-      Args[i].Flags.clear();
-      // For each split register, create and assign a vreg that will store
-      // the incoming component of the larger value. These will later be
-      // merged to form the final vreg.
-      for (unsigned Part = 0; Part < NumParts; ++Part) {
-        Register Reg = MRI.createGenericVirtualRegister(NewLLT);
-        ISD::ArgFlagsTy Flags = OrigFlags;
-        if (Part == 0) {
-          Flags.setSplit();
-        } else {
-          Flags.setOrigAlign(Align(1));
-          if (Part == NumParts - 1)
-            Flags.setSplitEnd();
-        }
-        Args[i].Regs.push_back(Reg);
-        Args[i].Flags.push_back(Flags);
-        if (Handler.assignArg(i, NewVT, NewVT, CCValAssign::Full, Args[i],
-                              Args[i].Flags[Part], CCInfo)) {
-          // Still couldn't assign this smaller part type for some reason.
-          return false;
-        }
-      }
-    } else {
-      assert(Args[i].Regs.size() == 1);
-
-      // This type is passed via multiple registers in the calling convention.
-      // We need to extract the individual parts.
-      assert(Args[i].OrigRegs.empty());
-      Args[i].OrigRegs.push_back(Args[i].Regs[0]);
-
-      ISD::ArgFlagsTy OrigFlags = Args[i].Flags[0];
-      // We're going to replace the regs and flags with the split ones.
-      Args[i].Regs.clear();
-      Args[i].Flags.clear();
-      for (unsigned PartIdx = 0; PartIdx < NumParts; ++PartIdx) {
-        ISD::ArgFlagsTy Flags = OrigFlags;
-        if (PartIdx == 0) {
-          Flags.setSplit();
-        } else {
-          Flags.setOrigAlign(Align(1));
-          if (PartIdx == NumParts - 1)
-            Flags.setSplitEnd();
-        }
-
-        // TODO: Also check if there is a valid extension that preserves the
-        // bits. However currently this call lowering doesn't support non-exact
-        // split parts, so that can't be tested.
-        if (OrigFlags.isReturned() &&
-            (NumParts * NewVT.getSizeInBits() != CurVT.getSizeInBits())) {
-          Flags.setReturned(false);
-        }
-
-        Register NewReg = MRI.createGenericVirtualRegister(NewLLT);
-
-        Args[i].Regs.push_back(NewReg);
-        Args[i].Flags.push_back(Flags);
-        if (Handler.assignArg(i, NewVT, NewVT, CCValAssign::Full,
-                              Args[i], Args[i].Flags[PartIdx], CCInfo))
-          return false;
-=======
 
     // We're handling an incoming arg which is split over multiple regs.
     // E.g. passing an s128 on AArch64.
@@ -913,7 +584,6 @@
                              Args[i].Flags[Part], CCInfo)) {
         // Still couldn't assign this smaller part type for some reason.
         return false;
->>>>>>> a2ce6ee6
       }
     }
   }
@@ -965,9 +635,6 @@
       continue;
     }
 
-<<<<<<< HEAD
-    EVT VAVT = VA.getValVT();
-=======
     const MVT ValVT = VA.getValVT();
     const MVT LocVT = VA.getLocVT();
 
@@ -975,32 +642,10 @@
     const LLT ValTy(ValVT);
     const LLT NewLLT = Handler.isIncomingArgumentHandler() ? LocTy : ValTy;
     const EVT OrigVT = EVT::getEVT(Args[i].Ty);
->>>>>>> a2ce6ee6
     const LLT OrigTy = getLLTForType(*Args[i].Ty, DL);
-    const LLT VATy(VAVT.getSimpleVT());
 
     // Expected to be multiple regs for a single incoming arg.
     // There should be Regs.size() ArgLocs per argument.
-<<<<<<< HEAD
-    unsigned NumArgRegs = Args[i].Regs.size();
-    assert((j + (NumArgRegs - 1)) < ArgLocs.size() &&
-           "Too many regs for number of args");
-
-    // Coerce into outgoing value types before register assignment.
-    if (!Handler.isIncomingArgumentHandler() && OrigTy != VATy) {
-      assert(Args[i].OrigRegs.size() == 1);
-      buildCopyToRegs(MIRBuilder, Args[i].Regs, Args[i].OrigRegs[0], OrigTy,
-                      VATy, extendOpFromFlags(Args[i].Flags[0]));
-    }
-
-    for (unsigned Part = 0; Part < NumArgRegs; ++Part) {
-      Register ArgReg = Args[i].Regs[Part];
-      // There should be Regs.size() ArgLocs per argument.
-      VA = ArgLocs[j + Part];
-      if (VA.isMemLoc()) {
-        // Individual pieces may have been spilled to the stack and others
-        // passed in registers.
-=======
     // This should be the same as getNumRegistersForCallingConv
     const unsigned NumParts = Args[i].Flags.size();
 
@@ -1042,19 +687,12 @@
         // TODO: The memory size may be larger than the value we need to
         // store. We may need to adjust the offset for big endian targets.
         LLT MemTy = Handler.getStackValueStoreType(DL, VA, Flags);
->>>>>>> a2ce6ee6
 
         MachinePointerInfo MPO;
-<<<<<<< HEAD
-        Register StackAddr = Handler.getStackAddress(MemSize, Offset, MPO);
-        Handler.assignValueToAddress(Args[i], Part, StackAddr, MemSize, MPO,
-                                     VA);
-=======
         Register StackAddr = Handler.getStackAddress(
             MemTy.getSizeInBytes(), VA.getLocMemOffset(), MPO, Flags);
 
         Handler.assignValueToAddress(Args[i], Part, StackAddr, MemTy, MPO, VA);
->>>>>>> a2ce6ee6
         continue;
       }
 
@@ -1062,11 +700,6 @@
         assert(Args[i].Regs.size() == 1 &&
                "didn't expect split byval pointer");
 
-<<<<<<< HEAD
-      if (i == 0 && ThisReturnReg.isValid() &&
-          Handler.isIncomingArgumentHandler() &&
-          isTypeIsValidForThisReturn(VAVT)) {
-=======
         if (Handler.isIncomingArgumentHandler()) {
           // We just need to copy the frame index value to the pointer.
           MachinePointerInfo MPO;
@@ -1110,14 +743,10 @@
       if (i == 0 && ThisReturnReg.isValid() &&
           Handler.isIncomingArgumentHandler() &&
           isTypeIsValidForThisReturn(ValVT)) {
->>>>>>> a2ce6ee6
         Handler.assignValueToReg(Args[i].Regs[i], ThisReturnReg, VA);
         continue;
       }
 
-<<<<<<< HEAD
-      Handler.assignValueToReg(ArgReg, VA.getLocReg(), VA);
-=======
       if (Handler.isIncomingArgumentHandler())
         Handler.assignValueToReg(ArgReg, VA.getLocReg(), VA);
       else {
@@ -1125,24 +754,15 @@
           Handler.assignValueToReg(ArgReg, VA.getLocReg(), VA);
         });
       }
->>>>>>> a2ce6ee6
     }
 
     // Now that all pieces have been assigned, re-pack the register typed values
     // into the original value typed registers.
-<<<<<<< HEAD
-    if (Handler.isIncomingArgumentHandler() && OrigTy != VATy) {
-      // Merge the split registers into the expected larger result vregs of
-      // the original call.
-      buildCopyFromRegs(MIRBuilder, Args[i].OrigRegs, Args[i].Regs, OrigTy,
-                        VATy);
-=======
     if (Handler.isIncomingArgumentHandler() && OrigVT != LocVT) {
       // Merge the split registers into the expected larger result vregs of
       // the original call.
       buildCopyFromRegs(MIRBuilder, Args[i].OrigRegs, Args[i].Regs, OrigTy,
                         LocTy, Args[i].Flags[0]);
->>>>>>> a2ce6ee6
     }
 
     j += NumParts - 1;
@@ -1301,58 +921,6 @@
   getReturnInfo(CallConv, ReturnType, F.getAttributes(), SplitArgs,
                 MF.getDataLayout());
   return canLowerReturn(MF, CallConv, SplitArgs, F.isVarArg());
-}
-
-bool CallLowering::parametersInCSRMatch(
-    const MachineRegisterInfo &MRI, const uint32_t *CallerPreservedMask,
-    const SmallVectorImpl<CCValAssign> &OutLocs,
-    const SmallVectorImpl<ArgInfo> &OutArgs) const {
-  for (unsigned i = 0; i < OutLocs.size(); ++i) {
-    auto &ArgLoc = OutLocs[i];
-    // If it's not a register, it's fine.
-    if (!ArgLoc.isRegLoc())
-      continue;
-
-    MCRegister PhysReg = ArgLoc.getLocReg();
-
-    // Only look at callee-saved registers.
-    if (MachineOperand::clobbersPhysReg(CallerPreservedMask, PhysReg))
-      continue;
-
-    LLVM_DEBUG(
-        dbgs()
-        << "... Call has an argument passed in a callee-saved register.\n");
-
-    // Check if it was copied from.
-    const ArgInfo &OutInfo = OutArgs[i];
-
-    if (OutInfo.Regs.size() > 1) {
-      LLVM_DEBUG(
-          dbgs() << "... Cannot handle arguments in multiple registers.\n");
-      return false;
-    }
-
-    // Check if we copy the register, walking through copies from virtual
-    // registers. Note that getDefIgnoringCopies does not ignore copies from
-    // physical registers.
-    MachineInstr *RegDef = getDefIgnoringCopies(OutInfo.Regs[0], MRI);
-    if (!RegDef || RegDef->getOpcode() != TargetOpcode::COPY) {
-      LLVM_DEBUG(
-          dbgs()
-          << "... Parameter was not copied into a VReg, cannot tail call.\n");
-      return false;
-    }
-
-    // Got a copy. Verify that it's the same as the register we want.
-    Register CopyRHS = RegDef->getOperand(1).getReg();
-    if (CopyRHS != PhysReg) {
-      LLVM_DEBUG(dbgs() << "... Callee-saved register was not copied into "
-                           "VReg, cannot tail call.\n");
-      return false;
-    }
-  }
-
-  return true;
 }
 
 bool CallLowering::parametersInCSRMatch(
@@ -1555,11 +1123,7 @@
   llvm_unreachable("unable to extend register");
 }
 
-<<<<<<< HEAD
-void CallLowering::ValueHandler::anchor() {}
-=======
 void CallLowering::ValueAssigner::anchor() {}
->>>>>>> a2ce6ee6
 
 Register CallLowering::IncomingValueHandler::buildExtensionHint(CCValAssign &VA,
                                                                 Register SrcReg,
@@ -1583,15 +1147,6 @@
   }
 }
 
-<<<<<<< HEAD
-void CallLowering::IncomingValueHandler::assignValueToReg(Register ValVReg,
-                                                          Register PhysReg,
-                                                          CCValAssign &VA) {
-  const LLT LocTy(VA.getLocVT());
-  const LLT ValTy = MRI.getType(ValVReg);
-
-  if (ValTy.getSizeInBits() == LocTy.getSizeInBits()) {
-=======
 /// Check if we can use a basic COPY instruction between the two types.
 ///
 /// We're currently building on top of the infrastructure using MVT, which loses
@@ -1620,16 +1175,11 @@
   const LLT RegTy = MRI.getType(ValVReg);
 
   if (isCopyCompatibleType(RegTy, LocTy)) {
->>>>>>> a2ce6ee6
     MIRBuilder.buildCopy(ValVReg, PhysReg);
     return;
   }
 
   auto Copy = MIRBuilder.buildCopy(LocTy, PhysReg);
-<<<<<<< HEAD
-  auto Hint = buildExtensionHint(VA, Copy.getReg(0), ValTy);
-=======
   auto Hint = buildExtensionHint(VA, Copy.getReg(0), RegTy);
->>>>>>> a2ce6ee6
   MIRBuilder.buildTrunc(ValVReg, Hint);
 }