//===-- lib/CodeGen/GlobalISel/GICombinerHelper.cpp -----------------------===//
//
// Part of the LLVM Project, under the Apache License v2.0 with LLVM Exceptions.
// See https://llvm.org/LICENSE.txt for license information.
// SPDX-License-Identifier: Apache-2.0 WITH LLVM-exception
//
//===----------------------------------------------------------------------===//
#include "llvm/CodeGen/GlobalISel/CombinerHelper.h"
#include "llvm/ADT/SetVector.h"
#include "llvm/ADT/SmallBitVector.h"
#include "llvm/CodeGen/GlobalISel/Combiner.h"
#include "llvm/CodeGen/GlobalISel/GISelChangeObserver.h"
#include "llvm/CodeGen/GlobalISel/GISelKnownBits.h"
#include "llvm/CodeGen/GlobalISel/GenericMachineInstrs.h"
#include "llvm/CodeGen/GlobalISel/LegalizerHelper.h"
#include "llvm/CodeGen/GlobalISel/LegalizerInfo.h"
#include "llvm/CodeGen/GlobalISel/MIPatternMatch.h"
#include "llvm/CodeGen/GlobalISel/MachineIRBuilder.h"
#include "llvm/CodeGen/GlobalISel/RegisterBankInfo.h"
#include "llvm/CodeGen/GlobalISel/Utils.h"
#include "llvm/CodeGen/LowLevelType.h"
#include "llvm/CodeGen/MachineBasicBlock.h"
#include "llvm/CodeGen/MachineDominators.h"
#include "llvm/CodeGen/MachineFrameInfo.h"
#include "llvm/CodeGen/MachineInstr.h"
#include "llvm/CodeGen/MachineMemOperand.h"
#include "llvm/CodeGen/MachineRegisterInfo.h"
#include "llvm/CodeGen/TargetInstrInfo.h"
#include "llvm/CodeGen/TargetLowering.h"
<<<<<<< HEAD
#include "llvm/CodeGen/TargetOpcodes.h"
#include "llvm/Support/MathExtras.h"
=======
>>>>>>> 2ab1d525
#include "llvm/Target/TargetMachine.h"
#include "llvm/CodeGen/TargetOpcodes.h"
#include "llvm/IR/DataLayout.h"
#include "llvm/Support/Casting.h"
#include "llvm/Support/DivisionByConstantInfo.h"
#include "llvm/Support/MathExtras.h"
#include <tuple>

#define DEBUG_TYPE "gi-combiner"

using namespace llvm;
using namespace MIPatternMatch;

// Option to allow testing of the combiner while no targets know about indexed
// addressing.
static cl::opt<bool>
    ForceLegalIndexing("force-legal-indexing", cl::Hidden, cl::init(false),
                       cl::desc("Force all indexed operations to be "
                                "legal for the GlobalISel combiner"));

CombinerHelper::CombinerHelper(GISelChangeObserver &Observer,
                               MachineIRBuilder &B, GISelKnownBits *KB,
                               MachineDominatorTree *MDT,
                               const LegalizerInfo *LI)
    : Builder(B), MRI(Builder.getMF().getRegInfo()), Observer(Observer), KB(KB),
      MDT(MDT), LI(LI), RBI(Builder.getMF().getSubtarget().getRegBankInfo()),
      TRI(Builder.getMF().getSubtarget().getRegisterInfo()) {
  (void)this->KB;
}

const TargetLowering &CombinerHelper::getTargetLowering() const {
  return *Builder.getMF().getSubtarget().getTargetLowering();
}

/// \returns The little endian in-memory byte position of byte \p I in a
/// \p ByteWidth bytes wide type.
///
/// E.g. Given a 4-byte type x, x[0] -> byte 0
static unsigned littleEndianByteAt(const unsigned ByteWidth, const unsigned I) {
  assert(I < ByteWidth && "I must be in [0, ByteWidth)");
  return I;
}

<<<<<<< HEAD
=======
/// Determines the LogBase2 value for a non-null input value using the
/// transform: LogBase2(V) = (EltBits - 1) - ctlz(V).
static Register buildLogBase2(Register V, MachineIRBuilder &MIB) {
  auto &MRI = *MIB.getMRI();
  LLT Ty = MRI.getType(V);
  auto Ctlz = MIB.buildCTLZ(Ty, V);
  auto Base = MIB.buildConstant(Ty, Ty.getScalarSizeInBits() - 1);
  return MIB.buildSub(Ty, Base, Ctlz).getReg(0);
}

>>>>>>> 2ab1d525
/// \returns The big endian in-memory byte position of byte \p I in a
/// \p ByteWidth bytes wide type.
///
/// E.g. Given a 4-byte type x, x[0] -> byte 3
static unsigned bigEndianByteAt(const unsigned ByteWidth, const unsigned I) {
  assert(I < ByteWidth && "I must be in [0, ByteWidth)");
  return ByteWidth - I - 1;
}

/// Given a map from byte offsets in memory to indices in a load/store,
/// determine if that map corresponds to a little or big endian byte pattern.
///
/// \param MemOffset2Idx maps memory offsets to address offsets.
/// \param LowestIdx is the lowest index in \p MemOffset2Idx.
///
/// \returns true if the map corresponds to a big endian byte pattern, false
/// if it corresponds to a little endian byte pattern, and None otherwise.
///
/// E.g. given a 32-bit type x, and x[AddrOffset], the in-memory byte patterns
/// are as follows:
///
/// AddrOffset   Little endian    Big endian
/// 0            0                3
/// 1            1                2
/// 2            2                1
/// 3            3                0
static Optional<bool>
isBigEndian(const SmallDenseMap<int64_t, int64_t, 8> &MemOffset2Idx,
            int64_t LowestIdx) {
  // Need at least two byte positions to decide on endianness.
  unsigned Width = MemOffset2Idx.size();
  if (Width < 2)
    return None;
  bool BigEndian = true, LittleEndian = true;
  for (unsigned MemOffset = 0; MemOffset < Width; ++ MemOffset) {
    auto MemOffsetAndIdx = MemOffset2Idx.find(MemOffset);
    if (MemOffsetAndIdx == MemOffset2Idx.end())
      return None;
    const int64_t Idx = MemOffsetAndIdx->second - LowestIdx;
    assert(Idx >= 0 && "Expected non-negative byte offset?");
    LittleEndian &= Idx == littleEndianByteAt(Width, MemOffset);
    BigEndian &= Idx == bigEndianByteAt(Width, MemOffset);
    if (!BigEndian && !LittleEndian)
      return None;
  }

  assert((BigEndian != LittleEndian) &&
         "Pattern cannot be both big and little endian!");
  return BigEndian;
}

bool CombinerHelper::isLegalOrBeforeLegalizer(
    const LegalityQuery &Query) const {
  return !LI || LI->getAction(Query).Action == LegalizeActions::Legal;
}

void CombinerHelper::replaceRegWith(MachineRegisterInfo &MRI, Register FromReg,
                                    Register ToReg) const {
  Observer.changingAllUsesOfReg(MRI, FromReg);

  if (MRI.constrainRegAttrs(ToReg, FromReg))
    MRI.replaceRegWith(FromReg, ToReg);
  else
    Builder.buildCopy(ToReg, FromReg);

  Observer.finishedChangingAllUsesOfReg();
}

void CombinerHelper::replaceRegOpWith(MachineRegisterInfo &MRI,
                                      MachineOperand &FromRegOp,
                                      Register ToReg) const {
  assert(FromRegOp.getParent() && "Expected an operand in an MI");
  Observer.changingInstr(*FromRegOp.getParent());

  FromRegOp.setReg(ToReg);

  Observer.changedInstr(*FromRegOp.getParent());
}

void CombinerHelper::replaceOpcodeWith(MachineInstr &FromMI,
                                       unsigned ToOpcode) const {
  Observer.changingInstr(FromMI);

  FromMI.setDesc(Builder.getTII().get(ToOpcode));

  Observer.changedInstr(FromMI);
}

const RegisterBank *CombinerHelper::getRegBank(Register Reg) const {
  return RBI->getRegBank(Reg, MRI, *TRI);
}

void CombinerHelper::setRegBank(Register Reg, const RegisterBank *RegBank) {
  if (RegBank)
    MRI.setRegBank(Reg, *RegBank);
}

bool CombinerHelper::tryCombineCopy(MachineInstr &MI) {
  if (matchCombineCopy(MI)) {
    applyCombineCopy(MI);
    return true;
  }
  return false;
}
bool CombinerHelper::matchCombineCopy(MachineInstr &MI) {
  if (MI.getOpcode() != TargetOpcode::COPY)
    return false;
  Register DstReg = MI.getOperand(0).getReg();
  Register SrcReg = MI.getOperand(1).getReg();
  return canReplaceReg(DstReg, SrcReg, MRI);
}
void CombinerHelper::applyCombineCopy(MachineInstr &MI) {
  Register DstReg = MI.getOperand(0).getReg();
  Register SrcReg = MI.getOperand(1).getReg();
  MI.eraseFromParent();
  replaceRegWith(MRI, DstReg, SrcReg);
}

bool CombinerHelper::tryCombineConcatVectors(MachineInstr &MI) {
  bool IsUndef = false;
  SmallVector<Register, 4> Ops;
  if (matchCombineConcatVectors(MI, IsUndef, Ops)) {
    applyCombineConcatVectors(MI, IsUndef, Ops);
    return true;
  }
  return false;
}

bool CombinerHelper::matchCombineConcatVectors(MachineInstr &MI, bool &IsUndef,
                                               SmallVectorImpl<Register> &Ops) {
  assert(MI.getOpcode() == TargetOpcode::G_CONCAT_VECTORS &&
         "Invalid instruction");
  IsUndef = true;
  MachineInstr *Undef = nullptr;

  // Walk over all the operands of concat vectors and check if they are
  // build_vector themselves or undef.
  // Then collect their operands in Ops.
  for (const MachineOperand &MO : MI.uses()) {
    Register Reg = MO.getReg();
    MachineInstr *Def = MRI.getVRegDef(Reg);
    assert(Def && "Operand not defined");
    switch (Def->getOpcode()) {
    case TargetOpcode::G_BUILD_VECTOR:
      IsUndef = false;
      // Remember the operands of the build_vector to fold
      // them into the yet-to-build flattened concat vectors.
      for (const MachineOperand &BuildVecMO : Def->uses())
        Ops.push_back(BuildVecMO.getReg());
      break;
    case TargetOpcode::G_IMPLICIT_DEF: {
      LLT OpType = MRI.getType(Reg);
      // Keep one undef value for all the undef operands.
      if (!Undef) {
        Builder.setInsertPt(*MI.getParent(), MI);
        Undef = Builder.buildUndef(OpType.getScalarType());
      }
      assert(MRI.getType(Undef->getOperand(0).getReg()) ==
                 OpType.getScalarType() &&
             "All undefs should have the same type");
      // Break the undef vector in as many scalar elements as needed
      // for the flattening.
      for (unsigned EltIdx = 0, EltEnd = OpType.getNumElements();
           EltIdx != EltEnd; ++EltIdx)
        Ops.push_back(Undef->getOperand(0).getReg());
      break;
    }
    default:
      return false;
    }
  }
  return true;
}
void CombinerHelper::applyCombineConcatVectors(
    MachineInstr &MI, bool IsUndef, const ArrayRef<Register> Ops) {
  // We determined that the concat_vectors can be flatten.
  // Generate the flattened build_vector.
  Register DstReg = MI.getOperand(0).getReg();
  Builder.setInsertPt(*MI.getParent(), MI);
  Register NewDstReg = MRI.cloneVirtualRegister(DstReg);

  // Note: IsUndef is sort of redundant. We could have determine it by
  // checking that at all Ops are undef.  Alternatively, we could have
  // generate a build_vector of undefs and rely on another combine to
  // clean that up.  For now, given we already gather this information
  // in tryCombineConcatVectors, just save compile time and issue the
  // right thing.
  if (IsUndef)
    Builder.buildUndef(NewDstReg);
  else
    Builder.buildBuildVector(NewDstReg, Ops);
  MI.eraseFromParent();
  replaceRegWith(MRI, DstReg, NewDstReg);
}

bool CombinerHelper::tryCombineShuffleVector(MachineInstr &MI) {
  SmallVector<Register, 4> Ops;
  if (matchCombineShuffleVector(MI, Ops)) {
    applyCombineShuffleVector(MI, Ops);
    return true;
  }
  return false;
}

bool CombinerHelper::matchCombineShuffleVector(MachineInstr &MI,
                                               SmallVectorImpl<Register> &Ops) {
  assert(MI.getOpcode() == TargetOpcode::G_SHUFFLE_VECTOR &&
         "Invalid instruction kind");
  LLT DstType = MRI.getType(MI.getOperand(0).getReg());
  Register Src1 = MI.getOperand(1).getReg();
  LLT SrcType = MRI.getType(Src1);
  // As bizarre as it may look, shuffle vector can actually produce
  // scalar! This is because at the IR level a <1 x ty> shuffle
  // vector is perfectly valid.
  unsigned DstNumElts = DstType.isVector() ? DstType.getNumElements() : 1;
  unsigned SrcNumElts = SrcType.isVector() ? SrcType.getNumElements() : 1;

  // If the resulting vector is smaller than the size of the source
  // vectors being concatenated, we won't be able to replace the
  // shuffle vector into a concat_vectors.
  //
  // Note: We may still be able to produce a concat_vectors fed by
  //       extract_vector_elt and so on. It is less clear that would
  //       be better though, so don't bother for now.
  //
  // If the destination is a scalar, the size of the sources doesn't
  // matter. we will lower the shuffle to a plain copy. This will
  // work only if the source and destination have the same size. But
  // that's covered by the next condition.
  //
  // TODO: If the size between the source and destination don't match
  //       we could still emit an extract vector element in that case.
  if (DstNumElts < 2 * SrcNumElts && DstNumElts != 1)
    return false;

  // Check that the shuffle mask can be broken evenly between the
  // different sources.
  if (DstNumElts % SrcNumElts != 0)
    return false;

  // Mask length is a multiple of the source vector length.
  // Check if the shuffle is some kind of concatenation of the input
  // vectors.
  unsigned NumConcat = DstNumElts / SrcNumElts;
  SmallVector<int, 8> ConcatSrcs(NumConcat, -1);
  ArrayRef<int> Mask = MI.getOperand(3).getShuffleMask();
  for (unsigned i = 0; i != DstNumElts; ++i) {
    int Idx = Mask[i];
    // Undef value.
    if (Idx < 0)
      continue;
    // Ensure the indices in each SrcType sized piece are sequential and that
    // the same source is used for the whole piece.
    if ((Idx % SrcNumElts != (i % SrcNumElts)) ||
        (ConcatSrcs[i / SrcNumElts] >= 0 &&
         ConcatSrcs[i / SrcNumElts] != (int)(Idx / SrcNumElts)))
      return false;
    // Remember which source this index came from.
    ConcatSrcs[i / SrcNumElts] = Idx / SrcNumElts;
  }

  // The shuffle is concatenating multiple vectors together.
  // Collect the different operands for that.
  Register UndefReg;
  Register Src2 = MI.getOperand(2).getReg();
  for (auto Src : ConcatSrcs) {
    if (Src < 0) {
      if (!UndefReg) {
        Builder.setInsertPt(*MI.getParent(), MI);
        UndefReg = Builder.buildUndef(SrcType).getReg(0);
      }
      Ops.push_back(UndefReg);
    } else if (Src == 0)
      Ops.push_back(Src1);
    else
      Ops.push_back(Src2);
  }
  return true;
}

void CombinerHelper::applyCombineShuffleVector(MachineInstr &MI,
                                               const ArrayRef<Register> Ops) {
  Register DstReg = MI.getOperand(0).getReg();
  Builder.setInsertPt(*MI.getParent(), MI);
  Register NewDstReg = MRI.cloneVirtualRegister(DstReg);

  if (Ops.size() == 1)
    Builder.buildCopy(NewDstReg, Ops[0]);
  else
    Builder.buildMerge(NewDstReg, Ops);

  MI.eraseFromParent();
  replaceRegWith(MRI, DstReg, NewDstReg);
}

namespace {

/// Select a preference between two uses. CurrentUse is the current preference
/// while *ForCandidate is attributes of the candidate under consideration.
PreferredTuple ChoosePreferredUse(PreferredTuple &CurrentUse,
                                  const LLT TyForCandidate,
                                  unsigned OpcodeForCandidate,
                                  MachineInstr *MIForCandidate) {
  if (!CurrentUse.Ty.isValid()) {
    if (CurrentUse.ExtendOpcode == OpcodeForCandidate ||
        CurrentUse.ExtendOpcode == TargetOpcode::G_ANYEXT)
      return {TyForCandidate, OpcodeForCandidate, MIForCandidate};
    return CurrentUse;
  }

  // We permit the extend to hoist through basic blocks but this is only
  // sensible if the target has extending loads. If you end up lowering back
  // into a load and extend during the legalizer then the end result is
  // hoisting the extend up to the load.

  // Prefer defined extensions to undefined extensions as these are more
  // likely to reduce the number of instructions.
  if (OpcodeForCandidate == TargetOpcode::G_ANYEXT &&
      CurrentUse.ExtendOpcode != TargetOpcode::G_ANYEXT)
    return CurrentUse;
  else if (CurrentUse.ExtendOpcode == TargetOpcode::G_ANYEXT &&
           OpcodeForCandidate != TargetOpcode::G_ANYEXT)
    return {TyForCandidate, OpcodeForCandidate, MIForCandidate};

  // Prefer sign extensions to zero extensions as sign-extensions tend to be
  // more expensive.
  if (CurrentUse.Ty == TyForCandidate) {
    if (CurrentUse.ExtendOpcode == TargetOpcode::G_SEXT &&
        OpcodeForCandidate == TargetOpcode::G_ZEXT)
      return CurrentUse;
    else if (CurrentUse.ExtendOpcode == TargetOpcode::G_ZEXT &&
             OpcodeForCandidate == TargetOpcode::G_SEXT)
      return {TyForCandidate, OpcodeForCandidate, MIForCandidate};
  }

  // This is potentially target specific. We've chosen the largest type
  // because G_TRUNC is usually free. One potential catch with this is that
  // some targets have a reduced number of larger registers than smaller
  // registers and this choice potentially increases the live-range for the
  // larger value.
  if (TyForCandidate.getSizeInBits() > CurrentUse.Ty.getSizeInBits()) {
    return {TyForCandidate, OpcodeForCandidate, MIForCandidate};
  }
  return CurrentUse;
}

/// Find a suitable place to insert some instructions and insert them. This
/// function accounts for special cases like inserting before a PHI node.
/// The current strategy for inserting before PHI's is to duplicate the
/// instructions for each predecessor. However, while that's ok for G_TRUNC
/// on most targets since it generally requires no code, other targets/cases may
/// want to try harder to find a dominating block.
static void InsertInsnsWithoutSideEffectsBeforeUse(
    MachineIRBuilder &Builder, MachineInstr &DefMI, MachineOperand &UseMO,
    std::function<void(MachineBasicBlock *, MachineBasicBlock::iterator,
                       MachineOperand &UseMO)>
        Inserter) {
  MachineInstr &UseMI = *UseMO.getParent();

  MachineBasicBlock *InsertBB = UseMI.getParent();

  // If the use is a PHI then we want the predecessor block instead.
  if (UseMI.isPHI()) {
    MachineOperand *PredBB = std::next(&UseMO);
    InsertBB = PredBB->getMBB();
  }

  // If the block is the same block as the def then we want to insert just after
  // the def instead of at the start of the block.
  if (InsertBB == DefMI.getParent()) {
    MachineBasicBlock::iterator InsertPt = &DefMI;
    Inserter(InsertBB, std::next(InsertPt), UseMO);
    return;
  }

  // Otherwise we want the start of the BB
  Inserter(InsertBB, InsertBB->getFirstNonPHI(), UseMO);
}
} // end anonymous namespace

bool CombinerHelper::tryCombineExtendingLoads(MachineInstr &MI) {
  PreferredTuple Preferred;
  if (matchCombineExtendingLoads(MI, Preferred)) {
    applyCombineExtendingLoads(MI, Preferred);
    return true;
  }
  return false;
}

bool CombinerHelper::matchCombineExtendingLoads(MachineInstr &MI,
                                                PreferredTuple &Preferred) {
  // We match the loads and follow the uses to the extend instead of matching
  // the extends and following the def to the load. This is because the load
  // must remain in the same position for correctness (unless we also add code
  // to find a safe place to sink it) whereas the extend is freely movable.
  // It also prevents us from duplicating the load for the volatile case or just
  // for performance.
  GAnyLoad *LoadMI = dyn_cast<GAnyLoad>(&MI);
  if (!LoadMI)
    return false;

  Register LoadReg = LoadMI->getDstReg();

  LLT LoadValueTy = MRI.getType(LoadReg);
  if (!LoadValueTy.isScalar())
    return false;

  // Most architectures are going to legalize <s8 loads into at least a 1 byte
  // load, and the MMOs can only describe memory accesses in multiples of bytes.
  // If we try to perform extload combining on those, we can end up with
  // %a(s8) = extload %ptr (load 1 byte from %ptr)
  // ... which is an illegal extload instruction.
  if (LoadValueTy.getSizeInBits() < 8)
    return false;

  // For non power-of-2 types, they will very likely be legalized into multiple
  // loads. Don't bother trying to match them into extending loads.
  if (!isPowerOf2_32(LoadValueTy.getSizeInBits()))
    return false;

  // Find the preferred type aside from the any-extends (unless it's the only
  // one) and non-extending ops. We'll emit an extending load to that type and
  // and emit a variant of (extend (trunc X)) for the others according to the
  // relative type sizes. At the same time, pick an extend to use based on the
  // extend involved in the chosen type.
  unsigned PreferredOpcode =
      isa<GLoad>(&MI)
          ? TargetOpcode::G_ANYEXT
          : isa<GSExtLoad>(&MI) ? TargetOpcode::G_SEXT : TargetOpcode::G_ZEXT;
  Preferred = {LLT(), PreferredOpcode, nullptr};
  for (auto &UseMI : MRI.use_nodbg_instructions(LoadReg)) {
    if (UseMI.getOpcode() == TargetOpcode::G_SEXT ||
        UseMI.getOpcode() == TargetOpcode::G_ZEXT ||
        (UseMI.getOpcode() == TargetOpcode::G_ANYEXT)) {
      const auto &MMO = LoadMI->getMMO();
      // For atomics, only form anyextending loads.
      if (MMO.isAtomic() && UseMI.getOpcode() != TargetOpcode::G_ANYEXT)
        continue;
      // Check for legality.
      if (LI) {
        LegalityQuery::MemDesc MMDesc(MMO);
        LLT UseTy = MRI.getType(UseMI.getOperand(0).getReg());
        LLT SrcTy = MRI.getType(LoadMI->getPointerReg());
        if (LI->getAction({LoadMI->getOpcode(), {UseTy, SrcTy}, {MMDesc}})
                .Action != LegalizeActions::Legal)
          continue;
      }
      Preferred = ChoosePreferredUse(Preferred,
                                     MRI.getType(UseMI.getOperand(0).getReg()),
                                     UseMI.getOpcode(), &UseMI);
    }
  }

  // There were no extends
  if (!Preferred.MI)
    return false;
  // It should be impossible to chose an extend without selecting a different
  // type since by definition the result of an extend is larger.
  assert(Preferred.Ty != LoadValueTy && "Extending to same type?");

  LLVM_DEBUG(dbgs() << "Preferred use is: " << *Preferred.MI);
  return true;
}

void CombinerHelper::applyCombineExtendingLoads(MachineInstr &MI,
                                                PreferredTuple &Preferred) {
  // Rewrite the load to the chosen extending load.
  Register ChosenDstReg = Preferred.MI->getOperand(0).getReg();

  // Inserter to insert a truncate back to the original type at a given point
  // with some basic CSE to limit truncate duplication to one per BB.
  DenseMap<MachineBasicBlock *, MachineInstr *> EmittedInsns;
  auto InsertTruncAt = [&](MachineBasicBlock *InsertIntoBB,
                           MachineBasicBlock::iterator InsertBefore,
                           MachineOperand &UseMO) {
    MachineInstr *PreviouslyEmitted = EmittedInsns.lookup(InsertIntoBB);
    if (PreviouslyEmitted) {
      Observer.changingInstr(*UseMO.getParent());
      UseMO.setReg(PreviouslyEmitted->getOperand(0).getReg());
      Observer.changedInstr(*UseMO.getParent());
      return;
    }

    Builder.setInsertPt(*InsertIntoBB, InsertBefore);
    Register NewDstReg = MRI.cloneVirtualRegister(MI.getOperand(0).getReg());
    MachineInstr *NewMI = Builder.buildTrunc(NewDstReg, ChosenDstReg);
    EmittedInsns[InsertIntoBB] = NewMI;
    replaceRegOpWith(MRI, UseMO, NewDstReg);
  };

  Observer.changingInstr(MI);
  MI.setDesc(
      Builder.getTII().get(Preferred.ExtendOpcode == TargetOpcode::G_SEXT
                               ? TargetOpcode::G_SEXTLOAD
                               : Preferred.ExtendOpcode == TargetOpcode::G_ZEXT
                                     ? TargetOpcode::G_ZEXTLOAD
                                     : TargetOpcode::G_LOAD));

  // Rewrite all the uses to fix up the types.
  auto &LoadValue = MI.getOperand(0);
  SmallVector<MachineOperand *, 4> Uses;
  for (auto &UseMO : MRI.use_operands(LoadValue.getReg()))
    Uses.push_back(&UseMO);

  for (auto *UseMO : Uses) {
    MachineInstr *UseMI = UseMO->getParent();

    // If the extend is compatible with the preferred extend then we should fix
    // up the type and extend so that it uses the preferred use.
    if (UseMI->getOpcode() == Preferred.ExtendOpcode ||
        UseMI->getOpcode() == TargetOpcode::G_ANYEXT) {
      Register UseDstReg = UseMI->getOperand(0).getReg();
      MachineOperand &UseSrcMO = UseMI->getOperand(1);
      const LLT UseDstTy = MRI.getType(UseDstReg);
      if (UseDstReg != ChosenDstReg) {
        if (Preferred.Ty == UseDstTy) {
          // If the use has the same type as the preferred use, then merge
          // the vregs and erase the extend. For example:
          //    %1:_(s8) = G_LOAD ...
          //    %2:_(s32) = G_SEXT %1(s8)
          //    %3:_(s32) = G_ANYEXT %1(s8)
          //    ... = ... %3(s32)
          // rewrites to:
          //    %2:_(s32) = G_SEXTLOAD ...
          //    ... = ... %2(s32)
          replaceRegWith(MRI, UseDstReg, ChosenDstReg);
          Observer.erasingInstr(*UseMO->getParent());
          UseMO->getParent()->eraseFromParent();
        } else if (Preferred.Ty.getSizeInBits() < UseDstTy.getSizeInBits()) {
          // If the preferred size is smaller, then keep the extend but extend
          // from the result of the extending load. For example:
          //    %1:_(s8) = G_LOAD ...
          //    %2:_(s32) = G_SEXT %1(s8)
          //    %3:_(s64) = G_ANYEXT %1(s8)
          //    ... = ... %3(s64)
          /// rewrites to:
          //    %2:_(s32) = G_SEXTLOAD ...
          //    %3:_(s64) = G_ANYEXT %2:_(s32)
          //    ... = ... %3(s64)
          replaceRegOpWith(MRI, UseSrcMO, ChosenDstReg);
        } else {
          // If the preferred size is large, then insert a truncate. For
          // example:
          //    %1:_(s8) = G_LOAD ...
          //    %2:_(s64) = G_SEXT %1(s8)
          //    %3:_(s32) = G_ZEXT %1(s8)
          //    ... = ... %3(s32)
          /// rewrites to:
          //    %2:_(s64) = G_SEXTLOAD ...
          //    %4:_(s8) = G_TRUNC %2:_(s32)
          //    %3:_(s64) = G_ZEXT %2:_(s8)
          //    ... = ... %3(s64)
          InsertInsnsWithoutSideEffectsBeforeUse(Builder, MI, *UseMO,
                                                 InsertTruncAt);
        }
        continue;
      }
      // The use is (one of) the uses of the preferred use we chose earlier.
      // We're going to update the load to def this value later so just erase
      // the old extend.
      Observer.erasingInstr(*UseMO->getParent());
      UseMO->getParent()->eraseFromParent();
      continue;
    }

    // The use isn't an extend. Truncate back to the type we originally loaded.
    // This is free on many targets.
    InsertInsnsWithoutSideEffectsBeforeUse(Builder, MI, *UseMO, InsertTruncAt);
  }

  MI.getOperand(0).setReg(ChosenDstReg);
  Observer.changedInstr(MI);
}

bool CombinerHelper::matchCombineLoadWithAndMask(MachineInstr &MI,
                                                 BuildFnTy &MatchInfo) {
  assert(MI.getOpcode() == TargetOpcode::G_AND);

  // If we have the following code:
  //  %mask = G_CONSTANT 255
  //  %ld   = G_LOAD %ptr, (load s16)
  //  %and  = G_AND %ld, %mask
  //
  // Try to fold it into
  //   %ld = G_ZEXTLOAD %ptr, (load s8)

  Register Dst = MI.getOperand(0).getReg();
  if (MRI.getType(Dst).isVector())
    return false;

  auto MaybeMask =
      getIConstantVRegValWithLookThrough(MI.getOperand(2).getReg(), MRI);
  if (!MaybeMask)
    return false;

  APInt MaskVal = MaybeMask->Value;

  if (!MaskVal.isMask())
    return false;

  Register SrcReg = MI.getOperand(1).getReg();
  GAnyLoad *LoadMI = getOpcodeDef<GAnyLoad>(SrcReg, MRI);
  if (!LoadMI || !MRI.hasOneNonDBGUse(LoadMI->getDstReg()) ||
      !LoadMI->isSimple())
    return false;

  Register LoadReg = LoadMI->getDstReg();
  LLT LoadTy = MRI.getType(LoadReg);
  Register PtrReg = LoadMI->getPointerReg();
  uint64_t LoadSizeBits = LoadMI->getMemSizeInBits();
  unsigned MaskSizeBits = MaskVal.countTrailingOnes();

  // The mask may not be larger than the in-memory type, as it might cover sign
  // extended bits
  if (MaskSizeBits > LoadSizeBits)
    return false;

  // If the mask covers the whole destination register, there's nothing to
  // extend
  if (MaskSizeBits >= LoadTy.getSizeInBits())
    return false;

  // Most targets cannot deal with loads of size < 8 and need to re-legalize to
  // at least byte loads. Avoid creating such loads here
  if (MaskSizeBits < 8 || !isPowerOf2_32(MaskSizeBits))
    return false;

  const MachineMemOperand &MMO = LoadMI->getMMO();
  LegalityQuery::MemDesc MemDesc(MMO);
  MemDesc.MemoryTy = LLT::scalar(MaskSizeBits);
  if (!isLegalOrBeforeLegalizer(
          {TargetOpcode::G_ZEXTLOAD, {LoadTy, MRI.getType(PtrReg)}, {MemDesc}}))
    return false;

  MatchInfo = [=](MachineIRBuilder &B) {
    B.setInstrAndDebugLoc(*LoadMI);
    auto &MF = B.getMF();
    auto PtrInfo = MMO.getPointerInfo();
    auto *NewMMO = MF.getMachineMemOperand(&MMO, PtrInfo, MaskSizeBits / 8);
    B.buildLoadInstr(TargetOpcode::G_ZEXTLOAD, Dst, PtrReg, *NewMMO);
  };
  return true;
}

bool CombinerHelper::isPredecessor(const MachineInstr &DefMI,
                                   const MachineInstr &UseMI) {
  assert(!DefMI.isDebugInstr() && !UseMI.isDebugInstr() &&
         "shouldn't consider debug uses");
  assert(DefMI.getParent() == UseMI.getParent());
  if (&DefMI == &UseMI)
<<<<<<< HEAD
    return false;
=======
    return true;
>>>>>>> 2ab1d525
  const MachineBasicBlock &MBB = *DefMI.getParent();
  auto DefOrUse = find_if(MBB, [&DefMI, &UseMI](const MachineInstr &MI) {
    return &MI == &DefMI || &MI == &UseMI;
  });
  if (DefOrUse == MBB.end())
    llvm_unreachable("Block must contain both DefMI and UseMI!");
  return &*DefOrUse == &DefMI;
}

bool CombinerHelper::dominates(const MachineInstr &DefMI,
                               const MachineInstr &UseMI) {
  assert(!DefMI.isDebugInstr() && !UseMI.isDebugInstr() &&
         "shouldn't consider debug uses");
  if (MDT)
    return MDT->dominates(&DefMI, &UseMI);
  else if (DefMI.getParent() != UseMI.getParent())
    return false;

  return isPredecessor(DefMI, UseMI);
}

bool CombinerHelper::matchSextTruncSextLoad(MachineInstr &MI) {
  assert(MI.getOpcode() == TargetOpcode::G_SEXT_INREG);
  Register SrcReg = MI.getOperand(1).getReg();
  Register LoadUser = SrcReg;

  if (MRI.getType(SrcReg).isVector())
    return false;

  Register TruncSrc;
  if (mi_match(SrcReg, MRI, m_GTrunc(m_Reg(TruncSrc))))
    LoadUser = TruncSrc;

  uint64_t SizeInBits = MI.getOperand(2).getImm();
  // If the source is a G_SEXTLOAD from the same bit width, then we don't
  // need any extend at all, just a truncate.
  if (auto *LoadMI = getOpcodeDef<GSExtLoad>(LoadUser, MRI)) {
    // If truncating more than the original extended value, abort.
    auto LoadSizeBits = LoadMI->getMemSizeInBits();
    if (TruncSrc && MRI.getType(TruncSrc).getSizeInBits() < LoadSizeBits)
      return false;
    if (LoadSizeBits == SizeInBits)
      return true;
  }
  return false;
}

void CombinerHelper::applySextTruncSextLoad(MachineInstr &MI) {
  assert(MI.getOpcode() == TargetOpcode::G_SEXT_INREG);
  Builder.setInstrAndDebugLoc(MI);
  Builder.buildCopy(MI.getOperand(0).getReg(), MI.getOperand(1).getReg());
  MI.eraseFromParent();
}

bool CombinerHelper::matchSextInRegOfLoad(
    MachineInstr &MI, std::tuple<Register, unsigned> &MatchInfo) {
  assert(MI.getOpcode() == TargetOpcode::G_SEXT_INREG);

  // Only supports scalars for now.
  if (MRI.getType(MI.getOperand(0).getReg()).isVector())
    return false;

  Register SrcReg = MI.getOperand(1).getReg();
  auto *LoadDef = getOpcodeDef<GLoad>(SrcReg, MRI);
  if (!LoadDef || !MRI.hasOneNonDBGUse(LoadDef->getOperand(0).getReg()) ||
      !LoadDef->isSimple())
    return false;

  // If the sign extend extends from a narrower width than the load's width,
  // then we can narrow the load width when we combine to a G_SEXTLOAD.
  // Avoid widening the load at all.
  unsigned NewSizeBits = std::min((uint64_t)MI.getOperand(2).getImm(),
                                  LoadDef->getMemSizeInBits());

  // Don't generate G_SEXTLOADs with a < 1 byte width.
  if (NewSizeBits < 8)
    return false;
  // Don't bother creating a non-power-2 sextload, it will likely be broken up
  // anyway for most targets.
  if (!isPowerOf2_32(NewSizeBits))
    return false;

  const MachineMemOperand &MMO = LoadDef->getMMO();
  LegalityQuery::MemDesc MMDesc(MMO);
  MMDesc.MemoryTy = LLT::scalar(NewSizeBits);
  if (!isLegalOrBeforeLegalizer({TargetOpcode::G_SEXTLOAD,
                                 {MRI.getType(LoadDef->getDstReg()),
                                  MRI.getType(LoadDef->getPointerReg())},
                                 {MMDesc}}))
    return false;

  MatchInfo = std::make_tuple(LoadDef->getDstReg(), NewSizeBits);
  return true;
}

void CombinerHelper::applySextInRegOfLoad(
    MachineInstr &MI, std::tuple<Register, unsigned> &MatchInfo) {
  assert(MI.getOpcode() == TargetOpcode::G_SEXT_INREG);
  Register LoadReg;
  unsigned ScalarSizeBits;
  std::tie(LoadReg, ScalarSizeBits) = MatchInfo;
  GLoad *LoadDef = cast<GLoad>(MRI.getVRegDef(LoadReg));

  // If we have the following:
  // %ld = G_LOAD %ptr, (load 2)
  // %ext = G_SEXT_INREG %ld, 8
  //    ==>
  // %ld = G_SEXTLOAD %ptr (load 1)

<<<<<<< HEAD
  auto &MMO = **LoadDef->memoperands_begin();
=======
  auto &MMO = LoadDef->getMMO();
>>>>>>> 2ab1d525
  Builder.setInstrAndDebugLoc(*LoadDef);
  auto &MF = Builder.getMF();
  auto PtrInfo = MMO.getPointerInfo();
  auto *NewMMO = MF.getMachineMemOperand(&MMO, PtrInfo, ScalarSizeBits / 8);
  Builder.buildLoadInstr(TargetOpcode::G_SEXTLOAD, MI.getOperand(0).getReg(),
                         LoadDef->getPointerReg(), *NewMMO);
  MI.eraseFromParent();
}

bool CombinerHelper::findPostIndexCandidate(MachineInstr &MI, Register &Addr,
                                            Register &Base, Register &Offset) {
  auto &MF = *MI.getParent()->getParent();
  const auto &TLI = *MF.getSubtarget().getTargetLowering();

#ifndef NDEBUG
  unsigned Opcode = MI.getOpcode();
  assert(Opcode == TargetOpcode::G_LOAD || Opcode == TargetOpcode::G_SEXTLOAD ||
         Opcode == TargetOpcode::G_ZEXTLOAD || Opcode == TargetOpcode::G_STORE);
#endif

  Base = MI.getOperand(1).getReg();
  MachineInstr *BaseDef = MRI.getUniqueVRegDef(Base);
  if (BaseDef && BaseDef->getOpcode() == TargetOpcode::G_FRAME_INDEX)
    return false;

  LLVM_DEBUG(dbgs() << "Searching for post-indexing opportunity for: " << MI);
  // FIXME: The following use traversal needs a bail out for patholigical cases.
  for (auto &Use : MRI.use_nodbg_instructions(Base)) {
    if (Use.getOpcode() != TargetOpcode::G_PTR_ADD)
      continue;

    Offset = Use.getOperand(2).getReg();
    if (!ForceLegalIndexing &&
        !TLI.isIndexingLegal(MI, Base, Offset, /*IsPre*/ false, MRI)) {
      LLVM_DEBUG(dbgs() << "    Ignoring candidate with illegal addrmode: "
                        << Use);
      continue;
    }

    // Make sure the offset calculation is before the potentially indexed op.
    // FIXME: we really care about dependency here. The offset calculation might
    // be movable.
    MachineInstr *OffsetDef = MRI.getUniqueVRegDef(Offset);
    if (!OffsetDef || !dominates(*OffsetDef, MI)) {
      LLVM_DEBUG(dbgs() << "    Ignoring candidate with offset after mem-op: "
                        << Use);
      continue;
    }

    // FIXME: check whether all uses of Base are load/store with foldable
    // addressing modes. If so, using the normal addr-modes is better than
    // forming an indexed one.

    bool MemOpDominatesAddrUses = true;
    for (auto &PtrAddUse :
         MRI.use_nodbg_instructions(Use.getOperand(0).getReg())) {
      if (!dominates(MI, PtrAddUse)) {
        MemOpDominatesAddrUses = false;
        break;
      }
    }

    if (!MemOpDominatesAddrUses) {
      LLVM_DEBUG(
          dbgs() << "    Ignoring candidate as memop does not dominate uses: "
                 << Use);
      continue;
    }

    LLVM_DEBUG(dbgs() << "    Found match: " << Use);
    Addr = Use.getOperand(0).getReg();
    return true;
  }

  return false;
}

bool CombinerHelper::findPreIndexCandidate(MachineInstr &MI, Register &Addr,
                                           Register &Base, Register &Offset) {
  auto &MF = *MI.getParent()->getParent();
  const auto &TLI = *MF.getSubtarget().getTargetLowering();

#ifndef NDEBUG
  unsigned Opcode = MI.getOpcode();
  assert(Opcode == TargetOpcode::G_LOAD || Opcode == TargetOpcode::G_SEXTLOAD ||
         Opcode == TargetOpcode::G_ZEXTLOAD || Opcode == TargetOpcode::G_STORE);
#endif

  Addr = MI.getOperand(1).getReg();
  MachineInstr *AddrDef = getOpcodeDef(TargetOpcode::G_PTR_ADD, Addr, MRI);
  if (!AddrDef || MRI.hasOneNonDBGUse(Addr))
    return false;

  Base = AddrDef->getOperand(1).getReg();
  Offset = AddrDef->getOperand(2).getReg();

  LLVM_DEBUG(dbgs() << "Found potential pre-indexed load_store: " << MI);

  if (!ForceLegalIndexing &&
      !TLI.isIndexingLegal(MI, Base, Offset, /*IsPre*/ true, MRI)) {
    LLVM_DEBUG(dbgs() << "    Skipping, not legal for target");
    return false;
  }

  MachineInstr *BaseDef = getDefIgnoringCopies(Base, MRI);
  if (BaseDef->getOpcode() == TargetOpcode::G_FRAME_INDEX) {
    LLVM_DEBUG(dbgs() << "    Skipping, frame index would need copy anyway.");
    return false;
  }

  if (MI.getOpcode() == TargetOpcode::G_STORE) {
    // Would require a copy.
    if (Base == MI.getOperand(0).getReg()) {
      LLVM_DEBUG(dbgs() << "    Skipping, storing base so need copy anyway.");
      return false;
    }

    // We're expecting one use of Addr in MI, but it could also be the
    // value stored, which isn't actually dominated by the instruction.
    if (MI.getOperand(0).getReg() == Addr) {
      LLVM_DEBUG(dbgs() << "    Skipping, does not dominate all addr uses");
      return false;
    }
  }

  // FIXME: check whether all uses of the base pointer are constant PtrAdds.
  // That might allow us to end base's liveness here by adjusting the constant.

  for (auto &UseMI : MRI.use_nodbg_instructions(Addr)) {
    if (!dominates(MI, UseMI)) {
      LLVM_DEBUG(dbgs() << "    Skipping, does not dominate all addr uses.");
      return false;
    }
  }

  return true;
}

bool CombinerHelper::tryCombineIndexedLoadStore(MachineInstr &MI) {
  IndexedLoadStoreMatchInfo MatchInfo;
  if (matchCombineIndexedLoadStore(MI, MatchInfo)) {
    applyCombineIndexedLoadStore(MI, MatchInfo);
    return true;
  }
  return false;
}

bool CombinerHelper::matchCombineIndexedLoadStore(MachineInstr &MI, IndexedLoadStoreMatchInfo &MatchInfo) {
  unsigned Opcode = MI.getOpcode();
  if (Opcode != TargetOpcode::G_LOAD && Opcode != TargetOpcode::G_SEXTLOAD &&
      Opcode != TargetOpcode::G_ZEXTLOAD && Opcode != TargetOpcode::G_STORE)
    return false;

  // For now, no targets actually support these opcodes so don't waste time
  // running these unless we're forced to for testing.
  if (!ForceLegalIndexing)
    return false;

  MatchInfo.IsPre = findPreIndexCandidate(MI, MatchInfo.Addr, MatchInfo.Base,
                                          MatchInfo.Offset);
  if (!MatchInfo.IsPre &&
      !findPostIndexCandidate(MI, MatchInfo.Addr, MatchInfo.Base,
                              MatchInfo.Offset))
    return false;

  return true;
}

void CombinerHelper::applyCombineIndexedLoadStore(
    MachineInstr &MI, IndexedLoadStoreMatchInfo &MatchInfo) {
  MachineInstr &AddrDef = *MRI.getUniqueVRegDef(MatchInfo.Addr);
  MachineIRBuilder MIRBuilder(MI);
  unsigned Opcode = MI.getOpcode();
  bool IsStore = Opcode == TargetOpcode::G_STORE;
  unsigned NewOpcode;
  switch (Opcode) {
  case TargetOpcode::G_LOAD:
    NewOpcode = TargetOpcode::G_INDEXED_LOAD;
    break;
  case TargetOpcode::G_SEXTLOAD:
    NewOpcode = TargetOpcode::G_INDEXED_SEXTLOAD;
    break;
  case TargetOpcode::G_ZEXTLOAD:
    NewOpcode = TargetOpcode::G_INDEXED_ZEXTLOAD;
    break;
  case TargetOpcode::G_STORE:
    NewOpcode = TargetOpcode::G_INDEXED_STORE;
    break;
  default:
    llvm_unreachable("Unknown load/store opcode");
  }

  auto MIB = MIRBuilder.buildInstr(NewOpcode);
  if (IsStore) {
    MIB.addDef(MatchInfo.Addr);
    MIB.addUse(MI.getOperand(0).getReg());
  } else {
    MIB.addDef(MI.getOperand(0).getReg());
    MIB.addDef(MatchInfo.Addr);
  }

  MIB.addUse(MatchInfo.Base);
  MIB.addUse(MatchInfo.Offset);
  MIB.addImm(MatchInfo.IsPre);
  MI.eraseFromParent();
  AddrDef.eraseFromParent();

  LLVM_DEBUG(dbgs() << "    Combinined to indexed operation");
}

bool CombinerHelper::matchCombineDivRem(MachineInstr &MI,
                                        MachineInstr *&OtherMI) {
  unsigned Opcode = MI.getOpcode();
  bool IsDiv, IsSigned;

  switch (Opcode) {
  default:
    llvm_unreachable("Unexpected opcode!");
  case TargetOpcode::G_SDIV:
  case TargetOpcode::G_UDIV: {
    IsDiv = true;
    IsSigned = Opcode == TargetOpcode::G_SDIV;
    break;
  }
  case TargetOpcode::G_SREM:
  case TargetOpcode::G_UREM: {
    IsDiv = false;
    IsSigned = Opcode == TargetOpcode::G_SREM;
    break;
  }
  }

  Register Src1 = MI.getOperand(1).getReg();
  unsigned DivOpcode, RemOpcode, DivremOpcode;
  if (IsSigned) {
    DivOpcode = TargetOpcode::G_SDIV;
    RemOpcode = TargetOpcode::G_SREM;
    DivremOpcode = TargetOpcode::G_SDIVREM;
  } else {
    DivOpcode = TargetOpcode::G_UDIV;
    RemOpcode = TargetOpcode::G_UREM;
    DivremOpcode = TargetOpcode::G_UDIVREM;
  }

  if (!isLegalOrBeforeLegalizer({DivremOpcode, {MRI.getType(Src1)}}))
<<<<<<< HEAD
    return false;

  // Combine:
  //   %div:_ = G_[SU]DIV %src1:_, %src2:_
  //   %rem:_ = G_[SU]REM %src1:_, %src2:_
  // into:
  //  %div:_, %rem:_ = G_[SU]DIVREM %src1:_, %src2:_

  // Combine:
  //   %rem:_ = G_[SU]REM %src1:_, %src2:_
  //   %div:_ = G_[SU]DIV %src1:_, %src2:_
  // into:
  //  %div:_, %rem:_ = G_[SU]DIVREM %src1:_, %src2:_

  for (auto &UseMI : MRI.use_nodbg_instructions(Src1)) {
    if (MI.getParent() == UseMI.getParent() &&
        ((IsDiv && UseMI.getOpcode() == RemOpcode) ||
         (!IsDiv && UseMI.getOpcode() == DivOpcode)) &&
        matchEqualDefs(MI.getOperand(2), UseMI.getOperand(2))) {
      OtherMI = &UseMI;
      return true;
    }
  }

  return false;
}

void CombinerHelper::applyCombineDivRem(MachineInstr &MI,
                                        MachineInstr *&OtherMI) {
  unsigned Opcode = MI.getOpcode();
  assert(OtherMI && "OtherMI shouldn't be empty.");

  Register DestDivReg, DestRemReg;
  if (Opcode == TargetOpcode::G_SDIV || Opcode == TargetOpcode::G_UDIV) {
    DestDivReg = MI.getOperand(0).getReg();
    DestRemReg = OtherMI->getOperand(0).getReg();
  } else {
    DestDivReg = OtherMI->getOperand(0).getReg();
    DestRemReg = MI.getOperand(0).getReg();
  }

  bool IsSigned =
      Opcode == TargetOpcode::G_SDIV || Opcode == TargetOpcode::G_SREM;
  Builder.setInstrAndDebugLoc(MI);
  Builder.buildInstr(IsSigned ? TargetOpcode::G_SDIVREM
                              : TargetOpcode::G_UDIVREM,
                     {DestDivReg, DestRemReg},
                     {MI.getOperand(1).getReg(), MI.getOperand(2).getReg()});
  MI.eraseFromParent();
  OtherMI->eraseFromParent();
}

bool CombinerHelper::matchOptBrCondByInvertingCond(MachineInstr &MI) {
  if (MI.getOpcode() != TargetOpcode::G_BR)
=======
>>>>>>> 2ab1d525
    return false;

  // Combine:
  //   %div:_ = G_[SU]DIV %src1:_, %src2:_
  //   %rem:_ = G_[SU]REM %src1:_, %src2:_
  // into:
  //  %div:_, %rem:_ = G_[SU]DIVREM %src1:_, %src2:_

  // Combine:
  //   %rem:_ = G_[SU]REM %src1:_, %src2:_
  //   %div:_ = G_[SU]DIV %src1:_, %src2:_
  // into:
  //  %div:_, %rem:_ = G_[SU]DIVREM %src1:_, %src2:_

  for (auto &UseMI : MRI.use_nodbg_instructions(Src1)) {
    if (MI.getParent() == UseMI.getParent() &&
        ((IsDiv && UseMI.getOpcode() == RemOpcode) ||
         (!IsDiv && UseMI.getOpcode() == DivOpcode)) &&
        matchEqualDefs(MI.getOperand(2), UseMI.getOperand(2))) {
      OtherMI = &UseMI;
      return true;
    }
  }

  return false;
}

void CombinerHelper::applyCombineDivRem(MachineInstr &MI,
                                        MachineInstr *&OtherMI) {
  unsigned Opcode = MI.getOpcode();
  assert(OtherMI && "OtherMI shouldn't be empty.");

  Register DestDivReg, DestRemReg;
  if (Opcode == TargetOpcode::G_SDIV || Opcode == TargetOpcode::G_UDIV) {
    DestDivReg = MI.getOperand(0).getReg();
    DestRemReg = OtherMI->getOperand(0).getReg();
  } else {
    DestDivReg = OtherMI->getOperand(0).getReg();
    DestRemReg = MI.getOperand(0).getReg();
  }

  bool IsSigned =
      Opcode == TargetOpcode::G_SDIV || Opcode == TargetOpcode::G_SREM;

  // Check which instruction is first in the block so we don't break def-use
  // deps by "moving" the instruction incorrectly.
  if (dominates(MI, *OtherMI))
    Builder.setInstrAndDebugLoc(MI);
  else
    Builder.setInstrAndDebugLoc(*OtherMI);

  Builder.buildInstr(IsSigned ? TargetOpcode::G_SDIVREM
                              : TargetOpcode::G_UDIVREM,
                     {DestDivReg, DestRemReg},
                     {MI.getOperand(1).getReg(), MI.getOperand(2).getReg()});
  MI.eraseFromParent();
  OtherMI->eraseFromParent();
}

bool CombinerHelper::matchOptBrCondByInvertingCond(MachineInstr &MI,
                                                   MachineInstr *&BrCond) {
  assert(MI.getOpcode() == TargetOpcode::G_BR);

  // Try to match the following:
  // bb1:
  //   G_BRCOND %c1, %bb2
  //   G_BR %bb3
  // bb2:
  // ...
  // bb3:

  // The above pattern does not have a fall through to the successor bb2, always
  // resulting in a branch no matter which path is taken. Here we try to find
  // and replace that pattern with conditional branch to bb3 and otherwise
  // fallthrough to bb2. This is generally better for branch predictors.

  MachineBasicBlock *MBB = MI.getParent();
  MachineBasicBlock::iterator BrIt(MI);
  if (BrIt == MBB->begin())
    return false;
  assert(std::next(BrIt) == MBB->end() && "expected G_BR to be a terminator");

  BrCond = &*std::prev(BrIt);
  if (BrCond->getOpcode() != TargetOpcode::G_BRCOND)
    return false;

  // Check that the next block is the conditional branch target. Also make sure
  // that it isn't the same as the G_BR's target (otherwise, this will loop.)
  MachineBasicBlock *BrCondTarget = BrCond->getOperand(1).getMBB();
  return BrCondTarget != MI.getOperand(0).getMBB() &&
         MBB->isLayoutSuccessor(BrCondTarget);
}

void CombinerHelper::applyOptBrCondByInvertingCond(MachineInstr &MI,
                                                   MachineInstr *&BrCond) {
  MachineBasicBlock *BrTarget = MI.getOperand(0).getMBB();
  Builder.setInstrAndDebugLoc(*BrCond);
  LLT Ty = MRI.getType(BrCond->getOperand(0).getReg());
  // FIXME: Does int/fp matter for this? If so, we might need to restrict
  // this to i1 only since we might not know for sure what kind of
  // compare generated the condition value.
  auto True = Builder.buildConstant(
      Ty, getICmpTrueVal(getTargetLowering(), false, false));
  auto Xor = Builder.buildXor(Ty, BrCond->getOperand(0), True);

  auto *FallthroughBB = BrCond->getOperand(1).getMBB();
  Observer.changingInstr(MI);
  MI.getOperand(0).setMBB(FallthroughBB);
  Observer.changedInstr(MI);

  // Change the conditional branch to use the inverted condition and
  // new target block.
  Observer.changingInstr(*BrCond);
  BrCond->getOperand(0).setReg(Xor.getReg(0));
  BrCond->getOperand(1).setMBB(BrTarget);
  Observer.changedInstr(*BrCond);
}

<<<<<<< HEAD
static bool shouldLowerMemFuncForSize(const MachineFunction &MF) {
  // On Darwin, -Os means optimize for size without hurting performance, so
  // only really optimize for size when -Oz (MinSize) is used.
  if (MF.getTarget().getTargetTriple().isOSDarwin())
    return MF.getFunction().hasMinSize();
  return MF.getFunction().hasOptSize();
}

// Returns a list of types to use for memory op lowering in MemOps. A partial
// port of findOptimalMemOpLowering in TargetLowering.
static bool findGISelOptimalMemOpLowering(std::vector<LLT> &MemOps,
                                          unsigned Limit, const MemOp &Op,
                                          unsigned DstAS, unsigned SrcAS,
                                          const AttributeList &FuncAttributes,
                                          const TargetLowering &TLI) {
  if (Op.isMemcpyWithFixedDstAlign() && Op.getSrcAlign() < Op.getDstAlign())
    return false;

  LLT Ty = TLI.getOptimalMemOpLLT(Op, FuncAttributes);

  if (Ty == LLT()) {
    // Use the largest scalar type whose alignment constraints are satisfied.
    // We only need to check DstAlign here as SrcAlign is always greater or
    // equal to DstAlign (or zero).
    Ty = LLT::scalar(64);
    if (Op.isFixedDstAlign())
      while (Op.getDstAlign() < Ty.getSizeInBytes() &&
             !TLI.allowsMisalignedMemoryAccesses(Ty, DstAS, Op.getDstAlign()))
        Ty = LLT::scalar(Ty.getSizeInBytes());
    assert(Ty.getSizeInBits() > 0 && "Could not find valid type");
    // FIXME: check for the largest legal type we can load/store to.
  }

  unsigned NumMemOps = 0;
  uint64_t Size = Op.size();
  while (Size) {
    unsigned TySize = Ty.getSizeInBytes();
    while (TySize > Size) {
      // For now, only use non-vector load / store's for the left-over pieces.
      LLT NewTy = Ty;
      // FIXME: check for mem op safety and legality of the types. Not all of
      // SDAGisms map cleanly to GISel concepts.
      if (NewTy.isVector())
        NewTy = NewTy.getSizeInBits() > 64 ? LLT::scalar(64) : LLT::scalar(32);
      NewTy = LLT::scalar(PowerOf2Floor(NewTy.getSizeInBits() - 1));
      unsigned NewTySize = NewTy.getSizeInBytes();
      assert(NewTySize > 0 && "Could not find appropriate type");

      // If the new LLT cannot cover all of the remaining bits, then consider
      // issuing a (or a pair of) unaligned and overlapping load / store.
      bool Fast;
      // Need to get a VT equivalent for allowMisalignedMemoryAccesses().
      MVT VT = getMVTForLLT(Ty);
      if (NumMemOps && Op.allowOverlap() && NewTySize < Size &&
          TLI.allowsMisalignedMemoryAccesses(
              VT, DstAS, Op.isFixedDstAlign() ? Op.getDstAlign() : Align(1),
              MachineMemOperand::MONone, &Fast) &&
          Fast)
        TySize = Size;
      else {
        Ty = NewTy;
        TySize = NewTySize;
      }
    }

    if (++NumMemOps > Limit)
      return false;

    MemOps.push_back(Ty);
    Size -= TySize;
  }

  return true;
}

=======
>>>>>>> 2ab1d525
static Type *getTypeForLLT(LLT Ty, LLVMContext &C) {
  if (Ty.isVector())
    return FixedVectorType::get(IntegerType::get(C, Ty.getScalarSizeInBits()),
                                Ty.getNumElements());
  return IntegerType::get(C, Ty.getSizeInBits());
}

bool CombinerHelper::tryEmitMemcpyInline(MachineInstr &MI) {
  MachineIRBuilder HelperBuilder(MI);
  GISelObserverWrapper DummyObserver;
  LegalizerHelper Helper(HelperBuilder.getMF(), DummyObserver, HelperBuilder);
  return Helper.lowerMemcpyInline(MI) ==
         LegalizerHelper::LegalizeResult::Legalized;
}

bool CombinerHelper::tryCombineMemCpyFamily(MachineInstr &MI, unsigned MaxLen) {
  MachineIRBuilder HelperBuilder(MI);
  GISelObserverWrapper DummyObserver;
  LegalizerHelper Helper(HelperBuilder.getMF(), DummyObserver, HelperBuilder);
  return Helper.lowerMemCpyFamily(MI, MaxLen) ==
         LegalizerHelper::LegalizeResult::Legalized;
}

static Optional<APFloat> constantFoldFpUnary(unsigned Opcode, LLT DstTy,
                                             const Register Op,
                                             const MachineRegisterInfo &MRI) {
  const ConstantFP *MaybeCst = getConstantFPVRegVal(Op, MRI);
  if (!MaybeCst)
    return None;

  APFloat V = MaybeCst->getValueAPF();
  switch (Opcode) {
  default:
    llvm_unreachable("Unexpected opcode!");
  case TargetOpcode::G_FNEG: {
    V.changeSign();
    return V;
  }
  case TargetOpcode::G_FABS: {
    V.clearSign();
    return V;
  }
  case TargetOpcode::G_FPTRUNC:
    break;
  case TargetOpcode::G_FSQRT: {
    bool Unused;
    V.convert(APFloat::IEEEdouble(), APFloat::rmNearestTiesToEven, &Unused);
    V = APFloat(sqrt(V.convertToDouble()));
    break;
  }
  case TargetOpcode::G_FLOG2: {
    bool Unused;
    V.convert(APFloat::IEEEdouble(), APFloat::rmNearestTiesToEven, &Unused);
    V = APFloat(log2(V.convertToDouble()));
    break;
  }
  }
  // Convert `APFloat` to appropriate IEEE type depending on `DstTy`. Otherwise,
  // `buildFConstant` will assert on size mismatch. Only `G_FPTRUNC`, `G_FSQRT`,
  // and `G_FLOG2` reach here.
  bool Unused;
  V.convert(getFltSemanticForLLT(DstTy), APFloat::rmNearestTiesToEven, &Unused);
  return V;
}

bool CombinerHelper::matchCombineConstantFoldFpUnary(MachineInstr &MI,
                                                     Optional<APFloat> &Cst) {
  Register DstReg = MI.getOperand(0).getReg();
  Register SrcReg = MI.getOperand(1).getReg();
  LLT DstTy = MRI.getType(DstReg);
  Cst = constantFoldFpUnary(MI.getOpcode(), DstTy, SrcReg, MRI);
  return Cst.hasValue();
}

void CombinerHelper::applyCombineConstantFoldFpUnary(MachineInstr &MI,
                                                     Optional<APFloat> &Cst) {
  assert(Cst.hasValue() && "Optional is unexpectedly empty!");
  Builder.setInstrAndDebugLoc(MI);
  MachineFunction &MF = Builder.getMF();
  auto *FPVal = ConstantFP::get(MF.getFunction().getContext(), *Cst);
  Register DstReg = MI.getOperand(0).getReg();
  Builder.buildFConstant(DstReg, *FPVal);
  MI.eraseFromParent();
}

bool CombinerHelper::matchPtrAddImmedChain(MachineInstr &MI,
                                           PtrAddChain &MatchInfo) {
  // We're trying to match the following pattern:
  //   %t1 = G_PTR_ADD %base, G_CONSTANT imm1
  //   %root = G_PTR_ADD %t1, G_CONSTANT imm2
  // -->
  //   %root = G_PTR_ADD %base, G_CONSTANT (imm1 + imm2)

  if (MI.getOpcode() != TargetOpcode::G_PTR_ADD)
    return false;

  Register Add2 = MI.getOperand(1).getReg();
  Register Imm1 = MI.getOperand(2).getReg();
  auto MaybeImmVal = getIConstantVRegValWithLookThrough(Imm1, MRI);
  if (!MaybeImmVal)
    return false;

  MachineInstr *Add2Def = MRI.getVRegDef(Add2);
  if (!Add2Def || Add2Def->getOpcode() != TargetOpcode::G_PTR_ADD)
    return false;

  Register Base = Add2Def->getOperand(1).getReg();
  Register Imm2 = Add2Def->getOperand(2).getReg();
  auto MaybeImm2Val = getIConstantVRegValWithLookThrough(Imm2, MRI);
  if (!MaybeImm2Val)
    return false;

  // Check if the new combined immediate forms an illegal addressing mode.
  // Do not combine if it was legal before but would get illegal.
  // To do so, we need to find a load/store user of the pointer to get
  // the access type.
  Type *AccessTy = nullptr;
  auto &MF = *MI.getMF();
  for (auto &UseMI : MRI.use_nodbg_instructions(MI.getOperand(0).getReg())) {
    if (auto *LdSt = dyn_cast<GLoadStore>(&UseMI)) {
      AccessTy = getTypeForLLT(MRI.getType(LdSt->getReg(0)),
                               MF.getFunction().getContext());
      break;
    }
  }
  TargetLoweringBase::AddrMode AMNew;
  APInt CombinedImm = MaybeImmVal->Value + MaybeImm2Val->Value;
  AMNew.BaseOffs = CombinedImm.getSExtValue();
  if (AccessTy) {
    AMNew.HasBaseReg = true;
    TargetLoweringBase::AddrMode AMOld;
    AMOld.BaseOffs = MaybeImm2Val->Value.getSExtValue();
    AMOld.HasBaseReg = true;
    unsigned AS = MRI.getType(Add2).getAddressSpace();
    const auto &TLI = *MF.getSubtarget().getTargetLowering();
    if (TLI.isLegalAddressingMode(MF.getDataLayout(), AMOld, AccessTy, AS) &&
        !TLI.isLegalAddressingMode(MF.getDataLayout(), AMNew, AccessTy, AS))
      return false;
  }

  // Pass the combined immediate to the apply function.
  MatchInfo.Imm = AMNew.BaseOffs;
  MatchInfo.Base = Base;
  MatchInfo.Bank = getRegBank(Imm2);
  return true;
}

void CombinerHelper::applyPtrAddImmedChain(MachineInstr &MI,
                                           PtrAddChain &MatchInfo) {
  assert(MI.getOpcode() == TargetOpcode::G_PTR_ADD && "Expected G_PTR_ADD");
  MachineIRBuilder MIB(MI);
  LLT OffsetTy = MRI.getType(MI.getOperand(2).getReg());
  auto NewOffset = MIB.buildConstant(OffsetTy, MatchInfo.Imm);
  setRegBank(NewOffset.getReg(0), MatchInfo.Bank);
  Observer.changingInstr(MI);
  MI.getOperand(1).setReg(MatchInfo.Base);
  MI.getOperand(2).setReg(NewOffset.getReg(0));
  Observer.changedInstr(MI);
}

bool CombinerHelper::matchShiftImmedChain(MachineInstr &MI,
                                          RegisterImmPair &MatchInfo) {
  // We're trying to match the following pattern with any of
  // G_SHL/G_ASHR/G_LSHR/G_SSHLSAT/G_USHLSAT shift instructions:
  //   %t1 = SHIFT %base, G_CONSTANT imm1
  //   %root = SHIFT %t1, G_CONSTANT imm2
  // -->
  //   %root = SHIFT %base, G_CONSTANT (imm1 + imm2)

  unsigned Opcode = MI.getOpcode();
  assert((Opcode == TargetOpcode::G_SHL || Opcode == TargetOpcode::G_ASHR ||
          Opcode == TargetOpcode::G_LSHR || Opcode == TargetOpcode::G_SSHLSAT ||
          Opcode == TargetOpcode::G_USHLSAT) &&
         "Expected G_SHL, G_ASHR, G_LSHR, G_SSHLSAT or G_USHLSAT");

  Register Shl2 = MI.getOperand(1).getReg();
  Register Imm1 = MI.getOperand(2).getReg();
  auto MaybeImmVal = getIConstantVRegValWithLookThrough(Imm1, MRI);
  if (!MaybeImmVal)
    return false;

  MachineInstr *Shl2Def = MRI.getUniqueVRegDef(Shl2);
  if (Shl2Def->getOpcode() != Opcode)
    return false;

  Register Base = Shl2Def->getOperand(1).getReg();
  Register Imm2 = Shl2Def->getOperand(2).getReg();
  auto MaybeImm2Val = getIConstantVRegValWithLookThrough(Imm2, MRI);
  if (!MaybeImm2Val)
    return false;

  // Pass the combined immediate to the apply function.
  MatchInfo.Imm =
      (MaybeImmVal->Value.getSExtValue() + MaybeImm2Val->Value).getSExtValue();
  MatchInfo.Reg = Base;

  // There is no simple replacement for a saturating unsigned left shift that
  // exceeds the scalar size.
  if (Opcode == TargetOpcode::G_USHLSAT &&
      MatchInfo.Imm >= MRI.getType(Shl2).getScalarSizeInBits())
    return false;

  return true;
}

void CombinerHelper::applyShiftImmedChain(MachineInstr &MI,
                                          RegisterImmPair &MatchInfo) {
  unsigned Opcode = MI.getOpcode();
  assert((Opcode == TargetOpcode::G_SHL || Opcode == TargetOpcode::G_ASHR ||
          Opcode == TargetOpcode::G_LSHR || Opcode == TargetOpcode::G_SSHLSAT ||
          Opcode == TargetOpcode::G_USHLSAT) &&
         "Expected G_SHL, G_ASHR, G_LSHR, G_SSHLSAT or G_USHLSAT");

  Builder.setInstrAndDebugLoc(MI);
  LLT Ty = MRI.getType(MI.getOperand(1).getReg());
  unsigned const ScalarSizeInBits = Ty.getScalarSizeInBits();
  auto Imm = MatchInfo.Imm;

  if (Imm >= ScalarSizeInBits) {
    // Any logical shift that exceeds scalar size will produce zero.
    if (Opcode == TargetOpcode::G_SHL || Opcode == TargetOpcode::G_LSHR) {
      Builder.buildConstant(MI.getOperand(0), 0);
      MI.eraseFromParent();
      return;
    }
    // Arithmetic shift and saturating signed left shift have no effect beyond
    // scalar size.
    Imm = ScalarSizeInBits - 1;
  }

  LLT ImmTy = MRI.getType(MI.getOperand(2).getReg());
  Register NewImm = Builder.buildConstant(ImmTy, Imm).getReg(0);
  Observer.changingInstr(MI);
  MI.getOperand(1).setReg(MatchInfo.Reg);
  MI.getOperand(2).setReg(NewImm);
  Observer.changedInstr(MI);
}

bool CombinerHelper::matchShiftOfShiftedLogic(MachineInstr &MI,
                                              ShiftOfShiftedLogic &MatchInfo) {
  // We're trying to match the following pattern with any of
  // G_SHL/G_ASHR/G_LSHR/G_USHLSAT/G_SSHLSAT shift instructions in combination
  // with any of G_AND/G_OR/G_XOR logic instructions.
  //   %t1 = SHIFT %X, G_CONSTANT C0
  //   %t2 = LOGIC %t1, %Y
  //   %root = SHIFT %t2, G_CONSTANT C1
  // -->
  //   %t3 = SHIFT %X, G_CONSTANT (C0+C1)
  //   %t4 = SHIFT %Y, G_CONSTANT C1
  //   %root = LOGIC %t3, %t4
  unsigned ShiftOpcode = MI.getOpcode();
  assert((ShiftOpcode == TargetOpcode::G_SHL ||
          ShiftOpcode == TargetOpcode::G_ASHR ||
          ShiftOpcode == TargetOpcode::G_LSHR ||
          ShiftOpcode == TargetOpcode::G_USHLSAT ||
          ShiftOpcode == TargetOpcode::G_SSHLSAT) &&
         "Expected G_SHL, G_ASHR, G_LSHR, G_USHLSAT and G_SSHLSAT");

  // Match a one-use bitwise logic op.
  Register LogicDest = MI.getOperand(1).getReg();
  if (!MRI.hasOneNonDBGUse(LogicDest))
    return false;

  MachineInstr *LogicMI = MRI.getUniqueVRegDef(LogicDest);
  unsigned LogicOpcode = LogicMI->getOpcode();
  if (LogicOpcode != TargetOpcode::G_AND && LogicOpcode != TargetOpcode::G_OR &&
      LogicOpcode != TargetOpcode::G_XOR)
    return false;

  // Find a matching one-use shift by constant.
  const Register C1 = MI.getOperand(2).getReg();
  auto MaybeImmVal = getIConstantVRegValWithLookThrough(C1, MRI);
  if (!MaybeImmVal)
    return false;

  const uint64_t C1Val = MaybeImmVal->Value.getZExtValue();

  auto matchFirstShift = [&](const MachineInstr *MI, uint64_t &ShiftVal) {
    // Shift should match previous one and should be a one-use.
    if (MI->getOpcode() != ShiftOpcode ||
        !MRI.hasOneNonDBGUse(MI->getOperand(0).getReg()))
      return false;

    // Must be a constant.
    auto MaybeImmVal =
        getIConstantVRegValWithLookThrough(MI->getOperand(2).getReg(), MRI);
    if (!MaybeImmVal)
      return false;

    ShiftVal = MaybeImmVal->Value.getSExtValue();
    return true;
  };

  // Logic ops are commutative, so check each operand for a match.
  Register LogicMIReg1 = LogicMI->getOperand(1).getReg();
  MachineInstr *LogicMIOp1 = MRI.getUniqueVRegDef(LogicMIReg1);
  Register LogicMIReg2 = LogicMI->getOperand(2).getReg();
  MachineInstr *LogicMIOp2 = MRI.getUniqueVRegDef(LogicMIReg2);
  uint64_t C0Val;

  if (matchFirstShift(LogicMIOp1, C0Val)) {
    MatchInfo.LogicNonShiftReg = LogicMIReg2;
    MatchInfo.Shift2 = LogicMIOp1;
  } else if (matchFirstShift(LogicMIOp2, C0Val)) {
    MatchInfo.LogicNonShiftReg = LogicMIReg1;
    MatchInfo.Shift2 = LogicMIOp2;
  } else
    return false;

  MatchInfo.ValSum = C0Val + C1Val;

  // The fold is not valid if the sum of the shift values exceeds bitwidth.
  if (MatchInfo.ValSum >= MRI.getType(LogicDest).getScalarSizeInBits())
    return false;

  MatchInfo.Logic = LogicMI;
  return true;
}

void CombinerHelper::applyShiftOfShiftedLogic(MachineInstr &MI,
                                              ShiftOfShiftedLogic &MatchInfo) {
  unsigned Opcode = MI.getOpcode();
  assert((Opcode == TargetOpcode::G_SHL || Opcode == TargetOpcode::G_ASHR ||
          Opcode == TargetOpcode::G_LSHR || Opcode == TargetOpcode::G_USHLSAT ||
          Opcode == TargetOpcode::G_SSHLSAT) &&
         "Expected G_SHL, G_ASHR, G_LSHR, G_USHLSAT and G_SSHLSAT");

  LLT ShlType = MRI.getType(MI.getOperand(2).getReg());
  LLT DestType = MRI.getType(MI.getOperand(0).getReg());
  Builder.setInstrAndDebugLoc(MI);

  Register Const = Builder.buildConstant(ShlType, MatchInfo.ValSum).getReg(0);

  Register Shift1Base = MatchInfo.Shift2->getOperand(1).getReg();
  Register Shift1 =
      Builder.buildInstr(Opcode, {DestType}, {Shift1Base, Const}).getReg(0);

  Register Shift2Const = MI.getOperand(2).getReg();
  Register Shift2 = Builder
                        .buildInstr(Opcode, {DestType},
                                    {MatchInfo.LogicNonShiftReg, Shift2Const})
                        .getReg(0);

  Register Dest = MI.getOperand(0).getReg();
  Builder.buildInstr(MatchInfo.Logic->getOpcode(), {Dest}, {Shift1, Shift2});

  // These were one use so it's safe to remove them.
  MatchInfo.Shift2->eraseFromParent();
  MatchInfo.Logic->eraseFromParent();

  MI.eraseFromParent();
}

bool CombinerHelper::matchCombineMulToShl(MachineInstr &MI,
                                          unsigned &ShiftVal) {
  assert(MI.getOpcode() == TargetOpcode::G_MUL && "Expected a G_MUL");
  auto MaybeImmVal =
      getIConstantVRegValWithLookThrough(MI.getOperand(2).getReg(), MRI);
  if (!MaybeImmVal)
    return false;

  ShiftVal = MaybeImmVal->Value.exactLogBase2();
  return (static_cast<int32_t>(ShiftVal) != -1);
}

void CombinerHelper::applyCombineMulToShl(MachineInstr &MI,
                                          unsigned &ShiftVal) {
  assert(MI.getOpcode() == TargetOpcode::G_MUL && "Expected a G_MUL");
  MachineIRBuilder MIB(MI);
  LLT ShiftTy = MRI.getType(MI.getOperand(0).getReg());
  auto ShiftCst = MIB.buildConstant(ShiftTy, ShiftVal);
  Observer.changingInstr(MI);
  MI.setDesc(MIB.getTII().get(TargetOpcode::G_SHL));
  MI.getOperand(2).setReg(ShiftCst.getReg(0));
  Observer.changedInstr(MI);
}

// shl ([sza]ext x), y => zext (shl x, y), if shift does not overflow source
bool CombinerHelper::matchCombineShlOfExtend(MachineInstr &MI,
                                             RegisterImmPair &MatchData) {
  assert(MI.getOpcode() == TargetOpcode::G_SHL && KB);

  Register LHS = MI.getOperand(1).getReg();

  Register ExtSrc;
  if (!mi_match(LHS, MRI, m_GAnyExt(m_Reg(ExtSrc))) &&
      !mi_match(LHS, MRI, m_GZExt(m_Reg(ExtSrc))) &&
      !mi_match(LHS, MRI, m_GSExt(m_Reg(ExtSrc))))
    return false;

  // TODO: Should handle vector splat.
  Register RHS = MI.getOperand(2).getReg();
  auto MaybeShiftAmtVal = getIConstantVRegValWithLookThrough(RHS, MRI);
  if (!MaybeShiftAmtVal)
    return false;

  if (LI) {
    LLT SrcTy = MRI.getType(ExtSrc);

    // We only really care about the legality with the shifted value. We can
    // pick any type the constant shift amount, so ask the target what to
    // use. Otherwise we would have to guess and hope it is reported as legal.
    LLT ShiftAmtTy = getTargetLowering().getPreferredShiftAmountTy(SrcTy);
    if (!isLegalOrBeforeLegalizer({TargetOpcode::G_SHL, {SrcTy, ShiftAmtTy}}))
      return false;
  }

  int64_t ShiftAmt = MaybeShiftAmtVal->Value.getSExtValue();
  MatchData.Reg = ExtSrc;
  MatchData.Imm = ShiftAmt;

  unsigned MinLeadingZeros = KB->getKnownZeroes(ExtSrc).countLeadingOnes();
  return MinLeadingZeros >= ShiftAmt;
}

void CombinerHelper::applyCombineShlOfExtend(MachineInstr &MI,
                                             const RegisterImmPair &MatchData) {
  Register ExtSrcReg = MatchData.Reg;
  int64_t ShiftAmtVal = MatchData.Imm;

  LLT ExtSrcTy = MRI.getType(ExtSrcReg);
  Builder.setInstrAndDebugLoc(MI);
  auto ShiftAmt = Builder.buildConstant(ExtSrcTy, ShiftAmtVal);
  auto NarrowShift =
      Builder.buildShl(ExtSrcTy, ExtSrcReg, ShiftAmt, MI.getFlags());
  Builder.buildZExt(MI.getOperand(0), NarrowShift);
  MI.eraseFromParent();
}

bool CombinerHelper::matchCombineMergeUnmerge(MachineInstr &MI,
                                              Register &MatchInfo) {
  GMerge &Merge = cast<GMerge>(MI);
  SmallVector<Register, 16> MergedValues;
  for (unsigned I = 0; I < Merge.getNumSources(); ++I)
    MergedValues.emplace_back(Merge.getSourceReg(I));

  auto *Unmerge = getOpcodeDef<GUnmerge>(MergedValues[0], MRI);
  if (!Unmerge || Unmerge->getNumDefs() != Merge.getNumSources())
    return false;

  for (unsigned I = 0; I < MergedValues.size(); ++I)
    if (MergedValues[I] != Unmerge->getReg(I))
      return false;

  MatchInfo = Unmerge->getSourceReg();
  return true;
}

static Register peekThroughBitcast(Register Reg,
                                   const MachineRegisterInfo &MRI) {
  while (mi_match(Reg, MRI, m_GBitcast(m_Reg(Reg))))
    ;

  return Reg;
}

bool CombinerHelper::matchCombineUnmergeMergeToPlainValues(
    MachineInstr &MI, SmallVectorImpl<Register> &Operands) {
  assert(MI.getOpcode() == TargetOpcode::G_UNMERGE_VALUES &&
         "Expected an unmerge");
  auto &Unmerge = cast<GUnmerge>(MI);
  Register SrcReg = peekThroughBitcast(Unmerge.getSourceReg(), MRI);

  auto *SrcInstr = getOpcodeDef<GMergeLikeOp>(SrcReg, MRI);
  if (!SrcInstr)
    return false;

  // Check the source type of the merge.
  LLT SrcMergeTy = MRI.getType(SrcInstr->getSourceReg(0));
  LLT Dst0Ty = MRI.getType(Unmerge.getReg(0));
  bool SameSize = Dst0Ty.getSizeInBits() == SrcMergeTy.getSizeInBits();
  if (SrcMergeTy != Dst0Ty && !SameSize)
    return false;
  // They are the same now (modulo a bitcast).
  // We can collect all the src registers.
  for (unsigned Idx = 0; Idx < SrcInstr->getNumSources(); ++Idx)
    Operands.push_back(SrcInstr->getSourceReg(Idx));
  return true;
}

void CombinerHelper::applyCombineUnmergeMergeToPlainValues(
    MachineInstr &MI, SmallVectorImpl<Register> &Operands) {
  assert(MI.getOpcode() == TargetOpcode::G_UNMERGE_VALUES &&
         "Expected an unmerge");
  assert((MI.getNumOperands() - 1 == Operands.size()) &&
         "Not enough operands to replace all defs");
  unsigned NumElems = MI.getNumOperands() - 1;

  LLT SrcTy = MRI.getType(Operands[0]);
  LLT DstTy = MRI.getType(MI.getOperand(0).getReg());
  bool CanReuseInputDirectly = DstTy == SrcTy;
  Builder.setInstrAndDebugLoc(MI);
  for (unsigned Idx = 0; Idx < NumElems; ++Idx) {
    Register DstReg = MI.getOperand(Idx).getReg();
    Register SrcReg = Operands[Idx];
    if (CanReuseInputDirectly)
      replaceRegWith(MRI, DstReg, SrcReg);
    else
      Builder.buildCast(DstReg, SrcReg);
  }
  MI.eraseFromParent();
}

bool CombinerHelper::matchCombineUnmergeConstant(MachineInstr &MI,
                                                 SmallVectorImpl<APInt> &Csts) {
  unsigned SrcIdx = MI.getNumOperands() - 1;
  Register SrcReg = MI.getOperand(SrcIdx).getReg();
  MachineInstr *SrcInstr = MRI.getVRegDef(SrcReg);
  if (SrcInstr->getOpcode() != TargetOpcode::G_CONSTANT &&
      SrcInstr->getOpcode() != TargetOpcode::G_FCONSTANT)
    return false;
  // Break down the big constant in smaller ones.
  const MachineOperand &CstVal = SrcInstr->getOperand(1);
  APInt Val = SrcInstr->getOpcode() == TargetOpcode::G_CONSTANT
                  ? CstVal.getCImm()->getValue()
                  : CstVal.getFPImm()->getValueAPF().bitcastToAPInt();

  LLT Dst0Ty = MRI.getType(MI.getOperand(0).getReg());
  unsigned ShiftAmt = Dst0Ty.getSizeInBits();
  // Unmerge a constant.
  for (unsigned Idx = 0; Idx != SrcIdx; ++Idx) {
    Csts.emplace_back(Val.trunc(ShiftAmt));
    Val = Val.lshr(ShiftAmt);
  }

  return true;
}

void CombinerHelper::applyCombineUnmergeConstant(MachineInstr &MI,
                                                 SmallVectorImpl<APInt> &Csts) {
  assert(MI.getOpcode() == TargetOpcode::G_UNMERGE_VALUES &&
         "Expected an unmerge");
  assert((MI.getNumOperands() - 1 == Csts.size()) &&
         "Not enough operands to replace all defs");
  unsigned NumElems = MI.getNumOperands() - 1;
  Builder.setInstrAndDebugLoc(MI);
  for (unsigned Idx = 0; Idx < NumElems; ++Idx) {
    Register DstReg = MI.getOperand(Idx).getReg();
    Builder.buildConstant(DstReg, Csts[Idx]);
  }

  MI.eraseFromParent();
}

bool CombinerHelper::matchCombineUnmergeWithDeadLanesToTrunc(MachineInstr &MI) {
  assert(MI.getOpcode() == TargetOpcode::G_UNMERGE_VALUES &&
         "Expected an unmerge");
  // Check that all the lanes are dead except the first one.
  for (unsigned Idx = 1, EndIdx = MI.getNumDefs(); Idx != EndIdx; ++Idx) {
    if (!MRI.use_nodbg_empty(MI.getOperand(Idx).getReg()))
      return false;
  }
  return true;
}

void CombinerHelper::applyCombineUnmergeWithDeadLanesToTrunc(MachineInstr &MI) {
  Builder.setInstrAndDebugLoc(MI);
  Register SrcReg = MI.getOperand(MI.getNumDefs()).getReg();
  // Truncating a vector is going to truncate every single lane,
  // whereas we want the full lowbits.
  // Do the operation on a scalar instead.
  LLT SrcTy = MRI.getType(SrcReg);
  if (SrcTy.isVector())
    SrcReg =
        Builder.buildCast(LLT::scalar(SrcTy.getSizeInBits()), SrcReg).getReg(0);

  Register Dst0Reg = MI.getOperand(0).getReg();
  LLT Dst0Ty = MRI.getType(Dst0Reg);
  if (Dst0Ty.isVector()) {
    auto MIB = Builder.buildTrunc(LLT::scalar(Dst0Ty.getSizeInBits()), SrcReg);
    Builder.buildCast(Dst0Reg, MIB);
  } else
    Builder.buildTrunc(Dst0Reg, SrcReg);
  MI.eraseFromParent();
}

bool CombinerHelper::matchCombineUnmergeZExtToZExt(MachineInstr &MI) {
  assert(MI.getOpcode() == TargetOpcode::G_UNMERGE_VALUES &&
         "Expected an unmerge");
  Register Dst0Reg = MI.getOperand(0).getReg();
  LLT Dst0Ty = MRI.getType(Dst0Reg);
  // G_ZEXT on vector applies to each lane, so it will
  // affect all destinations. Therefore we won't be able
  // to simplify the unmerge to just the first definition.
  if (Dst0Ty.isVector())
    return false;
  Register SrcReg = MI.getOperand(MI.getNumDefs()).getReg();
  LLT SrcTy = MRI.getType(SrcReg);
  if (SrcTy.isVector())
    return false;

  Register ZExtSrcReg;
  if (!mi_match(SrcReg, MRI, m_GZExt(m_Reg(ZExtSrcReg))))
    return false;

  // Finally we can replace the first definition with
  // a zext of the source if the definition is big enough to hold
  // all of ZExtSrc bits.
  LLT ZExtSrcTy = MRI.getType(ZExtSrcReg);
  return ZExtSrcTy.getSizeInBits() <= Dst0Ty.getSizeInBits();
}

void CombinerHelper::applyCombineUnmergeZExtToZExt(MachineInstr &MI) {
  assert(MI.getOpcode() == TargetOpcode::G_UNMERGE_VALUES &&
         "Expected an unmerge");

  Register Dst0Reg = MI.getOperand(0).getReg();

  MachineInstr *ZExtInstr =
      MRI.getVRegDef(MI.getOperand(MI.getNumDefs()).getReg());
  assert(ZExtInstr && ZExtInstr->getOpcode() == TargetOpcode::G_ZEXT &&
         "Expecting a G_ZEXT");

  Register ZExtSrcReg = ZExtInstr->getOperand(1).getReg();
  LLT Dst0Ty = MRI.getType(Dst0Reg);
  LLT ZExtSrcTy = MRI.getType(ZExtSrcReg);

  Builder.setInstrAndDebugLoc(MI);

  if (Dst0Ty.getSizeInBits() > ZExtSrcTy.getSizeInBits()) {
    Builder.buildZExt(Dst0Reg, ZExtSrcReg);
  } else {
    assert(Dst0Ty.getSizeInBits() == ZExtSrcTy.getSizeInBits() &&
           "ZExt src doesn't fit in destination");
    replaceRegWith(MRI, Dst0Reg, ZExtSrcReg);
  }

  Register ZeroReg;
  for (unsigned Idx = 1, EndIdx = MI.getNumDefs(); Idx != EndIdx; ++Idx) {
    if (!ZeroReg)
      ZeroReg = Builder.buildConstant(Dst0Ty, 0).getReg(0);
    replaceRegWith(MRI, MI.getOperand(Idx).getReg(), ZeroReg);
  }
  MI.eraseFromParent();
}

bool CombinerHelper::matchCombineShiftToUnmerge(MachineInstr &MI,
                                                unsigned TargetShiftSize,
                                                unsigned &ShiftVal) {
  assert((MI.getOpcode() == TargetOpcode::G_SHL ||
          MI.getOpcode() == TargetOpcode::G_LSHR ||
          MI.getOpcode() == TargetOpcode::G_ASHR) && "Expected a shift");

  LLT Ty = MRI.getType(MI.getOperand(0).getReg());
  if (Ty.isVector()) // TODO:
    return false;

  // Don't narrow further than the requested size.
  unsigned Size = Ty.getSizeInBits();
  if (Size <= TargetShiftSize)
    return false;

  auto MaybeImmVal =
      getIConstantVRegValWithLookThrough(MI.getOperand(2).getReg(), MRI);
  if (!MaybeImmVal)
    return false;

  ShiftVal = MaybeImmVal->Value.getSExtValue();
  return ShiftVal >= Size / 2 && ShiftVal < Size;
}

void CombinerHelper::applyCombineShiftToUnmerge(MachineInstr &MI,
                                                const unsigned &ShiftVal) {
  Register DstReg = MI.getOperand(0).getReg();
  Register SrcReg = MI.getOperand(1).getReg();
  LLT Ty = MRI.getType(SrcReg);
  unsigned Size = Ty.getSizeInBits();
  unsigned HalfSize = Size / 2;
  assert(ShiftVal >= HalfSize);

  LLT HalfTy = LLT::scalar(HalfSize);

  Builder.setInstr(MI);
  auto Unmerge = Builder.buildUnmerge(HalfTy, SrcReg);
  unsigned NarrowShiftAmt = ShiftVal - HalfSize;

  if (MI.getOpcode() == TargetOpcode::G_LSHR) {
    Register Narrowed = Unmerge.getReg(1);

    //  dst = G_LSHR s64:x, C for C >= 32
    // =>
    //   lo, hi = G_UNMERGE_VALUES x
    //   dst = G_MERGE_VALUES (G_LSHR hi, C - 32), 0

    if (NarrowShiftAmt != 0) {
      Narrowed = Builder.buildLShr(HalfTy, Narrowed,
        Builder.buildConstant(HalfTy, NarrowShiftAmt)).getReg(0);
    }

    auto Zero = Builder.buildConstant(HalfTy, 0);
    Builder.buildMerge(DstReg, { Narrowed, Zero });
  } else if (MI.getOpcode() == TargetOpcode::G_SHL) {
    Register Narrowed = Unmerge.getReg(0);
    //  dst = G_SHL s64:x, C for C >= 32
    // =>
    //   lo, hi = G_UNMERGE_VALUES x
    //   dst = G_MERGE_VALUES 0, (G_SHL hi, C - 32)
    if (NarrowShiftAmt != 0) {
      Narrowed = Builder.buildShl(HalfTy, Narrowed,
        Builder.buildConstant(HalfTy, NarrowShiftAmt)).getReg(0);
    }

    auto Zero = Builder.buildConstant(HalfTy, 0);
    Builder.buildMerge(DstReg, { Zero, Narrowed });
  } else {
    assert(MI.getOpcode() == TargetOpcode::G_ASHR);
    auto Hi = Builder.buildAShr(
      HalfTy, Unmerge.getReg(1),
      Builder.buildConstant(HalfTy, HalfSize - 1));

    if (ShiftVal == HalfSize) {
      // (G_ASHR i64:x, 32) ->
      //   G_MERGE_VALUES hi_32(x), (G_ASHR hi_32(x), 31)
      Builder.buildMerge(DstReg, { Unmerge.getReg(1), Hi });
    } else if (ShiftVal == Size - 1) {
      // Don't need a second shift.
      // (G_ASHR i64:x, 63) ->
      //   %narrowed = (G_ASHR hi_32(x), 31)
      //   G_MERGE_VALUES %narrowed, %narrowed
      Builder.buildMerge(DstReg, { Hi, Hi });
    } else {
      auto Lo = Builder.buildAShr(
        HalfTy, Unmerge.getReg(1),
        Builder.buildConstant(HalfTy, ShiftVal - HalfSize));

      // (G_ASHR i64:x, C) ->, for C >= 32
      //   G_MERGE_VALUES (G_ASHR hi_32(x), C - 32), (G_ASHR hi_32(x), 31)
      Builder.buildMerge(DstReg, { Lo, Hi });
    }
  }

  MI.eraseFromParent();
}

bool CombinerHelper::tryCombineShiftToUnmerge(MachineInstr &MI,
                                              unsigned TargetShiftAmount) {
  unsigned ShiftAmt;
  if (matchCombineShiftToUnmerge(MI, TargetShiftAmount, ShiftAmt)) {
    applyCombineShiftToUnmerge(MI, ShiftAmt);
    return true;
  }

  return false;
}

bool CombinerHelper::matchCombineI2PToP2I(MachineInstr &MI, Register &Reg) {
  assert(MI.getOpcode() == TargetOpcode::G_INTTOPTR && "Expected a G_INTTOPTR");
  Register DstReg = MI.getOperand(0).getReg();
  LLT DstTy = MRI.getType(DstReg);
  Register SrcReg = MI.getOperand(1).getReg();
  return mi_match(SrcReg, MRI,
                  m_GPtrToInt(m_all_of(m_SpecificType(DstTy), m_Reg(Reg))));
}

void CombinerHelper::applyCombineI2PToP2I(MachineInstr &MI, Register &Reg) {
  assert(MI.getOpcode() == TargetOpcode::G_INTTOPTR && "Expected a G_INTTOPTR");
  Register DstReg = MI.getOperand(0).getReg();
  Builder.setInstr(MI);
  Builder.buildCopy(DstReg, Reg);
  MI.eraseFromParent();
}

bool CombinerHelper::matchCombineP2IToI2P(MachineInstr &MI, Register &Reg) {
  assert(MI.getOpcode() == TargetOpcode::G_PTRTOINT && "Expected a G_PTRTOINT");
  Register SrcReg = MI.getOperand(1).getReg();
  return mi_match(SrcReg, MRI, m_GIntToPtr(m_Reg(Reg)));
}

void CombinerHelper::applyCombineP2IToI2P(MachineInstr &MI, Register &Reg) {
  assert(MI.getOpcode() == TargetOpcode::G_PTRTOINT && "Expected a G_PTRTOINT");
  Register DstReg = MI.getOperand(0).getReg();
  Builder.setInstr(MI);
  Builder.buildZExtOrTrunc(DstReg, Reg);
  MI.eraseFromParent();
}

bool CombinerHelper::matchCombineAddP2IToPtrAdd(
    MachineInstr &MI, std::pair<Register, bool> &PtrReg) {
  assert(MI.getOpcode() == TargetOpcode::G_ADD);
  Register LHS = MI.getOperand(1).getReg();
  Register RHS = MI.getOperand(2).getReg();
  LLT IntTy = MRI.getType(LHS);

  // G_PTR_ADD always has the pointer in the LHS, so we may need to commute the
  // instruction.
  PtrReg.second = false;
  for (Register SrcReg : {LHS, RHS}) {
    if (mi_match(SrcReg, MRI, m_GPtrToInt(m_Reg(PtrReg.first)))) {
      // Don't handle cases where the integer is implicitly converted to the
      // pointer width.
      LLT PtrTy = MRI.getType(PtrReg.first);
      if (PtrTy.getScalarSizeInBits() == IntTy.getScalarSizeInBits())
        return true;
    }

    PtrReg.second = true;
  }

  return false;
}

void CombinerHelper::applyCombineAddP2IToPtrAdd(
    MachineInstr &MI, std::pair<Register, bool> &PtrReg) {
  Register Dst = MI.getOperand(0).getReg();
  Register LHS = MI.getOperand(1).getReg();
  Register RHS = MI.getOperand(2).getReg();

  const bool DoCommute = PtrReg.second;
  if (DoCommute)
    std::swap(LHS, RHS);
  LHS = PtrReg.first;

  LLT PtrTy = MRI.getType(LHS);

  Builder.setInstrAndDebugLoc(MI);
  auto PtrAdd = Builder.buildPtrAdd(PtrTy, LHS, RHS);
  Builder.buildPtrToInt(Dst, PtrAdd);
  MI.eraseFromParent();
}

bool CombinerHelper::matchCombineConstPtrAddToI2P(MachineInstr &MI,
                                                  int64_t &NewCst) {
  auto &PtrAdd = cast<GPtrAdd>(MI);
  Register LHS = PtrAdd.getBaseReg();
  Register RHS = PtrAdd.getOffsetReg();
  MachineRegisterInfo &MRI = Builder.getMF().getRegInfo();

  if (auto RHSCst = getIConstantVRegSExtVal(RHS, MRI)) {
    int64_t Cst;
    if (mi_match(LHS, MRI, m_GIntToPtr(m_ICst(Cst)))) {
      NewCst = Cst + *RHSCst;
      return true;
    }
  }

  return false;
}

void CombinerHelper::applyCombineConstPtrAddToI2P(MachineInstr &MI,
                                                  int64_t &NewCst) {
  auto &PtrAdd = cast<GPtrAdd>(MI);
  Register Dst = PtrAdd.getReg(0);

  Builder.setInstrAndDebugLoc(MI);
  Builder.buildConstant(Dst, NewCst);
  PtrAdd.eraseFromParent();
}

bool CombinerHelper::matchCombineAnyExtTrunc(MachineInstr &MI, Register &Reg) {
  assert(MI.getOpcode() == TargetOpcode::G_ANYEXT && "Expected a G_ANYEXT");
  Register DstReg = MI.getOperand(0).getReg();
  Register SrcReg = MI.getOperand(1).getReg();
  LLT DstTy = MRI.getType(DstReg);
  return mi_match(SrcReg, MRI,
                  m_GTrunc(m_all_of(m_Reg(Reg), m_SpecificType(DstTy))));
}

bool CombinerHelper::matchCombineZextTrunc(MachineInstr &MI, Register &Reg) {
  assert(MI.getOpcode() == TargetOpcode::G_ZEXT && "Expected a G_ZEXT");
  Register DstReg = MI.getOperand(0).getReg();
  Register SrcReg = MI.getOperand(1).getReg();
  LLT DstTy = MRI.getType(DstReg);
  if (mi_match(SrcReg, MRI,
               m_GTrunc(m_all_of(m_Reg(Reg), m_SpecificType(DstTy))))) {
    unsigned DstSize = DstTy.getScalarSizeInBits();
    unsigned SrcSize = MRI.getType(SrcReg).getScalarSizeInBits();
    return KB->getKnownBits(Reg).countMinLeadingZeros() >= DstSize - SrcSize;
  }
  return false;
}

bool CombinerHelper::matchCombineExtOfExt(
    MachineInstr &MI, std::tuple<Register, unsigned> &MatchInfo) {
  assert((MI.getOpcode() == TargetOpcode::G_ANYEXT ||
          MI.getOpcode() == TargetOpcode::G_SEXT ||
          MI.getOpcode() == TargetOpcode::G_ZEXT) &&
         "Expected a G_[ASZ]EXT");
  Register SrcReg = MI.getOperand(1).getReg();
  MachineInstr *SrcMI = MRI.getVRegDef(SrcReg);
  // Match exts with the same opcode, anyext([sz]ext) and sext(zext).
  unsigned Opc = MI.getOpcode();
  unsigned SrcOpc = SrcMI->getOpcode();
  if (Opc == SrcOpc ||
      (Opc == TargetOpcode::G_ANYEXT &&
       (SrcOpc == TargetOpcode::G_SEXT || SrcOpc == TargetOpcode::G_ZEXT)) ||
      (Opc == TargetOpcode::G_SEXT && SrcOpc == TargetOpcode::G_ZEXT)) {
    MatchInfo = std::make_tuple(SrcMI->getOperand(1).getReg(), SrcOpc);
    return true;
  }
  return false;
}

void CombinerHelper::applyCombineExtOfExt(
    MachineInstr &MI, std::tuple<Register, unsigned> &MatchInfo) {
  assert((MI.getOpcode() == TargetOpcode::G_ANYEXT ||
          MI.getOpcode() == TargetOpcode::G_SEXT ||
          MI.getOpcode() == TargetOpcode::G_ZEXT) &&
         "Expected a G_[ASZ]EXT");

  Register Reg = std::get<0>(MatchInfo);
  unsigned SrcExtOp = std::get<1>(MatchInfo);

  // Combine exts with the same opcode.
  if (MI.getOpcode() == SrcExtOp) {
    Observer.changingInstr(MI);
    MI.getOperand(1).setReg(Reg);
    Observer.changedInstr(MI);
    return;
  }

  // Combine:
  // - anyext([sz]ext x) to [sz]ext x
  // - sext(zext x) to zext x
  if (MI.getOpcode() == TargetOpcode::G_ANYEXT ||
      (MI.getOpcode() == TargetOpcode::G_SEXT &&
       SrcExtOp == TargetOpcode::G_ZEXT)) {
    Register DstReg = MI.getOperand(0).getReg();
    Builder.setInstrAndDebugLoc(MI);
    Builder.buildInstr(SrcExtOp, {DstReg}, {Reg});
    MI.eraseFromParent();
  }
}

void CombinerHelper::applyCombineMulByNegativeOne(MachineInstr &MI) {
  assert(MI.getOpcode() == TargetOpcode::G_MUL && "Expected a G_MUL");
  Register DstReg = MI.getOperand(0).getReg();
  Register SrcReg = MI.getOperand(1).getReg();
  LLT DstTy = MRI.getType(DstReg);

  Builder.setInstrAndDebugLoc(MI);
  Builder.buildSub(DstReg, Builder.buildConstant(DstTy, 0), SrcReg,
                   MI.getFlags());
  MI.eraseFromParent();
}

bool CombinerHelper::matchCombineFNegOfFNeg(MachineInstr &MI, Register &Reg) {
  assert(MI.getOpcode() == TargetOpcode::G_FNEG && "Expected a G_FNEG");
  Register SrcReg = MI.getOperand(1).getReg();
  return mi_match(SrcReg, MRI, m_GFNeg(m_Reg(Reg)));
}

bool CombinerHelper::matchCombineFAbsOfFAbs(MachineInstr &MI, Register &Src) {
  assert(MI.getOpcode() == TargetOpcode::G_FABS && "Expected a G_FABS");
  Src = MI.getOperand(1).getReg();
  Register AbsSrc;
  return mi_match(Src, MRI, m_GFabs(m_Reg(AbsSrc)));
}

<<<<<<< HEAD
=======
bool CombinerHelper::matchCombineFAbsOfFNeg(MachineInstr &MI,
                                            BuildFnTy &MatchInfo) {
  assert(MI.getOpcode() == TargetOpcode::G_FABS && "Expected a G_FABS");
  Register Src = MI.getOperand(1).getReg();
  Register NegSrc;

  if (!mi_match(Src, MRI, m_GFNeg(m_Reg(NegSrc))))
    return false;

  MatchInfo = [=, &MI](MachineIRBuilder &B) {
    Observer.changingInstr(MI);
    MI.getOperand(1).setReg(NegSrc);
    Observer.changedInstr(MI);
  };
  return true;
}

>>>>>>> 2ab1d525
bool CombinerHelper::matchCombineTruncOfExt(
    MachineInstr &MI, std::pair<Register, unsigned> &MatchInfo) {
  assert(MI.getOpcode() == TargetOpcode::G_TRUNC && "Expected a G_TRUNC");
  Register SrcReg = MI.getOperand(1).getReg();
  MachineInstr *SrcMI = MRI.getVRegDef(SrcReg);
  unsigned SrcOpc = SrcMI->getOpcode();
  if (SrcOpc == TargetOpcode::G_ANYEXT || SrcOpc == TargetOpcode::G_SEXT ||
      SrcOpc == TargetOpcode::G_ZEXT) {
    MatchInfo = std::make_pair(SrcMI->getOperand(1).getReg(), SrcOpc);
    return true;
  }
  return false;
}

void CombinerHelper::applyCombineTruncOfExt(
    MachineInstr &MI, std::pair<Register, unsigned> &MatchInfo) {
  assert(MI.getOpcode() == TargetOpcode::G_TRUNC && "Expected a G_TRUNC");
  Register SrcReg = MatchInfo.first;
  unsigned SrcExtOp = MatchInfo.second;
  Register DstReg = MI.getOperand(0).getReg();
  LLT SrcTy = MRI.getType(SrcReg);
  LLT DstTy = MRI.getType(DstReg);
  if (SrcTy == DstTy) {
    MI.eraseFromParent();
    replaceRegWith(MRI, DstReg, SrcReg);
    return;
  }
  Builder.setInstrAndDebugLoc(MI);
  if (SrcTy.getSizeInBits() < DstTy.getSizeInBits())
    Builder.buildInstr(SrcExtOp, {DstReg}, {SrcReg});
  else
    Builder.buildTrunc(DstReg, SrcReg);
  MI.eraseFromParent();
}

bool CombinerHelper::matchCombineTruncOfShl(
    MachineInstr &MI, std::pair<Register, Register> &MatchInfo) {
  assert(MI.getOpcode() == TargetOpcode::G_TRUNC && "Expected a G_TRUNC");
  Register DstReg = MI.getOperand(0).getReg();
  Register SrcReg = MI.getOperand(1).getReg();
  LLT DstTy = MRI.getType(DstReg);
  Register ShiftSrc;
  Register ShiftAmt;

  if (MRI.hasOneNonDBGUse(SrcReg) &&
      mi_match(SrcReg, MRI, m_GShl(m_Reg(ShiftSrc), m_Reg(ShiftAmt))) &&
      isLegalOrBeforeLegalizer(
          {TargetOpcode::G_SHL,
           {DstTy, getTargetLowering().getPreferredShiftAmountTy(DstTy)}})) {
    KnownBits Known = KB->getKnownBits(ShiftAmt);
    unsigned Size = DstTy.getSizeInBits();
    if (Known.countMaxActiveBits() <= Log2_32(Size)) {
      MatchInfo = std::make_pair(ShiftSrc, ShiftAmt);
      return true;
    }
  }
  return false;
}

void CombinerHelper::applyCombineTruncOfShl(
    MachineInstr &MI, std::pair<Register, Register> &MatchInfo) {
  assert(MI.getOpcode() == TargetOpcode::G_TRUNC && "Expected a G_TRUNC");
  Register DstReg = MI.getOperand(0).getReg();
  Register SrcReg = MI.getOperand(1).getReg();
  LLT DstTy = MRI.getType(DstReg);
  MachineInstr *SrcMI = MRI.getVRegDef(SrcReg);

  Register ShiftSrc = MatchInfo.first;
  Register ShiftAmt = MatchInfo.second;
  Builder.setInstrAndDebugLoc(MI);
  auto TruncShiftSrc = Builder.buildTrunc(DstTy, ShiftSrc);
  Builder.buildShl(DstReg, TruncShiftSrc, ShiftAmt, SrcMI->getFlags());
  MI.eraseFromParent();
}

bool CombinerHelper::matchAnyExplicitUseIsUndef(MachineInstr &MI) {
  return any_of(MI.explicit_uses(), [this](const MachineOperand &MO) {
    return MO.isReg() &&
           getOpcodeDef(TargetOpcode::G_IMPLICIT_DEF, MO.getReg(), MRI);
  });
}

bool CombinerHelper::matchAllExplicitUsesAreUndef(MachineInstr &MI) {
  return all_of(MI.explicit_uses(), [this](const MachineOperand &MO) {
    return !MO.isReg() ||
           getOpcodeDef(TargetOpcode::G_IMPLICIT_DEF, MO.getReg(), MRI);
  });
}

bool CombinerHelper::matchUndefShuffleVectorMask(MachineInstr &MI) {
  assert(MI.getOpcode() == TargetOpcode::G_SHUFFLE_VECTOR);
  ArrayRef<int> Mask = MI.getOperand(3).getShuffleMask();
  return all_of(Mask, [](int Elt) { return Elt < 0; });
}

bool CombinerHelper::matchUndefStore(MachineInstr &MI) {
  assert(MI.getOpcode() == TargetOpcode::G_STORE);
  return getOpcodeDef(TargetOpcode::G_IMPLICIT_DEF, MI.getOperand(0).getReg(),
                      MRI);
}

bool CombinerHelper::matchUndefSelectCmp(MachineInstr &MI) {
  assert(MI.getOpcode() == TargetOpcode::G_SELECT);
  return getOpcodeDef(TargetOpcode::G_IMPLICIT_DEF, MI.getOperand(1).getReg(),
                      MRI);
}

bool CombinerHelper::matchConstantSelectCmp(MachineInstr &MI, unsigned &OpIdx) {
  GSelect &SelMI = cast<GSelect>(MI);
  auto Cst =
      isConstantOrConstantSplatVector(*MRI.getVRegDef(SelMI.getCondReg()), MRI);
  if (!Cst)
    return false;
  OpIdx = Cst->isZero() ? 3 : 2;
  return true;
}

bool CombinerHelper::eraseInst(MachineInstr &MI) {
  MI.eraseFromParent();
  return true;
}

bool CombinerHelper::matchEqualDefs(const MachineOperand &MOP1,
                                    const MachineOperand &MOP2) {
  if (!MOP1.isReg() || !MOP2.isReg())
    return false;
  auto InstAndDef1 = getDefSrcRegIgnoringCopies(MOP1.getReg(), MRI);
  if (!InstAndDef1)
    return false;
  auto InstAndDef2 = getDefSrcRegIgnoringCopies(MOP2.getReg(), MRI);
  if (!InstAndDef2)
    return false;
  MachineInstr *I1 = InstAndDef1->MI;
  MachineInstr *I2 = InstAndDef2->MI;

  // Handle a case like this:
  //
  // %0:_(s64), %1:_(s64) = G_UNMERGE_VALUES %2:_(<2 x s64>)
  //
  // Even though %0 and %1 are produced by the same instruction they are not
  // the same values.
  if (I1 == I2)
    return MOP1.getReg() == MOP2.getReg();

  // If we have an instruction which loads or stores, we can't guarantee that
  // it is identical.
  //
  // For example, we may have
  //
  // %x1 = G_LOAD %addr (load N from @somewhere)
  // ...
  // call @foo
  // ...
  // %x2 = G_LOAD %addr (load N from @somewhere)
  // ...
  // %or = G_OR %x1, %x2
  //
  // It's possible that @foo will modify whatever lives at the address we're
  // loading from. To be safe, let's just assume that all loads and stores
  // are different (unless we have something which is guaranteed to not
  // change.)
  if (I1->mayLoadOrStore() && !I1->isDereferenceableInvariantLoad(nullptr))
    return false;

  // Check for physical registers on the instructions first to avoid cases
  // like this:
  //
  // %a = COPY $physreg
  // ...
  // SOMETHING implicit-def $physreg
  // ...
  // %b = COPY $physreg
  //
  // These copies are not equivalent.
  if (any_of(I1->uses(), [](const MachineOperand &MO) {
        return MO.isReg() && MO.getReg().isPhysical();
      })) {
    // Check if we have a case like this:
    //
    // %a = COPY $physreg
    // %b = COPY %a
    //
    // In this case, I1 and I2 will both be equal to %a = COPY $physreg.
    // From that, we know that they must have the same value, since they must
    // have come from the same COPY.
    return I1->isIdenticalTo(*I2);
  }

  // We don't have any physical registers, so we don't necessarily need the
  // same vreg defs.
  //
  // On the off-chance that there's some target instruction feeding into the
  // instruction, let's use produceSameValue instead of isIdenticalTo.
  if (Builder.getTII().produceSameValue(*I1, *I2, &MRI)) {
    // Handle instructions with multiple defs that produce same values. Values
    // are same for operands with same index.
    // %0:_(s8), %1:_(s8), %2:_(s8), %3:_(s8) = G_UNMERGE_VALUES %4:_(<4 x s8>)
    // %5:_(s8), %6:_(s8), %7:_(s8), %8:_(s8) = G_UNMERGE_VALUES %4:_(<4 x s8>)
    // I1 and I2 are different instructions but produce same values,
    // %1 and %6 are same, %1 and %7 are not the same value.
    return I1->findRegisterDefOperandIdx(InstAndDef1->Reg) ==
           I2->findRegisterDefOperandIdx(InstAndDef2->Reg);
  }
  return false;
}

bool CombinerHelper::matchConstantOp(const MachineOperand &MOP, int64_t C) {
  if (!MOP.isReg())
    return false;
  auto *MI = MRI.getVRegDef(MOP.getReg());
  auto MaybeCst = isConstantOrConstantSplatVector(*MI, MRI);
  return MaybeCst.hasValue() && MaybeCst->getBitWidth() <= 64 &&
         MaybeCst->getSExtValue() == C;
}

bool CombinerHelper::replaceSingleDefInstWithOperand(MachineInstr &MI,
                                                     unsigned OpIdx) {
  assert(MI.getNumExplicitDefs() == 1 && "Expected one explicit def?");
  Register OldReg = MI.getOperand(0).getReg();
  Register Replacement = MI.getOperand(OpIdx).getReg();
  assert(canReplaceReg(OldReg, Replacement, MRI) && "Cannot replace register?");
  MI.eraseFromParent();
  replaceRegWith(MRI, OldReg, Replacement);
  return true;
}

bool CombinerHelper::replaceSingleDefInstWithReg(MachineInstr &MI,
                                                 Register Replacement) {
  assert(MI.getNumExplicitDefs() == 1 && "Expected one explicit def?");
  Register OldReg = MI.getOperand(0).getReg();
  assert(canReplaceReg(OldReg, Replacement, MRI) && "Cannot replace register?");
  MI.eraseFromParent();
  replaceRegWith(MRI, OldReg, Replacement);
  return true;
}

bool CombinerHelper::matchSelectSameVal(MachineInstr &MI) {
  assert(MI.getOpcode() == TargetOpcode::G_SELECT);
  // Match (cond ? x : x)
  return matchEqualDefs(MI.getOperand(2), MI.getOperand(3)) &&
         canReplaceReg(MI.getOperand(0).getReg(), MI.getOperand(2).getReg(),
                       MRI);
}

bool CombinerHelper::matchBinOpSameVal(MachineInstr &MI) {
  return matchEqualDefs(MI.getOperand(1), MI.getOperand(2)) &&
         canReplaceReg(MI.getOperand(0).getReg(), MI.getOperand(1).getReg(),
                       MRI);
}

bool CombinerHelper::matchOperandIsZero(MachineInstr &MI, unsigned OpIdx) {
  return matchConstantOp(MI.getOperand(OpIdx), 0) &&
         canReplaceReg(MI.getOperand(0).getReg(), MI.getOperand(OpIdx).getReg(),
                       MRI);
}

bool CombinerHelper::matchOperandIsUndef(MachineInstr &MI, unsigned OpIdx) {
  MachineOperand &MO = MI.getOperand(OpIdx);
  return MO.isReg() &&
         getOpcodeDef(TargetOpcode::G_IMPLICIT_DEF, MO.getReg(), MRI);
}

bool CombinerHelper::matchOperandIsKnownToBeAPowerOfTwo(MachineInstr &MI,
                                                        unsigned OpIdx) {
  MachineOperand &MO = MI.getOperand(OpIdx);
  return isKnownToBeAPowerOfTwo(MO.getReg(), MRI, KB);
}

bool CombinerHelper::replaceInstWithFConstant(MachineInstr &MI, double C) {
  assert(MI.getNumDefs() == 1 && "Expected only one def?");
  Builder.setInstr(MI);
  Builder.buildFConstant(MI.getOperand(0), C);
  MI.eraseFromParent();
  return true;
}

bool CombinerHelper::replaceInstWithConstant(MachineInstr &MI, int64_t C) {
  assert(MI.getNumDefs() == 1 && "Expected only one def?");
  Builder.setInstr(MI);
  Builder.buildConstant(MI.getOperand(0), C);
  MI.eraseFromParent();
  return true;
}

bool CombinerHelper::replaceInstWithConstant(MachineInstr &MI, APInt C) {
  assert(MI.getNumDefs() == 1 && "Expected only one def?");
  Builder.setInstr(MI);
  Builder.buildConstant(MI.getOperand(0), C);
  MI.eraseFromParent();
  return true;
}

bool CombinerHelper::replaceInstWithUndef(MachineInstr &MI) {
  assert(MI.getNumDefs() == 1 && "Expected only one def?");
  Builder.setInstr(MI);
  Builder.buildUndef(MI.getOperand(0));
  MI.eraseFromParent();
  return true;
}

bool CombinerHelper::matchSimplifyAddToSub(
    MachineInstr &MI, std::tuple<Register, Register> &MatchInfo) {
  Register LHS = MI.getOperand(1).getReg();
  Register RHS = MI.getOperand(2).getReg();
  Register &NewLHS = std::get<0>(MatchInfo);
  Register &NewRHS = std::get<1>(MatchInfo);

  // Helper lambda to check for opportunities for
  // ((0-A) + B) -> B - A
  // (A + (0-B)) -> A - B
  auto CheckFold = [&](Register &MaybeSub, Register &MaybeNewLHS) {
    if (!mi_match(MaybeSub, MRI, m_Neg(m_Reg(NewRHS))))
      return false;
    NewLHS = MaybeNewLHS;
    return true;
  };

  return CheckFold(LHS, RHS) || CheckFold(RHS, LHS);
}

bool CombinerHelper::matchCombineInsertVecElts(
    MachineInstr &MI, SmallVectorImpl<Register> &MatchInfo) {
  assert(MI.getOpcode() == TargetOpcode::G_INSERT_VECTOR_ELT &&
         "Invalid opcode");
  Register DstReg = MI.getOperand(0).getReg();
  LLT DstTy = MRI.getType(DstReg);
  assert(DstTy.isVector() && "Invalid G_INSERT_VECTOR_ELT?");
  unsigned NumElts = DstTy.getNumElements();
  // If this MI is part of a sequence of insert_vec_elts, then
  // don't do the combine in the middle of the sequence.
  if (MRI.hasOneUse(DstReg) && MRI.use_instr_begin(DstReg)->getOpcode() ==
                                   TargetOpcode::G_INSERT_VECTOR_ELT)
    return false;
  MachineInstr *CurrInst = &MI;
  MachineInstr *TmpInst;
  int64_t IntImm;
  Register TmpReg;
  MatchInfo.resize(NumElts);
  while (mi_match(
      CurrInst->getOperand(0).getReg(), MRI,
      m_GInsertVecElt(m_MInstr(TmpInst), m_Reg(TmpReg), m_ICst(IntImm)))) {
    if (IntImm >= NumElts)
      return false;
    if (!MatchInfo[IntImm])
      MatchInfo[IntImm] = TmpReg;
    CurrInst = TmpInst;
  }
  // Variable index.
  if (CurrInst->getOpcode() == TargetOpcode::G_INSERT_VECTOR_ELT)
    return false;
  if (TmpInst->getOpcode() == TargetOpcode::G_BUILD_VECTOR) {
    for (unsigned I = 1; I < TmpInst->getNumOperands(); ++I) {
      if (!MatchInfo[I - 1].isValid())
        MatchInfo[I - 1] = TmpInst->getOperand(I).getReg();
    }
    return true;
  }
  // If we didn't end in a G_IMPLICIT_DEF, bail out.
  return TmpInst->getOpcode() == TargetOpcode::G_IMPLICIT_DEF;
}

void CombinerHelper::applyCombineInsertVecElts(
    MachineInstr &MI, SmallVectorImpl<Register> &MatchInfo) {
  Builder.setInstr(MI);
  Register UndefReg;
  auto GetUndef = [&]() {
    if (UndefReg)
      return UndefReg;
    LLT DstTy = MRI.getType(MI.getOperand(0).getReg());
    UndefReg = Builder.buildUndef(DstTy.getScalarType()).getReg(0);
    return UndefReg;
  };
  for (unsigned I = 0; I < MatchInfo.size(); ++I) {
    if (!MatchInfo[I])
      MatchInfo[I] = GetUndef();
  }
  Builder.buildBuildVector(MI.getOperand(0).getReg(), MatchInfo);
  MI.eraseFromParent();
}

void CombinerHelper::applySimplifyAddToSub(
    MachineInstr &MI, std::tuple<Register, Register> &MatchInfo) {
  Builder.setInstr(MI);
  Register SubLHS, SubRHS;
  std::tie(SubLHS, SubRHS) = MatchInfo;
  Builder.buildSub(MI.getOperand(0).getReg(), SubLHS, SubRHS);
  MI.eraseFromParent();
}

bool CombinerHelper::matchHoistLogicOpWithSameOpcodeHands(
    MachineInstr &MI, InstructionStepsMatchInfo &MatchInfo) {
  // Matches: logic (hand x, ...), (hand y, ...) -> hand (logic x, y), ...
  //
  // Creates the new hand + logic instruction (but does not insert them.)
  //
  // On success, MatchInfo is populated with the new instructions. These are
  // inserted in applyHoistLogicOpWithSameOpcodeHands.
  unsigned LogicOpcode = MI.getOpcode();
  assert(LogicOpcode == TargetOpcode::G_AND ||
         LogicOpcode == TargetOpcode::G_OR ||
         LogicOpcode == TargetOpcode::G_XOR);
  MachineIRBuilder MIB(MI);
  Register Dst = MI.getOperand(0).getReg();
  Register LHSReg = MI.getOperand(1).getReg();
  Register RHSReg = MI.getOperand(2).getReg();

  // Don't recompute anything.
  if (!MRI.hasOneNonDBGUse(LHSReg) || !MRI.hasOneNonDBGUse(RHSReg))
    return false;

  // Make sure we have (hand x, ...), (hand y, ...)
  MachineInstr *LeftHandInst = getDefIgnoringCopies(LHSReg, MRI);
  MachineInstr *RightHandInst = getDefIgnoringCopies(RHSReg, MRI);
  if (!LeftHandInst || !RightHandInst)
    return false;
  unsigned HandOpcode = LeftHandInst->getOpcode();
  if (HandOpcode != RightHandInst->getOpcode())
    return false;
  if (!LeftHandInst->getOperand(1).isReg() ||
      !RightHandInst->getOperand(1).isReg())
    return false;

  // Make sure the types match up, and if we're doing this post-legalization,
  // we end up with legal types.
  Register X = LeftHandInst->getOperand(1).getReg();
  Register Y = RightHandInst->getOperand(1).getReg();
  LLT XTy = MRI.getType(X);
  LLT YTy = MRI.getType(Y);
  if (XTy != YTy)
    return false;
  if (!isLegalOrBeforeLegalizer({LogicOpcode, {XTy, YTy}}))
    return false;

  // Optional extra source register.
  Register ExtraHandOpSrcReg;
  switch (HandOpcode) {
  default:
    return false;
  case TargetOpcode::G_ANYEXT:
  case TargetOpcode::G_SEXT:
  case TargetOpcode::G_ZEXT: {
    // Match: logic (ext X), (ext Y) --> ext (logic X, Y)
    break;
  }
  case TargetOpcode::G_AND:
  case TargetOpcode::G_ASHR:
  case TargetOpcode::G_LSHR:
  case TargetOpcode::G_SHL: {
    // Match: logic (binop x, z), (binop y, z) -> binop (logic x, y), z
    MachineOperand &ZOp = LeftHandInst->getOperand(2);
    if (!matchEqualDefs(ZOp, RightHandInst->getOperand(2)))
      return false;
    ExtraHandOpSrcReg = ZOp.getReg();
    break;
  }
  }

  // Record the steps to build the new instructions.
  //
  // Steps to build (logic x, y)
  auto NewLogicDst = MRI.createGenericVirtualRegister(XTy);
  OperandBuildSteps LogicBuildSteps = {
      [=](MachineInstrBuilder &MIB) { MIB.addDef(NewLogicDst); },
      [=](MachineInstrBuilder &MIB) { MIB.addReg(X); },
      [=](MachineInstrBuilder &MIB) { MIB.addReg(Y); }};
  InstructionBuildSteps LogicSteps(LogicOpcode, LogicBuildSteps);

  // Steps to build hand (logic x, y), ...z
  OperandBuildSteps HandBuildSteps = {
      [=](MachineInstrBuilder &MIB) { MIB.addDef(Dst); },
      [=](MachineInstrBuilder &MIB) { MIB.addReg(NewLogicDst); }};
  if (ExtraHandOpSrcReg.isValid())
    HandBuildSteps.push_back(
        [=](MachineInstrBuilder &MIB) { MIB.addReg(ExtraHandOpSrcReg); });
  InstructionBuildSteps HandSteps(HandOpcode, HandBuildSteps);

  MatchInfo = InstructionStepsMatchInfo({LogicSteps, HandSteps});
  return true;
}

void CombinerHelper::applyBuildInstructionSteps(
    MachineInstr &MI, InstructionStepsMatchInfo &MatchInfo) {
  assert(MatchInfo.InstrsToBuild.size() &&
         "Expected at least one instr to build?");
  Builder.setInstr(MI);
  for (auto &InstrToBuild : MatchInfo.InstrsToBuild) {
    assert(InstrToBuild.Opcode && "Expected a valid opcode?");
    assert(InstrToBuild.OperandFns.size() && "Expected at least one operand?");
    MachineInstrBuilder Instr = Builder.buildInstr(InstrToBuild.Opcode);
    for (auto &OperandFn : InstrToBuild.OperandFns)
      OperandFn(Instr);
  }
  MI.eraseFromParent();
}

bool CombinerHelper::matchAshrShlToSextInreg(
    MachineInstr &MI, std::tuple<Register, int64_t> &MatchInfo) {
  assert(MI.getOpcode() == TargetOpcode::G_ASHR);
  int64_t ShlCst, AshrCst;
  Register Src;
  // FIXME: detect splat constant vectors.
  if (!mi_match(MI.getOperand(0).getReg(), MRI,
                m_GAShr(m_GShl(m_Reg(Src), m_ICst(ShlCst)), m_ICst(AshrCst))))
    return false;
  if (ShlCst != AshrCst)
    return false;
  if (!isLegalOrBeforeLegalizer(
          {TargetOpcode::G_SEXT_INREG, {MRI.getType(Src)}}))
    return false;
  MatchInfo = std::make_tuple(Src, ShlCst);
  return true;
}

void CombinerHelper::applyAshShlToSextInreg(
    MachineInstr &MI, std::tuple<Register, int64_t> &MatchInfo) {
  assert(MI.getOpcode() == TargetOpcode::G_ASHR);
  Register Src;
  int64_t ShiftAmt;
  std::tie(Src, ShiftAmt) = MatchInfo;
  unsigned Size = MRI.getType(Src).getScalarSizeInBits();
  Builder.setInstrAndDebugLoc(MI);
  Builder.buildSExtInReg(MI.getOperand(0).getReg(), Src, Size - ShiftAmt);
  MI.eraseFromParent();
}

/// and(and(x, C1), C2) -> C1&C2 ? and(x, C1&C2) : 0
bool CombinerHelper::matchOverlappingAnd(
    MachineInstr &MI, std::function<void(MachineIRBuilder &)> &MatchInfo) {
  assert(MI.getOpcode() == TargetOpcode::G_AND);

  Register Dst = MI.getOperand(0).getReg();
  LLT Ty = MRI.getType(Dst);

  Register R;
  int64_t C1;
  int64_t C2;
  if (!mi_match(
          Dst, MRI,
          m_GAnd(m_GAnd(m_Reg(R), m_ICst(C1)), m_ICst(C2))))
    return false;

  MatchInfo = [=](MachineIRBuilder &B) {
    if (C1 & C2) {
      B.buildAnd(Dst, R, B.buildConstant(Ty, C1 & C2));
      return;
    }
    auto Zero = B.buildConstant(Ty, 0);
    replaceRegWith(MRI, Dst, Zero->getOperand(0).getReg());
  };
  return true;
}

bool CombinerHelper::matchRedundantAnd(MachineInstr &MI,
                                       Register &Replacement) {
  // Given
  //
  // %y:_(sN) = G_SOMETHING
  // %x:_(sN) = G_SOMETHING
  // %res:_(sN) = G_AND %x, %y
  //
  // Eliminate the G_AND when it is known that x & y == x or x & y == y.
  //
  // Patterns like this can appear as a result of legalization. E.g.
  //
  // %cmp:_(s32) = G_ICMP intpred(pred), %x(s32), %y
  // %one:_(s32) = G_CONSTANT i32 1
  // %and:_(s32) = G_AND %cmp, %one
  //
  // In this case, G_ICMP only produces a single bit, so x & 1 == x.
  assert(MI.getOpcode() == TargetOpcode::G_AND);
  if (!KB)
    return false;

  Register AndDst = MI.getOperand(0).getReg();
  LLT DstTy = MRI.getType(AndDst);

  // FIXME: This should be removed once GISelKnownBits supports vectors.
  if (DstTy.isVector())
    return false;

  Register LHS = MI.getOperand(1).getReg();
  Register RHS = MI.getOperand(2).getReg();
  KnownBits LHSBits = KB->getKnownBits(LHS);
  KnownBits RHSBits = KB->getKnownBits(RHS);

  // Check that x & Mask == x.
  // x & 1 == x, always
  // x & 0 == x, only if x is also 0
  // Meaning Mask has no effect if every bit is either one in Mask or zero in x.
  //
  // Check if we can replace AndDst with the LHS of the G_AND
  if (canReplaceReg(AndDst, LHS, MRI) &&
      (LHSBits.Zero | RHSBits.One).isAllOnes()) {
    Replacement = LHS;
    return true;
  }

  // Check if we can replace AndDst with the RHS of the G_AND
  if (canReplaceReg(AndDst, RHS, MRI) &&
      (LHSBits.One | RHSBits.Zero).isAllOnes()) {
    Replacement = RHS;
    return true;
  }

  return false;
}

bool CombinerHelper::matchRedundantOr(MachineInstr &MI, Register &Replacement) {
  // Given
  //
  // %y:_(sN) = G_SOMETHING
  // %x:_(sN) = G_SOMETHING
  // %res:_(sN) = G_OR %x, %y
  //
  // Eliminate the G_OR when it is known that x | y == x or x | y == y.
  assert(MI.getOpcode() == TargetOpcode::G_OR);
  if (!KB)
    return false;

  Register OrDst = MI.getOperand(0).getReg();
  LLT DstTy = MRI.getType(OrDst);

  // FIXME: This should be removed once GISelKnownBits supports vectors.
  if (DstTy.isVector())
    return false;

  Register LHS = MI.getOperand(1).getReg();
  Register RHS = MI.getOperand(2).getReg();
  KnownBits LHSBits = KB->getKnownBits(LHS);
  KnownBits RHSBits = KB->getKnownBits(RHS);

  // Check that x | Mask == x.
  // x | 0 == x, always
  // x | 1 == x, only if x is also 1
  // Meaning Mask has no effect if every bit is either zero in Mask or one in x.
  //
  // Check if we can replace OrDst with the LHS of the G_OR
  if (canReplaceReg(OrDst, LHS, MRI) &&
      (LHSBits.One | RHSBits.Zero).isAllOnes()) {
    Replacement = LHS;
    return true;
  }

  // Check if we can replace OrDst with the RHS of the G_OR
  if (canReplaceReg(OrDst, RHS, MRI) &&
      (LHSBits.Zero | RHSBits.One).isAllOnes()) {
    Replacement = RHS;
    return true;
  }

  return false;
}

bool CombinerHelper::matchRedundantSExtInReg(MachineInstr &MI) {
  // If the input is already sign extended, just drop the extension.
  Register Src = MI.getOperand(1).getReg();
  unsigned ExtBits = MI.getOperand(2).getImm();
  unsigned TypeSize = MRI.getType(Src).getScalarSizeInBits();
  return KB->computeNumSignBits(Src) >= (TypeSize - ExtBits + 1);
}

static bool isConstValidTrue(const TargetLowering &TLI, unsigned ScalarSizeBits,
                             int64_t Cst, bool IsVector, bool IsFP) {
  // For i1, Cst will always be -1 regardless of boolean contents.
  return (ScalarSizeBits == 1 && Cst == -1) ||
         isConstTrueVal(TLI, Cst, IsVector, IsFP);
}

bool CombinerHelper::matchNotCmp(MachineInstr &MI,
                                 SmallVectorImpl<Register> &RegsToNegate) {
  assert(MI.getOpcode() == TargetOpcode::G_XOR);
  LLT Ty = MRI.getType(MI.getOperand(0).getReg());
  const auto &TLI = *Builder.getMF().getSubtarget().getTargetLowering();
  Register XorSrc;
  Register CstReg;
  // We match xor(src, true) here.
  if (!mi_match(MI.getOperand(0).getReg(), MRI,
                m_GXor(m_Reg(XorSrc), m_Reg(CstReg))))
    return false;

  if (!MRI.hasOneNonDBGUse(XorSrc))
    return false;

  // Check that XorSrc is the root of a tree of comparisons combined with ANDs
  // and ORs. The suffix of RegsToNegate starting from index I is used a work
  // list of tree nodes to visit.
  RegsToNegate.push_back(XorSrc);
  // Remember whether the comparisons are all integer or all floating point.
  bool IsInt = false;
  bool IsFP = false;
  for (unsigned I = 0; I < RegsToNegate.size(); ++I) {
    Register Reg = RegsToNegate[I];
    if (!MRI.hasOneNonDBGUse(Reg))
      return false;
    MachineInstr *Def = MRI.getVRegDef(Reg);
    switch (Def->getOpcode()) {
    default:
      // Don't match if the tree contains anything other than ANDs, ORs and
      // comparisons.
      return false;
    case TargetOpcode::G_ICMP:
      if (IsFP)
        return false;
      IsInt = true;
      // When we apply the combine we will invert the predicate.
      break;
    case TargetOpcode::G_FCMP:
      if (IsInt)
        return false;
      IsFP = true;
      // When we apply the combine we will invert the predicate.
      break;
    case TargetOpcode::G_AND:
    case TargetOpcode::G_OR:
      // Implement De Morgan's laws:
      // ~(x & y) -> ~x | ~y
      // ~(x | y) -> ~x & ~y
      // When we apply the combine we will change the opcode and recursively
      // negate the operands.
      RegsToNegate.push_back(Def->getOperand(1).getReg());
      RegsToNegate.push_back(Def->getOperand(2).getReg());
      break;
    }
  }

  // Now we know whether the comparisons are integer or floating point, check
  // the constant in the xor.
  int64_t Cst;
  if (Ty.isVector()) {
    MachineInstr *CstDef = MRI.getVRegDef(CstReg);
    auto MaybeCst = getBuildVectorConstantSplat(*CstDef, MRI);
    if (!MaybeCst)
      return false;
    if (!isConstValidTrue(TLI, Ty.getScalarSizeInBits(), *MaybeCst, true, IsFP))
      return false;
  } else {
    if (!mi_match(CstReg, MRI, m_ICst(Cst)))
      return false;
    if (!isConstValidTrue(TLI, Ty.getSizeInBits(), Cst, false, IsFP))
      return false;
  }

  return true;
}

void CombinerHelper::applyNotCmp(MachineInstr &MI,
                                 SmallVectorImpl<Register> &RegsToNegate) {
  for (Register Reg : RegsToNegate) {
    MachineInstr *Def = MRI.getVRegDef(Reg);
    Observer.changingInstr(*Def);
    // For each comparison, invert the opcode. For each AND and OR, change the
    // opcode.
    switch (Def->getOpcode()) {
    default:
      llvm_unreachable("Unexpected opcode");
    case TargetOpcode::G_ICMP:
    case TargetOpcode::G_FCMP: {
      MachineOperand &PredOp = Def->getOperand(1);
      CmpInst::Predicate NewP = CmpInst::getInversePredicate(
          (CmpInst::Predicate)PredOp.getPredicate());
      PredOp.setPredicate(NewP);
      break;
    }
    case TargetOpcode::G_AND:
      Def->setDesc(Builder.getTII().get(TargetOpcode::G_OR));
      break;
    case TargetOpcode::G_OR:
      Def->setDesc(Builder.getTII().get(TargetOpcode::G_AND));
      break;
    }
    Observer.changedInstr(*Def);
  }

  replaceRegWith(MRI, MI.getOperand(0).getReg(), MI.getOperand(1).getReg());
  MI.eraseFromParent();
}

bool CombinerHelper::matchXorOfAndWithSameReg(
    MachineInstr &MI, std::pair<Register, Register> &MatchInfo) {
  // Match (xor (and x, y), y) (or any of its commuted cases)
  assert(MI.getOpcode() == TargetOpcode::G_XOR);
  Register &X = MatchInfo.first;
  Register &Y = MatchInfo.second;
  Register AndReg = MI.getOperand(1).getReg();
  Register SharedReg = MI.getOperand(2).getReg();

  // Find a G_AND on either side of the G_XOR.
  // Look for one of
  //
  // (xor (and x, y), SharedReg)
  // (xor SharedReg, (and x, y))
  if (!mi_match(AndReg, MRI, m_GAnd(m_Reg(X), m_Reg(Y)))) {
    std::swap(AndReg, SharedReg);
    if (!mi_match(AndReg, MRI, m_GAnd(m_Reg(X), m_Reg(Y))))
      return false;
  }

  // Only do this if we'll eliminate the G_AND.
  if (!MRI.hasOneNonDBGUse(AndReg))
    return false;

  // We can combine if SharedReg is the same as either the LHS or RHS of the
  // G_AND.
  if (Y != SharedReg)
    std::swap(X, Y);
  return Y == SharedReg;
}

void CombinerHelper::applyXorOfAndWithSameReg(
    MachineInstr &MI, std::pair<Register, Register> &MatchInfo) {
  // Fold (xor (and x, y), y) -> (and (not x), y)
  Builder.setInstrAndDebugLoc(MI);
  Register X, Y;
  std::tie(X, Y) = MatchInfo;
  auto Not = Builder.buildNot(MRI.getType(X), X);
  Observer.changingInstr(MI);
  MI.setDesc(Builder.getTII().get(TargetOpcode::G_AND));
  MI.getOperand(1).setReg(Not->getOperand(0).getReg());
  MI.getOperand(2).setReg(Y);
  Observer.changedInstr(MI);
}

bool CombinerHelper::matchPtrAddZero(MachineInstr &MI) {
  auto &PtrAdd = cast<GPtrAdd>(MI);
  Register DstReg = PtrAdd.getReg(0);
  LLT Ty = MRI.getType(DstReg);
  const DataLayout &DL = Builder.getMF().getDataLayout();

  if (DL.isNonIntegralAddressSpace(Ty.getScalarType().getAddressSpace()))
    return false;

  if (Ty.isPointer()) {
    auto ConstVal = getIConstantVRegVal(PtrAdd.getBaseReg(), MRI);
    return ConstVal && *ConstVal == 0;
  }

  assert(Ty.isVector() && "Expecting a vector type");
  const MachineInstr *VecMI = MRI.getVRegDef(PtrAdd.getBaseReg());
  return isBuildVectorAllZeros(*VecMI, MRI);
}

void CombinerHelper::applyPtrAddZero(MachineInstr &MI) {
  auto &PtrAdd = cast<GPtrAdd>(MI);
  Builder.setInstrAndDebugLoc(PtrAdd);
  Builder.buildIntToPtr(PtrAdd.getReg(0), PtrAdd.getOffsetReg());
  PtrAdd.eraseFromParent();
}

/// The second source operand is known to be a power of 2.
void CombinerHelper::applySimplifyURemByPow2(MachineInstr &MI) {
  Register DstReg = MI.getOperand(0).getReg();
  Register Src0 = MI.getOperand(1).getReg();
  Register Pow2Src1 = MI.getOperand(2).getReg();
  LLT Ty = MRI.getType(DstReg);
  Builder.setInstrAndDebugLoc(MI);

  // Fold (urem x, pow2) -> (and x, pow2-1)
  auto NegOne = Builder.buildConstant(Ty, -1);
  auto Add = Builder.buildAdd(Ty, Pow2Src1, NegOne);
  Builder.buildAnd(DstReg, Src0, Add);
  MI.eraseFromParent();
}

Optional<SmallVector<Register, 8>>
CombinerHelper::findCandidatesForLoadOrCombine(const MachineInstr *Root) const {
  assert(Root->getOpcode() == TargetOpcode::G_OR && "Expected G_OR only!");
  // We want to detect if Root is part of a tree which represents a bunch
  // of loads being merged into a larger load. We'll try to recognize patterns
  // like, for example:
  //
  //  Reg   Reg
  //   \    /
  //    OR_1   Reg
  //     \    /
  //      OR_2
  //        \     Reg
  //         .. /
  //        Root
  //
  //  Reg   Reg   Reg   Reg
  //     \ /       \   /
  //     OR_1      OR_2
  //       \       /
  //        \    /
  //         ...
  //         Root
  //
  // Each "Reg" may have been produced by a load + some arithmetic. This
  // function will save each of them.
  SmallVector<Register, 8> RegsToVisit;
  SmallVector<const MachineInstr *, 7> Ors = {Root};

  // In the "worst" case, we're dealing with a load for each byte. So, there
  // are at most #bytes - 1 ORs.
  const unsigned MaxIter =
      MRI.getType(Root->getOperand(0).getReg()).getSizeInBytes() - 1;
  for (unsigned Iter = 0; Iter < MaxIter; ++Iter) {
    if (Ors.empty())
      break;
    const MachineInstr *Curr = Ors.pop_back_val();
    Register OrLHS = Curr->getOperand(1).getReg();
    Register OrRHS = Curr->getOperand(2).getReg();

    // In the combine, we want to elimate the entire tree.
    if (!MRI.hasOneNonDBGUse(OrLHS) || !MRI.hasOneNonDBGUse(OrRHS))
      return None;

    // If it's a G_OR, save it and continue to walk. If it's not, then it's
    // something that may be a load + arithmetic.
    if (const MachineInstr *Or = getOpcodeDef(TargetOpcode::G_OR, OrLHS, MRI))
      Ors.push_back(Or);
    else
      RegsToVisit.push_back(OrLHS);
    if (const MachineInstr *Or = getOpcodeDef(TargetOpcode::G_OR, OrRHS, MRI))
      Ors.push_back(Or);
    else
      RegsToVisit.push_back(OrRHS);
  }

  // We're going to try and merge each register into a wider power-of-2 type,
  // so we ought to have an even number of registers.
  if (RegsToVisit.empty() || RegsToVisit.size() % 2 != 0)
    return None;
  return RegsToVisit;
}

/// Helper function for findLoadOffsetsForLoadOrCombine.
///
/// Check if \p Reg is the result of loading a \p MemSizeInBits wide value,
/// and then moving that value into a specific byte offset.
///
/// e.g. x[i] << 24
///
/// \returns The load instruction and the byte offset it is moved into.
static Optional<std::pair<GZExtLoad *, int64_t>>
matchLoadAndBytePosition(Register Reg, unsigned MemSizeInBits,
                         const MachineRegisterInfo &MRI) {
  assert(MRI.hasOneNonDBGUse(Reg) &&
         "Expected Reg to only have one non-debug use?");
  Register MaybeLoad;
  int64_t Shift;
  if (!mi_match(Reg, MRI,
                m_OneNonDBGUse(m_GShl(m_Reg(MaybeLoad), m_ICst(Shift))))) {
    Shift = 0;
    MaybeLoad = Reg;
  }

  if (Shift % MemSizeInBits != 0)
    return None;

  // TODO: Handle other types of loads.
  auto *Load = getOpcodeDef<GZExtLoad>(MaybeLoad, MRI);
  if (!Load)
    return None;

  if (!Load->isUnordered() || Load->getMemSizeInBits() != MemSizeInBits)
    return None;

  return std::make_pair(Load, Shift / MemSizeInBits);
}

Optional<std::tuple<GZExtLoad *, int64_t, GZExtLoad *>>
CombinerHelper::findLoadOffsetsForLoadOrCombine(
    SmallDenseMap<int64_t, int64_t, 8> &MemOffset2Idx,
    const SmallVector<Register, 8> &RegsToVisit, const unsigned MemSizeInBits) {

  // Each load found for the pattern. There should be one for each RegsToVisit.
  SmallSetVector<const MachineInstr *, 8> Loads;

  // The lowest index used in any load. (The lowest "i" for each x[i].)
  int64_t LowestIdx = INT64_MAX;

  // The load which uses the lowest index.
  GZExtLoad *LowestIdxLoad = nullptr;

  // Keeps track of the load indices we see. We shouldn't see any indices twice.
  SmallSet<int64_t, 8> SeenIdx;

  // Ensure each load is in the same MBB.
  // TODO: Support multiple MachineBasicBlocks.
  MachineBasicBlock *MBB = nullptr;
  const MachineMemOperand *MMO = nullptr;

  // Earliest instruction-order load in the pattern.
  GZExtLoad *EarliestLoad = nullptr;

  // Latest instruction-order load in the pattern.
  GZExtLoad *LatestLoad = nullptr;

  // Base pointer which every load should share.
  Register BasePtr;

  // We want to find a load for each register. Each load should have some
  // appropriate bit twiddling arithmetic. During this loop, we will also keep
  // track of the load which uses the lowest index. Later, we will check if we
  // can use its pointer in the final, combined load.
  for (auto Reg : RegsToVisit) {
    // Find the load, and find the position that it will end up in (e.g. a
    // shifted) value.
    auto LoadAndPos = matchLoadAndBytePosition(Reg, MemSizeInBits, MRI);
    if (!LoadAndPos)
      return None;
    GZExtLoad *Load;
    int64_t DstPos;
    std::tie(Load, DstPos) = *LoadAndPos;

    // TODO: Handle multiple MachineBasicBlocks. Currently not handled because
    // it is difficult to check for stores/calls/etc between loads.
    MachineBasicBlock *LoadMBB = Load->getParent();
    if (!MBB)
      MBB = LoadMBB;
    if (LoadMBB != MBB)
      return None;

    // Make sure that the MachineMemOperands of every seen load are compatible.
    auto &LoadMMO = Load->getMMO();
    if (!MMO)
      MMO = &LoadMMO;
    if (MMO->getAddrSpace() != LoadMMO.getAddrSpace())
      return None;

    // Find out what the base pointer and index for the load is.
    Register LoadPtr;
    int64_t Idx;
    if (!mi_match(Load->getOperand(1).getReg(), MRI,
                  m_GPtrAdd(m_Reg(LoadPtr), m_ICst(Idx)))) {
      LoadPtr = Load->getOperand(1).getReg();
      Idx = 0;
    }

    // Don't combine things like a[i], a[i] -> a bigger load.
    if (!SeenIdx.insert(Idx).second)
      return None;

    // Every load must share the same base pointer; don't combine things like:
    //
    // a[i], b[i + 1] -> a bigger load.
    if (!BasePtr.isValid())
      BasePtr = LoadPtr;
    if (BasePtr != LoadPtr)
      return None;

    if (Idx < LowestIdx) {
      LowestIdx = Idx;
      LowestIdxLoad = Load;
    }

    // Keep track of the byte offset that this load ends up at. If we have seen
    // the byte offset, then stop here. We do not want to combine:
    //
    // a[i] << 16, a[i + k] << 16 -> a bigger load.
    if (!MemOffset2Idx.try_emplace(DstPos, Idx).second)
      return None;
    Loads.insert(Load);

    // Keep track of the position of the earliest/latest loads in the pattern.
    // We will check that there are no load fold barriers between them later
    // on.
    //
    // FIXME: Is there a better way to check for load fold barriers?
    if (!EarliestLoad || dominates(*Load, *EarliestLoad))
      EarliestLoad = Load;
    if (!LatestLoad || dominates(*LatestLoad, *Load))
      LatestLoad = Load;
  }

  // We found a load for each register. Let's check if each load satisfies the
  // pattern.
  assert(Loads.size() == RegsToVisit.size() &&
         "Expected to find a load for each register?");
  assert(EarliestLoad != LatestLoad && EarliestLoad &&
         LatestLoad && "Expected at least two loads?");

  // Check if there are any stores, calls, etc. between any of the loads. If
  // there are, then we can't safely perform the combine.
  //
  // MaxIter is chosen based off the (worst case) number of iterations it
  // typically takes to succeed in the LLVM test suite plus some padding.
  //
  // FIXME: Is there a better way to check for load fold barriers?
  const unsigned MaxIter = 20;
  unsigned Iter = 0;
  for (const auto &MI : instructionsWithoutDebug(EarliestLoad->getIterator(),
                                                 LatestLoad->getIterator())) {
    if (Loads.count(&MI))
      continue;
    if (MI.isLoadFoldBarrier())
      return None;
    if (Iter++ == MaxIter)
      return None;
  }

  return std::make_tuple(LowestIdxLoad, LowestIdx, LatestLoad);
}

bool CombinerHelper::matchLoadOrCombine(
    MachineInstr &MI, std::function<void(MachineIRBuilder &)> &MatchInfo) {
  assert(MI.getOpcode() == TargetOpcode::G_OR);
  MachineFunction &MF = *MI.getMF();
  // Assuming a little-endian target, transform:
  //  s8 *a = ...
  //  s32 val = a[0] | (a[1] << 8) | (a[2] << 16) | (a[3] << 24)
  // =>
  //  s32 val = *((i32)a)
  //
  //  s8 *a = ...
  //  s32 val = (a[0] << 24) | (a[1] << 16) | (a[2] << 8) | a[3]
  // =>
  //  s32 val = BSWAP(*((s32)a))
  Register Dst = MI.getOperand(0).getReg();
  LLT Ty = MRI.getType(Dst);
  if (Ty.isVector())
    return false;

  // We need to combine at least two loads into this type. Since the smallest
  // possible load is into a byte, we need at least a 16-bit wide type.
  const unsigned WideMemSizeInBits = Ty.getSizeInBits();
  if (WideMemSizeInBits < 16 || WideMemSizeInBits % 8 != 0)
    return false;

  // Match a collection of non-OR instructions in the pattern.
  auto RegsToVisit = findCandidatesForLoadOrCombine(&MI);
  if (!RegsToVisit)
    return false;

  // We have a collection of non-OR instructions. Figure out how wide each of
  // the small loads should be based off of the number of potential loads we
  // found.
  const unsigned NarrowMemSizeInBits = WideMemSizeInBits / RegsToVisit->size();
  if (NarrowMemSizeInBits % 8 != 0)
    return false;

  // Check if each register feeding into each OR is a load from the same
  // base pointer + some arithmetic.
  //
  // e.g. a[0], a[1] << 8, a[2] << 16, etc.
  //
  // Also verify that each of these ends up putting a[i] into the same memory
  // offset as a load into a wide type would.
  SmallDenseMap<int64_t, int64_t, 8> MemOffset2Idx;
  GZExtLoad *LowestIdxLoad, *LatestLoad;
  int64_t LowestIdx;
  auto MaybeLoadInfo = findLoadOffsetsForLoadOrCombine(
      MemOffset2Idx, *RegsToVisit, NarrowMemSizeInBits);
  if (!MaybeLoadInfo)
    return false;
  std::tie(LowestIdxLoad, LowestIdx, LatestLoad) = *MaybeLoadInfo;

  // We have a bunch of loads being OR'd together. Using the addresses + offsets
  // we found before, check if this corresponds to a big or little endian byte
  // pattern. If it does, then we can represent it using a load + possibly a
  // BSWAP.
  bool IsBigEndianTarget = MF.getDataLayout().isBigEndian();
  Optional<bool> IsBigEndian = isBigEndian(MemOffset2Idx, LowestIdx);
  if (!IsBigEndian.hasValue())
    return false;
  bool NeedsBSwap = IsBigEndianTarget != *IsBigEndian;
  if (NeedsBSwap && !isLegalOrBeforeLegalizer({TargetOpcode::G_BSWAP, {Ty}}))
    return false;

  // Make sure that the load from the lowest index produces offset 0 in the
  // final value.
  //
  // This ensures that we won't combine something like this:
  //
  // load x[i] -> byte 2
  // load x[i+1] -> byte 0 ---> wide_load x[i]
  // load x[i+2] -> byte 1
  const unsigned NumLoadsInTy = WideMemSizeInBits / NarrowMemSizeInBits;
  const unsigned ZeroByteOffset =
      *IsBigEndian
          ? bigEndianByteAt(NumLoadsInTy, 0)
          : littleEndianByteAt(NumLoadsInTy, 0);
  auto ZeroOffsetIdx = MemOffset2Idx.find(ZeroByteOffset);
  if (ZeroOffsetIdx == MemOffset2Idx.end() ||
      ZeroOffsetIdx->second != LowestIdx)
    return false;

  // We wil reuse the pointer from the load which ends up at byte offset 0. It
  // may not use index 0.
  Register Ptr = LowestIdxLoad->getPointerReg();
  const MachineMemOperand &MMO = LowestIdxLoad->getMMO();
  LegalityQuery::MemDesc MMDesc(MMO);
  MMDesc.MemoryTy = Ty;
  if (!isLegalOrBeforeLegalizer(
          {TargetOpcode::G_LOAD, {Ty, MRI.getType(Ptr)}, {MMDesc}}))
    return false;
  auto PtrInfo = MMO.getPointerInfo();
  auto *NewMMO = MF.getMachineMemOperand(&MMO, PtrInfo, WideMemSizeInBits / 8);

  // Load must be allowed and fast on the target.
  LLVMContext &C = MF.getFunction().getContext();
  auto &DL = MF.getDataLayout();
  bool Fast = false;
  if (!getTargetLowering().allowsMemoryAccess(C, DL, Ty, *NewMMO, &Fast) ||
      !Fast)
    return false;

  MatchInfo = [=](MachineIRBuilder &MIB) {
    MIB.setInstrAndDebugLoc(*LatestLoad);
    Register LoadDst = NeedsBSwap ? MRI.cloneVirtualRegister(Dst) : Dst;
    MIB.buildLoad(LoadDst, Ptr, *NewMMO);
    if (NeedsBSwap)
      MIB.buildBSwap(Dst, LoadDst);
  };
  return true;
}

/// Check if the store \p Store is a truncstore that can be merged. That is,
/// it's a store of a shifted value of \p SrcVal. If \p SrcVal is an empty
/// Register then it does not need to match and SrcVal is set to the source
/// value found.
/// On match, returns the start byte offset of the \p SrcVal that is being
/// stored.
static Optional<int64_t> getTruncStoreByteOffset(GStore &Store, Register &SrcVal,
                                                 MachineRegisterInfo &MRI) {
  Register TruncVal;
  if (!mi_match(Store.getValueReg(), MRI, m_GTrunc(m_Reg(TruncVal))))
    return None;

  // The shift amount must be a constant multiple of the narrow type.
  // It is translated to the offset address in the wide source value "y".
  //
  // x = G_LSHR y, ShiftAmtC
  // s8 z = G_TRUNC x
  // store z, ...
  Register FoundSrcVal;
  int64_t ShiftAmt;
  if (!mi_match(TruncVal, MRI,
                m_any_of(m_GLShr(m_Reg(FoundSrcVal), m_ICst(ShiftAmt)),
                         m_GAShr(m_Reg(FoundSrcVal), m_ICst(ShiftAmt))))) {
    if (!SrcVal.isValid() || TruncVal == SrcVal) {
      if (!SrcVal.isValid())
        SrcVal = TruncVal;
      return 0; // If it's the lowest index store.
    }
    return None;
  }

  unsigned NarrowBits = Store.getMMO().getMemoryType().getScalarSizeInBits();
  if (ShiftAmt % NarrowBits!= 0)
    return None;
  const unsigned Offset = ShiftAmt / NarrowBits;

  if (SrcVal.isValid() && FoundSrcVal != SrcVal)
    return None;

  if (!SrcVal.isValid())
    SrcVal = FoundSrcVal;
  else if (MRI.getType(SrcVal) != MRI.getType(FoundSrcVal))
    return None;
  return Offset;
}

/// Match a pattern where a wide type scalar value is stored by several narrow
/// stores. Fold it into a single store or a BSWAP and a store if the targets
/// supports it.
///
/// Assuming little endian target:
///  i8 *p = ...
///  i32 val = ...
///  p[0] = (val >> 0) & 0xFF;
///  p[1] = (val >> 8) & 0xFF;
///  p[2] = (val >> 16) & 0xFF;
///  p[3] = (val >> 24) & 0xFF;
/// =>
///  *((i32)p) = val;
///
///  i8 *p = ...
///  i32 val = ...
///  p[0] = (val >> 24) & 0xFF;
///  p[1] = (val >> 16) & 0xFF;
///  p[2] = (val >> 8) & 0xFF;
///  p[3] = (val >> 0) & 0xFF;
/// =>
///  *((i32)p) = BSWAP(val);
bool CombinerHelper::matchTruncStoreMerge(MachineInstr &MI,
                                          MergeTruncStoresInfo &MatchInfo) {
  auto &StoreMI = cast<GStore>(MI);
  LLT MemTy = StoreMI.getMMO().getMemoryType();

  // We only handle merging simple stores of 1-4 bytes.
  if (!MemTy.isScalar())
    return false;
  switch (MemTy.getSizeInBits()) {
  case 8:
  case 16:
  case 32:
    break;
  default:
    return false;
  }
  if (!StoreMI.isSimple())
    return false;

  // We do a simple search for mergeable stores prior to this one.
  // Any potential alias hazard along the way terminates the search.
  SmallVector<GStore *> FoundStores;

  // We're looking for:
  // 1) a (store(trunc(...)))
  // 2) of an LSHR/ASHR of a single wide value, by the appropriate shift to get
  //    the partial value stored.
  // 3) where the offsets form either a little or big-endian sequence.

  auto &LastStore = StoreMI;

  // The single base pointer that all stores must use.
  Register BaseReg;
  int64_t LastOffset;
  if (!mi_match(LastStore.getPointerReg(), MRI,
                m_GPtrAdd(m_Reg(BaseReg), m_ICst(LastOffset)))) {
    BaseReg = LastStore.getPointerReg();
    LastOffset = 0;
  }

  GStore *LowestIdxStore = &LastStore;
  int64_t LowestIdxOffset = LastOffset;

  Register WideSrcVal;
  auto LowestShiftAmt = getTruncStoreByteOffset(LastStore, WideSrcVal, MRI);
  if (!LowestShiftAmt)
    return false; // Didn't match a trunc.
  assert(WideSrcVal.isValid());

  LLT WideStoreTy = MRI.getType(WideSrcVal);
  // The wide type might not be a multiple of the memory type, e.g. s48 and s32.
  if (WideStoreTy.getSizeInBits() % MemTy.getSizeInBits() != 0)
    return false;
  const unsigned NumStoresRequired =
      WideStoreTy.getSizeInBits() / MemTy.getSizeInBits();

  SmallVector<int64_t, 8> OffsetMap(NumStoresRequired, INT64_MAX);
  OffsetMap[*LowestShiftAmt] = LastOffset;
  FoundStores.emplace_back(&LastStore);

  // Search the block up for more stores.
  // We use a search threshold of 10 instructions here because the combiner
  // works top-down within a block, and we don't want to search an unbounded
  // number of predecessor instructions trying to find matching stores.
  // If we moved this optimization into a separate pass then we could probably
  // use a more efficient search without having a hard-coded threshold.
  const int MaxInstsToCheck = 10;
  int NumInstsChecked = 0;
  for (auto II = ++LastStore.getReverseIterator();
       II != LastStore.getParent()->rend() && NumInstsChecked < MaxInstsToCheck;
       ++II) {
    NumInstsChecked++;
    GStore *NewStore;
    if ((NewStore = dyn_cast<GStore>(&*II))) {
      if (NewStore->getMMO().getMemoryType() != MemTy || !NewStore->isSimple())
        break;
    } else if (II->isLoadFoldBarrier() || II->mayLoad()) {
      break;
    } else {
      continue; // This is a safe instruction we can look past.
    }

    Register NewBaseReg;
    int64_t MemOffset;
    // Check we're storing to the same base + some offset.
    if (!mi_match(NewStore->getPointerReg(), MRI,
                  m_GPtrAdd(m_Reg(NewBaseReg), m_ICst(MemOffset)))) {
      NewBaseReg = NewStore->getPointerReg();
      MemOffset = 0;
    }
    if (BaseReg != NewBaseReg)
      break;

    auto ShiftByteOffset = getTruncStoreByteOffset(*NewStore, WideSrcVal, MRI);
    if (!ShiftByteOffset)
      break;
    if (MemOffset < LowestIdxOffset) {
      LowestIdxOffset = MemOffset;
      LowestIdxStore = NewStore;
    }

    // Map the offset in the store and the offset in the combined value, and
    // early return if it has been set before.
    if (*ShiftByteOffset < 0 || *ShiftByteOffset >= NumStoresRequired ||
        OffsetMap[*ShiftByteOffset] != INT64_MAX)
      break;
    OffsetMap[*ShiftByteOffset] = MemOffset;

    FoundStores.emplace_back(NewStore);
    // Reset counter since we've found a matching inst.
    NumInstsChecked = 0;
    if (FoundStores.size() == NumStoresRequired)
      break;
  }

  if (FoundStores.size() != NumStoresRequired) {
    return false;
  }

  const auto &DL = LastStore.getMF()->getDataLayout();
  auto &C = LastStore.getMF()->getFunction().getContext();
  // Check that a store of the wide type is both allowed and fast on the target
  bool Fast = false;
  bool Allowed = getTargetLowering().allowsMemoryAccess(
      C, DL, WideStoreTy, LowestIdxStore->getMMO(), &Fast);
  if (!Allowed || !Fast)
    return false;

  // Check if the pieces of the value are going to the expected places in memory
  // to merge the stores.
  unsigned NarrowBits = MemTy.getScalarSizeInBits();
  auto checkOffsets = [&](bool MatchLittleEndian) {
    if (MatchLittleEndian) {
      for (unsigned i = 0; i != NumStoresRequired; ++i)
        if (OffsetMap[i] != i * (NarrowBits / 8) + LowestIdxOffset)
          return false;
    } else { // MatchBigEndian by reversing loop counter.
      for (unsigned i = 0, j = NumStoresRequired - 1; i != NumStoresRequired;
           ++i, --j)
        if (OffsetMap[j] != i * (NarrowBits / 8) + LowestIdxOffset)
          return false;
    }
    return true;
  };

  // Check if the offsets line up for the native data layout of this target.
  bool NeedBswap = false;
  bool NeedRotate = false;
  if (!checkOffsets(DL.isLittleEndian())) {
    // Special-case: check if byte offsets line up for the opposite endian.
    if (NarrowBits == 8 && checkOffsets(DL.isBigEndian()))
      NeedBswap = true;
    else if (NumStoresRequired == 2 && checkOffsets(DL.isBigEndian()))
      NeedRotate = true;
    else
      return false;
  }

  if (NeedBswap &&
      !isLegalOrBeforeLegalizer({TargetOpcode::G_BSWAP, {WideStoreTy}}))
    return false;
  if (NeedRotate &&
      !isLegalOrBeforeLegalizer({TargetOpcode::G_ROTR, {WideStoreTy}}))
    return false;

  MatchInfo.NeedBSwap = NeedBswap;
  MatchInfo.NeedRotate = NeedRotate;
  MatchInfo.LowestIdxStore = LowestIdxStore;
  MatchInfo.WideSrcVal = WideSrcVal;
  MatchInfo.FoundStores = std::move(FoundStores);
  return true;
}

void CombinerHelper::applyTruncStoreMerge(MachineInstr &MI,
                                          MergeTruncStoresInfo &MatchInfo) {

  Builder.setInstrAndDebugLoc(MI);
  Register WideSrcVal = MatchInfo.WideSrcVal;
  LLT WideStoreTy = MRI.getType(WideSrcVal);

  if (MatchInfo.NeedBSwap) {
    WideSrcVal = Builder.buildBSwap(WideStoreTy, WideSrcVal).getReg(0);
  } else if (MatchInfo.NeedRotate) {
    assert(WideStoreTy.getSizeInBits() % 2 == 0 &&
           "Unexpected type for rotate");
    auto RotAmt =
        Builder.buildConstant(WideStoreTy, WideStoreTy.getSizeInBits() / 2);
    WideSrcVal =
        Builder.buildRotateRight(WideStoreTy, WideSrcVal, RotAmt).getReg(0);
  }

  Builder.buildStore(WideSrcVal, MatchInfo.LowestIdxStore->getPointerReg(),
                     MatchInfo.LowestIdxStore->getMMO().getPointerInfo(),
                     MatchInfo.LowestIdxStore->getMMO().getAlign());

  // Erase the old stores.
  for (auto *ST : MatchInfo.FoundStores)
    ST->eraseFromParent();
}

bool CombinerHelper::matchExtendThroughPhis(MachineInstr &MI,
                                            MachineInstr *&ExtMI) {
  assert(MI.getOpcode() == TargetOpcode::G_PHI);

  Register DstReg = MI.getOperand(0).getReg();

  // TODO: Extending a vector may be expensive, don't do this until heuristics
  // are better.
  if (MRI.getType(DstReg).isVector())
    return false;

  // Try to match a phi, whose only use is an extend.
  if (!MRI.hasOneNonDBGUse(DstReg))
    return false;
  ExtMI = &*MRI.use_instr_nodbg_begin(DstReg);
  switch (ExtMI->getOpcode()) {
  case TargetOpcode::G_ANYEXT:
    return true; // G_ANYEXT is usually free.
  case TargetOpcode::G_ZEXT:
  case TargetOpcode::G_SEXT:
    break;
  default:
    return false;
  }

  // If the target is likely to fold this extend away, don't propagate.
  if (Builder.getTII().isExtendLikelyToBeFolded(*ExtMI, MRI))
    return false;

  // We don't want to propagate the extends unless there's a good chance that
  // they'll be optimized in some way.
  // Collect the unique incoming values.
  SmallPtrSet<MachineInstr *, 4> InSrcs;
  for (unsigned Idx = 1; Idx < MI.getNumOperands(); Idx += 2) {
    auto *DefMI = getDefIgnoringCopies(MI.getOperand(Idx).getReg(), MRI);
    switch (DefMI->getOpcode()) {
    case TargetOpcode::G_LOAD:
    case TargetOpcode::G_TRUNC:
    case TargetOpcode::G_SEXT:
    case TargetOpcode::G_ZEXT:
    case TargetOpcode::G_ANYEXT:
    case TargetOpcode::G_CONSTANT:
      InSrcs.insert(getDefIgnoringCopies(MI.getOperand(Idx).getReg(), MRI));
      // Don't try to propagate if there are too many places to create new
      // extends, chances are it'll increase code size.
      if (InSrcs.size() > 2)
        return false;
      break;
    default:
      return false;
    }
  }
  return true;
}

void CombinerHelper::applyExtendThroughPhis(MachineInstr &MI,
                                            MachineInstr *&ExtMI) {
  assert(MI.getOpcode() == TargetOpcode::G_PHI);
  Register DstReg = ExtMI->getOperand(0).getReg();
  LLT ExtTy = MRI.getType(DstReg);

  // Propagate the extension into the block of each incoming reg's block.
  // Use a SetVector here because PHIs can have duplicate edges, and we want
  // deterministic iteration order.
  SmallSetVector<MachineInstr *, 8> SrcMIs;
  SmallDenseMap<MachineInstr *, MachineInstr *, 8> OldToNewSrcMap;
  for (unsigned SrcIdx = 1; SrcIdx < MI.getNumOperands(); SrcIdx += 2) {
    auto *SrcMI = MRI.getVRegDef(MI.getOperand(SrcIdx).getReg());
    if (!SrcMIs.insert(SrcMI))
      continue;

    // Build an extend after each src inst.
    auto *MBB = SrcMI->getParent();
    MachineBasicBlock::iterator InsertPt = ++SrcMI->getIterator();
    if (InsertPt != MBB->end() && InsertPt->isPHI())
      InsertPt = MBB->getFirstNonPHI();

    Builder.setInsertPt(*SrcMI->getParent(), InsertPt);
    Builder.setDebugLoc(MI.getDebugLoc());
    auto NewExt = Builder.buildExtOrTrunc(ExtMI->getOpcode(), ExtTy,
                                          SrcMI->getOperand(0).getReg());
    OldToNewSrcMap[SrcMI] = NewExt;
  }

  // Create a new phi with the extended inputs.
  Builder.setInstrAndDebugLoc(MI);
  auto NewPhi = Builder.buildInstrNoInsert(TargetOpcode::G_PHI);
  NewPhi.addDef(DstReg);
  for (const MachineOperand &MO : llvm::drop_begin(MI.operands())) {
    if (!MO.isReg()) {
      NewPhi.addMBB(MO.getMBB());
      continue;
    }
    auto *NewSrc = OldToNewSrcMap[MRI.getVRegDef(MO.getReg())];
    NewPhi.addUse(NewSrc->getOperand(0).getReg());
  }
  Builder.insertInstr(NewPhi);
  ExtMI->eraseFromParent();
}

bool CombinerHelper::matchExtractVecEltBuildVec(MachineInstr &MI,
                                                Register &Reg) {
  assert(MI.getOpcode() == TargetOpcode::G_EXTRACT_VECTOR_ELT);
  // If we have a constant index, look for a G_BUILD_VECTOR source
  // and find the source register that the index maps to.
  Register SrcVec = MI.getOperand(1).getReg();
  LLT SrcTy = MRI.getType(SrcVec);
  if (!isLegalOrBeforeLegalizer(
          {TargetOpcode::G_BUILD_VECTOR, {SrcTy, SrcTy.getElementType()}}))
    return false;

  auto Cst = getIConstantVRegValWithLookThrough(MI.getOperand(2).getReg(), MRI);
  if (!Cst || Cst->Value.getZExtValue() >= SrcTy.getNumElements())
    return false;

  unsigned VecIdx = Cst->Value.getZExtValue();
  MachineInstr *BuildVecMI =
      getOpcodeDef(TargetOpcode::G_BUILD_VECTOR, SrcVec, MRI);
  if (!BuildVecMI) {
    BuildVecMI = getOpcodeDef(TargetOpcode::G_BUILD_VECTOR_TRUNC, SrcVec, MRI);
    if (!BuildVecMI)
      return false;
    LLT ScalarTy = MRI.getType(BuildVecMI->getOperand(1).getReg());
    if (!isLegalOrBeforeLegalizer(
            {TargetOpcode::G_BUILD_VECTOR_TRUNC, {SrcTy, ScalarTy}}))
      return false;
  }

  EVT Ty(getMVTForLLT(SrcTy));
  if (!MRI.hasOneNonDBGUse(SrcVec) &&
      !getTargetLowering().aggressivelyPreferBuildVectorSources(Ty))
    return false;

  Reg = BuildVecMI->getOperand(VecIdx + 1).getReg();
  return true;
}

<<<<<<< HEAD
Optional<SmallVector<Register, 8>>
CombinerHelper::findCandidatesForLoadOrCombine(const MachineInstr *Root) const {
  assert(Root->getOpcode() == TargetOpcode::G_OR && "Expected G_OR only!");
  // We want to detect if Root is part of a tree which represents a bunch
  // of loads being merged into a larger load. We'll try to recognize patterns
  // like, for example:
  //
  //  Reg   Reg
  //   \    /
  //    OR_1   Reg
  //     \    /
  //      OR_2
  //        \     Reg
  //         .. /
  //        Root
  //
  //  Reg   Reg   Reg   Reg
  //     \ /       \   /
  //     OR_1      OR_2
  //       \       /
  //        \    /
  //         ...
  //         Root
  //
  // Each "Reg" may have been produced by a load + some arithmetic. This
  // function will save each of them.
  SmallVector<Register, 8> RegsToVisit;
  SmallVector<const MachineInstr *, 7> Ors = {Root};

  // In the "worst" case, we're dealing with a load for each byte. So, there
  // are at most #bytes - 1 ORs.
  const unsigned MaxIter =
      MRI.getType(Root->getOperand(0).getReg()).getSizeInBytes() - 1;
  for (unsigned Iter = 0; Iter < MaxIter; ++Iter) {
    if (Ors.empty())
      break;
    const MachineInstr *Curr = Ors.pop_back_val();
    Register OrLHS = Curr->getOperand(1).getReg();
    Register OrRHS = Curr->getOperand(2).getReg();

    // In the combine, we want to elimate the entire tree.
    if (!MRI.hasOneNonDBGUse(OrLHS) || !MRI.hasOneNonDBGUse(OrRHS))
      return None;

    // If it's a G_OR, save it and continue to walk. If it's not, then it's
    // something that may be a load + arithmetic.
    if (const MachineInstr *Or = getOpcodeDef(TargetOpcode::G_OR, OrLHS, MRI))
      Ors.push_back(Or);
    else
      RegsToVisit.push_back(OrLHS);
    if (const MachineInstr *Or = getOpcodeDef(TargetOpcode::G_OR, OrRHS, MRI))
      Ors.push_back(Or);
    else
      RegsToVisit.push_back(OrRHS);
  }

  // We're going to try and merge each register into a wider power-of-2 type,
  // so we ought to have an even number of registers.
  if (RegsToVisit.empty() || RegsToVisit.size() % 2 != 0)
    return None;
  return RegsToVisit;
}

/// Helper function for findLoadOffsetsForLoadOrCombine.
///
/// Check if \p Reg is the result of loading a \p MemSizeInBits wide value,
/// and then moving that value into a specific byte offset.
///
/// e.g. x[i] << 24
///
/// \returns The load instruction and the byte offset it is moved into.
static Optional<std::pair<MachineInstr *, int64_t>>
matchLoadAndBytePosition(Register Reg, unsigned MemSizeInBits,
                         const MachineRegisterInfo &MRI) {
  assert(MRI.hasOneNonDBGUse(Reg) &&
         "Expected Reg to only have one non-debug use?");
  Register MaybeLoad;
  int64_t Shift;
  if (!mi_match(Reg, MRI,
                m_OneNonDBGUse(m_GShl(m_Reg(MaybeLoad), m_ICst(Shift))))) {
    Shift = 0;
    MaybeLoad = Reg;
  }

  if (Shift % MemSizeInBits != 0)
    return None;

  // TODO: Handle other types of loads.
  auto *Load = getOpcodeDef(TargetOpcode::G_ZEXTLOAD, MaybeLoad, MRI);
  if (!Load)
    return None;

  const auto &MMO = **Load->memoperands_begin();
  if (!MMO.isUnordered() || MMO.getSizeInBits() != MemSizeInBits)
    return None;

  return std::make_pair(Load, Shift / MemSizeInBits);
}

Optional<std::pair<MachineInstr *, int64_t>>
CombinerHelper::findLoadOffsetsForLoadOrCombine(
    SmallDenseMap<int64_t, int64_t, 8> &MemOffset2Idx,
    const SmallVector<Register, 8> &RegsToVisit, const unsigned MemSizeInBits) {

  // Each load found for the pattern. There should be one for each RegsToVisit.
  SmallSetVector<const MachineInstr *, 8> Loads;

  // The lowest index used in any load. (The lowest "i" for each x[i].)
  int64_t LowestIdx = INT64_MAX;

  // The load which uses the lowest index.
  MachineInstr *LowestIdxLoad = nullptr;

  // Keeps track of the load indices we see. We shouldn't see any indices twice.
  SmallSet<int64_t, 8> SeenIdx;

  // Ensure each load is in the same MBB.
  // TODO: Support multiple MachineBasicBlocks.
  MachineBasicBlock *MBB = nullptr;
  const MachineMemOperand *MMO = nullptr;

  // Earliest instruction-order load in the pattern.
  MachineInstr *EarliestLoad = nullptr;

  // Latest instruction-order load in the pattern.
  MachineInstr *LatestLoad = nullptr;

  // Base pointer which every load should share.
  Register BasePtr;

  // We want to find a load for each register. Each load should have some
  // appropriate bit twiddling arithmetic. During this loop, we will also keep
  // track of the load which uses the lowest index. Later, we will check if we
  // can use its pointer in the final, combined load.
  for (auto Reg : RegsToVisit) {
    // Find the load, and find the position that it will end up in (e.g. a
    // shifted) value.
    auto LoadAndPos = matchLoadAndBytePosition(Reg, MemSizeInBits, MRI);
    if (!LoadAndPos)
      return None;
    MachineInstr *Load;
    int64_t DstPos;
    std::tie(Load, DstPos) = *LoadAndPos;

    // TODO: Handle multiple MachineBasicBlocks. Currently not handled because
    // it is difficult to check for stores/calls/etc between loads.
    MachineBasicBlock *LoadMBB = Load->getParent();
    if (!MBB)
      MBB = LoadMBB;
    if (LoadMBB != MBB)
      return None;

    // Make sure that the MachineMemOperands of every seen load are compatible.
    const MachineMemOperand *LoadMMO = *Load->memoperands_begin();
    if (!MMO)
      MMO = LoadMMO;
    if (MMO->getAddrSpace() != LoadMMO->getAddrSpace())
      return None;

    // Find out what the base pointer and index for the load is.
    Register LoadPtr;
    int64_t Idx;
    if (!mi_match(Load->getOperand(1).getReg(), MRI,
                  m_GPtrAdd(m_Reg(LoadPtr), m_ICst(Idx)))) {
      LoadPtr = Load->getOperand(1).getReg();
      Idx = 0;
    }

    // Don't combine things like a[i], a[i] -> a bigger load.
    if (!SeenIdx.insert(Idx).second)
      return None;

    // Every load must share the same base pointer; don't combine things like:
    //
    // a[i], b[i + 1] -> a bigger load.
    if (!BasePtr.isValid())
      BasePtr = LoadPtr;
    if (BasePtr != LoadPtr)
      return None;

    if (Idx < LowestIdx) {
      LowestIdx = Idx;
      LowestIdxLoad = Load;
    }

    // Keep track of the byte offset that this load ends up at. If we have seen
    // the byte offset, then stop here. We do not want to combine:
    //
    // a[i] << 16, a[i + k] << 16 -> a bigger load.
    if (!MemOffset2Idx.try_emplace(DstPos, Idx).second)
      return None;
    Loads.insert(Load);

    // Keep track of the position of the earliest/latest loads in the pattern.
    // We will check that there are no load fold barriers between them later
    // on.
    //
    // FIXME: Is there a better way to check for load fold barriers?
    if (!EarliestLoad || dominates(*Load, *EarliestLoad))
      EarliestLoad = Load;
    if (!LatestLoad || dominates(*LatestLoad, *Load))
      LatestLoad = Load;
  }

  // We found a load for each register. Let's check if each load satisfies the
  // pattern.
  assert(Loads.size() == RegsToVisit.size() &&
         "Expected to find a load for each register?");
  assert(EarliestLoad != LatestLoad && EarliestLoad &&
         LatestLoad && "Expected at least two loads?");

  // Check if there are any stores, calls, etc. between any of the loads. If
  // there are, then we can't safely perform the combine.
  //
  // MaxIter is chosen based off the (worst case) number of iterations it
  // typically takes to succeed in the LLVM test suite plus some padding.
  //
  // FIXME: Is there a better way to check for load fold barriers?
  const unsigned MaxIter = 20;
  unsigned Iter = 0;
  for (const auto &MI : instructionsWithoutDebug(EarliestLoad->getIterator(),
                                                 LatestLoad->getIterator())) {
    if (Loads.count(&MI))
      continue;
    if (MI.isLoadFoldBarrier())
      return None;
    if (Iter++ == MaxIter)
      return None;
  }

  return std::make_pair(LowestIdxLoad, LowestIdx);
}

bool CombinerHelper::matchLoadOrCombine(
    MachineInstr &MI, std::function<void(MachineIRBuilder &)> &MatchInfo) {
  assert(MI.getOpcode() == TargetOpcode::G_OR);
  MachineFunction &MF = *MI.getMF();
  // Assuming a little-endian target, transform:
  //  s8 *a = ...
  //  s32 val = a[0] | (a[1] << 8) | (a[2] << 16) | (a[3] << 24)
  // =>
  //  s32 val = *((i32)a)
  //
  //  s8 *a = ...
  //  s32 val = (a[0] << 24) | (a[1] << 16) | (a[2] << 8) | a[3]
  // =>
  //  s32 val = BSWAP(*((s32)a))
  Register Dst = MI.getOperand(0).getReg();
  LLT Ty = MRI.getType(Dst);
  if (Ty.isVector())
    return false;

  // We need to combine at least two loads into this type. Since the smallest
  // possible load is into a byte, we need at least a 16-bit wide type.
  const unsigned WideMemSizeInBits = Ty.getSizeInBits();
  if (WideMemSizeInBits < 16 || WideMemSizeInBits % 8 != 0)
    return false;

  // Match a collection of non-OR instructions in the pattern.
  auto RegsToVisit = findCandidatesForLoadOrCombine(&MI);
  if (!RegsToVisit)
    return false;

  // We have a collection of non-OR instructions. Figure out how wide each of
  // the small loads should be based off of the number of potential loads we
  // found.
  const unsigned NarrowMemSizeInBits = WideMemSizeInBits / RegsToVisit->size();
  if (NarrowMemSizeInBits % 8 != 0)
    return false;

  // Check if each register feeding into each OR is a load from the same
  // base pointer + some arithmetic.
  //
  // e.g. a[0], a[1] << 8, a[2] << 16, etc.
  //
  // Also verify that each of these ends up putting a[i] into the same memory
  // offset as a load into a wide type would.
  SmallDenseMap<int64_t, int64_t, 8> MemOffset2Idx;
  MachineInstr *LowestIdxLoad;
  int64_t LowestIdx;
  auto MaybeLoadInfo = findLoadOffsetsForLoadOrCombine(
      MemOffset2Idx, *RegsToVisit, NarrowMemSizeInBits);
  if (!MaybeLoadInfo)
    return false;
  std::tie(LowestIdxLoad, LowestIdx) = *MaybeLoadInfo;

  // We have a bunch of loads being OR'd together. Using the addresses + offsets
  // we found before, check if this corresponds to a big or little endian byte
  // pattern. If it does, then we can represent it using a load + possibly a
  // BSWAP.
  bool IsBigEndianTarget = MF.getDataLayout().isBigEndian();
  Optional<bool> IsBigEndian = isBigEndian(MemOffset2Idx, LowestIdx);
  if (!IsBigEndian.hasValue())
    return false;
  bool NeedsBSwap = IsBigEndianTarget != *IsBigEndian;
  if (NeedsBSwap && !isLegalOrBeforeLegalizer({TargetOpcode::G_BSWAP, {Ty}}))
    return false;

  // Make sure that the load from the lowest index produces offset 0 in the
  // final value.
  //
  // This ensures that we won't combine something like this:
  //
  // load x[i] -> byte 2
  // load x[i+1] -> byte 0 ---> wide_load x[i]
  // load x[i+2] -> byte 1
  const unsigned NumLoadsInTy = WideMemSizeInBits / NarrowMemSizeInBits;
  const unsigned ZeroByteOffset =
      *IsBigEndian
          ? bigEndianByteAt(NumLoadsInTy, 0)
          : littleEndianByteAt(NumLoadsInTy, 0);
  auto ZeroOffsetIdx = MemOffset2Idx.find(ZeroByteOffset);
  if (ZeroOffsetIdx == MemOffset2Idx.end() ||
      ZeroOffsetIdx->second != LowestIdx)
    return false;

  // We wil reuse the pointer from the load which ends up at byte offset 0. It
  // may not use index 0.
  Register Ptr = LowestIdxLoad->getOperand(1).getReg();
  const MachineMemOperand &MMO = **LowestIdxLoad->memoperands_begin();
  LegalityQuery::MemDesc MMDesc;
  MMDesc.SizeInBits = WideMemSizeInBits;
  MMDesc.AlignInBits = MMO.getAlign().value() * 8;
  MMDesc.Ordering = MMO.getOrdering();
  if (!isLegalOrBeforeLegalizer(
          {TargetOpcode::G_LOAD, {Ty, MRI.getType(Ptr)}, {MMDesc}}))
    return false;
  auto PtrInfo = MMO.getPointerInfo();
  auto *NewMMO = MF.getMachineMemOperand(&MMO, PtrInfo, WideMemSizeInBits / 8);

  // Load must be allowed and fast on the target.
  LLVMContext &C = MF.getFunction().getContext();
  auto &DL = MF.getDataLayout();
  bool Fast = false;
  if (!getTargetLowering().allowsMemoryAccess(C, DL, Ty, *NewMMO, &Fast) ||
      !Fast)
    return false;

  MatchInfo = [=](MachineIRBuilder &MIB) {
    Register LoadDst = NeedsBSwap ? MRI.cloneVirtualRegister(Dst) : Dst;
    MIB.buildLoad(LoadDst, Ptr, *NewMMO);
    if (NeedsBSwap)
      MIB.buildBSwap(Dst, LoadDst);
  };
  return true;
}

bool CombinerHelper::matchExtendThroughPhis(MachineInstr &MI,
                                            MachineInstr *&ExtMI) {
  assert(MI.getOpcode() == TargetOpcode::G_PHI);

  Register DstReg = MI.getOperand(0).getReg();

  // TODO: Extending a vector may be expensive, don't do this until heuristics
  // are better.
  if (MRI.getType(DstReg).isVector())
    return false;

  // Try to match a phi, whose only use is an extend.
  if (!MRI.hasOneNonDBGUse(DstReg))
    return false;
  ExtMI = &*MRI.use_instr_nodbg_begin(DstReg);
  switch (ExtMI->getOpcode()) {
  case TargetOpcode::G_ANYEXT:
    return true; // G_ANYEXT is usually free.
  case TargetOpcode::G_ZEXT:
  case TargetOpcode::G_SEXT:
    break;
  default:
    return false;
  }

  // If the target is likely to fold this extend away, don't propagate.
  if (Builder.getTII().isExtendLikelyToBeFolded(*ExtMI, MRI))
    return false;

  // We don't want to propagate the extends unless there's a good chance that
  // they'll be optimized in some way.
  // Collect the unique incoming values.
  SmallPtrSet<MachineInstr *, 4> InSrcs;
  for (unsigned Idx = 1; Idx < MI.getNumOperands(); Idx += 2) {
    auto *DefMI = getDefIgnoringCopies(MI.getOperand(Idx).getReg(), MRI);
    switch (DefMI->getOpcode()) {
    case TargetOpcode::G_LOAD:
    case TargetOpcode::G_TRUNC:
    case TargetOpcode::G_SEXT:
    case TargetOpcode::G_ZEXT:
    case TargetOpcode::G_ANYEXT:
    case TargetOpcode::G_CONSTANT:
      InSrcs.insert(getDefIgnoringCopies(MI.getOperand(Idx).getReg(), MRI));
      // Don't try to propagate if there are too many places to create new
      // extends, chances are it'll increase code size.
      if (InSrcs.size() > 2)
        return false;
      break;
    default:
      return false;
    }
  }
  return true;
}

bool CombinerHelper::applyExtendThroughPhis(MachineInstr &MI,
                                            MachineInstr *&ExtMI) {
  assert(MI.getOpcode() == TargetOpcode::G_PHI);
  Register DstReg = ExtMI->getOperand(0).getReg();
  LLT ExtTy = MRI.getType(DstReg);

  // Propagate the extension into the block of each incoming reg's block.
  // Use a SetVector here because PHIs can have duplicate edges, and we want
  // deterministic iteration order.
  SmallSetVector<MachineInstr *, 8> SrcMIs;
  SmallDenseMap<MachineInstr *, MachineInstr *, 8> OldToNewSrcMap;
  for (unsigned SrcIdx = 1; SrcIdx < MI.getNumOperands(); SrcIdx += 2) {
    auto *SrcMI = MRI.getVRegDef(MI.getOperand(SrcIdx).getReg());
    if (!SrcMIs.insert(SrcMI))
      continue;

    // Build an extend after each src inst.
    auto *MBB = SrcMI->getParent();
    MachineBasicBlock::iterator InsertPt = ++SrcMI->getIterator();
    if (InsertPt != MBB->end() && InsertPt->isPHI())
      InsertPt = MBB->getFirstNonPHI();

    Builder.setInsertPt(*SrcMI->getParent(), InsertPt);
    Builder.setDebugLoc(MI.getDebugLoc());
    auto NewExt = Builder.buildExtOrTrunc(ExtMI->getOpcode(), ExtTy,
                                          SrcMI->getOperand(0).getReg());
    OldToNewSrcMap[SrcMI] = NewExt;
  }

  // Create a new phi with the extended inputs.
  Builder.setInstrAndDebugLoc(MI);
  auto NewPhi = Builder.buildInstrNoInsert(TargetOpcode::G_PHI);
  NewPhi.addDef(DstReg);
  for (unsigned SrcIdx = 1; SrcIdx < MI.getNumOperands(); ++SrcIdx) {
    auto &MO = MI.getOperand(SrcIdx);
    if (!MO.isReg()) {
      NewPhi.addMBB(MO.getMBB());
      continue;
    }
    auto *NewSrc = OldToNewSrcMap[MRI.getVRegDef(MO.getReg())];
    NewPhi.addUse(NewSrc->getOperand(0).getReg());
  }
  Builder.insertInstr(NewPhi);
  ExtMI->eraseFromParent();
  return true;
}

bool CombinerHelper::matchExtractVecEltBuildVec(MachineInstr &MI,
                                                Register &Reg) {
  assert(MI.getOpcode() == TargetOpcode::G_EXTRACT_VECTOR_ELT);
  // If we have a constant index, look for a G_BUILD_VECTOR source
  // and find the source register that the index maps to.
  Register SrcVec = MI.getOperand(1).getReg();
  LLT SrcTy = MRI.getType(SrcVec);
  if (!isLegalOrBeforeLegalizer(
          {TargetOpcode::G_BUILD_VECTOR, {SrcTy, SrcTy.getElementType()}}))
    return false;

  auto Cst = getConstantVRegValWithLookThrough(MI.getOperand(2).getReg(), MRI);
  if (!Cst || Cst->Value.getZExtValue() >= SrcTy.getNumElements())
    return false;

  unsigned VecIdx = Cst->Value.getZExtValue();
  MachineInstr *BuildVecMI =
      getOpcodeDef(TargetOpcode::G_BUILD_VECTOR, SrcVec, MRI);
  if (!BuildVecMI) {
    BuildVecMI = getOpcodeDef(TargetOpcode::G_BUILD_VECTOR_TRUNC, SrcVec, MRI);
    if (!BuildVecMI)
      return false;
    LLT ScalarTy = MRI.getType(BuildVecMI->getOperand(1).getReg());
    if (!isLegalOrBeforeLegalizer(
            {TargetOpcode::G_BUILD_VECTOR_TRUNC, {SrcTy, ScalarTy}}))
      return false;
  }

  EVT Ty(getMVTForLLT(SrcTy));
  if (!MRI.hasOneNonDBGUse(SrcVec) &&
      !getTargetLowering().aggressivelyPreferBuildVectorSources(Ty))
    return false;

  Reg = BuildVecMI->getOperand(VecIdx + 1).getReg();
  return true;
}

=======
>>>>>>> 2ab1d525
void CombinerHelper::applyExtractVecEltBuildVec(MachineInstr &MI,
                                                Register &Reg) {
  // Check the type of the register, since it may have come from a
  // G_BUILD_VECTOR_TRUNC.
  LLT ScalarTy = MRI.getType(Reg);
  Register DstReg = MI.getOperand(0).getReg();
  LLT DstTy = MRI.getType(DstReg);

  Builder.setInstrAndDebugLoc(MI);
  if (ScalarTy != DstTy) {
    assert(ScalarTy.getSizeInBits() > DstTy.getSizeInBits());
    Builder.buildTrunc(DstReg, Reg);
    MI.eraseFromParent();
    return;
  }
  replaceSingleDefInstWithReg(MI, Reg);
}

bool CombinerHelper::matchExtractAllEltsFromBuildVector(
    MachineInstr &MI,
    SmallVectorImpl<std::pair<Register, MachineInstr *>> &SrcDstPairs) {
  assert(MI.getOpcode() == TargetOpcode::G_BUILD_VECTOR);
  // This combine tries to find build_vector's which have every source element
  // extracted using G_EXTRACT_VECTOR_ELT. This can happen when transforms like
  // the masked load scalarization is run late in the pipeline. There's already
  // a combine for a similar pattern starting from the extract, but that
  // doesn't attempt to do it if there are multiple uses of the build_vector,
  // which in this case is true. Starting the combine from the build_vector
  // feels more natural than trying to find sibling nodes of extracts.
  // E.g.
  //  %vec(<4 x s32>) = G_BUILD_VECTOR %s1(s32), %s2, %s3, %s4
  //  %ext1 = G_EXTRACT_VECTOR_ELT %vec, 0
  //  %ext2 = G_EXTRACT_VECTOR_ELT %vec, 1
  //  %ext3 = G_EXTRACT_VECTOR_ELT %vec, 2
  //  %ext4 = G_EXTRACT_VECTOR_ELT %vec, 3
  // ==>
  // replace ext{1,2,3,4} with %s{1,2,3,4}

  Register DstReg = MI.getOperand(0).getReg();
  LLT DstTy = MRI.getType(DstReg);
  unsigned NumElts = DstTy.getNumElements();

  SmallBitVector ExtractedElts(NumElts);
<<<<<<< HEAD
  for (auto &II : make_range(MRI.use_instr_nodbg_begin(DstReg),
                             MRI.use_instr_nodbg_end())) {
    if (II.getOpcode() != TargetOpcode::G_EXTRACT_VECTOR_ELT)
      return false;
    auto Cst = getConstantVRegVal(II.getOperand(2).getReg(), MRI);
=======
  for (MachineInstr &II : MRI.use_nodbg_instructions(DstReg)) {
    if (II.getOpcode() != TargetOpcode::G_EXTRACT_VECTOR_ELT)
      return false;
    auto Cst = getIConstantVRegVal(II.getOperand(2).getReg(), MRI);
>>>>>>> 2ab1d525
    if (!Cst)
      return false;
    unsigned Idx = Cst.getValue().getZExtValue();
    if (Idx >= NumElts)
      return false; // Out of range.
    ExtractedElts.set(Idx);
    SrcDstPairs.emplace_back(
        std::make_pair(MI.getOperand(Idx + 1).getReg(), &II));
  }
  // Match if every element was extracted.
  return ExtractedElts.all();
}

void CombinerHelper::applyExtractAllEltsFromBuildVector(
    MachineInstr &MI,
    SmallVectorImpl<std::pair<Register, MachineInstr *>> &SrcDstPairs) {
  assert(MI.getOpcode() == TargetOpcode::G_BUILD_VECTOR);
  for (auto &Pair : SrcDstPairs) {
    auto *ExtMI = Pair.second;
    replaceRegWith(MRI, ExtMI->getOperand(0).getReg(), Pair.first);
    ExtMI->eraseFromParent();
  }
  MI.eraseFromParent();
}

<<<<<<< HEAD
bool CombinerHelper::applyLoadOrCombine(
=======
void CombinerHelper::applyBuildFn(
>>>>>>> 2ab1d525
    MachineInstr &MI, std::function<void(MachineIRBuilder &)> &MatchInfo) {
  Builder.setInstrAndDebugLoc(MI);
  MatchInfo(Builder);
  MI.eraseFromParent();
<<<<<<< HEAD
  return true;
}

=======
}

void CombinerHelper::applyBuildFnNoErase(
    MachineInstr &MI, std::function<void(MachineIRBuilder &)> &MatchInfo) {
  Builder.setInstrAndDebugLoc(MI);
  MatchInfo(Builder);
}

bool CombinerHelper::matchOrShiftToFunnelShift(MachineInstr &MI,
                                               BuildFnTy &MatchInfo) {
  assert(MI.getOpcode() == TargetOpcode::G_OR);

  Register Dst = MI.getOperand(0).getReg();
  LLT Ty = MRI.getType(Dst);
  unsigned BitWidth = Ty.getScalarSizeInBits();

  Register ShlSrc, ShlAmt, LShrSrc, LShrAmt;
  unsigned FshOpc = 0;

  // Match (or (shl x, amt), (lshr y, sub(bw, amt))).
  if (mi_match(
          Dst, MRI,
          // m_GOr() handles the commuted version as well.
          m_GOr(m_GShl(m_Reg(ShlSrc), m_Reg(ShlAmt)),
                m_GLShr(m_Reg(LShrSrc), m_GSub(m_SpecificICstOrSplat(BitWidth),
                                               m_Reg(LShrAmt)))))) {
    FshOpc = TargetOpcode::G_FSHL;

    // Match (or (shl x, sub(bw, amt)), (lshr y, amt)).
  } else if (mi_match(Dst, MRI,
                      m_GOr(m_GLShr(m_Reg(LShrSrc), m_Reg(LShrAmt)),
                            m_GShl(m_Reg(ShlSrc),
                                   m_GSub(m_SpecificICstOrSplat(BitWidth),
                                          m_Reg(ShlAmt)))))) {
    FshOpc = TargetOpcode::G_FSHR;

  } else {
    return false;
  }

  if (ShlAmt != LShrAmt)
    return false;

  LLT AmtTy = MRI.getType(ShlAmt);
  if (!isLegalOrBeforeLegalizer({FshOpc, {Ty, AmtTy}}))
    return false;

  MatchInfo = [=](MachineIRBuilder &B) {
    B.buildInstr(FshOpc, {Dst}, {ShlSrc, LShrSrc, ShlAmt});
  };
  return true;
}

/// Match an FSHL or FSHR that can be combined to a ROTR or ROTL rotate.
bool CombinerHelper::matchFunnelShiftToRotate(MachineInstr &MI) {
  unsigned Opc = MI.getOpcode();
  assert(Opc == TargetOpcode::G_FSHL || Opc == TargetOpcode::G_FSHR);
  Register X = MI.getOperand(1).getReg();
  Register Y = MI.getOperand(2).getReg();
  if (X != Y)
    return false;
  unsigned RotateOpc =
      Opc == TargetOpcode::G_FSHL ? TargetOpcode::G_ROTL : TargetOpcode::G_ROTR;
  return isLegalOrBeforeLegalizer({RotateOpc, {MRI.getType(X), MRI.getType(Y)}});
}

void CombinerHelper::applyFunnelShiftToRotate(MachineInstr &MI) {
  unsigned Opc = MI.getOpcode();
  assert(Opc == TargetOpcode::G_FSHL || Opc == TargetOpcode::G_FSHR);
  bool IsFSHL = Opc == TargetOpcode::G_FSHL;
  Observer.changingInstr(MI);
  MI.setDesc(Builder.getTII().get(IsFSHL ? TargetOpcode::G_ROTL
                                         : TargetOpcode::G_ROTR));
  MI.RemoveOperand(2);
  Observer.changedInstr(MI);
}

// Fold (rot x, c) -> (rot x, c % BitSize)
bool CombinerHelper::matchRotateOutOfRange(MachineInstr &MI) {
  assert(MI.getOpcode() == TargetOpcode::G_ROTL ||
         MI.getOpcode() == TargetOpcode::G_ROTR);
  unsigned Bitsize =
      MRI.getType(MI.getOperand(0).getReg()).getScalarSizeInBits();
  Register AmtReg = MI.getOperand(2).getReg();
  bool OutOfRange = false;
  auto MatchOutOfRange = [Bitsize, &OutOfRange](const Constant *C) {
    if (auto *CI = dyn_cast<ConstantInt>(C))
      OutOfRange |= CI->getValue().uge(Bitsize);
    return true;
  };
  return matchUnaryPredicate(MRI, AmtReg, MatchOutOfRange) && OutOfRange;
}

void CombinerHelper::applyRotateOutOfRange(MachineInstr &MI) {
  assert(MI.getOpcode() == TargetOpcode::G_ROTL ||
         MI.getOpcode() == TargetOpcode::G_ROTR);
  unsigned Bitsize =
      MRI.getType(MI.getOperand(0).getReg()).getScalarSizeInBits();
  Builder.setInstrAndDebugLoc(MI);
  Register Amt = MI.getOperand(2).getReg();
  LLT AmtTy = MRI.getType(Amt);
  auto Bits = Builder.buildConstant(AmtTy, Bitsize);
  Amt = Builder.buildURem(AmtTy, MI.getOperand(2).getReg(), Bits).getReg(0);
  Observer.changingInstr(MI);
  MI.getOperand(2).setReg(Amt);
  Observer.changedInstr(MI);
}

bool CombinerHelper::matchICmpToTrueFalseKnownBits(MachineInstr &MI,
                                                   int64_t &MatchInfo) {
  assert(MI.getOpcode() == TargetOpcode::G_ICMP);
  auto Pred = static_cast<CmpInst::Predicate>(MI.getOperand(1).getPredicate());
  auto KnownLHS = KB->getKnownBits(MI.getOperand(2).getReg());
  auto KnownRHS = KB->getKnownBits(MI.getOperand(3).getReg());
  Optional<bool> KnownVal;
  switch (Pred) {
  default:
    llvm_unreachable("Unexpected G_ICMP predicate?");
  case CmpInst::ICMP_EQ:
    KnownVal = KnownBits::eq(KnownLHS, KnownRHS);
    break;
  case CmpInst::ICMP_NE:
    KnownVal = KnownBits::ne(KnownLHS, KnownRHS);
    break;
  case CmpInst::ICMP_SGE:
    KnownVal = KnownBits::sge(KnownLHS, KnownRHS);
    break;
  case CmpInst::ICMP_SGT:
    KnownVal = KnownBits::sgt(KnownLHS, KnownRHS);
    break;
  case CmpInst::ICMP_SLE:
    KnownVal = KnownBits::sle(KnownLHS, KnownRHS);
    break;
  case CmpInst::ICMP_SLT:
    KnownVal = KnownBits::slt(KnownLHS, KnownRHS);
    break;
  case CmpInst::ICMP_UGE:
    KnownVal = KnownBits::uge(KnownLHS, KnownRHS);
    break;
  case CmpInst::ICMP_UGT:
    KnownVal = KnownBits::ugt(KnownLHS, KnownRHS);
    break;
  case CmpInst::ICMP_ULE:
    KnownVal = KnownBits::ule(KnownLHS, KnownRHS);
    break;
  case CmpInst::ICMP_ULT:
    KnownVal = KnownBits::ult(KnownLHS, KnownRHS);
    break;
  }
  if (!KnownVal)
    return false;
  MatchInfo =
      *KnownVal
          ? getICmpTrueVal(getTargetLowering(),
                           /*IsVector = */
                           MRI.getType(MI.getOperand(0).getReg()).isVector(),
                           /* IsFP = */ false)
          : 0;
  return true;
}

bool CombinerHelper::matchICmpToLHSKnownBits(
    MachineInstr &MI, std::function<void(MachineIRBuilder &)> &MatchInfo) {
  assert(MI.getOpcode() == TargetOpcode::G_ICMP);
  // Given:
  //
  // %x = G_WHATEVER (... x is known to be 0 or 1 ...)
  // %cmp = G_ICMP ne %x, 0
  //
  // Or:
  //
  // %x = G_WHATEVER (... x is known to be 0 or 1 ...)
  // %cmp = G_ICMP eq %x, 1
  //
  // We can replace %cmp with %x assuming true is 1 on the target.
  auto Pred = static_cast<CmpInst::Predicate>(MI.getOperand(1).getPredicate());
  if (!CmpInst::isEquality(Pred))
    return false;
  Register Dst = MI.getOperand(0).getReg();
  LLT DstTy = MRI.getType(Dst);
  if (getICmpTrueVal(getTargetLowering(), DstTy.isVector(),
                     /* IsFP = */ false) != 1)
    return false;
  int64_t OneOrZero = Pred == CmpInst::ICMP_EQ;
  if (!mi_match(MI.getOperand(3).getReg(), MRI, m_SpecificICst(OneOrZero)))
    return false;
  Register LHS = MI.getOperand(2).getReg();
  auto KnownLHS = KB->getKnownBits(LHS);
  if (KnownLHS.getMinValue() != 0 || KnownLHS.getMaxValue() != 1)
    return false;
  // Make sure replacing Dst with the LHS is a legal operation.
  LLT LHSTy = MRI.getType(LHS);
  unsigned LHSSize = LHSTy.getSizeInBits();
  unsigned DstSize = DstTy.getSizeInBits();
  unsigned Op = TargetOpcode::COPY;
  if (DstSize != LHSSize)
    Op = DstSize < LHSSize ? TargetOpcode::G_TRUNC : TargetOpcode::G_ZEXT;
  if (!isLegalOrBeforeLegalizer({Op, {DstTy, LHSTy}}))
    return false;
  MatchInfo = [=](MachineIRBuilder &B) { B.buildInstr(Op, {Dst}, {LHS}); };
  return true;
}

// Replace (and (or x, c1), c2) with (and x, c2) iff c1 & c2 == 0
bool CombinerHelper::matchAndOrDisjointMask(
    MachineInstr &MI, std::function<void(MachineIRBuilder &)> &MatchInfo) {
  assert(MI.getOpcode() == TargetOpcode::G_AND);

  // Ignore vector types to simplify matching the two constants.
  // TODO: do this for vectors and scalars via a demanded bits analysis.
  LLT Ty = MRI.getType(MI.getOperand(0).getReg());
  if (Ty.isVector())
    return false;

  Register Src;
  int64_t MaskAnd;
  int64_t MaskOr;
  if (!mi_match(MI, MRI,
                m_GAnd(m_GOr(m_Reg(Src), m_ICst(MaskOr)), m_ICst(MaskAnd))))
    return false;

  // Check if MaskOr could turn on any bits in Src.
  if (MaskAnd & MaskOr)
    return false;

  MatchInfo = [=, &MI](MachineIRBuilder &B) {
    Observer.changingInstr(MI);
    MI.getOperand(1).setReg(Src);
    Observer.changedInstr(MI);
  };
  return true;
}

/// Form a G_SBFX from a G_SEXT_INREG fed by a right shift.
bool CombinerHelper::matchBitfieldExtractFromSExtInReg(
    MachineInstr &MI, std::function<void(MachineIRBuilder &)> &MatchInfo) {
  assert(MI.getOpcode() == TargetOpcode::G_SEXT_INREG);
  Register Dst = MI.getOperand(0).getReg();
  Register Src = MI.getOperand(1).getReg();
  LLT Ty = MRI.getType(Src);
  LLT ExtractTy = getTargetLowering().getPreferredShiftAmountTy(Ty);
  if (!LI || !LI->isLegalOrCustom({TargetOpcode::G_SBFX, {Ty, ExtractTy}}))
    return false;
  int64_t Width = MI.getOperand(2).getImm();
  Register ShiftSrc;
  int64_t ShiftImm;
  if (!mi_match(
          Src, MRI,
          m_OneNonDBGUse(m_any_of(m_GAShr(m_Reg(ShiftSrc), m_ICst(ShiftImm)),
                                  m_GLShr(m_Reg(ShiftSrc), m_ICst(ShiftImm))))))
    return false;
  if (ShiftImm < 0 || ShiftImm + Width > Ty.getScalarSizeInBits())
    return false;

  MatchInfo = [=](MachineIRBuilder &B) {
    auto Cst1 = B.buildConstant(ExtractTy, ShiftImm);
    auto Cst2 = B.buildConstant(ExtractTy, Width);
    B.buildSbfx(Dst, ShiftSrc, Cst1, Cst2);
  };
  return true;
}

/// Form a G_UBFX from "(a srl b) & mask", where b and mask are constants.
bool CombinerHelper::matchBitfieldExtractFromAnd(
    MachineInstr &MI, std::function<void(MachineIRBuilder &)> &MatchInfo) {
  assert(MI.getOpcode() == TargetOpcode::G_AND);
  Register Dst = MI.getOperand(0).getReg();
  LLT Ty = MRI.getType(Dst);
  LLT ExtractTy = getTargetLowering().getPreferredShiftAmountTy(Ty);
  if (!getTargetLowering().isConstantUnsignedBitfieldExtractLegal(
          TargetOpcode::G_UBFX, Ty, ExtractTy))
    return false;

  int64_t AndImm, LSBImm;
  Register ShiftSrc;
  const unsigned Size = Ty.getScalarSizeInBits();
  if (!mi_match(MI.getOperand(0).getReg(), MRI,
                m_GAnd(m_OneNonDBGUse(m_GLShr(m_Reg(ShiftSrc), m_ICst(LSBImm))),
                       m_ICst(AndImm))))
    return false;

  // The mask is a mask of the low bits iff imm & (imm+1) == 0.
  auto MaybeMask = static_cast<uint64_t>(AndImm);
  if (MaybeMask & (MaybeMask + 1))
    return false;

  // LSB must fit within the register.
  if (static_cast<uint64_t>(LSBImm) >= Size)
    return false;

  uint64_t Width = APInt(Size, AndImm).countTrailingOnes();
  MatchInfo = [=](MachineIRBuilder &B) {
    auto WidthCst = B.buildConstant(ExtractTy, Width);
    auto LSBCst = B.buildConstant(ExtractTy, LSBImm);
    B.buildInstr(TargetOpcode::G_UBFX, {Dst}, {ShiftSrc, LSBCst, WidthCst});
  };
  return true;
}

bool CombinerHelper::matchBitfieldExtractFromShr(
    MachineInstr &MI, std::function<void(MachineIRBuilder &)> &MatchInfo) {
  const unsigned Opcode = MI.getOpcode();
  assert(Opcode == TargetOpcode::G_ASHR || Opcode == TargetOpcode::G_LSHR);

  const Register Dst = MI.getOperand(0).getReg();

  const unsigned ExtrOpcode = Opcode == TargetOpcode::G_ASHR
                                  ? TargetOpcode::G_SBFX
                                  : TargetOpcode::G_UBFX;

  // Check if the type we would use for the extract is legal
  LLT Ty = MRI.getType(Dst);
  LLT ExtractTy = getTargetLowering().getPreferredShiftAmountTy(Ty);
  if (!LI || !LI->isLegalOrCustom({ExtrOpcode, {Ty, ExtractTy}}))
    return false;

  Register ShlSrc;
  int64_t ShrAmt;
  int64_t ShlAmt;
  const unsigned Size = Ty.getScalarSizeInBits();

  // Try to match shr (shl x, c1), c2
  if (!mi_match(Dst, MRI,
                m_BinOp(Opcode,
                        m_OneNonDBGUse(m_GShl(m_Reg(ShlSrc), m_ICst(ShlAmt))),
                        m_ICst(ShrAmt))))
    return false;

  // Make sure that the shift sizes can fit a bitfield extract
  if (ShlAmt < 0 || ShlAmt > ShrAmt || ShrAmt >= Size)
    return false;

  // Skip this combine if the G_SEXT_INREG combine could handle it
  if (Opcode == TargetOpcode::G_ASHR && ShlAmt == ShrAmt)
    return false;

  // Calculate start position and width of the extract
  const int64_t Pos = ShrAmt - ShlAmt;
  const int64_t Width = Size - ShrAmt;

  MatchInfo = [=](MachineIRBuilder &B) {
    auto WidthCst = B.buildConstant(ExtractTy, Width);
    auto PosCst = B.buildConstant(ExtractTy, Pos);
    B.buildInstr(ExtrOpcode, {Dst}, {ShlSrc, PosCst, WidthCst});
  };
  return true;
}

bool CombinerHelper::matchBitfieldExtractFromShrAnd(
    MachineInstr &MI, std::function<void(MachineIRBuilder &)> &MatchInfo) {
  const unsigned Opcode = MI.getOpcode();
  assert(Opcode == TargetOpcode::G_LSHR || Opcode == TargetOpcode::G_ASHR);

  const Register Dst = MI.getOperand(0).getReg();
  LLT Ty = MRI.getType(Dst);
  LLT ExtractTy = getTargetLowering().getPreferredShiftAmountTy(Ty);
  if (!getTargetLowering().isConstantUnsignedBitfieldExtractLegal(
          TargetOpcode::G_UBFX, Ty, ExtractTy))
    return false;

  // Try to match shr (and x, c1), c2
  Register AndSrc;
  int64_t ShrAmt;
  int64_t SMask;
  if (!mi_match(Dst, MRI,
                m_BinOp(Opcode,
                        m_OneNonDBGUse(m_GAnd(m_Reg(AndSrc), m_ICst(SMask))),
                        m_ICst(ShrAmt))))
    return false;

  const unsigned Size = Ty.getScalarSizeInBits();
  if (ShrAmt < 0 || ShrAmt >= Size)
    return false;

  // Check that ubfx can do the extraction, with no holes in the mask.
  uint64_t UMask = SMask;
  UMask |= maskTrailingOnes<uint64_t>(ShrAmt);
  UMask &= maskTrailingOnes<uint64_t>(Size);
  if (!isMask_64(UMask))
    return false;

  // Calculate start position and width of the extract.
  const int64_t Pos = ShrAmt;
  const int64_t Width = countTrailingOnes(UMask) - ShrAmt;

  // It's preferable to keep the shift, rather than form G_SBFX.
  // TODO: remove the G_AND via demanded bits analysis.
  if (Opcode == TargetOpcode::G_ASHR && Width + ShrAmt == Size)
    return false;

  MatchInfo = [=](MachineIRBuilder &B) {
    auto WidthCst = B.buildConstant(ExtractTy, Width);
    auto PosCst = B.buildConstant(ExtractTy, Pos);
    B.buildInstr(TargetOpcode::G_UBFX, {Dst}, {AndSrc, PosCst, WidthCst});
  };
  return true;
}

bool CombinerHelper::reassociationCanBreakAddressingModePattern(
    MachineInstr &PtrAdd) {
  assert(PtrAdd.getOpcode() == TargetOpcode::G_PTR_ADD);

  Register Src1Reg = PtrAdd.getOperand(1).getReg();
  MachineInstr *Src1Def = getOpcodeDef(TargetOpcode::G_PTR_ADD, Src1Reg, MRI);
  if (!Src1Def)
    return false;

  Register Src2Reg = PtrAdd.getOperand(2).getReg();

  if (MRI.hasOneNonDBGUse(Src1Reg))
    return false;

  auto C1 = getIConstantVRegVal(Src1Def->getOperand(2).getReg(), MRI);
  if (!C1)
    return false;
  auto C2 = getIConstantVRegVal(Src2Reg, MRI);
  if (!C2)
    return false;

  const APInt &C1APIntVal = *C1;
  const APInt &C2APIntVal = *C2;
  const int64_t CombinedValue = (C1APIntVal + C2APIntVal).getSExtValue();

  for (auto &UseMI : MRI.use_nodbg_instructions(Src1Reg)) {
    // This combine may end up running before ptrtoint/inttoptr combines
    // manage to eliminate redundant conversions, so try to look through them.
    MachineInstr *ConvUseMI = &UseMI;
    unsigned ConvUseOpc = ConvUseMI->getOpcode();
    while (ConvUseOpc == TargetOpcode::G_INTTOPTR ||
           ConvUseOpc == TargetOpcode::G_PTRTOINT) {
      Register DefReg = ConvUseMI->getOperand(0).getReg();
      if (!MRI.hasOneNonDBGUse(DefReg))
        break;
      ConvUseMI = &*MRI.use_instr_nodbg_begin(DefReg);
      ConvUseOpc = ConvUseMI->getOpcode();
    }
    auto LoadStore = ConvUseOpc == TargetOpcode::G_LOAD ||
                     ConvUseOpc == TargetOpcode::G_STORE;
    if (!LoadStore)
      continue;
    // Is x[offset2] already not a legal addressing mode? If so then
    // reassociating the constants breaks nothing (we test offset2 because
    // that's the one we hope to fold into the load or store).
    TargetLoweringBase::AddrMode AM;
    AM.HasBaseReg = true;
    AM.BaseOffs = C2APIntVal.getSExtValue();
    unsigned AS =
        MRI.getType(ConvUseMI->getOperand(1).getReg()).getAddressSpace();
    Type *AccessTy =
        getTypeForLLT(MRI.getType(ConvUseMI->getOperand(0).getReg()),
                      PtrAdd.getMF()->getFunction().getContext());
    const auto &TLI = *PtrAdd.getMF()->getSubtarget().getTargetLowering();
    if (!TLI.isLegalAddressingMode(PtrAdd.getMF()->getDataLayout(), AM,
                                   AccessTy, AS))
      continue;

    // Would x[offset1+offset2] still be a legal addressing mode?
    AM.BaseOffs = CombinedValue;
    if (!TLI.isLegalAddressingMode(PtrAdd.getMF()->getDataLayout(), AM,
                                   AccessTy, AS))
      return true;
  }

  return false;
}

bool CombinerHelper::matchReassocConstantInnerRHS(GPtrAdd &MI,
                                                  MachineInstr *RHS,
                                                  BuildFnTy &MatchInfo) {
  // G_PTR_ADD(BASE, G_ADD(X, C)) -> G_PTR_ADD(G_PTR_ADD(BASE, X), C)
  Register Src1Reg = MI.getOperand(1).getReg();
  if (RHS->getOpcode() != TargetOpcode::G_ADD)
    return false;
  auto C2 = getIConstantVRegVal(RHS->getOperand(2).getReg(), MRI);
  if (!C2)
    return false;

  MatchInfo = [=, &MI](MachineIRBuilder &B) {
    LLT PtrTy = MRI.getType(MI.getOperand(0).getReg());

    auto NewBase =
        Builder.buildPtrAdd(PtrTy, Src1Reg, RHS->getOperand(1).getReg());
    Observer.changingInstr(MI);
    MI.getOperand(1).setReg(NewBase.getReg(0));
    MI.getOperand(2).setReg(RHS->getOperand(2).getReg());
    Observer.changedInstr(MI);
  };
  return !reassociationCanBreakAddressingModePattern(MI);
}

bool CombinerHelper::matchReassocConstantInnerLHS(GPtrAdd &MI,
                                                  MachineInstr *LHS,
                                                  MachineInstr *RHS,
                                                  BuildFnTy &MatchInfo) {
  // G_PTR_ADD (G_PTR_ADD X, C), Y) -> (G_PTR_ADD (G_PTR_ADD(X, Y), C)
  // if and only if (G_PTR_ADD X, C) has one use.
  Register LHSBase;
  Optional<ValueAndVReg> LHSCstOff;
  if (!mi_match(MI.getBaseReg(), MRI,
                m_OneNonDBGUse(m_GPtrAdd(m_Reg(LHSBase), m_GCst(LHSCstOff)))))
    return false;

  auto *LHSPtrAdd = cast<GPtrAdd>(LHS);
  MatchInfo = [=, &MI](MachineIRBuilder &B) {
    // When we change LHSPtrAdd's offset register we might cause it to use a reg
    // before its def. Sink the instruction so the outer PTR_ADD to ensure this
    // doesn't happen.
    LHSPtrAdd->moveBefore(&MI);
    Register RHSReg = MI.getOffsetReg();
    Observer.changingInstr(MI);
    MI.getOperand(2).setReg(LHSCstOff->VReg);
    Observer.changedInstr(MI);
    Observer.changingInstr(*LHSPtrAdd);
    LHSPtrAdd->getOperand(2).setReg(RHSReg);
    Observer.changedInstr(*LHSPtrAdd);
  };
  return !reassociationCanBreakAddressingModePattern(MI);
}

bool CombinerHelper::matchReassocFoldConstantsInSubTree(GPtrAdd &MI,
                                                        MachineInstr *LHS,
                                                        MachineInstr *RHS,
                                                        BuildFnTy &MatchInfo) {
  // G_PTR_ADD(G_PTR_ADD(BASE, C1), C2) -> G_PTR_ADD(BASE, C1+C2)
  auto *LHSPtrAdd = dyn_cast<GPtrAdd>(LHS);
  if (!LHSPtrAdd)
    return false;

  Register Src2Reg = MI.getOperand(2).getReg();
  Register LHSSrc1 = LHSPtrAdd->getBaseReg();
  Register LHSSrc2 = LHSPtrAdd->getOffsetReg();
  auto C1 = getIConstantVRegVal(LHSSrc2, MRI);
  if (!C1)
    return false;
  auto C2 = getIConstantVRegVal(Src2Reg, MRI);
  if (!C2)
    return false;

  MatchInfo = [=, &MI](MachineIRBuilder &B) {
    auto NewCst = B.buildConstant(MRI.getType(Src2Reg), *C1 + *C2);
    Observer.changingInstr(MI);
    MI.getOperand(1).setReg(LHSSrc1);
    MI.getOperand(2).setReg(NewCst.getReg(0));
    Observer.changedInstr(MI);
  };
  return !reassociationCanBreakAddressingModePattern(MI);
}

bool CombinerHelper::matchReassocPtrAdd(MachineInstr &MI,
                                        BuildFnTy &MatchInfo) {
  auto &PtrAdd = cast<GPtrAdd>(MI);
  // We're trying to match a few pointer computation patterns here for
  // re-association opportunities.
  // 1) Isolating a constant operand to be on the RHS, e.g.:
  // G_PTR_ADD(BASE, G_ADD(X, C)) -> G_PTR_ADD(G_PTR_ADD(BASE, X), C)
  //
  // 2) Folding two constants in each sub-tree as long as such folding
  // doesn't break a legal addressing mode.
  // G_PTR_ADD(G_PTR_ADD(BASE, C1), C2) -> G_PTR_ADD(BASE, C1+C2)
  //
  // 3) Move a constant from the LHS of an inner op to the RHS of the outer.
  // G_PTR_ADD (G_PTR_ADD X, C), Y) -> G_PTR_ADD (G_PTR_ADD(X, Y), C)
  // iif (G_PTR_ADD X, C) has one use.
  MachineInstr *LHS = MRI.getVRegDef(PtrAdd.getBaseReg());
  MachineInstr *RHS = MRI.getVRegDef(PtrAdd.getOffsetReg());

  // Try to match example 2.
  if (matchReassocFoldConstantsInSubTree(PtrAdd, LHS, RHS, MatchInfo))
    return true;

  // Try to match example 3.
  if (matchReassocConstantInnerLHS(PtrAdd, LHS, RHS, MatchInfo))
    return true;

  // Try to match example 1.
  if (matchReassocConstantInnerRHS(PtrAdd, RHS, MatchInfo))
    return true;

  return false;
}

bool CombinerHelper::matchConstantFold(MachineInstr &MI, APInt &MatchInfo) {
  Register Op1 = MI.getOperand(1).getReg();
  Register Op2 = MI.getOperand(2).getReg();
  auto MaybeCst = ConstantFoldBinOp(MI.getOpcode(), Op1, Op2, MRI);
  if (!MaybeCst)
    return false;
  MatchInfo = *MaybeCst;
  return true;
}

bool CombinerHelper::matchNarrowBinopFeedingAnd(
    MachineInstr &MI, std::function<void(MachineIRBuilder &)> &MatchInfo) {
  // Look for a binop feeding into an AND with a mask:
  //
  // %add = G_ADD %lhs, %rhs
  // %and = G_AND %add, 000...11111111
  //
  // Check if it's possible to perform the binop at a narrower width and zext
  // back to the original width like so:
  //
  // %narrow_lhs = G_TRUNC %lhs
  // %narrow_rhs = G_TRUNC %rhs
  // %narrow_add = G_ADD %narrow_lhs, %narrow_rhs
  // %new_add = G_ZEXT %narrow_add
  // %and = G_AND %new_add, 000...11111111
  //
  // This can allow later combines to eliminate the G_AND if it turns out
  // that the mask is irrelevant.
  assert(MI.getOpcode() == TargetOpcode::G_AND);
  Register Dst = MI.getOperand(0).getReg();
  Register AndLHS = MI.getOperand(1).getReg();
  Register AndRHS = MI.getOperand(2).getReg();
  LLT WideTy = MRI.getType(Dst);

  // If the potential binop has more than one use, then it's possible that one
  // of those uses will need its full width.
  if (!WideTy.isScalar() || !MRI.hasOneNonDBGUse(AndLHS))
    return false;

  // Check if the LHS feeding the AND is impacted by the high bits that we're
  // masking out.
  //
  // e.g. for 64-bit x, y:
  //
  // add_64(x, y) & 65535 == zext(add_16(trunc(x), trunc(y))) & 65535
  MachineInstr *LHSInst = getDefIgnoringCopies(AndLHS, MRI);
  if (!LHSInst)
    return false;
  unsigned LHSOpc = LHSInst->getOpcode();
  switch (LHSOpc) {
  default:
    return false;
  case TargetOpcode::G_ADD:
  case TargetOpcode::G_SUB:
  case TargetOpcode::G_MUL:
  case TargetOpcode::G_AND:
  case TargetOpcode::G_OR:
  case TargetOpcode::G_XOR:
    break;
  }

  // Find the mask on the RHS.
  auto Cst = getIConstantVRegValWithLookThrough(AndRHS, MRI);
  if (!Cst)
    return false;
  auto Mask = Cst->Value;
  if (!Mask.isMask())
    return false;

  // No point in combining if there's nothing to truncate.
  unsigned NarrowWidth = Mask.countTrailingOnes();
  if (NarrowWidth == WideTy.getSizeInBits())
    return false;
  LLT NarrowTy = LLT::scalar(NarrowWidth);

  // Check if adding the zext + truncates could be harmful.
  auto &MF = *MI.getMF();
  const auto &TLI = getTargetLowering();
  LLVMContext &Ctx = MF.getFunction().getContext();
  auto &DL = MF.getDataLayout();
  if (!TLI.isTruncateFree(WideTy, NarrowTy, DL, Ctx) ||
      !TLI.isZExtFree(NarrowTy, WideTy, DL, Ctx))
    return false;
  if (!isLegalOrBeforeLegalizer({TargetOpcode::G_TRUNC, {NarrowTy, WideTy}}) ||
      !isLegalOrBeforeLegalizer({TargetOpcode::G_ZEXT, {WideTy, NarrowTy}}))
    return false;
  Register BinOpLHS = LHSInst->getOperand(1).getReg();
  Register BinOpRHS = LHSInst->getOperand(2).getReg();
  MatchInfo = [=, &MI](MachineIRBuilder &B) {
    auto NarrowLHS = Builder.buildTrunc(NarrowTy, BinOpLHS);
    auto NarrowRHS = Builder.buildTrunc(NarrowTy, BinOpRHS);
    auto NarrowBinOp =
        Builder.buildInstr(LHSOpc, {NarrowTy}, {NarrowLHS, NarrowRHS});
    auto Ext = Builder.buildZExt(WideTy, NarrowBinOp);
    Observer.changingInstr(MI);
    MI.getOperand(1).setReg(Ext.getReg(0));
    Observer.changedInstr(MI);
  };
  return true;
}

bool CombinerHelper::matchMulOBy2(MachineInstr &MI, BuildFnTy &MatchInfo) {
  unsigned Opc = MI.getOpcode();
  assert(Opc == TargetOpcode::G_UMULO || Opc == TargetOpcode::G_SMULO);

  if (!mi_match(MI.getOperand(3).getReg(), MRI, m_SpecificICstOrSplat(2)))
    return false;

  MatchInfo = [=, &MI](MachineIRBuilder &B) {
    Observer.changingInstr(MI);
    unsigned NewOpc = Opc == TargetOpcode::G_UMULO ? TargetOpcode::G_UADDO
                                                   : TargetOpcode::G_SADDO;
    MI.setDesc(Builder.getTII().get(NewOpc));
    MI.getOperand(3).setReg(MI.getOperand(2).getReg());
    Observer.changedInstr(MI);
  };
  return true;
}

MachineInstr *CombinerHelper::buildUDivUsingMul(MachineInstr &MI) {
  assert(MI.getOpcode() == TargetOpcode::G_UDIV);
  auto &UDiv = cast<GenericMachineInstr>(MI);
  Register Dst = UDiv.getReg(0);
  Register LHS = UDiv.getReg(1);
  Register RHS = UDiv.getReg(2);
  LLT Ty = MRI.getType(Dst);
  LLT ScalarTy = Ty.getScalarType();
  const unsigned EltBits = ScalarTy.getScalarSizeInBits();
  LLT ShiftAmtTy = getTargetLowering().getPreferredShiftAmountTy(Ty);
  LLT ScalarShiftAmtTy = ShiftAmtTy.getScalarType();
  auto &MIB = Builder;
  MIB.setInstrAndDebugLoc(MI);

  bool UseNPQ = false;
  SmallVector<Register, 16> PreShifts, PostShifts, MagicFactors, NPQFactors;

  auto BuildUDIVPattern = [&](const Constant *C) {
    auto *CI = cast<ConstantInt>(C);
    const APInt &Divisor = CI->getValue();
    UnsignedDivisonByConstantInfo magics =
        UnsignedDivisonByConstantInfo::get(Divisor);
    unsigned PreShift = 0, PostShift = 0;

    // If the divisor is even, we can avoid using the expensive fixup by
    // shifting the divided value upfront.
    if (magics.IsAdd != 0 && !Divisor[0]) {
      PreShift = Divisor.countTrailingZeros();
      // Get magic number for the shifted divisor.
      magics =
          UnsignedDivisonByConstantInfo::get(Divisor.lshr(PreShift), PreShift);
      assert(magics.IsAdd == 0 && "Should use cheap fixup now");
    }

    APInt Magic = magics.Magic;

    unsigned SelNPQ;
    if (magics.IsAdd == 0 || Divisor.isOneValue()) {
      assert(magics.ShiftAmount < Divisor.getBitWidth() &&
             "We shouldn't generate an undefined shift!");
      PostShift = magics.ShiftAmount;
      SelNPQ = false;
    } else {
      PostShift = magics.ShiftAmount - 1;
      SelNPQ = true;
    }

    PreShifts.push_back(
        MIB.buildConstant(ScalarShiftAmtTy, PreShift).getReg(0));
    MagicFactors.push_back(MIB.buildConstant(ScalarTy, Magic).getReg(0));
    NPQFactors.push_back(
        MIB.buildConstant(ScalarTy,
                          SelNPQ ? APInt::getOneBitSet(EltBits, EltBits - 1)
                                 : APInt::getZero(EltBits))
            .getReg(0));
    PostShifts.push_back(
        MIB.buildConstant(ScalarShiftAmtTy, PostShift).getReg(0));
    UseNPQ |= SelNPQ;
    return true;
  };

  // Collect the shifts/magic values from each element.
  bool Matched = matchUnaryPredicate(MRI, RHS, BuildUDIVPattern);
  (void)Matched;
  assert(Matched && "Expected unary predicate match to succeed");

  Register PreShift, PostShift, MagicFactor, NPQFactor;
  auto *RHSDef = getOpcodeDef<GBuildVector>(RHS, MRI);
  if (RHSDef) {
    PreShift = MIB.buildBuildVector(ShiftAmtTy, PreShifts).getReg(0);
    MagicFactor = MIB.buildBuildVector(Ty, MagicFactors).getReg(0);
    NPQFactor = MIB.buildBuildVector(Ty, NPQFactors).getReg(0);
    PostShift = MIB.buildBuildVector(ShiftAmtTy, PostShifts).getReg(0);
  } else {
    assert(MRI.getType(RHS).isScalar() &&
           "Non-build_vector operation should have been a scalar");
    PreShift = PreShifts[0];
    MagicFactor = MagicFactors[0];
    PostShift = PostShifts[0];
  }

  Register Q = LHS;
  Q = MIB.buildLShr(Ty, Q, PreShift).getReg(0);

  // Multiply the numerator (operand 0) by the magic value.
  Q = MIB.buildUMulH(Ty, Q, MagicFactor).getReg(0);

  if (UseNPQ) {
    Register NPQ = MIB.buildSub(Ty, LHS, Q).getReg(0);

    // For vectors we might have a mix of non-NPQ/NPQ paths, so use
    // G_UMULH to act as a SRL-by-1 for NPQ, else multiply by zero.
    if (Ty.isVector())
      NPQ = MIB.buildUMulH(Ty, NPQ, NPQFactor).getReg(0);
    else
      NPQ = MIB.buildLShr(Ty, NPQ, MIB.buildConstant(ShiftAmtTy, 1)).getReg(0);

    Q = MIB.buildAdd(Ty, NPQ, Q).getReg(0);
  }

  Q = MIB.buildLShr(Ty, Q, PostShift).getReg(0);
  auto One = MIB.buildConstant(Ty, 1);
  auto IsOne = MIB.buildICmp(
      CmpInst::Predicate::ICMP_EQ,
      Ty.isScalar() ? LLT::scalar(1) : Ty.changeElementSize(1), RHS, One);
  return MIB.buildSelect(Ty, IsOne, LHS, Q);
}

bool CombinerHelper::matchUDivByConst(MachineInstr &MI) {
  assert(MI.getOpcode() == TargetOpcode::G_UDIV);
  Register Dst = MI.getOperand(0).getReg();
  Register RHS = MI.getOperand(2).getReg();
  LLT DstTy = MRI.getType(Dst);
  auto *RHSDef = MRI.getVRegDef(RHS);
  if (!isConstantOrConstantVector(*RHSDef, MRI))
    return false;

  auto &MF = *MI.getMF();
  AttributeList Attr = MF.getFunction().getAttributes();
  const auto &TLI = getTargetLowering();
  LLVMContext &Ctx = MF.getFunction().getContext();
  auto &DL = MF.getDataLayout();
  if (TLI.isIntDivCheap(getApproximateEVTForLLT(DstTy, DL, Ctx), Attr))
    return false;

  // Don't do this for minsize because the instruction sequence is usually
  // larger.
  if (MF.getFunction().hasMinSize())
    return false;

  // Don't do this if the types are not going to be legal.
  if (LI) {
    if (!isLegalOrBeforeLegalizer({TargetOpcode::G_MUL, {DstTy, DstTy}}))
      return false;
    if (!isLegalOrBeforeLegalizer({TargetOpcode::G_UMULH, {DstTy}}))
      return false;
    if (!isLegalOrBeforeLegalizer(
            {TargetOpcode::G_ICMP,
             {DstTy.isVector() ? DstTy.changeElementSize(1) : LLT::scalar(1),
              DstTy}}))
      return false;
  }

  auto CheckEltValue = [&](const Constant *C) {
    if (auto *CI = dyn_cast_or_null<ConstantInt>(C))
      return !CI->isZero();
    return false;
  };
  return matchUnaryPredicate(MRI, RHS, CheckEltValue);
}

void CombinerHelper::applyUDivByConst(MachineInstr &MI) {
  auto *NewMI = buildUDivUsingMul(MI);
  replaceSingleDefInstWithReg(MI, NewMI->getOperand(0).getReg());
}

bool CombinerHelper::matchUMulHToLShr(MachineInstr &MI) {
  assert(MI.getOpcode() == TargetOpcode::G_UMULH);
  Register RHS = MI.getOperand(2).getReg();
  Register Dst = MI.getOperand(0).getReg();
  LLT Ty = MRI.getType(Dst);
  LLT ShiftAmtTy = getTargetLowering().getPreferredShiftAmountTy(Ty);
  auto MatchPow2ExceptOne = [&](const Constant *C) {
    if (auto *CI = dyn_cast<ConstantInt>(C))
      return CI->getValue().isPowerOf2() && !CI->getValue().isOne();
    return false;
  };
  if (!matchUnaryPredicate(MRI, RHS, MatchPow2ExceptOne, false))
    return false;
  return isLegalOrBeforeLegalizer({TargetOpcode::G_LSHR, {Ty, ShiftAmtTy}});
}

void CombinerHelper::applyUMulHToLShr(MachineInstr &MI) {
  Register LHS = MI.getOperand(1).getReg();
  Register RHS = MI.getOperand(2).getReg();
  Register Dst = MI.getOperand(0).getReg();
  LLT Ty = MRI.getType(Dst);
  LLT ShiftAmtTy = getTargetLowering().getPreferredShiftAmountTy(Ty);
  unsigned NumEltBits = Ty.getScalarSizeInBits();

  Builder.setInstrAndDebugLoc(MI);
  auto LogBase2 = buildLogBase2(RHS, Builder);
  auto ShiftAmt =
      Builder.buildSub(Ty, Builder.buildConstant(Ty, NumEltBits), LogBase2);
  auto Trunc = Builder.buildZExtOrTrunc(ShiftAmtTy, ShiftAmt);
  Builder.buildLShr(Dst, LHS, Trunc);
  MI.eraseFromParent();
}

bool CombinerHelper::matchRedundantNegOperands(MachineInstr &MI,
                                               BuildFnTy &MatchInfo) {
  unsigned Opc = MI.getOpcode();
  assert(Opc == TargetOpcode::G_FADD || Opc == TargetOpcode::G_FSUB ||
         Opc == TargetOpcode::G_FMUL || Opc == TargetOpcode::G_FDIV ||
         Opc == TargetOpcode::G_FMAD || Opc == TargetOpcode::G_FMA);

  Register Dst = MI.getOperand(0).getReg();
  Register X = MI.getOperand(1).getReg();
  Register Y = MI.getOperand(2).getReg();
  LLT Type = MRI.getType(Dst);

  // fold (fadd x, fneg(y)) -> (fsub x, y)
  // fold (fadd fneg(y), x) -> (fsub x, y)
  // G_ADD is commutative so both cases are checked by m_GFAdd
  if (mi_match(Dst, MRI, m_GFAdd(m_Reg(X), m_GFNeg(m_Reg(Y)))) &&
      isLegalOrBeforeLegalizer({TargetOpcode::G_FSUB, {Type}})) {
    Opc = TargetOpcode::G_FSUB;
  }
  /// fold (fsub x, fneg(y)) -> (fadd x, y)
  else if (mi_match(Dst, MRI, m_GFSub(m_Reg(X), m_GFNeg(m_Reg(Y)))) &&
           isLegalOrBeforeLegalizer({TargetOpcode::G_FADD, {Type}})) {
    Opc = TargetOpcode::G_FADD;
  }
  // fold (fmul fneg(x), fneg(y)) -> (fmul x, y)
  // fold (fdiv fneg(x), fneg(y)) -> (fdiv x, y)
  // fold (fmad fneg(x), fneg(y), z) -> (fmad x, y, z)
  // fold (fma fneg(x), fneg(y), z) -> (fma x, y, z)
  else if ((Opc == TargetOpcode::G_FMUL || Opc == TargetOpcode::G_FDIV ||
            Opc == TargetOpcode::G_FMAD || Opc == TargetOpcode::G_FMA) &&
           mi_match(X, MRI, m_GFNeg(m_Reg(X))) &&
           mi_match(Y, MRI, m_GFNeg(m_Reg(Y)))) {
    // no opcode change
  } else
    return false;

  MatchInfo = [=, &MI](MachineIRBuilder &B) {
    Observer.changingInstr(MI);
    MI.setDesc(B.getTII().get(Opc));
    MI.getOperand(1).setReg(X);
    MI.getOperand(2).setReg(Y);
    Observer.changedInstr(MI);
  };
  return true;
}

/// Checks if \p MI is TargetOpcode::G_FMUL and contractable either
/// due to global flags or MachineInstr flags.
static bool isContractableFMul(MachineInstr &MI, bool AllowFusionGlobally) {
  if (MI.getOpcode() != TargetOpcode::G_FMUL)
    return false;
  return AllowFusionGlobally || MI.getFlag(MachineInstr::MIFlag::FmContract);
}

static bool hasMoreUses(const MachineInstr &MI0, const MachineInstr &MI1,
                        const MachineRegisterInfo &MRI) {
  return std::distance(MRI.use_instr_nodbg_begin(MI0.getOperand(0).getReg()),
                       MRI.use_instr_nodbg_end()) >
         std::distance(MRI.use_instr_nodbg_begin(MI1.getOperand(0).getReg()),
                       MRI.use_instr_nodbg_end());
}

bool CombinerHelper::canCombineFMadOrFMA(MachineInstr &MI,
                                         bool &AllowFusionGlobally,
                                         bool &HasFMAD, bool &Aggressive,
                                         bool CanReassociate) {

  auto *MF = MI.getMF();
  const auto &TLI = *MF->getSubtarget().getTargetLowering();
  const TargetOptions &Options = MF->getTarget().Options;
  LLT DstType = MRI.getType(MI.getOperand(0).getReg());

  if (CanReassociate &&
      !(Options.UnsafeFPMath || MI.getFlag(MachineInstr::MIFlag::FmReassoc)))
    return false;

  // Floating-point multiply-add with intermediate rounding.
  HasFMAD = (LI && TLI.isFMADLegal(MI, DstType));
  // Floating-point multiply-add without intermediate rounding.
  bool HasFMA = TLI.isFMAFasterThanFMulAndFAdd(*MF, DstType) &&
                isLegalOrBeforeLegalizer({TargetOpcode::G_FMA, {DstType}});
  // No valid opcode, do not combine.
  if (!HasFMAD && !HasFMA)
    return false;

  AllowFusionGlobally = Options.AllowFPOpFusion == FPOpFusion::Fast ||
                        Options.UnsafeFPMath || HasFMAD;
  // If the addition is not contractable, do not combine.
  if (!AllowFusionGlobally && !MI.getFlag(MachineInstr::MIFlag::FmContract))
    return false;

  Aggressive = TLI.enableAggressiveFMAFusion(DstType);
  return true;
}

bool CombinerHelper::matchCombineFAddFMulToFMadOrFMA(
    MachineInstr &MI, std::function<void(MachineIRBuilder &)> &MatchInfo) {
  assert(MI.getOpcode() == TargetOpcode::G_FADD);

  bool AllowFusionGlobally, HasFMAD, Aggressive;
  if (!canCombineFMadOrFMA(MI, AllowFusionGlobally, HasFMAD, Aggressive))
    return false;

  Register Op1 = MI.getOperand(1).getReg();
  Register Op2 = MI.getOperand(2).getReg();
  DefinitionAndSourceRegister LHS = {MRI.getVRegDef(Op1), Op1};
  DefinitionAndSourceRegister RHS = {MRI.getVRegDef(Op2), Op2};
  unsigned PreferredFusedOpcode =
      HasFMAD ? TargetOpcode::G_FMAD : TargetOpcode::G_FMA;

  // If we have two choices trying to fold (fadd (fmul u, v), (fmul x, y)),
  // prefer to fold the multiply with fewer uses.
  if (Aggressive && isContractableFMul(*LHS.MI, AllowFusionGlobally) &&
      isContractableFMul(*RHS.MI, AllowFusionGlobally)) {
    if (hasMoreUses(*LHS.MI, *RHS.MI, MRI))
      std::swap(LHS, RHS);
  }

  // fold (fadd (fmul x, y), z) -> (fma x, y, z)
  if (isContractableFMul(*LHS.MI, AllowFusionGlobally) &&
      (Aggressive || MRI.hasOneNonDBGUse(LHS.Reg))) {
    MatchInfo = [=, &MI](MachineIRBuilder &B) {
      B.buildInstr(PreferredFusedOpcode, {MI.getOperand(0).getReg()},
                   {LHS.MI->getOperand(1).getReg(),
                    LHS.MI->getOperand(2).getReg(), RHS.Reg});
    };
    return true;
  }

  // fold (fadd x, (fmul y, z)) -> (fma y, z, x)
  if (isContractableFMul(*RHS.MI, AllowFusionGlobally) &&
      (Aggressive || MRI.hasOneNonDBGUse(RHS.Reg))) {
    MatchInfo = [=, &MI](MachineIRBuilder &B) {
      B.buildInstr(PreferredFusedOpcode, {MI.getOperand(0).getReg()},
                   {RHS.MI->getOperand(1).getReg(),
                    RHS.MI->getOperand(2).getReg(), LHS.Reg});
    };
    return true;
  }

  return false;
}

bool CombinerHelper::matchCombineFAddFpExtFMulToFMadOrFMA(
    MachineInstr &MI, std::function<void(MachineIRBuilder &)> &MatchInfo) {
  assert(MI.getOpcode() == TargetOpcode::G_FADD);

  bool AllowFusionGlobally, HasFMAD, Aggressive;
  if (!canCombineFMadOrFMA(MI, AllowFusionGlobally, HasFMAD, Aggressive))
    return false;

  const auto &TLI = *MI.getMF()->getSubtarget().getTargetLowering();
  Register Op1 = MI.getOperand(1).getReg();
  Register Op2 = MI.getOperand(2).getReg();
  DefinitionAndSourceRegister LHS = {MRI.getVRegDef(Op1), Op1};
  DefinitionAndSourceRegister RHS = {MRI.getVRegDef(Op2), Op2};
  LLT DstType = MRI.getType(MI.getOperand(0).getReg());

  unsigned PreferredFusedOpcode =
      HasFMAD ? TargetOpcode::G_FMAD : TargetOpcode::G_FMA;

  // If we have two choices trying to fold (fadd (fmul u, v), (fmul x, y)),
  // prefer to fold the multiply with fewer uses.
  if (Aggressive && isContractableFMul(*LHS.MI, AllowFusionGlobally) &&
      isContractableFMul(*RHS.MI, AllowFusionGlobally)) {
    if (hasMoreUses(*LHS.MI, *RHS.MI, MRI))
      std::swap(LHS, RHS);
  }

  // fold (fadd (fpext (fmul x, y)), z) -> (fma (fpext x), (fpext y), z)
  MachineInstr *FpExtSrc;
  if (mi_match(LHS.Reg, MRI, m_GFPExt(m_MInstr(FpExtSrc))) &&
      isContractableFMul(*FpExtSrc, AllowFusionGlobally) &&
      TLI.isFPExtFoldable(MI, PreferredFusedOpcode, DstType,
                          MRI.getType(FpExtSrc->getOperand(1).getReg()))) {
    MatchInfo = [=, &MI](MachineIRBuilder &B) {
      auto FpExtX = B.buildFPExt(DstType, FpExtSrc->getOperand(1).getReg());
      auto FpExtY = B.buildFPExt(DstType, FpExtSrc->getOperand(2).getReg());
      B.buildInstr(PreferredFusedOpcode, {MI.getOperand(0).getReg()},
                   {FpExtX.getReg(0), FpExtY.getReg(0), RHS.Reg});
    };
    return true;
  }

  // fold (fadd z, (fpext (fmul x, y))) -> (fma (fpext x), (fpext y), z)
  // Note: Commutes FADD operands.
  if (mi_match(RHS.Reg, MRI, m_GFPExt(m_MInstr(FpExtSrc))) &&
      isContractableFMul(*FpExtSrc, AllowFusionGlobally) &&
      TLI.isFPExtFoldable(MI, PreferredFusedOpcode, DstType,
                          MRI.getType(FpExtSrc->getOperand(1).getReg()))) {
    MatchInfo = [=, &MI](MachineIRBuilder &B) {
      auto FpExtX = B.buildFPExt(DstType, FpExtSrc->getOperand(1).getReg());
      auto FpExtY = B.buildFPExt(DstType, FpExtSrc->getOperand(2).getReg());
      B.buildInstr(PreferredFusedOpcode, {MI.getOperand(0).getReg()},
                   {FpExtX.getReg(0), FpExtY.getReg(0), LHS.Reg});
    };
    return true;
  }

  return false;
}

bool CombinerHelper::matchCombineFAddFMAFMulToFMadOrFMA(
    MachineInstr &MI, std::function<void(MachineIRBuilder &)> &MatchInfo) {
  assert(MI.getOpcode() == TargetOpcode::G_FADD);

  bool AllowFusionGlobally, HasFMAD, Aggressive;
  if (!canCombineFMadOrFMA(MI, AllowFusionGlobally, HasFMAD, Aggressive, true))
    return false;

  Register Op1 = MI.getOperand(1).getReg();
  Register Op2 = MI.getOperand(2).getReg();
  DefinitionAndSourceRegister LHS = {MRI.getVRegDef(Op1), Op1};
  DefinitionAndSourceRegister RHS = {MRI.getVRegDef(Op2), Op2};
  LLT DstTy = MRI.getType(MI.getOperand(0).getReg());

  unsigned PreferredFusedOpcode =
      HasFMAD ? TargetOpcode::G_FMAD : TargetOpcode::G_FMA;

  // If we have two choices trying to fold (fadd (fmul u, v), (fmul x, y)),
  // prefer to fold the multiply with fewer uses.
  if (Aggressive && isContractableFMul(*LHS.MI, AllowFusionGlobally) &&
      isContractableFMul(*RHS.MI, AllowFusionGlobally)) {
    if (hasMoreUses(*LHS.MI, *RHS.MI, MRI))
      std::swap(LHS, RHS);
  }

  MachineInstr *FMA = nullptr;
  Register Z;
  // fold (fadd (fma x, y, (fmul u, v)), z) -> (fma x, y, (fma u, v, z))
  if (LHS.MI->getOpcode() == PreferredFusedOpcode &&
      (MRI.getVRegDef(LHS.MI->getOperand(3).getReg())->getOpcode() ==
       TargetOpcode::G_FMUL) &&
      MRI.hasOneNonDBGUse(LHS.MI->getOperand(0).getReg()) &&
      MRI.hasOneNonDBGUse(LHS.MI->getOperand(3).getReg())) {
    FMA = LHS.MI;
    Z = RHS.Reg;
  }
  // fold (fadd z, (fma x, y, (fmul u, v))) -> (fma x, y, (fma u, v, z))
  else if (RHS.MI->getOpcode() == PreferredFusedOpcode &&
           (MRI.getVRegDef(RHS.MI->getOperand(3).getReg())->getOpcode() ==
            TargetOpcode::G_FMUL) &&
           MRI.hasOneNonDBGUse(RHS.MI->getOperand(0).getReg()) &&
           MRI.hasOneNonDBGUse(RHS.MI->getOperand(3).getReg())) {
    Z = LHS.Reg;
    FMA = RHS.MI;
  }

  if (FMA) {
    MachineInstr *FMulMI = MRI.getVRegDef(FMA->getOperand(3).getReg());
    Register X = FMA->getOperand(1).getReg();
    Register Y = FMA->getOperand(2).getReg();
    Register U = FMulMI->getOperand(1).getReg();
    Register V = FMulMI->getOperand(2).getReg();

    MatchInfo = [=, &MI](MachineIRBuilder &B) {
      Register InnerFMA = MRI.createGenericVirtualRegister(DstTy);
      B.buildInstr(PreferredFusedOpcode, {InnerFMA}, {U, V, Z});
      B.buildInstr(PreferredFusedOpcode, {MI.getOperand(0).getReg()},
                   {X, Y, InnerFMA});
    };
    return true;
  }

  return false;
}

bool CombinerHelper::matchCombineFAddFpExtFMulToFMadOrFMAAggressive(
    MachineInstr &MI, std::function<void(MachineIRBuilder &)> &MatchInfo) {
  assert(MI.getOpcode() == TargetOpcode::G_FADD);

  bool AllowFusionGlobally, HasFMAD, Aggressive;
  if (!canCombineFMadOrFMA(MI, AllowFusionGlobally, HasFMAD, Aggressive))
    return false;

  if (!Aggressive)
    return false;

  const auto &TLI = *MI.getMF()->getSubtarget().getTargetLowering();
  LLT DstType = MRI.getType(MI.getOperand(0).getReg());
  Register Op1 = MI.getOperand(1).getReg();
  Register Op2 = MI.getOperand(2).getReg();
  DefinitionAndSourceRegister LHS = {MRI.getVRegDef(Op1), Op1};
  DefinitionAndSourceRegister RHS = {MRI.getVRegDef(Op2), Op2};

  unsigned PreferredFusedOpcode =
      HasFMAD ? TargetOpcode::G_FMAD : TargetOpcode::G_FMA;

  // If we have two choices trying to fold (fadd (fmul u, v), (fmul x, y)),
  // prefer to fold the multiply with fewer uses.
  if (Aggressive && isContractableFMul(*LHS.MI, AllowFusionGlobally) &&
      isContractableFMul(*RHS.MI, AllowFusionGlobally)) {
    if (hasMoreUses(*LHS.MI, *RHS.MI, MRI))
      std::swap(LHS, RHS);
  }

  // Builds: (fma x, y, (fma (fpext u), (fpext v), z))
  auto buildMatchInfo = [=, &MI](Register U, Register V, Register Z, Register X,
                                 Register Y, MachineIRBuilder &B) {
    Register FpExtU = B.buildFPExt(DstType, U).getReg(0);
    Register FpExtV = B.buildFPExt(DstType, V).getReg(0);
    Register InnerFMA =
        B.buildInstr(PreferredFusedOpcode, {DstType}, {FpExtU, FpExtV, Z})
            .getReg(0);
    B.buildInstr(PreferredFusedOpcode, {MI.getOperand(0).getReg()},
                 {X, Y, InnerFMA});
  };

  MachineInstr *FMulMI, *FMAMI;
  // fold (fadd (fma x, y, (fpext (fmul u, v))), z)
  //   -> (fma x, y, (fma (fpext u), (fpext v), z))
  if (LHS.MI->getOpcode() == PreferredFusedOpcode &&
      mi_match(LHS.MI->getOperand(3).getReg(), MRI,
               m_GFPExt(m_MInstr(FMulMI))) &&
      isContractableFMul(*FMulMI, AllowFusionGlobally) &&
      TLI.isFPExtFoldable(MI, PreferredFusedOpcode, DstType,
                          MRI.getType(FMulMI->getOperand(0).getReg()))) {
    MatchInfo = [=](MachineIRBuilder &B) {
      buildMatchInfo(FMulMI->getOperand(1).getReg(),
                     FMulMI->getOperand(2).getReg(), RHS.Reg,
                     LHS.MI->getOperand(1).getReg(),
                     LHS.MI->getOperand(2).getReg(), B);
    };
    return true;
  }

  // fold (fadd (fpext (fma x, y, (fmul u, v))), z)
  //   -> (fma (fpext x), (fpext y), (fma (fpext u), (fpext v), z))
  // FIXME: This turns two single-precision and one double-precision
  // operation into two double-precision operations, which might not be
  // interesting for all targets, especially GPUs.
  if (mi_match(LHS.Reg, MRI, m_GFPExt(m_MInstr(FMAMI))) &&
      FMAMI->getOpcode() == PreferredFusedOpcode) {
    MachineInstr *FMulMI = MRI.getVRegDef(FMAMI->getOperand(3).getReg());
    if (isContractableFMul(*FMulMI, AllowFusionGlobally) &&
        TLI.isFPExtFoldable(MI, PreferredFusedOpcode, DstType,
                            MRI.getType(FMAMI->getOperand(0).getReg()))) {
      MatchInfo = [=](MachineIRBuilder &B) {
        Register X = FMAMI->getOperand(1).getReg();
        Register Y = FMAMI->getOperand(2).getReg();
        X = B.buildFPExt(DstType, X).getReg(0);
        Y = B.buildFPExt(DstType, Y).getReg(0);
        buildMatchInfo(FMulMI->getOperand(1).getReg(),
                       FMulMI->getOperand(2).getReg(), RHS.Reg, X, Y, B);
      };

      return true;
    }
  }

  // fold (fadd z, (fma x, y, (fpext (fmul u, v)))
  //   -> (fma x, y, (fma (fpext u), (fpext v), z))
  if (RHS.MI->getOpcode() == PreferredFusedOpcode &&
      mi_match(RHS.MI->getOperand(3).getReg(), MRI,
               m_GFPExt(m_MInstr(FMulMI))) &&
      isContractableFMul(*FMulMI, AllowFusionGlobally) &&
      TLI.isFPExtFoldable(MI, PreferredFusedOpcode, DstType,
                          MRI.getType(FMulMI->getOperand(0).getReg()))) {
    MatchInfo = [=](MachineIRBuilder &B) {
      buildMatchInfo(FMulMI->getOperand(1).getReg(),
                     FMulMI->getOperand(2).getReg(), LHS.Reg,
                     RHS.MI->getOperand(1).getReg(),
                     RHS.MI->getOperand(2).getReg(), B);
    };
    return true;
  }

  // fold (fadd z, (fpext (fma x, y, (fmul u, v)))
  //   -> (fma (fpext x), (fpext y), (fma (fpext u), (fpext v), z))
  // FIXME: This turns two single-precision and one double-precision
  // operation into two double-precision operations, which might not be
  // interesting for all targets, especially GPUs.
  if (mi_match(RHS.Reg, MRI, m_GFPExt(m_MInstr(FMAMI))) &&
      FMAMI->getOpcode() == PreferredFusedOpcode) {
    MachineInstr *FMulMI = MRI.getVRegDef(FMAMI->getOperand(3).getReg());
    if (isContractableFMul(*FMulMI, AllowFusionGlobally) &&
        TLI.isFPExtFoldable(MI, PreferredFusedOpcode, DstType,
                            MRI.getType(FMAMI->getOperand(0).getReg()))) {
      MatchInfo = [=](MachineIRBuilder &B) {
        Register X = FMAMI->getOperand(1).getReg();
        Register Y = FMAMI->getOperand(2).getReg();
        X = B.buildFPExt(DstType, X).getReg(0);
        Y = B.buildFPExt(DstType, Y).getReg(0);
        buildMatchInfo(FMulMI->getOperand(1).getReg(),
                       FMulMI->getOperand(2).getReg(), LHS.Reg, X, Y, B);
      };
      return true;
    }
  }

  return false;
}

bool CombinerHelper::matchCombineFSubFMulToFMadOrFMA(
    MachineInstr &MI, std::function<void(MachineIRBuilder &)> &MatchInfo) {
  assert(MI.getOpcode() == TargetOpcode::G_FSUB);

  bool AllowFusionGlobally, HasFMAD, Aggressive;
  if (!canCombineFMadOrFMA(MI, AllowFusionGlobally, HasFMAD, Aggressive))
    return false;

  Register Op1 = MI.getOperand(1).getReg();
  Register Op2 = MI.getOperand(2).getReg();
  DefinitionAndSourceRegister LHS = {MRI.getVRegDef(Op1), Op1};
  DefinitionAndSourceRegister RHS = {MRI.getVRegDef(Op2), Op2};
  LLT DstTy = MRI.getType(MI.getOperand(0).getReg());

  // If we have two choices trying to fold (fadd (fmul u, v), (fmul x, y)),
  // prefer to fold the multiply with fewer uses.
  int FirstMulHasFewerUses = true;
  if (isContractableFMul(*LHS.MI, AllowFusionGlobally) &&
      isContractableFMul(*RHS.MI, AllowFusionGlobally) &&
      hasMoreUses(*LHS.MI, *RHS.MI, MRI))
    FirstMulHasFewerUses = false;

  unsigned PreferredFusedOpcode =
      HasFMAD ? TargetOpcode::G_FMAD : TargetOpcode::G_FMA;

  // fold (fsub (fmul x, y), z) -> (fma x, y, -z)
  if (FirstMulHasFewerUses &&
      (isContractableFMul(*LHS.MI, AllowFusionGlobally) &&
       (Aggressive || MRI.hasOneNonDBGUse(LHS.Reg)))) {
    MatchInfo = [=, &MI](MachineIRBuilder &B) {
      Register NegZ = B.buildFNeg(DstTy, RHS.Reg).getReg(0);
      B.buildInstr(PreferredFusedOpcode, {MI.getOperand(0).getReg()},
                   {LHS.MI->getOperand(1).getReg(),
                    LHS.MI->getOperand(2).getReg(), NegZ});
    };
    return true;
  }
  // fold (fsub x, (fmul y, z)) -> (fma -y, z, x)
  else if ((isContractableFMul(*RHS.MI, AllowFusionGlobally) &&
            (Aggressive || MRI.hasOneNonDBGUse(RHS.Reg)))) {
    MatchInfo = [=, &MI](MachineIRBuilder &B) {
      Register NegY =
          B.buildFNeg(DstTy, RHS.MI->getOperand(1).getReg()).getReg(0);
      B.buildInstr(PreferredFusedOpcode, {MI.getOperand(0).getReg()},
                   {NegY, RHS.MI->getOperand(2).getReg(), LHS.Reg});
    };
    return true;
  }

  return false;
}

bool CombinerHelper::matchCombineFSubFNegFMulToFMadOrFMA(
    MachineInstr &MI, std::function<void(MachineIRBuilder &)> &MatchInfo) {
  assert(MI.getOpcode() == TargetOpcode::G_FSUB);

  bool AllowFusionGlobally, HasFMAD, Aggressive;
  if (!canCombineFMadOrFMA(MI, AllowFusionGlobally, HasFMAD, Aggressive))
    return false;

  Register LHSReg = MI.getOperand(1).getReg();
  Register RHSReg = MI.getOperand(2).getReg();
  LLT DstTy = MRI.getType(MI.getOperand(0).getReg());

  unsigned PreferredFusedOpcode =
      HasFMAD ? TargetOpcode::G_FMAD : TargetOpcode::G_FMA;

  MachineInstr *FMulMI;
  // fold (fsub (fneg (fmul x, y)), z) -> (fma (fneg x), y, (fneg z))
  if (mi_match(LHSReg, MRI, m_GFNeg(m_MInstr(FMulMI))) &&
      (Aggressive || (MRI.hasOneNonDBGUse(LHSReg) &&
                      MRI.hasOneNonDBGUse(FMulMI->getOperand(0).getReg()))) &&
      isContractableFMul(*FMulMI, AllowFusionGlobally)) {
    MatchInfo = [=, &MI](MachineIRBuilder &B) {
      Register NegX =
          B.buildFNeg(DstTy, FMulMI->getOperand(1).getReg()).getReg(0);
      Register NegZ = B.buildFNeg(DstTy, RHSReg).getReg(0);
      B.buildInstr(PreferredFusedOpcode, {MI.getOperand(0).getReg()},
                   {NegX, FMulMI->getOperand(2).getReg(), NegZ});
    };
    return true;
  }

  // fold (fsub x, (fneg (fmul, y, z))) -> (fma y, z, x)
  if (mi_match(RHSReg, MRI, m_GFNeg(m_MInstr(FMulMI))) &&
      (Aggressive || (MRI.hasOneNonDBGUse(RHSReg) &&
                      MRI.hasOneNonDBGUse(FMulMI->getOperand(0).getReg()))) &&
      isContractableFMul(*FMulMI, AllowFusionGlobally)) {
    MatchInfo = [=, &MI](MachineIRBuilder &B) {
      B.buildInstr(PreferredFusedOpcode, {MI.getOperand(0).getReg()},
                   {FMulMI->getOperand(1).getReg(),
                    FMulMI->getOperand(2).getReg(), LHSReg});
    };
    return true;
  }

  return false;
}

bool CombinerHelper::matchCombineFSubFpExtFMulToFMadOrFMA(
    MachineInstr &MI, std::function<void(MachineIRBuilder &)> &MatchInfo) {
  assert(MI.getOpcode() == TargetOpcode::G_FSUB);

  bool AllowFusionGlobally, HasFMAD, Aggressive;
  if (!canCombineFMadOrFMA(MI, AllowFusionGlobally, HasFMAD, Aggressive))
    return false;

  Register LHSReg = MI.getOperand(1).getReg();
  Register RHSReg = MI.getOperand(2).getReg();
  LLT DstTy = MRI.getType(MI.getOperand(0).getReg());

  unsigned PreferredFusedOpcode =
      HasFMAD ? TargetOpcode::G_FMAD : TargetOpcode::G_FMA;

  MachineInstr *FMulMI;
  // fold (fsub (fpext (fmul x, y)), z) -> (fma (fpext x), (fpext y), (fneg z))
  if (mi_match(LHSReg, MRI, m_GFPExt(m_MInstr(FMulMI))) &&
      isContractableFMul(*FMulMI, AllowFusionGlobally) &&
      (Aggressive || MRI.hasOneNonDBGUse(LHSReg))) {
    MatchInfo = [=, &MI](MachineIRBuilder &B) {
      Register FpExtX =
          B.buildFPExt(DstTy, FMulMI->getOperand(1).getReg()).getReg(0);
      Register FpExtY =
          B.buildFPExt(DstTy, FMulMI->getOperand(2).getReg()).getReg(0);
      Register NegZ = B.buildFNeg(DstTy, RHSReg).getReg(0);
      B.buildInstr(PreferredFusedOpcode, {MI.getOperand(0).getReg()},
                   {FpExtX, FpExtY, NegZ});
    };
    return true;
  }

  // fold (fsub x, (fpext (fmul y, z))) -> (fma (fneg (fpext y)), (fpext z), x)
  if (mi_match(RHSReg, MRI, m_GFPExt(m_MInstr(FMulMI))) &&
      isContractableFMul(*FMulMI, AllowFusionGlobally) &&
      (Aggressive || MRI.hasOneNonDBGUse(RHSReg))) {
    MatchInfo = [=, &MI](MachineIRBuilder &B) {
      Register FpExtY =
          B.buildFPExt(DstTy, FMulMI->getOperand(1).getReg()).getReg(0);
      Register NegY = B.buildFNeg(DstTy, FpExtY).getReg(0);
      Register FpExtZ =
          B.buildFPExt(DstTy, FMulMI->getOperand(2).getReg()).getReg(0);
      B.buildInstr(PreferredFusedOpcode, {MI.getOperand(0).getReg()},
                   {NegY, FpExtZ, LHSReg});
    };
    return true;
  }

  return false;
}

bool CombinerHelper::matchCombineFSubFpExtFNegFMulToFMadOrFMA(
    MachineInstr &MI, std::function<void(MachineIRBuilder &)> &MatchInfo) {
  assert(MI.getOpcode() == TargetOpcode::G_FSUB);

  bool AllowFusionGlobally, HasFMAD, Aggressive;
  if (!canCombineFMadOrFMA(MI, AllowFusionGlobally, HasFMAD, Aggressive))
    return false;

  const auto &TLI = *MI.getMF()->getSubtarget().getTargetLowering();
  LLT DstTy = MRI.getType(MI.getOperand(0).getReg());
  Register LHSReg = MI.getOperand(1).getReg();
  Register RHSReg = MI.getOperand(2).getReg();

  unsigned PreferredFusedOpcode =
      HasFMAD ? TargetOpcode::G_FMAD : TargetOpcode::G_FMA;

  auto buildMatchInfo = [=](Register Dst, Register X, Register Y, Register Z,
                            MachineIRBuilder &B) {
    Register FpExtX = B.buildFPExt(DstTy, X).getReg(0);
    Register FpExtY = B.buildFPExt(DstTy, Y).getReg(0);
    B.buildInstr(PreferredFusedOpcode, {Dst}, {FpExtX, FpExtY, Z});
  };

  MachineInstr *FMulMI;
  // fold (fsub (fpext (fneg (fmul x, y))), z) ->
  //      (fneg (fma (fpext x), (fpext y), z))
  // fold (fsub (fneg (fpext (fmul x, y))), z) ->
  //      (fneg (fma (fpext x), (fpext y), z))
  if ((mi_match(LHSReg, MRI, m_GFPExt(m_GFNeg(m_MInstr(FMulMI)))) ||
       mi_match(LHSReg, MRI, m_GFNeg(m_GFPExt(m_MInstr(FMulMI))))) &&
      isContractableFMul(*FMulMI, AllowFusionGlobally) &&
      TLI.isFPExtFoldable(MI, PreferredFusedOpcode, DstTy,
                          MRI.getType(FMulMI->getOperand(0).getReg()))) {
    MatchInfo = [=, &MI](MachineIRBuilder &B) {
      Register FMAReg = MRI.createGenericVirtualRegister(DstTy);
      buildMatchInfo(FMAReg, FMulMI->getOperand(1).getReg(),
                     FMulMI->getOperand(2).getReg(), RHSReg, B);
      B.buildFNeg(MI.getOperand(0).getReg(), FMAReg);
    };
    return true;
  }

  // fold (fsub x, (fpext (fneg (fmul y, z)))) -> (fma (fpext y), (fpext z), x)
  // fold (fsub x, (fneg (fpext (fmul y, z)))) -> (fma (fpext y), (fpext z), x)
  if ((mi_match(RHSReg, MRI, m_GFPExt(m_GFNeg(m_MInstr(FMulMI)))) ||
       mi_match(RHSReg, MRI, m_GFNeg(m_GFPExt(m_MInstr(FMulMI))))) &&
      isContractableFMul(*FMulMI, AllowFusionGlobally) &&
      TLI.isFPExtFoldable(MI, PreferredFusedOpcode, DstTy,
                          MRI.getType(FMulMI->getOperand(0).getReg()))) {
    MatchInfo = [=, &MI](MachineIRBuilder &B) {
      buildMatchInfo(MI.getOperand(0).getReg(), FMulMI->getOperand(1).getReg(),
                     FMulMI->getOperand(2).getReg(), LHSReg, B);
    };
    return true;
  }

  return false;
}

>>>>>>> 2ab1d525
bool CombinerHelper::tryCombine(MachineInstr &MI) {
  if (tryCombineCopy(MI))
    return true;
  if (tryCombineExtendingLoads(MI))
    return true;
  if (tryCombineIndexedLoadStore(MI))
    return true;
  return false;
}<|MERGE_RESOLUTION|>--- conflicted
+++ resolved
@@ -27,11 +27,6 @@
 #include "llvm/CodeGen/MachineRegisterInfo.h"
 #include "llvm/CodeGen/TargetInstrInfo.h"
 #include "llvm/CodeGen/TargetLowering.h"
-<<<<<<< HEAD
-#include "llvm/CodeGen/TargetOpcodes.h"
-#include "llvm/Support/MathExtras.h"
-=======
->>>>>>> 2ab1d525
 #include "llvm/Target/TargetMachine.h"
 #include "llvm/CodeGen/TargetOpcodes.h"
 #include "llvm/IR/DataLayout.h"
@@ -75,8 +70,6 @@
   return I;
 }
 
-<<<<<<< HEAD
-=======
 /// Determines the LogBase2 value for a non-null input value using the
 /// transform: LogBase2(V) = (EltBits - 1) - ctlz(V).
 static Register buildLogBase2(Register V, MachineIRBuilder &MIB) {
@@ -87,7 +80,6 @@
   return MIB.buildSub(Ty, Base, Ctlz).getReg(0);
 }
 
->>>>>>> 2ab1d525
 /// \returns The big endian in-memory byte position of byte \p I in a
 /// \p ByteWidth bytes wide type.
 ///
@@ -738,11 +730,7 @@
          "shouldn't consider debug uses");
   assert(DefMI.getParent() == UseMI.getParent());
   if (&DefMI == &UseMI)
-<<<<<<< HEAD
-    return false;
-=======
     return true;
->>>>>>> 2ab1d525
   const MachineBasicBlock &MBB = *DefMI.getParent();
   auto DefOrUse = find_if(MBB, [&DefMI, &UseMI](const MachineInstr &MI) {
     return &MI == &DefMI || &MI == &UseMI;
@@ -852,11 +840,7 @@
   //    ==>
   // %ld = G_SEXTLOAD %ptr (load 1)
 
-<<<<<<< HEAD
-  auto &MMO = **LoadDef->memoperands_begin();
-=======
   auto &MMO = LoadDef->getMMO();
->>>>>>> 2ab1d525
   Builder.setInstrAndDebugLoc(*LoadDef);
   auto &MF = Builder.getMF();
   auto PtrInfo = MMO.getPointerInfo();
@@ -1102,63 +1086,6 @@
   }
 
   if (!isLegalOrBeforeLegalizer({DivremOpcode, {MRI.getType(Src1)}}))
-<<<<<<< HEAD
-    return false;
-
-  // Combine:
-  //   %div:_ = G_[SU]DIV %src1:_, %src2:_
-  //   %rem:_ = G_[SU]REM %src1:_, %src2:_
-  // into:
-  //  %div:_, %rem:_ = G_[SU]DIVREM %src1:_, %src2:_
-
-  // Combine:
-  //   %rem:_ = G_[SU]REM %src1:_, %src2:_
-  //   %div:_ = G_[SU]DIV %src1:_, %src2:_
-  // into:
-  //  %div:_, %rem:_ = G_[SU]DIVREM %src1:_, %src2:_
-
-  for (auto &UseMI : MRI.use_nodbg_instructions(Src1)) {
-    if (MI.getParent() == UseMI.getParent() &&
-        ((IsDiv && UseMI.getOpcode() == RemOpcode) ||
-         (!IsDiv && UseMI.getOpcode() == DivOpcode)) &&
-        matchEqualDefs(MI.getOperand(2), UseMI.getOperand(2))) {
-      OtherMI = &UseMI;
-      return true;
-    }
-  }
-
-  return false;
-}
-
-void CombinerHelper::applyCombineDivRem(MachineInstr &MI,
-                                        MachineInstr *&OtherMI) {
-  unsigned Opcode = MI.getOpcode();
-  assert(OtherMI && "OtherMI shouldn't be empty.");
-
-  Register DestDivReg, DestRemReg;
-  if (Opcode == TargetOpcode::G_SDIV || Opcode == TargetOpcode::G_UDIV) {
-    DestDivReg = MI.getOperand(0).getReg();
-    DestRemReg = OtherMI->getOperand(0).getReg();
-  } else {
-    DestDivReg = OtherMI->getOperand(0).getReg();
-    DestRemReg = MI.getOperand(0).getReg();
-  }
-
-  bool IsSigned =
-      Opcode == TargetOpcode::G_SDIV || Opcode == TargetOpcode::G_SREM;
-  Builder.setInstrAndDebugLoc(MI);
-  Builder.buildInstr(IsSigned ? TargetOpcode::G_SDIVREM
-                              : TargetOpcode::G_UDIVREM,
-                     {DestDivReg, DestRemReg},
-                     {MI.getOperand(1).getReg(), MI.getOperand(2).getReg()});
-  MI.eraseFromParent();
-  OtherMI->eraseFromParent();
-}
-
-bool CombinerHelper::matchOptBrCondByInvertingCond(MachineInstr &MI) {
-  if (MI.getOpcode() != TargetOpcode::G_BR)
-=======
->>>>>>> 2ab1d525
     return false;
 
   // Combine:
@@ -1277,84 +1204,6 @@
   Observer.changedInstr(*BrCond);
 }
 
-<<<<<<< HEAD
-static bool shouldLowerMemFuncForSize(const MachineFunction &MF) {
-  // On Darwin, -Os means optimize for size without hurting performance, so
-  // only really optimize for size when -Oz (MinSize) is used.
-  if (MF.getTarget().getTargetTriple().isOSDarwin())
-    return MF.getFunction().hasMinSize();
-  return MF.getFunction().hasOptSize();
-}
-
-// Returns a list of types to use for memory op lowering in MemOps. A partial
-// port of findOptimalMemOpLowering in TargetLowering.
-static bool findGISelOptimalMemOpLowering(std::vector<LLT> &MemOps,
-                                          unsigned Limit, const MemOp &Op,
-                                          unsigned DstAS, unsigned SrcAS,
-                                          const AttributeList &FuncAttributes,
-                                          const TargetLowering &TLI) {
-  if (Op.isMemcpyWithFixedDstAlign() && Op.getSrcAlign() < Op.getDstAlign())
-    return false;
-
-  LLT Ty = TLI.getOptimalMemOpLLT(Op, FuncAttributes);
-
-  if (Ty == LLT()) {
-    // Use the largest scalar type whose alignment constraints are satisfied.
-    // We only need to check DstAlign here as SrcAlign is always greater or
-    // equal to DstAlign (or zero).
-    Ty = LLT::scalar(64);
-    if (Op.isFixedDstAlign())
-      while (Op.getDstAlign() < Ty.getSizeInBytes() &&
-             !TLI.allowsMisalignedMemoryAccesses(Ty, DstAS, Op.getDstAlign()))
-        Ty = LLT::scalar(Ty.getSizeInBytes());
-    assert(Ty.getSizeInBits() > 0 && "Could not find valid type");
-    // FIXME: check for the largest legal type we can load/store to.
-  }
-
-  unsigned NumMemOps = 0;
-  uint64_t Size = Op.size();
-  while (Size) {
-    unsigned TySize = Ty.getSizeInBytes();
-    while (TySize > Size) {
-      // For now, only use non-vector load / store's for the left-over pieces.
-      LLT NewTy = Ty;
-      // FIXME: check for mem op safety and legality of the types. Not all of
-      // SDAGisms map cleanly to GISel concepts.
-      if (NewTy.isVector())
-        NewTy = NewTy.getSizeInBits() > 64 ? LLT::scalar(64) : LLT::scalar(32);
-      NewTy = LLT::scalar(PowerOf2Floor(NewTy.getSizeInBits() - 1));
-      unsigned NewTySize = NewTy.getSizeInBytes();
-      assert(NewTySize > 0 && "Could not find appropriate type");
-
-      // If the new LLT cannot cover all of the remaining bits, then consider
-      // issuing a (or a pair of) unaligned and overlapping load / store.
-      bool Fast;
-      // Need to get a VT equivalent for allowMisalignedMemoryAccesses().
-      MVT VT = getMVTForLLT(Ty);
-      if (NumMemOps && Op.allowOverlap() && NewTySize < Size &&
-          TLI.allowsMisalignedMemoryAccesses(
-              VT, DstAS, Op.isFixedDstAlign() ? Op.getDstAlign() : Align(1),
-              MachineMemOperand::MONone, &Fast) &&
-          Fast)
-        TySize = Size;
-      else {
-        Ty = NewTy;
-        TySize = NewTySize;
-      }
-    }
-
-    if (++NumMemOps > Limit)
-      return false;
-
-    MemOps.push_back(Ty);
-    Size -= TySize;
-  }
-
-  return true;
-}
-
-=======
->>>>>>> 2ab1d525
 static Type *getTypeForLLT(LLT Ty, LLVMContext &C) {
   if (Ty.isVector())
     return FixedVectorType::get(IntegerType::get(C, Ty.getScalarSizeInBits()),
@@ -2303,8 +2152,6 @@
   return mi_match(Src, MRI, m_GFabs(m_Reg(AbsSrc)));
 }
 
-<<<<<<< HEAD
-=======
 bool CombinerHelper::matchCombineFAbsOfFNeg(MachineInstr &MI,
                                             BuildFnTy &MatchInfo) {
   assert(MI.getOpcode() == TargetOpcode::G_FABS && "Expected a G_FABS");
@@ -2322,7 +2169,6 @@
   return true;
 }
 
->>>>>>> 2ab1d525
 bool CombinerHelper::matchCombineTruncOfExt(
     MachineInstr &MI, std::pair<Register, unsigned> &MatchInfo) {
   assert(MI.getOpcode() == TargetOpcode::G_TRUNC && "Expected a G_TRUNC");
@@ -3936,495 +3782,6 @@
   return true;
 }
 
-<<<<<<< HEAD
-Optional<SmallVector<Register, 8>>
-CombinerHelper::findCandidatesForLoadOrCombine(const MachineInstr *Root) const {
-  assert(Root->getOpcode() == TargetOpcode::G_OR && "Expected G_OR only!");
-  // We want to detect if Root is part of a tree which represents a bunch
-  // of loads being merged into a larger load. We'll try to recognize patterns
-  // like, for example:
-  //
-  //  Reg   Reg
-  //   \    /
-  //    OR_1   Reg
-  //     \    /
-  //      OR_2
-  //        \     Reg
-  //         .. /
-  //        Root
-  //
-  //  Reg   Reg   Reg   Reg
-  //     \ /       \   /
-  //     OR_1      OR_2
-  //       \       /
-  //        \    /
-  //         ...
-  //         Root
-  //
-  // Each "Reg" may have been produced by a load + some arithmetic. This
-  // function will save each of them.
-  SmallVector<Register, 8> RegsToVisit;
-  SmallVector<const MachineInstr *, 7> Ors = {Root};
-
-  // In the "worst" case, we're dealing with a load for each byte. So, there
-  // are at most #bytes - 1 ORs.
-  const unsigned MaxIter =
-      MRI.getType(Root->getOperand(0).getReg()).getSizeInBytes() - 1;
-  for (unsigned Iter = 0; Iter < MaxIter; ++Iter) {
-    if (Ors.empty())
-      break;
-    const MachineInstr *Curr = Ors.pop_back_val();
-    Register OrLHS = Curr->getOperand(1).getReg();
-    Register OrRHS = Curr->getOperand(2).getReg();
-
-    // In the combine, we want to elimate the entire tree.
-    if (!MRI.hasOneNonDBGUse(OrLHS) || !MRI.hasOneNonDBGUse(OrRHS))
-      return None;
-
-    // If it's a G_OR, save it and continue to walk. If it's not, then it's
-    // something that may be a load + arithmetic.
-    if (const MachineInstr *Or = getOpcodeDef(TargetOpcode::G_OR, OrLHS, MRI))
-      Ors.push_back(Or);
-    else
-      RegsToVisit.push_back(OrLHS);
-    if (const MachineInstr *Or = getOpcodeDef(TargetOpcode::G_OR, OrRHS, MRI))
-      Ors.push_back(Or);
-    else
-      RegsToVisit.push_back(OrRHS);
-  }
-
-  // We're going to try and merge each register into a wider power-of-2 type,
-  // so we ought to have an even number of registers.
-  if (RegsToVisit.empty() || RegsToVisit.size() % 2 != 0)
-    return None;
-  return RegsToVisit;
-}
-
-/// Helper function for findLoadOffsetsForLoadOrCombine.
-///
-/// Check if \p Reg is the result of loading a \p MemSizeInBits wide value,
-/// and then moving that value into a specific byte offset.
-///
-/// e.g. x[i] << 24
-///
-/// \returns The load instruction and the byte offset it is moved into.
-static Optional<std::pair<MachineInstr *, int64_t>>
-matchLoadAndBytePosition(Register Reg, unsigned MemSizeInBits,
-                         const MachineRegisterInfo &MRI) {
-  assert(MRI.hasOneNonDBGUse(Reg) &&
-         "Expected Reg to only have one non-debug use?");
-  Register MaybeLoad;
-  int64_t Shift;
-  if (!mi_match(Reg, MRI,
-                m_OneNonDBGUse(m_GShl(m_Reg(MaybeLoad), m_ICst(Shift))))) {
-    Shift = 0;
-    MaybeLoad = Reg;
-  }
-
-  if (Shift % MemSizeInBits != 0)
-    return None;
-
-  // TODO: Handle other types of loads.
-  auto *Load = getOpcodeDef(TargetOpcode::G_ZEXTLOAD, MaybeLoad, MRI);
-  if (!Load)
-    return None;
-
-  const auto &MMO = **Load->memoperands_begin();
-  if (!MMO.isUnordered() || MMO.getSizeInBits() != MemSizeInBits)
-    return None;
-
-  return std::make_pair(Load, Shift / MemSizeInBits);
-}
-
-Optional<std::pair<MachineInstr *, int64_t>>
-CombinerHelper::findLoadOffsetsForLoadOrCombine(
-    SmallDenseMap<int64_t, int64_t, 8> &MemOffset2Idx,
-    const SmallVector<Register, 8> &RegsToVisit, const unsigned MemSizeInBits) {
-
-  // Each load found for the pattern. There should be one for each RegsToVisit.
-  SmallSetVector<const MachineInstr *, 8> Loads;
-
-  // The lowest index used in any load. (The lowest "i" for each x[i].)
-  int64_t LowestIdx = INT64_MAX;
-
-  // The load which uses the lowest index.
-  MachineInstr *LowestIdxLoad = nullptr;
-
-  // Keeps track of the load indices we see. We shouldn't see any indices twice.
-  SmallSet<int64_t, 8> SeenIdx;
-
-  // Ensure each load is in the same MBB.
-  // TODO: Support multiple MachineBasicBlocks.
-  MachineBasicBlock *MBB = nullptr;
-  const MachineMemOperand *MMO = nullptr;
-
-  // Earliest instruction-order load in the pattern.
-  MachineInstr *EarliestLoad = nullptr;
-
-  // Latest instruction-order load in the pattern.
-  MachineInstr *LatestLoad = nullptr;
-
-  // Base pointer which every load should share.
-  Register BasePtr;
-
-  // We want to find a load for each register. Each load should have some
-  // appropriate bit twiddling arithmetic. During this loop, we will also keep
-  // track of the load which uses the lowest index. Later, we will check if we
-  // can use its pointer in the final, combined load.
-  for (auto Reg : RegsToVisit) {
-    // Find the load, and find the position that it will end up in (e.g. a
-    // shifted) value.
-    auto LoadAndPos = matchLoadAndBytePosition(Reg, MemSizeInBits, MRI);
-    if (!LoadAndPos)
-      return None;
-    MachineInstr *Load;
-    int64_t DstPos;
-    std::tie(Load, DstPos) = *LoadAndPos;
-
-    // TODO: Handle multiple MachineBasicBlocks. Currently not handled because
-    // it is difficult to check for stores/calls/etc between loads.
-    MachineBasicBlock *LoadMBB = Load->getParent();
-    if (!MBB)
-      MBB = LoadMBB;
-    if (LoadMBB != MBB)
-      return None;
-
-    // Make sure that the MachineMemOperands of every seen load are compatible.
-    const MachineMemOperand *LoadMMO = *Load->memoperands_begin();
-    if (!MMO)
-      MMO = LoadMMO;
-    if (MMO->getAddrSpace() != LoadMMO->getAddrSpace())
-      return None;
-
-    // Find out what the base pointer and index for the load is.
-    Register LoadPtr;
-    int64_t Idx;
-    if (!mi_match(Load->getOperand(1).getReg(), MRI,
-                  m_GPtrAdd(m_Reg(LoadPtr), m_ICst(Idx)))) {
-      LoadPtr = Load->getOperand(1).getReg();
-      Idx = 0;
-    }
-
-    // Don't combine things like a[i], a[i] -> a bigger load.
-    if (!SeenIdx.insert(Idx).second)
-      return None;
-
-    // Every load must share the same base pointer; don't combine things like:
-    //
-    // a[i], b[i + 1] -> a bigger load.
-    if (!BasePtr.isValid())
-      BasePtr = LoadPtr;
-    if (BasePtr != LoadPtr)
-      return None;
-
-    if (Idx < LowestIdx) {
-      LowestIdx = Idx;
-      LowestIdxLoad = Load;
-    }
-
-    // Keep track of the byte offset that this load ends up at. If we have seen
-    // the byte offset, then stop here. We do not want to combine:
-    //
-    // a[i] << 16, a[i + k] << 16 -> a bigger load.
-    if (!MemOffset2Idx.try_emplace(DstPos, Idx).second)
-      return None;
-    Loads.insert(Load);
-
-    // Keep track of the position of the earliest/latest loads in the pattern.
-    // We will check that there are no load fold barriers between them later
-    // on.
-    //
-    // FIXME: Is there a better way to check for load fold barriers?
-    if (!EarliestLoad || dominates(*Load, *EarliestLoad))
-      EarliestLoad = Load;
-    if (!LatestLoad || dominates(*LatestLoad, *Load))
-      LatestLoad = Load;
-  }
-
-  // We found a load for each register. Let's check if each load satisfies the
-  // pattern.
-  assert(Loads.size() == RegsToVisit.size() &&
-         "Expected to find a load for each register?");
-  assert(EarliestLoad != LatestLoad && EarliestLoad &&
-         LatestLoad && "Expected at least two loads?");
-
-  // Check if there are any stores, calls, etc. between any of the loads. If
-  // there are, then we can't safely perform the combine.
-  //
-  // MaxIter is chosen based off the (worst case) number of iterations it
-  // typically takes to succeed in the LLVM test suite plus some padding.
-  //
-  // FIXME: Is there a better way to check for load fold barriers?
-  const unsigned MaxIter = 20;
-  unsigned Iter = 0;
-  for (const auto &MI : instructionsWithoutDebug(EarliestLoad->getIterator(),
-                                                 LatestLoad->getIterator())) {
-    if (Loads.count(&MI))
-      continue;
-    if (MI.isLoadFoldBarrier())
-      return None;
-    if (Iter++ == MaxIter)
-      return None;
-  }
-
-  return std::make_pair(LowestIdxLoad, LowestIdx);
-}
-
-bool CombinerHelper::matchLoadOrCombine(
-    MachineInstr &MI, std::function<void(MachineIRBuilder &)> &MatchInfo) {
-  assert(MI.getOpcode() == TargetOpcode::G_OR);
-  MachineFunction &MF = *MI.getMF();
-  // Assuming a little-endian target, transform:
-  //  s8 *a = ...
-  //  s32 val = a[0] | (a[1] << 8) | (a[2] << 16) | (a[3] << 24)
-  // =>
-  //  s32 val = *((i32)a)
-  //
-  //  s8 *a = ...
-  //  s32 val = (a[0] << 24) | (a[1] << 16) | (a[2] << 8) | a[3]
-  // =>
-  //  s32 val = BSWAP(*((s32)a))
-  Register Dst = MI.getOperand(0).getReg();
-  LLT Ty = MRI.getType(Dst);
-  if (Ty.isVector())
-    return false;
-
-  // We need to combine at least two loads into this type. Since the smallest
-  // possible load is into a byte, we need at least a 16-bit wide type.
-  const unsigned WideMemSizeInBits = Ty.getSizeInBits();
-  if (WideMemSizeInBits < 16 || WideMemSizeInBits % 8 != 0)
-    return false;
-
-  // Match a collection of non-OR instructions in the pattern.
-  auto RegsToVisit = findCandidatesForLoadOrCombine(&MI);
-  if (!RegsToVisit)
-    return false;
-
-  // We have a collection of non-OR instructions. Figure out how wide each of
-  // the small loads should be based off of the number of potential loads we
-  // found.
-  const unsigned NarrowMemSizeInBits = WideMemSizeInBits / RegsToVisit->size();
-  if (NarrowMemSizeInBits % 8 != 0)
-    return false;
-
-  // Check if each register feeding into each OR is a load from the same
-  // base pointer + some arithmetic.
-  //
-  // e.g. a[0], a[1] << 8, a[2] << 16, etc.
-  //
-  // Also verify that each of these ends up putting a[i] into the same memory
-  // offset as a load into a wide type would.
-  SmallDenseMap<int64_t, int64_t, 8> MemOffset2Idx;
-  MachineInstr *LowestIdxLoad;
-  int64_t LowestIdx;
-  auto MaybeLoadInfo = findLoadOffsetsForLoadOrCombine(
-      MemOffset2Idx, *RegsToVisit, NarrowMemSizeInBits);
-  if (!MaybeLoadInfo)
-    return false;
-  std::tie(LowestIdxLoad, LowestIdx) = *MaybeLoadInfo;
-
-  // We have a bunch of loads being OR'd together. Using the addresses + offsets
-  // we found before, check if this corresponds to a big or little endian byte
-  // pattern. If it does, then we can represent it using a load + possibly a
-  // BSWAP.
-  bool IsBigEndianTarget = MF.getDataLayout().isBigEndian();
-  Optional<bool> IsBigEndian = isBigEndian(MemOffset2Idx, LowestIdx);
-  if (!IsBigEndian.hasValue())
-    return false;
-  bool NeedsBSwap = IsBigEndianTarget != *IsBigEndian;
-  if (NeedsBSwap && !isLegalOrBeforeLegalizer({TargetOpcode::G_BSWAP, {Ty}}))
-    return false;
-
-  // Make sure that the load from the lowest index produces offset 0 in the
-  // final value.
-  //
-  // This ensures that we won't combine something like this:
-  //
-  // load x[i] -> byte 2
-  // load x[i+1] -> byte 0 ---> wide_load x[i]
-  // load x[i+2] -> byte 1
-  const unsigned NumLoadsInTy = WideMemSizeInBits / NarrowMemSizeInBits;
-  const unsigned ZeroByteOffset =
-      *IsBigEndian
-          ? bigEndianByteAt(NumLoadsInTy, 0)
-          : littleEndianByteAt(NumLoadsInTy, 0);
-  auto ZeroOffsetIdx = MemOffset2Idx.find(ZeroByteOffset);
-  if (ZeroOffsetIdx == MemOffset2Idx.end() ||
-      ZeroOffsetIdx->second != LowestIdx)
-    return false;
-
-  // We wil reuse the pointer from the load which ends up at byte offset 0. It
-  // may not use index 0.
-  Register Ptr = LowestIdxLoad->getOperand(1).getReg();
-  const MachineMemOperand &MMO = **LowestIdxLoad->memoperands_begin();
-  LegalityQuery::MemDesc MMDesc;
-  MMDesc.SizeInBits = WideMemSizeInBits;
-  MMDesc.AlignInBits = MMO.getAlign().value() * 8;
-  MMDesc.Ordering = MMO.getOrdering();
-  if (!isLegalOrBeforeLegalizer(
-          {TargetOpcode::G_LOAD, {Ty, MRI.getType(Ptr)}, {MMDesc}}))
-    return false;
-  auto PtrInfo = MMO.getPointerInfo();
-  auto *NewMMO = MF.getMachineMemOperand(&MMO, PtrInfo, WideMemSizeInBits / 8);
-
-  // Load must be allowed and fast on the target.
-  LLVMContext &C = MF.getFunction().getContext();
-  auto &DL = MF.getDataLayout();
-  bool Fast = false;
-  if (!getTargetLowering().allowsMemoryAccess(C, DL, Ty, *NewMMO, &Fast) ||
-      !Fast)
-    return false;
-
-  MatchInfo = [=](MachineIRBuilder &MIB) {
-    Register LoadDst = NeedsBSwap ? MRI.cloneVirtualRegister(Dst) : Dst;
-    MIB.buildLoad(LoadDst, Ptr, *NewMMO);
-    if (NeedsBSwap)
-      MIB.buildBSwap(Dst, LoadDst);
-  };
-  return true;
-}
-
-bool CombinerHelper::matchExtendThroughPhis(MachineInstr &MI,
-                                            MachineInstr *&ExtMI) {
-  assert(MI.getOpcode() == TargetOpcode::G_PHI);
-
-  Register DstReg = MI.getOperand(0).getReg();
-
-  // TODO: Extending a vector may be expensive, don't do this until heuristics
-  // are better.
-  if (MRI.getType(DstReg).isVector())
-    return false;
-
-  // Try to match a phi, whose only use is an extend.
-  if (!MRI.hasOneNonDBGUse(DstReg))
-    return false;
-  ExtMI = &*MRI.use_instr_nodbg_begin(DstReg);
-  switch (ExtMI->getOpcode()) {
-  case TargetOpcode::G_ANYEXT:
-    return true; // G_ANYEXT is usually free.
-  case TargetOpcode::G_ZEXT:
-  case TargetOpcode::G_SEXT:
-    break;
-  default:
-    return false;
-  }
-
-  // If the target is likely to fold this extend away, don't propagate.
-  if (Builder.getTII().isExtendLikelyToBeFolded(*ExtMI, MRI))
-    return false;
-
-  // We don't want to propagate the extends unless there's a good chance that
-  // they'll be optimized in some way.
-  // Collect the unique incoming values.
-  SmallPtrSet<MachineInstr *, 4> InSrcs;
-  for (unsigned Idx = 1; Idx < MI.getNumOperands(); Idx += 2) {
-    auto *DefMI = getDefIgnoringCopies(MI.getOperand(Idx).getReg(), MRI);
-    switch (DefMI->getOpcode()) {
-    case TargetOpcode::G_LOAD:
-    case TargetOpcode::G_TRUNC:
-    case TargetOpcode::G_SEXT:
-    case TargetOpcode::G_ZEXT:
-    case TargetOpcode::G_ANYEXT:
-    case TargetOpcode::G_CONSTANT:
-      InSrcs.insert(getDefIgnoringCopies(MI.getOperand(Idx).getReg(), MRI));
-      // Don't try to propagate if there are too many places to create new
-      // extends, chances are it'll increase code size.
-      if (InSrcs.size() > 2)
-        return false;
-      break;
-    default:
-      return false;
-    }
-  }
-  return true;
-}
-
-bool CombinerHelper::applyExtendThroughPhis(MachineInstr &MI,
-                                            MachineInstr *&ExtMI) {
-  assert(MI.getOpcode() == TargetOpcode::G_PHI);
-  Register DstReg = ExtMI->getOperand(0).getReg();
-  LLT ExtTy = MRI.getType(DstReg);
-
-  // Propagate the extension into the block of each incoming reg's block.
-  // Use a SetVector here because PHIs can have duplicate edges, and we want
-  // deterministic iteration order.
-  SmallSetVector<MachineInstr *, 8> SrcMIs;
-  SmallDenseMap<MachineInstr *, MachineInstr *, 8> OldToNewSrcMap;
-  for (unsigned SrcIdx = 1; SrcIdx < MI.getNumOperands(); SrcIdx += 2) {
-    auto *SrcMI = MRI.getVRegDef(MI.getOperand(SrcIdx).getReg());
-    if (!SrcMIs.insert(SrcMI))
-      continue;
-
-    // Build an extend after each src inst.
-    auto *MBB = SrcMI->getParent();
-    MachineBasicBlock::iterator InsertPt = ++SrcMI->getIterator();
-    if (InsertPt != MBB->end() && InsertPt->isPHI())
-      InsertPt = MBB->getFirstNonPHI();
-
-    Builder.setInsertPt(*SrcMI->getParent(), InsertPt);
-    Builder.setDebugLoc(MI.getDebugLoc());
-    auto NewExt = Builder.buildExtOrTrunc(ExtMI->getOpcode(), ExtTy,
-                                          SrcMI->getOperand(0).getReg());
-    OldToNewSrcMap[SrcMI] = NewExt;
-  }
-
-  // Create a new phi with the extended inputs.
-  Builder.setInstrAndDebugLoc(MI);
-  auto NewPhi = Builder.buildInstrNoInsert(TargetOpcode::G_PHI);
-  NewPhi.addDef(DstReg);
-  for (unsigned SrcIdx = 1; SrcIdx < MI.getNumOperands(); ++SrcIdx) {
-    auto &MO = MI.getOperand(SrcIdx);
-    if (!MO.isReg()) {
-      NewPhi.addMBB(MO.getMBB());
-      continue;
-    }
-    auto *NewSrc = OldToNewSrcMap[MRI.getVRegDef(MO.getReg())];
-    NewPhi.addUse(NewSrc->getOperand(0).getReg());
-  }
-  Builder.insertInstr(NewPhi);
-  ExtMI->eraseFromParent();
-  return true;
-}
-
-bool CombinerHelper::matchExtractVecEltBuildVec(MachineInstr &MI,
-                                                Register &Reg) {
-  assert(MI.getOpcode() == TargetOpcode::G_EXTRACT_VECTOR_ELT);
-  // If we have a constant index, look for a G_BUILD_VECTOR source
-  // and find the source register that the index maps to.
-  Register SrcVec = MI.getOperand(1).getReg();
-  LLT SrcTy = MRI.getType(SrcVec);
-  if (!isLegalOrBeforeLegalizer(
-          {TargetOpcode::G_BUILD_VECTOR, {SrcTy, SrcTy.getElementType()}}))
-    return false;
-
-  auto Cst = getConstantVRegValWithLookThrough(MI.getOperand(2).getReg(), MRI);
-  if (!Cst || Cst->Value.getZExtValue() >= SrcTy.getNumElements())
-    return false;
-
-  unsigned VecIdx = Cst->Value.getZExtValue();
-  MachineInstr *BuildVecMI =
-      getOpcodeDef(TargetOpcode::G_BUILD_VECTOR, SrcVec, MRI);
-  if (!BuildVecMI) {
-    BuildVecMI = getOpcodeDef(TargetOpcode::G_BUILD_VECTOR_TRUNC, SrcVec, MRI);
-    if (!BuildVecMI)
-      return false;
-    LLT ScalarTy = MRI.getType(BuildVecMI->getOperand(1).getReg());
-    if (!isLegalOrBeforeLegalizer(
-            {TargetOpcode::G_BUILD_VECTOR_TRUNC, {SrcTy, ScalarTy}}))
-      return false;
-  }
-
-  EVT Ty(getMVTForLLT(SrcTy));
-  if (!MRI.hasOneNonDBGUse(SrcVec) &&
-      !getTargetLowering().aggressivelyPreferBuildVectorSources(Ty))
-    return false;
-
-  Reg = BuildVecMI->getOperand(VecIdx + 1).getReg();
-  return true;
-}
-
-=======
->>>>>>> 2ab1d525
 void CombinerHelper::applyExtractVecEltBuildVec(MachineInstr &MI,
                                                 Register &Reg) {
   // Check the type of the register, since it may have come from a
@@ -4468,18 +3825,10 @@
   unsigned NumElts = DstTy.getNumElements();
 
   SmallBitVector ExtractedElts(NumElts);
-<<<<<<< HEAD
-  for (auto &II : make_range(MRI.use_instr_nodbg_begin(DstReg),
-                             MRI.use_instr_nodbg_end())) {
-    if (II.getOpcode() != TargetOpcode::G_EXTRACT_VECTOR_ELT)
-      return false;
-    auto Cst = getConstantVRegVal(II.getOperand(2).getReg(), MRI);
-=======
   for (MachineInstr &II : MRI.use_nodbg_instructions(DstReg)) {
     if (II.getOpcode() != TargetOpcode::G_EXTRACT_VECTOR_ELT)
       return false;
     auto Cst = getIConstantVRegVal(II.getOperand(2).getReg(), MRI);
->>>>>>> 2ab1d525
     if (!Cst)
       return false;
     unsigned Idx = Cst.getValue().getZExtValue();
@@ -4505,20 +3854,11 @@
   MI.eraseFromParent();
 }
 
-<<<<<<< HEAD
-bool CombinerHelper::applyLoadOrCombine(
-=======
 void CombinerHelper::applyBuildFn(
->>>>>>> 2ab1d525
     MachineInstr &MI, std::function<void(MachineIRBuilder &)> &MatchInfo) {
   Builder.setInstrAndDebugLoc(MI);
   MatchInfo(Builder);
   MI.eraseFromParent();
-<<<<<<< HEAD
-  return true;
-}
-
-=======
 }
 
 void CombinerHelper::applyBuildFnNoErase(
@@ -6010,7 +5350,6 @@
   return false;
 }
 
->>>>>>> 2ab1d525
 bool CombinerHelper::tryCombine(MachineInstr &MI) {
   if (tryCombineCopy(MI))
     return true;
