--- conflicted
+++ resolved
@@ -167,21 +167,6 @@
 
 STATISTIC(NumInserted, "Number of DBG_VALUE instructions inserted");
 
-<<<<<<< HEAD
-// Options to prevent pathological compile-time behavior. If InputBBLimit and
-// InputDbgValueLimit are both exceeded, range extension is disabled.
-static cl::opt<unsigned> InputBBLimit(
-    "livedebugvalues-input-bb-limit",
-    cl::desc("Maximum input basic blocks before DBG_VALUE limit applies"),
-    cl::init(10000), cl::Hidden);
-static cl::opt<unsigned> InputDbgValueLimit(
-    "livedebugvalues-input-dbg-value-limit",
-    cl::desc(
-        "Maximum input DBG_VALUE insts supported by debug range extension"),
-    cl::init(50000), cl::Hidden);
-
-=======
->>>>>>> a2ce6ee6
 /// If \p Op is a stack or frame register return true, otherwise return false.
 /// This is used to avoid basing the debug entry values on the registers, since
 /// we do not support it at the moment.
@@ -507,17 +492,10 @@
     static VarLoc CreateCopyLoc(const VarLoc &OldVL, const MachineLoc &OldML,
                                 Register NewReg) {
       VarLoc VL = OldVL;
-<<<<<<< HEAD
-      for (size_t I = 0, E = VL.Locs.size(); I < E; ++I)
-        if (VL.Locs[I] == OldML) {
-          VL.Locs[I].Kind = MachineLocKind::RegisterKind;
-          VL.Locs[I].Value.RegNo = NewReg;
-=======
       for (MachineLoc &ML : VL.Locs)
         if (ML == OldML) {
           ML.Kind = MachineLocKind::RegisterKind;
           ML.Value.RegNo = NewReg;
->>>>>>> a2ce6ee6
           return VL;
         }
       llvm_unreachable("Should have found OldML in new VarLoc.");
@@ -528,17 +506,10 @@
     static VarLoc CreateSpillLoc(const VarLoc &OldVL, const MachineLoc &OldML,
                                  unsigned SpillBase, StackOffset SpillOffset) {
       VarLoc VL = OldVL;
-<<<<<<< HEAD
-      for (int I = 0, E = VL.Locs.size(); I < E; ++I)
-        if (VL.Locs[I] == OldML) {
-          VL.Locs[I].Kind = MachineLocKind::SpillLocKind;
-          VL.Locs[I].Value.SpillLocation = {SpillBase, SpillOffset};
-=======
       for (MachineLoc &ML : VL.Locs)
         if (ML == OldML) {
           ML.Kind = MachineLocKind::SpillLocKind;
           ML.Value.SpillLocation = {SpillBase, SpillOffset};
->>>>>>> a2ce6ee6
           return VL;
         }
       llvm_unreachable("Should have found OldML in new VarLoc.");
@@ -575,10 +546,6 @@
               EVKind == EntryValueLocKind::EntryValueKind ? Orig.getReg()
                                                           : Register(Loc.RegNo),
               false));
-<<<<<<< HEAD
-          MOs.back().setIsDebug();
-=======
->>>>>>> a2ce6ee6
           break;
         case MachineLocKind::SpillLocKind: {
           // Spills are indirect DBG_VALUEs, with a base register and offset.
@@ -588,16 +555,10 @@
           unsigned Base = Loc.SpillLocation.SpillBase;
           auto *TRI = MF.getSubtarget().getRegisterInfo();
           if (MI.isNonListDebugValue()) {
-<<<<<<< HEAD
-            DIExpr =
-                TRI->prependOffsetExpression(DIExpr, DIExpression::ApplyOffset,
-                                             Loc.SpillLocation.SpillOffset);
-=======
             auto Deref = Indirect ? DIExpression::DerefAfter : 0;
             DIExpr = TRI->prependOffsetExpression(
                 DIExpr, DIExpression::ApplyOffset | Deref,
                 Loc.SpillLocation.SpillOffset);
->>>>>>> a2ce6ee6
             Indirect = true;
           } else {
             SmallVector<uint64_t, 4> Ops;
@@ -606,10 +567,6 @@
             DIExpr = DIExpression::appendOpsToArg(DIExpr, Ops, I);
           }
           MOs.push_back(MachineOperand::CreateReg(Base, false));
-<<<<<<< HEAD
-          MOs.back().setIsDebug();
-=======
->>>>>>> a2ce6ee6
           break;
         }
         case MachineLocKind::ImmediateKind: {
@@ -659,11 +616,7 @@
     unsigned getRegIdx(Register Reg) const {
       for (unsigned Idx = 0; Idx < Locs.size(); ++Idx)
         if (Locs[Idx].Kind == MachineLocKind::RegisterKind &&
-<<<<<<< HEAD
-            Locs[Idx].Value.RegNo == Reg)
-=======
             Register{static_cast<unsigned>(Locs[Idx].Value.RegNo)} == Reg)
->>>>>>> a2ce6ee6
           return Idx;
       llvm_unreachable("Could not find given Reg in Locs");
     }
@@ -672,11 +625,7 @@
     /// add each of them to \p Regs and return true.
     bool getDescribingRegs(SmallVectorImpl<uint32_t> &Regs) const {
       bool AnyRegs = false;
-<<<<<<< HEAD
-      for (auto Loc : Locs)
-=======
       for (const auto &Loc : Locs)
->>>>>>> a2ce6ee6
         if (Loc.Kind == MachineLocKind::RegisterKind) {
           Regs.push_back(Loc.Value.RegNo);
           AnyRegs = true;
@@ -1033,12 +982,8 @@
                         InstToEntryLocMap &EntryValTransfers,
                         RegDefToInstMap &RegSetInstrs);
   void emitEntryValues(MachineInstr &MI, OpenRangesSet &OpenRanges,
-<<<<<<< HEAD
-                       VarLocMap &VarLocIDs, TransferMap &Transfers,
-=======
                        VarLocMap &VarLocIDs,
                        InstToEntryLocMap &EntryValTransfers,
->>>>>>> a2ce6ee6
                        VarLocsInRange &KillSet);
   void recordEntryValue(const MachineInstr &MI,
                         const DefinedRegsSet &DefinedRegs,
@@ -1325,41 +1270,6 @@
     return;
 
   // If the parameter's location is not register location, we can not track
-<<<<<<< HEAD
-  // the entry value any more. In addition, if the debug expression from the
-  // DBG_VALUE is not empty, we can assume the parameter's value has changed
-  // indicating that we should stop tracking its entry value as well.
-  if (!MI.getDebugOperand(0).isReg() ||
-      MI.getDebugExpression()->getNumElements() != 0)
-    return true;
-
-  // If the DBG_VALUE comes from a copy instruction that copies the entry value,
-  // it means the parameter's value has not changed and we should be able to use
-  // its entry value.
-  Register Reg = MI.getDebugOperand(0).getReg();
-  auto I = std::next(MI.getReverseIterator());
-  const MachineOperand *SrcRegOp, *DestRegOp;
-  if (I != MI.getParent()->rend()) {
-
-    // TODO: Try to keep tracking of an entry value if we encounter a propagated
-    // DBG_VALUE describing the copy of the entry value. (Propagated entry value
-    // does not indicate the parameter modification.)
-    auto DestSrc = TII->isCopyInstr(*I);
-    if (!DestSrc)
-      return true;
-
-    SrcRegOp = DestSrc->Source;
-    DestRegOp = DestSrc->Destination;
-    if (Reg != DestRegOp->getReg())
-      return true;
-
-    for (uint64_t ID : OpenRanges.getEntryValueBackupVarLocs()) {
-      const VarLoc &VL = VarLocIDs[LocIndex::fromRawInteger(ID)];
-      if (VL.isEntryValueCopyBackupReg(Reg) &&
-          // Entry Values should not be variadic.
-          VL.MI.getDebugOperand(0).getReg() == SrcRegOp->getReg())
-        return false;
-=======
   // the entry value any more. It doesn't have the TransferInst which defines
   // register, so no Entry Value Transfers have been emitted already.
   if (!MI.getDebugOperand(0).isReg())
@@ -1399,7 +1309,6 @@
             return;
         }
       }
->>>>>>> a2ce6ee6
     }
   }
 
@@ -1435,18 +1344,8 @@
   auto EntryValBackupID = OpenRanges.getEntryValueBackup(V);
   if (Var->isParameter() && EntryValBackupID) {
     const VarLoc &EntryVL = VarLocIDs[EntryValBackupID->back()];
-<<<<<<< HEAD
-    if (removeEntryValue(MI, OpenRanges, VarLocIDs, EntryVL)) {
-      LLVM_DEBUG(dbgs() << "Deleting a DBG entry value because of: ";
-                 MI.print(dbgs(), /*IsStandalone*/ false,
-                          /*SkipOpers*/ false, /*SkipDebugLoc*/ false,
-                          /*AddNewLine*/ true, TII));
-      OpenRanges.erase(EntryVL);
-    }
-=======
     removeEntryValue(MI, OpenRanges, VarLocIDs, EntryVL, EntryValTransfers,
                      RegSetInstrs);
->>>>>>> a2ce6ee6
   }
 
   if (all_of(MI.debug_operands(), [](const MachineOperand &MO) {
@@ -1494,11 +1393,7 @@
 void VarLocBasedLDV::emitEntryValues(MachineInstr &MI,
                                      OpenRangesSet &OpenRanges,
                                      VarLocMap &VarLocIDs,
-<<<<<<< HEAD
-                                     TransferMap &Transfers,
-=======
                                      InstToEntryLocMap &EntryValTransfers,
->>>>>>> a2ce6ee6
                                      VarLocsInRange &KillSet) {
   // Do not insert entry value locations after a terminator.
   if (MI.isTerminator())
@@ -1524,13 +1419,9 @@
     VarLoc EntryLoc = VarLoc::CreateEntryLoc(EntryVL.MI, LS, EntryVL.Expr,
                                              EntryVL.Locs[0].Value.RegNo);
     LocIndices EntryValueIDs = VarLocIDs.insert(EntryLoc);
-<<<<<<< HEAD
-    Transfers.push_back({&MI, EntryValueIDs.back()});
-=======
     assert(EntryValueIDs.size() == 1 &&
            "EntryValue loc should not be variadic");
     EntryValTransfers.insert({&MI, EntryValueIDs.back()});
->>>>>>> a2ce6ee6
     OpenRanges.insert(EntryValueIDs, EntryLoc);
   }
 }
