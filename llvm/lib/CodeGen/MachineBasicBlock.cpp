--- conflicted
+++ resolved
@@ -905,32 +905,6 @@
   normalizeSuccProbs();
 }
 
-/// A block emptied (i.e., with all instructions moved out of it) won't be
-/// sampled at run time. In such cases, AutoFDO will be informed of zero samples
-/// collected for the block. This is not accurate and could lead to misleading
-/// weights assigned for the block. A way to mitigate that is to treat such
-/// block as having unknown counts in the AutoFDO profile loader and allow the
-/// counts inference tool a chance to calculate a relatively reasonable weight
-/// for it. This can be done by moving all pseudo probes in the emptied block
-/// i.e, /c this, to before /c ToMBB and tag them dangling. Note that this is
-/// not needed for dead blocks which really have a zero weight. It's per
-/// transforms to decide whether to call this function or not.
-void MachineBasicBlock::moveAndDanglePseudoProbes(MachineBasicBlock *ToMBB) {
-  SmallVector<MachineInstr *, 4> ToBeMoved;
-  for (MachineInstr &MI : instrs()) {
-    if (MI.isPseudoProbe()) {
-      MI.addPseudoProbeAttribute(PseudoProbeAttributes::Dangling);
-      ToBeMoved.push_back(&MI);
-    }
-  }
-
-  MachineBasicBlock::iterator I = ToMBB->getFirstTerminator();
-  for (MachineInstr *MI : ToBeMoved) {
-    MI->removeFromParent();
-    ToMBB->insert(I, MI);
-  }
-}
-
 bool MachineBasicBlock::isPredecessor(const MachineBasicBlock *MBB) const {
   return is_contained(predecessors(), MBB);
 }
@@ -1114,15 +1088,9 @@
 
   if (Indexes) {
     SmallVector<MachineInstr*, 4> NewTerminators;
-<<<<<<< HEAD
-    for (instr_iterator I = getFirstInstrTerminator(), E = instr_end();
-         I != E; ++I)
-      NewTerminators.push_back(&*I);
-=======
     for (MachineInstr &MI :
          llvm::make_range(getFirstInstrTerminator(), instr_end()))
       NewTerminators.push_back(&MI);
->>>>>>> 2ab1d525
 
     for (MachineInstr *Terminator : Terminators) {
       if (!is_contained(NewTerminators, Terminator))
