--- conflicted
+++ resolved
@@ -1449,17 +1449,9 @@
     int asap = 0;
     int zeroLatencyDepth = 0;
     SUnit *SU = &SUnits[I];
-<<<<<<< HEAD
-    for (SUnit::const_pred_iterator IP = SU->Preds.begin(),
-                                    EP = SU->Preds.end();
-         IP != EP; ++IP) {
-      SUnit *pred = IP->getSUnit();
-      if (IP->getLatency() == 0)
-=======
     for (const SDep &P : SU->Preds) {
       SUnit *pred = P.getSUnit();
       if (P.getLatency() == 0)
->>>>>>> 2ab1d525
         zeroLatencyDepth =
             std::max(zeroLatencyDepth, getZeroLatencyDepth(pred) + 1);
       if (ignoreDependence(P, true))
@@ -1517,14 +1509,8 @@
                    SmallSetVector<SUnit *, 8> &Preds,
                    const NodeSet *S = nullptr) {
   Preds.clear();
-<<<<<<< HEAD
-  for (SetVector<SUnit *>::iterator I = NodeOrder.begin(), E = NodeOrder.end();
-       I != E; ++I) {
-    for (const SDep &Pred : (*I)->Preds) {
-=======
   for (const SUnit *SU : NodeOrder) {
     for (const SDep &Pred : SU->Preds) {
->>>>>>> 2ab1d525
       if (S && S->count(Pred.getSUnit()) == 0)
         continue;
       if (ignoreDependence(Pred, true))
@@ -1533,11 +1519,7 @@
         Preds.insert(Pred.getSUnit());
     }
     // Back-edges are predecessors with an anti-dependence.
-<<<<<<< HEAD
-    for (const SDep &Succ : (*I)->Succs) {
-=======
     for (const SDep &Succ : SU->Succs) {
->>>>>>> 2ab1d525
       if (Succ.getKind() != SDep::Anti)
         continue;
       if (S && S->count(Succ.getSUnit()) == 0)
@@ -1556,14 +1538,8 @@
                    SmallSetVector<SUnit *, 8> &Succs,
                    const NodeSet *S = nullptr) {
   Succs.clear();
-<<<<<<< HEAD
-  for (SetVector<SUnit *>::iterator I = NodeOrder.begin(), E = NodeOrder.end();
-       I != E; ++I) {
-    for (SDep &Succ : (*I)->Succs) {
-=======
   for (const SUnit *SU : NodeOrder) {
     for (const SDep &Succ : SU->Succs) {
->>>>>>> 2ab1d525
       if (S && S->count(Succ.getSUnit()) == 0)
         continue;
       if (ignoreDependence(Succ, false))
@@ -1571,11 +1547,7 @@
       if (NodeOrder.count(Succ.getSUnit()) == 0)
         Succs.insert(Succ.getSUnit());
     }
-<<<<<<< HEAD
-    for (SDep &Pred : (*I)->Preds) {
-=======
     for (const SDep &Pred : SU->Preds) {
->>>>>>> 2ab1d525
       if (Pred.getKind() != SDep::Anti)
         continue;
       if (S && S->count(Pred.getSUnit()) == 0)
