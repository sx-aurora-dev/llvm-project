--- conflicted
+++ resolved
@@ -628,19 +628,10 @@
     CurInstIterator = BB.begin();
     while (CurInstIterator != BB.end()) {
       Instruction *I = &*(CurInstIterator++);
-<<<<<<< HEAD
-      if (IntrinsicInst *II = dyn_cast<IntrinsicInst>(I)) {
-        if (II->getIntrinsicID() != Intrinsic::assume)
-          continue;
-        MadeChange = true;
-        Value *Operand = II->getOperand(0);
-        II->eraseFromParent();
-=======
       if (auto *Assume = dyn_cast<AssumeInst>(I)) {
         MadeChange = true;
         Value *Operand = Assume->getOperand(0);
         Assume->eraseFromParent();
->>>>>>> 2ab1d525
 
         resetIteratorIfInvalidatedWhileCalling(&BB, [&]() {
           RecursivelyDeleteTriviallyDeadInstructions(Operand, TLInfo, nullptr);
@@ -1309,8 +1300,6 @@
   return SinkCast(CI);
 }
 
-<<<<<<< HEAD
-=======
 // Match a simple increment by constant operation.  Note that if a sub is
 // matched, the step is negated (as if the step had been canonicalized to
 // an add, even though we leave the instruction alone.)
@@ -1329,7 +1318,6 @@
   return false;
 }
 
->>>>>>> 2ab1d525
 /// If given \p PN is an inductive variable with value IVInc coming from the
 /// backedge, and on each iteration it gets increased by Step, return pair
 /// <IVInc, Step>. Otherwise, return None.
@@ -1340,38 +1328,15 @@
     return None;
   auto *IVInc =
       dyn_cast<Instruction>(PN->getIncomingValueForBlock(L->getLoopLatch()));
-<<<<<<< HEAD
-  if (!IVInc)
-    return None;
-  Constant *Step = nullptr;
-  if (match(IVInc, m_Sub(m_Specific(PN), m_Constant(Step))))
-    return std::make_pair(IVInc, ConstantExpr::getNeg(Step));
-  if (match(IVInc, m_Add(m_Specific(PN), m_Constant(Step))))
-    return std::make_pair(IVInc, Step);
-  if (match(IVInc, m_ExtractValue<0>(m_Intrinsic<Intrinsic::usub_with_overflow>(
-                       m_Specific(PN), m_Constant(Step)))))
-    return std::make_pair(IVInc, ConstantExpr::getNeg(Step));
-  if (match(IVInc, m_ExtractValue<0>(m_Intrinsic<Intrinsic::uadd_with_overflow>(
-                       m_Specific(PN), m_Constant(Step)))))
-=======
   if (!IVInc || LI->getLoopFor(IVInc->getParent()) != L)
     return None;
   Instruction *LHS = nullptr;
   Constant *Step = nullptr;
   if (matchIncrement(IVInc, LHS, Step) && LHS == PN)
->>>>>>> 2ab1d525
     return std::make_pair(IVInc, Step);
   return None;
 }
 
-<<<<<<< HEAD
-static bool isIVIncrement(const BinaryOperator *BO, const LoopInfo *LI) {
-  auto *PN = dyn_cast<PHINode>(BO->getOperand(0));
-  if (!PN || LI->getLoopFor(BO->getParent()) != LI->getLoopFor(PN->getParent()))
-    return false;
-  if (auto IVInc = getIVIncrement(PN, LI))
-    return IVInc->first == BO;
-=======
 static bool isIVIncrement(const Value *V, const LoopInfo *LI) {
   auto *I = dyn_cast<Instruction>(V);
   if (!I)
@@ -1383,7 +1348,6 @@
   if (auto *PN = dyn_cast<PHINode>(LHS))
     if (auto IVInc = getIVIncrement(PN, LI))
       return IVInc->first == I;
->>>>>>> 2ab1d525
   return false;
 }
 
@@ -3915,12 +3879,7 @@
   ConstantInt *CI = nullptr; Value *AddLHS = nullptr;
   if (isa<Instruction>(ScaleReg) && // not a constant expr.
       match(ScaleReg, m_Add(m_Value(AddLHS), m_ConstantInt(CI))) &&
-<<<<<<< HEAD
-      !isIVIncrement(cast<BinaryOperator>(ScaleReg), &LI) &&
-      CI->getValue().isSignedIntN(64)) {
-=======
       !isIVIncrement(ScaleReg, &LI) && CI->getValue().isSignedIntN(64)) {
->>>>>>> 2ab1d525
     TestAddrMode.InBounds = false;
     TestAddrMode.ScaledReg = AddLHS;
     TestAddrMode.BaseOffs += CI->getSExtValue() * TestAddrMode.Scale;
@@ -3936,11 +3895,8 @@
     TestAddrMode = AddrMode;
   }
 
-<<<<<<< HEAD
-=======
   // If this is an add recurrence with a constant step, return the increment
   // instruction and the canonicalized step.
->>>>>>> 2ab1d525
   auto GetConstantStep = [this](const Value * V)
       ->Optional<std::pair<Instruction *, APInt> > {
     auto *PN = dyn_cast<PHINode>(V);
@@ -3977,14 +3933,11 @@
   if (AddrMode.BaseOffs) {
     if (auto IVStep = GetConstantStep(ScaleReg)) {
       Instruction *IVInc = IVStep->first;
-<<<<<<< HEAD
-=======
       // The following assert is important to ensure a lack of infinite loops.
       // This transforms is (intentionally) the inverse of the one just above.
       // If they don't agree on the definition of an increment, we'd alternate
       // back and forth indefinitely.
       assert(isIVIncrement(IVInc, &LI) && "implied by GetConstantStep");
->>>>>>> 2ab1d525
       APInt Step = IVStep->second;
       APInt Offset = Step * AddrMode.Scale;
       if (Offset.isSignedIntN(64)) {
@@ -8037,13 +7990,9 @@
 
   // Does this dbg.value refer to a sunk address calculation?
   bool AnyChange = false;
-<<<<<<< HEAD
-  for (Value *Location : DVI.getValues()) {
-=======
   SmallDenseSet<Value *> LocationOps(DVI.location_ops().begin(),
                                      DVI.location_ops().end());
   for (Value *Location : LocationOps) {
->>>>>>> 2ab1d525
     WeakTrackingVH SunkAddrVH = SunkAddrs[Location];
     Value *SunkAddr = SunkAddrVH.pointsToAliveValue() ? SunkAddrVH : nullptr;
     if (SunkAddr) {
@@ -8119,8 +8068,6 @@
         MadeChange = true;
         ++NumDbgValueMoved;
       }
-<<<<<<< HEAD
-=======
     }
   }
   return MadeChange;
@@ -8143,7 +8090,6 @@
         II->moveBefore(&*FirstInst);
         MadeChange = true;
       }
->>>>>>> 2ab1d525
     }
   }
   return MadeChange;
