--- conflicted
+++ resolved
@@ -759,17 +759,13 @@
   void visitIntrinsicCall(const CallInst &I, unsigned Intrinsic);
   void visitTargetIntrinsic(const CallInst &I, unsigned Intrinsic);
   void visitConstrainedFPIntrinsic(const ConstrainedFPIntrinsic &FPI);
-<<<<<<< HEAD
-  void visitVectorPredicationIntrinsic(const VPIntrinsic &VPI);
+  void visitVectorPredicationIntrinsic(const VPIntrinsic &VPIntrin);
   void visitCmpVP(const VPIntrinsic &I);
   void visitLoadVP(const CallInst &I);
   void visitStoreVP(const CallInst &I);
   void visitGatherVP(const CallInst &I);
   void visitScatterVP(const CallInst &I);
   void visitReduceVP(const VPIntrinsic &I);
-=======
-  void visitVectorPredicationIntrinsic(const VPIntrinsic &VPIntrin);
->>>>>>> 8b618263
 
   void visitVAStart(const CallInst &I);
   void visitVAArg(const VAArgInst &I);
