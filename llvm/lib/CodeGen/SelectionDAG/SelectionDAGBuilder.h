//===- SelectionDAGBuilder.h - Selection-DAG building -----------*- C++ -*-===//
//
// Part of the LLVM Project, under the Apache License v2.0 with LLVM Exceptions.
// See https://llvm.org/LICENSE.txt for license information.
// SPDX-License-Identifier: Apache-2.0 WITH LLVM-exception
//
//===----------------------------------------------------------------------===//
//
// This implements routines for translating from LLVM IR into SelectionDAG IR.
//
//===----------------------------------------------------------------------===//

#ifndef LLVM_LIB_CODEGEN_SELECTIONDAG_SELECTIONDAGBUILDER_H
#define LLVM_LIB_CODEGEN_SELECTIONDAG_SELECTIONDAGBUILDER_H

#include "StatepointLowering.h"
#include "llvm/ADT/ArrayRef.h"
#include "llvm/ADT/DenseMap.h"
#include "llvm/ADT/MapVector.h"
#include "llvm/ADT/SmallVector.h"
#include "llvm/CodeGen/CodeGenCommonISel.h"
#include "llvm/CodeGen/ISDOpcodes.h"
#include "llvm/CodeGen/SelectionDAGNodes.h"
#include "llvm/CodeGen/SwitchLoweringUtils.h"
#include "llvm/CodeGen/TargetLowering.h"
#include "llvm/CodeGen/ValueTypes.h"
#include "llvm/IR/DebugLoc.h"
#include "llvm/IR/Instruction.h"
#include "llvm/Support/BranchProbability.h"
#include "llvm/Support/CodeGen.h"
#include "llvm/Support/ErrorHandling.h"
#include "llvm/Support/MachineValueType.h"
#include <algorithm>
#include <cassert>
#include <cstdint>
#include <utility>
#include <vector>

namespace llvm {

class AAResults;
class AllocaInst;
class AtomicCmpXchgInst;
class AtomicRMWInst;
class BasicBlock;
class BranchInst;
class CallInst;
class CallBrInst;
class CatchPadInst;
class CatchReturnInst;
class CatchSwitchInst;
class CleanupPadInst;
class CleanupReturnInst;
class Constant;
class ConstrainedFPIntrinsic;
class DbgValueInst;
class DataLayout;
class DIExpression;
class DILocalVariable;
class DILocation;
class FenceInst;
class FunctionLoweringInfo;
class GCFunctionInfo;
class GCRelocateInst;
class GCResultInst;
class GCStatepointInst;
class IndirectBrInst;
class InvokeInst;
class LandingPadInst;
class LLVMContext;
class LoadInst;
class MachineBasicBlock;
class PHINode;
class ResumeInst;
class ReturnInst;
class SDDbgValue;
class SelectionDAG;
class StoreInst;
class SwiftErrorValueTracking;
class SwitchInst;
class TargetLibraryInfo;
class TargetMachine;
class Type;
class VAArgInst;
class UnreachableInst;
class Use;
class User;
class Value;

//===----------------------------------------------------------------------===//
/// SelectionDAGBuilder - This is the common target-independent lowering
/// implementation that is parameterized by a TargetLowering object.
///
class SelectionDAGBuilder {
  /// The current instruction being visited.
  const Instruction *CurInst = nullptr;

  DenseMap<const Value*, SDValue> NodeMap;

  /// Maps argument value for unused arguments. This is used
  /// to preserve debug information for incoming arguments.
  DenseMap<const Value*, SDValue> UnusedArgNodeMap;

  /// Helper type for DanglingDebugInfoMap.
  class DanglingDebugInfo {
    const DbgValueInst* DI = nullptr;
    DebugLoc dl;
    unsigned SDNodeOrder = 0;

  public:
    DanglingDebugInfo() = default;
    DanglingDebugInfo(const DbgValueInst *di, DebugLoc DL, unsigned SDNO)
        : DI(di), dl(std::move(DL)), SDNodeOrder(SDNO) {}

    const DbgValueInst* getDI() { return DI; }
    DebugLoc getdl() { return dl; }
    unsigned getSDNodeOrder() { return SDNodeOrder; }
  };

  /// Helper type for DanglingDebugInfoMap.
  typedef std::vector<DanglingDebugInfo> DanglingDebugInfoVector;

  /// Keeps track of dbg_values for which we have not yet seen the referent.
  /// We defer handling these until we do see it.
  MapVector<const Value*, DanglingDebugInfoVector> DanglingDebugInfoMap;

public:
  /// Loads are not emitted to the program immediately.  We bunch them up and
  /// then emit token factor nodes when possible.  This allows us to get simple
  /// disambiguation between loads without worrying about alias analysis.
  SmallVector<SDValue, 8> PendingLoads;

  /// State used while lowering a statepoint sequence (gc_statepoint,
  /// gc_relocate, and gc_result).  See StatepointLowering.hpp/cpp for details.
  StatepointLoweringState StatepointLowering;

private:
  /// CopyToReg nodes that copy values to virtual registers for export to other
  /// blocks need to be emitted before any terminator instruction, but they have
  /// no other ordering requirements. We bunch them up and the emit a single
  /// tokenfactor for them just before terminator instructions.
  SmallVector<SDValue, 8> PendingExports;

  /// Similar to loads, nodes corresponding to constrained FP intrinsics are
  /// bunched up and emitted when necessary.  These can be moved across each
  /// other and any (normal) memory operation (load or store), but not across
  /// calls or instructions having unspecified side effects.  As a special
  /// case, constrained FP intrinsics using fpexcept.strict may not be deleted
  /// even if otherwise unused, so they need to be chained before any
  /// terminator instruction (like PendingExports).  We track the latter
  /// set of nodes in a separate list.
  SmallVector<SDValue, 8> PendingConstrainedFP;
  SmallVector<SDValue, 8> PendingConstrainedFPStrict;

  /// Update root to include all chains from the Pending list.
  SDValue updateRoot(SmallVectorImpl<SDValue> &Pending);

  /// A unique monotonically increasing number used to order the SDNodes we
  /// create.
  unsigned SDNodeOrder;

  /// Determine the rank by weight of CC in [First,Last]. If CC has more weight
  /// than each cluster in the range, its rank is 0.
  unsigned caseClusterRank(const SwitchCG::CaseCluster &CC,
                           SwitchCG::CaseClusterIt First,
                           SwitchCG::CaseClusterIt Last);

  /// Emit comparison and split W into two subtrees.
  void splitWorkItem(SwitchCG::SwitchWorkList &WorkList,
                     const SwitchCG::SwitchWorkListItem &W, Value *Cond,
                     MachineBasicBlock *SwitchMBB);

  /// Lower W.
  void lowerWorkItem(SwitchCG::SwitchWorkListItem W, Value *Cond,
                     MachineBasicBlock *SwitchMBB,
                     MachineBasicBlock *DefaultMBB);

  /// Peel the top probability case if it exceeds the threshold
  MachineBasicBlock *
  peelDominantCaseCluster(const SwitchInst &SI,
                          SwitchCG::CaseClusterVector &Clusters,
                          BranchProbability &PeeledCaseProb);

private:
  const TargetMachine &TM;

public:
  /// Lowest valid SDNodeOrder. The special case 0 is reserved for scheduling
  /// nodes without a corresponding SDNode.
  static const unsigned LowestSDNodeOrder = 1;

  SelectionDAG &DAG;
  AAResults *AA = nullptr;
  const TargetLibraryInfo *LibInfo;

  class SDAGSwitchLowering : public SwitchCG::SwitchLowering {
  public:
    SDAGSwitchLowering(SelectionDAGBuilder *sdb, FunctionLoweringInfo &funcinfo)
        : SwitchCG::SwitchLowering(funcinfo), SDB(sdb) {}

    virtual void addSuccessorWithProb(
        MachineBasicBlock *Src, MachineBasicBlock *Dst,
        BranchProbability Prob = BranchProbability::getUnknown()) override {
      SDB->addSuccessorWithProb(Src, Dst, Prob);
    }

  private:
    SelectionDAGBuilder *SDB;
  };

  // Data related to deferred switch lowerings. Used to construct additional
  // Basic Blocks in SelectionDAGISel::FinishBasicBlock.
  std::unique_ptr<SDAGSwitchLowering> SL;

  /// A StackProtectorDescriptor structure used to communicate stack protector
  /// information in between SelectBasicBlock and FinishBasicBlock.
  StackProtectorDescriptor SPDescriptor;

  // Emit PHI-node-operand constants only once even if used by multiple
  // PHI nodes.
  DenseMap<const Constant *, unsigned> ConstantsOut;

  /// Information about the function as a whole.
  FunctionLoweringInfo &FuncInfo;

  /// Information about the swifterror values used throughout the function.
  SwiftErrorValueTracking &SwiftError;

  /// Garbage collection metadata for the function.
  GCFunctionInfo *GFI;

  /// Map a landing pad to the call site indexes.
  DenseMap<MachineBasicBlock *, SmallVector<unsigned, 4>> LPadToCallSiteMap;

  /// This is set to true if a call in the current block has been translated as
  /// a tail call. In this case, no subsequent DAG nodes should be created.
  bool HasTailCall = false;

  LLVMContext *Context;

  SelectionDAGBuilder(SelectionDAG &dag, FunctionLoweringInfo &funcinfo,
                      SwiftErrorValueTracking &swifterror, CodeGenOpt::Level ol)
      : SDNodeOrder(LowestSDNodeOrder), TM(dag.getTarget()), DAG(dag),
        SL(std::make_unique<SDAGSwitchLowering>(this, funcinfo)), FuncInfo(funcinfo),
        SwiftError(swifterror) {}

  void init(GCFunctionInfo *gfi, AAResults *AA,
            const TargetLibraryInfo *li);

  /// Clear out the current SelectionDAG and the associated state and prepare
  /// this SelectionDAGBuilder object to be used for a new block. This doesn't
  /// clear out information about additional blocks that are needed to complete
  /// switch lowering or PHI node updating; that information is cleared out as
  /// it is consumed.
  void clear();

  /// Clear the dangling debug information map. This function is separated from
  /// the clear so that debug information that is dangling in a basic block can
  /// be properly resolved in a different basic block. This allows the
  /// SelectionDAG to resolve dangling debug information attached to PHI nodes.
  void clearDanglingDebugInfo();

  /// Return the current virtual root of the Selection DAG, flushing any
  /// PendingLoad items. This must be done before emitting a store or any other
  /// memory node that may need to be ordered after any prior load instructions.
  SDValue getMemoryRoot();

  /// Similar to getMemoryRoot, but also flushes PendingConstrainedFP(Strict)
  /// items. This must be done before emitting any call other any other node
  /// that may need to be ordered after FP instructions due to other side
  /// effects.
  SDValue getRoot();

  /// Similar to getRoot, but instead of flushing all the PendingLoad items,
  /// flush all the PendingExports (and PendingConstrainedFPStrict) items.
  /// It is necessary to do this before emitting a terminator instruction.
  SDValue getControlRoot();

  SDLoc getCurSDLoc() const {
    return SDLoc(CurInst, SDNodeOrder);
  }

  DebugLoc getCurDebugLoc() const {
    return CurInst ? CurInst->getDebugLoc() : DebugLoc();
  }

  void CopyValueToVirtualRegister(const Value *V, unsigned Reg);

  void visit(const Instruction &I);

  void visit(unsigned Opcode, const User &I);

  /// If there was virtual register allocated for the value V emit CopyFromReg
  /// of the specified type Ty. Return empty SDValue() otherwise.
  SDValue getCopyFromRegs(const Value *V, Type *Ty);

  /// Register a dbg_value which relies on a Value which we have not yet seen.
  void addDanglingDebugInfo(const DbgValueInst *DI, DebugLoc DL,
                            unsigned Order);

  /// If we have dangling debug info that describes \p Variable, or an
  /// overlapping part of variable considering the \p Expr, then this method
  /// will drop that debug info as it isn't valid any longer.
  void dropDanglingDebugInfo(const DILocalVariable *Variable,
                             const DIExpression *Expr);

  /// If we saw an earlier dbg_value referring to V, generate the debug data
  /// structures now that we've seen its definition.
  void resolveDanglingDebugInfo(const Value *V, SDValue Val);

  /// For the given dangling debuginfo record, perform last-ditch efforts to
  /// resolve the debuginfo to something that is represented in this DAG. If
  /// this cannot be done, produce an Undef debug value record.
  void salvageUnresolvedDbgValue(DanglingDebugInfo &DDI);

  /// For a given list of Values, attempt to create and record a SDDbgValue in
  /// the SelectionDAG.
  bool handleDebugValue(ArrayRef<const Value *> Values, DILocalVariable *Var,
                        DIExpression *Expr, DebugLoc CurDL, DebugLoc InstDL,
                        unsigned Order, bool IsVariadic);

  /// Evict any dangling debug information, attempting to salvage it first.
  void resolveOrClearDbgInfo();

  SDValue getValue(const Value *V);

  SDValue getNonRegisterValue(const Value *V);
  SDValue getValueImpl(const Value *V);

  void setValue(const Value *V, SDValue NewN) {
    SDValue &N = NodeMap[V];
    assert(!N.getNode() && "Already set a value for this node!");
    N = NewN;
  }

  void setUnusedArgValue(const Value *V, SDValue NewN) {
    SDValue &N = UnusedArgNodeMap[V];
    assert(!N.getNode() && "Already set a value for this node!");
    N = NewN;
  }

  void FindMergedConditions(const Value *Cond, MachineBasicBlock *TBB,
                            MachineBasicBlock *FBB, MachineBasicBlock *CurBB,
                            MachineBasicBlock *SwitchBB,
                            Instruction::BinaryOps Opc, BranchProbability TProb,
                            BranchProbability FProb, bool InvertCond);
  void EmitBranchForMergedCondition(const Value *Cond, MachineBasicBlock *TBB,
                                    MachineBasicBlock *FBB,
                                    MachineBasicBlock *CurBB,
                                    MachineBasicBlock *SwitchBB,
                                    BranchProbability TProb, BranchProbability FProb,
                                    bool InvertCond);
  bool ShouldEmitAsBranches(const std::vector<SwitchCG::CaseBlock> &Cases);
  bool isExportableFromCurrentBlock(const Value *V, const BasicBlock *FromBB);
  void CopyToExportRegsIfNeeded(const Value *V);
  void ExportFromCurrentBlock(const Value *V);
  void LowerCallTo(const CallBase &CB, SDValue Callee, bool IsTailCall,
                   bool IsMustTailCall, const BasicBlock *EHPadBB = nullptr);

  // Lower range metadata from 0 to N to assert zext to an integer of nearest
  // floor power of two.
  SDValue lowerRangeToAssertZExt(SelectionDAG &DAG, const Instruction &I,
                                 SDValue Op);

  void populateCallLoweringInfo(TargetLowering::CallLoweringInfo &CLI,
                                const CallBase *Call, unsigned ArgIdx,
                                unsigned NumArgs, SDValue Callee,
                                Type *ReturnTy, bool IsPatchPoint);

  std::pair<SDValue, SDValue>
  lowerInvokable(TargetLowering::CallLoweringInfo &CLI,
                 const BasicBlock *EHPadBB = nullptr);

  /// When an MBB was split during scheduling, update the
  /// references that need to refer to the last resulting block.
  void UpdateSplitBlock(MachineBasicBlock *First, MachineBasicBlock *Last);

  /// Describes a gc.statepoint or a gc.statepoint like thing for the purposes
  /// of lowering into a STATEPOINT node.
  struct StatepointLoweringInfo {
    /// Bases[i] is the base pointer for Ptrs[i].  Together they denote the set
    /// of gc pointers this STATEPOINT has to relocate.
    SmallVector<const Value *, 16> Bases;
    SmallVector<const Value *, 16> Ptrs;

    /// The set of gc.relocate calls associated with this gc.statepoint.
    SmallVector<const GCRelocateInst *, 16> GCRelocates;

    /// The full list of gc arguments to the gc.statepoint being lowered.
    ArrayRef<const Use> GCArgs;

    /// The gc.statepoint instruction.
    const Instruction *StatepointInstr = nullptr;

    /// The list of gc transition arguments present in the gc.statepoint being
    /// lowered.
    ArrayRef<const Use> GCTransitionArgs;

    /// The ID that the resulting STATEPOINT instruction has to report.
    unsigned ID = -1;

    /// Information regarding the underlying call instruction.
    TargetLowering::CallLoweringInfo CLI;

    /// The deoptimization state associated with this gc.statepoint call, if
    /// any.
    ArrayRef<const Use> DeoptState;

    /// Flags associated with the meta arguments being lowered.
    uint64_t StatepointFlags = -1;

    /// The number of patchable bytes the call needs to get lowered into.
    unsigned NumPatchBytes = -1;

    /// The exception handling unwind destination, in case this represents an
    /// invoke of gc.statepoint.
    const BasicBlock *EHPadBB = nullptr;

    explicit StatepointLoweringInfo(SelectionDAG &DAG) : CLI(DAG) {}
  };

  /// Lower \p SLI into a STATEPOINT instruction.
  SDValue LowerAsSTATEPOINT(StatepointLoweringInfo &SI);

  // This function is responsible for the whole statepoint lowering process.
  // It uniformly handles invoke and call statepoints.
  void LowerStatepoint(const GCStatepointInst &I,
                       const BasicBlock *EHPadBB = nullptr);

  void LowerCallSiteWithDeoptBundle(const CallBase *Call, SDValue Callee,
                                    const BasicBlock *EHPadBB);

  void LowerDeoptimizeCall(const CallInst *CI);
  void LowerDeoptimizingReturn();

  void LowerCallSiteWithDeoptBundleImpl(const CallBase *Call, SDValue Callee,
                                        const BasicBlock *EHPadBB,
                                        bool VarArgDisallowed,
                                        bool ForceVoidReturnTy);

  /// Returns the type of FrameIndex and TargetFrameIndex nodes.
  MVT getFrameIndexTy() {
    return DAG.getTargetLoweringInfo().getFrameIndexTy(DAG.getDataLayout());
  }

private:
  // Terminator instructions.
  void visitRet(const ReturnInst &I);
  void visitBr(const BranchInst &I);
  void visitSwitch(const SwitchInst &I);
  void visitIndirectBr(const IndirectBrInst &I);
  void visitUnreachable(const UnreachableInst &I);
  void visitCleanupRet(const CleanupReturnInst &I);
  void visitCatchSwitch(const CatchSwitchInst &I);
  void visitCatchRet(const CatchReturnInst &I);
  void visitCatchPad(const CatchPadInst &I);
  void visitCleanupPad(const CleanupPadInst &CPI);

  BranchProbability getEdgeProbability(const MachineBasicBlock *Src,
                                       const MachineBasicBlock *Dst) const;
  void addSuccessorWithProb(
      MachineBasicBlock *Src, MachineBasicBlock *Dst,
      BranchProbability Prob = BranchProbability::getUnknown());

public:
  void visitSwitchCase(SwitchCG::CaseBlock &CB, MachineBasicBlock *SwitchBB);
  void visitSPDescriptorParent(StackProtectorDescriptor &SPD,
                               MachineBasicBlock *ParentBB);
  void visitSPDescriptorFailure(StackProtectorDescriptor &SPD);
  void visitBitTestHeader(SwitchCG::BitTestBlock &B,
                          MachineBasicBlock *SwitchBB);
  void visitBitTestCase(SwitchCG::BitTestBlock &BB, MachineBasicBlock *NextMBB,
                        BranchProbability BranchProbToNext, unsigned Reg,
                        SwitchCG::BitTestCase &B, MachineBasicBlock *SwitchBB);
  void visitJumpTable(SwitchCG::JumpTable &JT);
  void visitJumpTableHeader(SwitchCG::JumpTable &JT,
                            SwitchCG::JumpTableHeader &JTH,
                            MachineBasicBlock *SwitchBB);

private:
  // These all get lowered before this pass.
  void visitInvoke(const InvokeInst &I);
  void visitCallBr(const CallBrInst &I);
  void visitResume(const ResumeInst &I);

  void visitUnary(const User &I, unsigned Opcode);
  void visitFNeg(const User &I) { visitUnary(I, ISD::FNEG); }

  void visitBinary(const User &I, unsigned Opcode);
  void visitShift(const User &I, unsigned Opcode);
  void visitAdd(const User &I)  { visitBinary(I, ISD::ADD); }
  void visitFAdd(const User &I) { visitBinary(I, ISD::FADD); }
  void visitSub(const User &I)  { visitBinary(I, ISD::SUB); }
  void visitFSub(const User &I); //  { visitBinary(I, ISD::FSUB); } // VE: on-the-fly fneg folding
  void visitMul(const User &I)  { visitBinary(I, ISD::MUL); }
  void visitFMul(const User &I) { visitBinary(I, ISD::FMUL); }
  void visitURem(const User &I) { visitBinary(I, ISD::UREM); }
  void visitSRem(const User &I) { visitBinary(I, ISD::SREM); }
  void visitFRem(const User &I) { visitBinary(I, ISD::FREM); }
  void visitUDiv(const User &I) { visitBinary(I, ISD::UDIV); }
  void visitSDiv(const User &I);
  void visitFDiv(const User &I) { visitBinary(I, ISD::FDIV); }
  void visitAnd (const User &I) { visitBinary(I, ISD::AND); }
  void visitOr  (const User &I) { visitBinary(I, ISD::OR); }
  void visitXor (const User &I) { visitBinary(I, ISD::XOR); }
  void visitShl (const User &I) { visitShift(I, ISD::SHL); }
  void visitLShr(const User &I) { visitShift(I, ISD::SRL); }
  void visitAShr(const User &I) { visitShift(I, ISD::SRA); }
  void visitICmp(const User &I);
  void visitFCmp(const User &I);
  // Visit the conversion instructions
  void visitTrunc(const User &I);
  void visitZExt(const User &I);
  void visitSExt(const User &I);
  void visitFPTrunc(const User &I);
  void visitFPExt(const User &I);
  void visitFPToUI(const User &I);
  void visitFPToSI(const User &I);
  void visitUIToFP(const User &I);
  void visitSIToFP(const User &I);
  void visitPtrToInt(const User &I);
  void visitIntToPtr(const User &I);
  void visitBitCast(const User &I);
  void visitAddrSpaceCast(const User &I);

  void visitExtractElement(const User &I);
  void visitInsertElement(const User &I);
  void visitShuffleVector(const User &I);

  void visitExtractValue(const User &I);
  void visitInsertValue(const User &I);
  void visitLandingPad(const LandingPadInst &LP);

  void visitGetElementPtr(const User &I);
  void visitSelect(const User &I);

  void visitAlloca(const AllocaInst &I);
  void visitLoad(const LoadInst &I);
  void visitStore(const StoreInst &I);
  void visitMaskedLoad(const CallInst &I, bool IsExpanding = false);
  void visitMaskedStore(const CallInst &I, bool IsCompressing = false);
  void visitMaskedGather(const CallInst &I);
  void visitMaskedScatter(const CallInst &I);
  void visitAtomicCmpXchg(const AtomicCmpXchgInst &I);
  void visitAtomicRMW(const AtomicRMWInst &I);
  void visitFence(const FenceInst &I);
  void visitPHI(const PHINode &I);
  void visitCall(const CallInst &I);
  bool visitMemCmpBCmpCall(const CallInst &I);
  bool visitMemPCpyCall(const CallInst &I);
  bool visitMemChrCall(const CallInst &I);
  bool visitStrCpyCall(const CallInst &I, bool isStpcpy);
  bool visitStrCmpCall(const CallInst &I);
  bool visitStrLenCall(const CallInst &I);
  bool visitStrNLenCall(const CallInst &I);
  bool visitUnaryFloatCall(const CallInst &I, unsigned Opcode);
  bool visitBinaryFloatCall(const CallInst &I, unsigned Opcode);
  void visitAtomicLoad(const LoadInst &I);
  void visitAtomicStore(const StoreInst &I);
  void visitLoadFromSwiftError(const LoadInst &I);
  void visitStoreToSwiftError(const StoreInst &I);
  void visitFreeze(const FreezeInst &I);

  void visitInlineAsm(const CallBase &Call,
                      const BasicBlock *EHPadBB = nullptr);
  void visitIntrinsicCall(const CallInst &I, unsigned Intrinsic);
  void visitTargetIntrinsic(const CallInst &I, unsigned Intrinsic);
  void visitConstrainedFPIntrinsic(const ConstrainedFPIntrinsic &FPI);
  void visitVPLoadGather(const VPIntrinsic &VPIntrin, EVT VT,
                         SmallVector<SDValue, 7> &OpValues, bool IsGather);
  void visitVPStoreScatter(const VPIntrinsic &VPIntrin,
                           SmallVector<SDValue, 7> &OpValues, bool IsScatter);
  void visitVectorPredicationIntrinsic(const VPIntrinsic &VPIntrin);
  void visitCmpVP(const VPIntrinsic &I);

  void visitVAStart(const CallInst &I);
  void visitVAArg(const VAArgInst &I);
  void visitVAEnd(const CallInst &I);
  void visitVACopy(const CallInst &I);
  void visitStackmap(const CallInst &I);
  void visitPatchpoint(const CallBase &CB, const BasicBlock *EHPadBB = nullptr);

  // These two are implemented in StatepointLowering.cpp
  void visitGCRelocate(const GCRelocateInst &Relocate);
  void visitGCResult(const GCResultInst &I);

  void visitVectorReduce(const CallInst &I, unsigned Intrinsic);
  void visitVectorReverse(const CallInst &I);
  void visitVectorSplice(const CallInst &I);
<<<<<<< HEAD
=======
  void visitStepVector(const CallInst &I);
>>>>>>> 2ab1d525

  void visitUserOp1(const Instruction &I) {
    llvm_unreachable("UserOp1 should not exist at instruction selection time!");
  }
  void visitUserOp2(const Instruction &I) {
    llvm_unreachable("UserOp2 should not exist at instruction selection time!");
  }

  void processIntegerCallValue(const Instruction &I,
                               SDValue Value, bool IsSigned);

  void HandlePHINodesInSuccessorBlocks(const BasicBlock *LLVMBB);

  void emitInlineAsmError(const CallBase &Call, const Twine &Message);

  /// If V is an function argument then create corresponding DBG_VALUE machine
  /// instruction for it now. At the end of instruction selection, they will be
  /// inserted to the entry BB.
  bool EmitFuncArgumentDbgValue(const Value *V, DILocalVariable *Variable,
                                DIExpression *Expr, DILocation *DL,
                                bool IsDbgDeclare, const SDValue &N);

  /// Return the next block after MBB, or nullptr if there is none.
  MachineBasicBlock *NextBlock(MachineBasicBlock *MBB);

  /// Update the DAG and DAG builder with the relevant information after
  /// a new root node has been created which could be a tail call.
  void updateDAGForMaybeTailCall(SDValue MaybeTC);

  /// Return the appropriate SDDbgValue based on N.
  SDDbgValue *getDbgValue(SDValue N, DILocalVariable *Variable,
                          DIExpression *Expr, const DebugLoc &dl,
                          unsigned DbgSDNodeOrder);

  /// Lowers CallInst to an external symbol.
  void lowerCallToExternalSymbol(const CallInst &I, const char *FunctionName);

  SDValue lowerStartEH(SDValue Chain, const BasicBlock *EHPadBB,
                       MCSymbol *&BeginLabel);
  SDValue lowerEndEH(SDValue Chain, const InvokeInst *II,
                     const BasicBlock *EHPadBB, MCSymbol *BeginLabel);
};

/// This struct represents the registers (physical or virtual)
/// that a particular set of values is assigned, and the type information about
/// the value. The most common situation is to represent one value at a time,
/// but struct or array values are handled element-wise as multiple values.  The
/// splitting of aggregates is performed recursively, so that we never have
/// aggregate-typed registers. The values at this point do not necessarily have
/// legal types, so each value may require one or more registers of some legal
/// type.
///
struct RegsForValue {
  /// The value types of the values, which may not be legal, and
  /// may need be promoted or synthesized from one or more registers.
  SmallVector<EVT, 4> ValueVTs;

  /// The value types of the registers. This is the same size as ValueVTs and it
  /// records, for each value, what the type of the assigned register or
  /// registers are. (Individual values are never synthesized from more than one
  /// type of register.)
  ///
  /// With virtual registers, the contents of RegVTs is redundant with TLI's
  /// getRegisterType member function, however when with physical registers
  /// it is necessary to have a separate record of the types.
  SmallVector<MVT, 4> RegVTs;

  /// This list holds the registers assigned to the values.
  /// Each legal or promoted value requires one register, and each
  /// expanded value requires multiple registers.
  SmallVector<unsigned, 4> Regs;

  /// This list holds the number of registers for each value.
  SmallVector<unsigned, 4> RegCount;

  /// Records if this value needs to be treated in an ABI dependant manner,
  /// different to normal type legalization.
  Optional<CallingConv::ID> CallConv;

  RegsForValue() = default;
  RegsForValue(const SmallVector<unsigned, 4> &regs, MVT regvt, EVT valuevt,
               Optional<CallingConv::ID> CC = None);
  RegsForValue(LLVMContext &Context, const TargetLowering &TLI,
               const DataLayout &DL, unsigned Reg, Type *Ty,
               Optional<CallingConv::ID> CC);

  bool isABIMangled() const {
    return CallConv.hasValue();
  }

  /// Add the specified values to this one.
  void append(const RegsForValue &RHS) {
    ValueVTs.append(RHS.ValueVTs.begin(), RHS.ValueVTs.end());
    RegVTs.append(RHS.RegVTs.begin(), RHS.RegVTs.end());
    Regs.append(RHS.Regs.begin(), RHS.Regs.end());
    RegCount.push_back(RHS.Regs.size());
  }

  /// Emit a series of CopyFromReg nodes that copies from this value and returns
  /// the result as a ValueVTs value. This uses Chain/Flag as the input and
  /// updates them for the output Chain/Flag. If the Flag pointer is NULL, no
  /// flag is used.
  SDValue getCopyFromRegs(SelectionDAG &DAG, FunctionLoweringInfo &FuncInfo,
                          const SDLoc &dl, SDValue &Chain, SDValue *Flag,
                          const Value *V = nullptr) const;

  /// Emit a series of CopyToReg nodes that copies the specified value into the
  /// registers specified by this object. This uses Chain/Flag as the input and
  /// updates them for the output Chain/Flag. If the Flag pointer is nullptr, no
  /// flag is used. If V is not nullptr, then it is used in printing better
  /// diagnostic messages on error.
  void getCopyToRegs(SDValue Val, SelectionDAG &DAG, const SDLoc &dl,
                     SDValue &Chain, SDValue *Flag, const Value *V = nullptr,
                     ISD::NodeType PreferredExtendType = ISD::ANY_EXTEND) const;

  /// Add this value to the specified inlineasm node operand list. This adds the
  /// code marker, matching input operand index (if applicable), and includes
  /// the number of values added into it.
  void AddInlineAsmOperands(unsigned Code, bool HasMatching,
                            unsigned MatchingIdx, const SDLoc &dl,
                            SelectionDAG &DAG, std::vector<SDValue> &Ops) const;

  /// Check if the total RegCount is greater than one.
  bool occupiesMultipleRegs() const {
    return std::accumulate(RegCount.begin(), RegCount.end(), 0) > 1;
  }

  /// Return a list of registers and their sizes.
  SmallVector<std::pair<unsigned, TypeSize>, 4> getRegsAndSizes() const;
};

} // end namespace llvm

#endif // LLVM_LIB_CODEGEN_SELECTIONDAG_SELECTIONDAGBUILDER_H<|MERGE_RESOLUTION|>--- conflicted
+++ resolved
@@ -587,10 +587,7 @@
   void visitVectorReduce(const CallInst &I, unsigned Intrinsic);
   void visitVectorReverse(const CallInst &I);
   void visitVectorSplice(const CallInst &I);
-<<<<<<< HEAD
-=======
   void visitStepVector(const CallInst &I);
->>>>>>> 2ab1d525
 
   void visitUserOp1(const Instruction &I) {
     llvm_unreachable("UserOp1 should not exist at instruction selection time!");
