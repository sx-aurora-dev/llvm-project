//===- LegalizeDAG.cpp - Implement SelectionDAG::Legalize -----------------===//
//
// Part of the LLVM Project, under the Apache License v2.0 with LLVM Exceptions.
// See https://llvm.org/LICENSE.txt for license information.
// SPDX-License-Identifier: Apache-2.0 WITH LLVM-exception
//
//===----------------------------------------------------------------------===//
//
// This file implements the SelectionDAG::Legalize method.
//
//===----------------------------------------------------------------------===//

#include "llvm/ADT/APFloat.h"
#include "llvm/ADT/APInt.h"
#include "llvm/ADT/ArrayRef.h"
#include "llvm/ADT/SetVector.h"
#include "llvm/ADT/SmallPtrSet.h"
#include "llvm/ADT/SmallSet.h"
#include "llvm/ADT/SmallVector.h"
#include "llvm/Analysis/TargetLibraryInfo.h"
#include "llvm/CodeGen/ISDOpcodes.h"
#include "llvm/CodeGen/MachineFunction.h"
#include "llvm/CodeGen/MachineJumpTableInfo.h"
#include "llvm/CodeGen/MachineMemOperand.h"
#include "llvm/CodeGen/RuntimeLibcalls.h"
#include "llvm/CodeGen/SelectionDAG.h"
#include "llvm/CodeGen/SelectionDAGNodes.h"
#include "llvm/CodeGen/TargetFrameLowering.h"
#include "llvm/CodeGen/TargetLowering.h"
#include "llvm/CodeGen/TargetSubtargetInfo.h"
#include "llvm/CodeGen/ValueTypes.h"
#include "llvm/IR/CallingConv.h"
#include "llvm/IR/Constants.h"
#include "llvm/IR/DataLayout.h"
#include "llvm/IR/DerivedTypes.h"
#include "llvm/IR/Function.h"
#include "llvm/IR/Metadata.h"
#include "llvm/IR/Type.h"
#include "llvm/Support/Casting.h"
#include "llvm/Support/Compiler.h"
#include "llvm/Support/Debug.h"
#include "llvm/Support/ErrorHandling.h"
#include "llvm/Support/MachineValueType.h"
#include "llvm/Support/MathExtras.h"
#include "llvm/Support/raw_ostream.h"
#include "llvm/Target/TargetMachine.h"
#include "llvm/Target/TargetOptions.h"
#include <cassert>
#include <cstdint>
#include <tuple>
#include <utility>

using namespace llvm;

#define DEBUG_TYPE "legalizedag"

namespace {

/// Keeps track of state when getting the sign of a floating-point value as an
/// integer.
struct FloatSignAsInt {
  EVT FloatVT;
  SDValue Chain;
  SDValue FloatPtr;
  SDValue IntPtr;
  MachinePointerInfo IntPointerInfo;
  MachinePointerInfo FloatPointerInfo;
  SDValue IntValue;
  APInt SignMask;
  uint8_t SignBit;
};

//===----------------------------------------------------------------------===//
/// This takes an arbitrary SelectionDAG as input and
/// hacks on it until the target machine can handle it.  This involves
/// eliminating value sizes the machine cannot handle (promoting small sizes to
/// large sizes or splitting up large values into small values) as well as
/// eliminating operations the machine cannot handle.
///
/// This code also does a small amount of optimization and recognition of idioms
/// as part of its processing.  For example, if a target does not support a
/// 'setcc' instruction efficiently, but does support 'brcc' instruction, this
/// will attempt merge setcc and brc instructions into brcc's.
class SelectionDAGLegalize {
  const TargetMachine &TM;
  const TargetLowering &TLI;
  SelectionDAG &DAG;

  /// The set of nodes which have already been legalized. We hold a
  /// reference to it in order to update as necessary on node deletion.
  SmallPtrSetImpl<SDNode *> &LegalizedNodes;

  /// A set of all the nodes updated during legalization.
  SmallSetVector<SDNode *, 16> *UpdatedNodes;

  EVT getSetCCResultType(EVT VT) const {
    return TLI.getSetCCResultType(DAG.getDataLayout(), *DAG.getContext(), VT);
  }

  // Libcall insertion helpers.

public:
  SelectionDAGLegalize(SelectionDAG &DAG,
                       SmallPtrSetImpl<SDNode *> &LegalizedNodes,
                       SmallSetVector<SDNode *, 16> *UpdatedNodes = nullptr)
      : TM(DAG.getTarget()), TLI(DAG.getTargetLoweringInfo()), DAG(DAG),
        LegalizedNodes(LegalizedNodes), UpdatedNodes(UpdatedNodes) {}

  /// Legalizes the given operation.
  void LegalizeOp(SDNode *Node);

private:
  SDValue OptimizeFloatStore(StoreSDNode *ST);

  void LegalizeLoadOps(SDNode *Node);
  void LegalizeStoreOps(SDNode *Node);

  /// Some targets cannot handle a variable
  /// insertion index for the INSERT_VECTOR_ELT instruction.  In this case, it
  /// is necessary to spill the vector being inserted into to memory, perform
  /// the insert there, and then read the result back.
  SDValue PerformInsertVectorEltInMemory(SDValue Vec, SDValue Val, SDValue Idx,
                                         const SDLoc &dl);
  SDValue ExpandINSERT_VECTOR_ELT(SDValue Vec, SDValue Val, SDValue Idx,
                                  const SDLoc &dl);

  /// Return a vector shuffle operation which
  /// performs the same shuffe in terms of order or result bytes, but on a type
  /// whose vector element type is narrower than the original shuffle type.
  /// e.g. <v4i32> <0, 1, 0, 1> -> v8i16 <0, 1, 2, 3, 0, 1, 2, 3>
  SDValue ShuffleWithNarrowerEltType(EVT NVT, EVT VT, const SDLoc &dl,
                                     SDValue N1, SDValue N2,
                                     ArrayRef<int> Mask) const;

  SDValue ExpandLibCall(RTLIB::Libcall LC, SDNode *Node, bool isSigned);

  void ExpandFPLibCall(SDNode *Node, RTLIB::Libcall LC,
                       SmallVectorImpl<SDValue> &Results);
  void ExpandFPLibCall(SDNode *Node, RTLIB::Libcall Call_F32,
                       RTLIB::Libcall Call_F64, RTLIB::Libcall Call_F80,
                       RTLIB::Libcall Call_F128,
                       RTLIB::Libcall Call_PPCF128,
                       SmallVectorImpl<SDValue> &Results);
  SDValue ExpandIntLibCall(SDNode *Node, bool isSigned, RTLIB::Libcall Call_I8,
                           RTLIB::Libcall Call_I16, RTLIB::Libcall Call_I32,
                           RTLIB::Libcall Call_I64, RTLIB::Libcall Call_I128,
                           RTLIB::Libcall Call_IEXT);
  void ExpandArgFPLibCall(SDNode *Node,
                          RTLIB::Libcall Call_F32, RTLIB::Libcall Call_F64,
                          RTLIB::Libcall Call_F80, RTLIB::Libcall Call_F128,
                          RTLIB::Libcall Call_PPCF128,
                          SmallVectorImpl<SDValue> &Results);
  void ExpandDivRemLibCall(SDNode *Node, SmallVectorImpl<SDValue> &Results);
  void ExpandSinCosLibCall(SDNode *Node, SmallVectorImpl<SDValue> &Results);

  SDValue EmitStackConvert(SDValue SrcOp, EVT SlotVT, EVT DestVT,
                           const SDLoc &dl);
  SDValue EmitStackConvert(SDValue SrcOp, EVT SlotVT, EVT DestVT,
                           const SDLoc &dl, SDValue ChainIn);
  SDValue ExpandBUILD_VECTOR(SDNode *Node);
  SDValue ExpandSPLAT_VECTOR(SDNode *Node);
  SDValue ExpandSCALAR_TO_VECTOR(SDNode *Node);
  void ExpandDYNAMIC_STACKALLOC(SDNode *Node,
                                SmallVectorImpl<SDValue> &Results);
  void getSignAsIntValue(FloatSignAsInt &State, const SDLoc &DL,
                         SDValue Value) const;
  SDValue modifySignAsInt(const FloatSignAsInt &State, const SDLoc &DL,
                          SDValue NewIntValue) const;
  SDValue ExpandFCOPYSIGN(SDNode *Node) const;
  SDValue ExpandFABS(SDNode *Node) const;
  SDValue ExpandFNEG(SDNode *Node) const;
  SDValue ExpandLegalINT_TO_FP(SDNode *Node, SDValue &Chain);
  void PromoteLegalINT_TO_FP(SDNode *N, const SDLoc &dl,
                             SmallVectorImpl<SDValue> &Results);
  void PromoteLegalFP_TO_INT(SDNode *N, const SDLoc &dl,
                             SmallVectorImpl<SDValue> &Results);
  SDValue PromoteLegalFP_TO_INT_SAT(SDNode *Node, const SDLoc &dl);

  SDValue ExpandPARITY(SDValue Op, const SDLoc &dl);

  SDValue ExpandExtractFromVectorThroughStack(SDValue Op);
  SDValue ExpandInsertToVectorThroughStack(SDValue Op);
  SDValue ExpandVectorBuildThroughStack(SDNode* Node);

  SDValue ExpandConstantFP(ConstantFPSDNode *CFP, bool UseCP);
  SDValue ExpandConstant(ConstantSDNode *CP);

  // if ExpandNode returns false, LegalizeOp falls back to ConvertNodeToLibcall
  bool ExpandNode(SDNode *Node);
  void ConvertNodeToLibcall(SDNode *Node);
  void PromoteNode(SDNode *Node);

public:
  // Node replacement helpers

  void ReplacedNode(SDNode *N) {
    LegalizedNodes.erase(N);
    if (UpdatedNodes)
      UpdatedNodes->insert(N);
  }

  void ReplaceNode(SDNode *Old, SDNode *New) {
    LLVM_DEBUG(dbgs() << " ... replacing: "; Old->dump(&DAG);
               dbgs() << "     with:      "; New->dump(&DAG));

    assert(Old->getNumValues() == New->getNumValues() &&
           "Replacing one node with another that produces a different number "
           "of values!");
    DAG.ReplaceAllUsesWith(Old, New);
    if (UpdatedNodes)
      UpdatedNodes->insert(New);
    ReplacedNode(Old);
  }

  void ReplaceNode(SDValue Old, SDValue New) {
    LLVM_DEBUG(dbgs() << " ... replacing: "; Old->dump(&DAG);
               dbgs() << "     with:      "; New->dump(&DAG));

    DAG.ReplaceAllUsesWith(Old, New);
    if (UpdatedNodes)
      UpdatedNodes->insert(New.getNode());
    ReplacedNode(Old.getNode());
  }

  void ReplaceNode(SDNode *Old, const SDValue *New) {
    LLVM_DEBUG(dbgs() << " ... replacing: "; Old->dump(&DAG));

    DAG.ReplaceAllUsesWith(Old, New);
    for (unsigned i = 0, e = Old->getNumValues(); i != e; ++i) {
      LLVM_DEBUG(dbgs() << (i == 0 ? "     with:      " : "      and:      ");
                 New[i]->dump(&DAG));
      if (UpdatedNodes)
        UpdatedNodes->insert(New[i].getNode());
    }
    ReplacedNode(Old);
  }

  void ReplaceNodeWithValue(SDValue Old, SDValue New) {
    LLVM_DEBUG(dbgs() << " ... replacing: "; Old->dump(&DAG);
               dbgs() << "     with:      "; New->dump(&DAG));

    DAG.ReplaceAllUsesOfValueWith(Old, New);
    if (UpdatedNodes)
      UpdatedNodes->insert(New.getNode());
    ReplacedNode(Old.getNode());
  }
};

} // end anonymous namespace

/// Return a vector shuffle operation which
/// performs the same shuffle in terms of order or result bytes, but on a type
/// whose vector element type is narrower than the original shuffle type.
/// e.g. <v4i32> <0, 1, 0, 1> -> v8i16 <0, 1, 2, 3, 0, 1, 2, 3>
SDValue SelectionDAGLegalize::ShuffleWithNarrowerEltType(
    EVT NVT, EVT VT, const SDLoc &dl, SDValue N1, SDValue N2,
    ArrayRef<int> Mask) const {
  unsigned NumMaskElts = VT.getVectorNumElements();
  unsigned NumDestElts = NVT.getVectorNumElements();
  unsigned NumEltsGrowth = NumDestElts / NumMaskElts;

  assert(NumEltsGrowth && "Cannot promote to vector type with fewer elts!");

  if (NumEltsGrowth == 1)
    return DAG.getVectorShuffle(NVT, dl, N1, N2, Mask);

  SmallVector<int, 8> NewMask;
  for (unsigned i = 0; i != NumMaskElts; ++i) {
    int Idx = Mask[i];
    for (unsigned j = 0; j != NumEltsGrowth; ++j) {
      if (Idx < 0)
        NewMask.push_back(-1);
      else
        NewMask.push_back(Idx * NumEltsGrowth + j);
    }
  }
  assert(NewMask.size() == NumDestElts && "Non-integer NumEltsGrowth?");
  assert(TLI.isShuffleMaskLegal(NewMask, NVT) && "Shuffle not legal?");
  return DAG.getVectorShuffle(NVT, dl, N1, N2, NewMask);
}

/// Expands the ConstantFP node to an integer constant or
/// a load from the constant pool.
SDValue
SelectionDAGLegalize::ExpandConstantFP(ConstantFPSDNode *CFP, bool UseCP) {
  bool Extend = false;
  SDLoc dl(CFP);

  // If a FP immediate is precise when represented as a float and if the
  // target can do an extending load from float to double, we put it into
  // the constant pool as a float, even if it's is statically typed as a
  // double.  This shrinks FP constants and canonicalizes them for targets where
  // an FP extending load is the same cost as a normal load (such as on the x87
  // fp stack or PPC FP unit).
  EVT VT = CFP->getValueType(0);
  ConstantFP *LLVMC = const_cast<ConstantFP*>(CFP->getConstantFPValue());
  if (!UseCP) {
    assert((VT == MVT::f64 || VT == MVT::f32) && "Invalid type expansion");
    return DAG.getConstant(LLVMC->getValueAPF().bitcastToAPInt(), dl,
                           (VT == MVT::f64) ? MVT::i64 : MVT::i32);
  }

  APFloat APF = CFP->getValueAPF();
  EVT OrigVT = VT;
  EVT SVT = VT;

  // We don't want to shrink SNaNs. Converting the SNaN back to its real type
  // can cause it to be changed into a QNaN on some platforms (e.g. on SystemZ).
  if (!APF.isSignaling()) {
    while (SVT != MVT::f32 && SVT != MVT::f16) {
      SVT = (MVT::SimpleValueType)(SVT.getSimpleVT().SimpleTy - 1);
      if (ConstantFPSDNode::isValueValidForType(SVT, APF) &&
          // Only do this if the target has a native EXTLOAD instruction from
          // smaller type.
          TLI.isLoadExtLegal(ISD::EXTLOAD, OrigVT, SVT) &&
          TLI.ShouldShrinkFPConstant(OrigVT)) {
        Type *SType = SVT.getTypeForEVT(*DAG.getContext());
        LLVMC = cast<ConstantFP>(ConstantExpr::getFPTrunc(LLVMC, SType));
        VT = SVT;
        Extend = true;
      }
    }
  }

  SDValue CPIdx =
      DAG.getConstantPool(LLVMC, TLI.getPointerTy(DAG.getDataLayout()));
  Align Alignment = cast<ConstantPoolSDNode>(CPIdx)->getAlign();
  if (Extend) {
    SDValue Result = DAG.getExtLoad(
        ISD::EXTLOAD, dl, OrigVT, DAG.getEntryNode(), CPIdx,
        MachinePointerInfo::getConstantPool(DAG.getMachineFunction()), VT,
        Alignment);
    return Result;
  }
  SDValue Result = DAG.getLoad(
      OrigVT, dl, DAG.getEntryNode(), CPIdx,
      MachinePointerInfo::getConstantPool(DAG.getMachineFunction()), Alignment);
  return Result;
}

/// Expands the Constant node to a load from the constant pool.
SDValue SelectionDAGLegalize::ExpandConstant(ConstantSDNode *CP) {
  SDLoc dl(CP);
  EVT VT = CP->getValueType(0);
  SDValue CPIdx = DAG.getConstantPool(CP->getConstantIntValue(),
                                      TLI.getPointerTy(DAG.getDataLayout()));
  Align Alignment = cast<ConstantPoolSDNode>(CPIdx)->getAlign();
  SDValue Result = DAG.getLoad(
      VT, dl, DAG.getEntryNode(), CPIdx,
      MachinePointerInfo::getConstantPool(DAG.getMachineFunction()), Alignment);
  return Result;
}

/// Some target cannot handle a variable insertion index for the
/// INSERT_VECTOR_ELT instruction.  In this case, it
/// is necessary to spill the vector being inserted into to memory, perform
/// the insert there, and then read the result back.
SDValue SelectionDAGLegalize::PerformInsertVectorEltInMemory(SDValue Vec,
                                                             SDValue Val,
                                                             SDValue Idx,
                                                             const SDLoc &dl) {
  SDValue Tmp1 = Vec;
  SDValue Tmp2 = Val;
  SDValue Tmp3 = Idx;

  // If the target doesn't support this, we have to spill the input vector
  // to a temporary stack slot, update the element, then reload it.  This is
  // badness.  We could also load the value into a vector register (either
  // with a "move to register" or "extload into register" instruction, then
  // permute it into place, if the idx is a constant and if the idx is
  // supported by the target.
  EVT VT    = Tmp1.getValueType();
  EVT EltVT = VT.getVectorElementType();
  SDValue StackPtr = DAG.CreateStackTemporary(VT);

  int SPFI = cast<FrameIndexSDNode>(StackPtr.getNode())->getIndex();

  // Store the vector.
  SDValue Ch = DAG.getStore(
      DAG.getEntryNode(), dl, Tmp1, StackPtr,
      MachinePointerInfo::getFixedStack(DAG.getMachineFunction(), SPFI));

  SDValue StackPtr2 = TLI.getVectorElementPointer(DAG, StackPtr, VT, Tmp3);

  // Store the scalar value.
  Ch = DAG.getTruncStore(
      Ch, dl, Tmp2, StackPtr2,
      MachinePointerInfo::getUnknownStack(DAG.getMachineFunction()), EltVT);
  // Load the updated vector.
  return DAG.getLoad(VT, dl, Ch, StackPtr, MachinePointerInfo::getFixedStack(
                                               DAG.getMachineFunction(), SPFI));
}

SDValue SelectionDAGLegalize::ExpandINSERT_VECTOR_ELT(SDValue Vec, SDValue Val,
                                                      SDValue Idx,
                                                      const SDLoc &dl) {
  if (ConstantSDNode *InsertPos = dyn_cast<ConstantSDNode>(Idx)) {
    // SCALAR_TO_VECTOR requires that the type of the value being inserted
    // match the element type of the vector being created, except for
    // integers in which case the inserted value can be over width.
    EVT EltVT = Vec.getValueType().getVectorElementType();
    if (Val.getValueType() == EltVT ||
        (EltVT.isInteger() && Val.getValueType().bitsGE(EltVT))) {
      SDValue ScVec = DAG.getNode(ISD::SCALAR_TO_VECTOR, dl,
                                  Vec.getValueType(), Val);

      unsigned NumElts = Vec.getValueType().getVectorNumElements();
      // We generate a shuffle of InVec and ScVec, so the shuffle mask
      // should be 0,1,2,3,4,5... with the appropriate element replaced with
      // elt 0 of the RHS.
      SmallVector<int, 8> ShufOps;
      for (unsigned i = 0; i != NumElts; ++i)
        ShufOps.push_back(i != InsertPos->getZExtValue() ? i : NumElts);

      return DAG.getVectorShuffle(Vec.getValueType(), dl, Vec, ScVec, ShufOps);
    }
  }
  return PerformInsertVectorEltInMemory(Vec, Val, Idx, dl);
}

SDValue SelectionDAGLegalize::OptimizeFloatStore(StoreSDNode* ST) {
  if (!ISD::isNormalStore(ST))
    return SDValue();

  LLVM_DEBUG(dbgs() << "Optimizing float store operations\n");
  // Turn 'store float 1.0, Ptr' -> 'store int 0x12345678, Ptr'
  // FIXME: move this to the DAG Combiner!  Note that we can't regress due
  // to phase ordering between legalized code and the dag combiner.  This
  // probably means that we need to integrate dag combiner and legalizer
  // together.
  // We generally can't do this one for long doubles.
  SDValue Chain = ST->getChain();
  SDValue Ptr = ST->getBasePtr();
  SDValue Value = ST->getValue();
  MachineMemOperand::Flags MMOFlags = ST->getMemOperand()->getFlags();
  AAMDNodes AAInfo = ST->getAAInfo();
  SDLoc dl(ST);

  // Don't optimise TargetConstantFP
  if (Value.getOpcode() == ISD::TargetConstantFP)
    return SDValue();

  if (ConstantFPSDNode *CFP = dyn_cast<ConstantFPSDNode>(Value)) {
    if (CFP->getValueType(0) == MVT::f32 &&
        TLI.isTypeLegal(MVT::i32)) {
      SDValue Con = DAG.getConstant(CFP->getValueAPF().
                                      bitcastToAPInt().zextOrTrunc(32),
                                    SDLoc(CFP), MVT::i32);
      return DAG.getStore(Chain, dl, Con, Ptr, ST->getPointerInfo(),
                          ST->getOriginalAlign(), MMOFlags, AAInfo);
    }

    if (CFP->getValueType(0) == MVT::f64) {
      // If this target supports 64-bit registers, do a single 64-bit store.
      if (TLI.isTypeLegal(MVT::i64)) {
        SDValue Con = DAG.getConstant(CFP->getValueAPF().bitcastToAPInt().
                                      zextOrTrunc(64), SDLoc(CFP), MVT::i64);
        return DAG.getStore(Chain, dl, Con, Ptr, ST->getPointerInfo(),
                            ST->getOriginalAlign(), MMOFlags, AAInfo);
      }

      if (TLI.isTypeLegal(MVT::i32) && !ST->isVolatile()) {
        // Otherwise, if the target supports 32-bit registers, use 2 32-bit
        // stores.  If the target supports neither 32- nor 64-bits, this
        // xform is certainly not worth it.
        const APInt &IntVal = CFP->getValueAPF().bitcastToAPInt();
        SDValue Lo = DAG.getConstant(IntVal.trunc(32), dl, MVT::i32);
        SDValue Hi = DAG.getConstant(IntVal.lshr(32).trunc(32), dl, MVT::i32);
        if (DAG.getDataLayout().isBigEndian())
          std::swap(Lo, Hi);

        Lo = DAG.getStore(Chain, dl, Lo, Ptr, ST->getPointerInfo(),
                          ST->getOriginalAlign(), MMOFlags, AAInfo);
        Ptr = DAG.getMemBasePlusOffset(Ptr, TypeSize::Fixed(4), dl);
        Hi = DAG.getStore(Chain, dl, Hi, Ptr,
                          ST->getPointerInfo().getWithOffset(4),
                          ST->getOriginalAlign(), MMOFlags, AAInfo);

        return DAG.getNode(ISD::TokenFactor, dl, MVT::Other, Lo, Hi);
      }
    }
  }
  return SDValue();
}

void SelectionDAGLegalize::LegalizeStoreOps(SDNode *Node) {
  StoreSDNode *ST = cast<StoreSDNode>(Node);
  SDValue Chain = ST->getChain();
  SDValue Ptr = ST->getBasePtr();
  SDLoc dl(Node);

  MachineMemOperand::Flags MMOFlags = ST->getMemOperand()->getFlags();
  AAMDNodes AAInfo = ST->getAAInfo();

  if (!ST->isTruncatingStore()) {
    LLVM_DEBUG(dbgs() << "Legalizing store operation\n");
    if (SDNode *OptStore = OptimizeFloatStore(ST).getNode()) {
      ReplaceNode(ST, OptStore);
      return;
    }

    SDValue Value = ST->getValue();
    MVT VT = Value.getSimpleValueType();
    switch (TLI.getOperationAction(ISD::STORE, VT)) {
    default: llvm_unreachable("This action is not supported yet!");
    case TargetLowering::Legal: {
      // If this is an unaligned store and the target doesn't support it,
      // expand it.
      EVT MemVT = ST->getMemoryVT();
      const DataLayout &DL = DAG.getDataLayout();
      if (!TLI.allowsMemoryAccessForAlignment(*DAG.getContext(), DL, MemVT,
                                              *ST->getMemOperand())) {
        LLVM_DEBUG(dbgs() << "Expanding unsupported unaligned store\n");
        SDValue Result = TLI.expandUnalignedStore(ST, DAG);
        ReplaceNode(SDValue(ST, 0), Result);
      } else
        LLVM_DEBUG(dbgs() << "Legal store\n");
      break;
    }
    case TargetLowering::Custom: {
      LLVM_DEBUG(dbgs() << "Trying custom lowering\n");
      SDValue Res = TLI.LowerOperation(SDValue(Node, 0), DAG);
      if (Res && Res != SDValue(Node, 0))
        ReplaceNode(SDValue(Node, 0), Res);
      return;
    }
    case TargetLowering::Promote: {
      MVT NVT = TLI.getTypeToPromoteTo(ISD::STORE, VT);
      assert(NVT.getSizeInBits() == VT.getSizeInBits() &&
             "Can only promote stores to same size type");
      Value = DAG.getNode(ISD::BITCAST, dl, NVT, Value);
      SDValue Result = DAG.getStore(Chain, dl, Value, Ptr, ST->getPointerInfo(),
                                    ST->getOriginalAlign(), MMOFlags, AAInfo);
      ReplaceNode(SDValue(Node, 0), Result);
      break;
    }
    }
    return;
  }

  LLVM_DEBUG(dbgs() << "Legalizing truncating store operations\n");
  SDValue Value = ST->getValue();
  EVT StVT = ST->getMemoryVT();
  TypeSize StWidth = StVT.getSizeInBits();
  TypeSize StSize = StVT.getStoreSizeInBits();
  auto &DL = DAG.getDataLayout();

  if (StWidth != StSize) {
    // Promote to a byte-sized store with upper bits zero if not
    // storing an integral number of bytes.  For example, promote
    // TRUNCSTORE:i1 X -> TRUNCSTORE:i8 (and X, 1)
    EVT NVT = EVT::getIntegerVT(*DAG.getContext(), StSize.getFixedSize());
    Value = DAG.getZeroExtendInReg(Value, dl, StVT);
    SDValue Result =
        DAG.getTruncStore(Chain, dl, Value, Ptr, ST->getPointerInfo(), NVT,
                          ST->getOriginalAlign(), MMOFlags, AAInfo);
    ReplaceNode(SDValue(Node, 0), Result);
  } else if (!StVT.isVector() && !isPowerOf2_64(StWidth.getFixedSize())) {
    // If not storing a power-of-2 number of bits, expand as two stores.
    assert(!StVT.isVector() && "Unsupported truncstore!");
    unsigned StWidthBits = StWidth.getFixedSize();
    unsigned LogStWidth = Log2_32(StWidthBits);
    assert(LogStWidth < 32);
    unsigned RoundWidth = 1 << LogStWidth;
    assert(RoundWidth < StWidthBits);
    unsigned ExtraWidth = StWidthBits - RoundWidth;
    assert(ExtraWidth < RoundWidth);
    assert(!(RoundWidth % 8) && !(ExtraWidth % 8) &&
           "Store size not an integral number of bytes!");
    EVT RoundVT = EVT::getIntegerVT(*DAG.getContext(), RoundWidth);
    EVT ExtraVT = EVT::getIntegerVT(*DAG.getContext(), ExtraWidth);
    SDValue Lo, Hi;
    unsigned IncrementSize;

    if (DL.isLittleEndian()) {
      // TRUNCSTORE:i24 X -> TRUNCSTORE:i16 X, TRUNCSTORE@+2:i8 (srl X, 16)
      // Store the bottom RoundWidth bits.
      Lo = DAG.getTruncStore(Chain, dl, Value, Ptr, ST->getPointerInfo(),
                             RoundVT, ST->getOriginalAlign(), MMOFlags, AAInfo);

      // Store the remaining ExtraWidth bits.
      IncrementSize = RoundWidth / 8;
      Ptr = DAG.getMemBasePlusOffset(Ptr, TypeSize::Fixed(IncrementSize), dl);
      Hi = DAG.getNode(
          ISD::SRL, dl, Value.getValueType(), Value,
          DAG.getConstant(RoundWidth, dl,
                          TLI.getShiftAmountTy(Value.getValueType(), DL)));
      Hi = DAG.getTruncStore(Chain, dl, Hi, Ptr,
                             ST->getPointerInfo().getWithOffset(IncrementSize),
                             ExtraVT, ST->getOriginalAlign(), MMOFlags, AAInfo);
    } else {
      // Big endian - avoid unaligned stores.
      // TRUNCSTORE:i24 X -> TRUNCSTORE:i16 (srl X, 8), TRUNCSTORE@+2:i8 X
      // Store the top RoundWidth bits.
      Hi = DAG.getNode(
          ISD::SRL, dl, Value.getValueType(), Value,
          DAG.getConstant(ExtraWidth, dl,
                          TLI.getShiftAmountTy(Value.getValueType(), DL)));
      Hi = DAG.getTruncStore(Chain, dl, Hi, Ptr, ST->getPointerInfo(), RoundVT,
                             ST->getOriginalAlign(), MMOFlags, AAInfo);

      // Store the remaining ExtraWidth bits.
      IncrementSize = RoundWidth / 8;
      Ptr = DAG.getNode(ISD::ADD, dl, Ptr.getValueType(), Ptr,
                        DAG.getConstant(IncrementSize, dl,
                                        Ptr.getValueType()));
      Lo = DAG.getTruncStore(Chain, dl, Value, Ptr,
                             ST->getPointerInfo().getWithOffset(IncrementSize),
                             ExtraVT, ST->getOriginalAlign(), MMOFlags, AAInfo);
    }

    // The order of the stores doesn't matter.
    SDValue Result = DAG.getNode(ISD::TokenFactor, dl, MVT::Other, Lo, Hi);
    ReplaceNode(SDValue(Node, 0), Result);
  } else {
    switch (TLI.getTruncStoreAction(ST->getValue().getValueType(), StVT)) {
    default: llvm_unreachable("This action is not supported yet!");
    case TargetLowering::Legal: {
      EVT MemVT = ST->getMemoryVT();
      // If this is an unaligned store and the target doesn't support it,
      // expand it.
      if (!TLI.allowsMemoryAccessForAlignment(*DAG.getContext(), DL, MemVT,
                                              *ST->getMemOperand())) {
        SDValue Result = TLI.expandUnalignedStore(ST, DAG);
        ReplaceNode(SDValue(ST, 0), Result);
      }
      break;
    }
    case TargetLowering::Custom: {
      SDValue Res = TLI.LowerOperation(SDValue(Node, 0), DAG);
      if (Res && Res != SDValue(Node, 0))
        ReplaceNode(SDValue(Node, 0), Res);
      return;
    }
    case TargetLowering::Expand:
      assert(!StVT.isVector() &&
             "Vector Stores are handled in LegalizeVectorOps");

      SDValue Result;

      // TRUNCSTORE:i16 i32 -> STORE i16
      if (TLI.isTypeLegal(StVT)) {
        Value = DAG.getNode(ISD::TRUNCATE, dl, StVT, Value);
        Result = DAG.getStore(Chain, dl, Value, Ptr, ST->getPointerInfo(),
                              ST->getOriginalAlign(), MMOFlags, AAInfo);
      } else {
        // The in-memory type isn't legal. Truncate to the type it would promote
        // to, and then do a truncstore.
        Value = DAG.getNode(ISD::TRUNCATE, dl,
                            TLI.getTypeToTransformTo(*DAG.getContext(), StVT),
                            Value);
        Result =
            DAG.getTruncStore(Chain, dl, Value, Ptr, ST->getPointerInfo(), StVT,
                              ST->getOriginalAlign(), MMOFlags, AAInfo);
      }

      ReplaceNode(SDValue(Node, 0), Result);
      break;
    }
  }
}

void SelectionDAGLegalize::LegalizeLoadOps(SDNode *Node) {
  LoadSDNode *LD = cast<LoadSDNode>(Node);
  SDValue Chain = LD->getChain();  // The chain.
  SDValue Ptr = LD->getBasePtr();  // The base pointer.
  SDValue Value;                   // The value returned by the load op.
  SDLoc dl(Node);

  ISD::LoadExtType ExtType = LD->getExtensionType();
  if (ExtType == ISD::NON_EXTLOAD) {
    LLVM_DEBUG(dbgs() << "Legalizing non-extending load operation\n");
    MVT VT = Node->getSimpleValueType(0);
    SDValue RVal = SDValue(Node, 0);
    SDValue RChain = SDValue(Node, 1);

    switch (TLI.getOperationAction(Node->getOpcode(), VT)) {
    default: llvm_unreachable("This action is not supported yet!");
    case TargetLowering::Legal: {
      EVT MemVT = LD->getMemoryVT();
      const DataLayout &DL = DAG.getDataLayout();
      // If this is an unaligned load and the target doesn't support it,
      // expand it.
      if (!TLI.allowsMemoryAccessForAlignment(*DAG.getContext(), DL, MemVT,
                                              *LD->getMemOperand())) {
        std::tie(RVal, RChain) = TLI.expandUnalignedLoad(LD, DAG);
      }
      break;
    }
    case TargetLowering::Custom:
      if (SDValue Res = TLI.LowerOperation(RVal, DAG)) {
        RVal = Res;
        RChain = Res.getValue(1);
      }
      break;

    case TargetLowering::Promote: {
      MVT NVT = TLI.getTypeToPromoteTo(Node->getOpcode(), VT);
      assert(NVT.getSizeInBits() == VT.getSizeInBits() &&
             "Can only promote loads to same size type");

      SDValue Res = DAG.getLoad(NVT, dl, Chain, Ptr, LD->getMemOperand());
      RVal = DAG.getNode(ISD::BITCAST, dl, VT, Res);
      RChain = Res.getValue(1);
      break;
    }
    }
    if (RChain.getNode() != Node) {
      assert(RVal.getNode() != Node && "Load must be completely replaced");
      DAG.ReplaceAllUsesOfValueWith(SDValue(Node, 0), RVal);
      DAG.ReplaceAllUsesOfValueWith(SDValue(Node, 1), RChain);
      if (UpdatedNodes) {
        UpdatedNodes->insert(RVal.getNode());
        UpdatedNodes->insert(RChain.getNode());
      }
      ReplacedNode(Node);
    }
    return;
  }

  LLVM_DEBUG(dbgs() << "Legalizing extending load operation\n");
  EVT SrcVT = LD->getMemoryVT();
  TypeSize SrcWidth = SrcVT.getSizeInBits();
  MachineMemOperand::Flags MMOFlags = LD->getMemOperand()->getFlags();
  AAMDNodes AAInfo = LD->getAAInfo();

  if (SrcWidth != SrcVT.getStoreSizeInBits() &&
      // Some targets pretend to have an i1 loading operation, and actually
      // load an i8.  This trick is correct for ZEXTLOAD because the top 7
      // bits are guaranteed to be zero; it helps the optimizers understand
      // that these bits are zero.  It is also useful for EXTLOAD, since it
      // tells the optimizers that those bits are undefined.  It would be
      // nice to have an effective generic way of getting these benefits...
      // Until such a way is found, don't insist on promoting i1 here.
      (SrcVT != MVT::i1 ||
       TLI.getLoadExtAction(ExtType, Node->getValueType(0), MVT::i1) ==
         TargetLowering::Promote)) {
    // Promote to a byte-sized load if not loading an integral number of
    // bytes.  For example, promote EXTLOAD:i20 -> EXTLOAD:i24.
    unsigned NewWidth = SrcVT.getStoreSizeInBits();
    EVT NVT = EVT::getIntegerVT(*DAG.getContext(), NewWidth);
    SDValue Ch;

    // The extra bits are guaranteed to be zero, since we stored them that
    // way.  A zext load from NVT thus automatically gives zext from SrcVT.

    ISD::LoadExtType NewExtType =
      ExtType == ISD::ZEXTLOAD ? ISD::ZEXTLOAD : ISD::EXTLOAD;

    SDValue Result = DAG.getExtLoad(NewExtType, dl, Node->getValueType(0),
                                    Chain, Ptr, LD->getPointerInfo(), NVT,
                                    LD->getOriginalAlign(), MMOFlags, AAInfo);

    Ch = Result.getValue(1); // The chain.

    if (ExtType == ISD::SEXTLOAD)
      // Having the top bits zero doesn't help when sign extending.
      Result = DAG.getNode(ISD::SIGN_EXTEND_INREG, dl,
                           Result.getValueType(),
                           Result, DAG.getValueType(SrcVT));
    else if (ExtType == ISD::ZEXTLOAD || NVT == Result.getValueType())
      // All the top bits are guaranteed to be zero - inform the optimizers.
      Result = DAG.getNode(ISD::AssertZext, dl,
                           Result.getValueType(), Result,
                           DAG.getValueType(SrcVT));

    Value = Result;
    Chain = Ch;
  } else if (!isPowerOf2_64(SrcWidth.getKnownMinSize())) {
    // If not loading a power-of-2 number of bits, expand as two loads.
    assert(!SrcVT.isVector() && "Unsupported extload!");
    unsigned SrcWidthBits = SrcWidth.getFixedSize();
    unsigned LogSrcWidth = Log2_32(SrcWidthBits);
    assert(LogSrcWidth < 32);
    unsigned RoundWidth = 1 << LogSrcWidth;
    assert(RoundWidth < SrcWidthBits);
    unsigned ExtraWidth = SrcWidthBits - RoundWidth;
    assert(ExtraWidth < RoundWidth);
    assert(!(RoundWidth % 8) && !(ExtraWidth % 8) &&
           "Load size not an integral number of bytes!");
    EVT RoundVT = EVT::getIntegerVT(*DAG.getContext(), RoundWidth);
    EVT ExtraVT = EVT::getIntegerVT(*DAG.getContext(), ExtraWidth);
    SDValue Lo, Hi, Ch;
    unsigned IncrementSize;
    auto &DL = DAG.getDataLayout();

    if (DL.isLittleEndian()) {
      // EXTLOAD:i24 -> ZEXTLOAD:i16 | (shl EXTLOAD@+2:i8, 16)
      // Load the bottom RoundWidth bits.
      Lo = DAG.getExtLoad(ISD::ZEXTLOAD, dl, Node->getValueType(0), Chain, Ptr,
                          LD->getPointerInfo(), RoundVT, LD->getOriginalAlign(),
                          MMOFlags, AAInfo);

      // Load the remaining ExtraWidth bits.
      IncrementSize = RoundWidth / 8;
      Ptr = DAG.getMemBasePlusOffset(Ptr, TypeSize::Fixed(IncrementSize), dl);
      Hi = DAG.getExtLoad(ExtType, dl, Node->getValueType(0), Chain, Ptr,
                          LD->getPointerInfo().getWithOffset(IncrementSize),
                          ExtraVT, LD->getOriginalAlign(), MMOFlags, AAInfo);

      // Build a factor node to remember that this load is independent of
      // the other one.
      Ch = DAG.getNode(ISD::TokenFactor, dl, MVT::Other, Lo.getValue(1),
                       Hi.getValue(1));

      // Move the top bits to the right place.
      Hi = DAG.getNode(
          ISD::SHL, dl, Hi.getValueType(), Hi,
          DAG.getConstant(RoundWidth, dl,
                          TLI.getShiftAmountTy(Hi.getValueType(), DL)));

      // Join the hi and lo parts.
      Value = DAG.getNode(ISD::OR, dl, Node->getValueType(0), Lo, Hi);
    } else {
      // Big endian - avoid unaligned loads.
      // EXTLOAD:i24 -> (shl EXTLOAD:i16, 8) | ZEXTLOAD@+2:i8
      // Load the top RoundWidth bits.
      Hi = DAG.getExtLoad(ExtType, dl, Node->getValueType(0), Chain, Ptr,
                          LD->getPointerInfo(), RoundVT, LD->getOriginalAlign(),
                          MMOFlags, AAInfo);

      // Load the remaining ExtraWidth bits.
      IncrementSize = RoundWidth / 8;
      Ptr = DAG.getMemBasePlusOffset(Ptr, TypeSize::Fixed(IncrementSize), dl);
      Lo = DAG.getExtLoad(ISD::ZEXTLOAD, dl, Node->getValueType(0), Chain, Ptr,
                          LD->getPointerInfo().getWithOffset(IncrementSize),
                          ExtraVT, LD->getOriginalAlign(), MMOFlags, AAInfo);

      // Build a factor node to remember that this load is independent of
      // the other one.
      Ch = DAG.getNode(ISD::TokenFactor, dl, MVT::Other, Lo.getValue(1),
                       Hi.getValue(1));

      // Move the top bits to the right place.
      Hi = DAG.getNode(
          ISD::SHL, dl, Hi.getValueType(), Hi,
          DAG.getConstant(ExtraWidth, dl,
                          TLI.getShiftAmountTy(Hi.getValueType(), DL)));

      // Join the hi and lo parts.
      Value = DAG.getNode(ISD::OR, dl, Node->getValueType(0), Lo, Hi);
    }

    Chain = Ch;
  } else {
    bool isCustom = false;
    switch (TLI.getLoadExtAction(ExtType, Node->getValueType(0),
                                 SrcVT.getSimpleVT())) {
    default: llvm_unreachable("This action is not supported yet!");
    case TargetLowering::Custom:
      isCustom = true;
      LLVM_FALLTHROUGH;
    case TargetLowering::Legal:
      Value = SDValue(Node, 0);
      Chain = SDValue(Node, 1);

      if (isCustom) {
        if (SDValue Res = TLI.LowerOperation(SDValue(Node, 0), DAG)) {
          Value = Res;
          Chain = Res.getValue(1);
        }
      } else {
        // If this is an unaligned load and the target doesn't support it,
        // expand it.
        EVT MemVT = LD->getMemoryVT();
        const DataLayout &DL = DAG.getDataLayout();
        if (!TLI.allowsMemoryAccess(*DAG.getContext(), DL, MemVT,
                                    *LD->getMemOperand())) {
          std::tie(Value, Chain) = TLI.expandUnalignedLoad(LD, DAG);
        }
      }
      break;

    case TargetLowering::Expand: {
      EVT DestVT = Node->getValueType(0);
      if (!TLI.isLoadExtLegal(ISD::EXTLOAD, DestVT, SrcVT)) {
        // If the source type is not legal, see if there is a legal extload to
        // an intermediate type that we can then extend further.
        EVT LoadVT = TLI.getRegisterType(SrcVT.getSimpleVT());
        if (TLI.isTypeLegal(SrcVT) || // Same as SrcVT == LoadVT?
            TLI.isLoadExtLegal(ExtType, LoadVT, SrcVT)) {
          // If we are loading a legal type, this is a non-extload followed by a
          // full extend.
          ISD::LoadExtType MidExtType =
              (LoadVT == SrcVT) ? ISD::NON_EXTLOAD : ExtType;

          SDValue Load = DAG.getExtLoad(MidExtType, dl, LoadVT, Chain, Ptr,
                                        SrcVT, LD->getMemOperand());
          unsigned ExtendOp =
              ISD::getExtForLoadExtType(SrcVT.isFloatingPoint(), ExtType);
          Value = DAG.getNode(ExtendOp, dl, Node->getValueType(0), Load);
          Chain = Load.getValue(1);
          break;
        }

        // Handle the special case of fp16 extloads. EXTLOAD doesn't have the
        // normal undefined upper bits behavior to allow using an in-reg extend
        // with the illegal FP type, so load as an integer and do the
        // from-integer conversion.
        if (SrcVT.getScalarType() == MVT::f16) {
          EVT ISrcVT = SrcVT.changeTypeToInteger();
          EVT IDestVT = DestVT.changeTypeToInteger();
          EVT ILoadVT = TLI.getRegisterType(IDestVT.getSimpleVT());

          SDValue Result = DAG.getExtLoad(ISD::ZEXTLOAD, dl, ILoadVT, Chain,
                                          Ptr, ISrcVT, LD->getMemOperand());
          Value = DAG.getNode(ISD::FP16_TO_FP, dl, DestVT, Result);
          Chain = Result.getValue(1);
          break;
        }
      }

      assert(!SrcVT.isVector() &&
             "Vector Loads are handled in LegalizeVectorOps");

      // FIXME: This does not work for vectors on most targets.  Sign-
      // and zero-extend operations are currently folded into extending
      // loads, whether they are legal or not, and then we end up here
      // without any support for legalizing them.
      assert(ExtType != ISD::EXTLOAD &&
             "EXTLOAD should always be supported!");
      // Turn the unsupported load into an EXTLOAD followed by an
      // explicit zero/sign extend inreg.
      SDValue Result = DAG.getExtLoad(ISD::EXTLOAD, dl,
                                      Node->getValueType(0),
                                      Chain, Ptr, SrcVT,
                                      LD->getMemOperand());
      SDValue ValRes;
      if (ExtType == ISD::SEXTLOAD)
        ValRes = DAG.getNode(ISD::SIGN_EXTEND_INREG, dl,
                             Result.getValueType(),
                             Result, DAG.getValueType(SrcVT));
      else
        ValRes = DAG.getZeroExtendInReg(Result, dl, SrcVT);
      Value = ValRes;
      Chain = Result.getValue(1);
      break;
    }
    }
  }

  // Since loads produce two values, make sure to remember that we legalized
  // both of them.
  if (Chain.getNode() != Node) {
    assert(Value.getNode() != Node && "Load must be completely replaced");
    DAG.ReplaceAllUsesOfValueWith(SDValue(Node, 0), Value);
    DAG.ReplaceAllUsesOfValueWith(SDValue(Node, 1), Chain);
    if (UpdatedNodes) {
      UpdatedNodes->insert(Value.getNode());
      UpdatedNodes->insert(Chain.getNode());
    }
    ReplacedNode(Node);
  }
}

/// Return a legal replacement for the given operation, with all legal operands.
void SelectionDAGLegalize::LegalizeOp(SDNode *Node) {
  LLVM_DEBUG(dbgs() << "\nLegalizing: "; Node->dump(&DAG));

  // Allow illegal target nodes and illegal registers.
  if (Node->getOpcode() == ISD::TargetConstant ||
      Node->getOpcode() == ISD::Register)
    return;

#ifndef NDEBUG
  for (unsigned i = 0, e = Node->getNumValues(); i != e; ++i)
    assert(TLI.getTypeAction(*DAG.getContext(), Node->getValueType(i)) ==
             TargetLowering::TypeLegal &&
           "Unexpected illegal type!");

  for (const SDValue &Op : Node->op_values())
    assert((TLI.getTypeAction(*DAG.getContext(), Op.getValueType()) ==
              TargetLowering::TypeLegal ||
            Op.getOpcode() == ISD::TargetConstant ||
            Op.getOpcode() == ISD::Register) &&
            "Unexpected illegal type!");
#endif

  // Figure out the correct action; the way to query this varies by opcode
  TargetLowering::LegalizeAction Action = TargetLowering::Legal;
  bool SimpleFinishLegalizing = true;
  switch (Node->getOpcode()) {
  case ISD::INTRINSIC_W_CHAIN:
  case ISD::INTRINSIC_WO_CHAIN:
  case ISD::INTRINSIC_VOID:
  case ISD::STACKSAVE:
    Action = TLI.getOperationAction(Node->getOpcode(), MVT::Other);
    break;
  case ISD::GET_DYNAMIC_AREA_OFFSET:
    Action = TLI.getOperationAction(Node->getOpcode(),
                                    Node->getValueType(0));
    break;
  case ISD::VAARG:
    Action = TLI.getOperationAction(Node->getOpcode(),
                                    Node->getValueType(0));
    if (Action != TargetLowering::Promote)
      Action = TLI.getOperationAction(Node->getOpcode(), MVT::Other);
    break;
  case ISD::FP_TO_FP16:
  case ISD::SINT_TO_FP:
  case ISD::UINT_TO_FP:
  case ISD::EXTRACT_VECTOR_ELT:
  case ISD::LROUND:
  case ISD::LLROUND:
  case ISD::LRINT:
  case ISD::LLRINT:
    Action = TLI.getOperationAction(Node->getOpcode(),
                                    Node->getOperand(0).getValueType());
    break;
  case ISD::STRICT_FP_TO_FP16:
  case ISD::STRICT_SINT_TO_FP:
  case ISD::STRICT_UINT_TO_FP:
  case ISD::STRICT_LRINT:
  case ISD::STRICT_LLRINT:
  case ISD::STRICT_LROUND:
  case ISD::STRICT_LLROUND:
    // These pseudo-ops are the same as the other STRICT_ ops except
    // they are registered with setOperationAction() using the input type
    // instead of the output type.
    Action = TLI.getOperationAction(Node->getOpcode(),
                                    Node->getOperand(1).getValueType());
    break;
  case ISD::SIGN_EXTEND_INREG: {
    EVT InnerType = cast<VTSDNode>(Node->getOperand(1))->getVT();
    Action = TLI.getOperationAction(Node->getOpcode(), InnerType);
    break;
  }
  case ISD::ATOMIC_STORE:
    Action = TLI.getOperationAction(Node->getOpcode(),
                                    Node->getOperand(2).getValueType());
    break;
  case ISD::SELECT_CC:
  case ISD::STRICT_FSETCC:
  case ISD::STRICT_FSETCCS:
  case ISD::SETCC:
  case ISD::BR_CC: {
    unsigned CCOperand = Node->getOpcode() == ISD::SELECT_CC ? 4 :
                         Node->getOpcode() == ISD::STRICT_FSETCC ? 3 :
                         Node->getOpcode() == ISD::STRICT_FSETCCS ? 3 :
                         Node->getOpcode() == ISD::SETCC ? 2 : 1;
    unsigned CompareOperand = Node->getOpcode() == ISD::BR_CC ? 2 :
                              Node->getOpcode() == ISD::STRICT_FSETCC ? 1 :
                              Node->getOpcode() == ISD::STRICT_FSETCCS ? 1 : 0;
    MVT OpVT = Node->getOperand(CompareOperand).getSimpleValueType();
    ISD::CondCode CCCode =
        cast<CondCodeSDNode>(Node->getOperand(CCOperand))->get();
    Action = TLI.getCondCodeAction(CCCode, OpVT);
    if (Action == TargetLowering::Legal) {
      if (Node->getOpcode() == ISD::SELECT_CC)
        Action = TLI.getOperationAction(Node->getOpcode(),
                                        Node->getValueType(0));
      else
        Action = TLI.getOperationAction(Node->getOpcode(), OpVT);
    }
    break;
  }
  case ISD::LOAD:
  case ISD::STORE:
    // FIXME: Model these properly.  LOAD and STORE are complicated, and
    // STORE expects the unlegalized operand in some cases.
    SimpleFinishLegalizing = false;
    break;
  case ISD::CALLSEQ_START:
  case ISD::CALLSEQ_END:
    // FIXME: This shouldn't be necessary.  These nodes have special properties
    // dealing with the recursive nature of legalization.  Removing this
    // special case should be done as part of making LegalizeDAG non-recursive.
    SimpleFinishLegalizing = false;
    break;
  case ISD::EXTRACT_ELEMENT:
  case ISD::FLT_ROUNDS_:
  case ISD::MERGE_VALUES:
  case ISD::EH_RETURN:
  case ISD::FRAME_TO_ARGS_OFFSET:
  case ISD::EH_DWARF_CFA:
  case ISD::EH_SJLJ_SETJMP:
  case ISD::EH_SJLJ_LONGJMP:
  case ISD::EH_SJLJ_SETUP_DISPATCH:
    // These operations lie about being legal: when they claim to be legal,
    // they should actually be expanded.
    Action = TLI.getOperationAction(Node->getOpcode(), Node->getValueType(0));
    if (Action == TargetLowering::Legal)
      Action = TargetLowering::Expand;
    break;
  case ISD::INIT_TRAMPOLINE:
  case ISD::ADJUST_TRAMPOLINE:
  case ISD::FRAMEADDR:
  case ISD::RETURNADDR:
  case ISD::ADDROFRETURNADDR:
  case ISD::SPONENTRY:
    // These operations lie about being legal: when they claim to be legal,
    // they should actually be custom-lowered.
    Action = TLI.getOperationAction(Node->getOpcode(), Node->getValueType(0));
    if (Action == TargetLowering::Legal)
      Action = TargetLowering::Custom;
    break;
  case ISD::READCYCLECOUNTER:
    // READCYCLECOUNTER returns an i64, even if type legalization might have
    // expanded that to several smaller types.
    Action = TLI.getOperationAction(Node->getOpcode(), MVT::i64);
    break;
  case ISD::READ_REGISTER:
  case ISD::WRITE_REGISTER:
    // Named register is legal in the DAG, but blocked by register name
    // selection if not implemented by target (to chose the correct register)
    // They'll be converted to Copy(To/From)Reg.
    Action = TargetLowering::Legal;
    break;
  case ISD::UBSANTRAP:
    Action = TLI.getOperationAction(Node->getOpcode(), Node->getValueType(0));
    if (Action == TargetLowering::Expand) {
      // replace ISD::UBSANTRAP with ISD::TRAP
      SDValue NewVal;
      NewVal = DAG.getNode(ISD::TRAP, SDLoc(Node), Node->getVTList(),
                           Node->getOperand(0));
      ReplaceNode(Node, NewVal.getNode());
      LegalizeOp(NewVal.getNode());
      return;
    }
    break;
  case ISD::DEBUGTRAP:
    Action = TLI.getOperationAction(Node->getOpcode(), Node->getValueType(0));
    if (Action == TargetLowering::Expand) {
      // replace ISD::DEBUGTRAP with ISD::TRAP
      SDValue NewVal;
      NewVal = DAG.getNode(ISD::TRAP, SDLoc(Node), Node->getVTList(),
                           Node->getOperand(0));
      ReplaceNode(Node, NewVal.getNode());
      LegalizeOp(NewVal.getNode());
      return;
    }
    break;
  case ISD::SADDSAT:
  case ISD::UADDSAT:
  case ISD::SSUBSAT:
  case ISD::USUBSAT:
  case ISD::SSHLSAT:
  case ISD::USHLSAT:
  case ISD::FP_TO_SINT_SAT:
  case ISD::FP_TO_UINT_SAT:
    Action = TLI.getOperationAction(Node->getOpcode(), Node->getValueType(0));
    break;
  case ISD::SMULFIX:
  case ISD::SMULFIXSAT:
  case ISD::UMULFIX:
  case ISD::UMULFIXSAT:
  case ISD::SDIVFIX:
  case ISD::SDIVFIXSAT:
  case ISD::UDIVFIX:
  case ISD::UDIVFIXSAT: {
    unsigned Scale = Node->getConstantOperandVal(2);
    Action = TLI.getFixedPointOperationAction(Node->getOpcode(),
                                              Node->getValueType(0), Scale);
    break;
  }
  case ISD::MSCATTER:
    Action = TLI.getOperationAction(Node->getOpcode(),
                    cast<MaskedScatterSDNode>(Node)->getValue().getValueType());
    break;
  case ISD::MSTORE:
    Action = TLI.getOperationAction(Node->getOpcode(),
                    cast<MaskedStoreSDNode>(Node)->getValue().getValueType());
    break;
  case ISD::VP_SCATTER:
    Action = TLI.getOperationAction(
        Node->getOpcode(),
        cast<VPScatterSDNode>(Node)->getValue().getValueType());
    break;
  case ISD::VP_STORE:
    Action = TLI.getOperationAction(
        Node->getOpcode(),
        cast<VPStoreSDNode>(Node)->getValue().getValueType());
    break;
<<<<<<< HEAD
  // FIXME add VP reductions
=======
  case ISD::EXPERIMENTAL_VP_STRIDED_STORE:
    Action = TLI.getOperationAction(
        Node->getOpcode(),
        cast<VPStridedStoreSDNode>(Node)->getValue().getValueType());
    break;
>>>>>>> 8dca38d5
  case ISD::VECREDUCE_FADD:
  case ISD::VECREDUCE_FMUL:
  case ISD::VECREDUCE_ADD:
  case ISD::VECREDUCE_MUL:
  case ISD::VECREDUCE_AND:
  case ISD::VECREDUCE_OR:
  case ISD::VECREDUCE_XOR:
  case ISD::VECREDUCE_SMAX:
  case ISD::VECREDUCE_SMIN:
  case ISD::VECREDUCE_UMAX:
  case ISD::VECREDUCE_UMIN:
  case ISD::VECREDUCE_FMAX:
  case ISD::VECREDUCE_FMIN:
    Action = TLI.getOperationAction(
        Node->getOpcode(), Node->getOperand(0).getValueType());
    break;
  case ISD::VECREDUCE_SEQ_FADD:
  case ISD::VECREDUCE_SEQ_FMUL:
  case ISD::VP_REDUCE_FADD:
  case ISD::VP_REDUCE_FMUL:
  case ISD::VP_REDUCE_ADD:
  case ISD::VP_REDUCE_MUL:
  case ISD::VP_REDUCE_AND:
  case ISD::VP_REDUCE_OR:
  case ISD::VP_REDUCE_XOR:
  case ISD::VP_REDUCE_SMAX:
  case ISD::VP_REDUCE_SMIN:
  case ISD::VP_REDUCE_UMAX:
  case ISD::VP_REDUCE_UMIN:
  case ISD::VP_REDUCE_FMAX:
  case ISD::VP_REDUCE_FMIN:
  case ISD::VP_REDUCE_SEQ_FADD:
  case ISD::VP_REDUCE_SEQ_FMUL:
    Action = TLI.getOperationAction(
        Node->getOpcode(), Node->getOperand(1).getValueType());
    break;
  default:
    if (Node->getOpcode() >= ISD::BUILTIN_OP_END) {
      Action = TLI.getCustomOperationAction(*Node);
    } else {
      Action = TLI.getOperationAction(Node->getOpcode(), Node->getValueType(0));
    }
    break;
  }

  if (SimpleFinishLegalizing) {
    SDNode *NewNode = Node;
    switch (Node->getOpcode()) {
    default: break;
    case ISD::SHL:
    case ISD::SRL:
    case ISD::SRA:
    case ISD::ROTL:
    case ISD::ROTR: {
      // Legalizing shifts/rotates requires adjusting the shift amount
      // to the appropriate width.
      SDValue Op0 = Node->getOperand(0);
      SDValue Op1 = Node->getOperand(1);
      if (!Op1.getValueType().isVector()) {
        SDValue SAO = DAG.getShiftAmountOperand(Op0.getValueType(), Op1);
        // The getShiftAmountOperand() may create a new operand node or
        // return the existing one. If new operand is created we need
        // to update the parent node.
        // Do not try to legalize SAO here! It will be automatically legalized
        // in the next round.
        if (SAO != Op1)
          NewNode = DAG.UpdateNodeOperands(Node, Op0, SAO);
      }
    }
    break;
    case ISD::FSHL:
    case ISD::FSHR:
    case ISD::SRL_PARTS:
    case ISD::SRA_PARTS:
    case ISD::SHL_PARTS: {
      // Legalizing shifts/rotates requires adjusting the shift amount
      // to the appropriate width.
      SDValue Op0 = Node->getOperand(0);
      SDValue Op1 = Node->getOperand(1);
      SDValue Op2 = Node->getOperand(2);
      if (!Op2.getValueType().isVector()) {
        SDValue SAO = DAG.getShiftAmountOperand(Op0.getValueType(), Op2);
        // The getShiftAmountOperand() may create a new operand node or
        // return the existing one. If new operand is created we need
        // to update the parent node.
        if (SAO != Op2)
          NewNode = DAG.UpdateNodeOperands(Node, Op0, Op1, SAO);
      }
      break;
    }
    }

    if (NewNode != Node) {
      ReplaceNode(Node, NewNode);
      Node = NewNode;
    }
    switch (Action) {
    case TargetLowering::Legal:
      LLVM_DEBUG(dbgs() << "Legal node: nothing to do\n");
      return;
    case TargetLowering::Custom:
      LLVM_DEBUG(dbgs() << "Trying custom legalization\n");
      // FIXME: The handling for custom lowering with multiple results is
      // a complete mess.
      if (SDValue Res = TLI.LowerOperation(SDValue(Node, 0), DAG)) {
        if (!(Res.getNode() != Node || Res.getResNo() != 0))
          return;

        if (Node->getNumValues() == 1) {
          // Verify the new types match the original. Glue is waived because
          // ISD::ADDC can be legalized by replacing Glue with an integer type.
          assert((Res.getValueType() == Node->getValueType(0) ||
                  Node->getValueType(0) == MVT::Glue) &&
                 "Type mismatch for custom legalized operation");
          LLVM_DEBUG(dbgs() << "Successfully custom legalized node\n");
          // We can just directly replace this node with the lowered value.
          ReplaceNode(SDValue(Node, 0), Res);
          return;
        }

        SmallVector<SDValue, 8> ResultVals;
        for (unsigned i = 0, e = Node->getNumValues(); i != e; ++i) {
          // Verify the new types match the original. Glue is waived because
          // ISD::ADDC can be legalized by replacing Glue with an integer type.
          assert((Res->getValueType(i) == Node->getValueType(i) ||
                  Node->getValueType(i) == MVT::Glue) &&
                 "Type mismatch for custom legalized operation");
          ResultVals.push_back(Res.getValue(i));
        }
        LLVM_DEBUG(dbgs() << "Successfully custom legalized node\n");
        ReplaceNode(Node, ResultVals.data());
        return;
      }
      LLVM_DEBUG(dbgs() << "Could not custom legalize node\n");
      LLVM_FALLTHROUGH;
    case TargetLowering::Expand:
      if (ExpandNode(Node))
        return;
      LLVM_FALLTHROUGH;
    case TargetLowering::LibCall:
      ConvertNodeToLibcall(Node);
      return;
    case TargetLowering::Promote:
      PromoteNode(Node);
      return;
    }
  }

  switch (Node->getOpcode()) {
  default:
#ifndef NDEBUG
    dbgs() << "NODE: ";
    Node->dump( &DAG);
    dbgs() << "\n";
#endif
    llvm_unreachable("Do not know how to legalize this operator!");

  case ISD::CALLSEQ_START:
  case ISD::CALLSEQ_END:
    break;
  case ISD::LOAD:
    return LegalizeLoadOps(Node);
  case ISD::STORE:
    return LegalizeStoreOps(Node);
  }
}

SDValue SelectionDAGLegalize::ExpandExtractFromVectorThroughStack(SDValue Op) {
  SDValue Vec = Op.getOperand(0);
  SDValue Idx = Op.getOperand(1);
  SDLoc dl(Op);

  // Before we generate a new store to a temporary stack slot, see if there is
  // already one that we can use. There often is because when we scalarize
  // vector operations (using SelectionDAG::UnrollVectorOp for example) a whole
  // series of EXTRACT_VECTOR_ELT nodes are generated, one for each element in
  // the vector. If all are expanded here, we don't want one store per vector
  // element.

  // Caches for hasPredecessorHelper
  SmallPtrSet<const SDNode *, 32> Visited;
  SmallVector<const SDNode *, 16> Worklist;
  Visited.insert(Op.getNode());
  Worklist.push_back(Idx.getNode());
  SDValue StackPtr, Ch;
  for (SDNode *User : Vec.getNode()->uses()) {
    if (StoreSDNode *ST = dyn_cast<StoreSDNode>(User)) {
      if (ST->isIndexed() || ST->isTruncatingStore() ||
          ST->getValue() != Vec)
        continue;

      // Make sure that nothing else could have stored into the destination of
      // this store.
      if (!ST->getChain().reachesChainWithoutSideEffects(DAG.getEntryNode()))
        continue;

      // If the index is dependent on the store we will introduce a cycle when
      // creating the load (the load uses the index, and by replacing the chain
      // we will make the index dependent on the load). Also, the store might be
      // dependent on the extractelement and introduce a cycle when creating
      // the load.
      if (SDNode::hasPredecessorHelper(ST, Visited, Worklist) ||
          ST->hasPredecessor(Op.getNode()))
        continue;

      StackPtr = ST->getBasePtr();
      Ch = SDValue(ST, 0);
      break;
    }
  }

  EVT VecVT = Vec.getValueType();

  if (!Ch.getNode()) {
    // Store the value to a temporary stack slot, then LOAD the returned part.
    StackPtr = DAG.CreateStackTemporary(VecVT);
    Ch = DAG.getStore(DAG.getEntryNode(), dl, Vec, StackPtr,
                      MachinePointerInfo());
  }

  SDValue NewLoad;

  if (Op.getValueType().isVector()) {
    StackPtr = TLI.getVectorSubVecPointer(DAG, StackPtr, VecVT,
                                          Op.getValueType(), Idx);
    NewLoad =
        DAG.getLoad(Op.getValueType(), dl, Ch, StackPtr, MachinePointerInfo());
  } else {
    StackPtr = TLI.getVectorElementPointer(DAG, StackPtr, VecVT, Idx);
    NewLoad = DAG.getExtLoad(ISD::EXTLOAD, dl, Op.getValueType(), Ch, StackPtr,
                             MachinePointerInfo(),
                             VecVT.getVectorElementType());
  }

  // Replace the chain going out of the store, by the one out of the load.
  DAG.ReplaceAllUsesOfValueWith(Ch, SDValue(NewLoad.getNode(), 1));

  // We introduced a cycle though, so update the loads operands, making sure
  // to use the original store's chain as an incoming chain.
  SmallVector<SDValue, 6> NewLoadOperands(NewLoad->op_begin(),
                                          NewLoad->op_end());
  NewLoadOperands[0] = Ch;
  NewLoad =
      SDValue(DAG.UpdateNodeOperands(NewLoad.getNode(), NewLoadOperands), 0);
  return NewLoad;
}

SDValue SelectionDAGLegalize::ExpandInsertToVectorThroughStack(SDValue Op) {
  assert(Op.getValueType().isVector() && "Non-vector insert subvector!");

  SDValue Vec  = Op.getOperand(0);
  SDValue Part = Op.getOperand(1);
  SDValue Idx  = Op.getOperand(2);
  SDLoc dl(Op);

  // Store the value to a temporary stack slot, then LOAD the returned part.
  EVT VecVT = Vec.getValueType();
  EVT SubVecVT = Part.getValueType();
  SDValue StackPtr = DAG.CreateStackTemporary(VecVT);
  int FI = cast<FrameIndexSDNode>(StackPtr.getNode())->getIndex();
  MachinePointerInfo PtrInfo =
      MachinePointerInfo::getFixedStack(DAG.getMachineFunction(), FI);

  // First store the whole vector.
  SDValue Ch = DAG.getStore(DAG.getEntryNode(), dl, Vec, StackPtr, PtrInfo);

  // Then store the inserted part.
  SDValue SubStackPtr =
      TLI.getVectorSubVecPointer(DAG, StackPtr, VecVT, SubVecVT, Idx);

  // Store the subvector.
  Ch = DAG.getStore(
      Ch, dl, Part, SubStackPtr,
      MachinePointerInfo::getUnknownStack(DAG.getMachineFunction()));

  // Finally, load the updated vector.
  return DAG.getLoad(Op.getValueType(), dl, Ch, StackPtr, PtrInfo);
}

SDValue SelectionDAGLegalize::ExpandVectorBuildThroughStack(SDNode* Node) {
  assert((Node->getOpcode() == ISD::BUILD_VECTOR ||
          Node->getOpcode() == ISD::CONCAT_VECTORS) &&
         "Unexpected opcode!");

  // We can't handle this case efficiently.  Allocate a sufficiently
  // aligned object on the stack, store each operand into it, then load
  // the result as a vector.
  // Create the stack frame object.
  EVT VT = Node->getValueType(0);
  EVT MemVT = isa<BuildVectorSDNode>(Node) ? VT.getVectorElementType()
                                           : Node->getOperand(0).getValueType();
  SDLoc dl(Node);
  SDValue FIPtr = DAG.CreateStackTemporary(VT);
  int FI = cast<FrameIndexSDNode>(FIPtr.getNode())->getIndex();
  MachinePointerInfo PtrInfo =
      MachinePointerInfo::getFixedStack(DAG.getMachineFunction(), FI);

  // Emit a store of each element to the stack slot.
  SmallVector<SDValue, 8> Stores;
  unsigned TypeByteSize = MemVT.getSizeInBits() / 8;
  assert(TypeByteSize > 0 && "Vector element type too small for stack store!");

  // If the destination vector element type of a BUILD_VECTOR is narrower than
  // the source element type, only store the bits necessary.
  bool Truncate = isa<BuildVectorSDNode>(Node) &&
                  MemVT.bitsLT(Node->getOperand(0).getValueType());

  // Store (in the right endianness) the elements to memory.
  for (unsigned i = 0, e = Node->getNumOperands(); i != e; ++i) {
    // Ignore undef elements.
    if (Node->getOperand(i).isUndef()) continue;

    unsigned Offset = TypeByteSize*i;

    SDValue Idx = DAG.getMemBasePlusOffset(FIPtr, TypeSize::Fixed(Offset), dl);

    if (Truncate)
      Stores.push_back(DAG.getTruncStore(DAG.getEntryNode(), dl,
                                         Node->getOperand(i), Idx,
                                         PtrInfo.getWithOffset(Offset), MemVT));
    else
      Stores.push_back(DAG.getStore(DAG.getEntryNode(), dl, Node->getOperand(i),
                                    Idx, PtrInfo.getWithOffset(Offset)));
  }

  SDValue StoreChain;
  if (!Stores.empty())    // Not all undef elements?
    StoreChain = DAG.getNode(ISD::TokenFactor, dl, MVT::Other, Stores);
  else
    StoreChain = DAG.getEntryNode();

  // Result is a load from the stack slot.
  return DAG.getLoad(VT, dl, StoreChain, FIPtr, PtrInfo);
}

/// Bitcast a floating-point value to an integer value. Only bitcast the part
/// containing the sign bit if the target has no integer value capable of
/// holding all bits of the floating-point value.
void SelectionDAGLegalize::getSignAsIntValue(FloatSignAsInt &State,
                                             const SDLoc &DL,
                                             SDValue Value) const {
  EVT FloatVT = Value.getValueType();
  unsigned NumBits = FloatVT.getScalarSizeInBits();
  State.FloatVT = FloatVT;
  EVT IVT = EVT::getIntegerVT(*DAG.getContext(), NumBits);
  // Convert to an integer of the same size.
  if (TLI.isTypeLegal(IVT)) {
    State.IntValue = DAG.getNode(ISD::BITCAST, DL, IVT, Value);
    State.SignMask = APInt::getSignMask(NumBits);
    State.SignBit = NumBits - 1;
    return;
  }

  auto &DataLayout = DAG.getDataLayout();
  // Store the float to memory, then load the sign part out as an integer.
  MVT LoadTy = TLI.getRegisterType(*DAG.getContext(), MVT::i8);
  // First create a temporary that is aligned for both the load and store.
  SDValue StackPtr = DAG.CreateStackTemporary(FloatVT, LoadTy);
  int FI = cast<FrameIndexSDNode>(StackPtr.getNode())->getIndex();
  // Then store the float to it.
  State.FloatPtr = StackPtr;
  MachineFunction &MF = DAG.getMachineFunction();
  State.FloatPointerInfo = MachinePointerInfo::getFixedStack(MF, FI);
  State.Chain = DAG.getStore(DAG.getEntryNode(), DL, Value, State.FloatPtr,
                             State.FloatPointerInfo);

  SDValue IntPtr;
  if (DataLayout.isBigEndian()) {
    assert(FloatVT.isByteSized() && "Unsupported floating point type!");
    // Load out a legal integer with the same sign bit as the float.
    IntPtr = StackPtr;
    State.IntPointerInfo = State.FloatPointerInfo;
  } else {
    // Advance the pointer so that the loaded byte will contain the sign bit.
    unsigned ByteOffset = (NumBits / 8) - 1;
    IntPtr =
        DAG.getMemBasePlusOffset(StackPtr, TypeSize::Fixed(ByteOffset), DL);
    State.IntPointerInfo = MachinePointerInfo::getFixedStack(MF, FI,
                                                             ByteOffset);
  }

  State.IntPtr = IntPtr;
  State.IntValue = DAG.getExtLoad(ISD::EXTLOAD, DL, LoadTy, State.Chain, IntPtr,
                                  State.IntPointerInfo, MVT::i8);
  State.SignMask = APInt::getOneBitSet(LoadTy.getScalarSizeInBits(), 7);
  State.SignBit = 7;
}

/// Replace the integer value produced by getSignAsIntValue() with a new value
/// and cast the result back to a floating-point type.
SDValue SelectionDAGLegalize::modifySignAsInt(const FloatSignAsInt &State,
                                              const SDLoc &DL,
                                              SDValue NewIntValue) const {
  if (!State.Chain)
    return DAG.getNode(ISD::BITCAST, DL, State.FloatVT, NewIntValue);

  // Override the part containing the sign bit in the value stored on the stack.
  SDValue Chain = DAG.getTruncStore(State.Chain, DL, NewIntValue, State.IntPtr,
                                    State.IntPointerInfo, MVT::i8);
  return DAG.getLoad(State.FloatVT, DL, Chain, State.FloatPtr,
                     State.FloatPointerInfo);
}

SDValue SelectionDAGLegalize::ExpandFCOPYSIGN(SDNode *Node) const {
  SDLoc DL(Node);
  SDValue Mag = Node->getOperand(0);
  SDValue Sign = Node->getOperand(1);

  // Get sign bit into an integer value.
  FloatSignAsInt SignAsInt;
  getSignAsIntValue(SignAsInt, DL, Sign);

  EVT IntVT = SignAsInt.IntValue.getValueType();
  SDValue SignMask = DAG.getConstant(SignAsInt.SignMask, DL, IntVT);
  SDValue SignBit = DAG.getNode(ISD::AND, DL, IntVT, SignAsInt.IntValue,
                                SignMask);

  // If FABS is legal transform FCOPYSIGN(x, y) => sign(x) ? -FABS(x) : FABS(X)
  EVT FloatVT = Mag.getValueType();
  if (TLI.isOperationLegalOrCustom(ISD::FABS, FloatVT) &&
      TLI.isOperationLegalOrCustom(ISD::FNEG, FloatVT)) {
    SDValue AbsValue = DAG.getNode(ISD::FABS, DL, FloatVT, Mag);
    SDValue NegValue = DAG.getNode(ISD::FNEG, DL, FloatVT, AbsValue);
    SDValue Cond = DAG.getSetCC(DL, getSetCCResultType(IntVT), SignBit,
                                DAG.getConstant(0, DL, IntVT), ISD::SETNE);
    return DAG.getSelect(DL, FloatVT, Cond, NegValue, AbsValue);
  }

  // Transform Mag value to integer, and clear the sign bit.
  FloatSignAsInt MagAsInt;
  getSignAsIntValue(MagAsInt, DL, Mag);
  EVT MagVT = MagAsInt.IntValue.getValueType();
  SDValue ClearSignMask = DAG.getConstant(~MagAsInt.SignMask, DL, MagVT);
  SDValue ClearedSign = DAG.getNode(ISD::AND, DL, MagVT, MagAsInt.IntValue,
                                    ClearSignMask);

  // Get the signbit at the right position for MagAsInt.
  int ShiftAmount = SignAsInt.SignBit - MagAsInt.SignBit;
  EVT ShiftVT = IntVT;
  if (SignBit.getScalarValueSizeInBits() <
      ClearedSign.getScalarValueSizeInBits()) {
    SignBit = DAG.getNode(ISD::ZERO_EXTEND, DL, MagVT, SignBit);
    ShiftVT = MagVT;
  }
  if (ShiftAmount > 0) {
    SDValue ShiftCnst = DAG.getConstant(ShiftAmount, DL, ShiftVT);
    SignBit = DAG.getNode(ISD::SRL, DL, ShiftVT, SignBit, ShiftCnst);
  } else if (ShiftAmount < 0) {
    SDValue ShiftCnst = DAG.getConstant(-ShiftAmount, DL, ShiftVT);
    SignBit = DAG.getNode(ISD::SHL, DL, ShiftVT, SignBit, ShiftCnst);
  }
  if (SignBit.getScalarValueSizeInBits() >
      ClearedSign.getScalarValueSizeInBits()) {
    SignBit = DAG.getNode(ISD::TRUNCATE, DL, MagVT, SignBit);
  }

  // Store the part with the modified sign and convert back to float.
  SDValue CopiedSign = DAG.getNode(ISD::OR, DL, MagVT, ClearedSign, SignBit);
  return modifySignAsInt(MagAsInt, DL, CopiedSign);
}

SDValue SelectionDAGLegalize::ExpandFNEG(SDNode *Node) const {
  // Get the sign bit as an integer.
  SDLoc DL(Node);
  FloatSignAsInt SignAsInt;
  getSignAsIntValue(SignAsInt, DL, Node->getOperand(0));
  EVT IntVT = SignAsInt.IntValue.getValueType();

  // Flip the sign.
  SDValue SignMask = DAG.getConstant(SignAsInt.SignMask, DL, IntVT);
  SDValue SignFlip =
      DAG.getNode(ISD::XOR, DL, IntVT, SignAsInt.IntValue, SignMask);

  // Convert back to float.
  return modifySignAsInt(SignAsInt, DL, SignFlip);
}

SDValue SelectionDAGLegalize::ExpandFABS(SDNode *Node) const {
  SDLoc DL(Node);
  SDValue Value = Node->getOperand(0);

  // Transform FABS(x) => FCOPYSIGN(x, 0.0) if FCOPYSIGN is legal.
  EVT FloatVT = Value.getValueType();
  if (TLI.isOperationLegalOrCustom(ISD::FCOPYSIGN, FloatVT)) {
    SDValue Zero = DAG.getConstantFP(0.0, DL, FloatVT);
    return DAG.getNode(ISD::FCOPYSIGN, DL, FloatVT, Value, Zero);
  }

  // Transform value to integer, clear the sign bit and transform back.
  FloatSignAsInt ValueAsInt;
  getSignAsIntValue(ValueAsInt, DL, Value);
  EVT IntVT = ValueAsInt.IntValue.getValueType();
  SDValue ClearSignMask = DAG.getConstant(~ValueAsInt.SignMask, DL, IntVT);
  SDValue ClearedSign = DAG.getNode(ISD::AND, DL, IntVT, ValueAsInt.IntValue,
                                    ClearSignMask);
  return modifySignAsInt(ValueAsInt, DL, ClearedSign);
}

void SelectionDAGLegalize::ExpandDYNAMIC_STACKALLOC(SDNode* Node,
                                           SmallVectorImpl<SDValue> &Results) {
  Register SPReg = TLI.getStackPointerRegisterToSaveRestore();
  assert(SPReg && "Target cannot require DYNAMIC_STACKALLOC expansion and"
          " not tell us which reg is the stack pointer!");
  SDLoc dl(Node);
  EVT VT = Node->getValueType(0);
  SDValue Tmp1 = SDValue(Node, 0);
  SDValue Tmp2 = SDValue(Node, 1);
  SDValue Tmp3 = Node->getOperand(2);
  SDValue Chain = Tmp1.getOperand(0);

  // Chain the dynamic stack allocation so that it doesn't modify the stack
  // pointer when other instructions are using the stack.
  Chain = DAG.getCALLSEQ_START(Chain, 0, 0, dl);

  SDValue Size  = Tmp2.getOperand(1);
  SDValue SP = DAG.getCopyFromReg(Chain, dl, SPReg, VT);
  Chain = SP.getValue(1);
  Align Alignment = cast<ConstantSDNode>(Tmp3)->getAlignValue();
  const TargetFrameLowering *TFL = DAG.getSubtarget().getFrameLowering();
  unsigned Opc =
    TFL->getStackGrowthDirection() == TargetFrameLowering::StackGrowsUp ?
    ISD::ADD : ISD::SUB;

  Align StackAlign = TFL->getStackAlign();
  Tmp1 = DAG.getNode(Opc, dl, VT, SP, Size);       // Value
  if (Alignment > StackAlign)
    Tmp1 = DAG.getNode(ISD::AND, dl, VT, Tmp1,
                       DAG.getConstant(-Alignment.value(), dl, VT));
  Chain = DAG.getCopyToReg(Chain, dl, SPReg, Tmp1);     // Output chain

  Tmp2 = DAG.getCALLSEQ_END(Chain, DAG.getIntPtrConstant(0, dl, true),
                            DAG.getIntPtrConstant(0, dl, true), SDValue(), dl);

  Results.push_back(Tmp1);
  Results.push_back(Tmp2);
}

/// Emit a store/load combination to the stack.  This stores
/// SrcOp to a stack slot of type SlotVT, truncating it if needed.  It then does
/// a load from the stack slot to DestVT, extending it if needed.
/// The resultant code need not be legal.
SDValue SelectionDAGLegalize::EmitStackConvert(SDValue SrcOp, EVT SlotVT,
                                               EVT DestVT, const SDLoc &dl) {
  return EmitStackConvert(SrcOp, SlotVT, DestVT, dl, DAG.getEntryNode());
}

SDValue SelectionDAGLegalize::EmitStackConvert(SDValue SrcOp, EVT SlotVT,
                                               EVT DestVT, const SDLoc &dl,
                                               SDValue Chain) {
  unsigned SrcSize = SrcOp.getValueSizeInBits();
  unsigned SlotSize = SlotVT.getSizeInBits();
  unsigned DestSize = DestVT.getSizeInBits();
  Type *DestType = DestVT.getTypeForEVT(*DAG.getContext());
  Align DestAlign = DAG.getDataLayout().getPrefTypeAlign(DestType);

  // Don't convert with stack if the load/store is expensive.
  if ((SrcSize > SlotSize &&
       !TLI.isTruncStoreLegalOrCustom(SrcOp.getValueType(), SlotVT)) ||
      (SlotSize < DestSize &&
       !TLI.isLoadExtLegalOrCustom(ISD::EXTLOAD, DestVT, SlotVT)))
    return SDValue();

  // Create the stack frame object.
  Align SrcAlign = DAG.getDataLayout().getPrefTypeAlign(
      SrcOp.getValueType().getTypeForEVT(*DAG.getContext()));
  SDValue FIPtr = DAG.CreateStackTemporary(SlotVT.getStoreSize(), SrcAlign);

  FrameIndexSDNode *StackPtrFI = cast<FrameIndexSDNode>(FIPtr);
  int SPFI = StackPtrFI->getIndex();
  MachinePointerInfo PtrInfo =
      MachinePointerInfo::getFixedStack(DAG.getMachineFunction(), SPFI);

  // Emit a store to the stack slot.  Use a truncstore if the input value is
  // later than DestVT.
  SDValue Store;

  if (SrcSize > SlotSize)
    Store = DAG.getTruncStore(Chain, dl, SrcOp, FIPtr, PtrInfo,
                              SlotVT, SrcAlign);
  else {
    assert(SrcSize == SlotSize && "Invalid store");
    Store =
        DAG.getStore(Chain, dl, SrcOp, FIPtr, PtrInfo, SrcAlign);
  }

  // Result is a load from the stack slot.
  if (SlotSize == DestSize)
    return DAG.getLoad(DestVT, dl, Store, FIPtr, PtrInfo, DestAlign);

  assert(SlotSize < DestSize && "Unknown extension!");
  return DAG.getExtLoad(ISD::EXTLOAD, dl, DestVT, Store, FIPtr, PtrInfo, SlotVT,
                        DestAlign);
}

SDValue SelectionDAGLegalize::ExpandSCALAR_TO_VECTOR(SDNode *Node) {
  SDLoc dl(Node);
  // Create a vector sized/aligned stack slot, store the value to element #0,
  // then load the whole vector back out.
  SDValue StackPtr = DAG.CreateStackTemporary(Node->getValueType(0));

  FrameIndexSDNode *StackPtrFI = cast<FrameIndexSDNode>(StackPtr);
  int SPFI = StackPtrFI->getIndex();

  SDValue Ch = DAG.getTruncStore(
      DAG.getEntryNode(), dl, Node->getOperand(0), StackPtr,
      MachinePointerInfo::getFixedStack(DAG.getMachineFunction(), SPFI),
      Node->getValueType(0).getVectorElementType());
  return DAG.getLoad(
      Node->getValueType(0), dl, Ch, StackPtr,
      MachinePointerInfo::getFixedStack(DAG.getMachineFunction(), SPFI));
}

static bool
ExpandBVWithShuffles(SDNode *Node, SelectionDAG &DAG,
                     const TargetLowering &TLI, SDValue &Res) {
  unsigned NumElems = Node->getNumOperands();
  SDLoc dl(Node);
  EVT VT = Node->getValueType(0);

  // Try to group the scalars into pairs, shuffle the pairs together, then
  // shuffle the pairs of pairs together, etc. until the vector has
  // been built. This will work only if all of the necessary shuffle masks
  // are legal.

  // We do this in two phases; first to check the legality of the shuffles,
  // and next, assuming that all shuffles are legal, to create the new nodes.
  for (int Phase = 0; Phase < 2; ++Phase) {
    SmallVector<std::pair<SDValue, SmallVector<int, 16>>, 16> IntermedVals,
                                                              NewIntermedVals;
    for (unsigned i = 0; i < NumElems; ++i) {
      SDValue V = Node->getOperand(i);
      if (V.isUndef())
        continue;

      SDValue Vec;
      if (Phase)
        Vec = DAG.getNode(ISD::SCALAR_TO_VECTOR, dl, VT, V);
      IntermedVals.push_back(std::make_pair(Vec, SmallVector<int, 16>(1, i)));
    }

    while (IntermedVals.size() > 2) {
      NewIntermedVals.clear();
      for (unsigned i = 0, e = (IntermedVals.size() & ~1u); i < e; i += 2) {
        // This vector and the next vector are shuffled together (simply to
        // append the one to the other).
        SmallVector<int, 16> ShuffleVec(NumElems, -1);

        SmallVector<int, 16> FinalIndices;
        FinalIndices.reserve(IntermedVals[i].second.size() +
                             IntermedVals[i+1].second.size());

        int k = 0;
        for (unsigned j = 0, f = IntermedVals[i].second.size(); j != f;
             ++j, ++k) {
          ShuffleVec[k] = j;
          FinalIndices.push_back(IntermedVals[i].second[j]);
        }
        for (unsigned j = 0, f = IntermedVals[i+1].second.size(); j != f;
             ++j, ++k) {
          ShuffleVec[k] = NumElems + j;
          FinalIndices.push_back(IntermedVals[i+1].second[j]);
        }

        SDValue Shuffle;
        if (Phase)
          Shuffle = DAG.getVectorShuffle(VT, dl, IntermedVals[i].first,
                                         IntermedVals[i+1].first,
                                         ShuffleVec);
        else if (!TLI.isShuffleMaskLegal(ShuffleVec, VT))
          return false;
        NewIntermedVals.push_back(
            std::make_pair(Shuffle, std::move(FinalIndices)));
      }

      // If we had an odd number of defined values, then append the last
      // element to the array of new vectors.
      if ((IntermedVals.size() & 1) != 0)
        NewIntermedVals.push_back(IntermedVals.back());

      IntermedVals.swap(NewIntermedVals);
    }

    assert(IntermedVals.size() <= 2 && IntermedVals.size() > 0 &&
           "Invalid number of intermediate vectors");
    SDValue Vec1 = IntermedVals[0].first;
    SDValue Vec2;
    if (IntermedVals.size() > 1)
      Vec2 = IntermedVals[1].first;
    else if (Phase)
      Vec2 = DAG.getUNDEF(VT);

    SmallVector<int, 16> ShuffleVec(NumElems, -1);
    for (unsigned i = 0, e = IntermedVals[0].second.size(); i != e; ++i)
      ShuffleVec[IntermedVals[0].second[i]] = i;
    for (unsigned i = 0, e = IntermedVals[1].second.size(); i != e; ++i)
      ShuffleVec[IntermedVals[1].second[i]] = NumElems + i;

    if (Phase)
      Res = DAG.getVectorShuffle(VT, dl, Vec1, Vec2, ShuffleVec);
    else if (!TLI.isShuffleMaskLegal(ShuffleVec, VT))
      return false;
  }

  return true;
}

/// Expand a BUILD_VECTOR node on targets that don't
/// support the operation, but do support the resultant vector type.
SDValue SelectionDAGLegalize::ExpandBUILD_VECTOR(SDNode *Node) {
  unsigned NumElems = Node->getNumOperands();
  SDValue Value1, Value2;
  SDLoc dl(Node);
  EVT VT = Node->getValueType(0);
  EVT OpVT = Node->getOperand(0).getValueType();
  EVT EltVT = VT.getVectorElementType();

  // If the only non-undef value is the low element, turn this into a
  // SCALAR_TO_VECTOR node.  If this is { X, X, X, X }, determine X.
  bool isOnlyLowElement = true;
  bool MoreThanTwoValues = false;
  bool isConstant = true;
  for (unsigned i = 0; i < NumElems; ++i) {
    SDValue V = Node->getOperand(i);
    if (V.isUndef())
      continue;
    if (i > 0)
      isOnlyLowElement = false;
    if (!isa<ConstantFPSDNode>(V) && !isa<ConstantSDNode>(V))
      isConstant = false;

    if (!Value1.getNode()) {
      Value1 = V;
    } else if (!Value2.getNode()) {
      if (V != Value1)
        Value2 = V;
    } else if (V != Value1 && V != Value2) {
      MoreThanTwoValues = true;
    }
  }

  if (!Value1.getNode())
    return DAG.getUNDEF(VT);

  if (isOnlyLowElement)
    return DAG.getNode(ISD::SCALAR_TO_VECTOR, dl, VT, Node->getOperand(0));

  // If all elements are constants, create a load from the constant pool.
  if (isConstant) {
    SmallVector<Constant*, 16> CV;
    for (unsigned i = 0, e = NumElems; i != e; ++i) {
      if (ConstantFPSDNode *V =
          dyn_cast<ConstantFPSDNode>(Node->getOperand(i))) {
        CV.push_back(const_cast<ConstantFP *>(V->getConstantFPValue()));
      } else if (ConstantSDNode *V =
                 dyn_cast<ConstantSDNode>(Node->getOperand(i))) {
        if (OpVT==EltVT)
          CV.push_back(const_cast<ConstantInt *>(V->getConstantIntValue()));
        else {
          // If OpVT and EltVT don't match, EltVT is not legal and the
          // element values have been promoted/truncated earlier.  Undo this;
          // we don't want a v16i8 to become a v16i32 for example.
          const ConstantInt *CI = V->getConstantIntValue();
          CV.push_back(ConstantInt::get(EltVT.getTypeForEVT(*DAG.getContext()),
                                        CI->getZExtValue()));
        }
      } else {
        assert(Node->getOperand(i).isUndef());
        Type *OpNTy = EltVT.getTypeForEVT(*DAG.getContext());
        CV.push_back(UndefValue::get(OpNTy));
      }
    }
    Constant *CP = ConstantVector::get(CV);
    SDValue CPIdx =
        DAG.getConstantPool(CP, TLI.getPointerTy(DAG.getDataLayout()));
    Align Alignment = cast<ConstantPoolSDNode>(CPIdx)->getAlign();
    return DAG.getLoad(
        VT, dl, DAG.getEntryNode(), CPIdx,
        MachinePointerInfo::getConstantPool(DAG.getMachineFunction()),
        Alignment);
  }

  SmallSet<SDValue, 16> DefinedValues;
  for (unsigned i = 0; i < NumElems; ++i) {
    if (Node->getOperand(i).isUndef())
      continue;
    DefinedValues.insert(Node->getOperand(i));
  }

  if (TLI.shouldExpandBuildVectorWithShuffles(VT, DefinedValues.size())) {
    if (!MoreThanTwoValues) {
      SmallVector<int, 8> ShuffleVec(NumElems, -1);
      for (unsigned i = 0; i < NumElems; ++i) {
        SDValue V = Node->getOperand(i);
        if (V.isUndef())
          continue;
        ShuffleVec[i] = V == Value1 ? 0 : NumElems;
      }
      if (TLI.isShuffleMaskLegal(ShuffleVec, Node->getValueType(0))) {
        // Get the splatted value into the low element of a vector register.
        SDValue Vec1 = DAG.getNode(ISD::SCALAR_TO_VECTOR, dl, VT, Value1);
        SDValue Vec2;
        if (Value2.getNode())
          Vec2 = DAG.getNode(ISD::SCALAR_TO_VECTOR, dl, VT, Value2);
        else
          Vec2 = DAG.getUNDEF(VT);

        // Return shuffle(LowValVec, undef, <0,0,0,0>)
        return DAG.getVectorShuffle(VT, dl, Vec1, Vec2, ShuffleVec);
      }
    } else {
      SDValue Res;
      if (ExpandBVWithShuffles(Node, DAG, TLI, Res))
        return Res;
    }
  }

  // Otherwise, we can't handle this case efficiently.
  return ExpandVectorBuildThroughStack(Node);
}

SDValue SelectionDAGLegalize::ExpandSPLAT_VECTOR(SDNode *Node) {
  SDLoc DL(Node);
  EVT VT = Node->getValueType(0);
  SDValue SplatVal = Node->getOperand(0);

  return DAG.getSplatBuildVector(VT, DL, SplatVal);
}

// Expand a node into a call to a libcall.  If the result value
// does not fit into a register, return the lo part and set the hi part to the
// by-reg argument.  If it does fit into a single register, return the result
// and leave the Hi part unset.
SDValue SelectionDAGLegalize::ExpandLibCall(RTLIB::Libcall LC, SDNode *Node,
                                            bool isSigned) {
  TargetLowering::ArgListTy Args;
  TargetLowering::ArgListEntry Entry;
  for (const SDValue &Op : Node->op_values()) {
    EVT ArgVT = Op.getValueType();
    Type *ArgTy = ArgVT.getTypeForEVT(*DAG.getContext());
    Entry.Node = Op;
    Entry.Ty = ArgTy;
    Entry.IsSExt = TLI.shouldSignExtendTypeInLibCall(ArgVT, isSigned);
    Entry.IsZExt = !TLI.shouldSignExtendTypeInLibCall(ArgVT, isSigned);
    Args.push_back(Entry);
  }
  SDValue Callee = DAG.getExternalSymbol(TLI.getLibcallName(LC),
                                         TLI.getPointerTy(DAG.getDataLayout()));

  EVT RetVT = Node->getValueType(0);
  Type *RetTy = RetVT.getTypeForEVT(*DAG.getContext());

  // By default, the input chain to this libcall is the entry node of the
  // function. If the libcall is going to be emitted as a tail call then
  // TLI.isUsedByReturnOnly will change it to the right chain if the return
  // node which is being folded has a non-entry input chain.
  SDValue InChain = DAG.getEntryNode();

  // isTailCall may be true since the callee does not reference caller stack
  // frame. Check if it's in the right position and that the return types match.
  SDValue TCChain = InChain;
  const Function &F = DAG.getMachineFunction().getFunction();
  bool isTailCall =
      TLI.isInTailCallPosition(DAG, Node, TCChain) &&
      (RetTy == F.getReturnType() || F.getReturnType()->isVoidTy());
  if (isTailCall)
    InChain = TCChain;

  TargetLowering::CallLoweringInfo CLI(DAG);
  bool signExtend = TLI.shouldSignExtendTypeInLibCall(RetVT, isSigned);
  CLI.setDebugLoc(SDLoc(Node))
      .setChain(InChain)
      .setLibCallee(TLI.getLibcallCallingConv(LC), RetTy, Callee,
                    std::move(Args))
      .setTailCall(isTailCall)
      .setSExtResult(signExtend)
      .setZExtResult(!signExtend)
      .setIsPostTypeLegalization(true);

  std::pair<SDValue, SDValue> CallInfo = TLI.LowerCallTo(CLI);

  if (!CallInfo.second.getNode()) {
    LLVM_DEBUG(dbgs() << "Created tailcall: "; DAG.getRoot().dump(&DAG));
    // It's a tailcall, return the chain (which is the DAG root).
    return DAG.getRoot();
  }

  LLVM_DEBUG(dbgs() << "Created libcall: "; CallInfo.first.dump(&DAG));
  return CallInfo.first;
}

void SelectionDAGLegalize::ExpandFPLibCall(SDNode* Node,
                                           RTLIB::Libcall LC,
                                           SmallVectorImpl<SDValue> &Results) {
  if (LC == RTLIB::UNKNOWN_LIBCALL)
    llvm_unreachable("Can't create an unknown libcall!");

  if (Node->isStrictFPOpcode()) {
    EVT RetVT = Node->getValueType(0);
    SmallVector<SDValue, 4> Ops(drop_begin(Node->ops()));
    TargetLowering::MakeLibCallOptions CallOptions;
    // FIXME: This doesn't support tail calls.
    std::pair<SDValue, SDValue> Tmp = TLI.makeLibCall(DAG, LC, RetVT,
                                                      Ops, CallOptions,
                                                      SDLoc(Node),
                                                      Node->getOperand(0));
    Results.push_back(Tmp.first);
    Results.push_back(Tmp.second);
  } else {
    SDValue Tmp = ExpandLibCall(LC, Node, false);
    Results.push_back(Tmp);
  }
}

/// Expand the node to a libcall based on the result type.
void SelectionDAGLegalize::ExpandFPLibCall(SDNode* Node,
                                           RTLIB::Libcall Call_F32,
                                           RTLIB::Libcall Call_F64,
                                           RTLIB::Libcall Call_F80,
                                           RTLIB::Libcall Call_F128,
                                           RTLIB::Libcall Call_PPCF128,
                                           SmallVectorImpl<SDValue> &Results) {
  RTLIB::Libcall LC = RTLIB::getFPLibCall(Node->getSimpleValueType(0),
                                          Call_F32, Call_F64, Call_F80,
                                          Call_F128, Call_PPCF128);
  ExpandFPLibCall(Node, LC, Results);
}

SDValue SelectionDAGLegalize::ExpandIntLibCall(
    SDNode *Node, bool isSigned, RTLIB::Libcall Call_I8,
    RTLIB::Libcall Call_I16, RTLIB::Libcall Call_I32, RTLIB::Libcall Call_I64,
    RTLIB::Libcall Call_I128, RTLIB::Libcall Call_IEXT) {
  RTLIB::Libcall LC;
  switch (Node->getSimpleValueType(0).SimpleTy) {

  default:
    LC = Call_IEXT;
    break;

  case MVT::i8:   LC = Call_I8; break;
  case MVT::i16:  LC = Call_I16; break;
  case MVT::i32:  LC = Call_I32; break;
  case MVT::i64:  LC = Call_I64; break;
  case MVT::i128: LC = Call_I128; break;
  }
  return ExpandLibCall(LC, Node, isSigned);
}

/// Expand the node to a libcall based on first argument type (for instance
/// lround and its variant).
void SelectionDAGLegalize::ExpandArgFPLibCall(SDNode* Node,
                                            RTLIB::Libcall Call_F32,
                                            RTLIB::Libcall Call_F64,
                                            RTLIB::Libcall Call_F80,
                                            RTLIB::Libcall Call_F128,
                                            RTLIB::Libcall Call_PPCF128,
                                            SmallVectorImpl<SDValue> &Results) {
  EVT InVT = Node->getOperand(Node->isStrictFPOpcode() ? 1 : 0).getValueType();
  RTLIB::Libcall LC = RTLIB::getFPLibCall(InVT.getSimpleVT(),
                                          Call_F32, Call_F64, Call_F80,
                                          Call_F128, Call_PPCF128);
  ExpandFPLibCall(Node, LC, Results);
}

/// Issue libcalls to __{u}divmod to compute div / rem pairs.
void
SelectionDAGLegalize::ExpandDivRemLibCall(SDNode *Node,
                                          SmallVectorImpl<SDValue> &Results) {
  unsigned Opcode = Node->getOpcode();
  bool isSigned = Opcode == ISD::SDIVREM;

  RTLIB::Libcall LC;
  switch (Node->getSimpleValueType(0).SimpleTy) {

  default:
    LC = isSigned ? RTLIB::SDIVREM_IEXT : RTLIB::UDIVREM_IEXT;
    break;

  case MVT::i8:   LC= isSigned ? RTLIB::SDIVREM_I8  : RTLIB::UDIVREM_I8;  break;
  case MVT::i16:  LC= isSigned ? RTLIB::SDIVREM_I16 : RTLIB::UDIVREM_I16; break;
  case MVT::i32:  LC= isSigned ? RTLIB::SDIVREM_I32 : RTLIB::UDIVREM_I32; break;
  case MVT::i64:  LC= isSigned ? RTLIB::SDIVREM_I64 : RTLIB::UDIVREM_I64; break;
  case MVT::i128: LC= isSigned ? RTLIB::SDIVREM_I128:RTLIB::UDIVREM_I128; break;
  }

  // The input chain to this libcall is the entry node of the function.
  // Legalizing the call will automatically add the previous call to the
  // dependence.
  SDValue InChain = DAG.getEntryNode();

  EVT RetVT = Node->getValueType(0);
  Type *RetTy = RetVT.getTypeForEVT(*DAG.getContext());

  TargetLowering::ArgListTy Args;
  TargetLowering::ArgListEntry Entry;
  for (const SDValue &Op : Node->op_values()) {
    EVT ArgVT = Op.getValueType();
    Type *ArgTy = ArgVT.getTypeForEVT(*DAG.getContext());
    Entry.Node = Op;
    Entry.Ty = ArgTy;
    Entry.IsSExt = isSigned;
    Entry.IsZExt = !isSigned;
    Args.push_back(Entry);
  }

  // Also pass the return address of the remainder.
  SDValue FIPtr = DAG.CreateStackTemporary(RetVT);
  Entry.Node = FIPtr;
  Entry.Ty = RetTy->getPointerTo();
  Entry.IsSExt = isSigned;
  Entry.IsZExt = !isSigned;
  Args.push_back(Entry);

  SDValue Callee = DAG.getExternalSymbol(TLI.getLibcallName(LC),
                                         TLI.getPointerTy(DAG.getDataLayout()));

  SDLoc dl(Node);
  TargetLowering::CallLoweringInfo CLI(DAG);
  CLI.setDebugLoc(dl)
      .setChain(InChain)
      .setLibCallee(TLI.getLibcallCallingConv(LC), RetTy, Callee,
                    std::move(Args))
      .setSExtResult(isSigned)
      .setZExtResult(!isSigned);

  std::pair<SDValue, SDValue> CallInfo = TLI.LowerCallTo(CLI);

  // Remainder is loaded back from the stack frame.
  SDValue Rem =
      DAG.getLoad(RetVT, dl, CallInfo.second, FIPtr, MachinePointerInfo());
  Results.push_back(CallInfo.first);
  Results.push_back(Rem);
}

/// Return true if sincos libcall is available.
static bool isSinCosLibcallAvailable(SDNode *Node, const TargetLowering &TLI) {
  RTLIB::Libcall LC;
  switch (Node->getSimpleValueType(0).SimpleTy) {
  default: llvm_unreachable("Unexpected request for libcall!");
  case MVT::f32:     LC = RTLIB::SINCOS_F32; break;
  case MVT::f64:     LC = RTLIB::SINCOS_F64; break;
  case MVT::f80:     LC = RTLIB::SINCOS_F80; break;
  case MVT::f128:    LC = RTLIB::SINCOS_F128; break;
  case MVT::ppcf128: LC = RTLIB::SINCOS_PPCF128; break;
  }
  return TLI.getLibcallName(LC) != nullptr;
}

/// Only issue sincos libcall if both sin and cos are needed.
static bool useSinCos(SDNode *Node) {
  unsigned OtherOpcode = Node->getOpcode() == ISD::FSIN
    ? ISD::FCOS : ISD::FSIN;

  SDValue Op0 = Node->getOperand(0);
  for (const SDNode *User : Op0.getNode()->uses()) {
    if (User == Node)
      continue;
    // The other user might have been turned into sincos already.
    if (User->getOpcode() == OtherOpcode || User->getOpcode() == ISD::FSINCOS)
      return true;
  }
  return false;
}

/// Issue libcalls to sincos to compute sin / cos pairs.
void
SelectionDAGLegalize::ExpandSinCosLibCall(SDNode *Node,
                                          SmallVectorImpl<SDValue> &Results) {
  RTLIB::Libcall LC;
  switch (Node->getSimpleValueType(0).SimpleTy) {
  default: llvm_unreachable("Unexpected request for libcall!");
  case MVT::f32:     LC = RTLIB::SINCOS_F32; break;
  case MVT::f64:     LC = RTLIB::SINCOS_F64; break;
  case MVT::f80:     LC = RTLIB::SINCOS_F80; break;
  case MVT::f128:    LC = RTLIB::SINCOS_F128; break;
  case MVT::ppcf128: LC = RTLIB::SINCOS_PPCF128; break;
  }

  // The input chain to this libcall is the entry node of the function.
  // Legalizing the call will automatically add the previous call to the
  // dependence.
  SDValue InChain = DAG.getEntryNode();

  EVT RetVT = Node->getValueType(0);
  Type *RetTy = RetVT.getTypeForEVT(*DAG.getContext());

  TargetLowering::ArgListTy Args;
  TargetLowering::ArgListEntry Entry;

  // Pass the argument.
  Entry.Node = Node->getOperand(0);
  Entry.Ty = RetTy;
  Entry.IsSExt = false;
  Entry.IsZExt = false;
  Args.push_back(Entry);

  // Pass the return address of sin.
  SDValue SinPtr = DAG.CreateStackTemporary(RetVT);
  Entry.Node = SinPtr;
  Entry.Ty = RetTy->getPointerTo();
  Entry.IsSExt = false;
  Entry.IsZExt = false;
  Args.push_back(Entry);

  // Also pass the return address of the cos.
  SDValue CosPtr = DAG.CreateStackTemporary(RetVT);
  Entry.Node = CosPtr;
  Entry.Ty = RetTy->getPointerTo();
  Entry.IsSExt = false;
  Entry.IsZExt = false;
  Args.push_back(Entry);

  SDValue Callee = DAG.getExternalSymbol(TLI.getLibcallName(LC),
                                         TLI.getPointerTy(DAG.getDataLayout()));

  SDLoc dl(Node);
  TargetLowering::CallLoweringInfo CLI(DAG);
  CLI.setDebugLoc(dl).setChain(InChain).setLibCallee(
      TLI.getLibcallCallingConv(LC), Type::getVoidTy(*DAG.getContext()), Callee,
      std::move(Args));

  std::pair<SDValue, SDValue> CallInfo = TLI.LowerCallTo(CLI);

  Results.push_back(
      DAG.getLoad(RetVT, dl, CallInfo.second, SinPtr, MachinePointerInfo()));
  Results.push_back(
      DAG.getLoad(RetVT, dl, CallInfo.second, CosPtr, MachinePointerInfo()));
}

/// This function is responsible for legalizing a
/// INT_TO_FP operation of the specified operand when the target requests that
/// we expand it.  At this point, we know that the result and operand types are
/// legal for the target.
SDValue SelectionDAGLegalize::ExpandLegalINT_TO_FP(SDNode *Node,
                                                   SDValue &Chain) {
  bool isSigned = (Node->getOpcode() == ISD::STRICT_SINT_TO_FP ||
                   Node->getOpcode() == ISD::SINT_TO_FP);
  EVT DestVT = Node->getValueType(0);
  SDLoc dl(Node);
  unsigned OpNo = Node->isStrictFPOpcode() ? 1 : 0;
  SDValue Op0 = Node->getOperand(OpNo);
  EVT SrcVT = Op0.getValueType();

  // TODO: Should any fast-math-flags be set for the created nodes?
  LLVM_DEBUG(dbgs() << "Legalizing INT_TO_FP\n");
  if (SrcVT == MVT::i32 && TLI.isTypeLegal(MVT::f64) &&
      (DestVT.bitsLE(MVT::f64) ||
       TLI.isOperationLegal(Node->isStrictFPOpcode() ? ISD::STRICT_FP_EXTEND
                                                     : ISD::FP_EXTEND,
                            DestVT))) {
    LLVM_DEBUG(dbgs() << "32-bit [signed|unsigned] integer to float/double "
                         "expansion\n");

    // Get the stack frame index of a 8 byte buffer.
    SDValue StackSlot = DAG.CreateStackTemporary(MVT::f64);

    SDValue Lo = Op0;
    // if signed map to unsigned space
    if (isSigned) {
      // Invert sign bit (signed to unsigned mapping).
      Lo = DAG.getNode(ISD::XOR, dl, MVT::i32, Lo,
                       DAG.getConstant(0x80000000u, dl, MVT::i32));
    }
    // Initial hi portion of constructed double.
    SDValue Hi = DAG.getConstant(0x43300000u, dl, MVT::i32);

    // If this a big endian target, swap the lo and high data.
    if (DAG.getDataLayout().isBigEndian())
      std::swap(Lo, Hi);

    SDValue MemChain = DAG.getEntryNode();

    // Store the lo of the constructed double.
    SDValue Store1 = DAG.getStore(MemChain, dl, Lo, StackSlot,
                                  MachinePointerInfo());
    // Store the hi of the constructed double.
    SDValue HiPtr = DAG.getMemBasePlusOffset(StackSlot, TypeSize::Fixed(4), dl);
    SDValue Store2 =
        DAG.getStore(MemChain, dl, Hi, HiPtr, MachinePointerInfo());
    MemChain = DAG.getNode(ISD::TokenFactor, dl, MVT::Other, Store1, Store2);

    // load the constructed double
    SDValue Load =
        DAG.getLoad(MVT::f64, dl, MemChain, StackSlot, MachinePointerInfo());
    // FP constant to bias correct the final result
    SDValue Bias = DAG.getConstantFP(isSigned ?
                                     BitsToDouble(0x4330000080000000ULL) :
                                     BitsToDouble(0x4330000000000000ULL),
                                     dl, MVT::f64);
    // Subtract the bias and get the final result.
    SDValue Sub;
    SDValue Result;
    if (Node->isStrictFPOpcode()) {
      Sub = DAG.getNode(ISD::STRICT_FSUB, dl, {MVT::f64, MVT::Other},
                        {Node->getOperand(0), Load, Bias});
      Chain = Sub.getValue(1);
      if (DestVT != Sub.getValueType()) {
        std::pair<SDValue, SDValue> ResultPair;
        ResultPair =
            DAG.getStrictFPExtendOrRound(Sub, Chain, dl, DestVT);
        Result = ResultPair.first;
        Chain = ResultPair.second;
      }
      else
        Result = Sub;
    } else {
      Sub = DAG.getNode(ISD::FSUB, dl, MVT::f64, Load, Bias);
      Result = DAG.getFPExtendOrRound(Sub, dl, DestVT);
    }
    return Result;
  }

  if (isSigned)
    return SDValue();

  // TODO: Generalize this for use with other types.
  if (((SrcVT == MVT::i32 || SrcVT == MVT::i64) && DestVT == MVT::f32) ||
      (SrcVT == MVT::i64 && DestVT == MVT::f64)) {
    LLVM_DEBUG(dbgs() << "Converting unsigned i32/i64 to f32/f64\n");
    // For unsigned conversions, convert them to signed conversions using the
    // algorithm from the x86_64 __floatundisf in compiler_rt. That method
    // should be valid for i32->f32 as well.

    // More generally this transform should be valid if there are 3 more bits
    // in the integer type than the significand. Rounding uses the first bit
    // after the width of the significand and the OR of all bits after that. So
    // we need to be able to OR the shifted out bit into one of the bits that
    // participate in the OR.

    // TODO: This really should be implemented using a branch rather than a
    // select.  We happen to get lucky and machinesink does the right
    // thing most of the time.  This would be a good candidate for a
    // pseudo-op, or, even better, for whole-function isel.
    EVT SetCCVT = getSetCCResultType(SrcVT);

    SDValue SignBitTest = DAG.getSetCC(
        dl, SetCCVT, Op0, DAG.getConstant(0, dl, SrcVT), ISD::SETLT);

    EVT ShiftVT = TLI.getShiftAmountTy(SrcVT, DAG.getDataLayout());
    SDValue ShiftConst = DAG.getConstant(1, dl, ShiftVT);
    SDValue Shr = DAG.getNode(ISD::SRL, dl, SrcVT, Op0, ShiftConst);
    SDValue AndConst = DAG.getConstant(1, dl, SrcVT);
    SDValue And = DAG.getNode(ISD::AND, dl, SrcVT, Op0, AndConst);
    SDValue Or = DAG.getNode(ISD::OR, dl, SrcVT, And, Shr);

    SDValue Slow, Fast;
    if (Node->isStrictFPOpcode()) {
      // In strict mode, we must avoid spurious exceptions, and therefore
      // must make sure to only emit a single STRICT_SINT_TO_FP.
      SDValue InCvt = DAG.getSelect(dl, SrcVT, SignBitTest, Or, Op0);
      Fast = DAG.getNode(ISD::STRICT_SINT_TO_FP, dl, { DestVT, MVT::Other },
                         { Node->getOperand(0), InCvt });
      Slow = DAG.getNode(ISD::STRICT_FADD, dl, { DestVT, MVT::Other },
                         { Fast.getValue(1), Fast, Fast });
      Chain = Slow.getValue(1);
      // The STRICT_SINT_TO_FP inherits the exception mode from the
      // incoming STRICT_UINT_TO_FP node; the STRICT_FADD node can
      // never raise any exception.
      SDNodeFlags Flags;
      Flags.setNoFPExcept(Node->getFlags().hasNoFPExcept());
      Fast->setFlags(Flags);
      Flags.setNoFPExcept(true);
      Slow->setFlags(Flags);
    } else {
      SDValue SignCvt = DAG.getNode(ISD::SINT_TO_FP, dl, DestVT, Or);
      Slow = DAG.getNode(ISD::FADD, dl, DestVT, SignCvt, SignCvt);
      Fast = DAG.getNode(ISD::SINT_TO_FP, dl, DestVT, Op0);
    }

    return DAG.getSelect(dl, DestVT, SignBitTest, Slow, Fast);
  }

  // Don't expand it if there isn't cheap fadd.
  if (!TLI.isOperationLegalOrCustom(
          Node->isStrictFPOpcode() ? ISD::STRICT_FADD : ISD::FADD, DestVT))
    return SDValue();

  // The following optimization is valid only if every value in SrcVT (when
  // treated as signed) is representable in DestVT.  Check that the mantissa
  // size of DestVT is >= than the number of bits in SrcVT -1.
  assert(APFloat::semanticsPrecision(DAG.EVTToAPFloatSemantics(DestVT)) >=
             SrcVT.getSizeInBits() - 1 &&
         "Cannot perform lossless SINT_TO_FP!");

  SDValue Tmp1;
  if (Node->isStrictFPOpcode()) {
    Tmp1 = DAG.getNode(ISD::STRICT_SINT_TO_FP, dl, { DestVT, MVT::Other },
                       { Node->getOperand(0), Op0 });
  } else
    Tmp1 = DAG.getNode(ISD::SINT_TO_FP, dl, DestVT, Op0);

  SDValue SignSet = DAG.getSetCC(dl, getSetCCResultType(SrcVT), Op0,
                                 DAG.getConstant(0, dl, SrcVT), ISD::SETLT);
  SDValue Zero = DAG.getIntPtrConstant(0, dl),
          Four = DAG.getIntPtrConstant(4, dl);
  SDValue CstOffset = DAG.getSelect(dl, Zero.getValueType(),
                                    SignSet, Four, Zero);

  // If the sign bit of the integer is set, the large number will be treated
  // as a negative number.  To counteract this, the dynamic code adds an
  // offset depending on the data type.
  uint64_t FF;
  switch (SrcVT.getSimpleVT().SimpleTy) {
  default:
    return SDValue();
  case MVT::i8 : FF = 0x43800000ULL; break;  // 2^8  (as a float)
  case MVT::i16: FF = 0x47800000ULL; break;  // 2^16 (as a float)
  case MVT::i32: FF = 0x4F800000ULL; break;  // 2^32 (as a float)
  case MVT::i64: FF = 0x5F800000ULL; break;  // 2^64 (as a float)
  }
  if (DAG.getDataLayout().isLittleEndian())
    FF <<= 32;
  Constant *FudgeFactor = ConstantInt::get(
                                       Type::getInt64Ty(*DAG.getContext()), FF);

  SDValue CPIdx =
      DAG.getConstantPool(FudgeFactor, TLI.getPointerTy(DAG.getDataLayout()));
  Align Alignment = cast<ConstantPoolSDNode>(CPIdx)->getAlign();
  CPIdx = DAG.getNode(ISD::ADD, dl, CPIdx.getValueType(), CPIdx, CstOffset);
  Alignment = commonAlignment(Alignment, 4);
  SDValue FudgeInReg;
  if (DestVT == MVT::f32)
    FudgeInReg = DAG.getLoad(
        MVT::f32, dl, DAG.getEntryNode(), CPIdx,
        MachinePointerInfo::getConstantPool(DAG.getMachineFunction()),
        Alignment);
  else {
    SDValue Load = DAG.getExtLoad(
        ISD::EXTLOAD, dl, DestVT, DAG.getEntryNode(), CPIdx,
        MachinePointerInfo::getConstantPool(DAG.getMachineFunction()), MVT::f32,
        Alignment);
    HandleSDNode Handle(Load);
    LegalizeOp(Load.getNode());
    FudgeInReg = Handle.getValue();
  }

  if (Node->isStrictFPOpcode()) {
    SDValue Result = DAG.getNode(ISD::STRICT_FADD, dl, { DestVT, MVT::Other },
                                 { Tmp1.getValue(1), Tmp1, FudgeInReg });
    Chain = Result.getValue(1);
    return Result;
  }

  return DAG.getNode(ISD::FADD, dl, DestVT, Tmp1, FudgeInReg);
}

/// This function is responsible for legalizing a
/// *INT_TO_FP operation of the specified operand when the target requests that
/// we promote it.  At this point, we know that the result and operand types are
/// legal for the target, and that there is a legal UINT_TO_FP or SINT_TO_FP
/// operation that takes a larger input.
void SelectionDAGLegalize::PromoteLegalINT_TO_FP(
    SDNode *N, const SDLoc &dl, SmallVectorImpl<SDValue> &Results) {
  bool IsStrict = N->isStrictFPOpcode();
  bool IsSigned = N->getOpcode() == ISD::SINT_TO_FP ||
                  N->getOpcode() == ISD::STRICT_SINT_TO_FP;
  EVT DestVT = N->getValueType(0);
  SDValue LegalOp = N->getOperand(IsStrict ? 1 : 0);
  unsigned UIntOp = IsStrict ? ISD::STRICT_UINT_TO_FP : ISD::UINT_TO_FP;
  unsigned SIntOp = IsStrict ? ISD::STRICT_SINT_TO_FP : ISD::SINT_TO_FP;

  // First step, figure out the appropriate *INT_TO_FP operation to use.
  EVT NewInTy = LegalOp.getValueType();

  unsigned OpToUse = 0;

  // Scan for the appropriate larger type to use.
  while (true) {
    NewInTy = (MVT::SimpleValueType)(NewInTy.getSimpleVT().SimpleTy+1);
    assert(NewInTy.isInteger() && "Ran out of possibilities!");

    // If the target supports SINT_TO_FP of this type, use it.
    if (TLI.isOperationLegalOrCustom(SIntOp, NewInTy)) {
      OpToUse = SIntOp;
      break;
    }
    if (IsSigned)
      continue;

    // If the target supports UINT_TO_FP of this type, use it.
    if (TLI.isOperationLegalOrCustom(UIntOp, NewInTy)) {
      OpToUse = UIntOp;
      break;
    }

    // Otherwise, try a larger type.
  }

  // Okay, we found the operation and type to use.  Zero extend our input to the
  // desired type then run the operation on it.
  if (IsStrict) {
    SDValue Res =
        DAG.getNode(OpToUse, dl, {DestVT, MVT::Other},
                    {N->getOperand(0),
                     DAG.getNode(IsSigned ? ISD::SIGN_EXTEND : ISD::ZERO_EXTEND,
                                 dl, NewInTy, LegalOp)});
    Results.push_back(Res);
    Results.push_back(Res.getValue(1));
    return;
  }

  Results.push_back(
      DAG.getNode(OpToUse, dl, DestVT,
                  DAG.getNode(IsSigned ? ISD::SIGN_EXTEND : ISD::ZERO_EXTEND,
                              dl, NewInTy, LegalOp)));
}

/// This function is responsible for legalizing a
/// FP_TO_*INT operation of the specified operand when the target requests that
/// we promote it.  At this point, we know that the result and operand types are
/// legal for the target, and that there is a legal FP_TO_UINT or FP_TO_SINT
/// operation that returns a larger result.
void SelectionDAGLegalize::PromoteLegalFP_TO_INT(SDNode *N, const SDLoc &dl,
                                                 SmallVectorImpl<SDValue> &Results) {
  bool IsStrict = N->isStrictFPOpcode();
  bool IsSigned = N->getOpcode() == ISD::FP_TO_SINT ||
                  N->getOpcode() == ISD::STRICT_FP_TO_SINT;
  EVT DestVT = N->getValueType(0);
  SDValue LegalOp = N->getOperand(IsStrict ? 1 : 0);
  // First step, figure out the appropriate FP_TO*INT operation to use.
  EVT NewOutTy = DestVT;

  unsigned OpToUse = 0;

  // Scan for the appropriate larger type to use.
  while (true) {
    NewOutTy = (MVT::SimpleValueType)(NewOutTy.getSimpleVT().SimpleTy+1);
    assert(NewOutTy.isInteger() && "Ran out of possibilities!");

    // A larger signed type can hold all unsigned values of the requested type,
    // so using FP_TO_SINT is valid
    OpToUse = IsStrict ? ISD::STRICT_FP_TO_SINT : ISD::FP_TO_SINT;
    if (TLI.isOperationLegalOrCustom(OpToUse, NewOutTy))
      break;

    // However, if the value may be < 0.0, we *must* use some FP_TO_SINT.
    OpToUse = IsStrict ? ISD::STRICT_FP_TO_UINT : ISD::FP_TO_UINT;
    if (!IsSigned && TLI.isOperationLegalOrCustom(OpToUse, NewOutTy))
      break;

    // Otherwise, try a larger type.
  }

  // Okay, we found the operation and type to use.
  SDValue Operation;
  if (IsStrict) {
    SDVTList VTs = DAG.getVTList(NewOutTy, MVT::Other);
    Operation = DAG.getNode(OpToUse, dl, VTs, N->getOperand(0), LegalOp);
  } else
    Operation = DAG.getNode(OpToUse, dl, NewOutTy, LegalOp);

  // Truncate the result of the extended FP_TO_*INT operation to the desired
  // size.
  SDValue Trunc = DAG.getNode(ISD::TRUNCATE, dl, DestVT, Operation);
  Results.push_back(Trunc);
  if (IsStrict)
    Results.push_back(Operation.getValue(1));
}

/// Promote FP_TO_*INT_SAT operation to a larger result type. At this point
/// the result and operand types are legal and there must be a legal
/// FP_TO_*INT_SAT operation for a larger result type.
SDValue SelectionDAGLegalize::PromoteLegalFP_TO_INT_SAT(SDNode *Node,
                                                        const SDLoc &dl) {
  unsigned Opcode = Node->getOpcode();

  // Scan for the appropriate larger type to use.
  EVT NewOutTy = Node->getValueType(0);
  while (true) {
    NewOutTy = (MVT::SimpleValueType)(NewOutTy.getSimpleVT().SimpleTy + 1);
    assert(NewOutTy.isInteger() && "Ran out of possibilities!");

    if (TLI.isOperationLegalOrCustom(Opcode, NewOutTy))
      break;
  }

  // Saturation width is determined by second operand, so we don't have to
  // perform any fixup and can directly truncate the result.
  SDValue Result = DAG.getNode(Opcode, dl, NewOutTy, Node->getOperand(0),
                               Node->getOperand(1));
  return DAG.getNode(ISD::TRUNCATE, dl, Node->getValueType(0), Result);
}

/// Open code the operations for PARITY of the specified operation.
SDValue SelectionDAGLegalize::ExpandPARITY(SDValue Op, const SDLoc &dl) {
  EVT VT = Op.getValueType();
  EVT ShVT = TLI.getShiftAmountTy(VT, DAG.getDataLayout());
  unsigned Sz = VT.getScalarSizeInBits();

  // If CTPOP is legal, use it. Otherwise use shifts and xor.
  SDValue Result;
  if (TLI.isOperationLegalOrPromote(ISD::CTPOP, VT)) {
    Result = DAG.getNode(ISD::CTPOP, dl, VT, Op);
  } else {
    Result = Op;
    for (unsigned i = Log2_32_Ceil(Sz); i != 0;) {
      SDValue Shift = DAG.getNode(ISD::SRL, dl, VT, Result,
                                  DAG.getConstant(1ULL << (--i), dl, ShVT));
      Result = DAG.getNode(ISD::XOR, dl, VT, Result, Shift);
    }
  }

  return DAG.getNode(ISD::AND, dl, VT, Result, DAG.getConstant(1, dl, VT));
}

bool SelectionDAGLegalize::ExpandNode(SDNode *Node) {
  LLVM_DEBUG(dbgs() << "Trying to expand node\n");
  SmallVector<SDValue, 8> Results;
  SDLoc dl(Node);
  SDValue Tmp1, Tmp2, Tmp3, Tmp4;
  bool NeedInvert;
  switch (Node->getOpcode()) {
  case ISD::ABS:
    if ((Tmp1 = TLI.expandABS(Node, DAG)))
      Results.push_back(Tmp1);
    break;
  case ISD::CTPOP:
    if ((Tmp1 = TLI.expandCTPOP(Node, DAG)))
      Results.push_back(Tmp1);
    break;
  case ISD::CTLZ:
  case ISD::CTLZ_ZERO_UNDEF:
    if ((Tmp1 = TLI.expandCTLZ(Node, DAG)))
      Results.push_back(Tmp1);
    break;
  case ISD::CTTZ:
  case ISD::CTTZ_ZERO_UNDEF:
    if ((Tmp1 = TLI.expandCTTZ(Node, DAG)))
      Results.push_back(Tmp1);
    break;
  case ISD::BITREVERSE:
    if ((Tmp1 = TLI.expandBITREVERSE(Node, DAG)))
      Results.push_back(Tmp1);
    break;
  case ISD::BSWAP:
    if ((Tmp1 = TLI.expandBSWAP(Node, DAG)))
      Results.push_back(Tmp1);
    break;
  case ISD::PARITY:
    Results.push_back(ExpandPARITY(Node->getOperand(0), dl));
    break;
  case ISD::FRAMEADDR:
  case ISD::RETURNADDR:
  case ISD::FRAME_TO_ARGS_OFFSET:
    Results.push_back(DAG.getConstant(0, dl, Node->getValueType(0)));
    break;
  case ISD::EH_DWARF_CFA: {
    SDValue CfaArg = DAG.getSExtOrTrunc(Node->getOperand(0), dl,
                                        TLI.getPointerTy(DAG.getDataLayout()));
    SDValue Offset = DAG.getNode(ISD::ADD, dl,
                                 CfaArg.getValueType(),
                                 DAG.getNode(ISD::FRAME_TO_ARGS_OFFSET, dl,
                                             CfaArg.getValueType()),
                                 CfaArg);
    SDValue FA = DAG.getNode(
        ISD::FRAMEADDR, dl, TLI.getPointerTy(DAG.getDataLayout()),
        DAG.getConstant(0, dl, TLI.getPointerTy(DAG.getDataLayout())));
    Results.push_back(DAG.getNode(ISD::ADD, dl, FA.getValueType(),
                                  FA, Offset));
    break;
  }
  case ISD::FLT_ROUNDS_:
    Results.push_back(DAG.getConstant(1, dl, Node->getValueType(0)));
    Results.push_back(Node->getOperand(0));
    break;
  case ISD::EH_RETURN:
  case ISD::EH_LABEL:
  case ISD::PREFETCH:
  case ISD::VAEND:
  case ISD::EH_SJLJ_LONGJMP:
    // If the target didn't expand these, there's nothing to do, so just
    // preserve the chain and be done.
    Results.push_back(Node->getOperand(0));
    break;
  case ISD::READCYCLECOUNTER:
    // If the target didn't expand this, just return 'zero' and preserve the
    // chain.
    Results.append(Node->getNumValues() - 1,
                   DAG.getConstant(0, dl, Node->getValueType(0)));
    Results.push_back(Node->getOperand(0));
    break;
  case ISD::EH_SJLJ_SETJMP:
    // If the target didn't expand this, just return 'zero' and preserve the
    // chain.
    Results.push_back(DAG.getConstant(0, dl, MVT::i32));
    Results.push_back(Node->getOperand(0));
    break;
  case ISD::ATOMIC_LOAD: {
    // There is no libcall for atomic load; fake it with ATOMIC_CMP_SWAP.
    SDValue Zero = DAG.getConstant(0, dl, Node->getValueType(0));
    SDVTList VTs = DAG.getVTList(Node->getValueType(0), MVT::Other);
    SDValue Swap = DAG.getAtomicCmpSwap(
        ISD::ATOMIC_CMP_SWAP, dl, cast<AtomicSDNode>(Node)->getMemoryVT(), VTs,
        Node->getOperand(0), Node->getOperand(1), Zero, Zero,
        cast<AtomicSDNode>(Node)->getMemOperand());
    Results.push_back(Swap.getValue(0));
    Results.push_back(Swap.getValue(1));
    break;
  }
  case ISD::ATOMIC_STORE: {
    // There is no libcall for atomic store; fake it with ATOMIC_SWAP.
    SDValue Swap = DAG.getAtomic(ISD::ATOMIC_SWAP, dl,
                                 cast<AtomicSDNode>(Node)->getMemoryVT(),
                                 Node->getOperand(0),
                                 Node->getOperand(1), Node->getOperand(2),
                                 cast<AtomicSDNode>(Node)->getMemOperand());
    Results.push_back(Swap.getValue(1));
    break;
  }
  case ISD::ATOMIC_CMP_SWAP_WITH_SUCCESS: {
    // Expanding an ATOMIC_CMP_SWAP_WITH_SUCCESS produces an ATOMIC_CMP_SWAP and
    // splits out the success value as a comparison. Expanding the resulting
    // ATOMIC_CMP_SWAP will produce a libcall.
    SDVTList VTs = DAG.getVTList(Node->getValueType(0), MVT::Other);
    SDValue Res = DAG.getAtomicCmpSwap(
        ISD::ATOMIC_CMP_SWAP, dl, cast<AtomicSDNode>(Node)->getMemoryVT(), VTs,
        Node->getOperand(0), Node->getOperand(1), Node->getOperand(2),
        Node->getOperand(3), cast<MemSDNode>(Node)->getMemOperand());

    SDValue ExtRes = Res;
    SDValue LHS = Res;
    SDValue RHS = Node->getOperand(1);

    EVT AtomicType = cast<AtomicSDNode>(Node)->getMemoryVT();
    EVT OuterType = Node->getValueType(0);
    switch (TLI.getExtendForAtomicOps()) {
    case ISD::SIGN_EXTEND:
      LHS = DAG.getNode(ISD::AssertSext, dl, OuterType, Res,
                        DAG.getValueType(AtomicType));
      RHS = DAG.getNode(ISD::SIGN_EXTEND_INREG, dl, OuterType,
                        Node->getOperand(2), DAG.getValueType(AtomicType));
      ExtRes = LHS;
      break;
    case ISD::ZERO_EXTEND:
      LHS = DAG.getNode(ISD::AssertZext, dl, OuterType, Res,
                        DAG.getValueType(AtomicType));
      RHS = DAG.getZeroExtendInReg(Node->getOperand(2), dl, AtomicType);
      ExtRes = LHS;
      break;
    case ISD::ANY_EXTEND:
      LHS = DAG.getZeroExtendInReg(Res, dl, AtomicType);
      RHS = DAG.getZeroExtendInReg(Node->getOperand(2), dl, AtomicType);
      break;
    default:
      llvm_unreachable("Invalid atomic op extension");
    }

    SDValue Success =
        DAG.getSetCC(dl, Node->getValueType(1), LHS, RHS, ISD::SETEQ);

    Results.push_back(ExtRes.getValue(0));
    Results.push_back(Success);
    Results.push_back(Res.getValue(1));
    break;
  }
  case ISD::DYNAMIC_STACKALLOC:
    ExpandDYNAMIC_STACKALLOC(Node, Results);
    break;
  case ISD::MERGE_VALUES:
    for (unsigned i = 0; i < Node->getNumValues(); i++)
      Results.push_back(Node->getOperand(i));
    break;
  case ISD::UNDEF: {
    EVT VT = Node->getValueType(0);
    if (VT.isInteger())
      Results.push_back(DAG.getConstant(0, dl, VT));
    else {
      assert(VT.isFloatingPoint() && "Unknown value type!");
      Results.push_back(DAG.getConstantFP(0, dl, VT));
    }
    break;
  }
  case ISD::STRICT_FP_ROUND:
    // When strict mode is enforced we can't do expansion because it
    // does not honor the "strict" properties. Only libcall is allowed.
    if (TLI.isStrictFPEnabled())
      break;
    // We might as well mutate to FP_ROUND when FP_ROUND operation is legal
    // since this operation is more efficient than stack operation.
    if (TLI.getStrictFPOperationAction(Node->getOpcode(),
                                       Node->getValueType(0))
        == TargetLowering::Legal)
      break;
    // We fall back to use stack operation when the FP_ROUND operation
    // isn't available.
    if ((Tmp1 = EmitStackConvert(Node->getOperand(1), Node->getValueType(0),
                                 Node->getValueType(0), dl,
                                 Node->getOperand(0)))) {
      ReplaceNode(Node, Tmp1.getNode());
      LLVM_DEBUG(dbgs() << "Successfully expanded STRICT_FP_ROUND node\n");
      return true;
    }
    break;
  case ISD::FP_ROUND:
  case ISD::BITCAST:
    if ((Tmp1 = EmitStackConvert(Node->getOperand(0), Node->getValueType(0),
                                 Node->getValueType(0), dl)))
      Results.push_back(Tmp1);
    break;
  case ISD::STRICT_FP_EXTEND:
    // When strict mode is enforced we can't do expansion because it
    // does not honor the "strict" properties. Only libcall is allowed.
    if (TLI.isStrictFPEnabled())
      break;
    // We might as well mutate to FP_EXTEND when FP_EXTEND operation is legal
    // since this operation is more efficient than stack operation.
    if (TLI.getStrictFPOperationAction(Node->getOpcode(),
                                       Node->getValueType(0))
        == TargetLowering::Legal)
      break;
    // We fall back to use stack operation when the FP_EXTEND operation
    // isn't available.
    if ((Tmp1 = EmitStackConvert(
             Node->getOperand(1), Node->getOperand(1).getValueType(),
             Node->getValueType(0), dl, Node->getOperand(0)))) {
      ReplaceNode(Node, Tmp1.getNode());
      LLVM_DEBUG(dbgs() << "Successfully expanded STRICT_FP_EXTEND node\n");
      return true;
    }
    break;
  case ISD::FP_EXTEND:
    if ((Tmp1 = EmitStackConvert(Node->getOperand(0),
                                 Node->getOperand(0).getValueType(),
                                 Node->getValueType(0), dl)))
      Results.push_back(Tmp1);
    break;
  case ISD::SIGN_EXTEND_INREG: {
    EVT ExtraVT = cast<VTSDNode>(Node->getOperand(1))->getVT();
    EVT VT = Node->getValueType(0);

    // An in-register sign-extend of a boolean is a negation:
    // 'true' (1) sign-extended is -1.
    // 'false' (0) sign-extended is 0.
    // However, we must mask the high bits of the source operand because the
    // SIGN_EXTEND_INREG does not guarantee that the high bits are already zero.

    // TODO: Do this for vectors too?
    if (ExtraVT.getSizeInBits() == 1) {
      SDValue One = DAG.getConstant(1, dl, VT);
      SDValue And = DAG.getNode(ISD::AND, dl, VT, Node->getOperand(0), One);
      SDValue Zero = DAG.getConstant(0, dl, VT);
      SDValue Neg = DAG.getNode(ISD::SUB, dl, VT, Zero, And);
      Results.push_back(Neg);
      break;
    }

    // NOTE: we could fall back on load/store here too for targets without
    // SRA.  However, it is doubtful that any exist.
    EVT ShiftAmountTy = TLI.getShiftAmountTy(VT, DAG.getDataLayout());
    unsigned BitsDiff = VT.getScalarSizeInBits() -
                        ExtraVT.getScalarSizeInBits();
    SDValue ShiftCst = DAG.getConstant(BitsDiff, dl, ShiftAmountTy);
    Tmp1 = DAG.getNode(ISD::SHL, dl, Node->getValueType(0),
                       Node->getOperand(0), ShiftCst);
    Tmp1 = DAG.getNode(ISD::SRA, dl, Node->getValueType(0), Tmp1, ShiftCst);
    Results.push_back(Tmp1);
    break;
  }
  case ISD::UINT_TO_FP:
  case ISD::STRICT_UINT_TO_FP:
    if (TLI.expandUINT_TO_FP(Node, Tmp1, Tmp2, DAG)) {
      Results.push_back(Tmp1);
      if (Node->isStrictFPOpcode())
        Results.push_back(Tmp2);
      break;
    }
    LLVM_FALLTHROUGH;
  case ISD::SINT_TO_FP:
  case ISD::STRICT_SINT_TO_FP:
    if ((Tmp1 = ExpandLegalINT_TO_FP(Node, Tmp2))) {
      Results.push_back(Tmp1);
      if (Node->isStrictFPOpcode())
        Results.push_back(Tmp2);
    }
    break;
  case ISD::FP_TO_SINT:
    if (TLI.expandFP_TO_SINT(Node, Tmp1, DAG))
      Results.push_back(Tmp1);
    break;
  case ISD::STRICT_FP_TO_SINT:
    if (TLI.expandFP_TO_SINT(Node, Tmp1, DAG)) {
      ReplaceNode(Node, Tmp1.getNode());
      LLVM_DEBUG(dbgs() << "Successfully expanded STRICT_FP_TO_SINT node\n");
      return true;
    }
    break;
  case ISD::FP_TO_UINT:
    if (TLI.expandFP_TO_UINT(Node, Tmp1, Tmp2, DAG))
      Results.push_back(Tmp1);
    break;
  case ISD::STRICT_FP_TO_UINT:
    if (TLI.expandFP_TO_UINT(Node, Tmp1, Tmp2, DAG)) {
      // Relink the chain.
      DAG.ReplaceAllUsesOfValueWith(SDValue(Node,1), Tmp2);
      // Replace the new UINT result.
      ReplaceNodeWithValue(SDValue(Node, 0), Tmp1);
      LLVM_DEBUG(dbgs() << "Successfully expanded STRICT_FP_TO_UINT node\n");
      return true;
    }
    break;
  case ISD::FP_TO_SINT_SAT:
  case ISD::FP_TO_UINT_SAT:
    Results.push_back(TLI.expandFP_TO_INT_SAT(Node, DAG));
    break;
  case ISD::VAARG:
    Results.push_back(DAG.expandVAArg(Node));
    Results.push_back(Results[0].getValue(1));
    break;
  case ISD::VACOPY:
    Results.push_back(DAG.expandVACopy(Node));
    break;
  case ISD::EXTRACT_VECTOR_ELT:
    if (Node->getOperand(0).getValueType().getVectorNumElements() == 1)
      // This must be an access of the only element.  Return it.
      Tmp1 = DAG.getNode(ISD::BITCAST, dl, Node->getValueType(0),
                         Node->getOperand(0));
    else
      Tmp1 = ExpandExtractFromVectorThroughStack(SDValue(Node, 0));
    Results.push_back(Tmp1);
    break;
  case ISD::EXTRACT_SUBVECTOR:
    Results.push_back(ExpandExtractFromVectorThroughStack(SDValue(Node, 0)));
    break;
  case ISD::INSERT_SUBVECTOR:
    Results.push_back(ExpandInsertToVectorThroughStack(SDValue(Node, 0)));
    break;
  case ISD::CONCAT_VECTORS:
    Results.push_back(ExpandVectorBuildThroughStack(Node));
    break;
  case ISD::SCALAR_TO_VECTOR:
    Results.push_back(ExpandSCALAR_TO_VECTOR(Node));
    break;
  case ISD::INSERT_VECTOR_ELT:
    Results.push_back(ExpandINSERT_VECTOR_ELT(Node->getOperand(0),
                                              Node->getOperand(1),
                                              Node->getOperand(2), dl));
    break;
  case ISD::VECTOR_SHUFFLE: {
    SmallVector<int, 32> NewMask;
    ArrayRef<int> Mask = cast<ShuffleVectorSDNode>(Node)->getMask();

    EVT VT = Node->getValueType(0);
    EVT EltVT = VT.getVectorElementType();
    SDValue Op0 = Node->getOperand(0);
    SDValue Op1 = Node->getOperand(1);
    if (!TLI.isTypeLegal(EltVT)) {
      EVT NewEltVT = TLI.getTypeToTransformTo(*DAG.getContext(), EltVT);

      // BUILD_VECTOR operands are allowed to be wider than the element type.
      // But if NewEltVT is smaller that EltVT the BUILD_VECTOR does not accept
      // it.
      if (NewEltVT.bitsLT(EltVT)) {
        // Convert shuffle node.
        // If original node was v4i64 and the new EltVT is i32,
        // cast operands to v8i32 and re-build the mask.

        // Calculate new VT, the size of the new VT should be equal to original.
        EVT NewVT =
            EVT::getVectorVT(*DAG.getContext(), NewEltVT,
                             VT.getSizeInBits() / NewEltVT.getSizeInBits());
        assert(NewVT.bitsEq(VT));

        // cast operands to new VT
        Op0 = DAG.getNode(ISD::BITCAST, dl, NewVT, Op0);
        Op1 = DAG.getNode(ISD::BITCAST, dl, NewVT, Op1);

        // Convert the shuffle mask
        unsigned int factor =
                         NewVT.getVectorNumElements()/VT.getVectorNumElements();

        // EltVT gets smaller
        assert(factor > 0);

        for (unsigned i = 0; i < VT.getVectorNumElements(); ++i) {
          if (Mask[i] < 0) {
            for (unsigned fi = 0; fi < factor; ++fi)
              NewMask.push_back(Mask[i]);
          }
          else {
            for (unsigned fi = 0; fi < factor; ++fi)
              NewMask.push_back(Mask[i]*factor+fi);
          }
        }
        Mask = NewMask;
        VT = NewVT;
      }
      EltVT = NewEltVT;
    }
    unsigned NumElems = VT.getVectorNumElements();
    SmallVector<SDValue, 16> Ops;
    for (unsigned i = 0; i != NumElems; ++i) {
      if (Mask[i] < 0) {
        Ops.push_back(DAG.getUNDEF(EltVT));
        continue;
      }
      unsigned Idx = Mask[i];
      if (Idx < NumElems)
        Ops.push_back(DAG.getNode(ISD::EXTRACT_VECTOR_ELT, dl, EltVT, Op0,
                                  DAG.getVectorIdxConstant(Idx, dl)));
      else
        Ops.push_back(
            DAG.getNode(ISD::EXTRACT_VECTOR_ELT, dl, EltVT, Op1,
                        DAG.getVectorIdxConstant(Idx - NumElems, dl)));
    }

    Tmp1 = DAG.getBuildVector(VT, dl, Ops);
    // We may have changed the BUILD_VECTOR type. Cast it back to the Node type.
    Tmp1 = DAG.getNode(ISD::BITCAST, dl, Node->getValueType(0), Tmp1);
    Results.push_back(Tmp1);
    break;
  }
  case ISD::VECTOR_SPLICE: {
    Results.push_back(TLI.expandVectorSplice(Node, DAG));
    break;
  }
  case ISD::EXTRACT_ELEMENT: {
    EVT OpTy = Node->getOperand(0).getValueType();
    if (cast<ConstantSDNode>(Node->getOperand(1))->getZExtValue()) {
      // 1 -> Hi
      Tmp1 = DAG.getNode(ISD::SRL, dl, OpTy, Node->getOperand(0),
                         DAG.getConstant(OpTy.getSizeInBits() / 2, dl,
                                         TLI.getShiftAmountTy(
                                             Node->getOperand(0).getValueType(),
                                             DAG.getDataLayout())));
      Tmp1 = DAG.getNode(ISD::TRUNCATE, dl, Node->getValueType(0), Tmp1);
    } else {
      // 0 -> Lo
      Tmp1 = DAG.getNode(ISD::TRUNCATE, dl, Node->getValueType(0),
                         Node->getOperand(0));
    }
    Results.push_back(Tmp1);
    break;
  }
  case ISD::STACKSAVE:
    // Expand to CopyFromReg if the target set
    // StackPointerRegisterToSaveRestore.
    if (Register SP = TLI.getStackPointerRegisterToSaveRestore()) {
      Results.push_back(DAG.getCopyFromReg(Node->getOperand(0), dl, SP,
                                           Node->getValueType(0)));
      Results.push_back(Results[0].getValue(1));
    } else {
      Results.push_back(DAG.getUNDEF(Node->getValueType(0)));
      Results.push_back(Node->getOperand(0));
    }
    break;
  case ISD::STACKRESTORE:
    // Expand to CopyToReg if the target set
    // StackPointerRegisterToSaveRestore.
    if (Register SP = TLI.getStackPointerRegisterToSaveRestore()) {
      Results.push_back(DAG.getCopyToReg(Node->getOperand(0), dl, SP,
                                         Node->getOperand(1)));
    } else {
      Results.push_back(Node->getOperand(0));
    }
    break;
  case ISD::GET_DYNAMIC_AREA_OFFSET:
    Results.push_back(DAG.getConstant(0, dl, Node->getValueType(0)));
    Results.push_back(Results[0].getValue(0));
    break;
  case ISD::FCOPYSIGN:
    Results.push_back(ExpandFCOPYSIGN(Node));
    break;
  case ISD::FNEG:
    Results.push_back(ExpandFNEG(Node));
    break;
  case ISD::FABS:
    Results.push_back(ExpandFABS(Node));
    break;
  case ISD::SMIN:
  case ISD::SMAX:
  case ISD::UMIN:
  case ISD::UMAX: {
    // Expand Y = MAX(A, B) -> Y = (A > B) ? A : B
    ISD::CondCode Pred;
    switch (Node->getOpcode()) {
    default: llvm_unreachable("How did we get here?");
    case ISD::SMAX: Pred = ISD::SETGT; break;
    case ISD::SMIN: Pred = ISD::SETLT; break;
    case ISD::UMAX: Pred = ISD::SETUGT; break;
    case ISD::UMIN: Pred = ISD::SETULT; break;
    }
    Tmp1 = Node->getOperand(0);
    Tmp2 = Node->getOperand(1);
    Tmp1 = DAG.getSelectCC(dl, Tmp1, Tmp2, Tmp1, Tmp2, Pred);
    Results.push_back(Tmp1);
    break;
  }
  case ISD::FMINNUM:
  case ISD::FMAXNUM: {
    if (SDValue Expanded = TLI.expandFMINNUM_FMAXNUM(Node, DAG))
      Results.push_back(Expanded);
    break;
  }
  case ISD::FSIN:
  case ISD::FCOS: {
    EVT VT = Node->getValueType(0);
    // Turn fsin / fcos into ISD::FSINCOS node if there are a pair of fsin /
    // fcos which share the same operand and both are used.
    if ((TLI.isOperationLegalOrCustom(ISD::FSINCOS, VT) ||
         isSinCosLibcallAvailable(Node, TLI))
        && useSinCos(Node)) {
      SDVTList VTs = DAG.getVTList(VT, VT);
      Tmp1 = DAG.getNode(ISD::FSINCOS, dl, VTs, Node->getOperand(0));
      if (Node->getOpcode() == ISD::FCOS)
        Tmp1 = Tmp1.getValue(1);
      Results.push_back(Tmp1);
    }
    break;
  }
  case ISD::FMAD:
    llvm_unreachable("Illegal fmad should never be formed");

  case ISD::FP16_TO_FP:
    if (Node->getValueType(0) != MVT::f32) {
      // We can extend to types bigger than f32 in two steps without changing
      // the result. Since "f16 -> f32" is much more commonly available, give
      // CodeGen the option of emitting that before resorting to a libcall.
      SDValue Res =
          DAG.getNode(ISD::FP16_TO_FP, dl, MVT::f32, Node->getOperand(0));
      Results.push_back(
          DAG.getNode(ISD::FP_EXTEND, dl, Node->getValueType(0), Res));
    }
    break;
  case ISD::STRICT_FP16_TO_FP:
    if (Node->getValueType(0) != MVT::f32) {
      // We can extend to types bigger than f32 in two steps without changing
      // the result. Since "f16 -> f32" is much more commonly available, give
      // CodeGen the option of emitting that before resorting to a libcall.
      SDValue Res =
          DAG.getNode(ISD::STRICT_FP16_TO_FP, dl, {MVT::f32, MVT::Other},
                      {Node->getOperand(0), Node->getOperand(1)});
      Res = DAG.getNode(ISD::STRICT_FP_EXTEND, dl,
                        {Node->getValueType(0), MVT::Other},
                        {Res.getValue(1), Res});
      Results.push_back(Res);
      Results.push_back(Res.getValue(1));
    }
    break;
  case ISD::FP_TO_FP16:
    LLVM_DEBUG(dbgs() << "Legalizing FP_TO_FP16\n");
    if (!TLI.useSoftFloat() && TM.Options.UnsafeFPMath) {
      SDValue Op = Node->getOperand(0);
      MVT SVT = Op.getSimpleValueType();
      if ((SVT == MVT::f64 || SVT == MVT::f80) &&
          TLI.isOperationLegalOrCustom(ISD::FP_TO_FP16, MVT::f32)) {
        // Under fastmath, we can expand this node into a fround followed by
        // a float-half conversion.
        SDValue FloatVal = DAG.getNode(ISD::FP_ROUND, dl, MVT::f32, Op,
                                       DAG.getIntPtrConstant(0, dl));
        Results.push_back(
            DAG.getNode(ISD::FP_TO_FP16, dl, Node->getValueType(0), FloatVal));
      }
    }
    break;
  case ISD::ConstantFP: {
    ConstantFPSDNode *CFP = cast<ConstantFPSDNode>(Node);
    // Check to see if this FP immediate is already legal.
    // If this is a legal constant, turn it into a TargetConstantFP node.
    if (!TLI.isFPImmLegal(CFP->getValueAPF(), Node->getValueType(0),
                          DAG.shouldOptForSize()))
      Results.push_back(ExpandConstantFP(CFP, true));
    break;
  }
  case ISD::Constant: {
    ConstantSDNode *CP = cast<ConstantSDNode>(Node);
    Results.push_back(ExpandConstant(CP));
    break;
  }
  case ISD::FSUB: {
    EVT VT = Node->getValueType(0);
    if (TLI.isOperationLegalOrCustom(ISD::FADD, VT) &&
        TLI.isOperationLegalOrCustom(ISD::FNEG, VT)) {
      const SDNodeFlags Flags = Node->getFlags();
      Tmp1 = DAG.getNode(ISD::FNEG, dl, VT, Node->getOperand(1));
      Tmp1 = DAG.getNode(ISD::FADD, dl, VT, Node->getOperand(0), Tmp1, Flags);
      Results.push_back(Tmp1);
    }
    break;
  }
  case ISD::SUB: {
    EVT VT = Node->getValueType(0);
    assert(TLI.isOperationLegalOrCustom(ISD::ADD, VT) &&
           TLI.isOperationLegalOrCustom(ISD::XOR, VT) &&
           "Don't know how to expand this subtraction!");
    Tmp1 = DAG.getNOT(dl, Node->getOperand(1), VT);
    Tmp1 = DAG.getNode(ISD::ADD, dl, VT, Tmp1, DAG.getConstant(1, dl, VT));
    Results.push_back(DAG.getNode(ISD::ADD, dl, VT, Node->getOperand(0), Tmp1));
    break;
  }
  case ISD::UREM:
  case ISD::SREM:
    if (TLI.expandREM(Node, Tmp1, DAG))
      Results.push_back(Tmp1);
    break;
  case ISD::UDIV:
  case ISD::SDIV:
    Tmp1 = TLI.expandSUDIV(Node, DAG);
    if (Tmp1) 
      Results.push_back(Tmp1);
    break;
  case ISD::MULHU:
  case ISD::MULHS:
    if (SDValue Tmp = TLI.expandMULHU_MULHS(Node, DAG)) {
      Results.push_back(Tmp.getValue(1));
    }
    break;
  case ISD::UMUL_LOHI:
  case ISD::SMUL_LOHI: {
    TLI.expandSMUL_UMUL_LOHI(Results, Node, DAG);
    break;
  }
  case ISD::MUL: {
    EVT VT = Node->getValueType(0);
    SDVTList VTs = DAG.getVTList(VT, VT);
    // See if multiply or divide can be lowered using two-result operations.
    // We just need the low half of the multiply; try both the signed
    // and unsigned forms. If the target supports both SMUL_LOHI and
    // UMUL_LOHI, form a preference by checking which forms of plain
    // MULH it supports.
    bool HasSMUL_LOHI = TLI.isOperationLegalOrCustom(ISD::SMUL_LOHI, VT);
    bool HasUMUL_LOHI = TLI.isOperationLegalOrCustom(ISD::UMUL_LOHI, VT);
    bool HasMULHS = TLI.isOperationLegalOrCustom(ISD::MULHS, VT);
    bool HasMULHU = TLI.isOperationLegalOrCustom(ISD::MULHU, VT);
    unsigned OpToUse = 0;
    if (HasSMUL_LOHI && !HasMULHS) {
      OpToUse = ISD::SMUL_LOHI;
    } else if (HasUMUL_LOHI && !HasMULHU) {
      OpToUse = ISD::UMUL_LOHI;
    } else if (HasSMUL_LOHI) {
      OpToUse = ISD::SMUL_LOHI;
    } else if (HasUMUL_LOHI) {
      OpToUse = ISD::UMUL_LOHI;
    }
    if (OpToUse) {
      Results.push_back(DAG.getNode(OpToUse, dl, VTs, Node->getOperand(0),
                                    Node->getOperand(1)));
      break;
    }

    SDValue Lo, Hi;
    EVT HalfType = VT.getHalfSizedIntegerVT(*DAG.getContext());
    if (TLI.isOperationLegalOrCustom(ISD::ZERO_EXTEND, VT) &&
        TLI.isOperationLegalOrCustom(ISD::ANY_EXTEND, VT) &&
        TLI.isOperationLegalOrCustom(ISD::SHL, VT) &&
        TLI.isOperationLegalOrCustom(ISD::OR, VT) &&
        TLI.expandMUL(Node, Lo, Hi, HalfType, DAG,
                      TargetLowering::MulExpansionKind::OnlyLegalOrCustom)) {
      Lo = DAG.getNode(ISD::ZERO_EXTEND, dl, VT, Lo);
      Hi = DAG.getNode(ISD::ANY_EXTEND, dl, VT, Hi);
      SDValue Shift =
          DAG.getConstant(HalfType.getSizeInBits(), dl,
                          TLI.getShiftAmountTy(HalfType, DAG.getDataLayout()));
      Hi = DAG.getNode(ISD::SHL, dl, VT, Hi, Shift);
      Results.push_back(DAG.getNode(ISD::OR, dl, VT, Lo, Hi));
    }
    break;
  }
  case ISD::FSHL:
  case ISD::FSHR:
    if (SDValue Expanded = TLI.expandFunnelShift(Node, DAG))
      Results.push_back(Expanded);
    break;
  case ISD::ROTL:
  case ISD::ROTR:
    if (SDValue Expanded = TLI.expandROT(Node, true /*AllowVectorOps*/, DAG))
      Results.push_back(Expanded);
    break;
  case ISD::SADDSAT:
  case ISD::UADDSAT:
  case ISD::SSUBSAT:
  case ISD::USUBSAT:
    Results.push_back(TLI.expandAddSubSat(Node, DAG));
    break;
  case ISD::SSHLSAT:
  case ISD::USHLSAT:
    Results.push_back(TLI.expandShlSat(Node, DAG));
    break;
  case ISD::SMULFIX:
  case ISD::SMULFIXSAT:
  case ISD::UMULFIX:
  case ISD::UMULFIXSAT:
    Results.push_back(TLI.expandFixedPointMul(Node, DAG));
    break;
  case ISD::SDIVFIX:
  case ISD::SDIVFIXSAT:
  case ISD::UDIVFIX:
  case ISD::UDIVFIXSAT:
    if (SDValue V = TLI.expandFixedPointDiv(Node->getOpcode(), SDLoc(Node),
                                            Node->getOperand(0),
                                            Node->getOperand(1),
                                            Node->getConstantOperandVal(2),
                                            DAG)) {
      Results.push_back(V);
      break;
    }
    // FIXME: We might want to retry here with a wider type if we fail, if that
    // type is legal.
    // FIXME: Technically, so long as we only have sdivfixes where BW+Scale is
    // <= 128 (which is the case for all of the default Embedded-C types),
    // we will only get here with types and scales that we could always expand
    // if we were allowed to generate libcalls to division functions of illegal
    // type. But we cannot do that.
    llvm_unreachable("Cannot expand DIVFIX!");
  case ISD::ADDCARRY:
  case ISD::SUBCARRY: {
    SDValue LHS = Node->getOperand(0);
    SDValue RHS = Node->getOperand(1);
    SDValue Carry = Node->getOperand(2);

    bool IsAdd = Node->getOpcode() == ISD::ADDCARRY;

    // Initial add of the 2 operands.
    unsigned Op = IsAdd ? ISD::ADD : ISD::SUB;
    EVT VT = LHS.getValueType();
    SDValue Sum = DAG.getNode(Op, dl, VT, LHS, RHS);

    // Initial check for overflow.
    EVT CarryType = Node->getValueType(1);
    EVT SetCCType = getSetCCResultType(Node->getValueType(0));
    ISD::CondCode CC = IsAdd ? ISD::SETULT : ISD::SETUGT;
    SDValue Overflow = DAG.getSetCC(dl, SetCCType, Sum, LHS, CC);

    // Add of the sum and the carry.
    SDValue One = DAG.getConstant(1, dl, VT);
    SDValue CarryExt =
        DAG.getNode(ISD::AND, dl, VT, DAG.getZExtOrTrunc(Carry, dl, VT), One);
    SDValue Sum2 = DAG.getNode(Op, dl, VT, Sum, CarryExt);

    // Second check for overflow. If we are adding, we can only overflow if the
    // initial sum is all 1s ang the carry is set, resulting in a new sum of 0.
    // If we are subtracting, we can only overflow if the initial sum is 0 and
    // the carry is set, resulting in a new sum of all 1s.
    SDValue Zero = DAG.getConstant(0, dl, VT);
    SDValue Overflow2 =
        IsAdd ? DAG.getSetCC(dl, SetCCType, Sum2, Zero, ISD::SETEQ)
              : DAG.getSetCC(dl, SetCCType, Sum, Zero, ISD::SETEQ);
    Overflow2 = DAG.getNode(ISD::AND, dl, SetCCType, Overflow2,
                            DAG.getZExtOrTrunc(Carry, dl, SetCCType));

    SDValue ResultCarry =
        DAG.getNode(ISD::OR, dl, SetCCType, Overflow, Overflow2);

    Results.push_back(Sum2);
    Results.push_back(DAG.getBoolExtOrTrunc(ResultCarry, dl, CarryType, VT));
    break;
  }
  case ISD::SADDO:
  case ISD::SSUBO: {
    SDValue Result, Overflow;
    TLI.expandSADDSUBO(Node, Result, Overflow, DAG);
    Results.push_back(Result);
    Results.push_back(Overflow);
    break;
  }
  case ISD::UADDO:
  case ISD::USUBO: {
    SDValue Result, Overflow;
    TLI.expandUADDSUBO(Node, Result, Overflow, DAG);
    Results.push_back(Result);
    Results.push_back(Overflow);
    break;
  }
  case ISD::UMULO:
  case ISD::SMULO: {
    SDValue Result, Overflow;
    if (TLI.expandMULO(Node, Result, Overflow, DAG)) {
      Results.push_back(Result);
      Results.push_back(Overflow);
    }
    break;
  }
  case ISD::BUILD_PAIR: {
    EVT PairTy = Node->getValueType(0);
    Tmp1 = DAG.getNode(ISD::ZERO_EXTEND, dl, PairTy, Node->getOperand(0));
    Tmp2 = DAG.getNode(ISD::ANY_EXTEND, dl, PairTy, Node->getOperand(1));
    Tmp2 = DAG.getNode(
        ISD::SHL, dl, PairTy, Tmp2,
        DAG.getConstant(PairTy.getSizeInBits() / 2, dl,
                        TLI.getShiftAmountTy(PairTy, DAG.getDataLayout())));
    Results.push_back(DAG.getNode(ISD::OR, dl, PairTy, Tmp1, Tmp2));
    break;
  }
  case ISD::SELECT:
    Tmp1 = Node->getOperand(0);
    Tmp2 = Node->getOperand(1);
    Tmp3 = Node->getOperand(2);
    if (Tmp1.getOpcode() == ISD::SETCC) {
      Tmp1 = DAG.getSelectCC(dl, Tmp1.getOperand(0), Tmp1.getOperand(1),
                             Tmp2, Tmp3,
                             cast<CondCodeSDNode>(Tmp1.getOperand(2))->get());
    } else {
      Tmp1 = DAG.getSelectCC(dl, Tmp1,
                             DAG.getConstant(0, dl, Tmp1.getValueType()),
                             Tmp2, Tmp3, ISD::SETNE);
    }
    Tmp1->setFlags(Node->getFlags());
    Results.push_back(Tmp1);
    break;
  case ISD::BR_JT: {
    SDValue Chain = Node->getOperand(0);
    SDValue Table = Node->getOperand(1);
    SDValue Index = Node->getOperand(2);

    const DataLayout &TD = DAG.getDataLayout();
    EVT PTy = TLI.getPointerTy(TD);

    unsigned EntrySize =
      DAG.getMachineFunction().getJumpTableInfo()->getEntrySize(TD);

    // For power-of-two jumptable entry sizes convert multiplication to a shift.
    // This transformation needs to be done here since otherwise the MIPS
    // backend will end up emitting a three instruction multiply sequence
    // instead of a single shift and MSP430 will call a runtime function.
    if (llvm::isPowerOf2_32(EntrySize))
      Index = DAG.getNode(
          ISD::SHL, dl, Index.getValueType(), Index,
          DAG.getConstant(llvm::Log2_32(EntrySize), dl, Index.getValueType()));
    else
      Index = DAG.getNode(ISD::MUL, dl, Index.getValueType(), Index,
                          DAG.getConstant(EntrySize, dl, Index.getValueType()));
    SDValue Addr = DAG.getNode(ISD::ADD, dl, Index.getValueType(),
                               Index, Table);

    EVT MemVT = EVT::getIntegerVT(*DAG.getContext(), EntrySize * 8);
    SDValue LD = DAG.getExtLoad(
        ISD::SEXTLOAD, dl, PTy, Chain, Addr,
        MachinePointerInfo::getJumpTable(DAG.getMachineFunction()), MemVT);
    Addr = LD;
    if (TLI.isJumpTableRelative()) {
      // For PIC, the sequence is:
      // BRIND(load(Jumptable + index) + RelocBase)
      // RelocBase can be JumpTable, GOT or some sort of global base.
      Addr = DAG.getNode(ISD::ADD, dl, PTy, Addr,
                          TLI.getPICJumpTableRelocBase(Table, DAG));
    }

    Tmp1 = TLI.expandIndirectJTBranch(dl, LD.getValue(1), Addr, DAG);
    Results.push_back(Tmp1);
    break;
  }
  case ISD::BRCOND:
    // Expand brcond's setcc into its constituent parts and create a BR_CC
    // Node.
    Tmp1 = Node->getOperand(0);
    Tmp2 = Node->getOperand(1);
    if (Tmp2.getOpcode() == ISD::SETCC &&
        TLI.isOperationLegalOrCustom(ISD::BR_CC,
                                     Tmp2.getOperand(0).getValueType())) {
      Tmp1 = DAG.getNode(ISD::BR_CC, dl, MVT::Other, Tmp1, Tmp2.getOperand(2),
                         Tmp2.getOperand(0), Tmp2.getOperand(1),
                         Node->getOperand(2));
    } else {
      // We test only the i1 bit.  Skip the AND if UNDEF or another AND.
      if (Tmp2.isUndef() ||
          (Tmp2.getOpcode() == ISD::AND &&
           isa<ConstantSDNode>(Tmp2.getOperand(1)) &&
           cast<ConstantSDNode>(Tmp2.getOperand(1))->getZExtValue() == 1))
        Tmp3 = Tmp2;
      else
        Tmp3 = DAG.getNode(ISD::AND, dl, Tmp2.getValueType(), Tmp2,
                           DAG.getConstant(1, dl, Tmp2.getValueType()));
      Tmp1 = DAG.getNode(ISD::BR_CC, dl, MVT::Other, Tmp1,
                         DAG.getCondCode(ISD::SETNE), Tmp3,
                         DAG.getConstant(0, dl, Tmp3.getValueType()),
                         Node->getOperand(2));
    }
    Results.push_back(Tmp1);
    break;
  case ISD::SETCC:
  case ISD::STRICT_FSETCC:
  case ISD::STRICT_FSETCCS: {
    bool IsStrict = Node->getOpcode() != ISD::SETCC;
    bool IsSignaling = Node->getOpcode() == ISD::STRICT_FSETCCS;
    SDValue Chain = IsStrict ? Node->getOperand(0) : SDValue();
    unsigned Offset = IsStrict ? 1 : 0;
    Tmp1 = Node->getOperand(0 + Offset);
    Tmp2 = Node->getOperand(1 + Offset);
    Tmp3 = Node->getOperand(2 + Offset);
    bool Legalized =
        TLI.LegalizeSetCCCondCode(DAG, Node->getValueType(0), Tmp1, Tmp2, Tmp3,
                                  NeedInvert, dl, Chain, IsSignaling);

    if (Legalized) {
      // If we expanded the SETCC by swapping LHS and RHS, or by inverting the
      // condition code, create a new SETCC node.
      if (Tmp3.getNode()) {
        if (IsStrict) {
          Tmp1 = DAG.getNode(Node->getOpcode(), dl, Node->getVTList(),
                             {Chain, Tmp1, Tmp2, Tmp3}, Node->getFlags());
          Chain = Tmp1.getValue(1);
        } else {
          Tmp1 = DAG.getNode(Node->getOpcode(), dl, Node->getValueType(0), Tmp1,
                             Tmp2, Tmp3, Node->getFlags());
        }
      }

      // If we expanded the SETCC by inverting the condition code, then wrap
      // the existing SETCC in a NOT to restore the intended condition.
      if (NeedInvert)
        Tmp1 = DAG.getLogicalNOT(dl, Tmp1, Tmp1->getValueType(0));

      Results.push_back(Tmp1);
      if (IsStrict)
        Results.push_back(Chain);

      break;
    }

    // FIXME: It seems Legalized is false iff CCCode is Legal. I don't
    // understand if this code is useful for strict nodes.
    assert(!IsStrict && "Don't know how to expand for strict nodes.");

    // Otherwise, SETCC for the given comparison type must be completely
    // illegal; expand it into a SELECT_CC.
    EVT VT = Node->getValueType(0);
    int TrueValue;
    switch (TLI.getBooleanContents(Tmp1.getValueType())) {
    case TargetLowering::ZeroOrOneBooleanContent:
    case TargetLowering::UndefinedBooleanContent:
      TrueValue = 1;
      break;
    case TargetLowering::ZeroOrNegativeOneBooleanContent:
      TrueValue = -1;
      break;
    }
    Tmp1 = DAG.getNode(ISD::SELECT_CC, dl, VT, Tmp1, Tmp2,
                       DAG.getConstant(TrueValue, dl, VT),
                       DAG.getConstant(0, dl, VT),
                       Tmp3);
    Tmp1->setFlags(Node->getFlags());
    Results.push_back(Tmp1);
    break;
  }
  case ISD::SELECT_CC: {
    // TODO: need to add STRICT_SELECT_CC and STRICT_SELECT_CCS
    Tmp1 = Node->getOperand(0);   // LHS
    Tmp2 = Node->getOperand(1);   // RHS
    Tmp3 = Node->getOperand(2);   // True
    Tmp4 = Node->getOperand(3);   // False
    EVT VT = Node->getValueType(0);
    SDValue Chain;
    SDValue CC = Node->getOperand(4);
    ISD::CondCode CCOp = cast<CondCodeSDNode>(CC)->get();

    if (TLI.isCondCodeLegalOrCustom(CCOp, Tmp1.getSimpleValueType())) {
      // If the condition code is legal, then we need to expand this
      // node using SETCC and SELECT.
      EVT CmpVT = Tmp1.getValueType();
      assert(!TLI.isOperationExpand(ISD::SELECT, VT) &&
             "Cannot expand ISD::SELECT_CC when ISD::SELECT also needs to be "
             "expanded.");
      EVT CCVT = getSetCCResultType(CmpVT);
      SDValue Cond = DAG.getNode(ISD::SETCC, dl, CCVT, Tmp1, Tmp2, CC, Node->getFlags());
      Results.push_back(DAG.getSelect(dl, VT, Cond, Tmp3, Tmp4));
      break;
    }

    // SELECT_CC is legal, so the condition code must not be.
    bool Legalized = false;
    // Try to legalize by inverting the condition.  This is for targets that
    // might support an ordered version of a condition, but not the unordered
    // version (or vice versa).
    ISD::CondCode InvCC = ISD::getSetCCInverse(CCOp, Tmp1.getValueType());
    if (TLI.isCondCodeLegalOrCustom(InvCC, Tmp1.getSimpleValueType())) {
      // Use the new condition code and swap true and false
      Legalized = true;
      Tmp1 = DAG.getSelectCC(dl, Tmp1, Tmp2, Tmp4, Tmp3, InvCC);
      Tmp1->setFlags(Node->getFlags());
    } else {
      // If The inverse is not legal, then try to swap the arguments using
      // the inverse condition code.
      ISD::CondCode SwapInvCC = ISD::getSetCCSwappedOperands(InvCC);
      if (TLI.isCondCodeLegalOrCustom(SwapInvCC, Tmp1.getSimpleValueType())) {
        // The swapped inverse condition is legal, so swap true and false,
        // lhs and rhs.
        Legalized = true;
        Tmp1 = DAG.getSelectCC(dl, Tmp2, Tmp1, Tmp4, Tmp3, SwapInvCC);
        Tmp1->setFlags(Node->getFlags());
      }
    }

    if (!Legalized) {
      Legalized = TLI.LegalizeSetCCCondCode(
          DAG, getSetCCResultType(Tmp1.getValueType()), Tmp1, Tmp2, CC,
          NeedInvert, dl, Chain);

      assert(Legalized && "Can't legalize SELECT_CC with legal condition!");

      // If we expanded the SETCC by inverting the condition code, then swap
      // the True/False operands to match.
      if (NeedInvert)
        std::swap(Tmp3, Tmp4);

      // If we expanded the SETCC by swapping LHS and RHS, or by inverting the
      // condition code, create a new SELECT_CC node.
      if (CC.getNode()) {
        Tmp1 = DAG.getNode(ISD::SELECT_CC, dl, Node->getValueType(0),
                           Tmp1, Tmp2, Tmp3, Tmp4, CC);
      } else {
        Tmp2 = DAG.getConstant(0, dl, Tmp1.getValueType());
        CC = DAG.getCondCode(ISD::SETNE);
        Tmp1 = DAG.getNode(ISD::SELECT_CC, dl, Node->getValueType(0), Tmp1,
                           Tmp2, Tmp3, Tmp4, CC);
      }
      Tmp1->setFlags(Node->getFlags());
    }
    Results.push_back(Tmp1);
    break;
  }
  case ISD::BR_CC: {
    // TODO: need to add STRICT_BR_CC and STRICT_BR_CCS
    SDValue Chain;
    Tmp1 = Node->getOperand(0);              // Chain
    Tmp2 = Node->getOperand(2);              // LHS
    Tmp3 = Node->getOperand(3);              // RHS
    Tmp4 = Node->getOperand(1);              // CC

    bool Legalized =
        TLI.LegalizeSetCCCondCode(DAG, getSetCCResultType(Tmp2.getValueType()),
                                  Tmp2, Tmp3, Tmp4, NeedInvert, dl, Chain);
    (void)Legalized;
    assert(Legalized && "Can't legalize BR_CC with legal condition!");

    // If we expanded the SETCC by swapping LHS and RHS, create a new BR_CC
    // node.
    if (Tmp4.getNode()) {
      assert(!NeedInvert && "Don't know how to invert BR_CC!");

      Tmp1 = DAG.getNode(ISD::BR_CC, dl, Node->getValueType(0), Tmp1,
                         Tmp4, Tmp2, Tmp3, Node->getOperand(4));
    } else {
      Tmp3 = DAG.getConstant(0, dl, Tmp2.getValueType());
      Tmp4 = DAG.getCondCode(NeedInvert ? ISD::SETEQ : ISD::SETNE);
      Tmp1 = DAG.getNode(ISD::BR_CC, dl, Node->getValueType(0), Tmp1, Tmp4,
                         Tmp2, Tmp3, Node->getOperand(4));
    }
    Results.push_back(Tmp1);
    break;
  }
  case ISD::BUILD_VECTOR:
    Results.push_back(ExpandBUILD_VECTOR(Node));
    break;
  case ISD::SPLAT_VECTOR:
    Results.push_back(ExpandSPLAT_VECTOR(Node));
    break;
  case ISD::SRA:
  case ISD::SRL:
  case ISD::SHL: {
    // Scalarize vector SRA/SRL/SHL.
    EVT VT = Node->getValueType(0);
    assert(VT.isVector() && "Unable to legalize non-vector shift");
    assert(TLI.isTypeLegal(VT.getScalarType())&& "Element type must be legal");
    unsigned NumElem = VT.getVectorNumElements();

    SmallVector<SDValue, 8> Scalars;
    for (unsigned Idx = 0; Idx < NumElem; Idx++) {
      SDValue Ex =
          DAG.getNode(ISD::EXTRACT_VECTOR_ELT, dl, VT.getScalarType(),
                      Node->getOperand(0), DAG.getVectorIdxConstant(Idx, dl));
      SDValue Sh =
          DAG.getNode(ISD::EXTRACT_VECTOR_ELT, dl, VT.getScalarType(),
                      Node->getOperand(1), DAG.getVectorIdxConstant(Idx, dl));
      Scalars.push_back(DAG.getNode(Node->getOpcode(), dl,
                                    VT.getScalarType(), Ex, Sh));
    }

    SDValue Result = DAG.getBuildVector(Node->getValueType(0), dl, Scalars);
    Results.push_back(Result);
    break;
  }
  case ISD::VECREDUCE_FADD:
  case ISD::VECREDUCE_FMUL:
  case ISD::VECREDUCE_ADD:
  case ISD::VECREDUCE_MUL:
  case ISD::VECREDUCE_AND:
  case ISD::VECREDUCE_OR:
  case ISD::VECREDUCE_XOR:
  case ISD::VECREDUCE_SMAX:
  case ISD::VECREDUCE_SMIN:
  case ISD::VECREDUCE_UMAX:
  case ISD::VECREDUCE_UMIN:
  case ISD::VECREDUCE_FMAX:
  case ISD::VECREDUCE_FMIN:
    Results.push_back(TLI.expandVecReduce(Node, DAG));
    break;
  case ISD::GLOBAL_OFFSET_TABLE:
  case ISD::GlobalAddress:
  case ISD::GlobalTLSAddress:
  case ISD::ExternalSymbol:
  case ISD::ConstantPool:
  case ISD::JumpTable:
  case ISD::INTRINSIC_W_CHAIN:
  case ISD::INTRINSIC_WO_CHAIN:
  case ISD::INTRINSIC_VOID:
    // FIXME: Custom lowering for these operations shouldn't return null!
    // Return true so that we don't call ConvertNodeToLibcall which also won't
    // do anything.
    return true;
  }

  if (!TLI.isStrictFPEnabled() && Results.empty() && Node->isStrictFPOpcode()) {
    // FIXME: We were asked to expand a strict floating-point operation,
    // but there is currently no expansion implemented that would preserve
    // the "strict" properties.  For now, we just fall back to the non-strict
    // version if that is legal on the target.  The actual mutation of the
    // operation will happen in SelectionDAGISel::DoInstructionSelection.
    switch (Node->getOpcode()) {
    default:
      if (TLI.getStrictFPOperationAction(Node->getOpcode(),
                                         Node->getValueType(0))
          == TargetLowering::Legal)
        return true;
      break;
    case ISD::STRICT_FSUB: {
      if (TLI.getStrictFPOperationAction(
              ISD::STRICT_FSUB, Node->getValueType(0)) == TargetLowering::Legal)
        return true;
      if (TLI.getStrictFPOperationAction(
              ISD::STRICT_FADD, Node->getValueType(0)) != TargetLowering::Legal)
        break;

      EVT VT = Node->getValueType(0);
      const SDNodeFlags Flags = Node->getFlags();
      SDValue Neg = DAG.getNode(ISD::FNEG, dl, VT, Node->getOperand(2), Flags);
      SDValue Fadd = DAG.getNode(ISD::STRICT_FADD, dl, Node->getVTList(),
                                 {Node->getOperand(0), Node->getOperand(1), Neg},
                         Flags);

      Results.push_back(Fadd);
      Results.push_back(Fadd.getValue(1));
      break;
    }
    case ISD::STRICT_SINT_TO_FP:
    case ISD::STRICT_UINT_TO_FP:
    case ISD::STRICT_LRINT:
    case ISD::STRICT_LLRINT:
    case ISD::STRICT_LROUND:
    case ISD::STRICT_LLROUND:
      // These are registered by the operand type instead of the value
      // type. Reflect that here.
      if (TLI.getStrictFPOperationAction(Node->getOpcode(),
                                         Node->getOperand(1).getValueType())
          == TargetLowering::Legal)
        return true;
      break;
    }
  }

  // Replace the original node with the legalized result.
  if (Results.empty()) {
    LLVM_DEBUG(dbgs() << "Cannot expand node\n");
    return false;
  }

  LLVM_DEBUG(dbgs() << "Successfully expanded node\n");
  ReplaceNode(Node, Results.data());
  return true;
}

void SelectionDAGLegalize::ConvertNodeToLibcall(SDNode *Node) {
  LLVM_DEBUG(dbgs() << "Trying to convert node to libcall\n");
  SmallVector<SDValue, 8> Results;
  SDLoc dl(Node);
  // FIXME: Check flags on the node to see if we can use a finite call.
  unsigned Opc = Node->getOpcode();
  switch (Opc) {
  case ISD::ATOMIC_FENCE: {
    // If the target didn't lower this, lower it to '__sync_synchronize()' call
    // FIXME: handle "fence singlethread" more efficiently.
    TargetLowering::ArgListTy Args;

    TargetLowering::CallLoweringInfo CLI(DAG);
    CLI.setDebugLoc(dl)
        .setChain(Node->getOperand(0))
        .setLibCallee(
            CallingConv::C, Type::getVoidTy(*DAG.getContext()),
            DAG.getExternalSymbol("__sync_synchronize",
                                  TLI.getPointerTy(DAG.getDataLayout())),
            std::move(Args));

    std::pair<SDValue, SDValue> CallResult = TLI.LowerCallTo(CLI);

    Results.push_back(CallResult.second);
    break;
  }
  // By default, atomic intrinsics are marked Legal and lowered. Targets
  // which don't support them directly, however, may want libcalls, in which
  // case they mark them Expand, and we get here.
  case ISD::ATOMIC_SWAP:
  case ISD::ATOMIC_LOAD_ADD:
  case ISD::ATOMIC_LOAD_SUB:
  case ISD::ATOMIC_LOAD_AND:
  case ISD::ATOMIC_LOAD_CLR:
  case ISD::ATOMIC_LOAD_OR:
  case ISD::ATOMIC_LOAD_XOR:
  case ISD::ATOMIC_LOAD_NAND:
  case ISD::ATOMIC_LOAD_MIN:
  case ISD::ATOMIC_LOAD_MAX:
  case ISD::ATOMIC_LOAD_UMIN:
  case ISD::ATOMIC_LOAD_UMAX:
  case ISD::ATOMIC_CMP_SWAP: {
    MVT VT = cast<AtomicSDNode>(Node)->getMemoryVT().getSimpleVT();
    AtomicOrdering Order = cast<AtomicSDNode>(Node)->getMergedOrdering();
    RTLIB::Libcall LC = RTLIB::getOUTLINE_ATOMIC(Opc, Order, VT);
    EVT RetVT = Node->getValueType(0);
    TargetLowering::MakeLibCallOptions CallOptions;
    SmallVector<SDValue, 4> Ops;
    if (TLI.getLibcallName(LC)) {
      // If outline atomic available, prepare its arguments and expand.
      Ops.append(Node->op_begin() + 2, Node->op_end());
      Ops.push_back(Node->getOperand(1));

    } else {
      LC = RTLIB::getSYNC(Opc, VT);
      assert(LC != RTLIB::UNKNOWN_LIBCALL &&
             "Unexpected atomic op or value type!");
      // Arguments for expansion to sync libcall
      Ops.append(Node->op_begin() + 1, Node->op_end());
    }
    std::pair<SDValue, SDValue> Tmp = TLI.makeLibCall(DAG, LC, RetVT,
                                                      Ops, CallOptions,
                                                      SDLoc(Node),
                                                      Node->getOperand(0));
    Results.push_back(Tmp.first);
    Results.push_back(Tmp.second);
    break;
  }
  case ISD::TRAP: {
    // If this operation is not supported, lower it to 'abort()' call
    TargetLowering::ArgListTy Args;
    TargetLowering::CallLoweringInfo CLI(DAG);
    CLI.setDebugLoc(dl)
        .setChain(Node->getOperand(0))
        .setLibCallee(CallingConv::C, Type::getVoidTy(*DAG.getContext()),
                      DAG.getExternalSymbol(
                          "abort", TLI.getPointerTy(DAG.getDataLayout())),
                      std::move(Args));
    std::pair<SDValue, SDValue> CallResult = TLI.LowerCallTo(CLI);

    Results.push_back(CallResult.second);
    break;
  }
  case ISD::FMINNUM:
  case ISD::STRICT_FMINNUM:
    ExpandFPLibCall(Node, RTLIB::FMIN_F32, RTLIB::FMIN_F64,
                    RTLIB::FMIN_F80, RTLIB::FMIN_F128,
                    RTLIB::FMIN_PPCF128, Results);
    break;
  case ISD::FMAXNUM:
  case ISD::STRICT_FMAXNUM:
    ExpandFPLibCall(Node, RTLIB::FMAX_F32, RTLIB::FMAX_F64,
                    RTLIB::FMAX_F80, RTLIB::FMAX_F128,
                    RTLIB::FMAX_PPCF128, Results);
    break;
  case ISD::FSQRT:
  case ISD::STRICT_FSQRT:
    ExpandFPLibCall(Node, RTLIB::SQRT_F32, RTLIB::SQRT_F64,
                    RTLIB::SQRT_F80, RTLIB::SQRT_F128,
                    RTLIB::SQRT_PPCF128, Results);
    break;
  case ISD::FCBRT:
    ExpandFPLibCall(Node, RTLIB::CBRT_F32, RTLIB::CBRT_F64,
                    RTLIB::CBRT_F80, RTLIB::CBRT_F128,
                    RTLIB::CBRT_PPCF128, Results);
    break;
  case ISD::FSIN:
  case ISD::STRICT_FSIN:
    ExpandFPLibCall(Node, RTLIB::SIN_F32, RTLIB::SIN_F64,
                    RTLIB::SIN_F80, RTLIB::SIN_F128,
                    RTLIB::SIN_PPCF128, Results);
    break;
  case ISD::FCOS:
  case ISD::STRICT_FCOS:
    ExpandFPLibCall(Node, RTLIB::COS_F32, RTLIB::COS_F64,
                    RTLIB::COS_F80, RTLIB::COS_F128,
                    RTLIB::COS_PPCF128, Results);
    break;
  case ISD::FSINCOS:
    // Expand into sincos libcall.
    ExpandSinCosLibCall(Node, Results);
    break;
  case ISD::FLOG:
  case ISD::STRICT_FLOG:
    ExpandFPLibCall(Node, RTLIB::LOG_F32, RTLIB::LOG_F64, RTLIB::LOG_F80,
                    RTLIB::LOG_F128, RTLIB::LOG_PPCF128, Results);
    break;
  case ISD::FLOG2:
  case ISD::STRICT_FLOG2:
    ExpandFPLibCall(Node, RTLIB::LOG2_F32, RTLIB::LOG2_F64, RTLIB::LOG2_F80,
                    RTLIB::LOG2_F128, RTLIB::LOG2_PPCF128, Results);
    break;
  case ISD::FLOG10:
  case ISD::STRICT_FLOG10:
    ExpandFPLibCall(Node, RTLIB::LOG10_F32, RTLIB::LOG10_F64, RTLIB::LOG10_F80,
                    RTLIB::LOG10_F128, RTLIB::LOG10_PPCF128, Results);
    break;
  case ISD::FEXP:
  case ISD::STRICT_FEXP:
    ExpandFPLibCall(Node, RTLIB::EXP_F32, RTLIB::EXP_F64, RTLIB::EXP_F80,
                    RTLIB::EXP_F128, RTLIB::EXP_PPCF128, Results);
    break;
  case ISD::FEXP2:
  case ISD::STRICT_FEXP2:
    ExpandFPLibCall(Node, RTLIB::EXP2_F32, RTLIB::EXP2_F64, RTLIB::EXP2_F80,
                    RTLIB::EXP2_F128, RTLIB::EXP2_PPCF128, Results);
    break;
  case ISD::FTRUNC:
  case ISD::STRICT_FTRUNC:
    ExpandFPLibCall(Node, RTLIB::TRUNC_F32, RTLIB::TRUNC_F64,
                    RTLIB::TRUNC_F80, RTLIB::TRUNC_F128,
                    RTLIB::TRUNC_PPCF128, Results);
    break;
  case ISD::FFLOOR:
  case ISD::STRICT_FFLOOR:
    ExpandFPLibCall(Node, RTLIB::FLOOR_F32, RTLIB::FLOOR_F64,
                    RTLIB::FLOOR_F80, RTLIB::FLOOR_F128,
                    RTLIB::FLOOR_PPCF128, Results);
    break;
  case ISD::FCEIL:
  case ISD::STRICT_FCEIL:
    ExpandFPLibCall(Node, RTLIB::CEIL_F32, RTLIB::CEIL_F64,
                    RTLIB::CEIL_F80, RTLIB::CEIL_F128,
                    RTLIB::CEIL_PPCF128, Results);
    break;
  case ISD::FRINT:
  case ISD::STRICT_FRINT:
    ExpandFPLibCall(Node, RTLIB::RINT_F32, RTLIB::RINT_F64,
                    RTLIB::RINT_F80, RTLIB::RINT_F128,
                    RTLIB::RINT_PPCF128, Results);
    break;
  case ISD::FNEARBYINT:
  case ISD::STRICT_FNEARBYINT:
    ExpandFPLibCall(Node, RTLIB::NEARBYINT_F32,
                    RTLIB::NEARBYINT_F64,
                    RTLIB::NEARBYINT_F80,
                    RTLIB::NEARBYINT_F128,
                    RTLIB::NEARBYINT_PPCF128, Results);
    break;
  case ISD::FROUND:
  case ISD::STRICT_FROUND:
    ExpandFPLibCall(Node, RTLIB::ROUND_F32,
                    RTLIB::ROUND_F64,
                    RTLIB::ROUND_F80,
                    RTLIB::ROUND_F128,
                    RTLIB::ROUND_PPCF128, Results);
    break;
  case ISD::FROUNDEVEN:
  case ISD::STRICT_FROUNDEVEN:
    ExpandFPLibCall(Node, RTLIB::ROUNDEVEN_F32,
                    RTLIB::ROUNDEVEN_F64,
                    RTLIB::ROUNDEVEN_F80,
                    RTLIB::ROUNDEVEN_F128,
                    RTLIB::ROUNDEVEN_PPCF128, Results);
    break;
  case ISD::FPOWI:
  case ISD::STRICT_FPOWI: {
    RTLIB::Libcall LC = RTLIB::getPOWI(Node->getSimpleValueType(0));
    assert(LC != RTLIB::UNKNOWN_LIBCALL && "Unexpected fpowi.");
    if (!TLI.getLibcallName(LC)) {
      // Some targets don't have a powi libcall; use pow instead.
      SDValue Exponent = DAG.getNode(ISD::SINT_TO_FP, SDLoc(Node),
                                     Node->getValueType(0),
                                     Node->getOperand(1));
      Results.push_back(DAG.getNode(ISD::FPOW, SDLoc(Node),
                                    Node->getValueType(0), Node->getOperand(0),
                                    Exponent));
      break;
    }
    unsigned Offset = Node->isStrictFPOpcode() ? 1 : 0;
    bool ExponentHasSizeOfInt =
        DAG.getLibInfo().getIntSize() ==
        Node->getOperand(1 + Offset).getValueType().getSizeInBits();
    if (!ExponentHasSizeOfInt) {
      // If the exponent does not match with sizeof(int) a libcall to
      // RTLIB::POWI would use the wrong type for the argument.
      DAG.getContext()->emitError("POWI exponent does not match sizeof(int)");
      Results.push_back(DAG.getUNDEF(Node->getValueType(0)));
      break;
    }
    ExpandFPLibCall(Node, LC, Results);
    break;
  }
  case ISD::FPOW:
  case ISD::STRICT_FPOW:
    ExpandFPLibCall(Node, RTLIB::POW_F32, RTLIB::POW_F64, RTLIB::POW_F80,
                    RTLIB::POW_F128, RTLIB::POW_PPCF128, Results);
    break;
  case ISD::LROUND:
  case ISD::STRICT_LROUND:
    ExpandArgFPLibCall(Node, RTLIB::LROUND_F32,
                       RTLIB::LROUND_F64, RTLIB::LROUND_F80,
                       RTLIB::LROUND_F128,
                       RTLIB::LROUND_PPCF128, Results);
    break;
  case ISD::LLROUND:
  case ISD::STRICT_LLROUND:
    ExpandArgFPLibCall(Node, RTLIB::LLROUND_F32,
                       RTLIB::LLROUND_F64, RTLIB::LLROUND_F80,
                       RTLIB::LLROUND_F128,
                       RTLIB::LLROUND_PPCF128, Results);
    break;
  case ISD::LRINT:
  case ISD::STRICT_LRINT:
    ExpandArgFPLibCall(Node, RTLIB::LRINT_F32,
                       RTLIB::LRINT_F64, RTLIB::LRINT_F80,
                       RTLIB::LRINT_F128,
                       RTLIB::LRINT_PPCF128, Results);
    break;
  case ISD::LLRINT:
  case ISD::STRICT_LLRINT:
    ExpandArgFPLibCall(Node, RTLIB::LLRINT_F32,
                       RTLIB::LLRINT_F64, RTLIB::LLRINT_F80,
                       RTLIB::LLRINT_F128,
                       RTLIB::LLRINT_PPCF128, Results);
    break;
  case ISD::FDIV:
  case ISD::STRICT_FDIV:
    ExpandFPLibCall(Node, RTLIB::DIV_F32, RTLIB::DIV_F64,
                    RTLIB::DIV_F80, RTLIB::DIV_F128,
                    RTLIB::DIV_PPCF128, Results);
    break;
  case ISD::FREM:
  case ISD::STRICT_FREM:
    ExpandFPLibCall(Node, RTLIB::REM_F32, RTLIB::REM_F64,
                    RTLIB::REM_F80, RTLIB::REM_F128,
                    RTLIB::REM_PPCF128, Results);
    break;
  case ISD::FMA:
  case ISD::STRICT_FMA:
    ExpandFPLibCall(Node, RTLIB::FMA_F32, RTLIB::FMA_F64,
                    RTLIB::FMA_F80, RTLIB::FMA_F128,
                    RTLIB::FMA_PPCF128, Results);
    break;
  case ISD::FADD:
  case ISD::STRICT_FADD:
    ExpandFPLibCall(Node, RTLIB::ADD_F32, RTLIB::ADD_F64,
                    RTLIB::ADD_F80, RTLIB::ADD_F128,
                    RTLIB::ADD_PPCF128, Results);
    break;
  case ISD::FMUL:
  case ISD::STRICT_FMUL:
    ExpandFPLibCall(Node, RTLIB::MUL_F32, RTLIB::MUL_F64,
                    RTLIB::MUL_F80, RTLIB::MUL_F128,
                    RTLIB::MUL_PPCF128, Results);
    break;
  case ISD::FP16_TO_FP:
    if (Node->getValueType(0) == MVT::f32) {
      Results.push_back(ExpandLibCall(RTLIB::FPEXT_F16_F32, Node, false));
    }
    break;
  case ISD::STRICT_FP16_TO_FP: {
    if (Node->getValueType(0) == MVT::f32) {
      TargetLowering::MakeLibCallOptions CallOptions;
      std::pair<SDValue, SDValue> Tmp = TLI.makeLibCall(
          DAG, RTLIB::FPEXT_F16_F32, MVT::f32, Node->getOperand(1), CallOptions,
          SDLoc(Node), Node->getOperand(0));
      Results.push_back(Tmp.first);
      Results.push_back(Tmp.second);
    }
    break;
  }
  case ISD::FP_TO_FP16: {
    RTLIB::Libcall LC =
        RTLIB::getFPROUND(Node->getOperand(0).getValueType(), MVT::f16);
    assert(LC != RTLIB::UNKNOWN_LIBCALL && "Unable to expand fp_to_fp16");
    Results.push_back(ExpandLibCall(LC, Node, false));
    break;
  }
  case ISD::STRICT_SINT_TO_FP:
  case ISD::STRICT_UINT_TO_FP:
  case ISD::SINT_TO_FP:
  case ISD::UINT_TO_FP: {
    // TODO - Common the code with DAGTypeLegalizer::SoftenFloatRes_XINT_TO_FP
    bool IsStrict = Node->isStrictFPOpcode();
    bool Signed = Node->getOpcode() == ISD::SINT_TO_FP ||
                  Node->getOpcode() == ISD::STRICT_SINT_TO_FP;
    EVT SVT = Node->getOperand(IsStrict ? 1 : 0).getValueType();
    EVT RVT = Node->getValueType(0);
    EVT NVT = EVT();
    SDLoc dl(Node);

    // Even if the input is legal, no libcall may exactly match, eg. we don't
    // have i1 -> fp conversions. So, it needs to be promoted to a larger type,
    // eg: i13 -> fp. Then, look for an appropriate libcall.
    RTLIB::Libcall LC = RTLIB::UNKNOWN_LIBCALL;
    for (unsigned t = MVT::FIRST_INTEGER_VALUETYPE;
         t <= MVT::LAST_INTEGER_VALUETYPE && LC == RTLIB::UNKNOWN_LIBCALL;
         ++t) {
      NVT = (MVT::SimpleValueType)t;
      // The source needs to big enough to hold the operand.
      if (NVT.bitsGE(SVT))
        LC = Signed ? RTLIB::getSINTTOFP(NVT, RVT)
                    : RTLIB::getUINTTOFP(NVT, RVT);
    }
    assert(LC != RTLIB::UNKNOWN_LIBCALL && "Unable to legalize as libcall");

    SDValue Chain = IsStrict ? Node->getOperand(0) : SDValue();
    // Sign/zero extend the argument if the libcall takes a larger type.
    SDValue Op = DAG.getNode(Signed ? ISD::SIGN_EXTEND : ISD::ZERO_EXTEND, dl,
                             NVT, Node->getOperand(IsStrict ? 1 : 0));
    TargetLowering::MakeLibCallOptions CallOptions;
    CallOptions.setSExt(Signed);
    std::pair<SDValue, SDValue> Tmp =
        TLI.makeLibCall(DAG, LC, RVT, Op, CallOptions, dl, Chain);
    Results.push_back(Tmp.first);
    if (IsStrict)
      Results.push_back(Tmp.second);
    break;
  }
  case ISD::FP_TO_SINT:
  case ISD::FP_TO_UINT:
  case ISD::STRICT_FP_TO_SINT:
  case ISD::STRICT_FP_TO_UINT: {
    // TODO - Common the code with DAGTypeLegalizer::SoftenFloatOp_FP_TO_XINT.
    bool IsStrict = Node->isStrictFPOpcode();
    bool Signed = Node->getOpcode() == ISD::FP_TO_SINT ||
                  Node->getOpcode() == ISD::STRICT_FP_TO_SINT;

    SDValue Op = Node->getOperand(IsStrict ? 1 : 0);
    EVT SVT = Op.getValueType();
    EVT RVT = Node->getValueType(0);
    EVT NVT = EVT();
    SDLoc dl(Node);

    // Even if the result is legal, no libcall may exactly match, eg. we don't
    // have fp -> i1 conversions. So, it needs to be promoted to a larger type,
    // eg: fp -> i32. Then, look for an appropriate libcall.
    RTLIB::Libcall LC = RTLIB::UNKNOWN_LIBCALL;
    for (unsigned IntVT = MVT::FIRST_INTEGER_VALUETYPE;
         IntVT <= MVT::LAST_INTEGER_VALUETYPE && LC == RTLIB::UNKNOWN_LIBCALL;
         ++IntVT) {
      NVT = (MVT::SimpleValueType)IntVT;
      // The type needs to big enough to hold the result.
      if (NVT.bitsGE(RVT))
        LC = Signed ? RTLIB::getFPTOSINT(SVT, NVT)
                    : RTLIB::getFPTOUINT(SVT, NVT);
    }
    assert(LC != RTLIB::UNKNOWN_LIBCALL && "Unable to legalize as libcall");

    SDValue Chain = IsStrict ? Node->getOperand(0) : SDValue();
    TargetLowering::MakeLibCallOptions CallOptions;
    std::pair<SDValue, SDValue> Tmp =
        TLI.makeLibCall(DAG, LC, NVT, Op, CallOptions, dl, Chain);

    // Truncate the result if the libcall returns a larger type.
    Results.push_back(DAG.getNode(ISD::TRUNCATE, dl, RVT, Tmp.first));
    if (IsStrict)
      Results.push_back(Tmp.second);
    break;
  }

  case ISD::FP_ROUND:
  case ISD::STRICT_FP_ROUND: {
    // X = FP_ROUND(Y, TRUNC)
    // TRUNC is a flag, which is always an integer that is zero or one.
    // If TRUNC is 0, this is a normal rounding, if it is 1, this FP_ROUND
    // is known to not change the value of Y.
    // We can only expand it into libcall if the TRUNC is 0.
    bool IsStrict = Node->isStrictFPOpcode();
    SDValue Op = Node->getOperand(IsStrict ? 1 : 0);
    SDValue Chain = IsStrict ? Node->getOperand(0) : SDValue();
    EVT VT = Node->getValueType(0);
    assert(cast<ConstantSDNode>(Node->getOperand(IsStrict ? 2 : 1))->isZero() &&
           "Unable to expand as libcall if it is not normal rounding");

    RTLIB::Libcall LC = RTLIB::getFPROUND(Op.getValueType(), VT);
    assert(LC != RTLIB::UNKNOWN_LIBCALL && "Unable to legalize as libcall");

    TargetLowering::MakeLibCallOptions CallOptions;
    std::pair<SDValue, SDValue> Tmp =
        TLI.makeLibCall(DAG, LC, VT, Op, CallOptions, SDLoc(Node), Chain);
    Results.push_back(Tmp.first);
    if (IsStrict)
      Results.push_back(Tmp.second);
    break;
  }
  case ISD::FP_EXTEND: {
    Results.push_back(
        ExpandLibCall(RTLIB::getFPEXT(Node->getOperand(0).getValueType(),
                                      Node->getValueType(0)),
                      Node, false));
    break;
  }
  case ISD::STRICT_FP_EXTEND:
  case ISD::STRICT_FP_TO_FP16: {
    RTLIB::Libcall LC =
        Node->getOpcode() == ISD::STRICT_FP_TO_FP16
            ? RTLIB::getFPROUND(Node->getOperand(1).getValueType(), MVT::f16)
            : RTLIB::getFPEXT(Node->getOperand(1).getValueType(),
                              Node->getValueType(0));
    assert(LC != RTLIB::UNKNOWN_LIBCALL && "Unable to legalize as libcall");

    TargetLowering::MakeLibCallOptions CallOptions;
    std::pair<SDValue, SDValue> Tmp =
        TLI.makeLibCall(DAG, LC, Node->getValueType(0), Node->getOperand(1),
                        CallOptions, SDLoc(Node), Node->getOperand(0));
    Results.push_back(Tmp.first);
    Results.push_back(Tmp.second);
    break;
  }
  case ISD::FSUB:
  case ISD::STRICT_FSUB:
    ExpandFPLibCall(Node, RTLIB::SUB_F32, RTLIB::SUB_F64,
                    RTLIB::SUB_F80, RTLIB::SUB_F128,
                    RTLIB::SUB_PPCF128, Results);
    break;
  case ISD::SREM:
    Results.push_back(ExpandIntLibCall(
        Node, true, RTLIB::SREM_I8, RTLIB::SREM_I16, RTLIB::SREM_I32,
        RTLIB::SREM_I64, RTLIB::SREM_I128, RTLIB::SREM_IEXT));
    break;
  case ISD::UREM:
    Results.push_back(ExpandIntLibCall(
        Node, false, RTLIB::UREM_I8, RTLIB::UREM_I16, RTLIB::UREM_I32,
        RTLIB::UREM_I64, RTLIB::UREM_I128, RTLIB::UREM_IEXT));
    break;
  case ISD::SDIV:
    Results.push_back(ExpandIntLibCall(
        Node, true, RTLIB::SDIV_I8, RTLIB::SDIV_I16, RTLIB::SDIV_I32,
        RTLIB::SDIV_I64, RTLIB::SDIV_I128, RTLIB::SDIV_IEXT));
    break;
  case ISD::UDIV:
    Results.push_back(ExpandIntLibCall(
        Node, false, RTLIB::UDIV_I8, RTLIB::UDIV_I16, RTLIB::UDIV_I32,
        RTLIB::UDIV_I64, RTLIB::UDIV_I128, RTLIB::UDIV_IEXT));
    break;
  case ISD::SDIVREM:
  case ISD::UDIVREM:
    // Expand into divrem libcall
    ExpandDivRemLibCall(Node, Results);
    break;
  case ISD::MUL:
    Results.push_back(ExpandIntLibCall(
        Node, false, RTLIB::MUL_I8, RTLIB::MUL_I16, RTLIB::MUL_I32,
        RTLIB::MUL_I64, RTLIB::MUL_I128, RTLIB::MUL_IEXT));
    break;
  case ISD::CTLZ_ZERO_UNDEF:
    switch (Node->getSimpleValueType(0).SimpleTy) {
    default:
      llvm_unreachable("LibCall explicitly requested, but not available");
    case MVT::i32:
      Results.push_back(ExpandLibCall(RTLIB::CTLZ_I32, Node, false));
      break;
    case MVT::i64:
      Results.push_back(ExpandLibCall(RTLIB::CTLZ_I64, Node, false));
      break;
    case MVT::i128:
      Results.push_back(ExpandLibCall(RTLIB::CTLZ_I128, Node, false));
      break;
    }
    break;
  }

  // Replace the original node with the legalized result.
  if (!Results.empty()) {
    LLVM_DEBUG(dbgs() << "Successfully converted node to libcall\n");
    ReplaceNode(Node, Results.data());
  } else
    LLVM_DEBUG(dbgs() << "Could not convert node to libcall\n");
}

// Determine the vector type to use in place of an original scalar element when
// promoting equally sized vectors.
static MVT getPromotedVectorElementType(const TargetLowering &TLI,
                                        MVT EltVT, MVT NewEltVT) {
  unsigned OldEltsPerNewElt = EltVT.getSizeInBits() / NewEltVT.getSizeInBits();
  MVT MidVT = MVT::getVectorVT(NewEltVT, OldEltsPerNewElt);
  assert(TLI.isTypeLegal(MidVT) && "unexpected");
  return MidVT;
}

void SelectionDAGLegalize::PromoteNode(SDNode *Node) {
  LLVM_DEBUG(dbgs() << "Trying to promote node\n");
  SmallVector<SDValue, 8> Results;
  MVT OVT = Node->getSimpleValueType(0);
  if (Node->getOpcode() == ISD::UINT_TO_FP ||
      Node->getOpcode() == ISD::SINT_TO_FP ||
      Node->getOpcode() == ISD::SETCC ||
      Node->getOpcode() == ISD::EXTRACT_VECTOR_ELT ||
      Node->getOpcode() == ISD::INSERT_VECTOR_ELT) {
    OVT = Node->getOperand(0).getSimpleValueType();
  }
  if (Node->getOpcode() == ISD::STRICT_UINT_TO_FP ||
      Node->getOpcode() == ISD::STRICT_SINT_TO_FP ||
      Node->getOpcode() == ISD::STRICT_FSETCC ||
      Node->getOpcode() == ISD::STRICT_FSETCCS)
    OVT = Node->getOperand(1).getSimpleValueType();
  if (Node->getOpcode() == ISD::BR_CC ||
      Node->getOpcode() == ISD::SELECT_CC)
    OVT = Node->getOperand(2).getSimpleValueType();
  MVT NVT = TLI.getTypeToPromoteTo(Node->getOpcode(), OVT);
  SDLoc dl(Node);
  SDValue Tmp1, Tmp2, Tmp3, Tmp4;
  switch (Node->getOpcode()) {
  case ISD::CTTZ:
  case ISD::CTTZ_ZERO_UNDEF:
  case ISD::CTLZ:
  case ISD::CTLZ_ZERO_UNDEF:
  case ISD::CTPOP:
    // Zero extend the argument unless its cttz, then use any_extend.
    if (Node->getOpcode() == ISD::CTTZ ||
        Node->getOpcode() == ISD::CTTZ_ZERO_UNDEF)
      Tmp1 = DAG.getNode(ISD::ANY_EXTEND, dl, NVT, Node->getOperand(0));
    else
      Tmp1 = DAG.getNode(ISD::ZERO_EXTEND, dl, NVT, Node->getOperand(0));

    if (Node->getOpcode() == ISD::CTTZ) {
      // The count is the same in the promoted type except if the original
      // value was zero.  This can be handled by setting the bit just off
      // the top of the original type.
      auto TopBit = APInt::getOneBitSet(NVT.getSizeInBits(),
                                        OVT.getSizeInBits());
      Tmp1 = DAG.getNode(ISD::OR, dl, NVT, Tmp1,
                         DAG.getConstant(TopBit, dl, NVT));
    }
    // Perform the larger operation. For CTPOP and CTTZ_ZERO_UNDEF, this is
    // already the correct result.
    Tmp1 = DAG.getNode(Node->getOpcode(), dl, NVT, Tmp1);
    if (Node->getOpcode() == ISD::CTLZ ||
        Node->getOpcode() == ISD::CTLZ_ZERO_UNDEF) {
      // Tmp1 = Tmp1 - (sizeinbits(NVT) - sizeinbits(Old VT))
      Tmp1 = DAG.getNode(ISD::SUB, dl, NVT, Tmp1,
                          DAG.getConstant(NVT.getSizeInBits() -
                                          OVT.getSizeInBits(), dl, NVT));
    }
    Results.push_back(DAG.getNode(ISD::TRUNCATE, dl, OVT, Tmp1));
    break;
  case ISD::BITREVERSE:
  case ISD::BSWAP: {
    unsigned DiffBits = NVT.getSizeInBits() - OVT.getSizeInBits();
    Tmp1 = DAG.getNode(ISD::ZERO_EXTEND, dl, NVT, Node->getOperand(0));
    Tmp1 = DAG.getNode(Node->getOpcode(), dl, NVT, Tmp1);
    Tmp1 = DAG.getNode(
        ISD::SRL, dl, NVT, Tmp1,
        DAG.getConstant(DiffBits, dl,
                        TLI.getShiftAmountTy(NVT, DAG.getDataLayout())));

    Results.push_back(DAG.getNode(ISD::TRUNCATE, dl, OVT, Tmp1));
    break;
  }
  case ISD::FP_TO_UINT:
  case ISD::STRICT_FP_TO_UINT:
  case ISD::FP_TO_SINT:
  case ISD::STRICT_FP_TO_SINT:
    PromoteLegalFP_TO_INT(Node, dl, Results);
    break;
  case ISD::FP_TO_UINT_SAT:
  case ISD::FP_TO_SINT_SAT:
    Results.push_back(PromoteLegalFP_TO_INT_SAT(Node, dl));
    break;
  case ISD::UINT_TO_FP:
  case ISD::STRICT_UINT_TO_FP:
  case ISD::SINT_TO_FP:
  case ISD::STRICT_SINT_TO_FP:
    PromoteLegalINT_TO_FP(Node, dl, Results);
    break;
  case ISD::VAARG: {
    SDValue Chain = Node->getOperand(0); // Get the chain.
    SDValue Ptr = Node->getOperand(1); // Get the pointer.

    unsigned TruncOp;
    if (OVT.isVector()) {
      TruncOp = ISD::BITCAST;
    } else {
      assert(OVT.isInteger()
        && "VAARG promotion is supported only for vectors or integer types");
      TruncOp = ISD::TRUNCATE;
    }

    // Perform the larger operation, then convert back
    Tmp1 = DAG.getVAArg(NVT, dl, Chain, Ptr, Node->getOperand(2),
             Node->getConstantOperandVal(3));
    Chain = Tmp1.getValue(1);

    Tmp2 = DAG.getNode(TruncOp, dl, OVT, Tmp1);

    // Modified the chain result - switch anything that used the old chain to
    // use the new one.
    DAG.ReplaceAllUsesOfValueWith(SDValue(Node, 0), Tmp2);
    DAG.ReplaceAllUsesOfValueWith(SDValue(Node, 1), Chain);
    if (UpdatedNodes) {
      UpdatedNodes->insert(Tmp2.getNode());
      UpdatedNodes->insert(Chain.getNode());
    }
    ReplacedNode(Node);
    break;
  }
  case ISD::MUL:
  case ISD::SDIV:
  case ISD::SREM:
  case ISD::UDIV:
  case ISD::UREM:
  case ISD::AND:
  case ISD::OR:
  case ISD::XOR: {
    unsigned ExtOp, TruncOp;
    if (OVT.isVector()) {
      ExtOp   = ISD::BITCAST;
      TruncOp = ISD::BITCAST;
    } else {
      assert(OVT.isInteger() && "Cannot promote logic operation");

      switch (Node->getOpcode()) {
      default:
        ExtOp = ISD::ANY_EXTEND;
        break;
      case ISD::SDIV:
      case ISD::SREM:
        ExtOp = ISD::SIGN_EXTEND;
        break;
      case ISD::UDIV:
      case ISD::UREM:
        ExtOp = ISD::ZERO_EXTEND;
        break;
      }
      TruncOp = ISD::TRUNCATE;
    }
    // Promote each of the values to the new type.
    Tmp1 = DAG.getNode(ExtOp, dl, NVT, Node->getOperand(0));
    Tmp2 = DAG.getNode(ExtOp, dl, NVT, Node->getOperand(1));
    // Perform the larger operation, then convert back
    Tmp1 = DAG.getNode(Node->getOpcode(), dl, NVT, Tmp1, Tmp2);
    Results.push_back(DAG.getNode(TruncOp, dl, OVT, Tmp1));
    break;
  }
  case ISD::UMUL_LOHI:
  case ISD::SMUL_LOHI: {
    // Promote to a multiply in a wider integer type.
    unsigned ExtOp = Node->getOpcode() == ISD::UMUL_LOHI ? ISD::ZERO_EXTEND
                                                         : ISD::SIGN_EXTEND;
    Tmp1 = DAG.getNode(ExtOp, dl, NVT, Node->getOperand(0));
    Tmp2 = DAG.getNode(ExtOp, dl, NVT, Node->getOperand(1));
    Tmp1 = DAG.getNode(ISD::MUL, dl, NVT, Tmp1, Tmp2);

    auto &DL = DAG.getDataLayout();
    unsigned OriginalSize = OVT.getScalarSizeInBits();
    Tmp2 = DAG.getNode(
        ISD::SRL, dl, NVT, Tmp1,
        DAG.getConstant(OriginalSize, dl, TLI.getScalarShiftAmountTy(DL, NVT)));
    Results.push_back(DAG.getNode(ISD::TRUNCATE, dl, OVT, Tmp1));
    Results.push_back(DAG.getNode(ISD::TRUNCATE, dl, OVT, Tmp2));
    break;
  }
  case ISD::SELECT: {
    unsigned ExtOp, TruncOp;
    if (Node->getValueType(0).isVector() ||
        Node->getValueType(0).getSizeInBits() == NVT.getSizeInBits()) {
      ExtOp   = ISD::BITCAST;
      TruncOp = ISD::BITCAST;
    } else if (Node->getValueType(0).isInteger()) {
      ExtOp   = ISD::ANY_EXTEND;
      TruncOp = ISD::TRUNCATE;
    } else {
      ExtOp   = ISD::FP_EXTEND;
      TruncOp = ISD::FP_ROUND;
    }
    Tmp1 = Node->getOperand(0);
    // Promote each of the values to the new type.
    Tmp2 = DAG.getNode(ExtOp, dl, NVT, Node->getOperand(1));
    Tmp3 = DAG.getNode(ExtOp, dl, NVT, Node->getOperand(2));
    // Perform the larger operation, then round down.
    Tmp1 = DAG.getSelect(dl, NVT, Tmp1, Tmp2, Tmp3);
    Tmp1->setFlags(Node->getFlags());
    if (TruncOp != ISD::FP_ROUND)
      Tmp1 = DAG.getNode(TruncOp, dl, Node->getValueType(0), Tmp1);
    else
      Tmp1 = DAG.getNode(TruncOp, dl, Node->getValueType(0), Tmp1,
                         DAG.getIntPtrConstant(0, dl));
    Results.push_back(Tmp1);
    break;
  }
  case ISD::VECTOR_SHUFFLE: {
    ArrayRef<int> Mask = cast<ShuffleVectorSDNode>(Node)->getMask();

    // Cast the two input vectors.
    Tmp1 = DAG.getNode(ISD::BITCAST, dl, NVT, Node->getOperand(0));
    Tmp2 = DAG.getNode(ISD::BITCAST, dl, NVT, Node->getOperand(1));

    // Convert the shuffle mask to the right # elements.
    Tmp1 = ShuffleWithNarrowerEltType(NVT, OVT, dl, Tmp1, Tmp2, Mask);
    Tmp1 = DAG.getNode(ISD::BITCAST, dl, OVT, Tmp1);
    Results.push_back(Tmp1);
    break;
  }
  case ISD::VECTOR_SPLICE: {
    Tmp1 = DAG.getNode(ISD::ANY_EXTEND, dl, NVT, Node->getOperand(0));
    Tmp2 = DAG.getNode(ISD::ANY_EXTEND, dl, NVT, Node->getOperand(1));
    Tmp3 = DAG.getNode(ISD::VECTOR_SPLICE, dl, NVT, Tmp1, Tmp2,
                       Node->getOperand(2));
    Results.push_back(DAG.getNode(ISD::TRUNCATE, dl, OVT, Tmp3));
    break;
  }
  case ISD::SELECT_CC: {
    SDValue Cond = Node->getOperand(4);
    ISD::CondCode CCCode = cast<CondCodeSDNode>(Cond)->get();
    // Type of the comparison operands.
    MVT CVT = Node->getSimpleValueType(0);
    assert(CVT == OVT && "not handled");

    unsigned ExtOp = ISD::FP_EXTEND;
    if (NVT.isInteger()) {
      ExtOp = isSignedIntSetCC(CCCode) ? ISD::SIGN_EXTEND : ISD::ZERO_EXTEND;
    }

    // Promote the comparison operands, if needed.
    if (TLI.isCondCodeLegal(CCCode, CVT)) {
      Tmp1 = Node->getOperand(0);
      Tmp2 = Node->getOperand(1);
    } else {
      Tmp1 = DAG.getNode(ExtOp, dl, NVT, Node->getOperand(0));
      Tmp2 = DAG.getNode(ExtOp, dl, NVT, Node->getOperand(1));
    }
    // Cast the true/false operands.
    Tmp3 = DAG.getNode(ExtOp, dl, NVT, Node->getOperand(2));
    Tmp4 = DAG.getNode(ExtOp, dl, NVT, Node->getOperand(3));

    Tmp1 = DAG.getNode(ISD::SELECT_CC, dl, NVT, {Tmp1, Tmp2, Tmp3, Tmp4, Cond},
                       Node->getFlags());

    // Cast the result back to the original type.
    if (ExtOp != ISD::FP_EXTEND)
      Tmp1 = DAG.getNode(ISD::TRUNCATE, dl, OVT, Tmp1);
    else
      Tmp1 = DAG.getNode(ISD::FP_ROUND, dl, OVT, Tmp1,
                         DAG.getIntPtrConstant(0, dl));

    Results.push_back(Tmp1);
    break;
  }
  case ISD::SETCC:
  case ISD::STRICT_FSETCC:
  case ISD::STRICT_FSETCCS: {
    unsigned ExtOp = ISD::FP_EXTEND;
    if (NVT.isInteger()) {
      ISD::CondCode CCCode = cast<CondCodeSDNode>(Node->getOperand(2))->get();
      ExtOp = isSignedIntSetCC(CCCode) ? ISD::SIGN_EXTEND : ISD::ZERO_EXTEND;
    }
    if (Node->isStrictFPOpcode()) {
      SDValue InChain = Node->getOperand(0);
      std::tie(Tmp1, std::ignore) =
          DAG.getStrictFPExtendOrRound(Node->getOperand(1), InChain, dl, NVT);
      std::tie(Tmp2, std::ignore) =
          DAG.getStrictFPExtendOrRound(Node->getOperand(2), InChain, dl, NVT);
      SmallVector<SDValue, 2> TmpChains = {Tmp1.getValue(1), Tmp2.getValue(1)};
      SDValue OutChain = DAG.getTokenFactor(dl, TmpChains);
      SDVTList VTs = DAG.getVTList(Node->getValueType(0), MVT::Other);
      Results.push_back(DAG.getNode(Node->getOpcode(), dl, VTs,
                                    {OutChain, Tmp1, Tmp2, Node->getOperand(3)},
                                    Node->getFlags()));
      Results.push_back(Results.back().getValue(1));
      break;
    }
    Tmp1 = DAG.getNode(ExtOp, dl, NVT, Node->getOperand(0));
    Tmp2 = DAG.getNode(ExtOp, dl, NVT, Node->getOperand(1));
    Results.push_back(DAG.getNode(ISD::SETCC, dl, Node->getValueType(0), Tmp1,
                                  Tmp2, Node->getOperand(2), Node->getFlags()));
    break;
  }
  case ISD::BR_CC: {
    unsigned ExtOp = ISD::FP_EXTEND;
    if (NVT.isInteger()) {
      ISD::CondCode CCCode =
        cast<CondCodeSDNode>(Node->getOperand(1))->get();
      ExtOp = isSignedIntSetCC(CCCode) ? ISD::SIGN_EXTEND : ISD::ZERO_EXTEND;
    }
    Tmp1 = DAG.getNode(ExtOp, dl, NVT, Node->getOperand(2));
    Tmp2 = DAG.getNode(ExtOp, dl, NVT, Node->getOperand(3));
    Results.push_back(DAG.getNode(ISD::BR_CC, dl, Node->getValueType(0),
                                  Node->getOperand(0), Node->getOperand(1),
                                  Tmp1, Tmp2, Node->getOperand(4)));
    break;
  }
  case ISD::FADD:
  case ISD::FSUB:
  case ISD::FMUL:
  case ISD::FDIV:
  case ISD::FREM:
  case ISD::FMINNUM:
  case ISD::FMAXNUM:
  case ISD::FPOW:
    Tmp1 = DAG.getNode(ISD::FP_EXTEND, dl, NVT, Node->getOperand(0));
    Tmp2 = DAG.getNode(ISD::FP_EXTEND, dl, NVT, Node->getOperand(1));
    Tmp3 = DAG.getNode(Node->getOpcode(), dl, NVT, Tmp1, Tmp2,
                       Node->getFlags());
    Results.push_back(DAG.getNode(ISD::FP_ROUND, dl, OVT,
                                  Tmp3, DAG.getIntPtrConstant(0, dl)));
    break;
  case ISD::STRICT_FREM:
  case ISD::STRICT_FPOW:
    Tmp1 = DAG.getNode(ISD::STRICT_FP_EXTEND, dl, {NVT, MVT::Other},
                       {Node->getOperand(0), Node->getOperand(1)});
    Tmp2 = DAG.getNode(ISD::STRICT_FP_EXTEND, dl, {NVT, MVT::Other},
                       {Node->getOperand(0), Node->getOperand(2)});
    Tmp3 = DAG.getNode(ISD::TokenFactor, dl, MVT::Other, Tmp1.getValue(1),
                       Tmp2.getValue(1));
    Tmp1 = DAG.getNode(Node->getOpcode(), dl, {NVT, MVT::Other},
                       {Tmp3, Tmp1, Tmp2});
    Tmp1 = DAG.getNode(ISD::STRICT_FP_ROUND, dl, {OVT, MVT::Other},
                       {Tmp1.getValue(1), Tmp1, DAG.getIntPtrConstant(0, dl)});
    Results.push_back(Tmp1);
    Results.push_back(Tmp1.getValue(1));
    break;
  case ISD::FMA:
    Tmp1 = DAG.getNode(ISD::FP_EXTEND, dl, NVT, Node->getOperand(0));
    Tmp2 = DAG.getNode(ISD::FP_EXTEND, dl, NVT, Node->getOperand(1));
    Tmp3 = DAG.getNode(ISD::FP_EXTEND, dl, NVT, Node->getOperand(2));
    Results.push_back(
        DAG.getNode(ISD::FP_ROUND, dl, OVT,
                    DAG.getNode(Node->getOpcode(), dl, NVT, Tmp1, Tmp2, Tmp3),
                    DAG.getIntPtrConstant(0, dl)));
    break;
  case ISD::FCOPYSIGN:
  case ISD::FPOWI: {
    Tmp1 = DAG.getNode(ISD::FP_EXTEND, dl, NVT, Node->getOperand(0));
    Tmp2 = Node->getOperand(1);
    Tmp3 = DAG.getNode(Node->getOpcode(), dl, NVT, Tmp1, Tmp2);

    // fcopysign doesn't change anything but the sign bit, so
    //   (fp_round (fcopysign (fpext a), b))
    // is as precise as
    //   (fp_round (fpext a))
    // which is a no-op. Mark it as a TRUNCating FP_ROUND.
    const bool isTrunc = (Node->getOpcode() == ISD::FCOPYSIGN);
    Results.push_back(DAG.getNode(ISD::FP_ROUND, dl, OVT,
                                  Tmp3, DAG.getIntPtrConstant(isTrunc, dl)));
    break;
  }
  case ISD::FFLOOR:
  case ISD::FCEIL:
  case ISD::FRINT:
  case ISD::FNEARBYINT:
  case ISD::FROUND:
  case ISD::FROUNDEVEN:
  case ISD::FTRUNC:
  case ISD::FNEG:
  case ISD::FSQRT:
  case ISD::FSIN:
  case ISD::FCOS:
  case ISD::FLOG:
  case ISD::FLOG2:
  case ISD::FLOG10:
  case ISD::FABS:
  case ISD::FEXP:
  case ISD::FEXP2:
    Tmp1 = DAG.getNode(ISD::FP_EXTEND, dl, NVT, Node->getOperand(0));
    Tmp2 = DAG.getNode(Node->getOpcode(), dl, NVT, Tmp1);
    Results.push_back(DAG.getNode(ISD::FP_ROUND, dl, OVT,
                                  Tmp2, DAG.getIntPtrConstant(0, dl)));
    break;
  case ISD::STRICT_FFLOOR:
  case ISD::STRICT_FCEIL:
  case ISD::STRICT_FROUND:
  case ISD::STRICT_FSIN:
  case ISD::STRICT_FCOS:
  case ISD::STRICT_FLOG:
  case ISD::STRICT_FLOG10:
  case ISD::STRICT_FEXP:
    Tmp1 = DAG.getNode(ISD::STRICT_FP_EXTEND, dl, {NVT, MVT::Other},
                       {Node->getOperand(0), Node->getOperand(1)});
    Tmp2 = DAG.getNode(Node->getOpcode(), dl, {NVT, MVT::Other},
                       {Tmp1.getValue(1), Tmp1});
    Tmp3 = DAG.getNode(ISD::STRICT_FP_ROUND, dl, {OVT, MVT::Other},
                       {Tmp2.getValue(1), Tmp2, DAG.getIntPtrConstant(0, dl)});
    Results.push_back(Tmp3);
    Results.push_back(Tmp3.getValue(1));
    break;
  case ISD::BUILD_VECTOR: {
    MVT EltVT = OVT.getVectorElementType();
    MVT NewEltVT = NVT.getVectorElementType();

    // Handle bitcasts to a different vector type with the same total bit size
    //
    // e.g. v2i64 = build_vector i64:x, i64:y => v4i32
    //  =>
    //  v4i32 = concat_vectors (v2i32 (bitcast i64:x)), (v2i32 (bitcast i64:y))

    assert(NVT.isVector() && OVT.getSizeInBits() == NVT.getSizeInBits() &&
           "Invalid promote type for build_vector");
    assert(NewEltVT.bitsLT(EltVT) && "not handled");

    MVT MidVT = getPromotedVectorElementType(TLI, EltVT, NewEltVT);

    SmallVector<SDValue, 8> NewOps;
    for (unsigned I = 0, E = Node->getNumOperands(); I != E; ++I) {
      SDValue Op = Node->getOperand(I);
      NewOps.push_back(DAG.getNode(ISD::BITCAST, SDLoc(Op), MidVT, Op));
    }

    SDLoc SL(Node);
    SDValue Concat = DAG.getNode(ISD::CONCAT_VECTORS, SL, NVT, NewOps);
    SDValue CvtVec = DAG.getNode(ISD::BITCAST, SL, OVT, Concat);
    Results.push_back(CvtVec);
    break;
  }
  case ISD::EXTRACT_VECTOR_ELT: {
    MVT EltVT = OVT.getVectorElementType();
    MVT NewEltVT = NVT.getVectorElementType();

    // Handle bitcasts to a different vector type with the same total bit size.
    //
    // e.g. v2i64 = extract_vector_elt x:v2i64, y:i32
    //  =>
    //  v4i32:castx = bitcast x:v2i64
    //
    // i64 = bitcast
    //   (v2i32 build_vector (i32 (extract_vector_elt castx, (2 * y))),
    //                       (i32 (extract_vector_elt castx, (2 * y + 1)))
    //

    assert(NVT.isVector() && OVT.getSizeInBits() == NVT.getSizeInBits() &&
           "Invalid promote type for extract_vector_elt");
    assert(NewEltVT.bitsLT(EltVT) && "not handled");

    MVT MidVT = getPromotedVectorElementType(TLI, EltVT, NewEltVT);
    unsigned NewEltsPerOldElt = MidVT.getVectorNumElements();

    SDValue Idx = Node->getOperand(1);
    EVT IdxVT = Idx.getValueType();
    SDLoc SL(Node);
    SDValue Factor = DAG.getConstant(NewEltsPerOldElt, SL, IdxVT);
    SDValue NewBaseIdx = DAG.getNode(ISD::MUL, SL, IdxVT, Idx, Factor);

    SDValue CastVec = DAG.getNode(ISD::BITCAST, SL, NVT, Node->getOperand(0));

    SmallVector<SDValue, 8> NewOps;
    for (unsigned I = 0; I < NewEltsPerOldElt; ++I) {
      SDValue IdxOffset = DAG.getConstant(I, SL, IdxVT);
      SDValue TmpIdx = DAG.getNode(ISD::ADD, SL, IdxVT, NewBaseIdx, IdxOffset);

      SDValue Elt = DAG.getNode(ISD::EXTRACT_VECTOR_ELT, SL, NewEltVT,
                                CastVec, TmpIdx);
      NewOps.push_back(Elt);
    }

    SDValue NewVec = DAG.getBuildVector(MidVT, SL, NewOps);
    Results.push_back(DAG.getNode(ISD::BITCAST, SL, EltVT, NewVec));
    break;
  }
  case ISD::INSERT_VECTOR_ELT: {
    MVT EltVT = OVT.getVectorElementType();
    MVT NewEltVT = NVT.getVectorElementType();

    // Handle bitcasts to a different vector type with the same total bit size
    //
    // e.g. v2i64 = insert_vector_elt x:v2i64, y:i64, z:i32
    //  =>
    //  v4i32:castx = bitcast x:v2i64
    //  v2i32:casty = bitcast y:i64
    //
    // v2i64 = bitcast
    //   (v4i32 insert_vector_elt
    //       (v4i32 insert_vector_elt v4i32:castx,
    //                                (extract_vector_elt casty, 0), 2 * z),
    //        (extract_vector_elt casty, 1), (2 * z + 1))

    assert(NVT.isVector() && OVT.getSizeInBits() == NVT.getSizeInBits() &&
           "Invalid promote type for insert_vector_elt");
    assert(NewEltVT.bitsLT(EltVT) && "not handled");

    MVT MidVT = getPromotedVectorElementType(TLI, EltVT, NewEltVT);
    unsigned NewEltsPerOldElt = MidVT.getVectorNumElements();

    SDValue Val = Node->getOperand(1);
    SDValue Idx = Node->getOperand(2);
    EVT IdxVT = Idx.getValueType();
    SDLoc SL(Node);

    SDValue Factor = DAG.getConstant(NewEltsPerOldElt, SDLoc(), IdxVT);
    SDValue NewBaseIdx = DAG.getNode(ISD::MUL, SL, IdxVT, Idx, Factor);

    SDValue CastVec = DAG.getNode(ISD::BITCAST, SL, NVT, Node->getOperand(0));
    SDValue CastVal = DAG.getNode(ISD::BITCAST, SL, MidVT, Val);

    SDValue NewVec = CastVec;
    for (unsigned I = 0; I < NewEltsPerOldElt; ++I) {
      SDValue IdxOffset = DAG.getConstant(I, SL, IdxVT);
      SDValue InEltIdx = DAG.getNode(ISD::ADD, SL, IdxVT, NewBaseIdx, IdxOffset);

      SDValue Elt = DAG.getNode(ISD::EXTRACT_VECTOR_ELT, SL, NewEltVT,
                                CastVal, IdxOffset);

      NewVec = DAG.getNode(ISD::INSERT_VECTOR_ELT, SL, NVT,
                           NewVec, Elt, InEltIdx);
    }

    Results.push_back(DAG.getNode(ISD::BITCAST, SL, OVT, NewVec));
    break;
  }
  case ISD::SCALAR_TO_VECTOR: {
    MVT EltVT = OVT.getVectorElementType();
    MVT NewEltVT = NVT.getVectorElementType();

    // Handle bitcasts to different vector type with the same total bit size.
    //
    // e.g. v2i64 = scalar_to_vector x:i64
    //   =>
    //  concat_vectors (v2i32 bitcast x:i64), (v2i32 undef)
    //

    MVT MidVT = getPromotedVectorElementType(TLI, EltVT, NewEltVT);
    SDValue Val = Node->getOperand(0);
    SDLoc SL(Node);

    SDValue CastVal = DAG.getNode(ISD::BITCAST, SL, MidVT, Val);
    SDValue Undef = DAG.getUNDEF(MidVT);

    SmallVector<SDValue, 8> NewElts;
    NewElts.push_back(CastVal);
    for (unsigned I = 1, NElts = OVT.getVectorNumElements(); I != NElts; ++I)
      NewElts.push_back(Undef);

    SDValue Concat = DAG.getNode(ISD::CONCAT_VECTORS, SL, NVT, NewElts);
    SDValue CvtVec = DAG.getNode(ISD::BITCAST, SL, OVT, Concat);
    Results.push_back(CvtVec);
    break;
  }
  case ISD::ATOMIC_SWAP: {
    AtomicSDNode *AM = cast<AtomicSDNode>(Node);
    SDLoc SL(Node);
    SDValue CastVal = DAG.getNode(ISD::BITCAST, SL, NVT, AM->getVal());
    assert(NVT.getSizeInBits() == OVT.getSizeInBits() &&
           "unexpected promotion type");
    assert(AM->getMemoryVT().getSizeInBits() == NVT.getSizeInBits() &&
           "unexpected atomic_swap with illegal type");

    SDValue NewAtomic
      = DAG.getAtomic(ISD::ATOMIC_SWAP, SL, NVT,
                      DAG.getVTList(NVT, MVT::Other),
                      { AM->getChain(), AM->getBasePtr(), CastVal },
                      AM->getMemOperand());
    Results.push_back(DAG.getNode(ISD::BITCAST, SL, OVT, NewAtomic));
    Results.push_back(NewAtomic.getValue(1));
    break;
  }
  }

  // Replace the original node with the legalized result.
  if (!Results.empty()) {
    LLVM_DEBUG(dbgs() << "Successfully promoted node\n");
    ReplaceNode(Node, Results.data());
  } else
    LLVM_DEBUG(dbgs() << "Could not promote node\n");
}

/// This is the entry point for the file.
void SelectionDAG::Legalize() {
  AssignTopologicalOrder();

  SmallPtrSet<SDNode *, 16> LegalizedNodes;
  // Use a delete listener to remove nodes which were deleted during
  // legalization from LegalizeNodes. This is needed to handle the situation
  // where a new node is allocated by the object pool to the same address of a
  // previously deleted node.
  DAGNodeDeletedListener DeleteListener(
      *this,
      [&LegalizedNodes](SDNode *N, SDNode *E) { LegalizedNodes.erase(N); });

  SelectionDAGLegalize Legalizer(*this, LegalizedNodes);

  // Visit all the nodes. We start in topological order, so that we see
  // nodes with their original operands intact. Legalization can produce
  // new nodes which may themselves need to be legalized. Iterate until all
  // nodes have been legalized.
  while (true) {
    bool AnyLegalized = false;
    for (auto NI = allnodes_end(); NI != allnodes_begin();) {
      --NI;

      SDNode *N = &*NI;
      if (N->use_empty() && N != getRoot().getNode()) {
        ++NI;
        DeleteNode(N);
        continue;
      }

      if (LegalizedNodes.insert(N).second) {
        AnyLegalized = true;
        Legalizer.LegalizeOp(N);

        if (N->use_empty() && N != getRoot().getNode()) {
          ++NI;
          DeleteNode(N);
        }
      }
    }
    if (!AnyLegalized)
      break;

  }

  // Remove dead nodes now.
  RemoveDeadNodes();
}

bool SelectionDAG::LegalizeOp(SDNode *N,
                              SmallSetVector<SDNode *, 16> &UpdatedNodes) {
  SmallPtrSet<SDNode *, 16> LegalizedNodes;
  SelectionDAGLegalize Legalizer(*this, LegalizedNodes, &UpdatedNodes);

  // Directly insert the node in question, and legalize it. This will recurse
  // as needed through operands.
  LegalizedNodes.insert(N);
  Legalizer.LegalizeOp(N);

  return LegalizedNodes.count(N);
}<|MERGE_RESOLUTION|>--- conflicted
+++ resolved
@@ -1171,15 +1171,11 @@
         Node->getOpcode(),
         cast<VPStoreSDNode>(Node)->getValue().getValueType());
     break;
-<<<<<<< HEAD
-  // FIXME add VP reductions
-=======
   case ISD::EXPERIMENTAL_VP_STRIDED_STORE:
     Action = TLI.getOperationAction(
         Node->getOpcode(),
         cast<VPStridedStoreSDNode>(Node)->getValue().getValueType());
     break;
->>>>>>> 8dca38d5
   case ISD::VECREDUCE_FADD:
   case ISD::VECREDUCE_FMUL:
   case ISD::VECREDUCE_ADD:
