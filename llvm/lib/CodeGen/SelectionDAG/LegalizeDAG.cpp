//===- LegalizeDAG.cpp - Implement SelectionDAG::Legalize -----------------===//
//
// Part of the LLVM Project, under the Apache License v2.0 with LLVM Exceptions.
// See https://llvm.org/LICENSE.txt for license information.
// SPDX-License-Identifier: Apache-2.0 WITH LLVM-exception
//
//===----------------------------------------------------------------------===//
//
// This file implements the SelectionDAG::Legalize method.
//
//===----------------------------------------------------------------------===//

#include "llvm/ADT/APFloat.h"
#include "llvm/ADT/APInt.h"
#include "llvm/ADT/ArrayRef.h"
#include "llvm/ADT/SetVector.h"
#include "llvm/ADT/SmallPtrSet.h"
#include "llvm/ADT/SmallSet.h"
#include "llvm/ADT/SmallVector.h"
#include "llvm/Analysis/TargetLibraryInfo.h"
#include "llvm/CodeGen/ISDOpcodes.h"
#include "llvm/CodeGen/MachineFunction.h"
#include "llvm/CodeGen/MachineJumpTableInfo.h"
#include "llvm/CodeGen/MachineMemOperand.h"
#include "llvm/CodeGen/RuntimeLibcalls.h"
#include "llvm/CodeGen/SelectionDAG.h"
#include "llvm/CodeGen/SelectionDAGNodes.h"
#include "llvm/CodeGen/TargetFrameLowering.h"
#include "llvm/CodeGen/TargetLowering.h"
#include "llvm/CodeGen/TargetSubtargetInfo.h"
#include "llvm/CodeGen/ValueTypes.h"
#include "llvm/IR/CallingConv.h"
#include "llvm/IR/Constants.h"
#include "llvm/IR/DataLayout.h"
#include "llvm/IR/DerivedTypes.h"
#include "llvm/IR/Function.h"
#include "llvm/IR/Metadata.h"
#include "llvm/IR/Type.h"
#include "llvm/Support/Casting.h"
#include "llvm/Support/Compiler.h"
#include "llvm/Support/Debug.h"
#include "llvm/Support/ErrorHandling.h"
#include "llvm/Support/MachineValueType.h"
#include "llvm/Support/MathExtras.h"
#include "llvm/Support/raw_ostream.h"
#include "llvm/Target/TargetMachine.h"
#include "llvm/Target/TargetOptions.h"
#include <algorithm>
#include <cassert>
#include <cstdint>
#include <tuple>
#include <utility>

using namespace llvm;

#define DEBUG_TYPE "legalizedag"

namespace {

/// Keeps track of state when getting the sign of a floating-point value as an
/// integer.
struct FloatSignAsInt {
  EVT FloatVT;
  SDValue Chain;
  SDValue FloatPtr;
  SDValue IntPtr;
  MachinePointerInfo IntPointerInfo;
  MachinePointerInfo FloatPointerInfo;
  SDValue IntValue;
  APInt SignMask;
  uint8_t SignBit;
};

//===----------------------------------------------------------------------===//
/// This takes an arbitrary SelectionDAG as input and
/// hacks on it until the target machine can handle it.  This involves
/// eliminating value sizes the machine cannot handle (promoting small sizes to
/// large sizes or splitting up large values into small values) as well as
/// eliminating operations the machine cannot handle.
///
/// This code also does a small amount of optimization and recognition of idioms
/// as part of its processing.  For example, if a target does not support a
/// 'setcc' instruction efficiently, but does support 'brcc' instruction, this
/// will attempt merge setcc and brc instructions into brcc's.
class SelectionDAGLegalize {
  const TargetMachine &TM;
  const TargetLowering &TLI;
  SelectionDAG &DAG;

  /// The set of nodes which have already been legalized. We hold a
  /// reference to it in order to update as necessary on node deletion.
  SmallPtrSetImpl<SDNode *> &LegalizedNodes;

  /// A set of all the nodes updated during legalization.
  SmallSetVector<SDNode *, 16> *UpdatedNodes;

  EVT getSetCCResultType(EVT VT) const {
    return TLI.getSetCCResultType(DAG.getDataLayout(), *DAG.getContext(), VT);
  }

  // Libcall insertion helpers.

public:
  SelectionDAGLegalize(SelectionDAG &DAG,
                       SmallPtrSetImpl<SDNode *> &LegalizedNodes,
                       SmallSetVector<SDNode *, 16> *UpdatedNodes = nullptr)
      : TM(DAG.getTarget()), TLI(DAG.getTargetLoweringInfo()), DAG(DAG),
        LegalizedNodes(LegalizedNodes), UpdatedNodes(UpdatedNodes) {}

  /// Legalizes the given operation.
  void LegalizeOp(SDNode *Node);

private:
  SDValue OptimizeFloatStore(StoreSDNode *ST);

  void LegalizeLoadOps(SDNode *Node);
  void LegalizeStoreOps(SDNode *Node);

  /// Some targets cannot handle a variable
  /// insertion index for the INSERT_VECTOR_ELT instruction.  In this case, it
  /// is necessary to spill the vector being inserted into to memory, perform
  /// the insert there, and then read the result back.
  SDValue PerformInsertVectorEltInMemory(SDValue Vec, SDValue Val, SDValue Idx,
                                         const SDLoc &dl);
  SDValue ExpandINSERT_VECTOR_ELT(SDValue Vec, SDValue Val, SDValue Idx,
                                  const SDLoc &dl);

  /// Return a vector shuffle operation which
  /// performs the same shuffe in terms of order or result bytes, but on a type
  /// whose vector element type is narrower than the original shuffle type.
  /// e.g. <v4i32> <0, 1, 0, 1> -> v8i16 <0, 1, 2, 3, 0, 1, 2, 3>
  SDValue ShuffleWithNarrowerEltType(EVT NVT, EVT VT, const SDLoc &dl,
                                     SDValue N1, SDValue N2,
                                     ArrayRef<int> Mask) const;

  bool LegalizeSetCCCondCode(EVT VT, SDValue &LHS, SDValue &RHS, SDValue &CC,
                             bool &NeedInvert, const SDLoc &dl, SDValue &Chain,
                             bool IsSignaling = false);

  SDValue ExpandLibCall(RTLIB::Libcall LC, SDNode *Node, bool isSigned);

  void ExpandFPLibCall(SDNode *Node, RTLIB::Libcall Call_F32,
                       RTLIB::Libcall Call_F64, RTLIB::Libcall Call_F80,
                       RTLIB::Libcall Call_F128,
                       RTLIB::Libcall Call_PPCF128,
                       SmallVectorImpl<SDValue> &Results);
  SDValue ExpandIntLibCall(SDNode *Node, bool isSigned,
                           RTLIB::Libcall Call_I8,
                           RTLIB::Libcall Call_I16,
                           RTLIB::Libcall Call_I32,
                           RTLIB::Libcall Call_I64,
                           RTLIB::Libcall Call_I128);
  void ExpandArgFPLibCall(SDNode *Node,
                          RTLIB::Libcall Call_F32, RTLIB::Libcall Call_F64,
                          RTLIB::Libcall Call_F80, RTLIB::Libcall Call_F128,
                          RTLIB::Libcall Call_PPCF128,
                          SmallVectorImpl<SDValue> &Results);
  void ExpandDivRemLibCall(SDNode *Node, SmallVectorImpl<SDValue> &Results);
  void ExpandSinCosLibCall(SDNode *Node, SmallVectorImpl<SDValue> &Results);

  SDValue EmitStackConvert(SDValue SrcOp, EVT SlotVT, EVT DestVT,
                           const SDLoc &dl);
  SDValue EmitStackConvert(SDValue SrcOp, EVT SlotVT, EVT DestVT,
                           const SDLoc &dl, SDValue ChainIn);
  SDValue ExpandBUILD_VECTOR(SDNode *Node);
  SDValue ExpandSPLAT_VECTOR(SDNode *Node);
  SDValue ExpandSCALAR_TO_VECTOR(SDNode *Node);
  void ExpandDYNAMIC_STACKALLOC(SDNode *Node,
                                SmallVectorImpl<SDValue> &Results);
  void getSignAsIntValue(FloatSignAsInt &State, const SDLoc &DL,
                         SDValue Value) const;
  SDValue modifySignAsInt(const FloatSignAsInt &State, const SDLoc &DL,
                          SDValue NewIntValue) const;
  SDValue ExpandFCOPYSIGN(SDNode *Node) const;
  SDValue ExpandFABS(SDNode *Node) const;
  SDValue ExpandLegalINT_TO_FP(SDNode *Node, SDValue &Chain);
  void PromoteLegalINT_TO_FP(SDNode *N, const SDLoc &dl,
                             SmallVectorImpl<SDValue> &Results);
  void PromoteLegalFP_TO_INT(SDNode *N, const SDLoc &dl,
                             SmallVectorImpl<SDValue> &Results);

  SDValue ExpandBITREVERSE(SDValue Op, const SDLoc &dl);
  SDValue ExpandBSWAP(SDValue Op, const SDLoc &dl);

  SDValue ExpandExtractFromVectorThroughStack(SDValue Op);
  SDValue ExpandInsertToVectorThroughStack(SDValue Op);
  SDValue ExpandVectorBuildThroughStack(SDNode* Node);

  SDValue ExpandConstantFP(ConstantFPSDNode *CFP, bool UseCP);
  SDValue ExpandConstant(ConstantSDNode *CP);

  // if ExpandNode returns false, LegalizeOp falls back to ConvertNodeToLibcall
  bool ExpandNode(SDNode *Node);
  void ConvertNodeToLibcall(SDNode *Node);
  void PromoteNode(SDNode *Node);

public:
  // Node replacement helpers

  void ReplacedNode(SDNode *N) {
    LegalizedNodes.erase(N);
    if (UpdatedNodes)
      UpdatedNodes->insert(N);
  }

  void ReplaceNode(SDNode *Old, SDNode *New) {
    LLVM_DEBUG(dbgs() << " ... replacing: "; Old->dump(&DAG);
               dbgs() << "     with:      "; New->dump(&DAG));

    assert(Old->getNumValues() == New->getNumValues() &&
           "Replacing one node with another that produces a different number "
           "of values!");
    DAG.ReplaceAllUsesWith(Old, New);
    if (UpdatedNodes)
      UpdatedNodes->insert(New);
    ReplacedNode(Old);
  }

  void ReplaceNode(SDValue Old, SDValue New) {
    LLVM_DEBUG(dbgs() << " ... replacing: "; Old->dump(&DAG);
               dbgs() << "     with:      "; New->dump(&DAG));

    DAG.ReplaceAllUsesWith(Old, New);
    if (UpdatedNodes)
      UpdatedNodes->insert(New.getNode());
    ReplacedNode(Old.getNode());
  }

  void ReplaceNode(SDNode *Old, const SDValue *New) {
    LLVM_DEBUG(dbgs() << " ... replacing: "; Old->dump(&DAG));

    DAG.ReplaceAllUsesWith(Old, New);
    for (unsigned i = 0, e = Old->getNumValues(); i != e; ++i) {
      LLVM_DEBUG(dbgs() << (i == 0 ? "     with:      " : "      and:      ");
                 New[i]->dump(&DAG));
      if (UpdatedNodes)
        UpdatedNodes->insert(New[i].getNode());
    }
    ReplacedNode(Old);
  }

  void ReplaceNodeWithValue(SDValue Old, SDValue New) {
    LLVM_DEBUG(dbgs() << " ... replacing: "; Old->dump(&DAG);
               dbgs() << "     with:      "; New->dump(&DAG));

    DAG.ReplaceAllUsesOfValueWith(Old, New);
    if (UpdatedNodes)
      UpdatedNodes->insert(New.getNode());
    ReplacedNode(Old.getNode());
  }
};

} // end anonymous namespace

/// Return a vector shuffle operation which
/// performs the same shuffle in terms of order or result bytes, but on a type
/// whose vector element type is narrower than the original shuffle type.
/// e.g. <v4i32> <0, 1, 0, 1> -> v8i16 <0, 1, 2, 3, 0, 1, 2, 3>
SDValue SelectionDAGLegalize::ShuffleWithNarrowerEltType(
    EVT NVT, EVT VT, const SDLoc &dl, SDValue N1, SDValue N2,
    ArrayRef<int> Mask) const {
  unsigned NumMaskElts = VT.getVectorNumElements();
  unsigned NumDestElts = NVT.getVectorNumElements();
  unsigned NumEltsGrowth = NumDestElts / NumMaskElts;

  assert(NumEltsGrowth && "Cannot promote to vector type with fewer elts!");

  if (NumEltsGrowth == 1)
    return DAG.getVectorShuffle(NVT, dl, N1, N2, Mask);

  SmallVector<int, 8> NewMask;
  for (unsigned i = 0; i != NumMaskElts; ++i) {
    int Idx = Mask[i];
    for (unsigned j = 0; j != NumEltsGrowth; ++j) {
      if (Idx < 0)
        NewMask.push_back(-1);
      else
        NewMask.push_back(Idx * NumEltsGrowth + j);
    }
  }
  assert(NewMask.size() == NumDestElts && "Non-integer NumEltsGrowth?");
  assert(TLI.isShuffleMaskLegal(NewMask, NVT) && "Shuffle not legal?");
  return DAG.getVectorShuffle(NVT, dl, N1, N2, NewMask);
}

/// Expands the ConstantFP node to an integer constant or
/// a load from the constant pool.
SDValue
SelectionDAGLegalize::ExpandConstantFP(ConstantFPSDNode *CFP, bool UseCP) {
  bool Extend = false;
  SDLoc dl(CFP);

  // If a FP immediate is precise when represented as a float and if the
  // target can do an extending load from float to double, we put it into
  // the constant pool as a float, even if it's is statically typed as a
  // double.  This shrinks FP constants and canonicalizes them for targets where
  // an FP extending load is the same cost as a normal load (such as on the x87
  // fp stack or PPC FP unit).
  EVT VT = CFP->getValueType(0);
  ConstantFP *LLVMC = const_cast<ConstantFP*>(CFP->getConstantFPValue());
  if (!UseCP) {
    assert((VT == MVT::f64 || VT == MVT::f32) && "Invalid type expansion");
    return DAG.getConstant(LLVMC->getValueAPF().bitcastToAPInt(), dl,
                           (VT == MVT::f64) ? MVT::i64 : MVT::i32);
  }

  APFloat APF = CFP->getValueAPF();
  EVT OrigVT = VT;
  EVT SVT = VT;

  // We don't want to shrink SNaNs. Converting the SNaN back to its real type
  // can cause it to be changed into a QNaN on some platforms (e.g. on SystemZ).
  if (!APF.isSignaling()) {
    while (SVT != MVT::f32 && SVT != MVT::f16) {
      SVT = (MVT::SimpleValueType)(SVT.getSimpleVT().SimpleTy - 1);
      if (ConstantFPSDNode::isValueValidForType(SVT, APF) &&
          // Only do this if the target has a native EXTLOAD instruction from
          // smaller type.
          TLI.isLoadExtLegal(ISD::EXTLOAD, OrigVT, SVT) &&
          TLI.ShouldShrinkFPConstant(OrigVT)) {
        Type *SType = SVT.getTypeForEVT(*DAG.getContext());
        LLVMC = cast<ConstantFP>(ConstantExpr::getFPTrunc(LLVMC, SType));
        VT = SVT;
        Extend = true;
      }
    }
  }

  SDValue CPIdx =
      DAG.getConstantPool(LLVMC, TLI.getPointerTy(DAG.getDataLayout()));
  Align Alignment = cast<ConstantPoolSDNode>(CPIdx)->getAlign();
  if (Extend) {
    SDValue Result = DAG.getExtLoad(
        ISD::EXTLOAD, dl, OrigVT, DAG.getEntryNode(), CPIdx,
        MachinePointerInfo::getConstantPool(DAG.getMachineFunction()), VT,
        Alignment);
    return Result;
  }
  SDValue Result = DAG.getLoad(
      OrigVT, dl, DAG.getEntryNode(), CPIdx,
      MachinePointerInfo::getConstantPool(DAG.getMachineFunction()), Alignment);
  return Result;
}

/// Expands the Constant node to a load from the constant pool.
SDValue SelectionDAGLegalize::ExpandConstant(ConstantSDNode *CP) {
  SDLoc dl(CP);
  EVT VT = CP->getValueType(0);
  SDValue CPIdx = DAG.getConstantPool(CP->getConstantIntValue(),
                                      TLI.getPointerTy(DAG.getDataLayout()));
  Align Alignment = cast<ConstantPoolSDNode>(CPIdx)->getAlign();
  SDValue Result = DAG.getLoad(
      VT, dl, DAG.getEntryNode(), CPIdx,
      MachinePointerInfo::getConstantPool(DAG.getMachineFunction()), Alignment);
  return Result;
}

/// Some target cannot handle a variable insertion index for the
/// INSERT_VECTOR_ELT instruction.  In this case, it
/// is necessary to spill the vector being inserted into to memory, perform
/// the insert there, and then read the result back.
SDValue SelectionDAGLegalize::PerformInsertVectorEltInMemory(SDValue Vec,
                                                             SDValue Val,
                                                             SDValue Idx,
                                                             const SDLoc &dl) {
  SDValue Tmp1 = Vec;
  SDValue Tmp2 = Val;
  SDValue Tmp3 = Idx;

  // If the target doesn't support this, we have to spill the input vector
  // to a temporary stack slot, update the element, then reload it.  This is
  // badness.  We could also load the value into a vector register (either
  // with a "move to register" or "extload into register" instruction, then
  // permute it into place, if the idx is a constant and if the idx is
  // supported by the target.
  EVT VT    = Tmp1.getValueType();
  EVT EltVT = VT.getVectorElementType();
  SDValue StackPtr = DAG.CreateStackTemporary(VT);

  int SPFI = cast<FrameIndexSDNode>(StackPtr.getNode())->getIndex();

  // Store the vector.
  SDValue Ch = DAG.getStore(
      DAG.getEntryNode(), dl, Tmp1, StackPtr,
      MachinePointerInfo::getFixedStack(DAG.getMachineFunction(), SPFI));

  SDValue StackPtr2 = TLI.getVectorElementPointer(DAG, StackPtr, VT, Tmp3);

  // Store the scalar value.
  Ch = DAG.getTruncStore(
      Ch, dl, Tmp2, StackPtr2,
      MachinePointerInfo::getUnknownStack(DAG.getMachineFunction()), EltVT);
  // Load the updated vector.
  return DAG.getLoad(VT, dl, Ch, StackPtr, MachinePointerInfo::getFixedStack(
                                               DAG.getMachineFunction(), SPFI));
}

SDValue SelectionDAGLegalize::ExpandINSERT_VECTOR_ELT(SDValue Vec, SDValue Val,
                                                      SDValue Idx,
                                                      const SDLoc &dl) {
  if (ConstantSDNode *InsertPos = dyn_cast<ConstantSDNode>(Idx)) {
    // SCALAR_TO_VECTOR requires that the type of the value being inserted
    // match the element type of the vector being created, except for
    // integers in which case the inserted value can be over width.
    EVT EltVT = Vec.getValueType().getVectorElementType();
    if (Val.getValueType() == EltVT ||
        (EltVT.isInteger() && Val.getValueType().bitsGE(EltVT))) {
      SDValue ScVec = DAG.getNode(ISD::SCALAR_TO_VECTOR, dl,
                                  Vec.getValueType(), Val);

      unsigned NumElts = Vec.getValueType().getVectorNumElements();
      // We generate a shuffle of InVec and ScVec, so the shuffle mask
      // should be 0,1,2,3,4,5... with the appropriate element replaced with
      // elt 0 of the RHS.
      SmallVector<int, 8> ShufOps;
      for (unsigned i = 0; i != NumElts; ++i)
        ShufOps.push_back(i != InsertPos->getZExtValue() ? i : NumElts);

      return DAG.getVectorShuffle(Vec.getValueType(), dl, Vec, ScVec, ShufOps);
    }
  }
  return PerformInsertVectorEltInMemory(Vec, Val, Idx, dl);
}

SDValue SelectionDAGLegalize::OptimizeFloatStore(StoreSDNode* ST) {
  if (!ISD::isNormalStore(ST))
    return SDValue();

  LLVM_DEBUG(dbgs() << "Optimizing float store operations\n");
  // Turn 'store float 1.0, Ptr' -> 'store int 0x12345678, Ptr'
  // FIXME: We shouldn't do this for TargetConstantFP's.
  // FIXME: move this to the DAG Combiner!  Note that we can't regress due
  // to phase ordering between legalized code and the dag combiner.  This
  // probably means that we need to integrate dag combiner and legalizer
  // together.
  // We generally can't do this one for long doubles.
  SDValue Chain = ST->getChain();
  SDValue Ptr = ST->getBasePtr();
  MachineMemOperand::Flags MMOFlags = ST->getMemOperand()->getFlags();
  AAMDNodes AAInfo = ST->getAAInfo();
  SDLoc dl(ST);
  if (ConstantFPSDNode *CFP = dyn_cast<ConstantFPSDNode>(ST->getValue())) {
    if (CFP->getValueType(0) == MVT::f32 &&
        TLI.isTypeLegal(MVT::i32)) {
      SDValue Con = DAG.getConstant(CFP->getValueAPF().
                                      bitcastToAPInt().zextOrTrunc(32),
                                    SDLoc(CFP), MVT::i32);
      return DAG.getStore(Chain, dl, Con, Ptr, ST->getPointerInfo(),
                          ST->getOriginalAlign(), MMOFlags, AAInfo);
    }

    if (CFP->getValueType(0) == MVT::f64) {
      // If this target supports 64-bit registers, do a single 64-bit store.
      if (TLI.isTypeLegal(MVT::i64)) {
        SDValue Con = DAG.getConstant(CFP->getValueAPF().bitcastToAPInt().
                                      zextOrTrunc(64), SDLoc(CFP), MVT::i64);
        return DAG.getStore(Chain, dl, Con, Ptr, ST->getPointerInfo(),
                            ST->getOriginalAlign(), MMOFlags, AAInfo);
      }

      if (TLI.isTypeLegal(MVT::i32) && !ST->isVolatile()) {
        // Otherwise, if the target supports 32-bit registers, use 2 32-bit
        // stores.  If the target supports neither 32- nor 64-bits, this
        // xform is certainly not worth it.
        const APInt &IntVal = CFP->getValueAPF().bitcastToAPInt();
        SDValue Lo = DAG.getConstant(IntVal.trunc(32), dl, MVT::i32);
        SDValue Hi = DAG.getConstant(IntVal.lshr(32).trunc(32), dl, MVT::i32);
        if (DAG.getDataLayout().isBigEndian())
          std::swap(Lo, Hi);

        Lo = DAG.getStore(Chain, dl, Lo, Ptr, ST->getPointerInfo(),
                          ST->getOriginalAlign(), MMOFlags, AAInfo);
        Ptr = DAG.getMemBasePlusOffset(Ptr, TypeSize::Fixed(4), dl);
        Hi = DAG.getStore(Chain, dl, Hi, Ptr,
                          ST->getPointerInfo().getWithOffset(4),
                          ST->getOriginalAlign(), MMOFlags, AAInfo);

        return DAG.getNode(ISD::TokenFactor, dl, MVT::Other, Lo, Hi);
      }
    }
  }
  return SDValue(nullptr, 0);
}

void SelectionDAGLegalize::LegalizeStoreOps(SDNode *Node) {
  StoreSDNode *ST = cast<StoreSDNode>(Node);
  SDValue Chain = ST->getChain();
  SDValue Ptr = ST->getBasePtr();
  SDLoc dl(Node);

  MachineMemOperand::Flags MMOFlags = ST->getMemOperand()->getFlags();
  AAMDNodes AAInfo = ST->getAAInfo();

  if (!ST->isTruncatingStore()) {
    LLVM_DEBUG(dbgs() << "Legalizing store operation\n");
    if (SDNode *OptStore = OptimizeFloatStore(ST).getNode()) {
      ReplaceNode(ST, OptStore);
      return;
    }

    SDValue Value = ST->getValue();
    MVT VT = Value.getSimpleValueType();
    switch (TLI.getOperationAction(ISD::STORE, VT)) {
    default: llvm_unreachable("This action is not supported yet!");
    case TargetLowering::Legal: {
      // If this is an unaligned store and the target doesn't support it,
      // expand it.
      EVT MemVT = ST->getMemoryVT();
      const DataLayout &DL = DAG.getDataLayout();
      if (!TLI.allowsMemoryAccessForAlignment(*DAG.getContext(), DL, MemVT,
                                              *ST->getMemOperand())) {
        LLVM_DEBUG(dbgs() << "Expanding unsupported unaligned store\n");
        SDValue Result = TLI.expandUnalignedStore(ST, DAG);
        ReplaceNode(SDValue(ST, 0), Result);
      } else
        LLVM_DEBUG(dbgs() << "Legal store\n");
      break;
    }
    case TargetLowering::Custom: {
      LLVM_DEBUG(dbgs() << "Trying custom lowering\n");
      SDValue Res = TLI.LowerOperation(SDValue(Node, 0), DAG);
      if (Res && Res != SDValue(Node, 0))
        ReplaceNode(SDValue(Node, 0), Res);
      return;
    }
    case TargetLowering::Promote: {
      MVT NVT = TLI.getTypeToPromoteTo(ISD::STORE, VT);
      assert(NVT.getSizeInBits() == VT.getSizeInBits() &&
             "Can only promote stores to same size type");
      Value = DAG.getNode(ISD::BITCAST, dl, NVT, Value);
      SDValue Result = DAG.getStore(Chain, dl, Value, Ptr, ST->getPointerInfo(),
                                    ST->getOriginalAlign(), MMOFlags, AAInfo);
      ReplaceNode(SDValue(Node, 0), Result);
      break;
    }
    }
    return;
  }

  LLVM_DEBUG(dbgs() << "Legalizing truncating store operations\n");
  SDValue Value = ST->getValue();
  EVT StVT = ST->getMemoryVT();
  unsigned StWidth = StVT.getSizeInBits();
  auto &DL = DAG.getDataLayout();

  if (StWidth != StVT.getStoreSizeInBits()) {
    // Promote to a byte-sized store with upper bits zero if not
    // storing an integral number of bytes.  For example, promote
    // TRUNCSTORE:i1 X -> TRUNCSTORE:i8 (and X, 1)
    EVT NVT = EVT::getIntegerVT(*DAG.getContext(),
                                StVT.getStoreSizeInBits());
    Value = DAG.getZeroExtendInReg(Value, dl, StVT);
    SDValue Result =
        DAG.getTruncStore(Chain, dl, Value, Ptr, ST->getPointerInfo(), NVT,
                          ST->getOriginalAlign(), MMOFlags, AAInfo);
    ReplaceNode(SDValue(Node, 0), Result);
  } else if (StWidth & (StWidth - 1)) {
    // If not storing a power-of-2 number of bits, expand as two stores.
    assert(!StVT.isVector() && "Unsupported truncstore!");
    unsigned LogStWidth = Log2_32(StWidth);
    assert(LogStWidth < 32);
    unsigned RoundWidth = 1 << LogStWidth;
    assert(RoundWidth < StWidth);
    unsigned ExtraWidth = StWidth - RoundWidth;
    assert(ExtraWidth < RoundWidth);
    assert(!(RoundWidth % 8) && !(ExtraWidth % 8) &&
           "Store size not an integral number of bytes!");
    EVT RoundVT = EVT::getIntegerVT(*DAG.getContext(), RoundWidth);
    EVT ExtraVT = EVT::getIntegerVT(*DAG.getContext(), ExtraWidth);
    SDValue Lo, Hi;
    unsigned IncrementSize;

    if (DL.isLittleEndian()) {
      // TRUNCSTORE:i24 X -> TRUNCSTORE:i16 X, TRUNCSTORE@+2:i8 (srl X, 16)
      // Store the bottom RoundWidth bits.
      Lo = DAG.getTruncStore(Chain, dl, Value, Ptr, ST->getPointerInfo(),
                             RoundVT, ST->getOriginalAlign(), MMOFlags, AAInfo);

      // Store the remaining ExtraWidth bits.
      IncrementSize = RoundWidth / 8;
      Ptr = DAG.getMemBasePlusOffset(Ptr, TypeSize::Fixed(IncrementSize), dl);
      Hi = DAG.getNode(
          ISD::SRL, dl, Value.getValueType(), Value,
          DAG.getConstant(RoundWidth, dl,
                          TLI.getShiftAmountTy(Value.getValueType(), DL)));
      Hi = DAG.getTruncStore(Chain, dl, Hi, Ptr,
                             ST->getPointerInfo().getWithOffset(IncrementSize),
                             ExtraVT, ST->getOriginalAlign(), MMOFlags, AAInfo);
    } else {
      // Big endian - avoid unaligned stores.
      // TRUNCSTORE:i24 X -> TRUNCSTORE:i16 (srl X, 8), TRUNCSTORE@+2:i8 X
      // Store the top RoundWidth bits.
      Hi = DAG.getNode(
          ISD::SRL, dl, Value.getValueType(), Value,
          DAG.getConstant(ExtraWidth, dl,
                          TLI.getShiftAmountTy(Value.getValueType(), DL)));
      Hi = DAG.getTruncStore(Chain, dl, Hi, Ptr, ST->getPointerInfo(), RoundVT,
                             ST->getOriginalAlign(), MMOFlags, AAInfo);

      // Store the remaining ExtraWidth bits.
      IncrementSize = RoundWidth / 8;
      Ptr = DAG.getNode(ISD::ADD, dl, Ptr.getValueType(), Ptr,
                        DAG.getConstant(IncrementSize, dl,
                                        Ptr.getValueType()));
      Lo = DAG.getTruncStore(Chain, dl, Value, Ptr,
                             ST->getPointerInfo().getWithOffset(IncrementSize),
                             ExtraVT, ST->getOriginalAlign(), MMOFlags, AAInfo);
    }

    // The order of the stores doesn't matter.
    SDValue Result = DAG.getNode(ISD::TokenFactor, dl, MVT::Other, Lo, Hi);
    ReplaceNode(SDValue(Node, 0), Result);
  } else {
    switch (TLI.getTruncStoreAction(ST->getValue().getValueType(), StVT)) {
    default: llvm_unreachable("This action is not supported yet!");
    case TargetLowering::Legal: {
      EVT MemVT = ST->getMemoryVT();
      // If this is an unaligned store and the target doesn't support it,
      // expand it.
      if (!TLI.allowsMemoryAccessForAlignment(*DAG.getContext(), DL, MemVT,
                                              *ST->getMemOperand())) {
        SDValue Result = TLI.expandUnalignedStore(ST, DAG);
        ReplaceNode(SDValue(ST, 0), Result);
      }
      break;
    }
    case TargetLowering::Custom: {
      SDValue Res = TLI.LowerOperation(SDValue(Node, 0), DAG);
      if (Res && Res != SDValue(Node, 0))
        ReplaceNode(SDValue(Node, 0), Res);
      return;
    }
    case TargetLowering::Expand:
      assert(!StVT.isVector() &&
             "Vector Stores are handled in LegalizeVectorOps");

      SDValue Result;

      // TRUNCSTORE:i16 i32 -> STORE i16
      if (TLI.isTypeLegal(StVT)) {
        Value = DAG.getNode(ISD::TRUNCATE, dl, StVT, Value);
        Result = DAG.getStore(Chain, dl, Value, Ptr, ST->getPointerInfo(),
                              ST->getOriginalAlign(), MMOFlags, AAInfo);
      } else {
        // The in-memory type isn't legal. Truncate to the type it would promote
        // to, and then do a truncstore.
        Value = DAG.getNode(ISD::TRUNCATE, dl,
                            TLI.getTypeToTransformTo(*DAG.getContext(), StVT),
                            Value);
        Result =
            DAG.getTruncStore(Chain, dl, Value, Ptr, ST->getPointerInfo(), StVT,
                              ST->getOriginalAlign(), MMOFlags, AAInfo);
      }

      ReplaceNode(SDValue(Node, 0), Result);
      break;
    }
  }
}

void SelectionDAGLegalize::LegalizeLoadOps(SDNode *Node) {
  LoadSDNode *LD = cast<LoadSDNode>(Node);
  SDValue Chain = LD->getChain();  // The chain.
  SDValue Ptr = LD->getBasePtr();  // The base pointer.
  SDValue Value;                   // The value returned by the load op.
  SDLoc dl(Node);

  ISD::LoadExtType ExtType = LD->getExtensionType();
  if (ExtType == ISD::NON_EXTLOAD) {
    LLVM_DEBUG(dbgs() << "Legalizing non-extending load operation\n");
    MVT VT = Node->getSimpleValueType(0);
    SDValue RVal = SDValue(Node, 0);
    SDValue RChain = SDValue(Node, 1);

    switch (TLI.getOperationAction(Node->getOpcode(), VT)) {
    default: llvm_unreachable("This action is not supported yet!");
    case TargetLowering::Legal: {
      EVT MemVT = LD->getMemoryVT();
      const DataLayout &DL = DAG.getDataLayout();
      // If this is an unaligned load and the target doesn't support it,
      // expand it.
      if (!TLI.allowsMemoryAccessForAlignment(*DAG.getContext(), DL, MemVT,
                                              *LD->getMemOperand())) {
        std::tie(RVal, RChain) = TLI.expandUnalignedLoad(LD, DAG);
      }
      break;
    }
    case TargetLowering::Custom:
      if (SDValue Res = TLI.LowerOperation(RVal, DAG)) {
        RVal = Res;
        RChain = Res.getValue(1);
      }
      break;

    case TargetLowering::Promote: {
      MVT NVT = TLI.getTypeToPromoteTo(Node->getOpcode(), VT);
      assert(NVT.getSizeInBits() == VT.getSizeInBits() &&
             "Can only promote loads to same size type");

      SDValue Res = DAG.getLoad(NVT, dl, Chain, Ptr, LD->getMemOperand());
      RVal = DAG.getNode(ISD::BITCAST, dl, VT, Res);
      RChain = Res.getValue(1);
      break;
    }
    }
    if (RChain.getNode() != Node) {
      assert(RVal.getNode() != Node && "Load must be completely replaced");
      DAG.ReplaceAllUsesOfValueWith(SDValue(Node, 0), RVal);
      DAG.ReplaceAllUsesOfValueWith(SDValue(Node, 1), RChain);
      if (UpdatedNodes) {
        UpdatedNodes->insert(RVal.getNode());
        UpdatedNodes->insert(RChain.getNode());
      }
      ReplacedNode(Node);
    }
    return;
  }

  LLVM_DEBUG(dbgs() << "Legalizing extending load operation\n");
  EVT SrcVT = LD->getMemoryVT();
  TypeSize SrcWidth = SrcVT.getSizeInBits();
  MachineMemOperand::Flags MMOFlags = LD->getMemOperand()->getFlags();
  AAMDNodes AAInfo = LD->getAAInfo();

  if (SrcWidth != SrcVT.getStoreSizeInBits() &&
      // Some targets pretend to have an i1 loading operation, and actually
      // load an i8.  This trick is correct for ZEXTLOAD because the top 7
      // bits are guaranteed to be zero; it helps the optimizers understand
      // that these bits are zero.  It is also useful for EXTLOAD, since it
      // tells the optimizers that those bits are undefined.  It would be
      // nice to have an effective generic way of getting these benefits...
      // Until such a way is found, don't insist on promoting i1 here.
      (SrcVT != MVT::i1 ||
       TLI.getLoadExtAction(ExtType, Node->getValueType(0), MVT::i1) ==
         TargetLowering::Promote)) {
    // Promote to a byte-sized load if not loading an integral number of
    // bytes.  For example, promote EXTLOAD:i20 -> EXTLOAD:i24.
    unsigned NewWidth = SrcVT.getStoreSizeInBits();
    EVT NVT = EVT::getIntegerVT(*DAG.getContext(), NewWidth);
    SDValue Ch;

    // The extra bits are guaranteed to be zero, since we stored them that
    // way.  A zext load from NVT thus automatically gives zext from SrcVT.

    ISD::LoadExtType NewExtType =
      ExtType == ISD::ZEXTLOAD ? ISD::ZEXTLOAD : ISD::EXTLOAD;

    SDValue Result = DAG.getExtLoad(NewExtType, dl, Node->getValueType(0),
                                    Chain, Ptr, LD->getPointerInfo(), NVT,
                                    LD->getOriginalAlign(), MMOFlags, AAInfo);

    Ch = Result.getValue(1); // The chain.

    if (ExtType == ISD::SEXTLOAD)
      // Having the top bits zero doesn't help when sign extending.
      Result = DAG.getNode(ISD::SIGN_EXTEND_INREG, dl,
                           Result.getValueType(),
                           Result, DAG.getValueType(SrcVT));
    else if (ExtType == ISD::ZEXTLOAD || NVT == Result.getValueType())
      // All the top bits are guaranteed to be zero - inform the optimizers.
      Result = DAG.getNode(ISD::AssertZext, dl,
                           Result.getValueType(), Result,
                           DAG.getValueType(SrcVT));

    Value = Result;
    Chain = Ch;
  } else if (!isPowerOf2_64(SrcWidth.getKnownMinSize())) {
    // If not loading a power-of-2 number of bits, expand as two loads.
    assert(!SrcVT.isVector() && "Unsupported extload!");
    unsigned SrcWidthBits = SrcWidth.getFixedSize();
    unsigned LogSrcWidth = Log2_32(SrcWidthBits);
    assert(LogSrcWidth < 32);
    unsigned RoundWidth = 1 << LogSrcWidth;
    assert(RoundWidth < SrcWidthBits);
    unsigned ExtraWidth = SrcWidthBits - RoundWidth;
    assert(ExtraWidth < RoundWidth);
    assert(!(RoundWidth % 8) && !(ExtraWidth % 8) &&
           "Load size not an integral number of bytes!");
    EVT RoundVT = EVT::getIntegerVT(*DAG.getContext(), RoundWidth);
    EVT ExtraVT = EVT::getIntegerVT(*DAG.getContext(), ExtraWidth);
    SDValue Lo, Hi, Ch;
    unsigned IncrementSize;
    auto &DL = DAG.getDataLayout();

    if (DL.isLittleEndian()) {
      // EXTLOAD:i24 -> ZEXTLOAD:i16 | (shl EXTLOAD@+2:i8, 16)
      // Load the bottom RoundWidth bits.
      Lo = DAG.getExtLoad(ISD::ZEXTLOAD, dl, Node->getValueType(0), Chain, Ptr,
                          LD->getPointerInfo(), RoundVT, LD->getOriginalAlign(),
                          MMOFlags, AAInfo);

      // Load the remaining ExtraWidth bits.
      IncrementSize = RoundWidth / 8;
      Ptr = DAG.getMemBasePlusOffset(Ptr, TypeSize::Fixed(IncrementSize), dl);
      Hi = DAG.getExtLoad(ExtType, dl, Node->getValueType(0), Chain, Ptr,
                          LD->getPointerInfo().getWithOffset(IncrementSize),
                          ExtraVT, LD->getOriginalAlign(), MMOFlags, AAInfo);

      // Build a factor node to remember that this load is independent of
      // the other one.
      Ch = DAG.getNode(ISD::TokenFactor, dl, MVT::Other, Lo.getValue(1),
                       Hi.getValue(1));

      // Move the top bits to the right place.
      Hi = DAG.getNode(
          ISD::SHL, dl, Hi.getValueType(), Hi,
          DAG.getConstant(RoundWidth, dl,
                          TLI.getShiftAmountTy(Hi.getValueType(), DL)));

      // Join the hi and lo parts.
      Value = DAG.getNode(ISD::OR, dl, Node->getValueType(0), Lo, Hi);
    } else {
      // Big endian - avoid unaligned loads.
      // EXTLOAD:i24 -> (shl EXTLOAD:i16, 8) | ZEXTLOAD@+2:i8
      // Load the top RoundWidth bits.
      Hi = DAG.getExtLoad(ExtType, dl, Node->getValueType(0), Chain, Ptr,
                          LD->getPointerInfo(), RoundVT, LD->getOriginalAlign(),
                          MMOFlags, AAInfo);

      // Load the remaining ExtraWidth bits.
      IncrementSize = RoundWidth / 8;
      Ptr = DAG.getMemBasePlusOffset(Ptr, TypeSize::Fixed(IncrementSize), dl);
      Lo = DAG.getExtLoad(ISD::ZEXTLOAD, dl, Node->getValueType(0), Chain, Ptr,
                          LD->getPointerInfo().getWithOffset(IncrementSize),
                          ExtraVT, LD->getOriginalAlign(), MMOFlags, AAInfo);

      // Build a factor node to remember that this load is independent of
      // the other one.
      Ch = DAG.getNode(ISD::TokenFactor, dl, MVT::Other, Lo.getValue(1),
                       Hi.getValue(1));

      // Move the top bits to the right place.
      Hi = DAG.getNode(
          ISD::SHL, dl, Hi.getValueType(), Hi,
          DAG.getConstant(ExtraWidth, dl,
                          TLI.getShiftAmountTy(Hi.getValueType(), DL)));

      // Join the hi and lo parts.
      Value = DAG.getNode(ISD::OR, dl, Node->getValueType(0), Lo, Hi);
    }

    Chain = Ch;
  } else {
    bool isCustom = false;
    switch (TLI.getLoadExtAction(ExtType, Node->getValueType(0),
                                 SrcVT.getSimpleVT())) {
    default: llvm_unreachable("This action is not supported yet!");
    case TargetLowering::Custom:
      isCustom = true;
      LLVM_FALLTHROUGH;
    case TargetLowering::Legal:
      Value = SDValue(Node, 0);
      Chain = SDValue(Node, 1);

      if (isCustom) {
        if (SDValue Res = TLI.LowerOperation(SDValue(Node, 0), DAG)) {
          Value = Res;
          Chain = Res.getValue(1);
        }
      } else {
        // If this is an unaligned load and the target doesn't support it,
        // expand it.
        EVT MemVT = LD->getMemoryVT();
        const DataLayout &DL = DAG.getDataLayout();
        if (!TLI.allowsMemoryAccess(*DAG.getContext(), DL, MemVT,
                                    *LD->getMemOperand())) {
          std::tie(Value, Chain) = TLI.expandUnalignedLoad(LD, DAG);
        }
      }
      break;

    case TargetLowering::Expand: {
      EVT DestVT = Node->getValueType(0);
      if (!TLI.isLoadExtLegal(ISD::EXTLOAD, DestVT, SrcVT)) {
        // If the source type is not legal, see if there is a legal extload to
        // an intermediate type that we can then extend further.
        EVT LoadVT = TLI.getRegisterType(SrcVT.getSimpleVT());
        if (TLI.isTypeLegal(SrcVT) || // Same as SrcVT == LoadVT?
            TLI.isLoadExtLegal(ExtType, LoadVT, SrcVT)) {
          // If we are loading a legal type, this is a non-extload followed by a
          // full extend.
          ISD::LoadExtType MidExtType =
              (LoadVT == SrcVT) ? ISD::NON_EXTLOAD : ExtType;

          SDValue Load = DAG.getExtLoad(MidExtType, dl, LoadVT, Chain, Ptr,
                                        SrcVT, LD->getMemOperand());
          unsigned ExtendOp =
              ISD::getExtForLoadExtType(SrcVT.isFloatingPoint(), ExtType);
          Value = DAG.getNode(ExtendOp, dl, Node->getValueType(0), Load);
          Chain = Load.getValue(1);
          break;
        }

        // Handle the special case of fp16 extloads. EXTLOAD doesn't have the
        // normal undefined upper bits behavior to allow using an in-reg extend
        // with the illegal FP type, so load as an integer and do the
        // from-integer conversion.
        if (SrcVT.getScalarType() == MVT::f16) {
          EVT ISrcVT = SrcVT.changeTypeToInteger();
          EVT IDestVT = DestVT.changeTypeToInteger();
          EVT ILoadVT = TLI.getRegisterType(IDestVT.getSimpleVT());

          SDValue Result = DAG.getExtLoad(ISD::ZEXTLOAD, dl, ILoadVT, Chain,
                                          Ptr, ISrcVT, LD->getMemOperand());
          Value = DAG.getNode(ISD::FP16_TO_FP, dl, DestVT, Result);
          Chain = Result.getValue(1);
          break;
        }
      }

      assert(!SrcVT.isVector() &&
             "Vector Loads are handled in LegalizeVectorOps");

      // FIXME: This does not work for vectors on most targets.  Sign-
      // and zero-extend operations are currently folded into extending
      // loads, whether they are legal or not, and then we end up here
      // without any support for legalizing them.
      assert(ExtType != ISD::EXTLOAD &&
             "EXTLOAD should always be supported!");
      // Turn the unsupported load into an EXTLOAD followed by an
      // explicit zero/sign extend inreg.
      SDValue Result = DAG.getExtLoad(ISD::EXTLOAD, dl,
                                      Node->getValueType(0),
                                      Chain, Ptr, SrcVT,
                                      LD->getMemOperand());
      SDValue ValRes;
      if (ExtType == ISD::SEXTLOAD)
        ValRes = DAG.getNode(ISD::SIGN_EXTEND_INREG, dl,
                             Result.getValueType(),
                             Result, DAG.getValueType(SrcVT));
      else
        ValRes = DAG.getZeroExtendInReg(Result, dl, SrcVT);
      Value = ValRes;
      Chain = Result.getValue(1);
      break;
    }
    }
  }

  // Since loads produce two values, make sure to remember that we legalized
  // both of them.
  if (Chain.getNode() != Node) {
    assert(Value.getNode() != Node && "Load must be completely replaced");
    DAG.ReplaceAllUsesOfValueWith(SDValue(Node, 0), Value);
    DAG.ReplaceAllUsesOfValueWith(SDValue(Node, 1), Chain);
    if (UpdatedNodes) {
      UpdatedNodes->insert(Value.getNode());
      UpdatedNodes->insert(Chain.getNode());
    }
    ReplacedNode(Node);
  }
}

/// Return a legal replacement for the given operation, with all legal operands.
void SelectionDAGLegalize::LegalizeOp(SDNode *Node) {
  LLVM_DEBUG(dbgs() << "\nLegalizing: "; Node->dump(&DAG));

  // Allow illegal target nodes and illegal registers.
  if (Node->getOpcode() == ISD::TargetConstant ||
      Node->getOpcode() == ISD::Register)
    return;

#ifndef NDEBUG
  for (unsigned i = 0, e = Node->getNumValues(); i != e; ++i)
    assert(TLI.getTypeAction(*DAG.getContext(), Node->getValueType(i)) ==
             TargetLowering::TypeLegal &&
           "Unexpected illegal type!");

  for (const SDValue &Op : Node->op_values())
    assert((TLI.getTypeAction(*DAG.getContext(), Op.getValueType()) ==
              TargetLowering::TypeLegal ||
            Op.getOpcode() == ISD::TargetConstant ||
            Op.getOpcode() == ISD::Register) &&
            "Unexpected illegal type!");
#endif

  // Figure out the correct action; the way to query this varies by opcode
  TargetLowering::LegalizeAction Action = TargetLowering::Legal;
  bool SimpleFinishLegalizing = true;
  switch (Node->getOpcode()) {
  case ISD::INTRINSIC_W_CHAIN:
  case ISD::INTRINSIC_WO_CHAIN:
  case ISD::INTRINSIC_VOID:
  case ISD::STACKSAVE:
    Action = TLI.getOperationAction(Node->getOpcode(), MVT::Other);
    break;
  case ISD::GET_DYNAMIC_AREA_OFFSET:
    Action = TLI.getOperationAction(Node->getOpcode(),
                                    Node->getValueType(0));
    break;
  case ISD::VAARG:
    Action = TLI.getOperationAction(Node->getOpcode(),
                                    Node->getValueType(0));
    if (Action != TargetLowering::Promote)
      Action = TLI.getOperationAction(Node->getOpcode(), MVT::Other);
    break;
  case ISD::FP_TO_FP16:
  case ISD::SINT_TO_FP:
  case ISD::UINT_TO_FP:
  case ISD::EXTRACT_VECTOR_ELT:
  case ISD::LROUND:
  case ISD::LLROUND:
  case ISD::LRINT:
  case ISD::LLRINT:
    Action = TLI.getOperationAction(Node->getOpcode(),
                                    Node->getOperand(0).getValueType());
    break;
  case ISD::STRICT_FP_TO_FP16:
  case ISD::STRICT_SINT_TO_FP:
  case ISD::STRICT_UINT_TO_FP:
  case ISD::STRICT_LRINT:
  case ISD::STRICT_LLRINT:
  case ISD::STRICT_LROUND:
  case ISD::STRICT_LLROUND:
    // These pseudo-ops are the same as the other STRICT_ ops except
    // they are registered with setOperationAction() using the input type
    // instead of the output type.
    Action = TLI.getOperationAction(Node->getOpcode(),
                                    Node->getOperand(1).getValueType());
    break;
  case ISD::SIGN_EXTEND_INREG: {
    EVT InnerType = cast<VTSDNode>(Node->getOperand(1))->getVT();
    Action = TLI.getOperationAction(Node->getOpcode(), InnerType);
    break;
  }
  case ISD::ATOMIC_STORE:
    Action = TLI.getOperationAction(Node->getOpcode(),
                                    Node->getOperand(2).getValueType());
    break;
  case ISD::SELECT_CC:
  case ISD::STRICT_FSETCC:
  case ISD::STRICT_FSETCCS:
  case ISD::SETCC:
  case ISD::BR_CC: {
    unsigned CCOperand = Node->getOpcode() == ISD::SELECT_CC ? 4 :
                         Node->getOpcode() == ISD::STRICT_FSETCC ? 3 :
                         Node->getOpcode() == ISD::STRICT_FSETCCS ? 3 :
                         Node->getOpcode() == ISD::SETCC ? 2 : 1;
    unsigned CompareOperand = Node->getOpcode() == ISD::BR_CC ? 2 :
                              Node->getOpcode() == ISD::STRICT_FSETCC ? 1 :
                              Node->getOpcode() == ISD::STRICT_FSETCCS ? 1 : 0;
    MVT OpVT = Node->getOperand(CompareOperand).getSimpleValueType();
    ISD::CondCode CCCode =
        cast<CondCodeSDNode>(Node->getOperand(CCOperand))->get();
    Action = TLI.getCondCodeAction(CCCode, OpVT);
    if (Action == TargetLowering::Legal) {
      if (Node->getOpcode() == ISD::SELECT_CC)
        Action = TLI.getOperationAction(Node->getOpcode(),
                                        Node->getValueType(0));
      else
        Action = TLI.getOperationAction(Node->getOpcode(), OpVT);
    }
    break;
  }
  case ISD::LOAD:
  case ISD::STORE:
    // FIXME: Model these properly.  LOAD and STORE are complicated, and
    // STORE expects the unlegalized operand in some cases.
    SimpleFinishLegalizing = false;
    break;
  case ISD::CALLSEQ_START:
  case ISD::CALLSEQ_END:
    // FIXME: This shouldn't be necessary.  These nodes have special properties
    // dealing with the recursive nature of legalization.  Removing this
    // special case should be done as part of making LegalizeDAG non-recursive.
    SimpleFinishLegalizing = false;
    break;
  case ISD::EXTRACT_ELEMENT:
  case ISD::FLT_ROUNDS_:
  case ISD::MERGE_VALUES:
  case ISD::EH_RETURN:
  case ISD::FRAME_TO_ARGS_OFFSET:
  case ISD::EH_DWARF_CFA:
  case ISD::EH_SJLJ_SETJMP:
  case ISD::EH_SJLJ_LONGJMP:
  case ISD::EH_SJLJ_SETUP_DISPATCH:
    // These operations lie about being legal: when they claim to be legal,
    // they should actually be expanded.
    Action = TLI.getOperationAction(Node->getOpcode(), Node->getValueType(0));
    if (Action == TargetLowering::Legal)
      Action = TargetLowering::Expand;
    break;
  case ISD::INIT_TRAMPOLINE:
  case ISD::ADJUST_TRAMPOLINE:
  case ISD::FRAMEADDR:
  case ISD::RETURNADDR:
  case ISD::ADDROFRETURNADDR:
  case ISD::SPONENTRY:
    // These operations lie about being legal: when they claim to be legal,
    // they should actually be custom-lowered.
    Action = TLI.getOperationAction(Node->getOpcode(), Node->getValueType(0));
    if (Action == TargetLowering::Legal)
      Action = TargetLowering::Custom;
    break;
  case ISD::READCYCLECOUNTER:
    // READCYCLECOUNTER returns an i64, even if type legalization might have
    // expanded that to several smaller types.
    Action = TLI.getOperationAction(Node->getOpcode(), MVT::i64);
    break;
  case ISD::READ_REGISTER:
  case ISD::WRITE_REGISTER:
    // Named register is legal in the DAG, but blocked by register name
    // selection if not implemented by target (to chose the correct register)
    // They'll be converted to Copy(To/From)Reg.
    Action = TargetLowering::Legal;
    break;
  case ISD::DEBUGTRAP:
    Action = TLI.getOperationAction(Node->getOpcode(), Node->getValueType(0));
    if (Action == TargetLowering::Expand) {
      // replace ISD::DEBUGTRAP with ISD::TRAP
      SDValue NewVal;
      NewVal = DAG.getNode(ISD::TRAP, SDLoc(Node), Node->getVTList(),
                           Node->getOperand(0));
      ReplaceNode(Node, NewVal.getNode());
      LegalizeOp(NewVal.getNode());
      return;
    }
    break;
  case ISD::SADDSAT:
  case ISD::UADDSAT:
  case ISD::SSUBSAT:
  case ISD::USUBSAT:
  case ISD::SSHLSAT:
  case ISD::USHLSAT: {
    Action = TLI.getOperationAction(Node->getOpcode(), Node->getValueType(0));
    break;
  }
  case ISD::SMULFIX:
  case ISD::SMULFIXSAT:
  case ISD::UMULFIX:
  case ISD::UMULFIXSAT:
  case ISD::SDIVFIX:
  case ISD::SDIVFIXSAT:
  case ISD::UDIVFIX:
  case ISD::UDIVFIXSAT: {
    unsigned Scale = Node->getConstantOperandVal(2);
    Action = TLI.getFixedPointOperationAction(Node->getOpcode(),
                                              Node->getValueType(0), Scale);
    break;
  }
  case ISD::MSCATTER:
    Action = TLI.getOperationAction(Node->getOpcode(),
                    cast<MaskedScatterSDNode>(Node)->getValue().getValueType());
    break;
  case ISD::VP_SCATTER:
    Action = TLI.getOperationAction(Node->getOpcode(),
                    cast<VPScatterSDNode>(Node)->getValue().getValueType());
    break;
  case ISD::MSTORE:
    Action = TLI.getOperationAction(Node->getOpcode(),
                    cast<MaskedStoreSDNode>(Node)->getValue().getValueType());
    break;
  case ISD::VP_STORE:
    Action = TLI.getOperationAction(Node->getOpcode(),
                    cast<VPStoreSDNode>(Node)->getValue().getValueType());
    break;
  // FIXME add VP reductions
  case ISD::VECREDUCE_FADD:
  case ISD::VECREDUCE_FMUL:
  case ISD::VECREDUCE_ADD:
  case ISD::VECREDUCE_MUL:
  case ISD::VECREDUCE_AND:
  case ISD::VECREDUCE_OR:
  case ISD::VECREDUCE_XOR:
  case ISD::VECREDUCE_SMAX:
  case ISD::VECREDUCE_SMIN:
  case ISD::VECREDUCE_UMAX:
  case ISD::VECREDUCE_UMIN:
  case ISD::VECREDUCE_FMAX:
  case ISD::VECREDUCE_FMIN:
    Action = TLI.getOperationAction(
        Node->getOpcode(), Node->getOperand(0).getValueType());
    break;
  default:
    if (Node->getOpcode() >= ISD::BUILTIN_OP_END) {
      Action = TLI.getCustomOperationAction(*Node);
    } else {
      Action = TLI.getOperationAction(Node->getOpcode(), Node->getValueType(0));
    }
    break;
  }

  if (SimpleFinishLegalizing) {
    SDNode *NewNode = Node;
    switch (Node->getOpcode()) {
    default: break;
    case ISD::SHL:
    case ISD::SRL:
    case ISD::SRA:
    case ISD::ROTL:
    case ISD::ROTR: {
      // Legalizing shifts/rotates requires adjusting the shift amount
      // to the appropriate width.
      SDValue Op0 = Node->getOperand(0);
      SDValue Op1 = Node->getOperand(1);
      if (!Op1.getValueType().isVector()) {
        SDValue SAO = DAG.getShiftAmountOperand(Op0.getValueType(), Op1);
        // The getShiftAmountOperand() may create a new operand node or
        // return the existing one. If new operand is created we need
        // to update the parent node.
        // Do not try to legalize SAO here! It will be automatically legalized
        // in the next round.
        if (SAO != Op1)
          NewNode = DAG.UpdateNodeOperands(Node, Op0, SAO);
      }
    }
    break;
    case ISD::FSHL:
    case ISD::FSHR:
    case ISD::SRL_PARTS:
    case ISD::SRA_PARTS:
    case ISD::SHL_PARTS: {
      // Legalizing shifts/rotates requires adjusting the shift amount
      // to the appropriate width.
      SDValue Op0 = Node->getOperand(0);
      SDValue Op1 = Node->getOperand(1);
      SDValue Op2 = Node->getOperand(2);
      if (!Op2.getValueType().isVector()) {
        SDValue SAO = DAG.getShiftAmountOperand(Op0.getValueType(), Op2);
        // The getShiftAmountOperand() may create a new operand node or
        // return the existing one. If new operand is created we need
        // to update the parent node.
        if (SAO != Op2)
          NewNode = DAG.UpdateNodeOperands(Node, Op0, Op1, SAO);
      }
      break;
    }
    }

    if (NewNode != Node) {
      ReplaceNode(Node, NewNode);
      Node = NewNode;
    }
    switch (Action) {
    case TargetLowering::Legal:
      LLVM_DEBUG(dbgs() << "Legal node: nothing to do\n");
      return;
    case TargetLowering::Custom:
      LLVM_DEBUG(dbgs() << "Trying custom legalization\n");
      // FIXME: The handling for custom lowering with multiple results is
      // a complete mess.
      if (SDValue Res = TLI.LowerOperation(SDValue(Node, 0), DAG)) {
        if (!(Res.getNode() != Node || Res.getResNo() != 0))
          return;

        if (Node->getNumValues() == 1) {
          LLVM_DEBUG(dbgs() << "Successfully custom legalized node\n");
          // We can just directly replace this node with the lowered value.
          ReplaceNode(SDValue(Node, 0), Res);
          return;
        }

        SmallVector<SDValue, 8> ResultVals;
        for (unsigned i = 0, e = Node->getNumValues(); i != e; ++i)
          ResultVals.push_back(Res.getValue(i));
        LLVM_DEBUG(dbgs() << "Successfully custom legalized node\n");
        ReplaceNode(Node, ResultVals.data());
        return;
      }
      LLVM_DEBUG(dbgs() << "Could not custom legalize node\n");
      LLVM_FALLTHROUGH;
    case TargetLowering::Expand:
      if (ExpandNode(Node))
        return;
      LLVM_FALLTHROUGH;
    case TargetLowering::LibCall:
      ConvertNodeToLibcall(Node);
      return;
    case TargetLowering::Promote:
      PromoteNode(Node);
      return;
    }
  }

  switch (Node->getOpcode()) {
  default:
#ifndef NDEBUG
    dbgs() << "NODE: ";
    Node->dump( &DAG);
    dbgs() << "\n";
#endif
    llvm_unreachable("Do not know how to legalize this operator!");

  case ISD::CALLSEQ_START:
  case ISD::CALLSEQ_END:
    break;
  case ISD::LOAD:
    return LegalizeLoadOps(Node);
  case ISD::STORE:
    return LegalizeStoreOps(Node);
  }
}

SDValue SelectionDAGLegalize::ExpandExtractFromVectorThroughStack(SDValue Op) {
  SDValue Vec = Op.getOperand(0);
  SDValue Idx = Op.getOperand(1);
  SDLoc dl(Op);

  // Before we generate a new store to a temporary stack slot, see if there is
  // already one that we can use. There often is because when we scalarize
  // vector operations (using SelectionDAG::UnrollVectorOp for example) a whole
  // series of EXTRACT_VECTOR_ELT nodes are generated, one for each element in
  // the vector. If all are expanded here, we don't want one store per vector
  // element.

  // Caches for hasPredecessorHelper
  SmallPtrSet<const SDNode *, 32> Visited;
  SmallVector<const SDNode *, 16> Worklist;
  Visited.insert(Op.getNode());
  Worklist.push_back(Idx.getNode());
  SDValue StackPtr, Ch;
  for (SDNode::use_iterator UI = Vec.getNode()->use_begin(),
       UE = Vec.getNode()->use_end(); UI != UE; ++UI) {
    SDNode *User = *UI;
    if (StoreSDNode *ST = dyn_cast<StoreSDNode>(User)) {
      if (ST->isIndexed() || ST->isTruncatingStore() ||
          ST->getValue() != Vec)
        continue;

      // Make sure that nothing else could have stored into the destination of
      // this store.
      if (!ST->getChain().reachesChainWithoutSideEffects(DAG.getEntryNode()))
        continue;

      // If the index is dependent on the store we will introduce a cycle when
      // creating the load (the load uses the index, and by replacing the chain
      // we will make the index dependent on the load). Also, the store might be
      // dependent on the extractelement and introduce a cycle when creating
      // the load.
      if (SDNode::hasPredecessorHelper(ST, Visited, Worklist) ||
          ST->hasPredecessor(Op.getNode()))
        continue;

      StackPtr = ST->getBasePtr();
      Ch = SDValue(ST, 0);
      break;
    }
  }

  EVT VecVT = Vec.getValueType();

  if (!Ch.getNode()) {
    // Store the value to a temporary stack slot, then LOAD the returned part.
    StackPtr = DAG.CreateStackTemporary(VecVT);
    Ch = DAG.getStore(DAG.getEntryNode(), dl, Vec, StackPtr,
                      MachinePointerInfo());
  }

  StackPtr = TLI.getVectorElementPointer(DAG, StackPtr, VecVT, Idx);

  SDValue NewLoad;

  if (Op.getValueType().isVector())
    NewLoad =
        DAG.getLoad(Op.getValueType(), dl, Ch, StackPtr, MachinePointerInfo());
  else
    NewLoad = DAG.getExtLoad(ISD::EXTLOAD, dl, Op.getValueType(), Ch, StackPtr,
                             MachinePointerInfo(),
                             VecVT.getVectorElementType());

  // Replace the chain going out of the store, by the one out of the load.
  DAG.ReplaceAllUsesOfValueWith(Ch, SDValue(NewLoad.getNode(), 1));

  // We introduced a cycle though, so update the loads operands, making sure
  // to use the original store's chain as an incoming chain.
  SmallVector<SDValue, 6> NewLoadOperands(NewLoad->op_begin(),
                                          NewLoad->op_end());
  NewLoadOperands[0] = Ch;
  NewLoad =
      SDValue(DAG.UpdateNodeOperands(NewLoad.getNode(), NewLoadOperands), 0);
  return NewLoad;
}

SDValue SelectionDAGLegalize::ExpandInsertToVectorThroughStack(SDValue Op) {
  assert(Op.getValueType().isVector() && "Non-vector insert subvector!");

  SDValue Vec  = Op.getOperand(0);
  SDValue Part = Op.getOperand(1);
  SDValue Idx  = Op.getOperand(2);
  SDLoc dl(Op);

  // Store the value to a temporary stack slot, then LOAD the returned part.
  EVT VecVT = Vec.getValueType();
  SDValue StackPtr = DAG.CreateStackTemporary(VecVT);
  int FI = cast<FrameIndexSDNode>(StackPtr.getNode())->getIndex();
  MachinePointerInfo PtrInfo =
      MachinePointerInfo::getFixedStack(DAG.getMachineFunction(), FI);

  // First store the whole vector.
  SDValue Ch = DAG.getStore(DAG.getEntryNode(), dl, Vec, StackPtr, PtrInfo);

  // Then store the inserted part.
  SDValue SubStackPtr = TLI.getVectorElementPointer(DAG, StackPtr, VecVT, Idx);

  // Store the subvector.
  Ch = DAG.getStore(
      Ch, dl, Part, SubStackPtr,
      MachinePointerInfo::getUnknownStack(DAG.getMachineFunction()));

  // Finally, load the updated vector.
  return DAG.getLoad(Op.getValueType(), dl, Ch, StackPtr, PtrInfo);
}

SDValue SelectionDAGLegalize::ExpandVectorBuildThroughStack(SDNode* Node) {
  assert((Node->getOpcode() == ISD::BUILD_VECTOR ||
          Node->getOpcode() == ISD::CONCAT_VECTORS) &&
         "Unexpected opcode!");

  // We can't handle this case efficiently.  Allocate a sufficiently
  // aligned object on the stack, store each operand into it, then load
  // the result as a vector.
  // Create the stack frame object.
  EVT VT = Node->getValueType(0);
  EVT MemVT = isa<BuildVectorSDNode>(Node) ? VT.getVectorElementType()
                                           : Node->getOperand(0).getValueType();
  SDLoc dl(Node);
  SDValue FIPtr = DAG.CreateStackTemporary(VT);
  int FI = cast<FrameIndexSDNode>(FIPtr.getNode())->getIndex();
  MachinePointerInfo PtrInfo =
      MachinePointerInfo::getFixedStack(DAG.getMachineFunction(), FI);

  // Emit a store of each element to the stack slot.
  SmallVector<SDValue, 8> Stores;
  unsigned TypeByteSize = MemVT.getSizeInBits() / 8;
  assert(TypeByteSize > 0 && "Vector element type too small for stack store!");

  // If the destination vector element type of a BUILD_VECTOR is narrower than
  // the source element type, only store the bits necessary.
  bool Truncate = isa<BuildVectorSDNode>(Node) &&
                  MemVT.bitsLT(Node->getOperand(0).getValueType());

  // Store (in the right endianness) the elements to memory.
  for (unsigned i = 0, e = Node->getNumOperands(); i != e; ++i) {
    // Ignore undef elements.
    if (Node->getOperand(i).isUndef()) continue;

    unsigned Offset = TypeByteSize*i;

    SDValue Idx = DAG.getMemBasePlusOffset(FIPtr, TypeSize::Fixed(Offset), dl);

    if (Truncate)
      Stores.push_back(DAG.getTruncStore(DAG.getEntryNode(), dl,
                                         Node->getOperand(i), Idx,
                                         PtrInfo.getWithOffset(Offset), MemVT));
    else
      Stores.push_back(DAG.getStore(DAG.getEntryNode(), dl, Node->getOperand(i),
                                    Idx, PtrInfo.getWithOffset(Offset)));
  }

  SDValue StoreChain;
  if (!Stores.empty())    // Not all undef elements?
    StoreChain = DAG.getNode(ISD::TokenFactor, dl, MVT::Other, Stores);
  else
    StoreChain = DAG.getEntryNode();

  // Result is a load from the stack slot.
  return DAG.getLoad(VT, dl, StoreChain, FIPtr, PtrInfo);
}

/// Bitcast a floating-point value to an integer value. Only bitcast the part
/// containing the sign bit if the target has no integer value capable of
/// holding all bits of the floating-point value.
void SelectionDAGLegalize::getSignAsIntValue(FloatSignAsInt &State,
                                             const SDLoc &DL,
                                             SDValue Value) const {
  EVT FloatVT = Value.getValueType();
  unsigned NumBits = FloatVT.getSizeInBits();
  State.FloatVT = FloatVT;
  EVT IVT = EVT::getIntegerVT(*DAG.getContext(), NumBits);
  // Convert to an integer of the same size.
  if (TLI.isTypeLegal(IVT)) {
    State.IntValue = DAG.getNode(ISD::BITCAST, DL, IVT, Value);
    State.SignMask = APInt::getSignMask(NumBits);
    State.SignBit = NumBits - 1;
    return;
  }

  auto &DataLayout = DAG.getDataLayout();
  // Store the float to memory, then load the sign part out as an integer.
  MVT LoadTy = TLI.getRegisterType(*DAG.getContext(), MVT::i8);
  // First create a temporary that is aligned for both the load and store.
  SDValue StackPtr = DAG.CreateStackTemporary(FloatVT, LoadTy);
  int FI = cast<FrameIndexSDNode>(StackPtr.getNode())->getIndex();
  // Then store the float to it.
  State.FloatPtr = StackPtr;
  MachineFunction &MF = DAG.getMachineFunction();
  State.FloatPointerInfo = MachinePointerInfo::getFixedStack(MF, FI);
  State.Chain = DAG.getStore(DAG.getEntryNode(), DL, Value, State.FloatPtr,
                             State.FloatPointerInfo);

  SDValue IntPtr;
  if (DataLayout.isBigEndian()) {
    assert(FloatVT.isByteSized() && "Unsupported floating point type!");
    // Load out a legal integer with the same sign bit as the float.
    IntPtr = StackPtr;
    State.IntPointerInfo = State.FloatPointerInfo;
  } else {
    // Advance the pointer so that the loaded byte will contain the sign bit.
    unsigned ByteOffset = (FloatVT.getSizeInBits() / 8) - 1;
    IntPtr =
        DAG.getMemBasePlusOffset(StackPtr, TypeSize::Fixed(ByteOffset), DL);
    State.IntPointerInfo = MachinePointerInfo::getFixedStack(MF, FI,
                                                             ByteOffset);
  }

  State.IntPtr = IntPtr;
  State.IntValue = DAG.getExtLoad(ISD::EXTLOAD, DL, LoadTy, State.Chain, IntPtr,
                                  State.IntPointerInfo, MVT::i8);
  State.SignMask = APInt::getOneBitSet(LoadTy.getSizeInBits(), 7);
  State.SignBit = 7;
}

/// Replace the integer value produced by getSignAsIntValue() with a new value
/// and cast the result back to a floating-point type.
SDValue SelectionDAGLegalize::modifySignAsInt(const FloatSignAsInt &State,
                                              const SDLoc &DL,
                                              SDValue NewIntValue) const {
  if (!State.Chain)
    return DAG.getNode(ISD::BITCAST, DL, State.FloatVT, NewIntValue);

  // Override the part containing the sign bit in the value stored on the stack.
  SDValue Chain = DAG.getTruncStore(State.Chain, DL, NewIntValue, State.IntPtr,
                                    State.IntPointerInfo, MVT::i8);
  return DAG.getLoad(State.FloatVT, DL, Chain, State.FloatPtr,
                     State.FloatPointerInfo);
}

SDValue SelectionDAGLegalize::ExpandFCOPYSIGN(SDNode *Node) const {
  SDLoc DL(Node);
  SDValue Mag = Node->getOperand(0);
  SDValue Sign = Node->getOperand(1);

  // Get sign bit into an integer value.
  FloatSignAsInt SignAsInt;
  getSignAsIntValue(SignAsInt, DL, Sign);

  EVT IntVT = SignAsInt.IntValue.getValueType();
  SDValue SignMask = DAG.getConstant(SignAsInt.SignMask, DL, IntVT);
  SDValue SignBit = DAG.getNode(ISD::AND, DL, IntVT, SignAsInt.IntValue,
                                SignMask);

  // If FABS is legal transform FCOPYSIGN(x, y) => sign(x) ? -FABS(x) : FABS(X)
  EVT FloatVT = Mag.getValueType();
  if (TLI.isOperationLegalOrCustom(ISD::FABS, FloatVT) &&
      TLI.isOperationLegalOrCustom(ISD::FNEG, FloatVT)) {
    SDValue AbsValue = DAG.getNode(ISD::FABS, DL, FloatVT, Mag);
    SDValue NegValue = DAG.getNode(ISD::FNEG, DL, FloatVT, AbsValue);
    SDValue Cond = DAG.getSetCC(DL, getSetCCResultType(IntVT), SignBit,
                                DAG.getConstant(0, DL, IntVT), ISD::SETNE);
    return DAG.getSelect(DL, FloatVT, Cond, NegValue, AbsValue);
  }

  // Transform Mag value to integer, and clear the sign bit.
  FloatSignAsInt MagAsInt;
  getSignAsIntValue(MagAsInt, DL, Mag);
  EVT MagVT = MagAsInt.IntValue.getValueType();
  SDValue ClearSignMask = DAG.getConstant(~MagAsInt.SignMask, DL, MagVT);
  SDValue ClearedSign = DAG.getNode(ISD::AND, DL, MagVT, MagAsInt.IntValue,
                                    ClearSignMask);

  // Get the signbit at the right position for MagAsInt.
  int ShiftAmount = SignAsInt.SignBit - MagAsInt.SignBit;
  EVT ShiftVT = IntVT;
  if (SignBit.getValueSizeInBits() < ClearedSign.getValueSizeInBits()) {
    SignBit = DAG.getNode(ISD::ZERO_EXTEND, DL, MagVT, SignBit);
    ShiftVT = MagVT;
  }
  if (ShiftAmount > 0) {
    SDValue ShiftCnst = DAG.getConstant(ShiftAmount, DL, ShiftVT);
    SignBit = DAG.getNode(ISD::SRL, DL, ShiftVT, SignBit, ShiftCnst);
  } else if (ShiftAmount < 0) {
    SDValue ShiftCnst = DAG.getConstant(-ShiftAmount, DL, ShiftVT);
    SignBit = DAG.getNode(ISD::SHL, DL, ShiftVT, SignBit, ShiftCnst);
  }
  if (SignBit.getValueSizeInBits() > ClearedSign.getValueSizeInBits()) {
    SignBit = DAG.getNode(ISD::TRUNCATE, DL, MagVT, SignBit);
  }

  // Store the part with the modified sign and convert back to float.
  SDValue CopiedSign = DAG.getNode(ISD::OR, DL, MagVT, ClearedSign, SignBit);
  return modifySignAsInt(MagAsInt, DL, CopiedSign);
}

SDValue SelectionDAGLegalize::ExpandFABS(SDNode *Node) const {
  SDLoc DL(Node);
  SDValue Value = Node->getOperand(0);

  // Transform FABS(x) => FCOPYSIGN(x, 0.0) if FCOPYSIGN is legal.
  EVT FloatVT = Value.getValueType();
  if (TLI.isOperationLegalOrCustom(ISD::FCOPYSIGN, FloatVT)) {
    SDValue Zero = DAG.getConstantFP(0.0, DL, FloatVT);
    return DAG.getNode(ISD::FCOPYSIGN, DL, FloatVT, Value, Zero);
  }

  // Transform value to integer, clear the sign bit and transform back.
  FloatSignAsInt ValueAsInt;
  getSignAsIntValue(ValueAsInt, DL, Value);
  EVT IntVT = ValueAsInt.IntValue.getValueType();
  SDValue ClearSignMask = DAG.getConstant(~ValueAsInt.SignMask, DL, IntVT);
  SDValue ClearedSign = DAG.getNode(ISD::AND, DL, IntVT, ValueAsInt.IntValue,
                                    ClearSignMask);
  return modifySignAsInt(ValueAsInt, DL, ClearedSign);
}

void SelectionDAGLegalize::ExpandDYNAMIC_STACKALLOC(SDNode* Node,
                                           SmallVectorImpl<SDValue> &Results) {
  unsigned SPReg = TLI.getStackPointerRegisterToSaveRestore();
  assert(SPReg && "Target cannot require DYNAMIC_STACKALLOC expansion and"
          " not tell us which reg is the stack pointer!");
  SDLoc dl(Node);
  EVT VT = Node->getValueType(0);
  SDValue Tmp1 = SDValue(Node, 0);
  SDValue Tmp2 = SDValue(Node, 1);
  SDValue Tmp3 = Node->getOperand(2);
  SDValue Chain = Tmp1.getOperand(0);

  // Chain the dynamic stack allocation so that it doesn't modify the stack
  // pointer when other instructions are using the stack.
  Chain = DAG.getCALLSEQ_START(Chain, 0, 0, dl);

  SDValue Size  = Tmp2.getOperand(1);
  SDValue SP = DAG.getCopyFromReg(Chain, dl, SPReg, VT);
  Chain = SP.getValue(1);
  Align Alignment = cast<ConstantSDNode>(Tmp3)->getAlignValue();
  const TargetFrameLowering *TFL = DAG.getSubtarget().getFrameLowering();
  unsigned Opc =
    TFL->getStackGrowthDirection() == TargetFrameLowering::StackGrowsUp ?
    ISD::ADD : ISD::SUB;

  Align StackAlign = TFL->getStackAlign();
  Tmp1 = DAG.getNode(Opc, dl, VT, SP, Size);       // Value
  if (Alignment > StackAlign)
    Tmp1 = DAG.getNode(ISD::AND, dl, VT, Tmp1,
                       DAG.getConstant(-Alignment.value(), dl, VT));
  Chain = DAG.getCopyToReg(Chain, dl, SPReg, Tmp1);     // Output chain

  Tmp2 = DAG.getCALLSEQ_END(Chain, DAG.getIntPtrConstant(0, dl, true),
                            DAG.getIntPtrConstant(0, dl, true), SDValue(), dl);

  Results.push_back(Tmp1);
  Results.push_back(Tmp2);
}

/// Legalize a SETCC with given LHS and RHS and condition code CC on the current
/// target.
///
/// If the SETCC has been legalized using AND / OR, then the legalized node
/// will be stored in LHS. RHS and CC will be set to SDValue(). NeedInvert
/// will be set to false.
///
/// If the SETCC has been legalized by using getSetCCSwappedOperands(),
/// then the values of LHS and RHS will be swapped, CC will be set to the
/// new condition, and NeedInvert will be set to false.
///
/// If the SETCC has been legalized using the inverse condcode, then LHS and
/// RHS will be unchanged, CC will set to the inverted condcode, and NeedInvert
/// will be set to true. The caller must invert the result of the SETCC with
/// SelectionDAG::getLogicalNOT() or take equivalent action to swap the effect
/// of a true/false result.
///
/// \returns true if the SetCC has been legalized, false if it hasn't.
bool SelectionDAGLegalize::LegalizeSetCCCondCode(
    EVT VT, SDValue &LHS, SDValue &RHS, SDValue &CC, bool &NeedInvert,
    const SDLoc &dl, SDValue &Chain, bool IsSignaling) {
  MVT OpVT = LHS.getSimpleValueType();
  ISD::CondCode CCCode = cast<CondCodeSDNode>(CC)->get();
  NeedInvert = false;
  switch (TLI.getCondCodeAction(CCCode, OpVT)) {
  default: llvm_unreachable("Unknown condition code action!");
  case TargetLowering::Legal:
    // Nothing to do.
    break;
  case TargetLowering::Expand: {
    ISD::CondCode InvCC = ISD::getSetCCSwappedOperands(CCCode);
    if (TLI.isCondCodeLegalOrCustom(InvCC, OpVT)) {
      std::swap(LHS, RHS);
      CC = DAG.getCondCode(InvCC);
      return true;
    }
    // Swapping operands didn't work. Try inverting the condition.
    bool NeedSwap = false;
    InvCC = getSetCCInverse(CCCode, OpVT);
    if (!TLI.isCondCodeLegalOrCustom(InvCC, OpVT)) {
      // If inverting the condition is not enough, try swapping operands
      // on top of it.
      InvCC = ISD::getSetCCSwappedOperands(InvCC);
      NeedSwap = true;
    }
    if (TLI.isCondCodeLegalOrCustom(InvCC, OpVT)) {
      CC = DAG.getCondCode(InvCC);
      NeedInvert = true;
      if (NeedSwap)
        std::swap(LHS, RHS);
      return true;
    }

    ISD::CondCode CC1 = ISD::SETCC_INVALID, CC2 = ISD::SETCC_INVALID;
    unsigned Opc = 0;
    switch (CCCode) {
    default: llvm_unreachable("Don't know how to expand this condition!");
    case ISD::SETO:
        assert(TLI.isCondCodeLegal(ISD::SETOEQ, OpVT)
            && "If SETO is expanded, SETOEQ must be legal!");
        CC1 = ISD::SETOEQ; CC2 = ISD::SETOEQ; Opc = ISD::AND; break;
    case ISD::SETUO:
        assert(TLI.isCondCodeLegal(ISD::SETUNE, OpVT)
            && "If SETUO is expanded, SETUNE must be legal!");
        CC1 = ISD::SETUNE; CC2 = ISD::SETUNE; Opc = ISD::OR;  break;
    case ISD::SETOEQ:
    case ISD::SETOGT:
    case ISD::SETOGE:
    case ISD::SETOLT:
    case ISD::SETOLE:
    case ISD::SETONE:
    case ISD::SETUEQ:
    case ISD::SETUNE:
    case ISD::SETUGT:
    case ISD::SETUGE:
    case ISD::SETULT:
    case ISD::SETULE:
        // If we are floating point, assign and break, otherwise fall through.
        if (!OpVT.isInteger()) {
          // We can use the 4th bit to tell if we are the unordered
          // or ordered version of the opcode.
          CC2 = ((unsigned)CCCode & 0x8U) ? ISD::SETUO : ISD::SETO;
          Opc = ((unsigned)CCCode & 0x8U) ? ISD::OR : ISD::AND;
          CC1 = (ISD::CondCode)(((int)CCCode & 0x7) | 0x10);
          break;
        }
        // Fallthrough if we are unsigned integer.
        LLVM_FALLTHROUGH;
    case ISD::SETLE:
    case ISD::SETGT:
    case ISD::SETGE:
    case ISD::SETLT:
    case ISD::SETNE:
    case ISD::SETEQ:
      // If all combinations of inverting the condition and swapping operands
      // didn't work then we have no means to expand the condition.
      llvm_unreachable("Don't know how to expand this condition!");
    }

    SDValue SetCC1, SetCC2;
    if (CCCode != ISD::SETO && CCCode != ISD::SETUO) {
      // If we aren't the ordered or unorder operation,
      // then the pattern is (LHS CC1 RHS) Opc (LHS CC2 RHS).
      SetCC1 = DAG.getSetCC(dl, VT, LHS, RHS, CC1, Chain, IsSignaling);
      SetCC2 = DAG.getSetCC(dl, VT, LHS, RHS, CC2, Chain, IsSignaling);
    } else {
      // Otherwise, the pattern is (LHS CC1 LHS) Opc (RHS CC2 RHS)
      SetCC1 = DAG.getSetCC(dl, VT, LHS, LHS, CC1, Chain, IsSignaling);
      SetCC2 = DAG.getSetCC(dl, VT, RHS, RHS, CC2, Chain, IsSignaling);
    }
    if (Chain)
      Chain = DAG.getNode(ISD::TokenFactor, dl, MVT::Other, SetCC1.getValue(1),
                          SetCC2.getValue(1));
    LHS = DAG.getNode(Opc, dl, VT, SetCC1, SetCC2);
    RHS = SDValue();
    CC  = SDValue();
    return true;
  }
  }
  return false;
}

/// Emit a store/load combination to the stack.  This stores
/// SrcOp to a stack slot of type SlotVT, truncating it if needed.  It then does
/// a load from the stack slot to DestVT, extending it if needed.
/// The resultant code need not be legal.
SDValue SelectionDAGLegalize::EmitStackConvert(SDValue SrcOp, EVT SlotVT,
                                               EVT DestVT, const SDLoc &dl) {
  return EmitStackConvert(SrcOp, SlotVT, DestVT, dl, DAG.getEntryNode());
}

SDValue SelectionDAGLegalize::EmitStackConvert(SDValue SrcOp, EVT SlotVT,
                                               EVT DestVT, const SDLoc &dl,
                                               SDValue Chain) {
  // Create the stack frame object.
  unsigned SrcAlign = DAG.getDataLayout().getPrefTypeAlignment(
      SrcOp.getValueType().getTypeForEVT(*DAG.getContext()));
  SDValue FIPtr = DAG.CreateStackTemporary(SlotVT, SrcAlign);

  FrameIndexSDNode *StackPtrFI = cast<FrameIndexSDNode>(FIPtr);
  int SPFI = StackPtrFI->getIndex();
  MachinePointerInfo PtrInfo =
      MachinePointerInfo::getFixedStack(DAG.getMachineFunction(), SPFI);

  unsigned SrcSize = SrcOp.getValueSizeInBits();
  unsigned SlotSize = SlotVT.getSizeInBits();
  unsigned DestSize = DestVT.getSizeInBits();
  Type *DestType = DestVT.getTypeForEVT(*DAG.getContext());
  unsigned DestAlign = DAG.getDataLayout().getPrefTypeAlignment(DestType);

  // Emit a store to the stack slot.  Use a truncstore if the input value is
  // later than DestVT.
  SDValue Store;

  if (SrcSize > SlotSize) 
    Store = DAG.getTruncStore(Chain, dl, SrcOp, FIPtr, PtrInfo,
                              SlotVT, SrcAlign);
  else {
    assert(SrcSize == SlotSize && "Invalid store");
    Store =
        DAG.getStore(Chain, dl, SrcOp, FIPtr, PtrInfo, SrcAlign);
  }

  // Result is a load from the stack slot.
  if (SlotSize == DestSize)
    return DAG.getLoad(DestVT, dl, Store, FIPtr, PtrInfo, DestAlign);
    
  assert(SlotSize < DestSize && "Unknown extension!");
  return DAG.getExtLoad(ISD::EXTLOAD, dl, DestVT, Store, FIPtr, PtrInfo, SlotVT,
                        DestAlign);
}

SDValue SelectionDAGLegalize::ExpandSCALAR_TO_VECTOR(SDNode *Node) {
  SDLoc dl(Node);
  // Create a vector sized/aligned stack slot, store the value to element #0,
  // then load the whole vector back out.
  SDValue StackPtr = DAG.CreateStackTemporary(Node->getValueType(0));

  FrameIndexSDNode *StackPtrFI = cast<FrameIndexSDNode>(StackPtr);
  int SPFI = StackPtrFI->getIndex();

  SDValue Ch = DAG.getTruncStore(
      DAG.getEntryNode(), dl, Node->getOperand(0), StackPtr,
      MachinePointerInfo::getFixedStack(DAG.getMachineFunction(), SPFI),
      Node->getValueType(0).getVectorElementType());
  return DAG.getLoad(
      Node->getValueType(0), dl, Ch, StackPtr,
      MachinePointerInfo::getFixedStack(DAG.getMachineFunction(), SPFI));
}

static bool
ExpandBVWithShuffles(SDNode *Node, SelectionDAG &DAG,
                     const TargetLowering &TLI, SDValue &Res) {
  unsigned NumElems = Node->getNumOperands();
  SDLoc dl(Node);
  EVT VT = Node->getValueType(0);

  // Try to group the scalars into pairs, shuffle the pairs together, then
  // shuffle the pairs of pairs together, etc. until the vector has
  // been built. This will work only if all of the necessary shuffle masks
  // are legal.

  // We do this in two phases; first to check the legality of the shuffles,
  // and next, assuming that all shuffles are legal, to create the new nodes.
  for (int Phase = 0; Phase < 2; ++Phase) {
    SmallVector<std::pair<SDValue, SmallVector<int, 16>>, 16> IntermedVals,
                                                              NewIntermedVals;
    for (unsigned i = 0; i < NumElems; ++i) {
      SDValue V = Node->getOperand(i);
      if (V.isUndef())
        continue;

      SDValue Vec;
      if (Phase)
        Vec = DAG.getNode(ISD::SCALAR_TO_VECTOR, dl, VT, V);
      IntermedVals.push_back(std::make_pair(Vec, SmallVector<int, 16>(1, i)));
    }

    while (IntermedVals.size() > 2) {
      NewIntermedVals.clear();
      for (unsigned i = 0, e = (IntermedVals.size() & ~1u); i < e; i += 2) {
        // This vector and the next vector are shuffled together (simply to
        // append the one to the other).
        SmallVector<int, 16> ShuffleVec(NumElems, -1);

        SmallVector<int, 16> FinalIndices;
        FinalIndices.reserve(IntermedVals[i].second.size() +
                             IntermedVals[i+1].second.size());

        int k = 0;
        for (unsigned j = 0, f = IntermedVals[i].second.size(); j != f;
             ++j, ++k) {
          ShuffleVec[k] = j;
          FinalIndices.push_back(IntermedVals[i].second[j]);
        }
        for (unsigned j = 0, f = IntermedVals[i+1].second.size(); j != f;
             ++j, ++k) {
          ShuffleVec[k] = NumElems + j;
          FinalIndices.push_back(IntermedVals[i+1].second[j]);
        }

        SDValue Shuffle;
        if (Phase)
          Shuffle = DAG.getVectorShuffle(VT, dl, IntermedVals[i].first,
                                         IntermedVals[i+1].first,
                                         ShuffleVec);
        else if (!TLI.isShuffleMaskLegal(ShuffleVec, VT))
          return false;
        NewIntermedVals.push_back(
            std::make_pair(Shuffle, std::move(FinalIndices)));
      }

      // If we had an odd number of defined values, then append the last
      // element to the array of new vectors.
      if ((IntermedVals.size() & 1) != 0)
        NewIntermedVals.push_back(IntermedVals.back());

      IntermedVals.swap(NewIntermedVals);
    }

    assert(IntermedVals.size() <= 2 && IntermedVals.size() > 0 &&
           "Invalid number of intermediate vectors");
    SDValue Vec1 = IntermedVals[0].first;
    SDValue Vec2;
    if (IntermedVals.size() > 1)
      Vec2 = IntermedVals[1].first;
    else if (Phase)
      Vec2 = DAG.getUNDEF(VT);

    SmallVector<int, 16> ShuffleVec(NumElems, -1);
    for (unsigned i = 0, e = IntermedVals[0].second.size(); i != e; ++i)
      ShuffleVec[IntermedVals[0].second[i]] = i;
    for (unsigned i = 0, e = IntermedVals[1].second.size(); i != e; ++i)
      ShuffleVec[IntermedVals[1].second[i]] = NumElems + i;

    if (Phase)
      Res = DAG.getVectorShuffle(VT, dl, Vec1, Vec2, ShuffleVec);
    else if (!TLI.isShuffleMaskLegal(ShuffleVec, VT))
      return false;
  }

  return true;
}

/// Expand a BUILD_VECTOR node on targets that don't
/// support the operation, but do support the resultant vector type.
SDValue SelectionDAGLegalize::ExpandBUILD_VECTOR(SDNode *Node) {
  unsigned NumElems = Node->getNumOperands();
  SDValue Value1, Value2;
  SDLoc dl(Node);
  EVT VT = Node->getValueType(0);
  EVT OpVT = Node->getOperand(0).getValueType();
  EVT EltVT = VT.getVectorElementType();

  // If the only non-undef value is the low element, turn this into a
  // SCALAR_TO_VECTOR node.  If this is { X, X, X, X }, determine X.
  bool isOnlyLowElement = true;
  bool MoreThanTwoValues = false;
  bool isConstant = true;
  for (unsigned i = 0; i < NumElems; ++i) {
    SDValue V = Node->getOperand(i);
    if (V.isUndef())
      continue;
    if (i > 0)
      isOnlyLowElement = false;
    if (!isa<ConstantFPSDNode>(V) && !isa<ConstantSDNode>(V))
      isConstant = false;

    if (!Value1.getNode()) {
      Value1 = V;
    } else if (!Value2.getNode()) {
      if (V != Value1)
        Value2 = V;
    } else if (V != Value1 && V != Value2) {
      MoreThanTwoValues = true;
    }
  }

  if (!Value1.getNode())
    return DAG.getUNDEF(VT);

  if (isOnlyLowElement)
    return DAG.getNode(ISD::SCALAR_TO_VECTOR, dl, VT, Node->getOperand(0));

  // If all elements are constants, create a load from the constant pool.
  if (isConstant) {
    SmallVector<Constant*, 16> CV;
    for (unsigned i = 0, e = NumElems; i != e; ++i) {
      if (ConstantFPSDNode *V =
          dyn_cast<ConstantFPSDNode>(Node->getOperand(i))) {
        CV.push_back(const_cast<ConstantFP *>(V->getConstantFPValue()));
      } else if (ConstantSDNode *V =
                 dyn_cast<ConstantSDNode>(Node->getOperand(i))) {
        if (OpVT==EltVT)
          CV.push_back(const_cast<ConstantInt *>(V->getConstantIntValue()));
        else {
          // If OpVT and EltVT don't match, EltVT is not legal and the
          // element values have been promoted/truncated earlier.  Undo this;
          // we don't want a v16i8 to become a v16i32 for example.
          const ConstantInt *CI = V->getConstantIntValue();
          CV.push_back(ConstantInt::get(EltVT.getTypeForEVT(*DAG.getContext()),
                                        CI->getZExtValue()));
        }
      } else {
        assert(Node->getOperand(i).isUndef());
        Type *OpNTy = EltVT.getTypeForEVT(*DAG.getContext());
        CV.push_back(UndefValue::get(OpNTy));
      }
    }
    Constant *CP = ConstantVector::get(CV);
    SDValue CPIdx =
        DAG.getConstantPool(CP, TLI.getPointerTy(DAG.getDataLayout()));
    Align Alignment = cast<ConstantPoolSDNode>(CPIdx)->getAlign();
    return DAG.getLoad(
        VT, dl, DAG.getEntryNode(), CPIdx,
        MachinePointerInfo::getConstantPool(DAG.getMachineFunction()),
        Alignment);
  }

  SmallSet<SDValue, 16> DefinedValues;
  for (unsigned i = 0; i < NumElems; ++i) {
    if (Node->getOperand(i).isUndef())
      continue;
    DefinedValues.insert(Node->getOperand(i));
  }

  if (TLI.shouldExpandBuildVectorWithShuffles(VT, DefinedValues.size())) {
    if (!MoreThanTwoValues) {
      SmallVector<int, 8> ShuffleVec(NumElems, -1);
      for (unsigned i = 0; i < NumElems; ++i) {
        SDValue V = Node->getOperand(i);
        if (V.isUndef())
          continue;
        ShuffleVec[i] = V == Value1 ? 0 : NumElems;
      }
      if (TLI.isShuffleMaskLegal(ShuffleVec, Node->getValueType(0))) {
        // Get the splatted value into the low element of a vector register.
        SDValue Vec1 = DAG.getNode(ISD::SCALAR_TO_VECTOR, dl, VT, Value1);
        SDValue Vec2;
        if (Value2.getNode())
          Vec2 = DAG.getNode(ISD::SCALAR_TO_VECTOR, dl, VT, Value2);
        else
          Vec2 = DAG.getUNDEF(VT);

        // Return shuffle(LowValVec, undef, <0,0,0,0>)
        return DAG.getVectorShuffle(VT, dl, Vec1, Vec2, ShuffleVec);
      }
    } else {
      SDValue Res;
      if (ExpandBVWithShuffles(Node, DAG, TLI, Res))
        return Res;
    }
  }

  // Otherwise, we can't handle this case efficiently.
  return ExpandVectorBuildThroughStack(Node);
}

SDValue SelectionDAGLegalize::ExpandSPLAT_VECTOR(SDNode *Node) {
  SDLoc DL(Node);
  EVT VT = Node->getValueType(0);
  SDValue SplatVal = Node->getOperand(0);

  return DAG.getSplatBuildVector(VT, DL, SplatVal);
}

// Expand a node into a call to a libcall.  If the result value
// does not fit into a register, return the lo part and set the hi part to the
// by-reg argument.  If it does fit into a single register, return the result
// and leave the Hi part unset.
SDValue SelectionDAGLegalize::ExpandLibCall(RTLIB::Libcall LC, SDNode *Node,
                                            bool isSigned) {
  TargetLowering::ArgListTy Args;
  TargetLowering::ArgListEntry Entry;
  for (const SDValue &Op : Node->op_values()) {
    EVT ArgVT = Op.getValueType();
    Type *ArgTy = ArgVT.getTypeForEVT(*DAG.getContext());
    Entry.Node = Op;
    Entry.Ty = ArgTy;
    Entry.IsSExt = TLI.shouldSignExtendTypeInLibCall(ArgVT, isSigned);
    Entry.IsZExt = !TLI.shouldSignExtendTypeInLibCall(ArgVT, isSigned);
    Args.push_back(Entry);
  }
  SDValue Callee = DAG.getExternalSymbol(TLI.getLibcallName(LC),
                                         TLI.getPointerTy(DAG.getDataLayout()));

  EVT RetVT = Node->getValueType(0);
  Type *RetTy = RetVT.getTypeForEVT(*DAG.getContext());

  // By default, the input chain to this libcall is the entry node of the
  // function. If the libcall is going to be emitted as a tail call then
  // TLI.isUsedByReturnOnly will change it to the right chain if the return
  // node which is being folded has a non-entry input chain.
  SDValue InChain = DAG.getEntryNode();

  // isTailCall may be true since the callee does not reference caller stack
  // frame. Check if it's in the right position and that the return types match.
  SDValue TCChain = InChain;
  const Function &F = DAG.getMachineFunction().getFunction();
  bool isTailCall =
      TLI.isInTailCallPosition(DAG, Node, TCChain) &&
      (RetTy == F.getReturnType() || F.getReturnType()->isVoidTy());
  if (isTailCall)
    InChain = TCChain;

  TargetLowering::CallLoweringInfo CLI(DAG);
  bool signExtend = TLI.shouldSignExtendTypeInLibCall(RetVT, isSigned);
  CLI.setDebugLoc(SDLoc(Node))
      .setChain(InChain)
      .setLibCallee(TLI.getLibcallCallingConv(LC), RetTy, Callee,
                    std::move(Args))
      .setTailCall(isTailCall)
      .setSExtResult(signExtend)
      .setZExtResult(!signExtend)
      .setIsPostTypeLegalization(true);

  std::pair<SDValue, SDValue> CallInfo = TLI.LowerCallTo(CLI);

  if (!CallInfo.second.getNode()) {
    LLVM_DEBUG(dbgs() << "Created tailcall: "; DAG.getRoot().dump(&DAG));
    // It's a tailcall, return the chain (which is the DAG root).
    return DAG.getRoot();
  }

  LLVM_DEBUG(dbgs() << "Created libcall: "; CallInfo.first.dump(&DAG));
  return CallInfo.first;
}

void SelectionDAGLegalize::ExpandFPLibCall(SDNode* Node,
                                           RTLIB::Libcall Call_F32,
                                           RTLIB::Libcall Call_F64,
                                           RTLIB::Libcall Call_F80,
                                           RTLIB::Libcall Call_F128,
                                           RTLIB::Libcall Call_PPCF128,
                                           SmallVectorImpl<SDValue> &Results) {
  RTLIB::Libcall LC;
  switch (Node->getSimpleValueType(0).SimpleTy) {
  default: llvm_unreachable("Unexpected request for libcall!");
  case MVT::f32: LC = Call_F32; break;
  case MVT::f64: LC = Call_F64; break;
  case MVT::f80: LC = Call_F80; break;
  case MVT::f128: LC = Call_F128; break;
  case MVT::ppcf128: LC = Call_PPCF128; break;
  }

  if (Node->isStrictFPOpcode()) {
    EVT RetVT = Node->getValueType(0);
    SmallVector<SDValue, 4> Ops(Node->op_begin() + 1, Node->op_end());
    TargetLowering::MakeLibCallOptions CallOptions;
    // FIXME: This doesn't support tail calls.
    std::pair<SDValue, SDValue> Tmp = TLI.makeLibCall(DAG, LC, RetVT,
                                                      Ops, CallOptions,
                                                      SDLoc(Node),
                                                      Node->getOperand(0));
    Results.push_back(Tmp.first);
    Results.push_back(Tmp.second);
  } else {
    SDValue Tmp = ExpandLibCall(LC, Node, false);
    Results.push_back(Tmp);
  }
}

SDValue SelectionDAGLegalize::ExpandIntLibCall(SDNode* Node, bool isSigned,
                                               RTLIB::Libcall Call_I8,
                                               RTLIB::Libcall Call_I16,
                                               RTLIB::Libcall Call_I32,
                                               RTLIB::Libcall Call_I64,
                                               RTLIB::Libcall Call_I128) {
  RTLIB::Libcall LC;
  switch (Node->getSimpleValueType(0).SimpleTy) {
  default: llvm_unreachable("Unexpected request for libcall!");
  case MVT::i8:   LC = Call_I8; break;
  case MVT::i16:  LC = Call_I16; break;
  case MVT::i32:  LC = Call_I32; break;
  case MVT::i64:  LC = Call_I64; break;
  case MVT::i128: LC = Call_I128; break;
  }
  return ExpandLibCall(LC, Node, isSigned);
}

/// Expand the node to a libcall based on first argument type (for instance
/// lround and its variant).
void SelectionDAGLegalize::ExpandArgFPLibCall(SDNode* Node,
                                            RTLIB::Libcall Call_F32,
                                            RTLIB::Libcall Call_F64,
                                            RTLIB::Libcall Call_F80,
                                            RTLIB::Libcall Call_F128,
                                            RTLIB::Libcall Call_PPCF128,
                                            SmallVectorImpl<SDValue> &Results) {
  EVT InVT = Node->getOperand(Node->isStrictFPOpcode() ? 1 : 0).getValueType();

  RTLIB::Libcall LC;
  switch (InVT.getSimpleVT().SimpleTy) {
  default: llvm_unreachable("Unexpected request for libcall!");
  case MVT::f32:     LC = Call_F32; break;
  case MVT::f64:     LC = Call_F64; break;
  case MVT::f80:     LC = Call_F80; break;
  case MVT::f128:    LC = Call_F128; break;
  case MVT::ppcf128: LC = Call_PPCF128; break;
  }

  if (Node->isStrictFPOpcode()) {
    EVT RetVT = Node->getValueType(0);
    SmallVector<SDValue, 4> Ops(Node->op_begin() + 1, Node->op_end());
    TargetLowering::MakeLibCallOptions CallOptions;
    // FIXME: This doesn't support tail calls.
    std::pair<SDValue, SDValue> Tmp = TLI.makeLibCall(DAG, LC, RetVT,
                                                      Ops, CallOptions,
                                                      SDLoc(Node),
                                                      Node->getOperand(0));
    Results.push_back(Tmp.first);
    Results.push_back(Tmp.second);
  } else {
    SDValue Tmp = ExpandLibCall(LC, Node, false);
    Results.push_back(Tmp);
  }
}

/// Issue libcalls to __{u}divmod to compute div / rem pairs.
void
SelectionDAGLegalize::ExpandDivRemLibCall(SDNode *Node,
                                          SmallVectorImpl<SDValue> &Results) {
  unsigned Opcode = Node->getOpcode();
  bool isSigned = Opcode == ISD::SDIVREM;

  RTLIB::Libcall LC;
  switch (Node->getSimpleValueType(0).SimpleTy) {
  default: llvm_unreachable("Unexpected request for libcall!");
  case MVT::i8:   LC= isSigned ? RTLIB::SDIVREM_I8  : RTLIB::UDIVREM_I8;  break;
  case MVT::i16:  LC= isSigned ? RTLIB::SDIVREM_I16 : RTLIB::UDIVREM_I16; break;
  case MVT::i32:  LC= isSigned ? RTLIB::SDIVREM_I32 : RTLIB::UDIVREM_I32; break;
  case MVT::i64:  LC= isSigned ? RTLIB::SDIVREM_I64 : RTLIB::UDIVREM_I64; break;
  case MVT::i128: LC= isSigned ? RTLIB::SDIVREM_I128:RTLIB::UDIVREM_I128; break;
  }

  // The input chain to this libcall is the entry node of the function.
  // Legalizing the call will automatically add the previous call to the
  // dependence.
  SDValue InChain = DAG.getEntryNode();

  EVT RetVT = Node->getValueType(0);
  Type *RetTy = RetVT.getTypeForEVT(*DAG.getContext());

  TargetLowering::ArgListTy Args;
  TargetLowering::ArgListEntry Entry;
  for (const SDValue &Op : Node->op_values()) {
    EVT ArgVT = Op.getValueType();
    Type *ArgTy = ArgVT.getTypeForEVT(*DAG.getContext());
    Entry.Node = Op;
    Entry.Ty = ArgTy;
    Entry.IsSExt = isSigned;
    Entry.IsZExt = !isSigned;
    Args.push_back(Entry);
  }

  // Also pass the return address of the remainder.
  SDValue FIPtr = DAG.CreateStackTemporary(RetVT);
  Entry.Node = FIPtr;
  Entry.Ty = RetTy->getPointerTo();
  Entry.IsSExt = isSigned;
  Entry.IsZExt = !isSigned;
  Args.push_back(Entry);

  SDValue Callee = DAG.getExternalSymbol(TLI.getLibcallName(LC),
                                         TLI.getPointerTy(DAG.getDataLayout()));

  SDLoc dl(Node);
  TargetLowering::CallLoweringInfo CLI(DAG);
  CLI.setDebugLoc(dl)
      .setChain(InChain)
      .setLibCallee(TLI.getLibcallCallingConv(LC), RetTy, Callee,
                    std::move(Args))
      .setSExtResult(isSigned)
      .setZExtResult(!isSigned);

  std::pair<SDValue, SDValue> CallInfo = TLI.LowerCallTo(CLI);

  // Remainder is loaded back from the stack frame.
  SDValue Rem =
      DAG.getLoad(RetVT, dl, CallInfo.second, FIPtr, MachinePointerInfo());
  Results.push_back(CallInfo.first);
  Results.push_back(Rem);
}

/// Return true if sincos libcall is available.
static bool isSinCosLibcallAvailable(SDNode *Node, const TargetLowering &TLI) {
  RTLIB::Libcall LC;
  switch (Node->getSimpleValueType(0).SimpleTy) {
  default: llvm_unreachable("Unexpected request for libcall!");
  case MVT::f32:     LC = RTLIB::SINCOS_F32; break;
  case MVT::f64:     LC = RTLIB::SINCOS_F64; break;
  case MVT::f80:     LC = RTLIB::SINCOS_F80; break;
  case MVT::f128:    LC = RTLIB::SINCOS_F128; break;
  case MVT::ppcf128: LC = RTLIB::SINCOS_PPCF128; break;
  }
  return TLI.getLibcallName(LC) != nullptr;
}

/// Only issue sincos libcall if both sin and cos are needed.
static bool useSinCos(SDNode *Node) {
  unsigned OtherOpcode = Node->getOpcode() == ISD::FSIN
    ? ISD::FCOS : ISD::FSIN;

  SDValue Op0 = Node->getOperand(0);
  for (SDNode::use_iterator UI = Op0.getNode()->use_begin(),
       UE = Op0.getNode()->use_end(); UI != UE; ++UI) {
    SDNode *User = *UI;
    if (User == Node)
      continue;
    // The other user might have been turned into sincos already.
    if (User->getOpcode() == OtherOpcode || User->getOpcode() == ISD::FSINCOS)
      return true;
  }
  return false;
}

/// Issue libcalls to sincos to compute sin / cos pairs.
void
SelectionDAGLegalize::ExpandSinCosLibCall(SDNode *Node,
                                          SmallVectorImpl<SDValue> &Results) {
  RTLIB::Libcall LC;
  switch (Node->getSimpleValueType(0).SimpleTy) {
  default: llvm_unreachable("Unexpected request for libcall!");
  case MVT::f32:     LC = RTLIB::SINCOS_F32; break;
  case MVT::f64:     LC = RTLIB::SINCOS_F64; break;
  case MVT::f80:     LC = RTLIB::SINCOS_F80; break;
  case MVT::f128:    LC = RTLIB::SINCOS_F128; break;
  case MVT::ppcf128: LC = RTLIB::SINCOS_PPCF128; break;
  }

  // The input chain to this libcall is the entry node of the function.
  // Legalizing the call will automatically add the previous call to the
  // dependence.
  SDValue InChain = DAG.getEntryNode();

  EVT RetVT = Node->getValueType(0);
  Type *RetTy = RetVT.getTypeForEVT(*DAG.getContext());

  TargetLowering::ArgListTy Args;
  TargetLowering::ArgListEntry Entry;

  // Pass the argument.
  Entry.Node = Node->getOperand(0);
  Entry.Ty = RetTy;
  Entry.IsSExt = false;
  Entry.IsZExt = false;
  Args.push_back(Entry);

  // Pass the return address of sin.
  SDValue SinPtr = DAG.CreateStackTemporary(RetVT);
  Entry.Node = SinPtr;
  Entry.Ty = RetTy->getPointerTo();
  Entry.IsSExt = false;
  Entry.IsZExt = false;
  Args.push_back(Entry);

  // Also pass the return address of the cos.
  SDValue CosPtr = DAG.CreateStackTemporary(RetVT);
  Entry.Node = CosPtr;
  Entry.Ty = RetTy->getPointerTo();
  Entry.IsSExt = false;
  Entry.IsZExt = false;
  Args.push_back(Entry);

  SDValue Callee = DAG.getExternalSymbol(TLI.getLibcallName(LC),
                                         TLI.getPointerTy(DAG.getDataLayout()));

  SDLoc dl(Node);
  TargetLowering::CallLoweringInfo CLI(DAG);
  CLI.setDebugLoc(dl).setChain(InChain).setLibCallee(
      TLI.getLibcallCallingConv(LC), Type::getVoidTy(*DAG.getContext()), Callee,
      std::move(Args));

  std::pair<SDValue, SDValue> CallInfo = TLI.LowerCallTo(CLI);

  Results.push_back(
      DAG.getLoad(RetVT, dl, CallInfo.second, SinPtr, MachinePointerInfo()));
  Results.push_back(
      DAG.getLoad(RetVT, dl, CallInfo.second, CosPtr, MachinePointerInfo()));
}

/// This function is responsible for legalizing a
/// INT_TO_FP operation of the specified operand when the target requests that
/// we expand it.  At this point, we know that the result and operand types are
/// legal for the target.
SDValue SelectionDAGLegalize::ExpandLegalINT_TO_FP(SDNode *Node,
                                                   SDValue &Chain) {
  bool isSigned = (Node->getOpcode() == ISD::STRICT_SINT_TO_FP ||
                   Node->getOpcode() == ISD::SINT_TO_FP);
  EVT DestVT = Node->getValueType(0);
  SDLoc dl(Node);
  unsigned OpNo = Node->isStrictFPOpcode() ? 1 : 0;
  SDValue Op0 = Node->getOperand(OpNo);
  EVT SrcVT = Op0.getValueType();

  // TODO: Should any fast-math-flags be set for the created nodes?
  LLVM_DEBUG(dbgs() << "Legalizing INT_TO_FP\n");
  if (SrcVT == MVT::i32 && TLI.isTypeLegal(MVT::f64)) {
    LLVM_DEBUG(dbgs() << "32-bit [signed|unsigned] integer to float/double "
                         "expansion\n");

    // Get the stack frame index of a 8 byte buffer.
    SDValue StackSlot = DAG.CreateStackTemporary(MVT::f64);

    SDValue Lo = Op0;
    // if signed map to unsigned space
    if (isSigned) {
      // Invert sign bit (signed to unsigned mapping).
      Lo = DAG.getNode(ISD::XOR, dl, MVT::i32, Lo,
                       DAG.getConstant(0x80000000u, dl, MVT::i32));
    }
    // Initial hi portion of constructed double.
    SDValue Hi = DAG.getConstant(0x43300000u, dl, MVT::i32);

    // If this a big endian target, swap the lo and high data.
    if (DAG.getDataLayout().isBigEndian())
      std::swap(Lo, Hi);

    SDValue MemChain = DAG.getEntryNode();

    // Store the lo of the constructed double.
    SDValue Store1 = DAG.getStore(MemChain, dl, Lo, StackSlot,
                                  MachinePointerInfo());
    // Store the hi of the constructed double.
    SDValue HiPtr = DAG.getMemBasePlusOffset(StackSlot, TypeSize::Fixed(4), dl);
    SDValue Store2 =
        DAG.getStore(MemChain, dl, Hi, HiPtr, MachinePointerInfo());
    MemChain = DAG.getNode(ISD::TokenFactor, dl, MVT::Other, Store1, Store2);

    // load the constructed double
    SDValue Load =
        DAG.getLoad(MVT::f64, dl, MemChain, StackSlot, MachinePointerInfo());
    // FP constant to bias correct the final result
    SDValue Bias = DAG.getConstantFP(isSigned ?
                                     BitsToDouble(0x4330000080000000ULL) :
                                     BitsToDouble(0x4330000000000000ULL),
                                     dl, MVT::f64);
    // Subtract the bias and get the final result.
    SDValue Sub;
    SDValue Result;
    if (Node->isStrictFPOpcode()) {
      Sub = DAG.getNode(ISD::STRICT_FSUB, dl, {MVT::f64, MVT::Other},
                        {Node->getOperand(0), Load, Bias});
      Chain = Sub.getValue(1);
      if (DestVT != Sub.getValueType()) {
        std::pair<SDValue, SDValue> ResultPair;
        ResultPair =
            DAG.getStrictFPExtendOrRound(Sub, Chain, dl, DestVT);
        Result = ResultPair.first;
        Chain = ResultPair.second;
      }
      else
        Result = Sub;
    } else {
      Sub = DAG.getNode(ISD::FSUB, dl, MVT::f64, Load, Bias);
      Result = DAG.getFPExtendOrRound(Sub, dl, DestVT);
    }
    return Result;
  }
  // Code below here assumes !isSigned without checking again.
  assert(!isSigned && "Legalize cannot Expand SINT_TO_FP for i64 yet");

  // TODO: Generalize this for use with other types.
  if ((SrcVT == MVT::i32 || SrcVT == MVT::i64) && DestVT == MVT::f32) {
    LLVM_DEBUG(dbgs() << "Converting unsigned i32/i64 to f32\n");
    // For unsigned conversions, convert them to signed conversions using the
    // algorithm from the x86_64 __floatundisf in compiler_rt. That method
    // should be valid for i32->f32 as well.

    // TODO: This really should be implemented using a branch rather than a
    // select.  We happen to get lucky and machinesink does the right
    // thing most of the time.  This would be a good candidate for a
    // pseudo-op, or, even better, for whole-function isel.
    EVT SetCCVT = getSetCCResultType(SrcVT);

    SDValue SignBitTest = DAG.getSetCC(
        dl, SetCCVT, Op0, DAG.getConstant(0, dl, SrcVT), ISD::SETLT);

    EVT ShiftVT = TLI.getShiftAmountTy(SrcVT, DAG.getDataLayout());
    SDValue ShiftConst = DAG.getConstant(1, dl, ShiftVT);
    SDValue Shr = DAG.getNode(ISD::SRL, dl, SrcVT, Op0, ShiftConst);
    SDValue AndConst = DAG.getConstant(1, dl, SrcVT);
    SDValue And = DAG.getNode(ISD::AND, dl, SrcVT, Op0, AndConst);
    SDValue Or = DAG.getNode(ISD::OR, dl, SrcVT, And, Shr);

    SDValue Slow, Fast;
    if (Node->isStrictFPOpcode()) {
      // In strict mode, we must avoid spurious exceptions, and therefore
      // must make sure to only emit a single STRICT_SINT_TO_FP.
      SDValue InCvt = DAG.getSelect(dl, SrcVT, SignBitTest, Or, Op0);
      Fast = DAG.getNode(ISD::STRICT_SINT_TO_FP, dl, { DestVT, MVT::Other },
                         { Node->getOperand(0), InCvt });
      Slow = DAG.getNode(ISD::STRICT_FADD, dl, { DestVT, MVT::Other },
                         { Fast.getValue(1), Fast, Fast });
      Chain = Slow.getValue(1);
      // The STRICT_SINT_TO_FP inherits the exception mode from the
      // incoming STRICT_UINT_TO_FP node; the STRICT_FADD node can
      // never raise any exception.
      SDNodeFlags Flags;
      Flags.setNoFPExcept(Node->getFlags().hasNoFPExcept());
      Fast->setFlags(Flags);
      Flags.setNoFPExcept(true);
      Slow->setFlags(Flags);
    } else {
      SDValue SignCvt = DAG.getNode(ISD::SINT_TO_FP, dl, DestVT, Or);
      Slow = DAG.getNode(ISD::FADD, dl, DestVT, SignCvt, SignCvt);
      Fast = DAG.getNode(ISD::SINT_TO_FP, dl, DestVT, Op0);
    }

    return DAG.getSelect(dl, DestVT, SignBitTest, Slow, Fast);
  }

  // The following optimization is valid only if every value in SrcVT (when
  // treated as signed) is representable in DestVT.  Check that the mantissa
  // size of DestVT is >= than the number of bits in SrcVT -1.
  assert(APFloat::semanticsPrecision(DAG.EVTToAPFloatSemantics(DestVT)) >=
             SrcVT.getSizeInBits() - 1 &&
         "Cannot perform lossless SINT_TO_FP!");

  SDValue Tmp1;
  if (Node->isStrictFPOpcode()) {
    Tmp1 = DAG.getNode(ISD::STRICT_SINT_TO_FP, dl, { DestVT, MVT::Other },
                       { Node->getOperand(0), Op0 });
  } else
    Tmp1 = DAG.getNode(ISD::SINT_TO_FP, dl, DestVT, Op0);

  SDValue SignSet = DAG.getSetCC(dl, getSetCCResultType(SrcVT), Op0,
                                 DAG.getConstant(0, dl, SrcVT), ISD::SETLT);
  SDValue Zero = DAG.getIntPtrConstant(0, dl),
          Four = DAG.getIntPtrConstant(4, dl);
  SDValue CstOffset = DAG.getSelect(dl, Zero.getValueType(),
                                    SignSet, Four, Zero);

  // If the sign bit of the integer is set, the large number will be treated
  // as a negative number.  To counteract this, the dynamic code adds an
  // offset depending on the data type.
  uint64_t FF;
  switch (SrcVT.getSimpleVT().SimpleTy) {
  default: llvm_unreachable("Unsupported integer type!");
  case MVT::i8 : FF = 0x43800000ULL; break;  // 2^8  (as a float)
  case MVT::i16: FF = 0x47800000ULL; break;  // 2^16 (as a float)
  case MVT::i32: FF = 0x4F800000ULL; break;  // 2^32 (as a float)
  case MVT::i64: FF = 0x5F800000ULL; break;  // 2^64 (as a float)
  }
  if (DAG.getDataLayout().isLittleEndian())
    FF <<= 32;
  Constant *FudgeFactor = ConstantInt::get(
                                       Type::getInt64Ty(*DAG.getContext()), FF);

  SDValue CPIdx =
      DAG.getConstantPool(FudgeFactor, TLI.getPointerTy(DAG.getDataLayout()));
  Align Alignment = cast<ConstantPoolSDNode>(CPIdx)->getAlign();
  CPIdx = DAG.getNode(ISD::ADD, dl, CPIdx.getValueType(), CPIdx, CstOffset);
  Alignment = commonAlignment(Alignment, 4);
  SDValue FudgeInReg;
  if (DestVT == MVT::f32)
    FudgeInReg = DAG.getLoad(
        MVT::f32, dl, DAG.getEntryNode(), CPIdx,
        MachinePointerInfo::getConstantPool(DAG.getMachineFunction()),
        Alignment);
  else {
    SDValue Load = DAG.getExtLoad(
        ISD::EXTLOAD, dl, DestVT, DAG.getEntryNode(), CPIdx,
        MachinePointerInfo::getConstantPool(DAG.getMachineFunction()), MVT::f32,
        Alignment);
    HandleSDNode Handle(Load);
    LegalizeOp(Load.getNode());
    FudgeInReg = Handle.getValue();
  }

  if (Node->isStrictFPOpcode()) {
    SDValue Result = DAG.getNode(ISD::STRICT_FADD, dl, { DestVT, MVT::Other },
                                 { Tmp1.getValue(1), Tmp1, FudgeInReg });
    Chain = Result.getValue(1);
    return Result;
  }

  return DAG.getNode(ISD::FADD, dl, DestVT, Tmp1, FudgeInReg);
}

/// This function is responsible for legalizing a
/// *INT_TO_FP operation of the specified operand when the target requests that
/// we promote it.  At this point, we know that the result and operand types are
/// legal for the target, and that there is a legal UINT_TO_FP or SINT_TO_FP
/// operation that takes a larger input.
void SelectionDAGLegalize::PromoteLegalINT_TO_FP(
    SDNode *N, const SDLoc &dl, SmallVectorImpl<SDValue> &Results) {
  bool IsStrict = N->isStrictFPOpcode();
  bool IsSigned = N->getOpcode() == ISD::SINT_TO_FP ||
                  N->getOpcode() == ISD::STRICT_SINT_TO_FP;
  EVT DestVT = N->getValueType(0);
  SDValue LegalOp = N->getOperand(IsStrict ? 1 : 0);
  unsigned UIntOp = IsStrict ? ISD::STRICT_UINT_TO_FP : ISD::UINT_TO_FP;
  unsigned SIntOp = IsStrict ? ISD::STRICT_SINT_TO_FP : ISD::SINT_TO_FP;

  // First step, figure out the appropriate *INT_TO_FP operation to use.
  EVT NewInTy = LegalOp.getValueType();

  unsigned OpToUse = 0;

  // Scan for the appropriate larger type to use.
  while (true) {
    NewInTy = (MVT::SimpleValueType)(NewInTy.getSimpleVT().SimpleTy+1);
    assert(NewInTy.isInteger() && "Ran out of possibilities!");

    // If the target supports SINT_TO_FP of this type, use it.
    if (TLI.isOperationLegalOrCustom(SIntOp, NewInTy)) {
      OpToUse = SIntOp;
      break;
    }
    if (IsSigned)
      continue;

    // If the target supports UINT_TO_FP of this type, use it.
    if (TLI.isOperationLegalOrCustom(UIntOp, NewInTy)) {
      OpToUse = UIntOp;
      break;
    }

    // Otherwise, try a larger type.
  }

  // Okay, we found the operation and type to use.  Zero extend our input to the
  // desired type then run the operation on it.
  if (IsStrict) {
    SDValue Res =
        DAG.getNode(OpToUse, dl, {DestVT, MVT::Other},
                    {N->getOperand(0),
                     DAG.getNode(IsSigned ? ISD::SIGN_EXTEND : ISD::ZERO_EXTEND,
                                 dl, NewInTy, LegalOp)});
    Results.push_back(Res);
    Results.push_back(Res.getValue(1));
    return;
  }

  Results.push_back(
      DAG.getNode(OpToUse, dl, DestVT,
                  DAG.getNode(IsSigned ? ISD::SIGN_EXTEND : ISD::ZERO_EXTEND,
                              dl, NewInTy, LegalOp)));
}

/// This function is responsible for legalizing a
/// FP_TO_*INT operation of the specified operand when the target requests that
/// we promote it.  At this point, we know that the result and operand types are
/// legal for the target, and that there is a legal FP_TO_UINT or FP_TO_SINT
/// operation that returns a larger result.
void SelectionDAGLegalize::PromoteLegalFP_TO_INT(SDNode *N, const SDLoc &dl,
                                                 SmallVectorImpl<SDValue> &Results) {
  bool IsStrict = N->isStrictFPOpcode();
  bool IsSigned = N->getOpcode() == ISD::FP_TO_SINT ||
                  N->getOpcode() == ISD::STRICT_FP_TO_SINT;
  EVT DestVT = N->getValueType(0);
  SDValue LegalOp = N->getOperand(IsStrict ? 1 : 0);
  // First step, figure out the appropriate FP_TO*INT operation to use.
  EVT NewOutTy = DestVT;

  unsigned OpToUse = 0;

  // Scan for the appropriate larger type to use.
  while (true) {
    NewOutTy = (MVT::SimpleValueType)(NewOutTy.getSimpleVT().SimpleTy+1);
    assert(NewOutTy.isInteger() && "Ran out of possibilities!");

    // A larger signed type can hold all unsigned values of the requested type,
    // so using FP_TO_SINT is valid
    OpToUse = IsStrict ? ISD::STRICT_FP_TO_SINT : ISD::FP_TO_SINT;
    if (TLI.isOperationLegalOrCustom(OpToUse, NewOutTy))
      break;

    // However, if the value may be < 0.0, we *must* use some FP_TO_SINT.
    OpToUse = IsStrict ? ISD::STRICT_FP_TO_UINT : ISD::FP_TO_UINT;
    if (!IsSigned && TLI.isOperationLegalOrCustom(OpToUse, NewOutTy))
      break;

    // Otherwise, try a larger type.
  }

  // Okay, we found the operation and type to use.
  SDValue Operation;
  if (IsStrict) {
    SDVTList VTs = DAG.getVTList(NewOutTy, MVT::Other);
    Operation = DAG.getNode(OpToUse, dl, VTs, N->getOperand(0), LegalOp);
  } else
    Operation = DAG.getNode(OpToUse, dl, NewOutTy, LegalOp);

  // Truncate the result of the extended FP_TO_*INT operation to the desired
  // size.
  SDValue Trunc = DAG.getNode(ISD::TRUNCATE, dl, DestVT, Operation);
  Results.push_back(Trunc);
  if (IsStrict)
    Results.push_back(Operation.getValue(1));
}

/// Legalize a BITREVERSE scalar/vector operation as a series of mask + shifts.
SDValue SelectionDAGLegalize::ExpandBITREVERSE(SDValue Op, const SDLoc &dl) {
  EVT VT = Op.getValueType();
  EVT SHVT = TLI.getShiftAmountTy(VT, DAG.getDataLayout());
  unsigned Sz = VT.getScalarSizeInBits();

  SDValue Tmp, Tmp2, Tmp3;

  // If we can, perform BSWAP first and then the mask+swap the i4, then i2
  // and finally the i1 pairs.
  // TODO: We can easily support i4/i2 legal types if any target ever does.
  if (Sz >= 8 && isPowerOf2_32(Sz)) {
    // Create the masks - repeating the pattern every byte.
    APInt MaskHi4 = APInt::getSplat(Sz, APInt(8, 0xF0));
    APInt MaskHi2 = APInt::getSplat(Sz, APInt(8, 0xCC));
    APInt MaskHi1 = APInt::getSplat(Sz, APInt(8, 0xAA));
    APInt MaskLo4 = APInt::getSplat(Sz, APInt(8, 0x0F));
    APInt MaskLo2 = APInt::getSplat(Sz, APInt(8, 0x33));
    APInt MaskLo1 = APInt::getSplat(Sz, APInt(8, 0x55));

    // BSWAP if the type is wider than a single byte.
    Tmp = (Sz > 8 ? DAG.getNode(ISD::BSWAP, dl, VT, Op) : Op);

    // swap i4: ((V & 0xF0) >> 4) | ((V & 0x0F) << 4)
    Tmp2 = DAG.getNode(ISD::AND, dl, VT, Tmp, DAG.getConstant(MaskHi4, dl, VT));
    Tmp3 = DAG.getNode(ISD::AND, dl, VT, Tmp, DAG.getConstant(MaskLo4, dl, VT));
    Tmp2 = DAG.getNode(ISD::SRL, dl, VT, Tmp2, DAG.getConstant(4, dl, SHVT));
    Tmp3 = DAG.getNode(ISD::SHL, dl, VT, Tmp3, DAG.getConstant(4, dl, SHVT));
    Tmp = DAG.getNode(ISD::OR, dl, VT, Tmp2, Tmp3);

    // swap i2: ((V & 0xCC) >> 2) | ((V & 0x33) << 2)
    Tmp2 = DAG.getNode(ISD::AND, dl, VT, Tmp, DAG.getConstant(MaskHi2, dl, VT));
    Tmp3 = DAG.getNode(ISD::AND, dl, VT, Tmp, DAG.getConstant(MaskLo2, dl, VT));
    Tmp2 = DAG.getNode(ISD::SRL, dl, VT, Tmp2, DAG.getConstant(2, dl, SHVT));
    Tmp3 = DAG.getNode(ISD::SHL, dl, VT, Tmp3, DAG.getConstant(2, dl, SHVT));
    Tmp = DAG.getNode(ISD::OR, dl, VT, Tmp2, Tmp3);

    // swap i1: ((V & 0xAA) >> 1) | ((V & 0x55) << 1)
    Tmp2 = DAG.getNode(ISD::AND, dl, VT, Tmp, DAG.getConstant(MaskHi1, dl, VT));
    Tmp3 = DAG.getNode(ISD::AND, dl, VT, Tmp, DAG.getConstant(MaskLo1, dl, VT));
    Tmp2 = DAG.getNode(ISD::SRL, dl, VT, Tmp2, DAG.getConstant(1, dl, SHVT));
    Tmp3 = DAG.getNode(ISD::SHL, dl, VT, Tmp3, DAG.getConstant(1, dl, SHVT));
    Tmp = DAG.getNode(ISD::OR, dl, VT, Tmp2, Tmp3);
    return Tmp;
  }

  Tmp = DAG.getConstant(0, dl, VT);
  for (unsigned I = 0, J = Sz-1; I < Sz; ++I, --J) {
    if (I < J)
      Tmp2 =
          DAG.getNode(ISD::SHL, dl, VT, Op, DAG.getConstant(J - I, dl, SHVT));
    else
      Tmp2 =
          DAG.getNode(ISD::SRL, dl, VT, Op, DAG.getConstant(I - J, dl, SHVT));

    APInt Shift(Sz, 1);
    Shift <<= J;
    Tmp2 = DAG.getNode(ISD::AND, dl, VT, Tmp2, DAG.getConstant(Shift, dl, VT));
    Tmp = DAG.getNode(ISD::OR, dl, VT, Tmp, Tmp2);
  }

  return Tmp;
}

/// Open code the operations for BSWAP of the specified operation.
SDValue SelectionDAGLegalize::ExpandBSWAP(SDValue Op, const SDLoc &dl) {
  EVT VT = Op.getValueType();
  EVT SHVT = TLI.getShiftAmountTy(VT, DAG.getDataLayout());
  SDValue Tmp1, Tmp2, Tmp3, Tmp4, Tmp5, Tmp6, Tmp7, Tmp8;
  switch (VT.getSimpleVT().getScalarType().SimpleTy) {
  default: llvm_unreachable("Unhandled Expand type in BSWAP!");
  case MVT::i16:
    // Use a rotate by 8. This can be further expanded if necessary.
    return DAG.getNode(ISD::ROTL, dl, VT, Op, DAG.getConstant(8, dl, SHVT));
  case MVT::i32:
    Tmp4 = DAG.getNode(ISD::SHL, dl, VT, Op, DAG.getConstant(24, dl, SHVT));
    Tmp3 = DAG.getNode(ISD::SHL, dl, VT, Op, DAG.getConstant(8, dl, SHVT));
    Tmp2 = DAG.getNode(ISD::SRL, dl, VT, Op, DAG.getConstant(8, dl, SHVT));
    Tmp1 = DAG.getNode(ISD::SRL, dl, VT, Op, DAG.getConstant(24, dl, SHVT));
    Tmp3 = DAG.getNode(ISD::AND, dl, VT, Tmp3,
                       DAG.getConstant(0xFF0000, dl, VT));
    Tmp2 = DAG.getNode(ISD::AND, dl, VT, Tmp2, DAG.getConstant(0xFF00, dl, VT));
    Tmp4 = DAG.getNode(ISD::OR, dl, VT, Tmp4, Tmp3);
    Tmp2 = DAG.getNode(ISD::OR, dl, VT, Tmp2, Tmp1);
    return DAG.getNode(ISD::OR, dl, VT, Tmp4, Tmp2);
  case MVT::i64:
    Tmp8 = DAG.getNode(ISD::SHL, dl, VT, Op, DAG.getConstant(56, dl, SHVT));
    Tmp7 = DAG.getNode(ISD::SHL, dl, VT, Op, DAG.getConstant(40, dl, SHVT));
    Tmp6 = DAG.getNode(ISD::SHL, dl, VT, Op, DAG.getConstant(24, dl, SHVT));
    Tmp5 = DAG.getNode(ISD::SHL, dl, VT, Op, DAG.getConstant(8, dl, SHVT));
    Tmp4 = DAG.getNode(ISD::SRL, dl, VT, Op, DAG.getConstant(8, dl, SHVT));
    Tmp3 = DAG.getNode(ISD::SRL, dl, VT, Op, DAG.getConstant(24, dl, SHVT));
    Tmp2 = DAG.getNode(ISD::SRL, dl, VT, Op, DAG.getConstant(40, dl, SHVT));
    Tmp1 = DAG.getNode(ISD::SRL, dl, VT, Op, DAG.getConstant(56, dl, SHVT));
    Tmp7 = DAG.getNode(ISD::AND, dl, VT, Tmp7,
                       DAG.getConstant(255ULL<<48, dl, VT));
    Tmp6 = DAG.getNode(ISD::AND, dl, VT, Tmp6,
                       DAG.getConstant(255ULL<<40, dl, VT));
    Tmp5 = DAG.getNode(ISD::AND, dl, VT, Tmp5,
                       DAG.getConstant(255ULL<<32, dl, VT));
    Tmp4 = DAG.getNode(ISD::AND, dl, VT, Tmp4,
                       DAG.getConstant(255ULL<<24, dl, VT));
    Tmp3 = DAG.getNode(ISD::AND, dl, VT, Tmp3,
                       DAG.getConstant(255ULL<<16, dl, VT));
    Tmp2 = DAG.getNode(ISD::AND, dl, VT, Tmp2,
                       DAG.getConstant(255ULL<<8 , dl, VT));
    Tmp8 = DAG.getNode(ISD::OR, dl, VT, Tmp8, Tmp7);
    Tmp6 = DAG.getNode(ISD::OR, dl, VT, Tmp6, Tmp5);
    Tmp4 = DAG.getNode(ISD::OR, dl, VT, Tmp4, Tmp3);
    Tmp2 = DAG.getNode(ISD::OR, dl, VT, Tmp2, Tmp1);
    Tmp8 = DAG.getNode(ISD::OR, dl, VT, Tmp8, Tmp6);
    Tmp4 = DAG.getNode(ISD::OR, dl, VT, Tmp4, Tmp2);
    return DAG.getNode(ISD::OR, dl, VT, Tmp8, Tmp4);
  }
}

bool SelectionDAGLegalize::ExpandNode(SDNode *Node) {
  LLVM_DEBUG(dbgs() << "Trying to expand node\n");
  SmallVector<SDValue, 8> Results;
  SDLoc dl(Node);
  SDValue Tmp1, Tmp2, Tmp3, Tmp4;
  bool NeedInvert;
  switch (Node->getOpcode()) {
  case ISD::ABS:
    if (TLI.expandABS(Node, Tmp1, DAG))
      Results.push_back(Tmp1);
    break;
  case ISD::CTPOP:
    if (TLI.expandCTPOP(Node, Tmp1, DAG))
      Results.push_back(Tmp1);
    break;
  case ISD::CTLZ:
  case ISD::CTLZ_ZERO_UNDEF:
    if (TLI.expandCTLZ(Node, Tmp1, DAG))
      Results.push_back(Tmp1);
    break;
  case ISD::CTTZ:
  case ISD::CTTZ_ZERO_UNDEF:
    if (TLI.expandCTTZ(Node, Tmp1, DAG))
      Results.push_back(Tmp1);
    break;
  case ISD::BITREVERSE:
    Results.push_back(ExpandBITREVERSE(Node->getOperand(0), dl));
    break;
  case ISD::BSWAP:
    Results.push_back(ExpandBSWAP(Node->getOperand(0), dl));
    break;
  case ISD::FRAMEADDR:
  case ISD::RETURNADDR:
  case ISD::FRAME_TO_ARGS_OFFSET:
    Results.push_back(DAG.getConstant(0, dl, Node->getValueType(0)));
    break;
  case ISD::EH_DWARF_CFA: {
    SDValue CfaArg = DAG.getSExtOrTrunc(Node->getOperand(0), dl,
                                        TLI.getPointerTy(DAG.getDataLayout()));
    SDValue Offset = DAG.getNode(ISD::ADD, dl,
                                 CfaArg.getValueType(),
                                 DAG.getNode(ISD::FRAME_TO_ARGS_OFFSET, dl,
                                             CfaArg.getValueType()),
                                 CfaArg);
    SDValue FA = DAG.getNode(
        ISD::FRAMEADDR, dl, TLI.getPointerTy(DAG.getDataLayout()),
        DAG.getConstant(0, dl, TLI.getPointerTy(DAG.getDataLayout())));
    Results.push_back(DAG.getNode(ISD::ADD, dl, FA.getValueType(),
                                  FA, Offset));
    break;
  }
  case ISD::FLT_ROUNDS_:
    Results.push_back(DAG.getConstant(1, dl, Node->getValueType(0)));
    Results.push_back(Node->getOperand(0));
    break;
  case ISD::EH_RETURN:
  case ISD::EH_LABEL:
  case ISD::PREFETCH:
  case ISD::VAEND:
  case ISD::EH_SJLJ_LONGJMP:
    // If the target didn't expand these, there's nothing to do, so just
    // preserve the chain and be done.
    Results.push_back(Node->getOperand(0));
    break;
  case ISD::READCYCLECOUNTER:
    // If the target didn't expand this, just return 'zero' and preserve the
    // chain.
    Results.append(Node->getNumValues() - 1,
                   DAG.getConstant(0, dl, Node->getValueType(0)));
    Results.push_back(Node->getOperand(0));
    break;
  case ISD::EH_SJLJ_SETJMP:
    // If the target didn't expand this, just return 'zero' and preserve the
    // chain.
    Results.push_back(DAG.getConstant(0, dl, MVT::i32));
    Results.push_back(Node->getOperand(0));
    break;
  case ISD::ATOMIC_LOAD: {
    // There is no libcall for atomic load; fake it with ATOMIC_CMP_SWAP.
    SDValue Zero = DAG.getConstant(0, dl, Node->getValueType(0));
    SDVTList VTs = DAG.getVTList(Node->getValueType(0), MVT::Other);
    SDValue Swap = DAG.getAtomicCmpSwap(
        ISD::ATOMIC_CMP_SWAP, dl, cast<AtomicSDNode>(Node)->getMemoryVT(), VTs,
        Node->getOperand(0), Node->getOperand(1), Zero, Zero,
        cast<AtomicSDNode>(Node)->getMemOperand());
    Results.push_back(Swap.getValue(0));
    Results.push_back(Swap.getValue(1));
    break;
  }
  case ISD::ATOMIC_STORE: {
    // There is no libcall for atomic store; fake it with ATOMIC_SWAP.
    SDValue Swap = DAG.getAtomic(ISD::ATOMIC_SWAP, dl,
                                 cast<AtomicSDNode>(Node)->getMemoryVT(),
                                 Node->getOperand(0),
                                 Node->getOperand(1), Node->getOperand(2),
                                 cast<AtomicSDNode>(Node)->getMemOperand());
    Results.push_back(Swap.getValue(1));
    break;
  }
  case ISD::ATOMIC_CMP_SWAP_WITH_SUCCESS: {
    // Expanding an ATOMIC_CMP_SWAP_WITH_SUCCESS produces an ATOMIC_CMP_SWAP and
    // splits out the success value as a comparison. Expanding the resulting
    // ATOMIC_CMP_SWAP will produce a libcall.
    SDVTList VTs = DAG.getVTList(Node->getValueType(0), MVT::Other);
    SDValue Res = DAG.getAtomicCmpSwap(
        ISD::ATOMIC_CMP_SWAP, dl, cast<AtomicSDNode>(Node)->getMemoryVT(), VTs,
        Node->getOperand(0), Node->getOperand(1), Node->getOperand(2),
        Node->getOperand(3), cast<MemSDNode>(Node)->getMemOperand());

    SDValue ExtRes = Res;
    SDValue LHS = Res;
    SDValue RHS = Node->getOperand(1);

    EVT AtomicType = cast<AtomicSDNode>(Node)->getMemoryVT();
    EVT OuterType = Node->getValueType(0);
    switch (TLI.getExtendForAtomicOps()) {
    case ISD::SIGN_EXTEND:
      LHS = DAG.getNode(ISD::AssertSext, dl, OuterType, Res,
                        DAG.getValueType(AtomicType));
      RHS = DAG.getNode(ISD::SIGN_EXTEND_INREG, dl, OuterType,
                        Node->getOperand(2), DAG.getValueType(AtomicType));
      ExtRes = LHS;
      break;
    case ISD::ZERO_EXTEND:
      LHS = DAG.getNode(ISD::AssertZext, dl, OuterType, Res,
                        DAG.getValueType(AtomicType));
      RHS = DAG.getZeroExtendInReg(Node->getOperand(2), dl, AtomicType);
      ExtRes = LHS;
      break;
    case ISD::ANY_EXTEND:
      LHS = DAG.getZeroExtendInReg(Res, dl, AtomicType);
      RHS = DAG.getZeroExtendInReg(Node->getOperand(2), dl, AtomicType);
      break;
    default:
      llvm_unreachable("Invalid atomic op extension");
    }

    SDValue Success =
        DAG.getSetCC(dl, Node->getValueType(1), LHS, RHS, ISD::SETEQ);

    Results.push_back(ExtRes.getValue(0));
    Results.push_back(Success);
    Results.push_back(Res.getValue(1));
    break;
  }
  case ISD::DYNAMIC_STACKALLOC:
    ExpandDYNAMIC_STACKALLOC(Node, Results);
    break;
  case ISD::MERGE_VALUES:
    for (unsigned i = 0; i < Node->getNumValues(); i++)
      Results.push_back(Node->getOperand(i));
    break;
  case ISD::UNDEF: {
    EVT VT = Node->getValueType(0);
    if (VT.isInteger())
      Results.push_back(DAG.getConstant(0, dl, VT));
    else {
      assert(VT.isFloatingPoint() && "Unknown value type!");
      Results.push_back(DAG.getConstantFP(0, dl, VT));
    }
    break;
  }
  case ISD::STRICT_FP_ROUND:
    // When strict mode is enforced we can't do expansion because it
    // does not honor the "strict" properties. Only libcall is allowed.
    if (TLI.isStrictFPEnabled())
      break;
    // We might as well mutate to FP_ROUND when FP_ROUND operation is legal
    // since this operation is more efficient than stack operation.
    if (TLI.getStrictFPOperationAction(Node->getOpcode(),
                                       Node->getValueType(0))
        == TargetLowering::Legal)
      break;
    // We fall back to use stack operation when the FP_ROUND operation
    // isn't available.
    Tmp1 = EmitStackConvert(Node->getOperand(1), 
                            Node->getValueType(0),
                            Node->getValueType(0), dl, Node->getOperand(0));
    ReplaceNode(Node, Tmp1.getNode());
    LLVM_DEBUG(dbgs() << "Successfully expanded STRICT_FP_ROUND node\n");
    return true;
  case ISD::FP_ROUND:
  case ISD::BITCAST:
    Tmp1 = EmitStackConvert(Node->getOperand(0), 
                            Node->getValueType(0),
                            Node->getValueType(0), dl);
    Results.push_back(Tmp1);
    break;
  case ISD::STRICT_FP_EXTEND:
    // When strict mode is enforced we can't do expansion because it
    // does not honor the "strict" properties. Only libcall is allowed.
    if (TLI.isStrictFPEnabled())
      break;
    // We might as well mutate to FP_EXTEND when FP_EXTEND operation is legal
    // since this operation is more efficient than stack operation.
    if (TLI.getStrictFPOperationAction(Node->getOpcode(),
                                       Node->getValueType(0))
        == TargetLowering::Legal)
      break;
    // We fall back to use stack operation when the FP_EXTEND operation
    // isn't available.
    Tmp1 = EmitStackConvert(Node->getOperand(1),
                            Node->getOperand(1).getValueType(),
                            Node->getValueType(0), dl, Node->getOperand(0));
    ReplaceNode(Node, Tmp1.getNode());
    LLVM_DEBUG(dbgs() << "Successfully expanded STRICT_FP_EXTEND node\n");
    return true;
  case ISD::FP_EXTEND:
    Tmp1 = EmitStackConvert(Node->getOperand(0),
                            Node->getOperand(0).getValueType(),
                            Node->getValueType(0), dl);
    Results.push_back(Tmp1);
    break;
  case ISD::SIGN_EXTEND_INREG: {
    EVT ExtraVT = cast<VTSDNode>(Node->getOperand(1))->getVT();
    EVT VT = Node->getValueType(0);

    // An in-register sign-extend of a boolean is a negation:
    // 'true' (1) sign-extended is -1.
    // 'false' (0) sign-extended is 0.
    // However, we must mask the high bits of the source operand because the
    // SIGN_EXTEND_INREG does not guarantee that the high bits are already zero.

    // TODO: Do this for vectors too?
    if (ExtraVT.getSizeInBits() == 1) {
      SDValue One = DAG.getConstant(1, dl, VT);
      SDValue And = DAG.getNode(ISD::AND, dl, VT, Node->getOperand(0), One);
      SDValue Zero = DAG.getConstant(0, dl, VT);
      SDValue Neg = DAG.getNode(ISD::SUB, dl, VT, Zero, And);
      Results.push_back(Neg);
      break;
    }

    // NOTE: we could fall back on load/store here too for targets without
    // SRA.  However, it is doubtful that any exist.
    EVT ShiftAmountTy = TLI.getShiftAmountTy(VT, DAG.getDataLayout());
    unsigned BitsDiff = VT.getScalarSizeInBits() -
                        ExtraVT.getScalarSizeInBits();
    SDValue ShiftCst = DAG.getConstant(BitsDiff, dl, ShiftAmountTy);
    Tmp1 = DAG.getNode(ISD::SHL, dl, Node->getValueType(0),
                       Node->getOperand(0), ShiftCst);
    Tmp1 = DAG.getNode(ISD::SRA, dl, Node->getValueType(0), Tmp1, ShiftCst);
    Results.push_back(Tmp1);
    break;
  }
  case ISD::UINT_TO_FP:
  case ISD::STRICT_UINT_TO_FP:
    if (TLI.expandUINT_TO_FP(Node, Tmp1, Tmp2, DAG)) {
      Results.push_back(Tmp1);
      if (Node->isStrictFPOpcode())
        Results.push_back(Tmp2);
      break;
    }
    LLVM_FALLTHROUGH;
  case ISD::SINT_TO_FP:
  case ISD::STRICT_SINT_TO_FP:
    Tmp1 = ExpandLegalINT_TO_FP(Node, Tmp2);
    Results.push_back(Tmp1);
    if (Node->isStrictFPOpcode())
      Results.push_back(Tmp2);
    break;
  case ISD::FP_TO_SINT:
    if (TLI.expandFP_TO_SINT(Node, Tmp1, DAG))
      Results.push_back(Tmp1);
    break;
  case ISD::STRICT_FP_TO_SINT:
    if (TLI.expandFP_TO_SINT(Node, Tmp1, DAG)) {
      ReplaceNode(Node, Tmp1.getNode());
      LLVM_DEBUG(dbgs() << "Successfully expanded STRICT_FP_TO_SINT node\n");
      return true;
    }
    break;
  case ISD::FP_TO_UINT:
    if (TLI.expandFP_TO_UINT(Node, Tmp1, Tmp2, DAG))
      Results.push_back(Tmp1);
    break;
  case ISD::STRICT_FP_TO_UINT:
    if (TLI.expandFP_TO_UINT(Node, Tmp1, Tmp2, DAG)) {
      // Relink the chain.
      DAG.ReplaceAllUsesOfValueWith(SDValue(Node,1), Tmp2);
      // Replace the new UINT result.
      ReplaceNodeWithValue(SDValue(Node, 0), Tmp1);
      LLVM_DEBUG(dbgs() << "Successfully expanded STRICT_FP_TO_UINT node\n");
      return true;
    }
    break;
  case ISD::VAARG:
    Results.push_back(DAG.expandVAArg(Node));
    Results.push_back(Results[0].getValue(1));
    break;
  case ISD::VACOPY:
    Results.push_back(DAG.expandVACopy(Node));
    break;
  case ISD::EXTRACT_VECTOR_ELT:
    if (Node->getOperand(0).getValueType().getVectorNumElements() == 1)
      // This must be an access of the only element.  Return it.
      Tmp1 = DAG.getNode(ISD::BITCAST, dl, Node->getValueType(0),
                         Node->getOperand(0));
    else
      Tmp1 = ExpandExtractFromVectorThroughStack(SDValue(Node, 0));
    Results.push_back(Tmp1);
    break;
  case ISD::EXTRACT_SUBVECTOR:
    Results.push_back(ExpandExtractFromVectorThroughStack(SDValue(Node, 0)));
    break;
  case ISD::INSERT_SUBVECTOR:
    Results.push_back(ExpandInsertToVectorThroughStack(SDValue(Node, 0)));
    break;
  case ISD::CONCAT_VECTORS:
    Results.push_back(ExpandVectorBuildThroughStack(Node));
    break;
  case ISD::SCALAR_TO_VECTOR:
    Results.push_back(ExpandSCALAR_TO_VECTOR(Node));
    break;
  case ISD::INSERT_VECTOR_ELT:
    Results.push_back(ExpandINSERT_VECTOR_ELT(Node->getOperand(0),
                                              Node->getOperand(1),
                                              Node->getOperand(2), dl));
    break;
  case ISD::VECTOR_SHUFFLE: {
    SmallVector<int, 32> NewMask;
    ArrayRef<int> Mask = cast<ShuffleVectorSDNode>(Node)->getMask();

    EVT VT = Node->getValueType(0);
    EVT EltVT = VT.getVectorElementType();
    SDValue Op0 = Node->getOperand(0);
    SDValue Op1 = Node->getOperand(1);
    if (!TLI.isTypeLegal(EltVT)) {
      EVT NewEltVT = TLI.getTypeToTransformTo(*DAG.getContext(), EltVT);

      // BUILD_VECTOR operands are allowed to be wider than the element type.
      // But if NewEltVT is smaller that EltVT the BUILD_VECTOR does not accept
      // it.
      if (NewEltVT.bitsLT(EltVT)) {
        // Convert shuffle node.
        // If original node was v4i64 and the new EltVT is i32,
        // cast operands to v8i32 and re-build the mask.

        // Calculate new VT, the size of the new VT should be equal to original.
        EVT NewVT =
            EVT::getVectorVT(*DAG.getContext(), NewEltVT,
                             VT.getSizeInBits() / NewEltVT.getSizeInBits());
        assert(NewVT.bitsEq(VT));

        // cast operands to new VT
        Op0 = DAG.getNode(ISD::BITCAST, dl, NewVT, Op0);
        Op1 = DAG.getNode(ISD::BITCAST, dl, NewVT, Op1);

        // Convert the shuffle mask
        unsigned int factor =
                         NewVT.getVectorNumElements()/VT.getVectorNumElements();

        // EltVT gets smaller
        assert(factor > 0);

        for (unsigned i = 0; i < VT.getVectorNumElements(); ++i) {
          if (Mask[i] < 0) {
            for (unsigned fi = 0; fi < factor; ++fi)
              NewMask.push_back(Mask[i]);
          }
          else {
            for (unsigned fi = 0; fi < factor; ++fi)
              NewMask.push_back(Mask[i]*factor+fi);
          }
        }
        Mask = NewMask;
        VT = NewVT;
      }
      EltVT = NewEltVT;
    }
    unsigned NumElems = VT.getVectorNumElements();
    SmallVector<SDValue, 16> Ops;
    for (unsigned i = 0; i != NumElems; ++i) {
      if (Mask[i] < 0) {
        Ops.push_back(DAG.getUNDEF(EltVT));
        continue;
      }
      unsigned Idx = Mask[i];
      if (Idx < NumElems)
        Ops.push_back(DAG.getNode(ISD::EXTRACT_VECTOR_ELT, dl, EltVT, Op0,
                                  DAG.getVectorIdxConstant(Idx, dl)));
      else
        Ops.push_back(
            DAG.getNode(ISD::EXTRACT_VECTOR_ELT, dl, EltVT, Op1,
                        DAG.getVectorIdxConstant(Idx - NumElems, dl)));
    }

    Tmp1 = DAG.getBuildVector(VT, dl, Ops);
    // We may have changed the BUILD_VECTOR type. Cast it back to the Node type.
    Tmp1 = DAG.getNode(ISD::BITCAST, dl, Node->getValueType(0), Tmp1);
    Results.push_back(Tmp1);
    break;
  }
  case ISD::EXTRACT_ELEMENT: {
    EVT OpTy = Node->getOperand(0).getValueType();
    if (cast<ConstantSDNode>(Node->getOperand(1))->getZExtValue()) {
      // 1 -> Hi
      Tmp1 = DAG.getNode(ISD::SRL, dl, OpTy, Node->getOperand(0),
                         DAG.getConstant(OpTy.getSizeInBits() / 2, dl,
                                         TLI.getShiftAmountTy(
                                             Node->getOperand(0).getValueType(),
                                             DAG.getDataLayout())));
      Tmp1 = DAG.getNode(ISD::TRUNCATE, dl, Node->getValueType(0), Tmp1);
    } else {
      // 0 -> Lo
      Tmp1 = DAG.getNode(ISD::TRUNCATE, dl, Node->getValueType(0),
                         Node->getOperand(0));
    }
    Results.push_back(Tmp1);
    break;
  }
  case ISD::STACKSAVE:
    // Expand to CopyFromReg if the target set
    // StackPointerRegisterToSaveRestore.
    if (unsigned SP = TLI.getStackPointerRegisterToSaveRestore()) {
      Results.push_back(DAG.getCopyFromReg(Node->getOperand(0), dl, SP,
                                           Node->getValueType(0)));
      Results.push_back(Results[0].getValue(1));
    } else {
      Results.push_back(DAG.getUNDEF(Node->getValueType(0)));
      Results.push_back(Node->getOperand(0));
    }
    break;
  case ISD::STACKRESTORE:
    // Expand to CopyToReg if the target set
    // StackPointerRegisterToSaveRestore.
    if (unsigned SP = TLI.getStackPointerRegisterToSaveRestore()) {
      Results.push_back(DAG.getCopyToReg(Node->getOperand(0), dl, SP,
                                         Node->getOperand(1)));
    } else {
      Results.push_back(Node->getOperand(0));
    }
    break;
  case ISD::GET_DYNAMIC_AREA_OFFSET:
    Results.push_back(DAG.getConstant(0, dl, Node->getValueType(0)));
    Results.push_back(Results[0].getValue(0));
    break;
  case ISD::FCOPYSIGN:
    Results.push_back(ExpandFCOPYSIGN(Node));
    break;
  case ISD::FNEG:
    // Expand Y = FNEG(X) ->  Y = SUB -0.0, X
    Tmp1 = DAG.getConstantFP(-0.0, dl, Node->getValueType(0));
    // TODO: If FNEG has fast-math-flags, propagate them to the FSUB.
    Tmp1 = DAG.getNode(ISD::FSUB, dl, Node->getValueType(0), Tmp1,
                       Node->getOperand(0));
    Results.push_back(Tmp1);
    break;
  case ISD::FABS:
    Results.push_back(ExpandFABS(Node));
    break;
  case ISD::SMIN:
  case ISD::SMAX:
  case ISD::UMIN:
  case ISD::UMAX: {
    // Expand Y = MAX(A, B) -> Y = (A > B) ? A : B
    ISD::CondCode Pred;
    switch (Node->getOpcode()) {
    default: llvm_unreachable("How did we get here?");
    case ISD::SMAX: Pred = ISD::SETGT; break;
    case ISD::SMIN: Pred = ISD::SETLT; break;
    case ISD::UMAX: Pred = ISD::SETUGT; break;
    case ISD::UMIN: Pred = ISD::SETULT; break;
    }
    Tmp1 = Node->getOperand(0);
    Tmp2 = Node->getOperand(1);
    Tmp1 = DAG.getSelectCC(dl, Tmp1, Tmp2, Tmp1, Tmp2, Pred);
    Results.push_back(Tmp1);
    break;
  }
  case ISD::FMINNUM:
  case ISD::FMAXNUM: {
    if (SDValue Expanded = TLI.expandFMINNUM_FMAXNUM(Node, DAG))
      Results.push_back(Expanded);
    break;
  }
  case ISD::FSIN:
  case ISD::FCOS: {
    EVT VT = Node->getValueType(0);
    // Turn fsin / fcos into ISD::FSINCOS node if there are a pair of fsin /
    // fcos which share the same operand and both are used.
    if ((TLI.isOperationLegalOrCustom(ISD::FSINCOS, VT) ||
         isSinCosLibcallAvailable(Node, TLI))
        && useSinCos(Node)) {
      SDVTList VTs = DAG.getVTList(VT, VT);
      Tmp1 = DAG.getNode(ISD::FSINCOS, dl, VTs, Node->getOperand(0));
      if (Node->getOpcode() == ISD::FCOS)
        Tmp1 = Tmp1.getValue(1);
      Results.push_back(Tmp1);
    }
    break;
  }
  case ISD::FMAD:
    llvm_unreachable("Illegal fmad should never be formed");

  case ISD::FP16_TO_FP:
    if (Node->getValueType(0) != MVT::f32) {
      // We can extend to types bigger than f32 in two steps without changing
      // the result. Since "f16 -> f32" is much more commonly available, give
      // CodeGen the option of emitting that before resorting to a libcall.
      SDValue Res =
          DAG.getNode(ISD::FP16_TO_FP, dl, MVT::f32, Node->getOperand(0));
      Results.push_back(
          DAG.getNode(ISD::FP_EXTEND, dl, Node->getValueType(0), Res));
    }
    break;
  case ISD::STRICT_FP16_TO_FP:
    if (Node->getValueType(0) != MVT::f32) {
      // We can extend to types bigger than f32 in two steps without changing
      // the result. Since "f16 -> f32" is much more commonly available, give
      // CodeGen the option of emitting that before resorting to a libcall.
      SDValue Res =
          DAG.getNode(ISD::STRICT_FP16_TO_FP, dl, {MVT::f32, MVT::Other},
                      {Node->getOperand(0), Node->getOperand(1)});
      Res = DAG.getNode(ISD::STRICT_FP_EXTEND, dl,
                        {Node->getValueType(0), MVT::Other},
                        {Res.getValue(1), Res});
      Results.push_back(Res);
      Results.push_back(Res.getValue(1));
    }
    break;
  case ISD::FP_TO_FP16:
    LLVM_DEBUG(dbgs() << "Legalizing FP_TO_FP16\n");
    if (!TLI.useSoftFloat() && TM.Options.UnsafeFPMath) {
      SDValue Op = Node->getOperand(0);
      MVT SVT = Op.getSimpleValueType();
      if ((SVT == MVT::f64 || SVT == MVT::f80) &&
          TLI.isOperationLegalOrCustom(ISD::FP_TO_FP16, MVT::f32)) {
        // Under fastmath, we can expand this node into a fround followed by
        // a float-half conversion.
        SDValue FloatVal = DAG.getNode(ISD::FP_ROUND, dl, MVT::f32, Op,
                                       DAG.getIntPtrConstant(0, dl));
        Results.push_back(
            DAG.getNode(ISD::FP_TO_FP16, dl, Node->getValueType(0), FloatVal));
      }
    }
    break;
  case ISD::ConstantFP: {
    ConstantFPSDNode *CFP = cast<ConstantFPSDNode>(Node);
    // Check to see if this FP immediate is already legal.
    // If this is a legal constant, turn it into a TargetConstantFP node.
    if (!TLI.isFPImmLegal(CFP->getValueAPF(), Node->getValueType(0),
                          DAG.shouldOptForSize()))
      Results.push_back(ExpandConstantFP(CFP, true));
    break;
  }
  case ISD::Constant: {
    ConstantSDNode *CP = cast<ConstantSDNode>(Node);
    Results.push_back(ExpandConstant(CP));
    break;
  }
  case ISD::FSUB: {
    EVT VT = Node->getValueType(0);
    if (TLI.isOperationLegalOrCustom(ISD::FADD, VT) &&
        TLI.isOperationLegalOrCustom(ISD::FNEG, VT)) {
      const SDNodeFlags Flags = Node->getFlags();
      Tmp1 = DAG.getNode(ISD::FNEG, dl, VT, Node->getOperand(1));
      Tmp1 = DAG.getNode(ISD::FADD, dl, VT, Node->getOperand(0), Tmp1, Flags);
      Results.push_back(Tmp1);
    }
    break;
  }
  case ISD::SUB: {
    EVT VT = Node->getValueType(0);
    assert(TLI.isOperationLegalOrCustom(ISD::ADD, VT) &&
           TLI.isOperationLegalOrCustom(ISD::XOR, VT) &&
           "Don't know how to expand this subtraction!");
    Tmp1 = DAG.getNode(ISD::XOR, dl, VT, Node->getOperand(1),
               DAG.getConstant(APInt::getAllOnesValue(VT.getSizeInBits()), dl,
                               VT));
    Tmp1 = DAG.getNode(ISD::ADD, dl, VT, Tmp1, DAG.getConstant(1, dl, VT));
    Results.push_back(DAG.getNode(ISD::ADD, dl, VT, Node->getOperand(0), Tmp1));
    break;
  }
  case ISD::UREM:
  case ISD::SREM:
    if (TLI.expandREM(Node, Tmp1, DAG))
      Results.push_back(Tmp1);
    break;
  case ISD::UDIV:
    Tmp1 = TLI.expandSUDIV(Node, DAG);
    if (Tmp1) 
      Results.push_back(Tmp1);
    break;
  case ISD::MULHU:
  case ISD::MULHS:
    if (SDValue Tmp = TLI.expandMULHU_MULHS(Node, DAG)) {
      Results.push_back(Tmp.getValue(1));
    }
    break;
  case ISD::UMUL_LOHI:
  case ISD::SMUL_LOHI: {
<<<<<<< HEAD
    TLI.expandSMUL_UMUL_LOHI(Results, Node, DAG);
=======
    SDValue LHS = Node->getOperand(0);
    SDValue RHS = Node->getOperand(1);
    MVT VT = LHS.getSimpleValueType();
    unsigned MULHOpcode =
        Node->getOpcode() == ISD::UMUL_LOHI ? ISD::MULHU : ISD::MULHS;

    if (TLI.isOperationLegalOrCustom(MULHOpcode, VT)) {
      Results.push_back(DAG.getNode(ISD::MUL, dl, VT, LHS, RHS));
      Results.push_back(DAG.getNode(MULHOpcode, dl, VT, LHS, RHS));
      break;
    }

    SmallVector<SDValue, 4> Halves;
    EVT HalfType = EVT(VT).getHalfSizedIntegerVT(*DAG.getContext());
    assert(TLI.isTypeLegal(HalfType));
    if (TLI.expandMUL_LOHI(Node->getOpcode(), VT, dl, LHS, RHS, Halves,
                           HalfType, DAG,
                           TargetLowering::MulExpansionKind::Always)) {
      for (unsigned i = 0; i < 2; ++i) {
        SDValue Lo = DAG.getNode(ISD::ZERO_EXTEND, dl, VT, Halves[2 * i]);
        SDValue Hi = DAG.getNode(ISD::ANY_EXTEND, dl, VT, Halves[2 * i + 1]);
        SDValue Shift = DAG.getConstant(
            HalfType.getScalarSizeInBits(), dl,
            TLI.getShiftAmountTy(HalfType, DAG.getDataLayout()));
        Hi = DAG.getNode(ISD::SHL, dl, VT, Hi, Shift);
        Results.push_back(DAG.getNode(ISD::OR, dl, VT, Lo, Hi));
      }
      break;
    }
>>>>>>> a2aeb37a
    break;
  }
  case ISD::MUL: {
    EVT VT = Node->getValueType(0);
    SDVTList VTs = DAG.getVTList(VT, VT);
    // See if multiply or divide can be lowered using two-result operations.
    // We just need the low half of the multiply; try both the signed
    // and unsigned forms. If the target supports both SMUL_LOHI and
    // UMUL_LOHI, form a preference by checking which forms of plain
    // MULH it supports.
    bool HasSMUL_LOHI = TLI.isOperationLegalOrCustom(ISD::SMUL_LOHI, VT);
    bool HasUMUL_LOHI = TLI.isOperationLegalOrCustom(ISD::UMUL_LOHI, VT);
    bool HasMULHS = TLI.isOperationLegalOrCustom(ISD::MULHS, VT);
    bool HasMULHU = TLI.isOperationLegalOrCustom(ISD::MULHU, VT);
    unsigned OpToUse = 0;
    if (HasSMUL_LOHI && !HasMULHS) {
      OpToUse = ISD::SMUL_LOHI;
    } else if (HasUMUL_LOHI && !HasMULHU) {
      OpToUse = ISD::UMUL_LOHI;
    } else if (HasSMUL_LOHI) {
      OpToUse = ISD::SMUL_LOHI;
    } else if (HasUMUL_LOHI) {
      OpToUse = ISD::UMUL_LOHI;
    }
    if (OpToUse) {
      Results.push_back(DAG.getNode(OpToUse, dl, VTs, Node->getOperand(0),
                                    Node->getOperand(1)));
      break;
    }

    SDValue Lo, Hi;
    EVT HalfType = VT.getHalfSizedIntegerVT(*DAG.getContext());
    if (TLI.isOperationLegalOrCustom(ISD::ZERO_EXTEND, VT) &&
        TLI.isOperationLegalOrCustom(ISD::ANY_EXTEND, VT) &&
        TLI.isOperationLegalOrCustom(ISD::SHL, VT) &&
        TLI.isOperationLegalOrCustom(ISD::OR, VT) &&
        TLI.expandMUL(Node, Lo, Hi, HalfType, DAG,
                      TargetLowering::MulExpansionKind::OnlyLegalOrCustom)) {
      Lo = DAG.getNode(ISD::ZERO_EXTEND, dl, VT, Lo);
      Hi = DAG.getNode(ISD::ANY_EXTEND, dl, VT, Hi);
      SDValue Shift =
          DAG.getConstant(HalfType.getSizeInBits(), dl,
                          TLI.getShiftAmountTy(HalfType, DAG.getDataLayout()));
      Hi = DAG.getNode(ISD::SHL, dl, VT, Hi, Shift);
      Results.push_back(DAG.getNode(ISD::OR, dl, VT, Lo, Hi));
    }
    break;
  }
  case ISD::FSHL:
  case ISD::FSHR:
    if (TLI.expandFunnelShift(Node, Tmp1, DAG))
      Results.push_back(Tmp1);
    break;
  case ISD::ROTL:
  case ISD::ROTR:
    if (TLI.expandROT(Node, Tmp1, DAG))
      Results.push_back(Tmp1);
    break;
  case ISD::SADDSAT:
  case ISD::UADDSAT:
  case ISD::SSUBSAT:
  case ISD::USUBSAT:
    Results.push_back(TLI.expandAddSubSat(Node, DAG));
    break;
  case ISD::SSHLSAT:
  case ISD::USHLSAT:
    Results.push_back(TLI.expandShlSat(Node, DAG));
    break;
  case ISD::SMULFIX:
  case ISD::SMULFIXSAT:
  case ISD::UMULFIX:
  case ISD::UMULFIXSAT:
    Results.push_back(TLI.expandFixedPointMul(Node, DAG));
    break;
  case ISD::SDIVFIX:
  case ISD::SDIVFIXSAT:
  case ISD::UDIVFIX:
  case ISD::UDIVFIXSAT:
    if (SDValue V = TLI.expandFixedPointDiv(Node->getOpcode(), SDLoc(Node),
                                            Node->getOperand(0),
                                            Node->getOperand(1),
                                            Node->getConstantOperandVal(2),
                                            DAG)) {
      Results.push_back(V);
      break;
    }
    // FIXME: We might want to retry here with a wider type if we fail, if that
    // type is legal.
    // FIXME: Technically, so long as we only have sdivfixes where BW+Scale is
    // <= 128 (which is the case for all of the default Embedded-C types),
    // we will only get here with types and scales that we could always expand
    // if we were allowed to generate libcalls to division functions of illegal
    // type. But we cannot do that.
    llvm_unreachable("Cannot expand DIVFIX!");
  case ISD::ADDCARRY:
  case ISD::SUBCARRY: {
    SDValue LHS = Node->getOperand(0);
    SDValue RHS = Node->getOperand(1);
    SDValue Carry = Node->getOperand(2);

    bool IsAdd = Node->getOpcode() == ISD::ADDCARRY;

    // Initial add of the 2 operands.
    unsigned Op = IsAdd ? ISD::ADD : ISD::SUB;
    EVT VT = LHS.getValueType();
    SDValue Sum = DAG.getNode(Op, dl, VT, LHS, RHS);

    // Initial check for overflow.
    EVT CarryType = Node->getValueType(1);
    EVT SetCCType = getSetCCResultType(Node->getValueType(0));
    ISD::CondCode CC = IsAdd ? ISD::SETULT : ISD::SETUGT;
    SDValue Overflow = DAG.getSetCC(dl, SetCCType, Sum, LHS, CC);

    // Add of the sum and the carry.
    SDValue One = DAG.getConstant(1, dl, VT);
    SDValue CarryExt =
        DAG.getNode(ISD::AND, dl, VT, DAG.getZExtOrTrunc(Carry, dl, VT), One);
    SDValue Sum2 = DAG.getNode(Op, dl, VT, Sum, CarryExt);

    // Second check for overflow. If we are adding, we can only overflow if the
    // initial sum is all 1s ang the carry is set, resulting in a new sum of 0.
    // If we are subtracting, we can only overflow if the initial sum is 0 and
    // the carry is set, resulting in a new sum of all 1s.
    SDValue Zero = DAG.getConstant(0, dl, VT);
    SDValue Overflow2 =
        IsAdd ? DAG.getSetCC(dl, SetCCType, Sum2, Zero, ISD::SETEQ)
              : DAG.getSetCC(dl, SetCCType, Sum, Zero, ISD::SETEQ);
    Overflow2 = DAG.getNode(ISD::AND, dl, SetCCType, Overflow2,
                            DAG.getZExtOrTrunc(Carry, dl, SetCCType));

    SDValue ResultCarry =
        DAG.getNode(ISD::OR, dl, SetCCType, Overflow, Overflow2);

    Results.push_back(Sum2);
    Results.push_back(DAG.getBoolExtOrTrunc(ResultCarry, dl, CarryType, VT));
    break;
  }
  case ISD::SADDO:
  case ISD::SSUBO: {
    SDValue Result, Overflow;
    TLI.expandSADDSUBO(Node, Result, Overflow, DAG);
    Results.push_back(Result);
    Results.push_back(Overflow);
    break;
  }
  case ISD::UADDO:
  case ISD::USUBO: {
    SDValue Result, Overflow;
    TLI.expandUADDSUBO(Node, Result, Overflow, DAG);
    Results.push_back(Result);
    Results.push_back(Overflow);
    break;
  }
  case ISD::UMULO:
  case ISD::SMULO: {
    SDValue Result, Overflow;
    if (TLI.expandMULO(Node, Result, Overflow, DAG)) {
      Results.push_back(Result);
      Results.push_back(Overflow);
    }
    break;
  }
  case ISD::BUILD_PAIR: {
    EVT PairTy = Node->getValueType(0);
    Tmp1 = DAG.getNode(ISD::ZERO_EXTEND, dl, PairTy, Node->getOperand(0));
    Tmp2 = DAG.getNode(ISD::ANY_EXTEND, dl, PairTy, Node->getOperand(1));
    Tmp2 = DAG.getNode(
        ISD::SHL, dl, PairTy, Tmp2,
        DAG.getConstant(PairTy.getSizeInBits() / 2, dl,
                        TLI.getShiftAmountTy(PairTy, DAG.getDataLayout())));
    Results.push_back(DAG.getNode(ISD::OR, dl, PairTy, Tmp1, Tmp2));
    break;
  }
  case ISD::SELECT:
    Tmp1 = Node->getOperand(0);
    Tmp2 = Node->getOperand(1);
    Tmp3 = Node->getOperand(2);
    if (Tmp1.getOpcode() == ISD::SETCC) {
      Tmp1 = DAG.getSelectCC(dl, Tmp1.getOperand(0), Tmp1.getOperand(1),
                             Tmp2, Tmp3,
                             cast<CondCodeSDNode>(Tmp1.getOperand(2))->get());
    } else {
      Tmp1 = DAG.getSelectCC(dl, Tmp1,
                             DAG.getConstant(0, dl, Tmp1.getValueType()),
                             Tmp2, Tmp3, ISD::SETNE);
    }
    Tmp1->setFlags(Node->getFlags());
    Results.push_back(Tmp1);
    break;
  case ISD::BR_JT: {
    SDValue Chain = Node->getOperand(0);
    SDValue Table = Node->getOperand(1);
    SDValue Index = Node->getOperand(2);

    const DataLayout &TD = DAG.getDataLayout();
    EVT PTy = TLI.getPointerTy(TD);

    unsigned EntrySize =
      DAG.getMachineFunction().getJumpTableInfo()->getEntrySize(TD);

    // For power-of-two jumptable entry sizes convert multiplication to a shift.
    // This transformation needs to be done here since otherwise the MIPS
    // backend will end up emitting a three instruction multiply sequence
    // instead of a single shift and MSP430 will call a runtime function.
    if (llvm::isPowerOf2_32(EntrySize))
      Index = DAG.getNode(
          ISD::SHL, dl, Index.getValueType(), Index,
          DAG.getConstant(llvm::Log2_32(EntrySize), dl, Index.getValueType()));
    else
      Index = DAG.getNode(ISD::MUL, dl, Index.getValueType(), Index,
                          DAG.getConstant(EntrySize, dl, Index.getValueType()));
    SDValue Addr = DAG.getNode(ISD::ADD, dl, Index.getValueType(),
                               Index, Table);

    EVT MemVT = EVT::getIntegerVT(*DAG.getContext(), EntrySize * 8);
    SDValue LD = DAG.getExtLoad(
        ISD::SEXTLOAD, dl, PTy, Chain, Addr,
        MachinePointerInfo::getJumpTable(DAG.getMachineFunction()), MemVT);
    Addr = LD;
    if (TLI.isJumpTableRelative()) {
      // For PIC, the sequence is:
      // BRIND(load(Jumptable + index) + RelocBase)
      // RelocBase can be JumpTable, GOT or some sort of global base.
      Addr = DAG.getNode(ISD::ADD, dl, PTy, Addr,
                          TLI.getPICJumpTableRelocBase(Table, DAG));
    }

    Tmp1 = TLI.expandIndirectJTBranch(dl, LD.getValue(1), Addr, DAG);
    Results.push_back(Tmp1);
    break;
  }
  case ISD::BRCOND:
    // Expand brcond's setcc into its constituent parts and create a BR_CC
    // Node.
    Tmp1 = Node->getOperand(0);
    Tmp2 = Node->getOperand(1);
    if (Tmp2.getOpcode() == ISD::SETCC) {
      Tmp1 = DAG.getNode(ISD::BR_CC, dl, MVT::Other,
                         Tmp1, Tmp2.getOperand(2),
                         Tmp2.getOperand(0), Tmp2.getOperand(1),
                         Node->getOperand(2));
    } else {
      // We test only the i1 bit.  Skip the AND if UNDEF or another AND.
      if (Tmp2.isUndef() ||
          (Tmp2.getOpcode() == ISD::AND &&
           isa<ConstantSDNode>(Tmp2.getOperand(1)) &&
           cast<ConstantSDNode>(Tmp2.getOperand(1))->getZExtValue() == 1))
        Tmp3 = Tmp2;
      else
        Tmp3 = DAG.getNode(ISD::AND, dl, Tmp2.getValueType(), Tmp2,
                           DAG.getConstant(1, dl, Tmp2.getValueType()));
      Tmp1 = DAG.getNode(ISD::BR_CC, dl, MVT::Other, Tmp1,
                         DAG.getCondCode(ISD::SETNE), Tmp3,
                         DAG.getConstant(0, dl, Tmp3.getValueType()),
                         Node->getOperand(2));
    }
    Results.push_back(Tmp1);
    break;
  case ISD::SETCC:
  case ISD::STRICT_FSETCC:
  case ISD::STRICT_FSETCCS: {
    bool IsStrict = Node->getOpcode() != ISD::SETCC;
    bool IsSignaling = Node->getOpcode() == ISD::STRICT_FSETCCS;
    SDValue Chain = IsStrict ? Node->getOperand(0) : SDValue();
    unsigned Offset = IsStrict ? 1 : 0;
    Tmp1 = Node->getOperand(0 + Offset);
    Tmp2 = Node->getOperand(1 + Offset);
    Tmp3 = Node->getOperand(2 + Offset);
    bool Legalized =
        LegalizeSetCCCondCode(Node->getValueType(0), Tmp1, Tmp2, Tmp3,
                              NeedInvert, dl, Chain, IsSignaling);

    if (Legalized) {
      // If we expanded the SETCC by swapping LHS and RHS, or by inverting the
      // condition code, create a new SETCC node.
      if (Tmp3.getNode())
        Tmp1 = DAG.getNode(ISD::SETCC, dl, Node->getValueType(0),
                           Tmp1, Tmp2, Tmp3, Node->getFlags());

      // If we expanded the SETCC by inverting the condition code, then wrap
      // the existing SETCC in a NOT to restore the intended condition.
      if (NeedInvert)
        Tmp1 = DAG.getLogicalNOT(dl, Tmp1, Tmp1->getValueType(0));

      Results.push_back(Tmp1);
      if (IsStrict)
        Results.push_back(Chain);

      break;
    }

    // FIXME: It seems Legalized is false iff CCCode is Legal. I don't
    // understand if this code is useful for strict nodes.
    assert(!IsStrict && "Don't know how to expand for strict nodes.");

    // Otherwise, SETCC for the given comparison type must be completely
    // illegal; expand it into a SELECT_CC.
    EVT VT = Node->getValueType(0);
    int TrueValue;
    switch (TLI.getBooleanContents(Tmp1.getValueType())) {
    case TargetLowering::ZeroOrOneBooleanContent:
    case TargetLowering::UndefinedBooleanContent:
      TrueValue = 1;
      break;
    case TargetLowering::ZeroOrNegativeOneBooleanContent:
      TrueValue = -1;
      break;
    }
    Tmp1 = DAG.getNode(ISD::SELECT_CC, dl, VT, Tmp1, Tmp2,
                       DAG.getConstant(TrueValue, dl, VT),
                       DAG.getConstant(0, dl, VT),
                       Tmp3);
    Tmp1->setFlags(Node->getFlags());
    Results.push_back(Tmp1);
    break;
  }
  case ISD::SELECT_CC: {
    // TODO: need to add STRICT_SELECT_CC and STRICT_SELECT_CCS
    Tmp1 = Node->getOperand(0);   // LHS
    Tmp2 = Node->getOperand(1);   // RHS
    Tmp3 = Node->getOperand(2);   // True
    Tmp4 = Node->getOperand(3);   // False
    EVT VT = Node->getValueType(0);
    SDValue Chain;
    SDValue CC = Node->getOperand(4);
    ISD::CondCode CCOp = cast<CondCodeSDNode>(CC)->get();

    if (TLI.isCondCodeLegalOrCustom(CCOp, Tmp1.getSimpleValueType())) {
      // If the condition code is legal, then we need to expand this
      // node using SETCC and SELECT.
      EVT CmpVT = Tmp1.getValueType();
      assert(!TLI.isOperationExpand(ISD::SELECT, VT) &&
             "Cannot expand ISD::SELECT_CC when ISD::SELECT also needs to be "
             "expanded.");
      EVT CCVT = getSetCCResultType(CmpVT);
      SDValue Cond = DAG.getNode(ISD::SETCC, dl, CCVT, Tmp1, Tmp2, CC, Node->getFlags());
      Results.push_back(DAG.getSelect(dl, VT, Cond, Tmp3, Tmp4));
      break;
    }

    // SELECT_CC is legal, so the condition code must not be.
    bool Legalized = false;
    // Try to legalize by inverting the condition.  This is for targets that
    // might support an ordered version of a condition, but not the unordered
    // version (or vice versa).
    ISD::CondCode InvCC = ISD::getSetCCInverse(CCOp, Tmp1.getValueType());
    if (TLI.isCondCodeLegalOrCustom(InvCC, Tmp1.getSimpleValueType())) {
      // Use the new condition code and swap true and false
      Legalized = true;
      Tmp1 = DAG.getSelectCC(dl, Tmp1, Tmp2, Tmp4, Tmp3, InvCC);
      Tmp1->setFlags(Node->getFlags());
    } else {
      // If The inverse is not legal, then try to swap the arguments using
      // the inverse condition code.
      ISD::CondCode SwapInvCC = ISD::getSetCCSwappedOperands(InvCC);
      if (TLI.isCondCodeLegalOrCustom(SwapInvCC, Tmp1.getSimpleValueType())) {
        // The swapped inverse condition is legal, so swap true and false,
        // lhs and rhs.
        Legalized = true;
        Tmp1 = DAG.getSelectCC(dl, Tmp2, Tmp1, Tmp4, Tmp3, SwapInvCC);
        Tmp1->setFlags(Node->getFlags());
      }
    }

    if (!Legalized) {
      Legalized = LegalizeSetCCCondCode(getSetCCResultType(Tmp1.getValueType()),
                                        Tmp1, Tmp2, CC, NeedInvert, dl, Chain);

      assert(Legalized && "Can't legalize SELECT_CC with legal condition!");

      // If we expanded the SETCC by inverting the condition code, then swap
      // the True/False operands to match.
      if (NeedInvert)
        std::swap(Tmp3, Tmp4);

      // If we expanded the SETCC by swapping LHS and RHS, or by inverting the
      // condition code, create a new SELECT_CC node.
      if (CC.getNode()) {
        Tmp1 = DAG.getNode(ISD::SELECT_CC, dl, Node->getValueType(0),
                           Tmp1, Tmp2, Tmp3, Tmp4, CC);
      } else {
        Tmp2 = DAG.getConstant(0, dl, Tmp1.getValueType());
        CC = DAG.getCondCode(ISD::SETNE);
        Tmp1 = DAG.getNode(ISD::SELECT_CC, dl, Node->getValueType(0), Tmp1,
                           Tmp2, Tmp3, Tmp4, CC);
      }
      Tmp1->setFlags(Node->getFlags());
    }
    Results.push_back(Tmp1);
    break;
  }
  case ISD::BR_CC: {
    // TODO: need to add STRICT_BR_CC and STRICT_BR_CCS
    SDValue Chain;
    Tmp1 = Node->getOperand(0);              // Chain
    Tmp2 = Node->getOperand(2);              // LHS
    Tmp3 = Node->getOperand(3);              // RHS
    Tmp4 = Node->getOperand(1);              // CC

    bool Legalized =
        LegalizeSetCCCondCode(getSetCCResultType(Tmp2.getValueType()), Tmp2,
                              Tmp3, Tmp4, NeedInvert, dl, Chain);
    (void)Legalized;
    assert(Legalized && "Can't legalize BR_CC with legal condition!");

    assert(!NeedInvert && "Don't know how to invert BR_CC!");

    // If we expanded the SETCC by swapping LHS and RHS, create a new BR_CC
    // node.
    if (Tmp4.getNode()) {
      Tmp1 = DAG.getNode(ISD::BR_CC, dl, Node->getValueType(0), Tmp1,
                         Tmp4, Tmp2, Tmp3, Node->getOperand(4));
    } else {
      Tmp3 = DAG.getConstant(0, dl, Tmp2.getValueType());
      Tmp4 = DAG.getCondCode(ISD::SETNE);
      Tmp1 = DAG.getNode(ISD::BR_CC, dl, Node->getValueType(0), Tmp1, Tmp4,
                         Tmp2, Tmp3, Node->getOperand(4));
    }
    Results.push_back(Tmp1);
    break;
  }
  case ISD::BUILD_VECTOR:
    Results.push_back(ExpandBUILD_VECTOR(Node));
    break;
  case ISD::SPLAT_VECTOR:
    Results.push_back(ExpandSPLAT_VECTOR(Node));
    break;
  case ISD::SRA:
  case ISD::SRL:
  case ISD::SHL: {
    // Scalarize vector SRA/SRL/SHL.
    EVT VT = Node->getValueType(0);
    assert(VT.isVector() && "Unable to legalize non-vector shift");
    assert(TLI.isTypeLegal(VT.getScalarType())&& "Element type must be legal");
    unsigned NumElem = VT.getVectorNumElements();

    SmallVector<SDValue, 8> Scalars;
    for (unsigned Idx = 0; Idx < NumElem; Idx++) {
      SDValue Ex =
          DAG.getNode(ISD::EXTRACT_VECTOR_ELT, dl, VT.getScalarType(),
                      Node->getOperand(0), DAG.getVectorIdxConstant(Idx, dl));
      SDValue Sh =
          DAG.getNode(ISD::EXTRACT_VECTOR_ELT, dl, VT.getScalarType(),
                      Node->getOperand(1), DAG.getVectorIdxConstant(Idx, dl));
      Scalars.push_back(DAG.getNode(Node->getOpcode(), dl,
                                    VT.getScalarType(), Ex, Sh));
    }

    SDValue Result = DAG.getBuildVector(Node->getValueType(0), dl, Scalars);
    Results.push_back(Result);
    break;
  }
  case ISD::VECREDUCE_FADD:
  case ISD::VECREDUCE_FMUL:
  case ISD::VECREDUCE_ADD:
  case ISD::VECREDUCE_MUL:
  case ISD::VECREDUCE_AND:
  case ISD::VECREDUCE_OR:
  case ISD::VECREDUCE_XOR:
  case ISD::VECREDUCE_SMAX:
  case ISD::VECREDUCE_SMIN:
  case ISD::VECREDUCE_UMAX:
  case ISD::VECREDUCE_UMIN:
  case ISD::VECREDUCE_FMAX:
  case ISD::VECREDUCE_FMIN:
    Results.push_back(TLI.expandVecReduce(Node, DAG));
    break;
  case ISD::GLOBAL_OFFSET_TABLE:
  case ISD::GlobalAddress:
  case ISD::GlobalTLSAddress:
  case ISD::ExternalSymbol:
  case ISD::ConstantPool:
  case ISD::JumpTable:
  case ISD::INTRINSIC_W_CHAIN:
  case ISD::INTRINSIC_WO_CHAIN:
  case ISD::INTRINSIC_VOID:
    // FIXME: Custom lowering for these operations shouldn't return null!
    // Return true so that we don't call ConvertNodeToLibcall which also won't
    // do anything.
    return true;
  }

  if (!TLI.isStrictFPEnabled() && Results.empty() && Node->isStrictFPOpcode()) {
    // FIXME: We were asked to expand a strict floating-point operation,
    // but there is currently no expansion implemented that would preserve
    // the "strict" properties.  For now, we just fall back to the non-strict
    // version if that is legal on the target.  The actual mutation of the
    // operation will happen in SelectionDAGISel::DoInstructionSelection.
    switch (Node->getOpcode()) {
    default:
      if (TLI.getStrictFPOperationAction(Node->getOpcode(),
                                         Node->getValueType(0))
          == TargetLowering::Legal)
        return true;
      break;
    case ISD::STRICT_FSUB: {
      if (TLI.getStrictFPOperationAction(Node->getOpcode(),
                                         Node->getValueType(0))
          == TargetLowering::Legal)
        return true;

      EVT VT = Node->getValueType(0);
      const SDNodeFlags Flags = Node->getFlags();
      SDValue Neg = DAG.getNode(ISD::FNEG, dl, VT, Node->getOperand(2), Flags);
      SDValue Fadd = DAG.getNode(ISD::STRICT_FADD, dl, Node->getVTList(),
                                 {Node->getOperand(0), Node->getOperand(1), Neg},
                         Flags);

      Results.push_back(Fadd);
      Results.push_back(Fadd.getValue(1));
      break;
    }
    case ISD::STRICT_LRINT:
    case ISD::STRICT_LLRINT:
    case ISD::STRICT_LROUND:
    case ISD::STRICT_LLROUND:
      // These are registered by the operand type instead of the value
      // type. Reflect that here.
      if (TLI.getStrictFPOperationAction(Node->getOpcode(),
                                         Node->getOperand(1).getValueType())
          == TargetLowering::Legal)
        return true;
      break;
    }
  }

  // Replace the original node with the legalized result.
  if (Results.empty()) {
    LLVM_DEBUG(dbgs() << "Cannot expand node\n");
    return false;
  }

  LLVM_DEBUG(dbgs() << "Successfully expanded node\n");
  ReplaceNode(Node, Results.data());
  return true;
}

void SelectionDAGLegalize::ConvertNodeToLibcall(SDNode *Node) {
  LLVM_DEBUG(dbgs() << "Trying to convert node to libcall\n");
  SmallVector<SDValue, 8> Results;
  SDLoc dl(Node);
  // FIXME: Check flags on the node to see if we can use a finite call.
  unsigned Opc = Node->getOpcode();
  switch (Opc) {
  case ISD::ATOMIC_FENCE: {
    // If the target didn't lower this, lower it to '__sync_synchronize()' call
    // FIXME: handle "fence singlethread" more efficiently.
    TargetLowering::ArgListTy Args;

    TargetLowering::CallLoweringInfo CLI(DAG);
    CLI.setDebugLoc(dl)
        .setChain(Node->getOperand(0))
        .setLibCallee(
            CallingConv::C, Type::getVoidTy(*DAG.getContext()),
            DAG.getExternalSymbol("__sync_synchronize",
                                  TLI.getPointerTy(DAG.getDataLayout())),
            std::move(Args));

    std::pair<SDValue, SDValue> CallResult = TLI.LowerCallTo(CLI);

    Results.push_back(CallResult.second);
    break;
  }
  // By default, atomic intrinsics are marked Legal and lowered. Targets
  // which don't support them directly, however, may want libcalls, in which
  // case they mark them Expand, and we get here.
  case ISD::ATOMIC_SWAP:
  case ISD::ATOMIC_LOAD_ADD:
  case ISD::ATOMIC_LOAD_SUB:
  case ISD::ATOMIC_LOAD_AND:
  case ISD::ATOMIC_LOAD_CLR:
  case ISD::ATOMIC_LOAD_OR:
  case ISD::ATOMIC_LOAD_XOR:
  case ISD::ATOMIC_LOAD_NAND:
  case ISD::ATOMIC_LOAD_MIN:
  case ISD::ATOMIC_LOAD_MAX:
  case ISD::ATOMIC_LOAD_UMIN:
  case ISD::ATOMIC_LOAD_UMAX:
  case ISD::ATOMIC_CMP_SWAP: {
    MVT VT = cast<AtomicSDNode>(Node)->getMemoryVT().getSimpleVT();
    RTLIB::Libcall LC = RTLIB::getSYNC(Opc, VT);
    assert(LC != RTLIB::UNKNOWN_LIBCALL && "Unexpected atomic op or value type!");

    EVT RetVT = Node->getValueType(0);
    SmallVector<SDValue, 4> Ops(Node->op_begin() + 1, Node->op_end());
    TargetLowering::MakeLibCallOptions CallOptions;
    std::pair<SDValue, SDValue> Tmp = TLI.makeLibCall(DAG, LC, RetVT,
                                                      Ops, CallOptions,
                                                      SDLoc(Node),
                                                      Node->getOperand(0));
    Results.push_back(Tmp.first);
    Results.push_back(Tmp.second);
    break;
  }
  case ISD::TRAP: {
    // If this operation is not supported, lower it to 'abort()' call
    TargetLowering::ArgListTy Args;
    TargetLowering::CallLoweringInfo CLI(DAG);
    CLI.setDebugLoc(dl)
        .setChain(Node->getOperand(0))
        .setLibCallee(CallingConv::C, Type::getVoidTy(*DAG.getContext()),
                      DAG.getExternalSymbol(
                          "abort", TLI.getPointerTy(DAG.getDataLayout())),
                      std::move(Args));
    std::pair<SDValue, SDValue> CallResult = TLI.LowerCallTo(CLI);

    Results.push_back(CallResult.second);
    break;
  }
  case ISD::FMINNUM:
  case ISD::STRICT_FMINNUM:
    ExpandFPLibCall(Node, RTLIB::FMIN_F32, RTLIB::FMIN_F64,
                    RTLIB::FMIN_F80, RTLIB::FMIN_F128,
                    RTLIB::FMIN_PPCF128, Results);
    break;
  case ISD::FMAXNUM:
  case ISD::STRICT_FMAXNUM:
    ExpandFPLibCall(Node, RTLIB::FMAX_F32, RTLIB::FMAX_F64,
                    RTLIB::FMAX_F80, RTLIB::FMAX_F128,
                    RTLIB::FMAX_PPCF128, Results);
    break;
  case ISD::FSQRT:
  case ISD::STRICT_FSQRT:
    ExpandFPLibCall(Node, RTLIB::SQRT_F32, RTLIB::SQRT_F64,
                    RTLIB::SQRT_F80, RTLIB::SQRT_F128,
                    RTLIB::SQRT_PPCF128, Results);
    break;
  case ISD::FCBRT:
    ExpandFPLibCall(Node, RTLIB::CBRT_F32, RTLIB::CBRT_F64,
                    RTLIB::CBRT_F80, RTLIB::CBRT_F128,
                    RTLIB::CBRT_PPCF128, Results);
    break;
  case ISD::FSIN:
  case ISD::STRICT_FSIN:
    ExpandFPLibCall(Node, RTLIB::SIN_F32, RTLIB::SIN_F64,
                    RTLIB::SIN_F80, RTLIB::SIN_F128,
                    RTLIB::SIN_PPCF128, Results);
    break;
  case ISD::FCOS:
  case ISD::STRICT_FCOS:
    ExpandFPLibCall(Node, RTLIB::COS_F32, RTLIB::COS_F64,
                    RTLIB::COS_F80, RTLIB::COS_F128,
                    RTLIB::COS_PPCF128, Results);
    break;
  case ISD::FSINCOS:
    // Expand into sincos libcall.
    ExpandSinCosLibCall(Node, Results);
    break;
  case ISD::FLOG:
  case ISD::STRICT_FLOG:
    ExpandFPLibCall(Node, RTLIB::LOG_F32, RTLIB::LOG_F64, RTLIB::LOG_F80,
                    RTLIB::LOG_F128, RTLIB::LOG_PPCF128, Results);
    break;
  case ISD::FLOG2:
  case ISD::STRICT_FLOG2:
    ExpandFPLibCall(Node, RTLIB::LOG2_F32, RTLIB::LOG2_F64, RTLIB::LOG2_F80,
                    RTLIB::LOG2_F128, RTLIB::LOG2_PPCF128, Results);
    break;
  case ISD::FLOG10:
  case ISD::STRICT_FLOG10:
    ExpandFPLibCall(Node, RTLIB::LOG10_F32, RTLIB::LOG10_F64, RTLIB::LOG10_F80,
                    RTLIB::LOG10_F128, RTLIB::LOG10_PPCF128, Results);
    break;
  case ISD::FEXP:
  case ISD::STRICT_FEXP:
    ExpandFPLibCall(Node, RTLIB::EXP_F32, RTLIB::EXP_F64, RTLIB::EXP_F80,
                    RTLIB::EXP_F128, RTLIB::EXP_PPCF128, Results);
    break;
  case ISD::FEXP2:
  case ISD::STRICT_FEXP2:
    ExpandFPLibCall(Node, RTLIB::EXP2_F32, RTLIB::EXP2_F64, RTLIB::EXP2_F80,
                    RTLIB::EXP2_F128, RTLIB::EXP2_PPCF128, Results);
    break;
  case ISD::FTRUNC:
  case ISD::STRICT_FTRUNC:
    ExpandFPLibCall(Node, RTLIB::TRUNC_F32, RTLIB::TRUNC_F64,
                    RTLIB::TRUNC_F80, RTLIB::TRUNC_F128,
                    RTLIB::TRUNC_PPCF128, Results);
    break;
  case ISD::FFLOOR:
  case ISD::STRICT_FFLOOR:
    ExpandFPLibCall(Node, RTLIB::FLOOR_F32, RTLIB::FLOOR_F64,
                    RTLIB::FLOOR_F80, RTLIB::FLOOR_F128,
                    RTLIB::FLOOR_PPCF128, Results);
    break;
  case ISD::FCEIL:
  case ISD::STRICT_FCEIL:
    ExpandFPLibCall(Node, RTLIB::CEIL_F32, RTLIB::CEIL_F64,
                    RTLIB::CEIL_F80, RTLIB::CEIL_F128,
                    RTLIB::CEIL_PPCF128, Results);
    break;
  case ISD::FRINT:
  case ISD::STRICT_FRINT:
    ExpandFPLibCall(Node, RTLIB::RINT_F32, RTLIB::RINT_F64,
                    RTLIB::RINT_F80, RTLIB::RINT_F128,
                    RTLIB::RINT_PPCF128, Results);
    break;
  case ISD::FNEARBYINT:
  case ISD::STRICT_FNEARBYINT:
    ExpandFPLibCall(Node, RTLIB::NEARBYINT_F32,
                    RTLIB::NEARBYINT_F64,
                    RTLIB::NEARBYINT_F80,
                    RTLIB::NEARBYINT_F128,
                    RTLIB::NEARBYINT_PPCF128, Results);
    break;
  case ISD::FROUND:
  case ISD::STRICT_FROUND:
    ExpandFPLibCall(Node, RTLIB::ROUND_F32,
                    RTLIB::ROUND_F64,
                    RTLIB::ROUND_F80,
                    RTLIB::ROUND_F128,
                    RTLIB::ROUND_PPCF128, Results);
    break;
  case ISD::FROUNDEVEN:
  case ISD::STRICT_FROUNDEVEN:
    ExpandFPLibCall(Node, RTLIB::ROUNDEVEN_F32,
                    RTLIB::ROUNDEVEN_F64,
                    RTLIB::ROUNDEVEN_F80,
                    RTLIB::ROUNDEVEN_F128,
                    RTLIB::ROUNDEVEN_PPCF128, Results);
    break;
  case ISD::FPOWI:
  case ISD::STRICT_FPOWI: {
    RTLIB::Libcall LC;
    switch (Node->getSimpleValueType(0).SimpleTy) {
    default: llvm_unreachable("Unexpected request for libcall!");
    case MVT::f32: LC = RTLIB::POWI_F32; break;
    case MVT::f64: LC = RTLIB::POWI_F64; break;
    case MVT::f80: LC = RTLIB::POWI_F80; break;
    case MVT::f128: LC = RTLIB::POWI_F128; break;
    case MVT::ppcf128: LC = RTLIB::POWI_PPCF128; break;
    }
    if (!TLI.getLibcallName(LC)) {
      // Some targets don't have a powi libcall; use pow instead.
      SDValue Exponent = DAG.getNode(ISD::SINT_TO_FP, SDLoc(Node),
                                     Node->getValueType(0),
                                     Node->getOperand(1));
      Results.push_back(DAG.getNode(ISD::FPOW, SDLoc(Node),
                                    Node->getValueType(0), Node->getOperand(0),
                                    Exponent));
      break;
    }
    ExpandFPLibCall(Node, RTLIB::POWI_F32, RTLIB::POWI_F64,
                    RTLIB::POWI_F80, RTLIB::POWI_F128,
                    RTLIB::POWI_PPCF128, Results);
    break;
  }
  case ISD::FPOW:
  case ISD::STRICT_FPOW:
    ExpandFPLibCall(Node, RTLIB::POW_F32, RTLIB::POW_F64, RTLIB::POW_F80,
                    RTLIB::POW_F128, RTLIB::POW_PPCF128, Results);
    break;
  case ISD::LROUND:
  case ISD::STRICT_LROUND:
    ExpandArgFPLibCall(Node, RTLIB::LROUND_F32,
                       RTLIB::LROUND_F64, RTLIB::LROUND_F80,
                       RTLIB::LROUND_F128,
                       RTLIB::LROUND_PPCF128, Results);
    break;
  case ISD::LLROUND:
  case ISD::STRICT_LLROUND:
    ExpandArgFPLibCall(Node, RTLIB::LLROUND_F32,
                       RTLIB::LLROUND_F64, RTLIB::LLROUND_F80,
                       RTLIB::LLROUND_F128,
                       RTLIB::LLROUND_PPCF128, Results);
    break;
  case ISD::LRINT:
  case ISD::STRICT_LRINT:
    ExpandArgFPLibCall(Node, RTLIB::LRINT_F32,
                       RTLIB::LRINT_F64, RTLIB::LRINT_F80,
                       RTLIB::LRINT_F128,
                       RTLIB::LRINT_PPCF128, Results);
    break;
  case ISD::LLRINT:
  case ISD::STRICT_LLRINT:
    ExpandArgFPLibCall(Node, RTLIB::LLRINT_F32,
                       RTLIB::LLRINT_F64, RTLIB::LLRINT_F80,
                       RTLIB::LLRINT_F128,
                       RTLIB::LLRINT_PPCF128, Results);
    break;
  case ISD::FDIV:
  case ISD::STRICT_FDIV:
    ExpandFPLibCall(Node, RTLIB::DIV_F32, RTLIB::DIV_F64,
                    RTLIB::DIV_F80, RTLIB::DIV_F128,
                    RTLIB::DIV_PPCF128, Results);
    break;
  case ISD::FREM:
  case ISD::STRICT_FREM:
    ExpandFPLibCall(Node, RTLIB::REM_F32, RTLIB::REM_F64,
                    RTLIB::REM_F80, RTLIB::REM_F128,
                    RTLIB::REM_PPCF128, Results);
    break;
  case ISD::FMA:
  case ISD::STRICT_FMA:
    ExpandFPLibCall(Node, RTLIB::FMA_F32, RTLIB::FMA_F64,
                    RTLIB::FMA_F80, RTLIB::FMA_F128,
                    RTLIB::FMA_PPCF128, Results);
    break;
  case ISD::FADD:
  case ISD::STRICT_FADD:
    ExpandFPLibCall(Node, RTLIB::ADD_F32, RTLIB::ADD_F64,
                    RTLIB::ADD_F80, RTLIB::ADD_F128,
                    RTLIB::ADD_PPCF128, Results);
    break;
  case ISD::FMUL:
  case ISD::STRICT_FMUL:
    ExpandFPLibCall(Node, RTLIB::MUL_F32, RTLIB::MUL_F64,
                    RTLIB::MUL_F80, RTLIB::MUL_F128,
                    RTLIB::MUL_PPCF128, Results);
    break;
  case ISD::FP16_TO_FP:
    if (Node->getValueType(0) == MVT::f32) {
      Results.push_back(ExpandLibCall(RTLIB::FPEXT_F16_F32, Node, false));
    }
    break;
  case ISD::STRICT_FP16_TO_FP: {
    if (Node->getValueType(0) == MVT::f32) {
      TargetLowering::MakeLibCallOptions CallOptions;
      std::pair<SDValue, SDValue> Tmp = TLI.makeLibCall(
          DAG, RTLIB::FPEXT_F16_F32, MVT::f32, Node->getOperand(1), CallOptions,
          SDLoc(Node), Node->getOperand(0));
      Results.push_back(Tmp.first);
      Results.push_back(Tmp.second);
    }
    break;
  }
  case ISD::FP_TO_FP16: {
    RTLIB::Libcall LC =
        RTLIB::getFPROUND(Node->getOperand(0).getValueType(), MVT::f16);
    assert(LC != RTLIB::UNKNOWN_LIBCALL && "Unable to expand fp_to_fp16");
    Results.push_back(ExpandLibCall(LC, Node, false));
    break;
  }
  case ISD::STRICT_FP_TO_FP16: {
    RTLIB::Libcall LC =
        RTLIB::getFPROUND(Node->getOperand(1).getValueType(), MVT::f16);
    assert(LC != RTLIB::UNKNOWN_LIBCALL &&
           "Unable to expand strict_fp_to_fp16");
    TargetLowering::MakeLibCallOptions CallOptions;
    std::pair<SDValue, SDValue> Tmp =
        TLI.makeLibCall(DAG, LC, Node->getValueType(0), Node->getOperand(1),
                        CallOptions, SDLoc(Node), Node->getOperand(0));
    Results.push_back(Tmp.first);
    Results.push_back(Tmp.second);
    break;
  }
  case ISD::FSUB:
  case ISD::STRICT_FSUB:
    ExpandFPLibCall(Node, RTLIB::SUB_F32, RTLIB::SUB_F64,
                    RTLIB::SUB_F80, RTLIB::SUB_F128,
                    RTLIB::SUB_PPCF128, Results);
    break;
  case ISD::SREM:
    Results.push_back(ExpandIntLibCall(Node, true,
                                       RTLIB::SREM_I8,
                                       RTLIB::SREM_I16, RTLIB::SREM_I32,
                                       RTLIB::SREM_I64, RTLIB::SREM_I128));
    break;
  case ISD::UREM:
    Results.push_back(ExpandIntLibCall(Node, false,
                                       RTLIB::UREM_I8,
                                       RTLIB::UREM_I16, RTLIB::UREM_I32,
                                       RTLIB::UREM_I64, RTLIB::UREM_I128));
    break;
  case ISD::SDIV:
    Results.push_back(ExpandIntLibCall(Node, true,
                                       RTLIB::SDIV_I8,
                                       RTLIB::SDIV_I16, RTLIB::SDIV_I32,
                                       RTLIB::SDIV_I64, RTLIB::SDIV_I128));
    break;
  case ISD::UDIV:
    Results.push_back(ExpandIntLibCall(Node, false,
                                       RTLIB::UDIV_I8,
                                       RTLIB::UDIV_I16, RTLIB::UDIV_I32,
                                       RTLIB::UDIV_I64, RTLIB::UDIV_I128));
    break;
  case ISD::SDIVREM:
  case ISD::UDIVREM:
    // Expand into divrem libcall
    ExpandDivRemLibCall(Node, Results);
    break;
  case ISD::MUL:
    Results.push_back(ExpandIntLibCall(Node, false,
                                       RTLIB::MUL_I8,
                                       RTLIB::MUL_I16, RTLIB::MUL_I32,
                                       RTLIB::MUL_I64, RTLIB::MUL_I128));
    break;
  case ISD::CTLZ_ZERO_UNDEF:
    switch (Node->getSimpleValueType(0).SimpleTy) {
    default:
      llvm_unreachable("LibCall explicitly requested, but not available");
    case MVT::i32:
      Results.push_back(ExpandLibCall(RTLIB::CTLZ_I32, Node, false));
      break;
    case MVT::i64:
      Results.push_back(ExpandLibCall(RTLIB::CTLZ_I64, Node, false));
      break;
    case MVT::i128:
      Results.push_back(ExpandLibCall(RTLIB::CTLZ_I128, Node, false));
      break;
    }
    break;
  }

  // Replace the original node with the legalized result.
  if (!Results.empty()) {
    LLVM_DEBUG(dbgs() << "Successfully converted node to libcall\n");
    ReplaceNode(Node, Results.data());
  } else
    LLVM_DEBUG(dbgs() << "Could not convert node to libcall\n");
}

// Determine the vector type to use in place of an original scalar element when
// promoting equally sized vectors.
static MVT getPromotedVectorElementType(const TargetLowering &TLI,
                                        MVT EltVT, MVT NewEltVT) {
  unsigned OldEltsPerNewElt = EltVT.getSizeInBits() / NewEltVT.getSizeInBits();
  MVT MidVT = MVT::getVectorVT(NewEltVT, OldEltsPerNewElt);
  assert(TLI.isTypeLegal(MidVT) && "unexpected");
  return MidVT;
}

void SelectionDAGLegalize::PromoteNode(SDNode *Node) {
  LLVM_DEBUG(dbgs() << "Trying to promote node\n");
  SmallVector<SDValue, 8> Results;
  MVT OVT = Node->getSimpleValueType(0);
  if (Node->getOpcode() == ISD::UINT_TO_FP ||
      Node->getOpcode() == ISD::SINT_TO_FP ||
      Node->getOpcode() == ISD::SETCC ||
      Node->getOpcode() == ISD::EXTRACT_VECTOR_ELT ||
      Node->getOpcode() == ISD::INSERT_VECTOR_ELT) {
    OVT = Node->getOperand(0).getSimpleValueType();
  }
  if (Node->getOpcode() == ISD::STRICT_UINT_TO_FP ||
      Node->getOpcode() == ISD::STRICT_SINT_TO_FP)
    OVT = Node->getOperand(1).getSimpleValueType();
  if (Node->getOpcode() == ISD::BR_CC)
    OVT = Node->getOperand(2).getSimpleValueType();
  MVT NVT = TLI.getTypeToPromoteTo(Node->getOpcode(), OVT);
  SDLoc dl(Node);
  SDValue Tmp1, Tmp2, Tmp3;
  switch (Node->getOpcode()) {
  case ISD::CTTZ:
  case ISD::CTTZ_ZERO_UNDEF:
  case ISD::CTLZ:
  case ISD::CTLZ_ZERO_UNDEF:
  case ISD::CTPOP:
    // Zero extend the argument unless its cttz, then use any_extend.
    if (Node->getOpcode() == ISD::CTTZ ||
        Node->getOpcode() == ISD::CTTZ_ZERO_UNDEF)
      Tmp1 = DAG.getNode(ISD::ANY_EXTEND, dl, NVT, Node->getOperand(0));
    else
      Tmp1 = DAG.getNode(ISD::ZERO_EXTEND, dl, NVT, Node->getOperand(0));

    if (Node->getOpcode() == ISD::CTTZ) {
      // The count is the same in the promoted type except if the original
      // value was zero.  This can be handled by setting the bit just off
      // the top of the original type.
      auto TopBit = APInt::getOneBitSet(NVT.getSizeInBits(),
                                        OVT.getSizeInBits());
      Tmp1 = DAG.getNode(ISD::OR, dl, NVT, Tmp1,
                         DAG.getConstant(TopBit, dl, NVT));
    }
    // Perform the larger operation. For CTPOP and CTTZ_ZERO_UNDEF, this is
    // already the correct result.
    Tmp1 = DAG.getNode(Node->getOpcode(), dl, NVT, Tmp1);
    if (Node->getOpcode() == ISD::CTLZ ||
        Node->getOpcode() == ISD::CTLZ_ZERO_UNDEF) {
      // Tmp1 = Tmp1 - (sizeinbits(NVT) - sizeinbits(Old VT))
      Tmp1 = DAG.getNode(ISD::SUB, dl, NVT, Tmp1,
                          DAG.getConstant(NVT.getSizeInBits() -
                                          OVT.getSizeInBits(), dl, NVT));
    }
    Results.push_back(DAG.getNode(ISD::TRUNCATE, dl, OVT, Tmp1));
    break;
  case ISD::BITREVERSE:
  case ISD::BSWAP: {
    unsigned DiffBits = NVT.getSizeInBits() - OVT.getSizeInBits();
    Tmp1 = DAG.getNode(ISD::ZERO_EXTEND, dl, NVT, Node->getOperand(0));
    Tmp1 = DAG.getNode(Node->getOpcode(), dl, NVT, Tmp1);
    Tmp1 = DAG.getNode(
        ISD::SRL, dl, NVT, Tmp1,
        DAG.getConstant(DiffBits, dl,
                        TLI.getShiftAmountTy(NVT, DAG.getDataLayout())));

    Results.push_back(DAG.getNode(ISD::TRUNCATE, dl, OVT, Tmp1));
    break;
  }
  case ISD::FP_TO_UINT:
  case ISD::STRICT_FP_TO_UINT:
  case ISD::FP_TO_SINT:
  case ISD::STRICT_FP_TO_SINT:
    PromoteLegalFP_TO_INT(Node, dl, Results);
    break;
  case ISD::UINT_TO_FP:
  case ISD::STRICT_UINT_TO_FP:
  case ISD::SINT_TO_FP:
  case ISD::STRICT_SINT_TO_FP:
    PromoteLegalINT_TO_FP(Node, dl, Results);
    break;
  case ISD::VAARG: {
    SDValue Chain = Node->getOperand(0); // Get the chain.
    SDValue Ptr = Node->getOperand(1); // Get the pointer.

    unsigned TruncOp;
    if (OVT.isVector()) {
      TruncOp = ISD::BITCAST;
    } else {
      assert(OVT.isInteger()
        && "VAARG promotion is supported only for vectors or integer types");
      TruncOp = ISD::TRUNCATE;
    }

    // Perform the larger operation, then convert back
    Tmp1 = DAG.getVAArg(NVT, dl, Chain, Ptr, Node->getOperand(2),
             Node->getConstantOperandVal(3));
    Chain = Tmp1.getValue(1);

    Tmp2 = DAG.getNode(TruncOp, dl, OVT, Tmp1);

    // Modified the chain result - switch anything that used the old chain to
    // use the new one.
    DAG.ReplaceAllUsesOfValueWith(SDValue(Node, 0), Tmp2);
    DAG.ReplaceAllUsesOfValueWith(SDValue(Node, 1), Chain);
    if (UpdatedNodes) {
      UpdatedNodes->insert(Tmp2.getNode());
      UpdatedNodes->insert(Chain.getNode());
    }
    ReplacedNode(Node);
    break;
  }
  case ISD::MUL:
  case ISD::SDIV:
  case ISD::SREM:
  case ISD::UDIV:
  case ISD::UREM:
  case ISD::AND:
  case ISD::OR:
  case ISD::XOR: {
    unsigned ExtOp, TruncOp;
    if (OVT.isVector()) {
      ExtOp   = ISD::BITCAST;
      TruncOp = ISD::BITCAST;
    } else {
      assert(OVT.isInteger() && "Cannot promote logic operation");

      switch (Node->getOpcode()) {
      default:
        ExtOp = ISD::ANY_EXTEND;
        break;
      case ISD::SDIV:
      case ISD::SREM:
        ExtOp = ISD::SIGN_EXTEND;
        break;
      case ISD::UDIV:
      case ISD::UREM:
        ExtOp = ISD::ZERO_EXTEND;
        break;
      }
      TruncOp = ISD::TRUNCATE;
    }
    // Promote each of the values to the new type.
    Tmp1 = DAG.getNode(ExtOp, dl, NVT, Node->getOperand(0));
    Tmp2 = DAG.getNode(ExtOp, dl, NVT, Node->getOperand(1));
    // Perform the larger operation, then convert back
    Tmp1 = DAG.getNode(Node->getOpcode(), dl, NVT, Tmp1, Tmp2);
    Results.push_back(DAG.getNode(TruncOp, dl, OVT, Tmp1));
    break;
  }
  case ISD::UMUL_LOHI:
  case ISD::SMUL_LOHI: {
    // Promote to a multiply in a wider integer type.
    unsigned ExtOp = Node->getOpcode() == ISD::UMUL_LOHI ? ISD::ZERO_EXTEND
                                                         : ISD::SIGN_EXTEND;
    Tmp1 = DAG.getNode(ExtOp, dl, NVT, Node->getOperand(0));
    Tmp2 = DAG.getNode(ExtOp, dl, NVT, Node->getOperand(1));
    Tmp1 = DAG.getNode(ISD::MUL, dl, NVT, Tmp1, Tmp2);

    auto &DL = DAG.getDataLayout();
    unsigned OriginalSize = OVT.getScalarSizeInBits();
    Tmp2 = DAG.getNode(
        ISD::SRL, dl, NVT, Tmp1,
        DAG.getConstant(OriginalSize, dl, TLI.getScalarShiftAmountTy(DL, NVT)));
    Results.push_back(DAG.getNode(ISD::TRUNCATE, dl, OVT, Tmp1));
    Results.push_back(DAG.getNode(ISD::TRUNCATE, dl, OVT, Tmp2));
    break;
  }
  case ISD::SELECT: {
    unsigned ExtOp, TruncOp;
    if (Node->getValueType(0).isVector() ||
        Node->getValueType(0).getSizeInBits() == NVT.getSizeInBits()) {
      ExtOp   = ISD::BITCAST;
      TruncOp = ISD::BITCAST;
    } else if (Node->getValueType(0).isInteger()) {
      ExtOp   = ISD::ANY_EXTEND;
      TruncOp = ISD::TRUNCATE;
    } else {
      ExtOp   = ISD::FP_EXTEND;
      TruncOp = ISD::FP_ROUND;
    }
    Tmp1 = Node->getOperand(0);
    // Promote each of the values to the new type.
    Tmp2 = DAG.getNode(ExtOp, dl, NVT, Node->getOperand(1));
    Tmp3 = DAG.getNode(ExtOp, dl, NVT, Node->getOperand(2));
    // Perform the larger operation, then round down.
    Tmp1 = DAG.getSelect(dl, NVT, Tmp1, Tmp2, Tmp3);
    Tmp1->setFlags(Node->getFlags());
    if (TruncOp != ISD::FP_ROUND)
      Tmp1 = DAG.getNode(TruncOp, dl, Node->getValueType(0), Tmp1);
    else
      Tmp1 = DAG.getNode(TruncOp, dl, Node->getValueType(0), Tmp1,
                         DAG.getIntPtrConstant(0, dl));
    Results.push_back(Tmp1);
    break;
  }
  case ISD::VECTOR_SHUFFLE: {
    ArrayRef<int> Mask = cast<ShuffleVectorSDNode>(Node)->getMask();

    // Cast the two input vectors.
    Tmp1 = DAG.getNode(ISD::BITCAST, dl, NVT, Node->getOperand(0));
    Tmp2 = DAG.getNode(ISD::BITCAST, dl, NVT, Node->getOperand(1));

    // Convert the shuffle mask to the right # elements.
    Tmp1 = ShuffleWithNarrowerEltType(NVT, OVT, dl, Tmp1, Tmp2, Mask);
    Tmp1 = DAG.getNode(ISD::BITCAST, dl, OVT, Tmp1);
    Results.push_back(Tmp1);
    break;
  }
  case ISD::SETCC: {
    unsigned ExtOp = ISD::FP_EXTEND;
    if (NVT.isInteger()) {
      ISD::CondCode CCCode =
        cast<CondCodeSDNode>(Node->getOperand(2))->get();
      ExtOp = isSignedIntSetCC(CCCode) ? ISD::SIGN_EXTEND : ISD::ZERO_EXTEND;
    }
    Tmp1 = DAG.getNode(ExtOp, dl, NVT, Node->getOperand(0));
    Tmp2 = DAG.getNode(ExtOp, dl, NVT, Node->getOperand(1));
    Results.push_back(DAG.getNode(ISD::SETCC, dl, Node->getValueType(0), Tmp1,
                                  Tmp2, Node->getOperand(2), Node->getFlags()));
    break;
  }
  case ISD::BR_CC: {
    unsigned ExtOp = ISD::FP_EXTEND;
    if (NVT.isInteger()) {
      ISD::CondCode CCCode =
        cast<CondCodeSDNode>(Node->getOperand(1))->get();
      ExtOp = isSignedIntSetCC(CCCode) ? ISD::SIGN_EXTEND : ISD::ZERO_EXTEND;
    }
    Tmp1 = DAG.getNode(ExtOp, dl, NVT, Node->getOperand(2));
    Tmp2 = DAG.getNode(ExtOp, dl, NVT, Node->getOperand(3));
    Results.push_back(DAG.getNode(ISD::BR_CC, dl, Node->getValueType(0),
                                  Node->getOperand(0), Node->getOperand(1),
                                  Tmp1, Tmp2, Node->getOperand(4)));
    break;
  }
  case ISD::FADD:
  case ISD::FSUB:
  case ISD::FMUL:
  case ISD::FDIV:
  case ISD::FREM:
  case ISD::FMINNUM:
  case ISD::FMAXNUM:
  case ISD::FPOW:
    Tmp1 = DAG.getNode(ISD::FP_EXTEND, dl, NVT, Node->getOperand(0));
    Tmp2 = DAG.getNode(ISD::FP_EXTEND, dl, NVT, Node->getOperand(1));
    Tmp3 = DAG.getNode(Node->getOpcode(), dl, NVT, Tmp1, Tmp2,
                       Node->getFlags());
    Results.push_back(DAG.getNode(ISD::FP_ROUND, dl, OVT,
                                  Tmp3, DAG.getIntPtrConstant(0, dl)));
    break;
  case ISD::STRICT_FREM:
  case ISD::STRICT_FPOW:
    Tmp1 = DAG.getNode(ISD::STRICT_FP_EXTEND, dl, {NVT, MVT::Other},
                       {Node->getOperand(0), Node->getOperand(1)});
    Tmp2 = DAG.getNode(ISD::STRICT_FP_EXTEND, dl, {NVT, MVT::Other},
                       {Node->getOperand(0), Node->getOperand(2)});
    Tmp3 = DAG.getNode(ISD::TokenFactor, dl, MVT::Other, Tmp1.getValue(1),
                       Tmp2.getValue(1));
    Tmp1 = DAG.getNode(Node->getOpcode(), dl, {NVT, MVT::Other},
                       {Tmp3, Tmp1, Tmp2});
    Tmp1 = DAG.getNode(ISD::STRICT_FP_ROUND, dl, {OVT, MVT::Other},
                       {Tmp1.getValue(1), Tmp1, DAG.getIntPtrConstant(0, dl)});
    Results.push_back(Tmp1);
    Results.push_back(Tmp1.getValue(1));
    break;
  case ISD::FMA:
    Tmp1 = DAG.getNode(ISD::FP_EXTEND, dl, NVT, Node->getOperand(0));
    Tmp2 = DAG.getNode(ISD::FP_EXTEND, dl, NVT, Node->getOperand(1));
    Tmp3 = DAG.getNode(ISD::FP_EXTEND, dl, NVT, Node->getOperand(2));
    Results.push_back(
        DAG.getNode(ISD::FP_ROUND, dl, OVT,
                    DAG.getNode(Node->getOpcode(), dl, NVT, Tmp1, Tmp2, Tmp3),
                    DAG.getIntPtrConstant(0, dl)));
    break;
  case ISD::FCOPYSIGN:
  case ISD::FPOWI: {
    Tmp1 = DAG.getNode(ISD::FP_EXTEND, dl, NVT, Node->getOperand(0));
    Tmp2 = Node->getOperand(1);
    Tmp3 = DAG.getNode(Node->getOpcode(), dl, NVT, Tmp1, Tmp2);

    // fcopysign doesn't change anything but the sign bit, so
    //   (fp_round (fcopysign (fpext a), b))
    // is as precise as
    //   (fp_round (fpext a))
    // which is a no-op. Mark it as a TRUNCating FP_ROUND.
    const bool isTrunc = (Node->getOpcode() == ISD::FCOPYSIGN);
    Results.push_back(DAG.getNode(ISD::FP_ROUND, dl, OVT,
                                  Tmp3, DAG.getIntPtrConstant(isTrunc, dl)));
    break;
  }
  case ISD::FFLOOR:
  case ISD::FCEIL:
  case ISD::FRINT:
  case ISD::FNEARBYINT:
  case ISD::FROUND:
  case ISD::FROUNDEVEN:
  case ISD::FTRUNC:
  case ISD::FNEG:
  case ISD::FSQRT:
  case ISD::FSIN:
  case ISD::FCOS:
  case ISD::FLOG:
  case ISD::FLOG2:
  case ISD::FLOG10:
  case ISD::FABS:
  case ISD::FEXP:
  case ISD::FEXP2:
    Tmp1 = DAG.getNode(ISD::FP_EXTEND, dl, NVT, Node->getOperand(0));
    Tmp2 = DAG.getNode(Node->getOpcode(), dl, NVT, Tmp1);
    Results.push_back(DAG.getNode(ISD::FP_ROUND, dl, OVT,
                                  Tmp2, DAG.getIntPtrConstant(0, dl)));
    break;
  case ISD::STRICT_FFLOOR:
  case ISD::STRICT_FCEIL:
  case ISD::STRICT_FSIN:
  case ISD::STRICT_FCOS:
  case ISD::STRICT_FLOG:
  case ISD::STRICT_FLOG10:
  case ISD::STRICT_FEXP:
    Tmp1 = DAG.getNode(ISD::STRICT_FP_EXTEND, dl, {NVT, MVT::Other},
                       {Node->getOperand(0), Node->getOperand(1)});
    Tmp2 = DAG.getNode(Node->getOpcode(), dl, {NVT, MVT::Other},
                       {Tmp1.getValue(1), Tmp1});
    Tmp3 = DAG.getNode(ISD::STRICT_FP_ROUND, dl, {OVT, MVT::Other},
                       {Tmp2.getValue(1), Tmp2, DAG.getIntPtrConstant(0, dl)});
    Results.push_back(Tmp3);
    Results.push_back(Tmp3.getValue(1));
    break;
  case ISD::BUILD_VECTOR: {
    MVT EltVT = OVT.getVectorElementType();
    MVT NewEltVT = NVT.getVectorElementType();

    // Handle bitcasts to a different vector type with the same total bit size
    //
    // e.g. v2i64 = build_vector i64:x, i64:y => v4i32
    //  =>
    //  v4i32 = concat_vectors (v2i32 (bitcast i64:x)), (v2i32 (bitcast i64:y))

    assert(NVT.isVector() && OVT.getSizeInBits() == NVT.getSizeInBits() &&
           "Invalid promote type for build_vector");
    assert(NewEltVT.bitsLT(EltVT) && "not handled");

    MVT MidVT = getPromotedVectorElementType(TLI, EltVT, NewEltVT);

    SmallVector<SDValue, 8> NewOps;
    for (unsigned I = 0, E = Node->getNumOperands(); I != E; ++I) {
      SDValue Op = Node->getOperand(I);
      NewOps.push_back(DAG.getNode(ISD::BITCAST, SDLoc(Op), MidVT, Op));
    }

    SDLoc SL(Node);
    SDValue Concat = DAG.getNode(ISD::CONCAT_VECTORS, SL, NVT, NewOps);
    SDValue CvtVec = DAG.getNode(ISD::BITCAST, SL, OVT, Concat);
    Results.push_back(CvtVec);
    break;
  }
  case ISD::EXTRACT_VECTOR_ELT: {
    MVT EltVT = OVT.getVectorElementType();
    MVT NewEltVT = NVT.getVectorElementType();

    // Handle bitcasts to a different vector type with the same total bit size.
    //
    // e.g. v2i64 = extract_vector_elt x:v2i64, y:i32
    //  =>
    //  v4i32:castx = bitcast x:v2i64
    //
    // i64 = bitcast
    //   (v2i32 build_vector (i32 (extract_vector_elt castx, (2 * y))),
    //                       (i32 (extract_vector_elt castx, (2 * y + 1)))
    //

    assert(NVT.isVector() && OVT.getSizeInBits() == NVT.getSizeInBits() &&
           "Invalid promote type for extract_vector_elt");
    assert(NewEltVT.bitsLT(EltVT) && "not handled");

    MVT MidVT = getPromotedVectorElementType(TLI, EltVT, NewEltVT);
    unsigned NewEltsPerOldElt = MidVT.getVectorNumElements();

    SDValue Idx = Node->getOperand(1);
    EVT IdxVT = Idx.getValueType();
    SDLoc SL(Node);
    SDValue Factor = DAG.getConstant(NewEltsPerOldElt, SL, IdxVT);
    SDValue NewBaseIdx = DAG.getNode(ISD::MUL, SL, IdxVT, Idx, Factor);

    SDValue CastVec = DAG.getNode(ISD::BITCAST, SL, NVT, Node->getOperand(0));

    SmallVector<SDValue, 8> NewOps;
    for (unsigned I = 0; I < NewEltsPerOldElt; ++I) {
      SDValue IdxOffset = DAG.getConstant(I, SL, IdxVT);
      SDValue TmpIdx = DAG.getNode(ISD::ADD, SL, IdxVT, NewBaseIdx, IdxOffset);

      SDValue Elt = DAG.getNode(ISD::EXTRACT_VECTOR_ELT, SL, NewEltVT,
                                CastVec, TmpIdx);
      NewOps.push_back(Elt);
    }

    SDValue NewVec = DAG.getBuildVector(MidVT, SL, NewOps);
    Results.push_back(DAG.getNode(ISD::BITCAST, SL, EltVT, NewVec));
    break;
  }
  case ISD::INSERT_VECTOR_ELT: {
    MVT EltVT = OVT.getVectorElementType();
    MVT NewEltVT = NVT.getVectorElementType();

    // Handle bitcasts to a different vector type with the same total bit size
    //
    // e.g. v2i64 = insert_vector_elt x:v2i64, y:i64, z:i32
    //  =>
    //  v4i32:castx = bitcast x:v2i64
    //  v2i32:casty = bitcast y:i64
    //
    // v2i64 = bitcast
    //   (v4i32 insert_vector_elt
    //       (v4i32 insert_vector_elt v4i32:castx,
    //                                (extract_vector_elt casty, 0), 2 * z),
    //        (extract_vector_elt casty, 1), (2 * z + 1))

    assert(NVT.isVector() && OVT.getSizeInBits() == NVT.getSizeInBits() &&
           "Invalid promote type for insert_vector_elt");
    assert(NewEltVT.bitsLT(EltVT) && "not handled");

    MVT MidVT = getPromotedVectorElementType(TLI, EltVT, NewEltVT);
    unsigned NewEltsPerOldElt = MidVT.getVectorNumElements();

    SDValue Val = Node->getOperand(1);
    SDValue Idx = Node->getOperand(2);
    EVT IdxVT = Idx.getValueType();
    SDLoc SL(Node);

    SDValue Factor = DAG.getConstant(NewEltsPerOldElt, SDLoc(), IdxVT);
    SDValue NewBaseIdx = DAG.getNode(ISD::MUL, SL, IdxVT, Idx, Factor);

    SDValue CastVec = DAG.getNode(ISD::BITCAST, SL, NVT, Node->getOperand(0));
    SDValue CastVal = DAG.getNode(ISD::BITCAST, SL, MidVT, Val);

    SDValue NewVec = CastVec;
    for (unsigned I = 0; I < NewEltsPerOldElt; ++I) {
      SDValue IdxOffset = DAG.getConstant(I, SL, IdxVT);
      SDValue InEltIdx = DAG.getNode(ISD::ADD, SL, IdxVT, NewBaseIdx, IdxOffset);

      SDValue Elt = DAG.getNode(ISD::EXTRACT_VECTOR_ELT, SL, NewEltVT,
                                CastVal, IdxOffset);

      NewVec = DAG.getNode(ISD::INSERT_VECTOR_ELT, SL, NVT,
                           NewVec, Elt, InEltIdx);
    }

    Results.push_back(DAG.getNode(ISD::BITCAST, SL, OVT, NewVec));
    break;
  }
  case ISD::SCALAR_TO_VECTOR: {
    MVT EltVT = OVT.getVectorElementType();
    MVT NewEltVT = NVT.getVectorElementType();

    // Handle bitcasts to different vector type with the same total bit size.
    //
    // e.g. v2i64 = scalar_to_vector x:i64
    //   =>
    //  concat_vectors (v2i32 bitcast x:i64), (v2i32 undef)
    //

    MVT MidVT = getPromotedVectorElementType(TLI, EltVT, NewEltVT);
    SDValue Val = Node->getOperand(0);
    SDLoc SL(Node);

    SDValue CastVal = DAG.getNode(ISD::BITCAST, SL, MidVT, Val);
    SDValue Undef = DAG.getUNDEF(MidVT);

    SmallVector<SDValue, 8> NewElts;
    NewElts.push_back(CastVal);
    for (unsigned I = 1, NElts = OVT.getVectorNumElements(); I != NElts; ++I)
      NewElts.push_back(Undef);

    SDValue Concat = DAG.getNode(ISD::CONCAT_VECTORS, SL, NVT, NewElts);
    SDValue CvtVec = DAG.getNode(ISD::BITCAST, SL, OVT, Concat);
    Results.push_back(CvtVec);
    break;
  }
  case ISD::ATOMIC_SWAP: {
    AtomicSDNode *AM = cast<AtomicSDNode>(Node);
    SDLoc SL(Node);
    SDValue CastVal = DAG.getNode(ISD::BITCAST, SL, NVT, AM->getVal());
    assert(NVT.getSizeInBits() == OVT.getSizeInBits() &&
           "unexpected promotion type");
    assert(AM->getMemoryVT().getSizeInBits() == NVT.getSizeInBits() &&
           "unexpected atomic_swap with illegal type");

    SDValue NewAtomic
      = DAG.getAtomic(ISD::ATOMIC_SWAP, SL, NVT,
                      DAG.getVTList(NVT, MVT::Other),
                      { AM->getChain(), AM->getBasePtr(), CastVal },
                      AM->getMemOperand());
    Results.push_back(DAG.getNode(ISD::BITCAST, SL, OVT, NewAtomic));
    Results.push_back(NewAtomic.getValue(1));
    break;
  }
  }

  // Replace the original node with the legalized result.
  if (!Results.empty()) {
    LLVM_DEBUG(dbgs() << "Successfully promoted node\n");
    ReplaceNode(Node, Results.data());
  } else
    LLVM_DEBUG(dbgs() << "Could not promote node\n");
}

/// This is the entry point for the file.
void SelectionDAG::Legalize() {
  AssignTopologicalOrder();

  SmallPtrSet<SDNode *, 16> LegalizedNodes;
  // Use a delete listener to remove nodes which were deleted during
  // legalization from LegalizeNodes. This is needed to handle the situation
  // where a new node is allocated by the object pool to the same address of a
  // previously deleted node.
  DAGNodeDeletedListener DeleteListener(
      *this,
      [&LegalizedNodes](SDNode *N, SDNode *E) { LegalizedNodes.erase(N); });

  SelectionDAGLegalize Legalizer(*this, LegalizedNodes);

  // Visit all the nodes. We start in topological order, so that we see
  // nodes with their original operands intact. Legalization can produce
  // new nodes which may themselves need to be legalized. Iterate until all
  // nodes have been legalized.
  while (true) {
    bool AnyLegalized = false;
    for (auto NI = allnodes_end(); NI != allnodes_begin();) {
      --NI;

      SDNode *N = &*NI;
      if (N->use_empty() && N != getRoot().getNode()) {
        ++NI;
        DeleteNode(N);
        continue;
      }

      if (LegalizedNodes.insert(N).second) {
        AnyLegalized = true;
        Legalizer.LegalizeOp(N);

        if (N->use_empty() && N != getRoot().getNode()) {
          ++NI;
          DeleteNode(N);
        }
      }
    }
    if (!AnyLegalized)
      break;

  }

  // Remove dead nodes now.
  RemoveDeadNodes();
}

bool SelectionDAG::LegalizeOp(SDNode *N,
                              SmallSetVector<SDNode *, 16> &UpdatedNodes) {
  SmallPtrSet<SDNode *, 16> LegalizedNodes;
  SelectionDAGLegalize Legalizer(*this, LegalizedNodes, &UpdatedNodes);

  // Directly insert the node in question, and legalize it. This will recurse
  // as needed through operands.
  LegalizedNodes.insert(N);
  Legalizer.LegalizeOp(N);

  return LegalizedNodes.count(N);
}<|MERGE_RESOLUTION|>--- conflicted
+++ resolved
@@ -3382,39 +3382,7 @@
     break;
   case ISD::UMUL_LOHI:
   case ISD::SMUL_LOHI: {
-<<<<<<< HEAD
     TLI.expandSMUL_UMUL_LOHI(Results, Node, DAG);
-=======
-    SDValue LHS = Node->getOperand(0);
-    SDValue RHS = Node->getOperand(1);
-    MVT VT = LHS.getSimpleValueType();
-    unsigned MULHOpcode =
-        Node->getOpcode() == ISD::UMUL_LOHI ? ISD::MULHU : ISD::MULHS;
-
-    if (TLI.isOperationLegalOrCustom(MULHOpcode, VT)) {
-      Results.push_back(DAG.getNode(ISD::MUL, dl, VT, LHS, RHS));
-      Results.push_back(DAG.getNode(MULHOpcode, dl, VT, LHS, RHS));
-      break;
-    }
-
-    SmallVector<SDValue, 4> Halves;
-    EVT HalfType = EVT(VT).getHalfSizedIntegerVT(*DAG.getContext());
-    assert(TLI.isTypeLegal(HalfType));
-    if (TLI.expandMUL_LOHI(Node->getOpcode(), VT, dl, LHS, RHS, Halves,
-                           HalfType, DAG,
-                           TargetLowering::MulExpansionKind::Always)) {
-      for (unsigned i = 0; i < 2; ++i) {
-        SDValue Lo = DAG.getNode(ISD::ZERO_EXTEND, dl, VT, Halves[2 * i]);
-        SDValue Hi = DAG.getNode(ISD::ANY_EXTEND, dl, VT, Halves[2 * i + 1]);
-        SDValue Shift = DAG.getConstant(
-            HalfType.getScalarSizeInBits(), dl,
-            TLI.getShiftAmountTy(HalfType, DAG.getDataLayout()));
-        Hi = DAG.getNode(ISD::SHL, dl, VT, Hi, Shift);
-        Results.push_back(DAG.getNode(ISD::OR, dl, VT, Lo, Hi));
-      }
-      break;
-    }
->>>>>>> a2aeb37a
     break;
   }
   case ISD::MUL: {
