//===-- TargetLowering.cpp - Implement the TargetLowering class -----------===//
//
// Part of the LLVM Project, under the Apache License v2.0 with LLVM Exceptions.
// See https://llvm.org/LICENSE.txt for license information.
// SPDX-License-Identifier: Apache-2.0 WITH LLVM-exception
//
//===----------------------------------------------------------------------===//
//
// This implements the TargetLowering class.
//
//===----------------------------------------------------------------------===//

#include "llvm/CodeGen/TargetLowering.h"
#include "llvm/ADT/STLExtras.h"
#include "llvm/CodeGen/CallingConvLower.h"
#include "llvm/CodeGen/MachineFrameInfo.h"
#include "llvm/CodeGen/MachineFunction.h"
#include "llvm/CodeGen/MachineJumpTableInfo.h"
#include "llvm/CodeGen/MachineRegisterInfo.h"
#include "llvm/CodeGen/SelectionDAG.h"
#include "llvm/CodeGen/TargetRegisterInfo.h"
#include "llvm/CodeGen/TargetSubtargetInfo.h"
#include "llvm/IR/DataLayout.h"
#include "llvm/IR/DerivedTypes.h"
#include "llvm/IR/GlobalVariable.h"
#include "llvm/IR/LLVMContext.h"
#include "llvm/MC/MCAsmInfo.h"
#include "llvm/MC/MCExpr.h"
#include "llvm/Support/DivisionByConstantInfo.h"
#include "llvm/Support/ErrorHandling.h"
#include "llvm/Support/KnownBits.h"
#include "llvm/Support/MathExtras.h"
#include "llvm/Target/TargetLoweringObjectFile.h"
#include "llvm/Target/TargetMachine.h"
#include <cctype>
using namespace llvm;

/// NOTE: The TargetMachine owns TLOF.
TargetLowering::TargetLowering(const TargetMachine &tm)
    : TargetLoweringBase(tm) {}

const char *TargetLowering::getTargetNodeName(unsigned Opcode) const {
  return nullptr;
}

bool TargetLowering::isPositionIndependent() const {
  return getTargetMachine().isPositionIndependent();
}

/// Check whether a given call node is in tail position within its function. If
/// so, it sets Chain to the input chain of the tail call.
bool TargetLowering::isInTailCallPosition(SelectionDAG &DAG, SDNode *Node,
                                          SDValue &Chain) const {
  const Function &F = DAG.getMachineFunction().getFunction();

  // First, check if tail calls have been disabled in this function.
  if (F.getFnAttribute("disable-tail-calls").getValueAsBool())
    return false;

  // Conservatively require the attributes of the call to match those of
  // the return. Ignore following attributes because they don't affect the
  // call sequence.
  AttrBuilder CallerAttrs(F.getContext(), F.getAttributes().getRetAttrs());
  for (const auto &Attr : {Attribute::Alignment, Attribute::Dereferenceable,
                           Attribute::DereferenceableOrNull, Attribute::NoAlias,
                           Attribute::NonNull})
    CallerAttrs.removeAttribute(Attr);

  if (CallerAttrs.hasAttributes())
    return false;

  // It's not safe to eliminate the sign / zero extension of the return value.
  if (CallerAttrs.contains(Attribute::ZExt) ||
      CallerAttrs.contains(Attribute::SExt))
    return false;

  // Check if the only use is a function return node.
  return isUsedByReturnOnly(Node, Chain);
}

bool TargetLowering::parametersInCSRMatch(const MachineRegisterInfo &MRI,
    const uint32_t *CallerPreservedMask,
    const SmallVectorImpl<CCValAssign> &ArgLocs,
    const SmallVectorImpl<SDValue> &OutVals) const {
  for (unsigned I = 0, E = ArgLocs.size(); I != E; ++I) {
    const CCValAssign &ArgLoc = ArgLocs[I];
    if (!ArgLoc.isRegLoc())
      continue;
    MCRegister Reg = ArgLoc.getLocReg();
    // Only look at callee saved registers.
    if (MachineOperand::clobbersPhysReg(CallerPreservedMask, Reg))
      continue;
    // Check that we pass the value used for the caller.
    // (We look for a CopyFromReg reading a virtual register that is used
    //  for the function live-in value of register Reg)
    SDValue Value = OutVals[I];
    if (Value->getOpcode() != ISD::CopyFromReg)
      return false;
    Register ArgReg = cast<RegisterSDNode>(Value->getOperand(1))->getReg();
    if (MRI.getLiveInPhysReg(ArgReg) != Reg)
      return false;
  }
  return true;
}

/// Set CallLoweringInfo attribute flags based on a call instruction
/// and called function attributes.
void TargetLoweringBase::ArgListEntry::setAttributes(const CallBase *Call,
                                                     unsigned ArgIdx) {
  IsSExt = Call->paramHasAttr(ArgIdx, Attribute::SExt);
  IsZExt = Call->paramHasAttr(ArgIdx, Attribute::ZExt);
  IsInReg = Call->paramHasAttr(ArgIdx, Attribute::InReg);
  IsSRet = Call->paramHasAttr(ArgIdx, Attribute::StructRet);
  IsNest = Call->paramHasAttr(ArgIdx, Attribute::Nest);
  IsByVal = Call->paramHasAttr(ArgIdx, Attribute::ByVal);
  IsPreallocated = Call->paramHasAttr(ArgIdx, Attribute::Preallocated);
  IsInAlloca = Call->paramHasAttr(ArgIdx, Attribute::InAlloca);
  IsReturned = Call->paramHasAttr(ArgIdx, Attribute::Returned);
  IsSwiftSelf = Call->paramHasAttr(ArgIdx, Attribute::SwiftSelf);
  IsSwiftAsync = Call->paramHasAttr(ArgIdx, Attribute::SwiftAsync);
  IsSwiftError = Call->paramHasAttr(ArgIdx, Attribute::SwiftError);
  Alignment = Call->getParamStackAlign(ArgIdx);
  IndirectType = nullptr;
  assert(IsByVal + IsPreallocated + IsInAlloca <= 1 &&
         "multiple ABI attributes?");
  if (IsByVal) {
    IndirectType = Call->getParamByValType(ArgIdx);
    if (!Alignment)
      Alignment = Call->getParamAlign(ArgIdx);
  }
  if (IsPreallocated)
    IndirectType = Call->getParamPreallocatedType(ArgIdx);
  if (IsInAlloca)
    IndirectType = Call->getParamInAllocaType(ArgIdx);
}

/// Generate a libcall taking the given operands as arguments and returning a
/// result of type RetVT.
std::pair<SDValue, SDValue>
TargetLowering::makeLibCall(SelectionDAG &DAG, RTLIB::Libcall LC, EVT RetVT,
                            ArrayRef<SDValue> Ops,
                            MakeLibCallOptions CallOptions,
                            const SDLoc &dl,
                            SDValue InChain) const {
  if (!InChain)
    InChain = DAG.getEntryNode();

  TargetLowering::ArgListTy Args;
  Args.reserve(Ops.size());

  TargetLowering::ArgListEntry Entry;
  for (unsigned i = 0; i < Ops.size(); ++i) {
    SDValue NewOp = Ops[i];
    Entry.Node = NewOp;
    Entry.Ty = Entry.Node.getValueType().getTypeForEVT(*DAG.getContext());
    Entry.IsSExt = shouldSignExtendTypeInLibCall(NewOp.getValueType(),
                                                 CallOptions.IsSExt);
    Entry.IsZExt = !Entry.IsSExt;

    if (CallOptions.IsSoften &&
        !shouldExtendTypeInLibCall(CallOptions.OpsVTBeforeSoften[i])) {
      Entry.IsSExt = Entry.IsZExt = false;
    }
    Args.push_back(Entry);
  }

  if (LC == RTLIB::UNKNOWN_LIBCALL)
    report_fatal_error("Unsupported library call operation!");
  SDValue Callee = DAG.getExternalSymbol(getLibcallName(LC),
                                         getPointerTy(DAG.getDataLayout()));

  Type *RetTy = RetVT.getTypeForEVT(*DAG.getContext());
  TargetLowering::CallLoweringInfo CLI(DAG);
  bool signExtend = shouldSignExtendTypeInLibCall(RetVT, CallOptions.IsSExt);
  bool zeroExtend = !signExtend;

  if (CallOptions.IsSoften &&
      !shouldExtendTypeInLibCall(CallOptions.RetVTBeforeSoften)) {
    signExtend = zeroExtend = false;
  }

  CLI.setDebugLoc(dl)
      .setChain(InChain)
      .setLibCallee(getLibcallCallingConv(LC), RetTy, Callee, std::move(Args))
      .setNoReturn(CallOptions.DoesNotReturn)
      .setDiscardResult(!CallOptions.IsReturnValueUsed)
      .setIsPostTypeLegalization(CallOptions.IsPostTypeLegalization)
      .setSExtResult(signExtend)
      .setZExtResult(zeroExtend);
  return LowerCallTo(CLI);
}

bool TargetLowering::findOptimalMemOpLowering(
    std::vector<EVT> &MemOps, unsigned Limit, const MemOp &Op, unsigned DstAS,
    unsigned SrcAS, const AttributeList &FuncAttributes) const {
  if (Op.isMemcpyWithFixedDstAlign() && Op.getSrcAlign() < Op.getDstAlign())
    return false;

  EVT VT = getOptimalMemOpType(Op, FuncAttributes);

  if (VT == MVT::Other) {
    // Use the largest integer type whose alignment constraints are satisfied.
    // We only need to check DstAlign here as SrcAlign is always greater or
    // equal to DstAlign (or zero).
    VT = MVT::i64;
    if (Op.isFixedDstAlign())
      while (Op.getDstAlign() < (VT.getSizeInBits() / 8) &&
             !allowsMisalignedMemoryAccesses(VT, DstAS, Op.getDstAlign()))
        VT = (MVT::SimpleValueType)(VT.getSimpleVT().SimpleTy - 1);
    assert(VT.isInteger());

    // Find the largest legal integer type.
    MVT LVT = MVT::i64;
    while (!isTypeLegal(LVT))
      LVT = (MVT::SimpleValueType)(LVT.SimpleTy - 1);
    assert(LVT.isInteger());

    // If the type we've chosen is larger than the largest legal integer type
    // then use that instead.
    if (VT.bitsGT(LVT))
      VT = LVT;
  }

  unsigned NumMemOps = 0;
  uint64_t Size = Op.size();
  while (Size) {
    unsigned VTSize = VT.getSizeInBits() / 8;
    while (VTSize > Size) {
      // For now, only use non-vector load / store's for the left-over pieces.
      EVT NewVT = VT;
      unsigned NewVTSize;

      bool Found = false;
      if (VT.isVector() || VT.isFloatingPoint()) {
        NewVT = (VT.getSizeInBits() > 64) ? MVT::i64 : MVT::i32;
        if (isOperationLegalOrCustom(ISD::STORE, NewVT) &&
            isSafeMemOpType(NewVT.getSimpleVT()))
          Found = true;
        else if (NewVT == MVT::i64 &&
                 isOperationLegalOrCustom(ISD::STORE, MVT::f64) &&
                 isSafeMemOpType(MVT::f64)) {
          // i64 is usually not legal on 32-bit targets, but f64 may be.
          NewVT = MVT::f64;
          Found = true;
        }
      }

      if (!Found) {
        do {
          NewVT = (MVT::SimpleValueType)(NewVT.getSimpleVT().SimpleTy - 1);
          if (NewVT == MVT::i8)
            break;
        } while (!isSafeMemOpType(NewVT.getSimpleVT()));
      }
      NewVTSize = NewVT.getSizeInBits() / 8;

      // If the new VT cannot cover all of the remaining bits, then consider
      // issuing a (or a pair of) unaligned and overlapping load / store.
      bool Fast;
      if (NumMemOps && Op.allowOverlap() && NewVTSize < Size &&
          allowsMisalignedMemoryAccesses(
              VT, DstAS, Op.isFixedDstAlign() ? Op.getDstAlign() : Align(1),
              MachineMemOperand::MONone, &Fast) &&
          Fast)
        VTSize = Size;
      else {
        VT = NewVT;
        VTSize = NewVTSize;
      }
    }

    if (++NumMemOps > Limit)
      return false;

    MemOps.push_back(VT);
    Size -= VTSize;
  }

  return true;
}

/// Soften the operands of a comparison. This code is shared among BR_CC,
/// SELECT_CC, and SETCC handlers.
void TargetLowering::softenSetCCOperands(SelectionDAG &DAG, EVT VT,
                                         SDValue &NewLHS, SDValue &NewRHS,
                                         ISD::CondCode &CCCode,
                                         const SDLoc &dl, const SDValue OldLHS,
                                         const SDValue OldRHS) const {
  SDValue Chain;
  return softenSetCCOperands(DAG, VT, NewLHS, NewRHS, CCCode, dl, OldLHS,
                             OldRHS, Chain);
}

void TargetLowering::softenSetCCOperands(SelectionDAG &DAG, EVT VT,
                                         SDValue &NewLHS, SDValue &NewRHS,
                                         ISD::CondCode &CCCode,
                                         const SDLoc &dl, const SDValue OldLHS,
                                         const SDValue OldRHS,
                                         SDValue &Chain,
                                         bool IsSignaling) const {
  // FIXME: Currently we cannot really respect all IEEE predicates due to libgcc
  // not supporting it. We can update this code when libgcc provides such
  // functions.

  assert((VT == MVT::f32 || VT == MVT::f64 || VT == MVT::f128 || VT == MVT::ppcf128)
         && "Unsupported setcc type!");

  // Expand into one or more soft-fp libcall(s).
  RTLIB::Libcall LC1 = RTLIB::UNKNOWN_LIBCALL, LC2 = RTLIB::UNKNOWN_LIBCALL;
  bool ShouldInvertCC = false;
  switch (CCCode) {
  case ISD::SETEQ:
  case ISD::SETOEQ:
    LC1 = (VT == MVT::f32) ? RTLIB::OEQ_F32 :
          (VT == MVT::f64) ? RTLIB::OEQ_F64 :
          (VT == MVT::f128) ? RTLIB::OEQ_F128 : RTLIB::OEQ_PPCF128;
    break;
  case ISD::SETNE:
  case ISD::SETUNE:
    LC1 = (VT == MVT::f32) ? RTLIB::UNE_F32 :
          (VT == MVT::f64) ? RTLIB::UNE_F64 :
          (VT == MVT::f128) ? RTLIB::UNE_F128 : RTLIB::UNE_PPCF128;
    break;
  case ISD::SETGE:
  case ISD::SETOGE:
    LC1 = (VT == MVT::f32) ? RTLIB::OGE_F32 :
          (VT == MVT::f64) ? RTLIB::OGE_F64 :
          (VT == MVT::f128) ? RTLIB::OGE_F128 : RTLIB::OGE_PPCF128;
    break;
  case ISD::SETLT:
  case ISD::SETOLT:
    LC1 = (VT == MVT::f32) ? RTLIB::OLT_F32 :
          (VT == MVT::f64) ? RTLIB::OLT_F64 :
          (VT == MVT::f128) ? RTLIB::OLT_F128 : RTLIB::OLT_PPCF128;
    break;
  case ISD::SETLE:
  case ISD::SETOLE:
    LC1 = (VT == MVT::f32) ? RTLIB::OLE_F32 :
          (VT == MVT::f64) ? RTLIB::OLE_F64 :
          (VT == MVT::f128) ? RTLIB::OLE_F128 : RTLIB::OLE_PPCF128;
    break;
  case ISD::SETGT:
  case ISD::SETOGT:
    LC1 = (VT == MVT::f32) ? RTLIB::OGT_F32 :
          (VT == MVT::f64) ? RTLIB::OGT_F64 :
          (VT == MVT::f128) ? RTLIB::OGT_F128 : RTLIB::OGT_PPCF128;
    break;
  case ISD::SETO:
    ShouldInvertCC = true;
    LLVM_FALLTHROUGH;
  case ISD::SETUO:
    LC1 = (VT == MVT::f32) ? RTLIB::UO_F32 :
          (VT == MVT::f64) ? RTLIB::UO_F64 :
          (VT == MVT::f128) ? RTLIB::UO_F128 : RTLIB::UO_PPCF128;
    break;
  case ISD::SETONE:
    // SETONE = O && UNE
    ShouldInvertCC = true;
    LLVM_FALLTHROUGH;
  case ISD::SETUEQ:
    LC1 = (VT == MVT::f32) ? RTLIB::UO_F32 :
          (VT == MVT::f64) ? RTLIB::UO_F64 :
          (VT == MVT::f128) ? RTLIB::UO_F128 : RTLIB::UO_PPCF128;
    LC2 = (VT == MVT::f32) ? RTLIB::OEQ_F32 :
          (VT == MVT::f64) ? RTLIB::OEQ_F64 :
          (VT == MVT::f128) ? RTLIB::OEQ_F128 : RTLIB::OEQ_PPCF128;
    break;
  default:
    // Invert CC for unordered comparisons
    ShouldInvertCC = true;
    switch (CCCode) {
    case ISD::SETULT:
      LC1 = (VT == MVT::f32) ? RTLIB::OGE_F32 :
            (VT == MVT::f64) ? RTLIB::OGE_F64 :
            (VT == MVT::f128) ? RTLIB::OGE_F128 : RTLIB::OGE_PPCF128;
      break;
    case ISD::SETULE:
      LC1 = (VT == MVT::f32) ? RTLIB::OGT_F32 :
            (VT == MVT::f64) ? RTLIB::OGT_F64 :
            (VT == MVT::f128) ? RTLIB::OGT_F128 : RTLIB::OGT_PPCF128;
      break;
    case ISD::SETUGT:
      LC1 = (VT == MVT::f32) ? RTLIB::OLE_F32 :
            (VT == MVT::f64) ? RTLIB::OLE_F64 :
            (VT == MVT::f128) ? RTLIB::OLE_F128 : RTLIB::OLE_PPCF128;
      break;
    case ISD::SETUGE:
      LC1 = (VT == MVT::f32) ? RTLIB::OLT_F32 :
            (VT == MVT::f64) ? RTLIB::OLT_F64 :
            (VT == MVT::f128) ? RTLIB::OLT_F128 : RTLIB::OLT_PPCF128;
      break;
    default: llvm_unreachable("Do not know how to soften this setcc!");
    }
  }

  // Use the target specific return value for comparions lib calls.
  EVT RetVT = getCmpLibcallReturnType();
  SDValue Ops[2] = {NewLHS, NewRHS};
  TargetLowering::MakeLibCallOptions CallOptions;
  EVT OpsVT[2] = { OldLHS.getValueType(),
                   OldRHS.getValueType() };
  CallOptions.setTypeListBeforeSoften(OpsVT, RetVT, true);
  auto Call = makeLibCall(DAG, LC1, RetVT, Ops, CallOptions, dl, Chain);
  NewLHS = Call.first;
  NewRHS = DAG.getConstant(0, dl, RetVT);

  CCCode = getCmpLibcallCC(LC1);
  if (ShouldInvertCC) {
    assert(RetVT.isInteger());
    CCCode = getSetCCInverse(CCCode, RetVT);
  }

  if (LC2 == RTLIB::UNKNOWN_LIBCALL) {
    // Update Chain.
    Chain = Call.second;
  } else {
    EVT SetCCVT =
        getSetCCResultType(DAG.getDataLayout(), *DAG.getContext(), RetVT);
    SDValue Tmp = DAG.getSetCC(dl, SetCCVT, NewLHS, NewRHS, CCCode);
    auto Call2 = makeLibCall(DAG, LC2, RetVT, Ops, CallOptions, dl, Chain);
    CCCode = getCmpLibcallCC(LC2);
    if (ShouldInvertCC)
      CCCode = getSetCCInverse(CCCode, RetVT);
    NewLHS = DAG.getSetCC(dl, SetCCVT, Call2.first, NewRHS, CCCode);
    if (Chain)
      Chain = DAG.getNode(ISD::TokenFactor, dl, MVT::Other, Call.second,
                          Call2.second);
    NewLHS = DAG.getNode(ShouldInvertCC ? ISD::AND : ISD::OR, dl,
                         Tmp.getValueType(), Tmp, NewLHS);
    NewRHS = SDValue();
  }
}

/// Return the entry encoding for a jump table in the current function. The
/// returned value is a member of the MachineJumpTableInfo::JTEntryKind enum.
unsigned TargetLowering::getJumpTableEncoding() const {
  // In non-pic modes, just use the address of a block.
  if (!isPositionIndependent())
    return MachineJumpTableInfo::EK_BlockAddress;

  // In PIC mode, if the target supports a GPRel32 directive, use it.
  if (getTargetMachine().getMCAsmInfo()->getGPRel32Directive() != nullptr)
    return MachineJumpTableInfo::EK_GPRel32BlockAddress;

  // Otherwise, use a label difference.
  return MachineJumpTableInfo::EK_LabelDifference32;
}

SDValue TargetLowering::getPICJumpTableRelocBase(SDValue Table,
                                                 SelectionDAG &DAG) const {
  // If our PIC model is GP relative, use the global offset table as the base.
  unsigned JTEncoding = getJumpTableEncoding();

  if ((JTEncoding == MachineJumpTableInfo::EK_GPRel64BlockAddress) ||
      (JTEncoding == MachineJumpTableInfo::EK_GPRel32BlockAddress))
    return DAG.getGLOBAL_OFFSET_TABLE(getPointerTy(DAG.getDataLayout()));

  return Table;
}

/// This returns the relocation base for the given PIC jumptable, the same as
/// getPICJumpTableRelocBase, but as an MCExpr.
const MCExpr *
TargetLowering::getPICJumpTableRelocBaseExpr(const MachineFunction *MF,
                                             unsigned JTI,MCContext &Ctx) const{
  // The normal PIC reloc base is the label at the start of the jump table.
  return MCSymbolRefExpr::create(MF->getJTISymbol(JTI, Ctx), Ctx);
}

bool
TargetLowering::isOffsetFoldingLegal(const GlobalAddressSDNode *GA) const {
  const TargetMachine &TM = getTargetMachine();
  const GlobalValue *GV = GA->getGlobal();

  // If the address is not even local to this DSO we will have to load it from
  // a got and then add the offset.
  if (!TM.shouldAssumeDSOLocal(*GV->getParent(), GV))
    return false;

  // If the code is position independent we will have to add a base register.
  if (isPositionIndependent())
    return false;

  // Otherwise we can do it.
  return true;
}

//===----------------------------------------------------------------------===//
//  Optimization Methods
//===----------------------------------------------------------------------===//

/// If the specified instruction has a constant integer operand and there are
/// bits set in that constant that are not demanded, then clear those bits and
/// return true.
bool TargetLowering::ShrinkDemandedConstant(SDValue Op,
                                            const APInt &DemandedBits,
                                            const APInt &DemandedElts,
                                            TargetLoweringOpt &TLO) const {
  SDLoc DL(Op);
  unsigned Opcode = Op.getOpcode();

  // Do target-specific constant optimization.
  if (targetShrinkDemandedConstant(Op, DemandedBits, DemandedElts, TLO))
    return TLO.New.getNode();

  // FIXME: ISD::SELECT, ISD::SELECT_CC
  switch (Opcode) {
  default:
    break;
  case ISD::XOR:
  case ISD::AND:
  case ISD::OR: {
    auto *Op1C = dyn_cast<ConstantSDNode>(Op.getOperand(1));
    if (!Op1C || Op1C->isOpaque())
      return false;

    // If this is a 'not' op, don't touch it because that's a canonical form.
    const APInt &C = Op1C->getAPIntValue();
    if (Opcode == ISD::XOR && DemandedBits.isSubsetOf(C))
      return false;

    if (!C.isSubsetOf(DemandedBits)) {
      EVT VT = Op.getValueType();
      SDValue NewC = TLO.DAG.getConstant(DemandedBits & C, DL, VT);
      SDValue NewOp = TLO.DAG.getNode(Opcode, DL, VT, Op.getOperand(0), NewC);
      return TLO.CombineTo(Op, NewOp);
    }

    break;
  }
  }

  return false;
}

bool TargetLowering::ShrinkDemandedConstant(SDValue Op,
                                            const APInt &DemandedBits,
                                            TargetLoweringOpt &TLO) const {
  EVT VT = Op.getValueType();
  APInt DemandedElts = VT.isVector()
                           ? APInt::getAllOnes(VT.getVectorNumElements())
                           : APInt(1, 1);
  return ShrinkDemandedConstant(Op, DemandedBits, DemandedElts, TLO);
}

/// Convert x+y to (VT)((SmallVT)x+(SmallVT)y) if the casts are free.
/// This uses isZExtFree and ZERO_EXTEND for the widening cast, but it could be
/// generalized for targets with other types of implicit widening casts.
bool TargetLowering::ShrinkDemandedOp(SDValue Op, unsigned BitWidth,
                                      const APInt &Demanded,
                                      TargetLoweringOpt &TLO) const {
  assert(Op.getNumOperands() == 2 &&
         "ShrinkDemandedOp only supports binary operators!");
  assert(Op.getNode()->getNumValues() == 1 &&
         "ShrinkDemandedOp only supports nodes with one result!");

  SelectionDAG &DAG = TLO.DAG;
  SDLoc dl(Op);

  // Early return, as this function cannot handle vector types.
  if (Op.getValueType().isVector())
    return false;

  // Don't do this if the node has another user, which may require the
  // full value.
  if (!Op.getNode()->hasOneUse())
    return false;

  // Search for the smallest integer type with free casts to and from
  // Op's type. For expedience, just check power-of-2 integer types.
  const TargetLowering &TLI = DAG.getTargetLoweringInfo();
  unsigned DemandedSize = Demanded.getActiveBits();
  unsigned SmallVTBits = DemandedSize;
  if (!isPowerOf2_32(SmallVTBits))
    SmallVTBits = NextPowerOf2(SmallVTBits);
  for (; SmallVTBits < BitWidth; SmallVTBits = NextPowerOf2(SmallVTBits)) {
    EVT SmallVT = EVT::getIntegerVT(*DAG.getContext(), SmallVTBits);
    if (TLI.isTruncateFree(Op.getValueType(), SmallVT) &&
        TLI.isZExtFree(SmallVT, Op.getValueType())) {
      // We found a type with free casts.
      SDValue X = DAG.getNode(
          Op.getOpcode(), dl, SmallVT,
          DAG.getNode(ISD::TRUNCATE, dl, SmallVT, Op.getOperand(0)),
          DAG.getNode(ISD::TRUNCATE, dl, SmallVT, Op.getOperand(1)));
      assert(DemandedSize <= SmallVTBits && "Narrowed below demanded bits?");
      SDValue Z = DAG.getNode(ISD::ANY_EXTEND, dl, Op.getValueType(), X);
      return TLO.CombineTo(Op, Z);
    }
  }
  return false;
}

bool TargetLowering::SimplifyDemandedBits(SDValue Op, const APInt &DemandedBits,
                                          DAGCombinerInfo &DCI) const {
  SelectionDAG &DAG = DCI.DAG;
  TargetLoweringOpt TLO(DAG, !DCI.isBeforeLegalize(),
                        !DCI.isBeforeLegalizeOps());
  KnownBits Known;

  bool Simplified = SimplifyDemandedBits(Op, DemandedBits, Known, TLO);
  if (Simplified) {
    DCI.AddToWorklist(Op.getNode());
    DCI.CommitTargetLoweringOpt(TLO);
  }
  return Simplified;
}

bool TargetLowering::SimplifyDemandedBits(SDValue Op, const APInt &DemandedBits,
                                          KnownBits &Known,
                                          TargetLoweringOpt &TLO,
                                          unsigned Depth,
                                          bool AssumeSingleUse) const {
  EVT VT = Op.getValueType();

  // TODO: We can probably do more work on calculating the known bits and
  // simplifying the operations for scalable vectors, but for now we just
  // bail out.
  if (VT.isScalableVector()) {
    // Pretend we don't know anything for now.
    Known = KnownBits(DemandedBits.getBitWidth());
    return false;
  }

  APInt DemandedElts = VT.isVector()
                           ? APInt::getAllOnes(VT.getVectorNumElements())
                           : APInt(1, 1);
  return SimplifyDemandedBits(Op, DemandedBits, DemandedElts, Known, TLO, Depth,
                              AssumeSingleUse);
}

// TODO: Can we merge SelectionDAG::GetDemandedBits into this?
// TODO: Under what circumstances can we create nodes? Constant folding?
SDValue TargetLowering::SimplifyMultipleUseDemandedBits(
    SDValue Op, const APInt &DemandedBits, const APInt &DemandedElts,
    SelectionDAG &DAG, unsigned Depth) const {
  // Limit search depth.
  if (Depth >= SelectionDAG::MaxRecursionDepth)
    return SDValue();

  // Ignore UNDEFs.
  if (Op.isUndef())
    return SDValue();

  // Not demanding any bits/elts from Op.
  if (DemandedBits == 0 || DemandedElts == 0)
    return DAG.getUNDEF(Op.getValueType());

  bool IsLE = DAG.getDataLayout().isLittleEndian();
  unsigned NumElts = DemandedElts.getBitWidth();
  unsigned BitWidth = DemandedBits.getBitWidth();
  KnownBits LHSKnown, RHSKnown;
  switch (Op.getOpcode()) {
  case ISD::BITCAST: {
    SDValue Src = peekThroughBitcasts(Op.getOperand(0));
    EVT SrcVT = Src.getValueType();
    EVT DstVT = Op.getValueType();
    if (SrcVT == DstVT)
      return Src;

    unsigned NumSrcEltBits = SrcVT.getScalarSizeInBits();
    unsigned NumDstEltBits = DstVT.getScalarSizeInBits();
    if (NumSrcEltBits == NumDstEltBits)
      if (SDValue V = SimplifyMultipleUseDemandedBits(
              Src, DemandedBits, DemandedElts, DAG, Depth + 1))
        return DAG.getBitcast(DstVT, V);

    if (SrcVT.isVector() && (NumDstEltBits % NumSrcEltBits) == 0) {
      unsigned Scale = NumDstEltBits / NumSrcEltBits;
      unsigned NumSrcElts = SrcVT.getVectorNumElements();
      APInt DemandedSrcBits = APInt::getZero(NumSrcEltBits);
      APInt DemandedSrcElts = APInt::getZero(NumSrcElts);
      for (unsigned i = 0; i != Scale; ++i) {
        unsigned EltOffset = IsLE ? i : (Scale - 1 - i);
        unsigned BitOffset = EltOffset * NumSrcEltBits;
        APInt Sub = DemandedBits.extractBits(NumSrcEltBits, BitOffset);
        if (!Sub.isZero()) {
          DemandedSrcBits |= Sub;
          for (unsigned j = 0; j != NumElts; ++j)
            if (DemandedElts[j])
              DemandedSrcElts.setBit((j * Scale) + i);
        }
      }

      if (SDValue V = SimplifyMultipleUseDemandedBits(
              Src, DemandedSrcBits, DemandedSrcElts, DAG, Depth + 1))
        return DAG.getBitcast(DstVT, V);
    }

    // TODO - bigendian once we have test coverage.
    if (IsLE && (NumSrcEltBits % NumDstEltBits) == 0) {
      unsigned Scale = NumSrcEltBits / NumDstEltBits;
      unsigned NumSrcElts = SrcVT.isVector() ? SrcVT.getVectorNumElements() : 1;
      APInt DemandedSrcBits = APInt::getZero(NumSrcEltBits);
      APInt DemandedSrcElts = APInt::getZero(NumSrcElts);
      for (unsigned i = 0; i != NumElts; ++i)
        if (DemandedElts[i]) {
          unsigned Offset = (i % Scale) * NumDstEltBits;
          DemandedSrcBits.insertBits(DemandedBits, Offset);
          DemandedSrcElts.setBit(i / Scale);
        }

      if (SDValue V = SimplifyMultipleUseDemandedBits(
              Src, DemandedSrcBits, DemandedSrcElts, DAG, Depth + 1))
        return DAG.getBitcast(DstVT, V);
    }

    break;
  }
  case ISD::AND: {
    LHSKnown = DAG.computeKnownBits(Op.getOperand(0), DemandedElts, Depth + 1);
    RHSKnown = DAG.computeKnownBits(Op.getOperand(1), DemandedElts, Depth + 1);

    // If all of the demanded bits are known 1 on one side, return the other.
    // These bits cannot contribute to the result of the 'and' in this
    // context.
    if (DemandedBits.isSubsetOf(LHSKnown.Zero | RHSKnown.One))
      return Op.getOperand(0);
    if (DemandedBits.isSubsetOf(RHSKnown.Zero | LHSKnown.One))
      return Op.getOperand(1);
    break;
  }
  case ISD::OR: {
    LHSKnown = DAG.computeKnownBits(Op.getOperand(0), DemandedElts, Depth + 1);
    RHSKnown = DAG.computeKnownBits(Op.getOperand(1), DemandedElts, Depth + 1);

    // If all of the demanded bits are known zero on one side, return the
    // other.  These bits cannot contribute to the result of the 'or' in this
    // context.
    if (DemandedBits.isSubsetOf(LHSKnown.One | RHSKnown.Zero))
      return Op.getOperand(0);
    if (DemandedBits.isSubsetOf(RHSKnown.One | LHSKnown.Zero))
      return Op.getOperand(1);
    break;
  }
  case ISD::XOR: {
    LHSKnown = DAG.computeKnownBits(Op.getOperand(0), DemandedElts, Depth + 1);
    RHSKnown = DAG.computeKnownBits(Op.getOperand(1), DemandedElts, Depth + 1);

    // If all of the demanded bits are known zero on one side, return the
    // other.
    if (DemandedBits.isSubsetOf(RHSKnown.Zero))
      return Op.getOperand(0);
    if (DemandedBits.isSubsetOf(LHSKnown.Zero))
      return Op.getOperand(1);
    break;
  }
  case ISD::SHL: {
    // If we are only demanding sign bits then we can use the shift source
    // directly.
    if (const APInt *MaxSA =
            DAG.getValidMaximumShiftAmountConstant(Op, DemandedElts)) {
      SDValue Op0 = Op.getOperand(0);
      unsigned ShAmt = MaxSA->getZExtValue();
      unsigned NumSignBits =
          DAG.ComputeNumSignBits(Op0, DemandedElts, Depth + 1);
      unsigned UpperDemandedBits = BitWidth - DemandedBits.countTrailingZeros();
      if (NumSignBits > ShAmt && (NumSignBits - ShAmt) >= (UpperDemandedBits))
        return Op0;
    }
    break;
  }
  case ISD::SETCC: {
    SDValue Op0 = Op.getOperand(0);
    SDValue Op1 = Op.getOperand(1);
    ISD::CondCode CC = cast<CondCodeSDNode>(Op.getOperand(2))->get();
    // If (1) we only need the sign-bit, (2) the setcc operands are the same
    // width as the setcc result, and (3) the result of a setcc conforms to 0 or
    // -1, we may be able to bypass the setcc.
    if (DemandedBits.isSignMask() &&
        Op0.getScalarValueSizeInBits() == BitWidth &&
        getBooleanContents(Op0.getValueType()) ==
            BooleanContent::ZeroOrNegativeOneBooleanContent) {
      // If we're testing X < 0, then this compare isn't needed - just use X!
      // FIXME: We're limiting to integer types here, but this should also work
      // if we don't care about FP signed-zero. The use of SETLT with FP means
      // that we don't care about NaNs.
      if (CC == ISD::SETLT && Op1.getValueType().isInteger() &&
          (isNullConstant(Op1) || ISD::isBuildVectorAllZeros(Op1.getNode())))
        return Op0;
    }
    break;
  }
  case ISD::SIGN_EXTEND_INREG: {
    // If none of the extended bits are demanded, eliminate the sextinreg.
    SDValue Op0 = Op.getOperand(0);
    EVT ExVT = cast<VTSDNode>(Op.getOperand(1))->getVT();
    unsigned ExBits = ExVT.getScalarSizeInBits();
    if (DemandedBits.getActiveBits() <= ExBits)
      return Op0;
    // If the input is already sign extended, just drop the extension.
    unsigned NumSignBits = DAG.ComputeNumSignBits(Op0, DemandedElts, Depth + 1);
    if (NumSignBits >= (BitWidth - ExBits + 1))
      return Op0;
    break;
  }
  case ISD::ANY_EXTEND_VECTOR_INREG:
  case ISD::SIGN_EXTEND_VECTOR_INREG:
  case ISD::ZERO_EXTEND_VECTOR_INREG: {
    // If we only want the lowest element and none of extended bits, then we can
    // return the bitcasted source vector.
    SDValue Src = Op.getOperand(0);
    EVT SrcVT = Src.getValueType();
    EVT DstVT = Op.getValueType();
    if (IsLE && DemandedElts == 1 &&
        DstVT.getSizeInBits() == SrcVT.getSizeInBits() &&
        DemandedBits.getActiveBits() <= SrcVT.getScalarSizeInBits()) {
      return DAG.getBitcast(DstVT, Src);
    }
    break;
  }
  case ISD::INSERT_VECTOR_ELT: {
    // If we don't demand the inserted element, return the base vector.
    SDValue Vec = Op.getOperand(0);
    auto *CIdx = dyn_cast<ConstantSDNode>(Op.getOperand(2));
    EVT VecVT = Vec.getValueType();
    if (CIdx && CIdx->getAPIntValue().ult(VecVT.getVectorNumElements()) &&
        !DemandedElts[CIdx->getZExtValue()])
      return Vec;
    break;
  }
  case ISD::INSERT_SUBVECTOR: {
    SDValue Vec = Op.getOperand(0);
    SDValue Sub = Op.getOperand(1);
    uint64_t Idx = Op.getConstantOperandVal(2);
    unsigned NumSubElts = Sub.getValueType().getVectorNumElements();
    APInt DemandedSubElts = DemandedElts.extractBits(NumSubElts, Idx);
    // If we don't demand the inserted subvector, return the base vector.
    if (DemandedSubElts == 0)
      return Vec;
    // If this simply widens the lowest subvector, see if we can do it earlier.
    if (Idx == 0 && Vec.isUndef()) {
      if (SDValue NewSub = SimplifyMultipleUseDemandedBits(
              Sub, DemandedBits, DemandedSubElts, DAG, Depth + 1))
        return DAG.getNode(Op.getOpcode(), SDLoc(Op), Op.getValueType(),
                           Op.getOperand(0), NewSub, Op.getOperand(2));
    }
    break;
  }
  case ISD::VECTOR_SHUFFLE: {
    ArrayRef<int> ShuffleMask = cast<ShuffleVectorSDNode>(Op)->getMask();

    // If all the demanded elts are from one operand and are inline,
    // then we can use the operand directly.
    bool AllUndef = true, IdentityLHS = true, IdentityRHS = true;
    for (unsigned i = 0; i != NumElts; ++i) {
      int M = ShuffleMask[i];
      if (M < 0 || !DemandedElts[i])
        continue;
      AllUndef = false;
      IdentityLHS &= (M == (int)i);
      IdentityRHS &= ((M - NumElts) == i);
    }

    if (AllUndef)
      return DAG.getUNDEF(Op.getValueType());
    if (IdentityLHS)
      return Op.getOperand(0);
    if (IdentityRHS)
      return Op.getOperand(1);
    break;
  }
  default:
    if (Op.getOpcode() >= ISD::BUILTIN_OP_END)
      if (SDValue V = SimplifyMultipleUseDemandedBitsForTargetNode(
              Op, DemandedBits, DemandedElts, DAG, Depth))
        return V;
    break;
  }
  return SDValue();
}

SDValue TargetLowering::SimplifyMultipleUseDemandedBits(
    SDValue Op, const APInt &DemandedBits, SelectionDAG &DAG,
    unsigned Depth) const {
  EVT VT = Op.getValueType();
  APInt DemandedElts = VT.isVector()
                           ? APInt::getAllOnes(VT.getVectorNumElements())
                           : APInt(1, 1);
  return SimplifyMultipleUseDemandedBits(Op, DemandedBits, DemandedElts, DAG,
                                         Depth);
}

SDValue TargetLowering::SimplifyMultipleUseDemandedVectorElts(
    SDValue Op, const APInt &DemandedElts, SelectionDAG &DAG,
    unsigned Depth) const {
  APInt DemandedBits = APInt::getAllOnes(Op.getScalarValueSizeInBits());
  return SimplifyMultipleUseDemandedBits(Op, DemandedBits, DemandedElts, DAG,
                                         Depth);
}

/// Look at Op. At this point, we know that only the OriginalDemandedBits of the
/// result of Op are ever used downstream. If we can use this information to
/// simplify Op, create a new simplified DAG node and return true, returning the
/// original and new nodes in Old and New. Otherwise, analyze the expression and
/// return a mask of Known bits for the expression (used to simplify the
/// caller).  The Known bits may only be accurate for those bits in the
/// OriginalDemandedBits and OriginalDemandedElts.
bool TargetLowering::SimplifyDemandedBits(
    SDValue Op, const APInt &OriginalDemandedBits,
    const APInt &OriginalDemandedElts, KnownBits &Known, TargetLoweringOpt &TLO,
    unsigned Depth, bool AssumeSingleUse) const {
  unsigned BitWidth = OriginalDemandedBits.getBitWidth();
  assert(Op.getScalarValueSizeInBits() == BitWidth &&
         "Mask size mismatches value type size!");

  // Don't know anything.
  Known = KnownBits(BitWidth);

  // TODO: We can probably do more work on calculating the known bits and
  // simplifying the operations for scalable vectors, but for now we just
  // bail out.
  if (Op.getValueType().isScalableVector())
    return false;

  bool IsLE = TLO.DAG.getDataLayout().isLittleEndian();
  unsigned NumElts = OriginalDemandedElts.getBitWidth();
  assert((!Op.getValueType().isVector() ||
          NumElts == Op.getValueType().getVectorNumElements()) &&
         "Unexpected vector size");

  APInt DemandedBits = OriginalDemandedBits;
  APInt DemandedElts = OriginalDemandedElts;
  SDLoc dl(Op);
  auto &DL = TLO.DAG.getDataLayout();

  // Undef operand.
  if (Op.isUndef())
    return false;

  if (Op.getOpcode() == ISD::Constant) {
    // We know all of the bits for a constant!
    Known = KnownBits::makeConstant(cast<ConstantSDNode>(Op)->getAPIntValue());
    return false;
  }

  if (Op.getOpcode() == ISD::ConstantFP) {
    // We know all of the bits for a floating point constant!
    Known = KnownBits::makeConstant(
        cast<ConstantFPSDNode>(Op)->getValueAPF().bitcastToAPInt());
    return false;
  }

  // Other users may use these bits.
  EVT VT = Op.getValueType();
  if (!Op.getNode()->hasOneUse() && !AssumeSingleUse) {
    if (Depth != 0) {
      // If not at the root, Just compute the Known bits to
      // simplify things downstream.
      Known = TLO.DAG.computeKnownBits(Op, DemandedElts, Depth);
      return false;
    }
    // If this is the root being simplified, allow it to have multiple uses,
    // just set the DemandedBits/Elts to all bits.
    DemandedBits = APInt::getAllOnes(BitWidth);
    DemandedElts = APInt::getAllOnes(NumElts);
  } else if (OriginalDemandedBits == 0 || OriginalDemandedElts == 0) {
    // Not demanding any bits/elts from Op.
    return TLO.CombineTo(Op, TLO.DAG.getUNDEF(VT));
  } else if (Depth >= SelectionDAG::MaxRecursionDepth) {
    // Limit search depth.
    return false;
  }

  KnownBits Known2;
  switch (Op.getOpcode()) {
  case ISD::TargetConstant:
    llvm_unreachable("Can't simplify this node");
  case ISD::SCALAR_TO_VECTOR: {
    if (!DemandedElts[0])
      return TLO.CombineTo(Op, TLO.DAG.getUNDEF(VT));

    KnownBits SrcKnown;
    SDValue Src = Op.getOperand(0);
    unsigned SrcBitWidth = Src.getScalarValueSizeInBits();
    APInt SrcDemandedBits = DemandedBits.zextOrSelf(SrcBitWidth);
    if (SimplifyDemandedBits(Src, SrcDemandedBits, SrcKnown, TLO, Depth + 1))
      return true;

    // Upper elements are undef, so only get the knownbits if we just demand
    // the bottom element.
    if (DemandedElts == 1)
      Known = SrcKnown.anyextOrTrunc(BitWidth);
    break;
  }
  case ISD::BUILD_VECTOR:
    // Collect the known bits that are shared by every demanded element.
    // TODO: Call SimplifyDemandedBits for non-constant demanded elements.
    Known = TLO.DAG.computeKnownBits(Op, DemandedElts, Depth);
    return false; // Don't fall through, will infinitely loop.
  case ISD::LOAD: {
    auto *LD = cast<LoadSDNode>(Op);
    if (getTargetConstantFromLoad(LD)) {
      Known = TLO.DAG.computeKnownBits(Op, DemandedElts, Depth);
      return false; // Don't fall through, will infinitely loop.
    }
    if (ISD::isZEXTLoad(Op.getNode()) && Op.getResNo() == 0) {
      // If this is a ZEXTLoad and we are looking at the loaded value.
      EVT MemVT = LD->getMemoryVT();
      unsigned MemBits = MemVT.getScalarSizeInBits();
      Known.Zero.setBitsFrom(MemBits);
      return false; // Don't fall through, will infinitely loop.
    }
    break;
  }
  case ISD::INSERT_VECTOR_ELT: {
    SDValue Vec = Op.getOperand(0);
    SDValue Scl = Op.getOperand(1);
    auto *CIdx = dyn_cast<ConstantSDNode>(Op.getOperand(2));
    EVT VecVT = Vec.getValueType();

    // If index isn't constant, assume we need all vector elements AND the
    // inserted element.
    APInt DemandedVecElts(DemandedElts);
    if (CIdx && CIdx->getAPIntValue().ult(VecVT.getVectorNumElements())) {
      unsigned Idx = CIdx->getZExtValue();
      DemandedVecElts.clearBit(Idx);

      // Inserted element is not required.
      if (!DemandedElts[Idx])
        return TLO.CombineTo(Op, Vec);
    }

    KnownBits KnownScl;
    unsigned NumSclBits = Scl.getScalarValueSizeInBits();
    APInt DemandedSclBits = DemandedBits.zextOrTrunc(NumSclBits);
    if (SimplifyDemandedBits(Scl, DemandedSclBits, KnownScl, TLO, Depth + 1))
      return true;

    Known = KnownScl.anyextOrTrunc(BitWidth);

    KnownBits KnownVec;
    if (SimplifyDemandedBits(Vec, DemandedBits, DemandedVecElts, KnownVec, TLO,
                             Depth + 1))
      return true;

    if (!!DemandedVecElts)
      Known = KnownBits::commonBits(Known, KnownVec);

    return false;
  }
  case ISD::INSERT_SUBVECTOR: {
    // Demand any elements from the subvector and the remainder from the src its
    // inserted into.
    SDValue Src = Op.getOperand(0);
    SDValue Sub = Op.getOperand(1);
    uint64_t Idx = Op.getConstantOperandVal(2);
    unsigned NumSubElts = Sub.getValueType().getVectorNumElements();
    APInt DemandedSubElts = DemandedElts.extractBits(NumSubElts, Idx);
    APInt DemandedSrcElts = DemandedElts;
    DemandedSrcElts.insertBits(APInt::getZero(NumSubElts), Idx);

    KnownBits KnownSub, KnownSrc;
    if (SimplifyDemandedBits(Sub, DemandedBits, DemandedSubElts, KnownSub, TLO,
                             Depth + 1))
      return true;
    if (SimplifyDemandedBits(Src, DemandedBits, DemandedSrcElts, KnownSrc, TLO,
                             Depth + 1))
      return true;

    Known.Zero.setAllBits();
    Known.One.setAllBits();
    if (!!DemandedSubElts)
      Known = KnownBits::commonBits(Known, KnownSub);
    if (!!DemandedSrcElts)
      Known = KnownBits::commonBits(Known, KnownSrc);

    // Attempt to avoid multi-use src if we don't need anything from it.
    if (!DemandedBits.isAllOnes() || !DemandedSubElts.isAllOnes() ||
        !DemandedSrcElts.isAllOnes()) {
      SDValue NewSub = SimplifyMultipleUseDemandedBits(
          Sub, DemandedBits, DemandedSubElts, TLO.DAG, Depth + 1);
      SDValue NewSrc = SimplifyMultipleUseDemandedBits(
          Src, DemandedBits, DemandedSrcElts, TLO.DAG, Depth + 1);
      if (NewSub || NewSrc) {
        NewSub = NewSub ? NewSub : Sub;
        NewSrc = NewSrc ? NewSrc : Src;
        SDValue NewOp = TLO.DAG.getNode(Op.getOpcode(), dl, VT, NewSrc, NewSub,
                                        Op.getOperand(2));
        return TLO.CombineTo(Op, NewOp);
      }
    }
    break;
  }
  case ISD::EXTRACT_SUBVECTOR: {
    // Offset the demanded elts by the subvector index.
    SDValue Src = Op.getOperand(0);
    if (Src.getValueType().isScalableVector())
      break;
    uint64_t Idx = Op.getConstantOperandVal(1);
    unsigned NumSrcElts = Src.getValueType().getVectorNumElements();
    APInt DemandedSrcElts = DemandedElts.zextOrSelf(NumSrcElts).shl(Idx);

    if (SimplifyDemandedBits(Src, DemandedBits, DemandedSrcElts, Known, TLO,
                             Depth + 1))
      return true;

    // Attempt to avoid multi-use src if we don't need anything from it.
    if (!DemandedBits.isAllOnes() || !DemandedSrcElts.isAllOnes()) {
      SDValue DemandedSrc = SimplifyMultipleUseDemandedBits(
          Src, DemandedBits, DemandedSrcElts, TLO.DAG, Depth + 1);
      if (DemandedSrc) {
        SDValue NewOp = TLO.DAG.getNode(Op.getOpcode(), dl, VT, DemandedSrc,
                                        Op.getOperand(1));
        return TLO.CombineTo(Op, NewOp);
      }
    }
    break;
  }
  case ISD::CONCAT_VECTORS: {
    Known.Zero.setAllBits();
    Known.One.setAllBits();
    EVT SubVT = Op.getOperand(0).getValueType();
    unsigned NumSubVecs = Op.getNumOperands();
    unsigned NumSubElts = SubVT.getVectorNumElements();
    for (unsigned i = 0; i != NumSubVecs; ++i) {
      APInt DemandedSubElts =
          DemandedElts.extractBits(NumSubElts, i * NumSubElts);
      if (SimplifyDemandedBits(Op.getOperand(i), DemandedBits, DemandedSubElts,
                               Known2, TLO, Depth + 1))
        return true;
      // Known bits are shared by every demanded subvector element.
      if (!!DemandedSubElts)
        Known = KnownBits::commonBits(Known, Known2);
    }
    break;
  }
  case ISD::VECTOR_SHUFFLE: {
    ArrayRef<int> ShuffleMask = cast<ShuffleVectorSDNode>(Op)->getMask();

    // Collect demanded elements from shuffle operands..
    APInt DemandedLHS(NumElts, 0);
    APInt DemandedRHS(NumElts, 0);
    for (unsigned i = 0; i != NumElts; ++i) {
      if (!DemandedElts[i])
        continue;
      int M = ShuffleMask[i];
      if (M < 0) {
        // For UNDEF elements, we don't know anything about the common state of
        // the shuffle result.
        DemandedLHS.clearAllBits();
        DemandedRHS.clearAllBits();
        break;
      }
      assert(0 <= M && M < (int)(2 * NumElts) && "Shuffle index out of range");
      if (M < (int)NumElts)
        DemandedLHS.setBit(M);
      else
        DemandedRHS.setBit(M - NumElts);
    }

    if (!!DemandedLHS || !!DemandedRHS) {
      SDValue Op0 = Op.getOperand(0);
      SDValue Op1 = Op.getOperand(1);

      Known.Zero.setAllBits();
      Known.One.setAllBits();
      if (!!DemandedLHS) {
        if (SimplifyDemandedBits(Op0, DemandedBits, DemandedLHS, Known2, TLO,
                                 Depth + 1))
          return true;
        Known = KnownBits::commonBits(Known, Known2);
      }
      if (!!DemandedRHS) {
        if (SimplifyDemandedBits(Op1, DemandedBits, DemandedRHS, Known2, TLO,
                                 Depth + 1))
          return true;
        Known = KnownBits::commonBits(Known, Known2);
      }

      // Attempt to avoid multi-use ops if we don't need anything from them.
      SDValue DemandedOp0 = SimplifyMultipleUseDemandedBits(
          Op0, DemandedBits, DemandedLHS, TLO.DAG, Depth + 1);
      SDValue DemandedOp1 = SimplifyMultipleUseDemandedBits(
          Op1, DemandedBits, DemandedRHS, TLO.DAG, Depth + 1);
      if (DemandedOp0 || DemandedOp1) {
        Op0 = DemandedOp0 ? DemandedOp0 : Op0;
        Op1 = DemandedOp1 ? DemandedOp1 : Op1;
        SDValue NewOp = TLO.DAG.getVectorShuffle(VT, dl, Op0, Op1, ShuffleMask);
        return TLO.CombineTo(Op, NewOp);
      }
    }
    break;
  }
  case ISD::AND: {
    SDValue Op0 = Op.getOperand(0);
    SDValue Op1 = Op.getOperand(1);

    // If the RHS is a constant, check to see if the LHS would be zero without
    // using the bits from the RHS.  Below, we use knowledge about the RHS to
    // simplify the LHS, here we're using information from the LHS to simplify
    // the RHS.
    if (ConstantSDNode *RHSC = isConstOrConstSplat(Op1)) {
      // Do not increment Depth here; that can cause an infinite loop.
      KnownBits LHSKnown = TLO.DAG.computeKnownBits(Op0, DemandedElts, Depth);
      // If the LHS already has zeros where RHSC does, this 'and' is dead.
      if ((LHSKnown.Zero & DemandedBits) ==
          (~RHSC->getAPIntValue() & DemandedBits))
        return TLO.CombineTo(Op, Op0);

      // If any of the set bits in the RHS are known zero on the LHS, shrink
      // the constant.
      if (ShrinkDemandedConstant(Op, ~LHSKnown.Zero & DemandedBits,
                                 DemandedElts, TLO))
        return true;

      // Bitwise-not (xor X, -1) is a special case: we don't usually shrink its
      // constant, but if this 'and' is only clearing bits that were just set by
      // the xor, then this 'and' can be eliminated by shrinking the mask of
      // the xor. For example, for a 32-bit X:
      // and (xor (srl X, 31), -1), 1 --> xor (srl X, 31), 1
      if (isBitwiseNot(Op0) && Op0.hasOneUse() &&
          LHSKnown.One == ~RHSC->getAPIntValue()) {
        SDValue Xor = TLO.DAG.getNode(ISD::XOR, dl, VT, Op0.getOperand(0), Op1);
        return TLO.CombineTo(Op, Xor);
      }
    }

    if (SimplifyDemandedBits(Op1, DemandedBits, DemandedElts, Known, TLO,
                             Depth + 1))
      return true;
    assert(!Known.hasConflict() && "Bits known to be one AND zero?");
    if (SimplifyDemandedBits(Op0, ~Known.Zero & DemandedBits, DemandedElts,
                             Known2, TLO, Depth + 1))
      return true;
    assert(!Known2.hasConflict() && "Bits known to be one AND zero?");

    // Attempt to avoid multi-use ops if we don't need anything from them.
    if (!DemandedBits.isAllOnes() || !DemandedElts.isAllOnes()) {
      SDValue DemandedOp0 = SimplifyMultipleUseDemandedBits(
          Op0, DemandedBits, DemandedElts, TLO.DAG, Depth + 1);
      SDValue DemandedOp1 = SimplifyMultipleUseDemandedBits(
          Op1, DemandedBits, DemandedElts, TLO.DAG, Depth + 1);
      if (DemandedOp0 || DemandedOp1) {
        Op0 = DemandedOp0 ? DemandedOp0 : Op0;
        Op1 = DemandedOp1 ? DemandedOp1 : Op1;
        SDValue NewOp = TLO.DAG.getNode(Op.getOpcode(), dl, VT, Op0, Op1);
        return TLO.CombineTo(Op, NewOp);
      }
    }

    // If all of the demanded bits are known one on one side, return the other.
    // These bits cannot contribute to the result of the 'and'.
    if (DemandedBits.isSubsetOf(Known2.Zero | Known.One))
      return TLO.CombineTo(Op, Op0);
    if (DemandedBits.isSubsetOf(Known.Zero | Known2.One))
      return TLO.CombineTo(Op, Op1);
    // If all of the demanded bits in the inputs are known zeros, return zero.
    if (DemandedBits.isSubsetOf(Known.Zero | Known2.Zero))
      return TLO.CombineTo(Op, TLO.DAG.getConstant(0, dl, VT));
    // If the RHS is a constant, see if we can simplify it.
    if (ShrinkDemandedConstant(Op, ~Known2.Zero & DemandedBits, DemandedElts,
                               TLO))
      return true;
    // If the operation can be done in a smaller type, do so.
    if (ShrinkDemandedOp(Op, BitWidth, DemandedBits, TLO))
      return true;

    Known &= Known2;
    break;
  }
  case ISD::OR: {
    SDValue Op0 = Op.getOperand(0);
    SDValue Op1 = Op.getOperand(1);

    if (SimplifyDemandedBits(Op1, DemandedBits, DemandedElts, Known, TLO,
                             Depth + 1))
      return true;
    assert(!Known.hasConflict() && "Bits known to be one AND zero?");
    if (SimplifyDemandedBits(Op0, ~Known.One & DemandedBits, DemandedElts,
                             Known2, TLO, Depth + 1))
      return true;
    assert(!Known2.hasConflict() && "Bits known to be one AND zero?");

    // Attempt to avoid multi-use ops if we don't need anything from them.
    if (!DemandedBits.isAllOnes() || !DemandedElts.isAllOnes()) {
      SDValue DemandedOp0 = SimplifyMultipleUseDemandedBits(
          Op0, DemandedBits, DemandedElts, TLO.DAG, Depth + 1);
      SDValue DemandedOp1 = SimplifyMultipleUseDemandedBits(
          Op1, DemandedBits, DemandedElts, TLO.DAG, Depth + 1);
      if (DemandedOp0 || DemandedOp1) {
        Op0 = DemandedOp0 ? DemandedOp0 : Op0;
        Op1 = DemandedOp1 ? DemandedOp1 : Op1;
        SDValue NewOp = TLO.DAG.getNode(Op.getOpcode(), dl, VT, Op0, Op1);
        return TLO.CombineTo(Op, NewOp);
      }
    }

    // If all of the demanded bits are known zero on one side, return the other.
    // These bits cannot contribute to the result of the 'or'.
    if (DemandedBits.isSubsetOf(Known2.One | Known.Zero))
      return TLO.CombineTo(Op, Op0);
    if (DemandedBits.isSubsetOf(Known.One | Known2.Zero))
      return TLO.CombineTo(Op, Op1);
    // If the RHS is a constant, see if we can simplify it.
    if (ShrinkDemandedConstant(Op, DemandedBits, DemandedElts, TLO))
      return true;
    // If the operation can be done in a smaller type, do so.
    if (ShrinkDemandedOp(Op, BitWidth, DemandedBits, TLO))
      return true;

    Known |= Known2;
    break;
  }
  case ISD::XOR: {
    SDValue Op0 = Op.getOperand(0);
    SDValue Op1 = Op.getOperand(1);

    if (SimplifyDemandedBits(Op1, DemandedBits, DemandedElts, Known, TLO,
                             Depth + 1))
      return true;
    assert(!Known.hasConflict() && "Bits known to be one AND zero?");
    if (SimplifyDemandedBits(Op0, DemandedBits, DemandedElts, Known2, TLO,
                             Depth + 1))
      return true;
    assert(!Known2.hasConflict() && "Bits known to be one AND zero?");

    // Attempt to avoid multi-use ops if we don't need anything from them.
    if (!DemandedBits.isAllOnes() || !DemandedElts.isAllOnes()) {
      SDValue DemandedOp0 = SimplifyMultipleUseDemandedBits(
          Op0, DemandedBits, DemandedElts, TLO.DAG, Depth + 1);
      SDValue DemandedOp1 = SimplifyMultipleUseDemandedBits(
          Op1, DemandedBits, DemandedElts, TLO.DAG, Depth + 1);
      if (DemandedOp0 || DemandedOp1) {
        Op0 = DemandedOp0 ? DemandedOp0 : Op0;
        Op1 = DemandedOp1 ? DemandedOp1 : Op1;
        SDValue NewOp = TLO.DAG.getNode(Op.getOpcode(), dl, VT, Op0, Op1);
        return TLO.CombineTo(Op, NewOp);
      }
    }

    // If all of the demanded bits are known zero on one side, return the other.
    // These bits cannot contribute to the result of the 'xor'.
    if (DemandedBits.isSubsetOf(Known.Zero))
      return TLO.CombineTo(Op, Op0);
    if (DemandedBits.isSubsetOf(Known2.Zero))
      return TLO.CombineTo(Op, Op1);
    // If the operation can be done in a smaller type, do so.
    if (ShrinkDemandedOp(Op, BitWidth, DemandedBits, TLO))
      return true;

    // If all of the unknown bits are known to be zero on one side or the other
    // turn this into an *inclusive* or.
    //    e.g. (A & C1)^(B & C2) -> (A & C1)|(B & C2) iff C1&C2 == 0
    if (DemandedBits.isSubsetOf(Known.Zero | Known2.Zero))
      return TLO.CombineTo(Op, TLO.DAG.getNode(ISD::OR, dl, VT, Op0, Op1));

    ConstantSDNode* C = isConstOrConstSplat(Op1, DemandedElts);
    if (C) {
      // If one side is a constant, and all of the set bits in the constant are
      // also known set on the other side, turn this into an AND, as we know
      // the bits will be cleared.
      //    e.g. (X | C1) ^ C2 --> (X | C1) & ~C2 iff (C1&C2) == C2
      // NB: it is okay if more bits are known than are requested
      if (C->getAPIntValue() == Known2.One) {
        SDValue ANDC =
            TLO.DAG.getConstant(~C->getAPIntValue() & DemandedBits, dl, VT);
        return TLO.CombineTo(Op, TLO.DAG.getNode(ISD::AND, dl, VT, Op0, ANDC));
      }

      // If the RHS is a constant, see if we can change it. Don't alter a -1
      // constant because that's a 'not' op, and that is better for combining
      // and codegen.
      if (!C->isAllOnes() && DemandedBits.isSubsetOf(C->getAPIntValue())) {
        // We're flipping all demanded bits. Flip the undemanded bits too.
        SDValue New = TLO.DAG.getNOT(dl, Op0, VT);
        return TLO.CombineTo(Op, New);
      }
    }

    // If we can't turn this into a 'not', try to shrink the constant.
    if (!C || !C->isAllOnes())
      if (ShrinkDemandedConstant(Op, DemandedBits, DemandedElts, TLO))
        return true;

    Known ^= Known2;
    break;
  }
  case ISD::SELECT:
    if (SimplifyDemandedBits(Op.getOperand(2), DemandedBits, Known, TLO,
                             Depth + 1))
      return true;
    if (SimplifyDemandedBits(Op.getOperand(1), DemandedBits, Known2, TLO,
                             Depth + 1))
      return true;
    assert(!Known.hasConflict() && "Bits known to be one AND zero?");
    assert(!Known2.hasConflict() && "Bits known to be one AND zero?");

    // If the operands are constants, see if we can simplify them.
    if (ShrinkDemandedConstant(Op, DemandedBits, DemandedElts, TLO))
      return true;

    // Only known if known in both the LHS and RHS.
    Known = KnownBits::commonBits(Known, Known2);
    break;
  case ISD::SELECT_CC:
    if (SimplifyDemandedBits(Op.getOperand(3), DemandedBits, Known, TLO,
                             Depth + 1))
      return true;
    if (SimplifyDemandedBits(Op.getOperand(2), DemandedBits, Known2, TLO,
                             Depth + 1))
      return true;
    assert(!Known.hasConflict() && "Bits known to be one AND zero?");
    assert(!Known2.hasConflict() && "Bits known to be one AND zero?");

    // If the operands are constants, see if we can simplify them.
    if (ShrinkDemandedConstant(Op, DemandedBits, DemandedElts, TLO))
      return true;

    // Only known if known in both the LHS and RHS.
    Known = KnownBits::commonBits(Known, Known2);
    break;
  case ISD::SETCC: {
    SDValue Op0 = Op.getOperand(0);
    SDValue Op1 = Op.getOperand(1);
    ISD::CondCode CC = cast<CondCodeSDNode>(Op.getOperand(2))->get();
    // If (1) we only need the sign-bit, (2) the setcc operands are the same
    // width as the setcc result, and (3) the result of a setcc conforms to 0 or
    // -1, we may be able to bypass the setcc.
    if (DemandedBits.isSignMask() &&
        Op0.getScalarValueSizeInBits() == BitWidth &&
        getBooleanContents(Op0.getValueType()) ==
            BooleanContent::ZeroOrNegativeOneBooleanContent) {
      // If we're testing X < 0, then this compare isn't needed - just use X!
      // FIXME: We're limiting to integer types here, but this should also work
      // if we don't care about FP signed-zero. The use of SETLT with FP means
      // that we don't care about NaNs.
      if (CC == ISD::SETLT && Op1.getValueType().isInteger() &&
          (isNullConstant(Op1) || ISD::isBuildVectorAllZeros(Op1.getNode())))
        return TLO.CombineTo(Op, Op0);

      // TODO: Should we check for other forms of sign-bit comparisons?
      // Examples: X <= -1, X >= 0
    }
    if (getBooleanContents(Op0.getValueType()) ==
            TargetLowering::ZeroOrOneBooleanContent &&
        BitWidth > 1)
      Known.Zero.setBitsFrom(1);
    break;
  }
  case ISD::SHL: {
    SDValue Op0 = Op.getOperand(0);
    SDValue Op1 = Op.getOperand(1);
    EVT ShiftVT = Op1.getValueType();

    if (const APInt *SA =
            TLO.DAG.getValidShiftAmountConstant(Op, DemandedElts)) {
      unsigned ShAmt = SA->getZExtValue();
      if (ShAmt == 0)
        return TLO.CombineTo(Op, Op0);

      // If this is ((X >>u C1) << ShAmt), see if we can simplify this into a
      // single shift.  We can do this if the bottom bits (which are shifted
      // out) are never demanded.
      // TODO - support non-uniform vector amounts.
      if (Op0.getOpcode() == ISD::SRL) {
        if (!DemandedBits.intersects(APInt::getLowBitsSet(BitWidth, ShAmt))) {
          if (const APInt *SA2 =
                  TLO.DAG.getValidShiftAmountConstant(Op0, DemandedElts)) {
            unsigned C1 = SA2->getZExtValue();
            unsigned Opc = ISD::SHL;
            int Diff = ShAmt - C1;
            if (Diff < 0) {
              Diff = -Diff;
              Opc = ISD::SRL;
            }
            SDValue NewSA = TLO.DAG.getConstant(Diff, dl, ShiftVT);
            return TLO.CombineTo(
                Op, TLO.DAG.getNode(Opc, dl, VT, Op0.getOperand(0), NewSA));
          }
        }
      }

      // Convert (shl (anyext x, c)) to (anyext (shl x, c)) if the high bits
      // are not demanded. This will likely allow the anyext to be folded away.
      // TODO - support non-uniform vector amounts.
      if (Op0.getOpcode() == ISD::ANY_EXTEND) {
        SDValue InnerOp = Op0.getOperand(0);
        EVT InnerVT = InnerOp.getValueType();
        unsigned InnerBits = InnerVT.getScalarSizeInBits();
        if (ShAmt < InnerBits && DemandedBits.getActiveBits() <= InnerBits &&
            isTypeDesirableForOp(ISD::SHL, InnerVT)) {
          EVT ShTy = getShiftAmountTy(InnerVT, DL);
          if (!APInt(BitWidth, ShAmt).isIntN(ShTy.getSizeInBits()))
            ShTy = InnerVT;
          SDValue NarrowShl =
              TLO.DAG.getNode(ISD::SHL, dl, InnerVT, InnerOp,
                              TLO.DAG.getConstant(ShAmt, dl, ShTy));
          return TLO.CombineTo(
              Op, TLO.DAG.getNode(ISD::ANY_EXTEND, dl, VT, NarrowShl));
        }

        // Repeat the SHL optimization above in cases where an extension
        // intervenes: (shl (anyext (shr x, c1)), c2) to
        // (shl (anyext x), c2-c1).  This requires that the bottom c1 bits
        // aren't demanded (as above) and that the shifted upper c1 bits of
        // x aren't demanded.
        // TODO - support non-uniform vector amounts.
        if (Op0.hasOneUse() && InnerOp.getOpcode() == ISD::SRL &&
            InnerOp.hasOneUse()) {
          if (const APInt *SA2 =
                  TLO.DAG.getValidShiftAmountConstant(InnerOp, DemandedElts)) {
            unsigned InnerShAmt = SA2->getZExtValue();
            if (InnerShAmt < ShAmt && InnerShAmt < InnerBits &&
                DemandedBits.getActiveBits() <=
                    (InnerBits - InnerShAmt + ShAmt) &&
                DemandedBits.countTrailingZeros() >= ShAmt) {
              SDValue NewSA =
                  TLO.DAG.getConstant(ShAmt - InnerShAmt, dl, ShiftVT);
              SDValue NewExt = TLO.DAG.getNode(ISD::ANY_EXTEND, dl, VT,
                                               InnerOp.getOperand(0));
              return TLO.CombineTo(
                  Op, TLO.DAG.getNode(ISD::SHL, dl, VT, NewExt, NewSA));
            }
          }
        }
      }

      APInt InDemandedMask = DemandedBits.lshr(ShAmt);
      if (SimplifyDemandedBits(Op0, InDemandedMask, DemandedElts, Known, TLO,
                               Depth + 1))
        return true;
      assert(!Known.hasConflict() && "Bits known to be one AND zero?");
      Known.Zero <<= ShAmt;
      Known.One <<= ShAmt;
      // low bits known zero.
      Known.Zero.setLowBits(ShAmt);

      // Try shrinking the operation as long as the shift amount will still be
      // in range.
      if ((ShAmt < DemandedBits.getActiveBits()) &&
          ShrinkDemandedOp(Op, BitWidth, DemandedBits, TLO))
        return true;
    }

    // If we are only demanding sign bits then we can use the shift source
    // directly.
    if (const APInt *MaxSA =
            TLO.DAG.getValidMaximumShiftAmountConstant(Op, DemandedElts)) {
      unsigned ShAmt = MaxSA->getZExtValue();
      unsigned NumSignBits =
          TLO.DAG.ComputeNumSignBits(Op0, DemandedElts, Depth + 1);
      unsigned UpperDemandedBits = BitWidth - DemandedBits.countTrailingZeros();
      if (NumSignBits > ShAmt && (NumSignBits - ShAmt) >= (UpperDemandedBits))
        return TLO.CombineTo(Op, Op0);
    }
    break;
  }
  case ISD::SRL: {
    SDValue Op0 = Op.getOperand(0);
    SDValue Op1 = Op.getOperand(1);
    EVT ShiftVT = Op1.getValueType();

    if (const APInt *SA =
            TLO.DAG.getValidShiftAmountConstant(Op, DemandedElts)) {
      unsigned ShAmt = SA->getZExtValue();
      if (ShAmt == 0)
        return TLO.CombineTo(Op, Op0);

      // If this is ((X << C1) >>u ShAmt), see if we can simplify this into a
      // single shift.  We can do this if the top bits (which are shifted out)
      // are never demanded.
      // TODO - support non-uniform vector amounts.
      if (Op0.getOpcode() == ISD::SHL) {
        if (!DemandedBits.intersects(APInt::getHighBitsSet(BitWidth, ShAmt))) {
          if (const APInt *SA2 =
                  TLO.DAG.getValidShiftAmountConstant(Op0, DemandedElts)) {
            unsigned C1 = SA2->getZExtValue();
            unsigned Opc = ISD::SRL;
            int Diff = ShAmt - C1;
            if (Diff < 0) {
              Diff = -Diff;
              Opc = ISD::SHL;
            }
            SDValue NewSA = TLO.DAG.getConstant(Diff, dl, ShiftVT);
            return TLO.CombineTo(
                Op, TLO.DAG.getNode(Opc, dl, VT, Op0.getOperand(0), NewSA));
          }
        }
      }

      APInt InDemandedMask = (DemandedBits << ShAmt);

      // If the shift is exact, then it does demand the low bits (and knows that
      // they are zero).
      if (Op->getFlags().hasExact())
        InDemandedMask.setLowBits(ShAmt);

      // Compute the new bits that are at the top now.
      if (SimplifyDemandedBits(Op0, InDemandedMask, DemandedElts, Known, TLO,
                               Depth + 1))
        return true;
      assert(!Known.hasConflict() && "Bits known to be one AND zero?");
      Known.Zero.lshrInPlace(ShAmt);
      Known.One.lshrInPlace(ShAmt);
      // High bits known zero.
      Known.Zero.setHighBits(ShAmt);
    }
    break;
  }
  case ISD::SRA: {
    SDValue Op0 = Op.getOperand(0);
    SDValue Op1 = Op.getOperand(1);
    EVT ShiftVT = Op1.getValueType();

    // If we only want bits that already match the signbit then we don't need
    // to shift.
    unsigned NumHiDemandedBits = BitWidth - DemandedBits.countTrailingZeros();
    if (TLO.DAG.ComputeNumSignBits(Op0, DemandedElts, Depth + 1) >=
        NumHiDemandedBits)
      return TLO.CombineTo(Op, Op0);

    // If this is an arithmetic shift right and only the low-bit is set, we can
    // always convert this into a logical shr, even if the shift amount is
    // variable.  The low bit of the shift cannot be an input sign bit unless
    // the shift amount is >= the size of the datatype, which is undefined.
    if (DemandedBits.isOne())
      return TLO.CombineTo(Op, TLO.DAG.getNode(ISD::SRL, dl, VT, Op0, Op1));

    if (const APInt *SA =
            TLO.DAG.getValidShiftAmountConstant(Op, DemandedElts)) {
      unsigned ShAmt = SA->getZExtValue();
      if (ShAmt == 0)
        return TLO.CombineTo(Op, Op0);

      APInt InDemandedMask = (DemandedBits << ShAmt);

      // If the shift is exact, then it does demand the low bits (and knows that
      // they are zero).
      if (Op->getFlags().hasExact())
        InDemandedMask.setLowBits(ShAmt);

      // If any of the demanded bits are produced by the sign extension, we also
      // demand the input sign bit.
      if (DemandedBits.countLeadingZeros() < ShAmt)
        InDemandedMask.setSignBit();

      if (SimplifyDemandedBits(Op0, InDemandedMask, DemandedElts, Known, TLO,
                               Depth + 1))
        return true;
      assert(!Known.hasConflict() && "Bits known to be one AND zero?");
      Known.Zero.lshrInPlace(ShAmt);
      Known.One.lshrInPlace(ShAmt);

      // If the input sign bit is known to be zero, or if none of the top bits
      // are demanded, turn this into an unsigned shift right.
      if (Known.Zero[BitWidth - ShAmt - 1] ||
          DemandedBits.countLeadingZeros() >= ShAmt) {
        SDNodeFlags Flags;
        Flags.setExact(Op->getFlags().hasExact());
        return TLO.CombineTo(
            Op, TLO.DAG.getNode(ISD::SRL, dl, VT, Op0, Op1, Flags));
      }

      int Log2 = DemandedBits.exactLogBase2();
      if (Log2 >= 0) {
        // The bit must come from the sign.
        SDValue NewSA = TLO.DAG.getConstant(BitWidth - 1 - Log2, dl, ShiftVT);
        return TLO.CombineTo(Op, TLO.DAG.getNode(ISD::SRL, dl, VT, Op0, NewSA));
      }

      if (Known.One[BitWidth - ShAmt - 1])
        // New bits are known one.
        Known.One.setHighBits(ShAmt);

      // Attempt to avoid multi-use ops if we don't need anything from them.
      if (!InDemandedMask.isAllOnes() || !DemandedElts.isAllOnes()) {
        SDValue DemandedOp0 = SimplifyMultipleUseDemandedBits(
            Op0, InDemandedMask, DemandedElts, TLO.DAG, Depth + 1);
        if (DemandedOp0) {
          SDValue NewOp = TLO.DAG.getNode(ISD::SRA, dl, VT, DemandedOp0, Op1);
          return TLO.CombineTo(Op, NewOp);
        }
      }
    }
    break;
  }
  case ISD::FSHL:
  case ISD::FSHR: {
    SDValue Op0 = Op.getOperand(0);
    SDValue Op1 = Op.getOperand(1);
    SDValue Op2 = Op.getOperand(2);
    bool IsFSHL = (Op.getOpcode() == ISD::FSHL);

    if (ConstantSDNode *SA = isConstOrConstSplat(Op2, DemandedElts)) {
      unsigned Amt = SA->getAPIntValue().urem(BitWidth);

      // For fshl, 0-shift returns the 1st arg.
      // For fshr, 0-shift returns the 2nd arg.
      if (Amt == 0) {
        if (SimplifyDemandedBits(IsFSHL ? Op0 : Op1, DemandedBits, DemandedElts,
                                 Known, TLO, Depth + 1))
          return true;
        break;
      }

      // fshl: (Op0 << Amt) | (Op1 >> (BW - Amt))
      // fshr: (Op0 << (BW - Amt)) | (Op1 >> Amt)
      APInt Demanded0 = DemandedBits.lshr(IsFSHL ? Amt : (BitWidth - Amt));
      APInt Demanded1 = DemandedBits << (IsFSHL ? (BitWidth - Amt) : Amt);
      if (SimplifyDemandedBits(Op0, Demanded0, DemandedElts, Known2, TLO,
                               Depth + 1))
        return true;
      if (SimplifyDemandedBits(Op1, Demanded1, DemandedElts, Known, TLO,
                               Depth + 1))
        return true;

      Known2.One <<= (IsFSHL ? Amt : (BitWidth - Amt));
      Known2.Zero <<= (IsFSHL ? Amt : (BitWidth - Amt));
      Known.One.lshrInPlace(IsFSHL ? (BitWidth - Amt) : Amt);
      Known.Zero.lshrInPlace(IsFSHL ? (BitWidth - Amt) : Amt);
      Known.One |= Known2.One;
      Known.Zero |= Known2.Zero;
    }

    // For pow-2 bitwidths we only demand the bottom modulo amt bits.
    if (isPowerOf2_32(BitWidth)) {
      APInt DemandedAmtBits(Op2.getScalarValueSizeInBits(), BitWidth - 1);
      if (SimplifyDemandedBits(Op2, DemandedAmtBits, DemandedElts,
                               Known2, TLO, Depth + 1))
        return true;
    }
    break;
  }
  case ISD::ROTL:
  case ISD::ROTR: {
    SDValue Op0 = Op.getOperand(0);
    SDValue Op1 = Op.getOperand(1);
    bool IsROTL = (Op.getOpcode() == ISD::ROTL);

    // If we're rotating an 0/-1 value, then it stays an 0/-1 value.
    if (BitWidth == TLO.DAG.ComputeNumSignBits(Op0, DemandedElts, Depth + 1))
      return TLO.CombineTo(Op, Op0);

    if (ConstantSDNode *SA = isConstOrConstSplat(Op1, DemandedElts)) {
      unsigned Amt = SA->getAPIntValue().urem(BitWidth);
      unsigned RevAmt = BitWidth - Amt;

      // rotl: (Op0 << Amt) | (Op0 >> (BW - Amt))
      // rotr: (Op0 << (BW - Amt)) | (Op0 >> Amt)
      APInt Demanded0 = DemandedBits.rotr(IsROTL ? Amt : RevAmt);
      if (SimplifyDemandedBits(Op0, Demanded0, DemandedElts, Known2, TLO,
                               Depth + 1))
        return true;

      // rot*(x, 0) --> x
      if (Amt == 0)
        return TLO.CombineTo(Op, Op0);

      // See if we don't demand either half of the rotated bits.
      if ((!TLO.LegalOperations() || isOperationLegal(ISD::SHL, VT)) &&
          DemandedBits.countTrailingZeros() >= (IsROTL ? Amt : RevAmt)) {
        Op1 = TLO.DAG.getConstant(IsROTL ? Amt : RevAmt, dl, Op1.getValueType());
        return TLO.CombineTo(Op, TLO.DAG.getNode(ISD::SHL, dl, VT, Op0, Op1));
      }
      if ((!TLO.LegalOperations() || isOperationLegal(ISD::SRL, VT)) &&
          DemandedBits.countLeadingZeros() >= (IsROTL ? RevAmt : Amt)) {
        Op1 = TLO.DAG.getConstant(IsROTL ? RevAmt : Amt, dl, Op1.getValueType());
        return TLO.CombineTo(Op, TLO.DAG.getNode(ISD::SRL, dl, VT, Op0, Op1));
      }
    }

    // For pow-2 bitwidths we only demand the bottom modulo amt bits.
    if (isPowerOf2_32(BitWidth)) {
      APInt DemandedAmtBits(Op1.getScalarValueSizeInBits(), BitWidth - 1);
      if (SimplifyDemandedBits(Op1, DemandedAmtBits, DemandedElts, Known2, TLO,
                               Depth + 1))
        return true;
    }
    break;
  }
  case ISD::UMIN: {
    // Check if one arg is always less than (or equal) to the other arg.
    SDValue Op0 = Op.getOperand(0);
    SDValue Op1 = Op.getOperand(1);
    KnownBits Known0 = TLO.DAG.computeKnownBits(Op0, DemandedElts, Depth + 1);
    KnownBits Known1 = TLO.DAG.computeKnownBits(Op1, DemandedElts, Depth + 1);
    Known = KnownBits::umin(Known0, Known1);
    if (Optional<bool> IsULE = KnownBits::ule(Known0, Known1))
      return TLO.CombineTo(Op, IsULE.getValue() ? Op0 : Op1);
    if (Optional<bool> IsULT = KnownBits::ult(Known0, Known1))
      return TLO.CombineTo(Op, IsULT.getValue() ? Op0 : Op1);
    break;
  }
  case ISD::UMAX: {
    // Check if one arg is always greater than (or equal) to the other arg.
    SDValue Op0 = Op.getOperand(0);
    SDValue Op1 = Op.getOperand(1);
    KnownBits Known0 = TLO.DAG.computeKnownBits(Op0, DemandedElts, Depth + 1);
    KnownBits Known1 = TLO.DAG.computeKnownBits(Op1, DemandedElts, Depth + 1);
    Known = KnownBits::umax(Known0, Known1);
    if (Optional<bool> IsUGE = KnownBits::uge(Known0, Known1))
      return TLO.CombineTo(Op, IsUGE.getValue() ? Op0 : Op1);
    if (Optional<bool> IsUGT = KnownBits::ugt(Known0, Known1))
      return TLO.CombineTo(Op, IsUGT.getValue() ? Op0 : Op1);
    break;
  }
  case ISD::BITREVERSE: {
    SDValue Src = Op.getOperand(0);
    APInt DemandedSrcBits = DemandedBits.reverseBits();
    if (SimplifyDemandedBits(Src, DemandedSrcBits, DemandedElts, Known2, TLO,
                             Depth + 1))
      return true;
    Known.One = Known2.One.reverseBits();
    Known.Zero = Known2.Zero.reverseBits();
    break;
  }
  case ISD::BSWAP: {
    SDValue Src = Op.getOperand(0);
    APInt DemandedSrcBits = DemandedBits.byteSwap();
    if (SimplifyDemandedBits(Src, DemandedSrcBits, DemandedElts, Known2, TLO,
                             Depth + 1))
      return true;
    Known.One = Known2.One.byteSwap();
    Known.Zero = Known2.Zero.byteSwap();
    break;
  }
  case ISD::CTPOP: {
    // If only 1 bit is demanded, replace with PARITY as long as we're before
    // op legalization.
    // FIXME: Limit to scalars for now.
    if (DemandedBits.isOne() && !TLO.LegalOps && !VT.isVector())
      return TLO.CombineTo(Op, TLO.DAG.getNode(ISD::PARITY, dl, VT,
                                               Op.getOperand(0)));

    Known = TLO.DAG.computeKnownBits(Op, DemandedElts, Depth);
    break;
  }
  case ISD::SIGN_EXTEND_INREG: {
    SDValue Op0 = Op.getOperand(0);
    EVT ExVT = cast<VTSDNode>(Op.getOperand(1))->getVT();
    unsigned ExVTBits = ExVT.getScalarSizeInBits();

    // If we only care about the highest bit, don't bother shifting right.
    if (DemandedBits.isSignMask()) {
      unsigned MinSignedBits =
          TLO.DAG.ComputeMaxSignificantBits(Op0, DemandedElts, Depth + 1);
      bool AlreadySignExtended = ExVTBits >= MinSignedBits;
      // However if the input is already sign extended we expect the sign
      // extension to be dropped altogether later and do not simplify.
      if (!AlreadySignExtended) {
        // Compute the correct shift amount type, which must be getShiftAmountTy
        // for scalar types after legalization.
        EVT ShiftAmtTy = VT;
        if (TLO.LegalTypes() && !ShiftAmtTy.isVector())
          ShiftAmtTy = getShiftAmountTy(ShiftAmtTy, DL);

        SDValue ShiftAmt =
            TLO.DAG.getConstant(BitWidth - ExVTBits, dl, ShiftAmtTy);
        return TLO.CombineTo(Op,
                             TLO.DAG.getNode(ISD::SHL, dl, VT, Op0, ShiftAmt));
      }
    }

    // If none of the extended bits are demanded, eliminate the sextinreg.
    if (DemandedBits.getActiveBits() <= ExVTBits)
      return TLO.CombineTo(Op, Op0);

    APInt InputDemandedBits = DemandedBits.getLoBits(ExVTBits);

    // Since the sign extended bits are demanded, we know that the sign
    // bit is demanded.
    InputDemandedBits.setBit(ExVTBits - 1);

    if (SimplifyDemandedBits(Op0, InputDemandedBits, Known, TLO, Depth + 1))
      return true;
    assert(!Known.hasConflict() && "Bits known to be one AND zero?");

    // If the sign bit of the input is known set or clear, then we know the
    // top bits of the result.

    // If the input sign bit is known zero, convert this into a zero extension.
    if (Known.Zero[ExVTBits - 1])
      return TLO.CombineTo(Op, TLO.DAG.getZeroExtendInReg(Op0, dl, ExVT));

    APInt Mask = APInt::getLowBitsSet(BitWidth, ExVTBits);
    if (Known.One[ExVTBits - 1]) { // Input sign bit known set
      Known.One.setBitsFrom(ExVTBits);
      Known.Zero &= Mask;
    } else { // Input sign bit unknown
      Known.Zero &= Mask;
      Known.One &= Mask;
    }
    break;
  }
  case ISD::BUILD_PAIR: {
    EVT HalfVT = Op.getOperand(0).getValueType();
    unsigned HalfBitWidth = HalfVT.getScalarSizeInBits();

    APInt MaskLo = DemandedBits.getLoBits(HalfBitWidth).trunc(HalfBitWidth);
    APInt MaskHi = DemandedBits.getHiBits(HalfBitWidth).trunc(HalfBitWidth);

    KnownBits KnownLo, KnownHi;

    if (SimplifyDemandedBits(Op.getOperand(0), MaskLo, KnownLo, TLO, Depth + 1))
      return true;

    if (SimplifyDemandedBits(Op.getOperand(1), MaskHi, KnownHi, TLO, Depth + 1))
      return true;

    Known.Zero = KnownLo.Zero.zext(BitWidth) |
                 KnownHi.Zero.zext(BitWidth).shl(HalfBitWidth);

    Known.One = KnownLo.One.zext(BitWidth) |
                KnownHi.One.zext(BitWidth).shl(HalfBitWidth);
    break;
  }
  case ISD::ZERO_EXTEND:
  case ISD::ZERO_EXTEND_VECTOR_INREG: {
    SDValue Src = Op.getOperand(0);
    EVT SrcVT = Src.getValueType();
    unsigned InBits = SrcVT.getScalarSizeInBits();
    unsigned InElts = SrcVT.isVector() ? SrcVT.getVectorNumElements() : 1;
    bool IsVecInReg = Op.getOpcode() == ISD::ZERO_EXTEND_VECTOR_INREG;

    // If none of the top bits are demanded, convert this into an any_extend.
    if (DemandedBits.getActiveBits() <= InBits) {
      // If we only need the non-extended bits of the bottom element
      // then we can just bitcast to the result.
      if (IsLE && IsVecInReg && DemandedElts == 1 &&
          VT.getSizeInBits() == SrcVT.getSizeInBits())
        return TLO.CombineTo(Op, TLO.DAG.getBitcast(VT, Src));

      unsigned Opc =
          IsVecInReg ? ISD::ANY_EXTEND_VECTOR_INREG : ISD::ANY_EXTEND;
      if (!TLO.LegalOperations() || isOperationLegal(Opc, VT))
        return TLO.CombineTo(Op, TLO.DAG.getNode(Opc, dl, VT, Src));
    }

    APInt InDemandedBits = DemandedBits.trunc(InBits);
    APInt InDemandedElts = DemandedElts.zextOrSelf(InElts);
    if (SimplifyDemandedBits(Src, InDemandedBits, InDemandedElts, Known, TLO,
                             Depth + 1))
      return true;
    assert(!Known.hasConflict() && "Bits known to be one AND zero?");
    assert(Known.getBitWidth() == InBits && "Src width has changed?");
    Known = Known.zext(BitWidth);

    // Attempt to avoid multi-use ops if we don't need anything from them.
    if (SDValue NewSrc = SimplifyMultipleUseDemandedBits(
            Src, InDemandedBits, InDemandedElts, TLO.DAG, Depth + 1))
      return TLO.CombineTo(Op, TLO.DAG.getNode(Op.getOpcode(), dl, VT, NewSrc));
    break;
  }
  case ISD::SIGN_EXTEND:
  case ISD::SIGN_EXTEND_VECTOR_INREG: {
    SDValue Src = Op.getOperand(0);
    EVT SrcVT = Src.getValueType();
    unsigned InBits = SrcVT.getScalarSizeInBits();
    unsigned InElts = SrcVT.isVector() ? SrcVT.getVectorNumElements() : 1;
    bool IsVecInReg = Op.getOpcode() == ISD::SIGN_EXTEND_VECTOR_INREG;

    // If none of the top bits are demanded, convert this into an any_extend.
    if (DemandedBits.getActiveBits() <= InBits) {
      // If we only need the non-extended bits of the bottom element
      // then we can just bitcast to the result.
      if (IsLE && IsVecInReg && DemandedElts == 1 &&
          VT.getSizeInBits() == SrcVT.getSizeInBits())
        return TLO.CombineTo(Op, TLO.DAG.getBitcast(VT, Src));

      unsigned Opc =
          IsVecInReg ? ISD::ANY_EXTEND_VECTOR_INREG : ISD::ANY_EXTEND;
      if (!TLO.LegalOperations() || isOperationLegal(Opc, VT))
        return TLO.CombineTo(Op, TLO.DAG.getNode(Opc, dl, VT, Src));
    }

    APInt InDemandedBits = DemandedBits.trunc(InBits);
    APInt InDemandedElts = DemandedElts.zextOrSelf(InElts);

    // Since some of the sign extended bits are demanded, we know that the sign
    // bit is demanded.
    InDemandedBits.setBit(InBits - 1);

    if (SimplifyDemandedBits(Src, InDemandedBits, InDemandedElts, Known, TLO,
                             Depth + 1))
      return true;
    assert(!Known.hasConflict() && "Bits known to be one AND zero?");
    assert(Known.getBitWidth() == InBits && "Src width has changed?");

    // If the sign bit is known one, the top bits match.
    Known = Known.sext(BitWidth);

    // If the sign bit is known zero, convert this to a zero extend.
    if (Known.isNonNegative()) {
      unsigned Opc =
          IsVecInReg ? ISD::ZERO_EXTEND_VECTOR_INREG : ISD::ZERO_EXTEND;
      if (!TLO.LegalOperations() || isOperationLegal(Opc, VT))
        return TLO.CombineTo(Op, TLO.DAG.getNode(Opc, dl, VT, Src));
    }

    // Attempt to avoid multi-use ops if we don't need anything from them.
    if (SDValue NewSrc = SimplifyMultipleUseDemandedBits(
            Src, InDemandedBits, InDemandedElts, TLO.DAG, Depth + 1))
      return TLO.CombineTo(Op, TLO.DAG.getNode(Op.getOpcode(), dl, VT, NewSrc));
    break;
  }
  case ISD::ANY_EXTEND:
  case ISD::ANY_EXTEND_VECTOR_INREG: {
    SDValue Src = Op.getOperand(0);
    EVT SrcVT = Src.getValueType();
    unsigned InBits = SrcVT.getScalarSizeInBits();
    unsigned InElts = SrcVT.isVector() ? SrcVT.getVectorNumElements() : 1;
    bool IsVecInReg = Op.getOpcode() == ISD::ANY_EXTEND_VECTOR_INREG;

    // If we only need the bottom element then we can just bitcast.
    // TODO: Handle ANY_EXTEND?
    if (IsLE && IsVecInReg && DemandedElts == 1 &&
        VT.getSizeInBits() == SrcVT.getSizeInBits())
      return TLO.CombineTo(Op, TLO.DAG.getBitcast(VT, Src));

    APInt InDemandedBits = DemandedBits.trunc(InBits);
    APInt InDemandedElts = DemandedElts.zextOrSelf(InElts);
    if (SimplifyDemandedBits(Src, InDemandedBits, InDemandedElts, Known, TLO,
                             Depth + 1))
      return true;
    assert(!Known.hasConflict() && "Bits known to be one AND zero?");
    assert(Known.getBitWidth() == InBits && "Src width has changed?");
    Known = Known.anyext(BitWidth);

    // Attempt to avoid multi-use ops if we don't need anything from them.
    if (SDValue NewSrc = SimplifyMultipleUseDemandedBits(
            Src, InDemandedBits, InDemandedElts, TLO.DAG, Depth + 1))
      return TLO.CombineTo(Op, TLO.DAG.getNode(Op.getOpcode(), dl, VT, NewSrc));
    break;
  }
  case ISD::TRUNCATE: {
    SDValue Src = Op.getOperand(0);

    // Simplify the input, using demanded bit information, and compute the known
    // zero/one bits live out.
    unsigned OperandBitWidth = Src.getScalarValueSizeInBits();
    APInt TruncMask = DemandedBits.zext(OperandBitWidth);
    if (SimplifyDemandedBits(Src, TruncMask, DemandedElts, Known, TLO,
                             Depth + 1))
      return true;
    Known = Known.trunc(BitWidth);

    // Attempt to avoid multi-use ops if we don't need anything from them.
    if (SDValue NewSrc = SimplifyMultipleUseDemandedBits(
            Src, TruncMask, DemandedElts, TLO.DAG, Depth + 1))
      return TLO.CombineTo(Op, TLO.DAG.getNode(ISD::TRUNCATE, dl, VT, NewSrc));

    // If the input is only used by this truncate, see if we can shrink it based
    // on the known demanded bits.
    if (Src.getNode()->hasOneUse()) {
      switch (Src.getOpcode()) {
      default:
        break;
      case ISD::SRL:
        // Shrink SRL by a constant if none of the high bits shifted in are
        // demanded.
        if (TLO.LegalTypes() && !isTypeDesirableForOp(ISD::SRL, VT))
          // Do not turn (vt1 truncate (vt2 srl)) into (vt1 srl) if vt1 is
          // undesirable.
          break;

        const APInt *ShAmtC =
            TLO.DAG.getValidShiftAmountConstant(Src, DemandedElts);
        if (!ShAmtC || ShAmtC->uge(BitWidth))
          break;
        uint64_t ShVal = ShAmtC->getZExtValue();

        APInt HighBits =
            APInt::getHighBitsSet(OperandBitWidth, OperandBitWidth - BitWidth);
        HighBits.lshrInPlace(ShVal);
        HighBits = HighBits.trunc(BitWidth);

        if (!(HighBits & DemandedBits)) {
          // None of the shifted in bits are needed.  Add a truncate of the
          // shift input, then shift it.
          SDValue NewShAmt = TLO.DAG.getConstant(
              ShVal, dl, getShiftAmountTy(VT, DL, TLO.LegalTypes()));
          SDValue NewTrunc =
              TLO.DAG.getNode(ISD::TRUNCATE, dl, VT, Src.getOperand(0));
          return TLO.CombineTo(
              Op, TLO.DAG.getNode(ISD::SRL, dl, VT, NewTrunc, NewShAmt));
        }
        break;
      }
    }

    assert(!Known.hasConflict() && "Bits known to be one AND zero?");
    break;
  }
  case ISD::AssertZext: {
    // AssertZext demands all of the high bits, plus any of the low bits
    // demanded by its users.
    EVT ZVT = cast<VTSDNode>(Op.getOperand(1))->getVT();
    APInt InMask = APInt::getLowBitsSet(BitWidth, ZVT.getSizeInBits());
    if (SimplifyDemandedBits(Op.getOperand(0), ~InMask | DemandedBits, Known,
                             TLO, Depth + 1))
      return true;
    assert(!Known.hasConflict() && "Bits known to be one AND zero?");

    Known.Zero |= ~InMask;
    break;
  }
  case ISD::EXTRACT_VECTOR_ELT: {
    SDValue Src = Op.getOperand(0);
    SDValue Idx = Op.getOperand(1);
    ElementCount SrcEltCnt = Src.getValueType().getVectorElementCount();
    unsigned EltBitWidth = Src.getScalarValueSizeInBits();

    if (SrcEltCnt.isScalable())
      return false;

    // Demand the bits from every vector element without a constant index.
    unsigned NumSrcElts = SrcEltCnt.getFixedValue();
    APInt DemandedSrcElts = APInt::getAllOnes(NumSrcElts);
    if (auto *CIdx = dyn_cast<ConstantSDNode>(Idx))
      if (CIdx->getAPIntValue().ult(NumSrcElts))
        DemandedSrcElts = APInt::getOneBitSet(NumSrcElts, CIdx->getZExtValue());

    // If BitWidth > EltBitWidth the value is anyext:ed. So we do not know
    // anything about the extended bits.
    APInt DemandedSrcBits = DemandedBits;
    if (BitWidth > EltBitWidth)
      DemandedSrcBits = DemandedSrcBits.trunc(EltBitWidth);

    if (SimplifyDemandedBits(Src, DemandedSrcBits, DemandedSrcElts, Known2, TLO,
                             Depth + 1))
      return true;

    // Attempt to avoid multi-use ops if we don't need anything from them.
    if (!DemandedSrcBits.isAllOnes() || !DemandedSrcElts.isAllOnes()) {
      if (SDValue DemandedSrc = SimplifyMultipleUseDemandedBits(
              Src, DemandedSrcBits, DemandedSrcElts, TLO.DAG, Depth + 1)) {
        SDValue NewOp =
            TLO.DAG.getNode(Op.getOpcode(), dl, VT, DemandedSrc, Idx);
        return TLO.CombineTo(Op, NewOp);
      }
    }

    Known = Known2;
    if (BitWidth > EltBitWidth)
      Known = Known.anyext(BitWidth);
    break;
  }
  case ISD::BITCAST: {
    SDValue Src = Op.getOperand(0);
    EVT SrcVT = Src.getValueType();
    unsigned NumSrcEltBits = SrcVT.getScalarSizeInBits();

    // If this is an FP->Int bitcast and if the sign bit is the only
    // thing demanded, turn this into a FGETSIGN.
    if (!TLO.LegalOperations() && !VT.isVector() && !SrcVT.isVector() &&
        DemandedBits == APInt::getSignMask(Op.getValueSizeInBits()) &&
        SrcVT.isFloatingPoint()) {
      bool OpVTLegal = isOperationLegalOrCustom(ISD::FGETSIGN, VT);
      bool i32Legal = isOperationLegalOrCustom(ISD::FGETSIGN, MVT::i32);
      if ((OpVTLegal || i32Legal) && VT.isSimple() && SrcVT != MVT::f16 &&
          SrcVT != MVT::f128) {
        // Cannot eliminate/lower SHL for f128 yet.
        EVT Ty = OpVTLegal ? VT : MVT::i32;
        // Make a FGETSIGN + SHL to move the sign bit into the appropriate
        // place.  We expect the SHL to be eliminated by other optimizations.
        SDValue Sign = TLO.DAG.getNode(ISD::FGETSIGN, dl, Ty, Src);
        unsigned OpVTSizeInBits = Op.getValueSizeInBits();
        if (!OpVTLegal && OpVTSizeInBits > 32)
          Sign = TLO.DAG.getNode(ISD::ZERO_EXTEND, dl, VT, Sign);
        unsigned ShVal = Op.getValueSizeInBits() - 1;
        SDValue ShAmt = TLO.DAG.getConstant(ShVal, dl, VT);
        return TLO.CombineTo(Op,
                             TLO.DAG.getNode(ISD::SHL, dl, VT, Sign, ShAmt));
      }
    }

    // Bitcast from a vector using SimplifyDemanded Bits/VectorElts.
    // Demand the elt/bit if any of the original elts/bits are demanded.
    if (SrcVT.isVector() && (BitWidth % NumSrcEltBits) == 0) {
      unsigned Scale = BitWidth / NumSrcEltBits;
      unsigned NumSrcElts = SrcVT.getVectorNumElements();
      APInt DemandedSrcBits = APInt::getZero(NumSrcEltBits);
      APInt DemandedSrcElts = APInt::getZero(NumSrcElts);
      for (unsigned i = 0; i != Scale; ++i) {
        unsigned EltOffset = IsLE ? i : (Scale - 1 - i);
        unsigned BitOffset = EltOffset * NumSrcEltBits;
        APInt Sub = DemandedBits.extractBits(NumSrcEltBits, BitOffset);
        if (!Sub.isZero()) {
          DemandedSrcBits |= Sub;
          for (unsigned j = 0; j != NumElts; ++j)
            if (DemandedElts[j])
              DemandedSrcElts.setBit((j * Scale) + i);
        }
      }

      APInt KnownSrcUndef, KnownSrcZero;
      if (SimplifyDemandedVectorElts(Src, DemandedSrcElts, KnownSrcUndef,
                                     KnownSrcZero, TLO, Depth + 1))
        return true;

      KnownBits KnownSrcBits;
      if (SimplifyDemandedBits(Src, DemandedSrcBits, DemandedSrcElts,
                               KnownSrcBits, TLO, Depth + 1))
        return true;
    } else if (IsLE && (NumSrcEltBits % BitWidth) == 0) {
      // TODO - bigendian once we have test coverage.
      unsigned Scale = NumSrcEltBits / BitWidth;
      unsigned NumSrcElts = SrcVT.isVector() ? SrcVT.getVectorNumElements() : 1;
      APInt DemandedSrcBits = APInt::getZero(NumSrcEltBits);
      APInt DemandedSrcElts = APInt::getZero(NumSrcElts);
      for (unsigned i = 0; i != NumElts; ++i)
        if (DemandedElts[i]) {
          unsigned Offset = (i % Scale) * BitWidth;
          DemandedSrcBits.insertBits(DemandedBits, Offset);
          DemandedSrcElts.setBit(i / Scale);
        }

      if (SrcVT.isVector()) {
        APInt KnownSrcUndef, KnownSrcZero;
        if (SimplifyDemandedVectorElts(Src, DemandedSrcElts, KnownSrcUndef,
                                       KnownSrcZero, TLO, Depth + 1))
          return true;
      }

      KnownBits KnownSrcBits;
      if (SimplifyDemandedBits(Src, DemandedSrcBits, DemandedSrcElts,
                               KnownSrcBits, TLO, Depth + 1))
        return true;
    }

    // If this is a bitcast, let computeKnownBits handle it.  Only do this on a
    // recursive call where Known may be useful to the caller.
    if (Depth > 0) {
      Known = TLO.DAG.computeKnownBits(Op, DemandedElts, Depth);
      return false;
    }
    break;
  }
  case ISD::ADD:
  case ISD::MUL:
  case ISD::SUB: {
    // Add, Sub, and Mul don't demand any bits in positions beyond that
    // of the highest bit demanded of them.
    SDValue Op0 = Op.getOperand(0), Op1 = Op.getOperand(1);
    SDNodeFlags Flags = Op.getNode()->getFlags();
    unsigned DemandedBitsLZ = DemandedBits.countLeadingZeros();
    APInt LoMask = APInt::getLowBitsSet(BitWidth, BitWidth - DemandedBitsLZ);
    if (SimplifyDemandedBits(Op0, LoMask, DemandedElts, Known2, TLO,
                             Depth + 1) ||
        SimplifyDemandedBits(Op1, LoMask, DemandedElts, Known2, TLO,
                             Depth + 1) ||
        // See if the operation should be performed at a smaller bit width.
        ShrinkDemandedOp(Op, BitWidth, DemandedBits, TLO)) {
      if (Flags.hasNoSignedWrap() || Flags.hasNoUnsignedWrap()) {
        // Disable the nsw and nuw flags. We can no longer guarantee that we
        // won't wrap after simplification.
        Flags.setNoSignedWrap(false);
        Flags.setNoUnsignedWrap(false);
        SDValue NewOp =
            TLO.DAG.getNode(Op.getOpcode(), dl, VT, Op0, Op1, Flags);
        return TLO.CombineTo(Op, NewOp);
      }
      return true;
    }

    // Attempt to avoid multi-use ops if we don't need anything from them.
    if (!LoMask.isAllOnes() || !DemandedElts.isAllOnes()) {
      SDValue DemandedOp0 = SimplifyMultipleUseDemandedBits(
          Op0, LoMask, DemandedElts, TLO.DAG, Depth + 1);
      SDValue DemandedOp1 = SimplifyMultipleUseDemandedBits(
          Op1, LoMask, DemandedElts, TLO.DAG, Depth + 1);
      if (DemandedOp0 || DemandedOp1) {
        Flags.setNoSignedWrap(false);
        Flags.setNoUnsignedWrap(false);
        Op0 = DemandedOp0 ? DemandedOp0 : Op0;
        Op1 = DemandedOp1 ? DemandedOp1 : Op1;
        SDValue NewOp =
            TLO.DAG.getNode(Op.getOpcode(), dl, VT, Op0, Op1, Flags);
        return TLO.CombineTo(Op, NewOp);
      }
    }

    // If we have a constant operand, we may be able to turn it into -1 if we
    // do not demand the high bits. This can make the constant smaller to
    // encode, allow more general folding, or match specialized instruction
    // patterns (eg, 'blsr' on x86). Don't bother changing 1 to -1 because that
    // is probably not useful (and could be detrimental).
    ConstantSDNode *C = isConstOrConstSplat(Op1);
    APInt HighMask = APInt::getHighBitsSet(BitWidth, DemandedBitsLZ);
    if (C && !C->isAllOnes() && !C->isOne() &&
        (C->getAPIntValue() | HighMask).isAllOnes()) {
      SDValue Neg1 = TLO.DAG.getAllOnesConstant(dl, VT);
      // Disable the nsw and nuw flags. We can no longer guarantee that we
      // won't wrap after simplification.
      Flags.setNoSignedWrap(false);
      Flags.setNoUnsignedWrap(false);
      SDValue NewOp = TLO.DAG.getNode(Op.getOpcode(), dl, VT, Op0, Neg1, Flags);
      return TLO.CombineTo(Op, NewOp);
    }

    LLVM_FALLTHROUGH;
  }
  default:
    if (Op.getOpcode() >= ISD::BUILTIN_OP_END) {
      if (SimplifyDemandedBitsForTargetNode(Op, DemandedBits, DemandedElts,
                                            Known, TLO, Depth))
        return true;
      break;
    }

    // Just use computeKnownBits to compute output bits.
    Known = TLO.DAG.computeKnownBits(Op, DemandedElts, Depth);
    break;
  }

  // If we know the value of all of the demanded bits, return this as a
  // constant.
  if (DemandedBits.isSubsetOf(Known.Zero | Known.One)) {
    // Avoid folding to a constant if any OpaqueConstant is involved.
    const SDNode *N = Op.getNode();
    for (SDNode *Op :
         llvm::make_range(SDNodeIterator::begin(N), SDNodeIterator::end(N))) {
      if (ConstantSDNode *C = dyn_cast<ConstantSDNode>(Op))
        if (C->isOpaque())
          return false;
    }
    if (VT.isInteger())
      return TLO.CombineTo(Op, TLO.DAG.getConstant(Known.One, dl, VT));
    if (VT.isFloatingPoint())
      return TLO.CombineTo(
          Op,
          TLO.DAG.getConstantFP(
              APFloat(TLO.DAG.EVTToAPFloatSemantics(VT), Known.One), dl, VT));
  }

  return false;
}

bool TargetLowering::SimplifyDemandedVectorElts(SDValue Op,
                                                const APInt &DemandedElts,
                                                APInt &KnownUndef,
                                                APInt &KnownZero,
                                                DAGCombinerInfo &DCI) const {
  SelectionDAG &DAG = DCI.DAG;
  TargetLoweringOpt TLO(DAG, !DCI.isBeforeLegalize(),
                        !DCI.isBeforeLegalizeOps());

  bool Simplified =
      SimplifyDemandedVectorElts(Op, DemandedElts, KnownUndef, KnownZero, TLO);
  if (Simplified) {
    DCI.AddToWorklist(Op.getNode());
    DCI.CommitTargetLoweringOpt(TLO);
  }

  return Simplified;
}

/// Given a vector binary operation and known undefined elements for each input
/// operand, compute whether each element of the output is undefined.
static APInt getKnownUndefForVectorBinop(SDValue BO, SelectionDAG &DAG,
                                         const APInt &UndefOp0,
                                         const APInt &UndefOp1) {
  EVT VT = BO.getValueType();
  assert(DAG.getTargetLoweringInfo().isBinOp(BO.getOpcode()) && VT.isVector() &&
         "Vector binop only");

  EVT EltVT = VT.getVectorElementType();
  unsigned NumElts = VT.getVectorNumElements();
  assert(UndefOp0.getBitWidth() == NumElts &&
         UndefOp1.getBitWidth() == NumElts && "Bad type for undef analysis");

  auto getUndefOrConstantElt = [&](SDValue V, unsigned Index,
                                   const APInt &UndefVals) {
    if (UndefVals[Index])
      return DAG.getUNDEF(EltVT);

    if (auto *BV = dyn_cast<BuildVectorSDNode>(V)) {
      // Try hard to make sure that the getNode() call is not creating temporary
      // nodes. Ignore opaque integers because they do not constant fold.
      SDValue Elt = BV->getOperand(Index);
      auto *C = dyn_cast<ConstantSDNode>(Elt);
      if (isa<ConstantFPSDNode>(Elt) || Elt.isUndef() || (C && !C->isOpaque()))
        return Elt;
    }

    return SDValue();
  };

  APInt KnownUndef = APInt::getZero(NumElts);
  for (unsigned i = 0; i != NumElts; ++i) {
    // If both inputs for this element are either constant or undef and match
    // the element type, compute the constant/undef result for this element of
    // the vector.
    // TODO: Ideally we would use FoldConstantArithmetic() here, but that does
    // not handle FP constants. The code within getNode() should be refactored
    // to avoid the danger of creating a bogus temporary node here.
    SDValue C0 = getUndefOrConstantElt(BO.getOperand(0), i, UndefOp0);
    SDValue C1 = getUndefOrConstantElt(BO.getOperand(1), i, UndefOp1);
    if (C0 && C1 && C0.getValueType() == EltVT && C1.getValueType() == EltVT)
      if (DAG.getNode(BO.getOpcode(), SDLoc(BO), EltVT, C0, C1).isUndef())
        KnownUndef.setBit(i);
  }
  return KnownUndef;
}

bool TargetLowering::SimplifyDemandedVectorElts(
    SDValue Op, const APInt &OriginalDemandedElts, APInt &KnownUndef,
    APInt &KnownZero, TargetLoweringOpt &TLO, unsigned Depth,
    bool AssumeSingleUse) const {
  EVT VT = Op.getValueType();
  unsigned Opcode = Op.getOpcode();
  APInt DemandedElts = OriginalDemandedElts;
  unsigned NumElts = DemandedElts.getBitWidth();
  assert(VT.isVector() && "Expected vector op");

  KnownUndef = KnownZero = APInt::getZero(NumElts);

  // TODO: For now we assume we know nothing about scalable vectors.
  if (VT.isScalableVector())
    return false;

  assert(VT.getVectorNumElements() == NumElts &&
         "Mask size mismatches value type element count!");

  // Undef operand.
  if (Op.isUndef()) {
    KnownUndef.setAllBits();
    return false;
  }

  // If Op has other users, assume that all elements are needed.
  if (!Op.getNode()->hasOneUse() && !AssumeSingleUse)
    DemandedElts.setAllBits();

  // Not demanding any elements from Op.
  if (DemandedElts == 0) {
    KnownUndef.setAllBits();
    return TLO.CombineTo(Op, TLO.DAG.getUNDEF(VT));
  }

  // Limit search depth.
  if (Depth >= SelectionDAG::MaxRecursionDepth)
    return false;

  SDLoc DL(Op);
  unsigned EltSizeInBits = VT.getScalarSizeInBits();
  bool IsLE = TLO.DAG.getDataLayout().isLittleEndian();

  // Helper for demanding the specified elements and all the bits of both binary
  // operands.
  auto SimplifyDemandedVectorEltsBinOp = [&](SDValue Op0, SDValue Op1) {
    SDValue NewOp0 = SimplifyMultipleUseDemandedVectorElts(Op0, DemandedElts,
                                                           TLO.DAG, Depth + 1);
    SDValue NewOp1 = SimplifyMultipleUseDemandedVectorElts(Op1, DemandedElts,
                                                           TLO.DAG, Depth + 1);
    if (NewOp0 || NewOp1) {
      SDValue NewOp = TLO.DAG.getNode(
          Opcode, SDLoc(Op), VT, NewOp0 ? NewOp0 : Op0, NewOp1 ? NewOp1 : Op1);
      return TLO.CombineTo(Op, NewOp);
    }
    return false;
  };

  switch (Opcode) {
  case ISD::SCALAR_TO_VECTOR: {
    if (!DemandedElts[0]) {
      KnownUndef.setAllBits();
      return TLO.CombineTo(Op, TLO.DAG.getUNDEF(VT));
    }
    SDValue ScalarSrc = Op.getOperand(0);
    if (ScalarSrc.getOpcode() == ISD::EXTRACT_VECTOR_ELT) {
      SDValue Src = ScalarSrc.getOperand(0);
      SDValue Idx = ScalarSrc.getOperand(1);
      EVT SrcVT = Src.getValueType();

      ElementCount SrcEltCnt = SrcVT.getVectorElementCount();

      if (SrcEltCnt.isScalable())
        return false;

      unsigned NumSrcElts = SrcEltCnt.getFixedValue();
      if (isNullConstant(Idx)) {
        APInt SrcDemandedElts = APInt::getOneBitSet(NumSrcElts, 0);
        APInt SrcUndef = KnownUndef.zextOrTrunc(NumSrcElts);
        APInt SrcZero = KnownZero.zextOrTrunc(NumSrcElts);
        if (SimplifyDemandedVectorElts(Src, SrcDemandedElts, SrcUndef, SrcZero,
                                       TLO, Depth + 1))
          return true;
      }
    }
    KnownUndef.setHighBits(NumElts - 1);
    break;
  }
  case ISD::BITCAST: {
    SDValue Src = Op.getOperand(0);
    EVT SrcVT = Src.getValueType();

    // We only handle vectors here.
    // TODO - investigate calling SimplifyDemandedBits/ComputeKnownBits?
    if (!SrcVT.isVector())
      break;

    // Fast handling of 'identity' bitcasts.
    unsigned NumSrcElts = SrcVT.getVectorNumElements();
    if (NumSrcElts == NumElts)
      return SimplifyDemandedVectorElts(Src, DemandedElts, KnownUndef,
                                        KnownZero, TLO, Depth + 1);

    APInt SrcDemandedElts, SrcZero, SrcUndef;

    // Bitcast from 'large element' src vector to 'small element' vector, we
    // must demand a source element if any DemandedElt maps to it.
    if ((NumElts % NumSrcElts) == 0) {
      unsigned Scale = NumElts / NumSrcElts;
      SrcDemandedElts = APIntOps::ScaleBitMask(DemandedElts, NumSrcElts);
      if (SimplifyDemandedVectorElts(Src, SrcDemandedElts, SrcUndef, SrcZero,
                                     TLO, Depth + 1))
        return true;

      // Try calling SimplifyDemandedBits, converting demanded elts to the bits
      // of the large element.
      // TODO - bigendian once we have test coverage.
      if (IsLE) {
        unsigned SrcEltSizeInBits = SrcVT.getScalarSizeInBits();
        APInt SrcDemandedBits = APInt::getZero(SrcEltSizeInBits);
        for (unsigned i = 0; i != NumElts; ++i)
          if (DemandedElts[i]) {
            unsigned Ofs = (i % Scale) * EltSizeInBits;
            SrcDemandedBits.setBits(Ofs, Ofs + EltSizeInBits);
          }

        KnownBits Known;
        if (SimplifyDemandedBits(Src, SrcDemandedBits, SrcDemandedElts, Known,
                                 TLO, Depth + 1))
          return true;
      }

      // If the src element is zero/undef then all the output elements will be -
      // only demanded elements are guaranteed to be correct.
      for (unsigned i = 0; i != NumSrcElts; ++i) {
        if (SrcDemandedElts[i]) {
          if (SrcZero[i])
            KnownZero.setBits(i * Scale, (i + 1) * Scale);
          if (SrcUndef[i])
            KnownUndef.setBits(i * Scale, (i + 1) * Scale);
        }
      }
    }

    // Bitcast from 'small element' src vector to 'large element' vector, we
    // demand all smaller source elements covered by the larger demanded element
    // of this vector.
    if ((NumSrcElts % NumElts) == 0) {
      unsigned Scale = NumSrcElts / NumElts;
      SrcDemandedElts = APIntOps::ScaleBitMask(DemandedElts, NumSrcElts);
      if (SimplifyDemandedVectorElts(Src, SrcDemandedElts, SrcUndef, SrcZero,
                                     TLO, Depth + 1))
        return true;

      // If all the src elements covering an output element are zero/undef, then
      // the output element will be as well, assuming it was demanded.
      for (unsigned i = 0; i != NumElts; ++i) {
        if (DemandedElts[i]) {
          if (SrcZero.extractBits(Scale, i * Scale).isAllOnes())
            KnownZero.setBit(i);
          if (SrcUndef.extractBits(Scale, i * Scale).isAllOnes())
            KnownUndef.setBit(i);
        }
      }
    }
    break;
  }
  case ISD::BUILD_VECTOR: {
    // Check all elements and simplify any unused elements with UNDEF.
    if (!DemandedElts.isAllOnes()) {
      // Don't simplify BROADCASTS.
      if (llvm::any_of(Op->op_values(),
                       [&](SDValue Elt) { return Op.getOperand(0) != Elt; })) {
        SmallVector<SDValue, 32> Ops(Op->op_begin(), Op->op_end());
        bool Updated = false;
        for (unsigned i = 0; i != NumElts; ++i) {
          if (!DemandedElts[i] && !Ops[i].isUndef()) {
            Ops[i] = TLO.DAG.getUNDEF(Ops[0].getValueType());
            KnownUndef.setBit(i);
            Updated = true;
          }
        }
        if (Updated)
          return TLO.CombineTo(Op, TLO.DAG.getBuildVector(VT, DL, Ops));
      }
    }
    for (unsigned i = 0; i != NumElts; ++i) {
      SDValue SrcOp = Op.getOperand(i);
      if (SrcOp.isUndef()) {
        KnownUndef.setBit(i);
      } else if (EltSizeInBits == SrcOp.getScalarValueSizeInBits() &&
                 (isNullConstant(SrcOp) || isNullFPConstant(SrcOp))) {
        KnownZero.setBit(i);
      }
    }
    break;
  }
  case ISD::CONCAT_VECTORS: {
    EVT SubVT = Op.getOperand(0).getValueType();
    unsigned NumSubVecs = Op.getNumOperands();
    unsigned NumSubElts = SubVT.getVectorNumElements();
    for (unsigned i = 0; i != NumSubVecs; ++i) {
      SDValue SubOp = Op.getOperand(i);
      APInt SubElts = DemandedElts.extractBits(NumSubElts, i * NumSubElts);
      APInt SubUndef, SubZero;
      if (SimplifyDemandedVectorElts(SubOp, SubElts, SubUndef, SubZero, TLO,
                                     Depth + 1))
        return true;
      KnownUndef.insertBits(SubUndef, i * NumSubElts);
      KnownZero.insertBits(SubZero, i * NumSubElts);
    }
    break;
  }
  case ISD::INSERT_SUBVECTOR: {
    // Demand any elements from the subvector and the remainder from the src its
    // inserted into.
    SDValue Src = Op.getOperand(0);
    SDValue Sub = Op.getOperand(1);
    uint64_t Idx = Op.getConstantOperandVal(2);
    unsigned NumSubElts = Sub.getValueType().getVectorNumElements();
    APInt DemandedSubElts = DemandedElts.extractBits(NumSubElts, Idx);
    APInt DemandedSrcElts = DemandedElts;
    DemandedSrcElts.insertBits(APInt::getZero(NumSubElts), Idx);

    APInt SubUndef, SubZero;
    if (SimplifyDemandedVectorElts(Sub, DemandedSubElts, SubUndef, SubZero, TLO,
                                   Depth + 1))
      return true;

    // If none of the src operand elements are demanded, replace it with undef.
    if (!DemandedSrcElts && !Src.isUndef())
      return TLO.CombineTo(Op, TLO.DAG.getNode(ISD::INSERT_SUBVECTOR, DL, VT,
                                               TLO.DAG.getUNDEF(VT), Sub,
                                               Op.getOperand(2)));

    if (SimplifyDemandedVectorElts(Src, DemandedSrcElts, KnownUndef, KnownZero,
                                   TLO, Depth + 1))
      return true;
    KnownUndef.insertBits(SubUndef, Idx);
    KnownZero.insertBits(SubZero, Idx);

    // Attempt to avoid multi-use ops if we don't need anything from them.
    if (!DemandedSrcElts.isAllOnes() || !DemandedSubElts.isAllOnes()) {
      SDValue NewSrc = SimplifyMultipleUseDemandedVectorElts(
          Src, DemandedSrcElts, TLO.DAG, Depth + 1);
      SDValue NewSub = SimplifyMultipleUseDemandedVectorElts(
          Sub, DemandedSubElts, TLO.DAG, Depth + 1);
      if (NewSrc || NewSub) {
        NewSrc = NewSrc ? NewSrc : Src;
        NewSub = NewSub ? NewSub : Sub;
        SDValue NewOp = TLO.DAG.getNode(Op.getOpcode(), SDLoc(Op), VT, NewSrc,
                                        NewSub, Op.getOperand(2));
        return TLO.CombineTo(Op, NewOp);
      }
    }
    break;
  }
  case ISD::EXTRACT_SUBVECTOR: {
    // Offset the demanded elts by the subvector index.
    SDValue Src = Op.getOperand(0);
    if (Src.getValueType().isScalableVector())
      break;
    uint64_t Idx = Op.getConstantOperandVal(1);
    unsigned NumSrcElts = Src.getValueType().getVectorNumElements();
    APInt DemandedSrcElts = DemandedElts.zextOrSelf(NumSrcElts).shl(Idx);

    APInt SrcUndef, SrcZero;
    if (SimplifyDemandedVectorElts(Src, DemandedSrcElts, SrcUndef, SrcZero, TLO,
                                   Depth + 1))
      return true;
    KnownUndef = SrcUndef.extractBits(NumElts, Idx);
    KnownZero = SrcZero.extractBits(NumElts, Idx);

    // Attempt to avoid multi-use ops if we don't need anything from them.
    if (!DemandedElts.isAllOnes()) {
      SDValue NewSrc = SimplifyMultipleUseDemandedVectorElts(
          Src, DemandedSrcElts, TLO.DAG, Depth + 1);
      if (NewSrc) {
        SDValue NewOp = TLO.DAG.getNode(Op.getOpcode(), SDLoc(Op), VT, NewSrc,
                                        Op.getOperand(1));
        return TLO.CombineTo(Op, NewOp);
      }
    }
    break;
  }
  case ISD::INSERT_VECTOR_ELT: {
    SDValue Vec = Op.getOperand(0);
    SDValue Scl = Op.getOperand(1);
    auto *CIdx = dyn_cast<ConstantSDNode>(Op.getOperand(2));

    // For a legal, constant insertion index, if we don't need this insertion
    // then strip it, else remove it from the demanded elts.
    if (CIdx && CIdx->getAPIntValue().ult(NumElts)) {
      unsigned Idx = CIdx->getZExtValue();
      if (!DemandedElts[Idx])
        return TLO.CombineTo(Op, Vec);

      APInt DemandedVecElts(DemandedElts);
      DemandedVecElts.clearBit(Idx);
      if (SimplifyDemandedVectorElts(Vec, DemandedVecElts, KnownUndef,
                                     KnownZero, TLO, Depth + 1))
        return true;

      KnownUndef.setBitVal(Idx, Scl.isUndef());

      KnownZero.setBitVal(Idx, isNullConstant(Scl) || isNullFPConstant(Scl));
      break;
    }

    APInt VecUndef, VecZero;
    if (SimplifyDemandedVectorElts(Vec, DemandedElts, VecUndef, VecZero, TLO,
                                   Depth + 1))
      return true;
    // Without knowing the insertion index we can't set KnownUndef/KnownZero.
    break;
  }
  case ISD::VSELECT: {
    // Try to transform the select condition based on the current demanded
    // elements.
    // TODO: If a condition element is undef, we can choose from one arm of the
    //       select (and if one arm is undef, then we can propagate that to the
    //       result).
    // TODO - add support for constant vselect masks (see IR version of this).
    APInt UnusedUndef, UnusedZero;
    if (SimplifyDemandedVectorElts(Op.getOperand(0), DemandedElts, UnusedUndef,
                                   UnusedZero, TLO, Depth + 1))
      return true;

    // See if we can simplify either vselect operand.
    APInt DemandedLHS(DemandedElts);
    APInt DemandedRHS(DemandedElts);
    APInt UndefLHS, ZeroLHS;
    APInt UndefRHS, ZeroRHS;
    if (SimplifyDemandedVectorElts(Op.getOperand(1), DemandedLHS, UndefLHS,
                                   ZeroLHS, TLO, Depth + 1))
      return true;
    if (SimplifyDemandedVectorElts(Op.getOperand(2), DemandedRHS, UndefRHS,
                                   ZeroRHS, TLO, Depth + 1))
      return true;

    KnownUndef = UndefLHS & UndefRHS;
    KnownZero = ZeroLHS & ZeroRHS;
    break;
  }
  case ISD::VECTOR_SHUFFLE: {
    ArrayRef<int> ShuffleMask = cast<ShuffleVectorSDNode>(Op)->getMask();

    // Collect demanded elements from shuffle operands..
    APInt DemandedLHS(NumElts, 0);
    APInt DemandedRHS(NumElts, 0);
    for (unsigned i = 0; i != NumElts; ++i) {
      int M = ShuffleMask[i];
      if (M < 0 || !DemandedElts[i])
        continue;
      assert(0 <= M && M < (int)(2 * NumElts) && "Shuffle index out of range");
      if (M < (int)NumElts)
        DemandedLHS.setBit(M);
      else
        DemandedRHS.setBit(M - NumElts);
    }

    // See if we can simplify either shuffle operand.
    APInt UndefLHS, ZeroLHS;
    APInt UndefRHS, ZeroRHS;
    if (SimplifyDemandedVectorElts(Op.getOperand(0), DemandedLHS, UndefLHS,
                                   ZeroLHS, TLO, Depth + 1))
      return true;
    if (SimplifyDemandedVectorElts(Op.getOperand(1), DemandedRHS, UndefRHS,
                                   ZeroRHS, TLO, Depth + 1))
      return true;

    // Simplify mask using undef elements from LHS/RHS.
    bool Updated = false;
    bool IdentityLHS = true, IdentityRHS = true;
    SmallVector<int, 32> NewMask(ShuffleMask.begin(), ShuffleMask.end());
    for (unsigned i = 0; i != NumElts; ++i) {
      int &M = NewMask[i];
      if (M < 0)
        continue;
      if (!DemandedElts[i] || (M < (int)NumElts && UndefLHS[M]) ||
          (M >= (int)NumElts && UndefRHS[M - NumElts])) {
        Updated = true;
        M = -1;
      }
      IdentityLHS &= (M < 0) || (M == (int)i);
      IdentityRHS &= (M < 0) || ((M - NumElts) == i);
    }

    // Update legal shuffle masks based on demanded elements if it won't reduce
    // to Identity which can cause premature removal of the shuffle mask.
    if (Updated && !IdentityLHS && !IdentityRHS && !TLO.LegalOps) {
      SDValue LegalShuffle =
          buildLegalVectorShuffle(VT, DL, Op.getOperand(0), Op.getOperand(1),
                                  NewMask, TLO.DAG);
      if (LegalShuffle)
        return TLO.CombineTo(Op, LegalShuffle);
    }

    // Propagate undef/zero elements from LHS/RHS.
    for (unsigned i = 0; i != NumElts; ++i) {
      int M = ShuffleMask[i];
      if (M < 0) {
        KnownUndef.setBit(i);
      } else if (M < (int)NumElts) {
        if (UndefLHS[M])
          KnownUndef.setBit(i);
        if (ZeroLHS[M])
          KnownZero.setBit(i);
      } else {
        if (UndefRHS[M - NumElts])
          KnownUndef.setBit(i);
        if (ZeroRHS[M - NumElts])
          KnownZero.setBit(i);
      }
    }
    break;
  }
  case ISD::ANY_EXTEND_VECTOR_INREG:
  case ISD::SIGN_EXTEND_VECTOR_INREG:
  case ISD::ZERO_EXTEND_VECTOR_INREG: {
    APInt SrcUndef, SrcZero;
    SDValue Src = Op.getOperand(0);
    unsigned NumSrcElts = Src.getValueType().getVectorNumElements();
    APInt DemandedSrcElts = DemandedElts.zextOrSelf(NumSrcElts);
    if (SimplifyDemandedVectorElts(Src, DemandedSrcElts, SrcUndef, SrcZero, TLO,
                                   Depth + 1))
      return true;
    KnownZero = SrcZero.zextOrTrunc(NumElts);
    KnownUndef = SrcUndef.zextOrTrunc(NumElts);

    if (IsLE && Op.getOpcode() == ISD::ANY_EXTEND_VECTOR_INREG &&
        Op.getValueSizeInBits() == Src.getValueSizeInBits() &&
        DemandedSrcElts == 1) {
      // aext - if we just need the bottom element then we can bitcast.
      return TLO.CombineTo(Op, TLO.DAG.getBitcast(VT, Src));
    }

    if (Op.getOpcode() == ISD::ZERO_EXTEND_VECTOR_INREG) {
      // zext(undef) upper bits are guaranteed to be zero.
      if (DemandedElts.isSubsetOf(KnownUndef))
        return TLO.CombineTo(Op, TLO.DAG.getConstant(0, SDLoc(Op), VT));
      KnownUndef.clearAllBits();

      // zext - if we just need the bottom element then we can mask:
      // zext(and(x,c)) -> and(x,c') iff the zext is the only user of the and.
      if (IsLE && DemandedSrcElts == 1 && Src.getOpcode() == ISD::AND &&
          Op->isOnlyUserOf(Src.getNode()) &&
          Op.getValueSizeInBits() == Src.getValueSizeInBits()) {
        SDLoc DL(Op);
        EVT SrcVT = Src.getValueType();
        EVT SrcSVT = SrcVT.getScalarType();
        SmallVector<SDValue> MaskElts;
        MaskElts.push_back(TLO.DAG.getAllOnesConstant(DL, SrcSVT));
        MaskElts.append(NumSrcElts - 1, TLO.DAG.getConstant(0, DL, SrcSVT));
        SDValue Mask = TLO.DAG.getBuildVector(SrcVT, DL, MaskElts);
        if (SDValue Fold = TLO.DAG.FoldConstantArithmetic(
                ISD::AND, DL, SrcVT, {Src.getOperand(1), Mask})) {
          Fold = TLO.DAG.getNode(ISD::AND, DL, SrcVT, Src.getOperand(0), Fold);
          return TLO.CombineTo(Op, TLO.DAG.getBitcast(VT, Fold));
        }
      }
    }
    break;
  }

  // TODO: There are more binop opcodes that could be handled here - MIN,
  // MAX, saturated math, etc.
  case ISD::ADD: {
    SDValue Op0 = Op.getOperand(0);
    SDValue Op1 = Op.getOperand(1);
    if (Op0 == Op1 && Op->isOnlyUserOf(Op0.getNode())) {
      APInt UndefLHS, ZeroLHS;
      if (SimplifyDemandedVectorElts(Op0, DemandedElts, UndefLHS, ZeroLHS, TLO,
                                     Depth + 1, /*AssumeSingleUse*/ true))
        return true;
    }
    LLVM_FALLTHROUGH;
  }
  case ISD::OR:
  case ISD::XOR:
  case ISD::SUB:
  case ISD::FADD:
  case ISD::FSUB:
  case ISD::FMUL:
  case ISD::FDIV:
  case ISD::FREM: {
    SDValue Op0 = Op.getOperand(0);
    SDValue Op1 = Op.getOperand(1);

    APInt UndefRHS, ZeroRHS;
    if (SimplifyDemandedVectorElts(Op1, DemandedElts, UndefRHS, ZeroRHS, TLO,
                                   Depth + 1))
      return true;
    APInt UndefLHS, ZeroLHS;
    if (SimplifyDemandedVectorElts(Op0, DemandedElts, UndefLHS, ZeroLHS, TLO,
                                   Depth + 1))
      return true;

    KnownZero = ZeroLHS & ZeroRHS;
    KnownUndef = getKnownUndefForVectorBinop(Op, TLO.DAG, UndefLHS, UndefRHS);

    // Attempt to avoid multi-use ops if we don't need anything from them.
    // TODO - use KnownUndef to relax the demandedelts?
    if (!DemandedElts.isAllOnes())
      if (SimplifyDemandedVectorEltsBinOp(Op0, Op1))
        return true;
    break;
  }
  case ISD::SHL:
  case ISD::SRL:
  case ISD::SRA:
  case ISD::ROTL:
  case ISD::ROTR: {
    SDValue Op0 = Op.getOperand(0);
    SDValue Op1 = Op.getOperand(1);

    APInt UndefRHS, ZeroRHS;
    if (SimplifyDemandedVectorElts(Op1, DemandedElts, UndefRHS, ZeroRHS, TLO,
                                   Depth + 1))
      return true;
    APInt UndefLHS, ZeroLHS;
    if (SimplifyDemandedVectorElts(Op0, DemandedElts, UndefLHS, ZeroLHS, TLO,
                                   Depth + 1))
      return true;

    KnownZero = ZeroLHS;
    KnownUndef = UndefLHS & UndefRHS; // TODO: use getKnownUndefForVectorBinop?

    // Attempt to avoid multi-use ops if we don't need anything from them.
    // TODO - use KnownUndef to relax the demandedelts?
    if (!DemandedElts.isAllOnes())
      if (SimplifyDemandedVectorEltsBinOp(Op0, Op1))
        return true;
    break;
  }
  case ISD::MUL:
  case ISD::AND: {
    SDValue Op0 = Op.getOperand(0);
    SDValue Op1 = Op.getOperand(1);

    APInt SrcUndef, SrcZero;
    if (SimplifyDemandedVectorElts(Op1, DemandedElts, SrcUndef, SrcZero, TLO,
                                   Depth + 1))
      return true;
    if (SimplifyDemandedVectorElts(Op0, DemandedElts, KnownUndef, KnownZero,
                                   TLO, Depth + 1))
      return true;

    // If either side has a zero element, then the result element is zero, even
    // if the other is an UNDEF.
    // TODO: Extend getKnownUndefForVectorBinop to also deal with known zeros
    // and then handle 'and' nodes with the rest of the binop opcodes.
    KnownZero |= SrcZero;
    KnownUndef &= SrcUndef;
    KnownUndef &= ~KnownZero;

    // Attempt to avoid multi-use ops if we don't need anything from them.
    // TODO - use KnownUndef to relax the demandedelts?
    if (!DemandedElts.isAllOnes())
      if (SimplifyDemandedVectorEltsBinOp(Op0, Op1))
        return true;
    break;
  }
  case ISD::TRUNCATE:
  case ISD::SIGN_EXTEND:
  case ISD::ZERO_EXTEND:
    if (SimplifyDemandedVectorElts(Op.getOperand(0), DemandedElts, KnownUndef,
                                   KnownZero, TLO, Depth + 1))
      return true;

    if (Op.getOpcode() == ISD::ZERO_EXTEND) {
      // zext(undef) upper bits are guaranteed to be zero.
      if (DemandedElts.isSubsetOf(KnownUndef))
        return TLO.CombineTo(Op, TLO.DAG.getConstant(0, SDLoc(Op), VT));
      KnownUndef.clearAllBits();
    }
    break;
  default: {
    if (Op.getOpcode() >= ISD::BUILTIN_OP_END) {
      if (SimplifyDemandedVectorEltsForTargetNode(Op, DemandedElts, KnownUndef,
                                                  KnownZero, TLO, Depth))
        return true;
    } else {
      KnownBits Known;
      APInt DemandedBits = APInt::getAllOnes(EltSizeInBits);
      if (SimplifyDemandedBits(Op, DemandedBits, OriginalDemandedElts, Known,
                               TLO, Depth, AssumeSingleUse))
        return true;
    }
    break;
  }
  }
  assert((KnownUndef & KnownZero) == 0 && "Elements flagged as undef AND zero");

  // Constant fold all undef cases.
  // TODO: Handle zero cases as well.
  if (DemandedElts.isSubsetOf(KnownUndef))
    return TLO.CombineTo(Op, TLO.DAG.getUNDEF(VT));

  return false;
}

/// Determine which of the bits specified in Mask are known to be either zero or
/// one and return them in the Known.
void TargetLowering::computeKnownBitsForTargetNode(const SDValue Op,
                                                   KnownBits &Known,
                                                   const APInt &DemandedElts,
                                                   const SelectionDAG &DAG,
                                                   unsigned Depth) const {
  assert((Op.getOpcode() >= ISD::BUILTIN_OP_END ||
          Op.getOpcode() == ISD::INTRINSIC_WO_CHAIN ||
          Op.getOpcode() == ISD::INTRINSIC_W_CHAIN ||
          Op.getOpcode() == ISD::INTRINSIC_VOID) &&
         "Should use MaskedValueIsZero if you don't know whether Op"
         " is a target node!");
  Known.resetAll();
}

void TargetLowering::computeKnownBitsForTargetInstr(
    GISelKnownBits &Analysis, Register R, KnownBits &Known,
    const APInt &DemandedElts, const MachineRegisterInfo &MRI,
    unsigned Depth) const {
  Known.resetAll();
}

void TargetLowering::computeKnownBitsForFrameIndex(
  const int FrameIdx, KnownBits &Known, const MachineFunction &MF) const {
  // The low bits are known zero if the pointer is aligned.
  Known.Zero.setLowBits(Log2(MF.getFrameInfo().getObjectAlign(FrameIdx)));
}

Align TargetLowering::computeKnownAlignForTargetInstr(
  GISelKnownBits &Analysis, Register R, const MachineRegisterInfo &MRI,
  unsigned Depth) const {
  return Align(1);
}

/// This method can be implemented by targets that want to expose additional
/// information about sign bits to the DAG Combiner.
unsigned TargetLowering::ComputeNumSignBitsForTargetNode(SDValue Op,
                                                         const APInt &,
                                                         const SelectionDAG &,
                                                         unsigned Depth) const {
  assert((Op.getOpcode() >= ISD::BUILTIN_OP_END ||
          Op.getOpcode() == ISD::INTRINSIC_WO_CHAIN ||
          Op.getOpcode() == ISD::INTRINSIC_W_CHAIN ||
          Op.getOpcode() == ISD::INTRINSIC_VOID) &&
         "Should use ComputeNumSignBits if you don't know whether Op"
         " is a target node!");
  return 1;
}

unsigned TargetLowering::computeNumSignBitsForTargetInstr(
  GISelKnownBits &Analysis, Register R, const APInt &DemandedElts,
  const MachineRegisterInfo &MRI, unsigned Depth) const {
  return 1;
}

bool TargetLowering::SimplifyDemandedVectorEltsForTargetNode(
    SDValue Op, const APInt &DemandedElts, APInt &KnownUndef, APInt &KnownZero,
    TargetLoweringOpt &TLO, unsigned Depth) const {
  assert((Op.getOpcode() >= ISD::BUILTIN_OP_END ||
          Op.getOpcode() == ISD::INTRINSIC_WO_CHAIN ||
          Op.getOpcode() == ISD::INTRINSIC_W_CHAIN ||
          Op.getOpcode() == ISD::INTRINSIC_VOID) &&
         "Should use SimplifyDemandedVectorElts if you don't know whether Op"
         " is a target node!");
  return false;
}

bool TargetLowering::SimplifyDemandedBitsForTargetNode(
    SDValue Op, const APInt &DemandedBits, const APInt &DemandedElts,
    KnownBits &Known, TargetLoweringOpt &TLO, unsigned Depth) const {
  assert((Op.getOpcode() >= ISD::BUILTIN_OP_END ||
          Op.getOpcode() == ISD::INTRINSIC_WO_CHAIN ||
          Op.getOpcode() == ISD::INTRINSIC_W_CHAIN ||
          Op.getOpcode() == ISD::INTRINSIC_VOID) &&
         "Should use SimplifyDemandedBits if you don't know whether Op"
         " is a target node!");
  computeKnownBitsForTargetNode(Op, Known, DemandedElts, TLO.DAG, Depth);
  return false;
}

SDValue TargetLowering::SimplifyMultipleUseDemandedBitsForTargetNode(
    SDValue Op, const APInt &DemandedBits, const APInt &DemandedElts,
    SelectionDAG &DAG, unsigned Depth) const {
  assert(
      (Op.getOpcode() >= ISD::BUILTIN_OP_END ||
       Op.getOpcode() == ISD::INTRINSIC_WO_CHAIN ||
       Op.getOpcode() == ISD::INTRINSIC_W_CHAIN ||
       Op.getOpcode() == ISD::INTRINSIC_VOID) &&
      "Should use SimplifyMultipleUseDemandedBits if you don't know whether Op"
      " is a target node!");
  return SDValue();
}

SDValue
TargetLowering::buildLegalVectorShuffle(EVT VT, const SDLoc &DL, SDValue N0,
                                        SDValue N1, MutableArrayRef<int> Mask,
                                        SelectionDAG &DAG) const {
  bool LegalMask = isShuffleMaskLegal(Mask, VT);
  if (!LegalMask) {
    std::swap(N0, N1);
    ShuffleVectorSDNode::commuteMask(Mask);
    LegalMask = isShuffleMaskLegal(Mask, VT);
  }

  if (!LegalMask)
    return SDValue();

  return DAG.getVectorShuffle(VT, DL, N0, N1, Mask);
}

const Constant *TargetLowering::getTargetConstantFromLoad(LoadSDNode*) const {
  return nullptr;
}

bool TargetLowering::isGuaranteedNotToBeUndefOrPoisonForTargetNode(
    SDValue Op, const APInt &DemandedElts, const SelectionDAG &DAG,
    bool PoisonOnly, unsigned Depth) const {
  assert(
      (Op.getOpcode() >= ISD::BUILTIN_OP_END ||
       Op.getOpcode() == ISD::INTRINSIC_WO_CHAIN ||
       Op.getOpcode() == ISD::INTRINSIC_W_CHAIN ||
       Op.getOpcode() == ISD::INTRINSIC_VOID) &&
      "Should use isGuaranteedNotToBeUndefOrPoison if you don't know whether Op"
      " is a target node!");
  return false;
}

bool TargetLowering::isKnownNeverNaNForTargetNode(SDValue Op,
                                                  const SelectionDAG &DAG,
                                                  bool SNaN,
                                                  unsigned Depth) const {
  assert((Op.getOpcode() >= ISD::BUILTIN_OP_END ||
          Op.getOpcode() == ISD::INTRINSIC_WO_CHAIN ||
          Op.getOpcode() == ISD::INTRINSIC_W_CHAIN ||
          Op.getOpcode() == ISD::INTRINSIC_VOID) &&
         "Should use isKnownNeverNaN if you don't know whether Op"
         " is a target node!");
  return false;
}

bool TargetLowering::isSplatValueForTargetNode(SDValue Op,
                                               const APInt &DemandedElts,
                                               APInt &UndefElts,
                                               unsigned Depth) const {
  assert((Op.getOpcode() >= ISD::BUILTIN_OP_END ||
          Op.getOpcode() == ISD::INTRINSIC_WO_CHAIN ||
          Op.getOpcode() == ISD::INTRINSIC_W_CHAIN ||
          Op.getOpcode() == ISD::INTRINSIC_VOID) &&
         "Should use isSplatValue if you don't know whether Op"
         " is a target node!");
  return false;
}

// FIXME: Ideally, this would use ISD::isConstantSplatVector(), but that must
// work with truncating build vectors and vectors with elements of less than
// 8 bits.
bool TargetLowering::isConstTrueVal(const SDNode *N) const {
  if (!N)
    return false;

  APInt CVal;
  if (auto *CN = dyn_cast<ConstantSDNode>(N)) {
    CVal = CN->getAPIntValue();
  } else if (auto *BV = dyn_cast<BuildVectorSDNode>(N)) {
    auto *CN = BV->getConstantSplatNode();
    if (!CN)
      return false;

    // If this is a truncating build vector, truncate the splat value.
    // Otherwise, we may fail to match the expected values below.
    unsigned BVEltWidth = BV->getValueType(0).getScalarSizeInBits();
    CVal = CN->getAPIntValue();
    if (BVEltWidth < CVal.getBitWidth())
      CVal = CVal.trunc(BVEltWidth);
  } else {
    return false;
  }

  switch (getBooleanContents(N->getValueType(0))) {
  case UndefinedBooleanContent:
    return CVal[0];
  case ZeroOrOneBooleanContent:
    return CVal.isOne();
  case ZeroOrNegativeOneBooleanContent:
    return CVal.isAllOnes();
  }

  llvm_unreachable("Invalid boolean contents");
}

bool TargetLowering::isConstFalseVal(const SDNode *N) const {
  if (!N)
    return false;

  const ConstantSDNode *CN = dyn_cast<ConstantSDNode>(N);
  if (!CN) {
    const BuildVectorSDNode *BV = dyn_cast<BuildVectorSDNode>(N);
    if (!BV)
      return false;

    // Only interested in constant splats, we don't care about undef
    // elements in identifying boolean constants and getConstantSplatNode
    // returns NULL if all ops are undef;
    CN = BV->getConstantSplatNode();
    if (!CN)
      return false;
  }

  if (getBooleanContents(N->getValueType(0)) == UndefinedBooleanContent)
    return !CN->getAPIntValue()[0];

  return CN->isZero();
}

bool TargetLowering::isExtendedTrueVal(const ConstantSDNode *N, EVT VT,
                                       bool SExt) const {
  if (VT == MVT::i1)
    return N->isOne();

  TargetLowering::BooleanContent Cnt = getBooleanContents(VT);
  switch (Cnt) {
  case TargetLowering::ZeroOrOneBooleanContent:
    // An extended value of 1 is always true, unless its original type is i1,
    // in which case it will be sign extended to -1.
    return (N->isOne() && !SExt) || (SExt && (N->getValueType(0) != MVT::i1));
  case TargetLowering::UndefinedBooleanContent:
  case TargetLowering::ZeroOrNegativeOneBooleanContent:
    return N->isAllOnes() && SExt;
  }
  llvm_unreachable("Unexpected enumeration.");
}

/// This helper function of SimplifySetCC tries to optimize the comparison when
/// either operand of the SetCC node is a bitwise-and instruction.
SDValue TargetLowering::foldSetCCWithAnd(EVT VT, SDValue N0, SDValue N1,
                                         ISD::CondCode Cond, const SDLoc &DL,
                                         DAGCombinerInfo &DCI) const {
  // Match these patterns in any of their permutations:
  // (X & Y) == Y
  // (X & Y) != Y
  if (N1.getOpcode() == ISD::AND && N0.getOpcode() != ISD::AND)
    std::swap(N0, N1);

  EVT OpVT = N0.getValueType();
  if (N0.getOpcode() != ISD::AND || !OpVT.isInteger() ||
      (Cond != ISD::SETEQ && Cond != ISD::SETNE))
    return SDValue();

  SDValue X, Y;
  if (N0.getOperand(0) == N1) {
    X = N0.getOperand(1);
    Y = N0.getOperand(0);
  } else if (N0.getOperand(1) == N1) {
    X = N0.getOperand(0);
    Y = N0.getOperand(1);
  } else {
    return SDValue();
  }

  SelectionDAG &DAG = DCI.DAG;
  SDValue Zero = DAG.getConstant(0, DL, OpVT);
  if (DAG.isKnownToBeAPowerOfTwo(Y)) {
    // Simplify X & Y == Y to X & Y != 0 if Y has exactly one bit set.
    // Note that where Y is variable and is known to have at most one bit set
    // (for example, if it is Z & 1) we cannot do this; the expressions are not
    // equivalent when Y == 0.
    assert(OpVT.isInteger());
    Cond = ISD::getSetCCInverse(Cond, OpVT);
    if (DCI.isBeforeLegalizeOps() ||
        isCondCodeLegal(Cond, N0.getSimpleValueType()))
      return DAG.getSetCC(DL, VT, N0, Zero, Cond);
  } else if (N0.hasOneUse() && hasAndNotCompare(Y)) {
    // If the target supports an 'and-not' or 'and-complement' logic operation,
    // try to use that to make a comparison operation more efficient.
    // But don't do this transform if the mask is a single bit because there are
    // more efficient ways to deal with that case (for example, 'bt' on x86 or
    // 'rlwinm' on PPC).

    // Bail out if the compare operand that we want to turn into a zero is
    // already a zero (otherwise, infinite loop).
    auto *YConst = dyn_cast<ConstantSDNode>(Y);
    if (YConst && YConst->isZero())
      return SDValue();

    // Transform this into: ~X & Y == 0.
    SDValue NotX = DAG.getNOT(SDLoc(X), X, OpVT);
    SDValue NewAnd = DAG.getNode(ISD::AND, SDLoc(N0), OpVT, NotX, Y);
    return DAG.getSetCC(DL, VT, NewAnd, Zero, Cond);
  }

  return SDValue();
}

/// There are multiple IR patterns that could be checking whether certain
/// truncation of a signed number would be lossy or not. The pattern which is
/// best at IR level, may not lower optimally. Thus, we want to unfold it.
/// We are looking for the following pattern: (KeptBits is a constant)
///   (add %x, (1 << (KeptBits-1))) srccond (1 << KeptBits)
/// KeptBits won't be bitwidth(x), that will be constant-folded to true/false.
/// KeptBits also can't be 1, that would have been folded to  %x dstcond 0
/// We will unfold it into the natural trunc+sext pattern:
///   ((%x << C) a>> C) dstcond %x
/// Where  C = bitwidth(x) - KeptBits  and  C u< bitwidth(x)
SDValue TargetLowering::optimizeSetCCOfSignedTruncationCheck(
    EVT SCCVT, SDValue N0, SDValue N1, ISD::CondCode Cond, DAGCombinerInfo &DCI,
    const SDLoc &DL) const {
  // We must be comparing with a constant.
  ConstantSDNode *C1;
  if (!(C1 = dyn_cast<ConstantSDNode>(N1)))
    return SDValue();

  // N0 should be:  add %x, (1 << (KeptBits-1))
  if (N0->getOpcode() != ISD::ADD)
    return SDValue();

  // And we must be 'add'ing a constant.
  ConstantSDNode *C01;
  if (!(C01 = dyn_cast<ConstantSDNode>(N0->getOperand(1))))
    return SDValue();

  SDValue X = N0->getOperand(0);
  EVT XVT = X.getValueType();

  // Validate constants ...

  APInt I1 = C1->getAPIntValue();

  ISD::CondCode NewCond;
  if (Cond == ISD::CondCode::SETULT) {
    NewCond = ISD::CondCode::SETEQ;
  } else if (Cond == ISD::CondCode::SETULE) {
    NewCond = ISD::CondCode::SETEQ;
    // But need to 'canonicalize' the constant.
    I1 += 1;
  } else if (Cond == ISD::CondCode::SETUGT) {
    NewCond = ISD::CondCode::SETNE;
    // But need to 'canonicalize' the constant.
    I1 += 1;
  } else if (Cond == ISD::CondCode::SETUGE) {
    NewCond = ISD::CondCode::SETNE;
  } else
    return SDValue();

  APInt I01 = C01->getAPIntValue();

  auto checkConstants = [&I1, &I01]() -> bool {
    // Both of them must be power-of-two, and the constant from setcc is bigger.
    return I1.ugt(I01) && I1.isPowerOf2() && I01.isPowerOf2();
  };

  if (checkConstants()) {
    // Great, e.g. got  icmp ult i16 (add i16 %x, 128), 256
  } else {
    // What if we invert constants? (and the target predicate)
    I1.negate();
    I01.negate();
    assert(XVT.isInteger());
    NewCond = getSetCCInverse(NewCond, XVT);
    if (!checkConstants())
      return SDValue();
    // Great, e.g. got  icmp uge i16 (add i16 %x, -128), -256
  }

  // They are power-of-two, so which bit is set?
  const unsigned KeptBits = I1.logBase2();
  const unsigned KeptBitsMinusOne = I01.logBase2();

  // Magic!
  if (KeptBits != (KeptBitsMinusOne + 1))
    return SDValue();
  assert(KeptBits > 0 && KeptBits < XVT.getSizeInBits() && "unreachable");

  // We don't want to do this in every single case.
  SelectionDAG &DAG = DCI.DAG;
  if (!DAG.getTargetLoweringInfo().shouldTransformSignedTruncationCheck(
          XVT, KeptBits))
    return SDValue();

  const unsigned MaskedBits = XVT.getSizeInBits() - KeptBits;
  assert(MaskedBits > 0 && MaskedBits < XVT.getSizeInBits() && "unreachable");

  // Unfold into:  ((%x << C) a>> C) cond %x
  // Where 'cond' will be either 'eq' or 'ne'.
  SDValue ShiftAmt = DAG.getConstant(MaskedBits, DL, XVT);
  SDValue T0 = DAG.getNode(ISD::SHL, DL, XVT, X, ShiftAmt);
  SDValue T1 = DAG.getNode(ISD::SRA, DL, XVT, T0, ShiftAmt);
  SDValue T2 = DAG.getSetCC(DL, SCCVT, T1, X, NewCond);

  return T2;
}

// (X & (C l>>/<< Y)) ==/!= 0  -->  ((X <</l>> Y) & C) ==/!= 0
SDValue TargetLowering::optimizeSetCCByHoistingAndByConstFromLogicalShift(
    EVT SCCVT, SDValue N0, SDValue N1C, ISD::CondCode Cond,
    DAGCombinerInfo &DCI, const SDLoc &DL) const {
  assert(isConstOrConstSplat(N1C) &&
         isConstOrConstSplat(N1C)->getAPIntValue().isZero() &&
         "Should be a comparison with 0.");
  assert((Cond == ISD::SETEQ || Cond == ISD::SETNE) &&
         "Valid only for [in]equality comparisons.");

  unsigned NewShiftOpcode;
  SDValue X, C, Y;

  SelectionDAG &DAG = DCI.DAG;
  const TargetLowering &TLI = DAG.getTargetLoweringInfo();

  // Look for '(C l>>/<< Y)'.
  auto Match = [&NewShiftOpcode, &X, &C, &Y, &TLI, &DAG](SDValue V) {
    // The shift should be one-use.
    if (!V.hasOneUse())
      return false;
    unsigned OldShiftOpcode = V.getOpcode();
    switch (OldShiftOpcode) {
    case ISD::SHL:
      NewShiftOpcode = ISD::SRL;
      break;
    case ISD::SRL:
      NewShiftOpcode = ISD::SHL;
      break;
    default:
      return false; // must be a logical shift.
    }
    // We should be shifting a constant.
    // FIXME: best to use isConstantOrConstantVector().
    C = V.getOperand(0);
    ConstantSDNode *CC =
        isConstOrConstSplat(C, /*AllowUndefs=*/true, /*AllowTruncation=*/true);
    if (!CC)
      return false;
    Y = V.getOperand(1);

    ConstantSDNode *XC =
        isConstOrConstSplat(X, /*AllowUndefs=*/true, /*AllowTruncation=*/true);
    return TLI.shouldProduceAndByConstByHoistingConstFromShiftsLHSOfAnd(
        X, XC, CC, Y, OldShiftOpcode, NewShiftOpcode, DAG);
  };

  // LHS of comparison should be an one-use 'and'.
  if (N0.getOpcode() != ISD::AND || !N0.hasOneUse())
    return SDValue();

  X = N0.getOperand(0);
  SDValue Mask = N0.getOperand(1);

  // 'and' is commutative!
  if (!Match(Mask)) {
    std::swap(X, Mask);
    if (!Match(Mask))
      return SDValue();
  }

  EVT VT = X.getValueType();

  // Produce:
  // ((X 'OppositeShiftOpcode' Y) & C) Cond 0
  SDValue T0 = DAG.getNode(NewShiftOpcode, DL, VT, X, Y);
  SDValue T1 = DAG.getNode(ISD::AND, DL, VT, T0, C);
  SDValue T2 = DAG.getSetCC(DL, SCCVT, T1, N1C, Cond);
  return T2;
}

/// Try to fold an equality comparison with a {add/sub/xor} binary operation as
/// the 1st operand (N0). Callers are expected to swap the N0/N1 parameters to
/// handle the commuted versions of these patterns.
SDValue TargetLowering::foldSetCCWithBinOp(EVT VT, SDValue N0, SDValue N1,
                                           ISD::CondCode Cond, const SDLoc &DL,
                                           DAGCombinerInfo &DCI) const {
  unsigned BOpcode = N0.getOpcode();
  assert((BOpcode == ISD::ADD || BOpcode == ISD::SUB || BOpcode == ISD::XOR) &&
         "Unexpected binop");
  assert((Cond == ISD::SETEQ || Cond == ISD::SETNE) && "Unexpected condcode");

  // (X + Y) == X --> Y == 0
  // (X - Y) == X --> Y == 0
  // (X ^ Y) == X --> Y == 0
  SelectionDAG &DAG = DCI.DAG;
  EVT OpVT = N0.getValueType();
  SDValue X = N0.getOperand(0);
  SDValue Y = N0.getOperand(1);
  if (X == N1)
    return DAG.getSetCC(DL, VT, Y, DAG.getConstant(0, DL, OpVT), Cond);

  if (Y != N1)
    return SDValue();

  // (X + Y) == Y --> X == 0
  // (X ^ Y) == Y --> X == 0
  if (BOpcode == ISD::ADD || BOpcode == ISD::XOR)
    return DAG.getSetCC(DL, VT, X, DAG.getConstant(0, DL, OpVT), Cond);

  // The shift would not be valid if the operands are boolean (i1).
  if (!N0.hasOneUse() || OpVT.getScalarSizeInBits() == 1)
    return SDValue();

  // (X - Y) == Y --> X == Y << 1
  EVT ShiftVT = getShiftAmountTy(OpVT, DAG.getDataLayout(),
                                 !DCI.isBeforeLegalize());
  SDValue One = DAG.getConstant(1, DL, ShiftVT);
  SDValue YShl1 = DAG.getNode(ISD::SHL, DL, N1.getValueType(), Y, One);
  if (!DCI.isCalledByLegalizer())
    DCI.AddToWorklist(YShl1.getNode());
  return DAG.getSetCC(DL, VT, X, YShl1, Cond);
}

static SDValue simplifySetCCWithCTPOP(const TargetLowering &TLI, EVT VT,
                                      SDValue N0, const APInt &C1,
                                      ISD::CondCode Cond, const SDLoc &dl,
                                      SelectionDAG &DAG) {
  // Look through truncs that don't change the value of a ctpop.
  // FIXME: Add vector support? Need to be careful with setcc result type below.
  SDValue CTPOP = N0;
  if (N0.getOpcode() == ISD::TRUNCATE && N0.hasOneUse() && !VT.isVector() &&
      N0.getScalarValueSizeInBits() > Log2_32(N0.getOperand(0).getScalarValueSizeInBits()))
    CTPOP = N0.getOperand(0);

  if (CTPOP.getOpcode() != ISD::CTPOP || !CTPOP.hasOneUse())
    return SDValue();

  EVT CTVT = CTPOP.getValueType();
  SDValue CTOp = CTPOP.getOperand(0);

  // If this is a vector CTPOP, keep the CTPOP if it is legal.
  // TODO: Should we check if CTPOP is legal(or custom) for scalars?
  if (VT.isVector() && TLI.isOperationLegal(ISD::CTPOP, CTVT))
    return SDValue();

  // (ctpop x) u< 2 -> (x & x-1) == 0
  // (ctpop x) u> 1 -> (x & x-1) != 0
  if (Cond == ISD::SETULT || Cond == ISD::SETUGT) {
    unsigned CostLimit = TLI.getCustomCtpopCost(CTVT, Cond);
    if (C1.ugt(CostLimit + (Cond == ISD::SETULT)))
      return SDValue();
    if (C1 == 0 && (Cond == ISD::SETULT))
      return SDValue(); // This is handled elsewhere.

    unsigned Passes = C1.getLimitedValue() - (Cond == ISD::SETULT);

    SDValue NegOne = DAG.getAllOnesConstant(dl, CTVT);
    SDValue Result = CTOp;
    for (unsigned i = 0; i < Passes; i++) {
      SDValue Add = DAG.getNode(ISD::ADD, dl, CTVT, Result, NegOne);
      Result = DAG.getNode(ISD::AND, dl, CTVT, Result, Add);
    }
    ISD::CondCode CC = Cond == ISD::SETULT ? ISD::SETEQ : ISD::SETNE;
    return DAG.getSetCC(dl, VT, Result, DAG.getConstant(0, dl, CTVT), CC);
  }

  // If ctpop is not supported, expand a power-of-2 comparison based on it.
  if ((Cond == ISD::SETEQ || Cond == ISD::SETNE) && C1 == 1) {
    // For scalars, keep CTPOP if it is legal or custom.
    if (!VT.isVector() && TLI.isOperationLegalOrCustom(ISD::CTPOP, CTVT))
      return SDValue();
    // This is based on X86's custom lowering for CTPOP which produces more
    // instructions than the expansion here.

    // (ctpop x) == 1 --> (x != 0) && ((x & x-1) == 0)
    // (ctpop x) != 1 --> (x == 0) || ((x & x-1) != 0)
    SDValue Zero = DAG.getConstant(0, dl, CTVT);
    SDValue NegOne = DAG.getAllOnesConstant(dl, CTVT);
    assert(CTVT.isInteger());
    ISD::CondCode InvCond = ISD::getSetCCInverse(Cond, CTVT);
    SDValue Add = DAG.getNode(ISD::ADD, dl, CTVT, CTOp, NegOne);
    SDValue And = DAG.getNode(ISD::AND, dl, CTVT, CTOp, Add);
    SDValue LHS = DAG.getSetCC(dl, VT, CTOp, Zero, InvCond);
    SDValue RHS = DAG.getSetCC(dl, VT, And, Zero, Cond);
    unsigned LogicOpcode = Cond == ISD::SETEQ ? ISD::AND : ISD::OR;
    return DAG.getNode(LogicOpcode, dl, VT, LHS, RHS);
  }

  return SDValue();
}

/// Try to simplify a setcc built with the specified operands and cc. If it is
/// unable to simplify it, return a null SDValue.
SDValue TargetLowering::SimplifySetCC(EVT VT, SDValue N0, SDValue N1,
                                      ISD::CondCode Cond, bool foldBooleans,
                                      DAGCombinerInfo &DCI,
                                      const SDLoc &dl) const {
  SelectionDAG &DAG = DCI.DAG;
  const DataLayout &Layout = DAG.getDataLayout();
  EVT OpVT = N0.getValueType();

  // Constant fold or commute setcc.
  if (SDValue Fold = DAG.FoldSetCC(VT, N0, N1, Cond, dl))
    return Fold;

  // Ensure that the constant occurs on the RHS and fold constant comparisons.
  // TODO: Handle non-splat vector constants. All undef causes trouble.
  // FIXME: We can't yet fold constant scalable vector splats, so avoid an
  // infinite loop here when we encounter one.
  ISD::CondCode SwappedCC = ISD::getSetCCSwappedOperands(Cond);
  if (isConstOrConstSplat(N0) &&
      (!OpVT.isScalableVector() || !isConstOrConstSplat(N1)) &&
      (DCI.isBeforeLegalizeOps() ||
       isCondCodeLegal(SwappedCC, N0.getSimpleValueType())))
    return DAG.getSetCC(dl, VT, N1, N0, SwappedCC);

  // If we have a subtract with the same 2 non-constant operands as this setcc
  // -- but in reverse order -- then try to commute the operands of this setcc
  // to match. A matching pair of setcc (cmp) and sub may be combined into 1
  // instruction on some targets.
  if (!isConstOrConstSplat(N0) && !isConstOrConstSplat(N1) &&
      (DCI.isBeforeLegalizeOps() ||
       isCondCodeLegal(SwappedCC, N0.getSimpleValueType())) &&
      DAG.doesNodeExist(ISD::SUB, DAG.getVTList(OpVT), {N1, N0}) &&
      !DAG.doesNodeExist(ISD::SUB, DAG.getVTList(OpVT), {N0, N1}))
    return DAG.getSetCC(dl, VT, N1, N0, SwappedCC);

  if (auto *N1C = isConstOrConstSplat(N1)) {
    const APInt &C1 = N1C->getAPIntValue();

    // Optimize some CTPOP cases.
    if (SDValue V = simplifySetCCWithCTPOP(*this, VT, N0, C1, Cond, dl, DAG))
      return V;

    // If the LHS is '(srl (ctlz x), 5)', the RHS is 0/1, and this is an
    // equality comparison, then we're just comparing whether X itself is
    // zero.
    if (N0.getOpcode() == ISD::SRL && (C1.isZero() || C1.isOne()) &&
        N0.getOperand(0).getOpcode() == ISD::CTLZ &&
        isPowerOf2_32(N0.getScalarValueSizeInBits())) {
      if (ConstantSDNode *ShAmt = isConstOrConstSplat(N0.getOperand(1))) {
        if ((Cond == ISD::SETEQ || Cond == ISD::SETNE) &&
            ShAmt->getAPIntValue() == Log2_32(N0.getScalarValueSizeInBits())) {
          if ((C1 == 0) == (Cond == ISD::SETEQ)) {
            // (srl (ctlz x), 5) == 0  -> X != 0
            // (srl (ctlz x), 5) != 1  -> X != 0
            Cond = ISD::SETNE;
          } else {
            // (srl (ctlz x), 5) != 0  -> X == 0
            // (srl (ctlz x), 5) == 1  -> X == 0
            Cond = ISD::SETEQ;
          }
          SDValue Zero = DAG.getConstant(0, dl, N0.getValueType());
          return DAG.getSetCC(dl, VT, N0.getOperand(0).getOperand(0), Zero,
                              Cond);
        }
      }
    }
  }

  // FIXME: Support vectors.
  if (auto *N1C = dyn_cast<ConstantSDNode>(N1.getNode())) {
    const APInt &C1 = N1C->getAPIntValue();

    // (zext x) == C --> x == (trunc C)
    // (sext x) == C --> x == (trunc C)
    if ((Cond == ISD::SETEQ || Cond == ISD::SETNE) &&
        DCI.isBeforeLegalize() && N0->hasOneUse()) {
      unsigned MinBits = N0.getValueSizeInBits();
      SDValue PreExt;
      bool Signed = false;
      if (N0->getOpcode() == ISD::ZERO_EXTEND) {
        // ZExt
        MinBits = N0->getOperand(0).getValueSizeInBits();
        PreExt = N0->getOperand(0);
      } else if (N0->getOpcode() == ISD::AND) {
        // DAGCombine turns costly ZExts into ANDs
        if (auto *C = dyn_cast<ConstantSDNode>(N0->getOperand(1)))
          if ((C->getAPIntValue()+1).isPowerOf2()) {
            MinBits = C->getAPIntValue().countTrailingOnes();
            PreExt = N0->getOperand(0);
          }
      } else if (N0->getOpcode() == ISD::SIGN_EXTEND) {
        // SExt
        MinBits = N0->getOperand(0).getValueSizeInBits();
        PreExt = N0->getOperand(0);
        Signed = true;
      } else if (auto *LN0 = dyn_cast<LoadSDNode>(N0)) {
        // ZEXTLOAD / SEXTLOAD
        if (LN0->getExtensionType() == ISD::ZEXTLOAD) {
          MinBits = LN0->getMemoryVT().getSizeInBits();
          PreExt = N0;
        } else if (LN0->getExtensionType() == ISD::SEXTLOAD) {
          Signed = true;
          MinBits = LN0->getMemoryVT().getSizeInBits();
          PreExt = N0;
        }
      }

      // Figure out how many bits we need to preserve this constant.
      unsigned ReqdBits = Signed ? C1.getMinSignedBits() : C1.getActiveBits();

      // Make sure we're not losing bits from the constant.
      if (MinBits > 0 &&
          MinBits < C1.getBitWidth() &&
          MinBits >= ReqdBits) {
        EVT MinVT = EVT::getIntegerVT(*DAG.getContext(), MinBits);
        if (isTypeDesirableForOp(ISD::SETCC, MinVT)) {
          // Will get folded away.
          SDValue Trunc = DAG.getNode(ISD::TRUNCATE, dl, MinVT, PreExt);
          if (MinBits == 1 && C1 == 1)
            // Invert the condition.
            return DAG.getSetCC(dl, VT, Trunc, DAG.getConstant(0, dl, MVT::i1),
                                Cond == ISD::SETEQ ? ISD::SETNE : ISD::SETEQ);
          SDValue C = DAG.getConstant(C1.trunc(MinBits), dl, MinVT);
          return DAG.getSetCC(dl, VT, Trunc, C, Cond);
        }

        // If truncating the setcc operands is not desirable, we can still
        // simplify the expression in some cases:
        // setcc ([sz]ext (setcc x, y, cc)), 0, setne) -> setcc (x, y, cc)
        // setcc ([sz]ext (setcc x, y, cc)), 0, seteq) -> setcc (x, y, inv(cc))
        // setcc (zext (setcc x, y, cc)), 1, setne) -> setcc (x, y, inv(cc))
        // setcc (zext (setcc x, y, cc)), 1, seteq) -> setcc (x, y, cc)
        // setcc (sext (setcc x, y, cc)), -1, setne) -> setcc (x, y, inv(cc))
        // setcc (sext (setcc x, y, cc)), -1, seteq) -> setcc (x, y, cc)
        SDValue TopSetCC = N0->getOperand(0);
        unsigned N0Opc = N0->getOpcode();
        bool SExt = (N0Opc == ISD::SIGN_EXTEND);
        if (TopSetCC.getValueType() == MVT::i1 && VT == MVT::i1 &&
            TopSetCC.getOpcode() == ISD::SETCC &&
            (N0Opc == ISD::ZERO_EXTEND || N0Opc == ISD::SIGN_EXTEND) &&
            (isConstFalseVal(N1C) ||
             isExtendedTrueVal(N1C, N0->getValueType(0), SExt))) {

          bool Inverse = (N1C->isZero() && Cond == ISD::SETEQ) ||
                         (!N1C->isZero() && Cond == ISD::SETNE);

          if (!Inverse)
            return TopSetCC;

          ISD::CondCode InvCond = ISD::getSetCCInverse(
              cast<CondCodeSDNode>(TopSetCC.getOperand(2))->get(),
              TopSetCC.getOperand(0).getValueType());
          return DAG.getSetCC(dl, VT, TopSetCC.getOperand(0),
                                      TopSetCC.getOperand(1),
                                      InvCond);
        }
      }
    }

    // If the LHS is '(and load, const)', the RHS is 0, the test is for
    // equality or unsigned, and all 1 bits of the const are in the same
    // partial word, see if we can shorten the load.
    if (DCI.isBeforeLegalize() &&
        !ISD::isSignedIntSetCC(Cond) &&
        N0.getOpcode() == ISD::AND && C1 == 0 &&
        N0.getNode()->hasOneUse() &&
        isa<LoadSDNode>(N0.getOperand(0)) &&
        N0.getOperand(0).getNode()->hasOneUse() &&
        isa<ConstantSDNode>(N0.getOperand(1))) {
      LoadSDNode *Lod = cast<LoadSDNode>(N0.getOperand(0));
      APInt bestMask;
      unsigned bestWidth = 0, bestOffset = 0;
      if (Lod->isSimple() && Lod->isUnindexed()) {
        unsigned origWidth = N0.getValueSizeInBits();
        unsigned maskWidth = origWidth;
        // We can narrow (e.g.) 16-bit extending loads on 32-bit target to
        // 8 bits, but have to be careful...
        if (Lod->getExtensionType() != ISD::NON_EXTLOAD)
          origWidth = Lod->getMemoryVT().getSizeInBits();
        const APInt &Mask = N0.getConstantOperandAPInt(1);
        for (unsigned width = origWidth / 2; width>=8; width /= 2) {
          APInt newMask = APInt::getLowBitsSet(maskWidth, width);
          for (unsigned offset=0; offset<origWidth/width; offset++) {
            if (Mask.isSubsetOf(newMask)) {
              if (Layout.isLittleEndian())
                bestOffset = (uint64_t)offset * (width/8);
              else
                bestOffset = (origWidth/width - offset - 1) * (width/8);
              bestMask = Mask.lshr(offset * (width/8) * 8);
              bestWidth = width;
              break;
            }
            newMask <<= width;
          }
        }
      }
      if (bestWidth) {
        EVT newVT = EVT::getIntegerVT(*DAG.getContext(), bestWidth);
        if (newVT.isRound() &&
            shouldReduceLoadWidth(Lod, ISD::NON_EXTLOAD, newVT)) {
          SDValue Ptr = Lod->getBasePtr();
          if (bestOffset != 0)
            Ptr =
                DAG.getMemBasePlusOffset(Ptr, TypeSize::Fixed(bestOffset), dl);
          SDValue NewLoad =
              DAG.getLoad(newVT, dl, Lod->getChain(), Ptr,
                          Lod->getPointerInfo().getWithOffset(bestOffset),
                          Lod->getOriginalAlign());
          return DAG.getSetCC(dl, VT,
                              DAG.getNode(ISD::AND, dl, newVT, NewLoad,
                                      DAG.getConstant(bestMask.trunc(bestWidth),
                                                      dl, newVT)),
                              DAG.getConstant(0LL, dl, newVT), Cond);
        }
      }
    }

    // If the LHS is a ZERO_EXTEND, perform the comparison on the input.
    if (N0.getOpcode() == ISD::ZERO_EXTEND) {
      unsigned InSize = N0.getOperand(0).getValueSizeInBits();

      // If the comparison constant has bits in the upper part, the
      // zero-extended value could never match.
      if (C1.intersects(APInt::getHighBitsSet(C1.getBitWidth(),
                                              C1.getBitWidth() - InSize))) {
        switch (Cond) {
        case ISD::SETUGT:
        case ISD::SETUGE:
        case ISD::SETEQ:
          return DAG.getConstant(0, dl, VT);
        case ISD::SETULT:
        case ISD::SETULE:
        case ISD::SETNE:
          return DAG.getConstant(1, dl, VT);
        case ISD::SETGT:
        case ISD::SETGE:
          // True if the sign bit of C1 is set.
          return DAG.getConstant(C1.isNegative(), dl, VT);
        case ISD::SETLT:
        case ISD::SETLE:
          // True if the sign bit of C1 isn't set.
          return DAG.getConstant(C1.isNonNegative(), dl, VT);
        default:
          break;
        }
      }

      // Otherwise, we can perform the comparison with the low bits.
      switch (Cond) {
      case ISD::SETEQ:
      case ISD::SETNE:
      case ISD::SETUGT:
      case ISD::SETUGE:
      case ISD::SETULT:
      case ISD::SETULE: {
        EVT newVT = N0.getOperand(0).getValueType();
        if (DCI.isBeforeLegalizeOps() ||
            (isOperationLegal(ISD::SETCC, newVT) &&
             isCondCodeLegal(Cond, newVT.getSimpleVT()))) {
          EVT NewSetCCVT = getSetCCResultType(Layout, *DAG.getContext(), newVT);
          SDValue NewConst = DAG.getConstant(C1.trunc(InSize), dl, newVT);

          SDValue NewSetCC = DAG.getSetCC(dl, NewSetCCVT, N0.getOperand(0),
                                          NewConst, Cond);
          return DAG.getBoolExtOrTrunc(NewSetCC, dl, VT, N0.getValueType());
        }
        break;
      }
      default:
        break; // todo, be more careful with signed comparisons
      }
    } else if (N0.getOpcode() == ISD::SIGN_EXTEND_INREG &&
               (Cond == ISD::SETEQ || Cond == ISD::SETNE) &&
               !isSExtCheaperThanZExt(cast<VTSDNode>(N0.getOperand(1))->getVT(),
<<<<<<< HEAD
                                      OpVT)) {
=======
                                      OpVT, N0.getOperand(1))) {
>>>>>>> 2ab1d525
      EVT ExtSrcTy = cast<VTSDNode>(N0.getOperand(1))->getVT();
      unsigned ExtSrcTyBits = ExtSrcTy.getSizeInBits();
      EVT ExtDstTy = N0.getValueType();
      unsigned ExtDstTyBits = ExtDstTy.getSizeInBits();

      // If the constant doesn't fit into the number of bits for the source of
      // the sign extension, it is impossible for both sides to be equal.
      if (C1.getMinSignedBits() > ExtSrcTyBits)
        return DAG.getBoolConstant(Cond == ISD::SETNE, dl, VT, OpVT);

      assert(ExtDstTy == N0.getOperand(0).getValueType() &&
             ExtDstTy != ExtSrcTy && "Unexpected types!");
      APInt Imm = APInt::getLowBitsSet(ExtDstTyBits, ExtSrcTyBits);
      SDValue ZextOp = DAG.getNode(ISD::AND, dl, ExtDstTy, N0.getOperand(0),
                                   DAG.getConstant(Imm, dl, ExtDstTy));
      if (!DCI.isCalledByLegalizer())
        DCI.AddToWorklist(ZextOp.getNode());
      // Otherwise, make this a use of a zext.
      return DAG.getSetCC(dl, VT, ZextOp,
                          DAG.getConstant(C1 & Imm, dl, ExtDstTy), Cond);
<<<<<<< HEAD
    } else if ((N1C->isNullValue() || N1C->isOne()) &&
                (Cond == ISD::SETEQ || Cond == ISD::SETNE)) {
=======
    } else if ((N1C->isZero() || N1C->isOne()) &&
               (Cond == ISD::SETEQ || Cond == ISD::SETNE)) {
>>>>>>> 2ab1d525
      // SETCC (SETCC), [0|1], [EQ|NE]  -> SETCC
      if (N0.getOpcode() == ISD::SETCC &&
          isTypeLegal(VT) && VT.bitsLE(N0.getValueType()) &&
          (N0.getValueType() == MVT::i1 ||
           getBooleanContents(N0.getOperand(0).getValueType()) ==
                       ZeroOrOneBooleanContent)) {
        bool TrueWhenTrue = (Cond == ISD::SETEQ) ^ (!N1C->isOne());
        if (TrueWhenTrue)
          return DAG.getNode(ISD::TRUNCATE, dl, VT, N0);
        // Invert the condition.
        ISD::CondCode CC = cast<CondCodeSDNode>(N0.getOperand(2))->get();
        CC = ISD::getSetCCInverse(CC, N0.getOperand(0).getValueType());
        if (DCI.isBeforeLegalizeOps() ||
            isCondCodeLegal(CC, N0.getOperand(0).getSimpleValueType()))
          return DAG.getSetCC(dl, VT, N0.getOperand(0), N0.getOperand(1), CC);
      }

      if ((N0.getOpcode() == ISD::XOR ||
           (N0.getOpcode() == ISD::AND &&
            N0.getOperand(0).getOpcode() == ISD::XOR &&
            N0.getOperand(1) == N0.getOperand(0).getOperand(1))) &&
          isOneConstant(N0.getOperand(1))) {
        // If this is (X^1) == 0/1, swap the RHS and eliminate the xor.  We
        // can only do this if the top bits are known zero.
        unsigned BitWidth = N0.getValueSizeInBits();
        if (DAG.MaskedValueIsZero(N0,
                                  APInt::getHighBitsSet(BitWidth,
                                                        BitWidth-1))) {
          // Okay, get the un-inverted input value.
          SDValue Val;
          if (N0.getOpcode() == ISD::XOR) {
            Val = N0.getOperand(0);
          } else {
            assert(N0.getOpcode() == ISD::AND &&
                    N0.getOperand(0).getOpcode() == ISD::XOR);
            // ((X^1)&1)^1 -> X & 1
            Val = DAG.getNode(ISD::AND, dl, N0.getValueType(),
                              N0.getOperand(0).getOperand(0),
                              N0.getOperand(1));
          }

          return DAG.getSetCC(dl, VT, Val, N1,
                              Cond == ISD::SETEQ ? ISD::SETNE : ISD::SETEQ);
        }
      } else if (N1C->isOne()) {
        SDValue Op0 = N0;
        if (Op0.getOpcode() == ISD::TRUNCATE)
          Op0 = Op0.getOperand(0);

        if ((Op0.getOpcode() == ISD::XOR) &&
            Op0.getOperand(0).getOpcode() == ISD::SETCC &&
            Op0.getOperand(1).getOpcode() == ISD::SETCC) {
          SDValue XorLHS = Op0.getOperand(0);
          SDValue XorRHS = Op0.getOperand(1);
          // Ensure that the input setccs return an i1 type or 0/1 value.
          if (Op0.getValueType() == MVT::i1 ||
              (getBooleanContents(XorLHS.getOperand(0).getValueType()) ==
                      ZeroOrOneBooleanContent &&
               getBooleanContents(XorRHS.getOperand(0).getValueType()) ==
                        ZeroOrOneBooleanContent)) {
            // (xor (setcc), (setcc)) == / != 1 -> (setcc) != / == (setcc)
            Cond = (Cond == ISD::SETEQ) ? ISD::SETNE : ISD::SETEQ;
            return DAG.getSetCC(dl, VT, XorLHS, XorRHS, Cond);
          }
        }
        if (Op0.getOpcode() == ISD::AND && isOneConstant(Op0.getOperand(1))) {
          // If this is (X&1) == / != 1, normalize it to (X&1) != / == 0.
          if (Op0.getValueType().bitsGT(VT))
            Op0 = DAG.getNode(ISD::AND, dl, VT,
                          DAG.getNode(ISD::TRUNCATE, dl, VT, Op0.getOperand(0)),
                          DAG.getConstant(1, dl, VT));
          else if (Op0.getValueType().bitsLT(VT))
            Op0 = DAG.getNode(ISD::AND, dl, VT,
                        DAG.getNode(ISD::ANY_EXTEND, dl, VT, Op0.getOperand(0)),
                        DAG.getConstant(1, dl, VT));

          return DAG.getSetCC(dl, VT, Op0,
                              DAG.getConstant(0, dl, Op0.getValueType()),
                              Cond == ISD::SETEQ ? ISD::SETNE : ISD::SETEQ);
        }
        if (Op0.getOpcode() == ISD::AssertZext &&
            cast<VTSDNode>(Op0.getOperand(1))->getVT() == MVT::i1)
          return DAG.getSetCC(dl, VT, Op0,
                              DAG.getConstant(0, dl, Op0.getValueType()),
                              Cond == ISD::SETEQ ? ISD::SETNE : ISD::SETEQ);
      }
    }

    // Given:
    //   icmp eq/ne (urem %x, %y), 0
    // Iff %x has 0 or 1 bits set, and %y has at least 2 bits set, omit 'urem':
    //   icmp eq/ne %x, 0
    if (N0.getOpcode() == ISD::UREM && N1C->isZero() &&
        (Cond == ISD::SETEQ || Cond == ISD::SETNE)) {
      KnownBits XKnown = DAG.computeKnownBits(N0.getOperand(0));
      KnownBits YKnown = DAG.computeKnownBits(N0.getOperand(1));
      if (XKnown.countMaxPopulation() == 1 && YKnown.countMinPopulation() >= 2)
        return DAG.getSetCC(dl, VT, N0.getOperand(0), N1, Cond);
    }

    // Fold set_cc seteq (ashr X, BW-1), -1 -> set_cc setlt X, 0
    //  and set_cc setne (ashr X, BW-1), -1 -> set_cc setge X, 0
    if ((Cond == ISD::SETEQ || Cond == ISD::SETNE) &&
        N0.getOpcode() == ISD::SRA && isa<ConstantSDNode>(N0.getOperand(1)) &&
        N0.getConstantOperandAPInt(1) == OpVT.getScalarSizeInBits() - 1 &&
        N1C && N1C->isAllOnes()) {
      return DAG.getSetCC(dl, VT, N0.getOperand(0),
                          DAG.getConstant(0, dl, OpVT),
                          Cond == ISD::SETEQ ? ISD::SETLT : ISD::SETGE);
    }

    if (SDValue V =
            optimizeSetCCOfSignedTruncationCheck(VT, N0, N1, Cond, DCI, dl))
      return V;
  }

  // These simplifications apply to splat vectors as well.
  // TODO: Handle more splat vector cases.
  if (auto *N1C = isConstOrConstSplat(N1)) {
    const APInt &C1 = N1C->getAPIntValue();

    APInt MinVal, MaxVal;
    unsigned OperandBitSize = N1C->getValueType(0).getScalarSizeInBits();
    if (ISD::isSignedIntSetCC(Cond)) {
      MinVal = APInt::getSignedMinValue(OperandBitSize);
      MaxVal = APInt::getSignedMaxValue(OperandBitSize);
    } else {
      MinVal = APInt::getMinValue(OperandBitSize);
      MaxVal = APInt::getMaxValue(OperandBitSize);
    }

    // Canonicalize GE/LE comparisons to use GT/LT comparisons.
    if (Cond == ISD::SETGE || Cond == ISD::SETUGE) {
      // X >= MIN --> true
      if (C1 == MinVal)
        return DAG.getBoolConstant(true, dl, VT, OpVT);

      if (!VT.isVector()) { // TODO: Support this for vectors.
        // X >= C0 --> X > (C0 - 1)
        APInt C = C1 - 1;
        ISD::CondCode NewCC = (Cond == ISD::SETGE) ? ISD::SETGT : ISD::SETUGT;
        if ((DCI.isBeforeLegalizeOps() ||
             isCondCodeLegal(NewCC, VT.getSimpleVT())) &&
            (!N1C->isOpaque() || (C.getBitWidth() <= 64 &&
                                  isLegalICmpImmediate(C.getSExtValue())))) {
          return DAG.getSetCC(dl, VT, N0,
                              DAG.getConstant(C, dl, N1.getValueType()),
                              NewCC);
        }
      }
    }

    if (Cond == ISD::SETLE || Cond == ISD::SETULE) {
      // X <= MAX --> true
      if (C1 == MaxVal)
        return DAG.getBoolConstant(true, dl, VT, OpVT);

      // X <= C0 --> X < (C0 + 1)
      if (!VT.isVector()) { // TODO: Support this for vectors.
        APInt C = C1 + 1;
        ISD::CondCode NewCC = (Cond == ISD::SETLE) ? ISD::SETLT : ISD::SETULT;
        if ((DCI.isBeforeLegalizeOps() ||
             isCondCodeLegal(NewCC, VT.getSimpleVT())) &&
            (!N1C->isOpaque() || (C.getBitWidth() <= 64 &&
                                  isLegalICmpImmediate(C.getSExtValue())))) {
          return DAG.getSetCC(dl, VT, N0,
                              DAG.getConstant(C, dl, N1.getValueType()),
                              NewCC);
        }
      }
    }

    if (Cond == ISD::SETLT || Cond == ISD::SETULT) {
      if (C1 == MinVal)
        return DAG.getBoolConstant(false, dl, VT, OpVT); // X < MIN --> false

      // TODO: Support this for vectors after legalize ops.
      if (!VT.isVector() || DCI.isBeforeLegalizeOps()) {
        // Canonicalize setlt X, Max --> setne X, Max
        if (C1 == MaxVal)
          return DAG.getSetCC(dl, VT, N0, N1, ISD::SETNE);

        // If we have setult X, 1, turn it into seteq X, 0
        if (C1 == MinVal+1)
          return DAG.getSetCC(dl, VT, N0,
                              DAG.getConstant(MinVal, dl, N0.getValueType()),
                              ISD::SETEQ);
      }
    }

    if (Cond == ISD::SETGT || Cond == ISD::SETUGT) {
      if (C1 == MaxVal)
        return DAG.getBoolConstant(false, dl, VT, OpVT); // X > MAX --> false

      // TODO: Support this for vectors after legalize ops.
      if (!VT.isVector() || DCI.isBeforeLegalizeOps()) {
        // Canonicalize setgt X, Min --> setne X, Min
        if (C1 == MinVal)
          return DAG.getSetCC(dl, VT, N0, N1, ISD::SETNE);

        // If we have setugt X, Max-1, turn it into seteq X, Max
        if (C1 == MaxVal-1)
          return DAG.getSetCC(dl, VT, N0,
                              DAG.getConstant(MaxVal, dl, N0.getValueType()),
                              ISD::SETEQ);
      }
    }

    if (Cond == ISD::SETEQ || Cond == ISD::SETNE) {
      // (X & (C l>>/<< Y)) ==/!= 0  -->  ((X <</l>> Y) & C) ==/!= 0
      if (C1.isZero())
        if (SDValue CC = optimizeSetCCByHoistingAndByConstFromLogicalShift(
                VT, N0, N1, Cond, DCI, dl))
          return CC;

      // For all/any comparisons, replace or(x,shl(y,bw/2)) with and/or(x,y).
      // For example, when high 32-bits of i64 X are known clear:
      // all bits clear: (X | (Y<<32)) ==  0 --> (X | Y) ==  0
      // all bits set:   (X | (Y<<32)) == -1 --> (X & Y) == -1
      bool CmpZero = N1C->getAPIntValue().isZero();
      bool CmpNegOne = N1C->getAPIntValue().isAllOnes();
      if ((CmpZero || CmpNegOne) && N0.hasOneUse()) {
        // Match or(lo,shl(hi,bw/2)) pattern.
        auto IsConcat = [&](SDValue V, SDValue &Lo, SDValue &Hi) {
          unsigned EltBits = V.getScalarValueSizeInBits();
          if (V.getOpcode() != ISD::OR || (EltBits % 2) != 0)
            return false;
          SDValue LHS = V.getOperand(0);
          SDValue RHS = V.getOperand(1);
          APInt HiBits = APInt::getHighBitsSet(EltBits, EltBits / 2);
          // Unshifted element must have zero upperbits.
          if (RHS.getOpcode() == ISD::SHL &&
              isa<ConstantSDNode>(RHS.getOperand(1)) &&
              RHS.getConstantOperandAPInt(1) == (EltBits / 2) &&
              DAG.MaskedValueIsZero(LHS, HiBits)) {
            Lo = LHS;
            Hi = RHS.getOperand(0);
            return true;
          }
          if (LHS.getOpcode() == ISD::SHL &&
              isa<ConstantSDNode>(LHS.getOperand(1)) &&
              LHS.getConstantOperandAPInt(1) == (EltBits / 2) &&
              DAG.MaskedValueIsZero(RHS, HiBits)) {
            Lo = RHS;
            Hi = LHS.getOperand(0);
            return true;
          }
          return false;
        };

        auto MergeConcat = [&](SDValue Lo, SDValue Hi) {
          unsigned EltBits = N0.getScalarValueSizeInBits();
          unsigned HalfBits = EltBits / 2;
          APInt HiBits = APInt::getHighBitsSet(EltBits, HalfBits);
          SDValue LoBits = DAG.getConstant(~HiBits, dl, OpVT);
          SDValue HiMask = DAG.getNode(ISD::AND, dl, OpVT, Hi, LoBits);
          SDValue NewN0 =
              DAG.getNode(CmpZero ? ISD::OR : ISD::AND, dl, OpVT, Lo, HiMask);
          SDValue NewN1 = CmpZero ? DAG.getConstant(0, dl, OpVT) : LoBits;
          return DAG.getSetCC(dl, VT, NewN0, NewN1, Cond);
        };

        SDValue Lo, Hi;
        if (IsConcat(N0, Lo, Hi))
          return MergeConcat(Lo, Hi);

        if (N0.getOpcode() == ISD::AND || N0.getOpcode() == ISD::OR) {
          SDValue Lo0, Lo1, Hi0, Hi1;
          if (IsConcat(N0.getOperand(0), Lo0, Hi0) &&
              IsConcat(N0.getOperand(1), Lo1, Hi1)) {
            return MergeConcat(DAG.getNode(N0.getOpcode(), dl, OpVT, Lo0, Lo1),
                               DAG.getNode(N0.getOpcode(), dl, OpVT, Hi0, Hi1));
          }
        }
      }
    }

    // If we have "setcc X, C0", check to see if we can shrink the immediate
    // by changing cc.
    // TODO: Support this for vectors after legalize ops.
    if (!VT.isVector() || DCI.isBeforeLegalizeOps()) {
      // SETUGT X, SINTMAX  -> SETLT X, 0
      // SETUGE X, SINTMIN -> SETLT X, 0
      if ((Cond == ISD::SETUGT && C1.isMaxSignedValue()) ||
          (Cond == ISD::SETUGE && C1.isMinSignedValue()))
        return DAG.getSetCC(dl, VT, N0,
                            DAG.getConstant(0, dl, N1.getValueType()),
                            ISD::SETLT);

      // SETULT X, SINTMIN  -> SETGT X, -1
      // SETULE X, SINTMAX  -> SETGT X, -1
      if ((Cond == ISD::SETULT && C1.isMinSignedValue()) ||
          (Cond == ISD::SETULE && C1.isMaxSignedValue()))
        return DAG.getSetCC(dl, VT, N0,
                            DAG.getAllOnesConstant(dl, N1.getValueType()),
                            ISD::SETGT);
    }
  }

  // Back to non-vector simplifications.
  // TODO: Can we do these for vector splats?
  if (auto *N1C = dyn_cast<ConstantSDNode>(N1.getNode())) {
    const TargetLowering &TLI = DAG.getTargetLoweringInfo();
    const APInt &C1 = N1C->getAPIntValue();
    EVT ShValTy = N0.getValueType();

    // Fold bit comparisons when we can. This will result in an
    // incorrect value when boolean false is negative one, unless
    // the bitsize is 1 in which case the false value is the same
    // in practice regardless of the representation.
    if ((VT.getSizeInBits() == 1 ||
         getBooleanContents(N0.getValueType()) == ZeroOrOneBooleanContent) &&
        (Cond == ISD::SETEQ || Cond == ISD::SETNE) &&
        (VT == ShValTy || (isTypeLegal(VT) && VT.bitsLE(ShValTy))) &&
        N0.getOpcode() == ISD::AND) {
      if (auto *AndRHS = dyn_cast<ConstantSDNode>(N0.getOperand(1))) {
        EVT ShiftTy =
            getShiftAmountTy(ShValTy, Layout, !DCI.isBeforeLegalize());
        if (Cond == ISD::SETNE && C1 == 0) {// (X & 8) != 0  -->  (X & 8) >> 3
          // Perform the xform if the AND RHS is a single bit.
          unsigned ShCt = AndRHS->getAPIntValue().logBase2();
          if (AndRHS->getAPIntValue().isPowerOf2() &&
              !TLI.shouldAvoidTransformToShift(ShValTy, ShCt)) {
            return DAG.getNode(ISD::TRUNCATE, dl, VT,
                               DAG.getNode(ISD::SRL, dl, ShValTy, N0,
                                           DAG.getConstant(ShCt, dl, ShiftTy)));
          }
        } else if (Cond == ISD::SETEQ && C1 == AndRHS->getAPIntValue()) {
          // (X & 8) == 8  -->  (X & 8) >> 3
          // Perform the xform if C1 is a single bit.
          unsigned ShCt = C1.logBase2();
          if (C1.isPowerOf2() &&
              !TLI.shouldAvoidTransformToShift(ShValTy, ShCt)) {
            return DAG.getNode(ISD::TRUNCATE, dl, VT,
                               DAG.getNode(ISD::SRL, dl, ShValTy, N0,
                                           DAG.getConstant(ShCt, dl, ShiftTy)));
          }
        }
      }
    }

    if (C1.getMinSignedBits() <= 64 &&
        !isLegalICmpImmediate(C1.getSExtValue())) {
      EVT ShiftTy = getShiftAmountTy(ShValTy, Layout, !DCI.isBeforeLegalize());
      // (X & -256) == 256 -> (X >> 8) == 1
      if ((Cond == ISD::SETEQ || Cond == ISD::SETNE) &&
          N0.getOpcode() == ISD::AND && N0.hasOneUse()) {
        if (auto *AndRHS = dyn_cast<ConstantSDNode>(N0.getOperand(1))) {
          const APInt &AndRHSC = AndRHS->getAPIntValue();
          if (AndRHSC.isNegatedPowerOf2() && (AndRHSC & C1) == C1) {
            unsigned ShiftBits = AndRHSC.countTrailingZeros();
            if (!TLI.shouldAvoidTransformToShift(ShValTy, ShiftBits)) {
              SDValue Shift =
                DAG.getNode(ISD::SRL, dl, ShValTy, N0.getOperand(0),
                            DAG.getConstant(ShiftBits, dl, ShiftTy));
              SDValue CmpRHS = DAG.getConstant(C1.lshr(ShiftBits), dl, ShValTy);
              return DAG.getSetCC(dl, VT, Shift, CmpRHS, Cond);
            }
          }
        }
      } else if (Cond == ISD::SETULT || Cond == ISD::SETUGE ||
                 Cond == ISD::SETULE || Cond == ISD::SETUGT) {
        bool AdjOne = (Cond == ISD::SETULE || Cond == ISD::SETUGT);
        // X <  0x100000000 -> (X >> 32) <  1
        // X >= 0x100000000 -> (X >> 32) >= 1
        // X <= 0x0ffffffff -> (X >> 32) <  1
        // X >  0x0ffffffff -> (X >> 32) >= 1
        unsigned ShiftBits;
        APInt NewC = C1;
        ISD::CondCode NewCond = Cond;
        if (AdjOne) {
          ShiftBits = C1.countTrailingOnes();
          NewC = NewC + 1;
          NewCond = (Cond == ISD::SETULE) ? ISD::SETULT : ISD::SETUGE;
        } else {
          ShiftBits = C1.countTrailingZeros();
        }
        NewC.lshrInPlace(ShiftBits);
        if (ShiftBits && NewC.getMinSignedBits() <= 64 &&
            isLegalICmpImmediate(NewC.getSExtValue()) &&
            !TLI.shouldAvoidTransformToShift(ShValTy, ShiftBits)) {
          SDValue Shift = DAG.getNode(ISD::SRL, dl, ShValTy, N0,
                                      DAG.getConstant(ShiftBits, dl, ShiftTy));
          SDValue CmpRHS = DAG.getConstant(NewC, dl, ShValTy);
          return DAG.getSetCC(dl, VT, Shift, CmpRHS, NewCond);
        }
      }
    }
  }

  if (!isa<ConstantFPSDNode>(N0) && isa<ConstantFPSDNode>(N1)) {
    auto *CFP = cast<ConstantFPSDNode>(N1);
    assert(!CFP->getValueAPF().isNaN() && "Unexpected NaN value");

    // Otherwise, we know the RHS is not a NaN.  Simplify the node to drop the
    // constant if knowing that the operand is non-nan is enough.  We prefer to
    // have SETO(x,x) instead of SETO(x, 0.0) because this avoids having to
    // materialize 0.0.
    if (Cond == ISD::SETO || Cond == ISD::SETUO)
      return DAG.getSetCC(dl, VT, N0, N0, Cond);

    // setcc (fneg x), C -> setcc swap(pred) x, -C
    if (N0.getOpcode() == ISD::FNEG) {
      ISD::CondCode SwapCond = ISD::getSetCCSwappedOperands(Cond);
      if (DCI.isBeforeLegalizeOps() ||
          isCondCodeLegal(SwapCond, N0.getSimpleValueType())) {
        SDValue NegN1 = DAG.getNode(ISD::FNEG, dl, N0.getValueType(), N1);
        return DAG.getSetCC(dl, VT, N0.getOperand(0), NegN1, SwapCond);
      }
    }

    // If the condition is not legal, see if we can find an equivalent one
    // which is legal.
    if (!isCondCodeLegal(Cond, N0.getSimpleValueType())) {
      // If the comparison was an awkward floating-point == or != and one of
      // the comparison operands is infinity or negative infinity, convert the
      // condition to a less-awkward <= or >=.
      if (CFP->getValueAPF().isInfinity()) {
        bool IsNegInf = CFP->getValueAPF().isNegative();
        ISD::CondCode NewCond = ISD::SETCC_INVALID;
        switch (Cond) {
        case ISD::SETOEQ: NewCond = IsNegInf ? ISD::SETOLE : ISD::SETOGE; break;
        case ISD::SETUEQ: NewCond = IsNegInf ? ISD::SETULE : ISD::SETUGE; break;
        case ISD::SETUNE: NewCond = IsNegInf ? ISD::SETUGT : ISD::SETULT; break;
        case ISD::SETONE: NewCond = IsNegInf ? ISD::SETOGT : ISD::SETOLT; break;
        default: break;
        }
        if (NewCond != ISD::SETCC_INVALID &&
            isCondCodeLegal(NewCond, N0.getSimpleValueType()))
          return DAG.getSetCC(dl, VT, N0, N1, NewCond);
      }
    }
  }

  if (N0 == N1) {
    // The sext(setcc()) => setcc() optimization relies on the appropriate
    // constant being emitted.
    assert(!N0.getValueType().isInteger() &&
           "Integer types should be handled by FoldSetCC");

    bool EqTrue = ISD::isTrueWhenEqual(Cond);
    unsigned UOF = ISD::getUnorderedFlavor(Cond);
    if (UOF == 2) // FP operators that are undefined on NaNs.
      return DAG.getBoolConstant(EqTrue, dl, VT, OpVT);
    if (UOF == unsigned(EqTrue))
      return DAG.getBoolConstant(EqTrue, dl, VT, OpVT);
    // Otherwise, we can't fold it.  However, we can simplify it to SETUO/SETO
    // if it is not already.
    ISD::CondCode NewCond = UOF == 0 ? ISD::SETO : ISD::SETUO;
    if (NewCond != Cond &&
        (DCI.isBeforeLegalizeOps() ||
                            isCondCodeLegal(NewCond, N0.getSimpleValueType())))
      return DAG.getSetCC(dl, VT, N0, N1, NewCond);
  }

  if ((Cond == ISD::SETEQ || Cond == ISD::SETNE) &&
      N0.getValueType().isInteger()) {
    if (N0.getOpcode() == ISD::ADD || N0.getOpcode() == ISD::SUB ||
        N0.getOpcode() == ISD::XOR) {
      // Simplify (X+Y) == (X+Z) -->  Y == Z
      if (N0.getOpcode() == N1.getOpcode()) {
        if (N0.getOperand(0) == N1.getOperand(0))
          return DAG.getSetCC(dl, VT, N0.getOperand(1), N1.getOperand(1), Cond);
        if (N0.getOperand(1) == N1.getOperand(1))
          return DAG.getSetCC(dl, VT, N0.getOperand(0), N1.getOperand(0), Cond);
        if (isCommutativeBinOp(N0.getOpcode())) {
          // If X op Y == Y op X, try other combinations.
          if (N0.getOperand(0) == N1.getOperand(1))
            return DAG.getSetCC(dl, VT, N0.getOperand(1), N1.getOperand(0),
                                Cond);
          if (N0.getOperand(1) == N1.getOperand(0))
            return DAG.getSetCC(dl, VT, N0.getOperand(0), N1.getOperand(1),
                                Cond);
        }
      }

      // If RHS is a legal immediate value for a compare instruction, we need
      // to be careful about increasing register pressure needlessly.
      bool LegalRHSImm = false;

      if (auto *RHSC = dyn_cast<ConstantSDNode>(N1)) {
        if (auto *LHSR = dyn_cast<ConstantSDNode>(N0.getOperand(1))) {
          // Turn (X+C1) == C2 --> X == C2-C1
          if (N0.getOpcode() == ISD::ADD && N0.getNode()->hasOneUse()) {
            return DAG.getSetCC(dl, VT, N0.getOperand(0),
                                DAG.getConstant(RHSC->getAPIntValue()-
                                                LHSR->getAPIntValue(),
                                dl, N0.getValueType()), Cond);
          }

          // Turn (X^C1) == C2 into X == C1^C2 iff X&~C1 = 0.
          if (N0.getOpcode() == ISD::XOR)
            // If we know that all of the inverted bits are zero, don't bother
            // performing the inversion.
            if (DAG.MaskedValueIsZero(N0.getOperand(0), ~LHSR->getAPIntValue()))
              return
                DAG.getSetCC(dl, VT, N0.getOperand(0),
                             DAG.getConstant(LHSR->getAPIntValue() ^
                                               RHSC->getAPIntValue(),
                                             dl, N0.getValueType()),
                             Cond);
        }

        // Turn (C1-X) == C2 --> X == C1-C2
        if (auto *SUBC = dyn_cast<ConstantSDNode>(N0.getOperand(0))) {
          if (N0.getOpcode() == ISD::SUB && N0.getNode()->hasOneUse()) {
            return
              DAG.getSetCC(dl, VT, N0.getOperand(1),
                           DAG.getConstant(SUBC->getAPIntValue() -
                                             RHSC->getAPIntValue(),
                                           dl, N0.getValueType()),
                           Cond);
          }
        }

        // Could RHSC fold directly into a compare?
        if (RHSC->getValueType(0).getSizeInBits() <= 64)
          LegalRHSImm = isLegalICmpImmediate(RHSC->getSExtValue());
      }

      // (X+Y) == X --> Y == 0 and similar folds.
      // Don't do this if X is an immediate that can fold into a cmp
      // instruction and X+Y has other uses. It could be an induction variable
      // chain, and the transform would increase register pressure.
      if (!LegalRHSImm || N0.hasOneUse())
        if (SDValue V = foldSetCCWithBinOp(VT, N0, N1, Cond, dl, DCI))
          return V;
    }

    if (N1.getOpcode() == ISD::ADD || N1.getOpcode() == ISD::SUB ||
        N1.getOpcode() == ISD::XOR)
      if (SDValue V = foldSetCCWithBinOp(VT, N1, N0, Cond, dl, DCI))
        return V;

    if (SDValue V = foldSetCCWithAnd(VT, N0, N1, Cond, dl, DCI))
      return V;
  }

  // Fold remainder of division by a constant.
  if ((N0.getOpcode() == ISD::UREM || N0.getOpcode() == ISD::SREM) &&
      N0.hasOneUse() && (Cond == ISD::SETEQ || Cond == ISD::SETNE)) {
    AttributeList Attr = DAG.getMachineFunction().getFunction().getAttributes();

    // When division is cheap or optimizing for minimum size,
    // fall through to DIVREM creation by skipping this fold.
    if (!isIntDivCheap(VT, Attr) && !Attr.hasFnAttr(Attribute::MinSize)) {
      if (N0.getOpcode() == ISD::UREM) {
        if (SDValue Folded = buildUREMEqFold(VT, N0, N1, Cond, DCI, dl))
          return Folded;
      } else if (N0.getOpcode() == ISD::SREM) {
        if (SDValue Folded = buildSREMEqFold(VT, N0, N1, Cond, DCI, dl))
          return Folded;
      }
    }
  }

  // Fold away ALL boolean setcc's.
  if (N0.getValueType().getScalarType() == MVT::i1 && foldBooleans) {
    SDValue Temp;
    switch (Cond) {
    default: llvm_unreachable("Unknown integer setcc!");
    case ISD::SETEQ:  // X == Y  -> ~(X^Y)
      Temp = DAG.getNode(ISD::XOR, dl, OpVT, N0, N1);
      N0 = DAG.getNOT(dl, Temp, OpVT);
      if (!DCI.isCalledByLegalizer())
        DCI.AddToWorklist(Temp.getNode());
      break;
    case ISD::SETNE:  // X != Y   -->  (X^Y)
      N0 = DAG.getNode(ISD::XOR, dl, OpVT, N0, N1);
      break;
    case ISD::SETGT:  // X >s Y   -->  X == 0 & Y == 1  -->  ~X & Y
    case ISD::SETULT: // X <u Y   -->  X == 0 & Y == 1  -->  ~X & Y
      Temp = DAG.getNOT(dl, N0, OpVT);
      N0 = DAG.getNode(ISD::AND, dl, OpVT, N1, Temp);
      if (!DCI.isCalledByLegalizer())
        DCI.AddToWorklist(Temp.getNode());
      break;
    case ISD::SETLT:  // X <s Y   --> X == 1 & Y == 0  -->  ~Y & X
    case ISD::SETUGT: // X >u Y   --> X == 1 & Y == 0  -->  ~Y & X
      Temp = DAG.getNOT(dl, N1, OpVT);
      N0 = DAG.getNode(ISD::AND, dl, OpVT, N0, Temp);
      if (!DCI.isCalledByLegalizer())
        DCI.AddToWorklist(Temp.getNode());
      break;
    case ISD::SETULE: // X <=u Y  --> X == 0 | Y == 1  -->  ~X | Y
    case ISD::SETGE:  // X >=s Y  --> X == 0 | Y == 1  -->  ~X | Y
      Temp = DAG.getNOT(dl, N0, OpVT);
      N0 = DAG.getNode(ISD::OR, dl, OpVT, N1, Temp);
      if (!DCI.isCalledByLegalizer())
        DCI.AddToWorklist(Temp.getNode());
      break;
    case ISD::SETUGE: // X >=u Y  --> X == 1 | Y == 0  -->  ~Y | X
    case ISD::SETLE:  // X <=s Y  --> X == 1 | Y == 0  -->  ~Y | X
      Temp = DAG.getNOT(dl, N1, OpVT);
      N0 = DAG.getNode(ISD::OR, dl, OpVT, N0, Temp);
      break;
    }
    if (VT.getScalarType() != MVT::i1) {
      if (!DCI.isCalledByLegalizer())
        DCI.AddToWorklist(N0.getNode());
      // FIXME: If running after legalize, we probably can't do this.
      ISD::NodeType ExtendCode = getExtendForContent(getBooleanContents(OpVT));
      N0 = DAG.getNode(ExtendCode, dl, VT, N0);
    }
    return N0;
  }

  // Could not fold it.
  return SDValue();
}

/// Returns true (and the GlobalValue and the offset) if the node is a
/// GlobalAddress + offset.
bool TargetLowering::isGAPlusOffset(SDNode *WN, const GlobalValue *&GA,
                                    int64_t &Offset) const {

  SDNode *N = unwrapAddress(SDValue(WN, 0)).getNode();

  if (auto *GASD = dyn_cast<GlobalAddressSDNode>(N)) {
    GA = GASD->getGlobal();
    Offset += GASD->getOffset();
    return true;
  }

  if (N->getOpcode() == ISD::ADD) {
    SDValue N1 = N->getOperand(0);
    SDValue N2 = N->getOperand(1);
    if (isGAPlusOffset(N1.getNode(), GA, Offset)) {
      if (auto *V = dyn_cast<ConstantSDNode>(N2)) {
        Offset += V->getSExtValue();
        return true;
      }
    } else if (isGAPlusOffset(N2.getNode(), GA, Offset)) {
      if (auto *V = dyn_cast<ConstantSDNode>(N1)) {
        Offset += V->getSExtValue();
        return true;
      }
    }
  }

  return false;
}

SDValue TargetLowering::PerformDAGCombine(SDNode *N,
                                          DAGCombinerInfo &DCI) const {
  // Default implementation: no optimization.
  return SDValue();
}

//===----------------------------------------------------------------------===//
//  Inline Assembler Implementation Methods
//===----------------------------------------------------------------------===//

TargetLowering::ConstraintType
TargetLowering::getConstraintType(StringRef Constraint) const {
  unsigned S = Constraint.size();

  if (S == 1) {
    switch (Constraint[0]) {
    default: break;
    case 'r':
      return C_RegisterClass;
    case 'm': // memory
    case 'o': // offsetable
    case 'V': // not offsetable
      return C_Memory;
    case 'n': // Simple Integer
    case 'E': // Floating Point Constant
    case 'F': // Floating Point Constant
      return C_Immediate;
    case 'i': // Simple Integer or Relocatable Constant
    case 's': // Relocatable Constant
    case 'p': // Address.
    case 'X': // Allow ANY value.
    case 'I': // Target registers.
    case 'J':
    case 'K':
    case 'L':
    case 'M':
    case 'N':
    case 'O':
    case 'P':
    case '<':
    case '>':
      return C_Other;
    }
  }

  if (S > 1 && Constraint[0] == '{' && Constraint[S - 1] == '}') {
    if (S == 8 && Constraint.substr(1, 6) == "memory") // "{memory}"
      return C_Memory;
    return C_Register;
  }
  return C_Unknown;
}

/// Try to replace an X constraint, which matches anything, with another that
/// has more specific requirements based on the type of the corresponding
/// operand.
const char *TargetLowering::LowerXConstraint(EVT ConstraintVT) const {
  if (ConstraintVT.isInteger())
    return "r";
  if (ConstraintVT.isFloatingPoint())
    return "f"; // works for many targets
  return nullptr;
}

SDValue TargetLowering::LowerAsmOutputForConstraint(
    SDValue &Chain, SDValue &Flag, const SDLoc &DL,
    const AsmOperandInfo &OpInfo, SelectionDAG &DAG) const {
  return SDValue();
}

/// Lower the specified operand into the Ops vector.
/// If it is invalid, don't add anything to Ops.
void TargetLowering::LowerAsmOperandForConstraint(SDValue Op,
                                                  std::string &Constraint,
                                                  std::vector<SDValue> &Ops,
                                                  SelectionDAG &DAG) const {

  if (Constraint.length() > 1) return;

  char ConstraintLetter = Constraint[0];
  switch (ConstraintLetter) {
  default: break;
  case 'X':    // Allows any operand
  case 'i':    // Simple Integer or Relocatable Constant
  case 'n':    // Simple Integer
  case 's': {  // Relocatable Constant

    ConstantSDNode *C;
    uint64_t Offset = 0;

    // Match (GA) or (C) or (GA+C) or (GA-C) or ((GA+C)+C) or (((GA+C)+C)+C),
    // etc., since getelementpointer is variadic. We can't use
    // SelectionDAG::FoldSymbolOffset because it expects the GA to be accessible
    // while in this case the GA may be furthest from the root node which is
    // likely an ISD::ADD.
    while (true) {
      if ((C = dyn_cast<ConstantSDNode>(Op)) && ConstraintLetter != 's') {
        // gcc prints these as sign extended.  Sign extend value to 64 bits
        // now; without this it would get ZExt'd later in
        // ScheduleDAGSDNodes::EmitNode, which is very generic.
        bool IsBool = C->getConstantIntValue()->getBitWidth() == 1;
        BooleanContent BCont = getBooleanContents(MVT::i64);
        ISD::NodeType ExtOpc =
            IsBool ? getExtendForContent(BCont) : ISD::SIGN_EXTEND;
        int64_t ExtVal =
            ExtOpc == ISD::ZERO_EXTEND ? C->getZExtValue() : C->getSExtValue();
        Ops.push_back(
            DAG.getTargetConstant(Offset + ExtVal, SDLoc(C), MVT::i64));
        return;
      }
      if (ConstraintLetter != 'n') {
        if (const auto *GA = dyn_cast<GlobalAddressSDNode>(Op)) {
          Ops.push_back(DAG.getTargetGlobalAddress(GA->getGlobal(), SDLoc(Op),
                                                   GA->getValueType(0),
                                                   Offset + GA->getOffset()));
          return;
        }
        if (const auto *BA = dyn_cast<BlockAddressSDNode>(Op)) {
          Ops.push_back(DAG.getTargetBlockAddress(
              BA->getBlockAddress(), BA->getValueType(0),
              Offset + BA->getOffset(), BA->getTargetFlags()));
          return;
        }
        if (isa<BasicBlockSDNode>(Op)) {
          Ops.push_back(Op);
          return;
        }
      }
      const unsigned OpCode = Op.getOpcode();
      if (OpCode == ISD::ADD || OpCode == ISD::SUB) {
        if ((C = dyn_cast<ConstantSDNode>(Op.getOperand(0))))
          Op = Op.getOperand(1);
        // Subtraction is not commutative.
        else if (OpCode == ISD::ADD &&
                 (C = dyn_cast<ConstantSDNode>(Op.getOperand(1))))
          Op = Op.getOperand(0);
        else
          return;
        Offset += (OpCode == ISD::ADD ? 1 : -1) * C->getSExtValue();
        continue;
      }
      return;
    }
    break;
  }
  }
}

std::pair<unsigned, const TargetRegisterClass *>
TargetLowering::getRegForInlineAsmConstraint(const TargetRegisterInfo *RI,
                                             StringRef Constraint,
                                             MVT VT) const {
  if (Constraint.empty() || Constraint[0] != '{')
    return std::make_pair(0u, static_cast<TargetRegisterClass *>(nullptr));
  assert(*(Constraint.end() - 1) == '}' && "Not a brace enclosed constraint?");

  // Remove the braces from around the name.
  StringRef RegName(Constraint.data() + 1, Constraint.size() - 2);

  std::pair<unsigned, const TargetRegisterClass *> R =
      std::make_pair(0u, static_cast<const TargetRegisterClass *>(nullptr));

  // Figure out which register class contains this reg.
  for (const TargetRegisterClass *RC : RI->regclasses()) {
    // If none of the value types for this register class are valid, we
    // can't use it.  For example, 64-bit reg classes on 32-bit targets.
    if (!isLegalRC(*RI, *RC))
      continue;

    for (const MCPhysReg &PR : *RC) {
<<<<<<< HEAD
      if (RegName.equals_lower(RI->getRegAsmName(PR))) {
=======
      if (RegName.equals_insensitive(RI->getRegAsmName(PR))) {
>>>>>>> 2ab1d525
        std::pair<unsigned, const TargetRegisterClass *> S =
            std::make_pair(PR, RC);

        // If this register class has the requested value type, return it,
        // otherwise keep searching and return the first class found
        // if no other is found which explicitly has the requested type.
        if (RI->isTypeLegalForClass(*RC, VT))
          return S;
        if (!R.second)
          R = S;
      }
    }
  }

  return R;
}

//===----------------------------------------------------------------------===//
// Constraint Selection.

/// Return true of this is an input operand that is a matching constraint like
/// "4".
bool TargetLowering::AsmOperandInfo::isMatchingInputConstraint() const {
  assert(!ConstraintCode.empty() && "No known constraint!");
  return isdigit(static_cast<unsigned char>(ConstraintCode[0]));
}

/// If this is an input matching constraint, this method returns the output
/// operand it matches.
unsigned TargetLowering::AsmOperandInfo::getMatchedOperand() const {
  assert(!ConstraintCode.empty() && "No known constraint!");
  return atoi(ConstraintCode.c_str());
}

/// Split up the constraint string from the inline assembly value into the
/// specific constraints and their prefixes, and also tie in the associated
/// operand values.
/// If this returns an empty vector, and if the constraint string itself
/// isn't empty, there was an error parsing.
TargetLowering::AsmOperandInfoVector
TargetLowering::ParseConstraints(const DataLayout &DL,
                                 const TargetRegisterInfo *TRI,
                                 const CallBase &Call) const {
  /// Information about all of the constraints.
  AsmOperandInfoVector ConstraintOperands;
  const InlineAsm *IA = cast<InlineAsm>(Call.getCalledOperand());
  unsigned maCount = 0; // Largest number of multiple alternative constraints.

  // Do a prepass over the constraints, canonicalizing them, and building up the
  // ConstraintOperands list.
  unsigned ArgNo = 0; // ArgNo - The argument of the CallInst.
  unsigned ResNo = 0; // ResNo - The result number of the next output.

  for (InlineAsm::ConstraintInfo &CI : IA->ParseConstraints()) {
    ConstraintOperands.emplace_back(std::move(CI));
    AsmOperandInfo &OpInfo = ConstraintOperands.back();

    // Update multiple alternative constraint count.
    if (OpInfo.multipleAlternatives.size() > maCount)
      maCount = OpInfo.multipleAlternatives.size();

    OpInfo.ConstraintVT = MVT::Other;

    // Compute the value type for each operand.
    switch (OpInfo.Type) {
    case InlineAsm::isOutput:
      // Indirect outputs just consume an argument.
      if (OpInfo.isIndirect) {
        OpInfo.CallOperandVal = Call.getArgOperand(ArgNo);
        break;
      }

      // The return value of the call is this value.  As such, there is no
      // corresponding argument.
      assert(!Call.getType()->isVoidTy() && "Bad inline asm!");
      if (StructType *STy = dyn_cast<StructType>(Call.getType())) {
        OpInfo.ConstraintVT =
            getSimpleValueType(DL, STy->getElementType(ResNo));
      } else {
        assert(ResNo == 0 && "Asm only has one result!");
        OpInfo.ConstraintVT =
            getAsmOperandValueType(DL, Call.getType()).getSimpleVT();
      }
      ++ResNo;
      break;
    case InlineAsm::isInput:
      OpInfo.CallOperandVal = Call.getArgOperand(ArgNo);
      break;
    case InlineAsm::isClobber:
      // Nothing to do.
      break;
    }

    if (OpInfo.CallOperandVal) {
      llvm::Type *OpTy = OpInfo.CallOperandVal->getType();
      if (OpInfo.isIndirect) {
        OpTy = Call.getAttributes().getParamElementType(ArgNo);
        assert(OpTy && "Indirect opernad must have elementtype attribute");
      }

      // Look for vector wrapped in a struct. e.g. { <16 x i8> }.
      if (StructType *STy = dyn_cast<StructType>(OpTy))
        if (STy->getNumElements() == 1)
          OpTy = STy->getElementType(0);

      // If OpTy is not a single value, it may be a struct/union that we
      // can tile with integers.
      if (!OpTy->isSingleValueType() && OpTy->isSized()) {
        unsigned BitSize = DL.getTypeSizeInBits(OpTy);
        switch (BitSize) {
        default: break;
        case 1:
        case 8:
        case 16:
        case 32:
        case 64:
        case 128:
          OpInfo.ConstraintVT =
              MVT::getVT(IntegerType::get(OpTy->getContext(), BitSize), true);
          break;
        }
      } else if (PointerType *PT = dyn_cast<PointerType>(OpTy)) {
        unsigned PtrSize = DL.getPointerSizeInBits(PT->getAddressSpace());
        OpInfo.ConstraintVT = MVT::getIntegerVT(PtrSize);
      } else {
        OpInfo.ConstraintVT = MVT::getVT(OpTy, true);
      }

      ArgNo++;
    }
  }

  // If we have multiple alternative constraints, select the best alternative.
  if (!ConstraintOperands.empty()) {
    if (maCount) {
      unsigned bestMAIndex = 0;
      int bestWeight = -1;
      // weight:  -1 = invalid match, and 0 = so-so match to 5 = good match.
      int weight = -1;
      unsigned maIndex;
      // Compute the sums of the weights for each alternative, keeping track
      // of the best (highest weight) one so far.
      for (maIndex = 0; maIndex < maCount; ++maIndex) {
        int weightSum = 0;
        for (unsigned cIndex = 0, eIndex = ConstraintOperands.size();
             cIndex != eIndex; ++cIndex) {
          AsmOperandInfo &OpInfo = ConstraintOperands[cIndex];
          if (OpInfo.Type == InlineAsm::isClobber)
            continue;

          // If this is an output operand with a matching input operand,
          // look up the matching input. If their types mismatch, e.g. one
          // is an integer, the other is floating point, or their sizes are
          // different, flag it as an maCantMatch.
          if (OpInfo.hasMatchingInput()) {
            AsmOperandInfo &Input = ConstraintOperands[OpInfo.MatchingInput];
            if (OpInfo.ConstraintVT != Input.ConstraintVT) {
              if ((OpInfo.ConstraintVT.isInteger() !=
                   Input.ConstraintVT.isInteger()) ||
                  (OpInfo.ConstraintVT.getSizeInBits() !=
                   Input.ConstraintVT.getSizeInBits())) {
                weightSum = -1; // Can't match.
                break;
              }
            }
          }
          weight = getMultipleConstraintMatchWeight(OpInfo, maIndex);
          if (weight == -1) {
            weightSum = -1;
            break;
          }
          weightSum += weight;
        }
        // Update best.
        if (weightSum > bestWeight) {
          bestWeight = weightSum;
          bestMAIndex = maIndex;
        }
      }

      // Now select chosen alternative in each constraint.
      for (AsmOperandInfo &cInfo : ConstraintOperands)
        if (cInfo.Type != InlineAsm::isClobber)
          cInfo.selectAlternative(bestMAIndex);
    }
  }

  // Check and hook up tied operands, choose constraint code to use.
  for (unsigned cIndex = 0, eIndex = ConstraintOperands.size();
       cIndex != eIndex; ++cIndex) {
    AsmOperandInfo &OpInfo = ConstraintOperands[cIndex];

    // If this is an output operand with a matching input operand, look up the
    // matching input. If their types mismatch, e.g. one is an integer, the
    // other is floating point, or their sizes are different, flag it as an
    // error.
    if (OpInfo.hasMatchingInput()) {
      AsmOperandInfo &Input = ConstraintOperands[OpInfo.MatchingInput];

      if (OpInfo.ConstraintVT != Input.ConstraintVT) {
        std::pair<unsigned, const TargetRegisterClass *> MatchRC =
            getRegForInlineAsmConstraint(TRI, OpInfo.ConstraintCode,
                                         OpInfo.ConstraintVT);
        std::pair<unsigned, const TargetRegisterClass *> InputRC =
            getRegForInlineAsmConstraint(TRI, Input.ConstraintCode,
                                         Input.ConstraintVT);
        if ((OpInfo.ConstraintVT.isInteger() !=
             Input.ConstraintVT.isInteger()) ||
            (MatchRC.second != InputRC.second)) {
          report_fatal_error("Unsupported asm: input constraint"
                             " with a matching output constraint of"
                             " incompatible type!");
        }
      }
    }
  }

  return ConstraintOperands;
}

/// Return an integer indicating how general CT is.
static unsigned getConstraintGenerality(TargetLowering::ConstraintType CT) {
  switch (CT) {
  case TargetLowering::C_Immediate:
  case TargetLowering::C_Other:
  case TargetLowering::C_Unknown:
    return 0;
  case TargetLowering::C_Register:
    return 1;
  case TargetLowering::C_RegisterClass:
    return 2;
  case TargetLowering::C_Memory:
    return 3;
  }
  llvm_unreachable("Invalid constraint type");
}

/// Examine constraint type and operand type and determine a weight value.
/// This object must already have been set up with the operand type
/// and the current alternative constraint selected.
TargetLowering::ConstraintWeight
  TargetLowering::getMultipleConstraintMatchWeight(
    AsmOperandInfo &info, int maIndex) const {
  InlineAsm::ConstraintCodeVector *rCodes;
  if (maIndex >= (int)info.multipleAlternatives.size())
    rCodes = &info.Codes;
  else
    rCodes = &info.multipleAlternatives[maIndex].Codes;
  ConstraintWeight BestWeight = CW_Invalid;

  // Loop over the options, keeping track of the most general one.
  for (const std::string &rCode : *rCodes) {
    ConstraintWeight weight =
        getSingleConstraintMatchWeight(info, rCode.c_str());
    if (weight > BestWeight)
      BestWeight = weight;
  }

  return BestWeight;
}

/// Examine constraint type and operand type and determine a weight value.
/// This object must already have been set up with the operand type
/// and the current alternative constraint selected.
TargetLowering::ConstraintWeight
  TargetLowering::getSingleConstraintMatchWeight(
    AsmOperandInfo &info, const char *constraint) const {
  ConstraintWeight weight = CW_Invalid;
  Value *CallOperandVal = info.CallOperandVal;
    // If we don't have a value, we can't do a match,
    // but allow it at the lowest weight.
  if (!CallOperandVal)
    return CW_Default;
  // Look at the constraint type.
  switch (*constraint) {
    case 'i': // immediate integer.
    case 'n': // immediate integer with a known value.
      if (isa<ConstantInt>(CallOperandVal))
        weight = CW_Constant;
      break;
    case 's': // non-explicit intregal immediate.
      if (isa<GlobalValue>(CallOperandVal))
        weight = CW_Constant;
      break;
    case 'E': // immediate float if host format.
    case 'F': // immediate float.
      if (isa<ConstantFP>(CallOperandVal))
        weight = CW_Constant;
      break;
    case '<': // memory operand with autodecrement.
    case '>': // memory operand with autoincrement.
    case 'm': // memory operand.
    case 'o': // offsettable memory operand
    case 'V': // non-offsettable memory operand
      weight = CW_Memory;
      break;
    case 'r': // general register.
    case 'g': // general register, memory operand or immediate integer.
              // note: Clang converts "g" to "imr".
      if (CallOperandVal->getType()->isIntegerTy())
        weight = CW_Register;
      break;
    case 'X': // any operand.
  default:
    weight = CW_Default;
    break;
  }
  return weight;
}

/// If there are multiple different constraints that we could pick for this
/// operand (e.g. "imr") try to pick the 'best' one.
/// This is somewhat tricky: constraints fall into four classes:
///    Other         -> immediates and magic values
///    Register      -> one specific register
///    RegisterClass -> a group of regs
///    Memory        -> memory
/// Ideally, we would pick the most specific constraint possible: if we have
/// something that fits into a register, we would pick it.  The problem here
/// is that if we have something that could either be in a register or in
/// memory that use of the register could cause selection of *other*
/// operands to fail: they might only succeed if we pick memory.  Because of
/// this the heuristic we use is:
///
///  1) If there is an 'other' constraint, and if the operand is valid for
///     that constraint, use it.  This makes us take advantage of 'i'
///     constraints when available.
///  2) Otherwise, pick the most general constraint present.  This prefers
///     'm' over 'r', for example.
///
static void ChooseConstraint(TargetLowering::AsmOperandInfo &OpInfo,
                             const TargetLowering &TLI,
                             SDValue Op, SelectionDAG *DAG) {
  assert(OpInfo.Codes.size() > 1 && "Doesn't have multiple constraint options");
  unsigned BestIdx = 0;
  TargetLowering::ConstraintType BestType = TargetLowering::C_Unknown;
  int BestGenerality = -1;

  // Loop over the options, keeping track of the most general one.
  for (unsigned i = 0, e = OpInfo.Codes.size(); i != e; ++i) {
    TargetLowering::ConstraintType CType =
      TLI.getConstraintType(OpInfo.Codes[i]);

    // Indirect 'other' or 'immediate' constraints are not allowed.
    if (OpInfo.isIndirect && !(CType == TargetLowering::C_Memory ||
                               CType == TargetLowering::C_Register ||
                               CType == TargetLowering::C_RegisterClass))
      continue;

    // If this is an 'other' or 'immediate' constraint, see if the operand is
    // valid for it. For example, on X86 we might have an 'rI' constraint. If
    // the operand is an integer in the range [0..31] we want to use I (saving a
    // load of a register), otherwise we must use 'r'.
    if ((CType == TargetLowering::C_Other ||
         CType == TargetLowering::C_Immediate) && Op.getNode()) {
      assert(OpInfo.Codes[i].size() == 1 &&
             "Unhandled multi-letter 'other' constraint");
      std::vector<SDValue> ResultOps;
      TLI.LowerAsmOperandForConstraint(Op, OpInfo.Codes[i],
                                       ResultOps, *DAG);
      if (!ResultOps.empty()) {
        BestType = CType;
        BestIdx = i;
        break;
      }
    }

    // Things with matching constraints can only be registers, per gcc
    // documentation.  This mainly affects "g" constraints.
    if (CType == TargetLowering::C_Memory && OpInfo.hasMatchingInput())
      continue;

    // This constraint letter is more general than the previous one, use it.
    int Generality = getConstraintGenerality(CType);
    if (Generality > BestGenerality) {
      BestType = CType;
      BestIdx = i;
      BestGenerality = Generality;
    }
  }

  OpInfo.ConstraintCode = OpInfo.Codes[BestIdx];
  OpInfo.ConstraintType = BestType;
}

/// Determines the constraint code and constraint type to use for the specific
/// AsmOperandInfo, setting OpInfo.ConstraintCode and OpInfo.ConstraintType.
void TargetLowering::ComputeConstraintToUse(AsmOperandInfo &OpInfo,
                                            SDValue Op,
                                            SelectionDAG *DAG) const {
  assert(!OpInfo.Codes.empty() && "Must have at least one constraint");

  // Single-letter constraints ('r') are very common.
  if (OpInfo.Codes.size() == 1) {
    OpInfo.ConstraintCode = OpInfo.Codes[0];
    OpInfo.ConstraintType = getConstraintType(OpInfo.ConstraintCode);
  } else {
    ChooseConstraint(OpInfo, *this, Op, DAG);
  }

  // 'X' matches anything.
  if (OpInfo.ConstraintCode == "X" && OpInfo.CallOperandVal) {
    // Constants are handled elsewhere.  For Functions, the type here is the
    // type of the result, which is not what we want to look at; leave them
    // alone.
    Value *v = OpInfo.CallOperandVal;
    if (isa<ConstantInt>(v) || isa<Function>(v)) {
      return;
    }

    if (isa<BasicBlock>(v) || isa<BlockAddress>(v)) {
      OpInfo.ConstraintCode = "i";
      return;
    }

    // Otherwise, try to resolve it to something we know about by looking at
    // the actual operand type.
    if (const char *Repl = LowerXConstraint(OpInfo.ConstraintVT)) {
      OpInfo.ConstraintCode = Repl;
      OpInfo.ConstraintType = getConstraintType(OpInfo.ConstraintCode);
    }
  }
}

/// Given an exact SDIV by a constant, create a multiplication
/// with the multiplicative inverse of the constant.
static SDValue BuildExactSDIV(const TargetLowering &TLI, SDNode *N,
                              const SDLoc &dl, SelectionDAG &DAG,
                              SmallVectorImpl<SDNode *> &Created) {
  SDValue Op0 = N->getOperand(0);
  SDValue Op1 = N->getOperand(1);
  EVT VT = N->getValueType(0);
  EVT SVT = VT.getScalarType();
  EVT ShVT = TLI.getShiftAmountTy(VT, DAG.getDataLayout());
  EVT ShSVT = ShVT.getScalarType();

  bool UseSRA = false;
  SmallVector<SDValue, 16> Shifts, Factors;

  auto BuildSDIVPattern = [&](ConstantSDNode *C) {
    if (C->isZero())
      return false;
    APInt Divisor = C->getAPIntValue();
    unsigned Shift = Divisor.countTrailingZeros();
    if (Shift) {
      Divisor.ashrInPlace(Shift);
      UseSRA = true;
    }
    // Calculate the multiplicative inverse, using Newton's method.
    APInt t;
    APInt Factor = Divisor;
    while ((t = Divisor * Factor) != 1)
      Factor *= APInt(Divisor.getBitWidth(), 2) - t;
    Shifts.push_back(DAG.getConstant(Shift, dl, ShSVT));
    Factors.push_back(DAG.getConstant(Factor, dl, SVT));
    return true;
  };

  // Collect all magic values from the build vector.
  if (!ISD::matchUnaryPredicate(Op1, BuildSDIVPattern))
    return SDValue();

  SDValue Shift, Factor;
  if (Op1.getOpcode() == ISD::BUILD_VECTOR) {
    Shift = DAG.getBuildVector(ShVT, dl, Shifts);
    Factor = DAG.getBuildVector(VT, dl, Factors);
  } else if (Op1.getOpcode() == ISD::SPLAT_VECTOR) {
    assert(Shifts.size() == 1 && Factors.size() == 1 &&
           "Expected matchUnaryPredicate to return one element for scalable "
           "vectors");
    Shift = DAG.getSplatVector(ShVT, dl, Shifts[0]);
    Factor = DAG.getSplatVector(VT, dl, Factors[0]);
  } else {
    assert(isa<ConstantSDNode>(Op1) && "Expected a constant");
    Shift = Shifts[0];
    Factor = Factors[0];
  }

  SDValue Res = Op0;

  // Shift the value upfront if it is even, so the LSB is one.
  if (UseSRA) {
    // TODO: For UDIV use SRL instead of SRA.
    SDNodeFlags Flags;
    Flags.setExact(true);
    Res = DAG.getNode(ISD::SRA, dl, VT, Res, Shift, Flags);
    Created.push_back(Res.getNode());
  }

  return DAG.getNode(ISD::MUL, dl, VT, Res, Factor);
}

SDValue TargetLowering::BuildSDIVPow2(SDNode *N, const APInt &Divisor,
                              SelectionDAG &DAG,
                              SmallVectorImpl<SDNode *> &Created) const {
  AttributeList Attr = DAG.getMachineFunction().getFunction().getAttributes();
  const TargetLowering &TLI = DAG.getTargetLoweringInfo();
  if (TLI.isIntDivCheap(N->getValueType(0), Attr))
    return SDValue(N, 0); // Lower SDIV as SDIV
  return SDValue();
}

/// Given an ISD::SDIV node expressing a divide by constant,
/// return a DAG expression to select that will generate the same value by
/// multiplying by a magic number.
/// Ref: "Hacker's Delight" or "The PowerPC Compiler Writer's Guide".
SDValue TargetLowering::BuildSDIV(SDNode *N, SelectionDAG &DAG,
                                  bool IsAfterLegalization,
                                  SmallVectorImpl<SDNode *> &Created) const {
  SDLoc dl(N);
  EVT VT = N->getValueType(0);
  EVT SVT = VT.getScalarType();
  EVT ShVT = getShiftAmountTy(VT, DAG.getDataLayout());
  EVT ShSVT = ShVT.getScalarType();
  unsigned EltBits = VT.getScalarSizeInBits();
  EVT MulVT;

  // Check to see if we can do this.
  // FIXME: We should be more aggressive here.
  if (!isTypeLegal(VT)) {
    // Limit this to simple scalars for now.
    if (VT.isVector() || !VT.isSimple())
      return SDValue();

    // If this type will be promoted to a large enough type with a legal
    // multiply operation, we can go ahead and do this transform.
    if (getTypeAction(VT.getSimpleVT()) != TypePromoteInteger)
      return SDValue();

    MulVT = getTypeToTransformTo(*DAG.getContext(), VT);
    if (MulVT.getSizeInBits() < (2 * EltBits) ||
        !isOperationLegal(ISD::MUL, MulVT))
      return SDValue();
  }

  // If the sdiv has an 'exact' bit we can use a simpler lowering.
  if (N->getFlags().hasExact())
    return BuildExactSDIV(*this, N, dl, DAG, Created);

  SmallVector<SDValue, 16> MagicFactors, Factors, Shifts, ShiftMasks;

  auto BuildSDIVPattern = [&](ConstantSDNode *C) {
    if (C->isZero())
      return false;

    const APInt &Divisor = C->getAPIntValue();
    SignedDivisionByConstantInfo magics = SignedDivisionByConstantInfo::get(Divisor);
    int NumeratorFactor = 0;
    int ShiftMask = -1;

    if (Divisor.isOne() || Divisor.isAllOnes()) {
      // If d is +1/-1, we just multiply the numerator by +1/-1.
      NumeratorFactor = Divisor.getSExtValue();
      magics.Magic = 0;
      magics.ShiftAmount = 0;
      ShiftMask = 0;
    } else if (Divisor.isStrictlyPositive() && magics.Magic.isNegative()) {
      // If d > 0 and m < 0, add the numerator.
      NumeratorFactor = 1;
    } else if (Divisor.isNegative() && magics.Magic.isStrictlyPositive()) {
      // If d < 0 and m > 0, subtract the numerator.
      NumeratorFactor = -1;
    }

    MagicFactors.push_back(DAG.getConstant(magics.Magic, dl, SVT));
    Factors.push_back(DAG.getConstant(NumeratorFactor, dl, SVT));
    Shifts.push_back(DAG.getConstant(magics.ShiftAmount, dl, ShSVT));
    ShiftMasks.push_back(DAG.getConstant(ShiftMask, dl, SVT));
    return true;
  };

  SDValue N0 = N->getOperand(0);
  SDValue N1 = N->getOperand(1);

  // Collect the shifts / magic values from each element.
  if (!ISD::matchUnaryPredicate(N1, BuildSDIVPattern))
    return SDValue();

  SDValue MagicFactor, Factor, Shift, ShiftMask;
  if (N1.getOpcode() == ISD::BUILD_VECTOR) {
    MagicFactor = DAG.getBuildVector(VT, dl, MagicFactors);
    Factor = DAG.getBuildVector(VT, dl, Factors);
    Shift = DAG.getBuildVector(ShVT, dl, Shifts);
    ShiftMask = DAG.getBuildVector(VT, dl, ShiftMasks);
  } else if (N1.getOpcode() == ISD::SPLAT_VECTOR) {
    assert(MagicFactors.size() == 1 && Factors.size() == 1 &&
           Shifts.size() == 1 && ShiftMasks.size() == 1 &&
           "Expected matchUnaryPredicate to return one element for scalable "
           "vectors");
    MagicFactor = DAG.getSplatVector(VT, dl, MagicFactors[0]);
    Factor = DAG.getSplatVector(VT, dl, Factors[0]);
    Shift = DAG.getSplatVector(ShVT, dl, Shifts[0]);
    ShiftMask = DAG.getSplatVector(VT, dl, ShiftMasks[0]);
  } else {
    assert(isa<ConstantSDNode>(N1) && "Expected a constant");
    MagicFactor = MagicFactors[0];
    Factor = Factors[0];
    Shift = Shifts[0];
    ShiftMask = ShiftMasks[0];
  }

  // Multiply the numerator (operand 0) by the magic value.
  // FIXME: We should support doing a MUL in a wider type.
  auto GetMULHS = [&](SDValue X, SDValue Y) {
    // If the type isn't legal, use a wider mul of the the type calculated
    // earlier.
    if (!isTypeLegal(VT)) {
      X = DAG.getNode(ISD::SIGN_EXTEND, dl, MulVT, X);
      Y = DAG.getNode(ISD::SIGN_EXTEND, dl, MulVT, Y);
      Y = DAG.getNode(ISD::MUL, dl, MulVT, X, Y);
      Y = DAG.getNode(ISD::SRL, dl, MulVT, Y,
                      DAG.getShiftAmountConstant(EltBits, MulVT, dl));
      return DAG.getNode(ISD::TRUNCATE, dl, VT, Y);
    }

    if (isOperationLegalOrCustom(ISD::MULHS, VT, IsAfterLegalization))
      return DAG.getNode(ISD::MULHS, dl, VT, X, Y);
    if (isOperationLegalOrCustom(ISD::SMUL_LOHI, VT, IsAfterLegalization)) {
      SDValue LoHi =
          DAG.getNode(ISD::SMUL_LOHI, dl, DAG.getVTList(VT, VT), X, Y);
      return SDValue(LoHi.getNode(), 1);
    }
    return SDValue();
  };

  SDValue Q = GetMULHS(N0, MagicFactor);
  if (!Q)
    return SDValue();

  Created.push_back(Q.getNode());

  // (Optionally) Add/subtract the numerator using Factor.
  Factor = DAG.getNode(ISD::MUL, dl, VT, N0, Factor);
  Created.push_back(Factor.getNode());
  Q = DAG.getNode(ISD::ADD, dl, VT, Q, Factor);
  Created.push_back(Q.getNode());

  // Shift right algebraic by shift value.
  Q = DAG.getNode(ISD::SRA, dl, VT, Q, Shift);
  Created.push_back(Q.getNode());

  // Extract the sign bit, mask it and add it to the quotient.
  SDValue SignShift = DAG.getConstant(EltBits - 1, dl, ShVT);
  SDValue T = DAG.getNode(ISD::SRL, dl, VT, Q, SignShift);
  Created.push_back(T.getNode());
  T = DAG.getNode(ISD::AND, dl, VT, T, ShiftMask);
  Created.push_back(T.getNode());
  return DAG.getNode(ISD::ADD, dl, VT, Q, T);
}

/// Given an ISD::UDIV node expressing a divide by constant,
/// return a DAG expression to select that will generate the same value by
/// multiplying by a magic number.
/// Ref: "Hacker's Delight" or "The PowerPC Compiler Writer's Guide".
SDValue TargetLowering::BuildUDIV(SDNode *N, SelectionDAG &DAG,
                                  bool IsAfterLegalization,
                                  SmallVectorImpl<SDNode *> &Created) const {
  SDLoc dl(N);
  EVT VT = N->getValueType(0);
  EVT SVT = VT.getScalarType();
  EVT ShVT = getShiftAmountTy(VT, DAG.getDataLayout());
  EVT ShSVT = ShVT.getScalarType();
  unsigned EltBits = VT.getScalarSizeInBits();
  EVT MulVT;

  // Check to see if we can do this.
  // FIXME: We should be more aggressive here.
  if (!isTypeLegal(VT)) {
    // Limit this to simple scalars for now.
    if (VT.isVector() || !VT.isSimple())
      return SDValue();

    // If this type will be promoted to a large enough type with a legal
    // multiply operation, we can go ahead and do this transform.
    if (getTypeAction(VT.getSimpleVT()) != TypePromoteInteger)
      return SDValue();

    MulVT = getTypeToTransformTo(*DAG.getContext(), VT);
    if (MulVT.getSizeInBits() < (2 * EltBits) ||
        !isOperationLegal(ISD::MUL, MulVT))
      return SDValue();
  }

  bool UseNPQ = false;
  SmallVector<SDValue, 16> PreShifts, PostShifts, MagicFactors, NPQFactors;

  auto BuildUDIVPattern = [&](ConstantSDNode *C) {
    if (C->isZero())
      return false;
    // FIXME: We should use a narrower constant when the upper
    // bits are known to be zero.
    const APInt& Divisor = C->getAPIntValue();
<<<<<<< HEAD
    APInt::mu magics = Divisor.magicu();
=======
    UnsignedDivisonByConstantInfo magics = UnsignedDivisonByConstantInfo::get(Divisor);
>>>>>>> 2ab1d525
    unsigned PreShift = 0, PostShift = 0;

    // If the divisor is even, we can avoid using the expensive fixup by
    // shifting the divided value upfront.
    if (magics.IsAdd != 0 && !Divisor[0]) {
      PreShift = Divisor.countTrailingZeros();
      // Get magic number for the shifted divisor.
      magics = UnsignedDivisonByConstantInfo::get(Divisor.lshr(PreShift), PreShift);
      assert(magics.IsAdd == 0 && "Should use cheap fixup now");
    }

    APInt Magic = magics.Magic;

    unsigned SelNPQ;
    if (magics.IsAdd == 0 || Divisor.isOne()) {
      assert(magics.ShiftAmount < Divisor.getBitWidth() &&
             "We shouldn't generate an undefined shift!");
      PostShift = magics.ShiftAmount;
      SelNPQ = false;
    } else {
      PostShift = magics.ShiftAmount - 1;
      SelNPQ = true;
    }

    PreShifts.push_back(DAG.getConstant(PreShift, dl, ShSVT));
    MagicFactors.push_back(DAG.getConstant(Magic, dl, SVT));
    NPQFactors.push_back(
        DAG.getConstant(SelNPQ ? APInt::getOneBitSet(EltBits, EltBits - 1)
                               : APInt::getZero(EltBits),
                        dl, SVT));
    PostShifts.push_back(DAG.getConstant(PostShift, dl, ShSVT));
    UseNPQ |= SelNPQ;
    return true;
  };

  SDValue N0 = N->getOperand(0);
  SDValue N1 = N->getOperand(1);

  // Collect the shifts/magic values from each element.
  if (!ISD::matchUnaryPredicate(N1, BuildUDIVPattern))
    return SDValue();

  SDValue PreShift, PostShift, MagicFactor, NPQFactor;
  if (N1.getOpcode() == ISD::BUILD_VECTOR) {
    PreShift = DAG.getBuildVector(ShVT, dl, PreShifts);
    MagicFactor = DAG.getBuildVector(VT, dl, MagicFactors);
    NPQFactor = DAG.getBuildVector(VT, dl, NPQFactors);
    PostShift = DAG.getBuildVector(ShVT, dl, PostShifts);
  } else if (N1.getOpcode() == ISD::SPLAT_VECTOR) {
    assert(PreShifts.size() == 1 && MagicFactors.size() == 1 &&
           NPQFactors.size() == 1 && PostShifts.size() == 1 &&
           "Expected matchUnaryPredicate to return one for scalable vectors");
    PreShift = DAG.getSplatVector(ShVT, dl, PreShifts[0]);
    MagicFactor = DAG.getSplatVector(VT, dl, MagicFactors[0]);
    NPQFactor = DAG.getSplatVector(VT, dl, NPQFactors[0]);
    PostShift = DAG.getSplatVector(ShVT, dl, PostShifts[0]);
  } else {
    assert(isa<ConstantSDNode>(N1) && "Expected a constant");
    PreShift = PreShifts[0];
    MagicFactor = MagicFactors[0];
    PostShift = PostShifts[0];
  }

  SDValue Q = N0;
  Q = DAG.getNode(ISD::SRL, dl, VT, Q, PreShift);
  Created.push_back(Q.getNode());

  // FIXME: We should support doing a MUL in a wider type.
  auto GetMULHU = [&](SDValue X, SDValue Y) {
    // If the type isn't legal, use a wider mul of the the type calculated
    // earlier.
    if (!isTypeLegal(VT)) {
      X = DAG.getNode(ISD::ZERO_EXTEND, dl, MulVT, X);
      Y = DAG.getNode(ISD::ZERO_EXTEND, dl, MulVT, Y);
      Y = DAG.getNode(ISD::MUL, dl, MulVT, X, Y);
      Y = DAG.getNode(ISD::SRL, dl, MulVT, Y,
                      DAG.getShiftAmountConstant(EltBits, MulVT, dl));
      return DAG.getNode(ISD::TRUNCATE, dl, VT, Y);
    }

    if (isOperationLegalOrCustom(ISD::MULHU, VT, IsAfterLegalization))
      return DAG.getNode(ISD::MULHU, dl, VT, X, Y);
    if (isOperationLegalOrCustom(ISD::UMUL_LOHI, VT, IsAfterLegalization)) {
      SDValue LoHi =
          DAG.getNode(ISD::UMUL_LOHI, dl, DAG.getVTList(VT, VT), X, Y);
      return SDValue(LoHi.getNode(), 1);
    }
    return SDValue(); // No mulhu or equivalent
  };

  // Multiply the numerator (operand 0) by the magic value.
  Q = GetMULHU(Q, MagicFactor);
  if (!Q)
    return SDValue();

  Created.push_back(Q.getNode());

  if (UseNPQ) {
    SDValue NPQ = DAG.getNode(ISD::SUB, dl, VT, N0, Q);
    Created.push_back(NPQ.getNode());

    // For vectors we might have a mix of non-NPQ/NPQ paths, so use
    // MULHU to act as a SRL-by-1 for NPQ, else multiply by zero.
    if (VT.isVector())
      NPQ = GetMULHU(NPQ, NPQFactor);
    else
      NPQ = DAG.getNode(ISD::SRL, dl, VT, NPQ, DAG.getConstant(1, dl, ShVT));

    Created.push_back(NPQ.getNode());

    Q = DAG.getNode(ISD::ADD, dl, VT, NPQ, Q);
    Created.push_back(Q.getNode());
  }

  Q = DAG.getNode(ISD::SRL, dl, VT, Q, PostShift);
  Created.push_back(Q.getNode());

  EVT SetCCVT = getSetCCResultType(DAG.getDataLayout(), *DAG.getContext(), VT);

  SDValue One = DAG.getConstant(1, dl, VT);
  SDValue IsOne = DAG.getSetCC(dl, SetCCVT, N1, One, ISD::SETEQ);
  return DAG.getSelect(dl, VT, IsOne, N0, Q);
}

/// If all values in Values that *don't* match the predicate are same 'splat'
/// value, then replace all values with that splat value.
/// Else, if AlternativeReplacement was provided, then replace all values that
/// do match predicate with AlternativeReplacement value.
static void
turnVectorIntoSplatVector(MutableArrayRef<SDValue> Values,
                          std::function<bool(SDValue)> Predicate,
                          SDValue AlternativeReplacement = SDValue()) {
  SDValue Replacement;
  // Is there a value for which the Predicate does *NOT* match? What is it?
  auto SplatValue = llvm::find_if_not(Values, Predicate);
  if (SplatValue != Values.end()) {
    // Does Values consist only of SplatValue's and values matching Predicate?
    if (llvm::all_of(Values, [Predicate, SplatValue](SDValue Value) {
          return Value == *SplatValue || Predicate(Value);
        })) // Then we shall replace values matching predicate with SplatValue.
      Replacement = *SplatValue;
  }
  if (!Replacement) {
    // Oops, we did not find the "baseline" splat value.
    if (!AlternativeReplacement)
      return; // Nothing to do.
    // Let's replace with provided value then.
    Replacement = AlternativeReplacement;
  }
  std::replace_if(Values.begin(), Values.end(), Predicate, Replacement);
}

/// Given an ISD::UREM used only by an ISD::SETEQ or ISD::SETNE
/// where the divisor is constant and the comparison target is zero,
/// return a DAG expression that will generate the same comparison result
/// using only multiplications, additions and shifts/rotations.
/// Ref: "Hacker's Delight" 10-17.
SDValue TargetLowering::buildUREMEqFold(EVT SETCCVT, SDValue REMNode,
                                        SDValue CompTargetNode,
                                        ISD::CondCode Cond,
                                        DAGCombinerInfo &DCI,
                                        const SDLoc &DL) const {
  SmallVector<SDNode *, 5> Built;
  if (SDValue Folded = prepareUREMEqFold(SETCCVT, REMNode, CompTargetNode, Cond,
                                         DCI, DL, Built)) {
    for (SDNode *N : Built)
      DCI.AddToWorklist(N);
    return Folded;
  }

  return SDValue();
}

SDValue
TargetLowering::prepareUREMEqFold(EVT SETCCVT, SDValue REMNode,
                                  SDValue CompTargetNode, ISD::CondCode Cond,
                                  DAGCombinerInfo &DCI, const SDLoc &DL,
                                  SmallVectorImpl<SDNode *> &Created) const {
  // fold (seteq/ne (urem N, D), 0) -> (setule/ugt (rotr (mul N, P), K), Q)
  // - D must be constant, with D = D0 * 2^K where D0 is odd
  // - P is the multiplicative inverse of D0 modulo 2^W
  // - Q = floor(((2^W) - 1) / D)
  // where W is the width of the common type of N and D.
  assert((Cond == ISD::SETEQ || Cond == ISD::SETNE) &&
         "Only applicable for (in)equality comparisons.");

  SelectionDAG &DAG = DCI.DAG;

  EVT VT = REMNode.getValueType();
  EVT SVT = VT.getScalarType();
  EVT ShVT = getShiftAmountTy(VT, DAG.getDataLayout(), !DCI.isBeforeLegalize());
  EVT ShSVT = ShVT.getScalarType();

  // If MUL is unavailable, we cannot proceed in any case.
  if (!DCI.isBeforeLegalizeOps() && !isOperationLegalOrCustom(ISD::MUL, VT))
    return SDValue();

  bool ComparingWithAllZeros = true;
  bool AllComparisonsWithNonZerosAreTautological = true;
  bool HadTautologicalLanes = false;
  bool AllLanesAreTautological = true;
  bool HadEvenDivisor = false;
  bool AllDivisorsArePowerOfTwo = true;
  bool HadTautologicalInvertedLanes = false;
  SmallVector<SDValue, 16> PAmts, KAmts, QAmts, IAmts;

  auto BuildUREMPattern = [&](ConstantSDNode *CDiv, ConstantSDNode *CCmp) {
    // Division by 0 is UB. Leave it to be constant-folded elsewhere.
    if (CDiv->isZero())
      return false;

    const APInt &D = CDiv->getAPIntValue();
    const APInt &Cmp = CCmp->getAPIntValue();

    ComparingWithAllZeros &= Cmp.isZero();

    // x u% C1` is *always* less than C1. So given `x u% C1 == C2`,
    // if C2 is not less than C1, the comparison is always false.
    // But we will only be able to produce the comparison that will give the
    // opposive tautological answer. So this lane would need to be fixed up.
    bool TautologicalInvertedLane = D.ule(Cmp);
    HadTautologicalInvertedLanes |= TautologicalInvertedLane;

    // If all lanes are tautological (either all divisors are ones, or divisor
    // is not greater than the constant we are comparing with),
    // we will prefer to avoid the fold.
    bool TautologicalLane = D.isOne() || TautologicalInvertedLane;
    HadTautologicalLanes |= TautologicalLane;
    AllLanesAreTautological &= TautologicalLane;

    // If we are comparing with non-zero, we need'll need  to subtract said
    // comparison value from the LHS. But there is no point in doing that if
    // every lane where we are comparing with non-zero is tautological..
    if (!Cmp.isZero())
      AllComparisonsWithNonZerosAreTautological &= TautologicalLane;

    // Decompose D into D0 * 2^K
    unsigned K = D.countTrailingZeros();
    assert((!D.isOne() || (K == 0)) && "For divisor '1' we won't rotate.");
    APInt D0 = D.lshr(K);

    // D is even if it has trailing zeros.
    HadEvenDivisor |= (K != 0);
    // D is a power-of-two if D0 is one.
    // If all divisors are power-of-two, we will prefer to avoid the fold.
    AllDivisorsArePowerOfTwo &= D0.isOne();

    // P = inv(D0, 2^W)
    // 2^W requires W + 1 bits, so we have to extend and then truncate.
    unsigned W = D.getBitWidth();
    APInt P = D0.zext(W + 1)
                  .multiplicativeInverse(APInt::getSignedMinValue(W + 1))
                  .trunc(W);
    assert(!P.isZero() && "No multiplicative inverse!"); // unreachable
    assert((D0 * P).isOne() && "Multiplicative inverse basic check failed.");

    // Q = floor((2^W - 1) u/ D)
    // R = ((2^W - 1) u% D)
    APInt Q, R;
    APInt::udivrem(APInt::getAllOnes(W), D, Q, R);

    // If we are comparing with zero, then that comparison constant is okay,
    // else it may need to be one less than that.
    if (Cmp.ugt(R))
      Q -= 1;

    assert(APInt::getAllOnes(ShSVT.getSizeInBits()).ugt(K) &&
           "We are expecting that K is always less than all-ones for ShSVT");

    // If the lane is tautological the result can be constant-folded.
    if (TautologicalLane) {
      // Set P and K amount to a bogus values so we can try to splat them.
      P = 0;
      K = -1;
      // And ensure that comparison constant is tautological,
      // it will always compare true/false.
      Q = -1;
    }

    PAmts.push_back(DAG.getConstant(P, DL, SVT));
    KAmts.push_back(
        DAG.getConstant(APInt(ShSVT.getSizeInBits(), K), DL, ShSVT));
    QAmts.push_back(DAG.getConstant(Q, DL, SVT));
    return true;
  };

  SDValue N = REMNode.getOperand(0);
  SDValue D = REMNode.getOperand(1);

  // Collect the values from each element.
  if (!ISD::matchBinaryPredicate(D, CompTargetNode, BuildUREMPattern))
    return SDValue();

  // If all lanes are tautological, the result can be constant-folded.
  if (AllLanesAreTautological)
    return SDValue();

  // If this is a urem by a powers-of-two, avoid the fold since it can be
  // best implemented as a bit test.
  if (AllDivisorsArePowerOfTwo)
    return SDValue();

  SDValue PVal, KVal, QVal;
  if (D.getOpcode() == ISD::BUILD_VECTOR) {
    if (HadTautologicalLanes) {
      // Try to turn PAmts into a splat, since we don't care about the values
      // that are currently '0'. If we can't, just keep '0'`s.
      turnVectorIntoSplatVector(PAmts, isNullConstant);
      // Try to turn KAmts into a splat, since we don't care about the values
      // that are currently '-1'. If we can't, change them to '0'`s.
      turnVectorIntoSplatVector(KAmts, isAllOnesConstant,
                                DAG.getConstant(0, DL, ShSVT));
    }

    PVal = DAG.getBuildVector(VT, DL, PAmts);
    KVal = DAG.getBuildVector(ShVT, DL, KAmts);
    QVal = DAG.getBuildVector(VT, DL, QAmts);
  } else if (D.getOpcode() == ISD::SPLAT_VECTOR) {
    assert(PAmts.size() == 1 && KAmts.size() == 1 && QAmts.size() == 1 &&
           "Expected matchBinaryPredicate to return one element for "
           "SPLAT_VECTORs");
    PVal = DAG.getSplatVector(VT, DL, PAmts[0]);
    KVal = DAG.getSplatVector(ShVT, DL, KAmts[0]);
    QVal = DAG.getSplatVector(VT, DL, QAmts[0]);
  } else {
    PVal = PAmts[0];
    KVal = KAmts[0];
    QVal = QAmts[0];
  }

  if (!ComparingWithAllZeros && !AllComparisonsWithNonZerosAreTautological) {
    if (!DCI.isBeforeLegalizeOps() && !isOperationLegalOrCustom(ISD::SUB, VT))
      return SDValue(); // FIXME: Could/should use `ISD::ADD`?
    assert(CompTargetNode.getValueType() == N.getValueType() &&
           "Expecting that the types on LHS and RHS of comparisons match.");
    N = DAG.getNode(ISD::SUB, DL, VT, N, CompTargetNode);
  }

  // (mul N, P)
  SDValue Op0 = DAG.getNode(ISD::MUL, DL, VT, N, PVal);
  Created.push_back(Op0.getNode());

  // Rotate right only if any divisor was even. We avoid rotates for all-odd
  // divisors as a performance improvement, since rotating by 0 is a no-op.
  if (HadEvenDivisor) {
    // We need ROTR to do this.
    if (!DCI.isBeforeLegalizeOps() && !isOperationLegalOrCustom(ISD::ROTR, VT))
      return SDValue();
    // UREM: (rotr (mul N, P), K)
    Op0 = DAG.getNode(ISD::ROTR, DL, VT, Op0, KVal);
    Created.push_back(Op0.getNode());
  }

  // UREM: (setule/setugt (rotr (mul N, P), K), Q)
  SDValue NewCC =
      DAG.getSetCC(DL, SETCCVT, Op0, QVal,
                   ((Cond == ISD::SETEQ) ? ISD::SETULE : ISD::SETUGT));
  if (!HadTautologicalInvertedLanes)
    return NewCC;

  // If any lanes previously compared always-false, the NewCC will give
  // always-true result for them, so we need to fixup those lanes.
  // Or the other way around for inequality predicate.
  assert(VT.isVector() && "Can/should only get here for vectors.");
  Created.push_back(NewCC.getNode());

  // x u% C1` is *always* less than C1. So given `x u% C1 == C2`,
  // if C2 is not less than C1, the comparison is always false.
  // But we have produced the comparison that will give the
  // opposive tautological answer. So these lanes would need to be fixed up.
  SDValue TautologicalInvertedChannels =
      DAG.getSetCC(DL, SETCCVT, D, CompTargetNode, ISD::SETULE);
  Created.push_back(TautologicalInvertedChannels.getNode());

  // NOTE: we avoid letting illegal types through even if we're before legalize
  // ops – legalization has a hard time producing good code for this.
  if (isOperationLegalOrCustom(ISD::VSELECT, SETCCVT)) {
    // If we have a vector select, let's replace the comparison results in the
    // affected lanes with the correct tautological result.
    SDValue Replacement = DAG.getBoolConstant(Cond == ISD::SETEQ ? false : true,
                                              DL, SETCCVT, SETCCVT);
    return DAG.getNode(ISD::VSELECT, DL, SETCCVT, TautologicalInvertedChannels,
                       Replacement, NewCC);
  }

  // Else, we can just invert the comparison result in the appropriate lanes.
  //
  // NOTE: see the note above VSELECT above.
  if (isOperationLegalOrCustom(ISD::XOR, SETCCVT))
    return DAG.getNode(ISD::XOR, DL, SETCCVT, NewCC,
                       TautologicalInvertedChannels);

  return SDValue(); // Don't know how to lower.
}

/// Given an ISD::SREM used only by an ISD::SETEQ or ISD::SETNE
/// where the divisor is constant and the comparison target is zero,
/// return a DAG expression that will generate the same comparison result
/// using only multiplications, additions and shifts/rotations.
/// Ref: "Hacker's Delight" 10-17.
SDValue TargetLowering::buildSREMEqFold(EVT SETCCVT, SDValue REMNode,
                                        SDValue CompTargetNode,
                                        ISD::CondCode Cond,
                                        DAGCombinerInfo &DCI,
                                        const SDLoc &DL) const {
  SmallVector<SDNode *, 7> Built;
  if (SDValue Folded = prepareSREMEqFold(SETCCVT, REMNode, CompTargetNode, Cond,
                                         DCI, DL, Built)) {
    assert(Built.size() <= 7 && "Max size prediction failed.");
    for (SDNode *N : Built)
      DCI.AddToWorklist(N);
    return Folded;
  }

  return SDValue();
}

SDValue
TargetLowering::prepareSREMEqFold(EVT SETCCVT, SDValue REMNode,
                                  SDValue CompTargetNode, ISD::CondCode Cond,
                                  DAGCombinerInfo &DCI, const SDLoc &DL,
                                  SmallVectorImpl<SDNode *> &Created) const {
  // Fold:
  //   (seteq/ne (srem N, D), 0)
  // To:
  //   (setule/ugt (rotr (add (mul N, P), A), K), Q)
  //
  // - D must be constant, with D = D0 * 2^K where D0 is odd
  // - P is the multiplicative inverse of D0 modulo 2^W
  // - A = bitwiseand(floor((2^(W - 1) - 1) / D0), (-(2^k)))
  // - Q = floor((2 * A) / (2^K))
  // where W is the width of the common type of N and D.
  assert((Cond == ISD::SETEQ || Cond == ISD::SETNE) &&
         "Only applicable for (in)equality comparisons.");

  SelectionDAG &DAG = DCI.DAG;

  EVT VT = REMNode.getValueType();
  EVT SVT = VT.getScalarType();
  EVT ShVT = getShiftAmountTy(VT, DAG.getDataLayout(), !DCI.isBeforeLegalize());
  EVT ShSVT = ShVT.getScalarType();

  // If we are after ops legalization, and MUL is unavailable, we can not
  // proceed.
  if (!DCI.isBeforeLegalizeOps() && !isOperationLegalOrCustom(ISD::MUL, VT))
    return SDValue();

  // TODO: Could support comparing with non-zero too.
  ConstantSDNode *CompTarget = isConstOrConstSplat(CompTargetNode);
  if (!CompTarget || !CompTarget->isZero())
    return SDValue();

  bool HadIntMinDivisor = false;
  bool HadOneDivisor = false;
  bool AllDivisorsAreOnes = true;
  bool HadEvenDivisor = false;
  bool NeedToApplyOffset = false;
  bool AllDivisorsArePowerOfTwo = true;
  SmallVector<SDValue, 16> PAmts, AAmts, KAmts, QAmts;

  auto BuildSREMPattern = [&](ConstantSDNode *C) {
    // Division by 0 is UB. Leave it to be constant-folded elsewhere.
    if (C->isZero())
      return false;

    // FIXME: we don't fold `rem %X, -C` to `rem %X, C` in DAGCombine.

    // WARNING: this fold is only valid for positive divisors!
    APInt D = C->getAPIntValue();
    if (D.isNegative())
      D.negate(); //  `rem %X, -C` is equivalent to `rem %X, C`

    HadIntMinDivisor |= D.isMinSignedValue();

    // If all divisors are ones, we will prefer to avoid the fold.
    HadOneDivisor |= D.isOne();
    AllDivisorsAreOnes &= D.isOne();

    // Decompose D into D0 * 2^K
    unsigned K = D.countTrailingZeros();
    assert((!D.isOne() || (K == 0)) && "For divisor '1' we won't rotate.");
    APInt D0 = D.lshr(K);

    if (!D.isMinSignedValue()) {
      // D is even if it has trailing zeros; unless it's INT_MIN, in which case
      // we don't care about this lane in this fold, we'll special-handle it.
      HadEvenDivisor |= (K != 0);
    }

    // D is a power-of-two if D0 is one. This includes INT_MIN.
    // If all divisors are power-of-two, we will prefer to avoid the fold.
    AllDivisorsArePowerOfTwo &= D0.isOne();

    // P = inv(D0, 2^W)
    // 2^W requires W + 1 bits, so we have to extend and then truncate.
    unsigned W = D.getBitWidth();
    APInt P = D0.zext(W + 1)
                  .multiplicativeInverse(APInt::getSignedMinValue(W + 1))
                  .trunc(W);
    assert(!P.isZero() && "No multiplicative inverse!"); // unreachable
    assert((D0 * P).isOne() && "Multiplicative inverse basic check failed.");

    // A = floor((2^(W - 1) - 1) / D0) & -2^K
    APInt A = APInt::getSignedMaxValue(W).udiv(D0);
    A.clearLowBits(K);

    if (!D.isMinSignedValue()) {
      // If divisor INT_MIN, then we don't care about this lane in this fold,
      // we'll special-handle it.
      NeedToApplyOffset |= A != 0;
    }

    // Q = floor((2 * A) / (2^K))
    APInt Q = (2 * A).udiv(APInt::getOneBitSet(W, K));

    assert(APInt::getAllOnes(SVT.getSizeInBits()).ugt(A) &&
           "We are expecting that A is always less than all-ones for SVT");
    assert(APInt::getAllOnes(ShSVT.getSizeInBits()).ugt(K) &&
           "We are expecting that K is always less than all-ones for ShSVT");

    // If the divisor is 1 the result can be constant-folded. Likewise, we
    // don't care about INT_MIN lanes, those can be set to undef if appropriate.
    if (D.isOne()) {
      // Set P, A and K to a bogus values so we can try to splat them.
      P = 0;
      A = -1;
      K = -1;

      // x ?% 1 == 0  <-->  true  <-->  x u<= -1
      Q = -1;
    }

    PAmts.push_back(DAG.getConstant(P, DL, SVT));
    AAmts.push_back(DAG.getConstant(A, DL, SVT));
    KAmts.push_back(
        DAG.getConstant(APInt(ShSVT.getSizeInBits(), K), DL, ShSVT));
    QAmts.push_back(DAG.getConstant(Q, DL, SVT));
    return true;
  };

  SDValue N = REMNode.getOperand(0);
  SDValue D = REMNode.getOperand(1);

  // Collect the values from each element.
  if (!ISD::matchUnaryPredicate(D, BuildSREMPattern))
    return SDValue();

  // If this is a srem by a one, avoid the fold since it can be constant-folded.
  if (AllDivisorsAreOnes)
    return SDValue();

  // If this is a srem by a powers-of-two (including INT_MIN), avoid the fold
  // since it can be best implemented as a bit test.
  if (AllDivisorsArePowerOfTwo)
    return SDValue();

  SDValue PVal, AVal, KVal, QVal;
  if (D.getOpcode() == ISD::BUILD_VECTOR) {
    if (HadOneDivisor) {
      // Try to turn PAmts into a splat, since we don't care about the values
      // that are currently '0'. If we can't, just keep '0'`s.
      turnVectorIntoSplatVector(PAmts, isNullConstant);
      // Try to turn AAmts into a splat, since we don't care about the
      // values that are currently '-1'. If we can't, change them to '0'`s.
      turnVectorIntoSplatVector(AAmts, isAllOnesConstant,
                                DAG.getConstant(0, DL, SVT));
      // Try to turn KAmts into a splat, since we don't care about the values
      // that are currently '-1'. If we can't, change them to '0'`s.
      turnVectorIntoSplatVector(KAmts, isAllOnesConstant,
                                DAG.getConstant(0, DL, ShSVT));
    }

    PVal = DAG.getBuildVector(VT, DL, PAmts);
    AVal = DAG.getBuildVector(VT, DL, AAmts);
    KVal = DAG.getBuildVector(ShVT, DL, KAmts);
    QVal = DAG.getBuildVector(VT, DL, QAmts);
  } else if (D.getOpcode() == ISD::SPLAT_VECTOR) {
    assert(PAmts.size() == 1 && AAmts.size() == 1 && KAmts.size() == 1 &&
           QAmts.size() == 1 &&
           "Expected matchUnaryPredicate to return one element for scalable "
           "vectors");
    PVal = DAG.getSplatVector(VT, DL, PAmts[0]);
    AVal = DAG.getSplatVector(VT, DL, AAmts[0]);
    KVal = DAG.getSplatVector(ShVT, DL, KAmts[0]);
    QVal = DAG.getSplatVector(VT, DL, QAmts[0]);
  } else {
    assert(isa<ConstantSDNode>(D) && "Expected a constant");
    PVal = PAmts[0];
    AVal = AAmts[0];
    KVal = KAmts[0];
    QVal = QAmts[0];
  }

  // (mul N, P)
  SDValue Op0 = DAG.getNode(ISD::MUL, DL, VT, N, PVal);
  Created.push_back(Op0.getNode());

  if (NeedToApplyOffset) {
    // We need ADD to do this.
    if (!DCI.isBeforeLegalizeOps() && !isOperationLegalOrCustom(ISD::ADD, VT))
      return SDValue();

    // (add (mul N, P), A)
    Op0 = DAG.getNode(ISD::ADD, DL, VT, Op0, AVal);
    Created.push_back(Op0.getNode());
  }

  // Rotate right only if any divisor was even. We avoid rotates for all-odd
  // divisors as a performance improvement, since rotating by 0 is a no-op.
  if (HadEvenDivisor) {
    // We need ROTR to do this.
    if (!DCI.isBeforeLegalizeOps() && !isOperationLegalOrCustom(ISD::ROTR, VT))
      return SDValue();
    // SREM: (rotr (add (mul N, P), A), K)
    Op0 = DAG.getNode(ISD::ROTR, DL, VT, Op0, KVal);
    Created.push_back(Op0.getNode());
  }

  // SREM: (setule/setugt (rotr (add (mul N, P), A), K), Q)
  SDValue Fold =
      DAG.getSetCC(DL, SETCCVT, Op0, QVal,
                   ((Cond == ISD::SETEQ) ? ISD::SETULE : ISD::SETUGT));

  // If we didn't have lanes with INT_MIN divisor, then we're done.
  if (!HadIntMinDivisor)
    return Fold;

  // That fold is only valid for positive divisors. Which effectively means,
  // it is invalid for INT_MIN divisors. So if we have such a lane,
  // we must fix-up results for said lanes.
  assert(VT.isVector() && "Can/should only get here for vectors.");

  // NOTE: we avoid letting illegal types through even if we're before legalize
  // ops – legalization has a hard time producing good code for the code that
  // follows.
  if (!isOperationLegalOrCustom(ISD::SETEQ, VT) ||
      !isOperationLegalOrCustom(ISD::AND, VT) ||
      !isOperationLegalOrCustom(Cond, VT) ||
      !isOperationLegalOrCustom(ISD::VSELECT, SETCCVT))
    return SDValue();

  Created.push_back(Fold.getNode());

  SDValue IntMin = DAG.getConstant(
      APInt::getSignedMinValue(SVT.getScalarSizeInBits()), DL, VT);
  SDValue IntMax = DAG.getConstant(
      APInt::getSignedMaxValue(SVT.getScalarSizeInBits()), DL, VT);
  SDValue Zero =
      DAG.getConstant(APInt::getZero(SVT.getScalarSizeInBits()), DL, VT);

  // Which lanes had INT_MIN divisors? Divisor is constant, so const-folded.
  SDValue DivisorIsIntMin = DAG.getSetCC(DL, SETCCVT, D, IntMin, ISD::SETEQ);
  Created.push_back(DivisorIsIntMin.getNode());

  // (N s% INT_MIN) ==/!= 0  <-->  (N & INT_MAX) ==/!= 0
  SDValue Masked = DAG.getNode(ISD::AND, DL, VT, N, IntMax);
  Created.push_back(Masked.getNode());
  SDValue MaskedIsZero = DAG.getSetCC(DL, SETCCVT, Masked, Zero, Cond);
  Created.push_back(MaskedIsZero.getNode());

  // To produce final result we need to blend 2 vectors: 'SetCC' and
  // 'MaskedIsZero'. If the divisor for channel was *NOT* INT_MIN, we pick
  // from 'Fold', else pick from 'MaskedIsZero'. Since 'DivisorIsIntMin' is
  // constant-folded, select can get lowered to a shuffle with constant mask.
  SDValue Blended = DAG.getNode(ISD::VSELECT, DL, SETCCVT, DivisorIsIntMin,
                                MaskedIsZero, Fold);

  return Blended;
}

bool TargetLowering::
verifyReturnAddressArgumentIsConstant(SDValue Op, SelectionDAG &DAG) const {
  if (!isa<ConstantSDNode>(Op.getOperand(0))) {
    DAG.getContext()->emitError("argument to '__builtin_return_address' must "
                                "be a constant integer");
    return true;
  }

  return false;
}

SDValue TargetLowering::getSqrtInputTest(SDValue Op, SelectionDAG &DAG,
                                         const DenormalMode &Mode) const {
  SDLoc DL(Op);
  EVT VT = Op.getValueType();
  EVT CCVT = getSetCCResultType(DAG.getDataLayout(), *DAG.getContext(), VT);
  SDValue FPZero = DAG.getConstantFP(0.0, DL, VT);
  // Testing it with denormal inputs to avoid wrong estimate.
  if (Mode.Input == DenormalMode::IEEE) {
    // This is specifically a check for the handling of denormal inputs,
    // not the result.

    // Test = fabs(X) < SmallestNormal
    const fltSemantics &FltSem = DAG.EVTToAPFloatSemantics(VT);
    APFloat SmallestNorm = APFloat::getSmallestNormalized(FltSem);
    SDValue NormC = DAG.getConstantFP(SmallestNorm, DL, VT);
    SDValue Fabs = DAG.getNode(ISD::FABS, DL, VT, Op);
    return DAG.getSetCC(DL, CCVT, Fabs, NormC, ISD::SETLT);
  }
  // Test = X == 0.0
  return DAG.getSetCC(DL, CCVT, Op, FPZero, ISD::SETEQ);
}

SDValue TargetLowering::getNegatedExpression(SDValue Op, SelectionDAG &DAG,
                                             bool LegalOps, bool OptForSize,
                                             NegatibleCost &Cost,
                                             unsigned Depth) const {
  // fneg is removable even if it has multiple uses.
  if (Op.getOpcode() == ISD::FNEG) {
    Cost = NegatibleCost::Cheaper;
    return Op.getOperand(0);
  }

  // Don't recurse exponentially.
  if (Depth > SelectionDAG::MaxRecursionDepth)
    return SDValue();

  // Pre-increment recursion depth for use in recursive calls.
  ++Depth;
  const SDNodeFlags Flags = Op->getFlags();
  const TargetOptions &Options = DAG.getTarget().Options;
  EVT VT = Op.getValueType();
  unsigned Opcode = Op.getOpcode();

  // Don't allow anything with multiple uses unless we know it is free.
  if (!Op.hasOneUse() && Opcode != ISD::ConstantFP) {
    bool IsFreeExtend = Opcode == ISD::FP_EXTEND &&
                        isFPExtFree(VT, Op.getOperand(0).getValueType());
    if (!IsFreeExtend)
      return SDValue();
  }

  auto RemoveDeadNode = [&](SDValue N) {
    if (N && N.getNode()->use_empty())
      DAG.RemoveDeadNode(N.getNode());
  };

  SDLoc DL(Op);

  // Because getNegatedExpression can delete nodes we need a handle to keep
  // temporary nodes alive in case the recursion manages to create an identical
  // node.
  std::list<HandleSDNode> Handles;

  switch (Opcode) {
  case ISD::ConstantFP: {
    // Don't invert constant FP values after legalization unless the target says
    // the negated constant is legal.
    bool IsOpLegal =
        isOperationLegal(ISD::ConstantFP, VT) ||
        isFPImmLegal(neg(cast<ConstantFPSDNode>(Op)->getValueAPF()), VT,
                     OptForSize);

    if (LegalOps && !IsOpLegal)
      break;

    APFloat V = cast<ConstantFPSDNode>(Op)->getValueAPF();
    V.changeSign();
    SDValue CFP = DAG.getConstantFP(V, DL, VT);

    // If we already have the use of the negated floating constant, it is free
    // to negate it even it has multiple uses.
    if (!Op.hasOneUse() && CFP.use_empty())
      break;
    Cost = NegatibleCost::Neutral;
    return CFP;
  }
  case ISD::BUILD_VECTOR: {
    // Only permit BUILD_VECTOR of constants.
    if (llvm::any_of(Op->op_values(), [&](SDValue N) {
          return !N.isUndef() && !isa<ConstantFPSDNode>(N);
        }))
      break;

    bool IsOpLegal =
        (isOperationLegal(ISD::ConstantFP, VT) &&
         isOperationLegal(ISD::BUILD_VECTOR, VT)) ||
        llvm::all_of(Op->op_values(), [&](SDValue N) {
          return N.isUndef() ||
                 isFPImmLegal(neg(cast<ConstantFPSDNode>(N)->getValueAPF()), VT,
                              OptForSize);
        });

    if (LegalOps && !IsOpLegal)
      break;

    SmallVector<SDValue, 4> Ops;
    for (SDValue C : Op->op_values()) {
      if (C.isUndef()) {
        Ops.push_back(C);
        continue;
      }
      APFloat V = cast<ConstantFPSDNode>(C)->getValueAPF();
      V.changeSign();
      Ops.push_back(DAG.getConstantFP(V, DL, C.getValueType()));
    }
    Cost = NegatibleCost::Neutral;
    return DAG.getBuildVector(VT, DL, Ops);
  }
  case ISD::FADD: {
    if (!Options.NoSignedZerosFPMath && !Flags.hasNoSignedZeros())
      break;

    // After operation legalization, it might not be legal to create new FSUBs.
    if (LegalOps && !isOperationLegalOrCustom(ISD::FSUB, VT))
      break;
    SDValue X = Op.getOperand(0), Y = Op.getOperand(1);

    // fold (fneg (fadd X, Y)) -> (fsub (fneg X), Y)
    NegatibleCost CostX = NegatibleCost::Expensive;
    SDValue NegX =
        getNegatedExpression(X, DAG, LegalOps, OptForSize, CostX, Depth);
    // Prevent this node from being deleted by the next call.
    if (NegX)
      Handles.emplace_back(NegX);

    // fold (fneg (fadd X, Y)) -> (fsub (fneg Y), X)
    NegatibleCost CostY = NegatibleCost::Expensive;
    SDValue NegY =
        getNegatedExpression(Y, DAG, LegalOps, OptForSize, CostY, Depth);

    // We're done with the handles.
    Handles.clear();

    // Negate the X if its cost is less or equal than Y.
    if (NegX && (CostX <= CostY)) {
      Cost = CostX;
      SDValue N = DAG.getNode(ISD::FSUB, DL, VT, NegX, Y, Flags);
      if (NegY != N)
        RemoveDeadNode(NegY);
      return N;
    }

    // Negate the Y if it is not expensive.
    if (NegY) {
      Cost = CostY;
      SDValue N = DAG.getNode(ISD::FSUB, DL, VT, NegY, X, Flags);
      if (NegX != N)
        RemoveDeadNode(NegX);
      return N;
    }
    break;
  }
  case ISD::FSUB: {
    // We can't turn -(A-B) into B-A when we honor signed zeros.
    if (!Options.NoSignedZerosFPMath && !Flags.hasNoSignedZeros())
      break;

    SDValue X = Op.getOperand(0), Y = Op.getOperand(1);
    // fold (fneg (fsub 0, Y)) -> Y
    if (ConstantFPSDNode *C = isConstOrConstSplatFP(X, /*AllowUndefs*/ true))
      if (C->isZero()) {
        Cost = NegatibleCost::Cheaper;
        return Y;
      }

    // fold (fneg (fsub X, Y)) -> (fsub Y, X)
    Cost = NegatibleCost::Neutral;
    return DAG.getNode(ISD::FSUB, DL, VT, Y, X, Flags);
  }
  case ISD::FMUL:
  case ISD::FDIV: {
    SDValue X = Op.getOperand(0), Y = Op.getOperand(1);

    // fold (fneg (fmul X, Y)) -> (fmul (fneg X), Y)
    NegatibleCost CostX = NegatibleCost::Expensive;
    SDValue NegX =
        getNegatedExpression(X, DAG, LegalOps, OptForSize, CostX, Depth);
    // Prevent this node from being deleted by the next call.
    if (NegX)
      Handles.emplace_back(NegX);

    // fold (fneg (fmul X, Y)) -> (fmul X, (fneg Y))
    NegatibleCost CostY = NegatibleCost::Expensive;
    SDValue NegY =
        getNegatedExpression(Y, DAG, LegalOps, OptForSize, CostY, Depth);

    // We're done with the handles.
    Handles.clear();

    // Negate the X if its cost is less or equal than Y.
    if (NegX && (CostX <= CostY)) {
      Cost = CostX;
      SDValue N = DAG.getNode(Opcode, DL, VT, NegX, Y, Flags);
      if (NegY != N)
        RemoveDeadNode(NegY);
      return N;
    }

    // Ignore X * 2.0 because that is expected to be canonicalized to X + X.
    if (auto *C = isConstOrConstSplatFP(Op.getOperand(1)))
      if (C->isExactlyValue(2.0) && Op.getOpcode() == ISD::FMUL)
        break;

    // Negate the Y if it is not expensive.
    if (NegY) {
      Cost = CostY;
      SDValue N = DAG.getNode(Opcode, DL, VT, X, NegY, Flags);
      if (NegX != N)
        RemoveDeadNode(NegX);
      return N;
    }
    break;
  }
  case ISD::FMA:
  case ISD::FMAD: {
    if (!Options.NoSignedZerosFPMath && !Flags.hasNoSignedZeros())
      break;

    SDValue X = Op.getOperand(0), Y = Op.getOperand(1), Z = Op.getOperand(2);
    NegatibleCost CostZ = NegatibleCost::Expensive;
    SDValue NegZ =
        getNegatedExpression(Z, DAG, LegalOps, OptForSize, CostZ, Depth);
    // Give up if fail to negate the Z.
    if (!NegZ)
      break;

    // Prevent this node from being deleted by the next two calls.
    Handles.emplace_back(NegZ);

    // fold (fneg (fma X, Y, Z)) -> (fma (fneg X), Y, (fneg Z))
    NegatibleCost CostX = NegatibleCost::Expensive;
    SDValue NegX =
        getNegatedExpression(X, DAG, LegalOps, OptForSize, CostX, Depth);
    // Prevent this node from being deleted by the next call.
    if (NegX)
      Handles.emplace_back(NegX);

    // fold (fneg (fma X, Y, Z)) -> (fma X, (fneg Y), (fneg Z))
    NegatibleCost CostY = NegatibleCost::Expensive;
    SDValue NegY =
        getNegatedExpression(Y, DAG, LegalOps, OptForSize, CostY, Depth);

    // We're done with the handles.
    Handles.clear();

    // Negate the X if its cost is less or equal than Y.
    if (NegX && (CostX <= CostY)) {
      Cost = std::min(CostX, CostZ);
      SDValue N = DAG.getNode(Opcode, DL, VT, NegX, Y, NegZ, Flags);
      if (NegY != N)
        RemoveDeadNode(NegY);
      return N;
    }

    // Negate the Y if it is not expensive.
    if (NegY) {
      Cost = std::min(CostY, CostZ);
      SDValue N = DAG.getNode(Opcode, DL, VT, X, NegY, NegZ, Flags);
      if (NegX != N)
        RemoveDeadNode(NegX);
      return N;
    }
    break;
  }

  case ISD::FP_EXTEND:
  case ISD::FSIN:
    if (SDValue NegV = getNegatedExpression(Op.getOperand(0), DAG, LegalOps,
                                            OptForSize, Cost, Depth))
      return DAG.getNode(Opcode, DL, VT, NegV);
    break;
  case ISD::FP_ROUND:
    if (SDValue NegV = getNegatedExpression(Op.getOperand(0), DAG, LegalOps,
                                            OptForSize, Cost, Depth))
      return DAG.getNode(ISD::FP_ROUND, DL, VT, NegV, Op.getOperand(1));
    break;
  }

  return SDValue();
}

//===----------------------------------------------------------------------===//
// Legalization Utilities
//===----------------------------------------------------------------------===//

SDValue TargetLowering::expandMULHU_MULHS(SDNode *Node,
                                          SelectionDAG &DAG) const {
  SDLoc dl(SDValue(Node, 0));
  unsigned ExpandOpcode =
      Node->getOpcode() == ISD::MULHU ? ISD::UMUL_LOHI : ISD::SMUL_LOHI;
  EVT VT = Node->getValueType(0);
  SDVTList VTs = DAG.getVTList(VT, VT);

  return DAG.getNode(ExpandOpcode, dl, VTs, Node->getOperand(0),
                     Node->getOperand(1));
}

void TargetLowering::expandSMUL_UMUL_LOHI(SmallVectorImpl<SDValue> &Results,
                                          SDNode *Node,
                                          SelectionDAG &DAG) const {
  SDLoc dl(SDValue(Node, 0));

  SDValue LHS = Node->getOperand(0);
  SDValue RHS = Node->getOperand(1);
  MVT VT = LHS.getSimpleValueType();
  unsigned MULHOpcode =
      Node->getOpcode() == ISD::UMUL_LOHI ? ISD::MULHU : ISD::MULHS;

  if (isOperationLegalOrCustom(MULHOpcode, VT)) {
    Results.push_back(DAG.getNode(ISD::MUL, dl, VT, LHS, RHS));
    Results.push_back(DAG.getNode(MULHOpcode, dl, VT, LHS, RHS));
    return;
  }

  SmallVector<SDValue, 4> Halves;
  EVT HalfType = EVT(VT).getHalfSizedIntegerVT(*DAG.getContext());
  assert(isTypeLegal(HalfType));
  if (expandMUL_LOHI(Node->getOpcode(), VT, Node, LHS, RHS, Halves, HalfType,
                     DAG, TargetLowering::MulExpansionKind::Always)) {
    for (unsigned i = 0; i < 2; ++i) {
      SDValue Lo = DAG.getNode(ISD::ZERO_EXTEND, dl, VT, Halves[2 * i]);
      SDValue Hi = DAG.getNode(ISD::ANY_EXTEND, dl, VT, Halves[2 * i + 1]);
      SDValue Shift =
          DAG.getConstant(HalfType.getScalarSizeInBits(), dl,
                          getShiftAmountTy(HalfType, DAG.getDataLayout()));
      Hi = DAG.getNode(ISD::SHL, dl, VT, Hi, Shift);
      Results.push_back(DAG.getNode(ISD::OR, dl, VT, Lo, Hi));
    }
  }
}

bool TargetLowering::expandMUL_LOHI(unsigned Opcode, EVT VT, const SDLoc &dl,
                                    SDValue LHS, SDValue RHS,
                                    SmallVectorImpl<SDValue> &Result,
                                    EVT HiLoVT, SelectionDAG &DAG,
                                    MulExpansionKind Kind, SDValue LL,
                                    SDValue LH, SDValue RL, SDValue RH) const {
  assert(Opcode == ISD::MUL || Opcode == ISD::UMUL_LOHI ||
         Opcode == ISD::SMUL_LOHI);

  bool HasMULHS = (Kind == MulExpansionKind::Always) ||
                  isOperationLegalOrCustom(ISD::MULHS, HiLoVT);
  bool HasMULHU = (Kind == MulExpansionKind::Always) ||
                  isOperationLegalOrCustom(ISD::MULHU, HiLoVT);
  bool HasSMUL_LOHI = (Kind == MulExpansionKind::Always) ||
                      isOperationLegalOrCustom(ISD::SMUL_LOHI, HiLoVT);
  bool HasUMUL_LOHI = (Kind == MulExpansionKind::Always) ||
                      isOperationLegalOrCustom(ISD::UMUL_LOHI, HiLoVT);

  if (!HasMULHU && !HasMULHS && !HasUMUL_LOHI && !HasSMUL_LOHI)
    return false;

  unsigned OuterBitSize = VT.getScalarSizeInBits();
  unsigned InnerBitSize = HiLoVT.getScalarSizeInBits();

  // LL, LH, RL, and RH must be either all NULL or all set to a value.
  assert((LL.getNode() && LH.getNode() && RL.getNode() && RH.getNode()) ||
         (!LL.getNode() && !LH.getNode() && !RL.getNode() && !RH.getNode()));

  SDVTList VTs = DAG.getVTList(HiLoVT, HiLoVT);
  auto MakeMUL_LOHI = [&](SDValue L, SDValue R, SDValue &Lo, SDValue &Hi,
                          bool Signed) -> bool {
    if ((Signed && HasSMUL_LOHI) || (!Signed && HasUMUL_LOHI)) {
      Lo = DAG.getNode(Signed ? ISD::SMUL_LOHI : ISD::UMUL_LOHI, dl, VTs, L, R);
      Hi = SDValue(Lo.getNode(), 1);
      return true;
    }
    if ((Signed && HasMULHS) || (!Signed && HasMULHU)) {
      Lo = DAG.getNode(ISD::MUL, dl, HiLoVT, L, R);
      Hi = DAG.getNode(Signed ? ISD::MULHS : ISD::MULHU, dl, HiLoVT, L, R);
      return true;
    }
    return false;
  };

  SDValue Lo, Hi;

  if (!LL.getNode() && !RL.getNode() &&
      isOperationLegalOrCustom(ISD::TRUNCATE, HiLoVT)) {
    LL = DAG.getNode(ISD::TRUNCATE, dl, HiLoVT, LHS);
    RL = DAG.getNode(ISD::TRUNCATE, dl, HiLoVT, RHS);
  }

  if (!LL.getNode())
    return false;

  APInt HighMask = APInt::getHighBitsSet(OuterBitSize, InnerBitSize);
  if (DAG.MaskedValueIsZero(LHS, HighMask) &&
      DAG.MaskedValueIsZero(RHS, HighMask)) {
    // The inputs are both zero-extended.
    if (MakeMUL_LOHI(LL, RL, Lo, Hi, false)) {
      Result.push_back(Lo);
      Result.push_back(Hi);
      if (Opcode != ISD::MUL) {
        SDValue Zero = DAG.getConstant(0, dl, HiLoVT);
        Result.push_back(Zero);
        Result.push_back(Zero);
      }
      return true;
    }
  }

  if (!VT.isVector() && Opcode == ISD::MUL &&
      DAG.ComputeNumSignBits(LHS) > InnerBitSize &&
      DAG.ComputeNumSignBits(RHS) > InnerBitSize) {
    // The input values are both sign-extended.
    // TODO non-MUL case?
    if (MakeMUL_LOHI(LL, RL, Lo, Hi, true)) {
      Result.push_back(Lo);
      Result.push_back(Hi);
      return true;
    }
  }

  unsigned ShiftAmount = OuterBitSize - InnerBitSize;
  EVT ShiftAmountTy = getShiftAmountTy(VT, DAG.getDataLayout());
  SDValue Shift = DAG.getConstant(ShiftAmount, dl, ShiftAmountTy);

  if (!LH.getNode() && !RH.getNode() &&
      isOperationLegalOrCustom(ISD::SRL, VT) &&
      isOperationLegalOrCustom(ISD::TRUNCATE, HiLoVT)) {
    LH = DAG.getNode(ISD::SRL, dl, VT, LHS, Shift);
    LH = DAG.getNode(ISD::TRUNCATE, dl, HiLoVT, LH);
    RH = DAG.getNode(ISD::SRL, dl, VT, RHS, Shift);
    RH = DAG.getNode(ISD::TRUNCATE, dl, HiLoVT, RH);
  }

  if (!LH.getNode())
    return false;

  if (!MakeMUL_LOHI(LL, RL, Lo, Hi, false))
    return false;

  Result.push_back(Lo);

  if (Opcode == ISD::MUL) {
    RH = DAG.getNode(ISD::MUL, dl, HiLoVT, LL, RH);
    LH = DAG.getNode(ISD::MUL, dl, HiLoVT, LH, RL);
    Hi = DAG.getNode(ISD::ADD, dl, HiLoVT, Hi, RH);
    Hi = DAG.getNode(ISD::ADD, dl, HiLoVT, Hi, LH);
    Result.push_back(Hi);
    return true;
  }

  // Compute the full width result.
  auto Merge = [&](SDValue Lo, SDValue Hi) -> SDValue {
    Lo = DAG.getNode(ISD::ZERO_EXTEND, dl, VT, Lo);
    Hi = DAG.getNode(ISD::ZERO_EXTEND, dl, VT, Hi);
    Hi = DAG.getNode(ISD::SHL, dl, VT, Hi, Shift);
    return DAG.getNode(ISD::OR, dl, VT, Lo, Hi);
  };

  SDValue Next = DAG.getNode(ISD::ZERO_EXTEND, dl, VT, Hi);
  if (!MakeMUL_LOHI(LL, RH, Lo, Hi, false))
    return false;

  // This is effectively the add part of a multiply-add of half-sized operands,
  // so it cannot overflow.
  Next = DAG.getNode(ISD::ADD, dl, VT, Next, Merge(Lo, Hi));

  if (!MakeMUL_LOHI(LH, RL, Lo, Hi, false))
    return false;

  SDValue Zero = DAG.getConstant(0, dl, HiLoVT);
  EVT BoolType = getSetCCResultType(DAG.getDataLayout(), *DAG.getContext(), VT);

  bool UseGlue = (isOperationLegalOrCustom(ISD::ADDC, VT) &&
                  isOperationLegalOrCustom(ISD::ADDE, VT));
  if (UseGlue)
    Next = DAG.getNode(ISD::ADDC, dl, DAG.getVTList(VT, MVT::Glue), Next,
                       Merge(Lo, Hi));
  else
    Next = DAG.getNode(ISD::ADDCARRY, dl, DAG.getVTList(VT, BoolType), Next,
                       Merge(Lo, Hi), DAG.getConstant(0, dl, BoolType));

  SDValue Carry = Next.getValue(1);
  Result.push_back(DAG.getNode(ISD::TRUNCATE, dl, HiLoVT, Next));
  Next = DAG.getNode(ISD::SRL, dl, VT, Next, Shift);

  if (!MakeMUL_LOHI(LH, RH, Lo, Hi, Opcode == ISD::SMUL_LOHI))
    return false;

  if (UseGlue)
    Hi = DAG.getNode(ISD::ADDE, dl, DAG.getVTList(HiLoVT, MVT::Glue), Hi, Zero,
                     Carry);
  else
    Hi = DAG.getNode(ISD::ADDCARRY, dl, DAG.getVTList(HiLoVT, BoolType), Hi,
                     Zero, Carry);

  Next = DAG.getNode(ISD::ADD, dl, VT, Next, Merge(Lo, Hi));

  if (Opcode == ISD::SMUL_LOHI) {
    SDValue NextSub = DAG.getNode(ISD::SUB, dl, VT, Next,
                                  DAG.getNode(ISD::ZERO_EXTEND, dl, VT, RL));
    Next = DAG.getSelectCC(dl, LH, Zero, NextSub, Next, ISD::SETLT);

    NextSub = DAG.getNode(ISD::SUB, dl, VT, Next,
                          DAG.getNode(ISD::ZERO_EXTEND, dl, VT, LL));
    Next = DAG.getSelectCC(dl, RH, Zero, NextSub, Next, ISD::SETLT);
  }

  Result.push_back(DAG.getNode(ISD::TRUNCATE, dl, HiLoVT, Next));
  Next = DAG.getNode(ISD::SRL, dl, VT, Next, Shift);
  Result.push_back(DAG.getNode(ISD::TRUNCATE, dl, HiLoVT, Next));
  return true;
}

bool TargetLowering::expandMUL(SDNode *N, SDValue &Lo, SDValue &Hi, EVT HiLoVT,
                               SelectionDAG &DAG, MulExpansionKind Kind,
                               SDValue LL, SDValue LH, SDValue RL,
                               SDValue RH) const {
  SmallVector<SDValue, 2> Result;
  bool Ok = expandMUL_LOHI(N->getOpcode(), N->getValueType(0), SDLoc(N),
                           N->getOperand(0), N->getOperand(1), Result, HiLoVT,
                           DAG, Kind, LL, LH, RL, RH);
  if (Ok) {
    assert(Result.size() == 2);
    Lo = Result[0];
    Hi = Result[1];
  }
  return Ok;
}

SDValue TargetLowering::expandSUDIV(SDNode *Node, SelectionDAG &DAG) const {
  SDLoc dl(SDValue(Node, 0));
  bool isSigned = Node->getOpcode() == ISD::SDIV;
  unsigned DivRemOpc = isSigned ? ISD::SDIVREM : ISD::UDIVREM;
  EVT VT = Node->getValueType(0);
  if (isOperationLegalOrCustom(DivRemOpc, VT)) {
    SDVTList VTs = DAG.getVTList(VT, VT);
    return DAG.getNode(DivRemOpc, dl, VTs, Node->getOperand(0),
                       Node->getOperand(1));
  }
  return SDValue();
}

// Check that (every element of) Z is undef or not an exact multiple of BW.
static bool isNonZeroModBitWidthOrUndef(SDValue Z, unsigned BW) {
  return ISD::matchUnaryPredicate(
      Z,
      [=](ConstantSDNode *C) { return !C || C->getAPIntValue().urem(BW) != 0; },
      true);
}

SDValue TargetLowering::expandFunnelShift(SDNode *Node,
                                          SelectionDAG &DAG) const {
  EVT VT = Node->getValueType(0);

  if (VT.isVector() && (!isOperationLegalOrCustom(ISD::SHL, VT) ||
                        !isOperationLegalOrCustom(ISD::SRL, VT) ||
                        !isOperationLegalOrCustom(ISD::SUB, VT) ||
                        !isOperationLegalOrCustomOrPromote(ISD::OR, VT)))
    return SDValue();

  SDValue X = Node->getOperand(0);
  SDValue Y = Node->getOperand(1);
  SDValue Z = Node->getOperand(2);

  unsigned BW = VT.getScalarSizeInBits();
  bool IsFSHL = Node->getOpcode() == ISD::FSHL;
  SDLoc DL(SDValue(Node, 0));

  EVT ShVT = Z.getValueType();

  // If a funnel shift in the other direction is more supported, use it.
  unsigned RevOpcode = IsFSHL ? ISD::FSHR : ISD::FSHL;
  if (!isOperationLegalOrCustom(Node->getOpcode(), VT) &&
      isOperationLegalOrCustom(RevOpcode, VT) && isPowerOf2_32(BW)) {
    if (isNonZeroModBitWidthOrUndef(Z, BW)) {
      // fshl X, Y, Z -> fshr X, Y, -Z
      // fshr X, Y, Z -> fshl X, Y, -Z
      SDValue Zero = DAG.getConstant(0, DL, ShVT);
      Z = DAG.getNode(ISD::SUB, DL, VT, Zero, Z);
    } else {
      // fshl X, Y, Z -> fshr (srl X, 1), (fshr X, Y, 1), ~Z
      // fshr X, Y, Z -> fshl (fshl X, Y, 1), (shl Y, 1), ~Z
      SDValue One = DAG.getConstant(1, DL, ShVT);
      if (IsFSHL) {
        Y = DAG.getNode(RevOpcode, DL, VT, X, Y, One);
        X = DAG.getNode(ISD::SRL, DL, VT, X, One);
      } else {
        X = DAG.getNode(RevOpcode, DL, VT, X, Y, One);
        Y = DAG.getNode(ISD::SHL, DL, VT, Y, One);
      }
      Z = DAG.getNOT(DL, Z, ShVT);
    }
    return DAG.getNode(RevOpcode, DL, VT, X, Y, Z);
  }

  SDValue ShX, ShY;
  SDValue ShAmt, InvShAmt;
  if (isNonZeroModBitWidthOrUndef(Z, BW)) {
    // fshl: X << C | Y >> (BW - C)
    // fshr: X << (BW - C) | Y >> C
    // where C = Z % BW is not zero
    SDValue BitWidthC = DAG.getConstant(BW, DL, ShVT);
    ShAmt = DAG.getNode(ISD::UREM, DL, ShVT, Z, BitWidthC);
    InvShAmt = DAG.getNode(ISD::SUB, DL, ShVT, BitWidthC, ShAmt);
    ShX = DAG.getNode(ISD::SHL, DL, VT, X, IsFSHL ? ShAmt : InvShAmt);
    ShY = DAG.getNode(ISD::SRL, DL, VT, Y, IsFSHL ? InvShAmt : ShAmt);
  } else {
    // fshl: X << (Z % BW) | Y >> 1 >> (BW - 1 - (Z % BW))
    // fshr: X << 1 << (BW - 1 - (Z % BW)) | Y >> (Z % BW)
    SDValue Mask = DAG.getConstant(BW - 1, DL, ShVT);
    if (isPowerOf2_32(BW)) {
      // Z % BW -> Z & (BW - 1)
      ShAmt = DAG.getNode(ISD::AND, DL, ShVT, Z, Mask);
      // (BW - 1) - (Z % BW) -> ~Z & (BW - 1)
      InvShAmt = DAG.getNode(ISD::AND, DL, ShVT, DAG.getNOT(DL, Z, ShVT), Mask);
    } else {
      SDValue BitWidthC = DAG.getConstant(BW, DL, ShVT);
      ShAmt = DAG.getNode(ISD::UREM, DL, ShVT, Z, BitWidthC);
      InvShAmt = DAG.getNode(ISD::SUB, DL, ShVT, Mask, ShAmt);
    }

    SDValue One = DAG.getConstant(1, DL, ShVT);
    if (IsFSHL) {
      ShX = DAG.getNode(ISD::SHL, DL, VT, X, ShAmt);
      SDValue ShY1 = DAG.getNode(ISD::SRL, DL, VT, Y, One);
      ShY = DAG.getNode(ISD::SRL, DL, VT, ShY1, InvShAmt);
    } else {
      SDValue ShX1 = DAG.getNode(ISD::SHL, DL, VT, X, One);
      ShX = DAG.getNode(ISD::SHL, DL, VT, ShX1, InvShAmt);
      ShY = DAG.getNode(ISD::SRL, DL, VT, Y, ShAmt);
    }
  }
  return DAG.getNode(ISD::OR, DL, VT, ShX, ShY);
}

// TODO: Merge with expandFunnelShift.
SDValue TargetLowering::expandROT(SDNode *Node, bool AllowVectorOps,
                                  SelectionDAG &DAG) const {
  EVT VT = Node->getValueType(0);
  unsigned EltSizeInBits = VT.getScalarSizeInBits();
  bool IsLeft = Node->getOpcode() == ISD::ROTL;
  SDValue Op0 = Node->getOperand(0);
  SDValue Op1 = Node->getOperand(1);
  SDLoc DL(SDValue(Node, 0));

  EVT ShVT = Op1.getValueType();
  SDValue Zero = DAG.getConstant(0, DL, ShVT);

  // If a rotate in the other direction is more supported, use it.
  unsigned RevRot = IsLeft ? ISD::ROTR : ISD::ROTL;
  if (!isOperationLegalOrCustom(Node->getOpcode(), VT) &&
      isOperationLegalOrCustom(RevRot, VT) && isPowerOf2_32(EltSizeInBits)) {
    SDValue Sub = DAG.getNode(ISD::SUB, DL, ShVT, Zero, Op1);
    return DAG.getNode(RevRot, DL, VT, Op0, Sub);
  }

  if (!AllowVectorOps && VT.isVector() &&
      (!isOperationLegalOrCustom(ISD::SHL, VT) ||
       !isOperationLegalOrCustom(ISD::SRL, VT) ||
       !isOperationLegalOrCustom(ISD::SUB, VT) ||
       !isOperationLegalOrCustomOrPromote(ISD::OR, VT) ||
       !isOperationLegalOrCustomOrPromote(ISD::AND, VT)))
    return SDValue();

  unsigned ShOpc = IsLeft ? ISD::SHL : ISD::SRL;
  unsigned HsOpc = IsLeft ? ISD::SRL : ISD::SHL;
  SDValue BitWidthMinusOneC = DAG.getConstant(EltSizeInBits - 1, DL, ShVT);
  SDValue ShVal;
  SDValue HsVal;
  if (isPowerOf2_32(EltSizeInBits)) {
    // (rotl x, c) -> x << (c & (w - 1)) | x >> (-c & (w - 1))
    // (rotr x, c) -> x >> (c & (w - 1)) | x << (-c & (w - 1))
    SDValue NegOp1 = DAG.getNode(ISD::SUB, DL, ShVT, Zero, Op1);
    SDValue ShAmt = DAG.getNode(ISD::AND, DL, ShVT, Op1, BitWidthMinusOneC);
    ShVal = DAG.getNode(ShOpc, DL, VT, Op0, ShAmt);
    SDValue HsAmt = DAG.getNode(ISD::AND, DL, ShVT, NegOp1, BitWidthMinusOneC);
    HsVal = DAG.getNode(HsOpc, DL, VT, Op0, HsAmt);
  } else {
    // (rotl x, c) -> x << (c % w) | x >> 1 >> (w - 1 - (c % w))
    // (rotr x, c) -> x >> (c % w) | x << 1 << (w - 1 - (c % w))
    SDValue BitWidthC = DAG.getConstant(EltSizeInBits, DL, ShVT);
    SDValue ShAmt = DAG.getNode(ISD::UREM, DL, ShVT, Op1, BitWidthC);
    ShVal = DAG.getNode(ShOpc, DL, VT, Op0, ShAmt);
    SDValue HsAmt = DAG.getNode(ISD::SUB, DL, ShVT, BitWidthMinusOneC, ShAmt);
    SDValue One = DAG.getConstant(1, DL, ShVT);
    HsVal =
        DAG.getNode(HsOpc, DL, VT, DAG.getNode(HsOpc, DL, VT, Op0, One), HsAmt);
  }
  return DAG.getNode(ISD::OR, DL, VT, ShVal, HsVal);
}

void TargetLowering::expandShiftParts(SDNode *Node, SDValue &Lo, SDValue &Hi,
                                      SelectionDAG &DAG) const {
  assert(Node->getNumOperands() == 3 && "Not a double-shift!");
  EVT VT = Node->getValueType(0);
  unsigned VTBits = VT.getScalarSizeInBits();
  assert(isPowerOf2_32(VTBits) && "Power-of-two integer type expected");

  bool IsSHL = Node->getOpcode() == ISD::SHL_PARTS;
  bool IsSRA = Node->getOpcode() == ISD::SRA_PARTS;
  SDValue ShOpLo = Node->getOperand(0);
  SDValue ShOpHi = Node->getOperand(1);
  SDValue ShAmt = Node->getOperand(2);
  EVT ShAmtVT = ShAmt.getValueType();
  EVT ShAmtCCVT =
      getSetCCResultType(DAG.getDataLayout(), *DAG.getContext(), ShAmtVT);
  SDLoc dl(Node);

  // ISD::FSHL and ISD::FSHR have defined overflow behavior but ISD::SHL and
  // ISD::SRA/L nodes haven't. Insert an AND to be safe, it's usually optimized
  // away during isel.
  SDValue SafeShAmt = DAG.getNode(ISD::AND, dl, ShAmtVT, ShAmt,
                                  DAG.getConstant(VTBits - 1, dl, ShAmtVT));
  SDValue Tmp1 = IsSRA ? DAG.getNode(ISD::SRA, dl, VT, ShOpHi,
                                     DAG.getConstant(VTBits - 1, dl, ShAmtVT))
                       : DAG.getConstant(0, dl, VT);

  SDValue Tmp2, Tmp3;
  if (IsSHL) {
    Tmp2 = DAG.getNode(ISD::FSHL, dl, VT, ShOpHi, ShOpLo, ShAmt);
    Tmp3 = DAG.getNode(ISD::SHL, dl, VT, ShOpLo, SafeShAmt);
  } else {
    Tmp2 = DAG.getNode(ISD::FSHR, dl, VT, ShOpHi, ShOpLo, ShAmt);
    Tmp3 = DAG.getNode(IsSRA ? ISD::SRA : ISD::SRL, dl, VT, ShOpHi, SafeShAmt);
  }

  // If the shift amount is larger or equal than the width of a part we don't
  // use the result from the FSHL/FSHR. Insert a test and select the appropriate
  // values for large shift amounts.
  SDValue AndNode = DAG.getNode(ISD::AND, dl, ShAmtVT, ShAmt,
                                DAG.getConstant(VTBits, dl, ShAmtVT));
  SDValue Cond = DAG.getSetCC(dl, ShAmtCCVT, AndNode,
                              DAG.getConstant(0, dl, ShAmtVT), ISD::SETNE);

  if (IsSHL) {
    Hi = DAG.getNode(ISD::SELECT, dl, VT, Cond, Tmp3, Tmp2);
    Lo = DAG.getNode(ISD::SELECT, dl, VT, Cond, Tmp1, Tmp3);
  } else {
    Lo = DAG.getNode(ISD::SELECT, dl, VT, Cond, Tmp3, Tmp2);
    Hi = DAG.getNode(ISD::SELECT, dl, VT, Cond, Tmp1, Tmp3);
  }
}

bool TargetLowering::expandFP_TO_SINT(SDNode *Node, SDValue &Result,
                                      SelectionDAG &DAG) const {
  unsigned OpNo = Node->isStrictFPOpcode() ? 1 : 0;
  SDValue Src = Node->getOperand(OpNo);
  EVT SrcVT = Src.getValueType();
  EVT DstVT = Node->getValueType(0);
  SDLoc dl(SDValue(Node, 0));

  // FIXME: Only f32 to i64 conversions are supported.
  if (SrcVT != MVT::f32 || DstVT != MVT::i64)
    return false;

  if (Node->isStrictFPOpcode())
    // When a NaN is converted to an integer a trap is allowed. We can't
    // use this expansion here because it would eliminate that trap. Other
    // traps are also allowed and cannot be eliminated. See
    // IEEE 754-2008 sec 5.8.
    return false;

  // Expand f32 -> i64 conversion
  // This algorithm comes from compiler-rt's implementation of fixsfdi:
  // https://github.com/llvm/llvm-project/blob/main/compiler-rt/lib/builtins/fixsfdi.c
  unsigned SrcEltBits = SrcVT.getScalarSizeInBits();
  EVT IntVT = SrcVT.changeTypeToInteger();
  EVT IntShVT = getShiftAmountTy(IntVT, DAG.getDataLayout());

  SDValue ExponentMask = DAG.getConstant(0x7F800000, dl, IntVT);
  SDValue ExponentLoBit = DAG.getConstant(23, dl, IntVT);
  SDValue Bias = DAG.getConstant(127, dl, IntVT);
  SDValue SignMask = DAG.getConstant(APInt::getSignMask(SrcEltBits), dl, IntVT);
  SDValue SignLowBit = DAG.getConstant(SrcEltBits - 1, dl, IntVT);
  SDValue MantissaMask = DAG.getConstant(0x007FFFFF, dl, IntVT);

  SDValue Bits = DAG.getNode(ISD::BITCAST, dl, IntVT, Src);

  SDValue ExponentBits = DAG.getNode(
      ISD::SRL, dl, IntVT, DAG.getNode(ISD::AND, dl, IntVT, Bits, ExponentMask),
      DAG.getZExtOrTrunc(ExponentLoBit, dl, IntShVT));
  SDValue Exponent = DAG.getNode(ISD::SUB, dl, IntVT, ExponentBits, Bias);

  SDValue Sign = DAG.getNode(ISD::SRA, dl, IntVT,
                             DAG.getNode(ISD::AND, dl, IntVT, Bits, SignMask),
                             DAG.getZExtOrTrunc(SignLowBit, dl, IntShVT));
  Sign = DAG.getSExtOrTrunc(Sign, dl, DstVT);

  SDValue R = DAG.getNode(ISD::OR, dl, IntVT,
                          DAG.getNode(ISD::AND, dl, IntVT, Bits, MantissaMask),
                          DAG.getConstant(0x00800000, dl, IntVT));

  R = DAG.getZExtOrTrunc(R, dl, DstVT);

  R = DAG.getSelectCC(
      dl, Exponent, ExponentLoBit,
      DAG.getNode(ISD::SHL, dl, DstVT, R,
                  DAG.getZExtOrTrunc(
                      DAG.getNode(ISD::SUB, dl, IntVT, Exponent, ExponentLoBit),
                      dl, IntShVT)),
      DAG.getNode(ISD::SRL, dl, DstVT, R,
                  DAG.getZExtOrTrunc(
                      DAG.getNode(ISD::SUB, dl, IntVT, ExponentLoBit, Exponent),
                      dl, IntShVT)),
      ISD::SETGT);

  SDValue Ret = DAG.getNode(ISD::SUB, dl, DstVT,
                            DAG.getNode(ISD::XOR, dl, DstVT, R, Sign), Sign);

  Result = DAG.getSelectCC(dl, Exponent, DAG.getConstant(0, dl, IntVT),
                           DAG.getConstant(0, dl, DstVT), Ret, ISD::SETLT);
  return true;
}

bool TargetLowering::expandFP_TO_UINT(SDNode *Node, SDValue &Result,
                                      SDValue &Chain,
                                      SelectionDAG &DAG) const {
  SDLoc dl(SDValue(Node, 0));
  unsigned OpNo = Node->isStrictFPOpcode() ? 1 : 0;
  SDValue Src = Node->getOperand(OpNo);

  EVT SrcVT = Src.getValueType();
  EVT DstVT = Node->getValueType(0);
  EVT SetCCVT =
      getSetCCResultType(DAG.getDataLayout(), *DAG.getContext(), SrcVT);
  EVT DstSetCCVT =
      getSetCCResultType(DAG.getDataLayout(), *DAG.getContext(), DstVT);

  // Only expand vector types if we have the appropriate vector bit operations.
  unsigned SIntOpcode = Node->isStrictFPOpcode() ? ISD::STRICT_FP_TO_SINT :
                                                   ISD::FP_TO_SINT;
  if (DstVT.isVector() && (!isOperationLegalOrCustom(SIntOpcode, DstVT) ||
                           !isOperationLegalOrCustomOrPromote(ISD::XOR, SrcVT)))
    return false;

  // If the maximum float value is smaller then the signed integer range,
  // the destination signmask can't be represented by the float, so we can
  // just use FP_TO_SINT directly.
  const fltSemantics &APFSem = DAG.EVTToAPFloatSemantics(SrcVT);
  APFloat APF(APFSem, APInt::getZero(SrcVT.getScalarSizeInBits()));
  APInt SignMask = APInt::getSignMask(DstVT.getScalarSizeInBits());
  if (APFloat::opOverflow &
      APF.convertFromAPInt(SignMask, false, APFloat::rmNearestTiesToEven)) {
    if (Node->isStrictFPOpcode()) {
      Result = DAG.getNode(ISD::STRICT_FP_TO_SINT, dl, { DstVT, MVT::Other },
                           { Node->getOperand(0), Src });
      Chain = Result.getValue(1);
    } else
      Result = DAG.getNode(ISD::FP_TO_SINT, dl, DstVT, Src);
    return true;
  }

  // Don't expand it if there isn't cheap fsub instruction.
  if (!isOperationLegalOrCustom(
          Node->isStrictFPOpcode() ? ISD::STRICT_FSUB : ISD::FSUB, SrcVT))
    return false;

  SDValue Cst = DAG.getConstantFP(APF, dl, SrcVT);
  SDValue Sel;

  if (Node->isStrictFPOpcode()) {
    Sel = DAG.getSetCC(dl, SetCCVT, Src, Cst, ISD::SETLT,
                       Node->getOperand(0), /*IsSignaling*/ true);
    Chain = Sel.getValue(1);
  } else {
    Sel = DAG.getSetCC(dl, SetCCVT, Src, Cst, ISD::SETLT);
  }

  bool Strict = Node->isStrictFPOpcode() ||
                shouldUseStrictFP_TO_INT(SrcVT, DstVT, /*IsSigned*/ false);

  if (Strict) {
    // Expand based on maximum range of FP_TO_SINT, if the value exceeds the
    // signmask then offset (the result of which should be fully representable).
    // Sel = Src < 0x8000000000000000
    // FltOfs = select Sel, 0, 0x8000000000000000
    // IntOfs = select Sel, 0, 0x8000000000000000
    // Result = fp_to_sint(Src - FltOfs) ^ IntOfs

    // TODO: Should any fast-math-flags be set for the FSUB?
    SDValue FltOfs = DAG.getSelect(dl, SrcVT, Sel,
                                   DAG.getConstantFP(0.0, dl, SrcVT), Cst);
    Sel = DAG.getBoolExtOrTrunc(Sel, dl, DstSetCCVT, DstVT);
    SDValue IntOfs = DAG.getSelect(dl, DstVT, Sel,
                                   DAG.getConstant(0, dl, DstVT),
                                   DAG.getConstant(SignMask, dl, DstVT));
    SDValue SInt;
    if (Node->isStrictFPOpcode()) {
      SDValue Val = DAG.getNode(ISD::STRICT_FSUB, dl, { SrcVT, MVT::Other },
                                { Chain, Src, FltOfs });
      SInt = DAG.getNode(ISD::STRICT_FP_TO_SINT, dl, { DstVT, MVT::Other },
                         { Val.getValue(1), Val });
      Chain = SInt.getValue(1);
    } else {
      SDValue Val = DAG.getNode(ISD::FSUB, dl, SrcVT, Src, FltOfs);
      SInt = DAG.getNode(ISD::FP_TO_SINT, dl, DstVT, Val);
    }
    Result = DAG.getNode(ISD::XOR, dl, DstVT, SInt, IntOfs);
  } else {
    // Expand based on maximum range of FP_TO_SINT:
    // True = fp_to_sint(Src)
    // False = 0x8000000000000000 + fp_to_sint(Src - 0x8000000000000000)
    // Result = select (Src < 0x8000000000000000), True, False

    SDValue True = DAG.getNode(ISD::FP_TO_SINT, dl, DstVT, Src);
    // TODO: Should any fast-math-flags be set for the FSUB?
    SDValue False = DAG.getNode(ISD::FP_TO_SINT, dl, DstVT,
                                DAG.getNode(ISD::FSUB, dl, SrcVT, Src, Cst));
    False = DAG.getNode(ISD::XOR, dl, DstVT, False,
                        DAG.getConstant(SignMask, dl, DstVT));
    Sel = DAG.getBoolExtOrTrunc(Sel, dl, DstSetCCVT, DstVT);
    Result = DAG.getSelect(dl, DstVT, Sel, True, False);
  }
  return true;
}

bool TargetLowering::expandUINT_TO_FP(SDNode *Node, SDValue &Result,
                                      SDValue &Chain,
                                      SelectionDAG &DAG) const {
  // This transform is not correct for converting 0 when rounding mode is set
  // to round toward negative infinity which will produce -0.0. So disable under
  // strictfp.
  if (Node->isStrictFPOpcode())
    return false;

  SDValue Src = Node->getOperand(0);
  EVT SrcVT = Src.getValueType();
  EVT DstVT = Node->getValueType(0);

  if (SrcVT.getScalarType() != MVT::i64 || DstVT.getScalarType() != MVT::f64)
    return false;

  // Only expand vector types if we have the appropriate vector bit operations.
  if (SrcVT.isVector() && (!isOperationLegalOrCustom(ISD::SRL, SrcVT) ||
                           !isOperationLegalOrCustom(ISD::FADD, DstVT) ||
                           !isOperationLegalOrCustom(ISD::FSUB, DstVT) ||
                           !isOperationLegalOrCustomOrPromote(ISD::OR, SrcVT) ||
                           !isOperationLegalOrCustomOrPromote(ISD::AND, SrcVT)))
    return false;

  SDLoc dl(SDValue(Node, 0));
  EVT ShiftVT = getShiftAmountTy(SrcVT, DAG.getDataLayout());

  // Implementation of unsigned i64 to f64 following the algorithm in
  // __floatundidf in compiler_rt.  This implementation performs rounding
  // correctly in all rounding modes with the exception of converting 0
  // when rounding toward negative infinity. In that case the fsub will produce
  // -0.0. This will be added to +0.0 and produce -0.0 which is incorrect.
  SDValue TwoP52 = DAG.getConstant(UINT64_C(0x4330000000000000), dl, SrcVT);
  SDValue TwoP84PlusTwoP52 = DAG.getConstantFP(
      BitsToDouble(UINT64_C(0x4530000000100000)), dl, DstVT);
  SDValue TwoP84 = DAG.getConstant(UINT64_C(0x4530000000000000), dl, SrcVT);
  SDValue LoMask = DAG.getConstant(UINT64_C(0x00000000FFFFFFFF), dl, SrcVT);
  SDValue HiShift = DAG.getConstant(32, dl, ShiftVT);

  SDValue Lo = DAG.getNode(ISD::AND, dl, SrcVT, Src, LoMask);
  SDValue Hi = DAG.getNode(ISD::SRL, dl, SrcVT, Src, HiShift);
  SDValue LoOr = DAG.getNode(ISD::OR, dl, SrcVT, Lo, TwoP52);
  SDValue HiOr = DAG.getNode(ISD::OR, dl, SrcVT, Hi, TwoP84);
  SDValue LoFlt = DAG.getBitcast(DstVT, LoOr);
  SDValue HiFlt = DAG.getBitcast(DstVT, HiOr);
  SDValue HiSub =
      DAG.getNode(ISD::FSUB, dl, DstVT, HiFlt, TwoP84PlusTwoP52);
  Result = DAG.getNode(ISD::FADD, dl, DstVT, LoFlt, HiSub);
  return true;
}

SDValue TargetLowering::expandFMINNUM_FMAXNUM(SDNode *Node,
                                              SelectionDAG &DAG) const {
  SDLoc dl(Node);
  unsigned NewOp = Node->getOpcode() == ISD::FMINNUM ?
    ISD::FMINNUM_IEEE : ISD::FMAXNUM_IEEE;
  EVT VT = Node->getValueType(0);

  if (VT.isScalableVector())
    report_fatal_error(
        "Expanding fminnum/fmaxnum for scalable vectors is undefined.");

  if (isOperationLegalOrCustom(NewOp, VT)) {
    SDValue Quiet0 = Node->getOperand(0);
    SDValue Quiet1 = Node->getOperand(1);

    if (!Node->getFlags().hasNoNaNs()) {
      // Insert canonicalizes if it's possible we need to quiet to get correct
      // sNaN behavior.
      if (!DAG.isKnownNeverSNaN(Quiet0)) {
        Quiet0 = DAG.getNode(ISD::FCANONICALIZE, dl, VT, Quiet0,
                             Node->getFlags());
      }
      if (!DAG.isKnownNeverSNaN(Quiet1)) {
        Quiet1 = DAG.getNode(ISD::FCANONICALIZE, dl, VT, Quiet1,
                             Node->getFlags());
      }
    }

    return DAG.getNode(NewOp, dl, VT, Quiet0, Quiet1, Node->getFlags());
  }

  // If the target has FMINIMUM/FMAXIMUM but not FMINNUM/FMAXNUM use that
  // instead if there are no NaNs.
  if (Node->getFlags().hasNoNaNs()) {
    unsigned IEEE2018Op =
        Node->getOpcode() == ISD::FMINNUM ? ISD::FMINIMUM : ISD::FMAXIMUM;
    if (isOperationLegalOrCustom(IEEE2018Op, VT)) {
      return DAG.getNode(IEEE2018Op, dl, VT, Node->getOperand(0),
                         Node->getOperand(1), Node->getFlags());
    }
  }

  // If none of the above worked, but there are no NaNs, then expand to
  // a compare/select sequence.  This is required for correctness since
  // InstCombine might have canonicalized a fcmp+select sequence to a
  // FMINNUM/FMAXNUM node.  If we were to fall through to the default
  // expansion to libcall, we might introduce a link-time dependency
  // on libm into a file that originally did not have one.
  if (Node->getFlags().hasNoNaNs()) {
    ISD::CondCode Pred =
        Node->getOpcode() == ISD::FMINNUM ? ISD::SETLT : ISD::SETGT;
    SDValue Op1 = Node->getOperand(0);
    SDValue Op2 = Node->getOperand(1);
    SDValue SelCC = DAG.getSelectCC(dl, Op1, Op2, Op1, Op2, Pred);
    // Copy FMF flags, but always set the no-signed-zeros flag
    // as this is implied by the FMINNUM/FMAXNUM semantics.
    SDNodeFlags Flags = Node->getFlags();
    Flags.setNoSignedZeros(true);
    SelCC->setFlags(Flags);
    return SelCC;
  }

  return SDValue();
}

// Only expand vector types if we have the appropriate vector bit operations.
static bool canExpandVectorCTPOP(const TargetLowering &TLI, EVT VT) {
  assert(VT.isVector() && "Expected vector type");
  unsigned Len = VT.getScalarSizeInBits();
  return TLI.isOperationLegalOrCustom(ISD::ADD, VT) &&
         TLI.isOperationLegalOrCustom(ISD::SUB, VT) &&
         TLI.isOperationLegalOrCustom(ISD::SRL, VT) &&
         (Len == 8 || TLI.isOperationLegalOrCustom(ISD::MUL, VT)) &&
         TLI.isOperationLegalOrCustomOrPromote(ISD::AND, VT);
}

SDValue TargetLowering::expandCTPOP(SDNode *Node, SelectionDAG &DAG) const {
  SDLoc dl(Node);
  EVT VT = Node->getValueType(0);
  EVT ShVT = getShiftAmountTy(VT, DAG.getDataLayout());
  SDValue Op = Node->getOperand(0);
  unsigned Len = VT.getScalarSizeInBits();
  assert(VT.isInteger() && "CTPOP not implemented for this type.");

  // TODO: Add support for irregular type lengths.
  if (!(Len <= 128 && Len % 8 == 0))
    return SDValue();

  // Only expand vector types if we have the appropriate vector bit operations.
  if (VT.isVector() && !canExpandVectorCTPOP(*this, VT))
    return SDValue();

  // This is the "best" algorithm from
  // http://graphics.stanford.edu/~seander/bithacks.html#CountBitsSetParallel
  SDValue Mask55 =
      DAG.getConstant(APInt::getSplat(Len, APInt(8, 0x55)), dl, VT);
  SDValue Mask33 =
      DAG.getConstant(APInt::getSplat(Len, APInt(8, 0x33)), dl, VT);
  SDValue Mask0F =
      DAG.getConstant(APInt::getSplat(Len, APInt(8, 0x0F)), dl, VT);
  SDValue Mask01 =
      DAG.getConstant(APInt::getSplat(Len, APInt(8, 0x01)), dl, VT);

  // v = v - ((v >> 1) & 0x55555555...)
  Op = DAG.getNode(ISD::SUB, dl, VT, Op,
                   DAG.getNode(ISD::AND, dl, VT,
                               DAG.getNode(ISD::SRL, dl, VT, Op,
                                           DAG.getConstant(1, dl, ShVT)),
                               Mask55));
  // v = (v & 0x33333333...) + ((v >> 2) & 0x33333333...)
  Op = DAG.getNode(ISD::ADD, dl, VT, DAG.getNode(ISD::AND, dl, VT, Op, Mask33),
                   DAG.getNode(ISD::AND, dl, VT,
                               DAG.getNode(ISD::SRL, dl, VT, Op,
                                           DAG.getConstant(2, dl, ShVT)),
                               Mask33));
  // v = (v + (v >> 4)) & 0x0F0F0F0F...
  Op = DAG.getNode(ISD::AND, dl, VT,
                   DAG.getNode(ISD::ADD, dl, VT, Op,
                               DAG.getNode(ISD::SRL, dl, VT, Op,
                                           DAG.getConstant(4, dl, ShVT))),
                   Mask0F);
  // v = (v * 0x01010101...) >> (Len - 8)
  if (Len > 8)
    Op =
        DAG.getNode(ISD::SRL, dl, VT, DAG.getNode(ISD::MUL, dl, VT, Op, Mask01),
                    DAG.getConstant(Len - 8, dl, ShVT));

  return Op;
}

SDValue TargetLowering::expandCTLZ(SDNode *Node, SelectionDAG &DAG) const {
  SDLoc dl(Node);
  EVT VT = Node->getValueType(0);
  EVT ShVT = getShiftAmountTy(VT, DAG.getDataLayout());
  SDValue Op = Node->getOperand(0);
  unsigned NumBitsPerElt = VT.getScalarSizeInBits();

  // If the non-ZERO_UNDEF version is supported we can use that instead.
  if (Node->getOpcode() == ISD::CTLZ_ZERO_UNDEF &&
      isOperationLegalOrCustom(ISD::CTLZ, VT))
    return DAG.getNode(ISD::CTLZ, dl, VT, Op);

  // If the ZERO_UNDEF version is supported use that and handle the zero case.
  if (isOperationLegalOrCustom(ISD::CTLZ_ZERO_UNDEF, VT)) {
    EVT SetCCVT =
        getSetCCResultType(DAG.getDataLayout(), *DAG.getContext(), VT);
    SDValue CTLZ = DAG.getNode(ISD::CTLZ_ZERO_UNDEF, dl, VT, Op);
    SDValue Zero = DAG.getConstant(0, dl, VT);
    SDValue SrcIsZero = DAG.getSetCC(dl, SetCCVT, Op, Zero, ISD::SETEQ);
    return DAG.getSelect(dl, VT, SrcIsZero,
                         DAG.getConstant(NumBitsPerElt, dl, VT), CTLZ);
  }

  // Only expand vector types if we have the appropriate vector bit operations.
  // This includes the operations needed to expand CTPOP if it isn't supported.
  if (VT.isVector() && (!isPowerOf2_32(NumBitsPerElt) ||
                        (!isOperationLegalOrCustom(ISD::CTPOP, VT) &&
                         !canExpandVectorCTPOP(*this, VT)) ||
                        !isOperationLegalOrCustom(ISD::SRL, VT) ||
                        !isOperationLegalOrCustomOrPromote(ISD::OR, VT)))
    return SDValue();

  // for now, we do this:
  // x = x | (x >> 1);
  // x = x | (x >> 2);
  // ...
  // x = x | (x >>16);
  // x = x | (x >>32); // for 64-bit input
  // return popcount(~x);
  //
  // Ref: "Hacker's Delight" by Henry Warren
  for (unsigned i = 0; (1U << i) <= (NumBitsPerElt / 2); ++i) {
    SDValue Tmp = DAG.getConstant(1ULL << i, dl, ShVT);
    Op = DAG.getNode(ISD::OR, dl, VT, Op,
                     DAG.getNode(ISD::SRL, dl, VT, Op, Tmp));
  }
  Op = DAG.getNOT(dl, Op, VT);
  return DAG.getNode(ISD::CTPOP, dl, VT, Op);
}

SDValue TargetLowering::expandCTTZ(SDNode *Node, SelectionDAG &DAG) const {
  SDLoc dl(Node);
  EVT VT = Node->getValueType(0);
  SDValue Op = Node->getOperand(0);
  unsigned NumBitsPerElt = VT.getScalarSizeInBits();

  // If the non-ZERO_UNDEF version is supported we can use that instead.
  if (Node->getOpcode() == ISD::CTTZ_ZERO_UNDEF &&
      isOperationLegalOrCustom(ISD::CTTZ, VT))
    return DAG.getNode(ISD::CTTZ, dl, VT, Op);

  // If the ZERO_UNDEF version is supported use that and handle the zero case.
  if (isOperationLegalOrCustom(ISD::CTTZ_ZERO_UNDEF, VT)) {
    EVT SetCCVT =
        getSetCCResultType(DAG.getDataLayout(), *DAG.getContext(), VT);
    SDValue CTTZ = DAG.getNode(ISD::CTTZ_ZERO_UNDEF, dl, VT, Op);
    SDValue Zero = DAG.getConstant(0, dl, VT);
    SDValue SrcIsZero = DAG.getSetCC(dl, SetCCVT, Op, Zero, ISD::SETEQ);
    return DAG.getSelect(dl, VT, SrcIsZero,
                         DAG.getConstant(NumBitsPerElt, dl, VT), CTTZ);
  }

  // Only expand vector types if we have the appropriate vector bit operations.
  // This includes the operations needed to expand CTPOP if it isn't supported.
  if (VT.isVector() && (!isPowerOf2_32(NumBitsPerElt) ||
                        (!isOperationLegalOrCustom(ISD::CTPOP, VT) &&
                         !isOperationLegalOrCustom(ISD::CTLZ, VT) &&
                         !canExpandVectorCTPOP(*this, VT)) ||
                        !isOperationLegalOrCustom(ISD::SUB, VT) ||
                        !isOperationLegalOrCustomOrPromote(ISD::AND, VT) ||
                        !isOperationLegalOrCustomOrPromote(ISD::XOR, VT)))
    return SDValue();

  // for now, we use: { return popcount(~x & (x - 1)); }
  // unless the target has ctlz but not ctpop, in which case we use:
  // { return 32 - nlz(~x & (x-1)); }
  // Ref: "Hacker's Delight" by Henry Warren
  SDValue Tmp = DAG.getNode(
      ISD::AND, dl, VT, DAG.getNOT(dl, Op, VT),
      DAG.getNode(ISD::SUB, dl, VT, Op, DAG.getConstant(1, dl, VT)));

  // If ISD::CTLZ is legal and CTPOP isn't, then do that instead.
  if (isOperationLegal(ISD::CTLZ, VT) && !isOperationLegal(ISD::CTPOP, VT)) {
    return DAG.getNode(ISD::SUB, dl, VT, DAG.getConstant(NumBitsPerElt, dl, VT),
                       DAG.getNode(ISD::CTLZ, dl, VT, Tmp));
  }

  return DAG.getNode(ISD::CTPOP, dl, VT, Tmp);
}

SDValue TargetLowering::expandABS(SDNode *N, SelectionDAG &DAG,
                                  bool IsNegative) const {
  SDLoc dl(N);
  EVT VT = N->getValueType(0);
  EVT ShVT = getShiftAmountTy(VT, DAG.getDataLayout());
  SDValue Op = N->getOperand(0);

  // abs(x) -> smax(x,sub(0,x))
  if (!IsNegative && isOperationLegal(ISD::SUB, VT) &&
      isOperationLegal(ISD::SMAX, VT)) {
    SDValue Zero = DAG.getConstant(0, dl, VT);
    return DAG.getNode(ISD::SMAX, dl, VT, Op,
                       DAG.getNode(ISD::SUB, dl, VT, Zero, Op));
  }

  // abs(x) -> umin(x,sub(0,x))
  if (!IsNegative && isOperationLegal(ISD::SUB, VT) &&
      isOperationLegal(ISD::UMIN, VT)) {
    SDValue Zero = DAG.getConstant(0, dl, VT);
    return DAG.getNode(ISD::UMIN, dl, VT, Op,
                       DAG.getNode(ISD::SUB, dl, VT, Zero, Op));
  }

  // 0 - abs(x) -> smin(x, sub(0,x))
  if (IsNegative && isOperationLegal(ISD::SUB, VT) &&
      isOperationLegal(ISD::SMIN, VT)) {
    SDValue Zero = DAG.getConstant(0, dl, VT);
    return DAG.getNode(ISD::SMIN, dl, VT, Op,
                       DAG.getNode(ISD::SUB, dl, VT, Zero, Op));
  }

  // Only expand vector types if we have the appropriate vector operations.
  if (VT.isVector() &&
      (!isOperationLegalOrCustom(ISD::SRA, VT) ||
       (!IsNegative && !isOperationLegalOrCustom(ISD::ADD, VT)) ||
       (IsNegative && !isOperationLegalOrCustom(ISD::SUB, VT)) ||
       !isOperationLegalOrCustomOrPromote(ISD::XOR, VT)))
    return SDValue();

  SDValue Shift =
      DAG.getNode(ISD::SRA, dl, VT, Op,
                  DAG.getConstant(VT.getScalarSizeInBits() - 1, dl, ShVT));
  if (!IsNegative) {
    SDValue Add = DAG.getNode(ISD::ADD, dl, VT, Op, Shift);
    return DAG.getNode(ISD::XOR, dl, VT, Add, Shift);
  }

  // 0 - abs(x) -> Y = sra (X, size(X)-1); sub (Y, xor (X, Y))
  SDValue Xor = DAG.getNode(ISD::XOR, dl, VT, Op, Shift);
  return DAG.getNode(ISD::SUB, dl, VT, Shift, Xor);
}

SDValue TargetLowering::expandBSWAP(SDNode *N, SelectionDAG &DAG) const {
  SDLoc dl(N);
  EVT VT = N->getValueType(0);
  SDValue Op = N->getOperand(0);

  if (!VT.isSimple())
    return SDValue();

  EVT SHVT = getShiftAmountTy(VT, DAG.getDataLayout());
  SDValue Tmp1, Tmp2, Tmp3, Tmp4, Tmp5, Tmp6, Tmp7, Tmp8;
  switch (VT.getSimpleVT().getScalarType().SimpleTy) {
  default:
    return SDValue();
  case MVT::i16:
    // Use a rotate by 8. This can be further expanded if necessary.
    return DAG.getNode(ISD::ROTL, dl, VT, Op, DAG.getConstant(8, dl, SHVT));
  case MVT::i32:
    Tmp4 = DAG.getNode(ISD::SHL, dl, VT, Op, DAG.getConstant(24, dl, SHVT));
    Tmp3 = DAG.getNode(ISD::SHL, dl, VT, Op, DAG.getConstant(8, dl, SHVT));
    Tmp2 = DAG.getNode(ISD::SRL, dl, VT, Op, DAG.getConstant(8, dl, SHVT));
    Tmp1 = DAG.getNode(ISD::SRL, dl, VT, Op, DAG.getConstant(24, dl, SHVT));
    Tmp3 = DAG.getNode(ISD::AND, dl, VT, Tmp3,
                       DAG.getConstant(0xFF0000, dl, VT));
    Tmp2 = DAG.getNode(ISD::AND, dl, VT, Tmp2, DAG.getConstant(0xFF00, dl, VT));
    Tmp4 = DAG.getNode(ISD::OR, dl, VT, Tmp4, Tmp3);
    Tmp2 = DAG.getNode(ISD::OR, dl, VT, Tmp2, Tmp1);
    return DAG.getNode(ISD::OR, dl, VT, Tmp4, Tmp2);
  case MVT::i64:
    Tmp8 = DAG.getNode(ISD::SHL, dl, VT, Op, DAG.getConstant(56, dl, SHVT));
    Tmp7 = DAG.getNode(ISD::SHL, dl, VT, Op, DAG.getConstant(40, dl, SHVT));
    Tmp6 = DAG.getNode(ISD::SHL, dl, VT, Op, DAG.getConstant(24, dl, SHVT));
    Tmp5 = DAG.getNode(ISD::SHL, dl, VT, Op, DAG.getConstant(8, dl, SHVT));
    Tmp4 = DAG.getNode(ISD::SRL, dl, VT, Op, DAG.getConstant(8, dl, SHVT));
    Tmp3 = DAG.getNode(ISD::SRL, dl, VT, Op, DAG.getConstant(24, dl, SHVT));
    Tmp2 = DAG.getNode(ISD::SRL, dl, VT, Op, DAG.getConstant(40, dl, SHVT));
    Tmp1 = DAG.getNode(ISD::SRL, dl, VT, Op, DAG.getConstant(56, dl, SHVT));
    Tmp7 = DAG.getNode(ISD::AND, dl, VT, Tmp7,
                       DAG.getConstant(255ULL<<48, dl, VT));
    Tmp6 = DAG.getNode(ISD::AND, dl, VT, Tmp6,
                       DAG.getConstant(255ULL<<40, dl, VT));
    Tmp5 = DAG.getNode(ISD::AND, dl, VT, Tmp5,
                       DAG.getConstant(255ULL<<32, dl, VT));
    Tmp4 = DAG.getNode(ISD::AND, dl, VT, Tmp4,
                       DAG.getConstant(255ULL<<24, dl, VT));
    Tmp3 = DAG.getNode(ISD::AND, dl, VT, Tmp3,
                       DAG.getConstant(255ULL<<16, dl, VT));
    Tmp2 = DAG.getNode(ISD::AND, dl, VT, Tmp2,
                       DAG.getConstant(255ULL<<8 , dl, VT));
    Tmp8 = DAG.getNode(ISD::OR, dl, VT, Tmp8, Tmp7);
    Tmp6 = DAG.getNode(ISD::OR, dl, VT, Tmp6, Tmp5);
    Tmp4 = DAG.getNode(ISD::OR, dl, VT, Tmp4, Tmp3);
    Tmp2 = DAG.getNode(ISD::OR, dl, VT, Tmp2, Tmp1);
    Tmp8 = DAG.getNode(ISD::OR, dl, VT, Tmp8, Tmp6);
    Tmp4 = DAG.getNode(ISD::OR, dl, VT, Tmp4, Tmp2);
    return DAG.getNode(ISD::OR, dl, VT, Tmp8, Tmp4);
  }
}

SDValue TargetLowering::expandBITREVERSE(SDNode *N, SelectionDAG &DAG) const {
  SDLoc dl(N);
  EVT VT = N->getValueType(0);
  SDValue Op = N->getOperand(0);
  EVT SHVT = getShiftAmountTy(VT, DAG.getDataLayout());
  unsigned Sz = VT.getScalarSizeInBits();

  SDValue Tmp, Tmp2, Tmp3;

  // If we can, perform BSWAP first and then the mask+swap the i4, then i2
  // and finally the i1 pairs.
  // TODO: We can easily support i4/i2 legal types if any target ever does.
  if (Sz >= 8 && isPowerOf2_32(Sz)) {
    // Create the masks - repeating the pattern every byte.
    APInt Mask4 = APInt::getSplat(Sz, APInt(8, 0x0F));
    APInt Mask2 = APInt::getSplat(Sz, APInt(8, 0x33));
    APInt Mask1 = APInt::getSplat(Sz, APInt(8, 0x55));

    // BSWAP if the type is wider than a single byte.
    Tmp = (Sz > 8 ? DAG.getNode(ISD::BSWAP, dl, VT, Op) : Op);

    // swap i4: ((V >> 4) & 0x0F) | ((V & 0x0F) << 4)
    Tmp2 = DAG.getNode(ISD::SRL, dl, VT, Tmp, DAG.getConstant(4, dl, SHVT));
    Tmp2 = DAG.getNode(ISD::AND, dl, VT, Tmp2, DAG.getConstant(Mask4, dl, VT));
    Tmp3 = DAG.getNode(ISD::AND, dl, VT, Tmp, DAG.getConstant(Mask4, dl, VT));
    Tmp3 = DAG.getNode(ISD::SHL, dl, VT, Tmp3, DAG.getConstant(4, dl, SHVT));
    Tmp = DAG.getNode(ISD::OR, dl, VT, Tmp2, Tmp3);

    // swap i2: ((V >> 2) & 0x33) | ((V & 0x33) << 2)
    Tmp2 = DAG.getNode(ISD::SRL, dl, VT, Tmp, DAG.getConstant(2, dl, SHVT));
    Tmp2 = DAG.getNode(ISD::AND, dl, VT, Tmp2, DAG.getConstant(Mask2, dl, VT));
    Tmp3 = DAG.getNode(ISD::AND, dl, VT, Tmp, DAG.getConstant(Mask2, dl, VT));
    Tmp3 = DAG.getNode(ISD::SHL, dl, VT, Tmp3, DAG.getConstant(2, dl, SHVT));
    Tmp = DAG.getNode(ISD::OR, dl, VT, Tmp2, Tmp3);

    // swap i1: ((V >> 1) & 0x55) | ((V & 0x55) << 1)
    Tmp2 = DAG.getNode(ISD::SRL, dl, VT, Tmp, DAG.getConstant(1, dl, SHVT));
    Tmp2 = DAG.getNode(ISD::AND, dl, VT, Tmp2, DAG.getConstant(Mask1, dl, VT));
    Tmp3 = DAG.getNode(ISD::AND, dl, VT, Tmp, DAG.getConstant(Mask1, dl, VT));
    Tmp3 = DAG.getNode(ISD::SHL, dl, VT, Tmp3, DAG.getConstant(1, dl, SHVT));
    Tmp = DAG.getNode(ISD::OR, dl, VT, Tmp2, Tmp3);
    return Tmp;
  }

  Tmp = DAG.getConstant(0, dl, VT);
  for (unsigned I = 0, J = Sz-1; I < Sz; ++I, --J) {
    if (I < J)
      Tmp2 =
          DAG.getNode(ISD::SHL, dl, VT, Op, DAG.getConstant(J - I, dl, SHVT));
    else
      Tmp2 =
          DAG.getNode(ISD::SRL, dl, VT, Op, DAG.getConstant(I - J, dl, SHVT));

    APInt Shift(Sz, 1);
    Shift <<= J;
    Tmp2 = DAG.getNode(ISD::AND, dl, VT, Tmp2, DAG.getConstant(Shift, dl, VT));
    Tmp = DAG.getNode(ISD::OR, dl, VT, Tmp, Tmp2);
  }

  return Tmp;
}

SDValue TargetLowering::expandBSWAP(SDNode *N, SelectionDAG &DAG) const {
  SDLoc dl(N);
  EVT VT = N->getValueType(0);
  SDValue Op = N->getOperand(0);

  if (!VT.isSimple())
    return SDValue();

  EVT SHVT = getShiftAmountTy(VT, DAG.getDataLayout());
  SDValue Tmp1, Tmp2, Tmp3, Tmp4, Tmp5, Tmp6, Tmp7, Tmp8;
  switch (VT.getSimpleVT().getScalarType().SimpleTy) {
  default:
    return SDValue();
  case MVT::i16:
    // Use a rotate by 8. This can be further expanded if necessary.
    return DAG.getNode(ISD::ROTL, dl, VT, Op, DAG.getConstant(8, dl, SHVT));
  case MVT::i32:
    Tmp4 = DAG.getNode(ISD::SHL, dl, VT, Op, DAG.getConstant(24, dl, SHVT));
    Tmp3 = DAG.getNode(ISD::SHL, dl, VT, Op, DAG.getConstant(8, dl, SHVT));
    Tmp2 = DAG.getNode(ISD::SRL, dl, VT, Op, DAG.getConstant(8, dl, SHVT));
    Tmp1 = DAG.getNode(ISD::SRL, dl, VT, Op, DAG.getConstant(24, dl, SHVT));
    Tmp3 = DAG.getNode(ISD::AND, dl, VT, Tmp3,
                       DAG.getConstant(0xFF0000, dl, VT));
    Tmp2 = DAG.getNode(ISD::AND, dl, VT, Tmp2, DAG.getConstant(0xFF00, dl, VT));
    Tmp4 = DAG.getNode(ISD::OR, dl, VT, Tmp4, Tmp3);
    Tmp2 = DAG.getNode(ISD::OR, dl, VT, Tmp2, Tmp1);
    return DAG.getNode(ISD::OR, dl, VT, Tmp4, Tmp2);
  case MVT::i64:
    Tmp8 = DAG.getNode(ISD::SHL, dl, VT, Op, DAG.getConstant(56, dl, SHVT));
    Tmp7 = DAG.getNode(ISD::SHL, dl, VT, Op, DAG.getConstant(40, dl, SHVT));
    Tmp6 = DAG.getNode(ISD::SHL, dl, VT, Op, DAG.getConstant(24, dl, SHVT));
    Tmp5 = DAG.getNode(ISD::SHL, dl, VT, Op, DAG.getConstant(8, dl, SHVT));
    Tmp4 = DAG.getNode(ISD::SRL, dl, VT, Op, DAG.getConstant(8, dl, SHVT));
    Tmp3 = DAG.getNode(ISD::SRL, dl, VT, Op, DAG.getConstant(24, dl, SHVT));
    Tmp2 = DAG.getNode(ISD::SRL, dl, VT, Op, DAG.getConstant(40, dl, SHVT));
    Tmp1 = DAG.getNode(ISD::SRL, dl, VT, Op, DAG.getConstant(56, dl, SHVT));
    Tmp7 = DAG.getNode(ISD::AND, dl, VT, Tmp7,
                       DAG.getConstant(255ULL<<48, dl, VT));
    Tmp6 = DAG.getNode(ISD::AND, dl, VT, Tmp6,
                       DAG.getConstant(255ULL<<40, dl, VT));
    Tmp5 = DAG.getNode(ISD::AND, dl, VT, Tmp5,
                       DAG.getConstant(255ULL<<32, dl, VT));
    Tmp4 = DAG.getNode(ISD::AND, dl, VT, Tmp4,
                       DAG.getConstant(255ULL<<24, dl, VT));
    Tmp3 = DAG.getNode(ISD::AND, dl, VT, Tmp3,
                       DAG.getConstant(255ULL<<16, dl, VT));
    Tmp2 = DAG.getNode(ISD::AND, dl, VT, Tmp2,
                       DAG.getConstant(255ULL<<8 , dl, VT));
    Tmp8 = DAG.getNode(ISD::OR, dl, VT, Tmp8, Tmp7);
    Tmp6 = DAG.getNode(ISD::OR, dl, VT, Tmp6, Tmp5);
    Tmp4 = DAG.getNode(ISD::OR, dl, VT, Tmp4, Tmp3);
    Tmp2 = DAG.getNode(ISD::OR, dl, VT, Tmp2, Tmp1);
    Tmp8 = DAG.getNode(ISD::OR, dl, VT, Tmp8, Tmp6);
    Tmp4 = DAG.getNode(ISD::OR, dl, VT, Tmp4, Tmp2);
    return DAG.getNode(ISD::OR, dl, VT, Tmp8, Tmp4);
  }
}

SDValue TargetLowering::expandBITREVERSE(SDNode *N, SelectionDAG &DAG) const {
  SDLoc dl(N);
  EVT VT = N->getValueType(0);
  SDValue Op = N->getOperand(0);
  EVT SHVT = getShiftAmountTy(VT, DAG.getDataLayout());
  unsigned Sz = VT.getScalarSizeInBits();

  SDValue Tmp, Tmp2, Tmp3;

  // If we can, perform BSWAP first and then the mask+swap the i4, then i2
  // and finally the i1 pairs.
  // TODO: We can easily support i4/i2 legal types if any target ever does.
  if (Sz >= 8 && isPowerOf2_32(Sz)) {
    // Create the masks - repeating the pattern every byte.
    APInt MaskHi4 = APInt::getSplat(Sz, APInt(8, 0xF0));
    APInt MaskHi2 = APInt::getSplat(Sz, APInt(8, 0xCC));
    APInt MaskHi1 = APInt::getSplat(Sz, APInt(8, 0xAA));
    APInt MaskLo4 = APInt::getSplat(Sz, APInt(8, 0x0F));
    APInt MaskLo2 = APInt::getSplat(Sz, APInt(8, 0x33));
    APInt MaskLo1 = APInt::getSplat(Sz, APInt(8, 0x55));

    // BSWAP if the type is wider than a single byte.
    Tmp = (Sz > 8 ? DAG.getNode(ISD::BSWAP, dl, VT, Op) : Op);

    // swap i4: ((V & 0xF0) >> 4) | ((V & 0x0F) << 4)
    Tmp2 = DAG.getNode(ISD::AND, dl, VT, Tmp, DAG.getConstant(MaskHi4, dl, VT));
    Tmp3 = DAG.getNode(ISD::AND, dl, VT, Tmp, DAG.getConstant(MaskLo4, dl, VT));
    Tmp2 = DAG.getNode(ISD::SRL, dl, VT, Tmp2, DAG.getConstant(4, dl, SHVT));
    Tmp3 = DAG.getNode(ISD::SHL, dl, VT, Tmp3, DAG.getConstant(4, dl, SHVT));
    Tmp = DAG.getNode(ISD::OR, dl, VT, Tmp2, Tmp3);

    // swap i2: ((V & 0xCC) >> 2) | ((V & 0x33) << 2)
    Tmp2 = DAG.getNode(ISD::AND, dl, VT, Tmp, DAG.getConstant(MaskHi2, dl, VT));
    Tmp3 = DAG.getNode(ISD::AND, dl, VT, Tmp, DAG.getConstant(MaskLo2, dl, VT));
    Tmp2 = DAG.getNode(ISD::SRL, dl, VT, Tmp2, DAG.getConstant(2, dl, SHVT));
    Tmp3 = DAG.getNode(ISD::SHL, dl, VT, Tmp3, DAG.getConstant(2, dl, SHVT));
    Tmp = DAG.getNode(ISD::OR, dl, VT, Tmp2, Tmp3);

    // swap i1: ((V & 0xAA) >> 1) | ((V & 0x55) << 1)
    Tmp2 = DAG.getNode(ISD::AND, dl, VT, Tmp, DAG.getConstant(MaskHi1, dl, VT));
    Tmp3 = DAG.getNode(ISD::AND, dl, VT, Tmp, DAG.getConstant(MaskLo1, dl, VT));
    Tmp2 = DAG.getNode(ISD::SRL, dl, VT, Tmp2, DAG.getConstant(1, dl, SHVT));
    Tmp3 = DAG.getNode(ISD::SHL, dl, VT, Tmp3, DAG.getConstant(1, dl, SHVT));
    Tmp = DAG.getNode(ISD::OR, dl, VT, Tmp2, Tmp3);
    return Tmp;
  }

  Tmp = DAG.getConstant(0, dl, VT);
  for (unsigned I = 0, J = Sz-1; I < Sz; ++I, --J) {
    if (I < J)
      Tmp2 =
          DAG.getNode(ISD::SHL, dl, VT, Op, DAG.getConstant(J - I, dl, SHVT));
    else
      Tmp2 =
          DAG.getNode(ISD::SRL, dl, VT, Op, DAG.getConstant(I - J, dl, SHVT));

    APInt Shift(Sz, 1);
    Shift <<= J;
    Tmp2 = DAG.getNode(ISD::AND, dl, VT, Tmp2, DAG.getConstant(Shift, dl, VT));
    Tmp = DAG.getNode(ISD::OR, dl, VT, Tmp, Tmp2);
  }

  return Tmp;
}

std::pair<SDValue, SDValue>
TargetLowering::scalarizeVectorLoad(LoadSDNode *LD,
                                    SelectionDAG &DAG) const {
  SDLoc SL(LD);
  SDValue Chain = LD->getChain();
  SDValue BasePTR = LD->getBasePtr();
  EVT SrcVT = LD->getMemoryVT();
  EVT DstVT = LD->getValueType(0);
  ISD::LoadExtType ExtType = LD->getExtensionType();

  if (SrcVT.isScalableVector())
    report_fatal_error("Cannot scalarize scalable vector loads");

  unsigned NumElem = SrcVT.getVectorNumElements();

  EVT SrcEltVT = SrcVT.getScalarType();
  EVT DstEltVT = DstVT.getScalarType();

  // A vector must always be stored in memory as-is, i.e. without any padding
  // between the elements, since various code depend on it, e.g. in the
  // handling of a bitcast of a vector type to int, which may be done with a
  // vector store followed by an integer load. A vector that does not have
  // elements that are byte-sized must therefore be stored as an integer
  // built out of the extracted vector elements.
  if (!SrcEltVT.isByteSized()) {
    unsigned NumLoadBits = SrcVT.getStoreSizeInBits();
    EVT LoadVT = EVT::getIntegerVT(*DAG.getContext(), NumLoadBits);

    unsigned NumSrcBits = SrcVT.getSizeInBits();
    EVT SrcIntVT = EVT::getIntegerVT(*DAG.getContext(), NumSrcBits);

    unsigned SrcEltBits = SrcEltVT.getSizeInBits();
    SDValue SrcEltBitMask = DAG.getConstant(
        APInt::getLowBitsSet(NumLoadBits, SrcEltBits), SL, LoadVT);

    // Load the whole vector and avoid masking off the top bits as it makes
    // the codegen worse.
    SDValue Load =
        DAG.getExtLoad(ISD::EXTLOAD, SL, LoadVT, Chain, BasePTR,
                       LD->getPointerInfo(), SrcIntVT, LD->getOriginalAlign(),
                       LD->getMemOperand()->getFlags(), LD->getAAInfo());

    SmallVector<SDValue, 8> Vals;
    for (unsigned Idx = 0; Idx < NumElem; ++Idx) {
      unsigned ShiftIntoIdx =
          (DAG.getDataLayout().isBigEndian() ? (NumElem - 1) - Idx : Idx);
      SDValue ShiftAmount =
          DAG.getShiftAmountConstant(ShiftIntoIdx * SrcEltVT.getSizeInBits(),
                                     LoadVT, SL, /*LegalTypes=*/false);
      SDValue ShiftedElt = DAG.getNode(ISD::SRL, SL, LoadVT, Load, ShiftAmount);
      SDValue Elt =
          DAG.getNode(ISD::AND, SL, LoadVT, ShiftedElt, SrcEltBitMask);
      SDValue Scalar = DAG.getNode(ISD::TRUNCATE, SL, SrcEltVT, Elt);

      if (ExtType != ISD::NON_EXTLOAD) {
        unsigned ExtendOp = ISD::getExtForLoadExtType(false, ExtType);
        Scalar = DAG.getNode(ExtendOp, SL, DstEltVT, Scalar);
      }

      Vals.push_back(Scalar);
    }

    SDValue Value = DAG.getBuildVector(DstVT, SL, Vals);
    return std::make_pair(Value, Load.getValue(1));
  }

  unsigned Stride = SrcEltVT.getSizeInBits() / 8;
  assert(SrcEltVT.isByteSized());

  SmallVector<SDValue, 8> Vals;
  SmallVector<SDValue, 8> LoadChains;

  for (unsigned Idx = 0; Idx < NumElem; ++Idx) {
    SDValue ScalarLoad =
        DAG.getExtLoad(ExtType, SL, DstEltVT, Chain, BasePTR,
                       LD->getPointerInfo().getWithOffset(Idx * Stride),
                       SrcEltVT, LD->getOriginalAlign(),
                       LD->getMemOperand()->getFlags(), LD->getAAInfo());

    BasePTR = DAG.getObjectPtrOffset(SL, BasePTR, TypeSize::Fixed(Stride));

    Vals.push_back(ScalarLoad.getValue(0));
    LoadChains.push_back(ScalarLoad.getValue(1));
  }

  SDValue NewChain = DAG.getNode(ISD::TokenFactor, SL, MVT::Other, LoadChains);
  SDValue Value = DAG.getBuildVector(DstVT, SL, Vals);

  return std::make_pair(Value, NewChain);
}

SDValue TargetLowering::scalarizeVectorStore(StoreSDNode *ST,
                                             SelectionDAG &DAG) const {
  SDLoc SL(ST);

  SDValue Chain = ST->getChain();
  SDValue BasePtr = ST->getBasePtr();
  SDValue Value = ST->getValue();
  EVT StVT = ST->getMemoryVT();

  if (StVT.isScalableVector())
    report_fatal_error("Cannot scalarize scalable vector stores");

  // The type of the data we want to save
  EVT RegVT = Value.getValueType();
  EVT RegSclVT = RegVT.getScalarType();

  // The type of data as saved in memory.
  EVT MemSclVT = StVT.getScalarType();

  unsigned NumElem = StVT.getVectorNumElements();

  // A vector must always be stored in memory as-is, i.e. without any padding
  // between the elements, since various code depend on it, e.g. in the
  // handling of a bitcast of a vector type to int, which may be done with a
  // vector store followed by an integer load. A vector that does not have
  // elements that are byte-sized must therefore be stored as an integer
  // built out of the extracted vector elements.
  if (!MemSclVT.isByteSized()) {
    unsigned NumBits = StVT.getSizeInBits();
    EVT IntVT = EVT::getIntegerVT(*DAG.getContext(), NumBits);

    SDValue CurrVal = DAG.getConstant(0, SL, IntVT);

    for (unsigned Idx = 0; Idx < NumElem; ++Idx) {
      SDValue Elt = DAG.getNode(ISD::EXTRACT_VECTOR_ELT, SL, RegSclVT, Value,
                                DAG.getVectorIdxConstant(Idx, SL));
      SDValue Trunc = DAG.getNode(ISD::TRUNCATE, SL, MemSclVT, Elt);
      SDValue ExtElt = DAG.getNode(ISD::ZERO_EXTEND, SL, IntVT, Trunc);
      unsigned ShiftIntoIdx =
          (DAG.getDataLayout().isBigEndian() ? (NumElem - 1) - Idx : Idx);
      SDValue ShiftAmount =
          DAG.getConstant(ShiftIntoIdx * MemSclVT.getSizeInBits(), SL, IntVT);
      SDValue ShiftedElt =
          DAG.getNode(ISD::SHL, SL, IntVT, ExtElt, ShiftAmount);
      CurrVal = DAG.getNode(ISD::OR, SL, IntVT, CurrVal, ShiftedElt);
    }

    return DAG.getStore(Chain, SL, CurrVal, BasePtr, ST->getPointerInfo(),
                        ST->getOriginalAlign(), ST->getMemOperand()->getFlags(),
                        ST->getAAInfo());
  }

  // Store Stride in bytes
  unsigned Stride = MemSclVT.getSizeInBits() / 8;
  assert(Stride && "Zero stride!");
  // Extract each of the elements from the original vector and save them into
  // memory individually.
  SmallVector<SDValue, 8> Stores;
  for (unsigned Idx = 0; Idx < NumElem; ++Idx) {
    SDValue Elt = DAG.getNode(ISD::EXTRACT_VECTOR_ELT, SL, RegSclVT, Value,
                              DAG.getVectorIdxConstant(Idx, SL));

    SDValue Ptr =
        DAG.getObjectPtrOffset(SL, BasePtr, TypeSize::Fixed(Idx * Stride));

    // This scalar TruncStore may be illegal, but we legalize it later.
    SDValue Store = DAG.getTruncStore(
        Chain, SL, Elt, Ptr, ST->getPointerInfo().getWithOffset(Idx * Stride),
        MemSclVT, ST->getOriginalAlign(), ST->getMemOperand()->getFlags(),
        ST->getAAInfo());

    Stores.push_back(Store);
  }

  return DAG.getNode(ISD::TokenFactor, SL, MVT::Other, Stores);
}

std::pair<SDValue, SDValue>
TargetLowering::expandUnalignedLoad(LoadSDNode *LD, SelectionDAG &DAG) const {
  assert(LD->getAddressingMode() == ISD::UNINDEXED &&
         "unaligned indexed loads not implemented!");
  SDValue Chain = LD->getChain();
  SDValue Ptr = LD->getBasePtr();
  EVT VT = LD->getValueType(0);
  EVT LoadedVT = LD->getMemoryVT();
  SDLoc dl(LD);
  auto &MF = DAG.getMachineFunction();

  if (VT.isFloatingPoint() || VT.isVector()) {
    EVT intVT = EVT::getIntegerVT(*DAG.getContext(), LoadedVT.getSizeInBits());
    if (isTypeLegal(intVT) && isTypeLegal(LoadedVT)) {
      if (!isOperationLegalOrCustom(ISD::LOAD, intVT) &&
          LoadedVT.isVector()) {
        // Scalarize the load and let the individual components be handled.
        return scalarizeVectorLoad(LD, DAG);
      }

      // Expand to a (misaligned) integer load of the same size,
      // then bitconvert to floating point or vector.
      SDValue newLoad = DAG.getLoad(intVT, dl, Chain, Ptr,
                                    LD->getMemOperand());
      SDValue Result = DAG.getNode(ISD::BITCAST, dl, LoadedVT, newLoad);
      if (LoadedVT != VT)
        Result = DAG.getNode(VT.isFloatingPoint() ? ISD::FP_EXTEND :
                             ISD::ANY_EXTEND, dl, VT, Result);

      return std::make_pair(Result, newLoad.getValue(1));
    }

    // Copy the value to a (aligned) stack slot using (unaligned) integer
    // loads and stores, then do a (aligned) load from the stack slot.
    MVT RegVT = getRegisterType(*DAG.getContext(), intVT);
    unsigned LoadedBytes = LoadedVT.getStoreSize();
    unsigned RegBytes = RegVT.getSizeInBits() / 8;
    unsigned NumRegs = (LoadedBytes + RegBytes - 1) / RegBytes;

    // Make sure the stack slot is also aligned for the register type.
    SDValue StackBase = DAG.CreateStackTemporary(LoadedVT, RegVT);
    auto FrameIndex = cast<FrameIndexSDNode>(StackBase.getNode())->getIndex();
    SmallVector<SDValue, 8> Stores;
    SDValue StackPtr = StackBase;
    unsigned Offset = 0;

    EVT PtrVT = Ptr.getValueType();
    EVT StackPtrVT = StackPtr.getValueType();

    SDValue PtrIncrement = DAG.getConstant(RegBytes, dl, PtrVT);
    SDValue StackPtrIncrement = DAG.getConstant(RegBytes, dl, StackPtrVT);

    // Do all but one copies using the full register width.
    for (unsigned i = 1; i < NumRegs; i++) {
      // Load one integer register's worth from the original location.
      SDValue Load = DAG.getLoad(
          RegVT, dl, Chain, Ptr, LD->getPointerInfo().getWithOffset(Offset),
          LD->getOriginalAlign(), LD->getMemOperand()->getFlags(),
          LD->getAAInfo());
      // Follow the load with a store to the stack slot.  Remember the store.
      Stores.push_back(DAG.getStore(
          Load.getValue(1), dl, Load, StackPtr,
          MachinePointerInfo::getFixedStack(MF, FrameIndex, Offset)));
      // Increment the pointers.
      Offset += RegBytes;

      Ptr = DAG.getObjectPtrOffset(dl, Ptr, PtrIncrement);
      StackPtr = DAG.getObjectPtrOffset(dl, StackPtr, StackPtrIncrement);
    }

    // The last copy may be partial.  Do an extending load.
    EVT MemVT = EVT::getIntegerVT(*DAG.getContext(),
                                  8 * (LoadedBytes - Offset));
    SDValue Load =
        DAG.getExtLoad(ISD::EXTLOAD, dl, RegVT, Chain, Ptr,
                       LD->getPointerInfo().getWithOffset(Offset), MemVT,
                       LD->getOriginalAlign(), LD->getMemOperand()->getFlags(),
                       LD->getAAInfo());
    // Follow the load with a store to the stack slot.  Remember the store.
    // On big-endian machines this requires a truncating store to ensure
    // that the bits end up in the right place.
    Stores.push_back(DAG.getTruncStore(
        Load.getValue(1), dl, Load, StackPtr,
        MachinePointerInfo::getFixedStack(MF, FrameIndex, Offset), MemVT));

    // The order of the stores doesn't matter - say it with a TokenFactor.
    SDValue TF = DAG.getNode(ISD::TokenFactor, dl, MVT::Other, Stores);

    // Finally, perform the original load only redirected to the stack slot.
    Load = DAG.getExtLoad(LD->getExtensionType(), dl, VT, TF, StackBase,
                          MachinePointerInfo::getFixedStack(MF, FrameIndex, 0),
                          LoadedVT);

    // Callers expect a MERGE_VALUES node.
    return std::make_pair(Load, TF);
  }

  assert(LoadedVT.isInteger() && !LoadedVT.isVector() &&
         "Unaligned load of unsupported type.");

  // Compute the new VT that is half the size of the old one.  This is an
  // integer MVT.
  unsigned NumBits = LoadedVT.getSizeInBits();
  EVT NewLoadedVT;
  NewLoadedVT = EVT::getIntegerVT(*DAG.getContext(), NumBits/2);
  NumBits >>= 1;

  Align Alignment = LD->getOriginalAlign();
  unsigned IncrementSize = NumBits / 8;
  ISD::LoadExtType HiExtType = LD->getExtensionType();

  // If the original load is NON_EXTLOAD, the hi part load must be ZEXTLOAD.
  if (HiExtType == ISD::NON_EXTLOAD)
    HiExtType = ISD::ZEXTLOAD;

  // Load the value in two parts
  SDValue Lo, Hi;
  if (DAG.getDataLayout().isLittleEndian()) {
    Lo = DAG.getExtLoad(ISD::ZEXTLOAD, dl, VT, Chain, Ptr, LD->getPointerInfo(),
                        NewLoadedVT, Alignment, LD->getMemOperand()->getFlags(),
                        LD->getAAInfo());

    Ptr = DAG.getObjectPtrOffset(dl, Ptr, TypeSize::Fixed(IncrementSize));
    Hi = DAG.getExtLoad(HiExtType, dl, VT, Chain, Ptr,
                        LD->getPointerInfo().getWithOffset(IncrementSize),
                        NewLoadedVT, Alignment, LD->getMemOperand()->getFlags(),
                        LD->getAAInfo());
  } else {
    Hi = DAG.getExtLoad(HiExtType, dl, VT, Chain, Ptr, LD->getPointerInfo(),
                        NewLoadedVT, Alignment, LD->getMemOperand()->getFlags(),
                        LD->getAAInfo());

    Ptr = DAG.getObjectPtrOffset(dl, Ptr, TypeSize::Fixed(IncrementSize));
    Lo = DAG.getExtLoad(ISD::ZEXTLOAD, dl, VT, Chain, Ptr,
                        LD->getPointerInfo().getWithOffset(IncrementSize),
                        NewLoadedVT, Alignment, LD->getMemOperand()->getFlags(),
                        LD->getAAInfo());
  }

  // aggregate the two parts
  SDValue ShiftAmount =
      DAG.getConstant(NumBits, dl, getShiftAmountTy(Hi.getValueType(),
                                                    DAG.getDataLayout()));
  SDValue Result = DAG.getNode(ISD::SHL, dl, VT, Hi, ShiftAmount);
  Result = DAG.getNode(ISD::OR, dl, VT, Result, Lo);

  SDValue TF = DAG.getNode(ISD::TokenFactor, dl, MVT::Other, Lo.getValue(1),
                             Hi.getValue(1));

  return std::make_pair(Result, TF);
}

SDValue TargetLowering::expandUnalignedStore(StoreSDNode *ST,
                                             SelectionDAG &DAG) const {
  assert(ST->getAddressingMode() == ISD::UNINDEXED &&
         "unaligned indexed stores not implemented!");
  SDValue Chain = ST->getChain();
  SDValue Ptr = ST->getBasePtr();
  SDValue Val = ST->getValue();
  EVT VT = Val.getValueType();
  Align Alignment = ST->getOriginalAlign();
  auto &MF = DAG.getMachineFunction();
  EVT StoreMemVT = ST->getMemoryVT();

  SDLoc dl(ST);
  if (StoreMemVT.isFloatingPoint() || StoreMemVT.isVector()) {
    EVT intVT = EVT::getIntegerVT(*DAG.getContext(), VT.getSizeInBits());
    if (isTypeLegal(intVT)) {
      if (!isOperationLegalOrCustom(ISD::STORE, intVT) &&
          StoreMemVT.isVector()) {
        // Scalarize the store and let the individual components be handled.
        SDValue Result = scalarizeVectorStore(ST, DAG);
        return Result;
      }
      // Expand to a bitconvert of the value to the integer type of the
      // same size, then a (misaligned) int store.
      // FIXME: Does not handle truncating floating point stores!
      SDValue Result = DAG.getNode(ISD::BITCAST, dl, intVT, Val);
      Result = DAG.getStore(Chain, dl, Result, Ptr, ST->getPointerInfo(),
                            Alignment, ST->getMemOperand()->getFlags());
      return Result;
    }
    // Do a (aligned) store to a stack slot, then copy from the stack slot
    // to the final destination using (unaligned) integer loads and stores.
    MVT RegVT = getRegisterType(
        *DAG.getContext(),
        EVT::getIntegerVT(*DAG.getContext(), StoreMemVT.getSizeInBits()));
    EVT PtrVT = Ptr.getValueType();
    unsigned StoredBytes = StoreMemVT.getStoreSize();
    unsigned RegBytes = RegVT.getSizeInBits() / 8;
    unsigned NumRegs = (StoredBytes + RegBytes - 1) / RegBytes;

    // Make sure the stack slot is also aligned for the register type.
    SDValue StackPtr = DAG.CreateStackTemporary(StoreMemVT, RegVT);
    auto FrameIndex = cast<FrameIndexSDNode>(StackPtr.getNode())->getIndex();

    // Perform the original store, only redirected to the stack slot.
    SDValue Store = DAG.getTruncStore(
        Chain, dl, Val, StackPtr,
        MachinePointerInfo::getFixedStack(MF, FrameIndex, 0), StoreMemVT);

    EVT StackPtrVT = StackPtr.getValueType();

    SDValue PtrIncrement = DAG.getConstant(RegBytes, dl, PtrVT);
    SDValue StackPtrIncrement = DAG.getConstant(RegBytes, dl, StackPtrVT);
    SmallVector<SDValue, 8> Stores;
    unsigned Offset = 0;

    // Do all but one copies using the full register width.
    for (unsigned i = 1; i < NumRegs; i++) {
      // Load one integer register's worth from the stack slot.
      SDValue Load = DAG.getLoad(
          RegVT, dl, Store, StackPtr,
          MachinePointerInfo::getFixedStack(MF, FrameIndex, Offset));
      // Store it to the final location.  Remember the store.
      Stores.push_back(DAG.getStore(Load.getValue(1), dl, Load, Ptr,
                                    ST->getPointerInfo().getWithOffset(Offset),
                                    ST->getOriginalAlign(),
                                    ST->getMemOperand()->getFlags()));
      // Increment the pointers.
      Offset += RegBytes;
      StackPtr = DAG.getObjectPtrOffset(dl, StackPtr, StackPtrIncrement);
      Ptr = DAG.getObjectPtrOffset(dl, Ptr, PtrIncrement);
    }

    // The last store may be partial.  Do a truncating store.  On big-endian
    // machines this requires an extending load from the stack slot to ensure
    // that the bits are in the right place.
    EVT LoadMemVT =
        EVT::getIntegerVT(*DAG.getContext(), 8 * (StoredBytes - Offset));

    // Load from the stack slot.
    SDValue Load = DAG.getExtLoad(
        ISD::EXTLOAD, dl, RegVT, Store, StackPtr,
        MachinePointerInfo::getFixedStack(MF, FrameIndex, Offset), LoadMemVT);

    Stores.push_back(
        DAG.getTruncStore(Load.getValue(1), dl, Load, Ptr,
                          ST->getPointerInfo().getWithOffset(Offset), LoadMemVT,
                          ST->getOriginalAlign(),
                          ST->getMemOperand()->getFlags(), ST->getAAInfo()));
    // The order of the stores doesn't matter - say it with a TokenFactor.
    SDValue Result = DAG.getNode(ISD::TokenFactor, dl, MVT::Other, Stores);
    return Result;
  }

  assert(StoreMemVT.isInteger() && !StoreMemVT.isVector() &&
         "Unaligned store of unknown type.");
  // Get the half-size VT
  EVT NewStoredVT = StoreMemVT.getHalfSizedIntegerVT(*DAG.getContext());
  unsigned NumBits = NewStoredVT.getFixedSizeInBits();
  unsigned IncrementSize = NumBits / 8;

  // Divide the stored value in two parts.
  SDValue ShiftAmount = DAG.getConstant(
      NumBits, dl, getShiftAmountTy(Val.getValueType(), DAG.getDataLayout()));
  SDValue Lo = Val;
  SDValue Hi = DAG.getNode(ISD::SRL, dl, VT, Val, ShiftAmount);

  // Store the two parts
  SDValue Store1, Store2;
  Store1 = DAG.getTruncStore(Chain, dl,
                             DAG.getDataLayout().isLittleEndian() ? Lo : Hi,
                             Ptr, ST->getPointerInfo(), NewStoredVT, Alignment,
                             ST->getMemOperand()->getFlags());

  Ptr = DAG.getObjectPtrOffset(dl, Ptr, TypeSize::Fixed(IncrementSize));
  Store2 = DAG.getTruncStore(
      Chain, dl, DAG.getDataLayout().isLittleEndian() ? Hi : Lo, Ptr,
      ST->getPointerInfo().getWithOffset(IncrementSize), NewStoredVT, Alignment,
      ST->getMemOperand()->getFlags(), ST->getAAInfo());

  SDValue Result =
      DAG.getNode(ISD::TokenFactor, dl, MVT::Other, Store1, Store2);
  return Result;
}

SDValue
TargetLowering::IncrementMemoryAddress(SDValue Addr, SDValue Mask,
                                       const SDLoc &DL, EVT DataVT,
                                       SelectionDAG &DAG,
                                       bool IsCompressedMemory) const {
  SDValue Increment;
  EVT AddrVT = Addr.getValueType();
  EVT MaskVT = Mask.getValueType();
  assert(DataVT.getVectorElementCount() == MaskVT.getVectorElementCount() &&
         "Incompatible types of Data and Mask");
  if (IsCompressedMemory) {
    if (DataVT.isScalableVector())
      report_fatal_error(
          "Cannot currently handle compressed memory with scalable vectors");
    // Incrementing the pointer according to number of '1's in the mask.
    EVT MaskIntVT = EVT::getIntegerVT(*DAG.getContext(), MaskVT.getSizeInBits());
    SDValue MaskInIntReg = DAG.getBitcast(MaskIntVT, Mask);
    if (MaskIntVT.getSizeInBits() < 32) {
      MaskInIntReg = DAG.getNode(ISD::ZERO_EXTEND, DL, MVT::i32, MaskInIntReg);
      MaskIntVT = MVT::i32;
    }

    // Count '1's with POPCNT.
    Increment = DAG.getNode(ISD::CTPOP, DL, MaskIntVT, MaskInIntReg);
    Increment = DAG.getZExtOrTrunc(Increment, DL, AddrVT);
    // Scale is an element size in bytes.
    SDValue Scale = DAG.getConstant(DataVT.getScalarSizeInBits() / 8, DL,
                                    AddrVT);
    Increment = DAG.getNode(ISD::MUL, DL, AddrVT, Increment, Scale);
  } else if (DataVT.isScalableVector()) {
    Increment = DAG.getVScale(DL, AddrVT,
                              APInt(AddrVT.getFixedSizeInBits(),
                                    DataVT.getStoreSize().getKnownMinSize()));
  } else
    Increment = DAG.getConstant(DataVT.getStoreSize(), DL, AddrVT);

  return DAG.getNode(ISD::ADD, DL, AddrVT, Addr, Increment);
}

static SDValue clampDynamicVectorIndex(SelectionDAG &DAG, SDValue Idx,
                                       EVT VecVT, const SDLoc &dl,
                                       ElementCount SubEC) {
  assert(!(SubEC.isScalable() && VecVT.isFixedLengthVector()) &&
         "Cannot index a scalable vector within a fixed-width vector");

  unsigned NElts = VecVT.getVectorMinNumElements();
  unsigned NumSubElts = SubEC.getKnownMinValue();
  EVT IdxVT = Idx.getValueType();

  if (VecVT.isScalableVector() && !SubEC.isScalable()) {
    // If this is a constant index and we know the value plus the number of the
    // elements in the subvector minus one is less than the minimum number of
    // elements then it's safe to return Idx.
    if (auto *IdxCst = dyn_cast<ConstantSDNode>(Idx))
      if (IdxCst->getZExtValue() + (NumSubElts - 1) < NElts)
        return Idx;
    SDValue VS =
        DAG.getVScale(dl, IdxVT, APInt(IdxVT.getFixedSizeInBits(), NElts));
    unsigned SubOpcode = NumSubElts <= NElts ? ISD::SUB : ISD::USUBSAT;
    SDValue Sub = DAG.getNode(SubOpcode, dl, IdxVT, VS,
                              DAG.getConstant(NumSubElts, dl, IdxVT));
    return DAG.getNode(ISD::UMIN, dl, IdxVT, Idx, Sub);
  }
  if (isPowerOf2_32(NElts) && NumSubElts == 1) {
    APInt Imm = APInt::getLowBitsSet(IdxVT.getSizeInBits(), Log2_32(NElts));
    return DAG.getNode(ISD::AND, dl, IdxVT, Idx,
                       DAG.getConstant(Imm, dl, IdxVT));
  }
  unsigned MaxIndex = NumSubElts < NElts ? NElts - NumSubElts : 0;
  return DAG.getNode(ISD::UMIN, dl, IdxVT, Idx,
                     DAG.getConstant(MaxIndex, dl, IdxVT));
}

SDValue TargetLowering::getVectorElementPointer(SelectionDAG &DAG,
                                                SDValue VecPtr, EVT VecVT,
                                                SDValue Index) const {
  return getVectorSubVecPointer(
      DAG, VecPtr, VecVT,
      EVT::getVectorVT(*DAG.getContext(), VecVT.getVectorElementType(), 1),
      Index);
}

SDValue TargetLowering::getVectorSubVecPointer(SelectionDAG &DAG,
                                               SDValue VecPtr, EVT VecVT,
                                               EVT SubVecVT,
                                               SDValue Index) const {
  SDLoc dl(Index);
  // Make sure the index type is big enough to compute in.
  Index = DAG.getZExtOrTrunc(Index, dl, VecPtr.getValueType());

  EVT EltVT = VecVT.getVectorElementType();

  // Calculate the element offset and add it to the pointer.
  unsigned EltSize = EltVT.getFixedSizeInBits() / 8; // FIXME: should be ABI size.
  assert(EltSize * 8 == EltVT.getFixedSizeInBits() &&
         "Converting bits to bytes lost precision");
  assert(SubVecVT.getVectorElementType() == EltVT &&
         "Sub-vector must be a vector with matching element type");
  Index = clampDynamicVectorIndex(DAG, Index, VecVT, dl,
                                  SubVecVT.getVectorElementCount());

  EVT IdxVT = Index.getValueType();
  if (SubVecVT.isScalableVector())
    Index =
        DAG.getNode(ISD::MUL, dl, IdxVT, Index,
                    DAG.getVScale(dl, IdxVT, APInt(IdxVT.getSizeInBits(), 1)));

  Index = DAG.getNode(ISD::MUL, dl, IdxVT, Index,
                      DAG.getConstant(EltSize, dl, IdxVT));
  return DAG.getMemBasePlusOffset(VecPtr, Index, dl);
}

//===----------------------------------------------------------------------===//
// Implementation of Emulated TLS Model
//===----------------------------------------------------------------------===//

SDValue TargetLowering::LowerToTLSEmulatedModel(const GlobalAddressSDNode *GA,
                                                SelectionDAG &DAG) const {
  // Access to address of TLS varialbe xyz is lowered to a function call:
  //   __emutls_get_address( address of global variable named "__emutls_v.xyz" )
  EVT PtrVT = getPointerTy(DAG.getDataLayout());
  PointerType *VoidPtrType = Type::getInt8PtrTy(*DAG.getContext());
  SDLoc dl(GA);

  ArgListTy Args;
  ArgListEntry Entry;
  std::string NameString = ("__emutls_v." + GA->getGlobal()->getName()).str();
  Module *VariableModule = const_cast<Module*>(GA->getGlobal()->getParent());
  StringRef EmuTlsVarName(NameString);
  GlobalVariable *EmuTlsVar = VariableModule->getNamedGlobal(EmuTlsVarName);
  assert(EmuTlsVar && "Cannot find EmuTlsVar ");
  Entry.Node = DAG.getGlobalAddress(EmuTlsVar, dl, PtrVT);
  Entry.Ty = VoidPtrType;
  Args.push_back(Entry);

  SDValue EmuTlsGetAddr = DAG.getExternalSymbol("__emutls_get_address", PtrVT);

  TargetLowering::CallLoweringInfo CLI(DAG);
  CLI.setDebugLoc(dl).setChain(DAG.getEntryNode());
  CLI.setLibCallee(CallingConv::C, VoidPtrType, EmuTlsGetAddr, std::move(Args));
  std::pair<SDValue, SDValue> CallResult = LowerCallTo(CLI);

  // TLSADDR will be codegen'ed as call. Inform MFI that function has calls.
  // At last for X86 targets, maybe good for other targets too?
  MachineFrameInfo &MFI = DAG.getMachineFunction().getFrameInfo();
  MFI.setAdjustsStack(true); // Is this only for X86 target?
  MFI.setHasCalls(true);

  assert((GA->getOffset() == 0) &&
         "Emulated TLS must have zero offset in GlobalAddressSDNode");
  return CallResult.first;
}

SDValue TargetLowering::lowerCmpEqZeroToCtlzSrl(SDValue Op,
                                                SelectionDAG &DAG) const {
  assert((Op->getOpcode() == ISD::SETCC) && "Input has to be a SETCC node.");
  if (!isCtlzFast())
    return SDValue();
  ISD::CondCode CC = cast<CondCodeSDNode>(Op.getOperand(2))->get();
  SDLoc dl(Op);
  if (ConstantSDNode *C = dyn_cast<ConstantSDNode>(Op.getOperand(1))) {
    if (C->isZero() && CC == ISD::SETEQ) {
      EVT VT = Op.getOperand(0).getValueType();
      SDValue Zext = Op.getOperand(0);
      if (VT.bitsLT(MVT::i32)) {
        VT = MVT::i32;
        Zext = DAG.getNode(ISD::ZERO_EXTEND, dl, VT, Op.getOperand(0));
      }
      unsigned Log2b = Log2_32(VT.getSizeInBits());
      SDValue Clz = DAG.getNode(ISD::CTLZ, dl, VT, Zext);
      SDValue Scc = DAG.getNode(ISD::SRL, dl, VT, Clz,
                                DAG.getConstant(Log2b, dl, MVT::i32));
      return DAG.getNode(ISD::TRUNCATE, dl, MVT::i32, Scc);
    }
  }
  return SDValue();
}

// Convert redundant addressing modes (e.g. scaling is redundant
// when accessing bytes).
ISD::MemIndexType
TargetLowering::getCanonicalIndexType(ISD::MemIndexType IndexType, EVT MemVT,
                                      SDValue Offsets) const {
  bool IsScaledIndex =
      (IndexType == ISD::SIGNED_SCALED) || (IndexType == ISD::UNSIGNED_SCALED);
  bool IsSignedIndex =
      (IndexType == ISD::SIGNED_SCALED) || (IndexType == ISD::SIGNED_UNSCALED);

  // Scaling is unimportant for bytes, canonicalize to unscaled.
  if (IsScaledIndex && MemVT.getScalarType() == MVT::i8)
    return IsSignedIndex ? ISD::SIGNED_UNSCALED : ISD::UNSIGNED_UNSCALED;

  return IndexType;
}

SDValue TargetLowering::expandIntMINMAX(SDNode *Node, SelectionDAG &DAG) const {
  SDValue Op0 = Node->getOperand(0);
  SDValue Op1 = Node->getOperand(1);
  EVT VT = Op0.getValueType();
  unsigned Opcode = Node->getOpcode();
  SDLoc DL(Node);

  // umin(x,y) -> sub(x,usubsat(x,y))
  if (Opcode == ISD::UMIN && isOperationLegal(ISD::SUB, VT) &&
      isOperationLegal(ISD::USUBSAT, VT)) {
    return DAG.getNode(ISD::SUB, DL, VT, Op0,
                       DAG.getNode(ISD::USUBSAT, DL, VT, Op0, Op1));
  }

  // umax(x,y) -> add(x,usubsat(y,x))
  if (Opcode == ISD::UMAX && isOperationLegal(ISD::ADD, VT) &&
      isOperationLegal(ISD::USUBSAT, VT)) {
    return DAG.getNode(ISD::ADD, DL, VT, Op0,
                       DAG.getNode(ISD::USUBSAT, DL, VT, Op1, Op0));
  }

  // Expand Y = MAX(A, B) -> Y = (A > B) ? A : B
  ISD::CondCode CC;
  switch (Opcode) {
  default: llvm_unreachable("How did we get here?");
  case ISD::SMAX: CC = ISD::SETGT; break;
  case ISD::SMIN: CC = ISD::SETLT; break;
  case ISD::UMAX: CC = ISD::SETUGT; break;
  case ISD::UMIN: CC = ISD::SETULT; break;
  }

  // FIXME: Should really try to split the vector in case it's legal on a
  // subvector.
  if (VT.isVector() && !isOperationLegalOrCustom(ISD::VSELECT, VT))
    return DAG.UnrollVectorOp(Node);

  EVT BoolVT = getSetCCResultType(DAG.getDataLayout(), *DAG.getContext(), VT);
  SDValue Cond = DAG.getSetCC(DL, BoolVT, Op0, Op1, CC);
  return DAG.getSelect(DL, VT, Cond, Op0, Op1);
}

SDValue TargetLowering::expandAddSubSat(SDNode *Node, SelectionDAG &DAG) const {
  unsigned Opcode = Node->getOpcode();
  SDValue LHS = Node->getOperand(0);
  SDValue RHS = Node->getOperand(1);
  EVT VT = LHS.getValueType();
  SDLoc dl(Node);

  assert(VT == RHS.getValueType() && "Expected operands to be the same type");
  assert(VT.isInteger() && "Expected operands to be integers");

  // usub.sat(a, b) -> umax(a, b) - b
  if (Opcode == ISD::USUBSAT && isOperationLegal(ISD::UMAX, VT)) {
    SDValue Max = DAG.getNode(ISD::UMAX, dl, VT, LHS, RHS);
    return DAG.getNode(ISD::SUB, dl, VT, Max, RHS);
  }

  // uadd.sat(a, b) -> umin(a, ~b) + b
  if (Opcode == ISD::UADDSAT && isOperationLegal(ISD::UMIN, VT)) {
    SDValue InvRHS = DAG.getNOT(dl, RHS, VT);
    SDValue Min = DAG.getNode(ISD::UMIN, dl, VT, LHS, InvRHS);
    return DAG.getNode(ISD::ADD, dl, VT, Min, RHS);
  }

  unsigned OverflowOp;
  switch (Opcode) {
  case ISD::SADDSAT:
    OverflowOp = ISD::SADDO;
    break;
  case ISD::UADDSAT:
    OverflowOp = ISD::UADDO;
    break;
  case ISD::SSUBSAT:
    OverflowOp = ISD::SSUBO;
    break;
  case ISD::USUBSAT:
    OverflowOp = ISD::USUBO;
    break;
  default:
    llvm_unreachable("Expected method to receive signed or unsigned saturation "
                     "addition or subtraction node.");
  }

  // FIXME: Should really try to split the vector in case it's legal on a
  // subvector.
  if (VT.isVector() && !isOperationLegalOrCustom(ISD::VSELECT, VT))
    return DAG.UnrollVectorOp(Node);

  unsigned BitWidth = LHS.getScalarValueSizeInBits();
  EVT BoolVT = getSetCCResultType(DAG.getDataLayout(), *DAG.getContext(), VT);
  SDValue Result = DAG.getNode(OverflowOp, dl, DAG.getVTList(VT, BoolVT), LHS, RHS);
  SDValue SumDiff = Result.getValue(0);
  SDValue Overflow = Result.getValue(1);
  SDValue Zero = DAG.getConstant(0, dl, VT);
  SDValue AllOnes = DAG.getAllOnesConstant(dl, VT);

  if (Opcode == ISD::UADDSAT) {
    if (getBooleanContents(VT) == ZeroOrNegativeOneBooleanContent) {
      // (LHS + RHS) | OverflowMask
      SDValue OverflowMask = DAG.getSExtOrTrunc(Overflow, dl, VT);
      return DAG.getNode(ISD::OR, dl, VT, SumDiff, OverflowMask);
    }
    // Overflow ? 0xffff.... : (LHS + RHS)
    return DAG.getSelect(dl, VT, Overflow, AllOnes, SumDiff);
  }

  if (Opcode == ISD::USUBSAT) {
    if (getBooleanContents(VT) == ZeroOrNegativeOneBooleanContent) {
      // (LHS - RHS) & ~OverflowMask
      SDValue OverflowMask = DAG.getSExtOrTrunc(Overflow, dl, VT);
      SDValue Not = DAG.getNOT(dl, OverflowMask, VT);
      return DAG.getNode(ISD::AND, dl, VT, SumDiff, Not);
    }
    // Overflow ? 0 : (LHS - RHS)
    return DAG.getSelect(dl, VT, Overflow, Zero, SumDiff);
  }

<<<<<<< HEAD
  // SatMax -> Overflow && SumDiff < 0
  // SatMin -> Overflow && SumDiff >= 0
  APInt MinVal = APInt::getSignedMinValue(BitWidth);
  APInt MaxVal = APInt::getSignedMaxValue(BitWidth);
  SDValue SatMin = DAG.getConstant(MinVal, dl, VT);
  SDValue SatMax = DAG.getConstant(MaxVal, dl, VT);
  SDValue SumNeg = DAG.getSetCC(dl, BoolVT, SumDiff, Zero, ISD::SETLT);
  Result = DAG.getSelect(dl, VT, SumNeg, SatMax, SatMin);
=======
  // Overflow ? (SumDiff >> BW) ^ MinVal : SumDiff
  APInt MinVal = APInt::getSignedMinValue(BitWidth);
  SDValue SatMin = DAG.getConstant(MinVal, dl, VT);
  SDValue Shift = DAG.getNode(ISD::SRA, dl, VT, SumDiff,
                              DAG.getConstant(BitWidth - 1, dl, VT));
  Result = DAG.getNode(ISD::XOR, dl, VT, Shift, SatMin);
>>>>>>> 2ab1d525
  return DAG.getSelect(dl, VT, Overflow, Result, SumDiff);
}

SDValue TargetLowering::expandShlSat(SDNode *Node, SelectionDAG &DAG) const {
  unsigned Opcode = Node->getOpcode();
  bool IsSigned = Opcode == ISD::SSHLSAT;
  SDValue LHS = Node->getOperand(0);
  SDValue RHS = Node->getOperand(1);
  EVT VT = LHS.getValueType();
  SDLoc dl(Node);

  assert((Node->getOpcode() == ISD::SSHLSAT ||
          Node->getOpcode() == ISD::USHLSAT) &&
          "Expected a SHLSAT opcode");
  assert(VT == RHS.getValueType() && "Expected operands to be the same type");
  assert(VT.isInteger() && "Expected operands to be integers");

  // If LHS != (LHS << RHS) >> RHS, we have overflow and must saturate.

  unsigned BW = VT.getScalarSizeInBits();
  SDValue Result = DAG.getNode(ISD::SHL, dl, VT, LHS, RHS);
  SDValue Orig =
      DAG.getNode(IsSigned ? ISD::SRA : ISD::SRL, dl, VT, Result, RHS);

  SDValue SatVal;
  if (IsSigned) {
    SDValue SatMin = DAG.getConstant(APInt::getSignedMinValue(BW), dl, VT);
    SDValue SatMax = DAG.getConstant(APInt::getSignedMaxValue(BW), dl, VT);
    SatVal = DAG.getSelectCC(dl, LHS, DAG.getConstant(0, dl, VT),
                             SatMin, SatMax, ISD::SETLT);
  } else {
    SatVal = DAG.getConstant(APInt::getMaxValue(BW), dl, VT);
  }
  Result = DAG.getSelectCC(dl, LHS, Orig, SatVal, Result, ISD::SETNE);

  return Result;
}

SDValue
TargetLowering::expandFixedPointMul(SDNode *Node, SelectionDAG &DAG) const {
  assert((Node->getOpcode() == ISD::SMULFIX ||
          Node->getOpcode() == ISD::UMULFIX ||
          Node->getOpcode() == ISD::SMULFIXSAT ||
          Node->getOpcode() == ISD::UMULFIXSAT) &&
         "Expected a fixed point multiplication opcode");

  SDLoc dl(Node);
  SDValue LHS = Node->getOperand(0);
  SDValue RHS = Node->getOperand(1);
  EVT VT = LHS.getValueType();
  unsigned Scale = Node->getConstantOperandVal(2);
  bool Saturating = (Node->getOpcode() == ISD::SMULFIXSAT ||
                     Node->getOpcode() == ISD::UMULFIXSAT);
  bool Signed = (Node->getOpcode() == ISD::SMULFIX ||
                 Node->getOpcode() == ISD::SMULFIXSAT);
  EVT BoolVT = getSetCCResultType(DAG.getDataLayout(), *DAG.getContext(), VT);
  unsigned VTSize = VT.getScalarSizeInBits();

  if (!Scale) {
    // [us]mul.fix(a, b, 0) -> mul(a, b)
    if (!Saturating) {
      if (isOperationLegalOrCustom(ISD::MUL, VT))
        return DAG.getNode(ISD::MUL, dl, VT, LHS, RHS);
    } else if (Signed && isOperationLegalOrCustom(ISD::SMULO, VT)) {
      SDValue Result =
          DAG.getNode(ISD::SMULO, dl, DAG.getVTList(VT, BoolVT), LHS, RHS);
      SDValue Product = Result.getValue(0);
      SDValue Overflow = Result.getValue(1);
      SDValue Zero = DAG.getConstant(0, dl, VT);

      APInt MinVal = APInt::getSignedMinValue(VTSize);
      APInt MaxVal = APInt::getSignedMaxValue(VTSize);
      SDValue SatMin = DAG.getConstant(MinVal, dl, VT);
      SDValue SatMax = DAG.getConstant(MaxVal, dl, VT);
      // Xor the inputs, if resulting sign bit is 0 the product will be
      // positive, else negative.
      SDValue Xor = DAG.getNode(ISD::XOR, dl, VT, LHS, RHS);
      SDValue ProdNeg = DAG.getSetCC(dl, BoolVT, Xor, Zero, ISD::SETLT);
      Result = DAG.getSelect(dl, VT, ProdNeg, SatMin, SatMax);
      return DAG.getSelect(dl, VT, Overflow, Result, Product);
    } else if (!Signed && isOperationLegalOrCustom(ISD::UMULO, VT)) {
      SDValue Result =
          DAG.getNode(ISD::UMULO, dl, DAG.getVTList(VT, BoolVT), LHS, RHS);
      SDValue Product = Result.getValue(0);
      SDValue Overflow = Result.getValue(1);

      APInt MaxVal = APInt::getMaxValue(VTSize);
      SDValue SatMax = DAG.getConstant(MaxVal, dl, VT);
      return DAG.getSelect(dl, VT, Overflow, SatMax, Product);
    }
  }

  assert(((Signed && Scale < VTSize) || (!Signed && Scale <= VTSize)) &&
         "Expected scale to be less than the number of bits if signed or at "
         "most the number of bits if unsigned.");
  assert(LHS.getValueType() == RHS.getValueType() &&
         "Expected both operands to be the same type");

  // Get the upper and lower bits of the result.
  SDValue Lo, Hi;
  unsigned LoHiOp = Signed ? ISD::SMUL_LOHI : ISD::UMUL_LOHI;
  unsigned HiOp = Signed ? ISD::MULHS : ISD::MULHU;
  if (isOperationLegalOrCustom(LoHiOp, VT)) {
    SDValue Result = DAG.getNode(LoHiOp, dl, DAG.getVTList(VT, VT), LHS, RHS);
    Lo = Result.getValue(0);
    Hi = Result.getValue(1);
  } else if (isOperationLegalOrCustom(HiOp, VT)) {
    Lo = DAG.getNode(ISD::MUL, dl, VT, LHS, RHS);
    Hi = DAG.getNode(HiOp, dl, VT, LHS, RHS);
  } else if (VT.isVector()) {
    return SDValue();
  } else {
    report_fatal_error("Unable to expand fixed point multiplication.");
  }

  if (Scale == VTSize)
    // Result is just the top half since we'd be shifting by the width of the
    // operand. Overflow impossible so this works for both UMULFIX and
    // UMULFIXSAT.
    return Hi;

  // The result will need to be shifted right by the scale since both operands
  // are scaled. The result is given to us in 2 halves, so we only want part of
  // both in the result.
  EVT ShiftTy = getShiftAmountTy(VT, DAG.getDataLayout());
  SDValue Result = DAG.getNode(ISD::FSHR, dl, VT, Hi, Lo,
                               DAG.getConstant(Scale, dl, ShiftTy));
  if (!Saturating)
    return Result;

  if (!Signed) {
    // Unsigned overflow happened if the upper (VTSize - Scale) bits (of the
    // widened multiplication) aren't all zeroes.

    // Saturate to max if ((Hi >> Scale) != 0),
    // which is the same as if (Hi > ((1 << Scale) - 1))
    APInt MaxVal = APInt::getMaxValue(VTSize);
    SDValue LowMask = DAG.getConstant(APInt::getLowBitsSet(VTSize, Scale),
                                      dl, VT);
    Result = DAG.getSelectCC(dl, Hi, LowMask,
                             DAG.getConstant(MaxVal, dl, VT), Result,
                             ISD::SETUGT);

    return Result;
  }

  // Signed overflow happened if the upper (VTSize - Scale + 1) bits (of the
  // widened multiplication) aren't all ones or all zeroes.

  SDValue SatMin = DAG.getConstant(APInt::getSignedMinValue(VTSize), dl, VT);
  SDValue SatMax = DAG.getConstant(APInt::getSignedMaxValue(VTSize), dl, VT);

  if (Scale == 0) {
    SDValue Sign = DAG.getNode(ISD::SRA, dl, VT, Lo,
                               DAG.getConstant(VTSize - 1, dl, ShiftTy));
    SDValue Overflow = DAG.getSetCC(dl, BoolVT, Hi, Sign, ISD::SETNE);
    // Saturated to SatMin if wide product is negative, and SatMax if wide
    // product is positive ...
    SDValue Zero = DAG.getConstant(0, dl, VT);
    SDValue ResultIfOverflow = DAG.getSelectCC(dl, Hi, Zero, SatMin, SatMax,
                                               ISD::SETLT);
    // ... but only if we overflowed.
    return DAG.getSelect(dl, VT, Overflow, ResultIfOverflow, Result);
  }

  //  We handled Scale==0 above so all the bits to examine is in Hi.

  // Saturate to max if ((Hi >> (Scale - 1)) > 0),
  // which is the same as if (Hi > (1 << (Scale - 1)) - 1)
  SDValue LowMask = DAG.getConstant(APInt::getLowBitsSet(VTSize, Scale - 1),
                                    dl, VT);
  Result = DAG.getSelectCC(dl, Hi, LowMask, SatMax, Result, ISD::SETGT);
  // Saturate to min if (Hi >> (Scale - 1)) < -1),
  // which is the same as if (HI < (-1 << (Scale - 1))
  SDValue HighMask =
      DAG.getConstant(APInt::getHighBitsSet(VTSize, VTSize - Scale + 1),
                      dl, VT);
  Result = DAG.getSelectCC(dl, Hi, HighMask, SatMin, Result, ISD::SETLT);
  return Result;
}

SDValue
TargetLowering::expandFixedPointDiv(unsigned Opcode, const SDLoc &dl,
                                    SDValue LHS, SDValue RHS,
                                    unsigned Scale, SelectionDAG &DAG) const {
  assert((Opcode == ISD::SDIVFIX || Opcode == ISD::SDIVFIXSAT ||
          Opcode == ISD::UDIVFIX || Opcode == ISD::UDIVFIXSAT) &&
         "Expected a fixed point division opcode");

  EVT VT = LHS.getValueType();
  bool Signed = Opcode == ISD::SDIVFIX || Opcode == ISD::SDIVFIXSAT;
  bool Saturating = Opcode == ISD::SDIVFIXSAT || Opcode == ISD::UDIVFIXSAT;
  EVT BoolVT = getSetCCResultType(DAG.getDataLayout(), *DAG.getContext(), VT);

  // If there is enough room in the type to upscale the LHS or downscale the
  // RHS before the division, we can perform it in this type without having to
  // resize. For signed operations, the LHS headroom is the number of
  // redundant sign bits, and for unsigned ones it is the number of zeroes.
  // The headroom for the RHS is the number of trailing zeroes.
  unsigned LHSLead = Signed ? DAG.ComputeNumSignBits(LHS) - 1
                            : DAG.computeKnownBits(LHS).countMinLeadingZeros();
  unsigned RHSTrail = DAG.computeKnownBits(RHS).countMinTrailingZeros();

  // For signed saturating operations, we need to be able to detect true integer
  // division overflow; that is, when you have MIN / -EPS. However, this
  // is undefined behavior and if we emit divisions that could take such
  // values it may cause undesired behavior (arithmetic exceptions on x86, for
  // example).
  // Avoid this by requiring an extra bit so that we never get this case.
  // FIXME: This is a bit unfortunate as it means that for an 8-bit 7-scale
  // signed saturating division, we need to emit a whopping 32-bit division.
  if (LHSLead + RHSTrail < Scale + (unsigned)(Saturating && Signed))
    return SDValue();

  unsigned LHSShift = std::min(LHSLead, Scale);
  unsigned RHSShift = Scale - LHSShift;

  // At this point, we know that if we shift the LHS up by LHSShift and the
  // RHS down by RHSShift, we can emit a regular division with a final scaling
  // factor of Scale.

  EVT ShiftTy = getShiftAmountTy(VT, DAG.getDataLayout());
  if (LHSShift)
    LHS = DAG.getNode(ISD::SHL, dl, VT, LHS,
                      DAG.getConstant(LHSShift, dl, ShiftTy));
  if (RHSShift)
    RHS = DAG.getNode(Signed ? ISD::SRA : ISD::SRL, dl, VT, RHS,
                      DAG.getConstant(RHSShift, dl, ShiftTy));

  SDValue Quot;
  if (Signed) {
    // For signed operations, if the resulting quotient is negative and the
    // remainder is nonzero, subtract 1 from the quotient to round towards
    // negative infinity.
    SDValue Rem;
    // FIXME: Ideally we would always produce an SDIVREM here, but if the
    // type isn't legal, SDIVREM cannot be expanded. There is no reason why
    // we couldn't just form a libcall, but the type legalizer doesn't do it.
    if (isTypeLegal(VT) &&
        isOperationLegalOrCustom(ISD::SDIVREM, VT)) {
      Quot = DAG.getNode(ISD::SDIVREM, dl,
                         DAG.getVTList(VT, VT),
                         LHS, RHS);
      Rem = Quot.getValue(1);
      Quot = Quot.getValue(0);
    } else {
      Quot = DAG.getNode(ISD::SDIV, dl, VT,
                         LHS, RHS);
      Rem = DAG.getNode(ISD::SREM, dl, VT,
                        LHS, RHS);
    }
    SDValue Zero = DAG.getConstant(0, dl, VT);
    SDValue RemNonZero = DAG.getSetCC(dl, BoolVT, Rem, Zero, ISD::SETNE);
    SDValue LHSNeg = DAG.getSetCC(dl, BoolVT, LHS, Zero, ISD::SETLT);
    SDValue RHSNeg = DAG.getSetCC(dl, BoolVT, RHS, Zero, ISD::SETLT);
    SDValue QuotNeg = DAG.getNode(ISD::XOR, dl, BoolVT, LHSNeg, RHSNeg);
    SDValue Sub1 = DAG.getNode(ISD::SUB, dl, VT, Quot,
                               DAG.getConstant(1, dl, VT));
    Quot = DAG.getSelect(dl, VT,
                         DAG.getNode(ISD::AND, dl, BoolVT, RemNonZero, QuotNeg),
                         Sub1, Quot);
  } else
    Quot = DAG.getNode(ISD::UDIV, dl, VT,
                       LHS, RHS);

  return Quot;
}

void TargetLowering::expandUADDSUBO(
    SDNode *Node, SDValue &Result, SDValue &Overflow, SelectionDAG &DAG) const {
  SDLoc dl(Node);
  SDValue LHS = Node->getOperand(0);
  SDValue RHS = Node->getOperand(1);
  bool IsAdd = Node->getOpcode() == ISD::UADDO;

  // If ADD/SUBCARRY is legal, use that instead.
  unsigned OpcCarry = IsAdd ? ISD::ADDCARRY : ISD::SUBCARRY;
  if (isOperationLegalOrCustom(OpcCarry, Node->getValueType(0))) {
    SDValue CarryIn = DAG.getConstant(0, dl, Node->getValueType(1));
    SDValue NodeCarry = DAG.getNode(OpcCarry, dl, Node->getVTList(),
                                    { LHS, RHS, CarryIn });
    Result = SDValue(NodeCarry.getNode(), 0);
    Overflow = SDValue(NodeCarry.getNode(), 1);
    return;
  }

  Result = DAG.getNode(IsAdd ? ISD::ADD : ISD::SUB, dl,
                            LHS.getValueType(), LHS, RHS);

  EVT ResultType = Node->getValueType(1);
  EVT SetCCType = getSetCCResultType(
      DAG.getDataLayout(), *DAG.getContext(), Node->getValueType(0));
  ISD::CondCode CC = IsAdd ? ISD::SETULT : ISD::SETUGT;
  SDValue SetCC = DAG.getSetCC(dl, SetCCType, Result, LHS, CC);
  Overflow = DAG.getBoolExtOrTrunc(SetCC, dl, ResultType, ResultType);
}

void TargetLowering::expandSADDSUBO(
    SDNode *Node, SDValue &Result, SDValue &Overflow, SelectionDAG &DAG) const {
  SDLoc dl(Node);
  SDValue LHS = Node->getOperand(0);
  SDValue RHS = Node->getOperand(1);
  bool IsAdd = Node->getOpcode() == ISD::SADDO;

  Result = DAG.getNode(IsAdd ? ISD::ADD : ISD::SUB, dl,
                            LHS.getValueType(), LHS, RHS);

  EVT ResultType = Node->getValueType(1);
  EVT OType = getSetCCResultType(
      DAG.getDataLayout(), *DAG.getContext(), Node->getValueType(0));

  // If SADDSAT/SSUBSAT is legal, compare results to detect overflow.
  unsigned OpcSat = IsAdd ? ISD::SADDSAT : ISD::SSUBSAT;
  if (isOperationLegal(OpcSat, LHS.getValueType())) {
    SDValue Sat = DAG.getNode(OpcSat, dl, LHS.getValueType(), LHS, RHS);
    SDValue SetCC = DAG.getSetCC(dl, OType, Result, Sat, ISD::SETNE);
    Overflow = DAG.getBoolExtOrTrunc(SetCC, dl, ResultType, ResultType);
    return;
  }

  SDValue Zero = DAG.getConstant(0, dl, LHS.getValueType());

  // For an addition, the result should be less than one of the operands (LHS)
  // if and only if the other operand (RHS) is negative, otherwise there will
  // be overflow.
  // For a subtraction, the result should be less than one of the operands
  // (LHS) if and only if the other operand (RHS) is (non-zero) positive,
  // otherwise there will be overflow.
  SDValue ResultLowerThanLHS = DAG.getSetCC(dl, OType, Result, LHS, ISD::SETLT);
  SDValue ConditionRHS =
      DAG.getSetCC(dl, OType, RHS, Zero, IsAdd ? ISD::SETLT : ISD::SETGT);

  Overflow = DAG.getBoolExtOrTrunc(
      DAG.getNode(ISD::XOR, dl, OType, ConditionRHS, ResultLowerThanLHS), dl,
      ResultType, ResultType);
}

bool TargetLowering::expandMULO(SDNode *Node, SDValue &Result,
                                SDValue &Overflow, SelectionDAG &DAG) const {
  SDLoc dl(Node);
  EVT VT = Node->getValueType(0);
  EVT SetCCVT = getSetCCResultType(DAG.getDataLayout(), *DAG.getContext(), VT);
  SDValue LHS = Node->getOperand(0);
  SDValue RHS = Node->getOperand(1);
  bool isSigned = Node->getOpcode() == ISD::SMULO;

  // For power-of-two multiplications we can use a simpler shift expansion.
  if (ConstantSDNode *RHSC = isConstOrConstSplat(RHS)) {
    const APInt &C = RHSC->getAPIntValue();
    // mulo(X, 1 << S) -> { X << S, (X << S) >> S != X }
    if (C.isPowerOf2()) {
      // smulo(x, signed_min) is same as umulo(x, signed_min).
      bool UseArithShift = isSigned && !C.isMinSignedValue();
      EVT ShiftAmtTy = getShiftAmountTy(VT, DAG.getDataLayout());
      SDValue ShiftAmt = DAG.getConstant(C.logBase2(), dl, ShiftAmtTy);
      Result = DAG.getNode(ISD::SHL, dl, VT, LHS, ShiftAmt);
      Overflow = DAG.getSetCC(dl, SetCCVT,
          DAG.getNode(UseArithShift ? ISD::SRA : ISD::SRL,
                      dl, VT, Result, ShiftAmt),
          LHS, ISD::SETNE);
      return true;
    }
  }

  EVT WideVT = EVT::getIntegerVT(*DAG.getContext(), VT.getScalarSizeInBits() * 2);
  if (VT.isVector())
    WideVT =
        EVT::getVectorVT(*DAG.getContext(), WideVT, VT.getVectorElementCount());

  SDValue BottomHalf;
  SDValue TopHalf;
  static const unsigned Ops[2][3] =
      { { ISD::MULHU, ISD::UMUL_LOHI, ISD::ZERO_EXTEND },
        { ISD::MULHS, ISD::SMUL_LOHI, ISD::SIGN_EXTEND }};
  if (isOperationLegalOrCustom(Ops[isSigned][0], VT)) {
    BottomHalf = DAG.getNode(ISD::MUL, dl, VT, LHS, RHS);
    TopHalf = DAG.getNode(Ops[isSigned][0], dl, VT, LHS, RHS);
  } else if (isOperationLegalOrCustom(Ops[isSigned][1], VT)) {
    BottomHalf = DAG.getNode(Ops[isSigned][1], dl, DAG.getVTList(VT, VT), LHS,
                             RHS);
    TopHalf = BottomHalf.getValue(1);
  } else if (isTypeLegal(WideVT)) {
    LHS = DAG.getNode(Ops[isSigned][2], dl, WideVT, LHS);
    RHS = DAG.getNode(Ops[isSigned][2], dl, WideVT, RHS);
    SDValue Mul = DAG.getNode(ISD::MUL, dl, WideVT, LHS, RHS);
    BottomHalf = DAG.getNode(ISD::TRUNCATE, dl, VT, Mul);
    SDValue ShiftAmt = DAG.getConstant(VT.getScalarSizeInBits(), dl,
        getShiftAmountTy(WideVT, DAG.getDataLayout()));
    TopHalf = DAG.getNode(ISD::TRUNCATE, dl, VT,
                          DAG.getNode(ISD::SRL, dl, WideVT, Mul, ShiftAmt));
  } else {
    if (VT.isVector())
      return false;

    // We can fall back to a libcall with an illegal type for the MUL if we
    // have a libcall big enough.
    // Also, we can fall back to a division in some cases, but that's a big
    // performance hit in the general case.
    RTLIB::Libcall LC = RTLIB::UNKNOWN_LIBCALL;
    if (WideVT == MVT::i16)
      LC = RTLIB::MUL_I16;
    else if (WideVT == MVT::i32)
      LC = RTLIB::MUL_I32;
    else if (WideVT == MVT::i64)
      LC = RTLIB::MUL_I64;
    else if (WideVT == MVT::i128)
      LC = RTLIB::MUL_I128;
    assert(LC != RTLIB::UNKNOWN_LIBCALL && "Cannot expand this operation!");

    SDValue HiLHS;
    SDValue HiRHS;
    if (isSigned) {
      // The high part is obtained by SRA'ing all but one of the bits of low
      // part.
      unsigned LoSize = VT.getFixedSizeInBits();
      HiLHS =
          DAG.getNode(ISD::SRA, dl, VT, LHS,
                      DAG.getConstant(LoSize - 1, dl,
                                      getPointerTy(DAG.getDataLayout())));
      HiRHS =
          DAG.getNode(ISD::SRA, dl, VT, RHS,
                      DAG.getConstant(LoSize - 1, dl,
                                      getPointerTy(DAG.getDataLayout())));
    } else {
        HiLHS = DAG.getConstant(0, dl, VT);
        HiRHS = DAG.getConstant(0, dl, VT);
    }

    // Here we're passing the 2 arguments explicitly as 4 arguments that are
    // pre-lowered to the correct types. This all depends upon WideVT not
    // being a legal type for the architecture and thus has to be split to
    // two arguments.
    SDValue Ret;
    TargetLowering::MakeLibCallOptions CallOptions;
    CallOptions.setSExt(isSigned);
    CallOptions.setIsPostTypeLegalization(true);
    if (shouldSplitFunctionArgumentsAsLittleEndian(DAG.getDataLayout())) {
      // Halves of WideVT are packed into registers in different order
      // depending on platform endianness. This is usually handled by
      // the C calling convention, but we can't defer to it in
      // the legalizer.
      SDValue Args[] = { LHS, HiLHS, RHS, HiRHS };
      Ret = makeLibCall(DAG, LC, WideVT, Args, CallOptions, dl).first;
    } else {
      SDValue Args[] = { HiLHS, LHS, HiRHS, RHS };
      Ret = makeLibCall(DAG, LC, WideVT, Args, CallOptions, dl).first;
    }
    assert(Ret.getOpcode() == ISD::MERGE_VALUES &&
           "Ret value is a collection of constituent nodes holding result.");
    if (DAG.getDataLayout().isLittleEndian()) {
      // Same as above.
      BottomHalf = Ret.getOperand(0);
      TopHalf = Ret.getOperand(1);
    } else {
      BottomHalf = Ret.getOperand(1);
      TopHalf = Ret.getOperand(0);
    }
  }

  Result = BottomHalf;
  if (isSigned) {
    SDValue ShiftAmt = DAG.getConstant(
        VT.getScalarSizeInBits() - 1, dl,
        getShiftAmountTy(BottomHalf.getValueType(), DAG.getDataLayout()));
    SDValue Sign = DAG.getNode(ISD::SRA, dl, VT, BottomHalf, ShiftAmt);
    Overflow = DAG.getSetCC(dl, SetCCVT, TopHalf, Sign, ISD::SETNE);
  } else {
    Overflow = DAG.getSetCC(dl, SetCCVT, TopHalf,
                            DAG.getConstant(0, dl, VT), ISD::SETNE);
  }

  // Truncate the result if SetCC returns a larger type than needed.
  EVT RType = Node->getValueType(1);
  if (RType.bitsLT(Overflow.getValueType()))
    Overflow = DAG.getNode(ISD::TRUNCATE, dl, RType, Overflow);

  assert(RType.getSizeInBits() == Overflow.getValueSizeInBits() &&
         "Unexpected result type for S/UMULO legalization");
  return true;
}

SDValue TargetLowering::expandVecReduce(SDNode *Node, SelectionDAG &DAG) const {
  SDLoc dl(Node);
  unsigned BaseOpcode = ISD::getVecReduceBaseOpcode(Node->getOpcode());
  SDValue Op = Node->getOperand(0);
  EVT VT = Op.getValueType();

  if (VT.isScalableVector())
    report_fatal_error(
        "Expanding reductions for scalable vectors is undefined.");

  // Try to use a shuffle reduction for power of two vectors.
  if (VT.isPow2VectorType()) {
    while (VT.getVectorNumElements() > 1) {
      EVT HalfVT = VT.getHalfNumVectorElementsVT(*DAG.getContext());
      if (!isOperationLegalOrCustom(BaseOpcode, HalfVT))
        break;

      SDValue Lo, Hi;
      std::tie(Lo, Hi) = DAG.SplitVector(Op, dl);
      Op = DAG.getNode(BaseOpcode, dl, HalfVT, Lo, Hi);
      VT = HalfVT;
    }
  }

  EVT EltVT = VT.getVectorElementType();
  unsigned NumElts = VT.getVectorNumElements();

  SmallVector<SDValue, 8> Ops;
  DAG.ExtractVectorElements(Op, Ops, 0, NumElts);

  SDValue Res = Ops[0];
  for (unsigned i = 1; i < NumElts; i++)
    Res = DAG.getNode(BaseOpcode, dl, EltVT, Res, Ops[i], Node->getFlags());

  // Result type may be wider than element type.
  if (EltVT != Node->getValueType(0))
    Res = DAG.getNode(ISD::ANY_EXTEND, dl, Node->getValueType(0), Res);
  return Res;
}

SDValue TargetLowering::expandVecReduceSeq(SDNode *Node, SelectionDAG &DAG) const {
  SDLoc dl(Node);
  SDValue AccOp = Node->getOperand(0);
  SDValue VecOp = Node->getOperand(1);
  SDNodeFlags Flags = Node->getFlags();

  EVT VT = VecOp.getValueType();
  EVT EltVT = VT.getVectorElementType();

  if (VT.isScalableVector())
    report_fatal_error(
        "Expanding reductions for scalable vectors is undefined.");

  unsigned NumElts = VT.getVectorNumElements();

  SmallVector<SDValue, 8> Ops;
  DAG.ExtractVectorElements(VecOp, Ops, 0, NumElts);

  unsigned BaseOpcode = ISD::getVecReduceBaseOpcode(Node->getOpcode());

  SDValue Res = AccOp;
  for (unsigned i = 0; i < NumElts; i++)
    Res = DAG.getNode(BaseOpcode, dl, EltVT, Res, Ops[i], Flags);

  return Res;
}

bool TargetLowering::expandREM(SDNode *Node, SDValue &Result,
                               SelectionDAG &DAG) const {
  EVT VT = Node->getValueType(0);
  SDLoc dl(Node);
  bool isSigned = Node->getOpcode() == ISD::SREM;
  unsigned DivOpc = isSigned ? ISD::SDIV : ISD::UDIV;
  unsigned DivRemOpc = isSigned ? ISD::SDIVREM : ISD::UDIVREM;
  SDValue Dividend = Node->getOperand(0);
  SDValue Divisor = Node->getOperand(1);
  if (isOperationLegalOrCustom(DivRemOpc, VT)) {
    SDVTList VTs = DAG.getVTList(VT, VT);
    Result = DAG.getNode(DivRemOpc, dl, VTs, Dividend, Divisor).getValue(1);
    return true;
  }
  if (isOperationLegalOrCustom(DivOpc, VT)) {
    // X % Y -> X-X/Y*Y
    SDValue Divide = DAG.getNode(DivOpc, dl, VT, Dividend, Divisor);
    SDValue Mul = DAG.getNode(ISD::MUL, dl, VT, Divide, Divisor);
    Result = DAG.getNode(ISD::SUB, dl, VT, Dividend, Mul);
    return true;
  }
  return false;
}

SDValue TargetLowering::expandFP_TO_INT_SAT(SDNode *Node,
                                            SelectionDAG &DAG) const {
  bool IsSigned = Node->getOpcode() == ISD::FP_TO_SINT_SAT;
  SDLoc dl(SDValue(Node, 0));
  SDValue Src = Node->getOperand(0);

  // DstVT is the result type, while SatVT is the size to which we saturate
  EVT SrcVT = Src.getValueType();
  EVT DstVT = Node->getValueType(0);

  EVT SatVT = cast<VTSDNode>(Node->getOperand(1))->getVT();
  unsigned SatWidth = SatVT.getScalarSizeInBits();
  unsigned DstWidth = DstVT.getScalarSizeInBits();
  assert(SatWidth <= DstWidth &&
         "Expected saturation width smaller than result width");

  // Determine minimum and maximum integer values and their corresponding
  // floating-point values.
  APInt MinInt, MaxInt;
  if (IsSigned) {
    MinInt = APInt::getSignedMinValue(SatWidth).sextOrSelf(DstWidth);
    MaxInt = APInt::getSignedMaxValue(SatWidth).sextOrSelf(DstWidth);
  } else {
    MinInt = APInt::getMinValue(SatWidth).zextOrSelf(DstWidth);
    MaxInt = APInt::getMaxValue(SatWidth).zextOrSelf(DstWidth);
  }

  // We cannot risk emitting FP_TO_XINT nodes with a source VT of f16, as
  // libcall emission cannot handle this. Large result types will fail.
  if (SrcVT == MVT::f16) {
    Src = DAG.getNode(ISD::FP_EXTEND, dl, MVT::f32, Src);
    SrcVT = Src.getValueType();
  }

  APFloat MinFloat(DAG.EVTToAPFloatSemantics(SrcVT));
  APFloat MaxFloat(DAG.EVTToAPFloatSemantics(SrcVT));

  APFloat::opStatus MinStatus =
      MinFloat.convertFromAPInt(MinInt, IsSigned, APFloat::rmTowardZero);
  APFloat::opStatus MaxStatus =
      MaxFloat.convertFromAPInt(MaxInt, IsSigned, APFloat::rmTowardZero);
  bool AreExactFloatBounds = !(MinStatus & APFloat::opStatus::opInexact) &&
                             !(MaxStatus & APFloat::opStatus::opInexact);

  SDValue MinFloatNode = DAG.getConstantFP(MinFloat, dl, SrcVT);
  SDValue MaxFloatNode = DAG.getConstantFP(MaxFloat, dl, SrcVT);

  // If the integer bounds are exactly representable as floats and min/max are
  // legal, emit a min+max+fptoi sequence. Otherwise we have to use a sequence
  // of comparisons and selects.
  bool MinMaxLegal = isOperationLegal(ISD::FMINNUM, SrcVT) &&
                     isOperationLegal(ISD::FMAXNUM, SrcVT);
  if (AreExactFloatBounds && MinMaxLegal) {
    SDValue Clamped = Src;

    // Clamp Src by MinFloat from below. If Src is NaN the result is MinFloat.
    Clamped = DAG.getNode(ISD::FMAXNUM, dl, SrcVT, Clamped, MinFloatNode);
    // Clamp by MaxFloat from above. NaN cannot occur.
    Clamped = DAG.getNode(ISD::FMINNUM, dl, SrcVT, Clamped, MaxFloatNode);
    // Convert clamped value to integer.
    SDValue FpToInt = DAG.getNode(IsSigned ? ISD::FP_TO_SINT : ISD::FP_TO_UINT,
                                  dl, DstVT, Clamped);

    // In the unsigned case we're done, because we mapped NaN to MinFloat,
    // which will cast to zero.
    if (!IsSigned)
      return FpToInt;

    // Otherwise, select 0 if Src is NaN.
    SDValue ZeroInt = DAG.getConstant(0, dl, DstVT);
    return DAG.getSelectCC(dl, Src, Src, ZeroInt, FpToInt,
                           ISD::CondCode::SETUO);
  }

  SDValue MinIntNode = DAG.getConstant(MinInt, dl, DstVT);
  SDValue MaxIntNode = DAG.getConstant(MaxInt, dl, DstVT);

  // Result of direct conversion. The assumption here is that the operation is
  // non-trapping and it's fine to apply it to an out-of-range value if we
  // select it away later.
  SDValue FpToInt =
      DAG.getNode(IsSigned ? ISD::FP_TO_SINT : ISD::FP_TO_UINT, dl, DstVT, Src);

  SDValue Select = FpToInt;

  // If Src ULT MinFloat, select MinInt. In particular, this also selects
  // MinInt if Src is NaN.
  Select = DAG.getSelectCC(dl, Src, MinFloatNode, MinIntNode, Select,
                           ISD::CondCode::SETULT);
  // If Src OGT MaxFloat, select MaxInt.
  Select = DAG.getSelectCC(dl, Src, MaxFloatNode, MaxIntNode, Select,
                           ISD::CondCode::SETOGT);

  // In the unsigned case we are done, because we mapped NaN to MinInt, which
  // is already zero.
  if (!IsSigned)
    return Select;

  // Otherwise, select 0 if Src is NaN.
  SDValue ZeroInt = DAG.getConstant(0, dl, DstVT);
  return DAG.getSelectCC(dl, Src, Src, ZeroInt, Select, ISD::CondCode::SETUO);
}

SDValue TargetLowering::expandVectorSplice(SDNode *Node,
                                           SelectionDAG &DAG) const {
  assert(Node->getOpcode() == ISD::VECTOR_SPLICE && "Unexpected opcode!");
  assert(Node->getValueType(0).isScalableVector() &&
         "Fixed length vector types expected to use SHUFFLE_VECTOR!");

  EVT VT = Node->getValueType(0);
  SDValue V1 = Node->getOperand(0);
  SDValue V2 = Node->getOperand(1);
  int64_t Imm = cast<ConstantSDNode>(Node->getOperand(2))->getSExtValue();
  SDLoc DL(Node);

  // Expand through memory thusly:
  //  Alloca CONCAT_VECTORS_TYPES(V1, V2) Ptr
  //  Store V1, Ptr
  //  Store V2, Ptr + sizeof(V1)
  //  If (Imm < 0)
  //    TrailingElts = -Imm
  //    Ptr = Ptr + sizeof(V1) - (TrailingElts * sizeof(VT.Elt))
  //  else
  //    Ptr = Ptr + (Imm * sizeof(VT.Elt))
  //  Res = Load Ptr

  Align Alignment = DAG.getReducedAlign(VT, /*UseABI=*/false);

  EVT MemVT = EVT::getVectorVT(*DAG.getContext(), VT.getVectorElementType(),
                               VT.getVectorElementCount() * 2);
  SDValue StackPtr = DAG.CreateStackTemporary(MemVT.getStoreSize(), Alignment);
  EVT PtrVT = StackPtr.getValueType();
  auto &MF = DAG.getMachineFunction();
  auto FrameIndex = cast<FrameIndexSDNode>(StackPtr.getNode())->getIndex();
  auto PtrInfo = MachinePointerInfo::getFixedStack(MF, FrameIndex);

  // Store the lo part of CONCAT_VECTORS(V1, V2)
  SDValue StoreV1 = DAG.getStore(DAG.getEntryNode(), DL, V1, StackPtr, PtrInfo);
  // Store the hi part of CONCAT_VECTORS(V1, V2)
  SDValue OffsetToV2 = DAG.getVScale(
      DL, PtrVT,
      APInt(PtrVT.getFixedSizeInBits(), VT.getStoreSize().getKnownMinSize()));
  SDValue StackPtr2 = DAG.getNode(ISD::ADD, DL, PtrVT, StackPtr, OffsetToV2);
  SDValue StoreV2 = DAG.getStore(StoreV1, DL, V2, StackPtr2, PtrInfo);

  if (Imm >= 0) {
    // Load back the required element. getVectorElementPointer takes care of
    // clamping the index if it's out-of-bounds.
    StackPtr = getVectorElementPointer(DAG, StackPtr, VT, Node->getOperand(2));
    // Load the spliced result
    return DAG.getLoad(VT, DL, StoreV2, StackPtr,
                       MachinePointerInfo::getUnknownStack(MF));
  }

  uint64_t TrailingElts = -Imm;

  // NOTE: TrailingElts must be clamped so as not to read outside of V1:V2.
  TypeSize EltByteSize = VT.getVectorElementType().getStoreSize();
  SDValue TrailingBytes =
      DAG.getConstant(TrailingElts * EltByteSize, DL, PtrVT);

  if (TrailingElts > VT.getVectorMinNumElements()) {
    SDValue VLBytes = DAG.getVScale(
        DL, PtrVT,
        APInt(PtrVT.getFixedSizeInBits(), VT.getStoreSize().getKnownMinSize()));
    TrailingBytes = DAG.getNode(ISD::UMIN, DL, PtrVT, TrailingBytes, VLBytes);
  }

  // Calculate the start address of the spliced result.
  StackPtr2 = DAG.getNode(ISD::SUB, DL, PtrVT, StackPtr2, TrailingBytes);

  // Load the spliced result
  return DAG.getLoad(VT, DL, StoreV2, StackPtr2,
                     MachinePointerInfo::getUnknownStack(MF));
<<<<<<< HEAD
=======
}

bool TargetLowering::LegalizeSetCCCondCode(SelectionDAG &DAG, EVT VT,
                                           SDValue &LHS, SDValue &RHS,
                                           SDValue &CC, bool &NeedInvert,
                                           const SDLoc &dl, SDValue &Chain,
                                           bool IsSignaling) const {
  const TargetLowering &TLI = DAG.getTargetLoweringInfo();
  MVT OpVT = LHS.getSimpleValueType();
  ISD::CondCode CCCode = cast<CondCodeSDNode>(CC)->get();
  NeedInvert = false;
  switch (TLI.getCondCodeAction(CCCode, OpVT)) {
  default:
    llvm_unreachable("Unknown condition code action!");
  case TargetLowering::Legal:
    // Nothing to do.
    break;
  case TargetLowering::Expand: {
    ISD::CondCode InvCC = ISD::getSetCCSwappedOperands(CCCode);
    if (TLI.isCondCodeLegalOrCustom(InvCC, OpVT)) {
      std::swap(LHS, RHS);
      CC = DAG.getCondCode(InvCC);
      return true;
    }
    // Swapping operands didn't work. Try inverting the condition.
    bool NeedSwap = false;
    InvCC = getSetCCInverse(CCCode, OpVT);
    if (!TLI.isCondCodeLegalOrCustom(InvCC, OpVT)) {
      // If inverting the condition is not enough, try swapping operands
      // on top of it.
      InvCC = ISD::getSetCCSwappedOperands(InvCC);
      NeedSwap = true;
    }
    if (TLI.isCondCodeLegalOrCustom(InvCC, OpVT)) {
      CC = DAG.getCondCode(InvCC);
      NeedInvert = true;
      if (NeedSwap)
        std::swap(LHS, RHS);
      return true;
    }

    ISD::CondCode CC1 = ISD::SETCC_INVALID, CC2 = ISD::SETCC_INVALID;
    unsigned Opc = 0;
    switch (CCCode) {
    default:
      llvm_unreachable("Don't know how to expand this condition!");
    case ISD::SETUO:
      if (TLI.isCondCodeLegal(ISD::SETUNE, OpVT)) {
        CC1 = ISD::SETUNE;
        CC2 = ISD::SETUNE;
        Opc = ISD::OR;
        break;
      }
      assert(TLI.isCondCodeLegal(ISD::SETOEQ, OpVT) &&
             "If SETUE is expanded, SETOEQ or SETUNE must be legal!");
      NeedInvert = true;
      LLVM_FALLTHROUGH;
    case ISD::SETO:
      assert(TLI.isCondCodeLegal(ISD::SETOEQ, OpVT) &&
             "If SETO is expanded, SETOEQ must be legal!");
      CC1 = ISD::SETOEQ;
      CC2 = ISD::SETOEQ;
      Opc = ISD::AND;
      break;
    case ISD::SETONE:
    case ISD::SETUEQ:
      // If the SETUO or SETO CC isn't legal, we might be able to use
      // SETOGT || SETOLT, inverting the result for SETUEQ. We only need one
      // of SETOGT/SETOLT to be legal, the other can be emulated by swapping
      // the operands.
      CC2 = ((unsigned)CCCode & 0x8U) ? ISD::SETUO : ISD::SETO;
      if (!TLI.isCondCodeLegal(CC2, OpVT) &&
          (TLI.isCondCodeLegal(ISD::SETOGT, OpVT) ||
           TLI.isCondCodeLegal(ISD::SETOLT, OpVT))) {
        CC1 = ISD::SETOGT;
        CC2 = ISD::SETOLT;
        Opc = ISD::OR;
        NeedInvert = ((unsigned)CCCode & 0x8U);
        break;
      }
      LLVM_FALLTHROUGH;
    case ISD::SETOEQ:
    case ISD::SETOGT:
    case ISD::SETOGE:
    case ISD::SETOLT:
    case ISD::SETOLE:
    case ISD::SETUNE:
    case ISD::SETUGT:
    case ISD::SETUGE:
    case ISD::SETULT:
    case ISD::SETULE:
      // If we are floating point, assign and break, otherwise fall through.
      if (!OpVT.isInteger()) {
        // We can use the 4th bit to tell if we are the unordered
        // or ordered version of the opcode.
        CC2 = ((unsigned)CCCode & 0x8U) ? ISD::SETUO : ISD::SETO;
        Opc = ((unsigned)CCCode & 0x8U) ? ISD::OR : ISD::AND;
        CC1 = (ISD::CondCode)(((int)CCCode & 0x7) | 0x10);
        break;
      }
      // Fallthrough if we are unsigned integer.
      LLVM_FALLTHROUGH;
    case ISD::SETLE:
    case ISD::SETGT:
    case ISD::SETGE:
    case ISD::SETLT:
    case ISD::SETNE:
    case ISD::SETEQ:
      // If all combinations of inverting the condition and swapping operands
      // didn't work then we have no means to expand the condition.
      llvm_unreachable("Don't know how to expand this condition!");
    }

    SDValue SetCC1, SetCC2;
    if (CCCode != ISD::SETO && CCCode != ISD::SETUO) {
      // If we aren't the ordered or unorder operation,
      // then the pattern is (LHS CC1 RHS) Opc (LHS CC2 RHS).
      SetCC1 = DAG.getSetCC(dl, VT, LHS, RHS, CC1, Chain, IsSignaling);
      SetCC2 = DAG.getSetCC(dl, VT, LHS, RHS, CC2, Chain, IsSignaling);
    } else {
      // Otherwise, the pattern is (LHS CC1 LHS) Opc (RHS CC2 RHS)
      SetCC1 = DAG.getSetCC(dl, VT, LHS, LHS, CC1, Chain, IsSignaling);
      SetCC2 = DAG.getSetCC(dl, VT, RHS, RHS, CC2, Chain, IsSignaling);
    }
    if (Chain)
      Chain = DAG.getNode(ISD::TokenFactor, dl, MVT::Other, SetCC1.getValue(1),
                          SetCC2.getValue(1));
    LHS = DAG.getNode(Opc, dl, VT, SetCC1, SetCC2);
    RHS = SDValue();
    CC = SDValue();
    return true;
  }
  }
  return false;
>>>>>>> 2ab1d525
}<|MERGE_RESOLUTION|>--- conflicted
+++ resolved
@@ -3844,11 +3844,7 @@
     } else if (N0.getOpcode() == ISD::SIGN_EXTEND_INREG &&
                (Cond == ISD::SETEQ || Cond == ISD::SETNE) &&
                !isSExtCheaperThanZExt(cast<VTSDNode>(N0.getOperand(1))->getVT(),
-<<<<<<< HEAD
-                                      OpVT)) {
-=======
                                       OpVT, N0.getOperand(1))) {
->>>>>>> 2ab1d525
       EVT ExtSrcTy = cast<VTSDNode>(N0.getOperand(1))->getVT();
       unsigned ExtSrcTyBits = ExtSrcTy.getSizeInBits();
       EVT ExtDstTy = N0.getValueType();
@@ -3869,13 +3865,8 @@
       // Otherwise, make this a use of a zext.
       return DAG.getSetCC(dl, VT, ZextOp,
                           DAG.getConstant(C1 & Imm, dl, ExtDstTy), Cond);
-<<<<<<< HEAD
-    } else if ((N1C->isNullValue() || N1C->isOne()) &&
-                (Cond == ISD::SETEQ || Cond == ISD::SETNE)) {
-=======
     } else if ((N1C->isZero() || N1C->isOne()) &&
                (Cond == ISD::SETEQ || Cond == ISD::SETNE)) {
->>>>>>> 2ab1d525
       // SETCC (SETCC), [0|1], [EQ|NE]  -> SETCC
       if (N0.getOpcode() == ISD::SETCC &&
           isTypeLegal(VT) && VT.bitsLE(N0.getValueType()) &&
@@ -4689,11 +4680,7 @@
       continue;
 
     for (const MCPhysReg &PR : *RC) {
-<<<<<<< HEAD
-      if (RegName.equals_lower(RI->getRegAsmName(PR))) {
-=======
       if (RegName.equals_insensitive(RI->getRegAsmName(PR))) {
->>>>>>> 2ab1d525
         std::pair<unsigned, const TargetRegisterClass *> S =
             std::make_pair(PR, RC);
 
@@ -5386,11 +5373,7 @@
     // FIXME: We should use a narrower constant when the upper
     // bits are known to be zero.
     const APInt& Divisor = C->getAPIntValue();
-<<<<<<< HEAD
-    APInt::mu magics = Divisor.magicu();
-=======
     UnsignedDivisonByConstantInfo magics = UnsignedDivisonByConstantInfo::get(Divisor);
->>>>>>> 2ab1d525
     unsigned PreShift = 0, PostShift = 0;
 
     // If the divisor is even, we can avoid using the expensive fixup by
@@ -7445,129 +7428,6 @@
   return Tmp;
 }
 
-SDValue TargetLowering::expandBSWAP(SDNode *N, SelectionDAG &DAG) const {
-  SDLoc dl(N);
-  EVT VT = N->getValueType(0);
-  SDValue Op = N->getOperand(0);
-
-  if (!VT.isSimple())
-    return SDValue();
-
-  EVT SHVT = getShiftAmountTy(VT, DAG.getDataLayout());
-  SDValue Tmp1, Tmp2, Tmp3, Tmp4, Tmp5, Tmp6, Tmp7, Tmp8;
-  switch (VT.getSimpleVT().getScalarType().SimpleTy) {
-  default:
-    return SDValue();
-  case MVT::i16:
-    // Use a rotate by 8. This can be further expanded if necessary.
-    return DAG.getNode(ISD::ROTL, dl, VT, Op, DAG.getConstant(8, dl, SHVT));
-  case MVT::i32:
-    Tmp4 = DAG.getNode(ISD::SHL, dl, VT, Op, DAG.getConstant(24, dl, SHVT));
-    Tmp3 = DAG.getNode(ISD::SHL, dl, VT, Op, DAG.getConstant(8, dl, SHVT));
-    Tmp2 = DAG.getNode(ISD::SRL, dl, VT, Op, DAG.getConstant(8, dl, SHVT));
-    Tmp1 = DAG.getNode(ISD::SRL, dl, VT, Op, DAG.getConstant(24, dl, SHVT));
-    Tmp3 = DAG.getNode(ISD::AND, dl, VT, Tmp3,
-                       DAG.getConstant(0xFF0000, dl, VT));
-    Tmp2 = DAG.getNode(ISD::AND, dl, VT, Tmp2, DAG.getConstant(0xFF00, dl, VT));
-    Tmp4 = DAG.getNode(ISD::OR, dl, VT, Tmp4, Tmp3);
-    Tmp2 = DAG.getNode(ISD::OR, dl, VT, Tmp2, Tmp1);
-    return DAG.getNode(ISD::OR, dl, VT, Tmp4, Tmp2);
-  case MVT::i64:
-    Tmp8 = DAG.getNode(ISD::SHL, dl, VT, Op, DAG.getConstant(56, dl, SHVT));
-    Tmp7 = DAG.getNode(ISD::SHL, dl, VT, Op, DAG.getConstant(40, dl, SHVT));
-    Tmp6 = DAG.getNode(ISD::SHL, dl, VT, Op, DAG.getConstant(24, dl, SHVT));
-    Tmp5 = DAG.getNode(ISD::SHL, dl, VT, Op, DAG.getConstant(8, dl, SHVT));
-    Tmp4 = DAG.getNode(ISD::SRL, dl, VT, Op, DAG.getConstant(8, dl, SHVT));
-    Tmp3 = DAG.getNode(ISD::SRL, dl, VT, Op, DAG.getConstant(24, dl, SHVT));
-    Tmp2 = DAG.getNode(ISD::SRL, dl, VT, Op, DAG.getConstant(40, dl, SHVT));
-    Tmp1 = DAG.getNode(ISD::SRL, dl, VT, Op, DAG.getConstant(56, dl, SHVT));
-    Tmp7 = DAG.getNode(ISD::AND, dl, VT, Tmp7,
-                       DAG.getConstant(255ULL<<48, dl, VT));
-    Tmp6 = DAG.getNode(ISD::AND, dl, VT, Tmp6,
-                       DAG.getConstant(255ULL<<40, dl, VT));
-    Tmp5 = DAG.getNode(ISD::AND, dl, VT, Tmp5,
-                       DAG.getConstant(255ULL<<32, dl, VT));
-    Tmp4 = DAG.getNode(ISD::AND, dl, VT, Tmp4,
-                       DAG.getConstant(255ULL<<24, dl, VT));
-    Tmp3 = DAG.getNode(ISD::AND, dl, VT, Tmp3,
-                       DAG.getConstant(255ULL<<16, dl, VT));
-    Tmp2 = DAG.getNode(ISD::AND, dl, VT, Tmp2,
-                       DAG.getConstant(255ULL<<8 , dl, VT));
-    Tmp8 = DAG.getNode(ISD::OR, dl, VT, Tmp8, Tmp7);
-    Tmp6 = DAG.getNode(ISD::OR, dl, VT, Tmp6, Tmp5);
-    Tmp4 = DAG.getNode(ISD::OR, dl, VT, Tmp4, Tmp3);
-    Tmp2 = DAG.getNode(ISD::OR, dl, VT, Tmp2, Tmp1);
-    Tmp8 = DAG.getNode(ISD::OR, dl, VT, Tmp8, Tmp6);
-    Tmp4 = DAG.getNode(ISD::OR, dl, VT, Tmp4, Tmp2);
-    return DAG.getNode(ISD::OR, dl, VT, Tmp8, Tmp4);
-  }
-}
-
-SDValue TargetLowering::expandBITREVERSE(SDNode *N, SelectionDAG &DAG) const {
-  SDLoc dl(N);
-  EVT VT = N->getValueType(0);
-  SDValue Op = N->getOperand(0);
-  EVT SHVT = getShiftAmountTy(VT, DAG.getDataLayout());
-  unsigned Sz = VT.getScalarSizeInBits();
-
-  SDValue Tmp, Tmp2, Tmp3;
-
-  // If we can, perform BSWAP first and then the mask+swap the i4, then i2
-  // and finally the i1 pairs.
-  // TODO: We can easily support i4/i2 legal types if any target ever does.
-  if (Sz >= 8 && isPowerOf2_32(Sz)) {
-    // Create the masks - repeating the pattern every byte.
-    APInt MaskHi4 = APInt::getSplat(Sz, APInt(8, 0xF0));
-    APInt MaskHi2 = APInt::getSplat(Sz, APInt(8, 0xCC));
-    APInt MaskHi1 = APInt::getSplat(Sz, APInt(8, 0xAA));
-    APInt MaskLo4 = APInt::getSplat(Sz, APInt(8, 0x0F));
-    APInt MaskLo2 = APInt::getSplat(Sz, APInt(8, 0x33));
-    APInt MaskLo1 = APInt::getSplat(Sz, APInt(8, 0x55));
-
-    // BSWAP if the type is wider than a single byte.
-    Tmp = (Sz > 8 ? DAG.getNode(ISD::BSWAP, dl, VT, Op) : Op);
-
-    // swap i4: ((V & 0xF0) >> 4) | ((V & 0x0F) << 4)
-    Tmp2 = DAG.getNode(ISD::AND, dl, VT, Tmp, DAG.getConstant(MaskHi4, dl, VT));
-    Tmp3 = DAG.getNode(ISD::AND, dl, VT, Tmp, DAG.getConstant(MaskLo4, dl, VT));
-    Tmp2 = DAG.getNode(ISD::SRL, dl, VT, Tmp2, DAG.getConstant(4, dl, SHVT));
-    Tmp3 = DAG.getNode(ISD::SHL, dl, VT, Tmp3, DAG.getConstant(4, dl, SHVT));
-    Tmp = DAG.getNode(ISD::OR, dl, VT, Tmp2, Tmp3);
-
-    // swap i2: ((V & 0xCC) >> 2) | ((V & 0x33) << 2)
-    Tmp2 = DAG.getNode(ISD::AND, dl, VT, Tmp, DAG.getConstant(MaskHi2, dl, VT));
-    Tmp3 = DAG.getNode(ISD::AND, dl, VT, Tmp, DAG.getConstant(MaskLo2, dl, VT));
-    Tmp2 = DAG.getNode(ISD::SRL, dl, VT, Tmp2, DAG.getConstant(2, dl, SHVT));
-    Tmp3 = DAG.getNode(ISD::SHL, dl, VT, Tmp3, DAG.getConstant(2, dl, SHVT));
-    Tmp = DAG.getNode(ISD::OR, dl, VT, Tmp2, Tmp3);
-
-    // swap i1: ((V & 0xAA) >> 1) | ((V & 0x55) << 1)
-    Tmp2 = DAG.getNode(ISD::AND, dl, VT, Tmp, DAG.getConstant(MaskHi1, dl, VT));
-    Tmp3 = DAG.getNode(ISD::AND, dl, VT, Tmp, DAG.getConstant(MaskLo1, dl, VT));
-    Tmp2 = DAG.getNode(ISD::SRL, dl, VT, Tmp2, DAG.getConstant(1, dl, SHVT));
-    Tmp3 = DAG.getNode(ISD::SHL, dl, VT, Tmp3, DAG.getConstant(1, dl, SHVT));
-    Tmp = DAG.getNode(ISD::OR, dl, VT, Tmp2, Tmp3);
-    return Tmp;
-  }
-
-  Tmp = DAG.getConstant(0, dl, VT);
-  for (unsigned I = 0, J = Sz-1; I < Sz; ++I, --J) {
-    if (I < J)
-      Tmp2 =
-          DAG.getNode(ISD::SHL, dl, VT, Op, DAG.getConstant(J - I, dl, SHVT));
-    else
-      Tmp2 =
-          DAG.getNode(ISD::SRL, dl, VT, Op, DAG.getConstant(I - J, dl, SHVT));
-
-    APInt Shift(Sz, 1);
-    Shift <<= J;
-    Tmp2 = DAG.getNode(ISD::AND, dl, VT, Tmp2, DAG.getConstant(Shift, dl, VT));
-    Tmp = DAG.getNode(ISD::OR, dl, VT, Tmp, Tmp2);
-  }
-
-  return Tmp;
-}
-
 std::pair<SDValue, SDValue>
 TargetLowering::scalarizeVectorLoad(LoadSDNode *LD,
                                     SelectionDAG &DAG) const {
@@ -8325,23 +8185,12 @@
     return DAG.getSelect(dl, VT, Overflow, Zero, SumDiff);
   }
 
-<<<<<<< HEAD
-  // SatMax -> Overflow && SumDiff < 0
-  // SatMin -> Overflow && SumDiff >= 0
-  APInt MinVal = APInt::getSignedMinValue(BitWidth);
-  APInt MaxVal = APInt::getSignedMaxValue(BitWidth);
-  SDValue SatMin = DAG.getConstant(MinVal, dl, VT);
-  SDValue SatMax = DAG.getConstant(MaxVal, dl, VT);
-  SDValue SumNeg = DAG.getSetCC(dl, BoolVT, SumDiff, Zero, ISD::SETLT);
-  Result = DAG.getSelect(dl, VT, SumNeg, SatMax, SatMin);
-=======
   // Overflow ? (SumDiff >> BW) ^ MinVal : SumDiff
   APInt MinVal = APInt::getSignedMinValue(BitWidth);
   SDValue SatMin = DAG.getConstant(MinVal, dl, VT);
   SDValue Shift = DAG.getNode(ISD::SRA, dl, VT, SumDiff,
                               DAG.getConstant(BitWidth - 1, dl, VT));
   Result = DAG.getNode(ISD::XOR, dl, VT, Shift, SatMin);
->>>>>>> 2ab1d525
   return DAG.getSelect(dl, VT, Overflow, Result, SumDiff);
 }
 
@@ -9088,8 +8937,6 @@
   // Load the spliced result
   return DAG.getLoad(VT, DL, StoreV2, StackPtr2,
                      MachinePointerInfo::getUnknownStack(MF));
-<<<<<<< HEAD
-=======
 }
 
 bool TargetLowering::LegalizeSetCCCondCode(SelectionDAG &DAG, EVT VT,
@@ -9224,5 +9071,4 @@
   }
   }
   return false;
->>>>>>> 2ab1d525
 }