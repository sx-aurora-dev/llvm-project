//===-- TargetLowering.cpp - Implement the TargetLowering class -----------===//
//
// Part of the LLVM Project, under the Apache License v2.0 with LLVM Exceptions.
// See https://llvm.org/LICENSE.txt for license information.
// SPDX-License-Identifier: Apache-2.0 WITH LLVM-exception
//
//===----------------------------------------------------------------------===//
//
// This implements the TargetLowering class.
//
//===----------------------------------------------------------------------===//

#include "llvm/CodeGen/TargetLowering.h"
#include "llvm/ADT/STLExtras.h"
#include "llvm/CodeGen/CallingConvLower.h"
#include "llvm/CodeGen/CodeGenCommonISel.h"
#include "llvm/CodeGen/MachineFrameInfo.h"
#include "llvm/CodeGen/MachineFunction.h"
#include "llvm/CodeGen/MachineJumpTableInfo.h"
#include "llvm/CodeGen/MachineRegisterInfo.h"
#include "llvm/CodeGen/SelectionDAG.h"
#include "llvm/CodeGen/TargetRegisterInfo.h"
#include "llvm/IR/DataLayout.h"
#include "llvm/IR/DerivedTypes.h"
#include "llvm/IR/GlobalVariable.h"
#include "llvm/IR/LLVMContext.h"
#include "llvm/MC/MCAsmInfo.h"
#include "llvm/MC/MCExpr.h"
#include "llvm/Support/DivisionByConstantInfo.h"
#include "llvm/Support/ErrorHandling.h"
#include "llvm/Support/KnownBits.h"
#include "llvm/Support/MathExtras.h"
#include "llvm/Target/TargetMachine.h"
#include <cctype>
using namespace llvm;

/// NOTE: The TargetMachine owns TLOF.
TargetLowering::TargetLowering(const TargetMachine &tm)
    : TargetLoweringBase(tm) {}

const char *TargetLowering::getTargetNodeName(unsigned Opcode) const {
  return nullptr;
}

bool TargetLowering::isPositionIndependent() const {
  return getTargetMachine().isPositionIndependent();
}

/// Check whether a given call node is in tail position within its function. If
/// so, it sets Chain to the input chain of the tail call.
bool TargetLowering::isInTailCallPosition(SelectionDAG &DAG, SDNode *Node,
                                          SDValue &Chain) const {
  const Function &F = DAG.getMachineFunction().getFunction();

  // First, check if tail calls have been disabled in this function.
  if (F.getFnAttribute("disable-tail-calls").getValueAsBool())
    return false;

  // Conservatively require the attributes of the call to match those of
  // the return. Ignore following attributes because they don't affect the
  // call sequence.
  AttrBuilder CallerAttrs(F.getContext(), F.getAttributes().getRetAttrs());
  for (const auto &Attr : {Attribute::Alignment, Attribute::Dereferenceable,
                           Attribute::DereferenceableOrNull, Attribute::NoAlias,
                           Attribute::NonNull, Attribute::NoUndef})
    CallerAttrs.removeAttribute(Attr);

  if (CallerAttrs.hasAttributes())
    return false;

  // It's not safe to eliminate the sign / zero extension of the return value.
  if (CallerAttrs.contains(Attribute::ZExt) ||
      CallerAttrs.contains(Attribute::SExt))
    return false;

  // Check if the only use is a function return node.
  return isUsedByReturnOnly(Node, Chain);
}

bool TargetLowering::parametersInCSRMatch(const MachineRegisterInfo &MRI,
    const uint32_t *CallerPreservedMask,
    const SmallVectorImpl<CCValAssign> &ArgLocs,
    const SmallVectorImpl<SDValue> &OutVals) const {
  for (unsigned I = 0, E = ArgLocs.size(); I != E; ++I) {
    const CCValAssign &ArgLoc = ArgLocs[I];
    if (!ArgLoc.isRegLoc())
      continue;
    MCRegister Reg = ArgLoc.getLocReg();
    // Only look at callee saved registers.
    if (MachineOperand::clobbersPhysReg(CallerPreservedMask, Reg))
      continue;
    // Check that we pass the value used for the caller.
    // (We look for a CopyFromReg reading a virtual register that is used
    //  for the function live-in value of register Reg)
    SDValue Value = OutVals[I];
    if (Value->getOpcode() == ISD::AssertZext)
      Value = Value.getOperand(0);
    if (Value->getOpcode() != ISD::CopyFromReg)
      return false;
    Register ArgReg = cast<RegisterSDNode>(Value->getOperand(1))->getReg();
    if (MRI.getLiveInPhysReg(ArgReg) != Reg)
      return false;
  }
  return true;
}

/// Set CallLoweringInfo attribute flags based on a call instruction
/// and called function attributes.
void TargetLoweringBase::ArgListEntry::setAttributes(const CallBase *Call,
                                                     unsigned ArgIdx) {
  IsSExt = Call->paramHasAttr(ArgIdx, Attribute::SExt);
  IsZExt = Call->paramHasAttr(ArgIdx, Attribute::ZExt);
  IsInReg = Call->paramHasAttr(ArgIdx, Attribute::InReg);
  IsSRet = Call->paramHasAttr(ArgIdx, Attribute::StructRet);
  IsNest = Call->paramHasAttr(ArgIdx, Attribute::Nest);
  IsByVal = Call->paramHasAttr(ArgIdx, Attribute::ByVal);
  IsPreallocated = Call->paramHasAttr(ArgIdx, Attribute::Preallocated);
  IsInAlloca = Call->paramHasAttr(ArgIdx, Attribute::InAlloca);
  IsReturned = Call->paramHasAttr(ArgIdx, Attribute::Returned);
  IsSwiftSelf = Call->paramHasAttr(ArgIdx, Attribute::SwiftSelf);
  IsSwiftAsync = Call->paramHasAttr(ArgIdx, Attribute::SwiftAsync);
  IsSwiftError = Call->paramHasAttr(ArgIdx, Attribute::SwiftError);
  Alignment = Call->getParamStackAlign(ArgIdx);
  IndirectType = nullptr;
  assert(IsByVal + IsPreallocated + IsInAlloca + IsSRet <= 1 &&
         "multiple ABI attributes?");
  if (IsByVal) {
    IndirectType = Call->getParamByValType(ArgIdx);
    if (!Alignment)
      Alignment = Call->getParamAlign(ArgIdx);
  }
  if (IsPreallocated)
    IndirectType = Call->getParamPreallocatedType(ArgIdx);
  if (IsInAlloca)
    IndirectType = Call->getParamInAllocaType(ArgIdx);
  if (IsSRet)
    IndirectType = Call->getParamStructRetType(ArgIdx);
}

/// Generate a libcall taking the given operands as arguments and returning a
/// result of type RetVT.
std::pair<SDValue, SDValue>
TargetLowering::makeLibCall(SelectionDAG &DAG, RTLIB::Libcall LC, EVT RetVT,
                            ArrayRef<SDValue> Ops,
                            MakeLibCallOptions CallOptions,
                            const SDLoc &dl,
                            SDValue InChain) const {
  if (!InChain)
    InChain = DAG.getEntryNode();

  TargetLowering::ArgListTy Args;
  Args.reserve(Ops.size());

  TargetLowering::ArgListEntry Entry;
  for (unsigned i = 0; i < Ops.size(); ++i) {
    SDValue NewOp = Ops[i];
    Entry.Node = NewOp;
    Entry.Ty = Entry.Node.getValueType().getTypeForEVT(*DAG.getContext());
    Entry.IsSExt = shouldSignExtendTypeInLibCall(NewOp.getValueType(),
                                                 CallOptions.IsSExt);
    Entry.IsZExt = !Entry.IsSExt;

    if (CallOptions.IsSoften &&
        !shouldExtendTypeInLibCall(CallOptions.OpsVTBeforeSoften[i])) {
      Entry.IsSExt = Entry.IsZExt = false;
    }
    Args.push_back(Entry);
  }

  if (LC == RTLIB::UNKNOWN_LIBCALL)
    report_fatal_error("Unsupported library call operation!");
  SDValue Callee = DAG.getExternalSymbol(getLibcallName(LC),
                                         getPointerTy(DAG.getDataLayout()));

  Type *RetTy = RetVT.getTypeForEVT(*DAG.getContext());
  TargetLowering::CallLoweringInfo CLI(DAG);
  bool signExtend = shouldSignExtendTypeInLibCall(RetVT, CallOptions.IsSExt);
  bool zeroExtend = !signExtend;

  if (CallOptions.IsSoften &&
      !shouldExtendTypeInLibCall(CallOptions.RetVTBeforeSoften)) {
    signExtend = zeroExtend = false;
  }

  CLI.setDebugLoc(dl)
      .setChain(InChain)
      .setLibCallee(getLibcallCallingConv(LC), RetTy, Callee, std::move(Args))
      .setNoReturn(CallOptions.DoesNotReturn)
      .setDiscardResult(!CallOptions.IsReturnValueUsed)
      .setIsPostTypeLegalization(CallOptions.IsPostTypeLegalization)
      .setSExtResult(signExtend)
      .setZExtResult(zeroExtend);
  return LowerCallTo(CLI);
}

bool TargetLowering::findOptimalMemOpLowering(
    std::vector<EVT> &MemOps, unsigned Limit, const MemOp &Op, unsigned DstAS,
    unsigned SrcAS, const AttributeList &FuncAttributes) const {
  if (Limit != ~unsigned(0) && Op.isMemcpyWithFixedDstAlign() &&
      Op.getSrcAlign() < Op.getDstAlign())
    return false;

  EVT VT = getOptimalMemOpType(Op, FuncAttributes);

  if (VT == MVT::Other) {
    // Use the largest integer type whose alignment constraints are satisfied.
    // We only need to check DstAlign here as SrcAlign is always greater or
    // equal to DstAlign (or zero).
    VT = MVT::i64;
    if (Op.isFixedDstAlign())
      while (Op.getDstAlign() < (VT.getSizeInBits() / 8) &&
             !allowsMisalignedMemoryAccesses(VT, DstAS, Op.getDstAlign()))
        VT = (MVT::SimpleValueType)(VT.getSimpleVT().SimpleTy - 1);
    assert(VT.isInteger());

    // Find the largest legal integer type.
    MVT LVT = MVT::i64;
    while (!isTypeLegal(LVT))
      LVT = (MVT::SimpleValueType)(LVT.SimpleTy - 1);
    assert(LVT.isInteger());

    // If the type we've chosen is larger than the largest legal integer type
    // then use that instead.
    if (VT.bitsGT(LVT))
      VT = LVT;
  }

  unsigned NumMemOps = 0;
  uint64_t Size = Op.size();
  while (Size) {
    unsigned VTSize = VT.getSizeInBits() / 8;
    while (VTSize > Size) {
      // For now, only use non-vector load / store's for the left-over pieces.
      EVT NewVT = VT;
      unsigned NewVTSize;

      bool Found = false;
      if (VT.isVector() || VT.isFloatingPoint()) {
        NewVT = (VT.getSizeInBits() > 64) ? MVT::i64 : MVT::i32;
        if (isOperationLegalOrCustom(ISD::STORE, NewVT) &&
            isSafeMemOpType(NewVT.getSimpleVT()))
          Found = true;
        else if (NewVT == MVT::i64 &&
                 isOperationLegalOrCustom(ISD::STORE, MVT::f64) &&
                 isSafeMemOpType(MVT::f64)) {
          // i64 is usually not legal on 32-bit targets, but f64 may be.
          NewVT = MVT::f64;
          Found = true;
        }
      }

      if (!Found) {
        do {
          NewVT = (MVT::SimpleValueType)(NewVT.getSimpleVT().SimpleTy - 1);
          if (NewVT == MVT::i8)
            break;
        } while (!isSafeMemOpType(NewVT.getSimpleVT()));
      }
      NewVTSize = NewVT.getSizeInBits() / 8;

      // If the new VT cannot cover all of the remaining bits, then consider
      // issuing a (or a pair of) unaligned and overlapping load / store.
      bool Fast;
      if (NumMemOps && Op.allowOverlap() && NewVTSize < Size &&
          allowsMisalignedMemoryAccesses(
              VT, DstAS, Op.isFixedDstAlign() ? Op.getDstAlign() : Align(1),
              MachineMemOperand::MONone, &Fast) &&
          Fast)
        VTSize = Size;
      else {
        VT = NewVT;
        VTSize = NewVTSize;
      }
    }

    if (++NumMemOps > Limit)
      return false;

    MemOps.push_back(VT);
    Size -= VTSize;
  }

  return true;
}

/// Soften the operands of a comparison. This code is shared among BR_CC,
/// SELECT_CC, and SETCC handlers.
void TargetLowering::softenSetCCOperands(SelectionDAG &DAG, EVT VT,
                                         SDValue &NewLHS, SDValue &NewRHS,
                                         ISD::CondCode &CCCode,
                                         const SDLoc &dl, const SDValue OldLHS,
                                         const SDValue OldRHS) const {
  SDValue Chain;
  return softenSetCCOperands(DAG, VT, NewLHS, NewRHS, CCCode, dl, OldLHS,
                             OldRHS, Chain);
}

void TargetLowering::softenSetCCOperands(SelectionDAG &DAG, EVT VT,
                                         SDValue &NewLHS, SDValue &NewRHS,
                                         ISD::CondCode &CCCode,
                                         const SDLoc &dl, const SDValue OldLHS,
                                         const SDValue OldRHS,
                                         SDValue &Chain,
                                         bool IsSignaling) const {
  // FIXME: Currently we cannot really respect all IEEE predicates due to libgcc
  // not supporting it. We can update this code when libgcc provides such
  // functions.

  assert((VT == MVT::f32 || VT == MVT::f64 || VT == MVT::f128 || VT == MVT::ppcf128)
         && "Unsupported setcc type!");

  // Expand into one or more soft-fp libcall(s).
  RTLIB::Libcall LC1 = RTLIB::UNKNOWN_LIBCALL, LC2 = RTLIB::UNKNOWN_LIBCALL;
  bool ShouldInvertCC = false;
  switch (CCCode) {
  case ISD::SETEQ:
  case ISD::SETOEQ:
    LC1 = (VT == MVT::f32) ? RTLIB::OEQ_F32 :
          (VT == MVT::f64) ? RTLIB::OEQ_F64 :
          (VT == MVT::f128) ? RTLIB::OEQ_F128 : RTLIB::OEQ_PPCF128;
    break;
  case ISD::SETNE:
  case ISD::SETUNE:
    LC1 = (VT == MVT::f32) ? RTLIB::UNE_F32 :
          (VT == MVT::f64) ? RTLIB::UNE_F64 :
          (VT == MVT::f128) ? RTLIB::UNE_F128 : RTLIB::UNE_PPCF128;
    break;
  case ISD::SETGE:
  case ISD::SETOGE:
    LC1 = (VT == MVT::f32) ? RTLIB::OGE_F32 :
          (VT == MVT::f64) ? RTLIB::OGE_F64 :
          (VT == MVT::f128) ? RTLIB::OGE_F128 : RTLIB::OGE_PPCF128;
    break;
  case ISD::SETLT:
  case ISD::SETOLT:
    LC1 = (VT == MVT::f32) ? RTLIB::OLT_F32 :
          (VT == MVT::f64) ? RTLIB::OLT_F64 :
          (VT == MVT::f128) ? RTLIB::OLT_F128 : RTLIB::OLT_PPCF128;
    break;
  case ISD::SETLE:
  case ISD::SETOLE:
    LC1 = (VT == MVT::f32) ? RTLIB::OLE_F32 :
          (VT == MVT::f64) ? RTLIB::OLE_F64 :
          (VT == MVT::f128) ? RTLIB::OLE_F128 : RTLIB::OLE_PPCF128;
    break;
  case ISD::SETGT:
  case ISD::SETOGT:
    LC1 = (VT == MVT::f32) ? RTLIB::OGT_F32 :
          (VT == MVT::f64) ? RTLIB::OGT_F64 :
          (VT == MVT::f128) ? RTLIB::OGT_F128 : RTLIB::OGT_PPCF128;
    break;
  case ISD::SETO:
    ShouldInvertCC = true;
    [[fallthrough]];
  case ISD::SETUO:
    LC1 = (VT == MVT::f32) ? RTLIB::UO_F32 :
          (VT == MVT::f64) ? RTLIB::UO_F64 :
          (VT == MVT::f128) ? RTLIB::UO_F128 : RTLIB::UO_PPCF128;
    break;
  case ISD::SETONE:
    // SETONE = O && UNE
    ShouldInvertCC = true;
    [[fallthrough]];
  case ISD::SETUEQ:
    LC1 = (VT == MVT::f32) ? RTLIB::UO_F32 :
          (VT == MVT::f64) ? RTLIB::UO_F64 :
          (VT == MVT::f128) ? RTLIB::UO_F128 : RTLIB::UO_PPCF128;
    LC2 = (VT == MVT::f32) ? RTLIB::OEQ_F32 :
          (VT == MVT::f64) ? RTLIB::OEQ_F64 :
          (VT == MVT::f128) ? RTLIB::OEQ_F128 : RTLIB::OEQ_PPCF128;
    break;
  default:
    // Invert CC for unordered comparisons
    ShouldInvertCC = true;
    switch (CCCode) {
    case ISD::SETULT:
      LC1 = (VT == MVT::f32) ? RTLIB::OGE_F32 :
            (VT == MVT::f64) ? RTLIB::OGE_F64 :
            (VT == MVT::f128) ? RTLIB::OGE_F128 : RTLIB::OGE_PPCF128;
      break;
    case ISD::SETULE:
      LC1 = (VT == MVT::f32) ? RTLIB::OGT_F32 :
            (VT == MVT::f64) ? RTLIB::OGT_F64 :
            (VT == MVT::f128) ? RTLIB::OGT_F128 : RTLIB::OGT_PPCF128;
      break;
    case ISD::SETUGT:
      LC1 = (VT == MVT::f32) ? RTLIB::OLE_F32 :
            (VT == MVT::f64) ? RTLIB::OLE_F64 :
            (VT == MVT::f128) ? RTLIB::OLE_F128 : RTLIB::OLE_PPCF128;
      break;
    case ISD::SETUGE:
      LC1 = (VT == MVT::f32) ? RTLIB::OLT_F32 :
            (VT == MVT::f64) ? RTLIB::OLT_F64 :
            (VT == MVT::f128) ? RTLIB::OLT_F128 : RTLIB::OLT_PPCF128;
      break;
    default: llvm_unreachable("Do not know how to soften this setcc!");
    }
  }

  // Use the target specific return value for comparison lib calls.
  EVT RetVT = getCmpLibcallReturnType();
  SDValue Ops[2] = {NewLHS, NewRHS};
  TargetLowering::MakeLibCallOptions CallOptions;
  EVT OpsVT[2] = { OldLHS.getValueType(),
                   OldRHS.getValueType() };
  CallOptions.setTypeListBeforeSoften(OpsVT, RetVT, true);
  auto Call = makeLibCall(DAG, LC1, RetVT, Ops, CallOptions, dl, Chain);
  NewLHS = Call.first;
  NewRHS = DAG.getConstant(0, dl, RetVT);

  CCCode = getCmpLibcallCC(LC1);
  if (ShouldInvertCC) {
    assert(RetVT.isInteger());
    CCCode = getSetCCInverse(CCCode, RetVT);
  }

  if (LC2 == RTLIB::UNKNOWN_LIBCALL) {
    // Update Chain.
    Chain = Call.second;
  } else {
    EVT SetCCVT =
        getSetCCResultType(DAG.getDataLayout(), *DAG.getContext(), RetVT);
    SDValue Tmp = DAG.getSetCC(dl, SetCCVT, NewLHS, NewRHS, CCCode);
    auto Call2 = makeLibCall(DAG, LC2, RetVT, Ops, CallOptions, dl, Chain);
    CCCode = getCmpLibcallCC(LC2);
    if (ShouldInvertCC)
      CCCode = getSetCCInverse(CCCode, RetVT);
    NewLHS = DAG.getSetCC(dl, SetCCVT, Call2.first, NewRHS, CCCode);
    if (Chain)
      Chain = DAG.getNode(ISD::TokenFactor, dl, MVT::Other, Call.second,
                          Call2.second);
    NewLHS = DAG.getNode(ShouldInvertCC ? ISD::AND : ISD::OR, dl,
                         Tmp.getValueType(), Tmp, NewLHS);
    NewRHS = SDValue();
  }
}

/// Return the entry encoding for a jump table in the current function. The
/// returned value is a member of the MachineJumpTableInfo::JTEntryKind enum.
unsigned TargetLowering::getJumpTableEncoding() const {
  // In non-pic modes, just use the address of a block.
  if (!isPositionIndependent())
    return MachineJumpTableInfo::EK_BlockAddress;

  // In PIC mode, if the target supports a GPRel32 directive, use it.
  if (getTargetMachine().getMCAsmInfo()->getGPRel32Directive() != nullptr)
    return MachineJumpTableInfo::EK_GPRel32BlockAddress;

  // Otherwise, use a label difference.
  return MachineJumpTableInfo::EK_LabelDifference32;
}

SDValue TargetLowering::getPICJumpTableRelocBase(SDValue Table,
                                                 SelectionDAG &DAG) const {
  // If our PIC model is GP relative, use the global offset table as the base.
  unsigned JTEncoding = getJumpTableEncoding();

  if ((JTEncoding == MachineJumpTableInfo::EK_GPRel64BlockAddress) ||
      (JTEncoding == MachineJumpTableInfo::EK_GPRel32BlockAddress))
    return DAG.getGLOBAL_OFFSET_TABLE(getPointerTy(DAG.getDataLayout()));

  return Table;
}

/// This returns the relocation base for the given PIC jumptable, the same as
/// getPICJumpTableRelocBase, but as an MCExpr.
const MCExpr *
TargetLowering::getPICJumpTableRelocBaseExpr(const MachineFunction *MF,
                                             unsigned JTI,MCContext &Ctx) const{
  // The normal PIC reloc base is the label at the start of the jump table.
  return MCSymbolRefExpr::create(MF->getJTISymbol(JTI, Ctx), Ctx);
}

bool
TargetLowering::isOffsetFoldingLegal(const GlobalAddressSDNode *GA) const {
  const TargetMachine &TM = getTargetMachine();
  const GlobalValue *GV = GA->getGlobal();

  // If the address is not even local to this DSO we will have to load it from
  // a got and then add the offset.
  if (!TM.shouldAssumeDSOLocal(*GV->getParent(), GV))
    return false;

  // If the code is position independent we will have to add a base register.
  if (isPositionIndependent())
    return false;

  // Otherwise we can do it.
  return true;
}

//===----------------------------------------------------------------------===//
//  Optimization Methods
//===----------------------------------------------------------------------===//

/// If the specified instruction has a constant integer operand and there are
/// bits set in that constant that are not demanded, then clear those bits and
/// return true.
bool TargetLowering::ShrinkDemandedConstant(SDValue Op,
                                            const APInt &DemandedBits,
                                            const APInt &DemandedElts,
                                            TargetLoweringOpt &TLO) const {
  SDLoc DL(Op);
  unsigned Opcode = Op.getOpcode();

  // Do target-specific constant optimization.
  if (targetShrinkDemandedConstant(Op, DemandedBits, DemandedElts, TLO))
    return TLO.New.getNode();

  // FIXME: ISD::SELECT, ISD::SELECT_CC
  switch (Opcode) {
  default:
    break;
  case ISD::XOR:
  case ISD::AND:
  case ISD::OR: {
    auto *Op1C = dyn_cast<ConstantSDNode>(Op.getOperand(1));
    if (!Op1C || Op1C->isOpaque())
      return false;

    // If this is a 'not' op, don't touch it because that's a canonical form.
    const APInt &C = Op1C->getAPIntValue();
    if (Opcode == ISD::XOR && DemandedBits.isSubsetOf(C))
      return false;

    if (!C.isSubsetOf(DemandedBits)) {
      EVT VT = Op.getValueType();
      SDValue NewC = TLO.DAG.getConstant(DemandedBits & C, DL, VT);
      SDValue NewOp = TLO.DAG.getNode(Opcode, DL, VT, Op.getOperand(0), NewC);
      return TLO.CombineTo(Op, NewOp);
    }

    break;
  }
  }

  return false;
}

bool TargetLowering::ShrinkDemandedConstant(SDValue Op,
                                            const APInt &DemandedBits,
                                            TargetLoweringOpt &TLO) const {
  EVT VT = Op.getValueType();
  APInt DemandedElts = VT.isVector()
                           ? APInt::getAllOnes(VT.getVectorNumElements())
                           : APInt(1, 1);
  return ShrinkDemandedConstant(Op, DemandedBits, DemandedElts, TLO);
}

/// Convert x+y to (VT)((SmallVT)x+(SmallVT)y) if the casts are free.
/// This uses isZExtFree and ZERO_EXTEND for the widening cast, but it could be
/// generalized for targets with other types of implicit widening casts.
bool TargetLowering::ShrinkDemandedOp(SDValue Op, unsigned BitWidth,
                                      const APInt &Demanded,
                                      TargetLoweringOpt &TLO) const {
  assert(Op.getNumOperands() == 2 &&
         "ShrinkDemandedOp only supports binary operators!");
  assert(Op.getNode()->getNumValues() == 1 &&
         "ShrinkDemandedOp only supports nodes with one result!");

  SelectionDAG &DAG = TLO.DAG;
  SDLoc dl(Op);

  // Early return, as this function cannot handle vector types.
  if (Op.getValueType().isVector())
    return false;

  // Don't do this if the node has another user, which may require the
  // full value.
  if (!Op.getNode()->hasOneUse())
    return false;

  // Search for the smallest integer type with free casts to and from
  // Op's type. For expedience, just check power-of-2 integer types.
  const TargetLowering &TLI = DAG.getTargetLoweringInfo();
  unsigned DemandedSize = Demanded.getActiveBits();
  unsigned SmallVTBits = DemandedSize;
  if (!isPowerOf2_32(SmallVTBits))
    SmallVTBits = NextPowerOf2(SmallVTBits);
  for (; SmallVTBits < BitWidth; SmallVTBits = NextPowerOf2(SmallVTBits)) {
    EVT SmallVT = EVT::getIntegerVT(*DAG.getContext(), SmallVTBits);
    if (TLI.isTruncateFree(Op.getValueType(), SmallVT) &&
        TLI.isZExtFree(SmallVT, Op.getValueType())) {
      // We found a type with free casts.
      SDValue X = DAG.getNode(
          Op.getOpcode(), dl, SmallVT,
          DAG.getNode(ISD::TRUNCATE, dl, SmallVT, Op.getOperand(0)),
          DAG.getNode(ISD::TRUNCATE, dl, SmallVT, Op.getOperand(1)));
      assert(DemandedSize <= SmallVTBits && "Narrowed below demanded bits?");
      SDValue Z = DAG.getNode(ISD::ANY_EXTEND, dl, Op.getValueType(), X);
      return TLO.CombineTo(Op, Z);
    }
  }
  return false;
}

bool TargetLowering::SimplifyDemandedBits(SDValue Op, const APInt &DemandedBits,
                                          DAGCombinerInfo &DCI) const {
  SelectionDAG &DAG = DCI.DAG;
  TargetLoweringOpt TLO(DAG, !DCI.isBeforeLegalize(),
                        !DCI.isBeforeLegalizeOps());
  KnownBits Known;

  bool Simplified = SimplifyDemandedBits(Op, DemandedBits, Known, TLO);
  if (Simplified) {
    DCI.AddToWorklist(Op.getNode());
    DCI.CommitTargetLoweringOpt(TLO);
  }
  return Simplified;
}

bool TargetLowering::SimplifyDemandedBits(SDValue Op, const APInt &DemandedBits,
                                          const APInt &DemandedElts,
                                          DAGCombinerInfo &DCI) const {
  SelectionDAG &DAG = DCI.DAG;
  TargetLoweringOpt TLO(DAG, !DCI.isBeforeLegalize(),
                        !DCI.isBeforeLegalizeOps());
  KnownBits Known;

  bool Simplified =
      SimplifyDemandedBits(Op, DemandedBits, DemandedElts, Known, TLO);
  if (Simplified) {
    DCI.AddToWorklist(Op.getNode());
    DCI.CommitTargetLoweringOpt(TLO);
  }
  return Simplified;
}

bool TargetLowering::SimplifyDemandedBits(SDValue Op, const APInt &DemandedBits,
                                          KnownBits &Known,
                                          TargetLoweringOpt &TLO,
                                          unsigned Depth,
                                          bool AssumeSingleUse) const {
  EVT VT = Op.getValueType();

  // TODO: We can probably do more work on calculating the known bits and
  // simplifying the operations for scalable vectors, but for now we just
  // bail out.
  if (VT.isScalableVector()) {
    // Pretend we don't know anything for now.
    Known = KnownBits(DemandedBits.getBitWidth());
    return false;
  }

  APInt DemandedElts = VT.isVector()
                           ? APInt::getAllOnes(VT.getVectorNumElements())
                           : APInt(1, 1);
  return SimplifyDemandedBits(Op, DemandedBits, DemandedElts, Known, TLO, Depth,
                              AssumeSingleUse);
}

// TODO: Under what circumstances can we create nodes? Constant folding?
SDValue TargetLowering::SimplifyMultipleUseDemandedBits(
    SDValue Op, const APInt &DemandedBits, const APInt &DemandedElts,
    SelectionDAG &DAG, unsigned Depth) const {
  EVT VT = Op.getValueType();

  // Pretend we don't know anything about scalable vectors for now.
  // TODO: We can probably do more work on simplifying the operations for
  // scalable vectors, but for now we just bail out.
  if (VT.isScalableVector())
    return SDValue();

  // Limit search depth.
  if (Depth >= SelectionDAG::MaxRecursionDepth)
    return SDValue();

  // Ignore UNDEFs.
  if (Op.isUndef())
    return SDValue();

  // Not demanding any bits/elts from Op.
  if (DemandedBits == 0 || DemandedElts == 0)
    return DAG.getUNDEF(VT);

  bool IsLE = DAG.getDataLayout().isLittleEndian();
  unsigned NumElts = DemandedElts.getBitWidth();
  unsigned BitWidth = DemandedBits.getBitWidth();
  KnownBits LHSKnown, RHSKnown;
  switch (Op.getOpcode()) {
  case ISD::BITCAST: {
    SDValue Src = peekThroughBitcasts(Op.getOperand(0));
    EVT SrcVT = Src.getValueType();
    EVT DstVT = Op.getValueType();
    if (SrcVT == DstVT)
      return Src;

    unsigned NumSrcEltBits = SrcVT.getScalarSizeInBits();
    unsigned NumDstEltBits = DstVT.getScalarSizeInBits();
    if (NumSrcEltBits == NumDstEltBits)
      if (SDValue V = SimplifyMultipleUseDemandedBits(
              Src, DemandedBits, DemandedElts, DAG, Depth + 1))
        return DAG.getBitcast(DstVT, V);

    if (SrcVT.isVector() && (NumDstEltBits % NumSrcEltBits) == 0) {
      unsigned Scale = NumDstEltBits / NumSrcEltBits;
      unsigned NumSrcElts = SrcVT.getVectorNumElements();
      APInt DemandedSrcBits = APInt::getZero(NumSrcEltBits);
      APInt DemandedSrcElts = APInt::getZero(NumSrcElts);
      for (unsigned i = 0; i != Scale; ++i) {
        unsigned EltOffset = IsLE ? i : (Scale - 1 - i);
        unsigned BitOffset = EltOffset * NumSrcEltBits;
        APInt Sub = DemandedBits.extractBits(NumSrcEltBits, BitOffset);
        if (!Sub.isZero()) {
          DemandedSrcBits |= Sub;
          for (unsigned j = 0; j != NumElts; ++j)
            if (DemandedElts[j])
              DemandedSrcElts.setBit((j * Scale) + i);
        }
      }

      if (SDValue V = SimplifyMultipleUseDemandedBits(
              Src, DemandedSrcBits, DemandedSrcElts, DAG, Depth + 1))
        return DAG.getBitcast(DstVT, V);
    }

    // TODO - bigendian once we have test coverage.
    if (IsLE && (NumSrcEltBits % NumDstEltBits) == 0) {
      unsigned Scale = NumSrcEltBits / NumDstEltBits;
      unsigned NumSrcElts = SrcVT.isVector() ? SrcVT.getVectorNumElements() : 1;
      APInt DemandedSrcBits = APInt::getZero(NumSrcEltBits);
      APInt DemandedSrcElts = APInt::getZero(NumSrcElts);
      for (unsigned i = 0; i != NumElts; ++i)
        if (DemandedElts[i]) {
          unsigned Offset = (i % Scale) * NumDstEltBits;
          DemandedSrcBits.insertBits(DemandedBits, Offset);
          DemandedSrcElts.setBit(i / Scale);
        }

      if (SDValue V = SimplifyMultipleUseDemandedBits(
              Src, DemandedSrcBits, DemandedSrcElts, DAG, Depth + 1))
        return DAG.getBitcast(DstVT, V);
    }

    break;
  }
  case ISD::AND: {
    LHSKnown = DAG.computeKnownBits(Op.getOperand(0), DemandedElts, Depth + 1);
    RHSKnown = DAG.computeKnownBits(Op.getOperand(1), DemandedElts, Depth + 1);

    // If all of the demanded bits are known 1 on one side, return the other.
    // These bits cannot contribute to the result of the 'and' in this
    // context.
    if (DemandedBits.isSubsetOf(LHSKnown.Zero | RHSKnown.One))
      return Op.getOperand(0);
    if (DemandedBits.isSubsetOf(RHSKnown.Zero | LHSKnown.One))
      return Op.getOperand(1);
    break;
  }
  case ISD::OR: {
    LHSKnown = DAG.computeKnownBits(Op.getOperand(0), DemandedElts, Depth + 1);
    RHSKnown = DAG.computeKnownBits(Op.getOperand(1), DemandedElts, Depth + 1);

    // If all of the demanded bits are known zero on one side, return the
    // other.  These bits cannot contribute to the result of the 'or' in this
    // context.
    if (DemandedBits.isSubsetOf(LHSKnown.One | RHSKnown.Zero))
      return Op.getOperand(0);
    if (DemandedBits.isSubsetOf(RHSKnown.One | LHSKnown.Zero))
      return Op.getOperand(1);
    break;
  }
  case ISD::XOR: {
    LHSKnown = DAG.computeKnownBits(Op.getOperand(0), DemandedElts, Depth + 1);
    RHSKnown = DAG.computeKnownBits(Op.getOperand(1), DemandedElts, Depth + 1);

    // If all of the demanded bits are known zero on one side, return the
    // other.
    if (DemandedBits.isSubsetOf(RHSKnown.Zero))
      return Op.getOperand(0);
    if (DemandedBits.isSubsetOf(LHSKnown.Zero))
      return Op.getOperand(1);
    break;
  }
  case ISD::SHL: {
    // If we are only demanding sign bits then we can use the shift source
    // directly.
    if (const APInt *MaxSA =
            DAG.getValidMaximumShiftAmountConstant(Op, DemandedElts)) {
      SDValue Op0 = Op.getOperand(0);
      unsigned ShAmt = MaxSA->getZExtValue();
      unsigned NumSignBits =
          DAG.ComputeNumSignBits(Op0, DemandedElts, Depth + 1);
      unsigned UpperDemandedBits = BitWidth - DemandedBits.countTrailingZeros();
      if (NumSignBits > ShAmt && (NumSignBits - ShAmt) >= (UpperDemandedBits))
        return Op0;
    }
    break;
  }
  case ISD::SETCC: {
    SDValue Op0 = Op.getOperand(0);
    SDValue Op1 = Op.getOperand(1);
    ISD::CondCode CC = cast<CondCodeSDNode>(Op.getOperand(2))->get();
    // If (1) we only need the sign-bit, (2) the setcc operands are the same
    // width as the setcc result, and (3) the result of a setcc conforms to 0 or
    // -1, we may be able to bypass the setcc.
    if (DemandedBits.isSignMask() &&
        Op0.getScalarValueSizeInBits() == BitWidth &&
        getBooleanContents(Op0.getValueType()) ==
            BooleanContent::ZeroOrNegativeOneBooleanContent) {
      // If we're testing X < 0, then this compare isn't needed - just use X!
      // FIXME: We're limiting to integer types here, but this should also work
      // if we don't care about FP signed-zero. The use of SETLT with FP means
      // that we don't care about NaNs.
      if (CC == ISD::SETLT && Op1.getValueType().isInteger() &&
          (isNullConstant(Op1) || ISD::isBuildVectorAllZeros(Op1.getNode())))
        return Op0;
    }
    break;
  }
  case ISD::SIGN_EXTEND_INREG: {
    // If none of the extended bits are demanded, eliminate the sextinreg.
    SDValue Op0 = Op.getOperand(0);
    EVT ExVT = cast<VTSDNode>(Op.getOperand(1))->getVT();
    unsigned ExBits = ExVT.getScalarSizeInBits();
    if (DemandedBits.getActiveBits() <= ExBits)
      return Op0;
    // If the input is already sign extended, just drop the extension.
    unsigned NumSignBits = DAG.ComputeNumSignBits(Op0, DemandedElts, Depth + 1);
    if (NumSignBits >= (BitWidth - ExBits + 1))
      return Op0;
    break;
  }
  case ISD::ANY_EXTEND_VECTOR_INREG:
  case ISD::SIGN_EXTEND_VECTOR_INREG:
  case ISD::ZERO_EXTEND_VECTOR_INREG: {
    // If we only want the lowest element and none of extended bits, then we can
    // return the bitcasted source vector.
    SDValue Src = Op.getOperand(0);
    EVT SrcVT = Src.getValueType();
    EVT DstVT = Op.getValueType();
    if (IsLE && DemandedElts == 1 &&
        DstVT.getSizeInBits() == SrcVT.getSizeInBits() &&
        DemandedBits.getActiveBits() <= SrcVT.getScalarSizeInBits()) {
      return DAG.getBitcast(DstVT, Src);
    }
    break;
  }
  case ISD::INSERT_VECTOR_ELT: {
    // If we don't demand the inserted element, return the base vector.
    SDValue Vec = Op.getOperand(0);
    auto *CIdx = dyn_cast<ConstantSDNode>(Op.getOperand(2));
    EVT VecVT = Vec.getValueType();
    if (CIdx && CIdx->getAPIntValue().ult(VecVT.getVectorNumElements()) &&
        !DemandedElts[CIdx->getZExtValue()])
      return Vec;
    break;
  }
  case ISD::INSERT_SUBVECTOR: {
    SDValue Vec = Op.getOperand(0);
    SDValue Sub = Op.getOperand(1);
    uint64_t Idx = Op.getConstantOperandVal(2);
    unsigned NumSubElts = Sub.getValueType().getVectorNumElements();
    APInt DemandedSubElts = DemandedElts.extractBits(NumSubElts, Idx);
    // If we don't demand the inserted subvector, return the base vector.
    if (DemandedSubElts == 0)
      return Vec;
    // If this simply widens the lowest subvector, see if we can do it earlier.
    // TODO: REMOVE ME - SimplifyMultipleUseDemandedBits shouldn't be creating
    // general nodes like this.
    if (Idx == 0 && Vec.isUndef()) {
      if (SDValue NewSub = SimplifyMultipleUseDemandedBits(
              Sub, DemandedBits, DemandedSubElts, DAG, Depth + 1))
        return DAG.getNode(Op.getOpcode(), SDLoc(Op), Op.getValueType(),
                           Op.getOperand(0), NewSub, Op.getOperand(2));
    }
    break;
  }
  case ISD::VECTOR_SHUFFLE: {
    ArrayRef<int> ShuffleMask = cast<ShuffleVectorSDNode>(Op)->getMask();

    // If all the demanded elts are from one operand and are inline,
    // then we can use the operand directly.
    bool AllUndef = true, IdentityLHS = true, IdentityRHS = true;
    for (unsigned i = 0; i != NumElts; ++i) {
      int M = ShuffleMask[i];
      if (M < 0 || !DemandedElts[i])
        continue;
      AllUndef = false;
      IdentityLHS &= (M == (int)i);
      IdentityRHS &= ((M - NumElts) == i);
    }

    if (AllUndef)
      return DAG.getUNDEF(Op.getValueType());
    if (IdentityLHS)
      return Op.getOperand(0);
    if (IdentityRHS)
      return Op.getOperand(1);
    break;
  }
  default:
    if (Op.getOpcode() >= ISD::BUILTIN_OP_END)
      if (SDValue V = SimplifyMultipleUseDemandedBitsForTargetNode(
              Op, DemandedBits, DemandedElts, DAG, Depth))
        return V;
    break;
  }
  return SDValue();
}

SDValue TargetLowering::SimplifyMultipleUseDemandedBits(
    SDValue Op, const APInt &DemandedBits, SelectionDAG &DAG,
    unsigned Depth) const {
  EVT VT = Op.getValueType();

  // Pretend we don't know anything about scalable vectors for now.
  // TODO: We can probably do more work on simplifying the operations for
  // scalable vectors, but for now we just bail out.
  if (VT.isScalableVector())
    return SDValue();

  APInt DemandedElts = VT.isVector()
                           ? APInt::getAllOnes(VT.getVectorNumElements())
                           : APInt(1, 1);
  return SimplifyMultipleUseDemandedBits(Op, DemandedBits, DemandedElts, DAG,
                                         Depth);
}

SDValue TargetLowering::SimplifyMultipleUseDemandedVectorElts(
    SDValue Op, const APInt &DemandedElts, SelectionDAG &DAG,
    unsigned Depth) const {
  APInt DemandedBits = APInt::getAllOnes(Op.getScalarValueSizeInBits());
  return SimplifyMultipleUseDemandedBits(Op, DemandedBits, DemandedElts, DAG,
                                         Depth);
}

// Attempt to form ext(avgfloor(A, B)) from shr(add(ext(A), ext(B)), 1).
//      or to form ext(avgceil(A, B)) from shr(add(ext(A), ext(B), 1), 1).
static SDValue combineShiftToAVG(SDValue Op, SelectionDAG &DAG,
                                 const TargetLowering &TLI,
                                 const APInt &DemandedBits,
                                 const APInt &DemandedElts,
                                 unsigned Depth) {
  assert((Op.getOpcode() == ISD::SRL || Op.getOpcode() == ISD::SRA) &&
         "SRL or SRA node is required here!");
  // Is the right shift using an immediate value of 1?
  ConstantSDNode *N1C = isConstOrConstSplat(Op.getOperand(1), DemandedElts);
  if (!N1C || !N1C->isOne())
    return SDValue();

  // We are looking for an avgfloor
  // add(ext, ext)
  // or one of these as a avgceil
  // add(add(ext, ext), 1)
  // add(add(ext, 1), ext)
  // add(ext, add(ext, 1))
  SDValue Add = Op.getOperand(0);
  if (Add.getOpcode() != ISD::ADD)
    return SDValue();

  SDValue ExtOpA = Add.getOperand(0);
  SDValue ExtOpB = Add.getOperand(1);
  auto MatchOperands = [&](SDValue Op1, SDValue Op2, SDValue Op3) {
    ConstantSDNode *ConstOp;
    if ((ConstOp = isConstOrConstSplat(Op1, DemandedElts)) &&
        ConstOp->isOne()) {
      ExtOpA = Op2;
      ExtOpB = Op3;
      return true;
    }
    if ((ConstOp = isConstOrConstSplat(Op2, DemandedElts)) &&
        ConstOp->isOne()) {
      ExtOpA = Op1;
      ExtOpB = Op3;
      return true;
    }
    if ((ConstOp = isConstOrConstSplat(Op3, DemandedElts)) &&
        ConstOp->isOne()) {
      ExtOpA = Op1;
      ExtOpB = Op2;
      return true;
    }
    return false;
  };
  bool IsCeil =
      (ExtOpA.getOpcode() == ISD::ADD &&
       MatchOperands(ExtOpA.getOperand(0), ExtOpA.getOperand(1), ExtOpB)) ||
      (ExtOpB.getOpcode() == ISD::ADD &&
       MatchOperands(ExtOpB.getOperand(0), ExtOpB.getOperand(1), ExtOpA));

  // If the shift is signed (sra):
  //  - Needs >= 2 sign bit for both operands.
  //  - Needs >= 2 zero bits.
  // If the shift is unsigned (srl):
  //  - Needs >= 1 zero bit for both operands.
  //  - Needs 1 demanded bit zero and >= 2 sign bits.
  unsigned ShiftOpc = Op.getOpcode();
  bool IsSigned = false;
  unsigned KnownBits;
  unsigned NumSignedA = DAG.ComputeNumSignBits(ExtOpA, DemandedElts, Depth);
  unsigned NumSignedB = DAG.ComputeNumSignBits(ExtOpB, DemandedElts, Depth);
  unsigned NumSigned = std::min(NumSignedA, NumSignedB) - 1;
  unsigned NumZeroA =
      DAG.computeKnownBits(ExtOpA, DemandedElts, Depth).countMinLeadingZeros();
  unsigned NumZeroB =
      DAG.computeKnownBits(ExtOpB, DemandedElts, Depth).countMinLeadingZeros();
  unsigned NumZero = std::min(NumZeroA, NumZeroB);

  switch (ShiftOpc) {
  default:
    llvm_unreachable("Unexpected ShiftOpc in combineShiftToAVG");
  case ISD::SRA: {
    if (NumZero >= 2 && NumSigned < NumZero) {
      IsSigned = false;
      KnownBits = NumZero;
      break;
    }
    if (NumSigned >= 1) {
      IsSigned = true;
      KnownBits = NumSigned;
      break;
    }
    return SDValue();
  }
  case ISD::SRL: {
    if (NumZero >= 1 && NumSigned < NumZero) {
      IsSigned = false;
      KnownBits = NumZero;
      break;
    }
    if (NumSigned >= 1 && DemandedBits.isSignBitClear()) {
      IsSigned = true;
      KnownBits = NumSigned;
      break;
    }
    return SDValue();
  }
  }

  unsigned AVGOpc = IsCeil ? (IsSigned ? ISD::AVGCEILS : ISD::AVGCEILU)
                           : (IsSigned ? ISD::AVGFLOORS : ISD::AVGFLOORU);

  // Find the smallest power-2 type that is legal for this vector size and
  // operation, given the original type size and the number of known sign/zero
  // bits.
  EVT VT = Op.getValueType();
  unsigned MinWidth =
      std::max<unsigned>(VT.getScalarSizeInBits() - KnownBits, 8);
  EVT NVT = EVT::getIntegerVT(*DAG.getContext(), PowerOf2Ceil(MinWidth));
  if (VT.isVector())
    NVT = EVT::getVectorVT(*DAG.getContext(), NVT, VT.getVectorElementCount());
  if (!TLI.isOperationLegalOrCustom(AVGOpc, NVT))
    return SDValue();

  SDLoc DL(Op);
  SDValue ResultAVG =
      DAG.getNode(AVGOpc, DL, NVT, DAG.getNode(ISD::TRUNCATE, DL, NVT, ExtOpA),
                  DAG.getNode(ISD::TRUNCATE, DL, NVT, ExtOpB));
  return DAG.getNode(IsSigned ? ISD::SIGN_EXTEND : ISD::ZERO_EXTEND, DL, VT,
                     ResultAVG);
}

/// Look at Op. At this point, we know that only the OriginalDemandedBits of the
/// result of Op are ever used downstream. If we can use this information to
/// simplify Op, create a new simplified DAG node and return true, returning the
/// original and new nodes in Old and New. Otherwise, analyze the expression and
/// return a mask of Known bits for the expression (used to simplify the
/// caller).  The Known bits may only be accurate for those bits in the
/// OriginalDemandedBits and OriginalDemandedElts.
bool TargetLowering::SimplifyDemandedBits(
    SDValue Op, const APInt &OriginalDemandedBits,
    const APInt &OriginalDemandedElts, KnownBits &Known, TargetLoweringOpt &TLO,
    unsigned Depth, bool AssumeSingleUse) const {
  unsigned BitWidth = OriginalDemandedBits.getBitWidth();
  assert(Op.getScalarValueSizeInBits() == BitWidth &&
         "Mask size mismatches value type size!");

  // Don't know anything.
  Known = KnownBits(BitWidth);

  // TODO: We can probably do more work on calculating the known bits and
  // simplifying the operations for scalable vectors, but for now we just
  // bail out.
  EVT VT = Op.getValueType();
  if (VT.isScalableVector())
    return false;

  bool IsLE = TLO.DAG.getDataLayout().isLittleEndian();
  unsigned NumElts = OriginalDemandedElts.getBitWidth();
  assert((!VT.isVector() || NumElts == VT.getVectorNumElements()) &&
         "Unexpected vector size");

  APInt DemandedBits = OriginalDemandedBits;
  APInt DemandedElts = OriginalDemandedElts;
  SDLoc dl(Op);
  auto &DL = TLO.DAG.getDataLayout();

  // Undef operand.
  if (Op.isUndef())
    return false;

  // We can't simplify target constants.
  if (Op.getOpcode() == ISD::TargetConstant)
    return false;

  if (Op.getOpcode() == ISD::Constant) {
    // We know all of the bits for a constant!
    Known = KnownBits::makeConstant(cast<ConstantSDNode>(Op)->getAPIntValue());
    return false;
  }

  if (Op.getOpcode() == ISD::ConstantFP) {
    // We know all of the bits for a floating point constant!
    Known = KnownBits::makeConstant(
        cast<ConstantFPSDNode>(Op)->getValueAPF().bitcastToAPInt());
    return false;
  }

  // Other users may use these bits.
  bool HasMultiUse = false;
  if (!AssumeSingleUse && !Op.getNode()->hasOneUse()) {
    if (Depth >= SelectionDAG::MaxRecursionDepth) {
      // Limit search depth.
      return false;
    }
    // Allow multiple uses, just set the DemandedBits/Elts to all bits.
    DemandedBits = APInt::getAllOnes(BitWidth);
    DemandedElts = APInt::getAllOnes(NumElts);
    HasMultiUse = true;
  } else if (OriginalDemandedBits == 0 || OriginalDemandedElts == 0) {
    // Not demanding any bits/elts from Op.
    return TLO.CombineTo(Op, TLO.DAG.getUNDEF(VT));
  } else if (Depth >= SelectionDAG::MaxRecursionDepth) {
    // Limit search depth.
    return false;
  }

  KnownBits Known2;
  switch (Op.getOpcode()) {
  case ISD::SCALAR_TO_VECTOR: {
    if (!DemandedElts[0])
      return TLO.CombineTo(Op, TLO.DAG.getUNDEF(VT));

    KnownBits SrcKnown;
    SDValue Src = Op.getOperand(0);
    unsigned SrcBitWidth = Src.getScalarValueSizeInBits();
    APInt SrcDemandedBits = DemandedBits.zext(SrcBitWidth);
    if (SimplifyDemandedBits(Src, SrcDemandedBits, SrcKnown, TLO, Depth + 1))
      return true;

    // Upper elements are undef, so only get the knownbits if we just demand
    // the bottom element.
    if (DemandedElts == 1)
      Known = SrcKnown.anyextOrTrunc(BitWidth);
    break;
  }
  case ISD::BUILD_VECTOR:
    // Collect the known bits that are shared by every demanded element.
    // TODO: Call SimplifyDemandedBits for non-constant demanded elements.
    Known = TLO.DAG.computeKnownBits(Op, DemandedElts, Depth);
    return false; // Don't fall through, will infinitely loop.
  case ISD::LOAD: {
    auto *LD = cast<LoadSDNode>(Op);
    if (getTargetConstantFromLoad(LD)) {
      Known = TLO.DAG.computeKnownBits(Op, DemandedElts, Depth);
      return false; // Don't fall through, will infinitely loop.
    }
    if (ISD::isZEXTLoad(Op.getNode()) && Op.getResNo() == 0) {
      // If this is a ZEXTLoad and we are looking at the loaded value.
      EVT MemVT = LD->getMemoryVT();
      unsigned MemBits = MemVT.getScalarSizeInBits();
      Known.Zero.setBitsFrom(MemBits);
      return false; // Don't fall through, will infinitely loop.
    }
    break;
  }
  case ISD::INSERT_VECTOR_ELT: {
    SDValue Vec = Op.getOperand(0);
    SDValue Scl = Op.getOperand(1);
    auto *CIdx = dyn_cast<ConstantSDNode>(Op.getOperand(2));
    EVT VecVT = Vec.getValueType();

    // If index isn't constant, assume we need all vector elements AND the
    // inserted element.
    APInt DemandedVecElts(DemandedElts);
    if (CIdx && CIdx->getAPIntValue().ult(VecVT.getVectorNumElements())) {
      unsigned Idx = CIdx->getZExtValue();
      DemandedVecElts.clearBit(Idx);

      // Inserted element is not required.
      if (!DemandedElts[Idx])
        return TLO.CombineTo(Op, Vec);
    }

    KnownBits KnownScl;
    unsigned NumSclBits = Scl.getScalarValueSizeInBits();
    APInt DemandedSclBits = DemandedBits.zextOrTrunc(NumSclBits);
    if (SimplifyDemandedBits(Scl, DemandedSclBits, KnownScl, TLO, Depth + 1))
      return true;

    Known = KnownScl.anyextOrTrunc(BitWidth);

    KnownBits KnownVec;
    if (SimplifyDemandedBits(Vec, DemandedBits, DemandedVecElts, KnownVec, TLO,
                             Depth + 1))
      return true;

    if (!!DemandedVecElts)
      Known = KnownBits::commonBits(Known, KnownVec);

    return false;
  }
  case ISD::INSERT_SUBVECTOR: {
    // Demand any elements from the subvector and the remainder from the src its
    // inserted into.
    SDValue Src = Op.getOperand(0);
    SDValue Sub = Op.getOperand(1);
    uint64_t Idx = Op.getConstantOperandVal(2);
    unsigned NumSubElts = Sub.getValueType().getVectorNumElements();
    APInt DemandedSubElts = DemandedElts.extractBits(NumSubElts, Idx);
    APInt DemandedSrcElts = DemandedElts;
    DemandedSrcElts.insertBits(APInt::getZero(NumSubElts), Idx);

    KnownBits KnownSub, KnownSrc;
    if (SimplifyDemandedBits(Sub, DemandedBits, DemandedSubElts, KnownSub, TLO,
                             Depth + 1))
      return true;
    if (SimplifyDemandedBits(Src, DemandedBits, DemandedSrcElts, KnownSrc, TLO,
                             Depth + 1))
      return true;

    Known.Zero.setAllBits();
    Known.One.setAllBits();
    if (!!DemandedSubElts)
      Known = KnownBits::commonBits(Known, KnownSub);
    if (!!DemandedSrcElts)
      Known = KnownBits::commonBits(Known, KnownSrc);

    // Attempt to avoid multi-use src if we don't need anything from it.
    if (!DemandedBits.isAllOnes() || !DemandedSubElts.isAllOnes() ||
        !DemandedSrcElts.isAllOnes()) {
      SDValue NewSub = SimplifyMultipleUseDemandedBits(
          Sub, DemandedBits, DemandedSubElts, TLO.DAG, Depth + 1);
      SDValue NewSrc = SimplifyMultipleUseDemandedBits(
          Src, DemandedBits, DemandedSrcElts, TLO.DAG, Depth + 1);
      if (NewSub || NewSrc) {
        NewSub = NewSub ? NewSub : Sub;
        NewSrc = NewSrc ? NewSrc : Src;
        SDValue NewOp = TLO.DAG.getNode(Op.getOpcode(), dl, VT, NewSrc, NewSub,
                                        Op.getOperand(2));
        return TLO.CombineTo(Op, NewOp);
      }
    }
    break;
  }
  case ISD::EXTRACT_SUBVECTOR: {
    // Offset the demanded elts by the subvector index.
    SDValue Src = Op.getOperand(0);
    if (Src.getValueType().isScalableVector())
      break;
    uint64_t Idx = Op.getConstantOperandVal(1);
    unsigned NumSrcElts = Src.getValueType().getVectorNumElements();
    APInt DemandedSrcElts = DemandedElts.zext(NumSrcElts).shl(Idx);

    if (SimplifyDemandedBits(Src, DemandedBits, DemandedSrcElts, Known, TLO,
                             Depth + 1))
      return true;

    // Attempt to avoid multi-use src if we don't need anything from it.
    if (!DemandedBits.isAllOnes() || !DemandedSrcElts.isAllOnes()) {
      SDValue DemandedSrc = SimplifyMultipleUseDemandedBits(
          Src, DemandedBits, DemandedSrcElts, TLO.DAG, Depth + 1);
      if (DemandedSrc) {
        SDValue NewOp = TLO.DAG.getNode(Op.getOpcode(), dl, VT, DemandedSrc,
                                        Op.getOperand(1));
        return TLO.CombineTo(Op, NewOp);
      }
    }
    break;
  }
  case ISD::CONCAT_VECTORS: {
    Known.Zero.setAllBits();
    Known.One.setAllBits();
    EVT SubVT = Op.getOperand(0).getValueType();
    unsigned NumSubVecs = Op.getNumOperands();
    unsigned NumSubElts = SubVT.getVectorNumElements();
    for (unsigned i = 0; i != NumSubVecs; ++i) {
      APInt DemandedSubElts =
          DemandedElts.extractBits(NumSubElts, i * NumSubElts);
      if (SimplifyDemandedBits(Op.getOperand(i), DemandedBits, DemandedSubElts,
                               Known2, TLO, Depth + 1))
        return true;
      // Known bits are shared by every demanded subvector element.
      if (!!DemandedSubElts)
        Known = KnownBits::commonBits(Known, Known2);
    }
    break;
  }
  case ISD::VECTOR_SHUFFLE: {
    ArrayRef<int> ShuffleMask = cast<ShuffleVectorSDNode>(Op)->getMask();

    // Collect demanded elements from shuffle operands..
    APInt DemandedLHS(NumElts, 0);
    APInt DemandedRHS(NumElts, 0);
    for (unsigned i = 0; i != NumElts; ++i) {
      if (!DemandedElts[i])
        continue;
      int M = ShuffleMask[i];
      if (M < 0) {
        // For UNDEF elements, we don't know anything about the common state of
        // the shuffle result.
        DemandedLHS.clearAllBits();
        DemandedRHS.clearAllBits();
        break;
      }
      assert(0 <= M && M < (int)(2 * NumElts) && "Shuffle index out of range");
      if (M < (int)NumElts)
        DemandedLHS.setBit(M);
      else
        DemandedRHS.setBit(M - NumElts);
    }

    if (!!DemandedLHS || !!DemandedRHS) {
      SDValue Op0 = Op.getOperand(0);
      SDValue Op1 = Op.getOperand(1);

      Known.Zero.setAllBits();
      Known.One.setAllBits();
      if (!!DemandedLHS) {
        if (SimplifyDemandedBits(Op0, DemandedBits, DemandedLHS, Known2, TLO,
                                 Depth + 1))
          return true;
        Known = KnownBits::commonBits(Known, Known2);
      }
      if (!!DemandedRHS) {
        if (SimplifyDemandedBits(Op1, DemandedBits, DemandedRHS, Known2, TLO,
                                 Depth + 1))
          return true;
        Known = KnownBits::commonBits(Known, Known2);
      }

      // Attempt to avoid multi-use ops if we don't need anything from them.
      SDValue DemandedOp0 = SimplifyMultipleUseDemandedBits(
          Op0, DemandedBits, DemandedLHS, TLO.DAG, Depth + 1);
      SDValue DemandedOp1 = SimplifyMultipleUseDemandedBits(
          Op1, DemandedBits, DemandedRHS, TLO.DAG, Depth + 1);
      if (DemandedOp0 || DemandedOp1) {
        Op0 = DemandedOp0 ? DemandedOp0 : Op0;
        Op1 = DemandedOp1 ? DemandedOp1 : Op1;
        SDValue NewOp = TLO.DAG.getVectorShuffle(VT, dl, Op0, Op1, ShuffleMask);
        return TLO.CombineTo(Op, NewOp);
      }
    }
    break;
  }
  case ISD::AND: {
    SDValue Op0 = Op.getOperand(0);
    SDValue Op1 = Op.getOperand(1);

    // If the RHS is a constant, check to see if the LHS would be zero without
    // using the bits from the RHS.  Below, we use knowledge about the RHS to
    // simplify the LHS, here we're using information from the LHS to simplify
    // the RHS.
    if (ConstantSDNode *RHSC = isConstOrConstSplat(Op1)) {
      // Do not increment Depth here; that can cause an infinite loop.
      KnownBits LHSKnown = TLO.DAG.computeKnownBits(Op0, DemandedElts, Depth);
      // If the LHS already has zeros where RHSC does, this 'and' is dead.
      if ((LHSKnown.Zero & DemandedBits) ==
          (~RHSC->getAPIntValue() & DemandedBits))
        return TLO.CombineTo(Op, Op0);

      // If any of the set bits in the RHS are known zero on the LHS, shrink
      // the constant.
      if (ShrinkDemandedConstant(Op, ~LHSKnown.Zero & DemandedBits,
                                 DemandedElts, TLO))
        return true;

      // Bitwise-not (xor X, -1) is a special case: we don't usually shrink its
      // constant, but if this 'and' is only clearing bits that were just set by
      // the xor, then this 'and' can be eliminated by shrinking the mask of
      // the xor. For example, for a 32-bit X:
      // and (xor (srl X, 31), -1), 1 --> xor (srl X, 31), 1
      if (isBitwiseNot(Op0) && Op0.hasOneUse() &&
          LHSKnown.One == ~RHSC->getAPIntValue()) {
        SDValue Xor = TLO.DAG.getNode(ISD::XOR, dl, VT, Op0.getOperand(0), Op1);
        return TLO.CombineTo(Op, Xor);
      }
    }

    // AND(INSERT_SUBVECTOR(C,X,I),M) -> INSERT_SUBVECTOR(AND(C,M),X,I)
    // iff 'C' is Undef/Constant and AND(X,M) == X (for DemandedBits).
    if (Op0.getOpcode() == ISD::INSERT_SUBVECTOR &&
        (Op0.getOperand(0).isUndef() ||
         ISD::isBuildVectorOfConstantSDNodes(Op0.getOperand(0).getNode())) &&
        Op0->hasOneUse()) {
      unsigned NumSubElts =
          Op0.getOperand(1).getValueType().getVectorNumElements();
      unsigned SubIdx = Op0.getConstantOperandVal(2);
      APInt DemandedSub =
          APInt::getBitsSet(NumElts, SubIdx, SubIdx + NumSubElts);
      KnownBits KnownSubMask =
          TLO.DAG.computeKnownBits(Op1, DemandedSub & DemandedElts, Depth + 1);
      if (DemandedBits.isSubsetOf(KnownSubMask.One)) {
        SDValue NewAnd =
            TLO.DAG.getNode(ISD::AND, dl, VT, Op0.getOperand(0), Op1);
        SDValue NewInsert =
            TLO.DAG.getNode(ISD::INSERT_SUBVECTOR, dl, VT, NewAnd,
                            Op0.getOperand(1), Op0.getOperand(2));
        return TLO.CombineTo(Op, NewInsert);
      }
    }

    if (SimplifyDemandedBits(Op1, DemandedBits, DemandedElts, Known, TLO,
                             Depth + 1))
      return true;
    assert(!Known.hasConflict() && "Bits known to be one AND zero?");
    if (SimplifyDemandedBits(Op0, ~Known.Zero & DemandedBits, DemandedElts,
                             Known2, TLO, Depth + 1))
      return true;
    assert(!Known2.hasConflict() && "Bits known to be one AND zero?");

    // If all of the demanded bits are known one on one side, return the other.
    // These bits cannot contribute to the result of the 'and'.
    if (DemandedBits.isSubsetOf(Known2.Zero | Known.One))
      return TLO.CombineTo(Op, Op0);
    if (DemandedBits.isSubsetOf(Known.Zero | Known2.One))
      return TLO.CombineTo(Op, Op1);
    // If all of the demanded bits in the inputs are known zeros, return zero.
    if (DemandedBits.isSubsetOf(Known.Zero | Known2.Zero))
      return TLO.CombineTo(Op, TLO.DAG.getConstant(0, dl, VT));
    // If the RHS is a constant, see if we can simplify it.
    if (ShrinkDemandedConstant(Op, ~Known2.Zero & DemandedBits, DemandedElts,
                               TLO))
      return true;
    // If the operation can be done in a smaller type, do so.
    if (ShrinkDemandedOp(Op, BitWidth, DemandedBits, TLO))
      return true;

    // Attempt to avoid multi-use ops if we don't need anything from them.
    if (!DemandedBits.isAllOnes() || !DemandedElts.isAllOnes()) {
      SDValue DemandedOp0 = SimplifyMultipleUseDemandedBits(
          Op0, DemandedBits, DemandedElts, TLO.DAG, Depth + 1);
      SDValue DemandedOp1 = SimplifyMultipleUseDemandedBits(
          Op1, DemandedBits, DemandedElts, TLO.DAG, Depth + 1);
      if (DemandedOp0 || DemandedOp1) {
        Op0 = DemandedOp0 ? DemandedOp0 : Op0;
        Op1 = DemandedOp1 ? DemandedOp1 : Op1;
        SDValue NewOp = TLO.DAG.getNode(Op.getOpcode(), dl, VT, Op0, Op1);
        return TLO.CombineTo(Op, NewOp);
      }
    }

    Known &= Known2;
    break;
  }
  case ISD::OR: {
    SDValue Op0 = Op.getOperand(0);
    SDValue Op1 = Op.getOperand(1);

    if (SimplifyDemandedBits(Op1, DemandedBits, DemandedElts, Known, TLO,
                             Depth + 1))
      return true;
    assert(!Known.hasConflict() && "Bits known to be one AND zero?");
    if (SimplifyDemandedBits(Op0, ~Known.One & DemandedBits, DemandedElts,
                             Known2, TLO, Depth + 1))
      return true;
    assert(!Known2.hasConflict() && "Bits known to be one AND zero?");

    // If all of the demanded bits are known zero on one side, return the other.
    // These bits cannot contribute to the result of the 'or'.
    if (DemandedBits.isSubsetOf(Known2.One | Known.Zero))
      return TLO.CombineTo(Op, Op0);
    if (DemandedBits.isSubsetOf(Known.One | Known2.Zero))
      return TLO.CombineTo(Op, Op1);
    // If the RHS is a constant, see if we can simplify it.
    if (ShrinkDemandedConstant(Op, DemandedBits, DemandedElts, TLO))
      return true;
    // If the operation can be done in a smaller type, do so.
    if (ShrinkDemandedOp(Op, BitWidth, DemandedBits, TLO))
      return true;

    // Attempt to avoid multi-use ops if we don't need anything from them.
    if (!DemandedBits.isAllOnes() || !DemandedElts.isAllOnes()) {
      SDValue DemandedOp0 = SimplifyMultipleUseDemandedBits(
          Op0, DemandedBits, DemandedElts, TLO.DAG, Depth + 1);
      SDValue DemandedOp1 = SimplifyMultipleUseDemandedBits(
          Op1, DemandedBits, DemandedElts, TLO.DAG, Depth + 1);
      if (DemandedOp0 || DemandedOp1) {
        Op0 = DemandedOp0 ? DemandedOp0 : Op0;
        Op1 = DemandedOp1 ? DemandedOp1 : Op1;
        SDValue NewOp = TLO.DAG.getNode(Op.getOpcode(), dl, VT, Op0, Op1);
        return TLO.CombineTo(Op, NewOp);
      }
    }

    // (or (and X, C1), (and (or X, Y), C2)) -> (or (and X, C1|C2), (and Y, C2))
    // TODO: Use SimplifyMultipleUseDemandedBits to peek through masks.
    if (Op0.getOpcode() == ISD::AND && Op1.getOpcode() == ISD::AND &&
        Op0->hasOneUse() && Op1->hasOneUse()) {
      // Attempt to match all commutations - m_c_Or would've been useful!
      for (int I = 0; I != 2; ++I) {
        SDValue X = Op.getOperand(I).getOperand(0);
        SDValue C1 = Op.getOperand(I).getOperand(1);
        SDValue Alt = Op.getOperand(1 - I).getOperand(0);
        SDValue C2 = Op.getOperand(1 - I).getOperand(1);
        if (Alt.getOpcode() == ISD::OR) {
          for (int J = 0; J != 2; ++J) {
            if (X == Alt.getOperand(J)) {
              SDValue Y = Alt.getOperand(1 - J);
              if (SDValue C12 = TLO.DAG.FoldConstantArithmetic(ISD::OR, dl, VT,
                                                               {C1, C2})) {
                SDValue MaskX = TLO.DAG.getNode(ISD::AND, dl, VT, X, C12);
                SDValue MaskY = TLO.DAG.getNode(ISD::AND, dl, VT, Y, C2);
                return TLO.CombineTo(
                    Op, TLO.DAG.getNode(ISD::OR, dl, VT, MaskX, MaskY));
              }
            }
          }
        }
      }
    }

    Known |= Known2;
    break;
  }
  case ISD::XOR: {
    SDValue Op0 = Op.getOperand(0);
    SDValue Op1 = Op.getOperand(1);

    if (SimplifyDemandedBits(Op1, DemandedBits, DemandedElts, Known, TLO,
                             Depth + 1))
      return true;
    assert(!Known.hasConflict() && "Bits known to be one AND zero?");
    if (SimplifyDemandedBits(Op0, DemandedBits, DemandedElts, Known2, TLO,
                             Depth + 1))
      return true;
    assert(!Known2.hasConflict() && "Bits known to be one AND zero?");

    // If all of the demanded bits are known zero on one side, return the other.
    // These bits cannot contribute to the result of the 'xor'.
    if (DemandedBits.isSubsetOf(Known.Zero))
      return TLO.CombineTo(Op, Op0);
    if (DemandedBits.isSubsetOf(Known2.Zero))
      return TLO.CombineTo(Op, Op1);
    // If the operation can be done in a smaller type, do so.
    if (ShrinkDemandedOp(Op, BitWidth, DemandedBits, TLO))
      return true;

    // If all of the unknown bits are known to be zero on one side or the other
    // turn this into an *inclusive* or.
    //    e.g. (A & C1)^(B & C2) -> (A & C1)|(B & C2) iff C1&C2 == 0
    if (DemandedBits.isSubsetOf(Known.Zero | Known2.Zero))
      return TLO.CombineTo(Op, TLO.DAG.getNode(ISD::OR, dl, VT, Op0, Op1));

    ConstantSDNode *C = isConstOrConstSplat(Op1, DemandedElts);
    if (C) {
      // If one side is a constant, and all of the set bits in the constant are
      // also known set on the other side, turn this into an AND, as we know
      // the bits will be cleared.
      //    e.g. (X | C1) ^ C2 --> (X | C1) & ~C2 iff (C1&C2) == C2
      // NB: it is okay if more bits are known than are requested
      if (C->getAPIntValue() == Known2.One) {
        SDValue ANDC =
            TLO.DAG.getConstant(~C->getAPIntValue() & DemandedBits, dl, VT);
        return TLO.CombineTo(Op, TLO.DAG.getNode(ISD::AND, dl, VT, Op0, ANDC));
      }

      // If the RHS is a constant, see if we can change it. Don't alter a -1
      // constant because that's a 'not' op, and that is better for combining
      // and codegen.
      if (!C->isAllOnes() && DemandedBits.isSubsetOf(C->getAPIntValue())) {
        // We're flipping all demanded bits. Flip the undemanded bits too.
        SDValue New = TLO.DAG.getNOT(dl, Op0, VT);
        return TLO.CombineTo(Op, New);
      }

      unsigned Op0Opcode = Op0.getOpcode();
      if ((Op0Opcode == ISD::SRL || Op0Opcode == ISD::SHL) && Op0.hasOneUse()) {
        if (ConstantSDNode *ShiftC =
                isConstOrConstSplat(Op0.getOperand(1), DemandedElts)) {
          // Don't crash on an oversized shift. We can not guarantee that a
          // bogus shift has been simplified to undef.
          if (ShiftC->getAPIntValue().ult(BitWidth)) {
            uint64_t ShiftAmt = ShiftC->getZExtValue();
            APInt Ones = APInt::getAllOnes(BitWidth);
            Ones = Op0Opcode == ISD::SHL ? Ones.shl(ShiftAmt)
                                         : Ones.lshr(ShiftAmt);
            const TargetLowering &TLI = TLO.DAG.getTargetLoweringInfo();
            if ((DemandedBits & C->getAPIntValue()) == (DemandedBits & Ones) &&
                TLI.isDesirableToCommuteXorWithShift(Op.getNode())) {
              // If the xor constant is a demanded mask, do a 'not' before the
              // shift:
              // xor (X << ShiftC), XorC --> (not X) << ShiftC
              // xor (X >> ShiftC), XorC --> (not X) >> ShiftC
              SDValue Not = TLO.DAG.getNOT(dl, Op0.getOperand(0), VT);
              return TLO.CombineTo(Op, TLO.DAG.getNode(Op0Opcode, dl, VT, Not,
                                                       Op0.getOperand(1)));
            }
          }
        }
      }
    }

    // If we can't turn this into a 'not', try to shrink the constant.
    if (!C || !C->isAllOnes())
      if (ShrinkDemandedConstant(Op, DemandedBits, DemandedElts, TLO))
        return true;

    // Attempt to avoid multi-use ops if we don't need anything from them.
    if (!DemandedBits.isAllOnes() || !DemandedElts.isAllOnes()) {
      SDValue DemandedOp0 = SimplifyMultipleUseDemandedBits(
          Op0, DemandedBits, DemandedElts, TLO.DAG, Depth + 1);
      SDValue DemandedOp1 = SimplifyMultipleUseDemandedBits(
          Op1, DemandedBits, DemandedElts, TLO.DAG, Depth + 1);
      if (DemandedOp0 || DemandedOp1) {
        Op0 = DemandedOp0 ? DemandedOp0 : Op0;
        Op1 = DemandedOp1 ? DemandedOp1 : Op1;
        SDValue NewOp = TLO.DAG.getNode(Op.getOpcode(), dl, VT, Op0, Op1);
        return TLO.CombineTo(Op, NewOp);
      }
    }

    Known ^= Known2;
    break;
  }
  case ISD::SELECT:
    if (SimplifyDemandedBits(Op.getOperand(2), DemandedBits, Known, TLO,
                             Depth + 1))
      return true;
    if (SimplifyDemandedBits(Op.getOperand(1), DemandedBits, Known2, TLO,
                             Depth + 1))
      return true;
    assert(!Known.hasConflict() && "Bits known to be one AND zero?");
    assert(!Known2.hasConflict() && "Bits known to be one AND zero?");

    // If the operands are constants, see if we can simplify them.
    if (ShrinkDemandedConstant(Op, DemandedBits, DemandedElts, TLO))
      return true;

    // Only known if known in both the LHS and RHS.
    Known = KnownBits::commonBits(Known, Known2);
    break;
  case ISD::VSELECT:
    if (SimplifyDemandedBits(Op.getOperand(2), DemandedBits, DemandedElts,
                             Known, TLO, Depth + 1))
      return true;
    if (SimplifyDemandedBits(Op.getOperand(1), DemandedBits, DemandedElts,
                             Known2, TLO, Depth + 1))
      return true;
    assert(!Known.hasConflict() && "Bits known to be one AND zero?");
    assert(!Known2.hasConflict() && "Bits known to be one AND zero?");

    // Only known if known in both the LHS and RHS.
    Known = KnownBits::commonBits(Known, Known2);
    break;
  case ISD::SELECT_CC:
    if (SimplifyDemandedBits(Op.getOperand(3), DemandedBits, Known, TLO,
                             Depth + 1))
      return true;
    if (SimplifyDemandedBits(Op.getOperand(2), DemandedBits, Known2, TLO,
                             Depth + 1))
      return true;
    assert(!Known.hasConflict() && "Bits known to be one AND zero?");
    assert(!Known2.hasConflict() && "Bits known to be one AND zero?");

    // If the operands are constants, see if we can simplify them.
    if (ShrinkDemandedConstant(Op, DemandedBits, DemandedElts, TLO))
      return true;

    // Only known if known in both the LHS and RHS.
    Known = KnownBits::commonBits(Known, Known2);
    break;
  case ISD::SETCC: {
    SDValue Op0 = Op.getOperand(0);
    SDValue Op1 = Op.getOperand(1);
    ISD::CondCode CC = cast<CondCodeSDNode>(Op.getOperand(2))->get();
    // If (1) we only need the sign-bit, (2) the setcc operands are the same
    // width as the setcc result, and (3) the result of a setcc conforms to 0 or
    // -1, we may be able to bypass the setcc.
    if (DemandedBits.isSignMask() &&
        Op0.getScalarValueSizeInBits() == BitWidth &&
        getBooleanContents(Op0.getValueType()) ==
            BooleanContent::ZeroOrNegativeOneBooleanContent) {
      // If we're testing X < 0, then this compare isn't needed - just use X!
      // FIXME: We're limiting to integer types here, but this should also work
      // if we don't care about FP signed-zero. The use of SETLT with FP means
      // that we don't care about NaNs.
      if (CC == ISD::SETLT && Op1.getValueType().isInteger() &&
          (isNullConstant(Op1) || ISD::isBuildVectorAllZeros(Op1.getNode())))
        return TLO.CombineTo(Op, Op0);

      // TODO: Should we check for other forms of sign-bit comparisons?
      // Examples: X <= -1, X >= 0
    }
    if (getBooleanContents(Op0.getValueType()) ==
            TargetLowering::ZeroOrOneBooleanContent &&
        BitWidth > 1)
      Known.Zero.setBitsFrom(1);
    break;
  }
  case ISD::SHL: {
    SDValue Op0 = Op.getOperand(0);
    SDValue Op1 = Op.getOperand(1);
    EVT ShiftVT = Op1.getValueType();

    if (const APInt *SA =
            TLO.DAG.getValidShiftAmountConstant(Op, DemandedElts)) {
      unsigned ShAmt = SA->getZExtValue();
      if (ShAmt == 0)
        return TLO.CombineTo(Op, Op0);

      // If this is ((X >>u C1) << ShAmt), see if we can simplify this into a
      // single shift.  We can do this if the bottom bits (which are shifted
      // out) are never demanded.
      // TODO - support non-uniform vector amounts.
      if (Op0.getOpcode() == ISD::SRL) {
        if (!DemandedBits.intersects(APInt::getLowBitsSet(BitWidth, ShAmt))) {
          if (const APInt *SA2 =
                  TLO.DAG.getValidShiftAmountConstant(Op0, DemandedElts)) {
            unsigned C1 = SA2->getZExtValue();
            unsigned Opc = ISD::SHL;
            int Diff = ShAmt - C1;
            if (Diff < 0) {
              Diff = -Diff;
              Opc = ISD::SRL;
            }
            SDValue NewSA = TLO.DAG.getConstant(Diff, dl, ShiftVT);
            return TLO.CombineTo(
                Op, TLO.DAG.getNode(Opc, dl, VT, Op0.getOperand(0), NewSA));
          }
        }
      }

      // Convert (shl (anyext x, c)) to (anyext (shl x, c)) if the high bits
      // are not demanded. This will likely allow the anyext to be folded away.
      // TODO - support non-uniform vector amounts.
      if (Op0.getOpcode() == ISD::ANY_EXTEND) {
        SDValue InnerOp = Op0.getOperand(0);
        EVT InnerVT = InnerOp.getValueType();
        unsigned InnerBits = InnerVT.getScalarSizeInBits();
        if (ShAmt < InnerBits && DemandedBits.getActiveBits() <= InnerBits &&
            isTypeDesirableForOp(ISD::SHL, InnerVT)) {
          EVT ShTy = getShiftAmountTy(InnerVT, DL);
          if (!APInt(BitWidth, ShAmt).isIntN(ShTy.getSizeInBits()))
            ShTy = InnerVT;
          SDValue NarrowShl =
              TLO.DAG.getNode(ISD::SHL, dl, InnerVT, InnerOp,
                              TLO.DAG.getConstant(ShAmt, dl, ShTy));
          return TLO.CombineTo(
              Op, TLO.DAG.getNode(ISD::ANY_EXTEND, dl, VT, NarrowShl));
        }

        // Repeat the SHL optimization above in cases where an extension
        // intervenes: (shl (anyext (shr x, c1)), c2) to
        // (shl (anyext x), c2-c1).  This requires that the bottom c1 bits
        // aren't demanded (as above) and that the shifted upper c1 bits of
        // x aren't demanded.
        // TODO - support non-uniform vector amounts.
        if (InnerOp.getOpcode() == ISD::SRL && Op0.hasOneUse() &&
            InnerOp.hasOneUse()) {
          if (const APInt *SA2 =
                  TLO.DAG.getValidShiftAmountConstant(InnerOp, DemandedElts)) {
            unsigned InnerShAmt = SA2->getZExtValue();
            if (InnerShAmt < ShAmt && InnerShAmt < InnerBits &&
                DemandedBits.getActiveBits() <=
                    (InnerBits - InnerShAmt + ShAmt) &&
                DemandedBits.countTrailingZeros() >= ShAmt) {
              SDValue NewSA =
                  TLO.DAG.getConstant(ShAmt - InnerShAmt, dl, ShiftVT);
              SDValue NewExt = TLO.DAG.getNode(ISD::ANY_EXTEND, dl, VT,
                                               InnerOp.getOperand(0));
              return TLO.CombineTo(
                  Op, TLO.DAG.getNode(ISD::SHL, dl, VT, NewExt, NewSA));
            }
          }
        }
      }

      APInt InDemandedMask = DemandedBits.lshr(ShAmt);
      if (SimplifyDemandedBits(Op0, InDemandedMask, DemandedElts, Known, TLO,
                               Depth + 1))
        return true;
      assert(!Known.hasConflict() && "Bits known to be one AND zero?");
      Known.Zero <<= ShAmt;
      Known.One <<= ShAmt;
      // low bits known zero.
      Known.Zero.setLowBits(ShAmt);

      // Attempt to avoid multi-use ops if we don't need anything from them.
      if (!InDemandedMask.isAllOnesValue() || !DemandedElts.isAllOnesValue()) {
        SDValue DemandedOp0 = SimplifyMultipleUseDemandedBits(
            Op0, InDemandedMask, DemandedElts, TLO.DAG, Depth + 1);
        if (DemandedOp0) {
          SDValue NewOp = TLO.DAG.getNode(ISD::SHL, dl, VT, DemandedOp0, Op1);
          return TLO.CombineTo(Op, NewOp);
        }
      }

      // Try shrinking the operation as long as the shift amount will still be
      // in range.
      if ((ShAmt < DemandedBits.getActiveBits()) &&
          ShrinkDemandedOp(Op, BitWidth, DemandedBits, TLO))
        return true;
    } else {
      // This is a variable shift, so we can't shift the demand mask by a known
      // amount. But if we are not demanding high bits, then we are not
      // demanding those bits from the pre-shifted operand either.
      if (unsigned CTLZ = DemandedBits.countLeadingZeros()) {
        APInt DemandedFromOp(APInt::getLowBitsSet(BitWidth, BitWidth - CTLZ));
        if (SimplifyDemandedBits(Op0, DemandedFromOp, DemandedElts, Known, TLO,
                                 Depth + 1)) {
          SDNodeFlags Flags = Op.getNode()->getFlags();
          if (Flags.hasNoSignedWrap() || Flags.hasNoUnsignedWrap()) {
            // Disable the nsw and nuw flags. We can no longer guarantee that we
            // won't wrap after simplification.
            Flags.setNoSignedWrap(false);
            Flags.setNoUnsignedWrap(false);
            Op->setFlags(Flags);
          }
          return true;
        }
        Known.resetAll();
      }
    }

    // If we are only demanding sign bits then we can use the shift source
    // directly.
    if (const APInt *MaxSA =
            TLO.DAG.getValidMaximumShiftAmountConstant(Op, DemandedElts)) {
      unsigned ShAmt = MaxSA->getZExtValue();
      unsigned NumSignBits =
          TLO.DAG.ComputeNumSignBits(Op0, DemandedElts, Depth + 1);
      unsigned UpperDemandedBits = BitWidth - DemandedBits.countTrailingZeros();
      if (NumSignBits > ShAmt && (NumSignBits - ShAmt) >= (UpperDemandedBits))
        return TLO.CombineTo(Op, Op0);
    }
    break;
  }
  case ISD::SRL: {
    SDValue Op0 = Op.getOperand(0);
    SDValue Op1 = Op.getOperand(1);
    EVT ShiftVT = Op1.getValueType();

    // Try to match AVG patterns.
    if (SDValue AVG = combineShiftToAVG(Op, TLO.DAG, *this, DemandedBits,
                                        DemandedElts, Depth + 1))
      return TLO.CombineTo(Op, AVG);

    if (const APInt *SA =
            TLO.DAG.getValidShiftAmountConstant(Op, DemandedElts)) {
      unsigned ShAmt = SA->getZExtValue();
      if (ShAmt == 0)
        return TLO.CombineTo(Op, Op0);

      // If this is ((X << C1) >>u ShAmt), see if we can simplify this into a
      // single shift.  We can do this if the top bits (which are shifted out)
      // are never demanded.
      // TODO - support non-uniform vector amounts.
      if (Op0.getOpcode() == ISD::SHL) {
        if (!DemandedBits.intersects(APInt::getHighBitsSet(BitWidth, ShAmt))) {
          if (const APInt *SA2 =
                  TLO.DAG.getValidShiftAmountConstant(Op0, DemandedElts)) {
            unsigned C1 = SA2->getZExtValue();
            unsigned Opc = ISD::SRL;
            int Diff = ShAmt - C1;
            if (Diff < 0) {
              Diff = -Diff;
              Opc = ISD::SHL;
            }
            SDValue NewSA = TLO.DAG.getConstant(Diff, dl, ShiftVT);
            return TLO.CombineTo(
                Op, TLO.DAG.getNode(Opc, dl, VT, Op0.getOperand(0), NewSA));
          }
        }
      }

      APInt InDemandedMask = (DemandedBits << ShAmt);

      // If the shift is exact, then it does demand the low bits (and knows that
      // they are zero).
      if (Op->getFlags().hasExact())
        InDemandedMask.setLowBits(ShAmt);

      // Compute the new bits that are at the top now.
      if (SimplifyDemandedBits(Op0, InDemandedMask, DemandedElts, Known, TLO,
                               Depth + 1))
        return true;
      assert(!Known.hasConflict() && "Bits known to be one AND zero?");
      Known.Zero.lshrInPlace(ShAmt);
      Known.One.lshrInPlace(ShAmt);
      // High bits known zero.
      Known.Zero.setHighBits(ShAmt);

      // Attempt to avoid multi-use ops if we don't need anything from them.
      if (!InDemandedMask.isAllOnesValue() || !DemandedElts.isAllOnesValue()) {
        SDValue DemandedOp0 = SimplifyMultipleUseDemandedBits(
            Op0, InDemandedMask, DemandedElts, TLO.DAG, Depth + 1);
        if (DemandedOp0) {
          SDValue NewOp = TLO.DAG.getNode(ISD::SRL, dl, VT, DemandedOp0, Op1);
          return TLO.CombineTo(Op, NewOp);
        }
      }
    }
    break;
  }
  case ISD::SRA: {
    SDValue Op0 = Op.getOperand(0);
    SDValue Op1 = Op.getOperand(1);
    EVT ShiftVT = Op1.getValueType();

    // If we only want bits that already match the signbit then we don't need
    // to shift.
    unsigned NumHiDemandedBits = BitWidth - DemandedBits.countTrailingZeros();
    if (TLO.DAG.ComputeNumSignBits(Op0, DemandedElts, Depth + 1) >=
        NumHiDemandedBits)
      return TLO.CombineTo(Op, Op0);

    // If this is an arithmetic shift right and only the low-bit is set, we can
    // always convert this into a logical shr, even if the shift amount is
    // variable.  The low bit of the shift cannot be an input sign bit unless
    // the shift amount is >= the size of the datatype, which is undefined.
    if (DemandedBits.isOne())
      return TLO.CombineTo(Op, TLO.DAG.getNode(ISD::SRL, dl, VT, Op0, Op1));

    // Try to match AVG patterns.
    if (SDValue AVG = combineShiftToAVG(Op, TLO.DAG, *this, DemandedBits,
                                        DemandedElts, Depth + 1))
      return TLO.CombineTo(Op, AVG);

    if (const APInt *SA =
            TLO.DAG.getValidShiftAmountConstant(Op, DemandedElts)) {
      unsigned ShAmt = SA->getZExtValue();
      if (ShAmt == 0)
        return TLO.CombineTo(Op, Op0);

      APInt InDemandedMask = (DemandedBits << ShAmt);

      // If the shift is exact, then it does demand the low bits (and knows that
      // they are zero).
      if (Op->getFlags().hasExact())
        InDemandedMask.setLowBits(ShAmt);

      // If any of the demanded bits are produced by the sign extension, we also
      // demand the input sign bit.
      if (DemandedBits.countLeadingZeros() < ShAmt)
        InDemandedMask.setSignBit();

      if (SimplifyDemandedBits(Op0, InDemandedMask, DemandedElts, Known, TLO,
                               Depth + 1))
        return true;
      assert(!Known.hasConflict() && "Bits known to be one AND zero?");
      Known.Zero.lshrInPlace(ShAmt);
      Known.One.lshrInPlace(ShAmt);

      // If the input sign bit is known to be zero, or if none of the top bits
      // are demanded, turn this into an unsigned shift right.
      if (Known.Zero[BitWidth - ShAmt - 1] ||
          DemandedBits.countLeadingZeros() >= ShAmt) {
        SDNodeFlags Flags;
        Flags.setExact(Op->getFlags().hasExact());
        return TLO.CombineTo(
            Op, TLO.DAG.getNode(ISD::SRL, dl, VT, Op0, Op1, Flags));
      }

      int Log2 = DemandedBits.exactLogBase2();
      if (Log2 >= 0) {
        // The bit must come from the sign.
        SDValue NewSA = TLO.DAG.getConstant(BitWidth - 1 - Log2, dl, ShiftVT);
        return TLO.CombineTo(Op, TLO.DAG.getNode(ISD::SRL, dl, VT, Op0, NewSA));
      }

      if (Known.One[BitWidth - ShAmt - 1])
        // New bits are known one.
        Known.One.setHighBits(ShAmt);

      // Attempt to avoid multi-use ops if we don't need anything from them.
      if (!InDemandedMask.isAllOnes() || !DemandedElts.isAllOnes()) {
        SDValue DemandedOp0 = SimplifyMultipleUseDemandedBits(
            Op0, InDemandedMask, DemandedElts, TLO.DAG, Depth + 1);
        if (DemandedOp0) {
          SDValue NewOp = TLO.DAG.getNode(ISD::SRA, dl, VT, DemandedOp0, Op1);
          return TLO.CombineTo(Op, NewOp);
        }
      }
    }
    break;
  }
  case ISD::FSHL:
  case ISD::FSHR: {
    SDValue Op0 = Op.getOperand(0);
    SDValue Op1 = Op.getOperand(1);
    SDValue Op2 = Op.getOperand(2);
    bool IsFSHL = (Op.getOpcode() == ISD::FSHL);

    if (ConstantSDNode *SA = isConstOrConstSplat(Op2, DemandedElts)) {
      unsigned Amt = SA->getAPIntValue().urem(BitWidth);

      // For fshl, 0-shift returns the 1st arg.
      // For fshr, 0-shift returns the 2nd arg.
      if (Amt == 0) {
        if (SimplifyDemandedBits(IsFSHL ? Op0 : Op1, DemandedBits, DemandedElts,
                                 Known, TLO, Depth + 1))
          return true;
        break;
      }

      // fshl: (Op0 << Amt) | (Op1 >> (BW - Amt))
      // fshr: (Op0 << (BW - Amt)) | (Op1 >> Amt)
      APInt Demanded0 = DemandedBits.lshr(IsFSHL ? Amt : (BitWidth - Amt));
      APInt Demanded1 = DemandedBits << (IsFSHL ? (BitWidth - Amt) : Amt);
      if (SimplifyDemandedBits(Op0, Demanded0, DemandedElts, Known2, TLO,
                               Depth + 1))
        return true;
      if (SimplifyDemandedBits(Op1, Demanded1, DemandedElts, Known, TLO,
                               Depth + 1))
        return true;

      Known2.One <<= (IsFSHL ? Amt : (BitWidth - Amt));
      Known2.Zero <<= (IsFSHL ? Amt : (BitWidth - Amt));
      Known.One.lshrInPlace(IsFSHL ? (BitWidth - Amt) : Amt);
      Known.Zero.lshrInPlace(IsFSHL ? (BitWidth - Amt) : Amt);
      Known.One |= Known2.One;
      Known.Zero |= Known2.Zero;

      // Attempt to avoid multi-use ops if we don't need anything from them.
      if (!Demanded0.isAllOnes() || !Demanded1.isAllOnes() ||
          !DemandedElts.isAllOnes()) {
        SDValue DemandedOp0 = SimplifyMultipleUseDemandedBits(
            Op0, Demanded0, DemandedElts, TLO.DAG, Depth + 1);
        SDValue DemandedOp1 = SimplifyMultipleUseDemandedBits(
            Op1, Demanded1, DemandedElts, TLO.DAG, Depth + 1);
        if (DemandedOp0 || DemandedOp1) {
          DemandedOp0 = DemandedOp0 ? DemandedOp0 : Op0;
          DemandedOp1 = DemandedOp1 ? DemandedOp1 : Op1;
          SDValue NewOp = TLO.DAG.getNode(Op.getOpcode(), dl, VT, DemandedOp0,
                                          DemandedOp1, Op2);
          return TLO.CombineTo(Op, NewOp);
        }
      }
    }

    // For pow-2 bitwidths we only demand the bottom modulo amt bits.
    if (isPowerOf2_32(BitWidth)) {
      APInt DemandedAmtBits(Op2.getScalarValueSizeInBits(), BitWidth - 1);
      if (SimplifyDemandedBits(Op2, DemandedAmtBits, DemandedElts,
                               Known2, TLO, Depth + 1))
        return true;
    }
    break;
  }
  case ISD::ROTL:
  case ISD::ROTR: {
    SDValue Op0 = Op.getOperand(0);
    SDValue Op1 = Op.getOperand(1);
    bool IsROTL = (Op.getOpcode() == ISD::ROTL);

    // If we're rotating an 0/-1 value, then it stays an 0/-1 value.
    if (BitWidth == TLO.DAG.ComputeNumSignBits(Op0, DemandedElts, Depth + 1))
      return TLO.CombineTo(Op, Op0);

    if (ConstantSDNode *SA = isConstOrConstSplat(Op1, DemandedElts)) {
      unsigned Amt = SA->getAPIntValue().urem(BitWidth);
      unsigned RevAmt = BitWidth - Amt;

      // rotl: (Op0 << Amt) | (Op0 >> (BW - Amt))
      // rotr: (Op0 << (BW - Amt)) | (Op0 >> Amt)
      APInt Demanded0 = DemandedBits.rotr(IsROTL ? Amt : RevAmt);
      if (SimplifyDemandedBits(Op0, Demanded0, DemandedElts, Known2, TLO,
                               Depth + 1))
        return true;

      // rot*(x, 0) --> x
      if (Amt == 0)
        return TLO.CombineTo(Op, Op0);

      // See if we don't demand either half of the rotated bits.
      if ((!TLO.LegalOperations() || isOperationLegal(ISD::SHL, VT)) &&
          DemandedBits.countTrailingZeros() >= (IsROTL ? Amt : RevAmt)) {
        Op1 = TLO.DAG.getConstant(IsROTL ? Amt : RevAmt, dl, Op1.getValueType());
        return TLO.CombineTo(Op, TLO.DAG.getNode(ISD::SHL, dl, VT, Op0, Op1));
      }
      if ((!TLO.LegalOperations() || isOperationLegal(ISD::SRL, VT)) &&
          DemandedBits.countLeadingZeros() >= (IsROTL ? RevAmt : Amt)) {
        Op1 = TLO.DAG.getConstant(IsROTL ? RevAmt : Amt, dl, Op1.getValueType());
        return TLO.CombineTo(Op, TLO.DAG.getNode(ISD::SRL, dl, VT, Op0, Op1));
      }
    }

    // For pow-2 bitwidths we only demand the bottom modulo amt bits.
    if (isPowerOf2_32(BitWidth)) {
      APInt DemandedAmtBits(Op1.getScalarValueSizeInBits(), BitWidth - 1);
      if (SimplifyDemandedBits(Op1, DemandedAmtBits, DemandedElts, Known2, TLO,
                               Depth + 1))
        return true;
    }
    break;
  }
  case ISD::UMIN: {
    // Check if one arg is always less than (or equal) to the other arg.
    SDValue Op0 = Op.getOperand(0);
    SDValue Op1 = Op.getOperand(1);
    KnownBits Known0 = TLO.DAG.computeKnownBits(Op0, DemandedElts, Depth + 1);
    KnownBits Known1 = TLO.DAG.computeKnownBits(Op1, DemandedElts, Depth + 1);
    Known = KnownBits::umin(Known0, Known1);
    if (Optional<bool> IsULE = KnownBits::ule(Known0, Known1))
      return TLO.CombineTo(Op, IsULE.value() ? Op0 : Op1);
    if (Optional<bool> IsULT = KnownBits::ult(Known0, Known1))
      return TLO.CombineTo(Op, IsULT.value() ? Op0 : Op1);
    break;
  }
  case ISD::UMAX: {
    // Check if one arg is always greater than (or equal) to the other arg.
    SDValue Op0 = Op.getOperand(0);
    SDValue Op1 = Op.getOperand(1);
    KnownBits Known0 = TLO.DAG.computeKnownBits(Op0, DemandedElts, Depth + 1);
    KnownBits Known1 = TLO.DAG.computeKnownBits(Op1, DemandedElts, Depth + 1);
    Known = KnownBits::umax(Known0, Known1);
    if (Optional<bool> IsUGE = KnownBits::uge(Known0, Known1))
      return TLO.CombineTo(Op, IsUGE.value() ? Op0 : Op1);
    if (Optional<bool> IsUGT = KnownBits::ugt(Known0, Known1))
      return TLO.CombineTo(Op, IsUGT.value() ? Op0 : Op1);
    break;
  }
  case ISD::BITREVERSE: {
    SDValue Src = Op.getOperand(0);
    APInt DemandedSrcBits = DemandedBits.reverseBits();
    if (SimplifyDemandedBits(Src, DemandedSrcBits, DemandedElts, Known2, TLO,
                             Depth + 1))
      return true;
    Known.One = Known2.One.reverseBits();
    Known.Zero = Known2.Zero.reverseBits();
    break;
  }
  case ISD::BSWAP: {
    SDValue Src = Op.getOperand(0);

    // If the only bits demanded come from one byte of the bswap result,
    // just shift the input byte into position to eliminate the bswap.
    unsigned NLZ = DemandedBits.countLeadingZeros();
    unsigned NTZ = DemandedBits.countTrailingZeros();

    // Round NTZ down to the next byte.  If we have 11 trailing zeros, then
    // we need all the bits down to bit 8.  Likewise, round NLZ.  If we
    // have 14 leading zeros, round to 8.
    NLZ = alignDown(NLZ, 8);
    NTZ = alignDown(NTZ, 8);
    // If we need exactly one byte, we can do this transformation.
    if (BitWidth - NLZ - NTZ == 8) {
      // Replace this with either a left or right shift to get the byte into
      // the right place.
      unsigned ShiftOpcode = NLZ > NTZ ? ISD::SRL : ISD::SHL;
      if (!TLO.LegalOperations() || isOperationLegal(ShiftOpcode, VT)) {
        EVT ShiftAmtTy = getShiftAmountTy(VT, DL);
        unsigned ShiftAmount = NLZ > NTZ ? NLZ - NTZ : NTZ - NLZ;
        SDValue ShAmt = TLO.DAG.getConstant(ShiftAmount, dl, ShiftAmtTy);
        SDValue NewOp = TLO.DAG.getNode(ShiftOpcode, dl, VT, Src, ShAmt);
        return TLO.CombineTo(Op, NewOp);
      }
    }

    APInt DemandedSrcBits = DemandedBits.byteSwap();
    if (SimplifyDemandedBits(Src, DemandedSrcBits, DemandedElts, Known2, TLO,
                             Depth + 1))
      return true;
    Known.One = Known2.One.byteSwap();
    Known.Zero = Known2.Zero.byteSwap();
    break;
  }
  case ISD::CTPOP: {
    // If only 1 bit is demanded, replace with PARITY as long as we're before
    // op legalization.
    // FIXME: Limit to scalars for now.
    if (DemandedBits.isOne() && !TLO.LegalOps && !VT.isVector())
      return TLO.CombineTo(Op, TLO.DAG.getNode(ISD::PARITY, dl, VT,
                                               Op.getOperand(0)));

    Known = TLO.DAG.computeKnownBits(Op, DemandedElts, Depth);
    break;
  }
  case ISD::SIGN_EXTEND_INREG: {
    SDValue Op0 = Op.getOperand(0);
    EVT ExVT = cast<VTSDNode>(Op.getOperand(1))->getVT();
    unsigned ExVTBits = ExVT.getScalarSizeInBits();

    // If we only care about the highest bit, don't bother shifting right.
    if (DemandedBits.isSignMask()) {
      unsigned MinSignedBits =
          TLO.DAG.ComputeMaxSignificantBits(Op0, DemandedElts, Depth + 1);
      bool AlreadySignExtended = ExVTBits >= MinSignedBits;
      // However if the input is already sign extended we expect the sign
      // extension to be dropped altogether later and do not simplify.
      if (!AlreadySignExtended) {
        // Compute the correct shift amount type, which must be getShiftAmountTy
        // for scalar types after legalization.
        SDValue ShiftAmt = TLO.DAG.getConstant(BitWidth - ExVTBits, dl,
                                               getShiftAmountTy(VT, DL));
        return TLO.CombineTo(Op,
                             TLO.DAG.getNode(ISD::SHL, dl, VT, Op0, ShiftAmt));
      }
    }

    // If none of the extended bits are demanded, eliminate the sextinreg.
    if (DemandedBits.getActiveBits() <= ExVTBits)
      return TLO.CombineTo(Op, Op0);

    APInt InputDemandedBits = DemandedBits.getLoBits(ExVTBits);

    // Since the sign extended bits are demanded, we know that the sign
    // bit is demanded.
    InputDemandedBits.setBit(ExVTBits - 1);

    if (SimplifyDemandedBits(Op0, InputDemandedBits, DemandedElts, Known, TLO,
                             Depth + 1))
      return true;
    assert(!Known.hasConflict() && "Bits known to be one AND zero?");

    // If the sign bit of the input is known set or clear, then we know the
    // top bits of the result.

    // If the input sign bit is known zero, convert this into a zero extension.
    if (Known.Zero[ExVTBits - 1])
      return TLO.CombineTo(Op, TLO.DAG.getZeroExtendInReg(Op0, dl, ExVT));

    APInt Mask = APInt::getLowBitsSet(BitWidth, ExVTBits);
    if (Known.One[ExVTBits - 1]) { // Input sign bit known set
      Known.One.setBitsFrom(ExVTBits);
      Known.Zero &= Mask;
    } else { // Input sign bit unknown
      Known.Zero &= Mask;
      Known.One &= Mask;
    }
    break;
  }
  case ISD::BUILD_PAIR: {
    EVT HalfVT = Op.getOperand(0).getValueType();
    unsigned HalfBitWidth = HalfVT.getScalarSizeInBits();

    APInt MaskLo = DemandedBits.getLoBits(HalfBitWidth).trunc(HalfBitWidth);
    APInt MaskHi = DemandedBits.getHiBits(HalfBitWidth).trunc(HalfBitWidth);

    KnownBits KnownLo, KnownHi;

    if (SimplifyDemandedBits(Op.getOperand(0), MaskLo, KnownLo, TLO, Depth + 1))
      return true;

    if (SimplifyDemandedBits(Op.getOperand(1), MaskHi, KnownHi, TLO, Depth + 1))
      return true;

    Known = KnownHi.concat(KnownLo);
    break;
  }
  case ISD::ZERO_EXTEND:
  case ISD::ZERO_EXTEND_VECTOR_INREG: {
    SDValue Src = Op.getOperand(0);
    EVT SrcVT = Src.getValueType();
    unsigned InBits = SrcVT.getScalarSizeInBits();
    unsigned InElts = SrcVT.isVector() ? SrcVT.getVectorNumElements() : 1;
    bool IsVecInReg = Op.getOpcode() == ISD::ZERO_EXTEND_VECTOR_INREG;

    // If none of the top bits are demanded, convert this into an any_extend.
    if (DemandedBits.getActiveBits() <= InBits) {
      // If we only need the non-extended bits of the bottom element
      // then we can just bitcast to the result.
      if (IsLE && IsVecInReg && DemandedElts == 1 &&
          VT.getSizeInBits() == SrcVT.getSizeInBits())
        return TLO.CombineTo(Op, TLO.DAG.getBitcast(VT, Src));

      unsigned Opc =
          IsVecInReg ? ISD::ANY_EXTEND_VECTOR_INREG : ISD::ANY_EXTEND;
      if (!TLO.LegalOperations() || isOperationLegal(Opc, VT))
        return TLO.CombineTo(Op, TLO.DAG.getNode(Opc, dl, VT, Src));
    }

    APInt InDemandedBits = DemandedBits.trunc(InBits);
    APInt InDemandedElts = DemandedElts.zext(InElts);
    if (SimplifyDemandedBits(Src, InDemandedBits, InDemandedElts, Known, TLO,
                             Depth + 1))
      return true;
    assert(!Known.hasConflict() && "Bits known to be one AND zero?");
    assert(Known.getBitWidth() == InBits && "Src width has changed?");
    Known = Known.zext(BitWidth);

    // Attempt to avoid multi-use ops if we don't need anything from them.
    if (SDValue NewSrc = SimplifyMultipleUseDemandedBits(
            Src, InDemandedBits, InDemandedElts, TLO.DAG, Depth + 1))
      return TLO.CombineTo(Op, TLO.DAG.getNode(Op.getOpcode(), dl, VT, NewSrc));
    break;
  }
  case ISD::SIGN_EXTEND:
  case ISD::SIGN_EXTEND_VECTOR_INREG: {
    SDValue Src = Op.getOperand(0);
    EVT SrcVT = Src.getValueType();
    unsigned InBits = SrcVT.getScalarSizeInBits();
    unsigned InElts = SrcVT.isVector() ? SrcVT.getVectorNumElements() : 1;
    bool IsVecInReg = Op.getOpcode() == ISD::SIGN_EXTEND_VECTOR_INREG;

    // If none of the top bits are demanded, convert this into an any_extend.
    if (DemandedBits.getActiveBits() <= InBits) {
      // If we only need the non-extended bits of the bottom element
      // then we can just bitcast to the result.
      if (IsLE && IsVecInReg && DemandedElts == 1 &&
          VT.getSizeInBits() == SrcVT.getSizeInBits())
        return TLO.CombineTo(Op, TLO.DAG.getBitcast(VT, Src));

      unsigned Opc =
          IsVecInReg ? ISD::ANY_EXTEND_VECTOR_INREG : ISD::ANY_EXTEND;
      if (!TLO.LegalOperations() || isOperationLegal(Opc, VT))
        return TLO.CombineTo(Op, TLO.DAG.getNode(Opc, dl, VT, Src));
    }

    APInt InDemandedBits = DemandedBits.trunc(InBits);
    APInt InDemandedElts = DemandedElts.zext(InElts);

    // Since some of the sign extended bits are demanded, we know that the sign
    // bit is demanded.
    InDemandedBits.setBit(InBits - 1);

    if (SimplifyDemandedBits(Src, InDemandedBits, InDemandedElts, Known, TLO,
                             Depth + 1))
      return true;
    assert(!Known.hasConflict() && "Bits known to be one AND zero?");
    assert(Known.getBitWidth() == InBits && "Src width has changed?");

    // If the sign bit is known one, the top bits match.
    Known = Known.sext(BitWidth);

    // If the sign bit is known zero, convert this to a zero extend.
    if (Known.isNonNegative()) {
      unsigned Opc =
          IsVecInReg ? ISD::ZERO_EXTEND_VECTOR_INREG : ISD::ZERO_EXTEND;
      if (!TLO.LegalOperations() || isOperationLegal(Opc, VT))
        return TLO.CombineTo(Op, TLO.DAG.getNode(Opc, dl, VT, Src));
    }

    // Attempt to avoid multi-use ops if we don't need anything from them.
    if (SDValue NewSrc = SimplifyMultipleUseDemandedBits(
            Src, InDemandedBits, InDemandedElts, TLO.DAG, Depth + 1))
      return TLO.CombineTo(Op, TLO.DAG.getNode(Op.getOpcode(), dl, VT, NewSrc));
    break;
  }
  case ISD::ANY_EXTEND:
  case ISD::ANY_EXTEND_VECTOR_INREG: {
    SDValue Src = Op.getOperand(0);
    EVT SrcVT = Src.getValueType();
    unsigned InBits = SrcVT.getScalarSizeInBits();
    unsigned InElts = SrcVT.isVector() ? SrcVT.getVectorNumElements() : 1;
    bool IsVecInReg = Op.getOpcode() == ISD::ANY_EXTEND_VECTOR_INREG;

    // If we only need the bottom element then we can just bitcast.
    // TODO: Handle ANY_EXTEND?
    if (IsLE && IsVecInReg && DemandedElts == 1 &&
        VT.getSizeInBits() == SrcVT.getSizeInBits())
      return TLO.CombineTo(Op, TLO.DAG.getBitcast(VT, Src));

    APInt InDemandedBits = DemandedBits.trunc(InBits);
    APInt InDemandedElts = DemandedElts.zext(InElts);
    if (SimplifyDemandedBits(Src, InDemandedBits, InDemandedElts, Known, TLO,
                             Depth + 1))
      return true;
    assert(!Known.hasConflict() && "Bits known to be one AND zero?");
    assert(Known.getBitWidth() == InBits && "Src width has changed?");
    Known = Known.anyext(BitWidth);

    // Attempt to avoid multi-use ops if we don't need anything from them.
    if (SDValue NewSrc = SimplifyMultipleUseDemandedBits(
            Src, InDemandedBits, InDemandedElts, TLO.DAG, Depth + 1))
      return TLO.CombineTo(Op, TLO.DAG.getNode(Op.getOpcode(), dl, VT, NewSrc));
    break;
  }
  case ISD::TRUNCATE: {
    SDValue Src = Op.getOperand(0);

    // Simplify the input, using demanded bit information, and compute the known
    // zero/one bits live out.
    unsigned OperandBitWidth = Src.getScalarValueSizeInBits();
    APInt TruncMask = DemandedBits.zext(OperandBitWidth);
    if (SimplifyDemandedBits(Src, TruncMask, DemandedElts, Known, TLO,
                             Depth + 1))
      return true;
    Known = Known.trunc(BitWidth);

    // Attempt to avoid multi-use ops if we don't need anything from them.
    if (SDValue NewSrc = SimplifyMultipleUseDemandedBits(
            Src, TruncMask, DemandedElts, TLO.DAG, Depth + 1))
      return TLO.CombineTo(Op, TLO.DAG.getNode(ISD::TRUNCATE, dl, VT, NewSrc));

    // If the input is only used by this truncate, see if we can shrink it based
    // on the known demanded bits.
    switch (Src.getOpcode()) {
    default:
      break;
    case ISD::SRL:
      // Shrink SRL by a constant if none of the high bits shifted in are
      // demanded.
      if (TLO.LegalTypes() && !isTypeDesirableForOp(ISD::SRL, VT))
        // Do not turn (vt1 truncate (vt2 srl)) into (vt1 srl) if vt1 is
        // undesirable.
        break;

      if (Src.getNode()->hasOneUse()) {
        const APInt *ShAmtC =
            TLO.DAG.getValidShiftAmountConstant(Src, DemandedElts);
        if (!ShAmtC || ShAmtC->uge(BitWidth))
          break;
        uint64_t ShVal = ShAmtC->getZExtValue();

        APInt HighBits =
            APInt::getHighBitsSet(OperandBitWidth, OperandBitWidth - BitWidth);
        HighBits.lshrInPlace(ShVal);
        HighBits = HighBits.trunc(BitWidth);

        if (!(HighBits & DemandedBits)) {
          // None of the shifted in bits are needed.  Add a truncate of the
          // shift input, then shift it.
          SDValue NewShAmt = TLO.DAG.getConstant(
              ShVal, dl, getShiftAmountTy(VT, DL, TLO.LegalTypes()));
          SDValue NewTrunc =
              TLO.DAG.getNode(ISD::TRUNCATE, dl, VT, Src.getOperand(0));
          return TLO.CombineTo(
              Op, TLO.DAG.getNode(ISD::SRL, dl, VT, NewTrunc, NewShAmt));
        }
      }
      break;
    }

    assert(!Known.hasConflict() && "Bits known to be one AND zero?");
    break;
  }
  case ISD::AssertZext: {
    // AssertZext demands all of the high bits, plus any of the low bits
    // demanded by its users.
    EVT ZVT = cast<VTSDNode>(Op.getOperand(1))->getVT();
    APInt InMask = APInt::getLowBitsSet(BitWidth, ZVT.getSizeInBits());
    if (SimplifyDemandedBits(Op.getOperand(0), ~InMask | DemandedBits, Known,
                             TLO, Depth + 1))
      return true;
    assert(!Known.hasConflict() && "Bits known to be one AND zero?");

    Known.Zero |= ~InMask;
    Known.One &= (~Known.Zero);
    break;
  }
  case ISD::EXTRACT_VECTOR_ELT: {
    SDValue Src = Op.getOperand(0);
    SDValue Idx = Op.getOperand(1);
    ElementCount SrcEltCnt = Src.getValueType().getVectorElementCount();
    unsigned EltBitWidth = Src.getScalarValueSizeInBits();

    if (SrcEltCnt.isScalable())
      return false;

    // Demand the bits from every vector element without a constant index.
    unsigned NumSrcElts = SrcEltCnt.getFixedValue();
    APInt DemandedSrcElts = APInt::getAllOnes(NumSrcElts);
    if (auto *CIdx = dyn_cast<ConstantSDNode>(Idx))
      if (CIdx->getAPIntValue().ult(NumSrcElts))
        DemandedSrcElts = APInt::getOneBitSet(NumSrcElts, CIdx->getZExtValue());

    // If BitWidth > EltBitWidth the value is anyext:ed. So we do not know
    // anything about the extended bits.
    APInt DemandedSrcBits = DemandedBits;
    if (BitWidth > EltBitWidth)
      DemandedSrcBits = DemandedSrcBits.trunc(EltBitWidth);

    if (SimplifyDemandedBits(Src, DemandedSrcBits, DemandedSrcElts, Known2, TLO,
                             Depth + 1))
      return true;

    // Attempt to avoid multi-use ops if we don't need anything from them.
    if (!DemandedSrcBits.isAllOnes() || !DemandedSrcElts.isAllOnes()) {
      if (SDValue DemandedSrc = SimplifyMultipleUseDemandedBits(
              Src, DemandedSrcBits, DemandedSrcElts, TLO.DAG, Depth + 1)) {
        SDValue NewOp =
            TLO.DAG.getNode(Op.getOpcode(), dl, VT, DemandedSrc, Idx);
        return TLO.CombineTo(Op, NewOp);
      }
    }

    Known = Known2;
    if (BitWidth > EltBitWidth)
      Known = Known.anyext(BitWidth);
    break;
  }
  case ISD::BITCAST: {
    SDValue Src = Op.getOperand(0);
    EVT SrcVT = Src.getValueType();
    unsigned NumSrcEltBits = SrcVT.getScalarSizeInBits();

    // If this is an FP->Int bitcast and if the sign bit is the only
    // thing demanded, turn this into a FGETSIGN.
    if (!TLO.LegalOperations() && !VT.isVector() && !SrcVT.isVector() &&
        DemandedBits == APInt::getSignMask(Op.getValueSizeInBits()) &&
        SrcVT.isFloatingPoint()) {
      bool OpVTLegal = isOperationLegalOrCustom(ISD::FGETSIGN, VT);
      bool i32Legal = isOperationLegalOrCustom(ISD::FGETSIGN, MVT::i32);
      if ((OpVTLegal || i32Legal) && VT.isSimple() && SrcVT != MVT::f16 &&
          SrcVT != MVT::f128) {
        // Cannot eliminate/lower SHL for f128 yet.
        EVT Ty = OpVTLegal ? VT : MVT::i32;
        // Make a FGETSIGN + SHL to move the sign bit into the appropriate
        // place.  We expect the SHL to be eliminated by other optimizations.
        SDValue Sign = TLO.DAG.getNode(ISD::FGETSIGN, dl, Ty, Src);
        unsigned OpVTSizeInBits = Op.getValueSizeInBits();
        if (!OpVTLegal && OpVTSizeInBits > 32)
          Sign = TLO.DAG.getNode(ISD::ZERO_EXTEND, dl, VT, Sign);
        unsigned ShVal = Op.getValueSizeInBits() - 1;
        SDValue ShAmt = TLO.DAG.getConstant(ShVal, dl, VT);
        return TLO.CombineTo(Op,
                             TLO.DAG.getNode(ISD::SHL, dl, VT, Sign, ShAmt));
      }
    }

    // Bitcast from a vector using SimplifyDemanded Bits/VectorElts.
    // Demand the elt/bit if any of the original elts/bits are demanded.
    if (SrcVT.isVector() && (BitWidth % NumSrcEltBits) == 0) {
      unsigned Scale = BitWidth / NumSrcEltBits;
      unsigned NumSrcElts = SrcVT.getVectorNumElements();
      APInt DemandedSrcBits = APInt::getZero(NumSrcEltBits);
      APInt DemandedSrcElts = APInt::getZero(NumSrcElts);
      for (unsigned i = 0; i != Scale; ++i) {
        unsigned EltOffset = IsLE ? i : (Scale - 1 - i);
        unsigned BitOffset = EltOffset * NumSrcEltBits;
        APInt Sub = DemandedBits.extractBits(NumSrcEltBits, BitOffset);
        if (!Sub.isZero()) {
          DemandedSrcBits |= Sub;
          for (unsigned j = 0; j != NumElts; ++j)
            if (DemandedElts[j])
              DemandedSrcElts.setBit((j * Scale) + i);
        }
      }

      APInt KnownSrcUndef, KnownSrcZero;
      if (SimplifyDemandedVectorElts(Src, DemandedSrcElts, KnownSrcUndef,
                                     KnownSrcZero, TLO, Depth + 1))
        return true;

      KnownBits KnownSrcBits;
      if (SimplifyDemandedBits(Src, DemandedSrcBits, DemandedSrcElts,
                               KnownSrcBits, TLO, Depth + 1))
        return true;
    } else if (IsLE && (NumSrcEltBits % BitWidth) == 0) {
      // TODO - bigendian once we have test coverage.
      unsigned Scale = NumSrcEltBits / BitWidth;
      unsigned NumSrcElts = SrcVT.isVector() ? SrcVT.getVectorNumElements() : 1;
      APInt DemandedSrcBits = APInt::getZero(NumSrcEltBits);
      APInt DemandedSrcElts = APInt::getZero(NumSrcElts);
      for (unsigned i = 0; i != NumElts; ++i)
        if (DemandedElts[i]) {
          unsigned Offset = (i % Scale) * BitWidth;
          DemandedSrcBits.insertBits(DemandedBits, Offset);
          DemandedSrcElts.setBit(i / Scale);
        }

      if (SrcVT.isVector()) {
        APInt KnownSrcUndef, KnownSrcZero;
        if (SimplifyDemandedVectorElts(Src, DemandedSrcElts, KnownSrcUndef,
                                       KnownSrcZero, TLO, Depth + 1))
          return true;
      }

      KnownBits KnownSrcBits;
      if (SimplifyDemandedBits(Src, DemandedSrcBits, DemandedSrcElts,
                               KnownSrcBits, TLO, Depth + 1))
        return true;
    }

    // If this is a bitcast, let computeKnownBits handle it.  Only do this on a
    // recursive call where Known may be useful to the caller.
    if (Depth > 0) {
      Known = TLO.DAG.computeKnownBits(Op, DemandedElts, Depth);
      return false;
    }
    break;
  }
  case ISD::MUL:
    if (DemandedBits.isPowerOf2()) {
      // The LSB of X*Y is set only if (X & 1) == 1 and (Y & 1) == 1.
      // If we demand exactly one bit N and we have "X * (C' << N)" where C' is
      // odd (has LSB set), then the left-shifted low bit of X is the answer.
      unsigned CTZ = DemandedBits.countTrailingZeros();
      ConstantSDNode *C = isConstOrConstSplat(Op.getOperand(1), DemandedElts);
      if (C && C->getAPIntValue().countTrailingZeros() == CTZ) {
        EVT ShiftAmtTy = getShiftAmountTy(VT, TLO.DAG.getDataLayout());
        SDValue AmtC = TLO.DAG.getConstant(CTZ, dl, ShiftAmtTy);
        SDValue Shl = TLO.DAG.getNode(ISD::SHL, dl, VT, Op.getOperand(0), AmtC);
        return TLO.CombineTo(Op, Shl);
      }
    }
    // For a squared value "X * X", the bottom 2 bits are 0 and X[0] because:
    // X * X is odd iff X is odd.
    // 'Quadratic Reciprocity': X * X -> 0 for bit[1]
    if (Op.getOperand(0) == Op.getOperand(1) && DemandedBits.ult(4)) {
      SDValue One = TLO.DAG.getConstant(1, dl, VT);
      SDValue And1 = TLO.DAG.getNode(ISD::AND, dl, VT, Op.getOperand(0), One);
      return TLO.CombineTo(Op, And1);
    }
    [[fallthrough]];
  case ISD::ADD:
  case ISD::SUB: {
    // Add, Sub, and Mul don't demand any bits in positions beyond that
    // of the highest bit demanded of them.
    SDValue Op0 = Op.getOperand(0), Op1 = Op.getOperand(1);
    SDNodeFlags Flags = Op.getNode()->getFlags();
    unsigned DemandedBitsLZ = DemandedBits.countLeadingZeros();
    APInt LoMask = APInt::getLowBitsSet(BitWidth, BitWidth - DemandedBitsLZ);
    if (SimplifyDemandedBits(Op0, LoMask, DemandedElts, Known2, TLO,
                             Depth + 1) ||
        SimplifyDemandedBits(Op1, LoMask, DemandedElts, Known2, TLO,
                             Depth + 1) ||
        // See if the operation should be performed at a smaller bit width.
        ShrinkDemandedOp(Op, BitWidth, DemandedBits, TLO)) {
      if (Flags.hasNoSignedWrap() || Flags.hasNoUnsignedWrap()) {
        // Disable the nsw and nuw flags. We can no longer guarantee that we
        // won't wrap after simplification.
        Flags.setNoSignedWrap(false);
        Flags.setNoUnsignedWrap(false);
        Op->setFlags(Flags);
      }
      return true;
    }

    // Attempt to avoid multi-use ops if we don't need anything from them.
    if (!LoMask.isAllOnes() || !DemandedElts.isAllOnes()) {
      SDValue DemandedOp0 = SimplifyMultipleUseDemandedBits(
          Op0, LoMask, DemandedElts, TLO.DAG, Depth + 1);
      SDValue DemandedOp1 = SimplifyMultipleUseDemandedBits(
          Op1, LoMask, DemandedElts, TLO.DAG, Depth + 1);
      if (DemandedOp0 || DemandedOp1) {
        Flags.setNoSignedWrap(false);
        Flags.setNoUnsignedWrap(false);
        Op0 = DemandedOp0 ? DemandedOp0 : Op0;
        Op1 = DemandedOp1 ? DemandedOp1 : Op1;
        SDValue NewOp =
            TLO.DAG.getNode(Op.getOpcode(), dl, VT, Op0, Op1, Flags);
        return TLO.CombineTo(Op, NewOp);
      }
    }

    // If we have a constant operand, we may be able to turn it into -1 if we
    // do not demand the high bits. This can make the constant smaller to
    // encode, allow more general folding, or match specialized instruction
    // patterns (eg, 'blsr' on x86). Don't bother changing 1 to -1 because that
    // is probably not useful (and could be detrimental).
    ConstantSDNode *C = isConstOrConstSplat(Op1);
    APInt HighMask = APInt::getHighBitsSet(BitWidth, DemandedBitsLZ);
    if (C && !C->isAllOnes() && !C->isOne() &&
        (C->getAPIntValue() | HighMask).isAllOnes()) {
      SDValue Neg1 = TLO.DAG.getAllOnesConstant(dl, VT);
      // Disable the nsw and nuw flags. We can no longer guarantee that we
      // won't wrap after simplification.
      Flags.setNoSignedWrap(false);
      Flags.setNoUnsignedWrap(false);
      SDValue NewOp = TLO.DAG.getNode(Op.getOpcode(), dl, VT, Op0, Neg1, Flags);
      return TLO.CombineTo(Op, NewOp);
    }

    // Match a multiply with a disguised negated-power-of-2 and convert to a
    // an equivalent shift-left amount.
    // Example: (X * MulC) + Op1 --> Op1 - (X << log2(-MulC))
    auto getShiftLeftAmt = [&HighMask](SDValue Mul) -> unsigned {
      if (Mul.getOpcode() != ISD::MUL || !Mul.hasOneUse())
        return 0;

      // Don't touch opaque constants. Also, ignore zero and power-of-2
      // multiplies. Those will get folded later.
      ConstantSDNode *MulC = isConstOrConstSplat(Mul.getOperand(1));
      if (MulC && !MulC->isOpaque() && !MulC->isZero() &&
          !MulC->getAPIntValue().isPowerOf2()) {
        APInt UnmaskedC = MulC->getAPIntValue() | HighMask;
        if (UnmaskedC.isNegatedPowerOf2())
          return (-UnmaskedC).logBase2();
      }
      return 0;
    };

    auto foldMul = [&](ISD::NodeType NT, SDValue X, SDValue Y, unsigned ShlAmt) {
      EVT ShiftAmtTy = getShiftAmountTy(VT, TLO.DAG.getDataLayout());
      SDValue ShlAmtC = TLO.DAG.getConstant(ShlAmt, dl, ShiftAmtTy);
      SDValue Shl = TLO.DAG.getNode(ISD::SHL, dl, VT, X, ShlAmtC);
      SDValue Res = TLO.DAG.getNode(NT, dl, VT, Y, Shl);
      return TLO.CombineTo(Op, Res);
    };

    if (isOperationLegalOrCustom(ISD::SHL, VT)) {
      if (Op.getOpcode() == ISD::ADD) {
        // (X * MulC) + Op1 --> Op1 - (X << log2(-MulC))
        if (unsigned ShAmt = getShiftLeftAmt(Op0))
          return foldMul(ISD::SUB, Op0.getOperand(0), Op1, ShAmt);
        // Op0 + (X * MulC) --> Op0 - (X << log2(-MulC))
        if (unsigned ShAmt = getShiftLeftAmt(Op1))
          return foldMul(ISD::SUB, Op1.getOperand(0), Op0, ShAmt);
      }
      if (Op.getOpcode() == ISD::SUB) {
        // Op0 - (X * MulC) --> Op0 + (X << log2(-MulC))
        if (unsigned ShAmt = getShiftLeftAmt(Op1))
          return foldMul(ISD::ADD, Op1.getOperand(0), Op0, ShAmt);
      }
    }

    [[fallthrough]];
  }
  default:
    if (Op.getOpcode() >= ISD::BUILTIN_OP_END) {
      if (SimplifyDemandedBitsForTargetNode(Op, DemandedBits, DemandedElts,
                                            Known, TLO, Depth))
        return true;
      break;
    }

    // Just use computeKnownBits to compute output bits.
    Known = TLO.DAG.computeKnownBits(Op, DemandedElts, Depth);
    break;
  }

  // If we know the value of all of the demanded bits, return this as a
  // constant.
  if (!isTargetCanonicalConstantNode(Op) &&
      DemandedBits.isSubsetOf(Known.Zero | Known.One)) {
    // Avoid folding to a constant if any OpaqueConstant is involved.
    const SDNode *N = Op.getNode();
    for (SDNode *Op :
         llvm::make_range(SDNodeIterator::begin(N), SDNodeIterator::end(N))) {
      if (ConstantSDNode *C = dyn_cast<ConstantSDNode>(Op))
        if (C->isOpaque())
          return false;
    }
    if (VT.isInteger())
      return TLO.CombineTo(Op, TLO.DAG.getConstant(Known.One, dl, VT));
    if (VT.isFloatingPoint())
      return TLO.CombineTo(
          Op,
          TLO.DAG.getConstantFP(
              APFloat(TLO.DAG.EVTToAPFloatSemantics(VT), Known.One), dl, VT));
  }

  // A multi use 'all demanded elts' simplify failed to find any knownbits.
  // Try again just for the original demanded elts.
  // Ensure we do this AFTER constant folding above.
  if (HasMultiUse && Known.isUnknown() && !OriginalDemandedElts.isAllOnes())
    Known = TLO.DAG.computeKnownBits(Op, OriginalDemandedElts, Depth);

  return false;
}

bool TargetLowering::SimplifyDemandedVectorElts(SDValue Op,
                                                const APInt &DemandedElts,
                                                DAGCombinerInfo &DCI) const {
  SelectionDAG &DAG = DCI.DAG;
  TargetLoweringOpt TLO(DAG, !DCI.isBeforeLegalize(),
                        !DCI.isBeforeLegalizeOps());

  APInt KnownUndef, KnownZero;
  bool Simplified =
      SimplifyDemandedVectorElts(Op, DemandedElts, KnownUndef, KnownZero, TLO);
  if (Simplified) {
    DCI.AddToWorklist(Op.getNode());
    DCI.CommitTargetLoweringOpt(TLO);
  }

  return Simplified;
}

/// Given a vector binary operation and known undefined elements for each input
/// operand, compute whether each element of the output is undefined.
static APInt getKnownUndefForVectorBinop(SDValue BO, SelectionDAG &DAG,
                                         const APInt &UndefOp0,
                                         const APInt &UndefOp1) {
  EVT VT = BO.getValueType();
  assert(DAG.getTargetLoweringInfo().isBinOp(BO.getOpcode()) && VT.isVector() &&
         "Vector binop only");

  EVT EltVT = VT.getVectorElementType();
  unsigned NumElts = VT.getVectorNumElements();
  assert(UndefOp0.getBitWidth() == NumElts &&
         UndefOp1.getBitWidth() == NumElts && "Bad type for undef analysis");

  auto getUndefOrConstantElt = [&](SDValue V, unsigned Index,
                                   const APInt &UndefVals) {
    if (UndefVals[Index])
      return DAG.getUNDEF(EltVT);

    if (auto *BV = dyn_cast<BuildVectorSDNode>(V)) {
      // Try hard to make sure that the getNode() call is not creating temporary
      // nodes. Ignore opaque integers because they do not constant fold.
      SDValue Elt = BV->getOperand(Index);
      auto *C = dyn_cast<ConstantSDNode>(Elt);
      if (isa<ConstantFPSDNode>(Elt) || Elt.isUndef() || (C && !C->isOpaque()))
        return Elt;
    }

    return SDValue();
  };

  APInt KnownUndef = APInt::getZero(NumElts);
  for (unsigned i = 0; i != NumElts; ++i) {
    // If both inputs for this element are either constant or undef and match
    // the element type, compute the constant/undef result for this element of
    // the vector.
    // TODO: Ideally we would use FoldConstantArithmetic() here, but that does
    // not handle FP constants. The code within getNode() should be refactored
    // to avoid the danger of creating a bogus temporary node here.
    SDValue C0 = getUndefOrConstantElt(BO.getOperand(0), i, UndefOp0);
    SDValue C1 = getUndefOrConstantElt(BO.getOperand(1), i, UndefOp1);
    if (C0 && C1 && C0.getValueType() == EltVT && C1.getValueType() == EltVT)
      if (DAG.getNode(BO.getOpcode(), SDLoc(BO), EltVT, C0, C1).isUndef())
        KnownUndef.setBit(i);
  }
  return KnownUndef;
}

bool TargetLowering::SimplifyDemandedVectorElts(
    SDValue Op, const APInt &OriginalDemandedElts, APInt &KnownUndef,
    APInt &KnownZero, TargetLoweringOpt &TLO, unsigned Depth,
    bool AssumeSingleUse) const {
  EVT VT = Op.getValueType();
  unsigned Opcode = Op.getOpcode();
  APInt DemandedElts = OriginalDemandedElts;
  unsigned NumElts = DemandedElts.getBitWidth();
  assert(VT.isVector() && "Expected vector op");

  KnownUndef = KnownZero = APInt::getZero(NumElts);

  const TargetLowering &TLI = TLO.DAG.getTargetLoweringInfo();
  if (!TLI.shouldSimplifyDemandedVectorElts(Op, TLO))
    return false;

  // TODO: For now we assume we know nothing about scalable vectors.
  if (VT.isScalableVector())
    return false;

  assert(VT.getVectorNumElements() == NumElts &&
         "Mask size mismatches value type element count!");

  // Undef operand.
  if (Op.isUndef()) {
    KnownUndef.setAllBits();
    return false;
  }

  // If Op has other users, assume that all elements are needed.
  if (!AssumeSingleUse && !Op.getNode()->hasOneUse())
    DemandedElts.setAllBits();

  // Not demanding any elements from Op.
  if (DemandedElts == 0) {
    KnownUndef.setAllBits();
    return TLO.CombineTo(Op, TLO.DAG.getUNDEF(VT));
  }

  // Limit search depth.
  if (Depth >= SelectionDAG::MaxRecursionDepth)
    return false;

  SDLoc DL(Op);
  unsigned EltSizeInBits = VT.getScalarSizeInBits();
  bool IsLE = TLO.DAG.getDataLayout().isLittleEndian();

  // Helper for demanding the specified elements and all the bits of both binary
  // operands.
  auto SimplifyDemandedVectorEltsBinOp = [&](SDValue Op0, SDValue Op1) {
    SDValue NewOp0 = SimplifyMultipleUseDemandedVectorElts(Op0, DemandedElts,
                                                           TLO.DAG, Depth + 1);
    SDValue NewOp1 = SimplifyMultipleUseDemandedVectorElts(Op1, DemandedElts,
                                                           TLO.DAG, Depth + 1);
    if (NewOp0 || NewOp1) {
      SDValue NewOp = TLO.DAG.getNode(
          Opcode, SDLoc(Op), VT, NewOp0 ? NewOp0 : Op0, NewOp1 ? NewOp1 : Op1);
      return TLO.CombineTo(Op, NewOp);
    }
    return false;
  };

  switch (Opcode) {
  case ISD::SCALAR_TO_VECTOR: {
    if (!DemandedElts[0]) {
      KnownUndef.setAllBits();
      return TLO.CombineTo(Op, TLO.DAG.getUNDEF(VT));
    }
    SDValue ScalarSrc = Op.getOperand(0);
    if (ScalarSrc.getOpcode() == ISD::EXTRACT_VECTOR_ELT) {
      SDValue Src = ScalarSrc.getOperand(0);
      SDValue Idx = ScalarSrc.getOperand(1);
      EVT SrcVT = Src.getValueType();

      ElementCount SrcEltCnt = SrcVT.getVectorElementCount();

      if (SrcEltCnt.isScalable())
        return false;

      unsigned NumSrcElts = SrcEltCnt.getFixedValue();
      if (isNullConstant(Idx)) {
        APInt SrcDemandedElts = APInt::getOneBitSet(NumSrcElts, 0);
        APInt SrcUndef = KnownUndef.zextOrTrunc(NumSrcElts);
        APInt SrcZero = KnownZero.zextOrTrunc(NumSrcElts);
        if (SimplifyDemandedVectorElts(Src, SrcDemandedElts, SrcUndef, SrcZero,
                                       TLO, Depth + 1))
          return true;
      }
    }
    KnownUndef.setHighBits(NumElts - 1);
    break;
  }
  case ISD::BITCAST: {
    SDValue Src = Op.getOperand(0);
    EVT SrcVT = Src.getValueType();

    // We only handle vectors here.
    // TODO - investigate calling SimplifyDemandedBits/ComputeKnownBits?
    if (!SrcVT.isVector())
      break;

    // Fast handling of 'identity' bitcasts.
    unsigned NumSrcElts = SrcVT.getVectorNumElements();
    if (NumSrcElts == NumElts)
      return SimplifyDemandedVectorElts(Src, DemandedElts, KnownUndef,
                                        KnownZero, TLO, Depth + 1);

    APInt SrcDemandedElts, SrcZero, SrcUndef;

    // Bitcast from 'large element' src vector to 'small element' vector, we
    // must demand a source element if any DemandedElt maps to it.
    if ((NumElts % NumSrcElts) == 0) {
      unsigned Scale = NumElts / NumSrcElts;
      SrcDemandedElts = APIntOps::ScaleBitMask(DemandedElts, NumSrcElts);
      if (SimplifyDemandedVectorElts(Src, SrcDemandedElts, SrcUndef, SrcZero,
                                     TLO, Depth + 1))
        return true;

      // Try calling SimplifyDemandedBits, converting demanded elts to the bits
      // of the large element.
      // TODO - bigendian once we have test coverage.
      if (IsLE) {
        unsigned SrcEltSizeInBits = SrcVT.getScalarSizeInBits();
        APInt SrcDemandedBits = APInt::getZero(SrcEltSizeInBits);
        for (unsigned i = 0; i != NumElts; ++i)
          if (DemandedElts[i]) {
            unsigned Ofs = (i % Scale) * EltSizeInBits;
            SrcDemandedBits.setBits(Ofs, Ofs + EltSizeInBits);
          }

        KnownBits Known;
        if (SimplifyDemandedBits(Src, SrcDemandedBits, SrcDemandedElts, Known,
                                 TLO, Depth + 1))
          return true;

        // The bitcast has split each wide element into a number of
        // narrow subelements. We have just computed the Known bits
        // for wide elements. See if element splitting results in
        // some subelements being zero. Only for demanded elements!
        for (unsigned SubElt = 0; SubElt != Scale; ++SubElt) {
          if (!Known.Zero.extractBits(EltSizeInBits, SubElt * EltSizeInBits)
                   .isAllOnes())
            continue;
          for (unsigned SrcElt = 0; SrcElt != NumSrcElts; ++SrcElt) {
            unsigned Elt = Scale * SrcElt + SubElt;
            if (DemandedElts[Elt])
              KnownZero.setBit(Elt);
          }
        }
      }

      // If the src element is zero/undef then all the output elements will be -
      // only demanded elements are guaranteed to be correct.
      for (unsigned i = 0; i != NumSrcElts; ++i) {
        if (SrcDemandedElts[i]) {
          if (SrcZero[i])
            KnownZero.setBits(i * Scale, (i + 1) * Scale);
          if (SrcUndef[i])
            KnownUndef.setBits(i * Scale, (i + 1) * Scale);
        }
      }
    }

    // Bitcast from 'small element' src vector to 'large element' vector, we
    // demand all smaller source elements covered by the larger demanded element
    // of this vector.
    if ((NumSrcElts % NumElts) == 0) {
      unsigned Scale = NumSrcElts / NumElts;
      SrcDemandedElts = APIntOps::ScaleBitMask(DemandedElts, NumSrcElts);
      if (SimplifyDemandedVectorElts(Src, SrcDemandedElts, SrcUndef, SrcZero,
                                     TLO, Depth + 1))
        return true;

      // If all the src elements covering an output element are zero/undef, then
      // the output element will be as well, assuming it was demanded.
      for (unsigned i = 0; i != NumElts; ++i) {
        if (DemandedElts[i]) {
          if (SrcZero.extractBits(Scale, i * Scale).isAllOnes())
            KnownZero.setBit(i);
          if (SrcUndef.extractBits(Scale, i * Scale).isAllOnes())
            KnownUndef.setBit(i);
        }
      }
    }
    break;
  }
  case ISD::BUILD_VECTOR: {
    // Check all elements and simplify any unused elements with UNDEF.
    if (!DemandedElts.isAllOnes()) {
      // Don't simplify BROADCASTS.
      if (llvm::any_of(Op->op_values(),
                       [&](SDValue Elt) { return Op.getOperand(0) != Elt; })) {
        SmallVector<SDValue, 32> Ops(Op->op_begin(), Op->op_end());
        bool Updated = false;
        for (unsigned i = 0; i != NumElts; ++i) {
          if (!DemandedElts[i] && !Ops[i].isUndef()) {
            Ops[i] = TLO.DAG.getUNDEF(Ops[0].getValueType());
            KnownUndef.setBit(i);
            Updated = true;
          }
        }
        if (Updated)
          return TLO.CombineTo(Op, TLO.DAG.getBuildVector(VT, DL, Ops));
      }
    }
    for (unsigned i = 0; i != NumElts; ++i) {
      SDValue SrcOp = Op.getOperand(i);
      if (SrcOp.isUndef()) {
        KnownUndef.setBit(i);
      } else if (EltSizeInBits == SrcOp.getScalarValueSizeInBits() &&
                 (isNullConstant(SrcOp) || isNullFPConstant(SrcOp))) {
        KnownZero.setBit(i);
      }
    }
    break;
  }
  case ISD::CONCAT_VECTORS: {
    EVT SubVT = Op.getOperand(0).getValueType();
    unsigned NumSubVecs = Op.getNumOperands();
    unsigned NumSubElts = SubVT.getVectorNumElements();
    for (unsigned i = 0; i != NumSubVecs; ++i) {
      SDValue SubOp = Op.getOperand(i);
      APInt SubElts = DemandedElts.extractBits(NumSubElts, i * NumSubElts);
      APInt SubUndef, SubZero;
      if (SimplifyDemandedVectorElts(SubOp, SubElts, SubUndef, SubZero, TLO,
                                     Depth + 1))
        return true;
      KnownUndef.insertBits(SubUndef, i * NumSubElts);
      KnownZero.insertBits(SubZero, i * NumSubElts);
    }

    // Attempt to avoid multi-use ops if we don't need anything from them.
    if (!DemandedElts.isAllOnes()) {
      bool FoundNewSub = false;
      SmallVector<SDValue, 2> DemandedSubOps;
      for (unsigned i = 0; i != NumSubVecs; ++i) {
        SDValue SubOp = Op.getOperand(i);
        APInt SubElts = DemandedElts.extractBits(NumSubElts, i * NumSubElts);
        SDValue NewSubOp = SimplifyMultipleUseDemandedVectorElts(
            SubOp, SubElts, TLO.DAG, Depth + 1);
        DemandedSubOps.push_back(NewSubOp ? NewSubOp : SubOp);
        FoundNewSub = NewSubOp ? true : FoundNewSub;
      }
      if (FoundNewSub) {
        SDValue NewOp =
            TLO.DAG.getNode(Op.getOpcode(), SDLoc(Op), VT, DemandedSubOps);
        return TLO.CombineTo(Op, NewOp);
      }
    }
    break;
  }
  case ISD::INSERT_SUBVECTOR: {
    // Demand any elements from the subvector and the remainder from the src its
    // inserted into.
    SDValue Src = Op.getOperand(0);
    SDValue Sub = Op.getOperand(1);
    uint64_t Idx = Op.getConstantOperandVal(2);
    unsigned NumSubElts = Sub.getValueType().getVectorNumElements();
    APInt DemandedSubElts = DemandedElts.extractBits(NumSubElts, Idx);
    APInt DemandedSrcElts = DemandedElts;
    DemandedSrcElts.insertBits(APInt::getZero(NumSubElts), Idx);

    APInt SubUndef, SubZero;
    if (SimplifyDemandedVectorElts(Sub, DemandedSubElts, SubUndef, SubZero, TLO,
                                   Depth + 1))
      return true;

    // If none of the src operand elements are demanded, replace it with undef.
    if (!DemandedSrcElts && !Src.isUndef())
      return TLO.CombineTo(Op, TLO.DAG.getNode(ISD::INSERT_SUBVECTOR, DL, VT,
                                               TLO.DAG.getUNDEF(VT), Sub,
                                               Op.getOperand(2)));

    if (SimplifyDemandedVectorElts(Src, DemandedSrcElts, KnownUndef, KnownZero,
                                   TLO, Depth + 1))
      return true;
    KnownUndef.insertBits(SubUndef, Idx);
    KnownZero.insertBits(SubZero, Idx);

    // Attempt to avoid multi-use ops if we don't need anything from them.
    if (!DemandedSrcElts.isAllOnes() || !DemandedSubElts.isAllOnes()) {
      SDValue NewSrc = SimplifyMultipleUseDemandedVectorElts(
          Src, DemandedSrcElts, TLO.DAG, Depth + 1);
      SDValue NewSub = SimplifyMultipleUseDemandedVectorElts(
          Sub, DemandedSubElts, TLO.DAG, Depth + 1);
      if (NewSrc || NewSub) {
        NewSrc = NewSrc ? NewSrc : Src;
        NewSub = NewSub ? NewSub : Sub;
        SDValue NewOp = TLO.DAG.getNode(Op.getOpcode(), SDLoc(Op), VT, NewSrc,
                                        NewSub, Op.getOperand(2));
        return TLO.CombineTo(Op, NewOp);
      }
    }
    break;
  }
  case ISD::EXTRACT_SUBVECTOR: {
    // Offset the demanded elts by the subvector index.
    SDValue Src = Op.getOperand(0);
    if (Src.getValueType().isScalableVector())
      break;
    uint64_t Idx = Op.getConstantOperandVal(1);
    unsigned NumSrcElts = Src.getValueType().getVectorNumElements();
    APInt DemandedSrcElts = DemandedElts.zext(NumSrcElts).shl(Idx);

    APInt SrcUndef, SrcZero;
    if (SimplifyDemandedVectorElts(Src, DemandedSrcElts, SrcUndef, SrcZero, TLO,
                                   Depth + 1))
      return true;
    KnownUndef = SrcUndef.extractBits(NumElts, Idx);
    KnownZero = SrcZero.extractBits(NumElts, Idx);

    // Attempt to avoid multi-use ops if we don't need anything from them.
    if (!DemandedElts.isAllOnes()) {
      SDValue NewSrc = SimplifyMultipleUseDemandedVectorElts(
          Src, DemandedSrcElts, TLO.DAG, Depth + 1);
      if (NewSrc) {
        SDValue NewOp = TLO.DAG.getNode(Op.getOpcode(), SDLoc(Op), VT, NewSrc,
                                        Op.getOperand(1));
        return TLO.CombineTo(Op, NewOp);
      }
    }
    break;
  }
  case ISD::INSERT_VECTOR_ELT: {
    SDValue Vec = Op.getOperand(0);
    SDValue Scl = Op.getOperand(1);
    auto *CIdx = dyn_cast<ConstantSDNode>(Op.getOperand(2));

    // For a legal, constant insertion index, if we don't need this insertion
    // then strip it, else remove it from the demanded elts.
    if (CIdx && CIdx->getAPIntValue().ult(NumElts)) {
      unsigned Idx = CIdx->getZExtValue();
      if (!DemandedElts[Idx])
        return TLO.CombineTo(Op, Vec);

      APInt DemandedVecElts(DemandedElts);
      DemandedVecElts.clearBit(Idx);
      if (SimplifyDemandedVectorElts(Vec, DemandedVecElts, KnownUndef,
                                     KnownZero, TLO, Depth + 1))
        return true;

      KnownUndef.setBitVal(Idx, Scl.isUndef());

      KnownZero.setBitVal(Idx, isNullConstant(Scl) || isNullFPConstant(Scl));
      break;
    }

    APInt VecUndef, VecZero;
    if (SimplifyDemandedVectorElts(Vec, DemandedElts, VecUndef, VecZero, TLO,
                                   Depth + 1))
      return true;
    // Without knowing the insertion index we can't set KnownUndef/KnownZero.
    break;
  }
  case ISD::VSELECT: {
    SDValue Sel = Op.getOperand(0);
    SDValue LHS = Op.getOperand(1);
    SDValue RHS = Op.getOperand(2);

    // Try to transform the select condition based on the current demanded
    // elements.
    APInt UndefSel, UndefZero;
    if (SimplifyDemandedVectorElts(Sel, DemandedElts, UndefSel, UndefZero, TLO,
                                   Depth + 1))
      return true;

    // See if we can simplify either vselect operand.
    APInt DemandedLHS(DemandedElts);
    APInt DemandedRHS(DemandedElts);
    APInt UndefLHS, ZeroLHS;
    APInt UndefRHS, ZeroRHS;
    if (SimplifyDemandedVectorElts(LHS, DemandedLHS, UndefLHS, ZeroLHS, TLO,
                                   Depth + 1))
      return true;
    if (SimplifyDemandedVectorElts(RHS, DemandedRHS, UndefRHS, ZeroRHS, TLO,
                                   Depth + 1))
      return true;

    KnownUndef = UndefLHS & UndefRHS;
    KnownZero = ZeroLHS & ZeroRHS;

    // If we know that the selected element is always zero, we don't need the
    // select value element.
    APInt DemandedSel = DemandedElts & ~KnownZero;
    if (DemandedSel != DemandedElts)
      if (SimplifyDemandedVectorElts(Sel, DemandedSel, UndefSel, UndefZero, TLO,
                                     Depth + 1))
        return true;

    break;
  }
  case ISD::VECTOR_SHUFFLE: {
    SDValue LHS = Op.getOperand(0);
    SDValue RHS = Op.getOperand(1);
    ArrayRef<int> ShuffleMask = cast<ShuffleVectorSDNode>(Op)->getMask();

    // Collect demanded elements from shuffle operands..
    APInt DemandedLHS(NumElts, 0);
    APInt DemandedRHS(NumElts, 0);
    for (unsigned i = 0; i != NumElts; ++i) {
      int M = ShuffleMask[i];
      if (M < 0 || !DemandedElts[i])
        continue;
      assert(0 <= M && M < (int)(2 * NumElts) && "Shuffle index out of range");
      if (M < (int)NumElts)
        DemandedLHS.setBit(M);
      else
        DemandedRHS.setBit(M - NumElts);
    }

    // See if we can simplify either shuffle operand.
    APInt UndefLHS, ZeroLHS;
    APInt UndefRHS, ZeroRHS;
    if (SimplifyDemandedVectorElts(LHS, DemandedLHS, UndefLHS, ZeroLHS, TLO,
                                   Depth + 1))
      return true;
    if (SimplifyDemandedVectorElts(RHS, DemandedRHS, UndefRHS, ZeroRHS, TLO,
                                   Depth + 1))
      return true;

    // Simplify mask using undef elements from LHS/RHS.
    bool Updated = false;
    bool IdentityLHS = true, IdentityRHS = true;
    SmallVector<int, 32> NewMask(ShuffleMask);
    for (unsigned i = 0; i != NumElts; ++i) {
      int &M = NewMask[i];
      if (M < 0)
        continue;
      if (!DemandedElts[i] || (M < (int)NumElts && UndefLHS[M]) ||
          (M >= (int)NumElts && UndefRHS[M - NumElts])) {
        Updated = true;
        M = -1;
      }
      IdentityLHS &= (M < 0) || (M == (int)i);
      IdentityRHS &= (M < 0) || ((M - NumElts) == i);
    }

    // Update legal shuffle masks based on demanded elements if it won't reduce
    // to Identity which can cause premature removal of the shuffle mask.
    if (Updated && !IdentityLHS && !IdentityRHS && !TLO.LegalOps) {
      SDValue LegalShuffle =
          buildLegalVectorShuffle(VT, DL, LHS, RHS, NewMask, TLO.DAG);
      if (LegalShuffle)
        return TLO.CombineTo(Op, LegalShuffle);
    }

    // Propagate undef/zero elements from LHS/RHS.
    for (unsigned i = 0; i != NumElts; ++i) {
      int M = ShuffleMask[i];
      if (M < 0) {
        KnownUndef.setBit(i);
      } else if (M < (int)NumElts) {
        if (UndefLHS[M])
          KnownUndef.setBit(i);
        if (ZeroLHS[M])
          KnownZero.setBit(i);
      } else {
        if (UndefRHS[M - NumElts])
          KnownUndef.setBit(i);
        if (ZeroRHS[M - NumElts])
          KnownZero.setBit(i);
      }
    }
    break;
  }
  case ISD::ANY_EXTEND_VECTOR_INREG:
  case ISD::SIGN_EXTEND_VECTOR_INREG:
  case ISD::ZERO_EXTEND_VECTOR_INREG: {
    APInt SrcUndef, SrcZero;
    SDValue Src = Op.getOperand(0);
    unsigned NumSrcElts = Src.getValueType().getVectorNumElements();
    APInt DemandedSrcElts = DemandedElts.zext(NumSrcElts);
    if (SimplifyDemandedVectorElts(Src, DemandedSrcElts, SrcUndef, SrcZero, TLO,
                                   Depth + 1))
      return true;
    KnownZero = SrcZero.zextOrTrunc(NumElts);
    KnownUndef = SrcUndef.zextOrTrunc(NumElts);

    if (IsLE && Op.getOpcode() == ISD::ANY_EXTEND_VECTOR_INREG &&
        Op.getValueSizeInBits() == Src.getValueSizeInBits() &&
        DemandedSrcElts == 1) {
      // aext - if we just need the bottom element then we can bitcast.
      return TLO.CombineTo(Op, TLO.DAG.getBitcast(VT, Src));
    }

    if (Op.getOpcode() == ISD::ZERO_EXTEND_VECTOR_INREG) {
      // zext(undef) upper bits are guaranteed to be zero.
      if (DemandedElts.isSubsetOf(KnownUndef))
        return TLO.CombineTo(Op, TLO.DAG.getConstant(0, SDLoc(Op), VT));
      KnownUndef.clearAllBits();

      // zext - if we just need the bottom element then we can mask:
      // zext(and(x,c)) -> and(x,c') iff the zext is the only user of the and.
      if (IsLE && DemandedSrcElts == 1 && Src.getOpcode() == ISD::AND &&
          Op->isOnlyUserOf(Src.getNode()) &&
          Op.getValueSizeInBits() == Src.getValueSizeInBits()) {
        SDLoc DL(Op);
        EVT SrcVT = Src.getValueType();
        EVT SrcSVT = SrcVT.getScalarType();
        SmallVector<SDValue> MaskElts;
        MaskElts.push_back(TLO.DAG.getAllOnesConstant(DL, SrcSVT));
        MaskElts.append(NumSrcElts - 1, TLO.DAG.getConstant(0, DL, SrcSVT));
        SDValue Mask = TLO.DAG.getBuildVector(SrcVT, DL, MaskElts);
        if (SDValue Fold = TLO.DAG.FoldConstantArithmetic(
                ISD::AND, DL, SrcVT, {Src.getOperand(1), Mask})) {
          Fold = TLO.DAG.getNode(ISD::AND, DL, SrcVT, Src.getOperand(0), Fold);
          return TLO.CombineTo(Op, TLO.DAG.getBitcast(VT, Fold));
        }
      }
    }
    break;
  }

  // TODO: There are more binop opcodes that could be handled here - MIN,
  // MAX, saturated math, etc.
  case ISD::ADD: {
    SDValue Op0 = Op.getOperand(0);
    SDValue Op1 = Op.getOperand(1);
    if (Op0 == Op1 && Op->isOnlyUserOf(Op0.getNode())) {
      APInt UndefLHS, ZeroLHS;
      if (SimplifyDemandedVectorElts(Op0, DemandedElts, UndefLHS, ZeroLHS, TLO,
                                     Depth + 1, /*AssumeSingleUse*/ true))
        return true;
    }
    [[fallthrough]];
  }
  case ISD::OR:
  case ISD::XOR:
  case ISD::SUB:
  case ISD::FADD:
  case ISD::FSUB:
  case ISD::FMUL:
  case ISD::FDIV:
  case ISD::FREM: {
    SDValue Op0 = Op.getOperand(0);
    SDValue Op1 = Op.getOperand(1);

    APInt UndefRHS, ZeroRHS;
    if (SimplifyDemandedVectorElts(Op1, DemandedElts, UndefRHS, ZeroRHS, TLO,
                                   Depth + 1))
      return true;
    APInt UndefLHS, ZeroLHS;
    if (SimplifyDemandedVectorElts(Op0, DemandedElts, UndefLHS, ZeroLHS, TLO,
                                   Depth + 1))
      return true;

    KnownZero = ZeroLHS & ZeroRHS;
    KnownUndef = getKnownUndefForVectorBinop(Op, TLO.DAG, UndefLHS, UndefRHS);

    // Attempt to avoid multi-use ops if we don't need anything from them.
    // TODO - use KnownUndef to relax the demandedelts?
    if (!DemandedElts.isAllOnes())
      if (SimplifyDemandedVectorEltsBinOp(Op0, Op1))
        return true;
    break;
  }
  case ISD::SHL:
  case ISD::SRL:
  case ISD::SRA:
  case ISD::ROTL:
  case ISD::ROTR: {
    SDValue Op0 = Op.getOperand(0);
    SDValue Op1 = Op.getOperand(1);

    APInt UndefRHS, ZeroRHS;
    if (SimplifyDemandedVectorElts(Op1, DemandedElts, UndefRHS, ZeroRHS, TLO,
                                   Depth + 1))
      return true;
    APInt UndefLHS, ZeroLHS;
    if (SimplifyDemandedVectorElts(Op0, DemandedElts, UndefLHS, ZeroLHS, TLO,
                                   Depth + 1))
      return true;

    KnownZero = ZeroLHS;
    KnownUndef = UndefLHS & UndefRHS; // TODO: use getKnownUndefForVectorBinop?

    // Attempt to avoid multi-use ops if we don't need anything from them.
    // TODO - use KnownUndef to relax the demandedelts?
    if (!DemandedElts.isAllOnes())
      if (SimplifyDemandedVectorEltsBinOp(Op0, Op1))
        return true;
    break;
  }
  case ISD::MUL:
  case ISD::AND: {
    SDValue Op0 = Op.getOperand(0);
    SDValue Op1 = Op.getOperand(1);

    APInt SrcUndef, SrcZero;
    if (SimplifyDemandedVectorElts(Op1, DemandedElts, SrcUndef, SrcZero, TLO,
                                   Depth + 1))
      return true;
    // If we know that a demanded element was zero in Op1 we don't need to
    // demand it in Op0 - its guaranteed to be zero.
    APInt DemandedElts0 = DemandedElts & ~SrcZero;
    if (SimplifyDemandedVectorElts(Op0, DemandedElts0, KnownUndef, KnownZero,
                                   TLO, Depth + 1))
      return true;

    KnownUndef &= DemandedElts0;
    KnownZero &= DemandedElts0;

    // If every element pair has a zero/undef then just fold to zero.
    // fold (and x, undef) -> 0  /  (and x, 0) -> 0
    // fold (mul x, undef) -> 0  /  (mul x, 0) -> 0
    if (DemandedElts.isSubsetOf(SrcZero | KnownZero | SrcUndef | KnownUndef))
      return TLO.CombineTo(Op, TLO.DAG.getConstant(0, SDLoc(Op), VT));

    // If either side has a zero element, then the result element is zero, even
    // if the other is an UNDEF.
    // TODO: Extend getKnownUndefForVectorBinop to also deal with known zeros
    // and then handle 'and' nodes with the rest of the binop opcodes.
    KnownZero |= SrcZero;
    KnownUndef &= SrcUndef;
    KnownUndef &= ~KnownZero;

    // Attempt to avoid multi-use ops if we don't need anything from them.
    if (!DemandedElts.isAllOnes())
      if (SimplifyDemandedVectorEltsBinOp(Op0, Op1))
        return true;
    break;
  }
  case ISD::TRUNCATE:
  case ISD::SIGN_EXTEND:
  case ISD::ZERO_EXTEND:
    if (SimplifyDemandedVectorElts(Op.getOperand(0), DemandedElts, KnownUndef,
                                   KnownZero, TLO, Depth + 1))
      return true;

    if (Op.getOpcode() == ISD::ZERO_EXTEND) {
      // zext(undef) upper bits are guaranteed to be zero.
      if (DemandedElts.isSubsetOf(KnownUndef))
        return TLO.CombineTo(Op, TLO.DAG.getConstant(0, SDLoc(Op), VT));
      KnownUndef.clearAllBits();
    }
    break;
  default: {
    if (Op.getOpcode() >= ISD::BUILTIN_OP_END) {
      if (SimplifyDemandedVectorEltsForTargetNode(Op, DemandedElts, KnownUndef,
                                                  KnownZero, TLO, Depth))
        return true;
    } else {
      KnownBits Known;
      APInt DemandedBits = APInt::getAllOnes(EltSizeInBits);
      if (SimplifyDemandedBits(Op, DemandedBits, OriginalDemandedElts, Known,
                               TLO, Depth, AssumeSingleUse))
        return true;
    }
    break;
  }
  }
  assert((KnownUndef & KnownZero) == 0 && "Elements flagged as undef AND zero");

  // Constant fold all undef cases.
  // TODO: Handle zero cases as well.
  if (DemandedElts.isSubsetOf(KnownUndef))
    return TLO.CombineTo(Op, TLO.DAG.getUNDEF(VT));

  return false;
}

/// Determine which of the bits specified in Mask are known to be either zero or
/// one and return them in the Known.
void TargetLowering::computeKnownBitsForTargetNode(const SDValue Op,
                                                   KnownBits &Known,
                                                   const APInt &DemandedElts,
                                                   const SelectionDAG &DAG,
                                                   unsigned Depth) const {
  assert((Op.getOpcode() >= ISD::BUILTIN_OP_END ||
          Op.getOpcode() == ISD::INTRINSIC_WO_CHAIN ||
          Op.getOpcode() == ISD::INTRINSIC_W_CHAIN ||
          Op.getOpcode() == ISD::INTRINSIC_VOID) &&
         "Should use MaskedValueIsZero if you don't know whether Op"
         " is a target node!");
  Known.resetAll();
}

void TargetLowering::computeKnownBitsForTargetInstr(
    GISelKnownBits &Analysis, Register R, KnownBits &Known,
    const APInt &DemandedElts, const MachineRegisterInfo &MRI,
    unsigned Depth) const {
  Known.resetAll();
}

void TargetLowering::computeKnownBitsForFrameIndex(
  const int FrameIdx, KnownBits &Known, const MachineFunction &MF) const {
  // The low bits are known zero if the pointer is aligned.
  Known.Zero.setLowBits(Log2(MF.getFrameInfo().getObjectAlign(FrameIdx)));
}

Align TargetLowering::computeKnownAlignForTargetInstr(
  GISelKnownBits &Analysis, Register R, const MachineRegisterInfo &MRI,
  unsigned Depth) const {
  return Align(1);
}

/// This method can be implemented by targets that want to expose additional
/// information about sign bits to the DAG Combiner.
unsigned TargetLowering::ComputeNumSignBitsForTargetNode(SDValue Op,
                                                         const APInt &,
                                                         const SelectionDAG &,
                                                         unsigned Depth) const {
  assert((Op.getOpcode() >= ISD::BUILTIN_OP_END ||
          Op.getOpcode() == ISD::INTRINSIC_WO_CHAIN ||
          Op.getOpcode() == ISD::INTRINSIC_W_CHAIN ||
          Op.getOpcode() == ISD::INTRINSIC_VOID) &&
         "Should use ComputeNumSignBits if you don't know whether Op"
         " is a target node!");
  return 1;
}

unsigned TargetLowering::computeNumSignBitsForTargetInstr(
  GISelKnownBits &Analysis, Register R, const APInt &DemandedElts,
  const MachineRegisterInfo &MRI, unsigned Depth) const {
  return 1;
}

bool TargetLowering::SimplifyDemandedVectorEltsForTargetNode(
    SDValue Op, const APInt &DemandedElts, APInt &KnownUndef, APInt &KnownZero,
    TargetLoweringOpt &TLO, unsigned Depth) const {
  assert((Op.getOpcode() >= ISD::BUILTIN_OP_END ||
          Op.getOpcode() == ISD::INTRINSIC_WO_CHAIN ||
          Op.getOpcode() == ISD::INTRINSIC_W_CHAIN ||
          Op.getOpcode() == ISD::INTRINSIC_VOID) &&
         "Should use SimplifyDemandedVectorElts if you don't know whether Op"
         " is a target node!");
  return false;
}

bool TargetLowering::SimplifyDemandedBitsForTargetNode(
    SDValue Op, const APInt &DemandedBits, const APInt &DemandedElts,
    KnownBits &Known, TargetLoweringOpt &TLO, unsigned Depth) const {
  assert((Op.getOpcode() >= ISD::BUILTIN_OP_END ||
          Op.getOpcode() == ISD::INTRINSIC_WO_CHAIN ||
          Op.getOpcode() == ISD::INTRINSIC_W_CHAIN ||
          Op.getOpcode() == ISD::INTRINSIC_VOID) &&
         "Should use SimplifyDemandedBits if you don't know whether Op"
         " is a target node!");
  computeKnownBitsForTargetNode(Op, Known, DemandedElts, TLO.DAG, Depth);
  return false;
}

SDValue TargetLowering::SimplifyMultipleUseDemandedBitsForTargetNode(
    SDValue Op, const APInt &DemandedBits, const APInt &DemandedElts,
    SelectionDAG &DAG, unsigned Depth) const {
  assert(
      (Op.getOpcode() >= ISD::BUILTIN_OP_END ||
       Op.getOpcode() == ISD::INTRINSIC_WO_CHAIN ||
       Op.getOpcode() == ISD::INTRINSIC_W_CHAIN ||
       Op.getOpcode() == ISD::INTRINSIC_VOID) &&
      "Should use SimplifyMultipleUseDemandedBits if you don't know whether Op"
      " is a target node!");
  return SDValue();
}

SDValue
TargetLowering::buildLegalVectorShuffle(EVT VT, const SDLoc &DL, SDValue N0,
                                        SDValue N1, MutableArrayRef<int> Mask,
                                        SelectionDAG &DAG) const {
  bool LegalMask = isShuffleMaskLegal(Mask, VT);
  if (!LegalMask) {
    std::swap(N0, N1);
    ShuffleVectorSDNode::commuteMask(Mask);
    LegalMask = isShuffleMaskLegal(Mask, VT);
  }

  if (!LegalMask)
    return SDValue();

  return DAG.getVectorShuffle(VT, DL, N0, N1, Mask);
}

const Constant *TargetLowering::getTargetConstantFromLoad(LoadSDNode*) const {
  return nullptr;
}

bool TargetLowering::isGuaranteedNotToBeUndefOrPoisonForTargetNode(
    SDValue Op, const APInt &DemandedElts, const SelectionDAG &DAG,
    bool PoisonOnly, unsigned Depth) const {
  assert(
      (Op.getOpcode() >= ISD::BUILTIN_OP_END ||
       Op.getOpcode() == ISD::INTRINSIC_WO_CHAIN ||
       Op.getOpcode() == ISD::INTRINSIC_W_CHAIN ||
       Op.getOpcode() == ISD::INTRINSIC_VOID) &&
      "Should use isGuaranteedNotToBeUndefOrPoison if you don't know whether Op"
      " is a target node!");
  return false;
}

bool TargetLowering::canCreateUndefOrPoisonForTargetNode(
    SDValue Op, const APInt &DemandedElts, const SelectionDAG &DAG,
    bool PoisonOnly, bool ConsiderFlags, unsigned Depth) const {
  assert((Op.getOpcode() >= ISD::BUILTIN_OP_END ||
          Op.getOpcode() == ISD::INTRINSIC_WO_CHAIN ||
          Op.getOpcode() == ISD::INTRINSIC_W_CHAIN ||
          Op.getOpcode() == ISD::INTRINSIC_VOID) &&
         "Should use canCreateUndefOrPoison if you don't know whether Op"
         " is a target node!");
  // Be conservative and return true.
  return true;
}

bool TargetLowering::isKnownNeverNaNForTargetNode(SDValue Op,
                                                  const SelectionDAG &DAG,
                                                  bool SNaN,
                                                  unsigned Depth) const {
  assert((Op.getOpcode() >= ISD::BUILTIN_OP_END ||
          Op.getOpcode() == ISD::INTRINSIC_WO_CHAIN ||
          Op.getOpcode() == ISD::INTRINSIC_W_CHAIN ||
          Op.getOpcode() == ISD::INTRINSIC_VOID) &&
         "Should use isKnownNeverNaN if you don't know whether Op"
         " is a target node!");
  return false;
}

bool TargetLowering::isSplatValueForTargetNode(SDValue Op,
                                               const APInt &DemandedElts,
                                               APInt &UndefElts,
                                               unsigned Depth) const {
  assert((Op.getOpcode() >= ISD::BUILTIN_OP_END ||
          Op.getOpcode() == ISD::INTRINSIC_WO_CHAIN ||
          Op.getOpcode() == ISD::INTRINSIC_W_CHAIN ||
          Op.getOpcode() == ISD::INTRINSIC_VOID) &&
         "Should use isSplatValue if you don't know whether Op"
         " is a target node!");
  return false;
}

// FIXME: Ideally, this would use ISD::isConstantSplatVector(), but that must
// work with truncating build vectors and vectors with elements of less than
// 8 bits.
bool TargetLowering::isConstTrueVal(SDValue N) const {
  if (!N)
    return false;

  unsigned EltWidth;
  APInt CVal;
  if (ConstantSDNode *CN = isConstOrConstSplat(N, /*AllowUndefs=*/false,
                                               /*AllowTruncation=*/true)) {
    CVal = CN->getAPIntValue();
    EltWidth = N.getValueType().getScalarSizeInBits();
  } else
    return false;

  // If this is a truncating splat, truncate the splat value.
  // Otherwise, we may fail to match the expected values below.
  if (EltWidth < CVal.getBitWidth())
    CVal = CVal.trunc(EltWidth);

  switch (getBooleanContents(N.getValueType())) {
  case UndefinedBooleanContent:
    return CVal[0];
  case ZeroOrOneBooleanContent:
    return CVal.isOne();
  case ZeroOrNegativeOneBooleanContent:
    return CVal.isAllOnes();
  }

  llvm_unreachable("Invalid boolean contents");
}

bool TargetLowering::isConstFalseVal(SDValue N) const {
  if (!N)
    return false;

  const ConstantSDNode *CN = dyn_cast<ConstantSDNode>(N);
  if (!CN) {
    const BuildVectorSDNode *BV = dyn_cast<BuildVectorSDNode>(N);
    if (!BV)
      return false;

    // Only interested in constant splats, we don't care about undef
    // elements in identifying boolean constants and getConstantSplatNode
    // returns NULL if all ops are undef;
    CN = BV->getConstantSplatNode();
    if (!CN)
      return false;
  }

  if (getBooleanContents(N->getValueType(0)) == UndefinedBooleanContent)
    return !CN->getAPIntValue()[0];

  return CN->isZero();
}

bool TargetLowering::isExtendedTrueVal(const ConstantSDNode *N, EVT VT,
                                       bool SExt) const {
  if (VT == MVT::i1)
    return N->isOne();

  TargetLowering::BooleanContent Cnt = getBooleanContents(VT);
  switch (Cnt) {
  case TargetLowering::ZeroOrOneBooleanContent:
    // An extended value of 1 is always true, unless its original type is i1,
    // in which case it will be sign extended to -1.
    return (N->isOne() && !SExt) || (SExt && (N->getValueType(0) != MVT::i1));
  case TargetLowering::UndefinedBooleanContent:
  case TargetLowering::ZeroOrNegativeOneBooleanContent:
    return N->isAllOnes() && SExt;
  }
  llvm_unreachable("Unexpected enumeration.");
}

/// This helper function of SimplifySetCC tries to optimize the comparison when
/// either operand of the SetCC node is a bitwise-and instruction.
SDValue TargetLowering::foldSetCCWithAnd(EVT VT, SDValue N0, SDValue N1,
                                         ISD::CondCode Cond, const SDLoc &DL,
                                         DAGCombinerInfo &DCI) const {
  if (N1.getOpcode() == ISD::AND && N0.getOpcode() != ISD::AND)
    std::swap(N0, N1);

  SelectionDAG &DAG = DCI.DAG;
  EVT OpVT = N0.getValueType();
  if (N0.getOpcode() != ISD::AND || !OpVT.isInteger() ||
      (Cond != ISD::SETEQ && Cond != ISD::SETNE))
    return SDValue();

  // (X & Y) != 0 --> zextOrTrunc(X & Y)
  // iff everything but LSB is known zero:
  if (Cond == ISD::SETNE && isNullConstant(N1) &&
      (getBooleanContents(OpVT) == TargetLowering::UndefinedBooleanContent ||
       getBooleanContents(OpVT) == TargetLowering::ZeroOrOneBooleanContent)) {
    unsigned NumEltBits = OpVT.getScalarSizeInBits();
    APInt UpperBits = APInt::getHighBitsSet(NumEltBits, NumEltBits - 1);
    if (DAG.MaskedValueIsZero(N0, UpperBits))
      return DAG.getBoolExtOrTrunc(N0, DL, VT, OpVT);
  }

  // Match these patterns in any of their permutations:
  // (X & Y) == Y
  // (X & Y) != Y
  SDValue X, Y;
  if (N0.getOperand(0) == N1) {
    X = N0.getOperand(1);
    Y = N0.getOperand(0);
  } else if (N0.getOperand(1) == N1) {
    X = N0.getOperand(0);
    Y = N0.getOperand(1);
  } else {
    return SDValue();
  }

  SDValue Zero = DAG.getConstant(0, DL, OpVT);
  if (DAG.isKnownToBeAPowerOfTwo(Y)) {
    // Simplify X & Y == Y to X & Y != 0 if Y has exactly one bit set.
    // Note that where Y is variable and is known to have at most one bit set
    // (for example, if it is Z & 1) we cannot do this; the expressions are not
    // equivalent when Y == 0.
    assert(OpVT.isInteger());
    Cond = ISD::getSetCCInverse(Cond, OpVT);
    if (DCI.isBeforeLegalizeOps() ||
        isCondCodeLegal(Cond, N0.getSimpleValueType()))
      return DAG.getSetCC(DL, VT, N0, Zero, Cond);
  } else if (N0.hasOneUse() && hasAndNotCompare(Y)) {
    // If the target supports an 'and-not' or 'and-complement' logic operation,
    // try to use that to make a comparison operation more efficient.
    // But don't do this transform if the mask is a single bit because there are
    // more efficient ways to deal with that case (for example, 'bt' on x86 or
    // 'rlwinm' on PPC).

    // Bail out if the compare operand that we want to turn into a zero is
    // already a zero (otherwise, infinite loop).
    auto *YConst = dyn_cast<ConstantSDNode>(Y);
    if (YConst && YConst->isZero())
      return SDValue();

    // Transform this into: ~X & Y == 0.
    SDValue NotX = DAG.getNOT(SDLoc(X), X, OpVT);
    SDValue NewAnd = DAG.getNode(ISD::AND, SDLoc(N0), OpVT, NotX, Y);
    return DAG.getSetCC(DL, VT, NewAnd, Zero, Cond);
  }

  return SDValue();
}

/// There are multiple IR patterns that could be checking whether certain
/// truncation of a signed number would be lossy or not. The pattern which is
/// best at IR level, may not lower optimally. Thus, we want to unfold it.
/// We are looking for the following pattern: (KeptBits is a constant)
///   (add %x, (1 << (KeptBits-1))) srccond (1 << KeptBits)
/// KeptBits won't be bitwidth(x), that will be constant-folded to true/false.
/// KeptBits also can't be 1, that would have been folded to  %x dstcond 0
/// We will unfold it into the natural trunc+sext pattern:
///   ((%x << C) a>> C) dstcond %x
/// Where  C = bitwidth(x) - KeptBits  and  C u< bitwidth(x)
SDValue TargetLowering::optimizeSetCCOfSignedTruncationCheck(
    EVT SCCVT, SDValue N0, SDValue N1, ISD::CondCode Cond, DAGCombinerInfo &DCI,
    const SDLoc &DL) const {
  // We must be comparing with a constant.
  ConstantSDNode *C1;
  if (!(C1 = dyn_cast<ConstantSDNode>(N1)))
    return SDValue();

  // N0 should be:  add %x, (1 << (KeptBits-1))
  if (N0->getOpcode() != ISD::ADD)
    return SDValue();

  // And we must be 'add'ing a constant.
  ConstantSDNode *C01;
  if (!(C01 = dyn_cast<ConstantSDNode>(N0->getOperand(1))))
    return SDValue();

  SDValue X = N0->getOperand(0);
  EVT XVT = X.getValueType();

  // Validate constants ...

  APInt I1 = C1->getAPIntValue();

  ISD::CondCode NewCond;
  if (Cond == ISD::CondCode::SETULT) {
    NewCond = ISD::CondCode::SETEQ;
  } else if (Cond == ISD::CondCode::SETULE) {
    NewCond = ISD::CondCode::SETEQ;
    // But need to 'canonicalize' the constant.
    I1 += 1;
  } else if (Cond == ISD::CondCode::SETUGT) {
    NewCond = ISD::CondCode::SETNE;
    // But need to 'canonicalize' the constant.
    I1 += 1;
  } else if (Cond == ISD::CondCode::SETUGE) {
    NewCond = ISD::CondCode::SETNE;
  } else
    return SDValue();

  APInt I01 = C01->getAPIntValue();

  auto checkConstants = [&I1, &I01]() -> bool {
    // Both of them must be power-of-two, and the constant from setcc is bigger.
    return I1.ugt(I01) && I1.isPowerOf2() && I01.isPowerOf2();
  };

  if (checkConstants()) {
    // Great, e.g. got  icmp ult i16 (add i16 %x, 128), 256
  } else {
    // What if we invert constants? (and the target predicate)
    I1.negate();
    I01.negate();
    assert(XVT.isInteger());
    NewCond = getSetCCInverse(NewCond, XVT);
    if (!checkConstants())
      return SDValue();
    // Great, e.g. got  icmp uge i16 (add i16 %x, -128), -256
  }

  // They are power-of-two, so which bit is set?
  const unsigned KeptBits = I1.logBase2();
  const unsigned KeptBitsMinusOne = I01.logBase2();

  // Magic!
  if (KeptBits != (KeptBitsMinusOne + 1))
    return SDValue();
  assert(KeptBits > 0 && KeptBits < XVT.getSizeInBits() && "unreachable");

  // We don't want to do this in every single case.
  SelectionDAG &DAG = DCI.DAG;
  if (!DAG.getTargetLoweringInfo().shouldTransformSignedTruncationCheck(
          XVT, KeptBits))
    return SDValue();

  const unsigned MaskedBits = XVT.getSizeInBits() - KeptBits;
  assert(MaskedBits > 0 && MaskedBits < XVT.getSizeInBits() && "unreachable");

  // Unfold into:  ((%x << C) a>> C) cond %x
  // Where 'cond' will be either 'eq' or 'ne'.
  SDValue ShiftAmt = DAG.getConstant(MaskedBits, DL, XVT);
  SDValue T0 = DAG.getNode(ISD::SHL, DL, XVT, X, ShiftAmt);
  SDValue T1 = DAG.getNode(ISD::SRA, DL, XVT, T0, ShiftAmt);
  SDValue T2 = DAG.getSetCC(DL, SCCVT, T1, X, NewCond);

  return T2;
}

// (X & (C l>>/<< Y)) ==/!= 0  -->  ((X <</l>> Y) & C) ==/!= 0
SDValue TargetLowering::optimizeSetCCByHoistingAndByConstFromLogicalShift(
    EVT SCCVT, SDValue N0, SDValue N1C, ISD::CondCode Cond,
    DAGCombinerInfo &DCI, const SDLoc &DL) const {
  assert(isConstOrConstSplat(N1C) &&
         isConstOrConstSplat(N1C)->getAPIntValue().isZero() &&
         "Should be a comparison with 0.");
  assert((Cond == ISD::SETEQ || Cond == ISD::SETNE) &&
         "Valid only for [in]equality comparisons.");

  unsigned NewShiftOpcode;
  SDValue X, C, Y;

  SelectionDAG &DAG = DCI.DAG;
  const TargetLowering &TLI = DAG.getTargetLoweringInfo();

  // Look for '(C l>>/<< Y)'.
  auto Match = [&NewShiftOpcode, &X, &C, &Y, &TLI, &DAG](SDValue V) {
    // The shift should be one-use.
    if (!V.hasOneUse())
      return false;
    unsigned OldShiftOpcode = V.getOpcode();
    switch (OldShiftOpcode) {
    case ISD::SHL:
      NewShiftOpcode = ISD::SRL;
      break;
    case ISD::SRL:
      NewShiftOpcode = ISD::SHL;
      break;
    default:
      return false; // must be a logical shift.
    }
    // We should be shifting a constant.
    // FIXME: best to use isConstantOrConstantVector().
    C = V.getOperand(0);
    ConstantSDNode *CC =
        isConstOrConstSplat(C, /*AllowUndefs=*/true, /*AllowTruncation=*/true);
    if (!CC)
      return false;
    Y = V.getOperand(1);

    ConstantSDNode *XC =
        isConstOrConstSplat(X, /*AllowUndefs=*/true, /*AllowTruncation=*/true);
    return TLI.shouldProduceAndByConstByHoistingConstFromShiftsLHSOfAnd(
        X, XC, CC, Y, OldShiftOpcode, NewShiftOpcode, DAG);
  };

  // LHS of comparison should be an one-use 'and'.
  if (N0.getOpcode() != ISD::AND || !N0.hasOneUse())
    return SDValue();

  X = N0.getOperand(0);
  SDValue Mask = N0.getOperand(1);

  // 'and' is commutative!
  if (!Match(Mask)) {
    std::swap(X, Mask);
    if (!Match(Mask))
      return SDValue();
  }

  EVT VT = X.getValueType();

  // Produce:
  // ((X 'OppositeShiftOpcode' Y) & C) Cond 0
  SDValue T0 = DAG.getNode(NewShiftOpcode, DL, VT, X, Y);
  SDValue T1 = DAG.getNode(ISD::AND, DL, VT, T0, C);
  SDValue T2 = DAG.getSetCC(DL, SCCVT, T1, N1C, Cond);
  return T2;
}

/// Try to fold an equality comparison with a {add/sub/xor} binary operation as
/// the 1st operand (N0). Callers are expected to swap the N0/N1 parameters to
/// handle the commuted versions of these patterns.
SDValue TargetLowering::foldSetCCWithBinOp(EVT VT, SDValue N0, SDValue N1,
                                           ISD::CondCode Cond, const SDLoc &DL,
                                           DAGCombinerInfo &DCI) const {
  unsigned BOpcode = N0.getOpcode();
  assert((BOpcode == ISD::ADD || BOpcode == ISD::SUB || BOpcode == ISD::XOR) &&
         "Unexpected binop");
  assert((Cond == ISD::SETEQ || Cond == ISD::SETNE) && "Unexpected condcode");

  // (X + Y) == X --> Y == 0
  // (X - Y) == X --> Y == 0
  // (X ^ Y) == X --> Y == 0
  SelectionDAG &DAG = DCI.DAG;
  EVT OpVT = N0.getValueType();
  SDValue X = N0.getOperand(0);
  SDValue Y = N0.getOperand(1);
  if (X == N1)
    return DAG.getSetCC(DL, VT, Y, DAG.getConstant(0, DL, OpVT), Cond);

  if (Y != N1)
    return SDValue();

  // (X + Y) == Y --> X == 0
  // (X ^ Y) == Y --> X == 0
  if (BOpcode == ISD::ADD || BOpcode == ISD::XOR)
    return DAG.getSetCC(DL, VT, X, DAG.getConstant(0, DL, OpVT), Cond);

  // The shift would not be valid if the operands are boolean (i1).
  if (!N0.hasOneUse() || OpVT.getScalarSizeInBits() == 1)
    return SDValue();

  // (X - Y) == Y --> X == Y << 1
  EVT ShiftVT = getShiftAmountTy(OpVT, DAG.getDataLayout(),
                                 !DCI.isBeforeLegalize());
  SDValue One = DAG.getConstant(1, DL, ShiftVT);
  SDValue YShl1 = DAG.getNode(ISD::SHL, DL, N1.getValueType(), Y, One);
  if (!DCI.isCalledByLegalizer())
    DCI.AddToWorklist(YShl1.getNode());
  return DAG.getSetCC(DL, VT, X, YShl1, Cond);
}

static SDValue simplifySetCCWithCTPOP(const TargetLowering &TLI, EVT VT,
                                      SDValue N0, const APInt &C1,
                                      ISD::CondCode Cond, const SDLoc &dl,
                                      SelectionDAG &DAG) {
  // Look through truncs that don't change the value of a ctpop.
  // FIXME: Add vector support? Need to be careful with setcc result type below.
  SDValue CTPOP = N0;
  if (N0.getOpcode() == ISD::TRUNCATE && N0.hasOneUse() && !VT.isVector() &&
      N0.getScalarValueSizeInBits() > Log2_32(N0.getOperand(0).getScalarValueSizeInBits()))
    CTPOP = N0.getOperand(0);

  if (CTPOP.getOpcode() != ISD::CTPOP || !CTPOP.hasOneUse())
    return SDValue();

  EVT CTVT = CTPOP.getValueType();
  SDValue CTOp = CTPOP.getOperand(0);

  // Expand a power-of-2-or-zero comparison based on ctpop:
  // (ctpop x) u< 2 -> (x & x-1) == 0
  // (ctpop x) u> 1 -> (x & x-1) != 0
  if (Cond == ISD::SETULT || Cond == ISD::SETUGT) {
    // Keep the CTPOP if it is a legal vector op.
    if (CTVT.isVector() && TLI.isOperationLegal(ISD::CTPOP, CTVT))
      return SDValue();

    unsigned CostLimit = TLI.getCustomCtpopCost(CTVT, Cond);
    if (C1.ugt(CostLimit + (Cond == ISD::SETULT)))
      return SDValue();
    if (C1 == 0 && (Cond == ISD::SETULT))
      return SDValue(); // This is handled elsewhere.

    unsigned Passes = C1.getLimitedValue() - (Cond == ISD::SETULT);

    SDValue NegOne = DAG.getAllOnesConstant(dl, CTVT);
    SDValue Result = CTOp;
    for (unsigned i = 0; i < Passes; i++) {
      SDValue Add = DAG.getNode(ISD::ADD, dl, CTVT, Result, NegOne);
      Result = DAG.getNode(ISD::AND, dl, CTVT, Result, Add);
    }
    ISD::CondCode CC = Cond == ISD::SETULT ? ISD::SETEQ : ISD::SETNE;
    return DAG.getSetCC(dl, VT, Result, DAG.getConstant(0, dl, CTVT), CC);
  }

  // Expand a power-of-2 comparison based on ctpop:
  // (ctpop x) == 1 --> (x != 0) && ((x & x-1) == 0)
  // (ctpop x) != 1 --> (x == 0) || ((x & x-1) != 0)
  if ((Cond == ISD::SETEQ || Cond == ISD::SETNE) && C1 == 1) {
    // Keep the CTPOP if it is legal.
    if (TLI.isOperationLegal(ISD::CTPOP, CTVT))
      return SDValue();

    SDValue Zero = DAG.getConstant(0, dl, CTVT);
    SDValue NegOne = DAG.getAllOnesConstant(dl, CTVT);
    assert(CTVT.isInteger());
    ISD::CondCode InvCond = ISD::getSetCCInverse(Cond, CTVT);
    SDValue Add = DAG.getNode(ISD::ADD, dl, CTVT, CTOp, NegOne);
    SDValue And = DAG.getNode(ISD::AND, dl, CTVT, CTOp, Add);
    SDValue LHS = DAG.getSetCC(dl, VT, CTOp, Zero, InvCond);
    SDValue RHS = DAG.getSetCC(dl, VT, And, Zero, Cond);
    unsigned LogicOpcode = Cond == ISD::SETEQ ? ISD::AND : ISD::OR;
    return DAG.getNode(LogicOpcode, dl, VT, LHS, RHS);
  }

  return SDValue();
}

static SDValue foldSetCCWithRotate(EVT VT, SDValue N0, SDValue N1,
                                   ISD::CondCode Cond, const SDLoc &dl,
                                   SelectionDAG &DAG) {
  if (Cond != ISD::SETEQ && Cond != ISD::SETNE)
    return SDValue();

  auto *C1 = isConstOrConstSplat(N1, /* AllowUndefs */ true);
  if (!C1 || !(C1->isZero() || C1->isAllOnes()))
    return SDValue();

  auto getRotateSource = [](SDValue X) {
    if (X.getOpcode() == ISD::ROTL || X.getOpcode() == ISD::ROTR)
      return X.getOperand(0);
    return SDValue();
  };

  // Peek through a rotated value compared against 0 or -1:
  // (rot X, Y) == 0/-1 --> X == 0/-1
  // (rot X, Y) != 0/-1 --> X != 0/-1
  if (SDValue R = getRotateSource(N0))
    return DAG.getSetCC(dl, VT, R, N1, Cond);

  // Peek through an 'or' of a rotated value compared against 0:
  // or (rot X, Y), Z ==/!= 0 --> (or X, Z) ==/!= 0
  // or Z, (rot X, Y) ==/!= 0 --> (or X, Z) ==/!= 0
  //
  // TODO: Add the 'and' with -1 sibling.
  // TODO: Recurse through a series of 'or' ops to find the rotate.
  EVT OpVT = N0.getValueType();
  if (N0.hasOneUse() && N0.getOpcode() == ISD::OR && C1->isZero()) {
    if (SDValue R = getRotateSource(N0.getOperand(0))) {
      SDValue NewOr = DAG.getNode(ISD::OR, dl, OpVT, R, N0.getOperand(1));
      return DAG.getSetCC(dl, VT, NewOr, N1, Cond);
    }
    if (SDValue R = getRotateSource(N0.getOperand(1))) {
      SDValue NewOr = DAG.getNode(ISD::OR, dl, OpVT, R, N0.getOperand(0));
      return DAG.getSetCC(dl, VT, NewOr, N1, Cond);
    }
  }

  return SDValue();
}

static SDValue foldSetCCWithFunnelShift(EVT VT, SDValue N0, SDValue N1,
                                        ISD::CondCode Cond, const SDLoc &dl,
                                        SelectionDAG &DAG) {
  // If we are testing for all-bits-clear, we might be able to do that with
  // less shifting since bit-order does not matter.
  if (Cond != ISD::SETEQ && Cond != ISD::SETNE)
    return SDValue();

  auto *C1 = isConstOrConstSplat(N1, /* AllowUndefs */ true);
  if (!C1 || !C1->isZero())
    return SDValue();

  if (!N0.hasOneUse() ||
      (N0.getOpcode() != ISD::FSHL && N0.getOpcode() != ISD::FSHR))
    return SDValue();

  unsigned BitWidth = N0.getScalarValueSizeInBits();
  auto *ShAmtC = isConstOrConstSplat(N0.getOperand(2));
  if (!ShAmtC || ShAmtC->getAPIntValue().uge(BitWidth))
    return SDValue();

  // Canonicalize fshr as fshl to reduce pattern-matching.
  unsigned ShAmt = ShAmtC->getZExtValue();
  if (N0.getOpcode() == ISD::FSHR)
    ShAmt = BitWidth - ShAmt;

  // Match an 'or' with a specific operand 'Other' in either commuted variant.
  SDValue X, Y;
  auto matchOr = [&X, &Y](SDValue Or, SDValue Other) {
    if (Or.getOpcode() != ISD::OR || !Or.hasOneUse())
      return false;
    if (Or.getOperand(0) == Other) {
      X = Or.getOperand(0);
      Y = Or.getOperand(1);
      return true;
    }
    if (Or.getOperand(1) == Other) {
      X = Or.getOperand(1);
      Y = Or.getOperand(0);
      return true;
    }
    return false;
  };

  EVT OpVT = N0.getValueType();
  EVT ShAmtVT = N0.getOperand(2).getValueType();
  SDValue F0 = N0.getOperand(0);
  SDValue F1 = N0.getOperand(1);
  if (matchOr(F0, F1)) {
    // fshl (or X, Y), X, C ==/!= 0 --> or (shl Y, C), X ==/!= 0
    SDValue NewShAmt = DAG.getConstant(ShAmt, dl, ShAmtVT);
    SDValue Shift = DAG.getNode(ISD::SHL, dl, OpVT, Y, NewShAmt);
    SDValue NewOr = DAG.getNode(ISD::OR, dl, OpVT, Shift, X);
    return DAG.getSetCC(dl, VT, NewOr, N1, Cond);
  }
  if (matchOr(F1, F0)) {
    // fshl X, (or X, Y), C ==/!= 0 --> or (srl Y, BW-C), X ==/!= 0
    SDValue NewShAmt = DAG.getConstant(BitWidth - ShAmt, dl, ShAmtVT);
    SDValue Shift = DAG.getNode(ISD::SRL, dl, OpVT, Y, NewShAmt);
    SDValue NewOr = DAG.getNode(ISD::OR, dl, OpVT, Shift, X);
    return DAG.getSetCC(dl, VT, NewOr, N1, Cond);
  }

  return SDValue();
}

/// Try to simplify a setcc built with the specified operands and cc. If it is
/// unable to simplify it, return a null SDValue.
SDValue TargetLowering::SimplifySetCC(EVT VT, SDValue N0, SDValue N1,
                                      ISD::CondCode Cond, bool foldBooleans,
                                      DAGCombinerInfo &DCI,
                                      const SDLoc &dl) const {
  SelectionDAG &DAG = DCI.DAG;
  const DataLayout &Layout = DAG.getDataLayout();
  EVT OpVT = N0.getValueType();

  // Constant fold or commute setcc.
  if (SDValue Fold = DAG.FoldSetCC(VT, N0, N1, Cond, dl))
    return Fold;

  bool N0ConstOrSplat =
      isConstOrConstSplat(N0, /*AllowUndefs*/ false, /*AllowTruncate*/ true);
  bool N1ConstOrSplat =
      isConstOrConstSplat(N1, /*AllowUndefs*/ false, /*AllowTruncate*/ true);

  // Ensure that the constant occurs on the RHS and fold constant comparisons.
  // TODO: Handle non-splat vector constants. All undef causes trouble.
  // FIXME: We can't yet fold constant scalable vector splats, so avoid an
  // infinite loop here when we encounter one.
  ISD::CondCode SwappedCC = ISD::getSetCCSwappedOperands(Cond);
  if (N0ConstOrSplat && (!OpVT.isScalableVector() || !N1ConstOrSplat) &&
      (DCI.isBeforeLegalizeOps() ||
       isCondCodeLegal(SwappedCC, N0.getSimpleValueType())))
    return DAG.getSetCC(dl, VT, N1, N0, SwappedCC);

  // If we have a subtract with the same 2 non-constant operands as this setcc
  // -- but in reverse order -- then try to commute the operands of this setcc
  // to match. A matching pair of setcc (cmp) and sub may be combined into 1
  // instruction on some targets.
  if (!N0ConstOrSplat && !N1ConstOrSplat &&
      (DCI.isBeforeLegalizeOps() ||
       isCondCodeLegal(SwappedCC, N0.getSimpleValueType())) &&
      DAG.doesNodeExist(ISD::SUB, DAG.getVTList(OpVT), {N1, N0}) &&
      !DAG.doesNodeExist(ISD::SUB, DAG.getVTList(OpVT), {N0, N1}))
    return DAG.getSetCC(dl, VT, N1, N0, SwappedCC);

  if (SDValue V = foldSetCCWithRotate(VT, N0, N1, Cond, dl, DAG))
    return V;

  if (SDValue V = foldSetCCWithFunnelShift(VT, N0, N1, Cond, dl, DAG))
    return V;

  if (auto *N1C = isConstOrConstSplat(N1)) {
    const APInt &C1 = N1C->getAPIntValue();

    // Optimize some CTPOP cases.
    if (SDValue V = simplifySetCCWithCTPOP(*this, VT, N0, C1, Cond, dl, DAG))
      return V;

    // If the LHS is '(srl (ctlz x), 5)', the RHS is 0/1, and this is an
    // equality comparison, then we're just comparing whether X itself is
    // zero.
    if (N0.getOpcode() == ISD::SRL && (C1.isZero() || C1.isOne()) &&
        N0.getOperand(0).getOpcode() == ISD::CTLZ &&
        isPowerOf2_32(N0.getScalarValueSizeInBits())) {
      if (ConstantSDNode *ShAmt = isConstOrConstSplat(N0.getOperand(1))) {
        if ((Cond == ISD::SETEQ || Cond == ISD::SETNE) &&
            ShAmt->getAPIntValue() == Log2_32(N0.getScalarValueSizeInBits())) {
          if ((C1 == 0) == (Cond == ISD::SETEQ)) {
            // (srl (ctlz x), 5) == 0  -> X != 0
            // (srl (ctlz x), 5) != 1  -> X != 0
            Cond = ISD::SETNE;
          } else {
            // (srl (ctlz x), 5) != 0  -> X == 0
            // (srl (ctlz x), 5) == 1  -> X == 0
            Cond = ISD::SETEQ;
          }
          SDValue Zero = DAG.getConstant(0, dl, N0.getValueType());
          return DAG.getSetCC(dl, VT, N0.getOperand(0).getOperand(0), Zero,
                              Cond);
        }
      }
    }
  }

  // FIXME: Support vectors.
  if (auto *N1C = dyn_cast<ConstantSDNode>(N1.getNode())) {
    const APInt &C1 = N1C->getAPIntValue();

    // (zext x) == C --> x == (trunc C)
    // (sext x) == C --> x == (trunc C)
    if ((Cond == ISD::SETEQ || Cond == ISD::SETNE) &&
        DCI.isBeforeLegalize() && N0->hasOneUse()) {
      unsigned MinBits = N0.getValueSizeInBits();
      SDValue PreExt;
      bool Signed = false;
      if (N0->getOpcode() == ISD::ZERO_EXTEND) {
        // ZExt
        MinBits = N0->getOperand(0).getValueSizeInBits();
        PreExt = N0->getOperand(0);
      } else if (N0->getOpcode() == ISD::AND) {
        // DAGCombine turns costly ZExts into ANDs
        if (auto *C = dyn_cast<ConstantSDNode>(N0->getOperand(1)))
          if ((C->getAPIntValue()+1).isPowerOf2()) {
            MinBits = C->getAPIntValue().countTrailingOnes();
            PreExt = N0->getOperand(0);
          }
      } else if (N0->getOpcode() == ISD::SIGN_EXTEND) {
        // SExt
        MinBits = N0->getOperand(0).getValueSizeInBits();
        PreExt = N0->getOperand(0);
        Signed = true;
      } else if (auto *LN0 = dyn_cast<LoadSDNode>(N0)) {
        // ZEXTLOAD / SEXTLOAD
        if (LN0->getExtensionType() == ISD::ZEXTLOAD) {
          MinBits = LN0->getMemoryVT().getSizeInBits();
          PreExt = N0;
        } else if (LN0->getExtensionType() == ISD::SEXTLOAD) {
          Signed = true;
          MinBits = LN0->getMemoryVT().getSizeInBits();
          PreExt = N0;
        }
      }

      // Figure out how many bits we need to preserve this constant.
      unsigned ReqdBits = Signed ? C1.getMinSignedBits() : C1.getActiveBits();

      // Make sure we're not losing bits from the constant.
      if (MinBits > 0 &&
          MinBits < C1.getBitWidth() &&
          MinBits >= ReqdBits) {
        EVT MinVT = EVT::getIntegerVT(*DAG.getContext(), MinBits);
        if (isTypeDesirableForOp(ISD::SETCC, MinVT)) {
          // Will get folded away.
          SDValue Trunc = DAG.getNode(ISD::TRUNCATE, dl, MinVT, PreExt);
          if (MinBits == 1 && C1 == 1)
            // Invert the condition.
            return DAG.getSetCC(dl, VT, Trunc, DAG.getConstant(0, dl, MVT::i1),
                                Cond == ISD::SETEQ ? ISD::SETNE : ISD::SETEQ);
          SDValue C = DAG.getConstant(C1.trunc(MinBits), dl, MinVT);
          return DAG.getSetCC(dl, VT, Trunc, C, Cond);
        }

        // If truncating the setcc operands is not desirable, we can still
        // simplify the expression in some cases:
        // setcc ([sz]ext (setcc x, y, cc)), 0, setne) -> setcc (x, y, cc)
        // setcc ([sz]ext (setcc x, y, cc)), 0, seteq) -> setcc (x, y, inv(cc))
        // setcc (zext (setcc x, y, cc)), 1, setne) -> setcc (x, y, inv(cc))
        // setcc (zext (setcc x, y, cc)), 1, seteq) -> setcc (x, y, cc)
        // setcc (sext (setcc x, y, cc)), -1, setne) -> setcc (x, y, inv(cc))
        // setcc (sext (setcc x, y, cc)), -1, seteq) -> setcc (x, y, cc)
        SDValue TopSetCC = N0->getOperand(0);
        unsigned N0Opc = N0->getOpcode();
        bool SExt = (N0Opc == ISD::SIGN_EXTEND);
        if (TopSetCC.getValueType() == MVT::i1 && VT == MVT::i1 &&
            TopSetCC.getOpcode() == ISD::SETCC &&
            (N0Opc == ISD::ZERO_EXTEND || N0Opc == ISD::SIGN_EXTEND) &&
            (isConstFalseVal(N1) ||
             isExtendedTrueVal(N1C, N0->getValueType(0), SExt))) {

          bool Inverse = (N1C->isZero() && Cond == ISD::SETEQ) ||
                         (!N1C->isZero() && Cond == ISD::SETNE);

          if (!Inverse)
            return TopSetCC;

          ISD::CondCode InvCond = ISD::getSetCCInverse(
              cast<CondCodeSDNode>(TopSetCC.getOperand(2))->get(),
              TopSetCC.getOperand(0).getValueType());
          return DAG.getSetCC(dl, VT, TopSetCC.getOperand(0),
                                      TopSetCC.getOperand(1),
                                      InvCond);
        }
      }
    }

    // If the LHS is '(and load, const)', the RHS is 0, the test is for
    // equality or unsigned, and all 1 bits of the const are in the same
    // partial word, see if we can shorten the load.
    if (DCI.isBeforeLegalize() &&
        !ISD::isSignedIntSetCC(Cond) &&
        N0.getOpcode() == ISD::AND && C1 == 0 &&
        N0.getNode()->hasOneUse() &&
        isa<LoadSDNode>(N0.getOperand(0)) &&
        N0.getOperand(0).getNode()->hasOneUse() &&
        isa<ConstantSDNode>(N0.getOperand(1))) {
      LoadSDNode *Lod = cast<LoadSDNode>(N0.getOperand(0));
      APInt bestMask;
      unsigned bestWidth = 0, bestOffset = 0;
      if (Lod->isSimple() && Lod->isUnindexed()) {
        unsigned origWidth = N0.getValueSizeInBits();
        unsigned maskWidth = origWidth;
        // We can narrow (e.g.) 16-bit extending loads on 32-bit target to
        // 8 bits, but have to be careful...
        if (Lod->getExtensionType() != ISD::NON_EXTLOAD)
          origWidth = Lod->getMemoryVT().getSizeInBits();
        const APInt &Mask = N0.getConstantOperandAPInt(1);
        for (unsigned width = origWidth / 2; width>=8; width /= 2) {
          APInt newMask = APInt::getLowBitsSet(maskWidth, width);
          for (unsigned offset=0; offset<origWidth/width; offset++) {
            if (Mask.isSubsetOf(newMask)) {
              if (Layout.isLittleEndian())
                bestOffset = (uint64_t)offset * (width/8);
              else
                bestOffset = (origWidth/width - offset - 1) * (width/8);
              bestMask = Mask.lshr(offset * (width/8) * 8);
              bestWidth = width;
              break;
            }
            newMask <<= width;
          }
        }
      }
      if (bestWidth) {
        EVT newVT = EVT::getIntegerVT(*DAG.getContext(), bestWidth);
        if (newVT.isRound() &&
            shouldReduceLoadWidth(Lod, ISD::NON_EXTLOAD, newVT)) {
          SDValue Ptr = Lod->getBasePtr();
          if (bestOffset != 0)
            Ptr =
                DAG.getMemBasePlusOffset(Ptr, TypeSize::Fixed(bestOffset), dl);
          SDValue NewLoad =
              DAG.getLoad(newVT, dl, Lod->getChain(), Ptr,
                          Lod->getPointerInfo().getWithOffset(bestOffset),
                          Lod->getOriginalAlign());
          return DAG.getSetCC(dl, VT,
                              DAG.getNode(ISD::AND, dl, newVT, NewLoad,
                                      DAG.getConstant(bestMask.trunc(bestWidth),
                                                      dl, newVT)),
                              DAG.getConstant(0LL, dl, newVT), Cond);
        }
      }
    }

    // If the LHS is a ZERO_EXTEND, perform the comparison on the input.
    if (N0.getOpcode() == ISD::ZERO_EXTEND) {
      unsigned InSize = N0.getOperand(0).getValueSizeInBits();

      // If the comparison constant has bits in the upper part, the
      // zero-extended value could never match.
      if (C1.intersects(APInt::getHighBitsSet(C1.getBitWidth(),
                                              C1.getBitWidth() - InSize))) {
        switch (Cond) {
        case ISD::SETUGT:
        case ISD::SETUGE:
        case ISD::SETEQ:
          return DAG.getConstant(0, dl, VT);
        case ISD::SETULT:
        case ISD::SETULE:
        case ISD::SETNE:
          return DAG.getConstant(1, dl, VT);
        case ISD::SETGT:
        case ISD::SETGE:
          // True if the sign bit of C1 is set.
          return DAG.getConstant(C1.isNegative(), dl, VT);
        case ISD::SETLT:
        case ISD::SETLE:
          // True if the sign bit of C1 isn't set.
          return DAG.getConstant(C1.isNonNegative(), dl, VT);
        default:
          break;
        }
      }

      // Otherwise, we can perform the comparison with the low bits.
      switch (Cond) {
      case ISD::SETEQ:
      case ISD::SETNE:
      case ISD::SETUGT:
      case ISD::SETUGE:
      case ISD::SETULT:
      case ISD::SETULE: {
        EVT newVT = N0.getOperand(0).getValueType();
        if (DCI.isBeforeLegalizeOps() ||
            (isOperationLegal(ISD::SETCC, newVT) &&
             isCondCodeLegal(Cond, newVT.getSimpleVT()))) {
          EVT NewSetCCVT = getSetCCResultType(Layout, *DAG.getContext(), newVT);
          SDValue NewConst = DAG.getConstant(C1.trunc(InSize), dl, newVT);

          SDValue NewSetCC = DAG.getSetCC(dl, NewSetCCVT, N0.getOperand(0),
                                          NewConst, Cond);
          return DAG.getBoolExtOrTrunc(NewSetCC, dl, VT, N0.getValueType());
        }
        break;
      }
      default:
        break; // todo, be more careful with signed comparisons
      }
    } else if (N0.getOpcode() == ISD::SIGN_EXTEND_INREG &&
               (Cond == ISD::SETEQ || Cond == ISD::SETNE) &&
               !isSExtCheaperThanZExt(cast<VTSDNode>(N0.getOperand(1))->getVT(),
                                      OpVT)) {
      EVT ExtSrcTy = cast<VTSDNode>(N0.getOperand(1))->getVT();
      unsigned ExtSrcTyBits = ExtSrcTy.getSizeInBits();
      EVT ExtDstTy = N0.getValueType();
      unsigned ExtDstTyBits = ExtDstTy.getSizeInBits();

      // If the constant doesn't fit into the number of bits for the source of
      // the sign extension, it is impossible for both sides to be equal.
      if (C1.getMinSignedBits() > ExtSrcTyBits)
        return DAG.getBoolConstant(Cond == ISD::SETNE, dl, VT, OpVT);

      assert(ExtDstTy == N0.getOperand(0).getValueType() &&
             ExtDstTy != ExtSrcTy && "Unexpected types!");
      APInt Imm = APInt::getLowBitsSet(ExtDstTyBits, ExtSrcTyBits);
      SDValue ZextOp = DAG.getNode(ISD::AND, dl, ExtDstTy, N0.getOperand(0),
                                   DAG.getConstant(Imm, dl, ExtDstTy));
      if (!DCI.isCalledByLegalizer())
        DCI.AddToWorklist(ZextOp.getNode());
      // Otherwise, make this a use of a zext.
      return DAG.getSetCC(dl, VT, ZextOp,
                          DAG.getConstant(C1 & Imm, dl, ExtDstTy), Cond);
    } else if ((N1C->isZero() || N1C->isOne()) &&
               (Cond == ISD::SETEQ || Cond == ISD::SETNE)) {
      // SETCC (SETCC), [0|1], [EQ|NE]  -> SETCC
      if (N0.getOpcode() == ISD::SETCC &&
          isTypeLegal(VT) && VT.bitsLE(N0.getValueType()) &&
          (N0.getValueType() == MVT::i1 ||
           getBooleanContents(N0.getOperand(0).getValueType()) ==
                       ZeroOrOneBooleanContent)) {
        bool TrueWhenTrue = (Cond == ISD::SETEQ) ^ (!N1C->isOne());
        if (TrueWhenTrue)
          return DAG.getNode(ISD::TRUNCATE, dl, VT, N0);
        // Invert the condition.
        ISD::CondCode CC = cast<CondCodeSDNode>(N0.getOperand(2))->get();
        CC = ISD::getSetCCInverse(CC, N0.getOperand(0).getValueType());
        if (DCI.isBeforeLegalizeOps() ||
            isCondCodeLegal(CC, N0.getOperand(0).getSimpleValueType()))
          return DAG.getSetCC(dl, VT, N0.getOperand(0), N0.getOperand(1), CC);
      }

      if ((N0.getOpcode() == ISD::XOR ||
           (N0.getOpcode() == ISD::AND &&
            N0.getOperand(0).getOpcode() == ISD::XOR &&
            N0.getOperand(1) == N0.getOperand(0).getOperand(1))) &&
          isOneConstant(N0.getOperand(1))) {
        // If this is (X^1) == 0/1, swap the RHS and eliminate the xor.  We
        // can only do this if the top bits are known zero.
        unsigned BitWidth = N0.getValueSizeInBits();
        if (DAG.MaskedValueIsZero(N0,
                                  APInt::getHighBitsSet(BitWidth,
                                                        BitWidth-1))) {
          // Okay, get the un-inverted input value.
          SDValue Val;
          if (N0.getOpcode() == ISD::XOR) {
            Val = N0.getOperand(0);
          } else {
            assert(N0.getOpcode() == ISD::AND &&
                    N0.getOperand(0).getOpcode() == ISD::XOR);
            // ((X^1)&1)^1 -> X & 1
            Val = DAG.getNode(ISD::AND, dl, N0.getValueType(),
                              N0.getOperand(0).getOperand(0),
                              N0.getOperand(1));
          }

          return DAG.getSetCC(dl, VT, Val, N1,
                              Cond == ISD::SETEQ ? ISD::SETNE : ISD::SETEQ);
        }
      } else if (N1C->isOne()) {
        SDValue Op0 = N0;
        if (Op0.getOpcode() == ISD::TRUNCATE)
          Op0 = Op0.getOperand(0);

        if ((Op0.getOpcode() == ISD::XOR) &&
            Op0.getOperand(0).getOpcode() == ISD::SETCC &&
            Op0.getOperand(1).getOpcode() == ISD::SETCC) {
          SDValue XorLHS = Op0.getOperand(0);
          SDValue XorRHS = Op0.getOperand(1);
          // Ensure that the input setccs return an i1 type or 0/1 value.
          if (Op0.getValueType() == MVT::i1 ||
              (getBooleanContents(XorLHS.getOperand(0).getValueType()) ==
                      ZeroOrOneBooleanContent &&
               getBooleanContents(XorRHS.getOperand(0).getValueType()) ==
                        ZeroOrOneBooleanContent)) {
            // (xor (setcc), (setcc)) == / != 1 -> (setcc) != / == (setcc)
            Cond = (Cond == ISD::SETEQ) ? ISD::SETNE : ISD::SETEQ;
            return DAG.getSetCC(dl, VT, XorLHS, XorRHS, Cond);
          }
        }
        if (Op0.getOpcode() == ISD::AND && isOneConstant(Op0.getOperand(1))) {
          // If this is (X&1) == / != 1, normalize it to (X&1) != / == 0.
          if (Op0.getValueType().bitsGT(VT))
            Op0 = DAG.getNode(ISD::AND, dl, VT,
                          DAG.getNode(ISD::TRUNCATE, dl, VT, Op0.getOperand(0)),
                          DAG.getConstant(1, dl, VT));
          else if (Op0.getValueType().bitsLT(VT))
            Op0 = DAG.getNode(ISD::AND, dl, VT,
                        DAG.getNode(ISD::ANY_EXTEND, dl, VT, Op0.getOperand(0)),
                        DAG.getConstant(1, dl, VT));

          return DAG.getSetCC(dl, VT, Op0,
                              DAG.getConstant(0, dl, Op0.getValueType()),
                              Cond == ISD::SETEQ ? ISD::SETNE : ISD::SETEQ);
        }
        if (Op0.getOpcode() == ISD::AssertZext &&
            cast<VTSDNode>(Op0.getOperand(1))->getVT() == MVT::i1)
          return DAG.getSetCC(dl, VT, Op0,
                              DAG.getConstant(0, dl, Op0.getValueType()),
                              Cond == ISD::SETEQ ? ISD::SETNE : ISD::SETEQ);
      }
    }

    // Given:
    //   icmp eq/ne (urem %x, %y), 0
    // Iff %x has 0 or 1 bits set, and %y has at least 2 bits set, omit 'urem':
    //   icmp eq/ne %x, 0
    if (N0.getOpcode() == ISD::UREM && N1C->isZero() &&
        (Cond == ISD::SETEQ || Cond == ISD::SETNE)) {
      KnownBits XKnown = DAG.computeKnownBits(N0.getOperand(0));
      KnownBits YKnown = DAG.computeKnownBits(N0.getOperand(1));
      if (XKnown.countMaxPopulation() == 1 && YKnown.countMinPopulation() >= 2)
        return DAG.getSetCC(dl, VT, N0.getOperand(0), N1, Cond);
    }

    // Fold set_cc seteq (ashr X, BW-1), -1 -> set_cc setlt X, 0
    //  and set_cc setne (ashr X, BW-1), -1 -> set_cc setge X, 0
    if ((Cond == ISD::SETEQ || Cond == ISD::SETNE) &&
        N0.getOpcode() == ISD::SRA && isa<ConstantSDNode>(N0.getOperand(1)) &&
        N0.getConstantOperandAPInt(1) == OpVT.getScalarSizeInBits() - 1 &&
        N1C && N1C->isAllOnes()) {
      return DAG.getSetCC(dl, VT, N0.getOperand(0),
                          DAG.getConstant(0, dl, OpVT),
                          Cond == ISD::SETEQ ? ISD::SETLT : ISD::SETGE);
    }

    if (SDValue V =
            optimizeSetCCOfSignedTruncationCheck(VT, N0, N1, Cond, DCI, dl))
      return V;
  }

  // These simplifications apply to splat vectors as well.
  // TODO: Handle more splat vector cases.
  if (auto *N1C = isConstOrConstSplat(N1)) {
    const APInt &C1 = N1C->getAPIntValue();

    APInt MinVal, MaxVal;
    unsigned OperandBitSize = N1C->getValueType(0).getScalarSizeInBits();
    if (ISD::isSignedIntSetCC(Cond)) {
      MinVal = APInt::getSignedMinValue(OperandBitSize);
      MaxVal = APInt::getSignedMaxValue(OperandBitSize);
    } else {
      MinVal = APInt::getMinValue(OperandBitSize);
      MaxVal = APInt::getMaxValue(OperandBitSize);
    }

    // Canonicalize GE/LE comparisons to use GT/LT comparisons.
    if (Cond == ISD::SETGE || Cond == ISD::SETUGE) {
      // X >= MIN --> true
      if (C1 == MinVal)
        return DAG.getBoolConstant(true, dl, VT, OpVT);

      if (!VT.isVector()) { // TODO: Support this for vectors.
        // X >= C0 --> X > (C0 - 1)
        APInt C = C1 - 1;
        ISD::CondCode NewCC = (Cond == ISD::SETGE) ? ISD::SETGT : ISD::SETUGT;
        if ((DCI.isBeforeLegalizeOps() ||
             isCondCodeLegal(NewCC, VT.getSimpleVT())) &&
            (!N1C->isOpaque() || (C.getBitWidth() <= 64 &&
                                  isLegalICmpImmediate(C.getSExtValue())))) {
          return DAG.getSetCC(dl, VT, N0,
                              DAG.getConstant(C, dl, N1.getValueType()),
                              NewCC);
        }
      }
    }

    if (Cond == ISD::SETLE || Cond == ISD::SETULE) {
      // X <= MAX --> true
      if (C1 == MaxVal)
        return DAG.getBoolConstant(true, dl, VT, OpVT);

      // X <= C0 --> X < (C0 + 1)
      if (!VT.isVector()) { // TODO: Support this for vectors.
        APInt C = C1 + 1;
        ISD::CondCode NewCC = (Cond == ISD::SETLE) ? ISD::SETLT : ISD::SETULT;
        if ((DCI.isBeforeLegalizeOps() ||
             isCondCodeLegal(NewCC, VT.getSimpleVT())) &&
            (!N1C->isOpaque() || (C.getBitWidth() <= 64 &&
                                  isLegalICmpImmediate(C.getSExtValue())))) {
          return DAG.getSetCC(dl, VT, N0,
                              DAG.getConstant(C, dl, N1.getValueType()),
                              NewCC);
        }
      }
    }

    if (Cond == ISD::SETLT || Cond == ISD::SETULT) {
      if (C1 == MinVal)
        return DAG.getBoolConstant(false, dl, VT, OpVT); // X < MIN --> false

      // TODO: Support this for vectors after legalize ops.
      if (!VT.isVector() || DCI.isBeforeLegalizeOps()) {
        // Canonicalize setlt X, Max --> setne X, Max
        if (C1 == MaxVal)
          return DAG.getSetCC(dl, VT, N0, N1, ISD::SETNE);

        // If we have setult X, 1, turn it into seteq X, 0
        if (C1 == MinVal+1)
          return DAG.getSetCC(dl, VT, N0,
                              DAG.getConstant(MinVal, dl, N0.getValueType()),
                              ISD::SETEQ);
      }
    }

    if (Cond == ISD::SETGT || Cond == ISD::SETUGT) {
      if (C1 == MaxVal)
        return DAG.getBoolConstant(false, dl, VT, OpVT); // X > MAX --> false

      // TODO: Support this for vectors after legalize ops.
      if (!VT.isVector() || DCI.isBeforeLegalizeOps()) {
        // Canonicalize setgt X, Min --> setne X, Min
        if (C1 == MinVal)
          return DAG.getSetCC(dl, VT, N0, N1, ISD::SETNE);

        // If we have setugt X, Max-1, turn it into seteq X, Max
        if (C1 == MaxVal-1)
          return DAG.getSetCC(dl, VT, N0,
                              DAG.getConstant(MaxVal, dl, N0.getValueType()),
                              ISD::SETEQ);
      }
    }

    if (Cond == ISD::SETEQ || Cond == ISD::SETNE) {
      // (X & (C l>>/<< Y)) ==/!= 0  -->  ((X <</l>> Y) & C) ==/!= 0
      if (C1.isZero())
        if (SDValue CC = optimizeSetCCByHoistingAndByConstFromLogicalShift(
                VT, N0, N1, Cond, DCI, dl))
          return CC;

      // For all/any comparisons, replace or(x,shl(y,bw/2)) with and/or(x,y).
      // For example, when high 32-bits of i64 X are known clear:
      // all bits clear: (X | (Y<<32)) ==  0 --> (X | Y) ==  0
      // all bits set:   (X | (Y<<32)) == -1 --> (X & Y) == -1
      bool CmpZero = N1C->getAPIntValue().isZero();
      bool CmpNegOne = N1C->getAPIntValue().isAllOnes();
      if ((CmpZero || CmpNegOne) && N0.hasOneUse()) {
        // Match or(lo,shl(hi,bw/2)) pattern.
        auto IsConcat = [&](SDValue V, SDValue &Lo, SDValue &Hi) {
          unsigned EltBits = V.getScalarValueSizeInBits();
          if (V.getOpcode() != ISD::OR || (EltBits % 2) != 0)
            return false;
          SDValue LHS = V.getOperand(0);
          SDValue RHS = V.getOperand(1);
          APInt HiBits = APInt::getHighBitsSet(EltBits, EltBits / 2);
          // Unshifted element must have zero upperbits.
          if (RHS.getOpcode() == ISD::SHL &&
              isa<ConstantSDNode>(RHS.getOperand(1)) &&
              RHS.getConstantOperandAPInt(1) == (EltBits / 2) &&
              DAG.MaskedValueIsZero(LHS, HiBits)) {
            Lo = LHS;
            Hi = RHS.getOperand(0);
            return true;
          }
          if (LHS.getOpcode() == ISD::SHL &&
              isa<ConstantSDNode>(LHS.getOperand(1)) &&
              LHS.getConstantOperandAPInt(1) == (EltBits / 2) &&
              DAG.MaskedValueIsZero(RHS, HiBits)) {
            Lo = RHS;
            Hi = LHS.getOperand(0);
            return true;
          }
          return false;
        };

        auto MergeConcat = [&](SDValue Lo, SDValue Hi) {
          unsigned EltBits = N0.getScalarValueSizeInBits();
          unsigned HalfBits = EltBits / 2;
          APInt HiBits = APInt::getHighBitsSet(EltBits, HalfBits);
          SDValue LoBits = DAG.getConstant(~HiBits, dl, OpVT);
          SDValue HiMask = DAG.getNode(ISD::AND, dl, OpVT, Hi, LoBits);
          SDValue NewN0 =
              DAG.getNode(CmpZero ? ISD::OR : ISD::AND, dl, OpVT, Lo, HiMask);
          SDValue NewN1 = CmpZero ? DAG.getConstant(0, dl, OpVT) : LoBits;
          return DAG.getSetCC(dl, VT, NewN0, NewN1, Cond);
        };

        SDValue Lo, Hi;
        if (IsConcat(N0, Lo, Hi))
          return MergeConcat(Lo, Hi);

        if (N0.getOpcode() == ISD::AND || N0.getOpcode() == ISD::OR) {
          SDValue Lo0, Lo1, Hi0, Hi1;
          if (IsConcat(N0.getOperand(0), Lo0, Hi0) &&
              IsConcat(N0.getOperand(1), Lo1, Hi1)) {
            return MergeConcat(DAG.getNode(N0.getOpcode(), dl, OpVT, Lo0, Lo1),
                               DAG.getNode(N0.getOpcode(), dl, OpVT, Hi0, Hi1));
          }
        }
      }
    }

    // If we have "setcc X, C0", check to see if we can shrink the immediate
    // by changing cc.
    // TODO: Support this for vectors after legalize ops.
    if (!VT.isVector() || DCI.isBeforeLegalizeOps()) {
      // SETUGT X, SINTMAX  -> SETLT X, 0
      // SETUGE X, SINTMIN -> SETLT X, 0
      if ((Cond == ISD::SETUGT && C1.isMaxSignedValue()) ||
          (Cond == ISD::SETUGE && C1.isMinSignedValue()))
        return DAG.getSetCC(dl, VT, N0,
                            DAG.getConstant(0, dl, N1.getValueType()),
                            ISD::SETLT);

      // SETULT X, SINTMIN  -> SETGT X, -1
      // SETULE X, SINTMAX  -> SETGT X, -1
      if ((Cond == ISD::SETULT && C1.isMinSignedValue()) ||
          (Cond == ISD::SETULE && C1.isMaxSignedValue()))
        return DAG.getSetCC(dl, VT, N0,
                            DAG.getAllOnesConstant(dl, N1.getValueType()),
                            ISD::SETGT);
    }
  }

  // Back to non-vector simplifications.
  // TODO: Can we do these for vector splats?
  if (auto *N1C = dyn_cast<ConstantSDNode>(N1.getNode())) {
    const TargetLowering &TLI = DAG.getTargetLoweringInfo();
    const APInt &C1 = N1C->getAPIntValue();
    EVT ShValTy = N0.getValueType();

    // Fold bit comparisons when we can. This will result in an
    // incorrect value when boolean false is negative one, unless
    // the bitsize is 1 in which case the false value is the same
    // in practice regardless of the representation.
    if ((VT.getSizeInBits() == 1 ||
         getBooleanContents(N0.getValueType()) == ZeroOrOneBooleanContent) &&
        (Cond == ISD::SETEQ || Cond == ISD::SETNE) &&
        (VT == ShValTy || (isTypeLegal(VT) && VT.bitsLE(ShValTy))) &&
        N0.getOpcode() == ISD::AND) {
      if (auto *AndRHS = dyn_cast<ConstantSDNode>(N0.getOperand(1))) {
        EVT ShiftTy =
            getShiftAmountTy(ShValTy, Layout, !DCI.isBeforeLegalize());
        if (Cond == ISD::SETNE && C1 == 0) {// (X & 8) != 0  -->  (X & 8) >> 3
          // Perform the xform if the AND RHS is a single bit.
          unsigned ShCt = AndRHS->getAPIntValue().logBase2();
          if (AndRHS->getAPIntValue().isPowerOf2() &&
              !TLI.shouldAvoidTransformToShift(ShValTy, ShCt)) {
            return DAG.getNode(ISD::TRUNCATE, dl, VT,
                               DAG.getNode(ISD::SRL, dl, ShValTy, N0,
                                           DAG.getConstant(ShCt, dl, ShiftTy)));
          }
        } else if (Cond == ISD::SETEQ && C1 == AndRHS->getAPIntValue()) {
          // (X & 8) == 8  -->  (X & 8) >> 3
          // Perform the xform if C1 is a single bit.
          unsigned ShCt = C1.logBase2();
          if (C1.isPowerOf2() &&
              !TLI.shouldAvoidTransformToShift(ShValTy, ShCt)) {
            return DAG.getNode(ISD::TRUNCATE, dl, VT,
                               DAG.getNode(ISD::SRL, dl, ShValTy, N0,
                                           DAG.getConstant(ShCt, dl, ShiftTy)));
          }
        }
      }
    }

    if (C1.getMinSignedBits() <= 64 &&
        !isLegalICmpImmediate(C1.getSExtValue())) {
      EVT ShiftTy = getShiftAmountTy(ShValTy, Layout, !DCI.isBeforeLegalize());
      // (X & -256) == 256 -> (X >> 8) == 1
      if ((Cond == ISD::SETEQ || Cond == ISD::SETNE) &&
          N0.getOpcode() == ISD::AND && N0.hasOneUse()) {
        if (auto *AndRHS = dyn_cast<ConstantSDNode>(N0.getOperand(1))) {
          const APInt &AndRHSC = AndRHS->getAPIntValue();
          if (AndRHSC.isNegatedPowerOf2() && (AndRHSC & C1) == C1) {
            unsigned ShiftBits = AndRHSC.countTrailingZeros();
            if (!TLI.shouldAvoidTransformToShift(ShValTy, ShiftBits)) {
              SDValue Shift =
                DAG.getNode(ISD::SRL, dl, ShValTy, N0.getOperand(0),
                            DAG.getConstant(ShiftBits, dl, ShiftTy));
              SDValue CmpRHS = DAG.getConstant(C1.lshr(ShiftBits), dl, ShValTy);
              return DAG.getSetCC(dl, VT, Shift, CmpRHS, Cond);
            }
          }
        }
      } else if (Cond == ISD::SETULT || Cond == ISD::SETUGE ||
                 Cond == ISD::SETULE || Cond == ISD::SETUGT) {
        bool AdjOne = (Cond == ISD::SETULE || Cond == ISD::SETUGT);
        // X <  0x100000000 -> (X >> 32) <  1
        // X >= 0x100000000 -> (X >> 32) >= 1
        // X <= 0x0ffffffff -> (X >> 32) <  1
        // X >  0x0ffffffff -> (X >> 32) >= 1
        unsigned ShiftBits;
        APInt NewC = C1;
        ISD::CondCode NewCond = Cond;
        if (AdjOne) {
          ShiftBits = C1.countTrailingOnes();
          NewC = NewC + 1;
          NewCond = (Cond == ISD::SETULE) ? ISD::SETULT : ISD::SETUGE;
        } else {
          ShiftBits = C1.countTrailingZeros();
        }
        NewC.lshrInPlace(ShiftBits);
        if (ShiftBits && NewC.getMinSignedBits() <= 64 &&
            isLegalICmpImmediate(NewC.getSExtValue()) &&
            !TLI.shouldAvoidTransformToShift(ShValTy, ShiftBits)) {
          SDValue Shift = DAG.getNode(ISD::SRL, dl, ShValTy, N0,
                                      DAG.getConstant(ShiftBits, dl, ShiftTy));
          SDValue CmpRHS = DAG.getConstant(NewC, dl, ShValTy);
          return DAG.getSetCC(dl, VT, Shift, CmpRHS, NewCond);
        }
      }
    }
  }

  if (!isa<ConstantFPSDNode>(N0) && isa<ConstantFPSDNode>(N1)) {
    auto *CFP = cast<ConstantFPSDNode>(N1);
    assert(!CFP->getValueAPF().isNaN() && "Unexpected NaN value");

    // Otherwise, we know the RHS is not a NaN.  Simplify the node to drop the
    // constant if knowing that the operand is non-nan is enough.  We prefer to
    // have SETO(x,x) instead of SETO(x, 0.0) because this avoids having to
    // materialize 0.0.
    if (Cond == ISD::SETO || Cond == ISD::SETUO)
      return DAG.getSetCC(dl, VT, N0, N0, Cond);

    // setcc (fneg x), C -> setcc swap(pred) x, -C
    if (N0.getOpcode() == ISD::FNEG) {
      ISD::CondCode SwapCond = ISD::getSetCCSwappedOperands(Cond);
      if (DCI.isBeforeLegalizeOps() ||
          isCondCodeLegal(SwapCond, N0.getSimpleValueType())) {
        SDValue NegN1 = DAG.getNode(ISD::FNEG, dl, N0.getValueType(), N1);
        return DAG.getSetCC(dl, VT, N0.getOperand(0), NegN1, SwapCond);
      }
    }

    // If the condition is not legal, see if we can find an equivalent one
    // which is legal.
    if (!isCondCodeLegal(Cond, N0.getSimpleValueType())) {
      // If the comparison was an awkward floating-point == or != and one of
      // the comparison operands is infinity or negative infinity, convert the
      // condition to a less-awkward <= or >=.
      if (CFP->getValueAPF().isInfinity()) {
        bool IsNegInf = CFP->getValueAPF().isNegative();
        ISD::CondCode NewCond = ISD::SETCC_INVALID;
        switch (Cond) {
        case ISD::SETOEQ: NewCond = IsNegInf ? ISD::SETOLE : ISD::SETOGE; break;
        case ISD::SETUEQ: NewCond = IsNegInf ? ISD::SETULE : ISD::SETUGE; break;
        case ISD::SETUNE: NewCond = IsNegInf ? ISD::SETUGT : ISD::SETULT; break;
        case ISD::SETONE: NewCond = IsNegInf ? ISD::SETOGT : ISD::SETOLT; break;
        default: break;
        }
        if (NewCond != ISD::SETCC_INVALID &&
            isCondCodeLegal(NewCond, N0.getSimpleValueType()))
          return DAG.getSetCC(dl, VT, N0, N1, NewCond);
      }
    }
  }

  if (N0 == N1) {
    // The sext(setcc()) => setcc() optimization relies on the appropriate
    // constant being emitted.
    assert(!N0.getValueType().isInteger() &&
           "Integer types should be handled by FoldSetCC");

    bool EqTrue = ISD::isTrueWhenEqual(Cond);
    unsigned UOF = ISD::getUnorderedFlavor(Cond);
    if (UOF == 2) // FP operators that are undefined on NaNs.
      return DAG.getBoolConstant(EqTrue, dl, VT, OpVT);
    if (UOF == unsigned(EqTrue))
      return DAG.getBoolConstant(EqTrue, dl, VT, OpVT);
    // Otherwise, we can't fold it.  However, we can simplify it to SETUO/SETO
    // if it is not already.
    ISD::CondCode NewCond = UOF == 0 ? ISD::SETO : ISD::SETUO;
    if (NewCond != Cond &&
        (DCI.isBeforeLegalizeOps() ||
                            isCondCodeLegal(NewCond, N0.getSimpleValueType())))
      return DAG.getSetCC(dl, VT, N0, N1, NewCond);
  }

  if ((Cond == ISD::SETEQ || Cond == ISD::SETNE) &&
      N0.getValueType().isInteger()) {
    if (N0.getOpcode() == ISD::ADD || N0.getOpcode() == ISD::SUB ||
        N0.getOpcode() == ISD::XOR) {
      // Simplify (X+Y) == (X+Z) -->  Y == Z
      if (N0.getOpcode() == N1.getOpcode()) {
        if (N0.getOperand(0) == N1.getOperand(0))
          return DAG.getSetCC(dl, VT, N0.getOperand(1), N1.getOperand(1), Cond);
        if (N0.getOperand(1) == N1.getOperand(1))
          return DAG.getSetCC(dl, VT, N0.getOperand(0), N1.getOperand(0), Cond);
        if (isCommutativeBinOp(N0.getOpcode())) {
          // If X op Y == Y op X, try other combinations.
          if (N0.getOperand(0) == N1.getOperand(1))
            return DAG.getSetCC(dl, VT, N0.getOperand(1), N1.getOperand(0),
                                Cond);
          if (N0.getOperand(1) == N1.getOperand(0))
            return DAG.getSetCC(dl, VT, N0.getOperand(0), N1.getOperand(1),
                                Cond);
        }
      }

      // If RHS is a legal immediate value for a compare instruction, we need
      // to be careful about increasing register pressure needlessly.
      bool LegalRHSImm = false;

      if (auto *RHSC = dyn_cast<ConstantSDNode>(N1)) {
        if (auto *LHSR = dyn_cast<ConstantSDNode>(N0.getOperand(1))) {
          // Turn (X+C1) == C2 --> X == C2-C1
          if (N0.getOpcode() == ISD::ADD && N0.getNode()->hasOneUse())
            return DAG.getSetCC(
                dl, VT, N0.getOperand(0),
                DAG.getConstant(RHSC->getAPIntValue() - LHSR->getAPIntValue(),
                                dl, N0.getValueType()),
                Cond);

          // Turn (X^C1) == C2 --> X == C1^C2
          if (N0.getOpcode() == ISD::XOR && N0.getNode()->hasOneUse())
            return DAG.getSetCC(
                dl, VT, N0.getOperand(0),
                DAG.getConstant(LHSR->getAPIntValue() ^ RHSC->getAPIntValue(),
                                dl, N0.getValueType()),
                Cond);
        }

        // Turn (C1-X) == C2 --> X == C1-C2
        if (auto *SUBC = dyn_cast<ConstantSDNode>(N0.getOperand(0)))
          if (N0.getOpcode() == ISD::SUB && N0.getNode()->hasOneUse())
            return DAG.getSetCC(
                dl, VT, N0.getOperand(1),
                DAG.getConstant(SUBC->getAPIntValue() - RHSC->getAPIntValue(),
                                dl, N0.getValueType()),
                Cond);

        // Could RHSC fold directly into a compare?
        if (RHSC->getValueType(0).getSizeInBits() <= 64)
          LegalRHSImm = isLegalICmpImmediate(RHSC->getSExtValue());
      }

      // (X+Y) == X --> Y == 0 and similar folds.
      // Don't do this if X is an immediate that can fold into a cmp
      // instruction and X+Y has other uses. It could be an induction variable
      // chain, and the transform would increase register pressure.
      if (!LegalRHSImm || N0.hasOneUse())
        if (SDValue V = foldSetCCWithBinOp(VT, N0, N1, Cond, dl, DCI))
          return V;
    }

    if (N1.getOpcode() == ISD::ADD || N1.getOpcode() == ISD::SUB ||
        N1.getOpcode() == ISD::XOR)
      if (SDValue V = foldSetCCWithBinOp(VT, N1, N0, Cond, dl, DCI))
        return V;

    if (SDValue V = foldSetCCWithAnd(VT, N0, N1, Cond, dl, DCI))
      return V;
  }

  // Fold remainder of division by a constant.
  if ((N0.getOpcode() == ISD::UREM || N0.getOpcode() == ISD::SREM) &&
      N0.hasOneUse() && (Cond == ISD::SETEQ || Cond == ISD::SETNE)) {
    AttributeList Attr = DAG.getMachineFunction().getFunction().getAttributes();

    // When division is cheap or optimizing for minimum size,
    // fall through to DIVREM creation by skipping this fold.
    if (!isIntDivCheap(VT, Attr) && !Attr.hasFnAttr(Attribute::MinSize)) {
      if (N0.getOpcode() == ISD::UREM) {
        if (SDValue Folded = buildUREMEqFold(VT, N0, N1, Cond, DCI, dl))
          return Folded;
      } else if (N0.getOpcode() == ISD::SREM) {
        if (SDValue Folded = buildSREMEqFold(VT, N0, N1, Cond, DCI, dl))
          return Folded;
      }
    }
  }

  // Fold away ALL boolean setcc's.
  if (N0.getValueType().getScalarType() == MVT::i1 && foldBooleans) {
    SDValue Temp;
    switch (Cond) {
    default: llvm_unreachable("Unknown integer setcc!");
    case ISD::SETEQ:  // X == Y  -> ~(X^Y)
      Temp = DAG.getNode(ISD::XOR, dl, OpVT, N0, N1);
      N0 = DAG.getNOT(dl, Temp, OpVT);
      if (!DCI.isCalledByLegalizer())
        DCI.AddToWorklist(Temp.getNode());
      break;
    case ISD::SETNE:  // X != Y   -->  (X^Y)
      N0 = DAG.getNode(ISD::XOR, dl, OpVT, N0, N1);
      break;
    case ISD::SETGT:  // X >s Y   -->  X == 0 & Y == 1  -->  ~X & Y
    case ISD::SETULT: // X <u Y   -->  X == 0 & Y == 1  -->  ~X & Y
      Temp = DAG.getNOT(dl, N0, OpVT);
      N0 = DAG.getNode(ISD::AND, dl, OpVT, N1, Temp);
      if (!DCI.isCalledByLegalizer())
        DCI.AddToWorklist(Temp.getNode());
      break;
    case ISD::SETLT:  // X <s Y   --> X == 1 & Y == 0  -->  ~Y & X
    case ISD::SETUGT: // X >u Y   --> X == 1 & Y == 0  -->  ~Y & X
      Temp = DAG.getNOT(dl, N1, OpVT);
      N0 = DAG.getNode(ISD::AND, dl, OpVT, N0, Temp);
      if (!DCI.isCalledByLegalizer())
        DCI.AddToWorklist(Temp.getNode());
      break;
    case ISD::SETULE: // X <=u Y  --> X == 0 | Y == 1  -->  ~X | Y
    case ISD::SETGE:  // X >=s Y  --> X == 0 | Y == 1  -->  ~X | Y
      Temp = DAG.getNOT(dl, N0, OpVT);
      N0 = DAG.getNode(ISD::OR, dl, OpVT, N1, Temp);
      if (!DCI.isCalledByLegalizer())
        DCI.AddToWorklist(Temp.getNode());
      break;
    case ISD::SETUGE: // X >=u Y  --> X == 1 | Y == 0  -->  ~Y | X
    case ISD::SETLE:  // X <=s Y  --> X == 1 | Y == 0  -->  ~Y | X
      Temp = DAG.getNOT(dl, N1, OpVT);
      N0 = DAG.getNode(ISD::OR, dl, OpVT, N0, Temp);
      break;
    }
    if (VT.getScalarType() != MVT::i1) {
      if (!DCI.isCalledByLegalizer())
        DCI.AddToWorklist(N0.getNode());
      // FIXME: If running after legalize, we probably can't do this.
      ISD::NodeType ExtendCode = getExtendForContent(getBooleanContents(OpVT));
      N0 = DAG.getNode(ExtendCode, dl, VT, N0);
    }
    return N0;
  }

  // Could not fold it.
  return SDValue();
}

/// Returns true (and the GlobalValue and the offset) if the node is a
/// GlobalAddress + offset.
bool TargetLowering::isGAPlusOffset(SDNode *WN, const GlobalValue *&GA,
                                    int64_t &Offset) const {

  SDNode *N = unwrapAddress(SDValue(WN, 0)).getNode();

  if (auto *GASD = dyn_cast<GlobalAddressSDNode>(N)) {
    GA = GASD->getGlobal();
    Offset += GASD->getOffset();
    return true;
  }

  if (N->getOpcode() == ISD::ADD) {
    SDValue N1 = N->getOperand(0);
    SDValue N2 = N->getOperand(1);
    if (isGAPlusOffset(N1.getNode(), GA, Offset)) {
      if (auto *V = dyn_cast<ConstantSDNode>(N2)) {
        Offset += V->getSExtValue();
        return true;
      }
    } else if (isGAPlusOffset(N2.getNode(), GA, Offset)) {
      if (auto *V = dyn_cast<ConstantSDNode>(N1)) {
        Offset += V->getSExtValue();
        return true;
      }
    }
  }

  return false;
}

SDValue TargetLowering::PerformDAGCombine(SDNode *N,
                                          DAGCombinerInfo &DCI) const {
  // Default implementation: no optimization.
  return SDValue();
}

//===----------------------------------------------------------------------===//
//  Inline Assembler Implementation Methods
//===----------------------------------------------------------------------===//

TargetLowering::ConstraintType
TargetLowering::getConstraintType(StringRef Constraint) const {
  unsigned S = Constraint.size();

  if (S == 1) {
    switch (Constraint[0]) {
    default: break;
    case 'r':
      return C_RegisterClass;
    case 'm': // memory
    case 'o': // offsetable
    case 'V': // not offsetable
      return C_Memory;
    case 'p': // Address.
      return C_Address;
    case 'n': // Simple Integer
    case 'E': // Floating Point Constant
    case 'F': // Floating Point Constant
      return C_Immediate;
    case 'i': // Simple Integer or Relocatable Constant
    case 's': // Relocatable Constant
    case 'X': // Allow ANY value.
    case 'I': // Target registers.
    case 'J':
    case 'K':
    case 'L':
    case 'M':
    case 'N':
    case 'O':
    case 'P':
    case '<':
    case '>':
      return C_Other;
    }
  }

  if (S > 1 && Constraint[0] == '{' && Constraint[S - 1] == '}') {
    if (S == 8 && Constraint.substr(1, 6) == "memory") // "{memory}"
      return C_Memory;
    return C_Register;
  }
  return C_Unknown;
}

/// Try to replace an X constraint, which matches anything, with another that
/// has more specific requirements based on the type of the corresponding
/// operand.
const char *TargetLowering::LowerXConstraint(EVT ConstraintVT) const {
  if (ConstraintVT.isInteger())
    return "r";
  if (ConstraintVT.isFloatingPoint())
    return "f"; // works for many targets
  return nullptr;
}

SDValue TargetLowering::LowerAsmOutputForConstraint(
    SDValue &Chain, SDValue &Flag, const SDLoc &DL,
    const AsmOperandInfo &OpInfo, SelectionDAG &DAG) const {
  return SDValue();
}

/// Lower the specified operand into the Ops vector.
/// If it is invalid, don't add anything to Ops.
void TargetLowering::LowerAsmOperandForConstraint(SDValue Op,
                                                  std::string &Constraint,
                                                  std::vector<SDValue> &Ops,
                                                  SelectionDAG &DAG) const {

  if (Constraint.length() > 1) return;

  char ConstraintLetter = Constraint[0];
  switch (ConstraintLetter) {
  default: break;
  case 'X':    // Allows any operand
  case 'i':    // Simple Integer or Relocatable Constant
  case 'n':    // Simple Integer
  case 's': {  // Relocatable Constant

    ConstantSDNode *C;
    uint64_t Offset = 0;

    // Match (GA) or (C) or (GA+C) or (GA-C) or ((GA+C)+C) or (((GA+C)+C)+C),
    // etc., since getelementpointer is variadic. We can't use
    // SelectionDAG::FoldSymbolOffset because it expects the GA to be accessible
    // while in this case the GA may be furthest from the root node which is
    // likely an ISD::ADD.
    while (true) {
      if ((C = dyn_cast<ConstantSDNode>(Op)) && ConstraintLetter != 's') {
        // gcc prints these as sign extended.  Sign extend value to 64 bits
        // now; without this it would get ZExt'd later in
        // ScheduleDAGSDNodes::EmitNode, which is very generic.
        bool IsBool = C->getConstantIntValue()->getBitWidth() == 1;
        BooleanContent BCont = getBooleanContents(MVT::i64);
        ISD::NodeType ExtOpc =
            IsBool ? getExtendForContent(BCont) : ISD::SIGN_EXTEND;
        int64_t ExtVal =
            ExtOpc == ISD::ZERO_EXTEND ? C->getZExtValue() : C->getSExtValue();
        Ops.push_back(
            DAG.getTargetConstant(Offset + ExtVal, SDLoc(C), MVT::i64));
        return;
      }
      if (ConstraintLetter != 'n') {
        if (const auto *GA = dyn_cast<GlobalAddressSDNode>(Op)) {
          Ops.push_back(DAG.getTargetGlobalAddress(GA->getGlobal(), SDLoc(Op),
                                                   GA->getValueType(0),
                                                   Offset + GA->getOffset()));
          return;
        }
        if (const auto *BA = dyn_cast<BlockAddressSDNode>(Op)) {
          Ops.push_back(DAG.getTargetBlockAddress(
              BA->getBlockAddress(), BA->getValueType(0),
              Offset + BA->getOffset(), BA->getTargetFlags()));
          return;
        }
        if (isa<BasicBlockSDNode>(Op)) {
          Ops.push_back(Op);
          return;
        }
      }
      const unsigned OpCode = Op.getOpcode();
      if (OpCode == ISD::ADD || OpCode == ISD::SUB) {
        if ((C = dyn_cast<ConstantSDNode>(Op.getOperand(0))))
          Op = Op.getOperand(1);
        // Subtraction is not commutative.
        else if (OpCode == ISD::ADD &&
                 (C = dyn_cast<ConstantSDNode>(Op.getOperand(1))))
          Op = Op.getOperand(0);
        else
          return;
        Offset += (OpCode == ISD::ADD ? 1 : -1) * C->getSExtValue();
        continue;
      }
      return;
    }
    break;
  }
  }
}

std::pair<unsigned, const TargetRegisterClass *>
TargetLowering::getRegForInlineAsmConstraint(const TargetRegisterInfo *RI,
                                             StringRef Constraint,
                                             MVT VT) const {
  if (Constraint.empty() || Constraint[0] != '{')
    return std::make_pair(0u, static_cast<TargetRegisterClass *>(nullptr));
  assert(*(Constraint.end() - 1) == '}' && "Not a brace enclosed constraint?");

  // Remove the braces from around the name.
  StringRef RegName(Constraint.data() + 1, Constraint.size() - 2);

  std::pair<unsigned, const TargetRegisterClass *> R =
      std::make_pair(0u, static_cast<const TargetRegisterClass *>(nullptr));

  // Figure out which register class contains this reg.
  for (const TargetRegisterClass *RC : RI->regclasses()) {
    // If none of the value types for this register class are valid, we
    // can't use it.  For example, 64-bit reg classes on 32-bit targets.
    if (!isLegalRC(*RI, *RC))
      continue;

    for (const MCPhysReg &PR : *RC) {
      if (RegName.equals_insensitive(RI->getRegAsmName(PR))) {
        std::pair<unsigned, const TargetRegisterClass *> S =
            std::make_pair(PR, RC);

        // If this register class has the requested value type, return it,
        // otherwise keep searching and return the first class found
        // if no other is found which explicitly has the requested type.
        if (RI->isTypeLegalForClass(*RC, VT))
          return S;
        if (!R.second)
          R = S;
      }
    }
  }

  return R;
}

//===----------------------------------------------------------------------===//
// Constraint Selection.

/// Return true of this is an input operand that is a matching constraint like
/// "4".
bool TargetLowering::AsmOperandInfo::isMatchingInputConstraint() const {
  assert(!ConstraintCode.empty() && "No known constraint!");
  return isdigit(static_cast<unsigned char>(ConstraintCode[0]));
}

/// If this is an input matching constraint, this method returns the output
/// operand it matches.
unsigned TargetLowering::AsmOperandInfo::getMatchedOperand() const {
  assert(!ConstraintCode.empty() && "No known constraint!");
  return atoi(ConstraintCode.c_str());
}

/// Split up the constraint string from the inline assembly value into the
/// specific constraints and their prefixes, and also tie in the associated
/// operand values.
/// If this returns an empty vector, and if the constraint string itself
/// isn't empty, there was an error parsing.
TargetLowering::AsmOperandInfoVector
TargetLowering::ParseConstraints(const DataLayout &DL,
                                 const TargetRegisterInfo *TRI,
                                 const CallBase &Call) const {
  /// Information about all of the constraints.
  AsmOperandInfoVector ConstraintOperands;
  const InlineAsm *IA = cast<InlineAsm>(Call.getCalledOperand());
  unsigned maCount = 0; // Largest number of multiple alternative constraints.

  // Do a prepass over the constraints, canonicalizing them, and building up the
  // ConstraintOperands list.
  unsigned ArgNo = 0; // ArgNo - The argument of the CallInst.
  unsigned ResNo = 0; // ResNo - The result number of the next output.
  unsigned LabelNo = 0; // LabelNo - CallBr indirect dest number.

  for (InlineAsm::ConstraintInfo &CI : IA->ParseConstraints()) {
    ConstraintOperands.emplace_back(std::move(CI));
    AsmOperandInfo &OpInfo = ConstraintOperands.back();

    // Update multiple alternative constraint count.
    if (OpInfo.multipleAlternatives.size() > maCount)
      maCount = OpInfo.multipleAlternatives.size();

    OpInfo.ConstraintVT = MVT::Other;

    // Compute the value type for each operand.
    switch (OpInfo.Type) {
    case InlineAsm::isOutput:
      // Indirect outputs just consume an argument.
      if (OpInfo.isIndirect) {
        OpInfo.CallOperandVal = Call.getArgOperand(ArgNo);
        break;
      }

      // The return value of the call is this value.  As such, there is no
      // corresponding argument.
      assert(!Call.getType()->isVoidTy() && "Bad inline asm!");
      if (StructType *STy = dyn_cast<StructType>(Call.getType())) {
        OpInfo.ConstraintVT =
            getSimpleValueType(DL, STy->getElementType(ResNo));
      } else {
        assert(ResNo == 0 && "Asm only has one result!");
        OpInfo.ConstraintVT =
            getAsmOperandValueType(DL, Call.getType()).getSimpleVT();
      }
      ++ResNo;
      break;
    case InlineAsm::isInput:
      OpInfo.CallOperandVal = Call.getArgOperand(ArgNo);
      break;
    case InlineAsm::isLabel:
      OpInfo.CallOperandVal = cast<CallBrInst>(&Call)->getIndirectDest(LabelNo);
      ++LabelNo;
      continue;
    case InlineAsm::isClobber:
      // Nothing to do.
      break;
    }

    if (OpInfo.CallOperandVal) {
      llvm::Type *OpTy = OpInfo.CallOperandVal->getType();
      if (OpInfo.isIndirect) {
        OpTy = Call.getParamElementType(ArgNo);
        assert(OpTy && "Indirect operand must have elementtype attribute");
      }

      // Look for vector wrapped in a struct. e.g. { <16 x i8> }.
      if (StructType *STy = dyn_cast<StructType>(OpTy))
        if (STy->getNumElements() == 1)
          OpTy = STy->getElementType(0);

      // If OpTy is not a single value, it may be a struct/union that we
      // can tile with integers.
      if (!OpTy->isSingleValueType() && OpTy->isSized()) {
        unsigned BitSize = DL.getTypeSizeInBits(OpTy);
        switch (BitSize) {
        default: break;
        case 1:
        case 8:
        case 16:
        case 32:
        case 64:
        case 128:
          OpTy = IntegerType::get(OpTy->getContext(), BitSize);
          break;
        }
      }

      EVT VT = getAsmOperandValueType(DL, OpTy, true);
      OpInfo.ConstraintVT = VT.isSimple() ? VT.getSimpleVT() : MVT::Other;
      ArgNo++;
    }
  }

  // If we have multiple alternative constraints, select the best alternative.
  if (!ConstraintOperands.empty()) {
    if (maCount) {
      unsigned bestMAIndex = 0;
      int bestWeight = -1;
      // weight:  -1 = invalid match, and 0 = so-so match to 5 = good match.
      int weight = -1;
      unsigned maIndex;
      // Compute the sums of the weights for each alternative, keeping track
      // of the best (highest weight) one so far.
      for (maIndex = 0; maIndex < maCount; ++maIndex) {
        int weightSum = 0;
        for (unsigned cIndex = 0, eIndex = ConstraintOperands.size();
             cIndex != eIndex; ++cIndex) {
          AsmOperandInfo &OpInfo = ConstraintOperands[cIndex];
          if (OpInfo.Type == InlineAsm::isClobber)
            continue;

          // If this is an output operand with a matching input operand,
          // look up the matching input. If their types mismatch, e.g. one
          // is an integer, the other is floating point, or their sizes are
          // different, flag it as an maCantMatch.
          if (OpInfo.hasMatchingInput()) {
            AsmOperandInfo &Input = ConstraintOperands[OpInfo.MatchingInput];
            if (OpInfo.ConstraintVT != Input.ConstraintVT) {
              if ((OpInfo.ConstraintVT.isInteger() !=
                   Input.ConstraintVT.isInteger()) ||
                  (OpInfo.ConstraintVT.getSizeInBits() !=
                   Input.ConstraintVT.getSizeInBits())) {
                weightSum = -1; // Can't match.
                break;
              }
            }
          }
          weight = getMultipleConstraintMatchWeight(OpInfo, maIndex);
          if (weight == -1) {
            weightSum = -1;
            break;
          }
          weightSum += weight;
        }
        // Update best.
        if (weightSum > bestWeight) {
          bestWeight = weightSum;
          bestMAIndex = maIndex;
        }
      }

      // Now select chosen alternative in each constraint.
      for (AsmOperandInfo &cInfo : ConstraintOperands)
        if (cInfo.Type != InlineAsm::isClobber)
          cInfo.selectAlternative(bestMAIndex);
    }
  }

  // Check and hook up tied operands, choose constraint code to use.
  for (unsigned cIndex = 0, eIndex = ConstraintOperands.size();
       cIndex != eIndex; ++cIndex) {
    AsmOperandInfo &OpInfo = ConstraintOperands[cIndex];

    // If this is an output operand with a matching input operand, look up the
    // matching input. If their types mismatch, e.g. one is an integer, the
    // other is floating point, or their sizes are different, flag it as an
    // error.
    if (OpInfo.hasMatchingInput()) {
      AsmOperandInfo &Input = ConstraintOperands[OpInfo.MatchingInput];

      if (OpInfo.ConstraintVT != Input.ConstraintVT) {
        std::pair<unsigned, const TargetRegisterClass *> MatchRC =
            getRegForInlineAsmConstraint(TRI, OpInfo.ConstraintCode,
                                         OpInfo.ConstraintVT);
        std::pair<unsigned, const TargetRegisterClass *> InputRC =
            getRegForInlineAsmConstraint(TRI, Input.ConstraintCode,
                                         Input.ConstraintVT);
        if ((OpInfo.ConstraintVT.isInteger() !=
             Input.ConstraintVT.isInteger()) ||
            (MatchRC.second != InputRC.second)) {
          report_fatal_error("Unsupported asm: input constraint"
                             " with a matching output constraint of"
                             " incompatible type!");
        }
      }
    }
  }

  return ConstraintOperands;
}

/// Return an integer indicating how general CT is.
static unsigned getConstraintGenerality(TargetLowering::ConstraintType CT) {
  switch (CT) {
  case TargetLowering::C_Immediate:
  case TargetLowering::C_Other:
  case TargetLowering::C_Unknown:
    return 0;
  case TargetLowering::C_Register:
    return 1;
  case TargetLowering::C_RegisterClass:
    return 2;
  case TargetLowering::C_Memory:
  case TargetLowering::C_Address:
    return 3;
  }
  llvm_unreachable("Invalid constraint type");
}

/// Examine constraint type and operand type and determine a weight value.
/// This object must already have been set up with the operand type
/// and the current alternative constraint selected.
TargetLowering::ConstraintWeight
  TargetLowering::getMultipleConstraintMatchWeight(
    AsmOperandInfo &info, int maIndex) const {
  InlineAsm::ConstraintCodeVector *rCodes;
  if (maIndex >= (int)info.multipleAlternatives.size())
    rCodes = &info.Codes;
  else
    rCodes = &info.multipleAlternatives[maIndex].Codes;
  ConstraintWeight BestWeight = CW_Invalid;

  // Loop over the options, keeping track of the most general one.
  for (const std::string &rCode : *rCodes) {
    ConstraintWeight weight =
        getSingleConstraintMatchWeight(info, rCode.c_str());
    if (weight > BestWeight)
      BestWeight = weight;
  }

  return BestWeight;
}

/// Examine constraint type and operand type and determine a weight value.
/// This object must already have been set up with the operand type
/// and the current alternative constraint selected.
TargetLowering::ConstraintWeight
  TargetLowering::getSingleConstraintMatchWeight(
    AsmOperandInfo &info, const char *constraint) const {
  ConstraintWeight weight = CW_Invalid;
  Value *CallOperandVal = info.CallOperandVal;
    // If we don't have a value, we can't do a match,
    // but allow it at the lowest weight.
  if (!CallOperandVal)
    return CW_Default;
  // Look at the constraint type.
  switch (*constraint) {
    case 'i': // immediate integer.
    case 'n': // immediate integer with a known value.
      if (isa<ConstantInt>(CallOperandVal))
        weight = CW_Constant;
      break;
    case 's': // non-explicit intregal immediate.
      if (isa<GlobalValue>(CallOperandVal))
        weight = CW_Constant;
      break;
    case 'E': // immediate float if host format.
    case 'F': // immediate float.
      if (isa<ConstantFP>(CallOperandVal))
        weight = CW_Constant;
      break;
    case '<': // memory operand with autodecrement.
    case '>': // memory operand with autoincrement.
    case 'm': // memory operand.
    case 'o': // offsettable memory operand
    case 'V': // non-offsettable memory operand
      weight = CW_Memory;
      break;
    case 'r': // general register.
    case 'g': // general register, memory operand or immediate integer.
              // note: Clang converts "g" to "imr".
      if (CallOperandVal->getType()->isIntegerTy())
        weight = CW_Register;
      break;
    case 'X': // any operand.
  default:
    weight = CW_Default;
    break;
  }
  return weight;
}

/// If there are multiple different constraints that we could pick for this
/// operand (e.g. "imr") try to pick the 'best' one.
/// This is somewhat tricky: constraints fall into four classes:
///    Other         -> immediates and magic values
///    Register      -> one specific register
///    RegisterClass -> a group of regs
///    Memory        -> memory
/// Ideally, we would pick the most specific constraint possible: if we have
/// something that fits into a register, we would pick it.  The problem here
/// is that if we have something that could either be in a register or in
/// memory that use of the register could cause selection of *other*
/// operands to fail: they might only succeed if we pick memory.  Because of
/// this the heuristic we use is:
///
///  1) If there is an 'other' constraint, and if the operand is valid for
///     that constraint, use it.  This makes us take advantage of 'i'
///     constraints when available.
///  2) Otherwise, pick the most general constraint present.  This prefers
///     'm' over 'r', for example.
///
static void ChooseConstraint(TargetLowering::AsmOperandInfo &OpInfo,
                             const TargetLowering &TLI,
                             SDValue Op, SelectionDAG *DAG) {
  assert(OpInfo.Codes.size() > 1 && "Doesn't have multiple constraint options");
  unsigned BestIdx = 0;
  TargetLowering::ConstraintType BestType = TargetLowering::C_Unknown;
  int BestGenerality = -1;

  // Loop over the options, keeping track of the most general one.
  for (unsigned i = 0, e = OpInfo.Codes.size(); i != e; ++i) {
    TargetLowering::ConstraintType CType =
      TLI.getConstraintType(OpInfo.Codes[i]);

    // Indirect 'other' or 'immediate' constraints are not allowed.
    if (OpInfo.isIndirect && !(CType == TargetLowering::C_Memory ||
                               CType == TargetLowering::C_Register ||
                               CType == TargetLowering::C_RegisterClass))
      continue;

    // If this is an 'other' or 'immediate' constraint, see if the operand is
    // valid for it. For example, on X86 we might have an 'rI' constraint. If
    // the operand is an integer in the range [0..31] we want to use I (saving a
    // load of a register), otherwise we must use 'r'.
    if ((CType == TargetLowering::C_Other ||
         CType == TargetLowering::C_Immediate) && Op.getNode()) {
      assert(OpInfo.Codes[i].size() == 1 &&
             "Unhandled multi-letter 'other' constraint");
      std::vector<SDValue> ResultOps;
      TLI.LowerAsmOperandForConstraint(Op, OpInfo.Codes[i],
                                       ResultOps, *DAG);
      if (!ResultOps.empty()) {
        BestType = CType;
        BestIdx = i;
        break;
      }
    }

    // Things with matching constraints can only be registers, per gcc
    // documentation.  This mainly affects "g" constraints.
    if (CType == TargetLowering::C_Memory && OpInfo.hasMatchingInput())
      continue;

    // This constraint letter is more general than the previous one, use it.
    int Generality = getConstraintGenerality(CType);
    if (Generality > BestGenerality) {
      BestType = CType;
      BestIdx = i;
      BestGenerality = Generality;
    }
  }

  OpInfo.ConstraintCode = OpInfo.Codes[BestIdx];
  OpInfo.ConstraintType = BestType;
}

/// Determines the constraint code and constraint type to use for the specific
/// AsmOperandInfo, setting OpInfo.ConstraintCode and OpInfo.ConstraintType.
void TargetLowering::ComputeConstraintToUse(AsmOperandInfo &OpInfo,
                                            SDValue Op,
                                            SelectionDAG *DAG) const {
  assert(!OpInfo.Codes.empty() && "Must have at least one constraint");

  // Single-letter constraints ('r') are very common.
  if (OpInfo.Codes.size() == 1) {
    OpInfo.ConstraintCode = OpInfo.Codes[0];
    OpInfo.ConstraintType = getConstraintType(OpInfo.ConstraintCode);
  } else {
    ChooseConstraint(OpInfo, *this, Op, DAG);
  }

  // 'X' matches anything.
  if (OpInfo.ConstraintCode == "X" && OpInfo.CallOperandVal) {
    // Constants are handled elsewhere.  For Functions, the type here is the
    // type of the result, which is not what we want to look at; leave them
    // alone.
    Value *v = OpInfo.CallOperandVal;
    if (isa<ConstantInt>(v) || isa<Function>(v)) {
      return;
    }

    if (isa<BasicBlock>(v) || isa<BlockAddress>(v)) {
      OpInfo.ConstraintCode = "i";
      return;
    }

    // Otherwise, try to resolve it to something we know about by looking at
    // the actual operand type.
    if (const char *Repl = LowerXConstraint(OpInfo.ConstraintVT)) {
      OpInfo.ConstraintCode = Repl;
      OpInfo.ConstraintType = getConstraintType(OpInfo.ConstraintCode);
    }
  }
}

/// Given an exact SDIV by a constant, create a multiplication
/// with the multiplicative inverse of the constant.
static SDValue BuildExactSDIV(const TargetLowering &TLI, SDNode *N,
                              const SDLoc &dl, SelectionDAG &DAG,
                              SmallVectorImpl<SDNode *> &Created) {
  SDValue Op0 = N->getOperand(0);
  SDValue Op1 = N->getOperand(1);
  EVT VT = N->getValueType(0);
  EVT SVT = VT.getScalarType();
  EVT ShVT = TLI.getShiftAmountTy(VT, DAG.getDataLayout());
  EVT ShSVT = ShVT.getScalarType();

  bool UseSRA = false;
  SmallVector<SDValue, 16> Shifts, Factors;

  auto BuildSDIVPattern = [&](ConstantSDNode *C) {
    if (C->isZero())
      return false;
    APInt Divisor = C->getAPIntValue();
    unsigned Shift = Divisor.countTrailingZeros();
    if (Shift) {
      Divisor.ashrInPlace(Shift);
      UseSRA = true;
    }
    // Calculate the multiplicative inverse, using Newton's method.
    APInt t;
    APInt Factor = Divisor;
    while ((t = Divisor * Factor) != 1)
      Factor *= APInt(Divisor.getBitWidth(), 2) - t;
    Shifts.push_back(DAG.getConstant(Shift, dl, ShSVT));
    Factors.push_back(DAG.getConstant(Factor, dl, SVT));
    return true;
  };

  // Collect all magic values from the build vector.
  if (!ISD::matchUnaryPredicate(Op1, BuildSDIVPattern))
    return SDValue();

  SDValue Shift, Factor;
  if (Op1.getOpcode() == ISD::BUILD_VECTOR) {
    Shift = DAG.getBuildVector(ShVT, dl, Shifts);
    Factor = DAG.getBuildVector(VT, dl, Factors);
  } else if (Op1.getOpcode() == ISD::SPLAT_VECTOR) {
    assert(Shifts.size() == 1 && Factors.size() == 1 &&
           "Expected matchUnaryPredicate to return one element for scalable "
           "vectors");
    Shift = DAG.getSplatVector(ShVT, dl, Shifts[0]);
    Factor = DAG.getSplatVector(VT, dl, Factors[0]);
  } else {
    assert(isa<ConstantSDNode>(Op1) && "Expected a constant");
    Shift = Shifts[0];
    Factor = Factors[0];
  }

  SDValue Res = Op0;

  // Shift the value upfront if it is even, so the LSB is one.
  if (UseSRA) {
    // TODO: For UDIV use SRL instead of SRA.
    SDNodeFlags Flags;
    Flags.setExact(true);
    Res = DAG.getNode(ISD::SRA, dl, VT, Res, Shift, Flags);
    Created.push_back(Res.getNode());
  }

  return DAG.getNode(ISD::MUL, dl, VT, Res, Factor);
}

SDValue TargetLowering::BuildSDIVPow2(SDNode *N, const APInt &Divisor,
                              SelectionDAG &DAG,
                              SmallVectorImpl<SDNode *> &Created) const {
  AttributeList Attr = DAG.getMachineFunction().getFunction().getAttributes();
  const TargetLowering &TLI = DAG.getTargetLoweringInfo();
  if (TLI.isIntDivCheap(N->getValueType(0), Attr))
    return SDValue(N, 0); // Lower SDIV as SDIV
  return SDValue();
}

SDValue
TargetLowering::BuildSREMPow2(SDNode *N, const APInt &Divisor,
                              SelectionDAG &DAG,
                              SmallVectorImpl<SDNode *> &Created) const {
  AttributeList Attr = DAG.getMachineFunction().getFunction().getAttributes();
  const TargetLowering &TLI = DAG.getTargetLoweringInfo();
  if (TLI.isIntDivCheap(N->getValueType(0), Attr))
    return SDValue(N, 0); // Lower SREM as SREM
  return SDValue();
}

/// Given an ISD::SDIV node expressing a divide by constant,
/// return a DAG expression to select that will generate the same value by
/// multiplying by a magic number.
/// Ref: "Hacker's Delight" or "The PowerPC Compiler Writer's Guide".
SDValue TargetLowering::BuildSDIV(SDNode *N, SelectionDAG &DAG,
                                  bool IsAfterLegalization,
                                  SmallVectorImpl<SDNode *> &Created) const {
  SDLoc dl(N);
  EVT VT = N->getValueType(0);
  EVT SVT = VT.getScalarType();
  EVT ShVT = getShiftAmountTy(VT, DAG.getDataLayout());
  EVT ShSVT = ShVT.getScalarType();
  unsigned EltBits = VT.getScalarSizeInBits();
  EVT MulVT;

  // Check to see if we can do this.
  // FIXME: We should be more aggressive here.
  if (!isTypeLegal(VT)) {
    // Limit this to simple scalars for now.
    if (VT.isVector() || !VT.isSimple())
      return SDValue();

    // If this type will be promoted to a large enough type with a legal
    // multiply operation, we can go ahead and do this transform.
    if (getTypeAction(VT.getSimpleVT()) != TypePromoteInteger)
      return SDValue();

    MulVT = getTypeToTransformTo(*DAG.getContext(), VT);
    if (MulVT.getSizeInBits() < (2 * EltBits) ||
        !isOperationLegal(ISD::MUL, MulVT))
      return SDValue();
  }

  // If the sdiv has an 'exact' bit we can use a simpler lowering.
  if (N->getFlags().hasExact())
    return BuildExactSDIV(*this, N, dl, DAG, Created);

  SmallVector<SDValue, 16> MagicFactors, Factors, Shifts, ShiftMasks;

  auto BuildSDIVPattern = [&](ConstantSDNode *C) {
    if (C->isZero())
      return false;

    const APInt &Divisor = C->getAPIntValue();
    SignedDivisionByConstantInfo magics = SignedDivisionByConstantInfo::get(Divisor);
    int NumeratorFactor = 0;
    int ShiftMask = -1;

    if (Divisor.isOne() || Divisor.isAllOnes()) {
      // If d is +1/-1, we just multiply the numerator by +1/-1.
      NumeratorFactor = Divisor.getSExtValue();
      magics.Magic = 0;
      magics.ShiftAmount = 0;
      ShiftMask = 0;
    } else if (Divisor.isStrictlyPositive() && magics.Magic.isNegative()) {
      // If d > 0 and m < 0, add the numerator.
      NumeratorFactor = 1;
    } else if (Divisor.isNegative() && magics.Magic.isStrictlyPositive()) {
      // If d < 0 and m > 0, subtract the numerator.
      NumeratorFactor = -1;
    }

    MagicFactors.push_back(DAG.getConstant(magics.Magic, dl, SVT));
    Factors.push_back(DAG.getConstant(NumeratorFactor, dl, SVT));
    Shifts.push_back(DAG.getConstant(magics.ShiftAmount, dl, ShSVT));
    ShiftMasks.push_back(DAG.getConstant(ShiftMask, dl, SVT));
    return true;
  };

  SDValue N0 = N->getOperand(0);
  SDValue N1 = N->getOperand(1);

  // Collect the shifts / magic values from each element.
  if (!ISD::matchUnaryPredicate(N1, BuildSDIVPattern))
    return SDValue();

  SDValue MagicFactor, Factor, Shift, ShiftMask;
  if (N1.getOpcode() == ISD::BUILD_VECTOR) {
    MagicFactor = DAG.getBuildVector(VT, dl, MagicFactors);
    Factor = DAG.getBuildVector(VT, dl, Factors);
    Shift = DAG.getBuildVector(ShVT, dl, Shifts);
    ShiftMask = DAG.getBuildVector(VT, dl, ShiftMasks);
  } else if (N1.getOpcode() == ISD::SPLAT_VECTOR) {
    assert(MagicFactors.size() == 1 && Factors.size() == 1 &&
           Shifts.size() == 1 && ShiftMasks.size() == 1 &&
           "Expected matchUnaryPredicate to return one element for scalable "
           "vectors");
    MagicFactor = DAG.getSplatVector(VT, dl, MagicFactors[0]);
    Factor = DAG.getSplatVector(VT, dl, Factors[0]);
    Shift = DAG.getSplatVector(ShVT, dl, Shifts[0]);
    ShiftMask = DAG.getSplatVector(VT, dl, ShiftMasks[0]);
  } else {
    assert(isa<ConstantSDNode>(N1) && "Expected a constant");
    MagicFactor = MagicFactors[0];
    Factor = Factors[0];
    Shift = Shifts[0];
    ShiftMask = ShiftMasks[0];
  }

  // Multiply the numerator (operand 0) by the magic value.
  // FIXME: We should support doing a MUL in a wider type.
  auto GetMULHS = [&](SDValue X, SDValue Y) {
    // If the type isn't legal, use a wider mul of the the type calculated
    // earlier.
    if (!isTypeLegal(VT)) {
      X = DAG.getNode(ISD::SIGN_EXTEND, dl, MulVT, X);
      Y = DAG.getNode(ISD::SIGN_EXTEND, dl, MulVT, Y);
      Y = DAG.getNode(ISD::MUL, dl, MulVT, X, Y);
      Y = DAG.getNode(ISD::SRL, dl, MulVT, Y,
                      DAG.getShiftAmountConstant(EltBits, MulVT, dl));
      return DAG.getNode(ISD::TRUNCATE, dl, VT, Y);
    }

    if (isOperationLegalOrCustom(ISD::MULHS, VT, IsAfterLegalization))
      return DAG.getNode(ISD::MULHS, dl, VT, X, Y);
    if (isOperationLegalOrCustom(ISD::SMUL_LOHI, VT, IsAfterLegalization)) {
      SDValue LoHi =
          DAG.getNode(ISD::SMUL_LOHI, dl, DAG.getVTList(VT, VT), X, Y);
      return SDValue(LoHi.getNode(), 1);
    }
    return SDValue();
  };

  SDValue Q = GetMULHS(N0, MagicFactor);
  if (!Q)
    return SDValue();

  Created.push_back(Q.getNode());

  // (Optionally) Add/subtract the numerator using Factor.
  Factor = DAG.getNode(ISD::MUL, dl, VT, N0, Factor);
  Created.push_back(Factor.getNode());
  Q = DAG.getNode(ISD::ADD, dl, VT, Q, Factor);
  Created.push_back(Q.getNode());

  // Shift right algebraic by shift value.
  Q = DAG.getNode(ISD::SRA, dl, VT, Q, Shift);
  Created.push_back(Q.getNode());

  // Extract the sign bit, mask it and add it to the quotient.
  SDValue SignShift = DAG.getConstant(EltBits - 1, dl, ShVT);
  SDValue T = DAG.getNode(ISD::SRL, dl, VT, Q, SignShift);
  Created.push_back(T.getNode());
  T = DAG.getNode(ISD::AND, dl, VT, T, ShiftMask);
  Created.push_back(T.getNode());
  return DAG.getNode(ISD::ADD, dl, VT, Q, T);
}

/// Given an ISD::UDIV node expressing a divide by constant,
/// return a DAG expression to select that will generate the same value by
/// multiplying by a magic number.
/// Ref: "Hacker's Delight" or "The PowerPC Compiler Writer's Guide".
SDValue TargetLowering::BuildUDIV(SDNode *N, SelectionDAG &DAG,
                                  bool IsAfterLegalization,
                                  SmallVectorImpl<SDNode *> &Created) const {
  SDLoc dl(N);
  EVT VT = N->getValueType(0);
  EVT SVT = VT.getScalarType();
  EVT ShVT = getShiftAmountTy(VT, DAG.getDataLayout());
  EVT ShSVT = ShVT.getScalarType();
  unsigned EltBits = VT.getScalarSizeInBits();
  EVT MulVT;

  // Check to see if we can do this.
  // FIXME: We should be more aggressive here.
  if (!isTypeLegal(VT)) {
    // Limit this to simple scalars for now.
    if (VT.isVector() || !VT.isSimple())
      return SDValue();

    // If this type will be promoted to a large enough type with a legal
    // multiply operation, we can go ahead and do this transform.
    if (getTypeAction(VT.getSimpleVT()) != TypePromoteInteger)
      return SDValue();

    MulVT = getTypeToTransformTo(*DAG.getContext(), VT);
    if (MulVT.getSizeInBits() < (2 * EltBits) ||
        !isOperationLegal(ISD::MUL, MulVT))
      return SDValue();
  }

  bool UseNPQ = false;
  SmallVector<SDValue, 16> PreShifts, PostShifts, MagicFactors, NPQFactors;

  auto BuildUDIVPattern = [&](ConstantSDNode *C) {
    if (C->isZero())
      return false;
    // FIXME: We should use a narrower constant when the upper
    // bits are known to be zero.
    const APInt& Divisor = C->getAPIntValue();
    UnsignedDivisionByConstantInfo magics =
        UnsignedDivisionByConstantInfo::get(Divisor);
    unsigned PreShift = 0, PostShift = 0;

    // If the divisor is even, we can avoid using the expensive fixup by
    // shifting the divided value upfront.
    if (magics.IsAdd && !Divisor[0]) {
      PreShift = Divisor.countTrailingZeros();
      // Get magic number for the shifted divisor.
      magics =
          UnsignedDivisionByConstantInfo::get(Divisor.lshr(PreShift), PreShift);
      assert(!magics.IsAdd && "Should use cheap fixup now");
    }

    unsigned SelNPQ;
    if (!magics.IsAdd || Divisor.isOne()) {
      assert(magics.ShiftAmount < Divisor.getBitWidth() &&
             "We shouldn't generate an undefined shift!");
      PostShift = magics.ShiftAmount;
      SelNPQ = false;
    } else {
      PostShift = magics.ShiftAmount - 1;
      SelNPQ = true;
    }

    PreShifts.push_back(DAG.getConstant(PreShift, dl, ShSVT));
    MagicFactors.push_back(DAG.getConstant(magics.Magic, dl, SVT));
    NPQFactors.push_back(
        DAG.getConstant(SelNPQ ? APInt::getOneBitSet(EltBits, EltBits - 1)
                               : APInt::getZero(EltBits),
                        dl, SVT));
    PostShifts.push_back(DAG.getConstant(PostShift, dl, ShSVT));
    UseNPQ |= SelNPQ;
    return true;
  };

  SDValue N0 = N->getOperand(0);
  SDValue N1 = N->getOperand(1);

  // Collect the shifts/magic values from each element.
  if (!ISD::matchUnaryPredicate(N1, BuildUDIVPattern))
    return SDValue();

  SDValue PreShift, PostShift, MagicFactor, NPQFactor;
  if (N1.getOpcode() == ISD::BUILD_VECTOR) {
    PreShift = DAG.getBuildVector(ShVT, dl, PreShifts);
    MagicFactor = DAG.getBuildVector(VT, dl, MagicFactors);
    NPQFactor = DAG.getBuildVector(VT, dl, NPQFactors);
    PostShift = DAG.getBuildVector(ShVT, dl, PostShifts);
  } else if (N1.getOpcode() == ISD::SPLAT_VECTOR) {
    assert(PreShifts.size() == 1 && MagicFactors.size() == 1 &&
           NPQFactors.size() == 1 && PostShifts.size() == 1 &&
           "Expected matchUnaryPredicate to return one for scalable vectors");
    PreShift = DAG.getSplatVector(ShVT, dl, PreShifts[0]);
    MagicFactor = DAG.getSplatVector(VT, dl, MagicFactors[0]);
    NPQFactor = DAG.getSplatVector(VT, dl, NPQFactors[0]);
    PostShift = DAG.getSplatVector(ShVT, dl, PostShifts[0]);
  } else {
    assert(isa<ConstantSDNode>(N1) && "Expected a constant");
    PreShift = PreShifts[0];
    MagicFactor = MagicFactors[0];
    PostShift = PostShifts[0];
  }

  SDValue Q = N0;
  Q = DAG.getNode(ISD::SRL, dl, VT, Q, PreShift);
  Created.push_back(Q.getNode());

  // FIXME: We should support doing a MUL in a wider type.
  auto GetMULHU = [&](SDValue X, SDValue Y) {
    // If the type isn't legal, use a wider mul of the the type calculated
    // earlier.
    if (!isTypeLegal(VT)) {
      X = DAG.getNode(ISD::ZERO_EXTEND, dl, MulVT, X);
      Y = DAG.getNode(ISD::ZERO_EXTEND, dl, MulVT, Y);
      Y = DAG.getNode(ISD::MUL, dl, MulVT, X, Y);
      Y = DAG.getNode(ISD::SRL, dl, MulVT, Y,
                      DAG.getShiftAmountConstant(EltBits, MulVT, dl));
      return DAG.getNode(ISD::TRUNCATE, dl, VT, Y);
    }

    if (isOperationLegalOrCustom(ISD::MULHU, VT, IsAfterLegalization))
      return DAG.getNode(ISD::MULHU, dl, VT, X, Y);
    if (isOperationLegalOrCustom(ISD::UMUL_LOHI, VT, IsAfterLegalization)) {
      SDValue LoHi =
          DAG.getNode(ISD::UMUL_LOHI, dl, DAG.getVTList(VT, VT), X, Y);
      return SDValue(LoHi.getNode(), 1);
    }
    return SDValue(); // No mulhu or equivalent
  };

  // Multiply the numerator (operand 0) by the magic value.
  Q = GetMULHU(Q, MagicFactor);
  if (!Q)
    return SDValue();

  Created.push_back(Q.getNode());

  if (UseNPQ) {
    SDValue NPQ = DAG.getNode(ISD::SUB, dl, VT, N0, Q);
    Created.push_back(NPQ.getNode());

    // For vectors we might have a mix of non-NPQ/NPQ paths, so use
    // MULHU to act as a SRL-by-1 for NPQ, else multiply by zero.
    if (VT.isVector())
      NPQ = GetMULHU(NPQ, NPQFactor);
    else
      NPQ = DAG.getNode(ISD::SRL, dl, VT, NPQ, DAG.getConstant(1, dl, ShVT));

    Created.push_back(NPQ.getNode());

    Q = DAG.getNode(ISD::ADD, dl, VT, NPQ, Q);
    Created.push_back(Q.getNode());
  }

  Q = DAG.getNode(ISD::SRL, dl, VT, Q, PostShift);
  Created.push_back(Q.getNode());

  EVT SetCCVT = getSetCCResultType(DAG.getDataLayout(), *DAG.getContext(), VT);

  SDValue One = DAG.getConstant(1, dl, VT);
  SDValue IsOne = DAG.getSetCC(dl, SetCCVT, N1, One, ISD::SETEQ);
  return DAG.getSelect(dl, VT, IsOne, N0, Q);
}

/// If all values in Values that *don't* match the predicate are same 'splat'
/// value, then replace all values with that splat value.
/// Else, if AlternativeReplacement was provided, then replace all values that
/// do match predicate with AlternativeReplacement value.
static void
turnVectorIntoSplatVector(MutableArrayRef<SDValue> Values,
                          std::function<bool(SDValue)> Predicate,
                          SDValue AlternativeReplacement = SDValue()) {
  SDValue Replacement;
  // Is there a value for which the Predicate does *NOT* match? What is it?
  auto SplatValue = llvm::find_if_not(Values, Predicate);
  if (SplatValue != Values.end()) {
    // Does Values consist only of SplatValue's and values matching Predicate?
    if (llvm::all_of(Values, [Predicate, SplatValue](SDValue Value) {
          return Value == *SplatValue || Predicate(Value);
        })) // Then we shall replace values matching predicate with SplatValue.
      Replacement = *SplatValue;
  }
  if (!Replacement) {
    // Oops, we did not find the "baseline" splat value.
    if (!AlternativeReplacement)
      return; // Nothing to do.
    // Let's replace with provided value then.
    Replacement = AlternativeReplacement;
  }
  std::replace_if(Values.begin(), Values.end(), Predicate, Replacement);
}

/// Given an ISD::UREM used only by an ISD::SETEQ or ISD::SETNE
/// where the divisor is constant and the comparison target is zero,
/// return a DAG expression that will generate the same comparison result
/// using only multiplications, additions and shifts/rotations.
/// Ref: "Hacker's Delight" 10-17.
SDValue TargetLowering::buildUREMEqFold(EVT SETCCVT, SDValue REMNode,
                                        SDValue CompTargetNode,
                                        ISD::CondCode Cond,
                                        DAGCombinerInfo &DCI,
                                        const SDLoc &DL) const {
  SmallVector<SDNode *, 5> Built;
  if (SDValue Folded = prepareUREMEqFold(SETCCVT, REMNode, CompTargetNode, Cond,
                                         DCI, DL, Built)) {
    for (SDNode *N : Built)
      DCI.AddToWorklist(N);
    return Folded;
  }

  return SDValue();
}

SDValue
TargetLowering::prepareUREMEqFold(EVT SETCCVT, SDValue REMNode,
                                  SDValue CompTargetNode, ISD::CondCode Cond,
                                  DAGCombinerInfo &DCI, const SDLoc &DL,
                                  SmallVectorImpl<SDNode *> &Created) const {
  // fold (seteq/ne (urem N, D), 0) -> (setule/ugt (rotr (mul N, P), K), Q)
  // - D must be constant, with D = D0 * 2^K where D0 is odd
  // - P is the multiplicative inverse of D0 modulo 2^W
  // - Q = floor(((2^W) - 1) / D)
  // where W is the width of the common type of N and D.
  assert((Cond == ISD::SETEQ || Cond == ISD::SETNE) &&
         "Only applicable for (in)equality comparisons.");

  SelectionDAG &DAG = DCI.DAG;

  EVT VT = REMNode.getValueType();
  EVT SVT = VT.getScalarType();
  EVT ShVT = getShiftAmountTy(VT, DAG.getDataLayout(), !DCI.isBeforeLegalize());
  EVT ShSVT = ShVT.getScalarType();

  // If MUL is unavailable, we cannot proceed in any case.
  if (!DCI.isBeforeLegalizeOps() && !isOperationLegalOrCustom(ISD::MUL, VT))
    return SDValue();

  bool ComparingWithAllZeros = true;
  bool AllComparisonsWithNonZerosAreTautological = true;
  bool HadTautologicalLanes = false;
  bool AllLanesAreTautological = true;
  bool HadEvenDivisor = false;
  bool AllDivisorsArePowerOfTwo = true;
  bool HadTautologicalInvertedLanes = false;
  SmallVector<SDValue, 16> PAmts, KAmts, QAmts, IAmts;

  auto BuildUREMPattern = [&](ConstantSDNode *CDiv, ConstantSDNode *CCmp) {
    // Division by 0 is UB. Leave it to be constant-folded elsewhere.
    if (CDiv->isZero())
      return false;

    const APInt &D = CDiv->getAPIntValue();
    const APInt &Cmp = CCmp->getAPIntValue();

    ComparingWithAllZeros &= Cmp.isZero();

    // x u% C1` is *always* less than C1. So given `x u% C1 == C2`,
    // if C2 is not less than C1, the comparison is always false.
    // But we will only be able to produce the comparison that will give the
    // opposive tautological answer. So this lane would need to be fixed up.
    bool TautologicalInvertedLane = D.ule(Cmp);
    HadTautologicalInvertedLanes |= TautologicalInvertedLane;

    // If all lanes are tautological (either all divisors are ones, or divisor
    // is not greater than the constant we are comparing with),
    // we will prefer to avoid the fold.
    bool TautologicalLane = D.isOne() || TautologicalInvertedLane;
    HadTautologicalLanes |= TautologicalLane;
    AllLanesAreTautological &= TautologicalLane;

    // If we are comparing with non-zero, we need'll need  to subtract said
    // comparison value from the LHS. But there is no point in doing that if
    // every lane where we are comparing with non-zero is tautological..
    if (!Cmp.isZero())
      AllComparisonsWithNonZerosAreTautological &= TautologicalLane;

    // Decompose D into D0 * 2^K
    unsigned K = D.countTrailingZeros();
    assert((!D.isOne() || (K == 0)) && "For divisor '1' we won't rotate.");
    APInt D0 = D.lshr(K);

    // D is even if it has trailing zeros.
    HadEvenDivisor |= (K != 0);
    // D is a power-of-two if D0 is one.
    // If all divisors are power-of-two, we will prefer to avoid the fold.
    AllDivisorsArePowerOfTwo &= D0.isOne();

    // P = inv(D0, 2^W)
    // 2^W requires W + 1 bits, so we have to extend and then truncate.
    unsigned W = D.getBitWidth();
    APInt P = D0.zext(W + 1)
                  .multiplicativeInverse(APInt::getSignedMinValue(W + 1))
                  .trunc(W);
    assert(!P.isZero() && "No multiplicative inverse!"); // unreachable
    assert((D0 * P).isOne() && "Multiplicative inverse basic check failed.");

    // Q = floor((2^W - 1) u/ D)
    // R = ((2^W - 1) u% D)
    APInt Q, R;
    APInt::udivrem(APInt::getAllOnes(W), D, Q, R);

    // If we are comparing with zero, then that comparison constant is okay,
    // else it may need to be one less than that.
    if (Cmp.ugt(R))
      Q -= 1;

    assert(APInt::getAllOnes(ShSVT.getSizeInBits()).ugt(K) &&
           "We are expecting that K is always less than all-ones for ShSVT");

    // If the lane is tautological the result can be constant-folded.
    if (TautologicalLane) {
      // Set P and K amount to a bogus values so we can try to splat them.
      P = 0;
      K = -1;
      // And ensure that comparison constant is tautological,
      // it will always compare true/false.
      Q = -1;
    }

    PAmts.push_back(DAG.getConstant(P, DL, SVT));
    KAmts.push_back(
        DAG.getConstant(APInt(ShSVT.getSizeInBits(), K), DL, ShSVT));
    QAmts.push_back(DAG.getConstant(Q, DL, SVT));
    return true;
  };

  SDValue N = REMNode.getOperand(0);
  SDValue D = REMNode.getOperand(1);

  // Collect the values from each element.
  if (!ISD::matchBinaryPredicate(D, CompTargetNode, BuildUREMPattern))
    return SDValue();

  // If all lanes are tautological, the result can be constant-folded.
  if (AllLanesAreTautological)
    return SDValue();

  // If this is a urem by a powers-of-two, avoid the fold since it can be
  // best implemented as a bit test.
  if (AllDivisorsArePowerOfTwo)
    return SDValue();

  SDValue PVal, KVal, QVal;
  if (D.getOpcode() == ISD::BUILD_VECTOR) {
    if (HadTautologicalLanes) {
      // Try to turn PAmts into a splat, since we don't care about the values
      // that are currently '0'. If we can't, just keep '0'`s.
      turnVectorIntoSplatVector(PAmts, isNullConstant);
      // Try to turn KAmts into a splat, since we don't care about the values
      // that are currently '-1'. If we can't, change them to '0'`s.
      turnVectorIntoSplatVector(KAmts, isAllOnesConstant,
                                DAG.getConstant(0, DL, ShSVT));
    }

    PVal = DAG.getBuildVector(VT, DL, PAmts);
    KVal = DAG.getBuildVector(ShVT, DL, KAmts);
    QVal = DAG.getBuildVector(VT, DL, QAmts);
  } else if (D.getOpcode() == ISD::SPLAT_VECTOR) {
    assert(PAmts.size() == 1 && KAmts.size() == 1 && QAmts.size() == 1 &&
           "Expected matchBinaryPredicate to return one element for "
           "SPLAT_VECTORs");
    PVal = DAG.getSplatVector(VT, DL, PAmts[0]);
    KVal = DAG.getSplatVector(ShVT, DL, KAmts[0]);
    QVal = DAG.getSplatVector(VT, DL, QAmts[0]);
  } else {
    PVal = PAmts[0];
    KVal = KAmts[0];
    QVal = QAmts[0];
  }

  if (!ComparingWithAllZeros && !AllComparisonsWithNonZerosAreTautological) {
    if (!DCI.isBeforeLegalizeOps() && !isOperationLegalOrCustom(ISD::SUB, VT))
      return SDValue(); // FIXME: Could/should use `ISD::ADD`?
    assert(CompTargetNode.getValueType() == N.getValueType() &&
           "Expecting that the types on LHS and RHS of comparisons match.");
    N = DAG.getNode(ISD::SUB, DL, VT, N, CompTargetNode);
  }

  // (mul N, P)
  SDValue Op0 = DAG.getNode(ISD::MUL, DL, VT, N, PVal);
  Created.push_back(Op0.getNode());

  // Rotate right only if any divisor was even. We avoid rotates for all-odd
  // divisors as a performance improvement, since rotating by 0 is a no-op.
  if (HadEvenDivisor) {
    // We need ROTR to do this.
    if (!DCI.isBeforeLegalizeOps() && !isOperationLegalOrCustom(ISD::ROTR, VT))
      return SDValue();
    // UREM: (rotr (mul N, P), K)
    Op0 = DAG.getNode(ISD::ROTR, DL, VT, Op0, KVal);
    Created.push_back(Op0.getNode());
  }

  // UREM: (setule/setugt (rotr (mul N, P), K), Q)
  SDValue NewCC =
      DAG.getSetCC(DL, SETCCVT, Op0, QVal,
                   ((Cond == ISD::SETEQ) ? ISD::SETULE : ISD::SETUGT));
  if (!HadTautologicalInvertedLanes)
    return NewCC;

  // If any lanes previously compared always-false, the NewCC will give
  // always-true result for them, so we need to fixup those lanes.
  // Or the other way around for inequality predicate.
  assert(VT.isVector() && "Can/should only get here for vectors.");
  Created.push_back(NewCC.getNode());

  // x u% C1` is *always* less than C1. So given `x u% C1 == C2`,
  // if C2 is not less than C1, the comparison is always false.
  // But we have produced the comparison that will give the
  // opposive tautological answer. So these lanes would need to be fixed up.
  SDValue TautologicalInvertedChannels =
      DAG.getSetCC(DL, SETCCVT, D, CompTargetNode, ISD::SETULE);
  Created.push_back(TautologicalInvertedChannels.getNode());

  // NOTE: we avoid letting illegal types through even if we're before legalize
  // ops – legalization has a hard time producing good code for this.
  if (isOperationLegalOrCustom(ISD::VSELECT, SETCCVT)) {
    // If we have a vector select, let's replace the comparison results in the
    // affected lanes with the correct tautological result.
    SDValue Replacement = DAG.getBoolConstant(Cond == ISD::SETEQ ? false : true,
                                              DL, SETCCVT, SETCCVT);
    return DAG.getNode(ISD::VSELECT, DL, SETCCVT, TautologicalInvertedChannels,
                       Replacement, NewCC);
  }

  // Else, we can just invert the comparison result in the appropriate lanes.
  //
  // NOTE: see the note above VSELECT above.
  if (isOperationLegalOrCustom(ISD::XOR, SETCCVT))
    return DAG.getNode(ISD::XOR, DL, SETCCVT, NewCC,
                       TautologicalInvertedChannels);

  return SDValue(); // Don't know how to lower.
}

/// Given an ISD::SREM used only by an ISD::SETEQ or ISD::SETNE
/// where the divisor is constant and the comparison target is zero,
/// return a DAG expression that will generate the same comparison result
/// using only multiplications, additions and shifts/rotations.
/// Ref: "Hacker's Delight" 10-17.
SDValue TargetLowering::buildSREMEqFold(EVT SETCCVT, SDValue REMNode,
                                        SDValue CompTargetNode,
                                        ISD::CondCode Cond,
                                        DAGCombinerInfo &DCI,
                                        const SDLoc &DL) const {
  SmallVector<SDNode *, 7> Built;
  if (SDValue Folded = prepareSREMEqFold(SETCCVT, REMNode, CompTargetNode, Cond,
                                         DCI, DL, Built)) {
    assert(Built.size() <= 7 && "Max size prediction failed.");
    for (SDNode *N : Built)
      DCI.AddToWorklist(N);
    return Folded;
  }

  return SDValue();
}

SDValue
TargetLowering::prepareSREMEqFold(EVT SETCCVT, SDValue REMNode,
                                  SDValue CompTargetNode, ISD::CondCode Cond,
                                  DAGCombinerInfo &DCI, const SDLoc &DL,
                                  SmallVectorImpl<SDNode *> &Created) const {
  // Fold:
  //   (seteq/ne (srem N, D), 0)
  // To:
  //   (setule/ugt (rotr (add (mul N, P), A), K), Q)
  //
  // - D must be constant, with D = D0 * 2^K where D0 is odd
  // - P is the multiplicative inverse of D0 modulo 2^W
  // - A = bitwiseand(floor((2^(W - 1) - 1) / D0), (-(2^k)))
  // - Q = floor((2 * A) / (2^K))
  // where W is the width of the common type of N and D.
  assert((Cond == ISD::SETEQ || Cond == ISD::SETNE) &&
         "Only applicable for (in)equality comparisons.");

  SelectionDAG &DAG = DCI.DAG;

  EVT VT = REMNode.getValueType();
  EVT SVT = VT.getScalarType();
  EVT ShVT = getShiftAmountTy(VT, DAG.getDataLayout(), !DCI.isBeforeLegalize());
  EVT ShSVT = ShVT.getScalarType();

  // If we are after ops legalization, and MUL is unavailable, we can not
  // proceed.
  if (!DCI.isBeforeLegalizeOps() && !isOperationLegalOrCustom(ISD::MUL, VT))
    return SDValue();

  // TODO: Could support comparing with non-zero too.
  ConstantSDNode *CompTarget = isConstOrConstSplat(CompTargetNode);
  if (!CompTarget || !CompTarget->isZero())
    return SDValue();

  bool HadIntMinDivisor = false;
  bool HadOneDivisor = false;
  bool AllDivisorsAreOnes = true;
  bool HadEvenDivisor = false;
  bool NeedToApplyOffset = false;
  bool AllDivisorsArePowerOfTwo = true;
  SmallVector<SDValue, 16> PAmts, AAmts, KAmts, QAmts;

  auto BuildSREMPattern = [&](ConstantSDNode *C) {
    // Division by 0 is UB. Leave it to be constant-folded elsewhere.
    if (C->isZero())
      return false;

    // FIXME: we don't fold `rem %X, -C` to `rem %X, C` in DAGCombine.

    // WARNING: this fold is only valid for positive divisors!
    APInt D = C->getAPIntValue();
    if (D.isNegative())
      D.negate(); //  `rem %X, -C` is equivalent to `rem %X, C`

    HadIntMinDivisor |= D.isMinSignedValue();

    // If all divisors are ones, we will prefer to avoid the fold.
    HadOneDivisor |= D.isOne();
    AllDivisorsAreOnes &= D.isOne();

    // Decompose D into D0 * 2^K
    unsigned K = D.countTrailingZeros();
    assert((!D.isOne() || (K == 0)) && "For divisor '1' we won't rotate.");
    APInt D0 = D.lshr(K);

    if (!D.isMinSignedValue()) {
      // D is even if it has trailing zeros; unless it's INT_MIN, in which case
      // we don't care about this lane in this fold, we'll special-handle it.
      HadEvenDivisor |= (K != 0);
    }

    // D is a power-of-two if D0 is one. This includes INT_MIN.
    // If all divisors are power-of-two, we will prefer to avoid the fold.
    AllDivisorsArePowerOfTwo &= D0.isOne();

    // P = inv(D0, 2^W)
    // 2^W requires W + 1 bits, so we have to extend and then truncate.
    unsigned W = D.getBitWidth();
    APInt P = D0.zext(W + 1)
                  .multiplicativeInverse(APInt::getSignedMinValue(W + 1))
                  .trunc(W);
    assert(!P.isZero() && "No multiplicative inverse!"); // unreachable
    assert((D0 * P).isOne() && "Multiplicative inverse basic check failed.");

    // A = floor((2^(W - 1) - 1) / D0) & -2^K
    APInt A = APInt::getSignedMaxValue(W).udiv(D0);
    A.clearLowBits(K);

    if (!D.isMinSignedValue()) {
      // If divisor INT_MIN, then we don't care about this lane in this fold,
      // we'll special-handle it.
      NeedToApplyOffset |= A != 0;
    }

    // Q = floor((2 * A) / (2^K))
    APInt Q = (2 * A).udiv(APInt::getOneBitSet(W, K));

    assert(APInt::getAllOnes(SVT.getSizeInBits()).ugt(A) &&
           "We are expecting that A is always less than all-ones for SVT");
    assert(APInt::getAllOnes(ShSVT.getSizeInBits()).ugt(K) &&
           "We are expecting that K is always less than all-ones for ShSVT");

    // If the divisor is 1 the result can be constant-folded. Likewise, we
    // don't care about INT_MIN lanes, those can be set to undef if appropriate.
    if (D.isOne()) {
      // Set P, A and K to a bogus values so we can try to splat them.
      P = 0;
      A = -1;
      K = -1;

      // x ?% 1 == 0  <-->  true  <-->  x u<= -1
      Q = -1;
    }

    PAmts.push_back(DAG.getConstant(P, DL, SVT));
    AAmts.push_back(DAG.getConstant(A, DL, SVT));
    KAmts.push_back(
        DAG.getConstant(APInt(ShSVT.getSizeInBits(), K), DL, ShSVT));
    QAmts.push_back(DAG.getConstant(Q, DL, SVT));
    return true;
  };

  SDValue N = REMNode.getOperand(0);
  SDValue D = REMNode.getOperand(1);

  // Collect the values from each element.
  if (!ISD::matchUnaryPredicate(D, BuildSREMPattern))
    return SDValue();

  // If this is a srem by a one, avoid the fold since it can be constant-folded.
  if (AllDivisorsAreOnes)
    return SDValue();

  // If this is a srem by a powers-of-two (including INT_MIN), avoid the fold
  // since it can be best implemented as a bit test.
  if (AllDivisorsArePowerOfTwo)
    return SDValue();

  SDValue PVal, AVal, KVal, QVal;
  if (D.getOpcode() == ISD::BUILD_VECTOR) {
    if (HadOneDivisor) {
      // Try to turn PAmts into a splat, since we don't care about the values
      // that are currently '0'. If we can't, just keep '0'`s.
      turnVectorIntoSplatVector(PAmts, isNullConstant);
      // Try to turn AAmts into a splat, since we don't care about the
      // values that are currently '-1'. If we can't, change them to '0'`s.
      turnVectorIntoSplatVector(AAmts, isAllOnesConstant,
                                DAG.getConstant(0, DL, SVT));
      // Try to turn KAmts into a splat, since we don't care about the values
      // that are currently '-1'. If we can't, change them to '0'`s.
      turnVectorIntoSplatVector(KAmts, isAllOnesConstant,
                                DAG.getConstant(0, DL, ShSVT));
    }

    PVal = DAG.getBuildVector(VT, DL, PAmts);
    AVal = DAG.getBuildVector(VT, DL, AAmts);
    KVal = DAG.getBuildVector(ShVT, DL, KAmts);
    QVal = DAG.getBuildVector(VT, DL, QAmts);
  } else if (D.getOpcode() == ISD::SPLAT_VECTOR) {
    assert(PAmts.size() == 1 && AAmts.size() == 1 && KAmts.size() == 1 &&
           QAmts.size() == 1 &&
           "Expected matchUnaryPredicate to return one element for scalable "
           "vectors");
    PVal = DAG.getSplatVector(VT, DL, PAmts[0]);
    AVal = DAG.getSplatVector(VT, DL, AAmts[0]);
    KVal = DAG.getSplatVector(ShVT, DL, KAmts[0]);
    QVal = DAG.getSplatVector(VT, DL, QAmts[0]);
  } else {
    assert(isa<ConstantSDNode>(D) && "Expected a constant");
    PVal = PAmts[0];
    AVal = AAmts[0];
    KVal = KAmts[0];
    QVal = QAmts[0];
  }

  // (mul N, P)
  SDValue Op0 = DAG.getNode(ISD::MUL, DL, VT, N, PVal);
  Created.push_back(Op0.getNode());

  if (NeedToApplyOffset) {
    // We need ADD to do this.
    if (!DCI.isBeforeLegalizeOps() && !isOperationLegalOrCustom(ISD::ADD, VT))
      return SDValue();

    // (add (mul N, P), A)
    Op0 = DAG.getNode(ISD::ADD, DL, VT, Op0, AVal);
    Created.push_back(Op0.getNode());
  }

  // Rotate right only if any divisor was even. We avoid rotates for all-odd
  // divisors as a performance improvement, since rotating by 0 is a no-op.
  if (HadEvenDivisor) {
    // We need ROTR to do this.
    if (!DCI.isBeforeLegalizeOps() && !isOperationLegalOrCustom(ISD::ROTR, VT))
      return SDValue();
    // SREM: (rotr (add (mul N, P), A), K)
    Op0 = DAG.getNode(ISD::ROTR, DL, VT, Op0, KVal);
    Created.push_back(Op0.getNode());
  }

  // SREM: (setule/setugt (rotr (add (mul N, P), A), K), Q)
  SDValue Fold =
      DAG.getSetCC(DL, SETCCVT, Op0, QVal,
                   ((Cond == ISD::SETEQ) ? ISD::SETULE : ISD::SETUGT));

  // If we didn't have lanes with INT_MIN divisor, then we're done.
  if (!HadIntMinDivisor)
    return Fold;

  // That fold is only valid for positive divisors. Which effectively means,
  // it is invalid for INT_MIN divisors. So if we have such a lane,
  // we must fix-up results for said lanes.
  assert(VT.isVector() && "Can/should only get here for vectors.");

  // NOTE: we avoid letting illegal types through even if we're before legalize
  // ops – legalization has a hard time producing good code for the code that
  // follows.
  if (!isOperationLegalOrCustom(ISD::SETEQ, VT) ||
      !isOperationLegalOrCustom(ISD::AND, VT) ||
      !isOperationLegalOrCustom(Cond, VT) ||
      !isOperationLegalOrCustom(ISD::VSELECT, SETCCVT))
    return SDValue();

  Created.push_back(Fold.getNode());

  SDValue IntMin = DAG.getConstant(
      APInt::getSignedMinValue(SVT.getScalarSizeInBits()), DL, VT);
  SDValue IntMax = DAG.getConstant(
      APInt::getSignedMaxValue(SVT.getScalarSizeInBits()), DL, VT);
  SDValue Zero =
      DAG.getConstant(APInt::getZero(SVT.getScalarSizeInBits()), DL, VT);

  // Which lanes had INT_MIN divisors? Divisor is constant, so const-folded.
  SDValue DivisorIsIntMin = DAG.getSetCC(DL, SETCCVT, D, IntMin, ISD::SETEQ);
  Created.push_back(DivisorIsIntMin.getNode());

  // (N s% INT_MIN) ==/!= 0  <-->  (N & INT_MAX) ==/!= 0
  SDValue Masked = DAG.getNode(ISD::AND, DL, VT, N, IntMax);
  Created.push_back(Masked.getNode());
  SDValue MaskedIsZero = DAG.getSetCC(DL, SETCCVT, Masked, Zero, Cond);
  Created.push_back(MaskedIsZero.getNode());

  // To produce final result we need to blend 2 vectors: 'SetCC' and
  // 'MaskedIsZero'. If the divisor for channel was *NOT* INT_MIN, we pick
  // from 'Fold', else pick from 'MaskedIsZero'. Since 'DivisorIsIntMin' is
  // constant-folded, select can get lowered to a shuffle with constant mask.
  SDValue Blended = DAG.getNode(ISD::VSELECT, DL, SETCCVT, DivisorIsIntMin,
                                MaskedIsZero, Fold);

  return Blended;
}

bool TargetLowering::
verifyReturnAddressArgumentIsConstant(SDValue Op, SelectionDAG &DAG) const {
  if (!isa<ConstantSDNode>(Op.getOperand(0))) {
    DAG.getContext()->emitError("argument to '__builtin_return_address' must "
                                "be a constant integer");
    return true;
  }

  return false;
}

SDValue TargetLowering::getSqrtInputTest(SDValue Op, SelectionDAG &DAG,
                                         const DenormalMode &Mode) const {
  SDLoc DL(Op);
  EVT VT = Op.getValueType();
  EVT CCVT = getSetCCResultType(DAG.getDataLayout(), *DAG.getContext(), VT);
  SDValue FPZero = DAG.getConstantFP(0.0, DL, VT);
  // Testing it with denormal inputs to avoid wrong estimate.
  if (Mode.Input == DenormalMode::IEEE) {
    // This is specifically a check for the handling of denormal inputs,
    // not the result.

    // Test = fabs(X) < SmallestNormal
    const fltSemantics &FltSem = DAG.EVTToAPFloatSemantics(VT);
    APFloat SmallestNorm = APFloat::getSmallestNormalized(FltSem);
    SDValue NormC = DAG.getConstantFP(SmallestNorm, DL, VT);
    SDValue Fabs = DAG.getNode(ISD::FABS, DL, VT, Op);
    return DAG.getSetCC(DL, CCVT, Fabs, NormC, ISD::SETLT);
  }
  // Test = X == 0.0
  return DAG.getSetCC(DL, CCVT, Op, FPZero, ISD::SETEQ);
}

SDValue TargetLowering::getNegatedExpression(SDValue Op, SelectionDAG &DAG,
                                             bool LegalOps, bool OptForSize,
                                             NegatibleCost &Cost,
                                             unsigned Depth) const {
  // fneg is removable even if it has multiple uses.
  if (Op.getOpcode() == ISD::FNEG) {
    Cost = NegatibleCost::Cheaper;
    return Op.getOperand(0);
  }

  // Don't recurse exponentially.
  if (Depth > SelectionDAG::MaxRecursionDepth)
    return SDValue();

  // Pre-increment recursion depth for use in recursive calls.
  ++Depth;
  const SDNodeFlags Flags = Op->getFlags();
  const TargetOptions &Options = DAG.getTarget().Options;
  EVT VT = Op.getValueType();
  unsigned Opcode = Op.getOpcode();

  // Don't allow anything with multiple uses unless we know it is free.
  if (!Op.hasOneUse() && Opcode != ISD::ConstantFP) {
    bool IsFreeExtend = Opcode == ISD::FP_EXTEND &&
                        isFPExtFree(VT, Op.getOperand(0).getValueType());
    if (!IsFreeExtend)
      return SDValue();
  }

  auto RemoveDeadNode = [&](SDValue N) {
    if (N && N.getNode()->use_empty())
      DAG.RemoveDeadNode(N.getNode());
  };

  SDLoc DL(Op);

  // Because getNegatedExpression can delete nodes we need a handle to keep
  // temporary nodes alive in case the recursion manages to create an identical
  // node.
  std::list<HandleSDNode> Handles;

  switch (Opcode) {
  case ISD::ConstantFP: {
    // Don't invert constant FP values after legalization unless the target says
    // the negated constant is legal.
    bool IsOpLegal =
        isOperationLegal(ISD::ConstantFP, VT) ||
        isFPImmLegal(neg(cast<ConstantFPSDNode>(Op)->getValueAPF()), VT,
                     OptForSize);

    if (LegalOps && !IsOpLegal)
      break;

    APFloat V = cast<ConstantFPSDNode>(Op)->getValueAPF();
    V.changeSign();
    SDValue CFP = DAG.getConstantFP(V, DL, VT);

    // If we already have the use of the negated floating constant, it is free
    // to negate it even it has multiple uses.
    if (!Op.hasOneUse() && CFP.use_empty())
      break;
    Cost = NegatibleCost::Neutral;
    return CFP;
  }
  case ISD::BUILD_VECTOR: {
    // Only permit BUILD_VECTOR of constants.
    if (llvm::any_of(Op->op_values(), [&](SDValue N) {
          return !N.isUndef() && !isa<ConstantFPSDNode>(N);
        }))
      break;

    bool IsOpLegal =
        (isOperationLegal(ISD::ConstantFP, VT) &&
         isOperationLegal(ISD::BUILD_VECTOR, VT)) ||
        llvm::all_of(Op->op_values(), [&](SDValue N) {
          return N.isUndef() ||
                 isFPImmLegal(neg(cast<ConstantFPSDNode>(N)->getValueAPF()), VT,
                              OptForSize);
        });

    if (LegalOps && !IsOpLegal)
      break;

    SmallVector<SDValue, 4> Ops;
    for (SDValue C : Op->op_values()) {
      if (C.isUndef()) {
        Ops.push_back(C);
        continue;
      }
      APFloat V = cast<ConstantFPSDNode>(C)->getValueAPF();
      V.changeSign();
      Ops.push_back(DAG.getConstantFP(V, DL, C.getValueType()));
    }
    Cost = NegatibleCost::Neutral;
    return DAG.getBuildVector(VT, DL, Ops);
  }
  case ISD::FADD: {
    if (!Options.NoSignedZerosFPMath && !Flags.hasNoSignedZeros())
      break;

    // After operation legalization, it might not be legal to create new FSUBs.
    if (LegalOps && !isOperationLegalOrCustom(ISD::FSUB, VT))
      break;
    SDValue X = Op.getOperand(0), Y = Op.getOperand(1);

    // fold (fneg (fadd X, Y)) -> (fsub (fneg X), Y)
    NegatibleCost CostX = NegatibleCost::Expensive;
    SDValue NegX =
        getNegatedExpression(X, DAG, LegalOps, OptForSize, CostX, Depth);
    // Prevent this node from being deleted by the next call.
    if (NegX)
      Handles.emplace_back(NegX);

    // fold (fneg (fadd X, Y)) -> (fsub (fneg Y), X)
    NegatibleCost CostY = NegatibleCost::Expensive;
    SDValue NegY =
        getNegatedExpression(Y, DAG, LegalOps, OptForSize, CostY, Depth);

    // We're done with the handles.
    Handles.clear();

    // Negate the X if its cost is less or equal than Y.
    if (NegX && (CostX <= CostY)) {
      Cost = CostX;
      SDValue N = DAG.getNode(ISD::FSUB, DL, VT, NegX, Y, Flags);
      if (NegY != N)
        RemoveDeadNode(NegY);
      return N;
    }

    // Negate the Y if it is not expensive.
    if (NegY) {
      Cost = CostY;
      SDValue N = DAG.getNode(ISD::FSUB, DL, VT, NegY, X, Flags);
      if (NegX != N)
        RemoveDeadNode(NegX);
      return N;
    }
    break;
  }
  case ISD::FSUB: {
    // We can't turn -(A-B) into B-A when we honor signed zeros.
    if (!Options.NoSignedZerosFPMath && !Flags.hasNoSignedZeros())
      break;

    SDValue X = Op.getOperand(0), Y = Op.getOperand(1);
    // fold (fneg (fsub 0, Y)) -> Y
    if (ConstantFPSDNode *C = isConstOrConstSplatFP(X, /*AllowUndefs*/ true))
      if (C->isZero()) {
        Cost = NegatibleCost::Cheaper;
        return Y;
      }

    // fold (fneg (fsub X, Y)) -> (fsub Y, X)
    Cost = NegatibleCost::Neutral;
    return DAG.getNode(ISD::FSUB, DL, VT, Y, X, Flags);
  }
  case ISD::FMUL:
  case ISD::FDIV: {
    SDValue X = Op.getOperand(0), Y = Op.getOperand(1);

    // fold (fneg (fmul X, Y)) -> (fmul (fneg X), Y)
    NegatibleCost CostX = NegatibleCost::Expensive;
    SDValue NegX =
        getNegatedExpression(X, DAG, LegalOps, OptForSize, CostX, Depth);
    // Prevent this node from being deleted by the next call.
    if (NegX)
      Handles.emplace_back(NegX);

    // fold (fneg (fmul X, Y)) -> (fmul X, (fneg Y))
    NegatibleCost CostY = NegatibleCost::Expensive;
    SDValue NegY =
        getNegatedExpression(Y, DAG, LegalOps, OptForSize, CostY, Depth);

    // We're done with the handles.
    Handles.clear();

    // Negate the X if its cost is less or equal than Y.
    if (NegX && (CostX <= CostY)) {
      Cost = CostX;
      SDValue N = DAG.getNode(Opcode, DL, VT, NegX, Y, Flags);
      if (NegY != N)
        RemoveDeadNode(NegY);
      return N;
    }

    // Ignore X * 2.0 because that is expected to be canonicalized to X + X.
    if (auto *C = isConstOrConstSplatFP(Op.getOperand(1)))
      if (C->isExactlyValue(2.0) && Op.getOpcode() == ISD::FMUL)
        break;

    // Negate the Y if it is not expensive.
    if (NegY) {
      Cost = CostY;
      SDValue N = DAG.getNode(Opcode, DL, VT, X, NegY, Flags);
      if (NegX != N)
        RemoveDeadNode(NegX);
      return N;
    }
    break;
  }
  case ISD::FMA:
  case ISD::FMAD: {
    if (!Options.NoSignedZerosFPMath && !Flags.hasNoSignedZeros())
      break;

    SDValue X = Op.getOperand(0), Y = Op.getOperand(1), Z = Op.getOperand(2);
    NegatibleCost CostZ = NegatibleCost::Expensive;
    SDValue NegZ =
        getNegatedExpression(Z, DAG, LegalOps, OptForSize, CostZ, Depth);
    // Give up if fail to negate the Z.
    if (!NegZ)
      break;

    // Prevent this node from being deleted by the next two calls.
    Handles.emplace_back(NegZ);

    // fold (fneg (fma X, Y, Z)) -> (fma (fneg X), Y, (fneg Z))
    NegatibleCost CostX = NegatibleCost::Expensive;
    SDValue NegX =
        getNegatedExpression(X, DAG, LegalOps, OptForSize, CostX, Depth);
    // Prevent this node from being deleted by the next call.
    if (NegX)
      Handles.emplace_back(NegX);

    // fold (fneg (fma X, Y, Z)) -> (fma X, (fneg Y), (fneg Z))
    NegatibleCost CostY = NegatibleCost::Expensive;
    SDValue NegY =
        getNegatedExpression(Y, DAG, LegalOps, OptForSize, CostY, Depth);

    // We're done with the handles.
    Handles.clear();

    // Negate the X if its cost is less or equal than Y.
    if (NegX && (CostX <= CostY)) {
      Cost = std::min(CostX, CostZ);
      SDValue N = DAG.getNode(Opcode, DL, VT, NegX, Y, NegZ, Flags);
      if (NegY != N)
        RemoveDeadNode(NegY);
      return N;
    }

    // Negate the Y if it is not expensive.
    if (NegY) {
      Cost = std::min(CostY, CostZ);
      SDValue N = DAG.getNode(Opcode, DL, VT, X, NegY, NegZ, Flags);
      if (NegX != N)
        RemoveDeadNode(NegX);
      return N;
    }
    break;
  }

  case ISD::FP_EXTEND:
  case ISD::FSIN:
    if (SDValue NegV = getNegatedExpression(Op.getOperand(0), DAG, LegalOps,
                                            OptForSize, Cost, Depth))
      return DAG.getNode(Opcode, DL, VT, NegV);
    break;
  case ISD::FP_ROUND:
    if (SDValue NegV = getNegatedExpression(Op.getOperand(0), DAG, LegalOps,
                                            OptForSize, Cost, Depth))
      return DAG.getNode(ISD::FP_ROUND, DL, VT, NegV, Op.getOperand(1));
    break;
  }

  return SDValue();
}

//===----------------------------------------------------------------------===//
// Legalization Utilities
//===----------------------------------------------------------------------===//

SDValue TargetLowering::expandMULHU_MULHS(SDNode *Node,
                                          SelectionDAG &DAG) const {
  SDLoc dl(SDValue(Node, 0));
  unsigned ExpandOpcode =
      Node->getOpcode() == ISD::MULHU ? ISD::UMUL_LOHI : ISD::SMUL_LOHI;
  EVT VT = Node->getValueType(0);
  SDVTList VTs = DAG.getVTList(VT, VT);

  return DAG.getNode(ExpandOpcode, dl, VTs, Node->getOperand(0),
                     Node->getOperand(1));
}

void TargetLowering::expandSMUL_UMUL_LOHI(SmallVectorImpl<SDValue> &Results,
                                          SDNode *Node,
                                          SelectionDAG &DAG) const {
  SDLoc dl(SDValue(Node, 0));

  SDValue LHS = Node->getOperand(0);
  SDValue RHS = Node->getOperand(1);
  MVT VT = LHS.getSimpleValueType();
  unsigned MULHOpcode =
      Node->getOpcode() == ISD::UMUL_LOHI ? ISD::MULHU : ISD::MULHS;

  if (isOperationLegalOrCustom(MULHOpcode, VT)) {
    Results.push_back(DAG.getNode(ISD::MUL, dl, VT, LHS, RHS));
    Results.push_back(DAG.getNode(MULHOpcode, dl, VT, LHS, RHS));
    return;
  }

  SmallVector<SDValue, 4> Halves;
  EVT HalfType = EVT(VT).getHalfSizedIntegerVT(*DAG.getContext());
  assert(isTypeLegal(HalfType));
  if (expandMUL_LOHI(Node->getOpcode(), VT, Node, LHS, RHS, Halves, HalfType,
                     DAG, TargetLowering::MulExpansionKind::Always)) {
    for (unsigned i = 0; i < 2; ++i) {
      SDValue Lo = DAG.getNode(ISD::ZERO_EXTEND, dl, VT, Halves[2 * i]);
      SDValue Hi = DAG.getNode(ISD::ANY_EXTEND, dl, VT, Halves[2 * i + 1]);
      SDValue Shift =
          DAG.getConstant(HalfType.getScalarSizeInBits(), dl,
                          getShiftAmountTy(HalfType, DAG.getDataLayout()));
      Hi = DAG.getNode(ISD::SHL, dl, VT, Hi, Shift);
      Results.push_back(DAG.getNode(ISD::OR, dl, VT, Lo, Hi));
    }
  }
}

bool TargetLowering::expandMUL_LOHI(unsigned Opcode, EVT VT, const SDLoc &dl,
                                    SDValue LHS, SDValue RHS,
                                    SmallVectorImpl<SDValue> &Result,
                                    EVT HiLoVT, SelectionDAG &DAG,
                                    MulExpansionKind Kind, SDValue LL,
                                    SDValue LH, SDValue RL, SDValue RH) const {
  assert(Opcode == ISD::MUL || Opcode == ISD::UMUL_LOHI ||
         Opcode == ISD::SMUL_LOHI);

  bool HasMULHS = (Kind == MulExpansionKind::Always) ||
                  isOperationLegalOrCustom(ISD::MULHS, HiLoVT);
  bool HasMULHU = (Kind == MulExpansionKind::Always) ||
                  isOperationLegalOrCustom(ISD::MULHU, HiLoVT);
  bool HasSMUL_LOHI = (Kind == MulExpansionKind::Always) ||
                      isOperationLegalOrCustom(ISD::SMUL_LOHI, HiLoVT);
  bool HasUMUL_LOHI = (Kind == MulExpansionKind::Always) ||
                      isOperationLegalOrCustom(ISD::UMUL_LOHI, HiLoVT);

  if (!HasMULHU && !HasMULHS && !HasUMUL_LOHI && !HasSMUL_LOHI)
    return false;

  unsigned OuterBitSize = VT.getScalarSizeInBits();
  unsigned InnerBitSize = HiLoVT.getScalarSizeInBits();

  // LL, LH, RL, and RH must be either all NULL or all set to a value.
  assert((LL.getNode() && LH.getNode() && RL.getNode() && RH.getNode()) ||
         (!LL.getNode() && !LH.getNode() && !RL.getNode() && !RH.getNode()));

  SDVTList VTs = DAG.getVTList(HiLoVT, HiLoVT);
  auto MakeMUL_LOHI = [&](SDValue L, SDValue R, SDValue &Lo, SDValue &Hi,
                          bool Signed) -> bool {
    if ((Signed && HasSMUL_LOHI) || (!Signed && HasUMUL_LOHI)) {
      Lo = DAG.getNode(Signed ? ISD::SMUL_LOHI : ISD::UMUL_LOHI, dl, VTs, L, R);
      Hi = SDValue(Lo.getNode(), 1);
      return true;
    }
    if ((Signed && HasMULHS) || (!Signed && HasMULHU)) {
      Lo = DAG.getNode(ISD::MUL, dl, HiLoVT, L, R);
      Hi = DAG.getNode(Signed ? ISD::MULHS : ISD::MULHU, dl, HiLoVT, L, R);
      return true;
    }
    return false;
  };

  SDValue Lo, Hi;

  if (!LL.getNode() && !RL.getNode() &&
      isOperationLegalOrCustom(ISD::TRUNCATE, HiLoVT)) {
    LL = DAG.getNode(ISD::TRUNCATE, dl, HiLoVT, LHS);
    RL = DAG.getNode(ISD::TRUNCATE, dl, HiLoVT, RHS);
  }

  if (!LL.getNode())
    return false;

  APInt HighMask = APInt::getHighBitsSet(OuterBitSize, InnerBitSize);
  if (DAG.MaskedValueIsZero(LHS, HighMask) &&
      DAG.MaskedValueIsZero(RHS, HighMask)) {
    // The inputs are both zero-extended.
    if (MakeMUL_LOHI(LL, RL, Lo, Hi, false)) {
      Result.push_back(Lo);
      Result.push_back(Hi);
      if (Opcode != ISD::MUL) {
        SDValue Zero = DAG.getConstant(0, dl, HiLoVT);
        Result.push_back(Zero);
        Result.push_back(Zero);
      }
      return true;
    }
  }

  if (!VT.isVector() && Opcode == ISD::MUL &&
      DAG.ComputeMaxSignificantBits(LHS) <= InnerBitSize &&
      DAG.ComputeMaxSignificantBits(RHS) <= InnerBitSize) {
    // The input values are both sign-extended.
    // TODO non-MUL case?
    if (MakeMUL_LOHI(LL, RL, Lo, Hi, true)) {
      Result.push_back(Lo);
      Result.push_back(Hi);
      return true;
    }
  }

  unsigned ShiftAmount = OuterBitSize - InnerBitSize;
  SDValue Shift = DAG.getShiftAmountConstant(ShiftAmount, VT, dl);

  if (!LH.getNode() && !RH.getNode() &&
      isOperationLegalOrCustom(ISD::SRL, VT) &&
      isOperationLegalOrCustom(ISD::TRUNCATE, HiLoVT)) {
    LH = DAG.getNode(ISD::SRL, dl, VT, LHS, Shift);
    LH = DAG.getNode(ISD::TRUNCATE, dl, HiLoVT, LH);
    RH = DAG.getNode(ISD::SRL, dl, VT, RHS, Shift);
    RH = DAG.getNode(ISD::TRUNCATE, dl, HiLoVT, RH);
  }

  if (!LH.getNode())
    return false;

  if (!MakeMUL_LOHI(LL, RL, Lo, Hi, false))
    return false;

  Result.push_back(Lo);

  if (Opcode == ISD::MUL) {
    RH = DAG.getNode(ISD::MUL, dl, HiLoVT, LL, RH);
    LH = DAG.getNode(ISD::MUL, dl, HiLoVT, LH, RL);
    Hi = DAG.getNode(ISD::ADD, dl, HiLoVT, Hi, RH);
    Hi = DAG.getNode(ISD::ADD, dl, HiLoVT, Hi, LH);
    Result.push_back(Hi);
    return true;
  }

  // Compute the full width result.
  auto Merge = [&](SDValue Lo, SDValue Hi) -> SDValue {
    Lo = DAG.getNode(ISD::ZERO_EXTEND, dl, VT, Lo);
    Hi = DAG.getNode(ISD::ZERO_EXTEND, dl, VT, Hi);
    Hi = DAG.getNode(ISD::SHL, dl, VT, Hi, Shift);
    return DAG.getNode(ISD::OR, dl, VT, Lo, Hi);
  };

  SDValue Next = DAG.getNode(ISD::ZERO_EXTEND, dl, VT, Hi);
  if (!MakeMUL_LOHI(LL, RH, Lo, Hi, false))
    return false;

  // This is effectively the add part of a multiply-add of half-sized operands,
  // so it cannot overflow.
  Next = DAG.getNode(ISD::ADD, dl, VT, Next, Merge(Lo, Hi));

  if (!MakeMUL_LOHI(LH, RL, Lo, Hi, false))
    return false;

  SDValue Zero = DAG.getConstant(0, dl, HiLoVT);
  EVT BoolType = getSetCCResultType(DAG.getDataLayout(), *DAG.getContext(), VT);

  bool UseGlue = (isOperationLegalOrCustom(ISD::ADDC, VT) &&
                  isOperationLegalOrCustom(ISD::ADDE, VT));
  if (UseGlue)
    Next = DAG.getNode(ISD::ADDC, dl, DAG.getVTList(VT, MVT::Glue), Next,
                       Merge(Lo, Hi));
  else
    Next = DAG.getNode(ISD::ADDCARRY, dl, DAG.getVTList(VT, BoolType), Next,
                       Merge(Lo, Hi), DAG.getConstant(0, dl, BoolType));

  SDValue Carry = Next.getValue(1);
  Result.push_back(DAG.getNode(ISD::TRUNCATE, dl, HiLoVT, Next));
  Next = DAG.getNode(ISD::SRL, dl, VT, Next, Shift);

  if (!MakeMUL_LOHI(LH, RH, Lo, Hi, Opcode == ISD::SMUL_LOHI))
    return false;

  if (UseGlue)
    Hi = DAG.getNode(ISD::ADDE, dl, DAG.getVTList(HiLoVT, MVT::Glue), Hi, Zero,
                     Carry);
  else
    Hi = DAG.getNode(ISD::ADDCARRY, dl, DAG.getVTList(HiLoVT, BoolType), Hi,
                     Zero, Carry);

  Next = DAG.getNode(ISD::ADD, dl, VT, Next, Merge(Lo, Hi));

  if (Opcode == ISD::SMUL_LOHI) {
    SDValue NextSub = DAG.getNode(ISD::SUB, dl, VT, Next,
                                  DAG.getNode(ISD::ZERO_EXTEND, dl, VT, RL));
    Next = DAG.getSelectCC(dl, LH, Zero, NextSub, Next, ISD::SETLT);

    NextSub = DAG.getNode(ISD::SUB, dl, VT, Next,
                          DAG.getNode(ISD::ZERO_EXTEND, dl, VT, LL));
    Next = DAG.getSelectCC(dl, RH, Zero, NextSub, Next, ISD::SETLT);
  }

  Result.push_back(DAG.getNode(ISD::TRUNCATE, dl, HiLoVT, Next));
  Next = DAG.getNode(ISD::SRL, dl, VT, Next, Shift);
  Result.push_back(DAG.getNode(ISD::TRUNCATE, dl, HiLoVT, Next));
  return true;
}

bool TargetLowering::expandMUL(SDNode *N, SDValue &Lo, SDValue &Hi, EVT HiLoVT,
                               SelectionDAG &DAG, MulExpansionKind Kind,
                               SDValue LL, SDValue LH, SDValue RL,
                               SDValue RH) const {
  SmallVector<SDValue, 2> Result;
  bool Ok = expandMUL_LOHI(N->getOpcode(), N->getValueType(0), SDLoc(N),
                           N->getOperand(0), N->getOperand(1), Result, HiLoVT,
                           DAG, Kind, LL, LH, RL, RH);
  if (Ok) {
    assert(Result.size() == 2);
    Lo = Result[0];
    Hi = Result[1];
  }
  return Ok;
}

<<<<<<< HEAD
SDValue TargetLowering::expandSUDIV(SDNode *Node, SelectionDAG &DAG) const {
  SDLoc dl(SDValue(Node, 0));
  bool isSigned = Node->getOpcode() == ISD::SDIV;
  unsigned DivRemOpc = isSigned ? ISD::SDIVREM : ISD::UDIVREM;
  EVT VT = Node->getValueType(0);
  if (isOperationLegalOrCustom(DivRemOpc, VT)) {
    SDVTList VTs = DAG.getVTList(VT, VT);
    return DAG.getNode(DivRemOpc, dl, VTs, Node->getOperand(0),
                       Node->getOperand(1));
  }
  return SDValue();
=======
// Optimize unsigned division or remainder by constants for types twice as large
// as a legal VT.
//
// If (1 << (BitWidth / 2)) % Constant == 1, then the remainder
// can be computed
// as:
//   Sum += __builtin_uadd_overflow(Lo, High, &Sum);
//   Remainder = Sum % Constant
// This is based on "Remainder by Summing Digits" from Hacker's Delight.
//
// For division, we can compute the remainder, subtract it from the dividend,
// and then multiply by the multiplicative inverse modulo (1 << (BitWidth / 2)).
bool TargetLowering::expandDIVREMByConstant(SDNode *N,
                                            SmallVectorImpl<SDValue> &Result,
                                            EVT HiLoVT, SelectionDAG &DAG,
                                            SDValue LL, SDValue LH) const {
  unsigned Opcode = N->getOpcode();
  EVT VT = N->getValueType(0);

  // TODO: Support signed division/remainder.
  if (Opcode == ISD::SREM || Opcode == ISD::SDIV || Opcode == ISD::SDIVREM)
    return false;
  assert(
      (Opcode == ISD::UREM || Opcode == ISD::UDIV || Opcode == ISD::UDIVREM) &&
      "Unexpected opcode");

  auto *CN = dyn_cast<ConstantSDNode>(N->getOperand(1));
  if (!CN)
    return false;

  const APInt &Divisor = CN->getAPIntValue();
  unsigned BitWidth = Divisor.getBitWidth();
  unsigned HBitWidth = BitWidth / 2;
  assert(VT.getScalarSizeInBits() == BitWidth &&
         HiLoVT.getScalarSizeInBits() == HBitWidth && "Unexpected VTs");

  // Divisor needs to less than (1 << HBitWidth).
  APInt HalfMaxPlus1 = APInt::getOneBitSet(BitWidth, HBitWidth);
  if (Divisor.uge(HalfMaxPlus1))
    return false;

  // We depend on the UREM by constant optimization in DAGCombiner that requires
  // high multiply.
  if (!isOperationLegalOrCustom(ISD::MULHU, HiLoVT) &&
      !isOperationLegalOrCustom(ISD::UMUL_LOHI, HiLoVT))
    return false;

  // Don't expand if optimizing for size.
  if (DAG.shouldOptForSize())
    return false;

  // Early out for 0, 1 or even divisors.
  if (Divisor.ule(1) || Divisor[0] == 0)
    return false;

  SDLoc dl(N);
  SDValue Sum;

  // If (1 << HBitWidth) % divisor == 1, we can add the two halves together and
  // then add in the carry.
  // TODO: If we can't split it in half, we might be able to split into 3 or
  // more pieces using a smaller bit width.
  if (HalfMaxPlus1.urem(Divisor).isOneValue()) {
    assert(!LL == !LH && "Expected both input halves or no input halves!");
    if (!LL) {
      LL = DAG.getNode(ISD::EXTRACT_ELEMENT, dl, HiLoVT, N->getOperand(0),
                       DAG.getIntPtrConstant(0, dl));
      LH = DAG.getNode(ISD::EXTRACT_ELEMENT, dl, HiLoVT, N->getOperand(0),
                       DAG.getIntPtrConstant(1, dl));
    }

    // Use addcarry if we can, otherwise use a compare to detect overflow.
    EVT SetCCType =
        getSetCCResultType(DAG.getDataLayout(), *DAG.getContext(), HiLoVT);
    if (isOperationLegalOrCustom(ISD::ADDCARRY, HiLoVT)) {
      SDVTList VTList = DAG.getVTList(HiLoVT, SetCCType);
      Sum = DAG.getNode(ISD::UADDO, dl, VTList, LL, LH);
      Sum = DAG.getNode(ISD::ADDCARRY, dl, VTList, Sum,
                        DAG.getConstant(0, dl, HiLoVT), Sum.getValue(1));
    } else {
      Sum = DAG.getNode(ISD::ADD, dl, HiLoVT, LL, LH);
      SDValue Carry = DAG.getSetCC(dl, SetCCType, Sum, LL, ISD::SETULT);
      // If the boolean for the target is 0 or 1, we can add the setcc result
      // directly.
      if (getBooleanContents(HiLoVT) ==
          TargetLoweringBase::ZeroOrOneBooleanContent)
        Carry = DAG.getZExtOrTrunc(Carry, dl, HiLoVT);
      else
        Carry = DAG.getSelect(dl, HiLoVT, Carry, DAG.getConstant(1, dl, HiLoVT),
                              DAG.getConstant(0, dl, HiLoVT));
      Sum = DAG.getNode(ISD::ADD, dl, HiLoVT, Sum, Carry);
    }
  }

  // If we didn't find a sum, we can't do the expansion.
  if (!Sum)
    return false;

  // Perform a HiLoVT urem on the Sum using truncated divisor.
  SDValue RemL =
      DAG.getNode(ISD::UREM, dl, HiLoVT, Sum,
                  DAG.getConstant(Divisor.trunc(HBitWidth), dl, HiLoVT));
  // High half of the remainder is 0.
  SDValue RemH = DAG.getConstant(0, dl, HiLoVT);

  // If we only want remainder, we're done.
  if (Opcode == ISD::UREM) {
    Result.push_back(RemL);
    Result.push_back(RemH);
    return true;
  }

  // Otherwise, we need to compute the quotient.

  // Join the remainder halves.
  SDValue Rem = DAG.getNode(ISD::BUILD_PAIR, dl, VT, RemL, RemH);

  // Subtract the remainder from the input.
  SDValue In = DAG.getNode(ISD::SUB, dl, VT, N->getOperand(0), Rem);

  // Multiply by the multiplicative inverse of the divisor modulo
  // (1 << BitWidth).
  APInt Mod = APInt::getSignedMinValue(BitWidth + 1);
  APInt MulFactor = Divisor.zext(BitWidth + 1);
  MulFactor = MulFactor.multiplicativeInverse(Mod);
  MulFactor = MulFactor.trunc(BitWidth);

  SDValue Quotient =
      DAG.getNode(ISD::MUL, dl, VT, In, DAG.getConstant(MulFactor, dl, VT));

  // Split the quotient into low and high parts.
  SDValue QuotL = DAG.getNode(ISD::EXTRACT_ELEMENT, dl, HiLoVT, Quotient,
                              DAG.getIntPtrConstant(0, dl));
  SDValue QuotH = DAG.getNode(ISD::EXTRACT_ELEMENT, dl, HiLoVT, Quotient,
                              DAG.getIntPtrConstant(1, dl));
  Result.push_back(QuotL);
  Result.push_back(QuotH);
  // For DIVREM, also return the remainder parts.
  if (Opcode == ISD::UDIVREM) {
    Result.push_back(RemL);
    Result.push_back(RemH);
  }

  return true;
>>>>>>> 734843eb
}

// Check that (every element of) Z is undef or not an exact multiple of BW.
static bool isNonZeroModBitWidthOrUndef(SDValue Z, unsigned BW) {
  return ISD::matchUnaryPredicate(
      Z,
      [=](ConstantSDNode *C) { return !C || C->getAPIntValue().urem(BW) != 0; },
      true);
}

SDValue TargetLowering::expandFunnelShift(SDNode *Node,
                                          SelectionDAG &DAG) const {
  EVT VT = Node->getValueType(0);

  if (VT.isVector() && (!isOperationLegalOrCustom(ISD::SHL, VT) ||
                        !isOperationLegalOrCustom(ISD::SRL, VT) ||
                        !isOperationLegalOrCustom(ISD::SUB, VT) ||
                        !isOperationLegalOrCustomOrPromote(ISD::OR, VT)))
    return SDValue();

  SDValue X = Node->getOperand(0);
  SDValue Y = Node->getOperand(1);
  SDValue Z = Node->getOperand(2);

  unsigned BW = VT.getScalarSizeInBits();
  bool IsFSHL = Node->getOpcode() == ISD::FSHL;
  SDLoc DL(SDValue(Node, 0));

  EVT ShVT = Z.getValueType();

  // If a funnel shift in the other direction is more supported, use it.
  unsigned RevOpcode = IsFSHL ? ISD::FSHR : ISD::FSHL;
  if (!isOperationLegalOrCustom(Node->getOpcode(), VT) &&
      isOperationLegalOrCustom(RevOpcode, VT) && isPowerOf2_32(BW)) {
    if (isNonZeroModBitWidthOrUndef(Z, BW)) {
      // fshl X, Y, Z -> fshr X, Y, -Z
      // fshr X, Y, Z -> fshl X, Y, -Z
      SDValue Zero = DAG.getConstant(0, DL, ShVT);
      Z = DAG.getNode(ISD::SUB, DL, VT, Zero, Z);
    } else {
      // fshl X, Y, Z -> fshr (srl X, 1), (fshr X, Y, 1), ~Z
      // fshr X, Y, Z -> fshl (fshl X, Y, 1), (shl Y, 1), ~Z
      SDValue One = DAG.getConstant(1, DL, ShVT);
      if (IsFSHL) {
        Y = DAG.getNode(RevOpcode, DL, VT, X, Y, One);
        X = DAG.getNode(ISD::SRL, DL, VT, X, One);
      } else {
        X = DAG.getNode(RevOpcode, DL, VT, X, Y, One);
        Y = DAG.getNode(ISD::SHL, DL, VT, Y, One);
      }
      Z = DAG.getNOT(DL, Z, ShVT);
    }
    return DAG.getNode(RevOpcode, DL, VT, X, Y, Z);
  }

  SDValue ShX, ShY;
  SDValue ShAmt, InvShAmt;
  if (isNonZeroModBitWidthOrUndef(Z, BW)) {
    // fshl: X << C | Y >> (BW - C)
    // fshr: X << (BW - C) | Y >> C
    // where C = Z % BW is not zero
    SDValue BitWidthC = DAG.getConstant(BW, DL, ShVT);
    ShAmt = DAG.getNode(ISD::UREM, DL, ShVT, Z, BitWidthC);
    InvShAmt = DAG.getNode(ISD::SUB, DL, ShVT, BitWidthC, ShAmt);
    ShX = DAG.getNode(ISD::SHL, DL, VT, X, IsFSHL ? ShAmt : InvShAmt);
    ShY = DAG.getNode(ISD::SRL, DL, VT, Y, IsFSHL ? InvShAmt : ShAmt);
  } else {
    // fshl: X << (Z % BW) | Y >> 1 >> (BW - 1 - (Z % BW))
    // fshr: X << 1 << (BW - 1 - (Z % BW)) | Y >> (Z % BW)
    SDValue Mask = DAG.getConstant(BW - 1, DL, ShVT);
    if (isPowerOf2_32(BW)) {
      // Z % BW -> Z & (BW - 1)
      ShAmt = DAG.getNode(ISD::AND, DL, ShVT, Z, Mask);
      // (BW - 1) - (Z % BW) -> ~Z & (BW - 1)
      InvShAmt = DAG.getNode(ISD::AND, DL, ShVT, DAG.getNOT(DL, Z, ShVT), Mask);
    } else {
      SDValue BitWidthC = DAG.getConstant(BW, DL, ShVT);
      ShAmt = DAG.getNode(ISD::UREM, DL, ShVT, Z, BitWidthC);
      InvShAmt = DAG.getNode(ISD::SUB, DL, ShVT, Mask, ShAmt);
    }

    SDValue One = DAG.getConstant(1, DL, ShVT);
    if (IsFSHL) {
      ShX = DAG.getNode(ISD::SHL, DL, VT, X, ShAmt);
      SDValue ShY1 = DAG.getNode(ISD::SRL, DL, VT, Y, One);
      ShY = DAG.getNode(ISD::SRL, DL, VT, ShY1, InvShAmt);
    } else {
      SDValue ShX1 = DAG.getNode(ISD::SHL, DL, VT, X, One);
      ShX = DAG.getNode(ISD::SHL, DL, VT, ShX1, InvShAmt);
      ShY = DAG.getNode(ISD::SRL, DL, VT, Y, ShAmt);
    }
  }
  return DAG.getNode(ISD::OR, DL, VT, ShX, ShY);
}

// TODO: Merge with expandFunnelShift.
SDValue TargetLowering::expandROT(SDNode *Node, bool AllowVectorOps,
                                  SelectionDAG &DAG) const {
  EVT VT = Node->getValueType(0);
  unsigned EltSizeInBits = VT.getScalarSizeInBits();
  bool IsLeft = Node->getOpcode() == ISD::ROTL;
  SDValue Op0 = Node->getOperand(0);
  SDValue Op1 = Node->getOperand(1);
  SDLoc DL(SDValue(Node, 0));

  EVT ShVT = Op1.getValueType();
  SDValue Zero = DAG.getConstant(0, DL, ShVT);

  // If a rotate in the other direction is more supported, use it.
  unsigned RevRot = IsLeft ? ISD::ROTR : ISD::ROTL;
  if (!isOperationLegalOrCustom(Node->getOpcode(), VT) &&
      isOperationLegalOrCustom(RevRot, VT) && isPowerOf2_32(EltSizeInBits)) {
    SDValue Sub = DAG.getNode(ISD::SUB, DL, ShVT, Zero, Op1);
    return DAG.getNode(RevRot, DL, VT, Op0, Sub);
  }

  if (!AllowVectorOps && VT.isVector() &&
      (!isOperationLegalOrCustom(ISD::SHL, VT) ||
       !isOperationLegalOrCustom(ISD::SRL, VT) ||
       !isOperationLegalOrCustom(ISD::SUB, VT) ||
       !isOperationLegalOrCustomOrPromote(ISD::OR, VT) ||
       !isOperationLegalOrCustomOrPromote(ISD::AND, VT)))
    return SDValue();

  unsigned ShOpc = IsLeft ? ISD::SHL : ISD::SRL;
  unsigned HsOpc = IsLeft ? ISD::SRL : ISD::SHL;
  SDValue BitWidthMinusOneC = DAG.getConstant(EltSizeInBits - 1, DL, ShVT);
  SDValue ShVal;
  SDValue HsVal;
  if (isPowerOf2_32(EltSizeInBits)) {
    // (rotl x, c) -> x << (c & (w - 1)) | x >> (-c & (w - 1))
    // (rotr x, c) -> x >> (c & (w - 1)) | x << (-c & (w - 1))
    SDValue NegOp1 = DAG.getNode(ISD::SUB, DL, ShVT, Zero, Op1);
    SDValue ShAmt = DAG.getNode(ISD::AND, DL, ShVT, Op1, BitWidthMinusOneC);
    ShVal = DAG.getNode(ShOpc, DL, VT, Op0, ShAmt);
    SDValue HsAmt = DAG.getNode(ISD::AND, DL, ShVT, NegOp1, BitWidthMinusOneC);
    HsVal = DAG.getNode(HsOpc, DL, VT, Op0, HsAmt);
  } else {
    // (rotl x, c) -> x << (c % w) | x >> 1 >> (w - 1 - (c % w))
    // (rotr x, c) -> x >> (c % w) | x << 1 << (w - 1 - (c % w))
    SDValue BitWidthC = DAG.getConstant(EltSizeInBits, DL, ShVT);
    SDValue ShAmt = DAG.getNode(ISD::UREM, DL, ShVT, Op1, BitWidthC);
    ShVal = DAG.getNode(ShOpc, DL, VT, Op0, ShAmt);
    SDValue HsAmt = DAG.getNode(ISD::SUB, DL, ShVT, BitWidthMinusOneC, ShAmt);
    SDValue One = DAG.getConstant(1, DL, ShVT);
    HsVal =
        DAG.getNode(HsOpc, DL, VT, DAG.getNode(HsOpc, DL, VT, Op0, One), HsAmt);
  }
  return DAG.getNode(ISD::OR, DL, VT, ShVal, HsVal);
}

void TargetLowering::expandShiftParts(SDNode *Node, SDValue &Lo, SDValue &Hi,
                                      SelectionDAG &DAG) const {
  assert(Node->getNumOperands() == 3 && "Not a double-shift!");
  EVT VT = Node->getValueType(0);
  unsigned VTBits = VT.getScalarSizeInBits();
  assert(isPowerOf2_32(VTBits) && "Power-of-two integer type expected");

  bool IsSHL = Node->getOpcode() == ISD::SHL_PARTS;
  bool IsSRA = Node->getOpcode() == ISD::SRA_PARTS;
  SDValue ShOpLo = Node->getOperand(0);
  SDValue ShOpHi = Node->getOperand(1);
  SDValue ShAmt = Node->getOperand(2);
  EVT ShAmtVT = ShAmt.getValueType();
  EVT ShAmtCCVT =
      getSetCCResultType(DAG.getDataLayout(), *DAG.getContext(), ShAmtVT);
  SDLoc dl(Node);

  // ISD::FSHL and ISD::FSHR have defined overflow behavior but ISD::SHL and
  // ISD::SRA/L nodes haven't. Insert an AND to be safe, it's usually optimized
  // away during isel.
  SDValue SafeShAmt = DAG.getNode(ISD::AND, dl, ShAmtVT, ShAmt,
                                  DAG.getConstant(VTBits - 1, dl, ShAmtVT));
  SDValue Tmp1 = IsSRA ? DAG.getNode(ISD::SRA, dl, VT, ShOpHi,
                                     DAG.getConstant(VTBits - 1, dl, ShAmtVT))
                       : DAG.getConstant(0, dl, VT);

  SDValue Tmp2, Tmp3;
  if (IsSHL) {
    Tmp2 = DAG.getNode(ISD::FSHL, dl, VT, ShOpHi, ShOpLo, ShAmt);
    Tmp3 = DAG.getNode(ISD::SHL, dl, VT, ShOpLo, SafeShAmt);
  } else {
    Tmp2 = DAG.getNode(ISD::FSHR, dl, VT, ShOpHi, ShOpLo, ShAmt);
    Tmp3 = DAG.getNode(IsSRA ? ISD::SRA : ISD::SRL, dl, VT, ShOpHi, SafeShAmt);
  }

  // If the shift amount is larger or equal than the width of a part we don't
  // use the result from the FSHL/FSHR. Insert a test and select the appropriate
  // values for large shift amounts.
  SDValue AndNode = DAG.getNode(ISD::AND, dl, ShAmtVT, ShAmt,
                                DAG.getConstant(VTBits, dl, ShAmtVT));
  SDValue Cond = DAG.getSetCC(dl, ShAmtCCVT, AndNode,
                              DAG.getConstant(0, dl, ShAmtVT), ISD::SETNE);

  if (IsSHL) {
    Hi = DAG.getNode(ISD::SELECT, dl, VT, Cond, Tmp3, Tmp2);
    Lo = DAG.getNode(ISD::SELECT, dl, VT, Cond, Tmp1, Tmp3);
  } else {
    Lo = DAG.getNode(ISD::SELECT, dl, VT, Cond, Tmp3, Tmp2);
    Hi = DAG.getNode(ISD::SELECT, dl, VT, Cond, Tmp1, Tmp3);
  }
}

bool TargetLowering::expandFP_TO_SINT(SDNode *Node, SDValue &Result,
                                      SelectionDAG &DAG) const {
  unsigned OpNo = Node->isStrictFPOpcode() ? 1 : 0;
  SDValue Src = Node->getOperand(OpNo);
  EVT SrcVT = Src.getValueType();
  EVT DstVT = Node->getValueType(0);
  SDLoc dl(SDValue(Node, 0));

  // FIXME: Only f32 to i64 conversions are supported.
  if (SrcVT != MVT::f32 || DstVT != MVT::i64)
    return false;

  if (Node->isStrictFPOpcode())
    // When a NaN is converted to an integer a trap is allowed. We can't
    // use this expansion here because it would eliminate that trap. Other
    // traps are also allowed and cannot be eliminated. See
    // IEEE 754-2008 sec 5.8.
    return false;

  // Expand f32 -> i64 conversion
  // This algorithm comes from compiler-rt's implementation of fixsfdi:
  // https://github.com/llvm/llvm-project/blob/main/compiler-rt/lib/builtins/fixsfdi.c
  unsigned SrcEltBits = SrcVT.getScalarSizeInBits();
  EVT IntVT = SrcVT.changeTypeToInteger();
  EVT IntShVT = getShiftAmountTy(IntVT, DAG.getDataLayout());

  SDValue ExponentMask = DAG.getConstant(0x7F800000, dl, IntVT);
  SDValue ExponentLoBit = DAG.getConstant(23, dl, IntVT);
  SDValue Bias = DAG.getConstant(127, dl, IntVT);
  SDValue SignMask = DAG.getConstant(APInt::getSignMask(SrcEltBits), dl, IntVT);
  SDValue SignLowBit = DAG.getConstant(SrcEltBits - 1, dl, IntVT);
  SDValue MantissaMask = DAG.getConstant(0x007FFFFF, dl, IntVT);

  SDValue Bits = DAG.getNode(ISD::BITCAST, dl, IntVT, Src);

  SDValue ExponentBits = DAG.getNode(
      ISD::SRL, dl, IntVT, DAG.getNode(ISD::AND, dl, IntVT, Bits, ExponentMask),
      DAG.getZExtOrTrunc(ExponentLoBit, dl, IntShVT));
  SDValue Exponent = DAG.getNode(ISD::SUB, dl, IntVT, ExponentBits, Bias);

  SDValue Sign = DAG.getNode(ISD::SRA, dl, IntVT,
                             DAG.getNode(ISD::AND, dl, IntVT, Bits, SignMask),
                             DAG.getZExtOrTrunc(SignLowBit, dl, IntShVT));
  Sign = DAG.getSExtOrTrunc(Sign, dl, DstVT);

  SDValue R = DAG.getNode(ISD::OR, dl, IntVT,
                          DAG.getNode(ISD::AND, dl, IntVT, Bits, MantissaMask),
                          DAG.getConstant(0x00800000, dl, IntVT));

  R = DAG.getZExtOrTrunc(R, dl, DstVT);

  R = DAG.getSelectCC(
      dl, Exponent, ExponentLoBit,
      DAG.getNode(ISD::SHL, dl, DstVT, R,
                  DAG.getZExtOrTrunc(
                      DAG.getNode(ISD::SUB, dl, IntVT, Exponent, ExponentLoBit),
                      dl, IntShVT)),
      DAG.getNode(ISD::SRL, dl, DstVT, R,
                  DAG.getZExtOrTrunc(
                      DAG.getNode(ISD::SUB, dl, IntVT, ExponentLoBit, Exponent),
                      dl, IntShVT)),
      ISD::SETGT);

  SDValue Ret = DAG.getNode(ISD::SUB, dl, DstVT,
                            DAG.getNode(ISD::XOR, dl, DstVT, R, Sign), Sign);

  Result = DAG.getSelectCC(dl, Exponent, DAG.getConstant(0, dl, IntVT),
                           DAG.getConstant(0, dl, DstVT), Ret, ISD::SETLT);
  return true;
}

bool TargetLowering::expandFP_TO_UINT(SDNode *Node, SDValue &Result,
                                      SDValue &Chain,
                                      SelectionDAG &DAG) const {
  SDLoc dl(SDValue(Node, 0));
  unsigned OpNo = Node->isStrictFPOpcode() ? 1 : 0;
  SDValue Src = Node->getOperand(OpNo);

  EVT SrcVT = Src.getValueType();
  EVT DstVT = Node->getValueType(0);
  EVT SetCCVT =
      getSetCCResultType(DAG.getDataLayout(), *DAG.getContext(), SrcVT);
  EVT DstSetCCVT =
      getSetCCResultType(DAG.getDataLayout(), *DAG.getContext(), DstVT);

  // Only expand vector types if we have the appropriate vector bit operations.
  unsigned SIntOpcode = Node->isStrictFPOpcode() ? ISD::STRICT_FP_TO_SINT :
                                                   ISD::FP_TO_SINT;
  if (DstVT.isVector() && (!isOperationLegalOrCustom(SIntOpcode, DstVT) ||
                           !isOperationLegalOrCustomOrPromote(ISD::XOR, SrcVT)))
    return false;

  // If the maximum float value is smaller then the signed integer range,
  // the destination signmask can't be represented by the float, so we can
  // just use FP_TO_SINT directly.
  const fltSemantics &APFSem = DAG.EVTToAPFloatSemantics(SrcVT);
  APFloat APF(APFSem, APInt::getZero(SrcVT.getScalarSizeInBits()));
  APInt SignMask = APInt::getSignMask(DstVT.getScalarSizeInBits());
  if (APFloat::opOverflow &
      APF.convertFromAPInt(SignMask, false, APFloat::rmNearestTiesToEven)) {
    if (Node->isStrictFPOpcode()) {
      Result = DAG.getNode(ISD::STRICT_FP_TO_SINT, dl, { DstVT, MVT::Other },
                           { Node->getOperand(0), Src });
      Chain = Result.getValue(1);
    } else
      Result = DAG.getNode(ISD::FP_TO_SINT, dl, DstVT, Src);
    return true;
  }

  // Don't expand it if there isn't cheap fsub instruction.
  if (!isOperationLegalOrCustom(
          Node->isStrictFPOpcode() ? ISD::STRICT_FSUB : ISD::FSUB, SrcVT))
    return false;

  SDValue Cst = DAG.getConstantFP(APF, dl, SrcVT);
  SDValue Sel;

  if (Node->isStrictFPOpcode()) {
    Sel = DAG.getSetCC(dl, SetCCVT, Src, Cst, ISD::SETLT,
                       Node->getOperand(0), /*IsSignaling*/ true);
    Chain = Sel.getValue(1);
  } else {
    Sel = DAG.getSetCC(dl, SetCCVT, Src, Cst, ISD::SETLT);
  }

  bool Strict = Node->isStrictFPOpcode() ||
                shouldUseStrictFP_TO_INT(SrcVT, DstVT, /*IsSigned*/ false);

  if (Strict) {
    // Expand based on maximum range of FP_TO_SINT, if the value exceeds the
    // signmask then offset (the result of which should be fully representable).
    // Sel = Src < 0x8000000000000000
    // FltOfs = select Sel, 0, 0x8000000000000000
    // IntOfs = select Sel, 0, 0x8000000000000000
    // Result = fp_to_sint(Src - FltOfs) ^ IntOfs

    // TODO: Should any fast-math-flags be set for the FSUB?
    SDValue FltOfs = DAG.getSelect(dl, SrcVT, Sel,
                                   DAG.getConstantFP(0.0, dl, SrcVT), Cst);
    Sel = DAG.getBoolExtOrTrunc(Sel, dl, DstSetCCVT, DstVT);
    SDValue IntOfs = DAG.getSelect(dl, DstVT, Sel,
                                   DAG.getConstant(0, dl, DstVT),
                                   DAG.getConstant(SignMask, dl, DstVT));
    SDValue SInt;
    if (Node->isStrictFPOpcode()) {
      SDValue Val = DAG.getNode(ISD::STRICT_FSUB, dl, { SrcVT, MVT::Other },
                                { Chain, Src, FltOfs });
      SInt = DAG.getNode(ISD::STRICT_FP_TO_SINT, dl, { DstVT, MVT::Other },
                         { Val.getValue(1), Val });
      Chain = SInt.getValue(1);
    } else {
      SDValue Val = DAG.getNode(ISD::FSUB, dl, SrcVT, Src, FltOfs);
      SInt = DAG.getNode(ISD::FP_TO_SINT, dl, DstVT, Val);
    }
    Result = DAG.getNode(ISD::XOR, dl, DstVT, SInt, IntOfs);
  } else {
    // Expand based on maximum range of FP_TO_SINT:
    // True = fp_to_sint(Src)
    // False = 0x8000000000000000 + fp_to_sint(Src - 0x8000000000000000)
    // Result = select (Src < 0x8000000000000000), True, False

    SDValue True = DAG.getNode(ISD::FP_TO_SINT, dl, DstVT, Src);
    // TODO: Should any fast-math-flags be set for the FSUB?
    SDValue False = DAG.getNode(ISD::FP_TO_SINT, dl, DstVT,
                                DAG.getNode(ISD::FSUB, dl, SrcVT, Src, Cst));
    False = DAG.getNode(ISD::XOR, dl, DstVT, False,
                        DAG.getConstant(SignMask, dl, DstVT));
    Sel = DAG.getBoolExtOrTrunc(Sel, dl, DstSetCCVT, DstVT);
    Result = DAG.getSelect(dl, DstVT, Sel, True, False);
  }
  return true;
}

bool TargetLowering::expandUINT_TO_FP(SDNode *Node, SDValue &Result,
                                      SDValue &Chain,
                                      SelectionDAG &DAG) const {
  // This transform is not correct for converting 0 when rounding mode is set
  // to round toward negative infinity which will produce -0.0. So disable under
  // strictfp.
  if (Node->isStrictFPOpcode())
    return false;

  SDValue Src = Node->getOperand(0);
  EVT SrcVT = Src.getValueType();
  EVT DstVT = Node->getValueType(0);

  if (SrcVT.getScalarType() != MVT::i64 || DstVT.getScalarType() != MVT::f64)
    return false;

  // Only expand vector types if we have the appropriate vector bit operations.
  if (SrcVT.isVector() && (!isOperationLegalOrCustom(ISD::SRL, SrcVT) ||
                           !isOperationLegalOrCustom(ISD::FADD, DstVT) ||
                           !isOperationLegalOrCustom(ISD::FSUB, DstVT) ||
                           !isOperationLegalOrCustomOrPromote(ISD::OR, SrcVT) ||
                           !isOperationLegalOrCustomOrPromote(ISD::AND, SrcVT)))
    return false;

  SDLoc dl(SDValue(Node, 0));
  EVT ShiftVT = getShiftAmountTy(SrcVT, DAG.getDataLayout());

  // Implementation of unsigned i64 to f64 following the algorithm in
  // __floatundidf in compiler_rt.  This implementation performs rounding
  // correctly in all rounding modes with the exception of converting 0
  // when rounding toward negative infinity. In that case the fsub will produce
  // -0.0. This will be added to +0.0 and produce -0.0 which is incorrect.
  SDValue TwoP52 = DAG.getConstant(UINT64_C(0x4330000000000000), dl, SrcVT);
  SDValue TwoP84PlusTwoP52 = DAG.getConstantFP(
      BitsToDouble(UINT64_C(0x4530000000100000)), dl, DstVT);
  SDValue TwoP84 = DAG.getConstant(UINT64_C(0x4530000000000000), dl, SrcVT);
  SDValue LoMask = DAG.getConstant(UINT64_C(0x00000000FFFFFFFF), dl, SrcVT);
  SDValue HiShift = DAG.getConstant(32, dl, ShiftVT);

  SDValue Lo = DAG.getNode(ISD::AND, dl, SrcVT, Src, LoMask);
  SDValue Hi = DAG.getNode(ISD::SRL, dl, SrcVT, Src, HiShift);
  SDValue LoOr = DAG.getNode(ISD::OR, dl, SrcVT, Lo, TwoP52);
  SDValue HiOr = DAG.getNode(ISD::OR, dl, SrcVT, Hi, TwoP84);
  SDValue LoFlt = DAG.getBitcast(DstVT, LoOr);
  SDValue HiFlt = DAG.getBitcast(DstVT, HiOr);
  SDValue HiSub =
      DAG.getNode(ISD::FSUB, dl, DstVT, HiFlt, TwoP84PlusTwoP52);
  Result = DAG.getNode(ISD::FADD, dl, DstVT, LoFlt, HiSub);
  return true;
}

SDValue
TargetLowering::createSelectForFMINNUM_FMAXNUM(SDNode *Node,
                                               SelectionDAG &DAG) const {
  unsigned Opcode = Node->getOpcode();
  assert((Opcode == ISD::FMINNUM || Opcode == ISD::FMAXNUM ||
          Opcode == ISD::STRICT_FMINNUM || Opcode == ISD::STRICT_FMAXNUM) &&
         "Wrong opcode");

  if (Node->getFlags().hasNoNaNs()) {
    ISD::CondCode Pred = Opcode == ISD::FMINNUM ? ISD::SETLT : ISD::SETGT;
    SDValue Op1 = Node->getOperand(0);
    SDValue Op2 = Node->getOperand(1);
    SDValue SelCC = DAG.getSelectCC(SDLoc(Node), Op1, Op2, Op1, Op2, Pred);
    // Copy FMF flags, but always set the no-signed-zeros flag
    // as this is implied by the FMINNUM/FMAXNUM semantics.
    SDNodeFlags Flags = Node->getFlags();
    Flags.setNoSignedZeros(true);
    SelCC->setFlags(Flags);
    return SelCC;
  }

  return SDValue();
}

SDValue TargetLowering::expandFMINNUM_FMAXNUM(SDNode *Node,
                                              SelectionDAG &DAG) const {
  SDLoc dl(Node);
  unsigned NewOp = Node->getOpcode() == ISD::FMINNUM ?
    ISD::FMINNUM_IEEE : ISD::FMAXNUM_IEEE;
  EVT VT = Node->getValueType(0);

  if (VT.isScalableVector())
    report_fatal_error(
        "Expanding fminnum/fmaxnum for scalable vectors is undefined.");

  if (isOperationLegalOrCustom(NewOp, VT)) {
    SDValue Quiet0 = Node->getOperand(0);
    SDValue Quiet1 = Node->getOperand(1);

    if (!Node->getFlags().hasNoNaNs()) {
      // Insert canonicalizes if it's possible we need to quiet to get correct
      // sNaN behavior.
      if (!DAG.isKnownNeverSNaN(Quiet0)) {
        Quiet0 = DAG.getNode(ISD::FCANONICALIZE, dl, VT, Quiet0,
                             Node->getFlags());
      }
      if (!DAG.isKnownNeverSNaN(Quiet1)) {
        Quiet1 = DAG.getNode(ISD::FCANONICALIZE, dl, VT, Quiet1,
                             Node->getFlags());
      }
    }

    return DAG.getNode(NewOp, dl, VT, Quiet0, Quiet1, Node->getFlags());
  }

  // If the target has FMINIMUM/FMAXIMUM but not FMINNUM/FMAXNUM use that
  // instead if there are no NaNs.
  if (Node->getFlags().hasNoNaNs()) {
    unsigned IEEE2018Op =
        Node->getOpcode() == ISD::FMINNUM ? ISD::FMINIMUM : ISD::FMAXIMUM;
    if (isOperationLegalOrCustom(IEEE2018Op, VT)) {
      return DAG.getNode(IEEE2018Op, dl, VT, Node->getOperand(0),
                         Node->getOperand(1), Node->getFlags());
    }
  }

  if (SDValue SelCC = createSelectForFMINNUM_FMAXNUM(Node, DAG))
    return SelCC;

  return SDValue();
}

SDValue TargetLowering::expandIS_FPCLASS(EVT ResultVT, SDValue Op,
                                         unsigned Test, SDNodeFlags Flags,
                                         const SDLoc &DL,
                                         SelectionDAG &DAG) const {
  EVT OperandVT = Op.getValueType();
  assert(OperandVT.isFloatingPoint());

  // Degenerated cases.
  if (Test == 0)
    return DAG.getBoolConstant(false, DL, ResultVT, OperandVT);
  if ((Test & fcAllFlags) == fcAllFlags)
    return DAG.getBoolConstant(true, DL, ResultVT, OperandVT);

  // PPC double double is a pair of doubles, of which the higher part determines
  // the value class.
  if (OperandVT == MVT::ppcf128) {
    Op = DAG.getNode(ISD::EXTRACT_ELEMENT, DL, MVT::f64, Op,
                     DAG.getConstant(1, DL, MVT::i32));
    OperandVT = MVT::f64;
  }

  // Some checks may be represented as inversion of simpler check, for example
  // "inf|normal|subnormal|zero" => !"nan".
  bool IsInverted = false;
  if (unsigned InvertedCheck = getInvertedFPClassTest(Test)) {
    IsInverted = true;
    Test = InvertedCheck;
  }

  // Floating-point type properties.
  EVT ScalarFloatVT = OperandVT.getScalarType();
  const Type *FloatTy = ScalarFloatVT.getTypeForEVT(*DAG.getContext());
  const llvm::fltSemantics &Semantics = FloatTy->getFltSemantics();
  bool IsF80 = (ScalarFloatVT == MVT::f80);

  // Some checks can be implemented using float comparisons, if floating point
  // exceptions are ignored.
  if (Flags.hasNoFPExcept() &&
      isOperationLegalOrCustom(ISD::SETCC, OperandVT.getScalarType())) {
    if (Test == fcZero)
      return DAG.getSetCC(DL, ResultVT, Op,
                          DAG.getConstantFP(0.0, DL, OperandVT),
                          IsInverted ? ISD::SETUNE : ISD::SETOEQ);
    if (Test == fcNan)
      return DAG.getSetCC(DL, ResultVT, Op, Op,
                          IsInverted ? ISD::SETO : ISD::SETUO);
  }

  // In the general case use integer operations.
  unsigned BitSize = OperandVT.getScalarSizeInBits();
  EVT IntVT = EVT::getIntegerVT(*DAG.getContext(), BitSize);
  if (OperandVT.isVector())
    IntVT = EVT::getVectorVT(*DAG.getContext(), IntVT,
                             OperandVT.getVectorElementCount());
  SDValue OpAsInt = DAG.getBitcast(IntVT, Op);

  // Various masks.
  APInt SignBit = APInt::getSignMask(BitSize);
  APInt ValueMask = APInt::getSignedMaxValue(BitSize);     // All bits but sign.
  APInt Inf = APFloat::getInf(Semantics).bitcastToAPInt(); // Exp and int bit.
  const unsigned ExplicitIntBitInF80 = 63;
  APInt ExpMask = Inf;
  if (IsF80)
    ExpMask.clearBit(ExplicitIntBitInF80);
  APInt AllOneMantissa = APFloat::getLargest(Semantics).bitcastToAPInt() & ~Inf;
  APInt QNaNBitMask =
      APInt::getOneBitSet(BitSize, AllOneMantissa.getActiveBits() - 1);
  APInt InvertionMask = APInt::getAllOnesValue(ResultVT.getScalarSizeInBits());

  SDValue ValueMaskV = DAG.getConstant(ValueMask, DL, IntVT);
  SDValue SignBitV = DAG.getConstant(SignBit, DL, IntVT);
  SDValue ExpMaskV = DAG.getConstant(ExpMask, DL, IntVT);
  SDValue ZeroV = DAG.getConstant(0, DL, IntVT);
  SDValue InfV = DAG.getConstant(Inf, DL, IntVT);
  SDValue ResultInvertionMask = DAG.getConstant(InvertionMask, DL, ResultVT);

  SDValue Res;
  const auto appendResult = [&](SDValue PartialRes) {
    if (PartialRes) {
      if (Res)
        Res = DAG.getNode(ISD::OR, DL, ResultVT, Res, PartialRes);
      else
        Res = PartialRes;
    }
  };

  SDValue IntBitIsSetV; // Explicit integer bit in f80 mantissa is set.
  const auto getIntBitIsSet = [&]() -> SDValue {
    if (!IntBitIsSetV) {
      APInt IntBitMask(BitSize, 0);
      IntBitMask.setBit(ExplicitIntBitInF80);
      SDValue IntBitMaskV = DAG.getConstant(IntBitMask, DL, IntVT);
      SDValue IntBitV = DAG.getNode(ISD::AND, DL, IntVT, OpAsInt, IntBitMaskV);
      IntBitIsSetV = DAG.getSetCC(DL, ResultVT, IntBitV, ZeroV, ISD::SETNE);
    }
    return IntBitIsSetV;
  };

  // Split the value into sign bit and absolute value.
  SDValue AbsV = DAG.getNode(ISD::AND, DL, IntVT, OpAsInt, ValueMaskV);
  SDValue SignV = DAG.getSetCC(DL, ResultVT, OpAsInt,
                               DAG.getConstant(0.0, DL, IntVT), ISD::SETLT);

  // Tests that involve more than one class should be processed first.
  SDValue PartialRes;

  if (IsF80)
    ; // Detect finite numbers of f80 by checking individual classes because
      // they have different settings of the explicit integer bit.
  else if ((Test & fcFinite) == fcFinite) {
    // finite(V) ==> abs(V) < exp_mask
    PartialRes = DAG.getSetCC(DL, ResultVT, AbsV, ExpMaskV, ISD::SETLT);
    Test &= ~fcFinite;
  } else if ((Test & fcFinite) == fcPosFinite) {
    // finite(V) && V > 0 ==> V < exp_mask
    PartialRes = DAG.getSetCC(DL, ResultVT, OpAsInt, ExpMaskV, ISD::SETULT);
    Test &= ~fcPosFinite;
  } else if ((Test & fcFinite) == fcNegFinite) {
    // finite(V) && V < 0 ==> abs(V) < exp_mask && signbit == 1
    PartialRes = DAG.getSetCC(DL, ResultVT, AbsV, ExpMaskV, ISD::SETLT);
    PartialRes = DAG.getNode(ISD::AND, DL, ResultVT, PartialRes, SignV);
    Test &= ~fcNegFinite;
  }
  appendResult(PartialRes);

  // Check for individual classes.

  if (unsigned PartialCheck = Test & fcZero) {
    if (PartialCheck == fcPosZero)
      PartialRes = DAG.getSetCC(DL, ResultVT, OpAsInt, ZeroV, ISD::SETEQ);
    else if (PartialCheck == fcZero)
      PartialRes = DAG.getSetCC(DL, ResultVT, AbsV, ZeroV, ISD::SETEQ);
    else // ISD::fcNegZero
      PartialRes = DAG.getSetCC(DL, ResultVT, OpAsInt, SignBitV, ISD::SETEQ);
    appendResult(PartialRes);
  }

  if (unsigned PartialCheck = Test & fcInf) {
    if (PartialCheck == fcPosInf)
      PartialRes = DAG.getSetCC(DL, ResultVT, OpAsInt, InfV, ISD::SETEQ);
    else if (PartialCheck == fcInf)
      PartialRes = DAG.getSetCC(DL, ResultVT, AbsV, InfV, ISD::SETEQ);
    else { // ISD::fcNegInf
      APInt NegInf = APFloat::getInf(Semantics, true).bitcastToAPInt();
      SDValue NegInfV = DAG.getConstant(NegInf, DL, IntVT);
      PartialRes = DAG.getSetCC(DL, ResultVT, OpAsInt, NegInfV, ISD::SETEQ);
    }
    appendResult(PartialRes);
  }

  if (unsigned PartialCheck = Test & fcNan) {
    APInt InfWithQnanBit = Inf | QNaNBitMask;
    SDValue InfWithQnanBitV = DAG.getConstant(InfWithQnanBit, DL, IntVT);
    if (PartialCheck == fcNan) {
      // isnan(V) ==> abs(V) > int(inf)
      PartialRes = DAG.getSetCC(DL, ResultVT, AbsV, InfV, ISD::SETGT);
      if (IsF80) {
        // Recognize unsupported values as NaNs for compatibility with glibc.
        // In them (exp(V)==0) == int_bit.
        SDValue ExpBits = DAG.getNode(ISD::AND, DL, IntVT, AbsV, ExpMaskV);
        SDValue ExpIsZero =
            DAG.getSetCC(DL, ResultVT, ExpBits, ZeroV, ISD::SETEQ);
        SDValue IsPseudo =
            DAG.getSetCC(DL, ResultVT, getIntBitIsSet(), ExpIsZero, ISD::SETEQ);
        PartialRes = DAG.getNode(ISD::OR, DL, ResultVT, PartialRes, IsPseudo);
      }
    } else if (PartialCheck == fcQNan) {
      // isquiet(V) ==> abs(V) >= (unsigned(Inf) | quiet_bit)
      PartialRes =
          DAG.getSetCC(DL, ResultVT, AbsV, InfWithQnanBitV, ISD::SETGE);
    } else { // ISD::fcSNan
      // issignaling(V) ==> abs(V) > unsigned(Inf) &&
      //                    abs(V) < (unsigned(Inf) | quiet_bit)
      SDValue IsNan = DAG.getSetCC(DL, ResultVT, AbsV, InfV, ISD::SETGT);
      SDValue IsNotQnan =
          DAG.getSetCC(DL, ResultVT, AbsV, InfWithQnanBitV, ISD::SETLT);
      PartialRes = DAG.getNode(ISD::AND, DL, ResultVT, IsNan, IsNotQnan);
    }
    appendResult(PartialRes);
  }

  if (unsigned PartialCheck = Test & fcSubnormal) {
    // issubnormal(V) ==> unsigned(abs(V) - 1) < (all mantissa bits set)
    // issubnormal(V) && V>0 ==> unsigned(V - 1) < (all mantissa bits set)
    SDValue V = (PartialCheck == fcPosSubnormal) ? OpAsInt : AbsV;
    SDValue MantissaV = DAG.getConstant(AllOneMantissa, DL, IntVT);
    SDValue VMinusOneV =
        DAG.getNode(ISD::SUB, DL, IntVT, V, DAG.getConstant(1, DL, IntVT));
    PartialRes = DAG.getSetCC(DL, ResultVT, VMinusOneV, MantissaV, ISD::SETULT);
    if (PartialCheck == fcNegSubnormal)
      PartialRes = DAG.getNode(ISD::AND, DL, ResultVT, PartialRes, SignV);
    appendResult(PartialRes);
  }

  if (unsigned PartialCheck = Test & fcNormal) {
    // isnormal(V) ==> (0 < exp < max_exp) ==> (unsigned(exp-1) < (max_exp-1))
    APInt ExpLSB = ExpMask & ~(ExpMask.shl(1));
    SDValue ExpLSBV = DAG.getConstant(ExpLSB, DL, IntVT);
    SDValue ExpMinus1 = DAG.getNode(ISD::SUB, DL, IntVT, AbsV, ExpLSBV);
    APInt ExpLimit = ExpMask - ExpLSB;
    SDValue ExpLimitV = DAG.getConstant(ExpLimit, DL, IntVT);
    PartialRes = DAG.getSetCC(DL, ResultVT, ExpMinus1, ExpLimitV, ISD::SETULT);
    if (PartialCheck == fcNegNormal)
      PartialRes = DAG.getNode(ISD::AND, DL, ResultVT, PartialRes, SignV);
    else if (PartialCheck == fcPosNormal) {
      SDValue PosSignV =
          DAG.getNode(ISD::XOR, DL, ResultVT, SignV, ResultInvertionMask);
      PartialRes = DAG.getNode(ISD::AND, DL, ResultVT, PartialRes, PosSignV);
    }
    if (IsF80)
      PartialRes =
          DAG.getNode(ISD::AND, DL, ResultVT, PartialRes, getIntBitIsSet());
    appendResult(PartialRes);
  }

  if (!Res)
    return DAG.getConstant(IsInverted, DL, ResultVT);
  if (IsInverted)
    Res = DAG.getNode(ISD::XOR, DL, ResultVT, Res, ResultInvertionMask);
  return Res;
}

// Only expand vector types if we have the appropriate vector bit operations.
static bool canExpandVectorCTPOP(const TargetLowering &TLI, EVT VT) {
  assert(VT.isVector() && "Expected vector type");
  unsigned Len = VT.getScalarSizeInBits();
  return TLI.isOperationLegalOrCustom(ISD::ADD, VT) &&
         TLI.isOperationLegalOrCustom(ISD::SUB, VT) &&
         TLI.isOperationLegalOrCustom(ISD::SRL, VT) &&
         (Len == 8 || TLI.isOperationLegalOrCustom(ISD::MUL, VT)) &&
         TLI.isOperationLegalOrCustomOrPromote(ISD::AND, VT);
}

SDValue TargetLowering::expandCTPOP(SDNode *Node, SelectionDAG &DAG) const {
  SDLoc dl(Node);
  EVT VT = Node->getValueType(0);
  EVT ShVT = getShiftAmountTy(VT, DAG.getDataLayout());
  SDValue Op = Node->getOperand(0);
  unsigned Len = VT.getScalarSizeInBits();
  assert(VT.isInteger() && "CTPOP not implemented for this type.");

  // TODO: Add support for irregular type lengths.
  if (!(Len <= 128 && Len % 8 == 0))
    return SDValue();

  // Only expand vector types if we have the appropriate vector bit operations.
  if (VT.isVector() && !canExpandVectorCTPOP(*this, VT))
    return SDValue();

  // This is the "best" algorithm from
  // http://graphics.stanford.edu/~seander/bithacks.html#CountBitsSetParallel
  SDValue Mask55 =
      DAG.getConstant(APInt::getSplat(Len, APInt(8, 0x55)), dl, VT);
  SDValue Mask33 =
      DAG.getConstant(APInt::getSplat(Len, APInt(8, 0x33)), dl, VT);
  SDValue Mask0F =
      DAG.getConstant(APInt::getSplat(Len, APInt(8, 0x0F)), dl, VT);

  // v = v - ((v >> 1) & 0x55555555...)
  Op = DAG.getNode(ISD::SUB, dl, VT, Op,
                   DAG.getNode(ISD::AND, dl, VT,
                               DAG.getNode(ISD::SRL, dl, VT, Op,
                                           DAG.getConstant(1, dl, ShVT)),
                               Mask55));
  // v = (v & 0x33333333...) + ((v >> 2) & 0x33333333...)
  Op = DAG.getNode(ISD::ADD, dl, VT, DAG.getNode(ISD::AND, dl, VT, Op, Mask33),
                   DAG.getNode(ISD::AND, dl, VT,
                               DAG.getNode(ISD::SRL, dl, VT, Op,
                                           DAG.getConstant(2, dl, ShVT)),
                               Mask33));
  // v = (v + (v >> 4)) & 0x0F0F0F0F...
  Op = DAG.getNode(ISD::AND, dl, VT,
                   DAG.getNode(ISD::ADD, dl, VT, Op,
                               DAG.getNode(ISD::SRL, dl, VT, Op,
                                           DAG.getConstant(4, dl, ShVT))),
                   Mask0F);

  if (Len <= 8)
    return Op;

  // Avoid the multiply if we only have 2 bytes to add.
  // TODO: Only doing this for scalars because vectors weren't as obviously
  // improved.
  if (Len == 16 && !VT.isVector()) {
    // v = (v + (v >> 8)) & 0x00FF;
    return DAG.getNode(ISD::AND, dl, VT,
                     DAG.getNode(ISD::ADD, dl, VT, Op,
                                 DAG.getNode(ISD::SRL, dl, VT, Op,
                                             DAG.getConstant(8, dl, ShVT))),
                     DAG.getConstant(0xFF, dl, VT));
  }

  // v = (v * 0x01010101...) >> (Len - 8)
  SDValue Mask01 =
      DAG.getConstant(APInt::getSplat(Len, APInt(8, 0x01)), dl, VT);
  return DAG.getNode(ISD::SRL, dl, VT,
                     DAG.getNode(ISD::MUL, dl, VT, Op, Mask01),
                     DAG.getConstant(Len - 8, dl, ShVT));
}

SDValue TargetLowering::expandCTLZ(SDNode *Node, SelectionDAG &DAG) const {
  SDLoc dl(Node);
  EVT VT = Node->getValueType(0);
  EVT ShVT = getShiftAmountTy(VT, DAG.getDataLayout());
  SDValue Op = Node->getOperand(0);
  unsigned NumBitsPerElt = VT.getScalarSizeInBits();

  // If the non-ZERO_UNDEF version is supported we can use that instead.
  if (Node->getOpcode() == ISD::CTLZ_ZERO_UNDEF &&
      isOperationLegalOrCustom(ISD::CTLZ, VT))
    return DAG.getNode(ISD::CTLZ, dl, VT, Op);

  // If the ZERO_UNDEF version is supported use that and handle the zero case.
  if (isOperationLegalOrCustom(ISD::CTLZ_ZERO_UNDEF, VT)) {
    EVT SetCCVT =
        getSetCCResultType(DAG.getDataLayout(), *DAG.getContext(), VT);
    SDValue CTLZ = DAG.getNode(ISD::CTLZ_ZERO_UNDEF, dl, VT, Op);
    SDValue Zero = DAG.getConstant(0, dl, VT);
    SDValue SrcIsZero = DAG.getSetCC(dl, SetCCVT, Op, Zero, ISD::SETEQ);
    return DAG.getSelect(dl, VT, SrcIsZero,
                         DAG.getConstant(NumBitsPerElt, dl, VT), CTLZ);
  }

  // Only expand vector types if we have the appropriate vector bit operations.
  // This includes the operations needed to expand CTPOP if it isn't supported.
  if (VT.isVector() && (!isPowerOf2_32(NumBitsPerElt) ||
                        (!isOperationLegalOrCustom(ISD::CTPOP, VT) &&
                         !canExpandVectorCTPOP(*this, VT)) ||
                        !isOperationLegalOrCustom(ISD::SRL, VT) ||
                        !isOperationLegalOrCustomOrPromote(ISD::OR, VT)))
    return SDValue();

  // for now, we do this:
  // x = x | (x >> 1);
  // x = x | (x >> 2);
  // ...
  // x = x | (x >>16);
  // x = x | (x >>32); // for 64-bit input
  // return popcount(~x);
  //
  // Ref: "Hacker's Delight" by Henry Warren
  for (unsigned i = 0; (1U << i) < NumBitsPerElt; ++i) {
    SDValue Tmp = DAG.getConstant(1ULL << i, dl, ShVT);
    Op = DAG.getNode(ISD::OR, dl, VT, Op,
                     DAG.getNode(ISD::SRL, dl, VT, Op, Tmp));
  }
  Op = DAG.getNOT(dl, Op, VT);
  return DAG.getNode(ISD::CTPOP, dl, VT, Op);
}

SDValue TargetLowering::CTTZTableLookup(SDNode *Node, SelectionDAG &DAG,
                                        const SDLoc &DL, EVT VT, SDValue Op,
                                        unsigned BitWidth) const {
  if (BitWidth != 32 && BitWidth != 64)
    return SDValue();
  APInt DeBruijn = BitWidth == 32 ? APInt(32, 0x077CB531U)
                                  : APInt(64, 0x0218A392CD3D5DBFULL);
  const DataLayout &TD = DAG.getDataLayout();
  MachinePointerInfo PtrInfo =
      MachinePointerInfo::getConstantPool(DAG.getMachineFunction());
  unsigned ShiftAmt = BitWidth - Log2_32(BitWidth);
  SDValue Neg = DAG.getNode(ISD::SUB, DL, VT, DAG.getConstant(0, DL, VT), Op);
  SDValue Lookup = DAG.getNode(
      ISD::SRL, DL, VT,
      DAG.getNode(ISD::MUL, DL, VT, DAG.getNode(ISD::AND, DL, VT, Op, Neg),
                  DAG.getConstant(DeBruijn, DL, VT)),
      DAG.getConstant(ShiftAmt, DL, VT));
  Lookup = DAG.getSExtOrTrunc(Lookup, DL, getPointerTy(TD));

  SmallVector<uint8_t> Table(BitWidth, 0);
  for (unsigned i = 0; i < BitWidth; i++) {
    APInt Shl = DeBruijn.shl(i);
    APInt Lshr = Shl.lshr(ShiftAmt);
    Table[Lshr.getZExtValue()] = i;
  }

  // Create a ConstantArray in Constant Pool
  auto *CA = ConstantDataArray::get(*DAG.getContext(), Table);
  SDValue CPIdx = DAG.getConstantPool(CA, getPointerTy(TD),
                                      TD.getPrefTypeAlign(CA->getType()));
  SDValue ExtLoad = DAG.getExtLoad(ISD::ZEXTLOAD, DL, VT, DAG.getEntryNode(),
                                   DAG.getMemBasePlusOffset(CPIdx, Lookup, DL),
                                   PtrInfo, MVT::i8);
  if (Node->getOpcode() != ISD::CTLZ_ZERO_UNDEF) {
    EVT SetCCVT =
        getSetCCResultType(DAG.getDataLayout(), *DAG.getContext(), VT);
    SDValue Zero = DAG.getConstant(0, DL, VT);
    SDValue SrcIsZero = DAG.getSetCC(DL, SetCCVT, Op, Zero, ISD::SETEQ);
    ExtLoad = DAG.getSelect(DL, VT, SrcIsZero,
                            DAG.getConstant(BitWidth, DL, VT), ExtLoad);
  }
  return ExtLoad;
}

SDValue TargetLowering::expandCTTZ(SDNode *Node, SelectionDAG &DAG) const {
  SDLoc dl(Node);
  EVT VT = Node->getValueType(0);
  SDValue Op = Node->getOperand(0);
  unsigned NumBitsPerElt = VT.getScalarSizeInBits();

  // If the non-ZERO_UNDEF version is supported we can use that instead.
  if (Node->getOpcode() == ISD::CTTZ_ZERO_UNDEF &&
      isOperationLegalOrCustom(ISD::CTTZ, VT))
    return DAG.getNode(ISD::CTTZ, dl, VT, Op);

  // If the ZERO_UNDEF version is supported use that and handle the zero case.
  if (isOperationLegalOrCustom(ISD::CTTZ_ZERO_UNDEF, VT)) {
    EVT SetCCVT =
        getSetCCResultType(DAG.getDataLayout(), *DAG.getContext(), VT);
    SDValue CTTZ = DAG.getNode(ISD::CTTZ_ZERO_UNDEF, dl, VT, Op);
    SDValue Zero = DAG.getConstant(0, dl, VT);
    SDValue SrcIsZero = DAG.getSetCC(dl, SetCCVT, Op, Zero, ISD::SETEQ);
    return DAG.getSelect(dl, VT, SrcIsZero,
                         DAG.getConstant(NumBitsPerElt, dl, VT), CTTZ);
  }

  // Only expand vector types if we have the appropriate vector bit operations.
  // This includes the operations needed to expand CTPOP if it isn't supported.
  if (VT.isVector() && (!isPowerOf2_32(NumBitsPerElt) ||
                        (!isOperationLegalOrCustom(ISD::CTPOP, VT) &&
                         !isOperationLegalOrCustom(ISD::CTLZ, VT) &&
                         !canExpandVectorCTPOP(*this, VT)) ||
                        !isOperationLegalOrCustom(ISD::SUB, VT) ||
                        !isOperationLegalOrCustomOrPromote(ISD::AND, VT) ||
                        !isOperationLegalOrCustomOrPromote(ISD::XOR, VT)))
    return SDValue();

  // Emit Table Lookup if ISD::CTLZ and ISD::CTPOP are not legal.
  if (!VT.isVector() && isOperationExpand(ISD::CTPOP, VT) &&
      !isOperationLegal(ISD::CTLZ, VT))
    if (SDValue V = CTTZTableLookup(Node, DAG, dl, VT, Op, NumBitsPerElt))
      return V;

  // for now, we use: { return popcount(~x & (x - 1)); }
  // unless the target has ctlz but not ctpop, in which case we use:
  // { return 32 - nlz(~x & (x-1)); }
  // Ref: "Hacker's Delight" by Henry Warren
  SDValue Tmp = DAG.getNode(
      ISD::AND, dl, VT, DAG.getNOT(dl, Op, VT),
      DAG.getNode(ISD::SUB, dl, VT, Op, DAG.getConstant(1, dl, VT)));

  // If ISD::CTLZ is legal and CTPOP isn't, then do that instead.
  if (isOperationLegal(ISD::CTLZ, VT) && !isOperationLegal(ISD::CTPOP, VT)) {
    return DAG.getNode(ISD::SUB, dl, VT, DAG.getConstant(NumBitsPerElt, dl, VT),
                       DAG.getNode(ISD::CTLZ, dl, VT, Tmp));
  }

  return DAG.getNode(ISD::CTPOP, dl, VT, Tmp);
}

SDValue TargetLowering::expandABS(SDNode *N, SelectionDAG &DAG,
                                  bool IsNegative) const {
  SDLoc dl(N);
  EVT VT = N->getValueType(0);
  EVT ShVT = getShiftAmountTy(VT, DAG.getDataLayout());
  SDValue Op = N->getOperand(0);

  // abs(x) -> smax(x,sub(0,x))
  if (!IsNegative && isOperationLegal(ISD::SUB, VT) &&
      isOperationLegal(ISD::SMAX, VT)) {
    SDValue Zero = DAG.getConstant(0, dl, VT);
    return DAG.getNode(ISD::SMAX, dl, VT, Op,
                       DAG.getNode(ISD::SUB, dl, VT, Zero, Op));
  }

  // abs(x) -> umin(x,sub(0,x))
  if (!IsNegative && isOperationLegal(ISD::SUB, VT) &&
      isOperationLegal(ISD::UMIN, VT)) {
    SDValue Zero = DAG.getConstant(0, dl, VT);
    Op = DAG.getFreeze(Op);
    return DAG.getNode(ISD::UMIN, dl, VT, Op,
                       DAG.getNode(ISD::SUB, dl, VT, Zero, Op));
  }

  // 0 - abs(x) -> smin(x, sub(0,x))
  if (IsNegative && isOperationLegal(ISD::SUB, VT) &&
      isOperationLegal(ISD::SMIN, VT)) {
    Op = DAG.getFreeze(Op);
    SDValue Zero = DAG.getConstant(0, dl, VT);
    return DAG.getNode(ISD::SMIN, dl, VT, Op,
                       DAG.getNode(ISD::SUB, dl, VT, Zero, Op));
  }

  // Only expand vector types if we have the appropriate vector operations.
  if (VT.isVector() &&
      (!isOperationLegalOrCustom(ISD::SRA, VT) ||
       (!IsNegative && !isOperationLegalOrCustom(ISD::ADD, VT)) ||
       (IsNegative && !isOperationLegalOrCustom(ISD::SUB, VT)) ||
       !isOperationLegalOrCustomOrPromote(ISD::XOR, VT)))
    return SDValue();

  Op = DAG.getFreeze(Op);
  SDValue Shift =
      DAG.getNode(ISD::SRA, dl, VT, Op,
                  DAG.getConstant(VT.getScalarSizeInBits() - 1, dl, ShVT));
  SDValue Xor = DAG.getNode(ISD::XOR, dl, VT, Op, Shift);

  // abs(x) -> Y = sra (X, size(X)-1); sub (xor (X, Y), Y)
  if (!IsNegative)
    return DAG.getNode(ISD::SUB, dl, VT, Xor, Shift);

  // 0 - abs(x) -> Y = sra (X, size(X)-1); sub (Y, xor (X, Y))
  return DAG.getNode(ISD::SUB, dl, VT, Shift, Xor);
}

SDValue TargetLowering::expandBSWAP(SDNode *N, SelectionDAG &DAG) const {
  SDLoc dl(N);
  EVT VT = N->getValueType(0);
  SDValue Op = N->getOperand(0);

  if (!VT.isSimple())
    return SDValue();

  EVT SHVT = getShiftAmountTy(VT, DAG.getDataLayout());
  SDValue Tmp1, Tmp2, Tmp3, Tmp4, Tmp5, Tmp6, Tmp7, Tmp8;
  switch (VT.getSimpleVT().getScalarType().SimpleTy) {
  default:
    return SDValue();
  case MVT::i16:
    // Use a rotate by 8. This can be further expanded if necessary.
    return DAG.getNode(ISD::ROTL, dl, VT, Op, DAG.getConstant(8, dl, SHVT));
  case MVT::i32:
    Tmp4 = DAG.getNode(ISD::SHL, dl, VT, Op, DAG.getConstant(24, dl, SHVT));
    Tmp3 = DAG.getNode(ISD::SHL, dl, VT, Op, DAG.getConstant(8, dl, SHVT));
    Tmp2 = DAG.getNode(ISD::SRL, dl, VT, Op, DAG.getConstant(8, dl, SHVT));
    Tmp1 = DAG.getNode(ISD::SRL, dl, VT, Op, DAG.getConstant(24, dl, SHVT));
    Tmp3 = DAG.getNode(ISD::AND, dl, VT, Tmp3,
                       DAG.getConstant(0xFF0000, dl, VT));
    Tmp2 = DAG.getNode(ISD::AND, dl, VT, Tmp2, DAG.getConstant(0xFF00, dl, VT));
    Tmp4 = DAG.getNode(ISD::OR, dl, VT, Tmp4, Tmp3);
    Tmp2 = DAG.getNode(ISD::OR, dl, VT, Tmp2, Tmp1);
    return DAG.getNode(ISD::OR, dl, VT, Tmp4, Tmp2);
  case MVT::i64:
    Tmp8 = DAG.getNode(ISD::SHL, dl, VT, Op, DAG.getConstant(56, dl, SHVT));
    Tmp7 = DAG.getNode(ISD::SHL, dl, VT, Op, DAG.getConstant(40, dl, SHVT));
    Tmp6 = DAG.getNode(ISD::SHL, dl, VT, Op, DAG.getConstant(24, dl, SHVT));
    Tmp5 = DAG.getNode(ISD::SHL, dl, VT, Op, DAG.getConstant(8, dl, SHVT));
    Tmp4 = DAG.getNode(ISD::SRL, dl, VT, Op, DAG.getConstant(8, dl, SHVT));
    Tmp3 = DAG.getNode(ISD::SRL, dl, VT, Op, DAG.getConstant(24, dl, SHVT));
    Tmp2 = DAG.getNode(ISD::SRL, dl, VT, Op, DAG.getConstant(40, dl, SHVT));
    Tmp1 = DAG.getNode(ISD::SRL, dl, VT, Op, DAG.getConstant(56, dl, SHVT));
    Tmp7 = DAG.getNode(ISD::AND, dl, VT, Tmp7,
                       DAG.getConstant(255ULL<<48, dl, VT));
    Tmp6 = DAG.getNode(ISD::AND, dl, VT, Tmp6,
                       DAG.getConstant(255ULL<<40, dl, VT));
    Tmp5 = DAG.getNode(ISD::AND, dl, VT, Tmp5,
                       DAG.getConstant(255ULL<<32, dl, VT));
    Tmp4 = DAG.getNode(ISD::AND, dl, VT, Tmp4,
                       DAG.getConstant(255ULL<<24, dl, VT));
    Tmp3 = DAG.getNode(ISD::AND, dl, VT, Tmp3,
                       DAG.getConstant(255ULL<<16, dl, VT));
    Tmp2 = DAG.getNode(ISD::AND, dl, VT, Tmp2,
                       DAG.getConstant(255ULL<<8 , dl, VT));
    Tmp8 = DAG.getNode(ISD::OR, dl, VT, Tmp8, Tmp7);
    Tmp6 = DAG.getNode(ISD::OR, dl, VT, Tmp6, Tmp5);
    Tmp4 = DAG.getNode(ISD::OR, dl, VT, Tmp4, Tmp3);
    Tmp2 = DAG.getNode(ISD::OR, dl, VT, Tmp2, Tmp1);
    Tmp8 = DAG.getNode(ISD::OR, dl, VT, Tmp8, Tmp6);
    Tmp4 = DAG.getNode(ISD::OR, dl, VT, Tmp4, Tmp2);
    return DAG.getNode(ISD::OR, dl, VT, Tmp8, Tmp4);
  }
}

SDValue TargetLowering::expandBITREVERSE(SDNode *N, SelectionDAG &DAG) const {
  SDLoc dl(N);
  EVT VT = N->getValueType(0);
  SDValue Op = N->getOperand(0);
  EVT SHVT = getShiftAmountTy(VT, DAG.getDataLayout());
  unsigned Sz = VT.getScalarSizeInBits();

  SDValue Tmp, Tmp2, Tmp3;

  // If we can, perform BSWAP first and then the mask+swap the i4, then i2
  // and finally the i1 pairs.
  // TODO: We can easily support i4/i2 legal types if any target ever does.
  if (Sz >= 8 && isPowerOf2_32(Sz)) {
    // Create the masks - repeating the pattern every byte.
    APInt Mask4 = APInt::getSplat(Sz, APInt(8, 0x0F));
    APInt Mask2 = APInt::getSplat(Sz, APInt(8, 0x33));
    APInt Mask1 = APInt::getSplat(Sz, APInt(8, 0x55));

    // BSWAP if the type is wider than a single byte.
    Tmp = (Sz > 8 ? DAG.getNode(ISD::BSWAP, dl, VT, Op) : Op);

    // swap i4: ((V >> 4) & 0x0F) | ((V & 0x0F) << 4)
    Tmp2 = DAG.getNode(ISD::SRL, dl, VT, Tmp, DAG.getConstant(4, dl, SHVT));
    Tmp2 = DAG.getNode(ISD::AND, dl, VT, Tmp2, DAG.getConstant(Mask4, dl, VT));
    Tmp3 = DAG.getNode(ISD::AND, dl, VT, Tmp, DAG.getConstant(Mask4, dl, VT));
    Tmp3 = DAG.getNode(ISD::SHL, dl, VT, Tmp3, DAG.getConstant(4, dl, SHVT));
    Tmp = DAG.getNode(ISD::OR, dl, VT, Tmp2, Tmp3);

    // swap i2: ((V >> 2) & 0x33) | ((V & 0x33) << 2)
    Tmp2 = DAG.getNode(ISD::SRL, dl, VT, Tmp, DAG.getConstant(2, dl, SHVT));
    Tmp2 = DAG.getNode(ISD::AND, dl, VT, Tmp2, DAG.getConstant(Mask2, dl, VT));
    Tmp3 = DAG.getNode(ISD::AND, dl, VT, Tmp, DAG.getConstant(Mask2, dl, VT));
    Tmp3 = DAG.getNode(ISD::SHL, dl, VT, Tmp3, DAG.getConstant(2, dl, SHVT));
    Tmp = DAG.getNode(ISD::OR, dl, VT, Tmp2, Tmp3);

    // swap i1: ((V >> 1) & 0x55) | ((V & 0x55) << 1)
    Tmp2 = DAG.getNode(ISD::SRL, dl, VT, Tmp, DAG.getConstant(1, dl, SHVT));
    Tmp2 = DAG.getNode(ISD::AND, dl, VT, Tmp2, DAG.getConstant(Mask1, dl, VT));
    Tmp3 = DAG.getNode(ISD::AND, dl, VT, Tmp, DAG.getConstant(Mask1, dl, VT));
    Tmp3 = DAG.getNode(ISD::SHL, dl, VT, Tmp3, DAG.getConstant(1, dl, SHVT));
    Tmp = DAG.getNode(ISD::OR, dl, VT, Tmp2, Tmp3);
    return Tmp;
  }

  Tmp = DAG.getConstant(0, dl, VT);
  for (unsigned I = 0, J = Sz-1; I < Sz; ++I, --J) {
    if (I < J)
      Tmp2 =
          DAG.getNode(ISD::SHL, dl, VT, Op, DAG.getConstant(J - I, dl, SHVT));
    else
      Tmp2 =
          DAG.getNode(ISD::SRL, dl, VT, Op, DAG.getConstant(I - J, dl, SHVT));

    APInt Shift(Sz, 1);
    Shift <<= J;
    Tmp2 = DAG.getNode(ISD::AND, dl, VT, Tmp2, DAG.getConstant(Shift, dl, VT));
    Tmp = DAG.getNode(ISD::OR, dl, VT, Tmp, Tmp2);
  }

  return Tmp;
}

std::pair<SDValue, SDValue>
TargetLowering::scalarizeVectorLoad(LoadSDNode *LD,
                                    SelectionDAG &DAG) const {
  SDLoc SL(LD);
  SDValue Chain = LD->getChain();
  SDValue BasePTR = LD->getBasePtr();
  EVT SrcVT = LD->getMemoryVT();
  EVT DstVT = LD->getValueType(0);
  ISD::LoadExtType ExtType = LD->getExtensionType();

  if (SrcVT.isScalableVector())
    report_fatal_error("Cannot scalarize scalable vector loads");

  unsigned NumElem = SrcVT.getVectorNumElements();

  EVT SrcEltVT = SrcVT.getScalarType();
  EVT DstEltVT = DstVT.getScalarType();

  // A vector must always be stored in memory as-is, i.e. without any padding
  // between the elements, since various code depend on it, e.g. in the
  // handling of a bitcast of a vector type to int, which may be done with a
  // vector store followed by an integer load. A vector that does not have
  // elements that are byte-sized must therefore be stored as an integer
  // built out of the extracted vector elements.
  if (!SrcEltVT.isByteSized()) {
    unsigned NumLoadBits = SrcVT.getStoreSizeInBits();
    EVT LoadVT = EVT::getIntegerVT(*DAG.getContext(), NumLoadBits);

    unsigned NumSrcBits = SrcVT.getSizeInBits();
    EVT SrcIntVT = EVT::getIntegerVT(*DAG.getContext(), NumSrcBits);

    unsigned SrcEltBits = SrcEltVT.getSizeInBits();
    SDValue SrcEltBitMask = DAG.getConstant(
        APInt::getLowBitsSet(NumLoadBits, SrcEltBits), SL, LoadVT);

    // Load the whole vector and avoid masking off the top bits as it makes
    // the codegen worse.
    SDValue Load =
        DAG.getExtLoad(ISD::EXTLOAD, SL, LoadVT, Chain, BasePTR,
                       LD->getPointerInfo(), SrcIntVT, LD->getOriginalAlign(),
                       LD->getMemOperand()->getFlags(), LD->getAAInfo());

    SmallVector<SDValue, 8> Vals;
    for (unsigned Idx = 0; Idx < NumElem; ++Idx) {
      unsigned ShiftIntoIdx =
          (DAG.getDataLayout().isBigEndian() ? (NumElem - 1) - Idx : Idx);
      SDValue ShiftAmount =
          DAG.getShiftAmountConstant(ShiftIntoIdx * SrcEltVT.getSizeInBits(),
                                     LoadVT, SL, /*LegalTypes=*/false);
      SDValue ShiftedElt = DAG.getNode(ISD::SRL, SL, LoadVT, Load, ShiftAmount);
      SDValue Elt =
          DAG.getNode(ISD::AND, SL, LoadVT, ShiftedElt, SrcEltBitMask);
      SDValue Scalar = DAG.getNode(ISD::TRUNCATE, SL, SrcEltVT, Elt);

      if (ExtType != ISD::NON_EXTLOAD) {
        unsigned ExtendOp = ISD::getExtForLoadExtType(false, ExtType);
        Scalar = DAG.getNode(ExtendOp, SL, DstEltVT, Scalar);
      }

      Vals.push_back(Scalar);
    }

    SDValue Value = DAG.getBuildVector(DstVT, SL, Vals);
    return std::make_pair(Value, Load.getValue(1));
  }

  unsigned Stride = SrcEltVT.getSizeInBits() / 8;
  assert(SrcEltVT.isByteSized());

  SmallVector<SDValue, 8> Vals;
  SmallVector<SDValue, 8> LoadChains;

  for (unsigned Idx = 0; Idx < NumElem; ++Idx) {
    SDValue ScalarLoad =
        DAG.getExtLoad(ExtType, SL, DstEltVT, Chain, BasePTR,
                       LD->getPointerInfo().getWithOffset(Idx * Stride),
                       SrcEltVT, LD->getOriginalAlign(),
                       LD->getMemOperand()->getFlags(), LD->getAAInfo());

    BasePTR = DAG.getObjectPtrOffset(SL, BasePTR, TypeSize::Fixed(Stride));

    Vals.push_back(ScalarLoad.getValue(0));
    LoadChains.push_back(ScalarLoad.getValue(1));
  }

  SDValue NewChain = DAG.getNode(ISD::TokenFactor, SL, MVT::Other, LoadChains);
  SDValue Value = DAG.getBuildVector(DstVT, SL, Vals);

  return std::make_pair(Value, NewChain);
}

SDValue TargetLowering::scalarizeVectorStore(StoreSDNode *ST,
                                             SelectionDAG &DAG) const {
  SDLoc SL(ST);

  SDValue Chain = ST->getChain();
  SDValue BasePtr = ST->getBasePtr();
  SDValue Value = ST->getValue();
  EVT StVT = ST->getMemoryVT();

  if (StVT.isScalableVector())
    report_fatal_error("Cannot scalarize scalable vector stores");

  // The type of the data we want to save
  EVT RegVT = Value.getValueType();
  EVT RegSclVT = RegVT.getScalarType();

  // The type of data as saved in memory.
  EVT MemSclVT = StVT.getScalarType();

  unsigned NumElem = StVT.getVectorNumElements();

  // A vector must always be stored in memory as-is, i.e. without any padding
  // between the elements, since various code depend on it, e.g. in the
  // handling of a bitcast of a vector type to int, which may be done with a
  // vector store followed by an integer load. A vector that does not have
  // elements that are byte-sized must therefore be stored as an integer
  // built out of the extracted vector elements.
  if (!MemSclVT.isByteSized()) {
    unsigned NumBits = StVT.getSizeInBits();
    EVT IntVT = EVT::getIntegerVT(*DAG.getContext(), NumBits);

    SDValue CurrVal = DAG.getConstant(0, SL, IntVT);

    for (unsigned Idx = 0; Idx < NumElem; ++Idx) {
      SDValue Elt = DAG.getNode(ISD::EXTRACT_VECTOR_ELT, SL, RegSclVT, Value,
                                DAG.getVectorIdxConstant(Idx, SL));
      SDValue Trunc = DAG.getNode(ISD::TRUNCATE, SL, MemSclVT, Elt);
      SDValue ExtElt = DAG.getNode(ISD::ZERO_EXTEND, SL, IntVT, Trunc);
      unsigned ShiftIntoIdx =
          (DAG.getDataLayout().isBigEndian() ? (NumElem - 1) - Idx : Idx);
      SDValue ShiftAmount =
          DAG.getConstant(ShiftIntoIdx * MemSclVT.getSizeInBits(), SL, IntVT);
      SDValue ShiftedElt =
          DAG.getNode(ISD::SHL, SL, IntVT, ExtElt, ShiftAmount);
      CurrVal = DAG.getNode(ISD::OR, SL, IntVT, CurrVal, ShiftedElt);
    }

    return DAG.getStore(Chain, SL, CurrVal, BasePtr, ST->getPointerInfo(),
                        ST->getOriginalAlign(), ST->getMemOperand()->getFlags(),
                        ST->getAAInfo());
  }

  // Store Stride in bytes
  unsigned Stride = MemSclVT.getSizeInBits() / 8;
  assert(Stride && "Zero stride!");
  // Extract each of the elements from the original vector and save them into
  // memory individually.
  SmallVector<SDValue, 8> Stores;
  for (unsigned Idx = 0; Idx < NumElem; ++Idx) {
    SDValue Elt = DAG.getNode(ISD::EXTRACT_VECTOR_ELT, SL, RegSclVT, Value,
                              DAG.getVectorIdxConstant(Idx, SL));

    SDValue Ptr =
        DAG.getObjectPtrOffset(SL, BasePtr, TypeSize::Fixed(Idx * Stride));

    // This scalar TruncStore may be illegal, but we legalize it later.
    SDValue Store = DAG.getTruncStore(
        Chain, SL, Elt, Ptr, ST->getPointerInfo().getWithOffset(Idx * Stride),
        MemSclVT, ST->getOriginalAlign(), ST->getMemOperand()->getFlags(),
        ST->getAAInfo());

    Stores.push_back(Store);
  }

  return DAG.getNode(ISD::TokenFactor, SL, MVT::Other, Stores);
}

std::pair<SDValue, SDValue>
TargetLowering::expandUnalignedLoad(LoadSDNode *LD, SelectionDAG &DAG) const {
  assert(LD->getAddressingMode() == ISD::UNINDEXED &&
         "unaligned indexed loads not implemented!");
  SDValue Chain = LD->getChain();
  SDValue Ptr = LD->getBasePtr();
  EVT VT = LD->getValueType(0);
  EVT LoadedVT = LD->getMemoryVT();
  SDLoc dl(LD);
  auto &MF = DAG.getMachineFunction();

  if (VT.isFloatingPoint() || VT.isVector()) {
    EVT intVT = EVT::getIntegerVT(*DAG.getContext(), LoadedVT.getSizeInBits());
    if (isTypeLegal(intVT) && isTypeLegal(LoadedVT)) {
      if (!isOperationLegalOrCustom(ISD::LOAD, intVT) &&
          LoadedVT.isVector()) {
        // Scalarize the load and let the individual components be handled.
        return scalarizeVectorLoad(LD, DAG);
      }

      // Expand to a (misaligned) integer load of the same size,
      // then bitconvert to floating point or vector.
      SDValue newLoad = DAG.getLoad(intVT, dl, Chain, Ptr,
                                    LD->getMemOperand());
      SDValue Result = DAG.getNode(ISD::BITCAST, dl, LoadedVT, newLoad);
      if (LoadedVT != VT)
        Result = DAG.getNode(VT.isFloatingPoint() ? ISD::FP_EXTEND :
                             ISD::ANY_EXTEND, dl, VT, Result);

      return std::make_pair(Result, newLoad.getValue(1));
    }

    // Copy the value to a (aligned) stack slot using (unaligned) integer
    // loads and stores, then do a (aligned) load from the stack slot.
    MVT RegVT = getRegisterType(*DAG.getContext(), intVT);
    unsigned LoadedBytes = LoadedVT.getStoreSize();
    unsigned RegBytes = RegVT.getSizeInBits() / 8;
    unsigned NumRegs = (LoadedBytes + RegBytes - 1) / RegBytes;

    // Make sure the stack slot is also aligned for the register type.
    SDValue StackBase = DAG.CreateStackTemporary(LoadedVT, RegVT);
    auto FrameIndex = cast<FrameIndexSDNode>(StackBase.getNode())->getIndex();
    SmallVector<SDValue, 8> Stores;
    SDValue StackPtr = StackBase;
    unsigned Offset = 0;

    EVT PtrVT = Ptr.getValueType();
    EVT StackPtrVT = StackPtr.getValueType();

    SDValue PtrIncrement = DAG.getConstant(RegBytes, dl, PtrVT);
    SDValue StackPtrIncrement = DAG.getConstant(RegBytes, dl, StackPtrVT);

    // Do all but one copies using the full register width.
    for (unsigned i = 1; i < NumRegs; i++) {
      // Load one integer register's worth from the original location.
      SDValue Load = DAG.getLoad(
          RegVT, dl, Chain, Ptr, LD->getPointerInfo().getWithOffset(Offset),
          LD->getOriginalAlign(), LD->getMemOperand()->getFlags(),
          LD->getAAInfo());
      // Follow the load with a store to the stack slot.  Remember the store.
      Stores.push_back(DAG.getStore(
          Load.getValue(1), dl, Load, StackPtr,
          MachinePointerInfo::getFixedStack(MF, FrameIndex, Offset)));
      // Increment the pointers.
      Offset += RegBytes;

      Ptr = DAG.getObjectPtrOffset(dl, Ptr, PtrIncrement);
      StackPtr = DAG.getObjectPtrOffset(dl, StackPtr, StackPtrIncrement);
    }

    // The last copy may be partial.  Do an extending load.
    EVT MemVT = EVT::getIntegerVT(*DAG.getContext(),
                                  8 * (LoadedBytes - Offset));
    SDValue Load =
        DAG.getExtLoad(ISD::EXTLOAD, dl, RegVT, Chain, Ptr,
                       LD->getPointerInfo().getWithOffset(Offset), MemVT,
                       LD->getOriginalAlign(), LD->getMemOperand()->getFlags(),
                       LD->getAAInfo());
    // Follow the load with a store to the stack slot.  Remember the store.
    // On big-endian machines this requires a truncating store to ensure
    // that the bits end up in the right place.
    Stores.push_back(DAG.getTruncStore(
        Load.getValue(1), dl, Load, StackPtr,
        MachinePointerInfo::getFixedStack(MF, FrameIndex, Offset), MemVT));

    // The order of the stores doesn't matter - say it with a TokenFactor.
    SDValue TF = DAG.getNode(ISD::TokenFactor, dl, MVT::Other, Stores);

    // Finally, perform the original load only redirected to the stack slot.
    Load = DAG.getExtLoad(LD->getExtensionType(), dl, VT, TF, StackBase,
                          MachinePointerInfo::getFixedStack(MF, FrameIndex, 0),
                          LoadedVT);

    // Callers expect a MERGE_VALUES node.
    return std::make_pair(Load, TF);
  }

  assert(LoadedVT.isInteger() && !LoadedVT.isVector() &&
         "Unaligned load of unsupported type.");

  // Compute the new VT that is half the size of the old one.  This is an
  // integer MVT.
  unsigned NumBits = LoadedVT.getSizeInBits();
  EVT NewLoadedVT;
  NewLoadedVT = EVT::getIntegerVT(*DAG.getContext(), NumBits/2);
  NumBits >>= 1;

  Align Alignment = LD->getOriginalAlign();
  unsigned IncrementSize = NumBits / 8;
  ISD::LoadExtType HiExtType = LD->getExtensionType();

  // If the original load is NON_EXTLOAD, the hi part load must be ZEXTLOAD.
  if (HiExtType == ISD::NON_EXTLOAD)
    HiExtType = ISD::ZEXTLOAD;

  // Load the value in two parts
  SDValue Lo, Hi;
  if (DAG.getDataLayout().isLittleEndian()) {
    Lo = DAG.getExtLoad(ISD::ZEXTLOAD, dl, VT, Chain, Ptr, LD->getPointerInfo(),
                        NewLoadedVT, Alignment, LD->getMemOperand()->getFlags(),
                        LD->getAAInfo());

    Ptr = DAG.getObjectPtrOffset(dl, Ptr, TypeSize::Fixed(IncrementSize));
    Hi = DAG.getExtLoad(HiExtType, dl, VT, Chain, Ptr,
                        LD->getPointerInfo().getWithOffset(IncrementSize),
                        NewLoadedVT, Alignment, LD->getMemOperand()->getFlags(),
                        LD->getAAInfo());
  } else {
    Hi = DAG.getExtLoad(HiExtType, dl, VT, Chain, Ptr, LD->getPointerInfo(),
                        NewLoadedVT, Alignment, LD->getMemOperand()->getFlags(),
                        LD->getAAInfo());

    Ptr = DAG.getObjectPtrOffset(dl, Ptr, TypeSize::Fixed(IncrementSize));
    Lo = DAG.getExtLoad(ISD::ZEXTLOAD, dl, VT, Chain, Ptr,
                        LD->getPointerInfo().getWithOffset(IncrementSize),
                        NewLoadedVT, Alignment, LD->getMemOperand()->getFlags(),
                        LD->getAAInfo());
  }

  // aggregate the two parts
  SDValue ShiftAmount =
      DAG.getConstant(NumBits, dl, getShiftAmountTy(Hi.getValueType(),
                                                    DAG.getDataLayout()));
  SDValue Result = DAG.getNode(ISD::SHL, dl, VT, Hi, ShiftAmount);
  Result = DAG.getNode(ISD::OR, dl, VT, Result, Lo);

  SDValue TF = DAG.getNode(ISD::TokenFactor, dl, MVT::Other, Lo.getValue(1),
                             Hi.getValue(1));

  return std::make_pair(Result, TF);
}

SDValue TargetLowering::expandUnalignedStore(StoreSDNode *ST,
                                             SelectionDAG &DAG) const {
  assert(ST->getAddressingMode() == ISD::UNINDEXED &&
         "unaligned indexed stores not implemented!");
  SDValue Chain = ST->getChain();
  SDValue Ptr = ST->getBasePtr();
  SDValue Val = ST->getValue();
  EVT VT = Val.getValueType();
  Align Alignment = ST->getOriginalAlign();
  auto &MF = DAG.getMachineFunction();
  EVT StoreMemVT = ST->getMemoryVT();

  SDLoc dl(ST);
  if (StoreMemVT.isFloatingPoint() || StoreMemVT.isVector()) {
    EVT intVT = EVT::getIntegerVT(*DAG.getContext(), VT.getSizeInBits());
    if (isTypeLegal(intVT)) {
      if (!isOperationLegalOrCustom(ISD::STORE, intVT) &&
          StoreMemVT.isVector()) {
        // Scalarize the store and let the individual components be handled.
        SDValue Result = scalarizeVectorStore(ST, DAG);
        return Result;
      }
      // Expand to a bitconvert of the value to the integer type of the
      // same size, then a (misaligned) int store.
      // FIXME: Does not handle truncating floating point stores!
      SDValue Result = DAG.getNode(ISD::BITCAST, dl, intVT, Val);
      Result = DAG.getStore(Chain, dl, Result, Ptr, ST->getPointerInfo(),
                            Alignment, ST->getMemOperand()->getFlags());
      return Result;
    }
    // Do a (aligned) store to a stack slot, then copy from the stack slot
    // to the final destination using (unaligned) integer loads and stores.
    MVT RegVT = getRegisterType(
        *DAG.getContext(),
        EVT::getIntegerVT(*DAG.getContext(), StoreMemVT.getSizeInBits()));
    EVT PtrVT = Ptr.getValueType();
    unsigned StoredBytes = StoreMemVT.getStoreSize();
    unsigned RegBytes = RegVT.getSizeInBits() / 8;
    unsigned NumRegs = (StoredBytes + RegBytes - 1) / RegBytes;

    // Make sure the stack slot is also aligned for the register type.
    SDValue StackPtr = DAG.CreateStackTemporary(StoreMemVT, RegVT);
    auto FrameIndex = cast<FrameIndexSDNode>(StackPtr.getNode())->getIndex();

    // Perform the original store, only redirected to the stack slot.
    SDValue Store = DAG.getTruncStore(
        Chain, dl, Val, StackPtr,
        MachinePointerInfo::getFixedStack(MF, FrameIndex, 0), StoreMemVT);

    EVT StackPtrVT = StackPtr.getValueType();

    SDValue PtrIncrement = DAG.getConstant(RegBytes, dl, PtrVT);
    SDValue StackPtrIncrement = DAG.getConstant(RegBytes, dl, StackPtrVT);
    SmallVector<SDValue, 8> Stores;
    unsigned Offset = 0;

    // Do all but one copies using the full register width.
    for (unsigned i = 1; i < NumRegs; i++) {
      // Load one integer register's worth from the stack slot.
      SDValue Load = DAG.getLoad(
          RegVT, dl, Store, StackPtr,
          MachinePointerInfo::getFixedStack(MF, FrameIndex, Offset));
      // Store it to the final location.  Remember the store.
      Stores.push_back(DAG.getStore(Load.getValue(1), dl, Load, Ptr,
                                    ST->getPointerInfo().getWithOffset(Offset),
                                    ST->getOriginalAlign(),
                                    ST->getMemOperand()->getFlags()));
      // Increment the pointers.
      Offset += RegBytes;
      StackPtr = DAG.getObjectPtrOffset(dl, StackPtr, StackPtrIncrement);
      Ptr = DAG.getObjectPtrOffset(dl, Ptr, PtrIncrement);
    }

    // The last store may be partial.  Do a truncating store.  On big-endian
    // machines this requires an extending load from the stack slot to ensure
    // that the bits are in the right place.
    EVT LoadMemVT =
        EVT::getIntegerVT(*DAG.getContext(), 8 * (StoredBytes - Offset));

    // Load from the stack slot.
    SDValue Load = DAG.getExtLoad(
        ISD::EXTLOAD, dl, RegVT, Store, StackPtr,
        MachinePointerInfo::getFixedStack(MF, FrameIndex, Offset), LoadMemVT);

    Stores.push_back(
        DAG.getTruncStore(Load.getValue(1), dl, Load, Ptr,
                          ST->getPointerInfo().getWithOffset(Offset), LoadMemVT,
                          ST->getOriginalAlign(),
                          ST->getMemOperand()->getFlags(), ST->getAAInfo()));
    // The order of the stores doesn't matter - say it with a TokenFactor.
    SDValue Result = DAG.getNode(ISD::TokenFactor, dl, MVT::Other, Stores);
    return Result;
  }

  assert(StoreMemVT.isInteger() && !StoreMemVT.isVector() &&
         "Unaligned store of unknown type.");
  // Get the half-size VT
  EVT NewStoredVT = StoreMemVT.getHalfSizedIntegerVT(*DAG.getContext());
  unsigned NumBits = NewStoredVT.getFixedSizeInBits();
  unsigned IncrementSize = NumBits / 8;

  // Divide the stored value in two parts.
  SDValue ShiftAmount = DAG.getConstant(
      NumBits, dl, getShiftAmountTy(Val.getValueType(), DAG.getDataLayout()));
  SDValue Lo = Val;
  SDValue Hi = DAG.getNode(ISD::SRL, dl, VT, Val, ShiftAmount);

  // Store the two parts
  SDValue Store1, Store2;
  Store1 = DAG.getTruncStore(Chain, dl,
                             DAG.getDataLayout().isLittleEndian() ? Lo : Hi,
                             Ptr, ST->getPointerInfo(), NewStoredVT, Alignment,
                             ST->getMemOperand()->getFlags());

  Ptr = DAG.getObjectPtrOffset(dl, Ptr, TypeSize::Fixed(IncrementSize));
  Store2 = DAG.getTruncStore(
      Chain, dl, DAG.getDataLayout().isLittleEndian() ? Hi : Lo, Ptr,
      ST->getPointerInfo().getWithOffset(IncrementSize), NewStoredVT, Alignment,
      ST->getMemOperand()->getFlags(), ST->getAAInfo());

  SDValue Result =
      DAG.getNode(ISD::TokenFactor, dl, MVT::Other, Store1, Store2);
  return Result;
}

SDValue
TargetLowering::IncrementMemoryAddress(SDValue Addr, SDValue Mask,
                                       const SDLoc &DL, EVT DataVT,
                                       SelectionDAG &DAG,
                                       bool IsCompressedMemory) const {
  SDValue Increment;
  EVT AddrVT = Addr.getValueType();
  EVT MaskVT = Mask.getValueType();
  assert(DataVT.getVectorElementCount() == MaskVT.getVectorElementCount() &&
         "Incompatible types of Data and Mask");
  if (IsCompressedMemory) {
    if (DataVT.isScalableVector())
      report_fatal_error(
          "Cannot currently handle compressed memory with scalable vectors");
    // Incrementing the pointer according to number of '1's in the mask.
    EVT MaskIntVT = EVT::getIntegerVT(*DAG.getContext(), MaskVT.getSizeInBits());
    SDValue MaskInIntReg = DAG.getBitcast(MaskIntVT, Mask);
    if (MaskIntVT.getSizeInBits() < 32) {
      MaskInIntReg = DAG.getNode(ISD::ZERO_EXTEND, DL, MVT::i32, MaskInIntReg);
      MaskIntVT = MVT::i32;
    }

    // Count '1's with POPCNT.
    Increment = DAG.getNode(ISD::CTPOP, DL, MaskIntVT, MaskInIntReg);
    Increment = DAG.getZExtOrTrunc(Increment, DL, AddrVT);
    // Scale is an element size in bytes.
    SDValue Scale = DAG.getConstant(DataVT.getScalarSizeInBits() / 8, DL,
                                    AddrVT);
    Increment = DAG.getNode(ISD::MUL, DL, AddrVT, Increment, Scale);
  } else if (DataVT.isScalableVector()) {
    Increment = DAG.getVScale(DL, AddrVT,
                              APInt(AddrVT.getFixedSizeInBits(),
                                    DataVT.getStoreSize().getKnownMinSize()));
  } else
    Increment = DAG.getConstant(DataVT.getStoreSize(), DL, AddrVT);

  return DAG.getNode(ISD::ADD, DL, AddrVT, Addr, Increment);
}

static SDValue clampDynamicVectorIndex(SelectionDAG &DAG, SDValue Idx,
                                       EVT VecVT, const SDLoc &dl,
                                       ElementCount SubEC) {
  assert(!(SubEC.isScalable() && VecVT.isFixedLengthVector()) &&
         "Cannot index a scalable vector within a fixed-width vector");

  unsigned NElts = VecVT.getVectorMinNumElements();
  unsigned NumSubElts = SubEC.getKnownMinValue();
  EVT IdxVT = Idx.getValueType();

  if (VecVT.isScalableVector() && !SubEC.isScalable()) {
    // If this is a constant index and we know the value plus the number of the
    // elements in the subvector minus one is less than the minimum number of
    // elements then it's safe to return Idx.
    if (auto *IdxCst = dyn_cast<ConstantSDNode>(Idx))
      if (IdxCst->getZExtValue() + (NumSubElts - 1) < NElts)
        return Idx;
    SDValue VS =
        DAG.getVScale(dl, IdxVT, APInt(IdxVT.getFixedSizeInBits(), NElts));
    unsigned SubOpcode = NumSubElts <= NElts ? ISD::SUB : ISD::USUBSAT;
    SDValue Sub = DAG.getNode(SubOpcode, dl, IdxVT, VS,
                              DAG.getConstant(NumSubElts, dl, IdxVT));
    return DAG.getNode(ISD::UMIN, dl, IdxVT, Idx, Sub);
  }
  if (isPowerOf2_32(NElts) && NumSubElts == 1) {
    APInt Imm = APInt::getLowBitsSet(IdxVT.getSizeInBits(), Log2_32(NElts));
    return DAG.getNode(ISD::AND, dl, IdxVT, Idx,
                       DAG.getConstant(Imm, dl, IdxVT));
  }
  unsigned MaxIndex = NumSubElts < NElts ? NElts - NumSubElts : 0;
  return DAG.getNode(ISD::UMIN, dl, IdxVT, Idx,
                     DAG.getConstant(MaxIndex, dl, IdxVT));
}

SDValue TargetLowering::getVectorElementPointer(SelectionDAG &DAG,
                                                SDValue VecPtr, EVT VecVT,
                                                SDValue Index) const {
  return getVectorSubVecPointer(
      DAG, VecPtr, VecVT,
      EVT::getVectorVT(*DAG.getContext(), VecVT.getVectorElementType(), 1),
      Index);
}

SDValue TargetLowering::getVectorSubVecPointer(SelectionDAG &DAG,
                                               SDValue VecPtr, EVT VecVT,
                                               EVT SubVecVT,
                                               SDValue Index) const {
  SDLoc dl(Index);
  // Make sure the index type is big enough to compute in.
  Index = DAG.getZExtOrTrunc(Index, dl, VecPtr.getValueType());

  EVT EltVT = VecVT.getVectorElementType();

  // Calculate the element offset and add it to the pointer.
  unsigned EltSize = EltVT.getFixedSizeInBits() / 8; // FIXME: should be ABI size.
  assert(EltSize * 8 == EltVT.getFixedSizeInBits() &&
         "Converting bits to bytes lost precision");
  assert(SubVecVT.getVectorElementType() == EltVT &&
         "Sub-vector must be a vector with matching element type");
  Index = clampDynamicVectorIndex(DAG, Index, VecVT, dl,
                                  SubVecVT.getVectorElementCount());

  EVT IdxVT = Index.getValueType();
  if (SubVecVT.isScalableVector())
    Index =
        DAG.getNode(ISD::MUL, dl, IdxVT, Index,
                    DAG.getVScale(dl, IdxVT, APInt(IdxVT.getSizeInBits(), 1)));

  Index = DAG.getNode(ISD::MUL, dl, IdxVT, Index,
                      DAG.getConstant(EltSize, dl, IdxVT));
  return DAG.getMemBasePlusOffset(VecPtr, Index, dl);
}

//===----------------------------------------------------------------------===//
// Implementation of Emulated TLS Model
//===----------------------------------------------------------------------===//

SDValue TargetLowering::LowerToTLSEmulatedModel(const GlobalAddressSDNode *GA,
                                                SelectionDAG &DAG) const {
  // Access to address of TLS varialbe xyz is lowered to a function call:
  //   __emutls_get_address( address of global variable named "__emutls_v.xyz" )
  EVT PtrVT = getPointerTy(DAG.getDataLayout());
  PointerType *VoidPtrType = Type::getInt8PtrTy(*DAG.getContext());
  SDLoc dl(GA);

  ArgListTy Args;
  ArgListEntry Entry;
  std::string NameString = ("__emutls_v." + GA->getGlobal()->getName()).str();
  Module *VariableModule = const_cast<Module*>(GA->getGlobal()->getParent());
  StringRef EmuTlsVarName(NameString);
  GlobalVariable *EmuTlsVar = VariableModule->getNamedGlobal(EmuTlsVarName);
  assert(EmuTlsVar && "Cannot find EmuTlsVar ");
  Entry.Node = DAG.getGlobalAddress(EmuTlsVar, dl, PtrVT);
  Entry.Ty = VoidPtrType;
  Args.push_back(Entry);

  SDValue EmuTlsGetAddr = DAG.getExternalSymbol("__emutls_get_address", PtrVT);

  TargetLowering::CallLoweringInfo CLI(DAG);
  CLI.setDebugLoc(dl).setChain(DAG.getEntryNode());
  CLI.setLibCallee(CallingConv::C, VoidPtrType, EmuTlsGetAddr, std::move(Args));
  std::pair<SDValue, SDValue> CallResult = LowerCallTo(CLI);

  // TLSADDR will be codegen'ed as call. Inform MFI that function has calls.
  // At last for X86 targets, maybe good for other targets too?
  MachineFrameInfo &MFI = DAG.getMachineFunction().getFrameInfo();
  MFI.setAdjustsStack(true); // Is this only for X86 target?
  MFI.setHasCalls(true);

  assert((GA->getOffset() == 0) &&
         "Emulated TLS must have zero offset in GlobalAddressSDNode");
  return CallResult.first;
}

SDValue TargetLowering::lowerCmpEqZeroToCtlzSrl(SDValue Op,
                                                SelectionDAG &DAG) const {
  assert((Op->getOpcode() == ISD::SETCC) && "Input has to be a SETCC node.");
  if (!isCtlzFast())
    return SDValue();
  ISD::CondCode CC = cast<CondCodeSDNode>(Op.getOperand(2))->get();
  SDLoc dl(Op);
  if (ConstantSDNode *C = dyn_cast<ConstantSDNode>(Op.getOperand(1))) {
    if (C->isZero() && CC == ISD::SETEQ) {
      EVT VT = Op.getOperand(0).getValueType();
      SDValue Zext = Op.getOperand(0);
      if (VT.bitsLT(MVT::i32)) {
        VT = MVT::i32;
        Zext = DAG.getNode(ISD::ZERO_EXTEND, dl, VT, Op.getOperand(0));
      }
      unsigned Log2b = Log2_32(VT.getSizeInBits());
      SDValue Clz = DAG.getNode(ISD::CTLZ, dl, VT, Zext);
      SDValue Scc = DAG.getNode(ISD::SRL, dl, VT, Clz,
                                DAG.getConstant(Log2b, dl, MVT::i32));
      return DAG.getNode(ISD::TRUNCATE, dl, MVT::i32, Scc);
    }
  }
  return SDValue();
}

SDValue TargetLowering::expandIntMINMAX(SDNode *Node, SelectionDAG &DAG) const {
  SDValue Op0 = Node->getOperand(0);
  SDValue Op1 = Node->getOperand(1);
  EVT VT = Op0.getValueType();
  unsigned Opcode = Node->getOpcode();
  SDLoc DL(Node);

  // umin(x,y) -> sub(x,usubsat(x,y))
  if (Opcode == ISD::UMIN && isOperationLegal(ISD::SUB, VT) &&
      isOperationLegal(ISD::USUBSAT, VT)) {
    return DAG.getNode(ISD::SUB, DL, VT, Op0,
                       DAG.getNode(ISD::USUBSAT, DL, VT, Op0, Op1));
  }

  // umax(x,y) -> add(x,usubsat(y,x))
  if (Opcode == ISD::UMAX && isOperationLegal(ISD::ADD, VT) &&
      isOperationLegal(ISD::USUBSAT, VT)) {
    return DAG.getNode(ISD::ADD, DL, VT, Op0,
                       DAG.getNode(ISD::USUBSAT, DL, VT, Op1, Op0));
  }

  // Expand Y = MAX(A, B) -> Y = (A > B) ? A : B
  ISD::CondCode CC;
  switch (Opcode) {
  default: llvm_unreachable("How did we get here?");
  case ISD::SMAX: CC = ISD::SETGT; break;
  case ISD::SMIN: CC = ISD::SETLT; break;
  case ISD::UMAX: CC = ISD::SETUGT; break;
  case ISD::UMIN: CC = ISD::SETULT; break;
  }

  // FIXME: Should really try to split the vector in case it's legal on a
  // subvector.
  if (VT.isVector() && !isOperationLegalOrCustom(ISD::VSELECT, VT))
    return DAG.UnrollVectorOp(Node);

  EVT BoolVT = getSetCCResultType(DAG.getDataLayout(), *DAG.getContext(), VT);
  SDValue Cond = DAG.getSetCC(DL, BoolVT, Op0, Op1, CC);
  return DAG.getSelect(DL, VT, Cond, Op0, Op1);
}

SDValue TargetLowering::expandAddSubSat(SDNode *Node, SelectionDAG &DAG) const {
  unsigned Opcode = Node->getOpcode();
  SDValue LHS = Node->getOperand(0);
  SDValue RHS = Node->getOperand(1);
  EVT VT = LHS.getValueType();
  SDLoc dl(Node);

  assert(VT == RHS.getValueType() && "Expected operands to be the same type");
  assert(VT.isInteger() && "Expected operands to be integers");

  // usub.sat(a, b) -> umax(a, b) - b
  if (Opcode == ISD::USUBSAT && isOperationLegal(ISD::UMAX, VT)) {
    SDValue Max = DAG.getNode(ISD::UMAX, dl, VT, LHS, RHS);
    return DAG.getNode(ISD::SUB, dl, VT, Max, RHS);
  }

  // uadd.sat(a, b) -> umin(a, ~b) + b
  if (Opcode == ISD::UADDSAT && isOperationLegal(ISD::UMIN, VT)) {
    SDValue InvRHS = DAG.getNOT(dl, RHS, VT);
    SDValue Min = DAG.getNode(ISD::UMIN, dl, VT, LHS, InvRHS);
    return DAG.getNode(ISD::ADD, dl, VT, Min, RHS);
  }

  unsigned OverflowOp;
  switch (Opcode) {
  case ISD::SADDSAT:
    OverflowOp = ISD::SADDO;
    break;
  case ISD::UADDSAT:
    OverflowOp = ISD::UADDO;
    break;
  case ISD::SSUBSAT:
    OverflowOp = ISD::SSUBO;
    break;
  case ISD::USUBSAT:
    OverflowOp = ISD::USUBO;
    break;
  default:
    llvm_unreachable("Expected method to receive signed or unsigned saturation "
                     "addition or subtraction node.");
  }

  // FIXME: Should really try to split the vector in case it's legal on a
  // subvector.
  if (VT.isVector() && !isOperationLegalOrCustom(ISD::VSELECT, VT))
    return DAG.UnrollVectorOp(Node);

  unsigned BitWidth = LHS.getScalarValueSizeInBits();
  EVT BoolVT = getSetCCResultType(DAG.getDataLayout(), *DAG.getContext(), VT);
  SDValue Result = DAG.getNode(OverflowOp, dl, DAG.getVTList(VT, BoolVT), LHS, RHS);
  SDValue SumDiff = Result.getValue(0);
  SDValue Overflow = Result.getValue(1);
  SDValue Zero = DAG.getConstant(0, dl, VT);
  SDValue AllOnes = DAG.getAllOnesConstant(dl, VT);

  if (Opcode == ISD::UADDSAT) {
    if (getBooleanContents(VT) == ZeroOrNegativeOneBooleanContent) {
      // (LHS + RHS) | OverflowMask
      SDValue OverflowMask = DAG.getSExtOrTrunc(Overflow, dl, VT);
      return DAG.getNode(ISD::OR, dl, VT, SumDiff, OverflowMask);
    }
    // Overflow ? 0xffff.... : (LHS + RHS)
    return DAG.getSelect(dl, VT, Overflow, AllOnes, SumDiff);
  }

  if (Opcode == ISD::USUBSAT) {
    if (getBooleanContents(VT) == ZeroOrNegativeOneBooleanContent) {
      // (LHS - RHS) & ~OverflowMask
      SDValue OverflowMask = DAG.getSExtOrTrunc(Overflow, dl, VT);
      SDValue Not = DAG.getNOT(dl, OverflowMask, VT);
      return DAG.getNode(ISD::AND, dl, VT, SumDiff, Not);
    }
    // Overflow ? 0 : (LHS - RHS)
    return DAG.getSelect(dl, VT, Overflow, Zero, SumDiff);
  }

  // Overflow ? (SumDiff >> BW) ^ MinVal : SumDiff
  APInt MinVal = APInt::getSignedMinValue(BitWidth);
  SDValue SatMin = DAG.getConstant(MinVal, dl, VT);
  SDValue Shift = DAG.getNode(ISD::SRA, dl, VT, SumDiff,
                              DAG.getConstant(BitWidth - 1, dl, VT));
  Result = DAG.getNode(ISD::XOR, dl, VT, Shift, SatMin);
  return DAG.getSelect(dl, VT, Overflow, Result, SumDiff);
}

SDValue TargetLowering::expandShlSat(SDNode *Node, SelectionDAG &DAG) const {
  unsigned Opcode = Node->getOpcode();
  bool IsSigned = Opcode == ISD::SSHLSAT;
  SDValue LHS = Node->getOperand(0);
  SDValue RHS = Node->getOperand(1);
  EVT VT = LHS.getValueType();
  SDLoc dl(Node);

  assert((Node->getOpcode() == ISD::SSHLSAT ||
          Node->getOpcode() == ISD::USHLSAT) &&
          "Expected a SHLSAT opcode");
  assert(VT == RHS.getValueType() && "Expected operands to be the same type");
  assert(VT.isInteger() && "Expected operands to be integers");

  // If LHS != (LHS << RHS) >> RHS, we have overflow and must saturate.

  unsigned BW = VT.getScalarSizeInBits();
  SDValue Result = DAG.getNode(ISD::SHL, dl, VT, LHS, RHS);
  SDValue Orig =
      DAG.getNode(IsSigned ? ISD::SRA : ISD::SRL, dl, VT, Result, RHS);

  SDValue SatVal;
  if (IsSigned) {
    SDValue SatMin = DAG.getConstant(APInt::getSignedMinValue(BW), dl, VT);
    SDValue SatMax = DAG.getConstant(APInt::getSignedMaxValue(BW), dl, VT);
    SatVal = DAG.getSelectCC(dl, LHS, DAG.getConstant(0, dl, VT),
                             SatMin, SatMax, ISD::SETLT);
  } else {
    SatVal = DAG.getConstant(APInt::getMaxValue(BW), dl, VT);
  }
  Result = DAG.getSelectCC(dl, LHS, Orig, SatVal, Result, ISD::SETNE);

  return Result;
}

SDValue
TargetLowering::expandFixedPointMul(SDNode *Node, SelectionDAG &DAG) const {
  assert((Node->getOpcode() == ISD::SMULFIX ||
          Node->getOpcode() == ISD::UMULFIX ||
          Node->getOpcode() == ISD::SMULFIXSAT ||
          Node->getOpcode() == ISD::UMULFIXSAT) &&
         "Expected a fixed point multiplication opcode");

  SDLoc dl(Node);
  SDValue LHS = Node->getOperand(0);
  SDValue RHS = Node->getOperand(1);
  EVT VT = LHS.getValueType();
  unsigned Scale = Node->getConstantOperandVal(2);
  bool Saturating = (Node->getOpcode() == ISD::SMULFIXSAT ||
                     Node->getOpcode() == ISD::UMULFIXSAT);
  bool Signed = (Node->getOpcode() == ISD::SMULFIX ||
                 Node->getOpcode() == ISD::SMULFIXSAT);
  EVT BoolVT = getSetCCResultType(DAG.getDataLayout(), *DAG.getContext(), VT);
  unsigned VTSize = VT.getScalarSizeInBits();

  if (!Scale) {
    // [us]mul.fix(a, b, 0) -> mul(a, b)
    if (!Saturating) {
      if (isOperationLegalOrCustom(ISD::MUL, VT))
        return DAG.getNode(ISD::MUL, dl, VT, LHS, RHS);
    } else if (Signed && isOperationLegalOrCustom(ISD::SMULO, VT)) {
      SDValue Result =
          DAG.getNode(ISD::SMULO, dl, DAG.getVTList(VT, BoolVT), LHS, RHS);
      SDValue Product = Result.getValue(0);
      SDValue Overflow = Result.getValue(1);
      SDValue Zero = DAG.getConstant(0, dl, VT);

      APInt MinVal = APInt::getSignedMinValue(VTSize);
      APInt MaxVal = APInt::getSignedMaxValue(VTSize);
      SDValue SatMin = DAG.getConstant(MinVal, dl, VT);
      SDValue SatMax = DAG.getConstant(MaxVal, dl, VT);
      // Xor the inputs, if resulting sign bit is 0 the product will be
      // positive, else negative.
      SDValue Xor = DAG.getNode(ISD::XOR, dl, VT, LHS, RHS);
      SDValue ProdNeg = DAG.getSetCC(dl, BoolVT, Xor, Zero, ISD::SETLT);
      Result = DAG.getSelect(dl, VT, ProdNeg, SatMin, SatMax);
      return DAG.getSelect(dl, VT, Overflow, Result, Product);
    } else if (!Signed && isOperationLegalOrCustom(ISD::UMULO, VT)) {
      SDValue Result =
          DAG.getNode(ISD::UMULO, dl, DAG.getVTList(VT, BoolVT), LHS, RHS);
      SDValue Product = Result.getValue(0);
      SDValue Overflow = Result.getValue(1);

      APInt MaxVal = APInt::getMaxValue(VTSize);
      SDValue SatMax = DAG.getConstant(MaxVal, dl, VT);
      return DAG.getSelect(dl, VT, Overflow, SatMax, Product);
    }
  }

  assert(((Signed && Scale < VTSize) || (!Signed && Scale <= VTSize)) &&
         "Expected scale to be less than the number of bits if signed or at "
         "most the number of bits if unsigned.");
  assert(LHS.getValueType() == RHS.getValueType() &&
         "Expected both operands to be the same type");

  // Get the upper and lower bits of the result.
  SDValue Lo, Hi;
  unsigned LoHiOp = Signed ? ISD::SMUL_LOHI : ISD::UMUL_LOHI;
  unsigned HiOp = Signed ? ISD::MULHS : ISD::MULHU;
  if (isOperationLegalOrCustom(LoHiOp, VT)) {
    SDValue Result = DAG.getNode(LoHiOp, dl, DAG.getVTList(VT, VT), LHS, RHS);
    Lo = Result.getValue(0);
    Hi = Result.getValue(1);
  } else if (isOperationLegalOrCustom(HiOp, VT)) {
    Lo = DAG.getNode(ISD::MUL, dl, VT, LHS, RHS);
    Hi = DAG.getNode(HiOp, dl, VT, LHS, RHS);
  } else if (VT.isVector()) {
    return SDValue();
  } else {
    report_fatal_error("Unable to expand fixed point multiplication.");
  }

  if (Scale == VTSize)
    // Result is just the top half since we'd be shifting by the width of the
    // operand. Overflow impossible so this works for both UMULFIX and
    // UMULFIXSAT.
    return Hi;

  // The result will need to be shifted right by the scale since both operands
  // are scaled. The result is given to us in 2 halves, so we only want part of
  // both in the result.
  EVT ShiftTy = getShiftAmountTy(VT, DAG.getDataLayout());
  SDValue Result = DAG.getNode(ISD::FSHR, dl, VT, Hi, Lo,
                               DAG.getConstant(Scale, dl, ShiftTy));
  if (!Saturating)
    return Result;

  if (!Signed) {
    // Unsigned overflow happened if the upper (VTSize - Scale) bits (of the
    // widened multiplication) aren't all zeroes.

    // Saturate to max if ((Hi >> Scale) != 0),
    // which is the same as if (Hi > ((1 << Scale) - 1))
    APInt MaxVal = APInt::getMaxValue(VTSize);
    SDValue LowMask = DAG.getConstant(APInt::getLowBitsSet(VTSize, Scale),
                                      dl, VT);
    Result = DAG.getSelectCC(dl, Hi, LowMask,
                             DAG.getConstant(MaxVal, dl, VT), Result,
                             ISD::SETUGT);

    return Result;
  }

  // Signed overflow happened if the upper (VTSize - Scale + 1) bits (of the
  // widened multiplication) aren't all ones or all zeroes.

  SDValue SatMin = DAG.getConstant(APInt::getSignedMinValue(VTSize), dl, VT);
  SDValue SatMax = DAG.getConstant(APInt::getSignedMaxValue(VTSize), dl, VT);

  if (Scale == 0) {
    SDValue Sign = DAG.getNode(ISD::SRA, dl, VT, Lo,
                               DAG.getConstant(VTSize - 1, dl, ShiftTy));
    SDValue Overflow = DAG.getSetCC(dl, BoolVT, Hi, Sign, ISD::SETNE);
    // Saturated to SatMin if wide product is negative, and SatMax if wide
    // product is positive ...
    SDValue Zero = DAG.getConstant(0, dl, VT);
    SDValue ResultIfOverflow = DAG.getSelectCC(dl, Hi, Zero, SatMin, SatMax,
                                               ISD::SETLT);
    // ... but only if we overflowed.
    return DAG.getSelect(dl, VT, Overflow, ResultIfOverflow, Result);
  }

  //  We handled Scale==0 above so all the bits to examine is in Hi.

  // Saturate to max if ((Hi >> (Scale - 1)) > 0),
  // which is the same as if (Hi > (1 << (Scale - 1)) - 1)
  SDValue LowMask = DAG.getConstant(APInt::getLowBitsSet(VTSize, Scale - 1),
                                    dl, VT);
  Result = DAG.getSelectCC(dl, Hi, LowMask, SatMax, Result, ISD::SETGT);
  // Saturate to min if (Hi >> (Scale - 1)) < -1),
  // which is the same as if (HI < (-1 << (Scale - 1))
  SDValue HighMask =
      DAG.getConstant(APInt::getHighBitsSet(VTSize, VTSize - Scale + 1),
                      dl, VT);
  Result = DAG.getSelectCC(dl, Hi, HighMask, SatMin, Result, ISD::SETLT);
  return Result;
}

SDValue
TargetLowering::expandFixedPointDiv(unsigned Opcode, const SDLoc &dl,
                                    SDValue LHS, SDValue RHS,
                                    unsigned Scale, SelectionDAG &DAG) const {
  assert((Opcode == ISD::SDIVFIX || Opcode == ISD::SDIVFIXSAT ||
          Opcode == ISD::UDIVFIX || Opcode == ISD::UDIVFIXSAT) &&
         "Expected a fixed point division opcode");

  EVT VT = LHS.getValueType();
  bool Signed = Opcode == ISD::SDIVFIX || Opcode == ISD::SDIVFIXSAT;
  bool Saturating = Opcode == ISD::SDIVFIXSAT || Opcode == ISD::UDIVFIXSAT;
  EVT BoolVT = getSetCCResultType(DAG.getDataLayout(), *DAG.getContext(), VT);

  // If there is enough room in the type to upscale the LHS or downscale the
  // RHS before the division, we can perform it in this type without having to
  // resize. For signed operations, the LHS headroom is the number of
  // redundant sign bits, and for unsigned ones it is the number of zeroes.
  // The headroom for the RHS is the number of trailing zeroes.
  unsigned LHSLead = Signed ? DAG.ComputeNumSignBits(LHS) - 1
                            : DAG.computeKnownBits(LHS).countMinLeadingZeros();
  unsigned RHSTrail = DAG.computeKnownBits(RHS).countMinTrailingZeros();

  // For signed saturating operations, we need to be able to detect true integer
  // division overflow; that is, when you have MIN / -EPS. However, this
  // is undefined behavior and if we emit divisions that could take such
  // values it may cause undesired behavior (arithmetic exceptions on x86, for
  // example).
  // Avoid this by requiring an extra bit so that we never get this case.
  // FIXME: This is a bit unfortunate as it means that for an 8-bit 7-scale
  // signed saturating division, we need to emit a whopping 32-bit division.
  if (LHSLead + RHSTrail < Scale + (unsigned)(Saturating && Signed))
    return SDValue();

  unsigned LHSShift = std::min(LHSLead, Scale);
  unsigned RHSShift = Scale - LHSShift;

  // At this point, we know that if we shift the LHS up by LHSShift and the
  // RHS down by RHSShift, we can emit a regular division with a final scaling
  // factor of Scale.

  EVT ShiftTy = getShiftAmountTy(VT, DAG.getDataLayout());
  if (LHSShift)
    LHS = DAG.getNode(ISD::SHL, dl, VT, LHS,
                      DAG.getConstant(LHSShift, dl, ShiftTy));
  if (RHSShift)
    RHS = DAG.getNode(Signed ? ISD::SRA : ISD::SRL, dl, VT, RHS,
                      DAG.getConstant(RHSShift, dl, ShiftTy));

  SDValue Quot;
  if (Signed) {
    // For signed operations, if the resulting quotient is negative and the
    // remainder is nonzero, subtract 1 from the quotient to round towards
    // negative infinity.
    SDValue Rem;
    // FIXME: Ideally we would always produce an SDIVREM here, but if the
    // type isn't legal, SDIVREM cannot be expanded. There is no reason why
    // we couldn't just form a libcall, but the type legalizer doesn't do it.
    if (isTypeLegal(VT) &&
        isOperationLegalOrCustom(ISD::SDIVREM, VT)) {
      Quot = DAG.getNode(ISD::SDIVREM, dl,
                         DAG.getVTList(VT, VT),
                         LHS, RHS);
      Rem = Quot.getValue(1);
      Quot = Quot.getValue(0);
    } else {
      Quot = DAG.getNode(ISD::SDIV, dl, VT,
                         LHS, RHS);
      Rem = DAG.getNode(ISD::SREM, dl, VT,
                        LHS, RHS);
    }
    SDValue Zero = DAG.getConstant(0, dl, VT);
    SDValue RemNonZero = DAG.getSetCC(dl, BoolVT, Rem, Zero, ISD::SETNE);
    SDValue LHSNeg = DAG.getSetCC(dl, BoolVT, LHS, Zero, ISD::SETLT);
    SDValue RHSNeg = DAG.getSetCC(dl, BoolVT, RHS, Zero, ISD::SETLT);
    SDValue QuotNeg = DAG.getNode(ISD::XOR, dl, BoolVT, LHSNeg, RHSNeg);
    SDValue Sub1 = DAG.getNode(ISD::SUB, dl, VT, Quot,
                               DAG.getConstant(1, dl, VT));
    Quot = DAG.getSelect(dl, VT,
                         DAG.getNode(ISD::AND, dl, BoolVT, RemNonZero, QuotNeg),
                         Sub1, Quot);
  } else
    Quot = DAG.getNode(ISD::UDIV, dl, VT,
                       LHS, RHS);

  return Quot;
}

void TargetLowering::expandUADDSUBO(
    SDNode *Node, SDValue &Result, SDValue &Overflow, SelectionDAG &DAG) const {
  SDLoc dl(Node);
  SDValue LHS = Node->getOperand(0);
  SDValue RHS = Node->getOperand(1);
  bool IsAdd = Node->getOpcode() == ISD::UADDO;

  // If ADD/SUBCARRY is legal, use that instead.
  unsigned OpcCarry = IsAdd ? ISD::ADDCARRY : ISD::SUBCARRY;
  if (isOperationLegalOrCustom(OpcCarry, Node->getValueType(0))) {
    SDValue CarryIn = DAG.getConstant(0, dl, Node->getValueType(1));
    SDValue NodeCarry = DAG.getNode(OpcCarry, dl, Node->getVTList(),
                                    { LHS, RHS, CarryIn });
    Result = SDValue(NodeCarry.getNode(), 0);
    Overflow = SDValue(NodeCarry.getNode(), 1);
    return;
  }

  Result = DAG.getNode(IsAdd ? ISD::ADD : ISD::SUB, dl,
                            LHS.getValueType(), LHS, RHS);

  EVT ResultType = Node->getValueType(1);
  EVT SetCCType = getSetCCResultType(
      DAG.getDataLayout(), *DAG.getContext(), Node->getValueType(0));
  SDValue SetCC;
  if (IsAdd && isOneConstant(RHS)) {
    // Special case: uaddo X, 1 overflowed if X+1 is 0. This potential reduces
    // the live range of X. We assume comparing with 0 is cheap.
    // The general case (X + C) < C is not necessarily beneficial. Although we
    // reduce the live range of X, we may introduce the materialization of
    // constant C.
    SetCC =
        DAG.getSetCC(dl, SetCCType, Result,
                     DAG.getConstant(0, dl, Node->getValueType(0)), ISD::SETEQ);
  } else {
    ISD::CondCode CC = IsAdd ? ISD::SETULT : ISD::SETUGT;
    SetCC = DAG.getSetCC(dl, SetCCType, Result, LHS, CC);
  }
  Overflow = DAG.getBoolExtOrTrunc(SetCC, dl, ResultType, ResultType);
}

void TargetLowering::expandSADDSUBO(
    SDNode *Node, SDValue &Result, SDValue &Overflow, SelectionDAG &DAG) const {
  SDLoc dl(Node);
  SDValue LHS = Node->getOperand(0);
  SDValue RHS = Node->getOperand(1);
  bool IsAdd = Node->getOpcode() == ISD::SADDO;

  Result = DAG.getNode(IsAdd ? ISD::ADD : ISD::SUB, dl,
                            LHS.getValueType(), LHS, RHS);

  EVT ResultType = Node->getValueType(1);
  EVT OType = getSetCCResultType(
      DAG.getDataLayout(), *DAG.getContext(), Node->getValueType(0));

  // If SADDSAT/SSUBSAT is legal, compare results to detect overflow.
  unsigned OpcSat = IsAdd ? ISD::SADDSAT : ISD::SSUBSAT;
  if (isOperationLegal(OpcSat, LHS.getValueType())) {
    SDValue Sat = DAG.getNode(OpcSat, dl, LHS.getValueType(), LHS, RHS);
    SDValue SetCC = DAG.getSetCC(dl, OType, Result, Sat, ISD::SETNE);
    Overflow = DAG.getBoolExtOrTrunc(SetCC, dl, ResultType, ResultType);
    return;
  }

  SDValue Zero = DAG.getConstant(0, dl, LHS.getValueType());

  // For an addition, the result should be less than one of the operands (LHS)
  // if and only if the other operand (RHS) is negative, otherwise there will
  // be overflow.
  // For a subtraction, the result should be less than one of the operands
  // (LHS) if and only if the other operand (RHS) is (non-zero) positive,
  // otherwise there will be overflow.
  SDValue ResultLowerThanLHS = DAG.getSetCC(dl, OType, Result, LHS, ISD::SETLT);
  SDValue ConditionRHS =
      DAG.getSetCC(dl, OType, RHS, Zero, IsAdd ? ISD::SETLT : ISD::SETGT);

  Overflow = DAG.getBoolExtOrTrunc(
      DAG.getNode(ISD::XOR, dl, OType, ConditionRHS, ResultLowerThanLHS), dl,
      ResultType, ResultType);
}

bool TargetLowering::expandMULO(SDNode *Node, SDValue &Result,
                                SDValue &Overflow, SelectionDAG &DAG) const {
  SDLoc dl(Node);
  EVT VT = Node->getValueType(0);
  EVT SetCCVT = getSetCCResultType(DAG.getDataLayout(), *DAG.getContext(), VT);
  SDValue LHS = Node->getOperand(0);
  SDValue RHS = Node->getOperand(1);
  bool isSigned = Node->getOpcode() == ISD::SMULO;

  // For power-of-two multiplications we can use a simpler shift expansion.
  if (ConstantSDNode *RHSC = isConstOrConstSplat(RHS)) {
    const APInt &C = RHSC->getAPIntValue();
    // mulo(X, 1 << S) -> { X << S, (X << S) >> S != X }
    if (C.isPowerOf2()) {
      // smulo(x, signed_min) is same as umulo(x, signed_min).
      bool UseArithShift = isSigned && !C.isMinSignedValue();
      EVT ShiftAmtTy = getShiftAmountTy(VT, DAG.getDataLayout());
      SDValue ShiftAmt = DAG.getConstant(C.logBase2(), dl, ShiftAmtTy);
      Result = DAG.getNode(ISD::SHL, dl, VT, LHS, ShiftAmt);
      Overflow = DAG.getSetCC(dl, SetCCVT,
          DAG.getNode(UseArithShift ? ISD::SRA : ISD::SRL,
                      dl, VT, Result, ShiftAmt),
          LHS, ISD::SETNE);
      return true;
    }
  }

  EVT WideVT = EVT::getIntegerVT(*DAG.getContext(), VT.getScalarSizeInBits() * 2);
  if (VT.isVector())
    WideVT =
        EVT::getVectorVT(*DAG.getContext(), WideVT, VT.getVectorElementCount());

  SDValue BottomHalf;
  SDValue TopHalf;
  static const unsigned Ops[2][3] =
      { { ISD::MULHU, ISD::UMUL_LOHI, ISD::ZERO_EXTEND },
        { ISD::MULHS, ISD::SMUL_LOHI, ISD::SIGN_EXTEND }};
  if (isOperationLegalOrCustom(Ops[isSigned][0], VT)) {
    BottomHalf = DAG.getNode(ISD::MUL, dl, VT, LHS, RHS);
    TopHalf = DAG.getNode(Ops[isSigned][0], dl, VT, LHS, RHS);
  } else if (isOperationLegalOrCustom(Ops[isSigned][1], VT)) {
    BottomHalf = DAG.getNode(Ops[isSigned][1], dl, DAG.getVTList(VT, VT), LHS,
                             RHS);
    TopHalf = BottomHalf.getValue(1);
  } else if (isTypeLegal(WideVT)) {
    LHS = DAG.getNode(Ops[isSigned][2], dl, WideVT, LHS);
    RHS = DAG.getNode(Ops[isSigned][2], dl, WideVT, RHS);
    SDValue Mul = DAG.getNode(ISD::MUL, dl, WideVT, LHS, RHS);
    BottomHalf = DAG.getNode(ISD::TRUNCATE, dl, VT, Mul);
    SDValue ShiftAmt = DAG.getConstant(VT.getScalarSizeInBits(), dl,
        getShiftAmountTy(WideVT, DAG.getDataLayout()));
    TopHalf = DAG.getNode(ISD::TRUNCATE, dl, VT,
                          DAG.getNode(ISD::SRL, dl, WideVT, Mul, ShiftAmt));
  } else {
    if (VT.isVector())
      return false;

    // We can fall back to a libcall with an illegal type for the MUL if we
    // have a libcall big enough.
    // Also, we can fall back to a division in some cases, but that's a big
    // performance hit in the general case.
    RTLIB::Libcall LC = RTLIB::UNKNOWN_LIBCALL;
    if (WideVT == MVT::i16)
      LC = RTLIB::MUL_I16;
    else if (WideVT == MVT::i32)
      LC = RTLIB::MUL_I32;
    else if (WideVT == MVT::i64)
      LC = RTLIB::MUL_I64;
    else if (WideVT == MVT::i128)
      LC = RTLIB::MUL_I128;
    assert(LC != RTLIB::UNKNOWN_LIBCALL && "Cannot expand this operation!");

    SDValue HiLHS;
    SDValue HiRHS;
    if (isSigned) {
      // The high part is obtained by SRA'ing all but one of the bits of low
      // part.
      unsigned LoSize = VT.getFixedSizeInBits();
      HiLHS =
          DAG.getNode(ISD::SRA, dl, VT, LHS,
                      DAG.getConstant(LoSize - 1, dl,
                                      getPointerTy(DAG.getDataLayout())));
      HiRHS =
          DAG.getNode(ISD::SRA, dl, VT, RHS,
                      DAG.getConstant(LoSize - 1, dl,
                                      getPointerTy(DAG.getDataLayout())));
    } else {
        HiLHS = DAG.getConstant(0, dl, VT);
        HiRHS = DAG.getConstant(0, dl, VT);
    }

    // Here we're passing the 2 arguments explicitly as 4 arguments that are
    // pre-lowered to the correct types. This all depends upon WideVT not
    // being a legal type for the architecture and thus has to be split to
    // two arguments.
    SDValue Ret;
    TargetLowering::MakeLibCallOptions CallOptions;
    CallOptions.setSExt(isSigned);
    CallOptions.setIsPostTypeLegalization(true);
    if (shouldSplitFunctionArgumentsAsLittleEndian(DAG.getDataLayout())) {
      // Halves of WideVT are packed into registers in different order
      // depending on platform endianness. This is usually handled by
      // the C calling convention, but we can't defer to it in
      // the legalizer.
      SDValue Args[] = { LHS, HiLHS, RHS, HiRHS };
      Ret = makeLibCall(DAG, LC, WideVT, Args, CallOptions, dl).first;
    } else {
      SDValue Args[] = { HiLHS, LHS, HiRHS, RHS };
      Ret = makeLibCall(DAG, LC, WideVT, Args, CallOptions, dl).first;
    }
    assert(Ret.getOpcode() == ISD::MERGE_VALUES &&
           "Ret value is a collection of constituent nodes holding result.");
    if (DAG.getDataLayout().isLittleEndian()) {
      // Same as above.
      BottomHalf = Ret.getOperand(0);
      TopHalf = Ret.getOperand(1);
    } else {
      BottomHalf = Ret.getOperand(1);
      TopHalf = Ret.getOperand(0);
    }
  }

  Result = BottomHalf;
  if (isSigned) {
    SDValue ShiftAmt = DAG.getConstant(
        VT.getScalarSizeInBits() - 1, dl,
        getShiftAmountTy(BottomHalf.getValueType(), DAG.getDataLayout()));
    SDValue Sign = DAG.getNode(ISD::SRA, dl, VT, BottomHalf, ShiftAmt);
    Overflow = DAG.getSetCC(dl, SetCCVT, TopHalf, Sign, ISD::SETNE);
  } else {
    Overflow = DAG.getSetCC(dl, SetCCVT, TopHalf,
                            DAG.getConstant(0, dl, VT), ISD::SETNE);
  }

  // Truncate the result if SetCC returns a larger type than needed.
  EVT RType = Node->getValueType(1);
  if (RType.bitsLT(Overflow.getValueType()))
    Overflow = DAG.getNode(ISD::TRUNCATE, dl, RType, Overflow);

  assert(RType.getSizeInBits() == Overflow.getValueSizeInBits() &&
         "Unexpected result type for S/UMULO legalization");
  return true;
}

SDValue TargetLowering::expandVecReduce(SDNode *Node, SelectionDAG &DAG) const {
  SDLoc dl(Node);
  unsigned BaseOpcode = ISD::getVecReduceBaseOpcode(Node->getOpcode());
  SDValue Op = Node->getOperand(0);
  EVT VT = Op.getValueType();

  if (VT.isScalableVector())
    report_fatal_error(
        "Expanding reductions for scalable vectors is undefined.");

  // Try to use a shuffle reduction for power of two vectors.
  if (VT.isPow2VectorType()) {
    while (VT.getVectorNumElements() > 1) {
      EVT HalfVT = VT.getHalfNumVectorElementsVT(*DAG.getContext());
      if (!isOperationLegalOrCustom(BaseOpcode, HalfVT))
        break;

      SDValue Lo, Hi;
      std::tie(Lo, Hi) = DAG.SplitVector(Op, dl);
      Op = DAG.getNode(BaseOpcode, dl, HalfVT, Lo, Hi);
      VT = HalfVT;
    }
  }

  EVT EltVT = VT.getVectorElementType();
  unsigned NumElts = VT.getVectorNumElements();

  SmallVector<SDValue, 8> Ops;
  DAG.ExtractVectorElements(Op, Ops, 0, NumElts);

  SDValue Res = Ops[0];
  for (unsigned i = 1; i < NumElts; i++)
    Res = DAG.getNode(BaseOpcode, dl, EltVT, Res, Ops[i], Node->getFlags());

  // Result type may be wider than element type.
  if (EltVT != Node->getValueType(0))
    Res = DAG.getNode(ISD::ANY_EXTEND, dl, Node->getValueType(0), Res);
  return Res;
}

SDValue TargetLowering::expandVecReduceSeq(SDNode *Node, SelectionDAG &DAG) const {
  SDLoc dl(Node);
  SDValue AccOp = Node->getOperand(0);
  SDValue VecOp = Node->getOperand(1);
  SDNodeFlags Flags = Node->getFlags();

  EVT VT = VecOp.getValueType();
  EVT EltVT = VT.getVectorElementType();

  if (VT.isScalableVector())
    report_fatal_error(
        "Expanding reductions for scalable vectors is undefined.");

  unsigned NumElts = VT.getVectorNumElements();

  SmallVector<SDValue, 8> Ops;
  DAG.ExtractVectorElements(VecOp, Ops, 0, NumElts);

  unsigned BaseOpcode = ISD::getVecReduceBaseOpcode(Node->getOpcode());

  SDValue Res = AccOp;
  for (unsigned i = 0; i < NumElts; i++)
    Res = DAG.getNode(BaseOpcode, dl, EltVT, Res, Ops[i], Flags);

  return Res;
}

bool TargetLowering::expandREM(SDNode *Node, SDValue &Result,
                               SelectionDAG &DAG) const {
  EVT VT = Node->getValueType(0);
  SDLoc dl(Node);
  bool isSigned = Node->getOpcode() == ISD::SREM;
  unsigned DivOpc = isSigned ? ISD::SDIV : ISD::UDIV;
  unsigned DivRemOpc = isSigned ? ISD::SDIVREM : ISD::UDIVREM;
  SDValue Dividend = Node->getOperand(0);
  SDValue Divisor = Node->getOperand(1);
  if (isOperationLegalOrCustom(DivRemOpc, VT)) {
    SDVTList VTs = DAG.getVTList(VT, VT);
    Result = DAG.getNode(DivRemOpc, dl, VTs, Dividend, Divisor).getValue(1);
    return true;
  }
  if (isOperationLegalOrCustom(DivOpc, VT)) {
    // X % Y -> X-X/Y*Y
    SDValue Divide = DAG.getNode(DivOpc, dl, VT, Dividend, Divisor);
    SDValue Mul = DAG.getNode(ISD::MUL, dl, VT, Divide, Divisor);
    Result = DAG.getNode(ISD::SUB, dl, VT, Dividend, Mul);
    return true;
  }
  return false;
}

SDValue TargetLowering::expandFP_TO_INT_SAT(SDNode *Node,
                                            SelectionDAG &DAG) const {
  bool IsSigned = Node->getOpcode() == ISD::FP_TO_SINT_SAT;
  SDLoc dl(SDValue(Node, 0));
  SDValue Src = Node->getOperand(0);

  // DstVT is the result type, while SatVT is the size to which we saturate
  EVT SrcVT = Src.getValueType();
  EVT DstVT = Node->getValueType(0);

  EVT SatVT = cast<VTSDNode>(Node->getOperand(1))->getVT();
  unsigned SatWidth = SatVT.getScalarSizeInBits();
  unsigned DstWidth = DstVT.getScalarSizeInBits();
  assert(SatWidth <= DstWidth &&
         "Expected saturation width smaller than result width");

  // Determine minimum and maximum integer values and their corresponding
  // floating-point values.
  APInt MinInt, MaxInt;
  if (IsSigned) {
    MinInt = APInt::getSignedMinValue(SatWidth).sext(DstWidth);
    MaxInt = APInt::getSignedMaxValue(SatWidth).sext(DstWidth);
  } else {
    MinInt = APInt::getMinValue(SatWidth).zext(DstWidth);
    MaxInt = APInt::getMaxValue(SatWidth).zext(DstWidth);
  }

  // We cannot risk emitting FP_TO_XINT nodes with a source VT of f16, as
  // libcall emission cannot handle this. Large result types will fail.
  if (SrcVT == MVT::f16) {
    Src = DAG.getNode(ISD::FP_EXTEND, dl, MVT::f32, Src);
    SrcVT = Src.getValueType();
  }

  APFloat MinFloat(DAG.EVTToAPFloatSemantics(SrcVT));
  APFloat MaxFloat(DAG.EVTToAPFloatSemantics(SrcVT));

  APFloat::opStatus MinStatus =
      MinFloat.convertFromAPInt(MinInt, IsSigned, APFloat::rmTowardZero);
  APFloat::opStatus MaxStatus =
      MaxFloat.convertFromAPInt(MaxInt, IsSigned, APFloat::rmTowardZero);
  bool AreExactFloatBounds = !(MinStatus & APFloat::opStatus::opInexact) &&
                             !(MaxStatus & APFloat::opStatus::opInexact);

  SDValue MinFloatNode = DAG.getConstantFP(MinFloat, dl, SrcVT);
  SDValue MaxFloatNode = DAG.getConstantFP(MaxFloat, dl, SrcVT);

  // If the integer bounds are exactly representable as floats and min/max are
  // legal, emit a min+max+fptoi sequence. Otherwise we have to use a sequence
  // of comparisons and selects.
  bool MinMaxLegal = isOperationLegal(ISD::FMINNUM, SrcVT) &&
                     isOperationLegal(ISD::FMAXNUM, SrcVT);
  if (AreExactFloatBounds && MinMaxLegal) {
    SDValue Clamped = Src;

    // Clamp Src by MinFloat from below. If Src is NaN the result is MinFloat.
    Clamped = DAG.getNode(ISD::FMAXNUM, dl, SrcVT, Clamped, MinFloatNode);
    // Clamp by MaxFloat from above. NaN cannot occur.
    Clamped = DAG.getNode(ISD::FMINNUM, dl, SrcVT, Clamped, MaxFloatNode);
    // Convert clamped value to integer.
    SDValue FpToInt = DAG.getNode(IsSigned ? ISD::FP_TO_SINT : ISD::FP_TO_UINT,
                                  dl, DstVT, Clamped);

    // In the unsigned case we're done, because we mapped NaN to MinFloat,
    // which will cast to zero.
    if (!IsSigned)
      return FpToInt;

    // Otherwise, select 0 if Src is NaN.
    SDValue ZeroInt = DAG.getConstant(0, dl, DstVT);
    return DAG.getSelectCC(dl, Src, Src, ZeroInt, FpToInt,
                           ISD::CondCode::SETUO);
  }

  SDValue MinIntNode = DAG.getConstant(MinInt, dl, DstVT);
  SDValue MaxIntNode = DAG.getConstant(MaxInt, dl, DstVT);

  // Result of direct conversion. The assumption here is that the operation is
  // non-trapping and it's fine to apply it to an out-of-range value if we
  // select it away later.
  SDValue FpToInt =
      DAG.getNode(IsSigned ? ISD::FP_TO_SINT : ISD::FP_TO_UINT, dl, DstVT, Src);

  SDValue Select = FpToInt;

  // If Src ULT MinFloat, select MinInt. In particular, this also selects
  // MinInt if Src is NaN.
  Select = DAG.getSelectCC(dl, Src, MinFloatNode, MinIntNode, Select,
                           ISD::CondCode::SETULT);
  // If Src OGT MaxFloat, select MaxInt.
  Select = DAG.getSelectCC(dl, Src, MaxFloatNode, MaxIntNode, Select,
                           ISD::CondCode::SETOGT);

  // In the unsigned case we are done, because we mapped NaN to MinInt, which
  // is already zero.
  if (!IsSigned)
    return Select;

  // Otherwise, select 0 if Src is NaN.
  SDValue ZeroInt = DAG.getConstant(0, dl, DstVT);
  return DAG.getSelectCC(dl, Src, Src, ZeroInt, Select, ISD::CondCode::SETUO);
}

SDValue TargetLowering::expandVectorSplice(SDNode *Node,
                                           SelectionDAG &DAG) const {
  assert(Node->getOpcode() == ISD::VECTOR_SPLICE && "Unexpected opcode!");
  assert(Node->getValueType(0).isScalableVector() &&
         "Fixed length vector types expected to use SHUFFLE_VECTOR!");

  EVT VT = Node->getValueType(0);
  SDValue V1 = Node->getOperand(0);
  SDValue V2 = Node->getOperand(1);
  int64_t Imm = cast<ConstantSDNode>(Node->getOperand(2))->getSExtValue();
  SDLoc DL(Node);

  // Expand through memory thusly:
  //  Alloca CONCAT_VECTORS_TYPES(V1, V2) Ptr
  //  Store V1, Ptr
  //  Store V2, Ptr + sizeof(V1)
  //  If (Imm < 0)
  //    TrailingElts = -Imm
  //    Ptr = Ptr + sizeof(V1) - (TrailingElts * sizeof(VT.Elt))
  //  else
  //    Ptr = Ptr + (Imm * sizeof(VT.Elt))
  //  Res = Load Ptr

  Align Alignment = DAG.getReducedAlign(VT, /*UseABI=*/false);

  EVT MemVT = EVT::getVectorVT(*DAG.getContext(), VT.getVectorElementType(),
                               VT.getVectorElementCount() * 2);
  SDValue StackPtr = DAG.CreateStackTemporary(MemVT.getStoreSize(), Alignment);
  EVT PtrVT = StackPtr.getValueType();
  auto &MF = DAG.getMachineFunction();
  auto FrameIndex = cast<FrameIndexSDNode>(StackPtr.getNode())->getIndex();
  auto PtrInfo = MachinePointerInfo::getFixedStack(MF, FrameIndex);

  // Store the lo part of CONCAT_VECTORS(V1, V2)
  SDValue StoreV1 = DAG.getStore(DAG.getEntryNode(), DL, V1, StackPtr, PtrInfo);
  // Store the hi part of CONCAT_VECTORS(V1, V2)
  SDValue OffsetToV2 = DAG.getVScale(
      DL, PtrVT,
      APInt(PtrVT.getFixedSizeInBits(), VT.getStoreSize().getKnownMinSize()));
  SDValue StackPtr2 = DAG.getNode(ISD::ADD, DL, PtrVT, StackPtr, OffsetToV2);
  SDValue StoreV2 = DAG.getStore(StoreV1, DL, V2, StackPtr2, PtrInfo);

  if (Imm >= 0) {
    // Load back the required element. getVectorElementPointer takes care of
    // clamping the index if it's out-of-bounds.
    StackPtr = getVectorElementPointer(DAG, StackPtr, VT, Node->getOperand(2));
    // Load the spliced result
    return DAG.getLoad(VT, DL, StoreV2, StackPtr,
                       MachinePointerInfo::getUnknownStack(MF));
  }

  uint64_t TrailingElts = -Imm;

  // NOTE: TrailingElts must be clamped so as not to read outside of V1:V2.
  TypeSize EltByteSize = VT.getVectorElementType().getStoreSize();
  SDValue TrailingBytes =
      DAG.getConstant(TrailingElts * EltByteSize, DL, PtrVT);

  if (TrailingElts > VT.getVectorMinNumElements()) {
    SDValue VLBytes = DAG.getVScale(
        DL, PtrVT,
        APInt(PtrVT.getFixedSizeInBits(), VT.getStoreSize().getKnownMinSize()));
    TrailingBytes = DAG.getNode(ISD::UMIN, DL, PtrVT, TrailingBytes, VLBytes);
  }

  // Calculate the start address of the spliced result.
  StackPtr2 = DAG.getNode(ISD::SUB, DL, PtrVT, StackPtr2, TrailingBytes);

  // Load the spliced result
  return DAG.getLoad(VT, DL, StoreV2, StackPtr2,
                     MachinePointerInfo::getUnknownStack(MF));
}

bool TargetLowering::LegalizeSetCCCondCode(SelectionDAG &DAG, EVT VT,
                                           SDValue &LHS, SDValue &RHS,
                                           SDValue &CC, SDValue Mask,
                                           SDValue EVL, bool &NeedInvert,
                                           const SDLoc &dl, SDValue &Chain,
                                           bool IsSignaling) const {
  const TargetLowering &TLI = DAG.getTargetLoweringInfo();
  MVT OpVT = LHS.getSimpleValueType();
  ISD::CondCode CCCode = cast<CondCodeSDNode>(CC)->get();
  NeedInvert = false;
  assert(!EVL == !Mask && "VP Mask and EVL must either both be set or unset");
  bool IsNonVP = !EVL;
  switch (TLI.getCondCodeAction(CCCode, OpVT)) {
  default:
    llvm_unreachable("Unknown condition code action!");
  case TargetLowering::Legal:
    // Nothing to do.
    break;
  case TargetLowering::Expand: {
    ISD::CondCode InvCC = ISD::getSetCCSwappedOperands(CCCode);
    if (TLI.isCondCodeLegalOrCustom(InvCC, OpVT)) {
      std::swap(LHS, RHS);
      CC = DAG.getCondCode(InvCC);
      return true;
    }
    // Swapping operands didn't work. Try inverting the condition.
    bool NeedSwap = false;
    InvCC = getSetCCInverse(CCCode, OpVT);
    if (!TLI.isCondCodeLegalOrCustom(InvCC, OpVT)) {
      // If inverting the condition is not enough, try swapping operands
      // on top of it.
      InvCC = ISD::getSetCCSwappedOperands(InvCC);
      NeedSwap = true;
    }
    if (TLI.isCondCodeLegalOrCustom(InvCC, OpVT)) {
      CC = DAG.getCondCode(InvCC);
      NeedInvert = true;
      if (NeedSwap)
        std::swap(LHS, RHS);
      return true;
    }

    ISD::CondCode CC1 = ISD::SETCC_INVALID, CC2 = ISD::SETCC_INVALID;
    unsigned Opc = 0;
    switch (CCCode) {
    default:
      llvm_unreachable("Don't know how to expand this condition!");
    case ISD::SETUO:
      if (TLI.isCondCodeLegal(ISD::SETUNE, OpVT)) {
        CC1 = ISD::SETUNE;
        CC2 = ISD::SETUNE;
        Opc = ISD::OR;
        break;
      }
      assert(TLI.isCondCodeLegal(ISD::SETOEQ, OpVT) &&
             "If SETUE is expanded, SETOEQ or SETUNE must be legal!");
      NeedInvert = true;
      [[fallthrough]];
    case ISD::SETO:
      assert(TLI.isCondCodeLegal(ISD::SETOEQ, OpVT) &&
             "If SETO is expanded, SETOEQ must be legal!");
      CC1 = ISD::SETOEQ;
      CC2 = ISD::SETOEQ;
      Opc = ISD::AND;
      break;
    case ISD::SETONE:
    case ISD::SETUEQ:
      // If the SETUO or SETO CC isn't legal, we might be able to use
      // SETOGT || SETOLT, inverting the result for SETUEQ. We only need one
      // of SETOGT/SETOLT to be legal, the other can be emulated by swapping
      // the operands.
      CC2 = ((unsigned)CCCode & 0x8U) ? ISD::SETUO : ISD::SETO;
      if (!TLI.isCondCodeLegal(CC2, OpVT) &&
          (TLI.isCondCodeLegal(ISD::SETOGT, OpVT) ||
           TLI.isCondCodeLegal(ISD::SETOLT, OpVT))) {
        CC1 = ISD::SETOGT;
        CC2 = ISD::SETOLT;
        Opc = ISD::OR;
        NeedInvert = ((unsigned)CCCode & 0x8U);
        break;
      }
      [[fallthrough]];
    case ISD::SETOEQ:
    case ISD::SETOGT:
    case ISD::SETOGE:
    case ISD::SETOLT:
    case ISD::SETOLE:
    case ISD::SETUNE:
    case ISD::SETUGT:
    case ISD::SETUGE:
    case ISD::SETULT:
    case ISD::SETULE:
      // If we are floating point, assign and break, otherwise fall through.
      if (!OpVT.isInteger()) {
        // We can use the 4th bit to tell if we are the unordered
        // or ordered version of the opcode.
        CC2 = ((unsigned)CCCode & 0x8U) ? ISD::SETUO : ISD::SETO;
        Opc = ((unsigned)CCCode & 0x8U) ? ISD::OR : ISD::AND;
        CC1 = (ISD::CondCode)(((int)CCCode & 0x7) | 0x10);
        break;
      }
      // Fallthrough if we are unsigned integer.
      [[fallthrough]];
    case ISD::SETLE:
    case ISD::SETGT:
    case ISD::SETGE:
    case ISD::SETLT:
    case ISD::SETNE:
    case ISD::SETEQ:
      // If all combinations of inverting the condition and swapping operands
      // didn't work then we have no means to expand the condition.
      llvm_unreachable("Don't know how to expand this condition!");
    }

    SDValue SetCC1, SetCC2;
    if (CCCode != ISD::SETO && CCCode != ISD::SETUO) {
      // If we aren't the ordered or unorder operation,
      // then the pattern is (LHS CC1 RHS) Opc (LHS CC2 RHS).
      if (IsNonVP) {
        SetCC1 = DAG.getSetCC(dl, VT, LHS, RHS, CC1, Chain, IsSignaling);
        SetCC2 = DAG.getSetCC(dl, VT, LHS, RHS, CC2, Chain, IsSignaling);
      } else {
        SetCC1 = DAG.getSetCCVP(dl, VT, LHS, RHS, CC1, Mask, EVL);
        SetCC2 = DAG.getSetCCVP(dl, VT, LHS, RHS, CC2, Mask, EVL);
      }
    } else {
      // Otherwise, the pattern is (LHS CC1 LHS) Opc (RHS CC2 RHS)
      if (IsNonVP) {
        SetCC1 = DAG.getSetCC(dl, VT, LHS, LHS, CC1, Chain, IsSignaling);
        SetCC2 = DAG.getSetCC(dl, VT, RHS, RHS, CC2, Chain, IsSignaling);
      } else {
        SetCC1 = DAG.getSetCCVP(dl, VT, LHS, LHS, CC1, Mask, EVL);
        SetCC2 = DAG.getSetCCVP(dl, VT, RHS, RHS, CC2, Mask, EVL);
      }
    }
    if (Chain)
      Chain = DAG.getNode(ISD::TokenFactor, dl, MVT::Other, SetCC1.getValue(1),
                          SetCC2.getValue(1));
    if (IsNonVP)
      LHS = DAG.getNode(Opc, dl, VT, SetCC1, SetCC2);
    else {
      // Transform the binary opcode to the VP equivalent.
      assert((Opc == ISD::OR || Opc == ISD::AND) && "Unexpected opcode");
      Opc = Opc == ISD::OR ? ISD::VP_OR : ISD::VP_AND;
      LHS = DAG.getNode(Opc, dl, VT, SetCC1, SetCC2, Mask, EVL);
    }
    RHS = SDValue();
    CC = SDValue();
    return true;
  }
  }
  return false;
}<|MERGE_RESOLUTION|>--- conflicted
+++ resolved
@@ -7196,7 +7196,6 @@
   return Ok;
 }
 
-<<<<<<< HEAD
 SDValue TargetLowering::expandSUDIV(SDNode *Node, SelectionDAG &DAG) const {
   SDLoc dl(SDValue(Node, 0));
   bool isSigned = Node->getOpcode() == ISD::SDIV;
@@ -7208,7 +7207,8 @@
                        Node->getOperand(1));
   }
   return SDValue();
-=======
+}
+
 // Optimize unsigned division or remainder by constants for types twice as large
 // as a legal VT.
 //
@@ -7353,7 +7353,6 @@
   }
 
   return true;
->>>>>>> 734843eb
 }
 
 // Check that (every element of) Z is undef or not an exact multiple of BW.
