//===- LegalizeVectorOps.cpp - Implement SelectionDAG::LegalizeVectors ----===//
//
// Part of the LLVM Project, under the Apache License v2.0 with LLVM Exceptions.
// See https://llvm.org/LICENSE.txt for license information.
// SPDX-License-Identifier: Apache-2.0 WITH LLVM-exception
//
//===----------------------------------------------------------------------===//
//
// This file implements the SelectionDAG::LegalizeVectors method.
//
// The vector legalizer looks for vector operations which might need to be
// scalarized and legalizes them. This is a separate step from Legalize because
// scalarizing can introduce illegal types.  For example, suppose we have an
// ISD::SDIV of type v2i64 on x86-32.  The type is legal (for example, addition
// on a v2i64 is legal), but ISD::SDIV isn't legal, so we have to unroll the
// operation, which introduces nodes with the illegal type i64 which must be
// expanded.  Similarly, suppose we have an ISD::SRA of type v16i8 on PowerPC;
// the operation must be unrolled, which introduces nodes with the illegal
// type i8 which must be promoted.
//
// This does not legalize vector manipulations like ISD::BUILD_VECTOR,
// or operations that happen to take a vector which are custom-lowered;
// the legalization for such operations never produces nodes
// with illegal types, so it's okay to put off legalizing them until
// SelectionDAG::Legalize runs.
//
//===----------------------------------------------------------------------===//

#include "llvm/ADT/APInt.h"
#include "llvm/ADT/DenseMap.h"
#include "llvm/ADT/SmallVector.h"
#include "llvm/CodeGen/ISDOpcodes.h"
#include "llvm/CodeGen/MachineMemOperand.h"
#include "llvm/CodeGen/SelectionDAG.h"
#include "llvm/CodeGen/SelectionDAGNodes.h"
#include "llvm/CodeGen/TargetLowering.h"
#include "llvm/CodeGen/ValueTypes.h"
#include "llvm/IR/DataLayout.h"
#include "llvm/Support/Casting.h"
#include "llvm/Support/Compiler.h"
#include "llvm/Support/Debug.h"
#include "llvm/Support/ErrorHandling.h"
#include "llvm/Support/MachineValueType.h"
#include "llvm/Support/MathExtras.h"
#include <cassert>
#include <cstdint>
#include <iterator>
#include <utility>

using namespace llvm;

#define DEBUG_TYPE "legalizevectorops"

namespace {

class VectorLegalizer {
  SelectionDAG &DAG;
  const TargetLowering &TLI;
  bool Changed = false; // Keep track of whether anything changed

  /// For nodes that are of legal width, and that have more than one use, this
  /// map indicates what regularized operand to use.  This allows us to avoid
  /// legalizing the same thing more than once.
  SmallDenseMap<SDValue, SDValue, 64> LegalizedNodes;

  /// Adds a node to the translation cache.
  void AddLegalizedOperand(SDValue From, SDValue To) {
    LegalizedNodes.insert(std::make_pair(From, To));
    // If someone requests legalization of the new node, return itself.
    if (From != To)
      LegalizedNodes.insert(std::make_pair(To, To));
  }

  /// Legalizes the given node.
  SDValue LegalizeOp(SDValue Op);

  /// Assuming the node is legal, "legalize" the results.
  SDValue TranslateLegalizeResults(SDValue Op, SDNode *Result);

  /// Make sure Results are legal and update the translation cache.
  SDValue RecursivelyLegalizeResults(SDValue Op,
                                     MutableArrayRef<SDValue> Results);

  /// Wrapper to interface LowerOperation with a vector of Results.
  /// Returns false if the target wants to use default expansion. Otherwise
  /// returns true. If return is true and the Results are empty, then the
  /// target wants to keep the input node as is.
  bool LowerOperationWrapper(SDNode *N, SmallVectorImpl<SDValue> &Results);

  /// Implements unrolling a VSETCC.
  SDValue UnrollVSETCC(SDNode *Node);

  /// Implement expand-based legalization of vector operations.
  ///
  /// This is just a high-level routine to dispatch to specific code paths for
  /// operations to legalize them.
  void Expand(SDNode *Node, SmallVectorImpl<SDValue> &Results);

  /// Implements expansion for FP_TO_UINT; falls back to UnrollVectorOp if
  /// FP_TO_SINT isn't legal.
  void ExpandFP_TO_UINT(SDNode *Node, SmallVectorImpl<SDValue> &Results);

  /// Implements expansion for UINT_TO_FLOAT; falls back to UnrollVectorOp if
  /// SINT_TO_FLOAT and SHR on vectors isn't legal.
  void ExpandUINT_TO_FLOAT(SDNode *Node, SmallVectorImpl<SDValue> &Results);

  /// Implement expansion for SIGN_EXTEND_INREG using SRL and SRA.
  SDValue ExpandSEXTINREG(SDNode *Node);

  /// Implement expansion for ANY_EXTEND_VECTOR_INREG.
  ///
  /// Shuffles the low lanes of the operand into place and bitcasts to the
  /// proper type. The contents of the bits in the extended part of each element
  /// are undef.
  SDValue ExpandANY_EXTEND_VECTOR_INREG(SDNode *Node);

  /// Implement expansion for SIGN_EXTEND_VECTOR_INREG.
  ///
  /// Shuffles the low lanes of the operand into place, bitcasts to the proper
  /// type, then shifts left and arithmetic shifts right to introduce a sign
  /// extension.
  SDValue ExpandSIGN_EXTEND_VECTOR_INREG(SDNode *Node);

  /// Implement expansion for ZERO_EXTEND_VECTOR_INREG.
  ///
  /// Shuffles the low lanes of the operand into place and blends zeros into
  /// the remaining lanes, finally bitcasting to the proper type.
  SDValue ExpandZERO_EXTEND_VECTOR_INREG(SDNode *Node);

  /// Expand bswap of vectors into a shuffle if legal.
  SDValue ExpandBSWAP(SDNode *Node);

  /// Implement vselect in terms of XOR, AND, OR when blend is not
  /// supported by the target.
  SDValue ExpandVSELECT(SDNode *Node);
  SDValue ExpandSELECT(SDNode *Node);
  std::pair<SDValue, SDValue> ExpandLoad(SDNode *N);
  SDValue ExpandStore(SDNode *N);
  SDValue ExpandFNEG(SDNode *Node);
  void ExpandFSUB(SDNode *Node, SmallVectorImpl<SDValue> &Results);
  void ExpandSETCC(SDNode *Node, SmallVectorImpl<SDValue> &Results);
  void ExpandBITREVERSE(SDNode *Node, SmallVectorImpl<SDValue> &Results);
  void ExpandUADDSUBO(SDNode *Node, SmallVectorImpl<SDValue> &Results);
  void ExpandSADDSUBO(SDNode *Node, SmallVectorImpl<SDValue> &Results);
  void ExpandMULO(SDNode *Node, SmallVectorImpl<SDValue> &Results);
  void ExpandFixedPointDiv(SDNode *Node, SmallVectorImpl<SDValue> &Results);
  void ExpandStrictFPOp(SDNode *Node, SmallVectorImpl<SDValue> &Results);
  void ExpandREM(SDNode *Node, SmallVectorImpl<SDValue> &Results);

  void UnrollStrictFPOp(SDNode *Node, SmallVectorImpl<SDValue> &Results);

  /// Implements vector promotion.
  ///
  /// This is essentially just bitcasting the operands to a different type and
  /// bitcasting the result back to the original type.
  void Promote(SDNode *Node, SmallVectorImpl<SDValue> &Results);

  /// Implements [SU]INT_TO_FP vector promotion.
  ///
  /// This is a [zs]ext of the input operand to a larger integer type.
  void PromoteINT_TO_FP(SDNode *Node, SmallVectorImpl<SDValue> &Results);

  /// Implements FP_TO_[SU]INT vector promotion of the result type.
  ///
  /// It is promoted to a larger integer type.  The result is then
  /// truncated back to the original type.
  void PromoteFP_TO_INT(SDNode *Node, SmallVectorImpl<SDValue> &Results);

public:
  VectorLegalizer(SelectionDAG &dag)
      : DAG(dag), TLI(dag.getTargetLoweringInfo()) {}

  /// Begin legalizer the vector operations in the DAG.
  bool Run();
};

} // end anonymous namespace

bool VectorLegalizer::Run() {
  // Before we start legalizing vector nodes, check if there are any vectors.
  bool HasVectors = false;
  for (SelectionDAG::allnodes_iterator I = DAG.allnodes_begin(),
                                       E = std::prev(DAG.allnodes_end());
       I != std::next(E); ++I) {
    // Check if the values of the nodes contain vectors. We don't need to check
    // the operands because we are going to check their values at some point.
    HasVectors = llvm::any_of(I->values(), [](EVT T) { return T.isVector(); });

    // If we found a vector node we can start the legalization.
    if (HasVectors)
      break;
  }

  // If this basic block has no vectors then no need to legalize vectors.
  if (!HasVectors)
    return false;

  // The legalize process is inherently a bottom-up recursive process (users
  // legalize their uses before themselves).  Given infinite stack space, we
  // could just start legalizing on the root and traverse the whole graph.  In
  // practice however, this causes us to run out of stack space on large basic
  // blocks.  To avoid this problem, compute an ordering of the nodes where each
  // node is only legalized after all of its operands are legalized.
  DAG.AssignTopologicalOrder();
  for (SelectionDAG::allnodes_iterator I = DAG.allnodes_begin(),
                                       E = std::prev(DAG.allnodes_end());
       I != std::next(E); ++I)
    LegalizeOp(SDValue(&*I, 0));

  // Finally, it's possible the root changed.  Get the new root.
  SDValue OldRoot = DAG.getRoot();
  assert(LegalizedNodes.count(OldRoot) && "Root didn't get legalized?");
  DAG.setRoot(LegalizedNodes[OldRoot]);

  LegalizedNodes.clear();

  // Remove dead nodes now.
  DAG.RemoveDeadNodes();

  return Changed;
}

SDValue VectorLegalizer::TranslateLegalizeResults(SDValue Op, SDNode *Result) {
  assert(Op->getNumValues() == Result->getNumValues() &&
         "Unexpected number of results");
  // Generic legalization: just pass the operand through.
  for (unsigned i = 0, e = Op->getNumValues(); i != e; ++i)
    AddLegalizedOperand(Op.getValue(i), SDValue(Result, i));
  return SDValue(Result, Op.getResNo());
}

SDValue
VectorLegalizer::RecursivelyLegalizeResults(SDValue Op,
                                            MutableArrayRef<SDValue> Results) {
  assert(Results.size() == Op->getNumValues() &&
         "Unexpected number of results");
  // Make sure that the generated code is itself legal.
  for (unsigned i = 0, e = Results.size(); i != e; ++i) {
    Results[i] = LegalizeOp(Results[i]);
    AddLegalizedOperand(Op.getValue(i), Results[i]);
  }

  return Results[Op.getResNo()];
}

SDValue VectorLegalizer::LegalizeOp(SDValue Op) {
  // Note that LegalizeOp may be reentered even from single-use nodes, which
  // means that we always must cache transformed nodes.
  DenseMap<SDValue, SDValue>::iterator I = LegalizedNodes.find(Op);
  if (I != LegalizedNodes.end())
    return I->second;

  // Legalize the operands
  SmallVector<SDValue, 8> Ops;
  for (const SDValue &Oper : Op->op_values())
    Ops.push_back(LegalizeOp(Oper));

  SDNode *Node = DAG.UpdateNodeOperands(Op.getNode(), Ops);

  if (Op.getOpcode() == ISD::LOAD) {
    LoadSDNode *LD = cast<LoadSDNode>(Node);
    ISD::LoadExtType ExtType = LD->getExtensionType();
    if (LD->getMemoryVT().isVector() && ExtType != ISD::NON_EXTLOAD) {
      LLVM_DEBUG(dbgs() << "\nLegalizing extending vector load: ";
                 Node->dump(&DAG));
      switch (TLI.getLoadExtAction(LD->getExtensionType(), LD->getValueType(0),
                                   LD->getMemoryVT())) {
      default:
        llvm_unreachable("This action is not supported yet!");
      case TargetLowering::Legal:
        return TranslateLegalizeResults(Op, Node);
      case TargetLowering::Custom: {
        SmallVector<SDValue, 2> ResultVals;
        if (LowerOperationWrapper(Node, ResultVals)) {
          if (ResultVals.empty())
            return TranslateLegalizeResults(Op, Node);

          Changed = true;
          return RecursivelyLegalizeResults(Op, ResultVals);
        }
        LLVM_FALLTHROUGH;
      }
      case TargetLowering::Expand: {
        Changed = true;
        std::pair<SDValue, SDValue> Tmp = ExpandLoad(Node);
        AddLegalizedOperand(Op.getValue(0), Tmp.first);
        AddLegalizedOperand(Op.getValue(1), Tmp.second);
        return Op.getResNo() ? Tmp.first : Tmp.second;
      }
      }
    }
  } else if (Op.getOpcode() == ISD::STORE) {
    StoreSDNode *ST = cast<StoreSDNode>(Node);
    EVT StVT = ST->getMemoryVT();
    MVT ValVT = ST->getValue().getSimpleValueType();
    if (StVT.isVector() && ST->isTruncatingStore()) {
      LLVM_DEBUG(dbgs() << "\nLegalizing truncating vector store: ";
                 Node->dump(&DAG));
      switch (TLI.getTruncStoreAction(ValVT, StVT)) {
      default:
        llvm_unreachable("This action is not supported yet!");
      case TargetLowering::Legal:
        return TranslateLegalizeResults(Op, Node);
      case TargetLowering::Custom: {
        SmallVector<SDValue, 1> ResultVals;
        if (LowerOperationWrapper(Node, ResultVals)) {
          if (ResultVals.empty())
            return TranslateLegalizeResults(Op, Node);

          Changed = true;
          return RecursivelyLegalizeResults(Op, ResultVals);
        }
        LLVM_FALLTHROUGH;
      }
      case TargetLowering::Expand: {
        Changed = true;
        SDValue Chain = ExpandStore(Node);
        AddLegalizedOperand(Op, Chain);
        return Chain;
      }
      }
    }
  }

  bool HasVectorValueOrOp =
      llvm::any_of(Node->values(), [](EVT T) { return T.isVector(); }) ||
      llvm::any_of(Node->op_values(),
                   [](SDValue O) { return O.getValueType().isVector(); });
  if (!HasVectorValueOrOp)
    return TranslateLegalizeResults(Op, Node);

  TargetLowering::LegalizeAction Action = TargetLowering::Legal;
  EVT ValVT;
  switch (Op.getOpcode()) {
  default:
    return TranslateLegalizeResults(Op, Node);
  case ISD::MERGE_VALUES:
    Action = TLI.getOperationAction(Node->getOpcode(), Node->getValueType(0));
    // This operation lies about being legal: when it claims to be legal,
    // it should actually be expanded.
    if (Action == TargetLowering::Legal)
      Action = TargetLowering::Expand;
    break;
#define DAG_INSTRUCTION(NAME, NARG, ROUND_MODE, INTRINSIC, DAGN)               \
  case ISD::STRICT_##DAGN:
#include "llvm/IR/ConstrainedOps.def"
    ValVT = Node->getValueType(0);
    if (Op.getOpcode() == ISD::STRICT_SINT_TO_FP ||
        Op.getOpcode() == ISD::STRICT_UINT_TO_FP)
      ValVT = Node->getOperand(1).getValueType();
    Action = TLI.getOperationAction(Node->getOpcode(), ValVT);
    // If we're asked to expand a strict vector floating-point operation,
    // by default we're going to simply unroll it.  That is usually the
    // best approach, except in the case where the resulting strict (scalar)
    // operations would themselves use the fallback mutation to non-strict.
    // In that specific case, just do the fallback on the vector op.
    if (Action == TargetLowering::Expand && !TLI.isStrictFPEnabled() &&
        TLI.getStrictFPOperationAction(Node->getOpcode(), ValVT) ==
            TargetLowering::Legal) {
      EVT EltVT = ValVT.getVectorElementType();
      if (TLI.getOperationAction(Node->getOpcode(), EltVT) ==
              TargetLowering::Expand &&
          TLI.getStrictFPOperationAction(Node->getOpcode(), EltVT) ==
              TargetLowering::Legal)
        Action = TargetLowering::Legal;
    }
    break;
  case ISD::ADD:
  case ISD::SUB:
  case ISD::MUL:
  case ISD::MULHS:
  case ISD::MULHU:
  case ISD::SDIV:
  case ISD::UDIV:
  case ISD::SREM:
  case ISD::UREM:
  case ISD::SDIVREM:
  case ISD::UDIVREM:
  case ISD::FADD:
  case ISD::FSUB:
  case ISD::FMUL:
  case ISD::FDIV:
  case ISD::FREM:
  case ISD::AND:
  case ISD::OR:
  case ISD::XOR:
  case ISD::SHL:
  case ISD::SRA:
  case ISD::SRL:
  case ISD::FSHL:
  case ISD::FSHR:
  case ISD::ROTL:
  case ISD::ROTR:
  case ISD::ABS:
  case ISD::BSWAP:
  case ISD::BITREVERSE:
  case ISD::CTLZ:
  case ISD::CTTZ:
  case ISD::CTLZ_ZERO_UNDEF:
  case ISD::CTTZ_ZERO_UNDEF:
  case ISD::CTPOP:
  case ISD::SELECT:
  case ISD::VSELECT:
  case ISD::SELECT_CC:
  case ISD::ZERO_EXTEND:
  case ISD::ANY_EXTEND:
  case ISD::TRUNCATE:
  case ISD::SIGN_EXTEND:
  case ISD::FP_TO_SINT:
  case ISD::FP_TO_UINT:
  case ISD::FNEG:
  case ISD::FABS:
  case ISD::FMINNUM:
  case ISD::FMAXNUM:
  case ISD::FMINNUM_IEEE:
  case ISD::FMAXNUM_IEEE:
  case ISD::FMINIMUM:
  case ISD::FMAXIMUM:
  case ISD::FCOPYSIGN:
  case ISD::FSQRT:
  case ISD::FSIN:
  case ISD::FCOS:
  case ISD::FPOWI:
  case ISD::FPOW:
  case ISD::FLOG:
  case ISD::FLOG2:
  case ISD::FLOG10:
  case ISD::FEXP:
  case ISD::FEXP2:
  case ISD::FCEIL:
  case ISD::FTRUNC:
  case ISD::FRINT:
  case ISD::FNEARBYINT:
  case ISD::FROUND:
  case ISD::FROUNDEVEN:
  case ISD::FFLOOR:
  case ISD::FP_ROUND:
  case ISD::FP_EXTEND:
  case ISD::FMA:
  case ISD::SIGN_EXTEND_INREG:
  case ISD::ANY_EXTEND_VECTOR_INREG:
  case ISD::SIGN_EXTEND_VECTOR_INREG:
  case ISD::ZERO_EXTEND_VECTOR_INREG:
  case ISD::SMIN:
  case ISD::SMAX:
  case ISD::UMIN:
  case ISD::UMAX:
  case ISD::SMUL_LOHI:
  case ISD::UMUL_LOHI:
  case ISD::SADDO:
  case ISD::UADDO:
  case ISD::SSUBO:
  case ISD::USUBO:
  case ISD::SMULO:
  case ISD::UMULO:
  case ISD::FCANONICALIZE:
  case ISD::SADDSAT:
  case ISD::UADDSAT:
  case ISD::SSUBSAT:
  case ISD::USUBSAT:
  case ISD::SSHLSAT:
  case ISD::USHLSAT:
  case ISD::FP_TO_SINT_SAT:
  case ISD::FP_TO_UINT_SAT:
  case ISD::MGATHER:
    Action = TLI.getOperationAction(Node->getOpcode(), Node->getValueType(0));
    break;
  case ISD::SMULFIX:
  case ISD::SMULFIXSAT:
  case ISD::UMULFIX:
  case ISD::UMULFIXSAT:
  case ISD::SDIVFIX:
  case ISD::SDIVFIXSAT:
  case ISD::UDIVFIX:
  case ISD::UDIVFIXSAT: {
    unsigned Scale = Node->getConstantOperandVal(2);
    Action = TLI.getFixedPointOperationAction(Node->getOpcode(),
                                              Node->getValueType(0), Scale);
    break;
  }

#define BEGIN_REGISTER_VP_SDNODE(VPID, LEGALPOS, ...)                          \
  case ISD::VPID: {                                                            \
    EVT LegalizeVT = LEGALPOS < 0 ? Node->getValueType(-(1 + LEGALPOS))        \
                                  : Node->getOperand(LEGALPOS).getValueType(); \
    Action = TLI.getOperationAction(Node->getOpcode(), LegalizeVT);            \
  } break;
#include "llvm/IR/VPIntrinsics.def"

  case ISD::SINT_TO_FP:
  case ISD::UINT_TO_FP:
  case ISD::VECREDUCE_ADD:
  case ISD::VECREDUCE_MUL:
  case ISD::VECREDUCE_AND:
  case ISD::VECREDUCE_OR:
  case ISD::VECREDUCE_XOR:
  case ISD::VECREDUCE_SMAX:
  case ISD::VECREDUCE_SMIN:
  case ISD::VECREDUCE_UMAX:
  case ISD::VECREDUCE_UMIN:
  case ISD::VECREDUCE_FADD:
  case ISD::VECREDUCE_FMUL:
  case ISD::VECREDUCE_FMAX:
  case ISD::VECREDUCE_FMIN:
    Action = TLI.getOperationAction(Node->getOpcode(),
                                    Node->getOperand(0).getValueType());
    break;
  case ISD::VECREDUCE_SEQ_FADD:
  case ISD::VECREDUCE_SEQ_FMUL:
    Action = TLI.getOperationAction(Node->getOpcode(),
                                    Node->getOperand(1).getValueType());
    break;
  case ISD::SETCC: {
    MVT OpVT = Node->getOperand(0).getSimpleValueType();
    ISD::CondCode CCCode = cast<CondCodeSDNode>(Node->getOperand(2))->get();
    Action = TLI.getCondCodeAction(CCCode, OpVT);
    if (Action == TargetLowering::Legal)
      Action = TLI.getOperationAction(Node->getOpcode(), Node->getValueType(0));
    break;
  }
  }

  LLVM_DEBUG(dbgs() << "\nLegalizing vector op: "; Node->dump(&DAG));

  SmallVector<SDValue, 8> ResultVals;
  switch (Action) {
  default:
    llvm_unreachable("This action is not supported yet!");
  case TargetLowering::Promote:
    LLVM_DEBUG(dbgs() << "Promoting\n");
    Promote(Node, ResultVals);
    assert(!ResultVals.empty() && "No results for promotion?");
    break;
  case TargetLowering::Legal:
    LLVM_DEBUG(dbgs() << "Legal node: nothing to do\n");
    break;
  case TargetLowering::Custom:
    LLVM_DEBUG(dbgs() << "Trying custom legalization\n");
    if (LowerOperationWrapper(Node, ResultVals))
      break;
    LLVM_DEBUG(dbgs() << "Could not custom legalize node\n");
    LLVM_FALLTHROUGH;
  case TargetLowering::Expand:
    LLVM_DEBUG(dbgs() << "Expanding\n");
    Expand(Node, ResultVals);
    break;
  }

  if (ResultVals.empty())
    return TranslateLegalizeResults(Op, Node);

  Changed = true;
  return RecursivelyLegalizeResults(Op, ResultVals);
}

// FIXME: This is very similar to TargetLowering::LowerOperationWrapper. Can we
// merge them somehow?
bool VectorLegalizer::LowerOperationWrapper(SDNode *Node,
                                            SmallVectorImpl<SDValue> &Results) {
  SDValue Res = TLI.LowerOperation(SDValue(Node, 0), DAG);

  if (!Res.getNode())
    return false;

  if (Res == SDValue(Node, 0))
    return true;

  // If the original node has one result, take the return value from
  // LowerOperation as is. It might not be result number 0.
  if (Node->getNumValues() == 1) {
    Results.push_back(Res);
    return true;
  }

  // If the original node has multiple results, then the return node should
  // have the same number of results.
  assert((Node->getNumValues() == Res->getNumValues()) &&
         "Lowering returned the wrong number of results!");

  // Places new result values base on N result number.
  for (unsigned I = 0, E = Node->getNumValues(); I != E; ++I)
    Results.push_back(Res.getValue(I));

  return true;
}

void VectorLegalizer::Promote(SDNode *Node, SmallVectorImpl<SDValue> &Results) {
  // For a few operations there is a specific concept for promotion based on
  // the operand's type.
  switch (Node->getOpcode()) {
  case ISD::SINT_TO_FP:
  case ISD::UINT_TO_FP:
  case ISD::STRICT_SINT_TO_FP:
  case ISD::STRICT_UINT_TO_FP:
    // "Promote" the operation by extending the operand.
    PromoteINT_TO_FP(Node, Results);
    return;
  case ISD::FP_TO_UINT:
  case ISD::FP_TO_SINT:
  case ISD::STRICT_FP_TO_UINT:
  case ISD::STRICT_FP_TO_SINT:
    // Promote the operation by extending the operand.
    PromoteFP_TO_INT(Node, Results);
    return;
  case ISD::FP_ROUND:
  case ISD::FP_EXTEND:
    // These operations are used to do promotion so they can't be promoted
    // themselves.
    llvm_unreachable("Don't know how to promote this operation!");
  }

  // There are currently two cases of vector promotion:
  // 1) Bitcasting a vector of integers to a different type to a vector of the
  //    same overall length. For example, x86 promotes ISD::AND v2i32 to v1i64.
  // 2) Extending a vector of floats to a vector of the same number of larger
  //    floats. For example, AArch64 promotes ISD::FADD on v4f16 to v4f32.
  assert(Node->getNumValues() == 1 &&
         "Can't promote a vector with multiple results!");
  MVT VT = Node->getSimpleValueType(0);
  MVT NVT = TLI.getTypeToPromoteTo(Node->getOpcode(), VT);
  SDLoc dl(Node);
  SmallVector<SDValue, 4> Operands(Node->getNumOperands());

  for (unsigned j = 0; j != Node->getNumOperands(); ++j) {
    if (Node->getOperand(j).getValueType().isVector())
      if (Node->getOperand(j)
              .getValueType()
              .getVectorElementType()
              .isFloatingPoint() &&
          NVT.isVector() && NVT.getVectorElementType().isFloatingPoint())
        Operands[j] = DAG.getNode(ISD::FP_EXTEND, dl, NVT, Node->getOperand(j));
      else
        Operands[j] = DAG.getNode(ISD::BITCAST, dl, NVT, Node->getOperand(j));
    else
      Operands[j] = Node->getOperand(j);
  }

  SDValue Res =
      DAG.getNode(Node->getOpcode(), dl, NVT, Operands, Node->getFlags());

  if ((VT.isFloatingPoint() && NVT.isFloatingPoint()) ||
      (VT.isVector() && VT.getVectorElementType().isFloatingPoint() &&
       NVT.isVector() && NVT.getVectorElementType().isFloatingPoint()))
    Res = DAG.getNode(ISD::FP_ROUND, dl, VT, Res, DAG.getIntPtrConstant(0, dl));
  else
    Res = DAG.getNode(ISD::BITCAST, dl, VT, Res);

  Results.push_back(Res);
}

void VectorLegalizer::PromoteINT_TO_FP(SDNode *Node,
                                       SmallVectorImpl<SDValue> &Results) {
  // INT_TO_FP operations may require the input operand be promoted even
  // when the type is otherwise legal.
  bool IsStrict = Node->isStrictFPOpcode();
  MVT VT = Node->getOperand(IsStrict ? 1 : 0).getSimpleValueType();
  MVT NVT = TLI.getTypeToPromoteTo(Node->getOpcode(), VT);
  assert(NVT.getVectorNumElements() == VT.getVectorNumElements() &&
         "Vectors have different number of elements!");

  SDLoc dl(Node);
  SmallVector<SDValue, 4> Operands(Node->getNumOperands());

  unsigned Opc = (Node->getOpcode() == ISD::UINT_TO_FP ||
                  Node->getOpcode() == ISD::STRICT_UINT_TO_FP)
                     ? ISD::ZERO_EXTEND
                     : ISD::SIGN_EXTEND;
  for (unsigned j = 0; j != Node->getNumOperands(); ++j) {
    if (Node->getOperand(j).getValueType().isVector())
      Operands[j] = DAG.getNode(Opc, dl, NVT, Node->getOperand(j));
    else
      Operands[j] = Node->getOperand(j);
  }

  if (IsStrict) {
    SDValue Res = DAG.getNode(Node->getOpcode(), dl,
                              {Node->getValueType(0), MVT::Other}, Operands);
    Results.push_back(Res);
    Results.push_back(Res.getValue(1));
    return;
  }

  SDValue Res =
      DAG.getNode(Node->getOpcode(), dl, Node->getValueType(0), Operands);
  Results.push_back(Res);
}

// For FP_TO_INT we promote the result type to a vector type with wider
// elements and then truncate the result.  This is different from the default
// PromoteVector which uses bitcast to promote thus assumning that the
// promoted vector type has the same overall size.
void VectorLegalizer::PromoteFP_TO_INT(SDNode *Node,
                                       SmallVectorImpl<SDValue> &Results) {
  MVT VT = Node->getSimpleValueType(0);
  MVT NVT = TLI.getTypeToPromoteTo(Node->getOpcode(), VT);
  bool IsStrict = Node->isStrictFPOpcode();
  assert(NVT.getVectorNumElements() == VT.getVectorNumElements() &&
         "Vectors have different number of elements!");

  unsigned NewOpc = Node->getOpcode();
  // Change FP_TO_UINT to FP_TO_SINT if possible.
  // TODO: Should we only do this if FP_TO_UINT itself isn't legal?
  if (NewOpc == ISD::FP_TO_UINT &&
      TLI.isOperationLegalOrCustom(ISD::FP_TO_SINT, NVT))
    NewOpc = ISD::FP_TO_SINT;

  if (NewOpc == ISD::STRICT_FP_TO_UINT &&
      TLI.isOperationLegalOrCustom(ISD::STRICT_FP_TO_SINT, NVT))
    NewOpc = ISD::STRICT_FP_TO_SINT;

  SDLoc dl(Node);
  SDValue Promoted, Chain;
  if (IsStrict) {
    Promoted = DAG.getNode(NewOpc, dl, {NVT, MVT::Other},
                           {Node->getOperand(0), Node->getOperand(1)});
    Chain = Promoted.getValue(1);
  } else
    Promoted = DAG.getNode(NewOpc, dl, NVT, Node->getOperand(0));

  // Assert that the converted value fits in the original type.  If it doesn't
  // (eg: because the value being converted is too big), then the result of the
  // original operation was undefined anyway, so the assert is still correct.
  if (Node->getOpcode() == ISD::FP_TO_UINT ||
      Node->getOpcode() == ISD::STRICT_FP_TO_UINT)
    NewOpc = ISD::AssertZext;
  else
    NewOpc = ISD::AssertSext;

  Promoted = DAG.getNode(NewOpc, dl, NVT, Promoted,
                         DAG.getValueType(VT.getScalarType()));
  Promoted = DAG.getNode(ISD::TRUNCATE, dl, VT, Promoted);
  Results.push_back(Promoted);
  if (IsStrict)
    Results.push_back(Chain);
}

std::pair<SDValue, SDValue> VectorLegalizer::ExpandLoad(SDNode *N) {
  LoadSDNode *LD = cast<LoadSDNode>(N);
  return TLI.scalarizeVectorLoad(LD, DAG);
}

SDValue VectorLegalizer::ExpandStore(SDNode *N) {
  StoreSDNode *ST = cast<StoreSDNode>(N);
  SDValue TF = TLI.scalarizeVectorStore(ST, DAG);
  return TF;
}

void VectorLegalizer::Expand(SDNode *Node, SmallVectorImpl<SDValue> &Results) {
  SDValue Tmp;
  switch (Node->getOpcode()) {
  case ISD::MERGE_VALUES:
    for (unsigned i = 0, e = Node->getNumValues(); i != e; ++i)
      Results.push_back(Node->getOperand(i));
    return;
  case ISD::SIGN_EXTEND_INREG:
    Results.push_back(ExpandSEXTINREG(Node));
    return;
  case ISD::ANY_EXTEND_VECTOR_INREG:
    Results.push_back(ExpandANY_EXTEND_VECTOR_INREG(Node));
    return;
  case ISD::SIGN_EXTEND_VECTOR_INREG:
    Results.push_back(ExpandSIGN_EXTEND_VECTOR_INREG(Node));
    return;
  case ISD::ZERO_EXTEND_VECTOR_INREG:
    Results.push_back(ExpandZERO_EXTEND_VECTOR_INREG(Node));
    return;
  case ISD::BSWAP:
    Results.push_back(ExpandBSWAP(Node));
    return;
  case ISD::VSELECT:
    Results.push_back(ExpandVSELECT(Node));
    return;
  case ISD::SELECT:
    Results.push_back(ExpandSELECT(Node));
    return;
  case ISD::FP_TO_UINT:
    ExpandFP_TO_UINT(Node, Results);
    return;
  case ISD::UINT_TO_FP:
    ExpandUINT_TO_FLOAT(Node, Results);
    return;
  case ISD::FNEG:
    Results.push_back(ExpandFNEG(Node));
    return;
  case ISD::FSUB:
    ExpandFSUB(Node, Results);
    return;
  case ISD::SETCC:
    ExpandSETCC(Node, Results);
    return;
  case ISD::ABS:
    if (TLI.expandABS(Node, Tmp, DAG)) {
      Results.push_back(Tmp);
      return;
    }
    break;
  case ISD::BITREVERSE:
    ExpandBITREVERSE(Node, Results);
    return;
  case ISD::CTPOP:
    if (TLI.expandCTPOP(Node, Tmp, DAG)) {
      Results.push_back(Tmp);
      return;
    }
    break;
  case ISD::CTLZ:
  case ISD::CTLZ_ZERO_UNDEF:
    if (TLI.expandCTLZ(Node, Tmp, DAG)) {
      Results.push_back(Tmp);
      return;
    }
    break;
  case ISD::CTTZ:
  case ISD::CTTZ_ZERO_UNDEF:
    if (TLI.expandCTTZ(Node, Tmp, DAG)) {
      Results.push_back(Tmp);
      return;
    }
    break;
  case ISD::FSHL:
  case ISD::FSHR:
    if (TLI.expandFunnelShift(Node, Tmp, DAG)) {
      Results.push_back(Tmp);
      return;
    }
    break;
  case ISD::ROTL:
  case ISD::ROTR:
    if (TLI.expandROT(Node, false /*AllowVectorOps*/, Tmp, DAG)) {
      Results.push_back(Tmp);
      return;
    }
    break;
  case ISD::FMINNUM:
  case ISD::FMAXNUM:
    if (SDValue Expanded = TLI.expandFMINNUM_FMAXNUM(Node, DAG)) {
      Results.push_back(Expanded);
      return;
    }
    break;
  case ISD::SMIN:
  case ISD::SMAX:
  case ISD::UMIN:
  case ISD::UMAX:
    if (SDValue Expanded = TLI.expandIntMINMAX(Node, DAG)) {
      Results.push_back(Expanded);
      return;
    }
    break;
  case ISD::UADDO:
  case ISD::USUBO:
    ExpandUADDSUBO(Node, Results);
    return;
  case ISD::SADDO:
  case ISD::SSUBO:
    ExpandSADDSUBO(Node, Results);
    return;

  case ISD::UMUL_LOHI:
  case ISD::SMUL_LOHI:
    TLI.expandSMUL_UMUL_LOHI(Results, Node, DAG);
    if (!Results.empty())
      return;
    break;

  case ISD::MULHS:
  case ISD::MULHU:
    if (SDValue Res = TLI.expandMULHU_MULHS(Node, DAG)) {
      Results.push_back(Res);
      return;
    }
    break;

  case ISD::UMULO:
  case ISD::SMULO:
    ExpandMULO(Node, Results);
    return;
  case ISD::SDIV:
  case ISD::UDIV:
    if (SDValue Res = TLI.expandSUDIV(Node, DAG)) {
      Results.push_back(Res);
      return;
    }
    break;
  case ISD::USUBSAT:
  case ISD::SSUBSAT:
  case ISD::UADDSAT:
  case ISD::SADDSAT:
    if (SDValue Expanded = TLI.expandAddSubSat(Node, DAG)) {
      Results.push_back(Expanded);
      return;
    }
    break;
  case ISD::SMULFIX:
  case ISD::UMULFIX:
    if (SDValue Expanded = TLI.expandFixedPointMul(Node, DAG)) {
      Results.push_back(Expanded);
      return;
    }
    break;
  case ISD::SMULFIXSAT:
  case ISD::UMULFIXSAT:
    // FIXME: We do not expand SMULFIXSAT/UMULFIXSAT here yet, not sure exactly
    // why. Maybe it results in worse codegen compared to the unroll for some
    // targets? This should probably be investigated. And if we still prefer to
    // unroll an explanation could be helpful.
    break;
  case ISD::SDIVFIX:
  case ISD::UDIVFIX:
    ExpandFixedPointDiv(Node, Results);
    return;
  case ISD::SDIVFIXSAT:
  case ISD::UDIVFIXSAT:
    break;
#define DAG_INSTRUCTION(NAME, NARG, ROUND_MODE, INTRINSIC, DAGN)               \
  case ISD::STRICT_##DAGN:
#include "llvm/IR/ConstrainedOps.def"
    ExpandStrictFPOp(Node, Results);
    return;
  case ISD::VECREDUCE_ADD:
  case ISD::VECREDUCE_MUL:
  case ISD::VECREDUCE_AND:
  case ISD::VECREDUCE_OR:
  case ISD::VECREDUCE_XOR:
  case ISD::VECREDUCE_SMAX:
  case ISD::VECREDUCE_SMIN:
  case ISD::VECREDUCE_UMAX:
  case ISD::VECREDUCE_UMIN:
  case ISD::VECREDUCE_FADD:
  case ISD::VECREDUCE_FMUL:
  case ISD::VECREDUCE_FMAX:
  case ISD::VECREDUCE_FMIN:
    Results.push_back(TLI.expandVecReduce(Node, DAG));
    return;
  case ISD::VECREDUCE_SEQ_FADD:
  case ISD::VECREDUCE_SEQ_FMUL:
    Results.push_back(TLI.expandVecReduceSeq(Node, DAG));
    return;
  case ISD::SREM:
  case ISD::UREM:
    ExpandREM(Node, Results);
    return;
  }

  Results.push_back(DAG.UnrollVectorOp(Node));
}

SDValue VectorLegalizer::ExpandSELECT(SDNode *Node) {
  // Lower a select instruction where the condition is a scalar and the
  // operands are vectors. Lower this select to VSELECT and implement it
  // using XOR AND OR. The selector bit is broadcasted.
  EVT VT = Node->getValueType(0);
  SDLoc DL(Node);

  SDValue Mask = Node->getOperand(0);
  SDValue Op1 = Node->getOperand(1);
  SDValue Op2 = Node->getOperand(2);

  assert(VT.isVector() && !Mask.getValueType().isVector() &&
         Op1.getValueType() == Op2.getValueType() && "Invalid type");

  // If we can't even use the basic vector operations of
  // AND,OR,XOR, we will have to scalarize the op.
  // Notice that the operation may be 'promoted' which means that it is
  // 'bitcasted' to another type which is handled.
  // Also, we need to be able to construct a splat vector using either
  // BUILD_VECTOR or SPLAT_VECTOR.
  // FIXME: Should we also permit fixed-length SPLAT_VECTOR as a fallback to
  // BUILD_VECTOR?
  if (TLI.getOperationAction(ISD::AND, VT) == TargetLowering::Expand ||
      TLI.getOperationAction(ISD::XOR, VT) == TargetLowering::Expand ||
      TLI.getOperationAction(ISD::OR, VT) == TargetLowering::Expand ||
      TLI.getOperationAction(VT.isFixedLengthVector() ? ISD::BUILD_VECTOR
                                                      : ISD::SPLAT_VECTOR,
                             VT) == TargetLowering::Expand)
    return DAG.UnrollVectorOp(Node);

  // Generate a mask operand.
  EVT MaskTy = VT.changeVectorElementTypeToInteger();

  // What is the size of each element in the vector mask.
  EVT BitTy = MaskTy.getScalarType();

<<<<<<< HEAD
  Mask = DAG.getSelect(
      DL, BitTy, Mask,
      DAG.getConstant(APInt::getAllOnesValue(BitTy.getSizeInBits()), DL, BitTy),
      DAG.getConstant(0, DL, BitTy));
=======
  Mask = DAG.getSelect(DL, BitTy, Mask, DAG.getAllOnesConstant(DL, BitTy),
                       DAG.getConstant(0, DL, BitTy));
>>>>>>> 4a36e96c

  // Broadcast the mask so that the entire vector is all one or all zero.
  if (VT.isFixedLengthVector())
    Mask = DAG.getSplatBuildVector(MaskTy, DL, Mask);
  else
    Mask = DAG.getSplatVector(MaskTy, DL, Mask);

  // Bitcast the operands to be the same type as the mask.
  // This is needed when we select between FP types because
  // the mask is a vector of integers.
  Op1 = DAG.getNode(ISD::BITCAST, DL, MaskTy, Op1);
  Op2 = DAG.getNode(ISD::BITCAST, DL, MaskTy, Op2);

<<<<<<< HEAD
  SDValue AllOnes = DAG.getConstant(
      APInt::getAllOnesValue(BitTy.getSizeInBits()), DL, MaskTy);
  SDValue NotMask = DAG.getNode(ISD::XOR, DL, MaskTy, Mask, AllOnes);
=======
  SDValue NotMask = DAG.getNOT(DL, Mask, MaskTy);
>>>>>>> 4a36e96c

  Op1 = DAG.getNode(ISD::AND, DL, MaskTy, Op1, Mask);
  Op2 = DAG.getNode(ISD::AND, DL, MaskTy, Op2, NotMask);
  SDValue Val = DAG.getNode(ISD::OR, DL, MaskTy, Op1, Op2);
  return DAG.getNode(ISD::BITCAST, DL, Node->getValueType(0), Val);
}

SDValue VectorLegalizer::ExpandSEXTINREG(SDNode *Node) {
  EVT VT = Node->getValueType(0);

  // Make sure that the SRA and SHL instructions are available.
  if (TLI.getOperationAction(ISD::SRA, VT) == TargetLowering::Expand ||
      TLI.getOperationAction(ISD::SHL, VT) == TargetLowering::Expand)
    return DAG.UnrollVectorOp(Node);

  SDLoc DL(Node);
  EVT OrigTy = cast<VTSDNode>(Node->getOperand(1))->getVT();

  unsigned BW = VT.getScalarSizeInBits();
  unsigned OrigBW = OrigTy.getScalarSizeInBits();
  SDValue ShiftSz = DAG.getConstant(BW - OrigBW, DL, VT);

  SDValue Op = DAG.getNode(ISD::SHL, DL, VT, Node->getOperand(0), ShiftSz);
  return DAG.getNode(ISD::SRA, DL, VT, Op, ShiftSz);
}

// Generically expand a vector anyext in register to a shuffle of the relevant
// lanes into the appropriate locations, with other lanes left undef.
SDValue VectorLegalizer::ExpandANY_EXTEND_VECTOR_INREG(SDNode *Node) {
  SDLoc DL(Node);
  EVT VT = Node->getValueType(0);
  int NumElements = VT.getVectorNumElements();
  SDValue Src = Node->getOperand(0);
  EVT SrcVT = Src.getValueType();
  int NumSrcElements = SrcVT.getVectorNumElements();

  // *_EXTEND_VECTOR_INREG SrcVT can be smaller than VT - so insert the vector
  // into a larger vector type.
  if (SrcVT.bitsLE(VT)) {
    assert((VT.getSizeInBits() % SrcVT.getScalarSizeInBits()) == 0 &&
           "ANY_EXTEND_VECTOR_INREG vector size mismatch");
    NumSrcElements = VT.getSizeInBits() / SrcVT.getScalarSizeInBits();
    SrcVT = EVT::getVectorVT(*DAG.getContext(), SrcVT.getScalarType(),
                             NumSrcElements);
    Src = DAG.getNode(ISD::INSERT_SUBVECTOR, DL, SrcVT, DAG.getUNDEF(SrcVT),
                      Src, DAG.getVectorIdxConstant(0, DL));
  }

  // Build a base mask of undef shuffles.
  SmallVector<int, 16> ShuffleMask;
  ShuffleMask.resize(NumSrcElements, -1);

  // Place the extended lanes into the correct locations.
  int ExtLaneScale = NumSrcElements / NumElements;
  int EndianOffset = DAG.getDataLayout().isBigEndian() ? ExtLaneScale - 1 : 0;
  for (int i = 0; i < NumElements; ++i)
    ShuffleMask[i * ExtLaneScale + EndianOffset] = i;

  return DAG.getNode(
      ISD::BITCAST, DL, VT,
      DAG.getVectorShuffle(SrcVT, DL, Src, DAG.getUNDEF(SrcVT), ShuffleMask));
}

SDValue VectorLegalizer::ExpandSIGN_EXTEND_VECTOR_INREG(SDNode *Node) {
  SDLoc DL(Node);
  EVT VT = Node->getValueType(0);
  SDValue Src = Node->getOperand(0);
  EVT SrcVT = Src.getValueType();

  // First build an any-extend node which can be legalized above when we
  // recurse through it.
  SDValue Op = DAG.getNode(ISD::ANY_EXTEND_VECTOR_INREG, DL, VT, Src);

  // Now we need sign extend. Do this by shifting the elements. Even if these
  // aren't legal operations, they have a better chance of being legalized
  // without full scalarization than the sign extension does.
  unsigned EltWidth = VT.getScalarSizeInBits();
  unsigned SrcEltWidth = SrcVT.getScalarSizeInBits();
  SDValue ShiftAmount = DAG.getConstant(EltWidth - SrcEltWidth, DL, VT);
  return DAG.getNode(ISD::SRA, DL, VT,
                     DAG.getNode(ISD::SHL, DL, VT, Op, ShiftAmount),
                     ShiftAmount);
}

// Generically expand a vector zext in register to a shuffle of the relevant
// lanes into the appropriate locations, a blend of zero into the high bits,
// and a bitcast to the wider element type.
SDValue VectorLegalizer::ExpandZERO_EXTEND_VECTOR_INREG(SDNode *Node) {
  SDLoc DL(Node);
  EVT VT = Node->getValueType(0);
  int NumElements = VT.getVectorNumElements();
  SDValue Src = Node->getOperand(0);
  EVT SrcVT = Src.getValueType();
  int NumSrcElements = SrcVT.getVectorNumElements();

  // *_EXTEND_VECTOR_INREG SrcVT can be smaller than VT - so insert the vector
  // into a larger vector type.
  if (SrcVT.bitsLE(VT)) {
    assert((VT.getSizeInBits() % SrcVT.getScalarSizeInBits()) == 0 &&
           "ZERO_EXTEND_VECTOR_INREG vector size mismatch");
    NumSrcElements = VT.getSizeInBits() / SrcVT.getScalarSizeInBits();
    SrcVT = EVT::getVectorVT(*DAG.getContext(), SrcVT.getScalarType(),
                             NumSrcElements);
    Src = DAG.getNode(ISD::INSERT_SUBVECTOR, DL, SrcVT, DAG.getUNDEF(SrcVT),
                      Src, DAG.getVectorIdxConstant(0, DL));
  }

  // Build up a zero vector to blend into this one.
  SDValue Zero = DAG.getConstant(0, DL, SrcVT);

  // Shuffle the incoming lanes into the correct position, and pull all other
  // lanes from the zero vector.
  SmallVector<int, 16> ShuffleMask;
  ShuffleMask.reserve(NumSrcElements);
  for (int i = 0; i < NumSrcElements; ++i)
    ShuffleMask.push_back(i);

  int ExtLaneScale = NumSrcElements / NumElements;
  int EndianOffset = DAG.getDataLayout().isBigEndian() ? ExtLaneScale - 1 : 0;
  for (int i = 0; i < NumElements; ++i)
    ShuffleMask[i * ExtLaneScale + EndianOffset] = NumSrcElements + i;

  return DAG.getNode(ISD::BITCAST, DL, VT,
                     DAG.getVectorShuffle(SrcVT, DL, Zero, Src, ShuffleMask));
}

static void createBSWAPShuffleMask(EVT VT, SmallVectorImpl<int> &ShuffleMask) {
  int ScalarSizeInBytes = VT.getScalarSizeInBits() / 8;
  for (int I = 0, E = VT.getVectorNumElements(); I != E; ++I)
    for (int J = ScalarSizeInBytes - 1; J >= 0; --J)
      ShuffleMask.push_back((I * ScalarSizeInBytes) + J);
}

SDValue VectorLegalizer::ExpandBSWAP(SDNode *Node) {
  EVT VT = Node->getValueType(0);

  // Generate a byte wise shuffle mask for the BSWAP.
  SmallVector<int, 16> ShuffleMask;
  createBSWAPShuffleMask(VT, ShuffleMask);
  EVT ByteVT = EVT::getVectorVT(*DAG.getContext(), MVT::i8, ShuffleMask.size());

  // Only emit a shuffle if the mask is legal.
  if (!TLI.isShuffleMaskLegal(ShuffleMask, ByteVT))
    return DAG.UnrollVectorOp(Node);

  SDLoc DL(Node);
  SDValue Op = DAG.getNode(ISD::BITCAST, DL, ByteVT, Node->getOperand(0));
  Op = DAG.getVectorShuffle(ByteVT, DL, Op, DAG.getUNDEF(ByteVT), ShuffleMask);
  return DAG.getNode(ISD::BITCAST, DL, VT, Op);
}

void VectorLegalizer::ExpandBITREVERSE(SDNode *Node,
                                       SmallVectorImpl<SDValue> &Results) {
  EVT VT = Node->getValueType(0);

  // If we have the scalar operation, it's probably cheaper to unroll it.
  if (TLI.isOperationLegalOrCustom(ISD::BITREVERSE, VT.getScalarType())) {
    SDValue Tmp = DAG.UnrollVectorOp(Node);
    Results.push_back(Tmp);
    return;
  }

  // If the vector element width is a whole number of bytes, test if its legal
  // to BSWAP shuffle the bytes and then perform the BITREVERSE on the byte
  // vector. This greatly reduces the number of bit shifts necessary.
  unsigned ScalarSizeInBits = VT.getScalarSizeInBits();
  if (ScalarSizeInBits > 8 && (ScalarSizeInBits % 8) == 0) {
    SmallVector<int, 16> BSWAPMask;
    createBSWAPShuffleMask(VT, BSWAPMask);

    EVT ByteVT = EVT::getVectorVT(*DAG.getContext(), MVT::i8, BSWAPMask.size());
    if (TLI.isShuffleMaskLegal(BSWAPMask, ByteVT) &&
        (TLI.isOperationLegalOrCustom(ISD::BITREVERSE, ByteVT) ||
         (TLI.isOperationLegalOrCustom(ISD::SHL, ByteVT) &&
          TLI.isOperationLegalOrCustom(ISD::SRL, ByteVT) &&
          TLI.isOperationLegalOrCustomOrPromote(ISD::AND, ByteVT) &&
          TLI.isOperationLegalOrCustomOrPromote(ISD::OR, ByteVT)))) {
      SDLoc DL(Node);
      SDValue Op = DAG.getNode(ISD::BITCAST, DL, ByteVT, Node->getOperand(0));
      Op =
          DAG.getVectorShuffle(ByteVT, DL, Op, DAG.getUNDEF(ByteVT), BSWAPMask);
      Op = DAG.getNode(ISD::BITREVERSE, DL, ByteVT, Op);
      Op = DAG.getNode(ISD::BITCAST, DL, VT, Op);
      Results.push_back(Op);
      return;
    }
  }

  // If we have the appropriate vector bit operations, it is better to use them
  // than unrolling and expanding each component.
  if (TLI.isOperationLegalOrCustom(ISD::SHL, VT) &&
      TLI.isOperationLegalOrCustom(ISD::SRL, VT) &&
      TLI.isOperationLegalOrCustomOrPromote(ISD::AND, VT) &&
      TLI.isOperationLegalOrCustomOrPromote(ISD::OR, VT))
    // Let LegalizeDAG handle this later.
    return;

  // Otherwise unroll.
  SDValue Tmp = DAG.UnrollVectorOp(Node);
  Results.push_back(Tmp);
}

SDValue VectorLegalizer::ExpandVSELECT(SDNode *Node) {
  // Implement VSELECT in terms of XOR, AND, OR
  // on platforms which do not support blend natively.
  SDLoc DL(Node);

  SDValue Mask = Node->getOperand(0);
  SDValue Op1 = Node->getOperand(1);
  SDValue Op2 = Node->getOperand(2);

  EVT VT = Mask.getValueType();

  // If we can't even use the basic vector operations of
  // AND,OR,XOR, we will have to scalarize the op.
  // Notice that the operation may be 'promoted' which means that it is
  // 'bitcasted' to another type which is handled.
  if (TLI.getOperationAction(ISD::AND, VT) == TargetLowering::Expand ||
      TLI.getOperationAction(ISD::XOR, VT) == TargetLowering::Expand ||
      TLI.getOperationAction(ISD::OR, VT) == TargetLowering::Expand)
    return DAG.UnrollVectorOp(Node);

  // This operation also isn't safe with AND, OR, XOR when the boolean type is
  // 0/1 and the select operands aren't also booleans, as we need an all-ones
  // vector constant to mask with.
  // FIXME: Sign extend 1 to all ones if that's legal on the target.
  auto BoolContents = TLI.getBooleanContents(Op1.getValueType());
  if (BoolContents != TargetLowering::ZeroOrNegativeOneBooleanContent &&
      !(BoolContents == TargetLowering::ZeroOrOneBooleanContent &&
        Op1.getValueType().getVectorElementType() == MVT::i1))
    return DAG.UnrollVectorOp(Node);

  // If the mask and the type are different sizes, unroll the vector op. This
  // can occur when getSetCCResultType returns something that is different in
  // size from the operand types. For example, v4i8 = select v4i32, v4i8, v4i8.
  if (VT.getSizeInBits() != Op1.getValueSizeInBits())
    return DAG.UnrollVectorOp(Node);

  // Bitcast the operands to be the same type as the mask.
  // This is needed when we select between FP types because
  // the mask is a vector of integers.
  Op1 = DAG.getNode(ISD::BITCAST, DL, VT, Op1);
  Op2 = DAG.getNode(ISD::BITCAST, DL, VT, Op2);

<<<<<<< HEAD
  SDValue AllOnes =
      DAG.getConstant(APInt::getAllOnesValue(VT.getScalarSizeInBits()), DL, VT);
  SDValue NotMask = DAG.getNode(ISD::XOR, DL, VT, Mask, AllOnes);
=======
  SDValue NotMask = DAG.getNOT(DL, Mask, VT);
>>>>>>> 4a36e96c

  Op1 = DAG.getNode(ISD::AND, DL, VT, Op1, Mask);
  Op2 = DAG.getNode(ISD::AND, DL, VT, Op2, NotMask);
  SDValue Val = DAG.getNode(ISD::OR, DL, VT, Op1, Op2);
  return DAG.getNode(ISD::BITCAST, DL, Node->getValueType(0), Val);
}

void VectorLegalizer::ExpandFP_TO_UINT(SDNode *Node,
                                       SmallVectorImpl<SDValue> &Results) {
  // Attempt to expand using TargetLowering.
  SDValue Result, Chain;
  if (TLI.expandFP_TO_UINT(Node, Result, Chain, DAG)) {
    Results.push_back(Result);
    if (Node->isStrictFPOpcode())
      Results.push_back(Chain);
    return;
  }

  // Otherwise go ahead and unroll.
  if (Node->isStrictFPOpcode()) {
    UnrollStrictFPOp(Node, Results);
    return;
  }

  Results.push_back(DAG.UnrollVectorOp(Node));
}

void VectorLegalizer::ExpandUINT_TO_FLOAT(SDNode *Node,
                                          SmallVectorImpl<SDValue> &Results) {
  bool IsStrict = Node->isStrictFPOpcode();
  unsigned OpNo = IsStrict ? 1 : 0;
  SDValue Src = Node->getOperand(OpNo);
  EVT VT = Src.getValueType();
  SDLoc DL(Node);

  // Attempt to expand using TargetLowering.
  SDValue Result;
  SDValue Chain;
  if (TLI.expandUINT_TO_FP(Node, Result, Chain, DAG)) {
    Results.push_back(Result);
    if (IsStrict)
      Results.push_back(Chain);
    return;
  }

  // Make sure that the SINT_TO_FP and SRL instructions are available.
  if (((!IsStrict && TLI.getOperationAction(ISD::SINT_TO_FP, VT) ==
                         TargetLowering::Expand) ||
       (IsStrict && TLI.getOperationAction(ISD::STRICT_SINT_TO_FP, VT) ==
                        TargetLowering::Expand)) ||
      TLI.getOperationAction(ISD::SRL, VT) == TargetLowering::Expand) {
    if (IsStrict) {
      UnrollStrictFPOp(Node, Results);
      return;
    }

    Results.push_back(DAG.UnrollVectorOp(Node));
    return;
  }

  unsigned BW = VT.getScalarSizeInBits();
  assert((BW == 64 || BW == 32) &&
         "Elements in vector-UINT_TO_FP must be 32 or 64 bits wide");

  SDValue HalfWord = DAG.getConstant(BW / 2, DL, VT);

  // Constants to clear the upper part of the word.
  // Notice that we can also use SHL+SHR, but using a constant is slightly
  // faster on x86.
  uint64_t HWMask = (BW == 64) ? 0x00000000FFFFFFFF : 0x0000FFFF;
  SDValue HalfWordMask = DAG.getConstant(HWMask, DL, VT);

  // Two to the power of half-word-size.
  SDValue TWOHW =
      DAG.getConstantFP(1ULL << (BW / 2), DL, Node->getValueType(0));

  // Clear upper part of LO, lower HI
  SDValue HI = DAG.getNode(ISD::SRL, DL, VT, Src, HalfWord);
  SDValue LO = DAG.getNode(ISD::AND, DL, VT, Src, HalfWordMask);

  if (IsStrict) {
    // Convert hi and lo to floats
    // Convert the hi part back to the upper values
    // TODO: Can any fast-math-flags be set on these nodes?
    SDValue fHI = DAG.getNode(ISD::STRICT_SINT_TO_FP, DL,
                              {Node->getValueType(0), MVT::Other},
                              {Node->getOperand(0), HI});
    fHI = DAG.getNode(ISD::STRICT_FMUL, DL, {Node->getValueType(0), MVT::Other},
                      {fHI.getValue(1), fHI, TWOHW});
    SDValue fLO = DAG.getNode(ISD::STRICT_SINT_TO_FP, DL,
                              {Node->getValueType(0), MVT::Other},
                              {Node->getOperand(0), LO});

    SDValue TF = DAG.getNode(ISD::TokenFactor, DL, MVT::Other, fHI.getValue(1),
                             fLO.getValue(1));

    // Add the two halves
    SDValue Result =
        DAG.getNode(ISD::STRICT_FADD, DL, {Node->getValueType(0), MVT::Other},
                    {TF, fHI, fLO});

    Results.push_back(Result);
    Results.push_back(Result.getValue(1));
    return;
  }

  // Convert hi and lo to floats
  // Convert the hi part back to the upper values
  // TODO: Can any fast-math-flags be set on these nodes?
  SDValue fHI = DAG.getNode(ISD::SINT_TO_FP, DL, Node->getValueType(0), HI);
  fHI = DAG.getNode(ISD::FMUL, DL, Node->getValueType(0), fHI, TWOHW);
  SDValue fLO = DAG.getNode(ISD::SINT_TO_FP, DL, Node->getValueType(0), LO);

  // Add the two halves
  Results.push_back(
      DAG.getNode(ISD::FADD, DL, Node->getValueType(0), fHI, fLO));
}

SDValue VectorLegalizer::ExpandFNEG(SDNode *Node) {
  if (TLI.isOperationLegalOrCustom(ISD::FSUB, Node->getValueType(0))) {
    SDLoc DL(Node);
    SDValue Zero = DAG.getConstantFP(-0.0, DL, Node->getValueType(0));
    // TODO: If FNEG had fast-math-flags, they'd get propagated to this FSUB.
    return DAG.getNode(ISD::FSUB, DL, Node->getValueType(0), Zero,
                       Node->getOperand(0));
  }
  return DAG.UnrollVectorOp(Node);
}

void VectorLegalizer::ExpandFSUB(SDNode *Node,
                                 SmallVectorImpl<SDValue> &Results) {
  // For floating-point values, (a-b) is the same as a+(-b). If FNEG is legal,
  // we can defer this to operation legalization where it will be lowered as
  // a+(-b).
  EVT VT = Node->getValueType(0);
  if (TLI.isOperationLegalOrCustom(ISD::FNEG, VT) &&
      TLI.isOperationLegalOrCustom(ISD::FADD, VT))
    return; // Defer to LegalizeDAG

  SDValue Tmp = DAG.UnrollVectorOp(Node);
  Results.push_back(Tmp);
}

void VectorLegalizer::ExpandSETCC(SDNode *Node,
                                  SmallVectorImpl<SDValue> &Results) {
  bool NeedInvert = false;
  SDLoc dl(Node);
  MVT OpVT = Node->getOperand(0).getSimpleValueType();
  ISD::CondCode CCCode = cast<CondCodeSDNode>(Node->getOperand(2))->get();

  if (TLI.getCondCodeAction(CCCode, OpVT) != TargetLowering::Expand) {
    Results.push_back(UnrollVSETCC(Node));
    return;
  }

  SDValue Chain;
  SDValue LHS = Node->getOperand(0);
  SDValue RHS = Node->getOperand(1);
  SDValue CC = Node->getOperand(2);
  bool Legalized = TLI.LegalizeSetCCCondCode(DAG, Node->getValueType(0), LHS,
                                             RHS, CC, NeedInvert, dl, Chain);

  if (Legalized) {
    // If we expanded the SETCC by swapping LHS and RHS, or by inverting the
    // condition code, create a new SETCC node.
    if (CC.getNode())
      LHS = DAG.getNode(ISD::SETCC, dl, Node->getValueType(0), LHS, RHS, CC,
                        Node->getFlags());

    // If we expanded the SETCC by inverting the condition code, then wrap
    // the existing SETCC in a NOT to restore the intended condition.
    if (NeedInvert)
      LHS = DAG.getLogicalNOT(dl, LHS, LHS->getValueType(0));
  } else {
    // Otherwise, SETCC for the given comparison type must be completely
    // illegal; expand it into a SELECT_CC.
    EVT VT = Node->getValueType(0);
    LHS =
        DAG.getNode(ISD::SELECT_CC, dl, VT, LHS, RHS,
                    DAG.getBoolConstant(true, dl, VT, LHS.getValueType()),
                    DAG.getBoolConstant(false, dl, VT, LHS.getValueType()), CC);
    LHS->setFlags(Node->getFlags());
  }

  Results.push_back(LHS);
}

void VectorLegalizer::ExpandUADDSUBO(SDNode *Node,
                                     SmallVectorImpl<SDValue> &Results) {
  SDValue Result, Overflow;
  TLI.expandUADDSUBO(Node, Result, Overflow, DAG);
  Results.push_back(Result);
  Results.push_back(Overflow);
}

void VectorLegalizer::ExpandSADDSUBO(SDNode *Node,
                                     SmallVectorImpl<SDValue> &Results) {
  SDValue Result, Overflow;
  TLI.expandSADDSUBO(Node, Result, Overflow, DAG);
  Results.push_back(Result);
  Results.push_back(Overflow);
}

void VectorLegalizer::ExpandMULO(SDNode *Node,
                                 SmallVectorImpl<SDValue> &Results) {
  SDValue Result, Overflow;
  if (!TLI.expandMULO(Node, Result, Overflow, DAG))
    std::tie(Result, Overflow) = DAG.UnrollVectorOverflowOp(Node);

  Results.push_back(Result);
  Results.push_back(Overflow);
}

void VectorLegalizer::ExpandFixedPointDiv(SDNode *Node,
                                          SmallVectorImpl<SDValue> &Results) {
  SDNode *N = Node;
  if (SDValue Expanded = TLI.expandFixedPointDiv(
          N->getOpcode(), SDLoc(N), N->getOperand(0), N->getOperand(1),
          N->getConstantOperandVal(2), DAG))
    Results.push_back(Expanded);
}

void VectorLegalizer::ExpandStrictFPOp(SDNode *Node,
                                       SmallVectorImpl<SDValue> &Results) {
  if (Node->getOpcode() == ISD::STRICT_UINT_TO_FP) {
    ExpandUINT_TO_FLOAT(Node, Results);
    return;
  }
  if (Node->getOpcode() == ISD::STRICT_FP_TO_UINT) {
    ExpandFP_TO_UINT(Node, Results);
    return;
  }

  UnrollStrictFPOp(Node, Results);
}

void VectorLegalizer::ExpandREM(SDNode *Node,
                                SmallVectorImpl<SDValue> &Results) {
  assert((Node->getOpcode() == ISD::SREM || Node->getOpcode() == ISD::UREM) &&
         "Expected REM node");

  SDValue Result;
  if (!TLI.expandREM(Node, Result, DAG))
    Result = DAG.UnrollVectorOp(Node);
  Results.push_back(Result);
}

void VectorLegalizer::UnrollStrictFPOp(SDNode *Node,
                                       SmallVectorImpl<SDValue> &Results) {
  EVT VT = Node->getValueType(0);
  EVT EltVT = VT.getVectorElementType();
  unsigned NumElems = VT.getVectorNumElements();
  unsigned NumOpers = Node->getNumOperands();
  const TargetLowering &TLI = DAG.getTargetLoweringInfo();

  EVT TmpEltVT = EltVT;
  if (Node->getOpcode() == ISD::STRICT_FSETCC ||
      Node->getOpcode() == ISD::STRICT_FSETCCS)
    TmpEltVT = TLI.getSetCCResultType(DAG.getDataLayout(), *DAG.getContext(),
                                      TmpEltVT);

  EVT ValueVTs[] = {TmpEltVT, MVT::Other};
  SDValue Chain = Node->getOperand(0);
  SDLoc dl(Node);

  SmallVector<SDValue, 32> OpValues;
  SmallVector<SDValue, 32> OpChains;
  for (unsigned i = 0; i < NumElems; ++i) {
    SmallVector<SDValue, 4> Opers;
    SDValue Idx = DAG.getVectorIdxConstant(i, dl);

    // The Chain is the first operand.
    Opers.push_back(Chain);

    // Now process the remaining operands.
    for (unsigned j = 1; j < NumOpers; ++j) {
      SDValue Oper = Node->getOperand(j);
      EVT OperVT = Oper.getValueType();

      if (OperVT.isVector())
        Oper = DAG.getNode(ISD::EXTRACT_VECTOR_ELT, dl,
                           OperVT.getVectorElementType(), Oper, Idx);

      Opers.push_back(Oper);
    }

    SDValue ScalarOp = DAG.getNode(Node->getOpcode(), dl, ValueVTs, Opers);
    SDValue ScalarResult = ScalarOp.getValue(0);
    SDValue ScalarChain = ScalarOp.getValue(1);

    if (Node->getOpcode() == ISD::STRICT_FSETCC ||
        Node->getOpcode() == ISD::STRICT_FSETCCS)
<<<<<<< HEAD
      ScalarResult = DAG.getSelect(
          dl, EltVT, ScalarResult,
          DAG.getConstant(APInt::getAllOnesValue(EltVT.getSizeInBits()), dl,
                          EltVT),
          DAG.getConstant(0, dl, EltVT));
=======
      ScalarResult = DAG.getSelect(dl, EltVT, ScalarResult,
                                   DAG.getAllOnesConstant(dl, EltVT),
                                   DAG.getConstant(0, dl, EltVT));
>>>>>>> 4a36e96c

    OpValues.push_back(ScalarResult);
    OpChains.push_back(ScalarChain);
  }

  SDValue Result = DAG.getBuildVector(VT, dl, OpValues);
  SDValue NewChain = DAG.getNode(ISD::TokenFactor, dl, MVT::Other, OpChains);

  Results.push_back(Result);
  Results.push_back(NewChain);
}

SDValue VectorLegalizer::UnrollVSETCC(SDNode *Node) {
  EVT VT = Node->getValueType(0);
  unsigned NumElems = VT.getVectorNumElements();
  EVT EltVT = VT.getVectorElementType();
  SDValue LHS = Node->getOperand(0);
  SDValue RHS = Node->getOperand(1);
  SDValue CC = Node->getOperand(2);
  EVT TmpEltVT = LHS.getValueType().getVectorElementType();
  SDLoc dl(Node);
  SmallVector<SDValue, 8> Ops(NumElems);
  for (unsigned i = 0; i < NumElems; ++i) {
    SDValue LHSElem = DAG.getNode(ISD::EXTRACT_VECTOR_ELT, dl, TmpEltVT, LHS,
                                  DAG.getVectorIdxConstant(i, dl));
    SDValue RHSElem = DAG.getNode(ISD::EXTRACT_VECTOR_ELT, dl, TmpEltVT, RHS,
                                  DAG.getVectorIdxConstant(i, dl));
    Ops[i] = DAG.getNode(ISD::SETCC, dl,
                         TLI.getSetCCResultType(DAG.getDataLayout(),
                                                *DAG.getContext(), TmpEltVT),
                         LHSElem, RHSElem, CC);
<<<<<<< HEAD
    Ops[i] = DAG.getSelect(
        dl, EltVT, Ops[i],
        DAG.getConstant(APInt::getAllOnesValue(EltVT.getSizeInBits()), dl,
                        EltVT),
        DAG.getConstant(0, dl, EltVT));
=======
    Ops[i] = DAG.getSelect(dl, EltVT, Ops[i], DAG.getAllOnesConstant(dl, EltVT),
                           DAG.getConstant(0, dl, EltVT));
>>>>>>> 4a36e96c
  }
  return DAG.getBuildVector(VT, dl, Ops);
}

bool SelectionDAG::LegalizeVectors() { return VectorLegalizer(*this).Run(); }<|MERGE_RESOLUTION|>--- conflicted
+++ resolved
@@ -981,15 +981,8 @@
   // What is the size of each element in the vector mask.
   EVT BitTy = MaskTy.getScalarType();
 
-<<<<<<< HEAD
-  Mask = DAG.getSelect(
-      DL, BitTy, Mask,
-      DAG.getConstant(APInt::getAllOnesValue(BitTy.getSizeInBits()), DL, BitTy),
-      DAG.getConstant(0, DL, BitTy));
-=======
   Mask = DAG.getSelect(DL, BitTy, Mask, DAG.getAllOnesConstant(DL, BitTy),
                        DAG.getConstant(0, DL, BitTy));
->>>>>>> 4a36e96c
 
   // Broadcast the mask so that the entire vector is all one or all zero.
   if (VT.isFixedLengthVector())
@@ -1003,13 +996,7 @@
   Op1 = DAG.getNode(ISD::BITCAST, DL, MaskTy, Op1);
   Op2 = DAG.getNode(ISD::BITCAST, DL, MaskTy, Op2);
 
-<<<<<<< HEAD
-  SDValue AllOnes = DAG.getConstant(
-      APInt::getAllOnesValue(BitTy.getSizeInBits()), DL, MaskTy);
-  SDValue NotMask = DAG.getNode(ISD::XOR, DL, MaskTy, Mask, AllOnes);
-=======
   SDValue NotMask = DAG.getNOT(DL, Mask, MaskTy);
->>>>>>> 4a36e96c
 
   Op1 = DAG.getNode(ISD::AND, DL, MaskTy, Op1, Mask);
   Op2 = DAG.getNode(ISD::AND, DL, MaskTy, Op2, NotMask);
@@ -1254,13 +1241,7 @@
   Op1 = DAG.getNode(ISD::BITCAST, DL, VT, Op1);
   Op2 = DAG.getNode(ISD::BITCAST, DL, VT, Op2);
 
-<<<<<<< HEAD
-  SDValue AllOnes =
-      DAG.getConstant(APInt::getAllOnesValue(VT.getScalarSizeInBits()), DL, VT);
-  SDValue NotMask = DAG.getNode(ISD::XOR, DL, VT, Mask, AllOnes);
-=======
   SDValue NotMask = DAG.getNOT(DL, Mask, VT);
->>>>>>> 4a36e96c
 
   Op1 = DAG.getNode(ISD::AND, DL, VT, Op1, Mask);
   Op2 = DAG.getNode(ISD::AND, DL, VT, Op2, NotMask);
@@ -1553,17 +1534,9 @@
 
     if (Node->getOpcode() == ISD::STRICT_FSETCC ||
         Node->getOpcode() == ISD::STRICT_FSETCCS)
-<<<<<<< HEAD
-      ScalarResult = DAG.getSelect(
-          dl, EltVT, ScalarResult,
-          DAG.getConstant(APInt::getAllOnesValue(EltVT.getSizeInBits()), dl,
-                          EltVT),
-          DAG.getConstant(0, dl, EltVT));
-=======
       ScalarResult = DAG.getSelect(dl, EltVT, ScalarResult,
                                    DAG.getAllOnesConstant(dl, EltVT),
                                    DAG.getConstant(0, dl, EltVT));
->>>>>>> 4a36e96c
 
     OpValues.push_back(ScalarResult);
     OpChains.push_back(ScalarChain);
@@ -1595,16 +1568,8 @@
                          TLI.getSetCCResultType(DAG.getDataLayout(),
                                                 *DAG.getContext(), TmpEltVT),
                          LHSElem, RHSElem, CC);
-<<<<<<< HEAD
-    Ops[i] = DAG.getSelect(
-        dl, EltVT, Ops[i],
-        DAG.getConstant(APInt::getAllOnesValue(EltVT.getSizeInBits()), dl,
-                        EltVT),
-        DAG.getConstant(0, dl, EltVT));
-=======
     Ops[i] = DAG.getSelect(dl, EltVT, Ops[i], DAG.getAllOnesConstant(dl, EltVT),
                            DAG.getConstant(0, dl, EltVT));
->>>>>>> 4a36e96c
   }
   return DAG.getBuildVector(VT, dl, Ops);
 }
