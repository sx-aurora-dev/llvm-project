//===- LegalizeVectorOps.cpp - Implement SelectionDAG::LegalizeVectors ----===//
//
// Part of the LLVM Project, under the Apache License v2.0 with LLVM Exceptions.
// See https://llvm.org/LICENSE.txt for license information.
// SPDX-License-Identifier: Apache-2.0 WITH LLVM-exception
//
//===----------------------------------------------------------------------===//
//
// This file implements the SelectionDAG::LegalizeVectors method.
//
// The vector legalizer looks for vector operations which might need to be
// scalarized and legalizes them. This is a separate step from Legalize because
// scalarizing can introduce illegal types.  For example, suppose we have an
// ISD::SDIV of type v2i64 on x86-32.  The type is legal (for example, addition
// on a v2i64 is legal), but ISD::SDIV isn't legal, so we have to unroll the
// operation, which introduces nodes with the illegal type i64 which must be
// expanded.  Similarly, suppose we have an ISD::SRA of type v16i8 on PowerPC;
// the operation must be unrolled, which introduces nodes with the illegal
// type i8 which must be promoted.
//
// This does not legalize vector manipulations like ISD::BUILD_VECTOR,
// or operations that happen to take a vector which are custom-lowered;
// the legalization for such operations never produces nodes
// with illegal types, so it's okay to put off legalizing them until
// SelectionDAG::Legalize runs.
//
//===----------------------------------------------------------------------===//

#include "llvm/ADT/APInt.h"
#include "llvm/ADT/DenseMap.h"
#include "llvm/ADT/SmallVector.h"
#include "llvm/CodeGen/ISDOpcodes.h"
#include "llvm/CodeGen/MachineMemOperand.h"
#include "llvm/CodeGen/SelectionDAG.h"
#include "llvm/CodeGen/SelectionDAGNodes.h"
#include "llvm/CodeGen/TargetLowering.h"
#include "llvm/CodeGen/ValueTypes.h"
#include "llvm/IR/DataLayout.h"
#include "llvm/Support/Casting.h"
#include "llvm/Support/Compiler.h"
#include "llvm/Support/Debug.h"
#include "llvm/Support/ErrorHandling.h"
#include "llvm/Support/MachineValueType.h"
#include "llvm/Support/MathExtras.h"
#include <cassert>
#include <cstdint>
#include <iterator>
#include <utility>

using namespace llvm;

#define DEBUG_TYPE "legalizevectorops"

namespace {

class VectorLegalizer {
  SelectionDAG& DAG;
  const TargetLowering &TLI;
  bool Changed = false; // Keep track of whether anything changed

  /// For nodes that are of legal width, and that have more than one use, this
  /// map indicates what regularized operand to use.  This allows us to avoid
  /// legalizing the same thing more than once.
  SmallDenseMap<SDValue, SDValue, 64> LegalizedNodes;

  /// Adds a node to the translation cache.
  void AddLegalizedOperand(SDValue From, SDValue To) {
    LegalizedNodes.insert(std::make_pair(From, To));
    // If someone requests legalization of the new node, return itself.
    if (From != To)
      LegalizedNodes.insert(std::make_pair(To, To));
  }

  /// Legalizes the given node.
  SDValue LegalizeOp(SDValue Op);

  /// Assuming the node is legal, "legalize" the results.
  SDValue TranslateLegalizeResults(SDValue Op, SDNode *Result);

  /// Make sure Results are legal and update the translation cache.
  SDValue RecursivelyLegalizeResults(SDValue Op,
                                     MutableArrayRef<SDValue> Results);

  /// Wrapper to interface LowerOperation with a vector of Results.
  /// Returns false if the target wants to use default expansion. Otherwise
  /// returns true. If return is true and the Results are empty, then the
  /// target wants to keep the input node as is.
  bool LowerOperationWrapper(SDNode *N, SmallVectorImpl<SDValue> &Results);

  /// Implements unrolling a VSETCC.
  SDValue UnrollVSETCC(SDNode *Node);

  /// Implement expand-based legalization of vector operations.
  ///
  /// This is just a high-level routine to dispatch to specific code paths for
  /// operations to legalize them.
  void Expand(SDNode *Node, SmallVectorImpl<SDValue> &Results);

  /// Implements expansion for FP_TO_UINT; falls back to UnrollVectorOp if
  /// FP_TO_SINT isn't legal.
  void ExpandFP_TO_UINT(SDNode *Node, SmallVectorImpl<SDValue> &Results);

  /// Implements expansion for UINT_TO_FLOAT; falls back to UnrollVectorOp if
  /// SINT_TO_FLOAT and SHR on vectors isn't legal.
  void ExpandUINT_TO_FLOAT(SDNode *Node, SmallVectorImpl<SDValue> &Results);

  /// Implement expansion for SIGN_EXTEND_INREG using SRL and SRA.
  SDValue ExpandSEXTINREG(SDNode *Node);

  /// Implement expansion for ANY_EXTEND_VECTOR_INREG.
  ///
  /// Shuffles the low lanes of the operand into place and bitcasts to the proper
  /// type. The contents of the bits in the extended part of each element are
  /// undef.
  SDValue ExpandANY_EXTEND_VECTOR_INREG(SDNode *Node);

  /// Implement expansion for SIGN_EXTEND_VECTOR_INREG.
  ///
  /// Shuffles the low lanes of the operand into place, bitcasts to the proper
  /// type, then shifts left and arithmetic shifts right to introduce a sign
  /// extension.
  SDValue ExpandSIGN_EXTEND_VECTOR_INREG(SDNode *Node);

  /// Implement expansion for ZERO_EXTEND_VECTOR_INREG.
  ///
  /// Shuffles the low lanes of the operand into place and blends zeros into
  /// the remaining lanes, finally bitcasting to the proper type.
  SDValue ExpandZERO_EXTEND_VECTOR_INREG(SDNode *Node);

  /// Expand bswap of vectors into a shuffle if legal.
  SDValue ExpandBSWAP(SDNode *Node);

  /// Implement vselect in terms of XOR, AND, OR when blend is not
  /// supported by the target.
  SDValue ExpandVSELECT(SDNode *Node);
  SDValue ExpandVP_SELECT(SDNode *Node);
  SDValue ExpandSELECT(SDNode *Node);
  std::pair<SDValue, SDValue> ExpandLoad(SDNode *N);
  SDValue ExpandStore(SDNode *N);
  SDValue ExpandFNEG(SDNode *Node);
  void ExpandFSUB(SDNode *Node, SmallVectorImpl<SDValue> &Results);
  void ExpandSETCC(SDNode *Node, SmallVectorImpl<SDValue> &Results);
  void ExpandBITREVERSE(SDNode *Node, SmallVectorImpl<SDValue> &Results);
  void ExpandUADDSUBO(SDNode *Node, SmallVectorImpl<SDValue> &Results);
  void ExpandSADDSUBO(SDNode *Node, SmallVectorImpl<SDValue> &Results);
  void ExpandMULO(SDNode *Node, SmallVectorImpl<SDValue> &Results);
  void ExpandFixedPointDiv(SDNode *Node, SmallVectorImpl<SDValue> &Results);
  void ExpandStrictFPOp(SDNode *Node, SmallVectorImpl<SDValue> &Results);
  void ExpandREM(SDNode *Node, SmallVectorImpl<SDValue> &Results);

  void UnrollStrictFPOp(SDNode *Node, SmallVectorImpl<SDValue> &Results);

  /// Implements vector promotion.
  ///
  /// This is essentially just bitcasting the operands to a different type and
  /// bitcasting the result back to the original type.
  void Promote(SDNode *Node, SmallVectorImpl<SDValue> &Results);

  /// Implements [SU]INT_TO_FP vector promotion.
  ///
  /// This is a [zs]ext of the input operand to a larger integer type.
  void PromoteINT_TO_FP(SDNode *Node, SmallVectorImpl<SDValue> &Results);

  /// Implements FP_TO_[SU]INT vector promotion of the result type.
  ///
  /// It is promoted to a larger integer type.  The result is then
  /// truncated back to the original type.
  void PromoteFP_TO_INT(SDNode *Node, SmallVectorImpl<SDValue> &Results);

public:
  VectorLegalizer(SelectionDAG& dag) :
      DAG(dag), TLI(dag.getTargetLoweringInfo()) {}

  /// Begin legalizer the vector operations in the DAG.
  bool Run();
};

} // end anonymous namespace

bool VectorLegalizer::Run() {
  // Before we start legalizing vector nodes, check if there are any vectors.
  bool HasVectors = false;
  for (SelectionDAG::allnodes_iterator I = DAG.allnodes_begin(),
       E = std::prev(DAG.allnodes_end()); I != std::next(E); ++I) {
    // Check if the values of the nodes contain vectors. We don't need to check
    // the operands because we are going to check their values at some point.
    HasVectors = llvm::any_of(I->values(), [](EVT T) { return T.isVector(); });

    // If we found a vector node we can start the legalization.
    if (HasVectors)
      break;
  }

  // If this basic block has no vectors then no need to legalize vectors.
  if (!HasVectors)
    return false;

  // The legalize process is inherently a bottom-up recursive process (users
  // legalize their uses before themselves).  Given infinite stack space, we
  // could just start legalizing on the root and traverse the whole graph.  In
  // practice however, this causes us to run out of stack space on large basic
  // blocks.  To avoid this problem, compute an ordering of the nodes where each
  // node is only legalized after all of its operands are legalized.
  DAG.AssignTopologicalOrder();
  for (SelectionDAG::allnodes_iterator I = DAG.allnodes_begin(),
       E = std::prev(DAG.allnodes_end()); I != std::next(E); ++I)
    LegalizeOp(SDValue(&*I, 0));

  // Finally, it's possible the root changed.  Get the new root.
  SDValue OldRoot = DAG.getRoot();
  assert(LegalizedNodes.count(OldRoot) && "Root didn't get legalized?");
  DAG.setRoot(LegalizedNodes[OldRoot]);

  LegalizedNodes.clear();

  // Remove dead nodes now.
  DAG.RemoveDeadNodes();

  return Changed;
}

SDValue VectorLegalizer::TranslateLegalizeResults(SDValue Op, SDNode *Result) {
  assert(Op->getNumValues() == Result->getNumValues() &&
         "Unexpected number of results");
  // Generic legalization: just pass the operand through.
  for (unsigned i = 0, e = Op->getNumValues(); i != e; ++i)
    AddLegalizedOperand(Op.getValue(i), SDValue(Result, i));
  return SDValue(Result, Op.getResNo());
}

SDValue
VectorLegalizer::RecursivelyLegalizeResults(SDValue Op,
                                            MutableArrayRef<SDValue> Results) {
  assert(Results.size() == Op->getNumValues() &&
         "Unexpected number of results");
  // Make sure that the generated code is itself legal.
  for (unsigned i = 0, e = Results.size(); i != e; ++i) {
    Results[i] = LegalizeOp(Results[i]);
    AddLegalizedOperand(Op.getValue(i), Results[i]);
  }

  return Results[Op.getResNo()];
}

SDValue VectorLegalizer::LegalizeOp(SDValue Op) {
  // Note that LegalizeOp may be reentered even from single-use nodes, which
  // means that we always must cache transformed nodes.
  DenseMap<SDValue, SDValue>::iterator I = LegalizedNodes.find(Op);
  if (I != LegalizedNodes.end()) return I->second;

  // Legalize the operands
  SmallVector<SDValue, 8> Ops;
  for (const SDValue &Oper : Op->op_values())
    Ops.push_back(LegalizeOp(Oper));

  SDNode *Node = DAG.UpdateNodeOperands(Op.getNode(), Ops);

  bool HasVectorValueOrOp =
      llvm::any_of(Node->values(), [](EVT T) { return T.isVector(); }) ||
      llvm::any_of(Node->op_values(),
                   [](SDValue O) { return O.getValueType().isVector(); });
  if (!HasVectorValueOrOp)
    return TranslateLegalizeResults(Op, Node);

  TargetLowering::LegalizeAction Action = TargetLowering::Legal;
  EVT ValVT;
  switch (Op.getOpcode()) {
  default:
    return TranslateLegalizeResults(Op, Node);
  case ISD::LOAD: {
    LoadSDNode *LD = cast<LoadSDNode>(Node);
    ISD::LoadExtType ExtType = LD->getExtensionType();
    EVT LoadedVT = LD->getMemoryVT();
    if (LoadedVT.isVector() && ExtType != ISD::NON_EXTLOAD)
      Action = TLI.getLoadExtAction(ExtType, LD->getValueType(0), LoadedVT);
    break;
  }
  case ISD::STORE: {
    StoreSDNode *ST = cast<StoreSDNode>(Node);
    EVT StVT = ST->getMemoryVT();
    MVT ValVT = ST->getValue().getSimpleValueType();
    if (StVT.isVector() && ST->isTruncatingStore())
      Action = TLI.getTruncStoreAction(ValVT, StVT);
    break;
  }
  case ISD::MERGE_VALUES:
    Action = TLI.getOperationAction(Node->getOpcode(), Node->getValueType(0));
    // This operation lies about being legal: when it claims to be legal,
    // it should actually be expanded.
    if (Action == TargetLowering::Legal)
      Action = TargetLowering::Expand;
    break;
#define DAG_INSTRUCTION(NAME, NARG, ROUND_MODE, INTRINSIC, DAGN)               \
  case ISD::STRICT_##DAGN:
#include "llvm/IR/ConstrainedOps.def"
    ValVT = Node->getValueType(0);
    if (Op.getOpcode() == ISD::STRICT_SINT_TO_FP ||
        Op.getOpcode() == ISD::STRICT_UINT_TO_FP)
      ValVT = Node->getOperand(1).getValueType();
    Action = TLI.getOperationAction(Node->getOpcode(), ValVT);
    // If we're asked to expand a strict vector floating-point operation,
    // by default we're going to simply unroll it.  That is usually the
    // best approach, except in the case where the resulting strict (scalar)
    // operations would themselves use the fallback mutation to non-strict.
    // In that specific case, just do the fallback on the vector op.
    if (Action == TargetLowering::Expand && !TLI.isStrictFPEnabled() &&
        TLI.getStrictFPOperationAction(Node->getOpcode(), ValVT) ==
            TargetLowering::Legal) {
      EVT EltVT = ValVT.getVectorElementType();
      if (TLI.getOperationAction(Node->getOpcode(), EltVT)
          == TargetLowering::Expand &&
          TLI.getStrictFPOperationAction(Node->getOpcode(), EltVT)
          == TargetLowering::Legal)
        Action = TargetLowering::Legal;
    }
    break;
  case ISD::ADD:
  case ISD::SUB:
  case ISD::MUL:
  case ISD::MULHS:
  case ISD::MULHU:
  case ISD::SDIV:
  case ISD::UDIV:
  case ISD::SREM:
  case ISD::UREM:
  case ISD::SDIVREM:
  case ISD::UDIVREM:
  case ISD::FADD:
  case ISD::FSUB:
  case ISD::FMUL:
  case ISD::FDIV:
  case ISD::FREM:
  case ISD::AND:
  case ISD::OR:
  case ISD::XOR:
  case ISD::SHL:
  case ISD::SRA:
  case ISD::SRL:
  case ISD::FSHL:
  case ISD::FSHR:
  case ISD::ROTL:
  case ISD::ROTR:
  case ISD::ABS:
  case ISD::BSWAP:
  case ISD::BITREVERSE:
  case ISD::CTLZ:
  case ISD::CTTZ:
  case ISD::CTLZ_ZERO_UNDEF:
  case ISD::CTTZ_ZERO_UNDEF:
  case ISD::CTPOP:
  case ISD::SELECT:
  case ISD::VSELECT:
  case ISD::SELECT_CC:
  case ISD::ZERO_EXTEND:
  case ISD::ANY_EXTEND:
  case ISD::TRUNCATE:
  case ISD::SIGN_EXTEND:
  case ISD::FP_TO_SINT:
  case ISD::FP_TO_UINT:
  case ISD::FNEG:
  case ISD::FABS:
  case ISD::FMINNUM:
  case ISD::FMAXNUM:
  case ISD::FMINNUM_IEEE:
  case ISD::FMAXNUM_IEEE:
  case ISD::FMINIMUM:
  case ISD::FMAXIMUM:
  case ISD::FCOPYSIGN:
  case ISD::FSQRT:
  case ISD::FSIN:
  case ISD::FCOS:
  case ISD::FPOWI:
  case ISD::FPOW:
  case ISD::FLOG:
  case ISD::FLOG2:
  case ISD::FLOG10:
  case ISD::FEXP:
  case ISD::FEXP2:
  case ISD::FCEIL:
  case ISD::FTRUNC:
  case ISD::FRINT:
  case ISD::FNEARBYINT:
  case ISD::FROUND:
  case ISD::FROUNDEVEN:
  case ISD::FFLOOR:
  case ISD::FP_ROUND:
  case ISD::FP_EXTEND:
  case ISD::FMA:
  case ISD::SIGN_EXTEND_INREG:
  case ISD::ANY_EXTEND_VECTOR_INREG:
  case ISD::SIGN_EXTEND_VECTOR_INREG:
  case ISD::ZERO_EXTEND_VECTOR_INREG:
  case ISD::SMIN:
  case ISD::SMAX:
  case ISD::UMIN:
  case ISD::UMAX:
  case ISD::SMUL_LOHI:
  case ISD::UMUL_LOHI:
  case ISD::SADDO:
  case ISD::UADDO:
  case ISD::SSUBO:
  case ISD::USUBO:
  case ISD::SMULO:
  case ISD::UMULO:
  case ISD::FCANONICALIZE:
  case ISD::SADDSAT:
  case ISD::UADDSAT:
  case ISD::SSUBSAT:
  case ISD::USUBSAT:
  case ISD::SSHLSAT:
  case ISD::USHLSAT:
  case ISD::FP_TO_SINT_SAT:
  case ISD::FP_TO_UINT_SAT:
  case ISD::MGATHER:
    Action = TLI.getOperationAction(Node->getOpcode(), Node->getValueType(0));
    break;
  case ISD::SMULFIX:
  case ISD::SMULFIXSAT:
  case ISD::UMULFIX:
  case ISD::UMULFIXSAT:
  case ISD::SDIVFIX:
  case ISD::SDIVFIXSAT:
  case ISD::UDIVFIX:
  case ISD::UDIVFIXSAT: {
    unsigned Scale = Node->getConstantOperandVal(2);
    Action = TLI.getFixedPointOperationAction(Node->getOpcode(),
                                              Node->getValueType(0), Scale);
    break;
  }
  case ISD::SINT_TO_FP:
  case ISD::UINT_TO_FP:
  case ISD::VECREDUCE_ADD:
  case ISD::VECREDUCE_MUL:
  case ISD::VECREDUCE_AND:
  case ISD::VECREDUCE_OR:
  case ISD::VECREDUCE_XOR:
  case ISD::VECREDUCE_SMAX:
  case ISD::VECREDUCE_SMIN:
  case ISD::VECREDUCE_UMAX:
  case ISD::VECREDUCE_UMIN:
  case ISD::VECREDUCE_FADD:
  case ISD::VECREDUCE_FMUL:
  case ISD::VECREDUCE_FMAX:
  case ISD::VECREDUCE_FMIN:
    Action = TLI.getOperationAction(Node->getOpcode(),
                                    Node->getOperand(0).getValueType());
    break;
  case ISD::VECREDUCE_SEQ_FADD:
  case ISD::VECREDUCE_SEQ_FMUL:
    Action = TLI.getOperationAction(Node->getOpcode(),
                                    Node->getOperand(1).getValueType());
    break;
  case ISD::SETCC: {
    MVT OpVT = Node->getOperand(0).getSimpleValueType();
    ISD::CondCode CCCode = cast<CondCodeSDNode>(Node->getOperand(2))->get();
    Action = TLI.getCondCodeAction(CCCode, OpVT);
    if (Action == TargetLowering::Legal)
      Action = TLI.getOperationAction(Node->getOpcode(), Node->getValueType(0));
    break;
  }

#define BEGIN_REGISTER_VP_SDNODE(VPID, LEGALPOS, ...)                          \
  case ISD::VPID: {                                                            \
    EVT LegalizeVT = LEGALPOS < 0 ? Node->getValueType(-(1 + LEGALPOS))        \
                                  : Node->getOperand(LEGALPOS).getValueType(); \
    Action = TLI.getOperationAction(Node->getOpcode(), LegalizeVT);            \
  } break;
#include "llvm/IR/VPIntrinsics.def"
  }

  LLVM_DEBUG(dbgs() << "\nLegalizing vector op: "; Node->dump(&DAG));

  SmallVector<SDValue, 8> ResultVals;
  switch (Action) {
  default: llvm_unreachable("This action is not supported yet!");
  case TargetLowering::Promote:
    assert((Op.getOpcode() != ISD::LOAD && Op.getOpcode() != ISD::STORE) &&
           "This action is not supported yet!");
    LLVM_DEBUG(dbgs() << "Promoting\n");
    Promote(Node, ResultVals);
    assert(!ResultVals.empty() && "No results for promotion?");
    break;
  case TargetLowering::Legal:
    LLVM_DEBUG(dbgs() << "Legal node: nothing to do\n");
    break;
  case TargetLowering::Custom:
    LLVM_DEBUG(dbgs() << "Trying custom legalization\n");
    if (LowerOperationWrapper(Node, ResultVals))
      break;
    LLVM_DEBUG(dbgs() << "Could not custom legalize node\n");
    LLVM_FALLTHROUGH;
  case TargetLowering::Expand:
    LLVM_DEBUG(dbgs() << "Expanding\n");
    Expand(Node, ResultVals);
    break;
  }

  if (ResultVals.empty())
    return TranslateLegalizeResults(Op, Node);

  Changed = true;
  return RecursivelyLegalizeResults(Op, ResultVals);
}

<<<<<<< HEAD
// FIXME: This is very similar to the X86 override of
// TargetLowering::LowerOperationWrapper. Can we merge them somehow?
=======
// FIXME: This is very similar to TargetLowering::LowerOperationWrapper. Can we
// merge them somehow?
>>>>>>> a2ce6ee6
bool VectorLegalizer::LowerOperationWrapper(SDNode *Node,
                                            SmallVectorImpl<SDValue> &Results) {
  SDValue Res = TLI.LowerOperation(SDValue(Node, 0), DAG);

  if (!Res.getNode())
    return false;

  if (Res == SDValue(Node, 0))
    return true;

  // If the original node has one result, take the return value from
  // LowerOperation as is. It might not be result number 0.
  if (Node->getNumValues() == 1) {
    Results.push_back(Res);
    return true;
  }

  // If the original node has multiple results, then the return node should
  // have the same number of results.
  assert((Node->getNumValues() == Res->getNumValues()) &&
         "Lowering returned the wrong number of results!");

  // Places new result values base on N result number.
  for (unsigned I = 0, E = Node->getNumValues(); I != E; ++I)
    Results.push_back(Res.getValue(I));

  return true;
}

void VectorLegalizer::Promote(SDNode *Node, SmallVectorImpl<SDValue> &Results) {
  // For a few operations there is a specific concept for promotion based on
  // the operand's type.
  switch (Node->getOpcode()) {
  case ISD::SINT_TO_FP:
  case ISD::UINT_TO_FP:
  case ISD::STRICT_SINT_TO_FP:
  case ISD::STRICT_UINT_TO_FP:
    // "Promote" the operation by extending the operand.
    PromoteINT_TO_FP(Node, Results);
    return;
  case ISD::FP_TO_UINT:
  case ISD::FP_TO_SINT:
  case ISD::STRICT_FP_TO_UINT:
  case ISD::STRICT_FP_TO_SINT:
    // Promote the operation by extending the operand.
    PromoteFP_TO_INT(Node, Results);
    return;
  case ISD::FP_ROUND:
  case ISD::FP_EXTEND:
    // These operations are used to do promotion so they can't be promoted
    // themselves.
    llvm_unreachable("Don't know how to promote this operation!");
  }

  // There are currently two cases of vector promotion:
  // 1) Bitcasting a vector of integers to a different type to a vector of the
  //    same overall length. For example, x86 promotes ISD::AND v2i32 to v1i64.
  // 2) Extending a vector of floats to a vector of the same number of larger
  //    floats. For example, AArch64 promotes ISD::FADD on v4f16 to v4f32.
  assert(Node->getNumValues() == 1 &&
         "Can't promote a vector with multiple results!");
  MVT VT = Node->getSimpleValueType(0);
  MVT NVT = TLI.getTypeToPromoteTo(Node->getOpcode(), VT);
  SDLoc dl(Node);
  SmallVector<SDValue, 4> Operands(Node->getNumOperands());

  for (unsigned j = 0; j != Node->getNumOperands(); ++j) {
    if (Node->getOperand(j).getValueType().isVector())
      if (Node->getOperand(j)
              .getValueType()
              .getVectorElementType()
              .isFloatingPoint() &&
          NVT.isVector() && NVT.getVectorElementType().isFloatingPoint())
        Operands[j] = DAG.getNode(ISD::FP_EXTEND, dl, NVT, Node->getOperand(j));
      else
        Operands[j] = DAG.getNode(ISD::BITCAST, dl, NVT, Node->getOperand(j));
    else
      Operands[j] = Node->getOperand(j);
  }

  SDValue Res =
      DAG.getNode(Node->getOpcode(), dl, NVT, Operands, Node->getFlags());

  if ((VT.isFloatingPoint() && NVT.isFloatingPoint()) ||
      (VT.isVector() && VT.getVectorElementType().isFloatingPoint() &&
       NVT.isVector() && NVT.getVectorElementType().isFloatingPoint()))
    Res = DAG.getNode(ISD::FP_ROUND, dl, VT, Res, DAG.getIntPtrConstant(0, dl));
  else
    Res = DAG.getNode(ISD::BITCAST, dl, VT, Res);

  Results.push_back(Res);
}

void VectorLegalizer::PromoteINT_TO_FP(SDNode *Node,
                                       SmallVectorImpl<SDValue> &Results) {
  // INT_TO_FP operations may require the input operand be promoted even
  // when the type is otherwise legal.
  bool IsStrict = Node->isStrictFPOpcode();
  MVT VT = Node->getOperand(IsStrict ? 1 : 0).getSimpleValueType();
  MVT NVT = TLI.getTypeToPromoteTo(Node->getOpcode(), VT);
  assert(NVT.getVectorNumElements() == VT.getVectorNumElements() &&
         "Vectors have different number of elements!");

  SDLoc dl(Node);
  SmallVector<SDValue, 4> Operands(Node->getNumOperands());

  unsigned Opc = (Node->getOpcode() == ISD::UINT_TO_FP ||
                  Node->getOpcode() == ISD::STRICT_UINT_TO_FP)
                     ? ISD::ZERO_EXTEND
                     : ISD::SIGN_EXTEND;
  for (unsigned j = 0; j != Node->getNumOperands(); ++j) {
    if (Node->getOperand(j).getValueType().isVector())
      Operands[j] = DAG.getNode(Opc, dl, NVT, Node->getOperand(j));
    else
      Operands[j] = Node->getOperand(j);
  }

  if (IsStrict) {
    SDValue Res = DAG.getNode(Node->getOpcode(), dl,
                              {Node->getValueType(0), MVT::Other}, Operands);
    Results.push_back(Res);
    Results.push_back(Res.getValue(1));
    return;
  }

  SDValue Res =
      DAG.getNode(Node->getOpcode(), dl, Node->getValueType(0), Operands);
  Results.push_back(Res);
}

// For FP_TO_INT we promote the result type to a vector type with wider
// elements and then truncate the result.  This is different from the default
// PromoteVector which uses bitcast to promote thus assumning that the
// promoted vector type has the same overall size.
void VectorLegalizer::PromoteFP_TO_INT(SDNode *Node,
                                       SmallVectorImpl<SDValue> &Results) {
  MVT VT = Node->getSimpleValueType(0);
  MVT NVT = TLI.getTypeToPromoteTo(Node->getOpcode(), VT);
  bool IsStrict = Node->isStrictFPOpcode();
  assert(NVT.getVectorNumElements() == VT.getVectorNumElements() &&
         "Vectors have different number of elements!");

  unsigned NewOpc = Node->getOpcode();
  // Change FP_TO_UINT to FP_TO_SINT if possible.
  // TODO: Should we only do this if FP_TO_UINT itself isn't legal?
  if (NewOpc == ISD::FP_TO_UINT &&
      TLI.isOperationLegalOrCustom(ISD::FP_TO_SINT, NVT))
    NewOpc = ISD::FP_TO_SINT;

  if (NewOpc == ISD::STRICT_FP_TO_UINT &&
      TLI.isOperationLegalOrCustom(ISD::STRICT_FP_TO_SINT, NVT))
    NewOpc = ISD::STRICT_FP_TO_SINT;

  SDLoc dl(Node);
  SDValue Promoted, Chain;
  if (IsStrict) {
    Promoted = DAG.getNode(NewOpc, dl, {NVT, MVT::Other},
                           {Node->getOperand(0), Node->getOperand(1)});
    Chain = Promoted.getValue(1);
  } else
    Promoted = DAG.getNode(NewOpc, dl, NVT, Node->getOperand(0));

  // Assert that the converted value fits in the original type.  If it doesn't
  // (eg: because the value being converted is too big), then the result of the
  // original operation was undefined anyway, so the assert is still correct.
  if (Node->getOpcode() == ISD::FP_TO_UINT ||
      Node->getOpcode() == ISD::STRICT_FP_TO_UINT)
    NewOpc = ISD::AssertZext;
  else
    NewOpc = ISD::AssertSext;

  Promoted = DAG.getNode(NewOpc, dl, NVT, Promoted,
                         DAG.getValueType(VT.getScalarType()));
  Promoted = DAG.getNode(ISD::TRUNCATE, dl, VT, Promoted);
  Results.push_back(Promoted);
  if (IsStrict)
    Results.push_back(Chain);
}

std::pair<SDValue, SDValue> VectorLegalizer::ExpandLoad(SDNode *N) {
  LoadSDNode *LD = cast<LoadSDNode>(N);
  return TLI.scalarizeVectorLoad(LD, DAG);
}

SDValue VectorLegalizer::ExpandStore(SDNode *N) {
  StoreSDNode *ST = cast<StoreSDNode>(N);
  SDValue TF = TLI.scalarizeVectorStore(ST, DAG);
  return TF;
}

void VectorLegalizer::Expand(SDNode *Node, SmallVectorImpl<SDValue> &Results) {
  switch (Node->getOpcode()) {
  case ISD::LOAD: {
    std::pair<SDValue, SDValue> Tmp = ExpandLoad(Node);
    Results.push_back(Tmp.first);
    Results.push_back(Tmp.second);
    return;
  }
  case ISD::STORE:
    Results.push_back(ExpandStore(Node));
    return;
  case ISD::MERGE_VALUES:
    for (unsigned i = 0, e = Node->getNumValues(); i != e; ++i)
      Results.push_back(Node->getOperand(i));
    return;
  case ISD::SIGN_EXTEND_INREG:
    Results.push_back(ExpandSEXTINREG(Node));
    return;
  case ISD::ANY_EXTEND_VECTOR_INREG:
    Results.push_back(ExpandANY_EXTEND_VECTOR_INREG(Node));
    return;
  case ISD::SIGN_EXTEND_VECTOR_INREG:
    Results.push_back(ExpandSIGN_EXTEND_VECTOR_INREG(Node));
    return;
  case ISD::ZERO_EXTEND_VECTOR_INREG:
    Results.push_back(ExpandZERO_EXTEND_VECTOR_INREG(Node));
    return;
  case ISD::BSWAP:
    Results.push_back(ExpandBSWAP(Node));
    return;
  case ISD::VSELECT:
    Results.push_back(ExpandVSELECT(Node));
    return;
  case ISD::VP_SELECT:
    Results.push_back(ExpandVP_SELECT(Node));
    return;
  case ISD::SELECT:
    Results.push_back(ExpandSELECT(Node));
    return;
  case ISD::FP_TO_UINT:
    ExpandFP_TO_UINT(Node, Results);
    return;
  case ISD::UINT_TO_FP:
    ExpandUINT_TO_FLOAT(Node, Results);
    return;
  case ISD::FNEG:
    Results.push_back(ExpandFNEG(Node));
    return;
  case ISD::FSUB:
    ExpandFSUB(Node, Results);
    return;
  case ISD::SETCC:
    ExpandSETCC(Node, Results);
    return;
  case ISD::ABS:
    if (SDValue Expanded = TLI.expandABS(Node, DAG)) {
      Results.push_back(Expanded);
      return;
    }
    break;
  case ISD::BITREVERSE:
    ExpandBITREVERSE(Node, Results);
    return;
  case ISD::CTPOP:
    if (SDValue Expanded = TLI.expandCTPOP(Node, DAG)) {
      Results.push_back(Expanded);
      return;
    }
    break;
  case ISD::CTLZ:
  case ISD::CTLZ_ZERO_UNDEF:
    if (SDValue Expanded = TLI.expandCTLZ(Node, DAG)) {
      Results.push_back(Expanded);
      return;
    }
    break;
  case ISD::CTTZ:
  case ISD::CTTZ_ZERO_UNDEF:
    if (SDValue Expanded = TLI.expandCTTZ(Node, DAG)) {
      Results.push_back(Expanded);
      return;
    }
    break;
  case ISD::FSHL:
  case ISD::FSHR:
    if (SDValue Expanded = TLI.expandFunnelShift(Node, DAG)) {
      Results.push_back(Expanded);
      return;
    }
    break;
  case ISD::ROTL:
  case ISD::ROTR:
    if (SDValue Expanded = TLI.expandROT(Node, false /*AllowVectorOps*/, DAG)) {
      Results.push_back(Expanded);
      return;
    }
    break;
  case ISD::FMINNUM:
  case ISD::FMAXNUM:
    if (SDValue Expanded = TLI.expandFMINNUM_FMAXNUM(Node, DAG)) {
      Results.push_back(Expanded);
      return;
    }
    break;
  case ISD::SMIN:
  case ISD::SMAX:
  case ISD::UMIN:
  case ISD::UMAX:
    if (SDValue Expanded = TLI.expandIntMINMAX(Node, DAG)) {
      Results.push_back(Expanded);
      return;
    }
    break;
  case ISD::UADDO:
  case ISD::USUBO:
    ExpandUADDSUBO(Node, Results);
    return;
  case ISD::SADDO:
  case ISD::SSUBO:
    ExpandSADDSUBO(Node, Results);
    return;

  case ISD::UMUL_LOHI:
  case ISD::SMUL_LOHI:
    TLI.expandSMUL_UMUL_LOHI(Results, Node, DAG);
    if (!Results.empty())
      return;
    break;

  case ISD::MULHS:
  case ISD::MULHU:
    if (SDValue Res = TLI.expandMULHU_MULHS(Node, DAG)) {
      Results.push_back(Res);
      return;
    }
    break;

  case ISD::UMULO:
  case ISD::SMULO:
    ExpandMULO(Node, Results);
    return;
  case ISD::SDIV:
  case ISD::UDIV:
    if (SDValue Res = TLI.expandSUDIV(Node, DAG)) {
      Results.push_back(Res);
      return;
    }
    break;
  case ISD::USUBSAT:
  case ISD::SSUBSAT:
  case ISD::UADDSAT:
  case ISD::SADDSAT:
    if (SDValue Expanded = TLI.expandAddSubSat(Node, DAG)) {
      Results.push_back(Expanded);
      return;
    }
    break;
  case ISD::SMULFIX:
  case ISD::UMULFIX:
    if (SDValue Expanded = TLI.expandFixedPointMul(Node, DAG)) {
      Results.push_back(Expanded);
      return;
    }
    break;
  case ISD::SMULFIXSAT:
  case ISD::UMULFIXSAT:
    // FIXME: We do not expand SMULFIXSAT/UMULFIXSAT here yet, not sure exactly
    // why. Maybe it results in worse codegen compared to the unroll for some
    // targets? This should probably be investigated. And if we still prefer to
    // unroll an explanation could be helpful.
    break;
  case ISD::SDIVFIX:
  case ISD::UDIVFIX:
    ExpandFixedPointDiv(Node, Results);
    return;
  case ISD::SDIVFIXSAT:
  case ISD::UDIVFIXSAT:
    break;
#define DAG_INSTRUCTION(NAME, NARG, ROUND_MODE, INTRINSIC, DAGN)               \
  case ISD::STRICT_##DAGN:
#include "llvm/IR/ConstrainedOps.def"
    ExpandStrictFPOp(Node, Results);
    return;
  case ISD::VECREDUCE_ADD:
  case ISD::VECREDUCE_MUL:
  case ISD::VECREDUCE_AND:
  case ISD::VECREDUCE_OR:
  case ISD::VECREDUCE_XOR:
  case ISD::VECREDUCE_SMAX:
  case ISD::VECREDUCE_SMIN:
  case ISD::VECREDUCE_UMAX:
  case ISD::VECREDUCE_UMIN:
  case ISD::VECREDUCE_FADD:
  case ISD::VECREDUCE_FMUL:
  case ISD::VECREDUCE_FMAX:
  case ISD::VECREDUCE_FMIN:
    Results.push_back(TLI.expandVecReduce(Node, DAG));
    return;
  case ISD::VECREDUCE_SEQ_FADD:
  case ISD::VECREDUCE_SEQ_FMUL:
    Results.push_back(TLI.expandVecReduceSeq(Node, DAG));
    return;
  case ISD::SREM:
  case ISD::UREM:
    ExpandREM(Node, Results);
    return;
  }

  Results.push_back(DAG.UnrollVectorOp(Node));
}

SDValue VectorLegalizer::ExpandSELECT(SDNode *Node) {
  // Lower a select instruction where the condition is a scalar and the
  // operands are vectors. Lower this select to VSELECT and implement it
  // using XOR AND OR. The selector bit is broadcasted.
  EVT VT = Node->getValueType(0);
  SDLoc DL(Node);

  SDValue Mask = Node->getOperand(0);
  SDValue Op1 = Node->getOperand(1);
  SDValue Op2 = Node->getOperand(2);

  assert(VT.isVector() && !Mask.getValueType().isVector()
         && Op1.getValueType() == Op2.getValueType() && "Invalid type");

  // If we can't even use the basic vector operations of
  // AND,OR,XOR, we will have to scalarize the op.
  // Notice that the operation may be 'promoted' which means that it is
  // 'bitcasted' to another type which is handled.
  // Also, we need to be able to construct a splat vector using either
  // BUILD_VECTOR or SPLAT_VECTOR.
  // FIXME: Should we also permit fixed-length SPLAT_VECTOR as a fallback to
  // BUILD_VECTOR?
  if (TLI.getOperationAction(ISD::AND, VT) == TargetLowering::Expand ||
      TLI.getOperationAction(ISD::XOR, VT) == TargetLowering::Expand ||
      TLI.getOperationAction(ISD::OR, VT) == TargetLowering::Expand ||
      TLI.getOperationAction(VT.isFixedLengthVector() ? ISD::BUILD_VECTOR
                                                      : ISD::SPLAT_VECTOR,
                             VT) == TargetLowering::Expand)
    return DAG.UnrollVectorOp(Node);

  // Generate a mask operand.
  EVT MaskTy = VT.changeVectorElementTypeToInteger();

  // What is the size of each element in the vector mask.
  EVT BitTy = MaskTy.getScalarType();

  Mask = DAG.getSelect(DL, BitTy, Mask, DAG.getAllOnesConstant(DL, BitTy),
                       DAG.getConstant(0, DL, BitTy));

  // Broadcast the mask so that the entire vector is all one or all zero.
  if (VT.isFixedLengthVector())
    Mask = DAG.getSplatBuildVector(MaskTy, DL, Mask);
  else
    Mask = DAG.getSplatVector(MaskTy, DL, Mask);

  // Bitcast the operands to be the same type as the mask.
  // This is needed when we select between FP types because
  // the mask is a vector of integers.
  Op1 = DAG.getNode(ISD::BITCAST, DL, MaskTy, Op1);
  Op2 = DAG.getNode(ISD::BITCAST, DL, MaskTy, Op2);

  SDValue NotMask = DAG.getNOT(DL, Mask, MaskTy);

  Op1 = DAG.getNode(ISD::AND, DL, MaskTy, Op1, Mask);
  Op2 = DAG.getNode(ISD::AND, DL, MaskTy, Op2, NotMask);
  SDValue Val = DAG.getNode(ISD::OR, DL, MaskTy, Op1, Op2);
  return DAG.getNode(ISD::BITCAST, DL, Node->getValueType(0), Val);
}

SDValue VectorLegalizer::ExpandSEXTINREG(SDNode *Node) {
  EVT VT = Node->getValueType(0);

  // Make sure that the SRA and SHL instructions are available.
  if (TLI.getOperationAction(ISD::SRA, VT) == TargetLowering::Expand ||
      TLI.getOperationAction(ISD::SHL, VT) == TargetLowering::Expand)
    return DAG.UnrollVectorOp(Node);

  SDLoc DL(Node);
  EVT OrigTy = cast<VTSDNode>(Node->getOperand(1))->getVT();

  unsigned BW = VT.getScalarSizeInBits();
  unsigned OrigBW = OrigTy.getScalarSizeInBits();
  SDValue ShiftSz = DAG.getConstant(BW - OrigBW, DL, VT);

  SDValue Op = DAG.getNode(ISD::SHL, DL, VT, Node->getOperand(0), ShiftSz);
  return DAG.getNode(ISD::SRA, DL, VT, Op, ShiftSz);
}

// Generically expand a vector anyext in register to a shuffle of the relevant
// lanes into the appropriate locations, with other lanes left undef.
SDValue VectorLegalizer::ExpandANY_EXTEND_VECTOR_INREG(SDNode *Node) {
  SDLoc DL(Node);
  EVT VT = Node->getValueType(0);
  int NumElements = VT.getVectorNumElements();
  SDValue Src = Node->getOperand(0);
  EVT SrcVT = Src.getValueType();
  int NumSrcElements = SrcVT.getVectorNumElements();

  // *_EXTEND_VECTOR_INREG SrcVT can be smaller than VT - so insert the vector
  // into a larger vector type.
  if (SrcVT.bitsLE(VT)) {
    assert((VT.getSizeInBits() % SrcVT.getScalarSizeInBits()) == 0 &&
           "ANY_EXTEND_VECTOR_INREG vector size mismatch");
    NumSrcElements = VT.getSizeInBits() / SrcVT.getScalarSizeInBits();
    SrcVT = EVT::getVectorVT(*DAG.getContext(), SrcVT.getScalarType(),
                             NumSrcElements);
    Src = DAG.getNode(ISD::INSERT_SUBVECTOR, DL, SrcVT, DAG.getUNDEF(SrcVT),
                      Src, DAG.getVectorIdxConstant(0, DL));
  }

  // Build a base mask of undef shuffles.
  SmallVector<int, 16> ShuffleMask;
  ShuffleMask.resize(NumSrcElements, -1);

  // Place the extended lanes into the correct locations.
  int ExtLaneScale = NumSrcElements / NumElements;
  int EndianOffset = DAG.getDataLayout().isBigEndian() ? ExtLaneScale - 1 : 0;
  for (int i = 0; i < NumElements; ++i)
    ShuffleMask[i * ExtLaneScale + EndianOffset] = i;

  return DAG.getNode(
      ISD::BITCAST, DL, VT,
      DAG.getVectorShuffle(SrcVT, DL, Src, DAG.getUNDEF(SrcVT), ShuffleMask));
}

SDValue VectorLegalizer::ExpandSIGN_EXTEND_VECTOR_INREG(SDNode *Node) {
  SDLoc DL(Node);
  EVT VT = Node->getValueType(0);
  SDValue Src = Node->getOperand(0);
  EVT SrcVT = Src.getValueType();

  // First build an any-extend node which can be legalized above when we
  // recurse through it.
  SDValue Op = DAG.getNode(ISD::ANY_EXTEND_VECTOR_INREG, DL, VT, Src);

  // Now we need sign extend. Do this by shifting the elements. Even if these
  // aren't legal operations, they have a better chance of being legalized
  // without full scalarization than the sign extension does.
  unsigned EltWidth = VT.getScalarSizeInBits();
  unsigned SrcEltWidth = SrcVT.getScalarSizeInBits();
  SDValue ShiftAmount = DAG.getConstant(EltWidth - SrcEltWidth, DL, VT);
  return DAG.getNode(ISD::SRA, DL, VT,
                     DAG.getNode(ISD::SHL, DL, VT, Op, ShiftAmount),
                     ShiftAmount);
}

// Generically expand a vector zext in register to a shuffle of the relevant
// lanes into the appropriate locations, a blend of zero into the high bits,
// and a bitcast to the wider element type.
SDValue VectorLegalizer::ExpandZERO_EXTEND_VECTOR_INREG(SDNode *Node) {
  SDLoc DL(Node);
  EVT VT = Node->getValueType(0);
  int NumElements = VT.getVectorNumElements();
  SDValue Src = Node->getOperand(0);
  EVT SrcVT = Src.getValueType();
  int NumSrcElements = SrcVT.getVectorNumElements();

  // *_EXTEND_VECTOR_INREG SrcVT can be smaller than VT - so insert the vector
  // into a larger vector type.
  if (SrcVT.bitsLE(VT)) {
    assert((VT.getSizeInBits() % SrcVT.getScalarSizeInBits()) == 0 &&
           "ZERO_EXTEND_VECTOR_INREG vector size mismatch");
    NumSrcElements = VT.getSizeInBits() / SrcVT.getScalarSizeInBits();
    SrcVT = EVT::getVectorVT(*DAG.getContext(), SrcVT.getScalarType(),
                             NumSrcElements);
    Src = DAG.getNode(ISD::INSERT_SUBVECTOR, DL, SrcVT, DAG.getUNDEF(SrcVT),
                      Src, DAG.getVectorIdxConstant(0, DL));
  }

  // Build up a zero vector to blend into this one.
  SDValue Zero = DAG.getConstant(0, DL, SrcVT);

  // Shuffle the incoming lanes into the correct position, and pull all other
  // lanes from the zero vector.
  SmallVector<int, 16> ShuffleMask;
  ShuffleMask.reserve(NumSrcElements);
  for (int i = 0; i < NumSrcElements; ++i)
    ShuffleMask.push_back(i);

  int ExtLaneScale = NumSrcElements / NumElements;
  int EndianOffset = DAG.getDataLayout().isBigEndian() ? ExtLaneScale - 1 : 0;
  for (int i = 0; i < NumElements; ++i)
    ShuffleMask[i * ExtLaneScale + EndianOffset] = NumSrcElements + i;

  return DAG.getNode(ISD::BITCAST, DL, VT,
                     DAG.getVectorShuffle(SrcVT, DL, Zero, Src, ShuffleMask));
}

static void createBSWAPShuffleMask(EVT VT, SmallVectorImpl<int> &ShuffleMask) {
  int ScalarSizeInBytes = VT.getScalarSizeInBits() / 8;
  for (int I = 0, E = VT.getVectorNumElements(); I != E; ++I)
    for (int J = ScalarSizeInBytes - 1; J >= 0; --J)
      ShuffleMask.push_back((I * ScalarSizeInBytes) + J);
}

SDValue VectorLegalizer::ExpandBSWAP(SDNode *Node) {
  EVT VT = Node->getValueType(0);

  // Scalable vectors can't use shuffle expansion.
  if (VT.isScalableVector())
    return TLI.expandBSWAP(Node, DAG);

  // Generate a byte wise shuffle mask for the BSWAP.
  SmallVector<int, 16> ShuffleMask;
  createBSWAPShuffleMask(VT, ShuffleMask);
  EVT ByteVT = EVT::getVectorVT(*DAG.getContext(), MVT::i8, ShuffleMask.size());

  // Only emit a shuffle if the mask is legal.
  if (TLI.isShuffleMaskLegal(ShuffleMask, ByteVT)) {
    SDLoc DL(Node);
    SDValue Op = DAG.getNode(ISD::BITCAST, DL, ByteVT, Node->getOperand(0));
    Op = DAG.getVectorShuffle(ByteVT, DL, Op, DAG.getUNDEF(ByteVT), ShuffleMask);
    return DAG.getNode(ISD::BITCAST, DL, VT, Op);
  }

  // If we have the appropriate vector bit operations, it is better to use them
  // than unrolling and expanding each component.
  if (TLI.isOperationLegalOrCustom(ISD::SHL, VT) &&
      TLI.isOperationLegalOrCustom(ISD::SRL, VT) &&
      TLI.isOperationLegalOrCustomOrPromote(ISD::AND, VT) &&
      TLI.isOperationLegalOrCustomOrPromote(ISD::OR, VT))
    return TLI.expandBSWAP(Node, DAG);

  // Otherwise unroll.
  return DAG.UnrollVectorOp(Node);
}

void VectorLegalizer::ExpandBITREVERSE(SDNode *Node,
                                       SmallVectorImpl<SDValue> &Results) {
  EVT VT = Node->getValueType(0);

  // We can't unroll or use shuffles for scalable vectors.
  if (VT.isScalableVector()) {
    Results.push_back(TLI.expandBITREVERSE(Node, DAG));
    return;
  }

  // If we have the scalar operation, it's probably cheaper to unroll it.
  if (TLI.isOperationLegalOrCustom(ISD::BITREVERSE, VT.getScalarType())) {
    SDValue Tmp = DAG.UnrollVectorOp(Node);
    Results.push_back(Tmp);
    return;
  }

  // If the vector element width is a whole number of bytes, test if its legal
  // to BSWAP shuffle the bytes and then perform the BITREVERSE on the byte
  // vector. This greatly reduces the number of bit shifts necessary.
  unsigned ScalarSizeInBits = VT.getScalarSizeInBits();
  if (ScalarSizeInBits > 8 && (ScalarSizeInBits % 8) == 0) {
    SmallVector<int, 16> BSWAPMask;
    createBSWAPShuffleMask(VT, BSWAPMask);

    EVT ByteVT = EVT::getVectorVT(*DAG.getContext(), MVT::i8, BSWAPMask.size());
    if (TLI.isShuffleMaskLegal(BSWAPMask, ByteVT) &&
        (TLI.isOperationLegalOrCustom(ISD::BITREVERSE, ByteVT) ||
         (TLI.isOperationLegalOrCustom(ISD::SHL, ByteVT) &&
          TLI.isOperationLegalOrCustom(ISD::SRL, ByteVT) &&
          TLI.isOperationLegalOrCustomOrPromote(ISD::AND, ByteVT) &&
          TLI.isOperationLegalOrCustomOrPromote(ISD::OR, ByteVT)))) {
      SDLoc DL(Node);
      SDValue Op = DAG.getNode(ISD::BITCAST, DL, ByteVT, Node->getOperand(0));
      Op = DAG.getVectorShuffle(ByteVT, DL, Op, DAG.getUNDEF(ByteVT),
                                BSWAPMask);
      Op = DAG.getNode(ISD::BITREVERSE, DL, ByteVT, Op);
      Op = DAG.getNode(ISD::BITCAST, DL, VT, Op);
      Results.push_back(Op);
      return;
    }
  }

  // If we have the appropriate vector bit operations, it is better to use them
  // than unrolling and expanding each component.
  if (TLI.isOperationLegalOrCustom(ISD::SHL, VT) &&
      TLI.isOperationLegalOrCustom(ISD::SRL, VT) &&
      TLI.isOperationLegalOrCustomOrPromote(ISD::AND, VT) &&
      TLI.isOperationLegalOrCustomOrPromote(ISD::OR, VT)) {
    Results.push_back(TLI.expandBITREVERSE(Node, DAG));
    return;
  }

  // Otherwise unroll.
  SDValue Tmp = DAG.UnrollVectorOp(Node);
  Results.push_back(Tmp);
}

SDValue VectorLegalizer::ExpandVSELECT(SDNode *Node) {
  // Implement VSELECT in terms of XOR, AND, OR
  // on platforms which do not support blend natively.
  SDLoc DL(Node);

  SDValue Mask = Node->getOperand(0);
  SDValue Op1 = Node->getOperand(1);
  SDValue Op2 = Node->getOperand(2);

  EVT VT = Mask.getValueType();

  // If we can't even use the basic vector operations of
  // AND,OR,XOR, we will have to scalarize the op.
  // Notice that the operation may be 'promoted' which means that it is
  // 'bitcasted' to another type which is handled.
  if (TLI.getOperationAction(ISD::AND, VT) == TargetLowering::Expand ||
      TLI.getOperationAction(ISD::XOR, VT) == TargetLowering::Expand ||
      TLI.getOperationAction(ISD::OR, VT) == TargetLowering::Expand)
    return DAG.UnrollVectorOp(Node);

  // This operation also isn't safe with AND, OR, XOR when the boolean type is
  // 0/1 and the select operands aren't also booleans, as we need an all-ones
  // vector constant to mask with.
  // FIXME: Sign extend 1 to all ones if that's legal on the target.
  auto BoolContents = TLI.getBooleanContents(Op1.getValueType());
  if (BoolContents != TargetLowering::ZeroOrNegativeOneBooleanContent &&
      !(BoolContents == TargetLowering::ZeroOrOneBooleanContent &&
        Op1.getValueType().getVectorElementType() == MVT::i1))
    return DAG.UnrollVectorOp(Node);

  // If the mask and the type are different sizes, unroll the vector op. This
  // can occur when getSetCCResultType returns something that is different in
  // size from the operand types. For example, v4i8 = select v4i32, v4i8, v4i8.
  if (VT.getSizeInBits() != Op1.getValueSizeInBits())
    return DAG.UnrollVectorOp(Node);

  // Bitcast the operands to be the same type as the mask.
  // This is needed when we select between FP types because
  // the mask is a vector of integers.
  Op1 = DAG.getNode(ISD::BITCAST, DL, VT, Op1);
  Op2 = DAG.getNode(ISD::BITCAST, DL, VT, Op2);

  SDValue NotMask = DAG.getNOT(DL, Mask, VT);

  Op1 = DAG.getNode(ISD::AND, DL, VT, Op1, Mask);
  Op2 = DAG.getNode(ISD::AND, DL, VT, Op2, NotMask);
  SDValue Val = DAG.getNode(ISD::OR, DL, VT, Op1, Op2);
  return DAG.getNode(ISD::BITCAST, DL, Node->getValueType(0), Val);
}

SDValue VectorLegalizer::ExpandVP_SELECT(SDNode *Node) {
  // Implement VP_SELECT in terms of VP_XOR, VP_AND and VP_OR on platforms which
  // do not support it natively.
  SDLoc DL(Node);

  SDValue Mask = Node->getOperand(0);
  SDValue Op1 = Node->getOperand(1);
  SDValue Op2 = Node->getOperand(2);
  SDValue EVL = Node->getOperand(3);

  EVT VT = Mask.getValueType();

  // If we can't even use the basic vector operations of
  // VP_AND,VP_OR,VP_XOR, we will have to scalarize the op.
  if (TLI.getOperationAction(ISD::VP_AND, VT) == TargetLowering::Expand ||
      TLI.getOperationAction(ISD::VP_XOR, VT) == TargetLowering::Expand ||
      TLI.getOperationAction(ISD::VP_OR, VT) == TargetLowering::Expand)
    return DAG.UnrollVectorOp(Node);

  // This operation also isn't safe when the operands aren't also booleans.
  if (Op1.getValueType().getVectorElementType() != MVT::i1)
    return DAG.UnrollVectorOp(Node);

  SDValue Ones = DAG.getAllOnesConstant(DL, VT);
  SDValue NotMask = DAG.getNode(ISD::VP_XOR, DL, VT, Mask, Ones, Mask, EVL);

  Op1 = DAG.getNode(ISD::VP_AND, DL, VT, Op1, Mask, Mask, EVL);
  Op2 = DAG.getNode(ISD::VP_AND, DL, VT, Op2, NotMask, Mask, EVL);
  return DAG.getNode(ISD::VP_OR, DL, VT, Op1, Op2, Mask, EVL);
}

void VectorLegalizer::ExpandFP_TO_UINT(SDNode *Node,
                                       SmallVectorImpl<SDValue> &Results) {
  // Attempt to expand using TargetLowering.
  SDValue Result, Chain;
  if (TLI.expandFP_TO_UINT(Node, Result, Chain, DAG)) {
    Results.push_back(Result);
    if (Node->isStrictFPOpcode())
      Results.push_back(Chain);
    return;
  }

  // Otherwise go ahead and unroll.
  if (Node->isStrictFPOpcode()) {
    UnrollStrictFPOp(Node, Results);
    return;
  }

  Results.push_back(DAG.UnrollVectorOp(Node));
}

void VectorLegalizer::ExpandUINT_TO_FLOAT(SDNode *Node,
                                          SmallVectorImpl<SDValue> &Results) {
  bool IsStrict = Node->isStrictFPOpcode();
  unsigned OpNo = IsStrict ? 1 : 0;
  SDValue Src = Node->getOperand(OpNo);
  EVT VT = Src.getValueType();
  SDLoc DL(Node);

  // Attempt to expand using TargetLowering.
  SDValue Result;
  SDValue Chain;
  if (TLI.expandUINT_TO_FP(Node, Result, Chain, DAG)) {
    Results.push_back(Result);
    if (IsStrict)
      Results.push_back(Chain);
    return;
  }

  // Make sure that the SINT_TO_FP and SRL instructions are available.
  if (((!IsStrict && TLI.getOperationAction(ISD::SINT_TO_FP, VT) ==
                         TargetLowering::Expand) ||
       (IsStrict && TLI.getOperationAction(ISD::STRICT_SINT_TO_FP, VT) ==
                        TargetLowering::Expand)) ||
      TLI.getOperationAction(ISD::SRL, VT) == TargetLowering::Expand) {
    if (IsStrict) {
      UnrollStrictFPOp(Node, Results);
      return;
    }

    Results.push_back(DAG.UnrollVectorOp(Node));
    return;
  }

  unsigned BW = VT.getScalarSizeInBits();
  assert((BW == 64 || BW == 32) &&
         "Elements in vector-UINT_TO_FP must be 32 or 64 bits wide");

  SDValue HalfWord = DAG.getConstant(BW / 2, DL, VT);

  // Constants to clear the upper part of the word.
  // Notice that we can also use SHL+SHR, but using a constant is slightly
  // faster on x86.
  uint64_t HWMask = (BW == 64) ? 0x00000000FFFFFFFF : 0x0000FFFF;
  SDValue HalfWordMask = DAG.getConstant(HWMask, DL, VT);

  // Two to the power of half-word-size.
  SDValue TWOHW =
      DAG.getConstantFP(1ULL << (BW / 2), DL, Node->getValueType(0));

  // Clear upper part of LO, lower HI
  SDValue HI = DAG.getNode(ISD::SRL, DL, VT, Src, HalfWord);
  SDValue LO = DAG.getNode(ISD::AND, DL, VT, Src, HalfWordMask);

  if (IsStrict) {
    // Convert hi and lo to floats
    // Convert the hi part back to the upper values
    // TODO: Can any fast-math-flags be set on these nodes?
    SDValue fHI = DAG.getNode(ISD::STRICT_SINT_TO_FP, DL,
                              {Node->getValueType(0), MVT::Other},
                              {Node->getOperand(0), HI});
    fHI = DAG.getNode(ISD::STRICT_FMUL, DL, {Node->getValueType(0), MVT::Other},
                      {fHI.getValue(1), fHI, TWOHW});
    SDValue fLO = DAG.getNode(ISD::STRICT_SINT_TO_FP, DL,
                              {Node->getValueType(0), MVT::Other},
                              {Node->getOperand(0), LO});

    SDValue TF = DAG.getNode(ISD::TokenFactor, DL, MVT::Other, fHI.getValue(1),
                             fLO.getValue(1));

    // Add the two halves
    SDValue Result =
        DAG.getNode(ISD::STRICT_FADD, DL, {Node->getValueType(0), MVT::Other},
                    {TF, fHI, fLO});

    Results.push_back(Result);
    Results.push_back(Result.getValue(1));
    return;
  }

  // Convert hi and lo to floats
  // Convert the hi part back to the upper values
  // TODO: Can any fast-math-flags be set on these nodes?
  SDValue fHI = DAG.getNode(ISD::SINT_TO_FP, DL, Node->getValueType(0), HI);
  fHI = DAG.getNode(ISD::FMUL, DL, Node->getValueType(0), fHI, TWOHW);
  SDValue fLO = DAG.getNode(ISD::SINT_TO_FP, DL, Node->getValueType(0), LO);

  // Add the two halves
  Results.push_back(
      DAG.getNode(ISD::FADD, DL, Node->getValueType(0), fHI, fLO));
}

SDValue VectorLegalizer::ExpandFNEG(SDNode *Node) {
  if (TLI.isOperationLegalOrCustom(ISD::FSUB, Node->getValueType(0))) {
    SDLoc DL(Node);
    SDValue Zero = DAG.getConstantFP(-0.0, DL, Node->getValueType(0));
    // TODO: If FNEG had fast-math-flags, they'd get propagated to this FSUB.
    return DAG.getNode(ISD::FSUB, DL, Node->getValueType(0), Zero,
                       Node->getOperand(0));
  }
  return DAG.UnrollVectorOp(Node);
}

void VectorLegalizer::ExpandFSUB(SDNode *Node,
                                 SmallVectorImpl<SDValue> &Results) {
  // For floating-point values, (a-b) is the same as a+(-b). If FNEG is legal,
  // we can defer this to operation legalization where it will be lowered as
  // a+(-b).
  EVT VT = Node->getValueType(0);
  if (TLI.isOperationLegalOrCustom(ISD::FNEG, VT) &&
      TLI.isOperationLegalOrCustom(ISD::FADD, VT))
    return; // Defer to LegalizeDAG

  SDValue Tmp = DAG.UnrollVectorOp(Node);
  Results.push_back(Tmp);
}

void VectorLegalizer::ExpandSETCC(SDNode *Node,
                                  SmallVectorImpl<SDValue> &Results) {
  bool NeedInvert = false;
  SDLoc dl(Node);
  MVT OpVT = Node->getOperand(0).getSimpleValueType();
  ISD::CondCode CCCode = cast<CondCodeSDNode>(Node->getOperand(2))->get();

  if (TLI.getCondCodeAction(CCCode, OpVT) != TargetLowering::Expand) {
    Results.push_back(UnrollVSETCC(Node));
    return;
  }

  SDValue Chain;
  SDValue LHS = Node->getOperand(0);
  SDValue RHS = Node->getOperand(1);
  SDValue CC = Node->getOperand(2);
  bool Legalized = TLI.LegalizeSetCCCondCode(DAG, Node->getValueType(0), LHS,
                                             RHS, CC, NeedInvert, dl, Chain);

  if (Legalized) {
    // If we expanded the SETCC by swapping LHS and RHS, or by inverting the
    // condition code, create a new SETCC node.
    if (CC.getNode())
      LHS = DAG.getNode(ISD::SETCC, dl, Node->getValueType(0), LHS, RHS, CC,
                        Node->getFlags());

    // If we expanded the SETCC by inverting the condition code, then wrap
    // the existing SETCC in a NOT to restore the intended condition.
    if (NeedInvert)
      LHS = DAG.getLogicalNOT(dl, LHS, LHS->getValueType(0));
  } else {
    // Otherwise, SETCC for the given comparison type must be completely
    // illegal; expand it into a SELECT_CC.
    EVT VT = Node->getValueType(0);
    LHS =
        DAG.getNode(ISD::SELECT_CC, dl, VT, LHS, RHS,
                    DAG.getBoolConstant(true, dl, VT, LHS.getValueType()),
                    DAG.getBoolConstant(false, dl, VT, LHS.getValueType()), CC);
    LHS->setFlags(Node->getFlags());
  }

  Results.push_back(LHS);
}

void VectorLegalizer::ExpandUADDSUBO(SDNode *Node,
                                     SmallVectorImpl<SDValue> &Results) {
  SDValue Result, Overflow;
  TLI.expandUADDSUBO(Node, Result, Overflow, DAG);
  Results.push_back(Result);
  Results.push_back(Overflow);
}

void VectorLegalizer::ExpandSADDSUBO(SDNode *Node,
                                     SmallVectorImpl<SDValue> &Results) {
  SDValue Result, Overflow;
  TLI.expandSADDSUBO(Node, Result, Overflow, DAG);
  Results.push_back(Result);
  Results.push_back(Overflow);
}

void VectorLegalizer::ExpandMULO(SDNode *Node,
                                 SmallVectorImpl<SDValue> &Results) {
  SDValue Result, Overflow;
  if (!TLI.expandMULO(Node, Result, Overflow, DAG))
    std::tie(Result, Overflow) = DAG.UnrollVectorOverflowOp(Node);

  Results.push_back(Result);
  Results.push_back(Overflow);
}

void VectorLegalizer::ExpandFixedPointDiv(SDNode *Node,
                                          SmallVectorImpl<SDValue> &Results) {
  SDNode *N = Node;
  if (SDValue Expanded = TLI.expandFixedPointDiv(N->getOpcode(), SDLoc(N),
          N->getOperand(0), N->getOperand(1), N->getConstantOperandVal(2), DAG))
    Results.push_back(Expanded);
}

void VectorLegalizer::ExpandStrictFPOp(SDNode *Node,
                                       SmallVectorImpl<SDValue> &Results) {
  if (Node->getOpcode() == ISD::STRICT_UINT_TO_FP) {
    ExpandUINT_TO_FLOAT(Node, Results);
    return;
  }
  if (Node->getOpcode() == ISD::STRICT_FP_TO_UINT) {
    ExpandFP_TO_UINT(Node, Results);
    return;
  }

  UnrollStrictFPOp(Node, Results);
}

void VectorLegalizer::ExpandREM(SDNode *Node,
                                SmallVectorImpl<SDValue> &Results) {
  assert((Node->getOpcode() == ISD::SREM || Node->getOpcode() == ISD::UREM) &&
         "Expected REM node");

  SDValue Result;
  if (!TLI.expandREM(Node, Result, DAG))
    Result = DAG.UnrollVectorOp(Node);
  Results.push_back(Result);
}

void VectorLegalizer::UnrollStrictFPOp(SDNode *Node,
                                       SmallVectorImpl<SDValue> &Results) {
  EVT VT = Node->getValueType(0);
  EVT EltVT = VT.getVectorElementType();
  unsigned NumElems = VT.getVectorNumElements();
  unsigned NumOpers = Node->getNumOperands();
  const TargetLowering &TLI = DAG.getTargetLoweringInfo();

  EVT TmpEltVT = EltVT;
  if (Node->getOpcode() == ISD::STRICT_FSETCC ||
      Node->getOpcode() == ISD::STRICT_FSETCCS)
    TmpEltVT = TLI.getSetCCResultType(DAG.getDataLayout(),
                                      *DAG.getContext(), TmpEltVT);

  EVT ValueVTs[] = {TmpEltVT, MVT::Other};
  SDValue Chain = Node->getOperand(0);
  SDLoc dl(Node);

  SmallVector<SDValue, 32> OpValues;
  SmallVector<SDValue, 32> OpChains;
  for (unsigned i = 0; i < NumElems; ++i) {
    SmallVector<SDValue, 4> Opers;
    SDValue Idx = DAG.getVectorIdxConstant(i, dl);

    // The Chain is the first operand.
    Opers.push_back(Chain);

    // Now process the remaining operands.
    for (unsigned j = 1; j < NumOpers; ++j) {
      SDValue Oper = Node->getOperand(j);
      EVT OperVT = Oper.getValueType();

      if (OperVT.isVector())
        Oper = DAG.getNode(ISD::EXTRACT_VECTOR_ELT, dl,
                           OperVT.getVectorElementType(), Oper, Idx);

      Opers.push_back(Oper);
    }

    SDValue ScalarOp = DAG.getNode(Node->getOpcode(), dl, ValueVTs, Opers);
    SDValue ScalarResult = ScalarOp.getValue(0);
    SDValue ScalarChain = ScalarOp.getValue(1);

    if (Node->getOpcode() == ISD::STRICT_FSETCC ||
        Node->getOpcode() == ISD::STRICT_FSETCCS)
      ScalarResult = DAG.getSelect(dl, EltVT, ScalarResult,
                                   DAG.getAllOnesConstant(dl, EltVT),
                                   DAG.getConstant(0, dl, EltVT));

    OpValues.push_back(ScalarResult);
    OpChains.push_back(ScalarChain);
  }

  SDValue Result = DAG.getBuildVector(VT, dl, OpValues);
  SDValue NewChain = DAG.getNode(ISD::TokenFactor, dl, MVT::Other, OpChains);

  Results.push_back(Result);
  Results.push_back(NewChain);
}

SDValue VectorLegalizer::UnrollVSETCC(SDNode *Node) {
  EVT VT = Node->getValueType(0);
  unsigned NumElems = VT.getVectorNumElements();
  EVT EltVT = VT.getVectorElementType();
  SDValue LHS = Node->getOperand(0);
  SDValue RHS = Node->getOperand(1);
  SDValue CC = Node->getOperand(2);
  EVT TmpEltVT = LHS.getValueType().getVectorElementType();
  SDLoc dl(Node);
  SmallVector<SDValue, 8> Ops(NumElems);
  for (unsigned i = 0; i < NumElems; ++i) {
    SDValue LHSElem = DAG.getNode(ISD::EXTRACT_VECTOR_ELT, dl, TmpEltVT, LHS,
                                  DAG.getVectorIdxConstant(i, dl));
    SDValue RHSElem = DAG.getNode(ISD::EXTRACT_VECTOR_ELT, dl, TmpEltVT, RHS,
                                  DAG.getVectorIdxConstant(i, dl));
    Ops[i] = DAG.getNode(ISD::SETCC, dl,
                         TLI.getSetCCResultType(DAG.getDataLayout(),
                                                *DAG.getContext(), TmpEltVT),
                         LHSElem, RHSElem, CC);
    Ops[i] = DAG.getSelect(dl, EltVT, Ops[i], DAG.getAllOnesConstant(dl, EltVT),
                           DAG.getConstant(0, dl, EltVT));
  }
  return DAG.getBuildVector(VT, dl, Ops);
}

bool SelectionDAG::LegalizeVectors() {
  return VectorLegalizer(*this).Run();
}<|MERGE_RESOLUTION|>--- conflicted
+++ resolved
@@ -502,13 +502,8 @@
   return RecursivelyLegalizeResults(Op, ResultVals);
 }
 
-<<<<<<< HEAD
-// FIXME: This is very similar to the X86 override of
-// TargetLowering::LowerOperationWrapper. Can we merge them somehow?
-=======
 // FIXME: This is very similar to TargetLowering::LowerOperationWrapper. Can we
 // merge them somehow?
->>>>>>> a2ce6ee6
 bool VectorLegalizer::LowerOperationWrapper(SDNode *Node,
                                             SmallVectorImpl<SDValue> &Results) {
   SDValue Res = TLI.LowerOperation(SDValue(Node, 0), DAG);
