--- conflicted
+++ resolved
@@ -54,7 +54,7 @@
 namespace {
 
 class VectorLegalizer {
-  SelectionDAG &DAG;
+  SelectionDAG& DAG;
   const TargetLowering &TLI;
   bool Changed = false; // Keep track of whether anything changed
 
@@ -109,9 +109,9 @@
 
   /// Implement expansion for ANY_EXTEND_VECTOR_INREG.
   ///
-  /// Shuffles the low lanes of the operand into place and bitcasts to the
-  /// proper type. The contents of the bits in the extended part of each element
-  /// are undef.
+  /// Shuffles the low lanes of the operand into place and bitcasts to the proper
+  /// type. The contents of the bits in the extended part of each element are
+  /// undef.
   SDValue ExpandANY_EXTEND_VECTOR_INREG(SDNode *Node);
 
   /// Implement expansion for SIGN_EXTEND_VECTOR_INREG.
@@ -167,8 +167,8 @@
   void PromoteFP_TO_INT(SDNode *Node, SmallVectorImpl<SDValue> &Results);
 
 public:
-  VectorLegalizer(SelectionDAG &dag)
-      : DAG(dag), TLI(dag.getTargetLoweringInfo()) {}
+  VectorLegalizer(SelectionDAG& dag) :
+      DAG(dag), TLI(dag.getTargetLoweringInfo()) {}
 
   /// Begin legalizer the vector operations in the DAG.
   bool Run();
@@ -180,8 +180,7 @@
   // Before we start legalizing vector nodes, check if there are any vectors.
   bool HasVectors = false;
   for (SelectionDAG::allnodes_iterator I = DAG.allnodes_begin(),
-                                       E = std::prev(DAG.allnodes_end());
-       I != std::next(E); ++I) {
+       E = std::prev(DAG.allnodes_end()); I != std::next(E); ++I) {
     // Check if the values of the nodes contain vectors. We don't need to check
     // the operands because we are going to check their values at some point.
     HasVectors = llvm::any_of(I->values(), [](EVT T) { return T.isVector(); });
@@ -203,8 +202,7 @@
   // node is only legalized after all of its operands are legalized.
   DAG.AssignTopologicalOrder();
   for (SelectionDAG::allnodes_iterator I = DAG.allnodes_begin(),
-                                       E = std::prev(DAG.allnodes_end());
-       I != std::next(E); ++I)
+       E = std::prev(DAG.allnodes_end()); I != std::next(E); ++I)
     LegalizeOp(SDValue(&*I, 0));
 
   // Finally, it's possible the root changed.  Get the new root.
@@ -247,8 +245,7 @@
   // Note that LegalizeOp may be reentered even from single-use nodes, which
   // means that we always must cache transformed nodes.
   DenseMap<SDValue, SDValue>::iterator I = LegalizedNodes.find(Op);
-  if (I != LegalizedNodes.end())
-    return I->second;
+  if (I != LegalizedNodes.end()) return I->second;
 
   // Legalize the operands
   SmallVector<SDValue, 8> Ops;
@@ -257,74 +254,6 @@
 
   SDNode *Node = DAG.UpdateNodeOperands(Op.getNode(), Ops);
 
-<<<<<<< HEAD
-  if (Op.getOpcode() == ISD::LOAD) {
-    LoadSDNode *LD = cast<LoadSDNode>(Node);
-    ISD::LoadExtType ExtType = LD->getExtensionType();
-    if (LD->getMemoryVT().isVector() && ExtType != ISD::NON_EXTLOAD) {
-      LLVM_DEBUG(dbgs() << "\nLegalizing extending vector load: ";
-                 Node->dump(&DAG));
-      switch (TLI.getLoadExtAction(LD->getExtensionType(), LD->getValueType(0),
-                                   LD->getMemoryVT())) {
-      default:
-        llvm_unreachable("This action is not supported yet!");
-      case TargetLowering::Legal:
-        return TranslateLegalizeResults(Op, Node);
-      case TargetLowering::Custom: {
-        SmallVector<SDValue, 2> ResultVals;
-        if (LowerOperationWrapper(Node, ResultVals)) {
-          if (ResultVals.empty())
-            return TranslateLegalizeResults(Op, Node);
-
-          Changed = true;
-          return RecursivelyLegalizeResults(Op, ResultVals);
-        }
-        LLVM_FALLTHROUGH;
-      }
-      case TargetLowering::Expand: {
-        Changed = true;
-        std::pair<SDValue, SDValue> Tmp = ExpandLoad(Node);
-        AddLegalizedOperand(Op.getValue(0), Tmp.first);
-        AddLegalizedOperand(Op.getValue(1), Tmp.second);
-        return Op.getResNo() ? Tmp.first : Tmp.second;
-      }
-      }
-    }
-  } else if (Op.getOpcode() == ISD::STORE) {
-    StoreSDNode *ST = cast<StoreSDNode>(Node);
-    EVT StVT = ST->getMemoryVT();
-    MVT ValVT = ST->getValue().getSimpleValueType();
-    if (StVT.isVector() && ST->isTruncatingStore()) {
-      LLVM_DEBUG(dbgs() << "\nLegalizing truncating vector store: ";
-                 Node->dump(&DAG));
-      switch (TLI.getTruncStoreAction(ValVT, StVT)) {
-      default:
-        llvm_unreachable("This action is not supported yet!");
-      case TargetLowering::Legal:
-        return TranslateLegalizeResults(Op, Node);
-      case TargetLowering::Custom: {
-        SmallVector<SDValue, 1> ResultVals;
-        if (LowerOperationWrapper(Node, ResultVals)) {
-          if (ResultVals.empty())
-            return TranslateLegalizeResults(Op, Node);
-
-          Changed = true;
-          return RecursivelyLegalizeResults(Op, ResultVals);
-        }
-        LLVM_FALLTHROUGH;
-      }
-      case TargetLowering::Expand: {
-        Changed = true;
-        SDValue Chain = ExpandStore(Node);
-        AddLegalizedOperand(Op, Chain);
-        return Chain;
-      }
-      }
-    }
-  }
-
-=======
->>>>>>> 12d42653
   bool HasVectorValueOrOp =
       llvm::any_of(Node->values(), [](EVT T) { return T.isVector(); }) ||
       llvm::any_of(Node->op_values(),
@@ -377,10 +306,10 @@
         TLI.getStrictFPOperationAction(Node->getOpcode(), ValVT) ==
             TargetLowering::Legal) {
       EVT EltVT = ValVT.getVectorElementType();
-      if (TLI.getOperationAction(Node->getOpcode(), EltVT) ==
-              TargetLowering::Expand &&
-          TLI.getStrictFPOperationAction(Node->getOpcode(), EltVT) ==
-              TargetLowering::Legal)
+      if (TLI.getOperationAction(Node->getOpcode(), EltVT)
+          == TargetLowering::Expand &&
+          TLI.getStrictFPOperationAction(Node->getOpcode(), EltVT)
+          == TargetLowering::Legal)
         Action = TargetLowering::Legal;
     }
     break;
@@ -543,8 +472,7 @@
 
   SmallVector<SDValue, 8> ResultVals;
   switch (Action) {
-  default:
-    llvm_unreachable("This action is not supported yet!");
+  default: llvm_unreachable("This action is not supported yet!");
   case TargetLowering::Promote:
     assert((Op.getOpcode() != ISD::LOAD && Op.getOpcode() != ISD::STORE) &&
            "This action is not supported yet!");
@@ -985,8 +913,8 @@
   SDValue Op1 = Node->getOperand(1);
   SDValue Op2 = Node->getOperand(2);
 
-  assert(VT.isVector() && !Mask.getValueType().isVector() &&
-         Op1.getValueType() == Op2.getValueType() && "Invalid type");
+  assert(VT.isVector() && !Mask.getValueType().isVector()
+         && Op1.getValueType() == Op2.getValueType() && "Invalid type");
 
   // If we can't even use the basic vector operations of
   // AND,OR,XOR, we will have to scalarize the op.
@@ -1225,8 +1153,8 @@
           TLI.isOperationLegalOrCustomOrPromote(ISD::OR, ByteVT)))) {
       SDLoc DL(Node);
       SDValue Op = DAG.getNode(ISD::BITCAST, DL, ByteVT, Node->getOperand(0));
-      Op =
-          DAG.getVectorShuffle(ByteVT, DL, Op, DAG.getUNDEF(ByteVT), BSWAPMask);
+      Op = DAG.getVectorShuffle(ByteVT, DL, Op, DAG.getUNDEF(ByteVT),
+                                BSWAPMask);
       Op = DAG.getNode(ISD::BITREVERSE, DL, ByteVT, Op);
       Op = DAG.getNode(ISD::BITCAST, DL, VT, Op);
       Results.push_back(Op);
@@ -1508,9 +1436,8 @@
 void VectorLegalizer::ExpandFixedPointDiv(SDNode *Node,
                                           SmallVectorImpl<SDValue> &Results) {
   SDNode *N = Node;
-  if (SDValue Expanded = TLI.expandFixedPointDiv(
-          N->getOpcode(), SDLoc(N), N->getOperand(0), N->getOperand(1),
-          N->getConstantOperandVal(2), DAG))
+  if (SDValue Expanded = TLI.expandFixedPointDiv(N->getOpcode(), SDLoc(N),
+          N->getOperand(0), N->getOperand(1), N->getConstantOperandVal(2), DAG))
     Results.push_back(Expanded);
 }
 
@@ -1550,8 +1477,8 @@
   EVT TmpEltVT = EltVT;
   if (Node->getOpcode() == ISD::STRICT_FSETCC ||
       Node->getOpcode() == ISD::STRICT_FSETCCS)
-    TmpEltVT = TLI.getSetCCResultType(DAG.getDataLayout(), *DAG.getContext(),
-                                      TmpEltVT);
+    TmpEltVT = TLI.getSetCCResultType(DAG.getDataLayout(),
+                                      *DAG.getContext(), TmpEltVT);
 
   EVT ValueVTs[] = {TmpEltVT, MVT::Other};
   SDValue Chain = Node->getOperand(0);
@@ -1624,4 +1551,6 @@
   return DAG.getBuildVector(VT, dl, Ops);
 }
 
-bool SelectionDAG::LegalizeVectors() { return VectorLegalizer(*this).Run(); }+bool SelectionDAG::LegalizeVectors() {
+  return VectorLegalizer(*this).Run();
+}