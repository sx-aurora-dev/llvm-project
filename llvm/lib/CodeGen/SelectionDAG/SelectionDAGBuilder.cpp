//===- SelectionDAGBuilder.cpp - Selection-DAG building -------------------===//
//
// Part of the LLVM Project, under the Apache License v2.0 with LLVM Exceptions.
// See https://llvm.org/LICENSE.txt for license information.
// SPDX-License-Identifier: Apache-2.0 WITH LLVM-exception
//
//===----------------------------------------------------------------------===//
//
// This implements routines for translating from LLVM IR into SelectionDAG IR.
//
//===----------------------------------------------------------------------===//

#include "SelectionDAGBuilder.h"
#include "SDNodeDbgValue.h"
#include "llvm/ADT/APFloat.h"
#include "llvm/ADT/APInt.h"
#include "llvm/ADT/BitVector.h"
#include "llvm/ADT/None.h"
#include "llvm/ADT/Optional.h"
#include "llvm/ADT/STLExtras.h"
#include "llvm/ADT/SmallPtrSet.h"
#include "llvm/ADT/SmallSet.h"
#include "llvm/ADT/StringRef.h"
#include "llvm/ADT/Triple.h"
#include "llvm/ADT/Twine.h"
#include "llvm/Analysis/AliasAnalysis.h"
#include "llvm/Analysis/BlockFrequencyInfo.h"
#include "llvm/Analysis/BranchProbabilityInfo.h"
#include "llvm/Analysis/ConstantFolding.h"
#include "llvm/Analysis/EHPersonalities.h"
#include "llvm/Analysis/Loads.h"
#include "llvm/Analysis/MemoryLocation.h"
#include "llvm/Analysis/ProfileSummaryInfo.h"
#include "llvm/Analysis/TargetLibraryInfo.h"
#include "llvm/Analysis/ValueTracking.h"
#include "llvm/Analysis/VectorUtils.h"
#include "llvm/CodeGen/Analysis.h"
#include "llvm/CodeGen/FunctionLoweringInfo.h"
#include "llvm/CodeGen/GCMetadata.h"
#include "llvm/CodeGen/MachineBasicBlock.h"
#include "llvm/CodeGen/MachineFrameInfo.h"
#include "llvm/CodeGen/MachineFunction.h"
#include "llvm/CodeGen/MachineInstr.h"
#include "llvm/CodeGen/MachineInstrBuilder.h"
#include "llvm/CodeGen/MachineJumpTableInfo.h"
#include "llvm/CodeGen/MachineMemOperand.h"
#include "llvm/CodeGen/MachineModuleInfo.h"
#include "llvm/CodeGen/MachineOperand.h"
#include "llvm/CodeGen/MachineRegisterInfo.h"
#include "llvm/CodeGen/RuntimeLibcalls.h"
#include "llvm/CodeGen/SelectionDAG.h"
#include "llvm/CodeGen/SelectionDAGTargetInfo.h"
#include "llvm/CodeGen/StackMaps.h"
#include "llvm/CodeGen/SwiftErrorValueTracking.h"
#include "llvm/CodeGen/TargetFrameLowering.h"
#include "llvm/CodeGen/TargetInstrInfo.h"
#include "llvm/CodeGen/TargetOpcodes.h"
#include "llvm/CodeGen/TargetRegisterInfo.h"
#include "llvm/CodeGen/TargetSubtargetInfo.h"
#include "llvm/CodeGen/WinEHFuncInfo.h"
#include "llvm/IR/Argument.h"
#include "llvm/IR/Attributes.h"
#include "llvm/IR/BasicBlock.h"
#include "llvm/IR/CFG.h"
#include "llvm/IR/CallingConv.h"
#include "llvm/IR/Constant.h"
#include "llvm/IR/ConstantRange.h"
#include "llvm/IR/Constants.h"
#include "llvm/IR/DataLayout.h"
#include "llvm/IR/DebugInfoMetadata.h"
#include "llvm/IR/DerivedTypes.h"
#include "llvm/IR/Function.h"
#include "llvm/IR/GetElementPtrTypeIterator.h"
#include "llvm/IR/InlineAsm.h"
#include "llvm/IR/InstrTypes.h"
#include "llvm/IR/Instructions.h"
#include "llvm/IR/IntrinsicInst.h"
#include "llvm/IR/Intrinsics.h"
#include "llvm/IR/IntrinsicsAArch64.h"
#include "llvm/IR/IntrinsicsWebAssembly.h"
#include "llvm/IR/LLVMContext.h"
#include "llvm/IR/Metadata.h"
#include "llvm/IR/Module.h"
#include "llvm/IR/Operator.h"
#include "llvm/IR/PatternMatch.h"
#include "llvm/IR/Statepoint.h"
#include "llvm/IR/Type.h"
#include "llvm/IR/User.h"
#include "llvm/IR/Value.h"
#include "llvm/MC/MCContext.h"
#include "llvm/MC/MCSymbol.h"
#include "llvm/Support/AtomicOrdering.h"
#include "llvm/Support/Casting.h"
#include "llvm/Support/CommandLine.h"
#include "llvm/Support/Compiler.h"
#include "llvm/Support/Debug.h"
#include "llvm/Support/MathExtras.h"
#include "llvm/Support/raw_ostream.h"
#include "llvm/Target/TargetIntrinsicInfo.h"
#include "llvm/Target/TargetMachine.h"
#include "llvm/Target/TargetOptions.h"
#include "llvm/Transforms/Utils/Local.h"
#include <cstddef>
#include <cstring>
#include <iterator>
#include <limits>
#include <numeric>
#include <tuple>

using namespace llvm;
using namespace PatternMatch;
using namespace SwitchCG;

#define DEBUG_TYPE "isel"

/// LimitFloatPrecision - Generate low-precision inline sequences for
/// some float libcalls (6, 8 or 12 bits).
static unsigned LimitFloatPrecision;

static cl::opt<bool>
    InsertAssertAlign("insert-assert-align", cl::init(true),
                      cl::desc("Insert the experimental `assertalign` node."),
                      cl::ReallyHidden);

static cl::opt<unsigned, true>
    LimitFPPrecision("limit-float-precision",
                     cl::desc("Generate low-precision inline sequences "
                              "for some float libcalls"),
                     cl::location(LimitFloatPrecision), cl::Hidden,
                     cl::init(0));

static cl::opt<unsigned> SwitchPeelThreshold(
    "switch-peel-threshold", cl::Hidden, cl::init(66),
    cl::desc("Set the case probability threshold for peeling the case from a "
             "switch statement. A value greater than 100 will void this "
             "optimization"));

// Limit the width of DAG chains. This is important in general to prevent
// DAG-based analysis from blowing up. For example, alias analysis and
// load clustering may not complete in reasonable time. It is difficult to
// recognize and avoid this situation within each individual analysis, and
// future analyses are likely to have the same behavior. Limiting DAG width is
// the safe approach and will be especially important with global DAGs.
//
// MaxParallelChains default is arbitrarily high to avoid affecting
// optimization, but could be lowered to improve compile time. Any ld-ld-st-st
// sequence over this should have been converted to llvm.memcpy by the
// frontend. It is easy to induce this behavior with .ll code such as:
// %buffer = alloca [4096 x i8]
// %data = load [4096 x i8]* %argPtr
// store [4096 x i8] %data, [4096 x i8]* %buffer
static const unsigned MaxParallelChains = 64;

static SDValue getCopyFromPartsVector(SelectionDAG &DAG, const SDLoc &DL,
                                      const SDValue *Parts, unsigned NumParts,
                                      MVT PartVT, EVT ValueVT, const Value *V,
                                      Optional<CallingConv::ID> CC);

/// getCopyFromParts - Create a value that contains the specified legal parts
/// combined into the value they represent.  If the parts combine to a type
/// larger than ValueVT then AssertOp can be used to specify whether the extra
/// bits are known to be zero (ISD::AssertZext) or sign extended from ValueVT
/// (ISD::AssertSext).
static SDValue getCopyFromParts(SelectionDAG &DAG, const SDLoc &DL,
                                const SDValue *Parts, unsigned NumParts,
                                MVT PartVT, EVT ValueVT, const Value *V,
                                Optional<CallingConv::ID> CC = None,
                                Optional<ISD::NodeType> AssertOp = None) {
  // Let the target assemble the parts if it wants to
  const TargetLowering &TLI = DAG.getTargetLoweringInfo();
  if (SDValue Val = TLI.joinRegisterPartsIntoValue(DAG, DL, Parts, NumParts,
                                                   PartVT, ValueVT, CC))
    return Val;

  if (ValueVT.isVector())
    return getCopyFromPartsVector(DAG, DL, Parts, NumParts, PartVT, ValueVT, V,
                                  CC);

  assert(NumParts > 0 && "No parts to assemble!");
  SDValue Val = Parts[0];

  if (NumParts > 1) {
    // Assemble the value from multiple parts.
    if (ValueVT.isInteger()) {
      unsigned PartBits = PartVT.getSizeInBits();
      unsigned ValueBits = ValueVT.getSizeInBits();

      // Assemble the power of 2 part.
      unsigned RoundParts =
          (NumParts & (NumParts - 1)) ? 1 << Log2_32(NumParts) : NumParts;
      unsigned RoundBits = PartBits * RoundParts;
      EVT RoundVT = RoundBits == ValueBits
                        ? ValueVT
                        : EVT::getIntegerVT(*DAG.getContext(), RoundBits);
      SDValue Lo, Hi;

      EVT HalfVT = EVT::getIntegerVT(*DAG.getContext(), RoundBits / 2);

      if (RoundParts > 2) {
        Lo =
            getCopyFromParts(DAG, DL, Parts, RoundParts / 2, PartVT, HalfVT, V);
        Hi = getCopyFromParts(DAG, DL, Parts + RoundParts / 2, RoundParts / 2,
                              PartVT, HalfVT, V);
      } else {
        Lo = DAG.getNode(ISD::BITCAST, DL, HalfVT, Parts[0]);
        Hi = DAG.getNode(ISD::BITCAST, DL, HalfVT, Parts[1]);
      }

      if (DAG.getDataLayout().isBigEndian())
        std::swap(Lo, Hi);

      Val = DAG.getNode(ISD::BUILD_PAIR, DL, RoundVT, Lo, Hi);

      if (RoundParts < NumParts) {
        // Assemble the trailing non-power-of-2 part.
        unsigned OddParts = NumParts - RoundParts;
        EVT OddVT = EVT::getIntegerVT(*DAG.getContext(), OddParts * PartBits);
        Hi = getCopyFromParts(DAG, DL, Parts + RoundParts, OddParts, PartVT,
                              OddVT, V, CC);

        // Combine the round and odd parts.
        Lo = Val;
        if (DAG.getDataLayout().isBigEndian())
          std::swap(Lo, Hi);
        EVT TotalVT = EVT::getIntegerVT(*DAG.getContext(), NumParts * PartBits);
        Hi = DAG.getNode(ISD::ANY_EXTEND, DL, TotalVT, Hi);
        Hi =
            DAG.getNode(ISD::SHL, DL, TotalVT, Hi,
                        DAG.getConstant(Lo.getValueSizeInBits(), DL,
                                        TLI.getPointerTy(DAG.getDataLayout())));
        Lo = DAG.getNode(ISD::ZERO_EXTEND, DL, TotalVT, Lo);
        Val = DAG.getNode(ISD::OR, DL, TotalVT, Lo, Hi);
      }
    } else if (PartVT.isFloatingPoint()) {
      // FP split into multiple FP parts (for ppcf128)
      assert(ValueVT == EVT(MVT::ppcf128) && PartVT == MVT::f64 &&
             "Unexpected split");
      SDValue Lo, Hi;
      Lo = DAG.getNode(ISD::BITCAST, DL, EVT(MVT::f64), Parts[0]);
      Hi = DAG.getNode(ISD::BITCAST, DL, EVT(MVT::f64), Parts[1]);
      if (TLI.hasBigEndianPartOrdering(ValueVT, DAG.getDataLayout()))
        std::swap(Lo, Hi);
      Val = DAG.getNode(ISD::BUILD_PAIR, DL, ValueVT, Lo, Hi);
    } else {
      // FP split into integer parts (soft fp)
      assert(ValueVT.isFloatingPoint() && PartVT.isInteger() &&
             !PartVT.isVector() && "Unexpected split");
      EVT IntVT = EVT::getIntegerVT(*DAG.getContext(), ValueVT.getSizeInBits());
      Val = getCopyFromParts(DAG, DL, Parts, NumParts, PartVT, IntVT, V, CC);
    }
  }

  // There is now one part, held in Val.  Correct it to match ValueVT.
  // PartEVT is the type of the register class that holds the value.
  // ValueVT is the type of the inline asm operation.
  EVT PartEVT = Val.getValueType();

  if (PartEVT == ValueVT)
    return Val;

  if (PartEVT.isInteger() && ValueVT.isFloatingPoint() &&
      ValueVT.bitsLT(PartEVT)) {
    // For an FP value in an integer part, we need to truncate to the right
    // width first.
    PartEVT = EVT::getIntegerVT(*DAG.getContext(), ValueVT.getSizeInBits());
    Val = DAG.getNode(ISD::TRUNCATE, DL, PartEVT, Val);
  }

  // Handle types that have the same size.
  if (PartEVT.getSizeInBits() == ValueVT.getSizeInBits())
    return DAG.getNode(ISD::BITCAST, DL, ValueVT, Val);

  // Handle types with different sizes.
  if (PartEVT.isInteger() && ValueVT.isInteger()) {
    if (ValueVT.bitsLT(PartEVT)) {
      // For a truncate, see if we have any information to
      // indicate whether the truncated bits will always be
      // zero or sign-extension.
      if (AssertOp.hasValue())
        Val =
            DAG.getNode(*AssertOp, DL, PartEVT, Val, DAG.getValueType(ValueVT));
      return DAG.getNode(ISD::TRUNCATE, DL, ValueVT, Val);
    }
    return DAG.getNode(ISD::ANY_EXTEND, DL, ValueVT, Val);
  }

  if (PartEVT.isFloatingPoint() && ValueVT.isFloatingPoint()) {
    // FP_ROUND's are always exact here.
    if (ValueVT.bitsLT(Val.getValueType()))
      return DAG.getNode(
          ISD::FP_ROUND, DL, ValueVT, Val,
          DAG.getTargetConstant(1, DL, TLI.getPointerTy(DAG.getDataLayout())));

    return DAG.getNode(ISD::FP_EXTEND, DL, ValueVT, Val);
  }

  // Handle MMX to a narrower integer type by bitcasting MMX to integer and
  // then truncating.
  if (PartEVT == MVT::x86mmx && ValueVT.isInteger() &&
      ValueVT.bitsLT(PartEVT)) {
    Val = DAG.getNode(ISD::BITCAST, DL, MVT::i64, Val);
    return DAG.getNode(ISD::TRUNCATE, DL, ValueVT, Val);
  }

  report_fatal_error("Unknown mismatch in getCopyFromParts!");
}

static void diagnosePossiblyInvalidConstraint(LLVMContext &Ctx, const Value *V,
                                              const Twine &ErrMsg) {
  const Instruction *I = dyn_cast_or_null<Instruction>(V);
  if (!V)
    return Ctx.emitError(ErrMsg);

  const char *AsmError = ", possible invalid constraint for vector type";
  if (const CallInst *CI = dyn_cast<CallInst>(I))
    if (CI->isInlineAsm())
      return Ctx.emitError(I, ErrMsg + AsmError);

  return Ctx.emitError(I, ErrMsg);
}

/// getCopyFromPartsVector - Create a value that contains the specified legal
/// parts combined into the value they represent.  If the parts combine to a
/// type larger than ValueVT then AssertOp can be used to specify whether the
/// extra bits are known to be zero (ISD::AssertZext) or sign extended from
/// ValueVT (ISD::AssertSext).
static SDValue getCopyFromPartsVector(SelectionDAG &DAG, const SDLoc &DL,
                                      const SDValue *Parts, unsigned NumParts,
                                      MVT PartVT, EVT ValueVT, const Value *V,
                                      Optional<CallingConv::ID> CallConv) {
  assert(ValueVT.isVector() && "Not a vector value");
  assert(NumParts > 0 && "No parts to assemble!");
  const bool IsABIRegCopy = CallConv.hasValue();

  const TargetLowering &TLI = DAG.getTargetLoweringInfo();
  SDValue Val = Parts[0];

  // Handle a multi-element vector.
  if (NumParts > 1) {
    EVT IntermediateVT;
    MVT RegisterVT;
    unsigned NumIntermediates;
    unsigned NumRegs;

    if (IsABIRegCopy) {
      NumRegs = TLI.getVectorTypeBreakdownForCallingConv(
          *DAG.getContext(), CallConv.getValue(), ValueVT, IntermediateVT,
          NumIntermediates, RegisterVT);
    } else {
      NumRegs =
          TLI.getVectorTypeBreakdown(*DAG.getContext(), ValueVT, IntermediateVT,
                                     NumIntermediates, RegisterVT);
    }

    assert(NumRegs == NumParts && "Part count doesn't match vector breakdown!");
    NumParts = NumRegs; // Silence a compiler warning.
    assert(RegisterVT == PartVT && "Part type doesn't match vector breakdown!");
    assert(RegisterVT.getSizeInBits() ==
               Parts[0].getSimpleValueType().getSizeInBits() &&
           "Part type sizes don't match!");

    // Assemble the parts into intermediate operands.
    SmallVector<SDValue, 8> Ops(NumIntermediates);
    if (NumIntermediates == NumParts) {
      // If the register was not expanded, truncate or copy the value,
      // as appropriate.
      for (unsigned i = 0; i != NumParts; ++i)
        Ops[i] = getCopyFromParts(DAG, DL, &Parts[i], 1,
                                  PartVT, IntermediateVT, V, CallConv);
    } else if (NumParts > 0) {
      // If the intermediate type was expanded, build the intermediate
      // operands from the parts.
      assert(NumParts % NumIntermediates == 0 &&
             "Must expand into a divisible number of parts!");
      unsigned Factor = NumParts / NumIntermediates;
      for (unsigned i = 0; i != NumIntermediates; ++i)
        Ops[i] = getCopyFromParts(DAG, DL, &Parts[i * Factor], Factor,
                                  PartVT, IntermediateVT, V, CallConv);
    }

    // Build a vector with BUILD_VECTOR or CONCAT_VECTORS from the
    // intermediate operands.
    EVT BuiltVectorTy =
        IntermediateVT.isVector()
            ? EVT::getVectorVT(
                  *DAG.getContext(), IntermediateVT.getScalarType(),
                  IntermediateVT.getVectorElementCount() * NumParts)
            : EVT::getVectorVT(*DAG.getContext(),
                               IntermediateVT.getScalarType(),
                               NumIntermediates);
    Val = DAG.getNode(IntermediateVT.isVector() ? ISD::CONCAT_VECTORS
                                                : ISD::BUILD_VECTOR,
                      DL, BuiltVectorTy, Ops);
  }

  // There is now one part, held in Val.  Correct it to match ValueVT.
  EVT PartEVT = Val.getValueType();

  if (PartEVT == ValueVT)
    return Val;

  if (PartEVT.isVector()) {
    // If the element type of the source/dest vectors are the same, but the
    // parts vector has more elements than the value vector, then we have a
    // vector widening case (e.g. <2 x float> -> <4 x float>).  Extract the
    // elements we want.
    if (PartEVT.getVectorElementType() == ValueVT.getVectorElementType()) {
      assert((PartEVT.getVectorElementCount().getKnownMinValue() >
              ValueVT.getVectorElementCount().getKnownMinValue()) &&
             (PartEVT.getVectorElementCount().isScalable() ==
              ValueVT.getVectorElementCount().isScalable()) &&
             "Cannot narrow, it would be a lossy transformation");
      return DAG.getNode(ISD::EXTRACT_SUBVECTOR, DL, ValueVT, Val,
                         DAG.getVectorIdxConstant(0, DL));
    }

    // Vector/Vector bitcast.
    if (ValueVT.getSizeInBits() == PartEVT.getSizeInBits())
      return DAG.getNode(ISD::BITCAST, DL, ValueVT, Val);

    assert(PartEVT.getVectorNumElements() == ValueVT.getVectorNumElements() &&
           "Cannot handle this kind of promotion");
    // Promoted vector extract
    return DAG.getAnyExtOrTrunc(Val, DL, ValueVT);
  }

  // Trivial bitcast if the types are the same size and the destination
  // vector type is legal.
  if (PartEVT.getSizeInBits() == ValueVT.getSizeInBits() &&
      TLI.isTypeLegal(ValueVT))
    return DAG.getNode(ISD::BITCAST, DL, ValueVT, Val);

  if (ValueVT.getVectorNumElements() != 1) {
<<<<<<< HEAD
    // Certain ABIs require that vectors are passed as integers. For vectors
    // are the same size, this is an obvious bitcast.
    if (ValueVT.getSizeInBits() == PartEVT.getSizeInBits()) {
      return DAG.getNode(ISD::BITCAST, DL, ValueVT, Val);
    } else if (ValueVT.getSizeInBits() < PartEVT.getSizeInBits()) {
      // Bitcast Val back the original type and extract the corresponding
      // vector we want.
      unsigned Elts = PartEVT.getSizeInBits() / ValueVT.getScalarSizeInBits();
      EVT WiderVecType = EVT::getVectorVT(*DAG.getContext(),
                                          ValueVT.getVectorElementType(), Elts);
      Val = DAG.getBitcast(WiderVecType, Val);
      return DAG.getNode(ISD::EXTRACT_SUBVECTOR, DL, ValueVT, Val,
                         DAG.getVectorIdxConstant(0, DL));
    }
=======
     // Certain ABIs require that vectors are passed as integers. For vectors
     // are the same size, this is an obvious bitcast.
     if (ValueVT.getSizeInBits() == PartEVT.getSizeInBits()) {
       return DAG.getNode(ISD::BITCAST, DL, ValueVT, Val);
     } else if (ValueVT.bitsLT(PartEVT)) {
       // Bitcast Val back the original type and extract the corresponding
       // vector we want.
       unsigned Elts = PartEVT.getSizeInBits() / ValueVT.getScalarSizeInBits();
       EVT WiderVecType = EVT::getVectorVT(*DAG.getContext(),
                                           ValueVT.getVectorElementType(), Elts);
       Val = DAG.getBitcast(WiderVecType, Val);
       return DAG.getNode(ISD::EXTRACT_SUBVECTOR, DL, ValueVT, Val,
                          DAG.getVectorIdxConstant(0, DL));
     }
>>>>>>> 67de4afb

    diagnosePossiblyInvalidConstraint(
        *DAG.getContext(), V, "non-trivial scalar-to-vector conversion");
    return DAG.getUNDEF(ValueVT);
  }

  // Handle cases such as i8 -> <1 x i1>
  EVT ValueSVT = ValueVT.getVectorElementType();
  if (ValueVT.getVectorNumElements() == 1 && ValueSVT != PartEVT) {
    if (ValueSVT.getSizeInBits() == PartEVT.getSizeInBits())
      Val = DAG.getNode(ISD::BITCAST, DL, ValueSVT, Val);
    else
      Val = ValueVT.isFloatingPoint()
                ? DAG.getFPExtendOrRound(Val, DL, ValueSVT)
                : DAG.getAnyExtOrTrunc(Val, DL, ValueSVT);
  }

  return DAG.getBuildVector(ValueVT, DL, Val);
}

static void getCopyToPartsVector(SelectionDAG &DAG, const SDLoc &dl,
                                 SDValue Val, SDValue *Parts, unsigned NumParts,
                                 MVT PartVT, const Value *V,
                                 Optional<CallingConv::ID> CallConv);

/// getCopyToParts - Create a series of nodes that contain the specified value
/// split into legal parts.  If the parts contain more bits than Val, then, for
/// integers, ExtendKind can be used to specify how to generate the extra bits.
static void getCopyToParts(SelectionDAG &DAG, const SDLoc &DL, SDValue Val,
                           SDValue *Parts, unsigned NumParts, MVT PartVT,
                           const Value *V,
                           Optional<CallingConv::ID> CallConv = None,
                           ISD::NodeType ExtendKind = ISD::ANY_EXTEND) {
  // Let the target split the parts if it wants to
  const TargetLowering &TLI = DAG.getTargetLoweringInfo();
  if (TLI.splitValueIntoRegisterParts(DAG, DL, Val, Parts, NumParts, PartVT,
                                      CallConv))
    return;
  EVT ValueVT = Val.getValueType();

  // Handle the vector case separately.
  if (ValueVT.isVector())
    return getCopyToPartsVector(DAG, DL, Val, Parts, NumParts, PartVT, V,
                                CallConv);

  unsigned PartBits = PartVT.getSizeInBits();
  unsigned OrigNumParts = NumParts;
  assert(DAG.getTargetLoweringInfo().isTypeLegal(PartVT) &&
         "Copying to an illegal type!");

  if (NumParts == 0)
    return;

  assert(!ValueVT.isVector() && "Vector case handled elsewhere");
  EVT PartEVT = PartVT;
  if (PartEVT == ValueVT) {
    assert(NumParts == 1 && "No-op copy with multiple parts!");
    Parts[0] = Val;
    return;
  }

  if (NumParts * PartBits > ValueVT.getSizeInBits()) {
    // If the parts cover more bits than the value has, promote the value.
    if (PartVT.isFloatingPoint() && ValueVT.isFloatingPoint()) {
      assert(NumParts == 1 && "Do not know what to promote to!");
      Val = DAG.getNode(ISD::FP_EXTEND, DL, PartVT, Val);
    } else {
      if (ValueVT.isFloatingPoint()) {
        // FP values need to be bitcast, then extended if they are being put
        // into a larger container.
        ValueVT = EVT::getIntegerVT(*DAG.getContext(), ValueVT.getSizeInBits());
        Val = DAG.getNode(ISD::BITCAST, DL, ValueVT, Val);
      }
      assert((PartVT.isInteger() || PartVT == MVT::x86mmx) &&
             ValueVT.isInteger() && "Unknown mismatch!");
      ValueVT = EVT::getIntegerVT(*DAG.getContext(), NumParts * PartBits);
      Val = DAG.getNode(ExtendKind, DL, ValueVT, Val);
      if (PartVT == MVT::x86mmx)
        Val = DAG.getNode(ISD::BITCAST, DL, PartVT, Val);
    }
  } else if (PartBits == ValueVT.getSizeInBits()) {
    // Different types of the same size.
    assert(NumParts == 1 && PartEVT != ValueVT);
    Val = DAG.getNode(ISD::BITCAST, DL, PartVT, Val);
  } else if (NumParts * PartBits < ValueVT.getSizeInBits()) {
    // If the parts cover less bits than value has, truncate the value.
    assert((PartVT.isInteger() || PartVT == MVT::x86mmx) &&
           ValueVT.isInteger() && "Unknown mismatch!");
    ValueVT = EVT::getIntegerVT(*DAG.getContext(), NumParts * PartBits);
    Val = DAG.getNode(ISD::TRUNCATE, DL, ValueVT, Val);
    if (PartVT == MVT::x86mmx)
      Val = DAG.getNode(ISD::BITCAST, DL, PartVT, Val);
  }

  // The value may have changed - recompute ValueVT.
  ValueVT = Val.getValueType();
  assert(NumParts * PartBits == ValueVT.getSizeInBits() &&
         "Failed to tile the value with PartVT!");

  if (NumParts == 1) {
    if (PartEVT != ValueVT) {
      diagnosePossiblyInvalidConstraint(*DAG.getContext(), V,
                                        "scalar-to-vector conversion failed");
      Val = DAG.getNode(ISD::BITCAST, DL, PartVT, Val);
    }

    Parts[0] = Val;
    return;
  }

  // Expand the value into multiple parts.
  if (NumParts & (NumParts - 1)) {
    // The number of parts is not a power of 2.  Split off and copy the tail.
    assert(PartVT.isInteger() && ValueVT.isInteger() &&
           "Do not know what to expand to!");
    unsigned RoundParts = 1 << Log2_32(NumParts);
    unsigned RoundBits = RoundParts * PartBits;
    unsigned OddParts = NumParts - RoundParts;
    SDValue OddVal =
        DAG.getNode(ISD::SRL, DL, ValueVT, Val,
                    DAG.getShiftAmountConstant(RoundBits, ValueVT, DL,
                                               /*LegalTypes*/ false));

    getCopyToParts(DAG, DL, OddVal, Parts + RoundParts, OddParts, PartVT, V,
                   CallConv);

    if (DAG.getDataLayout().isBigEndian())
      // The odd parts were reversed by getCopyToParts - unreverse them.
      std::reverse(Parts + RoundParts, Parts + NumParts);

    NumParts = RoundParts;
    ValueVT = EVT::getIntegerVT(*DAG.getContext(), NumParts * PartBits);
    Val = DAG.getNode(ISD::TRUNCATE, DL, ValueVT, Val);
  }

  // The number of parts is a power of 2.  Repeatedly bisect the value using
  // EXTRACT_ELEMENT.
  Parts[0] = DAG.getNode(
      ISD::BITCAST, DL,
      EVT::getIntegerVT(*DAG.getContext(), ValueVT.getSizeInBits()), Val);

  for (unsigned StepSize = NumParts; StepSize > 1; StepSize /= 2) {
    for (unsigned i = 0; i < NumParts; i += StepSize) {
      unsigned ThisBits = StepSize * PartBits / 2;
      EVT ThisVT = EVT::getIntegerVT(*DAG.getContext(), ThisBits);
      SDValue &Part0 = Parts[i];
      SDValue &Part1 = Parts[i + StepSize / 2];

      Part1 = DAG.getNode(ISD::EXTRACT_ELEMENT, DL, ThisVT, Part0,
                          DAG.getIntPtrConstant(1, DL));
      Part0 = DAG.getNode(ISD::EXTRACT_ELEMENT, DL, ThisVT, Part0,
                          DAG.getIntPtrConstant(0, DL));

      if (ThisBits == PartBits && ThisVT != PartVT) {
        Part0 = DAG.getNode(ISD::BITCAST, DL, PartVT, Part0);
        Part1 = DAG.getNode(ISD::BITCAST, DL, PartVT, Part1);
      }
    }
  }

  if (DAG.getDataLayout().isBigEndian())
    std::reverse(Parts, Parts + OrigNumParts);
}

static SDValue widenVectorToPartType(SelectionDAG &DAG,
                                     SDValue Val, const SDLoc &DL, EVT PartVT) {
  if (!PartVT.isFixedLengthVector())
    return SDValue();

  EVT ValueVT = Val.getValueType();
  unsigned PartNumElts = PartVT.getVectorNumElements();
  unsigned ValueNumElts = ValueVT.getVectorNumElements();
  if (PartNumElts > ValueNumElts &&
      PartVT.getVectorElementType() == ValueVT.getVectorElementType()) {
    EVT ElementVT = PartVT.getVectorElementType();
    // Vector widening case, e.g. <2 x float> -> <4 x float>.  Shuffle in
    // undef elements.
    SmallVector<SDValue, 16> Ops;
    DAG.ExtractVectorElements(Val, Ops);
    SDValue EltUndef = DAG.getUNDEF(ElementVT);
    for (unsigned i = ValueNumElts, e = PartNumElts; i != e; ++i)
      Ops.push_back(EltUndef);

    // FIXME: Use CONCAT for 2x -> 4x.
    return DAG.getBuildVector(PartVT, DL, Ops);
  }

  return SDValue();
}

/// getCopyToPartsVector - Create a series of nodes that contain the specified
/// value split into legal parts.
static void getCopyToPartsVector(SelectionDAG &DAG, const SDLoc &DL,
                                 SDValue Val, SDValue *Parts, unsigned NumParts,
                                 MVT PartVT, const Value *V,
                                 Optional<CallingConv::ID> CallConv) {
  EVT ValueVT = Val.getValueType();
  assert(ValueVT.isVector() && "Not a vector");
  const TargetLowering &TLI = DAG.getTargetLoweringInfo();
  const bool IsABIRegCopy = CallConv.hasValue();

  if (NumParts == 1) {
    EVT PartEVT = PartVT;
    if (PartEVT == ValueVT) {
      // Nothing to do.
    } else if (PartVT.getSizeInBits() == ValueVT.getSizeInBits()) {
      // Bitconvert vector->vector case.
      Val = DAG.getNode(ISD::BITCAST, DL, PartVT, Val);
    } else if (SDValue Widened = widenVectorToPartType(DAG, Val, DL, PartVT)) {
      Val = Widened;
    } else if (PartVT.isVector() &&
               PartEVT.getVectorElementType().bitsGE(
                   ValueVT.getVectorElementType()) &&
               PartEVT.getVectorElementCount() ==
                   ValueVT.getVectorElementCount()) {

      // Promoted vector extract
      Val = DAG.getAnyExtOrTrunc(Val, DL, PartVT);
    } else {
      if (ValueVT.getVectorElementCount().isScalar()) {
        Val = DAG.getNode(ISD::EXTRACT_VECTOR_ELT, DL, PartVT, Val,
                          DAG.getVectorIdxConstant(0, DL));
      } else {
        uint64_t ValueSize = ValueVT.getFixedSizeInBits();
        assert(PartVT.getFixedSizeInBits() > ValueSize &&
               "lossy conversion of vector to scalar type");
        EVT IntermediateType = EVT::getIntegerVT(*DAG.getContext(), ValueSize);
        Val = DAG.getBitcast(IntermediateType, Val);
        Val = DAG.getAnyExtOrTrunc(Val, DL, PartVT);
      }
    }

    assert(Val.getValueType() == PartVT && "Unexpected vector part value type");
    Parts[0] = Val;
    return;
  }

  // Handle a multi-element vector.
  EVT IntermediateVT;
  MVT RegisterVT;
  unsigned NumIntermediates;
  unsigned NumRegs;
  if (IsABIRegCopy) {
    NumRegs = TLI.getVectorTypeBreakdownForCallingConv(
        *DAG.getContext(), CallConv.getValue(), ValueVT, IntermediateVT,
        NumIntermediates, RegisterVT);
  } else {
    NumRegs =
        TLI.getVectorTypeBreakdown(*DAG.getContext(), ValueVT, IntermediateVT,
                                   NumIntermediates, RegisterVT);
  }

  assert(NumRegs == NumParts && "Part count doesn't match vector breakdown!");
  NumParts = NumRegs; // Silence a compiler warning.
  assert(RegisterVT == PartVT && "Part type doesn't match vector breakdown!");

  assert(IntermediateVT.isScalableVector() == ValueVT.isScalableVector() &&
         "Mixing scalable and fixed vectors when copying in parts");

  Optional<ElementCount> DestEltCnt;

  if (IntermediateVT.isVector())
    DestEltCnt = IntermediateVT.getVectorElementCount() * NumIntermediates;
  else
    DestEltCnt = ElementCount::getFixed(NumIntermediates);

  EVT BuiltVectorTy = EVT::getVectorVT(
      *DAG.getContext(), IntermediateVT.getScalarType(), DestEltCnt.getValue());
  if (ValueVT != BuiltVectorTy) {
    if (SDValue Widened = widenVectorToPartType(DAG, Val, DL, BuiltVectorTy))
      Val = Widened;

    Val = DAG.getNode(ISD::BITCAST, DL, BuiltVectorTy, Val);
  }

  // Split the vector into intermediate operands.
  SmallVector<SDValue, 8> Ops(NumIntermediates);
  for (unsigned i = 0; i != NumIntermediates; ++i) {
    if (IntermediateVT.isVector()) {
      // This does something sensible for scalable vectors - see the
      // definition of EXTRACT_SUBVECTOR for further details.
      unsigned IntermediateNumElts = IntermediateVT.getVectorMinNumElements();
      Ops[i] =
          DAG.getNode(ISD::EXTRACT_SUBVECTOR, DL, IntermediateVT, Val,
                      DAG.getVectorIdxConstant(i * IntermediateNumElts, DL));
    } else {
      Ops[i] = DAG.getNode(ISD::EXTRACT_VECTOR_ELT, DL, IntermediateVT, Val,
                           DAG.getVectorIdxConstant(i, DL));
    }
  }

  // Split the intermediate operands into legal parts.
  if (NumParts == NumIntermediates) {
    // If the register was not expanded, promote or copy the value,
    // as appropriate.
    for (unsigned i = 0; i != NumParts; ++i)
      getCopyToParts(DAG, DL, Ops[i], &Parts[i], 1, PartVT, V, CallConv);
  } else if (NumParts > 0) {
    // If the intermediate type was expanded, split each the value into
    // legal parts.
    assert(NumIntermediates != 0 && "division by zero");
    assert(NumParts % NumIntermediates == 0 &&
           "Must expand into a divisible number of parts!");
    unsigned Factor = NumParts / NumIntermediates;
    for (unsigned i = 0; i != NumIntermediates; ++i)
      getCopyToParts(DAG, DL, Ops[i], &Parts[i * Factor], Factor, PartVT, V,
                     CallConv);
  }
}

RegsForValue::RegsForValue(const SmallVector<unsigned, 4> &regs, MVT regvt,
                           EVT valuevt, Optional<CallingConv::ID> CC)
    : ValueVTs(1, valuevt), RegVTs(1, regvt), Regs(regs),
      RegCount(1, regs.size()), CallConv(CC) {}

RegsForValue::RegsForValue(LLVMContext &Context, const TargetLowering &TLI,
                           const DataLayout &DL, unsigned Reg, Type *Ty,
                           Optional<CallingConv::ID> CC) {
  ComputeValueVTs(TLI, DL, Ty, ValueVTs);

  CallConv = CC;

  for (EVT ValueVT : ValueVTs) {
    unsigned NumRegs =
        isABIMangled()
            ? TLI.getNumRegistersForCallingConv(Context, CC.getValue(), ValueVT)
            : TLI.getNumRegisters(Context, ValueVT);
    MVT RegisterVT =
        isABIMangled()
            ? TLI.getRegisterTypeForCallingConv(Context, CC.getValue(), ValueVT)
            : TLI.getRegisterType(Context, ValueVT);
    for (unsigned i = 0; i != NumRegs; ++i)
      Regs.push_back(Reg + i);
    RegVTs.push_back(RegisterVT);
    RegCount.push_back(NumRegs);
    Reg += NumRegs;
  }
}

SDValue RegsForValue::getCopyFromRegs(SelectionDAG &DAG,
                                      FunctionLoweringInfo &FuncInfo,
                                      const SDLoc &dl, SDValue &Chain,
                                      SDValue *Flag, const Value *V) const {
  // A Value with type {} or [0 x %t] needs no registers.
  if (ValueVTs.empty())
    return SDValue();

  const TargetLowering &TLI = DAG.getTargetLoweringInfo();

  // Assemble the legal parts into the final values.
  SmallVector<SDValue, 4> Values(ValueVTs.size());
  SmallVector<SDValue, 8> Parts;
  for (unsigned Value = 0, Part = 0, e = ValueVTs.size(); Value != e; ++Value) {
    // Copy the legal parts from the registers.
    EVT ValueVT = ValueVTs[Value];
    unsigned NumRegs = RegCount[Value];
    MVT RegisterVT = isABIMangled() ? TLI.getRegisterTypeForCallingConv(
                                          *DAG.getContext(),
                                          CallConv.getValue(), RegVTs[Value])
                                    : RegVTs[Value];

    Parts.resize(NumRegs);
    for (unsigned i = 0; i != NumRegs; ++i) {
      SDValue P;
      if (!Flag) {
        P = DAG.getCopyFromReg(Chain, dl, Regs[Part + i], RegisterVT);
      } else {
        P = DAG.getCopyFromReg(Chain, dl, Regs[Part + i], RegisterVT, *Flag);
        *Flag = P.getValue(2);
      }

      Chain = P.getValue(1);
      Parts[i] = P;

      // If the source register was virtual and if we know something about it,
      // add an assert node.
      if (!Register::isVirtualRegister(Regs[Part + i]) ||
          !RegisterVT.isInteger())
        continue;

      const FunctionLoweringInfo::LiveOutInfo *LOI =
          FuncInfo.GetLiveOutRegInfo(Regs[Part + i]);
      if (!LOI)
        continue;

      unsigned RegSize = RegisterVT.getScalarSizeInBits();
      unsigned NumSignBits = LOI->NumSignBits;
      unsigned NumZeroBits = LOI->Known.countMinLeadingZeros();

      if (NumZeroBits == RegSize) {
        // The current value is a zero.
        // Explicitly express that as it would be easier for
        // optimizations to kick in.
        Parts[i] = DAG.getConstant(0, dl, RegisterVT);
        continue;
      }

      // FIXME: We capture more information than the dag can represent.  For
      // now, just use the tightest assertzext/assertsext possible.
      bool isSExt;
      EVT FromVT(MVT::Other);
      if (NumZeroBits) {
        FromVT = EVT::getIntegerVT(*DAG.getContext(), RegSize - NumZeroBits);
        isSExt = false;
      } else if (NumSignBits > 1) {
        FromVT =
            EVT::getIntegerVT(*DAG.getContext(), RegSize - NumSignBits + 1);
        isSExt = true;
      } else {
        continue;
      }
      // Add an assertion node.
      assert(FromVT != MVT::Other);
      Parts[i] = DAG.getNode(isSExt ? ISD::AssertSext : ISD::AssertZext, dl,
                             RegisterVT, P, DAG.getValueType(FromVT));
    }

    Values[Value] = getCopyFromParts(DAG, dl, Parts.begin(), NumRegs,
                                     RegisterVT, ValueVT, V, CallConv);
    Part += NumRegs;
    Parts.clear();
  }

  return DAG.getNode(ISD::MERGE_VALUES, dl, DAG.getVTList(ValueVTs), Values);
}

void RegsForValue::getCopyToRegs(SDValue Val, SelectionDAG &DAG,
                                 const SDLoc &dl, SDValue &Chain, SDValue *Flag,
                                 const Value *V,
                                 ISD::NodeType PreferredExtendType) const {
  const TargetLowering &TLI = DAG.getTargetLoweringInfo();
  ISD::NodeType ExtendKind = PreferredExtendType;

  // Get the list of the values's legal parts.
  unsigned NumRegs = Regs.size();
  SmallVector<SDValue, 8> Parts(NumRegs);
  for (unsigned Value = 0, Part = 0, e = ValueVTs.size(); Value != e; ++Value) {
    unsigned NumParts = RegCount[Value];

    MVT RegisterVT = isABIMangled() ? TLI.getRegisterTypeForCallingConv(
                                          *DAG.getContext(),
                                          CallConv.getValue(), RegVTs[Value])
                                    : RegVTs[Value];

    if (ExtendKind == ISD::ANY_EXTEND && TLI.isZExtFree(Val, RegisterVT))
      ExtendKind = ISD::ZERO_EXTEND;

    getCopyToParts(DAG, dl, Val.getValue(Val.getResNo() + Value), &Parts[Part],
                   NumParts, RegisterVT, V, CallConv, ExtendKind);
    Part += NumParts;
  }

  // Copy the parts into the registers.
  SmallVector<SDValue, 8> Chains(NumRegs);
  for (unsigned i = 0; i != NumRegs; ++i) {
    SDValue Part;
    if (!Flag) {
      Part = DAG.getCopyToReg(Chain, dl, Regs[i], Parts[i]);
    } else {
      Part = DAG.getCopyToReg(Chain, dl, Regs[i], Parts[i], *Flag);
      *Flag = Part.getValue(1);
    }

    Chains[i] = Part.getValue(0);
  }

  if (NumRegs == 1 || Flag)
    // If NumRegs > 1 && Flag is used then the use of the last CopyToReg is
    // flagged to it. That is the CopyToReg nodes and the user are considered
    // a single scheduling unit. If we create a TokenFactor and return it as
    // chain, then the TokenFactor is both a predecessor (operand) of the
    // user as well as a successor (the TF operands are flagged to the user).
    // c1, f1 = CopyToReg
    // c2, f2 = CopyToReg
    // c3     = TokenFactor c1, c2
    // ...
    //        = op c3, ..., f2
    Chain = Chains[NumRegs - 1];
  else
    Chain = DAG.getNode(ISD::TokenFactor, dl, MVT::Other, Chains);
}

void RegsForValue::AddInlineAsmOperands(unsigned Code, bool HasMatching,
                                        unsigned MatchingIdx, const SDLoc &dl,
                                        SelectionDAG &DAG,
                                        std::vector<SDValue> &Ops) const {
  const TargetLowering &TLI = DAG.getTargetLoweringInfo();

  unsigned Flag = InlineAsm::getFlagWord(Code, Regs.size());
  if (HasMatching)
    Flag = InlineAsm::getFlagWordForMatchingOp(Flag, MatchingIdx);
  else if (!Regs.empty() && Register::isVirtualRegister(Regs.front())) {
    // Put the register class of the virtual registers in the flag word.  That
    // way, later passes can recompute register class constraints for inline
    // assembly as well as normal instructions.
    // Don't do this for tied operands that can use the regclass information
    // from the def.
    const MachineRegisterInfo &MRI = DAG.getMachineFunction().getRegInfo();
    const TargetRegisterClass *RC = MRI.getRegClass(Regs.front());
    Flag = InlineAsm::getFlagWordForRegClass(Flag, RC->getID());
  }

  SDValue Res = DAG.getTargetConstant(Flag, dl, MVT::i32);
  Ops.push_back(Res);

  if (Code == InlineAsm::Kind_Clobber) {
    // Clobbers should always have a 1:1 mapping with registers, and may
    // reference registers that have illegal (e.g. vector) types. Hence, we
    // shouldn't try to apply any sort of splitting logic to them.
    assert(Regs.size() == RegVTs.size() && Regs.size() == ValueVTs.size() &&
           "No 1:1 mapping from clobbers to regs?");
    Register SP = TLI.getStackPointerRegisterToSaveRestore();
    (void)SP;
    for (unsigned I = 0, E = ValueVTs.size(); I != E; ++I) {
      Ops.push_back(DAG.getRegister(Regs[I], RegVTs[I]));
      assert(
          (Regs[I] != SP ||
           DAG.getMachineFunction().getFrameInfo().hasOpaqueSPAdjustment()) &&
          "If we clobbered the stack pointer, MFI should know about it.");
    }
    return;
  }

  for (unsigned Value = 0, Reg = 0, e = ValueVTs.size(); Value != e; ++Value) {
    unsigned NumRegs = TLI.getNumRegisters(*DAG.getContext(), ValueVTs[Value]);
    MVT RegisterVT = RegVTs[Value];
    for (unsigned i = 0; i != NumRegs; ++i) {
      assert(Reg < Regs.size() && "Mismatch in # registers expected");
      unsigned TheReg = Regs[Reg++];
      Ops.push_back(DAG.getRegister(TheReg, RegisterVT));
    }
  }
}

SmallVector<std::pair<unsigned, unsigned>, 4>
RegsForValue::getRegsAndSizes() const {
  SmallVector<std::pair<unsigned, unsigned>, 4> OutVec;
  unsigned I = 0;
  for (auto CountAndVT : zip_first(RegCount, RegVTs)) {
    unsigned RegCount = std::get<0>(CountAndVT);
    MVT RegisterVT = std::get<1>(CountAndVT);
    unsigned RegisterSize = RegisterVT.getSizeInBits();
    for (unsigned E = I + RegCount; I != E; ++I)
      OutVec.push_back(std::make_pair(Regs[I], RegisterSize));
  }
  return OutVec;
}

void SelectionDAGBuilder::init(GCFunctionInfo *gfi, AliasAnalysis *aa,
                               const TargetLibraryInfo *li) {
  AA = aa;
  GFI = gfi;
  LibInfo = li;
  DL = &DAG.getDataLayout();
  Context = DAG.getContext();
  LPadToCallSiteMap.clear();
  SL->init(DAG.getTargetLoweringInfo(), TM, DAG.getDataLayout());
}

void SelectionDAGBuilder::clear() {
  NodeMap.clear();
  UnusedArgNodeMap.clear();
  PendingLoads.clear();
  PendingExports.clear();
  PendingConstrainedFP.clear();
  PendingConstrainedFPStrict.clear();
  CurInst = nullptr;
  HasTailCall = false;
  SDNodeOrder = LowestSDNodeOrder;
  StatepointLowering.clear();
}

void SelectionDAGBuilder::clearDanglingDebugInfo() {
  DanglingDebugInfoMap.clear();
}

// Update DAG root to include dependencies on Pending chains.
SDValue SelectionDAGBuilder::updateRoot(SmallVectorImpl<SDValue> &Pending) {
  SDValue Root = DAG.getRoot();

  if (Pending.empty())
    return Root;

  // Add current root to PendingChains, unless we already indirectly
  // depend on it.
  if (Root.getOpcode() != ISD::EntryToken) {
    unsigned i = 0, e = Pending.size();
    for (; i != e; ++i) {
      assert(Pending[i].getNode()->getNumOperands() > 1);
      if (Pending[i].getNode()->getOperand(0) == Root)
        break; // Don't add the root if we already indirectly depend on it.
    }

    if (i == e)
      Pending.push_back(Root);
  }

  if (Pending.size() == 1)
    Root = Pending[0];
  else
    Root = DAG.getTokenFactor(getCurSDLoc(), Pending);

  DAG.setRoot(Root);
  Pending.clear();
  return Root;
}

SDValue SelectionDAGBuilder::getMemoryRoot() {
  return updateRoot(PendingLoads);
}

SDValue SelectionDAGBuilder::getRoot() {
  // Chain up all pending constrained intrinsics together with all
  // pending loads, by simply appending them to PendingLoads and
  // then calling getMemoryRoot().
  PendingLoads.reserve(PendingLoads.size() + PendingConstrainedFP.size() +
                       PendingConstrainedFPStrict.size());
  PendingLoads.append(PendingConstrainedFP.begin(), PendingConstrainedFP.end());
  PendingLoads.append(PendingConstrainedFPStrict.begin(),
                      PendingConstrainedFPStrict.end());
  PendingConstrainedFP.clear();
  PendingConstrainedFPStrict.clear();
  return getMemoryRoot();
}

SDValue SelectionDAGBuilder::getControlRoot() {
  // We need to emit pending fpexcept.strict constrained intrinsics,
  // so append them to the PendingExports list.
  PendingExports.append(PendingConstrainedFPStrict.begin(),
                        PendingConstrainedFPStrict.end());
  PendingConstrainedFPStrict.clear();
  return updateRoot(PendingExports);
}

void SelectionDAGBuilder::visit(const Instruction &I) {
  // Set up outgoing PHI node register values before emitting the terminator.
  if (I.isTerminator()) {
    HandlePHINodesInSuccessorBlocks(I.getParent());
  }

  // Increase the SDNodeOrder if dealing with a non-debug instruction.
  if (!isa<DbgInfoIntrinsic>(I))
    ++SDNodeOrder;

  CurInst = &I;

  visit(I.getOpcode(), I);

<<<<<<< HEAD
  if (auto *FPMO = dyn_cast<FPMathOperator>(&I)) {
    // ConstrainedFPIntrinsics handle their own FMF.
    if (!isa<ConstrainedFPIntrinsic>(&I)) {
      // Propagate the fast-math-flags of this IR instruction to the DAG node
      // that maps to this instruction.
      // TODO: We could handle all flags (nsw, etc) here.
      // TODO: If an IR instruction maps to >1 node, only the final node will
      // have
      //       flags set.
      if (SDNode *Node = getNodeForIRValue(&I)) {
        SDNodeFlags IncomingFlags;
        IncomingFlags.copyFMF(*FPMO);
        if (!Node->getFlags().isDefined())
          Node->setFlags(IncomingFlags);
        else
          Node->intersectFlagsWith(IncomingFlags);
      }
    }
  }

=======
>>>>>>> 67de4afb
  if (!I.isTerminator() && !HasTailCall &&
      !isa<GCStatepointInst>(I)) // statepoints handle their exports internally
    CopyToExportRegsIfNeeded(&I);

  CurInst = nullptr;
}

void SelectionDAGBuilder::visitPHI(const PHINode &) {
  llvm_unreachable("SelectionDAGBuilder shouldn't visit PHI nodes!");
}

void SelectionDAGBuilder::visit(unsigned Opcode, const User &I) {
  // Note: this doesn't use InstVisitor, because it has to work with
  // ConstantExpr's in addition to instructions.
  switch (Opcode) {
  default:
    llvm_unreachable("Unknown instruction type encountered!");
    // Build the switch statement using the Instruction.def file.
#define HANDLE_INST(NUM, OPCODE, CLASS)                                        \
  case Instruction::OPCODE:                                                    \
    visit##OPCODE((const CLASS &)I);                                           \
    break;
#include "llvm/IR/Instruction.def"
  }
}

void SelectionDAGBuilder::dropDanglingDebugInfo(const DILocalVariable *Variable,
                                                const DIExpression *Expr) {
  auto isMatchingDbgValue = [&](DanglingDebugInfo &DDI) {
    const DbgValueInst *DI = DDI.getDI();
    DIVariable *DanglingVariable = DI->getVariable();
    DIExpression *DanglingExpr = DI->getExpression();
    if (DanglingVariable == Variable && Expr->fragmentsOverlap(DanglingExpr)) {
      LLVM_DEBUG(dbgs() << "Dropping dangling debug info for " << *DI << "\n");
      return true;
    }
    return false;
  };

  for (auto &DDIMI : DanglingDebugInfoMap) {
    DanglingDebugInfoVector &DDIV = DDIMI.second;

    // If debug info is to be dropped, run it through final checks to see
    // whether it can be salvaged.
    for (auto &DDI : DDIV)
      if (isMatchingDbgValue(DDI))
        salvageUnresolvedDbgValue(DDI);

    DDIV.erase(remove_if(DDIV, isMatchingDbgValue), DDIV.end());
  }
}

// resolveDanglingDebugInfo - if we saw an earlier dbg_value referring to V,
// generate the debug data structures now that we've seen its definition.
void SelectionDAGBuilder::resolveDanglingDebugInfo(const Value *V,
                                                   SDValue Val) {
  auto DanglingDbgInfoIt = DanglingDebugInfoMap.find(V);
  if (DanglingDbgInfoIt == DanglingDebugInfoMap.end())
    return;

  DanglingDebugInfoVector &DDIV = DanglingDbgInfoIt->second;
  for (auto &DDI : DDIV) {
    const DbgValueInst *DI = DDI.getDI();
    assert(DI && "Ill-formed DanglingDebugInfo");
    DebugLoc dl = DDI.getdl();
    unsigned ValSDNodeOrder = Val.getNode()->getIROrder();
    unsigned DbgSDNodeOrder = DDI.getSDNodeOrder();
    DILocalVariable *Variable = DI->getVariable();
    DIExpression *Expr = DI->getExpression();
    assert(Variable->isValidLocationForIntrinsic(dl) &&
           "Expected inlined-at fields to agree");
    SDDbgValue *SDV;
    if (Val.getNode()) {
      // FIXME: I doubt that it is correct to resolve a dangling DbgValue as a
      // FuncArgumentDbgValue (it would be hoisted to the function entry, and if
      // we couldn't resolve it directly when examining the DbgValue intrinsic
      // in the first place we should not be more successful here). Unless we
      // have some test case that prove this to be correct we should avoid
      // calling EmitFuncArgumentDbgValue here.
      if (!EmitFuncArgumentDbgValue(V, Variable, Expr, dl, false, Val)) {
        LLVM_DEBUG(dbgs() << "Resolve dangling debug info [order="
                          << DbgSDNodeOrder << "] for:\n  " << *DI << "\n");
        LLVM_DEBUG(dbgs() << "  By mapping to:\n    "; Val.dump());
        // Increase the SDNodeOrder for the DbgValue here to make sure it is
        // inserted after the definition of Val when emitting the instructions
        // after ISel. An alternative could be to teach
        // ScheduleDAGSDNodes::EmitSchedule to delay the insertion properly.
        LLVM_DEBUG(if (ValSDNodeOrder > DbgSDNodeOrder) dbgs()
                   << "changing SDNodeOrder from " << DbgSDNodeOrder << " to "
                   << ValSDNodeOrder << "\n");
        SDV = getDbgValue(Val, Variable, Expr, dl,
                          std::max(DbgSDNodeOrder, ValSDNodeOrder));
        DAG.AddDbgValue(SDV, Val.getNode(), false);
      } else
        LLVM_DEBUG(dbgs() << "Resolved dangling debug info for " << *DI
                          << "in EmitFuncArgumentDbgValue\n");
    } else {
      LLVM_DEBUG(dbgs() << "Dropping debug info for " << *DI << "\n");
      auto Undef =
          UndefValue::get(DDI.getDI()->getVariableLocation()->getType());
      auto SDV =
          DAG.getConstantDbgValue(Variable, Expr, Undef, dl, DbgSDNodeOrder);
      DAG.AddDbgValue(SDV, nullptr, false);
    }
  }
  DDIV.clear();
}

void SelectionDAGBuilder::salvageUnresolvedDbgValue(DanglingDebugInfo &DDI) {
  Value *V = DDI.getDI()->getValue();
  DILocalVariable *Var = DDI.getDI()->getVariable();
  DIExpression *Expr = DDI.getDI()->getExpression();
  DebugLoc DL = DDI.getdl();
  DebugLoc InstDL = DDI.getDI()->getDebugLoc();
  unsigned SDOrder = DDI.getSDNodeOrder();

  // Currently we consider only dbg.value intrinsics -- we tell the salvager
  // that DW_OP_stack_value is desired.
  assert(isa<DbgValueInst>(DDI.getDI()));
  bool StackValue = true;

  // Can this Value can be encoded without any further work?
  if (handleDebugValue(V, Var, Expr, DL, InstDL, SDOrder))
    return;

  // Attempt to salvage back through as many instructions as possible. Bail if
  // a non-instruction is seen, such as a constant expression or global
  // variable. FIXME: Further work could recover those too.
  while (isa<Instruction>(V)) {
    Instruction &VAsInst = *cast<Instruction>(V);
    DIExpression *NewExpr = salvageDebugInfoImpl(VAsInst, Expr, StackValue);

    // If we cannot salvage any further, and haven't yet found a suitable debug
    // expression, bail out.
    if (!NewExpr)
      break;

    // New value and expr now represent this debuginfo.
    V = VAsInst.getOperand(0);
    Expr = NewExpr;

    // Some kind of simplification occurred: check whether the operand of the
    // salvaged debug expression can be encoded in this DAG.
    if (handleDebugValue(V, Var, Expr, DL, InstDL, SDOrder)) {
      LLVM_DEBUG(dbgs() << "Salvaged debug location info for:\n  "
                        << DDI.getDI() << "\nBy stripping back to:\n  " << V);
      return;
    }
  }

  // This was the final opportunity to salvage this debug information, and it
  // couldn't be done. Place an undef DBG_VALUE at this location to terminate
  // any earlier variable location.
  auto Undef = UndefValue::get(DDI.getDI()->getVariableLocation()->getType());
  auto SDV = DAG.getConstantDbgValue(Var, Expr, Undef, DL, SDNodeOrder);
  DAG.AddDbgValue(SDV, nullptr, false);

  LLVM_DEBUG(dbgs() << "Dropping debug value info for:\n  " << DDI.getDI()
                    << "\n");
  LLVM_DEBUG(dbgs() << "  Last seen at:\n    " << *DDI.getDI()->getOperand(0)
                    << "\n");
}

bool SelectionDAGBuilder::handleDebugValue(const Value *V, DILocalVariable *Var,
                                           DIExpression *Expr, DebugLoc dl,
                                           DebugLoc InstDL, unsigned Order) {
  const TargetLowering &TLI = DAG.getTargetLoweringInfo();
  SDDbgValue *SDV;
  if (isa<ConstantInt>(V) || isa<ConstantFP>(V) || isa<UndefValue>(V) ||
      isa<ConstantPointerNull>(V)) {
    SDV = DAG.getConstantDbgValue(Var, Expr, V, dl, SDNodeOrder);
    DAG.AddDbgValue(SDV, nullptr, false);
    return true;
  }

  // If the Value is a frame index, we can create a FrameIndex debug value
  // without relying on the DAG at all.
  if (const AllocaInst *AI = dyn_cast<AllocaInst>(V)) {
    auto SI = FuncInfo.StaticAllocaMap.find(AI);
    if (SI != FuncInfo.StaticAllocaMap.end()) {
      auto SDV =
          DAG.getFrameIndexDbgValue(Var, Expr, SI->second,
                                    /*IsIndirect*/ false, dl, SDNodeOrder);
      // Do not attach the SDNodeDbgValue to an SDNode: this variable location
      // is still available even if the SDNode gets optimized out.
      DAG.AddDbgValue(SDV, nullptr, false);
      return true;
    }
  }

  // Do not use getValue() in here; we don't want to generate code at
  // this point if it hasn't been done yet.
  SDValue N = NodeMap[V];
  if (!N.getNode() && isa<Argument>(V)) // Check unused arguments map.
    N = UnusedArgNodeMap[V];
  if (N.getNode()) {
    if (EmitFuncArgumentDbgValue(V, Var, Expr, dl, false, N))
      return true;
    SDV = getDbgValue(N, Var, Expr, dl, SDNodeOrder);
    DAG.AddDbgValue(SDV, N.getNode(), false);
    return true;
  }

  // Special rules apply for the first dbg.values of parameter variables in a
  // function. Identify them by the fact they reference Argument Values, that
  // they're parameters, and they are parameters of the current function. We
  // need to let them dangle until they get an SDNode.
  bool IsParamOfFunc =
      isa<Argument>(V) && Var->isParameter() && !InstDL.getInlinedAt();
  if (!IsParamOfFunc) {
    // The value is not used in this block yet (or it would have an SDNode).
    // We still want the value to appear for the user if possible -- if it has
    // an associated VReg, we can refer to that instead.
    auto VMI = FuncInfo.ValueMap.find(V);
    if (VMI != FuncInfo.ValueMap.end()) {
      unsigned Reg = VMI->second;
      // If this is a PHI node, it may be split up into several MI PHI nodes
      // (in FunctionLoweringInfo::set).
      RegsForValue RFV(V->getContext(), TLI, DAG.getDataLayout(), Reg,
                       V->getType(), None);
      if (RFV.occupiesMultipleRegs()) {
        unsigned Offset = 0;
        unsigned BitsToDescribe = 0;
        if (auto VarSize = Var->getSizeInBits())
          BitsToDescribe = *VarSize;
        if (auto Fragment = Expr->getFragmentInfo())
          BitsToDescribe = Fragment->SizeInBits;
        for (auto RegAndSize : RFV.getRegsAndSizes()) {
          unsigned RegisterSize = RegAndSize.second;
          // Bail out if all bits are described already.
          if (Offset >= BitsToDescribe)
            break;
          unsigned FragmentSize = (Offset + RegisterSize > BitsToDescribe)
                                      ? BitsToDescribe - Offset
                                      : RegisterSize;
          auto FragmentExpr = DIExpression::createFragmentExpression(
              Expr, Offset, FragmentSize);
          if (!FragmentExpr)
            continue;
          SDV = DAG.getVRegDbgValue(Var, *FragmentExpr, RegAndSize.first, false,
                                    dl, SDNodeOrder);
          DAG.AddDbgValue(SDV, nullptr, false);
          Offset += RegisterSize;
        }
      } else {
        SDV = DAG.getVRegDbgValue(Var, Expr, Reg, false, dl, SDNodeOrder);
        DAG.AddDbgValue(SDV, nullptr, false);
      }
      return true;
    }
  }

  return false;
}

void SelectionDAGBuilder::resolveOrClearDbgInfo() {
  // Try to fixup any remaining dangling debug info -- and drop it if we can't.
  for (auto &Pair : DanglingDebugInfoMap)
    for (auto &DDI : Pair.second)
      salvageUnresolvedDbgValue(DDI);
  clearDanglingDebugInfo();
}

/// getCopyFromRegs - If there was virtual register allocated for the value V
/// emit CopyFromReg of the specified type Ty. Return empty SDValue() otherwise.
SDValue SelectionDAGBuilder::getCopyFromRegs(const Value *V, Type *Ty) {
  DenseMap<const Value *, Register>::iterator It = FuncInfo.ValueMap.find(V);
  SDValue Result;

  if (It != FuncInfo.ValueMap.end()) {
    Register InReg = It->second;

    RegsForValue RFV(*DAG.getContext(), DAG.getTargetLoweringInfo(),
                     DAG.getDataLayout(), InReg, Ty,
                     None); // This is not an ABI copy.
    SDValue Chain = DAG.getEntryNode();
    Result =
        RFV.getCopyFromRegs(DAG, FuncInfo, getCurSDLoc(), Chain, nullptr, V);
    resolveDanglingDebugInfo(V, Result);
  }

  return Result;
}

/// getValue - Return an SDValue for the given Value.
SDValue SelectionDAGBuilder::getValue(const Value *V) {
  // If we already have an SDValue for this value, use it. It's important
  // to do this first, so that we don't create a CopyFromReg if we already
  // have a regular SDValue.
  SDValue &N = NodeMap[V];
  if (N.getNode())
    return N;

  // If there's a virtual register allocated and initialized for this
  // value, use it.
  if (SDValue copyFromReg = getCopyFromRegs(V, V->getType()))
    return copyFromReg;

  // Otherwise create a new SDValue and remember it.
  SDValue Val = getValueImpl(V);
  NodeMap[V] = Val;
  resolveDanglingDebugInfo(V, Val);
  return Val;
}

/// getNonRegisterValue - Return an SDValue for the given Value, but
/// don't look in FuncInfo.ValueMap for a virtual register.
SDValue SelectionDAGBuilder::getNonRegisterValue(const Value *V) {
  // If we already have an SDValue for this value, use it.
  SDValue &N = NodeMap[V];
  if (N.getNode()) {
    if (isa<ConstantSDNode>(N) || isa<ConstantFPSDNode>(N)) {
      // Remove the debug location from the node as the node is about to be used
      // in a location which may differ from the original debug location.  This
      // is relevant to Constant and ConstantFP nodes because they can appear
      // as constant expressions inside PHI nodes.
      N->setDebugLoc(DebugLoc());
    }
    return N;
  }

  // Otherwise create a new SDValue and remember it.
  SDValue Val = getValueImpl(V);
  NodeMap[V] = Val;
  resolveDanglingDebugInfo(V, Val);
  return Val;
}

/// getValueImpl - Helper function for getValue and getNonRegisterValue.
/// Create an SDValue for the given value.
SDValue SelectionDAGBuilder::getValueImpl(const Value *V) {
  const TargetLowering &TLI = DAG.getTargetLoweringInfo();

  if (const Constant *C = dyn_cast<Constant>(V)) {
    EVT VT = TLI.getValueType(DAG.getDataLayout(), V->getType(), true);

    if (const ConstantInt *CI = dyn_cast<ConstantInt>(C))
      return DAG.getConstant(*CI, getCurSDLoc(), VT);

    if (const GlobalValue *GV = dyn_cast<GlobalValue>(C))
      return DAG.getGlobalAddress(GV, getCurSDLoc(), VT);

    if (isa<ConstantPointerNull>(C)) {
      unsigned AS = V->getType()->getPointerAddressSpace();
      return DAG.getConstant(0, getCurSDLoc(),
                             TLI.getPointerTy(DAG.getDataLayout(), AS));
    }

    if (match(C, m_VScale(DAG.getDataLayout())))
      return DAG.getVScale(getCurSDLoc(), VT, APInt(VT.getSizeInBits(), 1));

    if (const ConstantFP *CFP = dyn_cast<ConstantFP>(C))
      return DAG.getConstantFP(*CFP, getCurSDLoc(), VT);

    if (isa<UndefValue>(C) && !V->getType()->isAggregateType())
      return DAG.getUNDEF(VT);

    if (const ConstantExpr *CE = dyn_cast<ConstantExpr>(C)) {
      visit(CE->getOpcode(), *CE);
      SDValue N1 = NodeMap[V];
      assert(N1.getNode() && "visit didn't populate the NodeMap!");
      return N1;
    }

    if (isa<ConstantStruct>(C) || isa<ConstantArray>(C)) {
      SmallVector<SDValue, 4> Constants;
      for (User::const_op_iterator OI = C->op_begin(), OE = C->op_end();
           OI != OE; ++OI) {
        SDNode *Val = getValue(*OI).getNode();
        // If the operand is an empty aggregate, there are no values.
        if (!Val)
          continue;
        // Add each leaf value from the operand to the Constants list
        // to form a flattened list of all the values.
        for (unsigned i = 0, e = Val->getNumValues(); i != e; ++i)
          Constants.push_back(SDValue(Val, i));
      }

      return DAG.getMergeValues(Constants, getCurSDLoc());
    }

    if (const ConstantDataSequential *CDS =
            dyn_cast<ConstantDataSequential>(C)) {
      SmallVector<SDValue, 4> Ops;
      for (unsigned i = 0, e = CDS->getNumElements(); i != e; ++i) {
        SDNode *Val = getValue(CDS->getElementAsConstant(i)).getNode();
        // Add each leaf value from the operand to the Constants list
        // to form a flattened list of all the values.
        for (unsigned i = 0, e = Val->getNumValues(); i != e; ++i)
          Ops.push_back(SDValue(Val, i));
      }

      if (isa<ArrayType>(CDS->getType()))
        return DAG.getMergeValues(Ops, getCurSDLoc());
      return NodeMap[V] = DAG.getBuildVector(VT, getCurSDLoc(), Ops);
    }

    if (C->getType()->isStructTy() || C->getType()->isArrayTy()) {
      assert((isa<ConstantAggregateZero>(C) || isa<UndefValue>(C)) &&
             "Unknown struct or array constant!");

      SmallVector<EVT, 4> ValueVTs;
      ComputeValueVTs(TLI, DAG.getDataLayout(), C->getType(), ValueVTs);
      unsigned NumElts = ValueVTs.size();
      if (NumElts == 0)
        return SDValue(); // empty struct
      SmallVector<SDValue, 4> Constants(NumElts);
      for (unsigned i = 0; i != NumElts; ++i) {
        EVT EltVT = ValueVTs[i];
        if (isa<UndefValue>(C))
          Constants[i] = DAG.getUNDEF(EltVT);
        else if (EltVT.isFloatingPoint())
          Constants[i] = DAG.getConstantFP(0, getCurSDLoc(), EltVT);
        else
          Constants[i] = DAG.getConstant(0, getCurSDLoc(), EltVT);
      }

      return DAG.getMergeValues(Constants, getCurSDLoc());
    }

    if (const BlockAddress *BA = dyn_cast<BlockAddress>(C))
      return DAG.getBlockAddress(BA, VT);

    VectorType *VecTy = cast<VectorType>(V->getType());

    // Now that we know the number and type of the elements, get that number of
    // elements into the Ops array based on what kind of constant it is.
    if (const ConstantVector *CV = dyn_cast<ConstantVector>(C)) {
      SmallVector<SDValue, 16> Ops;
      unsigned NumElements = cast<FixedVectorType>(VecTy)->getNumElements();
      for (unsigned i = 0; i != NumElements; ++i)
        Ops.push_back(getValue(CV->getOperand(i)));

      return NodeMap[V] = DAG.getBuildVector(VT, getCurSDLoc(), Ops);
    } else if (isa<ConstantAggregateZero>(C)) {
      EVT EltVT =
          TLI.getValueType(DAG.getDataLayout(), VecTy->getElementType());

      SDValue Op;
      if (EltVT.isFloatingPoint())
        Op = DAG.getConstantFP(0, getCurSDLoc(), EltVT);
      else
        Op = DAG.getConstant(0, getCurSDLoc(), EltVT);

      if (isa<ScalableVectorType>(VecTy))
        return NodeMap[V] = DAG.getSplatVector(VT, getCurSDLoc(), Op);
      else {
        SmallVector<SDValue, 16> Ops;
        Ops.assign(cast<FixedVectorType>(VecTy)->getNumElements(), Op);
        return NodeMap[V] = DAG.getBuildVector(VT, getCurSDLoc(), Ops);
      }
    }
    llvm_unreachable("Unknown vector constant");
  }

  // If this is a static alloca, generate it as the frameindex instead of
  // computation.
  if (const AllocaInst *AI = dyn_cast<AllocaInst>(V)) {
    DenseMap<const AllocaInst *, int>::iterator SI =
        FuncInfo.StaticAllocaMap.find(AI);
    if (SI != FuncInfo.StaticAllocaMap.end())
      return DAG.getFrameIndex(SI->second,
                               TLI.getFrameIndexTy(DAG.getDataLayout()));
  }

  // If this is an instruction which fast-isel has deferred, select it now.
  if (const Instruction *Inst = dyn_cast<Instruction>(V)) {
    unsigned InReg = FuncInfo.InitializeRegForValue(Inst);

    RegsForValue RFV(*DAG.getContext(), TLI, DAG.getDataLayout(), InReg,
                     Inst->getType(), None);
    SDValue Chain = DAG.getEntryNode();
    return RFV.getCopyFromRegs(DAG, FuncInfo, getCurSDLoc(), Chain, nullptr, V);
  }

  if (const MetadataAsValue *MD = dyn_cast<MetadataAsValue>(V)) {
    return DAG.getMDNode(cast<MDNode>(MD->getMetadata()));
  }
  llvm_unreachable("Can't get register for value!");
}

void SelectionDAGBuilder::visitCatchPad(const CatchPadInst &I) {
  auto Pers = classifyEHPersonality(FuncInfo.Fn->getPersonalityFn());
  bool IsMSVCCXX = Pers == EHPersonality::MSVC_CXX;
  bool IsCoreCLR = Pers == EHPersonality::CoreCLR;
  bool IsSEH = isAsynchronousEHPersonality(Pers);
  MachineBasicBlock *CatchPadMBB = FuncInfo.MBB;
  if (!IsSEH)
    CatchPadMBB->setIsEHScopeEntry();
  // In MSVC C++ and CoreCLR, catchblocks are funclets and need prologues.
  if (IsMSVCCXX || IsCoreCLR)
    CatchPadMBB->setIsEHFuncletEntry();
}

void SelectionDAGBuilder::visitCatchRet(const CatchReturnInst &I) {
  // Update machine-CFG edge.
  MachineBasicBlock *TargetMBB = FuncInfo.MBBMap[I.getSuccessor()];
  FuncInfo.MBB->addSuccessor(TargetMBB);

  auto Pers = classifyEHPersonality(FuncInfo.Fn->getPersonalityFn());
  bool IsSEH = isAsynchronousEHPersonality(Pers);
  if (IsSEH) {
    // If this is not a fall-through branch or optimizations are switched off,
    // emit the branch.
    if (TargetMBB != NextBlock(FuncInfo.MBB) ||
        TM.getOptLevel() == CodeGenOpt::None)
      DAG.setRoot(DAG.getNode(ISD::BR, getCurSDLoc(), MVT::Other,
                              getControlRoot(), DAG.getBasicBlock(TargetMBB)));
    return;
  }

  // Figure out the funclet membership for the catchret's successor.
  // This will be used by the FuncletLayout pass to determine how to order the
  // BB's.
  // A 'catchret' returns to the outer scope's color.
  Value *ParentPad = I.getCatchSwitchParentPad();
  const BasicBlock *SuccessorColor;
  if (isa<ConstantTokenNone>(ParentPad))
    SuccessorColor = &FuncInfo.Fn->getEntryBlock();
  else
    SuccessorColor = cast<Instruction>(ParentPad)->getParent();
  assert(SuccessorColor && "No parent funclet for catchret!");
  MachineBasicBlock *SuccessorColorMBB = FuncInfo.MBBMap[SuccessorColor];
  assert(SuccessorColorMBB && "No MBB for SuccessorColor!");

  // Create the terminator node.
  SDValue Ret = DAG.getNode(ISD::CATCHRET, getCurSDLoc(), MVT::Other,
                            getControlRoot(), DAG.getBasicBlock(TargetMBB),
                            DAG.getBasicBlock(SuccessorColorMBB));
  DAG.setRoot(Ret);
}

void SelectionDAGBuilder::visitCleanupPad(const CleanupPadInst &CPI) {
  // Don't emit any special code for the cleanuppad instruction. It just marks
  // the start of an EH scope/funclet.
  FuncInfo.MBB->setIsEHScopeEntry();
  auto Pers = classifyEHPersonality(FuncInfo.Fn->getPersonalityFn());
  if (Pers != EHPersonality::Wasm_CXX) {
    FuncInfo.MBB->setIsEHFuncletEntry();
    FuncInfo.MBB->setIsCleanupFuncletEntry();
  }
}

// For wasm, there's alwyas a single catch pad attached to a catchswitch, and
// the control flow always stops at the single catch pad, as it does for a
// cleanup pad. In case the exception caught is not of the types the catch pad
// catches, it will be rethrown by a rethrow.
static void findWasmUnwindDestinations(
    FunctionLoweringInfo &FuncInfo, const BasicBlock *EHPadBB,
    BranchProbability Prob,
    SmallVectorImpl<std::pair<MachineBasicBlock *, BranchProbability>>
        &UnwindDests) {
  while (EHPadBB) {
    const Instruction *Pad = EHPadBB->getFirstNonPHI();
    if (isa<CleanupPadInst>(Pad)) {
      // Stop on cleanup pads.
      UnwindDests.emplace_back(FuncInfo.MBBMap[EHPadBB], Prob);
      UnwindDests.back().first->setIsEHScopeEntry();
      break;
    } else if (auto *CatchSwitch = dyn_cast<CatchSwitchInst>(Pad)) {
      // Add the catchpad handlers to the possible destinations. We don't
      // continue to the unwind destination of the catchswitch for wasm.
      for (const BasicBlock *CatchPadBB : CatchSwitch->handlers()) {
        UnwindDests.emplace_back(FuncInfo.MBBMap[CatchPadBB], Prob);
        UnwindDests.back().first->setIsEHScopeEntry();
      }
      break;
    } else {
      continue;
    }
  }
}

/// When an invoke or a cleanupret unwinds to the next EH pad, there are
/// many places it could ultimately go. In the IR, we have a single unwind
/// destination, but in the machine CFG, we enumerate all the possible blocks.
/// This function skips over imaginary basic blocks that hold catchswitch
/// instructions, and finds all the "real" machine
/// basic block destinations. As those destinations may not be successors of
/// EHPadBB, here we also calculate the edge probability to those destinations.
/// The passed-in Prob is the edge probability to EHPadBB.
static void findUnwindDestinations(
    FunctionLoweringInfo &FuncInfo, const BasicBlock *EHPadBB,
    BranchProbability Prob,
    SmallVectorImpl<std::pair<MachineBasicBlock *, BranchProbability>>
        &UnwindDests) {
  EHPersonality Personality =
      classifyEHPersonality(FuncInfo.Fn->getPersonalityFn());
  bool IsMSVCCXX = Personality == EHPersonality::MSVC_CXX;
  bool IsCoreCLR = Personality == EHPersonality::CoreCLR;
  bool IsWasmCXX = Personality == EHPersonality::Wasm_CXX;
  bool IsSEH = isAsynchronousEHPersonality(Personality);

  if (IsWasmCXX) {
    findWasmUnwindDestinations(FuncInfo, EHPadBB, Prob, UnwindDests);
    assert(UnwindDests.size() <= 1 &&
           "There should be at most one unwind destination for wasm");
    return;
  }

  while (EHPadBB) {
    const Instruction *Pad = EHPadBB->getFirstNonPHI();
    BasicBlock *NewEHPadBB = nullptr;
    if (isa<LandingPadInst>(Pad)) {
      // Stop on landingpads. They are not funclets.
      UnwindDests.emplace_back(FuncInfo.MBBMap[EHPadBB], Prob);
      break;
    } else if (isa<CleanupPadInst>(Pad)) {
      // Stop on cleanup pads. Cleanups are always funclet entries for all known
      // personalities.
      UnwindDests.emplace_back(FuncInfo.MBBMap[EHPadBB], Prob);
      UnwindDests.back().first->setIsEHScopeEntry();
      UnwindDests.back().first->setIsEHFuncletEntry();
      break;
    } else if (auto *CatchSwitch = dyn_cast<CatchSwitchInst>(Pad)) {
      // Add the catchpad handlers to the possible destinations.
      for (const BasicBlock *CatchPadBB : CatchSwitch->handlers()) {
        UnwindDests.emplace_back(FuncInfo.MBBMap[CatchPadBB], Prob);
        // For MSVC++ and the CLR, catchblocks are funclets and need prologues.
        if (IsMSVCCXX || IsCoreCLR)
          UnwindDests.back().first->setIsEHFuncletEntry();
        if (!IsSEH)
          UnwindDests.back().first->setIsEHScopeEntry();
      }
      NewEHPadBB = CatchSwitch->getUnwindDest();
    } else {
      continue;
    }

    BranchProbabilityInfo *BPI = FuncInfo.BPI;
    if (BPI && NewEHPadBB)
      Prob *= BPI->getEdgeProbability(EHPadBB, NewEHPadBB);
    EHPadBB = NewEHPadBB;
  }
}

void SelectionDAGBuilder::visitCleanupRet(const CleanupReturnInst &I) {
  // Update successor info.
  SmallVector<std::pair<MachineBasicBlock *, BranchProbability>, 1> UnwindDests;
  auto UnwindDest = I.getUnwindDest();
  BranchProbabilityInfo *BPI = FuncInfo.BPI;
  BranchProbability UnwindDestProb =
      (BPI && UnwindDest)
          ? BPI->getEdgeProbability(FuncInfo.MBB->getBasicBlock(), UnwindDest)
          : BranchProbability::getZero();
  findUnwindDestinations(FuncInfo, UnwindDest, UnwindDestProb, UnwindDests);
  for (auto &UnwindDest : UnwindDests) {
    UnwindDest.first->setIsEHPad();
    addSuccessorWithProb(FuncInfo.MBB, UnwindDest.first, UnwindDest.second);
  }
  FuncInfo.MBB->normalizeSuccProbs();

  // Create the terminator node.
  SDValue Ret =
      DAG.getNode(ISD::CLEANUPRET, getCurSDLoc(), MVT::Other, getControlRoot());
  DAG.setRoot(Ret);
}

void SelectionDAGBuilder::visitCatchSwitch(const CatchSwitchInst &CSI) {
  report_fatal_error("visitCatchSwitch not yet implemented!");
}

void SelectionDAGBuilder::visitRet(const ReturnInst &I) {
  const TargetLowering &TLI = DAG.getTargetLoweringInfo();
  auto &DL = DAG.getDataLayout();
  SDValue Chain = getControlRoot();
  SmallVector<ISD::OutputArg, 8> Outs;
  SmallVector<SDValue, 8> OutVals;

  // Calls to @llvm.experimental.deoptimize don't generate a return value, so
  // lower
  //
  //   %val = call <ty> @llvm.experimental.deoptimize()
  //   ret <ty> %val
  //
  // differently.
  if (I.getParent()->getTerminatingDeoptimizeCall()) {
    LowerDeoptimizingReturn();
    return;
  }

  if (!FuncInfo.CanLowerReturn) {
    unsigned DemoteReg = FuncInfo.DemoteRegister;
    const Function *F = I.getParent()->getParent();

    // Emit a store of the return value through the virtual register.
    // Leave Outs empty so that LowerReturn won't try to load return
    // registers the usual way.
    SmallVector<EVT, 1> PtrValueVTs;
    ComputeValueVTs(TLI, DL,
                    F->getReturnType()->getPointerTo(
                        DAG.getDataLayout().getAllocaAddrSpace()),
                    PtrValueVTs);

    SDValue RetPtr = DAG.getCopyFromReg(DAG.getEntryNode(), getCurSDLoc(),
                                        DemoteReg, PtrValueVTs[0]);
    SDValue RetOp = getValue(I.getOperand(0));

    SmallVector<EVT, 4> ValueVTs, MemVTs;
    SmallVector<uint64_t, 4> Offsets;
    ComputeValueVTs(TLI, DL, I.getOperand(0)->getType(), ValueVTs, &MemVTs,
                    &Offsets);
    unsigned NumValues = ValueVTs.size();

    SmallVector<SDValue, 4> Chains(NumValues);
    Align BaseAlign = DL.getPrefTypeAlign(I.getOperand(0)->getType());
    for (unsigned i = 0; i != NumValues; ++i) {
      // An aggregate return value cannot wrap around the address space, so
      // offsets to its parts don't wrap either.
      SDValue Ptr = DAG.getObjectPtrOffset(getCurSDLoc(), RetPtr,
                                           TypeSize::Fixed(Offsets[i]));

      SDValue Val = RetOp.getValue(RetOp.getResNo() + i);
      if (MemVTs[i] != ValueVTs[i])
        Val = DAG.getPtrExtOrTrunc(Val, getCurSDLoc(), MemVTs[i]);
      Chains[i] = DAG.getStore(
          Chain, getCurSDLoc(), Val,
          // FIXME: better loc info would be nice.
          Ptr, MachinePointerInfo::getUnknownStack(DAG.getMachineFunction()),
          commonAlignment(BaseAlign, Offsets[i]));
    }

    Chain = DAG.getNode(ISD::TokenFactor, getCurSDLoc(), MVT::Other, Chains);
  } else if (I.getNumOperands() != 0) {
    SmallVector<EVT, 4> ValueVTs;
    ComputeValueVTs(TLI, DL, I.getOperand(0)->getType(), ValueVTs);
    unsigned NumValues = ValueVTs.size();
    if (NumValues) {
      SDValue RetOp = getValue(I.getOperand(0));

      const Function *F = I.getParent()->getParent();

      bool NeedsRegBlock = TLI.functionArgumentNeedsConsecutiveRegisters(
          I.getOperand(0)->getType(), F->getCallingConv(),
          /*IsVarArg*/ false);

      ISD::NodeType ExtendKind = ISD::ANY_EXTEND;
      if (F->getAttributes().hasAttribute(AttributeList::ReturnIndex,
                                          Attribute::SExt))
        ExtendKind = ISD::SIGN_EXTEND;
      else if (F->getAttributes().hasAttribute(AttributeList::ReturnIndex,
                                               Attribute::ZExt))
        ExtendKind = ISD::ZERO_EXTEND;

      LLVMContext &Context = F->getContext();
      bool RetInReg = F->getAttributes().hasAttribute(
          AttributeList::ReturnIndex, Attribute::InReg);

      for (unsigned j = 0; j != NumValues; ++j) {
        EVT VT = ValueVTs[j];

        if (ExtendKind != ISD::ANY_EXTEND && VT.isInteger())
          VT = TLI.getTypeForExtReturn(Context, VT, ExtendKind);

        CallingConv::ID CC = F->getCallingConv();

        unsigned NumParts = TLI.getNumRegistersForCallingConv(Context, CC, VT);
        MVT PartVT = TLI.getRegisterTypeForCallingConv(Context, CC, VT);
        SmallVector<SDValue, 4> Parts(NumParts);
        getCopyToParts(DAG, getCurSDLoc(),
                       SDValue(RetOp.getNode(), RetOp.getResNo() + j),
                       &Parts[0], NumParts, PartVT, &I, CC, ExtendKind);

        // 'inreg' on function refers to return value
        ISD::ArgFlagsTy Flags = ISD::ArgFlagsTy();
        if (RetInReg)
          Flags.setInReg();

        if (I.getOperand(0)->getType()->isPointerTy()) {
          Flags.setPointer();
          Flags.setPointerAddrSpace(
              cast<PointerType>(I.getOperand(0)->getType())->getAddressSpace());
        }

        if (NeedsRegBlock) {
          Flags.setInConsecutiveRegs();
          if (j == NumValues - 1)
            Flags.setInConsecutiveRegsLast();
        }

        // Propagate extension type if any
        if (ExtendKind == ISD::SIGN_EXTEND)
          Flags.setSExt();
        else if (ExtendKind == ISD::ZERO_EXTEND)
          Flags.setZExt();

        for (unsigned i = 0; i < NumParts; ++i) {
          Outs.push_back(ISD::OutputArg(Flags, Parts[i].getValueType(), VT,
                                        /*isfixed=*/true, 0, 0));
          OutVals.push_back(Parts[i]);
        }
      }
    }
  }

  // Push in swifterror virtual register as the last element of Outs. This makes
  // sure swifterror virtual register will be returned in the swifterror
  // physical register.
  const Function *F = I.getParent()->getParent();
  if (TLI.supportSwiftError() &&
      F->getAttributes().hasAttrSomewhere(Attribute::SwiftError)) {
    assert(SwiftError.getFunctionArg() && "Need a swift error argument");
    ISD::ArgFlagsTy Flags = ISD::ArgFlagsTy();
    Flags.setSwiftError();
    Outs.push_back(ISD::OutputArg(Flags, EVT(TLI.getPointerTy(DL)) /*vt*/,
                                  EVT(TLI.getPointerTy(DL)) /*argvt*/,
                                  true /*isfixed*/, 1 /*origidx*/,
                                  0 /*partOffs*/));
    // Create SDNode for the swifterror virtual register.
    OutVals.push_back(
        DAG.getRegister(SwiftError.getOrCreateVRegUseAt(
                            &I, FuncInfo.MBB, SwiftError.getFunctionArg()),
                        EVT(TLI.getPointerTy(DL))));
  }

  bool isVarArg = DAG.getMachineFunction().getFunction().isVarArg();
  CallingConv::ID CallConv =
      DAG.getMachineFunction().getFunction().getCallingConv();
  Chain = DAG.getTargetLoweringInfo().LowerReturn(
      Chain, CallConv, isVarArg, Outs, OutVals, getCurSDLoc(), DAG);

  // Verify that the target's LowerReturn behaved as expected.
  assert(Chain.getNode() && Chain.getValueType() == MVT::Other &&
         "LowerReturn didn't return a valid chain!");

  // Update the DAG with the new chain value resulting from return lowering.
  DAG.setRoot(Chain);
}

/// CopyToExportRegsIfNeeded - If the given value has virtual registers
/// created for it, emit nodes to copy the value into the virtual
/// registers.
void SelectionDAGBuilder::CopyToExportRegsIfNeeded(const Value *V) {
  // Skip empty types
  if (V->getType()->isEmptyTy())
    return;

  DenseMap<const Value *, Register>::iterator VMI = FuncInfo.ValueMap.find(V);
  if (VMI != FuncInfo.ValueMap.end()) {
    assert(!V->use_empty() && "Unused value assigned virtual registers!");
    CopyValueToVirtualRegister(V, VMI->second);
  }
}

/// ExportFromCurrentBlock - If this condition isn't known to be exported from
/// the current basic block, add it to ValueMap now so that we'll get a
/// CopyTo/FromReg.
void SelectionDAGBuilder::ExportFromCurrentBlock(const Value *V) {
  // No need to export constants.
  if (!isa<Instruction>(V) && !isa<Argument>(V))
    return;

  // Already exported?
  if (FuncInfo.isExportedInst(V))
    return;

  unsigned Reg = FuncInfo.InitializeRegForValue(V);
  CopyValueToVirtualRegister(V, Reg);
}

bool SelectionDAGBuilder::isExportableFromCurrentBlock(
    const Value *V, const BasicBlock *FromBB) {
  // The operands of the setcc have to be in this block.  We don't know
  // how to export them from some other block.
  if (const Instruction *VI = dyn_cast<Instruction>(V)) {
    // Can export from current BB.
    if (VI->getParent() == FromBB)
      return true;

    // Is already exported, noop.
    return FuncInfo.isExportedInst(V);
  }

  // If this is an argument, we can export it if the BB is the entry block or
  // if it is already exported.
  if (isa<Argument>(V)) {
    if (FromBB == &FromBB->getParent()->getEntryBlock())
      return true;

    // Otherwise, can only export this if it is already exported.
    return FuncInfo.isExportedInst(V);
  }

  // Otherwise, constants can always be exported.
  return true;
}

/// Return branch probability calculated by BranchProbabilityInfo for IR blocks.
BranchProbability
SelectionDAGBuilder::getEdgeProbability(const MachineBasicBlock *Src,
                                        const MachineBasicBlock *Dst) const {
  BranchProbabilityInfo *BPI = FuncInfo.BPI;
  const BasicBlock *SrcBB = Src->getBasicBlock();
  const BasicBlock *DstBB = Dst->getBasicBlock();
  if (!BPI) {
    // If BPI is not available, set the default probability as 1 / N, where N is
    // the number of successors.
    auto SuccSize = std::max<uint32_t>(succ_size(SrcBB), 1);
    return BranchProbability(1, SuccSize);
  }
  return BPI->getEdgeProbability(SrcBB, DstBB);
}

void SelectionDAGBuilder::addSuccessorWithProb(MachineBasicBlock *Src,
                                               MachineBasicBlock *Dst,
                                               BranchProbability Prob) {
  if (!FuncInfo.BPI)
    Src->addSuccessorWithoutProb(Dst);
  else {
    if (Prob.isUnknown())
      Prob = getEdgeProbability(Src, Dst);
    Src->addSuccessor(Dst, Prob);
  }
}

static bool InBlock(const Value *V, const BasicBlock *BB) {
  if (const Instruction *I = dyn_cast<Instruction>(V))
    return I->getParent() == BB;
  return true;
}

/// EmitBranchForMergedCondition - Helper method for FindMergedConditions.
/// This function emits a branch and is used at the leaves of an OR or an
/// AND operator tree.
void SelectionDAGBuilder::EmitBranchForMergedCondition(
    const Value *Cond, MachineBasicBlock *TBB, MachineBasicBlock *FBB,
    MachineBasicBlock *CurBB, MachineBasicBlock *SwitchBB,
    BranchProbability TProb, BranchProbability FProb, bool InvertCond) {
  const BasicBlock *BB = CurBB->getBasicBlock();

  // If the leaf of the tree is a comparison, merge the condition into
  // the caseblock.
  if (const CmpInst *BOp = dyn_cast<CmpInst>(Cond)) {
    // The operands of the cmp have to be in this block.  We don't know
    // how to export them from some other block.  If this is the first block
    // of the sequence, no exporting is needed.
    if (CurBB == SwitchBB ||
        (isExportableFromCurrentBlock(BOp->getOperand(0), BB) &&
         isExportableFromCurrentBlock(BOp->getOperand(1), BB))) {
      ISD::CondCode Condition;
      if (const ICmpInst *IC = dyn_cast<ICmpInst>(Cond)) {
        ICmpInst::Predicate Pred =
            InvertCond ? IC->getInversePredicate() : IC->getPredicate();
        Condition = getICmpCondCode(Pred);
      } else {
        const FCmpInst *FC = cast<FCmpInst>(Cond);
        FCmpInst::Predicate Pred =
            InvertCond ? FC->getInversePredicate() : FC->getPredicate();
        Condition = getFCmpCondCode(Pred);
        if (TM.Options.NoNaNsFPMath)
          Condition = getFCmpCodeWithoutNaN(Condition);
      }

      CaseBlock CB(Condition, BOp->getOperand(0), BOp->getOperand(1), nullptr,
                   TBB, FBB, CurBB, getCurSDLoc(), TProb, FProb);
      SL->SwitchCases.push_back(CB);
      return;
    }
  }

  // Create a CaseBlock record representing this branch.
  ISD::CondCode Opc = InvertCond ? ISD::SETNE : ISD::SETEQ;
  CaseBlock CB(Opc, Cond, ConstantInt::getTrue(*DAG.getContext()), nullptr, TBB,
               FBB, CurBB, getCurSDLoc(), TProb, FProb);
  SL->SwitchCases.push_back(CB);
}

void SelectionDAGBuilder::FindMergedConditions(
    const Value *Cond, MachineBasicBlock *TBB, MachineBasicBlock *FBB,
    MachineBasicBlock *CurBB, MachineBasicBlock *SwitchBB,
    Instruction::BinaryOps Opc, BranchProbability TProb,
    BranchProbability FProb, bool InvertCond) {
  // Skip over not part of the tree and remember to invert op and operands at
  // next level.
  Value *NotCond;
  if (match(Cond, m_OneUse(m_Not(m_Value(NotCond)))) &&
      InBlock(NotCond, CurBB->getBasicBlock())) {
    FindMergedConditions(NotCond, TBB, FBB, CurBB, SwitchBB, Opc, TProb, FProb,
                         !InvertCond);
    return;
  }

  const Instruction *BOp = dyn_cast<Instruction>(Cond);
  // Compute the effective opcode for Cond, taking into account whether it needs
  // to be inverted, e.g.
  //   and (not (or A, B)), C
  // gets lowered as
  //   and (and (not A, not B), C)
  unsigned BOpc = 0;
  if (BOp) {
    BOpc = BOp->getOpcode();
    if (InvertCond) {
      if (BOpc == Instruction::And)
        BOpc = Instruction::Or;
      else if (BOpc == Instruction::Or)
        BOpc = Instruction::And;
    }
  }

  // If this node is not part of the or/and tree, emit it as a branch.
  if (!BOp || !(isa<BinaryOperator>(BOp) || isa<CmpInst>(BOp)) ||
      BOpc != unsigned(Opc) || !BOp->hasOneUse() ||
      BOp->getParent() != CurBB->getBasicBlock() ||
      !InBlock(BOp->getOperand(0), CurBB->getBasicBlock()) ||
      !InBlock(BOp->getOperand(1), CurBB->getBasicBlock())) {
    EmitBranchForMergedCondition(Cond, TBB, FBB, CurBB, SwitchBB, TProb, FProb,
                                 InvertCond);
    return;
  }

  //  Create TmpBB after CurBB.
  MachineFunction::iterator BBI(CurBB);
  MachineFunction &MF = DAG.getMachineFunction();
  MachineBasicBlock *TmpBB = MF.CreateMachineBasicBlock(CurBB->getBasicBlock());
  CurBB->getParent()->insert(++BBI, TmpBB);

  if (Opc == Instruction::Or) {
    // Codegen X | Y as:
    // BB1:
    //   jmp_if_X TBB
    //   jmp TmpBB
    // TmpBB:
    //   jmp_if_Y TBB
    //   jmp FBB
    //

    // We have flexibility in setting Prob for BB1 and Prob for TmpBB.
    // The requirement is that
    //   TrueProb for BB1 + (FalseProb for BB1 * TrueProb for TmpBB)
    //     = TrueProb for original BB.
    // Assuming the original probabilities are A and B, one choice is to set
    // BB1's probabilities to A/2 and A/2+B, and set TmpBB's probabilities to
    // A/(1+B) and 2B/(1+B). This choice assumes that
    //   TrueProb for BB1 == FalseProb for BB1 * TrueProb for TmpBB.
    // Another choice is to assume TrueProb for BB1 equals to TrueProb for
    // TmpBB, but the math is more complicated.

    auto NewTrueProb = TProb / 2;
    auto NewFalseProb = TProb / 2 + FProb;
    // Emit the LHS condition.
    FindMergedConditions(BOp->getOperand(0), TBB, TmpBB, CurBB, SwitchBB, Opc,
                         NewTrueProb, NewFalseProb, InvertCond);

    // Normalize A/2 and B to get A/(1+B) and 2B/(1+B).
    SmallVector<BranchProbability, 2> Probs{TProb / 2, FProb};
    BranchProbability::normalizeProbabilities(Probs.begin(), Probs.end());
    // Emit the RHS condition into TmpBB.
    FindMergedConditions(BOp->getOperand(1), TBB, FBB, TmpBB, SwitchBB, Opc,
                         Probs[0], Probs[1], InvertCond);
  } else {
    assert(Opc == Instruction::And && "Unknown merge op!");
    // Codegen X & Y as:
    // BB1:
    //   jmp_if_X TmpBB
    //   jmp FBB
    // TmpBB:
    //   jmp_if_Y TBB
    //   jmp FBB
    //
    //  This requires creation of TmpBB after CurBB.

    // We have flexibility in setting Prob for BB1 and Prob for TmpBB.
    // The requirement is that
    //   FalseProb for BB1 + (TrueProb for BB1 * FalseProb for TmpBB)
    //     = FalseProb for original BB.
    // Assuming the original probabilities are A and B, one choice is to set
    // BB1's probabilities to A+B/2 and B/2, and set TmpBB's probabilities to
    // 2A/(1+A) and B/(1+A). This choice assumes that FalseProb for BB1 ==
    // TrueProb for BB1 * FalseProb for TmpBB.

    auto NewTrueProb = TProb + FProb / 2;
    auto NewFalseProb = FProb / 2;
    // Emit the LHS condition.
    FindMergedConditions(BOp->getOperand(0), TmpBB, FBB, CurBB, SwitchBB, Opc,
                         NewTrueProb, NewFalseProb, InvertCond);

    // Normalize A and B/2 to get 2A/(1+A) and B/(1+A).
    SmallVector<BranchProbability, 2> Probs{TProb, FProb / 2};
    BranchProbability::normalizeProbabilities(Probs.begin(), Probs.end());
    // Emit the RHS condition into TmpBB.
    FindMergedConditions(BOp->getOperand(1), TBB, FBB, TmpBB, SwitchBB, Opc,
                         Probs[0], Probs[1], InvertCond);
  }
}

/// If the set of cases should be emitted as a series of branches, return true.
/// If we should emit this as a bunch of and/or'd together conditions, return
/// false.
bool SelectionDAGBuilder::ShouldEmitAsBranches(
    const std::vector<CaseBlock> &Cases) {
  if (Cases.size() != 2)
    return true;

  // If this is two comparisons of the same values or'd or and'd together, they
  // will get folded into a single comparison, so don't emit two blocks.
  if ((Cases[0].CmpLHS == Cases[1].CmpLHS &&
       Cases[0].CmpRHS == Cases[1].CmpRHS) ||
      (Cases[0].CmpRHS == Cases[1].CmpLHS &&
       Cases[0].CmpLHS == Cases[1].CmpRHS)) {
    return false;
  }

  // Handle: (X != null) | (Y != null) --> (X|Y) != 0
  // Handle: (X == null) & (Y == null) --> (X|Y) == 0
  if (Cases[0].CmpRHS == Cases[1].CmpRHS && Cases[0].CC == Cases[1].CC &&
      isa<Constant>(Cases[0].CmpRHS) &&
      cast<Constant>(Cases[0].CmpRHS)->isNullValue()) {
    if (Cases[0].CC == ISD::SETEQ && Cases[0].TrueBB == Cases[1].ThisBB)
      return false;
    if (Cases[0].CC == ISD::SETNE && Cases[0].FalseBB == Cases[1].ThisBB)
      return false;
  }

  return true;
}

void SelectionDAGBuilder::visitBr(const BranchInst &I) {
  MachineBasicBlock *BrMBB = FuncInfo.MBB;

  // Update machine-CFG edges.
  MachineBasicBlock *Succ0MBB = FuncInfo.MBBMap[I.getSuccessor(0)];

  if (I.isUnconditional()) {
    // Update machine-CFG edges.
    BrMBB->addSuccessor(Succ0MBB);

    // If this is not a fall-through branch or optimizations are switched off,
    // emit the branch.
    if (Succ0MBB != NextBlock(BrMBB) || TM.getOptLevel() == CodeGenOpt::None)
      DAG.setRoot(DAG.getNode(ISD::BR, getCurSDLoc(), MVT::Other,
                              getControlRoot(), DAG.getBasicBlock(Succ0MBB)));

    return;
  }

  // If this condition is one of the special cases we handle, do special stuff
  // now.
  const Value *CondVal = I.getCondition();
  MachineBasicBlock *Succ1MBB = FuncInfo.MBBMap[I.getSuccessor(1)];

  // If this is a series of conditions that are or'd or and'd together, emit
  // this as a sequence of branches instead of setcc's with and/or operations.
  // As long as jumps are not expensive (exceptions for multi-use logic ops,
  // unpredictable branches, and vector extracts because those jumps are likely
  // expensive for any target), this should improve performance.
  // For example, instead of something like:
  //     cmp A, B
  //     C = seteq
  //     cmp D, E
  //     F = setle
  //     or C, F
  //     jnz foo
  // Emit:
  //     cmp A, B
  //     je foo
  //     cmp D, E
  //     jle foo
  if (const BinaryOperator *BOp = dyn_cast<BinaryOperator>(CondVal)) {
    Instruction::BinaryOps Opcode = BOp->getOpcode();
    Value *Vec, *BOp0 = BOp->getOperand(0), *BOp1 = BOp->getOperand(1);
    if (!DAG.getTargetLoweringInfo().isJumpExpensive() && BOp->hasOneUse() &&
        !I.hasMetadata(LLVMContext::MD_unpredictable) &&
        (Opcode == Instruction::And || Opcode == Instruction::Or) &&
        !(match(BOp0, m_ExtractElt(m_Value(Vec), m_Value())) &&
          match(BOp1, m_ExtractElt(m_Specific(Vec), m_Value())))) {
      FindMergedConditions(BOp, Succ0MBB, Succ1MBB, BrMBB, BrMBB,
                           Opcode,
                           getEdgeProbability(BrMBB, Succ0MBB),
                           getEdgeProbability(BrMBB, Succ1MBB),
                           /*InvertCond=*/false);
      // If the compares in later blocks need to use values not currently
      // exported from this block, export them now.  This block should always
      // be the first entry.
      assert(SL->SwitchCases[0].ThisBB == BrMBB && "Unexpected lowering!");

      // Allow some cases to be rejected.
      if (ShouldEmitAsBranches(SL->SwitchCases)) {
        for (unsigned i = 1, e = SL->SwitchCases.size(); i != e; ++i) {
          ExportFromCurrentBlock(SL->SwitchCases[i].CmpLHS);
          ExportFromCurrentBlock(SL->SwitchCases[i].CmpRHS);
        }

        // Emit the branch for this block.
        visitSwitchCase(SL->SwitchCases[0], BrMBB);
        SL->SwitchCases.erase(SL->SwitchCases.begin());
        return;
      }

      // Okay, we decided not to do this, remove any inserted MBB's and clear
      // SwitchCases.
      for (unsigned i = 1, e = SL->SwitchCases.size(); i != e; ++i)
        FuncInfo.MF->erase(SL->SwitchCases[i].ThisBB);

      SL->SwitchCases.clear();
    }
  }

  // Create a CaseBlock record representing this branch.
  CaseBlock CB(ISD::SETEQ, CondVal, ConstantInt::getTrue(*DAG.getContext()),
               nullptr, Succ0MBB, Succ1MBB, BrMBB, getCurSDLoc());

  // Use visitSwitchCase to actually insert the fast branch sequence for this
  // cond branch.
  visitSwitchCase(CB, BrMBB);
}

/// visitSwitchCase - Emits the necessary code to represent a single node in
/// the binary search tree resulting from lowering a switch instruction.
void SelectionDAGBuilder::visitSwitchCase(CaseBlock &CB,
                                          MachineBasicBlock *SwitchBB) {
  SDValue Cond;
  SDValue CondLHS = getValue(CB.CmpLHS);
  SDLoc dl = CB.DL;

  if (CB.CC == ISD::SETTRUE) {
    // Branch or fall through to TrueBB.
    addSuccessorWithProb(SwitchBB, CB.TrueBB, CB.TrueProb);
    SwitchBB->normalizeSuccProbs();
    if (CB.TrueBB != NextBlock(SwitchBB)) {
      DAG.setRoot(DAG.getNode(ISD::BR, dl, MVT::Other, getControlRoot(),
                              DAG.getBasicBlock(CB.TrueBB)));
    }
    return;
  }

  auto &TLI = DAG.getTargetLoweringInfo();
  EVT MemVT = TLI.getMemValueType(DAG.getDataLayout(), CB.CmpLHS->getType());

  // Build the setcc now.
  if (!CB.CmpMHS) {
    // Fold "(X == true)" to X and "(X == false)" to !X to
    // handle common cases produced by branch lowering.
    if (CB.CmpRHS == ConstantInt::getTrue(*DAG.getContext()) &&
        CB.CC == ISD::SETEQ)
      Cond = CondLHS;
    else if (CB.CmpRHS == ConstantInt::getFalse(*DAG.getContext()) &&
             CB.CC == ISD::SETEQ) {
      SDValue True = DAG.getConstant(1, dl, CondLHS.getValueType());
      Cond = DAG.getNode(ISD::XOR, dl, CondLHS.getValueType(), CondLHS, True);
    } else {
      SDValue CondRHS = getValue(CB.CmpRHS);

      // If a pointer's DAG type is larger than its memory type then the DAG
      // values are zero-extended. This breaks signed comparisons so truncate
      // back to the underlying type before doing the compare.
      if (CondLHS.getValueType() != MemVT) {
        CondLHS = DAG.getPtrExtOrTrunc(CondLHS, getCurSDLoc(), MemVT);
        CondRHS = DAG.getPtrExtOrTrunc(CondRHS, getCurSDLoc(), MemVT);
      }
      Cond = DAG.getSetCC(dl, MVT::i1, CondLHS, CondRHS, CB.CC);
    }
  } else {
    assert(CB.CC == ISD::SETLE && "Can handle only LE ranges now");

    const APInt &Low = cast<ConstantInt>(CB.CmpLHS)->getValue();
    const APInt &High = cast<ConstantInt>(CB.CmpRHS)->getValue();

    SDValue CmpOp = getValue(CB.CmpMHS);
    EVT VT = CmpOp.getValueType();

    if (cast<ConstantInt>(CB.CmpLHS)->isMinValue(true)) {
      Cond = DAG.getSetCC(dl, MVT::i1, CmpOp, DAG.getConstant(High, dl, VT),
                          ISD::SETLE);
    } else {
      SDValue SUB =
          DAG.getNode(ISD::SUB, dl, VT, CmpOp, DAG.getConstant(Low, dl, VT));
      Cond = DAG.getSetCC(dl, MVT::i1, SUB, DAG.getConstant(High - Low, dl, VT),
                          ISD::SETULE);
    }
  }

  // Update successor info
  addSuccessorWithProb(SwitchBB, CB.TrueBB, CB.TrueProb);
  // TrueBB and FalseBB are always different unless the incoming IR is
  // degenerate. This only happens when running llc on weird IR.
  if (CB.TrueBB != CB.FalseBB)
    addSuccessorWithProb(SwitchBB, CB.FalseBB, CB.FalseProb);
  SwitchBB->normalizeSuccProbs();

  // If the lhs block is the next block, invert the condition so that we can
  // fall through to the lhs instead of the rhs block.
  if (CB.TrueBB == NextBlock(SwitchBB)) {
    std::swap(CB.TrueBB, CB.FalseBB);
    SDValue True = DAG.getConstant(1, dl, Cond.getValueType());
    Cond = DAG.getNode(ISD::XOR, dl, Cond.getValueType(), Cond, True);
  }

  SDValue BrCond = DAG.getNode(ISD::BRCOND, dl, MVT::Other, getControlRoot(),
                               Cond, DAG.getBasicBlock(CB.TrueBB));

  // Insert the false branch. Do this even if it's a fall through branch,
  // this makes it easier to do DAG optimizations which require inverting
  // the branch condition.
  BrCond = DAG.getNode(ISD::BR, dl, MVT::Other, BrCond,
                       DAG.getBasicBlock(CB.FalseBB));

  DAG.setRoot(BrCond);
}

/// visitJumpTable - Emit JumpTable node in the current MBB
void SelectionDAGBuilder::visitJumpTable(SwitchCG::JumpTable &JT) {
  // Emit the code for the jump table
  assert(JT.Reg != -1U && "Should lower JT Header first!");
  EVT PTy = DAG.getTargetLoweringInfo().getPointerTy(DAG.getDataLayout());
  SDValue Index =
      DAG.getCopyFromReg(getControlRoot(), getCurSDLoc(), JT.Reg, PTy);
  SDValue Table = DAG.getJumpTable(JT.JTI, PTy);
  SDValue BrJumpTable = DAG.getNode(ISD::BR_JT, getCurSDLoc(), MVT::Other,
                                    Index.getValue(1), Table, Index);
  DAG.setRoot(BrJumpTable);
}

/// visitJumpTableHeader - This function emits necessary code to produce index
/// in the JumpTable from switch case.
void SelectionDAGBuilder::visitJumpTableHeader(SwitchCG::JumpTable &JT,
                                               JumpTableHeader &JTH,
                                               MachineBasicBlock *SwitchBB) {
  SDLoc dl = getCurSDLoc();

  // Subtract the lowest switch case value from the value being switched on.
  SDValue SwitchOp = getValue(JTH.SValue);
  EVT VT = SwitchOp.getValueType();
  SDValue Sub = DAG.getNode(ISD::SUB, dl, VT, SwitchOp,
                            DAG.getConstant(JTH.First, dl, VT));

  // The SDNode we just created, which holds the value being switched on minus
  // the smallest case value, needs to be copied to a virtual register so it
  // can be used as an index into the jump table in a subsequent basic block.
  // This value may be smaller or larger than the target's pointer type, and
  // therefore require extension or truncating.
  const TargetLowering &TLI = DAG.getTargetLoweringInfo();
  SwitchOp = DAG.getZExtOrTrunc(Sub, dl, TLI.getPointerTy(DAG.getDataLayout()));

  unsigned JumpTableReg =
      FuncInfo.CreateReg(TLI.getPointerTy(DAG.getDataLayout()));
  SDValue CopyTo =
      DAG.getCopyToReg(getControlRoot(), dl, JumpTableReg, SwitchOp);
  JT.Reg = JumpTableReg;

  if (!JTH.OmitRangeCheck) {
    // Emit the range check for the jump table, and branch to the default block
    // for the switch statement if the value being switched on exceeds the
    // largest case in the switch.
    SDValue CMP = DAG.getSetCC(
        dl,
        TLI.getSetCCResultType(DAG.getDataLayout(), *DAG.getContext(),
                               Sub.getValueType()),
        Sub, DAG.getConstant(JTH.Last - JTH.First, dl, VT), ISD::SETUGT);

    SDValue BrCond = DAG.getNode(ISD::BRCOND, dl, MVT::Other, CopyTo, CMP,
                                 DAG.getBasicBlock(JT.Default));

    // Avoid emitting unnecessary branches to the next block.
    if (JT.MBB != NextBlock(SwitchBB))
      BrCond = DAG.getNode(ISD::BR, dl, MVT::Other, BrCond,
                           DAG.getBasicBlock(JT.MBB));

    DAG.setRoot(BrCond);
  } else {
    // Avoid emitting unnecessary branches to the next block.
    if (JT.MBB != NextBlock(SwitchBB))
      DAG.setRoot(DAG.getNode(ISD::BR, dl, MVT::Other, CopyTo,
                              DAG.getBasicBlock(JT.MBB)));
    else
      DAG.setRoot(CopyTo);
  }
}

/// Create a LOAD_STACK_GUARD node, and let it carry the target specific global
/// variable if there exists one.
static SDValue getLoadStackGuard(SelectionDAG &DAG, const SDLoc &DL,
                                 SDValue &Chain) {
  const TargetLowering &TLI = DAG.getTargetLoweringInfo();
  EVT PtrTy = TLI.getPointerTy(DAG.getDataLayout());
  EVT PtrMemTy = TLI.getPointerMemTy(DAG.getDataLayout());
  MachineFunction &MF = DAG.getMachineFunction();
  Value *Global = TLI.getSDagStackGuard(*MF.getFunction().getParent());
  MachineSDNode *Node =
      DAG.getMachineNode(TargetOpcode::LOAD_STACK_GUARD, DL, PtrTy, Chain);
  if (Global) {
    MachinePointerInfo MPInfo(Global);
    auto Flags = MachineMemOperand::MOLoad | MachineMemOperand::MOInvariant |
                 MachineMemOperand::MODereferenceable;
    MachineMemOperand *MemRef = MF.getMachineMemOperand(
        MPInfo, Flags, PtrTy.getSizeInBits() / 8, DAG.getEVTAlign(PtrTy));
    DAG.setNodeMemRefs(Node, {MemRef});
  }
  if (PtrTy != PtrMemTy)
    return DAG.getPtrExtOrTrunc(SDValue(Node, 0), DL, PtrMemTy);
  return SDValue(Node, 0);
}

/// Codegen a new tail for a stack protector check ParentMBB which has had its
/// tail spliced into a stack protector check success bb.
///
/// For a high level explanation of how this fits into the stack protector
/// generation see the comment on the declaration of class
/// StackProtectorDescriptor.
void SelectionDAGBuilder::visitSPDescriptorParent(StackProtectorDescriptor &SPD,
                                                  MachineBasicBlock *ParentBB) {

  // First create the loads to the guard/stack slot for the comparison.
  const TargetLowering &TLI = DAG.getTargetLoweringInfo();
  EVT PtrTy = TLI.getPointerTy(DAG.getDataLayout());
  EVT PtrMemTy = TLI.getPointerMemTy(DAG.getDataLayout());

  MachineFrameInfo &MFI = ParentBB->getParent()->getFrameInfo();
  int FI = MFI.getStackProtectorIndex();

  SDValue Guard;
  SDLoc dl = getCurSDLoc();
  SDValue StackSlotPtr = DAG.getFrameIndex(FI, PtrTy);
  const Module &M = *ParentBB->getParent()->getFunction().getParent();
  Align Align = DL->getPrefTypeAlign(Type::getInt8PtrTy(M.getContext()));

  // Generate code to load the content of the guard slot.
  SDValue GuardVal = DAG.getLoad(
      PtrMemTy, dl, DAG.getEntryNode(), StackSlotPtr,
      MachinePointerInfo::getFixedStack(DAG.getMachineFunction(), FI), Align,
      MachineMemOperand::MOVolatile);

  if (TLI.useStackGuardXorFP())
    GuardVal = TLI.emitStackGuardXorFP(DAG, GuardVal, dl);

  // Retrieve guard check function, nullptr if instrumentation is inlined.
  if (const Function *GuardCheckFn = TLI.getSSPStackGuardCheck(M)) {
    // The target provides a guard check function to validate the guard value.
    // Generate a call to that function with the content of the guard slot as
    // argument.
    FunctionType *FnTy = GuardCheckFn->getFunctionType();
    assert(FnTy->getNumParams() == 1 && "Invalid function signature");

    TargetLowering::ArgListTy Args;
    TargetLowering::ArgListEntry Entry;
    Entry.Node = GuardVal;
    Entry.Ty = FnTy->getParamType(0);
    if (GuardCheckFn->hasAttribute(1, Attribute::AttrKind::InReg))
      Entry.IsInReg = true;
    Args.push_back(Entry);

    TargetLowering::CallLoweringInfo CLI(DAG);
    CLI.setDebugLoc(getCurSDLoc())
        .setChain(DAG.getEntryNode())
        .setCallee(GuardCheckFn->getCallingConv(), FnTy->getReturnType(),
                   getValue(GuardCheckFn), std::move(Args));

    std::pair<SDValue, SDValue> Result = TLI.LowerCallTo(CLI);
    DAG.setRoot(Result.second);
    return;
  }

  // If useLoadStackGuardNode returns true, generate LOAD_STACK_GUARD.
  // Otherwise, emit a volatile load to retrieve the stack guard value.
  SDValue Chain = DAG.getEntryNode();
  if (TLI.useLoadStackGuardNode()) {
    Guard = getLoadStackGuard(DAG, dl, Chain);
  } else {
    const Value *IRGuard = TLI.getSDagStackGuard(M);
    SDValue GuardPtr = getValue(IRGuard);

    Guard = DAG.getLoad(PtrMemTy, dl, Chain, GuardPtr,
                        MachinePointerInfo(IRGuard, 0), Align,
                        MachineMemOperand::MOVolatile);
  }

  // Perform the comparison via a getsetcc.
  SDValue Cmp = DAG.getSetCC(dl,
                             TLI.getSetCCResultType(DAG.getDataLayout(),
                                                    *DAG.getContext(),
                                                    Guard.getValueType()),
                             Guard, GuardVal, ISD::SETNE);

  // If the guard/stackslot do not equal, branch to failure MBB.
  SDValue BrCond =
      DAG.getNode(ISD::BRCOND, dl, MVT::Other, GuardVal.getOperand(0), Cmp,
                  DAG.getBasicBlock(SPD.getFailureMBB()));
  // Otherwise branch to success MBB.
  SDValue Br = DAG.getNode(ISD::BR, dl, MVT::Other, BrCond,
                           DAG.getBasicBlock(SPD.getSuccessMBB()));

  DAG.setRoot(Br);
}

/// Codegen the failure basic block for a stack protector check.
///
/// A failure stack protector machine basic block consists simply of a call to
/// __stack_chk_fail().
///
/// For a high level explanation of how this fits into the stack protector
/// generation see the comment on the declaration of class
/// StackProtectorDescriptor.
void SelectionDAGBuilder::visitSPDescriptorFailure(
    StackProtectorDescriptor &SPD) {
  const TargetLowering &TLI = DAG.getTargetLoweringInfo();
  TargetLowering::MakeLibCallOptions CallOptions;
  CallOptions.setDiscardResult(true);
  SDValue Chain = TLI.makeLibCall(DAG, RTLIB::STACKPROTECTOR_CHECK_FAIL,
                                  MVT::isVoid, None, CallOptions, getCurSDLoc())
                      .second;
  // On PS4, the "return address" must still be within the calling function,
  // even if it's at the very end, so emit an explicit TRAP here.
  // Passing 'true' for doesNotReturn above won't generate the trap for us.
  if (TM.getTargetTriple().isPS4CPU())
    Chain = DAG.getNode(ISD::TRAP, getCurSDLoc(), MVT::Other, Chain);
  // WebAssembly needs an unreachable instruction after a non-returning call,
  // because the function return type can be different from __stack_chk_fail's
  // return type (void).
  if (TM.getTargetTriple().isWasm())
    Chain = DAG.getNode(ISD::TRAP, getCurSDLoc(), MVT::Other, Chain);

  DAG.setRoot(Chain);
}

/// visitBitTestHeader - This function emits necessary code to produce value
/// suitable for "bit tests"
void SelectionDAGBuilder::visitBitTestHeader(BitTestBlock &B,
                                             MachineBasicBlock *SwitchBB) {
  SDLoc dl = getCurSDLoc();

  // Subtract the minimum value.
  SDValue SwitchOp = getValue(B.SValue);
  EVT VT = SwitchOp.getValueType();
  SDValue RangeSub =
      DAG.getNode(ISD::SUB, dl, VT, SwitchOp, DAG.getConstant(B.First, dl, VT));

  // Determine the type of the test operands.
  const TargetLowering &TLI = DAG.getTargetLoweringInfo();
  bool UsePtrType = false;
  if (!TLI.isTypeLegal(VT)) {
    UsePtrType = true;
  } else {
    for (unsigned i = 0, e = B.Cases.size(); i != e; ++i)
      if (!isUIntN(VT.getSizeInBits(), B.Cases[i].Mask)) {
        // Switch table case range are encoded into series of masks.
        // Just use pointer type, it's guaranteed to fit.
        UsePtrType = true;
        break;
      }
  }
  SDValue Sub = RangeSub;
  if (UsePtrType) {
    VT = TLI.getPointerTy(DAG.getDataLayout());
    Sub = DAG.getZExtOrTrunc(Sub, dl, VT);
  }

  B.RegVT = VT.getSimpleVT();
  B.Reg = FuncInfo.CreateReg(B.RegVT);
  SDValue CopyTo = DAG.getCopyToReg(getControlRoot(), dl, B.Reg, Sub);

  MachineBasicBlock *MBB = B.Cases[0].ThisBB;

  if (!B.OmitRangeCheck)
    addSuccessorWithProb(SwitchBB, B.Default, B.DefaultProb);
  addSuccessorWithProb(SwitchBB, MBB, B.Prob);
  SwitchBB->normalizeSuccProbs();

  SDValue Root = CopyTo;
  if (!B.OmitRangeCheck) {
    // Conditional branch to the default block.
    SDValue RangeCmp = DAG.getSetCC(
        dl,
        TLI.getSetCCResultType(DAG.getDataLayout(), *DAG.getContext(),
                               RangeSub.getValueType()),
        RangeSub, DAG.getConstant(B.Range, dl, RangeSub.getValueType()),
        ISD::SETUGT);

    Root = DAG.getNode(ISD::BRCOND, dl, MVT::Other, Root, RangeCmp,
                       DAG.getBasicBlock(B.Default));
  }

  // Avoid emitting unnecessary branches to the next block.
  if (MBB != NextBlock(SwitchBB))
    Root = DAG.getNode(ISD::BR, dl, MVT::Other, Root, DAG.getBasicBlock(MBB));

  DAG.setRoot(Root);
}

/// visitBitTestCase - this function produces one "bit test"
void SelectionDAGBuilder::visitBitTestCase(BitTestBlock &BB,
                                           MachineBasicBlock *NextMBB,
                                           BranchProbability BranchProbToNext,
                                           unsigned Reg, BitTestCase &B,
                                           MachineBasicBlock *SwitchBB) {
  SDLoc dl = getCurSDLoc();
  MVT VT = BB.RegVT;
  SDValue ShiftOp = DAG.getCopyFromReg(getControlRoot(), dl, Reg, VT);
  SDValue Cmp;
  unsigned PopCount = countPopulation(B.Mask);
  const TargetLowering &TLI = DAG.getTargetLoweringInfo();
  if (PopCount == 1) {
    // Testing for a single bit; just compare the shift count with what it
    // would need to be to shift a 1 bit in that position.
    Cmp = DAG.getSetCC(
        dl, TLI.getSetCCResultType(DAG.getDataLayout(), *DAG.getContext(), VT),
        ShiftOp, DAG.getConstant(countTrailingZeros(B.Mask), dl, VT),
        ISD::SETEQ);
  } else if (PopCount == BB.Range) {
    // There is only one zero bit in the range, test for it directly.
    Cmp = DAG.getSetCC(
        dl, TLI.getSetCCResultType(DAG.getDataLayout(), *DAG.getContext(), VT),
        ShiftOp, DAG.getConstant(countTrailingOnes(B.Mask), dl, VT),
        ISD::SETNE);
  } else {
    // Make desired shift
    SDValue SwitchVal =
        DAG.getNode(ISD::SHL, dl, VT, DAG.getConstant(1, dl, VT), ShiftOp);

    // Emit bit tests and jumps
    SDValue AndOp = DAG.getNode(ISD::AND, dl, VT, SwitchVal,
                                DAG.getConstant(B.Mask, dl, VT));
    Cmp = DAG.getSetCC(
        dl, TLI.getSetCCResultType(DAG.getDataLayout(), *DAG.getContext(), VT),
        AndOp, DAG.getConstant(0, dl, VT), ISD::SETNE);
  }

  // The branch probability from SwitchBB to B.TargetBB is B.ExtraProb.
  addSuccessorWithProb(SwitchBB, B.TargetBB, B.ExtraProb);
  // The branch probability from SwitchBB to NextMBB is BranchProbToNext.
  addSuccessorWithProb(SwitchBB, NextMBB, BranchProbToNext);
  // It is not guaranteed that the sum of B.ExtraProb and BranchProbToNext is
  // one as they are relative probabilities (and thus work more like weights),
  // and hence we need to normalize them to let the sum of them become one.
  SwitchBB->normalizeSuccProbs();

  SDValue BrAnd = DAG.getNode(ISD::BRCOND, dl, MVT::Other, getControlRoot(),
                              Cmp, DAG.getBasicBlock(B.TargetBB));

  // Avoid emitting unnecessary branches to the next block.
  if (NextMBB != NextBlock(SwitchBB))
    BrAnd =
        DAG.getNode(ISD::BR, dl, MVT::Other, BrAnd, DAG.getBasicBlock(NextMBB));

  DAG.setRoot(BrAnd);
}

void SelectionDAGBuilder::visitInvoke(const InvokeInst &I) {
  MachineBasicBlock *InvokeMBB = FuncInfo.MBB;

  // Retrieve successors. Look through artificial IR level blocks like
  // catchswitch for successors.
  MachineBasicBlock *Return = FuncInfo.MBBMap[I.getSuccessor(0)];
  const BasicBlock *EHPadBB = I.getSuccessor(1);

  // Deopt bundles are lowered in LowerCallSiteWithDeoptBundle, and we don't
  // have to do anything here to lower funclet bundles.
  assert(!I.hasOperandBundlesOtherThan({LLVMContext::OB_deopt,
                                        LLVMContext::OB_gc_transition,
                                        LLVMContext::OB_gc_live,
                                        LLVMContext::OB_funclet,
                                        LLVMContext::OB_cfguardtarget}) &&
         "Cannot lower invokes with arbitrary operand bundles yet!");

  const Value *Callee(I.getCalledOperand());
  const Function *Fn = dyn_cast<Function>(Callee);
  if (isa<InlineAsm>(Callee))
    visitInlineAsm(I);
  else if (Fn && Fn->isIntrinsic()) {
    switch (Fn->getIntrinsicID()) {
    default:
      llvm_unreachable("Cannot invoke this intrinsic");
    case Intrinsic::donothing:
      // Ignore invokes to @llvm.donothing: jump directly to the next BB.
      break;
    case Intrinsic::experimental_patchpoint_void:
    case Intrinsic::experimental_patchpoint_i64:
      visitPatchpoint(I, EHPadBB);
      break;
    case Intrinsic::experimental_gc_statepoint:
      LowerStatepoint(cast<GCStatepointInst>(I), EHPadBB);
      break;
    case Intrinsic::wasm_rethrow_in_catch: {
      // This is usually done in visitTargetIntrinsic, but this intrinsic is
      // special because it can be invoked, so we manually lower it to a DAG
      // node here.
      SmallVector<SDValue, 8> Ops;
      Ops.push_back(getRoot()); // inchain
      const TargetLowering &TLI = DAG.getTargetLoweringInfo();
      Ops.push_back(
          DAG.getTargetConstant(Intrinsic::wasm_rethrow_in_catch, getCurSDLoc(),
                                TLI.getPointerTy(DAG.getDataLayout())));
      SDVTList VTs = DAG.getVTList(ArrayRef<EVT>({MVT::Other})); // outchain
      DAG.setRoot(DAG.getNode(ISD::INTRINSIC_VOID, getCurSDLoc(), VTs, Ops));
      break;
    }
    }
  } else if (I.countOperandBundlesOfType(LLVMContext::OB_deopt)) {
    // Currently we do not lower any intrinsic calls with deopt operand bundles.
    // Eventually we will support lowering the @llvm.experimental.deoptimize
    // intrinsic, and right now there are no plans to support other intrinsics
    // with deopt state.
    LowerCallSiteWithDeoptBundle(&I, getValue(Callee), EHPadBB);
  } else {
    LowerCallTo(I, getValue(Callee), false, EHPadBB);
  }

  // If the value of the invoke is used outside of its defining block, make it
  // available as a virtual register.
  // We already took care of the exported value for the statepoint instruction
  // during call to the LowerStatepoint.
  if (!isa<GCStatepointInst>(I)) {
    CopyToExportRegsIfNeeded(&I);
  }

  SmallVector<std::pair<MachineBasicBlock *, BranchProbability>, 1> UnwindDests;
  BranchProbabilityInfo *BPI = FuncInfo.BPI;
  BranchProbability EHPadBBProb =
      BPI ? BPI->getEdgeProbability(InvokeMBB->getBasicBlock(), EHPadBB)
          : BranchProbability::getZero();
  findUnwindDestinations(FuncInfo, EHPadBB, EHPadBBProb, UnwindDests);

  // Update successor info.
  addSuccessorWithProb(InvokeMBB, Return);
  for (auto &UnwindDest : UnwindDests) {
    UnwindDest.first->setIsEHPad();
    addSuccessorWithProb(InvokeMBB, UnwindDest.first, UnwindDest.second);
  }
  InvokeMBB->normalizeSuccProbs();

  // Drop into normal successor.
  DAG.setRoot(DAG.getNode(ISD::BR, getCurSDLoc(), MVT::Other, getControlRoot(),
                          DAG.getBasicBlock(Return)));
}

void SelectionDAGBuilder::visitCallBr(const CallBrInst &I) {
  MachineBasicBlock *CallBrMBB = FuncInfo.MBB;

  // Deopt bundles are lowered in LowerCallSiteWithDeoptBundle, and we don't
  // have to do anything here to lower funclet bundles.
  assert(!I.hasOperandBundlesOtherThan(
             {LLVMContext::OB_deopt, LLVMContext::OB_funclet}) &&
         "Cannot lower callbrs with arbitrary operand bundles yet!");

  assert(I.isInlineAsm() && "Only know how to handle inlineasm callbr");
  visitInlineAsm(I);
  CopyToExportRegsIfNeeded(&I);

  // Retrieve successors.
  MachineBasicBlock *Return = FuncInfo.MBBMap[I.getDefaultDest()];

  // Update successor info.
  addSuccessorWithProb(CallBrMBB, Return, BranchProbability::getOne());
  for (unsigned i = 0, e = I.getNumIndirectDests(); i < e; ++i) {
    MachineBasicBlock *Target = FuncInfo.MBBMap[I.getIndirectDest(i)];
    addSuccessorWithProb(CallBrMBB, Target, BranchProbability::getZero());
    Target->setIsInlineAsmBrIndirectTarget();
  }
  CallBrMBB->normalizeSuccProbs();

  // Drop into default successor.
  DAG.setRoot(DAG.getNode(ISD::BR, getCurSDLoc(), MVT::Other, getControlRoot(),
                          DAG.getBasicBlock(Return)));
}

void SelectionDAGBuilder::visitResume(const ResumeInst &RI) {
  llvm_unreachable("SelectionDAGBuilder shouldn't visit resume instructions!");
}

void SelectionDAGBuilder::visitLandingPad(const LandingPadInst &LP) {
  assert(FuncInfo.MBB->isEHPad() && "Call to landingpad not in landing pad!");

  // If there aren't registers to copy the values into (e.g., during SjLj
  // exceptions), then don't bother to create these DAG nodes.
  const TargetLowering &TLI = DAG.getTargetLoweringInfo();
  const Constant *PersonalityFn = FuncInfo.Fn->getPersonalityFn();
  if (TLI.getExceptionPointerRegister(PersonalityFn) == 0 &&
      TLI.getExceptionSelectorRegister(PersonalityFn) == 0)
    return;

  // If landingpad's return type is token type, we don't create DAG nodes
  // for its exception pointer and selector value. The extraction of exception
  // pointer or selector value from token type landingpads is not currently
  // supported.
  if (LP.getType()->isTokenTy())
    return;

  SmallVector<EVT, 2> ValueVTs;
  SDLoc dl = getCurSDLoc();
  ComputeValueVTs(TLI, DAG.getDataLayout(), LP.getType(), ValueVTs);
  assert(ValueVTs.size() == 2 && "Only two-valued landingpads are supported");

  // Get the two live-in registers as SDValues. The physregs have already been
  // copied into virtual registers.
  SDValue Ops[2];
  if (FuncInfo.ExceptionPointerVirtReg) {
    Ops[0] = DAG.getZExtOrTrunc(
        DAG.getCopyFromReg(DAG.getEntryNode(), dl,
                           FuncInfo.ExceptionPointerVirtReg,
                           TLI.getPointerTy(DAG.getDataLayout())),
        dl, ValueVTs[0]);
  } else {
    Ops[0] = DAG.getConstant(0, dl, TLI.getPointerTy(DAG.getDataLayout()));
  }
  Ops[1] = DAG.getZExtOrTrunc(
      DAG.getCopyFromReg(DAG.getEntryNode(), dl,
                         FuncInfo.ExceptionSelectorVirtReg,
                         TLI.getPointerTy(DAG.getDataLayout())),
      dl, ValueVTs[1]);

  // Merge into one.
  SDValue Res =
      DAG.getNode(ISD::MERGE_VALUES, dl, DAG.getVTList(ValueVTs), Ops);
  setValue(&LP, Res);
}

void SelectionDAGBuilder::UpdateSplitBlock(MachineBasicBlock *First,
                                           MachineBasicBlock *Last) {
  // Update JTCases.
  for (unsigned i = 0, e = SL->JTCases.size(); i != e; ++i)
    if (SL->JTCases[i].first.HeaderBB == First)
      SL->JTCases[i].first.HeaderBB = Last;

  // Update BitTestCases.
  for (unsigned i = 0, e = SL->BitTestCases.size(); i != e; ++i)
    if (SL->BitTestCases[i].Parent == First)
      SL->BitTestCases[i].Parent = Last;
}

void SelectionDAGBuilder::visitIndirectBr(const IndirectBrInst &I) {
  MachineBasicBlock *IndirectBrMBB = FuncInfo.MBB;

  // Update machine-CFG edges with unique successors.
  SmallSet<BasicBlock *, 32> Done;
  for (unsigned i = 0, e = I.getNumSuccessors(); i != e; ++i) {
    BasicBlock *BB = I.getSuccessor(i);
    bool Inserted = Done.insert(BB).second;
    if (!Inserted)
      continue;

    MachineBasicBlock *Succ = FuncInfo.MBBMap[BB];
    addSuccessorWithProb(IndirectBrMBB, Succ);
  }
  IndirectBrMBB->normalizeSuccProbs();

  DAG.setRoot(DAG.getNode(ISD::BRIND, getCurSDLoc(), MVT::Other,
                          getControlRoot(), getValue(I.getAddress())));
}

void SelectionDAGBuilder::visitUnreachable(const UnreachableInst &I) {
  if (!DAG.getTarget().Options.TrapUnreachable)
    return;

  // We may be able to ignore unreachable behind a noreturn call.
  if (DAG.getTarget().Options.NoTrapAfterNoreturn) {
    const BasicBlock &BB = *I.getParent();
    if (&I != &BB.front()) {
      BasicBlock::const_iterator PredI =
          std::prev(BasicBlock::const_iterator(&I));
      if (const CallInst *Call = dyn_cast<CallInst>(&*PredI)) {
        if (Call->doesNotReturn())
          return;
      }
    }
  }

  DAG.setRoot(DAG.getNode(ISD::TRAP, getCurSDLoc(), MVT::Other, DAG.getRoot()));
}

void SelectionDAGBuilder::visitFSub(const User &I) {
  // -0.0 - X --> fneg
  Type *Ty = I.getType();
  if (isa<Constant>(I.getOperand(0)) &&
      I.getOperand(0) == ConstantFP::getZeroValueForNegation(Ty)) {
    SDValue Op2 = getValue(I.getOperand(1));
    setValue(&I,
             DAG.getNode(ISD::FNEG, getCurSDLoc(), Op2.getValueType(), Op2));
    return;
  }

  visitBinary(I, ISD::FSUB);
}

void SelectionDAGBuilder::visitUnary(const User &I, unsigned Opcode) {
  SDNodeFlags Flags;

  SDValue Op = getValue(I.getOperand(0));
  SDValue UnNodeValue =
      DAG.getNode(Opcode, getCurSDLoc(), Op.getValueType(), Op, Flags);
  setValue(&I, UnNodeValue);
}

void SelectionDAGBuilder::visitBinary(const User &I, unsigned Opcode) {
  SDNodeFlags Flags;
  if (auto *OFBinOp = dyn_cast<OverflowingBinaryOperator>(&I)) {
    Flags.setNoSignedWrap(OFBinOp->hasNoSignedWrap());
    Flags.setNoUnsignedWrap(OFBinOp->hasNoUnsignedWrap());
  }
  if (auto *ExactOp = dyn_cast<PossiblyExactOperator>(&I))
    Flags.setExact(ExactOp->isExact());
  if (auto *FPOp = dyn_cast<FPMathOperator>(&I))
    Flags.copyFMF(*FPOp);

  SDValue Op1 = getValue(I.getOperand(0));
  SDValue Op2 = getValue(I.getOperand(1));
  SDValue BinNodeValue =
      DAG.getNode(Opcode, getCurSDLoc(), Op1.getValueType(), Op1, Op2, Flags);
  setValue(&I, BinNodeValue);
}

void SelectionDAGBuilder::visitShift(const User &I, unsigned Opcode) {
  SDValue Op1 = getValue(I.getOperand(0));
  SDValue Op2 = getValue(I.getOperand(1));

  EVT ShiftTy = DAG.getTargetLoweringInfo().getShiftAmountTy(
      Op1.getValueType(), DAG.getDataLayout());

  // Coerce the shift amount to the right type if we can.
  if (!I.getType()->isVectorTy() && Op2.getValueType() != ShiftTy) {
    unsigned ShiftSize = ShiftTy.getSizeInBits();
    unsigned Op2Size = Op2.getValueSizeInBits();
    SDLoc DL = getCurSDLoc();

    // If the operand is smaller than the shift count type, promote it.
    if (ShiftSize > Op2Size)
      Op2 = DAG.getNode(ISD::ZERO_EXTEND, DL, ShiftTy, Op2);

    // If the operand is larger than the shift count type but the shift
    // count type has enough bits to represent any shift value, truncate
    // it now. This is a common case and it exposes the truncate to
    // optimization early.
    else if (ShiftSize >= Log2_32_Ceil(Op2.getValueSizeInBits()))
      Op2 = DAG.getNode(ISD::TRUNCATE, DL, ShiftTy, Op2);
    // Otherwise we'll need to temporarily settle for some other convenient
    // type.  Type legalization will make adjustments once the shiftee is split.
    else
      Op2 = DAG.getZExtOrTrunc(Op2, DL, MVT::i32);
  }

  bool nuw = false;
  bool nsw = false;
  bool exact = false;

  if (Opcode == ISD::SRL || Opcode == ISD::SRA || Opcode == ISD::SHL) {

    if (const OverflowingBinaryOperator *OFBinOp =
            dyn_cast<const OverflowingBinaryOperator>(&I)) {
      nuw = OFBinOp->hasNoUnsignedWrap();
      nsw = OFBinOp->hasNoSignedWrap();
    }
    if (const PossiblyExactOperator *ExactOp =
            dyn_cast<const PossiblyExactOperator>(&I))
      exact = ExactOp->isExact();
  }
  SDNodeFlags Flags;
  Flags.setExact(exact);
  Flags.setNoSignedWrap(nsw);
  Flags.setNoUnsignedWrap(nuw);
  SDValue Res =
      DAG.getNode(Opcode, getCurSDLoc(), Op1.getValueType(), Op1, Op2, Flags);
  setValue(&I, Res);
}

void SelectionDAGBuilder::visitSDiv(const User &I) {
  SDValue Op1 = getValue(I.getOperand(0));
  SDValue Op2 = getValue(I.getOperand(1));

  SDNodeFlags Flags;
  Flags.setExact(isa<PossiblyExactOperator>(&I) &&
                 cast<PossiblyExactOperator>(&I)->isExact());
  setValue(&I, DAG.getNode(ISD::SDIV, getCurSDLoc(), Op1.getValueType(), Op1,
                           Op2, Flags));
}

void SelectionDAGBuilder::visitICmp(const User &I) {
  ICmpInst::Predicate predicate = ICmpInst::BAD_ICMP_PREDICATE;
  if (const ICmpInst *IC = dyn_cast<ICmpInst>(&I))
    predicate = IC->getPredicate();
  else if (const ConstantExpr *IC = dyn_cast<ConstantExpr>(&I))
    predicate = ICmpInst::Predicate(IC->getPredicate());
  SDValue Op1 = getValue(I.getOperand(0));
  SDValue Op2 = getValue(I.getOperand(1));
  ISD::CondCode Opcode = getICmpCondCode(predicate);

  auto &TLI = DAG.getTargetLoweringInfo();
  EVT MemVT =
      TLI.getMemValueType(DAG.getDataLayout(), I.getOperand(0)->getType());

  // If a pointer's DAG type is larger than its memory type then the DAG values
  // are zero-extended. This breaks signed comparisons so truncate back to the
  // underlying type before doing the compare.
  if (Op1.getValueType() != MemVT) {
    Op1 = DAG.getPtrExtOrTrunc(Op1, getCurSDLoc(), MemVT);
    Op2 = DAG.getPtrExtOrTrunc(Op2, getCurSDLoc(), MemVT);
  }

  EVT DestVT = DAG.getTargetLoweringInfo().getValueType(DAG.getDataLayout(),
                                                        I.getType());
  setValue(&I, DAG.getSetCC(getCurSDLoc(), DestVT, Op1, Op2, Opcode));
}

void SelectionDAGBuilder::visitFCmp(const User &I) {
  FCmpInst::Predicate predicate = FCmpInst::BAD_FCMP_PREDICATE;
  if (const FCmpInst *FC = dyn_cast<FCmpInst>(&I))
    predicate = FC->getPredicate();
  else if (const ConstantExpr *FC = dyn_cast<ConstantExpr>(&I))
    predicate = FCmpInst::Predicate(FC->getPredicate());
  SDValue Op1 = getValue(I.getOperand(0));
  SDValue Op2 = getValue(I.getOperand(1));

  ISD::CondCode Condition = getFCmpCondCode(predicate);
  auto *FPMO = cast<FPMathOperator>(&I);
  if (FPMO->hasNoNaNs() || TM.Options.NoNaNsFPMath)
    Condition = getFCmpCodeWithoutNaN(Condition);

  SDNodeFlags Flags;
  Flags.copyFMF(*FPMO);
  SelectionDAG::FlagInserter FlagsInserter(DAG, Flags);

  EVT DestVT = DAG.getTargetLoweringInfo().getValueType(DAG.getDataLayout(),
                                                        I.getType());
  setValue(&I, DAG.getSetCC(getCurSDLoc(), DestVT, Op1, Op2, Condition));
}

// Check if the condition of the select has one use or two users that are both
// selects with the same condition.
static bool hasOnlySelectUsers(const Value *Cond) {
  return llvm::all_of(Cond->users(),
                      [](const Value *V) { return isa<SelectInst>(V); });
}

void SelectionDAGBuilder::visitSelect(const User &I) {
  SmallVector<EVT, 4> ValueVTs;
  ComputeValueVTs(DAG.getTargetLoweringInfo(), DAG.getDataLayout(), I.getType(),
                  ValueVTs);
  unsigned NumValues = ValueVTs.size();
  if (NumValues == 0)
    return;

  SmallVector<SDValue, 4> Values(NumValues);
  SDValue Cond = getValue(I.getOperand(0));
  SDValue LHSVal = getValue(I.getOperand(1));
  SDValue RHSVal = getValue(I.getOperand(2));
  SmallVector<SDValue, 1> BaseOps(1, Cond);
  ISD::NodeType OpCode =
      Cond.getValueType().isVector() ? ISD::VSELECT : ISD::SELECT;

  bool IsUnaryAbs = false;

  SDNodeFlags Flags;
  if (auto *FPOp = dyn_cast<FPMathOperator>(&I))
    Flags.copyFMF(*FPOp);

  // Min/max matching is only viable if all output VTs are the same.
  if (is_splat(ValueVTs)) {
    EVT VT = ValueVTs[0];
    LLVMContext &Ctx = *DAG.getContext();
    auto &TLI = DAG.getTargetLoweringInfo();

    // We care about the legality of the operation after it has been type
    // legalized.
    while (TLI.getTypeAction(Ctx, VT) != TargetLoweringBase::TypeLegal)
      VT = TLI.getTypeToTransformTo(Ctx, VT);

    // If the vselect is legal, assume we want to leave this as a vector setcc +
    // vselect. Otherwise, if this is going to be scalarized, we want to see if
    // min/max is legal on the scalar type.
    bool UseScalarMinMax =
        VT.isVector() && !TLI.isOperationLegalOrCustom(ISD::VSELECT, VT);

    Value *LHS, *RHS;
    auto SPR = matchSelectPattern(const_cast<User *>(&I), LHS, RHS);
    ISD::NodeType Opc = ISD::DELETED_NODE;
    switch (SPR.Flavor) {
    case SPF_UMAX:
      Opc = ISD::UMAX;
      break;
    case SPF_UMIN:
      Opc = ISD::UMIN;
      break;
    case SPF_SMAX:
      Opc = ISD::SMAX;
      break;
    case SPF_SMIN:
      Opc = ISD::SMIN;
      break;
    case SPF_FMINNUM:
      switch (SPR.NaNBehavior) {
      case SPNB_NA:
        llvm_unreachable("No NaN behavior for FP op?");
      case SPNB_RETURNS_NAN:
        Opc = ISD::FMINIMUM;
        break;
      case SPNB_RETURNS_OTHER:
        Opc = ISD::FMINNUM;
        break;
      case SPNB_RETURNS_ANY: {
        if (TLI.isOperationLegalOrCustom(ISD::FMINNUM, VT))
          Opc = ISD::FMINNUM;
        else if (TLI.isOperationLegalOrCustom(ISD::FMINIMUM, VT))
          Opc = ISD::FMINIMUM;
        else if (UseScalarMinMax)
          Opc = TLI.isOperationLegalOrCustom(ISD::FMINNUM, VT.getScalarType())
                    ? ISD::FMINNUM
                    : ISD::FMINIMUM;
        break;
      }
      }
      break;
    case SPF_FMAXNUM:
      switch (SPR.NaNBehavior) {
      case SPNB_NA:
        llvm_unreachable("No NaN behavior for FP op?");
      case SPNB_RETURNS_NAN:
        Opc = ISD::FMAXIMUM;
        break;
      case SPNB_RETURNS_OTHER:
        Opc = ISD::FMAXNUM;
        break;
      case SPNB_RETURNS_ANY:

        if (TLI.isOperationLegalOrCustom(ISD::FMAXNUM, VT))
          Opc = ISD::FMAXNUM;
        else if (TLI.isOperationLegalOrCustom(ISD::FMAXIMUM, VT))
          Opc = ISD::FMAXIMUM;
        else if (UseScalarMinMax)
          Opc = TLI.isOperationLegalOrCustom(ISD::FMAXNUM, VT.getScalarType())
                    ? ISD::FMAXNUM
                    : ISD::FMAXIMUM;
        break;
      }
      break;
    case SPF_ABS:
      IsUnaryAbs = true;
      Opc = ISD::ABS;
      break;
    case SPF_NABS:
      // TODO: we need to produce sub(0, abs(X)).
    default:
      break;
    }

    if (!IsUnaryAbs && Opc != ISD::DELETED_NODE &&
        (TLI.isOperationLegalOrCustom(Opc, VT) ||
         (UseScalarMinMax &&
          TLI.isOperationLegalOrCustom(Opc, VT.getScalarType()))) &&
        // If the underlying comparison instruction is used by any other
        // instruction, the consumed instructions won't be destroyed, so it is
        // not profitable to convert to a min/max.
        hasOnlySelectUsers(cast<SelectInst>(I).getCondition())) {
      OpCode = Opc;
      LHSVal = getValue(LHS);
      RHSVal = getValue(RHS);
      BaseOps.clear();
    }

    if (IsUnaryAbs) {
      OpCode = Opc;
      LHSVal = getValue(LHS);
      BaseOps.clear();
    }
  }

  if (IsUnaryAbs) {
    for (unsigned i = 0; i != NumValues; ++i) {
      Values[i] =
          DAG.getNode(OpCode, getCurSDLoc(),
                      LHSVal.getNode()->getValueType(LHSVal.getResNo() + i),
                      SDValue(LHSVal.getNode(), LHSVal.getResNo() + i));
    }
  } else {
    for (unsigned i = 0; i != NumValues; ++i) {
      SmallVector<SDValue, 3> Ops(BaseOps.begin(), BaseOps.end());
      Ops.push_back(SDValue(LHSVal.getNode(), LHSVal.getResNo() + i));
      Ops.push_back(SDValue(RHSVal.getNode(), RHSVal.getResNo() + i));
      Values[i] = DAG.getNode(
          OpCode, getCurSDLoc(),
          LHSVal.getNode()->getValueType(LHSVal.getResNo() + i), Ops, Flags);
    }
  }

  setValue(&I, DAG.getNode(ISD::MERGE_VALUES, getCurSDLoc(),
                           DAG.getVTList(ValueVTs), Values));
}

void SelectionDAGBuilder::visitTrunc(const User &I) {
  // TruncInst cannot be a no-op cast because sizeof(src) > sizeof(dest).
  SDValue N = getValue(I.getOperand(0));
  EVT DestVT = DAG.getTargetLoweringInfo().getValueType(DAG.getDataLayout(),
                                                        I.getType());
  setValue(&I, DAG.getNode(ISD::TRUNCATE, getCurSDLoc(), DestVT, N));
}

void SelectionDAGBuilder::visitZExt(const User &I) {
  // ZExt cannot be a no-op cast because sizeof(src) < sizeof(dest).
  // ZExt also can't be a cast to bool for same reason. So, nothing much to do
  SDValue N = getValue(I.getOperand(0));
  EVT DestVT = DAG.getTargetLoweringInfo().getValueType(DAG.getDataLayout(),
                                                        I.getType());
  setValue(&I, DAG.getNode(ISD::ZERO_EXTEND, getCurSDLoc(), DestVT, N));
}

void SelectionDAGBuilder::visitSExt(const User &I) {
  // SExt cannot be a no-op cast because sizeof(src) < sizeof(dest).
  // SExt also can't be a cast to bool for same reason. So, nothing much to do
  SDValue N = getValue(I.getOperand(0));
  EVT DestVT = DAG.getTargetLoweringInfo().getValueType(DAG.getDataLayout(),
                                                        I.getType());
  setValue(&I, DAG.getNode(ISD::SIGN_EXTEND, getCurSDLoc(), DestVT, N));
}

void SelectionDAGBuilder::visitFPTrunc(const User &I) {
  // FPTrunc is never a no-op cast, no need to check
  SDValue N = getValue(I.getOperand(0));
  SDLoc dl = getCurSDLoc();
  const TargetLowering &TLI = DAG.getTargetLoweringInfo();
  EVT DestVT = TLI.getValueType(DAG.getDataLayout(), I.getType());
  setValue(&I, DAG.getNode(ISD::FP_ROUND, dl, DestVT, N,
                           DAG.getTargetConstant(
                               0, dl, TLI.getPointerTy(DAG.getDataLayout()))));
}

void SelectionDAGBuilder::visitFPExt(const User &I) {
  // FPExt is never a no-op cast, no need to check
  SDValue N = getValue(I.getOperand(0));
  EVT DestVT = DAG.getTargetLoweringInfo().getValueType(DAG.getDataLayout(),
                                                        I.getType());
  setValue(&I, DAG.getNode(ISD::FP_EXTEND, getCurSDLoc(), DestVT, N));
}

void SelectionDAGBuilder::visitFPToUI(const User &I) {
  // FPToUI is never a no-op cast, no need to check
  SDValue N = getValue(I.getOperand(0));
  EVT DestVT = DAG.getTargetLoweringInfo().getValueType(DAG.getDataLayout(),
                                                        I.getType());
  setValue(&I, DAG.getNode(ISD::FP_TO_UINT, getCurSDLoc(), DestVT, N));
}

void SelectionDAGBuilder::visitFPToSI(const User &I) {
  // FPToSI is never a no-op cast, no need to check
  SDValue N = getValue(I.getOperand(0));
  EVT DestVT = DAG.getTargetLoweringInfo().getValueType(DAG.getDataLayout(),
                                                        I.getType());
  setValue(&I, DAG.getNode(ISD::FP_TO_SINT, getCurSDLoc(), DestVT, N));
}

void SelectionDAGBuilder::visitUIToFP(const User &I) {
  // UIToFP is never a no-op cast, no need to check
  SDValue N = getValue(I.getOperand(0));
  EVT DestVT = DAG.getTargetLoweringInfo().getValueType(DAG.getDataLayout(),
                                                        I.getType());
  setValue(&I, DAG.getNode(ISD::UINT_TO_FP, getCurSDLoc(), DestVT, N));
}

void SelectionDAGBuilder::visitSIToFP(const User &I) {
  // SIToFP is never a no-op cast, no need to check
  SDValue N = getValue(I.getOperand(0));
  EVT DestVT = DAG.getTargetLoweringInfo().getValueType(DAG.getDataLayout(),
                                                        I.getType());
  setValue(&I, DAG.getNode(ISD::SINT_TO_FP, getCurSDLoc(), DestVT, N));
}

void SelectionDAGBuilder::visitPtrToInt(const User &I) {
  // What to do depends on the size of the integer and the size of the pointer.
  // We can either truncate, zero extend, or no-op, accordingly.
  SDValue N = getValue(I.getOperand(0));
  auto &TLI = DAG.getTargetLoweringInfo();
  EVT DestVT = DAG.getTargetLoweringInfo().getValueType(DAG.getDataLayout(),
                                                        I.getType());
  EVT PtrMemVT =
      TLI.getMemValueType(DAG.getDataLayout(), I.getOperand(0)->getType());
  N = DAG.getPtrExtOrTrunc(N, getCurSDLoc(), PtrMemVT);
  N = DAG.getZExtOrTrunc(N, getCurSDLoc(), DestVT);
  setValue(&I, N);
}

void SelectionDAGBuilder::visitIntToPtr(const User &I) {
  // What to do depends on the size of the integer and the size of the pointer.
  // We can either truncate, zero extend, or no-op, accordingly.
  SDValue N = getValue(I.getOperand(0));
  auto &TLI = DAG.getTargetLoweringInfo();
  EVT DestVT = TLI.getValueType(DAG.getDataLayout(), I.getType());
  EVT PtrMemVT = TLI.getMemValueType(DAG.getDataLayout(), I.getType());
  N = DAG.getZExtOrTrunc(N, getCurSDLoc(), PtrMemVT);
  N = DAG.getPtrExtOrTrunc(N, getCurSDLoc(), DestVT);
  setValue(&I, N);
}

void SelectionDAGBuilder::visitBitCast(const User &I) {
  SDValue N = getValue(I.getOperand(0));
  SDLoc dl = getCurSDLoc();
  EVT DestVT = DAG.getTargetLoweringInfo().getValueType(DAG.getDataLayout(),
                                                        I.getType());

  // BitCast assures us that source and destination are the same size so this is
  // either a BITCAST or a no-op.
  if (DestVT != N.getValueType())
    setValue(&I, DAG.getNode(ISD::BITCAST, dl, DestVT, N)); // convert types.
  // Check if the original LLVM IR Operand was a ConstantInt, because getValue()
  // might fold any kind of constant expression to an integer constant and that
  // is not what we are looking for. Only recognize a bitcast of a genuine
  // constant integer as an opaque constant.
  else if (ConstantInt *C = dyn_cast<ConstantInt>(I.getOperand(0)))
    setValue(&I, DAG.getConstant(C->getValue(), dl, DestVT, /*isTarget=*/false,
                                 /*isOpaque*/ true));
  else
    setValue(&I, N); // noop cast.
}

void SelectionDAGBuilder::visitAddrSpaceCast(const User &I) {
  const TargetLowering &TLI = DAG.getTargetLoweringInfo();
  const Value *SV = I.getOperand(0);
  SDValue N = getValue(SV);
  EVT DestVT = TLI.getValueType(DAG.getDataLayout(), I.getType());

  unsigned SrcAS = SV->getType()->getPointerAddressSpace();
  unsigned DestAS = I.getType()->getPointerAddressSpace();

  if (!TM.isNoopAddrSpaceCast(SrcAS, DestAS))
    N = DAG.getAddrSpaceCast(getCurSDLoc(), DestVT, N, SrcAS, DestAS);

  setValue(&I, N);
}

void SelectionDAGBuilder::visitInsertElement(const User &I) {
  const TargetLowering &TLI = DAG.getTargetLoweringInfo();
  SDValue InVec = getValue(I.getOperand(0));
  SDValue InVal = getValue(I.getOperand(1));
  SDValue InIdx = DAG.getSExtOrTrunc(getValue(I.getOperand(2)), getCurSDLoc(),
                                     TLI.getVectorIdxTy(DAG.getDataLayout()));
  setValue(&I, DAG.getNode(ISD::INSERT_VECTOR_ELT, getCurSDLoc(),
                           TLI.getValueType(DAG.getDataLayout(), I.getType()),
                           InVec, InVal, InIdx));
}

void SelectionDAGBuilder::visitExtractElement(const User &I) {
  const TargetLowering &TLI = DAG.getTargetLoweringInfo();
  SDValue InVec = getValue(I.getOperand(0));
  SDValue InIdx = DAG.getSExtOrTrunc(getValue(I.getOperand(1)), getCurSDLoc(),
                                     TLI.getVectorIdxTy(DAG.getDataLayout()));
  setValue(&I, DAG.getNode(ISD::EXTRACT_VECTOR_ELT, getCurSDLoc(),
                           TLI.getValueType(DAG.getDataLayout(), I.getType()),
                           InVec, InIdx));
}

void SelectionDAGBuilder::visitShuffleVector(const User &I) {
  SDValue Src1 = getValue(I.getOperand(0));
  SDValue Src2 = getValue(I.getOperand(1));
  ArrayRef<int> Mask;
  if (auto *SVI = dyn_cast<ShuffleVectorInst>(&I))
    Mask = SVI->getShuffleMask();
  else
    Mask = cast<ConstantExpr>(I).getShuffleMask();
  SDLoc DL = getCurSDLoc();
  const TargetLowering &TLI = DAG.getTargetLoweringInfo();
  EVT VT = TLI.getValueType(DAG.getDataLayout(), I.getType());
  EVT SrcVT = Src1.getValueType();

  if (all_of(Mask, [](int Elem) { return Elem == 0; }) &&
      VT.isScalableVector()) {
    // Canonical splat form of first element of first input vector.
    SDValue FirstElt =
        DAG.getNode(ISD::EXTRACT_VECTOR_ELT, DL, SrcVT.getScalarType(), Src1,
                    DAG.getVectorIdxConstant(0, DL));
    setValue(&I, DAG.getNode(ISD::SPLAT_VECTOR, DL, VT, FirstElt));
    return;
  }

  // For now, we only handle splats for scalable vectors.
  // The DAGCombiner will perform a BUILD_VECTOR -> SPLAT_VECTOR transformation
  // for targets that support a SPLAT_VECTOR for non-scalable vector types.
  assert(!VT.isScalableVector() && "Unsupported scalable vector shuffle");

  unsigned SrcNumElts = SrcVT.getVectorNumElements();
  unsigned MaskNumElts = Mask.size();

  if (SrcNumElts == MaskNumElts) {
    setValue(&I, DAG.getVectorShuffle(VT, DL, Src1, Src2, Mask));
    return;
  }

  // Normalize the shuffle vector since mask and vector length don't match.
  if (SrcNumElts < MaskNumElts) {
    // Mask is longer than the source vectors. We can use concatenate vector to
    // make the mask and vectors lengths match.

    if (MaskNumElts % SrcNumElts == 0) {
      // Mask length is a multiple of the source vector length.
      // Check if the shuffle is some kind of concatenation of the input
      // vectors.
      unsigned NumConcat = MaskNumElts / SrcNumElts;
      bool IsConcat = true;
      SmallVector<int, 8> ConcatSrcs(NumConcat, -1);
      for (unsigned i = 0; i != MaskNumElts; ++i) {
        int Idx = Mask[i];
        if (Idx < 0)
          continue;
        // Ensure the indices in each SrcVT sized piece are sequential and that
        // the same source is used for the whole piece.
        if ((Idx % SrcNumElts != (i % SrcNumElts)) ||
            (ConcatSrcs[i / SrcNumElts] >= 0 &&
             ConcatSrcs[i / SrcNumElts] != (int)(Idx / SrcNumElts))) {
          IsConcat = false;
          break;
        }
        // Remember which source this index came from.
        ConcatSrcs[i / SrcNumElts] = Idx / SrcNumElts;
      }

      // The shuffle is concatenating multiple vectors together. Just emit
      // a CONCAT_VECTORS operation.
      if (IsConcat) {
        SmallVector<SDValue, 8> ConcatOps;
        for (auto Src : ConcatSrcs) {
          if (Src < 0)
            ConcatOps.push_back(DAG.getUNDEF(SrcVT));
          else if (Src == 0)
            ConcatOps.push_back(Src1);
          else
            ConcatOps.push_back(Src2);
        }
        setValue(&I, DAG.getNode(ISD::CONCAT_VECTORS, DL, VT, ConcatOps));
        return;
      }
    }

    unsigned PaddedMaskNumElts = alignTo(MaskNumElts, SrcNumElts);
    unsigned NumConcat = PaddedMaskNumElts / SrcNumElts;
    EVT PaddedVT = EVT::getVectorVT(*DAG.getContext(), VT.getScalarType(),
                                    PaddedMaskNumElts);

    // Pad both vectors with undefs to make them the same length as the mask.
    SDValue UndefVal = DAG.getUNDEF(SrcVT);

    SmallVector<SDValue, 8> MOps1(NumConcat, UndefVal);
    SmallVector<SDValue, 8> MOps2(NumConcat, UndefVal);
    MOps1[0] = Src1;
    MOps2[0] = Src2;

    Src1 = DAG.getNode(ISD::CONCAT_VECTORS, DL, PaddedVT, MOps1);
    Src2 = DAG.getNode(ISD::CONCAT_VECTORS, DL, PaddedVT, MOps2);

    // Readjust mask for new input vector length.
    SmallVector<int, 8> MappedOps(PaddedMaskNumElts, -1);
    for (unsigned i = 0; i != MaskNumElts; ++i) {
      int Idx = Mask[i];
      if (Idx >= (int)SrcNumElts)
        Idx -= SrcNumElts - PaddedMaskNumElts;
      MappedOps[i] = Idx;
    }

    SDValue Result = DAG.getVectorShuffle(PaddedVT, DL, Src1, Src2, MappedOps);

    // If the concatenated vector was padded, extract a subvector with the
    // correct number of elements.
    if (MaskNumElts != PaddedMaskNumElts)
      Result = DAG.getNode(ISD::EXTRACT_SUBVECTOR, DL, VT, Result,
                           DAG.getVectorIdxConstant(0, DL));

    setValue(&I, Result);
    return;
  }

  if (SrcNumElts > MaskNumElts) {
    // Analyze the access pattern of the vector to see if we can extract
    // two subvectors and do the shuffle.
    int StartIdx[2] = {-1, -1}; // StartIdx to extract from
    bool CanExtract = true;
    for (int Idx : Mask) {
      unsigned Input = 0;
      if (Idx < 0)
        continue;

      if (Idx >= (int)SrcNumElts) {
        Input = 1;
        Idx -= SrcNumElts;
      }

      // If all the indices come from the same MaskNumElts sized portion of
      // the sources we can use extract. Also make sure the extract wouldn't
      // extract past the end of the source.
      int NewStartIdx = alignDown(Idx, MaskNumElts);
      if (NewStartIdx + MaskNumElts > SrcNumElts ||
          (StartIdx[Input] >= 0 && StartIdx[Input] != NewStartIdx))
        CanExtract = false;
      // Make sure we always update StartIdx as we use it to track if all
      // elements are undef.
      StartIdx[Input] = NewStartIdx;
    }

    if (StartIdx[0] < 0 && StartIdx[1] < 0) {
      setValue(&I, DAG.getUNDEF(VT)); // Vectors are not used.
      return;
    }
    if (CanExtract) {
      // Extract appropriate subvector and generate a vector shuffle
      for (unsigned Input = 0; Input < 2; ++Input) {
        SDValue &Src = Input == 0 ? Src1 : Src2;
        if (StartIdx[Input] < 0)
          Src = DAG.getUNDEF(VT);
        else {
          Src = DAG.getNode(ISD::EXTRACT_SUBVECTOR, DL, VT, Src,
                            DAG.getVectorIdxConstant(StartIdx[Input], DL));
        }
      }

      // Calculate new mask.
      SmallVector<int, 8> MappedOps(Mask.begin(), Mask.end());
      for (int &Idx : MappedOps) {
        if (Idx >= (int)SrcNumElts)
          Idx -= SrcNumElts + StartIdx[1] - MaskNumElts;
        else if (Idx >= 0)
          Idx -= StartIdx[0];
      }

      setValue(&I, DAG.getVectorShuffle(VT, DL, Src1, Src2, MappedOps));
      return;
    }
  }

  // We can't use either concat vectors or extract subvectors so fall back to
  // replacing the shuffle with extract and build vector.
  // to insert and build vector.
  EVT EltVT = VT.getVectorElementType();
  SmallVector<SDValue, 8> Ops;
  for (int Idx : Mask) {
    SDValue Res;

    if (Idx < 0) {
      Res = DAG.getUNDEF(EltVT);
    } else {
      SDValue &Src = Idx < (int)SrcNumElts ? Src1 : Src2;
      if (Idx >= (int)SrcNumElts)
        Idx -= SrcNumElts;

      Res = DAG.getNode(ISD::EXTRACT_VECTOR_ELT, DL, EltVT, Src,
                        DAG.getVectorIdxConstant(Idx, DL));
    }

    Ops.push_back(Res);
  }

  setValue(&I, DAG.getBuildVector(VT, DL, Ops));
}

void SelectionDAGBuilder::visitInsertValue(const User &I) {
  ArrayRef<unsigned> Indices;
  if (const InsertValueInst *IV = dyn_cast<InsertValueInst>(&I))
    Indices = IV->getIndices();
  else
    Indices = cast<ConstantExpr>(&I)->getIndices();

  const Value *Op0 = I.getOperand(0);
  const Value *Op1 = I.getOperand(1);
  Type *AggTy = I.getType();
  Type *ValTy = Op1->getType();
  bool IntoUndef = isa<UndefValue>(Op0);
  bool FromUndef = isa<UndefValue>(Op1);

  unsigned LinearIndex = ComputeLinearIndex(AggTy, Indices);

  const TargetLowering &TLI = DAG.getTargetLoweringInfo();
  SmallVector<EVT, 4> AggValueVTs;
  ComputeValueVTs(TLI, DAG.getDataLayout(), AggTy, AggValueVTs);
  SmallVector<EVT, 4> ValValueVTs;
  ComputeValueVTs(TLI, DAG.getDataLayout(), ValTy, ValValueVTs);

  unsigned NumAggValues = AggValueVTs.size();
  unsigned NumValValues = ValValueVTs.size();
  SmallVector<SDValue, 4> Values(NumAggValues);

  // Ignore an insertvalue that produces an empty object
  if (!NumAggValues) {
    setValue(&I, DAG.getUNDEF(MVT(MVT::Other)));
    return;
  }

  SDValue Agg = getValue(Op0);
  unsigned i = 0;
  // Copy the beginning value(s) from the original aggregate.
  for (; i != LinearIndex; ++i)
    Values[i] = IntoUndef ? DAG.getUNDEF(AggValueVTs[i])
                          : SDValue(Agg.getNode(), Agg.getResNo() + i);
  // Copy values from the inserted value(s).
  if (NumValValues) {
    SDValue Val = getValue(Op1);
    for (; i != LinearIndex + NumValValues; ++i)
      Values[i] =
          FromUndef ? DAG.getUNDEF(AggValueVTs[i])
                    : SDValue(Val.getNode(), Val.getResNo() + i - LinearIndex);
  }
  // Copy remaining value(s) from the original aggregate.
  for (; i != NumAggValues; ++i)
    Values[i] = IntoUndef ? DAG.getUNDEF(AggValueVTs[i])
                          : SDValue(Agg.getNode(), Agg.getResNo() + i);

  setValue(&I, DAG.getNode(ISD::MERGE_VALUES, getCurSDLoc(),
                           DAG.getVTList(AggValueVTs), Values));
}

void SelectionDAGBuilder::visitExtractValue(const User &I) {
  ArrayRef<unsigned> Indices;
  if (const ExtractValueInst *EV = dyn_cast<ExtractValueInst>(&I))
    Indices = EV->getIndices();
  else
    Indices = cast<ConstantExpr>(&I)->getIndices();

  const Value *Op0 = I.getOperand(0);
  Type *AggTy = Op0->getType();
  Type *ValTy = I.getType();
  bool OutOfUndef = isa<UndefValue>(Op0);

  unsigned LinearIndex = ComputeLinearIndex(AggTy, Indices);

  const TargetLowering &TLI = DAG.getTargetLoweringInfo();
  SmallVector<EVT, 4> ValValueVTs;
  ComputeValueVTs(TLI, DAG.getDataLayout(), ValTy, ValValueVTs);

  unsigned NumValValues = ValValueVTs.size();

  // Ignore a extractvalue that produces an empty object
  if (!NumValValues) {
    setValue(&I, DAG.getUNDEF(MVT(MVT::Other)));
    return;
  }

  SmallVector<SDValue, 4> Values(NumValValues);

  SDValue Agg = getValue(Op0);
  // Copy out the selected value(s).
  for (unsigned i = LinearIndex; i != LinearIndex + NumValValues; ++i)
    Values[i - LinearIndex] =
        OutOfUndef
            ? DAG.getUNDEF(Agg.getNode()->getValueType(Agg.getResNo() + i))
            : SDValue(Agg.getNode(), Agg.getResNo() + i);

  setValue(&I, DAG.getNode(ISD::MERGE_VALUES, getCurSDLoc(),
                           DAG.getVTList(ValValueVTs), Values));
}

void SelectionDAGBuilder::visitGetElementPtr(const User &I) {
  Value *Op0 = I.getOperand(0);
  // Note that the pointer operand may be a vector of pointers. Take the scalar
  // element which holds a pointer.
  unsigned AS = Op0->getType()->getScalarType()->getPointerAddressSpace();
  SDValue N = getValue(Op0);
  SDLoc dl = getCurSDLoc();
  auto &TLI = DAG.getTargetLoweringInfo();

  // Normalize Vector GEP - all scalar operands should be converted to the
  // splat vector.
  bool IsVectorGEP = I.getType()->isVectorTy();
  ElementCount VectorElementCount =
      IsVectorGEP ? cast<VectorType>(I.getType())->getElementCount()
                  : ElementCount::getFixed(0);

  if (IsVectorGEP && !N.getValueType().isVector()) {
    LLVMContext &Context = *DAG.getContext();
    EVT VT = EVT::getVectorVT(Context, N.getValueType(), VectorElementCount);
    if (VectorElementCount.isScalable())
      N = DAG.getSplatVector(VT, dl, N);
    else
      N = DAG.getSplatBuildVector(VT, dl, N);
  }

  for (gep_type_iterator GTI = gep_type_begin(&I), E = gep_type_end(&I);
       GTI != E; ++GTI) {
    const Value *Idx = GTI.getOperand();
    if (StructType *StTy = GTI.getStructTypeOrNull()) {
      unsigned Field = cast<Constant>(Idx)->getUniqueInteger().getZExtValue();
      if (Field) {
        // N = N + Offset
        uint64_t Offset = DL->getStructLayout(StTy)->getElementOffset(Field);

        // In an inbounds GEP with an offset that is nonnegative even when
        // interpreted as signed, assume there is no unsigned overflow.
        SDNodeFlags Flags;
        if (int64_t(Offset) >= 0 && cast<GEPOperator>(I).isInBounds())
          Flags.setNoUnsignedWrap(true);

        N = DAG.getNode(ISD::ADD, dl, N.getValueType(), N,
                        DAG.getConstant(Offset, dl, N.getValueType()), Flags);
      }
    } else {
      // IdxSize is the width of the arithmetic according to IR semantics.
      // In SelectionDAG, we may prefer to do arithmetic in a wider bitwidth
      // (and fix up the result later).
      unsigned IdxSize = DAG.getDataLayout().getIndexSizeInBits(AS);
      MVT IdxTy = MVT::getIntegerVT(IdxSize);
      TypeSize ElementSize = DL->getTypeAllocSize(GTI.getIndexedType());
      // We intentionally mask away the high bits here; ElementSize may not
      // fit in IdxTy.
      APInt ElementMul(IdxSize, ElementSize.getKnownMinSize());
      bool ElementScalable = ElementSize.isScalable();

      // If this is a scalar constant or a splat vector of constants,
      // handle it quickly.
      const auto *C = dyn_cast<Constant>(Idx);
      if (C && isa<VectorType>(C->getType()))
        C = C->getSplatValue();

      const auto *CI = dyn_cast_or_null<ConstantInt>(C);
      if (CI && CI->isZero())
        continue;
      if (CI && !ElementScalable) {
        APInt Offs = ElementMul * CI->getValue().sextOrTrunc(IdxSize);
        LLVMContext &Context = *DAG.getContext();
        SDValue OffsVal;
        if (IsVectorGEP)
          OffsVal = DAG.getConstant(
              Offs, dl, EVT::getVectorVT(Context, IdxTy, VectorElementCount));
        else
          OffsVal = DAG.getConstant(Offs, dl, IdxTy);

        // In an inbounds GEP with an offset that is nonnegative even when
        // interpreted as signed, assume there is no unsigned overflow.
        SDNodeFlags Flags;
        if (Offs.isNonNegative() && cast<GEPOperator>(I).isInBounds())
          Flags.setNoUnsignedWrap(true);

        OffsVal = DAG.getSExtOrTrunc(OffsVal, dl, N.getValueType());

        N = DAG.getNode(ISD::ADD, dl, N.getValueType(), N, OffsVal, Flags);
        continue;
      }

      // N = N + Idx * ElementMul;
      SDValue IdxN = getValue(Idx);

      if (!IdxN.getValueType().isVector() && IsVectorGEP) {
        EVT VT = EVT::getVectorVT(*Context, IdxN.getValueType(),
                                  VectorElementCount);
        if (VectorElementCount.isScalable())
          IdxN = DAG.getSplatVector(VT, dl, IdxN);
        else
          IdxN = DAG.getSplatBuildVector(VT, dl, IdxN);
      }

      // If the index is smaller or larger than intptr_t, truncate or extend
      // it.
      IdxN = DAG.getSExtOrTrunc(IdxN, dl, N.getValueType());

      if (ElementScalable) {
        EVT VScaleTy = N.getValueType().getScalarType();
        SDValue VScale = DAG.getNode(
            ISD::VSCALE, dl, VScaleTy,
            DAG.getConstant(ElementMul.getZExtValue(), dl, VScaleTy));
        if (IsVectorGEP)
          VScale = DAG.getSplatVector(N.getValueType(), dl, VScale);
        IdxN = DAG.getNode(ISD::MUL, dl, N.getValueType(), IdxN, VScale);
      } else {
        // If this is a multiply by a power of two, turn it into a shl
        // immediately.  This is a very common case.
        if (ElementMul != 1) {
          if (ElementMul.isPowerOf2()) {
            unsigned Amt = ElementMul.logBase2();
            IdxN = DAG.getNode(ISD::SHL, dl, N.getValueType(), IdxN,
                               DAG.getConstant(Amt, dl, IdxN.getValueType()));
          } else {
            SDValue Scale = DAG.getConstant(ElementMul.getZExtValue(), dl,
                                            IdxN.getValueType());
            IdxN = DAG.getNode(ISD::MUL, dl, N.getValueType(), IdxN, Scale);
          }
        }
      }

      N = DAG.getNode(ISD::ADD, dl, N.getValueType(), N, IdxN);
    }
  }

  MVT PtrTy = TLI.getPointerTy(DAG.getDataLayout(), AS);
  MVT PtrMemTy = TLI.getPointerMemTy(DAG.getDataLayout(), AS);
  if (IsVectorGEP) {
    PtrTy = MVT::getVectorVT(PtrTy, VectorElementCount);
    PtrMemTy = MVT::getVectorVT(PtrMemTy, VectorElementCount);
  }

  if (PtrMemTy != PtrTy && !cast<GEPOperator>(I).isInBounds())
    N = DAG.getPtrExtendInReg(N, dl, PtrMemTy);

  setValue(&I, N);
}

void SelectionDAGBuilder::visitAlloca(const AllocaInst &I) {
  // If this is a fixed sized alloca in the entry block of the function,
  // allocate it statically on the stack.
  if (FuncInfo.StaticAllocaMap.count(&I))
    return; // getValue will auto-populate this.

  SDLoc dl = getCurSDLoc();
  Type *Ty = I.getAllocatedType();
  const TargetLowering &TLI = DAG.getTargetLoweringInfo();
  auto &DL = DAG.getDataLayout();
  uint64_t TySize = DL.getTypeAllocSize(Ty);
  MaybeAlign Alignment = std::max(DL.getPrefTypeAlign(Ty), I.getAlign());

  SDValue AllocSize = getValue(I.getArraySize());

  EVT IntPtr = TLI.getPointerTy(DAG.getDataLayout(), DL.getAllocaAddrSpace());
  if (AllocSize.getValueType() != IntPtr)
    AllocSize = DAG.getZExtOrTrunc(AllocSize, dl, IntPtr);

  AllocSize = DAG.getNode(ISD::MUL, dl, IntPtr, AllocSize,
                          DAG.getConstant(TySize, dl, IntPtr));

  // Handle alignment.  If the requested alignment is less than or equal to
  // the stack alignment, ignore it.  If the size is greater than or equal to
  // the stack alignment, we note this in the DYNAMIC_STACKALLOC node.
  Align StackAlign = DAG.getSubtarget().getFrameLowering()->getStackAlign();
  if (*Alignment <= StackAlign)
    Alignment = None;

  const uint64_t StackAlignMask = StackAlign.value() - 1U;
  // Round the size of the allocation up to the stack alignment size
  // by add SA-1 to the size. This doesn't overflow because we're computing
  // an address inside an alloca.
  SDNodeFlags Flags;
  Flags.setNoUnsignedWrap(true);
  AllocSize = DAG.getNode(ISD::ADD, dl, AllocSize.getValueType(), AllocSize,
                          DAG.getConstant(StackAlignMask, dl, IntPtr), Flags);

  // Mask out the low bits for alignment purposes.
  AllocSize = DAG.getNode(ISD::AND, dl, AllocSize.getValueType(), AllocSize,
                          DAG.getConstant(~StackAlignMask, dl, IntPtr));

  SDValue Ops[] = {
      getRoot(), AllocSize,
      DAG.getConstant(Alignment ? Alignment->value() : 0, dl, IntPtr)};
  SDVTList VTs = DAG.getVTList(AllocSize.getValueType(), MVT::Other);
  SDValue DSA = DAG.getNode(ISD::DYNAMIC_STACKALLOC, dl, VTs, Ops);
  setValue(&I, DSA);
  DAG.setRoot(DSA.getValue(1));

  assert(FuncInfo.MF->getFrameInfo().hasVarSizedObjects());
}

void SelectionDAGBuilder::visitLoad(const LoadInst &I) {
  if (I.isAtomic())
    return visitAtomicLoad(I);

  const TargetLowering &TLI = DAG.getTargetLoweringInfo();
  const Value *SV = I.getOperand(0);
  if (TLI.supportSwiftError()) {
    // Swifterror values can come from either a function parameter with
    // swifterror attribute or an alloca with swifterror attribute.
    if (const Argument *Arg = dyn_cast<Argument>(SV)) {
      if (Arg->hasSwiftErrorAttr())
        return visitLoadFromSwiftError(I);
    }

    if (const AllocaInst *Alloca = dyn_cast<AllocaInst>(SV)) {
      if (Alloca->isSwiftError())
        return visitLoadFromSwiftError(I);
    }
  }

  SDValue Ptr = getValue(SV);

  Type *Ty = I.getType();
  Align Alignment = I.getAlign();

  AAMDNodes AAInfo;
  I.getAAMetadata(AAInfo);
  const MDNode *Ranges = I.getMetadata(LLVMContext::MD_range);

  SmallVector<EVT, 4> ValueVTs, MemVTs;
  SmallVector<uint64_t, 4> Offsets;
  ComputeValueVTs(TLI, DAG.getDataLayout(), Ty, ValueVTs, &MemVTs, &Offsets);
  unsigned NumValues = ValueVTs.size();
  if (NumValues == 0)
    return;

  bool isVolatile = I.isVolatile();

  SDValue Root;
  bool ConstantMemory = false;
  if (isVolatile)
    // Serialize volatile loads with other side effects.
    Root = getRoot();
  else if (NumValues > MaxParallelChains)
    Root = getMemoryRoot();
  else if (AA &&
           AA->pointsToConstantMemory(MemoryLocation(
               SV,
               LocationSize::precise(DAG.getDataLayout().getTypeStoreSize(Ty)),
               AAInfo))) {
    // Do not serialize (non-volatile) loads of constant memory with anything.
    Root = DAG.getEntryNode();
    ConstantMemory = true;
  } else {
    // Do not serialize non-volatile loads against each other.
    Root = DAG.getRoot();
  }

  SDLoc dl = getCurSDLoc();

  if (isVolatile)
    Root = TLI.prepareVolatileOrAtomicLoad(Root, dl, DAG);

  // An aggregate load cannot wrap around the address space, so offsets to its
  // parts don't wrap either.
  SDNodeFlags Flags;
  Flags.setNoUnsignedWrap(true);

  SmallVector<SDValue, 4> Values(NumValues);
  SmallVector<SDValue, 4> Chains(std::min(MaxParallelChains, NumValues));
  EVT PtrVT = Ptr.getValueType();

  MachineMemOperand::Flags MMOFlags =
      TLI.getLoadMemOperandFlags(I, DAG.getDataLayout());

  unsigned ChainI = 0;
  for (unsigned i = 0; i != NumValues; ++i, ++ChainI) {
    // Serializing loads here may result in excessive register pressure, and
    // TokenFactor places arbitrary choke points on the scheduler. SD scheduling
    // could recover a bit by hoisting nodes upward in the chain by recognizing
    // they are side-effect free or do not alias. The optimizer should really
    // avoid this case by converting large object/array copies to llvm.memcpy
    // (MaxParallelChains should always remain as failsafe).
    if (ChainI == MaxParallelChains) {
      assert(PendingLoads.empty() && "PendingLoads must be serialized first");
      SDValue Chain = DAG.getNode(ISD::TokenFactor, dl, MVT::Other,
                                  makeArrayRef(Chains.data(), ChainI));
      Root = Chain;
      ChainI = 0;
    }
    SDValue A = DAG.getNode(ISD::ADD, dl, PtrVT, Ptr,
                            DAG.getConstant(Offsets[i], dl, PtrVT), Flags);

    SDValue L =
        DAG.getLoad(MemVTs[i], dl, Root, A, MachinePointerInfo(SV, Offsets[i]),
                    Alignment, MMOFlags, AAInfo, Ranges);
    Chains[ChainI] = L.getValue(1);

    if (MemVTs[i] != ValueVTs[i])
      L = DAG.getZExtOrTrunc(L, dl, ValueVTs[i]);

    Values[i] = L;
  }

  if (!ConstantMemory) {
    SDValue Chain = DAG.getNode(ISD::TokenFactor, dl, MVT::Other,
                                makeArrayRef(Chains.data(), ChainI));
    if (isVolatile)
      DAG.setRoot(Chain);
    else
      PendingLoads.push_back(Chain);
  }

  setValue(&I,
           DAG.getNode(ISD::MERGE_VALUES, dl, DAG.getVTList(ValueVTs), Values));
}

void SelectionDAGBuilder::visitStoreToSwiftError(const StoreInst &I) {
  assert(DAG.getTargetLoweringInfo().supportSwiftError() &&
         "call visitStoreToSwiftError when backend supports swifterror");

  SmallVector<EVT, 4> ValueVTs;
  SmallVector<uint64_t, 4> Offsets;
  const Value *SrcV = I.getOperand(0);
  ComputeValueVTs(DAG.getTargetLoweringInfo(), DAG.getDataLayout(),
                  SrcV->getType(), ValueVTs, &Offsets);
  assert(ValueVTs.size() == 1 && Offsets[0] == 0 &&
         "expect a single EVT for swifterror");

  SDValue Src = getValue(SrcV);
  // Create a virtual register, then update the virtual register.
  Register VReg =
      SwiftError.getOrCreateVRegDefAt(&I, FuncInfo.MBB, I.getPointerOperand());
  // Chain, DL, Reg, N or Chain, DL, Reg, N, Glue
  // Chain can be getRoot or getControlRoot.
  SDValue CopyNode = DAG.getCopyToReg(getRoot(), getCurSDLoc(), VReg,
                                      SDValue(Src.getNode(), Src.getResNo()));
  DAG.setRoot(CopyNode);
}

void SelectionDAGBuilder::visitLoadFromSwiftError(const LoadInst &I) {
  assert(DAG.getTargetLoweringInfo().supportSwiftError() &&
         "call visitLoadFromSwiftError when backend supports swifterror");

  assert(!I.isVolatile() && !I.hasMetadata(LLVMContext::MD_nontemporal) &&
         !I.hasMetadata(LLVMContext::MD_invariant_load) &&
         "Support volatile, non temporal, invariant for load_from_swift_error");

  const Value *SV = I.getOperand(0);
  Type *Ty = I.getType();
  AAMDNodes AAInfo;
  I.getAAMetadata(AAInfo);
  assert(
      (!AA ||
       !AA->pointsToConstantMemory(MemoryLocation(
           SV, LocationSize::precise(DAG.getDataLayout().getTypeStoreSize(Ty)),
           AAInfo))) &&
      "load_from_swift_error should not be constant memory");

  SmallVector<EVT, 4> ValueVTs;
  SmallVector<uint64_t, 4> Offsets;
  ComputeValueVTs(DAG.getTargetLoweringInfo(), DAG.getDataLayout(), Ty,
                  ValueVTs, &Offsets);
  assert(ValueVTs.size() == 1 && Offsets[0] == 0 &&
         "expect a single EVT for swifterror");

  // Chain, DL, Reg, VT, Glue or Chain, DL, Reg, VT
  SDValue L = DAG.getCopyFromReg(
      getRoot(), getCurSDLoc(),
      SwiftError.getOrCreateVRegUseAt(&I, FuncInfo.MBB, SV), ValueVTs[0]);

  setValue(&I, L);
}

void SelectionDAGBuilder::visitStore(const StoreInst &I) {
  if (I.isAtomic())
    return visitAtomicStore(I);

  const Value *SrcV = I.getOperand(0);
  const Value *PtrV = I.getOperand(1);

  const TargetLowering &TLI = DAG.getTargetLoweringInfo();
  if (TLI.supportSwiftError()) {
    // Swifterror values can come from either a function parameter with
    // swifterror attribute or an alloca with swifterror attribute.
    if (const Argument *Arg = dyn_cast<Argument>(PtrV)) {
      if (Arg->hasSwiftErrorAttr())
        return visitStoreToSwiftError(I);
    }

    if (const AllocaInst *Alloca = dyn_cast<AllocaInst>(PtrV)) {
      if (Alloca->isSwiftError())
        return visitStoreToSwiftError(I);
    }
  }

  SmallVector<EVT, 4> ValueVTs, MemVTs;
  SmallVector<uint64_t, 4> Offsets;
  ComputeValueVTs(DAG.getTargetLoweringInfo(), DAG.getDataLayout(),
                  SrcV->getType(), ValueVTs, &MemVTs, &Offsets);
  unsigned NumValues = ValueVTs.size();
  if (NumValues == 0)
    return;

  // Get the lowered operands. Note that we do this after
  // checking if NumResults is zero, because with zero results
  // the operands won't have values in the map.
  SDValue Src = getValue(SrcV);
  SDValue Ptr = getValue(PtrV);

  SDValue Root = I.isVolatile() ? getRoot() : getMemoryRoot();
  SmallVector<SDValue, 4> Chains(std::min(MaxParallelChains, NumValues));
  SDLoc dl = getCurSDLoc();
  Align Alignment = I.getAlign();
  AAMDNodes AAInfo;
  I.getAAMetadata(AAInfo);

  auto MMOFlags = TLI.getStoreMemOperandFlags(I, DAG.getDataLayout());

  // An aggregate load cannot wrap around the address space, so offsets to its
  // parts don't wrap either.
  SDNodeFlags Flags;
  Flags.setNoUnsignedWrap(true);

  unsigned ChainI = 0;
  for (unsigned i = 0; i != NumValues; ++i, ++ChainI) {
    // See visitLoad comments.
    if (ChainI == MaxParallelChains) {
      SDValue Chain = DAG.getNode(ISD::TokenFactor, dl, MVT::Other,
                                  makeArrayRef(Chains.data(), ChainI));
      Root = Chain;
      ChainI = 0;
    }
    SDValue Add =
        DAG.getMemBasePlusOffset(Ptr, TypeSize::Fixed(Offsets[i]), dl, Flags);
    SDValue Val = SDValue(Src.getNode(), Src.getResNo() + i);
    if (MemVTs[i] != ValueVTs[i])
      Val = DAG.getPtrExtOrTrunc(Val, dl, MemVTs[i]);
    SDValue St =
        DAG.getStore(Root, dl, Val, Add, MachinePointerInfo(PtrV, Offsets[i]),
                     Alignment, MMOFlags, AAInfo);
    Chains[ChainI] = St;
  }

  SDValue StoreNode = DAG.getNode(ISD::TokenFactor, dl, MVT::Other,
                                  makeArrayRef(Chains.data(), ChainI));
  DAG.setRoot(StoreNode);
}

void SelectionDAGBuilder::visitMaskedStore(const CallInst &I,
                                           bool IsCompressing) {
  SDLoc sdl = getCurSDLoc();

  auto getMaskedStoreOps = [&](Value *&Ptr, Value *&Mask, Value *&Src0,
                               MaybeAlign &Alignment) {
    // llvm.masked.store.*(Src0, Ptr, alignment, Mask)
    Src0 = I.getArgOperand(0);
    Ptr = I.getArgOperand(1);
    Alignment = cast<ConstantInt>(I.getArgOperand(2))->getMaybeAlignValue();
    Mask = I.getArgOperand(3);
  };
  auto getCompressingStoreOps = [&](Value *&Ptr, Value *&Mask, Value *&Src0,
                                    MaybeAlign &Alignment) {
    // llvm.masked.compressstore.*(Src0, Ptr, Mask)
    Src0 = I.getArgOperand(0);
    Ptr = I.getArgOperand(1);
    Mask = I.getArgOperand(2);
    Alignment = None;
  };

  Value *PtrOperand, *MaskOperand, *Src0Operand;
  MaybeAlign Alignment;
  if (IsCompressing)
    getCompressingStoreOps(PtrOperand, MaskOperand, Src0Operand, Alignment);
  else
    getMaskedStoreOps(PtrOperand, MaskOperand, Src0Operand, Alignment);

  SDValue Ptr = getValue(PtrOperand);
  SDValue Src0 = getValue(Src0Operand);
  SDValue Mask = getValue(MaskOperand);
  SDValue Offset = DAG.getUNDEF(Ptr.getValueType());

  EVT VT = Src0.getValueType();
  if (!Alignment)
    Alignment = DAG.getEVTAlign(VT);

  AAMDNodes AAInfo;
  I.getAAMetadata(AAInfo);

  MachineMemOperand *MMO = DAG.getMachineFunction().getMachineMemOperand(
      MachinePointerInfo(PtrOperand), MachineMemOperand::MOStore,
      // TODO: Make MachineMemOperands aware of scalable
      // vectors.
      VT.getStoreSize().getKnownMinSize(), *Alignment, AAInfo);
  SDValue StoreNode =
      DAG.getMaskedStore(getMemoryRoot(), sdl, Src0, Ptr, Offset, Mask, VT, MMO,
                         ISD::UNINDEXED, false /* Truncating */, IsCompressing);
  DAG.setRoot(StoreNode);
  setValue(&I, StoreNode);
}

void SelectionDAGBuilder::visitStoreVP(const CallInst &I) {
  SDLoc sdl = getCurSDLoc();

  auto getVPStoreOps = [&](Value *&Ptr, Value *&Mask, Value *&Src0,
                           Value *&VLen, MaybeAlign &Align) {
    // llvm.masked.store.*(Src0, Ptr, Mask, VLen)
    Src0 = I.getArgOperand(0);
    Ptr = I.getArgOperand(1);
    Align = I.getParamAlign(1);
    Mask = I.getArgOperand(2);
    VLen = I.getArgOperand(3);
  };

  Value *PtrOperand, *MaskOperand, *Src0Operand, *VLenOperand;
  MaybeAlign Align;
  getVPStoreOps(PtrOperand, MaskOperand, Src0Operand, VLenOperand, Align);

  SDValue Ptr = getValue(PtrOperand);
  SDValue Src0 = getValue(Src0Operand);
  SDValue Mask = getValue(MaskOperand);
  SDValue VLen = getValue(VLenOperand);

  EVT VT = Src0.getValueType();
  if (!Align)
    Align = DAG.getEVTAlign(VT);

  AAMDNodes AAInfo;
  I.getAAMetadata(AAInfo);

  MachineMemOperand *MMO = DAG.getMachineFunction().getMachineMemOperand(
      MachinePointerInfo(PtrOperand), MachineMemOperand::MOStore,
      DAG.getDataLayout()
          .getTypeStoreSize(Src0Operand->getType())
          .getFixedSize(),
      Align.valueOrOne(), AAInfo);
  SDValue StoreNode = DAG.getStoreVP(getRoot(), sdl, Src0, Ptr, Mask, VLen, VT,
                                     MMO, false /* Truncating */);
  DAG.setRoot(StoreNode);
  setValue(&I, StoreNode);
}

// Get a uniform base for the Gather/Scatter intrinsic.
// The first argument of the Gather/Scatter intrinsic is a vector of pointers.
// We try to represent it as a base pointer + vector of indices.
// Usually, the vector of pointers comes from a 'getelementptr' instruction.
// The first operand of the GEP may be a single pointer or a vector of pointers
// Example:
//   %gep.ptr = getelementptr i32, <8 x i32*> %vptr, <8 x i32> %ind
//  or
//   %gep.ptr = getelementptr i32, i32* %ptr,        <8 x i32> %ind
// %res = call <8 x i32> @llvm.masked.gather.v8i32(<8 x i32*> %gep.ptr, ..
//
// When the first GEP operand is a single pointer - it is the uniform base we
// are looking for. If first operand of the GEP is a splat vector - we
// extract the splat value and use it as a uniform base.
// In all other cases the function returns 'false'.
static bool getUniformBase(const Value *Ptr, SDValue &Base, SDValue &Index,
                           ISD::MemIndexType &IndexType, SDValue &Scale,
                           SelectionDAGBuilder *SDB, const BasicBlock *CurBB) {
  SelectionDAG& DAG = SDB->DAG;
  const TargetLowering &TLI = DAG.getTargetLoweringInfo();
  const DataLayout &DL = DAG.getDataLayout();

  assert(Ptr->getType()->isVectorTy() && "Uexpected pointer type");

  // Handle splat constant pointer.
  if (auto *C = dyn_cast<Constant>(Ptr)) {
    C = C->getSplatValue();
    if (!C)
      return false;

    Base = SDB->getValue(C);

    unsigned NumElts = cast<FixedVectorType>(Ptr->getType())->getNumElements();
    EVT VT = EVT::getVectorVT(*DAG.getContext(), TLI.getPointerTy(DL), NumElts);
    Index = DAG.getConstant(0, SDB->getCurSDLoc(), VT);
    IndexType = ISD::SIGNED_SCALED;
    Scale = DAG.getTargetConstant(1, SDB->getCurSDLoc(), TLI.getPointerTy(DL));
    return true;
  }

  const GetElementPtrInst *GEP = dyn_cast<GetElementPtrInst>(Ptr);
  if (!GEP || GEP->getParent() != CurBB)
    return false;

  if (GEP->getNumOperands() != 2)
    return false;

  const Value *BasePtr = GEP->getPointerOperand();
  const Value *IndexVal = GEP->getOperand(GEP->getNumOperands() - 1);

  // Make sure the base is scalar and the index is a vector.
  if (BasePtr->getType()->isVectorTy() || !IndexVal->getType()->isVectorTy())
    return false;

  Base = SDB->getValue(BasePtr);
  Index = SDB->getValue(IndexVal);
  IndexType = ISD::SIGNED_SCALED;
  Scale = DAG.getTargetConstant(
              DL.getTypeAllocSize(GEP->getResultElementType()),
              SDB->getCurSDLoc(), TLI.getPointerTy(DL));
  return true;
}

void SelectionDAGBuilder::visitMaskedScatter(const CallInst &I) {
  SDLoc sdl = getCurSDLoc();

  // llvm.masked.scatter.*(Src0, Ptrs, alignment, Mask)
  const Value *Ptr = I.getArgOperand(1);
  SDValue Src0 = getValue(I.getArgOperand(0));
  SDValue Mask = getValue(I.getArgOperand(3));
  EVT VT = Src0.getValueType();
  Align Alignment = cast<ConstantInt>(I.getArgOperand(2))
                        ->getMaybeAlignValue()
                        .getValueOr(DAG.getEVTAlign(VT));
  const TargetLowering &TLI = DAG.getTargetLoweringInfo();

  AAMDNodes AAInfo;
  I.getAAMetadata(AAInfo);

  SDValue Base;
  SDValue Index;
  ISD::MemIndexType IndexType;
  SDValue Scale;
  bool UniformBase = getUniformBase(Ptr, Base, Index, IndexType, Scale, this,
                                    I.getParent());

  unsigned AS = Ptr->getType()->getScalarType()->getPointerAddressSpace();
  MachineMemOperand *MMO = DAG.getMachineFunction().getMachineMemOperand(
      MachinePointerInfo(AS), MachineMemOperand::MOStore,
      // TODO: Make MachineMemOperands aware of scalable
      // vectors.
      MemoryLocation::UnknownSize, Alignment, AAInfo);
  if (!UniformBase) {
    Base = DAG.getConstant(0, sdl, TLI.getPointerTy(DAG.getDataLayout()));
    Index = getValue(Ptr);
    IndexType = ISD::SIGNED_SCALED;
    Scale =
        DAG.getTargetConstant(1, sdl, TLI.getPointerTy(DAG.getDataLayout()));
  }
  SDValue Ops[] = {getMemoryRoot(), Src0, Mask, Base, Index, Scale};
  SDValue Scatter = DAG.getMaskedScatter(DAG.getVTList(MVT::Other), VT, sdl,
                                         Ops, MMO, IndexType);
  DAG.setRoot(Scatter);
  setValue(&I, Scatter);
}

void SelectionDAGBuilder::visitMaskedLoad(const CallInst &I, bool IsExpanding) {
  SDLoc sdl = getCurSDLoc();

  auto getMaskedLoadOps = [&](Value *&Ptr, Value *&Mask, Value *&Src0,
                              MaybeAlign &Alignment) {
    // @llvm.masked.load.*(Ptr, alignment, Mask, Src0)
    Ptr = I.getArgOperand(0);
    Alignment = cast<ConstantInt>(I.getArgOperand(1))->getMaybeAlignValue();
    Mask = I.getArgOperand(2);
    Src0 = I.getArgOperand(3);
  };
  auto getExpandingLoadOps = [&](Value *&Ptr, Value *&Mask, Value *&Src0,
                                 MaybeAlign &Alignment) {
    // @llvm.masked.expandload.*(Ptr, Mask, Src0)
    Ptr = I.getArgOperand(0);
    Alignment = None;
    Mask = I.getArgOperand(1);
    Src0 = I.getArgOperand(2);
  };

  Value *PtrOperand, *MaskOperand, *Src0Operand;
  MaybeAlign Alignment;
  if (IsExpanding)
    getExpandingLoadOps(PtrOperand, MaskOperand, Src0Operand, Alignment);
  else
    getMaskedLoadOps(PtrOperand, MaskOperand, Src0Operand, Alignment);

  SDValue Ptr = getValue(PtrOperand);
  SDValue Src0 = getValue(Src0Operand);
  SDValue Mask = getValue(MaskOperand);
  SDValue Offset = DAG.getUNDEF(Ptr.getValueType());

  EVT VT = Src0.getValueType();
  if (!Alignment)
    Alignment = DAG.getEVTAlign(VT);

  AAMDNodes AAInfo;
  I.getAAMetadata(AAInfo);
  const MDNode *Ranges = I.getMetadata(LLVMContext::MD_range);

  // Do not serialize masked loads of constant memory with anything.
  MemoryLocation ML;
  if (VT.isScalableVector())
    ML = MemoryLocation(PtrOperand);
  else
    ML = MemoryLocation(PtrOperand, LocationSize::precise(VT.getStoreSize()),
                        AAInfo);
  bool AddToChain = !AA || !AA->pointsToConstantMemory(ML);

  SDValue InChain = AddToChain ? DAG.getRoot() : DAG.getEntryNode();

  MachineMemOperand *MMO = DAG.getMachineFunction().getMachineMemOperand(
      MachinePointerInfo(PtrOperand), MachineMemOperand::MOLoad,
      // TODO: Make MachineMemOperands aware of scalable
      // vectors.
      VT.getStoreSize().getKnownMinSize(), *Alignment, AAInfo, Ranges);

  SDValue Load =
      DAG.getMaskedLoad(VT, sdl, InChain, Ptr, Offset, Mask, Src0, VT, MMO,
                        ISD::UNINDEXED, ISD::NON_EXTLOAD, IsExpanding);
  if (AddToChain)
    PendingLoads.push_back(Load.getValue(1));
  setValue(&I, Load);
}

void SelectionDAGBuilder::visitMaskedGather(const CallInst &I) {
  SDLoc sdl = getCurSDLoc();

  // @llvm.masked.gather.*(Ptrs, alignment, Mask, Src0)
  const Value *Ptr = I.getArgOperand(0);
  SDValue Src0 = getValue(I.getArgOperand(3));
  SDValue Mask = getValue(I.getArgOperand(2));

  const TargetLowering &TLI = DAG.getTargetLoweringInfo();
  EVT VT = TLI.getValueType(DAG.getDataLayout(), I.getType());
  Align Alignment = cast<ConstantInt>(I.getArgOperand(1))
                        ->getMaybeAlignValue()
                        .getValueOr(DAG.getEVTAlign(VT));

  AAMDNodes AAInfo;
  I.getAAMetadata(AAInfo);
  const MDNode *Ranges = I.getMetadata(LLVMContext::MD_range);

  SDValue Root = DAG.getRoot();
  SDValue Base;
  SDValue Index;
  ISD::MemIndexType IndexType;
  SDValue Scale;
  bool UniformBase = getUniformBase(Ptr, Base, Index, IndexType, Scale, this,
                                    I.getParent());
  unsigned AS = Ptr->getType()->getScalarType()->getPointerAddressSpace();
  MachineMemOperand *MMO = DAG.getMachineFunction().getMachineMemOperand(
      MachinePointerInfo(AS), MachineMemOperand::MOLoad,
      // TODO: Make MachineMemOperands aware of scalable
      // vectors.
      MemoryLocation::UnknownSize, Alignment, AAInfo, Ranges);

  if (!UniformBase) {
    Base = DAG.getConstant(0, sdl, TLI.getPointerTy(DAG.getDataLayout()));
    Index = getValue(Ptr);
    IndexType = ISD::SIGNED_SCALED;
    Scale =
        DAG.getTargetConstant(1, sdl, TLI.getPointerTy(DAG.getDataLayout()));
  }
  SDValue Ops[] = {Root, Src0, Mask, Base, Index, Scale};
  SDValue Gather = DAG.getMaskedGather(DAG.getVTList(VT, MVT::Other), VT, sdl,
                                       Ops, MMO, IndexType);

  PendingLoads.push_back(Gather.getValue(1));
  setValue(&I, Gather);
}

void SelectionDAGBuilder::visitGatherVP(const CallInst &I) {
  SDLoc sdl = getCurSDLoc();

  // @llvm.evl.gather.*(Ptrs, Mask, VLen)
  const Value *Ptr = I.getArgOperand(0);
  SDValue Mask = getValue(I.getArgOperand(1));
  SDValue VLen = getValue(I.getArgOperand(2));

  const TargetLowering &TLI = DAG.getTargetLoweringInfo();
  EVT VT = TLI.getValueType(DAG.getDataLayout(), I.getType());
  MaybeAlign Align = I.getParamAlign(0);
  if (!Align)
    Align = DAG.getEVTAlign(VT);

  AAMDNodes AAInfo;
  I.getAAMetadata(AAInfo);
  const MDNode *Ranges = I.getMetadata(LLVMContext::MD_range);

  SDValue Root = DAG.getRoot();
  SDValue Base;
  SDValue Index;
  ISD::MemIndexType IndexType;
  SDValue Scale;
  const Value *BasePtr = Ptr;
  bool UniformBase =
      getUniformBase(BasePtr, Base, Index, IndexType, Scale, this, I.getParent());
  bool ConstantMemory = false;
  if (UniformBase && AA &&
      AA->pointsToConstantMemory(MemoryLocation(
          BasePtr, LocationSize::precise(VT.getStoreSize()), AAInfo))) {
    // Do not serialize (non-volatile) loads of constant memory with anything.
    Root = DAG.getEntryNode();
    ConstantMemory = true;
  }

  MachineMemOperand *MMO = DAG.getMachineFunction().getMachineMemOperand(
      MachinePointerInfo(UniformBase ? BasePtr : nullptr),
      MachineMemOperand::MOLoad, VT.getStoreSize(), Align.valueOrOne(), AAInfo,
      Ranges);

  if (!UniformBase) {
    Base = DAG.getConstant(0, sdl, TLI.getPointerTy(DAG.getDataLayout()));
    Index = getValue(Ptr);
    IndexType = ISD::SIGNED_SCALED;
    Scale =
        DAG.getTargetConstant(1, sdl, TLI.getPointerTy(DAG.getDataLayout()));
  }
  SDValue Ops[] = {Root, Base, Index, Scale, Mask, VLen};
  SDValue Gather = DAG.getGatherVP(DAG.getVTList(VT, MVT::Other), VT, sdl, Ops,
                                   MMO, IndexType);

  SDValue OutChain = Gather.getValue(1);
  if (!ConstantMemory)
    PendingLoads.push_back(OutChain);
  setValue(&I, Gather);
}

void SelectionDAGBuilder::visitScatterVP(const CallInst &I) {
  SDLoc sdl = getCurSDLoc();

  // llvm.evl.scatter.*(Src0, Ptrs, Mask, VLen)
  const Value *Ptr = I.getArgOperand(1);
  SDValue Src0 = getValue(I.getArgOperand(0));
  SDValue Mask = getValue(I.getArgOperand(2));
  SDValue VLen = getValue(I.getArgOperand(3));
  EVT VT = Src0.getValueType();
  MaybeAlign Align = I.getParamAlign(1);
  if (!Align)
    Align = DAG.getEVTAlign(VT);
  const TargetLowering &TLI = DAG.getTargetLoweringInfo();

  AAMDNodes AAInfo;
  I.getAAMetadata(AAInfo);

  SDValue Base;
  SDValue Index;
  ISD::MemIndexType IndexType;
  SDValue Scale;
  const Value *BasePtr = Ptr;
  bool UniformBase =
      getUniformBase(BasePtr, Base, Index, IndexType, Scale, this, I.getParent());

  const Value *MemOpBasePtr = UniformBase ? BasePtr : nullptr;
  MachineMemOperand *MMO = DAG.getMachineFunction().getMachineMemOperand(
      MachinePointerInfo(MemOpBasePtr), MachineMemOperand::MOStore,
      VT.getStoreSize(), Align.valueOrOne(), AAInfo);
  if (!UniformBase) {
    Base = DAG.getConstant(0, sdl, TLI.getPointerTy(DAG.getDataLayout()));
    Index = getValue(Ptr);
    IndexType = ISD::SIGNED_SCALED;
    Scale =
        DAG.getTargetConstant(1, sdl, TLI.getPointerTy(DAG.getDataLayout()));
  }
  SDValue Ops[] = {getRoot(), Src0, Base, Index, Scale, Mask, VLen};
  SDValue Scatter =
      DAG.getScatterVP(DAG.getVTList(MVT::Other), VT, sdl, Ops, MMO, IndexType);
  DAG.setRoot(Scatter);
  setValue(&I, Scatter);
}

void SelectionDAGBuilder::visitLoadVP(const CallInst &I) {
  SDLoc sdl = getCurSDLoc();

  auto getMaskedLoadOps = [&](Value *&Ptr, Value *&Mask, Value *&VLen,
                              MaybeAlign &Align) {
    // @llvm.evl.load.*(Ptr, Mask, Vlen)
    Ptr = I.getArgOperand(0);
    Align = I.getParamAlign(0);
    Mask = I.getArgOperand(1);
    VLen = I.getArgOperand(2);
  };

  Value *PtrOperand, *MaskOperand, *VLenOperand;
  MaybeAlign Align;
  getMaskedLoadOps(PtrOperand, MaskOperand, VLenOperand, Align);

  SDValue Ptr = getValue(PtrOperand);
  SDValue VLen = getValue(VLenOperand);
  SDValue Mask = getValue(MaskOperand);

  // infer the return type
  const TargetLowering &TLI = DAG.getTargetLoweringInfo();
  SmallVector<EVT, 4> ValValueVTs;
  ComputeValueVTs(TLI, DAG.getDataLayout(), I.getType(), ValValueVTs);
  EVT VT = ValValueVTs[0];
  assert((ValValueVTs.size() == 1) && "splitting not implemented");

  if (!Align)
    Align = DAG.getEVTAlign(VT);

  AAMDNodes AAInfo;
  I.getAAMetadata(AAInfo);
  const MDNode *Ranges = I.getMetadata(LLVMContext::MD_range);

  // Do not serialize masked loads of constant memory with anything.
  bool AddToChain =
      !AA || !AA->pointsToConstantMemory(MemoryLocation(
                 PtrOperand, LocationSize::precise(VT.getStoreSize()), AAInfo));
  SDValue InChain = AddToChain ? DAG.getRoot() : DAG.getEntryNode();

  MachineMemOperand *MMO = DAG.getMachineFunction().getMachineMemOperand(
      MachinePointerInfo(PtrOperand), MachineMemOperand::MOLoad,
      VT.getStoreSize(), Align.valueOrOne(), AAInfo, Ranges);

  SDValue Load = DAG.getLoadVP(VT, sdl, InChain, Ptr, Mask, VLen, VT, MMO,
                               ISD::NON_EXTLOAD);
  if (AddToChain)
    PendingLoads.push_back(Load.getValue(1));
  setValue(&I, Load);
}

void SelectionDAGBuilder::visitAtomicCmpXchg(const AtomicCmpXchgInst &I) {
  SDLoc dl = getCurSDLoc();
  AtomicOrdering SuccessOrdering = I.getSuccessOrdering();
  AtomicOrdering FailureOrdering = I.getFailureOrdering();
  SyncScope::ID SSID = I.getSyncScopeID();

  SDValue InChain = getRoot();

  MVT MemVT = getValue(I.getCompareOperand()).getSimpleValueType();
  SDVTList VTs = DAG.getVTList(MemVT, MVT::i1, MVT::Other);

  const TargetLowering &TLI = DAG.getTargetLoweringInfo();
  auto Flags = TLI.getAtomicMemOperandFlags(I, DAG.getDataLayout());

  MachineFunction &MF = DAG.getMachineFunction();
  MachineMemOperand *MMO = MF.getMachineMemOperand(
      MachinePointerInfo(I.getPointerOperand()), Flags, MemVT.getStoreSize(),
      DAG.getEVTAlign(MemVT), AAMDNodes(), nullptr, SSID, SuccessOrdering,
      FailureOrdering);

  SDValue L = DAG.getAtomicCmpSwap(
      ISD::ATOMIC_CMP_SWAP_WITH_SUCCESS, dl, MemVT, VTs, InChain,
      getValue(I.getPointerOperand()), getValue(I.getCompareOperand()),
      getValue(I.getNewValOperand()), MMO);

  SDValue OutChain = L.getValue(2);

  setValue(&I, L);
  DAG.setRoot(OutChain);
}

void SelectionDAGBuilder::visitAtomicRMW(const AtomicRMWInst &I) {
  SDLoc dl = getCurSDLoc();
  ISD::NodeType NT;
  switch (I.getOperation()) {
  default:
    llvm_unreachable("Unknown atomicrmw operation");
  case AtomicRMWInst::Xchg:
    NT = ISD::ATOMIC_SWAP;
    break;
  case AtomicRMWInst::Add:
    NT = ISD::ATOMIC_LOAD_ADD;
    break;
  case AtomicRMWInst::Sub:
    NT = ISD::ATOMIC_LOAD_SUB;
    break;
  case AtomicRMWInst::And:
    NT = ISD::ATOMIC_LOAD_AND;
    break;
  case AtomicRMWInst::Nand:
    NT = ISD::ATOMIC_LOAD_NAND;
    break;
  case AtomicRMWInst::Or:
    NT = ISD::ATOMIC_LOAD_OR;
    break;
  case AtomicRMWInst::Xor:
    NT = ISD::ATOMIC_LOAD_XOR;
    break;
  case AtomicRMWInst::Max:
    NT = ISD::ATOMIC_LOAD_MAX;
    break;
  case AtomicRMWInst::Min:
    NT = ISD::ATOMIC_LOAD_MIN;
    break;
  case AtomicRMWInst::UMax:
    NT = ISD::ATOMIC_LOAD_UMAX;
    break;
  case AtomicRMWInst::UMin:
    NT = ISD::ATOMIC_LOAD_UMIN;
    break;
  case AtomicRMWInst::FAdd:
    NT = ISD::ATOMIC_LOAD_FADD;
    break;
  case AtomicRMWInst::FSub:
    NT = ISD::ATOMIC_LOAD_FSUB;
    break;
  }
  AtomicOrdering Ordering = I.getOrdering();
  SyncScope::ID SSID = I.getSyncScopeID();

  SDValue InChain = getRoot();

  auto MemVT = getValue(I.getValOperand()).getSimpleValueType();
  const TargetLowering &TLI = DAG.getTargetLoweringInfo();
  auto Flags = TLI.getAtomicMemOperandFlags(I, DAG.getDataLayout());

  MachineFunction &MF = DAG.getMachineFunction();
  MachineMemOperand *MMO = MF.getMachineMemOperand(
      MachinePointerInfo(I.getPointerOperand()), Flags, MemVT.getStoreSize(),
      DAG.getEVTAlign(MemVT), AAMDNodes(), nullptr, SSID, Ordering);

  SDValue L =
      DAG.getAtomic(NT, dl, MemVT, InChain, getValue(I.getPointerOperand()),
                    getValue(I.getValOperand()), MMO);

  SDValue OutChain = L.getValue(1);

  setValue(&I, L);
  DAG.setRoot(OutChain);
}

void SelectionDAGBuilder::visitFence(const FenceInst &I) {
  SDLoc dl = getCurSDLoc();
  const TargetLowering &TLI = DAG.getTargetLoweringInfo();
  SDValue Ops[3];
  Ops[0] = getRoot();
  Ops[1] = DAG.getTargetConstant((unsigned)I.getOrdering(), dl,
                                 TLI.getFenceOperandTy(DAG.getDataLayout()));
  Ops[2] = DAG.getTargetConstant(I.getSyncScopeID(), dl,
                                 TLI.getFenceOperandTy(DAG.getDataLayout()));
  DAG.setRoot(DAG.getNode(ISD::ATOMIC_FENCE, dl, MVT::Other, Ops));
}

void SelectionDAGBuilder::visitAtomicLoad(const LoadInst &I) {
  SDLoc dl = getCurSDLoc();
  AtomicOrdering Order = I.getOrdering();
  SyncScope::ID SSID = I.getSyncScopeID();

  SDValue InChain = getRoot();

  const TargetLowering &TLI = DAG.getTargetLoweringInfo();
  EVT VT = TLI.getValueType(DAG.getDataLayout(), I.getType());
  EVT MemVT = TLI.getMemValueType(DAG.getDataLayout(), I.getType());

  if (!TLI.supportsUnalignedAtomics() &&
      I.getAlignment() < MemVT.getSizeInBits() / 8)
    report_fatal_error("Cannot generate unaligned atomic load");

  auto Flags = TLI.getLoadMemOperandFlags(I, DAG.getDataLayout());

  MachineMemOperand *MMO = DAG.getMachineFunction().getMachineMemOperand(
      MachinePointerInfo(I.getPointerOperand()), Flags, MemVT.getStoreSize(),
      I.getAlign(), AAMDNodes(), nullptr, SSID, Order);

  InChain = TLI.prepareVolatileOrAtomicLoad(InChain, dl, DAG);

  SDValue Ptr = getValue(I.getPointerOperand());

  if (TLI.lowerAtomicLoadAsLoadSDNode(I)) {
    // TODO: Once this is better exercised by tests, it should be merged with
    // the normal path for loads to prevent future divergence.
    SDValue L = DAG.getLoad(MemVT, dl, InChain, Ptr, MMO);
    if (MemVT != VT)
      L = DAG.getPtrExtOrTrunc(L, dl, VT);

    setValue(&I, L);
    SDValue OutChain = L.getValue(1);
    if (!I.isUnordered())
      DAG.setRoot(OutChain);
    else
      PendingLoads.push_back(OutChain);
    return;
  }

  SDValue L =
      DAG.getAtomic(ISD::ATOMIC_LOAD, dl, MemVT, MemVT, InChain, Ptr, MMO);

  SDValue OutChain = L.getValue(1);
  if (MemVT != VT)
    L = DAG.getPtrExtOrTrunc(L, dl, VT);

  setValue(&I, L);
  DAG.setRoot(OutChain);
}

void SelectionDAGBuilder::visitAtomicStore(const StoreInst &I) {
  SDLoc dl = getCurSDLoc();

  AtomicOrdering Ordering = I.getOrdering();
  SyncScope::ID SSID = I.getSyncScopeID();

  SDValue InChain = getRoot();

  const TargetLowering &TLI = DAG.getTargetLoweringInfo();
  EVT MemVT =
      TLI.getMemValueType(DAG.getDataLayout(), I.getValueOperand()->getType());

  if (I.getAlignment() < MemVT.getSizeInBits() / 8)
    report_fatal_error("Cannot generate unaligned atomic store");

  auto Flags = TLI.getStoreMemOperandFlags(I, DAG.getDataLayout());

  MachineFunction &MF = DAG.getMachineFunction();
  MachineMemOperand *MMO = MF.getMachineMemOperand(
      MachinePointerInfo(I.getPointerOperand()), Flags, MemVT.getStoreSize(),
      I.getAlign(), AAMDNodes(), nullptr, SSID, Ordering);

  SDValue Val = getValue(I.getValueOperand());
  if (Val.getValueType() != MemVT)
    Val = DAG.getPtrExtOrTrunc(Val, dl, MemVT);
  SDValue Ptr = getValue(I.getPointerOperand());

  if (TLI.lowerAtomicStoreAsStoreSDNode(I)) {
    // TODO: Once this is better exercised by tests, it should be merged with
    // the normal path for stores to prevent future divergence.
    SDValue S = DAG.getStore(InChain, dl, Val, Ptr, MMO);
    DAG.setRoot(S);
    return;
  }
  SDValue OutChain =
      DAG.getAtomic(ISD::ATOMIC_STORE, dl, MemVT, InChain, Ptr, Val, MMO);

  DAG.setRoot(OutChain);
}

/// visitTargetIntrinsic - Lower a call of a target intrinsic to an INTRINSIC
/// node.
void SelectionDAGBuilder::visitTargetIntrinsic(const CallInst &I,
                                               unsigned Intrinsic) {
  // Ignore the callsite's attributes. A specific call site may be marked with
  // readnone, but the lowering code will expect the chain based on the
  // definition.
  const Function *F = I.getCalledFunction();
  bool HasChain = !F->doesNotAccessMemory();
  bool OnlyLoad = HasChain && F->onlyReadsMemory();

  // Build the operand list.
  SmallVector<SDValue, 8> Ops;
  if (HasChain) { // If this intrinsic has side-effects, chainify it.
    if (OnlyLoad) {
      // We don't need to serialize loads against other loads.
      Ops.push_back(DAG.getRoot());
    } else {
      Ops.push_back(getRoot());
    }
  }

  // Info is set by getTgtMemInstrinsic
  TargetLowering::IntrinsicInfo Info;
  const TargetLowering &TLI = DAG.getTargetLoweringInfo();
  bool IsTgtIntrinsic =
      TLI.getTgtMemIntrinsic(Info, I, DAG.getMachineFunction(), Intrinsic);

  // Add the intrinsic ID as an integer operand if it's not a target intrinsic.
  if (!IsTgtIntrinsic || Info.opc == ISD::INTRINSIC_VOID ||
      Info.opc == ISD::INTRINSIC_W_CHAIN)
    Ops.push_back(DAG.getTargetConstant(Intrinsic, getCurSDLoc(),
                                        TLI.getPointerTy(DAG.getDataLayout())));

  // Add all operands of the call to the operand list.
  for (unsigned i = 0, e = I.getNumArgOperands(); i != e; ++i) {
    const Value *Arg = I.getArgOperand(i);
    if (!I.paramHasAttr(i, Attribute::ImmArg)) {
      Ops.push_back(getValue(Arg));
      continue;
    }

    // Use TargetConstant instead of a regular constant for immarg.
    EVT VT = TLI.getValueType(*DL, Arg->getType(), true);
    if (const ConstantInt *CI = dyn_cast<ConstantInt>(Arg)) {
      assert(CI->getBitWidth() <= 64 &&
             "large intrinsic immediates not handled");
      Ops.push_back(DAG.getTargetConstant(*CI, SDLoc(), VT));
    } else {
      Ops.push_back(
          DAG.getTargetConstantFP(*cast<ConstantFP>(Arg), SDLoc(), VT));
    }
  }

  SmallVector<EVT, 4> ValueVTs;
  ComputeValueVTs(TLI, DAG.getDataLayout(), I.getType(), ValueVTs);

  if (HasChain)
    ValueVTs.push_back(MVT::Other);

  SDVTList VTs = DAG.getVTList(ValueVTs);

  // Create the node.
  SDValue Result;
  if (IsTgtIntrinsic) {
    // This is target intrinsic that touches memory
    AAMDNodes AAInfo;
    I.getAAMetadata(AAInfo);
    Result =
        DAG.getMemIntrinsicNode(Info.opc, getCurSDLoc(), VTs, Ops, Info.memVT,
                                MachinePointerInfo(Info.ptrVal, Info.offset),
                                Info.align, Info.flags, Info.size, AAInfo);
  } else if (!HasChain) {
    Result = DAG.getNode(ISD::INTRINSIC_WO_CHAIN, getCurSDLoc(), VTs, Ops);
  } else if (!I.getType()->isVoidTy()) {
    Result = DAG.getNode(ISD::INTRINSIC_W_CHAIN, getCurSDLoc(), VTs, Ops);
  } else {
    Result = DAG.getNode(ISD::INTRINSIC_VOID, getCurSDLoc(), VTs, Ops);
  }

  if (HasChain) {
    SDValue Chain = Result.getValue(Result.getNode()->getNumValues() - 1);
    if (OnlyLoad)
      PendingLoads.push_back(Chain);
    else
      DAG.setRoot(Chain);
  }

  if (!I.getType()->isVoidTy()) {
    if (VectorType *PTy = dyn_cast<VectorType>(I.getType())) {
      EVT VT = TLI.getValueType(DAG.getDataLayout(), PTy);
      Result = DAG.getNode(ISD::BITCAST, getCurSDLoc(), VT, Result);
    } else
      Result = lowerRangeToAssertZExt(DAG, I, Result);

    MaybeAlign Alignment = I.getRetAlign();
    if (!Alignment)
      Alignment = F->getAttributes().getRetAlignment();
    // Insert `assertalign` node if there's an alignment.
    if (InsertAssertAlign && Alignment) {
      Result =
          DAG.getAssertAlign(getCurSDLoc(), Result, Alignment.valueOrOne());
    }

    setValue(&I, Result);
  }
}

/// GetSignificand - Get the significand and build it into a floating-point
/// number with exponent of 1:
///
///   Op = (Op & 0x007fffff) | 0x3f800000;
///
/// where Op is the hexadecimal representation of floating point value.
static SDValue GetSignificand(SelectionDAG &DAG, SDValue Op, const SDLoc &dl) {
  SDValue t1 = DAG.getNode(ISD::AND, dl, MVT::i32, Op,
                           DAG.getConstant(0x007fffff, dl, MVT::i32));
  SDValue t2 = DAG.getNode(ISD::OR, dl, MVT::i32, t1,
                           DAG.getConstant(0x3f800000, dl, MVT::i32));
  return DAG.getNode(ISD::BITCAST, dl, MVT::f32, t2);
}

/// GetExponent - Get the exponent:
///
///   (float)(int)(((Op & 0x7f800000) >> 23) - 127);
///
/// where Op is the hexadecimal representation of floating point value.
static SDValue GetExponent(SelectionDAG &DAG, SDValue Op,
                           const TargetLowering &TLI, const SDLoc &dl) {
  SDValue t0 = DAG.getNode(ISD::AND, dl, MVT::i32, Op,
                           DAG.getConstant(0x7f800000, dl, MVT::i32));
  SDValue t1 = DAG.getNode(
      ISD::SRL, dl, MVT::i32, t0,
      DAG.getConstant(23, dl, TLI.getPointerTy(DAG.getDataLayout())));
  SDValue t2 = DAG.getNode(ISD::SUB, dl, MVT::i32, t1,
                           DAG.getConstant(127, dl, MVT::i32));
  return DAG.getNode(ISD::SINT_TO_FP, dl, MVT::f32, t2);
}

/// getF32Constant - Get 32-bit floating point constant.
static SDValue getF32Constant(SelectionDAG &DAG, unsigned Flt,
                              const SDLoc &dl) {
  return DAG.getConstantFP(APFloat(APFloat::IEEEsingle(), APInt(32, Flt)), dl,
                           MVT::f32);
}

static SDValue getLimitedPrecisionExp2(SDValue t0, const SDLoc &dl,
                                       SelectionDAG &DAG) {
  // TODO: What fast-math-flags should be set on the floating-point nodes?

  //   IntegerPartOfX = ((int32_t)(t0);
  SDValue IntegerPartOfX = DAG.getNode(ISD::FP_TO_SINT, dl, MVT::i32, t0);

  //   FractionalPartOfX = t0 - (float)IntegerPartOfX;
  SDValue t1 = DAG.getNode(ISD::SINT_TO_FP, dl, MVT::f32, IntegerPartOfX);
  SDValue X = DAG.getNode(ISD::FSUB, dl, MVT::f32, t0, t1);

  //   IntegerPartOfX <<= 23;
  IntegerPartOfX =
      DAG.getNode(ISD::SHL, dl, MVT::i32, IntegerPartOfX,
                  DAG.getConstant(23, dl,
                                  DAG.getTargetLoweringInfo().getPointerTy(
                                      DAG.getDataLayout())));

  SDValue TwoToFractionalPartOfX;
  if (LimitFloatPrecision <= 6) {
    // For floating-point precision of 6:
    //
    //   TwoToFractionalPartOfX =
    //     0.997535578f +
    //       (0.735607626f + 0.252464424f * x) * x;
    //
    // error 0.0144103317, which is 6 bits
    SDValue t2 = DAG.getNode(ISD::FMUL, dl, MVT::f32, X,
                             getF32Constant(DAG, 0x3e814304, dl));
    SDValue t3 = DAG.getNode(ISD::FADD, dl, MVT::f32, t2,
                             getF32Constant(DAG, 0x3f3c50c8, dl));
    SDValue t4 = DAG.getNode(ISD::FMUL, dl, MVT::f32, t3, X);
    TwoToFractionalPartOfX = DAG.getNode(ISD::FADD, dl, MVT::f32, t4,
                                         getF32Constant(DAG, 0x3f7f5e7e, dl));
  } else if (LimitFloatPrecision <= 12) {
    // For floating-point precision of 12:
    //
    //   TwoToFractionalPartOfX =
    //     0.999892986f +
    //       (0.696457318f +
    //         (0.224338339f + 0.792043434e-1f * x) * x) * x;
    //
    // error 0.000107046256, which is 13 to 14 bits
    SDValue t2 = DAG.getNode(ISD::FMUL, dl, MVT::f32, X,
                             getF32Constant(DAG, 0x3da235e3, dl));
    SDValue t3 = DAG.getNode(ISD::FADD, dl, MVT::f32, t2,
                             getF32Constant(DAG, 0x3e65b8f3, dl));
    SDValue t4 = DAG.getNode(ISD::FMUL, dl, MVT::f32, t3, X);
    SDValue t5 = DAG.getNode(ISD::FADD, dl, MVT::f32, t4,
                             getF32Constant(DAG, 0x3f324b07, dl));
    SDValue t6 = DAG.getNode(ISD::FMUL, dl, MVT::f32, t5, X);
    TwoToFractionalPartOfX = DAG.getNode(ISD::FADD, dl, MVT::f32, t6,
                                         getF32Constant(DAG, 0x3f7ff8fd, dl));
  } else { // LimitFloatPrecision <= 18
    // For floating-point precision of 18:
    //
    //   TwoToFractionalPartOfX =
    //     0.999999982f +
    //       (0.693148872f +
    //         (0.240227044f +
    //           (0.554906021e-1f +
    //             (0.961591928e-2f +
    //               (0.136028312e-2f + 0.157059148e-3f *x)*x)*x)*x)*x)*x;
    // error 2.47208000*10^(-7), which is better than 18 bits
    SDValue t2 = DAG.getNode(ISD::FMUL, dl, MVT::f32, X,
                             getF32Constant(DAG, 0x3924b03e, dl));
    SDValue t3 = DAG.getNode(ISD::FADD, dl, MVT::f32, t2,
                             getF32Constant(DAG, 0x3ab24b87, dl));
    SDValue t4 = DAG.getNode(ISD::FMUL, dl, MVT::f32, t3, X);
    SDValue t5 = DAG.getNode(ISD::FADD, dl, MVT::f32, t4,
                             getF32Constant(DAG, 0x3c1d8c17, dl));
    SDValue t6 = DAG.getNode(ISD::FMUL, dl, MVT::f32, t5, X);
    SDValue t7 = DAG.getNode(ISD::FADD, dl, MVT::f32, t6,
                             getF32Constant(DAG, 0x3d634a1d, dl));
    SDValue t8 = DAG.getNode(ISD::FMUL, dl, MVT::f32, t7, X);
    SDValue t9 = DAG.getNode(ISD::FADD, dl, MVT::f32, t8,
                             getF32Constant(DAG, 0x3e75fe14, dl));
    SDValue t10 = DAG.getNode(ISD::FMUL, dl, MVT::f32, t9, X);
    SDValue t11 = DAG.getNode(ISD::FADD, dl, MVT::f32, t10,
                              getF32Constant(DAG, 0x3f317234, dl));
    SDValue t12 = DAG.getNode(ISD::FMUL, dl, MVT::f32, t11, X);
    TwoToFractionalPartOfX = DAG.getNode(ISD::FADD, dl, MVT::f32, t12,
                                         getF32Constant(DAG, 0x3f800000, dl));
  }

  // Add the exponent into the result in integer domain.
  SDValue t13 = DAG.getNode(ISD::BITCAST, dl, MVT::i32, TwoToFractionalPartOfX);
  return DAG.getNode(ISD::BITCAST, dl, MVT::f32,
                     DAG.getNode(ISD::ADD, dl, MVT::i32, t13, IntegerPartOfX));
}

/// expandExp - Lower an exp intrinsic. Handles the special sequences for
/// limited-precision mode.
static SDValue expandExp(const SDLoc &dl, SDValue Op, SelectionDAG &DAG,
<<<<<<< HEAD
                         const TargetLowering &TLI) {
  if (Op.getValueType() == MVT::f32 && LimitFloatPrecision > 0 &&
      LimitFloatPrecision <= 18) {
=======
                         const TargetLowering &TLI, SDNodeFlags Flags) {
  if (Op.getValueType() == MVT::f32 &&
      LimitFloatPrecision > 0 && LimitFloatPrecision <= 18) {
>>>>>>> 67de4afb

    // Put the exponent in the right bit position for later addition to the
    // final result:
    //
    // t0 = Op * log2(e)

    // TODO: What fast-math-flags should be set here?
    SDValue t0 = DAG.getNode(ISD::FMUL, dl, MVT::f32, Op,
                             DAG.getConstantFP(numbers::log2ef, dl, MVT::f32));
    return getLimitedPrecisionExp2(t0, dl, DAG);
  }

  // No special expansion.
  return DAG.getNode(ISD::FEXP, dl, Op.getValueType(), Op, Flags);
}

/// expandLog - Lower a log intrinsic. Handles the special sequences for
/// limited-precision mode.
static SDValue expandLog(const SDLoc &dl, SDValue Op, SelectionDAG &DAG,
                         const TargetLowering &TLI, SDNodeFlags Flags) {
  // TODO: What fast-math-flags should be set on the floating-point nodes?

  if (Op.getValueType() == MVT::f32 && LimitFloatPrecision > 0 &&
      LimitFloatPrecision <= 18) {
    SDValue Op1 = DAG.getNode(ISD::BITCAST, dl, MVT::i32, Op);

    // Scale the exponent by log(2).
    SDValue Exp = GetExponent(DAG, Op1, TLI, dl);
    SDValue LogOfExponent =
        DAG.getNode(ISD::FMUL, dl, MVT::f32, Exp,
                    DAG.getConstantFP(numbers::ln2f, dl, MVT::f32));

    // Get the significand and build it into a floating-point number with
    // exponent of 1.
    SDValue X = GetSignificand(DAG, Op1, dl);

    SDValue LogOfMantissa;
    if (LimitFloatPrecision <= 6) {
      // For floating-point precision of 6:
      //
      //   LogofMantissa =
      //     -1.1609546f +
      //       (1.4034025f - 0.23903021f * x) * x;
      //
      // error 0.0034276066, which is better than 8 bits
      SDValue t0 = DAG.getNode(ISD::FMUL, dl, MVT::f32, X,
                               getF32Constant(DAG, 0xbe74c456, dl));
      SDValue t1 = DAG.getNode(ISD::FADD, dl, MVT::f32, t0,
                               getF32Constant(DAG, 0x3fb3a2b1, dl));
      SDValue t2 = DAG.getNode(ISD::FMUL, dl, MVT::f32, t1, X);
      LogOfMantissa = DAG.getNode(ISD::FSUB, dl, MVT::f32, t2,
                                  getF32Constant(DAG, 0x3f949a29, dl));
    } else if (LimitFloatPrecision <= 12) {
      // For floating-point precision of 12:
      //
      //   LogOfMantissa =
      //     -1.7417939f +
      //       (2.8212026f +
      //         (-1.4699568f +
      //           (0.44717955f - 0.56570851e-1f * x) * x) * x) * x;
      //
      // error 0.000061011436, which is 14 bits
      SDValue t0 = DAG.getNode(ISD::FMUL, dl, MVT::f32, X,
                               getF32Constant(DAG, 0xbd67b6d6, dl));
      SDValue t1 = DAG.getNode(ISD::FADD, dl, MVT::f32, t0,
                               getF32Constant(DAG, 0x3ee4f4b8, dl));
      SDValue t2 = DAG.getNode(ISD::FMUL, dl, MVT::f32, t1, X);
      SDValue t3 = DAG.getNode(ISD::FSUB, dl, MVT::f32, t2,
                               getF32Constant(DAG, 0x3fbc278b, dl));
      SDValue t4 = DAG.getNode(ISD::FMUL, dl, MVT::f32, t3, X);
      SDValue t5 = DAG.getNode(ISD::FADD, dl, MVT::f32, t4,
                               getF32Constant(DAG, 0x40348e95, dl));
      SDValue t6 = DAG.getNode(ISD::FMUL, dl, MVT::f32, t5, X);
      LogOfMantissa = DAG.getNode(ISD::FSUB, dl, MVT::f32, t6,
                                  getF32Constant(DAG, 0x3fdef31a, dl));
    } else { // LimitFloatPrecision <= 18
      // For floating-point precision of 18:
      //
      //   LogOfMantissa =
      //     -2.1072184f +
      //       (4.2372794f +
      //         (-3.7029485f +
      //           (2.2781945f +
      //             (-0.87823314f +
      //               (0.19073739f - 0.17809712e-1f * x) * x) * x) * x) * x)*x;
      //
      // error 0.0000023660568, which is better than 18 bits
      SDValue t0 = DAG.getNode(ISD::FMUL, dl, MVT::f32, X,
                               getF32Constant(DAG, 0xbc91e5ac, dl));
      SDValue t1 = DAG.getNode(ISD::FADD, dl, MVT::f32, t0,
                               getF32Constant(DAG, 0x3e4350aa, dl));
      SDValue t2 = DAG.getNode(ISD::FMUL, dl, MVT::f32, t1, X);
      SDValue t3 = DAG.getNode(ISD::FSUB, dl, MVT::f32, t2,
                               getF32Constant(DAG, 0x3f60d3e3, dl));
      SDValue t4 = DAG.getNode(ISD::FMUL, dl, MVT::f32, t3, X);
      SDValue t5 = DAG.getNode(ISD::FADD, dl, MVT::f32, t4,
                               getF32Constant(DAG, 0x4011cdf0, dl));
      SDValue t6 = DAG.getNode(ISD::FMUL, dl, MVT::f32, t5, X);
      SDValue t7 = DAG.getNode(ISD::FSUB, dl, MVT::f32, t6,
                               getF32Constant(DAG, 0x406cfd1c, dl));
      SDValue t8 = DAG.getNode(ISD::FMUL, dl, MVT::f32, t7, X);
      SDValue t9 = DAG.getNode(ISD::FADD, dl, MVT::f32, t8,
                               getF32Constant(DAG, 0x408797cb, dl));
      SDValue t10 = DAG.getNode(ISD::FMUL, dl, MVT::f32, t9, X);
      LogOfMantissa = DAG.getNode(ISD::FSUB, dl, MVT::f32, t10,
                                  getF32Constant(DAG, 0x4006dcab, dl));
    }

    return DAG.getNode(ISD::FADD, dl, MVT::f32, LogOfExponent, LogOfMantissa);
  }

  // No special expansion.
  return DAG.getNode(ISD::FLOG, dl, Op.getValueType(), Op, Flags);
}

/// expandLog2 - Lower a log2 intrinsic. Handles the special sequences for
/// limited-precision mode.
static SDValue expandLog2(const SDLoc &dl, SDValue Op, SelectionDAG &DAG,
                          const TargetLowering &TLI, SDNodeFlags Flags) {
  // TODO: What fast-math-flags should be set on the floating-point nodes?

  if (Op.getValueType() == MVT::f32 && LimitFloatPrecision > 0 &&
      LimitFloatPrecision <= 18) {
    SDValue Op1 = DAG.getNode(ISD::BITCAST, dl, MVT::i32, Op);

    // Get the exponent.
    SDValue LogOfExponent = GetExponent(DAG, Op1, TLI, dl);

    // Get the significand and build it into a floating-point number with
    // exponent of 1.
    SDValue X = GetSignificand(DAG, Op1, dl);

    // Different possible minimax approximations of significand in
    // floating-point for various degrees of accuracy over [1,2].
    SDValue Log2ofMantissa;
    if (LimitFloatPrecision <= 6) {
      // For floating-point precision of 6:
      //
      //   Log2ofMantissa = -1.6749035f + (2.0246817f - .34484768f * x) * x;
      //
      // error 0.0049451742, which is more than 7 bits
      SDValue t0 = DAG.getNode(ISD::FMUL, dl, MVT::f32, X,
                               getF32Constant(DAG, 0xbeb08fe0, dl));
      SDValue t1 = DAG.getNode(ISD::FADD, dl, MVT::f32, t0,
                               getF32Constant(DAG, 0x40019463, dl));
      SDValue t2 = DAG.getNode(ISD::FMUL, dl, MVT::f32, t1, X);
      Log2ofMantissa = DAG.getNode(ISD::FSUB, dl, MVT::f32, t2,
                                   getF32Constant(DAG, 0x3fd6633d, dl));
    } else if (LimitFloatPrecision <= 12) {
      // For floating-point precision of 12:
      //
      //   Log2ofMantissa =
      //     -2.51285454f +
      //       (4.07009056f +
      //         (-2.12067489f +
      //           (.645142248f - 0.816157886e-1f * x) * x) * x) * x;
      //
      // error 0.0000876136000, which is better than 13 bits
      SDValue t0 = DAG.getNode(ISD::FMUL, dl, MVT::f32, X,
                               getF32Constant(DAG, 0xbda7262e, dl));
      SDValue t1 = DAG.getNode(ISD::FADD, dl, MVT::f32, t0,
                               getF32Constant(DAG, 0x3f25280b, dl));
      SDValue t2 = DAG.getNode(ISD::FMUL, dl, MVT::f32, t1, X);
      SDValue t3 = DAG.getNode(ISD::FSUB, dl, MVT::f32, t2,
                               getF32Constant(DAG, 0x4007b923, dl));
      SDValue t4 = DAG.getNode(ISD::FMUL, dl, MVT::f32, t3, X);
      SDValue t5 = DAG.getNode(ISD::FADD, dl, MVT::f32, t4,
                               getF32Constant(DAG, 0x40823e2f, dl));
      SDValue t6 = DAG.getNode(ISD::FMUL, dl, MVT::f32, t5, X);
      Log2ofMantissa = DAG.getNode(ISD::FSUB, dl, MVT::f32, t6,
                                   getF32Constant(DAG, 0x4020d29c, dl));
    } else { // LimitFloatPrecision <= 18
      // For floating-point precision of 18:
      //
      //   Log2ofMantissa =
      //     -3.0400495f +
      //       (6.1129976f +
      //         (-5.3420409f +
      //           (3.2865683f +
      //             (-1.2669343f +
      //               (0.27515199f -
      //                 0.25691327e-1f * x) * x) * x) * x) * x) * x;
      //
      // error 0.0000018516, which is better than 18 bits
      SDValue t0 = DAG.getNode(ISD::FMUL, dl, MVT::f32, X,
                               getF32Constant(DAG, 0xbcd2769e, dl));
      SDValue t1 = DAG.getNode(ISD::FADD, dl, MVT::f32, t0,
                               getF32Constant(DAG, 0x3e8ce0b9, dl));
      SDValue t2 = DAG.getNode(ISD::FMUL, dl, MVT::f32, t1, X);
      SDValue t3 = DAG.getNode(ISD::FSUB, dl, MVT::f32, t2,
                               getF32Constant(DAG, 0x3fa22ae7, dl));
      SDValue t4 = DAG.getNode(ISD::FMUL, dl, MVT::f32, t3, X);
      SDValue t5 = DAG.getNode(ISD::FADD, dl, MVT::f32, t4,
                               getF32Constant(DAG, 0x40525723, dl));
      SDValue t6 = DAG.getNode(ISD::FMUL, dl, MVT::f32, t5, X);
      SDValue t7 = DAG.getNode(ISD::FSUB, dl, MVT::f32, t6,
                               getF32Constant(DAG, 0x40aaf200, dl));
      SDValue t8 = DAG.getNode(ISD::FMUL, dl, MVT::f32, t7, X);
      SDValue t9 = DAG.getNode(ISD::FADD, dl, MVT::f32, t8,
                               getF32Constant(DAG, 0x40c39dad, dl));
      SDValue t10 = DAG.getNode(ISD::FMUL, dl, MVT::f32, t9, X);
      Log2ofMantissa = DAG.getNode(ISD::FSUB, dl, MVT::f32, t10,
                                   getF32Constant(DAG, 0x4042902c, dl));
    }

    return DAG.getNode(ISD::FADD, dl, MVT::f32, LogOfExponent, Log2ofMantissa);
  }

  // No special expansion.
  return DAG.getNode(ISD::FLOG2, dl, Op.getValueType(), Op, Flags);
}

/// expandLog10 - Lower a log10 intrinsic. Handles the special sequences for
/// limited-precision mode.
static SDValue expandLog10(const SDLoc &dl, SDValue Op, SelectionDAG &DAG,
                           const TargetLowering &TLI, SDNodeFlags Flags) {
  // TODO: What fast-math-flags should be set on the floating-point nodes?

  if (Op.getValueType() == MVT::f32 && LimitFloatPrecision > 0 &&
      LimitFloatPrecision <= 18) {
    SDValue Op1 = DAG.getNode(ISD::BITCAST, dl, MVT::i32, Op);

    // Scale the exponent by log10(2) [0.30102999f].
    SDValue Exp = GetExponent(DAG, Op1, TLI, dl);
    SDValue LogOfExponent = DAG.getNode(ISD::FMUL, dl, MVT::f32, Exp,
                                        getF32Constant(DAG, 0x3e9a209a, dl));

    // Get the significand and build it into a floating-point number with
    // exponent of 1.
    SDValue X = GetSignificand(DAG, Op1, dl);

    SDValue Log10ofMantissa;
    if (LimitFloatPrecision <= 6) {
      // For floating-point precision of 6:
      //
      //   Log10ofMantissa =
      //     -0.50419619f +
      //       (0.60948995f - 0.10380950f * x) * x;
      //
      // error 0.0014886165, which is 6 bits
      SDValue t0 = DAG.getNode(ISD::FMUL, dl, MVT::f32, X,
                               getF32Constant(DAG, 0xbdd49a13, dl));
      SDValue t1 = DAG.getNode(ISD::FADD, dl, MVT::f32, t0,
                               getF32Constant(DAG, 0x3f1c0789, dl));
      SDValue t2 = DAG.getNode(ISD::FMUL, dl, MVT::f32, t1, X);
      Log10ofMantissa = DAG.getNode(ISD::FSUB, dl, MVT::f32, t2,
                                    getF32Constant(DAG, 0x3f011300, dl));
    } else if (LimitFloatPrecision <= 12) {
      // For floating-point precision of 12:
      //
      //   Log10ofMantissa =
      //     -0.64831180f +
      //       (0.91751397f +
      //         (-0.31664806f + 0.47637168e-1f * x) * x) * x;
      //
      // error 0.00019228036, which is better than 12 bits
      SDValue t0 = DAG.getNode(ISD::FMUL, dl, MVT::f32, X,
                               getF32Constant(DAG, 0x3d431f31, dl));
      SDValue t1 = DAG.getNode(ISD::FSUB, dl, MVT::f32, t0,
                               getF32Constant(DAG, 0x3ea21fb2, dl));
      SDValue t2 = DAG.getNode(ISD::FMUL, dl, MVT::f32, t1, X);
      SDValue t3 = DAG.getNode(ISD::FADD, dl, MVT::f32, t2,
                               getF32Constant(DAG, 0x3f6ae232, dl));
      SDValue t4 = DAG.getNode(ISD::FMUL, dl, MVT::f32, t3, X);
      Log10ofMantissa = DAG.getNode(ISD::FSUB, dl, MVT::f32, t4,
                                    getF32Constant(DAG, 0x3f25f7c3, dl));
    } else { // LimitFloatPrecision <= 18
      // For floating-point precision of 18:
      //
      //   Log10ofMantissa =
      //     -0.84299375f +
      //       (1.5327582f +
      //         (-1.0688956f +
      //           (0.49102474f +
      //             (-0.12539807f + 0.13508273e-1f * x) * x) * x) * x) * x;
      //
      // error 0.0000037995730, which is better than 18 bits
      SDValue t0 = DAG.getNode(ISD::FMUL, dl, MVT::f32, X,
                               getF32Constant(DAG, 0x3c5d51ce, dl));
      SDValue t1 = DAG.getNode(ISD::FSUB, dl, MVT::f32, t0,
                               getF32Constant(DAG, 0x3e00685a, dl));
      SDValue t2 = DAG.getNode(ISD::FMUL, dl, MVT::f32, t1, X);
      SDValue t3 = DAG.getNode(ISD::FADD, dl, MVT::f32, t2,
                               getF32Constant(DAG, 0x3efb6798, dl));
      SDValue t4 = DAG.getNode(ISD::FMUL, dl, MVT::f32, t3, X);
      SDValue t5 = DAG.getNode(ISD::FSUB, dl, MVT::f32, t4,
                               getF32Constant(DAG, 0x3f88d192, dl));
      SDValue t6 = DAG.getNode(ISD::FMUL, dl, MVT::f32, t5, X);
      SDValue t7 = DAG.getNode(ISD::FADD, dl, MVT::f32, t6,
                               getF32Constant(DAG, 0x3fc4316c, dl));
      SDValue t8 = DAG.getNode(ISD::FMUL, dl, MVT::f32, t7, X);
      Log10ofMantissa = DAG.getNode(ISD::FSUB, dl, MVT::f32, t8,
                                    getF32Constant(DAG, 0x3f57ce70, dl));
    }

    return DAG.getNode(ISD::FADD, dl, MVT::f32, LogOfExponent, Log10ofMantissa);
  }

  // No special expansion.
  return DAG.getNode(ISD::FLOG10, dl, Op.getValueType(), Op, Flags);
}

/// expandExp2 - Lower an exp2 intrinsic. Handles the special sequences for
/// limited-precision mode.
static SDValue expandExp2(const SDLoc &dl, SDValue Op, SelectionDAG &DAG,
<<<<<<< HEAD
                          const TargetLowering &TLI) {
  if (Op.getValueType() == MVT::f32 && LimitFloatPrecision > 0 &&
      LimitFloatPrecision <= 18)
=======
                          const TargetLowering &TLI, SDNodeFlags Flags) {
  if (Op.getValueType() == MVT::f32 &&
      LimitFloatPrecision > 0 && LimitFloatPrecision <= 18)
>>>>>>> 67de4afb
    return getLimitedPrecisionExp2(Op, dl, DAG);

  // No special expansion.
  return DAG.getNode(ISD::FEXP2, dl, Op.getValueType(), Op, Flags);
}

/// visitPow - Lower a pow intrinsic. Handles the special sequences for
/// limited-precision mode with x == 10.0f.
static SDValue expandPow(const SDLoc &dl, SDValue LHS, SDValue RHS,
                         SelectionDAG &DAG, const TargetLowering &TLI,
                         SDNodeFlags Flags) {
  bool IsExp10 = false;
  if (LHS.getValueType() == MVT::f32 && RHS.getValueType() == MVT::f32 &&
      LimitFloatPrecision > 0 && LimitFloatPrecision <= 18) {
    if (ConstantFPSDNode *LHSC = dyn_cast<ConstantFPSDNode>(LHS)) {
      APFloat Ten(10.0f);
      IsExp10 = LHSC->isExactlyValue(Ten);
    }
  }

  // TODO: What fast-math-flags should be set on the FMUL node?
  if (IsExp10) {
    // Put the exponent in the right bit position for later addition to the
    // final result:
    //
    //   #define LOG2OF10 3.3219281f
    //   t0 = Op * LOG2OF10;
    SDValue t0 = DAG.getNode(ISD::FMUL, dl, MVT::f32, RHS,
                             getF32Constant(DAG, 0x40549a78, dl));
    return getLimitedPrecisionExp2(t0, dl, DAG);
  }

  // No special expansion.
  return DAG.getNode(ISD::FPOW, dl, LHS.getValueType(), LHS, RHS, Flags);
}

/// ExpandPowI - Expand a llvm.powi intrinsic.
static SDValue ExpandPowI(const SDLoc &DL, SDValue LHS, SDValue RHS,
                          SelectionDAG &DAG) {
  // If RHS is a constant, we can expand this out to a multiplication tree,
  // otherwise we end up lowering to a call to __powidf2 (for example).  When
  // optimizing for size, we only want to do this if the expansion would produce
  // a small number of multiplies, otherwise we do the full expansion.
  if (ConstantSDNode *RHSC = dyn_cast<ConstantSDNode>(RHS)) {
    // Get the exponent as a positive value.
    unsigned Val = RHSC->getSExtValue();
    if ((int)Val < 0)
      Val = -Val;

    // powi(x, 0) -> 1.0
    if (Val == 0)
      return DAG.getConstantFP(1.0, DL, LHS.getValueType());

    bool OptForSize = DAG.shouldOptForSize();
    if (!OptForSize ||
        // If optimizing for size, don't insert too many multiplies.
        // This inserts up to 5 multiplies.
        countPopulation(Val) + Log2_32(Val) < 7) {
      // We use the simple binary decomposition method to generate the multiply
      // sequence.  There are more optimal ways to do this (for example,
      // powi(x,15) generates one more multiply than it should), but this has
      // the benefit of being both really simple and much better than a libcall.
      SDValue Res; // Logically starts equal to 1.0
      SDValue CurSquare = LHS;
      // TODO: Intrinsics should have fast-math-flags that propagate to these
      // nodes.
      while (Val) {
        if (Val & 1) {
          if (Res.getNode())
            Res =
                DAG.getNode(ISD::FMUL, DL, Res.getValueType(), Res, CurSquare);
          else
            Res = CurSquare; // 1.0*CurSquare.
        }

        CurSquare = DAG.getNode(ISD::FMUL, DL, CurSquare.getValueType(),
                                CurSquare, CurSquare);
        Val >>= 1;
      }

      // If the original was negative, invert the result, producing 1/(x*x*x).
      if (RHSC->getSExtValue() < 0)
        Res = DAG.getNode(ISD::FDIV, DL, LHS.getValueType(),
                          DAG.getConstantFP(1.0, DL, LHS.getValueType()), Res);
      return Res;
    }
  }

  // Otherwise, expand to a libcall.
  return DAG.getNode(ISD::FPOWI, DL, LHS.getValueType(), LHS, RHS);
}

static SDValue expandDivFix(unsigned Opcode, const SDLoc &DL, SDValue LHS,
                            SDValue RHS, SDValue Scale, SelectionDAG &DAG,
                            const TargetLowering &TLI) {
  EVT VT = LHS.getValueType();
  bool Signed = Opcode == ISD::SDIVFIX || Opcode == ISD::SDIVFIXSAT;
  bool Saturating = Opcode == ISD::SDIVFIXSAT || Opcode == ISD::UDIVFIXSAT;
  LLVMContext &Ctx = *DAG.getContext();

  // If the type is legal but the operation isn't, this node might survive all
  // the way to operation legalization. If we end up there and we do not have
  // the ability to widen the type (if VT*2 is not legal), we cannot expand the
  // node.

  // Coax the legalizer into expanding the node during type legalization instead
  // by bumping the size by one bit. This will force it to Promote, enabling the
  // early expansion and avoiding the need to expand later.

  // We don't have to do this if Scale is 0; that can always be expanded, unless
  // it's a saturating signed operation. Those can experience true integer
  // division overflow, a case which we must avoid.

  // FIXME: We wouldn't have to do this (or any of the early
  // expansion/promotion) if it was possible to expand a libcall of an
  // illegal type during operation legalization. But it's not, so things
  // get a bit hacky.
  unsigned ScaleInt = cast<ConstantSDNode>(Scale)->getZExtValue();
  if ((ScaleInt > 0 || (Saturating && Signed)) &&
      (TLI.isTypeLegal(VT) ||
       (VT.isVector() && TLI.isTypeLegal(VT.getVectorElementType())))) {
    TargetLowering::LegalizeAction Action =
        TLI.getFixedPointOperationAction(Opcode, VT, ScaleInt);
    if (Action != TargetLowering::Legal && Action != TargetLowering::Custom) {
      EVT PromVT;
      if (VT.isScalarInteger())
        PromVT = EVT::getIntegerVT(Ctx, VT.getSizeInBits() + 1);
      else if (VT.isVector()) {
        PromVT = VT.getVectorElementType();
        PromVT = EVT::getIntegerVT(Ctx, PromVT.getSizeInBits() + 1);
        PromVT = EVT::getVectorVT(Ctx, PromVT, VT.getVectorElementCount());
      } else
        llvm_unreachable("Wrong VT for DIVFIX?");
      if (Signed) {
        LHS = DAG.getSExtOrTrunc(LHS, DL, PromVT);
        RHS = DAG.getSExtOrTrunc(RHS, DL, PromVT);
      } else {
        LHS = DAG.getZExtOrTrunc(LHS, DL, PromVT);
        RHS = DAG.getZExtOrTrunc(RHS, DL, PromVT);
      }
      EVT ShiftTy = TLI.getShiftAmountTy(PromVT, DAG.getDataLayout());
      // For saturating operations, we need to shift up the LHS to get the
      // proper saturation width, and then shift down again afterwards.
      if (Saturating)
        LHS = DAG.getNode(ISD::SHL, DL, PromVT, LHS,
                          DAG.getConstant(1, DL, ShiftTy));
      SDValue Res = DAG.getNode(Opcode, DL, PromVT, LHS, RHS, Scale);
      if (Saturating)
        Res = DAG.getNode(Signed ? ISD::SRA : ISD::SRL, DL, PromVT, Res,
                          DAG.getConstant(1, DL, ShiftTy));
      return DAG.getZExtOrTrunc(Res, DL, VT);
    }
  }

  return DAG.getNode(Opcode, DL, VT, LHS, RHS, Scale);
}

// getUnderlyingArgRegs - Find underlying registers used for a truncated,
// bitcasted, or split argument. Returns a list of <Register, size in bits>
static void
getUnderlyingArgRegs(SmallVectorImpl<std::pair<unsigned, unsigned>> &Regs,
                     const SDValue &N) {
  switch (N.getOpcode()) {
  case ISD::CopyFromReg: {
    SDValue Op = N.getOperand(1);
    Regs.emplace_back(cast<RegisterSDNode>(Op)->getReg(),
                      Op.getValueType().getSizeInBits());
    return;
  }
  case ISD::BITCAST:
  case ISD::AssertZext:
  case ISD::AssertSext:
  case ISD::TRUNCATE:
    getUnderlyingArgRegs(Regs, N.getOperand(0));
    return;
  case ISD::BUILD_PAIR:
  case ISD::BUILD_VECTOR:
  case ISD::CONCAT_VECTORS:
    for (SDValue Op : N->op_values())
      getUnderlyingArgRegs(Regs, Op);
    return;
  default:
    return;
  }
}

/// If the DbgValueInst is a dbg_value of a function argument, create the
/// corresponding DBG_VALUE machine instruction for it now.  At the end of
/// instruction selection, they will be inserted to the entry BB.
bool SelectionDAGBuilder::EmitFuncArgumentDbgValue(
    const Value *V, DILocalVariable *Variable, DIExpression *Expr,
    DILocation *DL, bool IsDbgDeclare, const SDValue &N) {
  const Argument *Arg = dyn_cast<Argument>(V);
  if (!Arg)
    return false;

  if (!IsDbgDeclare) {
    // ArgDbgValues are hoisted to the beginning of the entry block. So we
    // should only emit as ArgDbgValue if the dbg.value intrinsic is found in
    // the entry block.
    bool IsInEntryBlock = FuncInfo.MBB == &FuncInfo.MF->front();
    if (!IsInEntryBlock)
      return false;

    // ArgDbgValues are hoisted to the beginning of the entry block.  So we
    // should only emit as ArgDbgValue if the dbg.value intrinsic describes a
    // variable that also is a param.
    //
    // Although, if we are at the top of the entry block already, we can still
    // emit using ArgDbgValue. This might catch some situations when the
    // dbg.value refers to an argument that isn't used in the entry block, so
    // any CopyToReg node would be optimized out and the only way to express
    // this DBG_VALUE is by using the physical reg (or FI) as done in this
    // method.  ArgDbgValues are hoisted to the beginning of the entry block. So
    // we should only emit as ArgDbgValue if the Variable is an argument to the
    // current function, and the dbg.value intrinsic is found in the entry
    // block.
    bool VariableIsFunctionInputArg =
        Variable->isParameter() && !DL->getInlinedAt();
    bool IsInPrologue = SDNodeOrder == LowestSDNodeOrder;
    if (!IsInPrologue && !VariableIsFunctionInputArg)
      return false;

    // Here we assume that a function argument on IR level only can be used to
    // describe one input parameter on source level. If we for example have
    // source code like this
    //
    //    struct A { long x, y; };
    //    void foo(struct A a, long b) {
    //      ...
    //      b = a.x;
    //      ...
    //    }
    //
    // and IR like this
    //
    //  define void @foo(i32 %a1, i32 %a2, i32 %b)  {
    //  entry:
    //    call void @llvm.dbg.value(metadata i32 %a1, "a", DW_OP_LLVM_fragment
    //    call void @llvm.dbg.value(metadata i32 %a2, "a", DW_OP_LLVM_fragment
    //    call void @llvm.dbg.value(metadata i32 %b, "b",
    //    ...
    //    call void @llvm.dbg.value(metadata i32 %a1, "b"
    //    ...
    //
    // then the last dbg.value is describing a parameter "b" using a value that
    // is an argument. But since we already has used %a1 to describe a parameter
    // we should not handle that last dbg.value here (that would result in an
    // incorrect hoisting of the DBG_VALUE to the function entry).
    // Notice that we allow one dbg.value per IR level argument, to accommodate
    // for the situation with fragments above.
    if (VariableIsFunctionInputArg) {
      unsigned ArgNo = Arg->getArgNo();
      if (ArgNo >= FuncInfo.DescribedArgs.size())
        FuncInfo.DescribedArgs.resize(ArgNo + 1, false);
      else if (!IsInPrologue && FuncInfo.DescribedArgs.test(ArgNo))
        return false;
      FuncInfo.DescribedArgs.set(ArgNo);
    }
  }

  MachineFunction &MF = DAG.getMachineFunction();
  const TargetInstrInfo *TII = DAG.getSubtarget().getInstrInfo();

  bool IsIndirect = false;
  Optional<MachineOperand> Op;
  // Some arguments' frame index is recorded during argument lowering.
  int FI = FuncInfo.getArgumentFrameIndex(Arg);
  if (FI != std::numeric_limits<int>::max())
    Op = MachineOperand::CreateFI(FI);

  SmallVector<std::pair<unsigned, unsigned>, 8> ArgRegsAndSizes;
  if (!Op && N.getNode()) {
    getUnderlyingArgRegs(ArgRegsAndSizes, N);
    Register Reg;
    if (ArgRegsAndSizes.size() == 1)
      Reg = ArgRegsAndSizes.front().first;

    if (Reg && Reg.isVirtual()) {
      MachineRegisterInfo &RegInfo = MF.getRegInfo();
      Register PR = RegInfo.getLiveInPhysReg(Reg);
      if (PR)
        Reg = PR;
    }
    if (Reg) {
      Op = MachineOperand::CreateReg(Reg, false);
      IsIndirect = IsDbgDeclare;
    }
  }

  if (!Op && N.getNode()) {
    // Check if frame index is available.
    SDValue LCandidate = peekThroughBitcasts(N);
    if (LoadSDNode *LNode = dyn_cast<LoadSDNode>(LCandidate.getNode()))
      if (FrameIndexSDNode *FINode =
              dyn_cast<FrameIndexSDNode>(LNode->getBasePtr().getNode()))
        Op = MachineOperand::CreateFI(FINode->getIndex());
  }

  if (!Op) {
    // Create a DBG_VALUE for each decomposed value in ArgRegs to cover Reg
    auto splitMultiRegDbgValue =
        [&](ArrayRef<std::pair<unsigned, unsigned>> SplitRegs) {
          unsigned Offset = 0;
          for (auto RegAndSize : SplitRegs) {
            // If the expression is already a fragment, the current register
            // offset+size might extend beyond the fragment. In this case, only
            // the register bits that are inside the fragment are relevant.
            int RegFragmentSizeInBits = RegAndSize.second;
            if (auto ExprFragmentInfo = Expr->getFragmentInfo()) {
              uint64_t ExprFragmentSizeInBits = ExprFragmentInfo->SizeInBits;
              // The register is entirely outside the expression fragment,
              // so is irrelevant for debug info.
              if (Offset >= ExprFragmentSizeInBits)
                break;
              // The register is partially outside the expression fragment, only
              // the low bits within the fragment are relevant for debug info.
              if (Offset + RegFragmentSizeInBits > ExprFragmentSizeInBits) {
                RegFragmentSizeInBits = ExprFragmentSizeInBits - Offset;
              }
            }

            auto FragmentExpr = DIExpression::createFragmentExpression(
                Expr, Offset, RegFragmentSizeInBits);
            Offset += RegAndSize.second;
            // If a valid fragment expression cannot be created, the variable's
            // correct value cannot be determined and so it is set as Undef.
            if (!FragmentExpr) {
              SDDbgValue *SDV = DAG.getConstantDbgValue(
                  Variable, Expr, UndefValue::get(V->getType()), DL,
                  SDNodeOrder);
              DAG.AddDbgValue(SDV, nullptr, false);
              continue;
            }
            assert(!IsDbgDeclare && "DbgDeclare operand is not in memory?");
            FuncInfo.ArgDbgValues.push_back(
                BuildMI(MF, DL, TII->get(TargetOpcode::DBG_VALUE), IsDbgDeclare,
                        RegAndSize.first, Variable, *FragmentExpr));
          }
        };

    // Check if ValueMap has reg number.
    DenseMap<const Value *, Register>::const_iterator VMI =
        FuncInfo.ValueMap.find(V);
    if (VMI != FuncInfo.ValueMap.end()) {
      const auto &TLI = DAG.getTargetLoweringInfo();
      RegsForValue RFV(V->getContext(), TLI, DAG.getDataLayout(), VMI->second,
                       V->getType(), None);
      if (RFV.occupiesMultipleRegs()) {
        splitMultiRegDbgValue(RFV.getRegsAndSizes());
        return true;
      }

      Op = MachineOperand::CreateReg(VMI->second, false);
      IsIndirect = IsDbgDeclare;
    } else if (ArgRegsAndSizes.size() > 1) {
      // This was split due to the calling convention, and no virtual register
      // mapping exists for the value.
      splitMultiRegDbgValue(ArgRegsAndSizes);
      return true;
    }
  }

  if (!Op)
    return false;

  assert(Variable->isValidLocationForIntrinsic(DL) &&
         "Expected inlined-at fields to agree");
  IsIndirect = (Op->isReg()) ? IsIndirect : true;
  FuncInfo.ArgDbgValues.push_back(BuildMI(MF, DL,
                                          TII->get(TargetOpcode::DBG_VALUE),
                                          IsIndirect, *Op, Variable, Expr));

  return true;
}

/// Return the appropriate SDDbgValue based on N.
SDDbgValue *SelectionDAGBuilder::getDbgValue(SDValue N,
                                             DILocalVariable *Variable,
                                             DIExpression *Expr,
                                             const DebugLoc &dl,
                                             unsigned DbgSDNodeOrder) {
  if (auto *FISDN = dyn_cast<FrameIndexSDNode>(N.getNode())) {
    // Construct a FrameIndexDbgValue for FrameIndexSDNodes so we can describe
    // stack slot locations.
    //
    // Consider "int x = 0; int *px = &x;". There are two kinds of interesting
    // debug values here after optimization:
    //
    //   dbg.value(i32* %px, !"int *px", !DIExpression()), and
    //   dbg.value(i32* %px, !"int x", !DIExpression(DW_OP_deref))
    //
    // Both describe the direct values of their associated variables.
    return DAG.getFrameIndexDbgValue(Variable, Expr, FISDN->getIndex(),
                                     /*IsIndirect*/ false, dl, DbgSDNodeOrder);
  }
  return DAG.getDbgValue(Variable, Expr, N.getNode(), N.getResNo(),
                         /*IsIndirect*/ false, dl, DbgSDNodeOrder);
}

static unsigned FixedPointIntrinsicToOpcode(unsigned Intrinsic) {
  switch (Intrinsic) {
  case Intrinsic::smul_fix:
    return ISD::SMULFIX;
  case Intrinsic::umul_fix:
    return ISD::UMULFIX;
  case Intrinsic::smul_fix_sat:
    return ISD::SMULFIXSAT;
  case Intrinsic::umul_fix_sat:
    return ISD::UMULFIXSAT;
  case Intrinsic::sdiv_fix:
    return ISD::SDIVFIX;
  case Intrinsic::udiv_fix:
    return ISD::UDIVFIX;
  case Intrinsic::sdiv_fix_sat:
    return ISD::SDIVFIXSAT;
  case Intrinsic::udiv_fix_sat:
    return ISD::UDIVFIXSAT;
  default:
    llvm_unreachable("Unhandled fixed point intrinsic");
  }
}

void SelectionDAGBuilder::lowerCallToExternalSymbol(const CallInst &I,
                                                    const char *FunctionName) {
  assert(FunctionName && "FunctionName must not be nullptr");
  SDValue Callee = DAG.getExternalSymbol(
      FunctionName,
      DAG.getTargetLoweringInfo().getPointerTy(DAG.getDataLayout()));
  LowerCallTo(I, Callee, I.isTailCall());
}

/// Given a @llvm.call.preallocated.setup, return the corresponding
/// preallocated call.
static const CallBase *FindPreallocatedCall(const Value *PreallocatedSetup) {
  assert(cast<CallBase>(PreallocatedSetup)
                 ->getCalledFunction()
                 ->getIntrinsicID() == Intrinsic::call_preallocated_setup &&
         "expected call_preallocated_setup Value");
  for (auto *U : PreallocatedSetup->users()) {
    auto *UseCall = cast<CallBase>(U);
    const Function *Fn = UseCall->getCalledFunction();
    if (!Fn || Fn->getIntrinsicID() != Intrinsic::call_preallocated_arg) {
      return UseCall;
    }
  }
  llvm_unreachable("expected corresponding call to preallocated setup/arg");
}

/// Lower the call to the specified intrinsic function.
void SelectionDAGBuilder::visitIntrinsicCall(const CallInst &I,
                                             unsigned Intrinsic) {
  const TargetLowering &TLI = DAG.getTargetLoweringInfo();
  SDLoc sdl = getCurSDLoc();
  DebugLoc dl = getCurDebugLoc();
  SDValue Res;

  SDNodeFlags Flags;
  if (auto *FPOp = dyn_cast<FPMathOperator>(&I))
    Flags.copyFMF(*FPOp);

  switch (Intrinsic) {
  default:
    // By default, turn this into a target intrinsic node.
    visitTargetIntrinsic(I, Intrinsic);
    return;
  case Intrinsic::vscale: {
    match(&I, m_VScale(DAG.getDataLayout()));
    EVT VT = TLI.getValueType(DAG.getDataLayout(), I.getType());
    setValue(&I,
             DAG.getVScale(getCurSDLoc(), VT, APInt(VT.getSizeInBits(), 1)));
    return;
  }
  case Intrinsic::vastart:
    visitVAStart(I);
    return;
  case Intrinsic::vaend:
    visitVAEnd(I);
    return;
  case Intrinsic::vacopy:
    visitVACopy(I);
    return;
  case Intrinsic::returnaddress:
    setValue(&I, DAG.getNode(ISD::RETURNADDR, sdl,
                             TLI.getPointerTy(DAG.getDataLayout()),
                             getValue(I.getArgOperand(0))));
    return;
  case Intrinsic::addressofreturnaddress:
    setValue(&I, DAG.getNode(ISD::ADDROFRETURNADDR, sdl,
                             TLI.getPointerTy(DAG.getDataLayout())));
    return;
  case Intrinsic::sponentry:
    setValue(&I, DAG.getNode(ISD::SPONENTRY, sdl,
                             TLI.getFrameIndexTy(DAG.getDataLayout())));
    return;
  case Intrinsic::frameaddress:
    setValue(&I, DAG.getNode(ISD::FRAMEADDR, sdl,
                             TLI.getFrameIndexTy(DAG.getDataLayout()),
                             getValue(I.getArgOperand(0))));
    return;
  case Intrinsic::read_volatile_register:
  case Intrinsic::read_register: {
    Value *Reg = I.getArgOperand(0);
    SDValue Chain = getRoot();
    SDValue RegName =
        DAG.getMDNode(cast<MDNode>(cast<MetadataAsValue>(Reg)->getMetadata()));
    EVT VT = TLI.getValueType(DAG.getDataLayout(), I.getType());
    Res = DAG.getNode(ISD::READ_REGISTER, sdl, DAG.getVTList(VT, MVT::Other),
                      Chain, RegName);
    setValue(&I, Res);
    DAG.setRoot(Res.getValue(1));
    return;
  }
  case Intrinsic::write_register: {
    Value *Reg = I.getArgOperand(0);
    Value *RegValue = I.getArgOperand(1);
    SDValue Chain = getRoot();
    SDValue RegName =
        DAG.getMDNode(cast<MDNode>(cast<MetadataAsValue>(Reg)->getMetadata()));
    DAG.setRoot(DAG.getNode(ISD::WRITE_REGISTER, sdl, MVT::Other, Chain,
                            RegName, getValue(RegValue)));
    return;
  }
  case Intrinsic::memcpy: {
    const auto &MCI = cast<MemCpyInst>(I);
    SDValue Op1 = getValue(I.getArgOperand(0));
    SDValue Op2 = getValue(I.getArgOperand(1));
    SDValue Op3 = getValue(I.getArgOperand(2));
    // @llvm.memcpy defines 0 and 1 to both mean no alignment.
    Align DstAlign = MCI.getDestAlign().valueOrOne();
    Align SrcAlign = MCI.getSourceAlign().valueOrOne();
    Align Alignment = commonAlignment(DstAlign, SrcAlign);
    bool isVol = MCI.isVolatile();
    bool isTC = I.isTailCall() && isInTailCallPosition(I, DAG.getTarget());
    // FIXME: Support passing different dest/src alignments to the memcpy DAG
    // node.
    SDValue Root = isVol ? getRoot() : getMemoryRoot();
    SDValue MC = DAG.getMemcpy(Root, sdl, Op1, Op2, Op3, Alignment, isVol,
                               /* AlwaysInline */ false, isTC,
                               MachinePointerInfo(I.getArgOperand(0)),
                               MachinePointerInfo(I.getArgOperand(1)));
    updateDAGForMaybeTailCall(MC);
    return;
  }
  case Intrinsic::memcpy_inline: {
    const auto &MCI = cast<MemCpyInlineInst>(I);
    SDValue Dst = getValue(I.getArgOperand(0));
    SDValue Src = getValue(I.getArgOperand(1));
    SDValue Size = getValue(I.getArgOperand(2));
    assert(isa<ConstantSDNode>(Size) && "memcpy_inline needs constant size");
    // @llvm.memcpy.inline defines 0 and 1 to both mean no alignment.
    Align DstAlign = MCI.getDestAlign().valueOrOne();
    Align SrcAlign = MCI.getSourceAlign().valueOrOne();
    Align Alignment = commonAlignment(DstAlign, SrcAlign);
    bool isVol = MCI.isVolatile();
    bool isTC = I.isTailCall() && isInTailCallPosition(I, DAG.getTarget());
    // FIXME: Support passing different dest/src alignments to the memcpy DAG
    // node.
    SDValue MC = DAG.getMemcpy(getRoot(), sdl, Dst, Src, Size, Alignment, isVol,
                               /* AlwaysInline */ true, isTC,
                               MachinePointerInfo(I.getArgOperand(0)),
                               MachinePointerInfo(I.getArgOperand(1)));
    updateDAGForMaybeTailCall(MC);
    return;
  }
  case Intrinsic::memset: {
    const auto &MSI = cast<MemSetInst>(I);
    SDValue Op1 = getValue(I.getArgOperand(0));
    SDValue Op2 = getValue(I.getArgOperand(1));
    SDValue Op3 = getValue(I.getArgOperand(2));
    // @llvm.memset defines 0 and 1 to both mean no alignment.
    Align Alignment = MSI.getDestAlign().valueOrOne();
    bool isVol = MSI.isVolatile();
    bool isTC = I.isTailCall() && isInTailCallPosition(I, DAG.getTarget());
    SDValue Root = isVol ? getRoot() : getMemoryRoot();
    SDValue MS = DAG.getMemset(Root, sdl, Op1, Op2, Op3, Alignment, isVol, isTC,
                               MachinePointerInfo(I.getArgOperand(0)));
    updateDAGForMaybeTailCall(MS);
    return;
  }
  case Intrinsic::memmove: {
    const auto &MMI = cast<MemMoveInst>(I);
    SDValue Op1 = getValue(I.getArgOperand(0));
    SDValue Op2 = getValue(I.getArgOperand(1));
    SDValue Op3 = getValue(I.getArgOperand(2));
    // @llvm.memmove defines 0 and 1 to both mean no alignment.
    Align DstAlign = MMI.getDestAlign().valueOrOne();
    Align SrcAlign = MMI.getSourceAlign().valueOrOne();
    Align Alignment = commonAlignment(DstAlign, SrcAlign);
    bool isVol = MMI.isVolatile();
    bool isTC = I.isTailCall() && isInTailCallPosition(I, DAG.getTarget());
    // FIXME: Support passing different dest/src alignments to the memmove DAG
    // node.
    SDValue Root = isVol ? getRoot() : getMemoryRoot();
    SDValue MM = DAG.getMemmove(Root, sdl, Op1, Op2, Op3, Alignment, isVol,
                                isTC, MachinePointerInfo(I.getArgOperand(0)),
                                MachinePointerInfo(I.getArgOperand(1)));
    updateDAGForMaybeTailCall(MM);
    return;
  }
  case Intrinsic::memcpy_element_unordered_atomic: {
    const AtomicMemCpyInst &MI = cast<AtomicMemCpyInst>(I);
    SDValue Dst = getValue(MI.getRawDest());
    SDValue Src = getValue(MI.getRawSource());
    SDValue Length = getValue(MI.getLength());

    unsigned DstAlign = MI.getDestAlignment();
    unsigned SrcAlign = MI.getSourceAlignment();
    Type *LengthTy = MI.getLength()->getType();
    unsigned ElemSz = MI.getElementSizeInBytes();
    bool isTC = I.isTailCall() && isInTailCallPosition(I, DAG.getTarget());
    SDValue MC = DAG.getAtomicMemcpy(getRoot(), sdl, Dst, DstAlign, Src,
                                     SrcAlign, Length, LengthTy, ElemSz, isTC,
                                     MachinePointerInfo(MI.getRawDest()),
                                     MachinePointerInfo(MI.getRawSource()));
    updateDAGForMaybeTailCall(MC);
    return;
  }
  case Intrinsic::memmove_element_unordered_atomic: {
    auto &MI = cast<AtomicMemMoveInst>(I);
    SDValue Dst = getValue(MI.getRawDest());
    SDValue Src = getValue(MI.getRawSource());
    SDValue Length = getValue(MI.getLength());

    unsigned DstAlign = MI.getDestAlignment();
    unsigned SrcAlign = MI.getSourceAlignment();
    Type *LengthTy = MI.getLength()->getType();
    unsigned ElemSz = MI.getElementSizeInBytes();
    bool isTC = I.isTailCall() && isInTailCallPosition(I, DAG.getTarget());
    SDValue MC = DAG.getAtomicMemmove(getRoot(), sdl, Dst, DstAlign, Src,
                                      SrcAlign, Length, LengthTy, ElemSz, isTC,
                                      MachinePointerInfo(MI.getRawDest()),
                                      MachinePointerInfo(MI.getRawSource()));
    updateDAGForMaybeTailCall(MC);
    return;
  }
  case Intrinsic::memset_element_unordered_atomic: {
    auto &MI = cast<AtomicMemSetInst>(I);
    SDValue Dst = getValue(MI.getRawDest());
    SDValue Val = getValue(MI.getValue());
    SDValue Length = getValue(MI.getLength());

    unsigned DstAlign = MI.getDestAlignment();
    Type *LengthTy = MI.getLength()->getType();
    unsigned ElemSz = MI.getElementSizeInBytes();
    bool isTC = I.isTailCall() && isInTailCallPosition(I, DAG.getTarget());
    SDValue MC = DAG.getAtomicMemset(getRoot(), sdl, Dst, DstAlign, Val, Length,
                                     LengthTy, ElemSz, isTC,
                                     MachinePointerInfo(MI.getRawDest()));
    updateDAGForMaybeTailCall(MC);
    return;
  }
  case Intrinsic::call_preallocated_setup: {
    const CallBase *PreallocatedCall = FindPreallocatedCall(&I);
    SDValue SrcValue = DAG.getSrcValue(PreallocatedCall);
    SDValue Res = DAG.getNode(ISD::PREALLOCATED_SETUP, sdl, MVT::Other,
                              getRoot(), SrcValue);
    setValue(&I, Res);
    DAG.setRoot(Res);
    return;
  }
  case Intrinsic::call_preallocated_arg: {
    const CallBase *PreallocatedCall = FindPreallocatedCall(I.getOperand(0));
    SDValue SrcValue = DAG.getSrcValue(PreallocatedCall);
    SDValue Ops[3];
    Ops[0] = getRoot();
    Ops[1] = SrcValue;
    Ops[2] = DAG.getTargetConstant(*cast<ConstantInt>(I.getArgOperand(1)), sdl,
                                   MVT::i32); // arg index
    SDValue Res = DAG.getNode(
        ISD::PREALLOCATED_ARG, sdl,
        DAG.getVTList(TLI.getPointerTy(DAG.getDataLayout()), MVT::Other), Ops);
    setValue(&I, Res);
    DAG.setRoot(Res.getValue(1));
    return;
  }
  case Intrinsic::dbg_addr:
  case Intrinsic::dbg_declare: {
    const auto &DI = cast<DbgVariableIntrinsic>(I);
    DILocalVariable *Variable = DI.getVariable();
    DIExpression *Expression = DI.getExpression();
    dropDanglingDebugInfo(Variable, Expression);
    assert(Variable && "Missing variable");
    LLVM_DEBUG(dbgs() << "SelectionDAG visiting debug intrinsic: " << DI
                      << "\n");
    // Check if address has undef value.
    const Value *Address = DI.getVariableLocation();
    if (!Address || isa<UndefValue>(Address) ||
        (Address->use_empty() && !isa<Argument>(Address))) {
      LLVM_DEBUG(dbgs() << "Dropping debug info for " << DI
                        << " (bad/undef/unused-arg address)\n");
      return;
    }

    bool isParameter = Variable->isParameter() || isa<Argument>(Address);

    // Check if this variable can be described by a frame index, typically
    // either as a static alloca or a byval parameter.
    int FI = std::numeric_limits<int>::max();
    if (const auto *AI =
            dyn_cast<AllocaInst>(Address->stripInBoundsConstantOffsets())) {
      if (AI->isStaticAlloca()) {
        auto I = FuncInfo.StaticAllocaMap.find(AI);
        if (I != FuncInfo.StaticAllocaMap.end())
          FI = I->second;
      }
    } else if (const auto *Arg = dyn_cast<Argument>(
                   Address->stripInBoundsConstantOffsets())) {
      FI = FuncInfo.getArgumentFrameIndex(Arg);
    }

    // llvm.dbg.addr is control dependent and always generates indirect
    // DBG_VALUE instructions. llvm.dbg.declare is handled as a frame index in
    // the MachineFunction variable table.
    if (FI != std::numeric_limits<int>::max()) {
      if (Intrinsic == Intrinsic::dbg_addr) {
        SDDbgValue *SDV = DAG.getFrameIndexDbgValue(
            Variable, Expression, FI, /*IsIndirect*/ true, dl, SDNodeOrder);
        DAG.AddDbgValue(SDV, getRoot().getNode(), isParameter);
      } else {
        LLVM_DEBUG(dbgs() << "Skipping " << DI
                          << " (variable info stashed in MF side table)\n");
      }
      return;
    }

    SDValue &N = NodeMap[Address];
    if (!N.getNode() && isa<Argument>(Address))
      // Check unused arguments map.
      N = UnusedArgNodeMap[Address];
    SDDbgValue *SDV;
    if (N.getNode()) {
      if (const BitCastInst *BCI = dyn_cast<BitCastInst>(Address))
        Address = BCI->getOperand(0);
      // Parameters are handled specially.
      auto FINode = dyn_cast<FrameIndexSDNode>(N.getNode());
      if (isParameter && FINode) {
        // Byval parameter. We have a frame index at this point.
        SDV =
            DAG.getFrameIndexDbgValue(Variable, Expression, FINode->getIndex(),
                                      /*IsIndirect*/ true, dl, SDNodeOrder);
      } else if (isa<Argument>(Address)) {
        // Address is an argument, so try to emit its dbg value using
        // virtual register info from the FuncInfo.ValueMap.
        EmitFuncArgumentDbgValue(Address, Variable, Expression, dl, true, N);
        return;
      } else {
        SDV = DAG.getDbgValue(Variable, Expression, N.getNode(), N.getResNo(),
                              true, dl, SDNodeOrder);
      }
      DAG.AddDbgValue(SDV, N.getNode(), isParameter);
    } else {
      // If Address is an argument then try to emit its dbg value using
      // virtual register info from the FuncInfo.ValueMap.
      if (!EmitFuncArgumentDbgValue(Address, Variable, Expression, dl, true,
                                    N)) {
        LLVM_DEBUG(dbgs() << "Dropping debug info for " << DI
                          << " (could not emit func-arg dbg_value)\n");
      }
    }
    return;
  }
  case Intrinsic::dbg_label: {
    const DbgLabelInst &DI = cast<DbgLabelInst>(I);
    DILabel *Label = DI.getLabel();
    assert(Label && "Missing label");

    SDDbgLabel *SDV;
    SDV = DAG.getDbgLabel(Label, dl, SDNodeOrder);
    DAG.AddDbgLabel(SDV);
    return;
  }
  case Intrinsic::dbg_value: {
    const DbgValueInst &DI = cast<DbgValueInst>(I);
    assert(DI.getVariable() && "Missing variable");

    DILocalVariable *Variable = DI.getVariable();
    DIExpression *Expression = DI.getExpression();
    dropDanglingDebugInfo(Variable, Expression);
    const Value *V = DI.getValue();
    if (!V)
      return;

    if (handleDebugValue(V, Variable, Expression, dl, DI.getDebugLoc(),
                         SDNodeOrder))
      return;

    // TODO: Dangling debug info will eventually either be resolved or produce
    // an Undef DBG_VALUE. However in the resolution case, a gap may appear
    // between the original dbg.value location and its resolved DBG_VALUE, which
    // we should ideally fill with an extra Undef DBG_VALUE.

    DanglingDebugInfoMap[V].emplace_back(&DI, dl, SDNodeOrder);
    return;
  }

  case Intrinsic::eh_typeid_for: {
    // Find the type id for the given typeinfo.
    GlobalValue *GV = ExtractTypeInfo(I.getArgOperand(0));
    unsigned TypeID = DAG.getMachineFunction().getTypeIDFor(GV);
    Res = DAG.getConstant(TypeID, sdl, MVT::i32);
    setValue(&I, Res);
    return;
  }

  case Intrinsic::eh_return_i32:
  case Intrinsic::eh_return_i64:
    DAG.getMachineFunction().setCallsEHReturn(true);
    DAG.setRoot(DAG.getNode(ISD::EH_RETURN, sdl, MVT::Other, getControlRoot(),
                            getValue(I.getArgOperand(0)),
                            getValue(I.getArgOperand(1))));
    return;
  case Intrinsic::eh_unwind_init:
    DAG.getMachineFunction().setCallsUnwindInit(true);
    return;
  case Intrinsic::eh_dwarf_cfa:
    setValue(&I, DAG.getNode(ISD::EH_DWARF_CFA, sdl,
                             TLI.getPointerTy(DAG.getDataLayout()),
                             getValue(I.getArgOperand(0))));
    return;
  case Intrinsic::eh_sjlj_callsite: {
    MachineModuleInfo &MMI = DAG.getMachineFunction().getMMI();
    ConstantInt *CI = dyn_cast<ConstantInt>(I.getArgOperand(0));
    assert(CI && "Non-constant call site value in eh.sjlj.callsite!");
    assert(MMI.getCurrentCallSite() == 0 && "Overlapping call sites!");

    MMI.setCurrentCallSite(CI->getZExtValue());
    return;
  }
  case Intrinsic::eh_sjlj_functioncontext: {
    // Get and store the index of the function context.
    MachineFrameInfo &MFI = DAG.getMachineFunction().getFrameInfo();
    AllocaInst *FnCtx =
        cast<AllocaInst>(I.getArgOperand(0)->stripPointerCasts());
    int FI = FuncInfo.StaticAllocaMap[FnCtx];
    MFI.setFunctionContextIndex(FI);
    return;
  }
  case Intrinsic::eh_sjlj_setjmp: {
    SDValue Ops[2];
    Ops[0] = getRoot();
    Ops[1] = getValue(I.getArgOperand(0));
    SDValue Op = DAG.getNode(ISD::EH_SJLJ_SETJMP, sdl,
                             DAG.getVTList(MVT::i32, MVT::Other), Ops);
    setValue(&I, Op.getValue(0));
    DAG.setRoot(Op.getValue(1));
    return;
  }
  case Intrinsic::eh_sjlj_longjmp:
    DAG.setRoot(DAG.getNode(ISD::EH_SJLJ_LONGJMP, sdl, MVT::Other, getRoot(),
                            getValue(I.getArgOperand(0))));
    return;
  case Intrinsic::eh_sjlj_setup_dispatch:
    DAG.setRoot(
        DAG.getNode(ISD::EH_SJLJ_SETUP_DISPATCH, sdl, MVT::Other, getRoot()));
    return;
  case Intrinsic::masked_gather:
    visitMaskedGather(I);
    return;
  case Intrinsic::masked_load:
    visitMaskedLoad(I);
    return;
  case Intrinsic::masked_scatter:
    visitMaskedScatter(I);
    return;
  case Intrinsic::masked_store:
    visitMaskedStore(I);
    return;
  case Intrinsic::masked_expandload:
    visitMaskedLoad(I, true /* IsExpanding */);
    return;
  case Intrinsic::masked_compressstore:
    visitMaskedStore(I, true /* IsCompressing */);
    return;
  case Intrinsic::powi:
    setValue(&I, ExpandPowI(sdl, getValue(I.getArgOperand(0)),
                            getValue(I.getArgOperand(1)), DAG));
    return;
  case Intrinsic::log:
    setValue(&I, expandLog(sdl, getValue(I.getArgOperand(0)), DAG, TLI, Flags));
    return;
  case Intrinsic::log2:
    setValue(&I,
             expandLog2(sdl, getValue(I.getArgOperand(0)), DAG, TLI, Flags));
    return;
  case Intrinsic::log10:
    setValue(&I,
             expandLog10(sdl, getValue(I.getArgOperand(0)), DAG, TLI, Flags));
    return;
  case Intrinsic::exp:
    setValue(&I, expandExp(sdl, getValue(I.getArgOperand(0)), DAG, TLI, Flags));
    return;
  case Intrinsic::exp2:
    setValue(&I,
             expandExp2(sdl, getValue(I.getArgOperand(0)), DAG, TLI, Flags));
    return;
  case Intrinsic::pow:
    setValue(&I, expandPow(sdl, getValue(I.getArgOperand(0)),
                           getValue(I.getArgOperand(1)), DAG, TLI, Flags));
    return;
  case Intrinsic::sqrt:
  case Intrinsic::fabs:
  case Intrinsic::sin:
  case Intrinsic::cos:
  case Intrinsic::floor:
  case Intrinsic::ceil:
  case Intrinsic::trunc:
  case Intrinsic::rint:
  case Intrinsic::nearbyint:
  case Intrinsic::round:
  case Intrinsic::roundeven:
  case Intrinsic::canonicalize: {
    unsigned Opcode;
    switch (Intrinsic) {
    default: llvm_unreachable("Impossible intrinsic");  // Can't reach here.
    case Intrinsic::sqrt:      Opcode = ISD::FSQRT;      break;
    case Intrinsic::fabs:      Opcode = ISD::FABS;       break;
    case Intrinsic::sin:       Opcode = ISD::FSIN;       break;
    case Intrinsic::cos:       Opcode = ISD::FCOS;       break;
    case Intrinsic::floor:     Opcode = ISD::FFLOOR;     break;
    case Intrinsic::ceil:      Opcode = ISD::FCEIL;      break;
    case Intrinsic::trunc:     Opcode = ISD::FTRUNC;     break;
    case Intrinsic::rint:      Opcode = ISD::FRINT;      break;
    case Intrinsic::nearbyint: Opcode = ISD::FNEARBYINT; break;
    case Intrinsic::round:     Opcode = ISD::FROUND;     break;
    case Intrinsic::roundeven: Opcode = ISD::FROUNDEVEN; break;
    case Intrinsic::canonicalize: Opcode = ISD::FCANONICALIZE; break;
    }

    setValue(&I, DAG.getNode(Opcode, sdl,
                             getValue(I.getArgOperand(0)).getValueType(),
                             getValue(I.getArgOperand(0)), Flags));
    return;
  }
  case Intrinsic::lround:
  case Intrinsic::llround:
  case Intrinsic::lrint:
  case Intrinsic::llrint: {
    unsigned Opcode;
    switch (Intrinsic) {
    default:
      llvm_unreachable("Impossible intrinsic"); // Can't reach here.
    case Intrinsic::lround:
      Opcode = ISD::LROUND;
      break;
    case Intrinsic::llround:
      Opcode = ISD::LLROUND;
      break;
    case Intrinsic::lrint:
      Opcode = ISD::LRINT;
      break;
    case Intrinsic::llrint:
      Opcode = ISD::LLRINT;
      break;
    }

    EVT RetVT = TLI.getValueType(DAG.getDataLayout(), I.getType());
    setValue(&I, DAG.getNode(Opcode, sdl, RetVT, getValue(I.getArgOperand(0))));
    return;
  }
  case Intrinsic::minnum:
    setValue(&I, DAG.getNode(ISD::FMINNUM, sdl,
                             getValue(I.getArgOperand(0)).getValueType(),
                             getValue(I.getArgOperand(0)),
                             getValue(I.getArgOperand(1)), Flags));
    return;
  case Intrinsic::maxnum:
    setValue(&I, DAG.getNode(ISD::FMAXNUM, sdl,
                             getValue(I.getArgOperand(0)).getValueType(),
                             getValue(I.getArgOperand(0)),
                             getValue(I.getArgOperand(1)), Flags));
    return;
  case Intrinsic::minimum:
    setValue(&I, DAG.getNode(ISD::FMINIMUM, sdl,
                             getValue(I.getArgOperand(0)).getValueType(),
                             getValue(I.getArgOperand(0)),
                             getValue(I.getArgOperand(1)), Flags));
    return;
  case Intrinsic::maximum:
    setValue(&I, DAG.getNode(ISD::FMAXIMUM, sdl,
                             getValue(I.getArgOperand(0)).getValueType(),
                             getValue(I.getArgOperand(0)),
                             getValue(I.getArgOperand(1)), Flags));
    return;
  case Intrinsic::copysign:
    setValue(&I, DAG.getNode(ISD::FCOPYSIGN, sdl,
                             getValue(I.getArgOperand(0)).getValueType(),
                             getValue(I.getArgOperand(0)),
                             getValue(I.getArgOperand(1)), Flags));
    return;
  case Intrinsic::fma:
    setValue(&I, DAG.getNode(
                     ISD::FMA, sdl, getValue(I.getArgOperand(0)).getValueType(),
                     getValue(I.getArgOperand(0)), getValue(I.getArgOperand(1)),
<<<<<<< HEAD
                     getValue(I.getArgOperand(2))));
=======
                     getValue(I.getArgOperand(2)), Flags));
>>>>>>> 67de4afb
    return;
#define INSTRUCTION(NAME, NARG, ROUND_MODE, INTRINSIC)                         \
  case Intrinsic::INTRINSIC:
#include "llvm/IR/ConstrainedOps.def"
    visitConstrainedFPIntrinsic(cast<ConstrainedFPIntrinsic>(I));
    return;

#define BEGIN_REGISTER_VP_INTRINSIC(VPID, ...) case Intrinsic::VPID:
#include "llvm/IR/VPIntrinsics.def"
    visitVectorPredicationIntrinsic(cast<VPIntrinsic>(I));
    return;

  case Intrinsic::fmuladd: {
    EVT VT = TLI.getValueType(DAG.getDataLayout(), I.getType());
    if (TM.Options.AllowFPOpFusion != FPOpFusion::Strict &&
        TLI.isFMAFasterThanFMulAndFAdd(DAG.getMachineFunction(), VT)) {
      setValue(&I, DAG.getNode(ISD::FMA, sdl,
                               getValue(I.getArgOperand(0)).getValueType(),
                               getValue(I.getArgOperand(0)),
                               getValue(I.getArgOperand(1)),
                               getValue(I.getArgOperand(2)), Flags));
    } else {
      // TODO: Intrinsic calls should have fast-math-flags.
      SDValue Mul = DAG.getNode(
          ISD::FMUL, sdl, getValue(I.getArgOperand(0)).getValueType(),
<<<<<<< HEAD
          getValue(I.getArgOperand(0)), getValue(I.getArgOperand(1)));
      SDValue Add = DAG.getNode(ISD::FADD, sdl,
                                getValue(I.getArgOperand(0)).getValueType(),
                                Mul, getValue(I.getArgOperand(2)));
=======
          getValue(I.getArgOperand(0)), getValue(I.getArgOperand(1)), Flags);
      SDValue Add = DAG.getNode(ISD::FADD, sdl,
                                getValue(I.getArgOperand(0)).getValueType(),
                                Mul, getValue(I.getArgOperand(2)), Flags);
>>>>>>> 67de4afb
      setValue(&I, Add);
    }
    return;
  }
  case Intrinsic::convert_to_fp16:
    setValue(&I,
             DAG.getNode(ISD::BITCAST, sdl, MVT::i16,
                         DAG.getNode(ISD::FP_ROUND, sdl, MVT::f16,
                                     getValue(I.getArgOperand(0)),
                                     DAG.getTargetConstant(0, sdl, MVT::i32))));
    return;
  case Intrinsic::convert_from_fp16:
    setValue(&I, DAG.getNode(ISD::FP_EXTEND, sdl,
                             TLI.getValueType(DAG.getDataLayout(), I.getType()),
                             DAG.getNode(ISD::BITCAST, sdl, MVT::f16,
                                         getValue(I.getArgOperand(0)))));
    return;
  case Intrinsic::pcmarker: {
    SDValue Tmp = getValue(I.getArgOperand(0));
    DAG.setRoot(DAG.getNode(ISD::PCMARKER, sdl, MVT::Other, getRoot(), Tmp));
    return;
  }
  case Intrinsic::readcyclecounter: {
    SDValue Op = getRoot();
    Res = DAG.getNode(ISD::READCYCLECOUNTER, sdl,
                      DAG.getVTList(MVT::i64, MVT::Other), Op);
    setValue(&I, Res);
    DAG.setRoot(Res.getValue(1));
    return;
  }
  case Intrinsic::bitreverse:
    setValue(&I, DAG.getNode(ISD::BITREVERSE, sdl,
                             getValue(I.getArgOperand(0)).getValueType(),
                             getValue(I.getArgOperand(0))));
    return;
  case Intrinsic::bswap:
    setValue(&I, DAG.getNode(ISD::BSWAP, sdl,
                             getValue(I.getArgOperand(0)).getValueType(),
                             getValue(I.getArgOperand(0))));
    return;
  case Intrinsic::cttz: {
    SDValue Arg = getValue(I.getArgOperand(0));
    ConstantInt *CI = cast<ConstantInt>(I.getArgOperand(1));
    EVT Ty = Arg.getValueType();
    setValue(&I, DAG.getNode(CI->isZero() ? ISD::CTTZ : ISD::CTTZ_ZERO_UNDEF,
                             sdl, Ty, Arg));
    return;
  }
  case Intrinsic::ctlz: {
    SDValue Arg = getValue(I.getArgOperand(0));
    ConstantInt *CI = cast<ConstantInt>(I.getArgOperand(1));
    EVT Ty = Arg.getValueType();
    setValue(&I, DAG.getNode(CI->isZero() ? ISD::CTLZ : ISD::CTLZ_ZERO_UNDEF,
                             sdl, Ty, Arg));
    return;
  }
  case Intrinsic::ctpop: {
    SDValue Arg = getValue(I.getArgOperand(0));
    EVT Ty = Arg.getValueType();
    setValue(&I, DAG.getNode(ISD::CTPOP, sdl, Ty, Arg));
    return;
  }
  case Intrinsic::fshl:
  case Intrinsic::fshr: {
    bool IsFSHL = Intrinsic == Intrinsic::fshl;
    SDValue X = getValue(I.getArgOperand(0));
    SDValue Y = getValue(I.getArgOperand(1));
    SDValue Z = getValue(I.getArgOperand(2));
    EVT VT = X.getValueType();

    if (X == Y) {
      auto RotateOpcode = IsFSHL ? ISD::ROTL : ISD::ROTR;
      setValue(&I, DAG.getNode(RotateOpcode, sdl, VT, X, Z));
    } else {
      auto FunnelOpcode = IsFSHL ? ISD::FSHL : ISD::FSHR;
      setValue(&I, DAG.getNode(FunnelOpcode, sdl, VT, X, Y, Z));
    }
    return;
  }
  case Intrinsic::sadd_sat: {
    SDValue Op1 = getValue(I.getArgOperand(0));
    SDValue Op2 = getValue(I.getArgOperand(1));
    setValue(&I, DAG.getNode(ISD::SADDSAT, sdl, Op1.getValueType(), Op1, Op2));
    return;
  }
  case Intrinsic::uadd_sat: {
    SDValue Op1 = getValue(I.getArgOperand(0));
    SDValue Op2 = getValue(I.getArgOperand(1));
    setValue(&I, DAG.getNode(ISD::UADDSAT, sdl, Op1.getValueType(), Op1, Op2));
    return;
  }
  case Intrinsic::ssub_sat: {
    SDValue Op1 = getValue(I.getArgOperand(0));
    SDValue Op2 = getValue(I.getArgOperand(1));
    setValue(&I, DAG.getNode(ISD::SSUBSAT, sdl, Op1.getValueType(), Op1, Op2));
    return;
  }
  case Intrinsic::usub_sat: {
    SDValue Op1 = getValue(I.getArgOperand(0));
    SDValue Op2 = getValue(I.getArgOperand(1));
    setValue(&I, DAG.getNode(ISD::USUBSAT, sdl, Op1.getValueType(), Op1, Op2));
    return;
  }
  case Intrinsic::sshl_sat: {
    SDValue Op1 = getValue(I.getArgOperand(0));
    SDValue Op2 = getValue(I.getArgOperand(1));
    setValue(&I, DAG.getNode(ISD::SSHLSAT, sdl, Op1.getValueType(), Op1, Op2));
    return;
  }
  case Intrinsic::ushl_sat: {
    SDValue Op1 = getValue(I.getArgOperand(0));
    SDValue Op2 = getValue(I.getArgOperand(1));
    setValue(&I, DAG.getNode(ISD::USHLSAT, sdl, Op1.getValueType(), Op1, Op2));
    return;
  }
  case Intrinsic::smul_fix:
  case Intrinsic::umul_fix:
  case Intrinsic::smul_fix_sat:
  case Intrinsic::umul_fix_sat: {
    SDValue Op1 = getValue(I.getArgOperand(0));
    SDValue Op2 = getValue(I.getArgOperand(1));
    SDValue Op3 = getValue(I.getArgOperand(2));
    setValue(&I, DAG.getNode(FixedPointIntrinsicToOpcode(Intrinsic), sdl,
                             Op1.getValueType(), Op1, Op2, Op3));
    return;
  }
  case Intrinsic::sdiv_fix:
  case Intrinsic::udiv_fix:
  case Intrinsic::sdiv_fix_sat:
  case Intrinsic::udiv_fix_sat: {
    SDValue Op1 = getValue(I.getArgOperand(0));
    SDValue Op2 = getValue(I.getArgOperand(1));
    SDValue Op3 = getValue(I.getArgOperand(2));
    setValue(&I, expandDivFix(FixedPointIntrinsicToOpcode(Intrinsic), sdl, Op1,
                              Op2, Op3, DAG, TLI));
    return;
  }
  case Intrinsic::smax: {
    SDValue Op1 = getValue(I.getArgOperand(0));
    SDValue Op2 = getValue(I.getArgOperand(1));
    setValue(&I, DAG.getNode(ISD::SMAX, sdl, Op1.getValueType(), Op1, Op2));
    return;
  }
  case Intrinsic::smin: {
    SDValue Op1 = getValue(I.getArgOperand(0));
    SDValue Op2 = getValue(I.getArgOperand(1));
    setValue(&I, DAG.getNode(ISD::SMIN, sdl, Op1.getValueType(), Op1, Op2));
    return;
  }
  case Intrinsic::umax: {
    SDValue Op1 = getValue(I.getArgOperand(0));
    SDValue Op2 = getValue(I.getArgOperand(1));
    setValue(&I, DAG.getNode(ISD::UMAX, sdl, Op1.getValueType(), Op1, Op2));
    return;
  }
  case Intrinsic::umin: {
    SDValue Op1 = getValue(I.getArgOperand(0));
    SDValue Op2 = getValue(I.getArgOperand(1));
    setValue(&I, DAG.getNode(ISD::UMIN, sdl, Op1.getValueType(), Op1, Op2));
    return;
  }
  case Intrinsic::abs: {
    // TODO: Preserve "int min is poison" arg in SDAG?
    SDValue Op1 = getValue(I.getArgOperand(0));
    setValue(&I, DAG.getNode(ISD::ABS, sdl, Op1.getValueType(), Op1));
    return;
  }
  case Intrinsic::stacksave: {
    SDValue Op = getRoot();
    EVT VT = TLI.getValueType(DAG.getDataLayout(), I.getType());
    Res = DAG.getNode(ISD::STACKSAVE, sdl, DAG.getVTList(VT, MVT::Other), Op);
    setValue(&I, Res);
    DAG.setRoot(Res.getValue(1));
    return;
  }
  case Intrinsic::stackrestore:
    Res = getValue(I.getArgOperand(0));
    DAG.setRoot(
        DAG.getNode(ISD::STACKRESTORE, sdl, MVT::Other, getRoot(), Res));
    return;
  case Intrinsic::get_dynamic_area_offset: {
    SDValue Op = getRoot();
    EVT PtrTy = TLI.getFrameIndexTy(DAG.getDataLayout());
    EVT ResTy = TLI.getValueType(DAG.getDataLayout(), I.getType());
    // Result type for @llvm.get.dynamic.area.offset should match PtrTy for
    // target.
    if (PtrTy.getFixedSizeInBits() < ResTy.getFixedSizeInBits())
      report_fatal_error("Wrong result type for @llvm.get.dynamic.area.offset"
                         " intrinsic!");
    Res = DAG.getNode(ISD::GET_DYNAMIC_AREA_OFFSET, sdl, DAG.getVTList(ResTy),
                      Op);
    DAG.setRoot(Op);
    setValue(&I, Res);
    return;
  }
  case Intrinsic::stackguard: {
    MachineFunction &MF = DAG.getMachineFunction();
    const Module &M = *MF.getFunction().getParent();
    SDValue Chain = getRoot();
    if (TLI.useLoadStackGuardNode()) {
      Res = getLoadStackGuard(DAG, sdl, Chain);
    } else {
      EVT PtrTy = TLI.getValueType(DAG.getDataLayout(), I.getType());
      const Value *Global = TLI.getSDagStackGuard(M);
      Align Align = DL->getPrefTypeAlign(Global->getType());
      Res = DAG.getLoad(PtrTy, sdl, Chain, getValue(Global),
                        MachinePointerInfo(Global, 0), Align,
                        MachineMemOperand::MOVolatile);
    }
    if (TLI.useStackGuardXorFP())
      Res = TLI.emitStackGuardXorFP(DAG, Res, sdl);
    DAG.setRoot(Chain);
    setValue(&I, Res);
    return;
  }
  case Intrinsic::stackprotector: {
    // Emit code into the DAG to store the stack guard onto the stack.
    MachineFunction &MF = DAG.getMachineFunction();
    MachineFrameInfo &MFI = MF.getFrameInfo();
    SDValue Src, Chain = getRoot();

    if (TLI.useLoadStackGuardNode())
      Src = getLoadStackGuard(DAG, sdl, Chain);
    else
      Src = getValue(I.getArgOperand(0)); // The guard's value.

    AllocaInst *Slot = cast<AllocaInst>(I.getArgOperand(1));

    int FI = FuncInfo.StaticAllocaMap[Slot];
    MFI.setStackProtectorIndex(FI);
    EVT PtrTy = TLI.getFrameIndexTy(DAG.getDataLayout());

    SDValue FIN = DAG.getFrameIndex(FI, PtrTy);

    // Store the stack protector onto the stack.
    Res = DAG.getStore(
        Chain, sdl, Src, FIN,
        MachinePointerInfo::getFixedStack(DAG.getMachineFunction(), FI),
<<<<<<< HEAD
        /* Alignment = */ 0, MachineMemOperand::MOVolatile);
=======
        MaybeAlign(), MachineMemOperand::MOVolatile);
>>>>>>> 67de4afb
    setValue(&I, Res);
    DAG.setRoot(Res);
    return;
  }
  case Intrinsic::objectsize:
    llvm_unreachable("llvm.objectsize.* should have been lowered already");

  case Intrinsic::is_constant:
    llvm_unreachable("llvm.is.constant.* should have been lowered already");

  case Intrinsic::annotation:
  case Intrinsic::ptr_annotation:
  case Intrinsic::launder_invariant_group:
  case Intrinsic::strip_invariant_group:
    // Drop the intrinsic, but forward the value
    setValue(&I, getValue(I.getOperand(0)));
    return;
  case Intrinsic::assume:
  case Intrinsic::var_annotation:
  case Intrinsic::sideeffect:
    // Discard annotate attributes, assumptions, and artificial side-effects.
    return;

  case Intrinsic::codeview_annotation: {
    // Emit a label associated with this metadata.
    MachineFunction &MF = DAG.getMachineFunction();
    MCSymbol *Label =
        MF.getMMI().getContext().createTempSymbol("annotation", true);
    Metadata *MD = cast<MetadataAsValue>(I.getArgOperand(0))->getMetadata();
    MF.addCodeViewAnnotation(Label, cast<MDNode>(MD));
    Res = DAG.getLabelNode(ISD::ANNOTATION_LABEL, sdl, getRoot(), Label);
    DAG.setRoot(Res);
    return;
  }

  case Intrinsic::init_trampoline: {
    const Function *F = cast<Function>(I.getArgOperand(1)->stripPointerCasts());

    SDValue Ops[6];
    Ops[0] = getRoot();
    Ops[1] = getValue(I.getArgOperand(0));
    Ops[2] = getValue(I.getArgOperand(1));
    Ops[3] = getValue(I.getArgOperand(2));
    Ops[4] = DAG.getSrcValue(I.getArgOperand(0));
    Ops[5] = DAG.getSrcValue(F);

    Res = DAG.getNode(ISD::INIT_TRAMPOLINE, sdl, MVT::Other, Ops);

    DAG.setRoot(Res);
    return;
  }
  case Intrinsic::adjust_trampoline:
    setValue(&I, DAG.getNode(ISD::ADJUST_TRAMPOLINE, sdl,
                             TLI.getPointerTy(DAG.getDataLayout()),
                             getValue(I.getArgOperand(0))));
    return;
  case Intrinsic::gcroot: {
    assert(DAG.getMachineFunction().getFunction().hasGC() &&
           "only valid in functions with gc specified, enforced by Verifier");
    assert(GFI && "implied by previous");
    const Value *Alloca = I.getArgOperand(0)->stripPointerCasts();
    const Constant *TypeMap = cast<Constant>(I.getArgOperand(1));

    FrameIndexSDNode *FI = cast<FrameIndexSDNode>(getValue(Alloca).getNode());
    GFI->addStackRoot(FI->getIndex(), TypeMap);
    return;
  }
  case Intrinsic::gcread:
  case Intrinsic::gcwrite:
    llvm_unreachable("GC failed to lower gcread/gcwrite intrinsics!");
  case Intrinsic::flt_rounds:
    Res = DAG.getNode(ISD::FLT_ROUNDS_, sdl, {MVT::i32, MVT::Other}, getRoot());
    setValue(&I, Res);
    DAG.setRoot(Res.getValue(1));
    return;

  case Intrinsic::expect:
    // Just replace __builtin_expect(exp, c) with EXP.
    setValue(&I, getValue(I.getArgOperand(0)));
    return;

  case Intrinsic::debugtrap:
  case Intrinsic::trap: {
    StringRef TrapFuncName =
        I.getAttributes()
            .getAttribute(AttributeList::FunctionIndex, "trap-func-name")
            .getValueAsString();
    if (TrapFuncName.empty()) {
      ISD::NodeType Op =
          (Intrinsic == Intrinsic::trap) ? ISD::TRAP : ISD::DEBUGTRAP;
      DAG.setRoot(DAG.getNode(Op, sdl, MVT::Other, getRoot()));
      return;
    }
    TargetLowering::ArgListTy Args;

    TargetLowering::CallLoweringInfo CLI(DAG);
    CLI.setDebugLoc(sdl).setChain(getRoot()).setLibCallee(
        CallingConv::C, I.getType(),
        DAG.getExternalSymbol(TrapFuncName.data(),
                              TLI.getPointerTy(DAG.getDataLayout())),
        std::move(Args));

    std::pair<SDValue, SDValue> Result = TLI.LowerCallTo(CLI);
    DAG.setRoot(Result.second);
    return;
  }

  case Intrinsic::uadd_with_overflow:
  case Intrinsic::sadd_with_overflow:
  case Intrinsic::usub_with_overflow:
  case Intrinsic::ssub_with_overflow:
  case Intrinsic::umul_with_overflow:
  case Intrinsic::smul_with_overflow: {
    ISD::NodeType Op;
    switch (Intrinsic) {
    default:
      llvm_unreachable("Impossible intrinsic"); // Can't reach here.
    case Intrinsic::uadd_with_overflow:
      Op = ISD::UADDO;
      break;
    case Intrinsic::sadd_with_overflow:
      Op = ISD::SADDO;
      break;
    case Intrinsic::usub_with_overflow:
      Op = ISD::USUBO;
      break;
    case Intrinsic::ssub_with_overflow:
      Op = ISD::SSUBO;
      break;
    case Intrinsic::umul_with_overflow:
      Op = ISD::UMULO;
      break;
    case Intrinsic::smul_with_overflow:
      Op = ISD::SMULO;
      break;
    }
    SDValue Op1 = getValue(I.getArgOperand(0));
    SDValue Op2 = getValue(I.getArgOperand(1));

    EVT ResultVT = Op1.getValueType();
    EVT OverflowVT = MVT::i1;
    if (ResultVT.isVector())
      OverflowVT = EVT::getVectorVT(*Context, OverflowVT,
                                    ResultVT.getVectorNumElements());

    SDVTList VTs = DAG.getVTList(ResultVT, OverflowVT);
    setValue(&I, DAG.getNode(Op, sdl, VTs, Op1, Op2));
    return;
  }
  case Intrinsic::prefetch: {
    SDValue Ops[5];
    unsigned rw = cast<ConstantInt>(I.getArgOperand(1))->getZExtValue();
    auto Flags =
        rw == 0 ? MachineMemOperand::MOLoad : MachineMemOperand::MOStore;
    Ops[0] = DAG.getRoot();
    Ops[1] = getValue(I.getArgOperand(0));
    Ops[2] = getValue(I.getArgOperand(1));
    Ops[3] = getValue(I.getArgOperand(2));
    Ops[4] = getValue(I.getArgOperand(3));
    SDValue Result = DAG.getMemIntrinsicNode(
        ISD::PREFETCH, sdl, DAG.getVTList(MVT::Other), Ops,
        EVT::getIntegerVT(*Context, 8), MachinePointerInfo(I.getArgOperand(0)),
        /* align */ None, Flags);

    // Chain the prefetch in parallell with any pending loads, to stay out of
    // the way of later optimizations.
    PendingLoads.push_back(Result);
    Result = getRoot();
    DAG.setRoot(Result);
    return;
  }
  case Intrinsic::lifetime_start:
  case Intrinsic::lifetime_end: {
    bool IsStart = (Intrinsic == Intrinsic::lifetime_start);
    // Stack coloring is not enabled in O0, discard region information.
    if (TM.getOptLevel() == CodeGenOpt::None)
      return;

    const int64_t ObjectSize =
        cast<ConstantInt>(I.getArgOperand(0))->getSExtValue();
    Value *const ObjectPtr = I.getArgOperand(1);
    SmallVector<const Value *, 4> Allocas;
    getUnderlyingObjects(ObjectPtr, Allocas);

    for (SmallVectorImpl<const Value *>::iterator Object = Allocas.begin(),
                                                  E = Allocas.end();
         Object != E; ++Object) {
      const AllocaInst *LifetimeObject = dyn_cast_or_null<AllocaInst>(*Object);

      // Could not find an Alloca.
      if (!LifetimeObject)
        continue;

      // First check that the Alloca is static, otherwise it won't have a
      // valid frame index.
      auto SI = FuncInfo.StaticAllocaMap.find(LifetimeObject);
      if (SI == FuncInfo.StaticAllocaMap.end())
        return;

      const int FrameIndex = SI->second;
      int64_t Offset;
      if (GetPointerBaseWithConstantOffset(
              ObjectPtr, Offset, DAG.getDataLayout()) != LifetimeObject)
        Offset = -1; // Cannot determine offset from alloca to lifetime object.
      Res = DAG.getLifetimeNode(IsStart, sdl, getRoot(), FrameIndex, ObjectSize,
                                Offset);
      DAG.setRoot(Res);
    }
    return;
  }
  case Intrinsic::invariant_start:
    // Discard region information.
    setValue(&I, DAG.getUNDEF(TLI.getPointerTy(DAG.getDataLayout())));
    return;
  case Intrinsic::invariant_end:
    // Discard region information.
    return;
  case Intrinsic::clear_cache:
    /// FunctionName may be null.
    if (const char *FunctionName = TLI.getClearCacheBuiltinName())
      lowerCallToExternalSymbol(I, FunctionName);
    return;
  case Intrinsic::donothing:
    // ignore
    return;
  case Intrinsic::experimental_stackmap:
    visitStackmap(I);
    return;
  case Intrinsic::experimental_patchpoint_void:
  case Intrinsic::experimental_patchpoint_i64:
    visitPatchpoint(I);
    return;
  case Intrinsic::experimental_gc_statepoint:
    LowerStatepoint(cast<GCStatepointInst>(I));
    return;
  case Intrinsic::experimental_gc_result:
    visitGCResult(cast<GCResultInst>(I));
    return;
  case Intrinsic::experimental_gc_relocate:
    visitGCRelocate(cast<GCRelocateInst>(I));
    return;
  case Intrinsic::instrprof_increment:
    llvm_unreachable("instrprof failed to lower an increment");
  case Intrinsic::instrprof_value_profile:
    llvm_unreachable("instrprof failed to lower a value profiling call");
  case Intrinsic::localescape: {
    MachineFunction &MF = DAG.getMachineFunction();
    const TargetInstrInfo *TII = DAG.getSubtarget().getInstrInfo();

    // Directly emit some LOCAL_ESCAPE machine instrs. Label assignment emission
    // is the same on all targets.
    for (unsigned Idx = 0, E = I.getNumArgOperands(); Idx < E; ++Idx) {
      Value *Arg = I.getArgOperand(Idx)->stripPointerCasts();
      if (isa<ConstantPointerNull>(Arg))
        continue; // Skip null pointers. They represent a hole in index space.
      AllocaInst *Slot = cast<AllocaInst>(Arg);
      assert(FuncInfo.StaticAllocaMap.count(Slot) &&
             "can only escape static allocas");
      int FI = FuncInfo.StaticAllocaMap[Slot];
      MCSymbol *FrameAllocSym =
          MF.getMMI().getContext().getOrCreateFrameAllocSymbol(
              GlobalValue::dropLLVMManglingEscape(MF.getName()), Idx);
      BuildMI(*FuncInfo.MBB, FuncInfo.InsertPt, dl,
              TII->get(TargetOpcode::LOCAL_ESCAPE))
          .addSym(FrameAllocSym)
          .addFrameIndex(FI);
    }

    return;
  }

  case Intrinsic::localrecover: {
    // i8* @llvm.localrecover(i8* %fn, i8* %fp, i32 %idx)
    MachineFunction &MF = DAG.getMachineFunction();

    // Get the symbol that defines the frame offset.
    auto *Fn = cast<Function>(I.getArgOperand(0)->stripPointerCasts());
    auto *Idx = cast<ConstantInt>(I.getArgOperand(2));
    unsigned IdxVal =
        unsigned(Idx->getLimitedValue(std::numeric_limits<int>::max()));
    MCSymbol *FrameAllocSym =
        MF.getMMI().getContext().getOrCreateFrameAllocSymbol(
            GlobalValue::dropLLVMManglingEscape(Fn->getName()), IdxVal);

    Value *FP = I.getArgOperand(1);
    SDValue FPVal = getValue(FP);
    EVT PtrVT = FPVal.getValueType();

    // Create a MCSymbol for the label to avoid any target lowering
    // that would make this PC relative.
    SDValue OffsetSym = DAG.getMCSymbol(FrameAllocSym, PtrVT);
    SDValue OffsetVal = DAG.getNode(ISD::LOCAL_RECOVER, sdl, PtrVT, OffsetSym);

    // Add the offset to the FP.
    SDValue Add = DAG.getMemBasePlusOffset(FPVal, OffsetVal, sdl);
    setValue(&I, Add);

    return;
  }

  case Intrinsic::eh_exceptionpointer:
  case Intrinsic::eh_exceptioncode: {
    // Get the exception pointer vreg, copy from it, and resize it to fit.
    const auto *CPI = cast<CatchPadInst>(I.getArgOperand(0));
    MVT PtrVT = TLI.getPointerTy(DAG.getDataLayout());
    const TargetRegisterClass *PtrRC = TLI.getRegClassFor(PtrVT);
    unsigned VReg = FuncInfo.getCatchPadExceptionPointerVReg(CPI, PtrRC);
    SDValue N =
        DAG.getCopyFromReg(DAG.getEntryNode(), getCurSDLoc(), VReg, PtrVT);
    if (Intrinsic == Intrinsic::eh_exceptioncode)
      N = DAG.getZExtOrTrunc(N, getCurSDLoc(), MVT::i32);
    setValue(&I, N);
    return;
  }
  case Intrinsic::xray_customevent: {
    // Here we want to make sure that the intrinsic behaves as if it has a
    // specific calling convention, and only for x86_64.
    // FIXME: Support other platforms later.
    const auto &Triple = DAG.getTarget().getTargetTriple();
    if (Triple.getArch() != Triple::x86_64 || !Triple.isOSLinux())
      return;

    SDLoc DL = getCurSDLoc();
    SmallVector<SDValue, 8> Ops;

    // We want to say that we always want the arguments in registers.
    SDValue LogEntryVal = getValue(I.getArgOperand(0));
    SDValue StrSizeVal = getValue(I.getArgOperand(1));
    SDVTList NodeTys = DAG.getVTList(MVT::Other, MVT::Glue);
    SDValue Chain = getRoot();
    Ops.push_back(LogEntryVal);
    Ops.push_back(StrSizeVal);
    Ops.push_back(Chain);

    // We need to enforce the calling convention for the callsite, so that
    // argument ordering is enforced correctly, and that register allocation can
    // see that some registers may be assumed clobbered and have to preserve
    // them across calls to the intrinsic.
    MachineSDNode *MN = DAG.getMachineNode(TargetOpcode::PATCHABLE_EVENT_CALL,
                                           DL, NodeTys, Ops);
    SDValue patchableNode = SDValue(MN, 0);
    DAG.setRoot(patchableNode);
    setValue(&I, patchableNode);
    return;
  }
  case Intrinsic::xray_typedevent: {
    // Here we want to make sure that the intrinsic behaves as if it has a
    // specific calling convention, and only for x86_64.
    // FIXME: Support other platforms later.
    const auto &Triple = DAG.getTarget().getTargetTriple();
    if (Triple.getArch() != Triple::x86_64 || !Triple.isOSLinux())
      return;

    SDLoc DL = getCurSDLoc();
    SmallVector<SDValue, 8> Ops;

    // We want to say that we always want the arguments in registers.
    // It's unclear to me how manipulating the selection DAG here forces callers
    // to provide arguments in registers instead of on the stack.
    SDValue LogTypeId = getValue(I.getArgOperand(0));
    SDValue LogEntryVal = getValue(I.getArgOperand(1));
    SDValue StrSizeVal = getValue(I.getArgOperand(2));
    SDVTList NodeTys = DAG.getVTList(MVT::Other, MVT::Glue);
    SDValue Chain = getRoot();
    Ops.push_back(LogTypeId);
    Ops.push_back(LogEntryVal);
    Ops.push_back(StrSizeVal);
    Ops.push_back(Chain);

    // We need to enforce the calling convention for the callsite, so that
    // argument ordering is enforced correctly, and that register allocation can
    // see that some registers may be assumed clobbered and have to preserve
    // them across calls to the intrinsic.
    MachineSDNode *MN = DAG.getMachineNode(
        TargetOpcode::PATCHABLE_TYPED_EVENT_CALL, DL, NodeTys, Ops);
    SDValue patchableNode = SDValue(MN, 0);
    DAG.setRoot(patchableNode);
    setValue(&I, patchableNode);
    return;
  }
  case Intrinsic::experimental_deoptimize:
    LowerDeoptimizeCall(&I);
    return;

  case Intrinsic::vector_reduce_fadd:
  case Intrinsic::vector_reduce_fmul:
  case Intrinsic::vector_reduce_add:
  case Intrinsic::vector_reduce_mul:
  case Intrinsic::vector_reduce_and:
  case Intrinsic::vector_reduce_or:
  case Intrinsic::vector_reduce_xor:
  case Intrinsic::vector_reduce_smax:
  case Intrinsic::vector_reduce_smin:
  case Intrinsic::vector_reduce_umax:
  case Intrinsic::vector_reduce_umin:
  case Intrinsic::vector_reduce_fmax:
  case Intrinsic::vector_reduce_fmin:
    visitVectorReduce(I, Intrinsic);
    return;

  case Intrinsic::icall_branch_funnel: {
    SmallVector<SDValue, 16> Ops;
    Ops.push_back(getValue(I.getArgOperand(0)));

    int64_t Offset;
    auto *Base = dyn_cast<GlobalObject>(GetPointerBaseWithConstantOffset(
        I.getArgOperand(1), Offset, DAG.getDataLayout()));
    if (!Base)
      report_fatal_error(
          "llvm.icall.branch.funnel operand must be a GlobalValue");
    Ops.push_back(DAG.getTargetGlobalAddress(Base, getCurSDLoc(), MVT::i64, 0));

    struct BranchFunnelTarget {
      int64_t Offset;
      SDValue Target;
    };
    SmallVector<BranchFunnelTarget, 8> Targets;

    for (unsigned Op = 1, N = I.getNumArgOperands(); Op != N; Op += 2) {
      auto *ElemBase = dyn_cast<GlobalObject>(GetPointerBaseWithConstantOffset(
          I.getArgOperand(Op), Offset, DAG.getDataLayout()));
      if (ElemBase != Base)
        report_fatal_error("all llvm.icall.branch.funnel operands must refer "
                           "to the same GlobalValue");

      SDValue Val = getValue(I.getArgOperand(Op + 1));
      auto *GA = dyn_cast<GlobalAddressSDNode>(Val);
      if (!GA)
        report_fatal_error(
            "llvm.icall.branch.funnel operand must be a GlobalValue");
      Targets.push_back({Offset, DAG.getTargetGlobalAddress(
                                     GA->getGlobal(), getCurSDLoc(),
                                     Val.getValueType(), GA->getOffset())});
    }
    llvm::sort(Targets,
               [](const BranchFunnelTarget &T1, const BranchFunnelTarget &T2) {
                 return T1.Offset < T2.Offset;
               });

    for (auto &T : Targets) {
      Ops.push_back(DAG.getTargetConstant(T.Offset, getCurSDLoc(), MVT::i32));
      Ops.push_back(T.Target);
    }

    Ops.push_back(DAG.getRoot()); // Chain
    SDValue N(DAG.getMachineNode(TargetOpcode::ICALL_BRANCH_FUNNEL,
                                 getCurSDLoc(), MVT::Other, Ops),
              0);
    DAG.setRoot(N);
    setValue(&I, N);
    HasTailCall = true;
    return;
  }

  case Intrinsic::wasm_landingpad_index:
    // Information this intrinsic contained has been transferred to
    // MachineFunction in SelectionDAGISel::PrepareEHLandingPad. We can safely
    // delete it now.
    return;

  case Intrinsic::aarch64_settag:
  case Intrinsic::aarch64_settag_zero: {
    const SelectionDAGTargetInfo &TSI = DAG.getSelectionDAGInfo();
    bool ZeroMemory = Intrinsic == Intrinsic::aarch64_settag_zero;
    SDValue Val = TSI.EmitTargetCodeForSetTag(
        DAG, getCurSDLoc(), getRoot(), getValue(I.getArgOperand(0)),
        getValue(I.getArgOperand(1)), MachinePointerInfo(I.getArgOperand(0)),
        ZeroMemory);
    DAG.setRoot(Val);
    setValue(&I, Val);
    return;
  }
  case Intrinsic::ptrmask: {
    SDValue Ptr = getValue(I.getOperand(0));
    SDValue Const = getValue(I.getOperand(1));

    EVT PtrVT = Ptr.getValueType();
    setValue(&I, DAG.getNode(ISD::AND, getCurSDLoc(), PtrVT, Ptr,
                             DAG.getZExtOrTrunc(Const, getCurSDLoc(), PtrVT)));
    return;
  }
  case Intrinsic::get_active_lane_mask: {
    auto DL = getCurSDLoc();
    SDValue Index = getValue(I.getOperand(0));
    SDValue TripCount = getValue(I.getOperand(1));
    Type *ElementTy = I.getOperand(0)->getType();
    EVT VT = TLI.getValueType(DAG.getDataLayout(), I.getType());
    unsigned VecWidth = VT.getVectorNumElements();

    SmallVector<SDValue, 16> OpsTripCount;
    SmallVector<SDValue, 16> OpsIndex;
    SmallVector<SDValue, 16> OpsStepConstants;
    for (unsigned i = 0; i < VecWidth; i++) {
      OpsTripCount.push_back(TripCount);
      OpsIndex.push_back(Index);
      OpsStepConstants.push_back(
          DAG.getConstant(i, DL, EVT::getEVT(ElementTy)));
    }

    EVT CCVT = EVT::getVectorVT(I.getContext(), MVT::i1, VecWidth);

    auto VecTy = EVT::getEVT(FixedVectorType::get(ElementTy, VecWidth));
    SDValue VectorIndex = DAG.getBuildVector(VecTy, DL, OpsIndex);
    SDValue VectorStep = DAG.getBuildVector(VecTy, DL, OpsStepConstants);
    SDValue VectorInduction = DAG.getNode(
       ISD::UADDO, DL, DAG.getVTList(VecTy, CCVT), VectorIndex, VectorStep);
    SDValue VectorTripCount = DAG.getBuildVector(VecTy, DL, OpsTripCount);
    SDValue SetCC = DAG.getSetCC(DL, CCVT, VectorInduction.getValue(0),
                                 VectorTripCount, ISD::CondCode::SETULT);
    setValue(&I, DAG.getNode(ISD::AND, DL, CCVT,
                             DAG.getNOT(DL, VectorInduction.getValue(1), CCVT),
                             SetCC));
    return;
  }
  }
}

void SelectionDAGBuilder::visitConstrainedFPIntrinsic(
    const ConstrainedFPIntrinsic &FPI) {
  SDLoc sdl = getCurSDLoc();

  const TargetLowering &TLI = DAG.getTargetLoweringInfo();
  SmallVector<EVT, 4> ValueVTs;
  ComputeValueVTs(TLI, DAG.getDataLayout(), FPI.getType(), ValueVTs);
  ValueVTs.push_back(MVT::Other); // Out chain

  // We do not need to serialize constrained FP intrinsics against
  // each other or against (nonvolatile) loads, so they can be
  // chained like loads.
  SDValue Chain = DAG.getRoot();
  SmallVector<SDValue, 4> Opers;
  Opers.push_back(Chain);
  if (FPI.isUnaryOp()) {
    Opers.push_back(getValue(FPI.getArgOperand(0)));
  } else if (FPI.isTernaryOp()) {
    Opers.push_back(getValue(FPI.getArgOperand(0)));
    Opers.push_back(getValue(FPI.getArgOperand(1)));
    Opers.push_back(getValue(FPI.getArgOperand(2)));
  } else {
    Opers.push_back(getValue(FPI.getArgOperand(0)));
    Opers.push_back(getValue(FPI.getArgOperand(1)));
  }

  auto pushOutChain = [this](SDValue Result, fp::ExceptionBehavior EB) {
    assert(Result.getNode()->getNumValues() == 2);

    // Push node to the appropriate list so that future instructions can be
    // chained up correctly.
    SDValue OutChain = Result.getValue(1);
    switch (EB) {
    case fp::ExceptionBehavior::ebIgnore:
      // The only reason why ebIgnore nodes still need to be chained is that
      // they might depend on the current rounding mode, and therefore must
      // not be moved across instruction that may change that mode.
      LLVM_FALLTHROUGH;
    case fp::ExceptionBehavior::ebMayTrap:
      // These must not be moved across calls or instructions that may change
      // floating-point exception masks.
      PendingConstrainedFP.push_back(OutChain);
      break;
    case fp::ExceptionBehavior::ebStrict:
      // These must not be moved across calls or instructions that may change
      // floating-point exception masks or read floating-point exception flags.
      // In addition, they cannot be optimized out even if unused.
      PendingConstrainedFPStrict.push_back(OutChain);
      break;
    }
  };

  SDVTList VTs = DAG.getVTList(ValueVTs);
  fp::ExceptionBehavior EB = FPI.getExceptionBehavior().getValue();

  SDNodeFlags Flags;
  if (EB == fp::ExceptionBehavior::ebIgnore)
    Flags.setNoFPExcept(true);

  if (auto *FPOp = dyn_cast<FPMathOperator>(&FPI))
    Flags.copyFMF(*FPOp);

  unsigned Opcode;
  switch (FPI.getIntrinsicID()) {
  default:
    llvm_unreachable("Impossible intrinsic"); // Can't reach here.
#define DAG_INSTRUCTION(NAME, NARG, ROUND_MODE, INTRINSIC, DAGN)               \
  case Intrinsic::INTRINSIC:                                                   \
    Opcode = ISD::STRICT_##DAGN;                                               \
    break;
#include "llvm/IR/ConstrainedOps.def"
  case Intrinsic::experimental_constrained_fmuladd: {
    Opcode = ISD::STRICT_FMA;
    // Break fmuladd into fmul and fadd.
    if (TM.Options.AllowFPOpFusion == FPOpFusion::Strict ||
        !TLI.isFMAFasterThanFMulAndFAdd(DAG.getMachineFunction(),
                                        ValueVTs[0])) {
      Opers.pop_back();
      SDValue Mul = DAG.getNode(ISD::STRICT_FMUL, sdl, VTs, Opers, Flags);
      pushOutChain(Mul, EB);
      Opcode = ISD::STRICT_FADD;
      Opers.clear();
      Opers.push_back(Mul.getValue(1));
      Opers.push_back(Mul.getValue(0));
      Opers.push_back(getValue(FPI.getArgOperand(2)));
    }
    break;
  }
  }

  // A few strict DAG nodes carry additional operands that are not
  // set up by the default code above.
  switch (Opcode) {
  default:
    break;
  case ISD::STRICT_FP_ROUND:
    Opers.push_back(
        DAG.getTargetConstant(0, sdl, TLI.getPointerTy(DAG.getDataLayout())));
    break;
  case ISD::STRICT_FSETCC:
  case ISD::STRICT_FSETCCS: {
    auto *FPCmp = dyn_cast<ConstrainedFPCmpIntrinsic>(&FPI);
    Opers.push_back(DAG.getCondCode(getFCmpCondCode(FPCmp->getPredicate())));
    break;
  }
  }

  SDValue Result = DAG.getNode(Opcode, sdl, VTs, Opers, Flags);
  pushOutChain(Result, EB);

  SDValue FPResult = Result.getValue(0);
  setValue(&FPI, FPResult);
}

void SelectionDAGBuilder::visitCmpVP(const VPIntrinsic &I) {
  ISD::CondCode Condition;
  CmpInst::Predicate predicate = I.getCmpPredicate();
  bool IsFP = I.getOperand(0)->getType()->isFPOrFPVectorTy();
  if (IsFP) {
    Condition = getFCmpCondCode(predicate);
    auto *FPMO = dyn_cast<FPMathOperator>(&I);
    if ((FPMO && FPMO->hasNoNaNs()) || TM.Options.NoNaNsFPMath)
      Condition = getFCmpCodeWithoutNaN(Condition);

  } else {
    Condition = getICmpCondCode(predicate);
  }

  SDValue Op1 = getValue(I.getOperand(0));
  SDValue Op2 = getValue(I.getOperand(1));
  // #2 is the condition code
  SDValue MaskOp = getValue(I.getOperand(3));
  SDValue LenOp = getValue(I.getOperand(4));

  EVT DestVT = DAG.getTargetLoweringInfo().getValueType(DAG.getDataLayout(),
                                                        I.getType());
  setValue(&I, DAG.getVPSetCC(getCurSDLoc(), DestVT, Op1, Op2, Condition,
                              MaskOp, LenOp));
}

static Optional<unsigned> getStrictVPSD(unsigned VPIntrinsicID) {
  Optional<unsigned> StrictOC;
  switch (VPIntrinsicID) {
#define BEGIN_REGISTER_VP_INTRINSIC(VPID, ...) case Intrinsic::VPID:
#define HANDLE_VP_TO_STRICTSD(STRICTSD) StrictOC = ISD::STRICTSD;
#define END_REGISTER_VP_INTRINSIC(...) break;
#include "llvm/IR/VPIntrinsics.def"
  }
  return StrictOC;
}

static Optional<unsigned> getISDForVPIntrinsic(const VPIntrinsic &VPIntrin) {
  Optional<unsigned> ResID;
  unsigned IntrinID = VPIntrin.getIntrinsicID();

  // Otw, use the cannonical mapping
  switch (IntrinID) {
#define BEGIN_REGISTER_VP_INTRINSIC(VPID, ...) case Intrinsic::VPID:
#define HANDLE_VP_TO_SDNODE(VPISD) ResID = ISD::VPISD;
#define END_REGISTER_VP_INTRINSIC(...) break;
#include "llvm/IR/VPIntrinsics.def"
  }

  return ResID;
}

static Optional<unsigned> getScalarISDForVPReduce(unsigned VPOC) {
  switch (VPOC) {
  default:
    return None;

  // TODO factor into VPIntrinsics.def
  case ISD::VP_REDUCE_FADD: return ISD::FADD;
  case ISD::VP_REDUCE_FMUL: return ISD::FMUL;
  }
}

void SelectionDAGBuilder::visitReduceVP(const VPIntrinsic &VPIntrin) {
  LLVM_DEBUG(dbgs() << "DABBuilder: visitReduceVP\n";);
  const TargetLowering &TLI = DAG.getTargetLoweringInfo();
  SDLoc dl = getCurSDLoc();
  EVT ResVT = TLI.getValueType(DAG.getDataLayout(), VPIntrin.getType());

  SDValue MaskV = getValue(VPIntrin.getMaskParam());
  SDValue EVLV = getValue(VPIntrin.getVectorLengthParam());

  auto FMFSource = dyn_cast<FPMathOperator>(&VPIntrin);
  SDNodeFlags OpFlags;
  if (FMFSource)
    OpFlags.copyFMF(*FMFSource);

  Optional<unsigned> ReduceOCOpt = getISDForVPIntrinsic(VPIntrin);
  unsigned ReduceOC = ReduceOCOpt.getValue();
  Optional<unsigned> ScalarOCOpt = getScalarISDForVPReduce(ReduceOC);
  SDValue ResV;
  if (ScalarOCOpt && FMFSource->hasAllowReassoc()) {
    LLVM_DEBUG(dbgs() << "visitReduceVP: reassoc-able FP\n";);
    // Re-associatable reduction with an explicit start parameter for the strict
    // case
    SDValue ScalarV = getValue(VPIntrin.getArgOperand(0));
    SDValue VectorV = getValue(VPIntrin.getArgOperand(1));
    auto ReducedV = DAG.getNode(ReduceOC, dl, ResVT, {VectorV, MaskV, EVLV});
    if (OpFlags.isDefined())
      ReducedV->setFlags(OpFlags);
    ResV = DAG.getNode(ScalarOCOpt.getValue(), dl, ResVT, ScalarV, ReducedV);

  } else if (ScalarOCOpt) {
    LLVM_DEBUG(dbgs() << "visitReduceVP: strict FP\n";);
    // Strict reduction (vp_reduce_strict_fadd/fmul)
    // Reductions are lowered to either VP_REDUCE_STRICT_<OP> or VP_REDUCE_<OP>
    // depending on the reassoc flag.
    ReduceOC = getStrictVPSD(VPIntrin.getIntrinsicID()).getValue();

    SDValue ScalarV = getValue(VPIntrin.getArgOperand(0));
    SDValue VectorV = getValue(VPIntrin.getArgOperand(1));
    ResV = DAG.getNode(ReduceOC, dl, ResVT, {ScalarV, VectorV, MaskV, EVLV});

  } else {
    LLVM_DEBUG(dbgs() << "visitReduceVP: non-strict-able\n";);

    // Re-associatable without strict case and no initial arg (eg ADD reduction)
    SDValue VectorV = getValue(VPIntrin.getArgOperand(0));
    ResV = DAG.getNode(ReduceOC, dl, ResVT, {VectorV, MaskV, EVLV});
  }

  if (OpFlags.isDefined())
    ResV->setFlags(OpFlags);
  setValue(&VPIntrin, ResV);
}

void SelectionDAGBuilder::visitVectorPredicationIntrinsic(
    const VPIntrinsic &VPIntrin) {
  if (VPIntrin.isReductionOp()) {
    visitReduceVP(VPIntrin);
    return;
  }

  switch (VPIntrin.getIntrinsicID()) {
  default:
    break;

  case Intrinsic::vp_load:
    visitLoadVP(VPIntrin);
    return;
  case Intrinsic::vp_store:
    visitStoreVP(VPIntrin);
    return;
  case Intrinsic::vp_gather:
    visitGatherVP(VPIntrin);
    return;
  case Intrinsic::vp_scatter:
    visitScatterVP(VPIntrin);
    return;

  case Intrinsic::vp_fcmp:
  case Intrinsic::vp_icmp:
    visitCmpVP(VPIntrin);
    return;
  }
  unsigned Opcode = getISDForVPIntrinsic(VPIntrin).getValue();

  // TODO memory evl: SDValue Chain = getRoot();

  SmallVector<EVT, 4> ValueVTs;
  const TargetLowering &TLI = DAG.getTargetLoweringInfo();
  ComputeValueVTs(TLI, DAG.getDataLayout(), VPIntrin.getType(), ValueVTs);
  SDVTList VTs = DAG.getVTList(ValueVTs);

  // ValueVTs.push_back(MVT::Other); // Out chain

  // Request Operands
  SmallVector<SDValue, 7> OpValues;
  auto ExceptPosOpt =
      VPIntrinsic::GetExceptionBehaviorParamPos(VPIntrin.getIntrinsicID());
  auto RoundingModePosOpt =
      VPIntrinsic::GetRoundingModeParamPos(VPIntrin.getIntrinsicID());
  for (int i = 0; i < (int)VPIntrin.getNumArgOperands(); ++i) {
    if (ExceptPosOpt && (i == ExceptPosOpt.getValue()))
      continue;
    if (RoundingModePosOpt && (i == RoundingModePosOpt.getValue()))
      continue;
    OpValues.push_back(getValue(VPIntrin.getArgOperand(i)));
  }

  SDLoc sdl = getCurSDLoc();
  SDValue Result = DAG.getNode(Opcode, sdl, VTs, OpValues);

  SDNodeFlags NodeFlags;

  // set exception flags where appropriate
  NodeFlags.setNoFPExcept(!VPIntrin.isConstrainedOp());

  // copy FMF where available
  auto *FPIntrin = dyn_cast<FPMathOperator>(&VPIntrin);
  if (FPIntrin)
    NodeFlags.copyFMF(*FPIntrin);

  // Attach chain
  SDValue VPResult;
  if (Result.getNode()->getNumValues() == 2) {
    SDValue OutChain = Result.getValue(1);
    DAG.setRoot(OutChain);
    VPResult = Result.getValue(0);
  } else {
    VPResult = Result;
  }

  // attach flags and return
  if (NodeFlags.isDefined())
    VPResult.getNode()->setFlags(NodeFlags);
  setValue(&VPIntrin, VPResult);
}

std::pair<SDValue, SDValue>
SelectionDAGBuilder::lowerInvokable(TargetLowering::CallLoweringInfo &CLI,
                                    const BasicBlock *EHPadBB) {
  MachineFunction &MF = DAG.getMachineFunction();
  MachineModuleInfo &MMI = MF.getMMI();
  MCSymbol *BeginLabel = nullptr;

  if (EHPadBB) {
    // Insert a label before the invoke call to mark the try range.  This can be
    // used to detect deletion of the invoke via the MachineModuleInfo.
    BeginLabel = MMI.getContext().createTempSymbol();

    // For SjLj, keep track of which landing pads go with which invokes
    // so as to maintain the ordering of pads in the LSDA.
    unsigned CallSiteIndex = MMI.getCurrentCallSite();
    if (CallSiteIndex) {
      MF.setCallSiteBeginLabel(BeginLabel, CallSiteIndex);
      LPadToCallSiteMap[FuncInfo.MBBMap[EHPadBB]].push_back(CallSiteIndex);

      // Now that the call site is handled, stop tracking it.
      MMI.setCurrentCallSite(0);
    }

    // Both PendingLoads and PendingExports must be flushed here;
    // this call might not return.
    (void)getRoot();
    DAG.setRoot(DAG.getEHLabel(getCurSDLoc(), getControlRoot(), BeginLabel));

    CLI.setChain(getRoot());
  }
  const TargetLowering &TLI = DAG.getTargetLoweringInfo();
  std::pair<SDValue, SDValue> Result = TLI.LowerCallTo(CLI);

  assert((CLI.IsTailCall || Result.second.getNode()) &&
         "Non-null chain expected with non-tail call!");
  assert((Result.second.getNode() || !Result.first.getNode()) &&
         "Null value expected with tail call!");

  if (!Result.second.getNode()) {
    // As a special case, a null chain means that a tail call has been emitted
    // and the DAG root is already updated.
    HasTailCall = true;

    // Since there's no actual continuation from this block, nothing can be
    // relying on us setting vregs for them.
    PendingExports.clear();
  } else {
    DAG.setRoot(Result.second);
  }

  if (EHPadBB) {
    // Insert a label at the end of the invoke call to mark the try range.  This
    // can be used to detect deletion of the invoke via the MachineModuleInfo.
    MCSymbol *EndLabel = MMI.getContext().createTempSymbol();
    DAG.setRoot(DAG.getEHLabel(getCurSDLoc(), getRoot(), EndLabel));

    // Inform MachineModuleInfo of range.
    auto Pers = classifyEHPersonality(FuncInfo.Fn->getPersonalityFn());
    // There is a platform (e.g. wasm) that uses funclet style IR but does not
    // actually use outlined funclets and their LSDA info style.
    if (MF.hasEHFunclets() && isFuncletEHPersonality(Pers)) {
      assert(CLI.CB);
      WinEHFuncInfo *EHInfo = DAG.getMachineFunction().getWinEHFuncInfo();
      EHInfo->addIPToStateRange(cast<InvokeInst>(CLI.CB), BeginLabel, EndLabel);
    } else if (!isScopedEHPersonality(Pers)) {
      MF.addInvoke(FuncInfo.MBBMap[EHPadBB], BeginLabel, EndLabel);
    }
  }

  return Result;
}

void SelectionDAGBuilder::LowerCallTo(const CallBase &CB, SDValue Callee,
                                      bool isTailCall,
                                      const BasicBlock *EHPadBB) {
  auto &DL = DAG.getDataLayout();
  FunctionType *FTy = CB.getFunctionType();
  Type *RetTy = CB.getType();

  TargetLowering::ArgListTy Args;
  Args.reserve(CB.arg_size());

  const Value *SwiftErrorVal = nullptr;
  const TargetLowering &TLI = DAG.getTargetLoweringInfo();

  if (isTailCall) {
    // Avoid emitting tail calls in functions with the disable-tail-calls
    // attribute.
    auto *Caller = CB.getParent()->getParent();
    if (Caller->getFnAttribute("disable-tail-calls").getValueAsString() ==
        "true")
      isTailCall = false;

    // We can't tail call inside a function with a swifterror argument. Lowering
    // does not support this yet. It would have to move into the swifterror
    // register before the call.
    if (TLI.supportSwiftError() &&
        Caller->getAttributes().hasAttrSomewhere(Attribute::SwiftError))
      isTailCall = false;
  }

  for (auto I = CB.arg_begin(), E = CB.arg_end(); I != E; ++I) {
    TargetLowering::ArgListEntry Entry;
    const Value *V = *I;

    // Skip empty types
    if (V->getType()->isEmptyTy())
      continue;

    SDValue ArgNode = getValue(V);
    Entry.Node = ArgNode;
    Entry.Ty = V->getType();

    Entry.setAttributes(&CB, I - CB.arg_begin());

    // Use swifterror virtual register as input to the call.
    if (Entry.IsSwiftError && TLI.supportSwiftError()) {
      SwiftErrorVal = V;
      // We find the virtual register for the actual swifterror argument.
      // Instead of using the Value, we use the virtual register instead.
      Entry.Node =
          DAG.getRegister(SwiftError.getOrCreateVRegUseAt(&CB, FuncInfo.MBB, V),
                          EVT(TLI.getPointerTy(DL)));
    }

    Args.push_back(Entry);

    // If we have an explicit sret argument that is an Instruction, (i.e., it
    // might point to function-local memory), we can't meaningfully tail-call.
    if (Entry.IsSRet && isa<Instruction>(V))
      isTailCall = false;
  }

  // If call site has a cfguardtarget operand bundle, create and add an
  // additional ArgListEntry.
  if (auto Bundle = CB.getOperandBundle(LLVMContext::OB_cfguardtarget)) {
    TargetLowering::ArgListEntry Entry;
    Value *V = Bundle->Inputs[0];
    SDValue ArgNode = getValue(V);
    Entry.Node = ArgNode;
    Entry.Ty = V->getType();
    Entry.IsCFGuardTarget = true;
    Args.push_back(Entry);
  }

  // Check if target-independent constraints permit a tail call here.
  // Target-dependent constraints are checked within TLI->LowerCallTo.
  if (isTailCall && !isInTailCallPosition(CB, DAG.getTarget()))
    isTailCall = false;

  // Disable tail calls if there is an swifterror argument. Targets have not
  // been updated to support tail calls.
  if (TLI.supportSwiftError() && SwiftErrorVal)
    isTailCall = false;

  TargetLowering::CallLoweringInfo CLI(DAG);
  CLI.setDebugLoc(getCurSDLoc())
      .setChain(getRoot())
      .setCallee(RetTy, FTy, Callee, std::move(Args), CB)
      .setTailCall(isTailCall)
      .setConvergent(CB.isConvergent())
      .setIsPreallocated(
          CB.countOperandBundlesOfType(LLVMContext::OB_preallocated) != 0);
  std::pair<SDValue, SDValue> Result = lowerInvokable(CLI, EHPadBB);

  if (Result.first.getNode()) {
    Result.first = lowerRangeToAssertZExt(DAG, CB, Result.first);
    setValue(&CB, Result.first);
  }

  // The last element of CLI.InVals has the SDValue for swifterror return.
  // Here we copy it to a virtual register and update SwiftErrorMap for
  // book-keeping.
  if (SwiftErrorVal && TLI.supportSwiftError()) {
    // Get the last element of InVals.
    SDValue Src = CLI.InVals.back();
    Register VReg =
        SwiftError.getOrCreateVRegDefAt(&CB, FuncInfo.MBB, SwiftErrorVal);
    SDValue CopyNode = CLI.DAG.getCopyToReg(Result.second, CLI.DL, VReg, Src);
    DAG.setRoot(CopyNode);
  }
}

static SDValue getMemCmpLoad(const Value *PtrVal, MVT LoadVT,
                             SelectionDAGBuilder &Builder) {
  // Check to see if this load can be trivially constant folded, e.g. if the
  // input is from a string literal.
  if (const Constant *LoadInput = dyn_cast<Constant>(PtrVal)) {
    // Cast pointer to the type we really want to load.
    Type *LoadTy =
        Type::getIntNTy(PtrVal->getContext(), LoadVT.getScalarSizeInBits());
    if (LoadVT.isVector())
      LoadTy = FixedVectorType::get(LoadTy, LoadVT.getVectorNumElements());

    LoadInput = ConstantExpr::getBitCast(const_cast<Constant *>(LoadInput),
                                         PointerType::getUnqual(LoadTy));

    if (const Constant *LoadCst = ConstantFoldLoadFromConstPtr(
            const_cast<Constant *>(LoadInput), LoadTy, *Builder.DL))
      return Builder.getValue(LoadCst);
  }

  // Otherwise, we have to emit the load.  If the pointer is to unfoldable but
  // still constant memory, the input chain can be the entry node.
  SDValue Root;
  bool ConstantMemory = false;

  // Do not serialize (non-volatile) loads of constant memory with anything.
  if (Builder.AA && Builder.AA->pointsToConstantMemory(PtrVal)) {
    Root = Builder.DAG.getEntryNode();
    ConstantMemory = true;
  } else {
    // Do not serialize non-volatile loads against each other.
    Root = Builder.DAG.getRoot();
  }

  SDValue Ptr = Builder.getValue(PtrVal);
  SDValue LoadVal =
      Builder.DAG.getLoad(LoadVT, Builder.getCurSDLoc(), Root, Ptr,
                          MachinePointerInfo(PtrVal), Align(1));

  if (!ConstantMemory)
    Builder.PendingLoads.push_back(LoadVal.getValue(1));
  return LoadVal;
}

/// Record the value for an instruction that produces an integer result,
/// converting the type where necessary.
void SelectionDAGBuilder::processIntegerCallValue(const Instruction &I,
                                                  SDValue Value,
                                                  bool IsSigned) {
  EVT VT = DAG.getTargetLoweringInfo().getValueType(DAG.getDataLayout(),
                                                    I.getType(), true);
  if (IsSigned)
    Value = DAG.getSExtOrTrunc(Value, getCurSDLoc(), VT);
  else
    Value = DAG.getZExtOrTrunc(Value, getCurSDLoc(), VT);
  setValue(&I, Value);
}

/// See if we can lower a memcmp/bcmp call into an optimized form. If so, return
/// true and lower it. Otherwise return false, and it will be lowered like a
/// normal call.
/// The caller already checked that \p I calls the appropriate LibFunc with a
/// correct prototype.
bool SelectionDAGBuilder::visitMemCmpBCmpCall(const CallInst &I) {
  const Value *LHS = I.getArgOperand(0), *RHS = I.getArgOperand(1);
  const Value *Size = I.getArgOperand(2);
  const ConstantInt *CSize = dyn_cast<ConstantInt>(Size);
  if (CSize && CSize->getZExtValue() == 0) {
    EVT CallVT = DAG.getTargetLoweringInfo().getValueType(DAG.getDataLayout(),
                                                          I.getType(), true);
    setValue(&I, DAG.getConstant(0, getCurSDLoc(), CallVT));
    return true;
  }

  const SelectionDAGTargetInfo &TSI = DAG.getSelectionDAGInfo();
  std::pair<SDValue, SDValue> Res = TSI.EmitTargetCodeForMemcmp(
      DAG, getCurSDLoc(), DAG.getRoot(), getValue(LHS), getValue(RHS),
      getValue(Size), MachinePointerInfo(LHS), MachinePointerInfo(RHS));
  if (Res.first.getNode()) {
    processIntegerCallValue(I, Res.first, true);
    PendingLoads.push_back(Res.second);
    return true;
  }

  // memcmp(S1,S2,2) != 0 -> (*(short*)LHS != *(short*)RHS)  != 0
  // memcmp(S1,S2,4) != 0 -> (*(int*)LHS != *(int*)RHS)  != 0
  if (!CSize || !isOnlyUsedInZeroEqualityComparison(&I))
    return false;

  // If the target has a fast compare for the given size, it will return a
  // preferred load type for that size. Require that the load VT is legal and
  // that the target supports unaligned loads of that type. Otherwise, return
  // INVALID.
  auto hasFastLoadsAndCompare = [&](unsigned NumBits) {
    const TargetLowering &TLI = DAG.getTargetLoweringInfo();
    MVT LVT = TLI.hasFastEqualityCompare(NumBits);
    if (LVT != MVT::INVALID_SIMPLE_VALUE_TYPE) {
      // TODO: Handle 5 byte compare as 4-byte + 1 byte.
      // TODO: Handle 8 byte compare on x86-32 as two 32-bit loads.
      // TODO: Check alignment of src and dest ptrs.
      unsigned DstAS = LHS->getType()->getPointerAddressSpace();
      unsigned SrcAS = RHS->getType()->getPointerAddressSpace();
      if (!TLI.isTypeLegal(LVT) ||
          !TLI.allowsMisalignedMemoryAccesses(LVT, SrcAS) ||
          !TLI.allowsMisalignedMemoryAccesses(LVT, DstAS))
        LVT = MVT::INVALID_SIMPLE_VALUE_TYPE;
    }

    return LVT;
  };

  // This turns into unaligned loads. We only do this if the target natively
  // supports the MVT we'll be loading or if it is small enough (<= 4) that
  // we'll only produce a small number of byte loads.
  MVT LoadVT;
  unsigned NumBitsToCompare = CSize->getZExtValue() * 8;
  switch (NumBitsToCompare) {
  default:
    return false;
  case 16:
    LoadVT = MVT::i16;
    break;
  case 32:
    LoadVT = MVT::i32;
    break;
  case 64:
  case 128:
  case 256:
    LoadVT = hasFastLoadsAndCompare(NumBitsToCompare);
    break;
  }

  if (LoadVT == MVT::INVALID_SIMPLE_VALUE_TYPE)
    return false;

  SDValue LoadL = getMemCmpLoad(LHS, LoadVT, *this);
  SDValue LoadR = getMemCmpLoad(RHS, LoadVT, *this);

  // Bitcast to a wide integer type if the loads are vectors.
  if (LoadVT.isVector()) {
    EVT CmpVT = EVT::getIntegerVT(LHS->getContext(), LoadVT.getSizeInBits());
    LoadL = DAG.getBitcast(CmpVT, LoadL);
    LoadR = DAG.getBitcast(CmpVT, LoadR);
  }

  SDValue Cmp = DAG.getSetCC(getCurSDLoc(), MVT::i1, LoadL, LoadR, ISD::SETNE);
  processIntegerCallValue(I, Cmp, false);
  return true;
}

/// See if we can lower a memchr call into an optimized form. If so, return
/// true and lower it. Otherwise return false, and it will be lowered like a
/// normal call.
/// The caller already checked that \p I calls the appropriate LibFunc with a
/// correct prototype.
bool SelectionDAGBuilder::visitMemChrCall(const CallInst &I) {
  const Value *Src = I.getArgOperand(0);
  const Value *Char = I.getArgOperand(1);
  const Value *Length = I.getArgOperand(2);

  const SelectionDAGTargetInfo &TSI = DAG.getSelectionDAGInfo();
  std::pair<SDValue, SDValue> Res = TSI.EmitTargetCodeForMemchr(
      DAG, getCurSDLoc(), DAG.getRoot(), getValue(Src), getValue(Char),
      getValue(Length), MachinePointerInfo(Src));
  if (Res.first.getNode()) {
    setValue(&I, Res.first);
    PendingLoads.push_back(Res.second);
    return true;
  }

  return false;
}

/// See if we can lower a mempcpy call into an optimized form. If so, return
/// true and lower it. Otherwise return false, and it will be lowered like a
/// normal call.
/// The caller already checked that \p I calls the appropriate LibFunc with a
/// correct prototype.
bool SelectionDAGBuilder::visitMemPCpyCall(const CallInst &I) {
  SDValue Dst = getValue(I.getArgOperand(0));
  SDValue Src = getValue(I.getArgOperand(1));
  SDValue Size = getValue(I.getArgOperand(2));

  Align DstAlign = DAG.InferPtrAlign(Dst).valueOrOne();
  Align SrcAlign = DAG.InferPtrAlign(Src).valueOrOne();
  // DAG::getMemcpy needs Alignment to be defined.
  Align Alignment = std::min(DstAlign, SrcAlign);

  bool isVol = false;
  SDLoc sdl = getCurSDLoc();

  // In the mempcpy context we need to pass in a false value for isTailCall
  // because the return pointer needs to be adjusted by the size of
  // the copied memory.
  SDValue Root = isVol ? getRoot() : getMemoryRoot();
  SDValue MC = DAG.getMemcpy(Root, sdl, Dst, Src, Size, Alignment, isVol, false,
                             /*isTailCall=*/false,
                             MachinePointerInfo(I.getArgOperand(0)),
                             MachinePointerInfo(I.getArgOperand(1)));
  assert(MC.getNode() != nullptr &&
         "** memcpy should not be lowered as TailCall in mempcpy context **");
  DAG.setRoot(MC);

  // Check if Size needs to be truncated or extended.
  Size = DAG.getSExtOrTrunc(Size, sdl, Dst.getValueType());

  // Adjust return pointer to point just past the last dst byte.
  SDValue DstPlusSize =
      DAG.getNode(ISD::ADD, sdl, Dst.getValueType(), Dst, Size);
  setValue(&I, DstPlusSize);
  return true;
}

/// See if we can lower a strcpy call into an optimized form.  If so, return
/// true and lower it, otherwise return false and it will be lowered like a
/// normal call.
/// The caller already checked that \p I calls the appropriate LibFunc with a
/// correct prototype.
bool SelectionDAGBuilder::visitStrCpyCall(const CallInst &I, bool isStpcpy) {
  const Value *Arg0 = I.getArgOperand(0), *Arg1 = I.getArgOperand(1);

  const SelectionDAGTargetInfo &TSI = DAG.getSelectionDAGInfo();
  std::pair<SDValue, SDValue> Res = TSI.EmitTargetCodeForStrcpy(
      DAG, getCurSDLoc(), getRoot(), getValue(Arg0), getValue(Arg1),
      MachinePointerInfo(Arg0), MachinePointerInfo(Arg1), isStpcpy);
  if (Res.first.getNode()) {
    setValue(&I, Res.first);
    DAG.setRoot(Res.second);
    return true;
  }

  return false;
}

/// See if we can lower a strcmp call into an optimized form.  If so, return
/// true and lower it, otherwise return false and it will be lowered like a
/// normal call.
/// The caller already checked that \p I calls the appropriate LibFunc with a
/// correct prototype.
bool SelectionDAGBuilder::visitStrCmpCall(const CallInst &I) {
  const Value *Arg0 = I.getArgOperand(0), *Arg1 = I.getArgOperand(1);

  const SelectionDAGTargetInfo &TSI = DAG.getSelectionDAGInfo();
  std::pair<SDValue, SDValue> Res = TSI.EmitTargetCodeForStrcmp(
      DAG, getCurSDLoc(), DAG.getRoot(), getValue(Arg0), getValue(Arg1),
      MachinePointerInfo(Arg0), MachinePointerInfo(Arg1));
  if (Res.first.getNode()) {
    processIntegerCallValue(I, Res.first, true);
    PendingLoads.push_back(Res.second);
    return true;
  }

  return false;
}

/// See if we can lower a strlen call into an optimized form.  If so, return
/// true and lower it, otherwise return false and it will be lowered like a
/// normal call.
/// The caller already checked that \p I calls the appropriate LibFunc with a
/// correct prototype.
bool SelectionDAGBuilder::visitStrLenCall(const CallInst &I) {
  const Value *Arg0 = I.getArgOperand(0);

  const SelectionDAGTargetInfo &TSI = DAG.getSelectionDAGInfo();
  std::pair<SDValue, SDValue> Res =
      TSI.EmitTargetCodeForStrlen(DAG, getCurSDLoc(), DAG.getRoot(),
                                  getValue(Arg0), MachinePointerInfo(Arg0));
  if (Res.first.getNode()) {
    processIntegerCallValue(I, Res.first, false);
    PendingLoads.push_back(Res.second);
    return true;
  }

  return false;
}

/// See if we can lower a strnlen call into an optimized form.  If so, return
/// true and lower it, otherwise return false and it will be lowered like a
/// normal call.
/// The caller already checked that \p I calls the appropriate LibFunc with a
/// correct prototype.
bool SelectionDAGBuilder::visitStrNLenCall(const CallInst &I) {
  const Value *Arg0 = I.getArgOperand(0), *Arg1 = I.getArgOperand(1);

  const SelectionDAGTargetInfo &TSI = DAG.getSelectionDAGInfo();
  std::pair<SDValue, SDValue> Res = TSI.EmitTargetCodeForStrnlen(
      DAG, getCurSDLoc(), DAG.getRoot(), getValue(Arg0), getValue(Arg1),
      MachinePointerInfo(Arg0));
  if (Res.first.getNode()) {
    processIntegerCallValue(I, Res.first, false);
    PendingLoads.push_back(Res.second);
    return true;
  }

  return false;
}

/// See if we can lower a unary floating-point operation into an SDNode with
/// the specified Opcode.  If so, return true and lower it, otherwise return
/// false and it will be lowered like a normal call.
/// The caller already checked that \p I calls the appropriate LibFunc with a
/// correct prototype.
bool SelectionDAGBuilder::visitUnaryFloatCall(const CallInst &I,
                                              unsigned Opcode) {
  // We already checked this call's prototype; verify it doesn't modify errno.
  if (!I.onlyReadsMemory())
    return false;

  SDNodeFlags Flags;
  Flags.copyFMF(cast<FPMathOperator>(I));

  SDValue Tmp = getValue(I.getArgOperand(0));
  setValue(&I,
           DAG.getNode(Opcode, getCurSDLoc(), Tmp.getValueType(), Tmp, Flags));
  return true;
}

/// See if we can lower a binary floating-point operation into an SDNode with
/// the specified Opcode. If so, return true and lower it. Otherwise return
/// false, and it will be lowered like a normal call.
/// The caller already checked that \p I calls the appropriate LibFunc with a
/// correct prototype.
bool SelectionDAGBuilder::visitBinaryFloatCall(const CallInst &I,
                                               unsigned Opcode) {
  // We already checked this call's prototype; verify it doesn't modify errno.
  if (!I.onlyReadsMemory())
    return false;

  SDNodeFlags Flags;
  Flags.copyFMF(cast<FPMathOperator>(I));

  SDValue Tmp0 = getValue(I.getArgOperand(0));
  SDValue Tmp1 = getValue(I.getArgOperand(1));
  EVT VT = Tmp0.getValueType();
  setValue(&I, DAG.getNode(Opcode, getCurSDLoc(), VT, Tmp0, Tmp1, Flags));
  return true;
}

void SelectionDAGBuilder::visitCall(const CallInst &I) {
  // Handle inline assembly differently.
  if (I.isInlineAsm()) {
    visitInlineAsm(I);
    return;
  }

  if (Function *F = I.getCalledFunction()) {
    if (F->isDeclaration()) {
      // Is this an LLVM intrinsic or a target-specific intrinsic?
      unsigned IID = F->getIntrinsicID();
      if (!IID)
        if (const TargetIntrinsicInfo *II = TM.getIntrinsicInfo())
          IID = II->getIntrinsicID(F);

      if (IID) {
        visitIntrinsicCall(I, IID);
        return;
      }
    }

    // Check for well-known libc/libm calls.  If the function is internal, it
    // can't be a library call.  Don't do the check if marked as nobuiltin for
    // some reason or the call site requires strict floating point semantics.
    LibFunc Func;
    if (!I.isNoBuiltin() && !I.isStrictFP() && !F->hasLocalLinkage() &&
        F->hasName() && LibInfo->getLibFunc(*F, Func) &&
        LibInfo->hasOptimizedCodeGen(Func)) {
      switch (Func) {
<<<<<<< HEAD
      default:
=======
      default: break;
      case LibFunc_bcmp:
        if (visitMemCmpBCmpCall(I))
          return;
>>>>>>> 67de4afb
        break;
      case LibFunc_copysign:
      case LibFunc_copysignf:
      case LibFunc_copysignl:
        // We already checked this call's prototype; verify it doesn't modify
        // errno.
        if (I.onlyReadsMemory()) {
          SDValue LHS = getValue(I.getArgOperand(0));
          SDValue RHS = getValue(I.getArgOperand(1));
          setValue(&I, DAG.getNode(ISD::FCOPYSIGN, getCurSDLoc(),
                                   LHS.getValueType(), LHS, RHS));
          return;
        }
        break;
      case LibFunc_fabs:
      case LibFunc_fabsf:
      case LibFunc_fabsl:
        if (visitUnaryFloatCall(I, ISD::FABS))
          return;
        break;
      case LibFunc_fmin:
      case LibFunc_fminf:
      case LibFunc_fminl:
        if (visitBinaryFloatCall(I, ISD::FMINNUM))
          return;
        break;
      case LibFunc_fmax:
      case LibFunc_fmaxf:
      case LibFunc_fmaxl:
        if (visitBinaryFloatCall(I, ISD::FMAXNUM))
          return;
        break;
      case LibFunc_sin:
      case LibFunc_sinf:
      case LibFunc_sinl:
        if (visitUnaryFloatCall(I, ISD::FSIN))
          return;
        break;
      case LibFunc_cos:
      case LibFunc_cosf:
      case LibFunc_cosl:
        if (visitUnaryFloatCall(I, ISD::FCOS))
          return;
        break;
      case LibFunc_sqrt:
      case LibFunc_sqrtf:
      case LibFunc_sqrtl:
      case LibFunc_sqrt_finite:
      case LibFunc_sqrtf_finite:
      case LibFunc_sqrtl_finite:
        if (visitUnaryFloatCall(I, ISD::FSQRT))
          return;
        break;
      case LibFunc_floor:
      case LibFunc_floorf:
      case LibFunc_floorl:
        if (visitUnaryFloatCall(I, ISD::FFLOOR))
          return;
        break;
      case LibFunc_nearbyint:
      case LibFunc_nearbyintf:
      case LibFunc_nearbyintl:
        if (visitUnaryFloatCall(I, ISD::FNEARBYINT))
          return;
        break;
      case LibFunc_ceil:
      case LibFunc_ceilf:
      case LibFunc_ceill:
        if (visitUnaryFloatCall(I, ISD::FCEIL))
          return;
        break;
      case LibFunc_rint:
      case LibFunc_rintf:
      case LibFunc_rintl:
        if (visitUnaryFloatCall(I, ISD::FRINT))
          return;
        break;
      case LibFunc_round:
      case LibFunc_roundf:
      case LibFunc_roundl:
        if (visitUnaryFloatCall(I, ISD::FROUND))
          return;
        break;
      case LibFunc_trunc:
      case LibFunc_truncf:
      case LibFunc_truncl:
        if (visitUnaryFloatCall(I, ISD::FTRUNC))
          return;
        break;
      case LibFunc_log2:
      case LibFunc_log2f:
      case LibFunc_log2l:
        if (visitUnaryFloatCall(I, ISD::FLOG2))
          return;
        break;
      case LibFunc_exp2:
      case LibFunc_exp2f:
      case LibFunc_exp2l:
        if (visitUnaryFloatCall(I, ISD::FEXP2))
          return;
        break;
      case LibFunc_memcmp:
        if (visitMemCmpBCmpCall(I))
          return;
        break;
      case LibFunc_mempcpy:
        if (visitMemPCpyCall(I))
          return;
        break;
      case LibFunc_memchr:
        if (visitMemChrCall(I))
          return;
        break;
      case LibFunc_strcpy:
        if (visitStrCpyCall(I, false))
          return;
        break;
      case LibFunc_stpcpy:
        if (visitStrCpyCall(I, true))
          return;
        break;
      case LibFunc_strcmp:
        if (visitStrCmpCall(I))
          return;
        break;
      case LibFunc_strlen:
        if (visitStrLenCall(I))
          return;
        break;
      case LibFunc_strnlen:
        if (visitStrNLenCall(I))
          return;
        break;
      }
    }
  }

  // Deopt bundles are lowered in LowerCallSiteWithDeoptBundle, and we don't
  // have to do anything here to lower funclet bundles.
  // CFGuardTarget bundles are lowered in LowerCallTo.
  assert(!I.hasOperandBundlesOtherThan(
             {LLVMContext::OB_deopt, LLVMContext::OB_funclet,
              LLVMContext::OB_cfguardtarget, LLVMContext::OB_preallocated}) &&
         "Cannot lower calls with arbitrary operand bundles!");

  SDValue Callee = getValue(I.getCalledOperand());

  if (I.countOperandBundlesOfType(LLVMContext::OB_deopt))
    LowerCallSiteWithDeoptBundle(&I, Callee, nullptr);
  else
    // Check if we can potentially perform a tail call. More detailed checking
    // is be done within LowerCallTo, after more information about the call is
    // known.
    LowerCallTo(I, Callee, I.isTailCall());
}

namespace {

/// AsmOperandInfo - This contains information for each constraint that we are
/// lowering.
class SDISelAsmOperandInfo : public TargetLowering::AsmOperandInfo {
public:
  /// CallOperand - If this is the result output operand or a clobber
  /// this is null, otherwise it is the incoming operand to the CallInst.
  /// This gets modified as the asm is processed.
  SDValue CallOperand;

  /// AssignedRegs - If this is a register or register class operand, this
  /// contains the set of register corresponding to the operand.
  RegsForValue AssignedRegs;

  explicit SDISelAsmOperandInfo(const TargetLowering::AsmOperandInfo &info)
      : TargetLowering::AsmOperandInfo(info), CallOperand(nullptr, 0) {}

  /// Whether or not this operand accesses memory
  bool hasMemory(const TargetLowering &TLI) const {
    // Indirect operand accesses access memory.
    if (isIndirect)
      return true;

    for (const auto &Code : Codes)
      if (TLI.getConstraintType(Code) == TargetLowering::C_Memory)
        return true;

    return false;
  }

  /// getCallOperandValEVT - Return the EVT of the Value* that this operand
  /// corresponds to.  If there is no Value* for this operand, it returns
  /// MVT::Other.
  EVT getCallOperandValEVT(LLVMContext &Context, const TargetLowering &TLI,
                           const DataLayout &DL) const {
    if (!CallOperandVal)
      return MVT::Other;

    if (isa<BasicBlock>(CallOperandVal))
      return TLI.getProgramPointerTy(DL);

    llvm::Type *OpTy = CallOperandVal->getType();

    // FIXME: code duplicated from TargetLowering::ParseConstraints().
    // If this is an indirect operand, the operand is a pointer to the
    // accessed type.
    if (isIndirect) {
      PointerType *PtrTy = dyn_cast<PointerType>(OpTy);
      if (!PtrTy)
        report_fatal_error("Indirect operand for inline asm not a pointer!");
      OpTy = PtrTy->getElementType();
    }

    // Look for vector wrapped in a struct. e.g. { <16 x i8> }.
    if (StructType *STy = dyn_cast<StructType>(OpTy))
      if (STy->getNumElements() == 1)
        OpTy = STy->getElementType(0);

    // If OpTy is not a single value, it may be a struct/union that we
    // can tile with integers.
    if (!OpTy->isSingleValueType() && OpTy->isSized()) {
      unsigned BitSize = DL.getTypeSizeInBits(OpTy);
      switch (BitSize) {
      default:
        break;
      case 1:
      case 8:
      case 16:
      case 32:
      case 64:
      case 128:
        OpTy = IntegerType::get(Context, BitSize);
        break;
      }
    }

    return TLI.getValueType(DL, OpTy, true);
  }
};


} // end anonymous namespace

/// Make sure that the output operand \p OpInfo and its corresponding input
/// operand \p MatchingOpInfo have compatible constraint types (otherwise error
/// out).
static void patchMatchingInput(const SDISelAsmOperandInfo &OpInfo,
                               SDISelAsmOperandInfo &MatchingOpInfo,
                               SelectionDAG &DAG) {
  if (OpInfo.ConstraintVT == MatchingOpInfo.ConstraintVT)
    return;

  const TargetRegisterInfo *TRI = DAG.getSubtarget().getRegisterInfo();
  const auto &TLI = DAG.getTargetLoweringInfo();

  std::pair<unsigned, const TargetRegisterClass *> MatchRC =
      TLI.getRegForInlineAsmConstraint(TRI, OpInfo.ConstraintCode,
                                       OpInfo.ConstraintVT);
  std::pair<unsigned, const TargetRegisterClass *> InputRC =
      TLI.getRegForInlineAsmConstraint(TRI, MatchingOpInfo.ConstraintCode,
                                       MatchingOpInfo.ConstraintVT);
  if ((OpInfo.ConstraintVT.isInteger() !=
       MatchingOpInfo.ConstraintVT.isInteger()) ||
      (MatchRC.second != InputRC.second)) {
    // FIXME: error out in a more elegant fashion
    report_fatal_error("Unsupported asm: input constraint"
                       " with a matching output constraint of"
                       " incompatible type!");
  }
  MatchingOpInfo.ConstraintVT = OpInfo.ConstraintVT;
}

/// Get a direct memory input to behave well as an indirect operand.
/// This may introduce stores, hence the need for a \p Chain.
/// \return The (possibly updated) chain.
static SDValue getAddressForMemoryInput(SDValue Chain, const SDLoc &Location,
                                        SDISelAsmOperandInfo &OpInfo,
                                        SelectionDAG &DAG) {
  const TargetLowering &TLI = DAG.getTargetLoweringInfo();

  // If we don't have an indirect input, put it in the constpool if we can,
  // otherwise spill it to a stack slot.
  // TODO: This isn't quite right. We need to handle these according to
  // the addressing mode that the constraint wants. Also, this may take
  // an additional register for the computation and we don't want that
  // either.

  // If the operand is a float, integer, or vector constant, spill to a
  // constant pool entry to get its address.
  const Value *OpVal = OpInfo.CallOperandVal;
  if (isa<ConstantFP>(OpVal) || isa<ConstantInt>(OpVal) ||
      isa<ConstantVector>(OpVal) || isa<ConstantDataVector>(OpVal)) {
    OpInfo.CallOperand = DAG.getConstantPool(
        cast<Constant>(OpVal), TLI.getPointerTy(DAG.getDataLayout()));
    return Chain;
  }

  // Otherwise, create a stack slot and emit a store to it before the asm.
  Type *Ty = OpVal->getType();
  auto &DL = DAG.getDataLayout();
  uint64_t TySize = DL.getTypeAllocSize(Ty);
  MachineFunction &MF = DAG.getMachineFunction();
  int SSFI = MF.getFrameInfo().CreateStackObject(
      TySize, DL.getPrefTypeAlign(Ty), false);
  SDValue StackSlot = DAG.getFrameIndex(SSFI, TLI.getFrameIndexTy(DL));
  Chain = DAG.getTruncStore(Chain, Location, OpInfo.CallOperand, StackSlot,
                            MachinePointerInfo::getFixedStack(MF, SSFI),
                            TLI.getMemValueType(DL, Ty));
  OpInfo.CallOperand = StackSlot;

  return Chain;
}

/// GetRegistersForValue - Assign registers (virtual or physical) for the
/// specified operand.  We prefer to assign virtual registers, to allow the
/// register allocator to handle the assignment process.  However, if the asm
/// uses features that we can't model on machineinstrs, we have SDISel do the
/// allocation.  This produces generally horrible, but correct, code.
///
///   OpInfo describes the operand
///   RefOpInfo describes the matching operand if any, the operand otherwise
static void GetRegistersForValue(SelectionDAG &DAG, const SDLoc &DL,
                                 SDISelAsmOperandInfo &OpInfo,
                                 SDISelAsmOperandInfo &RefOpInfo) {
  LLVMContext &Context = *DAG.getContext();
  const TargetLowering &TLI = DAG.getTargetLoweringInfo();

  MachineFunction &MF = DAG.getMachineFunction();
  SmallVector<unsigned, 4> Regs;
  const TargetRegisterInfo &TRI = *MF.getSubtarget().getRegisterInfo();

  // No work to do for memory operations.
  if (OpInfo.ConstraintType == TargetLowering::C_Memory)
    return;

  // If this is a constraint for a single physreg, or a constraint for a
  // register class, find it.
  unsigned AssignedReg;
  const TargetRegisterClass *RC;
  std::tie(AssignedReg, RC) = TLI.getRegForInlineAsmConstraint(
      &TRI, RefOpInfo.ConstraintCode, RefOpInfo.ConstraintVT);
  // RC is unset only on failure. Return immediately.
  if (!RC)
    return;

  // Get the actual register value type.  This is important, because the user
  // may have asked for (e.g.) the AX register in i32 type.  We need to
  // remember that AX is actually i16 to get the right extension.
  const MVT RegVT = *TRI.legalclasstypes_begin(*RC);

  if (OpInfo.ConstraintVT != MVT::Other) {
    // If this is an FP operand in an integer register (or visa versa), or more
    // generally if the operand value disagrees with the register class we plan
    // to stick it in, fix the operand type.
    //
    // If this is an input value, the bitcast to the new type is done now.
    // Bitcast for output value is done at the end of visitInlineAsm().
    if ((OpInfo.Type == InlineAsm::isOutput ||
         OpInfo.Type == InlineAsm::isInput) &&
        !TRI.isTypeLegalForClass(*RC, OpInfo.ConstraintVT)) {
      // Try to convert to the first EVT that the reg class contains.  If the
      // types are identical size, use a bitcast to convert (e.g. two differing
      // vector types).  Note: output bitcast is done at the end of
      // visitInlineAsm().
      if (RegVT.getSizeInBits() == OpInfo.ConstraintVT.getSizeInBits()) {
        // Exclude indirect inputs while they are unsupported because the code
        // to perform the load is missing and thus OpInfo.CallOperand still
        // refers to the input address rather than the pointed-to value.
        if (OpInfo.Type == InlineAsm::isInput && !OpInfo.isIndirect)
          OpInfo.CallOperand =
              DAG.getNode(ISD::BITCAST, DL, RegVT, OpInfo.CallOperand);
        OpInfo.ConstraintVT = RegVT;
        // If the operand is an FP value and we want it in integer registers,
        // use the corresponding integer type. This turns an f64 value into
        // i64, which can be passed with two i32 values on a 32-bit machine.
      } else if (RegVT.isInteger() && OpInfo.ConstraintVT.isFloatingPoint()) {
        MVT VT = MVT::getIntegerVT(OpInfo.ConstraintVT.getSizeInBits());
        if (OpInfo.Type == InlineAsm::isInput)
          OpInfo.CallOperand =
              DAG.getNode(ISD::BITCAST, DL, VT, OpInfo.CallOperand);
        OpInfo.ConstraintVT = VT;
      }
    }
  }

  // No need to allocate a matching input constraint since the constraint it's
  // matching to has already been allocated.
  if (OpInfo.isMatchingInputConstraint())
    return;

  EVT ValueVT = OpInfo.ConstraintVT;
  if (OpInfo.ConstraintVT == MVT::Other)
    ValueVT = RegVT;

  // Initialize NumRegs.
  unsigned NumRegs = 1;
  if (OpInfo.ConstraintVT != MVT::Other)
    NumRegs = TLI.getNumRegisters(Context, OpInfo.ConstraintVT);

  // If this is a constraint for a specific physical register, like {r17},
  // assign it now.

  // If this associated to a specific register, initialize iterator to correct
  // place. If virtual, make sure we have enough registers

  // Initialize iterator if necessary
  TargetRegisterClass::iterator I = RC->begin();
  MachineRegisterInfo &RegInfo = MF.getRegInfo();

  // Do not check for single registers.
  if (AssignedReg) {
    for (; *I != AssignedReg; ++I)
      assert(I != RC->end() && "AssignedReg should be member of RC");
  }

  for (; NumRegs; --NumRegs, ++I) {
    assert(I != RC->end() && "Ran out of registers to allocate!");
    Register R = AssignedReg ? Register(*I) : RegInfo.createVirtualRegister(RC);
    Regs.push_back(R);
  }

  OpInfo.AssignedRegs = RegsForValue(Regs, RegVT, ValueVT);
}

static unsigned
findMatchingInlineAsmOperand(unsigned OperandNo,
                             const std::vector<SDValue> &AsmNodeOperands) {
  // Scan until we find the definition we already emitted of this operand.
  unsigned CurOp = InlineAsm::Op_FirstOperand;
  for (; OperandNo; --OperandNo) {
    // Advance to the next operand.
    unsigned OpFlag =
        cast<ConstantSDNode>(AsmNodeOperands[CurOp])->getZExtValue();
    assert((InlineAsm::isRegDefKind(OpFlag) ||
            InlineAsm::isRegDefEarlyClobberKind(OpFlag) ||
            InlineAsm::isMemKind(OpFlag)) &&
           "Skipped past definitions?");
    CurOp += InlineAsm::getNumOperandRegisters(OpFlag) + 1;
  }
  return CurOp;
}

namespace {

class ExtraFlags {
  unsigned Flags = 0;

public:
  explicit ExtraFlags(const CallBase &Call) {
    const InlineAsm *IA = cast<InlineAsm>(Call.getCalledOperand());
    if (IA->hasSideEffects())
      Flags |= InlineAsm::Extra_HasSideEffects;
    if (IA->isAlignStack())
      Flags |= InlineAsm::Extra_IsAlignStack;
    if (Call.isConvergent())
      Flags |= InlineAsm::Extra_IsConvergent;
    Flags |= IA->getDialect() * InlineAsm::Extra_AsmDialect;
  }

  void update(const TargetLowering::AsmOperandInfo &OpInfo) {
    // Ideally, we would only check against memory constraints.  However, the
    // meaning of an Other constraint can be target-specific and we can't easily
    // reason about it.  Therefore, be conservative and set MayLoad/MayStore
    // for Other constraints as well.
    if (OpInfo.ConstraintType == TargetLowering::C_Memory ||
        OpInfo.ConstraintType == TargetLowering::C_Other) {
      if (OpInfo.Type == InlineAsm::isInput)
        Flags |= InlineAsm::Extra_MayLoad;
      else if (OpInfo.Type == InlineAsm::isOutput)
        Flags |= InlineAsm::Extra_MayStore;
      else if (OpInfo.Type == InlineAsm::isClobber)
        Flags |= (InlineAsm::Extra_MayLoad | InlineAsm::Extra_MayStore);
    }
  }

  unsigned get() const { return Flags; }
};

} // end anonymous namespace

/// visitInlineAsm - Handle a call to an InlineAsm object.
void SelectionDAGBuilder::visitInlineAsm(const CallBase &Call) {
  const InlineAsm *IA = cast<InlineAsm>(Call.getCalledOperand());

  /// ConstraintOperands - Information about all of the constraints.
  SmallVector<SDISelAsmOperandInfo, 16> ConstraintOperands;

  const TargetLowering &TLI = DAG.getTargetLoweringInfo();
  TargetLowering::AsmOperandInfoVector TargetConstraints = TLI.ParseConstraints(
      DAG.getDataLayout(), DAG.getSubtarget().getRegisterInfo(), Call);

  // First Pass: Calculate HasSideEffects and ExtraFlags (AlignStack,
  // AsmDialect, MayLoad, MayStore).
  bool HasSideEffect = IA->hasSideEffects();
  ExtraFlags ExtraInfo(Call);

  unsigned ArgNo = 0; // ArgNo - The argument of the CallInst.
  unsigned ResNo = 0; // ResNo - The result number of the next output.
  unsigned NumMatchingOps = 0;
  for (auto &T : TargetConstraints) {
    ConstraintOperands.push_back(SDISelAsmOperandInfo(T));
    SDISelAsmOperandInfo &OpInfo = ConstraintOperands.back();

    // Compute the value type for each operand.
    if (OpInfo.Type == InlineAsm::isInput ||
        (OpInfo.Type == InlineAsm::isOutput && OpInfo.isIndirect)) {
      OpInfo.CallOperandVal = Call.getArgOperand(ArgNo++);

      // Process the call argument. BasicBlocks are labels, currently appearing
      // only in asm's.
      if (isa<CallBrInst>(Call) &&
          ArgNo - 1 >= (cast<CallBrInst>(&Call)->getNumArgOperands() -
                        cast<CallBrInst>(&Call)->getNumIndirectDests() -
                        NumMatchingOps) &&
          (NumMatchingOps == 0 ||
           ArgNo - 1 < (cast<CallBrInst>(&Call)->getNumArgOperands() -
                        NumMatchingOps))) {
        const auto *BA = cast<BlockAddress>(OpInfo.CallOperandVal);
        EVT VT = TLI.getValueType(DAG.getDataLayout(), BA->getType(), true);
        OpInfo.CallOperand = DAG.getTargetBlockAddress(BA, VT);
      } else if (const auto *BB = dyn_cast<BasicBlock>(OpInfo.CallOperandVal)) {
        OpInfo.CallOperand = DAG.getBasicBlock(FuncInfo.MBBMap[BB]);
      } else {
        OpInfo.CallOperand = getValue(OpInfo.CallOperandVal);
      }

      OpInfo.ConstraintVT =
          OpInfo
              .getCallOperandValEVT(*DAG.getContext(), TLI, DAG.getDataLayout())
              .getSimpleVT();
    } else if (OpInfo.Type == InlineAsm::isOutput && !OpInfo.isIndirect) {
      // The return value of the call is this value.  As such, there is no
      // corresponding argument.
      assert(!Call.getType()->isVoidTy() && "Bad inline asm!");
      if (StructType *STy = dyn_cast<StructType>(Call.getType())) {
        OpInfo.ConstraintVT = TLI.getSimpleValueType(
            DAG.getDataLayout(), STy->getElementType(ResNo));
      } else {
        assert(ResNo == 0 && "Asm only has one result!");
        OpInfo.ConstraintVT =
            TLI.getSimpleValueType(DAG.getDataLayout(), Call.getType());
      }
      ++ResNo;
    } else {
      OpInfo.ConstraintVT = MVT::Other;
    }

    if (OpInfo.hasMatchingInput())
      ++NumMatchingOps;

    if (!HasSideEffect)
      HasSideEffect = OpInfo.hasMemory(TLI);

    // Determine if this InlineAsm MayLoad or MayStore based on the constraints.
    // FIXME: Could we compute this on OpInfo rather than T?

    // Compute the constraint code and ConstraintType to use.
    TLI.ComputeConstraintToUse(T, SDValue());

    if (T.ConstraintType == TargetLowering::C_Immediate && OpInfo.CallOperand &&
        !isa<ConstantSDNode>(OpInfo.CallOperand))
      // We've delayed emitting a diagnostic like the "n" constraint because
      // inlining could cause an integer showing up.
      return emitInlineAsmError(Call, "constraint '" + Twine(T.ConstraintCode) +
                                          "' expects an integer constant "
                                          "expression");

    ExtraInfo.update(T);
  }

  // We won't need to flush pending loads if this asm doesn't touch
  // memory and is nonvolatile.
  SDValue Flag, Chain = (HasSideEffect) ? getRoot() : DAG.getRoot();

  bool IsCallBr = isa<CallBrInst>(Call);
  if (IsCallBr) {
    // If this is a callbr we need to flush pending exports since inlineasm_br
    // is a terminator. We need to do this before nodes are glued to
    // the inlineasm_br node.
    Chain = getControlRoot();
  }

  // Second pass over the constraints: compute which constraint option to use.
  for (SDISelAsmOperandInfo &OpInfo : ConstraintOperands) {
    // If this is an output operand with a matching input operand, look up the
    // matching input. If their types mismatch, e.g. one is an integer, the
    // other is floating point, or their sizes are different, flag it as an
    // error.
    if (OpInfo.hasMatchingInput()) {
      SDISelAsmOperandInfo &Input = ConstraintOperands[OpInfo.MatchingInput];
      patchMatchingInput(OpInfo, Input, DAG);
    }

    // Compute the constraint code and ConstraintType to use.
    TLI.ComputeConstraintToUse(OpInfo, OpInfo.CallOperand, &DAG);

    if (OpInfo.ConstraintType == TargetLowering::C_Memory &&
        OpInfo.Type == InlineAsm::isClobber)
      continue;

    // If this is a memory input, and if the operand is not indirect, do what we
    // need to provide an address for the memory input.
    if (OpInfo.ConstraintType == TargetLowering::C_Memory &&
        !OpInfo.isIndirect) {
      assert((OpInfo.isMultipleAlternative ||
              (OpInfo.Type == InlineAsm::isInput)) &&
             "Can only indirectify direct input operands!");

      // Memory operands really want the address of the value.
      Chain = getAddressForMemoryInput(Chain, getCurSDLoc(), OpInfo, DAG);

      // There is no longer a Value* corresponding to this operand.
      OpInfo.CallOperandVal = nullptr;

      // It is now an indirect operand.
      OpInfo.isIndirect = true;
    }
  }

  // AsmNodeOperands - The operands for the ISD::INLINEASM node.
  std::vector<SDValue> AsmNodeOperands;
  AsmNodeOperands.push_back(SDValue()); // reserve space for input chain
  AsmNodeOperands.push_back(DAG.getTargetExternalSymbol(
      IA->getAsmString().c_str(),
      TLI.getProgramPointerTy(DAG.getDataLayout())));

  // If we have a !srcloc metadata node associated with it, we want to attach
  // this to the ultimately generated inline asm machineinstr.  To do this, we
  // pass in the third operand as this (potentially null) inline asm MDNode.
  const MDNode *SrcLoc = Call.getMetadata("srcloc");
  AsmNodeOperands.push_back(DAG.getMDNode(SrcLoc));

  // Remember the HasSideEffect, AlignStack, AsmDialect, MayLoad and MayStore
  // bits as operand 3.
  AsmNodeOperands.push_back(DAG.getTargetConstant(
      ExtraInfo.get(), getCurSDLoc(), TLI.getPointerTy(DAG.getDataLayout())));

  // Third pass: Loop over operands to prepare DAG-level operands.. As part of
  // this, assign virtual and physical registers for inputs and otput.
  for (SDISelAsmOperandInfo &OpInfo : ConstraintOperands) {
    // Assign Registers.
    SDISelAsmOperandInfo &RefOpInfo =
        OpInfo.isMatchingInputConstraint()
            ? ConstraintOperands[OpInfo.getMatchedOperand()]
            : OpInfo;
    GetRegistersForValue(DAG, getCurSDLoc(), OpInfo, RefOpInfo);

    auto DetectWriteToReservedRegister = [&]() {
      const MachineFunction &MF = DAG.getMachineFunction();
      const TargetRegisterInfo &TRI = *MF.getSubtarget().getRegisterInfo();
      for (unsigned Reg : OpInfo.AssignedRegs.Regs) {
        if (Register::isPhysicalRegister(Reg) &&
            TRI.isInlineAsmReadOnlyReg(MF, Reg)) {
          const char *RegName = TRI.getName(Reg);
          emitInlineAsmError(Call, "write to reserved register '" +
                                       Twine(RegName) + "'");
          return true;
        }
      }
      return false;
    };

    switch (OpInfo.Type) {
    case InlineAsm::isOutput:
      if (OpInfo.ConstraintType == TargetLowering::C_Memory) {
        unsigned ConstraintID =
            TLI.getInlineAsmMemConstraint(OpInfo.ConstraintCode);
        assert(ConstraintID != InlineAsm::Constraint_Unknown &&
               "Failed to convert memory constraint code to constraint id.");

        // Add information to the INLINEASM node to know about this output.
        unsigned OpFlags = InlineAsm::getFlagWord(InlineAsm::Kind_Mem, 1);
        OpFlags = InlineAsm::getFlagWordForMem(OpFlags, ConstraintID);
        AsmNodeOperands.push_back(
            DAG.getTargetConstant(OpFlags, getCurSDLoc(), MVT::i32));
        AsmNodeOperands.push_back(OpInfo.CallOperand);
      } else {
        // Otherwise, this outputs to a register (directly for C_Register /
        // C_RegisterClass, and a target-defined fashion for
        // C_Immediate/C_Other). Find a register that we can use.
        if (OpInfo.AssignedRegs.Regs.empty()) {
          emitInlineAsmError(
              Call, "couldn't allocate output register for constraint '" +
                        Twine(OpInfo.ConstraintCode) + "'");
          return;
        }

        if (DetectWriteToReservedRegister())
          return;

        // Add information to the INLINEASM node to know that this register is
        // set.
        OpInfo.AssignedRegs.AddInlineAsmOperands(
            OpInfo.isEarlyClobber ? InlineAsm::Kind_RegDefEarlyClobber
                                  : InlineAsm::Kind_RegDef,
            false, 0, getCurSDLoc(), DAG, AsmNodeOperands);
      }
      break;

    case InlineAsm::isInput: {
      SDValue InOperandVal = OpInfo.CallOperand;

      if (OpInfo.isMatchingInputConstraint()) {
        // If this is required to match an output register we have already set,
        // just use its register.
        auto CurOp = findMatchingInlineAsmOperand(OpInfo.getMatchedOperand(),
                                                  AsmNodeOperands);
        unsigned OpFlag =
            cast<ConstantSDNode>(AsmNodeOperands[CurOp])->getZExtValue();
        if (InlineAsm::isRegDefKind(OpFlag) ||
            InlineAsm::isRegDefEarlyClobberKind(OpFlag)) {
          // Add (OpFlag&0xffff)>>3 registers to MatchedRegs.
          if (OpInfo.isIndirect) {
            // This happens on gcc/testsuite/gcc.dg/pr8788-1.c
            emitInlineAsmError(Call, "inline asm not supported yet: "
                                     "don't know how to handle tied "
                                     "indirect register inputs");
            return;
          }

          MVT RegVT = AsmNodeOperands[CurOp + 1].getSimpleValueType();
          SmallVector<unsigned, 4> Regs;

          if (const TargetRegisterClass *RC = TLI.getRegClassFor(RegVT)) {
            unsigned NumRegs = InlineAsm::getNumOperandRegisters(OpFlag);
            MachineRegisterInfo &RegInfo =
                DAG.getMachineFunction().getRegInfo();
            for (unsigned i = 0; i != NumRegs; ++i)
              Regs.push_back(RegInfo.createVirtualRegister(RC));
          } else {
            emitInlineAsmError(Call,
                               "inline asm error: This value type register "
                               "class is not natively supported!");
            return;
          }

          RegsForValue MatchedRegs(Regs, RegVT, InOperandVal.getValueType());

          SDLoc dl = getCurSDLoc();
          // Use the produced MatchedRegs object to
          MatchedRegs.getCopyToRegs(InOperandVal, DAG, dl, Chain, &Flag, &Call);
          MatchedRegs.AddInlineAsmOperands(InlineAsm::Kind_RegUse,
                                           true, OpInfo.getMatchedOperand(), dl,
                                           DAG, AsmNodeOperands);
          break;
        }

        assert(InlineAsm::isMemKind(OpFlag) && "Unknown matching constraint!");
        assert(InlineAsm::getNumOperandRegisters(OpFlag) == 1 &&
               "Unexpected number of operands");
        // Add information to the INLINEASM node to know about this input.
        // See InlineAsm.h isUseOperandTiedToDef.
        OpFlag = InlineAsm::convertMemFlagWordToMatchingFlagWord(OpFlag);
        OpFlag = InlineAsm::getFlagWordForMatchingOp(
            OpFlag, OpInfo.getMatchedOperand());
        AsmNodeOperands.push_back(DAG.getTargetConstant(
            OpFlag, getCurSDLoc(), TLI.getPointerTy(DAG.getDataLayout())));
        AsmNodeOperands.push_back(AsmNodeOperands[CurOp + 1]);
        break;
      }

      // Treat indirect 'X' constraint as memory.
      if (OpInfo.ConstraintType == TargetLowering::C_Other && OpInfo.isIndirect)
        OpInfo.ConstraintType = TargetLowering::C_Memory;

      if (OpInfo.ConstraintType == TargetLowering::C_Immediate ||
          OpInfo.ConstraintType == TargetLowering::C_Other) {
        std::vector<SDValue> Ops;
        TLI.LowerAsmOperandForConstraint(InOperandVal, OpInfo.ConstraintCode,
                                         Ops, DAG);
        if (Ops.empty()) {
          if (OpInfo.ConstraintType == TargetLowering::C_Immediate)
            if (isa<ConstantSDNode>(InOperandVal)) {
              emitInlineAsmError(Call, "value out of range for constraint '" +
                                           Twine(OpInfo.ConstraintCode) + "'");
              return;
            }

          emitInlineAsmError(Call,
                             "invalid operand for inline asm constraint '" +
                                 Twine(OpInfo.ConstraintCode) + "'");
          return;
        }

        // Add information to the INLINEASM node to know about this input.
        unsigned ResOpType =
            InlineAsm::getFlagWord(InlineAsm::Kind_Imm, Ops.size());
        AsmNodeOperands.push_back(DAG.getTargetConstant(
            ResOpType, getCurSDLoc(), TLI.getPointerTy(DAG.getDataLayout())));
        AsmNodeOperands.insert(AsmNodeOperands.end(), Ops.begin(), Ops.end());
        break;
      }

      if (OpInfo.ConstraintType == TargetLowering::C_Memory) {
        assert(OpInfo.isIndirect && "Operand must be indirect to be a mem!");
        assert(InOperandVal.getValueType() ==
                   TLI.getPointerTy(DAG.getDataLayout()) &&
               "Memory operands expect pointer values");

        unsigned ConstraintID =
            TLI.getInlineAsmMemConstraint(OpInfo.ConstraintCode);
        assert(ConstraintID != InlineAsm::Constraint_Unknown &&
               "Failed to convert memory constraint code to constraint id.");

        // Add information to the INLINEASM node to know about this input.
        unsigned ResOpType = InlineAsm::getFlagWord(InlineAsm::Kind_Mem, 1);
        ResOpType = InlineAsm::getFlagWordForMem(ResOpType, ConstraintID);
        AsmNodeOperands.push_back(
            DAG.getTargetConstant(ResOpType, getCurSDLoc(), MVT::i32));
        AsmNodeOperands.push_back(InOperandVal);
        break;
      }

      assert((OpInfo.ConstraintType == TargetLowering::C_RegisterClass ||
              OpInfo.ConstraintType == TargetLowering::C_Register) &&
             "Unknown constraint type!");

      // TODO: Support this.
      if (OpInfo.isIndirect) {
        emitInlineAsmError(
            Call, "Don't know how to handle indirect register inputs yet "
                  "for constraint '" +
                      Twine(OpInfo.ConstraintCode) + "'");
        return;
      }

      // Copy the input into the appropriate registers.
      if (OpInfo.AssignedRegs.Regs.empty()) {
        emitInlineAsmError(Call,
                           "couldn't allocate input reg for constraint '" +
                               Twine(OpInfo.ConstraintCode) + "'");
        return;
      }

      if (DetectWriteToReservedRegister())
        return;

      SDLoc dl = getCurSDLoc();

      OpInfo.AssignedRegs.getCopyToRegs(InOperandVal, DAG, dl, Chain, &Flag,
                                        &Call);

      OpInfo.AssignedRegs.AddInlineAsmOperands(InlineAsm::Kind_RegUse, false, 0,
                                               dl, DAG, AsmNodeOperands);
      break;
    }
    case InlineAsm::isClobber:
      // Add the clobbered value to the operand list, so that the register
      // allocator is aware that the physreg got clobbered.
      if (!OpInfo.AssignedRegs.Regs.empty())
        OpInfo.AssignedRegs.AddInlineAsmOperands(InlineAsm::Kind_Clobber, false,
                                                 0, getCurSDLoc(), DAG,
                                                 AsmNodeOperands);
      break;
    }
  }

  // Finish up input operands.  Set the input chain and add the flag last.
  AsmNodeOperands[InlineAsm::Op_InputChain] = Chain;
  if (Flag.getNode())
    AsmNodeOperands.push_back(Flag);

  unsigned ISDOpc = IsCallBr ? ISD::INLINEASM_BR : ISD::INLINEASM;
  Chain = DAG.getNode(ISDOpc, getCurSDLoc(),
                      DAG.getVTList(MVT::Other, MVT::Glue), AsmNodeOperands);
  Flag = Chain.getValue(1);

  // Do additional work to generate outputs.

  SmallVector<EVT, 1> ResultVTs;
  SmallVector<SDValue, 1> ResultValues;
  SmallVector<SDValue, 8> OutChains;

  llvm::Type *CallResultType = Call.getType();
  ArrayRef<Type *> ResultTypes;
  if (StructType *StructResult = dyn_cast<StructType>(CallResultType))
    ResultTypes = StructResult->elements();
  else if (!CallResultType->isVoidTy())
    ResultTypes = makeArrayRef(CallResultType);

  auto CurResultType = ResultTypes.begin();
  auto handleRegAssign = [&](SDValue V) {
    assert(CurResultType != ResultTypes.end() && "Unexpected value");
    assert((*CurResultType)->isSized() && "Unexpected unsized type");
    EVT ResultVT = TLI.getValueType(DAG.getDataLayout(), *CurResultType);
    ++CurResultType;
    // If the type of the inline asm call site return value is different but has
    // same size as the type of the asm output bitcast it.  One example of this
    // is for vectors with different width / number of elements.  This can
    // happen for register classes that can contain multiple different value
    // types.  The preg or vreg allocated may not have the same VT as was
    // expected.
    //
    // This can also happen for a return value that disagrees with the register
    // class it is put in, eg. a double in a general-purpose register on a
    // 32-bit machine.
    if (ResultVT != V.getValueType() &&
        ResultVT.getSizeInBits() == V.getValueSizeInBits())
      V = DAG.getNode(ISD::BITCAST, getCurSDLoc(), ResultVT, V);
    else if (ResultVT != V.getValueType() && ResultVT.isInteger() &&
             V.getValueType().isInteger()) {
      // If a result value was tied to an input value, the computed result
      // may have a wider width than the expected result.  Extract the
      // relevant portion.
      V = DAG.getNode(ISD::TRUNCATE, getCurSDLoc(), ResultVT, V);
    }
    assert(ResultVT == V.getValueType() && "Asm result value mismatch!");
    ResultVTs.push_back(ResultVT);
    ResultValues.push_back(V);
  };

  // Deal with output operands.
  for (SDISelAsmOperandInfo &OpInfo : ConstraintOperands) {
    if (OpInfo.Type == InlineAsm::isOutput) {
      SDValue Val;
      // Skip trivial output operands.
      if (OpInfo.AssignedRegs.Regs.empty())
        continue;

      switch (OpInfo.ConstraintType) {
      case TargetLowering::C_Register:
      case TargetLowering::C_RegisterClass:
        Val = OpInfo.AssignedRegs.getCopyFromRegs(DAG, FuncInfo, getCurSDLoc(),
                                                  Chain, &Flag, &Call);
        break;
      case TargetLowering::C_Immediate:
      case TargetLowering::C_Other:
        Val = TLI.LowerAsmOutputForConstraint(Chain, Flag, getCurSDLoc(),
                                              OpInfo, DAG);
        break;
      case TargetLowering::C_Memory:
        break; // Already handled.
      case TargetLowering::C_Unknown:
        assert(false && "Unexpected unknown constraint");
      }

      // Indirect output manifest as stores. Record output chains.
      if (OpInfo.isIndirect) {
        const Value *Ptr = OpInfo.CallOperandVal;
        assert(Ptr && "Expected value CallOperandVal for indirect asm operand");
        SDValue Store = DAG.getStore(Chain, getCurSDLoc(), Val, getValue(Ptr),
                                     MachinePointerInfo(Ptr));
        OutChains.push_back(Store);
      } else {
        // generate CopyFromRegs to associated registers.
        assert(!Call.getType()->isVoidTy() && "Bad inline asm!");
        if (Val.getOpcode() == ISD::MERGE_VALUES) {
          for (const SDValue &V : Val->op_values())
            handleRegAssign(V);
        } else
          handleRegAssign(Val);
      }
    }
  }

  // Set results.
  if (!ResultValues.empty()) {
    assert(CurResultType == ResultTypes.end() &&
           "Mismatch in number of ResultTypes");
    assert(ResultValues.size() == ResultTypes.size() &&
           "Mismatch in number of output operands in asm result");

    SDValue V = DAG.getNode(ISD::MERGE_VALUES, getCurSDLoc(),
                            DAG.getVTList(ResultVTs), ResultValues);
    setValue(&Call, V);
  }

  // Collect store chains.
  if (!OutChains.empty())
    Chain = DAG.getNode(ISD::TokenFactor, getCurSDLoc(), MVT::Other, OutChains);

  // Only Update Root if inline assembly has a memory effect.
  if (ResultValues.empty() || HasSideEffect || !OutChains.empty() || IsCallBr)
    DAG.setRoot(Chain);
}

void SelectionDAGBuilder::emitInlineAsmError(const CallBase &Call,
                                             const Twine &Message) {
  LLVMContext &Ctx = *DAG.getContext();
  Ctx.emitError(&Call, Message);

  // Make sure we leave the DAG in a valid state
  const TargetLowering &TLI = DAG.getTargetLoweringInfo();
  SmallVector<EVT, 1> ValueVTs;
  ComputeValueVTs(TLI, DAG.getDataLayout(), Call.getType(), ValueVTs);

  if (ValueVTs.empty())
    return;

  SmallVector<SDValue, 1> Ops;
  for (unsigned i = 0, e = ValueVTs.size(); i != e; ++i)
    Ops.push_back(DAG.getUNDEF(ValueVTs[i]));

  setValue(&Call, DAG.getMergeValues(Ops, getCurSDLoc()));
}

void SelectionDAGBuilder::visitVAStart(const CallInst &I) {
  DAG.setRoot(DAG.getNode(ISD::VASTART, getCurSDLoc(), MVT::Other, getRoot(),
                          getValue(I.getArgOperand(0)),
                          DAG.getSrcValue(I.getArgOperand(0))));
}

void SelectionDAGBuilder::visitVAArg(const VAArgInst &I) {
  const TargetLowering &TLI = DAG.getTargetLoweringInfo();
  const DataLayout &DL = DAG.getDataLayout();
  SDValue V = DAG.getVAArg(
      TLI.getMemValueType(DAG.getDataLayout(), I.getType()), getCurSDLoc(),
      getRoot(), getValue(I.getOperand(0)), DAG.getSrcValue(I.getOperand(0)),
      DL.getABITypeAlign(I.getType()).value());
  DAG.setRoot(V.getValue(1));

  if (I.getType()->isPointerTy())
    V = DAG.getPtrExtOrTrunc(
        V, getCurSDLoc(), TLI.getValueType(DAG.getDataLayout(), I.getType()));
  setValue(&I, V);
}

void SelectionDAGBuilder::visitVAEnd(const CallInst &I) {
  DAG.setRoot(DAG.getNode(ISD::VAEND, getCurSDLoc(), MVT::Other, getRoot(),
                          getValue(I.getArgOperand(0)),
                          DAG.getSrcValue(I.getArgOperand(0))));
}

void SelectionDAGBuilder::visitVACopy(const CallInst &I) {
  DAG.setRoot(DAG.getNode(ISD::VACOPY, getCurSDLoc(), MVT::Other, getRoot(),
                          getValue(I.getArgOperand(0)),
                          getValue(I.getArgOperand(1)),
                          DAG.getSrcValue(I.getArgOperand(0)),
                          DAG.getSrcValue(I.getArgOperand(1))));
}

SDValue SelectionDAGBuilder::lowerRangeToAssertZExt(SelectionDAG &DAG,
                                                    const Instruction &I,
                                                    SDValue Op) {
  const MDNode *Range = I.getMetadata(LLVMContext::MD_range);
  if (!Range)
    return Op;

  ConstantRange CR = getConstantRangeFromMetadata(*Range);
  if (CR.isFullSet() || CR.isEmptySet() || CR.isUpperWrapped())
    return Op;

  APInt Lo = CR.getUnsignedMin();
  if (!Lo.isMinValue())
    return Op;

  APInt Hi = CR.getUnsignedMax();
  unsigned Bits = std::max(Hi.getActiveBits(),
                           static_cast<unsigned>(IntegerType::MIN_INT_BITS));

  EVT SmallVT = EVT::getIntegerVT(*DAG.getContext(), Bits);

  SDLoc SL = getCurSDLoc();

  SDValue ZExt = DAG.getNode(ISD::AssertZext, SL, Op.getValueType(), Op,
                             DAG.getValueType(SmallVT));
  unsigned NumVals = Op.getNode()->getNumValues();
  if (NumVals == 1)
    return ZExt;

  SmallVector<SDValue, 4> Ops;

  Ops.push_back(ZExt);
  for (unsigned I = 1; I != NumVals; ++I)
    Ops.push_back(Op.getValue(I));

  return DAG.getMergeValues(Ops, SL);
}

/// Populate a CallLowerinInfo (into \p CLI) based on the properties of
/// the call being lowered.
///
/// This is a helper for lowering intrinsics that follow a target calling
/// convention or require stack pointer adjustment. Only a subset of the
/// intrinsic's operands need to participate in the calling convention.
void SelectionDAGBuilder::populateCallLoweringInfo(
    TargetLowering::CallLoweringInfo &CLI, const CallBase *Call,
    unsigned ArgIdx, unsigned NumArgs, SDValue Callee, Type *ReturnTy,
    bool IsPatchPoint) {
  TargetLowering::ArgListTy Args;
  Args.reserve(NumArgs);

  // Populate the argument list.
  // Attributes for args start at offset 1, after the return attribute.
  for (unsigned ArgI = ArgIdx, ArgE = ArgIdx + NumArgs; ArgI != ArgE; ++ArgI) {
    const Value *V = Call->getOperand(ArgI);

    assert(!V->getType()->isEmptyTy() && "Empty type passed to intrinsic.");

    TargetLowering::ArgListEntry Entry;
    Entry.Node = getValue(V);
    Entry.Ty = V->getType();
    Entry.setAttributes(Call, ArgI);
    Args.push_back(Entry);
  }

  CLI.setDebugLoc(getCurSDLoc())
      .setChain(getRoot())
      .setCallee(Call->getCallingConv(), ReturnTy, Callee, std::move(Args))
      .setDiscardResult(Call->use_empty())
      .setIsPatchPoint(IsPatchPoint)
      .setIsPreallocated(
          Call->countOperandBundlesOfType(LLVMContext::OB_preallocated) != 0);
}

/// Add a stack map intrinsic call's live variable operands to a stackmap
/// or patchpoint target node's operand list.
///
/// Constants are converted to TargetConstants purely as an optimization to
/// avoid constant materialization and register allocation.
///
/// FrameIndex operands are converted to TargetFrameIndex so that ISEL does not
/// generate addess computation nodes, and so FinalizeISel can convert the
/// TargetFrameIndex into a DirectMemRefOp StackMap location. This avoids
/// address materialization and register allocation, but may also be required
/// for correctness. If a StackMap (or PatchPoint) intrinsic directly uses an
/// alloca in the entry block, then the runtime may assume that the alloca's
/// StackMap location can be read immediately after compilation and that the
/// location is valid at any point during execution (this is similar to the
/// assumption made by the llvm.gcroot intrinsic). If the alloca's location were
/// only available in a register, then the runtime would need to trap when
/// execution reaches the StackMap in order to read the alloca's location.
static void addStackMapLiveVars(const CallBase &Call, unsigned StartIdx,
                                const SDLoc &DL, SmallVectorImpl<SDValue> &Ops,
                                SelectionDAGBuilder &Builder) {
  for (unsigned i = StartIdx, e = Call.arg_size(); i != e; ++i) {
    SDValue OpVal = Builder.getValue(Call.getArgOperand(i));
    if (ConstantSDNode *C = dyn_cast<ConstantSDNode>(OpVal)) {
      Ops.push_back(
          Builder.DAG.getTargetConstant(StackMaps::ConstantOp, DL, MVT::i64));
      Ops.push_back(
          Builder.DAG.getTargetConstant(C->getSExtValue(), DL, MVT::i64));
    } else if (FrameIndexSDNode *FI = dyn_cast<FrameIndexSDNode>(OpVal)) {
      const TargetLowering &TLI = Builder.DAG.getTargetLoweringInfo();
      Ops.push_back(Builder.DAG.getTargetFrameIndex(
          FI->getIndex(), TLI.getFrameIndexTy(Builder.DAG.getDataLayout())));
    } else
      Ops.push_back(OpVal);
  }
}

/// Lower llvm.experimental.stackmap directly to its target opcode.
void SelectionDAGBuilder::visitStackmap(const CallInst &CI) {
  // void @llvm.experimental.stackmap(i32 <id>, i32 <numShadowBytes>,
  //                                  [live variables...])

  assert(CI.getType()->isVoidTy() && "Stackmap cannot return a value.");

  SDValue Chain, InFlag, Callee, NullPtr;
  SmallVector<SDValue, 32> Ops;

  SDLoc DL = getCurSDLoc();
  Callee = getValue(CI.getCalledOperand());
  NullPtr = DAG.getIntPtrConstant(0, DL, true);

  // The stackmap intrinsic only records the live variables (the arguments
  // passed to it) and emits NOPS (if requested). Unlike the patchpoint
  // intrinsic, this won't be lowered to a function call. This means we don't
  // have to worry about calling conventions and target specific lowering code.
  // Instead we perform the call lowering right here.
  //
  // chain, flag = CALLSEQ_START(chain, 0, 0)
  // chain, flag = STACKMAP(id, nbytes, ..., chain, flag)
  // chain, flag = CALLSEQ_END(chain, 0, 0, flag)
  //
  Chain = DAG.getCALLSEQ_START(getRoot(), 0, 0, DL);
  InFlag = Chain.getValue(1);

  // Add the <id> and <numBytes> constants.
  SDValue IDVal = getValue(CI.getOperand(PatchPointOpers::IDPos));
  Ops.push_back(DAG.getTargetConstant(
      cast<ConstantSDNode>(IDVal)->getZExtValue(), DL, MVT::i64));
  SDValue NBytesVal = getValue(CI.getOperand(PatchPointOpers::NBytesPos));
  Ops.push_back(DAG.getTargetConstant(
      cast<ConstantSDNode>(NBytesVal)->getZExtValue(), DL, MVT::i32));

  // Push live variables for the stack map.
  addStackMapLiveVars(CI, 2, DL, Ops, *this);

  // We are not pushing any register mask info here on the operands list,
  // because the stackmap doesn't clobber anything.

  // Push the chain and the glue flag.
  Ops.push_back(Chain);
  Ops.push_back(InFlag);

  // Create the STACKMAP node.
  SDVTList NodeTys = DAG.getVTList(MVT::Other, MVT::Glue);
  SDNode *SM = DAG.getMachineNode(TargetOpcode::STACKMAP, DL, NodeTys, Ops);
  Chain = SDValue(SM, 0);
  InFlag = Chain.getValue(1);

  Chain = DAG.getCALLSEQ_END(Chain, NullPtr, NullPtr, InFlag, DL);

  // Stackmaps don't generate values, so nothing goes into the NodeMap.

  // Set the root to the target-lowered call chain.
  DAG.setRoot(Chain);

  // Inform the Frame Information that we have a stackmap in this function.
  FuncInfo.MF->getFrameInfo().setHasStackMap();
}

/// Lower llvm.experimental.patchpoint directly to its target opcode.
void SelectionDAGBuilder::visitPatchpoint(const CallBase &CB,
                                          const BasicBlock *EHPadBB) {
  // void|i64 @llvm.experimental.patchpoint.void|i64(i64 <id>,
  //                                                 i32 <numBytes>,
  //                                                 i8* <target>,
  //                                                 i32 <numArgs>,
  //                                                 [Args...],
  //                                                 [live variables...])

  CallingConv::ID CC = CB.getCallingConv();
  bool IsAnyRegCC = CC == CallingConv::AnyReg;
  bool HasDef = !CB.getType()->isVoidTy();
  SDLoc dl = getCurSDLoc();
  SDValue Callee = getValue(CB.getArgOperand(PatchPointOpers::TargetPos));

  // Handle immediate and symbolic callees.
  if (auto *ConstCallee = dyn_cast<ConstantSDNode>(Callee))
    Callee = DAG.getIntPtrConstant(ConstCallee->getZExtValue(), dl,
                                   /*isTarget=*/true);
  else if (auto *SymbolicCallee = dyn_cast<GlobalAddressSDNode>(Callee))
    Callee = DAG.getTargetGlobalAddress(SymbolicCallee->getGlobal(),
                                        SDLoc(SymbolicCallee),
                                        SymbolicCallee->getValueType(0));

  // Get the real number of arguments participating in the call <numArgs>
  SDValue NArgVal = getValue(CB.getArgOperand(PatchPointOpers::NArgPos));
  unsigned NumArgs = cast<ConstantSDNode>(NArgVal)->getZExtValue();

  // Skip the four meta args: <id>, <numNopBytes>, <target>, <numArgs>
  // Intrinsics include all meta-operands up to but not including CC.
  unsigned NumMetaOpers = PatchPointOpers::CCPos;
  assert(CB.arg_size() >= NumMetaOpers + NumArgs &&
         "Not enough arguments provided to the patchpoint intrinsic");

  // For AnyRegCC the arguments are lowered later on manually.
  unsigned NumCallArgs = IsAnyRegCC ? 0 : NumArgs;
  Type *ReturnTy =
      IsAnyRegCC ? Type::getVoidTy(*DAG.getContext()) : CB.getType();

  TargetLowering::CallLoweringInfo CLI(DAG);
  populateCallLoweringInfo(CLI, &CB, NumMetaOpers, NumCallArgs, Callee,
                           ReturnTy, true);
  std::pair<SDValue, SDValue> Result = lowerInvokable(CLI, EHPadBB);

  SDNode *CallEnd = Result.second.getNode();
  if (HasDef && (CallEnd->getOpcode() == ISD::CopyFromReg))
    CallEnd = CallEnd->getOperand(0).getNode();

  /// Get a call instruction from the call sequence chain.
  /// Tail calls are not allowed.
  assert(CallEnd->getOpcode() == ISD::CALLSEQ_END &&
         "Expected a callseq node.");
  SDNode *Call = CallEnd->getOperand(0).getNode();
  bool HasGlue = Call->getGluedNode();

  // Replace the target specific call node with the patchable intrinsic.
  SmallVector<SDValue, 8> Ops;

  // Add the <id> and <numBytes> constants.
  SDValue IDVal = getValue(CB.getArgOperand(PatchPointOpers::IDPos));
  Ops.push_back(DAG.getTargetConstant(
                  cast<ConstantSDNode>(IDVal)->getZExtValue(), dl, MVT::i64));
  SDValue NBytesVal = getValue(CB.getArgOperand(PatchPointOpers::NBytesPos));
  Ops.push_back(DAG.getTargetConstant(
      cast<ConstantSDNode>(NBytesVal)->getZExtValue(), dl, MVT::i32));

  // Add the callee.
  Ops.push_back(Callee);

  // Adjust <numArgs> to account for any arguments that have been passed on the
  // stack instead.
  // Call Node: Chain, Target, {Args}, RegMask, [Glue]
  unsigned NumCallRegArgs = Call->getNumOperands() - (HasGlue ? 4 : 3);
  NumCallRegArgs = IsAnyRegCC ? NumArgs : NumCallRegArgs;
  Ops.push_back(DAG.getTargetConstant(NumCallRegArgs, dl, MVT::i32));

  // Add the calling convention
  Ops.push_back(DAG.getTargetConstant((unsigned)CC, dl, MVT::i32));

  // Add the arguments we omitted previously. The register allocator should
  // place these in any free register.
  if (IsAnyRegCC)
    for (unsigned i = NumMetaOpers, e = NumMetaOpers + NumArgs; i != e; ++i)
      Ops.push_back(getValue(CB.getArgOperand(i)));

  // Push the arguments from the call instruction up to the register mask.
  SDNode::op_iterator e = HasGlue ? Call->op_end() - 2 : Call->op_end() - 1;
  Ops.append(Call->op_begin() + 2, e);

  // Push live variables for the stack map.
  addStackMapLiveVars(CB, NumMetaOpers + NumArgs, dl, Ops, *this);

  // Push the register mask info.
  if (HasGlue)
    Ops.push_back(*(Call->op_end() - 2));
  else
    Ops.push_back(*(Call->op_end() - 1));

  // Push the chain (this is originally the first operand of the call, but
  // becomes now the last or second to last operand).
  Ops.push_back(*(Call->op_begin()));

  // Push the glue flag (last operand).
  if (HasGlue)
    Ops.push_back(*(Call->op_end() - 1));

  SDVTList NodeTys;
  if (IsAnyRegCC && HasDef) {
    // Create the return types based on the intrinsic definition
    const TargetLowering &TLI = DAG.getTargetLoweringInfo();
    SmallVector<EVT, 3> ValueVTs;
    ComputeValueVTs(TLI, DAG.getDataLayout(), CB.getType(), ValueVTs);
    assert(ValueVTs.size() == 1 && "Expected only one return value type.");

    // There is always a chain and a glue type at the end
    ValueVTs.push_back(MVT::Other);
    ValueVTs.push_back(MVT::Glue);
    NodeTys = DAG.getVTList(ValueVTs);
  } else
    NodeTys = DAG.getVTList(MVT::Other, MVT::Glue);

  // Replace the target specific call node with a PATCHPOINT node.
  MachineSDNode *MN =
      DAG.getMachineNode(TargetOpcode::PATCHPOINT, dl, NodeTys, Ops);

  // Update the NodeMap.
  if (HasDef) {
    if (IsAnyRegCC)
      setValue(&CB, SDValue(MN, 0));
    else
      setValue(&CB, Result.first);
  }

  // Fixup the consumers of the intrinsic. The chain and glue may be used in the
  // call sequence. Furthermore the location of the chain and glue can change
  // when the AnyReg calling convention is used and the intrinsic returns a
  // value.
  if (IsAnyRegCC && HasDef) {
    SDValue From[] = {SDValue(Call, 0), SDValue(Call, 1)};
    SDValue To[] = {SDValue(MN, 1), SDValue(MN, 2)};
    DAG.ReplaceAllUsesOfValuesWith(From, To, 2);
  } else
    DAG.ReplaceAllUsesWith(Call, MN);
  DAG.DeleteNode(Call);

  // Inform the Frame Information that we have a patchpoint in this function.
  FuncInfo.MF->getFrameInfo().setHasPatchPoint();
}

void SelectionDAGBuilder::visitVectorReduce(const CallInst &I,
                                            unsigned Intrinsic) {
  const TargetLowering &TLI = DAG.getTargetLoweringInfo();
  SDValue Op1 = getValue(I.getArgOperand(0));
  SDValue Op2;
  if (I.getNumArgOperands() > 1)
    Op2 = getValue(I.getArgOperand(1));
  SDLoc dl = getCurSDLoc();
  EVT VT = TLI.getValueType(DAG.getDataLayout(), I.getType());
  SDValue Res;
  SDNodeFlags SDFlags;
  if (auto *FPMO = dyn_cast<FPMathOperator>(&I))
    SDFlags.copyFMF(*FPMO);

  switch (Intrinsic) {
  case Intrinsic::vector_reduce_fadd:
    if (SDFlags.hasAllowReassociation())
      Res = DAG.getNode(ISD::FADD, dl, VT, Op1,
                        DAG.getNode(ISD::VECREDUCE_FADD, dl, VT, Op2, SDFlags),
                        SDFlags);
    else
      Res = DAG.getNode(ISD::VECREDUCE_SEQ_FADD, dl, VT, Op1, Op2, SDFlags);
    break;
  case Intrinsic::vector_reduce_fmul:
    if (SDFlags.hasAllowReassociation())
      Res = DAG.getNode(ISD::FMUL, dl, VT, Op1,
                        DAG.getNode(ISD::VECREDUCE_FMUL, dl, VT, Op2, SDFlags),
                        SDFlags);
    else
      Res = DAG.getNode(ISD::VECREDUCE_SEQ_FMUL, dl, VT, Op1, Op2, SDFlags);
    break;
  case Intrinsic::vector_reduce_add:
    Res = DAG.getNode(ISD::VECREDUCE_ADD, dl, VT, Op1);
    break;
  case Intrinsic::vector_reduce_mul:
    Res = DAG.getNode(ISD::VECREDUCE_MUL, dl, VT, Op1);
    break;
  case Intrinsic::vector_reduce_and:
    Res = DAG.getNode(ISD::VECREDUCE_AND, dl, VT, Op1);
    break;
  case Intrinsic::vector_reduce_or:
    Res = DAG.getNode(ISD::VECREDUCE_OR, dl, VT, Op1);
    break;
  case Intrinsic::vector_reduce_xor:
    Res = DAG.getNode(ISD::VECREDUCE_XOR, dl, VT, Op1);
    break;
  case Intrinsic::vector_reduce_smax:
    Res = DAG.getNode(ISD::VECREDUCE_SMAX, dl, VT, Op1);
    break;
  case Intrinsic::vector_reduce_smin:
    Res = DAG.getNode(ISD::VECREDUCE_SMIN, dl, VT, Op1);
    break;
  case Intrinsic::vector_reduce_umax:
    Res = DAG.getNode(ISD::VECREDUCE_UMAX, dl, VT, Op1);
    break;
  case Intrinsic::vector_reduce_umin:
    Res = DAG.getNode(ISD::VECREDUCE_UMIN, dl, VT, Op1);
    break;
  case Intrinsic::vector_reduce_fmax:
    Res = DAG.getNode(ISD::VECREDUCE_FMAX, dl, VT, Op1, SDFlags);
    break;
  case Intrinsic::vector_reduce_fmin:
    Res = DAG.getNode(ISD::VECREDUCE_FMIN, dl, VT, Op1, SDFlags);
    break;
  default:
    llvm_unreachable("Unhandled vector reduce intrinsic");
  }
  setValue(&I, Res);
}

/// Returns an AttributeList representing the attributes applied to the return
/// value of the given call.
static AttributeList getReturnAttrs(TargetLowering::CallLoweringInfo &CLI) {
  SmallVector<Attribute::AttrKind, 2> Attrs;
  if (CLI.RetSExt)
    Attrs.push_back(Attribute::SExt);
  if (CLI.RetZExt)
    Attrs.push_back(Attribute::ZExt);
  if (CLI.IsInReg)
    Attrs.push_back(Attribute::InReg);

  return AttributeList::get(CLI.RetTy->getContext(), AttributeList::ReturnIndex,
                            Attrs);
}

/// TargetLowering::LowerCallTo - This is the default LowerCallTo
/// implementation, which just calls LowerCall.
/// FIXME: When all targets are
/// migrated to using LowerCall, this hook should be integrated into SDISel.
std::pair<SDValue, SDValue>
TargetLowering::LowerCallTo(TargetLowering::CallLoweringInfo &CLI) const {
  // Handle the incoming return values from the call.
  CLI.Ins.clear();
  Type *OrigRetTy = CLI.RetTy;
  SmallVector<EVT, 4> RetTys;
  SmallVector<uint64_t, 4> Offsets;
  auto &DL = CLI.DAG.getDataLayout();
  ComputeValueVTs(*this, DL, CLI.RetTy, RetTys, &Offsets);

  if (CLI.IsPostTypeLegalization) {
    // If we are lowering a libcall after legalization, split the return type.
    SmallVector<EVT, 4> OldRetTys;
    SmallVector<uint64_t, 4> OldOffsets;
    RetTys.swap(OldRetTys);
    Offsets.swap(OldOffsets);

    for (size_t i = 0, e = OldRetTys.size(); i != e; ++i) {
      EVT RetVT = OldRetTys[i];
      uint64_t Offset = OldOffsets[i];
      MVT RegisterVT = getRegisterType(CLI.RetTy->getContext(), RetVT);
      unsigned NumRegs = getNumRegisters(CLI.RetTy->getContext(), RetVT);
      unsigned RegisterVTByteSZ = RegisterVT.getSizeInBits() / 8;
      RetTys.append(NumRegs, RegisterVT);
      for (unsigned j = 0; j != NumRegs; ++j)
        Offsets.push_back(Offset + j * RegisterVTByteSZ);
    }
  }

  SmallVector<ISD::OutputArg, 4> Outs;
  GetReturnInfo(CLI.CallConv, CLI.RetTy, getReturnAttrs(CLI), Outs, *this, DL);

  bool CanLowerReturn =
      this->CanLowerReturn(CLI.CallConv, CLI.DAG.getMachineFunction(),
                           CLI.IsVarArg, Outs, CLI.RetTy->getContext());

  SDValue DemoteStackSlot;
  int DemoteStackIdx = -100;
  if (!CanLowerReturn) {
    // FIXME: equivalent assert?
    // assert(!CS.hasInAllocaArgument() &&
    //        "sret demotion is incompatible with inalloca");
    uint64_t TySize = DL.getTypeAllocSize(CLI.RetTy);
    Align Alignment = DL.getPrefTypeAlign(CLI.RetTy);
    MachineFunction &MF = CLI.DAG.getMachineFunction();
    DemoteStackIdx =
        MF.getFrameInfo().CreateStackObject(TySize, Alignment, false);
    Type *StackSlotPtrType =
        PointerType::get(CLI.RetTy, DL.getAllocaAddrSpace());

    DemoteStackSlot =
        CLI.DAG.getFrameIndex(DemoteStackIdx, getFrameIndexTy(DL));
    ArgListEntry Entry;
    Entry.Node = DemoteStackSlot;
    Entry.Ty = StackSlotPtrType;
    Entry.IsSExt = false;
    Entry.IsZExt = false;
    Entry.IsInReg = false;
    Entry.IsSRet = true;
    Entry.IsNest = false;
    Entry.IsByVal = false;
    Entry.IsByRef = false;
    Entry.IsReturned = false;
    Entry.IsSwiftSelf = false;
    Entry.IsSwiftError = false;
    Entry.IsCFGuardTarget = false;
    Entry.Alignment = Alignment;
    CLI.getArgs().insert(CLI.getArgs().begin(), Entry);
    CLI.NumFixedArgs += 1;
    CLI.RetTy = Type::getVoidTy(CLI.RetTy->getContext());

    // sret demotion isn't compatible with tail-calls, since the sret argument
    // points into the callers stack frame.
    CLI.IsTailCall = false;
  } else {
    bool NeedsRegBlock = functionArgumentNeedsConsecutiveRegisters(
        CLI.RetTy, CLI.CallConv, CLI.IsVarArg);
    for (unsigned I = 0, E = RetTys.size(); I != E; ++I) {
      ISD::ArgFlagsTy Flags;
      if (NeedsRegBlock) {
        Flags.setInConsecutiveRegs();
        if (I == RetTys.size() - 1)
          Flags.setInConsecutiveRegsLast();
      }
      EVT VT = RetTys[I];
      MVT RegisterVT = getRegisterTypeForCallingConv(CLI.RetTy->getContext(),
                                                     CLI.CallConv, VT);
      unsigned NumRegs = getNumRegistersForCallingConv(CLI.RetTy->getContext(),
                                                       CLI.CallConv, VT);
      for (unsigned i = 0; i != NumRegs; ++i) {
        ISD::InputArg MyFlags;
        MyFlags.Flags = Flags;
        MyFlags.VT = RegisterVT;
        MyFlags.ArgVT = VT;
        MyFlags.Used = CLI.IsReturnValueUsed;
        if (CLI.RetTy->isPointerTy()) {
          MyFlags.Flags.setPointer();
          MyFlags.Flags.setPointerAddrSpace(
              cast<PointerType>(CLI.RetTy)->getAddressSpace());
        }
        if (CLI.RetSExt)
          MyFlags.Flags.setSExt();
        if (CLI.RetZExt)
          MyFlags.Flags.setZExt();
        if (CLI.IsInReg)
          MyFlags.Flags.setInReg();
        CLI.Ins.push_back(MyFlags);
      }
    }
  }

  // We push in swifterror return as the last element of CLI.Ins.
  ArgListTy &Args = CLI.getArgs();
  if (supportSwiftError()) {
    for (unsigned i = 0, e = Args.size(); i != e; ++i) {
      if (Args[i].IsSwiftError) {
        ISD::InputArg MyFlags;
        MyFlags.VT = getPointerTy(DL);
        MyFlags.ArgVT = EVT(getPointerTy(DL));
        MyFlags.Flags.setSwiftError();
        CLI.Ins.push_back(MyFlags);
      }
    }
  }

  // Handle all of the outgoing arguments.
  CLI.Outs.clear();
  CLI.OutVals.clear();
  for (unsigned i = 0, e = Args.size(); i != e; ++i) {
    SmallVector<EVT, 4> ValueVTs;
    ComputeValueVTs(*this, DL, Args[i].Ty, ValueVTs);
    // FIXME: Split arguments if CLI.IsPostTypeLegalization
    Type *FinalType = Args[i].Ty;
    if (Args[i].IsByVal)
      FinalType = cast<PointerType>(Args[i].Ty)->getElementType();
    bool NeedsRegBlock = functionArgumentNeedsConsecutiveRegisters(
        FinalType, CLI.CallConv, CLI.IsVarArg);
    for (unsigned Value = 0, NumValues = ValueVTs.size(); Value != NumValues;
         ++Value) {
      EVT VT = ValueVTs[Value];
      Type *ArgTy = VT.getTypeForEVT(CLI.RetTy->getContext());
      SDValue Op =
          SDValue(Args[i].Node.getNode(), Args[i].Node.getResNo() + Value);
      ISD::ArgFlagsTy Flags;

      // Certain targets (such as MIPS), may have a different ABI alignment
      // for a type depending on the context. Give the target a chance to
      // specify the alignment it wants.
      const Align OriginalAlignment(getABIAlignmentForCallingConv(ArgTy, DL));

      if (Args[i].Ty->isPointerTy()) {
        Flags.setPointer();
        Flags.setPointerAddrSpace(
            cast<PointerType>(Args[i].Ty)->getAddressSpace());
      }
      if (Args[i].IsZExt)
        Flags.setZExt();
      if (Args[i].IsSExt)
        Flags.setSExt();
      if (Args[i].IsInReg) {
        // If we are using vectorcall calling convention, a structure that is
        // passed InReg - is surely an HVA
        if (CLI.CallConv == CallingConv::X86_VectorCall &&
            isa<StructType>(FinalType)) {
          // The first value of a structure is marked
          if (0 == Value)
            Flags.setHvaStart();
          Flags.setHva();
        }
        // Set InReg Flag
        Flags.setInReg();
      }
      if (Args[i].IsSRet)
        Flags.setSRet();
      if (Args[i].IsSwiftSelf)
        Flags.setSwiftSelf();
      if (Args[i].IsSwiftError)
        Flags.setSwiftError();
      if (Args[i].IsCFGuardTarget)
        Flags.setCFGuardTarget();
      if (Args[i].IsByVal)
        Flags.setByVal();
      if (Args[i].IsByRef)
        Flags.setByRef();
      if (Args[i].IsPreallocated) {
        Flags.setPreallocated();
        // Set the byval flag for CCAssignFn callbacks that don't know about
        // preallocated.  This way we can know how many bytes we should've
        // allocated and how many bytes a callee cleanup function will pop.  If
        // we port preallocated to more targets, we'll have to add custom
        // preallocated handling in the various CC lowering callbacks.
        Flags.setByVal();
      }
      if (Args[i].IsInAlloca) {
        Flags.setInAlloca();
        // Set the byval flag for CCAssignFn callbacks that don't know about
        // inalloca.  This way we can know how many bytes we should've allocated
        // and how many bytes a callee cleanup function will pop.  If we port
        // inalloca to more targets, we'll have to add custom inalloca handling
        // in the various CC lowering callbacks.
        Flags.setByVal();
      }
      if (Args[i].IsByVal || Args[i].IsInAlloca || Args[i].IsPreallocated) {
        PointerType *Ty = cast<PointerType>(Args[i].Ty);
        Type *ElementTy = Ty->getElementType();

        unsigned FrameSize = DL.getTypeAllocSize(
            Args[i].ByValType ? Args[i].ByValType : ElementTy);
        Flags.setByValSize(FrameSize);

        // info is not there but there are cases it cannot get right.
        Align FrameAlign;
        if (auto MA = Args[i].Alignment)
          FrameAlign = *MA;
        else
          FrameAlign = Align(getByValTypeAlignment(ElementTy, DL));
        Flags.setByValAlign(FrameAlign);
      }
      if (Args[i].IsNest)
        Flags.setNest();
      if (NeedsRegBlock)
        Flags.setInConsecutiveRegs();
      Flags.setOrigAlign(OriginalAlignment);

      MVT PartVT = getRegisterTypeForCallingConv(CLI.RetTy->getContext(),
                                                 CLI.CallConv, VT);
      unsigned NumParts = getNumRegistersForCallingConv(CLI.RetTy->getContext(),
                                                        CLI.CallConv, VT);
      SmallVector<SDValue, 4> Parts(NumParts);
      ISD::NodeType ExtendKind = ISD::ANY_EXTEND;

      if (Args[i].IsSExt)
        ExtendKind = ISD::SIGN_EXTEND;
      else if (Args[i].IsZExt)
        ExtendKind = ISD::ZERO_EXTEND;

      // Conservatively only handle 'returned' on non-vectors that can be
      // lowered, for now.
      if (Args[i].IsReturned && !Op.getValueType().isVector() &&
          CanLowerReturn) {
        assert((CLI.RetTy == Args[i].Ty ||
                (CLI.RetTy->isPointerTy() && Args[i].Ty->isPointerTy() &&
                 CLI.RetTy->getPointerAddressSpace() ==
                     Args[i].Ty->getPointerAddressSpace())) &&
               RetTys.size() == NumValues && "unexpected use of 'returned'");
        // Before passing 'returned' to the target lowering code, ensure that
        // either the register MVT and the actual EVT are the same size or that
        // the return value and argument are extended in the same way; in these
        // cases it's safe to pass the argument register value unchanged as the
        // return register value (although it's at the target's option whether
        // to do so)
        // TODO: allow code generation to take advantage of partially preserved
        // registers rather than clobbering the entire register when the
        // parameter extension method is not compatible with the return
        // extension method
        if ((NumParts * PartVT.getSizeInBits() == VT.getSizeInBits()) ||
            (ExtendKind != ISD::ANY_EXTEND && CLI.RetSExt == Args[i].IsSExt &&
             CLI.RetZExt == Args[i].IsZExt))
          Flags.setReturned();
      }

      getCopyToParts(CLI.DAG, CLI.DL, Op, &Parts[0], NumParts, PartVT, CLI.CB,
                     CLI.CallConv, ExtendKind);

      for (unsigned j = 0; j != NumParts; ++j) {
        // if it isn't first piece, alignment must be 1
        // For scalable vectors the scalable part is currently handled
        // by individual targets, so we just use the known minimum size here.
        ISD::OutputArg MyFlags(
            Flags, Parts[j].getValueType(), VT, i < CLI.NumFixedArgs, i,
            j * Parts[j].getValueType().getStoreSize().getKnownMinSize());
        if (NumParts > 1 && j == 0)
          MyFlags.Flags.setSplit();
        else if (j != 0) {
          MyFlags.Flags.setOrigAlign(Align(1));
          if (j == NumParts - 1)
            MyFlags.Flags.setSplitEnd();
        }

        CLI.Outs.push_back(MyFlags);
        CLI.OutVals.push_back(Parts[j]);
      }

      if (NeedsRegBlock && Value == NumValues - 1)
        CLI.Outs[CLI.Outs.size() - 1].Flags.setInConsecutiveRegsLast();
    }
  }

  SmallVector<SDValue, 4> InVals;
  CLI.Chain = LowerCall(CLI, InVals);

  // Update CLI.InVals to use outside of this function.
  CLI.InVals = InVals;

  // Verify that the target's LowerCall behaved as expected.
  assert(CLI.Chain.getNode() && CLI.Chain.getValueType() == MVT::Other &&
         "LowerCall didn't return a valid chain!");
  assert((!CLI.IsTailCall || InVals.empty()) &&
         "LowerCall emitted a return value for a tail call!");
  assert((CLI.IsTailCall || InVals.size() == CLI.Ins.size()) &&
         "LowerCall didn't emit the correct number of values!");

  // For a tail call, the return value is merely live-out and there aren't
  // any nodes in the DAG representing it. Return a special value to
  // indicate that a tail call has been emitted and no more Instructions
  // should be processed in the current block.
  if (CLI.IsTailCall) {
    CLI.DAG.setRoot(CLI.Chain);
    return std::make_pair(SDValue(), SDValue());
  }

#ifndef NDEBUG
  for (unsigned i = 0, e = CLI.Ins.size(); i != e; ++i) {
    assert(InVals[i].getNode() && "LowerCall emitted a null value!");
    assert(EVT(CLI.Ins[i].VT) == InVals[i].getValueType() &&
           "LowerCall emitted a value with the wrong type!");
  }
#endif

  SmallVector<SDValue, 4> ReturnValues;
  if (!CanLowerReturn) {
    // The instruction result is the result of loading from the
    // hidden sret parameter.
    SmallVector<EVT, 1> PVTs;
    Type *PtrRetTy = OrigRetTy->getPointerTo(DL.getAllocaAddrSpace());

    ComputeValueVTs(*this, DL, PtrRetTy, PVTs);
    assert(PVTs.size() == 1 && "Pointers should fit in one register");
    EVT PtrVT = PVTs[0];

    unsigned NumValues = RetTys.size();
    ReturnValues.resize(NumValues);
    SmallVector<SDValue, 4> Chains(NumValues);

    // An aggregate return value cannot wrap around the address space, so
    // offsets to its parts don't wrap either.
    SDNodeFlags Flags;
    Flags.setNoUnsignedWrap(true);

    MachineFunction &MF = CLI.DAG.getMachineFunction();
    Align HiddenSRetAlign = MF.getFrameInfo().getObjectAlign(DemoteStackIdx);
    for (unsigned i = 0; i < NumValues; ++i) {
      SDValue Add = CLI.DAG.getNode(
          ISD::ADD, CLI.DL, PtrVT, DemoteStackSlot,
          CLI.DAG.getConstant(Offsets[i], CLI.DL, PtrVT), Flags);
      SDValue L = CLI.DAG.getLoad(
          RetTys[i], CLI.DL, CLI.Chain, Add,
          MachinePointerInfo::getFixedStack(CLI.DAG.getMachineFunction(),
                                            DemoteStackIdx, Offsets[i]),
          HiddenSRetAlign);
      ReturnValues[i] = L;
      Chains[i] = L.getValue(1);
    }

    CLI.Chain = CLI.DAG.getNode(ISD::TokenFactor, CLI.DL, MVT::Other, Chains);
  } else {
    // Collect the legal value parts into potentially illegal values
    // that correspond to the original function's return values.
    Optional<ISD::NodeType> AssertOp;
    if (CLI.RetSExt)
      AssertOp = ISD::AssertSext;
    else if (CLI.RetZExt)
      AssertOp = ISD::AssertZext;
    unsigned CurReg = 0;
    for (unsigned I = 0, E = RetTys.size(); I != E; ++I) {
      EVT VT = RetTys[I];
      MVT RegisterVT = getRegisterTypeForCallingConv(CLI.RetTy->getContext(),
                                                     CLI.CallConv, VT);
      unsigned NumRegs = getNumRegistersForCallingConv(CLI.RetTy->getContext(),
                                                       CLI.CallConv, VT);

      ReturnValues.push_back(getCopyFromParts(CLI.DAG, CLI.DL, &InVals[CurReg],
                                              NumRegs, RegisterVT, VT, nullptr,
                                              CLI.CallConv, AssertOp));
      CurReg += NumRegs;
    }

    // For a function returning void, there is no return value. We can't create
    // such a node, so we just return a null return value in that case. In
    // that case, nothing will actually look at the value.
    if (ReturnValues.empty())
      return std::make_pair(SDValue(), CLI.Chain);
  }

  SDValue Res = CLI.DAG.getNode(ISD::MERGE_VALUES, CLI.DL,
                                CLI.DAG.getVTList(RetTys), ReturnValues);
  return std::make_pair(Res, CLI.Chain);
}

void TargetLowering::LowerOperationWrapper(SDNode *N,
                                           SmallVectorImpl<SDValue> &Results,
                                           SelectionDAG &DAG) const {
  if (SDValue Res = LowerOperation(SDValue(N, 0), DAG))
    Results.push_back(Res);
}

SDValue TargetLowering::LowerOperation(SDValue Op, SelectionDAG &DAG) const {
  llvm_unreachable("LowerOperation not implemented for this target!");
}

void SelectionDAGBuilder::CopyValueToVirtualRegister(const Value *V,
                                                     unsigned Reg) {
  SDValue Op = getNonRegisterValue(V);
  assert((Op.getOpcode() != ISD::CopyFromReg ||
          cast<RegisterSDNode>(Op.getOperand(1))->getReg() != Reg) &&
         "Copy from a reg to the same reg!");
  assert(!Register::isPhysicalRegister(Reg) && "Is a physreg");

  const TargetLowering &TLI = DAG.getTargetLoweringInfo();
  // If this is an InlineAsm we have to match the registers required, not the
  // notional registers required by the type.

  RegsForValue RFV(V->getContext(), TLI, DAG.getDataLayout(), Reg, V->getType(),
                   None); // This is not an ABI copy.
  SDValue Chain = DAG.getEntryNode();

  ISD::NodeType ExtendType = (FuncInfo.PreferredExtendType.find(V) ==
                              FuncInfo.PreferredExtendType.end())
                                 ? ISD::ANY_EXTEND
                                 : FuncInfo.PreferredExtendType[V];
  RFV.getCopyToRegs(Op, DAG, getCurSDLoc(), Chain, nullptr, V, ExtendType);
  PendingExports.push_back(Chain);
}

#include "llvm/CodeGen/SelectionDAGISel.h"

/// isOnlyUsedInEntryBlock - If the specified argument is only used in the
/// entry block, return true.  This includes arguments used by switches, since
/// the switch may expand into multiple basic blocks.
static bool isOnlyUsedInEntryBlock(const Argument *A, bool FastISel) {
  // With FastISel active, we may be splitting blocks, so force creation
  // of virtual registers for all non-dead arguments.
  if (FastISel)
    return A->use_empty();

  const BasicBlock &Entry = A->getParent()->front();
  for (const User *U : A->users())
    if (cast<Instruction>(U)->getParent() != &Entry || isa<SwitchInst>(U))
      return false; // Use not in entry block.

  return true;
}

using ArgCopyElisionMapTy =
    DenseMap<const Argument *,
             std::pair<const AllocaInst *, const StoreInst *>>;

/// Scan the entry block of the function in FuncInfo for arguments that look
/// like copies into a local alloca. Record any copied arguments in
/// ArgCopyElisionCandidates.
static void findArgumentCopyElisionCandidates(
    const DataLayout &DL, FunctionLoweringInfo *FuncInfo,
    ArgCopyElisionMapTy &ArgCopyElisionCandidates) {
  // Record the state of every static alloca used in the entry block. Argument
  // allocas are all used in the entry block, so we need approximately as many
  // entries as we have arguments.
  enum StaticAllocaInfo { Unknown, Clobbered, Elidable };
  SmallDenseMap<const AllocaInst *, StaticAllocaInfo, 8> StaticAllocas;
  unsigned NumArgs = FuncInfo->Fn->arg_size();
  StaticAllocas.reserve(NumArgs * 2);

  auto GetInfoIfStaticAlloca = [&](const Value *V) -> StaticAllocaInfo * {
    if (!V)
      return nullptr;
    V = V->stripPointerCasts();
    const auto *AI = dyn_cast<AllocaInst>(V);
    if (!AI || !AI->isStaticAlloca() || !FuncInfo->StaticAllocaMap.count(AI))
      return nullptr;
    auto Iter = StaticAllocas.insert({AI, Unknown});
    return &Iter.first->second;
  };

  // Look for stores of arguments to static allocas. Look through bitcasts and
  // GEPs to handle type coercions, as long as the alloca is fully initialized
  // by the store. Any non-store use of an alloca escapes it and any subsequent
  // unanalyzed store might write it.
  // FIXME: Handle structs initialized with multiple stores.
  for (const Instruction &I : FuncInfo->Fn->getEntryBlock()) {
    // Look for stores, and handle non-store uses conservatively.
    const auto *SI = dyn_cast<StoreInst>(&I);
    if (!SI) {
      // We will look through cast uses, so ignore them completely.
      if (I.isCast())
        continue;
      // Ignore debug info intrinsics, they don't escape or store to allocas.
      if (isa<DbgInfoIntrinsic>(I))
        continue;
      // This is an unknown instruction. Assume it escapes or writes to all
      // static alloca operands.
      for (const Use &U : I.operands()) {
        if (StaticAllocaInfo *Info = GetInfoIfStaticAlloca(U))
          *Info = StaticAllocaInfo::Clobbered;
      }
      continue;
    }

    // If the stored value is a static alloca, mark it as escaped.
    if (StaticAllocaInfo *Info = GetInfoIfStaticAlloca(SI->getValueOperand()))
      *Info = StaticAllocaInfo::Clobbered;

    // Check if the destination is a static alloca.
    const Value *Dst = SI->getPointerOperand()->stripPointerCasts();
    StaticAllocaInfo *Info = GetInfoIfStaticAlloca(Dst);
    if (!Info)
      continue;
    const AllocaInst *AI = cast<AllocaInst>(Dst);

    // Skip allocas that have been initialized or clobbered.
    if (*Info != StaticAllocaInfo::Unknown)
      continue;

    // Check if the stored value is an argument, and that this store fully
    // initializes the alloca. Don't elide copies from the same argument twice.
    const Value *Val = SI->getValueOperand()->stripPointerCasts();
    const auto *Arg = dyn_cast<Argument>(Val);
    if (!Arg || Arg->hasPassPointeeByValueCopyAttr() ||
        Arg->getType()->isEmptyTy() ||
        DL.getTypeStoreSize(Arg->getType()) !=
            DL.getTypeAllocSize(AI->getAllocatedType()) ||
        ArgCopyElisionCandidates.count(Arg)) {
      *Info = StaticAllocaInfo::Clobbered;
      continue;
    }

    LLVM_DEBUG(dbgs() << "Found argument copy elision candidate: " << *AI
                      << '\n');

    // Mark this alloca and store for argument copy elision.
    *Info = StaticAllocaInfo::Elidable;
    ArgCopyElisionCandidates.insert({Arg, {AI, SI}});

    // Stop scanning if we've seen all arguments. This will happen early in -O0
    // builds, which is useful, because -O0 builds have large entry blocks and
    // many allocas.
    if (ArgCopyElisionCandidates.size() == NumArgs)
      break;
  }
}

/// Try to elide argument copies from memory into a local alloca. Succeeds if
/// ArgVal is a load from a suitable fixed stack object.
static void tryToElideArgumentCopy(
    FunctionLoweringInfo &FuncInfo, SmallVectorImpl<SDValue> &Chains,
    DenseMap<int, int> &ArgCopyElisionFrameIndexMap,
    SmallPtrSetImpl<const Instruction *> &ElidedArgCopyInstrs,
    ArgCopyElisionMapTy &ArgCopyElisionCandidates, const Argument &Arg,
    SDValue ArgVal, bool &ArgHasUses) {
  // Check if this is a load from a fixed stack object.
  auto *LNode = dyn_cast<LoadSDNode>(ArgVal);
  if (!LNode)
    return;
  auto *FINode = dyn_cast<FrameIndexSDNode>(LNode->getBasePtr().getNode());
  if (!FINode)
    return;

  // Check that the fixed stack object is the right size and alignment.
  // Look at the alignment that the user wrote on the alloca instead of looking
  // at the stack object.
  auto ArgCopyIter = ArgCopyElisionCandidates.find(&Arg);
  assert(ArgCopyIter != ArgCopyElisionCandidates.end());
  const AllocaInst *AI = ArgCopyIter->second.first;
  int FixedIndex = FINode->getIndex();
  int &AllocaIndex = FuncInfo.StaticAllocaMap[AI];
  int OldIndex = AllocaIndex;
  MachineFrameInfo &MFI = FuncInfo.MF->getFrameInfo();
  if (MFI.getObjectSize(FixedIndex) != MFI.getObjectSize(OldIndex)) {
    LLVM_DEBUG(
        dbgs() << "  argument copy elision failed due to bad fixed stack "
                  "object size\n");
    return;
  }
  Align RequiredAlignment = AI->getAlign();
  if (MFI.getObjectAlign(FixedIndex) < RequiredAlignment) {
    LLVM_DEBUG(dbgs() << "  argument copy elision failed: alignment of alloca "
                         "greater than stack argument alignment ("
                      << DebugStr(RequiredAlignment) << " vs "
                      << DebugStr(MFI.getObjectAlign(FixedIndex)) << ")\n");
    return;
  }

  // Perform the elision. Delete the old stack object and replace its only use
  // in the variable info map. Mark the stack object as mutable.
  LLVM_DEBUG({
    dbgs() << "Eliding argument copy from " << Arg << " to " << *AI << '\n'
           << "  Replacing frame index " << OldIndex << " with " << FixedIndex
           << '\n';
  });
  MFI.RemoveStackObject(OldIndex);
  MFI.setIsImmutableObjectIndex(FixedIndex, false);
  AllocaIndex = FixedIndex;
  ArgCopyElisionFrameIndexMap.insert({OldIndex, FixedIndex});
  Chains.push_back(ArgVal.getValue(1));

  // Avoid emitting code for the store implementing the copy.
  const StoreInst *SI = ArgCopyIter->second.second;
  ElidedArgCopyInstrs.insert(SI);

  // Check for uses of the argument again so that we can avoid exporting ArgVal
  // if it is't used by anything other than the store.
  for (const Value *U : Arg.users()) {
    if (U != SI) {
      ArgHasUses = true;
      break;
    }
  }
}

void SelectionDAGISel::LowerArguments(const Function &F) {
  SelectionDAG &DAG = SDB->DAG;
  SDLoc dl = SDB->getCurSDLoc();
  const DataLayout &DL = DAG.getDataLayout();
  SmallVector<ISD::InputArg, 16> Ins;

  // In Naked functions we aren't going to save any registers.
  if (F.hasFnAttribute(Attribute::Naked))
    return;

  if (!FuncInfo->CanLowerReturn) {
    // Put in an sret pointer parameter before all the other parameters.
    SmallVector<EVT, 1> ValueVTs;
    ComputeValueVTs(*TLI, DAG.getDataLayout(),
                    F.getReturnType()->getPointerTo(
                        DAG.getDataLayout().getAllocaAddrSpace()),
                    ValueVTs);

    // NOTE: Assuming that a pointer will never break down to more than one VT
    // or one register.
    ISD::ArgFlagsTy Flags;
    Flags.setSRet();
    MVT RegisterVT = TLI->getRegisterType(*DAG.getContext(), ValueVTs[0]);
    ISD::InputArg RetArg(Flags, RegisterVT, ValueVTs[0], true,
                         ISD::InputArg::NoArgIndex, 0);
    Ins.push_back(RetArg);
  }

  // Look for stores of arguments to static allocas. Mark such arguments with a
  // flag to ask the target to give us the memory location of that argument if
  // available.
  ArgCopyElisionMapTy ArgCopyElisionCandidates;
  findArgumentCopyElisionCandidates(DL, FuncInfo.get(),
                                    ArgCopyElisionCandidates);

  // Set up the incoming argument description vector.
  for (const Argument &Arg : F.args()) {
    unsigned ArgNo = Arg.getArgNo();
    SmallVector<EVT, 4> ValueVTs;
    ComputeValueVTs(*TLI, DAG.getDataLayout(), Arg.getType(), ValueVTs);
    bool isArgValueUsed = !Arg.use_empty();
    unsigned PartBase = 0;
    Type *FinalType = Arg.getType();
    if (Arg.hasAttribute(Attribute::ByVal))
      FinalType = Arg.getParamByValType();
    bool NeedsRegBlock = TLI->functionArgumentNeedsConsecutiveRegisters(
        FinalType, F.getCallingConv(), F.isVarArg());
    for (unsigned Value = 0, NumValues = ValueVTs.size(); Value != NumValues;
         ++Value) {
      EVT VT = ValueVTs[Value];
      Type *ArgTy = VT.getTypeForEVT(*DAG.getContext());
      ISD::ArgFlagsTy Flags;

      // Certain targets (such as MIPS), may have a different ABI alignment
      // for a type depending on the context. Give the target a chance to
      // specify the alignment it wants.
      const Align OriginalAlignment(
          TLI->getABIAlignmentForCallingConv(ArgTy, DL));

      if (Arg.getType()->isPointerTy()) {
        Flags.setPointer();
        Flags.setPointerAddrSpace(
            cast<PointerType>(Arg.getType())->getAddressSpace());
      }
      if (Arg.hasAttribute(Attribute::ZExt))
        Flags.setZExt();
      if (Arg.hasAttribute(Attribute::SExt))
        Flags.setSExt();
      if (Arg.hasAttribute(Attribute::InReg)) {
        // If we are using vectorcall calling convention, a structure that is
        // passed InReg - is surely an HVA
        if (F.getCallingConv() == CallingConv::X86_VectorCall &&
            isa<StructType>(Arg.getType())) {
          // The first value of a structure is marked
          if (0 == Value)
            Flags.setHvaStart();
          Flags.setHva();
        }
        // Set InReg Flag
        Flags.setInReg();
      }
      if (Arg.hasAttribute(Attribute::StructRet))
        Flags.setSRet();
      if (Arg.hasAttribute(Attribute::SwiftSelf))
        Flags.setSwiftSelf();
      if (Arg.hasAttribute(Attribute::SwiftError))
        Flags.setSwiftError();
      if (Arg.hasAttribute(Attribute::ByVal))
        Flags.setByVal();
      if (Arg.hasAttribute(Attribute::ByRef))
        Flags.setByRef();
      if (Arg.hasAttribute(Attribute::InAlloca)) {
        Flags.setInAlloca();
        // Set the byval flag for CCAssignFn callbacks that don't know about
        // inalloca.  This way we can know how many bytes we should've allocated
        // and how many bytes a callee cleanup function will pop.  If we port
        // inalloca to more targets, we'll have to add custom inalloca handling
        // in the various CC lowering callbacks.
        Flags.setByVal();
      }
      if (Arg.hasAttribute(Attribute::Preallocated)) {
        Flags.setPreallocated();
        // Set the byval flag for CCAssignFn callbacks that don't know about
        // preallocated.  This way we can know how many bytes we should've
        // allocated and how many bytes a callee cleanup function will pop.  If
        // we port preallocated to more targets, we'll have to add custom
        // preallocated handling in the various CC lowering callbacks.
        Flags.setByVal();
      }

      Type *ArgMemTy = nullptr;
      if (F.getCallingConv() == CallingConv::X86_INTR) {
        // IA Interrupt passes frame (1st parameter) by value in the stack.
        if (ArgNo == 0) {
          Flags.setByVal();
          // FIXME: Dependence on pointee element type. See bug 46672.
          ArgMemTy = Arg.getType()->getPointerElementType();
        }
      }
      if (Flags.isByVal() || Flags.isInAlloca() || Flags.isPreallocated() ||
          Flags.isByRef()) {
        if (!ArgMemTy)
          ArgMemTy = Arg.getPointeeInMemoryValueType();

        uint64_t MemSize = DL.getTypeAllocSize(ArgMemTy);

        // For in-memory arguments, size and alignment should be passed from FE.
        // BE will guess if this info is not there but there are cases it cannot
        // get right.
        MaybeAlign MemAlign = Arg.getParamAlign();
        if (!MemAlign)
          MemAlign = Align(TLI->getByValTypeAlignment(ArgMemTy, DL));

        if (Flags.isByRef()) {
          Flags.setByRefSize(MemSize);
          Flags.setByRefAlign(*MemAlign);
        } else {
          Flags.setByValSize(MemSize);
          Flags.setByValAlign(*MemAlign);
        }
      }

      if (Arg.hasAttribute(Attribute::Nest))
        Flags.setNest();
      if (NeedsRegBlock)
        Flags.setInConsecutiveRegs();
      Flags.setOrigAlign(OriginalAlignment);
      if (ArgCopyElisionCandidates.count(&Arg))
        Flags.setCopyElisionCandidate();
      if (Arg.hasAttribute(Attribute::Returned))
        Flags.setReturned();

      MVT RegisterVT = TLI->getRegisterTypeForCallingConv(
          *CurDAG->getContext(), F.getCallingConv(), VT);
      unsigned NumRegs = TLI->getNumRegistersForCallingConv(
          *CurDAG->getContext(), F.getCallingConv(), VT);
      for (unsigned i = 0; i != NumRegs; ++i) {
        // For scalable vectors, use the minimum size; individual targets
        // are responsible for handling scalable vector arguments and
        // return values.
        ISD::InputArg MyFlags(
            Flags, RegisterVT, VT, isArgValueUsed, ArgNo,
            PartBase + i * RegisterVT.getStoreSize().getKnownMinSize());
        if (NumRegs > 1 && i == 0)
          MyFlags.Flags.setSplit();
        // if it isn't first piece, alignment must be 1
        else if (i > 0) {
          MyFlags.Flags.setOrigAlign(Align(1));
          if (i == NumRegs - 1)
            MyFlags.Flags.setSplitEnd();
        }
        Ins.push_back(MyFlags);
      }
      if (NeedsRegBlock && Value == NumValues - 1)
        Ins[Ins.size() - 1].Flags.setInConsecutiveRegsLast();
      PartBase += VT.getStoreSize().getKnownMinSize();
    }
  }

  // Call the target to set up the argument values.
  SmallVector<SDValue, 8> InVals;
  SDValue NewRoot = TLI->LowerFormalArguments(
      DAG.getRoot(), F.getCallingConv(), F.isVarArg(), Ins, dl, DAG, InVals);

  // Verify that the target's LowerFormalArguments behaved as expected.
  assert(NewRoot.getNode() && NewRoot.getValueType() == MVT::Other &&
         "LowerFormalArguments didn't return a valid chain!");
  assert(InVals.size() == Ins.size() &&
         "LowerFormalArguments didn't emit the correct number of values!");
  LLVM_DEBUG({
    for (unsigned i = 0, e = Ins.size(); i != e; ++i) {
      assert(InVals[i].getNode() &&
             "LowerFormalArguments emitted a null value!");
      assert(EVT(Ins[i].VT) == InVals[i].getValueType() &&
             "LowerFormalArguments emitted a value with the wrong type!");
    }
  });

  // Update the DAG with the new chain value resulting from argument lowering.
  DAG.setRoot(NewRoot);

  // Set up the argument values.
  unsigned i = 0;
  if (!FuncInfo->CanLowerReturn) {
    // Create a virtual register for the sret pointer, and put in a copy
    // from the sret argument into it.
    SmallVector<EVT, 1> ValueVTs;
    ComputeValueVTs(*TLI, DAG.getDataLayout(),
                    F.getReturnType()->getPointerTo(
                        DAG.getDataLayout().getAllocaAddrSpace()),
                    ValueVTs);
    MVT VT = ValueVTs[0].getSimpleVT();
    MVT RegVT = TLI->getRegisterType(*CurDAG->getContext(), VT);
    Optional<ISD::NodeType> AssertOp = None;
    SDValue ArgValue = getCopyFromParts(DAG, dl, &InVals[0], 1, RegVT, VT,
                                        nullptr, F.getCallingConv(), AssertOp);

    MachineFunction &MF = SDB->DAG.getMachineFunction();
    MachineRegisterInfo &RegInfo = MF.getRegInfo();
    Register SRetReg =
        RegInfo.createVirtualRegister(TLI->getRegClassFor(RegVT));
    FuncInfo->DemoteRegister = SRetReg;
    NewRoot =
        SDB->DAG.getCopyToReg(NewRoot, SDB->getCurSDLoc(), SRetReg, ArgValue);
    DAG.setRoot(NewRoot);

    // i indexes lowered arguments.  Bump it past the hidden sret argument.
    ++i;
  }

  SmallVector<SDValue, 4> Chains;
  DenseMap<int, int> ArgCopyElisionFrameIndexMap;
  for (const Argument &Arg : F.args()) {
    SmallVector<SDValue, 4> ArgValues;
    SmallVector<EVT, 4> ValueVTs;
    ComputeValueVTs(*TLI, DAG.getDataLayout(), Arg.getType(), ValueVTs);
    unsigned NumValues = ValueVTs.size();
    if (NumValues == 0)
      continue;

    bool ArgHasUses = !Arg.use_empty();

    // Elide the copying store if the target loaded this argument from a
    // suitable fixed stack object.
    if (Ins[i].Flags.isCopyElisionCandidate()) {
      tryToElideArgumentCopy(*FuncInfo, Chains, ArgCopyElisionFrameIndexMap,
                             ElidedArgCopyInstrs, ArgCopyElisionCandidates, Arg,
                             InVals[i], ArgHasUses);
    }

    // If this argument is unused then remember its value. It is used to
    // generate debugging information.
    bool isSwiftErrorArg =
        TLI->supportSwiftError() && Arg.hasAttribute(Attribute::SwiftError);
    if (!ArgHasUses && !isSwiftErrorArg) {
      SDB->setUnusedArgValue(&Arg, InVals[i]);

      // Also remember any frame index for use in FastISel.
      if (FrameIndexSDNode *FI =
              dyn_cast<FrameIndexSDNode>(InVals[i].getNode()))
        FuncInfo->setArgumentFrameIndex(&Arg, FI->getIndex());
    }

    for (unsigned Val = 0; Val != NumValues; ++Val) {
      EVT VT = ValueVTs[Val];
      MVT PartVT = TLI->getRegisterTypeForCallingConv(*CurDAG->getContext(),
                                                      F.getCallingConv(), VT);
      unsigned NumParts = TLI->getNumRegistersForCallingConv(
          *CurDAG->getContext(), F.getCallingConv(), VT);

      // Even an apparent 'unused' swifterror argument needs to be returned. So
      // we do generate a copy for it that can be used on return from the
      // function.
      if (ArgHasUses || isSwiftErrorArg) {
        Optional<ISD::NodeType> AssertOp;
        if (Arg.hasAttribute(Attribute::SExt))
          AssertOp = ISD::AssertSext;
        else if (Arg.hasAttribute(Attribute::ZExt))
          AssertOp = ISD::AssertZext;

        ArgValues.push_back(getCopyFromParts(DAG, dl, &InVals[i], NumParts,
                                             PartVT, VT, nullptr,
                                             F.getCallingConv(), AssertOp));
      }

      i += NumParts;
    }

    // We don't need to do anything else for unused arguments.
    if (ArgValues.empty())
      continue;

    // Note down frame index.
    if (FrameIndexSDNode *FI =
            dyn_cast<FrameIndexSDNode>(ArgValues[0].getNode()))
      FuncInfo->setArgumentFrameIndex(&Arg, FI->getIndex());

    SDValue Res = DAG.getMergeValues(makeArrayRef(ArgValues.data(), NumValues),
                                     SDB->getCurSDLoc());

    SDB->setValue(&Arg, Res);
    if (!TM.Options.EnableFastISel && Res.getOpcode() == ISD::BUILD_PAIR) {
      // We want to associate the argument with the frame index, among
      // involved operands, that correspond to the lowest address. The
      // getCopyFromParts function, called earlier, is swapping the order of
      // the operands to BUILD_PAIR depending on endianness. The result of
      // that swapping is that the least significant bits of the argument will
      // be in the first operand of the BUILD_PAIR node, and the most
      // significant bits will be in the second operand.
      unsigned LowAddressOp = DAG.getDataLayout().isBigEndian() ? 1 : 0;
      if (LoadSDNode *LNode =
              dyn_cast<LoadSDNode>(Res.getOperand(LowAddressOp).getNode()))
        if (FrameIndexSDNode *FI =
                dyn_cast<FrameIndexSDNode>(LNode->getBasePtr().getNode()))
          FuncInfo->setArgumentFrameIndex(&Arg, FI->getIndex());
    }

    // Analyses past this point are naive and don't expect an assertion.
    if (Res.getOpcode() == ISD::AssertZext)
      Res = Res.getOperand(0);

    // Update the SwiftErrorVRegDefMap.
    if (Res.getOpcode() == ISD::CopyFromReg && isSwiftErrorArg) {
      unsigned Reg = cast<RegisterSDNode>(Res.getOperand(1))->getReg();
      if (Register::isVirtualRegister(Reg))
        SwiftError->setCurrentVReg(FuncInfo->MBB, SwiftError->getFunctionArg(),
                                   Reg);
    }

    // If this argument is live outside of the entry block, insert a copy from
    // wherever we got it to the vreg that other BB's will reference it as.
    if (Res.getOpcode() == ISD::CopyFromReg) {
      // If we can, though, try to skip creating an unnecessary vreg.
      // FIXME: This isn't very clean... it would be nice to make this more
      // general.
      unsigned Reg = cast<RegisterSDNode>(Res.getOperand(1))->getReg();
      if (Register::isVirtualRegister(Reg)) {
        FuncInfo->ValueMap[&Arg] = Reg;
        continue;
      }
    }
    if (!isOnlyUsedInEntryBlock(&Arg, TM.Options.EnableFastISel)) {
      FuncInfo->InitializeRegForValue(&Arg);
      SDB->CopyToExportRegsIfNeeded(&Arg);
    }
  }

  if (!Chains.empty()) {
    Chains.push_back(NewRoot);
    NewRoot = DAG.getNode(ISD::TokenFactor, dl, MVT::Other, Chains);
  }

  DAG.setRoot(NewRoot);

  assert(i == InVals.size() && "Argument register count mismatch!");

  // If any argument copy elisions occurred and we have debug info, update the
  // stale frame indices used in the dbg.declare variable info table.
  MachineFunction::VariableDbgInfoMapTy &DbgDeclareInfo =
      MF->getVariableDbgInfo();
  if (!DbgDeclareInfo.empty() && !ArgCopyElisionFrameIndexMap.empty()) {
    for (MachineFunction::VariableDbgInfo &VI : DbgDeclareInfo) {
      auto I = ArgCopyElisionFrameIndexMap.find(VI.Slot);
      if (I != ArgCopyElisionFrameIndexMap.end())
        VI.Slot = I->second;
    }
  }

  // Finally, if the target has anything special to do, allow it to do so.
  emitFunctionEntryCode();
}

/// Handle PHI nodes in successor blocks.  Emit code into the SelectionDAG to
/// ensure constants are generated when needed.  Remember the virtual registers
/// that need to be added to the Machine PHI nodes as input.  We cannot just
/// directly add them, because expansion might result in multiple MBB's for one
/// BB.  As such, the start of the BB might correspond to a different MBB than
/// the end.
void SelectionDAGBuilder::HandlePHINodesInSuccessorBlocks(
    const BasicBlock *LLVMBB) {
  const Instruction *TI = LLVMBB->getTerminator();

  SmallPtrSet<MachineBasicBlock *, 4> SuccsHandled;

  // Check PHI nodes in successors that expect a value to be available from this
  // block.
  for (unsigned succ = 0, e = TI->getNumSuccessors(); succ != e; ++succ) {
    const BasicBlock *SuccBB = TI->getSuccessor(succ);
    if (!isa<PHINode>(SuccBB->begin()))
      continue;
    MachineBasicBlock *SuccMBB = FuncInfo.MBBMap[SuccBB];

    // If this terminator has multiple identical successors (common for
    // switches), only handle each succ once.
    if (!SuccsHandled.insert(SuccMBB).second)
      continue;

    MachineBasicBlock::iterator MBBI = SuccMBB->begin();

    // At this point we know that there is a 1-1 correspondence between LLVM PHI
    // nodes and Machine PHI nodes, but the incoming operands have not been
    // emitted yet.
    for (const PHINode &PN : SuccBB->phis()) {
      // Ignore dead phi's.
      if (PN.use_empty())
        continue;

      // Skip empty types
      if (PN.getType()->isEmptyTy())
        continue;

      unsigned Reg;
      const Value *PHIOp = PN.getIncomingValueForBlock(LLVMBB);

      if (const Constant *C = dyn_cast<Constant>(PHIOp)) {
        unsigned &RegOut = ConstantsOut[C];
        if (RegOut == 0) {
          RegOut = FuncInfo.CreateRegs(C);
          CopyValueToVirtualRegister(C, RegOut);
        }
        Reg = RegOut;
      } else {
        DenseMap<const Value *, Register>::iterator I =
            FuncInfo.ValueMap.find(PHIOp);
        if (I != FuncInfo.ValueMap.end())
          Reg = I->second;
        else {
          assert(isa<AllocaInst>(PHIOp) &&
                 FuncInfo.StaticAllocaMap.count(cast<AllocaInst>(PHIOp)) &&
                 "Didn't codegen value into a register!??");
          Reg = FuncInfo.CreateRegs(PHIOp);
          CopyValueToVirtualRegister(PHIOp, Reg);
        }
      }

      // Remember that this register needs to added to the machine PHI node as
      // the input for this MBB.
      SmallVector<EVT, 4> ValueVTs;
      const TargetLowering &TLI = DAG.getTargetLoweringInfo();
      ComputeValueVTs(TLI, DAG.getDataLayout(), PN.getType(), ValueVTs);
      for (unsigned vti = 0, vte = ValueVTs.size(); vti != vte; ++vti) {
        EVT VT = ValueVTs[vti];
        unsigned NumRegisters = TLI.getNumRegisters(*DAG.getContext(), VT);
        for (unsigned i = 0, e = NumRegisters; i != e; ++i)
          FuncInfo.PHINodesToUpdate.push_back(
              std::make_pair(&*MBBI++, Reg + i));
        Reg += NumRegisters;
      }
    }
  }

  ConstantsOut.clear();
}

/// Add a successor MBB to ParentMBB< creating a new MachineBB for BB if SuccMBB
/// is 0.
MachineBasicBlock *
SelectionDAGBuilder::StackProtectorDescriptor::AddSuccessorMBB(
    const BasicBlock *BB, MachineBasicBlock *ParentMBB, bool IsLikely,
    MachineBasicBlock *SuccMBB) {
  // If SuccBB has not been created yet, create it.
  if (!SuccMBB) {
    MachineFunction *MF = ParentMBB->getParent();
    MachineFunction::iterator BBI(ParentMBB);
    SuccMBB = MF->CreateMachineBasicBlock(BB);
    MF->insert(++BBI, SuccMBB);
  }
  // Add it as a successor of ParentMBB.
  ParentMBB->addSuccessor(
      SuccMBB, BranchProbabilityInfo::getBranchProbStackProtector(IsLikely));
  return SuccMBB;
}

MachineBasicBlock *SelectionDAGBuilder::NextBlock(MachineBasicBlock *MBB) {
  MachineFunction::iterator I(MBB);
  if (++I == FuncInfo.MF->end())
    return nullptr;
  return &*I;
}

/// During lowering new call nodes can be created (such as memset, etc.).
/// Those will become new roots of the current DAG, but complications arise
/// when they are tail calls. In such cases, the call lowering will update
/// the root, but the builder still needs to know that a tail call has been
/// lowered in order to avoid generating an additional return.
void SelectionDAGBuilder::updateDAGForMaybeTailCall(SDValue MaybeTC) {
  // If the node is null, we do have a tail call.
  if (MaybeTC.getNode() != nullptr)
    DAG.setRoot(MaybeTC);
  else
    HasTailCall = true;
}

void SelectionDAGBuilder::lowerWorkItem(SwitchWorkListItem W, Value *Cond,
                                        MachineBasicBlock *SwitchMBB,
                                        MachineBasicBlock *DefaultMBB) {
  MachineFunction *CurMF = FuncInfo.MF;
  MachineBasicBlock *NextMBB = nullptr;
  MachineFunction::iterator BBI(W.MBB);
  if (++BBI != FuncInfo.MF->end())
    NextMBB = &*BBI;

  unsigned Size = W.LastCluster - W.FirstCluster + 1;

  BranchProbabilityInfo *BPI = FuncInfo.BPI;

  if (Size == 2 && W.MBB == SwitchMBB) {
    // If any two of the cases has the same destination, and if one value
    // is the same as the other, but has one bit unset that the other has set,
    // use bit manipulation to do two compares at once.  For example:
    // "if (X == 6 || X == 4)" -> "if ((X|2) == 6)"
    // TODO: This could be extended to merge any 2 cases in switches with 3
    // cases.
    // TODO: Handle cases where W.CaseBB != SwitchBB.
    CaseCluster &Small = *W.FirstCluster;
    CaseCluster &Big = *W.LastCluster;

    if (Small.Low == Small.High && Big.Low == Big.High &&
        Small.MBB == Big.MBB) {
      const APInt &SmallValue = Small.Low->getValue();
      const APInt &BigValue = Big.Low->getValue();

      // Check that there is only one bit different.
      APInt CommonBit = BigValue ^ SmallValue;
      if (CommonBit.isPowerOf2()) {
        SDValue CondLHS = getValue(Cond);
        EVT VT = CondLHS.getValueType();
        SDLoc DL = getCurSDLoc();

        SDValue Or = DAG.getNode(ISD::OR, DL, VT, CondLHS,
                                 DAG.getConstant(CommonBit, DL, VT));
        SDValue Cond = DAG.getSetCC(
            DL, MVT::i1, Or, DAG.getConstant(BigValue | SmallValue, DL, VT),
            ISD::SETEQ);

        // Update successor info.
        // Both Small and Big will jump to Small.BB, so we sum up the
        // probabilities.
        addSuccessorWithProb(SwitchMBB, Small.MBB, Small.Prob + Big.Prob);
        if (BPI)
          addSuccessorWithProb(
              SwitchMBB, DefaultMBB,
              // The default destination is the first successor in IR.
              BPI->getEdgeProbability(SwitchMBB->getBasicBlock(), (unsigned)0));
        else
          addSuccessorWithProb(SwitchMBB, DefaultMBB);

        // Insert the true branch.
        SDValue BrCond =
            DAG.getNode(ISD::BRCOND, DL, MVT::Other, getControlRoot(), Cond,
                        DAG.getBasicBlock(Small.MBB));
        // Insert the false branch.
        BrCond = DAG.getNode(ISD::BR, DL, MVT::Other, BrCond,
                             DAG.getBasicBlock(DefaultMBB));

        DAG.setRoot(BrCond);
        return;
      }
    }
  }

  if (TM.getOptLevel() != CodeGenOpt::None) {
    // Here, we order cases by probability so the most likely case will be
    // checked first. However, two clusters can have the same probability in
    // which case their relative ordering is non-deterministic. So we use Low
    // as a tie-breaker as clusters are guaranteed to never overlap.
    llvm::sort(W.FirstCluster, W.LastCluster + 1,
               [](const CaseCluster &a, const CaseCluster &b) {
                 return a.Prob != b.Prob
                            ? a.Prob > b.Prob
                            : a.Low->getValue().slt(b.Low->getValue());
               });

    // Rearrange the case blocks so that the last one falls through if possible
    // without changing the order of probabilities.
    for (CaseClusterIt I = W.LastCluster; I > W.FirstCluster;) {
      --I;
      if (I->Prob > W.LastCluster->Prob)
        break;
      if (I->Kind == CC_Range && I->MBB == NextMBB) {
        std::swap(*I, *W.LastCluster);
        break;
      }
    }
  }

  // Compute total probability.
  BranchProbability DefaultProb = W.DefaultProb;
  BranchProbability UnhandledProbs = DefaultProb;
  for (CaseClusterIt I = W.FirstCluster; I <= W.LastCluster; ++I)
    UnhandledProbs += I->Prob;

  MachineBasicBlock *CurMBB = W.MBB;
  for (CaseClusterIt I = W.FirstCluster, E = W.LastCluster; I <= E; ++I) {
    bool FallthroughUnreachable = false;
    MachineBasicBlock *Fallthrough;
    if (I == W.LastCluster) {
      // For the last cluster, fall through to the default destination.
      Fallthrough = DefaultMBB;
      FallthroughUnreachable = isa<UnreachableInst>(
          DefaultMBB->getBasicBlock()->getFirstNonPHIOrDbg());
    } else {
      Fallthrough = CurMF->CreateMachineBasicBlock(CurMBB->getBasicBlock());
      CurMF->insert(BBI, Fallthrough);
      // Put Cond in a virtual register to make it available from the new
      // blocks.
      ExportFromCurrentBlock(Cond);
    }
    UnhandledProbs -= I->Prob;

    switch (I->Kind) {
    case CC_JumpTable: {
      // FIXME: Optimize away range check based on pivot comparisons.
      JumpTableHeader *JTH = &SL->JTCases[I->JTCasesIndex].first;
      SwitchCG::JumpTable *JT = &SL->JTCases[I->JTCasesIndex].second;

      // The jump block hasn't been inserted yet; insert it here.
      MachineBasicBlock *JumpMBB = JT->MBB;
      CurMF->insert(BBI, JumpMBB);

      auto JumpProb = I->Prob;
      auto FallthroughProb = UnhandledProbs;

      // If the default statement is a target of the jump table, we evenly
      // distribute the default probability to successors of CurMBB. Also
      // update the probability on the edge from JumpMBB to Fallthrough.
      for (MachineBasicBlock::succ_iterator SI = JumpMBB->succ_begin(),
                                            SE = JumpMBB->succ_end();
           SI != SE; ++SI) {
        if (*SI == DefaultMBB) {
          JumpProb += DefaultProb / 2;
          FallthroughProb -= DefaultProb / 2;
          JumpMBB->setSuccProbability(SI, DefaultProb / 2);
          JumpMBB->normalizeSuccProbs();
          break;
        }
      }

      if (FallthroughUnreachable) {
        // Skip the range check if the fallthrough block is unreachable.
        JTH->OmitRangeCheck = true;
      }

      if (!JTH->OmitRangeCheck)
        addSuccessorWithProb(CurMBB, Fallthrough, FallthroughProb);
      addSuccessorWithProb(CurMBB, JumpMBB, JumpProb);
      CurMBB->normalizeSuccProbs();

      // The jump table header will be inserted in our current block, do the
      // range check, and fall through to our fallthrough block.
      JTH->HeaderBB = CurMBB;
      JT->Default = Fallthrough; // FIXME: Move Default to JumpTableHeader.

      // If we're in the right place, emit the jump table header right now.
      if (CurMBB == SwitchMBB) {
        visitJumpTableHeader(*JT, *JTH, SwitchMBB);
        JTH->Emitted = true;
      }
      break;
    }
    case CC_BitTests: {
      // FIXME: Optimize away range check based on pivot comparisons.
      BitTestBlock *BTB = &SL->BitTestCases[I->BTCasesIndex];

      // The bit test blocks haven't been inserted yet; insert them here.
      for (BitTestCase &BTC : BTB->Cases)
        CurMF->insert(BBI, BTC.ThisBB);

      // Fill in fields of the BitTestBlock.
      BTB->Parent = CurMBB;
      BTB->Default = Fallthrough;

      BTB->DefaultProb = UnhandledProbs;
      // If the cases in bit test don't form a contiguous range, we evenly
      // distribute the probability on the edge to Fallthrough to two
      // successors of CurMBB.
      if (!BTB->ContiguousRange) {
        BTB->Prob += DefaultProb / 2;
        BTB->DefaultProb -= DefaultProb / 2;
      }

      if (FallthroughUnreachable) {
        // Skip the range check if the fallthrough block is unreachable.
        BTB->OmitRangeCheck = true;
      }

      // If we're in the right place, emit the bit test header right now.
      if (CurMBB == SwitchMBB) {
        visitBitTestHeader(*BTB, SwitchMBB);
        BTB->Emitted = true;
      }
      break;
    }
    case CC_Range: {
      const Value *RHS, *LHS, *MHS;
      ISD::CondCode CC;
      if (I->Low == I->High) {
        // Check Cond == I->Low.
        CC = ISD::SETEQ;
        LHS = Cond;
        RHS = I->Low;
        MHS = nullptr;
      } else {
        // Check I->Low <= Cond <= I->High.
        CC = ISD::SETLE;
        LHS = I->Low;
        MHS = Cond;
        RHS = I->High;
      }

      // If Fallthrough is unreachable, fold away the comparison.
      if (FallthroughUnreachable)
        CC = ISD::SETTRUE;

      // The false probability is the sum of all unhandled cases.
      CaseBlock CB(CC, LHS, RHS, MHS, I->MBB, Fallthrough, CurMBB,
                   getCurSDLoc(), I->Prob, UnhandledProbs);

      if (CurMBB == SwitchMBB)
        visitSwitchCase(CB, SwitchMBB);
      else
        SL->SwitchCases.push_back(CB);

      break;
    }
    }
    CurMBB = Fallthrough;
  }
}

unsigned SelectionDAGBuilder::caseClusterRank(const CaseCluster &CC,
                                              CaseClusterIt First,
                                              CaseClusterIt Last) {
  return std::count_if(First, Last + 1, [&](const CaseCluster &X) {
    if (X.Prob != CC.Prob)
      return X.Prob > CC.Prob;

    // Ties are broken by comparing the case value.
    return X.Low->getValue().slt(CC.Low->getValue());
  });
}

void SelectionDAGBuilder::splitWorkItem(SwitchWorkList &WorkList,
                                        const SwitchWorkListItem &W,
                                        Value *Cond,
                                        MachineBasicBlock *SwitchMBB) {
  assert(W.FirstCluster->Low->getValue().slt(W.LastCluster->Low->getValue()) &&
         "Clusters not sorted?");

  assert(W.LastCluster - W.FirstCluster + 1 >= 2 && "Too small to split!");

  // Balance the tree based on branch probabilities to create a near-optimal (in
  // terms of search time given key frequency) binary search tree. See e.g. Kurt
  // Mehlhorn "Nearly Optimal Binary Search Trees" (1975).
  CaseClusterIt LastLeft = W.FirstCluster;
  CaseClusterIt FirstRight = W.LastCluster;
  auto LeftProb = LastLeft->Prob + W.DefaultProb / 2;
  auto RightProb = FirstRight->Prob + W.DefaultProb / 2;

  // Move LastLeft and FirstRight towards each other from opposite directions to
  // find a partitioning of the clusters which balances the probability on both
  // sides. If LeftProb and RightProb are equal, alternate which side is
  // taken to ensure 0-probability nodes are distributed evenly.
  unsigned I = 0;
  while (LastLeft + 1 < FirstRight) {
    if (LeftProb < RightProb || (LeftProb == RightProb && (I & 1)))
      LeftProb += (++LastLeft)->Prob;
    else
      RightProb += (--FirstRight)->Prob;
    I++;
  }

  while (true) {
    // Our binary search tree differs from a typical BST in that ours can have
    // up to three values in each leaf. The pivot selection above doesn't take
    // that into account, which means the tree might require more nodes and be
    // less efficient. We compensate for this here.

    unsigned NumLeft = LastLeft - W.FirstCluster + 1;
    unsigned NumRight = W.LastCluster - FirstRight + 1;

    if (std::min(NumLeft, NumRight) < 3 && std::max(NumLeft, NumRight) > 3) {
      // If one side has less than 3 clusters, and the other has more than 3,
      // consider taking a cluster from the other side.

      if (NumLeft < NumRight) {
        // Consider moving the first cluster on the right to the left side.
        CaseCluster &CC = *FirstRight;
        unsigned RightSideRank = caseClusterRank(CC, FirstRight, W.LastCluster);
        unsigned LeftSideRank = caseClusterRank(CC, W.FirstCluster, LastLeft);
        if (LeftSideRank <= RightSideRank) {
          // Moving the cluster to the left does not demote it.
          ++LastLeft;
          ++FirstRight;
          continue;
        }
      } else {
        assert(NumRight < NumLeft);
        // Consider moving the last element on the left to the right side.
        CaseCluster &CC = *LastLeft;
        unsigned LeftSideRank = caseClusterRank(CC, W.FirstCluster, LastLeft);
        unsigned RightSideRank = caseClusterRank(CC, FirstRight, W.LastCluster);
        if (RightSideRank <= LeftSideRank) {
          // Moving the cluster to the right does not demot it.
          --LastLeft;
          --FirstRight;
          continue;
        }
      }
    }
    break;
  }

  assert(LastLeft + 1 == FirstRight);
  assert(LastLeft >= W.FirstCluster);
  assert(FirstRight <= W.LastCluster);

  // Use the first element on the right as pivot since we will make less-than
  // comparisons against it.
  CaseClusterIt PivotCluster = FirstRight;
  assert(PivotCluster > W.FirstCluster);
  assert(PivotCluster <= W.LastCluster);

  CaseClusterIt FirstLeft = W.FirstCluster;
  CaseClusterIt LastRight = W.LastCluster;

  const ConstantInt *Pivot = PivotCluster->Low;

  // New blocks will be inserted immediately after the current one.
  MachineFunction::iterator BBI(W.MBB);
  ++BBI;

  // We will branch to the LHS if Value < Pivot. If LHS is a single cluster,
  // we can branch to its destination directly if it's squeezed exactly in
  // between the known lower bound and Pivot - 1.
  MachineBasicBlock *LeftMBB;
  if (FirstLeft == LastLeft && FirstLeft->Kind == CC_Range &&
      FirstLeft->Low == W.GE &&
      (FirstLeft->High->getValue() + 1LL) == Pivot->getValue()) {
    LeftMBB = FirstLeft->MBB;
  } else {
    LeftMBB = FuncInfo.MF->CreateMachineBasicBlock(W.MBB->getBasicBlock());
    FuncInfo.MF->insert(BBI, LeftMBB);
    WorkList.push_back(
        {LeftMBB, FirstLeft, LastLeft, W.GE, Pivot, W.DefaultProb / 2});
    // Put Cond in a virtual register to make it available from the new blocks.
    ExportFromCurrentBlock(Cond);
  }

  // Similarly, we will branch to the RHS if Value >= Pivot. If RHS is a
  // single cluster, RHS.Low == Pivot, and we can branch to its destination
  // directly if RHS.High equals the current upper bound.
  MachineBasicBlock *RightMBB;
  if (FirstRight == LastRight && FirstRight->Kind == CC_Range && W.LT &&
      (FirstRight->High->getValue() + 1ULL) == W.LT->getValue()) {
    RightMBB = FirstRight->MBB;
  } else {
    RightMBB = FuncInfo.MF->CreateMachineBasicBlock(W.MBB->getBasicBlock());
    FuncInfo.MF->insert(BBI, RightMBB);
    WorkList.push_back(
        {RightMBB, FirstRight, LastRight, Pivot, W.LT, W.DefaultProb / 2});
    // Put Cond in a virtual register to make it available from the new blocks.
    ExportFromCurrentBlock(Cond);
  }

  // Create the CaseBlock record that will be used to lower the branch.
  CaseBlock CB(ISD::SETLT, Cond, Pivot, nullptr, LeftMBB, RightMBB, W.MBB,
               getCurSDLoc(), LeftProb, RightProb);

  if (W.MBB == SwitchMBB)
    visitSwitchCase(CB, SwitchMBB);
  else
    SL->SwitchCases.push_back(CB);
}

// Scale CaseProb after peeling a case with the probablity of PeeledCaseProb
// from the swith statement.
static BranchProbability scaleCaseProbality(BranchProbability CaseProb,
                                            BranchProbability PeeledCaseProb) {
  if (PeeledCaseProb == BranchProbability::getOne())
    return BranchProbability::getZero();
  BranchProbability SwitchProb = PeeledCaseProb.getCompl();

  uint32_t Numerator = CaseProb.getNumerator();
  uint32_t Denominator = SwitchProb.scale(CaseProb.getDenominator());
  return BranchProbability(Numerator, std::max(Numerator, Denominator));
}

// Try to peel the top probability case if it exceeds the threshold.
// Return current MachineBasicBlock for the switch statement if the peeling
// does not occur.
// If the peeling is performed, return the newly created MachineBasicBlock
// for the peeled switch statement. Also update Clusters to remove the peeled
// case. PeeledCaseProb is the BranchProbability for the peeled case.
MachineBasicBlock *SelectionDAGBuilder::peelDominantCaseCluster(
    const SwitchInst &SI, CaseClusterVector &Clusters,
    BranchProbability &PeeledCaseProb) {
  MachineBasicBlock *SwitchMBB = FuncInfo.MBB;
  // Don't perform if there is only one cluster or optimizing for size.
  if (SwitchPeelThreshold > 100 || !FuncInfo.BPI || Clusters.size() < 2 ||
      TM.getOptLevel() == CodeGenOpt::None ||
      SwitchMBB->getParent()->getFunction().hasMinSize())
    return SwitchMBB;

  BranchProbability TopCaseProb = BranchProbability(SwitchPeelThreshold, 100);
  unsigned PeeledCaseIndex = 0;
  bool SwitchPeeled = false;
  for (unsigned Index = 0; Index < Clusters.size(); ++Index) {
    CaseCluster &CC = Clusters[Index];
    if (CC.Prob < TopCaseProb)
      continue;
    TopCaseProb = CC.Prob;
    PeeledCaseIndex = Index;
    SwitchPeeled = true;
  }
  if (!SwitchPeeled)
    return SwitchMBB;

  LLVM_DEBUG(dbgs() << "Peeled one top case in switch stmt, prob: "
                    << TopCaseProb << "\n");

  // Record the MBB for the peeled switch statement.
  MachineFunction::iterator BBI(SwitchMBB);
  ++BBI;
  MachineBasicBlock *PeeledSwitchMBB =
      FuncInfo.MF->CreateMachineBasicBlock(SwitchMBB->getBasicBlock());
  FuncInfo.MF->insert(BBI, PeeledSwitchMBB);

  ExportFromCurrentBlock(SI.getCondition());
  auto PeeledCaseIt = Clusters.begin() + PeeledCaseIndex;
  SwitchWorkListItem W = {SwitchMBB, PeeledCaseIt, PeeledCaseIt,
                          nullptr,   nullptr,      TopCaseProb.getCompl()};
  lowerWorkItem(W, SI.getCondition(), SwitchMBB, PeeledSwitchMBB);

  Clusters.erase(PeeledCaseIt);
  for (CaseCluster &CC : Clusters) {
    LLVM_DEBUG(
        dbgs() << "Scale the probablity for one cluster, before scaling: "
               << CC.Prob << "\n");
    CC.Prob = scaleCaseProbality(CC.Prob, TopCaseProb);
    LLVM_DEBUG(dbgs() << "After scaling: " << CC.Prob << "\n");
  }
  PeeledCaseProb = TopCaseProb;
  return PeeledSwitchMBB;
}

void SelectionDAGBuilder::visitSwitch(const SwitchInst &SI) {
  // Extract cases from the switch.
  BranchProbabilityInfo *BPI = FuncInfo.BPI;
  CaseClusterVector Clusters;
  Clusters.reserve(SI.getNumCases());
  for (auto I : SI.cases()) {
    MachineBasicBlock *Succ = FuncInfo.MBBMap[I.getCaseSuccessor()];
    const ConstantInt *CaseVal = I.getCaseValue();
    BranchProbability Prob =
        BPI ? BPI->getEdgeProbability(SI.getParent(), I.getSuccessorIndex())
            : BranchProbability(1, SI.getNumCases() + 1);
    Clusters.push_back(CaseCluster::range(CaseVal, CaseVal, Succ, Prob));
  }

  MachineBasicBlock *DefaultMBB = FuncInfo.MBBMap[SI.getDefaultDest()];

  // Cluster adjacent cases with the same destination. We do this at all
  // optimization levels because it's cheap to do and will make codegen faster
  // if there are many clusters.
  sortAndRangeify(Clusters);

  // The branch probablity of the peeled case.
  BranchProbability PeeledCaseProb = BranchProbability::getZero();
  MachineBasicBlock *PeeledSwitchMBB =
      peelDominantCaseCluster(SI, Clusters, PeeledCaseProb);

  // If there is only the default destination, jump there directly.
  MachineBasicBlock *SwitchMBB = FuncInfo.MBB;
  if (Clusters.empty()) {
    assert(PeeledSwitchMBB == SwitchMBB);
    SwitchMBB->addSuccessor(DefaultMBB);
    if (DefaultMBB != NextBlock(SwitchMBB)) {
      DAG.setRoot(DAG.getNode(ISD::BR, getCurSDLoc(), MVT::Other,
                              getControlRoot(), DAG.getBasicBlock(DefaultMBB)));
    }
    return;
  }

  SL->findJumpTables(Clusters, &SI, DefaultMBB, DAG.getPSI(), DAG.getBFI());
  SL->findBitTestClusters(Clusters, &SI);

  LLVM_DEBUG({
    dbgs() << "Case clusters: ";
    for (const CaseCluster &C : Clusters) {
      if (C.Kind == CC_JumpTable)
        dbgs() << "JT:";
      if (C.Kind == CC_BitTests)
        dbgs() << "BT:";

      C.Low->getValue().print(dbgs(), true);
      if (C.Low != C.High) {
        dbgs() << '-';
        C.High->getValue().print(dbgs(), true);
      }
      dbgs() << ' ';
    }
    dbgs() << '\n';
  });

  assert(!Clusters.empty());
  SwitchWorkList WorkList;
  CaseClusterIt First = Clusters.begin();
  CaseClusterIt Last = Clusters.end() - 1;
  auto DefaultProb = getEdgeProbability(PeeledSwitchMBB, DefaultMBB);
  // Scale the branchprobability for DefaultMBB if the peel occurs and
  // DefaultMBB is not replaced.
  if (PeeledCaseProb != BranchProbability::getZero() &&
      DefaultMBB == FuncInfo.MBBMap[SI.getDefaultDest()])
    DefaultProb = scaleCaseProbality(DefaultProb, PeeledCaseProb);
  WorkList.push_back(
      {PeeledSwitchMBB, First, Last, nullptr, nullptr, DefaultProb});

  while (!WorkList.empty()) {
    SwitchWorkListItem W = WorkList.back();
    WorkList.pop_back();
    unsigned NumClusters = W.LastCluster - W.FirstCluster + 1;

    if (NumClusters > 3 && TM.getOptLevel() != CodeGenOpt::None &&
        !DefaultMBB->getParent()->getFunction().hasMinSize()) {
      // For optimized builds, lower large range as a balanced binary tree.
      splitWorkItem(WorkList, W, SI.getCondition(), SwitchMBB);
      continue;
    }

    lowerWorkItem(W, SI.getCondition(), SwitchMBB, DefaultMBB);
  }
}

void SelectionDAGBuilder::visitFreeze(const FreezeInst &I) {
  SmallVector<EVT, 4> ValueVTs;
  ComputeValueVTs(DAG.getTargetLoweringInfo(), DAG.getDataLayout(), I.getType(),
                  ValueVTs);
  unsigned NumValues = ValueVTs.size();
  if (NumValues == 0)
    return;

  SmallVector<SDValue, 4> Values(NumValues);
  SDValue Op = getValue(I.getOperand(0));

  for (unsigned i = 0; i != NumValues; ++i)
    Values[i] = DAG.getNode(ISD::FREEZE, getCurSDLoc(), ValueVTs[i],
                            SDValue(Op.getNode(), Op.getResNo() + i));

  setValue(&I, DAG.getNode(ISD::MERGE_VALUES, getCurSDLoc(),
                           DAG.getVTList(ValueVTs), Values));
}<|MERGE_RESOLUTION|>--- conflicted
+++ resolved
@@ -431,22 +431,6 @@
     return DAG.getNode(ISD::BITCAST, DL, ValueVT, Val);
 
   if (ValueVT.getVectorNumElements() != 1) {
-<<<<<<< HEAD
-    // Certain ABIs require that vectors are passed as integers. For vectors
-    // are the same size, this is an obvious bitcast.
-    if (ValueVT.getSizeInBits() == PartEVT.getSizeInBits()) {
-      return DAG.getNode(ISD::BITCAST, DL, ValueVT, Val);
-    } else if (ValueVT.getSizeInBits() < PartEVT.getSizeInBits()) {
-      // Bitcast Val back the original type and extract the corresponding
-      // vector we want.
-      unsigned Elts = PartEVT.getSizeInBits() / ValueVT.getScalarSizeInBits();
-      EVT WiderVecType = EVT::getVectorVT(*DAG.getContext(),
-                                          ValueVT.getVectorElementType(), Elts);
-      Val = DAG.getBitcast(WiderVecType, Val);
-      return DAG.getNode(ISD::EXTRACT_SUBVECTOR, DL, ValueVT, Val,
-                         DAG.getVectorIdxConstant(0, DL));
-    }
-=======
      // Certain ABIs require that vectors are passed as integers. For vectors
      // are the same size, this is an obvious bitcast.
      if (ValueVT.getSizeInBits() == PartEVT.getSizeInBits()) {
@@ -461,7 +445,6 @@
        return DAG.getNode(ISD::EXTRACT_SUBVECTOR, DL, ValueVT, Val,
                           DAG.getVectorIdxConstant(0, DL));
      }
->>>>>>> 67de4afb
 
     diagnosePossiblyInvalidConstraint(
         *DAG.getContext(), V, "non-trivial scalar-to-vector conversion");
@@ -1110,29 +1093,6 @@
 
   visit(I.getOpcode(), I);
 
-<<<<<<< HEAD
-  if (auto *FPMO = dyn_cast<FPMathOperator>(&I)) {
-    // ConstrainedFPIntrinsics handle their own FMF.
-    if (!isa<ConstrainedFPIntrinsic>(&I)) {
-      // Propagate the fast-math-flags of this IR instruction to the DAG node
-      // that maps to this instruction.
-      // TODO: We could handle all flags (nsw, etc) here.
-      // TODO: If an IR instruction maps to >1 node, only the final node will
-      // have
-      //       flags set.
-      if (SDNode *Node = getNodeForIRValue(&I)) {
-        SDNodeFlags IncomingFlags;
-        IncomingFlags.copyFMF(*FPMO);
-        if (!Node->getFlags().isDefined())
-          Node->setFlags(IncomingFlags);
-        else
-          Node->intersectFlagsWith(IncomingFlags);
-      }
-    }
-  }
-
-=======
->>>>>>> 67de4afb
   if (!I.isTerminator() && !HasTailCall &&
       !isa<GCStatepointInst>(I)) // statepoints handle their exports internally
     CopyToExportRegsIfNeeded(&I);
@@ -5113,15 +5073,9 @@
 /// expandExp - Lower an exp intrinsic. Handles the special sequences for
 /// limited-precision mode.
 static SDValue expandExp(const SDLoc &dl, SDValue Op, SelectionDAG &DAG,
-<<<<<<< HEAD
-                         const TargetLowering &TLI) {
-  if (Op.getValueType() == MVT::f32 && LimitFloatPrecision > 0 &&
-      LimitFloatPrecision <= 18) {
-=======
                          const TargetLowering &TLI, SDNodeFlags Flags) {
   if (Op.getValueType() == MVT::f32 &&
       LimitFloatPrecision > 0 && LimitFloatPrecision <= 18) {
->>>>>>> 67de4afb
 
     // Put the exponent in the right bit position for later addition to the
     // final result:
@@ -5427,15 +5381,9 @@
 /// expandExp2 - Lower an exp2 intrinsic. Handles the special sequences for
 /// limited-precision mode.
 static SDValue expandExp2(const SDLoc &dl, SDValue Op, SelectionDAG &DAG,
-<<<<<<< HEAD
-                          const TargetLowering &TLI) {
-  if (Op.getValueType() == MVT::f32 && LimitFloatPrecision > 0 &&
-      LimitFloatPrecision <= 18)
-=======
                           const TargetLowering &TLI, SDNodeFlags Flags) {
   if (Op.getValueType() == MVT::f32 &&
       LimitFloatPrecision > 0 && LimitFloatPrecision <= 18)
->>>>>>> 67de4afb
     return getLimitedPrecisionExp2(Op, dl, DAG);
 
   // No special expansion.
@@ -6430,11 +6378,7 @@
     setValue(&I, DAG.getNode(
                      ISD::FMA, sdl, getValue(I.getArgOperand(0)).getValueType(),
                      getValue(I.getArgOperand(0)), getValue(I.getArgOperand(1)),
-<<<<<<< HEAD
-                     getValue(I.getArgOperand(2))));
-=======
                      getValue(I.getArgOperand(2)), Flags));
->>>>>>> 67de4afb
     return;
 #define INSTRUCTION(NAME, NARG, ROUND_MODE, INTRINSIC)                         \
   case Intrinsic::INTRINSIC:
@@ -6460,17 +6404,10 @@
       // TODO: Intrinsic calls should have fast-math-flags.
       SDValue Mul = DAG.getNode(
           ISD::FMUL, sdl, getValue(I.getArgOperand(0)).getValueType(),
-<<<<<<< HEAD
-          getValue(I.getArgOperand(0)), getValue(I.getArgOperand(1)));
-      SDValue Add = DAG.getNode(ISD::FADD, sdl,
-                                getValue(I.getArgOperand(0)).getValueType(),
-                                Mul, getValue(I.getArgOperand(2)));
-=======
           getValue(I.getArgOperand(0)), getValue(I.getArgOperand(1)), Flags);
       SDValue Add = DAG.getNode(ISD::FADD, sdl,
                                 getValue(I.getArgOperand(0)).getValueType(),
                                 Mul, getValue(I.getArgOperand(2)), Flags);
->>>>>>> 67de4afb
       setValue(&I, Add);
     }
     return;
@@ -6709,11 +6646,7 @@
     Res = DAG.getStore(
         Chain, sdl, Src, FIN,
         MachinePointerInfo::getFixedStack(DAG.getMachineFunction(), FI),
-<<<<<<< HEAD
-        /* Alignment = */ 0, MachineMemOperand::MOVolatile);
-=======
         MaybeAlign(), MachineMemOperand::MOVolatile);
->>>>>>> 67de4afb
     setValue(&I, Res);
     DAG.setRoot(Res);
     return;
@@ -7371,11 +7304,11 @@
                               MaskOp, LenOp));
 }
 
-static Optional<unsigned> getStrictVPSD(unsigned VPIntrinsicID) {
+static Optional<unsigned> getSequencedVPSD(unsigned VPIntrinsicID) {
   Optional<unsigned> StrictOC;
   switch (VPIntrinsicID) {
 #define BEGIN_REGISTER_VP_INTRINSIC(VPID, ...) case Intrinsic::VPID:
-#define HANDLE_VP_TO_STRICTSD(STRICTSD) StrictOC = ISD::STRICTSD;
+#define HANDLE_VP_TO_SEQSD(STRICTSD) StrictOC = ISD::STRICTSD;
 #define END_REGISTER_VP_INTRINSIC(...) break;
 #include "llvm/IR/VPIntrinsics.def"
   }
@@ -7432,32 +7365,28 @@
     // case
     SDValue ScalarV = getValue(VPIntrin.getArgOperand(0));
     SDValue VectorV = getValue(VPIntrin.getArgOperand(1));
-    auto ReducedV = DAG.getNode(ReduceOC, dl, ResVT, {VectorV, MaskV, EVLV});
-    if (OpFlags.isDefined())
-      ReducedV->setFlags(OpFlags);
-    ResV = DAG.getNode(ScalarOCOpt.getValue(), dl, ResVT, ScalarV, ReducedV);
+    auto ReducedV = DAG.getNode(ReduceOC, dl, ResVT, {VectorV, MaskV, EVLV}, OpFlags);
+    ResV = DAG.getNode(ScalarOCOpt.getValue(), dl, ResVT, ScalarV, ReducedV, OpFlags);
 
   } else if (ScalarOCOpt) {
-    LLVM_DEBUG(dbgs() << "visitReduceVP: strict FP\n";);
+    LLVM_DEBUG(dbgs() << "visitReduceVP: sequenced FP\n";);
     // Strict reduction (vp_reduce_strict_fadd/fmul)
-    // Reductions are lowered to either VP_REDUCE_STRICT_<OP> or VP_REDUCE_<OP>
+    // Reductions are lowered to either VP_REDUCE_SEQ_<OP> or VP_REDUCE_<OP>
     // depending on the reassoc flag.
-    ReduceOC = getStrictVPSD(VPIntrin.getIntrinsicID()).getValue();
+    ReduceOC = getSequencedVPSD(VPIntrin.getIntrinsicID()).getValue();
 
     SDValue ScalarV = getValue(VPIntrin.getArgOperand(0));
     SDValue VectorV = getValue(VPIntrin.getArgOperand(1));
-    ResV = DAG.getNode(ReduceOC, dl, ResVT, {ScalarV, VectorV, MaskV, EVLV});
+    ResV = DAG.getNode(ReduceOC, dl, ResVT, {ScalarV, VectorV, MaskV, EVLV}, OpFlags);
 
   } else {
-    LLVM_DEBUG(dbgs() << "visitReduceVP: non-strict-able\n";);
+    LLVM_DEBUG(dbgs() << "visitReduceVP: non-sequence-able\n";);
 
     // Re-associatable without strict case and no initial arg (eg ADD reduction)
     SDValue VectorV = getValue(VPIntrin.getArgOperand(0));
-    ResV = DAG.getNode(ReduceOC, dl, ResVT, {VectorV, MaskV, EVLV});
-  }
-
-  if (OpFlags.isDefined())
-    ResV->setFlags(OpFlags);
+    ResV = DAG.getNode(ReduceOC, dl, ResVT, {VectorV, MaskV, EVLV}, OpFlags);
+  }
+
   setValue(&VPIntrin, ResV);
 }
 
@@ -7515,18 +7444,17 @@
     OpValues.push_back(getValue(VPIntrin.getArgOperand(i)));
   }
 
-  SDLoc sdl = getCurSDLoc();
-  SDValue Result = DAG.getNode(Opcode, sdl, VTs, OpValues);
-
+  // set exception flags where appropriate
   SDNodeFlags NodeFlags;
-
-  // set exception flags where appropriate
   NodeFlags.setNoFPExcept(!VPIntrin.isConstrainedOp());
 
   // copy FMF where available
   auto *FPIntrin = dyn_cast<FPMathOperator>(&VPIntrin);
   if (FPIntrin)
     NodeFlags.copyFMF(*FPIntrin);
+
+  SDLoc sdl = getCurSDLoc();
+  SDValue Result = DAG.getNode(Opcode, sdl, VTs, OpValues, NodeFlags);
 
   // Attach chain
   SDValue VPResult;
@@ -7539,8 +7467,6 @@
   }
 
   // attach flags and return
-  if (NodeFlags.isDefined())
-    VPResult.getNode()->setFlags(NodeFlags);
   setValue(&VPIntrin, VPResult);
 }
 
@@ -8093,14 +8019,10 @@
         F->hasName() && LibInfo->getLibFunc(*F, Func) &&
         LibInfo->hasOptimizedCodeGen(Func)) {
       switch (Func) {
-<<<<<<< HEAD
-      default:
-=======
       default: break;
       case LibFunc_bcmp:
         if (visitMemCmpBCmpCall(I))
           return;
->>>>>>> 67de4afb
         break;
       case LibFunc_copysign:
       case LibFunc_copysignf:
