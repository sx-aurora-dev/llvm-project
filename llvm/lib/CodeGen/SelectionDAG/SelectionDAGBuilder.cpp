--- conflicted
+++ resolved
@@ -4396,9 +4396,6 @@
     Scale =
         DAG.getTargetConstant(1, sdl, TLI.getPointerTy(DAG.getDataLayout()));
   }
-<<<<<<< HEAD
-  SDValue Ops[] = {getMemoryRoot(), Src0, Mask, Base, Index, Scale};
-=======
 
   EVT IdxVT = Index.getValueType();
   EVT EltTy = IdxVT.getVectorElementType();
@@ -4408,7 +4405,6 @@
   }
 
   SDValue Ops[] = { getMemoryRoot(), Src0, Mask, Base, Index, Scale };
->>>>>>> dc6a5e07
   SDValue Scatter = DAG.getMaskedScatter(DAG.getVTList(MVT::Other), VT, sdl,
                                          Ops, MMO, IndexType, false);
   DAG.setRoot(Scatter);
@@ -4518,9 +4514,6 @@
     IndexType = ISD::SIGNED_UNSCALED;
     Scale = DAG.getTargetConstant(1, sdl, TLI.getPointerTy(DAG.getDataLayout()));
   }
-<<<<<<< HEAD
-  SDValue Ops[] = {Root, Src0, Mask, Base, Index, Scale};
-=======
 
   EVT IdxVT = Index.getValueType();
   EVT EltTy = IdxVT.getVectorElementType();
@@ -4530,7 +4523,6 @@
   }
 
   SDValue Ops[] = { Root, Src0, Mask, Base, Index, Scale };
->>>>>>> dc6a5e07
   SDValue Gather = DAG.getMaskedGather(DAG.getVTList(VT, MVT::Other), VT, sdl,
                                        Ops, MMO, IndexType, ISD::NON_EXTLOAD);
 
