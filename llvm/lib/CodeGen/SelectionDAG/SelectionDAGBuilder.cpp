//===- SelectionDAGBuilder.cpp - Selection-DAG building -------------------===//
//
// Part of the LLVM Project, under the Apache License v2.0 with LLVM Exceptions.
// See https://llvm.org/LICENSE.txt for license information.
// SPDX-License-Identifier: Apache-2.0 WITH LLVM-exception
//
//===----------------------------------------------------------------------===//
//
// This implements routines for translating from LLVM IR into SelectionDAG IR.
//
//===----------------------------------------------------------------------===//

#include "SelectionDAGBuilder.h"
#include "SDNodeDbgValue.h"
#include "llvm/ADT/APFloat.h"
#include "llvm/ADT/APInt.h"
#include "llvm/ADT/BitVector.h"
#include "llvm/ADT/None.h"
#include "llvm/ADT/Optional.h"
#include "llvm/ADT/STLExtras.h"
#include "llvm/ADT/SmallPtrSet.h"
#include "llvm/ADT/SmallSet.h"
#include "llvm/ADT/StringRef.h"
#include "llvm/ADT/Triple.h"
#include "llvm/ADT/Twine.h"
#include "llvm/Analysis/AliasAnalysis.h"
#include "llvm/Analysis/BranchProbabilityInfo.h"
#include "llvm/Analysis/ConstantFolding.h"
#include "llvm/Analysis/EHPersonalities.h"
#include "llvm/Analysis/MemoryLocation.h"
#include "llvm/Analysis/TargetLibraryInfo.h"
#include "llvm/Analysis/ValueTracking.h"
#include "llvm/CodeGen/Analysis.h"
#include "llvm/CodeGen/FunctionLoweringInfo.h"
#include "llvm/CodeGen/GCMetadata.h"
#include "llvm/CodeGen/MachineBasicBlock.h"
#include "llvm/CodeGen/MachineFrameInfo.h"
#include "llvm/CodeGen/MachineFunction.h"
#include "llvm/CodeGen/MachineInstrBuilder.h"
#include "llvm/CodeGen/MachineInstrBundleIterator.h"
#include "llvm/CodeGen/MachineMemOperand.h"
#include "llvm/CodeGen/MachineModuleInfo.h"
#include "llvm/CodeGen/MachineOperand.h"
#include "llvm/CodeGen/MachineRegisterInfo.h"
#include "llvm/CodeGen/RuntimeLibcalls.h"
#include "llvm/CodeGen/SelectionDAG.h"
#include "llvm/CodeGen/SelectionDAGTargetInfo.h"
#include "llvm/CodeGen/StackMaps.h"
#include "llvm/CodeGen/SwiftErrorValueTracking.h"
#include "llvm/CodeGen/TargetFrameLowering.h"
#include "llvm/CodeGen/TargetInstrInfo.h"
#include "llvm/CodeGen/TargetOpcodes.h"
#include "llvm/CodeGen/TargetRegisterInfo.h"
#include "llvm/CodeGen/TargetSubtargetInfo.h"
#include "llvm/CodeGen/WinEHFuncInfo.h"
#include "llvm/IR/Argument.h"
#include "llvm/IR/Attributes.h"
#include "llvm/IR/BasicBlock.h"
#include "llvm/IR/CFG.h"
#include "llvm/IR/CallingConv.h"
#include "llvm/IR/Constant.h"
#include "llvm/IR/ConstantRange.h"
#include "llvm/IR/Constants.h"
#include "llvm/IR/DataLayout.h"
#include "llvm/IR/DebugInfoMetadata.h"
#include "llvm/IR/DerivedTypes.h"
#include "llvm/IR/DiagnosticInfo.h"
#include "llvm/IR/Function.h"
#include "llvm/IR/GetElementPtrTypeIterator.h"
#include "llvm/IR/InlineAsm.h"
#include "llvm/IR/InstrTypes.h"
#include "llvm/IR/Instructions.h"
#include "llvm/IR/IntrinsicInst.h"
#include "llvm/IR/Intrinsics.h"
#include "llvm/IR/IntrinsicsAArch64.h"
#include "llvm/IR/IntrinsicsWebAssembly.h"
#include "llvm/IR/LLVMContext.h"
#include "llvm/IR/Metadata.h"
#include "llvm/IR/Module.h"
#include "llvm/IR/Operator.h"
#include "llvm/IR/PatternMatch.h"
#include "llvm/IR/Statepoint.h"
#include "llvm/IR/Type.h"
#include "llvm/IR/User.h"
#include "llvm/IR/Value.h"
#include "llvm/MC/MCContext.h"
#include "llvm/Support/AtomicOrdering.h"
#include "llvm/Support/Casting.h"
#include "llvm/Support/CommandLine.h"
#include "llvm/Support/Compiler.h"
#include "llvm/Support/Debug.h"
#include "llvm/Support/MathExtras.h"
#include "llvm/Support/raw_ostream.h"
#include "llvm/Target/TargetIntrinsicInfo.h"
#include "llvm/Target/TargetMachine.h"
#include "llvm/Target/TargetOptions.h"
#include "llvm/Transforms/Utils/Local.h"
#include <cstddef>
#include <iterator>
#include <limits>
#include <tuple>

using namespace llvm;
using namespace PatternMatch;
using namespace SwitchCG;

#define DEBUG_TYPE "isel"

/// LimitFloatPrecision - Generate low-precision inline sequences for
/// some float libcalls (6, 8 or 12 bits).
static unsigned LimitFloatPrecision;

static cl::opt<bool>
    InsertAssertAlign("insert-assert-align", cl::init(true),
                      cl::desc("Insert the experimental `assertalign` node."),
                      cl::ReallyHidden);

static cl::opt<unsigned, true>
    LimitFPPrecision("limit-float-precision",
                     cl::desc("Generate low-precision inline sequences "
                              "for some float libcalls"),
                     cl::location(LimitFloatPrecision), cl::Hidden,
                     cl::init(0));

static cl::opt<unsigned> SwitchPeelThreshold(
    "switch-peel-threshold", cl::Hidden, cl::init(66),
    cl::desc("Set the case probability threshold for peeling the case from a "
             "switch statement. A value greater than 100 will void this "
             "optimization"));

// Limit the width of DAG chains. This is important in general to prevent
// DAG-based analysis from blowing up. For example, alias analysis and
// load clustering may not complete in reasonable time. It is difficult to
// recognize and avoid this situation within each individual analysis, and
// future analyses are likely to have the same behavior. Limiting DAG width is
// the safe approach and will be especially important with global DAGs.
//
// MaxParallelChains default is arbitrarily high to avoid affecting
// optimization, but could be lowered to improve compile time. Any ld-ld-st-st
// sequence over this should have been converted to llvm.memcpy by the
// frontend. It is easy to induce this behavior with .ll code such as:
// %buffer = alloca [4096 x i8]
// %data = load [4096 x i8]* %argPtr
// store [4096 x i8] %data, [4096 x i8]* %buffer
static const unsigned MaxParallelChains = 64;

static SDValue getCopyFromPartsVector(SelectionDAG &DAG, const SDLoc &DL,
                                      const SDValue *Parts, unsigned NumParts,
                                      MVT PartVT, EVT ValueVT, const Value *V,
                                      Optional<CallingConv::ID> CC);

/// getCopyFromParts - Create a value that contains the specified legal parts
/// combined into the value they represent.  If the parts combine to a type
/// larger than ValueVT then AssertOp can be used to specify whether the extra
/// bits are known to be zero (ISD::AssertZext) or sign extended from ValueVT
/// (ISD::AssertSext).
static SDValue getCopyFromParts(SelectionDAG &DAG, const SDLoc &DL,
                                const SDValue *Parts, unsigned NumParts,
                                MVT PartVT, EVT ValueVT, const Value *V,
                                Optional<CallingConv::ID> CC = None,
                                Optional<ISD::NodeType> AssertOp = None) {
  // Let the target assemble the parts if it wants to
  const TargetLowering &TLI = DAG.getTargetLoweringInfo();
  if (SDValue Val = TLI.joinRegisterPartsIntoValue(DAG, DL, Parts, NumParts,
                                                   PartVT, ValueVT, CC))
    return Val;

  if (ValueVT.isVector())
    return getCopyFromPartsVector(DAG, DL, Parts, NumParts, PartVT, ValueVT, V,
                                  CC);

  assert(NumParts > 0 && "No parts to assemble!");
  SDValue Val = Parts[0];

  if (NumParts > 1) {
    // Assemble the value from multiple parts.
    if (ValueVT.isInteger()) {
      unsigned PartBits = PartVT.getSizeInBits();
      unsigned ValueBits = ValueVT.getSizeInBits();

      // Assemble the power of 2 part.
      unsigned RoundParts =
          (NumParts & (NumParts - 1)) ? 1 << Log2_32(NumParts) : NumParts;
      unsigned RoundBits = PartBits * RoundParts;
      EVT RoundVT = RoundBits == ValueBits ?
        ValueVT : EVT::getIntegerVT(*DAG.getContext(), RoundBits);
      SDValue Lo, Hi;

      EVT HalfVT = EVT::getIntegerVT(*DAG.getContext(), RoundBits/2);

      if (RoundParts > 2) {
        Lo = getCopyFromParts(DAG, DL, Parts, RoundParts / 2,
                              PartVT, HalfVT, V);
        Hi = getCopyFromParts(DAG, DL, Parts + RoundParts / 2,
                              RoundParts / 2, PartVT, HalfVT, V);
      } else {
        Lo = DAG.getNode(ISD::BITCAST, DL, HalfVT, Parts[0]);
        Hi = DAG.getNode(ISD::BITCAST, DL, HalfVT, Parts[1]);
      }

      if (DAG.getDataLayout().isBigEndian())
        std::swap(Lo, Hi);

      Val = DAG.getNode(ISD::BUILD_PAIR, DL, RoundVT, Lo, Hi);

      if (RoundParts < NumParts) {
        // Assemble the trailing non-power-of-2 part.
        unsigned OddParts = NumParts - RoundParts;
        EVT OddVT = EVT::getIntegerVT(*DAG.getContext(), OddParts * PartBits);
        Hi = getCopyFromParts(DAG, DL, Parts + RoundParts, OddParts, PartVT,
                              OddVT, V, CC);

        // Combine the round and odd parts.
        Lo = Val;
        if (DAG.getDataLayout().isBigEndian())
          std::swap(Lo, Hi);
        EVT TotalVT = EVT::getIntegerVT(*DAG.getContext(), NumParts * PartBits);
        Hi = DAG.getNode(ISD::ANY_EXTEND, DL, TotalVT, Hi);
        Hi = DAG.getNode(ISD::SHL, DL, TotalVT, Hi,
                         DAG.getConstant(Lo.getValueSizeInBits(), DL,
                                         TLI.getShiftAmountTy(
                                             TotalVT, DAG.getDataLayout())));
        Lo = DAG.getNode(ISD::ZERO_EXTEND, DL, TotalVT, Lo);
        Val = DAG.getNode(ISD::OR, DL, TotalVT, Lo, Hi);
      }
    } else if (PartVT.isFloatingPoint()) {
      // FP split into multiple FP parts (for ppcf128)
      assert(ValueVT == EVT(MVT::ppcf128) && PartVT == MVT::f64 &&
             "Unexpected split");
      SDValue Lo, Hi;
      Lo = DAG.getNode(ISD::BITCAST, DL, EVT(MVT::f64), Parts[0]);
      Hi = DAG.getNode(ISD::BITCAST, DL, EVT(MVT::f64), Parts[1]);
      if (TLI.hasBigEndianPartOrdering(ValueVT, DAG.getDataLayout()))
        std::swap(Lo, Hi);
      Val = DAG.getNode(ISD::BUILD_PAIR, DL, ValueVT, Lo, Hi);
    } else {
      // FP split into integer parts (soft fp)
      assert(ValueVT.isFloatingPoint() && PartVT.isInteger() &&
             !PartVT.isVector() && "Unexpected split");
      EVT IntVT = EVT::getIntegerVT(*DAG.getContext(), ValueVT.getSizeInBits());
      Val = getCopyFromParts(DAG, DL, Parts, NumParts, PartVT, IntVT, V, CC);
    }
  }

  // There is now one part, held in Val.  Correct it to match ValueVT.
  // PartEVT is the type of the register class that holds the value.
  // ValueVT is the type of the inline asm operation.
  EVT PartEVT = Val.getValueType();

  if (PartEVT == ValueVT)
    return Val;

  if (PartEVT.isInteger() && ValueVT.isFloatingPoint() &&
      ValueVT.bitsLT(PartEVT)) {
    // For an FP value in an integer part, we need to truncate to the right
    // width first.
    PartEVT = EVT::getIntegerVT(*DAG.getContext(),  ValueVT.getSizeInBits());
    Val = DAG.getNode(ISD::TRUNCATE, DL, PartEVT, Val);
  }

  // Handle types that have the same size.
  if (PartEVT.getSizeInBits() == ValueVT.getSizeInBits())
    return DAG.getNode(ISD::BITCAST, DL, ValueVT, Val);

  // Handle types with different sizes.
  if (PartEVT.isInteger() && ValueVT.isInteger()) {
    if (ValueVT.bitsLT(PartEVT)) {
      // For a truncate, see if we have any information to
      // indicate whether the truncated bits will always be
      // zero or sign-extension.
      if (AssertOp.hasValue())
        Val = DAG.getNode(*AssertOp, DL, PartEVT, Val,
                          DAG.getValueType(ValueVT));
      return DAG.getNode(ISD::TRUNCATE, DL, ValueVT, Val);
    }
    return DAG.getNode(ISD::ANY_EXTEND, DL, ValueVT, Val);
  }

  if (PartEVT.isFloatingPoint() && ValueVT.isFloatingPoint()) {
    // FP_ROUND's are always exact here.
    if (ValueVT.bitsLT(Val.getValueType()))
      return DAG.getNode(
          ISD::FP_ROUND, DL, ValueVT, Val,
          DAG.getTargetConstant(1, DL, TLI.getPointerTy(DAG.getDataLayout())));

    return DAG.getNode(ISD::FP_EXTEND, DL, ValueVT, Val);
  }

  // Handle MMX to a narrower integer type by bitcasting MMX to integer and
  // then truncating.
  if (PartEVT == MVT::x86mmx && ValueVT.isInteger() &&
      ValueVT.bitsLT(PartEVT)) {
    Val = DAG.getNode(ISD::BITCAST, DL, MVT::i64, Val);
    return DAG.getNode(ISD::TRUNCATE, DL, ValueVT, Val);
  }

  report_fatal_error("Unknown mismatch in getCopyFromParts!");
}

static void diagnosePossiblyInvalidConstraint(LLVMContext &Ctx, const Value *V,
                                              const Twine &ErrMsg) {
  const Instruction *I = dyn_cast_or_null<Instruction>(V);
  if (!V)
    return Ctx.emitError(ErrMsg);

  const char *AsmError = ", possible invalid constraint for vector type";
  if (const CallInst *CI = dyn_cast<CallInst>(I))
    if (CI->isInlineAsm())
      return Ctx.emitError(I, ErrMsg + AsmError);

  return Ctx.emitError(I, ErrMsg);
}

/// getCopyFromPartsVector - Create a value that contains the specified legal
/// parts combined into the value they represent.  If the parts combine to a
/// type larger than ValueVT then AssertOp can be used to specify whether the
/// extra bits are known to be zero (ISD::AssertZext) or sign extended from
/// ValueVT (ISD::AssertSext).
static SDValue getCopyFromPartsVector(SelectionDAG &DAG, const SDLoc &DL,
                                      const SDValue *Parts, unsigned NumParts,
                                      MVT PartVT, EVT ValueVT, const Value *V,
                                      Optional<CallingConv::ID> CallConv) {
  assert(ValueVT.isVector() && "Not a vector value");
  assert(NumParts > 0 && "No parts to assemble!");
  const bool IsABIRegCopy = CallConv.hasValue();

  const TargetLowering &TLI = DAG.getTargetLoweringInfo();
  SDValue Val = Parts[0];

  // Handle a multi-element vector.
  if (NumParts > 1) {
    EVT IntermediateVT;
    MVT RegisterVT;
    unsigned NumIntermediates;
    unsigned NumRegs;

    if (IsABIRegCopy) {
      NumRegs = TLI.getVectorTypeBreakdownForCallingConv(
          *DAG.getContext(), CallConv.getValue(), ValueVT, IntermediateVT,
          NumIntermediates, RegisterVT);
    } else {
      NumRegs =
          TLI.getVectorTypeBreakdown(*DAG.getContext(), ValueVT, IntermediateVT,
                                     NumIntermediates, RegisterVT);
    }

    assert(NumRegs == NumParts && "Part count doesn't match vector breakdown!");
    NumParts = NumRegs; // Silence a compiler warning.
    assert(RegisterVT == PartVT && "Part type doesn't match vector breakdown!");
    assert(RegisterVT.getSizeInBits() ==
           Parts[0].getSimpleValueType().getSizeInBits() &&
           "Part type sizes don't match!");

    // Assemble the parts into intermediate operands.
    SmallVector<SDValue, 8> Ops(NumIntermediates);
    if (NumIntermediates == NumParts) {
      // If the register was not expanded, truncate or copy the value,
      // as appropriate.
      for (unsigned i = 0; i != NumParts; ++i)
        Ops[i] = getCopyFromParts(DAG, DL, &Parts[i], 1,
                                  PartVT, IntermediateVT, V, CallConv);
    } else if (NumParts > 0) {
      // If the intermediate type was expanded, build the intermediate
      // operands from the parts.
      assert(NumParts % NumIntermediates == 0 &&
             "Must expand into a divisible number of parts!");
      unsigned Factor = NumParts / NumIntermediates;
      for (unsigned i = 0; i != NumIntermediates; ++i)
        Ops[i] = getCopyFromParts(DAG, DL, &Parts[i * Factor], Factor,
                                  PartVT, IntermediateVT, V, CallConv);
    }

    // Build a vector with BUILD_VECTOR or CONCAT_VECTORS from the
    // intermediate operands.
    EVT BuiltVectorTy =
        IntermediateVT.isVector()
            ? EVT::getVectorVT(
                  *DAG.getContext(), IntermediateVT.getScalarType(),
                  IntermediateVT.getVectorElementCount() * NumParts)
            : EVT::getVectorVT(*DAG.getContext(),
                               IntermediateVT.getScalarType(),
                               NumIntermediates);
    Val = DAG.getNode(IntermediateVT.isVector() ? ISD::CONCAT_VECTORS
                                                : ISD::BUILD_VECTOR,
                      DL, BuiltVectorTy, Ops);
  }

  // There is now one part, held in Val.  Correct it to match ValueVT.
  EVT PartEVT = Val.getValueType();

  if (PartEVT == ValueVT)
    return Val;

  if (PartEVT.isVector()) {
    // Vector/Vector bitcast.
    if (ValueVT.getSizeInBits() == PartEVT.getSizeInBits())
      return DAG.getNode(ISD::BITCAST, DL, ValueVT, Val);

    // If the element type of the source/dest vectors are the same, but the
    // parts vector has more elements than the value vector, then we have a
    // vector widening case (e.g. <2 x float> -> <4 x float>).  Extract the
    // elements we want.
    if (PartEVT.getVectorElementCount() != ValueVT.getVectorElementCount()) {
      assert((PartEVT.getVectorElementCount().getKnownMinValue() >
              ValueVT.getVectorElementCount().getKnownMinValue()) &&
             (PartEVT.getVectorElementCount().isScalable() ==
              ValueVT.getVectorElementCount().isScalable()) &&
             "Cannot narrow, it would be a lossy transformation");
      PartEVT =
          EVT::getVectorVT(*DAG.getContext(), PartEVT.getVectorElementType(),
                           ValueVT.getVectorElementCount());
      Val = DAG.getNode(ISD::EXTRACT_SUBVECTOR, DL, PartEVT, Val,
                        DAG.getVectorIdxConstant(0, DL));
      if (PartEVT == ValueVT)
        return Val;
    }

    // Vector/Vector bitcast.
    if (ValueVT.getSizeInBits() == PartEVT.getSizeInBits())
      return DAG.getNode(ISD::BITCAST, DL, ValueVT, Val);

    if (ValueVT.isScalableVector()) {
      assert(PartEVT.getVectorElementCount() ==
             ValueVT.getVectorElementCount());
      // Promote or truncate.
      return DAG.getAnyExtOrTrunc(Val, DL, ValueVT);
    }

    // Shorten and promote.
    assert(PartEVT.getVectorNumElements() >= ValueVT.getVectorNumElements());
    if (PartEVT.getVectorNumElements() > ValueVT.getVectorNumElements()) {
      EVT ClippedVT =
          EVT::getVectorVT(*DAG.getContext(), PartEVT.getVectorElementType(),
                           ValueVT.getVectorNumElements());
      Val = DAG.getNode(ISD::EXTRACT_SUBVECTOR, DL, ClippedVT, Val,
                        DAG.getVectorIdxConstant(0, DL));
    }

    // Promoted vector extract
    return DAG.getAnyExtOrTrunc(Val, DL, ValueVT);
  }

  // Trivial bitcast if the types are the same size and the destination
  // vector type is legal.
  if (PartEVT.getSizeInBits() == ValueVT.getSizeInBits() &&
      TLI.isTypeLegal(ValueVT))
    return DAG.getNode(ISD::BITCAST, DL, ValueVT, Val);

  if (ValueVT.getVectorNumElements() != 1) {
     // Certain ABIs require that vectors are passed as integers. For vectors
     // are the same size, this is an obvious bitcast.
     if (ValueVT.getSizeInBits() == PartEVT.getSizeInBits()) {
       return DAG.getNode(ISD::BITCAST, DL, ValueVT, Val);
     } else if (ValueVT.bitsLT(PartEVT)) {
       const uint64_t ValueSize = ValueVT.getFixedSizeInBits();
       EVT IntermediateType = EVT::getIntegerVT(*DAG.getContext(), ValueSize);
       // Drop the extra bits.
       Val = DAG.getNode(ISD::TRUNCATE, DL, IntermediateType, Val);
       return DAG.getBitcast(ValueVT, Val);
     }

     diagnosePossiblyInvalidConstraint(
         *DAG.getContext(), V, "non-trivial scalar-to-vector conversion");
     return DAG.getUNDEF(ValueVT);
  }

  // Handle cases such as i8 -> <1 x i1>
  EVT ValueSVT = ValueVT.getVectorElementType();
  if (ValueVT.getVectorNumElements() == 1 && ValueSVT != PartEVT) {
    if (ValueSVT.getSizeInBits() == PartEVT.getSizeInBits())
      Val = DAG.getNode(ISD::BITCAST, DL, ValueSVT, Val);
    else
      Val = ValueVT.isFloatingPoint()
                ? DAG.getFPExtendOrRound(Val, DL, ValueSVT)
                : DAG.getAnyExtOrTrunc(Val, DL, ValueSVT);
  }

  return DAG.getBuildVector(ValueVT, DL, Val);
}

static void getCopyToPartsVector(SelectionDAG &DAG, const SDLoc &dl,
                                 SDValue Val, SDValue *Parts, unsigned NumParts,
                                 MVT PartVT, const Value *V,
                                 Optional<CallingConv::ID> CallConv);

/// getCopyToParts - Create a series of nodes that contain the specified value
/// split into legal parts.  If the parts contain more bits than Val, then, for
/// integers, ExtendKind can be used to specify how to generate the extra bits.
static void getCopyToParts(SelectionDAG &DAG, const SDLoc &DL, SDValue Val,
                           SDValue *Parts, unsigned NumParts, MVT PartVT,
                           const Value *V,
                           Optional<CallingConv::ID> CallConv = None,
                           ISD::NodeType ExtendKind = ISD::ANY_EXTEND) {
  // Let the target split the parts if it wants to
  const TargetLowering &TLI = DAG.getTargetLoweringInfo();
  if (TLI.splitValueIntoRegisterParts(DAG, DL, Val, Parts, NumParts, PartVT,
                                      CallConv))
    return;
  EVT ValueVT = Val.getValueType();

  // Handle the vector case separately.
  if (ValueVT.isVector())
    return getCopyToPartsVector(DAG, DL, Val, Parts, NumParts, PartVT, V,
                                CallConv);

  unsigned PartBits = PartVT.getSizeInBits();
  unsigned OrigNumParts = NumParts;
  assert(DAG.getTargetLoweringInfo().isTypeLegal(PartVT) &&
         "Copying to an illegal type!");

  if (NumParts == 0)
    return;

  assert(!ValueVT.isVector() && "Vector case handled elsewhere");
  EVT PartEVT = PartVT;
  if (PartEVT == ValueVT) {
    assert(NumParts == 1 && "No-op copy with multiple parts!");
    Parts[0] = Val;
    return;
  }

  if (NumParts * PartBits > ValueVT.getSizeInBits()) {
    // If the parts cover more bits than the value has, promote the value.
    if (PartVT.isFloatingPoint() && ValueVT.isFloatingPoint()) {
      assert(NumParts == 1 && "Do not know what to promote to!");
      Val = DAG.getNode(ISD::FP_EXTEND, DL, PartVT, Val);
    } else {
      if (ValueVT.isFloatingPoint()) {
        // FP values need to be bitcast, then extended if they are being put
        // into a larger container.
        ValueVT = EVT::getIntegerVT(*DAG.getContext(),  ValueVT.getSizeInBits());
        Val = DAG.getNode(ISD::BITCAST, DL, ValueVT, Val);
      }
      assert((PartVT.isInteger() || PartVT == MVT::x86mmx) &&
             ValueVT.isInteger() &&
             "Unknown mismatch!");
      ValueVT = EVT::getIntegerVT(*DAG.getContext(), NumParts * PartBits);
      Val = DAG.getNode(ExtendKind, DL, ValueVT, Val);
      if (PartVT == MVT::x86mmx)
        Val = DAG.getNode(ISD::BITCAST, DL, PartVT, Val);
    }
  } else if (PartBits == ValueVT.getSizeInBits()) {
    // Different types of the same size.
    assert(NumParts == 1 && PartEVT != ValueVT);
    Val = DAG.getNode(ISD::BITCAST, DL, PartVT, Val);
  } else if (NumParts * PartBits < ValueVT.getSizeInBits()) {
    // If the parts cover less bits than value has, truncate the value.
    assert((PartVT.isInteger() || PartVT == MVT::x86mmx) &&
           ValueVT.isInteger() &&
           "Unknown mismatch!");
    ValueVT = EVT::getIntegerVT(*DAG.getContext(), NumParts * PartBits);
    Val = DAG.getNode(ISD::TRUNCATE, DL, ValueVT, Val);
    if (PartVT == MVT::x86mmx)
      Val = DAG.getNode(ISD::BITCAST, DL, PartVT, Val);
  }

  // The value may have changed - recompute ValueVT.
  ValueVT = Val.getValueType();
  assert(NumParts * PartBits == ValueVT.getSizeInBits() &&
         "Failed to tile the value with PartVT!");

  if (NumParts == 1) {
    if (PartEVT != ValueVT) {
      diagnosePossiblyInvalidConstraint(*DAG.getContext(), V,
                                        "scalar-to-vector conversion failed");
      Val = DAG.getNode(ISD::BITCAST, DL, PartVT, Val);
    }

    Parts[0] = Val;
    return;
  }

  // Expand the value into multiple parts.
  if (NumParts & (NumParts - 1)) {
    // The number of parts is not a power of 2.  Split off and copy the tail.
    assert(PartVT.isInteger() && ValueVT.isInteger() &&
           "Do not know what to expand to!");
    unsigned RoundParts = 1 << Log2_32(NumParts);
    unsigned RoundBits = RoundParts * PartBits;
    unsigned OddParts = NumParts - RoundParts;
    SDValue OddVal = DAG.getNode(ISD::SRL, DL, ValueVT, Val,
      DAG.getShiftAmountConstant(RoundBits, ValueVT, DL));

    getCopyToParts(DAG, DL, OddVal, Parts + RoundParts, OddParts, PartVT, V,
                   CallConv);

    if (DAG.getDataLayout().isBigEndian())
      // The odd parts were reversed by getCopyToParts - unreverse them.
      std::reverse(Parts + RoundParts, Parts + NumParts);

    NumParts = RoundParts;
    ValueVT = EVT::getIntegerVT(*DAG.getContext(), NumParts * PartBits);
    Val = DAG.getNode(ISD::TRUNCATE, DL, ValueVT, Val);
  }

  // The number of parts is a power of 2.  Repeatedly bisect the value using
  // EXTRACT_ELEMENT.
  Parts[0] = DAG.getNode(ISD::BITCAST, DL,
                         EVT::getIntegerVT(*DAG.getContext(),
                                           ValueVT.getSizeInBits()),
                         Val);

  for (unsigned StepSize = NumParts; StepSize > 1; StepSize /= 2) {
    for (unsigned i = 0; i < NumParts; i += StepSize) {
      unsigned ThisBits = StepSize * PartBits / 2;
      EVT ThisVT = EVT::getIntegerVT(*DAG.getContext(), ThisBits);
      SDValue &Part0 = Parts[i];
      SDValue &Part1 = Parts[i+StepSize/2];

      Part1 = DAG.getNode(ISD::EXTRACT_ELEMENT, DL,
                          ThisVT, Part0, DAG.getIntPtrConstant(1, DL));
      Part0 = DAG.getNode(ISD::EXTRACT_ELEMENT, DL,
                          ThisVT, Part0, DAG.getIntPtrConstant(0, DL));

      if (ThisBits == PartBits && ThisVT != PartVT) {
        Part0 = DAG.getNode(ISD::BITCAST, DL, PartVT, Part0);
        Part1 = DAG.getNode(ISD::BITCAST, DL, PartVT, Part1);
      }
    }
  }

  if (DAG.getDataLayout().isBigEndian())
    std::reverse(Parts, Parts + OrigNumParts);
}

static SDValue widenVectorToPartType(SelectionDAG &DAG, SDValue Val,
                                     const SDLoc &DL, EVT PartVT) {

  if (!PartVT.isVector())
    return SDValue();

  EVT ValueVT = Val.getValueType();
  ElementCount PartNumElts = PartVT.getVectorElementCount();
  ElementCount ValueNumElts = ValueVT.getVectorElementCount();

  // Widening a scalable vector to another scalable vector is done by inserting
  // the vector into a larger undef one.
  if (PartVT.isFixedLengthVector() &&
      (PartNumElts.getFixedValue() > ValueNumElts.getFixedValue())) {
    // Promote first?
    if (PartVT.getVectorElementType() != ValueVT.getVectorElementType()) {
      if (PartVT.getVectorElementType().getScalarSizeInBits() <
          ValueVT.getVectorElementType().getScalarSizeInBits()) {
        return SDValue();
      }

      // Promote, then extract.
      EVT PromotedVT =
          EVT::getVectorVT(*DAG.getContext(), PartVT.getVectorElementType(),
                           ValueVT.getVectorNumElements());
      Val = DAG.getAnyExtOrTrunc(Val, DL, PromotedVT);
    }
  } else if (PartNumElts.isScalable())
    return DAG.getNode(ISD::INSERT_SUBVECTOR, DL, PartVT, DAG.getUNDEF(PartVT),
                       Val, DAG.getVectorIdxConstant(0, DL));
  // We only support widening vectors with equivalent element types and
  // fixed/scalable properties. If a target needs to widen a fixed-length type
  // to a scalable one, it should be possible to use INSERT_SUBVECTOR below.
  else if (ElementCount::isKnownLE(PartNumElts, ValueNumElts) ||
      PartNumElts.isScalable() != ValueNumElts.isScalable() ||
      PartVT.getVectorElementType() != ValueVT.getVectorElementType())
    return SDValue();


  EVT ElementVT = PartVT.getVectorElementType();
  // Vector widening case, e.g. <2 x float> -> <4 x float>.  Shuffle in
  // undef elements.
  SmallVector<SDValue, 16> Ops;
  DAG.ExtractVectorElements(Val, Ops);
  SDValue EltUndef = DAG.getUNDEF(ElementVT);
  Ops.append((PartNumElts - ValueNumElts).getFixedValue(), EltUndef);

  // FIXME: Use CONCAT for 2x -> 4x.
  return DAG.getBuildVector(PartVT, DL, Ops);
}

/// getCopyToPartsVector - Create a series of nodes that contain the specified
/// value split into legal parts.
static void getCopyToPartsVector(SelectionDAG &DAG, const SDLoc &DL,
                                 SDValue Val, SDValue *Parts, unsigned NumParts,
                                 MVT PartVT, const Value *V,
                                 Optional<CallingConv::ID> CallConv) {
  EVT ValueVT = Val.getValueType();
  assert(ValueVT.isVector() && "Not a vector");
  const TargetLowering &TLI = DAG.getTargetLoweringInfo();
  const bool IsABIRegCopy = CallConv.hasValue();

  if (NumParts == 1) {
    EVT PartEVT = PartVT;
    if (PartEVT == ValueVT) {
      // Nothing to do.
    } else if (PartVT.getSizeInBits() == ValueVT.getSizeInBits()) {
      // Bitconvert vector->vector case.
      Val = DAG.getNode(ISD::BITCAST, DL, PartVT, Val);
    } else if (SDValue Widened = widenVectorToPartType(DAG, Val, DL, PartVT)) {
      Val = Widened;
    } else if (PartVT.isVector() &&
               PartEVT.getVectorElementType().bitsGE(
                   ValueVT.getVectorElementType()) &&
               PartEVT.getVectorElementCount() ==
                   ValueVT.getVectorElementCount()) {

      // Promoted vector extract
      Val = DAG.getAnyExtOrTrunc(Val, DL, PartVT);
    } else if (PartEVT.isVector() &&
               PartEVT.getVectorElementType() !=
                   ValueVT.getVectorElementType() &&
               TLI.getTypeAction(*DAG.getContext(), ValueVT) ==
                   TargetLowering::TypeWidenVector) {
      // Combination of widening and promotion.
      EVT WidenVT =
          EVT::getVectorVT(*DAG.getContext(), ValueVT.getVectorElementType(),
                           PartVT.getVectorElementCount());
      SDValue Widened = widenVectorToPartType(DAG, Val, DL, WidenVT);
      Val = DAG.getAnyExtOrTrunc(Widened, DL, PartVT);
    } else {
      if (ValueVT.getVectorElementCount().isScalar()) {
        Val = DAG.getNode(ISD::EXTRACT_VECTOR_ELT, DL, PartVT, Val,
                          DAG.getVectorIdxConstant(0, DL));
      } else {
        uint64_t ValueSize = ValueVT.getFixedSizeInBits();
        assert(PartVT.getFixedSizeInBits() > ValueSize &&
               "lossy conversion of vector to scalar type");
        EVT IntermediateType = EVT::getIntegerVT(*DAG.getContext(), ValueSize);
        Val = DAG.getBitcast(IntermediateType, Val);
        Val = DAG.getAnyExtOrTrunc(Val, DL, PartVT);
      }
    }

    assert(Val.getValueType() == PartVT && "Unexpected vector part value type");
    Parts[0] = Val;
    return;
  }

  // Handle a multi-element vector.
  EVT IntermediateVT;
  MVT RegisterVT;
  unsigned NumIntermediates;
  unsigned NumRegs;
  if (IsABIRegCopy) {
    NumRegs = TLI.getVectorTypeBreakdownForCallingConv(
        *DAG.getContext(), CallConv.getValue(), ValueVT, IntermediateVT,
        NumIntermediates, RegisterVT);
  } else {
    NumRegs =
        TLI.getVectorTypeBreakdown(*DAG.getContext(), ValueVT, IntermediateVT,
                                   NumIntermediates, RegisterVT);
  }

  assert(NumRegs == NumParts && "Part count doesn't match vector breakdown!");
  NumParts = NumRegs; // Silence a compiler warning.
  assert(RegisterVT == PartVT && "Part type doesn't match vector breakdown!");

  assert(IntermediateVT.isScalableVector() == ValueVT.isScalableVector() &&
         "Mixing scalable and fixed vectors when copying in parts");

  Optional<ElementCount> DestEltCnt;

  if (IntermediateVT.isVector())
    DestEltCnt = IntermediateVT.getVectorElementCount() * NumIntermediates;
  else
    DestEltCnt = ElementCount::getFixed(NumIntermediates);

  EVT BuiltVectorTy = EVT::getVectorVT(
      *DAG.getContext(), IntermediateVT.getScalarType(), DestEltCnt.getValue());

  if (ValueVT == BuiltVectorTy) {
    // Nothing to do.
  } else if (ValueVT.getSizeInBits() == BuiltVectorTy.getSizeInBits()) {
    // Bitconvert vector->vector case.
    Val = DAG.getNode(ISD::BITCAST, DL, BuiltVectorTy, Val);
  } else {
    if (BuiltVectorTy.getVectorElementType().bitsGT(
            ValueVT.getVectorElementType())) {
      // Integer promotion.
      ValueVT = EVT::getVectorVT(*DAG.getContext(),
                                 BuiltVectorTy.getVectorElementType(),
                                 ValueVT.getVectorElementCount());
      Val = DAG.getNode(ISD::ANY_EXTEND, DL, ValueVT, Val);
    }

    if (SDValue Widened = widenVectorToPartType(DAG, Val, DL, BuiltVectorTy)) {
      Val = Widened;
    }
  }

  assert(Val.getValueType() == BuiltVectorTy && "Unexpected vector value type");

  // Split the vector into intermediate operands.
  SmallVector<SDValue, 8> Ops(NumIntermediates);
  for (unsigned i = 0; i != NumIntermediates; ++i) {
    if (IntermediateVT.isVector()) {
      // This does something sensible for scalable vectors - see the
      // definition of EXTRACT_SUBVECTOR for further details.
      unsigned IntermediateNumElts = IntermediateVT.getVectorMinNumElements();
      Ops[i] =
          DAG.getNode(ISD::EXTRACT_SUBVECTOR, DL, IntermediateVT, Val,
                      DAG.getVectorIdxConstant(i * IntermediateNumElts, DL));
    } else {
      Ops[i] = DAG.getNode(ISD::EXTRACT_VECTOR_ELT, DL, IntermediateVT, Val,
                           DAG.getVectorIdxConstant(i, DL));
    }
  }

  // Split the intermediate operands into legal parts.
  if (NumParts == NumIntermediates) {
    // If the register was not expanded, promote or copy the value,
    // as appropriate.
    for (unsigned i = 0; i != NumParts; ++i)
      getCopyToParts(DAG, DL, Ops[i], &Parts[i], 1, PartVT, V, CallConv);
  } else if (NumParts > 0) {
    // If the intermediate type was expanded, split each the value into
    // legal parts.
    assert(NumIntermediates != 0 && "division by zero");
    assert(NumParts % NumIntermediates == 0 &&
           "Must expand into a divisible number of parts!");
    unsigned Factor = NumParts / NumIntermediates;
    for (unsigned i = 0; i != NumIntermediates; ++i)
      getCopyToParts(DAG, DL, Ops[i], &Parts[i * Factor], Factor, PartVT, V,
                     CallConv);
  }
}

RegsForValue::RegsForValue(const SmallVector<unsigned, 4> &regs, MVT regvt,
                           EVT valuevt, Optional<CallingConv::ID> CC)
    : ValueVTs(1, valuevt), RegVTs(1, regvt), Regs(regs),
      RegCount(1, regs.size()), CallConv(CC) {}

RegsForValue::RegsForValue(LLVMContext &Context, const TargetLowering &TLI,
                           const DataLayout &DL, unsigned Reg, Type *Ty,
                           Optional<CallingConv::ID> CC) {
  ComputeValueVTs(TLI, DL, Ty, ValueVTs);

  CallConv = CC;

  for (EVT ValueVT : ValueVTs) {
    unsigned NumRegs =
        isABIMangled()
            ? TLI.getNumRegistersForCallingConv(Context, CC.getValue(), ValueVT)
            : TLI.getNumRegisters(Context, ValueVT);
    MVT RegisterVT =
        isABIMangled()
            ? TLI.getRegisterTypeForCallingConv(Context, CC.getValue(), ValueVT)
            : TLI.getRegisterType(Context, ValueVT);
    for (unsigned i = 0; i != NumRegs; ++i)
      Regs.push_back(Reg + i);
    RegVTs.push_back(RegisterVT);
    RegCount.push_back(NumRegs);
    Reg += NumRegs;
  }
}

SDValue RegsForValue::getCopyFromRegs(SelectionDAG &DAG,
                                      FunctionLoweringInfo &FuncInfo,
                                      const SDLoc &dl, SDValue &Chain,
                                      SDValue *Flag, const Value *V) const {
  // A Value with type {} or [0 x %t] needs no registers.
  if (ValueVTs.empty())
    return SDValue();

  const TargetLowering &TLI = DAG.getTargetLoweringInfo();

  // Assemble the legal parts into the final values.
  SmallVector<SDValue, 4> Values(ValueVTs.size());
  SmallVector<SDValue, 8> Parts;
  for (unsigned Value = 0, Part = 0, e = ValueVTs.size(); Value != e; ++Value) {
    // Copy the legal parts from the registers.
    EVT ValueVT = ValueVTs[Value];
    unsigned NumRegs = RegCount[Value];
    MVT RegisterVT = isABIMangled() ? TLI.getRegisterTypeForCallingConv(
                                          *DAG.getContext(),
                                          CallConv.getValue(), RegVTs[Value])
                                    : RegVTs[Value];

    Parts.resize(NumRegs);
    for (unsigned i = 0; i != NumRegs; ++i) {
      SDValue P;
      if (!Flag) {
        P = DAG.getCopyFromReg(Chain, dl, Regs[Part+i], RegisterVT);
      } else {
        P = DAG.getCopyFromReg(Chain, dl, Regs[Part+i], RegisterVT, *Flag);
        *Flag = P.getValue(2);
      }

      Chain = P.getValue(1);
      Parts[i] = P;

      // If the source register was virtual and if we know something about it,
      // add an assert node.
      if (!Register::isVirtualRegister(Regs[Part + i]) ||
          !RegisterVT.isInteger())
        continue;

      const FunctionLoweringInfo::LiveOutInfo *LOI =
        FuncInfo.GetLiveOutRegInfo(Regs[Part+i]);
      if (!LOI)
        continue;

      unsigned RegSize = RegisterVT.getScalarSizeInBits();
      unsigned NumSignBits = LOI->NumSignBits;
      unsigned NumZeroBits = LOI->Known.countMinLeadingZeros();

      if (NumZeroBits == RegSize) {
        // The current value is a zero.
        // Explicitly express that as it would be easier for
        // optimizations to kick in.
        Parts[i] = DAG.getConstant(0, dl, RegisterVT);
        continue;
      }

      // FIXME: We capture more information than the dag can represent.  For
      // now, just use the tightest assertzext/assertsext possible.
      bool isSExt;
      EVT FromVT(MVT::Other);
      if (NumZeroBits) {
        FromVT = EVT::getIntegerVT(*DAG.getContext(), RegSize - NumZeroBits);
        isSExt = false;
      } else if (NumSignBits > 1) {
        FromVT =
            EVT::getIntegerVT(*DAG.getContext(), RegSize - NumSignBits + 1);
        isSExt = true;
      } else {
        continue;
      }
      // Add an assertion node.
      assert(FromVT != MVT::Other);
      Parts[i] = DAG.getNode(isSExt ? ISD::AssertSext : ISD::AssertZext, dl,
                             RegisterVT, P, DAG.getValueType(FromVT));
    }

    Values[Value] = getCopyFromParts(DAG, dl, Parts.begin(), NumRegs,
                                     RegisterVT, ValueVT, V, CallConv);
    Part += NumRegs;
    Parts.clear();
  }

  return DAG.getNode(ISD::MERGE_VALUES, dl, DAG.getVTList(ValueVTs), Values);
}

void RegsForValue::getCopyToRegs(SDValue Val, SelectionDAG &DAG,
                                 const SDLoc &dl, SDValue &Chain, SDValue *Flag,
                                 const Value *V,
                                 ISD::NodeType PreferredExtendType) const {
  const TargetLowering &TLI = DAG.getTargetLoweringInfo();
  ISD::NodeType ExtendKind = PreferredExtendType;

  // Get the list of the values's legal parts.
  unsigned NumRegs = Regs.size();
  SmallVector<SDValue, 8> Parts(NumRegs);
  for (unsigned Value = 0, Part = 0, e = ValueVTs.size(); Value != e; ++Value) {
    unsigned NumParts = RegCount[Value];

    MVT RegisterVT = isABIMangled() ? TLI.getRegisterTypeForCallingConv(
                                          *DAG.getContext(),
                                          CallConv.getValue(), RegVTs[Value])
                                    : RegVTs[Value];

    if (ExtendKind == ISD::ANY_EXTEND && TLI.isZExtFree(Val, RegisterVT))
      ExtendKind = ISD::ZERO_EXTEND;

    getCopyToParts(DAG, dl, Val.getValue(Val.getResNo() + Value), &Parts[Part],
                   NumParts, RegisterVT, V, CallConv, ExtendKind);
    Part += NumParts;
  }

  // Copy the parts into the registers.
  SmallVector<SDValue, 8> Chains(NumRegs);
  for (unsigned i = 0; i != NumRegs; ++i) {
    SDValue Part;
    if (!Flag) {
      Part = DAG.getCopyToReg(Chain, dl, Regs[i], Parts[i]);
    } else {
      Part = DAG.getCopyToReg(Chain, dl, Regs[i], Parts[i], *Flag);
      *Flag = Part.getValue(1);
    }

    Chains[i] = Part.getValue(0);
  }

  if (NumRegs == 1 || Flag)
    // If NumRegs > 1 && Flag is used then the use of the last CopyToReg is
    // flagged to it. That is the CopyToReg nodes and the user are considered
    // a single scheduling unit. If we create a TokenFactor and return it as
    // chain, then the TokenFactor is both a predecessor (operand) of the
    // user as well as a successor (the TF operands are flagged to the user).
    // c1, f1 = CopyToReg
    // c2, f2 = CopyToReg
    // c3     = TokenFactor c1, c2
    // ...
    //        = op c3, ..., f2
    Chain = Chains[NumRegs-1];
  else
    Chain = DAG.getNode(ISD::TokenFactor, dl, MVT::Other, Chains);
}

void RegsForValue::AddInlineAsmOperands(unsigned Code, bool HasMatching,
                                        unsigned MatchingIdx, const SDLoc &dl,
                                        SelectionDAG &DAG,
                                        std::vector<SDValue> &Ops) const {
  const TargetLowering &TLI = DAG.getTargetLoweringInfo();

  unsigned Flag = InlineAsm::getFlagWord(Code, Regs.size());
  if (HasMatching)
    Flag = InlineAsm::getFlagWordForMatchingOp(Flag, MatchingIdx);
  else if (!Regs.empty() && Register::isVirtualRegister(Regs.front())) {
    // Put the register class of the virtual registers in the flag word.  That
    // way, later passes can recompute register class constraints for inline
    // assembly as well as normal instructions.
    // Don't do this for tied operands that can use the regclass information
    // from the def.
    const MachineRegisterInfo &MRI = DAG.getMachineFunction().getRegInfo();
    const TargetRegisterClass *RC = MRI.getRegClass(Regs.front());
    Flag = InlineAsm::getFlagWordForRegClass(Flag, RC->getID());
  }

  SDValue Res = DAG.getTargetConstant(Flag, dl, MVT::i32);
  Ops.push_back(Res);

  if (Code == InlineAsm::Kind_Clobber) {
    // Clobbers should always have a 1:1 mapping with registers, and may
    // reference registers that have illegal (e.g. vector) types. Hence, we
    // shouldn't try to apply any sort of splitting logic to them.
    assert(Regs.size() == RegVTs.size() && Regs.size() == ValueVTs.size() &&
           "No 1:1 mapping from clobbers to regs?");
    Register SP = TLI.getStackPointerRegisterToSaveRestore();
    (void)SP;
    for (unsigned I = 0, E = ValueVTs.size(); I != E; ++I) {
      Ops.push_back(DAG.getRegister(Regs[I], RegVTs[I]));
      assert(
          (Regs[I] != SP ||
           DAG.getMachineFunction().getFrameInfo().hasOpaqueSPAdjustment()) &&
          "If we clobbered the stack pointer, MFI should know about it.");
    }
    return;
  }

  for (unsigned Value = 0, Reg = 0, e = ValueVTs.size(); Value != e; ++Value) {
    MVT RegisterVT = RegVTs[Value];
    unsigned NumRegs = TLI.getNumRegisters(*DAG.getContext(), ValueVTs[Value],
                                           RegisterVT);
    for (unsigned i = 0; i != NumRegs; ++i) {
      assert(Reg < Regs.size() && "Mismatch in # registers expected");
      unsigned TheReg = Regs[Reg++];
      Ops.push_back(DAG.getRegister(TheReg, RegisterVT));
    }
  }
}

SmallVector<std::pair<unsigned, TypeSize>, 4>
RegsForValue::getRegsAndSizes() const {
  SmallVector<std::pair<unsigned, TypeSize>, 4> OutVec;
  unsigned I = 0;
  for (auto CountAndVT : zip_first(RegCount, RegVTs)) {
    unsigned RegCount = std::get<0>(CountAndVT);
    MVT RegisterVT = std::get<1>(CountAndVT);
    TypeSize RegisterSize = RegisterVT.getSizeInBits();
    for (unsigned E = I + RegCount; I != E; ++I)
      OutVec.push_back(std::make_pair(Regs[I], RegisterSize));
  }
  return OutVec;
}

void SelectionDAGBuilder::init(GCFunctionInfo *gfi, AliasAnalysis *aa,
                               const TargetLibraryInfo *li) {
  AA = aa;
  GFI = gfi;
  LibInfo = li;
  Context = DAG.getContext();
  LPadToCallSiteMap.clear();
  SL->init(DAG.getTargetLoweringInfo(), TM, DAG.getDataLayout());
}

void SelectionDAGBuilder::clear() {
  NodeMap.clear();
  UnusedArgNodeMap.clear();
  PendingLoads.clear();
  PendingExports.clear();
  PendingConstrainedFP.clear();
  PendingConstrainedFPStrict.clear();
  CurInst = nullptr;
  HasTailCall = false;
  SDNodeOrder = LowestSDNodeOrder;
  StatepointLowering.clear();
}

void SelectionDAGBuilder::clearDanglingDebugInfo() {
  DanglingDebugInfoMap.clear();
}

// Update DAG root to include dependencies on Pending chains.
SDValue SelectionDAGBuilder::updateRoot(SmallVectorImpl<SDValue> &Pending) {
  SDValue Root = DAG.getRoot();

  if (Pending.empty())
    return Root;

  // Add current root to PendingChains, unless we already indirectly
  // depend on it.
  if (Root.getOpcode() != ISD::EntryToken) {
    unsigned i = 0, e = Pending.size();
    for (; i != e; ++i) {
      assert(Pending[i].getNode()->getNumOperands() > 1);
      if (Pending[i].getNode()->getOperand(0) == Root)
        break;  // Don't add the root if we already indirectly depend on it.
    }

    if (i == e)
      Pending.push_back(Root);
  }

  if (Pending.size() == 1)
    Root = Pending[0];
  else
    Root = DAG.getTokenFactor(getCurSDLoc(), Pending);

  DAG.setRoot(Root);
  Pending.clear();
  return Root;
}

SDValue SelectionDAGBuilder::getMemoryRoot() {
  return updateRoot(PendingLoads);
}

SDValue SelectionDAGBuilder::getRoot() {
  // Chain up all pending constrained intrinsics together with all
  // pending loads, by simply appending them to PendingLoads and
  // then calling getMemoryRoot().
  PendingLoads.reserve(PendingLoads.size() +
                       PendingConstrainedFP.size() +
                       PendingConstrainedFPStrict.size());
  PendingLoads.append(PendingConstrainedFP.begin(),
                      PendingConstrainedFP.end());
  PendingLoads.append(PendingConstrainedFPStrict.begin(),
                      PendingConstrainedFPStrict.end());
  PendingConstrainedFP.clear();
  PendingConstrainedFPStrict.clear();
  return getMemoryRoot();
}

SDValue SelectionDAGBuilder::getControlRoot() {
  // We need to emit pending fpexcept.strict constrained intrinsics,
  // so append them to the PendingExports list.
  PendingExports.append(PendingConstrainedFPStrict.begin(),
                        PendingConstrainedFPStrict.end());
  PendingConstrainedFPStrict.clear();
  return updateRoot(PendingExports);
}

void SelectionDAGBuilder::visit(const Instruction &I) {
  // Set up outgoing PHI node register values before emitting the terminator.
  if (I.isTerminator()) {
    HandlePHINodesInSuccessorBlocks(I.getParent());
  }

  // Increase the SDNodeOrder if dealing with a non-debug instruction.
  if (!isa<DbgInfoIntrinsic>(I))
    ++SDNodeOrder;

  CurInst = &I;

  visit(I.getOpcode(), I);

  if (!I.isTerminator() && !HasTailCall &&
      !isa<GCStatepointInst>(I)) // statepoints handle their exports internally
    CopyToExportRegsIfNeeded(&I);

  CurInst = nullptr;
}

void SelectionDAGBuilder::visitPHI(const PHINode &) {
  llvm_unreachable("SelectionDAGBuilder shouldn't visit PHI nodes!");
}

void SelectionDAGBuilder::visit(unsigned Opcode, const User &I) {
  // Note: this doesn't use InstVisitor, because it has to work with
  // ConstantExpr's in addition to instructions.
  switch (Opcode) {
  default: llvm_unreachable("Unknown instruction type encountered!");
    // Build the switch statement using the Instruction.def file.
#define HANDLE_INST(NUM, OPCODE, CLASS) \
    case Instruction::OPCODE: visit##OPCODE((const CLASS&)I); break;
#include "llvm/IR/Instruction.def"
  }
}

void SelectionDAGBuilder::addDanglingDebugInfo(const DbgValueInst *DI,
                                               DebugLoc DL, unsigned Order) {
  // We treat variadic dbg_values differently at this stage.
  if (DI->hasArgList()) {
    // For variadic dbg_values we will now insert an undef.
    // FIXME: We can potentially recover these!
    SmallVector<SDDbgOperand, 2> Locs;
    for (const Value *V : DI->getValues()) {
      auto Undef = UndefValue::get(V->getType());
      Locs.push_back(SDDbgOperand::fromConst(Undef));
    }
    SDDbgValue *SDV = DAG.getDbgValueList(
        DI->getVariable(), DI->getExpression(), Locs, {},
        /*IsIndirect=*/false, DL, Order, /*IsVariadic=*/true);
    DAG.AddDbgValue(SDV, /*isParameter=*/false);
  } else {
    // TODO: Dangling debug info will eventually either be resolved or produce
    // an Undef DBG_VALUE. However in the resolution case, a gap may appear
    // between the original dbg.value location and its resolved DBG_VALUE,
    // which we should ideally fill with an extra Undef DBG_VALUE.
    assert(DI->getNumVariableLocationOps() == 1 &&
           "DbgValueInst without an ArgList should have a single location "
           "operand.");
    DanglingDebugInfoMap[DI->getValue(0)].emplace_back(DI, DL, Order);
  }
}

void SelectionDAGBuilder::dropDanglingDebugInfo(const DILocalVariable *Variable,
                                                const DIExpression *Expr) {
  auto isMatchingDbgValue = [&](DanglingDebugInfo &DDI) {
    const DbgValueInst *DI = DDI.getDI();
    DIVariable *DanglingVariable = DI->getVariable();
    DIExpression *DanglingExpr = DI->getExpression();
    if (DanglingVariable == Variable && Expr->fragmentsOverlap(DanglingExpr)) {
      LLVM_DEBUG(dbgs() << "Dropping dangling debug info for " << *DI << "\n");
      return true;
    }
    return false;
  };

  for (auto &DDIMI : DanglingDebugInfoMap) {
    DanglingDebugInfoVector &DDIV = DDIMI.second;

    // If debug info is to be dropped, run it through final checks to see
    // whether it can be salvaged.
    for (auto &DDI : DDIV)
      if (isMatchingDbgValue(DDI))
        salvageUnresolvedDbgValue(DDI);

    erase_if(DDIV, isMatchingDbgValue);
  }
}

// resolveDanglingDebugInfo - if we saw an earlier dbg_value referring to V,
// generate the debug data structures now that we've seen its definition.
void SelectionDAGBuilder::resolveDanglingDebugInfo(const Value *V,
                                                   SDValue Val) {
  auto DanglingDbgInfoIt = DanglingDebugInfoMap.find(V);
  if (DanglingDbgInfoIt == DanglingDebugInfoMap.end())
    return;

  DanglingDebugInfoVector &DDIV = DanglingDbgInfoIt->second;
  for (auto &DDI : DDIV) {
    const DbgValueInst *DI = DDI.getDI();
    assert(!DI->hasArgList() && "Not implemented for variadic dbg_values");
    assert(DI && "Ill-formed DanglingDebugInfo");
    DebugLoc dl = DDI.getdl();
    unsigned ValSDNodeOrder = Val.getNode()->getIROrder();
    unsigned DbgSDNodeOrder = DDI.getSDNodeOrder();
    DILocalVariable *Variable = DI->getVariable();
    DIExpression *Expr = DI->getExpression();
    assert(Variable->isValidLocationForIntrinsic(dl) &&
           "Expected inlined-at fields to agree");
    SDDbgValue *SDV;
    if (Val.getNode()) {
      // FIXME: I doubt that it is correct to resolve a dangling DbgValue as a
      // FuncArgumentDbgValue (it would be hoisted to the function entry, and if
      // we couldn't resolve it directly when examining the DbgValue intrinsic
      // in the first place we should not be more successful here). Unless we
      // have some test case that prove this to be correct we should avoid
      // calling EmitFuncArgumentDbgValue here.
      if (!EmitFuncArgumentDbgValue(V, Variable, Expr, dl,
                                    FuncArgumentDbgValueKind::Value, Val)) {
        LLVM_DEBUG(dbgs() << "Resolve dangling debug info [order="
                          << DbgSDNodeOrder << "] for:\n  " << *DI << "\n");
        LLVM_DEBUG(dbgs() << "  By mapping to:\n    "; Val.dump());
        // Increase the SDNodeOrder for the DbgValue here to make sure it is
        // inserted after the definition of Val when emitting the instructions
        // after ISel. An alternative could be to teach
        // ScheduleDAGSDNodes::EmitSchedule to delay the insertion properly.
        LLVM_DEBUG(if (ValSDNodeOrder > DbgSDNodeOrder) dbgs()
                   << "changing SDNodeOrder from " << DbgSDNodeOrder << " to "
                   << ValSDNodeOrder << "\n");
        SDV = getDbgValue(Val, Variable, Expr, dl,
                          std::max(DbgSDNodeOrder, ValSDNodeOrder));
        DAG.AddDbgValue(SDV, false);
      } else
        LLVM_DEBUG(dbgs() << "Resolved dangling debug info for " << *DI
                          << "in EmitFuncArgumentDbgValue\n");
    } else {
      LLVM_DEBUG(dbgs() << "Dropping debug info for " << *DI << "\n");
      auto Undef = UndefValue::get(DDI.getDI()->getValue(0)->getType());
      auto SDV =
          DAG.getConstantDbgValue(Variable, Expr, Undef, dl, DbgSDNodeOrder);
      DAG.AddDbgValue(SDV, false);
    }
  }
  DDIV.clear();
}

void SelectionDAGBuilder::salvageUnresolvedDbgValue(DanglingDebugInfo &DDI) {
  // TODO: For the variadic implementation, instead of only checking the fail
  // state of `handleDebugValue`, we need know specifically which values were
  // invalid, so that we attempt to salvage only those values when processing
  // a DIArgList.
  assert(!DDI.getDI()->hasArgList() &&
         "Not implemented for variadic dbg_values");
  Value *V = DDI.getDI()->getValue(0);
  DILocalVariable *Var = DDI.getDI()->getVariable();
  DIExpression *Expr = DDI.getDI()->getExpression();
  DebugLoc DL = DDI.getdl();
  DebugLoc InstDL = DDI.getDI()->getDebugLoc();
  unsigned SDOrder = DDI.getSDNodeOrder();
  // Currently we consider only dbg.value intrinsics -- we tell the salvager
  // that DW_OP_stack_value is desired.
  assert(isa<DbgValueInst>(DDI.getDI()));
  bool StackValue = true;

  // Can this Value can be encoded without any further work?
  if (handleDebugValue(V, Var, Expr, DL, InstDL, SDOrder, /*IsVariadic=*/false))
    return;

  // Attempt to salvage back through as many instructions as possible. Bail if
  // a non-instruction is seen, such as a constant expression or global
  // variable. FIXME: Further work could recover those too.
  while (isa<Instruction>(V)) {
    Instruction &VAsInst = *cast<Instruction>(V);
    // Temporary "0", awaiting real implementation.
    SmallVector<uint64_t, 16> Ops;
    SmallVector<Value *, 4> AdditionalValues;
    V = salvageDebugInfoImpl(VAsInst, Expr->getNumLocationOperands(), Ops,
                             AdditionalValues);
    // If we cannot salvage any further, and haven't yet found a suitable debug
    // expression, bail out.
    if (!V)
      break;

    // TODO: If AdditionalValues isn't empty, then the salvage can only be
    // represented with a DBG_VALUE_LIST, so we give up. When we have support
    // here for variadic dbg_values, remove that condition.
    if (!AdditionalValues.empty())
      break;

    // New value and expr now represent this debuginfo.
    Expr = DIExpression::appendOpsToArg(Expr, Ops, 0, StackValue);

    // Some kind of simplification occurred: check whether the operand of the
    // salvaged debug expression can be encoded in this DAG.
    if (handleDebugValue(V, Var, Expr, DL, InstDL, SDOrder,
                         /*IsVariadic=*/false)) {
      LLVM_DEBUG(dbgs() << "Salvaged debug location info for:\n  "
                        << DDI.getDI() << "\nBy stripping back to:\n  " << V);
      return;
    }
  }

  // This was the final opportunity to salvage this debug information, and it
  // couldn't be done. Place an undef DBG_VALUE at this location to terminate
  // any earlier variable location.
  auto Undef = UndefValue::get(DDI.getDI()->getValue(0)->getType());
  auto SDV = DAG.getConstantDbgValue(Var, Expr, Undef, DL, SDNodeOrder);
  DAG.AddDbgValue(SDV, false);

  LLVM_DEBUG(dbgs() << "Dropping debug value info for:\n  " << DDI.getDI()
                    << "\n");
  LLVM_DEBUG(dbgs() << "  Last seen at:\n    " << *DDI.getDI()->getOperand(0)
                    << "\n");
}

bool SelectionDAGBuilder::handleDebugValue(ArrayRef<const Value *> Values,
                                           DILocalVariable *Var,
                                           DIExpression *Expr, DebugLoc dl,
                                           DebugLoc InstDL, unsigned Order,
                                           bool IsVariadic) {
  if (Values.empty())
    return true;
  SmallVector<SDDbgOperand> LocationOps;
  SmallVector<SDNode *> Dependencies;
  for (const Value *V : Values) {
    // Constant value.
    if (isa<ConstantInt>(V) || isa<ConstantFP>(V) || isa<UndefValue>(V) ||
        isa<ConstantPointerNull>(V)) {
      LocationOps.emplace_back(SDDbgOperand::fromConst(V));
      continue;
    }

    // If the Value is a frame index, we can create a FrameIndex debug value
    // without relying on the DAG at all.
    if (const AllocaInst *AI = dyn_cast<AllocaInst>(V)) {
      auto SI = FuncInfo.StaticAllocaMap.find(AI);
      if (SI != FuncInfo.StaticAllocaMap.end()) {
        LocationOps.emplace_back(SDDbgOperand::fromFrameIdx(SI->second));
        continue;
      }
    }

    // Do not use getValue() in here; we don't want to generate code at
    // this point if it hasn't been done yet.
    SDValue N = NodeMap[V];
    if (!N.getNode() && isa<Argument>(V)) // Check unused arguments map.
      N = UnusedArgNodeMap[V];
    if (N.getNode()) {
      // Only emit func arg dbg value for non-variadic dbg.values for now.
      if (!IsVariadic &&
          EmitFuncArgumentDbgValue(V, Var, Expr, dl,
                                   FuncArgumentDbgValueKind::Value, N))
        return true;
      if (auto *FISDN = dyn_cast<FrameIndexSDNode>(N.getNode())) {
        // Construct a FrameIndexDbgValue for FrameIndexSDNodes so we can
        // describe stack slot locations.
        //
        // Consider "int x = 0; int *px = &x;". There are two kinds of
        // interesting debug values here after optimization:
        //
        //   dbg.value(i32* %px, !"int *px", !DIExpression()), and
        //   dbg.value(i32* %px, !"int x", !DIExpression(DW_OP_deref))
        //
        // Both describe the direct values of their associated variables.
        Dependencies.push_back(N.getNode());
        LocationOps.emplace_back(SDDbgOperand::fromFrameIdx(FISDN->getIndex()));
        continue;
      }
      LocationOps.emplace_back(
          SDDbgOperand::fromNode(N.getNode(), N.getResNo()));
      continue;
    }

    const TargetLowering &TLI = DAG.getTargetLoweringInfo();
    // Special rules apply for the first dbg.values of parameter variables in a
    // function. Identify them by the fact they reference Argument Values, that
    // they're parameters, and they are parameters of the current function. We
    // need to let them dangle until they get an SDNode.
    bool IsParamOfFunc =
        isa<Argument>(V) && Var->isParameter() && !InstDL.getInlinedAt();
    if (IsParamOfFunc)
      return false;

    // The value is not used in this block yet (or it would have an SDNode).
    // We still want the value to appear for the user if possible -- if it has
    // an associated VReg, we can refer to that instead.
    auto VMI = FuncInfo.ValueMap.find(V);
    if (VMI != FuncInfo.ValueMap.end()) {
      unsigned Reg = VMI->second;
      // If this is a PHI node, it may be split up into several MI PHI nodes
      // (in FunctionLoweringInfo::set).
      RegsForValue RFV(V->getContext(), TLI, DAG.getDataLayout(), Reg,
                       V->getType(), None);
      if (RFV.occupiesMultipleRegs()) {
        // FIXME: We could potentially support variadic dbg_values here.
        if (IsVariadic)
          return false;
        unsigned Offset = 0;
        unsigned BitsToDescribe = 0;
        if (auto VarSize = Var->getSizeInBits())
          BitsToDescribe = *VarSize;
        if (auto Fragment = Expr->getFragmentInfo())
          BitsToDescribe = Fragment->SizeInBits;
        for (const auto &RegAndSize : RFV.getRegsAndSizes()) {
          // Bail out if all bits are described already.
          if (Offset >= BitsToDescribe)
            break;
          // TODO: handle scalable vectors.
          unsigned RegisterSize = RegAndSize.second;
          unsigned FragmentSize = (Offset + RegisterSize > BitsToDescribe)
                                      ? BitsToDescribe - Offset
                                      : RegisterSize;
          auto FragmentExpr = DIExpression::createFragmentExpression(
              Expr, Offset, FragmentSize);
          if (!FragmentExpr)
            continue;
          SDDbgValue *SDV = DAG.getVRegDbgValue(
              Var, *FragmentExpr, RegAndSize.first, false, dl, SDNodeOrder);
          DAG.AddDbgValue(SDV, false);
          Offset += RegisterSize;
        }
        return true;
      }
      // We can use simple vreg locations for variadic dbg_values as well.
      LocationOps.emplace_back(SDDbgOperand::fromVReg(Reg));
      continue;
    }
    // We failed to create a SDDbgOperand for V.
    return false;
  }

  // We have created a SDDbgOperand for each Value in Values.
  // Should use Order instead of SDNodeOrder?
  assert(!LocationOps.empty());
  SDDbgValue *SDV =
      DAG.getDbgValueList(Var, Expr, LocationOps, Dependencies,
                          /*IsIndirect=*/false, dl, SDNodeOrder, IsVariadic);
  DAG.AddDbgValue(SDV, /*isParameter=*/false);
  return true;
}

void SelectionDAGBuilder::resolveOrClearDbgInfo() {
  // Try to fixup any remaining dangling debug info -- and drop it if we can't.
  for (auto &Pair : DanglingDebugInfoMap)
    for (auto &DDI : Pair.second)
      salvageUnresolvedDbgValue(DDI);
  clearDanglingDebugInfo();
}

/// getCopyFromRegs - If there was virtual register allocated for the value V
/// emit CopyFromReg of the specified type Ty. Return empty SDValue() otherwise.
SDValue SelectionDAGBuilder::getCopyFromRegs(const Value *V, Type *Ty) {
  DenseMap<const Value *, Register>::iterator It = FuncInfo.ValueMap.find(V);
  SDValue Result;

  if (It != FuncInfo.ValueMap.end()) {
    Register InReg = It->second;

    RegsForValue RFV(*DAG.getContext(), DAG.getTargetLoweringInfo(),
                     DAG.getDataLayout(), InReg, Ty,
                     None); // This is not an ABI copy.
    SDValue Chain = DAG.getEntryNode();
    Result = RFV.getCopyFromRegs(DAG, FuncInfo, getCurSDLoc(), Chain, nullptr,
                                 V);
    resolveDanglingDebugInfo(V, Result);
  }

  return Result;
}

/// getValue - Return an SDValue for the given Value.
SDValue SelectionDAGBuilder::getValue(const Value *V) {
  // If we already have an SDValue for this value, use it. It's important
  // to do this first, so that we don't create a CopyFromReg if we already
  // have a regular SDValue.
  SDValue &N = NodeMap[V];
  if (N.getNode()) return N;

  // If there's a virtual register allocated and initialized for this
  // value, use it.
  if (SDValue copyFromReg = getCopyFromRegs(V, V->getType()))
    return copyFromReg;

  // Otherwise create a new SDValue and remember it.
  SDValue Val = getValueImpl(V);
  NodeMap[V] = Val;
  resolveDanglingDebugInfo(V, Val);
  return Val;
}

/// getNonRegisterValue - Return an SDValue for the given Value, but
/// don't look in FuncInfo.ValueMap for a virtual register.
SDValue SelectionDAGBuilder::getNonRegisterValue(const Value *V) {
  // If we already have an SDValue for this value, use it.
  SDValue &N = NodeMap[V];
  if (N.getNode()) {
    if (isa<ConstantSDNode>(N) || isa<ConstantFPSDNode>(N)) {
      // Remove the debug location from the node as the node is about to be used
      // in a location which may differ from the original debug location.  This
      // is relevant to Constant and ConstantFP nodes because they can appear
      // as constant expressions inside PHI nodes.
      N->setDebugLoc(DebugLoc());
    }
    return N;
  }

  // Otherwise create a new SDValue and remember it.
  SDValue Val = getValueImpl(V);
  NodeMap[V] = Val;
  resolveDanglingDebugInfo(V, Val);
  return Val;
}

/// getValueImpl - Helper function for getValue and getNonRegisterValue.
/// Create an SDValue for the given value.
SDValue SelectionDAGBuilder::getValueImpl(const Value *V) {
  const TargetLowering &TLI = DAG.getTargetLoweringInfo();

  if (const Constant *C = dyn_cast<Constant>(V)) {
    EVT VT = TLI.getValueType(DAG.getDataLayout(), V->getType(), true);

    if (const ConstantInt *CI = dyn_cast<ConstantInt>(C))
      return DAG.getConstant(*CI, getCurSDLoc(), VT);

    if (const GlobalValue *GV = dyn_cast<GlobalValue>(C))
      return DAG.getGlobalAddress(GV, getCurSDLoc(), VT);

    if (isa<ConstantPointerNull>(C)) {
      unsigned AS = V->getType()->getPointerAddressSpace();
      return DAG.getConstant(0, getCurSDLoc(),
                             TLI.getPointerTy(DAG.getDataLayout(), AS));
    }

    if (match(C, m_VScale(DAG.getDataLayout())))
      return DAG.getVScale(getCurSDLoc(), VT, APInt(VT.getSizeInBits(), 1));

    if (const ConstantFP *CFP = dyn_cast<ConstantFP>(C))
      return DAG.getConstantFP(*CFP, getCurSDLoc(), VT);

    if (isa<UndefValue>(C) && !V->getType()->isAggregateType())
      return DAG.getUNDEF(VT);

    if (const ConstantExpr *CE = dyn_cast<ConstantExpr>(C)) {
      visit(CE->getOpcode(), *CE);
      SDValue N1 = NodeMap[V];
      assert(N1.getNode() && "visit didn't populate the NodeMap!");
      return N1;
    }

    if (isa<ConstantStruct>(C) || isa<ConstantArray>(C)) {
      SmallVector<SDValue, 4> Constants;
      for (const Use &U : C->operands()) {
        SDNode *Val = getValue(U).getNode();
        // If the operand is an empty aggregate, there are no values.
        if (!Val) continue;
        // Add each leaf value from the operand to the Constants list
        // to form a flattened list of all the values.
        for (unsigned i = 0, e = Val->getNumValues(); i != e; ++i)
          Constants.push_back(SDValue(Val, i));
      }

      return DAG.getMergeValues(Constants, getCurSDLoc());
    }

    if (const ConstantDataSequential *CDS =
          dyn_cast<ConstantDataSequential>(C)) {
      SmallVector<SDValue, 4> Ops;
      for (unsigned i = 0, e = CDS->getNumElements(); i != e; ++i) {
        SDNode *Val = getValue(CDS->getElementAsConstant(i)).getNode();
        // Add each leaf value from the operand to the Constants list
        // to form a flattened list of all the values.
        for (unsigned i = 0, e = Val->getNumValues(); i != e; ++i)
          Ops.push_back(SDValue(Val, i));
      }

      if (isa<ArrayType>(CDS->getType()))
        return DAG.getMergeValues(Ops, getCurSDLoc());
      return NodeMap[V] = DAG.getBuildVector(VT, getCurSDLoc(), Ops);
    }

    if (C->getType()->isStructTy() || C->getType()->isArrayTy()) {
      assert((isa<ConstantAggregateZero>(C) || isa<UndefValue>(C)) &&
             "Unknown struct or array constant!");

      SmallVector<EVT, 4> ValueVTs;
      ComputeValueVTs(TLI, DAG.getDataLayout(), C->getType(), ValueVTs);
      unsigned NumElts = ValueVTs.size();
      if (NumElts == 0)
        return SDValue(); // empty struct
      SmallVector<SDValue, 4> Constants(NumElts);
      for (unsigned i = 0; i != NumElts; ++i) {
        EVT EltVT = ValueVTs[i];
        if (isa<UndefValue>(C))
          Constants[i] = DAG.getUNDEF(EltVT);
        else if (EltVT.isFloatingPoint())
          Constants[i] = DAG.getConstantFP(0, getCurSDLoc(), EltVT);
        else
          Constants[i] = DAG.getConstant(0, getCurSDLoc(), EltVT);
      }

      return DAG.getMergeValues(Constants, getCurSDLoc());
    }

    if (const BlockAddress *BA = dyn_cast<BlockAddress>(C))
      return DAG.getBlockAddress(BA, VT);

    if (const auto *Equiv = dyn_cast<DSOLocalEquivalent>(C))
      return getValue(Equiv->getGlobalValue());

    if (const auto *NC = dyn_cast<NoCFIValue>(C))
      return getValue(NC->getGlobalValue());

    VectorType *VecTy = cast<VectorType>(V->getType());

    // Now that we know the number and type of the elements, get that number of
    // elements into the Ops array based on what kind of constant it is.
    if (const ConstantVector *CV = dyn_cast<ConstantVector>(C)) {
      SmallVector<SDValue, 16> Ops;
      unsigned NumElements = cast<FixedVectorType>(VecTy)->getNumElements();
      for (unsigned i = 0; i != NumElements; ++i)
        Ops.push_back(getValue(CV->getOperand(i)));

      return NodeMap[V] = DAG.getBuildVector(VT, getCurSDLoc(), Ops);
    }

    if (isa<ConstantAggregateZero>(C)) {
      EVT EltVT =
          TLI.getValueType(DAG.getDataLayout(), VecTy->getElementType());

      SDValue Op;
      if (EltVT.isFloatingPoint())
        Op = DAG.getConstantFP(0, getCurSDLoc(), EltVT);
      else
        Op = DAG.getConstant(0, getCurSDLoc(), EltVT);

      if (isa<ScalableVectorType>(VecTy))
        return NodeMap[V] = DAG.getSplatVector(VT, getCurSDLoc(), Op);

      SmallVector<SDValue, 16> Ops;
      Ops.assign(cast<FixedVectorType>(VecTy)->getNumElements(), Op);
      return NodeMap[V] = DAG.getBuildVector(VT, getCurSDLoc(), Ops);
    }

    llvm_unreachable("Unknown vector constant");
  }

  // If this is a static alloca, generate it as the frameindex instead of
  // computation.
  if (const AllocaInst *AI = dyn_cast<AllocaInst>(V)) {
    DenseMap<const AllocaInst*, int>::iterator SI =
      FuncInfo.StaticAllocaMap.find(AI);
    if (SI != FuncInfo.StaticAllocaMap.end())
      return DAG.getFrameIndex(SI->second,
                               TLI.getFrameIndexTy(DAG.getDataLayout()));
  }

  // If this is an instruction which fast-isel has deferred, select it now.
  if (const Instruction *Inst = dyn_cast<Instruction>(V)) {
    unsigned InReg = FuncInfo.InitializeRegForValue(Inst);

    RegsForValue RFV(*DAG.getContext(), TLI, DAG.getDataLayout(), InReg,
                     Inst->getType(), None);
    SDValue Chain = DAG.getEntryNode();
    return RFV.getCopyFromRegs(DAG, FuncInfo, getCurSDLoc(), Chain, nullptr, V);
  }

  if (const MetadataAsValue *MD = dyn_cast<MetadataAsValue>(V))
    return DAG.getMDNode(cast<MDNode>(MD->getMetadata()));

  if (const auto *BB = dyn_cast<BasicBlock>(V))
    return DAG.getBasicBlock(FuncInfo.MBBMap[BB]);

  llvm_unreachable("Can't get register for value!");
}

void SelectionDAGBuilder::visitCatchPad(const CatchPadInst &I) {
  auto Pers = classifyEHPersonality(FuncInfo.Fn->getPersonalityFn());
  bool IsMSVCCXX = Pers == EHPersonality::MSVC_CXX;
  bool IsCoreCLR = Pers == EHPersonality::CoreCLR;
  bool IsSEH = isAsynchronousEHPersonality(Pers);
  MachineBasicBlock *CatchPadMBB = FuncInfo.MBB;
  if (!IsSEH)
    CatchPadMBB->setIsEHScopeEntry();
  // In MSVC C++ and CoreCLR, catchblocks are funclets and need prologues.
  if (IsMSVCCXX || IsCoreCLR)
    CatchPadMBB->setIsEHFuncletEntry();
}

void SelectionDAGBuilder::visitCatchRet(const CatchReturnInst &I) {
  // Update machine-CFG edge.
  MachineBasicBlock *TargetMBB = FuncInfo.MBBMap[I.getSuccessor()];
  FuncInfo.MBB->addSuccessor(TargetMBB);
  TargetMBB->setIsEHCatchretTarget(true);
  DAG.getMachineFunction().setHasEHCatchret(true);

  auto Pers = classifyEHPersonality(FuncInfo.Fn->getPersonalityFn());
  bool IsSEH = isAsynchronousEHPersonality(Pers);
  if (IsSEH) {
    // If this is not a fall-through branch or optimizations are switched off,
    // emit the branch.
    if (TargetMBB != NextBlock(FuncInfo.MBB) ||
        TM.getOptLevel() == CodeGenOpt::None)
      DAG.setRoot(DAG.getNode(ISD::BR, getCurSDLoc(), MVT::Other,
                              getControlRoot(), DAG.getBasicBlock(TargetMBB)));
    return;
  }

  // Figure out the funclet membership for the catchret's successor.
  // This will be used by the FuncletLayout pass to determine how to order the
  // BB's.
  // A 'catchret' returns to the outer scope's color.
  Value *ParentPad = I.getCatchSwitchParentPad();
  const BasicBlock *SuccessorColor;
  if (isa<ConstantTokenNone>(ParentPad))
    SuccessorColor = &FuncInfo.Fn->getEntryBlock();
  else
    SuccessorColor = cast<Instruction>(ParentPad)->getParent();
  assert(SuccessorColor && "No parent funclet for catchret!");
  MachineBasicBlock *SuccessorColorMBB = FuncInfo.MBBMap[SuccessorColor];
  assert(SuccessorColorMBB && "No MBB for SuccessorColor!");

  // Create the terminator node.
  SDValue Ret = DAG.getNode(ISD::CATCHRET, getCurSDLoc(), MVT::Other,
                            getControlRoot(), DAG.getBasicBlock(TargetMBB),
                            DAG.getBasicBlock(SuccessorColorMBB));
  DAG.setRoot(Ret);
}

void SelectionDAGBuilder::visitCleanupPad(const CleanupPadInst &CPI) {
  // Don't emit any special code for the cleanuppad instruction. It just marks
  // the start of an EH scope/funclet.
  FuncInfo.MBB->setIsEHScopeEntry();
  auto Pers = classifyEHPersonality(FuncInfo.Fn->getPersonalityFn());
  if (Pers != EHPersonality::Wasm_CXX) {
    FuncInfo.MBB->setIsEHFuncletEntry();
    FuncInfo.MBB->setIsCleanupFuncletEntry();
  }
}

// In wasm EH, even though a catchpad may not catch an exception if a tag does
// not match, it is OK to add only the first unwind destination catchpad to the
// successors, because there will be at least one invoke instruction within the
// catch scope that points to the next unwind destination, if one exists, so
// CFGSort cannot mess up with BB sorting order.
// (All catchpads with 'catch (type)' clauses have a 'llvm.rethrow' intrinsic
// call within them, and catchpads only consisting of 'catch (...)' have a
// '__cxa_end_catch' call within them, both of which generate invokes in case
// the next unwind destination exists, i.e., the next unwind destination is not
// the caller.)
//
// Having at most one EH pad successor is also simpler and helps later
// transformations.
//
// For example,
// current:
//   invoke void @foo to ... unwind label %catch.dispatch
// catch.dispatch:
//   %0 = catchswitch within ... [label %catch.start] unwind label %next
// catch.start:
//   ...
//   ... in this BB or some other child BB dominated by this BB there will be an
//   invoke that points to 'next' BB as an unwind destination
//
// next: ; We don't need to add this to 'current' BB's successor
//   ...
static void findWasmUnwindDestinations(
    FunctionLoweringInfo &FuncInfo, const BasicBlock *EHPadBB,
    BranchProbability Prob,
    SmallVectorImpl<std::pair<MachineBasicBlock *, BranchProbability>>
        &UnwindDests) {
  while (EHPadBB) {
    const Instruction *Pad = EHPadBB->getFirstNonPHI();
    if (isa<CleanupPadInst>(Pad)) {
      // Stop on cleanup pads.
      UnwindDests.emplace_back(FuncInfo.MBBMap[EHPadBB], Prob);
      UnwindDests.back().first->setIsEHScopeEntry();
      break;
    } else if (auto *CatchSwitch = dyn_cast<CatchSwitchInst>(Pad)) {
      // Add the catchpad handlers to the possible destinations. We don't
      // continue to the unwind destination of the catchswitch for wasm.
      for (const BasicBlock *CatchPadBB : CatchSwitch->handlers()) {
        UnwindDests.emplace_back(FuncInfo.MBBMap[CatchPadBB], Prob);
        UnwindDests.back().first->setIsEHScopeEntry();
      }
      break;
    } else {
      continue;
    }
  }
}

/// When an invoke or a cleanupret unwinds to the next EH pad, there are
/// many places it could ultimately go. In the IR, we have a single unwind
/// destination, but in the machine CFG, we enumerate all the possible blocks.
/// This function skips over imaginary basic blocks that hold catchswitch
/// instructions, and finds all the "real" machine
/// basic block destinations. As those destinations may not be successors of
/// EHPadBB, here we also calculate the edge probability to those destinations.
/// The passed-in Prob is the edge probability to EHPadBB.
static void findUnwindDestinations(
    FunctionLoweringInfo &FuncInfo, const BasicBlock *EHPadBB,
    BranchProbability Prob,
    SmallVectorImpl<std::pair<MachineBasicBlock *, BranchProbability>>
        &UnwindDests) {
  EHPersonality Personality =
    classifyEHPersonality(FuncInfo.Fn->getPersonalityFn());
  bool IsMSVCCXX = Personality == EHPersonality::MSVC_CXX;
  bool IsCoreCLR = Personality == EHPersonality::CoreCLR;
  bool IsWasmCXX = Personality == EHPersonality::Wasm_CXX;
  bool IsSEH = isAsynchronousEHPersonality(Personality);

  if (IsWasmCXX) {
    findWasmUnwindDestinations(FuncInfo, EHPadBB, Prob, UnwindDests);
    assert(UnwindDests.size() <= 1 &&
           "There should be at most one unwind destination for wasm");
    return;
  }

  while (EHPadBB) {
    const Instruction *Pad = EHPadBB->getFirstNonPHI();
    BasicBlock *NewEHPadBB = nullptr;
    if (isa<LandingPadInst>(Pad)) {
      // Stop on landingpads. They are not funclets.
      UnwindDests.emplace_back(FuncInfo.MBBMap[EHPadBB], Prob);
      break;
    } else if (isa<CleanupPadInst>(Pad)) {
      // Stop on cleanup pads. Cleanups are always funclet entries for all known
      // personalities.
      UnwindDests.emplace_back(FuncInfo.MBBMap[EHPadBB], Prob);
      UnwindDests.back().first->setIsEHScopeEntry();
      UnwindDests.back().first->setIsEHFuncletEntry();
      break;
    } else if (auto *CatchSwitch = dyn_cast<CatchSwitchInst>(Pad)) {
      // Add the catchpad handlers to the possible destinations.
      for (const BasicBlock *CatchPadBB : CatchSwitch->handlers()) {
        UnwindDests.emplace_back(FuncInfo.MBBMap[CatchPadBB], Prob);
        // For MSVC++ and the CLR, catchblocks are funclets and need prologues.
        if (IsMSVCCXX || IsCoreCLR)
          UnwindDests.back().first->setIsEHFuncletEntry();
        if (!IsSEH)
          UnwindDests.back().first->setIsEHScopeEntry();
      }
      NewEHPadBB = CatchSwitch->getUnwindDest();
    } else {
      continue;
    }

    BranchProbabilityInfo *BPI = FuncInfo.BPI;
    if (BPI && NewEHPadBB)
      Prob *= BPI->getEdgeProbability(EHPadBB, NewEHPadBB);
    EHPadBB = NewEHPadBB;
  }
}

void SelectionDAGBuilder::visitCleanupRet(const CleanupReturnInst &I) {
  // Update successor info.
  SmallVector<std::pair<MachineBasicBlock *, BranchProbability>, 1> UnwindDests;
  auto UnwindDest = I.getUnwindDest();
  BranchProbabilityInfo *BPI = FuncInfo.BPI;
  BranchProbability UnwindDestProb =
      (BPI && UnwindDest)
          ? BPI->getEdgeProbability(FuncInfo.MBB->getBasicBlock(), UnwindDest)
          : BranchProbability::getZero();
  findUnwindDestinations(FuncInfo, UnwindDest, UnwindDestProb, UnwindDests);
  for (auto &UnwindDest : UnwindDests) {
    UnwindDest.first->setIsEHPad();
    addSuccessorWithProb(FuncInfo.MBB, UnwindDest.first, UnwindDest.second);
  }
  FuncInfo.MBB->normalizeSuccProbs();

  // Create the terminator node.
  SDValue Ret =
      DAG.getNode(ISD::CLEANUPRET, getCurSDLoc(), MVT::Other, getControlRoot());
  DAG.setRoot(Ret);
}

void SelectionDAGBuilder::visitCatchSwitch(const CatchSwitchInst &CSI) {
  report_fatal_error("visitCatchSwitch not yet implemented!");
}

void SelectionDAGBuilder::visitRet(const ReturnInst &I) {
  const TargetLowering &TLI = DAG.getTargetLoweringInfo();
  auto &DL = DAG.getDataLayout();
  SDValue Chain = getControlRoot();
  SmallVector<ISD::OutputArg, 8> Outs;
  SmallVector<SDValue, 8> OutVals;

  // Calls to @llvm.experimental.deoptimize don't generate a return value, so
  // lower
  //
  //   %val = call <ty> @llvm.experimental.deoptimize()
  //   ret <ty> %val
  //
  // differently.
  if (I.getParent()->getTerminatingDeoptimizeCall()) {
    LowerDeoptimizingReturn();
    return;
  }

  if (!FuncInfo.CanLowerReturn) {
    unsigned DemoteReg = FuncInfo.DemoteRegister;
    const Function *F = I.getParent()->getParent();

    // Emit a store of the return value through the virtual register.
    // Leave Outs empty so that LowerReturn won't try to load return
    // registers the usual way.
    SmallVector<EVT, 1> PtrValueVTs;
    ComputeValueVTs(TLI, DL,
                    F->getReturnType()->getPointerTo(
                        DAG.getDataLayout().getAllocaAddrSpace()),
                    PtrValueVTs);

    SDValue RetPtr =
        DAG.getCopyFromReg(Chain, getCurSDLoc(), DemoteReg, PtrValueVTs[0]);
    SDValue RetOp = getValue(I.getOperand(0));

    SmallVector<EVT, 4> ValueVTs, MemVTs;
    SmallVector<uint64_t, 4> Offsets;
    ComputeValueVTs(TLI, DL, I.getOperand(0)->getType(), ValueVTs, &MemVTs,
                    &Offsets);
    unsigned NumValues = ValueVTs.size();

    SmallVector<SDValue, 4> Chains(NumValues);
    Align BaseAlign = DL.getPrefTypeAlign(I.getOperand(0)->getType());
    for (unsigned i = 0; i != NumValues; ++i) {
      // An aggregate return value cannot wrap around the address space, so
      // offsets to its parts don't wrap either.
      SDValue Ptr = DAG.getObjectPtrOffset(getCurSDLoc(), RetPtr,
                                           TypeSize::Fixed(Offsets[i]));

      SDValue Val = RetOp.getValue(RetOp.getResNo() + i);
      if (MemVTs[i] != ValueVTs[i])
        Val = DAG.getPtrExtOrTrunc(Val, getCurSDLoc(), MemVTs[i]);
      Chains[i] = DAG.getStore(
          Chain, getCurSDLoc(), Val,
          // FIXME: better loc info would be nice.
          Ptr, MachinePointerInfo::getUnknownStack(DAG.getMachineFunction()),
          commonAlignment(BaseAlign, Offsets[i]));
    }

    Chain = DAG.getNode(ISD::TokenFactor, getCurSDLoc(),
                        MVT::Other, Chains);
  } else if (I.getNumOperands() != 0) {
    SmallVector<EVT, 4> ValueVTs;
    ComputeValueVTs(TLI, DL, I.getOperand(0)->getType(), ValueVTs);
    unsigned NumValues = ValueVTs.size();
    if (NumValues) {
      SDValue RetOp = getValue(I.getOperand(0));

      const Function *F = I.getParent()->getParent();

      bool NeedsRegBlock = TLI.functionArgumentNeedsConsecutiveRegisters(
          I.getOperand(0)->getType(), F->getCallingConv(),
          /*IsVarArg*/ false, DL);

      ISD::NodeType ExtendKind = ISD::ANY_EXTEND;
      if (F->getAttributes().hasRetAttr(Attribute::SExt))
        ExtendKind = ISD::SIGN_EXTEND;
      else if (F->getAttributes().hasRetAttr(Attribute::ZExt))
        ExtendKind = ISD::ZERO_EXTEND;

      LLVMContext &Context = F->getContext();
      bool RetInReg = F->getAttributes().hasRetAttr(Attribute::InReg);

      for (unsigned j = 0; j != NumValues; ++j) {
        EVT VT = ValueVTs[j];

        if (ExtendKind != ISD::ANY_EXTEND && VT.isInteger())
          VT = TLI.getTypeForExtReturn(Context, VT, ExtendKind);

        CallingConv::ID CC = F->getCallingConv();

        unsigned NumParts = TLI.getNumRegistersForCallingConv(Context, CC, VT);
        MVT PartVT = TLI.getRegisterTypeForCallingConv(Context, CC, VT);
        SmallVector<SDValue, 4> Parts(NumParts);
        getCopyToParts(DAG, getCurSDLoc(),
                       SDValue(RetOp.getNode(), RetOp.getResNo() + j),
                       &Parts[0], NumParts, PartVT, &I, CC, ExtendKind);

        // 'inreg' on function refers to return value
        ISD::ArgFlagsTy Flags = ISD::ArgFlagsTy();
        if (RetInReg)
          Flags.setInReg();

        if (I.getOperand(0)->getType()->isPointerTy()) {
          Flags.setPointer();
          Flags.setPointerAddrSpace(
              cast<PointerType>(I.getOperand(0)->getType())->getAddressSpace());
        }

        if (NeedsRegBlock) {
          Flags.setInConsecutiveRegs();
          if (j == NumValues - 1)
            Flags.setInConsecutiveRegsLast();
        }

        // Propagate extension type if any
        if (ExtendKind == ISD::SIGN_EXTEND)
          Flags.setSExt();
        else if (ExtendKind == ISD::ZERO_EXTEND)
          Flags.setZExt();

        for (unsigned i = 0; i < NumParts; ++i) {
          Outs.push_back(ISD::OutputArg(Flags,
                                        Parts[i].getValueType().getSimpleVT(),
                                        VT, /*isfixed=*/true, 0, 0));
          OutVals.push_back(Parts[i]);
        }
      }
    }
  }

  // Push in swifterror virtual register as the last element of Outs. This makes
  // sure swifterror virtual register will be returned in the swifterror
  // physical register.
  const Function *F = I.getParent()->getParent();
  if (TLI.supportSwiftError() &&
      F->getAttributes().hasAttrSomewhere(Attribute::SwiftError)) {
    assert(SwiftError.getFunctionArg() && "Need a swift error argument");
    ISD::ArgFlagsTy Flags = ISD::ArgFlagsTy();
    Flags.setSwiftError();
    Outs.push_back(ISD::OutputArg(
        Flags, /*vt=*/TLI.getPointerTy(DL), /*argvt=*/EVT(TLI.getPointerTy(DL)),
        /*isfixed=*/true, /*origidx=*/1, /*partOffs=*/0));
    // Create SDNode for the swifterror virtual register.
    OutVals.push_back(
        DAG.getRegister(SwiftError.getOrCreateVRegUseAt(
                            &I, FuncInfo.MBB, SwiftError.getFunctionArg()),
                        EVT(TLI.getPointerTy(DL))));
  }

  bool isVarArg = DAG.getMachineFunction().getFunction().isVarArg();
  CallingConv::ID CallConv =
    DAG.getMachineFunction().getFunction().getCallingConv();
  Chain = DAG.getTargetLoweringInfo().LowerReturn(
      Chain, CallConv, isVarArg, Outs, OutVals, getCurSDLoc(), DAG);

  // Verify that the target's LowerReturn behaved as expected.
  assert(Chain.getNode() && Chain.getValueType() == MVT::Other &&
         "LowerReturn didn't return a valid chain!");

  // Update the DAG with the new chain value resulting from return lowering.
  DAG.setRoot(Chain);
}

/// CopyToExportRegsIfNeeded - If the given value has virtual registers
/// created for it, emit nodes to copy the value into the virtual
/// registers.
void SelectionDAGBuilder::CopyToExportRegsIfNeeded(const Value *V) {
  // Skip empty types
  if (V->getType()->isEmptyTy())
    return;

  DenseMap<const Value *, Register>::iterator VMI = FuncInfo.ValueMap.find(V);
  if (VMI != FuncInfo.ValueMap.end()) {
    assert(!V->use_empty() && "Unused value assigned virtual registers!");
    CopyValueToVirtualRegister(V, VMI->second);
  }
}

/// ExportFromCurrentBlock - If this condition isn't known to be exported from
/// the current basic block, add it to ValueMap now so that we'll get a
/// CopyTo/FromReg.
void SelectionDAGBuilder::ExportFromCurrentBlock(const Value *V) {
  // No need to export constants.
  if (!isa<Instruction>(V) && !isa<Argument>(V)) return;

  // Already exported?
  if (FuncInfo.isExportedInst(V)) return;

  unsigned Reg = FuncInfo.InitializeRegForValue(V);
  CopyValueToVirtualRegister(V, Reg);
}

bool SelectionDAGBuilder::isExportableFromCurrentBlock(const Value *V,
                                                     const BasicBlock *FromBB) {
  // The operands of the setcc have to be in this block.  We don't know
  // how to export them from some other block.
  if (const Instruction *VI = dyn_cast<Instruction>(V)) {
    // Can export from current BB.
    if (VI->getParent() == FromBB)
      return true;

    // Is already exported, noop.
    return FuncInfo.isExportedInst(V);
  }

  // If this is an argument, we can export it if the BB is the entry block or
  // if it is already exported.
  if (isa<Argument>(V)) {
    if (FromBB->isEntryBlock())
      return true;

    // Otherwise, can only export this if it is already exported.
    return FuncInfo.isExportedInst(V);
  }

  // Otherwise, constants can always be exported.
  return true;
}

/// Return branch probability calculated by BranchProbabilityInfo for IR blocks.
BranchProbability
SelectionDAGBuilder::getEdgeProbability(const MachineBasicBlock *Src,
                                        const MachineBasicBlock *Dst) const {
  BranchProbabilityInfo *BPI = FuncInfo.BPI;
  const BasicBlock *SrcBB = Src->getBasicBlock();
  const BasicBlock *DstBB = Dst->getBasicBlock();
  if (!BPI) {
    // If BPI is not available, set the default probability as 1 / N, where N is
    // the number of successors.
    auto SuccSize = std::max<uint32_t>(succ_size(SrcBB), 1);
    return BranchProbability(1, SuccSize);
  }
  return BPI->getEdgeProbability(SrcBB, DstBB);
}

void SelectionDAGBuilder::addSuccessorWithProb(MachineBasicBlock *Src,
                                               MachineBasicBlock *Dst,
                                               BranchProbability Prob) {
  if (!FuncInfo.BPI)
    Src->addSuccessorWithoutProb(Dst);
  else {
    if (Prob.isUnknown())
      Prob = getEdgeProbability(Src, Dst);
    Src->addSuccessor(Dst, Prob);
  }
}

static bool InBlock(const Value *V, const BasicBlock *BB) {
  if (const Instruction *I = dyn_cast<Instruction>(V))
    return I->getParent() == BB;
  return true;
}

/// EmitBranchForMergedCondition - Helper method for FindMergedConditions.
/// This function emits a branch and is used at the leaves of an OR or an
/// AND operator tree.
void
SelectionDAGBuilder::EmitBranchForMergedCondition(const Value *Cond,
                                                  MachineBasicBlock *TBB,
                                                  MachineBasicBlock *FBB,
                                                  MachineBasicBlock *CurBB,
                                                  MachineBasicBlock *SwitchBB,
                                                  BranchProbability TProb,
                                                  BranchProbability FProb,
                                                  bool InvertCond) {
  const BasicBlock *BB = CurBB->getBasicBlock();

  // If the leaf of the tree is a comparison, merge the condition into
  // the caseblock.
  if (const CmpInst *BOp = dyn_cast<CmpInst>(Cond)) {
    // The operands of the cmp have to be in this block.  We don't know
    // how to export them from some other block.  If this is the first block
    // of the sequence, no exporting is needed.
    if (CurBB == SwitchBB ||
        (isExportableFromCurrentBlock(BOp->getOperand(0), BB) &&
         isExportableFromCurrentBlock(BOp->getOperand(1), BB))) {
      ISD::CondCode Condition;
      if (const ICmpInst *IC = dyn_cast<ICmpInst>(Cond)) {
        ICmpInst::Predicate Pred =
            InvertCond ? IC->getInversePredicate() : IC->getPredicate();
        Condition = getICmpCondCode(Pred);
      } else {
        const FCmpInst *FC = cast<FCmpInst>(Cond);
        FCmpInst::Predicate Pred =
            InvertCond ? FC->getInversePredicate() : FC->getPredicate();
        Condition = getFCmpCondCode(Pred);
        if (TM.Options.NoNaNsFPMath)
          Condition = getFCmpCodeWithoutNaN(Condition);
      }

      CaseBlock CB(Condition, BOp->getOperand(0), BOp->getOperand(1), nullptr,
                   TBB, FBB, CurBB, getCurSDLoc(), TProb, FProb);
      SL->SwitchCases.push_back(CB);
      return;
    }
  }

  // Create a CaseBlock record representing this branch.
  ISD::CondCode Opc = InvertCond ? ISD::SETNE : ISD::SETEQ;
  CaseBlock CB(Opc, Cond, ConstantInt::getTrue(*DAG.getContext()),
               nullptr, TBB, FBB, CurBB, getCurSDLoc(), TProb, FProb);
  SL->SwitchCases.push_back(CB);
}

void SelectionDAGBuilder::FindMergedConditions(const Value *Cond,
                                               MachineBasicBlock *TBB,
                                               MachineBasicBlock *FBB,
                                               MachineBasicBlock *CurBB,
                                               MachineBasicBlock *SwitchBB,
                                               Instruction::BinaryOps Opc,
                                               BranchProbability TProb,
                                               BranchProbability FProb,
                                               bool InvertCond) {
  // Skip over not part of the tree and remember to invert op and operands at
  // next level.
  Value *NotCond;
  if (match(Cond, m_OneUse(m_Not(m_Value(NotCond)))) &&
      InBlock(NotCond, CurBB->getBasicBlock())) {
    FindMergedConditions(NotCond, TBB, FBB, CurBB, SwitchBB, Opc, TProb, FProb,
                         !InvertCond);
    return;
  }

  const Instruction *BOp = dyn_cast<Instruction>(Cond);
  const Value *BOpOp0, *BOpOp1;
  // Compute the effective opcode for Cond, taking into account whether it needs
  // to be inverted, e.g.
  //   and (not (or A, B)), C
  // gets lowered as
  //   and (and (not A, not B), C)
  Instruction::BinaryOps BOpc = (Instruction::BinaryOps)0;
  if (BOp) {
    BOpc = match(BOp, m_LogicalAnd(m_Value(BOpOp0), m_Value(BOpOp1)))
               ? Instruction::And
               : (match(BOp, m_LogicalOr(m_Value(BOpOp0), m_Value(BOpOp1)))
                      ? Instruction::Or
                      : (Instruction::BinaryOps)0);
    if (InvertCond) {
      if (BOpc == Instruction::And)
        BOpc = Instruction::Or;
      else if (BOpc == Instruction::Or)
        BOpc = Instruction::And;
    }
  }

  // If this node is not part of the or/and tree, emit it as a branch.
  // Note that all nodes in the tree should have same opcode.
  bool BOpIsInOrAndTree = BOpc && BOpc == Opc && BOp->hasOneUse();
  if (!BOpIsInOrAndTree || BOp->getParent() != CurBB->getBasicBlock() ||
      !InBlock(BOpOp0, CurBB->getBasicBlock()) ||
      !InBlock(BOpOp1, CurBB->getBasicBlock())) {
    EmitBranchForMergedCondition(Cond, TBB, FBB, CurBB, SwitchBB,
                                 TProb, FProb, InvertCond);
    return;
  }

  //  Create TmpBB after CurBB.
  MachineFunction::iterator BBI(CurBB);
  MachineFunction &MF = DAG.getMachineFunction();
  MachineBasicBlock *TmpBB = MF.CreateMachineBasicBlock(CurBB->getBasicBlock());
  CurBB->getParent()->insert(++BBI, TmpBB);

  if (Opc == Instruction::Or) {
    // Codegen X | Y as:
    // BB1:
    //   jmp_if_X TBB
    //   jmp TmpBB
    // TmpBB:
    //   jmp_if_Y TBB
    //   jmp FBB
    //

    // We have flexibility in setting Prob for BB1 and Prob for TmpBB.
    // The requirement is that
    //   TrueProb for BB1 + (FalseProb for BB1 * TrueProb for TmpBB)
    //     = TrueProb for original BB.
    // Assuming the original probabilities are A and B, one choice is to set
    // BB1's probabilities to A/2 and A/2+B, and set TmpBB's probabilities to
    // A/(1+B) and 2B/(1+B). This choice assumes that
    //   TrueProb for BB1 == FalseProb for BB1 * TrueProb for TmpBB.
    // Another choice is to assume TrueProb for BB1 equals to TrueProb for
    // TmpBB, but the math is more complicated.

    auto NewTrueProb = TProb / 2;
    auto NewFalseProb = TProb / 2 + FProb;
    // Emit the LHS condition.
    FindMergedConditions(BOpOp0, TBB, TmpBB, CurBB, SwitchBB, Opc, NewTrueProb,
                         NewFalseProb, InvertCond);

    // Normalize A/2 and B to get A/(1+B) and 2B/(1+B).
    SmallVector<BranchProbability, 2> Probs{TProb / 2, FProb};
    BranchProbability::normalizeProbabilities(Probs.begin(), Probs.end());
    // Emit the RHS condition into TmpBB.
    FindMergedConditions(BOpOp1, TBB, FBB, TmpBB, SwitchBB, Opc, Probs[0],
                         Probs[1], InvertCond);
  } else {
    assert(Opc == Instruction::And && "Unknown merge op!");
    // Codegen X & Y as:
    // BB1:
    //   jmp_if_X TmpBB
    //   jmp FBB
    // TmpBB:
    //   jmp_if_Y TBB
    //   jmp FBB
    //
    //  This requires creation of TmpBB after CurBB.

    // We have flexibility in setting Prob for BB1 and Prob for TmpBB.
    // The requirement is that
    //   FalseProb for BB1 + (TrueProb for BB1 * FalseProb for TmpBB)
    //     = FalseProb for original BB.
    // Assuming the original probabilities are A and B, one choice is to set
    // BB1's probabilities to A+B/2 and B/2, and set TmpBB's probabilities to
    // 2A/(1+A) and B/(1+A). This choice assumes that FalseProb for BB1 ==
    // TrueProb for BB1 * FalseProb for TmpBB.

    auto NewTrueProb = TProb + FProb / 2;
    auto NewFalseProb = FProb / 2;
    // Emit the LHS condition.
    FindMergedConditions(BOpOp0, TmpBB, FBB, CurBB, SwitchBB, Opc, NewTrueProb,
                         NewFalseProb, InvertCond);

    // Normalize A and B/2 to get 2A/(1+A) and B/(1+A).
    SmallVector<BranchProbability, 2> Probs{TProb, FProb / 2};
    BranchProbability::normalizeProbabilities(Probs.begin(), Probs.end());
    // Emit the RHS condition into TmpBB.
    FindMergedConditions(BOpOp1, TBB, FBB, TmpBB, SwitchBB, Opc, Probs[0],
                         Probs[1], InvertCond);
  }
}

/// If the set of cases should be emitted as a series of branches, return true.
/// If we should emit this as a bunch of and/or'd together conditions, return
/// false.
bool
SelectionDAGBuilder::ShouldEmitAsBranches(const std::vector<CaseBlock> &Cases) {
  if (Cases.size() != 2) return true;

  // If this is two comparisons of the same values or'd or and'd together, they
  // will get folded into a single comparison, so don't emit two blocks.
  if ((Cases[0].CmpLHS == Cases[1].CmpLHS &&
       Cases[0].CmpRHS == Cases[1].CmpRHS) ||
      (Cases[0].CmpRHS == Cases[1].CmpLHS &&
       Cases[0].CmpLHS == Cases[1].CmpRHS)) {
    return false;
  }

  // Handle: (X != null) | (Y != null) --> (X|Y) != 0
  // Handle: (X == null) & (Y == null) --> (X|Y) == 0
  if (Cases[0].CmpRHS == Cases[1].CmpRHS &&
      Cases[0].CC == Cases[1].CC &&
      isa<Constant>(Cases[0].CmpRHS) &&
      cast<Constant>(Cases[0].CmpRHS)->isNullValue()) {
    if (Cases[0].CC == ISD::SETEQ && Cases[0].TrueBB == Cases[1].ThisBB)
      return false;
    if (Cases[0].CC == ISD::SETNE && Cases[0].FalseBB == Cases[1].ThisBB)
      return false;
  }

  return true;
}

void SelectionDAGBuilder::visitBr(const BranchInst &I) {
  MachineBasicBlock *BrMBB = FuncInfo.MBB;

  // Update machine-CFG edges.
  MachineBasicBlock *Succ0MBB = FuncInfo.MBBMap[I.getSuccessor(0)];

  if (I.isUnconditional()) {
    // Update machine-CFG edges.
    BrMBB->addSuccessor(Succ0MBB);

    // If this is not a fall-through branch or optimizations are switched off,
    // emit the branch.
    if (Succ0MBB != NextBlock(BrMBB) || TM.getOptLevel() == CodeGenOpt::None)
      DAG.setRoot(DAG.getNode(ISD::BR, getCurSDLoc(),
                              MVT::Other, getControlRoot(),
                              DAG.getBasicBlock(Succ0MBB)));

    return;
  }

  // If this condition is one of the special cases we handle, do special stuff
  // now.
  const Value *CondVal = I.getCondition();
  MachineBasicBlock *Succ1MBB = FuncInfo.MBBMap[I.getSuccessor(1)];

  // If this is a series of conditions that are or'd or and'd together, emit
  // this as a sequence of branches instead of setcc's with and/or operations.
  // As long as jumps are not expensive (exceptions for multi-use logic ops,
  // unpredictable branches, and vector extracts because those jumps are likely
  // expensive for any target), this should improve performance.
  // For example, instead of something like:
  //     cmp A, B
  //     C = seteq
  //     cmp D, E
  //     F = setle
  //     or C, F
  //     jnz foo
  // Emit:
  //     cmp A, B
  //     je foo
  //     cmp D, E
  //     jle foo
  const Instruction *BOp = dyn_cast<Instruction>(CondVal);
  if (!DAG.getTargetLoweringInfo().isJumpExpensive() && BOp &&
      BOp->hasOneUse() && !I.hasMetadata(LLVMContext::MD_unpredictable)) {
    Value *Vec;
    const Value *BOp0, *BOp1;
    Instruction::BinaryOps Opcode = (Instruction::BinaryOps)0;
    if (match(BOp, m_LogicalAnd(m_Value(BOp0), m_Value(BOp1))))
      Opcode = Instruction::And;
    else if (match(BOp, m_LogicalOr(m_Value(BOp0), m_Value(BOp1))))
      Opcode = Instruction::Or;

    if (Opcode && !(match(BOp0, m_ExtractElt(m_Value(Vec), m_Value())) &&
                    match(BOp1, m_ExtractElt(m_Specific(Vec), m_Value())))) {
      FindMergedConditions(BOp, Succ0MBB, Succ1MBB, BrMBB, BrMBB, Opcode,
                           getEdgeProbability(BrMBB, Succ0MBB),
                           getEdgeProbability(BrMBB, Succ1MBB),
                           /*InvertCond=*/false);
      // If the compares in later blocks need to use values not currently
      // exported from this block, export them now.  This block should always
      // be the first entry.
      assert(SL->SwitchCases[0].ThisBB == BrMBB && "Unexpected lowering!");

      // Allow some cases to be rejected.
      if (ShouldEmitAsBranches(SL->SwitchCases)) {
        for (unsigned i = 1, e = SL->SwitchCases.size(); i != e; ++i) {
          ExportFromCurrentBlock(SL->SwitchCases[i].CmpLHS);
          ExportFromCurrentBlock(SL->SwitchCases[i].CmpRHS);
        }

        // Emit the branch for this block.
        visitSwitchCase(SL->SwitchCases[0], BrMBB);
        SL->SwitchCases.erase(SL->SwitchCases.begin());
        return;
      }

      // Okay, we decided not to do this, remove any inserted MBB's and clear
      // SwitchCases.
      for (unsigned i = 1, e = SL->SwitchCases.size(); i != e; ++i)
        FuncInfo.MF->erase(SL->SwitchCases[i].ThisBB);

      SL->SwitchCases.clear();
    }
  }

  // Create a CaseBlock record representing this branch.
  CaseBlock CB(ISD::SETEQ, CondVal, ConstantInt::getTrue(*DAG.getContext()),
               nullptr, Succ0MBB, Succ1MBB, BrMBB, getCurSDLoc());

  // Use visitSwitchCase to actually insert the fast branch sequence for this
  // cond branch.
  visitSwitchCase(CB, BrMBB);
}

/// visitSwitchCase - Emits the necessary code to represent a single node in
/// the binary search tree resulting from lowering a switch instruction.
void SelectionDAGBuilder::visitSwitchCase(CaseBlock &CB,
                                          MachineBasicBlock *SwitchBB) {
  SDValue Cond;
  SDValue CondLHS = getValue(CB.CmpLHS);
  SDLoc dl = CB.DL;

  if (CB.CC == ISD::SETTRUE) {
    // Branch or fall through to TrueBB.
    addSuccessorWithProb(SwitchBB, CB.TrueBB, CB.TrueProb);
    SwitchBB->normalizeSuccProbs();
    if (CB.TrueBB != NextBlock(SwitchBB)) {
      DAG.setRoot(DAG.getNode(ISD::BR, dl, MVT::Other, getControlRoot(),
                              DAG.getBasicBlock(CB.TrueBB)));
    }
    return;
  }

  auto &TLI = DAG.getTargetLoweringInfo();
  EVT MemVT = TLI.getMemValueType(DAG.getDataLayout(), CB.CmpLHS->getType());

  // Build the setcc now.
  if (!CB.CmpMHS) {
    // Fold "(X == true)" to X and "(X == false)" to !X to
    // handle common cases produced by branch lowering.
    if (CB.CmpRHS == ConstantInt::getTrue(*DAG.getContext()) &&
        CB.CC == ISD::SETEQ)
      Cond = CondLHS;
    else if (CB.CmpRHS == ConstantInt::getFalse(*DAG.getContext()) &&
             CB.CC == ISD::SETEQ) {
      SDValue True = DAG.getConstant(1, dl, CondLHS.getValueType());
      Cond = DAG.getNode(ISD::XOR, dl, CondLHS.getValueType(), CondLHS, True);
    } else {
      SDValue CondRHS = getValue(CB.CmpRHS);

      // If a pointer's DAG type is larger than its memory type then the DAG
      // values are zero-extended. This breaks signed comparisons so truncate
      // back to the underlying type before doing the compare.
      if (CondLHS.getValueType() != MemVT) {
        CondLHS = DAG.getPtrExtOrTrunc(CondLHS, getCurSDLoc(), MemVT);
        CondRHS = DAG.getPtrExtOrTrunc(CondRHS, getCurSDLoc(), MemVT);
      }
      Cond = DAG.getSetCC(dl, MVT::i1, CondLHS, CondRHS, CB.CC);
    }
  } else {
    assert(CB.CC == ISD::SETLE && "Can handle only LE ranges now");

    const APInt& Low = cast<ConstantInt>(CB.CmpLHS)->getValue();
    const APInt& High = cast<ConstantInt>(CB.CmpRHS)->getValue();

    SDValue CmpOp = getValue(CB.CmpMHS);
    EVT VT = CmpOp.getValueType();

    if (cast<ConstantInt>(CB.CmpLHS)->isMinValue(true)) {
      Cond = DAG.getSetCC(dl, MVT::i1, CmpOp, DAG.getConstant(High, dl, VT),
                          ISD::SETLE);
    } else {
      SDValue SUB = DAG.getNode(ISD::SUB, dl,
                                VT, CmpOp, DAG.getConstant(Low, dl, VT));
      Cond = DAG.getSetCC(dl, MVT::i1, SUB,
                          DAG.getConstant(High-Low, dl, VT), ISD::SETULE);
    }
  }

  // Update successor info
  addSuccessorWithProb(SwitchBB, CB.TrueBB, CB.TrueProb);
  // TrueBB and FalseBB are always different unless the incoming IR is
  // degenerate. This only happens when running llc on weird IR.
  if (CB.TrueBB != CB.FalseBB)
    addSuccessorWithProb(SwitchBB, CB.FalseBB, CB.FalseProb);
  SwitchBB->normalizeSuccProbs();

  // If the lhs block is the next block, invert the condition so that we can
  // fall through to the lhs instead of the rhs block.
  if (CB.TrueBB == NextBlock(SwitchBB)) {
    std::swap(CB.TrueBB, CB.FalseBB);
    SDValue True = DAG.getConstant(1, dl, Cond.getValueType());
    Cond = DAG.getNode(ISD::XOR, dl, Cond.getValueType(), Cond, True);
  }

  SDValue BrCond = DAG.getNode(ISD::BRCOND, dl,
                               MVT::Other, getControlRoot(), Cond,
                               DAG.getBasicBlock(CB.TrueBB));

  // Insert the false branch. Do this even if it's a fall through branch,
  // this makes it easier to do DAG optimizations which require inverting
  // the branch condition.
  BrCond = DAG.getNode(ISD::BR, dl, MVT::Other, BrCond,
                       DAG.getBasicBlock(CB.FalseBB));

  DAG.setRoot(BrCond);
}

/// visitJumpTable - Emit JumpTable node in the current MBB
void SelectionDAGBuilder::visitJumpTable(SwitchCG::JumpTable &JT) {
  // Emit the code for the jump table
  assert(JT.Reg != -1U && "Should lower JT Header first!");
  EVT PTy = DAG.getTargetLoweringInfo().getPointerTy(DAG.getDataLayout());
  SDValue Index = DAG.getCopyFromReg(getControlRoot(), getCurSDLoc(),
                                     JT.Reg, PTy);
  SDValue Table = DAG.getJumpTable(JT.JTI, PTy);
  SDValue BrJumpTable = DAG.getNode(ISD::BR_JT, getCurSDLoc(),
                                    MVT::Other, Index.getValue(1),
                                    Table, Index);
  DAG.setRoot(BrJumpTable);
}

/// visitJumpTableHeader - This function emits necessary code to produce index
/// in the JumpTable from switch case.
void SelectionDAGBuilder::visitJumpTableHeader(SwitchCG::JumpTable &JT,
                                               JumpTableHeader &JTH,
                                               MachineBasicBlock *SwitchBB) {
  SDLoc dl = getCurSDLoc();

  // Subtract the lowest switch case value from the value being switched on.
  SDValue SwitchOp = getValue(JTH.SValue);
  EVT VT = SwitchOp.getValueType();
  SDValue Sub = DAG.getNode(ISD::SUB, dl, VT, SwitchOp,
                            DAG.getConstant(JTH.First, dl, VT));

  // The SDNode we just created, which holds the value being switched on minus
  // the smallest case value, needs to be copied to a virtual register so it
  // can be used as an index into the jump table in a subsequent basic block.
  // This value may be smaller or larger than the target's pointer type, and
  // therefore require extension or truncating.
  const TargetLowering &TLI = DAG.getTargetLoweringInfo();
  SwitchOp = DAG.getZExtOrTrunc(Sub, dl, TLI.getPointerTy(DAG.getDataLayout()));

  unsigned JumpTableReg =
      FuncInfo.CreateReg(TLI.getPointerTy(DAG.getDataLayout()));
  SDValue CopyTo = DAG.getCopyToReg(getControlRoot(), dl,
                                    JumpTableReg, SwitchOp);
  JT.Reg = JumpTableReg;

  if (!JTH.FallthroughUnreachable) {
    // Emit the range check for the jump table, and branch to the default block
    // for the switch statement if the value being switched on exceeds the
    // largest case in the switch.
    SDValue CMP = DAG.getSetCC(
        dl, TLI.getSetCCResultType(DAG.getDataLayout(), *DAG.getContext(),
                                   Sub.getValueType()),
        Sub, DAG.getConstant(JTH.Last - JTH.First, dl, VT), ISD::SETUGT);

    SDValue BrCond = DAG.getNode(ISD::BRCOND, dl,
                                 MVT::Other, CopyTo, CMP,
                                 DAG.getBasicBlock(JT.Default));

    // Avoid emitting unnecessary branches to the next block.
    if (JT.MBB != NextBlock(SwitchBB))
      BrCond = DAG.getNode(ISD::BR, dl, MVT::Other, BrCond,
                           DAG.getBasicBlock(JT.MBB));

    DAG.setRoot(BrCond);
  } else {
    // Avoid emitting unnecessary branches to the next block.
    if (JT.MBB != NextBlock(SwitchBB))
      DAG.setRoot(DAG.getNode(ISD::BR, dl, MVT::Other, CopyTo,
                              DAG.getBasicBlock(JT.MBB)));
    else
      DAG.setRoot(CopyTo);
  }
}

/// Create a LOAD_STACK_GUARD node, and let it carry the target specific global
/// variable if there exists one.
static SDValue getLoadStackGuard(SelectionDAG &DAG, const SDLoc &DL,
                                 SDValue &Chain) {
  const TargetLowering &TLI = DAG.getTargetLoweringInfo();
  EVT PtrTy = TLI.getPointerTy(DAG.getDataLayout());
  EVT PtrMemTy = TLI.getPointerMemTy(DAG.getDataLayout());
  MachineFunction &MF = DAG.getMachineFunction();
  Value *Global = TLI.getSDagStackGuard(*MF.getFunction().getParent());
  MachineSDNode *Node =
      DAG.getMachineNode(TargetOpcode::LOAD_STACK_GUARD, DL, PtrTy, Chain);
  if (Global) {
    MachinePointerInfo MPInfo(Global);
    auto Flags = MachineMemOperand::MOLoad | MachineMemOperand::MOInvariant |
                 MachineMemOperand::MODereferenceable;
    MachineMemOperand *MemRef = MF.getMachineMemOperand(
        MPInfo, Flags, PtrTy.getSizeInBits() / 8, DAG.getEVTAlign(PtrTy));
    DAG.setNodeMemRefs(Node, {MemRef});
  }
  if (PtrTy != PtrMemTy)
    return DAG.getPtrExtOrTrunc(SDValue(Node, 0), DL, PtrMemTy);
  return SDValue(Node, 0);
}

/// Codegen a new tail for a stack protector check ParentMBB which has had its
/// tail spliced into a stack protector check success bb.
///
/// For a high level explanation of how this fits into the stack protector
/// generation see the comment on the declaration of class
/// StackProtectorDescriptor.
void SelectionDAGBuilder::visitSPDescriptorParent(StackProtectorDescriptor &SPD,
                                                  MachineBasicBlock *ParentBB) {

  // First create the loads to the guard/stack slot for the comparison.
  const TargetLowering &TLI = DAG.getTargetLoweringInfo();
  EVT PtrTy = TLI.getPointerTy(DAG.getDataLayout());
  EVT PtrMemTy = TLI.getPointerMemTy(DAG.getDataLayout());

  MachineFrameInfo &MFI = ParentBB->getParent()->getFrameInfo();
  int FI = MFI.getStackProtectorIndex();

  SDValue Guard;
  SDLoc dl = getCurSDLoc();
  SDValue StackSlotPtr = DAG.getFrameIndex(FI, PtrTy);
  const Module &M = *ParentBB->getParent()->getFunction().getParent();
  Align Align =
      DAG.getDataLayout().getPrefTypeAlign(Type::getInt8PtrTy(M.getContext()));

  // Generate code to load the content of the guard slot.
  SDValue GuardVal = DAG.getLoad(
      PtrMemTy, dl, DAG.getEntryNode(), StackSlotPtr,
      MachinePointerInfo::getFixedStack(DAG.getMachineFunction(), FI), Align,
      MachineMemOperand::MOVolatile);

  if (TLI.useStackGuardXorFP())
    GuardVal = TLI.emitStackGuardXorFP(DAG, GuardVal, dl);

  // Retrieve guard check function, nullptr if instrumentation is inlined.
  if (const Function *GuardCheckFn = TLI.getSSPStackGuardCheck(M)) {
    // The target provides a guard check function to validate the guard value.
    // Generate a call to that function with the content of the guard slot as
    // argument.
    FunctionType *FnTy = GuardCheckFn->getFunctionType();
    assert(FnTy->getNumParams() == 1 && "Invalid function signature");

    TargetLowering::ArgListTy Args;
    TargetLowering::ArgListEntry Entry;
    Entry.Node = GuardVal;
    Entry.Ty = FnTy->getParamType(0);
    if (GuardCheckFn->hasParamAttribute(0, Attribute::AttrKind::InReg))
      Entry.IsInReg = true;
    Args.push_back(Entry);

    TargetLowering::CallLoweringInfo CLI(DAG);
    CLI.setDebugLoc(getCurSDLoc())
        .setChain(DAG.getEntryNode())
        .setCallee(GuardCheckFn->getCallingConv(), FnTy->getReturnType(),
                   getValue(GuardCheckFn), std::move(Args));

    std::pair<SDValue, SDValue> Result = TLI.LowerCallTo(CLI);
    DAG.setRoot(Result.second);
    return;
  }

  // If useLoadStackGuardNode returns true, generate LOAD_STACK_GUARD.
  // Otherwise, emit a volatile load to retrieve the stack guard value.
  SDValue Chain = DAG.getEntryNode();
  if (TLI.useLoadStackGuardNode()) {
    Guard = getLoadStackGuard(DAG, dl, Chain);
  } else {
    const Value *IRGuard = TLI.getSDagStackGuard(M);
    SDValue GuardPtr = getValue(IRGuard);

    Guard = DAG.getLoad(PtrMemTy, dl, Chain, GuardPtr,
                        MachinePointerInfo(IRGuard, 0), Align,
                        MachineMemOperand::MOVolatile);
  }

  // Perform the comparison via a getsetcc.
  SDValue Cmp = DAG.getSetCC(dl, TLI.getSetCCResultType(DAG.getDataLayout(),
                                                        *DAG.getContext(),
                                                        Guard.getValueType()),
                             Guard, GuardVal, ISD::SETNE);

  // If the guard/stackslot do not equal, branch to failure MBB.
  SDValue BrCond = DAG.getNode(ISD::BRCOND, dl,
                               MVT::Other, GuardVal.getOperand(0),
                               Cmp, DAG.getBasicBlock(SPD.getFailureMBB()));
  // Otherwise branch to success MBB.
  SDValue Br = DAG.getNode(ISD::BR, dl,
                           MVT::Other, BrCond,
                           DAG.getBasicBlock(SPD.getSuccessMBB()));

  DAG.setRoot(Br);
}

/// Codegen the failure basic block for a stack protector check.
///
/// A failure stack protector machine basic block consists simply of a call to
/// __stack_chk_fail().
///
/// For a high level explanation of how this fits into the stack protector
/// generation see the comment on the declaration of class
/// StackProtectorDescriptor.
void
SelectionDAGBuilder::visitSPDescriptorFailure(StackProtectorDescriptor &SPD) {
  const TargetLowering &TLI = DAG.getTargetLoweringInfo();
  TargetLowering::MakeLibCallOptions CallOptions;
  CallOptions.setDiscardResult(true);
  SDValue Chain =
      TLI.makeLibCall(DAG, RTLIB::STACKPROTECTOR_CHECK_FAIL, MVT::isVoid,
                      None, CallOptions, getCurSDLoc()).second;
  // On PS4, the "return address" must still be within the calling function,
  // even if it's at the very end, so emit an explicit TRAP here.
  // Passing 'true' for doesNotReturn above won't generate the trap for us.
  if (TM.getTargetTriple().isPS4())
    Chain = DAG.getNode(ISD::TRAP, getCurSDLoc(), MVT::Other, Chain);
  // WebAssembly needs an unreachable instruction after a non-returning call,
  // because the function return type can be different from __stack_chk_fail's
  // return type (void).
  if (TM.getTargetTriple().isWasm())
    Chain = DAG.getNode(ISD::TRAP, getCurSDLoc(), MVT::Other, Chain);

  DAG.setRoot(Chain);
}

/// visitBitTestHeader - This function emits necessary code to produce value
/// suitable for "bit tests"
void SelectionDAGBuilder::visitBitTestHeader(BitTestBlock &B,
                                             MachineBasicBlock *SwitchBB) {
  SDLoc dl = getCurSDLoc();

  // Subtract the minimum value.
  SDValue SwitchOp = getValue(B.SValue);
  EVT VT = SwitchOp.getValueType();
  SDValue RangeSub =
      DAG.getNode(ISD::SUB, dl, VT, SwitchOp, DAG.getConstant(B.First, dl, VT));

  // Determine the type of the test operands.
  const TargetLowering &TLI = DAG.getTargetLoweringInfo();
  bool UsePtrType = false;
  if (!TLI.isTypeLegal(VT)) {
    UsePtrType = true;
  } else {
    for (unsigned i = 0, e = B.Cases.size(); i != e; ++i)
      if (!isUIntN(VT.getSizeInBits(), B.Cases[i].Mask)) {
        // Switch table case range are encoded into series of masks.
        // Just use pointer type, it's guaranteed to fit.
        UsePtrType = true;
        break;
      }
  }
  SDValue Sub = RangeSub;
  if (UsePtrType) {
    VT = TLI.getPointerTy(DAG.getDataLayout());
    Sub = DAG.getZExtOrTrunc(Sub, dl, VT);
  }

  B.RegVT = VT.getSimpleVT();
  B.Reg = FuncInfo.CreateReg(B.RegVT);
  SDValue CopyTo = DAG.getCopyToReg(getControlRoot(), dl, B.Reg, Sub);

  MachineBasicBlock* MBB = B.Cases[0].ThisBB;

  if (!B.FallthroughUnreachable)
    addSuccessorWithProb(SwitchBB, B.Default, B.DefaultProb);
  addSuccessorWithProb(SwitchBB, MBB, B.Prob);
  SwitchBB->normalizeSuccProbs();

  SDValue Root = CopyTo;
  if (!B.FallthroughUnreachable) {
    // Conditional branch to the default block.
    SDValue RangeCmp = DAG.getSetCC(dl,
        TLI.getSetCCResultType(DAG.getDataLayout(), *DAG.getContext(),
                               RangeSub.getValueType()),
        RangeSub, DAG.getConstant(B.Range, dl, RangeSub.getValueType()),
        ISD::SETUGT);

    Root = DAG.getNode(ISD::BRCOND, dl, MVT::Other, Root, RangeCmp,
                       DAG.getBasicBlock(B.Default));
  }

  // Avoid emitting unnecessary branches to the next block.
  if (MBB != NextBlock(SwitchBB))
    Root = DAG.getNode(ISD::BR, dl, MVT::Other, Root, DAG.getBasicBlock(MBB));

  DAG.setRoot(Root);
}

/// visitBitTestCase - this function produces one "bit test"
void SelectionDAGBuilder::visitBitTestCase(BitTestBlock &BB,
                                           MachineBasicBlock* NextMBB,
                                           BranchProbability BranchProbToNext,
                                           unsigned Reg,
                                           BitTestCase &B,
                                           MachineBasicBlock *SwitchBB) {
  SDLoc dl = getCurSDLoc();
  MVT VT = BB.RegVT;
  SDValue ShiftOp = DAG.getCopyFromReg(getControlRoot(), dl, Reg, VT);
  SDValue Cmp;
  unsigned PopCount = countPopulation(B.Mask);
  const TargetLowering &TLI = DAG.getTargetLoweringInfo();
  if (PopCount == 1) {
    // Testing for a single bit; just compare the shift count with what it
    // would need to be to shift a 1 bit in that position.
    Cmp = DAG.getSetCC(
        dl, TLI.getSetCCResultType(DAG.getDataLayout(), *DAG.getContext(), VT),
        ShiftOp, DAG.getConstant(countTrailingZeros(B.Mask), dl, VT),
        ISD::SETEQ);
  } else if (PopCount == BB.Range) {
    // There is only one zero bit in the range, test for it directly.
    Cmp = DAG.getSetCC(
        dl, TLI.getSetCCResultType(DAG.getDataLayout(), *DAG.getContext(), VT),
        ShiftOp, DAG.getConstant(countTrailingOnes(B.Mask), dl, VT),
        ISD::SETNE);
  } else {
    // Make desired shift
    SDValue SwitchVal = DAG.getNode(ISD::SHL, dl, VT,
                                    DAG.getConstant(1, dl, VT), ShiftOp);

    // Emit bit tests and jumps
    SDValue AndOp = DAG.getNode(ISD::AND, dl,
                                VT, SwitchVal, DAG.getConstant(B.Mask, dl, VT));
    Cmp = DAG.getSetCC(
        dl, TLI.getSetCCResultType(DAG.getDataLayout(), *DAG.getContext(), VT),
        AndOp, DAG.getConstant(0, dl, VT), ISD::SETNE);
  }

  // The branch probability from SwitchBB to B.TargetBB is B.ExtraProb.
  addSuccessorWithProb(SwitchBB, B.TargetBB, B.ExtraProb);
  // The branch probability from SwitchBB to NextMBB is BranchProbToNext.
  addSuccessorWithProb(SwitchBB, NextMBB, BranchProbToNext);
  // It is not guaranteed that the sum of B.ExtraProb and BranchProbToNext is
  // one as they are relative probabilities (and thus work more like weights),
  // and hence we need to normalize them to let the sum of them become one.
  SwitchBB->normalizeSuccProbs();

  SDValue BrAnd = DAG.getNode(ISD::BRCOND, dl,
                              MVT::Other, getControlRoot(),
                              Cmp, DAG.getBasicBlock(B.TargetBB));

  // Avoid emitting unnecessary branches to the next block.
  if (NextMBB != NextBlock(SwitchBB))
    BrAnd = DAG.getNode(ISD::BR, dl, MVT::Other, BrAnd,
                        DAG.getBasicBlock(NextMBB));

  DAG.setRoot(BrAnd);
}

void SelectionDAGBuilder::visitInvoke(const InvokeInst &I) {
  MachineBasicBlock *InvokeMBB = FuncInfo.MBB;

  // Retrieve successors. Look through artificial IR level blocks like
  // catchswitch for successors.
  MachineBasicBlock *Return = FuncInfo.MBBMap[I.getSuccessor(0)];
  const BasicBlock *EHPadBB = I.getSuccessor(1);

  // Deopt bundles are lowered in LowerCallSiteWithDeoptBundle, and we don't
  // have to do anything here to lower funclet bundles.
  assert(!I.hasOperandBundlesOtherThan(
             {LLVMContext::OB_deopt, LLVMContext::OB_gc_transition,
              LLVMContext::OB_gc_live, LLVMContext::OB_funclet,
              LLVMContext::OB_cfguardtarget,
              LLVMContext::OB_clang_arc_attachedcall}) &&
         "Cannot lower invokes with arbitrary operand bundles yet!");

  const Value *Callee(I.getCalledOperand());
  const Function *Fn = dyn_cast<Function>(Callee);
  if (isa<InlineAsm>(Callee))
    visitInlineAsm(I, EHPadBB);
  else if (Fn && Fn->isIntrinsic()) {
    switch (Fn->getIntrinsicID()) {
    default:
      llvm_unreachable("Cannot invoke this intrinsic");
    case Intrinsic::donothing:
      // Ignore invokes to @llvm.donothing: jump directly to the next BB.
    case Intrinsic::seh_try_begin:
    case Intrinsic::seh_scope_begin:
    case Intrinsic::seh_try_end:
    case Intrinsic::seh_scope_end:
      break;
    case Intrinsic::experimental_patchpoint_void:
    case Intrinsic::experimental_patchpoint_i64:
      visitPatchpoint(I, EHPadBB);
      break;
    case Intrinsic::experimental_gc_statepoint:
      LowerStatepoint(cast<GCStatepointInst>(I), EHPadBB);
      break;
    case Intrinsic::wasm_rethrow: {
      // This is usually done in visitTargetIntrinsic, but this intrinsic is
      // special because it can be invoked, so we manually lower it to a DAG
      // node here.
      SmallVector<SDValue, 8> Ops;
      Ops.push_back(getRoot()); // inchain
      const TargetLowering &TLI = DAG.getTargetLoweringInfo();
      Ops.push_back(
          DAG.getTargetConstant(Intrinsic::wasm_rethrow, getCurSDLoc(),
                                TLI.getPointerTy(DAG.getDataLayout())));
      SDVTList VTs = DAG.getVTList(ArrayRef<EVT>({MVT::Other})); // outchain
      DAG.setRoot(DAG.getNode(ISD::INTRINSIC_VOID, getCurSDLoc(), VTs, Ops));
      break;
    }
    }
  } else if (I.countOperandBundlesOfType(LLVMContext::OB_deopt)) {
    // Currently we do not lower any intrinsic calls with deopt operand bundles.
    // Eventually we will support lowering the @llvm.experimental.deoptimize
    // intrinsic, and right now there are no plans to support other intrinsics
    // with deopt state.
    LowerCallSiteWithDeoptBundle(&I, getValue(Callee), EHPadBB);
  } else {
    LowerCallTo(I, getValue(Callee), false, false, EHPadBB);
  }

  // If the value of the invoke is used outside of its defining block, make it
  // available as a virtual register.
  // We already took care of the exported value for the statepoint instruction
  // during call to the LowerStatepoint.
  if (!isa<GCStatepointInst>(I)) {
    CopyToExportRegsIfNeeded(&I);
  }

  SmallVector<std::pair<MachineBasicBlock *, BranchProbability>, 1> UnwindDests;
  BranchProbabilityInfo *BPI = FuncInfo.BPI;
  BranchProbability EHPadBBProb =
      BPI ? BPI->getEdgeProbability(InvokeMBB->getBasicBlock(), EHPadBB)
          : BranchProbability::getZero();
  findUnwindDestinations(FuncInfo, EHPadBB, EHPadBBProb, UnwindDests);

  // Update successor info.
  addSuccessorWithProb(InvokeMBB, Return);
  for (auto &UnwindDest : UnwindDests) {
    UnwindDest.first->setIsEHPad();
    addSuccessorWithProb(InvokeMBB, UnwindDest.first, UnwindDest.second);
  }
  InvokeMBB->normalizeSuccProbs();

  // Drop into normal successor.
  DAG.setRoot(DAG.getNode(ISD::BR, getCurSDLoc(), MVT::Other, getControlRoot(),
                          DAG.getBasicBlock(Return)));
}

void SelectionDAGBuilder::visitCallBr(const CallBrInst &I) {
  MachineBasicBlock *CallBrMBB = FuncInfo.MBB;

  // Deopt bundles are lowered in LowerCallSiteWithDeoptBundle, and we don't
  // have to do anything here to lower funclet bundles.
  assert(!I.hasOperandBundlesOtherThan(
             {LLVMContext::OB_deopt, LLVMContext::OB_funclet}) &&
         "Cannot lower callbrs with arbitrary operand bundles yet!");

  assert(I.isInlineAsm() && "Only know how to handle inlineasm callbr");
  visitInlineAsm(I);
  CopyToExportRegsIfNeeded(&I);

  // Retrieve successors.
  MachineBasicBlock *Return = FuncInfo.MBBMap[I.getDefaultDest()];

  // Update successor info.
  addSuccessorWithProb(CallBrMBB, Return, BranchProbability::getOne());
  for (unsigned i = 0, e = I.getNumIndirectDests(); i < e; ++i) {
    MachineBasicBlock *Target = FuncInfo.MBBMap[I.getIndirectDest(i)];
    addSuccessorWithProb(CallBrMBB, Target, BranchProbability::getZero());
    Target->setIsInlineAsmBrIndirectTarget();
  }
  CallBrMBB->normalizeSuccProbs();

  // Drop into default successor.
  DAG.setRoot(DAG.getNode(ISD::BR, getCurSDLoc(),
                          MVT::Other, getControlRoot(),
                          DAG.getBasicBlock(Return)));
}

void SelectionDAGBuilder::visitResume(const ResumeInst &RI) {
  llvm_unreachable("SelectionDAGBuilder shouldn't visit resume instructions!");
}

void SelectionDAGBuilder::visitLandingPad(const LandingPadInst &LP) {
  assert(FuncInfo.MBB->isEHPad() &&
         "Call to landingpad not in landing pad!");

  // If there aren't registers to copy the values into (e.g., during SjLj
  // exceptions), then don't bother to create these DAG nodes.
  const TargetLowering &TLI = DAG.getTargetLoweringInfo();
  const Constant *PersonalityFn = FuncInfo.Fn->getPersonalityFn();
  if (TLI.getExceptionPointerRegister(PersonalityFn) == 0 &&
      TLI.getExceptionSelectorRegister(PersonalityFn) == 0)
    return;

  // If landingpad's return type is token type, we don't create DAG nodes
  // for its exception pointer and selector value. The extraction of exception
  // pointer or selector value from token type landingpads is not currently
  // supported.
  if (LP.getType()->isTokenTy())
    return;

  SmallVector<EVT, 2> ValueVTs;
  SDLoc dl = getCurSDLoc();
  ComputeValueVTs(TLI, DAG.getDataLayout(), LP.getType(), ValueVTs);
  assert(ValueVTs.size() == 2 && "Only two-valued landingpads are supported");

  // Get the two live-in registers as SDValues. The physregs have already been
  // copied into virtual registers.
  SDValue Ops[2];
  if (FuncInfo.ExceptionPointerVirtReg) {
    Ops[0] = DAG.getZExtOrTrunc(
        DAG.getCopyFromReg(DAG.getEntryNode(), dl,
                           FuncInfo.ExceptionPointerVirtReg,
                           TLI.getPointerTy(DAG.getDataLayout())),
        dl, ValueVTs[0]);
  } else {
    Ops[0] = DAG.getConstant(0, dl, TLI.getPointerTy(DAG.getDataLayout()));
  }
  Ops[1] = DAG.getZExtOrTrunc(
      DAG.getCopyFromReg(DAG.getEntryNode(), dl,
                         FuncInfo.ExceptionSelectorVirtReg,
                         TLI.getPointerTy(DAG.getDataLayout())),
      dl, ValueVTs[1]);

  // Merge into one.
  SDValue Res = DAG.getNode(ISD::MERGE_VALUES, dl,
                            DAG.getVTList(ValueVTs), Ops);
  setValue(&LP, Res);
}

void SelectionDAGBuilder::UpdateSplitBlock(MachineBasicBlock *First,
                                           MachineBasicBlock *Last) {
  // Update JTCases.
  for (JumpTableBlock &JTB : SL->JTCases)
    if (JTB.first.HeaderBB == First)
      JTB.first.HeaderBB = Last;

  // Update BitTestCases.
  for (BitTestBlock &BTB : SL->BitTestCases)
    if (BTB.Parent == First)
      BTB.Parent = Last;
}

void SelectionDAGBuilder::visitIndirectBr(const IndirectBrInst &I) {
  MachineBasicBlock *IndirectBrMBB = FuncInfo.MBB;

  // Update machine-CFG edges with unique successors.
  SmallSet<BasicBlock*, 32> Done;
  for (unsigned i = 0, e = I.getNumSuccessors(); i != e; ++i) {
    BasicBlock *BB = I.getSuccessor(i);
    bool Inserted = Done.insert(BB).second;
    if (!Inserted)
        continue;

    MachineBasicBlock *Succ = FuncInfo.MBBMap[BB];
    addSuccessorWithProb(IndirectBrMBB, Succ);
  }
  IndirectBrMBB->normalizeSuccProbs();

  DAG.setRoot(DAG.getNode(ISD::BRIND, getCurSDLoc(),
                          MVT::Other, getControlRoot(),
                          getValue(I.getAddress())));
}

void SelectionDAGBuilder::visitUnreachable(const UnreachableInst &I) {
  if (!DAG.getTarget().Options.TrapUnreachable)
    return;

  // We may be able to ignore unreachable behind a noreturn call.
  if (DAG.getTarget().Options.NoTrapAfterNoreturn) {
    const BasicBlock &BB = *I.getParent();
    if (&I != &BB.front()) {
      BasicBlock::const_iterator PredI =
        std::prev(BasicBlock::const_iterator(&I));
      if (const CallInst *Call = dyn_cast<CallInst>(&*PredI)) {
        if (Call->doesNotReturn())
          return;
      }
    }
  }

  DAG.setRoot(DAG.getNode(ISD::TRAP, getCurSDLoc(), MVT::Other, DAG.getRoot()));
}

void SelectionDAGBuilder::visitFSub(const User &I) {
  // -0.0 - X --> fneg
  Type *Ty = I.getType();
  if (isa<Constant>(I.getOperand(0)) &&
      I.getOperand(0) == ConstantFP::getZeroValueForNegation(Ty)) {
    SDValue Op2 = getValue(I.getOperand(1));
    setValue(&I,
             DAG.getNode(ISD::FNEG, getCurSDLoc(), Op2.getValueType(), Op2));
    return;
  }

  visitBinary(I, ISD::FSUB);
}

void SelectionDAGBuilder::visitUnary(const User &I, unsigned Opcode) {
  SDNodeFlags Flags;
  if (auto *FPOp = dyn_cast<FPMathOperator>(&I))
    Flags.copyFMF(*FPOp);

  SDValue Op = getValue(I.getOperand(0));
  SDValue UnNodeValue = DAG.getNode(Opcode, getCurSDLoc(), Op.getValueType(),
                                    Op, Flags);
  setValue(&I, UnNodeValue);
}

void SelectionDAGBuilder::visitBinary(const User &I, unsigned Opcode) {
  SDNodeFlags Flags;
  if (auto *OFBinOp = dyn_cast<OverflowingBinaryOperator>(&I)) {
    Flags.setNoSignedWrap(OFBinOp->hasNoSignedWrap());
    Flags.setNoUnsignedWrap(OFBinOp->hasNoUnsignedWrap());
  }
  if (auto *ExactOp = dyn_cast<PossiblyExactOperator>(&I))
    Flags.setExact(ExactOp->isExact());
  if (auto *FPOp = dyn_cast<FPMathOperator>(&I))
    Flags.copyFMF(*FPOp);

  SDValue Op1 = getValue(I.getOperand(0));
  SDValue Op2 = getValue(I.getOperand(1));
  SDValue BinNodeValue = DAG.getNode(Opcode, getCurSDLoc(), Op1.getValueType(),
                                     Op1, Op2, Flags);
  setValue(&I, BinNodeValue);
}

void SelectionDAGBuilder::visitShift(const User &I, unsigned Opcode) {
  SDValue Op1 = getValue(I.getOperand(0));
  SDValue Op2 = getValue(I.getOperand(1));

  EVT ShiftTy = DAG.getTargetLoweringInfo().getShiftAmountTy(
      Op1.getValueType(), DAG.getDataLayout());

  // Coerce the shift amount to the right type if we can. This exposes the
  // truncate or zext to optimization early.
  if (!I.getType()->isVectorTy() && Op2.getValueType() != ShiftTy) {
    assert(ShiftTy.getSizeInBits() >= Log2_32_Ceil(Op1.getValueSizeInBits()) &&
           "Unexpected shift type");
    Op2 = DAG.getZExtOrTrunc(Op2, getCurSDLoc(), ShiftTy);
  }

  bool nuw = false;
  bool nsw = false;
  bool exact = false;

  if (Opcode == ISD::SRL || Opcode == ISD::SRA || Opcode == ISD::SHL) {

    if (const OverflowingBinaryOperator *OFBinOp =
            dyn_cast<const OverflowingBinaryOperator>(&I)) {
      nuw = OFBinOp->hasNoUnsignedWrap();
      nsw = OFBinOp->hasNoSignedWrap();
    }
    if (const PossiblyExactOperator *ExactOp =
            dyn_cast<const PossiblyExactOperator>(&I))
      exact = ExactOp->isExact();
  }
  SDNodeFlags Flags;
  Flags.setExact(exact);
  Flags.setNoSignedWrap(nsw);
  Flags.setNoUnsignedWrap(nuw);
  SDValue Res = DAG.getNode(Opcode, getCurSDLoc(), Op1.getValueType(), Op1, Op2,
                            Flags);
  setValue(&I, Res);
}

void SelectionDAGBuilder::visitSDiv(const User &I) {
  SDValue Op1 = getValue(I.getOperand(0));
  SDValue Op2 = getValue(I.getOperand(1));

  SDNodeFlags Flags;
  Flags.setExact(isa<PossiblyExactOperator>(&I) &&
                 cast<PossiblyExactOperator>(&I)->isExact());
  setValue(&I, DAG.getNode(ISD::SDIV, getCurSDLoc(), Op1.getValueType(), Op1,
                           Op2, Flags));
}

void SelectionDAGBuilder::visitICmp(const User &I) {
  ICmpInst::Predicate predicate = ICmpInst::BAD_ICMP_PREDICATE;
  if (const ICmpInst *IC = dyn_cast<ICmpInst>(&I))
    predicate = IC->getPredicate();
  else if (const ConstantExpr *IC = dyn_cast<ConstantExpr>(&I))
    predicate = ICmpInst::Predicate(IC->getPredicate());
  SDValue Op1 = getValue(I.getOperand(0));
  SDValue Op2 = getValue(I.getOperand(1));
  ISD::CondCode Opcode = getICmpCondCode(predicate);

  auto &TLI = DAG.getTargetLoweringInfo();
  EVT MemVT =
      TLI.getMemValueType(DAG.getDataLayout(), I.getOperand(0)->getType());

  // If a pointer's DAG type is larger than its memory type then the DAG values
  // are zero-extended. This breaks signed comparisons so truncate back to the
  // underlying type before doing the compare.
  if (Op1.getValueType() != MemVT) {
    Op1 = DAG.getPtrExtOrTrunc(Op1, getCurSDLoc(), MemVT);
    Op2 = DAG.getPtrExtOrTrunc(Op2, getCurSDLoc(), MemVT);
  }

  EVT DestVT = DAG.getTargetLoweringInfo().getValueType(DAG.getDataLayout(),
                                                        I.getType());
  setValue(&I, DAG.getSetCC(getCurSDLoc(), DestVT, Op1, Op2, Opcode));
}

void SelectionDAGBuilder::visitFCmp(const User &I) {
  FCmpInst::Predicate predicate = FCmpInst::BAD_FCMP_PREDICATE;
  if (const FCmpInst *FC = dyn_cast<FCmpInst>(&I))
    predicate = FC->getPredicate();
  else if (const ConstantExpr *FC = dyn_cast<ConstantExpr>(&I))
    predicate = FCmpInst::Predicate(FC->getPredicate());
  SDValue Op1 = getValue(I.getOperand(0));
  SDValue Op2 = getValue(I.getOperand(1));

  ISD::CondCode Condition = getFCmpCondCode(predicate);
  auto *FPMO = cast<FPMathOperator>(&I);
  if (FPMO->hasNoNaNs() || TM.Options.NoNaNsFPMath)
    Condition = getFCmpCodeWithoutNaN(Condition);

  SDNodeFlags Flags;
  Flags.copyFMF(*FPMO);
  SelectionDAG::FlagInserter FlagsInserter(DAG, Flags);

  EVT DestVT = DAG.getTargetLoweringInfo().getValueType(DAG.getDataLayout(),
                                                        I.getType());
  setValue(&I, DAG.getSetCC(getCurSDLoc(), DestVT, Op1, Op2, Condition));
}

// Check if the condition of the select has one use or two users that are both
// selects with the same condition.
static bool hasOnlySelectUsers(const Value *Cond) {
  return llvm::all_of(Cond->users(), [](const Value *V) {
    return isa<SelectInst>(V);
  });
}

void SelectionDAGBuilder::visitSelect(const User &I) {
  SmallVector<EVT, 4> ValueVTs;
  ComputeValueVTs(DAG.getTargetLoweringInfo(), DAG.getDataLayout(), I.getType(),
                  ValueVTs);
  unsigned NumValues = ValueVTs.size();
  if (NumValues == 0) return;

  SmallVector<SDValue, 4> Values(NumValues);
  SDValue Cond     = getValue(I.getOperand(0));
  SDValue LHSVal   = getValue(I.getOperand(1));
  SDValue RHSVal   = getValue(I.getOperand(2));
  SmallVector<SDValue, 1> BaseOps(1, Cond);
  ISD::NodeType OpCode =
      Cond.getValueType().isVector() ? ISD::VSELECT : ISD::SELECT;

  bool IsUnaryAbs = false;
  bool Negate = false;

  SDNodeFlags Flags;
  if (auto *FPOp = dyn_cast<FPMathOperator>(&I))
    Flags.copyFMF(*FPOp);

  // Min/max matching is only viable if all output VTs are the same.
  if (is_splat(ValueVTs)) {
    EVT VT = ValueVTs[0];
    LLVMContext &Ctx = *DAG.getContext();
    auto &TLI = DAG.getTargetLoweringInfo();

    // We care about the legality of the operation after it has been type
    // legalized.
    while (TLI.getTypeAction(Ctx, VT) != TargetLoweringBase::TypeLegal)
      VT = TLI.getTypeToTransformTo(Ctx, VT);

    // If the vselect is legal, assume we want to leave this as a vector setcc +
    // vselect. Otherwise, if this is going to be scalarized, we want to see if
    // min/max is legal on the scalar type.
    bool UseScalarMinMax = VT.isVector() &&
      !TLI.isOperationLegalOrCustom(ISD::VSELECT, VT);

    Value *LHS, *RHS;
    auto SPR = matchSelectPattern(const_cast<User*>(&I), LHS, RHS);
    ISD::NodeType Opc = ISD::DELETED_NODE;
    switch (SPR.Flavor) {
    case SPF_UMAX:    Opc = ISD::UMAX; break;
    case SPF_UMIN:    Opc = ISD::UMIN; break;
    case SPF_SMAX:    Opc = ISD::SMAX; break;
    case SPF_SMIN:    Opc = ISD::SMIN; break;
    case SPF_FMINNUM:
      switch (SPR.NaNBehavior) {
      case SPNB_NA: llvm_unreachable("No NaN behavior for FP op?");
      case SPNB_RETURNS_NAN:   Opc = ISD::FMINIMUM; break;
      case SPNB_RETURNS_OTHER: Opc = ISD::FMINNUM; break;
      case SPNB_RETURNS_ANY: {
        if (TLI.isOperationLegalOrCustom(ISD::FMINNUM, VT))
          Opc = ISD::FMINNUM;
        else if (TLI.isOperationLegalOrCustom(ISD::FMINIMUM, VT))
          Opc = ISD::FMINIMUM;
        else if (UseScalarMinMax)
          Opc = TLI.isOperationLegalOrCustom(ISD::FMINNUM, VT.getScalarType()) ?
            ISD::FMINNUM : ISD::FMINIMUM;
        break;
      }
      }
      break;
    case SPF_FMAXNUM:
      switch (SPR.NaNBehavior) {
      case SPNB_NA: llvm_unreachable("No NaN behavior for FP op?");
      case SPNB_RETURNS_NAN:   Opc = ISD::FMAXIMUM; break;
      case SPNB_RETURNS_OTHER: Opc = ISD::FMAXNUM; break;
      case SPNB_RETURNS_ANY:

        if (TLI.isOperationLegalOrCustom(ISD::FMAXNUM, VT))
          Opc = ISD::FMAXNUM;
        else if (TLI.isOperationLegalOrCustom(ISD::FMAXIMUM, VT))
          Opc = ISD::FMAXIMUM;
        else if (UseScalarMinMax)
          Opc = TLI.isOperationLegalOrCustom(ISD::FMAXNUM, VT.getScalarType()) ?
            ISD::FMAXNUM : ISD::FMAXIMUM;
        break;
      }
      break;
    case SPF_NABS:
      Negate = true;
      LLVM_FALLTHROUGH;
    case SPF_ABS:
      IsUnaryAbs = true;
      Opc = ISD::ABS;
      break;
    default: break;
    }

    if (!IsUnaryAbs && Opc != ISD::DELETED_NODE &&
        (TLI.isOperationLegalOrCustom(Opc, VT) ||
         (UseScalarMinMax &&
          TLI.isOperationLegalOrCustom(Opc, VT.getScalarType()))) &&
        // If the underlying comparison instruction is used by any other
        // instruction, the consumed instructions won't be destroyed, so it is
        // not profitable to convert to a min/max.
        hasOnlySelectUsers(cast<SelectInst>(I).getCondition())) {
      OpCode = Opc;
      LHSVal = getValue(LHS);
      RHSVal = getValue(RHS);
      BaseOps.clear();
    }

    if (IsUnaryAbs) {
      OpCode = Opc;
      LHSVal = getValue(LHS);
      BaseOps.clear();
    }
  }

  if (IsUnaryAbs) {
    for (unsigned i = 0; i != NumValues; ++i) {
      SDLoc dl = getCurSDLoc();
      EVT VT = LHSVal.getNode()->getValueType(LHSVal.getResNo() + i);
      Values[i] =
          DAG.getNode(OpCode, dl, VT, LHSVal.getValue(LHSVal.getResNo() + i));
      if (Negate)
        Values[i] = DAG.getNode(ISD::SUB, dl, VT, DAG.getConstant(0, dl, VT),
                                Values[i]);
    }
  } else {
    for (unsigned i = 0; i != NumValues; ++i) {
      SmallVector<SDValue, 3> Ops(BaseOps.begin(), BaseOps.end());
      Ops.push_back(SDValue(LHSVal.getNode(), LHSVal.getResNo() + i));
      Ops.push_back(SDValue(RHSVal.getNode(), RHSVal.getResNo() + i));
      Values[i] = DAG.getNode(
          OpCode, getCurSDLoc(),
          LHSVal.getNode()->getValueType(LHSVal.getResNo() + i), Ops, Flags);
    }
  }

  setValue(&I, DAG.getNode(ISD::MERGE_VALUES, getCurSDLoc(),
                           DAG.getVTList(ValueVTs), Values));
}

void SelectionDAGBuilder::visitTrunc(const User &I) {
  // TruncInst cannot be a no-op cast because sizeof(src) > sizeof(dest).
  SDValue N = getValue(I.getOperand(0));
  EVT DestVT = DAG.getTargetLoweringInfo().getValueType(DAG.getDataLayout(),
                                                        I.getType());
  setValue(&I, DAG.getNode(ISD::TRUNCATE, getCurSDLoc(), DestVT, N));
}

void SelectionDAGBuilder::visitZExt(const User &I) {
  // ZExt cannot be a no-op cast because sizeof(src) < sizeof(dest).
  // ZExt also can't be a cast to bool for same reason. So, nothing much to do
  SDValue N = getValue(I.getOperand(0));
  EVT DestVT = DAG.getTargetLoweringInfo().getValueType(DAG.getDataLayout(),
                                                        I.getType());
  setValue(&I, DAG.getNode(ISD::ZERO_EXTEND, getCurSDLoc(), DestVT, N));
}

void SelectionDAGBuilder::visitSExt(const User &I) {
  // SExt cannot be a no-op cast because sizeof(src) < sizeof(dest).
  // SExt also can't be a cast to bool for same reason. So, nothing much to do
  SDValue N = getValue(I.getOperand(0));
  EVT DestVT = DAG.getTargetLoweringInfo().getValueType(DAG.getDataLayout(),
                                                        I.getType());
  setValue(&I, DAG.getNode(ISD::SIGN_EXTEND, getCurSDLoc(), DestVT, N));
}

void SelectionDAGBuilder::visitFPTrunc(const User &I) {
  // FPTrunc is never a no-op cast, no need to check
  SDValue N = getValue(I.getOperand(0));
  SDLoc dl = getCurSDLoc();
  const TargetLowering &TLI = DAG.getTargetLoweringInfo();
  EVT DestVT = TLI.getValueType(DAG.getDataLayout(), I.getType());
  setValue(&I, DAG.getNode(ISD::FP_ROUND, dl, DestVT, N,
                           DAG.getTargetConstant(
                               0, dl, TLI.getPointerTy(DAG.getDataLayout()))));
}

void SelectionDAGBuilder::visitFPExt(const User &I) {
  // FPExt is never a no-op cast, no need to check
  SDValue N = getValue(I.getOperand(0));
  EVT DestVT = DAG.getTargetLoweringInfo().getValueType(DAG.getDataLayout(),
                                                        I.getType());
  setValue(&I, DAG.getNode(ISD::FP_EXTEND, getCurSDLoc(), DestVT, N));
}

void SelectionDAGBuilder::visitFPToUI(const User &I) {
  // FPToUI is never a no-op cast, no need to check
  SDValue N = getValue(I.getOperand(0));
  EVT DestVT = DAG.getTargetLoweringInfo().getValueType(DAG.getDataLayout(),
                                                        I.getType());
  setValue(&I, DAG.getNode(ISD::FP_TO_UINT, getCurSDLoc(), DestVT, N));
}

void SelectionDAGBuilder::visitFPToSI(const User &I) {
  // FPToSI is never a no-op cast, no need to check
  SDValue N = getValue(I.getOperand(0));
  EVT DestVT = DAG.getTargetLoweringInfo().getValueType(DAG.getDataLayout(),
                                                        I.getType());
  setValue(&I, DAG.getNode(ISD::FP_TO_SINT, getCurSDLoc(), DestVT, N));
}

void SelectionDAGBuilder::visitUIToFP(const User &I) {
  // UIToFP is never a no-op cast, no need to check
  SDValue N = getValue(I.getOperand(0));
  EVT DestVT = DAG.getTargetLoweringInfo().getValueType(DAG.getDataLayout(),
                                                        I.getType());
  setValue(&I, DAG.getNode(ISD::UINT_TO_FP, getCurSDLoc(), DestVT, N));
}

void SelectionDAGBuilder::visitSIToFP(const User &I) {
  // SIToFP is never a no-op cast, no need to check
  SDValue N = getValue(I.getOperand(0));
  EVT DestVT = DAG.getTargetLoweringInfo().getValueType(DAG.getDataLayout(),
                                                        I.getType());
  setValue(&I, DAG.getNode(ISD::SINT_TO_FP, getCurSDLoc(), DestVT, N));
}

void SelectionDAGBuilder::visitPtrToInt(const User &I) {
  // What to do depends on the size of the integer and the size of the pointer.
  // We can either truncate, zero extend, or no-op, accordingly.
  SDValue N = getValue(I.getOperand(0));
  auto &TLI = DAG.getTargetLoweringInfo();
  EVT DestVT = DAG.getTargetLoweringInfo().getValueType(DAG.getDataLayout(),
                                                        I.getType());
  EVT PtrMemVT =
      TLI.getMemValueType(DAG.getDataLayout(), I.getOperand(0)->getType());
  N = DAG.getPtrExtOrTrunc(N, getCurSDLoc(), PtrMemVT);
  N = DAG.getZExtOrTrunc(N, getCurSDLoc(), DestVT);
  setValue(&I, N);
}

void SelectionDAGBuilder::visitIntToPtr(const User &I) {
  // What to do depends on the size of the integer and the size of the pointer.
  // We can either truncate, zero extend, or no-op, accordingly.
  SDValue N = getValue(I.getOperand(0));
  auto &TLI = DAG.getTargetLoweringInfo();
  EVT DestVT = TLI.getValueType(DAG.getDataLayout(), I.getType());
  EVT PtrMemVT = TLI.getMemValueType(DAG.getDataLayout(), I.getType());
  N = DAG.getZExtOrTrunc(N, getCurSDLoc(), PtrMemVT);
  N = DAG.getPtrExtOrTrunc(N, getCurSDLoc(), DestVT);
  setValue(&I, N);
}

void SelectionDAGBuilder::visitBitCast(const User &I) {
  SDValue N = getValue(I.getOperand(0));
  SDLoc dl = getCurSDLoc();
  EVT DestVT = DAG.getTargetLoweringInfo().getValueType(DAG.getDataLayout(),
                                                        I.getType());

  // BitCast assures us that source and destination are the same size so this is
  // either a BITCAST or a no-op.
  if (DestVT != N.getValueType())
    setValue(&I, DAG.getNode(ISD::BITCAST, dl,
                             DestVT, N)); // convert types.
  // Check if the original LLVM IR Operand was a ConstantInt, because getValue()
  // might fold any kind of constant expression to an integer constant and that
  // is not what we are looking for. Only recognize a bitcast of a genuine
  // constant integer as an opaque constant.
  else if(ConstantInt *C = dyn_cast<ConstantInt>(I.getOperand(0)))
    setValue(&I, DAG.getConstant(C->getValue(), dl, DestVT, /*isTarget=*/false,
                                 /*isOpaque*/true));
  else
    setValue(&I, N);            // noop cast.
}

void SelectionDAGBuilder::visitAddrSpaceCast(const User &I) {
  const TargetLowering &TLI = DAG.getTargetLoweringInfo();
  const Value *SV = I.getOperand(0);
  SDValue N = getValue(SV);
  EVT DestVT = TLI.getValueType(DAG.getDataLayout(), I.getType());

  unsigned SrcAS = SV->getType()->getPointerAddressSpace();
  unsigned DestAS = I.getType()->getPointerAddressSpace();

  if (!TM.isNoopAddrSpaceCast(SrcAS, DestAS))
    N = DAG.getAddrSpaceCast(getCurSDLoc(), DestVT, N, SrcAS, DestAS);

  setValue(&I, N);
}

void SelectionDAGBuilder::visitInsertElement(const User &I) {
  const TargetLowering &TLI = DAG.getTargetLoweringInfo();
  SDValue InVec = getValue(I.getOperand(0));
  SDValue InVal = getValue(I.getOperand(1));
  SDValue InIdx = DAG.getSExtOrTrunc(getValue(I.getOperand(2)), getCurSDLoc(),
                                     TLI.getVectorIdxTy(DAG.getDataLayout()));
  setValue(&I, DAG.getNode(ISD::INSERT_VECTOR_ELT, getCurSDLoc(),
                           TLI.getValueType(DAG.getDataLayout(), I.getType()),
                           InVec, InVal, InIdx));
}

void SelectionDAGBuilder::visitExtractElement(const User &I) {
  const TargetLowering &TLI = DAG.getTargetLoweringInfo();
  SDValue InVec = getValue(I.getOperand(0));
  SDValue InIdx = DAG.getSExtOrTrunc(getValue(I.getOperand(1)), getCurSDLoc(),
                                     TLI.getVectorIdxTy(DAG.getDataLayout()));
  setValue(&I, DAG.getNode(ISD::EXTRACT_VECTOR_ELT, getCurSDLoc(),
                           TLI.getValueType(DAG.getDataLayout(), I.getType()),
                           InVec, InIdx));
}

void SelectionDAGBuilder::visitShuffleVector(const User &I) {
  SDValue Src1 = getValue(I.getOperand(0));
  SDValue Src2 = getValue(I.getOperand(1));
  ArrayRef<int> Mask;
  if (auto *SVI = dyn_cast<ShuffleVectorInst>(&I))
    Mask = SVI->getShuffleMask();
  else
    Mask = cast<ConstantExpr>(I).getShuffleMask();
  SDLoc DL = getCurSDLoc();
  const TargetLowering &TLI = DAG.getTargetLoweringInfo();
  EVT VT = TLI.getValueType(DAG.getDataLayout(), I.getType());
  EVT SrcVT = Src1.getValueType();

  if (all_of(Mask, [](int Elem) { return Elem == 0; }) &&
      VT.isScalableVector()) {
    // Canonical splat form of first element of first input vector.
    SDValue FirstElt =
        DAG.getNode(ISD::EXTRACT_VECTOR_ELT, DL, SrcVT.getScalarType(), Src1,
                    DAG.getVectorIdxConstant(0, DL));
    setValue(&I, DAG.getNode(ISD::SPLAT_VECTOR, DL, VT, FirstElt));
    return;
  }

  // For now, we only handle splats for scalable vectors.
  // The DAGCombiner will perform a BUILD_VECTOR -> SPLAT_VECTOR transformation
  // for targets that support a SPLAT_VECTOR for non-scalable vector types.
  assert(!VT.isScalableVector() && "Unsupported scalable vector shuffle");

  unsigned SrcNumElts = SrcVT.getVectorNumElements();
  unsigned MaskNumElts = Mask.size();

  if (SrcNumElts == MaskNumElts) {
    setValue(&I, DAG.getVectorShuffle(VT, DL, Src1, Src2, Mask));
    return;
  }

  // Normalize the shuffle vector since mask and vector length don't match.
  if (SrcNumElts < MaskNumElts) {
    // Mask is longer than the source vectors. We can use concatenate vector to
    // make the mask and vectors lengths match.

    if (MaskNumElts % SrcNumElts == 0) {
      // Mask length is a multiple of the source vector length.
      // Check if the shuffle is some kind of concatenation of the input
      // vectors.
      unsigned NumConcat = MaskNumElts / SrcNumElts;
      bool IsConcat = true;
      SmallVector<int, 8> ConcatSrcs(NumConcat, -1);
      for (unsigned i = 0; i != MaskNumElts; ++i) {
        int Idx = Mask[i];
        if (Idx < 0)
          continue;
        // Ensure the indices in each SrcVT sized piece are sequential and that
        // the same source is used for the whole piece.
        if ((Idx % SrcNumElts != (i % SrcNumElts)) ||
            (ConcatSrcs[i / SrcNumElts] >= 0 &&
             ConcatSrcs[i / SrcNumElts] != (int)(Idx / SrcNumElts))) {
          IsConcat = false;
          break;
        }
        // Remember which source this index came from.
        ConcatSrcs[i / SrcNumElts] = Idx / SrcNumElts;
      }

      // The shuffle is concatenating multiple vectors together. Just emit
      // a CONCAT_VECTORS operation.
      if (IsConcat) {
        SmallVector<SDValue, 8> ConcatOps;
        for (auto Src : ConcatSrcs) {
          if (Src < 0)
            ConcatOps.push_back(DAG.getUNDEF(SrcVT));
          else if (Src == 0)
            ConcatOps.push_back(Src1);
          else
            ConcatOps.push_back(Src2);
        }
        setValue(&I, DAG.getNode(ISD::CONCAT_VECTORS, DL, VT, ConcatOps));
        return;
      }
    }

    unsigned PaddedMaskNumElts = alignTo(MaskNumElts, SrcNumElts);
    unsigned NumConcat = PaddedMaskNumElts / SrcNumElts;
    EVT PaddedVT = EVT::getVectorVT(*DAG.getContext(), VT.getScalarType(),
                                    PaddedMaskNumElts);

    // Pad both vectors with undefs to make them the same length as the mask.
    SDValue UndefVal = DAG.getUNDEF(SrcVT);

    SmallVector<SDValue, 8> MOps1(NumConcat, UndefVal);
    SmallVector<SDValue, 8> MOps2(NumConcat, UndefVal);
    MOps1[0] = Src1;
    MOps2[0] = Src2;

    Src1 = DAG.getNode(ISD::CONCAT_VECTORS, DL, PaddedVT, MOps1);
    Src2 = DAG.getNode(ISD::CONCAT_VECTORS, DL, PaddedVT, MOps2);

    // Readjust mask for new input vector length.
    SmallVector<int, 8> MappedOps(PaddedMaskNumElts, -1);
    for (unsigned i = 0; i != MaskNumElts; ++i) {
      int Idx = Mask[i];
      if (Idx >= (int)SrcNumElts)
        Idx -= SrcNumElts - PaddedMaskNumElts;
      MappedOps[i] = Idx;
    }

    SDValue Result = DAG.getVectorShuffle(PaddedVT, DL, Src1, Src2, MappedOps);

    // If the concatenated vector was padded, extract a subvector with the
    // correct number of elements.
    if (MaskNumElts != PaddedMaskNumElts)
      Result = DAG.getNode(ISD::EXTRACT_SUBVECTOR, DL, VT, Result,
                           DAG.getVectorIdxConstant(0, DL));

    setValue(&I, Result);
    return;
  }

  if (SrcNumElts > MaskNumElts) {
    // Analyze the access pattern of the vector to see if we can extract
    // two subvectors and do the shuffle.
    int StartIdx[2] = { -1, -1 };  // StartIdx to extract from
    bool CanExtract = true;
    for (int Idx : Mask) {
      unsigned Input = 0;
      if (Idx < 0)
        continue;

      if (Idx >= (int)SrcNumElts) {
        Input = 1;
        Idx -= SrcNumElts;
      }

      // If all the indices come from the same MaskNumElts sized portion of
      // the sources we can use extract. Also make sure the extract wouldn't
      // extract past the end of the source.
      int NewStartIdx = alignDown(Idx, MaskNumElts);
      if (NewStartIdx + MaskNumElts > SrcNumElts ||
          (StartIdx[Input] >= 0 && StartIdx[Input] != NewStartIdx))
        CanExtract = false;
      // Make sure we always update StartIdx as we use it to track if all
      // elements are undef.
      StartIdx[Input] = NewStartIdx;
    }

    if (StartIdx[0] < 0 && StartIdx[1] < 0) {
      setValue(&I, DAG.getUNDEF(VT)); // Vectors are not used.
      return;
    }
    if (CanExtract) {
      // Extract appropriate subvector and generate a vector shuffle
      for (unsigned Input = 0; Input < 2; ++Input) {
        SDValue &Src = Input == 0 ? Src1 : Src2;
        if (StartIdx[Input] < 0)
          Src = DAG.getUNDEF(VT);
        else {
          Src = DAG.getNode(ISD::EXTRACT_SUBVECTOR, DL, VT, Src,
                            DAG.getVectorIdxConstant(StartIdx[Input], DL));
        }
      }

      // Calculate new mask.
      SmallVector<int, 8> MappedOps(Mask.begin(), Mask.end());
      for (int &Idx : MappedOps) {
        if (Idx >= (int)SrcNumElts)
          Idx -= SrcNumElts + StartIdx[1] - MaskNumElts;
        else if (Idx >= 0)
          Idx -= StartIdx[0];
      }

      setValue(&I, DAG.getVectorShuffle(VT, DL, Src1, Src2, MappedOps));
      return;
    }
  }

  // We can't use either concat vectors or extract subvectors so fall back to
  // replacing the shuffle with extract and build vector.
  // to insert and build vector.
  EVT EltVT = VT.getVectorElementType();
  SmallVector<SDValue,8> Ops;
  for (int Idx : Mask) {
    SDValue Res;

    if (Idx < 0) {
      Res = DAG.getUNDEF(EltVT);
    } else {
      SDValue &Src = Idx < (int)SrcNumElts ? Src1 : Src2;
      if (Idx >= (int)SrcNumElts) Idx -= SrcNumElts;

      Res = DAG.getNode(ISD::EXTRACT_VECTOR_ELT, DL, EltVT, Src,
                        DAG.getVectorIdxConstant(Idx, DL));
    }

    Ops.push_back(Res);
  }

  setValue(&I, DAG.getBuildVector(VT, DL, Ops));
}

void SelectionDAGBuilder::visitInsertValue(const User &I) {
  ArrayRef<unsigned> Indices;
  if (const InsertValueInst *IV = dyn_cast<InsertValueInst>(&I))
    Indices = IV->getIndices();
  else
    Indices = cast<ConstantExpr>(&I)->getIndices();

  const Value *Op0 = I.getOperand(0);
  const Value *Op1 = I.getOperand(1);
  Type *AggTy = I.getType();
  Type *ValTy = Op1->getType();
  bool IntoUndef = isa<UndefValue>(Op0);
  bool FromUndef = isa<UndefValue>(Op1);

  unsigned LinearIndex = ComputeLinearIndex(AggTy, Indices);

  const TargetLowering &TLI = DAG.getTargetLoweringInfo();
  SmallVector<EVT, 4> AggValueVTs;
  ComputeValueVTs(TLI, DAG.getDataLayout(), AggTy, AggValueVTs);
  SmallVector<EVT, 4> ValValueVTs;
  ComputeValueVTs(TLI, DAG.getDataLayout(), ValTy, ValValueVTs);

  unsigned NumAggValues = AggValueVTs.size();
  unsigned NumValValues = ValValueVTs.size();
  SmallVector<SDValue, 4> Values(NumAggValues);

  // Ignore an insertvalue that produces an empty object
  if (!NumAggValues) {
    setValue(&I, DAG.getUNDEF(MVT(MVT::Other)));
    return;
  }

  SDValue Agg = getValue(Op0);
  unsigned i = 0;
  // Copy the beginning value(s) from the original aggregate.
  for (; i != LinearIndex; ++i)
    Values[i] = IntoUndef ? DAG.getUNDEF(AggValueVTs[i]) :
                SDValue(Agg.getNode(), Agg.getResNo() + i);
  // Copy values from the inserted value(s).
  if (NumValValues) {
    SDValue Val = getValue(Op1);
    for (; i != LinearIndex + NumValValues; ++i)
      Values[i] = FromUndef ? DAG.getUNDEF(AggValueVTs[i]) :
                  SDValue(Val.getNode(), Val.getResNo() + i - LinearIndex);
  }
  // Copy remaining value(s) from the original aggregate.
  for (; i != NumAggValues; ++i)
    Values[i] = IntoUndef ? DAG.getUNDEF(AggValueVTs[i]) :
                SDValue(Agg.getNode(), Agg.getResNo() + i);

  setValue(&I, DAG.getNode(ISD::MERGE_VALUES, getCurSDLoc(),
                           DAG.getVTList(AggValueVTs), Values));
}

void SelectionDAGBuilder::visitExtractValue(const User &I) {
  ArrayRef<unsigned> Indices;
  if (const ExtractValueInst *EV = dyn_cast<ExtractValueInst>(&I))
    Indices = EV->getIndices();
  else
    Indices = cast<ConstantExpr>(&I)->getIndices();

  const Value *Op0 = I.getOperand(0);
  Type *AggTy = Op0->getType();
  Type *ValTy = I.getType();
  bool OutOfUndef = isa<UndefValue>(Op0);

  unsigned LinearIndex = ComputeLinearIndex(AggTy, Indices);

  const TargetLowering &TLI = DAG.getTargetLoweringInfo();
  SmallVector<EVT, 4> ValValueVTs;
  ComputeValueVTs(TLI, DAG.getDataLayout(), ValTy, ValValueVTs);

  unsigned NumValValues = ValValueVTs.size();

  // Ignore a extractvalue that produces an empty object
  if (!NumValValues) {
    setValue(&I, DAG.getUNDEF(MVT(MVT::Other)));
    return;
  }

  SmallVector<SDValue, 4> Values(NumValValues);

  SDValue Agg = getValue(Op0);
  // Copy out the selected value(s).
  for (unsigned i = LinearIndex; i != LinearIndex + NumValValues; ++i)
    Values[i - LinearIndex] =
      OutOfUndef ?
        DAG.getUNDEF(Agg.getNode()->getValueType(Agg.getResNo() + i)) :
        SDValue(Agg.getNode(), Agg.getResNo() + i);

  setValue(&I, DAG.getNode(ISD::MERGE_VALUES, getCurSDLoc(),
                           DAG.getVTList(ValValueVTs), Values));
}

void SelectionDAGBuilder::visitGetElementPtr(const User &I) {
  Value *Op0 = I.getOperand(0);
  // Note that the pointer operand may be a vector of pointers. Take the scalar
  // element which holds a pointer.
  unsigned AS = Op0->getType()->getScalarType()->getPointerAddressSpace();
  SDValue N = getValue(Op0);
  SDLoc dl = getCurSDLoc();
  auto &TLI = DAG.getTargetLoweringInfo();

  // Normalize Vector GEP - all scalar operands should be converted to the
  // splat vector.
  bool IsVectorGEP = I.getType()->isVectorTy();
  ElementCount VectorElementCount =
      IsVectorGEP ? cast<VectorType>(I.getType())->getElementCount()
                  : ElementCount::getFixed(0);

  if (IsVectorGEP && !N.getValueType().isVector()) {
    LLVMContext &Context = *DAG.getContext();
    EVT VT = EVT::getVectorVT(Context, N.getValueType(), VectorElementCount);
    if (VectorElementCount.isScalable())
      N = DAG.getSplatVector(VT, dl, N);
    else
      N = DAG.getSplatBuildVector(VT, dl, N);
  }

  for (gep_type_iterator GTI = gep_type_begin(&I), E = gep_type_end(&I);
       GTI != E; ++GTI) {
    const Value *Idx = GTI.getOperand();
    if (StructType *StTy = GTI.getStructTypeOrNull()) {
      unsigned Field = cast<Constant>(Idx)->getUniqueInteger().getZExtValue();
      if (Field) {
        // N = N + Offset
        uint64_t Offset =
            DAG.getDataLayout().getStructLayout(StTy)->getElementOffset(Field);

        // In an inbounds GEP with an offset that is nonnegative even when
        // interpreted as signed, assume there is no unsigned overflow.
        SDNodeFlags Flags;
        if (int64_t(Offset) >= 0 && cast<GEPOperator>(I).isInBounds())
          Flags.setNoUnsignedWrap(true);

        N = DAG.getNode(ISD::ADD, dl, N.getValueType(), N,
                        DAG.getConstant(Offset, dl, N.getValueType()), Flags);
      }
    } else {
      // IdxSize is the width of the arithmetic according to IR semantics.
      // In SelectionDAG, we may prefer to do arithmetic in a wider bitwidth
      // (and fix up the result later).
      unsigned IdxSize = DAG.getDataLayout().getIndexSizeInBits(AS);
      MVT IdxTy = MVT::getIntegerVT(IdxSize);
      TypeSize ElementSize =
          DAG.getDataLayout().getTypeAllocSize(GTI.getIndexedType());
      // We intentionally mask away the high bits here; ElementSize may not
      // fit in IdxTy.
      APInt ElementMul(IdxSize, ElementSize.getKnownMinSize());
      bool ElementScalable = ElementSize.isScalable();

      // If this is a scalar constant or a splat vector of constants,
      // handle it quickly.
      const auto *C = dyn_cast<Constant>(Idx);
      if (C && isa<VectorType>(C->getType()))
        C = C->getSplatValue();

      const auto *CI = dyn_cast_or_null<ConstantInt>(C);
      if (CI && CI->isZero())
        continue;
      if (CI && !ElementScalable) {
        APInt Offs = ElementMul * CI->getValue().sextOrTrunc(IdxSize);
        LLVMContext &Context = *DAG.getContext();
        SDValue OffsVal;
        if (IsVectorGEP)
          OffsVal = DAG.getConstant(
              Offs, dl, EVT::getVectorVT(Context, IdxTy, VectorElementCount));
        else
          OffsVal = DAG.getConstant(Offs, dl, IdxTy);

        // In an inbounds GEP with an offset that is nonnegative even when
        // interpreted as signed, assume there is no unsigned overflow.
        SDNodeFlags Flags;
        if (Offs.isNonNegative() && cast<GEPOperator>(I).isInBounds())
          Flags.setNoUnsignedWrap(true);

        OffsVal = DAG.getSExtOrTrunc(OffsVal, dl, N.getValueType());

        N = DAG.getNode(ISD::ADD, dl, N.getValueType(), N, OffsVal, Flags);
        continue;
      }

      // N = N + Idx * ElementMul;
      SDValue IdxN = getValue(Idx);

      if (!IdxN.getValueType().isVector() && IsVectorGEP) {
        EVT VT = EVT::getVectorVT(*Context, IdxN.getValueType(),
                                  VectorElementCount);
        if (VectorElementCount.isScalable())
          IdxN = DAG.getSplatVector(VT, dl, IdxN);
        else
          IdxN = DAG.getSplatBuildVector(VT, dl, IdxN);
      }

      // If the index is smaller or larger than intptr_t, truncate or extend
      // it.
      IdxN = DAG.getSExtOrTrunc(IdxN, dl, N.getValueType());

      if (ElementScalable) {
        EVT VScaleTy = N.getValueType().getScalarType();
        SDValue VScale = DAG.getNode(
            ISD::VSCALE, dl, VScaleTy,
            DAG.getConstant(ElementMul.getZExtValue(), dl, VScaleTy));
        if (IsVectorGEP)
          VScale = DAG.getSplatVector(N.getValueType(), dl, VScale);
        IdxN = DAG.getNode(ISD::MUL, dl, N.getValueType(), IdxN, VScale);
      } else {
        // If this is a multiply by a power of two, turn it into a shl
        // immediately.  This is a very common case.
        if (ElementMul != 1) {
          if (ElementMul.isPowerOf2()) {
            unsigned Amt = ElementMul.logBase2();
            IdxN = DAG.getNode(ISD::SHL, dl,
                               N.getValueType(), IdxN,
                               DAG.getConstant(Amt, dl, IdxN.getValueType()));
          } else {
            SDValue Scale = DAG.getConstant(ElementMul.getZExtValue(), dl,
                                            IdxN.getValueType());
            IdxN = DAG.getNode(ISD::MUL, dl,
                               N.getValueType(), IdxN, Scale);
          }
        }
      }

      N = DAG.getNode(ISD::ADD, dl,
                      N.getValueType(), N, IdxN);
    }
  }

  MVT PtrTy = TLI.getPointerTy(DAG.getDataLayout(), AS);
  MVT PtrMemTy = TLI.getPointerMemTy(DAG.getDataLayout(), AS);
  if (IsVectorGEP) {
    PtrTy = MVT::getVectorVT(PtrTy, VectorElementCount);
    PtrMemTy = MVT::getVectorVT(PtrMemTy, VectorElementCount);
  }

  if (PtrMemTy != PtrTy && !cast<GEPOperator>(I).isInBounds())
    N = DAG.getPtrExtendInReg(N, dl, PtrMemTy);

  setValue(&I, N);
}

void SelectionDAGBuilder::visitAlloca(const AllocaInst &I) {
  // If this is a fixed sized alloca in the entry block of the function,
  // allocate it statically on the stack.
  if (FuncInfo.StaticAllocaMap.count(&I))
    return;   // getValue will auto-populate this.

  SDLoc dl = getCurSDLoc();
  Type *Ty = I.getAllocatedType();
  const TargetLowering &TLI = DAG.getTargetLoweringInfo();
  auto &DL = DAG.getDataLayout();
  TypeSize TySize = DL.getTypeAllocSize(Ty);
  MaybeAlign Alignment = std::max(DL.getPrefTypeAlign(Ty), I.getAlign());

  SDValue AllocSize = getValue(I.getArraySize());

  EVT IntPtr = TLI.getPointerTy(DAG.getDataLayout(), DL.getAllocaAddrSpace());
  if (AllocSize.getValueType() != IntPtr)
    AllocSize = DAG.getZExtOrTrunc(AllocSize, dl, IntPtr);

  if (TySize.isScalable())
    AllocSize = DAG.getNode(ISD::MUL, dl, IntPtr, AllocSize,
                            DAG.getVScale(dl, IntPtr,
                                          APInt(IntPtr.getScalarSizeInBits(),
                                                TySize.getKnownMinValue())));
  else
    AllocSize =
        DAG.getNode(ISD::MUL, dl, IntPtr, AllocSize,
                    DAG.getConstant(TySize.getFixedValue(), dl, IntPtr));

  // Handle alignment.  If the requested alignment is less than or equal to
  // the stack alignment, ignore it.  If the size is greater than or equal to
  // the stack alignment, we note this in the DYNAMIC_STACKALLOC node.
  Align StackAlign = DAG.getSubtarget().getFrameLowering()->getStackAlign();
  if (*Alignment <= StackAlign)
    Alignment = None;

  const uint64_t StackAlignMask = StackAlign.value() - 1U;
  // Round the size of the allocation up to the stack alignment size
  // by add SA-1 to the size. This doesn't overflow because we're computing
  // an address inside an alloca.
  SDNodeFlags Flags;
  Flags.setNoUnsignedWrap(true);
  AllocSize = DAG.getNode(ISD::ADD, dl, AllocSize.getValueType(), AllocSize,
                          DAG.getConstant(StackAlignMask, dl, IntPtr), Flags);

  // Mask out the low bits for alignment purposes.
  AllocSize = DAG.getNode(ISD::AND, dl, AllocSize.getValueType(), AllocSize,
                          DAG.getConstant(~StackAlignMask, dl, IntPtr));

  SDValue Ops[] = {
      getRoot(), AllocSize,
      DAG.getConstant(Alignment ? Alignment->value() : 0, dl, IntPtr)};
  SDVTList VTs = DAG.getVTList(AllocSize.getValueType(), MVT::Other);
  SDValue DSA = DAG.getNode(ISD::DYNAMIC_STACKALLOC, dl, VTs, Ops);
  setValue(&I, DSA);
  DAG.setRoot(DSA.getValue(1));

  assert(FuncInfo.MF->getFrameInfo().hasVarSizedObjects());
}

void SelectionDAGBuilder::visitLoad(const LoadInst &I) {
  if (I.isAtomic())
    return visitAtomicLoad(I);

  const TargetLowering &TLI = DAG.getTargetLoweringInfo();
  const Value *SV = I.getOperand(0);
  if (TLI.supportSwiftError()) {
    // Swifterror values can come from either a function parameter with
    // swifterror attribute or an alloca with swifterror attribute.
    if (const Argument *Arg = dyn_cast<Argument>(SV)) {
      if (Arg->hasSwiftErrorAttr())
        return visitLoadFromSwiftError(I);
    }

    if (const AllocaInst *Alloca = dyn_cast<AllocaInst>(SV)) {
      if (Alloca->isSwiftError())
        return visitLoadFromSwiftError(I);
    }
  }

  SDValue Ptr = getValue(SV);

  Type *Ty = I.getType();
  Align Alignment = I.getAlign();

  AAMDNodes AAInfo = I.getAAMetadata();
  const MDNode *Ranges = I.getMetadata(LLVMContext::MD_range);

  SmallVector<EVT, 4> ValueVTs, MemVTs;
  SmallVector<uint64_t, 4> Offsets;
  ComputeValueVTs(TLI, DAG.getDataLayout(), Ty, ValueVTs, &MemVTs, &Offsets);
  unsigned NumValues = ValueVTs.size();
  if (NumValues == 0)
    return;

  bool isVolatile = I.isVolatile();

  SDValue Root;
  bool ConstantMemory = false;
  if (isVolatile)
    // Serialize volatile loads with other side effects.
    Root = getRoot();
  else if (NumValues > MaxParallelChains)
    Root = getMemoryRoot();
  else if (AA &&
           AA->pointsToConstantMemory(MemoryLocation(
               SV,
               LocationSize::precise(DAG.getDataLayout().getTypeStoreSize(Ty)),
               AAInfo))) {
    // Do not serialize (non-volatile) loads of constant memory with anything.
    Root = DAG.getEntryNode();
    ConstantMemory = true;
  } else {
    // Do not serialize non-volatile loads against each other.
    Root = DAG.getRoot();
  }

  SDLoc dl = getCurSDLoc();

  if (isVolatile)
    Root = TLI.prepareVolatileOrAtomicLoad(Root, dl, DAG);

  // An aggregate load cannot wrap around the address space, so offsets to its
  // parts don't wrap either.
  SDNodeFlags Flags;
  Flags.setNoUnsignedWrap(true);

  SmallVector<SDValue, 4> Values(NumValues);
  SmallVector<SDValue, 4> Chains(std::min(MaxParallelChains, NumValues));
  EVT PtrVT = Ptr.getValueType();

  MachineMemOperand::Flags MMOFlags
    = TLI.getLoadMemOperandFlags(I, DAG.getDataLayout());

  unsigned ChainI = 0;
  for (unsigned i = 0; i != NumValues; ++i, ++ChainI) {
    // Serializing loads here may result in excessive register pressure, and
    // TokenFactor places arbitrary choke points on the scheduler. SD scheduling
    // could recover a bit by hoisting nodes upward in the chain by recognizing
    // they are side-effect free or do not alias. The optimizer should really
    // avoid this case by converting large object/array copies to llvm.memcpy
    // (MaxParallelChains should always remain as failsafe).
    if (ChainI == MaxParallelChains) {
      assert(PendingLoads.empty() && "PendingLoads must be serialized first");
      SDValue Chain = DAG.getNode(ISD::TokenFactor, dl, MVT::Other,
                                  makeArrayRef(Chains.data(), ChainI));
      Root = Chain;
      ChainI = 0;
    }
    SDValue A = DAG.getNode(ISD::ADD, dl,
                            PtrVT, Ptr,
                            DAG.getConstant(Offsets[i], dl, PtrVT),
                            Flags);

    SDValue L = DAG.getLoad(MemVTs[i], dl, Root, A,
                            MachinePointerInfo(SV, Offsets[i]), Alignment,
                            MMOFlags, AAInfo, Ranges);
    Chains[ChainI] = L.getValue(1);

    if (MemVTs[i] != ValueVTs[i])
      L = DAG.getZExtOrTrunc(L, dl, ValueVTs[i]);

    Values[i] = L;
  }

  if (!ConstantMemory) {
    SDValue Chain = DAG.getNode(ISD::TokenFactor, dl, MVT::Other,
                                makeArrayRef(Chains.data(), ChainI));
    if (isVolatile)
      DAG.setRoot(Chain);
    else
      PendingLoads.push_back(Chain);
  }

  setValue(&I, DAG.getNode(ISD::MERGE_VALUES, dl,
                           DAG.getVTList(ValueVTs), Values));
}

void SelectionDAGBuilder::visitStoreToSwiftError(const StoreInst &I) {
  assert(DAG.getTargetLoweringInfo().supportSwiftError() &&
         "call visitStoreToSwiftError when backend supports swifterror");

  SmallVector<EVT, 4> ValueVTs;
  SmallVector<uint64_t, 4> Offsets;
  const Value *SrcV = I.getOperand(0);
  ComputeValueVTs(DAG.getTargetLoweringInfo(), DAG.getDataLayout(),
                  SrcV->getType(), ValueVTs, &Offsets);
  assert(ValueVTs.size() == 1 && Offsets[0] == 0 &&
         "expect a single EVT for swifterror");

  SDValue Src = getValue(SrcV);
  // Create a virtual register, then update the virtual register.
  Register VReg =
      SwiftError.getOrCreateVRegDefAt(&I, FuncInfo.MBB, I.getPointerOperand());
  // Chain, DL, Reg, N or Chain, DL, Reg, N, Glue
  // Chain can be getRoot or getControlRoot.
  SDValue CopyNode = DAG.getCopyToReg(getRoot(), getCurSDLoc(), VReg,
                                      SDValue(Src.getNode(), Src.getResNo()));
  DAG.setRoot(CopyNode);
}

void SelectionDAGBuilder::visitLoadFromSwiftError(const LoadInst &I) {
  assert(DAG.getTargetLoweringInfo().supportSwiftError() &&
         "call visitLoadFromSwiftError when backend supports swifterror");

  assert(!I.isVolatile() &&
         !I.hasMetadata(LLVMContext::MD_nontemporal) &&
         !I.hasMetadata(LLVMContext::MD_invariant_load) &&
         "Support volatile, non temporal, invariant for load_from_swift_error");

  const Value *SV = I.getOperand(0);
  Type *Ty = I.getType();
  assert(
      (!AA ||
       !AA->pointsToConstantMemory(MemoryLocation(
           SV, LocationSize::precise(DAG.getDataLayout().getTypeStoreSize(Ty)),
           I.getAAMetadata()))) &&
      "load_from_swift_error should not be constant memory");

  SmallVector<EVT, 4> ValueVTs;
  SmallVector<uint64_t, 4> Offsets;
  ComputeValueVTs(DAG.getTargetLoweringInfo(), DAG.getDataLayout(), Ty,
                  ValueVTs, &Offsets);
  assert(ValueVTs.size() == 1 && Offsets[0] == 0 &&
         "expect a single EVT for swifterror");

  // Chain, DL, Reg, VT, Glue or Chain, DL, Reg, VT
  SDValue L = DAG.getCopyFromReg(
      getRoot(), getCurSDLoc(),
      SwiftError.getOrCreateVRegUseAt(&I, FuncInfo.MBB, SV), ValueVTs[0]);

  setValue(&I, L);
}

void SelectionDAGBuilder::visitStore(const StoreInst &I) {
  if (I.isAtomic())
    return visitAtomicStore(I);

  const Value *SrcV = I.getOperand(0);
  const Value *PtrV = I.getOperand(1);

  const TargetLowering &TLI = DAG.getTargetLoweringInfo();
  if (TLI.supportSwiftError()) {
    // Swifterror values can come from either a function parameter with
    // swifterror attribute or an alloca with swifterror attribute.
    if (const Argument *Arg = dyn_cast<Argument>(PtrV)) {
      if (Arg->hasSwiftErrorAttr())
        return visitStoreToSwiftError(I);
    }

    if (const AllocaInst *Alloca = dyn_cast<AllocaInst>(PtrV)) {
      if (Alloca->isSwiftError())
        return visitStoreToSwiftError(I);
    }
  }

  SmallVector<EVT, 4> ValueVTs, MemVTs;
  SmallVector<uint64_t, 4> Offsets;
  ComputeValueVTs(DAG.getTargetLoweringInfo(), DAG.getDataLayout(),
                  SrcV->getType(), ValueVTs, &MemVTs, &Offsets);
  unsigned NumValues = ValueVTs.size();
  if (NumValues == 0)
    return;

  // Get the lowered operands. Note that we do this after
  // checking if NumResults is zero, because with zero results
  // the operands won't have values in the map.
  SDValue Src = getValue(SrcV);
  SDValue Ptr = getValue(PtrV);

  SDValue Root = I.isVolatile() ? getRoot() : getMemoryRoot();
  SmallVector<SDValue, 4> Chains(std::min(MaxParallelChains, NumValues));
  SDLoc dl = getCurSDLoc();
  Align Alignment = I.getAlign();
  AAMDNodes AAInfo = I.getAAMetadata();

  auto MMOFlags = TLI.getStoreMemOperandFlags(I, DAG.getDataLayout());

  // An aggregate load cannot wrap around the address space, so offsets to its
  // parts don't wrap either.
  SDNodeFlags Flags;
  Flags.setNoUnsignedWrap(true);

  unsigned ChainI = 0;
  for (unsigned i = 0; i != NumValues; ++i, ++ChainI) {
    // See visitLoad comments.
    if (ChainI == MaxParallelChains) {
      SDValue Chain = DAG.getNode(ISD::TokenFactor, dl, MVT::Other,
                                  makeArrayRef(Chains.data(), ChainI));
      Root = Chain;
      ChainI = 0;
    }
    SDValue Add =
        DAG.getMemBasePlusOffset(Ptr, TypeSize::Fixed(Offsets[i]), dl, Flags);
    SDValue Val = SDValue(Src.getNode(), Src.getResNo() + i);
    if (MemVTs[i] != ValueVTs[i])
      Val = DAG.getPtrExtOrTrunc(Val, dl, MemVTs[i]);
    SDValue St =
        DAG.getStore(Root, dl, Val, Add, MachinePointerInfo(PtrV, Offsets[i]),
                     Alignment, MMOFlags, AAInfo);
    Chains[ChainI] = St;
  }

  SDValue StoreNode = DAG.getNode(ISD::TokenFactor, dl, MVT::Other,
                                  makeArrayRef(Chains.data(), ChainI));
  DAG.setRoot(StoreNode);
}

void SelectionDAGBuilder::visitMaskedStore(const CallInst &I,
                                           bool IsCompressing) {
  SDLoc sdl = getCurSDLoc();

  auto getMaskedStoreOps = [&](Value *&Ptr, Value *&Mask, Value *&Src0,
                               MaybeAlign &Alignment) {
    // llvm.masked.store.*(Src0, Ptr, alignment, Mask)
    Src0 = I.getArgOperand(0);
    Ptr = I.getArgOperand(1);
    Alignment = cast<ConstantInt>(I.getArgOperand(2))->getMaybeAlignValue();
    Mask = I.getArgOperand(3);
  };
  auto getCompressingStoreOps = [&](Value *&Ptr, Value *&Mask, Value *&Src0,
                                    MaybeAlign &Alignment) {
    // llvm.masked.compressstore.*(Src0, Ptr, Mask)
    Src0 = I.getArgOperand(0);
    Ptr = I.getArgOperand(1);
    Mask = I.getArgOperand(2);
    Alignment = None;
  };

  Value  *PtrOperand, *MaskOperand, *Src0Operand;
  MaybeAlign Alignment;
  if (IsCompressing)
    getCompressingStoreOps(PtrOperand, MaskOperand, Src0Operand, Alignment);
  else
    getMaskedStoreOps(PtrOperand, MaskOperand, Src0Operand, Alignment);

  SDValue Ptr = getValue(PtrOperand);
  SDValue Src0 = getValue(Src0Operand);
  SDValue Mask = getValue(MaskOperand);
  SDValue Offset = DAG.getUNDEF(Ptr.getValueType());

  EVT VT = Src0.getValueType();
  if (!Alignment)
    Alignment = DAG.getEVTAlign(VT);

  MachineMemOperand *MMO = DAG.getMachineFunction().getMachineMemOperand(
      MachinePointerInfo(PtrOperand), MachineMemOperand::MOStore,
      MemoryLocation::UnknownSize, *Alignment, I.getAAMetadata());
  SDValue StoreNode =
      DAG.getMaskedStore(getMemoryRoot(), sdl, Src0, Ptr, Offset, Mask, VT, MMO,
                         ISD::UNINDEXED, false /* Truncating */, IsCompressing);
  DAG.setRoot(StoreNode);
  setValue(&I, StoreNode);
}

// Get a uniform base for the Gather/Scatter intrinsic.
// The first argument of the Gather/Scatter intrinsic is a vector of pointers.
// We try to represent it as a base pointer + vector of indices.
// Usually, the vector of pointers comes from a 'getelementptr' instruction.
// The first operand of the GEP may be a single pointer or a vector of pointers
// Example:
//   %gep.ptr = getelementptr i32, <8 x i32*> %vptr, <8 x i32> %ind
//  or
//   %gep.ptr = getelementptr i32, i32* %ptr,        <8 x i32> %ind
// %res = call <8 x i32> @llvm.masked.gather.v8i32(<8 x i32*> %gep.ptr, ..
//
// When the first GEP operand is a single pointer - it is the uniform base we
// are looking for. If first operand of the GEP is a splat vector - we
// extract the splat value and use it as a uniform base.
// In all other cases the function returns 'false'.
static bool getUniformBase(const Value *Ptr, SDValue &Base, SDValue &Index,
                           ISD::MemIndexType &IndexType, SDValue &Scale,
                           SelectionDAGBuilder *SDB, const BasicBlock *CurBB) {
  SelectionDAG& DAG = SDB->DAG;
  const TargetLowering &TLI = DAG.getTargetLoweringInfo();
  const DataLayout &DL = DAG.getDataLayout();

  assert(Ptr->getType()->isVectorTy() && "Unexpected pointer type");

  // Handle splat constant pointer.
  if (auto *C = dyn_cast<Constant>(Ptr)) {
    C = C->getSplatValue();
    if (!C)
      return false;

    Base = SDB->getValue(C);

    ElementCount NumElts = cast<VectorType>(Ptr->getType())->getElementCount();
    EVT VT = EVT::getVectorVT(*DAG.getContext(), TLI.getPointerTy(DL), NumElts);
    Index = DAG.getConstant(0, SDB->getCurSDLoc(), VT);
    IndexType = ISD::SIGNED_SCALED;
    Scale = DAG.getTargetConstant(1, SDB->getCurSDLoc(), TLI.getPointerTy(DL));
    return true;
  }

  const GetElementPtrInst *GEP = dyn_cast<GetElementPtrInst>(Ptr);
  if (!GEP || GEP->getParent() != CurBB)
    return false;

  if (GEP->getNumOperands() != 2)
    return false;

  const Value *BasePtr = GEP->getPointerOperand();
  const Value *IndexVal = GEP->getOperand(GEP->getNumOperands() - 1);

  // Make sure the base is scalar and the index is a vector.
  if (BasePtr->getType()->isVectorTy() || !IndexVal->getType()->isVectorTy())
    return false;

  Base = SDB->getValue(BasePtr);
  Index = SDB->getValue(IndexVal);
  IndexType = ISD::SIGNED_SCALED;
  Scale = DAG.getTargetConstant(
              DL.getTypeAllocSize(GEP->getResultElementType()),
              SDB->getCurSDLoc(), TLI.getPointerTy(DL));
  return true;
}

void SelectionDAGBuilder::visitMaskedScatter(const CallInst &I) {
  SDLoc sdl = getCurSDLoc();

  // llvm.masked.scatter.*(Src0, Ptrs, alignment, Mask)
  const Value *Ptr = I.getArgOperand(1);
  SDValue Src0 = getValue(I.getArgOperand(0));
  SDValue Mask = getValue(I.getArgOperand(3));
  EVT VT = Src0.getValueType();
  Align Alignment = cast<ConstantInt>(I.getArgOperand(2))
                        ->getMaybeAlignValue()
                        .getValueOr(DAG.getEVTAlign(VT.getScalarType()));
  const TargetLowering &TLI = DAG.getTargetLoweringInfo();

  SDValue Base;
  SDValue Index;
  ISD::MemIndexType IndexType;
  SDValue Scale;
  bool UniformBase = getUniformBase(Ptr, Base, Index, IndexType, Scale, this,
                                    I.getParent());

  unsigned AS = Ptr->getType()->getScalarType()->getPointerAddressSpace();
  MachineMemOperand *MMO = DAG.getMachineFunction().getMachineMemOperand(
      MachinePointerInfo(AS), MachineMemOperand::MOStore,
      // TODO: Make MachineMemOperands aware of scalable
      // vectors.
      MemoryLocation::UnknownSize, Alignment, I.getAAMetadata());
  if (!UniformBase) {
    Base = DAG.getConstant(0, sdl, TLI.getPointerTy(DAG.getDataLayout()));
    Index = getValue(Ptr);
    IndexType = ISD::SIGNED_UNSCALED;
    Scale = DAG.getTargetConstant(1, sdl, TLI.getPointerTy(DAG.getDataLayout()));
  }

  EVT IdxVT = Index.getValueType();
  EVT EltTy = IdxVT.getVectorElementType();
  if (TLI.shouldExtendGSIndex(IdxVT, EltTy)) {
    EVT NewIdxVT = IdxVT.changeVectorElementType(EltTy);
    Index = DAG.getNode(ISD::SIGN_EXTEND, sdl, NewIdxVT, Index);
  }

  SDValue Ops[] = { getMemoryRoot(), Src0, Mask, Base, Index, Scale };
  SDValue Scatter = DAG.getMaskedScatter(DAG.getVTList(MVT::Other), VT, sdl,
                                         Ops, MMO, IndexType, false);
  DAG.setRoot(Scatter);
  setValue(&I, Scatter);
}

void SelectionDAGBuilder::visitMaskedLoad(const CallInst &I, bool IsExpanding) {
  SDLoc sdl = getCurSDLoc();

  auto getMaskedLoadOps = [&](Value *&Ptr, Value *&Mask, Value *&Src0,
                              MaybeAlign &Alignment) {
    // @llvm.masked.load.*(Ptr, alignment, Mask, Src0)
    Ptr = I.getArgOperand(0);
    Alignment = cast<ConstantInt>(I.getArgOperand(1))->getMaybeAlignValue();
    Mask = I.getArgOperand(2);
    Src0 = I.getArgOperand(3);
  };
  auto getExpandingLoadOps = [&](Value *&Ptr, Value *&Mask, Value *&Src0,
                                 MaybeAlign &Alignment) {
    // @llvm.masked.expandload.*(Ptr, Mask, Src0)
    Ptr = I.getArgOperand(0);
    Alignment = None;
    Mask = I.getArgOperand(1);
    Src0 = I.getArgOperand(2);
  };

  Value  *PtrOperand, *MaskOperand, *Src0Operand;
  MaybeAlign Alignment;
  if (IsExpanding)
    getExpandingLoadOps(PtrOperand, MaskOperand, Src0Operand, Alignment);
  else
    getMaskedLoadOps(PtrOperand, MaskOperand, Src0Operand, Alignment);

  SDValue Ptr = getValue(PtrOperand);
  SDValue Src0 = getValue(Src0Operand);
  SDValue Mask = getValue(MaskOperand);
  SDValue Offset = DAG.getUNDEF(Ptr.getValueType());

  EVT VT = Src0.getValueType();
  if (!Alignment)
    Alignment = DAG.getEVTAlign(VT);

  AAMDNodes AAInfo = I.getAAMetadata();
  const MDNode *Ranges = I.getMetadata(LLVMContext::MD_range);

  // Do not serialize masked loads of constant memory with anything.
  MemoryLocation ML = MemoryLocation::getAfter(PtrOperand, AAInfo);
  bool AddToChain = !AA || !AA->pointsToConstantMemory(ML);

  SDValue InChain = AddToChain ? DAG.getRoot() : DAG.getEntryNode();

  MachineMemOperand *MMO = DAG.getMachineFunction().getMachineMemOperand(
      MachinePointerInfo(PtrOperand), MachineMemOperand::MOLoad,
      MemoryLocation::UnknownSize, *Alignment, AAInfo, Ranges);

  SDValue Load =
      DAG.getMaskedLoad(VT, sdl, InChain, Ptr, Offset, Mask, Src0, VT, MMO,
                        ISD::UNINDEXED, ISD::NON_EXTLOAD, IsExpanding);
  if (AddToChain)
    PendingLoads.push_back(Load.getValue(1));
  setValue(&I, Load);
}

void SelectionDAGBuilder::visitMaskedGather(const CallInst &I) {
  SDLoc sdl = getCurSDLoc();

  // @llvm.masked.gather.*(Ptrs, alignment, Mask, Src0)
  const Value *Ptr = I.getArgOperand(0);
  SDValue Src0 = getValue(I.getArgOperand(3));
  SDValue Mask = getValue(I.getArgOperand(2));

  const TargetLowering &TLI = DAG.getTargetLoweringInfo();
  EVT VT = TLI.getValueType(DAG.getDataLayout(), I.getType());
  Align Alignment = cast<ConstantInt>(I.getArgOperand(1))
                        ->getMaybeAlignValue()
                        .getValueOr(DAG.getEVTAlign(VT.getScalarType()));

  const MDNode *Ranges = I.getMetadata(LLVMContext::MD_range);

  SDValue Root = DAG.getRoot();
  SDValue Base;
  SDValue Index;
  ISD::MemIndexType IndexType;
  SDValue Scale;
  bool UniformBase = getUniformBase(Ptr, Base, Index, IndexType, Scale, this,
                                    I.getParent());
  unsigned AS = Ptr->getType()->getScalarType()->getPointerAddressSpace();
  MachineMemOperand *MMO = DAG.getMachineFunction().getMachineMemOperand(
      MachinePointerInfo(AS), MachineMemOperand::MOLoad,
      // TODO: Make MachineMemOperands aware of scalable
      // vectors.
      MemoryLocation::UnknownSize, Alignment, I.getAAMetadata(), Ranges);

  if (!UniformBase) {
    Base = DAG.getConstant(0, sdl, TLI.getPointerTy(DAG.getDataLayout()));
    Index = getValue(Ptr);
    IndexType = ISD::SIGNED_UNSCALED;
    Scale = DAG.getTargetConstant(1, sdl, TLI.getPointerTy(DAG.getDataLayout()));
  }

  EVT IdxVT = Index.getValueType();
  EVT EltTy = IdxVT.getVectorElementType();
  if (TLI.shouldExtendGSIndex(IdxVT, EltTy)) {
    EVT NewIdxVT = IdxVT.changeVectorElementType(EltTy);
    Index = DAG.getNode(ISD::SIGN_EXTEND, sdl, NewIdxVT, Index);
  }

  SDValue Ops[] = { Root, Src0, Mask, Base, Index, Scale };
  SDValue Gather = DAG.getMaskedGather(DAG.getVTList(VT, MVT::Other), VT, sdl,
                                       Ops, MMO, IndexType, ISD::NON_EXTLOAD);

  PendingLoads.push_back(Gather.getValue(1));
  setValue(&I, Gather);
}

void SelectionDAGBuilder::visitAtomicCmpXchg(const AtomicCmpXchgInst &I) {
  SDLoc dl = getCurSDLoc();
  AtomicOrdering SuccessOrdering = I.getSuccessOrdering();
  AtomicOrdering FailureOrdering = I.getFailureOrdering();
  SyncScope::ID SSID = I.getSyncScopeID();

  SDValue InChain = getRoot();

  MVT MemVT = getValue(I.getCompareOperand()).getSimpleValueType();
  SDVTList VTs = DAG.getVTList(MemVT, MVT::i1, MVT::Other);

  const TargetLowering &TLI = DAG.getTargetLoweringInfo();
  auto Flags = TLI.getAtomicMemOperandFlags(I, DAG.getDataLayout());

  MachineFunction &MF = DAG.getMachineFunction();
  MachineMemOperand *MMO = MF.getMachineMemOperand(
      MachinePointerInfo(I.getPointerOperand()), Flags, MemVT.getStoreSize(),
      DAG.getEVTAlign(MemVT), AAMDNodes(), nullptr, SSID, SuccessOrdering,
      FailureOrdering);

  SDValue L = DAG.getAtomicCmpSwap(ISD::ATOMIC_CMP_SWAP_WITH_SUCCESS,
                                   dl, MemVT, VTs, InChain,
                                   getValue(I.getPointerOperand()),
                                   getValue(I.getCompareOperand()),
                                   getValue(I.getNewValOperand()), MMO);

  SDValue OutChain = L.getValue(2);

  setValue(&I, L);
  DAG.setRoot(OutChain);
}

void SelectionDAGBuilder::visitAtomicRMW(const AtomicRMWInst &I) {
  SDLoc dl = getCurSDLoc();
  ISD::NodeType NT;
  switch (I.getOperation()) {
  default: llvm_unreachable("Unknown atomicrmw operation");
  case AtomicRMWInst::Xchg: NT = ISD::ATOMIC_SWAP; break;
  case AtomicRMWInst::Add:  NT = ISD::ATOMIC_LOAD_ADD; break;
  case AtomicRMWInst::Sub:  NT = ISD::ATOMIC_LOAD_SUB; break;
  case AtomicRMWInst::And:  NT = ISD::ATOMIC_LOAD_AND; break;
  case AtomicRMWInst::Nand: NT = ISD::ATOMIC_LOAD_NAND; break;
  case AtomicRMWInst::Or:   NT = ISD::ATOMIC_LOAD_OR; break;
  case AtomicRMWInst::Xor:  NT = ISD::ATOMIC_LOAD_XOR; break;
  case AtomicRMWInst::Max:  NT = ISD::ATOMIC_LOAD_MAX; break;
  case AtomicRMWInst::Min:  NT = ISD::ATOMIC_LOAD_MIN; break;
  case AtomicRMWInst::UMax: NT = ISD::ATOMIC_LOAD_UMAX; break;
  case AtomicRMWInst::UMin: NT = ISD::ATOMIC_LOAD_UMIN; break;
  case AtomicRMWInst::FAdd: NT = ISD::ATOMIC_LOAD_FADD; break;
  case AtomicRMWInst::FSub: NT = ISD::ATOMIC_LOAD_FSUB; break;
  }
  AtomicOrdering Ordering = I.getOrdering();
  SyncScope::ID SSID = I.getSyncScopeID();

  SDValue InChain = getRoot();

  auto MemVT = getValue(I.getValOperand()).getSimpleValueType();
  const TargetLowering &TLI = DAG.getTargetLoweringInfo();
  auto Flags = TLI.getAtomicMemOperandFlags(I, DAG.getDataLayout());

  MachineFunction &MF = DAG.getMachineFunction();
  MachineMemOperand *MMO = MF.getMachineMemOperand(
      MachinePointerInfo(I.getPointerOperand()), Flags, MemVT.getStoreSize(),
      DAG.getEVTAlign(MemVT), AAMDNodes(), nullptr, SSID, Ordering);

  SDValue L =
    DAG.getAtomic(NT, dl, MemVT, InChain,
                  getValue(I.getPointerOperand()), getValue(I.getValOperand()),
                  MMO);

  SDValue OutChain = L.getValue(1);

  setValue(&I, L);
  DAG.setRoot(OutChain);
}

void SelectionDAGBuilder::visitFence(const FenceInst &I) {
  SDLoc dl = getCurSDLoc();
  const TargetLowering &TLI = DAG.getTargetLoweringInfo();
  SDValue Ops[3];
  Ops[0] = getRoot();
  Ops[1] = DAG.getTargetConstant((unsigned)I.getOrdering(), dl,
                                 TLI.getFenceOperandTy(DAG.getDataLayout()));
  Ops[2] = DAG.getTargetConstant(I.getSyncScopeID(), dl,
                                 TLI.getFenceOperandTy(DAG.getDataLayout()));
  DAG.setRoot(DAG.getNode(ISD::ATOMIC_FENCE, dl, MVT::Other, Ops));
}

void SelectionDAGBuilder::visitAtomicLoad(const LoadInst &I) {
  SDLoc dl = getCurSDLoc();
  AtomicOrdering Order = I.getOrdering();
  SyncScope::ID SSID = I.getSyncScopeID();

  SDValue InChain = getRoot();

  const TargetLowering &TLI = DAG.getTargetLoweringInfo();
  EVT VT = TLI.getValueType(DAG.getDataLayout(), I.getType());
  EVT MemVT = TLI.getMemValueType(DAG.getDataLayout(), I.getType());

  if (!TLI.supportsUnalignedAtomics() &&
      I.getAlignment() < MemVT.getSizeInBits() / 8)
    report_fatal_error("Cannot generate unaligned atomic load");

  auto Flags = TLI.getLoadMemOperandFlags(I, DAG.getDataLayout());

  MachineMemOperand *MMO = DAG.getMachineFunction().getMachineMemOperand(
      MachinePointerInfo(I.getPointerOperand()), Flags, MemVT.getStoreSize(),
      I.getAlign(), AAMDNodes(), nullptr, SSID, Order);

  InChain = TLI.prepareVolatileOrAtomicLoad(InChain, dl, DAG);

  SDValue Ptr = getValue(I.getPointerOperand());

  if (TLI.lowerAtomicLoadAsLoadSDNode(I)) {
    // TODO: Once this is better exercised by tests, it should be merged with
    // the normal path for loads to prevent future divergence.
    SDValue L = DAG.getLoad(MemVT, dl, InChain, Ptr, MMO);
    if (MemVT != VT)
      L = DAG.getPtrExtOrTrunc(L, dl, VT);

    setValue(&I, L);
    SDValue OutChain = L.getValue(1);
    if (!I.isUnordered())
      DAG.setRoot(OutChain);
    else
      PendingLoads.push_back(OutChain);
    return;
  }

  SDValue L = DAG.getAtomic(ISD::ATOMIC_LOAD, dl, MemVT, MemVT, InChain,
                            Ptr, MMO);

  SDValue OutChain = L.getValue(1);
  if (MemVT != VT)
    L = DAG.getPtrExtOrTrunc(L, dl, VT);

  setValue(&I, L);
  DAG.setRoot(OutChain);
}

void SelectionDAGBuilder::visitAtomicStore(const StoreInst &I) {
  SDLoc dl = getCurSDLoc();

  AtomicOrdering Ordering = I.getOrdering();
  SyncScope::ID SSID = I.getSyncScopeID();

  SDValue InChain = getRoot();

  const TargetLowering &TLI = DAG.getTargetLoweringInfo();
  EVT MemVT =
      TLI.getMemValueType(DAG.getDataLayout(), I.getValueOperand()->getType());

  if (I.getAlignment() < MemVT.getSizeInBits() / 8)
    report_fatal_error("Cannot generate unaligned atomic store");

  auto Flags = TLI.getStoreMemOperandFlags(I, DAG.getDataLayout());

  MachineFunction &MF = DAG.getMachineFunction();
  MachineMemOperand *MMO = MF.getMachineMemOperand(
      MachinePointerInfo(I.getPointerOperand()), Flags, MemVT.getStoreSize(),
      I.getAlign(), AAMDNodes(), nullptr, SSID, Ordering);

  SDValue Val = getValue(I.getValueOperand());
  if (Val.getValueType() != MemVT)
    Val = DAG.getPtrExtOrTrunc(Val, dl, MemVT);
  SDValue Ptr = getValue(I.getPointerOperand());

  if (TLI.lowerAtomicStoreAsStoreSDNode(I)) {
    // TODO: Once this is better exercised by tests, it should be merged with
    // the normal path for stores to prevent future divergence.
    SDValue S = DAG.getStore(InChain, dl, Val, Ptr, MMO);
    DAG.setRoot(S);
    return;
  }
  SDValue OutChain = DAG.getAtomic(ISD::ATOMIC_STORE, dl, MemVT, InChain,
                                   Ptr, Val, MMO);


  DAG.setRoot(OutChain);
}

/// visitTargetIntrinsic - Lower a call of a target intrinsic to an INTRINSIC
/// node.
void SelectionDAGBuilder::visitTargetIntrinsic(const CallInst &I,
                                               unsigned Intrinsic) {
  // Ignore the callsite's attributes. A specific call site may be marked with
  // readnone, but the lowering code will expect the chain based on the
  // definition.
  const Function *F = I.getCalledFunction();
  bool HasChain = !F->doesNotAccessMemory();
  bool OnlyLoad = HasChain && F->onlyReadsMemory();

  // Build the operand list.
  SmallVector<SDValue, 8> Ops;
  if (HasChain) {  // If this intrinsic has side-effects, chainify it.
    if (OnlyLoad) {
      // We don't need to serialize loads against other loads.
      Ops.push_back(DAG.getRoot());
    } else {
      Ops.push_back(getRoot());
    }
  }

  // Info is set by getTgtMemInstrinsic
  TargetLowering::IntrinsicInfo Info;
  const TargetLowering &TLI = DAG.getTargetLoweringInfo();
  bool IsTgtIntrinsic = TLI.getTgtMemIntrinsic(Info, I,
                                               DAG.getMachineFunction(),
                                               Intrinsic);

  // Add the intrinsic ID as an integer operand if it's not a target intrinsic.
  if (!IsTgtIntrinsic || Info.opc == ISD::INTRINSIC_VOID ||
      Info.opc == ISD::INTRINSIC_W_CHAIN)
    Ops.push_back(DAG.getTargetConstant(Intrinsic, getCurSDLoc(),
                                        TLI.getPointerTy(DAG.getDataLayout())));

  // Add all operands of the call to the operand list.
  for (unsigned i = 0, e = I.arg_size(); i != e; ++i) {
    const Value *Arg = I.getArgOperand(i);
    if (!I.paramHasAttr(i, Attribute::ImmArg)) {
      Ops.push_back(getValue(Arg));
      continue;
    }

    // Use TargetConstant instead of a regular constant for immarg.
    EVT VT = TLI.getValueType(DAG.getDataLayout(), Arg->getType(), true);
    if (const ConstantInt *CI = dyn_cast<ConstantInt>(Arg)) {
      assert(CI->getBitWidth() <= 64 &&
             "large intrinsic immediates not handled");
      Ops.push_back(DAG.getTargetConstant(*CI, SDLoc(), VT));
    } else {
      Ops.push_back(
          DAG.getTargetConstantFP(*cast<ConstantFP>(Arg), SDLoc(), VT));
    }
  }

  SmallVector<EVT, 4> ValueVTs;
  ComputeValueVTs(TLI, DAG.getDataLayout(), I.getType(), ValueVTs);

  if (HasChain)
    ValueVTs.push_back(MVT::Other);

  SDVTList VTs = DAG.getVTList(ValueVTs);

  // Propagate fast-math-flags from IR to node(s).
  SDNodeFlags Flags;
  if (auto *FPMO = dyn_cast<FPMathOperator>(&I))
    Flags.copyFMF(*FPMO);
  SelectionDAG::FlagInserter FlagsInserter(DAG, Flags);

  // Create the node.
  SDValue Result;
  if (IsTgtIntrinsic) {
    // This is target intrinsic that touches memory
    Result =
        DAG.getMemIntrinsicNode(Info.opc, getCurSDLoc(), VTs, Ops, Info.memVT,
                                MachinePointerInfo(Info.ptrVal, Info.offset),
                                Info.align, Info.flags, Info.size,
                                I.getAAMetadata());
  } else if (!HasChain) {
    Result = DAG.getNode(ISD::INTRINSIC_WO_CHAIN, getCurSDLoc(), VTs, Ops);
  } else if (!I.getType()->isVoidTy()) {
    Result = DAG.getNode(ISD::INTRINSIC_W_CHAIN, getCurSDLoc(), VTs, Ops);
  } else {
    Result = DAG.getNode(ISD::INTRINSIC_VOID, getCurSDLoc(), VTs, Ops);
  }

  if (HasChain) {
    SDValue Chain = Result.getValue(Result.getNode()->getNumValues()-1);
    if (OnlyLoad)
      PendingLoads.push_back(Chain);
    else
      DAG.setRoot(Chain);
  }

  if (!I.getType()->isVoidTy()) {
    if (!isa<VectorType>(I.getType()))
      Result = lowerRangeToAssertZExt(DAG, I, Result);

    MaybeAlign Alignment = I.getRetAlign();
    if (!Alignment)
      Alignment = F->getAttributes().getRetAlignment();
    // Insert `assertalign` node if there's an alignment.
    if (InsertAssertAlign && Alignment) {
      Result =
          DAG.getAssertAlign(getCurSDLoc(), Result, Alignment.valueOrOne());
    }

    setValue(&I, Result);
  }
}

/// GetSignificand - Get the significand and build it into a floating-point
/// number with exponent of 1:
///
///   Op = (Op & 0x007fffff) | 0x3f800000;
///
/// where Op is the hexadecimal representation of floating point value.
static SDValue GetSignificand(SelectionDAG &DAG, SDValue Op, const SDLoc &dl) {
  SDValue t1 = DAG.getNode(ISD::AND, dl, MVT::i32, Op,
                           DAG.getConstant(0x007fffff, dl, MVT::i32));
  SDValue t2 = DAG.getNode(ISD::OR, dl, MVT::i32, t1,
                           DAG.getConstant(0x3f800000, dl, MVT::i32));
  return DAG.getNode(ISD::BITCAST, dl, MVT::f32, t2);
}

/// GetExponent - Get the exponent:
///
///   (float)(int)(((Op & 0x7f800000) >> 23) - 127);
///
/// where Op is the hexadecimal representation of floating point value.
static SDValue GetExponent(SelectionDAG &DAG, SDValue Op,
                           const TargetLowering &TLI, const SDLoc &dl) {
  SDValue t0 = DAG.getNode(ISD::AND, dl, MVT::i32, Op,
                           DAG.getConstant(0x7f800000, dl, MVT::i32));
  SDValue t1 = DAG.getNode(
      ISD::SRL, dl, MVT::i32, t0,
      DAG.getConstant(23, dl,
                      TLI.getShiftAmountTy(MVT::i32, DAG.getDataLayout())));
  SDValue t2 = DAG.getNode(ISD::SUB, dl, MVT::i32, t1,
                           DAG.getConstant(127, dl, MVT::i32));
  return DAG.getNode(ISD::SINT_TO_FP, dl, MVT::f32, t2);
}

/// getF32Constant - Get 32-bit floating point constant.
static SDValue getF32Constant(SelectionDAG &DAG, unsigned Flt,
                              const SDLoc &dl) {
  return DAG.getConstantFP(APFloat(APFloat::IEEEsingle(), APInt(32, Flt)), dl,
                           MVT::f32);
}

static SDValue getLimitedPrecisionExp2(SDValue t0, const SDLoc &dl,
                                       SelectionDAG &DAG) {
  // TODO: What fast-math-flags should be set on the floating-point nodes?

  //   IntegerPartOfX = ((int32_t)(t0);
  SDValue IntegerPartOfX = DAG.getNode(ISD::FP_TO_SINT, dl, MVT::i32, t0);

  //   FractionalPartOfX = t0 - (float)IntegerPartOfX;
  SDValue t1 = DAG.getNode(ISD::SINT_TO_FP, dl, MVT::f32, IntegerPartOfX);
  SDValue X = DAG.getNode(ISD::FSUB, dl, MVT::f32, t0, t1);

  //   IntegerPartOfX <<= 23;
  IntegerPartOfX =
      DAG.getNode(ISD::SHL, dl, MVT::i32, IntegerPartOfX,
                  DAG.getConstant(23, dl,
                                  DAG.getTargetLoweringInfo().getShiftAmountTy(
                                      MVT::i32, DAG.getDataLayout())));

  SDValue TwoToFractionalPartOfX;
  if (LimitFloatPrecision <= 6) {
    // For floating-point precision of 6:
    //
    //   TwoToFractionalPartOfX =
    //     0.997535578f +
    //       (0.735607626f + 0.252464424f * x) * x;
    //
    // error 0.0144103317, which is 6 bits
    SDValue t2 = DAG.getNode(ISD::FMUL, dl, MVT::f32, X,
                             getF32Constant(DAG, 0x3e814304, dl));
    SDValue t3 = DAG.getNode(ISD::FADD, dl, MVT::f32, t2,
                             getF32Constant(DAG, 0x3f3c50c8, dl));
    SDValue t4 = DAG.getNode(ISD::FMUL, dl, MVT::f32, t3, X);
    TwoToFractionalPartOfX = DAG.getNode(ISD::FADD, dl, MVT::f32, t4,
                                         getF32Constant(DAG, 0x3f7f5e7e, dl));
  } else if (LimitFloatPrecision <= 12) {
    // For floating-point precision of 12:
    //
    //   TwoToFractionalPartOfX =
    //     0.999892986f +
    //       (0.696457318f +
    //         (0.224338339f + 0.792043434e-1f * x) * x) * x;
    //
    // error 0.000107046256, which is 13 to 14 bits
    SDValue t2 = DAG.getNode(ISD::FMUL, dl, MVT::f32, X,
                             getF32Constant(DAG, 0x3da235e3, dl));
    SDValue t3 = DAG.getNode(ISD::FADD, dl, MVT::f32, t2,
                             getF32Constant(DAG, 0x3e65b8f3, dl));
    SDValue t4 = DAG.getNode(ISD::FMUL, dl, MVT::f32, t3, X);
    SDValue t5 = DAG.getNode(ISD::FADD, dl, MVT::f32, t4,
                             getF32Constant(DAG, 0x3f324b07, dl));
    SDValue t6 = DAG.getNode(ISD::FMUL, dl, MVT::f32, t5, X);
    TwoToFractionalPartOfX = DAG.getNode(ISD::FADD, dl, MVT::f32, t6,
                                         getF32Constant(DAG, 0x3f7ff8fd, dl));
  } else { // LimitFloatPrecision <= 18
    // For floating-point precision of 18:
    //
    //   TwoToFractionalPartOfX =
    //     0.999999982f +
    //       (0.693148872f +
    //         (0.240227044f +
    //           (0.554906021e-1f +
    //             (0.961591928e-2f +
    //               (0.136028312e-2f + 0.157059148e-3f *x)*x)*x)*x)*x)*x;
    // error 2.47208000*10^(-7), which is better than 18 bits
    SDValue t2 = DAG.getNode(ISD::FMUL, dl, MVT::f32, X,
                             getF32Constant(DAG, 0x3924b03e, dl));
    SDValue t3 = DAG.getNode(ISD::FADD, dl, MVT::f32, t2,
                             getF32Constant(DAG, 0x3ab24b87, dl));
    SDValue t4 = DAG.getNode(ISD::FMUL, dl, MVT::f32, t3, X);
    SDValue t5 = DAG.getNode(ISD::FADD, dl, MVT::f32, t4,
                             getF32Constant(DAG, 0x3c1d8c17, dl));
    SDValue t6 = DAG.getNode(ISD::FMUL, dl, MVT::f32, t5, X);
    SDValue t7 = DAG.getNode(ISD::FADD, dl, MVT::f32, t6,
                             getF32Constant(DAG, 0x3d634a1d, dl));
    SDValue t8 = DAG.getNode(ISD::FMUL, dl, MVT::f32, t7, X);
    SDValue t9 = DAG.getNode(ISD::FADD, dl, MVT::f32, t8,
                             getF32Constant(DAG, 0x3e75fe14, dl));
    SDValue t10 = DAG.getNode(ISD::FMUL, dl, MVT::f32, t9, X);
    SDValue t11 = DAG.getNode(ISD::FADD, dl, MVT::f32, t10,
                              getF32Constant(DAG, 0x3f317234, dl));
    SDValue t12 = DAG.getNode(ISD::FMUL, dl, MVT::f32, t11, X);
    TwoToFractionalPartOfX = DAG.getNode(ISD::FADD, dl, MVT::f32, t12,
                                         getF32Constant(DAG, 0x3f800000, dl));
  }

  // Add the exponent into the result in integer domain.
  SDValue t13 = DAG.getNode(ISD::BITCAST, dl, MVT::i32, TwoToFractionalPartOfX);
  return DAG.getNode(ISD::BITCAST, dl, MVT::f32,
                     DAG.getNode(ISD::ADD, dl, MVT::i32, t13, IntegerPartOfX));
}

/// expandExp - Lower an exp intrinsic. Handles the special sequences for
/// limited-precision mode.
static SDValue expandExp(const SDLoc &dl, SDValue Op, SelectionDAG &DAG,
                         const TargetLowering &TLI, SDNodeFlags Flags) {
  if (Op.getValueType() == MVT::f32 &&
      LimitFloatPrecision > 0 && LimitFloatPrecision <= 18) {

    // Put the exponent in the right bit position for later addition to the
    // final result:
    //
    // t0 = Op * log2(e)

    // TODO: What fast-math-flags should be set here?
    SDValue t0 = DAG.getNode(ISD::FMUL, dl, MVT::f32, Op,
                             DAG.getConstantFP(numbers::log2ef, dl, MVT::f32));
    return getLimitedPrecisionExp2(t0, dl, DAG);
  }

  // No special expansion.
  return DAG.getNode(ISD::FEXP, dl, Op.getValueType(), Op, Flags);
}

/// expandLog - Lower a log intrinsic. Handles the special sequences for
/// limited-precision mode.
static SDValue expandLog(const SDLoc &dl, SDValue Op, SelectionDAG &DAG,
                         const TargetLowering &TLI, SDNodeFlags Flags) {
  // TODO: What fast-math-flags should be set on the floating-point nodes?

  if (Op.getValueType() == MVT::f32 &&
      LimitFloatPrecision > 0 && LimitFloatPrecision <= 18) {
    SDValue Op1 = DAG.getNode(ISD::BITCAST, dl, MVT::i32, Op);

    // Scale the exponent by log(2).
    SDValue Exp = GetExponent(DAG, Op1, TLI, dl);
    SDValue LogOfExponent =
        DAG.getNode(ISD::FMUL, dl, MVT::f32, Exp,
                    DAG.getConstantFP(numbers::ln2f, dl, MVT::f32));

    // Get the significand and build it into a floating-point number with
    // exponent of 1.
    SDValue X = GetSignificand(DAG, Op1, dl);

    SDValue LogOfMantissa;
    if (LimitFloatPrecision <= 6) {
      // For floating-point precision of 6:
      //
      //   LogofMantissa =
      //     -1.1609546f +
      //       (1.4034025f - 0.23903021f * x) * x;
      //
      // error 0.0034276066, which is better than 8 bits
      SDValue t0 = DAG.getNode(ISD::FMUL, dl, MVT::f32, X,
                               getF32Constant(DAG, 0xbe74c456, dl));
      SDValue t1 = DAG.getNode(ISD::FADD, dl, MVT::f32, t0,
                               getF32Constant(DAG, 0x3fb3a2b1, dl));
      SDValue t2 = DAG.getNode(ISD::FMUL, dl, MVT::f32, t1, X);
      LogOfMantissa = DAG.getNode(ISD::FSUB, dl, MVT::f32, t2,
                                  getF32Constant(DAG, 0x3f949a29, dl));
    } else if (LimitFloatPrecision <= 12) {
      // For floating-point precision of 12:
      //
      //   LogOfMantissa =
      //     -1.7417939f +
      //       (2.8212026f +
      //         (-1.4699568f +
      //           (0.44717955f - 0.56570851e-1f * x) * x) * x) * x;
      //
      // error 0.000061011436, which is 14 bits
      SDValue t0 = DAG.getNode(ISD::FMUL, dl, MVT::f32, X,
                               getF32Constant(DAG, 0xbd67b6d6, dl));
      SDValue t1 = DAG.getNode(ISD::FADD, dl, MVT::f32, t0,
                               getF32Constant(DAG, 0x3ee4f4b8, dl));
      SDValue t2 = DAG.getNode(ISD::FMUL, dl, MVT::f32, t1, X);
      SDValue t3 = DAG.getNode(ISD::FSUB, dl, MVT::f32, t2,
                               getF32Constant(DAG, 0x3fbc278b, dl));
      SDValue t4 = DAG.getNode(ISD::FMUL, dl, MVT::f32, t3, X);
      SDValue t5 = DAG.getNode(ISD::FADD, dl, MVT::f32, t4,
                               getF32Constant(DAG, 0x40348e95, dl));
      SDValue t6 = DAG.getNode(ISD::FMUL, dl, MVT::f32, t5, X);
      LogOfMantissa = DAG.getNode(ISD::FSUB, dl, MVT::f32, t6,
                                  getF32Constant(DAG, 0x3fdef31a, dl));
    } else { // LimitFloatPrecision <= 18
      // For floating-point precision of 18:
      //
      //   LogOfMantissa =
      //     -2.1072184f +
      //       (4.2372794f +
      //         (-3.7029485f +
      //           (2.2781945f +
      //             (-0.87823314f +
      //               (0.19073739f - 0.17809712e-1f * x) * x) * x) * x) * x)*x;
      //
      // error 0.0000023660568, which is better than 18 bits
      SDValue t0 = DAG.getNode(ISD::FMUL, dl, MVT::f32, X,
                               getF32Constant(DAG, 0xbc91e5ac, dl));
      SDValue t1 = DAG.getNode(ISD::FADD, dl, MVT::f32, t0,
                               getF32Constant(DAG, 0x3e4350aa, dl));
      SDValue t2 = DAG.getNode(ISD::FMUL, dl, MVT::f32, t1, X);
      SDValue t3 = DAG.getNode(ISD::FSUB, dl, MVT::f32, t2,
                               getF32Constant(DAG, 0x3f60d3e3, dl));
      SDValue t4 = DAG.getNode(ISD::FMUL, dl, MVT::f32, t3, X);
      SDValue t5 = DAG.getNode(ISD::FADD, dl, MVT::f32, t4,
                               getF32Constant(DAG, 0x4011cdf0, dl));
      SDValue t6 = DAG.getNode(ISD::FMUL, dl, MVT::f32, t5, X);
      SDValue t7 = DAG.getNode(ISD::FSUB, dl, MVT::f32, t6,
                               getF32Constant(DAG, 0x406cfd1c, dl));
      SDValue t8 = DAG.getNode(ISD::FMUL, dl, MVT::f32, t7, X);
      SDValue t9 = DAG.getNode(ISD::FADD, dl, MVT::f32, t8,
                               getF32Constant(DAG, 0x408797cb, dl));
      SDValue t10 = DAG.getNode(ISD::FMUL, dl, MVT::f32, t9, X);
      LogOfMantissa = DAG.getNode(ISD::FSUB, dl, MVT::f32, t10,
                                  getF32Constant(DAG, 0x4006dcab, dl));
    }

    return DAG.getNode(ISD::FADD, dl, MVT::f32, LogOfExponent, LogOfMantissa);
  }

  // No special expansion.
  return DAG.getNode(ISD::FLOG, dl, Op.getValueType(), Op, Flags);
}

/// expandLog2 - Lower a log2 intrinsic. Handles the special sequences for
/// limited-precision mode.
static SDValue expandLog2(const SDLoc &dl, SDValue Op, SelectionDAG &DAG,
                          const TargetLowering &TLI, SDNodeFlags Flags) {
  // TODO: What fast-math-flags should be set on the floating-point nodes?

  if (Op.getValueType() == MVT::f32 &&
      LimitFloatPrecision > 0 && LimitFloatPrecision <= 18) {
    SDValue Op1 = DAG.getNode(ISD::BITCAST, dl, MVT::i32, Op);

    // Get the exponent.
    SDValue LogOfExponent = GetExponent(DAG, Op1, TLI, dl);

    // Get the significand and build it into a floating-point number with
    // exponent of 1.
    SDValue X = GetSignificand(DAG, Op1, dl);

    // Different possible minimax approximations of significand in
    // floating-point for various degrees of accuracy over [1,2].
    SDValue Log2ofMantissa;
    if (LimitFloatPrecision <= 6) {
      // For floating-point precision of 6:
      //
      //   Log2ofMantissa = -1.6749035f + (2.0246817f - .34484768f * x) * x;
      //
      // error 0.0049451742, which is more than 7 bits
      SDValue t0 = DAG.getNode(ISD::FMUL, dl, MVT::f32, X,
                               getF32Constant(DAG, 0xbeb08fe0, dl));
      SDValue t1 = DAG.getNode(ISD::FADD, dl, MVT::f32, t0,
                               getF32Constant(DAG, 0x40019463, dl));
      SDValue t2 = DAG.getNode(ISD::FMUL, dl, MVT::f32, t1, X);
      Log2ofMantissa = DAG.getNode(ISD::FSUB, dl, MVT::f32, t2,
                                   getF32Constant(DAG, 0x3fd6633d, dl));
    } else if (LimitFloatPrecision <= 12) {
      // For floating-point precision of 12:
      //
      //   Log2ofMantissa =
      //     -2.51285454f +
      //       (4.07009056f +
      //         (-2.12067489f +
      //           (.645142248f - 0.816157886e-1f * x) * x) * x) * x;
      //
      // error 0.0000876136000, which is better than 13 bits
      SDValue t0 = DAG.getNode(ISD::FMUL, dl, MVT::f32, X,
                               getF32Constant(DAG, 0xbda7262e, dl));
      SDValue t1 = DAG.getNode(ISD::FADD, dl, MVT::f32, t0,
                               getF32Constant(DAG, 0x3f25280b, dl));
      SDValue t2 = DAG.getNode(ISD::FMUL, dl, MVT::f32, t1, X);
      SDValue t3 = DAG.getNode(ISD::FSUB, dl, MVT::f32, t2,
                               getF32Constant(DAG, 0x4007b923, dl));
      SDValue t4 = DAG.getNode(ISD::FMUL, dl, MVT::f32, t3, X);
      SDValue t5 = DAG.getNode(ISD::FADD, dl, MVT::f32, t4,
                               getF32Constant(DAG, 0x40823e2f, dl));
      SDValue t6 = DAG.getNode(ISD::FMUL, dl, MVT::f32, t5, X);
      Log2ofMantissa = DAG.getNode(ISD::FSUB, dl, MVT::f32, t6,
                                   getF32Constant(DAG, 0x4020d29c, dl));
    } else { // LimitFloatPrecision <= 18
      // For floating-point precision of 18:
      //
      //   Log2ofMantissa =
      //     -3.0400495f +
      //       (6.1129976f +
      //         (-5.3420409f +
      //           (3.2865683f +
      //             (-1.2669343f +
      //               (0.27515199f -
      //                 0.25691327e-1f * x) * x) * x) * x) * x) * x;
      //
      // error 0.0000018516, which is better than 18 bits
      SDValue t0 = DAG.getNode(ISD::FMUL, dl, MVT::f32, X,
                               getF32Constant(DAG, 0xbcd2769e, dl));
      SDValue t1 = DAG.getNode(ISD::FADD, dl, MVT::f32, t0,
                               getF32Constant(DAG, 0x3e8ce0b9, dl));
      SDValue t2 = DAG.getNode(ISD::FMUL, dl, MVT::f32, t1, X);
      SDValue t3 = DAG.getNode(ISD::FSUB, dl, MVT::f32, t2,
                               getF32Constant(DAG, 0x3fa22ae7, dl));
      SDValue t4 = DAG.getNode(ISD::FMUL, dl, MVT::f32, t3, X);
      SDValue t5 = DAG.getNode(ISD::FADD, dl, MVT::f32, t4,
                               getF32Constant(DAG, 0x40525723, dl));
      SDValue t6 = DAG.getNode(ISD::FMUL, dl, MVT::f32, t5, X);
      SDValue t7 = DAG.getNode(ISD::FSUB, dl, MVT::f32, t6,
                               getF32Constant(DAG, 0x40aaf200, dl));
      SDValue t8 = DAG.getNode(ISD::FMUL, dl, MVT::f32, t7, X);
      SDValue t9 = DAG.getNode(ISD::FADD, dl, MVT::f32, t8,
                               getF32Constant(DAG, 0x40c39dad, dl));
      SDValue t10 = DAG.getNode(ISD::FMUL, dl, MVT::f32, t9, X);
      Log2ofMantissa = DAG.getNode(ISD::FSUB, dl, MVT::f32, t10,
                                   getF32Constant(DAG, 0x4042902c, dl));
    }

    return DAG.getNode(ISD::FADD, dl, MVT::f32, LogOfExponent, Log2ofMantissa);
  }

  // No special expansion.
  return DAG.getNode(ISD::FLOG2, dl, Op.getValueType(), Op, Flags);
}

/// expandLog10 - Lower a log10 intrinsic. Handles the special sequences for
/// limited-precision mode.
static SDValue expandLog10(const SDLoc &dl, SDValue Op, SelectionDAG &DAG,
                           const TargetLowering &TLI, SDNodeFlags Flags) {
  // TODO: What fast-math-flags should be set on the floating-point nodes?

  if (Op.getValueType() == MVT::f32 &&
      LimitFloatPrecision > 0 && LimitFloatPrecision <= 18) {
    SDValue Op1 = DAG.getNode(ISD::BITCAST, dl, MVT::i32, Op);

    // Scale the exponent by log10(2) [0.30102999f].
    SDValue Exp = GetExponent(DAG, Op1, TLI, dl);
    SDValue LogOfExponent = DAG.getNode(ISD::FMUL, dl, MVT::f32, Exp,
                                        getF32Constant(DAG, 0x3e9a209a, dl));

    // Get the significand and build it into a floating-point number with
    // exponent of 1.
    SDValue X = GetSignificand(DAG, Op1, dl);

    SDValue Log10ofMantissa;
    if (LimitFloatPrecision <= 6) {
      // For floating-point precision of 6:
      //
      //   Log10ofMantissa =
      //     -0.50419619f +
      //       (0.60948995f - 0.10380950f * x) * x;
      //
      // error 0.0014886165, which is 6 bits
      SDValue t0 = DAG.getNode(ISD::FMUL, dl, MVT::f32, X,
                               getF32Constant(DAG, 0xbdd49a13, dl));
      SDValue t1 = DAG.getNode(ISD::FADD, dl, MVT::f32, t0,
                               getF32Constant(DAG, 0x3f1c0789, dl));
      SDValue t2 = DAG.getNode(ISD::FMUL, dl, MVT::f32, t1, X);
      Log10ofMantissa = DAG.getNode(ISD::FSUB, dl, MVT::f32, t2,
                                    getF32Constant(DAG, 0x3f011300, dl));
    } else if (LimitFloatPrecision <= 12) {
      // For floating-point precision of 12:
      //
      //   Log10ofMantissa =
      //     -0.64831180f +
      //       (0.91751397f +
      //         (-0.31664806f + 0.47637168e-1f * x) * x) * x;
      //
      // error 0.00019228036, which is better than 12 bits
      SDValue t0 = DAG.getNode(ISD::FMUL, dl, MVT::f32, X,
                               getF32Constant(DAG, 0x3d431f31, dl));
      SDValue t1 = DAG.getNode(ISD::FSUB, dl, MVT::f32, t0,
                               getF32Constant(DAG, 0x3ea21fb2, dl));
      SDValue t2 = DAG.getNode(ISD::FMUL, dl, MVT::f32, t1, X);
      SDValue t3 = DAG.getNode(ISD::FADD, dl, MVT::f32, t2,
                               getF32Constant(DAG, 0x3f6ae232, dl));
      SDValue t4 = DAG.getNode(ISD::FMUL, dl, MVT::f32, t3, X);
      Log10ofMantissa = DAG.getNode(ISD::FSUB, dl, MVT::f32, t4,
                                    getF32Constant(DAG, 0x3f25f7c3, dl));
    } else { // LimitFloatPrecision <= 18
      // For floating-point precision of 18:
      //
      //   Log10ofMantissa =
      //     -0.84299375f +
      //       (1.5327582f +
      //         (-1.0688956f +
      //           (0.49102474f +
      //             (-0.12539807f + 0.13508273e-1f * x) * x) * x) * x) * x;
      //
      // error 0.0000037995730, which is better than 18 bits
      SDValue t0 = DAG.getNode(ISD::FMUL, dl, MVT::f32, X,
                               getF32Constant(DAG, 0x3c5d51ce, dl));
      SDValue t1 = DAG.getNode(ISD::FSUB, dl, MVT::f32, t0,
                               getF32Constant(DAG, 0x3e00685a, dl));
      SDValue t2 = DAG.getNode(ISD::FMUL, dl, MVT::f32, t1, X);
      SDValue t3 = DAG.getNode(ISD::FADD, dl, MVT::f32, t2,
                               getF32Constant(DAG, 0x3efb6798, dl));
      SDValue t4 = DAG.getNode(ISD::FMUL, dl, MVT::f32, t3, X);
      SDValue t5 = DAG.getNode(ISD::FSUB, dl, MVT::f32, t4,
                               getF32Constant(DAG, 0x3f88d192, dl));
      SDValue t6 = DAG.getNode(ISD::FMUL, dl, MVT::f32, t5, X);
      SDValue t7 = DAG.getNode(ISD::FADD, dl, MVT::f32, t6,
                               getF32Constant(DAG, 0x3fc4316c, dl));
      SDValue t8 = DAG.getNode(ISD::FMUL, dl, MVT::f32, t7, X);
      Log10ofMantissa = DAG.getNode(ISD::FSUB, dl, MVT::f32, t8,
                                    getF32Constant(DAG, 0x3f57ce70, dl));
    }

    return DAG.getNode(ISD::FADD, dl, MVT::f32, LogOfExponent, Log10ofMantissa);
  }

  // No special expansion.
  return DAG.getNode(ISD::FLOG10, dl, Op.getValueType(), Op, Flags);
}

/// expandExp2 - Lower an exp2 intrinsic. Handles the special sequences for
/// limited-precision mode.
static SDValue expandExp2(const SDLoc &dl, SDValue Op, SelectionDAG &DAG,
                          const TargetLowering &TLI, SDNodeFlags Flags) {
  if (Op.getValueType() == MVT::f32 &&
      LimitFloatPrecision > 0 && LimitFloatPrecision <= 18)
    return getLimitedPrecisionExp2(Op, dl, DAG);

  // No special expansion.
  return DAG.getNode(ISD::FEXP2, dl, Op.getValueType(), Op, Flags);
}

/// visitPow - Lower a pow intrinsic. Handles the special sequences for
/// limited-precision mode with x == 10.0f.
static SDValue expandPow(const SDLoc &dl, SDValue LHS, SDValue RHS,
                         SelectionDAG &DAG, const TargetLowering &TLI,
                         SDNodeFlags Flags) {
  bool IsExp10 = false;
  if (LHS.getValueType() == MVT::f32 && RHS.getValueType() == MVT::f32 &&
      LimitFloatPrecision > 0 && LimitFloatPrecision <= 18) {
    if (ConstantFPSDNode *LHSC = dyn_cast<ConstantFPSDNode>(LHS)) {
      APFloat Ten(10.0f);
      IsExp10 = LHSC->isExactlyValue(Ten);
    }
  }

  // TODO: What fast-math-flags should be set on the FMUL node?
  if (IsExp10) {
    // Put the exponent in the right bit position for later addition to the
    // final result:
    //
    //   #define LOG2OF10 3.3219281f
    //   t0 = Op * LOG2OF10;
    SDValue t0 = DAG.getNode(ISD::FMUL, dl, MVT::f32, RHS,
                             getF32Constant(DAG, 0x40549a78, dl));
    return getLimitedPrecisionExp2(t0, dl, DAG);
  }

  // No special expansion.
  return DAG.getNode(ISD::FPOW, dl, LHS.getValueType(), LHS, RHS, Flags);
}

/// ExpandPowI - Expand a llvm.powi intrinsic.
static SDValue ExpandPowI(const SDLoc &DL, SDValue LHS, SDValue RHS,
                          SelectionDAG &DAG) {
  // If RHS is a constant, we can expand this out to a multiplication tree,
  // otherwise we end up lowering to a call to __powidf2 (for example).  When
  // optimizing for size, we only want to do this if the expansion would produce
  // a small number of multiplies, otherwise we do the full expansion.
  if (ConstantSDNode *RHSC = dyn_cast<ConstantSDNode>(RHS)) {
    // Get the exponent as a positive value.
    unsigned Val = RHSC->getSExtValue();
    if ((int)Val < 0) Val = -Val;

    // powi(x, 0) -> 1.0
    if (Val == 0)
      return DAG.getConstantFP(1.0, DL, LHS.getValueType());

    bool OptForSize = DAG.shouldOptForSize();
    if (!OptForSize ||
        // If optimizing for size, don't insert too many multiplies.
        // This inserts up to 5 multiplies.
        countPopulation(Val) + Log2_32(Val) < 7) {
      // We use the simple binary decomposition method to generate the multiply
      // sequence.  There are more optimal ways to do this (for example,
      // powi(x,15) generates one more multiply than it should), but this has
      // the benefit of being both really simple and much better than a libcall.
      SDValue Res;  // Logically starts equal to 1.0
      SDValue CurSquare = LHS;
      // TODO: Intrinsics should have fast-math-flags that propagate to these
      // nodes.
      while (Val) {
        if (Val & 1) {
          if (Res.getNode())
            Res = DAG.getNode(ISD::FMUL, DL,Res.getValueType(), Res, CurSquare);
          else
            Res = CurSquare;  // 1.0*CurSquare.
        }

        CurSquare = DAG.getNode(ISD::FMUL, DL, CurSquare.getValueType(),
                                CurSquare, CurSquare);
        Val >>= 1;
      }

      // If the original was negative, invert the result, producing 1/(x*x*x).
      if (RHSC->getSExtValue() < 0)
        Res = DAG.getNode(ISD::FDIV, DL, LHS.getValueType(),
                          DAG.getConstantFP(1.0, DL, LHS.getValueType()), Res);
      return Res;
    }
  }

  // Otherwise, expand to a libcall.
  return DAG.getNode(ISD::FPOWI, DL, LHS.getValueType(), LHS, RHS);
}

static SDValue expandDivFix(unsigned Opcode, const SDLoc &DL,
                            SDValue LHS, SDValue RHS, SDValue Scale,
                            SelectionDAG &DAG, const TargetLowering &TLI) {
  EVT VT = LHS.getValueType();
  bool Signed = Opcode == ISD::SDIVFIX || Opcode == ISD::SDIVFIXSAT;
  bool Saturating = Opcode == ISD::SDIVFIXSAT || Opcode == ISD::UDIVFIXSAT;
  LLVMContext &Ctx = *DAG.getContext();

  // If the type is legal but the operation isn't, this node might survive all
  // the way to operation legalization. If we end up there and we do not have
  // the ability to widen the type (if VT*2 is not legal), we cannot expand the
  // node.

  // Coax the legalizer into expanding the node during type legalization instead
  // by bumping the size by one bit. This will force it to Promote, enabling the
  // early expansion and avoiding the need to expand later.

  // We don't have to do this if Scale is 0; that can always be expanded, unless
  // it's a saturating signed operation. Those can experience true integer
  // division overflow, a case which we must avoid.

  // FIXME: We wouldn't have to do this (or any of the early
  // expansion/promotion) if it was possible to expand a libcall of an
  // illegal type during operation legalization. But it's not, so things
  // get a bit hacky.
  unsigned ScaleInt = cast<ConstantSDNode>(Scale)->getZExtValue();
  if ((ScaleInt > 0 || (Saturating && Signed)) &&
      (TLI.isTypeLegal(VT) ||
       (VT.isVector() && TLI.isTypeLegal(VT.getVectorElementType())))) {
    TargetLowering::LegalizeAction Action = TLI.getFixedPointOperationAction(
        Opcode, VT, ScaleInt);
    if (Action != TargetLowering::Legal && Action != TargetLowering::Custom) {
      EVT PromVT;
      if (VT.isScalarInteger())
        PromVT = EVT::getIntegerVT(Ctx, VT.getSizeInBits() + 1);
      else if (VT.isVector()) {
        PromVT = VT.getVectorElementType();
        PromVT = EVT::getIntegerVT(Ctx, PromVT.getSizeInBits() + 1);
        PromVT = EVT::getVectorVT(Ctx, PromVT, VT.getVectorElementCount());
      } else
        llvm_unreachable("Wrong VT for DIVFIX?");
      if (Signed) {
        LHS = DAG.getSExtOrTrunc(LHS, DL, PromVT);
        RHS = DAG.getSExtOrTrunc(RHS, DL, PromVT);
      } else {
        LHS = DAG.getZExtOrTrunc(LHS, DL, PromVT);
        RHS = DAG.getZExtOrTrunc(RHS, DL, PromVT);
      }
      EVT ShiftTy = TLI.getShiftAmountTy(PromVT, DAG.getDataLayout());
      // For saturating operations, we need to shift up the LHS to get the
      // proper saturation width, and then shift down again afterwards.
      if (Saturating)
        LHS = DAG.getNode(ISD::SHL, DL, PromVT, LHS,
                          DAG.getConstant(1, DL, ShiftTy));
      SDValue Res = DAG.getNode(Opcode, DL, PromVT, LHS, RHS, Scale);
      if (Saturating)
        Res = DAG.getNode(Signed ? ISD::SRA : ISD::SRL, DL, PromVT, Res,
                          DAG.getConstant(1, DL, ShiftTy));
      return DAG.getZExtOrTrunc(Res, DL, VT);
    }
  }

  return DAG.getNode(Opcode, DL, VT, LHS, RHS, Scale);
}

// getUnderlyingArgRegs - Find underlying registers used for a truncated,
// bitcasted, or split argument. Returns a list of <Register, size in bits>
static void
getUnderlyingArgRegs(SmallVectorImpl<std::pair<unsigned, TypeSize>> &Regs,
                     const SDValue &N) {
  switch (N.getOpcode()) {
  case ISD::CopyFromReg: {
    SDValue Op = N.getOperand(1);
    Regs.emplace_back(cast<RegisterSDNode>(Op)->getReg(),
                      Op.getValueType().getSizeInBits());
    return;
  }
  case ISD::BITCAST:
  case ISD::AssertZext:
  case ISD::AssertSext:
  case ISD::TRUNCATE:
    getUnderlyingArgRegs(Regs, N.getOperand(0));
    return;
  case ISD::BUILD_PAIR:
  case ISD::BUILD_VECTOR:
  case ISD::CONCAT_VECTORS:
    for (SDValue Op : N->op_values())
      getUnderlyingArgRegs(Regs, Op);
    return;
  default:
    return;
  }
}

/// If the DbgValueInst is a dbg_value of a function argument, create the
/// corresponding DBG_VALUE machine instruction for it now.  At the end of
/// instruction selection, they will be inserted to the entry BB.
/// We don't currently support this for variadic dbg_values, as they shouldn't
/// appear for function arguments or in the prologue.
bool SelectionDAGBuilder::EmitFuncArgumentDbgValue(
    const Value *V, DILocalVariable *Variable, DIExpression *Expr,
    DILocation *DL, FuncArgumentDbgValueKind Kind, const SDValue &N) {
  const Argument *Arg = dyn_cast<Argument>(V);
  if (!Arg)
    return false;

  MachineFunction &MF = DAG.getMachineFunction();
  const TargetInstrInfo *TII = DAG.getSubtarget().getInstrInfo();

  // Helper to create DBG_INSTR_REFs or DBG_VALUEs, depending on what kind
  // we've been asked to pursue.
  auto MakeVRegDbgValue = [&](Register Reg, DIExpression *FragExpr,
                              bool Indirect) {
    if (Reg.isVirtual() && MF.useDebugInstrRef()) {
      // For VRegs, in instruction referencing mode, create a DBG_INSTR_REF
      // pointing at the VReg, which will be patched up later.
      auto &Inst = TII->get(TargetOpcode::DBG_INSTR_REF);
      auto MIB = BuildMI(MF, DL, Inst);
      MIB.addReg(Reg);
      MIB.addImm(0);
      MIB.addMetadata(Variable);
      auto *NewDIExpr = FragExpr;
      // We don't have an "Indirect" field in DBG_INSTR_REF, fold that into
      // the DIExpression.
      if (Indirect)
        NewDIExpr = DIExpression::prepend(FragExpr, DIExpression::DerefBefore);
      MIB.addMetadata(NewDIExpr);
      return MIB;
    } else {
      // Create a completely standard DBG_VALUE.
      auto &Inst = TII->get(TargetOpcode::DBG_VALUE);
      return BuildMI(MF, DL, Inst, Indirect, Reg, Variable, FragExpr);
    }
  };

  if (Kind == FuncArgumentDbgValueKind::Value) {
    // ArgDbgValues are hoisted to the beginning of the entry block. So we
    // should only emit as ArgDbgValue if the dbg.value intrinsic is found in
    // the entry block.
    bool IsInEntryBlock = FuncInfo.MBB == &FuncInfo.MF->front();
    if (!IsInEntryBlock)
      return false;

    // ArgDbgValues are hoisted to the beginning of the entry block.  So we
    // should only emit as ArgDbgValue if the dbg.value intrinsic describes a
    // variable that also is a param.
    //
    // Although, if we are at the top of the entry block already, we can still
    // emit using ArgDbgValue. This might catch some situations when the
    // dbg.value refers to an argument that isn't used in the entry block, so
    // any CopyToReg node would be optimized out and the only way to express
    // this DBG_VALUE is by using the physical reg (or FI) as done in this
    // method.  ArgDbgValues are hoisted to the beginning of the entry block. So
    // we should only emit as ArgDbgValue if the Variable is an argument to the
    // current function, and the dbg.value intrinsic is found in the entry
    // block.
    bool VariableIsFunctionInputArg = Variable->isParameter() &&
        !DL->getInlinedAt();
    bool IsInPrologue = SDNodeOrder == LowestSDNodeOrder;
    if (!IsInPrologue && !VariableIsFunctionInputArg)
      return false;

    // Here we assume that a function argument on IR level only can be used to
    // describe one input parameter on source level. If we for example have
    // source code like this
    //
    //    struct A { long x, y; };
    //    void foo(struct A a, long b) {
    //      ...
    //      b = a.x;
    //      ...
    //    }
    //
    // and IR like this
    //
    //  define void @foo(i32 %a1, i32 %a2, i32 %b)  {
    //  entry:
    //    call void @llvm.dbg.value(metadata i32 %a1, "a", DW_OP_LLVM_fragment
    //    call void @llvm.dbg.value(metadata i32 %a2, "a", DW_OP_LLVM_fragment
    //    call void @llvm.dbg.value(metadata i32 %b, "b",
    //    ...
    //    call void @llvm.dbg.value(metadata i32 %a1, "b"
    //    ...
    //
    // then the last dbg.value is describing a parameter "b" using a value that
    // is an argument. But since we already has used %a1 to describe a parameter
    // we should not handle that last dbg.value here (that would result in an
    // incorrect hoisting of the DBG_VALUE to the function entry).
    // Notice that we allow one dbg.value per IR level argument, to accommodate
    // for the situation with fragments above.
    if (VariableIsFunctionInputArg) {
      unsigned ArgNo = Arg->getArgNo();
      if (ArgNo >= FuncInfo.DescribedArgs.size())
        FuncInfo.DescribedArgs.resize(ArgNo + 1, false);
      else if (!IsInPrologue && FuncInfo.DescribedArgs.test(ArgNo))
        return false;
      FuncInfo.DescribedArgs.set(ArgNo);
    }
  }

  bool IsIndirect = false;
  Optional<MachineOperand> Op;
  // Some arguments' frame index is recorded during argument lowering.
  int FI = FuncInfo.getArgumentFrameIndex(Arg);
  if (FI != std::numeric_limits<int>::max())
    Op = MachineOperand::CreateFI(FI);

  SmallVector<std::pair<unsigned, TypeSize>, 8> ArgRegsAndSizes;
  if (!Op && N.getNode()) {
    getUnderlyingArgRegs(ArgRegsAndSizes, N);
    Register Reg;
    if (ArgRegsAndSizes.size() == 1)
      Reg = ArgRegsAndSizes.front().first;

    if (Reg && Reg.isVirtual()) {
      MachineRegisterInfo &RegInfo = MF.getRegInfo();
      Register PR = RegInfo.getLiveInPhysReg(Reg);
      if (PR)
        Reg = PR;
    }
    if (Reg) {
      Op = MachineOperand::CreateReg(Reg, false);
      IsIndirect = Kind != FuncArgumentDbgValueKind::Value;
    }
  }

  if (!Op && N.getNode()) {
    // Check if frame index is available.
    SDValue LCandidate = peekThroughBitcasts(N);
    if (LoadSDNode *LNode = dyn_cast<LoadSDNode>(LCandidate.getNode()))
      if (FrameIndexSDNode *FINode =
          dyn_cast<FrameIndexSDNode>(LNode->getBasePtr().getNode()))
        Op = MachineOperand::CreateFI(FINode->getIndex());
  }

  if (!Op) {
    // Create a DBG_VALUE for each decomposed value in ArgRegs to cover Reg
    auto splitMultiRegDbgValue = [&](ArrayRef<std::pair<unsigned, TypeSize>>
                                         SplitRegs) {
      unsigned Offset = 0;
      for (const auto &RegAndSize : SplitRegs) {
        // If the expression is already a fragment, the current register
        // offset+size might extend beyond the fragment. In this case, only
        // the register bits that are inside the fragment are relevant.
        int RegFragmentSizeInBits = RegAndSize.second;
        if (auto ExprFragmentInfo = Expr->getFragmentInfo()) {
          uint64_t ExprFragmentSizeInBits = ExprFragmentInfo->SizeInBits;
          // The register is entirely outside the expression fragment,
          // so is irrelevant for debug info.
          if (Offset >= ExprFragmentSizeInBits)
            break;
          // The register is partially outside the expression fragment, only
          // the low bits within the fragment are relevant for debug info.
          if (Offset + RegFragmentSizeInBits > ExprFragmentSizeInBits) {
            RegFragmentSizeInBits = ExprFragmentSizeInBits - Offset;
          }
        }

        auto FragmentExpr = DIExpression::createFragmentExpression(
            Expr, Offset, RegFragmentSizeInBits);
        Offset += RegAndSize.second;
        // If a valid fragment expression cannot be created, the variable's
        // correct value cannot be determined and so it is set as Undef.
        if (!FragmentExpr) {
          SDDbgValue *SDV = DAG.getConstantDbgValue(
              Variable, Expr, UndefValue::get(V->getType()), DL, SDNodeOrder);
          DAG.AddDbgValue(SDV, false);
          continue;
        }
        MachineInstr *NewMI =
            MakeVRegDbgValue(RegAndSize.first, *FragmentExpr,
                             Kind != FuncArgumentDbgValueKind::Value);
        FuncInfo.ArgDbgValues.push_back(NewMI);
      }
    };

    // Check if ValueMap has reg number.
    DenseMap<const Value *, Register>::const_iterator
      VMI = FuncInfo.ValueMap.find(V);
    if (VMI != FuncInfo.ValueMap.end()) {
      const auto &TLI = DAG.getTargetLoweringInfo();
      RegsForValue RFV(V->getContext(), TLI, DAG.getDataLayout(), VMI->second,
                       V->getType(), None);
      if (RFV.occupiesMultipleRegs()) {
        splitMultiRegDbgValue(RFV.getRegsAndSizes());
        return true;
      }

      Op = MachineOperand::CreateReg(VMI->second, false);
      IsIndirect = Kind != FuncArgumentDbgValueKind::Value;
    } else if (ArgRegsAndSizes.size() > 1) {
      // This was split due to the calling convention, and no virtual register
      // mapping exists for the value.
      splitMultiRegDbgValue(ArgRegsAndSizes);
      return true;
    }
  }

  if (!Op)
    return false;

  assert(Variable->isValidLocationForIntrinsic(DL) &&
         "Expected inlined-at fields to agree");
  MachineInstr *NewMI = nullptr;

  if (Op->isReg())
    NewMI = MakeVRegDbgValue(Op->getReg(), Expr, IsIndirect);
  else
    NewMI = BuildMI(MF, DL, TII->get(TargetOpcode::DBG_VALUE), true, *Op,
                    Variable, Expr);

  // Otherwise, use ArgDbgValues.
  FuncInfo.ArgDbgValues.push_back(NewMI);
  return true;
}

/// Return the appropriate SDDbgValue based on N.
SDDbgValue *SelectionDAGBuilder::getDbgValue(SDValue N,
                                             DILocalVariable *Variable,
                                             DIExpression *Expr,
                                             const DebugLoc &dl,
                                             unsigned DbgSDNodeOrder) {
  if (auto *FISDN = dyn_cast<FrameIndexSDNode>(N.getNode())) {
    // Construct a FrameIndexDbgValue for FrameIndexSDNodes so we can describe
    // stack slot locations.
    //
    // Consider "int x = 0; int *px = &x;". There are two kinds of interesting
    // debug values here after optimization:
    //
    //   dbg.value(i32* %px, !"int *px", !DIExpression()), and
    //   dbg.value(i32* %px, !"int x", !DIExpression(DW_OP_deref))
    //
    // Both describe the direct values of their associated variables.
    return DAG.getFrameIndexDbgValue(Variable, Expr, FISDN->getIndex(),
                                     /*IsIndirect*/ false, dl, DbgSDNodeOrder);
  }
  return DAG.getDbgValue(Variable, Expr, N.getNode(), N.getResNo(),
                         /*IsIndirect*/ false, dl, DbgSDNodeOrder);
}

static unsigned FixedPointIntrinsicToOpcode(unsigned Intrinsic) {
  switch (Intrinsic) {
  case Intrinsic::smul_fix:
    return ISD::SMULFIX;
  case Intrinsic::umul_fix:
    return ISD::UMULFIX;
  case Intrinsic::smul_fix_sat:
    return ISD::SMULFIXSAT;
  case Intrinsic::umul_fix_sat:
    return ISD::UMULFIXSAT;
  case Intrinsic::sdiv_fix:
    return ISD::SDIVFIX;
  case Intrinsic::udiv_fix:
    return ISD::UDIVFIX;
  case Intrinsic::sdiv_fix_sat:
    return ISD::SDIVFIXSAT;
  case Intrinsic::udiv_fix_sat:
    return ISD::UDIVFIXSAT;
  default:
    llvm_unreachable("Unhandled fixed point intrinsic");
  }
}

void SelectionDAGBuilder::lowerCallToExternalSymbol(const CallInst &I,
                                           const char *FunctionName) {
  assert(FunctionName && "FunctionName must not be nullptr");
  SDValue Callee = DAG.getExternalSymbol(
      FunctionName,
      DAG.getTargetLoweringInfo().getPointerTy(DAG.getDataLayout()));
  LowerCallTo(I, Callee, I.isTailCall(), I.isMustTailCall());
}

/// Given a @llvm.call.preallocated.setup, return the corresponding
/// preallocated call.
static const CallBase *FindPreallocatedCall(const Value *PreallocatedSetup) {
  assert(cast<CallBase>(PreallocatedSetup)
                 ->getCalledFunction()
                 ->getIntrinsicID() == Intrinsic::call_preallocated_setup &&
         "expected call_preallocated_setup Value");
  for (auto *U : PreallocatedSetup->users()) {
    auto *UseCall = cast<CallBase>(U);
    const Function *Fn = UseCall->getCalledFunction();
    if (!Fn || Fn->getIntrinsicID() != Intrinsic::call_preallocated_arg) {
      return UseCall;
    }
  }
  llvm_unreachable("expected corresponding call to preallocated setup/arg");
}

/// Lower the call to the specified intrinsic function.
void SelectionDAGBuilder::visitIntrinsicCall(const CallInst &I,
                                             unsigned Intrinsic) {
  const TargetLowering &TLI = DAG.getTargetLoweringInfo();
  SDLoc sdl = getCurSDLoc();
  DebugLoc dl = getCurDebugLoc();
  SDValue Res;

  SDNodeFlags Flags;
  if (auto *FPOp = dyn_cast<FPMathOperator>(&I))
    Flags.copyFMF(*FPOp);

  switch (Intrinsic) {
  default:
    // By default, turn this into a target intrinsic node.
    visitTargetIntrinsic(I, Intrinsic);
    return;
  case Intrinsic::vscale: {
    match(&I, m_VScale(DAG.getDataLayout()));
    EVT VT = TLI.getValueType(DAG.getDataLayout(), I.getType());
    setValue(&I, DAG.getVScale(sdl, VT, APInt(VT.getSizeInBits(), 1)));
    return;
  }
  case Intrinsic::vastart:  visitVAStart(I); return;
  case Intrinsic::vaend:    visitVAEnd(I); return;
  case Intrinsic::vacopy:   visitVACopy(I); return;
  case Intrinsic::returnaddress:
    setValue(&I, DAG.getNode(ISD::RETURNADDR, sdl,
                             TLI.getValueType(DAG.getDataLayout(), I.getType()),
                             getValue(I.getArgOperand(0))));
    return;
  case Intrinsic::addressofreturnaddress:
    setValue(&I,
             DAG.getNode(ISD::ADDROFRETURNADDR, sdl,
                         TLI.getValueType(DAG.getDataLayout(), I.getType())));
    return;
  case Intrinsic::sponentry:
    setValue(&I,
             DAG.getNode(ISD::SPONENTRY, sdl,
                         TLI.getValueType(DAG.getDataLayout(), I.getType())));
    return;
  case Intrinsic::frameaddress:
    setValue(&I, DAG.getNode(ISD::FRAMEADDR, sdl,
                             TLI.getFrameIndexTy(DAG.getDataLayout()),
                             getValue(I.getArgOperand(0))));
    return;
  case Intrinsic::read_volatile_register:
  case Intrinsic::read_register: {
    Value *Reg = I.getArgOperand(0);
    SDValue Chain = getRoot();
    SDValue RegName =
        DAG.getMDNode(cast<MDNode>(cast<MetadataAsValue>(Reg)->getMetadata()));
    EVT VT = TLI.getValueType(DAG.getDataLayout(), I.getType());
    Res = DAG.getNode(ISD::READ_REGISTER, sdl,
      DAG.getVTList(VT, MVT::Other), Chain, RegName);
    setValue(&I, Res);
    DAG.setRoot(Res.getValue(1));
    return;
  }
  case Intrinsic::write_register: {
    Value *Reg = I.getArgOperand(0);
    Value *RegValue = I.getArgOperand(1);
    SDValue Chain = getRoot();
    SDValue RegName =
        DAG.getMDNode(cast<MDNode>(cast<MetadataAsValue>(Reg)->getMetadata()));
    DAG.setRoot(DAG.getNode(ISD::WRITE_REGISTER, sdl, MVT::Other, Chain,
                            RegName, getValue(RegValue)));
    return;
  }
  case Intrinsic::memcpy: {
    const auto &MCI = cast<MemCpyInst>(I);
    SDValue Op1 = getValue(I.getArgOperand(0));
    SDValue Op2 = getValue(I.getArgOperand(1));
    SDValue Op3 = getValue(I.getArgOperand(2));
    // @llvm.memcpy defines 0 and 1 to both mean no alignment.
    Align DstAlign = MCI.getDestAlign().valueOrOne();
    Align SrcAlign = MCI.getSourceAlign().valueOrOne();
    Align Alignment = commonAlignment(DstAlign, SrcAlign);
    bool isVol = MCI.isVolatile();
    bool isTC = I.isTailCall() && isInTailCallPosition(I, DAG.getTarget());
    // FIXME: Support passing different dest/src alignments to the memcpy DAG
    // node.
    SDValue Root = isVol ? getRoot() : getMemoryRoot();
    SDValue MC = DAG.getMemcpy(Root, sdl, Op1, Op2, Op3, Alignment, isVol,
                               /* AlwaysInline */ false, isTC,
                               MachinePointerInfo(I.getArgOperand(0)),
                               MachinePointerInfo(I.getArgOperand(1)),
                               I.getAAMetadata());
    updateDAGForMaybeTailCall(MC);
    return;
  }
  case Intrinsic::memcpy_inline: {
    const auto &MCI = cast<MemCpyInlineInst>(I);
    SDValue Dst = getValue(I.getArgOperand(0));
    SDValue Src = getValue(I.getArgOperand(1));
    SDValue Size = getValue(I.getArgOperand(2));
    assert(isa<ConstantSDNode>(Size) && "memcpy_inline needs constant size");
    // @llvm.memcpy.inline defines 0 and 1 to both mean no alignment.
    Align DstAlign = MCI.getDestAlign().valueOrOne();
    Align SrcAlign = MCI.getSourceAlign().valueOrOne();
    Align Alignment = commonAlignment(DstAlign, SrcAlign);
    bool isVol = MCI.isVolatile();
    bool isTC = I.isTailCall() && isInTailCallPosition(I, DAG.getTarget());
    // FIXME: Support passing different dest/src alignments to the memcpy DAG
    // node.
    SDValue MC = DAG.getMemcpy(getRoot(), sdl, Dst, Src, Size, Alignment, isVol,
                               /* AlwaysInline */ true, isTC,
                               MachinePointerInfo(I.getArgOperand(0)),
                               MachinePointerInfo(I.getArgOperand(1)),
                               I.getAAMetadata());
    updateDAGForMaybeTailCall(MC);
    return;
  }
  case Intrinsic::memset: {
    const auto &MSI = cast<MemSetInst>(I);
    SDValue Op1 = getValue(I.getArgOperand(0));
    SDValue Op2 = getValue(I.getArgOperand(1));
    SDValue Op3 = getValue(I.getArgOperand(2));
    // @llvm.memset defines 0 and 1 to both mean no alignment.
    Align Alignment = MSI.getDestAlign().valueOrOne();
    bool isVol = MSI.isVolatile();
    bool isTC = I.isTailCall() && isInTailCallPosition(I, DAG.getTarget());
    SDValue Root = isVol ? getRoot() : getMemoryRoot();
    SDValue MS = DAG.getMemset(Root, sdl, Op1, Op2, Op3, Alignment, isVol, isTC,
                               MachinePointerInfo(I.getArgOperand(0)),
                               I.getAAMetadata());
    updateDAGForMaybeTailCall(MS);
    return;
  }
  case Intrinsic::memmove: {
    const auto &MMI = cast<MemMoveInst>(I);
    SDValue Op1 = getValue(I.getArgOperand(0));
    SDValue Op2 = getValue(I.getArgOperand(1));
    SDValue Op3 = getValue(I.getArgOperand(2));
    // @llvm.memmove defines 0 and 1 to both mean no alignment.
    Align DstAlign = MMI.getDestAlign().valueOrOne();
    Align SrcAlign = MMI.getSourceAlign().valueOrOne();
    Align Alignment = commonAlignment(DstAlign, SrcAlign);
    bool isVol = MMI.isVolatile();
    bool isTC = I.isTailCall() && isInTailCallPosition(I, DAG.getTarget());
    // FIXME: Support passing different dest/src alignments to the memmove DAG
    // node.
    SDValue Root = isVol ? getRoot() : getMemoryRoot();
    SDValue MM = DAG.getMemmove(Root, sdl, Op1, Op2, Op3, Alignment, isVol,
                                isTC, MachinePointerInfo(I.getArgOperand(0)),
                                MachinePointerInfo(I.getArgOperand(1)),
                                I.getAAMetadata());
    updateDAGForMaybeTailCall(MM);
    return;
  }
  case Intrinsic::memcpy_element_unordered_atomic: {
    const AtomicMemCpyInst &MI = cast<AtomicMemCpyInst>(I);
    SDValue Dst = getValue(MI.getRawDest());
    SDValue Src = getValue(MI.getRawSource());
    SDValue Length = getValue(MI.getLength());

    unsigned DstAlign = MI.getDestAlignment();
    unsigned SrcAlign = MI.getSourceAlignment();
    Type *LengthTy = MI.getLength()->getType();
    unsigned ElemSz = MI.getElementSizeInBytes();
    bool isTC = I.isTailCall() && isInTailCallPosition(I, DAG.getTarget());
    SDValue MC = DAG.getAtomicMemcpy(getRoot(), sdl, Dst, DstAlign, Src,
                                     SrcAlign, Length, LengthTy, ElemSz, isTC,
                                     MachinePointerInfo(MI.getRawDest()),
                                     MachinePointerInfo(MI.getRawSource()));
    updateDAGForMaybeTailCall(MC);
    return;
  }
  case Intrinsic::memmove_element_unordered_atomic: {
    auto &MI = cast<AtomicMemMoveInst>(I);
    SDValue Dst = getValue(MI.getRawDest());
    SDValue Src = getValue(MI.getRawSource());
    SDValue Length = getValue(MI.getLength());

    unsigned DstAlign = MI.getDestAlignment();
    unsigned SrcAlign = MI.getSourceAlignment();
    Type *LengthTy = MI.getLength()->getType();
    unsigned ElemSz = MI.getElementSizeInBytes();
    bool isTC = I.isTailCall() && isInTailCallPosition(I, DAG.getTarget());
    SDValue MC = DAG.getAtomicMemmove(getRoot(), sdl, Dst, DstAlign, Src,
                                      SrcAlign, Length, LengthTy, ElemSz, isTC,
                                      MachinePointerInfo(MI.getRawDest()),
                                      MachinePointerInfo(MI.getRawSource()));
    updateDAGForMaybeTailCall(MC);
    return;
  }
  case Intrinsic::memset_element_unordered_atomic: {
    auto &MI = cast<AtomicMemSetInst>(I);
    SDValue Dst = getValue(MI.getRawDest());
    SDValue Val = getValue(MI.getValue());
    SDValue Length = getValue(MI.getLength());

    unsigned DstAlign = MI.getDestAlignment();
    Type *LengthTy = MI.getLength()->getType();
    unsigned ElemSz = MI.getElementSizeInBytes();
    bool isTC = I.isTailCall() && isInTailCallPosition(I, DAG.getTarget());
    SDValue MC = DAG.getAtomicMemset(getRoot(), sdl, Dst, DstAlign, Val, Length,
                                     LengthTy, ElemSz, isTC,
                                     MachinePointerInfo(MI.getRawDest()));
    updateDAGForMaybeTailCall(MC);
    return;
  }
  case Intrinsic::call_preallocated_setup: {
    const CallBase *PreallocatedCall = FindPreallocatedCall(&I);
    SDValue SrcValue = DAG.getSrcValue(PreallocatedCall);
    SDValue Res = DAG.getNode(ISD::PREALLOCATED_SETUP, sdl, MVT::Other,
                              getRoot(), SrcValue);
    setValue(&I, Res);
    DAG.setRoot(Res);
    return;
  }
  case Intrinsic::call_preallocated_arg: {
    const CallBase *PreallocatedCall = FindPreallocatedCall(I.getOperand(0));
    SDValue SrcValue = DAG.getSrcValue(PreallocatedCall);
    SDValue Ops[3];
    Ops[0] = getRoot();
    Ops[1] = SrcValue;
    Ops[2] = DAG.getTargetConstant(*cast<ConstantInt>(I.getArgOperand(1)), sdl,
                                   MVT::i32); // arg index
    SDValue Res = DAG.getNode(
        ISD::PREALLOCATED_ARG, sdl,
        DAG.getVTList(TLI.getPointerTy(DAG.getDataLayout()), MVT::Other), Ops);
    setValue(&I, Res);
    DAG.setRoot(Res.getValue(1));
    return;
  }
  case Intrinsic::dbg_addr:
  case Intrinsic::dbg_declare: {
    // Assume dbg.addr and dbg.declare can not currently use DIArgList, i.e.
    // they are non-variadic.
    const auto &DI = cast<DbgVariableIntrinsic>(I);
    assert(!DI.hasArgList() && "Only dbg.value should currently use DIArgList");
    DILocalVariable *Variable = DI.getVariable();
    DIExpression *Expression = DI.getExpression();
    dropDanglingDebugInfo(Variable, Expression);
    assert(Variable && "Missing variable");
    LLVM_DEBUG(dbgs() << "SelectionDAG visiting debug intrinsic: " << DI
                      << "\n");
    // Check if address has undef value.
    const Value *Address = DI.getVariableLocationOp(0);
    if (!Address || isa<UndefValue>(Address) ||
        (Address->use_empty() && !isa<Argument>(Address))) {
      LLVM_DEBUG(dbgs() << "Dropping debug info for " << DI
                        << " (bad/undef/unused-arg address)\n");
      return;
    }

    bool isParameter = Variable->isParameter() || isa<Argument>(Address);

    // Check if this variable can be described by a frame index, typically
    // either as a static alloca or a byval parameter.
    int FI = std::numeric_limits<int>::max();
    if (const auto *AI =
            dyn_cast<AllocaInst>(Address->stripInBoundsConstantOffsets())) {
      if (AI->isStaticAlloca()) {
        auto I = FuncInfo.StaticAllocaMap.find(AI);
        if (I != FuncInfo.StaticAllocaMap.end())
          FI = I->second;
      }
    } else if (const auto *Arg = dyn_cast<Argument>(
                   Address->stripInBoundsConstantOffsets())) {
      FI = FuncInfo.getArgumentFrameIndex(Arg);
    }

    // llvm.dbg.addr is control dependent and always generates indirect
    // DBG_VALUE instructions. llvm.dbg.declare is handled as a frame index in
    // the MachineFunction variable table.
    if (FI != std::numeric_limits<int>::max()) {
      if (Intrinsic == Intrinsic::dbg_addr) {
        SDDbgValue *SDV = DAG.getFrameIndexDbgValue(
            Variable, Expression, FI, getRoot().getNode(), /*IsIndirect*/ true,
            dl, SDNodeOrder);
        DAG.AddDbgValue(SDV, isParameter);
      } else {
        LLVM_DEBUG(dbgs() << "Skipping " << DI
                          << " (variable info stashed in MF side table)\n");
      }
      return;
    }

    SDValue &N = NodeMap[Address];
    if (!N.getNode() && isa<Argument>(Address))
      // Check unused arguments map.
      N = UnusedArgNodeMap[Address];
    SDDbgValue *SDV;
    if (N.getNode()) {
      if (const BitCastInst *BCI = dyn_cast<BitCastInst>(Address))
        Address = BCI->getOperand(0);
      // Parameters are handled specially.
      auto FINode = dyn_cast<FrameIndexSDNode>(N.getNode());
      if (isParameter && FINode) {
        // Byval parameter. We have a frame index at this point.
        SDV =
            DAG.getFrameIndexDbgValue(Variable, Expression, FINode->getIndex(),
                                      /*IsIndirect*/ true, dl, SDNodeOrder);
      } else if (isa<Argument>(Address)) {
        // Address is an argument, so try to emit its dbg value using
        // virtual register info from the FuncInfo.ValueMap.
        EmitFuncArgumentDbgValue(Address, Variable, Expression, dl,
                                 FuncArgumentDbgValueKind::Declare, N);
        return;
      } else {
        SDV = DAG.getDbgValue(Variable, Expression, N.getNode(), N.getResNo(),
                              true, dl, SDNodeOrder);
      }
      DAG.AddDbgValue(SDV, isParameter);
    } else {
      // If Address is an argument then try to emit its dbg value using
      // virtual register info from the FuncInfo.ValueMap.
      if (!EmitFuncArgumentDbgValue(Address, Variable, Expression, dl,
                                    FuncArgumentDbgValueKind::Declare, N)) {
        LLVM_DEBUG(dbgs() << "Dropping debug info for " << DI
                          << " (could not emit func-arg dbg_value)\n");
      }
    }
    return;
  }
  case Intrinsic::dbg_label: {
    const DbgLabelInst &DI = cast<DbgLabelInst>(I);
    DILabel *Label = DI.getLabel();
    assert(Label && "Missing label");

    SDDbgLabel *SDV;
    SDV = DAG.getDbgLabel(Label, dl, SDNodeOrder);
    DAG.AddDbgLabel(SDV);
    return;
  }
  case Intrinsic::dbg_value: {
    const DbgValueInst &DI = cast<DbgValueInst>(I);
    assert(DI.getVariable() && "Missing variable");

    DILocalVariable *Variable = DI.getVariable();
    DIExpression *Expression = DI.getExpression();
    dropDanglingDebugInfo(Variable, Expression);
    SmallVector<Value *, 4> Values(DI.getValues());
    if (Values.empty())
      return;

    if (llvm::is_contained(Values, nullptr))
      return;

    bool IsVariadic = DI.hasArgList();
    if (!handleDebugValue(Values, Variable, Expression, dl, DI.getDebugLoc(),
                          SDNodeOrder, IsVariadic))
      addDanglingDebugInfo(&DI, dl, SDNodeOrder);
    return;
  }

  case Intrinsic::eh_typeid_for: {
    // Find the type id for the given typeinfo.
    GlobalValue *GV = ExtractTypeInfo(I.getArgOperand(0));
    unsigned TypeID = DAG.getMachineFunction().getTypeIDFor(GV);
    Res = DAG.getConstant(TypeID, sdl, MVT::i32);
    setValue(&I, Res);
    return;
  }

  case Intrinsic::eh_return_i32:
  case Intrinsic::eh_return_i64:
    DAG.getMachineFunction().setCallsEHReturn(true);
    DAG.setRoot(DAG.getNode(ISD::EH_RETURN, sdl,
                            MVT::Other,
                            getControlRoot(),
                            getValue(I.getArgOperand(0)),
                            getValue(I.getArgOperand(1))));
    return;
  case Intrinsic::eh_unwind_init:
    DAG.getMachineFunction().setCallsUnwindInit(true);
    return;
  case Intrinsic::eh_dwarf_cfa:
    setValue(&I, DAG.getNode(ISD::EH_DWARF_CFA, sdl,
                             TLI.getPointerTy(DAG.getDataLayout()),
                             getValue(I.getArgOperand(0))));
    return;
  case Intrinsic::eh_sjlj_callsite: {
    MachineModuleInfo &MMI = DAG.getMachineFunction().getMMI();
    ConstantInt *CI = dyn_cast<ConstantInt>(I.getArgOperand(0));
    assert(CI && "Non-constant call site value in eh.sjlj.callsite!");
    assert(MMI.getCurrentCallSite() == 0 && "Overlapping call sites!");

    MMI.setCurrentCallSite(CI->getZExtValue());
    return;
  }
  case Intrinsic::eh_sjlj_functioncontext: {
    // Get and store the index of the function context.
    MachineFrameInfo &MFI = DAG.getMachineFunction().getFrameInfo();
    AllocaInst *FnCtx =
      cast<AllocaInst>(I.getArgOperand(0)->stripPointerCasts());
    int FI = FuncInfo.StaticAllocaMap[FnCtx];
    MFI.setFunctionContextIndex(FI);
    return;
  }
  case Intrinsic::eh_sjlj_setjmp: {
    SDValue Ops[2];
    Ops[0] = getRoot();
    Ops[1] = getValue(I.getArgOperand(0));
    SDValue Op = DAG.getNode(ISD::EH_SJLJ_SETJMP, sdl,
                             DAG.getVTList(MVT::i32, MVT::Other), Ops);
    setValue(&I, Op.getValue(0));
    DAG.setRoot(Op.getValue(1));
    return;
  }
  case Intrinsic::eh_sjlj_longjmp:
    DAG.setRoot(DAG.getNode(ISD::EH_SJLJ_LONGJMP, sdl, MVT::Other,
                            getRoot(), getValue(I.getArgOperand(0))));
    return;
  case Intrinsic::eh_sjlj_setup_dispatch:
    DAG.setRoot(DAG.getNode(ISD::EH_SJLJ_SETUP_DISPATCH, sdl, MVT::Other,
                            getRoot()));
    return;
  case Intrinsic::masked_gather:
    visitMaskedGather(I);
    return;
  case Intrinsic::masked_load:
    visitMaskedLoad(I);
    return;
  case Intrinsic::masked_scatter:
    visitMaskedScatter(I);
    return;
  case Intrinsic::masked_store:
    visitMaskedStore(I);
    return;
  case Intrinsic::masked_expandload:
    visitMaskedLoad(I, true /* IsExpanding */);
    return;
  case Intrinsic::masked_compressstore:
    visitMaskedStore(I, true /* IsCompressing */);
    return;
  case Intrinsic::powi:
    setValue(&I, ExpandPowI(sdl, getValue(I.getArgOperand(0)),
                            getValue(I.getArgOperand(1)), DAG));
    return;
  case Intrinsic::log:
    setValue(&I, expandLog(sdl, getValue(I.getArgOperand(0)), DAG, TLI, Flags));
    return;
  case Intrinsic::log2:
    setValue(&I,
             expandLog2(sdl, getValue(I.getArgOperand(0)), DAG, TLI, Flags));
    return;
  case Intrinsic::log10:
    setValue(&I,
             expandLog10(sdl, getValue(I.getArgOperand(0)), DAG, TLI, Flags));
    return;
  case Intrinsic::exp:
    setValue(&I, expandExp(sdl, getValue(I.getArgOperand(0)), DAG, TLI, Flags));
    return;
  case Intrinsic::exp2:
    setValue(&I,
             expandExp2(sdl, getValue(I.getArgOperand(0)), DAG, TLI, Flags));
    return;
  case Intrinsic::pow:
    setValue(&I, expandPow(sdl, getValue(I.getArgOperand(0)),
                           getValue(I.getArgOperand(1)), DAG, TLI, Flags));
    return;
  case Intrinsic::sqrt:
  case Intrinsic::fabs:
  case Intrinsic::sin:
  case Intrinsic::cos:
  case Intrinsic::floor:
  case Intrinsic::ceil:
  case Intrinsic::trunc:
  case Intrinsic::rint:
  case Intrinsic::nearbyint:
  case Intrinsic::round:
  case Intrinsic::roundeven:
  case Intrinsic::canonicalize: {
    unsigned Opcode;
    switch (Intrinsic) {
    default: llvm_unreachable("Impossible intrinsic");  // Can't reach here.
    case Intrinsic::sqrt:      Opcode = ISD::FSQRT;      break;
    case Intrinsic::fabs:      Opcode = ISD::FABS;       break;
    case Intrinsic::sin:       Opcode = ISD::FSIN;       break;
    case Intrinsic::cos:       Opcode = ISD::FCOS;       break;
    case Intrinsic::floor:     Opcode = ISD::FFLOOR;     break;
    case Intrinsic::ceil:      Opcode = ISD::FCEIL;      break;
    case Intrinsic::trunc:     Opcode = ISD::FTRUNC;     break;
    case Intrinsic::rint:      Opcode = ISD::FRINT;      break;
    case Intrinsic::nearbyint: Opcode = ISD::FNEARBYINT; break;
    case Intrinsic::round:     Opcode = ISD::FROUND;     break;
    case Intrinsic::roundeven: Opcode = ISD::FROUNDEVEN; break;
    case Intrinsic::canonicalize: Opcode = ISD::FCANONICALIZE; break;
    }

    setValue(&I, DAG.getNode(Opcode, sdl,
                             getValue(I.getArgOperand(0)).getValueType(),
                             getValue(I.getArgOperand(0)), Flags));
    return;
  }
  case Intrinsic::lround:
  case Intrinsic::llround:
  case Intrinsic::lrint:
  case Intrinsic::llrint: {
    unsigned Opcode;
    switch (Intrinsic) {
    default: llvm_unreachable("Impossible intrinsic");  // Can't reach here.
    case Intrinsic::lround:  Opcode = ISD::LROUND;  break;
    case Intrinsic::llround: Opcode = ISD::LLROUND; break;
    case Intrinsic::lrint:   Opcode = ISD::LRINT;   break;
    case Intrinsic::llrint:  Opcode = ISD::LLRINT;  break;
    }

    EVT RetVT = TLI.getValueType(DAG.getDataLayout(), I.getType());
    setValue(&I, DAG.getNode(Opcode, sdl, RetVT,
                             getValue(I.getArgOperand(0))));
    return;
  }
  case Intrinsic::minnum:
    setValue(&I, DAG.getNode(ISD::FMINNUM, sdl,
                             getValue(I.getArgOperand(0)).getValueType(),
                             getValue(I.getArgOperand(0)),
                             getValue(I.getArgOperand(1)), Flags));
    return;
  case Intrinsic::maxnum:
    setValue(&I, DAG.getNode(ISD::FMAXNUM, sdl,
                             getValue(I.getArgOperand(0)).getValueType(),
                             getValue(I.getArgOperand(0)),
                             getValue(I.getArgOperand(1)), Flags));
    return;
  case Intrinsic::minimum:
    setValue(&I, DAG.getNode(ISD::FMINIMUM, sdl,
                             getValue(I.getArgOperand(0)).getValueType(),
                             getValue(I.getArgOperand(0)),
                             getValue(I.getArgOperand(1)), Flags));
    return;
  case Intrinsic::maximum:
    setValue(&I, DAG.getNode(ISD::FMAXIMUM, sdl,
                             getValue(I.getArgOperand(0)).getValueType(),
                             getValue(I.getArgOperand(0)),
                             getValue(I.getArgOperand(1)), Flags));
    return;
  case Intrinsic::copysign:
    setValue(&I, DAG.getNode(ISD::FCOPYSIGN, sdl,
                             getValue(I.getArgOperand(0)).getValueType(),
                             getValue(I.getArgOperand(0)),
                             getValue(I.getArgOperand(1)), Flags));
    return;
  case Intrinsic::arithmetic_fence: {
    setValue(&I, DAG.getNode(ISD::ARITH_FENCE, sdl,
                             getValue(I.getArgOperand(0)).getValueType(),
                             getValue(I.getArgOperand(0)), Flags));
    return;
  }
  case Intrinsic::fma:
    setValue(&I, DAG.getNode(
                     ISD::FMA, sdl, getValue(I.getArgOperand(0)).getValueType(),
                     getValue(I.getArgOperand(0)), getValue(I.getArgOperand(1)),
                     getValue(I.getArgOperand(2)), Flags));
    return;
#define INSTRUCTION(NAME, NARG, ROUND_MODE, INTRINSIC)                         \
  case Intrinsic::INTRINSIC:
#include "llvm/IR/ConstrainedOps.def"
    visitConstrainedFPIntrinsic(cast<ConstrainedFPIntrinsic>(I));
    return;
#define BEGIN_REGISTER_VP_INTRINSIC(VPID, ...) case Intrinsic::VPID:
#include "llvm/IR/VPIntrinsics.def"
    visitVectorPredicationIntrinsic(cast<VPIntrinsic>(I));
    return;
  case Intrinsic::fptrunc_round: {
    // Get the last argument, the metadata and convert it to an integer in the
    // call
    Metadata *MD = cast<MetadataAsValue>(I.getArgOperand(1))->getMetadata();
    Optional<RoundingMode> RoundMode =
        convertStrToRoundingMode(cast<MDString>(MD)->getString());

    EVT VT = TLI.getValueType(DAG.getDataLayout(), I.getType());

    // Propagate fast-math-flags from IR to node(s).
    SDNodeFlags Flags;
    Flags.copyFMF(*cast<FPMathOperator>(&I));
    SelectionDAG::FlagInserter FlagsInserter(DAG, Flags);

    SDValue Result;
    Result = DAG.getNode(
        ISD::FPTRUNC_ROUND, sdl, VT, getValue(I.getArgOperand(0)),
        DAG.getTargetConstant((int)RoundMode.getValue(), sdl,
                              TLI.getPointerTy(DAG.getDataLayout())));
    setValue(&I, Result);

    return;
  }
  case Intrinsic::fmuladd: {
    EVT VT = TLI.getValueType(DAG.getDataLayout(), I.getType());
    if (TM.Options.AllowFPOpFusion != FPOpFusion::Strict &&
        TLI.isFMAFasterThanFMulAndFAdd(DAG.getMachineFunction(), VT)) {
      setValue(&I, DAG.getNode(ISD::FMA, sdl,
                               getValue(I.getArgOperand(0)).getValueType(),
                               getValue(I.getArgOperand(0)),
                               getValue(I.getArgOperand(1)),
                               getValue(I.getArgOperand(2)), Flags));
    } else {
      // TODO: Intrinsic calls should have fast-math-flags.
      SDValue Mul = DAG.getNode(
          ISD::FMUL, sdl, getValue(I.getArgOperand(0)).getValueType(),
          getValue(I.getArgOperand(0)), getValue(I.getArgOperand(1)), Flags);
      SDValue Add = DAG.getNode(ISD::FADD, sdl,
                                getValue(I.getArgOperand(0)).getValueType(),
                                Mul, getValue(I.getArgOperand(2)), Flags);
      setValue(&I, Add);
    }
    return;
  }
  case Intrinsic::convert_to_fp16:
    setValue(&I, DAG.getNode(ISD::BITCAST, sdl, MVT::i16,
                             DAG.getNode(ISD::FP_ROUND, sdl, MVT::f16,
                                         getValue(I.getArgOperand(0)),
                                         DAG.getTargetConstant(0, sdl,
                                                               MVT::i32))));
    return;
  case Intrinsic::convert_from_fp16:
    setValue(&I, DAG.getNode(ISD::FP_EXTEND, sdl,
                             TLI.getValueType(DAG.getDataLayout(), I.getType()),
                             DAG.getNode(ISD::BITCAST, sdl, MVT::f16,
                                         getValue(I.getArgOperand(0)))));
    return;
  case Intrinsic::fptosi_sat: {
    EVT VT = TLI.getValueType(DAG.getDataLayout(), I.getType());
    setValue(&I, DAG.getNode(ISD::FP_TO_SINT_SAT, sdl, VT,
                             getValue(I.getArgOperand(0)),
                             DAG.getValueType(VT.getScalarType())));
    return;
  }
  case Intrinsic::fptoui_sat: {
    EVT VT = TLI.getValueType(DAG.getDataLayout(), I.getType());
    setValue(&I, DAG.getNode(ISD::FP_TO_UINT_SAT, sdl, VT,
                             getValue(I.getArgOperand(0)),
                             DAG.getValueType(VT.getScalarType())));
    return;
  }
  case Intrinsic::set_rounding:
    Res = DAG.getNode(ISD::SET_ROUNDING, sdl, MVT::Other,
                      {getRoot(), getValue(I.getArgOperand(0))});
    setValue(&I, Res);
    DAG.setRoot(Res.getValue(0));
    return;
  case Intrinsic::pcmarker: {
    SDValue Tmp = getValue(I.getArgOperand(0));
    DAG.setRoot(DAG.getNode(ISD::PCMARKER, sdl, MVT::Other, getRoot(), Tmp));
    return;
  }
  case Intrinsic::readcyclecounter: {
    SDValue Op = getRoot();
    Res = DAG.getNode(ISD::READCYCLECOUNTER, sdl,
                      DAG.getVTList(MVT::i64, MVT::Other), Op);
    setValue(&I, Res);
    DAG.setRoot(Res.getValue(1));
    return;
  }
  case Intrinsic::bitreverse:
    setValue(&I, DAG.getNode(ISD::BITREVERSE, sdl,
                             getValue(I.getArgOperand(0)).getValueType(),
                             getValue(I.getArgOperand(0))));
    return;
  case Intrinsic::bswap:
    setValue(&I, DAG.getNode(ISD::BSWAP, sdl,
                             getValue(I.getArgOperand(0)).getValueType(),
                             getValue(I.getArgOperand(0))));
    return;
  case Intrinsic::cttz: {
    SDValue Arg = getValue(I.getArgOperand(0));
    ConstantInt *CI = cast<ConstantInt>(I.getArgOperand(1));
    EVT Ty = Arg.getValueType();
    setValue(&I, DAG.getNode(CI->isZero() ? ISD::CTTZ : ISD::CTTZ_ZERO_UNDEF,
                             sdl, Ty, Arg));
    return;
  }
  case Intrinsic::ctlz: {
    SDValue Arg = getValue(I.getArgOperand(0));
    ConstantInt *CI = cast<ConstantInt>(I.getArgOperand(1));
    EVT Ty = Arg.getValueType();
    setValue(&I, DAG.getNode(CI->isZero() ? ISD::CTLZ : ISD::CTLZ_ZERO_UNDEF,
                             sdl, Ty, Arg));
    return;
  }
  case Intrinsic::ctpop: {
    SDValue Arg = getValue(I.getArgOperand(0));
    EVT Ty = Arg.getValueType();
    setValue(&I, DAG.getNode(ISD::CTPOP, sdl, Ty, Arg));
    return;
  }
  case Intrinsic::fshl:
  case Intrinsic::fshr: {
    bool IsFSHL = Intrinsic == Intrinsic::fshl;
    SDValue X = getValue(I.getArgOperand(0));
    SDValue Y = getValue(I.getArgOperand(1));
    SDValue Z = getValue(I.getArgOperand(2));
    EVT VT = X.getValueType();

    if (X == Y) {
      auto RotateOpcode = IsFSHL ? ISD::ROTL : ISD::ROTR;
      setValue(&I, DAG.getNode(RotateOpcode, sdl, VT, X, Z));
    } else {
      auto FunnelOpcode = IsFSHL ? ISD::FSHL : ISD::FSHR;
      setValue(&I, DAG.getNode(FunnelOpcode, sdl, VT, X, Y, Z));
    }
    return;
  }
  case Intrinsic::sadd_sat: {
    SDValue Op1 = getValue(I.getArgOperand(0));
    SDValue Op2 = getValue(I.getArgOperand(1));
    setValue(&I, DAG.getNode(ISD::SADDSAT, sdl, Op1.getValueType(), Op1, Op2));
    return;
  }
  case Intrinsic::uadd_sat: {
    SDValue Op1 = getValue(I.getArgOperand(0));
    SDValue Op2 = getValue(I.getArgOperand(1));
    setValue(&I, DAG.getNode(ISD::UADDSAT, sdl, Op1.getValueType(), Op1, Op2));
    return;
  }
  case Intrinsic::ssub_sat: {
    SDValue Op1 = getValue(I.getArgOperand(0));
    SDValue Op2 = getValue(I.getArgOperand(1));
    setValue(&I, DAG.getNode(ISD::SSUBSAT, sdl, Op1.getValueType(), Op1, Op2));
    return;
  }
  case Intrinsic::usub_sat: {
    SDValue Op1 = getValue(I.getArgOperand(0));
    SDValue Op2 = getValue(I.getArgOperand(1));
    setValue(&I, DAG.getNode(ISD::USUBSAT, sdl, Op1.getValueType(), Op1, Op2));
    return;
  }
  case Intrinsic::sshl_sat: {
    SDValue Op1 = getValue(I.getArgOperand(0));
    SDValue Op2 = getValue(I.getArgOperand(1));
    setValue(&I, DAG.getNode(ISD::SSHLSAT, sdl, Op1.getValueType(), Op1, Op2));
    return;
  }
  case Intrinsic::ushl_sat: {
    SDValue Op1 = getValue(I.getArgOperand(0));
    SDValue Op2 = getValue(I.getArgOperand(1));
    setValue(&I, DAG.getNode(ISD::USHLSAT, sdl, Op1.getValueType(), Op1, Op2));
    return;
  }
  case Intrinsic::smul_fix:
  case Intrinsic::umul_fix:
  case Intrinsic::smul_fix_sat:
  case Intrinsic::umul_fix_sat: {
    SDValue Op1 = getValue(I.getArgOperand(0));
    SDValue Op2 = getValue(I.getArgOperand(1));
    SDValue Op3 = getValue(I.getArgOperand(2));
    setValue(&I, DAG.getNode(FixedPointIntrinsicToOpcode(Intrinsic), sdl,
                             Op1.getValueType(), Op1, Op2, Op3));
    return;
  }
  case Intrinsic::sdiv_fix:
  case Intrinsic::udiv_fix:
  case Intrinsic::sdiv_fix_sat:
  case Intrinsic::udiv_fix_sat: {
    SDValue Op1 = getValue(I.getArgOperand(0));
    SDValue Op2 = getValue(I.getArgOperand(1));
    SDValue Op3 = getValue(I.getArgOperand(2));
    setValue(&I, expandDivFix(FixedPointIntrinsicToOpcode(Intrinsic), sdl,
                              Op1, Op2, Op3, DAG, TLI));
    return;
  }
  case Intrinsic::smax: {
    SDValue Op1 = getValue(I.getArgOperand(0));
    SDValue Op2 = getValue(I.getArgOperand(1));
    setValue(&I, DAG.getNode(ISD::SMAX, sdl, Op1.getValueType(), Op1, Op2));
    return;
  }
  case Intrinsic::smin: {
    SDValue Op1 = getValue(I.getArgOperand(0));
    SDValue Op2 = getValue(I.getArgOperand(1));
    setValue(&I, DAG.getNode(ISD::SMIN, sdl, Op1.getValueType(), Op1, Op2));
    return;
  }
  case Intrinsic::umax: {
    SDValue Op1 = getValue(I.getArgOperand(0));
    SDValue Op2 = getValue(I.getArgOperand(1));
    setValue(&I, DAG.getNode(ISD::UMAX, sdl, Op1.getValueType(), Op1, Op2));
    return;
  }
  case Intrinsic::umin: {
    SDValue Op1 = getValue(I.getArgOperand(0));
    SDValue Op2 = getValue(I.getArgOperand(1));
    setValue(&I, DAG.getNode(ISD::UMIN, sdl, Op1.getValueType(), Op1, Op2));
    return;
  }
  case Intrinsic::abs: {
    // TODO: Preserve "int min is poison" arg in SDAG?
    SDValue Op1 = getValue(I.getArgOperand(0));
    setValue(&I, DAG.getNode(ISD::ABS, sdl, Op1.getValueType(), Op1));
    return;
  }
  case Intrinsic::stacksave: {
    SDValue Op = getRoot();
    EVT VT = TLI.getValueType(DAG.getDataLayout(), I.getType());
    Res = DAG.getNode(ISD::STACKSAVE, sdl, DAG.getVTList(VT, MVT::Other), Op);
    setValue(&I, Res);
    DAG.setRoot(Res.getValue(1));
    return;
  }
  case Intrinsic::stackrestore:
    Res = getValue(I.getArgOperand(0));
    DAG.setRoot(DAG.getNode(ISD::STACKRESTORE, sdl, MVT::Other, getRoot(), Res));
    return;
  case Intrinsic::get_dynamic_area_offset: {
    SDValue Op = getRoot();
    EVT PtrTy = TLI.getFrameIndexTy(DAG.getDataLayout());
    EVT ResTy = TLI.getValueType(DAG.getDataLayout(), I.getType());
    // Result type for @llvm.get.dynamic.area.offset should match PtrTy for
    // target.
    if (PtrTy.getFixedSizeInBits() < ResTy.getFixedSizeInBits())
      report_fatal_error("Wrong result type for @llvm.get.dynamic.area.offset"
                         " intrinsic!");
    Res = DAG.getNode(ISD::GET_DYNAMIC_AREA_OFFSET, sdl, DAG.getVTList(ResTy),
                      Op);
    DAG.setRoot(Op);
    setValue(&I, Res);
    return;
  }
  case Intrinsic::stackguard: {
    MachineFunction &MF = DAG.getMachineFunction();
    const Module &M = *MF.getFunction().getParent();
    SDValue Chain = getRoot();
    if (TLI.useLoadStackGuardNode()) {
      Res = getLoadStackGuard(DAG, sdl, Chain);
    } else {
      EVT PtrTy = TLI.getValueType(DAG.getDataLayout(), I.getType());
      const Value *Global = TLI.getSDagStackGuard(M);
      Align Align = DAG.getDataLayout().getPrefTypeAlign(Global->getType());
      Res = DAG.getLoad(PtrTy, sdl, Chain, getValue(Global),
                        MachinePointerInfo(Global, 0), Align,
                        MachineMemOperand::MOVolatile);
    }
    if (TLI.useStackGuardXorFP())
      Res = TLI.emitStackGuardXorFP(DAG, Res, sdl);
    DAG.setRoot(Chain);
    setValue(&I, Res);
    return;
  }
  case Intrinsic::stackprotector: {
    // Emit code into the DAG to store the stack guard onto the stack.
    MachineFunction &MF = DAG.getMachineFunction();
    MachineFrameInfo &MFI = MF.getFrameInfo();
    SDValue Src, Chain = getRoot();

    if (TLI.useLoadStackGuardNode())
      Src = getLoadStackGuard(DAG, sdl, Chain);
    else
      Src = getValue(I.getArgOperand(0));   // The guard's value.

    AllocaInst *Slot = cast<AllocaInst>(I.getArgOperand(1));

    int FI = FuncInfo.StaticAllocaMap[Slot];
    MFI.setStackProtectorIndex(FI);
    EVT PtrTy = TLI.getFrameIndexTy(DAG.getDataLayout());

    SDValue FIN = DAG.getFrameIndex(FI, PtrTy);

    // Store the stack protector onto the stack.
    Res = DAG.getStore(
        Chain, sdl, Src, FIN,
        MachinePointerInfo::getFixedStack(DAG.getMachineFunction(), FI),
        MaybeAlign(), MachineMemOperand::MOVolatile);
    setValue(&I, Res);
    DAG.setRoot(Res);
    return;
  }
  case Intrinsic::objectsize:
    llvm_unreachable("llvm.objectsize.* should have been lowered already");

  case Intrinsic::is_constant:
    llvm_unreachable("llvm.is.constant.* should have been lowered already");

  case Intrinsic::annotation:
  case Intrinsic::ptr_annotation:
  case Intrinsic::launder_invariant_group:
  case Intrinsic::strip_invariant_group:
    // Drop the intrinsic, but forward the value
    setValue(&I, getValue(I.getOperand(0)));
    return;

  case Intrinsic::assume:
  case Intrinsic::experimental_noalias_scope_decl:
  case Intrinsic::var_annotation:
  case Intrinsic::sideeffect:
    // Discard annotate attributes, noalias scope declarations, assumptions, and
    // artificial side-effects.
    return;

  case Intrinsic::codeview_annotation: {
    // Emit a label associated with this metadata.
    MachineFunction &MF = DAG.getMachineFunction();
    MCSymbol *Label =
        MF.getMMI().getContext().createTempSymbol("annotation", true);
    Metadata *MD = cast<MetadataAsValue>(I.getArgOperand(0))->getMetadata();
    MF.addCodeViewAnnotation(Label, cast<MDNode>(MD));
    Res = DAG.getLabelNode(ISD::ANNOTATION_LABEL, sdl, getRoot(), Label);
    DAG.setRoot(Res);
    return;
  }

  case Intrinsic::init_trampoline: {
    const Function *F = cast<Function>(I.getArgOperand(1)->stripPointerCasts());

    SDValue Ops[6];
    Ops[0] = getRoot();
    Ops[1] = getValue(I.getArgOperand(0));
    Ops[2] = getValue(I.getArgOperand(1));
    Ops[3] = getValue(I.getArgOperand(2));
    Ops[4] = DAG.getSrcValue(I.getArgOperand(0));
    Ops[5] = DAG.getSrcValue(F);

    Res = DAG.getNode(ISD::INIT_TRAMPOLINE, sdl, MVT::Other, Ops);

    DAG.setRoot(Res);
    return;
  }
  case Intrinsic::adjust_trampoline:
    setValue(&I, DAG.getNode(ISD::ADJUST_TRAMPOLINE, sdl,
                             TLI.getPointerTy(DAG.getDataLayout()),
                             getValue(I.getArgOperand(0))));
    return;
  case Intrinsic::gcroot: {
    assert(DAG.getMachineFunction().getFunction().hasGC() &&
           "only valid in functions with gc specified, enforced by Verifier");
    assert(GFI && "implied by previous");
    const Value *Alloca = I.getArgOperand(0)->stripPointerCasts();
    const Constant *TypeMap = cast<Constant>(I.getArgOperand(1));

    FrameIndexSDNode *FI = cast<FrameIndexSDNode>(getValue(Alloca).getNode());
    GFI->addStackRoot(FI->getIndex(), TypeMap);
    return;
  }
  case Intrinsic::gcread:
  case Intrinsic::gcwrite:
    llvm_unreachable("GC failed to lower gcread/gcwrite intrinsics!");
  case Intrinsic::flt_rounds:
    Res = DAG.getNode(ISD::FLT_ROUNDS_, sdl, {MVT::i32, MVT::Other}, getRoot());
    setValue(&I, Res);
    DAG.setRoot(Res.getValue(1));
    return;

  case Intrinsic::expect:
    // Just replace __builtin_expect(exp, c) with EXP.
    setValue(&I, getValue(I.getArgOperand(0)));
    return;

  case Intrinsic::ubsantrap:
  case Intrinsic::debugtrap:
  case Intrinsic::trap: {
    StringRef TrapFuncName =
        I.getAttributes().getFnAttr("trap-func-name").getValueAsString();
    if (TrapFuncName.empty()) {
      switch (Intrinsic) {
      case Intrinsic::trap:
        DAG.setRoot(DAG.getNode(ISD::TRAP, sdl, MVT::Other, getRoot()));
        break;
      case Intrinsic::debugtrap:
        DAG.setRoot(DAG.getNode(ISD::DEBUGTRAP, sdl, MVT::Other, getRoot()));
        break;
      case Intrinsic::ubsantrap:
        DAG.setRoot(DAG.getNode(
            ISD::UBSANTRAP, sdl, MVT::Other, getRoot(),
            DAG.getTargetConstant(
                cast<ConstantInt>(I.getArgOperand(0))->getZExtValue(), sdl,
                MVT::i32)));
        break;
      default: llvm_unreachable("unknown trap intrinsic");
      }
      return;
    }
    TargetLowering::ArgListTy Args;
    if (Intrinsic == Intrinsic::ubsantrap) {
      Args.push_back(TargetLoweringBase::ArgListEntry());
      Args[0].Val = I.getArgOperand(0);
      Args[0].Node = getValue(Args[0].Val);
      Args[0].Ty = Args[0].Val->getType();
    }

    TargetLowering::CallLoweringInfo CLI(DAG);
    CLI.setDebugLoc(sdl).setChain(getRoot()).setLibCallee(
        CallingConv::C, I.getType(),
        DAG.getExternalSymbol(TrapFuncName.data(),
                              TLI.getPointerTy(DAG.getDataLayout())),
        std::move(Args));

    std::pair<SDValue, SDValue> Result = TLI.LowerCallTo(CLI);
    DAG.setRoot(Result.second);
    return;
  }

  case Intrinsic::uadd_with_overflow:
  case Intrinsic::sadd_with_overflow:
  case Intrinsic::usub_with_overflow:
  case Intrinsic::ssub_with_overflow:
  case Intrinsic::umul_with_overflow:
  case Intrinsic::smul_with_overflow: {
    ISD::NodeType Op;
    switch (Intrinsic) {
    default: llvm_unreachable("Impossible intrinsic");  // Can't reach here.
    case Intrinsic::uadd_with_overflow: Op = ISD::UADDO; break;
    case Intrinsic::sadd_with_overflow: Op = ISD::SADDO; break;
    case Intrinsic::usub_with_overflow: Op = ISD::USUBO; break;
    case Intrinsic::ssub_with_overflow: Op = ISD::SSUBO; break;
    case Intrinsic::umul_with_overflow: Op = ISD::UMULO; break;
    case Intrinsic::smul_with_overflow: Op = ISD::SMULO; break;
    }
    SDValue Op1 = getValue(I.getArgOperand(0));
    SDValue Op2 = getValue(I.getArgOperand(1));

    EVT ResultVT = Op1.getValueType();
    EVT OverflowVT = MVT::i1;
    if (ResultVT.isVector())
      OverflowVT = EVT::getVectorVT(
          *Context, OverflowVT, ResultVT.getVectorElementCount());

    SDVTList VTs = DAG.getVTList(ResultVT, OverflowVT);
    setValue(&I, DAG.getNode(Op, sdl, VTs, Op1, Op2));
    return;
  }
  case Intrinsic::prefetch: {
    SDValue Ops[5];
    unsigned rw = cast<ConstantInt>(I.getArgOperand(1))->getZExtValue();
    auto Flags = rw == 0 ? MachineMemOperand::MOLoad :MachineMemOperand::MOStore;
    Ops[0] = DAG.getRoot();
    Ops[1] = getValue(I.getArgOperand(0));
    Ops[2] = getValue(I.getArgOperand(1));
    Ops[3] = getValue(I.getArgOperand(2));
    Ops[4] = getValue(I.getArgOperand(3));
    SDValue Result = DAG.getMemIntrinsicNode(
        ISD::PREFETCH, sdl, DAG.getVTList(MVT::Other), Ops,
        EVT::getIntegerVT(*Context, 8), MachinePointerInfo(I.getArgOperand(0)),
        /* align */ None, Flags);

    // Chain the prefetch in parallell with any pending loads, to stay out of
    // the way of later optimizations.
    PendingLoads.push_back(Result);
    Result = getRoot();
    DAG.setRoot(Result);
    return;
  }
  case Intrinsic::lifetime_start:
  case Intrinsic::lifetime_end: {
    bool IsStart = (Intrinsic == Intrinsic::lifetime_start);
    // Stack coloring is not enabled in O0, discard region information.
    if (TM.getOptLevel() == CodeGenOpt::None)
      return;

    const int64_t ObjectSize =
        cast<ConstantInt>(I.getArgOperand(0))->getSExtValue();
    Value *const ObjectPtr = I.getArgOperand(1);
    SmallVector<const Value *, 4> Allocas;
    getUnderlyingObjects(ObjectPtr, Allocas);

    for (const Value *Alloca : Allocas) {
      const AllocaInst *LifetimeObject = dyn_cast_or_null<AllocaInst>(Alloca);

      // Could not find an Alloca.
      if (!LifetimeObject)
        continue;

      // First check that the Alloca is static, otherwise it won't have a
      // valid frame index.
      auto SI = FuncInfo.StaticAllocaMap.find(LifetimeObject);
      if (SI == FuncInfo.StaticAllocaMap.end())
        return;

      const int FrameIndex = SI->second;
      int64_t Offset;
      if (GetPointerBaseWithConstantOffset(
              ObjectPtr, Offset, DAG.getDataLayout()) != LifetimeObject)
        Offset = -1; // Cannot determine offset from alloca to lifetime object.
      Res = DAG.getLifetimeNode(IsStart, sdl, getRoot(), FrameIndex, ObjectSize,
                                Offset);
      DAG.setRoot(Res);
    }
    return;
  }
  case Intrinsic::pseudoprobe: {
    auto Guid = cast<ConstantInt>(I.getArgOperand(0))->getZExtValue();
    auto Index = cast<ConstantInt>(I.getArgOperand(1))->getZExtValue();
    auto Attr = cast<ConstantInt>(I.getArgOperand(2))->getZExtValue();
    Res = DAG.getPseudoProbeNode(sdl, getRoot(), Guid, Index, Attr);
    DAG.setRoot(Res);
    return;
  }
  case Intrinsic::invariant_start:
    // Discard region information.
    setValue(&I,
             DAG.getUNDEF(TLI.getValueType(DAG.getDataLayout(), I.getType())));
    return;
  case Intrinsic::invariant_end:
    // Discard region information.
    return;
  case Intrinsic::clear_cache:
    /// FunctionName may be null.
    if (const char *FunctionName = TLI.getClearCacheBuiltinName())
      lowerCallToExternalSymbol(I, FunctionName);
    return;
  case Intrinsic::donothing:
  case Intrinsic::seh_try_begin:
  case Intrinsic::seh_scope_begin:
  case Intrinsic::seh_try_end:
  case Intrinsic::seh_scope_end:
    // ignore
    return;
  case Intrinsic::experimental_stackmap:
    visitStackmap(I);
    return;
  case Intrinsic::experimental_patchpoint_void:
  case Intrinsic::experimental_patchpoint_i64:
    visitPatchpoint(I);
    return;
  case Intrinsic::experimental_gc_statepoint:
    LowerStatepoint(cast<GCStatepointInst>(I));
    return;
  case Intrinsic::experimental_gc_result:
    visitGCResult(cast<GCResultInst>(I));
    return;
  case Intrinsic::experimental_gc_relocate:
    visitGCRelocate(cast<GCRelocateInst>(I));
    return;
  case Intrinsic::instrprof_cover:
    llvm_unreachable("instrprof failed to lower a cover");
  case Intrinsic::instrprof_increment:
    llvm_unreachable("instrprof failed to lower an increment");
  case Intrinsic::instrprof_value_profile:
    llvm_unreachable("instrprof failed to lower a value profiling call");
  case Intrinsic::localescape: {
    MachineFunction &MF = DAG.getMachineFunction();
    const TargetInstrInfo *TII = DAG.getSubtarget().getInstrInfo();

    // Directly emit some LOCAL_ESCAPE machine instrs. Label assignment emission
    // is the same on all targets.
    for (unsigned Idx = 0, E = I.arg_size(); Idx < E; ++Idx) {
      Value *Arg = I.getArgOperand(Idx)->stripPointerCasts();
      if (isa<ConstantPointerNull>(Arg))
        continue; // Skip null pointers. They represent a hole in index space.
      AllocaInst *Slot = cast<AllocaInst>(Arg);
      assert(FuncInfo.StaticAllocaMap.count(Slot) &&
             "can only escape static allocas");
      int FI = FuncInfo.StaticAllocaMap[Slot];
      MCSymbol *FrameAllocSym =
          MF.getMMI().getContext().getOrCreateFrameAllocSymbol(
              GlobalValue::dropLLVMManglingEscape(MF.getName()), Idx);
      BuildMI(*FuncInfo.MBB, FuncInfo.InsertPt, dl,
              TII->get(TargetOpcode::LOCAL_ESCAPE))
          .addSym(FrameAllocSym)
          .addFrameIndex(FI);
    }

    return;
  }

  case Intrinsic::localrecover: {
    // i8* @llvm.localrecover(i8* %fn, i8* %fp, i32 %idx)
    MachineFunction &MF = DAG.getMachineFunction();

    // Get the symbol that defines the frame offset.
    auto *Fn = cast<Function>(I.getArgOperand(0)->stripPointerCasts());
    auto *Idx = cast<ConstantInt>(I.getArgOperand(2));
    unsigned IdxVal =
        unsigned(Idx->getLimitedValue(std::numeric_limits<int>::max()));
    MCSymbol *FrameAllocSym =
        MF.getMMI().getContext().getOrCreateFrameAllocSymbol(
            GlobalValue::dropLLVMManglingEscape(Fn->getName()), IdxVal);

    Value *FP = I.getArgOperand(1);
    SDValue FPVal = getValue(FP);
    EVT PtrVT = FPVal.getValueType();

    // Create a MCSymbol for the label to avoid any target lowering
    // that would make this PC relative.
    SDValue OffsetSym = DAG.getMCSymbol(FrameAllocSym, PtrVT);
    SDValue OffsetVal =
        DAG.getNode(ISD::LOCAL_RECOVER, sdl, PtrVT, OffsetSym);

    // Add the offset to the FP.
    SDValue Add = DAG.getMemBasePlusOffset(FPVal, OffsetVal, sdl);
    setValue(&I, Add);

    return;
  }

  case Intrinsic::eh_exceptionpointer:
  case Intrinsic::eh_exceptioncode: {
    // Get the exception pointer vreg, copy from it, and resize it to fit.
    const auto *CPI = cast<CatchPadInst>(I.getArgOperand(0));
    MVT PtrVT = TLI.getPointerTy(DAG.getDataLayout());
    const TargetRegisterClass *PtrRC = TLI.getRegClassFor(PtrVT);
    unsigned VReg = FuncInfo.getCatchPadExceptionPointerVReg(CPI, PtrRC);
    SDValue N = DAG.getCopyFromReg(DAG.getEntryNode(), sdl, VReg, PtrVT);
    if (Intrinsic == Intrinsic::eh_exceptioncode)
      N = DAG.getZExtOrTrunc(N, sdl, MVT::i32);
    setValue(&I, N);
    return;
  }
  case Intrinsic::xray_customevent: {
    // Here we want to make sure that the intrinsic behaves as if it has a
    // specific calling convention, and only for x86_64.
    // FIXME: Support other platforms later.
    const auto &Triple = DAG.getTarget().getTargetTriple();
    if (Triple.getArch() != Triple::x86_64)
      return;

    SmallVector<SDValue, 8> Ops;

    // We want to say that we always want the arguments in registers.
    SDValue LogEntryVal = getValue(I.getArgOperand(0));
    SDValue StrSizeVal = getValue(I.getArgOperand(1));
    SDVTList NodeTys = DAG.getVTList(MVT::Other, MVT::Glue);
    SDValue Chain = getRoot();
    Ops.push_back(LogEntryVal);
    Ops.push_back(StrSizeVal);
    Ops.push_back(Chain);

    // We need to enforce the calling convention for the callsite, so that
    // argument ordering is enforced correctly, and that register allocation can
    // see that some registers may be assumed clobbered and have to preserve
    // them across calls to the intrinsic.
    MachineSDNode *MN = DAG.getMachineNode(TargetOpcode::PATCHABLE_EVENT_CALL,
                                           sdl, NodeTys, Ops);
    SDValue patchableNode = SDValue(MN, 0);
    DAG.setRoot(patchableNode);
    setValue(&I, patchableNode);
    return;
  }
  case Intrinsic::xray_typedevent: {
    // Here we want to make sure that the intrinsic behaves as if it has a
    // specific calling convention, and only for x86_64.
    // FIXME: Support other platforms later.
    const auto &Triple = DAG.getTarget().getTargetTriple();
    if (Triple.getArch() != Triple::x86_64)
      return;

    SmallVector<SDValue, 8> Ops;

    // We want to say that we always want the arguments in registers.
    // It's unclear to me how manipulating the selection DAG here forces callers
    // to provide arguments in registers instead of on the stack.
    SDValue LogTypeId = getValue(I.getArgOperand(0));
    SDValue LogEntryVal = getValue(I.getArgOperand(1));
    SDValue StrSizeVal = getValue(I.getArgOperand(2));
    SDVTList NodeTys = DAG.getVTList(MVT::Other, MVT::Glue);
    SDValue Chain = getRoot();
    Ops.push_back(LogTypeId);
    Ops.push_back(LogEntryVal);
    Ops.push_back(StrSizeVal);
    Ops.push_back(Chain);

    // We need to enforce the calling convention for the callsite, so that
    // argument ordering is enforced correctly, and that register allocation can
    // see that some registers may be assumed clobbered and have to preserve
    // them across calls to the intrinsic.
    MachineSDNode *MN = DAG.getMachineNode(
        TargetOpcode::PATCHABLE_TYPED_EVENT_CALL, sdl, NodeTys, Ops);
    SDValue patchableNode = SDValue(MN, 0);
    DAG.setRoot(patchableNode);
    setValue(&I, patchableNode);
    return;
  }
  case Intrinsic::experimental_deoptimize:
    LowerDeoptimizeCall(&I);
    return;
  case Intrinsic::experimental_stepvector:
    visitStepVector(I);
    return;
  case Intrinsic::vector_reduce_fadd:
  case Intrinsic::vector_reduce_fmul:
  case Intrinsic::vector_reduce_add:
  case Intrinsic::vector_reduce_mul:
  case Intrinsic::vector_reduce_and:
  case Intrinsic::vector_reduce_or:
  case Intrinsic::vector_reduce_xor:
  case Intrinsic::vector_reduce_smax:
  case Intrinsic::vector_reduce_smin:
  case Intrinsic::vector_reduce_umax:
  case Intrinsic::vector_reduce_umin:
  case Intrinsic::vector_reduce_fmax:
  case Intrinsic::vector_reduce_fmin:
    visitVectorReduce(I, Intrinsic);
    return;

  case Intrinsic::icall_branch_funnel: {
    SmallVector<SDValue, 16> Ops;
    Ops.push_back(getValue(I.getArgOperand(0)));

    int64_t Offset;
    auto *Base = dyn_cast<GlobalObject>(GetPointerBaseWithConstantOffset(
        I.getArgOperand(1), Offset, DAG.getDataLayout()));
    if (!Base)
      report_fatal_error(
          "llvm.icall.branch.funnel operand must be a GlobalValue");
    Ops.push_back(DAG.getTargetGlobalAddress(Base, sdl, MVT::i64, 0));

    struct BranchFunnelTarget {
      int64_t Offset;
      SDValue Target;
    };
    SmallVector<BranchFunnelTarget, 8> Targets;

    for (unsigned Op = 1, N = I.arg_size(); Op != N; Op += 2) {
      auto *ElemBase = dyn_cast<GlobalObject>(GetPointerBaseWithConstantOffset(
          I.getArgOperand(Op), Offset, DAG.getDataLayout()));
      if (ElemBase != Base)
        report_fatal_error("all llvm.icall.branch.funnel operands must refer "
                           "to the same GlobalValue");

      SDValue Val = getValue(I.getArgOperand(Op + 1));
      auto *GA = dyn_cast<GlobalAddressSDNode>(Val);
      if (!GA)
        report_fatal_error(
            "llvm.icall.branch.funnel operand must be a GlobalValue");
      Targets.push_back({Offset, DAG.getTargetGlobalAddress(
                                     GA->getGlobal(), sdl, Val.getValueType(),
                                     GA->getOffset())});
    }
    llvm::sort(Targets,
               [](const BranchFunnelTarget &T1, const BranchFunnelTarget &T2) {
                 return T1.Offset < T2.Offset;
               });

    for (auto &T : Targets) {
      Ops.push_back(DAG.getTargetConstant(T.Offset, sdl, MVT::i32));
      Ops.push_back(T.Target);
    }

    Ops.push_back(DAG.getRoot()); // Chain
    SDValue N(DAG.getMachineNode(TargetOpcode::ICALL_BRANCH_FUNNEL, sdl,
                                 MVT::Other, Ops),
              0);
    DAG.setRoot(N);
    setValue(&I, N);
    HasTailCall = true;
    return;
  }

  case Intrinsic::wasm_landingpad_index:
    // Information this intrinsic contained has been transferred to
    // MachineFunction in SelectionDAGISel::PrepareEHLandingPad. We can safely
    // delete it now.
    return;

  case Intrinsic::aarch64_settag:
  case Intrinsic::aarch64_settag_zero: {
    const SelectionDAGTargetInfo &TSI = DAG.getSelectionDAGInfo();
    bool ZeroMemory = Intrinsic == Intrinsic::aarch64_settag_zero;
    SDValue Val = TSI.EmitTargetCodeForSetTag(
        DAG, sdl, getRoot(), getValue(I.getArgOperand(0)),
        getValue(I.getArgOperand(1)), MachinePointerInfo(I.getArgOperand(0)),
        ZeroMemory);
    DAG.setRoot(Val);
    setValue(&I, Val);
    return;
  }
  case Intrinsic::ptrmask: {
    SDValue Ptr = getValue(I.getOperand(0));
    SDValue Const = getValue(I.getOperand(1));

    EVT PtrVT = Ptr.getValueType();
    setValue(&I, DAG.getNode(ISD::AND, sdl, PtrVT, Ptr,
                             DAG.getZExtOrTrunc(Const, sdl, PtrVT)));
    return;
  }
  case Intrinsic::get_active_lane_mask: {
    EVT CCVT = TLI.getValueType(DAG.getDataLayout(), I.getType());
    SDValue Index = getValue(I.getOperand(0));
    EVT ElementVT = Index.getValueType();

    if (!TLI.shouldExpandGetActiveLaneMask(CCVT, ElementVT)) {
      visitTargetIntrinsic(I, Intrinsic);
      return;
    }

    SDValue TripCount = getValue(I.getOperand(1));
    auto VecTy = CCVT.changeVectorElementType(ElementVT);

    SDValue VectorIndex, VectorTripCount;
    if (VecTy.isScalableVector()) {
      VectorIndex = DAG.getSplatVector(VecTy, sdl, Index);
      VectorTripCount = DAG.getSplatVector(VecTy, sdl, TripCount);
    } else {
      VectorIndex = DAG.getSplatBuildVector(VecTy, sdl, Index);
      VectorTripCount = DAG.getSplatBuildVector(VecTy, sdl, TripCount);
    }
    SDValue VectorStep = DAG.getStepVector(sdl, VecTy);
    SDValue VectorInduction = DAG.getNode(
        ISD::UADDSAT, sdl, VecTy, VectorIndex, VectorStep);
    SDValue SetCC = DAG.getSetCC(sdl, CCVT, VectorInduction,
                                 VectorTripCount, ISD::CondCode::SETULT);
    setValue(&I, SetCC);
    return;
  }
  case Intrinsic::experimental_vector_insert: {
    SDValue Vec = getValue(I.getOperand(0));
    SDValue SubVec = getValue(I.getOperand(1));
    SDValue Index = getValue(I.getOperand(2));

    // The intrinsic's index type is i64, but the SDNode requires an index type
    // suitable for the target. Convert the index as required.
    MVT VectorIdxTy = TLI.getVectorIdxTy(DAG.getDataLayout());
    if (Index.getValueType() != VectorIdxTy)
      Index = DAG.getVectorIdxConstant(
          cast<ConstantSDNode>(Index)->getZExtValue(), sdl);

    EVT ResultVT = TLI.getValueType(DAG.getDataLayout(), I.getType());
    setValue(&I, DAG.getNode(ISD::INSERT_SUBVECTOR, sdl, ResultVT, Vec, SubVec,
                             Index));
    return;
  }
  case Intrinsic::experimental_vector_extract: {
    SDValue Vec = getValue(I.getOperand(0));
    SDValue Index = getValue(I.getOperand(1));
    EVT ResultVT = TLI.getValueType(DAG.getDataLayout(), I.getType());

    // The intrinsic's index type is i64, but the SDNode requires an index type
    // suitable for the target. Convert the index as required.
    MVT VectorIdxTy = TLI.getVectorIdxTy(DAG.getDataLayout());
    if (Index.getValueType() != VectorIdxTy)
      Index = DAG.getVectorIdxConstant(
          cast<ConstantSDNode>(Index)->getZExtValue(), sdl);

    setValue(&I,
             DAG.getNode(ISD::EXTRACT_SUBVECTOR, sdl, ResultVT, Vec, Index));
    return;
  }
  case Intrinsic::experimental_vector_reverse:
    visitVectorReverse(I);
    return;
  case Intrinsic::experimental_vector_splice:
    visitVectorSplice(I);
    return;
  }
}

void SelectionDAGBuilder::visitConstrainedFPIntrinsic(
    const ConstrainedFPIntrinsic &FPI) {
  SDLoc sdl = getCurSDLoc();

  const TargetLowering &TLI = DAG.getTargetLoweringInfo();
  SmallVector<EVT, 4> ValueVTs;
  ComputeValueVTs(TLI, DAG.getDataLayout(), FPI.getType(), ValueVTs);
  ValueVTs.push_back(MVT::Other); // Out chain

  // We do not need to serialize constrained FP intrinsics against
  // each other or against (nonvolatile) loads, so they can be
  // chained like loads.
  SDValue Chain = DAG.getRoot();
  SmallVector<SDValue, 4> Opers;
  Opers.push_back(Chain);
  if (FPI.isUnaryOp()) {
    Opers.push_back(getValue(FPI.getArgOperand(0)));
  } else if (FPI.isTernaryOp()) {
    Opers.push_back(getValue(FPI.getArgOperand(0)));
    Opers.push_back(getValue(FPI.getArgOperand(1)));
    Opers.push_back(getValue(FPI.getArgOperand(2)));
  } else {
    Opers.push_back(getValue(FPI.getArgOperand(0)));
    Opers.push_back(getValue(FPI.getArgOperand(1)));
  }

  auto pushOutChain = [this](SDValue Result, fp::ExceptionBehavior EB) {
    assert(Result.getNode()->getNumValues() == 2);

    // Push node to the appropriate list so that future instructions can be
    // chained up correctly.
    SDValue OutChain = Result.getValue(1);
    switch (EB) {
    case fp::ExceptionBehavior::ebIgnore:
      // The only reason why ebIgnore nodes still need to be chained is that
      // they might depend on the current rounding mode, and therefore must
      // not be moved across instruction that may change that mode.
      LLVM_FALLTHROUGH;
    case fp::ExceptionBehavior::ebMayTrap:
      // These must not be moved across calls or instructions that may change
      // floating-point exception masks.
      PendingConstrainedFP.push_back(OutChain);
      break;
    case fp::ExceptionBehavior::ebStrict:
      // These must not be moved across calls or instructions that may change
      // floating-point exception masks or read floating-point exception flags.
      // In addition, they cannot be optimized out even if unused.
      PendingConstrainedFPStrict.push_back(OutChain);
      break;
    }
  };

  SDVTList VTs = DAG.getVTList(ValueVTs);
  fp::ExceptionBehavior EB = FPI.getExceptionBehavior().getValue();

  SDNodeFlags Flags;
  if (EB == fp::ExceptionBehavior::ebIgnore)
    Flags.setNoFPExcept(true);

  if (auto *FPOp = dyn_cast<FPMathOperator>(&FPI))
    Flags.copyFMF(*FPOp);

  unsigned Opcode;
  switch (FPI.getIntrinsicID()) {
  default: llvm_unreachable("Impossible intrinsic");  // Can't reach here.
#define DAG_INSTRUCTION(NAME, NARG, ROUND_MODE, INTRINSIC, DAGN)               \
  case Intrinsic::INTRINSIC:                                                   \
    Opcode = ISD::STRICT_##DAGN;                                               \
    break;
#include "llvm/IR/ConstrainedOps.def"
  case Intrinsic::experimental_constrained_fmuladd: {
    Opcode = ISD::STRICT_FMA;
    // Break fmuladd into fmul and fadd.
    if (TM.Options.AllowFPOpFusion == FPOpFusion::Strict ||
        !TLI.isFMAFasterThanFMulAndFAdd(DAG.getMachineFunction(),
                                        ValueVTs[0])) {
      Opers.pop_back();
      SDValue Mul = DAG.getNode(ISD::STRICT_FMUL, sdl, VTs, Opers, Flags);
      pushOutChain(Mul, EB);
      Opcode = ISD::STRICT_FADD;
      Opers.clear();
      Opers.push_back(Mul.getValue(1));
      Opers.push_back(Mul.getValue(0));
      Opers.push_back(getValue(FPI.getArgOperand(2)));
    }
    break;
  }
  }

  // A few strict DAG nodes carry additional operands that are not
  // set up by the default code above.
  switch (Opcode) {
  default: break;
  case ISD::STRICT_FP_ROUND:
    Opers.push_back(
        DAG.getTargetConstant(0, sdl, TLI.getPointerTy(DAG.getDataLayout())));
    break;
  case ISD::STRICT_FSETCC:
  case ISD::STRICT_FSETCCS: {
    auto *FPCmp = dyn_cast<ConstrainedFPCmpIntrinsic>(&FPI);
    ISD::CondCode Condition = getFCmpCondCode(FPCmp->getPredicate());
    if (TM.Options.NoNaNsFPMath)
      Condition = getFCmpCodeWithoutNaN(Condition);
    Opers.push_back(DAG.getCondCode(Condition));
    break;
  }
  }

  SDValue Result = DAG.getNode(Opcode, sdl, VTs, Opers, Flags);
  pushOutChain(Result, EB);

  SDValue FPResult = Result.getValue(0);
  setValue(&FPI, FPResult);
}

void SelectionDAGBuilder::visitCmpVP(const VPIntrinsic &I) {
  const TargetLowering &TLI = DAG.getTargetLoweringInfo();
  SDLoc DL = getCurSDLoc();

  ISD::CondCode Condition;
  CmpInst::Predicate predicate = I.getCmpPredicate();
  bool IsFP = I.getOperand(0)->getType()->isFPOrFPVectorTy();
  if (IsFP) {
    Condition = getFCmpCondCode(predicate);
    auto *FPMO = dyn_cast<FPMathOperator>(&I);
    if ((FPMO && FPMO->hasNoNaNs()) || TM.Options.NoNaNsFPMath)
      Condition = getFCmpCodeWithoutNaN(Condition);

  } else {
    Condition = getICmpCondCode(predicate);
  }

  SDValue Op1 = getValue(I.getOperand(0));
  SDValue Op2 = getValue(I.getOperand(1));
  // #2 is the condition code
  SDValue MaskOp = getValue(I.getOperand(3));
  SDValue VLen = getValue(I.getOperand(4));
  MVT EVLParamVT = TLI.getVPExplicitVectorLengthTy();
  assert(EVLParamVT.isScalarInteger() && EVLParamVT.bitsGE(MVT::i32) &&
         "Unexpected target EVL type");
  VLen = DAG.getNode(ISD::ZERO_EXTEND, DL, EVLParamVT, VLen);

  EVT DestVT = DAG.getTargetLoweringInfo().getValueType(DAG.getDataLayout(),
                                                        I.getType());
  setValue(&I, DAG.getVPSetCC(DL, DestVT, Op1, Op2, Condition, MaskOp, VLen));
}

static Optional<unsigned> getRelaxedVPSD(unsigned VPOC) {
  Optional<unsigned> RelaxedOC;
  switch (VPOC) {
#define BEGIN_REGISTER_VP_SDNODE(VPID, ...) case ISD::VPID:
#define HANDLE_VP_TO_RELAXEDSD(RELAXEDSD) RelaxedOC = ISD::RELAXEDSD;
#define END_REGISTER_VP_SDNODE(VPID) break;
#include "llvm/IR/VPIntrinsics.def"
  }
  return RelaxedOC;
}

static unsigned getISDForVPIntrinsic(const VPIntrinsic &VPIntrin) {
  Optional<unsigned> ResOPC;
  auto IID = VPIntrin.getIntrinsicID();
  // vp.fcmp and vp.icmp are handled specially
  if (IID == Intrinsic::vp_fcmp || IID == Intrinsic::vp_icmp)
    return ISD::VP_SETCC;

  switch (IID) {
#define BEGIN_REGISTER_VP_INTRINSIC(VPID, ...) case Intrinsic::VPID:
#define BEGIN_REGISTER_VP_SDNODE(VPSD, ...) ResOPC = ISD::VPSD;
#define END_REGISTER_VP_INTRINSIC(VPID) break;
#include "llvm/IR/VPIntrinsics.def"
  }

  if (!ResOPC.hasValue())
    llvm_unreachable(
        "Inconsistency: no SDNode available for this VPIntrinsic!");

  if (*ResOPC == ISD::VP_REDUCE_SEQ_FADD ||
      *ResOPC == ISD::VP_REDUCE_SEQ_FMUL) {
    if (VPIntrin.getFastMathFlags().allowReassoc())
      return *ResOPC == ISD::VP_REDUCE_SEQ_FADD ? ISD::VP_REDUCE_FADD
                                                : ISD::VP_REDUCE_FMUL;
  }

  return ResOPC.getValue();
}

void SelectionDAGBuilder::visitVPLoadGather(const VPIntrinsic &VPIntrin, EVT VT,
                                            SmallVector<SDValue, 7> &OpValues,
                                            bool IsGather) {
  SDLoc DL = getCurSDLoc();
  const TargetLowering &TLI = DAG.getTargetLoweringInfo();
  Value *PtrOperand = VPIntrin.getArgOperand(0);
  MaybeAlign Alignment = VPIntrin.getPointerAlignment();
  AAMDNodes AAInfo = VPIntrin.getAAMetadata();
  const MDNode *Ranges = VPIntrin.getMetadata(LLVMContext::MD_range);
  SDValue LD;
  bool AddToChain = true;
  if (!IsGather) {
    // Do not serialize variable-length loads of constant memory with
    // anything.
    if (!Alignment)
      Alignment = DAG.getEVTAlign(VT);
    MemoryLocation ML = MemoryLocation::getAfter(PtrOperand, AAInfo);
    AddToChain = !AA || !AA->pointsToConstantMemory(ML);
    SDValue InChain = AddToChain ? DAG.getRoot() : DAG.getEntryNode();
    MachineMemOperand *MMO = DAG.getMachineFunction().getMachineMemOperand(
        MachinePointerInfo(PtrOperand), MachineMemOperand::MOLoad,
        MemoryLocation::UnknownSize, *Alignment, AAInfo, Ranges);
    LD = DAG.getLoadVP(VT, DL, InChain, OpValues[0], OpValues[1], OpValues[2],
                       MMO, false /*IsExpanding */);
  } else {
    if (!Alignment)
      Alignment = DAG.getEVTAlign(VT.getScalarType());
    unsigned AS =
        PtrOperand->getType()->getScalarType()->getPointerAddressSpace();
    MachineMemOperand *MMO = DAG.getMachineFunction().getMachineMemOperand(
        MachinePointerInfo(AS), MachineMemOperand::MOLoad,
        MemoryLocation::UnknownSize, *Alignment, AAInfo, Ranges);
    SDValue Base, Index, Scale;
    ISD::MemIndexType IndexType;
    bool UniformBase = getUniformBase(PtrOperand, Base, Index, IndexType, Scale,
                                      this, VPIntrin.getParent());
    if (!UniformBase) {
      Base = DAG.getConstant(0, DL, TLI.getPointerTy(DAG.getDataLayout()));
      Index = getValue(PtrOperand);
      IndexType = ISD::SIGNED_UNSCALED;
      Scale =
          DAG.getTargetConstant(1, DL, TLI.getPointerTy(DAG.getDataLayout()));
    }
    EVT IdxVT = Index.getValueType();
    EVT EltTy = IdxVT.getVectorElementType();
    if (TLI.shouldExtendGSIndex(IdxVT, EltTy)) {
      EVT NewIdxVT = IdxVT.changeVectorElementType(EltTy);
      Index = DAG.getNode(ISD::SIGN_EXTEND, DL, NewIdxVT, Index);
    }
    LD = DAG.getGatherVP(
        DAG.getVTList(VT, MVT::Other), VT, DL,
        {DAG.getRoot(), Base, Index, Scale, OpValues[1], OpValues[2]}, MMO,
        IndexType);
  }
  if (AddToChain)
    PendingLoads.push_back(LD.getValue(1));
  setValue(&VPIntrin, LD);
}

void SelectionDAGBuilder::visitVPStoreScatter(const VPIntrinsic &VPIntrin,
                                              SmallVector<SDValue, 7> &OpValues,
                                              bool IsScatter) {
  SDLoc DL = getCurSDLoc();
  const TargetLowering &TLI = DAG.getTargetLoweringInfo();
  Value *PtrOperand = VPIntrin.getArgOperand(1);
  EVT VT = OpValues[0].getValueType();
  MaybeAlign Alignment = VPIntrin.getPointerAlignment();
  AAMDNodes AAInfo = VPIntrin.getAAMetadata();
  SDValue ST;
  if (!IsScatter) {
    if (!Alignment)
      Alignment = DAG.getEVTAlign(VT);
    SDValue Ptr = OpValues[1];
    SDValue Offset = DAG.getUNDEF(Ptr.getValueType());
    MachineMemOperand *MMO = DAG.getMachineFunction().getMachineMemOperand(
        MachinePointerInfo(PtrOperand), MachineMemOperand::MOStore,
        MemoryLocation::UnknownSize, *Alignment, AAInfo);
    ST = DAG.getStoreVP(getMemoryRoot(), DL, OpValues[0], Ptr, Offset,
                        OpValues[2], OpValues[3], VT, MMO, ISD::UNINDEXED,
                        /* IsTruncating */ false, /*IsCompressing*/ false);
  } else {
    if (!Alignment)
      Alignment = DAG.getEVTAlign(VT.getScalarType());
    unsigned AS =
        PtrOperand->getType()->getScalarType()->getPointerAddressSpace();
    MachineMemOperand *MMO = DAG.getMachineFunction().getMachineMemOperand(
        MachinePointerInfo(AS), MachineMemOperand::MOStore,
        MemoryLocation::UnknownSize, *Alignment, AAInfo);
    SDValue Base, Index, Scale;
    ISD::MemIndexType IndexType;
    bool UniformBase = getUniformBase(PtrOperand, Base, Index, IndexType, Scale,
                                      this, VPIntrin.getParent());
    if (!UniformBase) {
      Base = DAG.getConstant(0, DL, TLI.getPointerTy(DAG.getDataLayout()));
      Index = getValue(PtrOperand);
      IndexType = ISD::SIGNED_UNSCALED;
      Scale =
          DAG.getTargetConstant(1, DL, TLI.getPointerTy(DAG.getDataLayout()));
    }
    EVT IdxVT = Index.getValueType();
    EVT EltTy = IdxVT.getVectorElementType();
    if (TLI.shouldExtendGSIndex(IdxVT, EltTy)) {
      EVT NewIdxVT = IdxVT.changeVectorElementType(EltTy);
      Index = DAG.getNode(ISD::SIGN_EXTEND, DL, NewIdxVT, Index);
    }
    ST = DAG.getScatterVP(DAG.getVTList(MVT::Other), VT, DL,
                          {getMemoryRoot(), OpValues[0], Base, Index, Scale,
                           OpValues[2], OpValues[3]},
                          MMO, IndexType);
  }
  DAG.setRoot(ST);
  setValue(&VPIntrin, ST);
}

void SelectionDAGBuilder::visitVPStridedLoad(
    const VPIntrinsic &VPIntrin, EVT VT, SmallVectorImpl<SDValue> &OpValues) {
  SDLoc DL = getCurSDLoc();
  Value *PtrOperand = VPIntrin.getArgOperand(0);
  MaybeAlign Alignment = VPIntrin.getPointerAlignment();
  if (!Alignment)
    Alignment = DAG.getEVTAlign(VT.getScalarType());
  AAMDNodes AAInfo = VPIntrin.getAAMetadata();
  const MDNode *Ranges = VPIntrin.getMetadata(LLVMContext::MD_range);
  MemoryLocation ML = MemoryLocation::getAfter(PtrOperand, AAInfo);
  bool AddToChain = !AA || !AA->pointsToConstantMemory(ML);
  SDValue InChain = AddToChain ? DAG.getRoot() : DAG.getEntryNode();
  MachineMemOperand *MMO = DAG.getMachineFunction().getMachineMemOperand(
      MachinePointerInfo(PtrOperand), MachineMemOperand::MOLoad,
      MemoryLocation::UnknownSize, *Alignment, AAInfo, Ranges);

  SDValue LD = DAG.getStridedLoadVP(VT, DL, InChain, OpValues[0], OpValues[1],
                                    OpValues[2], OpValues[3], MMO,
                                    false /*IsExpanding*/);

  if (AddToChain)
    PendingLoads.push_back(LD.getValue(1));
  setValue(&VPIntrin, LD);
}

void SelectionDAGBuilder::visitVPStridedStore(
    const VPIntrinsic &VPIntrin, SmallVectorImpl<SDValue> &OpValues) {
  SDLoc DL = getCurSDLoc();
  Value *PtrOperand = VPIntrin.getArgOperand(1);
  EVT VT = OpValues[0].getValueType();
  MaybeAlign Alignment = VPIntrin.getPointerAlignment();
  if (!Alignment)
    Alignment = DAG.getEVTAlign(VT.getScalarType());
  AAMDNodes AAInfo = VPIntrin.getAAMetadata();
  MachineMemOperand *MMO = DAG.getMachineFunction().getMachineMemOperand(
      MachinePointerInfo(PtrOperand), MachineMemOperand::MOStore,
      MemoryLocation::UnknownSize, *Alignment, AAInfo);

  SDValue ST = DAG.getStridedStoreVP(
      getMemoryRoot(), DL, OpValues[0], OpValues[1],
      DAG.getUNDEF(OpValues[1].getValueType()), OpValues[2], OpValues[3],
      OpValues[4], VT, MMO, ISD::UNINDEXED, /*IsTruncating*/ false,
      /*IsCompressing*/ false);

  DAG.setRoot(ST);
  setValue(&VPIntrin, ST);
}

void SelectionDAGBuilder::visitVPCmp(const VPCmpIntrinsic &VPIntrin) {
  const TargetLowering &TLI = DAG.getTargetLoweringInfo();
  SDLoc DL = getCurSDLoc();

  ISD::CondCode Condition;
  CmpInst::Predicate CondCode = VPIntrin.getPredicate();
  bool IsFP = VPIntrin.getOperand(0)->getType()->isFPOrFPVectorTy();
  if (IsFP) {
    // FIXME: Regular fcmps are FPMathOperators which may have fast-math (nnan)
    // flags, but calls that don't return floating-point types can't be
    // FPMathOperators, like vp.fcmp. This affects constrained fcmp too.
    Condition = getFCmpCondCode(CondCode);
    if (TM.Options.NoNaNsFPMath)
      Condition = getFCmpCodeWithoutNaN(Condition);
  } else {
    Condition = getICmpCondCode(CondCode);
  }

  SDValue Op1 = getValue(VPIntrin.getOperand(0));
  SDValue Op2 = getValue(VPIntrin.getOperand(1));
  // #2 is the condition code
  SDValue MaskOp = getValue(VPIntrin.getOperand(3));
  SDValue EVL = getValue(VPIntrin.getOperand(4));
  MVT EVLParamVT = TLI.getVPExplicitVectorLengthTy();
  assert(EVLParamVT.isScalarInteger() && EVLParamVT.bitsGE(MVT::i32) &&
         "Unexpected target EVL type");
  EVL = DAG.getNode(ISD::ZERO_EXTEND, DL, EVLParamVT, EVL);

  EVT DestVT = DAG.getTargetLoweringInfo().getValueType(DAG.getDataLayout(),
                                                        VPIntrin.getType());
  setValue(&VPIntrin,
           DAG.getSetCCVP(DL, DestVT, Op1, Op2, Condition, MaskOp, EVL));
}

void SelectionDAGBuilder::visitVectorPredicationIntrinsic(
    const VPIntrinsic &VPIntrin) {

  switch (VPIntrin.getIntrinsicID()) {
  default:
    break;

  case Intrinsic::vp_fcmp:
  case Intrinsic::vp_icmp:
    visitCmpVP(VPIntrin);
    return;
  }
  SDLoc DL = getCurSDLoc();
  unsigned Opcode = getISDForVPIntrinsic(VPIntrin);

<<<<<<< HEAD
  // TODO memory evl: SDValue Chain = getRoot();
=======
  auto IID = VPIntrin.getIntrinsicID();

  if (const auto *CmpI = dyn_cast<VPCmpIntrinsic>(&VPIntrin))
    return visitVPCmp(*CmpI);
>>>>>>> 6be5e875

  SmallVector<EVT, 4> ValueVTs;
  const TargetLowering &TLI = DAG.getTargetLoweringInfo();
  ComputeValueVTs(TLI, DAG.getDataLayout(), VPIntrin.getType(), ValueVTs);
  SDVTList VTs = DAG.getVTList(ValueVTs);

<<<<<<< HEAD
  // ValueVTs.push_back(MVT::Other); // Out chain

  // Request Operands
  // TODO: Constrained FP.
  // auto ExceptPosOpt = None;
      // VPIntrinsic::GetExceptionBehaviorParamPos(VPIntrin.getIntrinsicID());
  // auto RoundingModePosOpt = None;
      // VPIntrinsic::GetRoundingModeParamPos(VPIntrin.getIntrinsicID());
  auto EVLParamPos =
      VPIntrinsic::getVectorLengthParamPos(VPIntrin.getIntrinsicID());
=======
  auto EVLParamPos = VPIntrinsic::getVectorLengthParamPos(IID);
>>>>>>> 6be5e875

  MVT EVLParamVT = TLI.getVPExplicitVectorLengthTy();
  assert(EVLParamVT.isScalarInteger() && EVLParamVT.bitsGE(MVT::i32) &&
         "Unexpected target EVL type");

  // Request operands.
  SmallVector<SDValue, 7> OpValues;
  for (unsigned I = 0; I < VPIntrin.arg_size(); ++I) {
    auto Op = getValue(VPIntrin.getArgOperand(I));
    if (I == EVLParamPos)
      Op = DAG.getNode(ISD::ZERO_EXTEND, DL, EVLParamVT, Op);
    OpValues.push_back(Op);
  }


  switch (Opcode) {
  default: {
    // Transfer FMF and exception flags.
    SDNodeFlags NodeFlags;
    NodeFlags.setNoFPExcept(!VPIntrin.isConstrainedOp());

    auto *FPIntrin = dyn_cast<FPMathOperator>(&VPIntrin);
    if (FPIntrin)
      NodeFlags.copyFMF(*FPIntrin);

    SDValue Result = DAG.getNode(Opcode, DL, VTs, OpValues);
    Result->setFlags(NodeFlags);
    setValue(&VPIntrin, Result);
    break;
  }
  case ISD::VP_LOAD:
  case ISD::VP_GATHER:
    visitVPLoadGather(VPIntrin, ValueVTs[0], OpValues,
                      Opcode == ISD::VP_GATHER);
    break;
  case ISD::EXPERIMENTAL_VP_STRIDED_LOAD:
    visitVPStridedLoad(VPIntrin, ValueVTs[0], OpValues);
    break;
  case ISD::VP_STORE:
  case ISD::VP_SCATTER:
    visitVPStoreScatter(VPIntrin, OpValues, Opcode == ISD::VP_SCATTER);
    break;
  case ISD::EXPERIMENTAL_VP_STRIDED_STORE:
    visitVPStridedStore(VPIntrin, OpValues);
    break;
  }
}

SDValue SelectionDAGBuilder::lowerStartEH(SDValue Chain,
                                          const BasicBlock *EHPadBB,
                                          MCSymbol *&BeginLabel) {
  MachineFunction &MF = DAG.getMachineFunction();
  MachineModuleInfo &MMI = MF.getMMI();

  // Insert a label before the invoke call to mark the try range.  This can be
  // used to detect deletion of the invoke via the MachineModuleInfo.
  BeginLabel = MMI.getContext().createTempSymbol();

  // For SjLj, keep track of which landing pads go with which invokes
  // so as to maintain the ordering of pads in the LSDA.
  unsigned CallSiteIndex = MMI.getCurrentCallSite();
  if (CallSiteIndex) {
    MF.setCallSiteBeginLabel(BeginLabel, CallSiteIndex);
    LPadToCallSiteMap[FuncInfo.MBBMap[EHPadBB]].push_back(CallSiteIndex);

    // Now that the call site is handled, stop tracking it.
    MMI.setCurrentCallSite(0);
  }

  return DAG.getEHLabel(getCurSDLoc(), Chain, BeginLabel);
}

SDValue SelectionDAGBuilder::lowerEndEH(SDValue Chain, const InvokeInst *II,
                                        const BasicBlock *EHPadBB,
                                        MCSymbol *BeginLabel) {
  assert(BeginLabel && "BeginLabel should've been set");

  MachineFunction &MF = DAG.getMachineFunction();
  MachineModuleInfo &MMI = MF.getMMI();

  // Insert a label at the end of the invoke call to mark the try range.  This
  // can be used to detect deletion of the invoke via the MachineModuleInfo.
  MCSymbol *EndLabel = MMI.getContext().createTempSymbol();
  Chain = DAG.getEHLabel(getCurSDLoc(), Chain, EndLabel);

  // Inform MachineModuleInfo of range.
  auto Pers = classifyEHPersonality(FuncInfo.Fn->getPersonalityFn());
  // There is a platform (e.g. wasm) that uses funclet style IR but does not
  // actually use outlined funclets and their LSDA info style.
  if (MF.hasEHFunclets() && isFuncletEHPersonality(Pers)) {
    assert(II && "II should've been set");
    WinEHFuncInfo *EHInfo = MF.getWinEHFuncInfo();
    EHInfo->addIPToStateRange(II, BeginLabel, EndLabel);
  } else if (!isScopedEHPersonality(Pers)) {
    assert(EHPadBB);
    MF.addInvoke(FuncInfo.MBBMap[EHPadBB], BeginLabel, EndLabel);
  }

  return Chain;
}

std::pair<SDValue, SDValue>
SelectionDAGBuilder::lowerInvokable(TargetLowering::CallLoweringInfo &CLI,
                                    const BasicBlock *EHPadBB) {
  MCSymbol *BeginLabel = nullptr;

  if (EHPadBB) {
    // Both PendingLoads and PendingExports must be flushed here;
    // this call might not return.
    (void)getRoot();
    DAG.setRoot(lowerStartEH(getControlRoot(), EHPadBB, BeginLabel));
    CLI.setChain(getRoot());
  }

  const TargetLowering &TLI = DAG.getTargetLoweringInfo();
  std::pair<SDValue, SDValue> Result = TLI.LowerCallTo(CLI);

  assert((CLI.IsTailCall || Result.second.getNode()) &&
         "Non-null chain expected with non-tail call!");
  assert((Result.second.getNode() || !Result.first.getNode()) &&
         "Null value expected with tail call!");

  if (!Result.second.getNode()) {
    // As a special case, a null chain means that a tail call has been emitted
    // and the DAG root is already updated.
    HasTailCall = true;

    // Since there's no actual continuation from this block, nothing can be
    // relying on us setting vregs for them.
    PendingExports.clear();
  } else {
    DAG.setRoot(Result.second);
  }

  if (EHPadBB) {
    DAG.setRoot(lowerEndEH(getRoot(), cast_or_null<InvokeInst>(CLI.CB), EHPadBB,
                           BeginLabel));
  }

  return Result;
}

void SelectionDAGBuilder::LowerCallTo(const CallBase &CB, SDValue Callee,
                                      bool isTailCall,
                                      bool isMustTailCall,
                                      const BasicBlock *EHPadBB) {
  auto &DL = DAG.getDataLayout();
  FunctionType *FTy = CB.getFunctionType();
  Type *RetTy = CB.getType();

  TargetLowering::ArgListTy Args;
  Args.reserve(CB.arg_size());

  const Value *SwiftErrorVal = nullptr;
  const TargetLowering &TLI = DAG.getTargetLoweringInfo();

  if (isTailCall) {
    // Avoid emitting tail calls in functions with the disable-tail-calls
    // attribute.
    auto *Caller = CB.getParent()->getParent();
    if (Caller->getFnAttribute("disable-tail-calls").getValueAsString() ==
        "true" && !isMustTailCall)
      isTailCall = false;

    // We can't tail call inside a function with a swifterror argument. Lowering
    // does not support this yet. It would have to move into the swifterror
    // register before the call.
    if (TLI.supportSwiftError() &&
        Caller->getAttributes().hasAttrSomewhere(Attribute::SwiftError))
      isTailCall = false;
  }

  for (auto I = CB.arg_begin(), E = CB.arg_end(); I != E; ++I) {
    TargetLowering::ArgListEntry Entry;
    const Value *V = *I;

    // Skip empty types
    if (V->getType()->isEmptyTy())
      continue;

    SDValue ArgNode = getValue(V);
    Entry.Node = ArgNode; Entry.Ty = V->getType();

    Entry.setAttributes(&CB, I - CB.arg_begin());

    // Use swifterror virtual register as input to the call.
    if (Entry.IsSwiftError && TLI.supportSwiftError()) {
      SwiftErrorVal = V;
      // We find the virtual register for the actual swifterror argument.
      // Instead of using the Value, we use the virtual register instead.
      Entry.Node =
          DAG.getRegister(SwiftError.getOrCreateVRegUseAt(&CB, FuncInfo.MBB, V),
                          EVT(TLI.getPointerTy(DL)));
    }

    Args.push_back(Entry);

    // If we have an explicit sret argument that is an Instruction, (i.e., it
    // might point to function-local memory), we can't meaningfully tail-call.
    if (Entry.IsSRet && isa<Instruction>(V))
      isTailCall = false;
  }

  // If call site has a cfguardtarget operand bundle, create and add an
  // additional ArgListEntry.
  if (auto Bundle = CB.getOperandBundle(LLVMContext::OB_cfguardtarget)) {
    TargetLowering::ArgListEntry Entry;
    Value *V = Bundle->Inputs[0];
    SDValue ArgNode = getValue(V);
    Entry.Node = ArgNode;
    Entry.Ty = V->getType();
    Entry.IsCFGuardTarget = true;
    Args.push_back(Entry);
  }

  // Check if target-independent constraints permit a tail call here.
  // Target-dependent constraints are checked within TLI->LowerCallTo.
  if (isTailCall && !isInTailCallPosition(CB, DAG.getTarget()))
    isTailCall = false;

  // Disable tail calls if there is an swifterror argument. Targets have not
  // been updated to support tail calls.
  if (TLI.supportSwiftError() && SwiftErrorVal)
    isTailCall = false;

  TargetLowering::CallLoweringInfo CLI(DAG);
  CLI.setDebugLoc(getCurSDLoc())
      .setChain(getRoot())
      .setCallee(RetTy, FTy, Callee, std::move(Args), CB)
      .setTailCall(isTailCall)
      .setConvergent(CB.isConvergent())
      .setIsPreallocated(
          CB.countOperandBundlesOfType(LLVMContext::OB_preallocated) != 0);
  std::pair<SDValue, SDValue> Result = lowerInvokable(CLI, EHPadBB);

  if (Result.first.getNode()) {
    Result.first = lowerRangeToAssertZExt(DAG, CB, Result.first);
    setValue(&CB, Result.first);
  }

  // The last element of CLI.InVals has the SDValue for swifterror return.
  // Here we copy it to a virtual register and update SwiftErrorMap for
  // book-keeping.
  if (SwiftErrorVal && TLI.supportSwiftError()) {
    // Get the last element of InVals.
    SDValue Src = CLI.InVals.back();
    Register VReg =
        SwiftError.getOrCreateVRegDefAt(&CB, FuncInfo.MBB, SwiftErrorVal);
    SDValue CopyNode = CLI.DAG.getCopyToReg(Result.second, CLI.DL, VReg, Src);
    DAG.setRoot(CopyNode);
  }
}

static SDValue getMemCmpLoad(const Value *PtrVal, MVT LoadVT,
                             SelectionDAGBuilder &Builder) {
  // Check to see if this load can be trivially constant folded, e.g. if the
  // input is from a string literal.
  if (const Constant *LoadInput = dyn_cast<Constant>(PtrVal)) {
    // Cast pointer to the type we really want to load.
    Type *LoadTy =
        Type::getIntNTy(PtrVal->getContext(), LoadVT.getScalarSizeInBits());
    if (LoadVT.isVector())
      LoadTy = FixedVectorType::get(LoadTy, LoadVT.getVectorNumElements());

    LoadInput = ConstantExpr::getBitCast(const_cast<Constant *>(LoadInput),
                                         PointerType::getUnqual(LoadTy));

    if (const Constant *LoadCst =
            ConstantFoldLoadFromConstPtr(const_cast<Constant *>(LoadInput),
                                         LoadTy, Builder.DAG.getDataLayout()))
      return Builder.getValue(LoadCst);
  }

  // Otherwise, we have to emit the load.  If the pointer is to unfoldable but
  // still constant memory, the input chain can be the entry node.
  SDValue Root;
  bool ConstantMemory = false;

  // Do not serialize (non-volatile) loads of constant memory with anything.
  if (Builder.AA && Builder.AA->pointsToConstantMemory(PtrVal)) {
    Root = Builder.DAG.getEntryNode();
    ConstantMemory = true;
  } else {
    // Do not serialize non-volatile loads against each other.
    Root = Builder.DAG.getRoot();
  }

  SDValue Ptr = Builder.getValue(PtrVal);
  SDValue LoadVal =
      Builder.DAG.getLoad(LoadVT, Builder.getCurSDLoc(), Root, Ptr,
                          MachinePointerInfo(PtrVal), Align(1));

  if (!ConstantMemory)
    Builder.PendingLoads.push_back(LoadVal.getValue(1));
  return LoadVal;
}

/// Record the value for an instruction that produces an integer result,
/// converting the type where necessary.
void SelectionDAGBuilder::processIntegerCallValue(const Instruction &I,
                                                  SDValue Value,
                                                  bool IsSigned) {
  EVT VT = DAG.getTargetLoweringInfo().getValueType(DAG.getDataLayout(),
                                                    I.getType(), true);
  if (IsSigned)
    Value = DAG.getSExtOrTrunc(Value, getCurSDLoc(), VT);
  else
    Value = DAG.getZExtOrTrunc(Value, getCurSDLoc(), VT);
  setValue(&I, Value);
}

/// See if we can lower a memcmp/bcmp call into an optimized form. If so, return
/// true and lower it. Otherwise return false, and it will be lowered like a
/// normal call.
/// The caller already checked that \p I calls the appropriate LibFunc with a
/// correct prototype.
bool SelectionDAGBuilder::visitMemCmpBCmpCall(const CallInst &I) {
  const Value *LHS = I.getArgOperand(0), *RHS = I.getArgOperand(1);
  const Value *Size = I.getArgOperand(2);
  const ConstantInt *CSize = dyn_cast<ConstantInt>(Size);
  if (CSize && CSize->getZExtValue() == 0) {
    EVT CallVT = DAG.getTargetLoweringInfo().getValueType(DAG.getDataLayout(),
                                                          I.getType(), true);
    setValue(&I, DAG.getConstant(0, getCurSDLoc(), CallVT));
    return true;
  }

  const SelectionDAGTargetInfo &TSI = DAG.getSelectionDAGInfo();
  std::pair<SDValue, SDValue> Res = TSI.EmitTargetCodeForMemcmp(
      DAG, getCurSDLoc(), DAG.getRoot(), getValue(LHS), getValue(RHS),
      getValue(Size), MachinePointerInfo(LHS), MachinePointerInfo(RHS));
  if (Res.first.getNode()) {
    processIntegerCallValue(I, Res.first, true);
    PendingLoads.push_back(Res.second);
    return true;
  }

  // memcmp(S1,S2,2) != 0 -> (*(short*)LHS != *(short*)RHS)  != 0
  // memcmp(S1,S2,4) != 0 -> (*(int*)LHS != *(int*)RHS)  != 0
  if (!CSize || !isOnlyUsedInZeroEqualityComparison(&I))
    return false;

  // If the target has a fast compare for the given size, it will return a
  // preferred load type for that size. Require that the load VT is legal and
  // that the target supports unaligned loads of that type. Otherwise, return
  // INVALID.
  auto hasFastLoadsAndCompare = [&](unsigned NumBits) {
    const TargetLowering &TLI = DAG.getTargetLoweringInfo();
    MVT LVT = TLI.hasFastEqualityCompare(NumBits);
    if (LVT != MVT::INVALID_SIMPLE_VALUE_TYPE) {
      // TODO: Handle 5 byte compare as 4-byte + 1 byte.
      // TODO: Handle 8 byte compare on x86-32 as two 32-bit loads.
      // TODO: Check alignment of src and dest ptrs.
      unsigned DstAS = LHS->getType()->getPointerAddressSpace();
      unsigned SrcAS = RHS->getType()->getPointerAddressSpace();
      if (!TLI.isTypeLegal(LVT) ||
          !TLI.allowsMisalignedMemoryAccesses(LVT, SrcAS) ||
          !TLI.allowsMisalignedMemoryAccesses(LVT, DstAS))
        LVT = MVT::INVALID_SIMPLE_VALUE_TYPE;
    }

    return LVT;
  };

  // This turns into unaligned loads. We only do this if the target natively
  // supports the MVT we'll be loading or if it is small enough (<= 4) that
  // we'll only produce a small number of byte loads.
  MVT LoadVT;
  unsigned NumBitsToCompare = CSize->getZExtValue() * 8;
  switch (NumBitsToCompare) {
  default:
    return false;
  case 16:
    LoadVT = MVT::i16;
    break;
  case 32:
    LoadVT = MVT::i32;
    break;
  case 64:
  case 128:
  case 256:
    LoadVT = hasFastLoadsAndCompare(NumBitsToCompare);
    break;
  }

  if (LoadVT == MVT::INVALID_SIMPLE_VALUE_TYPE)
    return false;

  SDValue LoadL = getMemCmpLoad(LHS, LoadVT, *this);
  SDValue LoadR = getMemCmpLoad(RHS, LoadVT, *this);

  // Bitcast to a wide integer type if the loads are vectors.
  if (LoadVT.isVector()) {
    EVT CmpVT = EVT::getIntegerVT(LHS->getContext(), LoadVT.getSizeInBits());
    LoadL = DAG.getBitcast(CmpVT, LoadL);
    LoadR = DAG.getBitcast(CmpVT, LoadR);
  }

  SDValue Cmp = DAG.getSetCC(getCurSDLoc(), MVT::i1, LoadL, LoadR, ISD::SETNE);
  processIntegerCallValue(I, Cmp, false);
  return true;
}

/// See if we can lower a memchr call into an optimized form. If so, return
/// true and lower it. Otherwise return false, and it will be lowered like a
/// normal call.
/// The caller already checked that \p I calls the appropriate LibFunc with a
/// correct prototype.
bool SelectionDAGBuilder::visitMemChrCall(const CallInst &I) {
  const Value *Src = I.getArgOperand(0);
  const Value *Char = I.getArgOperand(1);
  const Value *Length = I.getArgOperand(2);

  const SelectionDAGTargetInfo &TSI = DAG.getSelectionDAGInfo();
  std::pair<SDValue, SDValue> Res =
    TSI.EmitTargetCodeForMemchr(DAG, getCurSDLoc(), DAG.getRoot(),
                                getValue(Src), getValue(Char), getValue(Length),
                                MachinePointerInfo(Src));
  if (Res.first.getNode()) {
    setValue(&I, Res.first);
    PendingLoads.push_back(Res.second);
    return true;
  }

  return false;
}

/// See if we can lower a mempcpy call into an optimized form. If so, return
/// true and lower it. Otherwise return false, and it will be lowered like a
/// normal call.
/// The caller already checked that \p I calls the appropriate LibFunc with a
/// correct prototype.
bool SelectionDAGBuilder::visitMemPCpyCall(const CallInst &I) {
  SDValue Dst = getValue(I.getArgOperand(0));
  SDValue Src = getValue(I.getArgOperand(1));
  SDValue Size = getValue(I.getArgOperand(2));

  Align DstAlign = DAG.InferPtrAlign(Dst).valueOrOne();
  Align SrcAlign = DAG.InferPtrAlign(Src).valueOrOne();
  // DAG::getMemcpy needs Alignment to be defined.
  Align Alignment = std::min(DstAlign, SrcAlign);

  bool isVol = false;
  SDLoc sdl = getCurSDLoc();

  // In the mempcpy context we need to pass in a false value for isTailCall
  // because the return pointer needs to be adjusted by the size of
  // the copied memory.
  SDValue Root = isVol ? getRoot() : getMemoryRoot();
  SDValue MC = DAG.getMemcpy(Root, sdl, Dst, Src, Size, Alignment, isVol, false,
                             /*isTailCall=*/false,
                             MachinePointerInfo(I.getArgOperand(0)),
                             MachinePointerInfo(I.getArgOperand(1)),
                             I.getAAMetadata());
  assert(MC.getNode() != nullptr &&
         "** memcpy should not be lowered as TailCall in mempcpy context **");
  DAG.setRoot(MC);

  // Check if Size needs to be truncated or extended.
  Size = DAG.getSExtOrTrunc(Size, sdl, Dst.getValueType());

  // Adjust return pointer to point just past the last dst byte.
  SDValue DstPlusSize = DAG.getNode(ISD::ADD, sdl, Dst.getValueType(),
                                    Dst, Size);
  setValue(&I, DstPlusSize);
  return true;
}

/// See if we can lower a strcpy call into an optimized form.  If so, return
/// true and lower it, otherwise return false and it will be lowered like a
/// normal call.
/// The caller already checked that \p I calls the appropriate LibFunc with a
/// correct prototype.
bool SelectionDAGBuilder::visitStrCpyCall(const CallInst &I, bool isStpcpy) {
  const Value *Arg0 = I.getArgOperand(0), *Arg1 = I.getArgOperand(1);

  const SelectionDAGTargetInfo &TSI = DAG.getSelectionDAGInfo();
  std::pair<SDValue, SDValue> Res =
    TSI.EmitTargetCodeForStrcpy(DAG, getCurSDLoc(), getRoot(),
                                getValue(Arg0), getValue(Arg1),
                                MachinePointerInfo(Arg0),
                                MachinePointerInfo(Arg1), isStpcpy);
  if (Res.first.getNode()) {
    setValue(&I, Res.first);
    DAG.setRoot(Res.second);
    return true;
  }

  return false;
}

/// See if we can lower a strcmp call into an optimized form.  If so, return
/// true and lower it, otherwise return false and it will be lowered like a
/// normal call.
/// The caller already checked that \p I calls the appropriate LibFunc with a
/// correct prototype.
bool SelectionDAGBuilder::visitStrCmpCall(const CallInst &I) {
  const Value *Arg0 = I.getArgOperand(0), *Arg1 = I.getArgOperand(1);

  const SelectionDAGTargetInfo &TSI = DAG.getSelectionDAGInfo();
  std::pair<SDValue, SDValue> Res =
    TSI.EmitTargetCodeForStrcmp(DAG, getCurSDLoc(), DAG.getRoot(),
                                getValue(Arg0), getValue(Arg1),
                                MachinePointerInfo(Arg0),
                                MachinePointerInfo(Arg1));
  if (Res.first.getNode()) {
    processIntegerCallValue(I, Res.first, true);
    PendingLoads.push_back(Res.second);
    return true;
  }

  return false;
}

/// See if we can lower a strlen call into an optimized form.  If so, return
/// true and lower it, otherwise return false and it will be lowered like a
/// normal call.
/// The caller already checked that \p I calls the appropriate LibFunc with a
/// correct prototype.
bool SelectionDAGBuilder::visitStrLenCall(const CallInst &I) {
  const Value *Arg0 = I.getArgOperand(0);

  const SelectionDAGTargetInfo &TSI = DAG.getSelectionDAGInfo();
  std::pair<SDValue, SDValue> Res =
    TSI.EmitTargetCodeForStrlen(DAG, getCurSDLoc(), DAG.getRoot(),
                                getValue(Arg0), MachinePointerInfo(Arg0));
  if (Res.first.getNode()) {
    processIntegerCallValue(I, Res.first, false);
    PendingLoads.push_back(Res.second);
    return true;
  }

  return false;
}

/// See if we can lower a strnlen call into an optimized form.  If so, return
/// true and lower it, otherwise return false and it will be lowered like a
/// normal call.
/// The caller already checked that \p I calls the appropriate LibFunc with a
/// correct prototype.
bool SelectionDAGBuilder::visitStrNLenCall(const CallInst &I) {
  const Value *Arg0 = I.getArgOperand(0), *Arg1 = I.getArgOperand(1);

  const SelectionDAGTargetInfo &TSI = DAG.getSelectionDAGInfo();
  std::pair<SDValue, SDValue> Res =
    TSI.EmitTargetCodeForStrnlen(DAG, getCurSDLoc(), DAG.getRoot(),
                                 getValue(Arg0), getValue(Arg1),
                                 MachinePointerInfo(Arg0));
  if (Res.first.getNode()) {
    processIntegerCallValue(I, Res.first, false);
    PendingLoads.push_back(Res.second);
    return true;
  }

  return false;
}

/// See if we can lower a unary floating-point operation into an SDNode with
/// the specified Opcode.  If so, return true and lower it, otherwise return
/// false and it will be lowered like a normal call.
/// The caller already checked that \p I calls the appropriate LibFunc with a
/// correct prototype.
bool SelectionDAGBuilder::visitUnaryFloatCall(const CallInst &I,
                                              unsigned Opcode) {
  // We already checked this call's prototype; verify it doesn't modify errno.
  if (!I.onlyReadsMemory())
    return false;

  SDNodeFlags Flags;
  Flags.copyFMF(cast<FPMathOperator>(I));

  SDValue Tmp = getValue(I.getArgOperand(0));
  setValue(&I,
           DAG.getNode(Opcode, getCurSDLoc(), Tmp.getValueType(), Tmp, Flags));
  return true;
}

/// See if we can lower a binary floating-point operation into an SDNode with
/// the specified Opcode. If so, return true and lower it. Otherwise return
/// false, and it will be lowered like a normal call.
/// The caller already checked that \p I calls the appropriate LibFunc with a
/// correct prototype.
bool SelectionDAGBuilder::visitBinaryFloatCall(const CallInst &I,
                                               unsigned Opcode) {
  // We already checked this call's prototype; verify it doesn't modify errno.
  if (!I.onlyReadsMemory())
    return false;

  SDNodeFlags Flags;
  Flags.copyFMF(cast<FPMathOperator>(I));

  SDValue Tmp0 = getValue(I.getArgOperand(0));
  SDValue Tmp1 = getValue(I.getArgOperand(1));
  EVT VT = Tmp0.getValueType();
  setValue(&I, DAG.getNode(Opcode, getCurSDLoc(), VT, Tmp0, Tmp1, Flags));
  return true;
}

void SelectionDAGBuilder::visitCall(const CallInst &I) {
  // Handle inline assembly differently.
  if (I.isInlineAsm()) {
    visitInlineAsm(I);
    return;
  }

  if (Function *F = I.getCalledFunction()) {
    diagnoseDontCall(I);

    if (F->isDeclaration()) {
      // Is this an LLVM intrinsic or a target-specific intrinsic?
      unsigned IID = F->getIntrinsicID();
      if (!IID)
        if (const TargetIntrinsicInfo *II = TM.getIntrinsicInfo())
          IID = II->getIntrinsicID(F);

      if (IID) {
        visitIntrinsicCall(I, IID);
        return;
      }
    }

    // Check for well-known libc/libm calls.  If the function is internal, it
    // can't be a library call.  Don't do the check if marked as nobuiltin for
    // some reason or the call site requires strict floating point semantics.
    LibFunc Func;
    if (!I.isNoBuiltin() && !I.isStrictFP() && !F->hasLocalLinkage() &&
        F->hasName() && LibInfo->getLibFunc(*F, Func) &&
        LibInfo->hasOptimizedCodeGen(Func)) {
      switch (Func) {
      default: break;
      case LibFunc_bcmp:
        if (visitMemCmpBCmpCall(I))
          return;
        break;
      case LibFunc_copysign:
      case LibFunc_copysignf:
      case LibFunc_copysignl:
        // We already checked this call's prototype; verify it doesn't modify
        // errno.
        if (I.onlyReadsMemory()) {
          SDValue LHS = getValue(I.getArgOperand(0));
          SDValue RHS = getValue(I.getArgOperand(1));
          setValue(&I, DAG.getNode(ISD::FCOPYSIGN, getCurSDLoc(),
                                   LHS.getValueType(), LHS, RHS));
          return;
        }
        break;
      case LibFunc_fabs:
      case LibFunc_fabsf:
      case LibFunc_fabsl:
        if (visitUnaryFloatCall(I, ISD::FABS))
          return;
        break;
      case LibFunc_fmin:
      case LibFunc_fminf:
      case LibFunc_fminl:
        if (visitBinaryFloatCall(I, ISD::FMINNUM))
          return;
        break;
      case LibFunc_fmax:
      case LibFunc_fmaxf:
      case LibFunc_fmaxl:
        if (visitBinaryFloatCall(I, ISD::FMAXNUM))
          return;
        break;
      case LibFunc_sin:
      case LibFunc_sinf:
      case LibFunc_sinl:
        if (visitUnaryFloatCall(I, ISD::FSIN))
          return;
        break;
      case LibFunc_cos:
      case LibFunc_cosf:
      case LibFunc_cosl:
        if (visitUnaryFloatCall(I, ISD::FCOS))
          return;
        break;
      case LibFunc_sqrt:
      case LibFunc_sqrtf:
      case LibFunc_sqrtl:
      case LibFunc_sqrt_finite:
      case LibFunc_sqrtf_finite:
      case LibFunc_sqrtl_finite:
        if (visitUnaryFloatCall(I, ISD::FSQRT))
          return;
        break;
      case LibFunc_floor:
      case LibFunc_floorf:
      case LibFunc_floorl:
        if (visitUnaryFloatCall(I, ISD::FFLOOR))
          return;
        break;
      case LibFunc_nearbyint:
      case LibFunc_nearbyintf:
      case LibFunc_nearbyintl:
        if (visitUnaryFloatCall(I, ISD::FNEARBYINT))
          return;
        break;
      case LibFunc_ceil:
      case LibFunc_ceilf:
      case LibFunc_ceill:
        if (visitUnaryFloatCall(I, ISD::FCEIL))
          return;
        break;
      case LibFunc_rint:
      case LibFunc_rintf:
      case LibFunc_rintl:
        if (visitUnaryFloatCall(I, ISD::FRINT))
          return;
        break;
      case LibFunc_round:
      case LibFunc_roundf:
      case LibFunc_roundl:
        if (visitUnaryFloatCall(I, ISD::FROUND))
          return;
        break;
      case LibFunc_trunc:
      case LibFunc_truncf:
      case LibFunc_truncl:
        if (visitUnaryFloatCall(I, ISD::FTRUNC))
          return;
        break;
      case LibFunc_log2:
      case LibFunc_log2f:
      case LibFunc_log2l:
        if (visitUnaryFloatCall(I, ISD::FLOG2))
          return;
        break;
      case LibFunc_exp2:
      case LibFunc_exp2f:
      case LibFunc_exp2l:
        if (visitUnaryFloatCall(I, ISD::FEXP2))
          return;
        break;
      case LibFunc_memcmp:
        if (visitMemCmpBCmpCall(I))
          return;
        break;
      case LibFunc_mempcpy:
        if (visitMemPCpyCall(I))
          return;
        break;
      case LibFunc_memchr:
        if (visitMemChrCall(I))
          return;
        break;
      case LibFunc_strcpy:
        if (visitStrCpyCall(I, false))
          return;
        break;
      case LibFunc_stpcpy:
        if (visitStrCpyCall(I, true))
          return;
        break;
      case LibFunc_strcmp:
        if (visitStrCmpCall(I))
          return;
        break;
      case LibFunc_strlen:
        if (visitStrLenCall(I))
          return;
        break;
      case LibFunc_strnlen:
        if (visitStrNLenCall(I))
          return;
        break;
      }
    }
  }

  // Deopt bundles are lowered in LowerCallSiteWithDeoptBundle, and we don't
  // have to do anything here to lower funclet bundles.
  // CFGuardTarget bundles are lowered in LowerCallTo.
  assert(!I.hasOperandBundlesOtherThan(
             {LLVMContext::OB_deopt, LLVMContext::OB_funclet,
              LLVMContext::OB_cfguardtarget, LLVMContext::OB_preallocated,
              LLVMContext::OB_clang_arc_attachedcall}) &&
         "Cannot lower calls with arbitrary operand bundles!");

  SDValue Callee = getValue(I.getCalledOperand());

  if (I.countOperandBundlesOfType(LLVMContext::OB_deopt))
    LowerCallSiteWithDeoptBundle(&I, Callee, nullptr);
  else
    // Check if we can potentially perform a tail call. More detailed checking
    // is be done within LowerCallTo, after more information about the call is
    // known.
    LowerCallTo(I, Callee, I.isTailCall(), I.isMustTailCall());
}

namespace {

/// AsmOperandInfo - This contains information for each constraint that we are
/// lowering.
class SDISelAsmOperandInfo : public TargetLowering::AsmOperandInfo {
public:
  /// CallOperand - If this is the result output operand or a clobber
  /// this is null, otherwise it is the incoming operand to the CallInst.
  /// This gets modified as the asm is processed.
  SDValue CallOperand;

  /// AssignedRegs - If this is a register or register class operand, this
  /// contains the set of register corresponding to the operand.
  RegsForValue AssignedRegs;

  explicit SDISelAsmOperandInfo(const TargetLowering::AsmOperandInfo &info)
    : TargetLowering::AsmOperandInfo(info), CallOperand(nullptr, 0) {
  }

  /// Whether or not this operand accesses memory
  bool hasMemory(const TargetLowering &TLI) const {
    // Indirect operand accesses access memory.
    if (isIndirect)
      return true;

    for (const auto &Code : Codes)
      if (TLI.getConstraintType(Code) == TargetLowering::C_Memory)
        return true;

    return false;
  }

  /// getCallOperandValEVT - Return the EVT of the Value* that this operand
  /// corresponds to.  If there is no Value* for this operand, it returns
  /// MVT::Other.
  EVT getCallOperandValEVT(LLVMContext &Context, const TargetLowering &TLI,
                           const DataLayout &DL,
                           llvm::Type *ParamElemType) const {
    if (!CallOperandVal) return MVT::Other;

    if (isa<BasicBlock>(CallOperandVal))
      return TLI.getProgramPointerTy(DL);

    llvm::Type *OpTy = CallOperandVal->getType();

    // FIXME: code duplicated from TargetLowering::ParseConstraints().
    // If this is an indirect operand, the operand is a pointer to the
    // accessed type.
    if (isIndirect) {
      OpTy = ParamElemType;
      assert(OpTy && "Indirect operand must have elementtype attribute");
    }

    // Look for vector wrapped in a struct. e.g. { <16 x i8> }.
    if (StructType *STy = dyn_cast<StructType>(OpTy))
      if (STy->getNumElements() == 1)
        OpTy = STy->getElementType(0);

    // If OpTy is not a single value, it may be a struct/union that we
    // can tile with integers.
    if (!OpTy->isSingleValueType() && OpTy->isSized()) {
      unsigned BitSize = DL.getTypeSizeInBits(OpTy);
      switch (BitSize) {
      default: break;
      case 1:
      case 8:
      case 16:
      case 32:
      case 64:
      case 128:
        OpTy = IntegerType::get(Context, BitSize);
        break;
      }
    }

    return TLI.getAsmOperandValueType(DL, OpTy, true);
  }
};


} // end anonymous namespace

/// Make sure that the output operand \p OpInfo and its corresponding input
/// operand \p MatchingOpInfo have compatible constraint types (otherwise error
/// out).
static void patchMatchingInput(const SDISelAsmOperandInfo &OpInfo,
                               SDISelAsmOperandInfo &MatchingOpInfo,
                               SelectionDAG &DAG) {
  if (OpInfo.ConstraintVT == MatchingOpInfo.ConstraintVT)
    return;

  const TargetRegisterInfo *TRI = DAG.getSubtarget().getRegisterInfo();
  const auto &TLI = DAG.getTargetLoweringInfo();

  std::pair<unsigned, const TargetRegisterClass *> MatchRC =
      TLI.getRegForInlineAsmConstraint(TRI, OpInfo.ConstraintCode,
                                       OpInfo.ConstraintVT);
  std::pair<unsigned, const TargetRegisterClass *> InputRC =
      TLI.getRegForInlineAsmConstraint(TRI, MatchingOpInfo.ConstraintCode,
                                       MatchingOpInfo.ConstraintVT);
  if ((OpInfo.ConstraintVT.isInteger() !=
       MatchingOpInfo.ConstraintVT.isInteger()) ||
      (MatchRC.second != InputRC.second)) {
    // FIXME: error out in a more elegant fashion
    report_fatal_error("Unsupported asm: input constraint"
                       " with a matching output constraint of"
                       " incompatible type!");
  }
  MatchingOpInfo.ConstraintVT = OpInfo.ConstraintVT;
}

/// Get a direct memory input to behave well as an indirect operand.
/// This may introduce stores, hence the need for a \p Chain.
/// \return The (possibly updated) chain.
static SDValue getAddressForMemoryInput(SDValue Chain, const SDLoc &Location,
                                        SDISelAsmOperandInfo &OpInfo,
                                        SelectionDAG &DAG) {
  const TargetLowering &TLI = DAG.getTargetLoweringInfo();

  // If we don't have an indirect input, put it in the constpool if we can,
  // otherwise spill it to a stack slot.
  // TODO: This isn't quite right. We need to handle these according to
  // the addressing mode that the constraint wants. Also, this may take
  // an additional register for the computation and we don't want that
  // either.

  // If the operand is a float, integer, or vector constant, spill to a
  // constant pool entry to get its address.
  const Value *OpVal = OpInfo.CallOperandVal;
  if (isa<ConstantFP>(OpVal) || isa<ConstantInt>(OpVal) ||
      isa<ConstantVector>(OpVal) || isa<ConstantDataVector>(OpVal)) {
    OpInfo.CallOperand = DAG.getConstantPool(
        cast<Constant>(OpVal), TLI.getPointerTy(DAG.getDataLayout()));
    return Chain;
  }

  // Otherwise, create a stack slot and emit a store to it before the asm.
  Type *Ty = OpVal->getType();
  auto &DL = DAG.getDataLayout();
  uint64_t TySize = DL.getTypeAllocSize(Ty);
  MachineFunction &MF = DAG.getMachineFunction();
  int SSFI = MF.getFrameInfo().CreateStackObject(
      TySize, DL.getPrefTypeAlign(Ty), false);
  SDValue StackSlot = DAG.getFrameIndex(SSFI, TLI.getFrameIndexTy(DL));
  Chain = DAG.getTruncStore(Chain, Location, OpInfo.CallOperand, StackSlot,
                            MachinePointerInfo::getFixedStack(MF, SSFI),
                            TLI.getMemValueType(DL, Ty));
  OpInfo.CallOperand = StackSlot;

  return Chain;
}

/// GetRegistersForValue - Assign registers (virtual or physical) for the
/// specified operand.  We prefer to assign virtual registers, to allow the
/// register allocator to handle the assignment process.  However, if the asm
/// uses features that we can't model on machineinstrs, we have SDISel do the
/// allocation.  This produces generally horrible, but correct, code.
///
///   OpInfo describes the operand
///   RefOpInfo describes the matching operand if any, the operand otherwise
static llvm::Optional<unsigned>
getRegistersForValue(SelectionDAG &DAG, const SDLoc &DL,
                     SDISelAsmOperandInfo &OpInfo,
                     SDISelAsmOperandInfo &RefOpInfo) {
  LLVMContext &Context = *DAG.getContext();
  const TargetLowering &TLI = DAG.getTargetLoweringInfo();

  MachineFunction &MF = DAG.getMachineFunction();
  SmallVector<unsigned, 4> Regs;
  const TargetRegisterInfo &TRI = *MF.getSubtarget().getRegisterInfo();

  // No work to do for memory operations.
  if (OpInfo.ConstraintType == TargetLowering::C_Memory)
    return None;

  // If this is a constraint for a single physreg, or a constraint for a
  // register class, find it.
  unsigned AssignedReg;
  const TargetRegisterClass *RC;
  std::tie(AssignedReg, RC) = TLI.getRegForInlineAsmConstraint(
      &TRI, RefOpInfo.ConstraintCode, RefOpInfo.ConstraintVT);
  // RC is unset only on failure. Return immediately.
  if (!RC)
    return None;

  // Get the actual register value type.  This is important, because the user
  // may have asked for (e.g.) the AX register in i32 type.  We need to
  // remember that AX is actually i16 to get the right extension.
  const MVT RegVT = *TRI.legalclasstypes_begin(*RC);

  if (OpInfo.ConstraintVT != MVT::Other && RegVT != MVT::Untyped) {
    // If this is an FP operand in an integer register (or visa versa), or more
    // generally if the operand value disagrees with the register class we plan
    // to stick it in, fix the operand type.
    //
    // If this is an input value, the bitcast to the new type is done now.
    // Bitcast for output value is done at the end of visitInlineAsm().
    if ((OpInfo.Type == InlineAsm::isOutput ||
         OpInfo.Type == InlineAsm::isInput) &&
        !TRI.isTypeLegalForClass(*RC, OpInfo.ConstraintVT)) {
      // Try to convert to the first EVT that the reg class contains.  If the
      // types are identical size, use a bitcast to convert (e.g. two differing
      // vector types).  Note: output bitcast is done at the end of
      // visitInlineAsm().
      if (RegVT.getSizeInBits() == OpInfo.ConstraintVT.getSizeInBits()) {
        // Exclude indirect inputs while they are unsupported because the code
        // to perform the load is missing and thus OpInfo.CallOperand still
        // refers to the input address rather than the pointed-to value.
        if (OpInfo.Type == InlineAsm::isInput && !OpInfo.isIndirect)
          OpInfo.CallOperand =
              DAG.getNode(ISD::BITCAST, DL, RegVT, OpInfo.CallOperand);
        OpInfo.ConstraintVT = RegVT;
        // If the operand is an FP value and we want it in integer registers,
        // use the corresponding integer type. This turns an f64 value into
        // i64, which can be passed with two i32 values on a 32-bit machine.
      } else if (RegVT.isInteger() && OpInfo.ConstraintVT.isFloatingPoint()) {
        MVT VT = MVT::getIntegerVT(OpInfo.ConstraintVT.getSizeInBits());
        if (OpInfo.Type == InlineAsm::isInput)
          OpInfo.CallOperand =
              DAG.getNode(ISD::BITCAST, DL, VT, OpInfo.CallOperand);
        OpInfo.ConstraintVT = VT;
      }
    }
  }

  // No need to allocate a matching input constraint since the constraint it's
  // matching to has already been allocated.
  if (OpInfo.isMatchingInputConstraint())
    return None;

  EVT ValueVT = OpInfo.ConstraintVT;
  if (OpInfo.ConstraintVT == MVT::Other)
    ValueVT = RegVT;

  // Initialize NumRegs.
  unsigned NumRegs = 1;
  if (OpInfo.ConstraintVT != MVT::Other)
    NumRegs = TLI.getNumRegisters(Context, OpInfo.ConstraintVT, RegVT);

  // If this is a constraint for a specific physical register, like {r17},
  // assign it now.

  // If this associated to a specific register, initialize iterator to correct
  // place. If virtual, make sure we have enough registers

  // Initialize iterator if necessary
  TargetRegisterClass::iterator I = RC->begin();
  MachineRegisterInfo &RegInfo = MF.getRegInfo();

  // Do not check for single registers.
  if (AssignedReg) {
    I = std::find(I, RC->end(), AssignedReg);
    if (I == RC->end()) {
      // RC does not contain the selected register, which indicates a
      // mismatch between the register and the required type/bitwidth.
      return {AssignedReg};
    }
  }

  for (; NumRegs; --NumRegs, ++I) {
    assert(I != RC->end() && "Ran out of registers to allocate!");
    Register R = AssignedReg ? Register(*I) : RegInfo.createVirtualRegister(RC);
    Regs.push_back(R);
  }

  OpInfo.AssignedRegs = RegsForValue(Regs, RegVT, ValueVT);
  return None;
}

static unsigned
findMatchingInlineAsmOperand(unsigned OperandNo,
                             const std::vector<SDValue> &AsmNodeOperands) {
  // Scan until we find the definition we already emitted of this operand.
  unsigned CurOp = InlineAsm::Op_FirstOperand;
  for (; OperandNo; --OperandNo) {
    // Advance to the next operand.
    unsigned OpFlag =
        cast<ConstantSDNode>(AsmNodeOperands[CurOp])->getZExtValue();
    assert((InlineAsm::isRegDefKind(OpFlag) ||
            InlineAsm::isRegDefEarlyClobberKind(OpFlag) ||
            InlineAsm::isMemKind(OpFlag)) &&
           "Skipped past definitions?");
    CurOp += InlineAsm::getNumOperandRegisters(OpFlag) + 1;
  }
  return CurOp;
}

namespace {

class ExtraFlags {
  unsigned Flags = 0;

public:
  explicit ExtraFlags(const CallBase &Call) {
    const InlineAsm *IA = cast<InlineAsm>(Call.getCalledOperand());
    if (IA->hasSideEffects())
      Flags |= InlineAsm::Extra_HasSideEffects;
    if (IA->isAlignStack())
      Flags |= InlineAsm::Extra_IsAlignStack;
    if (Call.isConvergent())
      Flags |= InlineAsm::Extra_IsConvergent;
    Flags |= IA->getDialect() * InlineAsm::Extra_AsmDialect;
  }

  void update(const TargetLowering::AsmOperandInfo &OpInfo) {
    // Ideally, we would only check against memory constraints.  However, the
    // meaning of an Other constraint can be target-specific and we can't easily
    // reason about it.  Therefore, be conservative and set MayLoad/MayStore
    // for Other constraints as well.
    if (OpInfo.ConstraintType == TargetLowering::C_Memory ||
        OpInfo.ConstraintType == TargetLowering::C_Other) {
      if (OpInfo.Type == InlineAsm::isInput)
        Flags |= InlineAsm::Extra_MayLoad;
      else if (OpInfo.Type == InlineAsm::isOutput)
        Flags |= InlineAsm::Extra_MayStore;
      else if (OpInfo.Type == InlineAsm::isClobber)
        Flags |= (InlineAsm::Extra_MayLoad | InlineAsm::Extra_MayStore);
    }
  }

  unsigned get() const { return Flags; }
};

} // end anonymous namespace

/// visitInlineAsm - Handle a call to an InlineAsm object.
void SelectionDAGBuilder::visitInlineAsm(const CallBase &Call,
                                         const BasicBlock *EHPadBB) {
  const InlineAsm *IA = cast<InlineAsm>(Call.getCalledOperand());

  /// ConstraintOperands - Information about all of the constraints.
  SmallVector<SDISelAsmOperandInfo, 16> ConstraintOperands;

  const TargetLowering &TLI = DAG.getTargetLoweringInfo();
  TargetLowering::AsmOperandInfoVector TargetConstraints = TLI.ParseConstraints(
      DAG.getDataLayout(), DAG.getSubtarget().getRegisterInfo(), Call);

  // First Pass: Calculate HasSideEffects and ExtraFlags (AlignStack,
  // AsmDialect, MayLoad, MayStore).
  bool HasSideEffect = IA->hasSideEffects();
  ExtraFlags ExtraInfo(Call);

  unsigned ArgNo = 0;   // ArgNo - The argument of the CallInst.
  unsigned ResNo = 0;   // ResNo - The result number of the next output.
  for (auto &T : TargetConstraints) {
    ConstraintOperands.push_back(SDISelAsmOperandInfo(T));
    SDISelAsmOperandInfo &OpInfo = ConstraintOperands.back();

    // Compute the value type for each operand.
    if (OpInfo.hasArg()) {
      OpInfo.CallOperandVal = Call.getArgOperand(ArgNo);
      OpInfo.CallOperand = getValue(OpInfo.CallOperandVal);
      Type *ParamElemTy = Call.getParamElementType(ArgNo);
      EVT VT = OpInfo.getCallOperandValEVT(*DAG.getContext(), TLI,
                                           DAG.getDataLayout(), ParamElemTy);
      OpInfo.ConstraintVT = VT.isSimple() ? VT.getSimpleVT() : MVT::Other;
      ArgNo++;
    } else if (OpInfo.Type == InlineAsm::isOutput && !OpInfo.isIndirect) {
      // The return value of the call is this value.  As such, there is no
      // corresponding argument.
      assert(!Call.getType()->isVoidTy() && "Bad inline asm!");
      if (StructType *STy = dyn_cast<StructType>(Call.getType())) {
        OpInfo.ConstraintVT = TLI.getSimpleValueType(
            DAG.getDataLayout(), STy->getElementType(ResNo));
      } else {
        assert(ResNo == 0 && "Asm only has one result!");
        OpInfo.ConstraintVT = TLI.getAsmOperandValueType(
            DAG.getDataLayout(), Call.getType()).getSimpleVT();
      }
      ++ResNo;
    } else {
      OpInfo.ConstraintVT = MVT::Other;
    }

    if (!HasSideEffect)
      HasSideEffect = OpInfo.hasMemory(TLI);

    // Determine if this InlineAsm MayLoad or MayStore based on the constraints.
    // FIXME: Could we compute this on OpInfo rather than T?

    // Compute the constraint code and ConstraintType to use.
    TLI.ComputeConstraintToUse(T, SDValue());

    if (T.ConstraintType == TargetLowering::C_Immediate &&
        OpInfo.CallOperand && !isa<ConstantSDNode>(OpInfo.CallOperand))
      // We've delayed emitting a diagnostic like the "n" constraint because
      // inlining could cause an integer showing up.
      return emitInlineAsmError(Call, "constraint '" + Twine(T.ConstraintCode) +
                                          "' expects an integer constant "
                                          "expression");

    ExtraInfo.update(T);
  }

  // We won't need to flush pending loads if this asm doesn't touch
  // memory and is nonvolatile.
  SDValue Flag, Chain = (HasSideEffect) ? getRoot() : DAG.getRoot();

  bool EmitEHLabels = isa<InvokeInst>(Call) && IA->canThrow();
  if (EmitEHLabels) {
    assert(EHPadBB && "InvokeInst must have an EHPadBB");
  }
  bool IsCallBr = isa<CallBrInst>(Call);

  if (IsCallBr || EmitEHLabels) {
    // If this is a callbr or invoke we need to flush pending exports since
    // inlineasm_br and invoke are terminators.
    // We need to do this before nodes are glued to the inlineasm_br node.
    Chain = getControlRoot();
  }

  MCSymbol *BeginLabel = nullptr;
  if (EmitEHLabels) {
    Chain = lowerStartEH(Chain, EHPadBB, BeginLabel);
  }

  // Second pass over the constraints: compute which constraint option to use.
  for (SDISelAsmOperandInfo &OpInfo : ConstraintOperands) {
    // If this is an output operand with a matching input operand, look up the
    // matching input. If their types mismatch, e.g. one is an integer, the
    // other is floating point, or their sizes are different, flag it as an
    // error.
    if (OpInfo.hasMatchingInput()) {
      SDISelAsmOperandInfo &Input = ConstraintOperands[OpInfo.MatchingInput];
      patchMatchingInput(OpInfo, Input, DAG);
    }

    // Compute the constraint code and ConstraintType to use.
    TLI.ComputeConstraintToUse(OpInfo, OpInfo.CallOperand, &DAG);

    if (OpInfo.ConstraintType == TargetLowering::C_Memory &&
        OpInfo.Type == InlineAsm::isClobber)
      continue;

    // If this is a memory input, and if the operand is not indirect, do what we
    // need to provide an address for the memory input.
    if (OpInfo.ConstraintType == TargetLowering::C_Memory &&
        !OpInfo.isIndirect) {
      assert((OpInfo.isMultipleAlternative ||
              (OpInfo.Type == InlineAsm::isInput)) &&
             "Can only indirectify direct input operands!");

      // Memory operands really want the address of the value.
      Chain = getAddressForMemoryInput(Chain, getCurSDLoc(), OpInfo, DAG);

      // There is no longer a Value* corresponding to this operand.
      OpInfo.CallOperandVal = nullptr;

      // It is now an indirect operand.
      OpInfo.isIndirect = true;
    }

  }

  // AsmNodeOperands - The operands for the ISD::INLINEASM node.
  std::vector<SDValue> AsmNodeOperands;
  AsmNodeOperands.push_back(SDValue());  // reserve space for input chain
  AsmNodeOperands.push_back(DAG.getTargetExternalSymbol(
      IA->getAsmString().c_str(), TLI.getProgramPointerTy(DAG.getDataLayout())));

  // If we have a !srcloc metadata node associated with it, we want to attach
  // this to the ultimately generated inline asm machineinstr.  To do this, we
  // pass in the third operand as this (potentially null) inline asm MDNode.
  const MDNode *SrcLoc = Call.getMetadata("srcloc");
  AsmNodeOperands.push_back(DAG.getMDNode(SrcLoc));

  // Remember the HasSideEffect, AlignStack, AsmDialect, MayLoad and MayStore
  // bits as operand 3.
  AsmNodeOperands.push_back(DAG.getTargetConstant(
      ExtraInfo.get(), getCurSDLoc(), TLI.getPointerTy(DAG.getDataLayout())));

  // Third pass: Loop over operands to prepare DAG-level operands.. As part of
  // this, assign virtual and physical registers for inputs and otput.
  for (SDISelAsmOperandInfo &OpInfo : ConstraintOperands) {
    // Assign Registers.
    SDISelAsmOperandInfo &RefOpInfo =
        OpInfo.isMatchingInputConstraint()
            ? ConstraintOperands[OpInfo.getMatchedOperand()]
            : OpInfo;
    const auto RegError =
        getRegistersForValue(DAG, getCurSDLoc(), OpInfo, RefOpInfo);
    if (RegError.hasValue()) {
      const MachineFunction &MF = DAG.getMachineFunction();
      const TargetRegisterInfo &TRI = *MF.getSubtarget().getRegisterInfo();
      const char *RegName = TRI.getName(RegError.getValue());
      emitInlineAsmError(Call, "register '" + Twine(RegName) +
                                   "' allocated for constraint '" +
                                   Twine(OpInfo.ConstraintCode) +
                                   "' does not match required type");
      return;
    }

    auto DetectWriteToReservedRegister = [&]() {
      const MachineFunction &MF = DAG.getMachineFunction();
      const TargetRegisterInfo &TRI = *MF.getSubtarget().getRegisterInfo();
      for (unsigned Reg : OpInfo.AssignedRegs.Regs) {
        if (Register::isPhysicalRegister(Reg) &&
            TRI.isInlineAsmReadOnlyReg(MF, Reg)) {
          const char *RegName = TRI.getName(Reg);
          emitInlineAsmError(Call, "write to reserved register '" +
                                       Twine(RegName) + "'");
          return true;
        }
      }
      return false;
    };

    switch (OpInfo.Type) {
    case InlineAsm::isOutput:
      if (OpInfo.ConstraintType == TargetLowering::C_Memory) {
        unsigned ConstraintID =
            TLI.getInlineAsmMemConstraint(OpInfo.ConstraintCode);
        assert(ConstraintID != InlineAsm::Constraint_Unknown &&
               "Failed to convert memory constraint code to constraint id.");

        // Add information to the INLINEASM node to know about this output.
        unsigned OpFlags = InlineAsm::getFlagWord(InlineAsm::Kind_Mem, 1);
        OpFlags = InlineAsm::getFlagWordForMem(OpFlags, ConstraintID);
        AsmNodeOperands.push_back(DAG.getTargetConstant(OpFlags, getCurSDLoc(),
                                                        MVT::i32));
        AsmNodeOperands.push_back(OpInfo.CallOperand);
      } else {
        // Otherwise, this outputs to a register (directly for C_Register /
        // C_RegisterClass, and a target-defined fashion for
        // C_Immediate/C_Other). Find a register that we can use.
        if (OpInfo.AssignedRegs.Regs.empty()) {
          emitInlineAsmError(
              Call, "couldn't allocate output register for constraint '" +
                        Twine(OpInfo.ConstraintCode) + "'");
          return;
        }

        if (DetectWriteToReservedRegister())
          return;

        // Add information to the INLINEASM node to know that this register is
        // set.
        OpInfo.AssignedRegs.AddInlineAsmOperands(
            OpInfo.isEarlyClobber ? InlineAsm::Kind_RegDefEarlyClobber
                                  : InlineAsm::Kind_RegDef,
            false, 0, getCurSDLoc(), DAG, AsmNodeOperands);
      }
      break;

    case InlineAsm::isInput: {
      SDValue InOperandVal = OpInfo.CallOperand;

      if (OpInfo.isMatchingInputConstraint()) {
        // If this is required to match an output register we have already set,
        // just use its register.
        auto CurOp = findMatchingInlineAsmOperand(OpInfo.getMatchedOperand(),
                                                  AsmNodeOperands);
        unsigned OpFlag =
          cast<ConstantSDNode>(AsmNodeOperands[CurOp])->getZExtValue();
        if (InlineAsm::isRegDefKind(OpFlag) ||
            InlineAsm::isRegDefEarlyClobberKind(OpFlag)) {
          // Add (OpFlag&0xffff)>>3 registers to MatchedRegs.
          if (OpInfo.isIndirect) {
            // This happens on gcc/testsuite/gcc.dg/pr8788-1.c
            emitInlineAsmError(Call, "inline asm not supported yet: "
                                     "don't know how to handle tied "
                                     "indirect register inputs");
            return;
          }

          SmallVector<unsigned, 4> Regs;
          MachineFunction &MF = DAG.getMachineFunction();
          MachineRegisterInfo &MRI = MF.getRegInfo();
          const TargetRegisterInfo &TRI = *MF.getSubtarget().getRegisterInfo();
          auto *R = cast<RegisterSDNode>(AsmNodeOperands[CurOp+1]);
          Register TiedReg = R->getReg();
          MVT RegVT = R->getSimpleValueType(0);
          const TargetRegisterClass *RC =
              TiedReg.isVirtual()     ? MRI.getRegClass(TiedReg)
              : RegVT != MVT::Untyped ? TLI.getRegClassFor(RegVT)
                                      : TRI.getMinimalPhysRegClass(TiedReg);
          unsigned NumRegs = InlineAsm::getNumOperandRegisters(OpFlag);
          for (unsigned i = 0; i != NumRegs; ++i)
            Regs.push_back(MRI.createVirtualRegister(RC));

          RegsForValue MatchedRegs(Regs, RegVT, InOperandVal.getValueType());

          SDLoc dl = getCurSDLoc();
          // Use the produced MatchedRegs object to
          MatchedRegs.getCopyToRegs(InOperandVal, DAG, dl, Chain, &Flag, &Call);
          MatchedRegs.AddInlineAsmOperands(InlineAsm::Kind_RegUse,
                                           true, OpInfo.getMatchedOperand(), dl,
                                           DAG, AsmNodeOperands);
          break;
        }

        assert(InlineAsm::isMemKind(OpFlag) && "Unknown matching constraint!");
        assert(InlineAsm::getNumOperandRegisters(OpFlag) == 1 &&
               "Unexpected number of operands");
        // Add information to the INLINEASM node to know about this input.
        // See InlineAsm.h isUseOperandTiedToDef.
        OpFlag = InlineAsm::convertMemFlagWordToMatchingFlagWord(OpFlag);
        OpFlag = InlineAsm::getFlagWordForMatchingOp(OpFlag,
                                                    OpInfo.getMatchedOperand());
        AsmNodeOperands.push_back(DAG.getTargetConstant(
            OpFlag, getCurSDLoc(), TLI.getPointerTy(DAG.getDataLayout())));
        AsmNodeOperands.push_back(AsmNodeOperands[CurOp+1]);
        break;
      }

      // Treat indirect 'X' constraint as memory.
      if (OpInfo.ConstraintType == TargetLowering::C_Other &&
          OpInfo.isIndirect)
        OpInfo.ConstraintType = TargetLowering::C_Memory;

      if (OpInfo.ConstraintType == TargetLowering::C_Immediate ||
          OpInfo.ConstraintType == TargetLowering::C_Other) {
        std::vector<SDValue> Ops;
        TLI.LowerAsmOperandForConstraint(InOperandVal, OpInfo.ConstraintCode,
                                          Ops, DAG);
        if (Ops.empty()) {
          if (OpInfo.ConstraintType == TargetLowering::C_Immediate)
            if (isa<ConstantSDNode>(InOperandVal)) {
              emitInlineAsmError(Call, "value out of range for constraint '" +
                                           Twine(OpInfo.ConstraintCode) + "'");
              return;
            }

          emitInlineAsmError(Call,
                             "invalid operand for inline asm constraint '" +
                                 Twine(OpInfo.ConstraintCode) + "'");
          return;
        }

        // Add information to the INLINEASM node to know about this input.
        unsigned ResOpType =
          InlineAsm::getFlagWord(InlineAsm::Kind_Imm, Ops.size());
        AsmNodeOperands.push_back(DAG.getTargetConstant(
            ResOpType, getCurSDLoc(), TLI.getPointerTy(DAG.getDataLayout())));
        llvm::append_range(AsmNodeOperands, Ops);
        break;
      }

      if (OpInfo.ConstraintType == TargetLowering::C_Memory) {
        assert(OpInfo.isIndirect && "Operand must be indirect to be a mem!");
        assert(InOperandVal.getValueType() ==
                   TLI.getPointerTy(DAG.getDataLayout()) &&
               "Memory operands expect pointer values");

        unsigned ConstraintID =
            TLI.getInlineAsmMemConstraint(OpInfo.ConstraintCode);
        assert(ConstraintID != InlineAsm::Constraint_Unknown &&
               "Failed to convert memory constraint code to constraint id.");

        // Add information to the INLINEASM node to know about this input.
        unsigned ResOpType = InlineAsm::getFlagWord(InlineAsm::Kind_Mem, 1);
        ResOpType = InlineAsm::getFlagWordForMem(ResOpType, ConstraintID);
        AsmNodeOperands.push_back(DAG.getTargetConstant(ResOpType,
                                                        getCurSDLoc(),
                                                        MVT::i32));
        AsmNodeOperands.push_back(InOperandVal);
        break;
      }

      assert((OpInfo.ConstraintType == TargetLowering::C_RegisterClass ||
              OpInfo.ConstraintType == TargetLowering::C_Register) &&
             "Unknown constraint type!");

      // TODO: Support this.
      if (OpInfo.isIndirect) {
        emitInlineAsmError(
            Call, "Don't know how to handle indirect register inputs yet "
                  "for constraint '" +
                      Twine(OpInfo.ConstraintCode) + "'");
        return;
      }

      // Copy the input into the appropriate registers.
      if (OpInfo.AssignedRegs.Regs.empty()) {
        emitInlineAsmError(Call,
                           "couldn't allocate input reg for constraint '" +
                               Twine(OpInfo.ConstraintCode) + "'");
        return;
      }

      if (DetectWriteToReservedRegister())
        return;

      SDLoc dl = getCurSDLoc();

      OpInfo.AssignedRegs.getCopyToRegs(InOperandVal, DAG, dl, Chain, &Flag,
                                        &Call);

      OpInfo.AssignedRegs.AddInlineAsmOperands(InlineAsm::Kind_RegUse, false, 0,
                                               dl, DAG, AsmNodeOperands);
      break;
    }
    case InlineAsm::isClobber:
      // Add the clobbered value to the operand list, so that the register
      // allocator is aware that the physreg got clobbered.
      if (!OpInfo.AssignedRegs.Regs.empty())
        OpInfo.AssignedRegs.AddInlineAsmOperands(InlineAsm::Kind_Clobber,
                                                 false, 0, getCurSDLoc(), DAG,
                                                 AsmNodeOperands);
      break;
    }
  }

  // Finish up input operands.  Set the input chain and add the flag last.
  AsmNodeOperands[InlineAsm::Op_InputChain] = Chain;
  if (Flag.getNode()) AsmNodeOperands.push_back(Flag);

  unsigned ISDOpc = IsCallBr ? ISD::INLINEASM_BR : ISD::INLINEASM;
  Chain = DAG.getNode(ISDOpc, getCurSDLoc(),
                      DAG.getVTList(MVT::Other, MVT::Glue), AsmNodeOperands);
  Flag = Chain.getValue(1);

  // Do additional work to generate outputs.

  SmallVector<EVT, 1> ResultVTs;
  SmallVector<SDValue, 1> ResultValues;
  SmallVector<SDValue, 8> OutChains;

  llvm::Type *CallResultType = Call.getType();
  ArrayRef<Type *> ResultTypes;
  if (StructType *StructResult = dyn_cast<StructType>(CallResultType))
    ResultTypes = StructResult->elements();
  else if (!CallResultType->isVoidTy())
    ResultTypes = makeArrayRef(CallResultType);

  auto CurResultType = ResultTypes.begin();
  auto handleRegAssign = [&](SDValue V) {
    assert(CurResultType != ResultTypes.end() && "Unexpected value");
    assert((*CurResultType)->isSized() && "Unexpected unsized type");
    EVT ResultVT = TLI.getValueType(DAG.getDataLayout(), *CurResultType);
    ++CurResultType;
    // If the type of the inline asm call site return value is different but has
    // same size as the type of the asm output bitcast it.  One example of this
    // is for vectors with different width / number of elements.  This can
    // happen for register classes that can contain multiple different value
    // types.  The preg or vreg allocated may not have the same VT as was
    // expected.
    //
    // This can also happen for a return value that disagrees with the register
    // class it is put in, eg. a double in a general-purpose register on a
    // 32-bit machine.
    if (ResultVT != V.getValueType() &&
        ResultVT.getSizeInBits() == V.getValueSizeInBits())
      V = DAG.getNode(ISD::BITCAST, getCurSDLoc(), ResultVT, V);
    else if (ResultVT != V.getValueType() && ResultVT.isInteger() &&
             V.getValueType().isInteger()) {
      // If a result value was tied to an input value, the computed result
      // may have a wider width than the expected result.  Extract the
      // relevant portion.
      V = DAG.getNode(ISD::TRUNCATE, getCurSDLoc(), ResultVT, V);
    }
    assert(ResultVT == V.getValueType() && "Asm result value mismatch!");
    ResultVTs.push_back(ResultVT);
    ResultValues.push_back(V);
  };

  // Deal with output operands.
  for (SDISelAsmOperandInfo &OpInfo : ConstraintOperands) {
    if (OpInfo.Type == InlineAsm::isOutput) {
      SDValue Val;
      // Skip trivial output operands.
      if (OpInfo.AssignedRegs.Regs.empty())
        continue;

      switch (OpInfo.ConstraintType) {
      case TargetLowering::C_Register:
      case TargetLowering::C_RegisterClass:
        Val = OpInfo.AssignedRegs.getCopyFromRegs(DAG, FuncInfo, getCurSDLoc(),
                                                  Chain, &Flag, &Call);
        break;
      case TargetLowering::C_Immediate:
      case TargetLowering::C_Other:
        Val = TLI.LowerAsmOutputForConstraint(Chain, Flag, getCurSDLoc(),
                                              OpInfo, DAG);
        break;
      case TargetLowering::C_Memory:
        break; // Already handled.
      case TargetLowering::C_Unknown:
        assert(false && "Unexpected unknown constraint");
      }

      // Indirect output manifest as stores. Record output chains.
      if (OpInfo.isIndirect) {
        const Value *Ptr = OpInfo.CallOperandVal;
        assert(Ptr && "Expected value CallOperandVal for indirect asm operand");
        SDValue Store = DAG.getStore(Chain, getCurSDLoc(), Val, getValue(Ptr),
                                     MachinePointerInfo(Ptr));
        OutChains.push_back(Store);
      } else {
        // generate CopyFromRegs to associated registers.
        assert(!Call.getType()->isVoidTy() && "Bad inline asm!");
        if (Val.getOpcode() == ISD::MERGE_VALUES) {
          for (const SDValue &V : Val->op_values())
            handleRegAssign(V);
        } else
          handleRegAssign(Val);
      }
    }
  }

  // Set results.
  if (!ResultValues.empty()) {
    assert(CurResultType == ResultTypes.end() &&
           "Mismatch in number of ResultTypes");
    assert(ResultValues.size() == ResultTypes.size() &&
           "Mismatch in number of output operands in asm result");

    SDValue V = DAG.getNode(ISD::MERGE_VALUES, getCurSDLoc(),
                            DAG.getVTList(ResultVTs), ResultValues);
    setValue(&Call, V);
  }

  // Collect store chains.
  if (!OutChains.empty())
    Chain = DAG.getNode(ISD::TokenFactor, getCurSDLoc(), MVT::Other, OutChains);

  if (EmitEHLabels) {
    Chain = lowerEndEH(Chain, cast<InvokeInst>(&Call), EHPadBB, BeginLabel);
  }

  // Only Update Root if inline assembly has a memory effect.
  if (ResultValues.empty() || HasSideEffect || !OutChains.empty() || IsCallBr ||
      EmitEHLabels)
    DAG.setRoot(Chain);
}

void SelectionDAGBuilder::emitInlineAsmError(const CallBase &Call,
                                             const Twine &Message) {
  LLVMContext &Ctx = *DAG.getContext();
  Ctx.emitError(&Call, Message);

  // Make sure we leave the DAG in a valid state
  const TargetLowering &TLI = DAG.getTargetLoweringInfo();
  SmallVector<EVT, 1> ValueVTs;
  ComputeValueVTs(TLI, DAG.getDataLayout(), Call.getType(), ValueVTs);

  if (ValueVTs.empty())
    return;

  SmallVector<SDValue, 1> Ops;
  for (unsigned i = 0, e = ValueVTs.size(); i != e; ++i)
    Ops.push_back(DAG.getUNDEF(ValueVTs[i]));

  setValue(&Call, DAG.getMergeValues(Ops, getCurSDLoc()));
}

void SelectionDAGBuilder::visitVAStart(const CallInst &I) {
  DAG.setRoot(DAG.getNode(ISD::VASTART, getCurSDLoc(),
                          MVT::Other, getRoot(),
                          getValue(I.getArgOperand(0)),
                          DAG.getSrcValue(I.getArgOperand(0))));
}

void SelectionDAGBuilder::visitVAArg(const VAArgInst &I) {
  const TargetLowering &TLI = DAG.getTargetLoweringInfo();
  const DataLayout &DL = DAG.getDataLayout();
  SDValue V = DAG.getVAArg(
      TLI.getMemValueType(DAG.getDataLayout(), I.getType()), getCurSDLoc(),
      getRoot(), getValue(I.getOperand(0)), DAG.getSrcValue(I.getOperand(0)),
      DL.getABITypeAlign(I.getType()).value());
  DAG.setRoot(V.getValue(1));

  if (I.getType()->isPointerTy())
    V = DAG.getPtrExtOrTrunc(
        V, getCurSDLoc(), TLI.getValueType(DAG.getDataLayout(), I.getType()));
  setValue(&I, V);
}

void SelectionDAGBuilder::visitVAEnd(const CallInst &I) {
  DAG.setRoot(DAG.getNode(ISD::VAEND, getCurSDLoc(),
                          MVT::Other, getRoot(),
                          getValue(I.getArgOperand(0)),
                          DAG.getSrcValue(I.getArgOperand(0))));
}

void SelectionDAGBuilder::visitVACopy(const CallInst &I) {
  DAG.setRoot(DAG.getNode(ISD::VACOPY, getCurSDLoc(),
                          MVT::Other, getRoot(),
                          getValue(I.getArgOperand(0)),
                          getValue(I.getArgOperand(1)),
                          DAG.getSrcValue(I.getArgOperand(0)),
                          DAG.getSrcValue(I.getArgOperand(1))));
}

SDValue SelectionDAGBuilder::lowerRangeToAssertZExt(SelectionDAG &DAG,
                                                    const Instruction &I,
                                                    SDValue Op) {
  const MDNode *Range = I.getMetadata(LLVMContext::MD_range);
  if (!Range)
    return Op;

  ConstantRange CR = getConstantRangeFromMetadata(*Range);
  if (CR.isFullSet() || CR.isEmptySet() || CR.isUpperWrapped())
    return Op;

  APInt Lo = CR.getUnsignedMin();
  if (!Lo.isMinValue())
    return Op;

  APInt Hi = CR.getUnsignedMax();
  unsigned Bits = std::max(Hi.getActiveBits(),
                           static_cast<unsigned>(IntegerType::MIN_INT_BITS));

  EVT SmallVT = EVT::getIntegerVT(*DAG.getContext(), Bits);

  SDLoc SL = getCurSDLoc();

  SDValue ZExt = DAG.getNode(ISD::AssertZext, SL, Op.getValueType(), Op,
                             DAG.getValueType(SmallVT));
  unsigned NumVals = Op.getNode()->getNumValues();
  if (NumVals == 1)
    return ZExt;

  SmallVector<SDValue, 4> Ops;

  Ops.push_back(ZExt);
  for (unsigned I = 1; I != NumVals; ++I)
    Ops.push_back(Op.getValue(I));

  return DAG.getMergeValues(Ops, SL);
}

/// Populate a CallLowerinInfo (into \p CLI) based on the properties of
/// the call being lowered.
///
/// This is a helper for lowering intrinsics that follow a target calling
/// convention or require stack pointer adjustment. Only a subset of the
/// intrinsic's operands need to participate in the calling convention.
void SelectionDAGBuilder::populateCallLoweringInfo(
    TargetLowering::CallLoweringInfo &CLI, const CallBase *Call,
    unsigned ArgIdx, unsigned NumArgs, SDValue Callee, Type *ReturnTy,
    bool IsPatchPoint) {
  TargetLowering::ArgListTy Args;
  Args.reserve(NumArgs);

  // Populate the argument list.
  // Attributes for args start at offset 1, after the return attribute.
  for (unsigned ArgI = ArgIdx, ArgE = ArgIdx + NumArgs;
       ArgI != ArgE; ++ArgI) {
    const Value *V = Call->getOperand(ArgI);

    assert(!V->getType()->isEmptyTy() && "Empty type passed to intrinsic.");

    TargetLowering::ArgListEntry Entry;
    Entry.Node = getValue(V);
    Entry.Ty = V->getType();
    Entry.setAttributes(Call, ArgI);
    Args.push_back(Entry);
  }

  CLI.setDebugLoc(getCurSDLoc())
      .setChain(getRoot())
      .setCallee(Call->getCallingConv(), ReturnTy, Callee, std::move(Args))
      .setDiscardResult(Call->use_empty())
      .setIsPatchPoint(IsPatchPoint)
      .setIsPreallocated(
          Call->countOperandBundlesOfType(LLVMContext::OB_preallocated) != 0);
}

/// Add a stack map intrinsic call's live variable operands to a stackmap
/// or patchpoint target node's operand list.
///
/// Constants are converted to TargetConstants purely as an optimization to
/// avoid constant materialization and register allocation.
///
/// FrameIndex operands are converted to TargetFrameIndex so that ISEL does not
/// generate addess computation nodes, and so FinalizeISel can convert the
/// TargetFrameIndex into a DirectMemRefOp StackMap location. This avoids
/// address materialization and register allocation, but may also be required
/// for correctness. If a StackMap (or PatchPoint) intrinsic directly uses an
/// alloca in the entry block, then the runtime may assume that the alloca's
/// StackMap location can be read immediately after compilation and that the
/// location is valid at any point during execution (this is similar to the
/// assumption made by the llvm.gcroot intrinsic). If the alloca's location were
/// only available in a register, then the runtime would need to trap when
/// execution reaches the StackMap in order to read the alloca's location.
static void addStackMapLiveVars(const CallBase &Call, unsigned StartIdx,
                                const SDLoc &DL, SmallVectorImpl<SDValue> &Ops,
                                SelectionDAGBuilder &Builder) {
  for (unsigned i = StartIdx, e = Call.arg_size(); i != e; ++i) {
    SDValue OpVal = Builder.getValue(Call.getArgOperand(i));
    if (ConstantSDNode *C = dyn_cast<ConstantSDNode>(OpVal)) {
      Ops.push_back(
        Builder.DAG.getTargetConstant(StackMaps::ConstantOp, DL, MVT::i64));
      Ops.push_back(
        Builder.DAG.getTargetConstant(C->getSExtValue(), DL, MVT::i64));
    } else if (FrameIndexSDNode *FI = dyn_cast<FrameIndexSDNode>(OpVal)) {
      const TargetLowering &TLI = Builder.DAG.getTargetLoweringInfo();
      Ops.push_back(Builder.DAG.getTargetFrameIndex(
          FI->getIndex(), TLI.getFrameIndexTy(Builder.DAG.getDataLayout())));
    } else
      Ops.push_back(OpVal);
  }
}

/// Lower llvm.experimental.stackmap directly to its target opcode.
void SelectionDAGBuilder::visitStackmap(const CallInst &CI) {
  // void @llvm.experimental.stackmap(i32 <id>, i32 <numShadowBytes>,
  //                                  [live variables...])

  assert(CI.getType()->isVoidTy() && "Stackmap cannot return a value.");

  SDValue Chain, InFlag, Callee, NullPtr;
  SmallVector<SDValue, 32> Ops;

  SDLoc DL = getCurSDLoc();
  Callee = getValue(CI.getCalledOperand());
  NullPtr = DAG.getIntPtrConstant(0, DL, true);

  // The stackmap intrinsic only records the live variables (the arguments
  // passed to it) and emits NOPS (if requested). Unlike the patchpoint
  // intrinsic, this won't be lowered to a function call. This means we don't
  // have to worry about calling conventions and target specific lowering code.
  // Instead we perform the call lowering right here.
  //
  // chain, flag = CALLSEQ_START(chain, 0, 0)
  // chain, flag = STACKMAP(id, nbytes, ..., chain, flag)
  // chain, flag = CALLSEQ_END(chain, 0, 0, flag)
  //
  Chain = DAG.getCALLSEQ_START(getRoot(), 0, 0, DL);
  InFlag = Chain.getValue(1);

  // Add the <id> and <numBytes> constants.
  SDValue IDVal = getValue(CI.getOperand(PatchPointOpers::IDPos));
  Ops.push_back(DAG.getTargetConstant(
                  cast<ConstantSDNode>(IDVal)->getZExtValue(), DL, MVT::i64));
  SDValue NBytesVal = getValue(CI.getOperand(PatchPointOpers::NBytesPos));
  Ops.push_back(DAG.getTargetConstant(
                  cast<ConstantSDNode>(NBytesVal)->getZExtValue(), DL,
                  MVT::i32));

  // Push live variables for the stack map.
  addStackMapLiveVars(CI, 2, DL, Ops, *this);

  // We are not pushing any register mask info here on the operands list,
  // because the stackmap doesn't clobber anything.

  // Push the chain and the glue flag.
  Ops.push_back(Chain);
  Ops.push_back(InFlag);

  // Create the STACKMAP node.
  SDVTList NodeTys = DAG.getVTList(MVT::Other, MVT::Glue);
  SDNode *SM = DAG.getMachineNode(TargetOpcode::STACKMAP, DL, NodeTys, Ops);
  Chain = SDValue(SM, 0);
  InFlag = Chain.getValue(1);

  Chain = DAG.getCALLSEQ_END(Chain, NullPtr, NullPtr, InFlag, DL);

  // Stackmaps don't generate values, so nothing goes into the NodeMap.

  // Set the root to the target-lowered call chain.
  DAG.setRoot(Chain);

  // Inform the Frame Information that we have a stackmap in this function.
  FuncInfo.MF->getFrameInfo().setHasStackMap();
}

/// Lower llvm.experimental.patchpoint directly to its target opcode.
void SelectionDAGBuilder::visitPatchpoint(const CallBase &CB,
                                          const BasicBlock *EHPadBB) {
  // void|i64 @llvm.experimental.patchpoint.void|i64(i64 <id>,
  //                                                 i32 <numBytes>,
  //                                                 i8* <target>,
  //                                                 i32 <numArgs>,
  //                                                 [Args...],
  //                                                 [live variables...])

  CallingConv::ID CC = CB.getCallingConv();
  bool IsAnyRegCC = CC == CallingConv::AnyReg;
  bool HasDef = !CB.getType()->isVoidTy();
  SDLoc dl = getCurSDLoc();
  SDValue Callee = getValue(CB.getArgOperand(PatchPointOpers::TargetPos));

  // Handle immediate and symbolic callees.
  if (auto* ConstCallee = dyn_cast<ConstantSDNode>(Callee))
    Callee = DAG.getIntPtrConstant(ConstCallee->getZExtValue(), dl,
                                   /*isTarget=*/true);
  else if (auto* SymbolicCallee = dyn_cast<GlobalAddressSDNode>(Callee))
    Callee =  DAG.getTargetGlobalAddress(SymbolicCallee->getGlobal(),
                                         SDLoc(SymbolicCallee),
                                         SymbolicCallee->getValueType(0));

  // Get the real number of arguments participating in the call <numArgs>
  SDValue NArgVal = getValue(CB.getArgOperand(PatchPointOpers::NArgPos));
  unsigned NumArgs = cast<ConstantSDNode>(NArgVal)->getZExtValue();

  // Skip the four meta args: <id>, <numNopBytes>, <target>, <numArgs>
  // Intrinsics include all meta-operands up to but not including CC.
  unsigned NumMetaOpers = PatchPointOpers::CCPos;
  assert(CB.arg_size() >= NumMetaOpers + NumArgs &&
         "Not enough arguments provided to the patchpoint intrinsic");

  // For AnyRegCC the arguments are lowered later on manually.
  unsigned NumCallArgs = IsAnyRegCC ? 0 : NumArgs;
  Type *ReturnTy =
      IsAnyRegCC ? Type::getVoidTy(*DAG.getContext()) : CB.getType();

  TargetLowering::CallLoweringInfo CLI(DAG);
  populateCallLoweringInfo(CLI, &CB, NumMetaOpers, NumCallArgs, Callee,
                           ReturnTy, true);
  std::pair<SDValue, SDValue> Result = lowerInvokable(CLI, EHPadBB);

  SDNode *CallEnd = Result.second.getNode();
  if (HasDef && (CallEnd->getOpcode() == ISD::CopyFromReg))
    CallEnd = CallEnd->getOperand(0).getNode();

  /// Get a call instruction from the call sequence chain.
  /// Tail calls are not allowed.
  assert(CallEnd->getOpcode() == ISD::CALLSEQ_END &&
         "Expected a callseq node.");
  SDNode *Call = CallEnd->getOperand(0).getNode();
  bool HasGlue = Call->getGluedNode();

  // Replace the target specific call node with the patchable intrinsic.
  SmallVector<SDValue, 8> Ops;

  // Add the <id> and <numBytes> constants.
  SDValue IDVal = getValue(CB.getArgOperand(PatchPointOpers::IDPos));
  Ops.push_back(DAG.getTargetConstant(
                  cast<ConstantSDNode>(IDVal)->getZExtValue(), dl, MVT::i64));
  SDValue NBytesVal = getValue(CB.getArgOperand(PatchPointOpers::NBytesPos));
  Ops.push_back(DAG.getTargetConstant(
                  cast<ConstantSDNode>(NBytesVal)->getZExtValue(), dl,
                  MVT::i32));

  // Add the callee.
  Ops.push_back(Callee);

  // Adjust <numArgs> to account for any arguments that have been passed on the
  // stack instead.
  // Call Node: Chain, Target, {Args}, RegMask, [Glue]
  unsigned NumCallRegArgs = Call->getNumOperands() - (HasGlue ? 4 : 3);
  NumCallRegArgs = IsAnyRegCC ? NumArgs : NumCallRegArgs;
  Ops.push_back(DAG.getTargetConstant(NumCallRegArgs, dl, MVT::i32));

  // Add the calling convention
  Ops.push_back(DAG.getTargetConstant((unsigned)CC, dl, MVT::i32));

  // Add the arguments we omitted previously. The register allocator should
  // place these in any free register.
  if (IsAnyRegCC)
    for (unsigned i = NumMetaOpers, e = NumMetaOpers + NumArgs; i != e; ++i)
      Ops.push_back(getValue(CB.getArgOperand(i)));

  // Push the arguments from the call instruction up to the register mask.
  SDNode::op_iterator e = HasGlue ? Call->op_end()-2 : Call->op_end()-1;
  Ops.append(Call->op_begin() + 2, e);

  // Push live variables for the stack map.
  addStackMapLiveVars(CB, NumMetaOpers + NumArgs, dl, Ops, *this);

  // Push the register mask info.
  if (HasGlue)
    Ops.push_back(*(Call->op_end()-2));
  else
    Ops.push_back(*(Call->op_end()-1));

  // Push the chain (this is originally the first operand of the call, but
  // becomes now the last or second to last operand).
  Ops.push_back(*(Call->op_begin()));

  // Push the glue flag (last operand).
  if (HasGlue)
    Ops.push_back(*(Call->op_end()-1));

  SDVTList NodeTys;
  if (IsAnyRegCC && HasDef) {
    // Create the return types based on the intrinsic definition
    const TargetLowering &TLI = DAG.getTargetLoweringInfo();
    SmallVector<EVT, 3> ValueVTs;
    ComputeValueVTs(TLI, DAG.getDataLayout(), CB.getType(), ValueVTs);
    assert(ValueVTs.size() == 1 && "Expected only one return value type.");

    // There is always a chain and a glue type at the end
    ValueVTs.push_back(MVT::Other);
    ValueVTs.push_back(MVT::Glue);
    NodeTys = DAG.getVTList(ValueVTs);
  } else
    NodeTys = DAG.getVTList(MVT::Other, MVT::Glue);

  // Replace the target specific call node with a PATCHPOINT node.
  MachineSDNode *MN = DAG.getMachineNode(TargetOpcode::PATCHPOINT,
                                         dl, NodeTys, Ops);

  // Update the NodeMap.
  if (HasDef) {
    if (IsAnyRegCC)
      setValue(&CB, SDValue(MN, 0));
    else
      setValue(&CB, Result.first);
  }

  // Fixup the consumers of the intrinsic. The chain and glue may be used in the
  // call sequence. Furthermore the location of the chain and glue can change
  // when the AnyReg calling convention is used and the intrinsic returns a
  // value.
  if (IsAnyRegCC && HasDef) {
    SDValue From[] = {SDValue(Call, 0), SDValue(Call, 1)};
    SDValue To[] = {SDValue(MN, 1), SDValue(MN, 2)};
    DAG.ReplaceAllUsesOfValuesWith(From, To, 2);
  } else
    DAG.ReplaceAllUsesWith(Call, MN);
  DAG.DeleteNode(Call);

  // Inform the Frame Information that we have a patchpoint in this function.
  FuncInfo.MF->getFrameInfo().setHasPatchPoint();
}

void SelectionDAGBuilder::visitVectorReduce(const CallInst &I,
                                            unsigned Intrinsic) {
  const TargetLowering &TLI = DAG.getTargetLoweringInfo();
  SDValue Op1 = getValue(I.getArgOperand(0));
  SDValue Op2;
  if (I.arg_size() > 1)
    Op2 = getValue(I.getArgOperand(1));
  SDLoc dl = getCurSDLoc();
  EVT VT = TLI.getValueType(DAG.getDataLayout(), I.getType());
  SDValue Res;
  SDNodeFlags SDFlags;
  if (auto *FPMO = dyn_cast<FPMathOperator>(&I))
    SDFlags.copyFMF(*FPMO);

  switch (Intrinsic) {
  case Intrinsic::vector_reduce_fadd:
    if (SDFlags.hasAllowReassociation())
      Res = DAG.getNode(ISD::FADD, dl, VT, Op1,
                        DAG.getNode(ISD::VECREDUCE_FADD, dl, VT, Op2, SDFlags),
                        SDFlags);
    else
      Res = DAG.getNode(ISD::VECREDUCE_SEQ_FADD, dl, VT, Op1, Op2, SDFlags);
    break;
  case Intrinsic::vector_reduce_fmul:
    if (SDFlags.hasAllowReassociation())
      Res = DAG.getNode(ISD::FMUL, dl, VT, Op1,
                        DAG.getNode(ISD::VECREDUCE_FMUL, dl, VT, Op2, SDFlags),
                        SDFlags);
    else
      Res = DAG.getNode(ISD::VECREDUCE_SEQ_FMUL, dl, VT, Op1, Op2, SDFlags);
    break;
  case Intrinsic::vector_reduce_add:
    Res = DAG.getNode(ISD::VECREDUCE_ADD, dl, VT, Op1);
    break;
  case Intrinsic::vector_reduce_mul:
    Res = DAG.getNode(ISD::VECREDUCE_MUL, dl, VT, Op1);
    break;
  case Intrinsic::vector_reduce_and:
    Res = DAG.getNode(ISD::VECREDUCE_AND, dl, VT, Op1);
    break;
  case Intrinsic::vector_reduce_or:
    Res = DAG.getNode(ISD::VECREDUCE_OR, dl, VT, Op1);
    break;
  case Intrinsic::vector_reduce_xor:
    Res = DAG.getNode(ISD::VECREDUCE_XOR, dl, VT, Op1);
    break;
  case Intrinsic::vector_reduce_smax:
    Res = DAG.getNode(ISD::VECREDUCE_SMAX, dl, VT, Op1);
    break;
  case Intrinsic::vector_reduce_smin:
    Res = DAG.getNode(ISD::VECREDUCE_SMIN, dl, VT, Op1);
    break;
  case Intrinsic::vector_reduce_umax:
    Res = DAG.getNode(ISD::VECREDUCE_UMAX, dl, VT, Op1);
    break;
  case Intrinsic::vector_reduce_umin:
    Res = DAG.getNode(ISD::VECREDUCE_UMIN, dl, VT, Op1);
    break;
  case Intrinsic::vector_reduce_fmax:
    Res = DAG.getNode(ISD::VECREDUCE_FMAX, dl, VT, Op1, SDFlags);
    break;
  case Intrinsic::vector_reduce_fmin:
    Res = DAG.getNode(ISD::VECREDUCE_FMIN, dl, VT, Op1, SDFlags);
    break;
  default:
    llvm_unreachable("Unhandled vector reduce intrinsic");
  }
  setValue(&I, Res);
}

/// Returns an AttributeList representing the attributes applied to the return
/// value of the given call.
static AttributeList getReturnAttrs(TargetLowering::CallLoweringInfo &CLI) {
  SmallVector<Attribute::AttrKind, 2> Attrs;
  if (CLI.RetSExt)
    Attrs.push_back(Attribute::SExt);
  if (CLI.RetZExt)
    Attrs.push_back(Attribute::ZExt);
  if (CLI.IsInReg)
    Attrs.push_back(Attribute::InReg);

  return AttributeList::get(CLI.RetTy->getContext(), AttributeList::ReturnIndex,
                            Attrs);
}

/// TargetLowering::LowerCallTo - This is the default LowerCallTo
/// implementation, which just calls LowerCall.
/// FIXME: When all targets are
/// migrated to using LowerCall, this hook should be integrated into SDISel.
std::pair<SDValue, SDValue>
TargetLowering::LowerCallTo(TargetLowering::CallLoweringInfo &CLI) const {
  // Handle the incoming return values from the call.
  CLI.Ins.clear();
  Type *OrigRetTy = CLI.RetTy;
  SmallVector<EVT, 4> RetTys;
  SmallVector<uint64_t, 4> Offsets;
  auto &DL = CLI.DAG.getDataLayout();
  ComputeValueVTs(*this, DL, CLI.RetTy, RetTys, &Offsets);

  if (CLI.IsPostTypeLegalization) {
    // If we are lowering a libcall after legalization, split the return type.
    SmallVector<EVT, 4> OldRetTys;
    SmallVector<uint64_t, 4> OldOffsets;
    RetTys.swap(OldRetTys);
    Offsets.swap(OldOffsets);

    for (size_t i = 0, e = OldRetTys.size(); i != e; ++i) {
      EVT RetVT = OldRetTys[i];
      uint64_t Offset = OldOffsets[i];
      MVT RegisterVT = getRegisterType(CLI.RetTy->getContext(), RetVT);
      unsigned NumRegs = getNumRegisters(CLI.RetTy->getContext(), RetVT);
      unsigned RegisterVTByteSZ = RegisterVT.getSizeInBits() / 8;
      RetTys.append(NumRegs, RegisterVT);
      for (unsigned j = 0; j != NumRegs; ++j)
        Offsets.push_back(Offset + j * RegisterVTByteSZ);
    }
  }

  SmallVector<ISD::OutputArg, 4> Outs;
  GetReturnInfo(CLI.CallConv, CLI.RetTy, getReturnAttrs(CLI), Outs, *this, DL);

  bool CanLowerReturn =
      this->CanLowerReturn(CLI.CallConv, CLI.DAG.getMachineFunction(),
                           CLI.IsVarArg, Outs, CLI.RetTy->getContext());

  SDValue DemoteStackSlot;
  int DemoteStackIdx = -100;
  if (!CanLowerReturn) {
    // FIXME: equivalent assert?
    // assert(!CS.hasInAllocaArgument() &&
    //        "sret demotion is incompatible with inalloca");
    uint64_t TySize = DL.getTypeAllocSize(CLI.RetTy);
    Align Alignment = DL.getPrefTypeAlign(CLI.RetTy);
    MachineFunction &MF = CLI.DAG.getMachineFunction();
    DemoteStackIdx =
        MF.getFrameInfo().CreateStackObject(TySize, Alignment, false);
    Type *StackSlotPtrType = PointerType::get(CLI.RetTy,
                                              DL.getAllocaAddrSpace());

    DemoteStackSlot = CLI.DAG.getFrameIndex(DemoteStackIdx, getFrameIndexTy(DL));
    ArgListEntry Entry;
    Entry.Node = DemoteStackSlot;
    Entry.Ty = StackSlotPtrType;
    Entry.IsSExt = false;
    Entry.IsZExt = false;
    Entry.IsInReg = false;
    Entry.IsSRet = true;
    Entry.IsNest = false;
    Entry.IsByVal = false;
    Entry.IsByRef = false;
    Entry.IsReturned = false;
    Entry.IsSwiftSelf = false;
    Entry.IsSwiftAsync = false;
    Entry.IsSwiftError = false;
    Entry.IsCFGuardTarget = false;
    Entry.Alignment = Alignment;
    CLI.getArgs().insert(CLI.getArgs().begin(), Entry);
    CLI.NumFixedArgs += 1;
    CLI.RetTy = Type::getVoidTy(CLI.RetTy->getContext());

    // sret demotion isn't compatible with tail-calls, since the sret argument
    // points into the callers stack frame.
    CLI.IsTailCall = false;
  } else {
    bool NeedsRegBlock = functionArgumentNeedsConsecutiveRegisters(
        CLI.RetTy, CLI.CallConv, CLI.IsVarArg, DL);
    for (unsigned I = 0, E = RetTys.size(); I != E; ++I) {
      ISD::ArgFlagsTy Flags;
      if (NeedsRegBlock) {
        Flags.setInConsecutiveRegs();
        if (I == RetTys.size() - 1)
          Flags.setInConsecutiveRegsLast();
      }
      EVT VT = RetTys[I];
      MVT RegisterVT = getRegisterTypeForCallingConv(CLI.RetTy->getContext(),
                                                     CLI.CallConv, VT);
      unsigned NumRegs = getNumRegistersForCallingConv(CLI.RetTy->getContext(),
                                                       CLI.CallConv, VT);
      for (unsigned i = 0; i != NumRegs; ++i) {
        ISD::InputArg MyFlags;
        MyFlags.Flags = Flags;
        MyFlags.VT = RegisterVT;
        MyFlags.ArgVT = VT;
        MyFlags.Used = CLI.IsReturnValueUsed;
        if (CLI.RetTy->isPointerTy()) {
          MyFlags.Flags.setPointer();
          MyFlags.Flags.setPointerAddrSpace(
              cast<PointerType>(CLI.RetTy)->getAddressSpace());
        }
        if (CLI.RetSExt)
          MyFlags.Flags.setSExt();
        if (CLI.RetZExt)
          MyFlags.Flags.setZExt();
        if (CLI.IsInReg)
          MyFlags.Flags.setInReg();
        CLI.Ins.push_back(MyFlags);
      }
    }
  }

  // We push in swifterror return as the last element of CLI.Ins.
  ArgListTy &Args = CLI.getArgs();
  if (supportSwiftError()) {
    for (const ArgListEntry &Arg : Args) {
      if (Arg.IsSwiftError) {
        ISD::InputArg MyFlags;
        MyFlags.VT = getPointerTy(DL);
        MyFlags.ArgVT = EVT(getPointerTy(DL));
        MyFlags.Flags.setSwiftError();
        CLI.Ins.push_back(MyFlags);
      }
    }
  }

  // Handle all of the outgoing arguments.
  CLI.Outs.clear();
  CLI.OutVals.clear();
  for (unsigned i = 0, e = Args.size(); i != e; ++i) {
    SmallVector<EVT, 4> ValueVTs;
    ComputeValueVTs(*this, DL, Args[i].Ty, ValueVTs);
    // FIXME: Split arguments if CLI.IsPostTypeLegalization
    Type *FinalType = Args[i].Ty;
    if (Args[i].IsByVal)
      FinalType = Args[i].IndirectType;
    bool NeedsRegBlock = functionArgumentNeedsConsecutiveRegisters(
        FinalType, CLI.CallConv, CLI.IsVarArg, DL);
    for (unsigned Value = 0, NumValues = ValueVTs.size(); Value != NumValues;
         ++Value) {
      EVT VT = ValueVTs[Value];
      Type *ArgTy = VT.getTypeForEVT(CLI.RetTy->getContext());
      SDValue Op = SDValue(Args[i].Node.getNode(),
                           Args[i].Node.getResNo() + Value);
      ISD::ArgFlagsTy Flags;

      // Certain targets (such as MIPS), may have a different ABI alignment
      // for a type depending on the context. Give the target a chance to
      // specify the alignment it wants.
      const Align OriginalAlignment(getABIAlignmentForCallingConv(ArgTy, DL));
      Flags.setOrigAlign(OriginalAlignment);

      if (Args[i].Ty->isPointerTy()) {
        Flags.setPointer();
        Flags.setPointerAddrSpace(
            cast<PointerType>(Args[i].Ty)->getAddressSpace());
      }
      if (Args[i].IsZExt)
        Flags.setZExt();
      if (Args[i].IsSExt)
        Flags.setSExt();
      if (Args[i].IsInReg) {
        // If we are using vectorcall calling convention, a structure that is
        // passed InReg - is surely an HVA
        if (CLI.CallConv == CallingConv::X86_VectorCall &&
            isa<StructType>(FinalType)) {
          // The first value of a structure is marked
          if (0 == Value)
            Flags.setHvaStart();
          Flags.setHva();
        }
        // Set InReg Flag
        Flags.setInReg();
      }
      if (Args[i].IsSRet)
        Flags.setSRet();
      if (Args[i].IsSwiftSelf)
        Flags.setSwiftSelf();
      if (Args[i].IsSwiftAsync)
        Flags.setSwiftAsync();
      if (Args[i].IsSwiftError)
        Flags.setSwiftError();
      if (Args[i].IsCFGuardTarget)
        Flags.setCFGuardTarget();
      if (Args[i].IsByVal)
        Flags.setByVal();
      if (Args[i].IsByRef)
        Flags.setByRef();
      if (Args[i].IsPreallocated) {
        Flags.setPreallocated();
        // Set the byval flag for CCAssignFn callbacks that don't know about
        // preallocated.  This way we can know how many bytes we should've
        // allocated and how many bytes a callee cleanup function will pop.  If
        // we port preallocated to more targets, we'll have to add custom
        // preallocated handling in the various CC lowering callbacks.
        Flags.setByVal();
      }
      if (Args[i].IsInAlloca) {
        Flags.setInAlloca();
        // Set the byval flag for CCAssignFn callbacks that don't know about
        // inalloca.  This way we can know how many bytes we should've allocated
        // and how many bytes a callee cleanup function will pop.  If we port
        // inalloca to more targets, we'll have to add custom inalloca handling
        // in the various CC lowering callbacks.
        Flags.setByVal();
      }
      Align MemAlign;
      if (Args[i].IsByVal || Args[i].IsInAlloca || Args[i].IsPreallocated) {
        unsigned FrameSize = DL.getTypeAllocSize(Args[i].IndirectType);
        Flags.setByValSize(FrameSize);

        // info is not there but there are cases it cannot get right.
        if (auto MA = Args[i].Alignment)
          MemAlign = *MA;
        else
          MemAlign = Align(getByValTypeAlignment(Args[i].IndirectType, DL));
      } else if (auto MA = Args[i].Alignment) {
        MemAlign = *MA;
      } else {
        MemAlign = OriginalAlignment;
      }
      Flags.setMemAlign(MemAlign);
      if (Args[i].IsNest)
        Flags.setNest();
      if (NeedsRegBlock)
        Flags.setInConsecutiveRegs();

      MVT PartVT = getRegisterTypeForCallingConv(CLI.RetTy->getContext(),
                                                 CLI.CallConv, VT);
      unsigned NumParts = getNumRegistersForCallingConv(CLI.RetTy->getContext(),
                                                        CLI.CallConv, VT);
      SmallVector<SDValue, 4> Parts(NumParts);
      ISD::NodeType ExtendKind = ISD::ANY_EXTEND;

      if (Args[i].IsSExt)
        ExtendKind = ISD::SIGN_EXTEND;
      else if (Args[i].IsZExt)
        ExtendKind = ISD::ZERO_EXTEND;

      // Conservatively only handle 'returned' on non-vectors that can be lowered,
      // for now.
      if (Args[i].IsReturned && !Op.getValueType().isVector() &&
          CanLowerReturn) {
        assert((CLI.RetTy == Args[i].Ty ||
                (CLI.RetTy->isPointerTy() && Args[i].Ty->isPointerTy() &&
                 CLI.RetTy->getPointerAddressSpace() ==
                     Args[i].Ty->getPointerAddressSpace())) &&
               RetTys.size() == NumValues && "unexpected use of 'returned'");
        // Before passing 'returned' to the target lowering code, ensure that
        // either the register MVT and the actual EVT are the same size or that
        // the return value and argument are extended in the same way; in these
        // cases it's safe to pass the argument register value unchanged as the
        // return register value (although it's at the target's option whether
        // to do so)
        // TODO: allow code generation to take advantage of partially preserved
        // registers rather than clobbering the entire register when the
        // parameter extension method is not compatible with the return
        // extension method
        if ((NumParts * PartVT.getSizeInBits() == VT.getSizeInBits()) ||
            (ExtendKind != ISD::ANY_EXTEND && CLI.RetSExt == Args[i].IsSExt &&
             CLI.RetZExt == Args[i].IsZExt))
          Flags.setReturned();
      }

      getCopyToParts(CLI.DAG, CLI.DL, Op, &Parts[0], NumParts, PartVT, CLI.CB,
                     CLI.CallConv, ExtendKind);

      for (unsigned j = 0; j != NumParts; ++j) {
        // if it isn't first piece, alignment must be 1
        // For scalable vectors the scalable part is currently handled
        // by individual targets, so we just use the known minimum size here.
        ISD::OutputArg MyFlags(
            Flags, Parts[j].getValueType().getSimpleVT(), VT,
            i < CLI.NumFixedArgs, i,
            j * Parts[j].getValueType().getStoreSize().getKnownMinSize());
        if (NumParts > 1 && j == 0)
          MyFlags.Flags.setSplit();
        else if (j != 0) {
          MyFlags.Flags.setOrigAlign(Align(1));
          if (j == NumParts - 1)
            MyFlags.Flags.setSplitEnd();
        }

        CLI.Outs.push_back(MyFlags);
        CLI.OutVals.push_back(Parts[j]);
      }

      if (NeedsRegBlock && Value == NumValues - 1)
        CLI.Outs[CLI.Outs.size() - 1].Flags.setInConsecutiveRegsLast();
    }
  }

  SmallVector<SDValue, 4> InVals;
  CLI.Chain = LowerCall(CLI, InVals);

  // Update CLI.InVals to use outside of this function.
  CLI.InVals = InVals;

  // Verify that the target's LowerCall behaved as expected.
  assert(CLI.Chain.getNode() && CLI.Chain.getValueType() == MVT::Other &&
         "LowerCall didn't return a valid chain!");
  assert((!CLI.IsTailCall || InVals.empty()) &&
         "LowerCall emitted a return value for a tail call!");
  assert((CLI.IsTailCall || InVals.size() == CLI.Ins.size()) &&
         "LowerCall didn't emit the correct number of values!");

  // For a tail call, the return value is merely live-out and there aren't
  // any nodes in the DAG representing it. Return a special value to
  // indicate that a tail call has been emitted and no more Instructions
  // should be processed in the current block.
  if (CLI.IsTailCall) {
    CLI.DAG.setRoot(CLI.Chain);
    return std::make_pair(SDValue(), SDValue());
  }

#ifndef NDEBUG
  for (unsigned i = 0, e = CLI.Ins.size(); i != e; ++i) {
    assert(InVals[i].getNode() && "LowerCall emitted a null value!");
    assert(EVT(CLI.Ins[i].VT) == InVals[i].getValueType() &&
           "LowerCall emitted a value with the wrong type!");
  }
#endif

  SmallVector<SDValue, 4> ReturnValues;
  if (!CanLowerReturn) {
    // The instruction result is the result of loading from the
    // hidden sret parameter.
    SmallVector<EVT, 1> PVTs;
    Type *PtrRetTy = OrigRetTy->getPointerTo(DL.getAllocaAddrSpace());

    ComputeValueVTs(*this, DL, PtrRetTy, PVTs);
    assert(PVTs.size() == 1 && "Pointers should fit in one register");
    EVT PtrVT = PVTs[0];

    unsigned NumValues = RetTys.size();
    ReturnValues.resize(NumValues);
    SmallVector<SDValue, 4> Chains(NumValues);

    // An aggregate return value cannot wrap around the address space, so
    // offsets to its parts don't wrap either.
    SDNodeFlags Flags;
    Flags.setNoUnsignedWrap(true);

    MachineFunction &MF = CLI.DAG.getMachineFunction();
    Align HiddenSRetAlign = MF.getFrameInfo().getObjectAlign(DemoteStackIdx);
    for (unsigned i = 0; i < NumValues; ++i) {
      SDValue Add = CLI.DAG.getNode(ISD::ADD, CLI.DL, PtrVT, DemoteStackSlot,
                                    CLI.DAG.getConstant(Offsets[i], CLI.DL,
                                                        PtrVT), Flags);
      SDValue L = CLI.DAG.getLoad(
          RetTys[i], CLI.DL, CLI.Chain, Add,
          MachinePointerInfo::getFixedStack(CLI.DAG.getMachineFunction(),
                                            DemoteStackIdx, Offsets[i]),
          HiddenSRetAlign);
      ReturnValues[i] = L;
      Chains[i] = L.getValue(1);
    }

    CLI.Chain = CLI.DAG.getNode(ISD::TokenFactor, CLI.DL, MVT::Other, Chains);
  } else {
    // Collect the legal value parts into potentially illegal values
    // that correspond to the original function's return values.
    Optional<ISD::NodeType> AssertOp;
    if (CLI.RetSExt)
      AssertOp = ISD::AssertSext;
    else if (CLI.RetZExt)
      AssertOp = ISD::AssertZext;
    unsigned CurReg = 0;
    for (unsigned I = 0, E = RetTys.size(); I != E; ++I) {
      EVT VT = RetTys[I];
      MVT RegisterVT = getRegisterTypeForCallingConv(CLI.RetTy->getContext(),
                                                     CLI.CallConv, VT);
      unsigned NumRegs = getNumRegistersForCallingConv(CLI.RetTy->getContext(),
                                                       CLI.CallConv, VT);

      ReturnValues.push_back(getCopyFromParts(CLI.DAG, CLI.DL, &InVals[CurReg],
                                              NumRegs, RegisterVT, VT, nullptr,
                                              CLI.CallConv, AssertOp));
      CurReg += NumRegs;
    }

    // For a function returning void, there is no return value. We can't create
    // such a node, so we just return a null return value in that case. In
    // that case, nothing will actually look at the value.
    if (ReturnValues.empty())
      return std::make_pair(SDValue(), CLI.Chain);
  }

  SDValue Res = CLI.DAG.getNode(ISD::MERGE_VALUES, CLI.DL,
                                CLI.DAG.getVTList(RetTys), ReturnValues);
  return std::make_pair(Res, CLI.Chain);
}

/// Places new result values for the node in Results (their number
/// and types must exactly match those of the original return values of
/// the node), or leaves Results empty, which indicates that the node is not
/// to be custom lowered after all.
void TargetLowering::LowerOperationWrapper(SDNode *N,
                                           SmallVectorImpl<SDValue> &Results,
                                           SelectionDAG &DAG) const {
  SDValue Res = LowerOperation(SDValue(N, 0), DAG);

  if (!Res.getNode())
    return;

  // If the original node has one result, take the return value from
  // LowerOperation as is. It might not be result number 0.
  if (N->getNumValues() == 1) {
    Results.push_back(Res);
    return;
  }

  // If the original node has multiple results, then the return node should
  // have the same number of results.
  assert((N->getNumValues() == Res->getNumValues()) &&
      "Lowering returned the wrong number of results!");

  // Places new result values base on N result number.
  for (unsigned I = 0, E = N->getNumValues(); I != E; ++I)
    Results.push_back(Res.getValue(I));
}

SDValue TargetLowering::LowerOperation(SDValue Op, SelectionDAG &DAG) const {
  llvm_unreachable("LowerOperation not implemented for this target!");
}

void SelectionDAGBuilder::CopyValueToVirtualRegister(const Value *V,
                                                     unsigned Reg,
                                                     ISD::NodeType ExtendType) {
  SDValue Op = getNonRegisterValue(V);
  assert((Op.getOpcode() != ISD::CopyFromReg ||
          cast<RegisterSDNode>(Op.getOperand(1))->getReg() != Reg) &&
         "Copy from a reg to the same reg!");
  assert(!Register::isPhysicalRegister(Reg) && "Is a physreg");

  const TargetLowering &TLI = DAG.getTargetLoweringInfo();
  // If this is an InlineAsm we have to match the registers required, not the
  // notional registers required by the type.

  RegsForValue RFV(V->getContext(), TLI, DAG.getDataLayout(), Reg, V->getType(),
                   None); // This is not an ABI copy.
  SDValue Chain = DAG.getEntryNode();

  if (ExtendType == ISD::ANY_EXTEND) {
    auto PreferredExtendIt = FuncInfo.PreferredExtendType.find(V);
    if (PreferredExtendIt != FuncInfo.PreferredExtendType.end())
      ExtendType = PreferredExtendIt->second;
  }
  RFV.getCopyToRegs(Op, DAG, getCurSDLoc(), Chain, nullptr, V, ExtendType);
  PendingExports.push_back(Chain);
}

#include "llvm/CodeGen/SelectionDAGISel.h"

/// isOnlyUsedInEntryBlock - If the specified argument is only used in the
/// entry block, return true.  This includes arguments used by switches, since
/// the switch may expand into multiple basic blocks.
static bool isOnlyUsedInEntryBlock(const Argument *A, bool FastISel) {
  // With FastISel active, we may be splitting blocks, so force creation
  // of virtual registers for all non-dead arguments.
  if (FastISel)
    return A->use_empty();

  const BasicBlock &Entry = A->getParent()->front();
  for (const User *U : A->users())
    if (cast<Instruction>(U)->getParent() != &Entry || isa<SwitchInst>(U))
      return false;  // Use not in entry block.

  return true;
}

using ArgCopyElisionMapTy =
    DenseMap<const Argument *,
             std::pair<const AllocaInst *, const StoreInst *>>;

/// Scan the entry block of the function in FuncInfo for arguments that look
/// like copies into a local alloca. Record any copied arguments in
/// ArgCopyElisionCandidates.
static void
findArgumentCopyElisionCandidates(const DataLayout &DL,
                                  FunctionLoweringInfo *FuncInfo,
                                  ArgCopyElisionMapTy &ArgCopyElisionCandidates) {
  // Record the state of every static alloca used in the entry block. Argument
  // allocas are all used in the entry block, so we need approximately as many
  // entries as we have arguments.
  enum StaticAllocaInfo { Unknown, Clobbered, Elidable };
  SmallDenseMap<const AllocaInst *, StaticAllocaInfo, 8> StaticAllocas;
  unsigned NumArgs = FuncInfo->Fn->arg_size();
  StaticAllocas.reserve(NumArgs * 2);

  auto GetInfoIfStaticAlloca = [&](const Value *V) -> StaticAllocaInfo * {
    if (!V)
      return nullptr;
    V = V->stripPointerCasts();
    const auto *AI = dyn_cast<AllocaInst>(V);
    if (!AI || !AI->isStaticAlloca() || !FuncInfo->StaticAllocaMap.count(AI))
      return nullptr;
    auto Iter = StaticAllocas.insert({AI, Unknown});
    return &Iter.first->second;
  };

  // Look for stores of arguments to static allocas. Look through bitcasts and
  // GEPs to handle type coercions, as long as the alloca is fully initialized
  // by the store. Any non-store use of an alloca escapes it and any subsequent
  // unanalyzed store might write it.
  // FIXME: Handle structs initialized with multiple stores.
  for (const Instruction &I : FuncInfo->Fn->getEntryBlock()) {
    // Look for stores, and handle non-store uses conservatively.
    const auto *SI = dyn_cast<StoreInst>(&I);
    if (!SI) {
      // We will look through cast uses, so ignore them completely.
      if (I.isCast())
        continue;
      // Ignore debug info and pseudo op intrinsics, they don't escape or store
      // to allocas.
      if (I.isDebugOrPseudoInst())
        continue;
      // This is an unknown instruction. Assume it escapes or writes to all
      // static alloca operands.
      for (const Use &U : I.operands()) {
        if (StaticAllocaInfo *Info = GetInfoIfStaticAlloca(U))
          *Info = StaticAllocaInfo::Clobbered;
      }
      continue;
    }

    // If the stored value is a static alloca, mark it as escaped.
    if (StaticAllocaInfo *Info = GetInfoIfStaticAlloca(SI->getValueOperand()))
      *Info = StaticAllocaInfo::Clobbered;

    // Check if the destination is a static alloca.
    const Value *Dst = SI->getPointerOperand()->stripPointerCasts();
    StaticAllocaInfo *Info = GetInfoIfStaticAlloca(Dst);
    if (!Info)
      continue;
    const AllocaInst *AI = cast<AllocaInst>(Dst);

    // Skip allocas that have been initialized or clobbered.
    if (*Info != StaticAllocaInfo::Unknown)
      continue;

    // Check if the stored value is an argument, and that this store fully
    // initializes the alloca.
    // If the argument type has padding bits we can't directly forward a pointer
    // as the upper bits may contain garbage.
    // Don't elide copies from the same argument twice.
    const Value *Val = SI->getValueOperand()->stripPointerCasts();
    const auto *Arg = dyn_cast<Argument>(Val);
    if (!Arg || Arg->hasPassPointeeByValueCopyAttr() ||
        Arg->getType()->isEmptyTy() ||
        DL.getTypeStoreSize(Arg->getType()) !=
            DL.getTypeAllocSize(AI->getAllocatedType()) ||
        !DL.typeSizeEqualsStoreSize(Arg->getType()) ||
        ArgCopyElisionCandidates.count(Arg)) {
      *Info = StaticAllocaInfo::Clobbered;
      continue;
    }

    LLVM_DEBUG(dbgs() << "Found argument copy elision candidate: " << *AI
                      << '\n');

    // Mark this alloca and store for argument copy elision.
    *Info = StaticAllocaInfo::Elidable;
    ArgCopyElisionCandidates.insert({Arg, {AI, SI}});

    // Stop scanning if we've seen all arguments. This will happen early in -O0
    // builds, which is useful, because -O0 builds have large entry blocks and
    // many allocas.
    if (ArgCopyElisionCandidates.size() == NumArgs)
      break;
  }
}

/// Try to elide argument copies from memory into a local alloca. Succeeds if
/// ArgVal is a load from a suitable fixed stack object.
static void tryToElideArgumentCopy(
    FunctionLoweringInfo &FuncInfo, SmallVectorImpl<SDValue> &Chains,
    DenseMap<int, int> &ArgCopyElisionFrameIndexMap,
    SmallPtrSetImpl<const Instruction *> &ElidedArgCopyInstrs,
    ArgCopyElisionMapTy &ArgCopyElisionCandidates, const Argument &Arg,
    SDValue ArgVal, bool &ArgHasUses) {
  // Check if this is a load from a fixed stack object.
  auto *LNode = dyn_cast<LoadSDNode>(ArgVal);
  if (!LNode)
    return;
  auto *FINode = dyn_cast<FrameIndexSDNode>(LNode->getBasePtr().getNode());
  if (!FINode)
    return;

  // Check that the fixed stack object is the right size and alignment.
  // Look at the alignment that the user wrote on the alloca instead of looking
  // at the stack object.
  auto ArgCopyIter = ArgCopyElisionCandidates.find(&Arg);
  assert(ArgCopyIter != ArgCopyElisionCandidates.end());
  const AllocaInst *AI = ArgCopyIter->second.first;
  int FixedIndex = FINode->getIndex();
  int &AllocaIndex = FuncInfo.StaticAllocaMap[AI];
  int OldIndex = AllocaIndex;
  MachineFrameInfo &MFI = FuncInfo.MF->getFrameInfo();
  if (MFI.getObjectSize(FixedIndex) != MFI.getObjectSize(OldIndex)) {
    LLVM_DEBUG(
        dbgs() << "  argument copy elision failed due to bad fixed stack "
                  "object size\n");
    return;
  }
  Align RequiredAlignment = AI->getAlign();
  if (MFI.getObjectAlign(FixedIndex) < RequiredAlignment) {
    LLVM_DEBUG(dbgs() << "  argument copy elision failed: alignment of alloca "
                         "greater than stack argument alignment ("
                      << DebugStr(RequiredAlignment) << " vs "
                      << DebugStr(MFI.getObjectAlign(FixedIndex)) << ")\n");
    return;
  }

  // Perform the elision. Delete the old stack object and replace its only use
  // in the variable info map. Mark the stack object as mutable.
  LLVM_DEBUG({
    dbgs() << "Eliding argument copy from " << Arg << " to " << *AI << '\n'
           << "  Replacing frame index " << OldIndex << " with " << FixedIndex
           << '\n';
  });
  MFI.RemoveStackObject(OldIndex);
  MFI.setIsImmutableObjectIndex(FixedIndex, false);
  AllocaIndex = FixedIndex;
  ArgCopyElisionFrameIndexMap.insert({OldIndex, FixedIndex});
  Chains.push_back(ArgVal.getValue(1));

  // Avoid emitting code for the store implementing the copy.
  const StoreInst *SI = ArgCopyIter->second.second;
  ElidedArgCopyInstrs.insert(SI);

  // Check for uses of the argument again so that we can avoid exporting ArgVal
  // if it is't used by anything other than the store.
  for (const Value *U : Arg.users()) {
    if (U != SI) {
      ArgHasUses = true;
      break;
    }
  }
}

void SelectionDAGISel::LowerArguments(const Function &F) {
  SelectionDAG &DAG = SDB->DAG;
  SDLoc dl = SDB->getCurSDLoc();
  const DataLayout &DL = DAG.getDataLayout();
  SmallVector<ISD::InputArg, 16> Ins;

  // In Naked functions we aren't going to save any registers.
  if (F.hasFnAttribute(Attribute::Naked))
    return;

  if (!FuncInfo->CanLowerReturn) {
    // Put in an sret pointer parameter before all the other parameters.
    SmallVector<EVT, 1> ValueVTs;
    ComputeValueVTs(*TLI, DAG.getDataLayout(),
                    F.getReturnType()->getPointerTo(
                        DAG.getDataLayout().getAllocaAddrSpace()),
                    ValueVTs);

    // NOTE: Assuming that a pointer will never break down to more than one VT
    // or one register.
    ISD::ArgFlagsTy Flags;
    Flags.setSRet();
    MVT RegisterVT = TLI->getRegisterType(*DAG.getContext(), ValueVTs[0]);
    ISD::InputArg RetArg(Flags, RegisterVT, ValueVTs[0], true,
                         ISD::InputArg::NoArgIndex, 0);
    Ins.push_back(RetArg);
  }

  // Look for stores of arguments to static allocas. Mark such arguments with a
  // flag to ask the target to give us the memory location of that argument if
  // available.
  ArgCopyElisionMapTy ArgCopyElisionCandidates;
  findArgumentCopyElisionCandidates(DL, FuncInfo.get(),
                                    ArgCopyElisionCandidates);

  // Set up the incoming argument description vector.
  for (const Argument &Arg : F.args()) {
    unsigned ArgNo = Arg.getArgNo();
    SmallVector<EVT, 4> ValueVTs;
    ComputeValueVTs(*TLI, DAG.getDataLayout(), Arg.getType(), ValueVTs);
    bool isArgValueUsed = !Arg.use_empty();
    unsigned PartBase = 0;
    Type *FinalType = Arg.getType();
    if (Arg.hasAttribute(Attribute::ByVal))
      FinalType = Arg.getParamByValType();
    bool NeedsRegBlock = TLI->functionArgumentNeedsConsecutiveRegisters(
        FinalType, F.getCallingConv(), F.isVarArg(), DL);
    for (unsigned Value = 0, NumValues = ValueVTs.size();
         Value != NumValues; ++Value) {
      EVT VT = ValueVTs[Value];
      Type *ArgTy = VT.getTypeForEVT(*DAG.getContext());
      ISD::ArgFlagsTy Flags;


      if (Arg.getType()->isPointerTy()) {
        Flags.setPointer();
        Flags.setPointerAddrSpace(
            cast<PointerType>(Arg.getType())->getAddressSpace());
      }
      if (Arg.hasAttribute(Attribute::ZExt))
        Flags.setZExt();
      if (Arg.hasAttribute(Attribute::SExt))
        Flags.setSExt();
      if (Arg.hasAttribute(Attribute::InReg)) {
        // If we are using vectorcall calling convention, a structure that is
        // passed InReg - is surely an HVA
        if (F.getCallingConv() == CallingConv::X86_VectorCall &&
            isa<StructType>(Arg.getType())) {
          // The first value of a structure is marked
          if (0 == Value)
            Flags.setHvaStart();
          Flags.setHva();
        }
        // Set InReg Flag
        Flags.setInReg();
      }
      if (Arg.hasAttribute(Attribute::StructRet))
        Flags.setSRet();
      if (Arg.hasAttribute(Attribute::SwiftSelf))
        Flags.setSwiftSelf();
      if (Arg.hasAttribute(Attribute::SwiftAsync))
        Flags.setSwiftAsync();
      if (Arg.hasAttribute(Attribute::SwiftError))
        Flags.setSwiftError();
      if (Arg.hasAttribute(Attribute::ByVal))
        Flags.setByVal();
      if (Arg.hasAttribute(Attribute::ByRef))
        Flags.setByRef();
      if (Arg.hasAttribute(Attribute::InAlloca)) {
        Flags.setInAlloca();
        // Set the byval flag for CCAssignFn callbacks that don't know about
        // inalloca.  This way we can know how many bytes we should've allocated
        // and how many bytes a callee cleanup function will pop.  If we port
        // inalloca to more targets, we'll have to add custom inalloca handling
        // in the various CC lowering callbacks.
        Flags.setByVal();
      }
      if (Arg.hasAttribute(Attribute::Preallocated)) {
        Flags.setPreallocated();
        // Set the byval flag for CCAssignFn callbacks that don't know about
        // preallocated.  This way we can know how many bytes we should've
        // allocated and how many bytes a callee cleanup function will pop.  If
        // we port preallocated to more targets, we'll have to add custom
        // preallocated handling in the various CC lowering callbacks.
        Flags.setByVal();
      }

      // Certain targets (such as MIPS), may have a different ABI alignment
      // for a type depending on the context. Give the target a chance to
      // specify the alignment it wants.
      const Align OriginalAlignment(
          TLI->getABIAlignmentForCallingConv(ArgTy, DL));
      Flags.setOrigAlign(OriginalAlignment);

      Align MemAlign;
      Type *ArgMemTy = nullptr;
      if (Flags.isByVal() || Flags.isInAlloca() || Flags.isPreallocated() ||
          Flags.isByRef()) {
        if (!ArgMemTy)
          ArgMemTy = Arg.getPointeeInMemoryValueType();

        uint64_t MemSize = DL.getTypeAllocSize(ArgMemTy);

        // For in-memory arguments, size and alignment should be passed from FE.
        // BE will guess if this info is not there but there are cases it cannot
        // get right.
        if (auto ParamAlign = Arg.getParamStackAlign())
          MemAlign = *ParamAlign;
        else if ((ParamAlign = Arg.getParamAlign()))
          MemAlign = *ParamAlign;
        else
          MemAlign = Align(TLI->getByValTypeAlignment(ArgMemTy, DL));
        if (Flags.isByRef())
          Flags.setByRefSize(MemSize);
        else
          Flags.setByValSize(MemSize);
      } else if (auto ParamAlign = Arg.getParamStackAlign()) {
        MemAlign = *ParamAlign;
      } else {
        MemAlign = OriginalAlignment;
      }
      Flags.setMemAlign(MemAlign);

      if (Arg.hasAttribute(Attribute::Nest))
        Flags.setNest();
      if (NeedsRegBlock)
        Flags.setInConsecutiveRegs();
      if (ArgCopyElisionCandidates.count(&Arg))
        Flags.setCopyElisionCandidate();
      if (Arg.hasAttribute(Attribute::Returned))
        Flags.setReturned();

      MVT RegisterVT = TLI->getRegisterTypeForCallingConv(
          *CurDAG->getContext(), F.getCallingConv(), VT);
      unsigned NumRegs = TLI->getNumRegistersForCallingConv(
          *CurDAG->getContext(), F.getCallingConv(), VT);
      for (unsigned i = 0; i != NumRegs; ++i) {
        // For scalable vectors, use the minimum size; individual targets
        // are responsible for handling scalable vector arguments and
        // return values.
        ISD::InputArg MyFlags(Flags, RegisterVT, VT, isArgValueUsed,
                 ArgNo, PartBase+i*RegisterVT.getStoreSize().getKnownMinSize());
        if (NumRegs > 1 && i == 0)
          MyFlags.Flags.setSplit();
        // if it isn't first piece, alignment must be 1
        else if (i > 0) {
          MyFlags.Flags.setOrigAlign(Align(1));
          if (i == NumRegs - 1)
            MyFlags.Flags.setSplitEnd();
        }
        Ins.push_back(MyFlags);
      }
      if (NeedsRegBlock && Value == NumValues - 1)
        Ins[Ins.size() - 1].Flags.setInConsecutiveRegsLast();
      PartBase += VT.getStoreSize().getKnownMinSize();
    }
  }

  // Call the target to set up the argument values.
  SmallVector<SDValue, 8> InVals;
  SDValue NewRoot = TLI->LowerFormalArguments(
      DAG.getRoot(), F.getCallingConv(), F.isVarArg(), Ins, dl, DAG, InVals);

  // Verify that the target's LowerFormalArguments behaved as expected.
  assert(NewRoot.getNode() && NewRoot.getValueType() == MVT::Other &&
         "LowerFormalArguments didn't return a valid chain!");
  assert(InVals.size() == Ins.size() &&
         "LowerFormalArguments didn't emit the correct number of values!");
  LLVM_DEBUG({
    for (unsigned i = 0, e = Ins.size(); i != e; ++i) {
      assert(InVals[i].getNode() &&
             "LowerFormalArguments emitted a null value!");
      assert(EVT(Ins[i].VT) == InVals[i].getValueType() &&
             "LowerFormalArguments emitted a value with the wrong type!");
    }
  });

  // Update the DAG with the new chain value resulting from argument lowering.
  DAG.setRoot(NewRoot);

  // Set up the argument values.
  unsigned i = 0;
  if (!FuncInfo->CanLowerReturn) {
    // Create a virtual register for the sret pointer, and put in a copy
    // from the sret argument into it.
    SmallVector<EVT, 1> ValueVTs;
    ComputeValueVTs(*TLI, DAG.getDataLayout(),
                    F.getReturnType()->getPointerTo(
                        DAG.getDataLayout().getAllocaAddrSpace()),
                    ValueVTs);
    MVT VT = ValueVTs[0].getSimpleVT();
    MVT RegVT = TLI->getRegisterType(*CurDAG->getContext(), VT);
    Optional<ISD::NodeType> AssertOp = None;
    SDValue ArgValue = getCopyFromParts(DAG, dl, &InVals[0], 1, RegVT, VT,
                                        nullptr, F.getCallingConv(), AssertOp);

    MachineFunction& MF = SDB->DAG.getMachineFunction();
    MachineRegisterInfo& RegInfo = MF.getRegInfo();
    Register SRetReg =
        RegInfo.createVirtualRegister(TLI->getRegClassFor(RegVT));
    FuncInfo->DemoteRegister = SRetReg;
    NewRoot =
        SDB->DAG.getCopyToReg(NewRoot, SDB->getCurSDLoc(), SRetReg, ArgValue);
    DAG.setRoot(NewRoot);

    // i indexes lowered arguments.  Bump it past the hidden sret argument.
    ++i;
  }

  SmallVector<SDValue, 4> Chains;
  DenseMap<int, int> ArgCopyElisionFrameIndexMap;
  for (const Argument &Arg : F.args()) {
    SmallVector<SDValue, 4> ArgValues;
    SmallVector<EVT, 4> ValueVTs;
    ComputeValueVTs(*TLI, DAG.getDataLayout(), Arg.getType(), ValueVTs);
    unsigned NumValues = ValueVTs.size();
    if (NumValues == 0)
      continue;

    bool ArgHasUses = !Arg.use_empty();

    // Elide the copying store if the target loaded this argument from a
    // suitable fixed stack object.
    if (Ins[i].Flags.isCopyElisionCandidate()) {
      tryToElideArgumentCopy(*FuncInfo, Chains, ArgCopyElisionFrameIndexMap,
                             ElidedArgCopyInstrs, ArgCopyElisionCandidates, Arg,
                             InVals[i], ArgHasUses);
    }

    // If this argument is unused then remember its value. It is used to generate
    // debugging information.
    bool isSwiftErrorArg =
        TLI->supportSwiftError() &&
        Arg.hasAttribute(Attribute::SwiftError);
    if (!ArgHasUses && !isSwiftErrorArg) {
      SDB->setUnusedArgValue(&Arg, InVals[i]);

      // Also remember any frame index for use in FastISel.
      if (FrameIndexSDNode *FI =
          dyn_cast<FrameIndexSDNode>(InVals[i].getNode()))
        FuncInfo->setArgumentFrameIndex(&Arg, FI->getIndex());
    }

    for (unsigned Val = 0; Val != NumValues; ++Val) {
      EVT VT = ValueVTs[Val];
      MVT PartVT = TLI->getRegisterTypeForCallingConv(*CurDAG->getContext(),
                                                      F.getCallingConv(), VT);
      unsigned NumParts = TLI->getNumRegistersForCallingConv(
          *CurDAG->getContext(), F.getCallingConv(), VT);

      // Even an apparent 'unused' swifterror argument needs to be returned. So
      // we do generate a copy for it that can be used on return from the
      // function.
      if (ArgHasUses || isSwiftErrorArg) {
        Optional<ISD::NodeType> AssertOp;
        if (Arg.hasAttribute(Attribute::SExt))
          AssertOp = ISD::AssertSext;
        else if (Arg.hasAttribute(Attribute::ZExt))
          AssertOp = ISD::AssertZext;

        ArgValues.push_back(getCopyFromParts(DAG, dl, &InVals[i], NumParts,
                                             PartVT, VT, nullptr,
                                             F.getCallingConv(), AssertOp));
      }

      i += NumParts;
    }

    // We don't need to do anything else for unused arguments.
    if (ArgValues.empty())
      continue;

    // Note down frame index.
    if (FrameIndexSDNode *FI =
        dyn_cast<FrameIndexSDNode>(ArgValues[0].getNode()))
      FuncInfo->setArgumentFrameIndex(&Arg, FI->getIndex());

    SDValue Res = DAG.getMergeValues(makeArrayRef(ArgValues.data(), NumValues),
                                     SDB->getCurSDLoc());

    SDB->setValue(&Arg, Res);
    if (!TM.Options.EnableFastISel && Res.getOpcode() == ISD::BUILD_PAIR) {
      // We want to associate the argument with the frame index, among
      // involved operands, that correspond to the lowest address. The
      // getCopyFromParts function, called earlier, is swapping the order of
      // the operands to BUILD_PAIR depending on endianness. The result of
      // that swapping is that the least significant bits of the argument will
      // be in the first operand of the BUILD_PAIR node, and the most
      // significant bits will be in the second operand.
      unsigned LowAddressOp = DAG.getDataLayout().isBigEndian() ? 1 : 0;
      if (LoadSDNode *LNode =
          dyn_cast<LoadSDNode>(Res.getOperand(LowAddressOp).getNode()))
        if (FrameIndexSDNode *FI =
            dyn_cast<FrameIndexSDNode>(LNode->getBasePtr().getNode()))
          FuncInfo->setArgumentFrameIndex(&Arg, FI->getIndex());
    }

    // Analyses past this point are naive and don't expect an assertion.
    if (Res.getOpcode() == ISD::AssertZext)
      Res = Res.getOperand(0);

    // Update the SwiftErrorVRegDefMap.
    if (Res.getOpcode() == ISD::CopyFromReg && isSwiftErrorArg) {
      unsigned Reg = cast<RegisterSDNode>(Res.getOperand(1))->getReg();
      if (Register::isVirtualRegister(Reg))
        SwiftError->setCurrentVReg(FuncInfo->MBB, SwiftError->getFunctionArg(),
                                   Reg);
    }

    // If this argument is live outside of the entry block, insert a copy from
    // wherever we got it to the vreg that other BB's will reference it as.
    if (Res.getOpcode() == ISD::CopyFromReg) {
      // If we can, though, try to skip creating an unnecessary vreg.
      // FIXME: This isn't very clean... it would be nice to make this more
      // general.
      unsigned Reg = cast<RegisterSDNode>(Res.getOperand(1))->getReg();
      if (Register::isVirtualRegister(Reg)) {
        FuncInfo->ValueMap[&Arg] = Reg;
        continue;
      }
    }
    if (!isOnlyUsedInEntryBlock(&Arg, TM.Options.EnableFastISel)) {
      FuncInfo->InitializeRegForValue(&Arg);
      SDB->CopyToExportRegsIfNeeded(&Arg);
    }
  }

  if (!Chains.empty()) {
    Chains.push_back(NewRoot);
    NewRoot = DAG.getNode(ISD::TokenFactor, dl, MVT::Other, Chains);
  }

  DAG.setRoot(NewRoot);

  assert(i == InVals.size() && "Argument register count mismatch!");

  // If any argument copy elisions occurred and we have debug info, update the
  // stale frame indices used in the dbg.declare variable info table.
  MachineFunction::VariableDbgInfoMapTy &DbgDeclareInfo = MF->getVariableDbgInfo();
  if (!DbgDeclareInfo.empty() && !ArgCopyElisionFrameIndexMap.empty()) {
    for (MachineFunction::VariableDbgInfo &VI : DbgDeclareInfo) {
      auto I = ArgCopyElisionFrameIndexMap.find(VI.Slot);
      if (I != ArgCopyElisionFrameIndexMap.end())
        VI.Slot = I->second;
    }
  }

  // Finally, if the target has anything special to do, allow it to do so.
  emitFunctionEntryCode();
}

/// Handle PHI nodes in successor blocks.  Emit code into the SelectionDAG to
/// ensure constants are generated when needed.  Remember the virtual registers
/// that need to be added to the Machine PHI nodes as input.  We cannot just
/// directly add them, because expansion might result in multiple MBB's for one
/// BB.  As such, the start of the BB might correspond to a different MBB than
/// the end.
void
SelectionDAGBuilder::HandlePHINodesInSuccessorBlocks(const BasicBlock *LLVMBB) {
  const Instruction *TI = LLVMBB->getTerminator();

  SmallPtrSet<MachineBasicBlock *, 4> SuccsHandled;

  // Check PHI nodes in successors that expect a value to be available from this
  // block.
  for (unsigned succ = 0, e = TI->getNumSuccessors(); succ != e; ++succ) {
    const BasicBlock *SuccBB = TI->getSuccessor(succ);
    if (!isa<PHINode>(SuccBB->begin())) continue;
    MachineBasicBlock *SuccMBB = FuncInfo.MBBMap[SuccBB];

    // If this terminator has multiple identical successors (common for
    // switches), only handle each succ once.
    if (!SuccsHandled.insert(SuccMBB).second)
      continue;

    MachineBasicBlock::iterator MBBI = SuccMBB->begin();

    // At this point we know that there is a 1-1 correspondence between LLVM PHI
    // nodes and Machine PHI nodes, but the incoming operands have not been
    // emitted yet.
    for (const PHINode &PN : SuccBB->phis()) {
      // Ignore dead phi's.
      if (PN.use_empty())
        continue;

      // Skip empty types
      if (PN.getType()->isEmptyTy())
        continue;

      unsigned Reg;
      const Value *PHIOp = PN.getIncomingValueForBlock(LLVMBB);

      if (const Constant *C = dyn_cast<Constant>(PHIOp)) {
        unsigned &RegOut = ConstantsOut[C];
        if (RegOut == 0) {
          RegOut = FuncInfo.CreateRegs(C);
          // We need to zero extend ConstantInt phi operands to match
          // assumptions in FunctionLoweringInfo::ComputePHILiveOutRegInfo.
          ISD::NodeType ExtendType =
              isa<ConstantInt>(PHIOp) ? ISD::ZERO_EXTEND : ISD::ANY_EXTEND;
          CopyValueToVirtualRegister(C, RegOut, ExtendType);
        }
        Reg = RegOut;
      } else {
        DenseMap<const Value *, Register>::iterator I =
          FuncInfo.ValueMap.find(PHIOp);
        if (I != FuncInfo.ValueMap.end())
          Reg = I->second;
        else {
          assert(isa<AllocaInst>(PHIOp) &&
                 FuncInfo.StaticAllocaMap.count(cast<AllocaInst>(PHIOp)) &&
                 "Didn't codegen value into a register!??");
          Reg = FuncInfo.CreateRegs(PHIOp);
          CopyValueToVirtualRegister(PHIOp, Reg);
        }
      }

      // Remember that this register needs to added to the machine PHI node as
      // the input for this MBB.
      SmallVector<EVT, 4> ValueVTs;
      const TargetLowering &TLI = DAG.getTargetLoweringInfo();
      ComputeValueVTs(TLI, DAG.getDataLayout(), PN.getType(), ValueVTs);
      for (unsigned vti = 0, vte = ValueVTs.size(); vti != vte; ++vti) {
        EVT VT = ValueVTs[vti];
        unsigned NumRegisters = TLI.getNumRegisters(*DAG.getContext(), VT);
        for (unsigned i = 0, e = NumRegisters; i != e; ++i)
          FuncInfo.PHINodesToUpdate.push_back(
              std::make_pair(&*MBBI++, Reg + i));
        Reg += NumRegisters;
      }
    }
  }

  ConstantsOut.clear();
}

MachineBasicBlock *SelectionDAGBuilder::NextBlock(MachineBasicBlock *MBB) {
  MachineFunction::iterator I(MBB);
  if (++I == FuncInfo.MF->end())
    return nullptr;
  return &*I;
}

/// During lowering new call nodes can be created (such as memset, etc.).
/// Those will become new roots of the current DAG, but complications arise
/// when they are tail calls. In such cases, the call lowering will update
/// the root, but the builder still needs to know that a tail call has been
/// lowered in order to avoid generating an additional return.
void SelectionDAGBuilder::updateDAGForMaybeTailCall(SDValue MaybeTC) {
  // If the node is null, we do have a tail call.
  if (MaybeTC.getNode() != nullptr)
    DAG.setRoot(MaybeTC);
  else
    HasTailCall = true;
}

void SelectionDAGBuilder::lowerWorkItem(SwitchWorkListItem W, Value *Cond,
                                        MachineBasicBlock *SwitchMBB,
                                        MachineBasicBlock *DefaultMBB) {
  MachineFunction *CurMF = FuncInfo.MF;
  MachineBasicBlock *NextMBB = nullptr;
  MachineFunction::iterator BBI(W.MBB);
  if (++BBI != FuncInfo.MF->end())
    NextMBB = &*BBI;

  unsigned Size = W.LastCluster - W.FirstCluster + 1;

  BranchProbabilityInfo *BPI = FuncInfo.BPI;

  if (Size == 2 && W.MBB == SwitchMBB) {
    // If any two of the cases has the same destination, and if one value
    // is the same as the other, but has one bit unset that the other has set,
    // use bit manipulation to do two compares at once.  For example:
    // "if (X == 6 || X == 4)" -> "if ((X|2) == 6)"
    // TODO: This could be extended to merge any 2 cases in switches with 3
    // cases.
    // TODO: Handle cases where W.CaseBB != SwitchBB.
    CaseCluster &Small = *W.FirstCluster;
    CaseCluster &Big = *W.LastCluster;

    if (Small.Low == Small.High && Big.Low == Big.High &&
        Small.MBB == Big.MBB) {
      const APInt &SmallValue = Small.Low->getValue();
      const APInt &BigValue = Big.Low->getValue();

      // Check that there is only one bit different.
      APInt CommonBit = BigValue ^ SmallValue;
      if (CommonBit.isPowerOf2()) {
        SDValue CondLHS = getValue(Cond);
        EVT VT = CondLHS.getValueType();
        SDLoc DL = getCurSDLoc();

        SDValue Or = DAG.getNode(ISD::OR, DL, VT, CondLHS,
                                 DAG.getConstant(CommonBit, DL, VT));
        SDValue Cond = DAG.getSetCC(
            DL, MVT::i1, Or, DAG.getConstant(BigValue | SmallValue, DL, VT),
            ISD::SETEQ);

        // Update successor info.
        // Both Small and Big will jump to Small.BB, so we sum up the
        // probabilities.
        addSuccessorWithProb(SwitchMBB, Small.MBB, Small.Prob + Big.Prob);
        if (BPI)
          addSuccessorWithProb(
              SwitchMBB, DefaultMBB,
              // The default destination is the first successor in IR.
              BPI->getEdgeProbability(SwitchMBB->getBasicBlock(), (unsigned)0));
        else
          addSuccessorWithProb(SwitchMBB, DefaultMBB);

        // Insert the true branch.
        SDValue BrCond =
            DAG.getNode(ISD::BRCOND, DL, MVT::Other, getControlRoot(), Cond,
                        DAG.getBasicBlock(Small.MBB));
        // Insert the false branch.
        BrCond = DAG.getNode(ISD::BR, DL, MVT::Other, BrCond,
                             DAG.getBasicBlock(DefaultMBB));

        DAG.setRoot(BrCond);
        return;
      }
    }
  }

  if (TM.getOptLevel() != CodeGenOpt::None) {
    // Here, we order cases by probability so the most likely case will be
    // checked first. However, two clusters can have the same probability in
    // which case their relative ordering is non-deterministic. So we use Low
    // as a tie-breaker as clusters are guaranteed to never overlap.
    llvm::sort(W.FirstCluster, W.LastCluster + 1,
               [](const CaseCluster &a, const CaseCluster &b) {
      return a.Prob != b.Prob ?
             a.Prob > b.Prob :
             a.Low->getValue().slt(b.Low->getValue());
    });

    // Rearrange the case blocks so that the last one falls through if possible
    // without changing the order of probabilities.
    for (CaseClusterIt I = W.LastCluster; I > W.FirstCluster; ) {
      --I;
      if (I->Prob > W.LastCluster->Prob)
        break;
      if (I->Kind == CC_Range && I->MBB == NextMBB) {
        std::swap(*I, *W.LastCluster);
        break;
      }
    }
  }

  // Compute total probability.
  BranchProbability DefaultProb = W.DefaultProb;
  BranchProbability UnhandledProbs = DefaultProb;
  for (CaseClusterIt I = W.FirstCluster; I <= W.LastCluster; ++I)
    UnhandledProbs += I->Prob;

  MachineBasicBlock *CurMBB = W.MBB;
  for (CaseClusterIt I = W.FirstCluster, E = W.LastCluster; I <= E; ++I) {
    bool FallthroughUnreachable = false;
    MachineBasicBlock *Fallthrough;
    if (I == W.LastCluster) {
      // For the last cluster, fall through to the default destination.
      Fallthrough = DefaultMBB;
      FallthroughUnreachable = isa<UnreachableInst>(
          DefaultMBB->getBasicBlock()->getFirstNonPHIOrDbg());
    } else {
      Fallthrough = CurMF->CreateMachineBasicBlock(CurMBB->getBasicBlock());
      CurMF->insert(BBI, Fallthrough);
      // Put Cond in a virtual register to make it available from the new blocks.
      ExportFromCurrentBlock(Cond);
    }
    UnhandledProbs -= I->Prob;

    switch (I->Kind) {
      case CC_JumpTable: {
        // FIXME: Optimize away range check based on pivot comparisons.
        JumpTableHeader *JTH = &SL->JTCases[I->JTCasesIndex].first;
        SwitchCG::JumpTable *JT = &SL->JTCases[I->JTCasesIndex].second;

        // The jump block hasn't been inserted yet; insert it here.
        MachineBasicBlock *JumpMBB = JT->MBB;
        CurMF->insert(BBI, JumpMBB);

        auto JumpProb = I->Prob;
        auto FallthroughProb = UnhandledProbs;

        // If the default statement is a target of the jump table, we evenly
        // distribute the default probability to successors of CurMBB. Also
        // update the probability on the edge from JumpMBB to Fallthrough.
        for (MachineBasicBlock::succ_iterator SI = JumpMBB->succ_begin(),
                                              SE = JumpMBB->succ_end();
             SI != SE; ++SI) {
          if (*SI == DefaultMBB) {
            JumpProb += DefaultProb / 2;
            FallthroughProb -= DefaultProb / 2;
            JumpMBB->setSuccProbability(SI, DefaultProb / 2);
            JumpMBB->normalizeSuccProbs();
            break;
          }
        }

        if (FallthroughUnreachable)
          JTH->FallthroughUnreachable = true;

        if (!JTH->FallthroughUnreachable)
          addSuccessorWithProb(CurMBB, Fallthrough, FallthroughProb);
        addSuccessorWithProb(CurMBB, JumpMBB, JumpProb);
        CurMBB->normalizeSuccProbs();

        // The jump table header will be inserted in our current block, do the
        // range check, and fall through to our fallthrough block.
        JTH->HeaderBB = CurMBB;
        JT->Default = Fallthrough; // FIXME: Move Default to JumpTableHeader.

        // If we're in the right place, emit the jump table header right now.
        if (CurMBB == SwitchMBB) {
          visitJumpTableHeader(*JT, *JTH, SwitchMBB);
          JTH->Emitted = true;
        }
        break;
      }
      case CC_BitTests: {
        // FIXME: Optimize away range check based on pivot comparisons.
        BitTestBlock *BTB = &SL->BitTestCases[I->BTCasesIndex];

        // The bit test blocks haven't been inserted yet; insert them here.
        for (BitTestCase &BTC : BTB->Cases)
          CurMF->insert(BBI, BTC.ThisBB);

        // Fill in fields of the BitTestBlock.
        BTB->Parent = CurMBB;
        BTB->Default = Fallthrough;

        BTB->DefaultProb = UnhandledProbs;
        // If the cases in bit test don't form a contiguous range, we evenly
        // distribute the probability on the edge to Fallthrough to two
        // successors of CurMBB.
        if (!BTB->ContiguousRange) {
          BTB->Prob += DefaultProb / 2;
          BTB->DefaultProb -= DefaultProb / 2;
        }

        if (FallthroughUnreachable)
          BTB->FallthroughUnreachable = true;

        // If we're in the right place, emit the bit test header right now.
        if (CurMBB == SwitchMBB) {
          visitBitTestHeader(*BTB, SwitchMBB);
          BTB->Emitted = true;
        }
        break;
      }
      case CC_Range: {
        const Value *RHS, *LHS, *MHS;
        ISD::CondCode CC;
        if (I->Low == I->High) {
          // Check Cond == I->Low.
          CC = ISD::SETEQ;
          LHS = Cond;
          RHS=I->Low;
          MHS = nullptr;
        } else {
          // Check I->Low <= Cond <= I->High.
          CC = ISD::SETLE;
          LHS = I->Low;
          MHS = Cond;
          RHS = I->High;
        }

        // If Fallthrough is unreachable, fold away the comparison.
        if (FallthroughUnreachable)
          CC = ISD::SETTRUE;

        // The false probability is the sum of all unhandled cases.
        CaseBlock CB(CC, LHS, RHS, MHS, I->MBB, Fallthrough, CurMBB,
                     getCurSDLoc(), I->Prob, UnhandledProbs);

        if (CurMBB == SwitchMBB)
          visitSwitchCase(CB, SwitchMBB);
        else
          SL->SwitchCases.push_back(CB);

        break;
      }
    }
    CurMBB = Fallthrough;
  }
}

unsigned SelectionDAGBuilder::caseClusterRank(const CaseCluster &CC,
                                              CaseClusterIt First,
                                              CaseClusterIt Last) {
  return std::count_if(First, Last + 1, [&](const CaseCluster &X) {
    if (X.Prob != CC.Prob)
      return X.Prob > CC.Prob;

    // Ties are broken by comparing the case value.
    return X.Low->getValue().slt(CC.Low->getValue());
  });
}

void SelectionDAGBuilder::splitWorkItem(SwitchWorkList &WorkList,
                                        const SwitchWorkListItem &W,
                                        Value *Cond,
                                        MachineBasicBlock *SwitchMBB) {
  assert(W.FirstCluster->Low->getValue().slt(W.LastCluster->Low->getValue()) &&
         "Clusters not sorted?");

  assert(W.LastCluster - W.FirstCluster + 1 >= 2 && "Too small to split!");

  // Balance the tree based on branch probabilities to create a near-optimal (in
  // terms of search time given key frequency) binary search tree. See e.g. Kurt
  // Mehlhorn "Nearly Optimal Binary Search Trees" (1975).
  CaseClusterIt LastLeft = W.FirstCluster;
  CaseClusterIt FirstRight = W.LastCluster;
  auto LeftProb = LastLeft->Prob + W.DefaultProb / 2;
  auto RightProb = FirstRight->Prob + W.DefaultProb / 2;

  // Move LastLeft and FirstRight towards each other from opposite directions to
  // find a partitioning of the clusters which balances the probability on both
  // sides. If LeftProb and RightProb are equal, alternate which side is
  // taken to ensure 0-probability nodes are distributed evenly.
  unsigned I = 0;
  while (LastLeft + 1 < FirstRight) {
    if (LeftProb < RightProb || (LeftProb == RightProb && (I & 1)))
      LeftProb += (++LastLeft)->Prob;
    else
      RightProb += (--FirstRight)->Prob;
    I++;
  }

  while (true) {
    // Our binary search tree differs from a typical BST in that ours can have up
    // to three values in each leaf. The pivot selection above doesn't take that
    // into account, which means the tree might require more nodes and be less
    // efficient. We compensate for this here.

    unsigned NumLeft = LastLeft - W.FirstCluster + 1;
    unsigned NumRight = W.LastCluster - FirstRight + 1;

    if (std::min(NumLeft, NumRight) < 3 && std::max(NumLeft, NumRight) > 3) {
      // If one side has less than 3 clusters, and the other has more than 3,
      // consider taking a cluster from the other side.

      if (NumLeft < NumRight) {
        // Consider moving the first cluster on the right to the left side.
        CaseCluster &CC = *FirstRight;
        unsigned RightSideRank = caseClusterRank(CC, FirstRight, W.LastCluster);
        unsigned LeftSideRank = caseClusterRank(CC, W.FirstCluster, LastLeft);
        if (LeftSideRank <= RightSideRank) {
          // Moving the cluster to the left does not demote it.
          ++LastLeft;
          ++FirstRight;
          continue;
        }
      } else {
        assert(NumRight < NumLeft);
        // Consider moving the last element on the left to the right side.
        CaseCluster &CC = *LastLeft;
        unsigned LeftSideRank = caseClusterRank(CC, W.FirstCluster, LastLeft);
        unsigned RightSideRank = caseClusterRank(CC, FirstRight, W.LastCluster);
        if (RightSideRank <= LeftSideRank) {
          // Moving the cluster to the right does not demot it.
          --LastLeft;
          --FirstRight;
          continue;
        }
      }
    }
    break;
  }

  assert(LastLeft + 1 == FirstRight);
  assert(LastLeft >= W.FirstCluster);
  assert(FirstRight <= W.LastCluster);

  // Use the first element on the right as pivot since we will make less-than
  // comparisons against it.
  CaseClusterIt PivotCluster = FirstRight;
  assert(PivotCluster > W.FirstCluster);
  assert(PivotCluster <= W.LastCluster);

  CaseClusterIt FirstLeft = W.FirstCluster;
  CaseClusterIt LastRight = W.LastCluster;

  const ConstantInt *Pivot = PivotCluster->Low;

  // New blocks will be inserted immediately after the current one.
  MachineFunction::iterator BBI(W.MBB);
  ++BBI;

  // We will branch to the LHS if Value < Pivot. If LHS is a single cluster,
  // we can branch to its destination directly if it's squeezed exactly in
  // between the known lower bound and Pivot - 1.
  MachineBasicBlock *LeftMBB;
  if (FirstLeft == LastLeft && FirstLeft->Kind == CC_Range &&
      FirstLeft->Low == W.GE &&
      (FirstLeft->High->getValue() + 1LL) == Pivot->getValue()) {
    LeftMBB = FirstLeft->MBB;
  } else {
    LeftMBB = FuncInfo.MF->CreateMachineBasicBlock(W.MBB->getBasicBlock());
    FuncInfo.MF->insert(BBI, LeftMBB);
    WorkList.push_back(
        {LeftMBB, FirstLeft, LastLeft, W.GE, Pivot, W.DefaultProb / 2});
    // Put Cond in a virtual register to make it available from the new blocks.
    ExportFromCurrentBlock(Cond);
  }

  // Similarly, we will branch to the RHS if Value >= Pivot. If RHS is a
  // single cluster, RHS.Low == Pivot, and we can branch to its destination
  // directly if RHS.High equals the current upper bound.
  MachineBasicBlock *RightMBB;
  if (FirstRight == LastRight && FirstRight->Kind == CC_Range &&
      W.LT && (FirstRight->High->getValue() + 1ULL) == W.LT->getValue()) {
    RightMBB = FirstRight->MBB;
  } else {
    RightMBB = FuncInfo.MF->CreateMachineBasicBlock(W.MBB->getBasicBlock());
    FuncInfo.MF->insert(BBI, RightMBB);
    WorkList.push_back(
        {RightMBB, FirstRight, LastRight, Pivot, W.LT, W.DefaultProb / 2});
    // Put Cond in a virtual register to make it available from the new blocks.
    ExportFromCurrentBlock(Cond);
  }

  // Create the CaseBlock record that will be used to lower the branch.
  CaseBlock CB(ISD::SETLT, Cond, Pivot, nullptr, LeftMBB, RightMBB, W.MBB,
               getCurSDLoc(), LeftProb, RightProb);

  if (W.MBB == SwitchMBB)
    visitSwitchCase(CB, SwitchMBB);
  else
    SL->SwitchCases.push_back(CB);
}

// Scale CaseProb after peeling a case with the probablity of PeeledCaseProb
// from the swith statement.
static BranchProbability scaleCaseProbality(BranchProbability CaseProb,
                                            BranchProbability PeeledCaseProb) {
  if (PeeledCaseProb == BranchProbability::getOne())
    return BranchProbability::getZero();
  BranchProbability SwitchProb = PeeledCaseProb.getCompl();

  uint32_t Numerator = CaseProb.getNumerator();
  uint32_t Denominator = SwitchProb.scale(CaseProb.getDenominator());
  return BranchProbability(Numerator, std::max(Numerator, Denominator));
}

// Try to peel the top probability case if it exceeds the threshold.
// Return current MachineBasicBlock for the switch statement if the peeling
// does not occur.
// If the peeling is performed, return the newly created MachineBasicBlock
// for the peeled switch statement. Also update Clusters to remove the peeled
// case. PeeledCaseProb is the BranchProbability for the peeled case.
MachineBasicBlock *SelectionDAGBuilder::peelDominantCaseCluster(
    const SwitchInst &SI, CaseClusterVector &Clusters,
    BranchProbability &PeeledCaseProb) {
  MachineBasicBlock *SwitchMBB = FuncInfo.MBB;
  // Don't perform if there is only one cluster or optimizing for size.
  if (SwitchPeelThreshold > 100 || !FuncInfo.BPI || Clusters.size() < 2 ||
      TM.getOptLevel() == CodeGenOpt::None ||
      SwitchMBB->getParent()->getFunction().hasMinSize())
    return SwitchMBB;

  BranchProbability TopCaseProb = BranchProbability(SwitchPeelThreshold, 100);
  unsigned PeeledCaseIndex = 0;
  bool SwitchPeeled = false;
  for (unsigned Index = 0; Index < Clusters.size(); ++Index) {
    CaseCluster &CC = Clusters[Index];
    if (CC.Prob < TopCaseProb)
      continue;
    TopCaseProb = CC.Prob;
    PeeledCaseIndex = Index;
    SwitchPeeled = true;
  }
  if (!SwitchPeeled)
    return SwitchMBB;

  LLVM_DEBUG(dbgs() << "Peeled one top case in switch stmt, prob: "
                    << TopCaseProb << "\n");

  // Record the MBB for the peeled switch statement.
  MachineFunction::iterator BBI(SwitchMBB);
  ++BBI;
  MachineBasicBlock *PeeledSwitchMBB =
      FuncInfo.MF->CreateMachineBasicBlock(SwitchMBB->getBasicBlock());
  FuncInfo.MF->insert(BBI, PeeledSwitchMBB);

  ExportFromCurrentBlock(SI.getCondition());
  auto PeeledCaseIt = Clusters.begin() + PeeledCaseIndex;
  SwitchWorkListItem W = {SwitchMBB, PeeledCaseIt, PeeledCaseIt,
                          nullptr,   nullptr,      TopCaseProb.getCompl()};
  lowerWorkItem(W, SI.getCondition(), SwitchMBB, PeeledSwitchMBB);

  Clusters.erase(PeeledCaseIt);
  for (CaseCluster &CC : Clusters) {
    LLVM_DEBUG(
        dbgs() << "Scale the probablity for one cluster, before scaling: "
               << CC.Prob << "\n");
    CC.Prob = scaleCaseProbality(CC.Prob, TopCaseProb);
    LLVM_DEBUG(dbgs() << "After scaling: " << CC.Prob << "\n");
  }
  PeeledCaseProb = TopCaseProb;
  return PeeledSwitchMBB;
}

void SelectionDAGBuilder::visitSwitch(const SwitchInst &SI) {
  // Extract cases from the switch.
  BranchProbabilityInfo *BPI = FuncInfo.BPI;
  CaseClusterVector Clusters;
  Clusters.reserve(SI.getNumCases());
  for (auto I : SI.cases()) {
    MachineBasicBlock *Succ = FuncInfo.MBBMap[I.getCaseSuccessor()];
    const ConstantInt *CaseVal = I.getCaseValue();
    BranchProbability Prob =
        BPI ? BPI->getEdgeProbability(SI.getParent(), I.getSuccessorIndex())
            : BranchProbability(1, SI.getNumCases() + 1);
    Clusters.push_back(CaseCluster::range(CaseVal, CaseVal, Succ, Prob));
  }

  MachineBasicBlock *DefaultMBB = FuncInfo.MBBMap[SI.getDefaultDest()];

  // Cluster adjacent cases with the same destination. We do this at all
  // optimization levels because it's cheap to do and will make codegen faster
  // if there are many clusters.
  sortAndRangeify(Clusters);

  // The branch probablity of the peeled case.
  BranchProbability PeeledCaseProb = BranchProbability::getZero();
  MachineBasicBlock *PeeledSwitchMBB =
      peelDominantCaseCluster(SI, Clusters, PeeledCaseProb);

  // If there is only the default destination, jump there directly.
  MachineBasicBlock *SwitchMBB = FuncInfo.MBB;
  if (Clusters.empty()) {
    assert(PeeledSwitchMBB == SwitchMBB);
    SwitchMBB->addSuccessor(DefaultMBB);
    if (DefaultMBB != NextBlock(SwitchMBB)) {
      DAG.setRoot(DAG.getNode(ISD::BR, getCurSDLoc(), MVT::Other,
                              getControlRoot(), DAG.getBasicBlock(DefaultMBB)));
    }
    return;
  }

  SL->findJumpTables(Clusters, &SI, DefaultMBB, DAG.getPSI(), DAG.getBFI());
  SL->findBitTestClusters(Clusters, &SI);

  LLVM_DEBUG({
    dbgs() << "Case clusters: ";
    for (const CaseCluster &C : Clusters) {
      if (C.Kind == CC_JumpTable)
        dbgs() << "JT:";
      if (C.Kind == CC_BitTests)
        dbgs() << "BT:";

      C.Low->getValue().print(dbgs(), true);
      if (C.Low != C.High) {
        dbgs() << '-';
        C.High->getValue().print(dbgs(), true);
      }
      dbgs() << ' ';
    }
    dbgs() << '\n';
  });

  assert(!Clusters.empty());
  SwitchWorkList WorkList;
  CaseClusterIt First = Clusters.begin();
  CaseClusterIt Last = Clusters.end() - 1;
  auto DefaultProb = getEdgeProbability(PeeledSwitchMBB, DefaultMBB);
  // Scale the branchprobability for DefaultMBB if the peel occurs and
  // DefaultMBB is not replaced.
  if (PeeledCaseProb != BranchProbability::getZero() &&
      DefaultMBB == FuncInfo.MBBMap[SI.getDefaultDest()])
    DefaultProb = scaleCaseProbality(DefaultProb, PeeledCaseProb);
  WorkList.push_back(
      {PeeledSwitchMBB, First, Last, nullptr, nullptr, DefaultProb});

  while (!WorkList.empty()) {
    SwitchWorkListItem W = WorkList.pop_back_val();
    unsigned NumClusters = W.LastCluster - W.FirstCluster + 1;

    if (NumClusters > 3 && TM.getOptLevel() != CodeGenOpt::None &&
        !DefaultMBB->getParent()->getFunction().hasMinSize()) {
      // For optimized builds, lower large range as a balanced binary tree.
      splitWorkItem(WorkList, W, SI.getCondition(), SwitchMBB);
      continue;
    }

    lowerWorkItem(W, SI.getCondition(), SwitchMBB, DefaultMBB);
  }
}

void SelectionDAGBuilder::visitStepVector(const CallInst &I) {
  const TargetLowering &TLI = DAG.getTargetLoweringInfo();
  auto DL = getCurSDLoc();
  EVT ResultVT = TLI.getValueType(DAG.getDataLayout(), I.getType());
  setValue(&I, DAG.getStepVector(DL, ResultVT));
}

void SelectionDAGBuilder::visitVectorReverse(const CallInst &I) {
  const TargetLowering &TLI = DAG.getTargetLoweringInfo();
  EVT VT = TLI.getValueType(DAG.getDataLayout(), I.getType());

  SDLoc DL = getCurSDLoc();
  SDValue V = getValue(I.getOperand(0));
  assert(VT == V.getValueType() && "Malformed vector.reverse!");

  if (VT.isScalableVector()) {
    setValue(&I, DAG.getNode(ISD::VECTOR_REVERSE, DL, VT, V));
    return;
  }

  // Use VECTOR_SHUFFLE for the fixed-length vector
  // to maintain existing behavior.
  SmallVector<int, 8> Mask;
  unsigned NumElts = VT.getVectorMinNumElements();
  for (unsigned i = 0; i != NumElts; ++i)
    Mask.push_back(NumElts - 1 - i);

  setValue(&I, DAG.getVectorShuffle(VT, DL, V, DAG.getUNDEF(VT), Mask));
}

void SelectionDAGBuilder::visitFreeze(const FreezeInst &I) {
  SmallVector<EVT, 4> ValueVTs;
  ComputeValueVTs(DAG.getTargetLoweringInfo(), DAG.getDataLayout(), I.getType(),
                  ValueVTs);
  unsigned NumValues = ValueVTs.size();
  if (NumValues == 0) return;

  SmallVector<SDValue, 4> Values(NumValues);
  SDValue Op = getValue(I.getOperand(0));

  for (unsigned i = 0; i != NumValues; ++i)
    Values[i] = DAG.getNode(ISD::FREEZE, getCurSDLoc(), ValueVTs[i],
                            SDValue(Op.getNode(), Op.getResNo() + i));

  setValue(&I, DAG.getNode(ISD::MERGE_VALUES, getCurSDLoc(),
                           DAG.getVTList(ValueVTs), Values));
}

void SelectionDAGBuilder::visitVectorSplice(const CallInst &I) {
  const TargetLowering &TLI = DAG.getTargetLoweringInfo();
  EVT VT = TLI.getValueType(DAG.getDataLayout(), I.getType());

  SDLoc DL = getCurSDLoc();
  SDValue V1 = getValue(I.getOperand(0));
  SDValue V2 = getValue(I.getOperand(1));
  int64_t Imm = cast<ConstantInt>(I.getOperand(2))->getSExtValue();

  // VECTOR_SHUFFLE doesn't support a scalable mask so use a dedicated node.
  if (VT.isScalableVector()) {
    MVT IdxVT = TLI.getVectorIdxTy(DAG.getDataLayout());
    setValue(&I, DAG.getNode(ISD::VECTOR_SPLICE, DL, VT, V1, V2,
                             DAG.getConstant(Imm, DL, IdxVT)));
    return;
  }

  unsigned NumElts = VT.getVectorNumElements();

  uint64_t Idx = (NumElts + Imm) % NumElts;

  // Use VECTOR_SHUFFLE to maintain original behaviour for fixed-length vectors.
  SmallVector<int, 8> Mask;
  for (unsigned i = 0; i < NumElts; ++i)
    Mask.push_back(Idx + i);
  setValue(&I, DAG.getVectorShuffle(VT, DL, V1, V2, Mask));
}<|MERGE_RESOLUTION|>--- conflicted
+++ resolved
@@ -625,7 +625,6 @@
 
 static SDValue widenVectorToPartType(SelectionDAG &DAG, SDValue Val,
                                      const SDLoc &DL, EVT PartVT) {
-
   if (!PartVT.isVector())
     return SDValue();
 
@@ -7645,41 +7644,23 @@
     break;
 
   case Intrinsic::vp_fcmp:
-  case Intrinsic::vp_icmp:
     visitCmpVP(VPIntrin);
     return;
   }
   SDLoc DL = getCurSDLoc();
   unsigned Opcode = getISDForVPIntrinsic(VPIntrin);
 
-<<<<<<< HEAD
-  // TODO memory evl: SDValue Chain = getRoot();
-=======
   auto IID = VPIntrin.getIntrinsicID();
 
   if (const auto *CmpI = dyn_cast<VPCmpIntrinsic>(&VPIntrin))
     return visitVPCmp(*CmpI);
->>>>>>> 6be5e875
 
   SmallVector<EVT, 4> ValueVTs;
   const TargetLowering &TLI = DAG.getTargetLoweringInfo();
   ComputeValueVTs(TLI, DAG.getDataLayout(), VPIntrin.getType(), ValueVTs);
   SDVTList VTs = DAG.getVTList(ValueVTs);
 
-<<<<<<< HEAD
-  // ValueVTs.push_back(MVT::Other); // Out chain
-
-  // Request Operands
-  // TODO: Constrained FP.
-  // auto ExceptPosOpt = None;
-      // VPIntrinsic::GetExceptionBehaviorParamPos(VPIntrin.getIntrinsicID());
-  // auto RoundingModePosOpt = None;
-      // VPIntrinsic::GetRoundingModeParamPos(VPIntrin.getIntrinsicID());
-  auto EVLParamPos =
-      VPIntrinsic::getVectorLengthParamPos(VPIntrin.getIntrinsicID());
-=======
   auto EVLParamPos = VPIntrinsic::getVectorLengthParamPos(IID);
->>>>>>> 6be5e875
 
   MVT EVLParamVT = TLI.getVPExplicitVectorLengthTy();
   assert(EVLParamVT.isScalarInteger() && EVLParamVT.bitsGE(MVT::i32) &&
@@ -7693,7 +7674,6 @@
       Op = DAG.getNode(ISD::ZERO_EXTEND, DL, EVLParamVT, Op);
     OpValues.push_back(Op);
   }
-
 
   switch (Opcode) {
   default: {
