--- conflicted
+++ resolved
@@ -1352,16 +1352,6 @@
     if (IsParamOfFunc)
       return false;
 
-<<<<<<< HEAD
-  // Special rules apply for the first dbg.values of parameter variables in a
-  // function. Identify them by the fact they reference Argument Values, that
-  // they're parameters, and they are parameters of the current function. We
-  // need to let them dangle until they get an SDNode.
-  bool IsParamOfFunc =
-      isa<Argument>(V) && Var->isParameter() && !InstDL.getInlinedAt();
-  if (!IsParamOfFunc) {
-=======
->>>>>>> f9b55f84
     // The value is not used in this block yet (or it would have an SDNode).
     // We still want the value to appear for the user if possible -- if it has
     // an associated VReg, we can refer to that instead.
@@ -1395,15 +1385,9 @@
               Expr, Offset, FragmentSize);
           if (!FragmentExpr)
             continue;
-<<<<<<< HEAD
-          SDV = DAG.getVRegDbgValue(Var, *FragmentExpr, RegAndSize.first, false,
-                                    dl, SDNodeOrder);
-          DAG.AddDbgValue(SDV, nullptr, false);
-=======
           SDDbgValue *SDV = DAG.getVRegDbgValue(
               Var, *FragmentExpr, RegAndSize.first, false, dl, SDNodeOrder);
           DAG.AddDbgValue(SDV, false);
->>>>>>> f9b55f84
           Offset += RegisterSize;
         }
         return true;
@@ -4496,9 +4480,6 @@
     Scale =
         DAG.getTargetConstant(1, sdl, TLI.getPointerTy(DAG.getDataLayout()));
   }
-<<<<<<< HEAD
-  SDValue Ops[] = {getMemoryRoot(), Src0, Mask, Base, Index, Scale};
-=======
 
   EVT IdxVT = Index.getValueType();
   EVT EltTy = IdxVT.getVectorElementType();
@@ -4508,7 +4489,6 @@
   }
 
   SDValue Ops[] = { getMemoryRoot(), Src0, Mask, Base, Index, Scale };
->>>>>>> f9b55f84
   SDValue Scatter = DAG.getMaskedScatter(DAG.getVTList(MVT::Other), VT, sdl,
                                          Ops, MMO, IndexType, false);
   DAG.setRoot(Scatter);
@@ -4618,9 +4598,6 @@
     IndexType = ISD::SIGNED_UNSCALED;
     Scale = DAG.getTargetConstant(1, sdl, TLI.getPointerTy(DAG.getDataLayout()));
   }
-<<<<<<< HEAD
-  SDValue Ops[] = {Root, Src0, Mask, Base, Index, Scale};
-=======
 
   EVT IdxVT = Index.getValueType();
   EVT EltTy = IdxVT.getVectorElementType();
@@ -4630,7 +4607,6 @@
   }
 
   SDValue Ops[] = { Root, Src0, Mask, Base, Index, Scale };
->>>>>>> f9b55f84
   SDValue Gather = DAG.getMaskedGather(DAG.getVTList(VT, MVT::Other), VT, sdl,
                                        Ops, MMO, IndexType, ISD::NON_EXTLOAD);
 
@@ -4678,6 +4654,12 @@
     Scale =
         DAG.getTargetConstant(1, sdl, TLI.getPointerTy(DAG.getDataLayout()));
   }
+  EVT IdxVT = Index.getValueType();
+  EVT EltTy = IdxVT.getVectorElementType();
+  if (TLI.shouldExtendGSIndex(IdxVT, EltTy)) {
+    EVT NewIdxVT = IdxVT.changeVectorElementType(EltTy);
+    Index = DAG.getNode(ISD::SIGN_EXTEND, sdl, NewIdxVT, Index);
+  }
   SDValue Ops[] = {Root, Base, Index, Scale, Mask, VLen};
   SDValue Gather = DAG.getGatherVP(DAG.getVTList(VT, MVT::Other), VT, sdl, Ops,
                                    MMO, IndexType);
@@ -4722,6 +4704,12 @@
     IndexType = ISD::SIGNED_UNSCALED;
     Scale =
         DAG.getTargetConstant(1, sdl, TLI.getPointerTy(DAG.getDataLayout()));
+  }
+  EVT IdxVT = Index.getValueType();
+  EVT EltTy = IdxVT.getVectorElementType();
+  if (TLI.shouldExtendGSIndex(IdxVT, EltTy)) {
+    EVT NewIdxVT = IdxVT.changeVectorElementType(EltTy);
+    Index = DAG.getNode(ISD::SIGN_EXTEND, sdl, NewIdxVT, Index);
   }
   SDValue Ops[] = {getMemoryRoot(), Src0, Base, Index, Scale, Mask, VLen};
   SDValue Scatter = DAG.getScatterVP(DAG.getVTList(MVT::Other), VT, sdl,
@@ -5866,26 +5854,6 @@
               }
             }
 
-<<<<<<< HEAD
-            auto FragmentExpr = DIExpression::createFragmentExpression(
-                Expr, Offset, RegFragmentSizeInBits);
-            Offset += RegAndSize.second;
-            // If a valid fragment expression cannot be created, the variable's
-            // correct value cannot be determined and so it is set as Undef.
-            if (!FragmentExpr) {
-              SDDbgValue *SDV = DAG.getConstantDbgValue(
-                  Variable, Expr, UndefValue::get(V->getType()), DL,
-                  SDNodeOrder);
-              DAG.AddDbgValue(SDV, nullptr, false);
-              continue;
-            }
-            assert(!IsDbgDeclare && "DbgDeclare operand is not in memory?");
-            FuncInfo.ArgDbgValues.push_back(
-                BuildMI(MF, DL, TII->get(TargetOpcode::DBG_VALUE), IsDbgDeclare,
-                        RegAndSize.first, Variable, *FragmentExpr));
-          }
-        };
-=======
         auto FragmentExpr = DIExpression::createFragmentExpression(
             Expr, Offset, RegFragmentSizeInBits);
         Offset += RegAndSize.second;
@@ -5903,7 +5871,6 @@
                   RegAndSize.first, Variable, *FragmentExpr));
       }
     };
->>>>>>> f9b55f84
 
     // Check if ValueMap has reg number.
     DenseMap<const Value *, Register>::const_iterator VMI =
@@ -6351,12 +6318,7 @@
     if (Values.empty())
       return;
 
-<<<<<<< HEAD
-    if (handleDebugValue(V, Variable, Expression, dl, DI.getDebugLoc(),
-                         SDNodeOrder))
-=======
     if (std::count(Values.begin(), Values.end(), nullptr))
->>>>>>> f9b55f84
       return;
 
     bool IsVariadic = DI.hasArgList();
@@ -7058,15 +7020,8 @@
     SmallVector<const Value *, 4> Allocas;
     getUnderlyingObjects(ObjectPtr, Allocas);
 
-<<<<<<< HEAD
-    for (SmallVectorImpl<const Value *>::iterator Object = Allocas.begin(),
-                                                  E = Allocas.end();
-         Object != E; ++Object) {
-      const AllocaInst *LifetimeObject = dyn_cast_or_null<AllocaInst>(*Object);
-=======
     for (const Value *Alloca : Allocas) {
       const AllocaInst *LifetimeObject = dyn_cast_or_null<AllocaInst>(Alloca);
->>>>>>> f9b55f84
 
       // Could not find an Alloca.
       if (!LifetimeObject)
