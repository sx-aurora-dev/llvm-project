//===- SelectionDAGBuilder.cpp - Selection-DAG building -------------------===//
//
// Part of the LLVM Project, under the Apache License v2.0 with LLVM Exceptions.
// See https://llvm.org/LICENSE.txt for license information.
// SPDX-License-Identifier: Apache-2.0 WITH LLVM-exception
//
//===----------------------------------------------------------------------===//
//
// This implements routines for translating from LLVM IR into SelectionDAG IR.
//
//===----------------------------------------------------------------------===//

#include "SelectionDAGBuilder.h"
#include "SDNodeDbgValue.h"
#include "llvm/ADT/APFloat.h"
#include "llvm/ADT/APInt.h"
#include "llvm/ADT/BitVector.h"
#include "llvm/ADT/STLExtras.h"
#include "llvm/ADT/SmallPtrSet.h"
#include "llvm/ADT/SmallSet.h"
#include "llvm/ADT/StringRef.h"
#include "llvm/ADT/Twine.h"
#include "llvm/Analysis/AliasAnalysis.h"
#include "llvm/Analysis/BranchProbabilityInfo.h"
#include "llvm/Analysis/ConstantFolding.h"
#include "llvm/Analysis/Loads.h"
#include "llvm/Analysis/MemoryLocation.h"
#include "llvm/Analysis/TargetLibraryInfo.h"
#include "llvm/Analysis/ValueTracking.h"
#include "llvm/Analysis/VectorUtils.h"
#include "llvm/CodeGen/Analysis.h"
#include "llvm/CodeGen/AssignmentTrackingAnalysis.h"
#include "llvm/CodeGen/CodeGenCommonISel.h"
#include "llvm/CodeGen/FunctionLoweringInfo.h"
#include "llvm/CodeGen/GCMetadata.h"
#include "llvm/CodeGen/MachineBasicBlock.h"
#include "llvm/CodeGen/MachineFrameInfo.h"
#include "llvm/CodeGen/MachineFunction.h"
#include "llvm/CodeGen/MachineInstrBuilder.h"
#include "llvm/CodeGen/MachineInstrBundleIterator.h"
#include "llvm/CodeGen/MachineMemOperand.h"
#include "llvm/CodeGen/MachineModuleInfo.h"
#include "llvm/CodeGen/MachineOperand.h"
#include "llvm/CodeGen/MachineRegisterInfo.h"
#include "llvm/CodeGen/RuntimeLibcalls.h"
#include "llvm/CodeGen/SelectionDAG.h"
#include "llvm/CodeGen/SelectionDAGTargetInfo.h"
#include "llvm/CodeGen/StackMaps.h"
#include "llvm/CodeGen/SwiftErrorValueTracking.h"
#include "llvm/CodeGen/TargetFrameLowering.h"
#include "llvm/CodeGen/TargetInstrInfo.h"
#include "llvm/CodeGen/TargetOpcodes.h"
#include "llvm/CodeGen/TargetRegisterInfo.h"
#include "llvm/CodeGen/TargetSubtargetInfo.h"
#include "llvm/CodeGen/WinEHFuncInfo.h"
#include "llvm/IR/Argument.h"
#include "llvm/IR/Attributes.h"
#include "llvm/IR/BasicBlock.h"
#include "llvm/IR/CFG.h"
#include "llvm/IR/CallingConv.h"
#include "llvm/IR/Constant.h"
#include "llvm/IR/ConstantRange.h"
#include "llvm/IR/Constants.h"
#include "llvm/IR/DataLayout.h"
#include "llvm/IR/DebugInfo.h"
#include "llvm/IR/DebugInfoMetadata.h"
#include "llvm/IR/DerivedTypes.h"
#include "llvm/IR/DiagnosticInfo.h"
#include "llvm/IR/EHPersonalities.h"
#include "llvm/IR/Function.h"
#include "llvm/IR/GetElementPtrTypeIterator.h"
#include "llvm/IR/InlineAsm.h"
#include "llvm/IR/InstrTypes.h"
#include "llvm/IR/Instructions.h"
#include "llvm/IR/IntrinsicInst.h"
#include "llvm/IR/Intrinsics.h"
#include "llvm/IR/IntrinsicsAArch64.h"
#include "llvm/IR/IntrinsicsWebAssembly.h"
#include "llvm/IR/LLVMContext.h"
#include "llvm/IR/Metadata.h"
#include "llvm/IR/Module.h"
#include "llvm/IR/Operator.h"
#include "llvm/IR/PatternMatch.h"
#include "llvm/IR/Statepoint.h"
#include "llvm/IR/Type.h"
#include "llvm/IR/User.h"
#include "llvm/IR/Value.h"
#include "llvm/MC/MCContext.h"
#include "llvm/Support/AtomicOrdering.h"
#include "llvm/Support/Casting.h"
#include "llvm/Support/CommandLine.h"
#include "llvm/Support/Compiler.h"
#include "llvm/Support/Debug.h"
#include "llvm/Support/MathExtras.h"
#include "llvm/Support/raw_ostream.h"
#include "llvm/Target/TargetIntrinsicInfo.h"
#include "llvm/Target/TargetMachine.h"
#include "llvm/Target/TargetOptions.h"
#include "llvm/TargetParser/Triple.h"
#include "llvm/Transforms/Utils/Local.h"
#include <cstddef>
#include <iterator>
#include <limits>
#include <optional>
#include <tuple>

using namespace llvm;
using namespace PatternMatch;
using namespace SwitchCG;

#define DEBUG_TYPE "isel"

/// LimitFloatPrecision - Generate low-precision inline sequences for
/// some float libcalls (6, 8 or 12 bits).
static unsigned LimitFloatPrecision;

static cl::opt<bool>
    InsertAssertAlign("insert-assert-align", cl::init(true),
                      cl::desc("Insert the experimental `assertalign` node."),
                      cl::ReallyHidden);

static cl::opt<unsigned, true>
    LimitFPPrecision("limit-float-precision",
                     cl::desc("Generate low-precision inline sequences "
                              "for some float libcalls"),
                     cl::location(LimitFloatPrecision), cl::Hidden,
                     cl::init(0));

static cl::opt<unsigned> SwitchPeelThreshold(
    "switch-peel-threshold", cl::Hidden, cl::init(66),
    cl::desc("Set the case probability threshold for peeling the case from a "
             "switch statement. A value greater than 100 will void this "
             "optimization"));

// Limit the width of DAG chains. This is important in general to prevent
// DAG-based analysis from blowing up. For example, alias analysis and
// load clustering may not complete in reasonable time. It is difficult to
// recognize and avoid this situation within each individual analysis, and
// future analyses are likely to have the same behavior. Limiting DAG width is
// the safe approach and will be especially important with global DAGs.
//
// MaxParallelChains default is arbitrarily high to avoid affecting
// optimization, but could be lowered to improve compile time. Any ld-ld-st-st
// sequence over this should have been converted to llvm.memcpy by the
// frontend. It is easy to induce this behavior with .ll code such as:
// %buffer = alloca [4096 x i8]
// %data = load [4096 x i8]* %argPtr
// store [4096 x i8] %data, [4096 x i8]* %buffer
static const unsigned MaxParallelChains = 64;

static SDValue getCopyFromPartsVector(SelectionDAG &DAG, const SDLoc &DL,
                                      const SDValue *Parts, unsigned NumParts,
                                      MVT PartVT, EVT ValueVT, const Value *V,
                                      std::optional<CallingConv::ID> CC);

/// getCopyFromParts - Create a value that contains the specified legal parts
/// combined into the value they represent.  If the parts combine to a type
/// larger than ValueVT then AssertOp can be used to specify whether the extra
/// bits are known to be zero (ISD::AssertZext) or sign extended from ValueVT
/// (ISD::AssertSext).
static SDValue
getCopyFromParts(SelectionDAG &DAG, const SDLoc &DL, const SDValue *Parts,
                 unsigned NumParts, MVT PartVT, EVT ValueVT, const Value *V,
                 std::optional<CallingConv::ID> CC = std::nullopt,
                 std::optional<ISD::NodeType> AssertOp = std::nullopt) {
  // Let the target assemble the parts if it wants to
  const TargetLowering &TLI = DAG.getTargetLoweringInfo();
  if (SDValue Val = TLI.joinRegisterPartsIntoValue(DAG, DL, Parts, NumParts,
                                                   PartVT, ValueVT, CC))
    return Val;

  if (ValueVT.isVector())
    return getCopyFromPartsVector(DAG, DL, Parts, NumParts, PartVT, ValueVT, V,
                                  CC);

  assert(NumParts > 0 && "No parts to assemble!");
  SDValue Val = Parts[0];

  if (NumParts > 1) {
    // Assemble the value from multiple parts.
    if (ValueVT.isInteger()) {
      unsigned PartBits = PartVT.getSizeInBits();
      unsigned ValueBits = ValueVT.getSizeInBits();

      // Assemble the power of 2 part.
      unsigned RoundParts = llvm::bit_floor(NumParts);
      unsigned RoundBits = PartBits * RoundParts;
      EVT RoundVT = RoundBits == ValueBits ?
        ValueVT : EVT::getIntegerVT(*DAG.getContext(), RoundBits);
      SDValue Lo, Hi;

      EVT HalfVT = EVT::getIntegerVT(*DAG.getContext(), RoundBits/2);

      if (RoundParts > 2) {
        Lo = getCopyFromParts(DAG, DL, Parts, RoundParts / 2,
                              PartVT, HalfVT, V);
        Hi = getCopyFromParts(DAG, DL, Parts + RoundParts / 2,
                              RoundParts / 2, PartVT, HalfVT, V);
      } else {
        Lo = DAG.getNode(ISD::BITCAST, DL, HalfVT, Parts[0]);
        Hi = DAG.getNode(ISD::BITCAST, DL, HalfVT, Parts[1]);
      }

      if (DAG.getDataLayout().isBigEndian())
        std::swap(Lo, Hi);

      Val = DAG.getNode(ISD::BUILD_PAIR, DL, RoundVT, Lo, Hi);

      if (RoundParts < NumParts) {
        // Assemble the trailing non-power-of-2 part.
        unsigned OddParts = NumParts - RoundParts;
        EVT OddVT = EVT::getIntegerVT(*DAG.getContext(), OddParts * PartBits);
        Hi = getCopyFromParts(DAG, DL, Parts + RoundParts, OddParts, PartVT,
                              OddVT, V, CC);

        // Combine the round and odd parts.
        Lo = Val;
        if (DAG.getDataLayout().isBigEndian())
          std::swap(Lo, Hi);
        EVT TotalVT = EVT::getIntegerVT(*DAG.getContext(), NumParts * PartBits);
        Hi = DAG.getNode(ISD::ANY_EXTEND, DL, TotalVT, Hi);
        Hi = DAG.getNode(ISD::SHL, DL, TotalVT, Hi,
                         DAG.getConstant(Lo.getValueSizeInBits(), DL,
                                         TLI.getShiftAmountTy(
                                             TotalVT, DAG.getDataLayout())));
        Lo = DAG.getNode(ISD::ZERO_EXTEND, DL, TotalVT, Lo);
        Val = DAG.getNode(ISD::OR, DL, TotalVT, Lo, Hi);
      }
    } else if (PartVT.isFloatingPoint()) {
      // FP split into multiple FP parts (for ppcf128)
      assert(ValueVT == EVT(MVT::ppcf128) && PartVT == MVT::f64 &&
             "Unexpected split");
      SDValue Lo, Hi;
      Lo = DAG.getNode(ISD::BITCAST, DL, EVT(MVT::f64), Parts[0]);
      Hi = DAG.getNode(ISD::BITCAST, DL, EVT(MVT::f64), Parts[1]);
      if (TLI.hasBigEndianPartOrdering(ValueVT, DAG.getDataLayout()))
        std::swap(Lo, Hi);
      Val = DAG.getNode(ISD::BUILD_PAIR, DL, ValueVT, Lo, Hi);
    } else {
      // FP split into integer parts (soft fp)
      assert(ValueVT.isFloatingPoint() && PartVT.isInteger() &&
             !PartVT.isVector() && "Unexpected split");
      EVT IntVT = EVT::getIntegerVT(*DAG.getContext(), ValueVT.getSizeInBits());
      Val = getCopyFromParts(DAG, DL, Parts, NumParts, PartVT, IntVT, V, CC);
    }
  }

  // There is now one part, held in Val.  Correct it to match ValueVT.
  // PartEVT is the type of the register class that holds the value.
  // ValueVT is the type of the inline asm operation.
  EVT PartEVT = Val.getValueType();

  if (PartEVT == ValueVT)
    return Val;

  if (PartEVT.isInteger() && ValueVT.isFloatingPoint() &&
      ValueVT.bitsLT(PartEVT)) {
    // For an FP value in an integer part, we need to truncate to the right
    // width first.
    PartEVT = EVT::getIntegerVT(*DAG.getContext(),  ValueVT.getSizeInBits());
    Val = DAG.getNode(ISD::TRUNCATE, DL, PartEVT, Val);
  }

  // Handle types that have the same size.
  if (PartEVT.getSizeInBits() == ValueVT.getSizeInBits())
    return DAG.getNode(ISD::BITCAST, DL, ValueVT, Val);

  // Handle types with different sizes.
  if (PartEVT.isInteger() && ValueVT.isInteger()) {
    if (ValueVT.bitsLT(PartEVT)) {
      // For a truncate, see if we have any information to
      // indicate whether the truncated bits will always be
      // zero or sign-extension.
      if (AssertOp)
        Val = DAG.getNode(*AssertOp, DL, PartEVT, Val,
                          DAG.getValueType(ValueVT));
      return DAG.getNode(ISD::TRUNCATE, DL, ValueVT, Val);
    }
    return DAG.getNode(ISD::ANY_EXTEND, DL, ValueVT, Val);
  }

  if (PartEVT.isFloatingPoint() && ValueVT.isFloatingPoint()) {
    // FP_ROUND's are always exact here.
    if (ValueVT.bitsLT(Val.getValueType()))
      return DAG.getNode(
          ISD::FP_ROUND, DL, ValueVT, Val,
          DAG.getTargetConstant(1, DL, TLI.getPointerTy(DAG.getDataLayout())));

    return DAG.getNode(ISD::FP_EXTEND, DL, ValueVT, Val);
  }

  // Handle MMX to a narrower integer type by bitcasting MMX to integer and
  // then truncating.
  if (PartEVT == MVT::x86mmx && ValueVT.isInteger() &&
      ValueVT.bitsLT(PartEVT)) {
    Val = DAG.getNode(ISD::BITCAST, DL, MVT::i64, Val);
    return DAG.getNode(ISD::TRUNCATE, DL, ValueVT, Val);
  }

  report_fatal_error("Unknown mismatch in getCopyFromParts!");
}

static void diagnosePossiblyInvalidConstraint(LLVMContext &Ctx, const Value *V,
                                              const Twine &ErrMsg) {
  const Instruction *I = dyn_cast_or_null<Instruction>(V);
  if (!V)
    return Ctx.emitError(ErrMsg);

  const char *AsmError = ", possible invalid constraint for vector type";
  if (const CallInst *CI = dyn_cast<CallInst>(I))
    if (CI->isInlineAsm())
      return Ctx.emitError(I, ErrMsg + AsmError);

  return Ctx.emitError(I, ErrMsg);
}

/// getCopyFromPartsVector - Create a value that contains the specified legal
/// parts combined into the value they represent.  If the parts combine to a
/// type larger than ValueVT then AssertOp can be used to specify whether the
/// extra bits are known to be zero (ISD::AssertZext) or sign extended from
/// ValueVT (ISD::AssertSext).
static SDValue getCopyFromPartsVector(SelectionDAG &DAG, const SDLoc &DL,
                                      const SDValue *Parts, unsigned NumParts,
                                      MVT PartVT, EVT ValueVT, const Value *V,
                                      std::optional<CallingConv::ID> CallConv) {
  assert(ValueVT.isVector() && "Not a vector value");
  assert(NumParts > 0 && "No parts to assemble!");
  const bool IsABIRegCopy = CallConv.has_value();

  const TargetLowering &TLI = DAG.getTargetLoweringInfo();
  SDValue Val = Parts[0];

  // Handle a multi-element vector.
  if (NumParts > 1) {
    EVT IntermediateVT;
    MVT RegisterVT;
    unsigned NumIntermediates;
    unsigned NumRegs;

    if (IsABIRegCopy) {
      NumRegs = TLI.getVectorTypeBreakdownForCallingConv(
          *DAG.getContext(), *CallConv, ValueVT, IntermediateVT,
          NumIntermediates, RegisterVT);
    } else {
      NumRegs =
          TLI.getVectorTypeBreakdown(*DAG.getContext(), ValueVT, IntermediateVT,
                                     NumIntermediates, RegisterVT);
    }

    assert(NumRegs == NumParts && "Part count doesn't match vector breakdown!");
    NumParts = NumRegs; // Silence a compiler warning.
    assert(RegisterVT == PartVT && "Part type doesn't match vector breakdown!");
    assert(RegisterVT.getSizeInBits() ==
           Parts[0].getSimpleValueType().getSizeInBits() &&
           "Part type sizes don't match!");

    // Assemble the parts into intermediate operands.
    SmallVector<SDValue, 8> Ops(NumIntermediates);
    if (NumIntermediates == NumParts) {
      // If the register was not expanded, truncate or copy the value,
      // as appropriate.
      for (unsigned i = 0; i != NumParts; ++i)
        Ops[i] = getCopyFromParts(DAG, DL, &Parts[i], 1,
                                  PartVT, IntermediateVT, V, CallConv);
    } else if (NumParts > 0) {
      // If the intermediate type was expanded, build the intermediate
      // operands from the parts.
      assert(NumParts % NumIntermediates == 0 &&
             "Must expand into a divisible number of parts!");
      unsigned Factor = NumParts / NumIntermediates;
      for (unsigned i = 0; i != NumIntermediates; ++i)
        Ops[i] = getCopyFromParts(DAG, DL, &Parts[i * Factor], Factor,
                                  PartVT, IntermediateVT, V, CallConv);
    }

    // Build a vector with BUILD_VECTOR or CONCAT_VECTORS from the
    // intermediate operands.
    EVT BuiltVectorTy =
        IntermediateVT.isVector()
            ? EVT::getVectorVT(
                  *DAG.getContext(), IntermediateVT.getScalarType(),
                  IntermediateVT.getVectorElementCount() * NumParts)
            : EVT::getVectorVT(*DAG.getContext(),
                               IntermediateVT.getScalarType(),
                               NumIntermediates);
    Val = DAG.getNode(IntermediateVT.isVector() ? ISD::CONCAT_VECTORS
                                                : ISD::BUILD_VECTOR,
                      DL, BuiltVectorTy, Ops);
  }

  // There is now one part, held in Val.  Correct it to match ValueVT.
  EVT PartEVT = Val.getValueType();

  if (PartEVT == ValueVT)
    return Val;

  if (PartEVT.isVector()) {
    // Vector/Vector bitcast.
    if (ValueVT.getSizeInBits() == PartEVT.getSizeInBits())
      return DAG.getNode(ISD::BITCAST, DL, ValueVT, Val);

    // If the parts vector has more elements than the value vector, then we
    // have a vector widening case (e.g. <2 x float> -> <4 x float>).
    // Extract the elements we want.
    if (PartEVT.getVectorElementCount() != ValueVT.getVectorElementCount()) {
      assert((PartEVT.getVectorElementCount().getKnownMinValue() >
              ValueVT.getVectorElementCount().getKnownMinValue()) &&
             (PartEVT.getVectorElementCount().isScalable() ==
              ValueVT.getVectorElementCount().isScalable()) &&
             "Cannot narrow, it would be a lossy transformation");
      PartEVT =
          EVT::getVectorVT(*DAG.getContext(), PartEVT.getVectorElementType(),
                           ValueVT.getVectorElementCount());
      Val = DAG.getNode(ISD::EXTRACT_SUBVECTOR, DL, PartEVT, Val,
                        DAG.getVectorIdxConstant(0, DL));
      if (PartEVT == ValueVT)
        return Val;
      if (PartEVT.isInteger() && ValueVT.isFloatingPoint())
        return DAG.getNode(ISD::BITCAST, DL, ValueVT, Val);

      // Vector/Vector bitcast (e.g. <2 x bfloat> -> <2 x half>).
      if (ValueVT.getSizeInBits() == PartEVT.getSizeInBits())
        return DAG.getNode(ISD::BITCAST, DL, ValueVT, Val);
    }

    // Vector/Vector bitcast.
    if (ValueVT.getSizeInBits() == PartEVT.getSizeInBits())
      return DAG.getNode(ISD::BITCAST, DL, ValueVT, Val);

    if (ValueVT.isScalableVector()) {
      assert(PartEVT.getVectorElementCount() ==
             ValueVT.getVectorElementCount());
      // Promote or truncate.
      return DAG.getAnyExtOrTrunc(Val, DL, ValueVT);
    }

    // Shorten and promote.
    assert(PartEVT.getVectorNumElements() >= ValueVT.getVectorNumElements());
    if (PartEVT.getVectorNumElements() > ValueVT.getVectorNumElements()) {
      EVT ClippedVT =
          EVT::getVectorVT(*DAG.getContext(), PartEVT.getVectorElementType(),
                           ValueVT.getVectorNumElements());
      Val = DAG.getNode(ISD::EXTRACT_SUBVECTOR, DL, ClippedVT, Val,
                        DAG.getVectorIdxConstant(0, DL));
    }

    // Promoted vector extract
    return DAG.getAnyExtOrTrunc(Val, DL, ValueVT);
  }

  // Trivial bitcast if the types are the same size and the destination
  // vector type is legal.
  if (PartEVT.getSizeInBits() == ValueVT.getSizeInBits() &&
      TLI.isTypeLegal(ValueVT))
    return DAG.getNode(ISD::BITCAST, DL, ValueVT, Val);

  if (ValueVT.getVectorNumElements() != 1) {
     // Certain ABIs require that vectors are passed as integers. For vectors
     // are the same size, this is an obvious bitcast.
     if (ValueVT.getSizeInBits() == PartEVT.getSizeInBits()) {
       return DAG.getNode(ISD::BITCAST, DL, ValueVT, Val);
     } else if (ValueVT.bitsLT(PartEVT)) {
       const uint64_t ValueSize = ValueVT.getFixedSizeInBits();
       EVT IntermediateType = EVT::getIntegerVT(*DAG.getContext(), ValueSize);
       // Drop the extra bits.
       Val = DAG.getNode(ISD::TRUNCATE, DL, IntermediateType, Val);
       return DAG.getBitcast(ValueVT, Val);
     }

     diagnosePossiblyInvalidConstraint(
         *DAG.getContext(), V, "non-trivial scalar-to-vector conversion");
     return DAG.getUNDEF(ValueVT);
  }

  // Handle cases such as i8 -> <1 x i1>
  EVT ValueSVT = ValueVT.getVectorElementType();
  if (ValueVT.getVectorNumElements() == 1 && ValueSVT != PartEVT) {
    unsigned ValueSize = ValueSVT.getSizeInBits();
    if (ValueSize == PartEVT.getSizeInBits()) {
      Val = DAG.getNode(ISD::BITCAST, DL, ValueSVT, Val);
    } else if (ValueSVT.isFloatingPoint() && PartEVT.isInteger()) {
      // It's possible a scalar floating point type gets softened to integer and
      // then promoted to a larger integer. If PartEVT is the larger integer
      // we need to truncate it and then bitcast to the FP type.
      assert(ValueSVT.bitsLT(PartEVT) && "Unexpected types");
      EVT IntermediateType = EVT::getIntegerVT(*DAG.getContext(), ValueSize);
      Val = DAG.getNode(ISD::TRUNCATE, DL, IntermediateType, Val);
      Val = DAG.getBitcast(ValueSVT, Val);
    } else {
      Val = ValueVT.isFloatingPoint()
                ? DAG.getFPExtendOrRound(Val, DL, ValueSVT)
                : DAG.getAnyExtOrTrunc(Val, DL, ValueSVT);
    }
  }

  return DAG.getBuildVector(ValueVT, DL, Val);
}

static void getCopyToPartsVector(SelectionDAG &DAG, const SDLoc &dl,
                                 SDValue Val, SDValue *Parts, unsigned NumParts,
                                 MVT PartVT, const Value *V,
                                 std::optional<CallingConv::ID> CallConv);

/// getCopyToParts - Create a series of nodes that contain the specified value
/// split into legal parts.  If the parts contain more bits than Val, then, for
/// integers, ExtendKind can be used to specify how to generate the extra bits.
static void
getCopyToParts(SelectionDAG &DAG, const SDLoc &DL, SDValue Val, SDValue *Parts,
               unsigned NumParts, MVT PartVT, const Value *V,
               std::optional<CallingConv::ID> CallConv = std::nullopt,
               ISD::NodeType ExtendKind = ISD::ANY_EXTEND) {
  // Let the target split the parts if it wants to
  const TargetLowering &TLI = DAG.getTargetLoweringInfo();
  if (TLI.splitValueIntoRegisterParts(DAG, DL, Val, Parts, NumParts, PartVT,
                                      CallConv))
    return;
  EVT ValueVT = Val.getValueType();

  // Handle the vector case separately.
  if (ValueVT.isVector())
    return getCopyToPartsVector(DAG, DL, Val, Parts, NumParts, PartVT, V,
                                CallConv);

  unsigned OrigNumParts = NumParts;
  assert(DAG.getTargetLoweringInfo().isTypeLegal(PartVT) &&
         "Copying to an illegal type!");

  if (NumParts == 0)
    return;

  assert(!ValueVT.isVector() && "Vector case handled elsewhere");
  EVT PartEVT = PartVT;
  if (PartEVT == ValueVT) {
    assert(NumParts == 1 && "No-op copy with multiple parts!");
    Parts[0] = Val;
    return;
  }

  unsigned PartBits = PartVT.getSizeInBits();
  if (NumParts * PartBits > ValueVT.getSizeInBits()) {
    // If the parts cover more bits than the value has, promote the value.
    if (PartVT.isFloatingPoint() && ValueVT.isFloatingPoint()) {
      assert(NumParts == 1 && "Do not know what to promote to!");
      Val = DAG.getNode(ISD::FP_EXTEND, DL, PartVT, Val);
    } else {
      if (ValueVT.isFloatingPoint()) {
        // FP values need to be bitcast, then extended if they are being put
        // into a larger container.
        ValueVT = EVT::getIntegerVT(*DAG.getContext(),  ValueVT.getSizeInBits());
        Val = DAG.getNode(ISD::BITCAST, DL, ValueVT, Val);
      }
      assert((PartVT.isInteger() || PartVT == MVT::x86mmx) &&
             ValueVT.isInteger() &&
             "Unknown mismatch!");
      ValueVT = EVT::getIntegerVT(*DAG.getContext(), NumParts * PartBits);
      Val = DAG.getNode(ExtendKind, DL, ValueVT, Val);
      if (PartVT == MVT::x86mmx)
        Val = DAG.getNode(ISD::BITCAST, DL, PartVT, Val);
    }
  } else if (PartBits == ValueVT.getSizeInBits()) {
    // Different types of the same size.
    assert(NumParts == 1 && PartEVT != ValueVT);
    Val = DAG.getNode(ISD::BITCAST, DL, PartVT, Val);
  } else if (NumParts * PartBits < ValueVT.getSizeInBits()) {
    // If the parts cover less bits than value has, truncate the value.
    assert((PartVT.isInteger() || PartVT == MVT::x86mmx) &&
           ValueVT.isInteger() &&
           "Unknown mismatch!");
    ValueVT = EVT::getIntegerVT(*DAG.getContext(), NumParts * PartBits);
    Val = DAG.getNode(ISD::TRUNCATE, DL, ValueVT, Val);
    if (PartVT == MVT::x86mmx)
      Val = DAG.getNode(ISD::BITCAST, DL, PartVT, Val);
  }

  // The value may have changed - recompute ValueVT.
  ValueVT = Val.getValueType();
  assert(NumParts * PartBits == ValueVT.getSizeInBits() &&
         "Failed to tile the value with PartVT!");

  if (NumParts == 1) {
    if (PartEVT != ValueVT) {
      diagnosePossiblyInvalidConstraint(*DAG.getContext(), V,
                                        "scalar-to-vector conversion failed");
      Val = DAG.getNode(ISD::BITCAST, DL, PartVT, Val);
    }

    Parts[0] = Val;
    return;
  }

  // Expand the value into multiple parts.
  if (NumParts & (NumParts - 1)) {
    // The number of parts is not a power of 2.  Split off and copy the tail.
    assert(PartVT.isInteger() && ValueVT.isInteger() &&
           "Do not know what to expand to!");
    unsigned RoundParts = llvm::bit_floor(NumParts);
    unsigned RoundBits = RoundParts * PartBits;
    unsigned OddParts = NumParts - RoundParts;
    SDValue OddVal = DAG.getNode(ISD::SRL, DL, ValueVT, Val,
      DAG.getShiftAmountConstant(RoundBits, ValueVT, DL));

    getCopyToParts(DAG, DL, OddVal, Parts + RoundParts, OddParts, PartVT, V,
                   CallConv);

    if (DAG.getDataLayout().isBigEndian())
      // The odd parts were reversed by getCopyToParts - unreverse them.
      std::reverse(Parts + RoundParts, Parts + NumParts);

    NumParts = RoundParts;
    ValueVT = EVT::getIntegerVT(*DAG.getContext(), NumParts * PartBits);
    Val = DAG.getNode(ISD::TRUNCATE, DL, ValueVT, Val);
  }

  // The number of parts is a power of 2.  Repeatedly bisect the value using
  // EXTRACT_ELEMENT.
  Parts[0] = DAG.getNode(ISD::BITCAST, DL,
                         EVT::getIntegerVT(*DAG.getContext(),
                                           ValueVT.getSizeInBits()),
                         Val);

  for (unsigned StepSize = NumParts; StepSize > 1; StepSize /= 2) {
    for (unsigned i = 0; i < NumParts; i += StepSize) {
      unsigned ThisBits = StepSize * PartBits / 2;
      EVT ThisVT = EVT::getIntegerVT(*DAG.getContext(), ThisBits);
      SDValue &Part0 = Parts[i];
      SDValue &Part1 = Parts[i+StepSize/2];

      Part1 = DAG.getNode(ISD::EXTRACT_ELEMENT, DL,
                          ThisVT, Part0, DAG.getIntPtrConstant(1, DL));
      Part0 = DAG.getNode(ISD::EXTRACT_ELEMENT, DL,
                          ThisVT, Part0, DAG.getIntPtrConstant(0, DL));

      if (ThisBits == PartBits && ThisVT != PartVT) {
        Part0 = DAG.getNode(ISD::BITCAST, DL, PartVT, Part0);
        Part1 = DAG.getNode(ISD::BITCAST, DL, PartVT, Part1);
      }
    }
  }

  if (DAG.getDataLayout().isBigEndian())
    std::reverse(Parts, Parts + OrigNumParts);
}

static SDValue widenVectorToPartType(SelectionDAG &DAG, SDValue Val,
                                     const SDLoc &DL, EVT PartVT) {
  if (!PartVT.isVector())
    return SDValue();

  EVT ValueVT = Val.getValueType();
  EVT PartEVT = PartVT.getVectorElementType();
  EVT ValueEVT = ValueVT.getVectorElementType();
  ElementCount PartNumElts = PartVT.getVectorElementCount();
  ElementCount ValueNumElts = ValueVT.getVectorElementCount();

  // Widening a scalable vector to another scalable vector is done by inserting
  // the vector into a larger undef one.
  if (PartVT.isFixedLengthVector() &&
      (PartNumElts.getFixedValue() > ValueNumElts.getFixedValue())) {
    // Promote first?
    if (PartVT.getVectorElementType() != ValueVT.getVectorElementType()) {
      if (PartVT.getVectorElementType().getScalarSizeInBits() <
          ValueVT.getVectorElementType().getScalarSizeInBits()) {
        return SDValue();
      }

      // Promote, then extract.
      EVT PromotedVT =
          EVT::getVectorVT(*DAG.getContext(), PartVT.getVectorElementType(),
                           ValueVT.getVectorNumElements());
      Val = DAG.getAnyExtOrTrunc(Val, DL, PromotedVT);
    }
  } else if (PartNumElts.isScalable())
    return DAG.getNode(ISD::INSERT_SUBVECTOR, DL, PartVT, DAG.getUNDEF(PartVT),
                       Val, DAG.getVectorIdxConstant(0, DL));
  // We only support widening vectors with equivalent element types and
  // fixed/scalable properties. If a target needs to widen a fixed-length type
  // to a scalable one, it should be possible to use INSERT_SUBVECTOR below.
<<<<<<< HEAD
  else if (ElementCount::isKnownLE(PartNumElts, ValueNumElts) ||
      PartNumElts.isScalable() != ValueNumElts.isScalable() ||
      PartVT.getVectorElementType() != ValueVT.getVectorElementType())
    return SDValue();

=======
  if (ElementCount::isKnownLE(PartNumElts, ValueNumElts) ||
      PartNumElts.isScalable() != ValueNumElts.isScalable())
    return SDValue();

  // Have a try for bf16 because some targets share its ABI with fp16.
  if (ValueEVT == MVT::bf16 && PartEVT == MVT::f16) {
    assert(DAG.getTargetLoweringInfo().isTypeLegal(PartVT) &&
           "Cannot widen to illegal type");
    Val = DAG.getNode(ISD::BITCAST, DL,
                      ValueVT.changeVectorElementType(MVT::f16), Val);
  } else if (PartEVT != ValueEVT) {
    return SDValue();
  }

  // Widening a scalable vector to another scalable vector is done by inserting
  // the vector into a larger undef one.
  if (PartNumElts.isScalable())
    return DAG.getNode(ISD::INSERT_SUBVECTOR, DL, PartVT, DAG.getUNDEF(PartVT),
                       Val, DAG.getVectorIdxConstant(0, DL));
>>>>>>> 7634905a

  // Vector widening case, e.g. <2 x float> -> <4 x float>.  Shuffle in
  // undef elements.
  SmallVector<SDValue, 16> Ops;
  DAG.ExtractVectorElements(Val, Ops);
  SDValue EltUndef = DAG.getUNDEF(PartEVT);
  Ops.append((PartNumElts - ValueNumElts).getFixedValue(), EltUndef);

  // FIXME: Use CONCAT for 2x -> 4x.
  return DAG.getBuildVector(PartVT, DL, Ops);
}

/// getCopyToPartsVector - Create a series of nodes that contain the specified
/// value split into legal parts.
static void getCopyToPartsVector(SelectionDAG &DAG, const SDLoc &DL,
                                 SDValue Val, SDValue *Parts, unsigned NumParts,
                                 MVT PartVT, const Value *V,
                                 std::optional<CallingConv::ID> CallConv) {
  EVT ValueVT = Val.getValueType();
  assert(ValueVT.isVector() && "Not a vector");
  const TargetLowering &TLI = DAG.getTargetLoweringInfo();
  const bool IsABIRegCopy = CallConv.has_value();

  if (NumParts == 1) {
    EVT PartEVT = PartVT;
    if (PartEVT == ValueVT) {
      // Nothing to do.
    } else if (PartVT.getSizeInBits() == ValueVT.getSizeInBits()) {
      // Bitconvert vector->vector case.
      Val = DAG.getNode(ISD::BITCAST, DL, PartVT, Val);
    } else if (SDValue Widened = widenVectorToPartType(DAG, Val, DL, PartVT)) {
      Val = Widened;
    } else if (PartVT.isVector() &&
               PartEVT.getVectorElementType().bitsGE(
                   ValueVT.getVectorElementType()) &&
               PartEVT.getVectorElementCount() ==
                   ValueVT.getVectorElementCount()) {

      // Promoted vector extract
      Val = DAG.getAnyExtOrTrunc(Val, DL, PartVT);
    } else if (PartEVT.isVector() &&
               PartEVT.getVectorElementType() !=
                   ValueVT.getVectorElementType() &&
               TLI.getTypeAction(*DAG.getContext(), ValueVT) ==
                   TargetLowering::TypeWidenVector) {
      // Combination of widening and promotion.
      EVT WidenVT =
          EVT::getVectorVT(*DAG.getContext(), ValueVT.getVectorElementType(),
                           PartVT.getVectorElementCount());
      SDValue Widened = widenVectorToPartType(DAG, Val, DL, WidenVT);
      Val = DAG.getAnyExtOrTrunc(Widened, DL, PartVT);
    } else {
      // Don't extract an integer from a float vector. This can happen if the
      // FP type gets softened to integer and then promoted. The promotion
      // prevents it from being picked up by the earlier bitcast case.
      if (ValueVT.getVectorElementCount().isScalar() &&
          (!ValueVT.isFloatingPoint() || !PartVT.isInteger())) {
        Val = DAG.getNode(ISD::EXTRACT_VECTOR_ELT, DL, PartVT, Val,
                          DAG.getVectorIdxConstant(0, DL));
      } else {
        uint64_t ValueSize = ValueVT.getFixedSizeInBits();
        assert(PartVT.getFixedSizeInBits() > ValueSize &&
               "lossy conversion of vector to scalar type");
        EVT IntermediateType = EVT::getIntegerVT(*DAG.getContext(), ValueSize);
        Val = DAG.getBitcast(IntermediateType, Val);
        Val = DAG.getAnyExtOrTrunc(Val, DL, PartVT);
      }
    }

    assert(Val.getValueType() == PartVT && "Unexpected vector part value type");
    Parts[0] = Val;
    return;
  }

  // Handle a multi-element vector.
  EVT IntermediateVT;
  MVT RegisterVT;
  unsigned NumIntermediates;
  unsigned NumRegs;
  if (IsABIRegCopy) {
    NumRegs = TLI.getVectorTypeBreakdownForCallingConv(
        *DAG.getContext(), *CallConv, ValueVT, IntermediateVT, NumIntermediates,
        RegisterVT);
  } else {
    NumRegs =
        TLI.getVectorTypeBreakdown(*DAG.getContext(), ValueVT, IntermediateVT,
                                   NumIntermediates, RegisterVT);
  }

  assert(NumRegs == NumParts && "Part count doesn't match vector breakdown!");
  NumParts = NumRegs; // Silence a compiler warning.
  assert(RegisterVT == PartVT && "Part type doesn't match vector breakdown!");

  assert(IntermediateVT.isScalableVector() == ValueVT.isScalableVector() &&
         "Mixing scalable and fixed vectors when copying in parts");

  std::optional<ElementCount> DestEltCnt;

  if (IntermediateVT.isVector())
    DestEltCnt = IntermediateVT.getVectorElementCount() * NumIntermediates;
  else
    DestEltCnt = ElementCount::getFixed(NumIntermediates);

  EVT BuiltVectorTy = EVT::getVectorVT(
      *DAG.getContext(), IntermediateVT.getScalarType(), *DestEltCnt);

  if (ValueVT == BuiltVectorTy) {
    // Nothing to do.
  } else if (ValueVT.getSizeInBits() == BuiltVectorTy.getSizeInBits()) {
    // Bitconvert vector->vector case.
    Val = DAG.getNode(ISD::BITCAST, DL, BuiltVectorTy, Val);
  } else {
    if (BuiltVectorTy.getVectorElementType().bitsGT(
            ValueVT.getVectorElementType())) {
      // Integer promotion.
      ValueVT = EVT::getVectorVT(*DAG.getContext(),
                                 BuiltVectorTy.getVectorElementType(),
                                 ValueVT.getVectorElementCount());
      Val = DAG.getNode(ISD::ANY_EXTEND, DL, ValueVT, Val);
    }

    if (SDValue Widened = widenVectorToPartType(DAG, Val, DL, BuiltVectorTy)) {
      Val = Widened;
    }
  }

  assert(Val.getValueType() == BuiltVectorTy && "Unexpected vector value type");

  // Split the vector into intermediate operands.
  SmallVector<SDValue, 8> Ops(NumIntermediates);
  for (unsigned i = 0; i != NumIntermediates; ++i) {
    if (IntermediateVT.isVector()) {
      // This does something sensible for scalable vectors - see the
      // definition of EXTRACT_SUBVECTOR for further details.
      unsigned IntermediateNumElts = IntermediateVT.getVectorMinNumElements();
      Ops[i] =
          DAG.getNode(ISD::EXTRACT_SUBVECTOR, DL, IntermediateVT, Val,
                      DAG.getVectorIdxConstant(i * IntermediateNumElts, DL));
    } else {
      Ops[i] = DAG.getNode(ISD::EXTRACT_VECTOR_ELT, DL, IntermediateVT, Val,
                           DAG.getVectorIdxConstant(i, DL));
    }
  }

  // Split the intermediate operands into legal parts.
  if (NumParts == NumIntermediates) {
    // If the register was not expanded, promote or copy the value,
    // as appropriate.
    for (unsigned i = 0; i != NumParts; ++i)
      getCopyToParts(DAG, DL, Ops[i], &Parts[i], 1, PartVT, V, CallConv);
  } else if (NumParts > 0) {
    // If the intermediate type was expanded, split each the value into
    // legal parts.
    assert(NumIntermediates != 0 && "division by zero");
    assert(NumParts % NumIntermediates == 0 &&
           "Must expand into a divisible number of parts!");
    unsigned Factor = NumParts / NumIntermediates;
    for (unsigned i = 0; i != NumIntermediates; ++i)
      getCopyToParts(DAG, DL, Ops[i], &Parts[i * Factor], Factor, PartVT, V,
                     CallConv);
  }
}

RegsForValue::RegsForValue(const SmallVector<unsigned, 4> &regs, MVT regvt,
                           EVT valuevt, std::optional<CallingConv::ID> CC)
    : ValueVTs(1, valuevt), RegVTs(1, regvt), Regs(regs),
      RegCount(1, regs.size()), CallConv(CC) {}

RegsForValue::RegsForValue(LLVMContext &Context, const TargetLowering &TLI,
                           const DataLayout &DL, unsigned Reg, Type *Ty,
                           std::optional<CallingConv::ID> CC) {
  ComputeValueVTs(TLI, DL, Ty, ValueVTs);

  CallConv = CC;

  for (EVT ValueVT : ValueVTs) {
    unsigned NumRegs =
        isABIMangled()
            ? TLI.getNumRegistersForCallingConv(Context, *CC, ValueVT)
            : TLI.getNumRegisters(Context, ValueVT);
    MVT RegisterVT =
        isABIMangled()
            ? TLI.getRegisterTypeForCallingConv(Context, *CC, ValueVT)
            : TLI.getRegisterType(Context, ValueVT);
    for (unsigned i = 0; i != NumRegs; ++i)
      Regs.push_back(Reg + i);
    RegVTs.push_back(RegisterVT);
    RegCount.push_back(NumRegs);
    Reg += NumRegs;
  }
}

SDValue RegsForValue::getCopyFromRegs(SelectionDAG &DAG,
                                      FunctionLoweringInfo &FuncInfo,
                                      const SDLoc &dl, SDValue &Chain,
                                      SDValue *Glue, const Value *V) const {
  // A Value with type {} or [0 x %t] needs no registers.
  if (ValueVTs.empty())
    return SDValue();

  const TargetLowering &TLI = DAG.getTargetLoweringInfo();

  // Assemble the legal parts into the final values.
  SmallVector<SDValue, 4> Values(ValueVTs.size());
  SmallVector<SDValue, 8> Parts;
  for (unsigned Value = 0, Part = 0, e = ValueVTs.size(); Value != e; ++Value) {
    // Copy the legal parts from the registers.
    EVT ValueVT = ValueVTs[Value];
    unsigned NumRegs = RegCount[Value];
    MVT RegisterVT = isABIMangled()
                         ? TLI.getRegisterTypeForCallingConv(
                               *DAG.getContext(), *CallConv, RegVTs[Value])
                         : RegVTs[Value];

    Parts.resize(NumRegs);
    for (unsigned i = 0; i != NumRegs; ++i) {
      SDValue P;
      if (!Glue) {
        P = DAG.getCopyFromReg(Chain, dl, Regs[Part+i], RegisterVT);
      } else {
        P = DAG.getCopyFromReg(Chain, dl, Regs[Part+i], RegisterVT, *Glue);
        *Glue = P.getValue(2);
      }

      Chain = P.getValue(1);
      Parts[i] = P;

      // If the source register was virtual and if we know something about it,
      // add an assert node.
      if (!Register::isVirtualRegister(Regs[Part + i]) ||
          !RegisterVT.isInteger())
        continue;

      const FunctionLoweringInfo::LiveOutInfo *LOI =
        FuncInfo.GetLiveOutRegInfo(Regs[Part+i]);
      if (!LOI)
        continue;

      unsigned RegSize = RegisterVT.getScalarSizeInBits();
      unsigned NumSignBits = LOI->NumSignBits;
      unsigned NumZeroBits = LOI->Known.countMinLeadingZeros();

      if (NumZeroBits == RegSize) {
        // The current value is a zero.
        // Explicitly express that as it would be easier for
        // optimizations to kick in.
        Parts[i] = DAG.getConstant(0, dl, RegisterVT);
        continue;
      }

      // FIXME: We capture more information than the dag can represent.  For
      // now, just use the tightest assertzext/assertsext possible.
      bool isSExt;
      EVT FromVT(MVT::Other);
      if (NumZeroBits) {
        FromVT = EVT::getIntegerVT(*DAG.getContext(), RegSize - NumZeroBits);
        isSExt = false;
      } else if (NumSignBits > 1) {
        FromVT =
            EVT::getIntegerVT(*DAG.getContext(), RegSize - NumSignBits + 1);
        isSExt = true;
      } else {
        continue;
      }
      // Add an assertion node.
      assert(FromVT != MVT::Other);
      Parts[i] = DAG.getNode(isSExt ? ISD::AssertSext : ISD::AssertZext, dl,
                             RegisterVT, P, DAG.getValueType(FromVT));
    }

    Values[Value] = getCopyFromParts(DAG, dl, Parts.begin(), NumRegs,
                                     RegisterVT, ValueVT, V, CallConv);
    Part += NumRegs;
    Parts.clear();
  }

  return DAG.getNode(ISD::MERGE_VALUES, dl, DAG.getVTList(ValueVTs), Values);
}

void RegsForValue::getCopyToRegs(SDValue Val, SelectionDAG &DAG,
                                 const SDLoc &dl, SDValue &Chain, SDValue *Glue,
                                 const Value *V,
                                 ISD::NodeType PreferredExtendType) const {
  const TargetLowering &TLI = DAG.getTargetLoweringInfo();
  ISD::NodeType ExtendKind = PreferredExtendType;

  // Get the list of the values's legal parts.
  unsigned NumRegs = Regs.size();
  SmallVector<SDValue, 8> Parts(NumRegs);
  for (unsigned Value = 0, Part = 0, e = ValueVTs.size(); Value != e; ++Value) {
    unsigned NumParts = RegCount[Value];

    MVT RegisterVT = isABIMangled()
                         ? TLI.getRegisterTypeForCallingConv(
                               *DAG.getContext(), *CallConv, RegVTs[Value])
                         : RegVTs[Value];

    if (ExtendKind == ISD::ANY_EXTEND && TLI.isZExtFree(Val, RegisterVT))
      ExtendKind = ISD::ZERO_EXTEND;

    getCopyToParts(DAG, dl, Val.getValue(Val.getResNo() + Value), &Parts[Part],
                   NumParts, RegisterVT, V, CallConv, ExtendKind);
    Part += NumParts;
  }

  // Copy the parts into the registers.
  SmallVector<SDValue, 8> Chains(NumRegs);
  for (unsigned i = 0; i != NumRegs; ++i) {
    SDValue Part;
    if (!Glue) {
      Part = DAG.getCopyToReg(Chain, dl, Regs[i], Parts[i]);
    } else {
      Part = DAG.getCopyToReg(Chain, dl, Regs[i], Parts[i], *Glue);
      *Glue = Part.getValue(1);
    }

    Chains[i] = Part.getValue(0);
  }

  if (NumRegs == 1 || Glue)
    // If NumRegs > 1 && Glue is used then the use of the last CopyToReg is
    // flagged to it. That is the CopyToReg nodes and the user are considered
    // a single scheduling unit. If we create a TokenFactor and return it as
    // chain, then the TokenFactor is both a predecessor (operand) of the
    // user as well as a successor (the TF operands are flagged to the user).
    // c1, f1 = CopyToReg
    // c2, f2 = CopyToReg
    // c3     = TokenFactor c1, c2
    // ...
    //        = op c3, ..., f2
    Chain = Chains[NumRegs-1];
  else
    Chain = DAG.getNode(ISD::TokenFactor, dl, MVT::Other, Chains);
}

void RegsForValue::AddInlineAsmOperands(unsigned Code, bool HasMatching,
                                        unsigned MatchingIdx, const SDLoc &dl,
                                        SelectionDAG &DAG,
                                        std::vector<SDValue> &Ops) const {
  const TargetLowering &TLI = DAG.getTargetLoweringInfo();

  unsigned Flag = InlineAsm::getFlagWord(Code, Regs.size());
  if (HasMatching)
    Flag = InlineAsm::getFlagWordForMatchingOp(Flag, MatchingIdx);
  else if (!Regs.empty() && Register::isVirtualRegister(Regs.front())) {
    // Put the register class of the virtual registers in the flag word.  That
    // way, later passes can recompute register class constraints for inline
    // assembly as well as normal instructions.
    // Don't do this for tied operands that can use the regclass information
    // from the def.
    const MachineRegisterInfo &MRI = DAG.getMachineFunction().getRegInfo();
    const TargetRegisterClass *RC = MRI.getRegClass(Regs.front());
    Flag = InlineAsm::getFlagWordForRegClass(Flag, RC->getID());
  }

  SDValue Res = DAG.getTargetConstant(Flag, dl, MVT::i32);
  Ops.push_back(Res);

  if (Code == InlineAsm::Kind_Clobber) {
    // Clobbers should always have a 1:1 mapping with registers, and may
    // reference registers that have illegal (e.g. vector) types. Hence, we
    // shouldn't try to apply any sort of splitting logic to them.
    assert(Regs.size() == RegVTs.size() && Regs.size() == ValueVTs.size() &&
           "No 1:1 mapping from clobbers to regs?");
    Register SP = TLI.getStackPointerRegisterToSaveRestore();
    (void)SP;
    for (unsigned I = 0, E = ValueVTs.size(); I != E; ++I) {
      Ops.push_back(DAG.getRegister(Regs[I], RegVTs[I]));
      assert(
          (Regs[I] != SP ||
           DAG.getMachineFunction().getFrameInfo().hasOpaqueSPAdjustment()) &&
          "If we clobbered the stack pointer, MFI should know about it.");
    }
    return;
  }

  for (unsigned Value = 0, Reg = 0, e = ValueVTs.size(); Value != e; ++Value) {
    MVT RegisterVT = RegVTs[Value];
    unsigned NumRegs = TLI.getNumRegisters(*DAG.getContext(), ValueVTs[Value],
                                           RegisterVT);
    for (unsigned i = 0; i != NumRegs; ++i) {
      assert(Reg < Regs.size() && "Mismatch in # registers expected");
      unsigned TheReg = Regs[Reg++];
      Ops.push_back(DAG.getRegister(TheReg, RegisterVT));
    }
  }
}

SmallVector<std::pair<unsigned, TypeSize>, 4>
RegsForValue::getRegsAndSizes() const {
  SmallVector<std::pair<unsigned, TypeSize>, 4> OutVec;
  unsigned I = 0;
  for (auto CountAndVT : zip_first(RegCount, RegVTs)) {
    unsigned RegCount = std::get<0>(CountAndVT);
    MVT RegisterVT = std::get<1>(CountAndVT);
    TypeSize RegisterSize = RegisterVT.getSizeInBits();
    for (unsigned E = I + RegCount; I != E; ++I)
      OutVec.push_back(std::make_pair(Regs[I], RegisterSize));
  }
  return OutVec;
}

void SelectionDAGBuilder::init(GCFunctionInfo *gfi, AliasAnalysis *aa,
                               AssumptionCache *ac,
                               const TargetLibraryInfo *li) {
  AA = aa;
  AC = ac;
  GFI = gfi;
  LibInfo = li;
  Context = DAG.getContext();
  LPadToCallSiteMap.clear();
  SL->init(DAG.getTargetLoweringInfo(), TM, DAG.getDataLayout());
  AssignmentTrackingEnabled = isAssignmentTrackingEnabled(
      *DAG.getMachineFunction().getFunction().getParent());
}

void SelectionDAGBuilder::clear() {
  NodeMap.clear();
  UnusedArgNodeMap.clear();
  PendingLoads.clear();
  PendingExports.clear();
  PendingConstrainedFP.clear();
  PendingConstrainedFPStrict.clear();
  CurInst = nullptr;
  HasTailCall = false;
  SDNodeOrder = LowestSDNodeOrder;
  StatepointLowering.clear();
}

void SelectionDAGBuilder::clearDanglingDebugInfo() {
  DanglingDebugInfoMap.clear();
}

// Update DAG root to include dependencies on Pending chains.
SDValue SelectionDAGBuilder::updateRoot(SmallVectorImpl<SDValue> &Pending) {
  SDValue Root = DAG.getRoot();

  if (Pending.empty())
    return Root;

  // Add current root to PendingChains, unless we already indirectly
  // depend on it.
  if (Root.getOpcode() != ISD::EntryToken) {
    unsigned i = 0, e = Pending.size();
    for (; i != e; ++i) {
      assert(Pending[i].getNode()->getNumOperands() > 1);
      if (Pending[i].getNode()->getOperand(0) == Root)
        break;  // Don't add the root if we already indirectly depend on it.
    }

    if (i == e)
      Pending.push_back(Root);
  }

  if (Pending.size() == 1)
    Root = Pending[0];
  else
    Root = DAG.getTokenFactor(getCurSDLoc(), Pending);

  DAG.setRoot(Root);
  Pending.clear();
  return Root;
}

SDValue SelectionDAGBuilder::getMemoryRoot() {
  return updateRoot(PendingLoads);
}

SDValue SelectionDAGBuilder::getRoot() {
  // Chain up all pending constrained intrinsics together with all
  // pending loads, by simply appending them to PendingLoads and
  // then calling getMemoryRoot().
  PendingLoads.reserve(PendingLoads.size() +
                       PendingConstrainedFP.size() +
                       PendingConstrainedFPStrict.size());
  PendingLoads.append(PendingConstrainedFP.begin(),
                      PendingConstrainedFP.end());
  PendingLoads.append(PendingConstrainedFPStrict.begin(),
                      PendingConstrainedFPStrict.end());
  PendingConstrainedFP.clear();
  PendingConstrainedFPStrict.clear();
  return getMemoryRoot();
}

SDValue SelectionDAGBuilder::getControlRoot() {
  // We need to emit pending fpexcept.strict constrained intrinsics,
  // so append them to the PendingExports list.
  PendingExports.append(PendingConstrainedFPStrict.begin(),
                        PendingConstrainedFPStrict.end());
  PendingConstrainedFPStrict.clear();
  return updateRoot(PendingExports);
}

void SelectionDAGBuilder::visit(const Instruction &I) {
  // Set up outgoing PHI node register values before emitting the terminator.
  if (I.isTerminator()) {
    HandlePHINodesInSuccessorBlocks(I.getParent());
  }

  // Add SDDbgValue nodes for any var locs here. Do so before updating
  // SDNodeOrder, as this mapping is {Inst -> Locs BEFORE Inst}.
  if (FunctionVarLocs const *FnVarLocs = DAG.getFunctionVarLocs()) {
    // Add SDDbgValue nodes for any var locs here. Do so before updating
    // SDNodeOrder, as this mapping is {Inst -> Locs BEFORE Inst}.
    for (auto It = FnVarLocs->locs_begin(&I), End = FnVarLocs->locs_end(&I);
         It != End; ++It) {
      auto *Var = FnVarLocs->getDILocalVariable(It->VariableID);
      dropDanglingDebugInfo(Var, It->Expr);
      if (It->Values.isKillLocation(It->Expr)) {
        handleKillDebugValue(Var, It->Expr, It->DL, SDNodeOrder);
        continue;
      }
      SmallVector<Value *> Values(It->Values.location_ops());
      if (!handleDebugValue(Values, Var, It->Expr, It->DL, SDNodeOrder,
                            It->Values.hasArgList()))
        addDanglingDebugInfo(It, SDNodeOrder);
    }
  }

  // Increase the SDNodeOrder if dealing with a non-debug instruction.
  if (!isa<DbgInfoIntrinsic>(I))
    ++SDNodeOrder;

  CurInst = &I;

  // Set inserted listener only if required.
  bool NodeInserted = false;
  std::unique_ptr<SelectionDAG::DAGNodeInsertedListener> InsertedListener;
  MDNode *PCSectionsMD = I.getMetadata(LLVMContext::MD_pcsections);
  if (PCSectionsMD) {
    InsertedListener = std::make_unique<SelectionDAG::DAGNodeInsertedListener>(
        DAG, [&](SDNode *) { NodeInserted = true; });
  }

  visit(I.getOpcode(), I);

  if (!I.isTerminator() && !HasTailCall &&
      !isa<GCStatepointInst>(I)) // statepoints handle their exports internally
    CopyToExportRegsIfNeeded(&I);

  // Handle metadata.
  if (PCSectionsMD) {
    auto It = NodeMap.find(&I);
    if (It != NodeMap.end()) {
      DAG.addPCSections(It->second.getNode(), PCSectionsMD);
    } else if (NodeInserted) {
      // This should not happen; if it does, don't let it go unnoticed so we can
      // fix it. Relevant visit*() function is probably missing a setValue().
      errs() << "warning: loosing !pcsections metadata ["
             << I.getModule()->getName() << "]\n";
      LLVM_DEBUG(I.dump());
      assert(false);
    }
  }

  CurInst = nullptr;
}

void SelectionDAGBuilder::visitPHI(const PHINode &) {
  llvm_unreachable("SelectionDAGBuilder shouldn't visit PHI nodes!");
}

void SelectionDAGBuilder::visit(unsigned Opcode, const User &I) {
  // Note: this doesn't use InstVisitor, because it has to work with
  // ConstantExpr's in addition to instructions.
  switch (Opcode) {
  default: llvm_unreachable("Unknown instruction type encountered!");
    // Build the switch statement using the Instruction.def file.
#define HANDLE_INST(NUM, OPCODE, CLASS) \
    case Instruction::OPCODE: visit##OPCODE((const CLASS&)I); break;
#include "llvm/IR/Instruction.def"
  }
}

static bool handleDanglingVariadicDebugInfo(SelectionDAG &DAG,
                                            DILocalVariable *Variable,
                                            DebugLoc DL, unsigned Order,
                                            RawLocationWrapper Values,
                                            DIExpression *Expression) {
  if (!Values.hasArgList())
    return false;
  // For variadic dbg_values we will now insert an undef.
  // FIXME: We can potentially recover these!
  SmallVector<SDDbgOperand, 2> Locs;
  for (const Value *V : Values.location_ops()) {
    auto *Undef = UndefValue::get(V->getType());
    Locs.push_back(SDDbgOperand::fromConst(Undef));
  }
  SDDbgValue *SDV = DAG.getDbgValueList(Variable, Expression, Locs, {},
                                        /*IsIndirect=*/false, DL, Order,
                                        /*IsVariadic=*/true);
  DAG.AddDbgValue(SDV, /*isParameter=*/false);
  return true;
}

void SelectionDAGBuilder::addDanglingDebugInfo(const VarLocInfo *VarLoc,
                                               unsigned Order) {
  if (!handleDanglingVariadicDebugInfo(
          DAG,
          const_cast<DILocalVariable *>(DAG.getFunctionVarLocs()
                                            ->getVariable(VarLoc->VariableID)
                                            .getVariable()),
          VarLoc->DL, Order, VarLoc->Values, VarLoc->Expr)) {
    DanglingDebugInfoMap[VarLoc->Values.getVariableLocationOp(0)].emplace_back(
        VarLoc, Order);
  }
}

void SelectionDAGBuilder::addDanglingDebugInfo(const DbgValueInst *DI,
                                               unsigned Order) {
  // We treat variadic dbg_values differently at this stage.
  if (!handleDanglingVariadicDebugInfo(
          DAG, DI->getVariable(), DI->getDebugLoc(), Order,
          DI->getWrappedLocation(), DI->getExpression())) {
    // TODO: Dangling debug info will eventually either be resolved or produce
    // an Undef DBG_VALUE. However in the resolution case, a gap may appear
    // between the original dbg.value location and its resolved DBG_VALUE,
    // which we should ideally fill with an extra Undef DBG_VALUE.
    assert(DI->getNumVariableLocationOps() == 1 &&
           "DbgValueInst without an ArgList should have a single location "
           "operand.");
    DanglingDebugInfoMap[DI->getValue(0)].emplace_back(DI, Order);
  }
}

void SelectionDAGBuilder::dropDanglingDebugInfo(const DILocalVariable *Variable,
                                                const DIExpression *Expr) {
  auto isMatchingDbgValue = [&](DanglingDebugInfo &DDI) {
    DIVariable *DanglingVariable = DDI.getVariable(DAG.getFunctionVarLocs());
    DIExpression *DanglingExpr = DDI.getExpression();
    if (DanglingVariable == Variable && Expr->fragmentsOverlap(DanglingExpr)) {
      LLVM_DEBUG(dbgs() << "Dropping dangling debug info for " << printDDI(DDI)
                        << "\n");
      return true;
    }
    return false;
  };

  for (auto &DDIMI : DanglingDebugInfoMap) {
    DanglingDebugInfoVector &DDIV = DDIMI.second;

    // If debug info is to be dropped, run it through final checks to see
    // whether it can be salvaged.
    for (auto &DDI : DDIV)
      if (isMatchingDbgValue(DDI))
        salvageUnresolvedDbgValue(DDI);

    erase_if(DDIV, isMatchingDbgValue);
  }
}

// resolveDanglingDebugInfo - if we saw an earlier dbg_value referring to V,
// generate the debug data structures now that we've seen its definition.
void SelectionDAGBuilder::resolveDanglingDebugInfo(const Value *V,
                                                   SDValue Val) {
  auto DanglingDbgInfoIt = DanglingDebugInfoMap.find(V);
  if (DanglingDbgInfoIt == DanglingDebugInfoMap.end())
    return;

  DanglingDebugInfoVector &DDIV = DanglingDbgInfoIt->second;
  for (auto &DDI : DDIV) {
    DebugLoc DL = DDI.getDebugLoc();
    unsigned ValSDNodeOrder = Val.getNode()->getIROrder();
    unsigned DbgSDNodeOrder = DDI.getSDNodeOrder();
    DILocalVariable *Variable = DDI.getVariable(DAG.getFunctionVarLocs());
    DIExpression *Expr = DDI.getExpression();
    assert(Variable->isValidLocationForIntrinsic(DL) &&
           "Expected inlined-at fields to agree");
    SDDbgValue *SDV;
    if (Val.getNode()) {
      // FIXME: I doubt that it is correct to resolve a dangling DbgValue as a
      // FuncArgumentDbgValue (it would be hoisted to the function entry, and if
      // we couldn't resolve it directly when examining the DbgValue intrinsic
      // in the first place we should not be more successful here). Unless we
      // have some test case that prove this to be correct we should avoid
      // calling EmitFuncArgumentDbgValue here.
      if (!EmitFuncArgumentDbgValue(V, Variable, Expr, DL,
                                    FuncArgumentDbgValueKind::Value, Val)) {
        LLVM_DEBUG(dbgs() << "Resolve dangling debug info for " << printDDI(DDI)
                          << "\n");
        LLVM_DEBUG(dbgs() << "  By mapping to:\n    "; Val.dump());
        // Increase the SDNodeOrder for the DbgValue here to make sure it is
        // inserted after the definition of Val when emitting the instructions
        // after ISel. An alternative could be to teach
        // ScheduleDAGSDNodes::EmitSchedule to delay the insertion properly.
        LLVM_DEBUG(if (ValSDNodeOrder > DbgSDNodeOrder) dbgs()
                   << "changing SDNodeOrder from " << DbgSDNodeOrder << " to "
                   << ValSDNodeOrder << "\n");
        SDV = getDbgValue(Val, Variable, Expr, DL,
                          std::max(DbgSDNodeOrder, ValSDNodeOrder));
        DAG.AddDbgValue(SDV, false);
      } else
        LLVM_DEBUG(dbgs() << "Resolved dangling debug info for "
                          << printDDI(DDI) << " in EmitFuncArgumentDbgValue\n");
    } else {
      LLVM_DEBUG(dbgs() << "Dropping debug info for " << printDDI(DDI) << "\n");
      auto Undef = UndefValue::get(V->getType());
      auto SDV =
          DAG.getConstantDbgValue(Variable, Expr, Undef, DL, DbgSDNodeOrder);
      DAG.AddDbgValue(SDV, false);
    }
  }
  DDIV.clear();
}

void SelectionDAGBuilder::salvageUnresolvedDbgValue(DanglingDebugInfo &DDI) {
  // TODO: For the variadic implementation, instead of only checking the fail
  // state of `handleDebugValue`, we need know specifically which values were
  // invalid, so that we attempt to salvage only those values when processing
  // a DIArgList.
  Value *V = DDI.getVariableLocationOp(0);
  Value *OrigV = V;
  DILocalVariable *Var = DDI.getVariable(DAG.getFunctionVarLocs());
  DIExpression *Expr = DDI.getExpression();
  DebugLoc DL = DDI.getDebugLoc();
  unsigned SDOrder = DDI.getSDNodeOrder();

  // Currently we consider only dbg.value intrinsics -- we tell the salvager
  // that DW_OP_stack_value is desired.
  bool StackValue = true;

  // Can this Value can be encoded without any further work?
  if (handleDebugValue(V, Var, Expr, DL, SDOrder, /*IsVariadic=*/false))
    return;

  // Attempt to salvage back through as many instructions as possible. Bail if
  // a non-instruction is seen, such as a constant expression or global
  // variable. FIXME: Further work could recover those too.
  while (isa<Instruction>(V)) {
    Instruction &VAsInst = *cast<Instruction>(V);
    // Temporary "0", awaiting real implementation.
    SmallVector<uint64_t, 16> Ops;
    SmallVector<Value *, 4> AdditionalValues;
    V = salvageDebugInfoImpl(VAsInst, Expr->getNumLocationOperands(), Ops,
                             AdditionalValues);
    // If we cannot salvage any further, and haven't yet found a suitable debug
    // expression, bail out.
    if (!V)
      break;

    // TODO: If AdditionalValues isn't empty, then the salvage can only be
    // represented with a DBG_VALUE_LIST, so we give up. When we have support
    // here for variadic dbg_values, remove that condition.
    if (!AdditionalValues.empty())
      break;

    // New value and expr now represent this debuginfo.
    Expr = DIExpression::appendOpsToArg(Expr, Ops, 0, StackValue);

    // Some kind of simplification occurred: check whether the operand of the
    // salvaged debug expression can be encoded in this DAG.
    if (handleDebugValue(V, Var, Expr, DL, SDOrder, /*IsVariadic=*/false)) {
      LLVM_DEBUG(
          dbgs() << "Salvaged debug location info for:\n  " << *Var << "\n"
                 << *OrigV << "\nBy stripping back to:\n  " << *V << "\n");
      return;
    }
  }

  // This was the final opportunity to salvage this debug information, and it
  // couldn't be done. Place an undef DBG_VALUE at this location to terminate
  // any earlier variable location.
  assert(OrigV && "V shouldn't be null");
  auto *Undef = UndefValue::get(OrigV->getType());
  auto *SDV = DAG.getConstantDbgValue(Var, Expr, Undef, DL, SDNodeOrder);
  DAG.AddDbgValue(SDV, false);
  LLVM_DEBUG(dbgs() << "Dropping debug value info for:\n  " << printDDI(DDI)
                    << "\n");
}

void SelectionDAGBuilder::handleKillDebugValue(DILocalVariable *Var,
                                               DIExpression *Expr,
                                               DebugLoc DbgLoc,
                                               unsigned Order) {
  Value *Poison = PoisonValue::get(Type::getInt1Ty(*Context));
  DIExpression *NewExpr =
      const_cast<DIExpression *>(DIExpression::convertToUndefExpression(Expr));
  handleDebugValue(Poison, Var, NewExpr, DbgLoc, Order,
                   /*IsVariadic*/ false);
}

bool SelectionDAGBuilder::handleDebugValue(ArrayRef<const Value *> Values,
                                           DILocalVariable *Var,
                                           DIExpression *Expr, DebugLoc DbgLoc,
                                           unsigned Order, bool IsVariadic) {
  if (Values.empty())
    return true;
  SmallVector<SDDbgOperand> LocationOps;
  SmallVector<SDNode *> Dependencies;
  for (const Value *V : Values) {
    // Constant value.
    if (isa<ConstantInt>(V) || isa<ConstantFP>(V) || isa<UndefValue>(V) ||
        isa<ConstantPointerNull>(V)) {
      LocationOps.emplace_back(SDDbgOperand::fromConst(V));
      continue;
    }

    // Look through IntToPtr constants.
    if (auto *CE = dyn_cast<ConstantExpr>(V))
      if (CE->getOpcode() == Instruction::IntToPtr) {
        LocationOps.emplace_back(SDDbgOperand::fromConst(CE->getOperand(0)));
        continue;
      }

    // If the Value is a frame index, we can create a FrameIndex debug value
    // without relying on the DAG at all.
    if (const AllocaInst *AI = dyn_cast<AllocaInst>(V)) {
      auto SI = FuncInfo.StaticAllocaMap.find(AI);
      if (SI != FuncInfo.StaticAllocaMap.end()) {
        LocationOps.emplace_back(SDDbgOperand::fromFrameIdx(SI->second));
        continue;
      }
    }

    // Do not use getValue() in here; we don't want to generate code at
    // this point if it hasn't been done yet.
    SDValue N = NodeMap[V];
    if (!N.getNode() && isa<Argument>(V)) // Check unused arguments map.
      N = UnusedArgNodeMap[V];
    if (N.getNode()) {
      // Only emit func arg dbg value for non-variadic dbg.values for now.
      if (!IsVariadic &&
          EmitFuncArgumentDbgValue(V, Var, Expr, DbgLoc,
                                   FuncArgumentDbgValueKind::Value, N))
        return true;
      if (auto *FISDN = dyn_cast<FrameIndexSDNode>(N.getNode())) {
        // Construct a FrameIndexDbgValue for FrameIndexSDNodes so we can
        // describe stack slot locations.
        //
        // Consider "int x = 0; int *px = &x;". There are two kinds of
        // interesting debug values here after optimization:
        //
        //   dbg.value(i32* %px, !"int *px", !DIExpression()), and
        //   dbg.value(i32* %px, !"int x", !DIExpression(DW_OP_deref))
        //
        // Both describe the direct values of their associated variables.
        Dependencies.push_back(N.getNode());
        LocationOps.emplace_back(SDDbgOperand::fromFrameIdx(FISDN->getIndex()));
        continue;
      }
      LocationOps.emplace_back(
          SDDbgOperand::fromNode(N.getNode(), N.getResNo()));
      continue;
    }

    const TargetLowering &TLI = DAG.getTargetLoweringInfo();
    // Special rules apply for the first dbg.values of parameter variables in a
    // function. Identify them by the fact they reference Argument Values, that
    // they're parameters, and they are parameters of the current function. We
    // need to let them dangle until they get an SDNode.
    bool IsParamOfFunc =
        isa<Argument>(V) && Var->isParameter() && !DbgLoc.getInlinedAt();
    if (IsParamOfFunc)
      return false;

    // The value is not used in this block yet (or it would have an SDNode).
    // We still want the value to appear for the user if possible -- if it has
    // an associated VReg, we can refer to that instead.
    auto VMI = FuncInfo.ValueMap.find(V);
    if (VMI != FuncInfo.ValueMap.end()) {
      unsigned Reg = VMI->second;
      // If this is a PHI node, it may be split up into several MI PHI nodes
      // (in FunctionLoweringInfo::set).
      RegsForValue RFV(V->getContext(), TLI, DAG.getDataLayout(), Reg,
                       V->getType(), std::nullopt);
      if (RFV.occupiesMultipleRegs()) {
        // FIXME: We could potentially support variadic dbg_values here.
        if (IsVariadic)
          return false;
        unsigned Offset = 0;
        unsigned BitsToDescribe = 0;
        if (auto VarSize = Var->getSizeInBits())
          BitsToDescribe = *VarSize;
        if (auto Fragment = Expr->getFragmentInfo())
          BitsToDescribe = Fragment->SizeInBits;
        for (const auto &RegAndSize : RFV.getRegsAndSizes()) {
          // Bail out if all bits are described already.
          if (Offset >= BitsToDescribe)
            break;
          // TODO: handle scalable vectors.
          unsigned RegisterSize = RegAndSize.second;
          unsigned FragmentSize = (Offset + RegisterSize > BitsToDescribe)
                                      ? BitsToDescribe - Offset
                                      : RegisterSize;
          auto FragmentExpr = DIExpression::createFragmentExpression(
              Expr, Offset, FragmentSize);
          if (!FragmentExpr)
            continue;
          SDDbgValue *SDV = DAG.getVRegDbgValue(
              Var, *FragmentExpr, RegAndSize.first, false, DbgLoc, SDNodeOrder);
          DAG.AddDbgValue(SDV, false);
          Offset += RegisterSize;
        }
        return true;
      }
      // We can use simple vreg locations for variadic dbg_values as well.
      LocationOps.emplace_back(SDDbgOperand::fromVReg(Reg));
      continue;
    }
    // We failed to create a SDDbgOperand for V.
    return false;
  }

  // We have created a SDDbgOperand for each Value in Values.
  // Should use Order instead of SDNodeOrder?
  assert(!LocationOps.empty());
  SDDbgValue *SDV = DAG.getDbgValueList(Var, Expr, LocationOps, Dependencies,
                                        /*IsIndirect=*/false, DbgLoc,
                                        SDNodeOrder, IsVariadic);
  DAG.AddDbgValue(SDV, /*isParameter=*/false);
  return true;
}

void SelectionDAGBuilder::resolveOrClearDbgInfo() {
  // Try to fixup any remaining dangling debug info -- and drop it if we can't.
  for (auto &Pair : DanglingDebugInfoMap)
    for (auto &DDI : Pair.second)
      salvageUnresolvedDbgValue(DDI);
  clearDanglingDebugInfo();
}

/// getCopyFromRegs - If there was virtual register allocated for the value V
/// emit CopyFromReg of the specified type Ty. Return empty SDValue() otherwise.
SDValue SelectionDAGBuilder::getCopyFromRegs(const Value *V, Type *Ty) {
  DenseMap<const Value *, Register>::iterator It = FuncInfo.ValueMap.find(V);
  SDValue Result;

  if (It != FuncInfo.ValueMap.end()) {
    Register InReg = It->second;

    RegsForValue RFV(*DAG.getContext(), DAG.getTargetLoweringInfo(),
                     DAG.getDataLayout(), InReg, Ty,
                     std::nullopt); // This is not an ABI copy.
    SDValue Chain = DAG.getEntryNode();
    Result = RFV.getCopyFromRegs(DAG, FuncInfo, getCurSDLoc(), Chain, nullptr,
                                 V);
    resolveDanglingDebugInfo(V, Result);
  }

  return Result;
}

/// getValue - Return an SDValue for the given Value.
SDValue SelectionDAGBuilder::getValue(const Value *V) {
  // If we already have an SDValue for this value, use it. It's important
  // to do this first, so that we don't create a CopyFromReg if we already
  // have a regular SDValue.
  SDValue &N = NodeMap[V];
  if (N.getNode()) return N;

  // If there's a virtual register allocated and initialized for this
  // value, use it.
  if (SDValue copyFromReg = getCopyFromRegs(V, V->getType()))
    return copyFromReg;

  // Otherwise create a new SDValue and remember it.
  SDValue Val = getValueImpl(V);
  NodeMap[V] = Val;
  resolveDanglingDebugInfo(V, Val);
  return Val;
}

/// getNonRegisterValue - Return an SDValue for the given Value, but
/// don't look in FuncInfo.ValueMap for a virtual register.
SDValue SelectionDAGBuilder::getNonRegisterValue(const Value *V) {
  // If we already have an SDValue for this value, use it.
  SDValue &N = NodeMap[V];
  if (N.getNode()) {
    if (isIntOrFPConstant(N)) {
      // Remove the debug location from the node as the node is about to be used
      // in a location which may differ from the original debug location.  This
      // is relevant to Constant and ConstantFP nodes because they can appear
      // as constant expressions inside PHI nodes.
      N->setDebugLoc(DebugLoc());
    }
    return N;
  }

  // Otherwise create a new SDValue and remember it.
  SDValue Val = getValueImpl(V);
  NodeMap[V] = Val;
  resolveDanglingDebugInfo(V, Val);
  return Val;
}

/// getValueImpl - Helper function for getValue and getNonRegisterValue.
/// Create an SDValue for the given value.
SDValue SelectionDAGBuilder::getValueImpl(const Value *V) {
  const TargetLowering &TLI = DAG.getTargetLoweringInfo();

  if (const Constant *C = dyn_cast<Constant>(V)) {
    EVT VT = TLI.getValueType(DAG.getDataLayout(), V->getType(), true);

    if (const ConstantInt *CI = dyn_cast<ConstantInt>(C))
      return DAG.getConstant(*CI, getCurSDLoc(), VT);

    if (const GlobalValue *GV = dyn_cast<GlobalValue>(C))
      return DAG.getGlobalAddress(GV, getCurSDLoc(), VT);

    if (isa<ConstantPointerNull>(C)) {
      unsigned AS = V->getType()->getPointerAddressSpace();
      return DAG.getConstant(0, getCurSDLoc(),
                             TLI.getPointerTy(DAG.getDataLayout(), AS));
    }

    if (match(C, m_VScale()))
      return DAG.getVScale(getCurSDLoc(), VT, APInt(VT.getSizeInBits(), 1));

    if (const ConstantFP *CFP = dyn_cast<ConstantFP>(C))
      return DAG.getConstantFP(*CFP, getCurSDLoc(), VT);

    if (isa<UndefValue>(C) && !V->getType()->isAggregateType())
      return DAG.getUNDEF(VT);

    if (const ConstantExpr *CE = dyn_cast<ConstantExpr>(C)) {
      visit(CE->getOpcode(), *CE);
      SDValue N1 = NodeMap[V];
      assert(N1.getNode() && "visit didn't populate the NodeMap!");
      return N1;
    }

    if (isa<ConstantStruct>(C) || isa<ConstantArray>(C)) {
      SmallVector<SDValue, 4> Constants;
      for (const Use &U : C->operands()) {
        SDNode *Val = getValue(U).getNode();
        // If the operand is an empty aggregate, there are no values.
        if (!Val) continue;
        // Add each leaf value from the operand to the Constants list
        // to form a flattened list of all the values.
        for (unsigned i = 0, e = Val->getNumValues(); i != e; ++i)
          Constants.push_back(SDValue(Val, i));
      }

      return DAG.getMergeValues(Constants, getCurSDLoc());
    }

    if (const ConstantDataSequential *CDS =
          dyn_cast<ConstantDataSequential>(C)) {
      SmallVector<SDValue, 4> Ops;
      for (unsigned i = 0, e = CDS->getNumElements(); i != e; ++i) {
        SDNode *Val = getValue(CDS->getElementAsConstant(i)).getNode();
        // Add each leaf value from the operand to the Constants list
        // to form a flattened list of all the values.
        for (unsigned i = 0, e = Val->getNumValues(); i != e; ++i)
          Ops.push_back(SDValue(Val, i));
      }

      if (isa<ArrayType>(CDS->getType()))
        return DAG.getMergeValues(Ops, getCurSDLoc());
      return NodeMap[V] = DAG.getBuildVector(VT, getCurSDLoc(), Ops);
    }

    if (C->getType()->isStructTy() || C->getType()->isArrayTy()) {
      assert((isa<ConstantAggregateZero>(C) || isa<UndefValue>(C)) &&
             "Unknown struct or array constant!");

      SmallVector<EVT, 4> ValueVTs;
      ComputeValueVTs(TLI, DAG.getDataLayout(), C->getType(), ValueVTs);
      unsigned NumElts = ValueVTs.size();
      if (NumElts == 0)
        return SDValue(); // empty struct
      SmallVector<SDValue, 4> Constants(NumElts);
      for (unsigned i = 0; i != NumElts; ++i) {
        EVT EltVT = ValueVTs[i];
        if (isa<UndefValue>(C))
          Constants[i] = DAG.getUNDEF(EltVT);
        else if (EltVT.isFloatingPoint())
          Constants[i] = DAG.getConstantFP(0, getCurSDLoc(), EltVT);
        else
          Constants[i] = DAG.getConstant(0, getCurSDLoc(), EltVT);
      }

      return DAG.getMergeValues(Constants, getCurSDLoc());
    }

    if (const BlockAddress *BA = dyn_cast<BlockAddress>(C))
      return DAG.getBlockAddress(BA, VT);

    if (const auto *Equiv = dyn_cast<DSOLocalEquivalent>(C))
      return getValue(Equiv->getGlobalValue());

    if (const auto *NC = dyn_cast<NoCFIValue>(C))
      return getValue(NC->getGlobalValue());

    VectorType *VecTy = cast<VectorType>(V->getType());

    // Now that we know the number and type of the elements, get that number of
    // elements into the Ops array based on what kind of constant it is.
    if (const ConstantVector *CV = dyn_cast<ConstantVector>(C)) {
      SmallVector<SDValue, 16> Ops;
      unsigned NumElements = cast<FixedVectorType>(VecTy)->getNumElements();
      for (unsigned i = 0; i != NumElements; ++i)
        Ops.push_back(getValue(CV->getOperand(i)));

      return NodeMap[V] = DAG.getBuildVector(VT, getCurSDLoc(), Ops);
    }

    if (isa<ConstantAggregateZero>(C)) {
      EVT EltVT =
          TLI.getValueType(DAG.getDataLayout(), VecTy->getElementType());

      SDValue Op;
      if (EltVT.isFloatingPoint())
        Op = DAG.getConstantFP(0, getCurSDLoc(), EltVT);
      else
        Op = DAG.getConstant(0, getCurSDLoc(), EltVT);

      return NodeMap[V] = DAG.getSplat(VT, getCurSDLoc(), Op);
    }

    llvm_unreachable("Unknown vector constant");
  }

  // If this is a static alloca, generate it as the frameindex instead of
  // computation.
  if (const AllocaInst *AI = dyn_cast<AllocaInst>(V)) {
    DenseMap<const AllocaInst*, int>::iterator SI =
      FuncInfo.StaticAllocaMap.find(AI);
    if (SI != FuncInfo.StaticAllocaMap.end())
      return DAG.getFrameIndex(
          SI->second, TLI.getValueType(DAG.getDataLayout(), AI->getType()));
  }

  // If this is an instruction which fast-isel has deferred, select it now.
  if (const Instruction *Inst = dyn_cast<Instruction>(V)) {
    Register InReg = FuncInfo.InitializeRegForValue(Inst);

    RegsForValue RFV(*DAG.getContext(), TLI, DAG.getDataLayout(), InReg,
                     Inst->getType(), std::nullopt);
    SDValue Chain = DAG.getEntryNode();
    return RFV.getCopyFromRegs(DAG, FuncInfo, getCurSDLoc(), Chain, nullptr, V);
  }

  if (const MetadataAsValue *MD = dyn_cast<MetadataAsValue>(V))
    return DAG.getMDNode(cast<MDNode>(MD->getMetadata()));

  if (const auto *BB = dyn_cast<BasicBlock>(V))
    return DAG.getBasicBlock(FuncInfo.MBBMap[BB]);

  llvm_unreachable("Can't get register for value!");
}

void SelectionDAGBuilder::visitCatchPad(const CatchPadInst &I) {
  auto Pers = classifyEHPersonality(FuncInfo.Fn->getPersonalityFn());
  bool IsMSVCCXX = Pers == EHPersonality::MSVC_CXX;
  bool IsCoreCLR = Pers == EHPersonality::CoreCLR;
  bool IsSEH = isAsynchronousEHPersonality(Pers);
  MachineBasicBlock *CatchPadMBB = FuncInfo.MBB;
  if (!IsSEH)
    CatchPadMBB->setIsEHScopeEntry();
  // In MSVC C++ and CoreCLR, catchblocks are funclets and need prologues.
  if (IsMSVCCXX || IsCoreCLR)
    CatchPadMBB->setIsEHFuncletEntry();
}

void SelectionDAGBuilder::visitCatchRet(const CatchReturnInst &I) {
  // Update machine-CFG edge.
  MachineBasicBlock *TargetMBB = FuncInfo.MBBMap[I.getSuccessor()];
  FuncInfo.MBB->addSuccessor(TargetMBB);
  TargetMBB->setIsEHCatchretTarget(true);
  DAG.getMachineFunction().setHasEHCatchret(true);

  auto Pers = classifyEHPersonality(FuncInfo.Fn->getPersonalityFn());
  bool IsSEH = isAsynchronousEHPersonality(Pers);
  if (IsSEH) {
    // If this is not a fall-through branch or optimizations are switched off,
    // emit the branch.
    if (TargetMBB != NextBlock(FuncInfo.MBB) ||
        TM.getOptLevel() == CodeGenOpt::None)
      DAG.setRoot(DAG.getNode(ISD::BR, getCurSDLoc(), MVT::Other,
                              getControlRoot(), DAG.getBasicBlock(TargetMBB)));
    return;
  }

  // Figure out the funclet membership for the catchret's successor.
  // This will be used by the FuncletLayout pass to determine how to order the
  // BB's.
  // A 'catchret' returns to the outer scope's color.
  Value *ParentPad = I.getCatchSwitchParentPad();
  const BasicBlock *SuccessorColor;
  if (isa<ConstantTokenNone>(ParentPad))
    SuccessorColor = &FuncInfo.Fn->getEntryBlock();
  else
    SuccessorColor = cast<Instruction>(ParentPad)->getParent();
  assert(SuccessorColor && "No parent funclet for catchret!");
  MachineBasicBlock *SuccessorColorMBB = FuncInfo.MBBMap[SuccessorColor];
  assert(SuccessorColorMBB && "No MBB for SuccessorColor!");

  // Create the terminator node.
  SDValue Ret = DAG.getNode(ISD::CATCHRET, getCurSDLoc(), MVT::Other,
                            getControlRoot(), DAG.getBasicBlock(TargetMBB),
                            DAG.getBasicBlock(SuccessorColorMBB));
  DAG.setRoot(Ret);
}

void SelectionDAGBuilder::visitCleanupPad(const CleanupPadInst &CPI) {
  // Don't emit any special code for the cleanuppad instruction. It just marks
  // the start of an EH scope/funclet.
  FuncInfo.MBB->setIsEHScopeEntry();
  auto Pers = classifyEHPersonality(FuncInfo.Fn->getPersonalityFn());
  if (Pers != EHPersonality::Wasm_CXX) {
    FuncInfo.MBB->setIsEHFuncletEntry();
    FuncInfo.MBB->setIsCleanupFuncletEntry();
  }
}

// In wasm EH, even though a catchpad may not catch an exception if a tag does
// not match, it is OK to add only the first unwind destination catchpad to the
// successors, because there will be at least one invoke instruction within the
// catch scope that points to the next unwind destination, if one exists, so
// CFGSort cannot mess up with BB sorting order.
// (All catchpads with 'catch (type)' clauses have a 'llvm.rethrow' intrinsic
// call within them, and catchpads only consisting of 'catch (...)' have a
// '__cxa_end_catch' call within them, both of which generate invokes in case
// the next unwind destination exists, i.e., the next unwind destination is not
// the caller.)
//
// Having at most one EH pad successor is also simpler and helps later
// transformations.
//
// For example,
// current:
//   invoke void @foo to ... unwind label %catch.dispatch
// catch.dispatch:
//   %0 = catchswitch within ... [label %catch.start] unwind label %next
// catch.start:
//   ...
//   ... in this BB or some other child BB dominated by this BB there will be an
//   invoke that points to 'next' BB as an unwind destination
//
// next: ; We don't need to add this to 'current' BB's successor
//   ...
static void findWasmUnwindDestinations(
    FunctionLoweringInfo &FuncInfo, const BasicBlock *EHPadBB,
    BranchProbability Prob,
    SmallVectorImpl<std::pair<MachineBasicBlock *, BranchProbability>>
        &UnwindDests) {
  while (EHPadBB) {
    const Instruction *Pad = EHPadBB->getFirstNonPHI();
    if (isa<CleanupPadInst>(Pad)) {
      // Stop on cleanup pads.
      UnwindDests.emplace_back(FuncInfo.MBBMap[EHPadBB], Prob);
      UnwindDests.back().first->setIsEHScopeEntry();
      break;
    } else if (const auto *CatchSwitch = dyn_cast<CatchSwitchInst>(Pad)) {
      // Add the catchpad handlers to the possible destinations. We don't
      // continue to the unwind destination of the catchswitch for wasm.
      for (const BasicBlock *CatchPadBB : CatchSwitch->handlers()) {
        UnwindDests.emplace_back(FuncInfo.MBBMap[CatchPadBB], Prob);
        UnwindDests.back().first->setIsEHScopeEntry();
      }
      break;
    } else {
      continue;
    }
  }
}

/// When an invoke or a cleanupret unwinds to the next EH pad, there are
/// many places it could ultimately go. In the IR, we have a single unwind
/// destination, but in the machine CFG, we enumerate all the possible blocks.
/// This function skips over imaginary basic blocks that hold catchswitch
/// instructions, and finds all the "real" machine
/// basic block destinations. As those destinations may not be successors of
/// EHPadBB, here we also calculate the edge probability to those destinations.
/// The passed-in Prob is the edge probability to EHPadBB.
static void findUnwindDestinations(
    FunctionLoweringInfo &FuncInfo, const BasicBlock *EHPadBB,
    BranchProbability Prob,
    SmallVectorImpl<std::pair<MachineBasicBlock *, BranchProbability>>
        &UnwindDests) {
  EHPersonality Personality =
    classifyEHPersonality(FuncInfo.Fn->getPersonalityFn());
  bool IsMSVCCXX = Personality == EHPersonality::MSVC_CXX;
  bool IsCoreCLR = Personality == EHPersonality::CoreCLR;
  bool IsWasmCXX = Personality == EHPersonality::Wasm_CXX;
  bool IsSEH = isAsynchronousEHPersonality(Personality);

  if (IsWasmCXX) {
    findWasmUnwindDestinations(FuncInfo, EHPadBB, Prob, UnwindDests);
    assert(UnwindDests.size() <= 1 &&
           "There should be at most one unwind destination for wasm");
    return;
  }

  while (EHPadBB) {
    const Instruction *Pad = EHPadBB->getFirstNonPHI();
    BasicBlock *NewEHPadBB = nullptr;
    if (isa<LandingPadInst>(Pad)) {
      // Stop on landingpads. They are not funclets.
      UnwindDests.emplace_back(FuncInfo.MBBMap[EHPadBB], Prob);
      break;
    } else if (isa<CleanupPadInst>(Pad)) {
      // Stop on cleanup pads. Cleanups are always funclet entries for all known
      // personalities.
      UnwindDests.emplace_back(FuncInfo.MBBMap[EHPadBB], Prob);
      UnwindDests.back().first->setIsEHScopeEntry();
      UnwindDests.back().first->setIsEHFuncletEntry();
      break;
    } else if (const auto *CatchSwitch = dyn_cast<CatchSwitchInst>(Pad)) {
      // Add the catchpad handlers to the possible destinations.
      for (const BasicBlock *CatchPadBB : CatchSwitch->handlers()) {
        UnwindDests.emplace_back(FuncInfo.MBBMap[CatchPadBB], Prob);
        // For MSVC++ and the CLR, catchblocks are funclets and need prologues.
        if (IsMSVCCXX || IsCoreCLR)
          UnwindDests.back().first->setIsEHFuncletEntry();
        if (!IsSEH)
          UnwindDests.back().first->setIsEHScopeEntry();
      }
      NewEHPadBB = CatchSwitch->getUnwindDest();
    } else {
      continue;
    }

    BranchProbabilityInfo *BPI = FuncInfo.BPI;
    if (BPI && NewEHPadBB)
      Prob *= BPI->getEdgeProbability(EHPadBB, NewEHPadBB);
    EHPadBB = NewEHPadBB;
  }
}

void SelectionDAGBuilder::visitCleanupRet(const CleanupReturnInst &I) {
  // Update successor info.
  SmallVector<std::pair<MachineBasicBlock *, BranchProbability>, 1> UnwindDests;
  auto UnwindDest = I.getUnwindDest();
  BranchProbabilityInfo *BPI = FuncInfo.BPI;
  BranchProbability UnwindDestProb =
      (BPI && UnwindDest)
          ? BPI->getEdgeProbability(FuncInfo.MBB->getBasicBlock(), UnwindDest)
          : BranchProbability::getZero();
  findUnwindDestinations(FuncInfo, UnwindDest, UnwindDestProb, UnwindDests);
  for (auto &UnwindDest : UnwindDests) {
    UnwindDest.first->setIsEHPad();
    addSuccessorWithProb(FuncInfo.MBB, UnwindDest.first, UnwindDest.second);
  }
  FuncInfo.MBB->normalizeSuccProbs();

  // Create the terminator node.
  SDValue Ret =
      DAG.getNode(ISD::CLEANUPRET, getCurSDLoc(), MVT::Other, getControlRoot());
  DAG.setRoot(Ret);
}

void SelectionDAGBuilder::visitCatchSwitch(const CatchSwitchInst &CSI) {
  report_fatal_error("visitCatchSwitch not yet implemented!");
}

void SelectionDAGBuilder::visitRet(const ReturnInst &I) {
  const TargetLowering &TLI = DAG.getTargetLoweringInfo();
  auto &DL = DAG.getDataLayout();
  SDValue Chain = getControlRoot();
  SmallVector<ISD::OutputArg, 8> Outs;
  SmallVector<SDValue, 8> OutVals;

  // Calls to @llvm.experimental.deoptimize don't generate a return value, so
  // lower
  //
  //   %val = call <ty> @llvm.experimental.deoptimize()
  //   ret <ty> %val
  //
  // differently.
  if (I.getParent()->getTerminatingDeoptimizeCall()) {
    LowerDeoptimizingReturn();
    return;
  }

  if (!FuncInfo.CanLowerReturn) {
    unsigned DemoteReg = FuncInfo.DemoteRegister;
    const Function *F = I.getParent()->getParent();

    // Emit a store of the return value through the virtual register.
    // Leave Outs empty so that LowerReturn won't try to load return
    // registers the usual way.
    SmallVector<EVT, 1> PtrValueVTs;
    ComputeValueVTs(TLI, DL,
                    F->getReturnType()->getPointerTo(
                        DAG.getDataLayout().getAllocaAddrSpace()),
                    PtrValueVTs);

    SDValue RetPtr =
        DAG.getCopyFromReg(Chain, getCurSDLoc(), DemoteReg, PtrValueVTs[0]);
    SDValue RetOp = getValue(I.getOperand(0));

    SmallVector<EVT, 4> ValueVTs, MemVTs;
    SmallVector<uint64_t, 4> Offsets;
    ComputeValueVTs(TLI, DL, I.getOperand(0)->getType(), ValueVTs, &MemVTs,
                    &Offsets, 0);
    unsigned NumValues = ValueVTs.size();

    SmallVector<SDValue, 4> Chains(NumValues);
    Align BaseAlign = DL.getPrefTypeAlign(I.getOperand(0)->getType());
    for (unsigned i = 0; i != NumValues; ++i) {
      // An aggregate return value cannot wrap around the address space, so
      // offsets to its parts don't wrap either.
      SDValue Ptr = DAG.getObjectPtrOffset(getCurSDLoc(), RetPtr,
                                           TypeSize::Fixed(Offsets[i]));

      SDValue Val = RetOp.getValue(RetOp.getResNo() + i);
      if (MemVTs[i] != ValueVTs[i])
        Val = DAG.getPtrExtOrTrunc(Val, getCurSDLoc(), MemVTs[i]);
      Chains[i] = DAG.getStore(
          Chain, getCurSDLoc(), Val,
          // FIXME: better loc info would be nice.
          Ptr, MachinePointerInfo::getUnknownStack(DAG.getMachineFunction()),
          commonAlignment(BaseAlign, Offsets[i]));
    }

    Chain = DAG.getNode(ISD::TokenFactor, getCurSDLoc(),
                        MVT::Other, Chains);
  } else if (I.getNumOperands() != 0) {
    SmallVector<EVT, 4> ValueVTs;
    ComputeValueVTs(TLI, DL, I.getOperand(0)->getType(), ValueVTs);
    unsigned NumValues = ValueVTs.size();
    if (NumValues) {
      SDValue RetOp = getValue(I.getOperand(0));

      const Function *F = I.getParent()->getParent();

      bool NeedsRegBlock = TLI.functionArgumentNeedsConsecutiveRegisters(
          I.getOperand(0)->getType(), F->getCallingConv(),
          /*IsVarArg*/ false, DL);

      ISD::NodeType ExtendKind = ISD::ANY_EXTEND;
      if (F->getAttributes().hasRetAttr(Attribute::SExt))
        ExtendKind = ISD::SIGN_EXTEND;
      else if (F->getAttributes().hasRetAttr(Attribute::ZExt))
        ExtendKind = ISD::ZERO_EXTEND;

      LLVMContext &Context = F->getContext();
      bool RetInReg = F->getAttributes().hasRetAttr(Attribute::InReg);

      for (unsigned j = 0; j != NumValues; ++j) {
        EVT VT = ValueVTs[j];

        if (ExtendKind != ISD::ANY_EXTEND && VT.isInteger())
          VT = TLI.getTypeForExtReturn(Context, VT, ExtendKind);

        CallingConv::ID CC = F->getCallingConv();

        unsigned NumParts = TLI.getNumRegistersForCallingConv(Context, CC, VT);
        MVT PartVT = TLI.getRegisterTypeForCallingConv(Context, CC, VT);
        SmallVector<SDValue, 4> Parts(NumParts);
        getCopyToParts(DAG, getCurSDLoc(),
                       SDValue(RetOp.getNode(), RetOp.getResNo() + j),
                       &Parts[0], NumParts, PartVT, &I, CC, ExtendKind);

        // 'inreg' on function refers to return value
        ISD::ArgFlagsTy Flags = ISD::ArgFlagsTy();
        if (RetInReg)
          Flags.setInReg();

        if (I.getOperand(0)->getType()->isPointerTy()) {
          Flags.setPointer();
          Flags.setPointerAddrSpace(
              cast<PointerType>(I.getOperand(0)->getType())->getAddressSpace());
        }

        if (NeedsRegBlock) {
          Flags.setInConsecutiveRegs();
          if (j == NumValues - 1)
            Flags.setInConsecutiveRegsLast();
        }

        // Propagate extension type if any
        if (ExtendKind == ISD::SIGN_EXTEND)
          Flags.setSExt();
        else if (ExtendKind == ISD::ZERO_EXTEND)
          Flags.setZExt();

        for (unsigned i = 0; i < NumParts; ++i) {
          Outs.push_back(ISD::OutputArg(Flags,
                                        Parts[i].getValueType().getSimpleVT(),
                                        VT, /*isfixed=*/true, 0, 0));
          OutVals.push_back(Parts[i]);
        }
      }
    }
  }

  // Push in swifterror virtual register as the last element of Outs. This makes
  // sure swifterror virtual register will be returned in the swifterror
  // physical register.
  const Function *F = I.getParent()->getParent();
  if (TLI.supportSwiftError() &&
      F->getAttributes().hasAttrSomewhere(Attribute::SwiftError)) {
    assert(SwiftError.getFunctionArg() && "Need a swift error argument");
    ISD::ArgFlagsTy Flags = ISD::ArgFlagsTy();
    Flags.setSwiftError();
    Outs.push_back(ISD::OutputArg(
        Flags, /*vt=*/TLI.getPointerTy(DL), /*argvt=*/EVT(TLI.getPointerTy(DL)),
        /*isfixed=*/true, /*origidx=*/1, /*partOffs=*/0));
    // Create SDNode for the swifterror virtual register.
    OutVals.push_back(
        DAG.getRegister(SwiftError.getOrCreateVRegUseAt(
                            &I, FuncInfo.MBB, SwiftError.getFunctionArg()),
                        EVT(TLI.getPointerTy(DL))));
  }

  bool isVarArg = DAG.getMachineFunction().getFunction().isVarArg();
  CallingConv::ID CallConv =
    DAG.getMachineFunction().getFunction().getCallingConv();
  Chain = DAG.getTargetLoweringInfo().LowerReturn(
      Chain, CallConv, isVarArg, Outs, OutVals, getCurSDLoc(), DAG);

  // Verify that the target's LowerReturn behaved as expected.
  assert(Chain.getNode() && Chain.getValueType() == MVT::Other &&
         "LowerReturn didn't return a valid chain!");

  // Update the DAG with the new chain value resulting from return lowering.
  DAG.setRoot(Chain);
}

/// CopyToExportRegsIfNeeded - If the given value has virtual registers
/// created for it, emit nodes to copy the value into the virtual
/// registers.
void SelectionDAGBuilder::CopyToExportRegsIfNeeded(const Value *V) {
  // Skip empty types
  if (V->getType()->isEmptyTy())
    return;

  DenseMap<const Value *, Register>::iterator VMI = FuncInfo.ValueMap.find(V);
  if (VMI != FuncInfo.ValueMap.end()) {
    assert((!V->use_empty() || isa<CallBrInst>(V)) &&
           "Unused value assigned virtual registers!");
    CopyValueToVirtualRegister(V, VMI->second);
  }
}

/// ExportFromCurrentBlock - If this condition isn't known to be exported from
/// the current basic block, add it to ValueMap now so that we'll get a
/// CopyTo/FromReg.
void SelectionDAGBuilder::ExportFromCurrentBlock(const Value *V) {
  // No need to export constants.
  if (!isa<Instruction>(V) && !isa<Argument>(V)) return;

  // Already exported?
  if (FuncInfo.isExportedInst(V)) return;

  Register Reg = FuncInfo.InitializeRegForValue(V);
  CopyValueToVirtualRegister(V, Reg);
}

bool SelectionDAGBuilder::isExportableFromCurrentBlock(const Value *V,
                                                     const BasicBlock *FromBB) {
  // The operands of the setcc have to be in this block.  We don't know
  // how to export them from some other block.
  if (const Instruction *VI = dyn_cast<Instruction>(V)) {
    // Can export from current BB.
    if (VI->getParent() == FromBB)
      return true;

    // Is already exported, noop.
    return FuncInfo.isExportedInst(V);
  }

  // If this is an argument, we can export it if the BB is the entry block or
  // if it is already exported.
  if (isa<Argument>(V)) {
    if (FromBB->isEntryBlock())
      return true;

    // Otherwise, can only export this if it is already exported.
    return FuncInfo.isExportedInst(V);
  }

  // Otherwise, constants can always be exported.
  return true;
}

/// Return branch probability calculated by BranchProbabilityInfo for IR blocks.
BranchProbability
SelectionDAGBuilder::getEdgeProbability(const MachineBasicBlock *Src,
                                        const MachineBasicBlock *Dst) const {
  BranchProbabilityInfo *BPI = FuncInfo.BPI;
  const BasicBlock *SrcBB = Src->getBasicBlock();
  const BasicBlock *DstBB = Dst->getBasicBlock();
  if (!BPI) {
    // If BPI is not available, set the default probability as 1 / N, where N is
    // the number of successors.
    auto SuccSize = std::max<uint32_t>(succ_size(SrcBB), 1);
    return BranchProbability(1, SuccSize);
  }
  return BPI->getEdgeProbability(SrcBB, DstBB);
}

void SelectionDAGBuilder::addSuccessorWithProb(MachineBasicBlock *Src,
                                               MachineBasicBlock *Dst,
                                               BranchProbability Prob) {
  if (!FuncInfo.BPI)
    Src->addSuccessorWithoutProb(Dst);
  else {
    if (Prob.isUnknown())
      Prob = getEdgeProbability(Src, Dst);
    Src->addSuccessor(Dst, Prob);
  }
}

static bool InBlock(const Value *V, const BasicBlock *BB) {
  if (const Instruction *I = dyn_cast<Instruction>(V))
    return I->getParent() == BB;
  return true;
}

/// EmitBranchForMergedCondition - Helper method for FindMergedConditions.
/// This function emits a branch and is used at the leaves of an OR or an
/// AND operator tree.
void
SelectionDAGBuilder::EmitBranchForMergedCondition(const Value *Cond,
                                                  MachineBasicBlock *TBB,
                                                  MachineBasicBlock *FBB,
                                                  MachineBasicBlock *CurBB,
                                                  MachineBasicBlock *SwitchBB,
                                                  BranchProbability TProb,
                                                  BranchProbability FProb,
                                                  bool InvertCond) {
  const BasicBlock *BB = CurBB->getBasicBlock();

  // If the leaf of the tree is a comparison, merge the condition into
  // the caseblock.
  if (const CmpInst *BOp = dyn_cast<CmpInst>(Cond)) {
    // The operands of the cmp have to be in this block.  We don't know
    // how to export them from some other block.  If this is the first block
    // of the sequence, no exporting is needed.
    if (CurBB == SwitchBB ||
        (isExportableFromCurrentBlock(BOp->getOperand(0), BB) &&
         isExportableFromCurrentBlock(BOp->getOperand(1), BB))) {
      ISD::CondCode Condition;
      if (const ICmpInst *IC = dyn_cast<ICmpInst>(Cond)) {
        ICmpInst::Predicate Pred =
            InvertCond ? IC->getInversePredicate() : IC->getPredicate();
        Condition = getICmpCondCode(Pred);
      } else {
        const FCmpInst *FC = cast<FCmpInst>(Cond);
        FCmpInst::Predicate Pred =
            InvertCond ? FC->getInversePredicate() : FC->getPredicate();
        Condition = getFCmpCondCode(Pred);
        if (TM.Options.NoNaNsFPMath)
          Condition = getFCmpCodeWithoutNaN(Condition);
      }

      CaseBlock CB(Condition, BOp->getOperand(0), BOp->getOperand(1), nullptr,
                   TBB, FBB, CurBB, getCurSDLoc(), TProb, FProb);
      SL->SwitchCases.push_back(CB);
      return;
    }
  }

  // Create a CaseBlock record representing this branch.
  ISD::CondCode Opc = InvertCond ? ISD::SETNE : ISD::SETEQ;
  CaseBlock CB(Opc, Cond, ConstantInt::getTrue(*DAG.getContext()),
               nullptr, TBB, FBB, CurBB, getCurSDLoc(), TProb, FProb);
  SL->SwitchCases.push_back(CB);
}

void SelectionDAGBuilder::FindMergedConditions(const Value *Cond,
                                               MachineBasicBlock *TBB,
                                               MachineBasicBlock *FBB,
                                               MachineBasicBlock *CurBB,
                                               MachineBasicBlock *SwitchBB,
                                               Instruction::BinaryOps Opc,
                                               BranchProbability TProb,
                                               BranchProbability FProb,
                                               bool InvertCond) {
  // Skip over not part of the tree and remember to invert op and operands at
  // next level.
  Value *NotCond;
  if (match(Cond, m_OneUse(m_Not(m_Value(NotCond)))) &&
      InBlock(NotCond, CurBB->getBasicBlock())) {
    FindMergedConditions(NotCond, TBB, FBB, CurBB, SwitchBB, Opc, TProb, FProb,
                         !InvertCond);
    return;
  }

  const Instruction *BOp = dyn_cast<Instruction>(Cond);
  const Value *BOpOp0, *BOpOp1;
  // Compute the effective opcode for Cond, taking into account whether it needs
  // to be inverted, e.g.
  //   and (not (or A, B)), C
  // gets lowered as
  //   and (and (not A, not B), C)
  Instruction::BinaryOps BOpc = (Instruction::BinaryOps)0;
  if (BOp) {
    BOpc = match(BOp, m_LogicalAnd(m_Value(BOpOp0), m_Value(BOpOp1)))
               ? Instruction::And
               : (match(BOp, m_LogicalOr(m_Value(BOpOp0), m_Value(BOpOp1)))
                      ? Instruction::Or
                      : (Instruction::BinaryOps)0);
    if (InvertCond) {
      if (BOpc == Instruction::And)
        BOpc = Instruction::Or;
      else if (BOpc == Instruction::Or)
        BOpc = Instruction::And;
    }
  }

  // If this node is not part of the or/and tree, emit it as a branch.
  // Note that all nodes in the tree should have same opcode.
  bool BOpIsInOrAndTree = BOpc && BOpc == Opc && BOp->hasOneUse();
  if (!BOpIsInOrAndTree || BOp->getParent() != CurBB->getBasicBlock() ||
      !InBlock(BOpOp0, CurBB->getBasicBlock()) ||
      !InBlock(BOpOp1, CurBB->getBasicBlock())) {
    EmitBranchForMergedCondition(Cond, TBB, FBB, CurBB, SwitchBB,
                                 TProb, FProb, InvertCond);
    return;
  }

  //  Create TmpBB after CurBB.
  MachineFunction::iterator BBI(CurBB);
  MachineFunction &MF = DAG.getMachineFunction();
  MachineBasicBlock *TmpBB = MF.CreateMachineBasicBlock(CurBB->getBasicBlock());
  CurBB->getParent()->insert(++BBI, TmpBB);

  if (Opc == Instruction::Or) {
    // Codegen X | Y as:
    // BB1:
    //   jmp_if_X TBB
    //   jmp TmpBB
    // TmpBB:
    //   jmp_if_Y TBB
    //   jmp FBB
    //

    // We have flexibility in setting Prob for BB1 and Prob for TmpBB.
    // The requirement is that
    //   TrueProb for BB1 + (FalseProb for BB1 * TrueProb for TmpBB)
    //     = TrueProb for original BB.
    // Assuming the original probabilities are A and B, one choice is to set
    // BB1's probabilities to A/2 and A/2+B, and set TmpBB's probabilities to
    // A/(1+B) and 2B/(1+B). This choice assumes that
    //   TrueProb for BB1 == FalseProb for BB1 * TrueProb for TmpBB.
    // Another choice is to assume TrueProb for BB1 equals to TrueProb for
    // TmpBB, but the math is more complicated.

    auto NewTrueProb = TProb / 2;
    auto NewFalseProb = TProb / 2 + FProb;
    // Emit the LHS condition.
    FindMergedConditions(BOpOp0, TBB, TmpBB, CurBB, SwitchBB, Opc, NewTrueProb,
                         NewFalseProb, InvertCond);

    // Normalize A/2 and B to get A/(1+B) and 2B/(1+B).
    SmallVector<BranchProbability, 2> Probs{TProb / 2, FProb};
    BranchProbability::normalizeProbabilities(Probs.begin(), Probs.end());
    // Emit the RHS condition into TmpBB.
    FindMergedConditions(BOpOp1, TBB, FBB, TmpBB, SwitchBB, Opc, Probs[0],
                         Probs[1], InvertCond);
  } else {
    assert(Opc == Instruction::And && "Unknown merge op!");
    // Codegen X & Y as:
    // BB1:
    //   jmp_if_X TmpBB
    //   jmp FBB
    // TmpBB:
    //   jmp_if_Y TBB
    //   jmp FBB
    //
    //  This requires creation of TmpBB after CurBB.

    // We have flexibility in setting Prob for BB1 and Prob for TmpBB.
    // The requirement is that
    //   FalseProb for BB1 + (TrueProb for BB1 * FalseProb for TmpBB)
    //     = FalseProb for original BB.
    // Assuming the original probabilities are A and B, one choice is to set
    // BB1's probabilities to A+B/2 and B/2, and set TmpBB's probabilities to
    // 2A/(1+A) and B/(1+A). This choice assumes that FalseProb for BB1 ==
    // TrueProb for BB1 * FalseProb for TmpBB.

    auto NewTrueProb = TProb + FProb / 2;
    auto NewFalseProb = FProb / 2;
    // Emit the LHS condition.
    FindMergedConditions(BOpOp0, TmpBB, FBB, CurBB, SwitchBB, Opc, NewTrueProb,
                         NewFalseProb, InvertCond);

    // Normalize A and B/2 to get 2A/(1+A) and B/(1+A).
    SmallVector<BranchProbability, 2> Probs{TProb, FProb / 2};
    BranchProbability::normalizeProbabilities(Probs.begin(), Probs.end());
    // Emit the RHS condition into TmpBB.
    FindMergedConditions(BOpOp1, TBB, FBB, TmpBB, SwitchBB, Opc, Probs[0],
                         Probs[1], InvertCond);
  }
}

/// If the set of cases should be emitted as a series of branches, return true.
/// If we should emit this as a bunch of and/or'd together conditions, return
/// false.
bool
SelectionDAGBuilder::ShouldEmitAsBranches(const std::vector<CaseBlock> &Cases) {
  if (Cases.size() != 2) return true;

  // If this is two comparisons of the same values or'd or and'd together, they
  // will get folded into a single comparison, so don't emit two blocks.
  if ((Cases[0].CmpLHS == Cases[1].CmpLHS &&
       Cases[0].CmpRHS == Cases[1].CmpRHS) ||
      (Cases[0].CmpRHS == Cases[1].CmpLHS &&
       Cases[0].CmpLHS == Cases[1].CmpRHS)) {
    return false;
  }

  // Handle: (X != null) | (Y != null) --> (X|Y) != 0
  // Handle: (X == null) & (Y == null) --> (X|Y) == 0
  if (Cases[0].CmpRHS == Cases[1].CmpRHS &&
      Cases[0].CC == Cases[1].CC &&
      isa<Constant>(Cases[0].CmpRHS) &&
      cast<Constant>(Cases[0].CmpRHS)->isNullValue()) {
    if (Cases[0].CC == ISD::SETEQ && Cases[0].TrueBB == Cases[1].ThisBB)
      return false;
    if (Cases[0].CC == ISD::SETNE && Cases[0].FalseBB == Cases[1].ThisBB)
      return false;
  }

  return true;
}

void SelectionDAGBuilder::visitBr(const BranchInst &I) {
  MachineBasicBlock *BrMBB = FuncInfo.MBB;

  // Update machine-CFG edges.
  MachineBasicBlock *Succ0MBB = FuncInfo.MBBMap[I.getSuccessor(0)];

  if (I.isUnconditional()) {
    // Update machine-CFG edges.
    BrMBB->addSuccessor(Succ0MBB);

    // If this is not a fall-through branch or optimizations are switched off,
    // emit the branch.
    if (Succ0MBB != NextBlock(BrMBB) || TM.getOptLevel() == CodeGenOpt::None)
      DAG.setRoot(DAG.getNode(ISD::BR, getCurSDLoc(),
                              MVT::Other, getControlRoot(),
                              DAG.getBasicBlock(Succ0MBB)));

    return;
  }

  // If this condition is one of the special cases we handle, do special stuff
  // now.
  const Value *CondVal = I.getCondition();
  MachineBasicBlock *Succ1MBB = FuncInfo.MBBMap[I.getSuccessor(1)];

  // If this is a series of conditions that are or'd or and'd together, emit
  // this as a sequence of branches instead of setcc's with and/or operations.
  // As long as jumps are not expensive (exceptions for multi-use logic ops,
  // unpredictable branches, and vector extracts because those jumps are likely
  // expensive for any target), this should improve performance.
  // For example, instead of something like:
  //     cmp A, B
  //     C = seteq
  //     cmp D, E
  //     F = setle
  //     or C, F
  //     jnz foo
  // Emit:
  //     cmp A, B
  //     je foo
  //     cmp D, E
  //     jle foo
  const Instruction *BOp = dyn_cast<Instruction>(CondVal);
  if (!DAG.getTargetLoweringInfo().isJumpExpensive() && BOp &&
      BOp->hasOneUse() && !I.hasMetadata(LLVMContext::MD_unpredictable)) {
    Value *Vec;
    const Value *BOp0, *BOp1;
    Instruction::BinaryOps Opcode = (Instruction::BinaryOps)0;
    if (match(BOp, m_LogicalAnd(m_Value(BOp0), m_Value(BOp1))))
      Opcode = Instruction::And;
    else if (match(BOp, m_LogicalOr(m_Value(BOp0), m_Value(BOp1))))
      Opcode = Instruction::Or;

    if (Opcode && !(match(BOp0, m_ExtractElt(m_Value(Vec), m_Value())) &&
                    match(BOp1, m_ExtractElt(m_Specific(Vec), m_Value())))) {
      FindMergedConditions(BOp, Succ0MBB, Succ1MBB, BrMBB, BrMBB, Opcode,
                           getEdgeProbability(BrMBB, Succ0MBB),
                           getEdgeProbability(BrMBB, Succ1MBB),
                           /*InvertCond=*/false);
      // If the compares in later blocks need to use values not currently
      // exported from this block, export them now.  This block should always
      // be the first entry.
      assert(SL->SwitchCases[0].ThisBB == BrMBB && "Unexpected lowering!");

      // Allow some cases to be rejected.
      if (ShouldEmitAsBranches(SL->SwitchCases)) {
        for (unsigned i = 1, e = SL->SwitchCases.size(); i != e; ++i) {
          ExportFromCurrentBlock(SL->SwitchCases[i].CmpLHS);
          ExportFromCurrentBlock(SL->SwitchCases[i].CmpRHS);
        }

        // Emit the branch for this block.
        visitSwitchCase(SL->SwitchCases[0], BrMBB);
        SL->SwitchCases.erase(SL->SwitchCases.begin());
        return;
      }

      // Okay, we decided not to do this, remove any inserted MBB's and clear
      // SwitchCases.
      for (unsigned i = 1, e = SL->SwitchCases.size(); i != e; ++i)
        FuncInfo.MF->erase(SL->SwitchCases[i].ThisBB);

      SL->SwitchCases.clear();
    }
  }

  // Create a CaseBlock record representing this branch.
  CaseBlock CB(ISD::SETEQ, CondVal, ConstantInt::getTrue(*DAG.getContext()),
               nullptr, Succ0MBB, Succ1MBB, BrMBB, getCurSDLoc());

  // Use visitSwitchCase to actually insert the fast branch sequence for this
  // cond branch.
  visitSwitchCase(CB, BrMBB);
}

/// visitSwitchCase - Emits the necessary code to represent a single node in
/// the binary search tree resulting from lowering a switch instruction.
void SelectionDAGBuilder::visitSwitchCase(CaseBlock &CB,
                                          MachineBasicBlock *SwitchBB) {
  SDValue Cond;
  SDValue CondLHS = getValue(CB.CmpLHS);
  SDLoc dl = CB.DL;

  if (CB.CC == ISD::SETTRUE) {
    // Branch or fall through to TrueBB.
    addSuccessorWithProb(SwitchBB, CB.TrueBB, CB.TrueProb);
    SwitchBB->normalizeSuccProbs();
    if (CB.TrueBB != NextBlock(SwitchBB)) {
      DAG.setRoot(DAG.getNode(ISD::BR, dl, MVT::Other, getControlRoot(),
                              DAG.getBasicBlock(CB.TrueBB)));
    }
    return;
  }

  auto &TLI = DAG.getTargetLoweringInfo();
  EVT MemVT = TLI.getMemValueType(DAG.getDataLayout(), CB.CmpLHS->getType());

  // Build the setcc now.
  if (!CB.CmpMHS) {
    // Fold "(X == true)" to X and "(X == false)" to !X to
    // handle common cases produced by branch lowering.
    if (CB.CmpRHS == ConstantInt::getTrue(*DAG.getContext()) &&
        CB.CC == ISD::SETEQ)
      Cond = CondLHS;
    else if (CB.CmpRHS == ConstantInt::getFalse(*DAG.getContext()) &&
             CB.CC == ISD::SETEQ) {
      SDValue True = DAG.getConstant(1, dl, CondLHS.getValueType());
      Cond = DAG.getNode(ISD::XOR, dl, CondLHS.getValueType(), CondLHS, True);
    } else {
      SDValue CondRHS = getValue(CB.CmpRHS);

      // If a pointer's DAG type is larger than its memory type then the DAG
      // values are zero-extended. This breaks signed comparisons so truncate
      // back to the underlying type before doing the compare.
      if (CondLHS.getValueType() != MemVT) {
        CondLHS = DAG.getPtrExtOrTrunc(CondLHS, getCurSDLoc(), MemVT);
        CondRHS = DAG.getPtrExtOrTrunc(CondRHS, getCurSDLoc(), MemVT);
      }
      Cond = DAG.getSetCC(dl, MVT::i1, CondLHS, CondRHS, CB.CC);
    }
  } else {
    assert(CB.CC == ISD::SETLE && "Can handle only LE ranges now");

    const APInt& Low = cast<ConstantInt>(CB.CmpLHS)->getValue();
    const APInt& High = cast<ConstantInt>(CB.CmpRHS)->getValue();

    SDValue CmpOp = getValue(CB.CmpMHS);
    EVT VT = CmpOp.getValueType();

    if (cast<ConstantInt>(CB.CmpLHS)->isMinValue(true)) {
      Cond = DAG.getSetCC(dl, MVT::i1, CmpOp, DAG.getConstant(High, dl, VT),
                          ISD::SETLE);
    } else {
      SDValue SUB = DAG.getNode(ISD::SUB, dl,
                                VT, CmpOp, DAG.getConstant(Low, dl, VT));
      Cond = DAG.getSetCC(dl, MVT::i1, SUB,
                          DAG.getConstant(High-Low, dl, VT), ISD::SETULE);
    }
  }

  // Update successor info
  addSuccessorWithProb(SwitchBB, CB.TrueBB, CB.TrueProb);
  // TrueBB and FalseBB are always different unless the incoming IR is
  // degenerate. This only happens when running llc on weird IR.
  if (CB.TrueBB != CB.FalseBB)
    addSuccessorWithProb(SwitchBB, CB.FalseBB, CB.FalseProb);
  SwitchBB->normalizeSuccProbs();

  // If the lhs block is the next block, invert the condition so that we can
  // fall through to the lhs instead of the rhs block.
  if (CB.TrueBB == NextBlock(SwitchBB)) {
    std::swap(CB.TrueBB, CB.FalseBB);
    SDValue True = DAG.getConstant(1, dl, Cond.getValueType());
    Cond = DAG.getNode(ISD::XOR, dl, Cond.getValueType(), Cond, True);
  }

  SDValue BrCond = DAG.getNode(ISD::BRCOND, dl,
                               MVT::Other, getControlRoot(), Cond,
                               DAG.getBasicBlock(CB.TrueBB));

  setValue(CurInst, BrCond);

  // Insert the false branch. Do this even if it's a fall through branch,
  // this makes it easier to do DAG optimizations which require inverting
  // the branch condition.
  BrCond = DAG.getNode(ISD::BR, dl, MVT::Other, BrCond,
                       DAG.getBasicBlock(CB.FalseBB));

  DAG.setRoot(BrCond);
}

/// visitJumpTable - Emit JumpTable node in the current MBB
void SelectionDAGBuilder::visitJumpTable(SwitchCG::JumpTable &JT) {
  // Emit the code for the jump table
  assert(JT.Reg != -1U && "Should lower JT Header first!");
  EVT PTy = DAG.getTargetLoweringInfo().getPointerTy(DAG.getDataLayout());
  SDValue Index = DAG.getCopyFromReg(getControlRoot(), getCurSDLoc(),
                                     JT.Reg, PTy);
  SDValue Table = DAG.getJumpTable(JT.JTI, PTy);
  SDValue BrJumpTable = DAG.getNode(ISD::BR_JT, getCurSDLoc(),
                                    MVT::Other, Index.getValue(1),
                                    Table, Index);
  DAG.setRoot(BrJumpTable);
}

/// visitJumpTableHeader - This function emits necessary code to produce index
/// in the JumpTable from switch case.
void SelectionDAGBuilder::visitJumpTableHeader(SwitchCG::JumpTable &JT,
                                               JumpTableHeader &JTH,
                                               MachineBasicBlock *SwitchBB) {
  SDLoc dl = getCurSDLoc();

  // Subtract the lowest switch case value from the value being switched on.
  SDValue SwitchOp = getValue(JTH.SValue);
  EVT VT = SwitchOp.getValueType();
  SDValue Sub = DAG.getNode(ISD::SUB, dl, VT, SwitchOp,
                            DAG.getConstant(JTH.First, dl, VT));

  // The SDNode we just created, which holds the value being switched on minus
  // the smallest case value, needs to be copied to a virtual register so it
  // can be used as an index into the jump table in a subsequent basic block.
  // This value may be smaller or larger than the target's pointer type, and
  // therefore require extension or truncating.
  const TargetLowering &TLI = DAG.getTargetLoweringInfo();
  SwitchOp = DAG.getZExtOrTrunc(Sub, dl, TLI.getPointerTy(DAG.getDataLayout()));

  unsigned JumpTableReg =
      FuncInfo.CreateReg(TLI.getPointerTy(DAG.getDataLayout()));
  SDValue CopyTo = DAG.getCopyToReg(getControlRoot(), dl,
                                    JumpTableReg, SwitchOp);
  JT.Reg = JumpTableReg;

  if (!JTH.FallthroughUnreachable) {
    // Emit the range check for the jump table, and branch to the default block
    // for the switch statement if the value being switched on exceeds the
    // largest case in the switch.
    SDValue CMP = DAG.getSetCC(
        dl, TLI.getSetCCResultType(DAG.getDataLayout(), *DAG.getContext(),
                                   Sub.getValueType()),
        Sub, DAG.getConstant(JTH.Last - JTH.First, dl, VT), ISD::SETUGT);

    SDValue BrCond = DAG.getNode(ISD::BRCOND, dl,
                                 MVT::Other, CopyTo, CMP,
                                 DAG.getBasicBlock(JT.Default));

    // Avoid emitting unnecessary branches to the next block.
    if (JT.MBB != NextBlock(SwitchBB))
      BrCond = DAG.getNode(ISD::BR, dl, MVT::Other, BrCond,
                           DAG.getBasicBlock(JT.MBB));

    DAG.setRoot(BrCond);
  } else {
    // Avoid emitting unnecessary branches to the next block.
    if (JT.MBB != NextBlock(SwitchBB))
      DAG.setRoot(DAG.getNode(ISD::BR, dl, MVT::Other, CopyTo,
                              DAG.getBasicBlock(JT.MBB)));
    else
      DAG.setRoot(CopyTo);
  }
}

/// Create a LOAD_STACK_GUARD node, and let it carry the target specific global
/// variable if there exists one.
static SDValue getLoadStackGuard(SelectionDAG &DAG, const SDLoc &DL,
                                 SDValue &Chain) {
  const TargetLowering &TLI = DAG.getTargetLoweringInfo();
  EVT PtrTy = TLI.getPointerTy(DAG.getDataLayout());
  EVT PtrMemTy = TLI.getPointerMemTy(DAG.getDataLayout());
  MachineFunction &MF = DAG.getMachineFunction();
  Value *Global = TLI.getSDagStackGuard(*MF.getFunction().getParent());
  MachineSDNode *Node =
      DAG.getMachineNode(TargetOpcode::LOAD_STACK_GUARD, DL, PtrTy, Chain);
  if (Global) {
    MachinePointerInfo MPInfo(Global);
    auto Flags = MachineMemOperand::MOLoad | MachineMemOperand::MOInvariant |
                 MachineMemOperand::MODereferenceable;
    MachineMemOperand *MemRef = MF.getMachineMemOperand(
        MPInfo, Flags, PtrTy.getSizeInBits() / 8, DAG.getEVTAlign(PtrTy));
    DAG.setNodeMemRefs(Node, {MemRef});
  }
  if (PtrTy != PtrMemTy)
    return DAG.getPtrExtOrTrunc(SDValue(Node, 0), DL, PtrMemTy);
  return SDValue(Node, 0);
}

/// Codegen a new tail for a stack protector check ParentMBB which has had its
/// tail spliced into a stack protector check success bb.
///
/// For a high level explanation of how this fits into the stack protector
/// generation see the comment on the declaration of class
/// StackProtectorDescriptor.
void SelectionDAGBuilder::visitSPDescriptorParent(StackProtectorDescriptor &SPD,
                                                  MachineBasicBlock *ParentBB) {

  // First create the loads to the guard/stack slot for the comparison.
  const TargetLowering &TLI = DAG.getTargetLoweringInfo();
  EVT PtrTy = TLI.getPointerTy(DAG.getDataLayout());
  EVT PtrMemTy = TLI.getPointerMemTy(DAG.getDataLayout());

  MachineFrameInfo &MFI = ParentBB->getParent()->getFrameInfo();
  int FI = MFI.getStackProtectorIndex();

  SDValue Guard;
  SDLoc dl = getCurSDLoc();
  SDValue StackSlotPtr = DAG.getFrameIndex(FI, PtrTy);
  const Module &M = *ParentBB->getParent()->getFunction().getParent();
  Align Align =
      DAG.getDataLayout().getPrefTypeAlign(Type::getInt8PtrTy(M.getContext()));

  // Generate code to load the content of the guard slot.
  SDValue GuardVal = DAG.getLoad(
      PtrMemTy, dl, DAG.getEntryNode(), StackSlotPtr,
      MachinePointerInfo::getFixedStack(DAG.getMachineFunction(), FI), Align,
      MachineMemOperand::MOVolatile);

  if (TLI.useStackGuardXorFP())
    GuardVal = TLI.emitStackGuardXorFP(DAG, GuardVal, dl);

  // Retrieve guard check function, nullptr if instrumentation is inlined.
  if (const Function *GuardCheckFn = TLI.getSSPStackGuardCheck(M)) {
    // The target provides a guard check function to validate the guard value.
    // Generate a call to that function with the content of the guard slot as
    // argument.
    FunctionType *FnTy = GuardCheckFn->getFunctionType();
    assert(FnTy->getNumParams() == 1 && "Invalid function signature");

    TargetLowering::ArgListTy Args;
    TargetLowering::ArgListEntry Entry;
    Entry.Node = GuardVal;
    Entry.Ty = FnTy->getParamType(0);
    if (GuardCheckFn->hasParamAttribute(0, Attribute::AttrKind::InReg))
      Entry.IsInReg = true;
    Args.push_back(Entry);

    TargetLowering::CallLoweringInfo CLI(DAG);
    CLI.setDebugLoc(getCurSDLoc())
        .setChain(DAG.getEntryNode())
        .setCallee(GuardCheckFn->getCallingConv(), FnTy->getReturnType(),
                   getValue(GuardCheckFn), std::move(Args));

    std::pair<SDValue, SDValue> Result = TLI.LowerCallTo(CLI);
    DAG.setRoot(Result.second);
    return;
  }

  // If useLoadStackGuardNode returns true, generate LOAD_STACK_GUARD.
  // Otherwise, emit a volatile load to retrieve the stack guard value.
  SDValue Chain = DAG.getEntryNode();
  if (TLI.useLoadStackGuardNode()) {
    Guard = getLoadStackGuard(DAG, dl, Chain);
  } else {
    const Value *IRGuard = TLI.getSDagStackGuard(M);
    SDValue GuardPtr = getValue(IRGuard);

    Guard = DAG.getLoad(PtrMemTy, dl, Chain, GuardPtr,
                        MachinePointerInfo(IRGuard, 0), Align,
                        MachineMemOperand::MOVolatile);
  }

  // Perform the comparison via a getsetcc.
  SDValue Cmp = DAG.getSetCC(dl, TLI.getSetCCResultType(DAG.getDataLayout(),
                                                        *DAG.getContext(),
                                                        Guard.getValueType()),
                             Guard, GuardVal, ISD::SETNE);

  // If the guard/stackslot do not equal, branch to failure MBB.
  SDValue BrCond = DAG.getNode(ISD::BRCOND, dl,
                               MVT::Other, GuardVal.getOperand(0),
                               Cmp, DAG.getBasicBlock(SPD.getFailureMBB()));
  // Otherwise branch to success MBB.
  SDValue Br = DAG.getNode(ISD::BR, dl,
                           MVT::Other, BrCond,
                           DAG.getBasicBlock(SPD.getSuccessMBB()));

  DAG.setRoot(Br);
}

/// Codegen the failure basic block for a stack protector check.
///
/// A failure stack protector machine basic block consists simply of a call to
/// __stack_chk_fail().
///
/// For a high level explanation of how this fits into the stack protector
/// generation see the comment on the declaration of class
/// StackProtectorDescriptor.
void
SelectionDAGBuilder::visitSPDescriptorFailure(StackProtectorDescriptor &SPD) {
  const TargetLowering &TLI = DAG.getTargetLoweringInfo();
  TargetLowering::MakeLibCallOptions CallOptions;
  CallOptions.setDiscardResult(true);
  SDValue Chain =
      TLI.makeLibCall(DAG, RTLIB::STACKPROTECTOR_CHECK_FAIL, MVT::isVoid,
                      std::nullopt, CallOptions, getCurSDLoc())
          .second;
  // On PS4/PS5, the "return address" must still be within the calling
  // function, even if it's at the very end, so emit an explicit TRAP here.
  // Passing 'true' for doesNotReturn above won't generate the trap for us.
  if (TM.getTargetTriple().isPS())
    Chain = DAG.getNode(ISD::TRAP, getCurSDLoc(), MVT::Other, Chain);
  // WebAssembly needs an unreachable instruction after a non-returning call,
  // because the function return type can be different from __stack_chk_fail's
  // return type (void).
  if (TM.getTargetTriple().isWasm())
    Chain = DAG.getNode(ISD::TRAP, getCurSDLoc(), MVT::Other, Chain);

  DAG.setRoot(Chain);
}

/// visitBitTestHeader - This function emits necessary code to produce value
/// suitable for "bit tests"
void SelectionDAGBuilder::visitBitTestHeader(BitTestBlock &B,
                                             MachineBasicBlock *SwitchBB) {
  SDLoc dl = getCurSDLoc();

  // Subtract the minimum value.
  SDValue SwitchOp = getValue(B.SValue);
  EVT VT = SwitchOp.getValueType();
  SDValue RangeSub =
      DAG.getNode(ISD::SUB, dl, VT, SwitchOp, DAG.getConstant(B.First, dl, VT));

  // Determine the type of the test operands.
  const TargetLowering &TLI = DAG.getTargetLoweringInfo();
  bool UsePtrType = false;
  if (!TLI.isTypeLegal(VT)) {
    UsePtrType = true;
  } else {
    for (unsigned i = 0, e = B.Cases.size(); i != e; ++i)
      if (!isUIntN(VT.getSizeInBits(), B.Cases[i].Mask)) {
        // Switch table case range are encoded into series of masks.
        // Just use pointer type, it's guaranteed to fit.
        UsePtrType = true;
        break;
      }
  }
  SDValue Sub = RangeSub;
  if (UsePtrType) {
    VT = TLI.getPointerTy(DAG.getDataLayout());
    Sub = DAG.getZExtOrTrunc(Sub, dl, VT);
  }

  B.RegVT = VT.getSimpleVT();
  B.Reg = FuncInfo.CreateReg(B.RegVT);
  SDValue CopyTo = DAG.getCopyToReg(getControlRoot(), dl, B.Reg, Sub);

  MachineBasicBlock* MBB = B.Cases[0].ThisBB;

  if (!B.FallthroughUnreachable)
    addSuccessorWithProb(SwitchBB, B.Default, B.DefaultProb);
  addSuccessorWithProb(SwitchBB, MBB, B.Prob);
  SwitchBB->normalizeSuccProbs();

  SDValue Root = CopyTo;
  if (!B.FallthroughUnreachable) {
    // Conditional branch to the default block.
    SDValue RangeCmp = DAG.getSetCC(dl,
        TLI.getSetCCResultType(DAG.getDataLayout(), *DAG.getContext(),
                               RangeSub.getValueType()),
        RangeSub, DAG.getConstant(B.Range, dl, RangeSub.getValueType()),
        ISD::SETUGT);

    Root = DAG.getNode(ISD::BRCOND, dl, MVT::Other, Root, RangeCmp,
                       DAG.getBasicBlock(B.Default));
  }

  // Avoid emitting unnecessary branches to the next block.
  if (MBB != NextBlock(SwitchBB))
    Root = DAG.getNode(ISD::BR, dl, MVT::Other, Root, DAG.getBasicBlock(MBB));

  DAG.setRoot(Root);
}

/// visitBitTestCase - this function produces one "bit test"
void SelectionDAGBuilder::visitBitTestCase(BitTestBlock &BB,
                                           MachineBasicBlock* NextMBB,
                                           BranchProbability BranchProbToNext,
                                           unsigned Reg,
                                           BitTestCase &B,
                                           MachineBasicBlock *SwitchBB) {
  SDLoc dl = getCurSDLoc();
  MVT VT = BB.RegVT;
  SDValue ShiftOp = DAG.getCopyFromReg(getControlRoot(), dl, Reg, VT);
  SDValue Cmp;
  unsigned PopCount = llvm::popcount(B.Mask);
  const TargetLowering &TLI = DAG.getTargetLoweringInfo();
  if (PopCount == 1) {
    // Testing for a single bit; just compare the shift count with what it
    // would need to be to shift a 1 bit in that position.
    Cmp = DAG.getSetCC(
        dl, TLI.getSetCCResultType(DAG.getDataLayout(), *DAG.getContext(), VT),
        ShiftOp, DAG.getConstant(llvm::countr_zero(B.Mask), dl, VT),
        ISD::SETEQ);
  } else if (PopCount == BB.Range) {
    // There is only one zero bit in the range, test for it directly.
    Cmp = DAG.getSetCC(
        dl, TLI.getSetCCResultType(DAG.getDataLayout(), *DAG.getContext(), VT),
        ShiftOp, DAG.getConstant(llvm::countr_one(B.Mask), dl, VT), ISD::SETNE);
  } else {
    // Make desired shift
    SDValue SwitchVal = DAG.getNode(ISD::SHL, dl, VT,
                                    DAG.getConstant(1, dl, VT), ShiftOp);

    // Emit bit tests and jumps
    SDValue AndOp = DAG.getNode(ISD::AND, dl,
                                VT, SwitchVal, DAG.getConstant(B.Mask, dl, VT));
    Cmp = DAG.getSetCC(
        dl, TLI.getSetCCResultType(DAG.getDataLayout(), *DAG.getContext(), VT),
        AndOp, DAG.getConstant(0, dl, VT), ISD::SETNE);
  }

  // The branch probability from SwitchBB to B.TargetBB is B.ExtraProb.
  addSuccessorWithProb(SwitchBB, B.TargetBB, B.ExtraProb);
  // The branch probability from SwitchBB to NextMBB is BranchProbToNext.
  addSuccessorWithProb(SwitchBB, NextMBB, BranchProbToNext);
  // It is not guaranteed that the sum of B.ExtraProb and BranchProbToNext is
  // one as they are relative probabilities (and thus work more like weights),
  // and hence we need to normalize them to let the sum of them become one.
  SwitchBB->normalizeSuccProbs();

  SDValue BrAnd = DAG.getNode(ISD::BRCOND, dl,
                              MVT::Other, getControlRoot(),
                              Cmp, DAG.getBasicBlock(B.TargetBB));

  // Avoid emitting unnecessary branches to the next block.
  if (NextMBB != NextBlock(SwitchBB))
    BrAnd = DAG.getNode(ISD::BR, dl, MVT::Other, BrAnd,
                        DAG.getBasicBlock(NextMBB));

  DAG.setRoot(BrAnd);
}

void SelectionDAGBuilder::visitInvoke(const InvokeInst &I) {
  MachineBasicBlock *InvokeMBB = FuncInfo.MBB;

  // Retrieve successors. Look through artificial IR level blocks like
  // catchswitch for successors.
  MachineBasicBlock *Return = FuncInfo.MBBMap[I.getSuccessor(0)];
  const BasicBlock *EHPadBB = I.getSuccessor(1);
  MachineBasicBlock *EHPadMBB = FuncInfo.MBBMap[EHPadBB];

  // Deopt bundles are lowered in LowerCallSiteWithDeoptBundle, and we don't
  // have to do anything here to lower funclet bundles.
  assert(!I.hasOperandBundlesOtherThan(
             {LLVMContext::OB_deopt, LLVMContext::OB_gc_transition,
              LLVMContext::OB_gc_live, LLVMContext::OB_funclet,
              LLVMContext::OB_cfguardtarget,
              LLVMContext::OB_clang_arc_attachedcall}) &&
         "Cannot lower invokes with arbitrary operand bundles yet!");

  const Value *Callee(I.getCalledOperand());
  const Function *Fn = dyn_cast<Function>(Callee);
  if (isa<InlineAsm>(Callee))
    visitInlineAsm(I, EHPadBB);
  else if (Fn && Fn->isIntrinsic()) {
    switch (Fn->getIntrinsicID()) {
    default:
      llvm_unreachable("Cannot invoke this intrinsic");
    case Intrinsic::donothing:
      // Ignore invokes to @llvm.donothing: jump directly to the next BB.
    case Intrinsic::seh_try_begin:
    case Intrinsic::seh_scope_begin:
    case Intrinsic::seh_try_end:
    case Intrinsic::seh_scope_end:
      if (EHPadMBB)
          // a block referenced by EH table
          // so dtor-funclet not removed by opts
          EHPadMBB->setMachineBlockAddressTaken();
      break;
    case Intrinsic::experimental_patchpoint_void:
    case Intrinsic::experimental_patchpoint_i64:
      visitPatchpoint(I, EHPadBB);
      break;
    case Intrinsic::experimental_gc_statepoint:
      LowerStatepoint(cast<GCStatepointInst>(I), EHPadBB);
      break;
    case Intrinsic::wasm_rethrow: {
      // This is usually done in visitTargetIntrinsic, but this intrinsic is
      // special because it can be invoked, so we manually lower it to a DAG
      // node here.
      SmallVector<SDValue, 8> Ops;
      Ops.push_back(getRoot()); // inchain
      const TargetLowering &TLI = DAG.getTargetLoweringInfo();
      Ops.push_back(
          DAG.getTargetConstant(Intrinsic::wasm_rethrow, getCurSDLoc(),
                                TLI.getPointerTy(DAG.getDataLayout())));
      SDVTList VTs = DAG.getVTList(ArrayRef<EVT>({MVT::Other})); // outchain
      DAG.setRoot(DAG.getNode(ISD::INTRINSIC_VOID, getCurSDLoc(), VTs, Ops));
      break;
    }
    }
  } else if (I.countOperandBundlesOfType(LLVMContext::OB_deopt)) {
    // Currently we do not lower any intrinsic calls with deopt operand bundles.
    // Eventually we will support lowering the @llvm.experimental.deoptimize
    // intrinsic, and right now there are no plans to support other intrinsics
    // with deopt state.
    LowerCallSiteWithDeoptBundle(&I, getValue(Callee), EHPadBB);
  } else {
    LowerCallTo(I, getValue(Callee), false, false, EHPadBB);
  }

  // If the value of the invoke is used outside of its defining block, make it
  // available as a virtual register.
  // We already took care of the exported value for the statepoint instruction
  // during call to the LowerStatepoint.
  if (!isa<GCStatepointInst>(I)) {
    CopyToExportRegsIfNeeded(&I);
  }

  SmallVector<std::pair<MachineBasicBlock *, BranchProbability>, 1> UnwindDests;
  BranchProbabilityInfo *BPI = FuncInfo.BPI;
  BranchProbability EHPadBBProb =
      BPI ? BPI->getEdgeProbability(InvokeMBB->getBasicBlock(), EHPadBB)
          : BranchProbability::getZero();
  findUnwindDestinations(FuncInfo, EHPadBB, EHPadBBProb, UnwindDests);

  // Update successor info.
  addSuccessorWithProb(InvokeMBB, Return);
  for (auto &UnwindDest : UnwindDests) {
    UnwindDest.first->setIsEHPad();
    addSuccessorWithProb(InvokeMBB, UnwindDest.first, UnwindDest.second);
  }
  InvokeMBB->normalizeSuccProbs();

  // Drop into normal successor.
  DAG.setRoot(DAG.getNode(ISD::BR, getCurSDLoc(), MVT::Other, getControlRoot(),
                          DAG.getBasicBlock(Return)));
}

void SelectionDAGBuilder::visitCallBr(const CallBrInst &I) {
  MachineBasicBlock *CallBrMBB = FuncInfo.MBB;

  // Deopt bundles are lowered in LowerCallSiteWithDeoptBundle, and we don't
  // have to do anything here to lower funclet bundles.
  assert(!I.hasOperandBundlesOtherThan(
             {LLVMContext::OB_deopt, LLVMContext::OB_funclet}) &&
         "Cannot lower callbrs with arbitrary operand bundles yet!");

  assert(I.isInlineAsm() && "Only know how to handle inlineasm callbr");
  visitInlineAsm(I);
  CopyToExportRegsIfNeeded(&I);

  // Retrieve successors.
  SmallPtrSet<BasicBlock *, 8> Dests;
  Dests.insert(I.getDefaultDest());
  MachineBasicBlock *Return = FuncInfo.MBBMap[I.getDefaultDest()];

  // Update successor info.
  addSuccessorWithProb(CallBrMBB, Return, BranchProbability::getOne());
  for (unsigned i = 0, e = I.getNumIndirectDests(); i < e; ++i) {
    BasicBlock *Dest = I.getIndirectDest(i);
    MachineBasicBlock *Target = FuncInfo.MBBMap[Dest];
    Target->setIsInlineAsmBrIndirectTarget();
    Target->setMachineBlockAddressTaken();
    Target->setLabelMustBeEmitted();
    // Don't add duplicate machine successors.
    if (Dests.insert(Dest).second)
      addSuccessorWithProb(CallBrMBB, Target, BranchProbability::getZero());
  }
  CallBrMBB->normalizeSuccProbs();

  // Drop into default successor.
  DAG.setRoot(DAG.getNode(ISD::BR, getCurSDLoc(),
                          MVT::Other, getControlRoot(),
                          DAG.getBasicBlock(Return)));
}

void SelectionDAGBuilder::visitResume(const ResumeInst &RI) {
  llvm_unreachable("SelectionDAGBuilder shouldn't visit resume instructions!");
}

void SelectionDAGBuilder::visitLandingPad(const LandingPadInst &LP) {
  assert(FuncInfo.MBB->isEHPad() &&
         "Call to landingpad not in landing pad!");

  // If there aren't registers to copy the values into (e.g., during SjLj
  // exceptions), then don't bother to create these DAG nodes.
  const TargetLowering &TLI = DAG.getTargetLoweringInfo();
  const Constant *PersonalityFn = FuncInfo.Fn->getPersonalityFn();
  if (TLI.getExceptionPointerRegister(PersonalityFn) == 0 &&
      TLI.getExceptionSelectorRegister(PersonalityFn) == 0)
    return;

  // If landingpad's return type is token type, we don't create DAG nodes
  // for its exception pointer and selector value. The extraction of exception
  // pointer or selector value from token type landingpads is not currently
  // supported.
  if (LP.getType()->isTokenTy())
    return;

  SmallVector<EVT, 2> ValueVTs;
  SDLoc dl = getCurSDLoc();
  ComputeValueVTs(TLI, DAG.getDataLayout(), LP.getType(), ValueVTs);
  assert(ValueVTs.size() == 2 && "Only two-valued landingpads are supported");

  // Get the two live-in registers as SDValues. The physregs have already been
  // copied into virtual registers.
  SDValue Ops[2];
  if (FuncInfo.ExceptionPointerVirtReg) {
    Ops[0] = DAG.getZExtOrTrunc(
        DAG.getCopyFromReg(DAG.getEntryNode(), dl,
                           FuncInfo.ExceptionPointerVirtReg,
                           TLI.getPointerTy(DAG.getDataLayout())),
        dl, ValueVTs[0]);
  } else {
    Ops[0] = DAG.getConstant(0, dl, TLI.getPointerTy(DAG.getDataLayout()));
  }
  Ops[1] = DAG.getZExtOrTrunc(
      DAG.getCopyFromReg(DAG.getEntryNode(), dl,
                         FuncInfo.ExceptionSelectorVirtReg,
                         TLI.getPointerTy(DAG.getDataLayout())),
      dl, ValueVTs[1]);

  // Merge into one.
  SDValue Res = DAG.getNode(ISD::MERGE_VALUES, dl,
                            DAG.getVTList(ValueVTs), Ops);
  setValue(&LP, Res);
}

void SelectionDAGBuilder::UpdateSplitBlock(MachineBasicBlock *First,
                                           MachineBasicBlock *Last) {
  // Update JTCases.
  for (JumpTableBlock &JTB : SL->JTCases)
    if (JTB.first.HeaderBB == First)
      JTB.first.HeaderBB = Last;

  // Update BitTestCases.
  for (BitTestBlock &BTB : SL->BitTestCases)
    if (BTB.Parent == First)
      BTB.Parent = Last;
}

void SelectionDAGBuilder::visitIndirectBr(const IndirectBrInst &I) {
  MachineBasicBlock *IndirectBrMBB = FuncInfo.MBB;

  // Update machine-CFG edges with unique successors.
  SmallSet<BasicBlock*, 32> Done;
  for (unsigned i = 0, e = I.getNumSuccessors(); i != e; ++i) {
    BasicBlock *BB = I.getSuccessor(i);
    bool Inserted = Done.insert(BB).second;
    if (!Inserted)
        continue;

    MachineBasicBlock *Succ = FuncInfo.MBBMap[BB];
    addSuccessorWithProb(IndirectBrMBB, Succ);
  }
  IndirectBrMBB->normalizeSuccProbs();

  DAG.setRoot(DAG.getNode(ISD::BRIND, getCurSDLoc(),
                          MVT::Other, getControlRoot(),
                          getValue(I.getAddress())));
}

void SelectionDAGBuilder::visitUnreachable(const UnreachableInst &I) {
  if (!DAG.getTarget().Options.TrapUnreachable)
    return;

  // We may be able to ignore unreachable behind a noreturn call.
  if (DAG.getTarget().Options.NoTrapAfterNoreturn) {
    const BasicBlock &BB = *I.getParent();
    if (&I != &BB.front()) {
      BasicBlock::const_iterator PredI =
        std::prev(BasicBlock::const_iterator(&I));
      if (const CallInst *Call = dyn_cast<CallInst>(&*PredI)) {
        if (Call->doesNotReturn())
          return;
      }
    }
  }

  DAG.setRoot(DAG.getNode(ISD::TRAP, getCurSDLoc(), MVT::Other, DAG.getRoot()));
}

void SelectionDAGBuilder::visitUnary(const User &I, unsigned Opcode) {
  SDNodeFlags Flags;
  if (auto *FPOp = dyn_cast<FPMathOperator>(&I))
    Flags.copyFMF(*FPOp);

  SDValue Op = getValue(I.getOperand(0));
  SDValue UnNodeValue = DAG.getNode(Opcode, getCurSDLoc(), Op.getValueType(),
                                    Op, Flags);
  setValue(&I, UnNodeValue);
}

void SelectionDAGBuilder::visitBinary(const User &I, unsigned Opcode) {
  SDNodeFlags Flags;
  if (auto *OFBinOp = dyn_cast<OverflowingBinaryOperator>(&I)) {
    Flags.setNoSignedWrap(OFBinOp->hasNoSignedWrap());
    Flags.setNoUnsignedWrap(OFBinOp->hasNoUnsignedWrap());
  }
  if (auto *ExactOp = dyn_cast<PossiblyExactOperator>(&I))
    Flags.setExact(ExactOp->isExact());
  if (auto *FPOp = dyn_cast<FPMathOperator>(&I))
    Flags.copyFMF(*FPOp);

  SDValue Op1 = getValue(I.getOperand(0));
  SDValue Op2 = getValue(I.getOperand(1));
  SDValue BinNodeValue = DAG.getNode(Opcode, getCurSDLoc(), Op1.getValueType(),
                                     Op1, Op2, Flags);
  setValue(&I, BinNodeValue);
}

void SelectionDAGBuilder::visitShift(const User &I, unsigned Opcode) {
  SDValue Op1 = getValue(I.getOperand(0));
  SDValue Op2 = getValue(I.getOperand(1));

  EVT ShiftTy = DAG.getTargetLoweringInfo().getShiftAmountTy(
      Op1.getValueType(), DAG.getDataLayout());

  // Coerce the shift amount to the right type if we can. This exposes the
  // truncate or zext to optimization early.
  if (!I.getType()->isVectorTy() && Op2.getValueType() != ShiftTy) {
    assert(ShiftTy.getSizeInBits() >= Log2_32_Ceil(Op1.getValueSizeInBits()) &&
           "Unexpected shift type");
    Op2 = DAG.getZExtOrTrunc(Op2, getCurSDLoc(), ShiftTy);
  }

  bool nuw = false;
  bool nsw = false;
  bool exact = false;

  if (Opcode == ISD::SRL || Opcode == ISD::SRA || Opcode == ISD::SHL) {

    if (const OverflowingBinaryOperator *OFBinOp =
            dyn_cast<const OverflowingBinaryOperator>(&I)) {
      nuw = OFBinOp->hasNoUnsignedWrap();
      nsw = OFBinOp->hasNoSignedWrap();
    }
    if (const PossiblyExactOperator *ExactOp =
            dyn_cast<const PossiblyExactOperator>(&I))
      exact = ExactOp->isExact();
  }
  SDNodeFlags Flags;
  Flags.setExact(exact);
  Flags.setNoSignedWrap(nsw);
  Flags.setNoUnsignedWrap(nuw);
  SDValue Res = DAG.getNode(Opcode, getCurSDLoc(), Op1.getValueType(), Op1, Op2,
                            Flags);
  setValue(&I, Res);
}

void SelectionDAGBuilder::visitSDiv(const User &I) {
  SDValue Op1 = getValue(I.getOperand(0));
  SDValue Op2 = getValue(I.getOperand(1));

  SDNodeFlags Flags;
  Flags.setExact(isa<PossiblyExactOperator>(&I) &&
                 cast<PossiblyExactOperator>(&I)->isExact());
  setValue(&I, DAG.getNode(ISD::SDIV, getCurSDLoc(), Op1.getValueType(), Op1,
                           Op2, Flags));
}

void SelectionDAGBuilder::visitICmp(const User &I) {
  ICmpInst::Predicate predicate = ICmpInst::BAD_ICMP_PREDICATE;
  if (const ICmpInst *IC = dyn_cast<ICmpInst>(&I))
    predicate = IC->getPredicate();
  else if (const ConstantExpr *IC = dyn_cast<ConstantExpr>(&I))
    predicate = ICmpInst::Predicate(IC->getPredicate());
  SDValue Op1 = getValue(I.getOperand(0));
  SDValue Op2 = getValue(I.getOperand(1));
  ISD::CondCode Opcode = getICmpCondCode(predicate);

  auto &TLI = DAG.getTargetLoweringInfo();
  EVT MemVT =
      TLI.getMemValueType(DAG.getDataLayout(), I.getOperand(0)->getType());

  // If a pointer's DAG type is larger than its memory type then the DAG values
  // are zero-extended. This breaks signed comparisons so truncate back to the
  // underlying type before doing the compare.
  if (Op1.getValueType() != MemVT) {
    Op1 = DAG.getPtrExtOrTrunc(Op1, getCurSDLoc(), MemVT);
    Op2 = DAG.getPtrExtOrTrunc(Op2, getCurSDLoc(), MemVT);
  }

  EVT DestVT = DAG.getTargetLoweringInfo().getValueType(DAG.getDataLayout(),
                                                        I.getType());
  setValue(&I, DAG.getSetCC(getCurSDLoc(), DestVT, Op1, Op2, Opcode));
}

void SelectionDAGBuilder::visitFCmp(const User &I) {
  FCmpInst::Predicate predicate = FCmpInst::BAD_FCMP_PREDICATE;
  if (const FCmpInst *FC = dyn_cast<FCmpInst>(&I))
    predicate = FC->getPredicate();
  else if (const ConstantExpr *FC = dyn_cast<ConstantExpr>(&I))
    predicate = FCmpInst::Predicate(FC->getPredicate());
  SDValue Op1 = getValue(I.getOperand(0));
  SDValue Op2 = getValue(I.getOperand(1));

  ISD::CondCode Condition = getFCmpCondCode(predicate);
  auto *FPMO = cast<FPMathOperator>(&I);
  if (FPMO->hasNoNaNs() || TM.Options.NoNaNsFPMath)
    Condition = getFCmpCodeWithoutNaN(Condition);

  SDNodeFlags Flags;
  Flags.copyFMF(*FPMO);
  SelectionDAG::FlagInserter FlagsInserter(DAG, Flags);

  EVT DestVT = DAG.getTargetLoweringInfo().getValueType(DAG.getDataLayout(),
                                                        I.getType());
  setValue(&I, DAG.getSetCC(getCurSDLoc(), DestVT, Op1, Op2, Condition));
}

// Check if the condition of the select has one use or two users that are both
// selects with the same condition.
static bool hasOnlySelectUsers(const Value *Cond) {
  return llvm::all_of(Cond->users(), [](const Value *V) {
    return isa<SelectInst>(V);
  });
}

void SelectionDAGBuilder::visitSelect(const User &I) {
  SmallVector<EVT, 4> ValueVTs;
  ComputeValueVTs(DAG.getTargetLoweringInfo(), DAG.getDataLayout(), I.getType(),
                  ValueVTs);
  unsigned NumValues = ValueVTs.size();
  if (NumValues == 0) return;

  SmallVector<SDValue, 4> Values(NumValues);
  SDValue Cond     = getValue(I.getOperand(0));
  SDValue LHSVal   = getValue(I.getOperand(1));
  SDValue RHSVal   = getValue(I.getOperand(2));
  SmallVector<SDValue, 1> BaseOps(1, Cond);
  ISD::NodeType OpCode =
      Cond.getValueType().isVector() ? ISD::VSELECT : ISD::SELECT;

  bool IsUnaryAbs = false;
  bool Negate = false;

  SDNodeFlags Flags;
  if (auto *FPOp = dyn_cast<FPMathOperator>(&I))
    Flags.copyFMF(*FPOp);

  Flags.setUnpredictable(
      cast<SelectInst>(I).getMetadata(LLVMContext::MD_unpredictable));

  // Min/max matching is only viable if all output VTs are the same.
  if (all_equal(ValueVTs)) {
    EVT VT = ValueVTs[0];
    LLVMContext &Ctx = *DAG.getContext();
    auto &TLI = DAG.getTargetLoweringInfo();

    // We care about the legality of the operation after it has been type
    // legalized.
    while (TLI.getTypeAction(Ctx, VT) != TargetLoweringBase::TypeLegal)
      VT = TLI.getTypeToTransformTo(Ctx, VT);

    // If the vselect is legal, assume we want to leave this as a vector setcc +
    // vselect. Otherwise, if this is going to be scalarized, we want to see if
    // min/max is legal on the scalar type.
    bool UseScalarMinMax = VT.isVector() &&
      !TLI.isOperationLegalOrCustom(ISD::VSELECT, VT);

    // ValueTracking's select pattern matching does not account for -0.0,
    // so we can't lower to FMINIMUM/FMAXIMUM because those nodes specify that
    // -0.0 is less than +0.0.
    Value *LHS, *RHS;
    auto SPR = matchSelectPattern(const_cast<User*>(&I), LHS, RHS);
    ISD::NodeType Opc = ISD::DELETED_NODE;
    switch (SPR.Flavor) {
    case SPF_UMAX:    Opc = ISD::UMAX; break;
    case SPF_UMIN:    Opc = ISD::UMIN; break;
    case SPF_SMAX:    Opc = ISD::SMAX; break;
    case SPF_SMIN:    Opc = ISD::SMIN; break;
    case SPF_FMINNUM:
      switch (SPR.NaNBehavior) {
      case SPNB_NA: llvm_unreachable("No NaN behavior for FP op?");
      case SPNB_RETURNS_NAN: break;
      case SPNB_RETURNS_OTHER: Opc = ISD::FMINNUM; break;
      case SPNB_RETURNS_ANY:
        if (TLI.isOperationLegalOrCustom(ISD::FMINNUM, VT) ||
            (UseScalarMinMax &&
             TLI.isOperationLegalOrCustom(ISD::FMINNUM, VT.getScalarType())))
          Opc = ISD::FMINNUM;
        break;
      }
      break;
    case SPF_FMAXNUM:
      switch (SPR.NaNBehavior) {
      case SPNB_NA: llvm_unreachable("No NaN behavior for FP op?");
      case SPNB_RETURNS_NAN: break;
      case SPNB_RETURNS_OTHER: Opc = ISD::FMAXNUM; break;
      case SPNB_RETURNS_ANY:
        if (TLI.isOperationLegalOrCustom(ISD::FMAXNUM, VT) ||
            (UseScalarMinMax &&
             TLI.isOperationLegalOrCustom(ISD::FMAXNUM, VT.getScalarType())))
          Opc = ISD::FMAXNUM;
        break;
      }
      break;
    case SPF_NABS:
      Negate = true;
      [[fallthrough]];
    case SPF_ABS:
      IsUnaryAbs = true;
      Opc = ISD::ABS;
      break;
    default: break;
    }

    if (!IsUnaryAbs && Opc != ISD::DELETED_NODE &&
        (TLI.isOperationLegalOrCustom(Opc, VT) ||
         (UseScalarMinMax &&
          TLI.isOperationLegalOrCustom(Opc, VT.getScalarType()))) &&
        // If the underlying comparison instruction is used by any other
        // instruction, the consumed instructions won't be destroyed, so it is
        // not profitable to convert to a min/max.
        hasOnlySelectUsers(cast<SelectInst>(I).getCondition())) {
      OpCode = Opc;
      LHSVal = getValue(LHS);
      RHSVal = getValue(RHS);
      BaseOps.clear();
    }

    if (IsUnaryAbs) {
      OpCode = Opc;
      LHSVal = getValue(LHS);
      BaseOps.clear();
    }
  }

  if (IsUnaryAbs) {
    for (unsigned i = 0; i != NumValues; ++i) {
      SDLoc dl = getCurSDLoc();
      EVT VT = LHSVal.getNode()->getValueType(LHSVal.getResNo() + i);
      Values[i] =
          DAG.getNode(OpCode, dl, VT, LHSVal.getValue(LHSVal.getResNo() + i));
      if (Negate)
        Values[i] = DAG.getNegative(Values[i], dl, VT);
    }
  } else {
    for (unsigned i = 0; i != NumValues; ++i) {
      SmallVector<SDValue, 3> Ops(BaseOps.begin(), BaseOps.end());
      Ops.push_back(SDValue(LHSVal.getNode(), LHSVal.getResNo() + i));
      Ops.push_back(SDValue(RHSVal.getNode(), RHSVal.getResNo() + i));
      Values[i] = DAG.getNode(
          OpCode, getCurSDLoc(),
          LHSVal.getNode()->getValueType(LHSVal.getResNo() + i), Ops, Flags);
    }
  }

  setValue(&I, DAG.getNode(ISD::MERGE_VALUES, getCurSDLoc(),
                           DAG.getVTList(ValueVTs), Values));
}

void SelectionDAGBuilder::visitTrunc(const User &I) {
  // TruncInst cannot be a no-op cast because sizeof(src) > sizeof(dest).
  SDValue N = getValue(I.getOperand(0));
  EVT DestVT = DAG.getTargetLoweringInfo().getValueType(DAG.getDataLayout(),
                                                        I.getType());
  setValue(&I, DAG.getNode(ISD::TRUNCATE, getCurSDLoc(), DestVT, N));
}

void SelectionDAGBuilder::visitZExt(const User &I) {
  // ZExt cannot be a no-op cast because sizeof(src) < sizeof(dest).
  // ZExt also can't be a cast to bool for same reason. So, nothing much to do
  SDValue N = getValue(I.getOperand(0));
  EVT DestVT = DAG.getTargetLoweringInfo().getValueType(DAG.getDataLayout(),
                                                        I.getType());
  setValue(&I, DAG.getNode(ISD::ZERO_EXTEND, getCurSDLoc(), DestVT, N));
}

void SelectionDAGBuilder::visitSExt(const User &I) {
  // SExt cannot be a no-op cast because sizeof(src) < sizeof(dest).
  // SExt also can't be a cast to bool for same reason. So, nothing much to do
  SDValue N = getValue(I.getOperand(0));
  EVT DestVT = DAG.getTargetLoweringInfo().getValueType(DAG.getDataLayout(),
                                                        I.getType());
  setValue(&I, DAG.getNode(ISD::SIGN_EXTEND, getCurSDLoc(), DestVT, N));
}

void SelectionDAGBuilder::visitFPTrunc(const User &I) {
  // FPTrunc is never a no-op cast, no need to check
  SDValue N = getValue(I.getOperand(0));
  SDLoc dl = getCurSDLoc();
  const TargetLowering &TLI = DAG.getTargetLoweringInfo();
  EVT DestVT = TLI.getValueType(DAG.getDataLayout(), I.getType());
  setValue(&I, DAG.getNode(ISD::FP_ROUND, dl, DestVT, N,
                           DAG.getTargetConstant(
                               0, dl, TLI.getPointerTy(DAG.getDataLayout()))));
}

void SelectionDAGBuilder::visitFPExt(const User &I) {
  // FPExt is never a no-op cast, no need to check
  SDValue N = getValue(I.getOperand(0));
  EVT DestVT = DAG.getTargetLoweringInfo().getValueType(DAG.getDataLayout(),
                                                        I.getType());
  setValue(&I, DAG.getNode(ISD::FP_EXTEND, getCurSDLoc(), DestVT, N));
}

void SelectionDAGBuilder::visitFPToUI(const User &I) {
  // FPToUI is never a no-op cast, no need to check
  SDValue N = getValue(I.getOperand(0));
  EVT DestVT = DAG.getTargetLoweringInfo().getValueType(DAG.getDataLayout(),
                                                        I.getType());
  setValue(&I, DAG.getNode(ISD::FP_TO_UINT, getCurSDLoc(), DestVT, N));
}

void SelectionDAGBuilder::visitFPToSI(const User &I) {
  // FPToSI is never a no-op cast, no need to check
  SDValue N = getValue(I.getOperand(0));
  EVT DestVT = DAG.getTargetLoweringInfo().getValueType(DAG.getDataLayout(),
                                                        I.getType());
  setValue(&I, DAG.getNode(ISD::FP_TO_SINT, getCurSDLoc(), DestVT, N));
}

void SelectionDAGBuilder::visitUIToFP(const User &I) {
  // UIToFP is never a no-op cast, no need to check
  SDValue N = getValue(I.getOperand(0));
  EVT DestVT = DAG.getTargetLoweringInfo().getValueType(DAG.getDataLayout(),
                                                        I.getType());
  setValue(&I, DAG.getNode(ISD::UINT_TO_FP, getCurSDLoc(), DestVT, N));
}

void SelectionDAGBuilder::visitSIToFP(const User &I) {
  // SIToFP is never a no-op cast, no need to check
  SDValue N = getValue(I.getOperand(0));
  EVT DestVT = DAG.getTargetLoweringInfo().getValueType(DAG.getDataLayout(),
                                                        I.getType());
  setValue(&I, DAG.getNode(ISD::SINT_TO_FP, getCurSDLoc(), DestVT, N));
}

void SelectionDAGBuilder::visitPtrToInt(const User &I) {
  // What to do depends on the size of the integer and the size of the pointer.
  // We can either truncate, zero extend, or no-op, accordingly.
  SDValue N = getValue(I.getOperand(0));
  auto &TLI = DAG.getTargetLoweringInfo();
  EVT DestVT = DAG.getTargetLoweringInfo().getValueType(DAG.getDataLayout(),
                                                        I.getType());
  EVT PtrMemVT =
      TLI.getMemValueType(DAG.getDataLayout(), I.getOperand(0)->getType());
  N = DAG.getPtrExtOrTrunc(N, getCurSDLoc(), PtrMemVT);
  N = DAG.getZExtOrTrunc(N, getCurSDLoc(), DestVT);
  setValue(&I, N);
}

void SelectionDAGBuilder::visitIntToPtr(const User &I) {
  // What to do depends on the size of the integer and the size of the pointer.
  // We can either truncate, zero extend, or no-op, accordingly.
  SDValue N = getValue(I.getOperand(0));
  auto &TLI = DAG.getTargetLoweringInfo();
  EVT DestVT = TLI.getValueType(DAG.getDataLayout(), I.getType());
  EVT PtrMemVT = TLI.getMemValueType(DAG.getDataLayout(), I.getType());
  N = DAG.getZExtOrTrunc(N, getCurSDLoc(), PtrMemVT);
  N = DAG.getPtrExtOrTrunc(N, getCurSDLoc(), DestVT);
  setValue(&I, N);
}

void SelectionDAGBuilder::visitBitCast(const User &I) {
  SDValue N = getValue(I.getOperand(0));
  SDLoc dl = getCurSDLoc();
  EVT DestVT = DAG.getTargetLoweringInfo().getValueType(DAG.getDataLayout(),
                                                        I.getType());

  // BitCast assures us that source and destination are the same size so this is
  // either a BITCAST or a no-op.
  if (DestVT != N.getValueType())
    setValue(&I, DAG.getNode(ISD::BITCAST, dl,
                             DestVT, N)); // convert types.
  // Check if the original LLVM IR Operand was a ConstantInt, because getValue()
  // might fold any kind of constant expression to an integer constant and that
  // is not what we are looking for. Only recognize a bitcast of a genuine
  // constant integer as an opaque constant.
  else if(ConstantInt *C = dyn_cast<ConstantInt>(I.getOperand(0)))
    setValue(&I, DAG.getConstant(C->getValue(), dl, DestVT, /*isTarget=*/false,
                                 /*isOpaque*/true));
  else
    setValue(&I, N);            // noop cast.
}

void SelectionDAGBuilder::visitAddrSpaceCast(const User &I) {
  const TargetLowering &TLI = DAG.getTargetLoweringInfo();
  const Value *SV = I.getOperand(0);
  SDValue N = getValue(SV);
  EVT DestVT = TLI.getValueType(DAG.getDataLayout(), I.getType());

  unsigned SrcAS = SV->getType()->getPointerAddressSpace();
  unsigned DestAS = I.getType()->getPointerAddressSpace();

  if (!TM.isNoopAddrSpaceCast(SrcAS, DestAS))
    N = DAG.getAddrSpaceCast(getCurSDLoc(), DestVT, N, SrcAS, DestAS);

  setValue(&I, N);
}

void SelectionDAGBuilder::visitInsertElement(const User &I) {
  const TargetLowering &TLI = DAG.getTargetLoweringInfo();
  SDValue InVec = getValue(I.getOperand(0));
  SDValue InVal = getValue(I.getOperand(1));
  SDValue InIdx = DAG.getZExtOrTrunc(getValue(I.getOperand(2)), getCurSDLoc(),
                                     TLI.getVectorIdxTy(DAG.getDataLayout()));
  setValue(&I, DAG.getNode(ISD::INSERT_VECTOR_ELT, getCurSDLoc(),
                           TLI.getValueType(DAG.getDataLayout(), I.getType()),
                           InVec, InVal, InIdx));
}

void SelectionDAGBuilder::visitExtractElement(const User &I) {
  const TargetLowering &TLI = DAG.getTargetLoweringInfo();
  SDValue InVec = getValue(I.getOperand(0));
  SDValue InIdx = DAG.getZExtOrTrunc(getValue(I.getOperand(1)), getCurSDLoc(),
                                     TLI.getVectorIdxTy(DAG.getDataLayout()));
  setValue(&I, DAG.getNode(ISD::EXTRACT_VECTOR_ELT, getCurSDLoc(),
                           TLI.getValueType(DAG.getDataLayout(), I.getType()),
                           InVec, InIdx));
}

void SelectionDAGBuilder::visitShuffleVector(const User &I) {
  SDValue Src1 = getValue(I.getOperand(0));
  SDValue Src2 = getValue(I.getOperand(1));
  ArrayRef<int> Mask;
  if (auto *SVI = dyn_cast<ShuffleVectorInst>(&I))
    Mask = SVI->getShuffleMask();
  else
    Mask = cast<ConstantExpr>(I).getShuffleMask();
  SDLoc DL = getCurSDLoc();
  const TargetLowering &TLI = DAG.getTargetLoweringInfo();
  EVT VT = TLI.getValueType(DAG.getDataLayout(), I.getType());
  EVT SrcVT = Src1.getValueType();

  if (all_of(Mask, [](int Elem) { return Elem == 0; }) &&
      VT.isScalableVector()) {
    // Canonical splat form of first element of first input vector.
    SDValue FirstElt =
        DAG.getNode(ISD::EXTRACT_VECTOR_ELT, DL, SrcVT.getScalarType(), Src1,
                    DAG.getVectorIdxConstant(0, DL));
    setValue(&I, DAG.getNode(ISD::SPLAT_VECTOR, DL, VT, FirstElt));
    return;
  }

  // For now, we only handle splats for scalable vectors.
  // The DAGCombiner will perform a BUILD_VECTOR -> SPLAT_VECTOR transformation
  // for targets that support a SPLAT_VECTOR for non-scalable vector types.
  assert(!VT.isScalableVector() && "Unsupported scalable vector shuffle");

  unsigned SrcNumElts = SrcVT.getVectorNumElements();
  unsigned MaskNumElts = Mask.size();

  if (SrcNumElts == MaskNumElts) {
    setValue(&I, DAG.getVectorShuffle(VT, DL, Src1, Src2, Mask));
    return;
  }

  // Normalize the shuffle vector since mask and vector length don't match.
  if (SrcNumElts < MaskNumElts) {
    // Mask is longer than the source vectors. We can use concatenate vector to
    // make the mask and vectors lengths match.

    if (MaskNumElts % SrcNumElts == 0) {
      // Mask length is a multiple of the source vector length.
      // Check if the shuffle is some kind of concatenation of the input
      // vectors.
      unsigned NumConcat = MaskNumElts / SrcNumElts;
      bool IsConcat = true;
      SmallVector<int, 8> ConcatSrcs(NumConcat, -1);
      for (unsigned i = 0; i != MaskNumElts; ++i) {
        int Idx = Mask[i];
        if (Idx < 0)
          continue;
        // Ensure the indices in each SrcVT sized piece are sequential and that
        // the same source is used for the whole piece.
        if ((Idx % SrcNumElts != (i % SrcNumElts)) ||
            (ConcatSrcs[i / SrcNumElts] >= 0 &&
             ConcatSrcs[i / SrcNumElts] != (int)(Idx / SrcNumElts))) {
          IsConcat = false;
          break;
        }
        // Remember which source this index came from.
        ConcatSrcs[i / SrcNumElts] = Idx / SrcNumElts;
      }

      // The shuffle is concatenating multiple vectors together. Just emit
      // a CONCAT_VECTORS operation.
      if (IsConcat) {
        SmallVector<SDValue, 8> ConcatOps;
        for (auto Src : ConcatSrcs) {
          if (Src < 0)
            ConcatOps.push_back(DAG.getUNDEF(SrcVT));
          else if (Src == 0)
            ConcatOps.push_back(Src1);
          else
            ConcatOps.push_back(Src2);
        }
        setValue(&I, DAG.getNode(ISD::CONCAT_VECTORS, DL, VT, ConcatOps));
        return;
      }
    }

    unsigned PaddedMaskNumElts = alignTo(MaskNumElts, SrcNumElts);
    unsigned NumConcat = PaddedMaskNumElts / SrcNumElts;
    EVT PaddedVT = EVT::getVectorVT(*DAG.getContext(), VT.getScalarType(),
                                    PaddedMaskNumElts);

    // Pad both vectors with undefs to make them the same length as the mask.
    SDValue UndefVal = DAG.getUNDEF(SrcVT);

    SmallVector<SDValue, 8> MOps1(NumConcat, UndefVal);
    SmallVector<SDValue, 8> MOps2(NumConcat, UndefVal);
    MOps1[0] = Src1;
    MOps2[0] = Src2;

    Src1 = DAG.getNode(ISD::CONCAT_VECTORS, DL, PaddedVT, MOps1);
    Src2 = DAG.getNode(ISD::CONCAT_VECTORS, DL, PaddedVT, MOps2);

    // Readjust mask for new input vector length.
    SmallVector<int, 8> MappedOps(PaddedMaskNumElts, -1);
    for (unsigned i = 0; i != MaskNumElts; ++i) {
      int Idx = Mask[i];
      if (Idx >= (int)SrcNumElts)
        Idx -= SrcNumElts - PaddedMaskNumElts;
      MappedOps[i] = Idx;
    }

    SDValue Result = DAG.getVectorShuffle(PaddedVT, DL, Src1, Src2, MappedOps);

    // If the concatenated vector was padded, extract a subvector with the
    // correct number of elements.
    if (MaskNumElts != PaddedMaskNumElts)
      Result = DAG.getNode(ISD::EXTRACT_SUBVECTOR, DL, VT, Result,
                           DAG.getVectorIdxConstant(0, DL));

    setValue(&I, Result);
    return;
  }

  if (SrcNumElts > MaskNumElts) {
    // Analyze the access pattern of the vector to see if we can extract
    // two subvectors and do the shuffle.
    int StartIdx[2] = { -1, -1 };  // StartIdx to extract from
    bool CanExtract = true;
    for (int Idx : Mask) {
      unsigned Input = 0;
      if (Idx < 0)
        continue;

      if (Idx >= (int)SrcNumElts) {
        Input = 1;
        Idx -= SrcNumElts;
      }

      // If all the indices come from the same MaskNumElts sized portion of
      // the sources we can use extract. Also make sure the extract wouldn't
      // extract past the end of the source.
      int NewStartIdx = alignDown(Idx, MaskNumElts);
      if (NewStartIdx + MaskNumElts > SrcNumElts ||
          (StartIdx[Input] >= 0 && StartIdx[Input] != NewStartIdx))
        CanExtract = false;
      // Make sure we always update StartIdx as we use it to track if all
      // elements are undef.
      StartIdx[Input] = NewStartIdx;
    }

    if (StartIdx[0] < 0 && StartIdx[1] < 0) {
      setValue(&I, DAG.getUNDEF(VT)); // Vectors are not used.
      return;
    }
    if (CanExtract) {
      // Extract appropriate subvector and generate a vector shuffle
      for (unsigned Input = 0; Input < 2; ++Input) {
        SDValue &Src = Input == 0 ? Src1 : Src2;
        if (StartIdx[Input] < 0)
          Src = DAG.getUNDEF(VT);
        else {
          Src = DAG.getNode(ISD::EXTRACT_SUBVECTOR, DL, VT, Src,
                            DAG.getVectorIdxConstant(StartIdx[Input], DL));
        }
      }

      // Calculate new mask.
      SmallVector<int, 8> MappedOps(Mask);
      for (int &Idx : MappedOps) {
        if (Idx >= (int)SrcNumElts)
          Idx -= SrcNumElts + StartIdx[1] - MaskNumElts;
        else if (Idx >= 0)
          Idx -= StartIdx[0];
      }

      setValue(&I, DAG.getVectorShuffle(VT, DL, Src1, Src2, MappedOps));
      return;
    }
  }

  // We can't use either concat vectors or extract subvectors so fall back to
  // replacing the shuffle with extract and build vector.
  // to insert and build vector.
  EVT EltVT = VT.getVectorElementType();
  SmallVector<SDValue,8> Ops;
  for (int Idx : Mask) {
    SDValue Res;

    if (Idx < 0) {
      Res = DAG.getUNDEF(EltVT);
    } else {
      SDValue &Src = Idx < (int)SrcNumElts ? Src1 : Src2;
      if (Idx >= (int)SrcNumElts) Idx -= SrcNumElts;

      Res = DAG.getNode(ISD::EXTRACT_VECTOR_ELT, DL, EltVT, Src,
                        DAG.getVectorIdxConstant(Idx, DL));
    }

    Ops.push_back(Res);
  }

  setValue(&I, DAG.getBuildVector(VT, DL, Ops));
}

void SelectionDAGBuilder::visitInsertValue(const InsertValueInst &I) {
  ArrayRef<unsigned> Indices = I.getIndices();
  const Value *Op0 = I.getOperand(0);
  const Value *Op1 = I.getOperand(1);
  Type *AggTy = I.getType();
  Type *ValTy = Op1->getType();
  bool IntoUndef = isa<UndefValue>(Op0);
  bool FromUndef = isa<UndefValue>(Op1);

  unsigned LinearIndex = ComputeLinearIndex(AggTy, Indices);

  const TargetLowering &TLI = DAG.getTargetLoweringInfo();
  SmallVector<EVT, 4> AggValueVTs;
  ComputeValueVTs(TLI, DAG.getDataLayout(), AggTy, AggValueVTs);
  SmallVector<EVT, 4> ValValueVTs;
  ComputeValueVTs(TLI, DAG.getDataLayout(), ValTy, ValValueVTs);

  unsigned NumAggValues = AggValueVTs.size();
  unsigned NumValValues = ValValueVTs.size();
  SmallVector<SDValue, 4> Values(NumAggValues);

  // Ignore an insertvalue that produces an empty object
  if (!NumAggValues) {
    setValue(&I, DAG.getUNDEF(MVT(MVT::Other)));
    return;
  }

  SDValue Agg = getValue(Op0);
  unsigned i = 0;
  // Copy the beginning value(s) from the original aggregate.
  for (; i != LinearIndex; ++i)
    Values[i] = IntoUndef ? DAG.getUNDEF(AggValueVTs[i]) :
                SDValue(Agg.getNode(), Agg.getResNo() + i);
  // Copy values from the inserted value(s).
  if (NumValValues) {
    SDValue Val = getValue(Op1);
    for (; i != LinearIndex + NumValValues; ++i)
      Values[i] = FromUndef ? DAG.getUNDEF(AggValueVTs[i]) :
                  SDValue(Val.getNode(), Val.getResNo() + i - LinearIndex);
  }
  // Copy remaining value(s) from the original aggregate.
  for (; i != NumAggValues; ++i)
    Values[i] = IntoUndef ? DAG.getUNDEF(AggValueVTs[i]) :
                SDValue(Agg.getNode(), Agg.getResNo() + i);

  setValue(&I, DAG.getNode(ISD::MERGE_VALUES, getCurSDLoc(),
                           DAG.getVTList(AggValueVTs), Values));
}

void SelectionDAGBuilder::visitExtractValue(const ExtractValueInst &I) {
  ArrayRef<unsigned> Indices = I.getIndices();
  const Value *Op0 = I.getOperand(0);
  Type *AggTy = Op0->getType();
  Type *ValTy = I.getType();
  bool OutOfUndef = isa<UndefValue>(Op0);

  unsigned LinearIndex = ComputeLinearIndex(AggTy, Indices);

  const TargetLowering &TLI = DAG.getTargetLoweringInfo();
  SmallVector<EVT, 4> ValValueVTs;
  ComputeValueVTs(TLI, DAG.getDataLayout(), ValTy, ValValueVTs);

  unsigned NumValValues = ValValueVTs.size();

  // Ignore a extractvalue that produces an empty object
  if (!NumValValues) {
    setValue(&I, DAG.getUNDEF(MVT(MVT::Other)));
    return;
  }

  SmallVector<SDValue, 4> Values(NumValValues);

  SDValue Agg = getValue(Op0);
  // Copy out the selected value(s).
  for (unsigned i = LinearIndex; i != LinearIndex + NumValValues; ++i)
    Values[i - LinearIndex] =
      OutOfUndef ?
        DAG.getUNDEF(Agg.getNode()->getValueType(Agg.getResNo() + i)) :
        SDValue(Agg.getNode(), Agg.getResNo() + i);

  setValue(&I, DAG.getNode(ISD::MERGE_VALUES, getCurSDLoc(),
                           DAG.getVTList(ValValueVTs), Values));
}

void SelectionDAGBuilder::visitGetElementPtr(const User &I) {
  Value *Op0 = I.getOperand(0);
  // Note that the pointer operand may be a vector of pointers. Take the scalar
  // element which holds a pointer.
  unsigned AS = Op0->getType()->getScalarType()->getPointerAddressSpace();
  SDValue N = getValue(Op0);
  SDLoc dl = getCurSDLoc();
  auto &TLI = DAG.getTargetLoweringInfo();

  // Normalize Vector GEP - all scalar operands should be converted to the
  // splat vector.
  bool IsVectorGEP = I.getType()->isVectorTy();
  ElementCount VectorElementCount =
      IsVectorGEP ? cast<VectorType>(I.getType())->getElementCount()
                  : ElementCount::getFixed(0);

  if (IsVectorGEP && !N.getValueType().isVector()) {
    LLVMContext &Context = *DAG.getContext();
    EVT VT = EVT::getVectorVT(Context, N.getValueType(), VectorElementCount);
    N = DAG.getSplat(VT, dl, N);
  }

  for (gep_type_iterator GTI = gep_type_begin(&I), E = gep_type_end(&I);
       GTI != E; ++GTI) {
    const Value *Idx = GTI.getOperand();
    if (StructType *StTy = GTI.getStructTypeOrNull()) {
      unsigned Field = cast<Constant>(Idx)->getUniqueInteger().getZExtValue();
      if (Field) {
        // N = N + Offset
        uint64_t Offset =
            DAG.getDataLayout().getStructLayout(StTy)->getElementOffset(Field);

        // In an inbounds GEP with an offset that is nonnegative even when
        // interpreted as signed, assume there is no unsigned overflow.
        SDNodeFlags Flags;
        if (int64_t(Offset) >= 0 && cast<GEPOperator>(I).isInBounds())
          Flags.setNoUnsignedWrap(true);

        N = DAG.getNode(ISD::ADD, dl, N.getValueType(), N,
                        DAG.getConstant(Offset, dl, N.getValueType()), Flags);
      }
    } else {
      // IdxSize is the width of the arithmetic according to IR semantics.
      // In SelectionDAG, we may prefer to do arithmetic in a wider bitwidth
      // (and fix up the result later).
      unsigned IdxSize = DAG.getDataLayout().getIndexSizeInBits(AS);
      MVT IdxTy = MVT::getIntegerVT(IdxSize);
      TypeSize ElementSize =
          DAG.getDataLayout().getTypeAllocSize(GTI.getIndexedType());
      // We intentionally mask away the high bits here; ElementSize may not
      // fit in IdxTy.
      APInt ElementMul(IdxSize, ElementSize.getKnownMinValue());
      bool ElementScalable = ElementSize.isScalable();

      // If this is a scalar constant or a splat vector of constants,
      // handle it quickly.
      const auto *C = dyn_cast<Constant>(Idx);
      if (C && isa<VectorType>(C->getType()))
        C = C->getSplatValue();

      const auto *CI = dyn_cast_or_null<ConstantInt>(C);
      if (CI && CI->isZero())
        continue;
      if (CI && !ElementScalable) {
        APInt Offs = ElementMul * CI->getValue().sextOrTrunc(IdxSize);
        LLVMContext &Context = *DAG.getContext();
        SDValue OffsVal;
        if (IsVectorGEP)
          OffsVal = DAG.getConstant(
              Offs, dl, EVT::getVectorVT(Context, IdxTy, VectorElementCount));
        else
          OffsVal = DAG.getConstant(Offs, dl, IdxTy);

        // In an inbounds GEP with an offset that is nonnegative even when
        // interpreted as signed, assume there is no unsigned overflow.
        SDNodeFlags Flags;
        if (Offs.isNonNegative() && cast<GEPOperator>(I).isInBounds())
          Flags.setNoUnsignedWrap(true);

        OffsVal = DAG.getSExtOrTrunc(OffsVal, dl, N.getValueType());

        N = DAG.getNode(ISD::ADD, dl, N.getValueType(), N, OffsVal, Flags);
        continue;
      }

      // N = N + Idx * ElementMul;
      SDValue IdxN = getValue(Idx);

      if (!IdxN.getValueType().isVector() && IsVectorGEP) {
        EVT VT = EVT::getVectorVT(*Context, IdxN.getValueType(),
                                  VectorElementCount);
        IdxN = DAG.getSplat(VT, dl, IdxN);
      }

      // If the index is smaller or larger than intptr_t, truncate or extend
      // it.
      IdxN = DAG.getSExtOrTrunc(IdxN, dl, N.getValueType());

      if (ElementScalable) {
        EVT VScaleTy = N.getValueType().getScalarType();
        SDValue VScale = DAG.getNode(
            ISD::VSCALE, dl, VScaleTy,
            DAG.getConstant(ElementMul.getZExtValue(), dl, VScaleTy));
        if (IsVectorGEP)
          VScale = DAG.getSplatVector(N.getValueType(), dl, VScale);
        IdxN = DAG.getNode(ISD::MUL, dl, N.getValueType(), IdxN, VScale);
      } else {
        // If this is a multiply by a power of two, turn it into a shl
        // immediately.  This is a very common case.
        if (ElementMul != 1) {
          if (ElementMul.isPowerOf2()) {
            unsigned Amt = ElementMul.logBase2();
            IdxN = DAG.getNode(ISD::SHL, dl,
                               N.getValueType(), IdxN,
                               DAG.getConstant(Amt, dl, IdxN.getValueType()));
          } else {
            SDValue Scale = DAG.getConstant(ElementMul.getZExtValue(), dl,
                                            IdxN.getValueType());
            IdxN = DAG.getNode(ISD::MUL, dl,
                               N.getValueType(), IdxN, Scale);
          }
        }
      }

      N = DAG.getNode(ISD::ADD, dl,
                      N.getValueType(), N, IdxN);
    }
  }

  MVT PtrTy = TLI.getPointerTy(DAG.getDataLayout(), AS);
  MVT PtrMemTy = TLI.getPointerMemTy(DAG.getDataLayout(), AS);
  if (IsVectorGEP) {
    PtrTy = MVT::getVectorVT(PtrTy, VectorElementCount);
    PtrMemTy = MVT::getVectorVT(PtrMemTy, VectorElementCount);
  }

  if (PtrMemTy != PtrTy && !cast<GEPOperator>(I).isInBounds())
    N = DAG.getPtrExtendInReg(N, dl, PtrMemTy);

  setValue(&I, N);
}

void SelectionDAGBuilder::visitAlloca(const AllocaInst &I) {
  // If this is a fixed sized alloca in the entry block of the function,
  // allocate it statically on the stack.
  if (FuncInfo.StaticAllocaMap.count(&I))
    return;   // getValue will auto-populate this.

  SDLoc dl = getCurSDLoc();
  Type *Ty = I.getAllocatedType();
  const TargetLowering &TLI = DAG.getTargetLoweringInfo();
  auto &DL = DAG.getDataLayout();
  TypeSize TySize = DL.getTypeAllocSize(Ty);
  MaybeAlign Alignment = std::max(DL.getPrefTypeAlign(Ty), I.getAlign());

  SDValue AllocSize = getValue(I.getArraySize());

  EVT IntPtr = TLI.getPointerTy(DAG.getDataLayout(), I.getAddressSpace());
  if (AllocSize.getValueType() != IntPtr)
    AllocSize = DAG.getZExtOrTrunc(AllocSize, dl, IntPtr);

  if (TySize.isScalable())
    AllocSize = DAG.getNode(ISD::MUL, dl, IntPtr, AllocSize,
                            DAG.getVScale(dl, IntPtr,
                                          APInt(IntPtr.getScalarSizeInBits(),
                                                TySize.getKnownMinValue())));
  else
    AllocSize =
        DAG.getNode(ISD::MUL, dl, IntPtr, AllocSize,
                    DAG.getConstant(TySize.getFixedValue(), dl, IntPtr));

  // Handle alignment.  If the requested alignment is less than or equal to
  // the stack alignment, ignore it.  If the size is greater than or equal to
  // the stack alignment, we note this in the DYNAMIC_STACKALLOC node.
  Align StackAlign = DAG.getSubtarget().getFrameLowering()->getStackAlign();
  if (*Alignment <= StackAlign)
    Alignment = std::nullopt;

  const uint64_t StackAlignMask = StackAlign.value() - 1U;
  // Round the size of the allocation up to the stack alignment size
  // by add SA-1 to the size. This doesn't overflow because we're computing
  // an address inside an alloca.
  SDNodeFlags Flags;
  Flags.setNoUnsignedWrap(true);
  AllocSize = DAG.getNode(ISD::ADD, dl, AllocSize.getValueType(), AllocSize,
                          DAG.getConstant(StackAlignMask, dl, IntPtr), Flags);

  // Mask out the low bits for alignment purposes.
  AllocSize = DAG.getNode(ISD::AND, dl, AllocSize.getValueType(), AllocSize,
                          DAG.getConstant(~StackAlignMask, dl, IntPtr));

  SDValue Ops[] = {
      getRoot(), AllocSize,
      DAG.getConstant(Alignment ? Alignment->value() : 0, dl, IntPtr)};
  SDVTList VTs = DAG.getVTList(AllocSize.getValueType(), MVT::Other);
  SDValue DSA = DAG.getNode(ISD::DYNAMIC_STACKALLOC, dl, VTs, Ops);
  setValue(&I, DSA);
  DAG.setRoot(DSA.getValue(1));

  assert(FuncInfo.MF->getFrameInfo().hasVarSizedObjects());
}

void SelectionDAGBuilder::visitLoad(const LoadInst &I) {
  if (I.isAtomic())
    return visitAtomicLoad(I);

  const TargetLowering &TLI = DAG.getTargetLoweringInfo();
  const Value *SV = I.getOperand(0);
  if (TLI.supportSwiftError()) {
    // Swifterror values can come from either a function parameter with
    // swifterror attribute or an alloca with swifterror attribute.
    if (const Argument *Arg = dyn_cast<Argument>(SV)) {
      if (Arg->hasSwiftErrorAttr())
        return visitLoadFromSwiftError(I);
    }

    if (const AllocaInst *Alloca = dyn_cast<AllocaInst>(SV)) {
      if (Alloca->isSwiftError())
        return visitLoadFromSwiftError(I);
    }
  }

  SDValue Ptr = getValue(SV);

  Type *Ty = I.getType();
  SmallVector<EVT, 4> ValueVTs, MemVTs;
  SmallVector<uint64_t, 4> Offsets;
  ComputeValueVTs(TLI, DAG.getDataLayout(), Ty, ValueVTs, &MemVTs, &Offsets, 0);
  unsigned NumValues = ValueVTs.size();
  if (NumValues == 0)
    return;

  Align Alignment = I.getAlign();
  AAMDNodes AAInfo = I.getAAMetadata();
  const MDNode *Ranges = I.getMetadata(LLVMContext::MD_range);
  bool isVolatile = I.isVolatile();
  MachineMemOperand::Flags MMOFlags =
      TLI.getLoadMemOperandFlags(I, DAG.getDataLayout(), AC, LibInfo);

  SDValue Root;
  bool ConstantMemory = false;
  if (isVolatile)
    // Serialize volatile loads with other side effects.
    Root = getRoot();
  else if (NumValues > MaxParallelChains)
    Root = getMemoryRoot();
  else if (AA &&
           AA->pointsToConstantMemory(MemoryLocation(
               SV,
               LocationSize::precise(DAG.getDataLayout().getTypeStoreSize(Ty)),
               AAInfo))) {
    // Do not serialize (non-volatile) loads of constant memory with anything.
    Root = DAG.getEntryNode();
    ConstantMemory = true;
    MMOFlags |= MachineMemOperand::MOInvariant;
  } else {
    // Do not serialize non-volatile loads against each other.
    Root = DAG.getRoot();
  }

  SDLoc dl = getCurSDLoc();

  if (isVolatile)
    Root = TLI.prepareVolatileOrAtomicLoad(Root, dl, DAG);

  // An aggregate load cannot wrap around the address space, so offsets to its
  // parts don't wrap either.
  SDNodeFlags Flags;
  Flags.setNoUnsignedWrap(true);

  SmallVector<SDValue, 4> Values(NumValues);
  SmallVector<SDValue, 4> Chains(std::min(MaxParallelChains, NumValues));
  EVT PtrVT = Ptr.getValueType();

  unsigned ChainI = 0;
  for (unsigned i = 0; i != NumValues; ++i, ++ChainI) {
    // Serializing loads here may result in excessive register pressure, and
    // TokenFactor places arbitrary choke points on the scheduler. SD scheduling
    // could recover a bit by hoisting nodes upward in the chain by recognizing
    // they are side-effect free or do not alias. The optimizer should really
    // avoid this case by converting large object/array copies to llvm.memcpy
    // (MaxParallelChains should always remain as failsafe).
    if (ChainI == MaxParallelChains) {
      assert(PendingLoads.empty() && "PendingLoads must be serialized first");
      SDValue Chain = DAG.getNode(ISD::TokenFactor, dl, MVT::Other,
                                  ArrayRef(Chains.data(), ChainI));
      Root = Chain;
      ChainI = 0;
    }
    SDValue A = DAG.getNode(ISD::ADD, dl,
                            PtrVT, Ptr,
                            DAG.getConstant(Offsets[i], dl, PtrVT),
                            Flags);

    SDValue L = DAG.getLoad(MemVTs[i], dl, Root, A,
                            MachinePointerInfo(SV, Offsets[i]), Alignment,
                            MMOFlags, AAInfo, Ranges);
    Chains[ChainI] = L.getValue(1);

    if (MemVTs[i] != ValueVTs[i])
      L = DAG.getPtrExtOrTrunc(L, dl, ValueVTs[i]);

    Values[i] = L;
  }

  if (!ConstantMemory) {
    SDValue Chain = DAG.getNode(ISD::TokenFactor, dl, MVT::Other,
                                ArrayRef(Chains.data(), ChainI));
    if (isVolatile)
      DAG.setRoot(Chain);
    else
      PendingLoads.push_back(Chain);
  }

  setValue(&I, DAG.getNode(ISD::MERGE_VALUES, dl,
                           DAG.getVTList(ValueVTs), Values));
}

void SelectionDAGBuilder::visitStoreToSwiftError(const StoreInst &I) {
  assert(DAG.getTargetLoweringInfo().supportSwiftError() &&
         "call visitStoreToSwiftError when backend supports swifterror");

  SmallVector<EVT, 4> ValueVTs;
  SmallVector<uint64_t, 4> Offsets;
  const Value *SrcV = I.getOperand(0);
  ComputeValueVTs(DAG.getTargetLoweringInfo(), DAG.getDataLayout(),
                  SrcV->getType(), ValueVTs, &Offsets, 0);
  assert(ValueVTs.size() == 1 && Offsets[0] == 0 &&
         "expect a single EVT for swifterror");

  SDValue Src = getValue(SrcV);
  // Create a virtual register, then update the virtual register.
  Register VReg =
      SwiftError.getOrCreateVRegDefAt(&I, FuncInfo.MBB, I.getPointerOperand());
  // Chain, DL, Reg, N or Chain, DL, Reg, N, Glue
  // Chain can be getRoot or getControlRoot.
  SDValue CopyNode = DAG.getCopyToReg(getRoot(), getCurSDLoc(), VReg,
                                      SDValue(Src.getNode(), Src.getResNo()));
  DAG.setRoot(CopyNode);
}

void SelectionDAGBuilder::visitLoadFromSwiftError(const LoadInst &I) {
  assert(DAG.getTargetLoweringInfo().supportSwiftError() &&
         "call visitLoadFromSwiftError when backend supports swifterror");

  assert(!I.isVolatile() &&
         !I.hasMetadata(LLVMContext::MD_nontemporal) &&
         !I.hasMetadata(LLVMContext::MD_invariant_load) &&
         "Support volatile, non temporal, invariant for load_from_swift_error");

  const Value *SV = I.getOperand(0);
  Type *Ty = I.getType();
  assert(
      (!AA ||
       !AA->pointsToConstantMemory(MemoryLocation(
           SV, LocationSize::precise(DAG.getDataLayout().getTypeStoreSize(Ty)),
           I.getAAMetadata()))) &&
      "load_from_swift_error should not be constant memory");

  SmallVector<EVT, 4> ValueVTs;
  SmallVector<uint64_t, 4> Offsets;
  ComputeValueVTs(DAG.getTargetLoweringInfo(), DAG.getDataLayout(), Ty,
                  ValueVTs, &Offsets, 0);
  assert(ValueVTs.size() == 1 && Offsets[0] == 0 &&
         "expect a single EVT for swifterror");

  // Chain, DL, Reg, VT, Glue or Chain, DL, Reg, VT
  SDValue L = DAG.getCopyFromReg(
      getRoot(), getCurSDLoc(),
      SwiftError.getOrCreateVRegUseAt(&I, FuncInfo.MBB, SV), ValueVTs[0]);

  setValue(&I, L);
}

void SelectionDAGBuilder::visitStore(const StoreInst &I) {
  if (I.isAtomic())
    return visitAtomicStore(I);

  const Value *SrcV = I.getOperand(0);
  const Value *PtrV = I.getOperand(1);

  const TargetLowering &TLI = DAG.getTargetLoweringInfo();
  if (TLI.supportSwiftError()) {
    // Swifterror values can come from either a function parameter with
    // swifterror attribute or an alloca with swifterror attribute.
    if (const Argument *Arg = dyn_cast<Argument>(PtrV)) {
      if (Arg->hasSwiftErrorAttr())
        return visitStoreToSwiftError(I);
    }

    if (const AllocaInst *Alloca = dyn_cast<AllocaInst>(PtrV)) {
      if (Alloca->isSwiftError())
        return visitStoreToSwiftError(I);
    }
  }

  SmallVector<EVT, 4> ValueVTs, MemVTs;
  SmallVector<uint64_t, 4> Offsets;
  ComputeValueVTs(DAG.getTargetLoweringInfo(), DAG.getDataLayout(),
                  SrcV->getType(), ValueVTs, &MemVTs, &Offsets, 0);
  unsigned NumValues = ValueVTs.size();
  if (NumValues == 0)
    return;

  // Get the lowered operands. Note that we do this after
  // checking if NumResults is zero, because with zero results
  // the operands won't have values in the map.
  SDValue Src = getValue(SrcV);
  SDValue Ptr = getValue(PtrV);

  SDValue Root = I.isVolatile() ? getRoot() : getMemoryRoot();
  SmallVector<SDValue, 4> Chains(std::min(MaxParallelChains, NumValues));
  SDLoc dl = getCurSDLoc();
  Align Alignment = I.getAlign();
  AAMDNodes AAInfo = I.getAAMetadata();

  auto MMOFlags = TLI.getStoreMemOperandFlags(I, DAG.getDataLayout());

  // An aggregate load cannot wrap around the address space, so offsets to its
  // parts don't wrap either.
  SDNodeFlags Flags;
  Flags.setNoUnsignedWrap(true);

  unsigned ChainI = 0;
  for (unsigned i = 0; i != NumValues; ++i, ++ChainI) {
    // See visitLoad comments.
    if (ChainI == MaxParallelChains) {
      SDValue Chain = DAG.getNode(ISD::TokenFactor, dl, MVT::Other,
                                  ArrayRef(Chains.data(), ChainI));
      Root = Chain;
      ChainI = 0;
    }
    SDValue Add =
        DAG.getMemBasePlusOffset(Ptr, TypeSize::Fixed(Offsets[i]), dl, Flags);
    SDValue Val = SDValue(Src.getNode(), Src.getResNo() + i);
    if (MemVTs[i] != ValueVTs[i])
      Val = DAG.getPtrExtOrTrunc(Val, dl, MemVTs[i]);
    SDValue St =
        DAG.getStore(Root, dl, Val, Add, MachinePointerInfo(PtrV, Offsets[i]),
                     Alignment, MMOFlags, AAInfo);
    Chains[ChainI] = St;
  }

  SDValue StoreNode = DAG.getNode(ISD::TokenFactor, dl, MVT::Other,
                                  ArrayRef(Chains.data(), ChainI));
  setValue(&I, StoreNode);
  DAG.setRoot(StoreNode);
}

void SelectionDAGBuilder::visitMaskedStore(const CallInst &I,
                                           bool IsCompressing) {
  SDLoc sdl = getCurSDLoc();

  auto getMaskedStoreOps = [&](Value *&Ptr, Value *&Mask, Value *&Src0,
                               MaybeAlign &Alignment) {
    // llvm.masked.store.*(Src0, Ptr, alignment, Mask)
    Src0 = I.getArgOperand(0);
    Ptr = I.getArgOperand(1);
    Alignment = cast<ConstantInt>(I.getArgOperand(2))->getMaybeAlignValue();
    Mask = I.getArgOperand(3);
  };
  auto getCompressingStoreOps = [&](Value *&Ptr, Value *&Mask, Value *&Src0,
                                    MaybeAlign &Alignment) {
    // llvm.masked.compressstore.*(Src0, Ptr, Mask)
    Src0 = I.getArgOperand(0);
    Ptr = I.getArgOperand(1);
    Mask = I.getArgOperand(2);
    Alignment = std::nullopt;
  };

  Value  *PtrOperand, *MaskOperand, *Src0Operand;
  MaybeAlign Alignment;
  if (IsCompressing)
    getCompressingStoreOps(PtrOperand, MaskOperand, Src0Operand, Alignment);
  else
    getMaskedStoreOps(PtrOperand, MaskOperand, Src0Operand, Alignment);

  SDValue Ptr = getValue(PtrOperand);
  SDValue Src0 = getValue(Src0Operand);
  SDValue Mask = getValue(MaskOperand);
  SDValue Offset = DAG.getUNDEF(Ptr.getValueType());

  EVT VT = Src0.getValueType();
  if (!Alignment)
    Alignment = DAG.getEVTAlign(VT);

  MachineMemOperand *MMO = DAG.getMachineFunction().getMachineMemOperand(
      MachinePointerInfo(PtrOperand), MachineMemOperand::MOStore,
      MemoryLocation::UnknownSize, *Alignment, I.getAAMetadata());
  SDValue StoreNode =
      DAG.getMaskedStore(getMemoryRoot(), sdl, Src0, Ptr, Offset, Mask, VT, MMO,
                         ISD::UNINDEXED, false /* Truncating */, IsCompressing);
  DAG.setRoot(StoreNode);
  setValue(&I, StoreNode);
}

// Get a uniform base for the Gather/Scatter intrinsic.
// The first argument of the Gather/Scatter intrinsic is a vector of pointers.
// We try to represent it as a base pointer + vector of indices.
// Usually, the vector of pointers comes from a 'getelementptr' instruction.
// The first operand of the GEP may be a single pointer or a vector of pointers
// Example:
//   %gep.ptr = getelementptr i32, <8 x i32*> %vptr, <8 x i32> %ind
//  or
//   %gep.ptr = getelementptr i32, i32* %ptr,        <8 x i32> %ind
// %res = call <8 x i32> @llvm.masked.gather.v8i32(<8 x i32*> %gep.ptr, ..
//
// When the first GEP operand is a single pointer - it is the uniform base we
// are looking for. If first operand of the GEP is a splat vector - we
// extract the splat value and use it as a uniform base.
// In all other cases the function returns 'false'.
static bool getUniformBase(const Value *Ptr, SDValue &Base, SDValue &Index,
                           ISD::MemIndexType &IndexType, SDValue &Scale,
                           SelectionDAGBuilder *SDB, const BasicBlock *CurBB,
                           uint64_t ElemSize) {
  SelectionDAG& DAG = SDB->DAG;
  const TargetLowering &TLI = DAG.getTargetLoweringInfo();
  const DataLayout &DL = DAG.getDataLayout();

  assert(Ptr->getType()->isVectorTy() && "Unexpected pointer type");

  // Handle splat constant pointer.
  if (auto *C = dyn_cast<Constant>(Ptr)) {
    C = C->getSplatValue();
    if (!C)
      return false;

    Base = SDB->getValue(C);

    ElementCount NumElts = cast<VectorType>(Ptr->getType())->getElementCount();
    EVT VT = EVT::getVectorVT(*DAG.getContext(), TLI.getPointerTy(DL), NumElts);
    Index = DAG.getConstant(0, SDB->getCurSDLoc(), VT);
    IndexType = ISD::SIGNED_SCALED;
    Scale = DAG.getTargetConstant(1, SDB->getCurSDLoc(), TLI.getPointerTy(DL));
    return true;
  }

  const GetElementPtrInst *GEP = dyn_cast<GetElementPtrInst>(Ptr);
  if (!GEP || GEP->getParent() != CurBB)
    return false;

  if (GEP->getNumOperands() != 2)
    return false;

  const Value *BasePtr = GEP->getPointerOperand();
  const Value *IndexVal = GEP->getOperand(GEP->getNumOperands() - 1);

  // Make sure the base is scalar and the index is a vector.
  if (BasePtr->getType()->isVectorTy() || !IndexVal->getType()->isVectorTy())
    return false;

  uint64_t ScaleVal = DL.getTypeAllocSize(GEP->getResultElementType());

  // Target may not support the required addressing mode.
  if (ScaleVal != 1 &&
      !TLI.isLegalScaleForGatherScatter(ScaleVal, ElemSize))
    return false;

  Base = SDB->getValue(BasePtr);
  Index = SDB->getValue(IndexVal);
  IndexType = ISD::SIGNED_SCALED;

  Scale =
      DAG.getTargetConstant(ScaleVal, SDB->getCurSDLoc(), TLI.getPointerTy(DL));
  return true;
}

void SelectionDAGBuilder::visitMaskedScatter(const CallInst &I) {
  SDLoc sdl = getCurSDLoc();

  // llvm.masked.scatter.*(Src0, Ptrs, alignment, Mask)
  const Value *Ptr = I.getArgOperand(1);
  SDValue Src0 = getValue(I.getArgOperand(0));
  SDValue Mask = getValue(I.getArgOperand(3));
  EVT VT = Src0.getValueType();
  Align Alignment = cast<ConstantInt>(I.getArgOperand(2))
                        ->getMaybeAlignValue()
                        .value_or(DAG.getEVTAlign(VT.getScalarType()));
  const TargetLowering &TLI = DAG.getTargetLoweringInfo();

  SDValue Base;
  SDValue Index;
  ISD::MemIndexType IndexType;
  SDValue Scale;
  bool UniformBase = getUniformBase(Ptr, Base, Index, IndexType, Scale, this,
                                    I.getParent(), VT.getScalarStoreSize());

  unsigned AS = Ptr->getType()->getScalarType()->getPointerAddressSpace();
  MachineMemOperand *MMO = DAG.getMachineFunction().getMachineMemOperand(
      MachinePointerInfo(AS), MachineMemOperand::MOStore,
      // TODO: Make MachineMemOperands aware of scalable
      // vectors.
      MemoryLocation::UnknownSize, Alignment, I.getAAMetadata());
  if (!UniformBase) {
    Base = DAG.getConstant(0, sdl, TLI.getPointerTy(DAG.getDataLayout()));
    Index = getValue(Ptr);
    IndexType = ISD::SIGNED_SCALED;
    Scale = DAG.getTargetConstant(1, sdl, TLI.getPointerTy(DAG.getDataLayout()));
  }

  EVT IdxVT = Index.getValueType();
  EVT EltTy = IdxVT.getVectorElementType();
  if (TLI.shouldExtendGSIndex(IdxVT, EltTy)) {
    EVT NewIdxVT = IdxVT.changeVectorElementType(EltTy);
    Index = DAG.getNode(ISD::SIGN_EXTEND, sdl, NewIdxVT, Index);
  }

  SDValue Ops[] = { getMemoryRoot(), Src0, Mask, Base, Index, Scale };
  SDValue Scatter = DAG.getMaskedScatter(DAG.getVTList(MVT::Other), VT, sdl,
                                         Ops, MMO, IndexType, false);
  DAG.setRoot(Scatter);
  setValue(&I, Scatter);
}

void SelectionDAGBuilder::visitMaskedLoad(const CallInst &I, bool IsExpanding) {
  SDLoc sdl = getCurSDLoc();

  auto getMaskedLoadOps = [&](Value *&Ptr, Value *&Mask, Value *&Src0,
                              MaybeAlign &Alignment) {
    // @llvm.masked.load.*(Ptr, alignment, Mask, Src0)
    Ptr = I.getArgOperand(0);
    Alignment = cast<ConstantInt>(I.getArgOperand(1))->getMaybeAlignValue();
    Mask = I.getArgOperand(2);
    Src0 = I.getArgOperand(3);
  };
  auto getExpandingLoadOps = [&](Value *&Ptr, Value *&Mask, Value *&Src0,
                                 MaybeAlign &Alignment) {
    // @llvm.masked.expandload.*(Ptr, Mask, Src0)
    Ptr = I.getArgOperand(0);
    Alignment = std::nullopt;
    Mask = I.getArgOperand(1);
    Src0 = I.getArgOperand(2);
  };

  Value  *PtrOperand, *MaskOperand, *Src0Operand;
  MaybeAlign Alignment;
  if (IsExpanding)
    getExpandingLoadOps(PtrOperand, MaskOperand, Src0Operand, Alignment);
  else
    getMaskedLoadOps(PtrOperand, MaskOperand, Src0Operand, Alignment);

  SDValue Ptr = getValue(PtrOperand);
  SDValue Src0 = getValue(Src0Operand);
  SDValue Mask = getValue(MaskOperand);
  SDValue Offset = DAG.getUNDEF(Ptr.getValueType());

  EVT VT = Src0.getValueType();
  if (!Alignment)
    Alignment = DAG.getEVTAlign(VT);

  AAMDNodes AAInfo = I.getAAMetadata();
  const MDNode *Ranges = I.getMetadata(LLVMContext::MD_range);

  // Do not serialize masked loads of constant memory with anything.
  MemoryLocation ML = MemoryLocation::getAfter(PtrOperand, AAInfo);
  bool AddToChain = !AA || !AA->pointsToConstantMemory(ML);

  SDValue InChain = AddToChain ? DAG.getRoot() : DAG.getEntryNode();

  MachineMemOperand *MMO = DAG.getMachineFunction().getMachineMemOperand(
      MachinePointerInfo(PtrOperand), MachineMemOperand::MOLoad,
      MemoryLocation::UnknownSize, *Alignment, AAInfo, Ranges);

  SDValue Load =
      DAG.getMaskedLoad(VT, sdl, InChain, Ptr, Offset, Mask, Src0, VT, MMO,
                        ISD::UNINDEXED, ISD::NON_EXTLOAD, IsExpanding);
  if (AddToChain)
    PendingLoads.push_back(Load.getValue(1));
  setValue(&I, Load);
}

void SelectionDAGBuilder::visitMaskedGather(const CallInst &I) {
  SDLoc sdl = getCurSDLoc();

  // @llvm.masked.gather.*(Ptrs, alignment, Mask, Src0)
  const Value *Ptr = I.getArgOperand(0);
  SDValue Src0 = getValue(I.getArgOperand(3));
  SDValue Mask = getValue(I.getArgOperand(2));

  const TargetLowering &TLI = DAG.getTargetLoweringInfo();
  EVT VT = TLI.getValueType(DAG.getDataLayout(), I.getType());
  Align Alignment = cast<ConstantInt>(I.getArgOperand(1))
                        ->getMaybeAlignValue()
                        .value_or(DAG.getEVTAlign(VT.getScalarType()));

  const MDNode *Ranges = I.getMetadata(LLVMContext::MD_range);

  SDValue Root = DAG.getRoot();
  SDValue Base;
  SDValue Index;
  ISD::MemIndexType IndexType;
  SDValue Scale;
  bool UniformBase = getUniformBase(Ptr, Base, Index, IndexType, Scale, this,
                                    I.getParent(), VT.getScalarStoreSize());
  unsigned AS = Ptr->getType()->getScalarType()->getPointerAddressSpace();
  MachineMemOperand *MMO = DAG.getMachineFunction().getMachineMemOperand(
      MachinePointerInfo(AS), MachineMemOperand::MOLoad,
      // TODO: Make MachineMemOperands aware of scalable
      // vectors.
      MemoryLocation::UnknownSize, Alignment, I.getAAMetadata(), Ranges);

  if (!UniformBase) {
    Base = DAG.getConstant(0, sdl, TLI.getPointerTy(DAG.getDataLayout()));
    Index = getValue(Ptr);
    IndexType = ISD::SIGNED_SCALED;
    Scale = DAG.getTargetConstant(1, sdl, TLI.getPointerTy(DAG.getDataLayout()));
  }

  EVT IdxVT = Index.getValueType();
  EVT EltTy = IdxVT.getVectorElementType();
  if (TLI.shouldExtendGSIndex(IdxVT, EltTy)) {
    EVT NewIdxVT = IdxVT.changeVectorElementType(EltTy);
    Index = DAG.getNode(ISD::SIGN_EXTEND, sdl, NewIdxVT, Index);
  }

  SDValue Ops[] = { Root, Src0, Mask, Base, Index, Scale };
  SDValue Gather = DAG.getMaskedGather(DAG.getVTList(VT, MVT::Other), VT, sdl,
                                       Ops, MMO, IndexType, ISD::NON_EXTLOAD);

  PendingLoads.push_back(Gather.getValue(1));
  setValue(&I, Gather);
}

void SelectionDAGBuilder::visitAtomicCmpXchg(const AtomicCmpXchgInst &I) {
  SDLoc dl = getCurSDLoc();
  AtomicOrdering SuccessOrdering = I.getSuccessOrdering();
  AtomicOrdering FailureOrdering = I.getFailureOrdering();
  SyncScope::ID SSID = I.getSyncScopeID();

  SDValue InChain = getRoot();

  MVT MemVT = getValue(I.getCompareOperand()).getSimpleValueType();
  SDVTList VTs = DAG.getVTList(MemVT, MVT::i1, MVT::Other);

  const TargetLowering &TLI = DAG.getTargetLoweringInfo();
  auto Flags = TLI.getAtomicMemOperandFlags(I, DAG.getDataLayout());

  MachineFunction &MF = DAG.getMachineFunction();
  MachineMemOperand *MMO = MF.getMachineMemOperand(
      MachinePointerInfo(I.getPointerOperand()), Flags, MemVT.getStoreSize(),
      DAG.getEVTAlign(MemVT), AAMDNodes(), nullptr, SSID, SuccessOrdering,
      FailureOrdering);

  SDValue L = DAG.getAtomicCmpSwap(ISD::ATOMIC_CMP_SWAP_WITH_SUCCESS,
                                   dl, MemVT, VTs, InChain,
                                   getValue(I.getPointerOperand()),
                                   getValue(I.getCompareOperand()),
                                   getValue(I.getNewValOperand()), MMO);

  SDValue OutChain = L.getValue(2);

  setValue(&I, L);
  DAG.setRoot(OutChain);
}

void SelectionDAGBuilder::visitAtomicRMW(const AtomicRMWInst &I) {
  SDLoc dl = getCurSDLoc();
  ISD::NodeType NT;
  switch (I.getOperation()) {
  default: llvm_unreachable("Unknown atomicrmw operation");
  case AtomicRMWInst::Xchg: NT = ISD::ATOMIC_SWAP; break;
  case AtomicRMWInst::Add:  NT = ISD::ATOMIC_LOAD_ADD; break;
  case AtomicRMWInst::Sub:  NT = ISD::ATOMIC_LOAD_SUB; break;
  case AtomicRMWInst::And:  NT = ISD::ATOMIC_LOAD_AND; break;
  case AtomicRMWInst::Nand: NT = ISD::ATOMIC_LOAD_NAND; break;
  case AtomicRMWInst::Or:   NT = ISD::ATOMIC_LOAD_OR; break;
  case AtomicRMWInst::Xor:  NT = ISD::ATOMIC_LOAD_XOR; break;
  case AtomicRMWInst::Max:  NT = ISD::ATOMIC_LOAD_MAX; break;
  case AtomicRMWInst::Min:  NT = ISD::ATOMIC_LOAD_MIN; break;
  case AtomicRMWInst::UMax: NT = ISD::ATOMIC_LOAD_UMAX; break;
  case AtomicRMWInst::UMin: NT = ISD::ATOMIC_LOAD_UMIN; break;
  case AtomicRMWInst::FAdd: NT = ISD::ATOMIC_LOAD_FADD; break;
  case AtomicRMWInst::FSub: NT = ISD::ATOMIC_LOAD_FSUB; break;
  case AtomicRMWInst::FMax: NT = ISD::ATOMIC_LOAD_FMAX; break;
  case AtomicRMWInst::FMin: NT = ISD::ATOMIC_LOAD_FMIN; break;
  case AtomicRMWInst::UIncWrap:
    NT = ISD::ATOMIC_LOAD_UINC_WRAP;
    break;
  case AtomicRMWInst::UDecWrap:
    NT = ISD::ATOMIC_LOAD_UDEC_WRAP;
    break;
  }
  AtomicOrdering Ordering = I.getOrdering();
  SyncScope::ID SSID = I.getSyncScopeID();

  SDValue InChain = getRoot();

  auto MemVT = getValue(I.getValOperand()).getSimpleValueType();
  const TargetLowering &TLI = DAG.getTargetLoweringInfo();
  auto Flags = TLI.getAtomicMemOperandFlags(I, DAG.getDataLayout());

  MachineFunction &MF = DAG.getMachineFunction();
  MachineMemOperand *MMO = MF.getMachineMemOperand(
      MachinePointerInfo(I.getPointerOperand()), Flags, MemVT.getStoreSize(),
      DAG.getEVTAlign(MemVT), AAMDNodes(), nullptr, SSID, Ordering);

  SDValue L =
    DAG.getAtomic(NT, dl, MemVT, InChain,
                  getValue(I.getPointerOperand()), getValue(I.getValOperand()),
                  MMO);

  SDValue OutChain = L.getValue(1);

  setValue(&I, L);
  DAG.setRoot(OutChain);
}

void SelectionDAGBuilder::visitFence(const FenceInst &I) {
  SDLoc dl = getCurSDLoc();
  const TargetLowering &TLI = DAG.getTargetLoweringInfo();
  SDValue Ops[3];
  Ops[0] = getRoot();
  Ops[1] = DAG.getTargetConstant((unsigned)I.getOrdering(), dl,
                                 TLI.getFenceOperandTy(DAG.getDataLayout()));
  Ops[2] = DAG.getTargetConstant(I.getSyncScopeID(), dl,
                                 TLI.getFenceOperandTy(DAG.getDataLayout()));
  SDValue N = DAG.getNode(ISD::ATOMIC_FENCE, dl, MVT::Other, Ops);
  setValue(&I, N);
  DAG.setRoot(N);
}

void SelectionDAGBuilder::visitAtomicLoad(const LoadInst &I) {
  SDLoc dl = getCurSDLoc();
  AtomicOrdering Order = I.getOrdering();
  SyncScope::ID SSID = I.getSyncScopeID();

  SDValue InChain = getRoot();

  const TargetLowering &TLI = DAG.getTargetLoweringInfo();
  EVT VT = TLI.getValueType(DAG.getDataLayout(), I.getType());
  EVT MemVT = TLI.getMemValueType(DAG.getDataLayout(), I.getType());

  if (!TLI.supportsUnalignedAtomics() &&
      I.getAlign().value() < MemVT.getSizeInBits() / 8)
    report_fatal_error("Cannot generate unaligned atomic load");

  auto Flags = TLI.getLoadMemOperandFlags(I, DAG.getDataLayout(), AC, LibInfo);

  MachineMemOperand *MMO = DAG.getMachineFunction().getMachineMemOperand(
      MachinePointerInfo(I.getPointerOperand()), Flags, MemVT.getStoreSize(),
      I.getAlign(), AAMDNodes(), nullptr, SSID, Order);

  InChain = TLI.prepareVolatileOrAtomicLoad(InChain, dl, DAG);

  SDValue Ptr = getValue(I.getPointerOperand());

  if (TLI.lowerAtomicLoadAsLoadSDNode(I)) {
    // TODO: Once this is better exercised by tests, it should be merged with
    // the normal path for loads to prevent future divergence.
    SDValue L = DAG.getLoad(MemVT, dl, InChain, Ptr, MMO);
    if (MemVT != VT)
      L = DAG.getPtrExtOrTrunc(L, dl, VT);

    setValue(&I, L);
    SDValue OutChain = L.getValue(1);
    if (!I.isUnordered())
      DAG.setRoot(OutChain);
    else
      PendingLoads.push_back(OutChain);
    return;
  }

  SDValue L = DAG.getAtomic(ISD::ATOMIC_LOAD, dl, MemVT, MemVT, InChain,
                            Ptr, MMO);

  SDValue OutChain = L.getValue(1);
  if (MemVT != VT)
    L = DAG.getPtrExtOrTrunc(L, dl, VT);

  setValue(&I, L);
  DAG.setRoot(OutChain);
}

void SelectionDAGBuilder::visitAtomicStore(const StoreInst &I) {
  SDLoc dl = getCurSDLoc();

  AtomicOrdering Ordering = I.getOrdering();
  SyncScope::ID SSID = I.getSyncScopeID();

  SDValue InChain = getRoot();

  const TargetLowering &TLI = DAG.getTargetLoweringInfo();
  EVT MemVT =
      TLI.getMemValueType(DAG.getDataLayout(), I.getValueOperand()->getType());

  if (!TLI.supportsUnalignedAtomics() &&
      I.getAlign().value() < MemVT.getSizeInBits() / 8)
    report_fatal_error("Cannot generate unaligned atomic store");

  auto Flags = TLI.getStoreMemOperandFlags(I, DAG.getDataLayout());

  MachineFunction &MF = DAG.getMachineFunction();
  MachineMemOperand *MMO = MF.getMachineMemOperand(
      MachinePointerInfo(I.getPointerOperand()), Flags, MemVT.getStoreSize(),
      I.getAlign(), AAMDNodes(), nullptr, SSID, Ordering);

  SDValue Val = getValue(I.getValueOperand());
  if (Val.getValueType() != MemVT)
    Val = DAG.getPtrExtOrTrunc(Val, dl, MemVT);
  SDValue Ptr = getValue(I.getPointerOperand());

  if (TLI.lowerAtomicStoreAsStoreSDNode(I)) {
    // TODO: Once this is better exercised by tests, it should be merged with
    // the normal path for stores to prevent future divergence.
    SDValue S = DAG.getStore(InChain, dl, Val, Ptr, MMO);
    setValue(&I, S);
    DAG.setRoot(S);
    return;
  }
  SDValue OutChain = DAG.getAtomic(ISD::ATOMIC_STORE, dl, MemVT, InChain,
                                   Ptr, Val, MMO);

  setValue(&I, OutChain);
  DAG.setRoot(OutChain);
}

/// visitTargetIntrinsic - Lower a call of a target intrinsic to an INTRINSIC
/// node.
void SelectionDAGBuilder::visitTargetIntrinsic(const CallInst &I,
                                               unsigned Intrinsic) {
  // Ignore the callsite's attributes. A specific call site may be marked with
  // readnone, but the lowering code will expect the chain based on the
  // definition.
  const Function *F = I.getCalledFunction();
  bool HasChain = !F->doesNotAccessMemory();
  bool OnlyLoad = HasChain && F->onlyReadsMemory();

  // Build the operand list.
  SmallVector<SDValue, 8> Ops;
  if (HasChain) {  // If this intrinsic has side-effects, chainify it.
    if (OnlyLoad) {
      // We don't need to serialize loads against other loads.
      Ops.push_back(DAG.getRoot());
    } else {
      Ops.push_back(getRoot());
    }
  }

  // Info is set by getTgtMemIntrinsic
  TargetLowering::IntrinsicInfo Info;
  const TargetLowering &TLI = DAG.getTargetLoweringInfo();
  bool IsTgtIntrinsic = TLI.getTgtMemIntrinsic(Info, I,
                                               DAG.getMachineFunction(),
                                               Intrinsic);

  // Add the intrinsic ID as an integer operand if it's not a target intrinsic.
  if (!IsTgtIntrinsic || Info.opc == ISD::INTRINSIC_VOID ||
      Info.opc == ISD::INTRINSIC_W_CHAIN)
    Ops.push_back(DAG.getTargetConstant(Intrinsic, getCurSDLoc(),
                                        TLI.getPointerTy(DAG.getDataLayout())));

  // Add all operands of the call to the operand list.
  for (unsigned i = 0, e = I.arg_size(); i != e; ++i) {
    const Value *Arg = I.getArgOperand(i);
    if (!I.paramHasAttr(i, Attribute::ImmArg)) {
      Ops.push_back(getValue(Arg));
      continue;
    }

    // Use TargetConstant instead of a regular constant for immarg.
    EVT VT = TLI.getValueType(DAG.getDataLayout(), Arg->getType(), true);
    if (const ConstantInt *CI = dyn_cast<ConstantInt>(Arg)) {
      assert(CI->getBitWidth() <= 64 &&
             "large intrinsic immediates not handled");
      Ops.push_back(DAG.getTargetConstant(*CI, SDLoc(), VT));
    } else {
      Ops.push_back(
          DAG.getTargetConstantFP(*cast<ConstantFP>(Arg), SDLoc(), VT));
    }
  }

  SmallVector<EVT, 4> ValueVTs;
  ComputeValueVTs(TLI, DAG.getDataLayout(), I.getType(), ValueVTs);

  if (HasChain)
    ValueVTs.push_back(MVT::Other);

  SDVTList VTs = DAG.getVTList(ValueVTs);

  // Propagate fast-math-flags from IR to node(s).
  SDNodeFlags Flags;
  if (auto *FPMO = dyn_cast<FPMathOperator>(&I))
    Flags.copyFMF(*FPMO);
  SelectionDAG::FlagInserter FlagsInserter(DAG, Flags);

  // Create the node.
  SDValue Result;
  // In some cases, custom collection of operands from CallInst I may be needed.
  TLI.CollectTargetIntrinsicOperands(I, Ops, DAG);
  if (IsTgtIntrinsic) {
    // This is target intrinsic that touches memory
    //
    // TODO: We currently just fallback to address space 0 if getTgtMemIntrinsic
    //       didn't yield anything useful.
    MachinePointerInfo MPI;
    if (Info.ptrVal)
      MPI = MachinePointerInfo(Info.ptrVal, Info.offset);
    else if (Info.fallbackAddressSpace)
      MPI = MachinePointerInfo(*Info.fallbackAddressSpace);
    Result = DAG.getMemIntrinsicNode(Info.opc, getCurSDLoc(), VTs, Ops,
                                     Info.memVT, MPI, Info.align, Info.flags,
                                     Info.size, I.getAAMetadata());
  } else if (!HasChain) {
    Result = DAG.getNode(ISD::INTRINSIC_WO_CHAIN, getCurSDLoc(), VTs, Ops);
  } else if (!I.getType()->isVoidTy()) {
    Result = DAG.getNode(ISD::INTRINSIC_W_CHAIN, getCurSDLoc(), VTs, Ops);
  } else {
    Result = DAG.getNode(ISD::INTRINSIC_VOID, getCurSDLoc(), VTs, Ops);
  }

  if (HasChain) {
    SDValue Chain = Result.getValue(Result.getNode()->getNumValues()-1);
    if (OnlyLoad)
      PendingLoads.push_back(Chain);
    else
      DAG.setRoot(Chain);
  }

  if (!I.getType()->isVoidTy()) {
    if (!isa<VectorType>(I.getType()))
      Result = lowerRangeToAssertZExt(DAG, I, Result);

    MaybeAlign Alignment = I.getRetAlign();

    // Insert `assertalign` node if there's an alignment.
    if (InsertAssertAlign && Alignment) {
      Result =
          DAG.getAssertAlign(getCurSDLoc(), Result, Alignment.valueOrOne());
    }

    setValue(&I, Result);
  }
}

/// GetSignificand - Get the significand and build it into a floating-point
/// number with exponent of 1:
///
///   Op = (Op & 0x007fffff) | 0x3f800000;
///
/// where Op is the hexadecimal representation of floating point value.
static SDValue GetSignificand(SelectionDAG &DAG, SDValue Op, const SDLoc &dl) {
  SDValue t1 = DAG.getNode(ISD::AND, dl, MVT::i32, Op,
                           DAG.getConstant(0x007fffff, dl, MVT::i32));
  SDValue t2 = DAG.getNode(ISD::OR, dl, MVT::i32, t1,
                           DAG.getConstant(0x3f800000, dl, MVT::i32));
  return DAG.getNode(ISD::BITCAST, dl, MVT::f32, t2);
}

/// GetExponent - Get the exponent:
///
///   (float)(int)(((Op & 0x7f800000) >> 23) - 127);
///
/// where Op is the hexadecimal representation of floating point value.
static SDValue GetExponent(SelectionDAG &DAG, SDValue Op,
                           const TargetLowering &TLI, const SDLoc &dl) {
  SDValue t0 = DAG.getNode(ISD::AND, dl, MVT::i32, Op,
                           DAG.getConstant(0x7f800000, dl, MVT::i32));
  SDValue t1 = DAG.getNode(
      ISD::SRL, dl, MVT::i32, t0,
      DAG.getConstant(23, dl,
                      TLI.getShiftAmountTy(MVT::i32, DAG.getDataLayout())));
  SDValue t2 = DAG.getNode(ISD::SUB, dl, MVT::i32, t1,
                           DAG.getConstant(127, dl, MVT::i32));
  return DAG.getNode(ISD::SINT_TO_FP, dl, MVT::f32, t2);
}

/// getF32Constant - Get 32-bit floating point constant.
static SDValue getF32Constant(SelectionDAG &DAG, unsigned Flt,
                              const SDLoc &dl) {
  return DAG.getConstantFP(APFloat(APFloat::IEEEsingle(), APInt(32, Flt)), dl,
                           MVT::f32);
}

static SDValue getLimitedPrecisionExp2(SDValue t0, const SDLoc &dl,
                                       SelectionDAG &DAG) {
  // TODO: What fast-math-flags should be set on the floating-point nodes?

  //   IntegerPartOfX = ((int32_t)(t0);
  SDValue IntegerPartOfX = DAG.getNode(ISD::FP_TO_SINT, dl, MVT::i32, t0);

  //   FractionalPartOfX = t0 - (float)IntegerPartOfX;
  SDValue t1 = DAG.getNode(ISD::SINT_TO_FP, dl, MVT::f32, IntegerPartOfX);
  SDValue X = DAG.getNode(ISD::FSUB, dl, MVT::f32, t0, t1);

  //   IntegerPartOfX <<= 23;
  IntegerPartOfX =
      DAG.getNode(ISD::SHL, dl, MVT::i32, IntegerPartOfX,
                  DAG.getConstant(23, dl,
                                  DAG.getTargetLoweringInfo().getShiftAmountTy(
                                      MVT::i32, DAG.getDataLayout())));

  SDValue TwoToFractionalPartOfX;
  if (LimitFloatPrecision <= 6) {
    // For floating-point precision of 6:
    //
    //   TwoToFractionalPartOfX =
    //     0.997535578f +
    //       (0.735607626f + 0.252464424f * x) * x;
    //
    // error 0.0144103317, which is 6 bits
    SDValue t2 = DAG.getNode(ISD::FMUL, dl, MVT::f32, X,
                             getF32Constant(DAG, 0x3e814304, dl));
    SDValue t3 = DAG.getNode(ISD::FADD, dl, MVT::f32, t2,
                             getF32Constant(DAG, 0x3f3c50c8, dl));
    SDValue t4 = DAG.getNode(ISD::FMUL, dl, MVT::f32, t3, X);
    TwoToFractionalPartOfX = DAG.getNode(ISD::FADD, dl, MVT::f32, t4,
                                         getF32Constant(DAG, 0x3f7f5e7e, dl));
  } else if (LimitFloatPrecision <= 12) {
    // For floating-point precision of 12:
    //
    //   TwoToFractionalPartOfX =
    //     0.999892986f +
    //       (0.696457318f +
    //         (0.224338339f + 0.792043434e-1f * x) * x) * x;
    //
    // error 0.000107046256, which is 13 to 14 bits
    SDValue t2 = DAG.getNode(ISD::FMUL, dl, MVT::f32, X,
                             getF32Constant(DAG, 0x3da235e3, dl));
    SDValue t3 = DAG.getNode(ISD::FADD, dl, MVT::f32, t2,
                             getF32Constant(DAG, 0x3e65b8f3, dl));
    SDValue t4 = DAG.getNode(ISD::FMUL, dl, MVT::f32, t3, X);
    SDValue t5 = DAG.getNode(ISD::FADD, dl, MVT::f32, t4,
                             getF32Constant(DAG, 0x3f324b07, dl));
    SDValue t6 = DAG.getNode(ISD::FMUL, dl, MVT::f32, t5, X);
    TwoToFractionalPartOfX = DAG.getNode(ISD::FADD, dl, MVT::f32, t6,
                                         getF32Constant(DAG, 0x3f7ff8fd, dl));
  } else { // LimitFloatPrecision <= 18
    // For floating-point precision of 18:
    //
    //   TwoToFractionalPartOfX =
    //     0.999999982f +
    //       (0.693148872f +
    //         (0.240227044f +
    //           (0.554906021e-1f +
    //             (0.961591928e-2f +
    //               (0.136028312e-2f + 0.157059148e-3f *x)*x)*x)*x)*x)*x;
    // error 2.47208000*10^(-7), which is better than 18 bits
    SDValue t2 = DAG.getNode(ISD::FMUL, dl, MVT::f32, X,
                             getF32Constant(DAG, 0x3924b03e, dl));
    SDValue t3 = DAG.getNode(ISD::FADD, dl, MVT::f32, t2,
                             getF32Constant(DAG, 0x3ab24b87, dl));
    SDValue t4 = DAG.getNode(ISD::FMUL, dl, MVT::f32, t3, X);
    SDValue t5 = DAG.getNode(ISD::FADD, dl, MVT::f32, t4,
                             getF32Constant(DAG, 0x3c1d8c17, dl));
    SDValue t6 = DAG.getNode(ISD::FMUL, dl, MVT::f32, t5, X);
    SDValue t7 = DAG.getNode(ISD::FADD, dl, MVT::f32, t6,
                             getF32Constant(DAG, 0x3d634a1d, dl));
    SDValue t8 = DAG.getNode(ISD::FMUL, dl, MVT::f32, t7, X);
    SDValue t9 = DAG.getNode(ISD::FADD, dl, MVT::f32, t8,
                             getF32Constant(DAG, 0x3e75fe14, dl));
    SDValue t10 = DAG.getNode(ISD::FMUL, dl, MVT::f32, t9, X);
    SDValue t11 = DAG.getNode(ISD::FADD, dl, MVT::f32, t10,
                              getF32Constant(DAG, 0x3f317234, dl));
    SDValue t12 = DAG.getNode(ISD::FMUL, dl, MVT::f32, t11, X);
    TwoToFractionalPartOfX = DAG.getNode(ISD::FADD, dl, MVT::f32, t12,
                                         getF32Constant(DAG, 0x3f800000, dl));
  }

  // Add the exponent into the result in integer domain.
  SDValue t13 = DAG.getNode(ISD::BITCAST, dl, MVT::i32, TwoToFractionalPartOfX);
  return DAG.getNode(ISD::BITCAST, dl, MVT::f32,
                     DAG.getNode(ISD::ADD, dl, MVT::i32, t13, IntegerPartOfX));
}

/// expandExp - Lower an exp intrinsic. Handles the special sequences for
/// limited-precision mode.
static SDValue expandExp(const SDLoc &dl, SDValue Op, SelectionDAG &DAG,
                         const TargetLowering &TLI, SDNodeFlags Flags) {
  if (Op.getValueType() == MVT::f32 &&
      LimitFloatPrecision > 0 && LimitFloatPrecision <= 18) {

    // Put the exponent in the right bit position for later addition to the
    // final result:
    //
    // t0 = Op * log2(e)

    // TODO: What fast-math-flags should be set here?
    SDValue t0 = DAG.getNode(ISD::FMUL, dl, MVT::f32, Op,
                             DAG.getConstantFP(numbers::log2ef, dl, MVT::f32));
    return getLimitedPrecisionExp2(t0, dl, DAG);
  }

  // No special expansion.
  return DAG.getNode(ISD::FEXP, dl, Op.getValueType(), Op, Flags);
}

/// expandLog - Lower a log intrinsic. Handles the special sequences for
/// limited-precision mode.
static SDValue expandLog(const SDLoc &dl, SDValue Op, SelectionDAG &DAG,
                         const TargetLowering &TLI, SDNodeFlags Flags) {
  // TODO: What fast-math-flags should be set on the floating-point nodes?

  if (Op.getValueType() == MVT::f32 &&
      LimitFloatPrecision > 0 && LimitFloatPrecision <= 18) {
    SDValue Op1 = DAG.getNode(ISD::BITCAST, dl, MVT::i32, Op);

    // Scale the exponent by log(2).
    SDValue Exp = GetExponent(DAG, Op1, TLI, dl);
    SDValue LogOfExponent =
        DAG.getNode(ISD::FMUL, dl, MVT::f32, Exp,
                    DAG.getConstantFP(numbers::ln2f, dl, MVT::f32));

    // Get the significand and build it into a floating-point number with
    // exponent of 1.
    SDValue X = GetSignificand(DAG, Op1, dl);

    SDValue LogOfMantissa;
    if (LimitFloatPrecision <= 6) {
      // For floating-point precision of 6:
      //
      //   LogofMantissa =
      //     -1.1609546f +
      //       (1.4034025f - 0.23903021f * x) * x;
      //
      // error 0.0034276066, which is better than 8 bits
      SDValue t0 = DAG.getNode(ISD::FMUL, dl, MVT::f32, X,
                               getF32Constant(DAG, 0xbe74c456, dl));
      SDValue t1 = DAG.getNode(ISD::FADD, dl, MVT::f32, t0,
                               getF32Constant(DAG, 0x3fb3a2b1, dl));
      SDValue t2 = DAG.getNode(ISD::FMUL, dl, MVT::f32, t1, X);
      LogOfMantissa = DAG.getNode(ISD::FSUB, dl, MVT::f32, t2,
                                  getF32Constant(DAG, 0x3f949a29, dl));
    } else if (LimitFloatPrecision <= 12) {
      // For floating-point precision of 12:
      //
      //   LogOfMantissa =
      //     -1.7417939f +
      //       (2.8212026f +
      //         (-1.4699568f +
      //           (0.44717955f - 0.56570851e-1f * x) * x) * x) * x;
      //
      // error 0.000061011436, which is 14 bits
      SDValue t0 = DAG.getNode(ISD::FMUL, dl, MVT::f32, X,
                               getF32Constant(DAG, 0xbd67b6d6, dl));
      SDValue t1 = DAG.getNode(ISD::FADD, dl, MVT::f32, t0,
                               getF32Constant(DAG, 0x3ee4f4b8, dl));
      SDValue t2 = DAG.getNode(ISD::FMUL, dl, MVT::f32, t1, X);
      SDValue t3 = DAG.getNode(ISD::FSUB, dl, MVT::f32, t2,
                               getF32Constant(DAG, 0x3fbc278b, dl));
      SDValue t4 = DAG.getNode(ISD::FMUL, dl, MVT::f32, t3, X);
      SDValue t5 = DAG.getNode(ISD::FADD, dl, MVT::f32, t4,
                               getF32Constant(DAG, 0x40348e95, dl));
      SDValue t6 = DAG.getNode(ISD::FMUL, dl, MVT::f32, t5, X);
      LogOfMantissa = DAG.getNode(ISD::FSUB, dl, MVT::f32, t6,
                                  getF32Constant(DAG, 0x3fdef31a, dl));
    } else { // LimitFloatPrecision <= 18
      // For floating-point precision of 18:
      //
      //   LogOfMantissa =
      //     -2.1072184f +
      //       (4.2372794f +
      //         (-3.7029485f +
      //           (2.2781945f +
      //             (-0.87823314f +
      //               (0.19073739f - 0.17809712e-1f * x) * x) * x) * x) * x)*x;
      //
      // error 0.0000023660568, which is better than 18 bits
      SDValue t0 = DAG.getNode(ISD::FMUL, dl, MVT::f32, X,
                               getF32Constant(DAG, 0xbc91e5ac, dl));
      SDValue t1 = DAG.getNode(ISD::FADD, dl, MVT::f32, t0,
                               getF32Constant(DAG, 0x3e4350aa, dl));
      SDValue t2 = DAG.getNode(ISD::FMUL, dl, MVT::f32, t1, X);
      SDValue t3 = DAG.getNode(ISD::FSUB, dl, MVT::f32, t2,
                               getF32Constant(DAG, 0x3f60d3e3, dl));
      SDValue t4 = DAG.getNode(ISD::FMUL, dl, MVT::f32, t3, X);
      SDValue t5 = DAG.getNode(ISD::FADD, dl, MVT::f32, t4,
                               getF32Constant(DAG, 0x4011cdf0, dl));
      SDValue t6 = DAG.getNode(ISD::FMUL, dl, MVT::f32, t5, X);
      SDValue t7 = DAG.getNode(ISD::FSUB, dl, MVT::f32, t6,
                               getF32Constant(DAG, 0x406cfd1c, dl));
      SDValue t8 = DAG.getNode(ISD::FMUL, dl, MVT::f32, t7, X);
      SDValue t9 = DAG.getNode(ISD::FADD, dl, MVT::f32, t8,
                               getF32Constant(DAG, 0x408797cb, dl));
      SDValue t10 = DAG.getNode(ISD::FMUL, dl, MVT::f32, t9, X);
      LogOfMantissa = DAG.getNode(ISD::FSUB, dl, MVT::f32, t10,
                                  getF32Constant(DAG, 0x4006dcab, dl));
    }

    return DAG.getNode(ISD::FADD, dl, MVT::f32, LogOfExponent, LogOfMantissa);
  }

  // No special expansion.
  return DAG.getNode(ISD::FLOG, dl, Op.getValueType(), Op, Flags);
}

/// expandLog2 - Lower a log2 intrinsic. Handles the special sequences for
/// limited-precision mode.
static SDValue expandLog2(const SDLoc &dl, SDValue Op, SelectionDAG &DAG,
                          const TargetLowering &TLI, SDNodeFlags Flags) {
  // TODO: What fast-math-flags should be set on the floating-point nodes?

  if (Op.getValueType() == MVT::f32 &&
      LimitFloatPrecision > 0 && LimitFloatPrecision <= 18) {
    SDValue Op1 = DAG.getNode(ISD::BITCAST, dl, MVT::i32, Op);

    // Get the exponent.
    SDValue LogOfExponent = GetExponent(DAG, Op1, TLI, dl);

    // Get the significand and build it into a floating-point number with
    // exponent of 1.
    SDValue X = GetSignificand(DAG, Op1, dl);

    // Different possible minimax approximations of significand in
    // floating-point for various degrees of accuracy over [1,2].
    SDValue Log2ofMantissa;
    if (LimitFloatPrecision <= 6) {
      // For floating-point precision of 6:
      //
      //   Log2ofMantissa = -1.6749035f + (2.0246817f - .34484768f * x) * x;
      //
      // error 0.0049451742, which is more than 7 bits
      SDValue t0 = DAG.getNode(ISD::FMUL, dl, MVT::f32, X,
                               getF32Constant(DAG, 0xbeb08fe0, dl));
      SDValue t1 = DAG.getNode(ISD::FADD, dl, MVT::f32, t0,
                               getF32Constant(DAG, 0x40019463, dl));
      SDValue t2 = DAG.getNode(ISD::FMUL, dl, MVT::f32, t1, X);
      Log2ofMantissa = DAG.getNode(ISD::FSUB, dl, MVT::f32, t2,
                                   getF32Constant(DAG, 0x3fd6633d, dl));
    } else if (LimitFloatPrecision <= 12) {
      // For floating-point precision of 12:
      //
      //   Log2ofMantissa =
      //     -2.51285454f +
      //       (4.07009056f +
      //         (-2.12067489f +
      //           (.645142248f - 0.816157886e-1f * x) * x) * x) * x;
      //
      // error 0.0000876136000, which is better than 13 bits
      SDValue t0 = DAG.getNode(ISD::FMUL, dl, MVT::f32, X,
                               getF32Constant(DAG, 0xbda7262e, dl));
      SDValue t1 = DAG.getNode(ISD::FADD, dl, MVT::f32, t0,
                               getF32Constant(DAG, 0x3f25280b, dl));
      SDValue t2 = DAG.getNode(ISD::FMUL, dl, MVT::f32, t1, X);
      SDValue t3 = DAG.getNode(ISD::FSUB, dl, MVT::f32, t2,
                               getF32Constant(DAG, 0x4007b923, dl));
      SDValue t4 = DAG.getNode(ISD::FMUL, dl, MVT::f32, t3, X);
      SDValue t5 = DAG.getNode(ISD::FADD, dl, MVT::f32, t4,
                               getF32Constant(DAG, 0x40823e2f, dl));
      SDValue t6 = DAG.getNode(ISD::FMUL, dl, MVT::f32, t5, X);
      Log2ofMantissa = DAG.getNode(ISD::FSUB, dl, MVT::f32, t6,
                                   getF32Constant(DAG, 0x4020d29c, dl));
    } else { // LimitFloatPrecision <= 18
      // For floating-point precision of 18:
      //
      //   Log2ofMantissa =
      //     -3.0400495f +
      //       (6.1129976f +
      //         (-5.3420409f +
      //           (3.2865683f +
      //             (-1.2669343f +
      //               (0.27515199f -
      //                 0.25691327e-1f * x) * x) * x) * x) * x) * x;
      //
      // error 0.0000018516, which is better than 18 bits
      SDValue t0 = DAG.getNode(ISD::FMUL, dl, MVT::f32, X,
                               getF32Constant(DAG, 0xbcd2769e, dl));
      SDValue t1 = DAG.getNode(ISD::FADD, dl, MVT::f32, t0,
                               getF32Constant(DAG, 0x3e8ce0b9, dl));
      SDValue t2 = DAG.getNode(ISD::FMUL, dl, MVT::f32, t1, X);
      SDValue t3 = DAG.getNode(ISD::FSUB, dl, MVT::f32, t2,
                               getF32Constant(DAG, 0x3fa22ae7, dl));
      SDValue t4 = DAG.getNode(ISD::FMUL, dl, MVT::f32, t3, X);
      SDValue t5 = DAG.getNode(ISD::FADD, dl, MVT::f32, t4,
                               getF32Constant(DAG, 0x40525723, dl));
      SDValue t6 = DAG.getNode(ISD::FMUL, dl, MVT::f32, t5, X);
      SDValue t7 = DAG.getNode(ISD::FSUB, dl, MVT::f32, t6,
                               getF32Constant(DAG, 0x40aaf200, dl));
      SDValue t8 = DAG.getNode(ISD::FMUL, dl, MVT::f32, t7, X);
      SDValue t9 = DAG.getNode(ISD::FADD, dl, MVT::f32, t8,
                               getF32Constant(DAG, 0x40c39dad, dl));
      SDValue t10 = DAG.getNode(ISD::FMUL, dl, MVT::f32, t9, X);
      Log2ofMantissa = DAG.getNode(ISD::FSUB, dl, MVT::f32, t10,
                                   getF32Constant(DAG, 0x4042902c, dl));
    }

    return DAG.getNode(ISD::FADD, dl, MVT::f32, LogOfExponent, Log2ofMantissa);
  }

  // No special expansion.
  return DAG.getNode(ISD::FLOG2, dl, Op.getValueType(), Op, Flags);
}

/// expandLog10 - Lower a log10 intrinsic. Handles the special sequences for
/// limited-precision mode.
static SDValue expandLog10(const SDLoc &dl, SDValue Op, SelectionDAG &DAG,
                           const TargetLowering &TLI, SDNodeFlags Flags) {
  // TODO: What fast-math-flags should be set on the floating-point nodes?

  if (Op.getValueType() == MVT::f32 &&
      LimitFloatPrecision > 0 && LimitFloatPrecision <= 18) {
    SDValue Op1 = DAG.getNode(ISD::BITCAST, dl, MVT::i32, Op);

    // Scale the exponent by log10(2) [0.30102999f].
    SDValue Exp = GetExponent(DAG, Op1, TLI, dl);
    SDValue LogOfExponent = DAG.getNode(ISD::FMUL, dl, MVT::f32, Exp,
                                        getF32Constant(DAG, 0x3e9a209a, dl));

    // Get the significand and build it into a floating-point number with
    // exponent of 1.
    SDValue X = GetSignificand(DAG, Op1, dl);

    SDValue Log10ofMantissa;
    if (LimitFloatPrecision <= 6) {
      // For floating-point precision of 6:
      //
      //   Log10ofMantissa =
      //     -0.50419619f +
      //       (0.60948995f - 0.10380950f * x) * x;
      //
      // error 0.0014886165, which is 6 bits
      SDValue t0 = DAG.getNode(ISD::FMUL, dl, MVT::f32, X,
                               getF32Constant(DAG, 0xbdd49a13, dl));
      SDValue t1 = DAG.getNode(ISD::FADD, dl, MVT::f32, t0,
                               getF32Constant(DAG, 0x3f1c0789, dl));
      SDValue t2 = DAG.getNode(ISD::FMUL, dl, MVT::f32, t1, X);
      Log10ofMantissa = DAG.getNode(ISD::FSUB, dl, MVT::f32, t2,
                                    getF32Constant(DAG, 0x3f011300, dl));
    } else if (LimitFloatPrecision <= 12) {
      // For floating-point precision of 12:
      //
      //   Log10ofMantissa =
      //     -0.64831180f +
      //       (0.91751397f +
      //         (-0.31664806f + 0.47637168e-1f * x) * x) * x;
      //
      // error 0.00019228036, which is better than 12 bits
      SDValue t0 = DAG.getNode(ISD::FMUL, dl, MVT::f32, X,
                               getF32Constant(DAG, 0x3d431f31, dl));
      SDValue t1 = DAG.getNode(ISD::FSUB, dl, MVT::f32, t0,
                               getF32Constant(DAG, 0x3ea21fb2, dl));
      SDValue t2 = DAG.getNode(ISD::FMUL, dl, MVT::f32, t1, X);
      SDValue t3 = DAG.getNode(ISD::FADD, dl, MVT::f32, t2,
                               getF32Constant(DAG, 0x3f6ae232, dl));
      SDValue t4 = DAG.getNode(ISD::FMUL, dl, MVT::f32, t3, X);
      Log10ofMantissa = DAG.getNode(ISD::FSUB, dl, MVT::f32, t4,
                                    getF32Constant(DAG, 0x3f25f7c3, dl));
    } else { // LimitFloatPrecision <= 18
      // For floating-point precision of 18:
      //
      //   Log10ofMantissa =
      //     -0.84299375f +
      //       (1.5327582f +
      //         (-1.0688956f +
      //           (0.49102474f +
      //             (-0.12539807f + 0.13508273e-1f * x) * x) * x) * x) * x;
      //
      // error 0.0000037995730, which is better than 18 bits
      SDValue t0 = DAG.getNode(ISD::FMUL, dl, MVT::f32, X,
                               getF32Constant(DAG, 0x3c5d51ce, dl));
      SDValue t1 = DAG.getNode(ISD::FSUB, dl, MVT::f32, t0,
                               getF32Constant(DAG, 0x3e00685a, dl));
      SDValue t2 = DAG.getNode(ISD::FMUL, dl, MVT::f32, t1, X);
      SDValue t3 = DAG.getNode(ISD::FADD, dl, MVT::f32, t2,
                               getF32Constant(DAG, 0x3efb6798, dl));
      SDValue t4 = DAG.getNode(ISD::FMUL, dl, MVT::f32, t3, X);
      SDValue t5 = DAG.getNode(ISD::FSUB, dl, MVT::f32, t4,
                               getF32Constant(DAG, 0x3f88d192, dl));
      SDValue t6 = DAG.getNode(ISD::FMUL, dl, MVT::f32, t5, X);
      SDValue t7 = DAG.getNode(ISD::FADD, dl, MVT::f32, t6,
                               getF32Constant(DAG, 0x3fc4316c, dl));
      SDValue t8 = DAG.getNode(ISD::FMUL, dl, MVT::f32, t7, X);
      Log10ofMantissa = DAG.getNode(ISD::FSUB, dl, MVT::f32, t8,
                                    getF32Constant(DAG, 0x3f57ce70, dl));
    }

    return DAG.getNode(ISD::FADD, dl, MVT::f32, LogOfExponent, Log10ofMantissa);
  }

  // No special expansion.
  return DAG.getNode(ISD::FLOG10, dl, Op.getValueType(), Op, Flags);
}

/// expandExp2 - Lower an exp2 intrinsic. Handles the special sequences for
/// limited-precision mode.
static SDValue expandExp2(const SDLoc &dl, SDValue Op, SelectionDAG &DAG,
                          const TargetLowering &TLI, SDNodeFlags Flags) {
  if (Op.getValueType() == MVT::f32 &&
      LimitFloatPrecision > 0 && LimitFloatPrecision <= 18)
    return getLimitedPrecisionExp2(Op, dl, DAG);

  // No special expansion.
  return DAG.getNode(ISD::FEXP2, dl, Op.getValueType(), Op, Flags);
}

/// visitPow - Lower a pow intrinsic. Handles the special sequences for
/// limited-precision mode with x == 10.0f.
static SDValue expandPow(const SDLoc &dl, SDValue LHS, SDValue RHS,
                         SelectionDAG &DAG, const TargetLowering &TLI,
                         SDNodeFlags Flags) {
  bool IsExp10 = false;
  if (LHS.getValueType() == MVT::f32 && RHS.getValueType() == MVT::f32 &&
      LimitFloatPrecision > 0 && LimitFloatPrecision <= 18) {
    if (ConstantFPSDNode *LHSC = dyn_cast<ConstantFPSDNode>(LHS)) {
      APFloat Ten(10.0f);
      IsExp10 = LHSC->isExactlyValue(Ten);
    }
  }

  // TODO: What fast-math-flags should be set on the FMUL node?
  if (IsExp10) {
    // Put the exponent in the right bit position for later addition to the
    // final result:
    //
    //   #define LOG2OF10 3.3219281f
    //   t0 = Op * LOG2OF10;
    SDValue t0 = DAG.getNode(ISD::FMUL, dl, MVT::f32, RHS,
                             getF32Constant(DAG, 0x40549a78, dl));
    return getLimitedPrecisionExp2(t0, dl, DAG);
  }

  // No special expansion.
  return DAG.getNode(ISD::FPOW, dl, LHS.getValueType(), LHS, RHS, Flags);
}

/// ExpandPowI - Expand a llvm.powi intrinsic.
static SDValue ExpandPowI(const SDLoc &DL, SDValue LHS, SDValue RHS,
                          SelectionDAG &DAG) {
  // If RHS is a constant, we can expand this out to a multiplication tree if
  // it's beneficial on the target, otherwise we end up lowering to a call to
  // __powidf2 (for example).
  if (ConstantSDNode *RHSC = dyn_cast<ConstantSDNode>(RHS)) {
    unsigned Val = RHSC->getSExtValue();

    // powi(x, 0) -> 1.0
    if (Val == 0)
      return DAG.getConstantFP(1.0, DL, LHS.getValueType());

    if (DAG.getTargetLoweringInfo().isBeneficialToExpandPowI(
            Val, DAG.shouldOptForSize())) {
      // Get the exponent as a positive value.
      if ((int)Val < 0)
        Val = -Val;
      // We use the simple binary decomposition method to generate the multiply
      // sequence.  There are more optimal ways to do this (for example,
      // powi(x,15) generates one more multiply than it should), but this has
      // the benefit of being both really simple and much better than a libcall.
      SDValue Res; // Logically starts equal to 1.0
      SDValue CurSquare = LHS;
      // TODO: Intrinsics should have fast-math-flags that propagate to these
      // nodes.
      while (Val) {
        if (Val & 1) {
          if (Res.getNode())
            Res =
                DAG.getNode(ISD::FMUL, DL, Res.getValueType(), Res, CurSquare);
          else
            Res = CurSquare; // 1.0*CurSquare.
        }

        CurSquare = DAG.getNode(ISD::FMUL, DL, CurSquare.getValueType(),
                                CurSquare, CurSquare);
        Val >>= 1;
      }

      // If the original was negative, invert the result, producing 1/(x*x*x).
      if (RHSC->getSExtValue() < 0)
        Res = DAG.getNode(ISD::FDIV, DL, LHS.getValueType(),
                          DAG.getConstantFP(1.0, DL, LHS.getValueType()), Res);
      return Res;
    }
  }

  // Otherwise, expand to a libcall.
  return DAG.getNode(ISD::FPOWI, DL, LHS.getValueType(), LHS, RHS);
}

static SDValue expandDivFix(unsigned Opcode, const SDLoc &DL,
                            SDValue LHS, SDValue RHS, SDValue Scale,
                            SelectionDAG &DAG, const TargetLowering &TLI) {
  EVT VT = LHS.getValueType();
  bool Signed = Opcode == ISD::SDIVFIX || Opcode == ISD::SDIVFIXSAT;
  bool Saturating = Opcode == ISD::SDIVFIXSAT || Opcode == ISD::UDIVFIXSAT;
  LLVMContext &Ctx = *DAG.getContext();

  // If the type is legal but the operation isn't, this node might survive all
  // the way to operation legalization. If we end up there and we do not have
  // the ability to widen the type (if VT*2 is not legal), we cannot expand the
  // node.

  // Coax the legalizer into expanding the node during type legalization instead
  // by bumping the size by one bit. This will force it to Promote, enabling the
  // early expansion and avoiding the need to expand later.

  // We don't have to do this if Scale is 0; that can always be expanded, unless
  // it's a saturating signed operation. Those can experience true integer
  // division overflow, a case which we must avoid.

  // FIXME: We wouldn't have to do this (or any of the early
  // expansion/promotion) if it was possible to expand a libcall of an
  // illegal type during operation legalization. But it's not, so things
  // get a bit hacky.
  unsigned ScaleInt = cast<ConstantSDNode>(Scale)->getZExtValue();
  if ((ScaleInt > 0 || (Saturating && Signed)) &&
      (TLI.isTypeLegal(VT) ||
       (VT.isVector() && TLI.isTypeLegal(VT.getVectorElementType())))) {
    TargetLowering::LegalizeAction Action = TLI.getFixedPointOperationAction(
        Opcode, VT, ScaleInt);
    if (Action != TargetLowering::Legal && Action != TargetLowering::Custom) {
      EVT PromVT;
      if (VT.isScalarInteger())
        PromVT = EVT::getIntegerVT(Ctx, VT.getSizeInBits() + 1);
      else if (VT.isVector()) {
        PromVT = VT.getVectorElementType();
        PromVT = EVT::getIntegerVT(Ctx, PromVT.getSizeInBits() + 1);
        PromVT = EVT::getVectorVT(Ctx, PromVT, VT.getVectorElementCount());
      } else
        llvm_unreachable("Wrong VT for DIVFIX?");
      if (Signed) {
        LHS = DAG.getSExtOrTrunc(LHS, DL, PromVT);
        RHS = DAG.getSExtOrTrunc(RHS, DL, PromVT);
      } else {
        LHS = DAG.getZExtOrTrunc(LHS, DL, PromVT);
        RHS = DAG.getZExtOrTrunc(RHS, DL, PromVT);
      }
      EVT ShiftTy = TLI.getShiftAmountTy(PromVT, DAG.getDataLayout());
      // For saturating operations, we need to shift up the LHS to get the
      // proper saturation width, and then shift down again afterwards.
      if (Saturating)
        LHS = DAG.getNode(ISD::SHL, DL, PromVT, LHS,
                          DAG.getConstant(1, DL, ShiftTy));
      SDValue Res = DAG.getNode(Opcode, DL, PromVT, LHS, RHS, Scale);
      if (Saturating)
        Res = DAG.getNode(Signed ? ISD::SRA : ISD::SRL, DL, PromVT, Res,
                          DAG.getConstant(1, DL, ShiftTy));
      return DAG.getZExtOrTrunc(Res, DL, VT);
    }
  }

  return DAG.getNode(Opcode, DL, VT, LHS, RHS, Scale);
}

// getUnderlyingArgRegs - Find underlying registers used for a truncated,
// bitcasted, or split argument. Returns a list of <Register, size in bits>
static void
getUnderlyingArgRegs(SmallVectorImpl<std::pair<unsigned, TypeSize>> &Regs,
                     const SDValue &N) {
  switch (N.getOpcode()) {
  case ISD::CopyFromReg: {
    SDValue Op = N.getOperand(1);
    Regs.emplace_back(cast<RegisterSDNode>(Op)->getReg(),
                      Op.getValueType().getSizeInBits());
    return;
  }
  case ISD::BITCAST:
  case ISD::AssertZext:
  case ISD::AssertSext:
  case ISD::TRUNCATE:
    getUnderlyingArgRegs(Regs, N.getOperand(0));
    return;
  case ISD::BUILD_PAIR:
  case ISD::BUILD_VECTOR:
  case ISD::CONCAT_VECTORS:
    for (SDValue Op : N->op_values())
      getUnderlyingArgRegs(Regs, Op);
    return;
  default:
    return;
  }
}

/// If the DbgValueInst is a dbg_value of a function argument, create the
/// corresponding DBG_VALUE machine instruction for it now.  At the end of
/// instruction selection, they will be inserted to the entry BB.
/// We don't currently support this for variadic dbg_values, as they shouldn't
/// appear for function arguments or in the prologue.
bool SelectionDAGBuilder::EmitFuncArgumentDbgValue(
    const Value *V, DILocalVariable *Variable, DIExpression *Expr,
    DILocation *DL, FuncArgumentDbgValueKind Kind, const SDValue &N) {
  const Argument *Arg = dyn_cast<Argument>(V);
  if (!Arg)
    return false;

  MachineFunction &MF = DAG.getMachineFunction();
  const TargetInstrInfo *TII = DAG.getSubtarget().getInstrInfo();

  // Helper to create DBG_INSTR_REFs or DBG_VALUEs, depending on what kind
  // we've been asked to pursue.
  auto MakeVRegDbgValue = [&](Register Reg, DIExpression *FragExpr,
                              bool Indirect) {
    if (Reg.isVirtual() && MF.useDebugInstrRef()) {
      // For VRegs, in instruction referencing mode, create a DBG_INSTR_REF
      // pointing at the VReg, which will be patched up later.
      auto &Inst = TII->get(TargetOpcode::DBG_INSTR_REF);
      SmallVector<MachineOperand, 1> MOs({MachineOperand::CreateReg(
          /* Reg */ Reg, /* isDef */ false, /* isImp */ false,
          /* isKill */ false, /* isDead */ false,
          /* isUndef */ false, /* isEarlyClobber */ false,
          /* SubReg */ 0, /* isDebug */ true)});

      auto *NewDIExpr = FragExpr;
      // We don't have an "Indirect" field in DBG_INSTR_REF, fold that into
      // the DIExpression.
      if (Indirect)
        NewDIExpr = DIExpression::prepend(FragExpr, DIExpression::DerefBefore);
      SmallVector<uint64_t, 2> Ops({dwarf::DW_OP_LLVM_arg, 0});
      NewDIExpr = DIExpression::prependOpcodes(NewDIExpr, Ops);
      return BuildMI(MF, DL, Inst, false, MOs, Variable, NewDIExpr);
    } else {
      // Create a completely standard DBG_VALUE.
      auto &Inst = TII->get(TargetOpcode::DBG_VALUE);
      return BuildMI(MF, DL, Inst, Indirect, Reg, Variable, FragExpr);
    }
  };

  if (Kind == FuncArgumentDbgValueKind::Value) {
    // ArgDbgValues are hoisted to the beginning of the entry block. So we
    // should only emit as ArgDbgValue if the dbg.value intrinsic is found in
    // the entry block.
    bool IsInEntryBlock = FuncInfo.MBB == &FuncInfo.MF->front();
    if (!IsInEntryBlock)
      return false;

    // ArgDbgValues are hoisted to the beginning of the entry block.  So we
    // should only emit as ArgDbgValue if the dbg.value intrinsic describes a
    // variable that also is a param.
    //
    // Although, if we are at the top of the entry block already, we can still
    // emit using ArgDbgValue. This might catch some situations when the
    // dbg.value refers to an argument that isn't used in the entry block, so
    // any CopyToReg node would be optimized out and the only way to express
    // this DBG_VALUE is by using the physical reg (or FI) as done in this
    // method.  ArgDbgValues are hoisted to the beginning of the entry block. So
    // we should only emit as ArgDbgValue if the Variable is an argument to the
    // current function, and the dbg.value intrinsic is found in the entry
    // block.
    bool VariableIsFunctionInputArg = Variable->isParameter() &&
        !DL->getInlinedAt();
    bool IsInPrologue = SDNodeOrder == LowestSDNodeOrder;
    if (!IsInPrologue && !VariableIsFunctionInputArg)
      return false;

    // Here we assume that a function argument on IR level only can be used to
    // describe one input parameter on source level. If we for example have
    // source code like this
    //
    //    struct A { long x, y; };
    //    void foo(struct A a, long b) {
    //      ...
    //      b = a.x;
    //      ...
    //    }
    //
    // and IR like this
    //
    //  define void @foo(i32 %a1, i32 %a2, i32 %b)  {
    //  entry:
    //    call void @llvm.dbg.value(metadata i32 %a1, "a", DW_OP_LLVM_fragment
    //    call void @llvm.dbg.value(metadata i32 %a2, "a", DW_OP_LLVM_fragment
    //    call void @llvm.dbg.value(metadata i32 %b, "b",
    //    ...
    //    call void @llvm.dbg.value(metadata i32 %a1, "b"
    //    ...
    //
    // then the last dbg.value is describing a parameter "b" using a value that
    // is an argument. But since we already has used %a1 to describe a parameter
    // we should not handle that last dbg.value here (that would result in an
    // incorrect hoisting of the DBG_VALUE to the function entry).
    // Notice that we allow one dbg.value per IR level argument, to accommodate
    // for the situation with fragments above.
    if (VariableIsFunctionInputArg) {
      unsigned ArgNo = Arg->getArgNo();
      if (ArgNo >= FuncInfo.DescribedArgs.size())
        FuncInfo.DescribedArgs.resize(ArgNo + 1, false);
      else if (!IsInPrologue && FuncInfo.DescribedArgs.test(ArgNo))
        return false;
      FuncInfo.DescribedArgs.set(ArgNo);
    }
  }

  bool IsIndirect = false;
  std::optional<MachineOperand> Op;
  // Some arguments' frame index is recorded during argument lowering.
  int FI = FuncInfo.getArgumentFrameIndex(Arg);
  if (FI != std::numeric_limits<int>::max())
    Op = MachineOperand::CreateFI(FI);

  SmallVector<std::pair<unsigned, TypeSize>, 8> ArgRegsAndSizes;
  if (!Op && N.getNode()) {
    getUnderlyingArgRegs(ArgRegsAndSizes, N);
    Register Reg;
    if (ArgRegsAndSizes.size() == 1)
      Reg = ArgRegsAndSizes.front().first;

    if (Reg && Reg.isVirtual()) {
      MachineRegisterInfo &RegInfo = MF.getRegInfo();
      Register PR = RegInfo.getLiveInPhysReg(Reg);
      if (PR)
        Reg = PR;
    }
    if (Reg) {
      Op = MachineOperand::CreateReg(Reg, false);
      IsIndirect = Kind != FuncArgumentDbgValueKind::Value;
    }
  }

  if (!Op && N.getNode()) {
    // Check if frame index is available.
    SDValue LCandidate = peekThroughBitcasts(N);
    if (LoadSDNode *LNode = dyn_cast<LoadSDNode>(LCandidate.getNode()))
      if (FrameIndexSDNode *FINode =
          dyn_cast<FrameIndexSDNode>(LNode->getBasePtr().getNode()))
        Op = MachineOperand::CreateFI(FINode->getIndex());
  }

  if (!Op) {
    // Create a DBG_VALUE for each decomposed value in ArgRegs to cover Reg
    auto splitMultiRegDbgValue = [&](ArrayRef<std::pair<unsigned, TypeSize>>
                                         SplitRegs) {
      unsigned Offset = 0;
      for (const auto &RegAndSize : SplitRegs) {
        // If the expression is already a fragment, the current register
        // offset+size might extend beyond the fragment. In this case, only
        // the register bits that are inside the fragment are relevant.
        int RegFragmentSizeInBits = RegAndSize.second;
        if (auto ExprFragmentInfo = Expr->getFragmentInfo()) {
          uint64_t ExprFragmentSizeInBits = ExprFragmentInfo->SizeInBits;
          // The register is entirely outside the expression fragment,
          // so is irrelevant for debug info.
          if (Offset >= ExprFragmentSizeInBits)
            break;
          // The register is partially outside the expression fragment, only
          // the low bits within the fragment are relevant for debug info.
          if (Offset + RegFragmentSizeInBits > ExprFragmentSizeInBits) {
            RegFragmentSizeInBits = ExprFragmentSizeInBits - Offset;
          }
        }

        auto FragmentExpr = DIExpression::createFragmentExpression(
            Expr, Offset, RegFragmentSizeInBits);
        Offset += RegAndSize.second;
        // If a valid fragment expression cannot be created, the variable's
        // correct value cannot be determined and so it is set as Undef.
        if (!FragmentExpr) {
          SDDbgValue *SDV = DAG.getConstantDbgValue(
              Variable, Expr, UndefValue::get(V->getType()), DL, SDNodeOrder);
          DAG.AddDbgValue(SDV, false);
          continue;
        }
        MachineInstr *NewMI =
            MakeVRegDbgValue(RegAndSize.first, *FragmentExpr,
                             Kind != FuncArgumentDbgValueKind::Value);
        FuncInfo.ArgDbgValues.push_back(NewMI);
      }
    };

    // Check if ValueMap has reg number.
    DenseMap<const Value *, Register>::const_iterator
      VMI = FuncInfo.ValueMap.find(V);
    if (VMI != FuncInfo.ValueMap.end()) {
      const auto &TLI = DAG.getTargetLoweringInfo();
      RegsForValue RFV(V->getContext(), TLI, DAG.getDataLayout(), VMI->second,
                       V->getType(), std::nullopt);
      if (RFV.occupiesMultipleRegs()) {
        splitMultiRegDbgValue(RFV.getRegsAndSizes());
        return true;
      }

      Op = MachineOperand::CreateReg(VMI->second, false);
      IsIndirect = Kind != FuncArgumentDbgValueKind::Value;
    } else if (ArgRegsAndSizes.size() > 1) {
      // This was split due to the calling convention, and no virtual register
      // mapping exists for the value.
      splitMultiRegDbgValue(ArgRegsAndSizes);
      return true;
    }
  }

  if (!Op)
    return false;

  // If the expression refers to the entry value of an Argument, use the
  // corresponding livein physical register. As per the Verifier, this is only
  // allowed for swiftasync Arguments.
  if (Op->isReg() && Expr->isEntryValue()) {
    assert(Arg->hasAttribute(Attribute::AttrKind::SwiftAsync));
    auto OpReg = Op->getReg();
    for (auto [PhysReg, VirtReg] : FuncInfo.RegInfo->liveins())
      if (OpReg == VirtReg || OpReg == PhysReg) {
        SDDbgValue *SDV = DAG.getVRegDbgValue(
            Variable, Expr, PhysReg,
            Kind != FuncArgumentDbgValueKind::Value /*is indirect*/, DL,
            SDNodeOrder);
        DAG.AddDbgValue(SDV, false /*treat as dbg.declare byval parameter*/);
        return true;
      }
    LLVM_DEBUG(dbgs() << "Dropping dbg.value: expression is entry_value but "
                         "couldn't find a physical register\n");
    return true;
  }

  assert(Variable->isValidLocationForIntrinsic(DL) &&
         "Expected inlined-at fields to agree");
  MachineInstr *NewMI = nullptr;

  if (Op->isReg())
    NewMI = MakeVRegDbgValue(Op->getReg(), Expr, IsIndirect);
  else
    NewMI = BuildMI(MF, DL, TII->get(TargetOpcode::DBG_VALUE), true, *Op,
                    Variable, Expr);

  // Otherwise, use ArgDbgValues.
  FuncInfo.ArgDbgValues.push_back(NewMI);
  return true;
}

/// Return the appropriate SDDbgValue based on N.
SDDbgValue *SelectionDAGBuilder::getDbgValue(SDValue N,
                                             DILocalVariable *Variable,
                                             DIExpression *Expr,
                                             const DebugLoc &dl,
                                             unsigned DbgSDNodeOrder) {
  if (auto *FISDN = dyn_cast<FrameIndexSDNode>(N.getNode())) {
    // Construct a FrameIndexDbgValue for FrameIndexSDNodes so we can describe
    // stack slot locations.
    //
    // Consider "int x = 0; int *px = &x;". There are two kinds of interesting
    // debug values here after optimization:
    //
    //   dbg.value(i32* %px, !"int *px", !DIExpression()), and
    //   dbg.value(i32* %px, !"int x", !DIExpression(DW_OP_deref))
    //
    // Both describe the direct values of their associated variables.
    return DAG.getFrameIndexDbgValue(Variable, Expr, FISDN->getIndex(),
                                     /*IsIndirect*/ false, dl, DbgSDNodeOrder);
  }
  return DAG.getDbgValue(Variable, Expr, N.getNode(), N.getResNo(),
                         /*IsIndirect*/ false, dl, DbgSDNodeOrder);
}

static unsigned FixedPointIntrinsicToOpcode(unsigned Intrinsic) {
  switch (Intrinsic) {
  case Intrinsic::smul_fix:
    return ISD::SMULFIX;
  case Intrinsic::umul_fix:
    return ISD::UMULFIX;
  case Intrinsic::smul_fix_sat:
    return ISD::SMULFIXSAT;
  case Intrinsic::umul_fix_sat:
    return ISD::UMULFIXSAT;
  case Intrinsic::sdiv_fix:
    return ISD::SDIVFIX;
  case Intrinsic::udiv_fix:
    return ISD::UDIVFIX;
  case Intrinsic::sdiv_fix_sat:
    return ISD::SDIVFIXSAT;
  case Intrinsic::udiv_fix_sat:
    return ISD::UDIVFIXSAT;
  default:
    llvm_unreachable("Unhandled fixed point intrinsic");
  }
}

void SelectionDAGBuilder::lowerCallToExternalSymbol(const CallInst &I,
                                           const char *FunctionName) {
  assert(FunctionName && "FunctionName must not be nullptr");
  SDValue Callee = DAG.getExternalSymbol(
      FunctionName,
      DAG.getTargetLoweringInfo().getPointerTy(DAG.getDataLayout()));
  LowerCallTo(I, Callee, I.isTailCall(), I.isMustTailCall());
}

/// Given a @llvm.call.preallocated.setup, return the corresponding
/// preallocated call.
static const CallBase *FindPreallocatedCall(const Value *PreallocatedSetup) {
  assert(cast<CallBase>(PreallocatedSetup)
                 ->getCalledFunction()
                 ->getIntrinsicID() == Intrinsic::call_preallocated_setup &&
         "expected call_preallocated_setup Value");
  for (const auto *U : PreallocatedSetup->users()) {
    auto *UseCall = cast<CallBase>(U);
    const Function *Fn = UseCall->getCalledFunction();
    if (!Fn || Fn->getIntrinsicID() != Intrinsic::call_preallocated_arg) {
      return UseCall;
    }
  }
  llvm_unreachable("expected corresponding call to preallocated setup/arg");
}

/// Lower the call to the specified intrinsic function.
void SelectionDAGBuilder::visitIntrinsicCall(const CallInst &I,
                                             unsigned Intrinsic) {
  const TargetLowering &TLI = DAG.getTargetLoweringInfo();
  SDLoc sdl = getCurSDLoc();
  DebugLoc dl = getCurDebugLoc();
  SDValue Res;

  SDNodeFlags Flags;
  if (auto *FPOp = dyn_cast<FPMathOperator>(&I))
    Flags.copyFMF(*FPOp);

  switch (Intrinsic) {
  default:
    // By default, turn this into a target intrinsic node.
    visitTargetIntrinsic(I, Intrinsic);
    return;
  case Intrinsic::vscale: {
    EVT VT = TLI.getValueType(DAG.getDataLayout(), I.getType());
    setValue(&I, DAG.getVScale(sdl, VT, APInt(VT.getSizeInBits(), 1)));
    return;
  }
  case Intrinsic::vastart:  visitVAStart(I); return;
  case Intrinsic::vaend:    visitVAEnd(I); return;
  case Intrinsic::vacopy:   visitVACopy(I); return;
  case Intrinsic::returnaddress:
    setValue(&I, DAG.getNode(ISD::RETURNADDR, sdl,
                             TLI.getValueType(DAG.getDataLayout(), I.getType()),
                             getValue(I.getArgOperand(0))));
    return;
  case Intrinsic::addressofreturnaddress:
    setValue(&I,
             DAG.getNode(ISD::ADDROFRETURNADDR, sdl,
                         TLI.getValueType(DAG.getDataLayout(), I.getType())));
    return;
  case Intrinsic::sponentry:
    setValue(&I,
             DAG.getNode(ISD::SPONENTRY, sdl,
                         TLI.getValueType(DAG.getDataLayout(), I.getType())));
    return;
  case Intrinsic::frameaddress:
    setValue(&I, DAG.getNode(ISD::FRAMEADDR, sdl,
                             TLI.getFrameIndexTy(DAG.getDataLayout()),
                             getValue(I.getArgOperand(0))));
    return;
  case Intrinsic::read_volatile_register:
  case Intrinsic::read_register: {
    Value *Reg = I.getArgOperand(0);
    SDValue Chain = getRoot();
    SDValue RegName =
        DAG.getMDNode(cast<MDNode>(cast<MetadataAsValue>(Reg)->getMetadata()));
    EVT VT = TLI.getValueType(DAG.getDataLayout(), I.getType());
    Res = DAG.getNode(ISD::READ_REGISTER, sdl,
      DAG.getVTList(VT, MVT::Other), Chain, RegName);
    setValue(&I, Res);
    DAG.setRoot(Res.getValue(1));
    return;
  }
  case Intrinsic::write_register: {
    Value *Reg = I.getArgOperand(0);
    Value *RegValue = I.getArgOperand(1);
    SDValue Chain = getRoot();
    SDValue RegName =
        DAG.getMDNode(cast<MDNode>(cast<MetadataAsValue>(Reg)->getMetadata()));
    DAG.setRoot(DAG.getNode(ISD::WRITE_REGISTER, sdl, MVT::Other, Chain,
                            RegName, getValue(RegValue)));
    return;
  }
  case Intrinsic::memcpy: {
    const auto &MCI = cast<MemCpyInst>(I);
    SDValue Op1 = getValue(I.getArgOperand(0));
    SDValue Op2 = getValue(I.getArgOperand(1));
    SDValue Op3 = getValue(I.getArgOperand(2));
    // @llvm.memcpy defines 0 and 1 to both mean no alignment.
    Align DstAlign = MCI.getDestAlign().valueOrOne();
    Align SrcAlign = MCI.getSourceAlign().valueOrOne();
    Align Alignment = std::min(DstAlign, SrcAlign);
    bool isVol = MCI.isVolatile();
    bool isTC = I.isTailCall() && isInTailCallPosition(I, DAG.getTarget());
    // FIXME: Support passing different dest/src alignments to the memcpy DAG
    // node.
    SDValue Root = isVol ? getRoot() : getMemoryRoot();
    SDValue MC = DAG.getMemcpy(
        Root, sdl, Op1, Op2, Op3, Alignment, isVol,
        /* AlwaysInline */ false, isTC, MachinePointerInfo(I.getArgOperand(0)),
        MachinePointerInfo(I.getArgOperand(1)), I.getAAMetadata(), AA);
    updateDAGForMaybeTailCall(MC);
    return;
  }
  case Intrinsic::memcpy_inline: {
    const auto &MCI = cast<MemCpyInlineInst>(I);
    SDValue Dst = getValue(I.getArgOperand(0));
    SDValue Src = getValue(I.getArgOperand(1));
    SDValue Size = getValue(I.getArgOperand(2));
    assert(isa<ConstantSDNode>(Size) && "memcpy_inline needs constant size");
    // @llvm.memcpy.inline defines 0 and 1 to both mean no alignment.
    Align DstAlign = MCI.getDestAlign().valueOrOne();
    Align SrcAlign = MCI.getSourceAlign().valueOrOne();
    Align Alignment = std::min(DstAlign, SrcAlign);
    bool isVol = MCI.isVolatile();
    bool isTC = I.isTailCall() && isInTailCallPosition(I, DAG.getTarget());
    // FIXME: Support passing different dest/src alignments to the memcpy DAG
    // node.
    SDValue MC = DAG.getMemcpy(
        getRoot(), sdl, Dst, Src, Size, Alignment, isVol,
        /* AlwaysInline */ true, isTC, MachinePointerInfo(I.getArgOperand(0)),
        MachinePointerInfo(I.getArgOperand(1)), I.getAAMetadata(), AA);
    updateDAGForMaybeTailCall(MC);
    return;
  }
  case Intrinsic::memset: {
    const auto &MSI = cast<MemSetInst>(I);
    SDValue Op1 = getValue(I.getArgOperand(0));
    SDValue Op2 = getValue(I.getArgOperand(1));
    SDValue Op3 = getValue(I.getArgOperand(2));
    // @llvm.memset defines 0 and 1 to both mean no alignment.
    Align Alignment = MSI.getDestAlign().valueOrOne();
    bool isVol = MSI.isVolatile();
    bool isTC = I.isTailCall() && isInTailCallPosition(I, DAG.getTarget());
    SDValue Root = isVol ? getRoot() : getMemoryRoot();
    SDValue MS = DAG.getMemset(
        Root, sdl, Op1, Op2, Op3, Alignment, isVol, /* AlwaysInline */ false,
        isTC, MachinePointerInfo(I.getArgOperand(0)), I.getAAMetadata());
    updateDAGForMaybeTailCall(MS);
    return;
  }
  case Intrinsic::memset_inline: {
    const auto &MSII = cast<MemSetInlineInst>(I);
    SDValue Dst = getValue(I.getArgOperand(0));
    SDValue Value = getValue(I.getArgOperand(1));
    SDValue Size = getValue(I.getArgOperand(2));
    assert(isa<ConstantSDNode>(Size) && "memset_inline needs constant size");
    // @llvm.memset defines 0 and 1 to both mean no alignment.
    Align DstAlign = MSII.getDestAlign().valueOrOne();
    bool isVol = MSII.isVolatile();
    bool isTC = I.isTailCall() && isInTailCallPosition(I, DAG.getTarget());
    SDValue Root = isVol ? getRoot() : getMemoryRoot();
    SDValue MC = DAG.getMemset(Root, sdl, Dst, Value, Size, DstAlign, isVol,
                               /* AlwaysInline */ true, isTC,
                               MachinePointerInfo(I.getArgOperand(0)),
                               I.getAAMetadata());
    updateDAGForMaybeTailCall(MC);
    return;
  }
  case Intrinsic::memmove: {
    const auto &MMI = cast<MemMoveInst>(I);
    SDValue Op1 = getValue(I.getArgOperand(0));
    SDValue Op2 = getValue(I.getArgOperand(1));
    SDValue Op3 = getValue(I.getArgOperand(2));
    // @llvm.memmove defines 0 and 1 to both mean no alignment.
    Align DstAlign = MMI.getDestAlign().valueOrOne();
    Align SrcAlign = MMI.getSourceAlign().valueOrOne();
    Align Alignment = std::min(DstAlign, SrcAlign);
    bool isVol = MMI.isVolatile();
    bool isTC = I.isTailCall() && isInTailCallPosition(I, DAG.getTarget());
    // FIXME: Support passing different dest/src alignments to the memmove DAG
    // node.
    SDValue Root = isVol ? getRoot() : getMemoryRoot();
    SDValue MM = DAG.getMemmove(Root, sdl, Op1, Op2, Op3, Alignment, isVol,
                                isTC, MachinePointerInfo(I.getArgOperand(0)),
                                MachinePointerInfo(I.getArgOperand(1)),
                                I.getAAMetadata(), AA);
    updateDAGForMaybeTailCall(MM);
    return;
  }
  case Intrinsic::memcpy_element_unordered_atomic: {
    const AtomicMemCpyInst &MI = cast<AtomicMemCpyInst>(I);
    SDValue Dst = getValue(MI.getRawDest());
    SDValue Src = getValue(MI.getRawSource());
    SDValue Length = getValue(MI.getLength());

    Type *LengthTy = MI.getLength()->getType();
    unsigned ElemSz = MI.getElementSizeInBytes();
    bool isTC = I.isTailCall() && isInTailCallPosition(I, DAG.getTarget());
    SDValue MC =
        DAG.getAtomicMemcpy(getRoot(), sdl, Dst, Src, Length, LengthTy, ElemSz,
                            isTC, MachinePointerInfo(MI.getRawDest()),
                            MachinePointerInfo(MI.getRawSource()));
    updateDAGForMaybeTailCall(MC);
    return;
  }
  case Intrinsic::memmove_element_unordered_atomic: {
    auto &MI = cast<AtomicMemMoveInst>(I);
    SDValue Dst = getValue(MI.getRawDest());
    SDValue Src = getValue(MI.getRawSource());
    SDValue Length = getValue(MI.getLength());

    Type *LengthTy = MI.getLength()->getType();
    unsigned ElemSz = MI.getElementSizeInBytes();
    bool isTC = I.isTailCall() && isInTailCallPosition(I, DAG.getTarget());
    SDValue MC =
        DAG.getAtomicMemmove(getRoot(), sdl, Dst, Src, Length, LengthTy, ElemSz,
                             isTC, MachinePointerInfo(MI.getRawDest()),
                             MachinePointerInfo(MI.getRawSource()));
    updateDAGForMaybeTailCall(MC);
    return;
  }
  case Intrinsic::memset_element_unordered_atomic: {
    auto &MI = cast<AtomicMemSetInst>(I);
    SDValue Dst = getValue(MI.getRawDest());
    SDValue Val = getValue(MI.getValue());
    SDValue Length = getValue(MI.getLength());

    Type *LengthTy = MI.getLength()->getType();
    unsigned ElemSz = MI.getElementSizeInBytes();
    bool isTC = I.isTailCall() && isInTailCallPosition(I, DAG.getTarget());
    SDValue MC =
        DAG.getAtomicMemset(getRoot(), sdl, Dst, Val, Length, LengthTy, ElemSz,
                            isTC, MachinePointerInfo(MI.getRawDest()));
    updateDAGForMaybeTailCall(MC);
    return;
  }
  case Intrinsic::call_preallocated_setup: {
    const CallBase *PreallocatedCall = FindPreallocatedCall(&I);
    SDValue SrcValue = DAG.getSrcValue(PreallocatedCall);
    SDValue Res = DAG.getNode(ISD::PREALLOCATED_SETUP, sdl, MVT::Other,
                              getRoot(), SrcValue);
    setValue(&I, Res);
    DAG.setRoot(Res);
    return;
  }
  case Intrinsic::call_preallocated_arg: {
    const CallBase *PreallocatedCall = FindPreallocatedCall(I.getOperand(0));
    SDValue SrcValue = DAG.getSrcValue(PreallocatedCall);
    SDValue Ops[3];
    Ops[0] = getRoot();
    Ops[1] = SrcValue;
    Ops[2] = DAG.getTargetConstant(*cast<ConstantInt>(I.getArgOperand(1)), sdl,
                                   MVT::i32); // arg index
    SDValue Res = DAG.getNode(
        ISD::PREALLOCATED_ARG, sdl,
        DAG.getVTList(TLI.getPointerTy(DAG.getDataLayout()), MVT::Other), Ops);
    setValue(&I, Res);
    DAG.setRoot(Res.getValue(1));
    return;
  }
  case Intrinsic::dbg_declare: {
    const auto &DI = cast<DbgDeclareInst>(I);
    // Debug intrinsics are handled separately in assignment tracking mode.
    // Some intrinsics are handled right after Argument lowering.
    if (AssignmentTrackingEnabled ||
        FuncInfo.PreprocessedDbgDeclares.count(&DI))
      return;
    // Assume dbg.declare can not currently use DIArgList, i.e.
    // it is non-variadic.
    assert(!DI.hasArgList() && "Only dbg.value should currently use DIArgList");
    DILocalVariable *Variable = DI.getVariable();
    DIExpression *Expression = DI.getExpression();
    dropDanglingDebugInfo(Variable, Expression);
    assert(Variable && "Missing variable");
    LLVM_DEBUG(dbgs() << "SelectionDAG visiting debug intrinsic: " << DI
                      << "\n");
    // Check if address has undef value.
    const Value *Address = DI.getVariableLocationOp(0);
    if (!Address || isa<UndefValue>(Address) ||
        (Address->use_empty() && !isa<Argument>(Address))) {
      LLVM_DEBUG(dbgs() << "Dropping debug info for " << DI
                        << " (bad/undef/unused-arg address)\n");
      return;
    }

    bool isParameter = Variable->isParameter() || isa<Argument>(Address);

    SDValue &N = NodeMap[Address];
    if (!N.getNode() && isa<Argument>(Address))
      // Check unused arguments map.
      N = UnusedArgNodeMap[Address];
    SDDbgValue *SDV;
    if (N.getNode()) {
      if (const BitCastInst *BCI = dyn_cast<BitCastInst>(Address))
        Address = BCI->getOperand(0);
      // Parameters are handled specially.
      auto FINode = dyn_cast<FrameIndexSDNode>(N.getNode());
      if (isParameter && FINode) {
        // Byval parameter. We have a frame index at this point.
        SDV =
            DAG.getFrameIndexDbgValue(Variable, Expression, FINode->getIndex(),
                                      /*IsIndirect*/ true, dl, SDNodeOrder);
      } else if (isa<Argument>(Address)) {
        // Address is an argument, so try to emit its dbg value using
        // virtual register info from the FuncInfo.ValueMap.
        EmitFuncArgumentDbgValue(Address, Variable, Expression, dl,
                                 FuncArgumentDbgValueKind::Declare, N);
        return;
      } else {
        SDV = DAG.getDbgValue(Variable, Expression, N.getNode(), N.getResNo(),
                              true, dl, SDNodeOrder);
      }
      DAG.AddDbgValue(SDV, isParameter);
    } else {
      // If Address is an argument then try to emit its dbg value using
      // virtual register info from the FuncInfo.ValueMap.
      if (!EmitFuncArgumentDbgValue(Address, Variable, Expression, dl,
                                    FuncArgumentDbgValueKind::Declare, N)) {
        LLVM_DEBUG(dbgs() << "Dropping debug info for " << DI
                          << " (could not emit func-arg dbg_value)\n");
      }
    }
    return;
  }
  case Intrinsic::dbg_label: {
    const DbgLabelInst &DI = cast<DbgLabelInst>(I);
    DILabel *Label = DI.getLabel();
    assert(Label && "Missing label");

    SDDbgLabel *SDV;
    SDV = DAG.getDbgLabel(Label, dl, SDNodeOrder);
    DAG.AddDbgLabel(SDV);
    return;
  }
  case Intrinsic::dbg_assign: {
    // Debug intrinsics are handled seperately in assignment tracking mode.
    if (AssignmentTrackingEnabled)
      return;
    // If assignment tracking hasn't been enabled then fall through and treat
    // the dbg.assign as a dbg.value.
    [[fallthrough]];
  }
  case Intrinsic::dbg_value: {
    // Debug intrinsics are handled seperately in assignment tracking mode.
    if (AssignmentTrackingEnabled)
      return;
    const DbgValueInst &DI = cast<DbgValueInst>(I);
    assert(DI.getVariable() && "Missing variable");

    DILocalVariable *Variable = DI.getVariable();
    DIExpression *Expression = DI.getExpression();
    dropDanglingDebugInfo(Variable, Expression);

    if (DI.isKillLocation()) {
      handleKillDebugValue(Variable, Expression, DI.getDebugLoc(), SDNodeOrder);
      return;
    }

    SmallVector<Value *, 4> Values(DI.getValues());
    if (Values.empty())
      return;

    bool IsVariadic = DI.hasArgList();
    if (!handleDebugValue(Values, Variable, Expression, DI.getDebugLoc(),
                          SDNodeOrder, IsVariadic))
      addDanglingDebugInfo(&DI, SDNodeOrder);
    return;
  }

  case Intrinsic::eh_typeid_for: {
    // Find the type id for the given typeinfo.
    GlobalValue *GV = ExtractTypeInfo(I.getArgOperand(0));
    unsigned TypeID = DAG.getMachineFunction().getTypeIDFor(GV);
    Res = DAG.getConstant(TypeID, sdl, MVT::i32);
    setValue(&I, Res);
    return;
  }

  case Intrinsic::eh_return_i32:
  case Intrinsic::eh_return_i64:
    DAG.getMachineFunction().setCallsEHReturn(true);
    DAG.setRoot(DAG.getNode(ISD::EH_RETURN, sdl,
                            MVT::Other,
                            getControlRoot(),
                            getValue(I.getArgOperand(0)),
                            getValue(I.getArgOperand(1))));
    return;
  case Intrinsic::eh_unwind_init:
    DAG.getMachineFunction().setCallsUnwindInit(true);
    return;
  case Intrinsic::eh_dwarf_cfa:
    setValue(&I, DAG.getNode(ISD::EH_DWARF_CFA, sdl,
                             TLI.getPointerTy(DAG.getDataLayout()),
                             getValue(I.getArgOperand(0))));
    return;
  case Intrinsic::eh_sjlj_callsite: {
    MachineModuleInfo &MMI = DAG.getMachineFunction().getMMI();
    ConstantInt *CI = cast<ConstantInt>(I.getArgOperand(0));
    assert(MMI.getCurrentCallSite() == 0 && "Overlapping call sites!");

    MMI.setCurrentCallSite(CI->getZExtValue());
    return;
  }
  case Intrinsic::eh_sjlj_functioncontext: {
    // Get and store the index of the function context.
    MachineFrameInfo &MFI = DAG.getMachineFunction().getFrameInfo();
    AllocaInst *FnCtx =
      cast<AllocaInst>(I.getArgOperand(0)->stripPointerCasts());
    int FI = FuncInfo.StaticAllocaMap[FnCtx];
    MFI.setFunctionContextIndex(FI);
    return;
  }
  case Intrinsic::eh_sjlj_setjmp: {
    SDValue Ops[2];
    Ops[0] = getRoot();
    Ops[1] = getValue(I.getArgOperand(0));
    SDValue Op = DAG.getNode(ISD::EH_SJLJ_SETJMP, sdl,
                             DAG.getVTList(MVT::i32, MVT::Other), Ops);
    setValue(&I, Op.getValue(0));
    DAG.setRoot(Op.getValue(1));
    return;
  }
  case Intrinsic::eh_sjlj_longjmp:
    DAG.setRoot(DAG.getNode(ISD::EH_SJLJ_LONGJMP, sdl, MVT::Other,
                            getRoot(), getValue(I.getArgOperand(0))));
    return;
  case Intrinsic::eh_sjlj_setup_dispatch:
    DAG.setRoot(DAG.getNode(ISD::EH_SJLJ_SETUP_DISPATCH, sdl, MVT::Other,
                            getRoot()));
    return;
  case Intrinsic::masked_gather:
    visitMaskedGather(I);
    return;
  case Intrinsic::masked_load:
    visitMaskedLoad(I);
    return;
  case Intrinsic::masked_scatter:
    visitMaskedScatter(I);
    return;
  case Intrinsic::masked_store:
    visitMaskedStore(I);
    return;
  case Intrinsic::masked_expandload:
    visitMaskedLoad(I, true /* IsExpanding */);
    return;
  case Intrinsic::masked_compressstore:
    visitMaskedStore(I, true /* IsCompressing */);
    return;
  case Intrinsic::powi:
    setValue(&I, ExpandPowI(sdl, getValue(I.getArgOperand(0)),
                            getValue(I.getArgOperand(1)), DAG));
    return;
  case Intrinsic::log:
    setValue(&I, expandLog(sdl, getValue(I.getArgOperand(0)), DAG, TLI, Flags));
    return;
  case Intrinsic::log2:
    setValue(&I,
             expandLog2(sdl, getValue(I.getArgOperand(0)), DAG, TLI, Flags));
    return;
  case Intrinsic::log10:
    setValue(&I,
             expandLog10(sdl, getValue(I.getArgOperand(0)), DAG, TLI, Flags));
    return;
  case Intrinsic::exp:
    setValue(&I, expandExp(sdl, getValue(I.getArgOperand(0)), DAG, TLI, Flags));
    return;
  case Intrinsic::exp2:
    setValue(&I,
             expandExp2(sdl, getValue(I.getArgOperand(0)), DAG, TLI, Flags));
    return;
  case Intrinsic::pow:
    setValue(&I, expandPow(sdl, getValue(I.getArgOperand(0)),
                           getValue(I.getArgOperand(1)), DAG, TLI, Flags));
    return;
  case Intrinsic::sqrt:
  case Intrinsic::fabs:
  case Intrinsic::sin:
  case Intrinsic::cos:
  case Intrinsic::floor:
  case Intrinsic::ceil:
  case Intrinsic::trunc:
  case Intrinsic::rint:
  case Intrinsic::nearbyint:
  case Intrinsic::round:
  case Intrinsic::roundeven:
  case Intrinsic::canonicalize: {
    unsigned Opcode;
    switch (Intrinsic) {
    default: llvm_unreachable("Impossible intrinsic");  // Can't reach here.
    case Intrinsic::sqrt:      Opcode = ISD::FSQRT;      break;
    case Intrinsic::fabs:      Opcode = ISD::FABS;       break;
    case Intrinsic::sin:       Opcode = ISD::FSIN;       break;
    case Intrinsic::cos:       Opcode = ISD::FCOS;       break;
    case Intrinsic::floor:     Opcode = ISD::FFLOOR;     break;
    case Intrinsic::ceil:      Opcode = ISD::FCEIL;      break;
    case Intrinsic::trunc:     Opcode = ISD::FTRUNC;     break;
    case Intrinsic::rint:      Opcode = ISD::FRINT;      break;
    case Intrinsic::nearbyint: Opcode = ISD::FNEARBYINT; break;
    case Intrinsic::round:     Opcode = ISD::FROUND;     break;
    case Intrinsic::roundeven: Opcode = ISD::FROUNDEVEN; break;
    case Intrinsic::canonicalize: Opcode = ISD::FCANONICALIZE; break;
    }

    setValue(&I, DAG.getNode(Opcode, sdl,
                             getValue(I.getArgOperand(0)).getValueType(),
                             getValue(I.getArgOperand(0)), Flags));
    return;
  }
  case Intrinsic::lround:
  case Intrinsic::llround:
  case Intrinsic::lrint:
  case Intrinsic::llrint: {
    unsigned Opcode;
    switch (Intrinsic) {
    default: llvm_unreachable("Impossible intrinsic");  // Can't reach here.
    case Intrinsic::lround:  Opcode = ISD::LROUND;  break;
    case Intrinsic::llround: Opcode = ISD::LLROUND; break;
    case Intrinsic::lrint:   Opcode = ISD::LRINT;   break;
    case Intrinsic::llrint:  Opcode = ISD::LLRINT;  break;
    }

    EVT RetVT = TLI.getValueType(DAG.getDataLayout(), I.getType());
    setValue(&I, DAG.getNode(Opcode, sdl, RetVT,
                             getValue(I.getArgOperand(0))));
    return;
  }
  case Intrinsic::minnum:
    setValue(&I, DAG.getNode(ISD::FMINNUM, sdl,
                             getValue(I.getArgOperand(0)).getValueType(),
                             getValue(I.getArgOperand(0)),
                             getValue(I.getArgOperand(1)), Flags));
    return;
  case Intrinsic::maxnum:
    setValue(&I, DAG.getNode(ISD::FMAXNUM, sdl,
                             getValue(I.getArgOperand(0)).getValueType(),
                             getValue(I.getArgOperand(0)),
                             getValue(I.getArgOperand(1)), Flags));
    return;
  case Intrinsic::minimum:
    setValue(&I, DAG.getNode(ISD::FMINIMUM, sdl,
                             getValue(I.getArgOperand(0)).getValueType(),
                             getValue(I.getArgOperand(0)),
                             getValue(I.getArgOperand(1)), Flags));
    return;
  case Intrinsic::maximum:
    setValue(&I, DAG.getNode(ISD::FMAXIMUM, sdl,
                             getValue(I.getArgOperand(0)).getValueType(),
                             getValue(I.getArgOperand(0)),
                             getValue(I.getArgOperand(1)), Flags));
    return;
  case Intrinsic::copysign:
    setValue(&I, DAG.getNode(ISD::FCOPYSIGN, sdl,
                             getValue(I.getArgOperand(0)).getValueType(),
                             getValue(I.getArgOperand(0)),
                             getValue(I.getArgOperand(1)), Flags));
    return;
  case Intrinsic::ldexp:
    setValue(&I, DAG.getNode(ISD::FLDEXP, sdl,
                             getValue(I.getArgOperand(0)).getValueType(),
                             getValue(I.getArgOperand(0)),
                             getValue(I.getArgOperand(1)), Flags));
    return;
  case Intrinsic::arithmetic_fence: {
    setValue(&I, DAG.getNode(ISD::ARITH_FENCE, sdl,
                             getValue(I.getArgOperand(0)).getValueType(),
                             getValue(I.getArgOperand(0)), Flags));
    return;
  }
  case Intrinsic::fma:
    setValue(&I, DAG.getNode(
                     ISD::FMA, sdl, getValue(I.getArgOperand(0)).getValueType(),
                     getValue(I.getArgOperand(0)), getValue(I.getArgOperand(1)),
                     getValue(I.getArgOperand(2)), Flags));
    return;
#define INSTRUCTION(NAME, NARG, ROUND_MODE, INTRINSIC)                         \
  case Intrinsic::INTRINSIC:
#include "llvm/IR/ConstrainedOps.def"
    visitConstrainedFPIntrinsic(cast<ConstrainedFPIntrinsic>(I));
    return;
#define BEGIN_REGISTER_VP_INTRINSIC(VPID, ...) case Intrinsic::VPID:
#include "llvm/IR/VPIntrinsics.def"
    visitVectorPredicationIntrinsic(cast<VPIntrinsic>(I));
    return;
  case Intrinsic::fptrunc_round: {
    // Get the last argument, the metadata and convert it to an integer in the
    // call
    Metadata *MD = cast<MetadataAsValue>(I.getArgOperand(1))->getMetadata();
    std::optional<RoundingMode> RoundMode =
        convertStrToRoundingMode(cast<MDString>(MD)->getString());

    EVT VT = TLI.getValueType(DAG.getDataLayout(), I.getType());

    // Propagate fast-math-flags from IR to node(s).
    SDNodeFlags Flags;
    Flags.copyFMF(*cast<FPMathOperator>(&I));
    SelectionDAG::FlagInserter FlagsInserter(DAG, Flags);

    SDValue Result;
    Result = DAG.getNode(
        ISD::FPTRUNC_ROUND, sdl, VT, getValue(I.getArgOperand(0)),
        DAG.getTargetConstant((int)*RoundMode, sdl,
                              TLI.getPointerTy(DAG.getDataLayout())));
    setValue(&I, Result);

    return;
  }
  case Intrinsic::fmuladd: {
    EVT VT = TLI.getValueType(DAG.getDataLayout(), I.getType());
    if (TM.Options.AllowFPOpFusion != FPOpFusion::Strict &&
        TLI.isFMAFasterThanFMulAndFAdd(DAG.getMachineFunction(), VT)) {
      setValue(&I, DAG.getNode(ISD::FMA, sdl,
                               getValue(I.getArgOperand(0)).getValueType(),
                               getValue(I.getArgOperand(0)),
                               getValue(I.getArgOperand(1)),
                               getValue(I.getArgOperand(2)), Flags));
    } else {
      // TODO: Intrinsic calls should have fast-math-flags.
      SDValue Mul = DAG.getNode(
          ISD::FMUL, sdl, getValue(I.getArgOperand(0)).getValueType(),
          getValue(I.getArgOperand(0)), getValue(I.getArgOperand(1)), Flags);
      SDValue Add = DAG.getNode(ISD::FADD, sdl,
                                getValue(I.getArgOperand(0)).getValueType(),
                                Mul, getValue(I.getArgOperand(2)), Flags);
      setValue(&I, Add);
    }
    return;
  }
  case Intrinsic::convert_to_fp16:
    setValue(&I, DAG.getNode(ISD::BITCAST, sdl, MVT::i16,
                             DAG.getNode(ISD::FP_ROUND, sdl, MVT::f16,
                                         getValue(I.getArgOperand(0)),
                                         DAG.getTargetConstant(0, sdl,
                                                               MVT::i32))));
    return;
  case Intrinsic::convert_from_fp16:
    setValue(&I, DAG.getNode(ISD::FP_EXTEND, sdl,
                             TLI.getValueType(DAG.getDataLayout(), I.getType()),
                             DAG.getNode(ISD::BITCAST, sdl, MVT::f16,
                                         getValue(I.getArgOperand(0)))));
    return;
  case Intrinsic::fptosi_sat: {
    EVT VT = TLI.getValueType(DAG.getDataLayout(), I.getType());
    setValue(&I, DAG.getNode(ISD::FP_TO_SINT_SAT, sdl, VT,
                             getValue(I.getArgOperand(0)),
                             DAG.getValueType(VT.getScalarType())));
    return;
  }
  case Intrinsic::fptoui_sat: {
    EVT VT = TLI.getValueType(DAG.getDataLayout(), I.getType());
    setValue(&I, DAG.getNode(ISD::FP_TO_UINT_SAT, sdl, VT,
                             getValue(I.getArgOperand(0)),
                             DAG.getValueType(VT.getScalarType())));
    return;
  }
  case Intrinsic::set_rounding:
    Res = DAG.getNode(ISD::SET_ROUNDING, sdl, MVT::Other,
                      {getRoot(), getValue(I.getArgOperand(0))});
    setValue(&I, Res);
    DAG.setRoot(Res.getValue(0));
    return;
  case Intrinsic::is_fpclass: {
    const DataLayout DLayout = DAG.getDataLayout();
    EVT DestVT = TLI.getValueType(DLayout, I.getType());
    EVT ArgVT = TLI.getValueType(DLayout, I.getArgOperand(0)->getType());
    FPClassTest Test = static_cast<FPClassTest>(
        cast<ConstantInt>(I.getArgOperand(1))->getZExtValue());
    MachineFunction &MF = DAG.getMachineFunction();
    const Function &F = MF.getFunction();
    SDValue Op = getValue(I.getArgOperand(0));
    SDNodeFlags Flags;
    Flags.setNoFPExcept(
        !F.getAttributes().hasFnAttr(llvm::Attribute::StrictFP));
    // If ISD::IS_FPCLASS should be expanded, do it right now, because the
    // expansion can use illegal types. Making expansion early allows
    // legalizing these types prior to selection.
    if (!TLI.isOperationLegalOrCustom(ISD::IS_FPCLASS, ArgVT)) {
      SDValue Result = TLI.expandIS_FPCLASS(DestVT, Op, Test, Flags, sdl, DAG);
      setValue(&I, Result);
      return;
    }

    SDValue Check = DAG.getTargetConstant(Test, sdl, MVT::i32);
    SDValue V = DAG.getNode(ISD::IS_FPCLASS, sdl, DestVT, {Op, Check}, Flags);
    setValue(&I, V);
    return;
  }
  case Intrinsic::get_fpenv: {
    const DataLayout DLayout = DAG.getDataLayout();
    EVT EnvVT = TLI.getValueType(DLayout, I.getType());
    Align TempAlign = DAG.getEVTAlign(EnvVT);
    SDValue Chain = DAG.getRoot();
    // Use GET_FPENV if it is legal or custom. Otherwise use memory-based node
    // and temporary storage in stack.
    if (TLI.isOperationLegalOrCustom(ISD::SET_FPENV, EnvVT)) {
      Res = DAG.getNode(
          ISD::GET_FPENV, sdl,
          DAG.getVTList(TLI.getValueType(DAG.getDataLayout(), I.getType()),
                        MVT::Other),
          Chain);
    } else {
      SDValue Temp = DAG.CreateStackTemporary(EnvVT, TempAlign.value());
      int SPFI = cast<FrameIndexSDNode>(Temp.getNode())->getIndex();
      auto MPI =
          MachinePointerInfo::getFixedStack(DAG.getMachineFunction(), SPFI);
      MachineMemOperand *MMO = DAG.getMachineFunction().getMachineMemOperand(
          MPI, MachineMemOperand::MOStore, MemoryLocation::UnknownSize,
          TempAlign);
      Chain = DAG.getGetFPEnv(Chain, sdl, Temp, EnvVT, MMO);
      Res = DAG.getLoad(EnvVT, sdl, Chain, Temp, MPI);
    }
    setValue(&I, Res);
    DAG.setRoot(Res.getValue(1));
    return;
  }
  case Intrinsic::set_fpenv: {
    const DataLayout DLayout = DAG.getDataLayout();
    SDValue Env = getValue(I.getArgOperand(0));
    EVT EnvVT = Env.getValueType();
    Align TempAlign = DAG.getEVTAlign(EnvVT);
    SDValue Chain = getRoot();
    // If SET_FPENV is custom or legal, use it. Otherwise use loading
    // environment from memory.
    if (TLI.isOperationLegalOrCustom(ISD::SET_FPENV, EnvVT)) {
      Chain = DAG.getNode(ISD::SET_FPENV, sdl, MVT::Other, Chain, Env);
    } else {
      // Allocate space in stack, copy environment bits into it and use this
      // memory in SET_FPENV_MEM.
      SDValue Temp = DAG.CreateStackTemporary(EnvVT, TempAlign.value());
      int SPFI = cast<FrameIndexSDNode>(Temp.getNode())->getIndex();
      auto MPI =
          MachinePointerInfo::getFixedStack(DAG.getMachineFunction(), SPFI);
      Chain = DAG.getStore(Chain, sdl, Env, Temp, MPI, TempAlign,
                           MachineMemOperand::MOStore);
      MachineMemOperand *MMO = DAG.getMachineFunction().getMachineMemOperand(
          MPI, MachineMemOperand::MOLoad, MemoryLocation::UnknownSize,
          TempAlign);
      Chain = DAG.getSetFPEnv(Chain, sdl, Temp, EnvVT, MMO);
    }
    DAG.setRoot(Chain);
    return;
  }
  case Intrinsic::reset_fpenv:
    DAG.setRoot(DAG.getNode(ISD::RESET_FPENV, sdl, MVT::Other, getRoot()));
    return;
  case Intrinsic::pcmarker: {
    SDValue Tmp = getValue(I.getArgOperand(0));
    DAG.setRoot(DAG.getNode(ISD::PCMARKER, sdl, MVT::Other, getRoot(), Tmp));
    return;
  }
  case Intrinsic::readcyclecounter: {
    SDValue Op = getRoot();
    Res = DAG.getNode(ISD::READCYCLECOUNTER, sdl,
                      DAG.getVTList(MVT::i64, MVT::Other), Op);
    setValue(&I, Res);
    DAG.setRoot(Res.getValue(1));
    return;
  }
  case Intrinsic::bitreverse:
    setValue(&I, DAG.getNode(ISD::BITREVERSE, sdl,
                             getValue(I.getArgOperand(0)).getValueType(),
                             getValue(I.getArgOperand(0))));
    return;
  case Intrinsic::bswap:
    setValue(&I, DAG.getNode(ISD::BSWAP, sdl,
                             getValue(I.getArgOperand(0)).getValueType(),
                             getValue(I.getArgOperand(0))));
    return;
  case Intrinsic::cttz: {
    SDValue Arg = getValue(I.getArgOperand(0));
    ConstantInt *CI = cast<ConstantInt>(I.getArgOperand(1));
    EVT Ty = Arg.getValueType();
    setValue(&I, DAG.getNode(CI->isZero() ? ISD::CTTZ : ISD::CTTZ_ZERO_UNDEF,
                             sdl, Ty, Arg));
    return;
  }
  case Intrinsic::ctlz: {
    SDValue Arg = getValue(I.getArgOperand(0));
    ConstantInt *CI = cast<ConstantInt>(I.getArgOperand(1));
    EVT Ty = Arg.getValueType();
    setValue(&I, DAG.getNode(CI->isZero() ? ISD::CTLZ : ISD::CTLZ_ZERO_UNDEF,
                             sdl, Ty, Arg));
    return;
  }
  case Intrinsic::ctpop: {
    SDValue Arg = getValue(I.getArgOperand(0));
    EVT Ty = Arg.getValueType();
    setValue(&I, DAG.getNode(ISD::CTPOP, sdl, Ty, Arg));
    return;
  }
  case Intrinsic::fshl:
  case Intrinsic::fshr: {
    bool IsFSHL = Intrinsic == Intrinsic::fshl;
    SDValue X = getValue(I.getArgOperand(0));
    SDValue Y = getValue(I.getArgOperand(1));
    SDValue Z = getValue(I.getArgOperand(2));
    EVT VT = X.getValueType();

    if (X == Y) {
      auto RotateOpcode = IsFSHL ? ISD::ROTL : ISD::ROTR;
      setValue(&I, DAG.getNode(RotateOpcode, sdl, VT, X, Z));
    } else {
      auto FunnelOpcode = IsFSHL ? ISD::FSHL : ISD::FSHR;
      setValue(&I, DAG.getNode(FunnelOpcode, sdl, VT, X, Y, Z));
    }
    return;
  }
  case Intrinsic::sadd_sat: {
    SDValue Op1 = getValue(I.getArgOperand(0));
    SDValue Op2 = getValue(I.getArgOperand(1));
    setValue(&I, DAG.getNode(ISD::SADDSAT, sdl, Op1.getValueType(), Op1, Op2));
    return;
  }
  case Intrinsic::uadd_sat: {
    SDValue Op1 = getValue(I.getArgOperand(0));
    SDValue Op2 = getValue(I.getArgOperand(1));
    setValue(&I, DAG.getNode(ISD::UADDSAT, sdl, Op1.getValueType(), Op1, Op2));
    return;
  }
  case Intrinsic::ssub_sat: {
    SDValue Op1 = getValue(I.getArgOperand(0));
    SDValue Op2 = getValue(I.getArgOperand(1));
    setValue(&I, DAG.getNode(ISD::SSUBSAT, sdl, Op1.getValueType(), Op1, Op2));
    return;
  }
  case Intrinsic::usub_sat: {
    SDValue Op1 = getValue(I.getArgOperand(0));
    SDValue Op2 = getValue(I.getArgOperand(1));
    setValue(&I, DAG.getNode(ISD::USUBSAT, sdl, Op1.getValueType(), Op1, Op2));
    return;
  }
  case Intrinsic::sshl_sat: {
    SDValue Op1 = getValue(I.getArgOperand(0));
    SDValue Op2 = getValue(I.getArgOperand(1));
    setValue(&I, DAG.getNode(ISD::SSHLSAT, sdl, Op1.getValueType(), Op1, Op2));
    return;
  }
  case Intrinsic::ushl_sat: {
    SDValue Op1 = getValue(I.getArgOperand(0));
    SDValue Op2 = getValue(I.getArgOperand(1));
    setValue(&I, DAG.getNode(ISD::USHLSAT, sdl, Op1.getValueType(), Op1, Op2));
    return;
  }
  case Intrinsic::smul_fix:
  case Intrinsic::umul_fix:
  case Intrinsic::smul_fix_sat:
  case Intrinsic::umul_fix_sat: {
    SDValue Op1 = getValue(I.getArgOperand(0));
    SDValue Op2 = getValue(I.getArgOperand(1));
    SDValue Op3 = getValue(I.getArgOperand(2));
    setValue(&I, DAG.getNode(FixedPointIntrinsicToOpcode(Intrinsic), sdl,
                             Op1.getValueType(), Op1, Op2, Op3));
    return;
  }
  case Intrinsic::sdiv_fix:
  case Intrinsic::udiv_fix:
  case Intrinsic::sdiv_fix_sat:
  case Intrinsic::udiv_fix_sat: {
    SDValue Op1 = getValue(I.getArgOperand(0));
    SDValue Op2 = getValue(I.getArgOperand(1));
    SDValue Op3 = getValue(I.getArgOperand(2));
    setValue(&I, expandDivFix(FixedPointIntrinsicToOpcode(Intrinsic), sdl,
                              Op1, Op2, Op3, DAG, TLI));
    return;
  }
  case Intrinsic::smax: {
    SDValue Op1 = getValue(I.getArgOperand(0));
    SDValue Op2 = getValue(I.getArgOperand(1));
    setValue(&I, DAG.getNode(ISD::SMAX, sdl, Op1.getValueType(), Op1, Op2));
    return;
  }
  case Intrinsic::smin: {
    SDValue Op1 = getValue(I.getArgOperand(0));
    SDValue Op2 = getValue(I.getArgOperand(1));
    setValue(&I, DAG.getNode(ISD::SMIN, sdl, Op1.getValueType(), Op1, Op2));
    return;
  }
  case Intrinsic::umax: {
    SDValue Op1 = getValue(I.getArgOperand(0));
    SDValue Op2 = getValue(I.getArgOperand(1));
    setValue(&I, DAG.getNode(ISD::UMAX, sdl, Op1.getValueType(), Op1, Op2));
    return;
  }
  case Intrinsic::umin: {
    SDValue Op1 = getValue(I.getArgOperand(0));
    SDValue Op2 = getValue(I.getArgOperand(1));
    setValue(&I, DAG.getNode(ISD::UMIN, sdl, Op1.getValueType(), Op1, Op2));
    return;
  }
  case Intrinsic::abs: {
    // TODO: Preserve "int min is poison" arg in SDAG?
    SDValue Op1 = getValue(I.getArgOperand(0));
    setValue(&I, DAG.getNode(ISD::ABS, sdl, Op1.getValueType(), Op1));
    return;
  }
  case Intrinsic::stacksave: {
    SDValue Op = getRoot();
    EVT VT = TLI.getValueType(DAG.getDataLayout(), I.getType());
    Res = DAG.getNode(ISD::STACKSAVE, sdl, DAG.getVTList(VT, MVT::Other), Op);
    setValue(&I, Res);
    DAG.setRoot(Res.getValue(1));
    return;
  }
  case Intrinsic::stackrestore:
    Res = getValue(I.getArgOperand(0));
    DAG.setRoot(DAG.getNode(ISD::STACKRESTORE, sdl, MVT::Other, getRoot(), Res));
    return;
  case Intrinsic::get_dynamic_area_offset: {
    SDValue Op = getRoot();
    EVT PtrTy = TLI.getFrameIndexTy(DAG.getDataLayout());
    EVT ResTy = TLI.getValueType(DAG.getDataLayout(), I.getType());
    // Result type for @llvm.get.dynamic.area.offset should match PtrTy for
    // target.
    if (PtrTy.getFixedSizeInBits() < ResTy.getFixedSizeInBits())
      report_fatal_error("Wrong result type for @llvm.get.dynamic.area.offset"
                         " intrinsic!");
    Res = DAG.getNode(ISD::GET_DYNAMIC_AREA_OFFSET, sdl, DAG.getVTList(ResTy),
                      Op);
    DAG.setRoot(Op);
    setValue(&I, Res);
    return;
  }
  case Intrinsic::stackguard: {
    MachineFunction &MF = DAG.getMachineFunction();
    const Module &M = *MF.getFunction().getParent();
    SDValue Chain = getRoot();
    if (TLI.useLoadStackGuardNode()) {
      Res = getLoadStackGuard(DAG, sdl, Chain);
    } else {
      EVT PtrTy = TLI.getValueType(DAG.getDataLayout(), I.getType());
      const Value *Global = TLI.getSDagStackGuard(M);
      Align Align = DAG.getDataLayout().getPrefTypeAlign(Global->getType());
      Res = DAG.getLoad(PtrTy, sdl, Chain, getValue(Global),
                        MachinePointerInfo(Global, 0), Align,
                        MachineMemOperand::MOVolatile);
    }
    if (TLI.useStackGuardXorFP())
      Res = TLI.emitStackGuardXorFP(DAG, Res, sdl);
    DAG.setRoot(Chain);
    setValue(&I, Res);
    return;
  }
  case Intrinsic::stackprotector: {
    // Emit code into the DAG to store the stack guard onto the stack.
    MachineFunction &MF = DAG.getMachineFunction();
    MachineFrameInfo &MFI = MF.getFrameInfo();
    SDValue Src, Chain = getRoot();

    if (TLI.useLoadStackGuardNode())
      Src = getLoadStackGuard(DAG, sdl, Chain);
    else
      Src = getValue(I.getArgOperand(0));   // The guard's value.

    AllocaInst *Slot = cast<AllocaInst>(I.getArgOperand(1));

    int FI = FuncInfo.StaticAllocaMap[Slot];
    MFI.setStackProtectorIndex(FI);
    EVT PtrTy = TLI.getFrameIndexTy(DAG.getDataLayout());

    SDValue FIN = DAG.getFrameIndex(FI, PtrTy);

    // Store the stack protector onto the stack.
    Res = DAG.getStore(
        Chain, sdl, Src, FIN,
        MachinePointerInfo::getFixedStack(DAG.getMachineFunction(), FI),
        MaybeAlign(), MachineMemOperand::MOVolatile);
    setValue(&I, Res);
    DAG.setRoot(Res);
    return;
  }
  case Intrinsic::objectsize:
    llvm_unreachable("llvm.objectsize.* should have been lowered already");

  case Intrinsic::is_constant:
    llvm_unreachable("llvm.is.constant.* should have been lowered already");

  case Intrinsic::annotation:
  case Intrinsic::ptr_annotation:
  case Intrinsic::launder_invariant_group:
  case Intrinsic::strip_invariant_group:
    // Drop the intrinsic, but forward the value
    setValue(&I, getValue(I.getOperand(0)));
    return;

  case Intrinsic::assume:
  case Intrinsic::experimental_noalias_scope_decl:
  case Intrinsic::var_annotation:
  case Intrinsic::sideeffect:
    // Discard annotate attributes, noalias scope declarations, assumptions, and
    // artificial side-effects.
    return;

  case Intrinsic::codeview_annotation: {
    // Emit a label associated with this metadata.
    MachineFunction &MF = DAG.getMachineFunction();
    MCSymbol *Label =
        MF.getMMI().getContext().createTempSymbol("annotation", true);
    Metadata *MD = cast<MetadataAsValue>(I.getArgOperand(0))->getMetadata();
    MF.addCodeViewAnnotation(Label, cast<MDNode>(MD));
    Res = DAG.getLabelNode(ISD::ANNOTATION_LABEL, sdl, getRoot(), Label);
    DAG.setRoot(Res);
    return;
  }

  case Intrinsic::init_trampoline: {
    const Function *F = cast<Function>(I.getArgOperand(1)->stripPointerCasts());

    SDValue Ops[6];
    Ops[0] = getRoot();
    Ops[1] = getValue(I.getArgOperand(0));
    Ops[2] = getValue(I.getArgOperand(1));
    Ops[3] = getValue(I.getArgOperand(2));
    Ops[4] = DAG.getSrcValue(I.getArgOperand(0));
    Ops[5] = DAG.getSrcValue(F);

    Res = DAG.getNode(ISD::INIT_TRAMPOLINE, sdl, MVT::Other, Ops);

    DAG.setRoot(Res);
    return;
  }
  case Intrinsic::adjust_trampoline:
    setValue(&I, DAG.getNode(ISD::ADJUST_TRAMPOLINE, sdl,
                             TLI.getPointerTy(DAG.getDataLayout()),
                             getValue(I.getArgOperand(0))));
    return;
  case Intrinsic::gcroot: {
    assert(DAG.getMachineFunction().getFunction().hasGC() &&
           "only valid in functions with gc specified, enforced by Verifier");
    assert(GFI && "implied by previous");
    const Value *Alloca = I.getArgOperand(0)->stripPointerCasts();
    const Constant *TypeMap = cast<Constant>(I.getArgOperand(1));

    FrameIndexSDNode *FI = cast<FrameIndexSDNode>(getValue(Alloca).getNode());
    GFI->addStackRoot(FI->getIndex(), TypeMap);
    return;
  }
  case Intrinsic::gcread:
  case Intrinsic::gcwrite:
    llvm_unreachable("GC failed to lower gcread/gcwrite intrinsics!");
  case Intrinsic::get_rounding:
    Res = DAG.getNode(ISD::GET_ROUNDING, sdl, {MVT::i32, MVT::Other}, getRoot());
    setValue(&I, Res);
    DAG.setRoot(Res.getValue(1));
    return;

  case Intrinsic::expect:
    // Just replace __builtin_expect(exp, c) with EXP.
    setValue(&I, getValue(I.getArgOperand(0)));
    return;

  case Intrinsic::ubsantrap:
  case Intrinsic::debugtrap:
  case Intrinsic::trap: {
    StringRef TrapFuncName =
        I.getAttributes().getFnAttr("trap-func-name").getValueAsString();
    if (TrapFuncName.empty()) {
      switch (Intrinsic) {
      case Intrinsic::trap:
        DAG.setRoot(DAG.getNode(ISD::TRAP, sdl, MVT::Other, getRoot()));
        break;
      case Intrinsic::debugtrap:
        DAG.setRoot(DAG.getNode(ISD::DEBUGTRAP, sdl, MVT::Other, getRoot()));
        break;
      case Intrinsic::ubsantrap:
        DAG.setRoot(DAG.getNode(
            ISD::UBSANTRAP, sdl, MVT::Other, getRoot(),
            DAG.getTargetConstant(
                cast<ConstantInt>(I.getArgOperand(0))->getZExtValue(), sdl,
                MVT::i32)));
        break;
      default: llvm_unreachable("unknown trap intrinsic");
      }
      return;
    }
    TargetLowering::ArgListTy Args;
    if (Intrinsic == Intrinsic::ubsantrap) {
      Args.push_back(TargetLoweringBase::ArgListEntry());
      Args[0].Val = I.getArgOperand(0);
      Args[0].Node = getValue(Args[0].Val);
      Args[0].Ty = Args[0].Val->getType();
    }

    TargetLowering::CallLoweringInfo CLI(DAG);
    CLI.setDebugLoc(sdl).setChain(getRoot()).setLibCallee(
        CallingConv::C, I.getType(),
        DAG.getExternalSymbol(TrapFuncName.data(),
                              TLI.getPointerTy(DAG.getDataLayout())),
        std::move(Args));

    std::pair<SDValue, SDValue> Result = TLI.LowerCallTo(CLI);
    DAG.setRoot(Result.second);
    return;
  }

  case Intrinsic::uadd_with_overflow:
  case Intrinsic::sadd_with_overflow:
  case Intrinsic::usub_with_overflow:
  case Intrinsic::ssub_with_overflow:
  case Intrinsic::umul_with_overflow:
  case Intrinsic::smul_with_overflow: {
    ISD::NodeType Op;
    switch (Intrinsic) {
    default: llvm_unreachable("Impossible intrinsic");  // Can't reach here.
    case Intrinsic::uadd_with_overflow: Op = ISD::UADDO; break;
    case Intrinsic::sadd_with_overflow: Op = ISD::SADDO; break;
    case Intrinsic::usub_with_overflow: Op = ISD::USUBO; break;
    case Intrinsic::ssub_with_overflow: Op = ISD::SSUBO; break;
    case Intrinsic::umul_with_overflow: Op = ISD::UMULO; break;
    case Intrinsic::smul_with_overflow: Op = ISD::SMULO; break;
    }
    SDValue Op1 = getValue(I.getArgOperand(0));
    SDValue Op2 = getValue(I.getArgOperand(1));

    EVT ResultVT = Op1.getValueType();
    EVT OverflowVT = MVT::i1;
    if (ResultVT.isVector())
      OverflowVT = EVT::getVectorVT(
          *Context, OverflowVT, ResultVT.getVectorElementCount());

    SDVTList VTs = DAG.getVTList(ResultVT, OverflowVT);
    setValue(&I, DAG.getNode(Op, sdl, VTs, Op1, Op2));
    return;
  }
  case Intrinsic::prefetch: {
    SDValue Ops[5];
    unsigned rw = cast<ConstantInt>(I.getArgOperand(1))->getZExtValue();
    auto Flags = rw == 0 ? MachineMemOperand::MOLoad :MachineMemOperand::MOStore;
    Ops[0] = DAG.getRoot();
    Ops[1] = getValue(I.getArgOperand(0));
    Ops[2] = getValue(I.getArgOperand(1));
    Ops[3] = getValue(I.getArgOperand(2));
    Ops[4] = getValue(I.getArgOperand(3));
    SDValue Result = DAG.getMemIntrinsicNode(
        ISD::PREFETCH, sdl, DAG.getVTList(MVT::Other), Ops,
        EVT::getIntegerVT(*Context, 8), MachinePointerInfo(I.getArgOperand(0)),
        /* align */ std::nullopt, Flags);

    // Chain the prefetch in parallell with any pending loads, to stay out of
    // the way of later optimizations.
    PendingLoads.push_back(Result);
    Result = getRoot();
    DAG.setRoot(Result);
    return;
  }
  case Intrinsic::lifetime_start:
  case Intrinsic::lifetime_end: {
    bool IsStart = (Intrinsic == Intrinsic::lifetime_start);
    // Stack coloring is not enabled in O0, discard region information.
    if (TM.getOptLevel() == CodeGenOpt::None)
      return;

    const int64_t ObjectSize =
        cast<ConstantInt>(I.getArgOperand(0))->getSExtValue();
    Value *const ObjectPtr = I.getArgOperand(1);
    SmallVector<const Value *, 4> Allocas;
    getUnderlyingObjects(ObjectPtr, Allocas);

    for (const Value *Alloca : Allocas) {
      const AllocaInst *LifetimeObject = dyn_cast_or_null<AllocaInst>(Alloca);

      // Could not find an Alloca.
      if (!LifetimeObject)
        continue;

      // First check that the Alloca is static, otherwise it won't have a
      // valid frame index.
      auto SI = FuncInfo.StaticAllocaMap.find(LifetimeObject);
      if (SI == FuncInfo.StaticAllocaMap.end())
        return;

      const int FrameIndex = SI->second;
      int64_t Offset;
      if (GetPointerBaseWithConstantOffset(
              ObjectPtr, Offset, DAG.getDataLayout()) != LifetimeObject)
        Offset = -1; // Cannot determine offset from alloca to lifetime object.
      Res = DAG.getLifetimeNode(IsStart, sdl, getRoot(), FrameIndex, ObjectSize,
                                Offset);
      DAG.setRoot(Res);
    }
    return;
  }
  case Intrinsic::pseudoprobe: {
    auto Guid = cast<ConstantInt>(I.getArgOperand(0))->getZExtValue();
    auto Index = cast<ConstantInt>(I.getArgOperand(1))->getZExtValue();
    auto Attr = cast<ConstantInt>(I.getArgOperand(2))->getZExtValue();
    Res = DAG.getPseudoProbeNode(sdl, getRoot(), Guid, Index, Attr);
    DAG.setRoot(Res);
    return;
  }
  case Intrinsic::invariant_start:
    // Discard region information.
    setValue(&I,
             DAG.getUNDEF(TLI.getValueType(DAG.getDataLayout(), I.getType())));
    return;
  case Intrinsic::invariant_end:
    // Discard region information.
    return;
  case Intrinsic::clear_cache:
    /// FunctionName may be null.
    if (const char *FunctionName = TLI.getClearCacheBuiltinName())
      lowerCallToExternalSymbol(I, FunctionName);
    return;
  case Intrinsic::donothing:
  case Intrinsic::seh_try_begin:
  case Intrinsic::seh_scope_begin:
  case Intrinsic::seh_try_end:
  case Intrinsic::seh_scope_end:
    // ignore
    return;
  case Intrinsic::experimental_stackmap:
    visitStackmap(I);
    return;
  case Intrinsic::experimental_patchpoint_void:
  case Intrinsic::experimental_patchpoint_i64:
    visitPatchpoint(I);
    return;
  case Intrinsic::experimental_gc_statepoint:
    LowerStatepoint(cast<GCStatepointInst>(I));
    return;
  case Intrinsic::experimental_gc_result:
    visitGCResult(cast<GCResultInst>(I));
    return;
  case Intrinsic::experimental_gc_relocate:
    visitGCRelocate(cast<GCRelocateInst>(I));
    return;
  case Intrinsic::instrprof_cover:
    llvm_unreachable("instrprof failed to lower a cover");
  case Intrinsic::instrprof_increment:
    llvm_unreachable("instrprof failed to lower an increment");
  case Intrinsic::instrprof_timestamp:
    llvm_unreachable("instrprof failed to lower a timestamp");
  case Intrinsic::instrprof_value_profile:
    llvm_unreachable("instrprof failed to lower a value profiling call");
  case Intrinsic::localescape: {
    MachineFunction &MF = DAG.getMachineFunction();
    const TargetInstrInfo *TII = DAG.getSubtarget().getInstrInfo();

    // Directly emit some LOCAL_ESCAPE machine instrs. Label assignment emission
    // is the same on all targets.
    for (unsigned Idx = 0, E = I.arg_size(); Idx < E; ++Idx) {
      Value *Arg = I.getArgOperand(Idx)->stripPointerCasts();
      if (isa<ConstantPointerNull>(Arg))
        continue; // Skip null pointers. They represent a hole in index space.
      AllocaInst *Slot = cast<AllocaInst>(Arg);
      assert(FuncInfo.StaticAllocaMap.count(Slot) &&
             "can only escape static allocas");
      int FI = FuncInfo.StaticAllocaMap[Slot];
      MCSymbol *FrameAllocSym =
          MF.getMMI().getContext().getOrCreateFrameAllocSymbol(
              GlobalValue::dropLLVMManglingEscape(MF.getName()), Idx);
      BuildMI(*FuncInfo.MBB, FuncInfo.InsertPt, dl,
              TII->get(TargetOpcode::LOCAL_ESCAPE))
          .addSym(FrameAllocSym)
          .addFrameIndex(FI);
    }

    return;
  }

  case Intrinsic::localrecover: {
    // i8* @llvm.localrecover(i8* %fn, i8* %fp, i32 %idx)
    MachineFunction &MF = DAG.getMachineFunction();

    // Get the symbol that defines the frame offset.
    auto *Fn = cast<Function>(I.getArgOperand(0)->stripPointerCasts());
    auto *Idx = cast<ConstantInt>(I.getArgOperand(2));
    unsigned IdxVal =
        unsigned(Idx->getLimitedValue(std::numeric_limits<int>::max()));
    MCSymbol *FrameAllocSym =
        MF.getMMI().getContext().getOrCreateFrameAllocSymbol(
            GlobalValue::dropLLVMManglingEscape(Fn->getName()), IdxVal);

    Value *FP = I.getArgOperand(1);
    SDValue FPVal = getValue(FP);
    EVT PtrVT = FPVal.getValueType();

    // Create a MCSymbol for the label to avoid any target lowering
    // that would make this PC relative.
    SDValue OffsetSym = DAG.getMCSymbol(FrameAllocSym, PtrVT);
    SDValue OffsetVal =
        DAG.getNode(ISD::LOCAL_RECOVER, sdl, PtrVT, OffsetSym);

    // Add the offset to the FP.
    SDValue Add = DAG.getMemBasePlusOffset(FPVal, OffsetVal, sdl);
    setValue(&I, Add);

    return;
  }

  case Intrinsic::eh_exceptionpointer:
  case Intrinsic::eh_exceptioncode: {
    // Get the exception pointer vreg, copy from it, and resize it to fit.
    const auto *CPI = cast<CatchPadInst>(I.getArgOperand(0));
    MVT PtrVT = TLI.getPointerTy(DAG.getDataLayout());
    const TargetRegisterClass *PtrRC = TLI.getRegClassFor(PtrVT);
    unsigned VReg = FuncInfo.getCatchPadExceptionPointerVReg(CPI, PtrRC);
    SDValue N = DAG.getCopyFromReg(DAG.getEntryNode(), sdl, VReg, PtrVT);
    if (Intrinsic == Intrinsic::eh_exceptioncode)
      N = DAG.getZExtOrTrunc(N, sdl, MVT::i32);
    setValue(&I, N);
    return;
  }
  case Intrinsic::xray_customevent: {
    // Here we want to make sure that the intrinsic behaves as if it has a
    // specific calling convention, and only for x86_64.
    // FIXME: Support other platforms later.
    const auto &Triple = DAG.getTarget().getTargetTriple();
    if (Triple.getArch() != Triple::x86_64)
      return;

    SmallVector<SDValue, 8> Ops;

    // We want to say that we always want the arguments in registers.
    SDValue LogEntryVal = getValue(I.getArgOperand(0));
    SDValue StrSizeVal = getValue(I.getArgOperand(1));
    SDVTList NodeTys = DAG.getVTList(MVT::Other, MVT::Glue);
    SDValue Chain = getRoot();
    Ops.push_back(LogEntryVal);
    Ops.push_back(StrSizeVal);
    Ops.push_back(Chain);

    // We need to enforce the calling convention for the callsite, so that
    // argument ordering is enforced correctly, and that register allocation can
    // see that some registers may be assumed clobbered and have to preserve
    // them across calls to the intrinsic.
    MachineSDNode *MN = DAG.getMachineNode(TargetOpcode::PATCHABLE_EVENT_CALL,
                                           sdl, NodeTys, Ops);
    SDValue patchableNode = SDValue(MN, 0);
    DAG.setRoot(patchableNode);
    setValue(&I, patchableNode);
    return;
  }
  case Intrinsic::xray_typedevent: {
    // Here we want to make sure that the intrinsic behaves as if it has a
    // specific calling convention, and only for x86_64.
    // FIXME: Support other platforms later.
    const auto &Triple = DAG.getTarget().getTargetTriple();
    if (Triple.getArch() != Triple::x86_64)
      return;

    SmallVector<SDValue, 8> Ops;

    // We want to say that we always want the arguments in registers.
    // It's unclear to me how manipulating the selection DAG here forces callers
    // to provide arguments in registers instead of on the stack.
    SDValue LogTypeId = getValue(I.getArgOperand(0));
    SDValue LogEntryVal = getValue(I.getArgOperand(1));
    SDValue StrSizeVal = getValue(I.getArgOperand(2));
    SDVTList NodeTys = DAG.getVTList(MVT::Other, MVT::Glue);
    SDValue Chain = getRoot();
    Ops.push_back(LogTypeId);
    Ops.push_back(LogEntryVal);
    Ops.push_back(StrSizeVal);
    Ops.push_back(Chain);

    // We need to enforce the calling convention for the callsite, so that
    // argument ordering is enforced correctly, and that register allocation can
    // see that some registers may be assumed clobbered and have to preserve
    // them across calls to the intrinsic.
    MachineSDNode *MN = DAG.getMachineNode(
        TargetOpcode::PATCHABLE_TYPED_EVENT_CALL, sdl, NodeTys, Ops);
    SDValue patchableNode = SDValue(MN, 0);
    DAG.setRoot(patchableNode);
    setValue(&I, patchableNode);
    return;
  }
  case Intrinsic::experimental_deoptimize:
    LowerDeoptimizeCall(&I);
    return;
  case Intrinsic::experimental_stepvector:
    visitStepVector(I);
    return;
  case Intrinsic::vector_reduce_fadd:
  case Intrinsic::vector_reduce_fmul:
  case Intrinsic::vector_reduce_add:
  case Intrinsic::vector_reduce_mul:
  case Intrinsic::vector_reduce_and:
  case Intrinsic::vector_reduce_or:
  case Intrinsic::vector_reduce_xor:
  case Intrinsic::vector_reduce_smax:
  case Intrinsic::vector_reduce_smin:
  case Intrinsic::vector_reduce_umax:
  case Intrinsic::vector_reduce_umin:
  case Intrinsic::vector_reduce_fmax:
  case Intrinsic::vector_reduce_fmin:
    visitVectorReduce(I, Intrinsic);
    return;

  case Intrinsic::icall_branch_funnel: {
    SmallVector<SDValue, 16> Ops;
    Ops.push_back(getValue(I.getArgOperand(0)));

    int64_t Offset;
    auto *Base = dyn_cast<GlobalObject>(GetPointerBaseWithConstantOffset(
        I.getArgOperand(1), Offset, DAG.getDataLayout()));
    if (!Base)
      report_fatal_error(
          "llvm.icall.branch.funnel operand must be a GlobalValue");
    Ops.push_back(DAG.getTargetGlobalAddress(Base, sdl, MVT::i64, 0));

    struct BranchFunnelTarget {
      int64_t Offset;
      SDValue Target;
    };
    SmallVector<BranchFunnelTarget, 8> Targets;

    for (unsigned Op = 1, N = I.arg_size(); Op != N; Op += 2) {
      auto *ElemBase = dyn_cast<GlobalObject>(GetPointerBaseWithConstantOffset(
          I.getArgOperand(Op), Offset, DAG.getDataLayout()));
      if (ElemBase != Base)
        report_fatal_error("all llvm.icall.branch.funnel operands must refer "
                           "to the same GlobalValue");

      SDValue Val = getValue(I.getArgOperand(Op + 1));
      auto *GA = dyn_cast<GlobalAddressSDNode>(Val);
      if (!GA)
        report_fatal_error(
            "llvm.icall.branch.funnel operand must be a GlobalValue");
      Targets.push_back({Offset, DAG.getTargetGlobalAddress(
                                     GA->getGlobal(), sdl, Val.getValueType(),
                                     GA->getOffset())});
    }
    llvm::sort(Targets,
               [](const BranchFunnelTarget &T1, const BranchFunnelTarget &T2) {
                 return T1.Offset < T2.Offset;
               });

    for (auto &T : Targets) {
      Ops.push_back(DAG.getTargetConstant(T.Offset, sdl, MVT::i32));
      Ops.push_back(T.Target);
    }

    Ops.push_back(DAG.getRoot()); // Chain
    SDValue N(DAG.getMachineNode(TargetOpcode::ICALL_BRANCH_FUNNEL, sdl,
                                 MVT::Other, Ops),
              0);
    DAG.setRoot(N);
    setValue(&I, N);
    HasTailCall = true;
    return;
  }

  case Intrinsic::wasm_landingpad_index:
    // Information this intrinsic contained has been transferred to
    // MachineFunction in SelectionDAGISel::PrepareEHLandingPad. We can safely
    // delete it now.
    return;

  case Intrinsic::aarch64_settag:
  case Intrinsic::aarch64_settag_zero: {
    const SelectionDAGTargetInfo &TSI = DAG.getSelectionDAGInfo();
    bool ZeroMemory = Intrinsic == Intrinsic::aarch64_settag_zero;
    SDValue Val = TSI.EmitTargetCodeForSetTag(
        DAG, sdl, getRoot(), getValue(I.getArgOperand(0)),
        getValue(I.getArgOperand(1)), MachinePointerInfo(I.getArgOperand(0)),
        ZeroMemory);
    DAG.setRoot(Val);
    setValue(&I, Val);
    return;
  }
  case Intrinsic::ptrmask: {
    SDValue Ptr = getValue(I.getOperand(0));
    SDValue Const = getValue(I.getOperand(1));

    EVT PtrVT = Ptr.getValueType();
    setValue(&I, DAG.getNode(ISD::AND, sdl, PtrVT, Ptr,
                             DAG.getZExtOrTrunc(Const, sdl, PtrVT)));
    return;
  }
  case Intrinsic::threadlocal_address: {
    setValue(&I, getValue(I.getOperand(0)));
    return;
  }
  case Intrinsic::get_active_lane_mask: {
    EVT CCVT = TLI.getValueType(DAG.getDataLayout(), I.getType());
    SDValue Index = getValue(I.getOperand(0));
    EVT ElementVT = Index.getValueType();

    if (!TLI.shouldExpandGetActiveLaneMask(CCVT, ElementVT)) {
      visitTargetIntrinsic(I, Intrinsic);
      return;
    }

    SDValue TripCount = getValue(I.getOperand(1));
    auto VecTy = CCVT.changeVectorElementType(ElementVT);

    SDValue VectorIndex = DAG.getSplat(VecTy, sdl, Index);
    SDValue VectorTripCount = DAG.getSplat(VecTy, sdl, TripCount);
    SDValue VectorStep = DAG.getStepVector(sdl, VecTy);
    SDValue VectorInduction = DAG.getNode(
        ISD::UADDSAT, sdl, VecTy, VectorIndex, VectorStep);
    SDValue SetCC = DAG.getSetCC(sdl, CCVT, VectorInduction,
                                 VectorTripCount, ISD::CondCode::SETULT);
    setValue(&I, SetCC);
    return;
  }
  case Intrinsic::experimental_get_vector_length: {
    assert(cast<ConstantInt>(I.getOperand(1))->getSExtValue() > 0 &&
           "Expected positive VF");
    unsigned VF = cast<ConstantInt>(I.getOperand(1))->getZExtValue();
    bool IsScalable = cast<ConstantInt>(I.getOperand(2))->isOne();

    SDValue Count = getValue(I.getOperand(0));
    EVT CountVT = Count.getValueType();

    if (!TLI.shouldExpandGetVectorLength(CountVT, VF, IsScalable)) {
      visitTargetIntrinsic(I, Intrinsic);
      return;
    }

    // Expand to a umin between the trip count and the maximum elements the type
    // can hold.
    EVT VT = TLI.getValueType(DAG.getDataLayout(), I.getType());

    // Extend the trip count to at least the result VT.
    if (CountVT.bitsLT(VT)) {
      Count = DAG.getNode(ISD::ZERO_EXTEND, sdl, VT, Count);
      CountVT = VT;
    }

    SDValue MaxEVL = DAG.getElementCount(sdl, CountVT,
                                         ElementCount::get(VF, IsScalable));

    SDValue UMin = DAG.getNode(ISD::UMIN, sdl, CountVT, Count, MaxEVL);
    // Clip to the result type if needed.
    SDValue Trunc = DAG.getNode(ISD::TRUNCATE, sdl, VT, UMin);

    setValue(&I, Trunc);
    return;
  }
  case Intrinsic::vector_insert: {
    SDValue Vec = getValue(I.getOperand(0));
    SDValue SubVec = getValue(I.getOperand(1));
    SDValue Index = getValue(I.getOperand(2));

    // The intrinsic's index type is i64, but the SDNode requires an index type
    // suitable for the target. Convert the index as required.
    MVT VectorIdxTy = TLI.getVectorIdxTy(DAG.getDataLayout());
    if (Index.getValueType() != VectorIdxTy)
      Index = DAG.getVectorIdxConstant(
          cast<ConstantSDNode>(Index)->getZExtValue(), sdl);

    EVT ResultVT = TLI.getValueType(DAG.getDataLayout(), I.getType());
    setValue(&I, DAG.getNode(ISD::INSERT_SUBVECTOR, sdl, ResultVT, Vec, SubVec,
                             Index));
    return;
  }
  case Intrinsic::vector_extract: {
    SDValue Vec = getValue(I.getOperand(0));
    SDValue Index = getValue(I.getOperand(1));
    EVT ResultVT = TLI.getValueType(DAG.getDataLayout(), I.getType());

    // The intrinsic's index type is i64, but the SDNode requires an index type
    // suitable for the target. Convert the index as required.
    MVT VectorIdxTy = TLI.getVectorIdxTy(DAG.getDataLayout());
    if (Index.getValueType() != VectorIdxTy)
      Index = DAG.getVectorIdxConstant(
          cast<ConstantSDNode>(Index)->getZExtValue(), sdl);

    setValue(&I,
             DAG.getNode(ISD::EXTRACT_SUBVECTOR, sdl, ResultVT, Vec, Index));
    return;
  }
  case Intrinsic::experimental_vector_reverse:
    visitVectorReverse(I);
    return;
  case Intrinsic::experimental_vector_splice:
    visitVectorSplice(I);
    return;
  case Intrinsic::callbr_landingpad:
    visitCallBrLandingPad(I);
    return;
  case Intrinsic::experimental_vector_interleave2:
    visitVectorInterleave(I);
    return;
  case Intrinsic::experimental_vector_deinterleave2:
    visitVectorDeinterleave(I);
    return;
  }
}

void SelectionDAGBuilder::visitConstrainedFPIntrinsic(
    const ConstrainedFPIntrinsic &FPI) {
  SDLoc sdl = getCurSDLoc();

  // We do not need to serialize constrained FP intrinsics against
  // each other or against (nonvolatile) loads, so they can be
  // chained like loads.
  SDValue Chain = DAG.getRoot();
  SmallVector<SDValue, 4> Opers;
  Opers.push_back(Chain);
  if (FPI.isUnaryOp()) {
    Opers.push_back(getValue(FPI.getArgOperand(0)));
  } else if (FPI.isTernaryOp()) {
    Opers.push_back(getValue(FPI.getArgOperand(0)));
    Opers.push_back(getValue(FPI.getArgOperand(1)));
    Opers.push_back(getValue(FPI.getArgOperand(2)));
  } else {
    Opers.push_back(getValue(FPI.getArgOperand(0)));
    Opers.push_back(getValue(FPI.getArgOperand(1)));
  }

  auto pushOutChain = [this](SDValue Result, fp::ExceptionBehavior EB) {
    assert(Result.getNode()->getNumValues() == 2);

    // Push node to the appropriate list so that future instructions can be
    // chained up correctly.
    SDValue OutChain = Result.getValue(1);
    switch (EB) {
    case fp::ExceptionBehavior::ebIgnore:
      // The only reason why ebIgnore nodes still need to be chained is that
      // they might depend on the current rounding mode, and therefore must
      // not be moved across instruction that may change that mode.
      [[fallthrough]];
    case fp::ExceptionBehavior::ebMayTrap:
      // These must not be moved across calls or instructions that may change
      // floating-point exception masks.
      PendingConstrainedFP.push_back(OutChain);
      break;
    case fp::ExceptionBehavior::ebStrict:
      // These must not be moved across calls or instructions that may change
      // floating-point exception masks or read floating-point exception flags.
      // In addition, they cannot be optimized out even if unused.
      PendingConstrainedFPStrict.push_back(OutChain);
      break;
    }
  };

  const TargetLowering &TLI = DAG.getTargetLoweringInfo();
  EVT VT = TLI.getValueType(DAG.getDataLayout(), FPI.getType());
  SDVTList VTs = DAG.getVTList(VT, MVT::Other);
  fp::ExceptionBehavior EB = *FPI.getExceptionBehavior();

  SDNodeFlags Flags;
  if (EB == fp::ExceptionBehavior::ebIgnore)
    Flags.setNoFPExcept(true);

  if (auto *FPOp = dyn_cast<FPMathOperator>(&FPI))
    Flags.copyFMF(*FPOp);

  unsigned Opcode;
  switch (FPI.getIntrinsicID()) {
  default: llvm_unreachable("Impossible intrinsic");  // Can't reach here.
#define DAG_INSTRUCTION(NAME, NARG, ROUND_MODE, INTRINSIC, DAGN)               \
  case Intrinsic::INTRINSIC:                                                   \
    Opcode = ISD::STRICT_##DAGN;                                               \
    break;
#include "llvm/IR/ConstrainedOps.def"
  case Intrinsic::experimental_constrained_fmuladd: {
    Opcode = ISD::STRICT_FMA;
    // Break fmuladd into fmul and fadd.
    if (TM.Options.AllowFPOpFusion == FPOpFusion::Strict ||
        !TLI.isFMAFasterThanFMulAndFAdd(DAG.getMachineFunction(), VT)) {
      Opers.pop_back();
      SDValue Mul = DAG.getNode(ISD::STRICT_FMUL, sdl, VTs, Opers, Flags);
      pushOutChain(Mul, EB);
      Opcode = ISD::STRICT_FADD;
      Opers.clear();
      Opers.push_back(Mul.getValue(1));
      Opers.push_back(Mul.getValue(0));
      Opers.push_back(getValue(FPI.getArgOperand(2)));
    }
    break;
  }
  }

  // A few strict DAG nodes carry additional operands that are not
  // set up by the default code above.
  switch (Opcode) {
  default: break;
  case ISD::STRICT_FP_ROUND:
    Opers.push_back(
        DAG.getTargetConstant(0, sdl, TLI.getPointerTy(DAG.getDataLayout())));
    break;
  case ISD::STRICT_FSETCC:
  case ISD::STRICT_FSETCCS: {
    auto *FPCmp = dyn_cast<ConstrainedFPCmpIntrinsic>(&FPI);
    ISD::CondCode Condition = getFCmpCondCode(FPCmp->getPredicate());
    if (TM.Options.NoNaNsFPMath)
      Condition = getFCmpCodeWithoutNaN(Condition);
    Opers.push_back(DAG.getCondCode(Condition));
    break;
  }
  }

  SDValue Result = DAG.getNode(Opcode, sdl, VTs, Opers, Flags);
  pushOutChain(Result, EB);

  SDValue FPResult = Result.getValue(0);
  setValue(&FPI, FPResult);
}

static std::optional<unsigned> getRelaxedVPSD(unsigned VPOC) {
  std::optional<unsigned> RelaxedOC;
  switch (VPOC) {
#define BEGIN_REGISTER_VP_SDNODE(VPID, ...) case ISD::VPID:
#define HANDLE_VP_TO_RELAXEDSD(RELAXEDSD) RelaxedOC = ISD::RELAXEDSD;
#define END_REGISTER_VP_SDNODE(VPID) break;
#include "llvm/IR/VPIntrinsics.def"
  }
  return RelaxedOC;
}

static unsigned getISDForVPIntrinsic(const VPIntrinsic &VPIntrin) {
  std::optional<unsigned> ResOPC;
  switch (VPIntrin.getIntrinsicID()) {
  case Intrinsic::vp_ctlz: {
    bool IsZeroUndef = cast<ConstantInt>(VPIntrin.getArgOperand(1))->isOne();
    ResOPC = IsZeroUndef ? ISD::VP_CTLZ_ZERO_UNDEF : ISD::VP_CTLZ;
    break;
  }
  case Intrinsic::vp_cttz: {
    bool IsZeroUndef = cast<ConstantInt>(VPIntrin.getArgOperand(1))->isOne();
    ResOPC = IsZeroUndef ? ISD::VP_CTTZ_ZERO_UNDEF : ISD::VP_CTTZ;
    break;
  }
#define HELPER_MAP_VPID_TO_VPSD(VPID, VPSD)                                    \
  case Intrinsic::VPID:                                                        \
    ResOPC = ISD::VPSD;                                                        \
    break;
#include "llvm/IR/VPIntrinsics.def"
  }

  if (!ResOPC)
    llvm_unreachable(
        "Inconsistency: no SDNode available for this VPIntrinsic!");

  if (*ResOPC == ISD::VP_REDUCE_SEQ_FADD ||
      *ResOPC == ISD::VP_REDUCE_SEQ_FMUL) {
    if (VPIntrin.getFastMathFlags().allowReassoc())
      return *ResOPC == ISD::VP_REDUCE_SEQ_FADD ? ISD::VP_REDUCE_FADD
                                                : ISD::VP_REDUCE_FMUL;
  }

  return *ResOPC;
}

void SelectionDAGBuilder::visitVPLoad(
    const VPIntrinsic &VPIntrin, EVT VT,
    const SmallVectorImpl<SDValue> &OpValues) {
  SDLoc DL = getCurSDLoc();
  Value *PtrOperand = VPIntrin.getArgOperand(0);
  MaybeAlign Alignment = VPIntrin.getPointerAlignment();
  AAMDNodes AAInfo = VPIntrin.getAAMetadata();
  const MDNode *Ranges = VPIntrin.getMetadata(LLVMContext::MD_range);
  SDValue LD;
  // Do not serialize variable-length loads of constant memory with
  // anything.
  if (!Alignment)
    Alignment = DAG.getEVTAlign(VT);
  MemoryLocation ML = MemoryLocation::getAfter(PtrOperand, AAInfo);
  bool AddToChain = !AA || !AA->pointsToConstantMemory(ML);
  SDValue InChain = AddToChain ? DAG.getRoot() : DAG.getEntryNode();
  MachineMemOperand *MMO = DAG.getMachineFunction().getMachineMemOperand(
      MachinePointerInfo(PtrOperand), MachineMemOperand::MOLoad,
      MemoryLocation::UnknownSize, *Alignment, AAInfo, Ranges);
  LD = DAG.getLoadVP(VT, DL, InChain, OpValues[0], OpValues[1], OpValues[2],
                     MMO, false /*IsExpanding */);
  if (AddToChain)
    PendingLoads.push_back(LD.getValue(1));
  setValue(&VPIntrin, LD);
}

void SelectionDAGBuilder::visitVPGather(
    const VPIntrinsic &VPIntrin, EVT VT,
    const SmallVectorImpl<SDValue> &OpValues) {
  SDLoc DL = getCurSDLoc();
  const TargetLowering &TLI = DAG.getTargetLoweringInfo();
  Value *PtrOperand = VPIntrin.getArgOperand(0);
  MaybeAlign Alignment = VPIntrin.getPointerAlignment();
  AAMDNodes AAInfo = VPIntrin.getAAMetadata();
  const MDNode *Ranges = VPIntrin.getMetadata(LLVMContext::MD_range);
  SDValue LD;
  if (!Alignment)
    Alignment = DAG.getEVTAlign(VT.getScalarType());
  unsigned AS =
    PtrOperand->getType()->getScalarType()->getPointerAddressSpace();
  MachineMemOperand *MMO = DAG.getMachineFunction().getMachineMemOperand(
     MachinePointerInfo(AS), MachineMemOperand::MOLoad,
     MemoryLocation::UnknownSize, *Alignment, AAInfo, Ranges);
  SDValue Base, Index, Scale;
  ISD::MemIndexType IndexType;
  bool UniformBase = getUniformBase(PtrOperand, Base, Index, IndexType, Scale,
                                    this, VPIntrin.getParent(),
                                    VT.getScalarStoreSize());
  if (!UniformBase) {
    Base = DAG.getConstant(0, DL, TLI.getPointerTy(DAG.getDataLayout()));
    Index = getValue(PtrOperand);
    IndexType = ISD::SIGNED_SCALED;
    Scale = DAG.getTargetConstant(1, DL, TLI.getPointerTy(DAG.getDataLayout()));
  }
  EVT IdxVT = Index.getValueType();
  EVT EltTy = IdxVT.getVectorElementType();
  if (TLI.shouldExtendGSIndex(IdxVT, EltTy)) {
    EVT NewIdxVT = IdxVT.changeVectorElementType(EltTy);
    Index = DAG.getNode(ISD::SIGN_EXTEND, DL, NewIdxVT, Index);
  }
  LD = DAG.getGatherVP(
      DAG.getVTList(VT, MVT::Other), VT, DL,
      {DAG.getRoot(), Base, Index, Scale, OpValues[1], OpValues[2]}, MMO,
      IndexType);
  PendingLoads.push_back(LD.getValue(1));
  setValue(&VPIntrin, LD);
}

void SelectionDAGBuilder::visitVPStore(
    const VPIntrinsic &VPIntrin, const SmallVectorImpl<SDValue> &OpValues) {
  SDLoc DL = getCurSDLoc();
  Value *PtrOperand = VPIntrin.getArgOperand(1);
  EVT VT = OpValues[0].getValueType();
  MaybeAlign Alignment = VPIntrin.getPointerAlignment();
  AAMDNodes AAInfo = VPIntrin.getAAMetadata();
  SDValue ST;
  if (!Alignment)
    Alignment = DAG.getEVTAlign(VT);
  SDValue Ptr = OpValues[1];
  SDValue Offset = DAG.getUNDEF(Ptr.getValueType());
  MachineMemOperand *MMO = DAG.getMachineFunction().getMachineMemOperand(
      MachinePointerInfo(PtrOperand), MachineMemOperand::MOStore,
      MemoryLocation::UnknownSize, *Alignment, AAInfo);
  ST = DAG.getStoreVP(getMemoryRoot(), DL, OpValues[0], Ptr, Offset,
                      OpValues[2], OpValues[3], VT, MMO, ISD::UNINDEXED,
                      /* IsTruncating */ false, /*IsCompressing*/ false);
  DAG.setRoot(ST);
  setValue(&VPIntrin, ST);
}

void SelectionDAGBuilder::visitVPScatter(
    const VPIntrinsic &VPIntrin, const SmallVectorImpl<SDValue> &OpValues) {
  SDLoc DL = getCurSDLoc();
  const TargetLowering &TLI = DAG.getTargetLoweringInfo();
  Value *PtrOperand = VPIntrin.getArgOperand(1);
  EVT VT = OpValues[0].getValueType();
  MaybeAlign Alignment = VPIntrin.getPointerAlignment();
  AAMDNodes AAInfo = VPIntrin.getAAMetadata();
  SDValue ST;
  if (!Alignment)
    Alignment = DAG.getEVTAlign(VT.getScalarType());
  unsigned AS =
      PtrOperand->getType()->getScalarType()->getPointerAddressSpace();
  MachineMemOperand *MMO = DAG.getMachineFunction().getMachineMemOperand(
      MachinePointerInfo(AS), MachineMemOperand::MOStore,
      MemoryLocation::UnknownSize, *Alignment, AAInfo);
  SDValue Base, Index, Scale;
  ISD::MemIndexType IndexType;
  bool UniformBase = getUniformBase(PtrOperand, Base, Index, IndexType, Scale,
                                    this, VPIntrin.getParent(),
                                    VT.getScalarStoreSize());
  if (!UniformBase) {
    Base = DAG.getConstant(0, DL, TLI.getPointerTy(DAG.getDataLayout()));
    Index = getValue(PtrOperand);
    IndexType = ISD::SIGNED_SCALED;
    Scale =
      DAG.getTargetConstant(1, DL, TLI.getPointerTy(DAG.getDataLayout()));
  }
  EVT IdxVT = Index.getValueType();
  EVT EltTy = IdxVT.getVectorElementType();
  if (TLI.shouldExtendGSIndex(IdxVT, EltTy)) {
    EVT NewIdxVT = IdxVT.changeVectorElementType(EltTy);
    Index = DAG.getNode(ISD::SIGN_EXTEND, DL, NewIdxVT, Index);
  }
  ST = DAG.getScatterVP(DAG.getVTList(MVT::Other), VT, DL,
                        {getMemoryRoot(), OpValues[0], Base, Index, Scale,
                         OpValues[2], OpValues[3]},
                        MMO, IndexType);
  DAG.setRoot(ST);
  setValue(&VPIntrin, ST);
}

void SelectionDAGBuilder::visitVPStridedLoad(
    const VPIntrinsic &VPIntrin, EVT VT,
    const SmallVectorImpl<SDValue> &OpValues) {
  SDLoc DL = getCurSDLoc();
  Value *PtrOperand = VPIntrin.getArgOperand(0);
  MaybeAlign Alignment = VPIntrin.getPointerAlignment();
  if (!Alignment)
    Alignment = DAG.getEVTAlign(VT.getScalarType());
  AAMDNodes AAInfo = VPIntrin.getAAMetadata();
  const MDNode *Ranges = VPIntrin.getMetadata(LLVMContext::MD_range);
  MemoryLocation ML = MemoryLocation::getAfter(PtrOperand, AAInfo);
  bool AddToChain = !AA || !AA->pointsToConstantMemory(ML);
  SDValue InChain = AddToChain ? DAG.getRoot() : DAG.getEntryNode();
  MachineMemOperand *MMO = DAG.getMachineFunction().getMachineMemOperand(
      MachinePointerInfo(PtrOperand), MachineMemOperand::MOLoad,
      MemoryLocation::UnknownSize, *Alignment, AAInfo, Ranges);

  SDValue LD = DAG.getStridedLoadVP(VT, DL, InChain, OpValues[0], OpValues[1],
                                    OpValues[2], OpValues[3], MMO,
                                    false /*IsExpanding*/);

  if (AddToChain)
    PendingLoads.push_back(LD.getValue(1));
  setValue(&VPIntrin, LD);
}

void SelectionDAGBuilder::visitVPStridedStore(
    const VPIntrinsic &VPIntrin, const SmallVectorImpl<SDValue> &OpValues) {
  SDLoc DL = getCurSDLoc();
  Value *PtrOperand = VPIntrin.getArgOperand(1);
  EVT VT = OpValues[0].getValueType();
  MaybeAlign Alignment = VPIntrin.getPointerAlignment();
  if (!Alignment)
    Alignment = DAG.getEVTAlign(VT.getScalarType());
  AAMDNodes AAInfo = VPIntrin.getAAMetadata();
  MachineMemOperand *MMO = DAG.getMachineFunction().getMachineMemOperand(
      MachinePointerInfo(PtrOperand), MachineMemOperand::MOStore,
      MemoryLocation::UnknownSize, *Alignment, AAInfo);

  SDValue ST = DAG.getStridedStoreVP(
      getMemoryRoot(), DL, OpValues[0], OpValues[1],
      DAG.getUNDEF(OpValues[1].getValueType()), OpValues[2], OpValues[3],
      OpValues[4], VT, MMO, ISD::UNINDEXED, /*IsTruncating*/ false,
      /*IsCompressing*/ false);

  DAG.setRoot(ST);
  setValue(&VPIntrin, ST);
}

void SelectionDAGBuilder::visitVPCmp(const VPCmpIntrinsic &VPIntrin) {
  const TargetLowering &TLI = DAG.getTargetLoweringInfo();
  SDLoc DL = getCurSDLoc();

  ISD::CondCode Condition;
  CmpInst::Predicate CondCode = VPIntrin.getPredicate();
  bool IsFP = VPIntrin.getOperand(0)->getType()->isFPOrFPVectorTy();
  if (IsFP) {
    // FIXME: Regular fcmps are FPMathOperators which may have fast-math (nnan)
    // flags, but calls that don't return floating-point types can't be
    // FPMathOperators, like vp.fcmp. This affects constrained fcmp too.
    Condition = getFCmpCondCode(CondCode);
    if (TM.Options.NoNaNsFPMath)
      Condition = getFCmpCodeWithoutNaN(Condition);
  } else {
    Condition = getICmpCondCode(CondCode);
  }

  SDValue Op1 = getValue(VPIntrin.getOperand(0));
  SDValue Op2 = getValue(VPIntrin.getOperand(1));
  // #2 is the condition code
  SDValue MaskOp = getValue(VPIntrin.getOperand(3));
  SDValue EVL = getValue(VPIntrin.getOperand(4));
  MVT EVLParamVT = TLI.getVPExplicitVectorLengthTy();
  assert(EVLParamVT.isScalarInteger() && EVLParamVT.bitsGE(MVT::i32) &&
         "Unexpected target EVL type");
  EVL = DAG.getNode(ISD::ZERO_EXTEND, DL, EVLParamVT, EVL);

  EVT DestVT = DAG.getTargetLoweringInfo().getValueType(DAG.getDataLayout(),
                                                        VPIntrin.getType());
  setValue(&VPIntrin,
           DAG.getSetCCVP(DL, DestVT, Op1, Op2, Condition, MaskOp, EVL));
}

void SelectionDAGBuilder::visitVectorPredicationIntrinsic(
    const VPIntrinsic &VPIntrin) {
  SDLoc DL = getCurSDLoc();
  unsigned Opcode = getISDForVPIntrinsic(VPIntrin);

  auto IID = VPIntrin.getIntrinsicID();

  if (const auto *CmpI = dyn_cast<VPCmpIntrinsic>(&VPIntrin))
    return visitVPCmp(*CmpI);

  SmallVector<EVT, 4> ValueVTs;
  const TargetLowering &TLI = DAG.getTargetLoweringInfo();
  ComputeValueVTs(TLI, DAG.getDataLayout(), VPIntrin.getType(), ValueVTs);
  SDVTList VTs = DAG.getVTList(ValueVTs);

  auto EVLParamPos = VPIntrinsic::getVectorLengthParamPos(IID);

  MVT EVLParamVT = TLI.getVPExplicitVectorLengthTy();
  assert(EVLParamVT.isScalarInteger() && EVLParamVT.bitsGE(MVT::i32) &&
         "Unexpected target EVL type");

  // Request operands.
  SmallVector<SDValue, 7> OpValues;
  for (unsigned I = 0; I < VPIntrin.arg_size(); ++I) {
    auto Op = getValue(VPIntrin.getArgOperand(I));
    if (I == EVLParamPos)
      Op = DAG.getNode(ISD::ZERO_EXTEND, DL, EVLParamVT, Op);
    OpValues.push_back(Op);
  }

  switch (Opcode) {
  default: {
    // Transfer FMF and exception flags.
    SDNodeFlags SDFlags;
    SDFlags.setNoFPExcept(!VPIntrin.isConstrainedOp());
    if (auto *FPMO = dyn_cast<FPMathOperator>(&VPIntrin))
      SDFlags.copyFMF(*FPMO);
    SDValue Result = DAG.getNode(Opcode, DL, VTs, OpValues, SDFlags);
    setValue(&VPIntrin, Result);
    break;
  }
  case ISD::VP_LOAD:
    visitVPLoad(VPIntrin, ValueVTs[0], OpValues);
    break;
  case ISD::VP_GATHER:
    visitVPGather(VPIntrin, ValueVTs[0], OpValues);
    break;
  case ISD::EXPERIMENTAL_VP_STRIDED_LOAD:
    visitVPStridedLoad(VPIntrin, ValueVTs[0], OpValues);
    break;
  case ISD::VP_STORE:
    visitVPStore(VPIntrin, OpValues);
    break;
  case ISD::VP_SCATTER:
    visitVPScatter(VPIntrin, OpValues);
    break;
  case ISD::EXPERIMENTAL_VP_STRIDED_STORE:
    visitVPStridedStore(VPIntrin, OpValues);
    break;
  case ISD::VP_FMULADD: {
    assert(OpValues.size() == 5 && "Unexpected number of operands");
    SDNodeFlags SDFlags;
    if (auto *FPMO = dyn_cast<FPMathOperator>(&VPIntrin))
      SDFlags.copyFMF(*FPMO);
    if (TM.Options.AllowFPOpFusion != FPOpFusion::Strict &&
        TLI.isFMAFasterThanFMulAndFAdd(DAG.getMachineFunction(), ValueVTs[0])) {
      setValue(&VPIntrin, DAG.getNode(ISD::VP_FMA, DL, VTs, OpValues, SDFlags));
    } else {
      SDValue Mul = DAG.getNode(
          ISD::VP_FMUL, DL, VTs,
          {OpValues[0], OpValues[1], OpValues[3], OpValues[4]}, SDFlags);
      SDValue Add =
          DAG.getNode(ISD::VP_FADD, DL, VTs,
                      {Mul, OpValues[2], OpValues[3], OpValues[4]}, SDFlags);
      setValue(&VPIntrin, Add);
    }
    break;
  }
  case ISD::VP_INTTOPTR: {
    SDValue N = OpValues[0];
    EVT DestVT = TLI.getValueType(DAG.getDataLayout(), VPIntrin.getType());
    EVT PtrMemVT = TLI.getMemValueType(DAG.getDataLayout(), VPIntrin.getType());
    N = DAG.getVPPtrExtOrTrunc(getCurSDLoc(), DestVT, N, OpValues[1],
                               OpValues[2]);
    N = DAG.getVPZExtOrTrunc(getCurSDLoc(), PtrMemVT, N, OpValues[1],
                             OpValues[2]);
    setValue(&VPIntrin, N);
    break;
  }
  case ISD::VP_PTRTOINT: {
    SDValue N = OpValues[0];
    EVT DestVT = DAG.getTargetLoweringInfo().getValueType(DAG.getDataLayout(),
                                                          VPIntrin.getType());
    EVT PtrMemVT = TLI.getMemValueType(DAG.getDataLayout(),
                                       VPIntrin.getOperand(0)->getType());
    N = DAG.getVPPtrExtOrTrunc(getCurSDLoc(), PtrMemVT, N, OpValues[1],
                               OpValues[2]);
    N = DAG.getVPZExtOrTrunc(getCurSDLoc(), DestVT, N, OpValues[1],
                             OpValues[2]);
    setValue(&VPIntrin, N);
    break;
  }
  case ISD::VP_ABS:
  case ISD::VP_CTLZ:
  case ISD::VP_CTLZ_ZERO_UNDEF:
  case ISD::VP_CTTZ:
  case ISD::VP_CTTZ_ZERO_UNDEF: {
    SDValue Result =
        DAG.getNode(Opcode, DL, VTs, {OpValues[0], OpValues[2], OpValues[3]});
    setValue(&VPIntrin, Result);
    break;
  }
  }
}

SDValue SelectionDAGBuilder::lowerStartEH(SDValue Chain,
                                          const BasicBlock *EHPadBB,
                                          MCSymbol *&BeginLabel) {
  MachineFunction &MF = DAG.getMachineFunction();
  MachineModuleInfo &MMI = MF.getMMI();

  // Insert a label before the invoke call to mark the try range.  This can be
  // used to detect deletion of the invoke via the MachineModuleInfo.
  BeginLabel = MMI.getContext().createTempSymbol();

  // For SjLj, keep track of which landing pads go with which invokes
  // so as to maintain the ordering of pads in the LSDA.
  unsigned CallSiteIndex = MMI.getCurrentCallSite();
  if (CallSiteIndex) {
    MF.setCallSiteBeginLabel(BeginLabel, CallSiteIndex);
    LPadToCallSiteMap[FuncInfo.MBBMap[EHPadBB]].push_back(CallSiteIndex);

    // Now that the call site is handled, stop tracking it.
    MMI.setCurrentCallSite(0);
  }

  return DAG.getEHLabel(getCurSDLoc(), Chain, BeginLabel);
}

SDValue SelectionDAGBuilder::lowerEndEH(SDValue Chain, const InvokeInst *II,
                                        const BasicBlock *EHPadBB,
                                        MCSymbol *BeginLabel) {
  assert(BeginLabel && "BeginLabel should've been set");

  MachineFunction &MF = DAG.getMachineFunction();
  MachineModuleInfo &MMI = MF.getMMI();

  // Insert a label at the end of the invoke call to mark the try range.  This
  // can be used to detect deletion of the invoke via the MachineModuleInfo.
  MCSymbol *EndLabel = MMI.getContext().createTempSymbol();
  Chain = DAG.getEHLabel(getCurSDLoc(), Chain, EndLabel);

  // Inform MachineModuleInfo of range.
  auto Pers = classifyEHPersonality(FuncInfo.Fn->getPersonalityFn());
  // There is a platform (e.g. wasm) that uses funclet style IR but does not
  // actually use outlined funclets and their LSDA info style.
  if (MF.hasEHFunclets() && isFuncletEHPersonality(Pers)) {
    assert(II && "II should've been set");
    WinEHFuncInfo *EHInfo = MF.getWinEHFuncInfo();
    EHInfo->addIPToStateRange(II, BeginLabel, EndLabel);
  } else if (!isScopedEHPersonality(Pers)) {
    assert(EHPadBB);
    MF.addInvoke(FuncInfo.MBBMap[EHPadBB], BeginLabel, EndLabel);
  }

  return Chain;
}

std::pair<SDValue, SDValue>
SelectionDAGBuilder::lowerInvokable(TargetLowering::CallLoweringInfo &CLI,
                                    const BasicBlock *EHPadBB) {
  MCSymbol *BeginLabel = nullptr;

  if (EHPadBB) {
    // Both PendingLoads and PendingExports must be flushed here;
    // this call might not return.
    (void)getRoot();
    DAG.setRoot(lowerStartEH(getControlRoot(), EHPadBB, BeginLabel));
    CLI.setChain(getRoot());
  }

  const TargetLowering &TLI = DAG.getTargetLoweringInfo();
  std::pair<SDValue, SDValue> Result = TLI.LowerCallTo(CLI);

  assert((CLI.IsTailCall || Result.second.getNode()) &&
         "Non-null chain expected with non-tail call!");
  assert((Result.second.getNode() || !Result.first.getNode()) &&
         "Null value expected with tail call!");

  if (!Result.second.getNode()) {
    // As a special case, a null chain means that a tail call has been emitted
    // and the DAG root is already updated.
    HasTailCall = true;

    // Since there's no actual continuation from this block, nothing can be
    // relying on us setting vregs for them.
    PendingExports.clear();
  } else {
    DAG.setRoot(Result.second);
  }

  if (EHPadBB) {
    DAG.setRoot(lowerEndEH(getRoot(), cast_or_null<InvokeInst>(CLI.CB), EHPadBB,
                           BeginLabel));
  }

  return Result;
}

void SelectionDAGBuilder::LowerCallTo(const CallBase &CB, SDValue Callee,
                                      bool isTailCall,
                                      bool isMustTailCall,
                                      const BasicBlock *EHPadBB) {
  auto &DL = DAG.getDataLayout();
  FunctionType *FTy = CB.getFunctionType();
  Type *RetTy = CB.getType();

  TargetLowering::ArgListTy Args;
  Args.reserve(CB.arg_size());

  const Value *SwiftErrorVal = nullptr;
  const TargetLowering &TLI = DAG.getTargetLoweringInfo();

  if (isTailCall) {
    // Avoid emitting tail calls in functions with the disable-tail-calls
    // attribute.
    auto *Caller = CB.getParent()->getParent();
    if (Caller->getFnAttribute("disable-tail-calls").getValueAsString() ==
        "true" && !isMustTailCall)
      isTailCall = false;

    // We can't tail call inside a function with a swifterror argument. Lowering
    // does not support this yet. It would have to move into the swifterror
    // register before the call.
    if (TLI.supportSwiftError() &&
        Caller->getAttributes().hasAttrSomewhere(Attribute::SwiftError))
      isTailCall = false;
  }

  for (auto I = CB.arg_begin(), E = CB.arg_end(); I != E; ++I) {
    TargetLowering::ArgListEntry Entry;
    const Value *V = *I;

    // Skip empty types
    if (V->getType()->isEmptyTy())
      continue;

    SDValue ArgNode = getValue(V);
    Entry.Node = ArgNode; Entry.Ty = V->getType();

    Entry.setAttributes(&CB, I - CB.arg_begin());

    // Use swifterror virtual register as input to the call.
    if (Entry.IsSwiftError && TLI.supportSwiftError()) {
      SwiftErrorVal = V;
      // We find the virtual register for the actual swifterror argument.
      // Instead of using the Value, we use the virtual register instead.
      Entry.Node =
          DAG.getRegister(SwiftError.getOrCreateVRegUseAt(&CB, FuncInfo.MBB, V),
                          EVT(TLI.getPointerTy(DL)));
    }

    Args.push_back(Entry);

    // If we have an explicit sret argument that is an Instruction, (i.e., it
    // might point to function-local memory), we can't meaningfully tail-call.
    if (Entry.IsSRet && isa<Instruction>(V))
      isTailCall = false;
  }

  // If call site has a cfguardtarget operand bundle, create and add an
  // additional ArgListEntry.
  if (auto Bundle = CB.getOperandBundle(LLVMContext::OB_cfguardtarget)) {
    TargetLowering::ArgListEntry Entry;
    Value *V = Bundle->Inputs[0];
    SDValue ArgNode = getValue(V);
    Entry.Node = ArgNode;
    Entry.Ty = V->getType();
    Entry.IsCFGuardTarget = true;
    Args.push_back(Entry);
  }

  // Check if target-independent constraints permit a tail call here.
  // Target-dependent constraints are checked within TLI->LowerCallTo.
  if (isTailCall && !isInTailCallPosition(CB, DAG.getTarget()))
    isTailCall = false;

  // Disable tail calls if there is an swifterror argument. Targets have not
  // been updated to support tail calls.
  if (TLI.supportSwiftError() && SwiftErrorVal)
    isTailCall = false;

  ConstantInt *CFIType = nullptr;
  if (CB.isIndirectCall()) {
    if (auto Bundle = CB.getOperandBundle(LLVMContext::OB_kcfi)) {
      if (!TLI.supportKCFIBundles())
        report_fatal_error(
            "Target doesn't support calls with kcfi operand bundles.");
      CFIType = cast<ConstantInt>(Bundle->Inputs[0]);
      assert(CFIType->getType()->isIntegerTy(32) && "Invalid CFI type");
    }
  }

  TargetLowering::CallLoweringInfo CLI(DAG);
  CLI.setDebugLoc(getCurSDLoc())
      .setChain(getRoot())
      .setCallee(RetTy, FTy, Callee, std::move(Args), CB)
      .setTailCall(isTailCall)
      .setConvergent(CB.isConvergent())
      .setIsPreallocated(
          CB.countOperandBundlesOfType(LLVMContext::OB_preallocated) != 0)
      .setCFIType(CFIType);
  std::pair<SDValue, SDValue> Result = lowerInvokable(CLI, EHPadBB);

  if (Result.first.getNode()) {
    Result.first = lowerRangeToAssertZExt(DAG, CB, Result.first);
    setValue(&CB, Result.first);
  }

  // The last element of CLI.InVals has the SDValue for swifterror return.
  // Here we copy it to a virtual register and update SwiftErrorMap for
  // book-keeping.
  if (SwiftErrorVal && TLI.supportSwiftError()) {
    // Get the last element of InVals.
    SDValue Src = CLI.InVals.back();
    Register VReg =
        SwiftError.getOrCreateVRegDefAt(&CB, FuncInfo.MBB, SwiftErrorVal);
    SDValue CopyNode = CLI.DAG.getCopyToReg(Result.second, CLI.DL, VReg, Src);
    DAG.setRoot(CopyNode);
  }
}

static SDValue getMemCmpLoad(const Value *PtrVal, MVT LoadVT,
                             SelectionDAGBuilder &Builder) {
  // Check to see if this load can be trivially constant folded, e.g. if the
  // input is from a string literal.
  if (const Constant *LoadInput = dyn_cast<Constant>(PtrVal)) {
    // Cast pointer to the type we really want to load.
    Type *LoadTy =
        Type::getIntNTy(PtrVal->getContext(), LoadVT.getScalarSizeInBits());
    if (LoadVT.isVector())
      LoadTy = FixedVectorType::get(LoadTy, LoadVT.getVectorNumElements());

    LoadInput = ConstantExpr::getBitCast(const_cast<Constant *>(LoadInput),
                                         PointerType::getUnqual(LoadTy));

    if (const Constant *LoadCst =
            ConstantFoldLoadFromConstPtr(const_cast<Constant *>(LoadInput),
                                         LoadTy, Builder.DAG.getDataLayout()))
      return Builder.getValue(LoadCst);
  }

  // Otherwise, we have to emit the load.  If the pointer is to unfoldable but
  // still constant memory, the input chain can be the entry node.
  SDValue Root;
  bool ConstantMemory = false;

  // Do not serialize (non-volatile) loads of constant memory with anything.
  if (Builder.AA && Builder.AA->pointsToConstantMemory(PtrVal)) {
    Root = Builder.DAG.getEntryNode();
    ConstantMemory = true;
  } else {
    // Do not serialize non-volatile loads against each other.
    Root = Builder.DAG.getRoot();
  }

  SDValue Ptr = Builder.getValue(PtrVal);
  SDValue LoadVal =
      Builder.DAG.getLoad(LoadVT, Builder.getCurSDLoc(), Root, Ptr,
                          MachinePointerInfo(PtrVal), Align(1));

  if (!ConstantMemory)
    Builder.PendingLoads.push_back(LoadVal.getValue(1));
  return LoadVal;
}

/// Record the value for an instruction that produces an integer result,
/// converting the type where necessary.
void SelectionDAGBuilder::processIntegerCallValue(const Instruction &I,
                                                  SDValue Value,
                                                  bool IsSigned) {
  EVT VT = DAG.getTargetLoweringInfo().getValueType(DAG.getDataLayout(),
                                                    I.getType(), true);
  if (IsSigned)
    Value = DAG.getSExtOrTrunc(Value, getCurSDLoc(), VT);
  else
    Value = DAG.getZExtOrTrunc(Value, getCurSDLoc(), VT);
  setValue(&I, Value);
}

/// See if we can lower a memcmp/bcmp call into an optimized form. If so, return
/// true and lower it. Otherwise return false, and it will be lowered like a
/// normal call.
/// The caller already checked that \p I calls the appropriate LibFunc with a
/// correct prototype.
bool SelectionDAGBuilder::visitMemCmpBCmpCall(const CallInst &I) {
  const Value *LHS = I.getArgOperand(0), *RHS = I.getArgOperand(1);
  const Value *Size = I.getArgOperand(2);
  const ConstantSDNode *CSize = dyn_cast<ConstantSDNode>(getValue(Size));
  if (CSize && CSize->getZExtValue() == 0) {
    EVT CallVT = DAG.getTargetLoweringInfo().getValueType(DAG.getDataLayout(),
                                                          I.getType(), true);
    setValue(&I, DAG.getConstant(0, getCurSDLoc(), CallVT));
    return true;
  }

  const SelectionDAGTargetInfo &TSI = DAG.getSelectionDAGInfo();
  std::pair<SDValue, SDValue> Res = TSI.EmitTargetCodeForMemcmp(
      DAG, getCurSDLoc(), DAG.getRoot(), getValue(LHS), getValue(RHS),
      getValue(Size), MachinePointerInfo(LHS), MachinePointerInfo(RHS));
  if (Res.first.getNode()) {
    processIntegerCallValue(I, Res.first, true);
    PendingLoads.push_back(Res.second);
    return true;
  }

  // memcmp(S1,S2,2) != 0 -> (*(short*)LHS != *(short*)RHS)  != 0
  // memcmp(S1,S2,4) != 0 -> (*(int*)LHS != *(int*)RHS)  != 0
  if (!CSize || !isOnlyUsedInZeroEqualityComparison(&I))
    return false;

  // If the target has a fast compare for the given size, it will return a
  // preferred load type for that size. Require that the load VT is legal and
  // that the target supports unaligned loads of that type. Otherwise, return
  // INVALID.
  auto hasFastLoadsAndCompare = [&](unsigned NumBits) {
    const TargetLowering &TLI = DAG.getTargetLoweringInfo();
    MVT LVT = TLI.hasFastEqualityCompare(NumBits);
    if (LVT != MVT::INVALID_SIMPLE_VALUE_TYPE) {
      // TODO: Handle 5 byte compare as 4-byte + 1 byte.
      // TODO: Handle 8 byte compare on x86-32 as two 32-bit loads.
      // TODO: Check alignment of src and dest ptrs.
      unsigned DstAS = LHS->getType()->getPointerAddressSpace();
      unsigned SrcAS = RHS->getType()->getPointerAddressSpace();
      if (!TLI.isTypeLegal(LVT) ||
          !TLI.allowsMisalignedMemoryAccesses(LVT, SrcAS) ||
          !TLI.allowsMisalignedMemoryAccesses(LVT, DstAS))
        LVT = MVT::INVALID_SIMPLE_VALUE_TYPE;
    }

    return LVT;
  };

  // This turns into unaligned loads. We only do this if the target natively
  // supports the MVT we'll be loading or if it is small enough (<= 4) that
  // we'll only produce a small number of byte loads.
  MVT LoadVT;
  unsigned NumBitsToCompare = CSize->getZExtValue() * 8;
  switch (NumBitsToCompare) {
  default:
    return false;
  case 16:
    LoadVT = MVT::i16;
    break;
  case 32:
    LoadVT = MVT::i32;
    break;
  case 64:
  case 128:
  case 256:
    LoadVT = hasFastLoadsAndCompare(NumBitsToCompare);
    break;
  }

  if (LoadVT == MVT::INVALID_SIMPLE_VALUE_TYPE)
    return false;

  SDValue LoadL = getMemCmpLoad(LHS, LoadVT, *this);
  SDValue LoadR = getMemCmpLoad(RHS, LoadVT, *this);

  // Bitcast to a wide integer type if the loads are vectors.
  if (LoadVT.isVector()) {
    EVT CmpVT = EVT::getIntegerVT(LHS->getContext(), LoadVT.getSizeInBits());
    LoadL = DAG.getBitcast(CmpVT, LoadL);
    LoadR = DAG.getBitcast(CmpVT, LoadR);
  }

  SDValue Cmp = DAG.getSetCC(getCurSDLoc(), MVT::i1, LoadL, LoadR, ISD::SETNE);
  processIntegerCallValue(I, Cmp, false);
  return true;
}

/// See if we can lower a memchr call into an optimized form. If so, return
/// true and lower it. Otherwise return false, and it will be lowered like a
/// normal call.
/// The caller already checked that \p I calls the appropriate LibFunc with a
/// correct prototype.
bool SelectionDAGBuilder::visitMemChrCall(const CallInst &I) {
  const Value *Src = I.getArgOperand(0);
  const Value *Char = I.getArgOperand(1);
  const Value *Length = I.getArgOperand(2);

  const SelectionDAGTargetInfo &TSI = DAG.getSelectionDAGInfo();
  std::pair<SDValue, SDValue> Res =
    TSI.EmitTargetCodeForMemchr(DAG, getCurSDLoc(), DAG.getRoot(),
                                getValue(Src), getValue(Char), getValue(Length),
                                MachinePointerInfo(Src));
  if (Res.first.getNode()) {
    setValue(&I, Res.first);
    PendingLoads.push_back(Res.second);
    return true;
  }

  return false;
}

/// See if we can lower a mempcpy call into an optimized form. If so, return
/// true and lower it. Otherwise return false, and it will be lowered like a
/// normal call.
/// The caller already checked that \p I calls the appropriate LibFunc with a
/// correct prototype.
bool SelectionDAGBuilder::visitMemPCpyCall(const CallInst &I) {
  SDValue Dst = getValue(I.getArgOperand(0));
  SDValue Src = getValue(I.getArgOperand(1));
  SDValue Size = getValue(I.getArgOperand(2));

  Align DstAlign = DAG.InferPtrAlign(Dst).valueOrOne();
  Align SrcAlign = DAG.InferPtrAlign(Src).valueOrOne();
  // DAG::getMemcpy needs Alignment to be defined.
  Align Alignment = std::min(DstAlign, SrcAlign);

  SDLoc sdl = getCurSDLoc();

  // In the mempcpy context we need to pass in a false value for isTailCall
  // because the return pointer needs to be adjusted by the size of
  // the copied memory.
  SDValue Root = getMemoryRoot();
  SDValue MC = DAG.getMemcpy(Root, sdl, Dst, Src, Size, Alignment, false, false,
                             /*isTailCall=*/false,
                             MachinePointerInfo(I.getArgOperand(0)),
                             MachinePointerInfo(I.getArgOperand(1)),
                             I.getAAMetadata());
  assert(MC.getNode() != nullptr &&
         "** memcpy should not be lowered as TailCall in mempcpy context **");
  DAG.setRoot(MC);

  // Check if Size needs to be truncated or extended.
  Size = DAG.getSExtOrTrunc(Size, sdl, Dst.getValueType());

  // Adjust return pointer to point just past the last dst byte.
  SDValue DstPlusSize = DAG.getNode(ISD::ADD, sdl, Dst.getValueType(),
                                    Dst, Size);
  setValue(&I, DstPlusSize);
  return true;
}

/// See if we can lower a strcpy call into an optimized form.  If so, return
/// true and lower it, otherwise return false and it will be lowered like a
/// normal call.
/// The caller already checked that \p I calls the appropriate LibFunc with a
/// correct prototype.
bool SelectionDAGBuilder::visitStrCpyCall(const CallInst &I, bool isStpcpy) {
  const Value *Arg0 = I.getArgOperand(0), *Arg1 = I.getArgOperand(1);

  const SelectionDAGTargetInfo &TSI = DAG.getSelectionDAGInfo();
  std::pair<SDValue, SDValue> Res =
    TSI.EmitTargetCodeForStrcpy(DAG, getCurSDLoc(), getRoot(),
                                getValue(Arg0), getValue(Arg1),
                                MachinePointerInfo(Arg0),
                                MachinePointerInfo(Arg1), isStpcpy);
  if (Res.first.getNode()) {
    setValue(&I, Res.first);
    DAG.setRoot(Res.second);
    return true;
  }

  return false;
}

/// See if we can lower a strcmp call into an optimized form.  If so, return
/// true and lower it, otherwise return false and it will be lowered like a
/// normal call.
/// The caller already checked that \p I calls the appropriate LibFunc with a
/// correct prototype.
bool SelectionDAGBuilder::visitStrCmpCall(const CallInst &I) {
  const Value *Arg0 = I.getArgOperand(0), *Arg1 = I.getArgOperand(1);

  const SelectionDAGTargetInfo &TSI = DAG.getSelectionDAGInfo();
  std::pair<SDValue, SDValue> Res =
    TSI.EmitTargetCodeForStrcmp(DAG, getCurSDLoc(), DAG.getRoot(),
                                getValue(Arg0), getValue(Arg1),
                                MachinePointerInfo(Arg0),
                                MachinePointerInfo(Arg1));
  if (Res.first.getNode()) {
    processIntegerCallValue(I, Res.first, true);
    PendingLoads.push_back(Res.second);
    return true;
  }

  return false;
}

/// See if we can lower a strlen call into an optimized form.  If so, return
/// true and lower it, otherwise return false and it will be lowered like a
/// normal call.
/// The caller already checked that \p I calls the appropriate LibFunc with a
/// correct prototype.
bool SelectionDAGBuilder::visitStrLenCall(const CallInst &I) {
  const Value *Arg0 = I.getArgOperand(0);

  const SelectionDAGTargetInfo &TSI = DAG.getSelectionDAGInfo();
  std::pair<SDValue, SDValue> Res =
    TSI.EmitTargetCodeForStrlen(DAG, getCurSDLoc(), DAG.getRoot(),
                                getValue(Arg0), MachinePointerInfo(Arg0));
  if (Res.first.getNode()) {
    processIntegerCallValue(I, Res.first, false);
    PendingLoads.push_back(Res.second);
    return true;
  }

  return false;
}

/// See if we can lower a strnlen call into an optimized form.  If so, return
/// true and lower it, otherwise return false and it will be lowered like a
/// normal call.
/// The caller already checked that \p I calls the appropriate LibFunc with a
/// correct prototype.
bool SelectionDAGBuilder::visitStrNLenCall(const CallInst &I) {
  const Value *Arg0 = I.getArgOperand(0), *Arg1 = I.getArgOperand(1);

  const SelectionDAGTargetInfo &TSI = DAG.getSelectionDAGInfo();
  std::pair<SDValue, SDValue> Res =
    TSI.EmitTargetCodeForStrnlen(DAG, getCurSDLoc(), DAG.getRoot(),
                                 getValue(Arg0), getValue(Arg1),
                                 MachinePointerInfo(Arg0));
  if (Res.first.getNode()) {
    processIntegerCallValue(I, Res.first, false);
    PendingLoads.push_back(Res.second);
    return true;
  }

  return false;
}

/// See if we can lower a unary floating-point operation into an SDNode with
/// the specified Opcode.  If so, return true and lower it, otherwise return
/// false and it will be lowered like a normal call.
/// The caller already checked that \p I calls the appropriate LibFunc with a
/// correct prototype.
bool SelectionDAGBuilder::visitUnaryFloatCall(const CallInst &I,
                                              unsigned Opcode) {
  // We already checked this call's prototype; verify it doesn't modify errno.
  if (!I.onlyReadsMemory())
    return false;

  SDNodeFlags Flags;
  Flags.copyFMF(cast<FPMathOperator>(I));

  SDValue Tmp = getValue(I.getArgOperand(0));
  setValue(&I,
           DAG.getNode(Opcode, getCurSDLoc(), Tmp.getValueType(), Tmp, Flags));
  return true;
}

/// See if we can lower a binary floating-point operation into an SDNode with
/// the specified Opcode. If so, return true and lower it. Otherwise return
/// false, and it will be lowered like a normal call.
/// The caller already checked that \p I calls the appropriate LibFunc with a
/// correct prototype.
bool SelectionDAGBuilder::visitBinaryFloatCall(const CallInst &I,
                                               unsigned Opcode) {
  // We already checked this call's prototype; verify it doesn't modify errno.
  if (!I.onlyReadsMemory())
    return false;

  SDNodeFlags Flags;
  Flags.copyFMF(cast<FPMathOperator>(I));

  SDValue Tmp0 = getValue(I.getArgOperand(0));
  SDValue Tmp1 = getValue(I.getArgOperand(1));
  EVT VT = Tmp0.getValueType();
  setValue(&I, DAG.getNode(Opcode, getCurSDLoc(), VT, Tmp0, Tmp1, Flags));
  return true;
}

void SelectionDAGBuilder::visitCall(const CallInst &I) {
  // Handle inline assembly differently.
  if (I.isInlineAsm()) {
    visitInlineAsm(I);
    return;
  }

  diagnoseDontCall(I);

  if (Function *F = I.getCalledFunction()) {
    if (F->isDeclaration()) {
      // Is this an LLVM intrinsic or a target-specific intrinsic?
      unsigned IID = F->getIntrinsicID();
      if (!IID)
        if (const TargetIntrinsicInfo *II = TM.getIntrinsicInfo())
          IID = II->getIntrinsicID(F);

      if (IID) {
        visitIntrinsicCall(I, IID);
        return;
      }
    }

    // Check for well-known libc/libm calls.  If the function is internal, it
    // can't be a library call.  Don't do the check if marked as nobuiltin for
    // some reason or the call site requires strict floating point semantics.
    LibFunc Func;
    if (!I.isNoBuiltin() && !I.isStrictFP() && !F->hasLocalLinkage() &&
        F->hasName() && LibInfo->getLibFunc(*F, Func) &&
        LibInfo->hasOptimizedCodeGen(Func)) {
      switch (Func) {
      default: break;
      case LibFunc_bcmp:
        if (visitMemCmpBCmpCall(I))
          return;
        break;
      case LibFunc_copysign:
      case LibFunc_copysignf:
      case LibFunc_copysignl:
        // We already checked this call's prototype; verify it doesn't modify
        // errno.
        if (I.onlyReadsMemory()) {
          SDValue LHS = getValue(I.getArgOperand(0));
          SDValue RHS = getValue(I.getArgOperand(1));
          setValue(&I, DAG.getNode(ISD::FCOPYSIGN, getCurSDLoc(),
                                   LHS.getValueType(), LHS, RHS));
          return;
        }
        break;
      case LibFunc_fabs:
      case LibFunc_fabsf:
      case LibFunc_fabsl:
        if (visitUnaryFloatCall(I, ISD::FABS))
          return;
        break;
      case LibFunc_fmin:
      case LibFunc_fminf:
      case LibFunc_fminl:
        if (visitBinaryFloatCall(I, ISD::FMINNUM))
          return;
        break;
      case LibFunc_fmax:
      case LibFunc_fmaxf:
      case LibFunc_fmaxl:
        if (visitBinaryFloatCall(I, ISD::FMAXNUM))
          return;
        break;
      case LibFunc_sin:
      case LibFunc_sinf:
      case LibFunc_sinl:
        if (visitUnaryFloatCall(I, ISD::FSIN))
          return;
        break;
      case LibFunc_cos:
      case LibFunc_cosf:
      case LibFunc_cosl:
        if (visitUnaryFloatCall(I, ISD::FCOS))
          return;
        break;
      case LibFunc_sqrt:
      case LibFunc_sqrtf:
      case LibFunc_sqrtl:
      case LibFunc_sqrt_finite:
      case LibFunc_sqrtf_finite:
      case LibFunc_sqrtl_finite:
        if (visitUnaryFloatCall(I, ISD::FSQRT))
          return;
        break;
      case LibFunc_floor:
      case LibFunc_floorf:
      case LibFunc_floorl:
        if (visitUnaryFloatCall(I, ISD::FFLOOR))
          return;
        break;
      case LibFunc_nearbyint:
      case LibFunc_nearbyintf:
      case LibFunc_nearbyintl:
        if (visitUnaryFloatCall(I, ISD::FNEARBYINT))
          return;
        break;
      case LibFunc_ceil:
      case LibFunc_ceilf:
      case LibFunc_ceill:
        if (visitUnaryFloatCall(I, ISD::FCEIL))
          return;
        break;
      case LibFunc_rint:
      case LibFunc_rintf:
      case LibFunc_rintl:
        if (visitUnaryFloatCall(I, ISD::FRINT))
          return;
        break;
      case LibFunc_round:
      case LibFunc_roundf:
      case LibFunc_roundl:
        if (visitUnaryFloatCall(I, ISD::FROUND))
          return;
        break;
      case LibFunc_trunc:
      case LibFunc_truncf:
      case LibFunc_truncl:
        if (visitUnaryFloatCall(I, ISD::FTRUNC))
          return;
        break;
      case LibFunc_log2:
      case LibFunc_log2f:
      case LibFunc_log2l:
        if (visitUnaryFloatCall(I, ISD::FLOG2))
          return;
        break;
      case LibFunc_exp2:
      case LibFunc_exp2f:
      case LibFunc_exp2l:
        if (visitUnaryFloatCall(I, ISD::FEXP2))
          return;
        break;
      case LibFunc_ldexp:
      case LibFunc_ldexpf:
      case LibFunc_ldexpl:
        if (visitBinaryFloatCall(I, ISD::FLDEXP))
          return;
        break;
      case LibFunc_memcmp:
        if (visitMemCmpBCmpCall(I))
          return;
        break;
      case LibFunc_mempcpy:
        if (visitMemPCpyCall(I))
          return;
        break;
      case LibFunc_memchr:
        if (visitMemChrCall(I))
          return;
        break;
      case LibFunc_strcpy:
        if (visitStrCpyCall(I, false))
          return;
        break;
      case LibFunc_stpcpy:
        if (visitStrCpyCall(I, true))
          return;
        break;
      case LibFunc_strcmp:
        if (visitStrCmpCall(I))
          return;
        break;
      case LibFunc_strlen:
        if (visitStrLenCall(I))
          return;
        break;
      case LibFunc_strnlen:
        if (visitStrNLenCall(I))
          return;
        break;
      }
    }
  }

  // Deopt bundles are lowered in LowerCallSiteWithDeoptBundle, and we don't
  // have to do anything here to lower funclet bundles.
  // CFGuardTarget bundles are lowered in LowerCallTo.
  assert(!I.hasOperandBundlesOtherThan(
             {LLVMContext::OB_deopt, LLVMContext::OB_funclet,
              LLVMContext::OB_cfguardtarget, LLVMContext::OB_preallocated,
              LLVMContext::OB_clang_arc_attachedcall, LLVMContext::OB_kcfi}) &&
         "Cannot lower calls with arbitrary operand bundles!");

  SDValue Callee = getValue(I.getCalledOperand());

  if (I.countOperandBundlesOfType(LLVMContext::OB_deopt))
    LowerCallSiteWithDeoptBundle(&I, Callee, nullptr);
  else
    // Check if we can potentially perform a tail call. More detailed checking
    // is be done within LowerCallTo, after more information about the call is
    // known.
    LowerCallTo(I, Callee, I.isTailCall(), I.isMustTailCall());
}

namespace {

/// AsmOperandInfo - This contains information for each constraint that we are
/// lowering.
class SDISelAsmOperandInfo : public TargetLowering::AsmOperandInfo {
public:
  /// CallOperand - If this is the result output operand or a clobber
  /// this is null, otherwise it is the incoming operand to the CallInst.
  /// This gets modified as the asm is processed.
  SDValue CallOperand;

  /// AssignedRegs - If this is a register or register class operand, this
  /// contains the set of register corresponding to the operand.
  RegsForValue AssignedRegs;

  explicit SDISelAsmOperandInfo(const TargetLowering::AsmOperandInfo &info)
    : TargetLowering::AsmOperandInfo(info), CallOperand(nullptr, 0) {
  }

  /// Whether or not this operand accesses memory
  bool hasMemory(const TargetLowering &TLI) const {
    // Indirect operand accesses access memory.
    if (isIndirect)
      return true;

    for (const auto &Code : Codes)
      if (TLI.getConstraintType(Code) == TargetLowering::C_Memory)
        return true;

    return false;
  }
};


} // end anonymous namespace

/// Make sure that the output operand \p OpInfo and its corresponding input
/// operand \p MatchingOpInfo have compatible constraint types (otherwise error
/// out).
static void patchMatchingInput(const SDISelAsmOperandInfo &OpInfo,
                               SDISelAsmOperandInfo &MatchingOpInfo,
                               SelectionDAG &DAG) {
  if (OpInfo.ConstraintVT == MatchingOpInfo.ConstraintVT)
    return;

  const TargetRegisterInfo *TRI = DAG.getSubtarget().getRegisterInfo();
  const auto &TLI = DAG.getTargetLoweringInfo();

  std::pair<unsigned, const TargetRegisterClass *> MatchRC =
      TLI.getRegForInlineAsmConstraint(TRI, OpInfo.ConstraintCode,
                                       OpInfo.ConstraintVT);
  std::pair<unsigned, const TargetRegisterClass *> InputRC =
      TLI.getRegForInlineAsmConstraint(TRI, MatchingOpInfo.ConstraintCode,
                                       MatchingOpInfo.ConstraintVT);
  if ((OpInfo.ConstraintVT.isInteger() !=
       MatchingOpInfo.ConstraintVT.isInteger()) ||
      (MatchRC.second != InputRC.second)) {
    // FIXME: error out in a more elegant fashion
    report_fatal_error("Unsupported asm: input constraint"
                       " with a matching output constraint of"
                       " incompatible type!");
  }
  MatchingOpInfo.ConstraintVT = OpInfo.ConstraintVT;
}

/// Get a direct memory input to behave well as an indirect operand.
/// This may introduce stores, hence the need for a \p Chain.
/// \return The (possibly updated) chain.
static SDValue getAddressForMemoryInput(SDValue Chain, const SDLoc &Location,
                                        SDISelAsmOperandInfo &OpInfo,
                                        SelectionDAG &DAG) {
  const TargetLowering &TLI = DAG.getTargetLoweringInfo();

  // If we don't have an indirect input, put it in the constpool if we can,
  // otherwise spill it to a stack slot.
  // TODO: This isn't quite right. We need to handle these according to
  // the addressing mode that the constraint wants. Also, this may take
  // an additional register for the computation and we don't want that
  // either.

  // If the operand is a float, integer, or vector constant, spill to a
  // constant pool entry to get its address.
  const Value *OpVal = OpInfo.CallOperandVal;
  if (isa<ConstantFP>(OpVal) || isa<ConstantInt>(OpVal) ||
      isa<ConstantVector>(OpVal) || isa<ConstantDataVector>(OpVal)) {
    OpInfo.CallOperand = DAG.getConstantPool(
        cast<Constant>(OpVal), TLI.getPointerTy(DAG.getDataLayout()));
    return Chain;
  }

  // Otherwise, create a stack slot and emit a store to it before the asm.
  Type *Ty = OpVal->getType();
  auto &DL = DAG.getDataLayout();
  uint64_t TySize = DL.getTypeAllocSize(Ty);
  MachineFunction &MF = DAG.getMachineFunction();
  int SSFI = MF.getFrameInfo().CreateStackObject(
      TySize, DL.getPrefTypeAlign(Ty), false);
  SDValue StackSlot = DAG.getFrameIndex(SSFI, TLI.getFrameIndexTy(DL));
  Chain = DAG.getTruncStore(Chain, Location, OpInfo.CallOperand, StackSlot,
                            MachinePointerInfo::getFixedStack(MF, SSFI),
                            TLI.getMemValueType(DL, Ty));
  OpInfo.CallOperand = StackSlot;

  return Chain;
}

/// GetRegistersForValue - Assign registers (virtual or physical) for the
/// specified operand.  We prefer to assign virtual registers, to allow the
/// register allocator to handle the assignment process.  However, if the asm
/// uses features that we can't model on machineinstrs, we have SDISel do the
/// allocation.  This produces generally horrible, but correct, code.
///
///   OpInfo describes the operand
///   RefOpInfo describes the matching operand if any, the operand otherwise
static std::optional<unsigned>
getRegistersForValue(SelectionDAG &DAG, const SDLoc &DL,
                     SDISelAsmOperandInfo &OpInfo,
                     SDISelAsmOperandInfo &RefOpInfo) {
  LLVMContext &Context = *DAG.getContext();
  const TargetLowering &TLI = DAG.getTargetLoweringInfo();

  MachineFunction &MF = DAG.getMachineFunction();
  SmallVector<unsigned, 4> Regs;
  const TargetRegisterInfo &TRI = *MF.getSubtarget().getRegisterInfo();

  // No work to do for memory/address operands.
  if (OpInfo.ConstraintType == TargetLowering::C_Memory ||
      OpInfo.ConstraintType == TargetLowering::C_Address)
    return std::nullopt;

  // If this is a constraint for a single physreg, or a constraint for a
  // register class, find it.
  unsigned AssignedReg;
  const TargetRegisterClass *RC;
  std::tie(AssignedReg, RC) = TLI.getRegForInlineAsmConstraint(
      &TRI, RefOpInfo.ConstraintCode, RefOpInfo.ConstraintVT);
  // RC is unset only on failure. Return immediately.
  if (!RC)
    return std::nullopt;

  // Get the actual register value type.  This is important, because the user
  // may have asked for (e.g.) the AX register in i32 type.  We need to
  // remember that AX is actually i16 to get the right extension.
  const MVT RegVT = *TRI.legalclasstypes_begin(*RC);

  if (OpInfo.ConstraintVT != MVT::Other && RegVT != MVT::Untyped) {
    // If this is an FP operand in an integer register (or visa versa), or more
    // generally if the operand value disagrees with the register class we plan
    // to stick it in, fix the operand type.
    //
    // If this is an input value, the bitcast to the new type is done now.
    // Bitcast for output value is done at the end of visitInlineAsm().
    if ((OpInfo.Type == InlineAsm::isOutput ||
         OpInfo.Type == InlineAsm::isInput) &&
        !TRI.isTypeLegalForClass(*RC, OpInfo.ConstraintVT)) {
      // Try to convert to the first EVT that the reg class contains.  If the
      // types are identical size, use a bitcast to convert (e.g. two differing
      // vector types).  Note: output bitcast is done at the end of
      // visitInlineAsm().
      if (RegVT.getSizeInBits() == OpInfo.ConstraintVT.getSizeInBits()) {
        // Exclude indirect inputs while they are unsupported because the code
        // to perform the load is missing and thus OpInfo.CallOperand still
        // refers to the input address rather than the pointed-to value.
        if (OpInfo.Type == InlineAsm::isInput && !OpInfo.isIndirect)
          OpInfo.CallOperand =
              DAG.getNode(ISD::BITCAST, DL, RegVT, OpInfo.CallOperand);
        OpInfo.ConstraintVT = RegVT;
        // If the operand is an FP value and we want it in integer registers,
        // use the corresponding integer type. This turns an f64 value into
        // i64, which can be passed with two i32 values on a 32-bit machine.
      } else if (RegVT.isInteger() && OpInfo.ConstraintVT.isFloatingPoint()) {
        MVT VT = MVT::getIntegerVT(OpInfo.ConstraintVT.getSizeInBits());
        if (OpInfo.Type == InlineAsm::isInput)
          OpInfo.CallOperand =
              DAG.getNode(ISD::BITCAST, DL, VT, OpInfo.CallOperand);
        OpInfo.ConstraintVT = VT;
      }
    }
  }

  // No need to allocate a matching input constraint since the constraint it's
  // matching to has already been allocated.
  if (OpInfo.isMatchingInputConstraint())
    return std::nullopt;

  EVT ValueVT = OpInfo.ConstraintVT;
  if (OpInfo.ConstraintVT == MVT::Other)
    ValueVT = RegVT;

  // Initialize NumRegs.
  unsigned NumRegs = 1;
  if (OpInfo.ConstraintVT != MVT::Other)
    NumRegs = TLI.getNumRegisters(Context, OpInfo.ConstraintVT, RegVT);

  // If this is a constraint for a specific physical register, like {r17},
  // assign it now.

  // If this associated to a specific register, initialize iterator to correct
  // place. If virtual, make sure we have enough registers

  // Initialize iterator if necessary
  TargetRegisterClass::iterator I = RC->begin();
  MachineRegisterInfo &RegInfo = MF.getRegInfo();

  // Do not check for single registers.
  if (AssignedReg) {
    I = std::find(I, RC->end(), AssignedReg);
    if (I == RC->end()) {
      // RC does not contain the selected register, which indicates a
      // mismatch between the register and the required type/bitwidth.
      return {AssignedReg};
    }
  }

  for (; NumRegs; --NumRegs, ++I) {
    assert(I != RC->end() && "Ran out of registers to allocate!");
    Register R = AssignedReg ? Register(*I) : RegInfo.createVirtualRegister(RC);
    Regs.push_back(R);
  }

  OpInfo.AssignedRegs = RegsForValue(Regs, RegVT, ValueVT);
  return std::nullopt;
}

static unsigned
findMatchingInlineAsmOperand(unsigned OperandNo,
                             const std::vector<SDValue> &AsmNodeOperands) {
  // Scan until we find the definition we already emitted of this operand.
  unsigned CurOp = InlineAsm::Op_FirstOperand;
  for (; OperandNo; --OperandNo) {
    // Advance to the next operand.
    unsigned OpFlag =
        cast<ConstantSDNode>(AsmNodeOperands[CurOp])->getZExtValue();
    assert((InlineAsm::isRegDefKind(OpFlag) ||
            InlineAsm::isRegDefEarlyClobberKind(OpFlag) ||
            InlineAsm::isMemKind(OpFlag)) &&
           "Skipped past definitions?");
    CurOp += InlineAsm::getNumOperandRegisters(OpFlag) + 1;
  }
  return CurOp;
}

namespace {

class ExtraFlags {
  unsigned Flags = 0;

public:
  explicit ExtraFlags(const CallBase &Call) {
    const InlineAsm *IA = cast<InlineAsm>(Call.getCalledOperand());
    if (IA->hasSideEffects())
      Flags |= InlineAsm::Extra_HasSideEffects;
    if (IA->isAlignStack())
      Flags |= InlineAsm::Extra_IsAlignStack;
    if (Call.isConvergent())
      Flags |= InlineAsm::Extra_IsConvergent;
    Flags |= IA->getDialect() * InlineAsm::Extra_AsmDialect;
  }

  void update(const TargetLowering::AsmOperandInfo &OpInfo) {
    // Ideally, we would only check against memory constraints.  However, the
    // meaning of an Other constraint can be target-specific and we can't easily
    // reason about it.  Therefore, be conservative and set MayLoad/MayStore
    // for Other constraints as well.
    if (OpInfo.ConstraintType == TargetLowering::C_Memory ||
        OpInfo.ConstraintType == TargetLowering::C_Other) {
      if (OpInfo.Type == InlineAsm::isInput)
        Flags |= InlineAsm::Extra_MayLoad;
      else if (OpInfo.Type == InlineAsm::isOutput)
        Flags |= InlineAsm::Extra_MayStore;
      else if (OpInfo.Type == InlineAsm::isClobber)
        Flags |= (InlineAsm::Extra_MayLoad | InlineAsm::Extra_MayStore);
    }
  }

  unsigned get() const { return Flags; }
};

} // end anonymous namespace

static bool isFunction(SDValue Op) {
  if (Op && Op.getOpcode() == ISD::GlobalAddress) {
    if (auto *GA = dyn_cast<GlobalAddressSDNode>(Op)) {
      auto Fn = dyn_cast_or_null<Function>(GA->getGlobal());

      // In normal "call dllimport func" instruction (non-inlineasm) it force
      // indirect access by specifing call opcode. And usually specially print
      // asm with indirect symbol (i.g: "*") according to opcode. Inline asm can
      // not do in this way now. (In fact, this is similar with "Data Access"
      // action). So here we ignore dllimport function.
      if (Fn && !Fn->hasDLLImportStorageClass())
        return true;
    }
  }
  return false;
}

/// visitInlineAsm - Handle a call to an InlineAsm object.
void SelectionDAGBuilder::visitInlineAsm(const CallBase &Call,
                                         const BasicBlock *EHPadBB) {
  const InlineAsm *IA = cast<InlineAsm>(Call.getCalledOperand());

  /// ConstraintOperands - Information about all of the constraints.
  SmallVector<SDISelAsmOperandInfo, 16> ConstraintOperands;

  const TargetLowering &TLI = DAG.getTargetLoweringInfo();
  TargetLowering::AsmOperandInfoVector TargetConstraints = TLI.ParseConstraints(
      DAG.getDataLayout(), DAG.getSubtarget().getRegisterInfo(), Call);

  // First Pass: Calculate HasSideEffects and ExtraFlags (AlignStack,
  // AsmDialect, MayLoad, MayStore).
  bool HasSideEffect = IA->hasSideEffects();
  ExtraFlags ExtraInfo(Call);

  for (auto &T : TargetConstraints) {
    ConstraintOperands.push_back(SDISelAsmOperandInfo(T));
    SDISelAsmOperandInfo &OpInfo = ConstraintOperands.back();

    if (OpInfo.CallOperandVal)
      OpInfo.CallOperand = getValue(OpInfo.CallOperandVal);

    if (!HasSideEffect)
      HasSideEffect = OpInfo.hasMemory(TLI);

    // Determine if this InlineAsm MayLoad or MayStore based on the constraints.
    // FIXME: Could we compute this on OpInfo rather than T?

    // Compute the constraint code and ConstraintType to use.
    TLI.ComputeConstraintToUse(T, SDValue());

    if (T.ConstraintType == TargetLowering::C_Immediate &&
        OpInfo.CallOperand && !isa<ConstantSDNode>(OpInfo.CallOperand))
      // We've delayed emitting a diagnostic like the "n" constraint because
      // inlining could cause an integer showing up.
      return emitInlineAsmError(Call, "constraint '" + Twine(T.ConstraintCode) +
                                          "' expects an integer constant "
                                          "expression");

    ExtraInfo.update(T);
  }

  // We won't need to flush pending loads if this asm doesn't touch
  // memory and is nonvolatile.
  SDValue Glue, Chain = (HasSideEffect) ? getRoot() : DAG.getRoot();

  bool EmitEHLabels = isa<InvokeInst>(Call);
  if (EmitEHLabels) {
    assert(EHPadBB && "InvokeInst must have an EHPadBB");
  }
  bool IsCallBr = isa<CallBrInst>(Call);

  if (IsCallBr || EmitEHLabels) {
    // If this is a callbr or invoke we need to flush pending exports since
    // inlineasm_br and invoke are terminators.
    // We need to do this before nodes are glued to the inlineasm_br node.
    Chain = getControlRoot();
  }

  MCSymbol *BeginLabel = nullptr;
  if (EmitEHLabels) {
    Chain = lowerStartEH(Chain, EHPadBB, BeginLabel);
  }

  int OpNo = -1;
  SmallVector<StringRef> AsmStrs;
  IA->collectAsmStrs(AsmStrs);

  // Second pass over the constraints: compute which constraint option to use.
  for (SDISelAsmOperandInfo &OpInfo : ConstraintOperands) {
    if (OpInfo.hasArg() || OpInfo.Type == InlineAsm::isOutput)
      OpNo++;

    // If this is an output operand with a matching input operand, look up the
    // matching input. If their types mismatch, e.g. one is an integer, the
    // other is floating point, or their sizes are different, flag it as an
    // error.
    if (OpInfo.hasMatchingInput()) {
      SDISelAsmOperandInfo &Input = ConstraintOperands[OpInfo.MatchingInput];
      patchMatchingInput(OpInfo, Input, DAG);
    }

    // Compute the constraint code and ConstraintType to use.
    TLI.ComputeConstraintToUse(OpInfo, OpInfo.CallOperand, &DAG);

    if ((OpInfo.ConstraintType == TargetLowering::C_Memory &&
         OpInfo.Type == InlineAsm::isClobber) ||
        OpInfo.ConstraintType == TargetLowering::C_Address)
      continue;

    // In Linux PIC model, there are 4 cases about value/label addressing:
    //
    // 1: Function call or Label jmp inside the module.
    // 2: Data access (such as global variable, static variable) inside module.
    // 3: Function call or Label jmp outside the module.
    // 4: Data access (such as global variable) outside the module.
    //
    // Due to current llvm inline asm architecture designed to not "recognize"
    // the asm code, there are quite troubles for us to treat mem addressing
    // differently for same value/adress used in different instuctions.
    // For example, in pic model, call a func may in plt way or direclty
    // pc-related, but lea/mov a function adress may use got.
    //
    // Here we try to "recognize" function call for the case 1 and case 3 in
    // inline asm. And try to adjust the constraint for them.
    //
    // TODO: Due to current inline asm didn't encourage to jmp to the outsider
    // label, so here we don't handle jmp function label now, but we need to
    // enhance it (especilly in PIC model) if we meet meaningful requirements.
    if (OpInfo.isIndirect && isFunction(OpInfo.CallOperand) &&
        TLI.isInlineAsmTargetBranch(AsmStrs, OpNo) &&
        TM.getCodeModel() != CodeModel::Large) {
      OpInfo.isIndirect = false;
      OpInfo.ConstraintType = TargetLowering::C_Address;
    }

    // If this is a memory input, and if the operand is not indirect, do what we
    // need to provide an address for the memory input.
    if (OpInfo.ConstraintType == TargetLowering::C_Memory &&
        !OpInfo.isIndirect) {
      assert((OpInfo.isMultipleAlternative ||
              (OpInfo.Type == InlineAsm::isInput)) &&
             "Can only indirectify direct input operands!");

      // Memory operands really want the address of the value.
      Chain = getAddressForMemoryInput(Chain, getCurSDLoc(), OpInfo, DAG);

      // There is no longer a Value* corresponding to this operand.
      OpInfo.CallOperandVal = nullptr;

      // It is now an indirect operand.
      OpInfo.isIndirect = true;
    }

  }

  // AsmNodeOperands - The operands for the ISD::INLINEASM node.
  std::vector<SDValue> AsmNodeOperands;
  AsmNodeOperands.push_back(SDValue());  // reserve space for input chain
  AsmNodeOperands.push_back(DAG.getTargetExternalSymbol(
      IA->getAsmString().c_str(), TLI.getProgramPointerTy(DAG.getDataLayout())));

  // If we have a !srcloc metadata node associated with it, we want to attach
  // this to the ultimately generated inline asm machineinstr.  To do this, we
  // pass in the third operand as this (potentially null) inline asm MDNode.
  const MDNode *SrcLoc = Call.getMetadata("srcloc");
  AsmNodeOperands.push_back(DAG.getMDNode(SrcLoc));

  // Remember the HasSideEffect, AlignStack, AsmDialect, MayLoad and MayStore
  // bits as operand 3.
  AsmNodeOperands.push_back(DAG.getTargetConstant(
      ExtraInfo.get(), getCurSDLoc(), TLI.getPointerTy(DAG.getDataLayout())));

  // Third pass: Loop over operands to prepare DAG-level operands.. As part of
  // this, assign virtual and physical registers for inputs and otput.
  for (SDISelAsmOperandInfo &OpInfo : ConstraintOperands) {
    // Assign Registers.
    SDISelAsmOperandInfo &RefOpInfo =
        OpInfo.isMatchingInputConstraint()
            ? ConstraintOperands[OpInfo.getMatchedOperand()]
            : OpInfo;
    const auto RegError =
        getRegistersForValue(DAG, getCurSDLoc(), OpInfo, RefOpInfo);
    if (RegError) {
      const MachineFunction &MF = DAG.getMachineFunction();
      const TargetRegisterInfo &TRI = *MF.getSubtarget().getRegisterInfo();
      const char *RegName = TRI.getName(*RegError);
      emitInlineAsmError(Call, "register '" + Twine(RegName) +
                                   "' allocated for constraint '" +
                                   Twine(OpInfo.ConstraintCode) +
                                   "' does not match required type");
      return;
    }

    auto DetectWriteToReservedRegister = [&]() {
      const MachineFunction &MF = DAG.getMachineFunction();
      const TargetRegisterInfo &TRI = *MF.getSubtarget().getRegisterInfo();
      for (unsigned Reg : OpInfo.AssignedRegs.Regs) {
        if (Register::isPhysicalRegister(Reg) &&
            TRI.isInlineAsmReadOnlyReg(MF, Reg)) {
          const char *RegName = TRI.getName(Reg);
          emitInlineAsmError(Call, "write to reserved register '" +
                                       Twine(RegName) + "'");
          return true;
        }
      }
      return false;
    };
    assert((OpInfo.ConstraintType != TargetLowering::C_Address ||
            (OpInfo.Type == InlineAsm::isInput &&
             !OpInfo.isMatchingInputConstraint())) &&
           "Only address as input operand is allowed.");

    switch (OpInfo.Type) {
    case InlineAsm::isOutput:
      if (OpInfo.ConstraintType == TargetLowering::C_Memory) {
        unsigned ConstraintID =
            TLI.getInlineAsmMemConstraint(OpInfo.ConstraintCode);
        assert(ConstraintID != InlineAsm::Constraint_Unknown &&
               "Failed to convert memory constraint code to constraint id.");

        // Add information to the INLINEASM node to know about this output.
        unsigned OpFlags = InlineAsm::getFlagWord(InlineAsm::Kind_Mem, 1);
        OpFlags = InlineAsm::getFlagWordForMem(OpFlags, ConstraintID);
        AsmNodeOperands.push_back(DAG.getTargetConstant(OpFlags, getCurSDLoc(),
                                                        MVT::i32));
        AsmNodeOperands.push_back(OpInfo.CallOperand);
      } else {
        // Otherwise, this outputs to a register (directly for C_Register /
        // C_RegisterClass, and a target-defined fashion for
        // C_Immediate/C_Other). Find a register that we can use.
        if (OpInfo.AssignedRegs.Regs.empty()) {
          emitInlineAsmError(
              Call, "couldn't allocate output register for constraint '" +
                        Twine(OpInfo.ConstraintCode) + "'");
          return;
        }

        if (DetectWriteToReservedRegister())
          return;

        // Add information to the INLINEASM node to know that this register is
        // set.
        OpInfo.AssignedRegs.AddInlineAsmOperands(
            OpInfo.isEarlyClobber ? InlineAsm::Kind_RegDefEarlyClobber
                                  : InlineAsm::Kind_RegDef,
            false, 0, getCurSDLoc(), DAG, AsmNodeOperands);
      }
      break;

    case InlineAsm::isInput:
    case InlineAsm::isLabel: {
      SDValue InOperandVal = OpInfo.CallOperand;

      if (OpInfo.isMatchingInputConstraint()) {
        // If this is required to match an output register we have already set,
        // just use its register.
        auto CurOp = findMatchingInlineAsmOperand(OpInfo.getMatchedOperand(),
                                                  AsmNodeOperands);
        unsigned OpFlag =
          cast<ConstantSDNode>(AsmNodeOperands[CurOp])->getZExtValue();
        if (InlineAsm::isRegDefKind(OpFlag) ||
            InlineAsm::isRegDefEarlyClobberKind(OpFlag)) {
          // Add (OpFlag&0xffff)>>3 registers to MatchedRegs.
          if (OpInfo.isIndirect) {
            // This happens on gcc/testsuite/gcc.dg/pr8788-1.c
            emitInlineAsmError(Call, "inline asm not supported yet: "
                                     "don't know how to handle tied "
                                     "indirect register inputs");
            return;
          }

          SmallVector<unsigned, 4> Regs;
          MachineFunction &MF = DAG.getMachineFunction();
          MachineRegisterInfo &MRI = MF.getRegInfo();
          const TargetRegisterInfo &TRI = *MF.getSubtarget().getRegisterInfo();
          auto *R = cast<RegisterSDNode>(AsmNodeOperands[CurOp+1]);
          Register TiedReg = R->getReg();
          MVT RegVT = R->getSimpleValueType(0);
          const TargetRegisterClass *RC =
              TiedReg.isVirtual()     ? MRI.getRegClass(TiedReg)
              : RegVT != MVT::Untyped ? TLI.getRegClassFor(RegVT)
                                      : TRI.getMinimalPhysRegClass(TiedReg);
          unsigned NumRegs = InlineAsm::getNumOperandRegisters(OpFlag);
          for (unsigned i = 0; i != NumRegs; ++i)
            Regs.push_back(MRI.createVirtualRegister(RC));

          RegsForValue MatchedRegs(Regs, RegVT, InOperandVal.getValueType());

          SDLoc dl = getCurSDLoc();
          // Use the produced MatchedRegs object to
          MatchedRegs.getCopyToRegs(InOperandVal, DAG, dl, Chain, &Glue, &Call);
          MatchedRegs.AddInlineAsmOperands(InlineAsm::Kind_RegUse,
                                           true, OpInfo.getMatchedOperand(), dl,
                                           DAG, AsmNodeOperands);
          break;
        }

        assert(InlineAsm::isMemKind(OpFlag) && "Unknown matching constraint!");
        assert(InlineAsm::getNumOperandRegisters(OpFlag) == 1 &&
               "Unexpected number of operands");
        // Add information to the INLINEASM node to know about this input.
        // See InlineAsm.h isUseOperandTiedToDef.
        OpFlag = InlineAsm::convertMemFlagWordToMatchingFlagWord(OpFlag);
        OpFlag = InlineAsm::getFlagWordForMatchingOp(OpFlag,
                                                    OpInfo.getMatchedOperand());
        AsmNodeOperands.push_back(DAG.getTargetConstant(
            OpFlag, getCurSDLoc(), TLI.getPointerTy(DAG.getDataLayout())));
        AsmNodeOperands.push_back(AsmNodeOperands[CurOp+1]);
        break;
      }

      // Treat indirect 'X' constraint as memory.
      if (OpInfo.ConstraintType == TargetLowering::C_Other &&
          OpInfo.isIndirect)
        OpInfo.ConstraintType = TargetLowering::C_Memory;

      if (OpInfo.ConstraintType == TargetLowering::C_Immediate ||
          OpInfo.ConstraintType == TargetLowering::C_Other) {
        std::vector<SDValue> Ops;
        TLI.LowerAsmOperandForConstraint(InOperandVal, OpInfo.ConstraintCode,
                                          Ops, DAG);
        if (Ops.empty()) {
          if (OpInfo.ConstraintType == TargetLowering::C_Immediate)
            if (isa<ConstantSDNode>(InOperandVal)) {
              emitInlineAsmError(Call, "value out of range for constraint '" +
                                           Twine(OpInfo.ConstraintCode) + "'");
              return;
            }

          emitInlineAsmError(Call,
                             "invalid operand for inline asm constraint '" +
                                 Twine(OpInfo.ConstraintCode) + "'");
          return;
        }

        // Add information to the INLINEASM node to know about this input.
        unsigned ResOpType =
          InlineAsm::getFlagWord(InlineAsm::Kind_Imm, Ops.size());
        AsmNodeOperands.push_back(DAG.getTargetConstant(
            ResOpType, getCurSDLoc(), TLI.getPointerTy(DAG.getDataLayout())));
        llvm::append_range(AsmNodeOperands, Ops);
        break;
      }

      if (OpInfo.ConstraintType == TargetLowering::C_Memory) {
        assert((OpInfo.isIndirect ||
                OpInfo.ConstraintType != TargetLowering::C_Memory) &&
               "Operand must be indirect to be a mem!");
        assert(InOperandVal.getValueType() ==
                   TLI.getPointerTy(DAG.getDataLayout()) &&
               "Memory operands expect pointer values");

        unsigned ConstraintID =
            TLI.getInlineAsmMemConstraint(OpInfo.ConstraintCode);
        assert(ConstraintID != InlineAsm::Constraint_Unknown &&
               "Failed to convert memory constraint code to constraint id.");

        // Add information to the INLINEASM node to know about this input.
        unsigned ResOpType = InlineAsm::getFlagWord(InlineAsm::Kind_Mem, 1);
        ResOpType = InlineAsm::getFlagWordForMem(ResOpType, ConstraintID);
        AsmNodeOperands.push_back(DAG.getTargetConstant(ResOpType,
                                                        getCurSDLoc(),
                                                        MVT::i32));
        AsmNodeOperands.push_back(InOperandVal);
        break;
      }

      if (OpInfo.ConstraintType == TargetLowering::C_Address) {
        assert(InOperandVal.getValueType() ==
                   TLI.getPointerTy(DAG.getDataLayout()) &&
               "Address operands expect pointer values");

        unsigned ConstraintID =
            TLI.getInlineAsmMemConstraint(OpInfo.ConstraintCode);
        assert(ConstraintID != InlineAsm::Constraint_Unknown &&
               "Failed to convert memory constraint code to constraint id.");

        unsigned ResOpType = InlineAsm::getFlagWord(InlineAsm::Kind_Mem, 1);

        SDValue AsmOp = InOperandVal;
        if (isFunction(InOperandVal)) {
          auto *GA = cast<GlobalAddressSDNode>(InOperandVal);
          ResOpType = InlineAsm::getFlagWord(InlineAsm::Kind_Func, 1);
          AsmOp = DAG.getTargetGlobalAddress(GA->getGlobal(), getCurSDLoc(),
                                             InOperandVal.getValueType(),
                                             GA->getOffset());
        }

        // Add information to the INLINEASM node to know about this input.
        ResOpType = InlineAsm::getFlagWordForMem(ResOpType, ConstraintID);

        AsmNodeOperands.push_back(
            DAG.getTargetConstant(ResOpType, getCurSDLoc(), MVT::i32));

        AsmNodeOperands.push_back(AsmOp);
        break;
      }

      assert((OpInfo.ConstraintType == TargetLowering::C_RegisterClass ||
              OpInfo.ConstraintType == TargetLowering::C_Register) &&
             "Unknown constraint type!");

      // TODO: Support this.
      if (OpInfo.isIndirect) {
        emitInlineAsmError(
            Call, "Don't know how to handle indirect register inputs yet "
                  "for constraint '" +
                      Twine(OpInfo.ConstraintCode) + "'");
        return;
      }

      // Copy the input into the appropriate registers.
      if (OpInfo.AssignedRegs.Regs.empty()) {
        emitInlineAsmError(Call,
                           "couldn't allocate input reg for constraint '" +
                               Twine(OpInfo.ConstraintCode) + "'");
        return;
      }

      if (DetectWriteToReservedRegister())
        return;

      SDLoc dl = getCurSDLoc();

      OpInfo.AssignedRegs.getCopyToRegs(InOperandVal, DAG, dl, Chain, &Glue,
                                        &Call);

      OpInfo.AssignedRegs.AddInlineAsmOperands(InlineAsm::Kind_RegUse, false, 0,
                                               dl, DAG, AsmNodeOperands);
      break;
    }
    case InlineAsm::isClobber:
      // Add the clobbered value to the operand list, so that the register
      // allocator is aware that the physreg got clobbered.
      if (!OpInfo.AssignedRegs.Regs.empty())
        OpInfo.AssignedRegs.AddInlineAsmOperands(InlineAsm::Kind_Clobber,
                                                 false, 0, getCurSDLoc(), DAG,
                                                 AsmNodeOperands);
      break;
    }
  }

  // Finish up input operands.  Set the input chain and add the flag last.
  AsmNodeOperands[InlineAsm::Op_InputChain] = Chain;
  if (Glue.getNode()) AsmNodeOperands.push_back(Glue);

  unsigned ISDOpc = IsCallBr ? ISD::INLINEASM_BR : ISD::INLINEASM;
  Chain = DAG.getNode(ISDOpc, getCurSDLoc(),
                      DAG.getVTList(MVT::Other, MVT::Glue), AsmNodeOperands);
  Glue = Chain.getValue(1);

  // Do additional work to generate outputs.

  SmallVector<EVT, 1> ResultVTs;
  SmallVector<SDValue, 1> ResultValues;
  SmallVector<SDValue, 8> OutChains;

  llvm::Type *CallResultType = Call.getType();
  ArrayRef<Type *> ResultTypes;
  if (StructType *StructResult = dyn_cast<StructType>(CallResultType))
    ResultTypes = StructResult->elements();
  else if (!CallResultType->isVoidTy())
    ResultTypes = ArrayRef(CallResultType);

  auto CurResultType = ResultTypes.begin();
  auto handleRegAssign = [&](SDValue V) {
    assert(CurResultType != ResultTypes.end() && "Unexpected value");
    assert((*CurResultType)->isSized() && "Unexpected unsized type");
    EVT ResultVT = TLI.getValueType(DAG.getDataLayout(), *CurResultType);
    ++CurResultType;
    // If the type of the inline asm call site return value is different but has
    // same size as the type of the asm output bitcast it.  One example of this
    // is for vectors with different width / number of elements.  This can
    // happen for register classes that can contain multiple different value
    // types.  The preg or vreg allocated may not have the same VT as was
    // expected.
    //
    // This can also happen for a return value that disagrees with the register
    // class it is put in, eg. a double in a general-purpose register on a
    // 32-bit machine.
    if (ResultVT != V.getValueType() &&
        ResultVT.getSizeInBits() == V.getValueSizeInBits())
      V = DAG.getNode(ISD::BITCAST, getCurSDLoc(), ResultVT, V);
    else if (ResultVT != V.getValueType() && ResultVT.isInteger() &&
             V.getValueType().isInteger()) {
      // If a result value was tied to an input value, the computed result
      // may have a wider width than the expected result.  Extract the
      // relevant portion.
      V = DAG.getNode(ISD::TRUNCATE, getCurSDLoc(), ResultVT, V);
    }
    assert(ResultVT == V.getValueType() && "Asm result value mismatch!");
    ResultVTs.push_back(ResultVT);
    ResultValues.push_back(V);
  };

  // Deal with output operands.
  for (SDISelAsmOperandInfo &OpInfo : ConstraintOperands) {
    if (OpInfo.Type == InlineAsm::isOutput) {
      SDValue Val;
      // Skip trivial output operands.
      if (OpInfo.AssignedRegs.Regs.empty())
        continue;

      switch (OpInfo.ConstraintType) {
      case TargetLowering::C_Register:
      case TargetLowering::C_RegisterClass:
        Val = OpInfo.AssignedRegs.getCopyFromRegs(DAG, FuncInfo, getCurSDLoc(),
                                                  Chain, &Glue, &Call);
        break;
      case TargetLowering::C_Immediate:
      case TargetLowering::C_Other:
        Val = TLI.LowerAsmOutputForConstraint(Chain, Glue, getCurSDLoc(),
                                              OpInfo, DAG);
        break;
      case TargetLowering::C_Memory:
        break; // Already handled.
      case TargetLowering::C_Address:
        break; // Silence warning.
      case TargetLowering::C_Unknown:
        assert(false && "Unexpected unknown constraint");
      }

      // Indirect output manifest as stores. Record output chains.
      if (OpInfo.isIndirect) {
        const Value *Ptr = OpInfo.CallOperandVal;
        assert(Ptr && "Expected value CallOperandVal for indirect asm operand");
        SDValue Store = DAG.getStore(Chain, getCurSDLoc(), Val, getValue(Ptr),
                                     MachinePointerInfo(Ptr));
        OutChains.push_back(Store);
      } else {
        // generate CopyFromRegs to associated registers.
        assert(!Call.getType()->isVoidTy() && "Bad inline asm!");
        if (Val.getOpcode() == ISD::MERGE_VALUES) {
          for (const SDValue &V : Val->op_values())
            handleRegAssign(V);
        } else
          handleRegAssign(Val);
      }
    }
  }

  // Set results.
  if (!ResultValues.empty()) {
    assert(CurResultType == ResultTypes.end() &&
           "Mismatch in number of ResultTypes");
    assert(ResultValues.size() == ResultTypes.size() &&
           "Mismatch in number of output operands in asm result");

    SDValue V = DAG.getNode(ISD::MERGE_VALUES, getCurSDLoc(),
                            DAG.getVTList(ResultVTs), ResultValues);
    setValue(&Call, V);
  }

  // Collect store chains.
  if (!OutChains.empty())
    Chain = DAG.getNode(ISD::TokenFactor, getCurSDLoc(), MVT::Other, OutChains);

  if (EmitEHLabels) {
    Chain = lowerEndEH(Chain, cast<InvokeInst>(&Call), EHPadBB, BeginLabel);
  }

  // Only Update Root if inline assembly has a memory effect.
  if (ResultValues.empty() || HasSideEffect || !OutChains.empty() || IsCallBr ||
      EmitEHLabels)
    DAG.setRoot(Chain);
}

void SelectionDAGBuilder::emitInlineAsmError(const CallBase &Call,
                                             const Twine &Message) {
  LLVMContext &Ctx = *DAG.getContext();
  Ctx.emitError(&Call, Message);

  // Make sure we leave the DAG in a valid state
  const TargetLowering &TLI = DAG.getTargetLoweringInfo();
  SmallVector<EVT, 1> ValueVTs;
  ComputeValueVTs(TLI, DAG.getDataLayout(), Call.getType(), ValueVTs);

  if (ValueVTs.empty())
    return;

  SmallVector<SDValue, 1> Ops;
  for (unsigned i = 0, e = ValueVTs.size(); i != e; ++i)
    Ops.push_back(DAG.getUNDEF(ValueVTs[i]));

  setValue(&Call, DAG.getMergeValues(Ops, getCurSDLoc()));
}

void SelectionDAGBuilder::visitVAStart(const CallInst &I) {
  DAG.setRoot(DAG.getNode(ISD::VASTART, getCurSDLoc(),
                          MVT::Other, getRoot(),
                          getValue(I.getArgOperand(0)),
                          DAG.getSrcValue(I.getArgOperand(0))));
}

void SelectionDAGBuilder::visitVAArg(const VAArgInst &I) {
  const TargetLowering &TLI = DAG.getTargetLoweringInfo();
  const DataLayout &DL = DAG.getDataLayout();
  SDValue V = DAG.getVAArg(
      TLI.getMemValueType(DAG.getDataLayout(), I.getType()), getCurSDLoc(),
      getRoot(), getValue(I.getOperand(0)), DAG.getSrcValue(I.getOperand(0)),
      DL.getABITypeAlign(I.getType()).value());
  DAG.setRoot(V.getValue(1));

  if (I.getType()->isPointerTy())
    V = DAG.getPtrExtOrTrunc(
        V, getCurSDLoc(), TLI.getValueType(DAG.getDataLayout(), I.getType()));
  setValue(&I, V);
}

void SelectionDAGBuilder::visitVAEnd(const CallInst &I) {
  DAG.setRoot(DAG.getNode(ISD::VAEND, getCurSDLoc(),
                          MVT::Other, getRoot(),
                          getValue(I.getArgOperand(0)),
                          DAG.getSrcValue(I.getArgOperand(0))));
}

void SelectionDAGBuilder::visitVACopy(const CallInst &I) {
  DAG.setRoot(DAG.getNode(ISD::VACOPY, getCurSDLoc(),
                          MVT::Other, getRoot(),
                          getValue(I.getArgOperand(0)),
                          getValue(I.getArgOperand(1)),
                          DAG.getSrcValue(I.getArgOperand(0)),
                          DAG.getSrcValue(I.getArgOperand(1))));
}

SDValue SelectionDAGBuilder::lowerRangeToAssertZExt(SelectionDAG &DAG,
                                                    const Instruction &I,
                                                    SDValue Op) {
  const MDNode *Range = I.getMetadata(LLVMContext::MD_range);
  if (!Range)
    return Op;

  ConstantRange CR = getConstantRangeFromMetadata(*Range);
  if (CR.isFullSet() || CR.isEmptySet() || CR.isUpperWrapped())
    return Op;

  APInt Lo = CR.getUnsignedMin();
  if (!Lo.isMinValue())
    return Op;

  APInt Hi = CR.getUnsignedMax();
  unsigned Bits = std::max(Hi.getActiveBits(),
                           static_cast<unsigned>(IntegerType::MIN_INT_BITS));

  EVT SmallVT = EVT::getIntegerVT(*DAG.getContext(), Bits);

  SDLoc SL = getCurSDLoc();

  SDValue ZExt = DAG.getNode(ISD::AssertZext, SL, Op.getValueType(), Op,
                             DAG.getValueType(SmallVT));
  unsigned NumVals = Op.getNode()->getNumValues();
  if (NumVals == 1)
    return ZExt;

  SmallVector<SDValue, 4> Ops;

  Ops.push_back(ZExt);
  for (unsigned I = 1; I != NumVals; ++I)
    Ops.push_back(Op.getValue(I));

  return DAG.getMergeValues(Ops, SL);
}

/// Populate a CallLowerinInfo (into \p CLI) based on the properties of
/// the call being lowered.
///
/// This is a helper for lowering intrinsics that follow a target calling
/// convention or require stack pointer adjustment. Only a subset of the
/// intrinsic's operands need to participate in the calling convention.
void SelectionDAGBuilder::populateCallLoweringInfo(
    TargetLowering::CallLoweringInfo &CLI, const CallBase *Call,
    unsigned ArgIdx, unsigned NumArgs, SDValue Callee, Type *ReturnTy,
    bool IsPatchPoint) {
  TargetLowering::ArgListTy Args;
  Args.reserve(NumArgs);

  // Populate the argument list.
  // Attributes for args start at offset 1, after the return attribute.
  for (unsigned ArgI = ArgIdx, ArgE = ArgIdx + NumArgs;
       ArgI != ArgE; ++ArgI) {
    const Value *V = Call->getOperand(ArgI);

    assert(!V->getType()->isEmptyTy() && "Empty type passed to intrinsic.");

    TargetLowering::ArgListEntry Entry;
    Entry.Node = getValue(V);
    Entry.Ty = V->getType();
    Entry.setAttributes(Call, ArgI);
    Args.push_back(Entry);
  }

  CLI.setDebugLoc(getCurSDLoc())
      .setChain(getRoot())
      .setCallee(Call->getCallingConv(), ReturnTy, Callee, std::move(Args))
      .setDiscardResult(Call->use_empty())
      .setIsPatchPoint(IsPatchPoint)
      .setIsPreallocated(
          Call->countOperandBundlesOfType(LLVMContext::OB_preallocated) != 0);
}

/// Add a stack map intrinsic call's live variable operands to a stackmap
/// or patchpoint target node's operand list.
///
/// Constants are converted to TargetConstants purely as an optimization to
/// avoid constant materialization and register allocation.
///
/// FrameIndex operands are converted to TargetFrameIndex so that ISEL does not
/// generate addess computation nodes, and so FinalizeISel can convert the
/// TargetFrameIndex into a DirectMemRefOp StackMap location. This avoids
/// address materialization and register allocation, but may also be required
/// for correctness. If a StackMap (or PatchPoint) intrinsic directly uses an
/// alloca in the entry block, then the runtime may assume that the alloca's
/// StackMap location can be read immediately after compilation and that the
/// location is valid at any point during execution (this is similar to the
/// assumption made by the llvm.gcroot intrinsic). If the alloca's location were
/// only available in a register, then the runtime would need to trap when
/// execution reaches the StackMap in order to read the alloca's location.
static void addStackMapLiveVars(const CallBase &Call, unsigned StartIdx,
                                const SDLoc &DL, SmallVectorImpl<SDValue> &Ops,
                                SelectionDAGBuilder &Builder) {
  SelectionDAG &DAG = Builder.DAG;
  for (unsigned I = StartIdx; I < Call.arg_size(); I++) {
    SDValue Op = Builder.getValue(Call.getArgOperand(I));

    // Things on the stack are pointer-typed, meaning that they are already
    // legal and can be emitted directly to target nodes.
    if (FrameIndexSDNode *FI = dyn_cast<FrameIndexSDNode>(Op)) {
      Ops.push_back(DAG.getTargetFrameIndex(FI->getIndex(), Op.getValueType()));
    } else {
      // Otherwise emit a target independent node to be legalised.
      Ops.push_back(Builder.getValue(Call.getArgOperand(I)));
    }
  }
}

/// Lower llvm.experimental.stackmap.
void SelectionDAGBuilder::visitStackmap(const CallInst &CI) {
  // void @llvm.experimental.stackmap(i64 <id>, i32 <numShadowBytes>,
  //                                  [live variables...])

  assert(CI.getType()->isVoidTy() && "Stackmap cannot return a value.");

  SDValue Chain, InGlue, Callee;
  SmallVector<SDValue, 32> Ops;

  SDLoc DL = getCurSDLoc();
  Callee = getValue(CI.getCalledOperand());

  // The stackmap intrinsic only records the live variables (the arguments
  // passed to it) and emits NOPS (if requested). Unlike the patchpoint
  // intrinsic, this won't be lowered to a function call. This means we don't
  // have to worry about calling conventions and target specific lowering code.
  // Instead we perform the call lowering right here.
  //
  // chain, flag = CALLSEQ_START(chain, 0, 0)
  // chain, flag = STACKMAP(id, nbytes, ..., chain, flag)
  // chain, flag = CALLSEQ_END(chain, 0, 0, flag)
  //
  Chain = DAG.getCALLSEQ_START(getRoot(), 0, 0, DL);
  InGlue = Chain.getValue(1);

  // Add the STACKMAP operands, starting with DAG house-keeping.
  Ops.push_back(Chain);
  Ops.push_back(InGlue);

  // Add the <id>, <numShadowBytes> operands.
  //
  // These do not require legalisation, and can be emitted directly to target
  // constant nodes.
  SDValue ID = getValue(CI.getArgOperand(0));
  assert(ID.getValueType() == MVT::i64);
  SDValue IDConst = DAG.getTargetConstant(
      cast<ConstantSDNode>(ID)->getZExtValue(), DL, ID.getValueType());
  Ops.push_back(IDConst);

  SDValue Shad = getValue(CI.getArgOperand(1));
  assert(Shad.getValueType() == MVT::i32);
  SDValue ShadConst = DAG.getTargetConstant(
      cast<ConstantSDNode>(Shad)->getZExtValue(), DL, Shad.getValueType());
  Ops.push_back(ShadConst);

  // Add the live variables.
  addStackMapLiveVars(CI, 2, DL, Ops, *this);

  // Create the STACKMAP node.
  SDVTList NodeTys = DAG.getVTList(MVT::Other, MVT::Glue);
  Chain = DAG.getNode(ISD::STACKMAP, DL, NodeTys, Ops);
  InGlue = Chain.getValue(1);

  Chain = DAG.getCALLSEQ_END(Chain, 0, 0, InGlue, DL);

  // Stackmaps don't generate values, so nothing goes into the NodeMap.

  // Set the root to the target-lowered call chain.
  DAG.setRoot(Chain);

  // Inform the Frame Information that we have a stackmap in this function.
  FuncInfo.MF->getFrameInfo().setHasStackMap();
}

/// Lower llvm.experimental.patchpoint directly to its target opcode.
void SelectionDAGBuilder::visitPatchpoint(const CallBase &CB,
                                          const BasicBlock *EHPadBB) {
  // void|i64 @llvm.experimental.patchpoint.void|i64(i64 <id>,
  //                                                 i32 <numBytes>,
  //                                                 i8* <target>,
  //                                                 i32 <numArgs>,
  //                                                 [Args...],
  //                                                 [live variables...])

  CallingConv::ID CC = CB.getCallingConv();
  bool IsAnyRegCC = CC == CallingConv::AnyReg;
  bool HasDef = !CB.getType()->isVoidTy();
  SDLoc dl = getCurSDLoc();
  SDValue Callee = getValue(CB.getArgOperand(PatchPointOpers::TargetPos));

  // Handle immediate and symbolic callees.
  if (auto* ConstCallee = dyn_cast<ConstantSDNode>(Callee))
    Callee = DAG.getIntPtrConstant(ConstCallee->getZExtValue(), dl,
                                   /*isTarget=*/true);
  else if (auto* SymbolicCallee = dyn_cast<GlobalAddressSDNode>(Callee))
    Callee =  DAG.getTargetGlobalAddress(SymbolicCallee->getGlobal(),
                                         SDLoc(SymbolicCallee),
                                         SymbolicCallee->getValueType(0));

  // Get the real number of arguments participating in the call <numArgs>
  SDValue NArgVal = getValue(CB.getArgOperand(PatchPointOpers::NArgPos));
  unsigned NumArgs = cast<ConstantSDNode>(NArgVal)->getZExtValue();

  // Skip the four meta args: <id>, <numNopBytes>, <target>, <numArgs>
  // Intrinsics include all meta-operands up to but not including CC.
  unsigned NumMetaOpers = PatchPointOpers::CCPos;
  assert(CB.arg_size() >= NumMetaOpers + NumArgs &&
         "Not enough arguments provided to the patchpoint intrinsic");

  // For AnyRegCC the arguments are lowered later on manually.
  unsigned NumCallArgs = IsAnyRegCC ? 0 : NumArgs;
  Type *ReturnTy =
      IsAnyRegCC ? Type::getVoidTy(*DAG.getContext()) : CB.getType();

  TargetLowering::CallLoweringInfo CLI(DAG);
  populateCallLoweringInfo(CLI, &CB, NumMetaOpers, NumCallArgs, Callee,
                           ReturnTy, true);
  std::pair<SDValue, SDValue> Result = lowerInvokable(CLI, EHPadBB);

  SDNode *CallEnd = Result.second.getNode();
  if (HasDef && (CallEnd->getOpcode() == ISD::CopyFromReg))
    CallEnd = CallEnd->getOperand(0).getNode();

  /// Get a call instruction from the call sequence chain.
  /// Tail calls are not allowed.
  assert(CallEnd->getOpcode() == ISD::CALLSEQ_END &&
         "Expected a callseq node.");
  SDNode *Call = CallEnd->getOperand(0).getNode();
  bool HasGlue = Call->getGluedNode();

  // Replace the target specific call node with the patchable intrinsic.
  SmallVector<SDValue, 8> Ops;

  // Push the chain.
  Ops.push_back(*(Call->op_begin()));

  // Optionally, push the glue (if any).
  if (HasGlue)
    Ops.push_back(*(Call->op_end() - 1));

  // Push the register mask info.
  if (HasGlue)
    Ops.push_back(*(Call->op_end() - 2));
  else
    Ops.push_back(*(Call->op_end() - 1));

  // Add the <id> and <numBytes> constants.
  SDValue IDVal = getValue(CB.getArgOperand(PatchPointOpers::IDPos));
  Ops.push_back(DAG.getTargetConstant(
                  cast<ConstantSDNode>(IDVal)->getZExtValue(), dl, MVT::i64));
  SDValue NBytesVal = getValue(CB.getArgOperand(PatchPointOpers::NBytesPos));
  Ops.push_back(DAG.getTargetConstant(
                  cast<ConstantSDNode>(NBytesVal)->getZExtValue(), dl,
                  MVT::i32));

  // Add the callee.
  Ops.push_back(Callee);

  // Adjust <numArgs> to account for any arguments that have been passed on the
  // stack instead.
  // Call Node: Chain, Target, {Args}, RegMask, [Glue]
  unsigned NumCallRegArgs = Call->getNumOperands() - (HasGlue ? 4 : 3);
  NumCallRegArgs = IsAnyRegCC ? NumArgs : NumCallRegArgs;
  Ops.push_back(DAG.getTargetConstant(NumCallRegArgs, dl, MVT::i32));

  // Add the calling convention
  Ops.push_back(DAG.getTargetConstant((unsigned)CC, dl, MVT::i32));

  // Add the arguments we omitted previously. The register allocator should
  // place these in any free register.
  if (IsAnyRegCC)
    for (unsigned i = NumMetaOpers, e = NumMetaOpers + NumArgs; i != e; ++i)
      Ops.push_back(getValue(CB.getArgOperand(i)));

  // Push the arguments from the call instruction.
  SDNode::op_iterator e = HasGlue ? Call->op_end()-2 : Call->op_end()-1;
  Ops.append(Call->op_begin() + 2, e);

  // Push live variables for the stack map.
  addStackMapLiveVars(CB, NumMetaOpers + NumArgs, dl, Ops, *this);

  SDVTList NodeTys;
  if (IsAnyRegCC && HasDef) {
    // Create the return types based on the intrinsic definition
    const TargetLowering &TLI = DAG.getTargetLoweringInfo();
    SmallVector<EVT, 3> ValueVTs;
    ComputeValueVTs(TLI, DAG.getDataLayout(), CB.getType(), ValueVTs);
    assert(ValueVTs.size() == 1 && "Expected only one return value type.");

    // There is always a chain and a glue type at the end
    ValueVTs.push_back(MVT::Other);
    ValueVTs.push_back(MVT::Glue);
    NodeTys = DAG.getVTList(ValueVTs);
  } else
    NodeTys = DAG.getVTList(MVT::Other, MVT::Glue);

  // Replace the target specific call node with a PATCHPOINT node.
  SDValue PPV = DAG.getNode(ISD::PATCHPOINT, dl, NodeTys, Ops);

  // Update the NodeMap.
  if (HasDef) {
    if (IsAnyRegCC)
      setValue(&CB, SDValue(PPV.getNode(), 0));
    else
      setValue(&CB, Result.first);
  }

  // Fixup the consumers of the intrinsic. The chain and glue may be used in the
  // call sequence. Furthermore the location of the chain and glue can change
  // when the AnyReg calling convention is used and the intrinsic returns a
  // value.
  if (IsAnyRegCC && HasDef) {
    SDValue From[] = {SDValue(Call, 0), SDValue(Call, 1)};
    SDValue To[] = {PPV.getValue(1), PPV.getValue(2)};
    DAG.ReplaceAllUsesOfValuesWith(From, To, 2);
  } else
    DAG.ReplaceAllUsesWith(Call, PPV.getNode());
  DAG.DeleteNode(Call);

  // Inform the Frame Information that we have a patchpoint in this function.
  FuncInfo.MF->getFrameInfo().setHasPatchPoint();
}

void SelectionDAGBuilder::visitVectorReduce(const CallInst &I,
                                            unsigned Intrinsic) {
  const TargetLowering &TLI = DAG.getTargetLoweringInfo();
  SDValue Op1 = getValue(I.getArgOperand(0));
  SDValue Op2;
  if (I.arg_size() > 1)
    Op2 = getValue(I.getArgOperand(1));
  SDLoc dl = getCurSDLoc();
  EVT VT = TLI.getValueType(DAG.getDataLayout(), I.getType());
  SDValue Res;
  SDNodeFlags SDFlags;
  if (auto *FPMO = dyn_cast<FPMathOperator>(&I))
    SDFlags.copyFMF(*FPMO);

  switch (Intrinsic) {
  case Intrinsic::vector_reduce_fadd:
    if (SDFlags.hasAllowReassociation())
      Res = DAG.getNode(ISD::FADD, dl, VT, Op1,
                        DAG.getNode(ISD::VECREDUCE_FADD, dl, VT, Op2, SDFlags),
                        SDFlags);
    else
      Res = DAG.getNode(ISD::VECREDUCE_SEQ_FADD, dl, VT, Op1, Op2, SDFlags);
    break;
  case Intrinsic::vector_reduce_fmul:
    if (SDFlags.hasAllowReassociation())
      Res = DAG.getNode(ISD::FMUL, dl, VT, Op1,
                        DAG.getNode(ISD::VECREDUCE_FMUL, dl, VT, Op2, SDFlags),
                        SDFlags);
    else
      Res = DAG.getNode(ISD::VECREDUCE_SEQ_FMUL, dl, VT, Op1, Op2, SDFlags);
    break;
  case Intrinsic::vector_reduce_add:
    Res = DAG.getNode(ISD::VECREDUCE_ADD, dl, VT, Op1);
    break;
  case Intrinsic::vector_reduce_mul:
    Res = DAG.getNode(ISD::VECREDUCE_MUL, dl, VT, Op1);
    break;
  case Intrinsic::vector_reduce_and:
    Res = DAG.getNode(ISD::VECREDUCE_AND, dl, VT, Op1);
    break;
  case Intrinsic::vector_reduce_or:
    Res = DAG.getNode(ISD::VECREDUCE_OR, dl, VT, Op1);
    break;
  case Intrinsic::vector_reduce_xor:
    Res = DAG.getNode(ISD::VECREDUCE_XOR, dl, VT, Op1);
    break;
  case Intrinsic::vector_reduce_smax:
    Res = DAG.getNode(ISD::VECREDUCE_SMAX, dl, VT, Op1);
    break;
  case Intrinsic::vector_reduce_smin:
    Res = DAG.getNode(ISD::VECREDUCE_SMIN, dl, VT, Op1);
    break;
  case Intrinsic::vector_reduce_umax:
    Res = DAG.getNode(ISD::VECREDUCE_UMAX, dl, VT, Op1);
    break;
  case Intrinsic::vector_reduce_umin:
    Res = DAG.getNode(ISD::VECREDUCE_UMIN, dl, VT, Op1);
    break;
  case Intrinsic::vector_reduce_fmax:
    Res = DAG.getNode(ISD::VECREDUCE_FMAX, dl, VT, Op1, SDFlags);
    break;
  case Intrinsic::vector_reduce_fmin:
    Res = DAG.getNode(ISD::VECREDUCE_FMIN, dl, VT, Op1, SDFlags);
    break;
  default:
    llvm_unreachable("Unhandled vector reduce intrinsic");
  }
  setValue(&I, Res);
}

/// Returns an AttributeList representing the attributes applied to the return
/// value of the given call.
static AttributeList getReturnAttrs(TargetLowering::CallLoweringInfo &CLI) {
  SmallVector<Attribute::AttrKind, 2> Attrs;
  if (CLI.RetSExt)
    Attrs.push_back(Attribute::SExt);
  if (CLI.RetZExt)
    Attrs.push_back(Attribute::ZExt);
  if (CLI.IsInReg)
    Attrs.push_back(Attribute::InReg);

  return AttributeList::get(CLI.RetTy->getContext(), AttributeList::ReturnIndex,
                            Attrs);
}

/// TargetLowering::LowerCallTo - This is the default LowerCallTo
/// implementation, which just calls LowerCall.
/// FIXME: When all targets are
/// migrated to using LowerCall, this hook should be integrated into SDISel.
std::pair<SDValue, SDValue>
TargetLowering::LowerCallTo(TargetLowering::CallLoweringInfo &CLI) const {
  // Handle the incoming return values from the call.
  CLI.Ins.clear();
  Type *OrigRetTy = CLI.RetTy;
  SmallVector<EVT, 4> RetTys;
  SmallVector<uint64_t, 4> Offsets;
  auto &DL = CLI.DAG.getDataLayout();
  ComputeValueVTs(*this, DL, CLI.RetTy, RetTys, &Offsets, 0);

  if (CLI.IsPostTypeLegalization) {
    // If we are lowering a libcall after legalization, split the return type.
    SmallVector<EVT, 4> OldRetTys;
    SmallVector<uint64_t, 4> OldOffsets;
    RetTys.swap(OldRetTys);
    Offsets.swap(OldOffsets);

    for (size_t i = 0, e = OldRetTys.size(); i != e; ++i) {
      EVT RetVT = OldRetTys[i];
      uint64_t Offset = OldOffsets[i];
      MVT RegisterVT = getRegisterType(CLI.RetTy->getContext(), RetVT);
      unsigned NumRegs = getNumRegisters(CLI.RetTy->getContext(), RetVT);
      unsigned RegisterVTByteSZ = RegisterVT.getSizeInBits() / 8;
      RetTys.append(NumRegs, RegisterVT);
      for (unsigned j = 0; j != NumRegs; ++j)
        Offsets.push_back(Offset + j * RegisterVTByteSZ);
    }
  }

  SmallVector<ISD::OutputArg, 4> Outs;
  GetReturnInfo(CLI.CallConv, CLI.RetTy, getReturnAttrs(CLI), Outs, *this, DL);

  bool CanLowerReturn =
      this->CanLowerReturn(CLI.CallConv, CLI.DAG.getMachineFunction(),
                           CLI.IsVarArg, Outs, CLI.RetTy->getContext());

  SDValue DemoteStackSlot;
  int DemoteStackIdx = -100;
  if (!CanLowerReturn) {
    // FIXME: equivalent assert?
    // assert(!CS.hasInAllocaArgument() &&
    //        "sret demotion is incompatible with inalloca");
    uint64_t TySize = DL.getTypeAllocSize(CLI.RetTy);
    Align Alignment = DL.getPrefTypeAlign(CLI.RetTy);
    MachineFunction &MF = CLI.DAG.getMachineFunction();
    DemoteStackIdx =
        MF.getFrameInfo().CreateStackObject(TySize, Alignment, false);
    Type *StackSlotPtrType = PointerType::get(CLI.RetTy,
                                              DL.getAllocaAddrSpace());

    DemoteStackSlot = CLI.DAG.getFrameIndex(DemoteStackIdx, getFrameIndexTy(DL));
    ArgListEntry Entry;
    Entry.Node = DemoteStackSlot;
    Entry.Ty = StackSlotPtrType;
    Entry.IsSExt = false;
    Entry.IsZExt = false;
    Entry.IsInReg = false;
    Entry.IsSRet = true;
    Entry.IsNest = false;
    Entry.IsByVal = false;
    Entry.IsByRef = false;
    Entry.IsReturned = false;
    Entry.IsSwiftSelf = false;
    Entry.IsSwiftAsync = false;
    Entry.IsSwiftError = false;
    Entry.IsCFGuardTarget = false;
    Entry.Alignment = Alignment;
    CLI.getArgs().insert(CLI.getArgs().begin(), Entry);
    CLI.NumFixedArgs += 1;
    CLI.getArgs()[0].IndirectType = CLI.RetTy;
    CLI.RetTy = Type::getVoidTy(CLI.RetTy->getContext());

    // sret demotion isn't compatible with tail-calls, since the sret argument
    // points into the callers stack frame.
    CLI.IsTailCall = false;
  } else {
    bool NeedsRegBlock = functionArgumentNeedsConsecutiveRegisters(
        CLI.RetTy, CLI.CallConv, CLI.IsVarArg, DL);
    for (unsigned I = 0, E = RetTys.size(); I != E; ++I) {
      ISD::ArgFlagsTy Flags;
      if (NeedsRegBlock) {
        Flags.setInConsecutiveRegs();
        if (I == RetTys.size() - 1)
          Flags.setInConsecutiveRegsLast();
      }
      EVT VT = RetTys[I];
      MVT RegisterVT = getRegisterTypeForCallingConv(CLI.RetTy->getContext(),
                                                     CLI.CallConv, VT);
      unsigned NumRegs = getNumRegistersForCallingConv(CLI.RetTy->getContext(),
                                                       CLI.CallConv, VT);
      for (unsigned i = 0; i != NumRegs; ++i) {
        ISD::InputArg MyFlags;
        MyFlags.Flags = Flags;
        MyFlags.VT = RegisterVT;
        MyFlags.ArgVT = VT;
        MyFlags.Used = CLI.IsReturnValueUsed;
        if (CLI.RetTy->isPointerTy()) {
          MyFlags.Flags.setPointer();
          MyFlags.Flags.setPointerAddrSpace(
              cast<PointerType>(CLI.RetTy)->getAddressSpace());
        }
        if (CLI.RetSExt)
          MyFlags.Flags.setSExt();
        if (CLI.RetZExt)
          MyFlags.Flags.setZExt();
        if (CLI.IsInReg)
          MyFlags.Flags.setInReg();
        CLI.Ins.push_back(MyFlags);
      }
    }
  }

  // We push in swifterror return as the last element of CLI.Ins.
  ArgListTy &Args = CLI.getArgs();
  if (supportSwiftError()) {
    for (const ArgListEntry &Arg : Args) {
      if (Arg.IsSwiftError) {
        ISD::InputArg MyFlags;
        MyFlags.VT = getPointerTy(DL);
        MyFlags.ArgVT = EVT(getPointerTy(DL));
        MyFlags.Flags.setSwiftError();
        CLI.Ins.push_back(MyFlags);
      }
    }
  }

  // Handle all of the outgoing arguments.
  CLI.Outs.clear();
  CLI.OutVals.clear();
  for (unsigned i = 0, e = Args.size(); i != e; ++i) {
    SmallVector<EVT, 4> ValueVTs;
    ComputeValueVTs(*this, DL, Args[i].Ty, ValueVTs);
    // FIXME: Split arguments if CLI.IsPostTypeLegalization
    Type *FinalType = Args[i].Ty;
    if (Args[i].IsByVal)
      FinalType = Args[i].IndirectType;
    bool NeedsRegBlock = functionArgumentNeedsConsecutiveRegisters(
        FinalType, CLI.CallConv, CLI.IsVarArg, DL);
    for (unsigned Value = 0, NumValues = ValueVTs.size(); Value != NumValues;
         ++Value) {
      EVT VT = ValueVTs[Value];
      Type *ArgTy = VT.getTypeForEVT(CLI.RetTy->getContext());
      SDValue Op = SDValue(Args[i].Node.getNode(),
                           Args[i].Node.getResNo() + Value);
      ISD::ArgFlagsTy Flags;

      // Certain targets (such as MIPS), may have a different ABI alignment
      // for a type depending on the context. Give the target a chance to
      // specify the alignment it wants.
      const Align OriginalAlignment(getABIAlignmentForCallingConv(ArgTy, DL));
      Flags.setOrigAlign(OriginalAlignment);

      if (Args[i].Ty->isPointerTy()) {
        Flags.setPointer();
        Flags.setPointerAddrSpace(
            cast<PointerType>(Args[i].Ty)->getAddressSpace());
      }
      if (Args[i].IsZExt)
        Flags.setZExt();
      if (Args[i].IsSExt)
        Flags.setSExt();
      if (Args[i].IsInReg) {
        // If we are using vectorcall calling convention, a structure that is
        // passed InReg - is surely an HVA
        if (CLI.CallConv == CallingConv::X86_VectorCall &&
            isa<StructType>(FinalType)) {
          // The first value of a structure is marked
          if (0 == Value)
            Flags.setHvaStart();
          Flags.setHva();
        }
        // Set InReg Flag
        Flags.setInReg();
      }
      if (Args[i].IsSRet)
        Flags.setSRet();
      if (Args[i].IsSwiftSelf)
        Flags.setSwiftSelf();
      if (Args[i].IsSwiftAsync)
        Flags.setSwiftAsync();
      if (Args[i].IsSwiftError)
        Flags.setSwiftError();
      if (Args[i].IsCFGuardTarget)
        Flags.setCFGuardTarget();
      if (Args[i].IsByVal)
        Flags.setByVal();
      if (Args[i].IsByRef)
        Flags.setByRef();
      if (Args[i].IsPreallocated) {
        Flags.setPreallocated();
        // Set the byval flag for CCAssignFn callbacks that don't know about
        // preallocated.  This way we can know how many bytes we should've
        // allocated and how many bytes a callee cleanup function will pop.  If
        // we port preallocated to more targets, we'll have to add custom
        // preallocated handling in the various CC lowering callbacks.
        Flags.setByVal();
      }
      if (Args[i].IsInAlloca) {
        Flags.setInAlloca();
        // Set the byval flag for CCAssignFn callbacks that don't know about
        // inalloca.  This way we can know how many bytes we should've allocated
        // and how many bytes a callee cleanup function will pop.  If we port
        // inalloca to more targets, we'll have to add custom inalloca handling
        // in the various CC lowering callbacks.
        Flags.setByVal();
      }
      Align MemAlign;
      if (Args[i].IsByVal || Args[i].IsInAlloca || Args[i].IsPreallocated) {
        unsigned FrameSize = DL.getTypeAllocSize(Args[i].IndirectType);
        Flags.setByValSize(FrameSize);

        // info is not there but there are cases it cannot get right.
        if (auto MA = Args[i].Alignment)
          MemAlign = *MA;
        else
          MemAlign = Align(getByValTypeAlignment(Args[i].IndirectType, DL));
      } else if (auto MA = Args[i].Alignment) {
        MemAlign = *MA;
      } else {
        MemAlign = OriginalAlignment;
      }
      Flags.setMemAlign(MemAlign);
      if (Args[i].IsNest)
        Flags.setNest();
      if (NeedsRegBlock)
        Flags.setInConsecutiveRegs();

      MVT PartVT = getRegisterTypeForCallingConv(CLI.RetTy->getContext(),
                                                 CLI.CallConv, VT);
      unsigned NumParts = getNumRegistersForCallingConv(CLI.RetTy->getContext(),
                                                        CLI.CallConv, VT);
      SmallVector<SDValue, 4> Parts(NumParts);
      ISD::NodeType ExtendKind = ISD::ANY_EXTEND;

      if (Args[i].IsSExt)
        ExtendKind = ISD::SIGN_EXTEND;
      else if (Args[i].IsZExt)
        ExtendKind = ISD::ZERO_EXTEND;

      // Conservatively only handle 'returned' on non-vectors that can be lowered,
      // for now.
      if (Args[i].IsReturned && !Op.getValueType().isVector() &&
          CanLowerReturn) {
        assert((CLI.RetTy == Args[i].Ty ||
                (CLI.RetTy->isPointerTy() && Args[i].Ty->isPointerTy() &&
                 CLI.RetTy->getPointerAddressSpace() ==
                     Args[i].Ty->getPointerAddressSpace())) &&
               RetTys.size() == NumValues && "unexpected use of 'returned'");
        // Before passing 'returned' to the target lowering code, ensure that
        // either the register MVT and the actual EVT are the same size or that
        // the return value and argument are extended in the same way; in these
        // cases it's safe to pass the argument register value unchanged as the
        // return register value (although it's at the target's option whether
        // to do so)
        // TODO: allow code generation to take advantage of partially preserved
        // registers rather than clobbering the entire register when the
        // parameter extension method is not compatible with the return
        // extension method
        if ((NumParts * PartVT.getSizeInBits() == VT.getSizeInBits()) ||
            (ExtendKind != ISD::ANY_EXTEND && CLI.RetSExt == Args[i].IsSExt &&
             CLI.RetZExt == Args[i].IsZExt))
          Flags.setReturned();
      }

      getCopyToParts(CLI.DAG, CLI.DL, Op, &Parts[0], NumParts, PartVT, CLI.CB,
                     CLI.CallConv, ExtendKind);

      for (unsigned j = 0; j != NumParts; ++j) {
        // if it isn't first piece, alignment must be 1
        // For scalable vectors the scalable part is currently handled
        // by individual targets, so we just use the known minimum size here.
        ISD::OutputArg MyFlags(
            Flags, Parts[j].getValueType().getSimpleVT(), VT,
            i < CLI.NumFixedArgs, i,
            j * Parts[j].getValueType().getStoreSize().getKnownMinValue());
        if (NumParts > 1 && j == 0)
          MyFlags.Flags.setSplit();
        else if (j != 0) {
          MyFlags.Flags.setOrigAlign(Align(1));
          if (j == NumParts - 1)
            MyFlags.Flags.setSplitEnd();
        }

        CLI.Outs.push_back(MyFlags);
        CLI.OutVals.push_back(Parts[j]);
      }

      if (NeedsRegBlock && Value == NumValues - 1)
        CLI.Outs[CLI.Outs.size() - 1].Flags.setInConsecutiveRegsLast();
    }
  }

  SmallVector<SDValue, 4> InVals;
  CLI.Chain = LowerCall(CLI, InVals);

  // Update CLI.InVals to use outside of this function.
  CLI.InVals = InVals;

  // Verify that the target's LowerCall behaved as expected.
  assert(CLI.Chain.getNode() && CLI.Chain.getValueType() == MVT::Other &&
         "LowerCall didn't return a valid chain!");
  assert((!CLI.IsTailCall || InVals.empty()) &&
         "LowerCall emitted a return value for a tail call!");
  assert((CLI.IsTailCall || InVals.size() == CLI.Ins.size()) &&
         "LowerCall didn't emit the correct number of values!");

  // For a tail call, the return value is merely live-out and there aren't
  // any nodes in the DAG representing it. Return a special value to
  // indicate that a tail call has been emitted and no more Instructions
  // should be processed in the current block.
  if (CLI.IsTailCall) {
    CLI.DAG.setRoot(CLI.Chain);
    return std::make_pair(SDValue(), SDValue());
  }

#ifndef NDEBUG
  for (unsigned i = 0, e = CLI.Ins.size(); i != e; ++i) {
    assert(InVals[i].getNode() && "LowerCall emitted a null value!");
    assert(EVT(CLI.Ins[i].VT) == InVals[i].getValueType() &&
           "LowerCall emitted a value with the wrong type!");
  }
#endif

  SmallVector<SDValue, 4> ReturnValues;
  if (!CanLowerReturn) {
    // The instruction result is the result of loading from the
    // hidden sret parameter.
    SmallVector<EVT, 1> PVTs;
    Type *PtrRetTy = OrigRetTy->getPointerTo(DL.getAllocaAddrSpace());

    ComputeValueVTs(*this, DL, PtrRetTy, PVTs);
    assert(PVTs.size() == 1 && "Pointers should fit in one register");
    EVT PtrVT = PVTs[0];

    unsigned NumValues = RetTys.size();
    ReturnValues.resize(NumValues);
    SmallVector<SDValue, 4> Chains(NumValues);

    // An aggregate return value cannot wrap around the address space, so
    // offsets to its parts don't wrap either.
    SDNodeFlags Flags;
    Flags.setNoUnsignedWrap(true);

    MachineFunction &MF = CLI.DAG.getMachineFunction();
    Align HiddenSRetAlign = MF.getFrameInfo().getObjectAlign(DemoteStackIdx);
    for (unsigned i = 0; i < NumValues; ++i) {
      SDValue Add = CLI.DAG.getNode(ISD::ADD, CLI.DL, PtrVT, DemoteStackSlot,
                                    CLI.DAG.getConstant(Offsets[i], CLI.DL,
                                                        PtrVT), Flags);
      SDValue L = CLI.DAG.getLoad(
          RetTys[i], CLI.DL, CLI.Chain, Add,
          MachinePointerInfo::getFixedStack(CLI.DAG.getMachineFunction(),
                                            DemoteStackIdx, Offsets[i]),
          HiddenSRetAlign);
      ReturnValues[i] = L;
      Chains[i] = L.getValue(1);
    }

    CLI.Chain = CLI.DAG.getNode(ISD::TokenFactor, CLI.DL, MVT::Other, Chains);
  } else {
    // Collect the legal value parts into potentially illegal values
    // that correspond to the original function's return values.
    std::optional<ISD::NodeType> AssertOp;
    if (CLI.RetSExt)
      AssertOp = ISD::AssertSext;
    else if (CLI.RetZExt)
      AssertOp = ISD::AssertZext;
    unsigned CurReg = 0;
    for (unsigned I = 0, E = RetTys.size(); I != E; ++I) {
      EVT VT = RetTys[I];
      MVT RegisterVT = getRegisterTypeForCallingConv(CLI.RetTy->getContext(),
                                                     CLI.CallConv, VT);
      unsigned NumRegs = getNumRegistersForCallingConv(CLI.RetTy->getContext(),
                                                       CLI.CallConv, VT);

      ReturnValues.push_back(getCopyFromParts(CLI.DAG, CLI.DL, &InVals[CurReg],
                                              NumRegs, RegisterVT, VT, nullptr,
                                              CLI.CallConv, AssertOp));
      CurReg += NumRegs;
    }

    // For a function returning void, there is no return value. We can't create
    // such a node, so we just return a null return value in that case. In
    // that case, nothing will actually look at the value.
    if (ReturnValues.empty())
      return std::make_pair(SDValue(), CLI.Chain);
  }

  SDValue Res = CLI.DAG.getNode(ISD::MERGE_VALUES, CLI.DL,
                                CLI.DAG.getVTList(RetTys), ReturnValues);
  return std::make_pair(Res, CLI.Chain);
}

/// Places new result values for the node in Results (their number
/// and types must exactly match those of the original return values of
/// the node), or leaves Results empty, which indicates that the node is not
/// to be custom lowered after all.
void TargetLowering::LowerOperationWrapper(SDNode *N,
                                           SmallVectorImpl<SDValue> &Results,
                                           SelectionDAG &DAG) const {
  SDValue Res = LowerOperation(SDValue(N, 0), DAG);

  if (!Res.getNode())
    return;

  // If the original node has one result, take the return value from
  // LowerOperation as is. It might not be result number 0.
  if (N->getNumValues() == 1) {
    Results.push_back(Res);
    return;
  }

  // If the original node has multiple results, then the return node should
  // have the same number of results.
  assert((N->getNumValues() == Res->getNumValues()) &&
      "Lowering returned the wrong number of results!");

  // Places new result values base on N result number.
  for (unsigned I = 0, E = N->getNumValues(); I != E; ++I)
    Results.push_back(Res.getValue(I));
}

SDValue TargetLowering::LowerOperation(SDValue Op, SelectionDAG &DAG) const {
  llvm_unreachable("LowerOperation not implemented for this target!");
}

void SelectionDAGBuilder::CopyValueToVirtualRegister(const Value *V,
                                                     unsigned Reg,
                                                     ISD::NodeType ExtendType) {
  SDValue Op = getNonRegisterValue(V);
  assert((Op.getOpcode() != ISD::CopyFromReg ||
          cast<RegisterSDNode>(Op.getOperand(1))->getReg() != Reg) &&
         "Copy from a reg to the same reg!");
  assert(!Register::isPhysicalRegister(Reg) && "Is a physreg");

  const TargetLowering &TLI = DAG.getTargetLoweringInfo();
  // If this is an InlineAsm we have to match the registers required, not the
  // notional registers required by the type.

  RegsForValue RFV(V->getContext(), TLI, DAG.getDataLayout(), Reg, V->getType(),
                   std::nullopt); // This is not an ABI copy.
  SDValue Chain = DAG.getEntryNode();

  if (ExtendType == ISD::ANY_EXTEND) {
    auto PreferredExtendIt = FuncInfo.PreferredExtendType.find(V);
    if (PreferredExtendIt != FuncInfo.PreferredExtendType.end())
      ExtendType = PreferredExtendIt->second;
  }
  RFV.getCopyToRegs(Op, DAG, getCurSDLoc(), Chain, nullptr, V, ExtendType);
  PendingExports.push_back(Chain);
}

#include "llvm/CodeGen/SelectionDAGISel.h"

/// isOnlyUsedInEntryBlock - If the specified argument is only used in the
/// entry block, return true.  This includes arguments used by switches, since
/// the switch may expand into multiple basic blocks.
static bool isOnlyUsedInEntryBlock(const Argument *A, bool FastISel) {
  // With FastISel active, we may be splitting blocks, so force creation
  // of virtual registers for all non-dead arguments.
  if (FastISel)
    return A->use_empty();

  const BasicBlock &Entry = A->getParent()->front();
  for (const User *U : A->users())
    if (cast<Instruction>(U)->getParent() != &Entry || isa<SwitchInst>(U))
      return false;  // Use not in entry block.

  return true;
}

using ArgCopyElisionMapTy =
    DenseMap<const Argument *,
             std::pair<const AllocaInst *, const StoreInst *>>;

/// Scan the entry block of the function in FuncInfo for arguments that look
/// like copies into a local alloca. Record any copied arguments in
/// ArgCopyElisionCandidates.
static void
findArgumentCopyElisionCandidates(const DataLayout &DL,
                                  FunctionLoweringInfo *FuncInfo,
                                  ArgCopyElisionMapTy &ArgCopyElisionCandidates) {
  // Record the state of every static alloca used in the entry block. Argument
  // allocas are all used in the entry block, so we need approximately as many
  // entries as we have arguments.
  enum StaticAllocaInfo { Unknown, Clobbered, Elidable };
  SmallDenseMap<const AllocaInst *, StaticAllocaInfo, 8> StaticAllocas;
  unsigned NumArgs = FuncInfo->Fn->arg_size();
  StaticAllocas.reserve(NumArgs * 2);

  auto GetInfoIfStaticAlloca = [&](const Value *V) -> StaticAllocaInfo * {
    if (!V)
      return nullptr;
    V = V->stripPointerCasts();
    const auto *AI = dyn_cast<AllocaInst>(V);
    if (!AI || !AI->isStaticAlloca() || !FuncInfo->StaticAllocaMap.count(AI))
      return nullptr;
    auto Iter = StaticAllocas.insert({AI, Unknown});
    return &Iter.first->second;
  };

  // Look for stores of arguments to static allocas. Look through bitcasts and
  // GEPs to handle type coercions, as long as the alloca is fully initialized
  // by the store. Any non-store use of an alloca escapes it and any subsequent
  // unanalyzed store might write it.
  // FIXME: Handle structs initialized with multiple stores.
  for (const Instruction &I : FuncInfo->Fn->getEntryBlock()) {
    // Look for stores, and handle non-store uses conservatively.
    const auto *SI = dyn_cast<StoreInst>(&I);
    if (!SI) {
      // We will look through cast uses, so ignore them completely.
      if (I.isCast())
        continue;
      // Ignore debug info and pseudo op intrinsics, they don't escape or store
      // to allocas.
      if (I.isDebugOrPseudoInst())
        continue;
      // This is an unknown instruction. Assume it escapes or writes to all
      // static alloca operands.
      for (const Use &U : I.operands()) {
        if (StaticAllocaInfo *Info = GetInfoIfStaticAlloca(U))
          *Info = StaticAllocaInfo::Clobbered;
      }
      continue;
    }

    // If the stored value is a static alloca, mark it as escaped.
    if (StaticAllocaInfo *Info = GetInfoIfStaticAlloca(SI->getValueOperand()))
      *Info = StaticAllocaInfo::Clobbered;

    // Check if the destination is a static alloca.
    const Value *Dst = SI->getPointerOperand()->stripPointerCasts();
    StaticAllocaInfo *Info = GetInfoIfStaticAlloca(Dst);
    if (!Info)
      continue;
    const AllocaInst *AI = cast<AllocaInst>(Dst);

    // Skip allocas that have been initialized or clobbered.
    if (*Info != StaticAllocaInfo::Unknown)
      continue;

    // Check if the stored value is an argument, and that this store fully
    // initializes the alloca.
    // If the argument type has padding bits we can't directly forward a pointer
    // as the upper bits may contain garbage.
    // Don't elide copies from the same argument twice.
    const Value *Val = SI->getValueOperand()->stripPointerCasts();
    const auto *Arg = dyn_cast<Argument>(Val);
    if (!Arg || Arg->hasPassPointeeByValueCopyAttr() ||
        Arg->getType()->isEmptyTy() ||
        DL.getTypeStoreSize(Arg->getType()) !=
            DL.getTypeAllocSize(AI->getAllocatedType()) ||
        !DL.typeSizeEqualsStoreSize(Arg->getType()) ||
        ArgCopyElisionCandidates.count(Arg)) {
      *Info = StaticAllocaInfo::Clobbered;
      continue;
    }

    LLVM_DEBUG(dbgs() << "Found argument copy elision candidate: " << *AI
                      << '\n');

    // Mark this alloca and store for argument copy elision.
    *Info = StaticAllocaInfo::Elidable;
    ArgCopyElisionCandidates.insert({Arg, {AI, SI}});

    // Stop scanning if we've seen all arguments. This will happen early in -O0
    // builds, which is useful, because -O0 builds have large entry blocks and
    // many allocas.
    if (ArgCopyElisionCandidates.size() == NumArgs)
      break;
  }
}

/// Try to elide argument copies from memory into a local alloca. Succeeds if
/// ArgVal is a load from a suitable fixed stack object.
static void tryToElideArgumentCopy(
    FunctionLoweringInfo &FuncInfo, SmallVectorImpl<SDValue> &Chains,
    DenseMap<int, int> &ArgCopyElisionFrameIndexMap,
    SmallPtrSetImpl<const Instruction *> &ElidedArgCopyInstrs,
    ArgCopyElisionMapTy &ArgCopyElisionCandidates, const Argument &Arg,
    SDValue ArgVal, bool &ArgHasUses) {
  // Check if this is a load from a fixed stack object.
  auto *LNode = dyn_cast<LoadSDNode>(ArgVal);
  if (!LNode)
    return;
  auto *FINode = dyn_cast<FrameIndexSDNode>(LNode->getBasePtr().getNode());
  if (!FINode)
    return;

  // Check that the fixed stack object is the right size and alignment.
  // Look at the alignment that the user wrote on the alloca instead of looking
  // at the stack object.
  auto ArgCopyIter = ArgCopyElisionCandidates.find(&Arg);
  assert(ArgCopyIter != ArgCopyElisionCandidates.end());
  const AllocaInst *AI = ArgCopyIter->second.first;
  int FixedIndex = FINode->getIndex();
  int &AllocaIndex = FuncInfo.StaticAllocaMap[AI];
  int OldIndex = AllocaIndex;
  MachineFrameInfo &MFI = FuncInfo.MF->getFrameInfo();
  if (MFI.getObjectSize(FixedIndex) != MFI.getObjectSize(OldIndex)) {
    LLVM_DEBUG(
        dbgs() << "  argument copy elision failed due to bad fixed stack "
                  "object size\n");
    return;
  }
  Align RequiredAlignment = AI->getAlign();
  if (MFI.getObjectAlign(FixedIndex) < RequiredAlignment) {
    LLVM_DEBUG(dbgs() << "  argument copy elision failed: alignment of alloca "
                         "greater than stack argument alignment ("
                      << DebugStr(RequiredAlignment) << " vs "
                      << DebugStr(MFI.getObjectAlign(FixedIndex)) << ")\n");
    return;
  }

  // Perform the elision. Delete the old stack object and replace its only use
  // in the variable info map. Mark the stack object as mutable.
  LLVM_DEBUG({
    dbgs() << "Eliding argument copy from " << Arg << " to " << *AI << '\n'
           << "  Replacing frame index " << OldIndex << " with " << FixedIndex
           << '\n';
  });
  MFI.RemoveStackObject(OldIndex);
  MFI.setIsImmutableObjectIndex(FixedIndex, false);
  AllocaIndex = FixedIndex;
  ArgCopyElisionFrameIndexMap.insert({OldIndex, FixedIndex});
  Chains.push_back(ArgVal.getValue(1));

  // Avoid emitting code for the store implementing the copy.
  const StoreInst *SI = ArgCopyIter->second.second;
  ElidedArgCopyInstrs.insert(SI);

  // Check for uses of the argument again so that we can avoid exporting ArgVal
  // if it is't used by anything other than the store.
  for (const Value *U : Arg.users()) {
    if (U != SI) {
      ArgHasUses = true;
      break;
    }
  }
}

void SelectionDAGISel::LowerArguments(const Function &F) {
  SelectionDAG &DAG = SDB->DAG;
  SDLoc dl = SDB->getCurSDLoc();
  const DataLayout &DL = DAG.getDataLayout();
  SmallVector<ISD::InputArg, 16> Ins;

  // In Naked functions we aren't going to save any registers.
  if (F.hasFnAttribute(Attribute::Naked))
    return;

  if (!FuncInfo->CanLowerReturn) {
    // Put in an sret pointer parameter before all the other parameters.
    SmallVector<EVT, 1> ValueVTs;
    ComputeValueVTs(*TLI, DAG.getDataLayout(),
                    F.getReturnType()->getPointerTo(
                        DAG.getDataLayout().getAllocaAddrSpace()),
                    ValueVTs);

    // NOTE: Assuming that a pointer will never break down to more than one VT
    // or one register.
    ISD::ArgFlagsTy Flags;
    Flags.setSRet();
    MVT RegisterVT = TLI->getRegisterType(*DAG.getContext(), ValueVTs[0]);
    ISD::InputArg RetArg(Flags, RegisterVT, ValueVTs[0], true,
                         ISD::InputArg::NoArgIndex, 0);
    Ins.push_back(RetArg);
  }

  // Look for stores of arguments to static allocas. Mark such arguments with a
  // flag to ask the target to give us the memory location of that argument if
  // available.
  ArgCopyElisionMapTy ArgCopyElisionCandidates;
  findArgumentCopyElisionCandidates(DL, FuncInfo.get(),
                                    ArgCopyElisionCandidates);

  // Set up the incoming argument description vector.
  for (const Argument &Arg : F.args()) {
    unsigned ArgNo = Arg.getArgNo();
    SmallVector<EVT, 4> ValueVTs;
    ComputeValueVTs(*TLI, DAG.getDataLayout(), Arg.getType(), ValueVTs);
    bool isArgValueUsed = !Arg.use_empty();
    unsigned PartBase = 0;
    Type *FinalType = Arg.getType();
    if (Arg.hasAttribute(Attribute::ByVal))
      FinalType = Arg.getParamByValType();
    bool NeedsRegBlock = TLI->functionArgumentNeedsConsecutiveRegisters(
        FinalType, F.getCallingConv(), F.isVarArg(), DL);
    for (unsigned Value = 0, NumValues = ValueVTs.size();
         Value != NumValues; ++Value) {
      EVT VT = ValueVTs[Value];
      Type *ArgTy = VT.getTypeForEVT(*DAG.getContext());
      ISD::ArgFlagsTy Flags;


      if (Arg.getType()->isPointerTy()) {
        Flags.setPointer();
        Flags.setPointerAddrSpace(
            cast<PointerType>(Arg.getType())->getAddressSpace());
      }
      if (Arg.hasAttribute(Attribute::ZExt))
        Flags.setZExt();
      if (Arg.hasAttribute(Attribute::SExt))
        Flags.setSExt();
      if (Arg.hasAttribute(Attribute::InReg)) {
        // If we are using vectorcall calling convention, a structure that is
        // passed InReg - is surely an HVA
        if (F.getCallingConv() == CallingConv::X86_VectorCall &&
            isa<StructType>(Arg.getType())) {
          // The first value of a structure is marked
          if (0 == Value)
            Flags.setHvaStart();
          Flags.setHva();
        }
        // Set InReg Flag
        Flags.setInReg();
      }
      if (Arg.hasAttribute(Attribute::StructRet))
        Flags.setSRet();
      if (Arg.hasAttribute(Attribute::SwiftSelf))
        Flags.setSwiftSelf();
      if (Arg.hasAttribute(Attribute::SwiftAsync))
        Flags.setSwiftAsync();
      if (Arg.hasAttribute(Attribute::SwiftError))
        Flags.setSwiftError();
      if (Arg.hasAttribute(Attribute::ByVal))
        Flags.setByVal();
      if (Arg.hasAttribute(Attribute::ByRef))
        Flags.setByRef();
      if (Arg.hasAttribute(Attribute::InAlloca)) {
        Flags.setInAlloca();
        // Set the byval flag for CCAssignFn callbacks that don't know about
        // inalloca.  This way we can know how many bytes we should've allocated
        // and how many bytes a callee cleanup function will pop.  If we port
        // inalloca to more targets, we'll have to add custom inalloca handling
        // in the various CC lowering callbacks.
        Flags.setByVal();
      }
      if (Arg.hasAttribute(Attribute::Preallocated)) {
        Flags.setPreallocated();
        // Set the byval flag for CCAssignFn callbacks that don't know about
        // preallocated.  This way we can know how many bytes we should've
        // allocated and how many bytes a callee cleanup function will pop.  If
        // we port preallocated to more targets, we'll have to add custom
        // preallocated handling in the various CC lowering callbacks.
        Flags.setByVal();
      }

      // Certain targets (such as MIPS), may have a different ABI alignment
      // for a type depending on the context. Give the target a chance to
      // specify the alignment it wants.
      const Align OriginalAlignment(
          TLI->getABIAlignmentForCallingConv(ArgTy, DL));
      Flags.setOrigAlign(OriginalAlignment);

      Align MemAlign;
      Type *ArgMemTy = nullptr;
      if (Flags.isByVal() || Flags.isInAlloca() || Flags.isPreallocated() ||
          Flags.isByRef()) {
        if (!ArgMemTy)
          ArgMemTy = Arg.getPointeeInMemoryValueType();

        uint64_t MemSize = DL.getTypeAllocSize(ArgMemTy);

        // For in-memory arguments, size and alignment should be passed from FE.
        // BE will guess if this info is not there but there are cases it cannot
        // get right.
        if (auto ParamAlign = Arg.getParamStackAlign())
          MemAlign = *ParamAlign;
        else if ((ParamAlign = Arg.getParamAlign()))
          MemAlign = *ParamAlign;
        else
          MemAlign = Align(TLI->getByValTypeAlignment(ArgMemTy, DL));
        if (Flags.isByRef())
          Flags.setByRefSize(MemSize);
        else
          Flags.setByValSize(MemSize);
      } else if (auto ParamAlign = Arg.getParamStackAlign()) {
        MemAlign = *ParamAlign;
      } else {
        MemAlign = OriginalAlignment;
      }
      Flags.setMemAlign(MemAlign);

      if (Arg.hasAttribute(Attribute::Nest))
        Flags.setNest();
      if (NeedsRegBlock)
        Flags.setInConsecutiveRegs();
      if (ArgCopyElisionCandidates.count(&Arg))
        Flags.setCopyElisionCandidate();
      if (Arg.hasAttribute(Attribute::Returned))
        Flags.setReturned();

      MVT RegisterVT = TLI->getRegisterTypeForCallingConv(
          *CurDAG->getContext(), F.getCallingConv(), VT);
      unsigned NumRegs = TLI->getNumRegistersForCallingConv(
          *CurDAG->getContext(), F.getCallingConv(), VT);
      for (unsigned i = 0; i != NumRegs; ++i) {
        // For scalable vectors, use the minimum size; individual targets
        // are responsible for handling scalable vector arguments and
        // return values.
        ISD::InputArg MyFlags(
            Flags, RegisterVT, VT, isArgValueUsed, ArgNo,
            PartBase + i * RegisterVT.getStoreSize().getKnownMinValue());
        if (NumRegs > 1 && i == 0)
          MyFlags.Flags.setSplit();
        // if it isn't first piece, alignment must be 1
        else if (i > 0) {
          MyFlags.Flags.setOrigAlign(Align(1));
          if (i == NumRegs - 1)
            MyFlags.Flags.setSplitEnd();
        }
        Ins.push_back(MyFlags);
      }
      if (NeedsRegBlock && Value == NumValues - 1)
        Ins[Ins.size() - 1].Flags.setInConsecutiveRegsLast();
      PartBase += VT.getStoreSize().getKnownMinValue();
    }
  }

  // Call the target to set up the argument values.
  SmallVector<SDValue, 8> InVals;
  SDValue NewRoot = TLI->LowerFormalArguments(
      DAG.getRoot(), F.getCallingConv(), F.isVarArg(), Ins, dl, DAG, InVals);

  // Verify that the target's LowerFormalArguments behaved as expected.
  assert(NewRoot.getNode() && NewRoot.getValueType() == MVT::Other &&
         "LowerFormalArguments didn't return a valid chain!");
  assert(InVals.size() == Ins.size() &&
         "LowerFormalArguments didn't emit the correct number of values!");
  LLVM_DEBUG({
    for (unsigned i = 0, e = Ins.size(); i != e; ++i) {
      assert(InVals[i].getNode() &&
             "LowerFormalArguments emitted a null value!");
      assert(EVT(Ins[i].VT) == InVals[i].getValueType() &&
             "LowerFormalArguments emitted a value with the wrong type!");
    }
  });

  // Update the DAG with the new chain value resulting from argument lowering.
  DAG.setRoot(NewRoot);

  // Set up the argument values.
  unsigned i = 0;
  if (!FuncInfo->CanLowerReturn) {
    // Create a virtual register for the sret pointer, and put in a copy
    // from the sret argument into it.
    SmallVector<EVT, 1> ValueVTs;
    ComputeValueVTs(*TLI, DAG.getDataLayout(),
                    F.getReturnType()->getPointerTo(
                        DAG.getDataLayout().getAllocaAddrSpace()),
                    ValueVTs);
    MVT VT = ValueVTs[0].getSimpleVT();
    MVT RegVT = TLI->getRegisterType(*CurDAG->getContext(), VT);
    std::optional<ISD::NodeType> AssertOp;
    SDValue ArgValue = getCopyFromParts(DAG, dl, &InVals[0], 1, RegVT, VT,
                                        nullptr, F.getCallingConv(), AssertOp);

    MachineFunction& MF = SDB->DAG.getMachineFunction();
    MachineRegisterInfo& RegInfo = MF.getRegInfo();
    Register SRetReg =
        RegInfo.createVirtualRegister(TLI->getRegClassFor(RegVT));
    FuncInfo->DemoteRegister = SRetReg;
    NewRoot =
        SDB->DAG.getCopyToReg(NewRoot, SDB->getCurSDLoc(), SRetReg, ArgValue);
    DAG.setRoot(NewRoot);

    // i indexes lowered arguments.  Bump it past the hidden sret argument.
    ++i;
  }

  SmallVector<SDValue, 4> Chains;
  DenseMap<int, int> ArgCopyElisionFrameIndexMap;
  for (const Argument &Arg : F.args()) {
    SmallVector<SDValue, 4> ArgValues;
    SmallVector<EVT, 4> ValueVTs;
    ComputeValueVTs(*TLI, DAG.getDataLayout(), Arg.getType(), ValueVTs);
    unsigned NumValues = ValueVTs.size();
    if (NumValues == 0)
      continue;

    bool ArgHasUses = !Arg.use_empty();

    // Elide the copying store if the target loaded this argument from a
    // suitable fixed stack object.
    if (Ins[i].Flags.isCopyElisionCandidate()) {
      tryToElideArgumentCopy(*FuncInfo, Chains, ArgCopyElisionFrameIndexMap,
                             ElidedArgCopyInstrs, ArgCopyElisionCandidates, Arg,
                             InVals[i], ArgHasUses);
    }

    // If this argument is unused then remember its value. It is used to generate
    // debugging information.
    bool isSwiftErrorArg =
        TLI->supportSwiftError() &&
        Arg.hasAttribute(Attribute::SwiftError);
    if (!ArgHasUses && !isSwiftErrorArg) {
      SDB->setUnusedArgValue(&Arg, InVals[i]);

      // Also remember any frame index for use in FastISel.
      if (FrameIndexSDNode *FI =
          dyn_cast<FrameIndexSDNode>(InVals[i].getNode()))
        FuncInfo->setArgumentFrameIndex(&Arg, FI->getIndex());
    }

    for (unsigned Val = 0; Val != NumValues; ++Val) {
      EVT VT = ValueVTs[Val];
      MVT PartVT = TLI->getRegisterTypeForCallingConv(*CurDAG->getContext(),
                                                      F.getCallingConv(), VT);
      unsigned NumParts = TLI->getNumRegistersForCallingConv(
          *CurDAG->getContext(), F.getCallingConv(), VT);

      // Even an apparent 'unused' swifterror argument needs to be returned. So
      // we do generate a copy for it that can be used on return from the
      // function.
      if (ArgHasUses || isSwiftErrorArg) {
        std::optional<ISD::NodeType> AssertOp;
        if (Arg.hasAttribute(Attribute::SExt))
          AssertOp = ISD::AssertSext;
        else if (Arg.hasAttribute(Attribute::ZExt))
          AssertOp = ISD::AssertZext;

        ArgValues.push_back(getCopyFromParts(DAG, dl, &InVals[i], NumParts,
                                             PartVT, VT, nullptr,
                                             F.getCallingConv(), AssertOp));
      }

      i += NumParts;
    }

    // We don't need to do anything else for unused arguments.
    if (ArgValues.empty())
      continue;

    // Note down frame index.
    if (FrameIndexSDNode *FI =
        dyn_cast<FrameIndexSDNode>(ArgValues[0].getNode()))
      FuncInfo->setArgumentFrameIndex(&Arg, FI->getIndex());

    SDValue Res = DAG.getMergeValues(ArrayRef(ArgValues.data(), NumValues),
                                     SDB->getCurSDLoc());

    SDB->setValue(&Arg, Res);
    if (!TM.Options.EnableFastISel && Res.getOpcode() == ISD::BUILD_PAIR) {
      // We want to associate the argument with the frame index, among
      // involved operands, that correspond to the lowest address. The
      // getCopyFromParts function, called earlier, is swapping the order of
      // the operands to BUILD_PAIR depending on endianness. The result of
      // that swapping is that the least significant bits of the argument will
      // be in the first operand of the BUILD_PAIR node, and the most
      // significant bits will be in the second operand.
      unsigned LowAddressOp = DAG.getDataLayout().isBigEndian() ? 1 : 0;
      if (LoadSDNode *LNode =
          dyn_cast<LoadSDNode>(Res.getOperand(LowAddressOp).getNode()))
        if (FrameIndexSDNode *FI =
            dyn_cast<FrameIndexSDNode>(LNode->getBasePtr().getNode()))
          FuncInfo->setArgumentFrameIndex(&Arg, FI->getIndex());
    }

    // Analyses past this point are naive and don't expect an assertion.
    if (Res.getOpcode() == ISD::AssertZext)
      Res = Res.getOperand(0);

    // Update the SwiftErrorVRegDefMap.
    if (Res.getOpcode() == ISD::CopyFromReg && isSwiftErrorArg) {
      unsigned Reg = cast<RegisterSDNode>(Res.getOperand(1))->getReg();
      if (Register::isVirtualRegister(Reg))
        SwiftError->setCurrentVReg(FuncInfo->MBB, SwiftError->getFunctionArg(),
                                   Reg);
    }

    // If this argument is live outside of the entry block, insert a copy from
    // wherever we got it to the vreg that other BB's will reference it as.
    if (Res.getOpcode() == ISD::CopyFromReg) {
      // If we can, though, try to skip creating an unnecessary vreg.
      // FIXME: This isn't very clean... it would be nice to make this more
      // general.
      unsigned Reg = cast<RegisterSDNode>(Res.getOperand(1))->getReg();
      if (Register::isVirtualRegister(Reg)) {
        FuncInfo->ValueMap[&Arg] = Reg;
        continue;
      }
    }
    if (!isOnlyUsedInEntryBlock(&Arg, TM.Options.EnableFastISel)) {
      FuncInfo->InitializeRegForValue(&Arg);
      SDB->CopyToExportRegsIfNeeded(&Arg);
    }
  }

  if (!Chains.empty()) {
    Chains.push_back(NewRoot);
    NewRoot = DAG.getNode(ISD::TokenFactor, dl, MVT::Other, Chains);
  }

  DAG.setRoot(NewRoot);

  assert(i == InVals.size() && "Argument register count mismatch!");

  // If any argument copy elisions occurred and we have debug info, update the
  // stale frame indices used in the dbg.declare variable info table.
  if (!ArgCopyElisionFrameIndexMap.empty()) {
    for (MachineFunction::VariableDbgInfo &VI :
         MF->getInStackSlotVariableDbgInfo()) {
      auto I = ArgCopyElisionFrameIndexMap.find(VI.getStackSlot());
      if (I != ArgCopyElisionFrameIndexMap.end())
        VI.updateStackSlot(I->second);
    }
  }

  // Finally, if the target has anything special to do, allow it to do so.
  emitFunctionEntryCode();
}

/// Handle PHI nodes in successor blocks.  Emit code into the SelectionDAG to
/// ensure constants are generated when needed.  Remember the virtual registers
/// that need to be added to the Machine PHI nodes as input.  We cannot just
/// directly add them, because expansion might result in multiple MBB's for one
/// BB.  As such, the start of the BB might correspond to a different MBB than
/// the end.
void
SelectionDAGBuilder::HandlePHINodesInSuccessorBlocks(const BasicBlock *LLVMBB) {
  const TargetLowering &TLI = DAG.getTargetLoweringInfo();

  SmallPtrSet<MachineBasicBlock *, 4> SuccsHandled;

  // Check PHI nodes in successors that expect a value to be available from this
  // block.
  for (const BasicBlock *SuccBB : successors(LLVMBB->getTerminator())) {
    if (!isa<PHINode>(SuccBB->begin())) continue;
    MachineBasicBlock *SuccMBB = FuncInfo.MBBMap[SuccBB];

    // If this terminator has multiple identical successors (common for
    // switches), only handle each succ once.
    if (!SuccsHandled.insert(SuccMBB).second)
      continue;

    MachineBasicBlock::iterator MBBI = SuccMBB->begin();

    // At this point we know that there is a 1-1 correspondence between LLVM PHI
    // nodes and Machine PHI nodes, but the incoming operands have not been
    // emitted yet.
    for (const PHINode &PN : SuccBB->phis()) {
      // Ignore dead phi's.
      if (PN.use_empty())
        continue;

      // Skip empty types
      if (PN.getType()->isEmptyTy())
        continue;

      unsigned Reg;
      const Value *PHIOp = PN.getIncomingValueForBlock(LLVMBB);

      if (const auto *C = dyn_cast<Constant>(PHIOp)) {
        unsigned &RegOut = ConstantsOut[C];
        if (RegOut == 0) {
          RegOut = FuncInfo.CreateRegs(C);
          // We need to zero/sign extend ConstantInt phi operands to match
          // assumptions in FunctionLoweringInfo::ComputePHILiveOutRegInfo.
          ISD::NodeType ExtendType = ISD::ANY_EXTEND;
          if (auto *CI = dyn_cast<ConstantInt>(C))
            ExtendType = TLI.signExtendConstant(CI) ? ISD::SIGN_EXTEND
                                                    : ISD::ZERO_EXTEND;
          CopyValueToVirtualRegister(C, RegOut, ExtendType);
        }
        Reg = RegOut;
      } else {
        DenseMap<const Value *, Register>::iterator I =
          FuncInfo.ValueMap.find(PHIOp);
        if (I != FuncInfo.ValueMap.end())
          Reg = I->second;
        else {
          assert(isa<AllocaInst>(PHIOp) &&
                 FuncInfo.StaticAllocaMap.count(cast<AllocaInst>(PHIOp)) &&
                 "Didn't codegen value into a register!??");
          Reg = FuncInfo.CreateRegs(PHIOp);
          CopyValueToVirtualRegister(PHIOp, Reg);
        }
      }

      // Remember that this register needs to added to the machine PHI node as
      // the input for this MBB.
      SmallVector<EVT, 4> ValueVTs;
      ComputeValueVTs(TLI, DAG.getDataLayout(), PN.getType(), ValueVTs);
      for (EVT VT : ValueVTs) {
        const unsigned NumRegisters = TLI.getNumRegisters(*DAG.getContext(), VT);
        for (unsigned i = 0; i != NumRegisters; ++i)
          FuncInfo.PHINodesToUpdate.push_back(
              std::make_pair(&*MBBI++, Reg + i));
        Reg += NumRegisters;
      }
    }
  }

  ConstantsOut.clear();
}

MachineBasicBlock *SelectionDAGBuilder::NextBlock(MachineBasicBlock *MBB) {
  MachineFunction::iterator I(MBB);
  if (++I == FuncInfo.MF->end())
    return nullptr;
  return &*I;
}

/// During lowering new call nodes can be created (such as memset, etc.).
/// Those will become new roots of the current DAG, but complications arise
/// when they are tail calls. In such cases, the call lowering will update
/// the root, but the builder still needs to know that a tail call has been
/// lowered in order to avoid generating an additional return.
void SelectionDAGBuilder::updateDAGForMaybeTailCall(SDValue MaybeTC) {
  // If the node is null, we do have a tail call.
  if (MaybeTC.getNode() != nullptr)
    DAG.setRoot(MaybeTC);
  else
    HasTailCall = true;
}

void SelectionDAGBuilder::lowerWorkItem(SwitchWorkListItem W, Value *Cond,
                                        MachineBasicBlock *SwitchMBB,
                                        MachineBasicBlock *DefaultMBB) {
  MachineFunction *CurMF = FuncInfo.MF;
  MachineBasicBlock *NextMBB = nullptr;
  MachineFunction::iterator BBI(W.MBB);
  if (++BBI != FuncInfo.MF->end())
    NextMBB = &*BBI;

  unsigned Size = W.LastCluster - W.FirstCluster + 1;

  BranchProbabilityInfo *BPI = FuncInfo.BPI;

  if (Size == 2 && W.MBB == SwitchMBB) {
    // If any two of the cases has the same destination, and if one value
    // is the same as the other, but has one bit unset that the other has set,
    // use bit manipulation to do two compares at once.  For example:
    // "if (X == 6 || X == 4)" -> "if ((X|2) == 6)"
    // TODO: This could be extended to merge any 2 cases in switches with 3
    // cases.
    // TODO: Handle cases where W.CaseBB != SwitchBB.
    CaseCluster &Small = *W.FirstCluster;
    CaseCluster &Big = *W.LastCluster;

    if (Small.Low == Small.High && Big.Low == Big.High &&
        Small.MBB == Big.MBB) {
      const APInt &SmallValue = Small.Low->getValue();
      const APInt &BigValue = Big.Low->getValue();

      // Check that there is only one bit different.
      APInt CommonBit = BigValue ^ SmallValue;
      if (CommonBit.isPowerOf2()) {
        SDValue CondLHS = getValue(Cond);
        EVT VT = CondLHS.getValueType();
        SDLoc DL = getCurSDLoc();

        SDValue Or = DAG.getNode(ISD::OR, DL, VT, CondLHS,
                                 DAG.getConstant(CommonBit, DL, VT));
        SDValue Cond = DAG.getSetCC(
            DL, MVT::i1, Or, DAG.getConstant(BigValue | SmallValue, DL, VT),
            ISD::SETEQ);

        // Update successor info.
        // Both Small and Big will jump to Small.BB, so we sum up the
        // probabilities.
        addSuccessorWithProb(SwitchMBB, Small.MBB, Small.Prob + Big.Prob);
        if (BPI)
          addSuccessorWithProb(
              SwitchMBB, DefaultMBB,
              // The default destination is the first successor in IR.
              BPI->getEdgeProbability(SwitchMBB->getBasicBlock(), (unsigned)0));
        else
          addSuccessorWithProb(SwitchMBB, DefaultMBB);

        // Insert the true branch.
        SDValue BrCond =
            DAG.getNode(ISD::BRCOND, DL, MVT::Other, getControlRoot(), Cond,
                        DAG.getBasicBlock(Small.MBB));
        // Insert the false branch.
        BrCond = DAG.getNode(ISD::BR, DL, MVT::Other, BrCond,
                             DAG.getBasicBlock(DefaultMBB));

        DAG.setRoot(BrCond);
        return;
      }
    }
  }

  if (TM.getOptLevel() != CodeGenOpt::None) {
    // Here, we order cases by probability so the most likely case will be
    // checked first. However, two clusters can have the same probability in
    // which case their relative ordering is non-deterministic. So we use Low
    // as a tie-breaker as clusters are guaranteed to never overlap.
    llvm::sort(W.FirstCluster, W.LastCluster + 1,
               [](const CaseCluster &a, const CaseCluster &b) {
      return a.Prob != b.Prob ?
             a.Prob > b.Prob :
             a.Low->getValue().slt(b.Low->getValue());
    });

    // Rearrange the case blocks so that the last one falls through if possible
    // without changing the order of probabilities.
    for (CaseClusterIt I = W.LastCluster; I > W.FirstCluster; ) {
      --I;
      if (I->Prob > W.LastCluster->Prob)
        break;
      if (I->Kind == CC_Range && I->MBB == NextMBB) {
        std::swap(*I, *W.LastCluster);
        break;
      }
    }
  }

  // Compute total probability.
  BranchProbability DefaultProb = W.DefaultProb;
  BranchProbability UnhandledProbs = DefaultProb;
  for (CaseClusterIt I = W.FirstCluster; I <= W.LastCluster; ++I)
    UnhandledProbs += I->Prob;

  MachineBasicBlock *CurMBB = W.MBB;
  for (CaseClusterIt I = W.FirstCluster, E = W.LastCluster; I <= E; ++I) {
    bool FallthroughUnreachable = false;
    MachineBasicBlock *Fallthrough;
    if (I == W.LastCluster) {
      // For the last cluster, fall through to the default destination.
      Fallthrough = DefaultMBB;
      FallthroughUnreachable = isa<UnreachableInst>(
          DefaultMBB->getBasicBlock()->getFirstNonPHIOrDbg());
    } else {
      Fallthrough = CurMF->CreateMachineBasicBlock(CurMBB->getBasicBlock());
      CurMF->insert(BBI, Fallthrough);
      // Put Cond in a virtual register to make it available from the new blocks.
      ExportFromCurrentBlock(Cond);
    }
    UnhandledProbs -= I->Prob;

    switch (I->Kind) {
      case CC_JumpTable: {
        // FIXME: Optimize away range check based on pivot comparisons.
        JumpTableHeader *JTH = &SL->JTCases[I->JTCasesIndex].first;
        SwitchCG::JumpTable *JT = &SL->JTCases[I->JTCasesIndex].second;

        // The jump block hasn't been inserted yet; insert it here.
        MachineBasicBlock *JumpMBB = JT->MBB;
        CurMF->insert(BBI, JumpMBB);

        auto JumpProb = I->Prob;
        auto FallthroughProb = UnhandledProbs;

        // If the default statement is a target of the jump table, we evenly
        // distribute the default probability to successors of CurMBB. Also
        // update the probability on the edge from JumpMBB to Fallthrough.
        for (MachineBasicBlock::succ_iterator SI = JumpMBB->succ_begin(),
                                              SE = JumpMBB->succ_end();
             SI != SE; ++SI) {
          if (*SI == DefaultMBB) {
            JumpProb += DefaultProb / 2;
            FallthroughProb -= DefaultProb / 2;
            JumpMBB->setSuccProbability(SI, DefaultProb / 2);
            JumpMBB->normalizeSuccProbs();
            break;
          }
        }

        if (FallthroughUnreachable)
          JTH->FallthroughUnreachable = true;

        if (!JTH->FallthroughUnreachable)
          addSuccessorWithProb(CurMBB, Fallthrough, FallthroughProb);
        addSuccessorWithProb(CurMBB, JumpMBB, JumpProb);
        CurMBB->normalizeSuccProbs();

        // The jump table header will be inserted in our current block, do the
        // range check, and fall through to our fallthrough block.
        JTH->HeaderBB = CurMBB;
        JT->Default = Fallthrough; // FIXME: Move Default to JumpTableHeader.

        // If we're in the right place, emit the jump table header right now.
        if (CurMBB == SwitchMBB) {
          visitJumpTableHeader(*JT, *JTH, SwitchMBB);
          JTH->Emitted = true;
        }
        break;
      }
      case CC_BitTests: {
        // FIXME: Optimize away range check based on pivot comparisons.
        BitTestBlock *BTB = &SL->BitTestCases[I->BTCasesIndex];

        // The bit test blocks haven't been inserted yet; insert them here.
        for (BitTestCase &BTC : BTB->Cases)
          CurMF->insert(BBI, BTC.ThisBB);

        // Fill in fields of the BitTestBlock.
        BTB->Parent = CurMBB;
        BTB->Default = Fallthrough;

        BTB->DefaultProb = UnhandledProbs;
        // If the cases in bit test don't form a contiguous range, we evenly
        // distribute the probability on the edge to Fallthrough to two
        // successors of CurMBB.
        if (!BTB->ContiguousRange) {
          BTB->Prob += DefaultProb / 2;
          BTB->DefaultProb -= DefaultProb / 2;
        }

        if (FallthroughUnreachable)
          BTB->FallthroughUnreachable = true;

        // If we're in the right place, emit the bit test header right now.
        if (CurMBB == SwitchMBB) {
          visitBitTestHeader(*BTB, SwitchMBB);
          BTB->Emitted = true;
        }
        break;
      }
      case CC_Range: {
        const Value *RHS, *LHS, *MHS;
        ISD::CondCode CC;
        if (I->Low == I->High) {
          // Check Cond == I->Low.
          CC = ISD::SETEQ;
          LHS = Cond;
          RHS=I->Low;
          MHS = nullptr;
        } else {
          // Check I->Low <= Cond <= I->High.
          CC = ISD::SETLE;
          LHS = I->Low;
          MHS = Cond;
          RHS = I->High;
        }

        // If Fallthrough is unreachable, fold away the comparison.
        if (FallthroughUnreachable)
          CC = ISD::SETTRUE;

        // The false probability is the sum of all unhandled cases.
        CaseBlock CB(CC, LHS, RHS, MHS, I->MBB, Fallthrough, CurMBB,
                     getCurSDLoc(), I->Prob, UnhandledProbs);

        if (CurMBB == SwitchMBB)
          visitSwitchCase(CB, SwitchMBB);
        else
          SL->SwitchCases.push_back(CB);

        break;
      }
    }
    CurMBB = Fallthrough;
  }
}

unsigned SelectionDAGBuilder::caseClusterRank(const CaseCluster &CC,
                                              CaseClusterIt First,
                                              CaseClusterIt Last) {
  return std::count_if(First, Last + 1, [&](const CaseCluster &X) {
    if (X.Prob != CC.Prob)
      return X.Prob > CC.Prob;

    // Ties are broken by comparing the case value.
    return X.Low->getValue().slt(CC.Low->getValue());
  });
}

void SelectionDAGBuilder::splitWorkItem(SwitchWorkList &WorkList,
                                        const SwitchWorkListItem &W,
                                        Value *Cond,
                                        MachineBasicBlock *SwitchMBB) {
  assert(W.FirstCluster->Low->getValue().slt(W.LastCluster->Low->getValue()) &&
         "Clusters not sorted?");

  assert(W.LastCluster - W.FirstCluster + 1 >= 2 && "Too small to split!");

  // Balance the tree based on branch probabilities to create a near-optimal (in
  // terms of search time given key frequency) binary search tree. See e.g. Kurt
  // Mehlhorn "Nearly Optimal Binary Search Trees" (1975).
  CaseClusterIt LastLeft = W.FirstCluster;
  CaseClusterIt FirstRight = W.LastCluster;
  auto LeftProb = LastLeft->Prob + W.DefaultProb / 2;
  auto RightProb = FirstRight->Prob + W.DefaultProb / 2;

  // Move LastLeft and FirstRight towards each other from opposite directions to
  // find a partitioning of the clusters which balances the probability on both
  // sides. If LeftProb and RightProb are equal, alternate which side is
  // taken to ensure 0-probability nodes are distributed evenly.
  unsigned I = 0;
  while (LastLeft + 1 < FirstRight) {
    if (LeftProb < RightProb || (LeftProb == RightProb && (I & 1)))
      LeftProb += (++LastLeft)->Prob;
    else
      RightProb += (--FirstRight)->Prob;
    I++;
  }

  while (true) {
    // Our binary search tree differs from a typical BST in that ours can have up
    // to three values in each leaf. The pivot selection above doesn't take that
    // into account, which means the tree might require more nodes and be less
    // efficient. We compensate for this here.

    unsigned NumLeft = LastLeft - W.FirstCluster + 1;
    unsigned NumRight = W.LastCluster - FirstRight + 1;

    if (std::min(NumLeft, NumRight) < 3 && std::max(NumLeft, NumRight) > 3) {
      // If one side has less than 3 clusters, and the other has more than 3,
      // consider taking a cluster from the other side.

      if (NumLeft < NumRight) {
        // Consider moving the first cluster on the right to the left side.
        CaseCluster &CC = *FirstRight;
        unsigned RightSideRank = caseClusterRank(CC, FirstRight, W.LastCluster);
        unsigned LeftSideRank = caseClusterRank(CC, W.FirstCluster, LastLeft);
        if (LeftSideRank <= RightSideRank) {
          // Moving the cluster to the left does not demote it.
          ++LastLeft;
          ++FirstRight;
          continue;
        }
      } else {
        assert(NumRight < NumLeft);
        // Consider moving the last element on the left to the right side.
        CaseCluster &CC = *LastLeft;
        unsigned LeftSideRank = caseClusterRank(CC, W.FirstCluster, LastLeft);
        unsigned RightSideRank = caseClusterRank(CC, FirstRight, W.LastCluster);
        if (RightSideRank <= LeftSideRank) {
          // Moving the cluster to the right does not demot it.
          --LastLeft;
          --FirstRight;
          continue;
        }
      }
    }
    break;
  }

  assert(LastLeft + 1 == FirstRight);
  assert(LastLeft >= W.FirstCluster);
  assert(FirstRight <= W.LastCluster);

  // Use the first element on the right as pivot since we will make less-than
  // comparisons against it.
  CaseClusterIt PivotCluster = FirstRight;
  assert(PivotCluster > W.FirstCluster);
  assert(PivotCluster <= W.LastCluster);

  CaseClusterIt FirstLeft = W.FirstCluster;
  CaseClusterIt LastRight = W.LastCluster;

  const ConstantInt *Pivot = PivotCluster->Low;

  // New blocks will be inserted immediately after the current one.
  MachineFunction::iterator BBI(W.MBB);
  ++BBI;

  // We will branch to the LHS if Value < Pivot. If LHS is a single cluster,
  // we can branch to its destination directly if it's squeezed exactly in
  // between the known lower bound and Pivot - 1.
  MachineBasicBlock *LeftMBB;
  if (FirstLeft == LastLeft && FirstLeft->Kind == CC_Range &&
      FirstLeft->Low == W.GE &&
      (FirstLeft->High->getValue() + 1LL) == Pivot->getValue()) {
    LeftMBB = FirstLeft->MBB;
  } else {
    LeftMBB = FuncInfo.MF->CreateMachineBasicBlock(W.MBB->getBasicBlock());
    FuncInfo.MF->insert(BBI, LeftMBB);
    WorkList.push_back(
        {LeftMBB, FirstLeft, LastLeft, W.GE, Pivot, W.DefaultProb / 2});
    // Put Cond in a virtual register to make it available from the new blocks.
    ExportFromCurrentBlock(Cond);
  }

  // Similarly, we will branch to the RHS if Value >= Pivot. If RHS is a
  // single cluster, RHS.Low == Pivot, and we can branch to its destination
  // directly if RHS.High equals the current upper bound.
  MachineBasicBlock *RightMBB;
  if (FirstRight == LastRight && FirstRight->Kind == CC_Range &&
      W.LT && (FirstRight->High->getValue() + 1ULL) == W.LT->getValue()) {
    RightMBB = FirstRight->MBB;
  } else {
    RightMBB = FuncInfo.MF->CreateMachineBasicBlock(W.MBB->getBasicBlock());
    FuncInfo.MF->insert(BBI, RightMBB);
    WorkList.push_back(
        {RightMBB, FirstRight, LastRight, Pivot, W.LT, W.DefaultProb / 2});
    // Put Cond in a virtual register to make it available from the new blocks.
    ExportFromCurrentBlock(Cond);
  }

  // Create the CaseBlock record that will be used to lower the branch.
  CaseBlock CB(ISD::SETLT, Cond, Pivot, nullptr, LeftMBB, RightMBB, W.MBB,
               getCurSDLoc(), LeftProb, RightProb);

  if (W.MBB == SwitchMBB)
    visitSwitchCase(CB, SwitchMBB);
  else
    SL->SwitchCases.push_back(CB);
}

// Scale CaseProb after peeling a case with the probablity of PeeledCaseProb
// from the swith statement.
static BranchProbability scaleCaseProbality(BranchProbability CaseProb,
                                            BranchProbability PeeledCaseProb) {
  if (PeeledCaseProb == BranchProbability::getOne())
    return BranchProbability::getZero();
  BranchProbability SwitchProb = PeeledCaseProb.getCompl();

  uint32_t Numerator = CaseProb.getNumerator();
  uint32_t Denominator = SwitchProb.scale(CaseProb.getDenominator());
  return BranchProbability(Numerator, std::max(Numerator, Denominator));
}

// Try to peel the top probability case if it exceeds the threshold.
// Return current MachineBasicBlock for the switch statement if the peeling
// does not occur.
// If the peeling is performed, return the newly created MachineBasicBlock
// for the peeled switch statement. Also update Clusters to remove the peeled
// case. PeeledCaseProb is the BranchProbability for the peeled case.
MachineBasicBlock *SelectionDAGBuilder::peelDominantCaseCluster(
    const SwitchInst &SI, CaseClusterVector &Clusters,
    BranchProbability &PeeledCaseProb) {
  MachineBasicBlock *SwitchMBB = FuncInfo.MBB;
  // Don't perform if there is only one cluster or optimizing for size.
  if (SwitchPeelThreshold > 100 || !FuncInfo.BPI || Clusters.size() < 2 ||
      TM.getOptLevel() == CodeGenOpt::None ||
      SwitchMBB->getParent()->getFunction().hasMinSize())
    return SwitchMBB;

  BranchProbability TopCaseProb = BranchProbability(SwitchPeelThreshold, 100);
  unsigned PeeledCaseIndex = 0;
  bool SwitchPeeled = false;
  for (unsigned Index = 0; Index < Clusters.size(); ++Index) {
    CaseCluster &CC = Clusters[Index];
    if (CC.Prob < TopCaseProb)
      continue;
    TopCaseProb = CC.Prob;
    PeeledCaseIndex = Index;
    SwitchPeeled = true;
  }
  if (!SwitchPeeled)
    return SwitchMBB;

  LLVM_DEBUG(dbgs() << "Peeled one top case in switch stmt, prob: "
                    << TopCaseProb << "\n");

  // Record the MBB for the peeled switch statement.
  MachineFunction::iterator BBI(SwitchMBB);
  ++BBI;
  MachineBasicBlock *PeeledSwitchMBB =
      FuncInfo.MF->CreateMachineBasicBlock(SwitchMBB->getBasicBlock());
  FuncInfo.MF->insert(BBI, PeeledSwitchMBB);

  ExportFromCurrentBlock(SI.getCondition());
  auto PeeledCaseIt = Clusters.begin() + PeeledCaseIndex;
  SwitchWorkListItem W = {SwitchMBB, PeeledCaseIt, PeeledCaseIt,
                          nullptr,   nullptr,      TopCaseProb.getCompl()};
  lowerWorkItem(W, SI.getCondition(), SwitchMBB, PeeledSwitchMBB);

  Clusters.erase(PeeledCaseIt);
  for (CaseCluster &CC : Clusters) {
    LLVM_DEBUG(
        dbgs() << "Scale the probablity for one cluster, before scaling: "
               << CC.Prob << "\n");
    CC.Prob = scaleCaseProbality(CC.Prob, TopCaseProb);
    LLVM_DEBUG(dbgs() << "After scaling: " << CC.Prob << "\n");
  }
  PeeledCaseProb = TopCaseProb;
  return PeeledSwitchMBB;
}

void SelectionDAGBuilder::visitSwitch(const SwitchInst &SI) {
  // Extract cases from the switch.
  BranchProbabilityInfo *BPI = FuncInfo.BPI;
  CaseClusterVector Clusters;
  Clusters.reserve(SI.getNumCases());
  for (auto I : SI.cases()) {
    MachineBasicBlock *Succ = FuncInfo.MBBMap[I.getCaseSuccessor()];
    const ConstantInt *CaseVal = I.getCaseValue();
    BranchProbability Prob =
        BPI ? BPI->getEdgeProbability(SI.getParent(), I.getSuccessorIndex())
            : BranchProbability(1, SI.getNumCases() + 1);
    Clusters.push_back(CaseCluster::range(CaseVal, CaseVal, Succ, Prob));
  }

  MachineBasicBlock *DefaultMBB = FuncInfo.MBBMap[SI.getDefaultDest()];

  // Cluster adjacent cases with the same destination. We do this at all
  // optimization levels because it's cheap to do and will make codegen faster
  // if there are many clusters.
  sortAndRangeify(Clusters);

  // The branch probablity of the peeled case.
  BranchProbability PeeledCaseProb = BranchProbability::getZero();
  MachineBasicBlock *PeeledSwitchMBB =
      peelDominantCaseCluster(SI, Clusters, PeeledCaseProb);

  // If there is only the default destination, jump there directly.
  MachineBasicBlock *SwitchMBB = FuncInfo.MBB;
  if (Clusters.empty()) {
    assert(PeeledSwitchMBB == SwitchMBB);
    SwitchMBB->addSuccessor(DefaultMBB);
    if (DefaultMBB != NextBlock(SwitchMBB)) {
      DAG.setRoot(DAG.getNode(ISD::BR, getCurSDLoc(), MVT::Other,
                              getControlRoot(), DAG.getBasicBlock(DefaultMBB)));
    }
    return;
  }

  SL->findJumpTables(Clusters, &SI, DefaultMBB, DAG.getPSI(), DAG.getBFI());
  SL->findBitTestClusters(Clusters, &SI);

  LLVM_DEBUG({
    dbgs() << "Case clusters: ";
    for (const CaseCluster &C : Clusters) {
      if (C.Kind == CC_JumpTable)
        dbgs() << "JT:";
      if (C.Kind == CC_BitTests)
        dbgs() << "BT:";

      C.Low->getValue().print(dbgs(), true);
      if (C.Low != C.High) {
        dbgs() << '-';
        C.High->getValue().print(dbgs(), true);
      }
      dbgs() << ' ';
    }
    dbgs() << '\n';
  });

  assert(!Clusters.empty());
  SwitchWorkList WorkList;
  CaseClusterIt First = Clusters.begin();
  CaseClusterIt Last = Clusters.end() - 1;
  auto DefaultProb = getEdgeProbability(PeeledSwitchMBB, DefaultMBB);
  // Scale the branchprobability for DefaultMBB if the peel occurs and
  // DefaultMBB is not replaced.
  if (PeeledCaseProb != BranchProbability::getZero() &&
      DefaultMBB == FuncInfo.MBBMap[SI.getDefaultDest()])
    DefaultProb = scaleCaseProbality(DefaultProb, PeeledCaseProb);
  WorkList.push_back(
      {PeeledSwitchMBB, First, Last, nullptr, nullptr, DefaultProb});

  while (!WorkList.empty()) {
    SwitchWorkListItem W = WorkList.pop_back_val();
    unsigned NumClusters = W.LastCluster - W.FirstCluster + 1;

    if (NumClusters > 3 && TM.getOptLevel() != CodeGenOpt::None &&
        !DefaultMBB->getParent()->getFunction().hasMinSize()) {
      // For optimized builds, lower large range as a balanced binary tree.
      splitWorkItem(WorkList, W, SI.getCondition(), SwitchMBB);
      continue;
    }

    lowerWorkItem(W, SI.getCondition(), SwitchMBB, DefaultMBB);
  }
}

void SelectionDAGBuilder::visitStepVector(const CallInst &I) {
  const TargetLowering &TLI = DAG.getTargetLoweringInfo();
  auto DL = getCurSDLoc();
  EVT ResultVT = TLI.getValueType(DAG.getDataLayout(), I.getType());
  setValue(&I, DAG.getStepVector(DL, ResultVT));
}

void SelectionDAGBuilder::visitVectorReverse(const CallInst &I) {
  const TargetLowering &TLI = DAG.getTargetLoweringInfo();
  EVT VT = TLI.getValueType(DAG.getDataLayout(), I.getType());

  SDLoc DL = getCurSDLoc();
  SDValue V = getValue(I.getOperand(0));
  assert(VT == V.getValueType() && "Malformed vector.reverse!");

  if (VT.isScalableVector()) {
    setValue(&I, DAG.getNode(ISD::VECTOR_REVERSE, DL, VT, V));
    return;
  }

  // Use VECTOR_SHUFFLE for the fixed-length vector
  // to maintain existing behavior.
  SmallVector<int, 8> Mask;
  unsigned NumElts = VT.getVectorMinNumElements();
  for (unsigned i = 0; i != NumElts; ++i)
    Mask.push_back(NumElts - 1 - i);

  setValue(&I, DAG.getVectorShuffle(VT, DL, V, DAG.getUNDEF(VT), Mask));
}

void SelectionDAGBuilder::visitVectorDeinterleave(const CallInst &I) {
  auto DL = getCurSDLoc();
  SDValue InVec = getValue(I.getOperand(0));
  EVT OutVT =
      InVec.getValueType().getHalfNumVectorElementsVT(*DAG.getContext());

  unsigned OutNumElts = OutVT.getVectorMinNumElements();

  // ISD Node needs the input vectors split into two equal parts
  SDValue Lo = DAG.getNode(ISD::EXTRACT_SUBVECTOR, DL, OutVT, InVec,
                           DAG.getVectorIdxConstant(0, DL));
  SDValue Hi = DAG.getNode(ISD::EXTRACT_SUBVECTOR, DL, OutVT, InVec,
                           DAG.getVectorIdxConstant(OutNumElts, DL));

  // Use VECTOR_SHUFFLE for fixed-length vectors to benefit from existing
  // legalisation and combines.
  if (OutVT.isFixedLengthVector()) {
    SDValue Even = DAG.getVectorShuffle(OutVT, DL, Lo, Hi,
                                        createStrideMask(0, 2, OutNumElts));
    SDValue Odd = DAG.getVectorShuffle(OutVT, DL, Lo, Hi,
                                       createStrideMask(1, 2, OutNumElts));
    SDValue Res = DAG.getMergeValues({Even, Odd}, getCurSDLoc());
    setValue(&I, Res);
    return;
  }

  SDValue Res = DAG.getNode(ISD::VECTOR_DEINTERLEAVE, DL,
                            DAG.getVTList(OutVT, OutVT), Lo, Hi);
  setValue(&I, Res);
}

void SelectionDAGBuilder::visitVectorInterleave(const CallInst &I) {
  auto DL = getCurSDLoc();
  EVT InVT = getValue(I.getOperand(0)).getValueType();
  SDValue InVec0 = getValue(I.getOperand(0));
  SDValue InVec1 = getValue(I.getOperand(1));
  const TargetLowering &TLI = DAG.getTargetLoweringInfo();
  EVT OutVT = TLI.getValueType(DAG.getDataLayout(), I.getType());

  // Use VECTOR_SHUFFLE for fixed-length vectors to benefit from existing
  // legalisation and combines.
  if (OutVT.isFixedLengthVector()) {
    unsigned NumElts = InVT.getVectorMinNumElements();
    SDValue V = DAG.getNode(ISD::CONCAT_VECTORS, DL, OutVT, InVec0, InVec1);
    setValue(&I, DAG.getVectorShuffle(OutVT, DL, V, DAG.getUNDEF(OutVT),
                                      createInterleaveMask(NumElts, 2)));
    return;
  }

  SDValue Res = DAG.getNode(ISD::VECTOR_INTERLEAVE, DL,
                            DAG.getVTList(InVT, InVT), InVec0, InVec1);
  Res = DAG.getNode(ISD::CONCAT_VECTORS, DL, OutVT, Res.getValue(0),
                    Res.getValue(1));
  setValue(&I, Res);
}

void SelectionDAGBuilder::visitFreeze(const FreezeInst &I) {
  SmallVector<EVT, 4> ValueVTs;
  ComputeValueVTs(DAG.getTargetLoweringInfo(), DAG.getDataLayout(), I.getType(),
                  ValueVTs);
  unsigned NumValues = ValueVTs.size();
  if (NumValues == 0) return;

  SmallVector<SDValue, 4> Values(NumValues);
  SDValue Op = getValue(I.getOperand(0));

  for (unsigned i = 0; i != NumValues; ++i)
    Values[i] = DAG.getNode(ISD::FREEZE, getCurSDLoc(), ValueVTs[i],
                            SDValue(Op.getNode(), Op.getResNo() + i));

  setValue(&I, DAG.getNode(ISD::MERGE_VALUES, getCurSDLoc(),
                           DAG.getVTList(ValueVTs), Values));
}

void SelectionDAGBuilder::visitVectorSplice(const CallInst &I) {
  const TargetLowering &TLI = DAG.getTargetLoweringInfo();
  EVT VT = TLI.getValueType(DAG.getDataLayout(), I.getType());

  SDLoc DL = getCurSDLoc();
  SDValue V1 = getValue(I.getOperand(0));
  SDValue V2 = getValue(I.getOperand(1));
  int64_t Imm = cast<ConstantInt>(I.getOperand(2))->getSExtValue();

  // VECTOR_SHUFFLE doesn't support a scalable mask so use a dedicated node.
  if (VT.isScalableVector()) {
    MVT IdxVT = TLI.getVectorIdxTy(DAG.getDataLayout());
    setValue(&I, DAG.getNode(ISD::VECTOR_SPLICE, DL, VT, V1, V2,
                             DAG.getConstant(Imm, DL, IdxVT)));
    return;
  }

  unsigned NumElts = VT.getVectorNumElements();

  uint64_t Idx = (NumElts + Imm) % NumElts;

  // Use VECTOR_SHUFFLE to maintain original behaviour for fixed-length vectors.
  SmallVector<int, 8> Mask;
  for (unsigned i = 0; i < NumElts; ++i)
    Mask.push_back(Idx + i);
  setValue(&I, DAG.getVectorShuffle(VT, DL, V1, V2, Mask));
}

// Consider the following MIR after SelectionDAG, which produces output in
// phyregs in the first case or virtregs in the second case.
//
// INLINEASM_BR ..., implicit-def $ebx, ..., implicit-def $edx
// %5:gr32 = COPY $ebx
// %6:gr32 = COPY $edx
// %1:gr32 = COPY %6:gr32
// %0:gr32 = COPY %5:gr32
//
// INLINEASM_BR ..., def %5:gr32, ..., def %6:gr32
// %1:gr32 = COPY %6:gr32
// %0:gr32 = COPY %5:gr32
//
// Given %0, we'd like to return $ebx in the first case and %5 in the second.
// Given %1, we'd like to return $edx in the first case and %6 in the second.
//
// If a callbr has outputs, it will have a single mapping in FuncInfo.ValueMap
// to a single virtreg (such as %0). The remaining outputs monotonically
// increase in virtreg number from there. If a callbr has no outputs, then it
// should not have a corresponding callbr landingpad; in fact, the callbr
// landingpad would not even be able to refer to such a callbr.
static Register FollowCopyChain(MachineRegisterInfo &MRI, Register Reg) {
  MachineInstr *MI = MRI.def_begin(Reg)->getParent();
  // There is definitely at least one copy.
  assert(MI->getOpcode() == TargetOpcode::COPY &&
         "start of copy chain MUST be COPY");
  Reg = MI->getOperand(1).getReg();
  MI = MRI.def_begin(Reg)->getParent();
  // There may be an optional second copy.
  if (MI->getOpcode() == TargetOpcode::COPY) {
    assert(Reg.isVirtual() && "expected COPY of virtual register");
    Reg = MI->getOperand(1).getReg();
    assert(Reg.isPhysical() && "expected COPY of physical register");
    MI = MRI.def_begin(Reg)->getParent();
  }
  // The start of the chain must be an INLINEASM_BR.
  assert(MI->getOpcode() == TargetOpcode::INLINEASM_BR &&
         "end of copy chain MUST be INLINEASM_BR");
  return Reg;
}

// We must do this walk rather than the simpler
//   setValue(&I, getCopyFromRegs(CBR, CBR->getType()));
// otherwise we will end up with copies of virtregs only valid along direct
// edges.
void SelectionDAGBuilder::visitCallBrLandingPad(const CallInst &I) {
  SmallVector<EVT, 8> ResultVTs;
  SmallVector<SDValue, 8> ResultValues;
  const auto *CBR =
      cast<CallBrInst>(I.getParent()->getUniquePredecessor()->getTerminator());

  const TargetLowering &TLI = DAG.getTargetLoweringInfo();
  const TargetRegisterInfo *TRI = DAG.getSubtarget().getRegisterInfo();
  MachineRegisterInfo &MRI = DAG.getMachineFunction().getRegInfo();

  unsigned InitialDef = FuncInfo.ValueMap[CBR];
  SDValue Chain = DAG.getRoot();

  // Re-parse the asm constraints string.
  TargetLowering::AsmOperandInfoVector TargetConstraints =
      TLI.ParseConstraints(DAG.getDataLayout(), TRI, *CBR);
  for (auto &T : TargetConstraints) {
    SDISelAsmOperandInfo OpInfo(T);
    if (OpInfo.Type != InlineAsm::isOutput)
      continue;

    // Pencil in OpInfo.ConstraintType and OpInfo.ConstraintVT based on the
    // individual constraint.
    TLI.ComputeConstraintToUse(OpInfo, OpInfo.CallOperand, &DAG);

    switch (OpInfo.ConstraintType) {
    case TargetLowering::C_Register:
    case TargetLowering::C_RegisterClass: {
      // Fill in OpInfo.AssignedRegs.Regs.
      getRegistersForValue(DAG, getCurSDLoc(), OpInfo, OpInfo);

      // getRegistersForValue may produce 1 to many registers based on whether
      // the OpInfo.ConstraintVT is legal on the target or not.
      for (size_t i = 0, e = OpInfo.AssignedRegs.Regs.size(); i != e; ++i) {
        Register OriginalDef = FollowCopyChain(MRI, InitialDef++);
        if (Register::isPhysicalRegister(OriginalDef))
          FuncInfo.MBB->addLiveIn(OriginalDef);
        // Update the assigned registers to use the original defs.
        OpInfo.AssignedRegs.Regs[i] = OriginalDef;
      }

      SDValue V = OpInfo.AssignedRegs.getCopyFromRegs(
          DAG, FuncInfo, getCurSDLoc(), Chain, nullptr, CBR);
      ResultValues.push_back(V);
      ResultVTs.push_back(OpInfo.ConstraintVT);
      break;
    }
    case TargetLowering::C_Other: {
      SDValue Flag;
      SDValue V = TLI.LowerAsmOutputForConstraint(Chain, Flag, getCurSDLoc(),
                                                  OpInfo, DAG);
      ++InitialDef;
      ResultValues.push_back(V);
      ResultVTs.push_back(OpInfo.ConstraintVT);
      break;
    }
    default:
      break;
    }
  }
  SDValue V = DAG.getNode(ISD::MERGE_VALUES, getCurSDLoc(),
                          DAG.getVTList(ResultVTs), ResultValues);
  setValue(&I, V);
}<|MERGE_RESOLUTION|>--- conflicted
+++ resolved
@@ -652,36 +652,9 @@
   ElementCount PartNumElts = PartVT.getVectorElementCount();
   ElementCount ValueNumElts = ValueVT.getVectorElementCount();
 
-  // Widening a scalable vector to another scalable vector is done by inserting
-  // the vector into a larger undef one.
-  if (PartVT.isFixedLengthVector() &&
-      (PartNumElts.getFixedValue() > ValueNumElts.getFixedValue())) {
-    // Promote first?
-    if (PartVT.getVectorElementType() != ValueVT.getVectorElementType()) {
-      if (PartVT.getVectorElementType().getScalarSizeInBits() <
-          ValueVT.getVectorElementType().getScalarSizeInBits()) {
-        return SDValue();
-      }
-
-      // Promote, then extract.
-      EVT PromotedVT =
-          EVT::getVectorVT(*DAG.getContext(), PartVT.getVectorElementType(),
-                           ValueVT.getVectorNumElements());
-      Val = DAG.getAnyExtOrTrunc(Val, DL, PromotedVT);
-    }
-  } else if (PartNumElts.isScalable())
-    return DAG.getNode(ISD::INSERT_SUBVECTOR, DL, PartVT, DAG.getUNDEF(PartVT),
-                       Val, DAG.getVectorIdxConstant(0, DL));
   // We only support widening vectors with equivalent element types and
   // fixed/scalable properties. If a target needs to widen a fixed-length type
   // to a scalable one, it should be possible to use INSERT_SUBVECTOR below.
-<<<<<<< HEAD
-  else if (ElementCount::isKnownLE(PartNumElts, ValueNumElts) ||
-      PartNumElts.isScalable() != ValueNumElts.isScalable() ||
-      PartVT.getVectorElementType() != ValueVT.getVectorElementType())
-    return SDValue();
-
-=======
   if (ElementCount::isKnownLE(PartNumElts, ValueNumElts) ||
       PartNumElts.isScalable() != ValueNumElts.isScalable())
     return SDValue();
@@ -692,6 +665,23 @@
            "Cannot widen to illegal type");
     Val = DAG.getNode(ISD::BITCAST, DL,
                       ValueVT.changeVectorElementType(MVT::f16), Val);
+  }
+  // Widening a scalable vector to another scalable vector is done by inserting
+  // the vector into a larger undef one.
+  else if (PartVT.isFixedLengthVector() &&
+      (PartNumElts.getFixedValue() > ValueNumElts.getFixedValue())) {
+    // Promote first?
+    if (PartEVT != ValueEVT) {
+      if (PartEVT.getScalarSizeInBits() < ValueEVT.getScalarSizeInBits()) {
+        return SDValue();
+      }
+
+      // Promote, then extract.
+      EVT PromotedVT =
+          EVT::getVectorVT(*DAG.getContext(), PartEVT,
+                           ValueVT.getVectorNumElements());
+      Val = DAG.getAnyExtOrTrunc(Val, DL, PromotedVT);
+    }
   } else if (PartEVT != ValueEVT) {
     return SDValue();
   }
@@ -701,7 +691,6 @@
   if (PartNumElts.isScalable())
     return DAG.getNode(ISD::INSERT_SUBVECTOR, DL, PartVT, DAG.getUNDEF(PartVT),
                        Val, DAG.getVectorIdxConstant(0, DL));
->>>>>>> 7634905a
 
   // Vector widening case, e.g. <2 x float> -> <4 x float>.  Shuffle in
   // undef elements.
