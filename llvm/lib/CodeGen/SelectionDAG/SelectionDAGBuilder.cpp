--- conflicted
+++ resolved
@@ -1302,13 +1302,10 @@
 }
 
 void SelectionDAGBuilder::salvageUnresolvedDbgValue(DanglingDebugInfo &DDI) {
-<<<<<<< HEAD
-=======
   // TODO: For the variadic implementation, instead of only checking the fail
   // state of `handleDebugValue`, we need know specifically which values were
   // invalid, so that we attempt to salvage only those values when processing
   // a DIArgList.
->>>>>>> a2ce6ee6
   assert(!DDI.getDI()->hasArgList() &&
          "Not implemented for variadic dbg_values");
   Value *V = DDI.getDI()->getValue(0);
@@ -1332,15 +1329,10 @@
   while (isa<Instruction>(V)) {
     Instruction &VAsInst = *cast<Instruction>(V);
     // Temporary "0", awaiting real implementation.
-<<<<<<< HEAD
-    DIExpression *NewExpr = salvageDebugInfoImpl(VAsInst, Expr, StackValue, 0);
-
-=======
     SmallVector<uint64_t, 16> Ops;
     SmallVector<Value *, 4> AdditionalValues;
     V = salvageDebugInfoImpl(VAsInst, Expr->getNumLocationOperands(), Ops,
                              AdditionalValues);
->>>>>>> a2ce6ee6
     // If we cannot salvage any further, and haven't yet found a suitable debug
     // expression, bail out.
     if (!V)
@@ -1385,13 +1377,8 @@
                                            bool IsVariadic) {
   if (Values.empty())
     return true;
-<<<<<<< HEAD
-  SDDbgValue::LocOpVector LocationOps;
-  SDDbgValue::SDNodeVector Dependencies;
-=======
   SmallVector<SDDbgOperand> LocationOps;
   SmallVector<SDNode *> Dependencies;
->>>>>>> a2ce6ee6
   for (const Value *V : Values) {
     // Constant value.
     if (isa<ConstantInt>(V) || isa<ConstantFP>(V) || isa<UndefValue>(V) ||
@@ -1419,10 +1406,6 @@
       // Only emit func arg dbg value for non-variadic dbg.values for now.
       if (!IsVariadic && EmitFuncArgumentDbgValue(V, Var, Expr, dl, false, N))
         return true;
-<<<<<<< HEAD
-      Dependencies.push_back(N.getNode());
-=======
->>>>>>> a2ce6ee6
       if (auto *FISDN = dyn_cast<FrameIndexSDNode>(N.getNode())) {
         // Construct a FrameIndexDbgValue for FrameIndexSDNodes so we can
         // describe stack slot locations.
@@ -1434,10 +1417,7 @@
         //   dbg.value(i32* %px, !"int x", !DIExpression(DW_OP_deref))
         //
         // Both describe the direct values of their associated variables.
-<<<<<<< HEAD
-=======
         Dependencies.push_back(N.getNode());
->>>>>>> a2ce6ee6
         LocationOps.emplace_back(SDDbgOperand::fromFrameIdx(FISDN->getIndex()));
         continue;
       }
@@ -1476,11 +1456,7 @@
           BitsToDescribe = *VarSize;
         if (auto Fragment = Expr->getFragmentInfo())
           BitsToDescribe = Fragment->SizeInBits;
-<<<<<<< HEAD
-        for (auto RegAndSize : RFV.getRegsAndSizes()) {
-=======
         for (const auto &RegAndSize : RFV.getRegsAndSizes()) {
->>>>>>> a2ce6ee6
           // Bail out if all bits are described already.
           if (Offset >= BitsToDescribe)
             break;
@@ -4428,7 +4404,6 @@
   setValue(&I, StoreNode);
 }
 
-<<<<<<< HEAD
 static SDValue attachVectorLengthAlignment(const VPIntrinsic &VPI, SDValue VL,
                                            SelectionDAG &DAG, SDLoc DL) {
   if (!VPI.getVectorLengthParam())
@@ -4491,8 +4466,6 @@
   setValue(&I, StoreNode);
 }
 
-=======
->>>>>>> a2ce6ee6
 // Get a uniform base for the Gather/Scatter intrinsic.
 // The first argument of the Gather/Scatter intrinsic is a vector of pointers.
 // We try to represent it as a base pointer + vector of indices.
@@ -4596,16 +4569,6 @@
     Index = DAG.getNode(ISD::SIGN_EXTEND, sdl, NewIdxVT, Index);
   }
 
-<<<<<<< HEAD
-  EVT IdxVT = Index.getValueType();
-  EVT EltTy = IdxVT.getVectorElementType();
-  if (TLI.shouldExtendGSIndex(IdxVT, EltTy)) {
-    EVT NewIdxVT = IdxVT.changeVectorElementType(EltTy);
-    Index = DAG.getNode(ISD::SIGN_EXTEND, sdl, NewIdxVT, Index);
-  }
-
-=======
->>>>>>> a2ce6ee6
   SDValue Ops[] = { getMemoryRoot(), Src0, Mask, Base, Index, Scale };
   SDValue Scatter = DAG.getMaskedScatter(DAG.getVTList(MVT::Other), VT, sdl,
                                          Ops, MMO, IndexType, false);
@@ -4706,7 +4669,6 @@
     IndexType = ISD::SIGNED_UNSCALED;
     Scale = DAG.getTargetConstant(1, sdl, TLI.getPointerTy(DAG.getDataLayout()));
   }
-<<<<<<< HEAD
 
   EVT IdxVT = Index.getValueType();
   EVT EltTy = IdxVT.getVectorElementType();
@@ -4755,37 +4717,28 @@
       // TODO: Make MachineMemOperands aware of scalable
       // vectors.
       MemoryLocation::UnknownSize, Alignment, AAInfo, Ranges);
-=======
->>>>>>> a2ce6ee6
-
+
+  if (!UniformBase) {
+    Base = DAG.getConstant(0, sdl, TLI.getPointerTy(DAG.getDataLayout()));
+    Index = getValue(Ptr);
+    IndexType = ISD::SIGNED_UNSCALED;
+    Scale =
+        DAG.getTargetConstant(1, sdl, TLI.getPointerTy(DAG.getDataLayout()));
+  }
   EVT IdxVT = Index.getValueType();
   EVT EltTy = IdxVT.getVectorElementType();
   if (TLI.shouldExtendGSIndex(IdxVT, EltTy)) {
     EVT NewIdxVT = IdxVT.changeVectorElementType(EltTy);
     Index = DAG.getNode(ISD::SIGN_EXTEND, sdl, NewIdxVT, Index);
   }
-<<<<<<< HEAD
-  EVT IdxVT = Index.getValueType();
-  EVT EltTy = IdxVT.getVectorElementType();
-  if (TLI.shouldExtendGSIndex(IdxVT, EltTy)) {
-    EVT NewIdxVT = IdxVT.changeVectorElementType(EltTy);
-    Index = DAG.getNode(ISD::SIGN_EXTEND, sdl, NewIdxVT, Index);
-  }
   SDValue Ops[] = {Root, Base, Index, Scale, Mask, VLen};
   SDValue Gather = DAG.getGatherVP(DAG.getVTList(VT, MVT::Other), VT, sdl, Ops,
                                    MMO, IndexType);
-=======
-
-  SDValue Ops[] = { Root, Src0, Mask, Base, Index, Scale };
-  SDValue Gather = DAG.getMaskedGather(DAG.getVTList(VT, MVT::Other), VT, sdl,
-                                       Ops, MMO, IndexType, ISD::NON_EXTLOAD);
->>>>>>> a2ce6ee6
 
   PendingLoads.push_back(Gather.getValue(1));
   setValue(&I, Gather);
 }
 
-<<<<<<< HEAD
 void SelectionDAGBuilder::visitScatterVP(const CallInst &I) {
   SDLoc sdl = getCurSDLoc();
 
@@ -4892,8 +4845,6 @@
   setValue(&I, Load);
 }
 
-=======
->>>>>>> a2ce6ee6
 void SelectionDAGBuilder::visitAtomicCmpXchg(const AtomicCmpXchgInst &I) {
   SDLoc dl = getCurSDLoc();
   AtomicOrdering SuccessOrdering = I.getSuccessOrdering();
@@ -5958,28 +5909,6 @@
 
   if (!Op) {
     // Create a DBG_VALUE for each decomposed value in ArgRegs to cover Reg
-<<<<<<< HEAD
-    auto splitMultiRegDbgValue =
-        [&](ArrayRef<std::pair<unsigned, TypeSize>> SplitRegs) {
-          unsigned Offset = 0;
-          for (auto RegAndSize : SplitRegs) {
-            // If the expression is already a fragment, the current register
-            // offset+size might extend beyond the fragment. In this case, only
-            // the register bits that are inside the fragment are relevant.
-            int RegFragmentSizeInBits = RegAndSize.second;
-            if (auto ExprFragmentInfo = Expr->getFragmentInfo()) {
-              uint64_t ExprFragmentSizeInBits = ExprFragmentInfo->SizeInBits;
-              // The register is entirely outside the expression fragment,
-              // so is irrelevant for debug info.
-              if (Offset >= ExprFragmentSizeInBits)
-                break;
-              // The register is partially outside the expression fragment, only
-              // the low bits within the fragment are relevant for debug info.
-              if (Offset + RegFragmentSizeInBits > ExprFragmentSizeInBits) {
-                RegFragmentSizeInBits = ExprFragmentSizeInBits - Offset;
-              }
-            }
-=======
     auto splitMultiRegDbgValue = [&](ArrayRef<std::pair<unsigned, TypeSize>>
                                          SplitRegs) {
       unsigned Offset = 0;
@@ -6000,7 +5929,6 @@
             RegFragmentSizeInBits = ExprFragmentSizeInBits - Offset;
           }
         }
->>>>>>> a2ce6ee6
 
         auto FragmentExpr = DIExpression::createFragmentExpression(
             Expr, Offset, RegFragmentSizeInBits);
@@ -6013,16 +5941,9 @@
           DAG.AddDbgValue(SDV, false);
           continue;
         }
-<<<<<<< HEAD
-        assert(!IsDbgDeclare && "DbgDeclare operand is not in memory?");
-        FuncInfo.ArgDbgValues.push_back(
-          BuildMI(MF, DL, TII->get(TargetOpcode::DBG_VALUE), IsDbgDeclare,
-                  RegAndSize.first, Variable, *FragmentExpr));
-=======
         MachineInstr *NewMI =
             MakeVRegDbgValue(RegAndSize.first, *FragmentExpr, IsDbgDeclare);
         FuncInfo.ArgDbgValues.push_back(NewMI);
->>>>>>> a2ce6ee6
       }
     };
 
@@ -6473,11 +6394,7 @@
     if (Values.empty())
       return;
 
-<<<<<<< HEAD
-    if (std::count(Values.begin(), Values.end(), nullptr))
-=======
     if (llvm::is_contained(Values, nullptr))
->>>>>>> a2ce6ee6
       return;
 
     bool IsVariadic = DI.hasArgList();
@@ -7508,11 +7425,7 @@
     MVT VectorIdxTy = TLI.getVectorIdxTy(DAG.getDataLayout());
     if (Index.getValueType() != VectorIdxTy)
       Index = DAG.getVectorIdxConstant(
-<<<<<<< HEAD
-          cast<ConstantSDNode>(Index)->getZExtValue(), DL);
-=======
           cast<ConstantSDNode>(Index)->getZExtValue(), sdl);
->>>>>>> a2ce6ee6
 
     EVT ResultVT = TLI.getValueType(DAG.getDataLayout(), I.getType());
     setValue(&I, DAG.getNode(ISD::INSERT_SUBVECTOR, sdl, ResultVT, Vec, SubVec,
@@ -7529,16 +7442,10 @@
     MVT VectorIdxTy = TLI.getVectorIdxTy(DAG.getDataLayout());
     if (Index.getValueType() != VectorIdxTy)
       Index = DAG.getVectorIdxConstant(
-<<<<<<< HEAD
-          cast<ConstantSDNode>(Index)->getZExtValue(), DL);
-
-    setValue(&I, DAG.getNode(ISD::EXTRACT_SUBVECTOR, DL, ResultVT, Vec, Index));
-=======
           cast<ConstantSDNode>(Index)->getZExtValue(), sdl);
 
     setValue(&I,
              DAG.getNode(ISD::EXTRACT_SUBVECTOR, sdl, ResultVT, Vec, Index));
->>>>>>> a2ce6ee6
     return;
   }
   case Intrinsic::experimental_vector_reverse:
@@ -7687,16 +7594,6 @@
   // #2 is the condition code
   SDValue MaskOp = getValue(I.getOperand(3));
   SDValue VLen = getValue(I.getOperand(4));
-<<<<<<< HEAD
-
-  VLen = attachVectorLengthAlignment(cast<const VPIntrinsic>(I), VLen, DAG,
-                                     getCurSDLoc());
-
-  EVT DestVT = DAG.getTargetLoweringInfo().getValueType(DAG.getDataLayout(),
-                                                        I.getType());
-  setValue(&I, DAG.getVPSetCC(getCurSDLoc(), DestVT, Op1, Op2, Condition,
-                              MaskOp, VLen));
-=======
   MVT EVLParamVT = TLI.getVPExplicitVectorLengthTy();
   assert(EVLParamVT.isScalarInteger() && EVLParamVT.bitsGE(MVT::i32) &&
          "Unexpected target EVL type");
@@ -7705,7 +7602,6 @@
   EVT DestVT = DAG.getTargetLoweringInfo().getValueType(DAG.getDataLayout(),
                                                         I.getType());
   setValue(&I, DAG.getVPSetCC(DL, DestVT, Op1, Op2, Condition, MaskOp, VLen));
->>>>>>> a2ce6ee6
 }
 
 static Optional<unsigned> getRelaxedVPSD(unsigned VPOC) {
@@ -7747,58 +7643,6 @@
                                             bool IsGather) {
   SDLoc DL = getCurSDLoc();
   const TargetLowering &TLI = DAG.getTargetLoweringInfo();
-<<<<<<< HEAD
-  SDLoc dl = getCurSDLoc();
-  EVT ResVT = TLI.getValueType(DAG.getDataLayout(), VPIntrin.getType());
-
-  SDValue MaskV = getValue(VPIntrin.getMaskParam());
-  SDValue VLen = getValue(VPIntrin.getVectorLengthParam());
-  VLen = attachVectorLengthAlignment(VPIntrin, VLen, DAG, getCurSDLoc());
-
-  auto FMFSource = dyn_cast<FPMathOperator>(&VPIntrin);
-  SDNodeFlags OpFlags;
-  if (FMFSource)
-    OpFlags.copyFMF(*FMFSource);
-
-  Optional<unsigned> ReduceOCOpt = getISDForVPIntrinsic(VPIntrin);
-  unsigned ReduceOC = ReduceOCOpt.getValue();
-  Optional<unsigned> ScalarOCOpt = getScalarISDForVPReduce(ReduceOC);
-  SDValue ResV;
-
-  // The reduction op without order constraints (fp only - integer is already
-  // unordered)
-  Optional<unsigned> RelaxedOC = getRelaxedVPSD(ReduceOC);
-  assert((!RelaxedOC || FMFSource) &&
-         "Expecting relaxable reductions to be fp ops");
-
-  if (RelaxedOC && FMFSource->hasAllowReassoc()) {
-    // fp reduction with reassoc flags -> use the relaxed opcode and scalarize
-    // the start value.
-    LLVM_DEBUG(dbgs() << "visitReduceVP: reassoc FP\n";);
-    // Re-associatable reduction with an explicit start parameter for the strict
-    // case
-    SDValue ScalarV = getValue(VPIntrin.getArgOperand(0));
-    SDValue VectorV = getValue(VPIntrin.getArgOperand(1));
-    auto ReducedV = DAG.getNode(RelaxedOC.getValue(), dl, ResVT,
-                                {VectorV, MaskV, VLen}, OpFlags);
-    ResV = DAG.getNode(ScalarOCOpt.getValue(), dl, ResVT, ScalarV, ReducedV,
-                       OpFlags);
-
-  } else if (RelaxedOC && !FMFSource->hasAllowReassoc()) {
-    // fp reduction w/o reassoc -> translate to a strigt opcode
-    LLVM_DEBUG(dbgs() << "visitReduceVP: ordered FP\n";);
-    SDValue ScalarV = getValue(VPIntrin.getArgOperand(0));
-    SDValue VectorV = getValue(VPIntrin.getArgOperand(1));
-    ResV = DAG.getNode(ReduceOC, dl, ResVT, {ScalarV, VectorV, MaskV, VLen},
-                       OpFlags);
-
-  } else {
-    LLVM_DEBUG(dbgs() << "visitReduceVP: unordered\n";);
-
-    // Re-associatable without strict case and no initial arg (eg ADD reduction)
-    SDValue VectorV = getValue(VPIntrin.getArgOperand(0));
-    ResV = DAG.getNode(ReduceOC, dl, ResVT, {VectorV, MaskV, VLen}, OpFlags);
-=======
   Value *PtrOperand = VPIntrin.getArgOperand(0);
   MaybeAlign Alignment = VPIntrin.getPointerAlignment();
   if (!Alignment)
@@ -7845,7 +7689,6 @@
         DAG.getVTList(VT, MVT::Other), VT, DL,
         {DAG.getRoot(), Base, Index, Scale, OpValues[1], OpValues[2]}, MMO,
         IndexType);
->>>>>>> a2ce6ee6
   }
   if (AddToChain)
     PendingLoads.push_back(LD.getValue(1));
@@ -7926,20 +7769,6 @@
   SDVTList VTs = DAG.getVTList(ValueVTs);
 
   // Request Operands
-<<<<<<< HEAD
-  SmallVector<SDValue, 7> OpValues;
-
-  auto EVLPos = VPIntrinsic::GetVectorLengthParamPos(VPIntrin.getIntrinsicID());
-  for (int i = 0; i < (int)VPIntrin.getNumArgOperands(); ++i) {
-    SDValue ISelOperand = getValue(VPIntrin.getArgOperand(i));
-
-    // Attach alignment info.
-    if (EVLPos && (i == *EVLPos))
-      ISelOperand = attachVectorLengthAlignment(VPIntrin, ISelOperand, DAG,
-                                                getCurSDLoc());
-
-    OpValues.push_back(ISelOperand);
-=======
   // TODO: Constrained FP.
   // auto ExceptPosOpt = None;
       // VPIntrinsic::GetExceptionBehaviorParamPos(VPIntrin.getIntrinsicID());
@@ -7959,7 +7788,6 @@
     if (I == EVLParamPos)
       Op = DAG.getNode(ISD::ZERO_EXTEND, DL, EVLParamVT, Op);
     OpValues.push_back(Op);
->>>>>>> a2ce6ee6
   }
 
 
@@ -11675,8 +11503,6 @@
   }
 }
 
-<<<<<<< HEAD
-=======
 void SelectionDAGBuilder::visitStepVector(const CallInst &I) {
   const TargetLowering &TLI = DAG.getTargetLoweringInfo();
   auto DL = getCurSDLoc();
@@ -11684,7 +11510,6 @@
   setValue(&I, DAG.getStepVector(DL, ResultVT));
 }
 
->>>>>>> a2ce6ee6
 void SelectionDAGBuilder::visitVectorReverse(const CallInst &I) {
   const TargetLowering &TLI = DAG.getTargetLoweringInfo();
   EVT VT = TLI.getValueType(DAG.getDataLayout(), I.getType());
@@ -11745,15 +11570,6 @@
 
   unsigned NumElts = VT.getVectorNumElements();
 
-<<<<<<< HEAD
-  if ((-Imm > NumElts) || (Imm >= NumElts)) {
-    // Result is undefined if immediate is out-of-bounds.
-    setValue(&I, DAG.getUNDEF(VT));
-    return;
-  }
-
-=======
->>>>>>> a2ce6ee6
   uint64_t Idx = (NumElts + Imm) % NumElts;
 
   // Use VECTOR_SHUFFLE to maintain original behaviour for fixed-length vectors.
