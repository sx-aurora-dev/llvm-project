//===------- LegalizeVectorTypes.cpp - Legalization of vector types -------===//
//
// Part of the LLVM Project, under the Apache License v2.0 with LLVM Exceptions.
// See https://llvm.org/LICENSE.txt for license information.
// SPDX-License-Identifier: Apache-2.0 WITH LLVM-exception
//
//===----------------------------------------------------------------------===//
//
// This file performs vector type splitting and scalarization for LegalizeTypes.
// Scalarization is the act of changing a computation in an illegal one-element
// vector type to be a computation in its scalar element type.  For example,
// implementing <1 x f32> arithmetic in a scalar f32 register.  This is needed
// as a base case when scalarizing vector arithmetic like <4 x f32>, which
// eventually decomposes to scalars if the target doesn't support v4f32 or v2f32
// types.
// Splitting is the act of changing a computation in an invalid vector type to
// be a computation in two vectors of half the size.  For example, implementing
// <128 x f32> operations in terms of two <64 x f32> operations.
//
//===----------------------------------------------------------------------===//

#include "LegalizeTypes.h"
#include "llvm/Analysis/MemoryLocation.h"
#include "llvm/IR/DataLayout.h"
#include "llvm/Support/ErrorHandling.h"
#include "llvm/Support/TypeSize.h"
#include "llvm/Support/raw_ostream.h"
using namespace llvm;

#define DEBUG_TYPE "legalize-types"

//===----------------------------------------------------------------------===//
//  Result Vector Scalarization: <1 x ty> -> ty.
//===----------------------------------------------------------------------===//

void DAGTypeLegalizer::ScalarizeVectorResult(SDNode *N, unsigned ResNo) {
  LLVM_DEBUG(dbgs() << "Scalarize node result " << ResNo << ": "; N->dump(&DAG);
             dbgs() << "\n");
  SDValue R = SDValue();

  switch (N->getOpcode()) {
  default:
#ifndef NDEBUG
    dbgs() << "ScalarizeVectorResult #" << ResNo << ": ";
    N->dump(&DAG);
    dbgs() << "\n";
#endif
    report_fatal_error("Do not know how to scalarize the result of this "
                       "operator!\n");

  case ISD::MERGE_VALUES:      R = ScalarizeVecRes_MERGE_VALUES(N, ResNo);break;
  case ISD::BITCAST:           R = ScalarizeVecRes_BITCAST(N); break;
  case ISD::BUILD_VECTOR:      R = ScalarizeVecRes_BUILD_VECTOR(N); break;
  case ISD::EXTRACT_SUBVECTOR: R = ScalarizeVecRes_EXTRACT_SUBVECTOR(N); break;
  case ISD::FP_ROUND:          R = ScalarizeVecRes_FP_ROUND(N); break;
  case ISD::FPOWI:             R = ScalarizeVecRes_FPOWI(N); break;
  case ISD::INSERT_VECTOR_ELT: R = ScalarizeVecRes_INSERT_VECTOR_ELT(N); break;
  case ISD::LOAD:           R = ScalarizeVecRes_LOAD(cast<LoadSDNode>(N));break;
  case ISD::SCALAR_TO_VECTOR:  R = ScalarizeVecRes_SCALAR_TO_VECTOR(N); break;
  case ISD::SIGN_EXTEND_INREG: R = ScalarizeVecRes_InregOp(N); break;
  case ISD::VSELECT:           R = ScalarizeVecRes_VSELECT(N); break;
  case ISD::SELECT:            R = ScalarizeVecRes_SELECT(N); break;
  case ISD::SELECT_CC:         R = ScalarizeVecRes_SELECT_CC(N); break;
  case ISD::SETCC:             R = ScalarizeVecRes_SETCC(N); break;
  case ISD::UNDEF:             R = ScalarizeVecRes_UNDEF(N); break;
  case ISD::VECTOR_SHUFFLE:    R = ScalarizeVecRes_VECTOR_SHUFFLE(N); break;
  case ISD::ANY_EXTEND_VECTOR_INREG:
  case ISD::SIGN_EXTEND_VECTOR_INREG:
  case ISD::ZERO_EXTEND_VECTOR_INREG:
    R = ScalarizeVecRes_VecInregOp(N);
    break;
  case ISD::ABS:
  case ISD::ANY_EXTEND:
  case ISD::BITREVERSE:
  case ISD::BSWAP:
  case ISD::CTLZ:
  case ISD::CTLZ_ZERO_UNDEF:
  case ISD::CTPOP:
  case ISD::CTTZ:
  case ISD::CTTZ_ZERO_UNDEF:
  case ISD::FABS:
  case ISD::FCEIL:
  case ISD::FCOS:
  case ISD::FEXP:
  case ISD::FEXP2:
  case ISD::FFLOOR:
  case ISD::FLOG:
  case ISD::FLOG10:
  case ISD::FLOG2:
  case ISD::FNEARBYINT:
  case ISD::FNEG:
  case ISD::FREEZE:
  case ISD::ARITH_FENCE:
  case ISD::FP_EXTEND:
  case ISD::FP_TO_SINT:
  case ISD::FP_TO_UINT:
  case ISD::FRINT:
  case ISD::FROUND:
  case ISD::FROUNDEVEN:
  case ISD::FSIN:
  case ISD::FSQRT:
  case ISD::FTRUNC:
  case ISD::SIGN_EXTEND:
  case ISD::SINT_TO_FP:
  case ISD::TRUNCATE:
  case ISD::UINT_TO_FP:
  case ISD::ZERO_EXTEND:
  case ISD::FCANONICALIZE:
    R = ScalarizeVecRes_UnaryOp(N);
    break;

  case ISD::ADD:
  case ISD::AND:
  case ISD::FADD:
  case ISD::FCOPYSIGN:
  case ISD::FDIV:
  case ISD::FMUL:
  case ISD::FMINNUM:
  case ISD::FMAXNUM:
  case ISD::FMINNUM_IEEE:
  case ISD::FMAXNUM_IEEE:
  case ISD::FMINIMUM:
  case ISD::FMAXIMUM:
  case ISD::SMIN:
  case ISD::SMAX:
  case ISD::UMIN:
  case ISD::UMAX:

  case ISD::SADDSAT:
  case ISD::UADDSAT:
  case ISD::SSUBSAT:
  case ISD::USUBSAT:
  case ISD::SSHLSAT:
  case ISD::USHLSAT:

  case ISD::FPOW:
  case ISD::FREM:
  case ISD::FSUB:
  case ISD::MUL:
  case ISD::OR:
  case ISD::SDIV:
  case ISD::SREM:
  case ISD::SUB:
  case ISD::UDIV:
  case ISD::UREM:
  case ISD::XOR:
  case ISD::SHL:
  case ISD::SRA:
  case ISD::SRL:
  case ISD::ROTL:
  case ISD::ROTR:
    R = ScalarizeVecRes_BinOp(N);
    break;
  case ISD::FMA:
  case ISD::FSHL:
  case ISD::FSHR:
    R = ScalarizeVecRes_TernaryOp(N);
    break;

#define DAG_INSTRUCTION(NAME, NARG, ROUND_MODE, INTRINSIC, DAGN)               \
  case ISD::STRICT_##DAGN:
#include "llvm/IR/ConstrainedOps.def"
    R = ScalarizeVecRes_StrictFPOp(N);
    break;

  case ISD::FP_TO_UINT_SAT:
  case ISD::FP_TO_SINT_SAT:
    R = ScalarizeVecRes_FP_TO_XINT_SAT(N);
    break;

  case ISD::UADDO:
  case ISD::SADDO:
  case ISD::USUBO:
  case ISD::SSUBO:
  case ISD::UMULO:
  case ISD::SMULO:
    R = ScalarizeVecRes_OverflowOp(N, ResNo);
    break;
  case ISD::SMULFIX:
  case ISD::SMULFIXSAT:
  case ISD::UMULFIX:
  case ISD::UMULFIXSAT:
  case ISD::SDIVFIX:
  case ISD::SDIVFIXSAT:
  case ISD::UDIVFIX:
  case ISD::UDIVFIXSAT:
    R = ScalarizeVecRes_FIX(N);
    break;
  }

  // If R is null, the sub-method took care of registering the result.
  if (R.getNode())
    SetScalarizedVector(SDValue(N, ResNo), R);
}

SDValue DAGTypeLegalizer::ScalarizeVecRes_BinOp(SDNode *N) {
  SDValue LHS = GetScalarizedVector(N->getOperand(0));
  SDValue RHS = GetScalarizedVector(N->getOperand(1));
  return DAG.getNode(N->getOpcode(), SDLoc(N),
                     LHS.getValueType(), LHS, RHS, N->getFlags());
}

SDValue DAGTypeLegalizer::ScalarizeVecRes_TernaryOp(SDNode *N) {
  SDValue Op0 = GetScalarizedVector(N->getOperand(0));
  SDValue Op1 = GetScalarizedVector(N->getOperand(1));
  SDValue Op2 = GetScalarizedVector(N->getOperand(2));
  return DAG.getNode(N->getOpcode(), SDLoc(N), Op0.getValueType(), Op0, Op1,
                     Op2, N->getFlags());
}

SDValue DAGTypeLegalizer::ScalarizeVecRes_FIX(SDNode *N) {
  SDValue Op0 = GetScalarizedVector(N->getOperand(0));
  SDValue Op1 = GetScalarizedVector(N->getOperand(1));
  SDValue Op2 = N->getOperand(2);
  return DAG.getNode(N->getOpcode(), SDLoc(N), Op0.getValueType(), Op0, Op1,
                     Op2, N->getFlags());
}

SDValue DAGTypeLegalizer::ScalarizeVecRes_StrictFPOp(SDNode *N) {
  EVT VT = N->getValueType(0).getVectorElementType();
  unsigned NumOpers = N->getNumOperands();
  SDValue Chain = N->getOperand(0);
  EVT ValueVTs[] = {VT, MVT::Other};
  SDLoc dl(N);

  SmallVector<SDValue, 4> Opers(NumOpers);

  // The Chain is the first operand.
  Opers[0] = Chain;

  // Now process the remaining operands.
  for (unsigned i = 1; i < NumOpers; ++i) {
    SDValue Oper = N->getOperand(i);

    if (Oper.getValueType().isVector())
      Oper = GetScalarizedVector(Oper);

    Opers[i] = Oper;
  }

  SDValue Result = DAG.getNode(N->getOpcode(), dl, DAG.getVTList(ValueVTs),
                               Opers, N->getFlags());

  // Legalize the chain result - switch anything that used the old chain to
  // use the new one.
  ReplaceValueWith(SDValue(N, 1), Result.getValue(1));
  return Result;
}

SDValue DAGTypeLegalizer::ScalarizeVecRes_OverflowOp(SDNode *N,
                                                     unsigned ResNo) {
  SDLoc DL(N);
  EVT ResVT = N->getValueType(0);
  EVT OvVT = N->getValueType(1);

  SDValue ScalarLHS, ScalarRHS;
  if (getTypeAction(ResVT) == TargetLowering::TypeScalarizeVector) {
    ScalarLHS = GetScalarizedVector(N->getOperand(0));
    ScalarRHS = GetScalarizedVector(N->getOperand(1));
  } else {
    SmallVector<SDValue, 1> ElemsLHS, ElemsRHS;
    DAG.ExtractVectorElements(N->getOperand(0), ElemsLHS);
    DAG.ExtractVectorElements(N->getOperand(1), ElemsRHS);
    ScalarLHS = ElemsLHS[0];
    ScalarRHS = ElemsRHS[0];
  }

  SDVTList ScalarVTs = DAG.getVTList(
      ResVT.getVectorElementType(), OvVT.getVectorElementType());
  SDNode *ScalarNode = DAG.getNode(
      N->getOpcode(), DL, ScalarVTs, ScalarLHS, ScalarRHS).getNode();
  ScalarNode->setFlags(N->getFlags());

  // Replace the other vector result not being explicitly scalarized here.
  unsigned OtherNo = 1 - ResNo;
  EVT OtherVT = N->getValueType(OtherNo);
  if (getTypeAction(OtherVT) == TargetLowering::TypeScalarizeVector) {
    SetScalarizedVector(SDValue(N, OtherNo), SDValue(ScalarNode, OtherNo));
  } else {
    SDValue OtherVal = DAG.getNode(
        ISD::SCALAR_TO_VECTOR, DL, OtherVT, SDValue(ScalarNode, OtherNo));
    ReplaceValueWith(SDValue(N, OtherNo), OtherVal);
  }

  return SDValue(ScalarNode, ResNo);
}

SDValue DAGTypeLegalizer::ScalarizeVecRes_MERGE_VALUES(SDNode *N,
                                                       unsigned ResNo) {
  SDValue Op = DisintegrateMERGE_VALUES(N, ResNo);
  return GetScalarizedVector(Op);
}

SDValue DAGTypeLegalizer::ScalarizeVecRes_BITCAST(SDNode *N) {
  SDValue Op = N->getOperand(0);
  if (Op.getValueType().isVector()
      && Op.getValueType().getVectorNumElements() == 1
      && !isSimpleLegalType(Op.getValueType()))
    Op = GetScalarizedVector(Op);
  EVT NewVT = N->getValueType(0).getVectorElementType();
  return DAG.getNode(ISD::BITCAST, SDLoc(N),
                     NewVT, Op);
}

SDValue DAGTypeLegalizer::ScalarizeVecRes_BUILD_VECTOR(SDNode *N) {
  EVT EltVT = N->getValueType(0).getVectorElementType();
  SDValue InOp = N->getOperand(0);
  // The BUILD_VECTOR operands may be of wider element types and
  // we may need to truncate them back to the requested return type.
  if (EltVT.isInteger())
    return DAG.getNode(ISD::TRUNCATE, SDLoc(N), EltVT, InOp);
  return InOp;
}

SDValue DAGTypeLegalizer::ScalarizeVecRes_EXTRACT_SUBVECTOR(SDNode *N) {
  return DAG.getNode(ISD::EXTRACT_VECTOR_ELT, SDLoc(N),
                     N->getValueType(0).getVectorElementType(),
                     N->getOperand(0), N->getOperand(1));
}

SDValue DAGTypeLegalizer::ScalarizeVecRes_FP_ROUND(SDNode *N) {
  SDLoc DL(N);
  SDValue Op = N->getOperand(0);
  EVT OpVT = Op.getValueType();
  // The result needs scalarizing, but it's not a given that the source does.
  // See similar logic in ScalarizeVecRes_UnaryOp.
  if (getTypeAction(OpVT) == TargetLowering::TypeScalarizeVector) {
    Op = GetScalarizedVector(Op);
  } else {
    EVT VT = OpVT.getVectorElementType();
    Op = DAG.getNode(ISD::EXTRACT_VECTOR_ELT, DL, VT, Op,
                     DAG.getVectorIdxConstant(0, DL));
  }
  return DAG.getNode(ISD::FP_ROUND, DL,
                     N->getValueType(0).getVectorElementType(), Op,
                     N->getOperand(1));
}

SDValue DAGTypeLegalizer::ScalarizeVecRes_FPOWI(SDNode *N) {
  SDValue Op = GetScalarizedVector(N->getOperand(0));
  return DAG.getNode(ISD::FPOWI, SDLoc(N),
                     Op.getValueType(), Op, N->getOperand(1));
}

SDValue DAGTypeLegalizer::ScalarizeVecRes_INSERT_VECTOR_ELT(SDNode *N) {
  // The value to insert may have a wider type than the vector element type,
  // so be sure to truncate it to the element type if necessary.
  SDValue Op = N->getOperand(1);
  EVT EltVT = N->getValueType(0).getVectorElementType();
  if (Op.getValueType() != EltVT)
    // FIXME: Can this happen for floating point types?
    Op = DAG.getNode(ISD::TRUNCATE, SDLoc(N), EltVT, Op);
  return Op;
}

SDValue DAGTypeLegalizer::ScalarizeVecRes_LOAD(LoadSDNode *N) {
  assert(N->isUnindexed() && "Indexed vector load?");

  SDValue Result = DAG.getLoad(
      ISD::UNINDEXED, N->getExtensionType(),
      N->getValueType(0).getVectorElementType(), SDLoc(N), N->getChain(),
      N->getBasePtr(), DAG.getUNDEF(N->getBasePtr().getValueType()),
      N->getPointerInfo(), N->getMemoryVT().getVectorElementType(),
      N->getOriginalAlign(), N->getMemOperand()->getFlags(), N->getAAInfo());

  // Legalize the chain result - switch anything that used the old chain to
  // use the new one.
  ReplaceValueWith(SDValue(N, 1), Result.getValue(1));
  return Result;
}

SDValue DAGTypeLegalizer::ScalarizeVecRes_UnaryOp(SDNode *N) {
  // Get the dest type - it doesn't always match the input type, e.g. int_to_fp.
  EVT DestVT = N->getValueType(0).getVectorElementType();
  SDValue Op = N->getOperand(0);
  EVT OpVT = Op.getValueType();
  SDLoc DL(N);
  // The result needs scalarizing, but it's not a given that the source does.
  // This is a workaround for targets where it's impossible to scalarize the
  // result of a conversion, because the source type is legal.
  // For instance, this happens on AArch64: v1i1 is illegal but v1i{8,16,32}
  // are widened to v8i8, v4i16, and v2i32, which is legal, because v1i64 is
  // legal and was not scalarized.
  // See the similar logic in ScalarizeVecRes_SETCC
  if (getTypeAction(OpVT) == TargetLowering::TypeScalarizeVector) {
    Op = GetScalarizedVector(Op);
  } else {
    EVT VT = OpVT.getVectorElementType();
    Op = DAG.getNode(ISD::EXTRACT_VECTOR_ELT, DL, VT, Op,
                     DAG.getVectorIdxConstant(0, DL));
  }
  return DAG.getNode(N->getOpcode(), SDLoc(N), DestVT, Op, N->getFlags());
}

SDValue DAGTypeLegalizer::ScalarizeVecRes_InregOp(SDNode *N) {
  EVT EltVT = N->getValueType(0).getVectorElementType();
  EVT ExtVT = cast<VTSDNode>(N->getOperand(1))->getVT().getVectorElementType();
  SDValue LHS = GetScalarizedVector(N->getOperand(0));
  return DAG.getNode(N->getOpcode(), SDLoc(N), EltVT,
                     LHS, DAG.getValueType(ExtVT));
}

SDValue DAGTypeLegalizer::ScalarizeVecRes_VecInregOp(SDNode *N) {
  SDLoc DL(N);
  SDValue Op = N->getOperand(0);

  EVT OpVT = Op.getValueType();
  EVT OpEltVT = OpVT.getVectorElementType();
  EVT EltVT = N->getValueType(0).getVectorElementType();

  if (getTypeAction(OpVT) == TargetLowering::TypeScalarizeVector) {
    Op = GetScalarizedVector(Op);
  } else {
    Op = DAG.getNode(ISD::EXTRACT_VECTOR_ELT, DL, OpEltVT, Op,
                     DAG.getVectorIdxConstant(0, DL));
  }

  switch (N->getOpcode()) {
  case ISD::ANY_EXTEND_VECTOR_INREG:
    return DAG.getNode(ISD::ANY_EXTEND, DL, EltVT, Op);
  case ISD::SIGN_EXTEND_VECTOR_INREG:
    return DAG.getNode(ISD::SIGN_EXTEND, DL, EltVT, Op);
  case ISD::ZERO_EXTEND_VECTOR_INREG:
    return DAG.getNode(ISD::ZERO_EXTEND, DL, EltVT, Op);
  }

  llvm_unreachable("Illegal extend_vector_inreg opcode");
}

SDValue DAGTypeLegalizer::ScalarizeVecRes_SCALAR_TO_VECTOR(SDNode *N) {
  // If the operand is wider than the vector element type then it is implicitly
  // truncated.  Make that explicit here.
  EVT EltVT = N->getValueType(0).getVectorElementType();
  SDValue InOp = N->getOperand(0);
  if (InOp.getValueType() != EltVT)
    return DAG.getNode(ISD::TRUNCATE, SDLoc(N), EltVT, InOp);
  return InOp;
}

SDValue DAGTypeLegalizer::ScalarizeVecRes_VSELECT(SDNode *N) {
  SDValue Cond = N->getOperand(0);
  EVT OpVT = Cond.getValueType();
  SDLoc DL(N);
  // The vselect result and true/value operands needs scalarizing, but it's
  // not a given that the Cond does. For instance, in AVX512 v1i1 is legal.
  // See the similar logic in ScalarizeVecRes_SETCC
  if (getTypeAction(OpVT) == TargetLowering::TypeScalarizeVector) {
    Cond = GetScalarizedVector(Cond);
  } else {
    EVT VT = OpVT.getVectorElementType();
    Cond = DAG.getNode(ISD::EXTRACT_VECTOR_ELT, DL, VT, Cond,
                       DAG.getVectorIdxConstant(0, DL));
  }

  SDValue LHS = GetScalarizedVector(N->getOperand(1));
  TargetLowering::BooleanContent ScalarBool =
      TLI.getBooleanContents(false, false);
  TargetLowering::BooleanContent VecBool = TLI.getBooleanContents(true, false);

  // If integer and float booleans have different contents then we can't
  // reliably optimize in all cases. There is a full explanation for this in
  // DAGCombiner::visitSELECT() where the same issue affects folding
  // (select C, 0, 1) to (xor C, 1).
  if (TLI.getBooleanContents(false, false) !=
      TLI.getBooleanContents(false, true)) {
    // At least try the common case where the boolean is generated by a
    // comparison.
    if (Cond->getOpcode() == ISD::SETCC) {
      EVT OpVT = Cond->getOperand(0).getValueType();
      ScalarBool = TLI.getBooleanContents(OpVT.getScalarType());
      VecBool = TLI.getBooleanContents(OpVT);
    } else
      ScalarBool = TargetLowering::UndefinedBooleanContent;
  }

  EVT CondVT = Cond.getValueType();
  if (ScalarBool != VecBool) {
    switch (ScalarBool) {
      case TargetLowering::UndefinedBooleanContent:
        break;
      case TargetLowering::ZeroOrOneBooleanContent:
        assert(VecBool == TargetLowering::UndefinedBooleanContent ||
               VecBool == TargetLowering::ZeroOrNegativeOneBooleanContent);
        // Vector read from all ones, scalar expects a single 1 so mask.
        Cond = DAG.getNode(ISD::AND, SDLoc(N), CondVT,
                           Cond, DAG.getConstant(1, SDLoc(N), CondVT));
        break;
      case TargetLowering::ZeroOrNegativeOneBooleanContent:
        assert(VecBool == TargetLowering::UndefinedBooleanContent ||
               VecBool == TargetLowering::ZeroOrOneBooleanContent);
        // Vector reads from a one, scalar from all ones so sign extend.
        Cond = DAG.getNode(ISD::SIGN_EXTEND_INREG, SDLoc(N), CondVT,
                           Cond, DAG.getValueType(MVT::i1));
        break;
    }
  }

  // Truncate the condition if needed
  auto BoolVT = getSetCCResultType(CondVT);
  if (BoolVT.bitsLT(CondVT))
    Cond = DAG.getNode(ISD::TRUNCATE, SDLoc(N), BoolVT, Cond);

  return DAG.getSelect(SDLoc(N),
                       LHS.getValueType(), Cond, LHS,
                       GetScalarizedVector(N->getOperand(2)));
}

SDValue DAGTypeLegalizer::ScalarizeVecRes_SELECT(SDNode *N) {
  SDValue LHS = GetScalarizedVector(N->getOperand(1));
  return DAG.getSelect(SDLoc(N),
                       LHS.getValueType(), N->getOperand(0), LHS,
                       GetScalarizedVector(N->getOperand(2)));
}

SDValue DAGTypeLegalizer::ScalarizeVecRes_SELECT_CC(SDNode *N) {
  SDValue LHS = GetScalarizedVector(N->getOperand(2));
  return DAG.getNode(ISD::SELECT_CC, SDLoc(N), LHS.getValueType(),
                     N->getOperand(0), N->getOperand(1),
                     LHS, GetScalarizedVector(N->getOperand(3)),
                     N->getOperand(4));
}

SDValue DAGTypeLegalizer::ScalarizeVecRes_UNDEF(SDNode *N) {
  return DAG.getUNDEF(N->getValueType(0).getVectorElementType());
}

SDValue DAGTypeLegalizer::ScalarizeVecRes_VECTOR_SHUFFLE(SDNode *N) {
  // Figure out if the scalar is the LHS or RHS and return it.
  SDValue Arg = N->getOperand(2).getOperand(0);
  if (Arg.isUndef())
    return DAG.getUNDEF(N->getValueType(0).getVectorElementType());
  unsigned Op = !cast<ConstantSDNode>(Arg)->isZero();
  return GetScalarizedVector(N->getOperand(Op));
}

SDValue DAGTypeLegalizer::ScalarizeVecRes_FP_TO_XINT_SAT(SDNode *N) {
  SDValue Src = N->getOperand(0);
  EVT SrcVT = Src.getValueType();
  SDLoc dl(N);

  // Handle case where result is scalarized but operand is not
  if (getTypeAction(SrcVT) == TargetLowering::TypeScalarizeVector)
    Src = GetScalarizedVector(Src);
  else
    Src = DAG.getNode(
        ISD::EXTRACT_VECTOR_ELT, dl, SrcVT.getVectorElementType(), Src,
        DAG.getConstant(0, dl, TLI.getVectorIdxTy(DAG.getDataLayout())));

  EVT DstVT = N->getValueType(0).getVectorElementType();
  return DAG.getNode(N->getOpcode(), dl, DstVT, Src, N->getOperand(1));
}

SDValue DAGTypeLegalizer::ScalarizeVecRes_SETCC(SDNode *N) {
  assert(N->getValueType(0).isVector() &&
         N->getOperand(0).getValueType().isVector() &&
         "Operand types must be vectors");
  SDValue LHS = N->getOperand(0);
  SDValue RHS = N->getOperand(1);
  EVT OpVT = LHS.getValueType();
  EVT NVT = N->getValueType(0).getVectorElementType();
  SDLoc DL(N);

  // The result needs scalarizing, but it's not a given that the source does.
  if (getTypeAction(OpVT) == TargetLowering::TypeScalarizeVector) {
    LHS = GetScalarizedVector(LHS);
    RHS = GetScalarizedVector(RHS);
  } else {
    EVT VT = OpVT.getVectorElementType();
    LHS = DAG.getNode(ISD::EXTRACT_VECTOR_ELT, DL, VT, LHS,
                      DAG.getVectorIdxConstant(0, DL));
    RHS = DAG.getNode(ISD::EXTRACT_VECTOR_ELT, DL, VT, RHS,
                      DAG.getVectorIdxConstant(0, DL));
  }

  // Turn it into a scalar SETCC.
  SDValue Res = DAG.getNode(ISD::SETCC, DL, MVT::i1, LHS, RHS,
                            N->getOperand(2));
  // Vectors may have a different boolean contents to scalars.  Promote the
  // value appropriately.
  ISD::NodeType ExtendCode =
      TargetLowering::getExtendForContent(TLI.getBooleanContents(OpVT));
  return DAG.getNode(ExtendCode, DL, NVT, Res);
}


//===----------------------------------------------------------------------===//
//  Operand Vector Scalarization <1 x ty> -> ty.
//===----------------------------------------------------------------------===//

bool DAGTypeLegalizer::ScalarizeVectorOperand(SDNode *N, unsigned OpNo) {
  LLVM_DEBUG(dbgs() << "Scalarize node operand " << OpNo << ": "; N->dump(&DAG);
             dbgs() << "\n");
  SDValue Res = SDValue();

  switch (N->getOpcode()) {
  default:
#ifndef NDEBUG
    dbgs() << "ScalarizeVectorOperand Op #" << OpNo << ": ";
    N->dump(&DAG);
    dbgs() << "\n";
#endif
    report_fatal_error("Do not know how to scalarize this operator's "
                       "operand!\n");
  case ISD::BITCAST:
    Res = ScalarizeVecOp_BITCAST(N);
    break;
  case ISD::ANY_EXTEND:
  case ISD::ZERO_EXTEND:
  case ISD::SIGN_EXTEND:
  case ISD::TRUNCATE:
  case ISD::FP_TO_SINT:
  case ISD::FP_TO_UINT:
  case ISD::SINT_TO_FP:
  case ISD::UINT_TO_FP:
    Res = ScalarizeVecOp_UnaryOp(N);
    break;
  case ISD::STRICT_SINT_TO_FP:
  case ISD::STRICT_UINT_TO_FP:
  case ISD::STRICT_FP_TO_SINT:
  case ISD::STRICT_FP_TO_UINT:
    Res = ScalarizeVecOp_UnaryOp_StrictFP(N);
    break;
  case ISD::CONCAT_VECTORS:
    Res = ScalarizeVecOp_CONCAT_VECTORS(N);
    break;
  case ISD::EXTRACT_VECTOR_ELT:
    Res = ScalarizeVecOp_EXTRACT_VECTOR_ELT(N);
    break;
  case ISD::VSELECT:
    Res = ScalarizeVecOp_VSELECT(N);
    break;
  case ISD::SETCC:
    Res = ScalarizeVecOp_VSETCC(N);
    break;
  case ISD::STORE:
    Res = ScalarizeVecOp_STORE(cast<StoreSDNode>(N), OpNo);
    break;
  case ISD::STRICT_FP_ROUND:
    Res = ScalarizeVecOp_STRICT_FP_ROUND(N, OpNo);
    break;
  case ISD::FP_ROUND:
    Res = ScalarizeVecOp_FP_ROUND(N, OpNo);
    break;
  case ISD::STRICT_FP_EXTEND:
    Res = ScalarizeVecOp_STRICT_FP_EXTEND(N);
    break;
  case ISD::FP_EXTEND:
    Res = ScalarizeVecOp_FP_EXTEND(N);
    break;
  case ISD::VECREDUCE_FADD:
  case ISD::VECREDUCE_FMUL:
  case ISD::VECREDUCE_ADD:
  case ISD::VECREDUCE_MUL:
  case ISD::VECREDUCE_AND:
  case ISD::VECREDUCE_OR:
  case ISD::VECREDUCE_XOR:
  case ISD::VECREDUCE_SMAX:
  case ISD::VECREDUCE_SMIN:
  case ISD::VECREDUCE_UMAX:
  case ISD::VECREDUCE_UMIN:
  case ISD::VECREDUCE_FMAX:
  case ISD::VECREDUCE_FMIN:
    Res = ScalarizeVecOp_VECREDUCE(N);
    break;
  case ISD::VECREDUCE_SEQ_FADD:
  case ISD::VECREDUCE_SEQ_FMUL:
    Res = ScalarizeVecOp_VECREDUCE_SEQ(N);
    break;
  }

  // If the result is null, the sub-method took care of registering results etc.
  if (!Res.getNode()) return false;

  // If the result is N, the sub-method updated N in place.  Tell the legalizer
  // core about this.
  if (Res.getNode() == N)
    return true;

  assert(Res.getValueType() == N->getValueType(0) && N->getNumValues() == 1 &&
         "Invalid operand expansion");

  ReplaceValueWith(SDValue(N, 0), Res);
  return false;
}

/// If the value to convert is a vector that needs to be scalarized, it must be
/// <1 x ty>. Convert the element instead.
SDValue DAGTypeLegalizer::ScalarizeVecOp_BITCAST(SDNode *N) {
  SDValue Elt = GetScalarizedVector(N->getOperand(0));
  return DAG.getNode(ISD::BITCAST, SDLoc(N),
                     N->getValueType(0), Elt);
}

/// If the input is a vector that needs to be scalarized, it must be <1 x ty>.
/// Do the operation on the element instead.
SDValue DAGTypeLegalizer::ScalarizeVecOp_UnaryOp(SDNode *N) {
  assert(N->getValueType(0).getVectorNumElements() == 1 &&
         "Unexpected vector type!");
  SDValue Elt = GetScalarizedVector(N->getOperand(0));
  SDValue Op = DAG.getNode(N->getOpcode(), SDLoc(N),
                           N->getValueType(0).getScalarType(), Elt);
  // Revectorize the result so the types line up with what the uses of this
  // expression expect.
  return DAG.getNode(ISD::SCALAR_TO_VECTOR, SDLoc(N), N->getValueType(0), Op);
}

/// If the input is a vector that needs to be scalarized, it must be <1 x ty>.
/// Do the strict FP operation on the element instead.
SDValue DAGTypeLegalizer::ScalarizeVecOp_UnaryOp_StrictFP(SDNode *N) {
  assert(N->getValueType(0).getVectorNumElements() == 1 &&
         "Unexpected vector type!");
  SDValue Elt = GetScalarizedVector(N->getOperand(1));
  SDValue Res = DAG.getNode(N->getOpcode(), SDLoc(N),
                            { N->getValueType(0).getScalarType(), MVT::Other },
                            { N->getOperand(0), Elt });
  // Legalize the chain result - switch anything that used the old chain to
  // use the new one.
  ReplaceValueWith(SDValue(N, 1), Res.getValue(1));
  // Revectorize the result so the types line up with what the uses of this
  // expression expect.
  Res = DAG.getNode(ISD::SCALAR_TO_VECTOR, SDLoc(N), N->getValueType(0), Res);

  // Do our own replacement and return SDValue() to tell the caller that we
  // handled all replacements since caller can only handle a single result.
  ReplaceValueWith(SDValue(N, 0), Res);
  return SDValue();
}

/// The vectors to concatenate have length one - use a BUILD_VECTOR instead.
SDValue DAGTypeLegalizer::ScalarizeVecOp_CONCAT_VECTORS(SDNode *N) {
  SmallVector<SDValue, 8> Ops(N->getNumOperands());
  for (unsigned i = 0, e = N->getNumOperands(); i < e; ++i)
    Ops[i] = GetScalarizedVector(N->getOperand(i));
  return DAG.getBuildVector(N->getValueType(0), SDLoc(N), Ops);
}

/// If the input is a vector that needs to be scalarized, it must be <1 x ty>,
/// so just return the element, ignoring the index.
SDValue DAGTypeLegalizer::ScalarizeVecOp_EXTRACT_VECTOR_ELT(SDNode *N) {
  EVT VT = N->getValueType(0);
  SDValue Res = GetScalarizedVector(N->getOperand(0));
  if (Res.getValueType() != VT)
    Res = VT.isFloatingPoint()
              ? DAG.getNode(ISD::FP_EXTEND, SDLoc(N), VT, Res)
              : DAG.getNode(ISD::ANY_EXTEND, SDLoc(N), VT, Res);
  return Res;
}

/// If the input condition is a vector that needs to be scalarized, it must be
/// <1 x i1>, so just convert to a normal ISD::SELECT
/// (still with vector output type since that was acceptable if we got here).
SDValue DAGTypeLegalizer::ScalarizeVecOp_VSELECT(SDNode *N) {
  SDValue ScalarCond = GetScalarizedVector(N->getOperand(0));
  EVT VT = N->getValueType(0);

  return DAG.getNode(ISD::SELECT, SDLoc(N), VT, ScalarCond, N->getOperand(1),
                     N->getOperand(2));
}

/// If the operand is a vector that needs to be scalarized then the
/// result must be v1i1, so just convert to a scalar SETCC and wrap
/// with a scalar_to_vector since the res type is legal if we got here
SDValue DAGTypeLegalizer::ScalarizeVecOp_VSETCC(SDNode *N) {
  assert(N->getValueType(0).isVector() &&
         N->getOperand(0).getValueType().isVector() &&
         "Operand types must be vectors");
  assert(N->getValueType(0) == MVT::v1i1 && "Expected v1i1 type");

  EVT VT = N->getValueType(0);
  SDValue LHS = GetScalarizedVector(N->getOperand(0));
  SDValue RHS = GetScalarizedVector(N->getOperand(1));

  EVT OpVT = N->getOperand(0).getValueType();
  EVT NVT = VT.getVectorElementType();
  SDLoc DL(N);
  // Turn it into a scalar SETCC.
  SDValue Res = DAG.getNode(ISD::SETCC, DL, MVT::i1, LHS, RHS,
      N->getOperand(2));

  // Vectors may have a different boolean contents to scalars.  Promote the
  // value appropriately.
  ISD::NodeType ExtendCode =
      TargetLowering::getExtendForContent(TLI.getBooleanContents(OpVT));

  Res = DAG.getNode(ExtendCode, DL, NVT, Res);

  return DAG.getNode(ISD::SCALAR_TO_VECTOR, DL, VT, Res);
}

/// If the value to store is a vector that needs to be scalarized, it must be
/// <1 x ty>. Just store the element.
SDValue DAGTypeLegalizer::ScalarizeVecOp_STORE(StoreSDNode *N, unsigned OpNo){
  assert(N->isUnindexed() && "Indexed store of one-element vector?");
  assert(OpNo == 1 && "Do not know how to scalarize this operand!");
  SDLoc dl(N);

  if (N->isTruncatingStore())
    return DAG.getTruncStore(
        N->getChain(), dl, GetScalarizedVector(N->getOperand(1)),
        N->getBasePtr(), N->getPointerInfo(),
        N->getMemoryVT().getVectorElementType(), N->getOriginalAlign(),
        N->getMemOperand()->getFlags(), N->getAAInfo());

  return DAG.getStore(N->getChain(), dl, GetScalarizedVector(N->getOperand(1)),
                      N->getBasePtr(), N->getPointerInfo(),
                      N->getOriginalAlign(), N->getMemOperand()->getFlags(),
                      N->getAAInfo());
}

/// If the value to round is a vector that needs to be scalarized, it must be
/// <1 x ty>. Convert the element instead.
SDValue DAGTypeLegalizer::ScalarizeVecOp_FP_ROUND(SDNode *N, unsigned OpNo) {
  assert(OpNo == 0 && "Wrong operand for scalarization!");
  SDValue Elt = GetScalarizedVector(N->getOperand(0));
  SDValue Res = DAG.getNode(ISD::FP_ROUND, SDLoc(N),
                            N->getValueType(0).getVectorElementType(), Elt,
                            N->getOperand(1));
  return DAG.getNode(ISD::SCALAR_TO_VECTOR, SDLoc(N), N->getValueType(0), Res);
}

SDValue DAGTypeLegalizer::ScalarizeVecOp_STRICT_FP_ROUND(SDNode *N, 
                                                         unsigned OpNo) {
  assert(OpNo == 1 && "Wrong operand for scalarization!");
  SDValue Elt = GetScalarizedVector(N->getOperand(1));
  SDValue Res = DAG.getNode(ISD::STRICT_FP_ROUND, SDLoc(N),
                            { N->getValueType(0).getVectorElementType(), 
                              MVT::Other },
                            { N->getOperand(0), Elt, N->getOperand(2) });
  // Legalize the chain result - switch anything that used the old chain to
  // use the new one.
  ReplaceValueWith(SDValue(N, 1), Res.getValue(1));

  Res = DAG.getNode(ISD::SCALAR_TO_VECTOR, SDLoc(N), N->getValueType(0), Res);

  // Do our own replacement and return SDValue() to tell the caller that we
  // handled all replacements since caller can only handle a single result.
  ReplaceValueWith(SDValue(N, 0), Res);
  return SDValue();
}

/// If the value to extend is a vector that needs to be scalarized, it must be
/// <1 x ty>. Convert the element instead.
SDValue DAGTypeLegalizer::ScalarizeVecOp_FP_EXTEND(SDNode *N) {
  SDValue Elt = GetScalarizedVector(N->getOperand(0));
  SDValue Res = DAG.getNode(ISD::FP_EXTEND, SDLoc(N),
                            N->getValueType(0).getVectorElementType(), Elt);
  return DAG.getNode(ISD::SCALAR_TO_VECTOR, SDLoc(N), N->getValueType(0), Res);
}

/// If the value to extend is a vector that needs to be scalarized, it must be
/// <1 x ty>. Convert the element instead.
SDValue DAGTypeLegalizer::ScalarizeVecOp_STRICT_FP_EXTEND(SDNode *N) {
  SDValue Elt = GetScalarizedVector(N->getOperand(1));
  SDValue Res =
      DAG.getNode(ISD::STRICT_FP_EXTEND, SDLoc(N),
                  {N->getValueType(0).getVectorElementType(), MVT::Other},
                  {N->getOperand(0), Elt});
  // Legalize the chain result - switch anything that used the old chain to
  // use the new one.
  ReplaceValueWith(SDValue(N, 1), Res.getValue(1));

  Res = DAG.getNode(ISD::SCALAR_TO_VECTOR, SDLoc(N), N->getValueType(0), Res);

  // Do our own replacement and return SDValue() to tell the caller that we
  // handled all replacements since caller can only handle a single result.
  ReplaceValueWith(SDValue(N, 0), Res);
  return SDValue();
}

SDValue DAGTypeLegalizer::ScalarizeVecOp_VECREDUCE(SDNode *N) {
  SDValue Res = GetScalarizedVector(N->getOperand(0));
  // Result type may be wider than element type.
  if (Res.getValueType() != N->getValueType(0))
    Res = DAG.getNode(ISD::ANY_EXTEND, SDLoc(N), N->getValueType(0), Res);
  return Res;
}

SDValue DAGTypeLegalizer::ScalarizeVecOp_VECREDUCE_SEQ(SDNode *N) {
  SDValue AccOp = N->getOperand(0);
  SDValue VecOp = N->getOperand(1);

  unsigned BaseOpc = ISD::getVecReduceBaseOpcode(N->getOpcode());

  SDValue Op = GetScalarizedVector(VecOp);
  return DAG.getNode(BaseOpc, SDLoc(N), N->getValueType(0),
                     AccOp, Op, N->getFlags());
}

//===----------------------------------------------------------------------===//
//  Result Vector Splitting
//===----------------------------------------------------------------------===//

/// This method is called when the specified result of the specified node is
/// found to need vector splitting. At this point, the node may also have
/// invalid operands or may have other results that need legalization, we just
/// know that (at least) one result needs vector splitting.
void DAGTypeLegalizer::SplitVectorResult(SDNode *N, unsigned ResNo) {
  LLVM_DEBUG(dbgs() << "Split node result: "; N->dump(&DAG); dbgs() << "\n");
  SDValue Lo, Hi;

  // See if the target wants to custom expand this node.
  if (CustomLowerNode(N, N->getValueType(ResNo), true))
    return;

  switch (N->getOpcode()) {
  default:
#ifndef NDEBUG
    dbgs() << "SplitVectorResult #" << ResNo << ": ";
    N->dump(&DAG);
    dbgs() << "\n";
#endif
    report_fatal_error("Do not know how to split the result of this "
                       "operator!\n");

  case ISD::MERGE_VALUES: SplitRes_MERGE_VALUES(N, ResNo, Lo, Hi); break;
  case ISD::VSELECT:
  case ISD::SELECT:
  case ISD::VP_SELECT:    SplitRes_Select(N, Lo, Hi); break;
  case ISD::SELECT_CC:    SplitRes_SELECT_CC(N, Lo, Hi); break;
  case ISD::UNDEF:        SplitRes_UNDEF(N, Lo, Hi); break;
  case ISD::BITCAST:           SplitVecRes_BITCAST(N, Lo, Hi); break;
  case ISD::BUILD_VECTOR:      SplitVecRes_BUILD_VECTOR(N, Lo, Hi); break;
  case ISD::CONCAT_VECTORS:    SplitVecRes_CONCAT_VECTORS(N, Lo, Hi); break;
  case ISD::EXTRACT_SUBVECTOR: SplitVecRes_EXTRACT_SUBVECTOR(N, Lo, Hi); break;
  case ISD::INSERT_SUBVECTOR:  SplitVecRes_INSERT_SUBVECTOR(N, Lo, Hi); break;
  case ISD::FPOWI:             SplitVecRes_FPOWI(N, Lo, Hi); break;
  case ISD::FCOPYSIGN:         SplitVecRes_FCOPYSIGN(N, Lo, Hi); break;
  case ISD::INSERT_VECTOR_ELT: SplitVecRes_INSERT_VECTOR_ELT(N, Lo, Hi); break;
  case ISD::SPLAT_VECTOR:
  case ISD::SCALAR_TO_VECTOR:
    SplitVecRes_ScalarOp(N, Lo, Hi);
    break;
  case ISD::STEP_VECTOR:
    SplitVecRes_STEP_VECTOR(N, Lo, Hi);
    break;
  case ISD::SIGN_EXTEND_INREG: SplitVecRes_InregOp(N, Lo, Hi); break;
  case ISD::LOAD:
    SplitVecRes_LOAD(cast<LoadSDNode>(N), Lo, Hi);
    break;
  case ISD::MLOAD:
    SplitVecRes_MLOAD(cast<MaskedLoadSDNode>(N), Lo, Hi);
    break;
  case ISD::MGATHER:
    SplitVecRes_MGATHER(cast<MaskedGatherSDNode>(N), Lo, Hi);
    break;
  case ISD::SETCC:
    SplitVecRes_SETCC(N, Lo, Hi);
    break;
  case ISD::VECTOR_REVERSE:
    SplitVecRes_VECTOR_REVERSE(N, Lo, Hi);
    break;
  case ISD::VECTOR_SHUFFLE:
    SplitVecRes_VECTOR_SHUFFLE(cast<ShuffleVectorSDNode>(N), Lo, Hi);
    break;
  case ISD::VECTOR_SPLICE:
    SplitVecRes_VECTOR_SPLICE(N, Lo, Hi);
    break;
  case ISD::VAARG:
    SplitVecRes_VAARG(N, Lo, Hi);
    break;

  case ISD::ANY_EXTEND_VECTOR_INREG:
  case ISD::SIGN_EXTEND_VECTOR_INREG:
  case ISD::ZERO_EXTEND_VECTOR_INREG:
    SplitVecRes_ExtVecInRegOp(N, Lo, Hi);
    break;

  case ISD::AssertSext:
  case ISD::AssertZext:
  case ISD::AssertAlign:
    SplitVecRes_AssertOp(N, Lo, Hi);
    break;

  case ISD::ABS:
  case ISD::BITREVERSE:
  case ISD::BSWAP:
  case ISD::CTLZ:
  case ISD::CTTZ:
  case ISD::CTLZ_ZERO_UNDEF:
  case ISD::CTTZ_ZERO_UNDEF:
  case ISD::CTPOP:
  case ISD::FABS:
  case ISD::FCEIL:
  case ISD::FCOS:
  case ISD::FEXP:
  case ISD::FEXP2:
  case ISD::FFLOOR:
  case ISD::FLOG:
  case ISD::FLOG10:
  case ISD::FLOG2:
  case ISD::FNEARBYINT:
  case ISD::FNEG:
  case ISD::FREEZE:
  case ISD::ARITH_FENCE:
  case ISD::FP_EXTEND:
  case ISD::FP_ROUND:
  case ISD::FP_TO_SINT:
  case ISD::FP_TO_UINT:
  case ISD::FRINT:
  case ISD::FROUND:
  case ISD::FROUNDEVEN:
  case ISD::FSIN:
  case ISD::FSQRT:
  case ISD::FTRUNC:
  case ISD::SINT_TO_FP:
  case ISD::TRUNCATE:
  case ISD::UINT_TO_FP:
  case ISD::FCANONICALIZE:
    SplitVecRes_UnaryOp(N, Lo, Hi);
    break;

  case ISD::ANY_EXTEND:
  case ISD::SIGN_EXTEND:
  case ISD::ZERO_EXTEND:
    SplitVecRes_ExtendOp(N, Lo, Hi);
    break;

  case ISD::ADD: case ISD::VP_ADD:
  case ISD::SUB: case ISD::VP_SUB:
  case ISD::MUL: case ISD::VP_MUL:
  case ISD::MULHS:
  case ISD::MULHU:
  case ISD::FADD: case ISD::VP_FADD:
  case ISD::FSUB: case ISD::VP_FSUB:
  case ISD::FMUL: case ISD::VP_FMUL:
  case ISD::FMINNUM:
  case ISD::FMAXNUM:
  case ISD::FMINIMUM:
  case ISD::FMAXIMUM:
  case ISD::SDIV: case ISD::VP_SDIV:
  case ISD::UDIV: case ISD::VP_UDIV:
  case ISD::FDIV: case ISD::VP_FDIV:
  case ISD::FPOW:
  case ISD::AND: case ISD::VP_AND:
  case ISD::OR: case ISD::VP_OR:
  case ISD::XOR: case ISD::VP_XOR:
  case ISD::SHL: case ISD::VP_SHL:
  case ISD::SRA: case ISD::VP_ASHR:
  case ISD::SRL: case ISD::VP_LSHR:
  case ISD::UREM: case ISD::VP_UREM:
  case ISD::SREM: case ISD::VP_SREM:
  case ISD::FREM: case ISD::VP_FREM:
  case ISD::SMIN:
  case ISD::SMAX:
  case ISD::UMIN:
  case ISD::UMAX:
  case ISD::SADDSAT:
  case ISD::UADDSAT:
  case ISD::SSUBSAT:
  case ISD::USUBSAT:
  case ISD::SSHLSAT:
  case ISD::USHLSAT:
  case ISD::ROTL:
  case ISD::ROTR:
    SplitVecRes_BinOp(N, Lo, Hi);
    break;
  case ISD::FMA:
  case ISD::FSHL:
  case ISD::FSHR:
    SplitVecRes_TernaryOp(N, Lo, Hi);
    break;

#define DAG_INSTRUCTION(NAME, NARG, ROUND_MODE, INTRINSIC, DAGN)               \
  case ISD::STRICT_##DAGN:
#include "llvm/IR/ConstrainedOps.def"
    SplitVecRes_StrictFPOp(N, Lo, Hi);
    break;

  case ISD::FP_TO_UINT_SAT:
  case ISD::FP_TO_SINT_SAT:
    SplitVecRes_FP_TO_XINT_SAT(N, Lo, Hi);
    break;

  case ISD::UADDO:
  case ISD::SADDO:
  case ISD::USUBO:
  case ISD::SSUBO:
  case ISD::UMULO:
  case ISD::SMULO:
    SplitVecRes_OverflowOp(N, ResNo, Lo, Hi);
    break;
  case ISD::SMULFIX:
  case ISD::SMULFIXSAT:
  case ISD::UMULFIX:
  case ISD::UMULFIXSAT:
  case ISD::SDIVFIX:
  case ISD::SDIVFIXSAT:
  case ISD::UDIVFIX:
  case ISD::UDIVFIXSAT:
    SplitVecRes_FIX(N, Lo, Hi);
    break;
  }

  // If Lo/Hi is null, the sub-method took care of registering results etc.
  if (Lo.getNode())
    SetSplitVector(SDValue(N, ResNo), Lo, Hi);
}

void DAGTypeLegalizer::IncrementPointer(MemSDNode *N, EVT MemVT,
                                        MachinePointerInfo &MPI, SDValue &Ptr,
                                        uint64_t *ScaledOffset) {
  SDLoc DL(N);
  unsigned IncrementSize = MemVT.getSizeInBits().getKnownMinSize() / 8;

  if (MemVT.isScalableVector()) {
    SDNodeFlags Flags;
    SDValue BytesIncrement = DAG.getVScale(
        DL, Ptr.getValueType(),
        APInt(Ptr.getValueSizeInBits().getFixedSize(), IncrementSize));
    MPI = MachinePointerInfo(N->getPointerInfo().getAddrSpace());
    Flags.setNoUnsignedWrap(true);
    if (ScaledOffset)
      *ScaledOffset += IncrementSize;
    Ptr = DAG.getNode(ISD::ADD, DL, Ptr.getValueType(), Ptr, BytesIncrement,
                      Flags);
  } else {
    MPI = N->getPointerInfo().getWithOffset(IncrementSize);
    // Increment the pointer to the other half.
    Ptr = DAG.getObjectPtrOffset(DL, Ptr, TypeSize::Fixed(IncrementSize));
  }
}

void DAGTypeLegalizer::SplitVecRes_BinOp(SDNode *N, SDValue &Lo, SDValue &Hi) {
  SDValue LHSLo, LHSHi;
  GetSplitVector(N->getOperand(0), LHSLo, LHSHi);
  SDValue RHSLo, RHSHi;
  GetSplitVector(N->getOperand(1), RHSLo, RHSHi);
  SDLoc dl(N);

  const SDNodeFlags Flags = N->getFlags();
  unsigned Opcode = N->getOpcode();
  if (N->getNumOperands() == 2) {
    Lo = DAG.getNode(Opcode, dl, LHSLo.getValueType(), LHSLo, RHSLo, Flags);
    Hi = DAG.getNode(Opcode, dl, LHSHi.getValueType(), LHSHi, RHSHi, Flags);
    return;
  }

  assert(N->getNumOperands() == 4 && "Unexpected number of operands!");
  assert(N->isVPOpcode() && "Expected VP opcode");

  // Split the mask.
  SDValue MaskLo, MaskHi;
  SDValue Mask = N->getOperand(2);
  EVT MaskVT = Mask.getValueType();
  if (getTypeAction(MaskVT) == TargetLowering::TypeSplitVector)
    GetSplitVector(Mask, MaskLo, MaskHi);
  else
    std::tie(MaskLo, MaskHi) = DAG.SplitVector(Mask, SDLoc(Mask));

  SDValue EVLLo, EVLHi;
  std::tie(EVLLo, EVLHi) =
      DAG.SplitEVL(N->getOperand(3), N->getValueType(0), dl);

  Lo = DAG.getNode(Opcode, dl, LHSLo.getValueType(),
                   {LHSLo, RHSLo, MaskLo, EVLLo}, Flags);
  Hi = DAG.getNode(Opcode, dl, LHSHi.getValueType(),
                   {LHSHi, RHSHi, MaskHi, EVLHi}, Flags);
}

void DAGTypeLegalizer::SplitVecRes_TernaryOp(SDNode *N, SDValue &Lo,
                                             SDValue &Hi) {
  SDValue Op0Lo, Op0Hi;
  GetSplitVector(N->getOperand(0), Op0Lo, Op0Hi);
  SDValue Op1Lo, Op1Hi;
  GetSplitVector(N->getOperand(1), Op1Lo, Op1Hi);
  SDValue Op2Lo, Op2Hi;
  GetSplitVector(N->getOperand(2), Op2Lo, Op2Hi);
  SDLoc dl(N);

  Lo = DAG.getNode(N->getOpcode(), dl, Op0Lo.getValueType(), Op0Lo, Op1Lo,
                   Op2Lo, N->getFlags());
  Hi = DAG.getNode(N->getOpcode(), dl, Op0Hi.getValueType(), Op0Hi, Op1Hi,
                   Op2Hi, N->getFlags());
}

void DAGTypeLegalizer::SplitVecRes_FIX(SDNode *N, SDValue &Lo, SDValue &Hi) {
  SDValue LHSLo, LHSHi;
  GetSplitVector(N->getOperand(0), LHSLo, LHSHi);
  SDValue RHSLo, RHSHi;
  GetSplitVector(N->getOperand(1), RHSLo, RHSHi);
  SDLoc dl(N);
  SDValue Op2 = N->getOperand(2);

  unsigned Opcode = N->getOpcode();
  Lo = DAG.getNode(Opcode, dl, LHSLo.getValueType(), LHSLo, RHSLo, Op2,
                   N->getFlags());
  Hi = DAG.getNode(Opcode, dl, LHSHi.getValueType(), LHSHi, RHSHi, Op2,
                   N->getFlags());
}

void DAGTypeLegalizer::SplitVecRes_BITCAST(SDNode *N, SDValue &Lo,
                                           SDValue &Hi) {
  // We know the result is a vector.  The input may be either a vector or a
  // scalar value.
  EVT LoVT, HiVT;
  std::tie(LoVT, HiVT) = DAG.GetSplitDestVTs(N->getValueType(0));
  SDLoc dl(N);

  SDValue InOp = N->getOperand(0);
  EVT InVT = InOp.getValueType();

  // Handle some special cases efficiently.
  switch (getTypeAction(InVT)) {
  case TargetLowering::TypeLegal:
  case TargetLowering::TypePromoteInteger:
  case TargetLowering::TypePromoteFloat:
  case TargetLowering::TypeSoftPromoteHalf:
  case TargetLowering::TypeSoftenFloat:
  case TargetLowering::TypeScalarizeVector:
  case TargetLowering::TypeWidenVector:
    break;
  case TargetLowering::TypeExpandInteger:
  case TargetLowering::TypeExpandFloat:
    // A scalar to vector conversion, where the scalar needs expansion.
    // If the vector is being split in two then we can just convert the
    // expanded pieces.
    if (LoVT == HiVT) {
      GetExpandedOp(InOp, Lo, Hi);
      if (DAG.getDataLayout().isBigEndian())
        std::swap(Lo, Hi);
      Lo = DAG.getNode(ISD::BITCAST, dl, LoVT, Lo);
      Hi = DAG.getNode(ISD::BITCAST, dl, HiVT, Hi);
      return;
    }
    break;
  case TargetLowering::TypeSplitVector:
    // If the input is a vector that needs to be split, convert each split
    // piece of the input now.
    GetSplitVector(InOp, Lo, Hi);
    Lo = DAG.getNode(ISD::BITCAST, dl, LoVT, Lo);
    Hi = DAG.getNode(ISD::BITCAST, dl, HiVT, Hi);
    return;
  case TargetLowering::TypeScalarizeScalableVector:
    report_fatal_error("Scalarization of scalable vectors is not supported.");
  }

  // In the general case, convert the input to an integer and split it by hand.
  EVT LoIntVT = EVT::getIntegerVT(*DAG.getContext(), LoVT.getSizeInBits());
  EVT HiIntVT = EVT::getIntegerVT(*DAG.getContext(), HiVT.getSizeInBits());
  if (DAG.getDataLayout().isBigEndian())
    std::swap(LoIntVT, HiIntVT);

  SplitInteger(BitConvertToInteger(InOp), LoIntVT, HiIntVT, Lo, Hi);

  if (DAG.getDataLayout().isBigEndian())
    std::swap(Lo, Hi);
  Lo = DAG.getNode(ISD::BITCAST, dl, LoVT, Lo);
  Hi = DAG.getNode(ISD::BITCAST, dl, HiVT, Hi);
}

void DAGTypeLegalizer::SplitVecRes_BUILD_VECTOR(SDNode *N, SDValue &Lo,
                                                SDValue &Hi) {
  EVT LoVT, HiVT;
  SDLoc dl(N);
  std::tie(LoVT, HiVT) = DAG.GetSplitDestVTs(N->getValueType(0));
  unsigned LoNumElts = LoVT.getVectorNumElements();
  SmallVector<SDValue, 8> LoOps(N->op_begin(), N->op_begin()+LoNumElts);
  Lo = DAG.getBuildVector(LoVT, dl, LoOps);

  SmallVector<SDValue, 8> HiOps(N->op_begin()+LoNumElts, N->op_end());
  Hi = DAG.getBuildVector(HiVT, dl, HiOps);
}

void DAGTypeLegalizer::SplitVecRes_CONCAT_VECTORS(SDNode *N, SDValue &Lo,
                                                  SDValue &Hi) {
  assert(!(N->getNumOperands() & 1) && "Unsupported CONCAT_VECTORS");
  SDLoc dl(N);
  unsigned NumSubvectors = N->getNumOperands() / 2;
  if (NumSubvectors == 1) {
    Lo = N->getOperand(0);
    Hi = N->getOperand(1);
    return;
  }

  EVT LoVT, HiVT;
  std::tie(LoVT, HiVT) = DAG.GetSplitDestVTs(N->getValueType(0));

  SmallVector<SDValue, 8> LoOps(N->op_begin(), N->op_begin()+NumSubvectors);
  Lo = DAG.getNode(ISD::CONCAT_VECTORS, dl, LoVT, LoOps);

  SmallVector<SDValue, 8> HiOps(N->op_begin()+NumSubvectors, N->op_end());
  Hi = DAG.getNode(ISD::CONCAT_VECTORS, dl, HiVT, HiOps);
}

void DAGTypeLegalizer::SplitVecRes_EXTRACT_SUBVECTOR(SDNode *N, SDValue &Lo,
                                                     SDValue &Hi) {
  SDValue Vec = N->getOperand(0);
  SDValue Idx = N->getOperand(1);
  SDLoc dl(N);

  EVT LoVT, HiVT;
  std::tie(LoVT, HiVT) = DAG.GetSplitDestVTs(N->getValueType(0));

  Lo = DAG.getNode(ISD::EXTRACT_SUBVECTOR, dl, LoVT, Vec, Idx);
  uint64_t IdxVal = cast<ConstantSDNode>(Idx)->getZExtValue();
  Hi = DAG.getNode(
      ISD::EXTRACT_SUBVECTOR, dl, HiVT, Vec,
      DAG.getVectorIdxConstant(IdxVal + LoVT.getVectorMinNumElements(), dl));
}

void DAGTypeLegalizer::SplitVecRes_INSERT_SUBVECTOR(SDNode *N, SDValue &Lo,
                                                    SDValue &Hi) {
  SDValue Vec = N->getOperand(0);
  SDValue SubVec = N->getOperand(1);
  SDValue Idx = N->getOperand(2);
  SDLoc dl(N);
  GetSplitVector(Vec, Lo, Hi);

  EVT VecVT = Vec.getValueType();
  EVT LoVT = Lo.getValueType();
<<<<<<< HEAD
  unsigned VecElems = VecVT.getVectorNumElements();
  unsigned SubElems = SubVec.getValueType().getVectorNumElements();
  unsigned LoElems = LoVT.getVectorNumElements();
=======
  EVT SubVecVT = SubVec.getValueType();
  unsigned VecElems = VecVT.getVectorMinNumElements();
  unsigned SubElems = SubVecVT.getVectorMinNumElements();
  unsigned LoElems = LoVT.getVectorMinNumElements();
>>>>>>> a2ce6ee6

  // If we know the index is in the first half, and we know the subvector
  // doesn't cross the boundary between the halves, we can avoid spilling the
  // vector, and insert into the lower half of the split vector directly.
<<<<<<< HEAD
  // Similarly if the subvector is fully in the high half.
=======
>>>>>>> a2ce6ee6
  unsigned IdxVal = cast<ConstantSDNode>(Idx)->getZExtValue();
  if (IdxVal + SubElems <= LoElems) {
    Lo = DAG.getNode(ISD::INSERT_SUBVECTOR, dl, LoVT, Lo, SubVec, Idx);
    return;
  }
<<<<<<< HEAD
  if (IdxVal >= LoElems && IdxVal + SubElems <= VecElems) {
=======
  // Similarly if the subvector is fully in the high half, but mind that we
  // can't tell whether a fixed-length subvector is fully within the high half
  // of a scalable vector.
  if (VecVT.isScalableVector() == SubVecVT.isScalableVector() &&
      IdxVal >= LoElems && IdxVal + SubElems <= VecElems) {
>>>>>>> a2ce6ee6
    Hi = DAG.getNode(ISD::INSERT_SUBVECTOR, dl, Hi.getValueType(), Hi, SubVec,
                     DAG.getVectorIdxConstant(IdxVal - LoElems, dl));
    return;
  }

  // Spill the vector to the stack.
  // In cases where the vector is illegal it will be broken down into parts
  // and stored in parts - we should use the alignment for the smallest part.
  Align SmallestAlign = DAG.getReducedAlign(VecVT, /*UseABI=*/false);
  SDValue StackPtr =
      DAG.CreateStackTemporary(VecVT.getStoreSize(), SmallestAlign);
  auto &MF = DAG.getMachineFunction();
  auto FrameIndex = cast<FrameIndexSDNode>(StackPtr.getNode())->getIndex();
  auto PtrInfo = MachinePointerInfo::getFixedStack(MF, FrameIndex);

  SDValue Store = DAG.getStore(DAG.getEntryNode(), dl, Vec, StackPtr, PtrInfo,
                               SmallestAlign);

  // Store the new subvector into the specified index.
  SDValue SubVecPtr =
      TLI.getVectorSubVecPointer(DAG, StackPtr, VecVT, SubVecVT, Idx);
  Store = DAG.getStore(Store, dl, SubVec, SubVecPtr,
                       MachinePointerInfo::getUnknownStack(MF));

  // Load the Lo part from the stack slot.
  Lo = DAG.getLoad(Lo.getValueType(), dl, Store, StackPtr, PtrInfo,
                   SmallestAlign);

  // Increment the pointer to the other part.
  auto *Load = cast<LoadSDNode>(Lo);
  MachinePointerInfo MPI = Load->getPointerInfo();
  IncrementPointer(Load, LoVT, MPI, StackPtr);

  // Load the Hi part from the stack slot.
  Hi = DAG.getLoad(Hi.getValueType(), dl, Store, StackPtr, MPI, SmallestAlign);
}

void DAGTypeLegalizer::SplitVecRes_FPOWI(SDNode *N, SDValue &Lo,
                                         SDValue &Hi) {
  SDLoc dl(N);
  GetSplitVector(N->getOperand(0), Lo, Hi);
  Lo = DAG.getNode(ISD::FPOWI, dl, Lo.getValueType(), Lo, N->getOperand(1));
  Hi = DAG.getNode(ISD::FPOWI, dl, Hi.getValueType(), Hi, N->getOperand(1));
}

void DAGTypeLegalizer::SplitVecRes_FCOPYSIGN(SDNode *N, SDValue &Lo,
                                             SDValue &Hi) {
  SDValue LHSLo, LHSHi;
  GetSplitVector(N->getOperand(0), LHSLo, LHSHi);
  SDLoc DL(N);

  SDValue RHSLo, RHSHi;
  SDValue RHS = N->getOperand(1);
  EVT RHSVT = RHS.getValueType();
  if (getTypeAction(RHSVT) == TargetLowering::TypeSplitVector)
    GetSplitVector(RHS, RHSLo, RHSHi);
  else
    std::tie(RHSLo, RHSHi) = DAG.SplitVector(RHS, SDLoc(RHS));


  Lo = DAG.getNode(ISD::FCOPYSIGN, DL, LHSLo.getValueType(), LHSLo, RHSLo);
  Hi = DAG.getNode(ISD::FCOPYSIGN, DL, LHSHi.getValueType(), LHSHi, RHSHi);
}

void DAGTypeLegalizer::SplitVecRes_InregOp(SDNode *N, SDValue &Lo,
                                           SDValue &Hi) {
  SDValue LHSLo, LHSHi;
  GetSplitVector(N->getOperand(0), LHSLo, LHSHi);
  SDLoc dl(N);

  EVT LoVT, HiVT;
  std::tie(LoVT, HiVT) =
    DAG.GetSplitDestVTs(cast<VTSDNode>(N->getOperand(1))->getVT());

  Lo = DAG.getNode(N->getOpcode(), dl, LHSLo.getValueType(), LHSLo,
                   DAG.getValueType(LoVT));
  Hi = DAG.getNode(N->getOpcode(), dl, LHSHi.getValueType(), LHSHi,
                   DAG.getValueType(HiVT));
}

void DAGTypeLegalizer::SplitVecRes_AssertOp(SDNode *N, SDValue &Lo,
                                                 SDValue &Hi) {
  unsigned Opcode = N->getOpcode();
  SDValue N0 = N->getOperand(0);

  SDLoc dl(N);
  SDValue InLo, InHi;

  if (getTypeAction(N0.getValueType()) == TargetLowering::TypeSplitVector)
    GetSplitVector(N0, InLo, InHi);
  else
    std::tie(InLo, InHi) = DAG.SplitVectorOperand(N, 0);

  EVT InLoVT = InLo.getValueType();
  unsigned InNumElements = InLoVT.getVectorNumElements();

  EVT OutLoVT, OutHiVT;
  std::tie(OutLoVT, OutHiVT) = DAG.GetSplitDestVTs(N->getValueType(0));
  unsigned OutNumElements = OutLoVT.getVectorNumElements();

  // *_EXTEND_VECTOR_INREG instructions extend the lowest elements of the
  // input vector (i.e. we only use InLo):
  // OutLo will extend the first OutNumElements from InLo.
  // OutHi will extend the next OutNumElements from InLo.

  // Shuffle the elements from InLo for OutHi into the bottom elements to
  // create a 'fake' InHi.
  SmallVector<int, 8> SplitHi(InNumElements, -1);
  for (unsigned i = 0; i != OutNumElements; ++i)
    SplitHi[i] = i + OutNumElements;
  InHi = DAG.getVectorShuffle(InLoVT, dl, InLo, DAG.getUNDEF(InLoVT), SplitHi);

  SDValue N1 = N->getOperand(1);
  Lo = DAG.getNode(Opcode, dl, OutLoVT, {InLo, N1});
  Hi = DAG.getNode(Opcode, dl, OutHiVT, {InHi, N1});
}

void DAGTypeLegalizer::SplitVecRes_ExtVecInRegOp(SDNode *N, SDValue &Lo,
                                                 SDValue &Hi) {
  unsigned Opcode = N->getOpcode();
  SDValue N0 = N->getOperand(0);

  SDLoc dl(N);
  SDValue InLo, InHi;

  if (getTypeAction(N0.getValueType()) == TargetLowering::TypeSplitVector)
    GetSplitVector(N0, InLo, InHi);
  else
    std::tie(InLo, InHi) = DAG.SplitVectorOperand(N, 0);

  EVT InLoVT = InLo.getValueType();
  unsigned InNumElements = InLoVT.getVectorNumElements();

  EVT OutLoVT, OutHiVT;
  std::tie(OutLoVT, OutHiVT) = DAG.GetSplitDestVTs(N->getValueType(0));
  unsigned OutNumElements = OutLoVT.getVectorNumElements();
  assert((2 * OutNumElements) <= InNumElements &&
         "Illegal extend vector in reg split");

  // *_EXTEND_VECTOR_INREG instructions extend the lowest elements of the
  // input vector (i.e. we only use InLo):
  // OutLo will extend the first OutNumElements from InLo.
  // OutHi will extend the next OutNumElements from InLo.

  // Shuffle the elements from InLo for OutHi into the bottom elements to
  // create a 'fake' InHi.
  SmallVector<int, 8> SplitHi(InNumElements, -1);
  for (unsigned i = 0; i != OutNumElements; ++i)
    SplitHi[i] = i + OutNumElements;
  InHi = DAG.getVectorShuffle(InLoVT, dl, InLo, DAG.getUNDEF(InLoVT), SplitHi);

  Lo = DAG.getNode(Opcode, dl, OutLoVT, InLo);
  Hi = DAG.getNode(Opcode, dl, OutHiVT, InHi);
}

void DAGTypeLegalizer::SplitVecRes_StrictFPOp(SDNode *N, SDValue &Lo,
                                              SDValue &Hi) {
  unsigned NumOps = N->getNumOperands();
  SDValue Chain = N->getOperand(0);
  EVT LoVT, HiVT;
  SDLoc dl(N);
  std::tie(LoVT, HiVT) = DAG.GetSplitDestVTs(N->getValueType(0));

  SmallVector<SDValue, 4> OpsLo(NumOps);
  SmallVector<SDValue, 4> OpsHi(NumOps);

  // The Chain is the first operand.
  OpsLo[0] = Chain;
  OpsHi[0] = Chain;

  // Now process the remaining operands.
  for (unsigned i = 1; i < NumOps; ++i) {
    SDValue Op = N->getOperand(i);
    SDValue OpLo = Op;
    SDValue OpHi = Op;

    EVT InVT = Op.getValueType();
    if (InVT.isVector()) {
      // If the input also splits, handle it directly for a
      // compile time speedup. Otherwise split it by hand.
      if (getTypeAction(InVT) == TargetLowering::TypeSplitVector)
        GetSplitVector(Op, OpLo, OpHi);
      else
        std::tie(OpLo, OpHi) = DAG.SplitVectorOperand(N, i);
    }

    OpsLo[i] = OpLo;
    OpsHi[i] = OpHi;
  }

  EVT LoValueVTs[] = {LoVT, MVT::Other};
  EVT HiValueVTs[] = {HiVT, MVT::Other};
  Lo = DAG.getNode(N->getOpcode(), dl, DAG.getVTList(LoValueVTs), OpsLo,
                   N->getFlags());
  Hi = DAG.getNode(N->getOpcode(), dl, DAG.getVTList(HiValueVTs), OpsHi,
                   N->getFlags());

  // Build a factor node to remember that this Op is independent of the
  // other one.
  Chain = DAG.getNode(ISD::TokenFactor, dl, MVT::Other,
                      Lo.getValue(1), Hi.getValue(1));

  // Legalize the chain result - switch anything that used the old chain to
  // use the new one.
  ReplaceValueWith(SDValue(N, 1), Chain);
}

SDValue DAGTypeLegalizer::UnrollVectorOp_StrictFP(SDNode *N, unsigned ResNE) {
  SDValue Chain = N->getOperand(0);
  EVT VT = N->getValueType(0);
  unsigned NE = VT.getVectorNumElements();
  EVT EltVT = VT.getVectorElementType();
  SDLoc dl(N);

  SmallVector<SDValue, 8> Scalars;
  SmallVector<SDValue, 4> Operands(N->getNumOperands());

  // If ResNE is 0, fully unroll the vector op.
  if (ResNE == 0)
    ResNE = NE;
  else if (NE > ResNE)
    NE = ResNE;

  //The results of each unrolled operation, including the chain.
  EVT ChainVTs[] = {EltVT, MVT::Other};
  SmallVector<SDValue, 8> Chains;

  unsigned i;
  for (i = 0; i != NE; ++i) {
    Operands[0] = Chain;
    for (unsigned j = 1, e = N->getNumOperands(); j != e; ++j) {
      SDValue Operand = N->getOperand(j);
      EVT OperandVT = Operand.getValueType();
      if (OperandVT.isVector()) {
        EVT OperandEltVT = OperandVT.getVectorElementType();
        Operands[j] = DAG.getNode(ISD::EXTRACT_VECTOR_ELT, dl, OperandEltVT,
                                  Operand, DAG.getVectorIdxConstant(i, dl));
      } else {
        Operands[j] = Operand;
      }
    }
    SDValue Scalar = DAG.getNode(N->getOpcode(), dl, ChainVTs, Operands);
    Scalar.getNode()->setFlags(N->getFlags());

    //Add in the scalar as well as its chain value to the
    //result vectors.
    Scalars.push_back(Scalar);
    Chains.push_back(Scalar.getValue(1));
  }

  for (; i < ResNE; ++i)
    Scalars.push_back(DAG.getUNDEF(EltVT));

  // Build a new factor node to connect the chain back together.
  Chain = DAG.getNode(ISD::TokenFactor, dl, MVT::Other, Chains);
  ReplaceValueWith(SDValue(N, 1), Chain);

  // Create a new BUILD_VECTOR node
  EVT VecVT = EVT::getVectorVT(*DAG.getContext(), EltVT, ResNE);
  return DAG.getBuildVector(VecVT, dl, Scalars);
}

void DAGTypeLegalizer::SplitVecRes_OverflowOp(SDNode *N, unsigned ResNo,
                                              SDValue &Lo, SDValue &Hi) {
  SDLoc dl(N);
  EVT ResVT = N->getValueType(0);
  EVT OvVT = N->getValueType(1);
  EVT LoResVT, HiResVT, LoOvVT, HiOvVT;
  std::tie(LoResVT, HiResVT) = DAG.GetSplitDestVTs(ResVT);
  std::tie(LoOvVT, HiOvVT) = DAG.GetSplitDestVTs(OvVT);

  SDValue LoLHS, HiLHS, LoRHS, HiRHS;
  if (getTypeAction(ResVT) == TargetLowering::TypeSplitVector) {
    GetSplitVector(N->getOperand(0), LoLHS, HiLHS);
    GetSplitVector(N->getOperand(1), LoRHS, HiRHS);
  } else {
    std::tie(LoLHS, HiLHS) = DAG.SplitVectorOperand(N, 0);
    std::tie(LoRHS, HiRHS) = DAG.SplitVectorOperand(N, 1);
  }

  unsigned Opcode = N->getOpcode();
  SDVTList LoVTs = DAG.getVTList(LoResVT, LoOvVT);
  SDVTList HiVTs = DAG.getVTList(HiResVT, HiOvVT);
  SDNode *LoNode = DAG.getNode(Opcode, dl, LoVTs, LoLHS, LoRHS).getNode();
  SDNode *HiNode = DAG.getNode(Opcode, dl, HiVTs, HiLHS, HiRHS).getNode();
  LoNode->setFlags(N->getFlags());
  HiNode->setFlags(N->getFlags());

  Lo = SDValue(LoNode, ResNo);
  Hi = SDValue(HiNode, ResNo);

  // Replace the other vector result not being explicitly split here.
  unsigned OtherNo = 1 - ResNo;
  EVT OtherVT = N->getValueType(OtherNo);
  if (getTypeAction(OtherVT) == TargetLowering::TypeSplitVector) {
    SetSplitVector(SDValue(N, OtherNo),
                   SDValue(LoNode, OtherNo), SDValue(HiNode, OtherNo));
  } else {
    SDValue OtherVal = DAG.getNode(
        ISD::CONCAT_VECTORS, dl, OtherVT,
        SDValue(LoNode, OtherNo), SDValue(HiNode, OtherNo));
    ReplaceValueWith(SDValue(N, OtherNo), OtherVal);
  }
}

void DAGTypeLegalizer::SplitVecRes_INSERT_VECTOR_ELT(SDNode *N, SDValue &Lo,
                                                     SDValue &Hi) {
  SDValue Vec = N->getOperand(0);
  SDValue Elt = N->getOperand(1);
  SDValue Idx = N->getOperand(2);
  SDLoc dl(N);
  GetSplitVector(Vec, Lo, Hi);

  if (ConstantSDNode *CIdx = dyn_cast<ConstantSDNode>(Idx)) {
    unsigned IdxVal = CIdx->getZExtValue();
    unsigned LoNumElts = Lo.getValueType().getVectorMinNumElements();
    if (IdxVal < LoNumElts) {
      Lo = DAG.getNode(ISD::INSERT_VECTOR_ELT, dl,
                       Lo.getValueType(), Lo, Elt, Idx);
      return;
    } else if (!Vec.getValueType().isScalableVector()) {
      Hi = DAG.getNode(ISD::INSERT_VECTOR_ELT, dl, Hi.getValueType(), Hi, Elt,
                       DAG.getVectorIdxConstant(IdxVal - LoNumElts, dl));
      return;
    }
  }

  // See if the target wants to custom expand this node.
  if (CustomLowerNode(N, N->getValueType(0), true))
    return;

  // Make the vector elements byte-addressable if they aren't already.
  EVT VecVT = Vec.getValueType();
  EVT EltVT = VecVT.getVectorElementType();
  if (VecVT.getScalarSizeInBits() < 8) {
    EltVT = MVT::i8;
    VecVT = EVT::getVectorVT(*DAG.getContext(), EltVT,
                             VecVT.getVectorElementCount());
    Vec = DAG.getNode(ISD::ANY_EXTEND, dl, VecVT, Vec);
    // Extend the element type to match if needed.
    if (EltVT.bitsGT(Elt.getValueType()))
      Elt = DAG.getNode(ISD::ANY_EXTEND, dl, EltVT, Elt);
  }

  // Spill the vector to the stack.
  // In cases where the vector is illegal it will be broken down into parts
  // and stored in parts - we should use the alignment for the smallest part.
  Align SmallestAlign = DAG.getReducedAlign(VecVT, /*UseABI=*/false);
  SDValue StackPtr =
      DAG.CreateStackTemporary(VecVT.getStoreSize(), SmallestAlign);
  auto &MF = DAG.getMachineFunction();
  auto FrameIndex = cast<FrameIndexSDNode>(StackPtr.getNode())->getIndex();
  auto PtrInfo = MachinePointerInfo::getFixedStack(MF, FrameIndex);

  SDValue Store = DAG.getStore(DAG.getEntryNode(), dl, Vec, StackPtr, PtrInfo,
                               SmallestAlign);

  // Store the new element.  This may be larger than the vector element type,
  // so use a truncating store.
  SDValue EltPtr = TLI.getVectorElementPointer(DAG, StackPtr, VecVT, Idx);
  Store = DAG.getTruncStore(
      Store, dl, Elt, EltPtr, MachinePointerInfo::getUnknownStack(MF), EltVT,
      commonAlignment(SmallestAlign,
                      EltVT.getFixedSizeInBits() / 8));

  EVT LoVT, HiVT;
  std::tie(LoVT, HiVT) = DAG.GetSplitDestVTs(VecVT);

  // Load the Lo part from the stack slot.
  Lo = DAG.getLoad(LoVT, dl, Store, StackPtr, PtrInfo, SmallestAlign);

  // Increment the pointer to the other part.
  auto Load = cast<LoadSDNode>(Lo);
  MachinePointerInfo MPI = Load->getPointerInfo();
  IncrementPointer(Load, LoVT, MPI, StackPtr);

  Hi = DAG.getLoad(HiVT, dl, Store, StackPtr, MPI, SmallestAlign);

  // If we adjusted the original type, we need to truncate the results.
  std::tie(LoVT, HiVT) = DAG.GetSplitDestVTs(N->getValueType(0));
  if (LoVT != Lo.getValueType())
    Lo = DAG.getNode(ISD::TRUNCATE, dl, LoVT, Lo);
  if (HiVT != Hi.getValueType())
    Hi = DAG.getNode(ISD::TRUNCATE, dl, HiVT, Hi);
}

void DAGTypeLegalizer::SplitVecRes_STEP_VECTOR(SDNode *N, SDValue &Lo,
                                               SDValue &Hi) {
  EVT LoVT, HiVT;
  SDLoc dl(N);
  assert(N->getValueType(0).isScalableVector() &&
         "Only scalable vectors are supported for STEP_VECTOR");
  std::tie(LoVT, HiVT) = DAG.GetSplitDestVTs(N->getValueType(0));
  SDValue Step = N->getOperand(0);

  Lo = DAG.getNode(ISD::STEP_VECTOR, dl, LoVT, Step);

  // Hi = Lo + (EltCnt * Step)
  EVT EltVT = Step.getValueType();
  APInt StepVal = cast<ConstantSDNode>(Step)->getAPIntValue();
  SDValue StartOfHi =
      DAG.getVScale(dl, EltVT, StepVal * LoVT.getVectorMinNumElements());
  StartOfHi = DAG.getSExtOrTrunc(StartOfHi, dl, HiVT.getVectorElementType());
  StartOfHi = DAG.getNode(ISD::SPLAT_VECTOR, dl, HiVT, StartOfHi);

  Hi = DAG.getNode(ISD::STEP_VECTOR, dl, HiVT, Step);
  Hi = DAG.getNode(ISD::ADD, dl, HiVT, Hi, StartOfHi);
}

void DAGTypeLegalizer::SplitVecRes_ScalarOp(SDNode *N, SDValue &Lo,
                                            SDValue &Hi) {
  EVT LoVT, HiVT;
  SDLoc dl(N);
  std::tie(LoVT, HiVT) = DAG.GetSplitDestVTs(N->getValueType(0));
  Lo = DAG.getNode(N->getOpcode(), dl, LoVT, N->getOperand(0));
  if (N->getOpcode() == ISD::SCALAR_TO_VECTOR) {
    Hi = DAG.getUNDEF(HiVT);
  } else {
    assert(N->getOpcode() == ISD::SPLAT_VECTOR && "Unexpected opcode");
    Hi = Lo;
  }
}

void DAGTypeLegalizer::SplitVecRes_LOAD(LoadSDNode *LD, SDValue &Lo,
                                        SDValue &Hi) {
  assert(ISD::isUNINDEXEDLoad(LD) && "Indexed load during type legalization!");
  EVT LoVT, HiVT;
  SDLoc dl(LD);
  std::tie(LoVT, HiVT) = DAG.GetSplitDestVTs(LD->getValueType(0));

  ISD::LoadExtType ExtType = LD->getExtensionType();
  SDValue Ch = LD->getChain();
  SDValue Ptr = LD->getBasePtr();
  SDValue Offset = DAG.getUNDEF(Ptr.getValueType());
  EVT MemoryVT = LD->getMemoryVT();
  MachineMemOperand::Flags MMOFlags = LD->getMemOperand()->getFlags();
  AAMDNodes AAInfo = LD->getAAInfo();

  EVT LoMemVT, HiMemVT;
  std::tie(LoMemVT, HiMemVT) = DAG.GetSplitDestVTs(MemoryVT);

  if (!LoMemVT.isByteSized() || !HiMemVT.isByteSized()) {
    SDValue Value, NewChain;
    std::tie(Value, NewChain) = TLI.scalarizeVectorLoad(LD, DAG);
    std::tie(Lo, Hi) = DAG.SplitVector(Value, dl);
    ReplaceValueWith(SDValue(LD, 1), NewChain);
    return;
  }

  Lo = DAG.getLoad(ISD::UNINDEXED, ExtType, LoVT, dl, Ch, Ptr, Offset,
                   LD->getPointerInfo(), LoMemVT, LD->getOriginalAlign(),
                   MMOFlags, AAInfo);

  MachinePointerInfo MPI;
  IncrementPointer(LD, LoMemVT, MPI, Ptr);

  Hi = DAG.getLoad(ISD::UNINDEXED, ExtType, HiVT, dl, Ch, Ptr, Offset, MPI,
                   HiMemVT, LD->getOriginalAlign(), MMOFlags, AAInfo);

  // Build a factor node to remember that this load is independent of the
  // other one.
  Ch = DAG.getNode(ISD::TokenFactor, dl, MVT::Other, Lo.getValue(1),
                   Hi.getValue(1));

  // Legalize the chain result - switch anything that used the old chain to
  // use the new one.
  ReplaceValueWith(SDValue(LD, 1), Ch);
}

void DAGTypeLegalizer::SplitVecRes_MLOAD(MaskedLoadSDNode *MLD,
                                         SDValue &Lo, SDValue &Hi) {
  assert(MLD->isUnindexed() && "Indexed masked load during type legalization!");
  EVT LoVT, HiVT;
  SDLoc dl(MLD);
  std::tie(LoVT, HiVT) = DAG.GetSplitDestVTs(MLD->getValueType(0));

  SDValue Ch = MLD->getChain();
  SDValue Ptr = MLD->getBasePtr();
  SDValue Offset = MLD->getOffset();
  assert(Offset.isUndef() && "Unexpected indexed masked load offset");
  SDValue Mask = MLD->getMask();
  SDValue PassThru = MLD->getPassThru();
  Align Alignment = MLD->getOriginalAlign();
  ISD::LoadExtType ExtType = MLD->getExtensionType();

  // Split Mask operand
  SDValue MaskLo, MaskHi;
  if (Mask.getOpcode() == ISD::SETCC) {
    SplitVecRes_SETCC(Mask.getNode(), MaskLo, MaskHi);
  } else {
    if (getTypeAction(Mask.getValueType()) == TargetLowering::TypeSplitVector)
      GetSplitVector(Mask, MaskLo, MaskHi);
    else
      std::tie(MaskLo, MaskHi) = DAG.SplitVector(Mask, dl);
  }

  EVT MemoryVT = MLD->getMemoryVT();
  EVT LoMemVT, HiMemVT;
  bool HiIsEmpty = false;
  std::tie(LoMemVT, HiMemVT) =
      DAG.GetDependentSplitDestVTs(MemoryVT, LoVT, &HiIsEmpty);

  SDValue PassThruLo, PassThruHi;
  if (getTypeAction(PassThru.getValueType()) == TargetLowering::TypeSplitVector)
    GetSplitVector(PassThru, PassThruLo, PassThruHi);
  else
    std::tie(PassThruLo, PassThruHi) = DAG.SplitVector(PassThru, dl);

  MachineMemOperand *MMO = DAG.getMachineFunction().getMachineMemOperand(
      MLD->getPointerInfo(), MachineMemOperand::MOLoad,
      MemoryLocation::UnknownSize, Alignment, MLD->getAAInfo(),
      MLD->getRanges());

  Lo = DAG.getMaskedLoad(LoVT, dl, Ch, Ptr, Offset, MaskLo, PassThruLo, LoMemVT,
                         MMO, MLD->getAddressingMode(), ExtType,
                         MLD->isExpandingLoad());

  if (HiIsEmpty) {
    // The hi masked load has zero storage size. We therefore simply set it to
    // the low masked load and rely on subsequent removal from the chain.
    Hi = Lo;
  } else {
    // Generate hi masked load.
    Ptr = TLI.IncrementMemoryAddress(Ptr, MaskLo, dl, LoMemVT, DAG,
                                     MLD->isExpandingLoad());

    MachinePointerInfo MPI;
    if (LoMemVT.isScalableVector())
      MPI = MachinePointerInfo(MLD->getPointerInfo().getAddrSpace());
    else
      MPI = MLD->getPointerInfo().getWithOffset(
          LoMemVT.getStoreSize().getFixedSize());

    MMO = DAG.getMachineFunction().getMachineMemOperand(
        MPI, MachineMemOperand::MOLoad, MemoryLocation::UnknownSize, Alignment,
        MLD->getAAInfo(), MLD->getRanges());

    Hi = DAG.getMaskedLoad(HiVT, dl, Ch, Ptr, Offset, MaskHi, PassThruHi,
                           HiMemVT, MMO, MLD->getAddressingMode(), ExtType,
                           MLD->isExpandingLoad());
  }

  // Build a factor node to remember that this load is independent of the
  // other one.
  Ch = DAG.getNode(ISD::TokenFactor, dl, MVT::Other, Lo.getValue(1),
                   Hi.getValue(1));

  // Legalize the chain result - switch anything that used the old chain to
  // use the new one.
  ReplaceValueWith(SDValue(MLD, 1), Ch);

}

void DAGTypeLegalizer::SplitVecRes_MGATHER(MaskedGatherSDNode *MGT,
                                         SDValue &Lo, SDValue &Hi) {
  EVT LoVT, HiVT;
  SDLoc dl(MGT);
  std::tie(LoVT, HiVT) = DAG.GetSplitDestVTs(MGT->getValueType(0));

  SDValue Ch = MGT->getChain();
  SDValue Ptr = MGT->getBasePtr();
  SDValue Mask = MGT->getMask();
  SDValue PassThru = MGT->getPassThru();
  SDValue Index = MGT->getIndex();
  SDValue Scale = MGT->getScale();
  EVT MemoryVT = MGT->getMemoryVT();
  Align Alignment = MGT->getOriginalAlign();
  ISD::LoadExtType ExtType = MGT->getExtensionType();

  // Split Mask operand
  SDValue MaskLo, MaskHi;
  if (Mask.getOpcode() == ISD::SETCC) {
    SplitVecRes_SETCC(Mask.getNode(), MaskLo, MaskHi);
  } else {
    if (getTypeAction(Mask.getValueType()) == TargetLowering::TypeSplitVector)
      GetSplitVector(Mask, MaskLo, MaskHi);
    else
      std::tie(MaskLo, MaskHi) = DAG.SplitVector(Mask, dl);
  }

  EVT LoMemVT, HiMemVT;
  // Split MemoryVT
  std::tie(LoMemVT, HiMemVT) = DAG.GetSplitDestVTs(MemoryVT);

  SDValue PassThruLo, PassThruHi;
  if (getTypeAction(PassThru.getValueType()) == TargetLowering::TypeSplitVector)
    GetSplitVector(PassThru, PassThruLo, PassThruHi);
  else
    std::tie(PassThruLo, PassThruHi) = DAG.SplitVector(PassThru, dl);

  SDValue IndexHi, IndexLo;
  if (getTypeAction(Index.getValueType()) == TargetLowering::TypeSplitVector)
    GetSplitVector(Index, IndexLo, IndexHi);
  else
    std::tie(IndexLo, IndexHi) = DAG.SplitVector(Index, dl);

  MachineMemOperand *MMO = DAG.getMachineFunction().getMachineMemOperand(
      MGT->getPointerInfo(), MachineMemOperand::MOLoad,
      MemoryLocation::UnknownSize, Alignment, MGT->getAAInfo(),
      MGT->getRanges());

  SDValue OpsLo[] = {Ch, PassThruLo, MaskLo, Ptr, IndexLo, Scale};
  Lo = DAG.getMaskedGather(DAG.getVTList(LoVT, MVT::Other), LoMemVT, dl, OpsLo,
                           MMO, MGT->getIndexType(), ExtType);

  SDValue OpsHi[] = {Ch, PassThruHi, MaskHi, Ptr, IndexHi, Scale};
  Hi = DAG.getMaskedGather(DAG.getVTList(HiVT, MVT::Other), HiMemVT, dl, OpsHi,
                           MMO, MGT->getIndexType(), ExtType);

  // Build a factor node to remember that this load is independent of the
  // other one.
  Ch = DAG.getNode(ISD::TokenFactor, dl, MVT::Other, Lo.getValue(1),
                   Hi.getValue(1));

  // Legalize the chain result - switch anything that used the old chain to
  // use the new one.
  ReplaceValueWith(SDValue(MGT, 1), Ch);
}


void DAGTypeLegalizer::SplitVecRes_SETCC(SDNode *N, SDValue &Lo, SDValue &Hi) {
  assert(N->getValueType(0).isVector() &&
         N->getOperand(0).getValueType().isVector() &&
         "Operand types must be vectors");

  EVT LoVT, HiVT;
  SDLoc DL(N);
  std::tie(LoVT, HiVT) = DAG.GetSplitDestVTs(N->getValueType(0));

  // If the input also splits, handle it directly. Otherwise split it by hand.
  SDValue LL, LH, RL, RH;
  if (getTypeAction(N->getOperand(0).getValueType()) ==
      TargetLowering::TypeSplitVector)
    GetSplitVector(N->getOperand(0), LL, LH);
  else
    std::tie(LL, LH) = DAG.SplitVectorOperand(N, 0);

  if (getTypeAction(N->getOperand(1).getValueType()) ==
      TargetLowering::TypeSplitVector)
    GetSplitVector(N->getOperand(1), RL, RH);
  else
    std::tie(RL, RH) = DAG.SplitVectorOperand(N, 1);

  Lo = DAG.getNode(N->getOpcode(), DL, LoVT, LL, RL, N->getOperand(2));
  Hi = DAG.getNode(N->getOpcode(), DL, HiVT, LH, RH, N->getOperand(2));
}

void DAGTypeLegalizer::SplitVecRes_UnaryOp(SDNode *N, SDValue &Lo,
                                           SDValue &Hi) {
  // Get the dest types - they may not match the input types, e.g. int_to_fp.
  EVT LoVT, HiVT;
  SDLoc dl(N);
  std::tie(LoVT, HiVT) = DAG.GetSplitDestVTs(N->getValueType(0));

  // If the input also splits, handle it directly for a compile time speedup.
  // Otherwise split it by hand.
  unsigned OpNo = N->isStrictFPOpcode() ? 1 : 0;
  EVT InVT = N->getOperand(OpNo).getValueType();
  if (getTypeAction(InVT) == TargetLowering::TypeSplitVector)
    GetSplitVector(N->getOperand(OpNo), Lo, Hi);
  else
    std::tie(Lo, Hi) = DAG.SplitVectorOperand(N, OpNo);

  if (N->getOpcode() == ISD::FP_ROUND) {
    Lo = DAG.getNode(N->getOpcode(), dl, LoVT, Lo, N->getOperand(1),
                     N->getFlags());
    Hi = DAG.getNode(N->getOpcode(), dl, HiVT, Hi, N->getOperand(1),
                     N->getFlags());
  } else {
    Lo = DAG.getNode(N->getOpcode(), dl, LoVT, Lo, N->getFlags());
    Hi = DAG.getNode(N->getOpcode(), dl, HiVT, Hi, N->getFlags());
  }
}

void DAGTypeLegalizer::SplitVecRes_ExtendOp(SDNode *N, SDValue &Lo,
                                            SDValue &Hi) {
  SDLoc dl(N);
  EVT SrcVT = N->getOperand(0).getValueType();
  EVT DestVT = N->getValueType(0);
  EVT LoVT, HiVT;
  std::tie(LoVT, HiVT) = DAG.GetSplitDestVTs(DestVT);

  // We can do better than a generic split operation if the extend is doing
  // more than just doubling the width of the elements and the following are
  // true:
  //   - The number of vector elements is even,
  //   - the source type is legal,
  //   - the type of a split source is illegal,
  //   - the type of an extended (by doubling element size) source is legal, and
  //   - the type of that extended source when split is legal.
  //
  // This won't necessarily completely legalize the operation, but it will
  // more effectively move in the right direction and prevent falling down
  // to scalarization in many cases due to the input vector being split too
  // far.
  if (SrcVT.getVectorElementCount().isKnownEven() &&
      SrcVT.getScalarSizeInBits() * 2 < DestVT.getScalarSizeInBits()) {
    LLVMContext &Ctx = *DAG.getContext();
    EVT NewSrcVT = SrcVT.widenIntegerVectorElementType(Ctx);
    EVT SplitSrcVT = SrcVT.getHalfNumVectorElementsVT(Ctx);

    EVT SplitLoVT, SplitHiVT;
    std::tie(SplitLoVT, SplitHiVT) = DAG.GetSplitDestVTs(NewSrcVT);
    if (TLI.isTypeLegal(SrcVT) && !TLI.isTypeLegal(SplitSrcVT) &&
        TLI.isTypeLegal(NewSrcVT) && TLI.isTypeLegal(SplitLoVT)) {
      LLVM_DEBUG(dbgs() << "Split vector extend via incremental extend:";
                 N->dump(&DAG); dbgs() << "\n");
      // Extend the source vector by one step.
      SDValue NewSrc =
          DAG.getNode(N->getOpcode(), dl, NewSrcVT, N->getOperand(0));
      // Get the low and high halves of the new, extended one step, vector.
      std::tie(Lo, Hi) = DAG.SplitVector(NewSrc, dl);
      // Extend those vector halves the rest of the way.
      Lo = DAG.getNode(N->getOpcode(), dl, LoVT, Lo);
      Hi = DAG.getNode(N->getOpcode(), dl, HiVT, Hi);
      return;
    }
  }
  // Fall back to the generic unary operator splitting otherwise.
  SplitVecRes_UnaryOp(N, Lo, Hi);
}

void DAGTypeLegalizer::SplitVecRes_VECTOR_SHUFFLE(ShuffleVectorSDNode *N,
                                                  SDValue &Lo, SDValue &Hi) {
  // The low and high parts of the original input give four input vectors.
  SDValue Inputs[4];
  SDLoc dl(N);
  GetSplitVector(N->getOperand(0), Inputs[0], Inputs[1]);
  GetSplitVector(N->getOperand(1), Inputs[2], Inputs[3]);
  EVT NewVT = Inputs[0].getValueType();
  unsigned NewElts = NewVT.getVectorNumElements();

  // If Lo or Hi uses elements from at most two of the four input vectors, then
  // express it as a vector shuffle of those two inputs.  Otherwise extract the
  // input elements by hand and construct the Lo/Hi output using a BUILD_VECTOR.
  SmallVector<int, 16> Ops;
  for (unsigned High = 0; High < 2; ++High) {
    SDValue &Output = High ? Hi : Lo;

    // Build a shuffle mask for the output, discovering on the fly which
    // input vectors to use as shuffle operands (recorded in InputUsed).
    // If building a suitable shuffle vector proves too hard, then bail
    // out with useBuildVector set.
    unsigned InputUsed[2] = { -1U, -1U }; // Not yet discovered.
    unsigned FirstMaskIdx = High * NewElts;
    bool useBuildVector = false;
    for (unsigned MaskOffset = 0; MaskOffset < NewElts; ++MaskOffset) {
      // The mask element.  This indexes into the input.
      int Idx = N->getMaskElt(FirstMaskIdx + MaskOffset);

      // The input vector this mask element indexes into.
      unsigned Input = (unsigned)Idx / NewElts;

      if (Input >= array_lengthof(Inputs)) {
        // The mask element does not index into any input vector.
        Ops.push_back(-1);
        continue;
      }

      // Turn the index into an offset from the start of the input vector.
      Idx -= Input * NewElts;

      // Find or create a shuffle vector operand to hold this input.
      unsigned OpNo;
      for (OpNo = 0; OpNo < array_lengthof(InputUsed); ++OpNo) {
        if (InputUsed[OpNo] == Input) {
          // This input vector is already an operand.
          break;
        } else if (InputUsed[OpNo] == -1U) {
          // Create a new operand for this input vector.
          InputUsed[OpNo] = Input;
          break;
        }
      }

      if (OpNo >= array_lengthof(InputUsed)) {
        // More than two input vectors used!  Give up on trying to create a
        // shuffle vector.  Insert all elements into a BUILD_VECTOR instead.
        useBuildVector = true;
        break;
      }

      // Add the mask index for the new shuffle vector.
      Ops.push_back(Idx + OpNo * NewElts);
    }

    if (useBuildVector) {
      EVT EltVT = NewVT.getVectorElementType();
      SmallVector<SDValue, 16> SVOps;

      // Extract the input elements by hand.
      for (unsigned MaskOffset = 0; MaskOffset < NewElts; ++MaskOffset) {
        // The mask element.  This indexes into the input.
        int Idx = N->getMaskElt(FirstMaskIdx + MaskOffset);

        // The input vector this mask element indexes into.
        unsigned Input = (unsigned)Idx / NewElts;

        if (Input >= array_lengthof(Inputs)) {
          // The mask element is "undef" or indexes off the end of the input.
          SVOps.push_back(DAG.getUNDEF(EltVT));
          continue;
        }

        // Turn the index into an offset from the start of the input vector.
        Idx -= Input * NewElts;

        // Extract the vector element by hand.
        SVOps.push_back(DAG.getNode(ISD::EXTRACT_VECTOR_ELT, dl, EltVT,
                                    Inputs[Input],
                                    DAG.getVectorIdxConstant(Idx, dl)));
      }

      // Construct the Lo/Hi output using a BUILD_VECTOR.
      Output = DAG.getBuildVector(NewVT, dl, SVOps);
    } else if (InputUsed[0] == -1U) {
      // No input vectors were used!  The result is undefined.
      Output = DAG.getUNDEF(NewVT);
    } else {
      SDValue Op0 = Inputs[InputUsed[0]];
      // If only one input was used, use an undefined vector for the other.
      SDValue Op1 = InputUsed[1] == -1U ?
        DAG.getUNDEF(NewVT) : Inputs[InputUsed[1]];
      // At least one input vector was used.  Create a new shuffle vector.
      Output =  DAG.getVectorShuffle(NewVT, dl, Op0, Op1, Ops);
    }

    Ops.clear();
  }
}

void DAGTypeLegalizer::SplitVecRes_VAARG(SDNode *N, SDValue &Lo, SDValue &Hi) {
  EVT OVT = N->getValueType(0);
  EVT NVT = OVT.getHalfNumVectorElementsVT(*DAG.getContext());
  SDValue Chain = N->getOperand(0);
  SDValue Ptr = N->getOperand(1);
  SDValue SV = N->getOperand(2);
  SDLoc dl(N);

  const Align Alignment =
      DAG.getDataLayout().getABITypeAlign(NVT.getTypeForEVT(*DAG.getContext()));

  Lo = DAG.getVAArg(NVT, dl, Chain, Ptr, SV, Alignment.value());
  Hi = DAG.getVAArg(NVT, dl, Lo.getValue(1), Ptr, SV, Alignment.value());
  Chain = Hi.getValue(1);

  // Modified the chain - switch anything that used the old chain to use
  // the new one.
  ReplaceValueWith(SDValue(N, 1), Chain);
}

void DAGTypeLegalizer::SplitVecRes_FP_TO_XINT_SAT(SDNode *N, SDValue &Lo,
                                                  SDValue &Hi) {
  EVT DstVTLo, DstVTHi;
  std::tie(DstVTLo, DstVTHi) = DAG.GetSplitDestVTs(N->getValueType(0));
  SDLoc dl(N);

  SDValue SrcLo, SrcHi;
  EVT SrcVT = N->getOperand(0).getValueType();
  if (getTypeAction(SrcVT) == TargetLowering::TypeSplitVector)
    GetSplitVector(N->getOperand(0), SrcLo, SrcHi);
  else
    std::tie(SrcLo, SrcHi) = DAG.SplitVectorOperand(N, 0);

  Lo = DAG.getNode(N->getOpcode(), dl, DstVTLo, SrcLo, N->getOperand(1));
  Hi = DAG.getNode(N->getOpcode(), dl, DstVTHi, SrcHi, N->getOperand(1));
}

//===----------------------------------------------------------------------===//
//  Operand Vector Splitting
//===----------------------------------------------------------------------===//

/// This method is called when the specified operand of the specified node is
/// found to need vector splitting. At this point, all of the result types of
/// the node are known to be legal, but other operands of the node may need
/// legalization as well as the specified one.
bool DAGTypeLegalizer::SplitVectorOperand(SDNode *N, unsigned OpNo) {
  LLVM_DEBUG(dbgs() << "Split node operand: "; N->dump(&DAG); dbgs() << "\n");
  SDValue Res = SDValue();

  // See if the target wants to custom split this node.
  if (CustomLowerNode(N, N->getOperand(OpNo).getValueType(), false))
    return false;

  switch (N->getOpcode()) {
  default:
#ifndef NDEBUG
    dbgs() << "SplitVectorOperand Op #" << OpNo << ": ";
    N->dump(&DAG);
    dbgs() << "\n";
#endif
    report_fatal_error("Do not know how to split this operator's "
                       "operand!\n");

  case ISD::SETCC:             Res = SplitVecOp_VSETCC(N); break;
  case ISD::BITCAST:           Res = SplitVecOp_BITCAST(N); break;
  case ISD::EXTRACT_SUBVECTOR: Res = SplitVecOp_EXTRACT_SUBVECTOR(N); break;
  case ISD::INSERT_SUBVECTOR:  Res = SplitVecOp_INSERT_SUBVECTOR(N, OpNo); break;
  case ISD::EXTRACT_VECTOR_ELT:Res = SplitVecOp_EXTRACT_VECTOR_ELT(N); break;
  case ISD::CONCAT_VECTORS:    Res = SplitVecOp_CONCAT_VECTORS(N); break;
  case ISD::TRUNCATE:
    Res = SplitVecOp_TruncateHelper(N);
    break;
  case ISD::STRICT_FP_ROUND:
  case ISD::FP_ROUND:          Res = SplitVecOp_FP_ROUND(N); break;
  case ISD::FCOPYSIGN:         Res = SplitVecOp_FCOPYSIGN(N); break;
  case ISD::STORE:
    Res = SplitVecOp_STORE(cast<StoreSDNode>(N), OpNo);
    break;
  case ISD::MSTORE:
    Res = SplitVecOp_MSTORE(cast<MaskedStoreSDNode>(N), OpNo);
    break;
  case ISD::MSCATTER:
    Res = SplitVecOp_MSCATTER(cast<MaskedScatterSDNode>(N), OpNo);
    break;
  case ISD::MGATHER:
    Res = SplitVecOp_MGATHER(cast<MaskedGatherSDNode>(N), OpNo);
    break;
  case ISD::VSELECT:
    Res = SplitVecOp_VSELECT(N, OpNo);
    break;
  case ISD::STRICT_SINT_TO_FP:
  case ISD::STRICT_UINT_TO_FP:
  case ISD::SINT_TO_FP:
  case ISD::UINT_TO_FP:
    if (N->getValueType(0).bitsLT(
            N->getOperand(N->isStrictFPOpcode() ? 1 : 0).getValueType()))
      Res = SplitVecOp_TruncateHelper(N);
    else
      Res = SplitVecOp_UnaryOp(N);
    break;
  case ISD::FP_TO_SINT_SAT:
  case ISD::FP_TO_UINT_SAT:
    Res = SplitVecOp_FP_TO_XINT_SAT(N);
    break;
  case ISD::FP_TO_SINT:
  case ISD::FP_TO_UINT:
  case ISD::STRICT_FP_TO_SINT:
  case ISD::STRICT_FP_TO_UINT:
  case ISD::STRICT_FP_EXTEND:
  case ISD::FP_EXTEND:
  case ISD::SIGN_EXTEND:
  case ISD::ZERO_EXTEND:
  case ISD::ANY_EXTEND:
  case ISD::FTRUNC:
    Res = SplitVecOp_UnaryOp(N);
    break;

  case ISD::ANY_EXTEND_VECTOR_INREG:
  case ISD::SIGN_EXTEND_VECTOR_INREG:
  case ISD::ZERO_EXTEND_VECTOR_INREG:
    Res = SplitVecOp_ExtVecInRegOp(N);
    break;

  case ISD::VECREDUCE_FADD:
  case ISD::VECREDUCE_FMUL:
  case ISD::VECREDUCE_ADD:
  case ISD::VECREDUCE_MUL:
  case ISD::VECREDUCE_AND:
  case ISD::VECREDUCE_OR:
  case ISD::VECREDUCE_XOR:
  case ISD::VECREDUCE_SMAX:
  case ISD::VECREDUCE_SMIN:
  case ISD::VECREDUCE_UMAX:
  case ISD::VECREDUCE_UMIN:
  case ISD::VECREDUCE_FMAX:
  case ISD::VECREDUCE_FMIN:
    Res = SplitVecOp_VECREDUCE(N, OpNo);
    break;
  case ISD::VECREDUCE_SEQ_FADD:
  case ISD::VECREDUCE_SEQ_FMUL:
    Res = SplitVecOp_VECREDUCE_SEQ(N);
    break;
  }

  // If the result is null, the sub-method took care of registering results etc.
  if (!Res.getNode()) return false;

  // If the result is N, the sub-method updated N in place.  Tell the legalizer
  // core about this.
  if (Res.getNode() == N)
    return true;

  if (N->isStrictFPOpcode())
    assert(Res.getValueType() == N->getValueType(0) && N->getNumValues() == 2 &&
           "Invalid operand expansion");
  else
    assert(Res.getValueType() == N->getValueType(0) && N->getNumValues() == 1 &&
         "Invalid operand expansion");

  ReplaceValueWith(SDValue(N, 0), Res);
  return false;
}

SDValue DAGTypeLegalizer::SplitVecOp_VSELECT(SDNode *N, unsigned OpNo) {
  // The only possibility for an illegal operand is the mask, since result type
  // legalization would have handled this node already otherwise.
  assert(OpNo == 0 && "Illegal operand must be mask");

  SDValue Mask = N->getOperand(0);
  SDValue Src0 = N->getOperand(1);
  SDValue Src1 = N->getOperand(2);
  EVT Src0VT = Src0.getValueType();
  SDLoc DL(N);
  assert(Mask.getValueType().isVector() && "VSELECT without a vector mask?");

  SDValue Lo, Hi;
  GetSplitVector(N->getOperand(0), Lo, Hi);
  assert(Lo.getValueType() == Hi.getValueType() &&
         "Lo and Hi have differing types");

  EVT LoOpVT, HiOpVT;
  std::tie(LoOpVT, HiOpVT) = DAG.GetSplitDestVTs(Src0VT);
  assert(LoOpVT == HiOpVT && "Asymmetric vector split?");

  SDValue LoOp0, HiOp0, LoOp1, HiOp1, LoMask, HiMask;
  std::tie(LoOp0, HiOp0) = DAG.SplitVector(Src0, DL);
  std::tie(LoOp1, HiOp1) = DAG.SplitVector(Src1, DL);
  std::tie(LoMask, HiMask) = DAG.SplitVector(Mask, DL);

  SDValue LoSelect =
    DAG.getNode(ISD::VSELECT, DL, LoOpVT, LoMask, LoOp0, LoOp1);
  SDValue HiSelect =
    DAG.getNode(ISD::VSELECT, DL, HiOpVT, HiMask, HiOp0, HiOp1);

  return DAG.getNode(ISD::CONCAT_VECTORS, DL, Src0VT, LoSelect, HiSelect);
}

SDValue DAGTypeLegalizer::SplitVecOp_VECREDUCE(SDNode *N, unsigned OpNo) {
  EVT ResVT = N->getValueType(0);
  SDValue Lo, Hi;
  SDLoc dl(N);

  SDValue VecOp = N->getOperand(OpNo);
  EVT VecVT = VecOp.getValueType();
  assert(VecVT.isVector() && "Can only split reduce vector operand");
  GetSplitVector(VecOp, Lo, Hi);
  EVT LoOpVT, HiOpVT;
  std::tie(LoOpVT, HiOpVT) = DAG.GetSplitDestVTs(VecVT);

  // Use the appropriate scalar instruction on the split subvectors before
  // reducing the now partially reduced smaller vector.
  unsigned CombineOpc = ISD::getVecReduceBaseOpcode(N->getOpcode());
  SDValue Partial = DAG.getNode(CombineOpc, dl, LoOpVT, Lo, Hi, N->getFlags());
  return DAG.getNode(N->getOpcode(), dl, ResVT, Partial, N->getFlags());
}

SDValue DAGTypeLegalizer::SplitVecOp_VECREDUCE_SEQ(SDNode *N) {
  EVT ResVT = N->getValueType(0);
  SDValue Lo, Hi;
  SDLoc dl(N);

  SDValue AccOp = N->getOperand(0);
  SDValue VecOp = N->getOperand(1);
  SDNodeFlags Flags = N->getFlags();

  EVT VecVT = VecOp.getValueType();
  assert(VecVT.isVector() && "Can only split reduce vector operand");
  GetSplitVector(VecOp, Lo, Hi);
  EVT LoOpVT, HiOpVT;
  std::tie(LoOpVT, HiOpVT) = DAG.GetSplitDestVTs(VecVT);

  // Reduce low half.
  SDValue Partial = DAG.getNode(N->getOpcode(), dl, ResVT, AccOp, Lo, Flags);

  // Reduce high half, using low half result as initial value.
  return DAG.getNode(N->getOpcode(), dl, ResVT, Partial, Hi, Flags);
}

SDValue DAGTypeLegalizer::SplitVecOp_UnaryOp(SDNode *N) {
  // The result has a legal vector type, but the input needs splitting.
  EVT ResVT = N->getValueType(0);
  SDValue Lo, Hi;
  SDLoc dl(N);
  GetSplitVector(N->getOperand(N->isStrictFPOpcode() ? 1 : 0), Lo, Hi);
  EVT InVT = Lo.getValueType();

  EVT OutVT = EVT::getVectorVT(*DAG.getContext(), ResVT.getVectorElementType(),
                               InVT.getVectorElementCount());

  if (N->isStrictFPOpcode()) {
    Lo = DAG.getNode(N->getOpcode(), dl, { OutVT, MVT::Other }, 
                     { N->getOperand(0), Lo });
    Hi = DAG.getNode(N->getOpcode(), dl, { OutVT, MVT::Other }, 
                     { N->getOperand(0), Hi });

    // Build a factor node to remember that this operation is independent
    // of the other one.
    SDValue Ch = DAG.getNode(ISD::TokenFactor, dl, MVT::Other, Lo.getValue(1),
                             Hi.getValue(1));
  
    // Legalize the chain result - switch anything that used the old chain to
    // use the new one.
    ReplaceValueWith(SDValue(N, 1), Ch);
  } else {
    Lo = DAG.getNode(N->getOpcode(), dl, OutVT, Lo);
    Hi = DAG.getNode(N->getOpcode(), dl, OutVT, Hi);
  }

  return DAG.getNode(ISD::CONCAT_VECTORS, dl, ResVT, Lo, Hi);
}

SDValue DAGTypeLegalizer::SplitVecOp_BITCAST(SDNode *N) {
  // For example, i64 = BITCAST v4i16 on alpha.  Typically the vector will
  // end up being split all the way down to individual components.  Convert the
  // split pieces into integers and reassemble.
  SDValue Lo, Hi;
  GetSplitVector(N->getOperand(0), Lo, Hi);
  Lo = BitConvertToInteger(Lo);
  Hi = BitConvertToInteger(Hi);

  if (DAG.getDataLayout().isBigEndian())
    std::swap(Lo, Hi);

  return DAG.getNode(ISD::BITCAST, SDLoc(N), N->getValueType(0),
                     JoinIntegers(Lo, Hi));
}

SDValue DAGTypeLegalizer::SplitVecOp_INSERT_SUBVECTOR(SDNode *N,
                                                      unsigned OpNo) {
  assert(OpNo == 1 && "Invalid OpNo; can only split SubVec.");
  // We know that the result type is legal.
  EVT ResVT = N->getValueType(0);

  SDValue Vec = N->getOperand(0);
  SDValue SubVec = N->getOperand(1);
  SDValue Idx = N->getOperand(2);
  SDLoc dl(N);

  SDValue Lo, Hi;
  GetSplitVector(SubVec, Lo, Hi);

  uint64_t IdxVal = cast<ConstantSDNode>(Idx)->getZExtValue();
  uint64_t LoElts = Lo.getValueType().getVectorMinNumElements();

  SDValue FirstInsertion =
      DAG.getNode(ISD::INSERT_SUBVECTOR, dl, ResVT, Vec, Lo, Idx);
  SDValue SecondInsertion =
      DAG.getNode(ISD::INSERT_SUBVECTOR, dl, ResVT, FirstInsertion, Hi,
                  DAG.getVectorIdxConstant(IdxVal + LoElts, dl));

  return SecondInsertion;
}

SDValue DAGTypeLegalizer::SplitVecOp_EXTRACT_SUBVECTOR(SDNode *N) {
  // We know that the extracted result type is legal.
  EVT SubVT = N->getValueType(0);

  SDValue Idx = N->getOperand(1);
  SDLoc dl(N);
  SDValue Lo, Hi;

  if (SubVT.isScalableVector() !=
      N->getOperand(0).getValueType().isScalableVector())
    report_fatal_error("Extracting a fixed-length vector from an illegal "
                       "scalable vector is not yet supported");

  GetSplitVector(N->getOperand(0), Lo, Hi);

  uint64_t LoElts = Lo.getValueType().getVectorMinNumElements();
  uint64_t IdxVal = cast<ConstantSDNode>(Idx)->getZExtValue();

  if (IdxVal < LoElts) {
    assert(IdxVal + SubVT.getVectorMinNumElements() <= LoElts &&
           "Extracted subvector crosses vector split!");
    return DAG.getNode(ISD::EXTRACT_SUBVECTOR, dl, SubVT, Lo, Idx);
  } else {
    return DAG.getNode(ISD::EXTRACT_SUBVECTOR, dl, SubVT, Hi,
                       DAG.getVectorIdxConstant(IdxVal - LoElts, dl));
  }
}

SDValue DAGTypeLegalizer::SplitVecOp_EXTRACT_VECTOR_ELT(SDNode *N) {
  SDValue Vec = N->getOperand(0);
  SDValue Idx = N->getOperand(1);
  EVT VecVT = Vec.getValueType();

  if (isa<ConstantSDNode>(Idx)) {
    uint64_t IdxVal = cast<ConstantSDNode>(Idx)->getZExtValue();

    SDValue Lo, Hi;
    GetSplitVector(Vec, Lo, Hi);

    uint64_t LoElts = Lo.getValueType().getVectorMinNumElements();

    if (IdxVal < LoElts)
      return SDValue(DAG.UpdateNodeOperands(N, Lo, Idx), 0);
    else if (!Vec.getValueType().isScalableVector())
      return SDValue(DAG.UpdateNodeOperands(N, Hi,
                                    DAG.getConstant(IdxVal - LoElts, SDLoc(N),
                                                    Idx.getValueType())), 0);
  }

  // See if the target wants to custom expand this node.
  if (CustomLowerNode(N, N->getValueType(0), true))
    return SDValue();

  // Make the vector elements byte-addressable if they aren't already.
  SDLoc dl(N);
  EVT EltVT = VecVT.getVectorElementType();
  if (VecVT.getScalarSizeInBits() < 8) {
    EltVT = MVT::i8;
    VecVT = EVT::getVectorVT(*DAG.getContext(), EltVT,
                             VecVT.getVectorElementCount());
    Vec = DAG.getNode(ISD::ANY_EXTEND, dl, VecVT, Vec);
  }

  // Store the vector to the stack.
  // In cases where the vector is illegal it will be broken down into parts
  // and stored in parts - we should use the alignment for the smallest part.
  Align SmallestAlign = DAG.getReducedAlign(VecVT, /*UseABI=*/false);
  SDValue StackPtr =
      DAG.CreateStackTemporary(VecVT.getStoreSize(), SmallestAlign);
  auto &MF = DAG.getMachineFunction();
  auto FrameIndex = cast<FrameIndexSDNode>(StackPtr.getNode())->getIndex();
  auto PtrInfo = MachinePointerInfo::getFixedStack(MF, FrameIndex);
  SDValue Store = DAG.getStore(DAG.getEntryNode(), dl, Vec, StackPtr, PtrInfo,
                               SmallestAlign);

  // Load back the required element.
  StackPtr = TLI.getVectorElementPointer(DAG, StackPtr, VecVT, Idx);

  // FIXME: This is to handle i1 vectors with elements promoted to i8.
  // i1 vector handling needs general improvement.
  if (N->getValueType(0).bitsLT(EltVT)) {
    SDValue Load = DAG.getLoad(EltVT, dl, Store, StackPtr,
      MachinePointerInfo::getUnknownStack(DAG.getMachineFunction()));
    return DAG.getZExtOrTrunc(Load, dl, N->getValueType(0));
  }

  return DAG.getExtLoad(
      ISD::EXTLOAD, dl, N->getValueType(0), Store, StackPtr,
      MachinePointerInfo::getUnknownStack(DAG.getMachineFunction()), EltVT,
      commonAlignment(SmallestAlign, EltVT.getFixedSizeInBits() / 8));
}

SDValue DAGTypeLegalizer::SplitVecOp_ExtVecInRegOp(SDNode *N) {
  SDValue Lo, Hi;

  // *_EXTEND_VECTOR_INREG only reference the lower half of the input, so
  // splitting the result has the same effect as splitting the input operand.
  SplitVecRes_ExtVecInRegOp(N, Lo, Hi);

  return DAG.getNode(ISD::CONCAT_VECTORS, SDLoc(N), N->getValueType(0), Lo, Hi);
}

SDValue DAGTypeLegalizer::SplitVecOp_MGATHER(MaskedGatherSDNode *MGT,
                                             unsigned OpNo) {
  EVT LoVT, HiVT;
  SDLoc dl(MGT);
  std::tie(LoVT, HiVT) = DAG.GetSplitDestVTs(MGT->getValueType(0));

  SDValue Ch = MGT->getChain();
  SDValue Ptr = MGT->getBasePtr();
  SDValue Index = MGT->getIndex();
  SDValue Scale = MGT->getScale();
  SDValue Mask = MGT->getMask();
  SDValue PassThru = MGT->getPassThru();
  Align Alignment = MGT->getOriginalAlign();
  ISD::LoadExtType ExtType = MGT->getExtensionType();

  SDValue MaskLo, MaskHi;
  if (getTypeAction(Mask.getValueType()) == TargetLowering::TypeSplitVector)
    // Split Mask operand
    GetSplitVector(Mask, MaskLo, MaskHi);
  else
    std::tie(MaskLo, MaskHi) = DAG.SplitVector(Mask, dl);

  EVT MemoryVT = MGT->getMemoryVT();
  EVT LoMemVT, HiMemVT;
  std::tie(LoMemVT, HiMemVT) = DAG.GetSplitDestVTs(MemoryVT);

  SDValue PassThruLo, PassThruHi;
  if (getTypeAction(PassThru.getValueType()) == TargetLowering::TypeSplitVector)
    GetSplitVector(PassThru, PassThruLo, PassThruHi);
  else
    std::tie(PassThruLo, PassThruHi) = DAG.SplitVector(PassThru, dl);

  SDValue IndexHi, IndexLo;
  if (getTypeAction(Index.getValueType()) == TargetLowering::TypeSplitVector)
    GetSplitVector(Index, IndexLo, IndexHi);
  else
    std::tie(IndexLo, IndexHi) = DAG.SplitVector(Index, dl);

  MachineMemOperand *MMO = DAG.getMachineFunction().getMachineMemOperand(
      MGT->getPointerInfo(), MachineMemOperand::MOLoad,
      MemoryLocation::UnknownSize, Alignment, MGT->getAAInfo(),
      MGT->getRanges());

  SDValue OpsLo[] = {Ch, PassThruLo, MaskLo, Ptr, IndexLo, Scale};
  SDValue Lo = DAG.getMaskedGather(DAG.getVTList(LoVT, MVT::Other), LoMemVT, dl,
                                   OpsLo, MMO, MGT->getIndexType(), ExtType);

  SDValue OpsHi[] = {Ch, PassThruHi, MaskHi, Ptr, IndexHi, Scale};
  SDValue Hi = DAG.getMaskedGather(DAG.getVTList(HiVT, MVT::Other), HiMemVT, dl,
                                   OpsHi, MMO, MGT->getIndexType(), ExtType);

  // Build a factor node to remember that this load is independent of the
  // other one.
  Ch = DAG.getNode(ISD::TokenFactor, dl, MVT::Other, Lo.getValue(1),
                   Hi.getValue(1));

  // Legalize the chain result - switch anything that used the old chain to
  // use the new one.
  ReplaceValueWith(SDValue(MGT, 1), Ch);

  SDValue Res = DAG.getNode(ISD::CONCAT_VECTORS, dl, MGT->getValueType(0), Lo,
                            Hi);
  ReplaceValueWith(SDValue(MGT, 0), Res);
  return SDValue();
}

SDValue DAGTypeLegalizer::SplitVecOp_MSTORE(MaskedStoreSDNode *N,
                                            unsigned OpNo) {
  assert(N->isUnindexed() && "Indexed masked store of vector?");
  SDValue Ch  = N->getChain();
  SDValue Ptr = N->getBasePtr();
  SDValue Offset = N->getOffset();
  assert(Offset.isUndef() && "Unexpected indexed masked store offset");
  SDValue Mask = N->getMask();
  SDValue Data = N->getValue();
  Align Alignment = N->getOriginalAlign();
  SDLoc DL(N);

  SDValue DataLo, DataHi;
  if (getTypeAction(Data.getValueType()) == TargetLowering::TypeSplitVector)
    // Split Data operand
    GetSplitVector(Data, DataLo, DataHi);
  else
    std::tie(DataLo, DataHi) = DAG.SplitVector(Data, DL);

  // Split Mask operand
  SDValue MaskLo, MaskHi;
  if (OpNo == 1 && Mask.getOpcode() == ISD::SETCC) {
    SplitVecRes_SETCC(Mask.getNode(), MaskLo, MaskHi);
  } else {
    if (getTypeAction(Mask.getValueType()) == TargetLowering::TypeSplitVector)
      GetSplitVector(Mask, MaskLo, MaskHi);
    else
      std::tie(MaskLo, MaskHi) = DAG.SplitVector(Mask, DL);
  }

  EVT MemoryVT = N->getMemoryVT();
  EVT LoMemVT, HiMemVT;
  bool HiIsEmpty = false;
  std::tie(LoMemVT, HiMemVT) =
      DAG.GetDependentSplitDestVTs(MemoryVT, DataLo.getValueType(), &HiIsEmpty);

  SDValue Lo, Hi, Res;
  MachineMemOperand *MMO = DAG.getMachineFunction().getMachineMemOperand(
      N->getPointerInfo(), MachineMemOperand::MOStore,
      MemoryLocation::UnknownSize, Alignment, N->getAAInfo(), N->getRanges());

  Lo = DAG.getMaskedStore(Ch, DL, DataLo, Ptr, Offset, MaskLo, LoMemVT, MMO,
                          N->getAddressingMode(), N->isTruncatingStore(),
                          N->isCompressingStore());

  if (HiIsEmpty) {
    // The hi masked store has zero storage size.
    // Only the lo masked store is needed.
    Res = Lo;
  } else {

    Ptr = TLI.IncrementMemoryAddress(Ptr, MaskLo, DL, LoMemVT, DAG,
                                     N->isCompressingStore());

    MachinePointerInfo MPI;
    if (LoMemVT.isScalableVector()) {
      Alignment = commonAlignment(
          Alignment, LoMemVT.getSizeInBits().getKnownMinSize() / 8);
      MPI = MachinePointerInfo(N->getPointerInfo().getAddrSpace());
    } else
      MPI = N->getPointerInfo().getWithOffset(
          LoMemVT.getStoreSize().getFixedSize());

    MMO = DAG.getMachineFunction().getMachineMemOperand(
        MPI, MachineMemOperand::MOStore, MemoryLocation::UnknownSize, Alignment,
        N->getAAInfo(), N->getRanges());

    Hi = DAG.getMaskedStore(Ch, DL, DataHi, Ptr, Offset, MaskHi, HiMemVT, MMO,
                            N->getAddressingMode(), N->isTruncatingStore(),
                            N->isCompressingStore());

    // Build a factor node to remember that this store is independent of the
    // other one.
    Res = DAG.getNode(ISD::TokenFactor, DL, MVT::Other, Lo, Hi);
  }

  return Res;
}

SDValue DAGTypeLegalizer::SplitVecOp_MSCATTER(MaskedScatterSDNode *N,
                                              unsigned OpNo) {
  SDValue Ch  = N->getChain();
  SDValue Ptr = N->getBasePtr();
  SDValue Mask = N->getMask();
  SDValue Index = N->getIndex();
  SDValue Scale = N->getScale();
  SDValue Data = N->getValue();
  EVT MemoryVT = N->getMemoryVT();
  Align Alignment = N->getOriginalAlign();
  SDLoc DL(N);

  // Split all operands

  EVT LoMemVT, HiMemVT;
  std::tie(LoMemVT, HiMemVT) = DAG.GetSplitDestVTs(MemoryVT);

  SDValue DataLo, DataHi;
  if (getTypeAction(Data.getValueType()) == TargetLowering::TypeSplitVector)
    // Split Data operand
    GetSplitVector(Data, DataLo, DataHi);
  else
    std::tie(DataLo, DataHi) = DAG.SplitVector(Data, DL);

  // Split Mask operand
  SDValue MaskLo, MaskHi;
  if (OpNo == 1 && Mask.getOpcode() == ISD::SETCC) {
    SplitVecRes_SETCC(Mask.getNode(), MaskLo, MaskHi);
  } else {
    if (getTypeAction(Mask.getValueType()) == TargetLowering::TypeSplitVector)
      GetSplitVector(Mask, MaskLo, MaskHi);
    else
      std::tie(MaskLo, MaskHi) = DAG.SplitVector(Mask, DL);
  }

  SDValue IndexHi, IndexLo;
  if (getTypeAction(Index.getValueType()) == TargetLowering::TypeSplitVector)
    GetSplitVector(Index, IndexLo, IndexHi);
  else
    std::tie(IndexLo, IndexHi) = DAG.SplitVector(Index, DL);

  SDValue Lo;
  MachineMemOperand *MMO = DAG.getMachineFunction().getMachineMemOperand(
      N->getPointerInfo(), MachineMemOperand::MOStore,
      MemoryLocation::UnknownSize, Alignment, N->getAAInfo(), N->getRanges());

  SDValue OpsLo[] = {Ch, DataLo, MaskLo, Ptr, IndexLo, Scale};
  Lo = DAG.getMaskedScatter(DAG.getVTList(MVT::Other), LoMemVT,
                            DL, OpsLo, MMO, N->getIndexType(),
                            N->isTruncatingStore());

  // The order of the Scatter operation after split is well defined. The "Hi"
  // part comes after the "Lo". So these two operations should be chained one
  // after another.
  SDValue OpsHi[] = {Lo, DataHi, MaskHi, Ptr, IndexHi, Scale};
  return DAG.getMaskedScatter(DAG.getVTList(MVT::Other), HiMemVT,
                              DL, OpsHi, MMO, N->getIndexType(),
                              N->isTruncatingStore());
}

SDValue DAGTypeLegalizer::SplitVecOp_STORE(StoreSDNode *N, unsigned OpNo) {
  assert(N->isUnindexed() && "Indexed store of vector?");
  assert(OpNo == 1 && "Can only split the stored value");
  SDLoc DL(N);

  bool isTruncating = N->isTruncatingStore();
  SDValue Ch  = N->getChain();
  SDValue Ptr = N->getBasePtr();
  EVT MemoryVT = N->getMemoryVT();
  Align Alignment = N->getOriginalAlign();
  MachineMemOperand::Flags MMOFlags = N->getMemOperand()->getFlags();
  AAMDNodes AAInfo = N->getAAInfo();
  SDValue Lo, Hi;
  GetSplitVector(N->getOperand(1), Lo, Hi);

  EVT LoMemVT, HiMemVT;
  std::tie(LoMemVT, HiMemVT) = DAG.GetSplitDestVTs(MemoryVT);

  // Scalarize if the split halves are not byte-sized.
  if (!LoMemVT.isByteSized() || !HiMemVT.isByteSized())
    return TLI.scalarizeVectorStore(N, DAG);

  if (isTruncating)
    Lo = DAG.getTruncStore(Ch, DL, Lo, Ptr, N->getPointerInfo(), LoMemVT,
                           Alignment, MMOFlags, AAInfo);
  else
    Lo = DAG.getStore(Ch, DL, Lo, Ptr, N->getPointerInfo(), Alignment, MMOFlags,
                      AAInfo);

  MachinePointerInfo MPI;
  IncrementPointer(N, LoMemVT, MPI, Ptr);

  if (isTruncating)
    Hi = DAG.getTruncStore(Ch, DL, Hi, Ptr, MPI,
                           HiMemVT, Alignment, MMOFlags, AAInfo);
  else
    Hi = DAG.getStore(Ch, DL, Hi, Ptr, MPI, Alignment, MMOFlags, AAInfo);

  return DAG.getNode(ISD::TokenFactor, DL, MVT::Other, Lo, Hi);
}

SDValue DAGTypeLegalizer::SplitVecOp_CONCAT_VECTORS(SDNode *N) {
  SDLoc DL(N);

  // The input operands all must have the same type, and we know the result
  // type is valid.  Convert this to a buildvector which extracts all the
  // input elements.
  // TODO: If the input elements are power-two vectors, we could convert this to
  // a new CONCAT_VECTORS node with elements that are half-wide.
  SmallVector<SDValue, 32> Elts;
  EVT EltVT = N->getValueType(0).getVectorElementType();
  for (const SDValue &Op : N->op_values()) {
    for (unsigned i = 0, e = Op.getValueType().getVectorNumElements();
         i != e; ++i) {
      Elts.push_back(DAG.getNode(ISD::EXTRACT_VECTOR_ELT, DL, EltVT, Op,
                                 DAG.getVectorIdxConstant(i, DL)));
    }
  }

  return DAG.getBuildVector(N->getValueType(0), DL, Elts);
}

SDValue DAGTypeLegalizer::SplitVecOp_TruncateHelper(SDNode *N) {
  // The result type is legal, but the input type is illegal.  If splitting
  // ends up with the result type of each half still being legal, just
  // do that.  If, however, that would result in an illegal result type,
  // we can try to get more clever with power-two vectors. Specifically,
  // split the input type, but also widen the result element size, then
  // concatenate the halves and truncate again.  For example, consider a target
  // where v8i8 is legal and v8i32 is not (ARM, which doesn't have 256-bit
  // vectors). To perform a "%res = v8i8 trunc v8i32 %in" we do:
  //   %inlo = v4i32 extract_subvector %in, 0
  //   %inhi = v4i32 extract_subvector %in, 4
  //   %lo16 = v4i16 trunc v4i32 %inlo
  //   %hi16 = v4i16 trunc v4i32 %inhi
  //   %in16 = v8i16 concat_vectors v4i16 %lo16, v4i16 %hi16
  //   %res = v8i8 trunc v8i16 %in16
  //
  // Without this transform, the original truncate would end up being
  // scalarized, which is pretty much always a last resort.
  unsigned OpNo = N->isStrictFPOpcode() ? 1 : 0;
  SDValue InVec = N->getOperand(OpNo);
  EVT InVT = InVec->getValueType(0);
  EVT OutVT = N->getValueType(0);
  ElementCount NumElements = OutVT.getVectorElementCount();
  bool IsFloat = OutVT.isFloatingPoint();

  unsigned InElementSize = InVT.getScalarSizeInBits();
  unsigned OutElementSize = OutVT.getScalarSizeInBits();

  // Determine the split output VT. If its legal we can just split dirctly.
  EVT LoOutVT, HiOutVT;
  std::tie(LoOutVT, HiOutVT) = DAG.GetSplitDestVTs(OutVT);
  assert(LoOutVT == HiOutVT && "Unequal split?");

  // If the input elements are only 1/2 the width of the result elements,
  // just use the normal splitting. Our trick only work if there's room
  // to split more than once.
  if (isTypeLegal(LoOutVT) ||
      InElementSize <= OutElementSize * 2)
    return SplitVecOp_UnaryOp(N);
  SDLoc DL(N);

  // Don't touch if this will be scalarized.
  EVT FinalVT = InVT;
  while (getTypeAction(FinalVT) == TargetLowering::TypeSplitVector)
    FinalVT = FinalVT.getHalfNumVectorElementsVT(*DAG.getContext());

  if (getTypeAction(FinalVT) == TargetLowering::TypeScalarizeVector)
    return SplitVecOp_UnaryOp(N);

  // Get the split input vector.
  SDValue InLoVec, InHiVec;
  GetSplitVector(InVec, InLoVec, InHiVec);

  // Truncate them to 1/2 the element size.
  //
  // This assumes the number of elements is a power of two; any vector that
  // isn't should be widened, not split.
  EVT HalfElementVT = IsFloat ?
    EVT::getFloatingPointVT(InElementSize/2) :
    EVT::getIntegerVT(*DAG.getContext(), InElementSize/2);
  EVT HalfVT = EVT::getVectorVT(*DAG.getContext(), HalfElementVT,
                                NumElements.divideCoefficientBy(2));

  SDValue HalfLo;
  SDValue HalfHi;
  SDValue Chain;
  if (N->isStrictFPOpcode()) {
    HalfLo = DAG.getNode(N->getOpcode(), DL, {HalfVT, MVT::Other},
                         {N->getOperand(0), InLoVec});
    HalfHi = DAG.getNode(N->getOpcode(), DL, {HalfVT, MVT::Other},
                         {N->getOperand(0), InHiVec});
    // Legalize the chain result - switch anything that used the old chain to
    // use the new one.
    Chain = DAG.getNode(ISD::TokenFactor, DL, MVT::Other, HalfLo.getValue(1),
                        HalfHi.getValue(1));
  } else {
    HalfLo = DAG.getNode(N->getOpcode(), DL, HalfVT, InLoVec);
    HalfHi = DAG.getNode(N->getOpcode(), DL, HalfVT, InHiVec);
  }

  // Concatenate them to get the full intermediate truncation result.
  EVT InterVT = EVT::getVectorVT(*DAG.getContext(), HalfElementVT, NumElements);
  SDValue InterVec = DAG.getNode(ISD::CONCAT_VECTORS, DL, InterVT, HalfLo,
                                 HalfHi);
  // Now finish up by truncating all the way down to the original result
  // type. This should normally be something that ends up being legal directly,
  // but in theory if a target has very wide vectors and an annoyingly
  // restricted set of legal types, this split can chain to build things up.

  if (N->isStrictFPOpcode()) {
    SDValue Res = DAG.getNode(
        ISD::STRICT_FP_ROUND, DL, {OutVT, MVT::Other},
        {Chain, InterVec,
         DAG.getTargetConstant(0, DL, TLI.getPointerTy(DAG.getDataLayout()))});
    // Relink the chain
    ReplaceValueWith(SDValue(N, 1), SDValue(Res.getNode(), 1));
    return Res;
  }

  return IsFloat
             ? DAG.getNode(ISD::FP_ROUND, DL, OutVT, InterVec,
                           DAG.getTargetConstant(
                               0, DL, TLI.getPointerTy(DAG.getDataLayout())))
             : DAG.getNode(ISD::TRUNCATE, DL, OutVT, InterVec);
}

SDValue DAGTypeLegalizer::SplitVecOp_VSETCC(SDNode *N) {
  assert(N->getValueType(0).isVector() &&
         N->getOperand(0).getValueType().isVector() &&
         "Operand types must be vectors");
  // The result has a legal vector type, but the input needs splitting.
  SDValue Lo0, Hi0, Lo1, Hi1, LoRes, HiRes;
  SDLoc DL(N);
  GetSplitVector(N->getOperand(0), Lo0, Hi0);
  GetSplitVector(N->getOperand(1), Lo1, Hi1);
  auto PartEltCnt = Lo0.getValueType().getVectorElementCount();

  LLVMContext &Context = *DAG.getContext();
  EVT PartResVT = EVT::getVectorVT(Context, MVT::i1, PartEltCnt);
  EVT WideResVT = EVT::getVectorVT(Context, MVT::i1, PartEltCnt*2);

  LoRes = DAG.getNode(ISD::SETCC, DL, PartResVT, Lo0, Lo1, N->getOperand(2));
  HiRes = DAG.getNode(ISD::SETCC, DL, PartResVT, Hi0, Hi1, N->getOperand(2));
  SDValue Con = DAG.getNode(ISD::CONCAT_VECTORS, DL, WideResVT, LoRes, HiRes);

  EVT OpVT = N->getOperand(0).getValueType();
  ISD::NodeType ExtendCode =
      TargetLowering::getExtendForContent(TLI.getBooleanContents(OpVT));
  return DAG.getNode(ExtendCode, DL, N->getValueType(0), Con);
}


SDValue DAGTypeLegalizer::SplitVecOp_FP_ROUND(SDNode *N) {
  // The result has a legal vector type, but the input needs splitting.
  EVT ResVT = N->getValueType(0);
  SDValue Lo, Hi;
  SDLoc DL(N);
  GetSplitVector(N->getOperand(N->isStrictFPOpcode() ? 1 : 0), Lo, Hi);
  EVT InVT = Lo.getValueType();

  EVT OutVT = EVT::getVectorVT(*DAG.getContext(), ResVT.getVectorElementType(),
                               InVT.getVectorElementCount());

  if (N->isStrictFPOpcode()) {
    Lo = DAG.getNode(N->getOpcode(), DL, { OutVT, MVT::Other }, 
                     { N->getOperand(0), Lo, N->getOperand(2) });
    Hi = DAG.getNode(N->getOpcode(), DL, { OutVT, MVT::Other }, 
                     { N->getOperand(0), Hi, N->getOperand(2) });
    // Legalize the chain result - switch anything that used the old chain to
    // use the new one.
    SDValue NewChain = DAG.getNode(ISD::TokenFactor, DL, MVT::Other, 
                                   Lo.getValue(1), Hi.getValue(1));
    ReplaceValueWith(SDValue(N, 1), NewChain);
  } else {
    Lo = DAG.getNode(ISD::FP_ROUND, DL, OutVT, Lo, N->getOperand(1));
    Hi = DAG.getNode(ISD::FP_ROUND, DL, OutVT, Hi, N->getOperand(1));
  }

  return DAG.getNode(ISD::CONCAT_VECTORS, DL, ResVT, Lo, Hi);
}

SDValue DAGTypeLegalizer::SplitVecOp_FCOPYSIGN(SDNode *N) {
  // The result (and the first input) has a legal vector type, but the second
  // input needs splitting.
  return DAG.UnrollVectorOp(N, N->getValueType(0).getVectorNumElements());
}

SDValue DAGTypeLegalizer::SplitVecOp_FP_TO_XINT_SAT(SDNode *N) {
  EVT ResVT = N->getValueType(0);
  SDValue Lo, Hi;
  SDLoc dl(N);
  GetSplitVector(N->getOperand(0), Lo, Hi);
  EVT InVT = Lo.getValueType();

  EVT NewResVT =
      EVT::getVectorVT(*DAG.getContext(), ResVT.getVectorElementType(),
                       InVT.getVectorElementCount());

  Lo = DAG.getNode(N->getOpcode(), dl, NewResVT, Lo, N->getOperand(1));
  Hi = DAG.getNode(N->getOpcode(), dl, NewResVT, Hi, N->getOperand(1));

  return DAG.getNode(ISD::CONCAT_VECTORS, dl, ResVT, Lo, Hi);
}

//===----------------------------------------------------------------------===//
//  Result Vector Widening
//===----------------------------------------------------------------------===//

void DAGTypeLegalizer::WidenVectorResult(SDNode *N, unsigned ResNo) {
  LLVM_DEBUG(dbgs() << "Widen node result " << ResNo << ": "; N->dump(&DAG);
             dbgs() << "\n");

  // See if the target wants to custom widen this node.
  if (CustomWidenLowerNode(N, N->getValueType(ResNo)))
    return;

  SDValue Res = SDValue();
  switch (N->getOpcode()) {
  default:
#ifndef NDEBUG
    dbgs() << "WidenVectorResult #" << ResNo << ": ";
    N->dump(&DAG);
    dbgs() << "\n";
#endif
    llvm_unreachable("Do not know how to widen the result of this operator!");

  case ISD::MERGE_VALUES:      Res = WidenVecRes_MERGE_VALUES(N, ResNo); break;
  case ISD::BITCAST:           Res = WidenVecRes_BITCAST(N); break;
  case ISD::BUILD_VECTOR:      Res = WidenVecRes_BUILD_VECTOR(N); break;
  case ISD::CONCAT_VECTORS:    Res = WidenVecRes_CONCAT_VECTORS(N); break;
  case ISD::INSERT_SUBVECTOR:
    Res = WidenVecRes_INSERT_SUBVECTOR(N);
    break;
  case ISD::EXTRACT_SUBVECTOR: Res = WidenVecRes_EXTRACT_SUBVECTOR(N); break;
  case ISD::INSERT_VECTOR_ELT: Res = WidenVecRes_INSERT_VECTOR_ELT(N); break;
  case ISD::LOAD:              Res = WidenVecRes_LOAD(N); break;
  case ISD::SPLAT_VECTOR:
  case ISD::SCALAR_TO_VECTOR:
    Res = WidenVecRes_ScalarOp(N);
    break;
  case ISD::SIGN_EXTEND_INREG: Res = WidenVecRes_InregOp(N); break;
  case ISD::VSELECT:
  case ISD::SELECT:
  case ISD::VP_SELECT:
    Res = WidenVecRes_Select(N);
    break;
  case ISD::SELECT_CC:         Res = WidenVecRes_SELECT_CC(N); break;
  case ISD::SETCC:             Res = WidenVecRes_SETCC(N); break;
  case ISD::UNDEF:             Res = WidenVecRes_UNDEF(N); break;
  case ISD::VECTOR_SHUFFLE:
    Res = WidenVecRes_VECTOR_SHUFFLE(cast<ShuffleVectorSDNode>(N));
    break;
  case ISD::MLOAD:
    Res = WidenVecRes_MLOAD(cast<MaskedLoadSDNode>(N));
    break;
  case ISD::MGATHER:
    Res = WidenVecRes_MGATHER(cast<MaskedGatherSDNode>(N));
    break;

  case ISD::ADD: case ISD::VP_ADD:
  case ISD::AND: case ISD::VP_AND:
  case ISD::MUL: case ISD::VP_MUL:
  case ISD::MULHS:
  case ISD::MULHU:
  case ISD::OR: case ISD::VP_OR:
  case ISD::SUB: case ISD::VP_SUB:
  case ISD::XOR: case ISD::VP_XOR:
  case ISD::SHL: case ISD::VP_SHL:
  case ISD::SRA: case ISD::VP_ASHR:
  case ISD::SRL: case ISD::VP_LSHR:
  case ISD::FMINNUM:
  case ISD::FMAXNUM:
  case ISD::FMINIMUM:
  case ISD::FMAXIMUM:
  case ISD::SMIN:
  case ISD::SMAX:
  case ISD::UMIN:
  case ISD::UMAX:
  case ISD::UADDSAT:
  case ISD::SADDSAT:
  case ISD::USUBSAT:
  case ISD::SSUBSAT:
  case ISD::SSHLSAT:
  case ISD::USHLSAT:
  case ISD::ROTL:
  case ISD::ROTR:
  // Vector-predicated binary op widening. Note that -- unlike the
  // unpredicated versions -- we don't have to worry about trapping on
  // operations like UDIV, FADD, etc., as we pass on the original vector
  // length parameter. This means the widened elements containing garbage
  // aren't active.
  case ISD::VP_SDIV:
  case ISD::VP_UDIV:
  case ISD::VP_SREM:
  case ISD::VP_UREM:
  case ISD::VP_FADD:
  case ISD::VP_FSUB:
  case ISD::VP_FMUL:
  case ISD::VP_FDIV:
  case ISD::VP_FREM:
    Res = WidenVecRes_Binary(N);
    break;

  case ISD::FADD:
  case ISD::FMUL:
  case ISD::FPOW:
  case ISD::FSUB:
  case ISD::FDIV:
  case ISD::FREM:
  case ISD::SDIV:
  case ISD::UDIV:
  case ISD::SREM:
  case ISD::UREM:
    Res = WidenVecRes_BinaryCanTrap(N);
    break;

  case ISD::SMULFIX:
  case ISD::SMULFIXSAT:
  case ISD::UMULFIX:
  case ISD::UMULFIXSAT:
    // These are binary operations, but with an extra operand that shouldn't
    // be widened (the scale).
    Res = WidenVecRes_BinaryWithExtraScalarOp(N);
    break;

#define DAG_INSTRUCTION(NAME, NARG, ROUND_MODE, INTRINSIC, DAGN)               \
  case ISD::STRICT_##DAGN:
#include "llvm/IR/ConstrainedOps.def"
    Res = WidenVecRes_StrictFP(N);
    break;

  case ISD::UADDO:
  case ISD::SADDO:
  case ISD::USUBO:
  case ISD::SSUBO:
  case ISD::UMULO:
  case ISD::SMULO:
    Res = WidenVecRes_OverflowOp(N, ResNo);
    break;

  case ISD::FCOPYSIGN:
    Res = WidenVecRes_FCOPYSIGN(N);
    break;

  case ISD::FPOWI:
    Res = WidenVecRes_POWI(N);
    break;

  case ISD::ANY_EXTEND_VECTOR_INREG:
  case ISD::SIGN_EXTEND_VECTOR_INREG:
  case ISD::ZERO_EXTEND_VECTOR_INREG:
    Res = WidenVecRes_EXTEND_VECTOR_INREG(N);
    break;

  case ISD::ANY_EXTEND:
  case ISD::FP_EXTEND:
  case ISD::FP_ROUND:
  case ISD::FP_TO_SINT:
  case ISD::FP_TO_UINT:
  case ISD::SIGN_EXTEND:
  case ISD::SINT_TO_FP:
  case ISD::TRUNCATE:
  case ISD::UINT_TO_FP:
  case ISD::ZERO_EXTEND:
    Res = WidenVecRes_Convert(N);
    break;

  case ISD::FP_TO_SINT_SAT:
  case ISD::FP_TO_UINT_SAT:
    Res = WidenVecRes_FP_TO_XINT_SAT(N);
    break;

  case ISD::FABS:
  case ISD::FCEIL:
  case ISD::FCOS:
  case ISD::FEXP:
  case ISD::FEXP2:
  case ISD::FFLOOR:
  case ISD::FLOG:
  case ISD::FLOG10:
  case ISD::FLOG2:
  case ISD::FNEARBYINT:
  case ISD::FRINT:
  case ISD::FROUND:
  case ISD::FROUNDEVEN:
  case ISD::FSIN:
  case ISD::FSQRT:
  case ISD::FTRUNC: {
    // We're going to widen this vector op to a legal type by padding with undef
    // elements. If the wide vector op is eventually going to be expanded to
    // scalar libcalls, then unroll into scalar ops now to avoid unnecessary
    // libcalls on the undef elements.
    EVT VT = N->getValueType(0);
    EVT WideVecVT = TLI.getTypeToTransformTo(*DAG.getContext(), VT);
    if (!TLI.isOperationLegalOrCustom(N->getOpcode(), WideVecVT) &&
        TLI.isOperationExpand(N->getOpcode(), VT.getScalarType())) {
      Res = DAG.UnrollVectorOp(N, WideVecVT.getVectorNumElements());
      break;
    }
  }
  // If the target has custom/legal support for the scalar FP intrinsic ops
  // (they are probably not destined to become libcalls), then widen those like
  // any other unary ops.
  LLVM_FALLTHROUGH;

  case ISD::ABS:
  case ISD::BITREVERSE:
  case ISD::BSWAP:
  case ISD::CTLZ:
  case ISD::CTLZ_ZERO_UNDEF:
  case ISD::CTPOP:
  case ISD::CTTZ:
  case ISD::CTTZ_ZERO_UNDEF:
  case ISD::FNEG:
  case ISD::FREEZE:
  case ISD::ARITH_FENCE:
  case ISD::FCANONICALIZE:
    Res = WidenVecRes_Unary(N);
    break;
  case ISD::FMA:
  case ISD::FSHL:
  case ISD::FSHR:
    Res = WidenVecRes_Ternary(N);
    break;
  }

  // If Res is null, the sub-method took care of registering the result.
  if (Res.getNode())
    SetWidenedVector(SDValue(N, ResNo), Res);
}

SDValue DAGTypeLegalizer::WidenVecRes_Ternary(SDNode *N) {
  // Ternary op widening.
  SDLoc dl(N);
  EVT WidenVT = TLI.getTypeToTransformTo(*DAG.getContext(), N->getValueType(0));
  SDValue InOp1 = GetWidenedVector(N->getOperand(0));
  SDValue InOp2 = GetWidenedVector(N->getOperand(1));
  SDValue InOp3 = GetWidenedVector(N->getOperand(2));
  return DAG.getNode(N->getOpcode(), dl, WidenVT, InOp1, InOp2, InOp3);
}

SDValue DAGTypeLegalizer::WidenVecRes_Binary(SDNode *N) {
  // Binary op widening.
  SDLoc dl(N);
  EVT WidenVT = TLI.getTypeToTransformTo(*DAG.getContext(), N->getValueType(0));
  SDValue InOp1 = GetWidenedVector(N->getOperand(0));
  SDValue InOp2 = GetWidenedVector(N->getOperand(1));
  if (N->getNumOperands() == 2)
    return DAG.getNode(N->getOpcode(), dl, WidenVT, InOp1, InOp2,
                       N->getFlags());

  assert(N->getNumOperands() == 4 && "Unexpected number of operands!");
  assert(N->isVPOpcode() && "Expected VP opcode");

  // For VP operations, we must also widen the mask. Note that the mask type
  // may not actually need widening, leading it be split along with the VP
  // operation.
  // FIXME: This could lead to an infinite split/widen loop. We only handle the
  // case where the mask needs widening to an identically-sized type as the
  // vector inputs.
  SDValue Mask = N->getOperand(2);
  assert(getTypeAction(Mask.getValueType()) ==
             TargetLowering::TypeWidenVector &&
         "Unable to widen binary VP op");
  Mask = GetWidenedVector(Mask);
  assert(Mask.getValueType().getVectorElementCount() ==
             WidenVT.getVectorElementCount() &&
         "Unable to widen binary VP op");
  return DAG.getNode(N->getOpcode(), dl, WidenVT,
                     {InOp1, InOp2, Mask, N->getOperand(3)}, N->getFlags());
}

SDValue DAGTypeLegalizer::WidenVecRes_BinaryWithExtraScalarOp(SDNode *N) {
  // Binary op widening, but with an extra operand that shouldn't be widened.
  SDLoc dl(N);
  EVT WidenVT = TLI.getTypeToTransformTo(*DAG.getContext(), N->getValueType(0));
  SDValue InOp1 = GetWidenedVector(N->getOperand(0));
  SDValue InOp2 = GetWidenedVector(N->getOperand(1));
  SDValue InOp3 = N->getOperand(2);
  return DAG.getNode(N->getOpcode(), dl, WidenVT, InOp1, InOp2, InOp3,
                     N->getFlags());
}

// Given a vector of operations that have been broken up to widen, see
// if we can collect them together into the next widest legal VT. This
// implementation is trap-safe.
static SDValue CollectOpsToWiden(SelectionDAG &DAG, const TargetLowering &TLI,
                                 SmallVectorImpl<SDValue> &ConcatOps,
                                 unsigned ConcatEnd, EVT VT, EVT MaxVT,
                                 EVT WidenVT) {
  // Check to see if we have a single operation with the widen type.
  if (ConcatEnd == 1) {
    VT = ConcatOps[0].getValueType();
    if (VT == WidenVT)
      return ConcatOps[0];
  }

  SDLoc dl(ConcatOps[0]);
  EVT WidenEltVT = WidenVT.getVectorElementType();

  // while (Some element of ConcatOps is not of type MaxVT) {
  //   From the end of ConcatOps, collect elements of the same type and put
  //   them into an op of the next larger supported type
  // }
  while (ConcatOps[ConcatEnd-1].getValueType() != MaxVT) {
    int Idx = ConcatEnd - 1;
    VT = ConcatOps[Idx--].getValueType();
    while (Idx >= 0 && ConcatOps[Idx].getValueType() == VT)
      Idx--;

    int NextSize = VT.isVector() ? VT.getVectorNumElements() : 1;
    EVT NextVT;
    do {
      NextSize *= 2;
      NextVT = EVT::getVectorVT(*DAG.getContext(), WidenEltVT, NextSize);
    } while (!TLI.isTypeLegal(NextVT));

    if (!VT.isVector()) {
      // Scalar type, create an INSERT_VECTOR_ELEMENT of type NextVT
      SDValue VecOp = DAG.getUNDEF(NextVT);
      unsigned NumToInsert = ConcatEnd - Idx - 1;
      for (unsigned i = 0, OpIdx = Idx+1; i < NumToInsert; i++, OpIdx++) {
        VecOp = DAG.getNode(ISD::INSERT_VECTOR_ELT, dl, NextVT, VecOp,
                            ConcatOps[OpIdx], DAG.getVectorIdxConstant(i, dl));
      }
      ConcatOps[Idx+1] = VecOp;
      ConcatEnd = Idx + 2;
    } else {
      // Vector type, create a CONCAT_VECTORS of type NextVT
      SDValue undefVec = DAG.getUNDEF(VT);
      unsigned OpsToConcat = NextSize/VT.getVectorNumElements();
      SmallVector<SDValue, 16> SubConcatOps(OpsToConcat);
      unsigned RealVals = ConcatEnd - Idx - 1;
      unsigned SubConcatEnd = 0;
      unsigned SubConcatIdx = Idx + 1;
      while (SubConcatEnd < RealVals)
        SubConcatOps[SubConcatEnd++] = ConcatOps[++Idx];
      while (SubConcatEnd < OpsToConcat)
        SubConcatOps[SubConcatEnd++] = undefVec;
      ConcatOps[SubConcatIdx] = DAG.getNode(ISD::CONCAT_VECTORS, dl,
                                            NextVT, SubConcatOps);
      ConcatEnd = SubConcatIdx + 1;
    }
  }

  // Check to see if we have a single operation with the widen type.
  if (ConcatEnd == 1) {
    VT = ConcatOps[0].getValueType();
    if (VT == WidenVT)
      return ConcatOps[0];
  }

  // add undefs of size MaxVT until ConcatOps grows to length of WidenVT
  unsigned NumOps = WidenVT.getVectorNumElements()/MaxVT.getVectorNumElements();
  if (NumOps != ConcatEnd ) {
    SDValue UndefVal = DAG.getUNDEF(MaxVT);
    for (unsigned j = ConcatEnd; j < NumOps; ++j)
      ConcatOps[j] = UndefVal;
  }
  return DAG.getNode(ISD::CONCAT_VECTORS, dl, WidenVT,
                     makeArrayRef(ConcatOps.data(), NumOps));
}

SDValue DAGTypeLegalizer::WidenVecRes_BinaryCanTrap(SDNode *N) {
  // Binary op widening for operations that can trap.
  unsigned Opcode = N->getOpcode();
  SDLoc dl(N);
  EVT WidenVT = TLI.getTypeToTransformTo(*DAG.getContext(), N->getValueType(0));
  EVT WidenEltVT = WidenVT.getVectorElementType();
  EVT VT = WidenVT;
  unsigned NumElts =  VT.getVectorNumElements();
  const SDNodeFlags Flags = N->getFlags();
  while (!TLI.isTypeLegal(VT) && NumElts != 1) {
    NumElts = NumElts / 2;
    VT = EVT::getVectorVT(*DAG.getContext(), WidenEltVT, NumElts);
  }

  if (NumElts != 1 && !TLI.canOpTrap(N->getOpcode(), VT)) {
    // Operation doesn't trap so just widen as normal.
    SDValue InOp1 = GetWidenedVector(N->getOperand(0));
    SDValue InOp2 = GetWidenedVector(N->getOperand(1));
    return DAG.getNode(N->getOpcode(), dl, WidenVT, InOp1, InOp2, Flags);
  }

  // No legal vector version so unroll the vector operation and then widen.
  if (NumElts == 1)
    return DAG.UnrollVectorOp(N, WidenVT.getVectorNumElements());

  // Since the operation can trap, apply operation on the original vector.
  EVT MaxVT = VT;
  SDValue InOp1 = GetWidenedVector(N->getOperand(0));
  SDValue InOp2 = GetWidenedVector(N->getOperand(1));
  unsigned CurNumElts = N->getValueType(0).getVectorNumElements();

  SmallVector<SDValue, 16> ConcatOps(CurNumElts);
  unsigned ConcatEnd = 0;  // Current ConcatOps index.
  int Idx = 0;        // Current Idx into input vectors.

  // NumElts := greatest legal vector size (at most WidenVT)
  // while (orig. vector has unhandled elements) {
  //   take munches of size NumElts from the beginning and add to ConcatOps
  //   NumElts := next smaller supported vector size or 1
  // }
  while (CurNumElts != 0) {
    while (CurNumElts >= NumElts) {
      SDValue EOp1 = DAG.getNode(ISD::EXTRACT_SUBVECTOR, dl, VT, InOp1,
                                 DAG.getVectorIdxConstant(Idx, dl));
      SDValue EOp2 = DAG.getNode(ISD::EXTRACT_SUBVECTOR, dl, VT, InOp2,
                                 DAG.getVectorIdxConstant(Idx, dl));
      ConcatOps[ConcatEnd++] = DAG.getNode(Opcode, dl, VT, EOp1, EOp2, Flags);
      Idx += NumElts;
      CurNumElts -= NumElts;
    }
    do {
      NumElts = NumElts / 2;
      VT = EVT::getVectorVT(*DAG.getContext(), WidenEltVT, NumElts);
    } while (!TLI.isTypeLegal(VT) && NumElts != 1);

    if (NumElts == 1) {
      for (unsigned i = 0; i != CurNumElts; ++i, ++Idx) {
        SDValue EOp1 = DAG.getNode(ISD::EXTRACT_VECTOR_ELT, dl, WidenEltVT,
                                   InOp1, DAG.getVectorIdxConstant(Idx, dl));
        SDValue EOp2 = DAG.getNode(ISD::EXTRACT_VECTOR_ELT, dl, WidenEltVT,
                                   InOp2, DAG.getVectorIdxConstant(Idx, dl));
        ConcatOps[ConcatEnd++] = DAG.getNode(Opcode, dl, WidenEltVT,
                                             EOp1, EOp2, Flags);
      }
      CurNumElts = 0;
    }
  }

  return CollectOpsToWiden(DAG, TLI, ConcatOps, ConcatEnd, VT, MaxVT, WidenVT);
}

SDValue DAGTypeLegalizer::WidenVecRes_StrictFP(SDNode *N) {
  switch (N->getOpcode()) {
  case ISD::STRICT_FSETCC:
  case ISD::STRICT_FSETCCS:
    return WidenVecRes_STRICT_FSETCC(N);
  case ISD::STRICT_FP_EXTEND:
  case ISD::STRICT_FP_ROUND:
  case ISD::STRICT_FP_TO_SINT:
  case ISD::STRICT_FP_TO_UINT:
  case ISD::STRICT_SINT_TO_FP:
  case ISD::STRICT_UINT_TO_FP:
   return WidenVecRes_Convert_StrictFP(N);
  default:
    break;
  }

  // StrictFP op widening for operations that can trap.
  unsigned NumOpers = N->getNumOperands();
  unsigned Opcode = N->getOpcode();
  SDLoc dl(N);
  EVT WidenVT = TLI.getTypeToTransformTo(*DAG.getContext(), N->getValueType(0));
  EVT WidenEltVT = WidenVT.getVectorElementType();
  EVT VT = WidenVT;
  unsigned NumElts = VT.getVectorNumElements();
  while (!TLI.isTypeLegal(VT) && NumElts != 1) {
    NumElts = NumElts / 2;
    VT = EVT::getVectorVT(*DAG.getContext(), WidenEltVT, NumElts);
  }

  // No legal vector version so unroll the vector operation and then widen.
  if (NumElts == 1)
    return UnrollVectorOp_StrictFP(N, WidenVT.getVectorNumElements());

  // Since the operation can trap, apply operation on the original vector.
  EVT MaxVT = VT;
  SmallVector<SDValue, 4> InOps;
  unsigned CurNumElts = N->getValueType(0).getVectorNumElements();

  SmallVector<SDValue, 16> ConcatOps(CurNumElts);
  SmallVector<SDValue, 16> Chains;
  unsigned ConcatEnd = 0;  // Current ConcatOps index.
  int Idx = 0;        // Current Idx into input vectors.

  // The Chain is the first operand.
  InOps.push_back(N->getOperand(0));

  // Now process the remaining operands.
  for (unsigned i = 1; i < NumOpers; ++i) {
    SDValue Oper = N->getOperand(i);

    if (Oper.getValueType().isVector()) {
      assert(Oper.getValueType() == N->getValueType(0) && 
             "Invalid operand type to widen!");
      Oper = GetWidenedVector(Oper);
    }

    InOps.push_back(Oper);
  }

  // NumElts := greatest legal vector size (at most WidenVT)
  // while (orig. vector has unhandled elements) {
  //   take munches of size NumElts from the beginning and add to ConcatOps
  //   NumElts := next smaller supported vector size or 1
  // }
  while (CurNumElts != 0) {
    while (CurNumElts >= NumElts) {
      SmallVector<SDValue, 4> EOps;

      for (unsigned i = 0; i < NumOpers; ++i) {
        SDValue Op = InOps[i];

        if (Op.getValueType().isVector())
          Op = DAG.getNode(ISD::EXTRACT_SUBVECTOR, dl, VT, Op,
                           DAG.getVectorIdxConstant(Idx, dl));

        EOps.push_back(Op);
      }

      EVT OperVT[] = {VT, MVT::Other};
      SDValue Oper = DAG.getNode(Opcode, dl, OperVT, EOps);
      ConcatOps[ConcatEnd++] = Oper;
      Chains.push_back(Oper.getValue(1));
      Idx += NumElts;
      CurNumElts -= NumElts;
    }
    do {
      NumElts = NumElts / 2;
      VT = EVT::getVectorVT(*DAG.getContext(), WidenEltVT, NumElts);
    } while (!TLI.isTypeLegal(VT) && NumElts != 1);

    if (NumElts == 1) {
      for (unsigned i = 0; i != CurNumElts; ++i, ++Idx) {
        SmallVector<SDValue, 4> EOps;

        for (unsigned i = 0; i < NumOpers; ++i) {
          SDValue Op = InOps[i];

          if (Op.getValueType().isVector())
            Op = DAG.getNode(ISD::EXTRACT_VECTOR_ELT, dl, WidenEltVT, Op,
                             DAG.getVectorIdxConstant(Idx, dl));

          EOps.push_back(Op);
        }

        EVT WidenVT[] = {WidenEltVT, MVT::Other}; 
        SDValue Oper = DAG.getNode(Opcode, dl, WidenVT, EOps);
        ConcatOps[ConcatEnd++] = Oper;
        Chains.push_back(Oper.getValue(1));
      }
      CurNumElts = 0;
    }
  }

  // Build a factor node to remember all the Ops that have been created.
  SDValue NewChain;
  if (Chains.size() == 1)
    NewChain = Chains[0];
  else
    NewChain = DAG.getNode(ISD::TokenFactor, dl, MVT::Other, Chains);
  ReplaceValueWith(SDValue(N, 1), NewChain);

  return CollectOpsToWiden(DAG, TLI, ConcatOps, ConcatEnd, VT, MaxVT, WidenVT);
}

SDValue DAGTypeLegalizer::WidenVecRes_OverflowOp(SDNode *N, unsigned ResNo) {
  SDLoc DL(N);
  EVT ResVT = N->getValueType(0);
  EVT OvVT = N->getValueType(1);
  EVT WideResVT, WideOvVT;
  SDValue WideLHS, WideRHS;

  // TODO: This might result in a widen/split loop.
  if (ResNo == 0) {
    WideResVT = TLI.getTypeToTransformTo(*DAG.getContext(), ResVT);
    WideOvVT = EVT::getVectorVT(
        *DAG.getContext(), OvVT.getVectorElementType(),
        WideResVT.getVectorNumElements());

    WideLHS = GetWidenedVector(N->getOperand(0));
    WideRHS = GetWidenedVector(N->getOperand(1));
  } else {
    WideOvVT = TLI.getTypeToTransformTo(*DAG.getContext(), OvVT);
    WideResVT = EVT::getVectorVT(
        *DAG.getContext(), ResVT.getVectorElementType(),
        WideOvVT.getVectorNumElements());

    SDValue Zero = DAG.getVectorIdxConstant(0, DL);
    WideLHS = DAG.getNode(
        ISD::INSERT_SUBVECTOR, DL, WideResVT, DAG.getUNDEF(WideResVT),
        N->getOperand(0), Zero);
    WideRHS = DAG.getNode(
        ISD::INSERT_SUBVECTOR, DL, WideResVT, DAG.getUNDEF(WideResVT),
        N->getOperand(1), Zero);
  }

  SDVTList WideVTs = DAG.getVTList(WideResVT, WideOvVT);
  SDNode *WideNode = DAG.getNode(
      N->getOpcode(), DL, WideVTs, WideLHS, WideRHS).getNode();

  // Replace the other vector result not being explicitly widened here.
  unsigned OtherNo = 1 - ResNo;
  EVT OtherVT = N->getValueType(OtherNo);
  if (getTypeAction(OtherVT) == TargetLowering::TypeWidenVector) {
    SetWidenedVector(SDValue(N, OtherNo), SDValue(WideNode, OtherNo));
  } else {
    SDValue Zero = DAG.getVectorIdxConstant(0, DL);
    SDValue OtherVal = DAG.getNode(
        ISD::EXTRACT_SUBVECTOR, DL, OtherVT, SDValue(WideNode, OtherNo), Zero);
    ReplaceValueWith(SDValue(N, OtherNo), OtherVal);
  }

  return SDValue(WideNode, ResNo);
}

SDValue DAGTypeLegalizer::WidenVecRes_Convert(SDNode *N) {
  LLVMContext &Ctx = *DAG.getContext();
  SDValue InOp = N->getOperand(0);
  SDLoc DL(N);

  EVT WidenVT = TLI.getTypeToTransformTo(Ctx, N->getValueType(0));
  ElementCount WidenEC = WidenVT.getVectorElementCount();

  EVT InVT = InOp.getValueType();

  unsigned Opcode = N->getOpcode();
  const SDNodeFlags Flags = N->getFlags();

  // Handle the case of ZERO_EXTEND where the promoted InVT element size does
  // not equal that of WidenVT.
  if (N->getOpcode() == ISD::ZERO_EXTEND &&
      getTypeAction(InVT) == TargetLowering::TypePromoteInteger &&
      TLI.getTypeToTransformTo(Ctx, InVT).getScalarSizeInBits() !=
      WidenVT.getScalarSizeInBits()) {
    InOp = ZExtPromotedInteger(InOp);
    InVT = InOp.getValueType();
    if (WidenVT.getScalarSizeInBits() < InVT.getScalarSizeInBits())
      Opcode = ISD::TRUNCATE;
  }

  EVT InEltVT = InVT.getVectorElementType();
  EVT InWidenVT = EVT::getVectorVT(Ctx, InEltVT, WidenEC);
  ElementCount InVTEC = InVT.getVectorElementCount();

  if (getTypeAction(InVT) == TargetLowering::TypeWidenVector) {
    InOp = GetWidenedVector(N->getOperand(0));
    InVT = InOp.getValueType();
    InVTEC = InVT.getVectorElementCount();
    if (InVTEC == WidenEC) {
      if (N->getNumOperands() == 1)
        return DAG.getNode(Opcode, DL, WidenVT, InOp);
      return DAG.getNode(Opcode, DL, WidenVT, InOp, N->getOperand(1), Flags);
    }
    if (WidenVT.getSizeInBits() == InVT.getSizeInBits()) {
      // If both input and result vector types are of same width, extend
      // operations should be done with SIGN/ZERO_EXTEND_VECTOR_INREG, which
      // accepts fewer elements in the result than in the input.
      if (Opcode == ISD::ANY_EXTEND)
        return DAG.getNode(ISD::ANY_EXTEND_VECTOR_INREG, DL, WidenVT, InOp);
      if (Opcode == ISD::SIGN_EXTEND)
        return DAG.getNode(ISD::SIGN_EXTEND_VECTOR_INREG, DL, WidenVT, InOp);
      if (Opcode == ISD::ZERO_EXTEND)
        return DAG.getNode(ISD::ZERO_EXTEND_VECTOR_INREG, DL, WidenVT, InOp);
    }
  }

  if (TLI.isTypeLegal(InWidenVT)) {
    // Because the result and the input are different vector types, widening
    // the result could create a legal type but widening the input might make
    // it an illegal type that might lead to repeatedly splitting the input
    // and then widening it. To avoid this, we widen the input only if
    // it results in a legal type.
    if (WidenEC.isKnownMultipleOf(InVTEC.getKnownMinValue())) {
      // Widen the input and call convert on the widened input vector.
      unsigned NumConcat =
          WidenEC.getKnownMinValue() / InVTEC.getKnownMinValue();
      SmallVector<SDValue, 16> Ops(NumConcat, DAG.getUNDEF(InVT));
      Ops[0] = InOp;
      SDValue InVec = DAG.getNode(ISD::CONCAT_VECTORS, DL, InWidenVT, Ops);
      if (N->getNumOperands() == 1)
        return DAG.getNode(Opcode, DL, WidenVT, InVec);
      return DAG.getNode(Opcode, DL, WidenVT, InVec, N->getOperand(1), Flags);
    }

    if (InVTEC.isKnownMultipleOf(WidenEC.getKnownMinValue())) {
      SDValue InVal = DAG.getNode(ISD::EXTRACT_SUBVECTOR, DL, InWidenVT, InOp,
                                  DAG.getVectorIdxConstant(0, DL));
      // Extract the input and convert the shorten input vector.
      if (N->getNumOperands() == 1)
        return DAG.getNode(Opcode, DL, WidenVT, InVal);
      return DAG.getNode(Opcode, DL, WidenVT, InVal, N->getOperand(1), Flags);
    }
  }

  // Otherwise unroll into some nasty scalar code and rebuild the vector.
  EVT EltVT = WidenVT.getVectorElementType();
  SmallVector<SDValue, 16> Ops(WidenEC.getFixedValue(), DAG.getUNDEF(EltVT));
  // Use the original element count so we don't do more scalar opts than
  // necessary.
  unsigned MinElts = N->getValueType(0).getVectorNumElements();
  for (unsigned i=0; i < MinElts; ++i) {
    SDValue Val = DAG.getNode(ISD::EXTRACT_VECTOR_ELT, DL, InEltVT, InOp,
                              DAG.getVectorIdxConstant(i, DL));
    if (N->getNumOperands() == 1)
      Ops[i] = DAG.getNode(Opcode, DL, EltVT, Val);
    else
      Ops[i] = DAG.getNode(Opcode, DL, EltVT, Val, N->getOperand(1), Flags);
  }

  return DAG.getBuildVector(WidenVT, DL, Ops);
}

SDValue DAGTypeLegalizer::WidenVecRes_FP_TO_XINT_SAT(SDNode *N) {
  SDLoc dl(N);
  EVT WidenVT = TLI.getTypeToTransformTo(*DAG.getContext(), N->getValueType(0));
  ElementCount WidenNumElts = WidenVT.getVectorElementCount();

  SDValue Src = N->getOperand(0);
  EVT SrcVT = Src.getValueType();

  // Also widen the input.
  if (getTypeAction(SrcVT) == TargetLowering::TypeWidenVector) {
    Src = GetWidenedVector(Src);
    SrcVT = Src.getValueType();
  }

  // Input and output not widened to the same size, give up.
  if (WidenNumElts != SrcVT.getVectorElementCount())
    return DAG.UnrollVectorOp(N, WidenNumElts.getKnownMinValue());

  return DAG.getNode(N->getOpcode(), dl, WidenVT, Src, N->getOperand(1));
}

SDValue DAGTypeLegalizer::WidenVecRes_Convert_StrictFP(SDNode *N) {
  SDValue InOp = N->getOperand(1);
  SDLoc DL(N);
  SmallVector<SDValue, 4> NewOps(N->op_begin(), N->op_end());

  EVT WidenVT = TLI.getTypeToTransformTo(*DAG.getContext(), N->getValueType(0));
  unsigned WidenNumElts = WidenVT.getVectorNumElements();

  EVT InVT = InOp.getValueType();
  EVT InEltVT = InVT.getVectorElementType();

  unsigned Opcode = N->getOpcode();

  // FIXME: Optimizations need to be implemented here.

  // Otherwise unroll into some nasty scalar code and rebuild the vector.
  EVT EltVT = WidenVT.getVectorElementType();
  std::array<EVT, 2> EltVTs = {{EltVT, MVT::Other}};
  SmallVector<SDValue, 16> Ops(WidenNumElts, DAG.getUNDEF(EltVT));
  SmallVector<SDValue, 32> OpChains;
  // Use the original element count so we don't do more scalar opts than
  // necessary.
  unsigned MinElts = N->getValueType(0).getVectorNumElements();
  for (unsigned i=0; i < MinElts; ++i) {
    NewOps[1] = DAG.getNode(ISD::EXTRACT_VECTOR_ELT, DL, InEltVT, InOp,
                            DAG.getVectorIdxConstant(i, DL));
    Ops[i] = DAG.getNode(Opcode, DL, EltVTs, NewOps);
    OpChains.push_back(Ops[i].getValue(1));
  }
  SDValue NewChain = DAG.getNode(ISD::TokenFactor, DL, MVT::Other, OpChains);
  ReplaceValueWith(SDValue(N, 1), NewChain);

  return DAG.getBuildVector(WidenVT, DL, Ops);
}

SDValue DAGTypeLegalizer::WidenVecRes_EXTEND_VECTOR_INREG(SDNode *N) {
  unsigned Opcode = N->getOpcode();
  SDValue InOp = N->getOperand(0);
  SDLoc DL(N);

  EVT WidenVT = TLI.getTypeToTransformTo(*DAG.getContext(), N->getValueType(0));
  EVT WidenSVT = WidenVT.getVectorElementType();
  unsigned WidenNumElts = WidenVT.getVectorNumElements();

  EVT InVT = InOp.getValueType();
  EVT InSVT = InVT.getVectorElementType();
  unsigned InVTNumElts = InVT.getVectorNumElements();

  if (getTypeAction(InVT) == TargetLowering::TypeWidenVector) {
    InOp = GetWidenedVector(InOp);
    InVT = InOp.getValueType();
    if (InVT.getSizeInBits() == WidenVT.getSizeInBits()) {
      switch (Opcode) {
      case ISD::ANY_EXTEND_VECTOR_INREG:
      case ISD::SIGN_EXTEND_VECTOR_INREG:
      case ISD::ZERO_EXTEND_VECTOR_INREG:
        return DAG.getNode(Opcode, DL, WidenVT, InOp);
      }
    }
  }

  // Unroll, extend the scalars and rebuild the vector.
  SmallVector<SDValue, 16> Ops;
  for (unsigned i = 0, e = std::min(InVTNumElts, WidenNumElts); i != e; ++i) {
    SDValue Val = DAG.getNode(ISD::EXTRACT_VECTOR_ELT, DL, InSVT, InOp,
                              DAG.getVectorIdxConstant(i, DL));
    switch (Opcode) {
    case ISD::ANY_EXTEND_VECTOR_INREG:
      Val = DAG.getNode(ISD::ANY_EXTEND, DL, WidenSVT, Val);
      break;
    case ISD::SIGN_EXTEND_VECTOR_INREG:
      Val = DAG.getNode(ISD::SIGN_EXTEND, DL, WidenSVT, Val);
      break;
    case ISD::ZERO_EXTEND_VECTOR_INREG:
      Val = DAG.getNode(ISD::ZERO_EXTEND, DL, WidenSVT, Val);
      break;
    default:
      llvm_unreachable("A *_EXTEND_VECTOR_INREG node was expected");
    }
    Ops.push_back(Val);
  }

  while (Ops.size() != WidenNumElts)
    Ops.push_back(DAG.getUNDEF(WidenSVT));

  return DAG.getBuildVector(WidenVT, DL, Ops);
}

SDValue DAGTypeLegalizer::WidenVecRes_FCOPYSIGN(SDNode *N) {
  // If this is an FCOPYSIGN with same input types, we can treat it as a
  // normal (can trap) binary op.
  if (N->getOperand(0).getValueType() == N->getOperand(1).getValueType())
    return WidenVecRes_BinaryCanTrap(N);

  // If the types are different, fall back to unrolling.
  EVT WidenVT = TLI.getTypeToTransformTo(*DAG.getContext(), N->getValueType(0));
  return DAG.UnrollVectorOp(N, WidenVT.getVectorNumElements());
}

SDValue DAGTypeLegalizer::WidenVecRes_POWI(SDNode *N) {
  EVT WidenVT = TLI.getTypeToTransformTo(*DAG.getContext(), N->getValueType(0));
  SDValue InOp = GetWidenedVector(N->getOperand(0));
  SDValue ShOp = N->getOperand(1);
  return DAG.getNode(N->getOpcode(), SDLoc(N), WidenVT, InOp, ShOp);
}

SDValue DAGTypeLegalizer::WidenVecRes_Unary(SDNode *N) {
  // Unary op widening.
  EVT WidenVT = TLI.getTypeToTransformTo(*DAG.getContext(), N->getValueType(0));
  SDValue InOp = GetWidenedVector(N->getOperand(0));
  return DAG.getNode(N->getOpcode(), SDLoc(N), WidenVT, InOp);
}

SDValue DAGTypeLegalizer::WidenVecRes_InregOp(SDNode *N) {
  EVT WidenVT = TLI.getTypeToTransformTo(*DAG.getContext(), N->getValueType(0));
  EVT ExtVT = EVT::getVectorVT(*DAG.getContext(),
                               cast<VTSDNode>(N->getOperand(1))->getVT()
                                 .getVectorElementType(),
                               WidenVT.getVectorNumElements());
  SDValue WidenLHS = GetWidenedVector(N->getOperand(0));
  return DAG.getNode(N->getOpcode(), SDLoc(N),
                     WidenVT, WidenLHS, DAG.getValueType(ExtVT));
}

SDValue DAGTypeLegalizer::WidenVecRes_MERGE_VALUES(SDNode *N, unsigned ResNo) {
  SDValue WidenVec = DisintegrateMERGE_VALUES(N, ResNo);
  return GetWidenedVector(WidenVec);
}

SDValue DAGTypeLegalizer::WidenVecRes_BITCAST(SDNode *N) {
  SDValue InOp = N->getOperand(0);
  EVT InVT = InOp.getValueType();
  EVT VT = N->getValueType(0);
  EVT WidenVT = TLI.getTypeToTransformTo(*DAG.getContext(), VT);
  SDLoc dl(N);

  switch (getTypeAction(InVT)) {
  case TargetLowering::TypeLegal:
    break;
  case TargetLowering::TypeScalarizeScalableVector:
    report_fatal_error("Scalarization of scalable vectors is not supported.");
  case TargetLowering::TypePromoteInteger: {
    // If the incoming type is a vector that is being promoted, then
    // we know that the elements are arranged differently and that we
    // must perform the conversion using a stack slot.
    if (InVT.isVector())
      break;

    // If the InOp is promoted to the same size, convert it.  Otherwise,
    // fall out of the switch and widen the promoted input.
    SDValue NInOp = GetPromotedInteger(InOp);
    EVT NInVT = NInOp.getValueType();
    if (WidenVT.bitsEq(NInVT)) {
      // For big endian targets we need to shift the input integer or the
      // interesting bits will end up at the wrong place.
      if (DAG.getDataLayout().isBigEndian()) {
        unsigned ShiftAmt = NInVT.getSizeInBits() - InVT.getSizeInBits();
        EVT ShiftAmtTy = TLI.getShiftAmountTy(NInVT, DAG.getDataLayout());
        assert(ShiftAmt < WidenVT.getSizeInBits() && "Too large shift amount!");
        NInOp = DAG.getNode(ISD::SHL, dl, NInVT, NInOp,
                           DAG.getConstant(ShiftAmt, dl, ShiftAmtTy));
      }
      return DAG.getNode(ISD::BITCAST, dl, WidenVT, NInOp);
    }
    InOp = NInOp;
    InVT = NInVT;
    break;
  }
  case TargetLowering::TypeSoftenFloat:
  case TargetLowering::TypePromoteFloat:
  case TargetLowering::TypeSoftPromoteHalf:
  case TargetLowering::TypeExpandInteger:
  case TargetLowering::TypeExpandFloat:
  case TargetLowering::TypeScalarizeVector:
  case TargetLowering::TypeSplitVector:
    break;
  case TargetLowering::TypeWidenVector:
    // If the InOp is widened to the same size, convert it.  Otherwise, fall
    // out of the switch and widen the widened input.
    InOp = GetWidenedVector(InOp);
    InVT = InOp.getValueType();
    if (WidenVT.bitsEq(InVT))
      // The input widens to the same size. Convert to the widen value.
      return DAG.getNode(ISD::BITCAST, dl, WidenVT, InOp);
    break;
  }

  unsigned WidenSize = WidenVT.getSizeInBits();
  unsigned InSize = InVT.getSizeInBits();
  // x86mmx is not an acceptable vector element type, so don't try.
  if (WidenSize % InSize == 0 && InVT != MVT::x86mmx) {
    // Determine new input vector type.  The new input vector type will use
    // the same element type (if its a vector) or use the input type as a
    // vector.  It is the same size as the type to widen to.
    EVT NewInVT;
    unsigned NewNumElts = WidenSize / InSize;
    if (InVT.isVector()) {
      EVT InEltVT = InVT.getVectorElementType();
      NewInVT = EVT::getVectorVT(*DAG.getContext(), InEltVT,
                                 WidenSize / InEltVT.getSizeInBits());
    } else {
      NewInVT = EVT::getVectorVT(*DAG.getContext(), InVT, NewNumElts);
    }

    if (TLI.isTypeLegal(NewInVT)) {
      SDValue NewVec;
      if (InVT.isVector()) {
        // Because the result and the input are different vector types, widening
        // the result could create a legal type but widening the input might make
        // it an illegal type that might lead to repeatedly splitting the input
        // and then widening it. To avoid this, we widen the input only if
        // it results in a legal type.
        SmallVector<SDValue, 16> Ops(NewNumElts, DAG.getUNDEF(InVT));
        Ops[0] = InOp;

        NewVec = DAG.getNode(ISD::CONCAT_VECTORS, dl, NewInVT, Ops);
      } else {
        NewVec = DAG.getNode(ISD::SCALAR_TO_VECTOR, dl, NewInVT, InOp);
      }
      return DAG.getNode(ISD::BITCAST, dl, WidenVT, NewVec);
    }
  }

  return CreateStackStoreLoad(InOp, WidenVT);
}

SDValue DAGTypeLegalizer::WidenVecRes_BUILD_VECTOR(SDNode *N) {
  SDLoc dl(N);
  // Build a vector with undefined for the new nodes.
  EVT VT = N->getValueType(0);

  // Integer BUILD_VECTOR operands may be larger than the node's vector element
  // type. The UNDEFs need to have the same type as the existing operands.
  EVT EltVT = N->getOperand(0).getValueType();
  unsigned NumElts = VT.getVectorNumElements();

  EVT WidenVT = TLI.getTypeToTransformTo(*DAG.getContext(), VT);
  unsigned WidenNumElts = WidenVT.getVectorNumElements();

  SmallVector<SDValue, 16> NewOps(N->op_begin(), N->op_end());
  assert(WidenNumElts >= NumElts && "Shrinking vector instead of widening!");
  NewOps.append(WidenNumElts - NumElts, DAG.getUNDEF(EltVT));

  return DAG.getBuildVector(WidenVT, dl, NewOps);
}

SDValue DAGTypeLegalizer::WidenVecRes_CONCAT_VECTORS(SDNode *N) {
  EVT InVT = N->getOperand(0).getValueType();
  EVT WidenVT = TLI.getTypeToTransformTo(*DAG.getContext(), N->getValueType(0));
  SDLoc dl(N);
  unsigned NumOperands = N->getNumOperands();

  bool InputWidened = false; // Indicates we need to widen the input.
  if (getTypeAction(InVT) != TargetLowering::TypeWidenVector) {
    unsigned WidenNumElts = WidenVT.getVectorMinNumElements();
    unsigned NumInElts = InVT.getVectorMinNumElements();
    if (WidenNumElts % NumInElts == 0) {
      // Add undef vectors to widen to correct length.
      unsigned NumConcat = WidenNumElts / NumInElts;
      SDValue UndefVal = DAG.getUNDEF(InVT);
      SmallVector<SDValue, 16> Ops(NumConcat);
      for (unsigned i=0; i < NumOperands; ++i)
        Ops[i] = N->getOperand(i);
      for (unsigned i = NumOperands; i != NumConcat; ++i)
        Ops[i] = UndefVal;
      return DAG.getNode(ISD::CONCAT_VECTORS, dl, WidenVT, Ops);
    }
  } else {
    InputWidened = true;
    if (WidenVT == TLI.getTypeToTransformTo(*DAG.getContext(), InVT)) {
      // The inputs and the result are widen to the same value.
      unsigned i;
      for (i=1; i < NumOperands; ++i)
        if (!N->getOperand(i).isUndef())
          break;

      if (i == NumOperands)
        // Everything but the first operand is an UNDEF so just return the
        // widened first operand.
        return GetWidenedVector(N->getOperand(0));

      if (NumOperands == 2) {
        assert(!WidenVT.isScalableVector() &&
               "Cannot use vector shuffles to widen CONCAT_VECTOR result");
        unsigned WidenNumElts = WidenVT.getVectorNumElements();
        unsigned NumInElts = InVT.getVectorNumElements();

        // Replace concat of two operands with a shuffle.
        SmallVector<int, 16> MaskOps(WidenNumElts, -1);
        for (unsigned i = 0; i < NumInElts; ++i) {
          MaskOps[i] = i;
          MaskOps[i + NumInElts] = i + WidenNumElts;
        }
        return DAG.getVectorShuffle(WidenVT, dl,
                                    GetWidenedVector(N->getOperand(0)),
                                    GetWidenedVector(N->getOperand(1)),
                                    MaskOps);
      }
    }
  }

  assert(!WidenVT.isScalableVector() &&
         "Cannot use build vectors to widen CONCAT_VECTOR result");
  unsigned WidenNumElts = WidenVT.getVectorNumElements();
  unsigned NumInElts = InVT.getVectorNumElements();

  // Fall back to use extracts and build vector.
  EVT EltVT = WidenVT.getVectorElementType();
  SmallVector<SDValue, 16> Ops(WidenNumElts);
  unsigned Idx = 0;
  for (unsigned i=0; i < NumOperands; ++i) {
    SDValue InOp = N->getOperand(i);
    if (InputWidened)
      InOp = GetWidenedVector(InOp);
    for (unsigned j = 0; j < NumInElts; ++j)
      Ops[Idx++] = DAG.getNode(ISD::EXTRACT_VECTOR_ELT, dl, EltVT, InOp,
                               DAG.getVectorIdxConstant(j, dl));
  }
  SDValue UndefVal = DAG.getUNDEF(EltVT);
  for (; Idx < WidenNumElts; ++Idx)
    Ops[Idx] = UndefVal;
  return DAG.getBuildVector(WidenVT, dl, Ops);
}

SDValue DAGTypeLegalizer::WidenVecRes_INSERT_SUBVECTOR(SDNode *N) {
  EVT VT = N->getValueType(0);
  EVT WidenVT = TLI.getTypeToTransformTo(*DAG.getContext(), VT);
  SDValue InOp1 = GetWidenedVector(N->getOperand(0));
  SDValue InOp2 = N->getOperand(1);
  SDValue Idx = N->getOperand(2);
  SDLoc dl(N);
  return DAG.getNode(ISD::INSERT_SUBVECTOR, dl, WidenVT, InOp1, InOp2, Idx);
}

SDValue DAGTypeLegalizer::WidenVecRes_EXTRACT_SUBVECTOR(SDNode *N) {
  EVT      VT = N->getValueType(0);
  EVT      EltVT = VT.getVectorElementType();
  EVT      WidenVT = TLI.getTypeToTransformTo(*DAG.getContext(), VT);
  SDValue  InOp = N->getOperand(0);
  SDValue  Idx  = N->getOperand(1);
  SDLoc dl(N);

  auto InOpTypeAction = getTypeAction(InOp.getValueType());
  if (InOpTypeAction == TargetLowering::TypeWidenVector)
    InOp = GetWidenedVector(InOp);

  EVT InVT = InOp.getValueType();

  // Check if we can just return the input vector after widening.
  uint64_t IdxVal = cast<ConstantSDNode>(Idx)->getZExtValue();
  if (IdxVal == 0 && InVT == WidenVT)
    return InOp;

  // Check if we can extract from the vector.
  unsigned WidenNumElts = WidenVT.getVectorMinNumElements();
  unsigned InNumElts = InVT.getVectorMinNumElements();
  if (IdxVal % WidenNumElts == 0 && IdxVal + WidenNumElts < InNumElts)
    return DAG.getNode(ISD::EXTRACT_SUBVECTOR, dl, WidenVT, InOp, Idx);

  if (VT.isScalableVector()) {
    // Try to split the operation up into smaller extracts and concat the
    // results together, e.g.
    //    nxv6i64 extract_subvector(nxv12i64, 6)
    // <->
    //  nxv8i64 concat(
    //    nxv2i64 extract_subvector(nxv16i64, 6)
    //    nxv2i64 extract_subvector(nxv16i64, 8)
    //    nxv2i64 extract_subvector(nxv16i64, 10)
    //    undef)
    unsigned VTNElts = VT.getVectorMinNumElements();
    unsigned GCD = greatestCommonDivisor(VTNElts, WidenNumElts);
    assert((IdxVal % GCD) == 0 && "Expected Idx to be a multiple of the broken "
                                  "down type's element count");
    EVT PartVT = EVT::getVectorVT(*DAG.getContext(), EltVT,
                                  ElementCount::getScalable(GCD));
    // Avoid recursion around e.g. nxv1i8.
    if (getTypeAction(PartVT) != TargetLowering::TypeWidenVector) {
      SmallVector<SDValue> Parts;
      unsigned I = 0;
      for (; I < VTNElts / GCD; ++I)
        Parts.push_back(
            DAG.getNode(ISD::EXTRACT_SUBVECTOR, dl, PartVT, InOp,
                        DAG.getVectorIdxConstant(IdxVal + I * GCD, dl)));
      for (; I < WidenNumElts / GCD; ++I)
        Parts.push_back(DAG.getUNDEF(PartVT));

      return DAG.getNode(ISD::CONCAT_VECTORS, dl, WidenVT, Parts);
    }

    report_fatal_error("Don't know how to widen the result of "
                       "EXTRACT_SUBVECTOR for scalable vectors");
  }

  // We could try widening the input to the right length but for now, extract
  // the original elements, fill the rest with undefs and build a vector.
  SmallVector<SDValue, 16> Ops(WidenNumElts);
  unsigned NumElts = VT.getVectorNumElements();
  unsigned i;
  for (i = 0; i < NumElts; ++i)
    Ops[i] = DAG.getNode(ISD::EXTRACT_VECTOR_ELT, dl, EltVT, InOp,
                         DAG.getVectorIdxConstant(IdxVal + i, dl));

  SDValue UndefVal = DAG.getUNDEF(EltVT);
  for (; i < WidenNumElts; ++i)
    Ops[i] = UndefVal;
  return DAG.getBuildVector(WidenVT, dl, Ops);
}

SDValue DAGTypeLegalizer::WidenVecRes_INSERT_VECTOR_ELT(SDNode *N) {
  SDValue InOp = GetWidenedVector(N->getOperand(0));
  return DAG.getNode(ISD::INSERT_VECTOR_ELT, SDLoc(N),
                     InOp.getValueType(), InOp,
                     N->getOperand(1), N->getOperand(2));
}

SDValue DAGTypeLegalizer::WidenVecRes_LOAD(SDNode *N) {
  LoadSDNode *LD = cast<LoadSDNode>(N);
  ISD::LoadExtType ExtType = LD->getExtensionType();

  // A vector must always be stored in memory as-is, i.e. without any padding
  // between the elements, since various code depend on it, e.g. in the
  // handling of a bitcast of a vector type to int, which may be done with a
  // vector store followed by an integer load. A vector that does not have
  // elements that are byte-sized must therefore be stored as an integer
  // built out of the extracted vector elements.
  if (!LD->getMemoryVT().isByteSized()) {
    SDValue Value, NewChain;
    std::tie(Value, NewChain) = TLI.scalarizeVectorLoad(LD, DAG);
    ReplaceValueWith(SDValue(LD, 0), Value);
    ReplaceValueWith(SDValue(LD, 1), NewChain);
    return SDValue();
  }

  SDValue Result;
  SmallVector<SDValue, 16> LdChain;  // Chain for the series of load
  if (ExtType != ISD::NON_EXTLOAD)
    Result = GenWidenVectorExtLoads(LdChain, LD, ExtType);
  else
    Result = GenWidenVectorLoads(LdChain, LD);

  if (Result) {
    // If we generate a single load, we can use that for the chain.  Otherwise,
    // build a factor node to remember the multiple loads are independent and
    // chain to that.
    SDValue NewChain;
    if (LdChain.size() == 1)
      NewChain = LdChain[0];
    else
      NewChain = DAG.getNode(ISD::TokenFactor, SDLoc(LD), MVT::Other, LdChain);

    // Modified the chain - switch anything that used the old chain to use
    // the new one.
    ReplaceValueWith(SDValue(N, 1), NewChain);

    return Result;
  }

  // Generate a vector-predicated load if it is custom/legal on the target. To
  // avoid possible recursion, only do this if the widened mask type is legal.
  // FIXME: Not all targets may support EVL in VP_LOAD. These will have been
  // removed from the IR by the ExpandVectorPredication pass but we're
  // reintroducing them here.
  EVT LdVT = LD->getMemoryVT();
  EVT WideVT = TLI.getTypeToTransformTo(*DAG.getContext(), LdVT);
  EVT WideMaskVT = EVT::getVectorVT(*DAG.getContext(), MVT::i1,
                                    WideVT.getVectorElementCount());
  if (ExtType == ISD::NON_EXTLOAD && WideVT.isScalableVector() &&
      TLI.isOperationLegalOrCustom(ISD::VP_LOAD, WideVT) &&
      TLI.isTypeLegal(WideMaskVT)) {
    SDLoc DL(N);
    SDValue Mask = DAG.getAllOnesConstant(DL, WideMaskVT);
    MVT EVLVT = TLI.getVPExplicitVectorLengthTy();
    unsigned NumVTElts = LdVT.getVectorMinNumElements();
    SDValue EVL =
        DAG.getVScale(DL, EVLVT, APInt(EVLVT.getScalarSizeInBits(), NumVTElts));
    const auto *MMO = LD->getMemOperand();
    SDValue NewLoad =
        DAG.getLoadVP(WideVT, DL, LD->getChain(), LD->getBasePtr(), Mask, EVL,
                      MMO->getPointerInfo(), MMO->getAlign(), MMO->getFlags(),
                      MMO->getAAInfo());

    // Modified the chain - switch anything that used the old chain to use
    // the new one.
    ReplaceValueWith(SDValue(N, 1), NewLoad.getValue(1));

    return NewLoad;
  }

  report_fatal_error("Unable to widen vector load");
}

SDValue DAGTypeLegalizer::WidenVecRes_MLOAD(MaskedLoadSDNode *N) {

  EVT WidenVT = TLI.getTypeToTransformTo(*DAG.getContext(),N->getValueType(0));
  SDValue Mask = N->getMask();
  EVT MaskVT = Mask.getValueType();
  SDValue PassThru = GetWidenedVector(N->getPassThru());
  ISD::LoadExtType ExtType = N->getExtensionType();
  SDLoc dl(N);

  // The mask should be widened as well
  EVT WideMaskVT = EVT::getVectorVT(*DAG.getContext(),
                                    MaskVT.getVectorElementType(),
                                    WidenVT.getVectorNumElements());
  Mask = ModifyToType(Mask, WideMaskVT, true);

  SDValue Res = DAG.getMaskedLoad(
      WidenVT, dl, N->getChain(), N->getBasePtr(), N->getOffset(), Mask,
      PassThru, N->getMemoryVT(), N->getMemOperand(), N->getAddressingMode(),
      ExtType, N->isExpandingLoad());
  // Legalize the chain result - switch anything that used the old chain to
  // use the new one.
  ReplaceValueWith(SDValue(N, 1), Res.getValue(1));
  return Res;
}

SDValue DAGTypeLegalizer::WidenVecRes_MGATHER(MaskedGatherSDNode *N) {

  EVT WideVT = TLI.getTypeToTransformTo(*DAG.getContext(), N->getValueType(0));
  SDValue Mask = N->getMask();
  EVT MaskVT = Mask.getValueType();
  SDValue PassThru = GetWidenedVector(N->getPassThru());
  SDValue Scale = N->getScale();
  unsigned NumElts = WideVT.getVectorNumElements();
  SDLoc dl(N);

  // The mask should be widened as well
  EVT WideMaskVT = EVT::getVectorVT(*DAG.getContext(),
                                    MaskVT.getVectorElementType(),
                                    WideVT.getVectorNumElements());
  Mask = ModifyToType(Mask, WideMaskVT, true);

  // Widen the Index operand
  SDValue Index = N->getIndex();
  EVT WideIndexVT = EVT::getVectorVT(*DAG.getContext(),
                                     Index.getValueType().getScalarType(),
                                     NumElts);
  Index = ModifyToType(Index, WideIndexVT);
  SDValue Ops[] = { N->getChain(), PassThru, Mask, N->getBasePtr(), Index,
                    Scale };

  // Widen the MemoryType
  EVT WideMemVT = EVT::getVectorVT(*DAG.getContext(),
                                   N->getMemoryVT().getScalarType(), NumElts);
  SDValue Res = DAG.getMaskedGather(DAG.getVTList(WideVT, MVT::Other),
                                    WideMemVT, dl, Ops, N->getMemOperand(),
                                    N->getIndexType(), N->getExtensionType());

  // Legalize the chain result - switch anything that used the old chain to
  // use the new one.
  ReplaceValueWith(SDValue(N, 1), Res.getValue(1));
  return Res;
}

SDValue DAGTypeLegalizer::WidenVecRes_ScalarOp(SDNode *N) {
  EVT WidenVT = TLI.getTypeToTransformTo(*DAG.getContext(), N->getValueType(0));
  return DAG.getNode(N->getOpcode(), SDLoc(N), WidenVT, N->getOperand(0));
}

// Return true is this is a SETCC node or a strict version of it.
static inline bool isSETCCOp(unsigned Opcode) {
  switch (Opcode) {
  case ISD::SETCC:
  case ISD::STRICT_FSETCC:
  case ISD::STRICT_FSETCCS:
    return true;
  }
  return false;
}

// Return true if this is a node that could have two SETCCs as operands.
static inline bool isLogicalMaskOp(unsigned Opcode) {
  switch (Opcode) {
  case ISD::AND:
  case ISD::OR:
  case ISD::XOR:
    return true;
  }
  return false;
}

// If N is a SETCC or a strict variant of it, return the type
// of the compare operands.
static inline EVT getSETCCOperandType(SDValue N) {
  unsigned OpNo = N->isStrictFPOpcode() ? 1 : 0;
  return N->getOperand(OpNo).getValueType();
}

// This is used just for the assert in convertMask(). Check that this either
// a SETCC or a previously handled SETCC by convertMask().
#ifndef NDEBUG
static inline bool isSETCCorConvertedSETCC(SDValue N) {
  if (N.getOpcode() == ISD::EXTRACT_SUBVECTOR)
    N = N.getOperand(0);
  else if (N.getOpcode() == ISD::CONCAT_VECTORS) {
    for (unsigned i = 1; i < N->getNumOperands(); ++i)
      if (!N->getOperand(i)->isUndef())
        return false;
    N = N.getOperand(0);
  }

  if (N.getOpcode() == ISD::TRUNCATE)
    N = N.getOperand(0);
  else if (N.getOpcode() == ISD::SIGN_EXTEND)
    N = N.getOperand(0);

  if (isLogicalMaskOp(N.getOpcode()))
    return isSETCCorConvertedSETCC(N.getOperand(0)) &&
           isSETCCorConvertedSETCC(N.getOperand(1));

  return (isSETCCOp(N.getOpcode()) ||
          ISD::isBuildVectorOfConstantSDNodes(N.getNode()));
}
#endif

// Return a mask of vector type MaskVT to replace InMask. Also adjust MaskVT
// to ToMaskVT if needed with vector extension or truncation.
SDValue DAGTypeLegalizer::convertMask(SDValue InMask, EVT MaskVT,
                                      EVT ToMaskVT) {
  // Currently a SETCC or a AND/OR/XOR with two SETCCs are handled.
  // FIXME: This code seems to be too restrictive, we might consider
  // generalizing it or dropping it.
  assert(isSETCCorConvertedSETCC(InMask) && "Unexpected mask argument.");

  // Make a new Mask node, with a legal result VT.
  SDValue Mask;
  SmallVector<SDValue, 4> Ops;
  for (unsigned i = 0, e = InMask->getNumOperands(); i < e; ++i)
    Ops.push_back(InMask->getOperand(i));
  if (InMask->isStrictFPOpcode()) {
    Mask = DAG.getNode(InMask->getOpcode(), SDLoc(InMask),
                       { MaskVT, MVT::Other }, Ops);
    ReplaceValueWith(InMask.getValue(1), Mask.getValue(1));
  }
  else
    Mask = DAG.getNode(InMask->getOpcode(), SDLoc(InMask), MaskVT, Ops);

  // If MaskVT has smaller or bigger elements than ToMaskVT, a vector sign
  // extend or truncate is needed.
  LLVMContext &Ctx = *DAG.getContext();
  unsigned MaskScalarBits = MaskVT.getScalarSizeInBits();
  unsigned ToMaskScalBits = ToMaskVT.getScalarSizeInBits();
  if (MaskScalarBits < ToMaskScalBits) {
    EVT ExtVT = EVT::getVectorVT(Ctx, ToMaskVT.getVectorElementType(),
                                 MaskVT.getVectorNumElements());
    Mask = DAG.getNode(ISD::SIGN_EXTEND, SDLoc(Mask), ExtVT, Mask);
  } else if (MaskScalarBits > ToMaskScalBits) {
    EVT TruncVT = EVT::getVectorVT(Ctx, ToMaskVT.getVectorElementType(),
                                   MaskVT.getVectorNumElements());
    Mask = DAG.getNode(ISD::TRUNCATE, SDLoc(Mask), TruncVT, Mask);
  }

  assert(Mask->getValueType(0).getScalarSizeInBits() ==
             ToMaskVT.getScalarSizeInBits() &&
         "Mask should have the right element size by now.");

  // Adjust Mask to the right number of elements.
  unsigned CurrMaskNumEls = Mask->getValueType(0).getVectorNumElements();
  if (CurrMaskNumEls > ToMaskVT.getVectorNumElements()) {
    SDValue ZeroIdx = DAG.getVectorIdxConstant(0, SDLoc(Mask));
    Mask = DAG.getNode(ISD::EXTRACT_SUBVECTOR, SDLoc(Mask), ToMaskVT, Mask,
                       ZeroIdx);
  } else if (CurrMaskNumEls < ToMaskVT.getVectorNumElements()) {
    unsigned NumSubVecs = (ToMaskVT.getVectorNumElements() / CurrMaskNumEls);
    EVT SubVT = Mask->getValueType(0);
    SmallVector<SDValue, 16> SubOps(NumSubVecs, DAG.getUNDEF(SubVT));
    SubOps[0] = Mask;
    Mask = DAG.getNode(ISD::CONCAT_VECTORS, SDLoc(Mask), ToMaskVT, SubOps);
  }

  assert((Mask->getValueType(0) == ToMaskVT) &&
         "A mask of ToMaskVT should have been produced by now.");

  return Mask;
}

// This method tries to handle some special cases for the vselect mask
// and if needed adjusting the mask vector type to match that of the VSELECT.
// Without it, many cases end up with scalarization of the SETCC, with many
// unnecessary instructions.
SDValue DAGTypeLegalizer::WidenVSELECTMask(SDNode *N) {
  LLVMContext &Ctx = *DAG.getContext();
  SDValue Cond = N->getOperand(0);

  if (N->getOpcode() != ISD::VSELECT)
    return SDValue();

  if (!isSETCCOp(Cond->getOpcode()) && !isLogicalMaskOp(Cond->getOpcode()))
    return SDValue();

  // If this is a splitted VSELECT that was previously already handled, do
  // nothing.
  EVT CondVT = Cond->getValueType(0);
  if (CondVT.getScalarSizeInBits() != 1)
    return SDValue();

  EVT VSelVT = N->getValueType(0);

  // This method can't handle scalable vector types.
  // FIXME: This support could be added in the future.
  if (VSelVT.isScalableVector())
    return SDValue();

  // Only handle vector types which are a power of 2.
  if (!isPowerOf2_64(VSelVT.getSizeInBits()))
    return SDValue();

  // Don't touch if this will be scalarized.
  EVT FinalVT = VSelVT;
  while (getTypeAction(FinalVT) == TargetLowering::TypeSplitVector)
    FinalVT = FinalVT.getHalfNumVectorElementsVT(Ctx);

  if (FinalVT.getVectorNumElements() == 1)
    return SDValue();

  // If there is support for an i1 vector mask, don't touch.
  if (isSETCCOp(Cond.getOpcode())) {
    EVT SetCCOpVT = getSETCCOperandType(Cond);
    while (TLI.getTypeAction(Ctx, SetCCOpVT) != TargetLowering::TypeLegal)
      SetCCOpVT = TLI.getTypeToTransformTo(Ctx, SetCCOpVT);
    EVT SetCCResVT = getSetCCResultType(SetCCOpVT);
    if (SetCCResVT.getScalarSizeInBits() == 1)
      return SDValue();
  } else if (CondVT.getScalarType() == MVT::i1) {
    // If there is support for an i1 vector mask (or only scalar i1 conditions),
    // don't touch.
    while (TLI.getTypeAction(Ctx, CondVT) != TargetLowering::TypeLegal)
      CondVT = TLI.getTypeToTransformTo(Ctx, CondVT);

    if (CondVT.getScalarType() == MVT::i1)
      return SDValue();
  }

  // Widen the vselect result type if needed.
  if (getTypeAction(VSelVT) == TargetLowering::TypeWidenVector)
    VSelVT = TLI.getTypeToTransformTo(Ctx, VSelVT);

  // The mask of the VSELECT should have integer elements.
  EVT ToMaskVT = VSelVT;
  if (!ToMaskVT.getScalarType().isInteger())
    ToMaskVT = ToMaskVT.changeVectorElementTypeToInteger();

  SDValue Mask;
  if (isSETCCOp(Cond->getOpcode())) {
    EVT MaskVT = getSetCCResultType(getSETCCOperandType(Cond));
    Mask = convertMask(Cond, MaskVT, ToMaskVT);
  } else if (isLogicalMaskOp(Cond->getOpcode()) &&
             isSETCCOp(Cond->getOperand(0).getOpcode()) &&
             isSETCCOp(Cond->getOperand(1).getOpcode())) {
    // Cond is (AND/OR/XOR (SETCC, SETCC))
    SDValue SETCC0 = Cond->getOperand(0);
    SDValue SETCC1 = Cond->getOperand(1);
    EVT VT0 = getSetCCResultType(getSETCCOperandType(SETCC0));
    EVT VT1 = getSetCCResultType(getSETCCOperandType(SETCC1));
    unsigned ScalarBits0 = VT0.getScalarSizeInBits();
    unsigned ScalarBits1 = VT1.getScalarSizeInBits();
    unsigned ScalarBits_ToMask = ToMaskVT.getScalarSizeInBits();
    EVT MaskVT;
    // If the two SETCCs have different VTs, either extend/truncate one of
    // them to the other "towards" ToMaskVT, or truncate one and extend the
    // other to ToMaskVT.
    if (ScalarBits0 != ScalarBits1) {
      EVT NarrowVT = ((ScalarBits0 < ScalarBits1) ? VT0 : VT1);
      EVT WideVT = ((NarrowVT == VT0) ? VT1 : VT0);
      if (ScalarBits_ToMask >= WideVT.getScalarSizeInBits())
        MaskVT = WideVT;
      else if (ScalarBits_ToMask <= NarrowVT.getScalarSizeInBits())
        MaskVT = NarrowVT;
      else
        MaskVT = ToMaskVT;
    } else
      // If the two SETCCs have the same VT, don't change it.
      MaskVT = VT0;

    // Make new SETCCs and logical nodes.
    SETCC0 = convertMask(SETCC0, VT0, MaskVT);
    SETCC1 = convertMask(SETCC1, VT1, MaskVT);
    Cond = DAG.getNode(Cond->getOpcode(), SDLoc(Cond), MaskVT, SETCC0, SETCC1);

    // Convert the logical op for VSELECT if needed.
    Mask = convertMask(Cond, MaskVT, ToMaskVT);
  } else
    return SDValue();

  return Mask;
}

SDValue DAGTypeLegalizer::WidenVecRes_Select(SDNode *N) {
  EVT WidenVT = TLI.getTypeToTransformTo(*DAG.getContext(), N->getValueType(0));
  ElementCount WidenEC = WidenVT.getVectorElementCount();

  SDValue Cond1 = N->getOperand(0);
  EVT CondVT = Cond1.getValueType();
  unsigned Opcode = N->getOpcode();
  if (CondVT.isVector()) {
    if (SDValue WideCond = WidenVSELECTMask(N)) {
      SDValue InOp1 = GetWidenedVector(N->getOperand(1));
      SDValue InOp2 = GetWidenedVector(N->getOperand(2));
      assert(InOp1.getValueType() == WidenVT && InOp2.getValueType() == WidenVT);
      return DAG.getNode(Opcode, SDLoc(N), WidenVT, WideCond, InOp1, InOp2);
    }

    EVT CondEltVT = CondVT.getVectorElementType();
    EVT CondWidenVT = EVT::getVectorVT(*DAG.getContext(), CondEltVT, WidenEC);
    if (getTypeAction(CondVT) == TargetLowering::TypeWidenVector)
      Cond1 = GetWidenedVector(Cond1);

    // If we have to split the condition there is no point in widening the
    // select. This would result in an cycle of widening the select ->
    // widening the condition operand -> splitting the condition operand ->
    // splitting the select -> widening the select. Instead split this select
    // further and widen the resulting type.
    if (getTypeAction(CondVT) == TargetLowering::TypeSplitVector) {
      SDValue SplitSelect = SplitVecOp_VSELECT(N, 0);
      SDValue Res = ModifyToType(SplitSelect, WidenVT);
      return Res;
    }

    if (Cond1.getValueType() != CondWidenVT)
      Cond1 = ModifyToType(Cond1, CondWidenVT);
  }

  SDValue InOp1 = GetWidenedVector(N->getOperand(1));
  SDValue InOp2 = GetWidenedVector(N->getOperand(2));
  assert(InOp1.getValueType() == WidenVT && InOp2.getValueType() == WidenVT);
  return Opcode == ISD::VP_SELECT
             ? DAG.getNode(Opcode, SDLoc(N), WidenVT, Cond1, InOp1, InOp2,
                           N->getOperand(3))
             : DAG.getNode(Opcode, SDLoc(N), WidenVT, Cond1, InOp1, InOp2);
}

SDValue DAGTypeLegalizer::WidenVecRes_SELECT_CC(SDNode *N) {
  SDValue InOp1 = GetWidenedVector(N->getOperand(2));
  SDValue InOp2 = GetWidenedVector(N->getOperand(3));
  return DAG.getNode(ISD::SELECT_CC, SDLoc(N),
                     InOp1.getValueType(), N->getOperand(0),
                     N->getOperand(1), InOp1, InOp2, N->getOperand(4));
}

SDValue DAGTypeLegalizer::WidenVecRes_UNDEF(SDNode *N) {
 EVT WidenVT = TLI.getTypeToTransformTo(*DAG.getContext(), N->getValueType(0));
 return DAG.getUNDEF(WidenVT);
}

SDValue DAGTypeLegalizer::WidenVecRes_VECTOR_SHUFFLE(ShuffleVectorSDNode *N) {
  EVT VT = N->getValueType(0);
  SDLoc dl(N);

  EVT WidenVT = TLI.getTypeToTransformTo(*DAG.getContext(), VT);
  unsigned NumElts = VT.getVectorNumElements();
  unsigned WidenNumElts = WidenVT.getVectorNumElements();

  SDValue InOp1 = GetWidenedVector(N->getOperand(0));
  SDValue InOp2 = GetWidenedVector(N->getOperand(1));

  // Adjust mask based on new input vector length.
  SmallVector<int, 16> NewMask;
  for (unsigned i = 0; i != NumElts; ++i) {
    int Idx = N->getMaskElt(i);
    if (Idx < (int)NumElts)
      NewMask.push_back(Idx);
    else
      NewMask.push_back(Idx - NumElts + WidenNumElts);
  }
  for (unsigned i = NumElts; i != WidenNumElts; ++i)
    NewMask.push_back(-1);
  return DAG.getVectorShuffle(WidenVT, dl, InOp1, InOp2, NewMask);
}

SDValue DAGTypeLegalizer::WidenVecRes_SETCC(SDNode *N) {
  assert(N->getValueType(0).isVector() &&
         N->getOperand(0).getValueType().isVector() &&
         "Operands must be vectors");
  EVT WidenVT = TLI.getTypeToTransformTo(*DAG.getContext(), N->getValueType(0));
  unsigned WidenNumElts = WidenVT.getVectorNumElements();

  SDValue InOp1 = N->getOperand(0);
  EVT InVT = InOp1.getValueType();
  assert(InVT.isVector() && "can not widen non-vector type");
  EVT WidenInVT = EVT::getVectorVT(*DAG.getContext(),
                                   InVT.getVectorElementType(), WidenNumElts);

  // The input and output types often differ here, and it could be that while
  // we'd prefer to widen the result type, the input operands have been split.
  // In this case, we also need to split the result of this node as well.
  if (getTypeAction(InVT) == TargetLowering::TypeSplitVector) {
    SDValue SplitVSetCC = SplitVecOp_VSETCC(N);
    SDValue Res = ModifyToType(SplitVSetCC, WidenVT);
    return Res;
  }

  // If the inputs also widen, handle them directly. Otherwise widen by hand.
  SDValue InOp2 = N->getOperand(1);
  if (getTypeAction(InVT) == TargetLowering::TypeWidenVector) {
    InOp1 = GetWidenedVector(InOp1);
    InOp2 = GetWidenedVector(InOp2);
  } else {
    InOp1 = DAG.WidenVector(InOp1, SDLoc(N));
    InOp2 = DAG.WidenVector(InOp2, SDLoc(N));
  }

  // Assume that the input and output will be widen appropriately.  If not,
  // we will have to unroll it at some point.
  assert(InOp1.getValueType() == WidenInVT &&
         InOp2.getValueType() == WidenInVT &&
         "Input not widened to expected type!");
  (void)WidenInVT;
  return DAG.getNode(ISD::SETCC, SDLoc(N),
                     WidenVT, InOp1, InOp2, N->getOperand(2));
}

SDValue DAGTypeLegalizer::WidenVecRes_STRICT_FSETCC(SDNode *N) {
  assert(N->getValueType(0).isVector() &&
         N->getOperand(1).getValueType().isVector() &&
         "Operands must be vectors");
  EVT VT = N->getValueType(0);
  EVT WidenVT = TLI.getTypeToTransformTo(*DAG.getContext(), VT);
  unsigned WidenNumElts = WidenVT.getVectorNumElements();
  unsigned NumElts = VT.getVectorNumElements();
  EVT EltVT = VT.getVectorElementType();

  SDLoc dl(N);
  SDValue Chain = N->getOperand(0);
  SDValue LHS = N->getOperand(1);
  SDValue RHS = N->getOperand(2);
  SDValue CC = N->getOperand(3);
  EVT TmpEltVT = LHS.getValueType().getVectorElementType();

  // Fully unroll and reassemble.
  SmallVector<SDValue, 8> Scalars(WidenNumElts, DAG.getUNDEF(EltVT));
  SmallVector<SDValue, 8> Chains(NumElts);
  for (unsigned i = 0; i != NumElts; ++i) {
    SDValue LHSElem = DAG.getNode(ISD::EXTRACT_VECTOR_ELT, dl, TmpEltVT, LHS,
                                  DAG.getVectorIdxConstant(i, dl));
    SDValue RHSElem = DAG.getNode(ISD::EXTRACT_VECTOR_ELT, dl, TmpEltVT, RHS,
                                  DAG.getVectorIdxConstant(i, dl));

    Scalars[i] = DAG.getNode(N->getOpcode(), dl, {MVT::i1, MVT::Other},
                             {Chain, LHSElem, RHSElem, CC});
    Chains[i] = Scalars[i].getValue(1);
    Scalars[i] = DAG.getSelect(dl, EltVT, Scalars[i],
                               DAG.getBoolConstant(true, dl, EltVT, VT),
                               DAG.getBoolConstant(false, dl, EltVT, VT));
  }

  SDValue NewChain = DAG.getNode(ISD::TokenFactor, dl, MVT::Other, Chains);
  ReplaceValueWith(SDValue(N, 1), NewChain);

  return DAG.getBuildVector(WidenVT, dl, Scalars);
}

//===----------------------------------------------------------------------===//
// Widen Vector Operand
//===----------------------------------------------------------------------===//
bool DAGTypeLegalizer::WidenVectorOperand(SDNode *N, unsigned OpNo) {
  LLVM_DEBUG(dbgs() << "Widen node operand " << OpNo << ": "; N->dump(&DAG);
             dbgs() << "\n");
  SDValue Res = SDValue();

  // See if the target wants to custom widen this node.
  if (CustomLowerNode(N, N->getOperand(OpNo).getValueType(), false))
    return false;

  switch (N->getOpcode()) {
  default:
#ifndef NDEBUG
    dbgs() << "WidenVectorOperand op #" << OpNo << ": ";
    N->dump(&DAG);
    dbgs() << "\n";
#endif
    llvm_unreachable("Do not know how to widen this operator's operand!");

  case ISD::BITCAST:            Res = WidenVecOp_BITCAST(N); break;
  case ISD::CONCAT_VECTORS:     Res = WidenVecOp_CONCAT_VECTORS(N); break;
  case ISD::INSERT_SUBVECTOR:   Res = WidenVecOp_INSERT_SUBVECTOR(N); break;
  case ISD::EXTRACT_SUBVECTOR:  Res = WidenVecOp_EXTRACT_SUBVECTOR(N); break;
  case ISD::EXTRACT_VECTOR_ELT: Res = WidenVecOp_EXTRACT_VECTOR_ELT(N); break;
  case ISD::STORE:              Res = WidenVecOp_STORE(N); break;
  case ISD::MSTORE:             Res = WidenVecOp_MSTORE(N, OpNo); break;
  case ISD::MGATHER:            Res = WidenVecOp_MGATHER(N, OpNo); break;
  case ISD::MSCATTER:           Res = WidenVecOp_MSCATTER(N, OpNo); break;
  case ISD::SETCC:              Res = WidenVecOp_SETCC(N); break;
  case ISD::STRICT_FSETCC:
  case ISD::STRICT_FSETCCS:     Res = WidenVecOp_STRICT_FSETCC(N); break;
  case ISD::VSELECT:            Res = WidenVecOp_VSELECT(N); break;
  case ISD::FCOPYSIGN:          Res = WidenVecOp_FCOPYSIGN(N); break;

  case ISD::ANY_EXTEND:
  case ISD::SIGN_EXTEND:
  case ISD::ZERO_EXTEND:
    Res = WidenVecOp_EXTEND(N);
    break;

  case ISD::FP_EXTEND:
  case ISD::STRICT_FP_EXTEND:
  case ISD::FP_ROUND:
  case ISD::STRICT_FP_ROUND:
  case ISD::FP_TO_SINT:
  case ISD::STRICT_FP_TO_SINT:
  case ISD::FP_TO_UINT:
  case ISD::STRICT_FP_TO_UINT:
  case ISD::SINT_TO_FP:
  case ISD::STRICT_SINT_TO_FP:
  case ISD::UINT_TO_FP:
  case ISD::STRICT_UINT_TO_FP:
  case ISD::TRUNCATE:
    Res = WidenVecOp_Convert(N);
    break;

  case ISD::FP_TO_SINT_SAT:
  case ISD::FP_TO_UINT_SAT:
    Res = WidenVecOp_FP_TO_XINT_SAT(N);
    break;

  case ISD::VECREDUCE_FADD:
  case ISD::VECREDUCE_FMUL:
  case ISD::VECREDUCE_ADD:
  case ISD::VECREDUCE_MUL:
  case ISD::VECREDUCE_AND:
  case ISD::VECREDUCE_OR:
  case ISD::VECREDUCE_XOR:
  case ISD::VECREDUCE_SMAX:
  case ISD::VECREDUCE_SMIN:
  case ISD::VECREDUCE_UMAX:
  case ISD::VECREDUCE_UMIN:
  case ISD::VECREDUCE_FMAX:
  case ISD::VECREDUCE_FMIN:
    Res = WidenVecOp_VECREDUCE(N);
    break;
  case ISD::VECREDUCE_SEQ_FADD:
  case ISD::VECREDUCE_SEQ_FMUL:
    Res = WidenVecOp_VECREDUCE_SEQ(N);
    break;
  }

  // If Res is null, the sub-method took care of registering the result.
  if (!Res.getNode()) return false;

  // If the result is N, the sub-method updated N in place.  Tell the legalizer
  // core about this.
  if (Res.getNode() == N)
    return true;


  if (N->isStrictFPOpcode())
    assert(Res.getValueType() == N->getValueType(0) && N->getNumValues() == 2 &&
           "Invalid operand expansion");
  else
    assert(Res.getValueType() == N->getValueType(0) && N->getNumValues() == 1 &&
           "Invalid operand expansion");

  ReplaceValueWith(SDValue(N, 0), Res);
  return false;
}

SDValue DAGTypeLegalizer::WidenVecOp_EXTEND(SDNode *N) {
  SDLoc DL(N);
  EVT VT = N->getValueType(0);

  SDValue InOp = N->getOperand(0);
  assert(getTypeAction(InOp.getValueType()) ==
             TargetLowering::TypeWidenVector &&
         "Unexpected type action");
  InOp = GetWidenedVector(InOp);
  assert(VT.getVectorNumElements() <
             InOp.getValueType().getVectorNumElements() &&
         "Input wasn't widened!");

  // We may need to further widen the operand until it has the same total
  // vector size as the result.
  EVT InVT = InOp.getValueType();
  if (InVT.getSizeInBits() != VT.getSizeInBits()) {
    EVT InEltVT = InVT.getVectorElementType();
    for (EVT FixedVT : MVT::vector_valuetypes()) {
      EVT FixedEltVT = FixedVT.getVectorElementType();
      if (TLI.isTypeLegal(FixedVT) &&
          FixedVT.getSizeInBits() == VT.getSizeInBits() &&
          FixedEltVT == InEltVT) {
        assert(FixedVT.getVectorNumElements() >= VT.getVectorNumElements() &&
               "Not enough elements in the fixed type for the operand!");
        assert(FixedVT.getVectorNumElements() != InVT.getVectorNumElements() &&
               "We can't have the same type as we started with!");
        if (FixedVT.getVectorNumElements() > InVT.getVectorNumElements())
          InOp = DAG.getNode(ISD::INSERT_SUBVECTOR, DL, FixedVT,
                             DAG.getUNDEF(FixedVT), InOp,
                             DAG.getVectorIdxConstant(0, DL));
        else
          InOp = DAG.getNode(ISD::EXTRACT_SUBVECTOR, DL, FixedVT, InOp,
                             DAG.getVectorIdxConstant(0, DL));
        break;
      }
    }
    InVT = InOp.getValueType();
    if (InVT.getSizeInBits() != VT.getSizeInBits())
      // We couldn't find a legal vector type that was a widening of the input
      // and could be extended in-register to the result type, so we have to
      // scalarize.
      return WidenVecOp_Convert(N);
  }

  // Use special DAG nodes to represent the operation of extending the
  // low lanes.
  switch (N->getOpcode()) {
  default:
    llvm_unreachable("Extend legalization on extend operation!");
  case ISD::ANY_EXTEND:
    return DAG.getNode(ISD::ANY_EXTEND_VECTOR_INREG, DL, VT, InOp);
  case ISD::SIGN_EXTEND:
    return DAG.getNode(ISD::SIGN_EXTEND_VECTOR_INREG, DL, VT, InOp);
  case ISD::ZERO_EXTEND:
    return DAG.getNode(ISD::ZERO_EXTEND_VECTOR_INREG, DL, VT, InOp);
  }
}

SDValue DAGTypeLegalizer::WidenVecOp_FCOPYSIGN(SDNode *N) {
  // The result (and first input) is legal, but the second input is illegal.
  // We can't do much to fix that, so just unroll and let the extracts off of
  // the second input be widened as needed later.
  return DAG.UnrollVectorOp(N);
}

SDValue DAGTypeLegalizer::WidenVecOp_Convert(SDNode *N) {
  // Since the result is legal and the input is illegal.
  EVT VT = N->getValueType(0);
  EVT EltVT = VT.getVectorElementType();
  SDLoc dl(N);
  unsigned NumElts = VT.getVectorNumElements();
  SDValue InOp = N->getOperand(N->isStrictFPOpcode() ? 1 : 0);
  assert(getTypeAction(InOp.getValueType()) ==
             TargetLowering::TypeWidenVector &&
         "Unexpected type action");
  InOp = GetWidenedVector(InOp);
  EVT InVT = InOp.getValueType();
  unsigned Opcode = N->getOpcode();

  // See if a widened result type would be legal, if so widen the node.
  // FIXME: This isn't safe for StrictFP. Other optimization here is needed.
  EVT WideVT = EVT::getVectorVT(*DAG.getContext(), EltVT,
                                InVT.getVectorNumElements());
  if (TLI.isTypeLegal(WideVT) && !N->isStrictFPOpcode()) {
    SDValue Res;
    if (N->isStrictFPOpcode()) {
      if (Opcode == ISD::STRICT_FP_ROUND)
        Res = DAG.getNode(Opcode, dl, { WideVT, MVT::Other },
                          { N->getOperand(0), InOp, N->getOperand(2) });
      else
        Res = DAG.getNode(Opcode, dl, { WideVT, MVT::Other },
                          { N->getOperand(0), InOp });
      // Legalize the chain result - switch anything that used the old chain to
      // use the new one.
      ReplaceValueWith(SDValue(N, 1), Res.getValue(1));
    } else {
      if (Opcode == ISD::FP_ROUND)
        Res = DAG.getNode(Opcode, dl, WideVT, InOp, N->getOperand(1));
      else
        Res = DAG.getNode(Opcode, dl, WideVT, InOp);
    }
    return DAG.getNode(ISD::EXTRACT_SUBVECTOR, dl, VT, Res,
                       DAG.getVectorIdxConstant(0, dl));
  }

  EVT InEltVT = InVT.getVectorElementType();

  // Unroll the convert into some scalar code and create a nasty build vector.
  SmallVector<SDValue, 16> Ops(NumElts);
  if (N->isStrictFPOpcode()) {
    SmallVector<SDValue, 4> NewOps(N->op_begin(), N->op_end());
    SmallVector<SDValue, 32> OpChains;
    for (unsigned i=0; i < NumElts; ++i) {
      NewOps[1] = DAG.getNode(ISD::EXTRACT_VECTOR_ELT, dl, InEltVT, InOp,
                              DAG.getVectorIdxConstant(i, dl));
      Ops[i] = DAG.getNode(Opcode, dl, { EltVT, MVT::Other }, NewOps);
      OpChains.push_back(Ops[i].getValue(1));
    }
    SDValue NewChain = DAG.getNode(ISD::TokenFactor, dl, MVT::Other, OpChains);
    ReplaceValueWith(SDValue(N, 1), NewChain);
  } else {
    for (unsigned i = 0; i < NumElts; ++i)
      Ops[i] = DAG.getNode(Opcode, dl, EltVT,
                           DAG.getNode(ISD::EXTRACT_VECTOR_ELT, dl, InEltVT,
                                       InOp, DAG.getVectorIdxConstant(i, dl)));
  }

  return DAG.getBuildVector(VT, dl, Ops);
}

SDValue DAGTypeLegalizer::WidenVecOp_FP_TO_XINT_SAT(SDNode *N) {
  EVT DstVT = N->getValueType(0);
  SDValue Src = GetWidenedVector(N->getOperand(0));
  EVT SrcVT = Src.getValueType();
  ElementCount WideNumElts = SrcVT.getVectorElementCount();
  SDLoc dl(N);

  // See if a widened result type would be legal, if so widen the node.
  EVT WideDstVT = EVT::getVectorVT(*DAG.getContext(),
                                   DstVT.getVectorElementType(), WideNumElts);
  if (TLI.isTypeLegal(WideDstVT)) {
    SDValue Res =
        DAG.getNode(N->getOpcode(), dl, WideDstVT, Src, N->getOperand(1));
    return DAG.getNode(
        ISD::EXTRACT_SUBVECTOR, dl, DstVT, Res,
        DAG.getConstant(0, dl, TLI.getVectorIdxTy(DAG.getDataLayout())));
  }

  // Give up and unroll.
  return DAG.UnrollVectorOp(N);
}

SDValue DAGTypeLegalizer::WidenVecOp_BITCAST(SDNode *N) {
  EVT VT = N->getValueType(0);
  SDValue InOp = GetWidenedVector(N->getOperand(0));
  EVT InWidenVT = InOp.getValueType();
  SDLoc dl(N);

  // Check if we can convert between two legal vector types and extract.
  unsigned InWidenSize = InWidenVT.getSizeInBits();
  unsigned Size = VT.getSizeInBits();
  // x86mmx is not an acceptable vector element type, so don't try.
  if (InWidenSize % Size == 0 && !VT.isVector() && VT != MVT::x86mmx) {
    unsigned NewNumElts = InWidenSize / Size;
    EVT NewVT = EVT::getVectorVT(*DAG.getContext(), VT, NewNumElts);
    if (TLI.isTypeLegal(NewVT)) {
      SDValue BitOp = DAG.getNode(ISD::BITCAST, dl, NewVT, InOp);
      return DAG.getNode(ISD::EXTRACT_VECTOR_ELT, dl, VT, BitOp,
                         DAG.getVectorIdxConstant(0, dl));
    }
  }

  // Handle a case like bitcast v12i8 -> v3i32. Normally that would get widened
  // to v16i8 -> v4i32, but for a target where v3i32 is legal but v12i8 is not,
  // we end up here. Handling the case here with EXTRACT_SUBVECTOR avoids
  // having to copy via memory.
  if (VT.isVector()) {
    EVT EltVT = VT.getVectorElementType();
    unsigned EltSize = EltVT.getSizeInBits();
    if (InWidenSize % EltSize == 0) {
      unsigned NewNumElts = InWidenSize / EltSize;
      EVT NewVT = EVT::getVectorVT(*DAG.getContext(), EltVT, NewNumElts);
      if (TLI.isTypeLegal(NewVT)) {
        SDValue BitOp = DAG.getNode(ISD::BITCAST, dl, NewVT, InOp);
        return DAG.getNode(ISD::EXTRACT_SUBVECTOR, dl, VT, BitOp,
                           DAG.getVectorIdxConstant(0, dl));
      }
    }
  }

  return CreateStackStoreLoad(InOp, VT);
}

SDValue DAGTypeLegalizer::WidenVecOp_CONCAT_VECTORS(SDNode *N) {
  EVT VT = N->getValueType(0);
  EVT EltVT = VT.getVectorElementType();
  EVT InVT = N->getOperand(0).getValueType();
  SDLoc dl(N);

  // If the widen width for this operand is the same as the width of the concat
  // and all but the first operand is undef, just use the widened operand.
  unsigned NumOperands = N->getNumOperands();
  if (VT == TLI.getTypeToTransformTo(*DAG.getContext(), InVT)) {
    unsigned i;
    for (i = 1; i < NumOperands; ++i)
      if (!N->getOperand(i).isUndef())
        break;

    if (i == NumOperands)
      return GetWidenedVector(N->getOperand(0));
  }

  // Otherwise, fall back to a nasty build vector.
  unsigned NumElts = VT.getVectorNumElements();
  SmallVector<SDValue, 16> Ops(NumElts);

  unsigned NumInElts = InVT.getVectorNumElements();

  unsigned Idx = 0;
  for (unsigned i=0; i < NumOperands; ++i) {
    SDValue InOp = N->getOperand(i);
    assert(getTypeAction(InOp.getValueType()) ==
               TargetLowering::TypeWidenVector &&
           "Unexpected type action");
    InOp = GetWidenedVector(InOp);
    for (unsigned j = 0; j < NumInElts; ++j)
      Ops[Idx++] = DAG.getNode(ISD::EXTRACT_VECTOR_ELT, dl, EltVT, InOp,
                               DAG.getVectorIdxConstant(j, dl));
  }
  return DAG.getBuildVector(VT, dl, Ops);
}

SDValue DAGTypeLegalizer::WidenVecOp_INSERT_SUBVECTOR(SDNode *N) {
  SDValue SubVec = N->getOperand(1);
  SDValue InVec = N->getOperand(0);

  if (getTypeAction(InVec.getValueType()) == TargetLowering::TypeWidenVector)
    InVec = GetWidenedVector(InVec);

  if (getTypeAction(SubVec.getValueType()) == TargetLowering::TypeWidenVector)
    SubVec = GetWidenedVector(SubVec);

  if (SubVec.getValueType() == InVec.getValueType() && InVec.isUndef() &&
      N->getConstantOperandVal(2) == 0)
    return SubVec;

  report_fatal_error("Don't know how to widen the operands for "
                     "INSERT_SUBVECTOR");
}

SDValue DAGTypeLegalizer::WidenVecOp_EXTRACT_SUBVECTOR(SDNode *N) {
  SDValue InOp = GetWidenedVector(N->getOperand(0));
  return DAG.getNode(ISD::EXTRACT_SUBVECTOR, SDLoc(N),
                     N->getValueType(0), InOp, N->getOperand(1));
}

SDValue DAGTypeLegalizer::WidenVecOp_EXTRACT_VECTOR_ELT(SDNode *N) {
  SDValue InOp = GetWidenedVector(N->getOperand(0));
  return DAG.getNode(ISD::EXTRACT_VECTOR_ELT, SDLoc(N),
                     N->getValueType(0), InOp, N->getOperand(1));
}

SDValue DAGTypeLegalizer::WidenVecOp_STORE(SDNode *N) {
  // We have to widen the value, but we want only to store the original
  // vector type.
  StoreSDNode *ST = cast<StoreSDNode>(N);

  if (!ST->getMemoryVT().getScalarType().isByteSized())
    return TLI.scalarizeVectorStore(ST, DAG);

  if (ST->isTruncatingStore())
    return TLI.scalarizeVectorStore(ST, DAG);

  SmallVector<SDValue, 16> StChain;
  if (GenWidenVectorStores(StChain, ST)) {
    if (StChain.size() == 1)
      return StChain[0];

    return DAG.getNode(ISD::TokenFactor, SDLoc(ST), MVT::Other, StChain);
  }

  // Generate a vector-predicated store if it is custom/legal on the target.
  // To avoid possible recursion, only do this if the widened mask type is
  // legal.
  // FIXME: Not all targets may support EVL in VP_STORE. These will have been
  // removed from the IR by the ExpandVectorPredication pass but we're
  // reintroducing them here.
  SDValue StVal = ST->getValue();
  EVT StVT = StVal.getValueType();
  EVT WideVT = TLI.getTypeToTransformTo(*DAG.getContext(), StVT);
  EVT WideMaskVT = EVT::getVectorVT(*DAG.getContext(), MVT::i1,
                                    WideVT.getVectorElementCount());
  if (WideVT.isScalableVector() &&
      TLI.isOperationLegalOrCustom(ISD::VP_STORE, WideVT) &&
      TLI.isTypeLegal(WideMaskVT)) {
    // Widen the value.
    SDLoc DL(N);
    StVal = GetWidenedVector(StVal);
    SDValue Mask = DAG.getAllOnesConstant(DL, WideMaskVT);
    MVT EVLVT = TLI.getVPExplicitVectorLengthTy();
    unsigned NumVTElts = StVT.getVectorMinNumElements();
    SDValue EVL =
        DAG.getVScale(DL, EVLVT, APInt(EVLVT.getScalarSizeInBits(), NumVTElts));
    const auto *MMO = ST->getMemOperand();
    return DAG.getStoreVP(ST->getChain(), DL, StVal, ST->getBasePtr(), Mask,
                          EVL, MMO->getPointerInfo(), MMO->getAlign(),
                          MMO->getFlags(), MMO->getAAInfo());
  }

  report_fatal_error("Unable to widen vector store");
}

SDValue DAGTypeLegalizer::WidenVecOp_MSTORE(SDNode *N, unsigned OpNo) {
  assert((OpNo == 1 || OpNo == 3) &&
         "Can widen only data or mask operand of mstore");
  MaskedStoreSDNode *MST = cast<MaskedStoreSDNode>(N);
  SDValue Mask = MST->getMask();
  EVT MaskVT = Mask.getValueType();
  SDValue StVal = MST->getValue();
  SDLoc dl(N);

  if (OpNo == 1) {
    // Widen the value.
    StVal = GetWidenedVector(StVal);

    // The mask should be widened as well.
    EVT WideVT = StVal.getValueType();
    EVT WideMaskVT = EVT::getVectorVT(*DAG.getContext(),
                                      MaskVT.getVectorElementType(),
                                      WideVT.getVectorNumElements());
    Mask = ModifyToType(Mask, WideMaskVT, true);
  } else {
    // Widen the mask.
    EVT WideMaskVT = TLI.getTypeToTransformTo(*DAG.getContext(), MaskVT);
    Mask = ModifyToType(Mask, WideMaskVT, true);

    EVT ValueVT = StVal.getValueType();
    EVT WideVT = EVT::getVectorVT(*DAG.getContext(),
                                  ValueVT.getVectorElementType(),
                                  WideMaskVT.getVectorNumElements());
    StVal = ModifyToType(StVal, WideVT);
  }

  assert(Mask.getValueType().getVectorNumElements() ==
         StVal.getValueType().getVectorNumElements() &&
         "Mask and data vectors should have the same number of elements");
  return DAG.getMaskedStore(MST->getChain(), dl, StVal, MST->getBasePtr(),
                            MST->getOffset(), Mask, MST->getMemoryVT(),
                            MST->getMemOperand(), MST->getAddressingMode(),
                            false, MST->isCompressingStore());
}

SDValue DAGTypeLegalizer::WidenVecOp_MGATHER(SDNode *N, unsigned OpNo) {
  assert(OpNo == 4 && "Can widen only the index of mgather");
  auto *MG = cast<MaskedGatherSDNode>(N);
  SDValue DataOp = MG->getPassThru();
  SDValue Mask = MG->getMask();
  SDValue Scale = MG->getScale();

  // Just widen the index. It's allowed to have extra elements.
  SDValue Index = GetWidenedVector(MG->getIndex());

  SDLoc dl(N);
  SDValue Ops[] = {MG->getChain(), DataOp, Mask, MG->getBasePtr(), Index,
                   Scale};
  SDValue Res = DAG.getMaskedGather(MG->getVTList(), MG->getMemoryVT(), dl, Ops,
                                    MG->getMemOperand(), MG->getIndexType(),
                                    MG->getExtensionType());
  ReplaceValueWith(SDValue(N, 1), Res.getValue(1));
  ReplaceValueWith(SDValue(N, 0), Res.getValue(0));
  return SDValue();
}

SDValue DAGTypeLegalizer::WidenVecOp_MSCATTER(SDNode *N, unsigned OpNo) {
  MaskedScatterSDNode *MSC = cast<MaskedScatterSDNode>(N);
  SDValue DataOp = MSC->getValue();
  SDValue Mask = MSC->getMask();
  SDValue Index = MSC->getIndex();
  SDValue Scale = MSC->getScale();
  EVT WideMemVT = MSC->getMemoryVT();

  if (OpNo == 1) {
    DataOp = GetWidenedVector(DataOp);
    unsigned NumElts = DataOp.getValueType().getVectorNumElements();

    // Widen index.
    EVT IndexVT = Index.getValueType();
    EVT WideIndexVT = EVT::getVectorVT(*DAG.getContext(),
                                       IndexVT.getVectorElementType(), NumElts);
    Index = ModifyToType(Index, WideIndexVT);

    // The mask should be widened as well.
    EVT MaskVT = Mask.getValueType();
    EVT WideMaskVT = EVT::getVectorVT(*DAG.getContext(),
                                      MaskVT.getVectorElementType(), NumElts);
    Mask = ModifyToType(Mask, WideMaskVT, true);

    // Widen the MemoryType
    WideMemVT = EVT::getVectorVT(*DAG.getContext(),
                                 MSC->getMemoryVT().getScalarType(), NumElts);
  } else if (OpNo == 4) {
    // Just widen the index. It's allowed to have extra elements.
    Index = GetWidenedVector(Index);
  } else
    llvm_unreachable("Can't widen this operand of mscatter");

  SDValue Ops[] = {MSC->getChain(), DataOp, Mask, MSC->getBasePtr(), Index,
                   Scale};
  return DAG.getMaskedScatter(DAG.getVTList(MVT::Other), WideMemVT, SDLoc(N),
                              Ops, MSC->getMemOperand(), MSC->getIndexType(),
                              MSC->isTruncatingStore());
}

SDValue DAGTypeLegalizer::WidenVecOp_SETCC(SDNode *N) {
  SDValue InOp0 = GetWidenedVector(N->getOperand(0));
  SDValue InOp1 = GetWidenedVector(N->getOperand(1));
  SDLoc dl(N);
  EVT VT = N->getValueType(0);

  // WARNING: In this code we widen the compare instruction with garbage.
  // This garbage may contain denormal floats which may be slow. Is this a real
  // concern ? Should we zero the unused lanes if this is a float compare ?

  // Get a new SETCC node to compare the newly widened operands.
  // Only some of the compared elements are legal.
  EVT SVT = getSetCCResultType(InOp0.getValueType());
  // The result type is legal, if its vXi1, keep vXi1 for the new SETCC.
  if (VT.getScalarType() == MVT::i1)
    SVT = EVT::getVectorVT(*DAG.getContext(), MVT::i1,
                           SVT.getVectorNumElements());

  SDValue WideSETCC = DAG.getNode(ISD::SETCC, SDLoc(N),
                                  SVT, InOp0, InOp1, N->getOperand(2));

  // Extract the needed results from the result vector.
  EVT ResVT = EVT::getVectorVT(*DAG.getContext(),
                               SVT.getVectorElementType(),
                               VT.getVectorNumElements());
  SDValue CC = DAG.getNode(ISD::EXTRACT_SUBVECTOR, dl, ResVT, WideSETCC,
                           DAG.getVectorIdxConstant(0, dl));

  EVT OpVT = N->getOperand(0).getValueType();
  ISD::NodeType ExtendCode =
      TargetLowering::getExtendForContent(TLI.getBooleanContents(OpVT));
  return DAG.getNode(ExtendCode, dl, VT, CC);
}

SDValue DAGTypeLegalizer::WidenVecOp_STRICT_FSETCC(SDNode *N) {
  SDValue Chain = N->getOperand(0);
  SDValue LHS = GetWidenedVector(N->getOperand(1));
  SDValue RHS = GetWidenedVector(N->getOperand(2));
  SDValue CC = N->getOperand(3);
  SDLoc dl(N);

  EVT VT = N->getValueType(0);
  EVT EltVT = VT.getVectorElementType();
  EVT TmpEltVT = LHS.getValueType().getVectorElementType();
  unsigned NumElts = VT.getVectorNumElements();

  // Unroll into a build vector.
  SmallVector<SDValue, 8> Scalars(NumElts);
  SmallVector<SDValue, 8> Chains(NumElts);

  for (unsigned i = 0; i != NumElts; ++i) {
    SDValue LHSElem = DAG.getNode(ISD::EXTRACT_VECTOR_ELT, dl, TmpEltVT, LHS,
                                  DAG.getVectorIdxConstant(i, dl));
    SDValue RHSElem = DAG.getNode(ISD::EXTRACT_VECTOR_ELT, dl, TmpEltVT, RHS,
                                  DAG.getVectorIdxConstant(i, dl));

    Scalars[i] = DAG.getNode(N->getOpcode(), dl, {MVT::i1, MVT::Other},
                             {Chain, LHSElem, RHSElem, CC});
    Chains[i] = Scalars[i].getValue(1);
    Scalars[i] = DAG.getSelect(dl, EltVT, Scalars[i],
                               DAG.getBoolConstant(true, dl, EltVT, VT),
                               DAG.getBoolConstant(false, dl, EltVT, VT));
  }

  SDValue NewChain = DAG.getNode(ISD::TokenFactor, dl, MVT::Other, Chains);
  ReplaceValueWith(SDValue(N, 1), NewChain);

  return DAG.getBuildVector(VT, dl, Scalars);
}

SDValue DAGTypeLegalizer::WidenVecOp_VECREDUCE(SDNode *N) {
  SDLoc dl(N);
  SDValue Op = GetWidenedVector(N->getOperand(0));
  EVT OrigVT = N->getOperand(0).getValueType();
  EVT WideVT = Op.getValueType();
  EVT ElemVT = OrigVT.getVectorElementType();
  SDNodeFlags Flags = N->getFlags();

  unsigned Opc = N->getOpcode();
  unsigned BaseOpc = ISD::getVecReduceBaseOpcode(Opc);
  SDValue NeutralElem = DAG.getNeutralElement(BaseOpc, dl, ElemVT, Flags);
  assert(NeutralElem && "Neutral element must exist");

  // Pad the vector with the neutral element.
  unsigned OrigElts = OrigVT.getVectorNumElements();
  unsigned WideElts = WideVT.getVectorNumElements();
  for (unsigned Idx = OrigElts; Idx < WideElts; Idx++)
    Op = DAG.getNode(ISD::INSERT_VECTOR_ELT, dl, WideVT, Op, NeutralElem,
                     DAG.getVectorIdxConstant(Idx, dl));

  return DAG.getNode(Opc, dl, N->getValueType(0), Op, Flags);
}

SDValue DAGTypeLegalizer::WidenVecOp_VECREDUCE_SEQ(SDNode *N) {
  SDLoc dl(N);
  SDValue AccOp = N->getOperand(0);
  SDValue VecOp = N->getOperand(1);
  SDValue Op = GetWidenedVector(VecOp);

  EVT OrigVT = VecOp.getValueType();
  EVT WideVT = Op.getValueType();
  EVT ElemVT = OrigVT.getVectorElementType();
  SDNodeFlags Flags = N->getFlags();

  unsigned Opc = N->getOpcode();
  unsigned BaseOpc = ISD::getVecReduceBaseOpcode(Opc);
  SDValue NeutralElem = DAG.getNeutralElement(BaseOpc, dl, ElemVT, Flags);

  // Pad the vector with the neutral element.
  unsigned OrigElts = OrigVT.getVectorNumElements();
  unsigned WideElts = WideVT.getVectorNumElements();
  for (unsigned Idx = OrigElts; Idx < WideElts; Idx++)
    Op = DAG.getNode(ISD::INSERT_VECTOR_ELT, dl, WideVT, Op, NeutralElem,
                     DAG.getVectorIdxConstant(Idx, dl));

  return DAG.getNode(Opc, dl, N->getValueType(0), AccOp, Op, Flags);
}

SDValue DAGTypeLegalizer::WidenVecOp_VSELECT(SDNode *N) {
  // This only gets called in the case that the left and right inputs and
  // result are of a legal odd vector type, and the condition is illegal i1 of
  // the same odd width that needs widening.
  EVT VT = N->getValueType(0);
  assert(VT.isVector() && !VT.isPow2VectorType() && isTypeLegal(VT));

  SDValue Cond = GetWidenedVector(N->getOperand(0));
  SDValue LeftIn = DAG.WidenVector(N->getOperand(1), SDLoc(N));
  SDValue RightIn = DAG.WidenVector(N->getOperand(2), SDLoc(N));
  SDLoc DL(N);

  SDValue Select = DAG.getNode(N->getOpcode(), DL, LeftIn.getValueType(), Cond,
                               LeftIn, RightIn);
  return DAG.getNode(ISD::EXTRACT_SUBVECTOR, DL, VT, Select,
                     DAG.getVectorIdxConstant(0, DL));
}

//===----------------------------------------------------------------------===//
// Vector Widening Utilities
//===----------------------------------------------------------------------===//

// Utility function to find the type to chop up a widen vector for load/store
//  TLI:       Target lowering used to determine legal types.
//  Width:     Width left need to load/store.
//  WidenVT:   The widen vector type to load to/store from
//  Align:     If 0, don't allow use of a wider type
//  WidenEx:   If Align is not 0, the amount additional we can load/store from.

static Optional<EVT> findMemType(SelectionDAG &DAG, const TargetLowering &TLI,
                                 unsigned Width, EVT WidenVT,
                                 unsigned Align = 0, unsigned WidenEx = 0) {
  EVT WidenEltVT = WidenVT.getVectorElementType();
  const bool Scalable = WidenVT.isScalableVector();
  unsigned WidenWidth = WidenVT.getSizeInBits().getKnownMinSize();
  unsigned WidenEltWidth = WidenEltVT.getSizeInBits();
  unsigned AlignInBits = Align*8;

  // If we have one element to load/store, return it.
  EVT RetVT = WidenEltVT;
  if (!Scalable && Width == WidenEltWidth)
    return RetVT;

  // Don't bother looking for an integer type if the vector is scalable, skip
  // to vector types.
  if (!Scalable) {
    // See if there is larger legal integer than the element type to load/store.
    for (EVT MemVT : reverse(MVT::integer_valuetypes())) {
      unsigned MemVTWidth = MemVT.getSizeInBits();
      if (MemVT.getSizeInBits() <= WidenEltWidth)
        break;
      auto Action = TLI.getTypeAction(*DAG.getContext(), MemVT);
      if ((Action == TargetLowering::TypeLegal ||
           Action == TargetLowering::TypePromoteInteger) &&
          (WidenWidth % MemVTWidth) == 0 &&
          isPowerOf2_32(WidenWidth / MemVTWidth) &&
          (MemVTWidth <= Width ||
           (Align!=0 && MemVTWidth<=AlignInBits && MemVTWidth<=Width+WidenEx))) {
        if (MemVTWidth == WidenWidth)
          return MemVT;
        RetVT = MemVT;
        break;
      }
    }
  }

  // See if there is a larger vector type to load/store that has the same vector
  // element type and is evenly divisible with the WidenVT.
  for (EVT MemVT : reverse(MVT::vector_valuetypes())) {
    // Skip vector MVTs which don't match the scalable property of WidenVT.
    if (Scalable != MemVT.isScalableVector())
      continue;
    unsigned MemVTWidth = MemVT.getSizeInBits().getKnownMinSize();
    auto Action = TLI.getTypeAction(*DAG.getContext(), MemVT);
    if ((Action == TargetLowering::TypeLegal ||
         Action == TargetLowering::TypePromoteInteger) &&
        WidenEltVT == MemVT.getVectorElementType() &&
        (WidenWidth % MemVTWidth) == 0 &&
        isPowerOf2_32(WidenWidth / MemVTWidth) &&
        (MemVTWidth <= Width ||
         (Align!=0 && MemVTWidth<=AlignInBits && MemVTWidth<=Width+WidenEx))) {
      if (RetVT.getFixedSizeInBits() < MemVTWidth || MemVT == WidenVT)
        return MemVT;
    }
  }

  // Using element-wise loads and stores for widening operations is not
  // supported for scalable vectors
  if (Scalable)
    return None;

  return RetVT;
}

// Builds a vector type from scalar loads
//  VecTy: Resulting Vector type
//  LDOps: Load operators to build a vector type
//  [Start,End) the list of loads to use.
static SDValue BuildVectorFromScalar(SelectionDAG& DAG, EVT VecTy,
                                     SmallVectorImpl<SDValue> &LdOps,
                                     unsigned Start, unsigned End) {
  SDLoc dl(LdOps[Start]);
  EVT LdTy = LdOps[Start].getValueType();
  unsigned Width = VecTy.getSizeInBits();
  unsigned NumElts = Width / LdTy.getSizeInBits();
  EVT NewVecVT = EVT::getVectorVT(*DAG.getContext(), LdTy, NumElts);

  unsigned Idx = 1;
  SDValue VecOp = DAG.getNode(ISD::SCALAR_TO_VECTOR, dl, NewVecVT,LdOps[Start]);

  for (unsigned i = Start + 1; i != End; ++i) {
    EVT NewLdTy = LdOps[i].getValueType();
    if (NewLdTy != LdTy) {
      NumElts = Width / NewLdTy.getSizeInBits();
      NewVecVT = EVT::getVectorVT(*DAG.getContext(), NewLdTy, NumElts);
      VecOp = DAG.getNode(ISD::BITCAST, dl, NewVecVT, VecOp);
      // Readjust position and vector position based on new load type.
      Idx = Idx * LdTy.getSizeInBits() / NewLdTy.getSizeInBits();
      LdTy = NewLdTy;
    }
    VecOp = DAG.getNode(ISD::INSERT_VECTOR_ELT, dl, NewVecVT, VecOp, LdOps[i],
                        DAG.getVectorIdxConstant(Idx++, dl));
  }
  return DAG.getNode(ISD::BITCAST, dl, VecTy, VecOp);
}

SDValue DAGTypeLegalizer::GenWidenVectorLoads(SmallVectorImpl<SDValue> &LdChain,
                                              LoadSDNode *LD) {
  // The strategy assumes that we can efficiently load power-of-two widths.
  // The routine chops the vector into the largest vector loads with the same
  // element type or scalar loads and then recombines it to the widen vector
  // type.
  EVT WidenVT = TLI.getTypeToTransformTo(*DAG.getContext(),LD->getValueType(0));
  EVT LdVT    = LD->getMemoryVT();
  SDLoc dl(LD);
  assert(LdVT.isVector() && WidenVT.isVector());
  assert(LdVT.isScalableVector() == WidenVT.isScalableVector());
  assert(LdVT.getVectorElementType() == WidenVT.getVectorElementType());

  // Load information
  SDValue Chain = LD->getChain();
  SDValue BasePtr = LD->getBasePtr();
  MachineMemOperand::Flags MMOFlags = LD->getMemOperand()->getFlags();
  AAMDNodes AAInfo = LD->getAAInfo();

  TypeSize LdWidth = LdVT.getSizeInBits();
  TypeSize WidenWidth = WidenVT.getSizeInBits();
  TypeSize WidthDiff = WidenWidth - LdWidth;
  // Allow wider loads if they are sufficiently aligned to avoid memory faults
  // and if the original load is simple.
  unsigned LdAlign =
      (!LD->isSimple() || LdVT.isScalableVector()) ? 0 : LD->getAlignment();

  // Find the vector type that can load from.
  Optional<EVT> FirstVT =
      findMemType(DAG, TLI, LdWidth.getKnownMinSize(), WidenVT, LdAlign,
                  WidthDiff.getKnownMinSize());

  if (!FirstVT)
    return SDValue();

  SmallVector<EVT, 8> MemVTs;
  TypeSize FirstVTWidth = FirstVT->getSizeInBits();

  // Unless we're able to load in one instruction we must work out how to load
  // the remainder.
  if (!TypeSize::isKnownLE(LdWidth, FirstVTWidth)) {
    Optional<EVT> NewVT = FirstVT;
    TypeSize RemainingWidth = LdWidth;
    TypeSize NewVTWidth = FirstVTWidth;
    do {
      RemainingWidth -= NewVTWidth;
      if (TypeSize::isKnownLT(RemainingWidth, NewVTWidth)) {
        // The current type we are using is too large. Find a better size.
        NewVT = findMemType(DAG, TLI, RemainingWidth.getKnownMinSize(), WidenVT,
                            LdAlign, WidthDiff.getKnownMinSize());
        if (!NewVT)
          return SDValue();
        NewVTWidth = NewVT->getSizeInBits();
      }
      MemVTs.push_back(*NewVT);
    } while (TypeSize::isKnownGT(RemainingWidth, NewVTWidth));
  }

  SDValue LdOp = DAG.getLoad(*FirstVT, dl, Chain, BasePtr, LD->getPointerInfo(),
                             LD->getOriginalAlign(), MMOFlags, AAInfo);
  LdChain.push_back(LdOp.getValue(1));

  // Check if we can load the element with one instruction.
  if (MemVTs.empty()) {
    assert(TypeSize::isKnownLE(LdWidth, FirstVTWidth));
    if (!FirstVT->isVector()) {
      unsigned NumElts =
          WidenWidth.getFixedSize() / FirstVTWidth.getFixedSize();
      EVT NewVecVT = EVT::getVectorVT(*DAG.getContext(), *FirstVT, NumElts);
      SDValue VecOp = DAG.getNode(ISD::SCALAR_TO_VECTOR, dl, NewVecVT, LdOp);
      return DAG.getNode(ISD::BITCAST, dl, WidenVT, VecOp);
    }
    if (FirstVT == WidenVT)
      return LdOp;

    // TODO: We don't currently have any tests that exercise this code path.
    assert(WidenWidth.getFixedSize() % FirstVTWidth.getFixedSize() == 0);
    unsigned NumConcat =
        WidenWidth.getFixedSize() / FirstVTWidth.getFixedSize();
    SmallVector<SDValue, 16> ConcatOps(NumConcat);
    SDValue UndefVal = DAG.getUNDEF(*FirstVT);
    ConcatOps[0] = LdOp;
    for (unsigned i = 1; i != NumConcat; ++i)
      ConcatOps[i] = UndefVal;
    return DAG.getNode(ISD::CONCAT_VECTORS, dl, WidenVT, ConcatOps);
  }

  // Load vector by using multiple loads from largest vector to scalar.
  SmallVector<SDValue, 16> LdOps;
  LdOps.push_back(LdOp);

  uint64_t ScaledOffset = 0;
  MachinePointerInfo MPI = LD->getPointerInfo();

  // First incremement past the first load.
  IncrementPointer(cast<LoadSDNode>(LdOp), *FirstVT, MPI, BasePtr,
                   &ScaledOffset);

  for (EVT MemVT : MemVTs) {
    Align NewAlign = ScaledOffset == 0
                         ? LD->getOriginalAlign()
                         : commonAlignment(LD->getAlign(), ScaledOffset);
    SDValue L =
        DAG.getLoad(MemVT, dl, Chain, BasePtr, MPI, NewAlign, MMOFlags, AAInfo);

    LdOps.push_back(L);
    LdChain.push_back(L.getValue(1));
    IncrementPointer(cast<LoadSDNode>(L), MemVT, MPI, BasePtr, &ScaledOffset);
  }

  // Build the vector from the load operations.
  unsigned End = LdOps.size();
  if (!LdOps[0].getValueType().isVector())
    // All the loads are scalar loads.
    return BuildVectorFromScalar(DAG, WidenVT, LdOps, 0, End);

  // If the load contains vectors, build the vector using concat vector.
  // All of the vectors used to load are power-of-2, and the scalar loads can be
  // combined to make a power-of-2 vector.
  SmallVector<SDValue, 16> ConcatOps(End);
  int i = End - 1;
  int Idx = End;
  EVT LdTy = LdOps[i].getValueType();
  // First, combine the scalar loads to a vector.
  if (!LdTy.isVector())  {
    for (--i; i >= 0; --i) {
      LdTy = LdOps[i].getValueType();
      if (LdTy.isVector())
        break;
    }
    ConcatOps[--Idx] = BuildVectorFromScalar(DAG, LdTy, LdOps, i + 1, End);
  }

  ConcatOps[--Idx] = LdOps[i];
  for (--i; i >= 0; --i) {
    EVT NewLdTy = LdOps[i].getValueType();
    if (NewLdTy != LdTy) {
      // Create a larger vector.
      TypeSize LdTySize = LdTy.getSizeInBits();
      TypeSize NewLdTySize = NewLdTy.getSizeInBits();
      assert(NewLdTySize.isScalable() == LdTySize.isScalable() &&
             NewLdTySize.isKnownMultipleOf(LdTySize.getKnownMinSize()));
      unsigned NumOps =
          NewLdTySize.getKnownMinSize() / LdTySize.getKnownMinSize();
      SmallVector<SDValue, 16> WidenOps(NumOps);
      unsigned j = 0;
      for (; j != End-Idx; ++j)
        WidenOps[j] = ConcatOps[Idx+j];
      for (; j != NumOps; ++j)
        WidenOps[j] = DAG.getUNDEF(LdTy);

      ConcatOps[End-1] = DAG.getNode(ISD::CONCAT_VECTORS, dl, NewLdTy,
                                     WidenOps);
      Idx = End - 1;
      LdTy = NewLdTy;
    }
    ConcatOps[--Idx] = LdOps[i];
  }

  if (WidenWidth == LdTy.getSizeInBits() * (End - Idx))
    return DAG.getNode(ISD::CONCAT_VECTORS, dl, WidenVT,
                       makeArrayRef(&ConcatOps[Idx], End - Idx));

  // We need to fill the rest with undefs to build the vector.
  unsigned NumOps =
      WidenWidth.getKnownMinSize() / LdTy.getSizeInBits().getKnownMinSize();
  SmallVector<SDValue, 16> WidenOps(NumOps);
  SDValue UndefVal = DAG.getUNDEF(LdTy);
  {
    unsigned i = 0;
    for (; i != End-Idx; ++i)
      WidenOps[i] = ConcatOps[Idx+i];
    for (; i != NumOps; ++i)
      WidenOps[i] = UndefVal;
  }
  return DAG.getNode(ISD::CONCAT_VECTORS, dl, WidenVT, WidenOps);
}

SDValue
DAGTypeLegalizer::GenWidenVectorExtLoads(SmallVectorImpl<SDValue> &LdChain,
                                         LoadSDNode *LD,
                                         ISD::LoadExtType ExtType) {
  // For extension loads, it may not be more efficient to chop up the vector
  // and then extend it. Instead, we unroll the load and build a new vector.
  EVT WidenVT = TLI.getTypeToTransformTo(*DAG.getContext(),LD->getValueType(0));
  EVT LdVT    = LD->getMemoryVT();
  SDLoc dl(LD);
  assert(LdVT.isVector() && WidenVT.isVector());
  assert(LdVT.isScalableVector() == WidenVT.isScalableVector());

  // Load information
  SDValue Chain = LD->getChain();
  SDValue BasePtr = LD->getBasePtr();
  MachineMemOperand::Flags MMOFlags = LD->getMemOperand()->getFlags();
  AAMDNodes AAInfo = LD->getAAInfo();

  if (LdVT.isScalableVector())
    report_fatal_error("Generating widen scalable extending vector loads is "
                       "not yet supported");

  EVT EltVT = WidenVT.getVectorElementType();
  EVT LdEltVT = LdVT.getVectorElementType();
  unsigned NumElts = LdVT.getVectorNumElements();

  // Load each element and widen.
  unsigned WidenNumElts = WidenVT.getVectorNumElements();
  SmallVector<SDValue, 16> Ops(WidenNumElts);
  unsigned Increment = LdEltVT.getSizeInBits() / 8;
  Ops[0] =
      DAG.getExtLoad(ExtType, dl, EltVT, Chain, BasePtr, LD->getPointerInfo(),
                     LdEltVT, LD->getOriginalAlign(), MMOFlags, AAInfo);
  LdChain.push_back(Ops[0].getValue(1));
  unsigned i = 0, Offset = Increment;
  for (i=1; i < NumElts; ++i, Offset += Increment) {
    SDValue NewBasePtr =
        DAG.getObjectPtrOffset(dl, BasePtr, TypeSize::Fixed(Offset));
    Ops[i] = DAG.getExtLoad(ExtType, dl, EltVT, Chain, NewBasePtr,
                            LD->getPointerInfo().getWithOffset(Offset), LdEltVT,
                            LD->getOriginalAlign(), MMOFlags, AAInfo);
    LdChain.push_back(Ops[i].getValue(1));
  }

  // Fill the rest with undefs.
  SDValue UndefVal = DAG.getUNDEF(EltVT);
  for (; i != WidenNumElts; ++i)
    Ops[i] = UndefVal;

  return DAG.getBuildVector(WidenVT, dl, Ops);
}

bool DAGTypeLegalizer::GenWidenVectorStores(SmallVectorImpl<SDValue> &StChain,
                                            StoreSDNode *ST) {
  // The strategy assumes that we can efficiently store power-of-two widths.
  // The routine chops the vector into the largest vector stores with the same
  // element type or scalar stores.
  SDValue  Chain = ST->getChain();
  SDValue  BasePtr = ST->getBasePtr();
  MachineMemOperand::Flags MMOFlags = ST->getMemOperand()->getFlags();
  AAMDNodes AAInfo = ST->getAAInfo();
  SDValue  ValOp = GetWidenedVector(ST->getValue());
  SDLoc dl(ST);

  EVT StVT = ST->getMemoryVT();
  TypeSize StWidth = StVT.getSizeInBits();
  EVT ValVT = ValOp.getValueType();
  TypeSize ValWidth = ValVT.getSizeInBits();
  EVT ValEltVT = ValVT.getVectorElementType();
  unsigned ValEltWidth = ValEltVT.getFixedSizeInBits();
  assert(StVT.getVectorElementType() == ValEltVT);
  assert(StVT.isScalableVector() == ValVT.isScalableVector() &&
         "Mismatch between store and value types");

  int Idx = 0;          // current index to store

  MachinePointerInfo MPI = ST->getPointerInfo();
  uint64_t ScaledOffset = 0;

  // A breakdown of how to widen this vector store. Each element of the vector
  // is a memory VT combined with the number of times it is to be stored to,
  // e,g., v5i32 -> {{v2i32,2},{i32,1}}
  SmallVector<std::pair<EVT, unsigned>, 4> MemVTs;

  while (StWidth.isNonZero()) {
    // Find the largest vector type we can store with.
    Optional<EVT> NewVT =
        findMemType(DAG, TLI, StWidth.getKnownMinSize(), ValVT);
    if (!NewVT)
      return false;
    MemVTs.push_back({*NewVT, 0});
    TypeSize NewVTWidth = NewVT->getSizeInBits();

    do {
      StWidth -= NewVTWidth;
      MemVTs.back().second++;
    } while (StWidth.isNonZero() && TypeSize::isKnownGE(StWidth, NewVTWidth));
  }

  for (const auto &Pair : MemVTs) {
    EVT NewVT = Pair.first;
    unsigned Count = Pair.second;
    TypeSize NewVTWidth = NewVT.getSizeInBits();

    if (NewVT.isVector()) {
      unsigned NumVTElts = NewVT.getVectorMinNumElements();
      do {
        Align NewAlign = ScaledOffset == 0
                             ? ST->getOriginalAlign()
                             : commonAlignment(ST->getAlign(), ScaledOffset);
        SDValue EOp = DAG.getNode(ISD::EXTRACT_SUBVECTOR, dl, NewVT, ValOp,
                                  DAG.getVectorIdxConstant(Idx, dl));
        SDValue PartStore = DAG.getStore(Chain, dl, EOp, BasePtr, MPI, NewAlign,
                                         MMOFlags, AAInfo);
        StChain.push_back(PartStore);

        Idx += NumVTElts;
        IncrementPointer(cast<StoreSDNode>(PartStore), NewVT, MPI, BasePtr,
                         &ScaledOffset);
      } while (--Count);
    } else {
      // Cast the vector to the scalar type we can store.
      unsigned NumElts = ValWidth.getFixedSize() / NewVTWidth.getFixedSize();
      EVT NewVecVT = EVT::getVectorVT(*DAG.getContext(), NewVT, NumElts);
      SDValue VecOp = DAG.getNode(ISD::BITCAST, dl, NewVecVT, ValOp);
      // Readjust index position based on new vector type.
      Idx = Idx * ValEltWidth / NewVTWidth.getFixedSize();
      do {
        SDValue EOp = DAG.getNode(ISD::EXTRACT_VECTOR_ELT, dl, NewVT, VecOp,
                                  DAG.getVectorIdxConstant(Idx++, dl));
        SDValue PartStore =
            DAG.getStore(Chain, dl, EOp, BasePtr, MPI, ST->getOriginalAlign(),
                         MMOFlags, AAInfo);
        StChain.push_back(PartStore);

        IncrementPointer(cast<StoreSDNode>(PartStore), NewVT, MPI, BasePtr);
      } while (--Count);
      // Restore index back to be relative to the original widen element type.
      Idx = Idx * NewVTWidth.getFixedSize() / ValEltWidth;
    }
  }

  return true;
}

/// Modifies a vector input (widen or narrows) to a vector of NVT.  The
/// input vector must have the same element type as NVT.
/// FillWithZeroes specifies that the vector should be widened with zeroes.
SDValue DAGTypeLegalizer::ModifyToType(SDValue InOp, EVT NVT,
                                       bool FillWithZeroes) {
  // Note that InOp might have been widened so it might already have
  // the right width or it might need be narrowed.
  EVT InVT = InOp.getValueType();
  assert(InVT.getVectorElementType() == NVT.getVectorElementType() &&
         "input and widen element type must match");
  SDLoc dl(InOp);

  // Check if InOp already has the right width.
  if (InVT == NVT)
    return InOp;

  unsigned InNumElts = InVT.getVectorNumElements();
  unsigned WidenNumElts = NVT.getVectorNumElements();
  if (WidenNumElts > InNumElts && WidenNumElts % InNumElts == 0) {
    unsigned NumConcat = WidenNumElts / InNumElts;
    SmallVector<SDValue, 16> Ops(NumConcat);
    SDValue FillVal = FillWithZeroes ? DAG.getConstant(0, dl, InVT) :
      DAG.getUNDEF(InVT);
    Ops[0] = InOp;
    for (unsigned i = 1; i != NumConcat; ++i)
      Ops[i] = FillVal;

    return DAG.getNode(ISD::CONCAT_VECTORS, dl, NVT, Ops);
  }

  if (WidenNumElts < InNumElts && InNumElts % WidenNumElts)
    return DAG.getNode(ISD::EXTRACT_SUBVECTOR, dl, NVT, InOp,
                       DAG.getVectorIdxConstant(0, dl));

  // Fall back to extract and build.
  SmallVector<SDValue, 16> Ops(WidenNumElts);
  EVT EltVT = NVT.getVectorElementType();
  unsigned MinNumElts = std::min(WidenNumElts, InNumElts);
  unsigned Idx;
  for (Idx = 0; Idx < MinNumElts; ++Idx)
    Ops[Idx] = DAG.getNode(ISD::EXTRACT_VECTOR_ELT, dl, EltVT, InOp,
                           DAG.getVectorIdxConstant(Idx, dl));

  SDValue FillVal = FillWithZeroes ? DAG.getConstant(0, dl, EltVT) :
    DAG.getUNDEF(EltVT);
  for ( ; Idx < WidenNumElts; ++Idx)
    Ops[Idx] = FillVal;
  return DAG.getBuildVector(NVT, dl, Ops);
}

void DAGTypeLegalizer::SplitVecRes_VECTOR_REVERSE(SDNode *N, SDValue &Lo,
                                                  SDValue &Hi) {
  SDValue InLo, InHi;
  GetSplitVector(N->getOperand(0), InLo, InHi);
  SDLoc DL(N);

  Lo = DAG.getNode(ISD::VECTOR_REVERSE, DL, InHi.getValueType(), InHi);
  Hi = DAG.getNode(ISD::VECTOR_REVERSE, DL, InLo.getValueType(), InLo);
}

void DAGTypeLegalizer::SplitVecRes_VECTOR_SPLICE(SDNode *N, SDValue &Lo,
                                                 SDValue &Hi) {
  EVT VT = N->getValueType(0);
  SDLoc DL(N);

  EVT LoVT, HiVT;
  std::tie(LoVT, HiVT) = DAG.GetSplitDestVTs(VT);

  SDValue Expanded = TLI.expandVectorSplice(N, DAG);
  Lo = DAG.getNode(ISD::EXTRACT_SUBVECTOR, DL, LoVT, Expanded,
                   DAG.getVectorIdxConstant(0, DL));
  Hi =
      DAG.getNode(ISD::EXTRACT_SUBVECTOR, DL, HiVT, Expanded,
                  DAG.getVectorIdxConstant(LoVT.getVectorMinNumElements(), DL));
}<|MERGE_RESOLUTION|>--- conflicted
+++ resolved
@@ -1308,38 +1308,24 @@
 
   EVT VecVT = Vec.getValueType();
   EVT LoVT = Lo.getValueType();
-<<<<<<< HEAD
-  unsigned VecElems = VecVT.getVectorNumElements();
-  unsigned SubElems = SubVec.getValueType().getVectorNumElements();
-  unsigned LoElems = LoVT.getVectorNumElements();
-=======
   EVT SubVecVT = SubVec.getValueType();
   unsigned VecElems = VecVT.getVectorMinNumElements();
   unsigned SubElems = SubVecVT.getVectorMinNumElements();
   unsigned LoElems = LoVT.getVectorMinNumElements();
->>>>>>> a2ce6ee6
 
   // If we know the index is in the first half, and we know the subvector
   // doesn't cross the boundary between the halves, we can avoid spilling the
   // vector, and insert into the lower half of the split vector directly.
-<<<<<<< HEAD
-  // Similarly if the subvector is fully in the high half.
-=======
->>>>>>> a2ce6ee6
   unsigned IdxVal = cast<ConstantSDNode>(Idx)->getZExtValue();
   if (IdxVal + SubElems <= LoElems) {
     Lo = DAG.getNode(ISD::INSERT_SUBVECTOR, dl, LoVT, Lo, SubVec, Idx);
     return;
   }
-<<<<<<< HEAD
-  if (IdxVal >= LoElems && IdxVal + SubElems <= VecElems) {
-=======
   // Similarly if the subvector is fully in the high half, but mind that we
   // can't tell whether a fixed-length subvector is fully within the high half
   // of a scalable vector.
   if (VecVT.isScalableVector() == SubVecVT.isScalableVector() &&
       IdxVal >= LoElems && IdxVal + SubElems <= VecElems) {
->>>>>>> a2ce6ee6
     Hi = DAG.getNode(ISD::INSERT_SUBVECTOR, dl, Hi.getValueType(), Hi, SubVec,
                      DAG.getVectorIdxConstant(IdxVal - LoElems, dl));
     return;
