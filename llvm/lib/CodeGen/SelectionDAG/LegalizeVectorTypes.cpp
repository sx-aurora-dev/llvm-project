--- conflicted
+++ resolved
@@ -1311,38 +1311,24 @@
 
   EVT VecVT = Vec.getValueType();
   EVT LoVT = Lo.getValueType();
-<<<<<<< HEAD
-  unsigned VecElems = VecVT.getVectorNumElements();
-  unsigned SubElems = SubVec.getValueType().getVectorNumElements();
-  unsigned LoElems = LoVT.getVectorNumElements();
-=======
   EVT SubVecVT = SubVec.getValueType();
   unsigned VecElems = VecVT.getVectorMinNumElements();
   unsigned SubElems = SubVecVT.getVectorMinNumElements();
   unsigned LoElems = LoVT.getVectorMinNumElements();
->>>>>>> 2ab1d525
 
   // If we know the index is in the first half, and we know the subvector
   // doesn't cross the boundary between the halves, we can avoid spilling the
   // vector, and insert into the lower half of the split vector directly.
-<<<<<<< HEAD
-  // Similarly if the subvector is fully in the high half.
-=======
->>>>>>> 2ab1d525
   unsigned IdxVal = cast<ConstantSDNode>(Idx)->getZExtValue();
   if (IdxVal + SubElems <= LoElems) {
     Lo = DAG.getNode(ISD::INSERT_SUBVECTOR, dl, LoVT, Lo, SubVec, Idx);
     return;
   }
-<<<<<<< HEAD
-  if (IdxVal >= LoElems && IdxVal + SubElems <= VecElems) {
-=======
   // Similarly if the subvector is fully in the high half, but mind that we
   // can't tell whether a fixed-length subvector is fully within the high half
   // of a scalable vector.
   if (VecVT.isScalableVector() == SubVecVT.isScalableVector() &&
       IdxVal >= LoElems && IdxVal + SubElems <= VecElems) {
->>>>>>> 2ab1d525
     Hi = DAG.getNode(ISD::INSERT_SUBVECTOR, dl, Hi.getValueType(), Hi, SubVec,
                      DAG.getVectorIdxConstant(IdxVal - LoElems, dl));
     return;
