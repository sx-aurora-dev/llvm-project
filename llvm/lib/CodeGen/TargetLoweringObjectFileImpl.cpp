--- conflicted
+++ resolved
@@ -537,17 +537,10 @@
     return nullptr;
 
   if (C->getSelectionKind() != Comdat::Any &&
-<<<<<<< HEAD
-      C->getSelectionKind() != Comdat::NoDuplicates)
-    report_fatal_error("ELF COMDATs only support SelectionKind::Any and "
-                       "SelectionKind::NoDuplicates, '" + C->getName() +
-                       "' cannot be lowered.");
-=======
       C->getSelectionKind() != Comdat::NoDeduplicate)
     report_fatal_error("ELF COMDATs only support SelectionKind::Any and "
                        "SelectionKind::NoDeduplicate, '" +
                        C->getName() + "' cannot be lowered.");
->>>>>>> a2ce6ee6
 
   return C;
 }
@@ -786,65 +779,7 @@
       Retain, ForceUnique);
 
   const MCSymbolELF *LinkedToSym = getLinkedToSymbol(GO, TM);
-<<<<<<< HEAD
-  const bool Associated = GO->getMetadata(LLVMContext::MD_associated);
-  const bool Retain = Used.count(GO);
-  if (Associated || Retain) {
-    UniqueID = NextUniqueID++;
-    if (Associated)
-      Flags |= ELF::SHF_LINK_ORDER;
-    if (Retain && (getContext().getAsmInfo()->useIntegratedAssembler() ||
-                   getContext().getAsmInfo()->binutilsIsAtLeast(2, 36)))
-      Flags |= ELF::SHF_GNU_RETAIN;
-  } else {
-    if (getContext().getAsmInfo()->useIntegratedAssembler() ||
-        getContext().getAsmInfo()->binutilsIsAtLeast(2, 35)) {
-      // Symbols must be placed into sections with compatible entry
-      // sizes. Generate unique sections for symbols that have not
-      // been assigned to compatible sections.
-      if (Flags & ELF::SHF_MERGE) {
-        auto maybeID = getContext().getELFUniqueIDForEntsize(SectionName, Flags,
-                                                             EntrySize);
-        if (maybeID)
-          UniqueID = *maybeID;
-        else {
-          // If the user has specified the same section name as would be created
-          // implicitly for this symbol e.g. .rodata.str1.1, then we don't need
-          // to unique the section as the entry size for this symbol will be
-          // compatible with implicitly created sections.
-          SmallString<128> ImplicitSectionNameStem = getELFSectionNameForGlobal(
-              GO, Kind, getMangler(), TM, EntrySize, false);
-          if (!(getContext().isELFImplicitMergeableSectionNamePrefix(
-                    SectionName) &&
-                SectionName.startswith(ImplicitSectionNameStem)))
-            UniqueID = NextUniqueID++;
-        }
-      } else {
-        // We need to unique the section if the user has explicity
-        // assigned a non-mergeable symbol to a section name for
-        // a generic mergeable section.
-        if (getContext().isELFGenericMergeableSection(SectionName)) {
-          auto maybeID = getContext().getELFUniqueIDForEntsize(
-              SectionName, Flags, EntrySize);
-          UniqueID = maybeID ? *maybeID : NextUniqueID++;
-        }
-      }
-    } else {
-      // If two symbols with differing sizes end up in the same mergeable
-      // section that section can be assigned an incorrect entry size. To avoid
-      // this we usually put symbols of the same size into distinct mergeable
-      // sections with the same name. Doing so relies on the ",unique ,"
-      // assembly feature. This feature is not avalible until bintuils
-      // version 2.35 (https://sourceware.org/bugzilla/show_bug.cgi?id=25380).
-      Flags &= ~ELF::SHF_MERGE;
-      EntrySize = 0;
-    }
-  }
-
-  MCSectionELF *Section = getContext().getELFSection(
-=======
   MCSectionELF *Section = Ctx.getELFSection(
->>>>>>> a2ce6ee6
       SectionName, getELFSectionType(SectionName, Kind), Flags, EntrySize,
       Group, IsComdat, UniqueID, LinkedToSym);
   // Make sure that we did not get some other section with incompatible sh_link.
@@ -852,13 +787,8 @@
   assert(Section->getLinkedToSymbol() == LinkedToSym &&
          "Associated symbol mismatch between sections");
 
-<<<<<<< HEAD
-  if (!(getContext().getAsmInfo()->useIntegratedAssembler() ||
-        getContext().getAsmInfo()->binutilsIsAtLeast(2, 35))) {
-=======
   if (!(Ctx.getAsmInfo()->useIntegratedAssembler() ||
         Ctx.getAsmInfo()->binutilsIsAtLeast(2, 35))) {
->>>>>>> a2ce6ee6
     // If we are using GNU as before 2.35, then this symbol might have
     // been placed in an incompatible mergeable section. Emit an error if this
     // is the case to avoid creating broken output.
@@ -930,15 +860,10 @@
     EmitUniqueSection = true;
     Flags |= ELF::SHF_LINK_ORDER;
   }
-<<<<<<< HEAD
-  if (Retain && (Ctx.getAsmInfo()->useIntegratedAssembler() ||
-                 Ctx.getAsmInfo()->binutilsIsAtLeast(2, 36))) {
-=======
   if (Retain &&
       (Ctx.getAsmInfo()->useIntegratedAssembler() ||
        Ctx.getAsmInfo()->binutilsIsAtLeast(2, 36)) &&
       !TM.getTargetTriple().isOSSolaris()) {
->>>>>>> a2ce6ee6
     EmitUniqueSection = true;
     Flags |= ELF::SHF_GNU_RETAIN;
   }
@@ -973,11 +898,6 @@
     const Function &F, const TargetMachine &TM) const {
   SectionKind Kind = SectionKind::getText();
   unsigned Flags = getELFSectionFlags(Kind);
-<<<<<<< HEAD
-  return selectELFSectionForGlobal(
-      getContext(), &F, Kind, getMangler(), TM, Used.count(&F),
-      /*EmitUniqueSection=*/true, Flags, &NextUniqueID);
-=======
   // If the function's section names is pre-determined via pragma or a
   // section attribute, call selectExplicitSectionGlobal.
   if (F.hasSection() || F.hasFnAttribute("implicit-section-name"))
@@ -988,7 +908,6 @@
     return selectELFSectionForGlobal(
         getContext(), &F, Kind, getMangler(), TM, Used.count(&F),
         /*EmitUniqueSection=*/true, Flags, &NextUniqueID);
->>>>>>> a2ce6ee6
 }
 
 MCSection *TargetLoweringObjectFileELF::getSectionForJumpTable(
@@ -1017,17 +936,11 @@
   unsigned Flags = LSDA->getFlags();
   const MCSymbolELF *LinkedToSym = nullptr;
   StringRef Group;
-<<<<<<< HEAD
-  if (const Comdat *C = getELFComdat(&F)) {
-    Flags |= ELF::SHF_GROUP;
-    Group = C->getName();
-=======
   bool IsComdat = false;
   if (const Comdat *C = getELFComdat(&F)) {
     Flags |= ELF::SHF_GROUP;
     Group = C->getName();
     IsComdat = C->getSelectionKind() == Comdat::Any;
->>>>>>> a2ce6ee6
   }
   // Use SHF_LINK_ORDER to facilitate --gc-sections if we can use GNU ld>=2.36
   // or LLD, which support mixed SHF_LINK_ORDER & non-SHF_LINK_ORDER.
@@ -1043,11 +956,7 @@
   return getContext().getELFSection(
       (TM.getUniqueSectionNames() ? LSDA->getName() + "." + F.getName()
                                   : LSDA->getName()),
-<<<<<<< HEAD
-      LSDA->getType(), Flags, 0, Group, F.hasComdat(), MCSection::NonUniqueID,
-=======
       LSDA->getType(), Flags, 0, Group, IsComdat, MCSection::NonUniqueID,
->>>>>>> a2ce6ee6
       LinkedToSym);
 }
 
@@ -2632,8 +2541,6 @@
       XCOFF::CsectProperties(
           TM.getCodeModel() == CodeModel::Large ? XCOFF::XMC_TE : XCOFF::XMC_TC,
           XCOFF::XTY_SD));
-<<<<<<< HEAD
-=======
 }
 
 //===----------------------------------------------------------------------===//
@@ -2654,5 +2561,4 @@
                                        SectionKind::getBSS());
 
   return getContext().getObjectFileInfo()->getTextSection();
->>>>>>> a2ce6ee6
 }