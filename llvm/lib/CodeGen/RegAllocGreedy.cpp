--- conflicted
+++ resolved
@@ -136,432 +136,6 @@
 static RegisterRegAlloc greedyRegAlloc("greedy", "greedy register allocator",
                                        createGreedyRegisterAllocator);
 
-<<<<<<< HEAD
-namespace {
-
-class RAGreedy : public MachineFunctionPass,
-                 public RegAllocBase,
-                 private LiveRangeEdit::Delegate {
-  // Convenient shortcuts.
-  using PQueue = std::priority_queue<std::pair<unsigned, unsigned>>;
-  using SmallLISet = SmallPtrSet<LiveInterval *, 4>;
-  using SmallVirtRegSet = SmallSet<Register, 16>;
-
-  // context
-  MachineFunction *MF;
-
-  // Shortcuts to some useful interface.
-  const TargetInstrInfo *TII;
-  const TargetRegisterInfo *TRI;
-  RegisterClassInfo RCI;
-
-  // analyses
-  SlotIndexes *Indexes;
-  MachineBlockFrequencyInfo *MBFI;
-  MachineDominatorTree *DomTree;
-  MachineLoopInfo *Loops;
-  MachineOptimizationRemarkEmitter *ORE;
-  EdgeBundles *Bundles;
-  SpillPlacement *SpillPlacer;
-  LiveDebugVariables *DebugVars;
-  AliasAnalysis *AA;
-
-  // state
-  std::unique_ptr<Spiller> SpillerInstance;
-  PQueue Queue;
-  unsigned NextCascade;
-  std::unique_ptr<VirtRegAuxInfo> VRAI;
-
-  // Live ranges pass through a number of stages as we try to allocate them.
-  // Some of the stages may also create new live ranges:
-  //
-  // - Region splitting.
-  // - Per-block splitting.
-  // - Local splitting.
-  // - Spilling.
-  //
-  // Ranges produced by one of the stages skip the previous stages when they are
-  // dequeued. This improves performance because we can skip interference checks
-  // that are unlikely to give any results. It also guarantees that the live
-  // range splitting algorithm terminates, something that is otherwise hard to
-  // ensure.
-  enum LiveRangeStage {
-    /// Newly created live range that has never been queued.
-    RS_New,
-
-    /// Only attempt assignment and eviction. Then requeue as RS_Split.
-    RS_Assign,
-
-    /// Attempt live range splitting if assignment is impossible.
-    RS_Split,
-
-    /// Attempt more aggressive live range splitting that is guaranteed to make
-    /// progress.  This is used for split products that may not be making
-    /// progress.
-    RS_Split2,
-
-    /// Live range will be spilled.  No more splitting will be attempted.
-    RS_Spill,
-
-
-    /// Live range is in memory. Because of other evictions, it might get moved
-    /// in a register in the end.
-    RS_Memory,
-
-    /// There is nothing more we can do to this live range.  Abort compilation
-    /// if it can't be assigned.
-    RS_Done
-  };
-
-  // Enum CutOffStage to keep a track whether the register allocation failed
-  // because of the cutoffs encountered in last chance recoloring.
-  // Note: This is used as bitmask. New value should be next power of 2.
-  enum CutOffStage {
-    // No cutoffs encountered
-    CO_None = 0,
-
-    // lcr-max-depth cutoff encountered
-    CO_Depth = 1,
-
-    // lcr-max-interf cutoff encountered
-    CO_Interf = 2
-  };
-
-  uint8_t CutOffInfo;
-
-#ifndef NDEBUG
-  static const char *const StageName[];
-#endif
-
-  // RegInfo - Keep additional information about each live range.
-  struct RegInfo {
-    LiveRangeStage Stage = RS_New;
-
-    // Cascade - Eviction loop prevention. See canEvictInterference().
-    unsigned Cascade = 0;
-
-    RegInfo() = default;
-  };
-
-  IndexedMap<RegInfo, VirtReg2IndexFunctor> ExtraRegInfo;
-
-  LiveRangeStage getStage(const LiveInterval &VirtReg) const {
-    return ExtraRegInfo[VirtReg.reg()].Stage;
-  }
-
-  void setStage(const LiveInterval &VirtReg, LiveRangeStage Stage) {
-    ExtraRegInfo.resize(MRI->getNumVirtRegs());
-    ExtraRegInfo[VirtReg.reg()].Stage = Stage;
-  }
-
-  template<typename Iterator>
-  void setStage(Iterator Begin, Iterator End, LiveRangeStage NewStage) {
-    ExtraRegInfo.resize(MRI->getNumVirtRegs());
-    for (;Begin != End; ++Begin) {
-      Register Reg = *Begin;
-      if (ExtraRegInfo[Reg].Stage == RS_New)
-        ExtraRegInfo[Reg].Stage = NewStage;
-    }
-  }
-
-  /// Cost of evicting interference.
-  struct EvictionCost {
-    unsigned BrokenHints = 0; ///< Total number of broken hints.
-    float MaxWeight = 0;      ///< Maximum spill weight evicted.
-
-    EvictionCost() = default;
-
-    bool isMax() const { return BrokenHints == ~0u; }
-
-    void setMax() { BrokenHints = ~0u; }
-
-    void setBrokenHints(unsigned NHints) { BrokenHints = NHints; }
-
-    bool operator<(const EvictionCost &O) const {
-      return std::tie(BrokenHints, MaxWeight) <
-             std::tie(O.BrokenHints, O.MaxWeight);
-    }
-  };
-
-  /// EvictionTrack - Keeps track of past evictions in order to optimize region
-  /// split decision.
-  class EvictionTrack {
-
-  public:
-    using EvictorInfo =
-        std::pair<Register /* evictor */, MCRegister /* physreg */>;
-    using EvicteeInfo = llvm::DenseMap<Register /* evictee */, EvictorInfo>;
-
-  private:
-    /// Each Vreg that has been evicted in the last stage of selectOrSplit will
-    /// be mapped to the evictor Vreg and the PhysReg it was evicted from.
-    EvicteeInfo Evictees;
-
-  public:
-    /// Clear all eviction information.
-    void clear() { Evictees.clear(); }
-
-    ///  Clear eviction information for the given evictee Vreg.
-    /// E.g. when Vreg get's a new allocation, the old eviction info is no
-    /// longer relevant.
-    /// \param Evictee The evictee Vreg for whom we want to clear collected
-    /// eviction info.
-    void clearEvicteeInfo(Register Evictee) { Evictees.erase(Evictee); }
-
-    /// Track new eviction.
-    /// The Evictor vreg has evicted the Evictee vreg from Physreg.
-    /// \param PhysReg The physical register Evictee was evicted from.
-    /// \param Evictor The evictor Vreg that evicted Evictee.
-    /// \param Evictee The evictee Vreg.
-    void addEviction(MCRegister PhysReg, Register Evictor, Register Evictee) {
-      Evictees[Evictee].first = Evictor;
-      Evictees[Evictee].second = PhysReg;
-    }
-
-    /// Return the Evictor Vreg which evicted Evictee Vreg from PhysReg.
-    /// \param Evictee The evictee vreg.
-    /// \return The Evictor vreg which evicted Evictee vreg from PhysReg. 0 if
-    /// nobody has evicted Evictee from PhysReg.
-    EvictorInfo getEvictor(Register Evictee) {
-      if (Evictees.count(Evictee)) {
-        return Evictees[Evictee];
-      }
-
-      return EvictorInfo(0, 0);
-    }
-  };
-
-  // Keeps track of past evictions in order to optimize region split decision.
-  EvictionTrack LastEvicted;
-
-  // splitting state.
-  std::unique_ptr<SplitAnalysis> SA;
-  std::unique_ptr<SplitEditor> SE;
-
-  /// Cached per-block interference maps
-  InterferenceCache IntfCache;
-
-  /// All basic blocks where the current register has uses.
-  SmallVector<SpillPlacement::BlockConstraint, 8> SplitConstraints;
-
-  /// Global live range splitting candidate info.
-  struct GlobalSplitCandidate {
-    // Register intended for assignment, or 0.
-    MCRegister PhysReg;
-
-    // SplitKit interval index for this candidate.
-    unsigned IntvIdx;
-
-    // Interference for PhysReg.
-    InterferenceCache::Cursor Intf;
-
-    // Bundles where this candidate should be live.
-    BitVector LiveBundles;
-    SmallVector<unsigned, 8> ActiveBlocks;
-
-    void reset(InterferenceCache &Cache, MCRegister Reg) {
-      PhysReg = Reg;
-      IntvIdx = 0;
-      Intf.setPhysReg(Cache, Reg);
-      LiveBundles.clear();
-      ActiveBlocks.clear();
-    }
-
-    // Set B[I] = C for every live bundle where B[I] was NoCand.
-    unsigned getBundles(SmallVectorImpl<unsigned> &B, unsigned C) {
-      unsigned Count = 0;
-      for (unsigned I : LiveBundles.set_bits())
-        if (B[I] == NoCand) {
-          B[I] = C;
-          Count++;
-        }
-      return Count;
-    }
-  };
-
-  /// Candidate info for each PhysReg in AllocationOrder.
-  /// This vector never shrinks, but grows to the size of the largest register
-  /// class.
-  SmallVector<GlobalSplitCandidate, 32> GlobalCand;
-
-  enum : unsigned { NoCand = ~0u };
-
-  /// Candidate map. Each edge bundle is assigned to a GlobalCand entry, or to
-  /// NoCand which indicates the stack interval.
-  SmallVector<unsigned, 32> BundleCand;
-
-  /// Callee-save register cost, calculated once per machine function.
-  BlockFrequency CSRCost;
-
-  /// Run or not the local reassignment heuristic. This information is
-  /// obtained from the TargetSubtargetInfo.
-  bool EnableLocalReassign;
-
-  /// Enable or not the consideration of the cost of local intervals created
-  /// by a split candidate when choosing the best split candidate.
-  bool EnableAdvancedRASplitCost;
-
-  /// Set of broken hints that may be reconciled later because of eviction.
-  SmallSetVector<LiveInterval *, 8> SetOfBrokenHints;
-
-  /// The register cost values. This list will be recreated for each Machine
-  /// Function
-  ArrayRef<uint8_t> RegCosts;
-
-public:
-  RAGreedy();
-
-  /// Return the pass name.
-  StringRef getPassName() const override { return "Greedy Register Allocator"; }
-
-  /// RAGreedy analysis usage.
-  void getAnalysisUsage(AnalysisUsage &AU) const override;
-  void releaseMemory() override;
-  Spiller &spiller() override { return *SpillerInstance; }
-  void enqueue(LiveInterval *LI) override;
-  LiveInterval *dequeue() override;
-  MCRegister selectOrSplit(LiveInterval &,
-                           SmallVectorImpl<Register> &) override;
-  void aboutToRemoveInterval(LiveInterval &) override;
-
-  /// Perform register allocation.
-  bool runOnMachineFunction(MachineFunction &mf) override;
-
-  MachineFunctionProperties getRequiredProperties() const override {
-    return MachineFunctionProperties().set(
-        MachineFunctionProperties::Property::NoPHIs);
-  }
-
-  MachineFunctionProperties getClearedProperties() const override {
-    return MachineFunctionProperties().set(
-      MachineFunctionProperties::Property::IsSSA);
-  }
-
-  static char ID;
-
-private:
-  MCRegister selectOrSplitImpl(LiveInterval &, SmallVectorImpl<Register> &,
-                               SmallVirtRegSet &, unsigned = 0);
-
-  bool LRE_CanEraseVirtReg(Register) override;
-  void LRE_WillShrinkVirtReg(Register) override;
-  void LRE_DidCloneVirtReg(Register, Register) override;
-  void enqueue(PQueue &CurQueue, LiveInterval *LI);
-  LiveInterval *dequeue(PQueue &CurQueue);
-
-  BlockFrequency calcSpillCost();
-  bool addSplitConstraints(InterferenceCache::Cursor, BlockFrequency&);
-  bool addThroughConstraints(InterferenceCache::Cursor, ArrayRef<unsigned>);
-  bool growRegion(GlobalSplitCandidate &Cand);
-  bool splitCanCauseEvictionChain(Register Evictee, GlobalSplitCandidate &Cand,
-                                  unsigned BBNumber,
-                                  const AllocationOrder &Order);
-  bool splitCanCauseLocalSpill(unsigned VirtRegToSplit,
-                               GlobalSplitCandidate &Cand, unsigned BBNumber,
-                               const AllocationOrder &Order);
-  BlockFrequency calcGlobalSplitCost(GlobalSplitCandidate &,
-                                     const AllocationOrder &Order,
-                                     bool *CanCauseEvictionChain);
-  bool calcCompactRegion(GlobalSplitCandidate&);
-  void splitAroundRegion(LiveRangeEdit&, ArrayRef<unsigned>);
-  void calcGapWeights(MCRegister, SmallVectorImpl<float> &);
-  Register canReassign(LiveInterval &VirtReg, Register PrevReg) const;
-  bool shouldEvict(LiveInterval &A, bool, LiveInterval &B, bool) const;
-  bool canEvictInterference(LiveInterval &, MCRegister, bool, EvictionCost &,
-                            const SmallVirtRegSet &) const;
-  bool canEvictInterferenceInRange(LiveInterval &VirtReg, MCRegister PhysReg,
-                                   SlotIndex Start, SlotIndex End,
-                                   EvictionCost &MaxCost) const;
-  MCRegister getCheapestEvicteeWeight(const AllocationOrder &Order,
-                                      LiveInterval &VirtReg, SlotIndex Start,
-                                      SlotIndex End, float *BestEvictWeight);
-  void evictInterference(LiveInterval &, MCRegister,
-                         SmallVectorImpl<Register> &);
-  bool mayRecolorAllInterferences(MCRegister PhysReg, LiveInterval &VirtReg,
-                                  SmallLISet &RecoloringCandidates,
-                                  const SmallVirtRegSet &FixedRegisters);
-
-  MCRegister tryAssign(LiveInterval&, AllocationOrder&,
-                     SmallVectorImpl<Register>&,
-                     const SmallVirtRegSet&);
-  MCRegister tryEvict(LiveInterval &, AllocationOrder &,
-                    SmallVectorImpl<Register> &, uint8_t,
-                    const SmallVirtRegSet &);
-  MCRegister tryRegionSplit(LiveInterval &, AllocationOrder &,
-                            SmallVectorImpl<Register> &);
-  /// Calculate cost of region splitting.
-  unsigned calculateRegionSplitCost(LiveInterval &VirtReg,
-                                    AllocationOrder &Order,
-                                    BlockFrequency &BestCost,
-                                    unsigned &NumCands, bool IgnoreCSR,
-                                    bool *CanCauseEvictionChain = nullptr);
-  /// Perform region splitting.
-  unsigned doRegionSplit(LiveInterval &VirtReg, unsigned BestCand,
-                         bool HasCompact,
-                         SmallVectorImpl<Register> &NewVRegs);
-  /// Check other options before using a callee-saved register for the first
-  /// time.
-  MCRegister tryAssignCSRFirstTime(LiveInterval &VirtReg,
-                                   AllocationOrder &Order, MCRegister PhysReg,
-                                   uint8_t &CostPerUseLimit,
-                                   SmallVectorImpl<Register> &NewVRegs);
-  void initializeCSRCost();
-  unsigned tryBlockSplit(LiveInterval&, AllocationOrder&,
-                         SmallVectorImpl<Register>&);
-  unsigned tryInstructionSplit(LiveInterval&, AllocationOrder&,
-                               SmallVectorImpl<Register>&);
-  unsigned tryLocalSplit(LiveInterval&, AllocationOrder&,
-    SmallVectorImpl<Register>&);
-  unsigned trySplit(LiveInterval&, AllocationOrder&,
-                    SmallVectorImpl<Register>&,
-                    const SmallVirtRegSet&);
-  unsigned tryLastChanceRecoloring(LiveInterval &, AllocationOrder &,
-                                   SmallVectorImpl<Register> &,
-                                   SmallVirtRegSet &, unsigned);
-  bool tryRecoloringCandidates(PQueue &, SmallVectorImpl<Register> &,
-                               SmallVirtRegSet &, unsigned);
-  void tryHintRecoloring(LiveInterval &);
-  void tryHintsRecoloring();
-
-  /// Model the information carried by one end of a copy.
-  struct HintInfo {
-    /// The frequency of the copy.
-    BlockFrequency Freq;
-    /// The virtual register or physical register.
-    Register Reg;
-    /// Its currently assigned register.
-    /// In case of a physical register Reg == PhysReg.
-    MCRegister PhysReg;
-
-    HintInfo(BlockFrequency Freq, Register Reg, MCRegister PhysReg)
-        : Freq(Freq), Reg(Reg), PhysReg(PhysReg) {}
-  };
-  using HintsInfo = SmallVector<HintInfo, 4>;
-
-  BlockFrequency getBrokenHintFreq(const HintsInfo &, MCRegister);
-  void collectHintInfo(Register, HintsInfo &);
-
-  bool isUnusedCalleeSavedReg(MCRegister PhysReg) const;
-
-  /// Compute and report the number of spills and reloads for a loop.
-  void reportNumberOfSplillsReloads(MachineLoop *L, unsigned &Reloads,
-                                    unsigned &FoldedReloads, unsigned &Spills,
-                                    unsigned &FoldedSpills);
-
-  /// Report the number of spills and reloads for each loop.
-  void reportNumberOfSplillsReloads() {
-    for (MachineLoop *L : *Loops) {
-      unsigned Reloads, FoldedReloads, Spills, FoldedSpills;
-      reportNumberOfSplillsReloads(L, Reloads, FoldedReloads, Spills,
-                                   FoldedSpills);
-    }
-  }
-};
-
-} // end anonymous namespace
-
-=======
->>>>>>> 2ab1d525
 char RAGreedy::ID = 0;
 char &llvm::RAGreedyID = RAGreedy::ID;
 
@@ -830,11 +404,7 @@
     return PhysReg;
 
   LLVM_DEBUG(dbgs() << printReg(PhysReg, TRI) << " is available at cost "
-<<<<<<< HEAD
-                    << Cost << '\n');
-=======
                     << (unsigned)Cost << '\n');
->>>>>>> 2ab1d525
   MCRegister CheapReg = tryEvict(VirtReg, Order, NewVRegs, Cost, FixedRegisters);
   return CheapReg ? CheapReg : PhysReg;
 }
@@ -843,12 +413,8 @@
 //                         Interference eviction
 //===----------------------------------------------------------------------===//
 
-<<<<<<< HEAD
-Register RAGreedy::canReassign(LiveInterval &VirtReg, Register PrevReg) const {
-=======
 Register RegAllocEvictionAdvisor::canReassign(LiveInterval &VirtReg,
                                               Register PrevReg) const {
->>>>>>> 2ab1d525
   auto Order =
       AllocationOrder::create(VirtReg.reg(), *VRM, RegClassInfo, Matrix);
   MCRegister PhysReg;
@@ -887,16 +453,10 @@
 ///                   register.
 /// @param B          The live range to be evicted.
 /// @param BreaksHint True when B is already assigned to its preferred register.
-<<<<<<< HEAD
-bool RAGreedy::shouldEvict(LiveInterval &A, bool IsHint,
-                           LiveInterval &B, bool BreaksHint) const {
-  bool CanSplit = getStage(B) < RS_Spill;
-=======
 bool DefaultEvictionAdvisor::shouldEvict(LiveInterval &A, bool IsHint,
                                          LiveInterval &B,
                                          bool BreaksHint) const {
   bool CanSplit = RA.getExtraInfo().getStage(B) < RS_Spill;
->>>>>>> 2ab1d525
 
   // Be fairly aggressive about following hints as long as the evictee can be
   // split.
@@ -930,11 +490,7 @@
 /// @param MaxCost Only look for cheaper candidates and update with new cost
 ///                when returning true.
 /// @returns True when interference can be evicted cheaper than MaxCost.
-<<<<<<< HEAD
-bool RAGreedy::canEvictInterference(
-=======
 bool DefaultEvictionAdvisor::canEvictInterferenceBasedOnCost(
->>>>>>> 2ab1d525
     LiveInterval &VirtReg, MCRegister PhysReg, bool IsHint,
     EvictionCost &MaxCost, const SmallVirtRegSet &FixedRegisters) const {
   // It is only possible to evict virtual register interference.
@@ -1158,31 +714,6 @@
   return !Matrix->isPhysRegUsed(PhysReg);
 }
 
-<<<<<<< HEAD
-/// tryEvict - Try to evict all interferences for a physreg.
-/// @param  VirtReg Currently unassigned virtual register.
-/// @param  Order   Physregs to try.
-/// @return         Physreg to assign VirtReg, or 0.
-MCRegister RAGreedy::tryEvict(LiveInterval &VirtReg, AllocationOrder &Order,
-                            SmallVectorImpl<Register> &NewVRegs,
-                            uint8_t CostPerUseLimit,
-                            const SmallVirtRegSet &FixedRegisters) {
-  NamedRegionTimer T("evict", "Evict", TimerGroupName, TimerGroupDescription,
-                     TimePassesIsEnabled);
-
-  // Keep track of the cheapest interference seen so far.
-  EvictionCost BestCost;
-  BestCost.setMax();
-  MCRegister BestPhys;
-  unsigned OrderLimit = Order.getOrder().size();
-
-  // When we are just looking for a reduced cost per use, don't break any
-  // hints, and only evict smaller spill weights.
-  if (CostPerUseLimit < uint8_t(~0u)) {
-    BestCost.BrokenHints = 0;
-    BestCost.MaxWeight = VirtReg.weight();
-
-=======
 Optional<unsigned>
 RegAllocEvictionAdvisor::getOrderLimit(const LiveInterval &VirtReg,
                                        const AllocationOrder &Order,
@@ -1190,7 +721,6 @@
   unsigned OrderLimit = Order.getOrder().size();
 
   if (CostPerUseLimit < uint8_t(~0u)) {
->>>>>>> 2ab1d525
     // Check of any registers in RC are below CostPerUseLimit.
     const TargetRegisterClass *RC = MRI->getRegClass(VirtReg.reg());
     uint8_t MinCost = RegClassInfo.getMinCost(RC);
@@ -1250,26 +780,9 @@
        ++I) {
     MCRegister PhysReg = *I;
     assert(PhysReg);
-<<<<<<< HEAD
-    if (RegCosts[PhysReg] >= CostPerUseLimit)
-      continue;
-    // The first use of a callee-saved register in a function has cost 1.
-    // Don't start using a CSR when the CostPerUseLimit is low.
-    if (CostPerUseLimit == 1 && isUnusedCalleeSavedReg(PhysReg)) {
-      LLVM_DEBUG(
-          dbgs() << printReg(PhysReg, TRI) << " would clobber CSR "
-                 << printReg(RegClassInfo.getLastCalleeSavedAlias(PhysReg), TRI)
-                 << '\n');
-      continue;
-    }
-
-    if (!canEvictInterference(VirtReg, PhysReg, false, BestCost,
-                              FixedRegisters))
-=======
     if (!canAllocatePhysReg(CostPerUseLimit, PhysReg) ||
         !canEvictInterferenceBasedOnCost(VirtReg, PhysReg, false, BestCost,
                                          FixedRegisters))
->>>>>>> 2ab1d525
       continue;
 
     // Best so far.
@@ -1282,8 +795,6 @@
   return BestPhys;
 }
 
-<<<<<<< HEAD
-=======
 /// tryEvict - Try to evict all interferences for a physreg.
 /// @param  VirtReg Currently unassigned virtual register.
 /// @param  Order   Physregs to try.
@@ -1297,7 +808,6 @@
 
   MCRegister BestPhys = EvictAdvisor->tryFindEvictionCandidate(
       VirtReg, Order, CostPerUseLimit, FixedRegisters);
->>>>>>> 2ab1d525
   if (BestPhys.isValid())
     evictInterference(VirtReg, BestPhys, NewVRegs);
   return BestPhys;
@@ -3421,15 +2931,9 @@
 
   SA.reset(new SplitAnalysis(*VRM, *LIS, *Loops));
   SE.reset(new SplitEditor(*SA, *AA, *LIS, *VRM, *DomTree, *MBFI, *VRAI));
-<<<<<<< HEAD
-  ExtraRegInfo.clear();
-  ExtraRegInfo.resize(MRI->getNumVirtRegs());
-  NextCascade = 1;
-=======
   ExtraInfo.emplace();
   EvictAdvisor =
       getAnalysis<RegAllocEvictionAdvisorAnalysis>().getAdvisor(*MF, *this);
->>>>>>> 2ab1d525
   IntfCache.init(MF, Matrix->getLiveUnions(), Indexes, LIS, TRI);
   GlobalCand.resize(32);  // This will grow as needed.
   SetOfBrokenHints.clear();
