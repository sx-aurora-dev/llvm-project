--- conflicted
+++ resolved
@@ -134,111 +134,9 @@
                              raw_ostream &OS) {
   bool InputIsIntelDialect = MI->getInlineAsmDialect() == InlineAsm::AD_Intel;
 
-<<<<<<< HEAD
-      bool HasCurlyBraces = false;
-      if (*LastEmitted == '{') {     // ${variable}
-        ++LastEmitted;               // Consume '{' character.
-        HasCurlyBraces = true;
-      }
-
-      // If we have ${:foo}, then this is not a real operand reference, it is a
-      // "magic" string reference, just like in .td files.  Arrange to call
-      // PrintSpecial.
-      if (HasCurlyBraces && LastEmitted[0] == ':') {
-        ++LastEmitted;
-        const char *StrStart = LastEmitted;
-        const char *StrEnd = strchr(StrStart, '}');
-        if (!StrEnd)
-          report_fatal_error("Unterminated ${:foo} operand in inline asm"
-                             " string: '" + Twine(AsmStr) + "'");
-
-        std::string Val(StrStart, StrEnd);
-        AP->PrintSpecial(MI, OS, Val.c_str());
-        LastEmitted = StrEnd+1;
-        break;
-      }
-
-      const char *IDStart = LastEmitted;
-      const char *IDEnd = IDStart;
-      while (isDigit(*IDEnd))
-        ++IDEnd;
-
-      unsigned Val;
-      if (StringRef(IDStart, IDEnd-IDStart).getAsInteger(10, Val))
-        report_fatal_error("Bad $ operand number in inline asm string: '" +
-                           Twine(AsmStr) + "'");
-      LastEmitted = IDEnd;
-
-      if (Val >= NumOperands-1)
-        report_fatal_error("Invalid $ operand number in inline asm string: '" +
-                           Twine(AsmStr) + "'");
-
-      char Modifier[2] = { 0, 0 };
-
-      if (HasCurlyBraces) {
-        // If we have curly braces, check for a modifier character.  This
-        // supports syntax like ${0:u}, which correspond to "%u0" in GCC asm.
-        if (*LastEmitted == ':') {
-          ++LastEmitted;    // Consume ':' character.
-          if (*LastEmitted == 0)
-            report_fatal_error("Bad ${:} expression in inline asm string: '" +
-                               Twine(AsmStr) + "'");
-
-          Modifier[0] = *LastEmitted;
-          ++LastEmitted;    // Consume modifier character.
-        }
-
-        if (*LastEmitted != '}')
-          report_fatal_error("Bad ${} expression in inline asm string: '" +
-                             Twine(AsmStr) + "'");
-        ++LastEmitted;    // Consume '}' character.
-      }
-
-      // Okay, we finally have a value number.  Ask the target to print this
-      // operand!
-      unsigned OpNo = InlineAsm::MIOp_FirstOperand;
-
-      bool Error = false;
-
-      // Scan to find the machine operand number for the operand.
-      for (; Val; --Val) {
-        if (OpNo >= MI->getNumOperands()) break;
-        unsigned OpFlags = MI->getOperand(OpNo).getImm();
-        OpNo += InlineAsm::getNumOperandRegisters(OpFlags) + 1;
-      }
-
-      // We may have a location metadata attached to the end of the
-      // instruction, and at no point should see metadata at any
-      // other point while processing. It's an error if so.
-      if (OpNo >= MI->getNumOperands() ||
-          MI->getOperand(OpNo).isMetadata()) {
-        Error = true;
-      } else {
-        unsigned OpFlags = MI->getOperand(OpNo).getImm();
-        ++OpNo;  // Skip over the ID number.
-
-        if (InlineAsm::isMemKind(OpFlags)) {
-          Error = AP->PrintAsmMemoryOperand(
-              MI, OpNo, Modifier[0] ? Modifier : nullptr, OS);
-        } else {
-          Error = AP->PrintAsmOperand(MI, OpNo,
-                                      Modifier[0] ? Modifier : nullptr, OS);
-        }
-      }
-      if (Error) {
-        std::string msg;
-        raw_string_ostream Msg(msg);
-        Msg << "invalid operand in inline asm: '" << AsmStr << "'";
-        MMI->getModule()->getContext().emitError(LocCookie, Msg.str());
-      }
-      break;
-    }
-    }
-=======
   if (InputIsIntelDialect) {
     // Switch to the inline assembly variant.
     OS << "\t.intel_syntax\n\t";
->>>>>>> 2ab1d525
   }
 
   int CurVariant = -1; // The number of the {.|.|.} region we are in.
@@ -498,14 +396,6 @@
   }
 
   if (!RestrRegs.empty()) {
-<<<<<<< HEAD
-    unsigned BufNum = addInlineAsmDiagBuffer(OS.str(), LocMD);
-    auto &SrcMgr = *MMI->getContext().getInlineSourceManager();
-    SMLoc Loc = SMLoc::getFromPointer(
-        SrcMgr.getMemoryBuffer(BufNum)->getBuffer().begin());
-
-=======
->>>>>>> 2ab1d525
     std::string Msg = "inline asm clobber list contains reserved registers: ";
     ListSeparator LS;
     for (const Register &RR : RestrRegs) {
