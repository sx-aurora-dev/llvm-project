--- conflicted
+++ resolved
@@ -146,14 +146,10 @@
     unsigned Idx = TRI.getSubRegIndex(MachineReg, SR);
     unsigned Size = TRI.getSubRegIdxSize(Idx);
     unsigned Offset = TRI.getSubRegIdxOffset(Idx);
-<<<<<<< HEAD
     // Skip if an Offset doesn't make sense.
     if (Offset == 0xffff)
       continue;
-    Reg = TRI.getDwarfRegNum(*SR, false);
-=======
     Reg = TRI.getDwarfRegNum(SR, false);
->>>>>>> b63b2c23
     if (Reg < 0)
       continue;
 
