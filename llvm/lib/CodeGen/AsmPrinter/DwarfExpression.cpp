//===- llvm/CodeGen/DwarfExpression.cpp - Dwarf Debug Framework -----------===//
//
// Part of the LLVM Project, under the Apache License v2.0 with LLVM Exceptions.
// See https://llvm.org/LICENSE.txt for license information.
// SPDX-License-Identifier: Apache-2.0 WITH LLVM-exception
//
//===----------------------------------------------------------------------===//
//
// This file contains support for writing dwarf debug info into asm files.
//
//===----------------------------------------------------------------------===//

#include "DwarfExpression.h"
#include "DwarfCompileUnit.h"
#include "llvm/ADT/APInt.h"
#include "llvm/ADT/SmallBitVector.h"
#include "llvm/BinaryFormat/Dwarf.h"
#include "llvm/CodeGen/Register.h"
#include "llvm/CodeGen/TargetRegisterInfo.h"
#include "llvm/IR/DataLayout.h"
#include "llvm/Support/ErrorHandling.h"
#include <algorithm>

using namespace llvm;

#define DEBUG_TYPE "dwarfdebug"

void DwarfExpression::emitConstu(uint64_t Value) {
  if (Value < 32)
    emitOp(dwarf::DW_OP_lit0 + Value);
  else if (Value == std::numeric_limits<uint64_t>::max()) {
    // Only do this for 64-bit values as the DWARF expression stack uses
    // target-address-size values.
    emitOp(dwarf::DW_OP_lit0);
    emitOp(dwarf::DW_OP_not);
  } else {
    emitOp(dwarf::DW_OP_constu);
    emitUnsigned(Value);
  }
}

void DwarfExpression::addReg(int DwarfReg, const char *Comment) {
  assert(DwarfReg >= 0 && "invalid negative dwarf register number");
  assert((isUnknownLocation() || isRegisterLocation()) &&
         "location description already locked down");
  LocationKind = Register;
  if (DwarfReg < 32) {
    emitOp(dwarf::DW_OP_reg0 + DwarfReg, Comment);
  } else {
    emitOp(dwarf::DW_OP_regx, Comment);
    emitUnsigned(DwarfReg);
  }
}

void DwarfExpression::addBReg(int DwarfReg, int Offset) {
  assert(DwarfReg >= 0 && "invalid negative dwarf register number");
  assert(!isRegisterLocation() && "location description already locked down");
  if (DwarfReg < 32) {
    emitOp(dwarf::DW_OP_breg0 + DwarfReg);
  } else {
    emitOp(dwarf::DW_OP_bregx);
    emitUnsigned(DwarfReg);
  }
  emitSigned(Offset);
}

void DwarfExpression::addFBReg(int Offset) {
  emitOp(dwarf::DW_OP_fbreg);
  emitSigned(Offset);
}

void DwarfExpression::addOpPiece(unsigned SizeInBits, unsigned OffsetInBits) {
  if (!SizeInBits)
    return;

  const unsigned SizeOfByte = 8;
  if (OffsetInBits > 0 || SizeInBits % SizeOfByte) {
    emitOp(dwarf::DW_OP_bit_piece);
    emitUnsigned(SizeInBits);
    emitUnsigned(OffsetInBits);
  } else {
    emitOp(dwarf::DW_OP_piece);
    unsigned ByteSize = SizeInBits / SizeOfByte;
    emitUnsigned(ByteSize);
  }
  this->OffsetInBits += SizeInBits;
}

void DwarfExpression::addShr(unsigned ShiftBy) {
  emitConstu(ShiftBy);
  emitOp(dwarf::DW_OP_shr);
}

void DwarfExpression::addAnd(unsigned Mask) {
  emitConstu(Mask);
  emitOp(dwarf::DW_OP_and);
}

bool DwarfExpression::addMachineReg(const TargetRegisterInfo &TRI,
                                    llvm::Register MachineReg,
                                    unsigned MaxSize) {
  if (!llvm::Register::isPhysicalRegister(MachineReg)) {
    if (isFrameRegister(TRI, MachineReg)) {
      DwarfRegs.push_back(Register::createRegister(-1, nullptr));
      return true;
    }
    return false;
  }

  int Reg = TRI.getDwarfRegNum(MachineReg, false);

  // If this is a valid register number, emit it.
  if (Reg >= 0) {
    DwarfRegs.push_back(Register::createRegister(Reg, nullptr));
    return true;
  }

  // Walk up the super-register chain until we find a valid number.
  // For example, EAX on x86_64 is a 32-bit fragment of RAX with offset 0.
  for (MCSuperRegIterator SR(MachineReg, &TRI); SR.isValid(); ++SR) {
    Reg = TRI.getDwarfRegNum(*SR, false);
    if (Reg >= 0) {
      unsigned Idx = TRI.getSubRegIndex(*SR, MachineReg);
      unsigned Size = TRI.getSubRegIdxSize(Idx);
      unsigned RegOffset = TRI.getSubRegIdxOffset(Idx);
      DwarfRegs.push_back(Register::createRegister(Reg, "super-register"));
      // Use a DW_OP_bit_piece to describe the sub-register.
      setSubRegisterPiece(Size, RegOffset);
      return true;
    }
  }

  // Otherwise, attempt to find a covering set of sub-register numbers.
  // For example, Q0 on ARM is a composition of D0+D1.
  unsigned CurPos = 0;
  // The size of the register in bits.
  const TargetRegisterClass *RC = TRI.getMinimalPhysRegClass(MachineReg);
  unsigned RegSize = TRI.getRegSizeInBits(*RC);
  // Keep track of the bits in the register we already emitted, so we
  // can avoid emitting redundant aliasing subregs. Because this is
  // just doing a greedy scan of all subregisters, it is possible that
  // this doesn't find a combination of subregisters that fully cover
  // the register (even though one may exist).
  SmallBitVector Coverage(RegSize, false);
  for (MCSubRegIterator SR(MachineReg, &TRI); SR.isValid(); ++SR) {
    unsigned Idx = TRI.getSubRegIndex(MachineReg, *SR);
    unsigned Size = TRI.getSubRegIdxSize(Idx);
    unsigned Offset = TRI.getSubRegIdxOffset(Idx);
    // Skip if an Offset doesn't make sense.
    if (Offset == 0xffff)
      continue;
    Reg = TRI.getDwarfRegNum(*SR, false);
    if (Reg < 0)
      continue;

    // Used to build the intersection between the bits we already
    // emitted and the bits covered by this subregister.
    SmallBitVector CurSubReg(RegSize, false);
    CurSubReg.set(Offset, Offset + Size);

    // If this sub-register has a DWARF number and we haven't covered
    // its range, and its range covers the value, emit a DWARF piece for it.
    if (Offset < MaxSize && CurSubReg.test(Coverage)) {
      // Emit a piece for any gap in the coverage.
      if (Offset > CurPos)
        DwarfRegs.push_back(Register::createSubRegister(
            -1, Offset - CurPos, "no DWARF register encoding"));
      if (Offset == 0 && Size >= MaxSize)
        DwarfRegs.push_back(Register::createRegister(Reg, "sub-register"));
      else
        DwarfRegs.push_back(Register::createSubRegister(
            Reg, std::min<unsigned>(Size, MaxSize - Offset), "sub-register"));
    }
    // Mark it as emitted.
    Coverage.set(Offset, Offset + Size);
    CurPos = Offset + Size;
  }
  // Failed to find any DWARF encoding.
  if (CurPos == 0)
    return false;
  // Found a partial or complete DWARF encoding.
  if (CurPos < RegSize)
    DwarfRegs.push_back(Register::createSubRegister(
        -1, RegSize - CurPos, "no DWARF register encoding"));
  return true;
}

void DwarfExpression::addStackValue() {
  if (DwarfVersion >= 4)
    emitOp(dwarf::DW_OP_stack_value);
}

void DwarfExpression::addSignedConstant(int64_t Value) {
  assert(isImplicitLocation() || isUnknownLocation());
  LocationKind = Implicit;
  emitOp(dwarf::DW_OP_consts);
  emitSigned(Value);
}

void DwarfExpression::addUnsignedConstant(uint64_t Value) {
  assert(isImplicitLocation() || isUnknownLocation());
  LocationKind = Implicit;
  emitConstu(Value);
}

void DwarfExpression::addUnsignedConstant(const APInt &Value) {
  assert(isImplicitLocation() || isUnknownLocation());
  LocationKind = Implicit;

  unsigned Size = Value.getBitWidth();
  const uint64_t *Data = Value.getRawData();

  // Chop it up into 64-bit pieces, because that's the maximum that
  // addUnsignedConstant takes.
  unsigned Offset = 0;
  while (Offset < Size) {
    addUnsignedConstant(*Data++);
    if (Offset == 0 && Size <= 64)
      break;
    addStackValue();
    addOpPiece(std::min(Size - Offset, 64u), Offset);
    Offset += 64;
  }
}

void DwarfExpression::addConstantFP(const APFloat &APF, const AsmPrinter &AP) {
  assert(isImplicitLocation() || isUnknownLocation());
  APInt API = APF.bitcastToAPInt();
  int NumBytes = API.getBitWidth() / 8;
  if (NumBytes == 4 /*float*/ || NumBytes == 8 /*double*/) {
    // FIXME: Add support for `long double`.
    emitOp(dwarf::DW_OP_implicit_value);
    emitUnsigned(NumBytes /*Size of the block in bytes*/);

    // The loop below is emitting the value starting at least significant byte,
    // so we need to perform a byte-swap to get the byte order correct in case
    // of a big-endian target.
    if (AP.getDataLayout().isBigEndian())
      API = API.byteSwap();

    for (int i = 0; i < NumBytes; ++i) {
      emitData1(API.getZExtValue() & 0xFF);
      API = API.lshr(8);
    }

    return;
  }
  LLVM_DEBUG(
      dbgs() << "Skipped DW_OP_implicit_value creation for ConstantFP of size: "
             << API.getBitWidth() << " bits\n");
}

bool DwarfExpression::addMachineRegExpression(const TargetRegisterInfo &TRI,
                                              DIExpressionCursor &ExprCursor,
                                              llvm::Register MachineReg,
                                              unsigned FragmentOffsetInBits) {
  auto Fragment = ExprCursor.getFragmentInfo();
  if (!addMachineReg(TRI, MachineReg, Fragment ? Fragment->SizeInBits : ~1U)) {
    LocationKind = Unknown;
    return false;
  }

  bool HasComplexExpression = false;
  auto Op = ExprCursor.peek();
  if (Op && Op->getOp() != dwarf::DW_OP_LLVM_fragment)
    HasComplexExpression = true;

  // If the register can only be described by a complex expression (i.e.,
  // multiple subregisters) it doesn't safely compose with another complex
  // expression. For example, it is not possible to apply a DW_OP_deref
  // operation to multiple DW_OP_pieces, since composite location descriptions
  // do not push anything on the DWARF stack.
  //
  // DW_OP_entry_value operations can only hold a DWARF expression or a
  // register location description, so we can't emit a single entry value
  // covering a composite location description. In the future we may want to
  // emit entry value operations for each register location in the composite
  // location, but until that is supported do not emit anything.
  if ((HasComplexExpression || IsEmittingEntryValue) && DwarfRegs.size() > 1) {
    if (IsEmittingEntryValue)
      cancelEntryValue();
    DwarfRegs.clear();
    LocationKind = Unknown;
    return false;
  }

  // Handle simple register locations. If we are supposed to emit
  // a call site parameter expression and if that expression is just a register
  // location, emit it with addBReg and offset 0, because we should emit a DWARF
  // expression representing a value, rather than a location.
  if ((!isParameterValue() && !isMemoryLocation() && !HasComplexExpression) ||
      isEntryValue()) {
    for (auto &Reg : DwarfRegs) {
      if (Reg.DwarfRegNo >= 0)
        addReg(Reg.DwarfRegNo, Reg.Comment);
      addOpPiece(Reg.SubRegSize);
    }

    if (isEntryValue()) {
      finalizeEntryValue();

      if (!isIndirect() && !isParameterValue() && !HasComplexExpression &&
          DwarfVersion >= 4)
        emitOp(dwarf::DW_OP_stack_value);
    }

    DwarfRegs.clear();
    // If we need to mask out a subregister, do it now, unless the next
    // operation would emit an OpPiece anyway.
    auto NextOp = ExprCursor.peek();
    if (SubRegisterSizeInBits && NextOp &&
        (NextOp->getOp() != dwarf::DW_OP_LLVM_fragment))
      maskSubRegister();
    return true;
  }

  // Don't emit locations that cannot be expressed without DW_OP_stack_value.
  if (DwarfVersion < 4)
    if (any_of(ExprCursor, [](DIExpression::ExprOperand Op) -> bool {
          return Op.getOp() == dwarf::DW_OP_stack_value;
        })) {
      DwarfRegs.clear();
      LocationKind = Unknown;
      return false;
    }

  assert(DwarfRegs.size() == 1);
  auto Reg = DwarfRegs[0];
  bool FBReg = isFrameRegister(TRI, MachineReg);
  int SignedOffset = 0;
  assert(!Reg.isSubRegister() && "full register expected");

  // Pattern-match combinations for which more efficient representations exist.
  // [Reg, DW_OP_plus_uconst, Offset] --> [DW_OP_breg, Offset].
  if (Op && (Op->getOp() == dwarf::DW_OP_plus_uconst)) {
    uint64_t Offset = Op->getArg(0);
    uint64_t IntMax = static_cast<uint64_t>(std::numeric_limits<int>::max());
    if (Offset <= IntMax) {
      SignedOffset = Offset;
      ExprCursor.take();
    }
  }

  // [Reg, DW_OP_constu, Offset, DW_OP_plus]  --> [DW_OP_breg, Offset]
  // [Reg, DW_OP_constu, Offset, DW_OP_minus] --> [DW_OP_breg,-Offset]
  // If Reg is a subregister we need to mask it out before subtracting.
  if (Op && Op->getOp() == dwarf::DW_OP_constu) {
    uint64_t Offset = Op->getArg(0);
    uint64_t IntMax = static_cast<uint64_t>(std::numeric_limits<int>::max());
    auto N = ExprCursor.peekNext();
    if (N && N->getOp() == dwarf::DW_OP_plus && Offset <= IntMax) {
      SignedOffset = Offset;
      ExprCursor.consume(2);
    } else if (N && N->getOp() == dwarf::DW_OP_minus &&
               !SubRegisterSizeInBits && Offset <= IntMax + 1) {
      SignedOffset = -static_cast<int64_t>(Offset);
      ExprCursor.consume(2);
    }
  }

  if (FBReg)
    addFBReg(SignedOffset);
  else
    addBReg(Reg.DwarfRegNo, SignedOffset);
  DwarfRegs.clear();

  // If we need to mask out a subregister, do it now, unless the next
  // operation would emit an OpPiece anyway.
  auto NextOp = ExprCursor.peek();
  if (SubRegisterSizeInBits && NextOp &&
      (NextOp->getOp() != dwarf::DW_OP_LLVM_fragment))
    maskSubRegister();

  return true;
}

void DwarfExpression::setEntryValueFlags(const MachineLocation &Loc) {
  LocationFlags |= EntryValue;
  if (Loc.isIndirect())
    LocationFlags |= Indirect;
}

void DwarfExpression::setLocation(const MachineLocation &Loc,
                                  const DIExpression *DIExpr) {
  if (Loc.isIndirect())
    setMemoryLocationKind();

  if (DIExpr->isEntryValue())
    setEntryValueFlags(Loc);
}

void DwarfExpression::beginEntryValueExpression(
    DIExpressionCursor &ExprCursor) {
  auto Op = ExprCursor.take();
  (void)Op;
  assert(Op && Op->getOp() == dwarf::DW_OP_LLVM_entry_value);
  assert(!IsEmittingEntryValue && "Already emitting entry value?");
  assert(Op->getArg(0) == 1 &&
         "Can currently only emit entry values covering a single operation");

  SavedLocationKind = LocationKind;
  LocationKind = Register;
  IsEmittingEntryValue = true;
  enableTemporaryBuffer();
}

void DwarfExpression::finalizeEntryValue() {
  assert(IsEmittingEntryValue && "Entry value not open?");
  disableTemporaryBuffer();

  emitOp(CU.getDwarf5OrGNULocationAtom(dwarf::DW_OP_entry_value));

  // Emit the entry value's size operand.
  unsigned Size = getTemporaryBufferSize();
  emitUnsigned(Size);

  // Emit the entry value's DWARF block operand.
  commitTemporaryBuffer();

  LocationFlags &= ~EntryValue;
  LocationKind = SavedLocationKind;
  IsEmittingEntryValue = false;
}

void DwarfExpression::cancelEntryValue() {
  assert(IsEmittingEntryValue && "Entry value not open?");
  disableTemporaryBuffer();

  // The temporary buffer can't be emptied, so for now just assert that nothing
  // has been emitted to it.
  assert(getTemporaryBufferSize() == 0 &&
         "Began emitting entry value block before cancelling entry value");

  LocationKind = SavedLocationKind;
  IsEmittingEntryValue = false;
}

unsigned DwarfExpression::getOrCreateBaseType(unsigned BitSize,
                                              dwarf::TypeKind Encoding) {
  // Reuse the base_type if we already have one in this CU otherwise we
  // create a new one.
  unsigned I = 0, E = CU.ExprRefedBaseTypes.size();
  for (; I != E; ++I)
    if (CU.ExprRefedBaseTypes[I].BitSize == BitSize &&
        CU.ExprRefedBaseTypes[I].Encoding == Encoding)
      break;

  if (I == E)
    CU.ExprRefedBaseTypes.emplace_back(BitSize, Encoding);
  return I;
}

/// Assuming a well-formed expression, match "DW_OP_deref*
/// DW_OP_LLVM_fragment?".
static bool isMemoryLocation(DIExpressionCursor ExprCursor) {
  while (ExprCursor) {
    auto Op = ExprCursor.take();
    switch (Op->getOp()) {
    case dwarf::DW_OP_deref:
    case dwarf::DW_OP_LLVM_fragment:
      break;
    default:
      return false;
    }
  }
  return true;
}

<<<<<<< HEAD
void DwarfExpression::addExpression(DIExpressionCursor &&ExprCursor,
                                    unsigned FragmentOffsetInBits) {
=======
void DwarfExpression::addExpression(DIExpressionCursor &&ExprCursor) {
>>>>>>> 2ab1d525
  addExpression(std::move(ExprCursor),
                [](unsigned Idx, DIExpressionCursor &Cursor) -> bool {
                  llvm_unreachable("unhandled opcode found in expression");
                });
}

<<<<<<< HEAD
void DwarfExpression::addExpression(
    DIExpressionCursor &&ExprCursor,
    std::function<bool(unsigned, DIExpressionCursor &)> InsertArg) {
=======
bool DwarfExpression::addExpression(
    DIExpressionCursor &&ExprCursor,
    llvm::function_ref<bool(unsigned, DIExpressionCursor &)> InsertArg) {
>>>>>>> 2ab1d525
  // Entry values can currently only cover the initial register location,
  // and not any other parts of the following DWARF expression.
  assert(!IsEmittingEntryValue && "Can't emit entry value around expression");

  Optional<DIExpression::ExprOperand> PrevConvertOp = None;

  while (ExprCursor) {
    auto Op = ExprCursor.take();
    uint64_t OpNum = Op->getOp();

    if (OpNum >= dwarf::DW_OP_reg0 && OpNum <= dwarf::DW_OP_reg31) {
      emitOp(OpNum);
      continue;
    } else if (OpNum >= dwarf::DW_OP_breg0 && OpNum <= dwarf::DW_OP_breg31) {
      addBReg(OpNum - dwarf::DW_OP_breg0, Op->getArg(0));
      continue;
    }

    switch (OpNum) {
    case dwarf::DW_OP_LLVM_arg:
      if (!InsertArg(Op->getArg(0), ExprCursor)) {
        LocationKind = Unknown;
<<<<<<< HEAD
        return;
=======
        return false;
>>>>>>> 2ab1d525
      }
      break;
    case dwarf::DW_OP_LLVM_fragment: {
      unsigned SizeInBits = Op->getArg(1);
      unsigned FragmentOffset = Op->getArg(0);
      // The fragment offset must have already been adjusted by emitting an
      // empty DW_OP_piece / DW_OP_bit_piece before we emitted the base
      // location.
      assert(OffsetInBits >= FragmentOffset && "fragment offset not added?");
      assert(SizeInBits >= OffsetInBits - FragmentOffset && "size underflow");

      // If addMachineReg already emitted DW_OP_piece operations to represent
      // a super-register by splicing together sub-registers, subtract the size
      // of the pieces that was already emitted.
      SizeInBits -= OffsetInBits - FragmentOffset;

      // If addMachineReg requested a DW_OP_bit_piece to stencil out a
      // sub-register that is smaller than the current fragment's size, use it.
      if (SubRegisterSizeInBits)
        SizeInBits = std::min<unsigned>(SizeInBits, SubRegisterSizeInBits);

      // Emit a DW_OP_stack_value for implicit location descriptions.
      if (isImplicitLocation())
        addStackValue();

      // Emit the DW_OP_piece.
      addOpPiece(SizeInBits, SubRegisterOffsetInBits);
      setSubRegisterPiece(0, 0);
      // Reset the location description kind.
      LocationKind = Unknown;
      return true;
    }
    case dwarf::DW_OP_plus_uconst:
      assert(!isRegisterLocation());
      emitOp(dwarf::DW_OP_plus_uconst);
      emitUnsigned(Op->getArg(0));
      break;
    case dwarf::DW_OP_plus:
    case dwarf::DW_OP_minus:
    case dwarf::DW_OP_mul:
    case dwarf::DW_OP_div:
    case dwarf::DW_OP_mod:
    case dwarf::DW_OP_or:
    case dwarf::DW_OP_and:
    case dwarf::DW_OP_xor:
    case dwarf::DW_OP_shl:
    case dwarf::DW_OP_shr:
    case dwarf::DW_OP_shra:
    case dwarf::DW_OP_lit0:
    case dwarf::DW_OP_not:
    case dwarf::DW_OP_dup:
    case dwarf::DW_OP_push_object_address:
    case dwarf::DW_OP_over:
      emitOp(OpNum);
      break;
    case dwarf::DW_OP_deref:
      assert(!isRegisterLocation());
      if (!isMemoryLocation() && ::isMemoryLocation(ExprCursor))
        // Turning this into a memory location description makes the deref
        // implicit.
        LocationKind = Memory;
      else
        emitOp(dwarf::DW_OP_deref);
      break;
    case dwarf::DW_OP_constu:
      assert(!isRegisterLocation());
      emitConstu(Op->getArg(0));
      break;
    case dwarf::DW_OP_consts:
      assert(!isRegisterLocation());
      emitOp(dwarf::DW_OP_consts);
      emitSigned(Op->getArg(0));
      break;
    case dwarf::DW_OP_LLVM_convert: {
      unsigned BitSize = Op->getArg(0);
      dwarf::TypeKind Encoding = static_cast<dwarf::TypeKind>(Op->getArg(1));
      if (DwarfVersion >= 5 && CU.getDwarfDebug().useOpConvert()) {
        emitOp(dwarf::DW_OP_convert);
        // If targeting a location-list; simply emit the index into the raw
        // byte stream as ULEB128, DwarfDebug::emitDebugLocEntry has been
        // fitted with means to extract it later.
        // If targeting a inlined DW_AT_location; insert a DIEBaseTypeRef
        // (containing the index and a resolve mechanism during emit) into the
        // DIE value list.
        emitBaseTypeRef(getOrCreateBaseType(BitSize, Encoding));
      } else {
        if (PrevConvertOp && PrevConvertOp->getArg(0) < BitSize) {
          if (Encoding == dwarf::DW_ATE_signed)
            emitLegacySExt(PrevConvertOp->getArg(0));
          else if (Encoding == dwarf::DW_ATE_unsigned)
            emitLegacyZExt(PrevConvertOp->getArg(0));
          PrevConvertOp = None;
        } else {
          PrevConvertOp = Op;
        }
      }
      break;
    }
    case dwarf::DW_OP_stack_value:
      LocationKind = Implicit;
      break;
    case dwarf::DW_OP_swap:
      assert(!isRegisterLocation());
      emitOp(dwarf::DW_OP_swap);
      break;
    case dwarf::DW_OP_xderef:
      assert(!isRegisterLocation());
      emitOp(dwarf::DW_OP_xderef);
      break;
    case dwarf::DW_OP_deref_size:
      emitOp(dwarf::DW_OP_deref_size);
      emitData1(Op->getArg(0));
      break;
    case dwarf::DW_OP_LLVM_tag_offset:
      TagOffset = Op->getArg(0);
      break;
    case dwarf::DW_OP_regx:
      emitOp(dwarf::DW_OP_regx);
      emitUnsigned(Op->getArg(0));
      break;
    case dwarf::DW_OP_bregx:
      emitOp(dwarf::DW_OP_bregx);
      emitUnsigned(Op->getArg(0));
      emitSigned(Op->getArg(1));
      break;
    default:
      llvm_unreachable("unhandled opcode found in expression");
    }
  }

  if (isImplicitLocation() && !isParameterValue())
    // Turn this into an implicit location description.
    addStackValue();

  return true;
}

/// add masking operations to stencil out a subregister.
void DwarfExpression::maskSubRegister() {
  assert(SubRegisterSizeInBits && "no subregister was registered");
  if (SubRegisterOffsetInBits > 0)
    addShr(SubRegisterOffsetInBits);
  uint64_t Mask = (1ULL << (uint64_t)SubRegisterSizeInBits) - 1ULL;
  addAnd(Mask);
}

void DwarfExpression::finalize() {
  assert(DwarfRegs.size() == 0 && "dwarf registers not emitted");
  // Emit any outstanding DW_OP_piece operations to mask out subregisters.
  if (SubRegisterSizeInBits == 0)
    return;
  // Don't emit a DW_OP_piece for a subregister at offset 0.
  if (SubRegisterOffsetInBits == 0)
    return;
  addOpPiece(SubRegisterSizeInBits, SubRegisterOffsetInBits);
}

void DwarfExpression::addFragmentOffset(const DIExpression *Expr) {
  if (!Expr || !Expr->isFragment())
    return;

  uint64_t FragmentOffset = Expr->getFragmentInfo()->OffsetInBits;
  assert(FragmentOffset >= OffsetInBits &&
         "overlapping or duplicate fragments");
  if (FragmentOffset > OffsetInBits)
    addOpPiece(FragmentOffset - OffsetInBits);
  OffsetInBits = FragmentOffset;
}

void DwarfExpression::emitLegacySExt(unsigned FromBits) {
  // (((X >> (FromBits - 1)) * (~0)) << FromBits) | X
  emitOp(dwarf::DW_OP_dup);
  emitOp(dwarf::DW_OP_constu);
  emitUnsigned(FromBits - 1);
  emitOp(dwarf::DW_OP_shr);
  emitOp(dwarf::DW_OP_lit0);
  emitOp(dwarf::DW_OP_not);
  emitOp(dwarf::DW_OP_mul);
  emitOp(dwarf::DW_OP_constu);
  emitUnsigned(FromBits);
  emitOp(dwarf::DW_OP_shl);
  emitOp(dwarf::DW_OP_or);
}

void DwarfExpression::emitLegacyZExt(unsigned FromBits) {
  // (X & (1 << FromBits - 1))
  emitOp(dwarf::DW_OP_constu);
  emitUnsigned((1ULL << FromBits) - 1);
  emitOp(dwarf::DW_OP_and);
}

void DwarfExpression::addWasmLocation(unsigned Index, uint64_t Offset) {
  emitOp(dwarf::DW_OP_WASM_location);
  emitUnsigned(Index == 4/*TI_LOCAL_INDIRECT*/ ? 0/*TI_LOCAL*/ : Index);
  emitUnsigned(Offset);
  if (Index == 4 /*TI_LOCAL_INDIRECT*/) {
    assert(LocationKind == Unknown);
    LocationKind = Memory;
  } else {
    assert(LocationKind == Implicit || LocationKind == Unknown);
    LocationKind = Implicit;
  }
}<|MERGE_RESOLUTION|>--- conflicted
+++ resolved
@@ -466,27 +466,16 @@
   return true;
 }
 
-<<<<<<< HEAD
-void DwarfExpression::addExpression(DIExpressionCursor &&ExprCursor,
-                                    unsigned FragmentOffsetInBits) {
-=======
 void DwarfExpression::addExpression(DIExpressionCursor &&ExprCursor) {
->>>>>>> 2ab1d525
   addExpression(std::move(ExprCursor),
                 [](unsigned Idx, DIExpressionCursor &Cursor) -> bool {
                   llvm_unreachable("unhandled opcode found in expression");
                 });
 }
 
-<<<<<<< HEAD
-void DwarfExpression::addExpression(
-    DIExpressionCursor &&ExprCursor,
-    std::function<bool(unsigned, DIExpressionCursor &)> InsertArg) {
-=======
 bool DwarfExpression::addExpression(
     DIExpressionCursor &&ExprCursor,
     llvm::function_ref<bool(unsigned, DIExpressionCursor &)> InsertArg) {
->>>>>>> 2ab1d525
   // Entry values can currently only cover the initial register location,
   // and not any other parts of the following DWARF expression.
   assert(!IsEmittingEntryValue && "Can't emit entry value around expression");
@@ -509,11 +498,7 @@
     case dwarf::DW_OP_LLVM_arg:
       if (!InsertArg(Op->getArg(0), ExprCursor)) {
         LocationKind = Unknown;
-<<<<<<< HEAD
-        return;
-=======
         return false;
->>>>>>> 2ab1d525
       }
       break;
     case dwarf::DW_OP_LLVM_fragment: {
