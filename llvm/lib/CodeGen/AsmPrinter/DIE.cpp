//===--- lib/CodeGen/DIE.cpp - DWARF Info Entries -------------------------===//
//
// Part of the LLVM Project, under the Apache License v2.0 with LLVM Exceptions.
// See https://llvm.org/LICENSE.txt for license information.
// SPDX-License-Identifier: Apache-2.0 WITH LLVM-exception
//
//===----------------------------------------------------------------------===//
//
// Data structures for DWARF info entries.
//
//===----------------------------------------------------------------------===//

#include "llvm/CodeGen/DIE.h"
#include "DwarfCompileUnit.h"
#include "DwarfDebug.h"
#include "DwarfUnit.h"
#include "llvm/ADT/Twine.h"
#include "llvm/CodeGen/AsmPrinter.h"
#include "llvm/Config/llvm-config.h"
#include "llvm/IR/DataLayout.h"
#include "llvm/MC/MCAsmInfo.h"
#include "llvm/MC/MCContext.h"
#include "llvm/MC/MCStreamer.h"
#include "llvm/MC/MCSymbol.h"
#include "llvm/Support/Debug.h"
#include "llvm/Support/ErrorHandling.h"
#include "llvm/Support/Format.h"
#include "llvm/Support/FormattedStream.h"
#include "llvm/Support/LEB128.h"
#include "llvm/Support/MD5.h"
#include "llvm/Support/raw_ostream.h"
using namespace llvm;

#define DEBUG_TYPE "dwarfdebug"

//===----------------------------------------------------------------------===//
// DIEAbbrevData Implementation
//===----------------------------------------------------------------------===//

/// Profile - Used to gather unique data for the abbreviation folding set.
///
void DIEAbbrevData::Profile(FoldingSetNodeID &ID) const {
  // Explicitly cast to an integer type for which FoldingSetNodeID has
  // overloads.  Otherwise MSVC 2010 thinks this call is ambiguous.
  ID.AddInteger(unsigned(Attribute));
  ID.AddInteger(unsigned(Form));
  if (Form == dwarf::DW_FORM_implicit_const)
    ID.AddInteger(Value);
}

//===----------------------------------------------------------------------===//
// DIEAbbrev Implementation
//===----------------------------------------------------------------------===//

/// Profile - Used to gather unique data for the abbreviation folding set.
///
void DIEAbbrev::Profile(FoldingSetNodeID &ID) const {
  ID.AddInteger(unsigned(Tag));
  ID.AddInteger(unsigned(Children));

  // For each attribute description.
  for (unsigned i = 0, N = Data.size(); i < N; ++i)
    Data[i].Profile(ID);
}

/// Emit - Print the abbreviation using the specified asm printer.
///
void DIEAbbrev::Emit(const AsmPrinter *AP) const {
  // Emit its Dwarf tag type.
  AP->emitULEB128(Tag, dwarf::TagString(Tag).data());

  // Emit whether it has children DIEs.
  AP->emitULEB128((unsigned)Children, dwarf::ChildrenString(Children).data());

  // For each attribute description.
  for (unsigned i = 0, N = Data.size(); i < N; ++i) {
    const DIEAbbrevData &AttrData = Data[i];

    // Emit attribute type.
    AP->emitULEB128(AttrData.getAttribute(),
                    dwarf::AttributeString(AttrData.getAttribute()).data());

    // Emit form type.
#ifndef NDEBUG
    // Could be an assertion, but this way we can see the failing form code
    // easily, which helps track down where it came from.
    if (!dwarf::isValidFormForVersion(AttrData.getForm(),
                                      AP->getDwarfVersion())) {
      LLVM_DEBUG(dbgs() << "Invalid form " << format("0x%x", AttrData.getForm())
                        << " for DWARF version " << AP->getDwarfVersion()
                        << "\n");
      llvm_unreachable("Invalid form for specified DWARF version");
    }
#endif
    AP->emitULEB128(AttrData.getForm(),
                    dwarf::FormEncodingString(AttrData.getForm()).data());

    // Emit value for DW_FORM_implicit_const.
    if (AttrData.getForm() == dwarf::DW_FORM_implicit_const)
      AP->emitSLEB128(AttrData.getValue());
  }

  // Mark end of abbreviation.
  AP->emitULEB128(0, "EOM(1)");
  AP->emitULEB128(0, "EOM(2)");
}

LLVM_DUMP_METHOD
void DIEAbbrev::print(raw_ostream &O) const {
  O << "Abbreviation @"
    << format("0x%lx", (long)(intptr_t)this)
    << "  "
    << dwarf::TagString(Tag)
    << " "
    << dwarf::ChildrenString(Children)
    << '\n';

  for (unsigned i = 0, N = Data.size(); i < N; ++i) {
    O << "  "
      << dwarf::AttributeString(Data[i].getAttribute())
      << "  "
      << dwarf::FormEncodingString(Data[i].getForm());

    if (Data[i].getForm() == dwarf::DW_FORM_implicit_const)
      O << " " << Data[i].getValue();

    O << '\n';
  }
}

#if !defined(NDEBUG) || defined(LLVM_ENABLE_DUMP)
LLVM_DUMP_METHOD void DIEAbbrev::dump() const {
  print(dbgs());
}
#endif

//===----------------------------------------------------------------------===//
// DIEAbbrevSet Implementation
//===----------------------------------------------------------------------===//

DIEAbbrevSet::~DIEAbbrevSet() {
  for (DIEAbbrev *Abbrev : Abbreviations)
    Abbrev->~DIEAbbrev();
}

DIEAbbrev &DIEAbbrevSet::uniqueAbbreviation(DIE &Die) {

  FoldingSetNodeID ID;
  DIEAbbrev Abbrev = Die.generateAbbrev();
  Abbrev.Profile(ID);

  void *InsertPos;
  if (DIEAbbrev *Existing =
          AbbreviationsSet.FindNodeOrInsertPos(ID, InsertPos)) {
    Die.setAbbrevNumber(Existing->getNumber());
    return *Existing;
  }

  // Move the abbreviation to the heap and assign a number.
  DIEAbbrev *New = new (Alloc) DIEAbbrev(std::move(Abbrev));
  Abbreviations.push_back(New);
  New->setNumber(Abbreviations.size());
  Die.setAbbrevNumber(Abbreviations.size());

  // Store it for lookup.
  AbbreviationsSet.InsertNode(New, InsertPos);
  return *New;
}

void DIEAbbrevSet::Emit(const AsmPrinter *AP, MCSection *Section) const {
  if (!Abbreviations.empty()) {
    // Start the debug abbrev section.
    AP->OutStreamer->SwitchSection(Section);
    AP->emitDwarfAbbrevs(Abbreviations);
  }
}

//===----------------------------------------------------------------------===//
// DIE Implementation
//===----------------------------------------------------------------------===//

DIE *DIE::getParent() const {
  return Owner.dyn_cast<DIE*>();
}

DIEAbbrev DIE::generateAbbrev() const {
  DIEAbbrev Abbrev(Tag, hasChildren());
  for (const DIEValue &V : values())
    if (V.getForm() == dwarf::DW_FORM_implicit_const)
      Abbrev.AddImplicitConstAttribute(V.getAttribute(),
                                       V.getDIEInteger().getValue());
    else
      Abbrev.AddAttribute(V.getAttribute(), V.getForm());
  return Abbrev;
}

uint64_t DIE::getDebugSectionOffset() const {
  const DIEUnit *Unit = getUnit();
  assert(Unit && "DIE must be owned by a DIEUnit to get its absolute offset");
  return Unit->getDebugSectionOffset() + getOffset();
}

const DIE *DIE::getUnitDie() const {
  const DIE *p = this;
  while (p) {
    if (p->getTag() == dwarf::DW_TAG_compile_unit ||
        p->getTag() == dwarf::DW_TAG_type_unit)
      return p;
    p = p->getParent();
  }
  return nullptr;
}

DIEUnit *DIE::getUnit() const {
  const DIE *UnitDie = getUnitDie();
  if (UnitDie)
    return UnitDie->Owner.dyn_cast<DIEUnit*>();
  return nullptr;
}

DIEValue DIE::findAttribute(dwarf::Attribute Attribute) const {
  // Iterate through all the attributes until we find the one we're
  // looking for, if we can't find it return NULL.
  for (const auto &V : values())
    if (V.getAttribute() == Attribute)
      return V;
  return DIEValue();
}

LLVM_DUMP_METHOD
static void printValues(raw_ostream &O, const DIEValueList &Values,
                        StringRef Type, unsigned Size, unsigned IndentCount) {
  O << Type << ": Size: " << Size << "\n";

  unsigned I = 0;
  const std::string Indent(IndentCount, ' ');
  for (const auto &V : Values.values()) {
    O << Indent;
    O << "Blk[" << I++ << "]";
    O << "  " << dwarf::FormEncodingString(V.getForm()) << " ";
    V.print(O);
    O << "\n";
  }
}

LLVM_DUMP_METHOD
void DIE::print(raw_ostream &O, unsigned IndentCount) const {
  const std::string Indent(IndentCount, ' ');
  O << Indent << "Die: " << format("0x%lx", (long)(intptr_t) this)
    << ", Offset: " << Offset << ", Size: " << Size << "\n";

  O << Indent << dwarf::TagString(getTag()) << " "
    << dwarf::ChildrenString(hasChildren()) << "\n";

  IndentCount += 2;
  for (const auto &V : values()) {
    O << Indent;
    O << dwarf::AttributeString(V.getAttribute());
    O << "  " << dwarf::FormEncodingString(V.getForm()) << " ";
    V.print(O);
    O << "\n";
  }
  IndentCount -= 2;

  for (const auto &Child : children())
    Child.print(O, IndentCount + 4);

  O << "\n";
}

#if !defined(NDEBUG) || defined(LLVM_ENABLE_DUMP)
LLVM_DUMP_METHOD void DIE::dump() const {
  print(dbgs());
}
#endif

unsigned DIE::computeOffsetsAndAbbrevs(const dwarf::FormParams &FormParams,
                                       DIEAbbrevSet &AbbrevSet,
                                       unsigned CUOffset) {
  // Unique the abbreviation and fill in the abbreviation number so this DIE
  // can be emitted.
  const DIEAbbrev &Abbrev = AbbrevSet.uniqueAbbreviation(*this);

  // Set compile/type unit relative offset of this DIE.
  setOffset(CUOffset);

  // Add the byte size of the abbreviation code.
  CUOffset += getULEB128Size(getAbbrevNumber());

  // Add the byte size of all the DIE attribute values.
  for (const auto &V : values())
    CUOffset += V.sizeOf(FormParams);

  // Let the children compute their offsets and abbreviation numbers.
  if (hasChildren()) {
    (void)Abbrev;
    assert(Abbrev.hasChildren() && "Children flag not set");

    for (auto &Child : children())
      CUOffset =
          Child.computeOffsetsAndAbbrevs(FormParams, AbbrevSet, CUOffset);

    // Each child chain is terminated with a zero byte, adjust the offset.
    CUOffset += sizeof(int8_t);
  }

  // Compute the byte size of this DIE and all of its children correctly. This
  // is needed so that top level DIE can help the compile unit set its length
  // correctly.
  setSize(CUOffset - getOffset());
  return CUOffset;
}

//===----------------------------------------------------------------------===//
// DIEUnit Implementation
//===----------------------------------------------------------------------===//
DIEUnit::DIEUnit(dwarf::Tag UnitTag)
    : Die(UnitTag), Section(nullptr), Offset(0) {
  Die.Owner = this;
  assert((UnitTag == dwarf::DW_TAG_compile_unit ||
          UnitTag == dwarf::DW_TAG_skeleton_unit ||
          UnitTag == dwarf::DW_TAG_type_unit ||
          UnitTag == dwarf::DW_TAG_partial_unit) &&
         "expected a unit TAG");
}

void DIEValue::emitValue(const AsmPrinter *AP) const {
  switch (Ty) {
  case isNone:
    llvm_unreachable("Expected valid DIEValue");
#define HANDLE_DIEVALUE(T)                                                     \
  case is##T:                                                                  \
    getDIE##T().emitValue(AP, Form);                                           \
    break;
#include "llvm/CodeGen/DIEValue.def"
  }
}

unsigned DIEValue::sizeOf(const dwarf::FormParams &FormParams) const {
  switch (Ty) {
  case isNone:
    llvm_unreachable("Expected valid DIEValue");
#define HANDLE_DIEVALUE(T)                                                     \
  case is##T:                                                                  \
    return getDIE##T().sizeOf(FormParams, Form);
#include "llvm/CodeGen/DIEValue.def"
  }
  llvm_unreachable("Unknown DIE kind");
}

LLVM_DUMP_METHOD
void DIEValue::print(raw_ostream &O) const {
  switch (Ty) {
  case isNone:
    llvm_unreachable("Expected valid DIEValue");
#define HANDLE_DIEVALUE(T)                                                     \
  case is##T:                                                                  \
    getDIE##T().print(O);                                                      \
    break;
#include "llvm/CodeGen/DIEValue.def"
  }
}

#if !defined(NDEBUG) || defined(LLVM_ENABLE_DUMP)
LLVM_DUMP_METHOD void DIEValue::dump() const {
  print(dbgs());
}
#endif

//===----------------------------------------------------------------------===//
// DIEInteger Implementation
//===----------------------------------------------------------------------===//

/// EmitValue - Emit integer of appropriate size.
///
void DIEInteger::emitValue(const AsmPrinter *Asm, dwarf::Form Form) const {
  switch (Form) {
  case dwarf::DW_FORM_implicit_const:
  case dwarf::DW_FORM_flag_present:
    // Emit something to keep the lines and comments in sync.
    // FIXME: Is there a better way to do this?
    Asm->OutStreamer->AddBlankLine();
    return;
  case dwarf::DW_FORM_flag:
  case dwarf::DW_FORM_ref1:
  case dwarf::DW_FORM_data1:
  case dwarf::DW_FORM_strx1:
  case dwarf::DW_FORM_addrx1:
  case dwarf::DW_FORM_ref2:
  case dwarf::DW_FORM_data2:
  case dwarf::DW_FORM_strx2:
  case dwarf::DW_FORM_addrx2:
  case dwarf::DW_FORM_strx3:
  case dwarf::DW_FORM_strp:
  case dwarf::DW_FORM_ref4:
  case dwarf::DW_FORM_data4:
  case dwarf::DW_FORM_ref_sup4:
  case dwarf::DW_FORM_strx4:
  case dwarf::DW_FORM_addrx4:
  case dwarf::DW_FORM_ref8:
  case dwarf::DW_FORM_ref_sig8:
  case dwarf::DW_FORM_data8:
  case dwarf::DW_FORM_ref_sup8:
  case dwarf::DW_FORM_GNU_ref_alt:
  case dwarf::DW_FORM_GNU_strp_alt:
  case dwarf::DW_FORM_line_strp:
  case dwarf::DW_FORM_sec_offset:
  case dwarf::DW_FORM_strp_sup:
  case dwarf::DW_FORM_addr:
  case dwarf::DW_FORM_ref_addr:
    Asm->OutStreamer->emitIntValue(Integer,
                                   sizeOf(Asm->getDwarfFormParams(), Form));
    return;
  case dwarf::DW_FORM_GNU_str_index:
  case dwarf::DW_FORM_GNU_addr_index:
  case dwarf::DW_FORM_ref_udata:
  case dwarf::DW_FORM_strx:
  case dwarf::DW_FORM_addrx:
  case dwarf::DW_FORM_rnglistx:
  case dwarf::DW_FORM_udata:
    Asm->emitULEB128(Integer);
    return;
  case dwarf::DW_FORM_sdata:
    Asm->emitSLEB128(Integer);
    return;
  default: llvm_unreachable("DIE Value form not supported yet");
  }
}

/// sizeOf - Determine size of integer value in bytes.
///
unsigned DIEInteger::sizeOf(const dwarf::FormParams &FormParams,
                            dwarf::Form Form) const {
  if (Optional<uint8_t> FixedSize =
          dwarf::getFixedFormByteSize(Form, FormParams))
    return *FixedSize;

  switch (Form) {
  case dwarf::DW_FORM_GNU_str_index:
  case dwarf::DW_FORM_GNU_addr_index:
  case dwarf::DW_FORM_ref_udata:
  case dwarf::DW_FORM_strx:
  case dwarf::DW_FORM_addrx:
  case dwarf::DW_FORM_rnglistx:
  case dwarf::DW_FORM_udata:
    return getULEB128Size(Integer);
  case dwarf::DW_FORM_sdata:
    return getSLEB128Size(Integer);
  default: llvm_unreachable("DIE Value form not supported yet");
  }
}

LLVM_DUMP_METHOD
void DIEInteger::print(raw_ostream &O) const {
  O << "Int: " << (int64_t)Integer << "  0x";
  O.write_hex(Integer);
}

//===----------------------------------------------------------------------===//
// DIEExpr Implementation
//===----------------------------------------------------------------------===//

/// EmitValue - Emit expression value.
///
void DIEExpr::emitValue(const AsmPrinter *AP, dwarf::Form Form) const {
  AP->emitDebugValue(Expr, sizeOf(AP->getDwarfFormParams(), Form));
}

/// SizeOf - Determine size of expression value in bytes.
///
unsigned DIEExpr::sizeOf(const dwarf::FormParams &FormParams,
                         dwarf::Form Form) const {
  switch (Form) {
  case dwarf::DW_FORM_data4:
    return 4;
  case dwarf::DW_FORM_data8:
    return 8;
  case dwarf::DW_FORM_sec_offset:
    return FormParams.getDwarfOffsetByteSize();
  default:
    llvm_unreachable("DIE Value form not supported yet");
  }
}

LLVM_DUMP_METHOD
void DIEExpr::print(raw_ostream &O) const { O << "Expr: " << *Expr; }

//===----------------------------------------------------------------------===//
// DIELabel Implementation
//===----------------------------------------------------------------------===//

/// EmitValue - Emit label value.
///
void DIELabel::emitValue(const AsmPrinter *AP, dwarf::Form Form) const {
  bool IsSectionRelative = Form != dwarf::DW_FORM_addr;
  AP->emitLabelReference(Label, sizeOf(AP->getDwarfFormParams(), Form),
                         IsSectionRelative);
}

/// sizeOf - Determine size of label value in bytes.
///
unsigned DIELabel::sizeOf(const dwarf::FormParams &FormParams,
                          dwarf::Form Form) const {
  switch (Form) {
  case dwarf::DW_FORM_data4:
    return 4;
  case dwarf::DW_FORM_data8:
    return 8;
  case dwarf::DW_FORM_sec_offset:
  case dwarf::DW_FORM_strp:
    return FormParams.getDwarfOffsetByteSize();
  case dwarf::DW_FORM_addr:
    return FormParams.AddrSize;
  default:
    llvm_unreachable("DIE Value form not supported yet");
  }
}

LLVM_DUMP_METHOD
void DIELabel::print(raw_ostream &O) const { O << "Lbl: " << Label->getName(); }

//===----------------------------------------------------------------------===//
// DIEBaseTypeRef Implementation
//===----------------------------------------------------------------------===//

void DIEBaseTypeRef::emitValue(const AsmPrinter *AP, dwarf::Form Form) const {
  uint64_t Offset = CU->ExprRefedBaseTypes[Index].Die->getOffset();
  assert(Offset < (1ULL << (ULEB128PadSize * 7)) && "Offset wont fit");
  AP->emitULEB128(Offset, nullptr, ULEB128PadSize);
}

unsigned DIEBaseTypeRef::sizeOf(const dwarf::FormParams &, dwarf::Form) const {
  return ULEB128PadSize;
}

LLVM_DUMP_METHOD
void DIEBaseTypeRef::print(raw_ostream &O) const { O << "BaseTypeRef: " << Index; }

//===----------------------------------------------------------------------===//
// DIEDelta Implementation
//===----------------------------------------------------------------------===//

/// EmitValue - Emit delta value.
///
void DIEDelta::emitValue(const AsmPrinter *AP, dwarf::Form Form) const {
  AP->emitLabelDifference(LabelHi, LabelLo,
                          sizeOf(AP->getDwarfFormParams(), Form));
}

/// SizeOf - Determine size of delta value in bytes.
///
unsigned DIEDelta::sizeOf(const dwarf::FormParams &FormParams,
                          dwarf::Form Form) const {
  switch (Form) {
  case dwarf::DW_FORM_data4:
    return 4;
  case dwarf::DW_FORM_data8:
    return 8;
  case dwarf::DW_FORM_sec_offset:
    return FormParams.getDwarfOffsetByteSize();
  default:
    llvm_unreachable("DIE Value form not supported yet");
  }
}

LLVM_DUMP_METHOD
void DIEDelta::print(raw_ostream &O) const {
  O << "Del: " << LabelHi->getName() << "-" << LabelLo->getName();
}

//===----------------------------------------------------------------------===//
// DIEString Implementation
//===----------------------------------------------------------------------===//

/// EmitValue - Emit string value.
///
void DIEString::emitValue(const AsmPrinter *AP, dwarf::Form Form) const {
  // Index of string in symbol table.
  switch (Form) {
  case dwarf::DW_FORM_GNU_str_index:
  case dwarf::DW_FORM_strx:
  case dwarf::DW_FORM_strx1:
  case dwarf::DW_FORM_strx2:
  case dwarf::DW_FORM_strx3:
  case dwarf::DW_FORM_strx4:
    DIEInteger(S.getIndex()).emitValue(AP, Form);
    return;
  case dwarf::DW_FORM_strp:
    if (AP->MAI->doesDwarfUseRelocationsAcrossSections())
      DIELabel(S.getSymbol()).emitValue(AP, Form);
    else
      DIEInteger(S.getOffset()).emitValue(AP, Form);
    return;
  default:
    llvm_unreachable("Expected valid string form");
  }
}

/// sizeOf - Determine size of delta value in bytes.
///
unsigned DIEString::sizeOf(const dwarf::FormParams &FormParams,
                           dwarf::Form Form) const {
  // Index of string in symbol table.
  switch (Form) {
  case dwarf::DW_FORM_GNU_str_index:
  case dwarf::DW_FORM_strx:
  case dwarf::DW_FORM_strx1:
  case dwarf::DW_FORM_strx2:
  case dwarf::DW_FORM_strx3:
  case dwarf::DW_FORM_strx4:
    return DIEInteger(S.getIndex()).sizeOf(FormParams, Form);
  case dwarf::DW_FORM_strp:
    if (FormParams.DwarfUsesRelocationsAcrossSections)
      return DIELabel(S.getSymbol()).sizeOf(FormParams, Form);
    return DIEInteger(S.getOffset()).sizeOf(FormParams, Form);
  default:
    llvm_unreachable("Expected valid string form");
  }
}

LLVM_DUMP_METHOD
void DIEString::print(raw_ostream &O) const {
  O << "String: " << S.getString();
}

//===----------------------------------------------------------------------===//
// DIEInlineString Implementation
//===----------------------------------------------------------------------===//
void DIEInlineString::emitValue(const AsmPrinter *AP, dwarf::Form Form) const {
  if (Form == dwarf::DW_FORM_string) {
    AP->OutStreamer->emitBytes(S);
    AP->emitInt8(0);
    return;
  }
  llvm_unreachable("Expected valid string form");
}

unsigned DIEInlineString::sizeOf(const dwarf::FormParams &, dwarf::Form) const {
  // Emit string bytes + NULL byte.
  return S.size() + 1;
}

LLVM_DUMP_METHOD
void DIEInlineString::print(raw_ostream &O) const {
  O << "InlineString: " << S;
}

//===----------------------------------------------------------------------===//
// DIEEntry Implementation
//===----------------------------------------------------------------------===//

/// EmitValue - Emit debug information entry offset.
///
void DIEEntry::emitValue(const AsmPrinter *AP, dwarf::Form Form) const {

  switch (Form) {
  case dwarf::DW_FORM_ref1:
  case dwarf::DW_FORM_ref2:
  case dwarf::DW_FORM_ref4:
  case dwarf::DW_FORM_ref8:
    AP->OutStreamer->emitIntValue(Entry->getOffset(),
                                  sizeOf(AP->getDwarfFormParams(), Form));
    return;

  case dwarf::DW_FORM_ref_udata:
    AP->emitULEB128(Entry->getOffset());
    return;

  case dwarf::DW_FORM_ref_addr: {
    // Get the absolute offset for this DIE within the debug info/types section.
    uint64_t Addr = Entry->getDebugSectionOffset();
    if (const MCSymbol *SectionSym =
            Entry->getUnit()->getCrossSectionRelativeBaseAddress()) {
      AP->emitLabelPlusOffset(SectionSym, Addr,
                              sizeOf(AP->getDwarfFormParams(), Form), true);
      return;
    }

    AP->OutStreamer->emitIntValue(Addr, sizeOf(AP->getDwarfFormParams(), Form));
    return;
  }
  default:
    llvm_unreachable("Improper form for DIE reference");
  }
}

unsigned DIEEntry::sizeOf(const dwarf::FormParams &FormParams,
                          dwarf::Form Form) const {
  switch (Form) {
  case dwarf::DW_FORM_ref1:
    return 1;
  case dwarf::DW_FORM_ref2:
    return 2;
  case dwarf::DW_FORM_ref4:
    return 4;
  case dwarf::DW_FORM_ref8:
    return 8;
  case dwarf::DW_FORM_ref_udata:
    return getULEB128Size(Entry->getOffset());
  case dwarf::DW_FORM_ref_addr:
    return FormParams.getRefAddrByteSize();

  default:
    llvm_unreachable("Improper form for DIE reference");
  }
}

LLVM_DUMP_METHOD
void DIEEntry::print(raw_ostream &O) const {
  O << format("Die: 0x%lx", (long)(intptr_t)&Entry);
}

//===----------------------------------------------------------------------===//
// DIELoc Implementation
//===----------------------------------------------------------------------===//

unsigned DIELoc::computeSize(const dwarf::FormParams &FormParams) const {
  if (!Size) {
    for (const auto &V : values())
      Size += V.sizeOf(FormParams);
  }

  return Size;
}

/// EmitValue - Emit location data.
///
void DIELoc::emitValue(const AsmPrinter *Asm, dwarf::Form Form) const {
  switch (Form) {
  default: llvm_unreachable("Improper form for block");
  case dwarf::DW_FORM_block1: Asm->emitInt8(Size);    break;
  case dwarf::DW_FORM_block2: Asm->emitInt16(Size);   break;
  case dwarf::DW_FORM_block4: Asm->emitInt32(Size);   break;
  case dwarf::DW_FORM_block:
  case dwarf::DW_FORM_exprloc:
    Asm->emitULEB128(Size);
    break;
  }

  for (const auto &V : values())
    V.emitValue(Asm);
}

/// sizeOf - Determine size of location data in bytes.
///
unsigned DIELoc::sizeOf(const dwarf::FormParams &, dwarf::Form Form) const {
  switch (Form) {
  case dwarf::DW_FORM_block1: return Size + sizeof(int8_t);
  case dwarf::DW_FORM_block2: return Size + sizeof(int16_t);
  case dwarf::DW_FORM_block4: return Size + sizeof(int32_t);
  case dwarf::DW_FORM_block:
  case dwarf::DW_FORM_exprloc:
    return Size + getULEB128Size(Size);
  default: llvm_unreachable("Improper form for block");
  }
}

LLVM_DUMP_METHOD
void DIELoc::print(raw_ostream &O) const {
  printValues(O, *this, "ExprLoc", Size, 5);
}

//===----------------------------------------------------------------------===//
// DIEBlock Implementation
//===----------------------------------------------------------------------===//

unsigned DIEBlock::computeSize(const dwarf::FormParams &FormParams) const {
  if (!Size) {
    for (const auto &V : values())
      Size += V.sizeOf(FormParams);
  }

  return Size;
}

/// EmitValue - Emit block data.
///
void DIEBlock::emitValue(const AsmPrinter *Asm, dwarf::Form Form) const {
  switch (Form) {
  default: llvm_unreachable("Improper form for block");
  case dwarf::DW_FORM_block1: Asm->emitInt8(Size);    break;
  case dwarf::DW_FORM_block2: Asm->emitInt16(Size);   break;
  case dwarf::DW_FORM_block4: Asm->emitInt32(Size);   break;
  case dwarf::DW_FORM_exprloc:
  case dwarf::DW_FORM_block:
    Asm->emitULEB128(Size);
    break;
  case dwarf::DW_FORM_string: break;
  case dwarf::DW_FORM_data16: break;
  }

  for (const auto &V : values())
    V.emitValue(Asm);
}

/// sizeOf - Determine size of block data in bytes.
///
unsigned DIEBlock::sizeOf(const dwarf::FormParams &, dwarf::Form Form) const {
  switch (Form) {
  case dwarf::DW_FORM_block1: return Size + sizeof(int8_t);
  case dwarf::DW_FORM_block2: return Size + sizeof(int16_t);
  case dwarf::DW_FORM_block4: return Size + sizeof(int32_t);
  case dwarf::DW_FORM_exprloc:
  case dwarf::DW_FORM_block:  return Size + getULEB128Size(Size);
  case dwarf::DW_FORM_data16: return 16;
  default: llvm_unreachable("Improper form for block");
  }
}

LLVM_DUMP_METHOD
void DIEBlock::print(raw_ostream &O) const {
  printValues(O, *this, "Blk", Size, 5);
}

//===----------------------------------------------------------------------===//
// DIELocList Implementation
//===----------------------------------------------------------------------===//

unsigned DIELocList::sizeOf(const dwarf::FormParams &FormParams,
                            dwarf::Form Form) const {
  switch (Form) {
  case dwarf::DW_FORM_loclistx:
    return getULEB128Size(Index);
  case dwarf::DW_FORM_data4:
    assert(FormParams.Format != dwarf::DWARF64 &&
           "DW_FORM_data4 is not suitable to emit a pointer to a location list "
           "in the 64-bit DWARF format");
    return 4;
  case dwarf::DW_FORM_data8:
    assert(FormParams.Format == dwarf::DWARF64 &&
           "DW_FORM_data8 is not suitable to emit a pointer to a location list "
           "in the 32-bit DWARF format");
    return 8;
  case dwarf::DW_FORM_sec_offset:
    return FormParams.getDwarfOffsetByteSize();
  default:
    llvm_unreachable("DIE Value form not supported yet");
  }
}

/// EmitValue - Emit label value.
///
void DIELocList::emitValue(const AsmPrinter *AP, dwarf::Form Form) const {
  if (Form == dwarf::DW_FORM_loclistx) {
    AP->emitULEB128(Index);
    return;
  }
  DwarfDebug *DD = AP->getDwarfDebug();
  MCSymbol *Label = DD->getDebugLocs().getList(Index).Label;
  AP->emitDwarfSymbolReference(Label, /*ForceOffset*/ DD->useSplitDwarf());
}

LLVM_DUMP_METHOD
void DIELocList::print(raw_ostream &O) const { O << "LocList: " << Index; }

//===----------------------------------------------------------------------===//
// DIEAddrOffset Implementation
//===----------------------------------------------------------------------===//

<<<<<<< HEAD
unsigned DIEAddrOffset::SizeOf(const AsmPrinter *AP, dwarf::Form Form) const {
  return Addr.SizeOf(AP, dwarf::DW_FORM_addrx) +
         Offset.SizeOf(AP, dwarf::DW_FORM_data4);
=======
unsigned DIEAddrOffset::sizeOf(const dwarf::FormParams &FormParams,
                               dwarf::Form) const {
  return Addr.sizeOf(FormParams, dwarf::DW_FORM_addrx) +
         Offset.sizeOf(FormParams, dwarf::DW_FORM_data4);
>>>>>>> 2ab1d525
}

/// EmitValue - Emit label value.
///
void DIEAddrOffset::emitValue(const AsmPrinter *AP, dwarf::Form Form) const {
  Addr.emitValue(AP, dwarf::DW_FORM_addrx);
  Offset.emitValue(AP, dwarf::DW_FORM_data4);
}

LLVM_DUMP_METHOD
void DIEAddrOffset::print(raw_ostream &O) const {
  O << "AddrOffset: ";
  Addr.print(O);
  O << " + ";
  Offset.print(O);
}<|MERGE_RESOLUTION|>--- conflicted
+++ resolved
@@ -857,16 +857,10 @@
 // DIEAddrOffset Implementation
 //===----------------------------------------------------------------------===//
 
-<<<<<<< HEAD
-unsigned DIEAddrOffset::SizeOf(const AsmPrinter *AP, dwarf::Form Form) const {
-  return Addr.SizeOf(AP, dwarf::DW_FORM_addrx) +
-         Offset.SizeOf(AP, dwarf::DW_FORM_data4);
-=======
 unsigned DIEAddrOffset::sizeOf(const dwarf::FormParams &FormParams,
                                dwarf::Form) const {
   return Addr.sizeOf(FormParams, dwarf::DW_FORM_addrx) +
          Offset.sizeOf(FormParams, dwarf::DW_FORM_data4);
->>>>>>> 2ab1d525
 }
 
 /// EmitValue - Emit label value.
