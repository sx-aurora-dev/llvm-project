//===-- llvm/CodeGen/DwarfUnit.cpp - Dwarf Type and Compile Units ---------===//
//
// Part of the LLVM Project, under the Apache License v2.0 with LLVM Exceptions.
// See https://llvm.org/LICENSE.txt for license information.
// SPDX-License-Identifier: Apache-2.0 WITH LLVM-exception
//
//===----------------------------------------------------------------------===//
//
// This file contains support for constructing a dwarf compile unit.
//
//===----------------------------------------------------------------------===//

#include "DwarfUnit.h"
#include "AddressPool.h"
#include "DwarfCompileUnit.h"
#include "DwarfExpression.h"
#include "llvm/ADT/APFloat.h"
#include "llvm/ADT/APInt.h"
#include "llvm/ADT/None.h"
#include "llvm/ADT/StringExtras.h"
#include "llvm/ADT/iterator_range.h"
#include "llvm/CodeGen/MachineFunction.h"
#include "llvm/CodeGen/MachineOperand.h"
#include "llvm/CodeGen/TargetRegisterInfo.h"
#include "llvm/CodeGen/TargetSubtargetInfo.h"
#include "llvm/IR/Constants.h"
#include "llvm/IR/DataLayout.h"
#include "llvm/IR/GlobalValue.h"
#include "llvm/IR/Metadata.h"
#include "llvm/MC/MCAsmInfo.h"
#include "llvm/MC/MCContext.h"
#include "llvm/MC/MCDwarf.h"
#include "llvm/MC/MCSection.h"
#include "llvm/MC/MCStreamer.h"
#include "llvm/MC/MachineLocation.h"
#include "llvm/Support/Casting.h"
#include "llvm/Support/CommandLine.h"
#include "llvm/Target/TargetLoweringObjectFile.h"
#include <cassert>
#include <cstdint>
#include <string>
#include <utility>

using namespace llvm;

#define DEBUG_TYPE "dwarfdebug"

DIEDwarfExpression::DIEDwarfExpression(const AsmPrinter &AP,
                                       DwarfCompileUnit &CU, DIELoc &DIE)
    : DwarfExpression(AP.getDwarfVersion(), CU), AP(AP), OutDIE(DIE) {}

void DIEDwarfExpression::emitOp(uint8_t Op, const char* Comment) {
  CU.addUInt(getActiveDIE(), dwarf::DW_FORM_data1, Op);
}

void DIEDwarfExpression::emitSigned(int64_t Value) {
  CU.addSInt(getActiveDIE(), dwarf::DW_FORM_sdata, Value);
}

void DIEDwarfExpression::emitUnsigned(uint64_t Value) {
  CU.addUInt(getActiveDIE(), dwarf::DW_FORM_udata, Value);
}

void DIEDwarfExpression::emitData1(uint8_t Value) {
  CU.addUInt(getActiveDIE(), dwarf::DW_FORM_data1, Value);
}

void DIEDwarfExpression::emitBaseTypeRef(uint64_t Idx) {
  CU.addBaseTypeRef(getActiveDIE(), Idx);
}

void DIEDwarfExpression::enableTemporaryBuffer() {
  assert(!IsBuffering && "Already buffering?");
  IsBuffering = true;
}

void DIEDwarfExpression::disableTemporaryBuffer() { IsBuffering = false; }

unsigned DIEDwarfExpression::getTemporaryBufferSize() {
  return TmpDIE.computeSize(AP.getDwarfFormParams());
}

void DIEDwarfExpression::commitTemporaryBuffer() { OutDIE.takeValues(TmpDIE); }

bool DIEDwarfExpression::isFrameRegister(const TargetRegisterInfo &TRI,
                                         llvm::Register MachineReg) {
  return MachineReg == TRI.getFrameRegister(*AP.MF);
}

DwarfUnit::DwarfUnit(dwarf::Tag UnitTag, const DICompileUnit *Node,
                     AsmPrinter *A, DwarfDebug *DW, DwarfFile *DWU)
    : DIEUnit(UnitTag), CUNode(Node), Asm(A), DD(DW), DU(DWU),
      IndexTyDie(nullptr) {}

DwarfTypeUnit::DwarfTypeUnit(DwarfCompileUnit &CU, AsmPrinter *A,
                             DwarfDebug *DW, DwarfFile *DWU,
                             MCDwarfDwoLineTable *SplitLineTable)
    : DwarfUnit(dwarf::DW_TAG_type_unit, CU.getCUNode(), A, DW, DWU), CU(CU),
      SplitLineTable(SplitLineTable) {
}

DwarfUnit::~DwarfUnit() {
  for (DIEBlock *B : DIEBlocks)
    B->~DIEBlock();
  for (DIELoc *L : DIELocs)
    L->~DIELoc();
}

int64_t DwarfUnit::getDefaultLowerBound() const {
  switch (getLanguage()) {
  default:
    break;

  // The languages below have valid values in all DWARF versions.
  case dwarf::DW_LANG_C:
  case dwarf::DW_LANG_C89:
  case dwarf::DW_LANG_C_plus_plus:
    return 0;

  case dwarf::DW_LANG_Fortran77:
  case dwarf::DW_LANG_Fortran90:
    return 1;

  // The languages below have valid values only if the DWARF version >= 3.
  case dwarf::DW_LANG_C99:
  case dwarf::DW_LANG_ObjC:
  case dwarf::DW_LANG_ObjC_plus_plus:
    if (DD->getDwarfVersion() >= 3)
      return 0;
    break;

  case dwarf::DW_LANG_Fortran95:
    if (DD->getDwarfVersion() >= 3)
      return 1;
    break;

  // Starting with DWARF v4, all defined languages have valid values.
  case dwarf::DW_LANG_D:
  case dwarf::DW_LANG_Java:
  case dwarf::DW_LANG_Python:
  case dwarf::DW_LANG_UPC:
    if (DD->getDwarfVersion() >= 4)
      return 0;
    break;

  case dwarf::DW_LANG_Ada83:
  case dwarf::DW_LANG_Ada95:
  case dwarf::DW_LANG_Cobol74:
  case dwarf::DW_LANG_Cobol85:
  case dwarf::DW_LANG_Modula2:
  case dwarf::DW_LANG_Pascal83:
  case dwarf::DW_LANG_PLI:
    if (DD->getDwarfVersion() >= 4)
      return 1;
    break;

  // The languages below are new in DWARF v5.
  case dwarf::DW_LANG_BLISS:
  case dwarf::DW_LANG_C11:
  case dwarf::DW_LANG_C_plus_plus_03:
  case dwarf::DW_LANG_C_plus_plus_11:
  case dwarf::DW_LANG_C_plus_plus_14:
  case dwarf::DW_LANG_Dylan:
  case dwarf::DW_LANG_Go:
  case dwarf::DW_LANG_Haskell:
  case dwarf::DW_LANG_OCaml:
  case dwarf::DW_LANG_OpenCL:
  case dwarf::DW_LANG_RenderScript:
  case dwarf::DW_LANG_Rust:
  case dwarf::DW_LANG_Swift:
    if (DD->getDwarfVersion() >= 5)
      return 0;
    break;

  case dwarf::DW_LANG_Fortran03:
  case dwarf::DW_LANG_Fortran08:
  case dwarf::DW_LANG_Julia:
  case dwarf::DW_LANG_Modula3:
    if (DD->getDwarfVersion() >= 5)
      return 1;
    break;
  }

  return -1;
}

/// Check whether the DIE for this MDNode can be shared across CUs.
bool DwarfUnit::isShareableAcrossCUs(const DINode *D) const {
  // When the MDNode can be part of the type system, the DIE can be shared
  // across CUs.
  // Combining type units and cross-CU DIE sharing is lower value (since
  // cross-CU DIE sharing is used in LTO and removes type redundancy at that
  // level already) but may be implementable for some value in projects
  // building multiple independent libraries with LTO and then linking those
  // together.
  if (isDwoUnit() && !DD->shareAcrossDWOCUs())
    return false;
  return (isa<DIType>(D) ||
          (isa<DISubprogram>(D) && !cast<DISubprogram>(D)->isDefinition())) &&
         !DD->generateTypeUnits();
}

DIE *DwarfUnit::getDIE(const DINode *D) const {
  if (isShareableAcrossCUs(D))
    return DU->getDIE(D);
  return MDNodeToDieMap.lookup(D);
}

void DwarfUnit::insertDIE(const DINode *Desc, DIE *D) {
  if (isShareableAcrossCUs(Desc)) {
    DU->insertDIE(Desc, D);
    return;
  }
  MDNodeToDieMap.insert(std::make_pair(Desc, D));
}

void DwarfUnit::insertDIE(DIE *D) {
  MDNodeToDieMap.insert(std::make_pair(nullptr, D));
}

void DwarfUnit::addFlag(DIE &Die, dwarf::Attribute Attribute) {
  if (DD->getDwarfVersion() >= 4)
    addAttribute(Die, Attribute, dwarf::DW_FORM_flag_present, DIEInteger(1));
  else
    addAttribute(Die, Attribute, dwarf::DW_FORM_flag, DIEInteger(1));
}

void DwarfUnit::addUInt(DIEValueList &Die, dwarf::Attribute Attribute,
                        Optional<dwarf::Form> Form, uint64_t Integer) {
  if (!Form)
    Form = DIEInteger::BestForm(false, Integer);
  assert(Form != dwarf::DW_FORM_implicit_const &&
         "DW_FORM_implicit_const is used only for signed integers");
  addAttribute(Die, Attribute, *Form, DIEInteger(Integer));
}

void DwarfUnit::addUInt(DIEValueList &Block, dwarf::Form Form,
                        uint64_t Integer) {
  addUInt(Block, (dwarf::Attribute)0, Form, Integer);
}

void DwarfUnit::addSInt(DIEValueList &Die, dwarf::Attribute Attribute,
                        Optional<dwarf::Form> Form, int64_t Integer) {
  if (!Form)
    Form = DIEInteger::BestForm(true, Integer);
  addAttribute(Die, Attribute, *Form, DIEInteger(Integer));
}

void DwarfUnit::addSInt(DIELoc &Die, Optional<dwarf::Form> Form,
                        int64_t Integer) {
  addSInt(Die, (dwarf::Attribute)0, Form, Integer);
}

void DwarfUnit::addString(DIE &Die, dwarf::Attribute Attribute,
                          StringRef String) {
  if (CUNode->isDebugDirectivesOnly())
    return;

  if (DD->useInlineStrings()) {
    addAttribute(Die, Attribute, dwarf::DW_FORM_string,
                 new (DIEValueAllocator)
                     DIEInlineString(String, DIEValueAllocator));
    return;
  }
  dwarf::Form IxForm =
      isDwoUnit() ? dwarf::DW_FORM_GNU_str_index : dwarf::DW_FORM_strp;

  auto StringPoolEntry =
      useSegmentedStringOffsetsTable() || IxForm == dwarf::DW_FORM_GNU_str_index
          ? DU->getStringPool().getIndexedEntry(*Asm, String)
          : DU->getStringPool().getEntry(*Asm, String);

  // For DWARF v5 and beyond, use the smallest strx? form possible.
  if (useSegmentedStringOffsetsTable()) {
    IxForm = dwarf::DW_FORM_strx1;
    unsigned Index = StringPoolEntry.getIndex();
    if (Index > 0xffffff)
      IxForm = dwarf::DW_FORM_strx4;
    else if (Index > 0xffff)
      IxForm = dwarf::DW_FORM_strx3;
    else if (Index > 0xff)
      IxForm = dwarf::DW_FORM_strx2;
  }
  addAttribute(Die, Attribute, IxForm, DIEString(StringPoolEntry));
}

void DwarfUnit::addLabel(DIEValueList &Die, dwarf::Attribute Attribute,
                         dwarf::Form Form, const MCSymbol *Label) {
  addAttribute(Die, Attribute, Form, DIELabel(Label));
}

void DwarfUnit::addLabel(DIELoc &Die, dwarf::Form Form, const MCSymbol *Label) {
  addLabel(Die, (dwarf::Attribute)0, Form, Label);
}

void DwarfUnit::addSectionOffset(DIE &Die, dwarf::Attribute Attribute,
                                 uint64_t Integer) {
  addUInt(Die, Attribute, DD->getDwarfSectionOffsetForm(), Integer);
}

unsigned DwarfTypeUnit::getOrCreateSourceID(const DIFile *File) {
  if (!SplitLineTable)
    return getCU().getOrCreateSourceID(File);
  if (!UsedLineTable) {
    UsedLineTable = true;
    // This is a split type unit that needs a line table.
    addSectionOffset(getUnitDie(), dwarf::DW_AT_stmt_list, 0);
  }
  return SplitLineTable->getFile(
      File->getDirectory(), File->getFilename(), DD->getMD5AsBytes(File),
      Asm->OutContext.getDwarfVersion(), File->getSource());
}

void DwarfUnit::addPoolOpAddress(DIEValueList &Die, const MCSymbol *Label) {
  bool UseAddrOffsetFormOrExpressions =
      DD->useAddrOffsetForm() || DD->useAddrOffsetExpressions();

  const MCSymbol *Base = nullptr;
  if (Label->isInSection() && UseAddrOffsetFormOrExpressions)
    Base = DD->getSectionLabel(&Label->getSection());

  uint32_t Index = DD->getAddressPool().getIndex(Base ? Base : Label);

  if (DD->getDwarfVersion() >= 5) {
    addUInt(Die, dwarf::DW_FORM_data1, dwarf::DW_OP_addrx);
    addUInt(Die, dwarf::DW_FORM_addrx, Index);
  } else {
    addUInt(Die, dwarf::DW_FORM_data1, dwarf::DW_OP_GNU_addr_index);
    addUInt(Die, dwarf::DW_FORM_GNU_addr_index, Index);
  }

  if (Base && Base != Label) {
    addUInt(Die, dwarf::DW_FORM_data1, dwarf::DW_OP_const4u);
    addLabelDelta(Die, (dwarf::Attribute)0, Label, Base);
    addUInt(Die, dwarf::DW_FORM_data1, dwarf::DW_OP_plus);
  }
}

void DwarfUnit::addOpAddress(DIELoc &Die, const MCSymbol *Sym) {
  if (DD->getDwarfVersion() >= 5) {
    addPoolOpAddress(Die, Sym);
    return;
  }

  if (DD->useSplitDwarf()) {
    addPoolOpAddress(Die, Sym);
    return;
  }

  addUInt(Die, dwarf::DW_FORM_data1, dwarf::DW_OP_addr);
  addLabel(Die, dwarf::DW_FORM_addr, Sym);
}

void DwarfUnit::addLabelDelta(DIEValueList &Die, dwarf::Attribute Attribute,
                              const MCSymbol *Hi, const MCSymbol *Lo) {
  addAttribute(Die, Attribute, dwarf::DW_FORM_data4,
               new (DIEValueAllocator) DIEDelta(Hi, Lo));
}

void DwarfUnit::addDIEEntry(DIE &Die, dwarf::Attribute Attribute, DIE &Entry) {
  addDIEEntry(Die, Attribute, DIEEntry(Entry));
}

void DwarfUnit::addDIETypeSignature(DIE &Die, uint64_t Signature) {
  // Flag the type unit reference as a declaration so that if it contains
  // members (implicit special members, static data member definitions, member
  // declarations for definitions in this CU, etc) consumers don't get confused
  // and think this is a full definition.
  addFlag(Die, dwarf::DW_AT_declaration);

  addAttribute(Die, dwarf::DW_AT_signature, dwarf::DW_FORM_ref_sig8,
               DIEInteger(Signature));
}

void DwarfUnit::addDIEEntry(DIE &Die, dwarf::Attribute Attribute,
                            DIEEntry Entry) {
  const DIEUnit *CU = Die.getUnit();
  const DIEUnit *EntryCU = Entry.getEntry().getUnit();
  if (!CU)
    // We assume that Die belongs to this CU, if it is not linked to any CU yet.
    CU = getUnitDie().getUnit();
  if (!EntryCU)
    EntryCU = getUnitDie().getUnit();
  addAttribute(Die, Attribute,
               EntryCU == CU ? dwarf::DW_FORM_ref4 : dwarf::DW_FORM_ref_addr,
               Entry);
}

DIE &DwarfUnit::createAndAddDIE(dwarf::Tag Tag, DIE &Parent, const DINode *N) {
  DIE &Die = Parent.addChild(DIE::get(DIEValueAllocator, Tag));
  if (N)
    insertDIE(N, &Die);
  return Die;
}

void DwarfUnit::addBlock(DIE &Die, dwarf::Attribute Attribute, DIELoc *Loc) {
  Loc->computeSize(Asm->getDwarfFormParams());
  DIELocs.push_back(Loc); // Memoize so we can call the destructor later on.
  addAttribute(Die, Attribute, Loc->BestForm(DD->getDwarfVersion()), Loc);
}

void DwarfUnit::addBlock(DIE &Die, dwarf::Attribute Attribute, dwarf::Form Form,
                         DIEBlock *Block) {
  Block->computeSize(Asm->getDwarfFormParams());
  DIEBlocks.push_back(Block); // Memoize so we can call the destructor later on.
<<<<<<< HEAD
  Die.addValue(DIEValueAllocator, Attribute, Form, Block);
=======
  addAttribute(Die, Attribute, Form, Block);
>>>>>>> a2ce6ee6
}

void DwarfUnit::addBlock(DIE &Die, dwarf::Attribute Attribute,
                         DIEBlock *Block) {
  addBlock(Die, Attribute, Block->BestForm(), Block);
}

void DwarfUnit::addSourceLine(DIE &Die, unsigned Line, const DIFile *File) {
  if (Line == 0)
    return;

  unsigned FileID = getOrCreateSourceID(File);
  addUInt(Die, dwarf::DW_AT_decl_file, None, FileID);
  addUInt(Die, dwarf::DW_AT_decl_line, None, Line);
}

void DwarfUnit::addSourceLine(DIE &Die, const DILocalVariable *V) {
  assert(V);

  addSourceLine(Die, V->getLine(), V->getFile());
}

void DwarfUnit::addSourceLine(DIE &Die, const DIGlobalVariable *G) {
  assert(G);

  addSourceLine(Die, G->getLine(), G->getFile());
}

void DwarfUnit::addSourceLine(DIE &Die, const DISubprogram *SP) {
  assert(SP);

  addSourceLine(Die, SP->getLine(), SP->getFile());
}

void DwarfUnit::addSourceLine(DIE &Die, const DILabel *L) {
  assert(L);

  addSourceLine(Die, L->getLine(), L->getFile());
}

void DwarfUnit::addSourceLine(DIE &Die, const DIType *Ty) {
  assert(Ty);

  addSourceLine(Die, Ty->getLine(), Ty->getFile());
}

void DwarfUnit::addSourceLine(DIE &Die, const DIObjCProperty *Ty) {
  assert(Ty);

  addSourceLine(Die, Ty->getLine(), Ty->getFile());
}

void DwarfUnit::addConstantFPValue(DIE &Die, const ConstantFP *CFP) {
  // Pass this down to addConstantValue as an unsigned bag of bits.
  addConstantValue(Die, CFP->getValueAPF().bitcastToAPInt(), true);
}

void DwarfUnit::addConstantValue(DIE &Die, const ConstantInt *CI,
                                 const DIType *Ty) {
  addConstantValue(Die, CI->getValue(), Ty);
}

void DwarfUnit::addConstantValue(DIE &Die, uint64_t Val, const DIType *Ty) {
  addConstantValue(Die, DD->isUnsignedDIType(Ty), Val);
}

void DwarfUnit::addConstantValue(DIE &Die, bool Unsigned, uint64_t Val) {
  // FIXME: This is a bit conservative/simple - it emits negative values always
  // sign extended to 64 bits rather than minimizing the number of bytes.
  addUInt(Die, dwarf::DW_AT_const_value,
          Unsigned ? dwarf::DW_FORM_udata : dwarf::DW_FORM_sdata, Val);
}

void DwarfUnit::addConstantValue(DIE &Die, const APInt &Val, const DIType *Ty) {
  addConstantValue(Die, Val, DD->isUnsignedDIType(Ty));
}

void DwarfUnit::addConstantValue(DIE &Die, const APInt &Val, bool Unsigned) {
  unsigned CIBitWidth = Val.getBitWidth();
  if (CIBitWidth <= 64) {
    addConstantValue(Die, Unsigned,
                     Unsigned ? Val.getZExtValue() : Val.getSExtValue());
    return;
  }

  DIEBlock *Block = new (DIEValueAllocator) DIEBlock;

  // Get the raw data form of the large APInt.
  const uint64_t *Ptr64 = Val.getRawData();

  int NumBytes = Val.getBitWidth() / 8; // 8 bits per byte.
  bool LittleEndian = Asm->getDataLayout().isLittleEndian();

  // Output the constant to DWARF one byte at a time.
  for (int i = 0; i < NumBytes; i++) {
    uint8_t c;
    if (LittleEndian)
      c = Ptr64[i / 8] >> (8 * (i & 7));
    else
      c = Ptr64[(NumBytes - 1 - i) / 8] >> (8 * ((NumBytes - 1 - i) & 7));
    addUInt(*Block, dwarf::DW_FORM_data1, c);
  }

  addBlock(Die, dwarf::DW_AT_const_value, Block);
}

void DwarfUnit::addLinkageName(DIE &Die, StringRef LinkageName) {
  if (!LinkageName.empty())
    addString(Die,
              DD->getDwarfVersion() >= 4 ? dwarf::DW_AT_linkage_name
                                         : dwarf::DW_AT_MIPS_linkage_name,
              GlobalValue::dropLLVMManglingEscape(LinkageName));
}

void DwarfUnit::addTemplateParams(DIE &Buffer, DINodeArray TParams) {
  // Add template parameters.
  for (const auto *Element : TParams) {
    if (auto *TTP = dyn_cast<DITemplateTypeParameter>(Element))
      constructTemplateTypeParameterDIE(Buffer, TTP);
    else if (auto *TVP = dyn_cast<DITemplateValueParameter>(Element))
      constructTemplateValueParameterDIE(Buffer, TVP);
  }
}

/// Add thrown types.
void DwarfUnit::addThrownTypes(DIE &Die, DINodeArray ThrownTypes) {
  for (const auto *Ty : ThrownTypes) {
    DIE &TT = createAndAddDIE(dwarf::DW_TAG_thrown_type, Die);
    addType(TT, cast<DIType>(Ty));
  }
}

void DwarfUnit::addAccess(DIE &Die, DINode::DIFlags Flags) {
  if ((Flags & DINode::FlagAccessibility) == DINode::FlagProtected)
    addUInt(Die, dwarf::DW_AT_accessibility, dwarf::DW_FORM_data1,
            dwarf::DW_ACCESS_protected);
  else if ((Flags & DINode::FlagAccessibility) == DINode::FlagPrivate)
    addUInt(Die, dwarf::DW_AT_accessibility, dwarf::DW_FORM_data1,
            dwarf::DW_ACCESS_private);
  else if ((Flags & DINode::FlagAccessibility) == DINode::FlagPublic)
    addUInt(Die, dwarf::DW_AT_accessibility, dwarf::DW_FORM_data1,
            dwarf::DW_ACCESS_public);
}

DIE *DwarfUnit::getOrCreateContextDIE(const DIScope *Context) {
  if (!Context || isa<DIFile>(Context))
    return &getUnitDie();
  if (auto *T = dyn_cast<DIType>(Context))
    return getOrCreateTypeDIE(T);
  if (auto *NS = dyn_cast<DINamespace>(Context))
    return getOrCreateNameSpace(NS);
  if (auto *SP = dyn_cast<DISubprogram>(Context))
    return getOrCreateSubprogramDIE(SP);
  if (auto *M = dyn_cast<DIModule>(Context))
    return getOrCreateModule(M);
  return getDIE(Context);
}

DIE *DwarfUnit::createTypeDIE(const DICompositeType *Ty) {
  auto *Context = Ty->getScope();
  DIE *ContextDIE = getOrCreateContextDIE(Context);

  if (DIE *TyDIE = getDIE(Ty))
    return TyDIE;

  // Create new type.
  DIE &TyDIE = createAndAddDIE(Ty->getTag(), *ContextDIE, Ty);

  constructTypeDIE(TyDIE, cast<DICompositeType>(Ty));

  updateAcceleratorTables(Context, Ty, TyDIE);
  return &TyDIE;
}

DIE *DwarfUnit::createTypeDIE(const DIScope *Context, DIE &ContextDIE,
                              const DIType *Ty) {
  // Create new type.
  DIE &TyDIE = createAndAddDIE(Ty->getTag(), ContextDIE, Ty);

  updateAcceleratorTables(Context, Ty, TyDIE);

  if (auto *BT = dyn_cast<DIBasicType>(Ty))
    constructTypeDIE(TyDIE, BT);
  else if (auto *ST = dyn_cast<DIStringType>(Ty))
    constructTypeDIE(TyDIE, ST);
  else if (auto *STy = dyn_cast<DISubroutineType>(Ty))
    constructTypeDIE(TyDIE, STy);
  else if (auto *CTy = dyn_cast<DICompositeType>(Ty)) {
    if (DD->generateTypeUnits() && !Ty->isForwardDecl() &&
        (Ty->getRawName() || CTy->getRawIdentifier())) {
      // Skip updating the accelerator tables since this is not the full type.
      if (MDString *TypeId = CTy->getRawIdentifier())
        DD->addDwarfTypeUnitType(getCU(), TypeId->getString(), TyDIE, CTy);
      else {
        auto X = DD->enterNonTypeUnitContext();
        finishNonUnitTypeDIE(TyDIE, CTy);
      }
      return &TyDIE;
    }
    constructTypeDIE(TyDIE, CTy);
  } else {
    constructTypeDIE(TyDIE, cast<DIDerivedType>(Ty));
  }

  return &TyDIE;
}

DIE *DwarfUnit::getOrCreateTypeDIE(const MDNode *TyNode) {
  if (!TyNode)
    return nullptr;

  auto *Ty = cast<DIType>(TyNode);

  // DW_TAG_restrict_type is not supported in DWARF2
  if (Ty->getTag() == dwarf::DW_TAG_restrict_type && DD->getDwarfVersion() <= 2)
    return getOrCreateTypeDIE(cast<DIDerivedType>(Ty)->getBaseType());

  // DW_TAG_atomic_type is not supported in DWARF < 5
  if (Ty->getTag() == dwarf::DW_TAG_atomic_type && DD->getDwarfVersion() < 5)
    return getOrCreateTypeDIE(cast<DIDerivedType>(Ty)->getBaseType());

  // Construct the context before querying for the existence of the DIE in case
  // such construction creates the DIE.
  auto *Context = Ty->getScope();
  DIE *ContextDIE = getOrCreateContextDIE(Context);
  assert(ContextDIE);

  if (DIE *TyDIE = getDIE(Ty))
    return TyDIE;

  return static_cast<DwarfUnit *>(ContextDIE->getUnit())
      ->createTypeDIE(Context, *ContextDIE, Ty);
}

void DwarfUnit::updateAcceleratorTables(const DIScope *Context,
                                        const DIType *Ty, const DIE &TyDIE) {
  if (!Ty->getName().empty() && !Ty->isForwardDecl()) {
    bool IsImplementation = false;
    if (auto *CT = dyn_cast<DICompositeType>(Ty)) {
      // A runtime language of 0 actually means C/C++ and that any
      // non-negative value is some version of Objective-C/C++.
      IsImplementation = CT->getRuntimeLang() == 0 || CT->isObjcClassComplete();
    }
    unsigned Flags = IsImplementation ? dwarf::DW_FLAG_type_implementation : 0;
    DD->addAccelType(*CUNode, Ty->getName(), TyDIE, Flags);

    if (!Context || isa<DICompileUnit>(Context) || isa<DIFile>(Context) ||
        isa<DINamespace>(Context) || isa<DICommonBlock>(Context))
      addGlobalType(Ty, TyDIE, Context);
  }
}

void DwarfUnit::addType(DIE &Entity, const DIType *Ty,
                        dwarf::Attribute Attribute) {
  assert(Ty && "Trying to add a type that doesn't exist?");
  addDIEEntry(Entity, Attribute, DIEEntry(*getOrCreateTypeDIE(Ty)));
}

std::string DwarfUnit::getParentContextString(const DIScope *Context) const {
  if (!Context)
    return "";

  // FIXME: Decide whether to implement this for non-C++ languages.
  if (!dwarf::isCPlusPlus((dwarf::SourceLanguage)getLanguage()))
    return "";

  std::string CS;
  SmallVector<const DIScope *, 1> Parents;
  while (!isa<DICompileUnit>(Context)) {
    Parents.push_back(Context);
    if (const DIScope *S = Context->getScope())
      Context = S;
    else
      // Structure, etc types will have a NULL context if they're at the top
      // level.
      break;
  }

  // Reverse iterate over our list to go from the outermost construct to the
  // innermost.
  for (const DIScope *Ctx : llvm::reverse(Parents)) {
    StringRef Name = Ctx->getName();
    if (Name.empty() && isa<DINamespace>(Ctx))
      Name = "(anonymous namespace)";
    if (!Name.empty()) {
      CS += Name;
      CS += "::";
    }
  }
  return CS;
}

void DwarfUnit::constructTypeDIE(DIE &Buffer, const DIBasicType *BTy) {
  // Get core information.
  StringRef Name = BTy->getName();
  // Add name if not anonymous or intermediate type.
  if (!Name.empty())
    addString(Buffer, dwarf::DW_AT_name, Name);

  // An unspecified type only has a name attribute.
  if (BTy->getTag() == dwarf::DW_TAG_unspecified_type)
    return;

  if (BTy->getTag() != dwarf::DW_TAG_string_type)
    addUInt(Buffer, dwarf::DW_AT_encoding, dwarf::DW_FORM_data1,
            BTy->getEncoding());

  uint64_t Size = BTy->getSizeInBits() >> 3;
  addUInt(Buffer, dwarf::DW_AT_byte_size, None, Size);

  if (BTy->isBigEndian())
    addUInt(Buffer, dwarf::DW_AT_endianity, None, dwarf::DW_END_big);
  else if (BTy->isLittleEndian())
    addUInt(Buffer, dwarf::DW_AT_endianity, None, dwarf::DW_END_little);
}

void DwarfUnit::constructTypeDIE(DIE &Buffer, const DIStringType *STy) {
  // Get core information.
  StringRef Name = STy->getName();
  // Add name if not anonymous or intermediate type.
  if (!Name.empty())
    addString(Buffer, dwarf::DW_AT_name, Name);

  if (DIVariable *Var = STy->getStringLength()) {
    if (auto *VarDIE = getDIE(Var))
      addDIEEntry(Buffer, dwarf::DW_AT_string_length, *VarDIE);
  } else if (DIExpression *Expr = STy->getStringLengthExp()) {
    DIELoc *Loc = new (DIEValueAllocator) DIELoc;
    DIEDwarfExpression DwarfExpr(*Asm, getCU(), *Loc);
    // This is to describe the memory location of the
    // length of a Fortran deferred length string, so
    // lock it down as such.
    DwarfExpr.setMemoryLocationKind();
    DwarfExpr.addExpression(Expr);
    addBlock(Buffer, dwarf::DW_AT_string_length, DwarfExpr.finalize());
  } else {
    uint64_t Size = STy->getSizeInBits() >> 3;
    addUInt(Buffer, dwarf::DW_AT_byte_size, None, Size);
  }

  if (STy->getEncoding()) {
    // For eventual Unicode support.
    addUInt(Buffer, dwarf::DW_AT_encoding, dwarf::DW_FORM_data1,
            STy->getEncoding());
  }
}

void DwarfUnit::constructTypeDIE(DIE &Buffer, const DIDerivedType *DTy) {
  // Get core information.
  StringRef Name = DTy->getName();
  uint64_t Size = DTy->getSizeInBits() >> 3;
  uint16_t Tag = Buffer.getTag();

  // Map to main type, void will not have a type.
  const DIType *FromTy = DTy->getBaseType();
  if (FromTy)
    addType(Buffer, FromTy);

  // Add name if not anonymous or intermediate type.
  if (!Name.empty())
    addString(Buffer, dwarf::DW_AT_name, Name);

  addAnnotation(Buffer, DTy->getAnnotations());

  // If alignment is specified for a typedef , create and insert DW_AT_alignment
  // attribute in DW_TAG_typedef DIE.
  if (Tag == dwarf::DW_TAG_typedef && DD->getDwarfVersion() >= 5) {
    uint32_t AlignInBytes = DTy->getAlignInBytes();
    if (AlignInBytes > 0)
      addUInt(Buffer, dwarf::DW_AT_alignment, dwarf::DW_FORM_udata,
              AlignInBytes);
  }

  // Add size if non-zero (derived types might be zero-sized.)
  if (Size && Tag != dwarf::DW_TAG_pointer_type
           && Tag != dwarf::DW_TAG_ptr_to_member_type
           && Tag != dwarf::DW_TAG_reference_type
           && Tag != dwarf::DW_TAG_rvalue_reference_type)
    addUInt(Buffer, dwarf::DW_AT_byte_size, None, Size);

  if (Tag == dwarf::DW_TAG_ptr_to_member_type)
    addDIEEntry(Buffer, dwarf::DW_AT_containing_type,
                *getOrCreateTypeDIE(cast<DIDerivedType>(DTy)->getClassType()));
  // Add source line info if available and TyDesc is not a forward declaration.
  if (!DTy->isForwardDecl())
    addSourceLine(Buffer, DTy);

  // If DWARF address space value is other than None, add it.  The IR
  // verifier checks that DWARF address space only exists for pointer
  // or reference types.
  if (DTy->getDWARFAddressSpace())
    addUInt(Buffer, dwarf::DW_AT_address_class, dwarf::DW_FORM_data4,
            DTy->getDWARFAddressSpace().getValue());
}

void DwarfUnit::constructSubprogramArguments(DIE &Buffer, DITypeRefArray Args) {
  for (unsigned i = 1, N = Args.size(); i < N; ++i) {
    const DIType *Ty = Args[i];
    if (!Ty) {
      assert(i == N-1 && "Unspecified parameter must be the last argument");
      createAndAddDIE(dwarf::DW_TAG_unspecified_parameters, Buffer);
    } else {
      DIE &Arg = createAndAddDIE(dwarf::DW_TAG_formal_parameter, Buffer);
      addType(Arg, Ty);
      if (Ty->isArtificial())
        addFlag(Arg, dwarf::DW_AT_artificial);
    }
  }
}

void DwarfUnit::constructTypeDIE(DIE &Buffer, const DISubroutineType *CTy) {
  // Add return type.  A void return won't have a type.
  auto Elements = cast<DISubroutineType>(CTy)->getTypeArray();
  if (Elements.size())
    if (auto RTy = Elements[0])
      addType(Buffer, RTy);

  bool isPrototyped = true;
  if (Elements.size() == 2 && !Elements[1])
    isPrototyped = false;

  constructSubprogramArguments(Buffer, Elements);

  // Add prototype flag if we're dealing with a C language and the function has
  // been prototyped.
  uint16_t Language = getLanguage();
  if (isPrototyped &&
      (Language == dwarf::DW_LANG_C89 || Language == dwarf::DW_LANG_C99 ||
       Language == dwarf::DW_LANG_ObjC))
    addFlag(Buffer, dwarf::DW_AT_prototyped);

  // Add a DW_AT_calling_convention if this has an explicit convention.
  if (CTy->getCC() && CTy->getCC() != dwarf::DW_CC_normal)
    addUInt(Buffer, dwarf::DW_AT_calling_convention, dwarf::DW_FORM_data1,
            CTy->getCC());

  if (CTy->isLValueReference())
    addFlag(Buffer, dwarf::DW_AT_reference);

  if (CTy->isRValueReference())
    addFlag(Buffer, dwarf::DW_AT_rvalue_reference);
}

void DwarfUnit::addAnnotation(DIE &Buffer, DINodeArray Annotations) {
  if (!Annotations)
    return;

  for (const Metadata *Annotation : Annotations->operands()) {
    const MDNode *MD = cast<MDNode>(Annotation);
    const MDString *Name = cast<MDString>(MD->getOperand(0));
    const auto &Value = MD->getOperand(1);

    DIE &AnnotationDie = createAndAddDIE(dwarf::DW_TAG_LLVM_annotation, Buffer);
    addString(AnnotationDie, dwarf::DW_AT_name, Name->getString());
    if (const auto *Data = dyn_cast<MDString>(Value))
      addString(AnnotationDie, dwarf::DW_AT_const_value, Data->getString());
    else if (const auto *Data = dyn_cast<ConstantAsMetadata>(Value))
      addConstantValue(AnnotationDie, Data->getValue()->getUniqueInteger(),
                       /*Unsigned=*/true);
    else
      assert(false && "Unsupported annotation value type");
  }
}

void DwarfUnit::constructTypeDIE(DIE &Buffer, const DICompositeType *CTy) {
  // Add name if not anonymous or intermediate type.
  StringRef Name = CTy->getName();

  uint64_t Size = CTy->getSizeInBits() >> 3;
  uint16_t Tag = Buffer.getTag();

  switch (Tag) {
  case dwarf::DW_TAG_array_type:
    constructArrayTypeDIE(Buffer, CTy);
    break;
  case dwarf::DW_TAG_enumeration_type:
    constructEnumTypeDIE(Buffer, CTy);
    break;
  case dwarf::DW_TAG_variant_part:
  case dwarf::DW_TAG_structure_type:
  case dwarf::DW_TAG_union_type:
  case dwarf::DW_TAG_class_type:
  case dwarf::DW_TAG_namelist: {
    // Emit the discriminator for a variant part.
    DIDerivedType *Discriminator = nullptr;
    if (Tag == dwarf::DW_TAG_variant_part) {
      Discriminator = CTy->getDiscriminator();
      if (Discriminator) {
        // DWARF says:
        //    If the variant part has a discriminant, the discriminant is
        //    represented by a separate debugging information entry which is
        //    a child of the variant part entry.
        DIE &DiscMember = constructMemberDIE(Buffer, Discriminator);
        addDIEEntry(Buffer, dwarf::DW_AT_discr, DiscMember);
      }
    }

    // Add template parameters to a class, structure or union types.
    if (Tag == dwarf::DW_TAG_class_type ||
        Tag == dwarf::DW_TAG_structure_type || Tag == dwarf::DW_TAG_union_type)
      addTemplateParams(Buffer, CTy->getTemplateParams());

    // Add elements to structure type.
    DINodeArray Elements = CTy->getElements();
    for (const auto *Element : Elements) {
      if (!Element)
        continue;
      if (auto *SP = dyn_cast<DISubprogram>(Element))
        getOrCreateSubprogramDIE(SP);
      else if (auto *DDTy = dyn_cast<DIDerivedType>(Element)) {
        if (DDTy->getTag() == dwarf::DW_TAG_friend) {
          DIE &ElemDie = createAndAddDIE(dwarf::DW_TAG_friend, Buffer);
          addType(ElemDie, DDTy->getBaseType(), dwarf::DW_AT_friend);
        } else if (DDTy->isStaticMember()) {
          getOrCreateStaticMemberDIE(DDTy);
        } else if (Tag == dwarf::DW_TAG_variant_part) {
          // When emitting a variant part, wrap each member in
          // DW_TAG_variant.
          DIE &Variant = createAndAddDIE(dwarf::DW_TAG_variant, Buffer);
          if (const ConstantInt *CI =
              dyn_cast_or_null<ConstantInt>(DDTy->getDiscriminantValue())) {
            if (DD->isUnsignedDIType(Discriminator->getBaseType()))
              addUInt(Variant, dwarf::DW_AT_discr_value, None, CI->getZExtValue());
            else
              addSInt(Variant, dwarf::DW_AT_discr_value, None, CI->getSExtValue());
          }
          constructMemberDIE(Variant, DDTy);
        } else {
          constructMemberDIE(Buffer, DDTy);
        }
      } else if (auto *Property = dyn_cast<DIObjCProperty>(Element)) {
        DIE &ElemDie = createAndAddDIE(Property->getTag(), Buffer);
        StringRef PropertyName = Property->getName();
        addString(ElemDie, dwarf::DW_AT_APPLE_property_name, PropertyName);
        if (Property->getType())
          addType(ElemDie, Property->getType());
        addSourceLine(ElemDie, Property);
        StringRef GetterName = Property->getGetterName();
        if (!GetterName.empty())
          addString(ElemDie, dwarf::DW_AT_APPLE_property_getter, GetterName);
        StringRef SetterName = Property->getSetterName();
        if (!SetterName.empty())
          addString(ElemDie, dwarf::DW_AT_APPLE_property_setter, SetterName);
        if (unsigned PropertyAttributes = Property->getAttributes())
          addUInt(ElemDie, dwarf::DW_AT_APPLE_property_attribute, None,
                  PropertyAttributes);
      } else if (auto *Composite = dyn_cast<DICompositeType>(Element)) {
        if (Composite->getTag() == dwarf::DW_TAG_variant_part) {
          DIE &VariantPart = createAndAddDIE(Composite->getTag(), Buffer);
          constructTypeDIE(VariantPart, Composite);
        }
      } else if (Tag == dwarf::DW_TAG_namelist) {
        auto *Var = dyn_cast<DINode>(Element);
        auto *VarDIE = getDIE(Var);
        if (VarDIE) {
          DIE &ItemDie = createAndAddDIE(dwarf::DW_TAG_namelist_item, Buffer);
          addDIEEntry(ItemDie, dwarf::DW_AT_namelist_item, *VarDIE);
        }
      }
    }

    if (CTy->isAppleBlockExtension())
      addFlag(Buffer, dwarf::DW_AT_APPLE_block);

    if (CTy->getExportSymbols())
      addFlag(Buffer, dwarf::DW_AT_export_symbols);

    // This is outside the DWARF spec, but GDB expects a DW_AT_containing_type
    // inside C++ composite types to point to the base class with the vtable.
    // Rust uses DW_AT_containing_type to link a vtable to the type
    // for which it was created.
    if (auto *ContainingType = CTy->getVTableHolder())
      addDIEEntry(Buffer, dwarf::DW_AT_containing_type,
                  *getOrCreateTypeDIE(ContainingType));

    if (CTy->isObjcClassComplete())
      addFlag(Buffer, dwarf::DW_AT_APPLE_objc_complete_type);

    // Add the type's non-standard calling convention.
    // DW_CC_pass_by_value/DW_CC_pass_by_reference are introduced in DWARF 5.
    if (!Asm->TM.Options.DebugStrictDwarf || DD->getDwarfVersion() >= 5) {
      uint8_t CC = 0;
      if (CTy->isTypePassByValue())
        CC = dwarf::DW_CC_pass_by_value;
      else if (CTy->isTypePassByReference())
        CC = dwarf::DW_CC_pass_by_reference;
      if (CC)
        addUInt(Buffer, dwarf::DW_AT_calling_convention, dwarf::DW_FORM_data1,
                CC);
    }
    break;
  }
  default:
    break;
  }

  // Add name if not anonymous or intermediate type.
  if (!Name.empty())
    addString(Buffer, dwarf::DW_AT_name, Name);

  addAnnotation(Buffer, CTy->getAnnotations());

  if (Tag == dwarf::DW_TAG_enumeration_type ||
      Tag == dwarf::DW_TAG_class_type || Tag == dwarf::DW_TAG_structure_type ||
      Tag == dwarf::DW_TAG_union_type) {
    // Add size if non-zero (derived types might be zero-sized.)
    // Ignore the size if it's a non-enum forward decl.
    // TODO: Do we care about size for enum forward declarations?
    if (Size &&
        (!CTy->isForwardDecl() || Tag == dwarf::DW_TAG_enumeration_type))
      addUInt(Buffer, dwarf::DW_AT_byte_size, None, Size);
    else if (!CTy->isForwardDecl())
      // Add zero size if it is not a forward declaration.
      addUInt(Buffer, dwarf::DW_AT_byte_size, None, 0);

    // If we're a forward decl, say so.
    if (CTy->isForwardDecl())
      addFlag(Buffer, dwarf::DW_AT_declaration);

    // Add accessibility info if available.
    addAccess(Buffer, CTy->getFlags());

    // Add source line info if available.
    if (!CTy->isForwardDecl())
      addSourceLine(Buffer, CTy);

    // No harm in adding the runtime language to the declaration.
    unsigned RLang = CTy->getRuntimeLang();
    if (RLang)
      addUInt(Buffer, dwarf::DW_AT_APPLE_runtime_class, dwarf::DW_FORM_data1,
              RLang);

    // Add align info if available.
    if (uint32_t AlignInBytes = CTy->getAlignInBytes())
      addUInt(Buffer, dwarf::DW_AT_alignment, dwarf::DW_FORM_udata,
              AlignInBytes);
  }
}

void DwarfUnit::constructTemplateTypeParameterDIE(
    DIE &Buffer, const DITemplateTypeParameter *TP) {
  DIE &ParamDIE =
      createAndAddDIE(dwarf::DW_TAG_template_type_parameter, Buffer);
  // Add the type if it exists, it could be void and therefore no type.
  if (TP->getType())
    addType(ParamDIE, TP->getType());
  if (!TP->getName().empty())
    addString(ParamDIE, dwarf::DW_AT_name, TP->getName());
  if (TP->isDefault() && (DD->getDwarfVersion() >= 5))
    addFlag(ParamDIE, dwarf::DW_AT_default_value);
}

void DwarfUnit::constructTemplateValueParameterDIE(
    DIE &Buffer, const DITemplateValueParameter *VP) {
  DIE &ParamDIE = createAndAddDIE(VP->getTag(), Buffer);

  // Add the type if there is one, template template and template parameter
  // packs will not have a type.
  if (VP->getTag() == dwarf::DW_TAG_template_value_parameter)
    addType(ParamDIE, VP->getType());
  if (!VP->getName().empty())
    addString(ParamDIE, dwarf::DW_AT_name, VP->getName());
  if (VP->isDefault() && (DD->getDwarfVersion() >= 5))
    addFlag(ParamDIE, dwarf::DW_AT_default_value);
  if (Metadata *Val = VP->getValue()) {
    if (ConstantInt *CI = mdconst::dyn_extract<ConstantInt>(Val))
      addConstantValue(ParamDIE, CI, VP->getType());
    else if (GlobalValue *GV = mdconst::dyn_extract<GlobalValue>(Val)) {
      // We cannot describe the location of dllimport'd entities: the
      // computation of their address requires loads from the IAT.
      if (!GV->hasDLLImportStorageClass()) {
        // For declaration non-type template parameters (such as global values
        // and functions)
        DIELoc *Loc = new (DIEValueAllocator) DIELoc;
        addOpAddress(*Loc, Asm->getSymbol(GV));
        // Emit DW_OP_stack_value to use the address as the immediate value of
        // the parameter, rather than a pointer to it.
        addUInt(*Loc, dwarf::DW_FORM_data1, dwarf::DW_OP_stack_value);
        addBlock(ParamDIE, dwarf::DW_AT_location, Loc);
      }
    } else if (VP->getTag() == dwarf::DW_TAG_GNU_template_template_param) {
      assert(isa<MDString>(Val));
      addString(ParamDIE, dwarf::DW_AT_GNU_template_name,
                cast<MDString>(Val)->getString());
    } else if (VP->getTag() == dwarf::DW_TAG_GNU_template_parameter_pack) {
      addTemplateParams(ParamDIE, cast<MDTuple>(Val));
    }
  }
}

DIE *DwarfUnit::getOrCreateNameSpace(const DINamespace *NS) {
  // Construct the context before querying for the existence of the DIE in case
  // such construction creates the DIE.
  DIE *ContextDIE = getOrCreateContextDIE(NS->getScope());

  if (DIE *NDie = getDIE(NS))
    return NDie;
  DIE &NDie = createAndAddDIE(dwarf::DW_TAG_namespace, *ContextDIE, NS);

  StringRef Name = NS->getName();
  if (!Name.empty())
    addString(NDie, dwarf::DW_AT_name, NS->getName());
  else
    Name = "(anonymous namespace)";
  DD->addAccelNamespace(*CUNode, Name, NDie);
  addGlobalName(Name, NDie, NS->getScope());
  if (NS->getExportSymbols())
    addFlag(NDie, dwarf::DW_AT_export_symbols);
  return &NDie;
}

DIE *DwarfUnit::getOrCreateModule(const DIModule *M) {
  // Construct the context before querying for the existence of the DIE in case
  // such construction creates the DIE.
  DIE *ContextDIE = getOrCreateContextDIE(M->getScope());

  if (DIE *MDie = getDIE(M))
    return MDie;
  DIE &MDie = createAndAddDIE(dwarf::DW_TAG_module, *ContextDIE, M);

  if (!M->getName().empty()) {
    addString(MDie, dwarf::DW_AT_name, M->getName());
    addGlobalName(M->getName(), MDie, M->getScope());
  }
  if (!M->getConfigurationMacros().empty())
    addString(MDie, dwarf::DW_AT_LLVM_config_macros,
              M->getConfigurationMacros());
  if (!M->getIncludePath().empty())
    addString(MDie, dwarf::DW_AT_LLVM_include_path, M->getIncludePath());
  if (!M->getAPINotesFile().empty())
    addString(MDie, dwarf::DW_AT_LLVM_apinotes, M->getAPINotesFile());
  if (M->getFile())
    addUInt(MDie, dwarf::DW_AT_decl_file, None,
            getOrCreateSourceID(M->getFile()));
  if (M->getLineNo())
    addUInt(MDie, dwarf::DW_AT_decl_line, None, M->getLineNo());
  if (M->getIsDecl())
    addFlag(MDie, dwarf::DW_AT_declaration);

  return &MDie;
}

DIE *DwarfUnit::getOrCreateSubprogramDIE(const DISubprogram *SP, bool Minimal) {
  // Construct the context before querying for the existence of the DIE in case
  // such construction creates the DIE (as is the case for member function
  // declarations).
  DIE *ContextDIE =
      Minimal ? &getUnitDie() : getOrCreateContextDIE(SP->getScope());

  if (DIE *SPDie = getDIE(SP))
    return SPDie;

  if (auto *SPDecl = SP->getDeclaration()) {
    if (!Minimal) {
      // Add subprogram definitions to the CU die directly.
      ContextDIE = &getUnitDie();
      // Build the decl now to ensure it precedes the definition.
      getOrCreateSubprogramDIE(SPDecl);
    }
  }

  // DW_TAG_inlined_subroutine may refer to this DIE.
  DIE &SPDie = createAndAddDIE(dwarf::DW_TAG_subprogram, *ContextDIE, SP);

  // Stop here and fill this in later, depending on whether or not this
  // subprogram turns out to have inlined instances or not.
  if (SP->isDefinition())
    return &SPDie;

  static_cast<DwarfUnit *>(SPDie.getUnit())
      ->applySubprogramAttributes(SP, SPDie);
  return &SPDie;
}

bool DwarfUnit::applySubprogramDefinitionAttributes(const DISubprogram *SP,
                                                    DIE &SPDie, bool Minimal) {
  DIE *DeclDie = nullptr;
  StringRef DeclLinkageName;
  if (auto *SPDecl = SP->getDeclaration()) {
    if (!Minimal) {
      DITypeRefArray DeclArgs, DefinitionArgs;
      DeclArgs = SPDecl->getType()->getTypeArray();
      DefinitionArgs = SP->getType()->getTypeArray();

      if (DeclArgs.size() && DefinitionArgs.size())
        if (DefinitionArgs[0] != nullptr && DeclArgs[0] != DefinitionArgs[0])
          addType(SPDie, DefinitionArgs[0]);

      DeclDie = getDIE(SPDecl);
      assert(DeclDie && "This DIE should've already been constructed when the "
                        "definition DIE was created in "
                        "getOrCreateSubprogramDIE");
      // Look at the Decl's linkage name only if we emitted it.
      if (DD->useAllLinkageNames())
        DeclLinkageName = SPDecl->getLinkageName();
      unsigned DeclID = getOrCreateSourceID(SPDecl->getFile());
      unsigned DefID = getOrCreateSourceID(SP->getFile());
      if (DeclID != DefID)
        addUInt(SPDie, dwarf::DW_AT_decl_file, None, DefID);

      if (SP->getLine() != SPDecl->getLine())
        addUInt(SPDie, dwarf::DW_AT_decl_line, None, SP->getLine());
    }
  }

  // Add function template parameters.
  addTemplateParams(SPDie, SP->getTemplateParams());

  // Add the linkage name if we have one and it isn't in the Decl.
  StringRef LinkageName = SP->getLinkageName();
  assert(((LinkageName.empty() || DeclLinkageName.empty()) ||
          LinkageName == DeclLinkageName) &&
         "decl has a linkage name and it is different");
  if (DeclLinkageName.empty() &&
      // Always emit it for abstract subprograms.
      (DD->useAllLinkageNames() || DU->getAbstractSPDies().lookup(SP)))
    addLinkageName(SPDie, LinkageName);

  if (!DeclDie)
    return false;

  // Refer to the function declaration where all the other attributes will be
  // found.
  addDIEEntry(SPDie, dwarf::DW_AT_specification, *DeclDie);
  return true;
}

void DwarfUnit::applySubprogramAttributes(const DISubprogram *SP, DIE &SPDie,
                                          bool SkipSPAttributes) {
  // If -fdebug-info-for-profiling is enabled, need to emit the subprogram
  // and its source location.
  bool SkipSPSourceLocation = SkipSPAttributes &&
                              !CUNode->getDebugInfoForProfiling();
  if (!SkipSPSourceLocation)
    if (applySubprogramDefinitionAttributes(SP, SPDie, SkipSPAttributes))
      return;

  // Constructors and operators for anonymous aggregates do not have names.
  if (!SP->getName().empty())
    addString(SPDie, dwarf::DW_AT_name, SP->getName());

  addAnnotation(SPDie, SP->getAnnotations());

  if (!SkipSPSourceLocation)
    addSourceLine(SPDie, SP);

  // Skip the rest of the attributes under -gmlt to save space.
  if (SkipSPAttributes)
    return;

  // Add the prototype if we have a prototype and we have a C like
  // language.
  uint16_t Language = getLanguage();
  if (SP->isPrototyped() &&
      (Language == dwarf::DW_LANG_C89 || Language == dwarf::DW_LANG_C99 ||
       Language == dwarf::DW_LANG_ObjC))
    addFlag(SPDie, dwarf::DW_AT_prototyped);

  if (SP->isObjCDirect())
    addFlag(SPDie, dwarf::DW_AT_APPLE_objc_direct);

  unsigned CC = 0;
  DITypeRefArray Args;
  if (const DISubroutineType *SPTy = SP->getType()) {
    Args = SPTy->getTypeArray();
    CC = SPTy->getCC();
  }

  // Add a DW_AT_calling_convention if this has an explicit convention.
  if (CC && CC != dwarf::DW_CC_normal)
    addUInt(SPDie, dwarf::DW_AT_calling_convention, dwarf::DW_FORM_data1, CC);

  // Add a return type. If this is a type like a C/C++ void type we don't add a
  // return type.
  if (Args.size())
    if (auto Ty = Args[0])
      addType(SPDie, Ty);

  unsigned VK = SP->getVirtuality();
  if (VK) {
    addUInt(SPDie, dwarf::DW_AT_virtuality, dwarf::DW_FORM_data1, VK);
    if (SP->getVirtualIndex() != -1u) {
      DIELoc *Block = getDIELoc();
      addUInt(*Block, dwarf::DW_FORM_data1, dwarf::DW_OP_constu);
      addUInt(*Block, dwarf::DW_FORM_udata, SP->getVirtualIndex());
      addBlock(SPDie, dwarf::DW_AT_vtable_elem_location, Block);
    }
    ContainingTypeMap.insert(std::make_pair(&SPDie, SP->getContainingType()));
  }

  if (!SP->isDefinition()) {
    addFlag(SPDie, dwarf::DW_AT_declaration);

    // Add arguments. Do not add arguments for subprogram definition. They will
    // be handled while processing variables.
    constructSubprogramArguments(SPDie, Args);
  }

  addThrownTypes(SPDie, SP->getThrownTypes());

  if (SP->isArtificial())
    addFlag(SPDie, dwarf::DW_AT_artificial);

  if (!SP->isLocalToUnit())
    addFlag(SPDie, dwarf::DW_AT_external);

  if (DD->useAppleExtensionAttributes()) {
    if (SP->isOptimized())
      addFlag(SPDie, dwarf::DW_AT_APPLE_optimized);

    if (unsigned isa = Asm->getISAEncoding())
      addUInt(SPDie, dwarf::DW_AT_APPLE_isa, dwarf::DW_FORM_flag, isa);
  }

  if (SP->isLValueReference())
    addFlag(SPDie, dwarf::DW_AT_reference);

  if (SP->isRValueReference())
    addFlag(SPDie, dwarf::DW_AT_rvalue_reference);

  if (SP->isNoReturn())
    addFlag(SPDie, dwarf::DW_AT_noreturn);

  addAccess(SPDie, SP->getFlags());

  if (SP->isExplicit())
    addFlag(SPDie, dwarf::DW_AT_explicit);

  if (SP->isMainSubprogram())
    addFlag(SPDie, dwarf::DW_AT_main_subprogram);
  if (SP->isPure())
    addFlag(SPDie, dwarf::DW_AT_pure);
  if (SP->isElemental())
    addFlag(SPDie, dwarf::DW_AT_elemental);
  if (SP->isRecursive())
    addFlag(SPDie, dwarf::DW_AT_recursive);

  if (DD->getDwarfVersion() >= 5 && SP->isDeleted())
    addFlag(SPDie, dwarf::DW_AT_deleted);
}

void DwarfUnit::constructSubrangeDIE(DIE &Buffer, const DISubrange *SR,
                                     DIE *IndexTy) {
  DIE &DW_Subrange = createAndAddDIE(dwarf::DW_TAG_subrange_type, Buffer);
  addDIEEntry(DW_Subrange, dwarf::DW_AT_type, *IndexTy);

  // The LowerBound value defines the lower bounds which is typically zero for
  // C/C++. The Count value is the number of elements.  Values are 64 bit. If
  // Count == -1 then the array is unbounded and we do not emit
  // DW_AT_lower_bound and DW_AT_count attributes.
  int64_t DefaultLowerBound = getDefaultLowerBound();

  auto AddBoundTypeEntry = [&](dwarf::Attribute Attr,
                               DISubrange::BoundType Bound) -> void {
    if (auto *BV = Bound.dyn_cast<DIVariable *>()) {
      if (auto *VarDIE = getDIE(BV))
        addDIEEntry(DW_Subrange, Attr, *VarDIE);
    } else if (auto *BE = Bound.dyn_cast<DIExpression *>()) {
      DIELoc *Loc = new (DIEValueAllocator) DIELoc;
      DIEDwarfExpression DwarfExpr(*Asm, getCU(), *Loc);
      DwarfExpr.setMemoryLocationKind();
      DwarfExpr.addExpression(BE);
      addBlock(DW_Subrange, Attr, DwarfExpr.finalize());
    } else if (auto *BI = Bound.dyn_cast<ConstantInt *>()) {
      if (Attr == dwarf::DW_AT_count) {
        if (BI->getSExtValue() != -1)
          addUInt(DW_Subrange, Attr, None, BI->getSExtValue());
      } else if (Attr != dwarf::DW_AT_lower_bound || DefaultLowerBound == -1 ||
                 BI->getSExtValue() != DefaultLowerBound)
        addSInt(DW_Subrange, Attr, dwarf::DW_FORM_sdata, BI->getSExtValue());
    }
  };

  AddBoundTypeEntry(dwarf::DW_AT_lower_bound, SR->getLowerBound());

  AddBoundTypeEntry(dwarf::DW_AT_count, SR->getCount());

  AddBoundTypeEntry(dwarf::DW_AT_upper_bound, SR->getUpperBound());

  AddBoundTypeEntry(dwarf::DW_AT_byte_stride, SR->getStride());
}

void DwarfUnit::constructGenericSubrangeDIE(DIE &Buffer,
                                            const DIGenericSubrange *GSR,
                                            DIE *IndexTy) {
  DIE &DwGenericSubrange =
      createAndAddDIE(dwarf::DW_TAG_generic_subrange, Buffer);
  addDIEEntry(DwGenericSubrange, dwarf::DW_AT_type, *IndexTy);

  int64_t DefaultLowerBound = getDefaultLowerBound();

  auto AddBoundTypeEntry = [&](dwarf::Attribute Attr,
                               DIGenericSubrange::BoundType Bound) -> void {
    if (auto *BV = Bound.dyn_cast<DIVariable *>()) {
      if (auto *VarDIE = getDIE(BV))
        addDIEEntry(DwGenericSubrange, Attr, *VarDIE);
    } else if (auto *BE = Bound.dyn_cast<DIExpression *>()) {
      if (BE->isConstant() &&
          DIExpression::SignedOrUnsignedConstant::SignedConstant ==
              *BE->isConstant()) {
        if (Attr != dwarf::DW_AT_lower_bound || DefaultLowerBound == -1 ||
            static_cast<int64_t>(BE->getElement(1)) != DefaultLowerBound)
          addSInt(DwGenericSubrange, Attr, dwarf::DW_FORM_sdata,
                  BE->getElement(1));
      } else {
        DIELoc *Loc = new (DIEValueAllocator) DIELoc;
        DIEDwarfExpression DwarfExpr(*Asm, getCU(), *Loc);
        DwarfExpr.setMemoryLocationKind();
        DwarfExpr.addExpression(BE);
        addBlock(DwGenericSubrange, Attr, DwarfExpr.finalize());
      }
    }
  };

  AddBoundTypeEntry(dwarf::DW_AT_lower_bound, GSR->getLowerBound());
  AddBoundTypeEntry(dwarf::DW_AT_count, GSR->getCount());
  AddBoundTypeEntry(dwarf::DW_AT_upper_bound, GSR->getUpperBound());
  AddBoundTypeEntry(dwarf::DW_AT_byte_stride, GSR->getStride());
}

DIE *DwarfUnit::getIndexTyDie() {
  if (IndexTyDie)
    return IndexTyDie;
  // Construct an integer type to use for indexes.
  IndexTyDie = &createAndAddDIE(dwarf::DW_TAG_base_type, getUnitDie());
  StringRef Name = "__ARRAY_SIZE_TYPE__";
  addString(*IndexTyDie, dwarf::DW_AT_name, Name);
  addUInt(*IndexTyDie, dwarf::DW_AT_byte_size, None, sizeof(int64_t));
  addUInt(*IndexTyDie, dwarf::DW_AT_encoding, dwarf::DW_FORM_data1,
          dwarf::DW_ATE_unsigned);
  DD->addAccelType(*CUNode, Name, *IndexTyDie, /*Flags*/ 0);
  return IndexTyDie;
}

/// Returns true if the vector's size differs from the sum of sizes of elements
/// the user specified.  This can occur if the vector has been rounded up to
/// fit memory alignment constraints.
static bool hasVectorBeenPadded(const DICompositeType *CTy) {
  assert(CTy && CTy->isVector() && "Composite type is not a vector");
  const uint64_t ActualSize = CTy->getSizeInBits();

  // Obtain the size of each element in the vector.
  DIType *BaseTy = CTy->getBaseType();
  assert(BaseTy && "Unknown vector element type.");
  const uint64_t ElementSize = BaseTy->getSizeInBits();

  // Locate the number of elements in the vector.
  const DINodeArray Elements = CTy->getElements();
  assert(Elements.size() == 1 &&
         Elements[0]->getTag() == dwarf::DW_TAG_subrange_type &&
         "Invalid vector element array, expected one element of type subrange");
  const auto Subrange = cast<DISubrange>(Elements[0]);
  const auto NumVecElements =
      Subrange->getCount()
          ? Subrange->getCount().get<ConstantInt *>()->getSExtValue()
          : 0;

  // Ensure we found the element count and that the actual size is wide
  // enough to contain the requested size.
  assert(ActualSize >= (NumVecElements * ElementSize) && "Invalid vector size");
  return ActualSize != (NumVecElements * ElementSize);
}

void DwarfUnit::constructArrayTypeDIE(DIE &Buffer, const DICompositeType *CTy) {
  if (CTy->isVector()) {
    addFlag(Buffer, dwarf::DW_AT_GNU_vector);
    if (hasVectorBeenPadded(CTy))
      addUInt(Buffer, dwarf::DW_AT_byte_size, None,
              CTy->getSizeInBits() / CHAR_BIT);
  }

  if (DIVariable *Var = CTy->getDataLocation()) {
    if (auto *VarDIE = getDIE(Var))
      addDIEEntry(Buffer, dwarf::DW_AT_data_location, *VarDIE);
  } else if (DIExpression *Expr = CTy->getDataLocationExp()) {
    DIELoc *Loc = new (DIEValueAllocator) DIELoc;
    DIEDwarfExpression DwarfExpr(*Asm, getCU(), *Loc);
    DwarfExpr.setMemoryLocationKind();
    DwarfExpr.addExpression(Expr);
    addBlock(Buffer, dwarf::DW_AT_data_location, DwarfExpr.finalize());
  }

  if (DIVariable *Var = CTy->getAssociated()) {
    if (auto *VarDIE = getDIE(Var))
      addDIEEntry(Buffer, dwarf::DW_AT_associated, *VarDIE);
  } else if (DIExpression *Expr = CTy->getAssociatedExp()) {
    DIELoc *Loc = new (DIEValueAllocator) DIELoc;
    DIEDwarfExpression DwarfExpr(*Asm, getCU(), *Loc);
    DwarfExpr.setMemoryLocationKind();
    DwarfExpr.addExpression(Expr);
    addBlock(Buffer, dwarf::DW_AT_associated, DwarfExpr.finalize());
  }

  if (DIVariable *Var = CTy->getAllocated()) {
    if (auto *VarDIE = getDIE(Var))
      addDIEEntry(Buffer, dwarf::DW_AT_allocated, *VarDIE);
  } else if (DIExpression *Expr = CTy->getAllocatedExp()) {
    DIELoc *Loc = new (DIEValueAllocator) DIELoc;
    DIEDwarfExpression DwarfExpr(*Asm, getCU(), *Loc);
    DwarfExpr.setMemoryLocationKind();
    DwarfExpr.addExpression(Expr);
    addBlock(Buffer, dwarf::DW_AT_allocated, DwarfExpr.finalize());
  }

  if (auto *RankConst = CTy->getRankConst()) {
    addSInt(Buffer, dwarf::DW_AT_rank, dwarf::DW_FORM_sdata,
            RankConst->getSExtValue());
  } else if (auto *RankExpr = CTy->getRankExp()) {
    DIELoc *Loc = new (DIEValueAllocator) DIELoc;
    DIEDwarfExpression DwarfExpr(*Asm, getCU(), *Loc);
    DwarfExpr.setMemoryLocationKind();
    DwarfExpr.addExpression(RankExpr);
    addBlock(Buffer, dwarf::DW_AT_rank, DwarfExpr.finalize());
  }

  // Emit the element type.
  addType(Buffer, CTy->getBaseType());

  // Get an anonymous type for index type.
  // FIXME: This type should be passed down from the front end
  // as different languages may have different sizes for indexes.
  DIE *IdxTy = getIndexTyDie();

  // Add subranges to array type.
  DINodeArray Elements = CTy->getElements();
  for (DINode *E : Elements) {
    // FIXME: Should this really be such a loose cast?
    if (auto *Element = dyn_cast_or_null<DINode>(E)) {
      if (Element->getTag() == dwarf::DW_TAG_subrange_type)
        constructSubrangeDIE(Buffer, cast<DISubrange>(Element), IdxTy);
      else if (Element->getTag() == dwarf::DW_TAG_generic_subrange)
        constructGenericSubrangeDIE(Buffer, cast<DIGenericSubrange>(Element),
                                    IdxTy);
    }
  }
}

void DwarfUnit::constructEnumTypeDIE(DIE &Buffer, const DICompositeType *CTy) {
  const DIType *DTy = CTy->getBaseType();
  bool IsUnsigned = DTy && DD->isUnsignedDIType(DTy);
  if (DTy) {
    if (DD->getDwarfVersion() >= 3)
      addType(Buffer, DTy);
    if (DD->getDwarfVersion() >= 4 && (CTy->getFlags() & DINode::FlagEnumClass))
      addFlag(Buffer, dwarf::DW_AT_enum_class);
  }

  auto *Context = CTy->getScope();
  bool IndexEnumerators = !Context || isa<DICompileUnit>(Context) || isa<DIFile>(Context) ||
      isa<DINamespace>(Context) || isa<DICommonBlock>(Context);
  DINodeArray Elements = CTy->getElements();

  // Add enumerators to enumeration type.
  for (const DINode *E : Elements) {
    auto *Enum = dyn_cast_or_null<DIEnumerator>(E);
    if (Enum) {
      DIE &Enumerator = createAndAddDIE(dwarf::DW_TAG_enumerator, Buffer);
      StringRef Name = Enum->getName();
      addString(Enumerator, dwarf::DW_AT_name, Name);
      addConstantValue(Enumerator, Enum->getValue(), IsUnsigned);
      if (IndexEnumerators)
        addGlobalName(Name, Enumerator, Context);
    }
  }
}

void DwarfUnit::constructContainingTypeDIEs() {
  for (auto &P : ContainingTypeMap) {
    DIE &SPDie = *P.first;
    const DINode *D = P.second;
    if (!D)
      continue;
    DIE *NDie = getDIE(D);
    if (!NDie)
      continue;
    addDIEEntry(SPDie, dwarf::DW_AT_containing_type, *NDie);
  }
}

DIE &DwarfUnit::constructMemberDIE(DIE &Buffer, const DIDerivedType *DT) {
  DIE &MemberDie = createAndAddDIE(DT->getTag(), Buffer);
  StringRef Name = DT->getName();
  if (!Name.empty())
    addString(MemberDie, dwarf::DW_AT_name, Name);

  addAnnotation(MemberDie, DT->getAnnotations());

  if (DIType *Resolved = DT->getBaseType())
    addType(MemberDie, Resolved);

  addSourceLine(MemberDie, DT);

  if (DT->getTag() == dwarf::DW_TAG_inheritance && DT->isVirtual()) {

    // For C++, virtual base classes are not at fixed offset. Use following
    // expression to extract appropriate offset from vtable.
    // BaseAddr = ObAddr + *((*ObAddr) - Offset)

    DIELoc *VBaseLocationDie = new (DIEValueAllocator) DIELoc;
    addUInt(*VBaseLocationDie, dwarf::DW_FORM_data1, dwarf::DW_OP_dup);
    addUInt(*VBaseLocationDie, dwarf::DW_FORM_data1, dwarf::DW_OP_deref);
    addUInt(*VBaseLocationDie, dwarf::DW_FORM_data1, dwarf::DW_OP_constu);
    addUInt(*VBaseLocationDie, dwarf::DW_FORM_udata, DT->getOffsetInBits());
    addUInt(*VBaseLocationDie, dwarf::DW_FORM_data1, dwarf::DW_OP_minus);
    addUInt(*VBaseLocationDie, dwarf::DW_FORM_data1, dwarf::DW_OP_deref);
    addUInt(*VBaseLocationDie, dwarf::DW_FORM_data1, dwarf::DW_OP_plus);

    addBlock(MemberDie, dwarf::DW_AT_data_member_location, VBaseLocationDie);
  } else {
    uint64_t Size = DT->getSizeInBits();
    uint64_t FieldSize = DD->getBaseTypeSize(DT);
    uint32_t AlignInBytes = DT->getAlignInBytes();
    uint64_t OffsetInBytes;

    bool IsBitfield = FieldSize && Size != FieldSize;
    if (IsBitfield) {
      // Handle bitfield, assume bytes are 8 bits.
      if (DD->useDWARF2Bitfields())
        addUInt(MemberDie, dwarf::DW_AT_byte_size, None, FieldSize/8);
      addUInt(MemberDie, dwarf::DW_AT_bit_size, None, Size);

      uint64_t Offset = DT->getOffsetInBits();
      // We can't use DT->getAlignInBits() here: AlignInBits for member type
      // is non-zero if and only if alignment was forced (e.g. _Alignas()),
      // which can't be done with bitfields. Thus we use FieldSize here.
      uint32_t AlignInBits = FieldSize;
      uint32_t AlignMask = ~(AlignInBits - 1);
      // The bits from the start of the storage unit to the start of the field.
      uint64_t StartBitOffset = Offset - (Offset & AlignMask);
      // The byte offset of the field's aligned storage unit inside the struct.
      OffsetInBytes = (Offset - StartBitOffset) / 8;

      if (DD->useDWARF2Bitfields()) {
        uint64_t HiMark = (Offset + FieldSize) & AlignMask;
        uint64_t FieldOffset = (HiMark - FieldSize);
        Offset -= FieldOffset;

        // Maybe we need to work from the other end.
        if (Asm->getDataLayout().isLittleEndian())
          Offset = FieldSize - (Offset + Size);

        addUInt(MemberDie, dwarf::DW_AT_bit_offset, None, Offset);
        OffsetInBytes = FieldOffset >> 3;
      } else {
        addUInt(MemberDie, dwarf::DW_AT_data_bit_offset, None, Offset);
      }
    } else {
      // This is not a bitfield.
      OffsetInBytes = DT->getOffsetInBits() / 8;
      if (AlignInBytes)
        addUInt(MemberDie, dwarf::DW_AT_alignment, dwarf::DW_FORM_udata,
                AlignInBytes);
    }

    if (DD->getDwarfVersion() <= 2) {
      DIELoc *MemLocationDie = new (DIEValueAllocator) DIELoc;
      addUInt(*MemLocationDie, dwarf::DW_FORM_data1, dwarf::DW_OP_plus_uconst);
      addUInt(*MemLocationDie, dwarf::DW_FORM_udata, OffsetInBytes);
      addBlock(MemberDie, dwarf::DW_AT_data_member_location, MemLocationDie);
    } else if (!IsBitfield || DD->useDWARF2Bitfields()) {
      // In DWARF v3, DW_FORM_data4/8 in DW_AT_data_member_location are
      // interpreted as location-list pointers. Interpreting constants as
      // pointers is not expected, so we use DW_FORM_udata to encode the
      // constants here.
      if (DD->getDwarfVersion() == 3)
        addUInt(MemberDie, dwarf::DW_AT_data_member_location,
                dwarf::DW_FORM_udata, OffsetInBytes);
      else
        addUInt(MemberDie, dwarf::DW_AT_data_member_location, None,
                OffsetInBytes);
    }
  }

  addAccess(MemberDie, DT->getFlags());

  if (DT->isVirtual())
    addUInt(MemberDie, dwarf::DW_AT_virtuality, dwarf::DW_FORM_data1,
            dwarf::DW_VIRTUALITY_virtual);

  // Objective-C properties.
  if (DINode *PNode = DT->getObjCProperty())
    if (DIE *PDie = getDIE(PNode))
      addAttribute(MemberDie, dwarf::DW_AT_APPLE_property,
                   dwarf::DW_FORM_ref4, DIEEntry(*PDie));

  if (DT->isArtificial())
    addFlag(MemberDie, dwarf::DW_AT_artificial);

  return MemberDie;
}

DIE *DwarfUnit::getOrCreateStaticMemberDIE(const DIDerivedType *DT) {
  if (!DT)
    return nullptr;

  // Construct the context before querying for the existence of the DIE in case
  // such construction creates the DIE.
  DIE *ContextDIE = getOrCreateContextDIE(DT->getScope());
  assert(dwarf::isType(ContextDIE->getTag()) &&
         "Static member should belong to a type.");

  if (DIE *StaticMemberDIE = getDIE(DT))
    return StaticMemberDIE;

  DIE &StaticMemberDIE = createAndAddDIE(DT->getTag(), *ContextDIE, DT);

  const DIType *Ty = DT->getBaseType();

  addString(StaticMemberDIE, dwarf::DW_AT_name, DT->getName());
  addType(StaticMemberDIE, Ty);
  addSourceLine(StaticMemberDIE, DT);
  addFlag(StaticMemberDIE, dwarf::DW_AT_external);
  addFlag(StaticMemberDIE, dwarf::DW_AT_declaration);

  // FIXME: We could omit private if the parent is a class_type, and
  // public if the parent is something else.
  addAccess(StaticMemberDIE, DT->getFlags());

  if (const ConstantInt *CI = dyn_cast_or_null<ConstantInt>(DT->getConstant()))
    addConstantValue(StaticMemberDIE, CI, Ty);
  if (const ConstantFP *CFP = dyn_cast_or_null<ConstantFP>(DT->getConstant()))
    addConstantFPValue(StaticMemberDIE, CFP);

  if (uint32_t AlignInBytes = DT->getAlignInBytes())
    addUInt(StaticMemberDIE, dwarf::DW_AT_alignment, dwarf::DW_FORM_udata,
            AlignInBytes);

  return &StaticMemberDIE;
}

void DwarfUnit::emitCommonHeader(bool UseOffsets, dwarf::UnitType UT) {
  // Emit size of content not including length itself
  if (!DD->useSectionsAsReferences())
    EndLabel = Asm->emitDwarfUnitLength(
        isDwoUnit() ? "debug_info_dwo" : "debug_info", "Length of Unit");
  else
    Asm->emitDwarfUnitLength(getHeaderSize() + getUnitDie().getSize(),
                             "Length of Unit");

  Asm->OutStreamer->AddComment("DWARF version number");
  unsigned Version = DD->getDwarfVersion();
  Asm->emitInt16(Version);

  // DWARF v5 reorders the address size and adds a unit type.
  if (Version >= 5) {
    Asm->OutStreamer->AddComment("DWARF Unit Type");
    Asm->emitInt8(UT);
    Asm->OutStreamer->AddComment("Address Size (in bytes)");
    Asm->emitInt8(Asm->MAI->getCodePointerSize());
  }

  // We share one abbreviations table across all units so it's always at the
  // start of the section. Use a relocatable offset where needed to ensure
  // linking doesn't invalidate that offset.
  Asm->OutStreamer->AddComment("Offset Into Abbrev. Section");
  const TargetLoweringObjectFile &TLOF = Asm->getObjFileLowering();
  if (UseOffsets)
    Asm->emitDwarfLengthOrOffset(0);
  else
    Asm->emitDwarfSymbolReference(
        TLOF.getDwarfAbbrevSection()->getBeginSymbol(), false);

  if (Version <= 4) {
    Asm->OutStreamer->AddComment("Address Size (in bytes)");
    Asm->emitInt8(Asm->MAI->getCodePointerSize());
  }
}

void DwarfTypeUnit::emitHeader(bool UseOffsets) {
  DwarfUnit::emitCommonHeader(UseOffsets,
                              DD->useSplitDwarf() ? dwarf::DW_UT_split_type
                                                  : dwarf::DW_UT_type);
  Asm->OutStreamer->AddComment("Type Signature");
  Asm->OutStreamer->emitIntValue(TypeSignature, sizeof(TypeSignature));
  Asm->OutStreamer->AddComment("Type DIE Offset");
  // In a skeleton type unit there is no type DIE so emit a zero offset.
  Asm->emitDwarfLengthOrOffset(Ty ? Ty->getOffset() : 0);
}

void DwarfUnit::addSectionDelta(DIE &Die, dwarf::Attribute Attribute,
                                const MCSymbol *Hi, const MCSymbol *Lo) {
  addAttribute(Die, Attribute, DD->getDwarfSectionOffsetForm(),
               new (DIEValueAllocator) DIEDelta(Hi, Lo));
}

void DwarfUnit::addSectionLabel(DIE &Die, dwarf::Attribute Attribute,
                                const MCSymbol *Label, const MCSymbol *Sec) {
  if (Asm->MAI->doesDwarfUseRelocationsAcrossSections())
    addLabel(Die, Attribute, DD->getDwarfSectionOffsetForm(), Label);
  else
    addSectionDelta(Die, Attribute, Label, Sec);
}

bool DwarfTypeUnit::isDwoUnit() const {
  // Since there are no skeleton type units, all type units are dwo type units
  // when split DWARF is being used.
  return DD->useSplitDwarf();
}

void DwarfTypeUnit::addGlobalName(StringRef Name, const DIE &Die,
                                  const DIScope *Context) {
  getCU().addGlobalNameForTypeUnit(Name, Context);
}

void DwarfTypeUnit::addGlobalType(const DIType *Ty, const DIE &Die,
                                  const DIScope *Context) {
  getCU().addGlobalTypeUnitType(Ty, Context);
}

const MCSymbol *DwarfUnit::getCrossSectionRelativeBaseAddress() const {
  if (!Asm->MAI->doesDwarfUseRelocationsAcrossSections())
    return nullptr;
  if (isDwoUnit())
    return nullptr;
  return getSection()->getBeginSymbol();
}

void DwarfUnit::addStringOffsetsStart() {
  const TargetLoweringObjectFile &TLOF = Asm->getObjFileLowering();
  addSectionLabel(getUnitDie(), dwarf::DW_AT_str_offsets_base,
                  DU->getStringOffsetsStartSym(),
                  TLOF.getDwarfStrOffSection()->getBeginSymbol());
}

void DwarfUnit::addRnglistsBase() {
  assert(DD->getDwarfVersion() >= 5 &&
         "DW_AT_rnglists_base requires DWARF version 5 or later");
  const TargetLoweringObjectFile &TLOF = Asm->getObjFileLowering();
  addSectionLabel(getUnitDie(), dwarf::DW_AT_rnglists_base,
                  DU->getRnglistsTableBaseSym(),
                  TLOF.getDwarfRnglistsSection()->getBeginSymbol());
}

void DwarfTypeUnit::finishNonUnitTypeDIE(DIE& D, const DICompositeType *CTy) {
  addFlag(D, dwarf::DW_AT_declaration);
  StringRef Name = CTy->getName();
  if (!Name.empty())
    addString(D, dwarf::DW_AT_name, Name);
  getCU().createTypeDIE(CTy);
}<|MERGE_RESOLUTION|>--- conflicted
+++ resolved
@@ -403,11 +403,7 @@
                          DIEBlock *Block) {
   Block->computeSize(Asm->getDwarfFormParams());
   DIEBlocks.push_back(Block); // Memoize so we can call the destructor later on.
-<<<<<<< HEAD
-  Die.addValue(DIEValueAllocator, Attribute, Form, Block);
-=======
   addAttribute(Die, Attribute, Form, Block);
->>>>>>> a2ce6ee6
 }
 
 void DwarfUnit::addBlock(DIE &Die, dwarf::Attribute Attribute,
