--- conflicted
+++ resolved
@@ -83,11 +83,7 @@
 
   if (!Base || Base == Label) {
     unsigned idx = DD->getAddressPool().getIndex(Label);
-<<<<<<< HEAD
-    Die.addValue(DIEValueAllocator, Attribute,
-=======
     addAttribute(Die, Attribute,
->>>>>>> 2ab1d525
                  DD->getDwarfVersion() >= 5 ? dwarf::DW_FORM_addrx
                                             : dwarf::DW_FORM_GNU_addr_index,
                  DIEInteger(idx));
@@ -104,11 +100,7 @@
     addPoolOpAddress(*Loc, Label);
     addBlock(Die, Attribute, dwarf::DW_FORM_exprloc, Loc);
   } else
-<<<<<<< HEAD
-    Die.addValue(DIEValueAllocator, Attribute, dwarf::DW_FORM_LLVM_addrx_offset,
-=======
     addAttribute(Die, Attribute, dwarf::DW_FORM_LLVM_addrx_offset,
->>>>>>> 2ab1d525
                  new (DIEValueAllocator) DIEAddrOffset(
                      DD->getAddressPool().getIndex(Base), Label, Base));
 }
@@ -504,10 +496,6 @@
         addSInt(*Loc, dwarf::DW_FORM_sdata, TI_GLOBAL_RELOC);
         if (!isDwoUnit()) {
           addLabel(*Loc, dwarf::DW_FORM_data4, SPSym);
-<<<<<<< HEAD
-          DD->addArangeLabel(SymbolCU(this, SPSym));
-=======
->>>>>>> 2ab1d525
         } else {
           // FIXME: when writing dwo, we need to avoid relocations. Probably
           // the "right" solution is to treat globals the way func and data
@@ -796,16 +784,8 @@
     DIExpressionCursor Cursor(Expr);
     const TargetRegisterInfo &TRI = *Asm->MF->getSubtarget().getRegisterInfo();
 
-<<<<<<< HEAD
-    // Declare the TargetMachine locally so we don't need to capture `this` in
-    // the lambda.
-    TargetMachine &TM = Asm->TM;
-    auto AddEntry = [&DwarfExpr, &TRI, &TM](const DbgValueLocEntry &Entry,
-                                            DIExpressionCursor &Cursor) {
-=======
     auto AddEntry = [&](const DbgValueLocEntry &Entry,
                         DIExpressionCursor &Cursor) {
->>>>>>> 2ab1d525
       if (Entry.isLocation()) {
         if (!DwarfExpr.addMachineRegExpression(TRI, Cursor,
                                                Entry.getLoc().getReg()))
@@ -814,13 +794,6 @@
         // If there is an expression, emit raw unsigned bytes.
         DwarfExpr.addUnsignedConstant(Entry.getInt());
       } else if (Entry.isConstantFP()) {
-<<<<<<< HEAD
-        APInt RawBytes = Entry.getConstantFP()->getValueAPF().bitcastToAPInt();
-        DwarfExpr.addUnsignedConstant(RawBytes);
-      } else if (Entry.isConstantInt()) {
-        APInt RawBytes = Entry.getConstantInt()->getValue();
-        DwarfExpr.addUnsignedConstant(RawBytes);
-=======
         // DwarfExpression does not support arguments wider than 64 bits
         // (see PR52584).
         // TODO: Consider chunking expressions containing overly wide
@@ -834,16 +807,11 @@
         if (RawBytes.getBitWidth() > 64)
           return false;
         DwarfExpr.addUnsignedConstant(RawBytes.getZExtValue());
->>>>>>> 2ab1d525
       } else if (Entry.isTargetIndexLocation()) {
         TargetIndexLocation Loc = Entry.getTargetIndexLocation();
         // TODO TargetIndexLocation is a target-independent. Currently only the
         // WebAssembly-specific encoding is supported.
-<<<<<<< HEAD
-        assert(TM.getTargetTriple().isWasm());
-=======
         assert(Asm->TM.getTargetTriple().isWasm());
->>>>>>> 2ab1d525
         DwarfExpr.addWasmLocation(Loc.Index, static_cast<uint64_t>(Loc.Offset));
       } else {
         llvm_unreachable("Unsupported Entry type.");
@@ -851,20 +819,12 @@
       return true;
     };
 
-<<<<<<< HEAD
-    DwarfExpr.addExpression(
-        std::move(Cursor),
-        [&AddEntry, &DVal](unsigned Idx, DIExpressionCursor &Cursor) -> bool {
-          return AddEntry(DVal->getLocEntries()[Idx], Cursor);
-        });
-=======
     if (!DwarfExpr.addExpression(
             std::move(Cursor),
             [&](unsigned Idx, DIExpressionCursor &Cursor) -> bool {
               return AddEntry(DVal->getLocEntries()[Idx], Cursor);
             }))
       return VariableDie;
->>>>>>> 2ab1d525
 
     // Now attach the location information to the DIE.
     addBlock(*VariableDie, dwarf::DW_AT_location, DwarfExpr.finalize());
