//===- llvm/lib/CodeGen/AsmPrinter/CodeViewDebug.cpp ----------------------===//
//
// Part of the LLVM Project, under the Apache License v2.0 with LLVM Exceptions.
// See https://llvm.org/LICENSE.txt for license information.
// SPDX-License-Identifier: Apache-2.0 WITH LLVM-exception
//
//===----------------------------------------------------------------------===//
//
// This file contains support for writing Microsoft CodeView debug info.
//
//===----------------------------------------------------------------------===//

#include "CodeViewDebug.h"
#include "DwarfExpression.h"
#include "llvm/ADT/APSInt.h"
#include "llvm/ADT/None.h"
#include "llvm/ADT/Optional.h"
#include "llvm/ADT/STLExtras.h"
#include "llvm/ADT/SmallString.h"
#include "llvm/ADT/StringRef.h"
#include "llvm/ADT/TinyPtrVector.h"
#include "llvm/ADT/Triple.h"
#include "llvm/ADT/Twine.h"
#include "llvm/BinaryFormat/COFF.h"
#include "llvm/BinaryFormat/Dwarf.h"
#include "llvm/CodeGen/AsmPrinter.h"
#include "llvm/CodeGen/LexicalScopes.h"
#include "llvm/CodeGen/MachineFrameInfo.h"
#include "llvm/CodeGen/MachineFunction.h"
#include "llvm/CodeGen/MachineInstr.h"
#include "llvm/CodeGen/MachineModuleInfo.h"
#include "llvm/CodeGen/MachineOperand.h"
#include "llvm/CodeGen/TargetFrameLowering.h"
#include "llvm/CodeGen/TargetRegisterInfo.h"
#include "llvm/CodeGen/TargetSubtargetInfo.h"
#include "llvm/Config/llvm-config.h"
#include "llvm/DebugInfo/CodeView/CVTypeVisitor.h"
#include "llvm/DebugInfo/CodeView/CodeViewRecordIO.h"
#include "llvm/DebugInfo/CodeView/ContinuationRecordBuilder.h"
#include "llvm/DebugInfo/CodeView/DebugInlineeLinesSubsection.h"
#include "llvm/DebugInfo/CodeView/EnumTables.h"
#include "llvm/DebugInfo/CodeView/Line.h"
#include "llvm/DebugInfo/CodeView/SymbolRecord.h"
#include "llvm/DebugInfo/CodeView/TypeDumpVisitor.h"
#include "llvm/DebugInfo/CodeView/TypeRecord.h"
#include "llvm/DebugInfo/CodeView/TypeTableCollection.h"
#include "llvm/DebugInfo/CodeView/TypeVisitorCallbackPipeline.h"
#include "llvm/IR/Constants.h"
#include "llvm/IR/DataLayout.h"
#include "llvm/IR/DebugInfoMetadata.h"
#include "llvm/IR/Function.h"
#include "llvm/IR/GlobalValue.h"
#include "llvm/IR/GlobalVariable.h"
#include "llvm/IR/Metadata.h"
#include "llvm/IR/Module.h"
#include "llvm/MC/MCAsmInfo.h"
#include "llvm/MC/MCContext.h"
#include "llvm/MC/MCSectionCOFF.h"
#include "llvm/MC/MCStreamer.h"
#include "llvm/MC/MCSymbol.h"
#include "llvm/Support/BinaryByteStream.h"
#include "llvm/Support/BinaryStreamReader.h"
#include "llvm/Support/BinaryStreamWriter.h"
#include "llvm/Support/Casting.h"
#include "llvm/Support/CommandLine.h"
#include "llvm/Support/Endian.h"
#include "llvm/Support/Error.h"
#include "llvm/Support/ErrorHandling.h"
#include "llvm/Support/FormatVariadic.h"
#include "llvm/Support/Path.h"
#include "llvm/Support/SMLoc.h"
#include "llvm/Support/ScopedPrinter.h"
#include "llvm/Target/TargetLoweringObjectFile.h"
#include "llvm/Target/TargetMachine.h"
#include <algorithm>
#include <cassert>
#include <cctype>
#include <cstddef>
#include <iterator>
#include <limits>

using namespace llvm;
using namespace llvm::codeview;

namespace {
class CVMCAdapter : public CodeViewRecordStreamer {
public:
  CVMCAdapter(MCStreamer &OS, TypeCollection &TypeTable)
      : OS(&OS), TypeTable(TypeTable) {}

  void emitBytes(StringRef Data) override { OS->emitBytes(Data); }

  void emitIntValue(uint64_t Value, unsigned Size) override {
    OS->emitIntValueInHex(Value, Size);
  }

  void emitBinaryData(StringRef Data) override { OS->emitBinaryData(Data); }

  void AddComment(const Twine &T) override { OS->AddComment(T); }

  void AddRawComment(const Twine &T) override { OS->emitRawComment(T); }

  bool isVerboseAsm() override { return OS->isVerboseAsm(); }

  std::string getTypeName(TypeIndex TI) override {
    std::string TypeName;
    if (!TI.isNoneType()) {
      if (TI.isSimple())
        TypeName = std::string(TypeIndex::simpleTypeName(TI));
      else
        TypeName = std::string(TypeTable.getTypeName(TI));
    }
    return TypeName;
  }

private:
  MCStreamer *OS = nullptr;
  TypeCollection &TypeTable;
};
} // namespace

static CPUType mapArchToCVCPUType(Triple::ArchType Type) {
  switch (Type) {
  case Triple::ArchType::x86:
    return CPUType::Pentium3;
  case Triple::ArchType::x86_64:
    return CPUType::X64;
  case Triple::ArchType::thumb:
    // LLVM currently doesn't support Windows CE and so thumb
    // here is indiscriminately mapped to ARMNT specifically.
    return CPUType::ARMNT;
  case Triple::ArchType::aarch64:
    return CPUType::ARM64;
  default:
    report_fatal_error("target architecture doesn't map to a CodeView CPUType");
  }
}

CodeViewDebug::CodeViewDebug(AsmPrinter *AP)
    : DebugHandlerBase(AP), OS(*Asm->OutStreamer), TypeTable(Allocator) {}

StringRef CodeViewDebug::getFullFilepath(const DIFile *File) {
  std::string &Filepath = FileToFilepathMap[File];
  if (!Filepath.empty())
    return Filepath;

  StringRef Dir = File->getDirectory(), Filename = File->getFilename();

  // If this is a Unix-style path, just use it as is. Don't try to canonicalize
  // it textually because one of the path components could be a symlink.
  if (Dir.startswith("/") || Filename.startswith("/")) {
    if (llvm::sys::path::is_absolute(Filename, llvm::sys::path::Style::posix))
      return Filename;
    Filepath = std::string(Dir);
    if (Dir.back() != '/')
      Filepath += '/';
    Filepath += Filename;
    return Filepath;
  }

  // Clang emits directory and relative filename info into the IR, but CodeView
  // operates on full paths.  We could change Clang to emit full paths too, but
  // that would increase the IR size and probably not needed for other users.
  // For now, just concatenate and canonicalize the path here.
  if (Filename.find(':') == 1)
    Filepath = std::string(Filename);
  else
    Filepath = (Dir + "\\" + Filename).str();

  // Canonicalize the path.  We have to do it textually because we may no longer
  // have access the file in the filesystem.
  // First, replace all slashes with backslashes.
  std::replace(Filepath.begin(), Filepath.end(), '/', '\\');

  // Remove all "\.\" with "\".
  size_t Cursor = 0;
  while ((Cursor = Filepath.find("\\.\\", Cursor)) != std::string::npos)
    Filepath.erase(Cursor, 2);

  // Replace all "\XXX\..\" with "\".  Don't try too hard though as the original
  // path should be well-formatted, e.g. start with a drive letter, etc.
  Cursor = 0;
  while ((Cursor = Filepath.find("\\..\\", Cursor)) != std::string::npos) {
    // Something's wrong if the path starts with "\..\", abort.
    if (Cursor == 0)
      break;

    size_t PrevSlash = Filepath.rfind('\\', Cursor - 1);
    if (PrevSlash == std::string::npos)
      // Something's wrong, abort.
      break;

    Filepath.erase(PrevSlash, Cursor + 3 - PrevSlash);
    // The next ".." might be following the one we've just erased.
    Cursor = PrevSlash;
  }

  // Remove all duplicate backslashes.
  Cursor = 0;
  while ((Cursor = Filepath.find("\\\\", Cursor)) != std::string::npos)
    Filepath.erase(Cursor, 1);

  return Filepath;
}

unsigned CodeViewDebug::maybeRecordFile(const DIFile *F) {
  StringRef FullPath = getFullFilepath(F);
  unsigned NextId = FileIdMap.size() + 1;
  auto Insertion = FileIdMap.insert(std::make_pair(FullPath, NextId));
  if (Insertion.second) {
    // We have to compute the full filepath and emit a .cv_file directive.
    ArrayRef<uint8_t> ChecksumAsBytes;
    FileChecksumKind CSKind = FileChecksumKind::None;
    if (F->getChecksum()) {
      std::string Checksum = fromHex(F->getChecksum()->Value);
      void *CKMem = OS.getContext().allocate(Checksum.size(), 1);
      memcpy(CKMem, Checksum.data(), Checksum.size());
      ChecksumAsBytes = ArrayRef<uint8_t>(
          reinterpret_cast<const uint8_t *>(CKMem), Checksum.size());
      switch (F->getChecksum()->Kind) {
      case DIFile::CSK_MD5:
        CSKind = FileChecksumKind::MD5;
        break;
      case DIFile::CSK_SHA1:
        CSKind = FileChecksumKind::SHA1;
        break;
      case DIFile::CSK_SHA256:
        CSKind = FileChecksumKind::SHA256;
        break;
      }
    }
    bool Success = OS.EmitCVFileDirective(NextId, FullPath, ChecksumAsBytes,
                                          static_cast<unsigned>(CSKind));
    (void)Success;
    assert(Success && ".cv_file directive failed");
  }
  return Insertion.first->second;
}

CodeViewDebug::InlineSite &
CodeViewDebug::getInlineSite(const DILocation *InlinedAt,
                             const DISubprogram *Inlinee) {
  auto SiteInsertion = CurFn->InlineSites.insert({InlinedAt, InlineSite()});
  InlineSite *Site = &SiteInsertion.first->second;
  if (SiteInsertion.second) {
    unsigned ParentFuncId = CurFn->FuncId;
    if (const DILocation *OuterIA = InlinedAt->getInlinedAt())
      ParentFuncId =
          getInlineSite(OuterIA, InlinedAt->getScope()->getSubprogram())
              .SiteFuncId;

    Site->SiteFuncId = NextFuncId++;
    OS.EmitCVInlineSiteIdDirective(
        Site->SiteFuncId, ParentFuncId, maybeRecordFile(InlinedAt->getFile()),
        InlinedAt->getLine(), InlinedAt->getColumn(), SMLoc());
    Site->Inlinee = Inlinee;
    InlinedSubprograms.insert(Inlinee);
    getFuncIdForSubprogram(Inlinee);
  }
  return *Site;
}

static StringRef getPrettyScopeName(const DIScope *Scope) {
  StringRef ScopeName = Scope->getName();
  if (!ScopeName.empty())
    return ScopeName;

  switch (Scope->getTag()) {
  case dwarf::DW_TAG_enumeration_type:
  case dwarf::DW_TAG_class_type:
  case dwarf::DW_TAG_structure_type:
  case dwarf::DW_TAG_union_type:
    return "<unnamed-tag>";
  case dwarf::DW_TAG_namespace:
    return "`anonymous namespace'";
  default:
    return StringRef();
  }
}

const DISubprogram *CodeViewDebug::collectParentScopeNames(
    const DIScope *Scope, SmallVectorImpl<StringRef> &QualifiedNameComponents) {
  const DISubprogram *ClosestSubprogram = nullptr;
  while (Scope != nullptr) {
    if (ClosestSubprogram == nullptr)
      ClosestSubprogram = dyn_cast<DISubprogram>(Scope);

    // If a type appears in a scope chain, make sure it gets emitted. The
    // frontend will be responsible for deciding if this should be a forward
    // declaration or a complete type.
    if (const auto *Ty = dyn_cast<DICompositeType>(Scope))
      DeferredCompleteTypes.push_back(Ty);

    StringRef ScopeName = getPrettyScopeName(Scope);
    if (!ScopeName.empty())
      QualifiedNameComponents.push_back(ScopeName);
    Scope = Scope->getScope();
  }
  return ClosestSubprogram;
}

static std::string formatNestedName(ArrayRef<StringRef> QualifiedNameComponents,
                                    StringRef TypeName) {
  std::string FullyQualifiedName;
  for (StringRef QualifiedNameComponent :
       llvm::reverse(QualifiedNameComponents)) {
    FullyQualifiedName.append(std::string(QualifiedNameComponent));
    FullyQualifiedName.append("::");
  }
  FullyQualifiedName.append(std::string(TypeName));
  return FullyQualifiedName;
}

struct CodeViewDebug::TypeLoweringScope {
  TypeLoweringScope(CodeViewDebug &CVD) : CVD(CVD) { ++CVD.TypeEmissionLevel; }
  ~TypeLoweringScope() {
    // Don't decrement TypeEmissionLevel until after emitting deferred types, so
    // inner TypeLoweringScopes don't attempt to emit deferred types.
    if (CVD.TypeEmissionLevel == 1)
      CVD.emitDeferredCompleteTypes();
    --CVD.TypeEmissionLevel;
  }
  CodeViewDebug &CVD;
};

std::string CodeViewDebug::getFullyQualifiedName(const DIScope *Scope,
                                                 StringRef Name) {
  // Ensure types in the scope chain are emitted as soon as possible.
  // This can create otherwise a situation where S_UDTs are emitted while
  // looping in emitDebugInfoForUDTs.
  TypeLoweringScope S(*this);
  SmallVector<StringRef, 5> QualifiedNameComponents;
  collectParentScopeNames(Scope, QualifiedNameComponents);
  return formatNestedName(QualifiedNameComponents, Name);
}

std::string CodeViewDebug::getFullyQualifiedName(const DIScope *Ty) {
  const DIScope *Scope = Ty->getScope();
  return getFullyQualifiedName(Scope, getPrettyScopeName(Ty));
}

TypeIndex CodeViewDebug::getScopeIndex(const DIScope *Scope) {
  // No scope means global scope and that uses the zero index.
  //
  // We also use zero index when the scope is a DISubprogram
  // to suppress the emission of LF_STRING_ID for the function,
  // which can trigger a link-time error with the linker in
  // VS2019 version 16.11.2 or newer.
  // Note, however, skipping the debug info emission for the DISubprogram
  // is a temporary fix. The root issue here is that we need to figure out
  // the proper way to encode a function nested in another function
  // (as introduced by the Fortran 'contains' keyword) in CodeView.
  if (!Scope || isa<DIFile>(Scope) || isa<DISubprogram>(Scope))
    return TypeIndex();

  assert(!isa<DIType>(Scope) && "shouldn't make a namespace scope for a type");

  // Check if we've already translated this scope.
  auto I = TypeIndices.find({Scope, nullptr});
  if (I != TypeIndices.end())
    return I->second;

  // Build the fully qualified name of the scope.
  std::string ScopeName = getFullyQualifiedName(Scope);
  StringIdRecord SID(TypeIndex(), ScopeName);
  auto TI = TypeTable.writeLeafType(SID);
  return recordTypeIndexForDINode(Scope, TI);
}

static StringRef removeTemplateArgs(StringRef Name) {
  // Remove template args from the display name. Assume that the template args
  // are the last thing in the name.
  if (Name.empty() || Name.back() != '>')
    return Name;

  int OpenBrackets = 0;
  for (int i = Name.size() - 1; i >= 0; --i) {
    if (Name[i] == '>')
      ++OpenBrackets;
    else if (Name[i] == '<') {
      --OpenBrackets;
      if (OpenBrackets == 0)
        return Name.substr(0, i);
    }
  }
  return Name;
}

TypeIndex CodeViewDebug::getFuncIdForSubprogram(const DISubprogram *SP) {
  assert(SP);

  // Check if we've already translated this subprogram.
  auto I = TypeIndices.find({SP, nullptr});
  if (I != TypeIndices.end())
    return I->second;

  // The display name includes function template arguments. Drop them to match
  // MSVC. We need to have the template arguments in the DISubprogram name
  // because they are used in other symbol records, such as S_GPROC32_IDs.
  StringRef DisplayName = removeTemplateArgs(SP->getName());

  const DIScope *Scope = SP->getScope();
  TypeIndex TI;
  if (const auto *Class = dyn_cast_or_null<DICompositeType>(Scope)) {
    // If the scope is a DICompositeType, then this must be a method. Member
    // function types take some special handling, and require access to the
    // subprogram.
    TypeIndex ClassType = getTypeIndex(Class);
    MemberFuncIdRecord MFuncId(ClassType, getMemberFunctionType(SP, Class),
                               DisplayName);
    TI = TypeTable.writeLeafType(MFuncId);
  } else {
    // Otherwise, this must be a free function.
    TypeIndex ParentScope = getScopeIndex(Scope);
    FuncIdRecord FuncId(ParentScope, getTypeIndex(SP->getType()), DisplayName);
    TI = TypeTable.writeLeafType(FuncId);
  }

  return recordTypeIndexForDINode(SP, TI);
}

static bool isNonTrivial(const DICompositeType *DCTy) {
  return ((DCTy->getFlags() & DINode::FlagNonTrivial) == DINode::FlagNonTrivial);
}

static FunctionOptions
getFunctionOptions(const DISubroutineType *Ty,
                   const DICompositeType *ClassTy = nullptr,
                   StringRef SPName = StringRef("")) {
  FunctionOptions FO = FunctionOptions::None;
  const DIType *ReturnTy = nullptr;
  if (auto TypeArray = Ty->getTypeArray()) {
    if (TypeArray.size())
      ReturnTy = TypeArray[0];
  }

  // Add CxxReturnUdt option to functions that return nontrivial record types
  // or methods that return record types.
  if (auto *ReturnDCTy = dyn_cast_or_null<DICompositeType>(ReturnTy))
    if (isNonTrivial(ReturnDCTy) || ClassTy)
      FO |= FunctionOptions::CxxReturnUdt;

  // DISubroutineType is unnamed. Use DISubprogram's i.e. SPName in comparison.
  if (ClassTy && isNonTrivial(ClassTy) && SPName == ClassTy->getName()) {
    FO |= FunctionOptions::Constructor;

  // TODO: put the FunctionOptions::ConstructorWithVirtualBases flag.

  }
  return FO;
}

TypeIndex CodeViewDebug::getMemberFunctionType(const DISubprogram *SP,
                                               const DICompositeType *Class) {
  // Always use the method declaration as the key for the function type. The
  // method declaration contains the this adjustment.
  if (SP->getDeclaration())
    SP = SP->getDeclaration();
  assert(!SP->getDeclaration() && "should use declaration as key");

  // Key the MemberFunctionRecord into the map as {SP, Class}. It won't collide
  // with the MemberFuncIdRecord, which is keyed in as {SP, nullptr}.
  auto I = TypeIndices.find({SP, Class});
  if (I != TypeIndices.end())
    return I->second;

  // Make sure complete type info for the class is emitted *after* the member
  // function type, as the complete class type is likely to reference this
  // member function type.
  TypeLoweringScope S(*this);
  const bool IsStaticMethod = (SP->getFlags() & DINode::FlagStaticMember) != 0;

  FunctionOptions FO = getFunctionOptions(SP->getType(), Class, SP->getName());
  TypeIndex TI = lowerTypeMemberFunction(
      SP->getType(), Class, SP->getThisAdjustment(), IsStaticMethod, FO);
  return recordTypeIndexForDINode(SP, TI, Class);
}

TypeIndex CodeViewDebug::recordTypeIndexForDINode(const DINode *Node,
                                                  TypeIndex TI,
                                                  const DIType *ClassTy) {
  auto InsertResult = TypeIndices.insert({{Node, ClassTy}, TI});
  (void)InsertResult;
  assert(InsertResult.second && "DINode was already assigned a type index");
  return TI;
}

unsigned CodeViewDebug::getPointerSizeInBytes() {
  return MMI->getModule()->getDataLayout().getPointerSizeInBits() / 8;
}

void CodeViewDebug::recordLocalVariable(LocalVariable &&Var,
                                        const LexicalScope *LS) {
  if (const DILocation *InlinedAt = LS->getInlinedAt()) {
    // This variable was inlined. Associate it with the InlineSite.
    const DISubprogram *Inlinee = Var.DIVar->getScope()->getSubprogram();
    InlineSite &Site = getInlineSite(InlinedAt, Inlinee);
    Site.InlinedLocals.emplace_back(Var);
  } else {
    // This variable goes into the corresponding lexical scope.
    ScopeVariables[LS].emplace_back(Var);
  }
}

static void addLocIfNotPresent(SmallVectorImpl<const DILocation *> &Locs,
                               const DILocation *Loc) {
  if (!llvm::is_contained(Locs, Loc))
    Locs.push_back(Loc);
}

void CodeViewDebug::maybeRecordLocation(const DebugLoc &DL,
                                        const MachineFunction *MF) {
  // Skip this instruction if it has the same location as the previous one.
  if (!DL || DL == PrevInstLoc)
    return;

  const DIScope *Scope = DL.get()->getScope();
  if (!Scope)
    return;

  // Skip this line if it is longer than the maximum we can record.
  LineInfo LI(DL.getLine(), DL.getLine(), /*IsStatement=*/true);
  if (LI.getStartLine() != DL.getLine() || LI.isAlwaysStepInto() ||
      LI.isNeverStepInto())
    return;

  ColumnInfo CI(DL.getCol(), /*EndColumn=*/0);
  if (CI.getStartColumn() != DL.getCol())
    return;

  if (!CurFn->HaveLineInfo)
    CurFn->HaveLineInfo = true;
  unsigned FileId = 0;
  if (PrevInstLoc.get() && PrevInstLoc->getFile() == DL->getFile())
    FileId = CurFn->LastFileId;
  else
    FileId = CurFn->LastFileId = maybeRecordFile(DL->getFile());
  PrevInstLoc = DL;

  unsigned FuncId = CurFn->FuncId;
  if (const DILocation *SiteLoc = DL->getInlinedAt()) {
    const DILocation *Loc = DL.get();

    // If this location was actually inlined from somewhere else, give it the ID
    // of the inline call site.
    FuncId =
        getInlineSite(SiteLoc, Loc->getScope()->getSubprogram()).SiteFuncId;

    // Ensure we have links in the tree of inline call sites.
    bool FirstLoc = true;
    while ((SiteLoc = Loc->getInlinedAt())) {
      InlineSite &Site =
          getInlineSite(SiteLoc, Loc->getScope()->getSubprogram());
      if (!FirstLoc)
        addLocIfNotPresent(Site.ChildSites, Loc);
      FirstLoc = false;
      Loc = SiteLoc;
    }
    addLocIfNotPresent(CurFn->ChildSites, Loc);
  }

  OS.emitCVLocDirective(FuncId, FileId, DL.getLine(), DL.getCol(),
                        /*PrologueEnd=*/false, /*IsStmt=*/false,
                        DL->getFilename(), SMLoc());
}

void CodeViewDebug::emitCodeViewMagicVersion() {
  OS.emitValueToAlignment(4);
  OS.AddComment("Debug section magic");
  OS.emitInt32(COFF::DEBUG_SECTION_MAGIC);
}

static SourceLanguage MapDWLangToCVLang(unsigned DWLang) {
  switch (DWLang) {
  case dwarf::DW_LANG_C:
  case dwarf::DW_LANG_C89:
  case dwarf::DW_LANG_C99:
  case dwarf::DW_LANG_C11:
  case dwarf::DW_LANG_ObjC:
    return SourceLanguage::C;
  case dwarf::DW_LANG_C_plus_plus:
  case dwarf::DW_LANG_C_plus_plus_03:
  case dwarf::DW_LANG_C_plus_plus_11:
  case dwarf::DW_LANG_C_plus_plus_14:
    return SourceLanguage::Cpp;
  case dwarf::DW_LANG_Fortran77:
  case dwarf::DW_LANG_Fortran90:
  case dwarf::DW_LANG_Fortran95:
  case dwarf::DW_LANG_Fortran03:
  case dwarf::DW_LANG_Fortran08:
    return SourceLanguage::Fortran;
  case dwarf::DW_LANG_Pascal83:
    return SourceLanguage::Pascal;
  case dwarf::DW_LANG_Cobol74:
  case dwarf::DW_LANG_Cobol85:
    return SourceLanguage::Cobol;
  case dwarf::DW_LANG_Java:
    return SourceLanguage::Java;
  case dwarf::DW_LANG_D:
    return SourceLanguage::D;
  case dwarf::DW_LANG_Swift:
    return SourceLanguage::Swift;
  case dwarf::DW_LANG_Rust:
    return SourceLanguage::Rust;
  default:
    // There's no CodeView representation for this language, and CV doesn't
    // have an "unknown" option for the language field, so we'll use MASM,
    // as it's very low level.
    return SourceLanguage::Masm;
  }
}

void CodeViewDebug::beginModule(Module *M) {
  // If module doesn't have named metadata anchors or COFF debug section
  // is not available, skip any debug info related stuff.
  NamedMDNode *CUs = M->getNamedMetadata("llvm.dbg.cu");
  if (!CUs || !Asm->getObjFileLowering().getCOFFDebugSymbolsSection()) {
    Asm = nullptr;
    return;
  }
  // Tell MMI that we have and need debug info.
  MMI->setDebugInfoAvailability(true);

  TheCPU = mapArchToCVCPUType(Triple(M->getTargetTriple()).getArch());

  // Get the current source language.
  const MDNode *Node = *CUs->operands().begin();
  const auto *CU = cast<DICompileUnit>(Node);

  CurrentSourceLanguage = MapDWLangToCVLang(CU->getSourceLanguage());

  collectGlobalVariableInfo();

  // Check if we should emit type record hashes.
  ConstantInt *GH =
      mdconst::extract_or_null<ConstantInt>(M->getModuleFlag("CodeViewGHash"));
  EmitDebugGlobalHashes = GH && !GH->isZero();
}

void CodeViewDebug::endModule() {
  if (!Asm || !MMI->hasDebugInfo())
    return;

  // The COFF .debug$S section consists of several subsections, each starting
  // with a 4-byte control code (e.g. 0xF1, 0xF2, etc) and then a 4-byte length
  // of the payload followed by the payload itself.  The subsections are 4-byte
  // aligned.

  // Use the generic .debug$S section, and make a subsection for all the inlined
  // subprograms.
  switchToDebugSectionForSymbol(nullptr);

  MCSymbol *CompilerInfo = beginCVSubsection(DebugSubsectionKind::Symbols);
  emitObjName();
  emitCompilerInformation();
  endCVSubsection(CompilerInfo);

  emitInlineeLinesSubsection();

  // Emit per-function debug information.
  for (auto &P : FnDebugInfo)
    if (!P.first->isDeclarationForLinker())
      emitDebugInfoForFunction(P.first, *P.second);

  // Get types used by globals without emitting anything.
  // This is meant to collect all static const data members so they can be
  // emitted as globals.
  collectDebugInfoForGlobals();

  // Emit retained types.
  emitDebugInfoForRetainedTypes();

  // Emit global variable debug information.
  setCurrentSubprogram(nullptr);
  emitDebugInfoForGlobals();

  // Switch back to the generic .debug$S section after potentially processing
  // comdat symbol sections.
  switchToDebugSectionForSymbol(nullptr);

  // Emit UDT records for any types used by global variables.
  if (!GlobalUDTs.empty()) {
    MCSymbol *SymbolsEnd = beginCVSubsection(DebugSubsectionKind::Symbols);
    emitDebugInfoForUDTs(GlobalUDTs);
    endCVSubsection(SymbolsEnd);
  }

  // This subsection holds a file index to offset in string table table.
  OS.AddComment("File index to string table offset subsection");
  OS.emitCVFileChecksumsDirective();

  // This subsection holds the string table.
  OS.AddComment("String table");
  OS.emitCVStringTableDirective();

  // Emit S_BUILDINFO, which points to LF_BUILDINFO. Put this in its own symbol
  // subsection in the generic .debug$S section at the end. There is no
  // particular reason for this ordering other than to match MSVC.
  emitBuildInfo();

  // Emit type information and hashes last, so that any types we translate while
  // emitting function info are included.
  emitTypeInformation();

  if (EmitDebugGlobalHashes)
    emitTypeGlobalHashes();

  clear();
}

static void
emitNullTerminatedSymbolName(MCStreamer &OS, StringRef S,
                             unsigned MaxFixedRecordLength = 0xF00) {
  // The maximum CV record length is 0xFF00. Most of the strings we emit appear
  // after a fixed length portion of the record. The fixed length portion should
  // always be less than 0xF00 (3840) bytes, so truncate the string so that the
  // overall record size is less than the maximum allowed.
  SmallString<32> NullTerminatedString(
      S.take_front(MaxRecordLength - MaxFixedRecordLength - 1));
  NullTerminatedString.push_back('\0');
  OS.emitBytes(NullTerminatedString);
}

void CodeViewDebug::emitTypeInformation() {
  if (TypeTable.empty())
    return;

  // Start the .debug$T or .debug$P section with 0x4.
  OS.SwitchSection(Asm->getObjFileLowering().getCOFFDebugTypesSection());
  emitCodeViewMagicVersion();

  TypeTableCollection Table(TypeTable.records());
  TypeVisitorCallbackPipeline Pipeline;

  // To emit type record using Codeview MCStreamer adapter
  CVMCAdapter CVMCOS(OS, Table);
  TypeRecordMapping typeMapping(CVMCOS);
  Pipeline.addCallbackToPipeline(typeMapping);

  Optional<TypeIndex> B = Table.getFirst();
  while (B) {
    // This will fail if the record data is invalid.
    CVType Record = Table.getType(*B);

    Error E = codeview::visitTypeRecord(Record, *B, Pipeline);

    if (E) {
      logAllUnhandledErrors(std::move(E), errs(), "error: ");
      llvm_unreachable("produced malformed type record");
    }

    B = Table.getNext(*B);
  }
}

void CodeViewDebug::emitTypeGlobalHashes() {
  if (TypeTable.empty())
    return;

  // Start the .debug$H section with the version and hash algorithm, currently
  // hardcoded to version 0, SHA1.
  OS.SwitchSection(Asm->getObjFileLowering().getCOFFGlobalTypeHashesSection());

  OS.emitValueToAlignment(4);
  OS.AddComment("Magic");
  OS.emitInt32(COFF::DEBUG_HASHES_SECTION_MAGIC);
  OS.AddComment("Section Version");
  OS.emitInt16(0);
  OS.AddComment("Hash Algorithm");
  OS.emitInt16(uint16_t(GlobalTypeHashAlg::SHA1_8));

  TypeIndex TI(TypeIndex::FirstNonSimpleIndex);
  for (const auto &GHR : TypeTable.hashes()) {
    if (OS.isVerboseAsm()) {
      // Emit an EOL-comment describing which TypeIndex this hash corresponds
      // to, as well as the stringified SHA1 hash.
      SmallString<32> Comment;
      raw_svector_ostream CommentOS(Comment);
      CommentOS << formatv("{0:X+} [{1}]", TI.getIndex(), GHR);
      OS.AddComment(Comment);
      ++TI;
    }
    assert(GHR.Hash.size() == 8);
    StringRef S(reinterpret_cast<const char *>(GHR.Hash.data()),
                GHR.Hash.size());
    OS.emitBinaryData(S);
  }
}

void CodeViewDebug::emitObjName() {
  MCSymbol *CompilerEnd = beginSymbolRecord(SymbolKind::S_OBJNAME);

  StringRef PathRef(Asm->TM.Options.ObjectFilenameForDebug);
  llvm::SmallString<256> PathStore(PathRef);

  if (PathRef.empty() || PathRef == "-") {
    // Don't emit the filename if we're writing to stdout or to /dev/null.
    PathRef = {};
  } else {
    llvm::sys::path::remove_dots(PathStore, /*remove_dot_dot=*/true);
    PathRef = PathStore;
  }

  OS.AddComment("Signature");
  OS.emitIntValue(0, 4);

  OS.AddComment("Object name");
  emitNullTerminatedSymbolName(OS, PathRef);

  endSymbolRecord(CompilerEnd);
}

namespace {
struct Version {
  int Part[4];
};
} // end anonymous namespace

// Takes a StringRef like "clang 4.0.0.0 (other nonsense 123)" and parses out
// the version number.
static Version parseVersion(StringRef Name) {
  Version V = {{0}};
  int N = 0;
  for (const char C : Name) {
    if (isdigit(C)) {
      V.Part[N] *= 10;
      V.Part[N] += C - '0';
    } else if (C == '.') {
      ++N;
      if (N >= 4)
        return V;
    } else if (N > 0)
      return V;
  }
  return V;
}

void CodeViewDebug::emitCompilerInformation() {
  MCSymbol *CompilerEnd = beginSymbolRecord(SymbolKind::S_COMPILE3);
  uint32_t Flags = 0;

  // The low byte of the flags indicates the source language.
  Flags = CurrentSourceLanguage;
  // TODO:  Figure out which other flags need to be set.
  if (MMI->getModule()->getProfileSummary(/*IsCS*/ false) != nullptr) {
    Flags |= static_cast<uint32_t>(CompileSym3Flags::PGO);
  }

  OS.AddComment("Flags and language");
  OS.emitInt32(Flags);

  OS.AddComment("CPUType");
  OS.emitInt16(static_cast<uint64_t>(TheCPU));

  NamedMDNode *CUs = MMI->getModule()->getNamedMetadata("llvm.dbg.cu");
  const MDNode *Node = *CUs->operands().begin();
  const auto *CU = cast<DICompileUnit>(Node);

  StringRef CompilerVersion = CU->getProducer();
  Version FrontVer = parseVersion(CompilerVersion);
  OS.AddComment("Frontend version");
<<<<<<< HEAD
  for (int N : FrontVer.Part)
    OS.emitInt16(N);
=======
  for (int N : FrontVer.Part) {
    N = std::min<int>(N, std::numeric_limits<uint16_t>::max());
    OS.emitInt16(N);
  }
>>>>>>> 2ab1d525

  // Some Microsoft tools, like Binscope, expect a backend version number of at
  // least 8.something, so we'll coerce the LLVM version into a form that
  // guarantees it'll be big enough without really lying about the version.
  int Major = 1000 * LLVM_VERSION_MAJOR +
              10 * LLVM_VERSION_MINOR +
              LLVM_VERSION_PATCH;
  // Clamp it for builds that use unusually large version numbers.
  Major = std::min<int>(Major, std::numeric_limits<uint16_t>::max());
  Version BackVer = {{ Major, 0, 0, 0 }};
  OS.AddComment("Backend version");
  for (int N : BackVer.Part)
    OS.emitInt16(N);

  OS.AddComment("Null-terminated compiler version string");
  emitNullTerminatedSymbolName(OS, CompilerVersion);

  endSymbolRecord(CompilerEnd);
}

static TypeIndex getStringIdTypeIdx(GlobalTypeTableBuilder &TypeTable,
                                    StringRef S) {
  StringIdRecord SIR(TypeIndex(0x0), S);
  return TypeTable.writeLeafType(SIR);
}

void CodeViewDebug::emitBuildInfo() {
  // First, make LF_BUILDINFO. It's a sequence of strings with various bits of
  // build info. The known prefix is:
  // - Absolute path of current directory
  // - Compiler path
  // - Main source file path, relative to CWD or absolute
  // - Type server PDB file
  // - Canonical compiler command line
  // If frontend and backend compilation are separated (think llc or LTO), it's
  // not clear if the compiler path should refer to the executable for the
  // frontend or the backend. Leave it blank for now.
  TypeIndex BuildInfoArgs[BuildInfoRecord::MaxArgs] = {};
  NamedMDNode *CUs = MMI->getModule()->getNamedMetadata("llvm.dbg.cu");
  const MDNode *Node = *CUs->operands().begin(); // FIXME: Multiple CUs.
  const auto *CU = cast<DICompileUnit>(Node);
  const DIFile *MainSourceFile = CU->getFile();
  BuildInfoArgs[BuildInfoRecord::CurrentDirectory] =
      getStringIdTypeIdx(TypeTable, MainSourceFile->getDirectory());
  BuildInfoArgs[BuildInfoRecord::SourceFile] =
      getStringIdTypeIdx(TypeTable, MainSourceFile->getFilename());
  // FIXME: Path to compiler and command line. PDB is intentionally blank unless
  // we implement /Zi type servers.
  BuildInfoRecord BIR(BuildInfoArgs);
  TypeIndex BuildInfoIndex = TypeTable.writeLeafType(BIR);

  // Make a new .debug$S subsection for the S_BUILDINFO record, which points
  // from the module symbols into the type stream.
  MCSymbol *BISubsecEnd = beginCVSubsection(DebugSubsectionKind::Symbols);
  MCSymbol *BIEnd = beginSymbolRecord(SymbolKind::S_BUILDINFO);
  OS.AddComment("LF_BUILDINFO index");
  OS.emitInt32(BuildInfoIndex.getIndex());
  endSymbolRecord(BIEnd);
  endCVSubsection(BISubsecEnd);
}

void CodeViewDebug::emitInlineeLinesSubsection() {
  if (InlinedSubprograms.empty())
    return;

  OS.AddComment("Inlinee lines subsection");
  MCSymbol *InlineEnd = beginCVSubsection(DebugSubsectionKind::InlineeLines);

  // We emit the checksum info for files.  This is used by debuggers to
  // determine if a pdb matches the source before loading it.  Visual Studio,
  // for instance, will display a warning that the breakpoints are not valid if
  // the pdb does not match the source.
  OS.AddComment("Inlinee lines signature");
  OS.emitInt32(unsigned(InlineeLinesSignature::Normal));

  for (const DISubprogram *SP : InlinedSubprograms) {
    assert(TypeIndices.count({SP, nullptr}));
    TypeIndex InlineeIdx = TypeIndices[{SP, nullptr}];

    OS.AddBlankLine();
    unsigned FileId = maybeRecordFile(SP->getFile());
    OS.AddComment("Inlined function " + SP->getName() + " starts at " +
                  SP->getFilename() + Twine(':') + Twine(SP->getLine()));
    OS.AddBlankLine();
    OS.AddComment("Type index of inlined function");
    OS.emitInt32(InlineeIdx.getIndex());
    OS.AddComment("Offset into filechecksum table");
    OS.emitCVFileChecksumOffsetDirective(FileId);
    OS.AddComment("Starting line number");
    OS.emitInt32(SP->getLine());
  }

  endCVSubsection(InlineEnd);
}

void CodeViewDebug::emitInlinedCallSite(const FunctionInfo &FI,
                                        const DILocation *InlinedAt,
                                        const InlineSite &Site) {
  assert(TypeIndices.count({Site.Inlinee, nullptr}));
  TypeIndex InlineeIdx = TypeIndices[{Site.Inlinee, nullptr}];

  // SymbolRecord
  MCSymbol *InlineEnd = beginSymbolRecord(SymbolKind::S_INLINESITE);

  OS.AddComment("PtrParent");
  OS.emitInt32(0);
  OS.AddComment("PtrEnd");
  OS.emitInt32(0);
  OS.AddComment("Inlinee type index");
  OS.emitInt32(InlineeIdx.getIndex());

  unsigned FileId = maybeRecordFile(Site.Inlinee->getFile());
  unsigned StartLineNum = Site.Inlinee->getLine();

  OS.emitCVInlineLinetableDirective(Site.SiteFuncId, FileId, StartLineNum,
                                    FI.Begin, FI.End);

  endSymbolRecord(InlineEnd);

  emitLocalVariableList(FI, Site.InlinedLocals);

  // Recurse on child inlined call sites before closing the scope.
  for (const DILocation *ChildSite : Site.ChildSites) {
    auto I = FI.InlineSites.find(ChildSite);
    assert(I != FI.InlineSites.end() &&
           "child site not in function inline site map");
    emitInlinedCallSite(FI, ChildSite, I->second);
  }

  // Close the scope.
  emitEndSymbolRecord(SymbolKind::S_INLINESITE_END);
}

void CodeViewDebug::switchToDebugSectionForSymbol(const MCSymbol *GVSym) {
  // If we have a symbol, it may be in a section that is COMDAT. If so, find the
  // comdat key. A section may be comdat because of -ffunction-sections or
  // because it is comdat in the IR.
  MCSectionCOFF *GVSec =
      GVSym ? dyn_cast<MCSectionCOFF>(&GVSym->getSection()) : nullptr;
  const MCSymbol *KeySym = GVSec ? GVSec->getCOMDATSymbol() : nullptr;

  MCSectionCOFF *DebugSec = cast<MCSectionCOFF>(
      Asm->getObjFileLowering().getCOFFDebugSymbolsSection());
  DebugSec = OS.getContext().getAssociativeCOFFSection(DebugSec, KeySym);

  OS.SwitchSection(DebugSec);

  // Emit the magic version number if this is the first time we've switched to
  // this section.
  if (ComdatDebugSections.insert(DebugSec).second)
    emitCodeViewMagicVersion();
}

// Emit an S_THUNK32/S_END symbol pair for a thunk routine.
// The only supported thunk ordinal is currently the standard type.
void CodeViewDebug::emitDebugInfoForThunk(const Function *GV,
                                          FunctionInfo &FI,
                                          const MCSymbol *Fn) {
  std::string FuncName =
      std::string(GlobalValue::dropLLVMManglingEscape(GV->getName()));
  const ThunkOrdinal ordinal = ThunkOrdinal::Standard; // Only supported kind.

  OS.AddComment("Symbol subsection for " + Twine(FuncName));
  MCSymbol *SymbolsEnd = beginCVSubsection(DebugSubsectionKind::Symbols);

  // Emit S_THUNK32
  MCSymbol *ThunkRecordEnd = beginSymbolRecord(SymbolKind::S_THUNK32);
  OS.AddComment("PtrParent");
  OS.emitInt32(0);
  OS.AddComment("PtrEnd");
  OS.emitInt32(0);
  OS.AddComment("PtrNext");
  OS.emitInt32(0);
  OS.AddComment("Thunk section relative address");
  OS.EmitCOFFSecRel32(Fn, /*Offset=*/0);
  OS.AddComment("Thunk section index");
  OS.EmitCOFFSectionIndex(Fn);
  OS.AddComment("Code size");
  OS.emitAbsoluteSymbolDiff(FI.End, Fn, 2);
  OS.AddComment("Ordinal");
  OS.emitInt8(unsigned(ordinal));
  OS.AddComment("Function name");
  emitNullTerminatedSymbolName(OS, FuncName);
  // Additional fields specific to the thunk ordinal would go here.
  endSymbolRecord(ThunkRecordEnd);

  // Local variables/inlined routines are purposely omitted here.  The point of
  // marking this as a thunk is so Visual Studio will NOT stop in this routine.

  // Emit S_PROC_ID_END
  emitEndSymbolRecord(SymbolKind::S_PROC_ID_END);

  endCVSubsection(SymbolsEnd);
}

void CodeViewDebug::emitDebugInfoForFunction(const Function *GV,
                                             FunctionInfo &FI) {
  // For each function there is a separate subsection which holds the PC to
  // file:line table.
  const MCSymbol *Fn = Asm->getSymbol(GV);
  assert(Fn);

  // Switch to the to a comdat section, if appropriate.
  switchToDebugSectionForSymbol(Fn);

  std::string FuncName;
  auto *SP = GV->getSubprogram();
  assert(SP);
  setCurrentSubprogram(SP);

  if (SP->isThunk()) {
    emitDebugInfoForThunk(GV, FI, Fn);
    return;
  }

  // If we have a display name, build the fully qualified name by walking the
  // chain of scopes.
  if (!SP->getName().empty())
    FuncName = getFullyQualifiedName(SP->getScope(), SP->getName());

  // If our DISubprogram name is empty, use the mangled name.
  if (FuncName.empty())
    FuncName = std::string(GlobalValue::dropLLVMManglingEscape(GV->getName()));

  // Emit FPO data, but only on 32-bit x86. No other platforms use it.
  if (Triple(MMI->getModule()->getTargetTriple()).getArch() == Triple::x86)
    OS.EmitCVFPOData(Fn);

  // Emit a symbol subsection, required by VS2012+ to find function boundaries.
  OS.AddComment("Symbol subsection for " + Twine(FuncName));
  MCSymbol *SymbolsEnd = beginCVSubsection(DebugSubsectionKind::Symbols);
  {
    SymbolKind ProcKind = GV->hasLocalLinkage() ? SymbolKind::S_LPROC32_ID
                                                : SymbolKind::S_GPROC32_ID;
    MCSymbol *ProcRecordEnd = beginSymbolRecord(ProcKind);

    // These fields are filled in by tools like CVPACK which run after the fact.
    OS.AddComment("PtrParent");
    OS.emitInt32(0);
    OS.AddComment("PtrEnd");
    OS.emitInt32(0);
    OS.AddComment("PtrNext");
    OS.emitInt32(0);
    // This is the important bit that tells the debugger where the function
    // code is located and what's its size:
    OS.AddComment("Code size");
    OS.emitAbsoluteSymbolDiff(FI.End, Fn, 4);
    OS.AddComment("Offset after prologue");
    OS.emitInt32(0);
    OS.AddComment("Offset before epilogue");
    OS.emitInt32(0);
    OS.AddComment("Function type index");
    OS.emitInt32(getFuncIdForSubprogram(GV->getSubprogram()).getIndex());
    OS.AddComment("Function section relative address");
    OS.EmitCOFFSecRel32(Fn, /*Offset=*/0);
    OS.AddComment("Function section index");
    OS.EmitCOFFSectionIndex(Fn);
    OS.AddComment("Flags");
    OS.emitInt8(0);
    // Emit the function display name as a null-terminated string.
    OS.AddComment("Function name");
    // Truncate the name so we won't overflow the record length field.
    emitNullTerminatedSymbolName(OS, FuncName);
    endSymbolRecord(ProcRecordEnd);

    MCSymbol *FrameProcEnd = beginSymbolRecord(SymbolKind::S_FRAMEPROC);
    // Subtract out the CSR size since MSVC excludes that and we include it.
    OS.AddComment("FrameSize");
    OS.emitInt32(FI.FrameSize - FI.CSRSize);
    OS.AddComment("Padding");
    OS.emitInt32(0);
    OS.AddComment("Offset of padding");
    OS.emitInt32(0);
    OS.AddComment("Bytes of callee saved registers");
    OS.emitInt32(FI.CSRSize);
    OS.AddComment("Exception handler offset");
    OS.emitInt32(0);
    OS.AddComment("Exception handler section");
    OS.emitInt16(0);
    OS.AddComment("Flags (defines frame register)");
    OS.emitInt32(uint32_t(FI.FrameProcOpts));
    endSymbolRecord(FrameProcEnd);

    emitLocalVariableList(FI, FI.Locals);
    emitGlobalVariableList(FI.Globals);
    emitLexicalBlockList(FI.ChildBlocks, FI);

    // Emit inlined call site information. Only emit functions inlined directly
    // into the parent function. We'll emit the other sites recursively as part
    // of their parent inline site.
    for (const DILocation *InlinedAt : FI.ChildSites) {
      auto I = FI.InlineSites.find(InlinedAt);
      assert(I != FI.InlineSites.end() &&
             "child site not in function inline site map");
      emitInlinedCallSite(FI, InlinedAt, I->second);
    }

    for (auto Annot : FI.Annotations) {
      MCSymbol *Label = Annot.first;
      MDTuple *Strs = cast<MDTuple>(Annot.second);
      MCSymbol *AnnotEnd = beginSymbolRecord(SymbolKind::S_ANNOTATION);
      OS.EmitCOFFSecRel32(Label, /*Offset=*/0);
      // FIXME: Make sure we don't overflow the max record size.
      OS.EmitCOFFSectionIndex(Label);
      OS.emitInt16(Strs->getNumOperands());
      for (Metadata *MD : Strs->operands()) {
        // MDStrings are null terminated, so we can do EmitBytes and get the
        // nice .asciz directive.
        StringRef Str = cast<MDString>(MD)->getString();
        assert(Str.data()[Str.size()] == '\0' && "non-nullterminated MDString");
        OS.emitBytes(StringRef(Str.data(), Str.size() + 1));
      }
      endSymbolRecord(AnnotEnd);
    }

    for (auto HeapAllocSite : FI.HeapAllocSites) {
      const MCSymbol *BeginLabel = std::get<0>(HeapAllocSite);
      const MCSymbol *EndLabel = std::get<1>(HeapAllocSite);
      const DIType *DITy = std::get<2>(HeapAllocSite);
      MCSymbol *HeapAllocEnd = beginSymbolRecord(SymbolKind::S_HEAPALLOCSITE);
      OS.AddComment("Call site offset");
      OS.EmitCOFFSecRel32(BeginLabel, /*Offset=*/0);
      OS.AddComment("Call site section index");
      OS.EmitCOFFSectionIndex(BeginLabel);
      OS.AddComment("Call instruction length");
      OS.emitAbsoluteSymbolDiff(EndLabel, BeginLabel, 2);
      OS.AddComment("Type index");
      OS.emitInt32(getCompleteTypeIndex(DITy).getIndex());
      endSymbolRecord(HeapAllocEnd);
    }

    if (SP != nullptr)
      emitDebugInfoForUDTs(LocalUDTs);

    // We're done with this function.
    emitEndSymbolRecord(SymbolKind::S_PROC_ID_END);
  }
  endCVSubsection(SymbolsEnd);

  // We have an assembler directive that takes care of the whole line table.
  OS.emitCVLinetableDirective(FI.FuncId, Fn, FI.End);
}

CodeViewDebug::LocalVarDefRange
CodeViewDebug::createDefRangeMem(uint16_t CVRegister, int Offset) {
  LocalVarDefRange DR;
  DR.InMemory = -1;
  DR.DataOffset = Offset;
  assert(DR.DataOffset == Offset && "truncation");
  DR.IsSubfield = 0;
  DR.StructOffset = 0;
  DR.CVRegister = CVRegister;
  return DR;
}

void CodeViewDebug::collectVariableInfoFromMFTable(
    DenseSet<InlinedEntity> &Processed) {
  const MachineFunction &MF = *Asm->MF;
  const TargetSubtargetInfo &TSI = MF.getSubtarget();
  const TargetFrameLowering *TFI = TSI.getFrameLowering();
  const TargetRegisterInfo *TRI = TSI.getRegisterInfo();

  for (const MachineFunction::VariableDbgInfo &VI : MF.getVariableDbgInfo()) {
    if (!VI.Var)
      continue;
    assert(VI.Var->isValidLocationForIntrinsic(VI.Loc) &&
           "Expected inlined-at fields to agree");

    Processed.insert(InlinedEntity(VI.Var, VI.Loc->getInlinedAt()));
    LexicalScope *Scope = LScopes.findLexicalScope(VI.Loc);

    // If variable scope is not found then skip this variable.
    if (!Scope)
      continue;

    // If the variable has an attached offset expression, extract it.
    // FIXME: Try to handle DW_OP_deref as well.
    int64_t ExprOffset = 0;
    bool Deref = false;
    if (VI.Expr) {
      // If there is one DW_OP_deref element, use offset of 0 and keep going.
      if (VI.Expr->getNumElements() == 1 &&
          VI.Expr->getElement(0) == llvm::dwarf::DW_OP_deref)
        Deref = true;
      else if (!VI.Expr->extractIfOffset(ExprOffset))
        continue;
    }

    // Get the frame register used and the offset.
    Register FrameReg;
    StackOffset FrameOffset = TFI->getFrameIndexReference(*Asm->MF, VI.Slot, FrameReg);
    uint16_t CVReg = TRI->getCodeViewRegNum(FrameReg);

    assert(!FrameOffset.getScalable() &&
           "Frame offsets with a scalable component are not supported");

    // Calculate the label ranges.
    LocalVarDefRange DefRange =
        createDefRangeMem(CVReg, FrameOffset.getFixed() + ExprOffset);

    for (const InsnRange &Range : Scope->getRanges()) {
      const MCSymbol *Begin = getLabelBeforeInsn(Range.first);
      const MCSymbol *End = getLabelAfterInsn(Range.second);
      End = End ? End : Asm->getFunctionEnd();
      DefRange.Ranges.emplace_back(Begin, End);
    }

    LocalVariable Var;
    Var.DIVar = VI.Var;
    Var.DefRanges.emplace_back(std::move(DefRange));
    if (Deref)
      Var.UseReferenceType = true;

    recordLocalVariable(std::move(Var), Scope);
  }
}

static bool canUseReferenceType(const DbgVariableLocation &Loc) {
  return !Loc.LoadChain.empty() && Loc.LoadChain.back() == 0;
}

static bool needsReferenceType(const DbgVariableLocation &Loc) {
  return Loc.LoadChain.size() == 2 && Loc.LoadChain.back() == 0;
}

void CodeViewDebug::calculateRanges(
    LocalVariable &Var, const DbgValueHistoryMap::Entries &Entries) {
  const TargetRegisterInfo *TRI = Asm->MF->getSubtarget().getRegisterInfo();

  // Calculate the definition ranges.
  for (auto I = Entries.begin(), E = Entries.end(); I != E; ++I) {
    const auto &Entry = *I;
    if (!Entry.isDbgValue())
      continue;
    const MachineInstr *DVInst = Entry.getInstr();
    assert(DVInst->isDebugValue() && "Invalid History entry");
    // FIXME: Find a way to represent constant variables, since they are
    // relatively common.
    Optional<DbgVariableLocation> Location =
        DbgVariableLocation::extractFromMachineInstruction(*DVInst);
    if (!Location)
      continue;

    // CodeView can only express variables in register and variables in memory
    // at a constant offset from a register. However, for variables passed
    // indirectly by pointer, it is common for that pointer to be spilled to a
    // stack location. For the special case of one offseted load followed by a
    // zero offset load (a pointer spilled to the stack), we change the type of
    // the local variable from a value type to a reference type. This tricks the
    // debugger into doing the load for us.
    if (Var.UseReferenceType) {
      // We're using a reference type. Drop the last zero offset load.
      if (canUseReferenceType(*Location))
        Location->LoadChain.pop_back();
      else
        continue;
    } else if (needsReferenceType(*Location)) {
      // This location can't be expressed without switching to a reference type.
      // Start over using that.
      Var.UseReferenceType = true;
      Var.DefRanges.clear();
      calculateRanges(Var, Entries);
      return;
    }

    // We can only handle a register or an offseted load of a register.
    if (Location->Register == 0 || Location->LoadChain.size() > 1)
      continue;
    {
      LocalVarDefRange DR;
      DR.CVRegister = TRI->getCodeViewRegNum(Location->Register);
      DR.InMemory = !Location->LoadChain.empty();
      DR.DataOffset =
          !Location->LoadChain.empty() ? Location->LoadChain.back() : 0;
      if (Location->FragmentInfo) {
        DR.IsSubfield = true;
        DR.StructOffset = Location->FragmentInfo->OffsetInBits / 8;
      } else {
        DR.IsSubfield = false;
        DR.StructOffset = 0;
      }

      if (Var.DefRanges.empty() ||
          Var.DefRanges.back().isDifferentLocation(DR)) {
        Var.DefRanges.emplace_back(std::move(DR));
      }
    }

    // Compute the label range.
    const MCSymbol *Begin = getLabelBeforeInsn(Entry.getInstr());
    const MCSymbol *End;
    if (Entry.getEndIndex() != DbgValueHistoryMap::NoEntry) {
      auto &EndingEntry = Entries[Entry.getEndIndex()];
      End = EndingEntry.isDbgValue()
                ? getLabelBeforeInsn(EndingEntry.getInstr())
                : getLabelAfterInsn(EndingEntry.getInstr());
    } else
      End = Asm->getFunctionEnd();

    // If the last range end is our begin, just extend the last range.
    // Otherwise make a new range.
    SmallVectorImpl<std::pair<const MCSymbol *, const MCSymbol *>> &R =
        Var.DefRanges.back().Ranges;
    if (!R.empty() && R.back().second == Begin)
      R.back().second = End;
    else
      R.emplace_back(Begin, End);

    // FIXME: Do more range combining.
  }
}

void CodeViewDebug::collectVariableInfo(const DISubprogram *SP) {
  DenseSet<InlinedEntity> Processed;
  // Grab the variable info that was squirreled away in the MMI side-table.
  collectVariableInfoFromMFTable(Processed);

  for (const auto &I : DbgValues) {
    InlinedEntity IV = I.first;
    if (Processed.count(IV))
      continue;
    const DILocalVariable *DIVar = cast<DILocalVariable>(IV.first);
    const DILocation *InlinedAt = IV.second;

    // Instruction ranges, specifying where IV is accessible.
    const auto &Entries = I.second;

    LexicalScope *Scope = nullptr;
    if (InlinedAt)
      Scope = LScopes.findInlinedScope(DIVar->getScope(), InlinedAt);
    else
      Scope = LScopes.findLexicalScope(DIVar->getScope());
    // If variable scope is not found then skip this variable.
    if (!Scope)
      continue;

    LocalVariable Var;
    Var.DIVar = DIVar;

    calculateRanges(Var, Entries);
    recordLocalVariable(std::move(Var), Scope);
  }
}

void CodeViewDebug::beginFunctionImpl(const MachineFunction *MF) {
  const TargetSubtargetInfo &TSI = MF->getSubtarget();
  const TargetRegisterInfo *TRI = TSI.getRegisterInfo();
  const MachineFrameInfo &MFI = MF->getFrameInfo();
  const Function &GV = MF->getFunction();
  auto Insertion = FnDebugInfo.insert({&GV, std::make_unique<FunctionInfo>()});
  assert(Insertion.second && "function already has info");
  CurFn = Insertion.first->second.get();
  CurFn->FuncId = NextFuncId++;
  CurFn->Begin = Asm->getFunctionBegin();

  // The S_FRAMEPROC record reports the stack size, and how many bytes of
  // callee-saved registers were used. For targets that don't use a PUSH
  // instruction (AArch64), this will be zero.
  CurFn->CSRSize = MFI.getCVBytesOfCalleeSavedRegisters();
  CurFn->FrameSize = MFI.getStackSize();
  CurFn->OffsetAdjustment = MFI.getOffsetAdjustment();
  CurFn->HasStackRealignment = TRI->hasStackRealignment(*MF);

  // For this function S_FRAMEPROC record, figure out which codeview register
  // will be the frame pointer.
  CurFn->EncodedParamFramePtrReg = EncodedFramePtrReg::None; // None.
  CurFn->EncodedLocalFramePtrReg = EncodedFramePtrReg::None; // None.
  if (CurFn->FrameSize > 0) {
    if (!TSI.getFrameLowering()->hasFP(*MF)) {
      CurFn->EncodedLocalFramePtrReg = EncodedFramePtrReg::StackPtr;
      CurFn->EncodedParamFramePtrReg = EncodedFramePtrReg::StackPtr;
    } else {
      // If there is an FP, parameters are always relative to it.
      CurFn->EncodedParamFramePtrReg = EncodedFramePtrReg::FramePtr;
      if (CurFn->HasStackRealignment) {
        // If the stack needs realignment, locals are relative to SP or VFRAME.
        CurFn->EncodedLocalFramePtrReg = EncodedFramePtrReg::StackPtr;
      } else {
        // Otherwise, locals are relative to EBP, and we probably have VLAs or
        // other stack adjustments.
        CurFn->EncodedLocalFramePtrReg = EncodedFramePtrReg::FramePtr;
      }
    }
  }

  // Compute other frame procedure options.
  FrameProcedureOptions FPO = FrameProcedureOptions::None;
  if (MFI.hasVarSizedObjects())
    FPO |= FrameProcedureOptions::HasAlloca;
  if (MF->exposesReturnsTwice())
    FPO |= FrameProcedureOptions::HasSetJmp;
  // FIXME: Set HasLongJmp if we ever track that info.
  if (MF->hasInlineAsm())
    FPO |= FrameProcedureOptions::HasInlineAssembly;
  if (GV.hasPersonalityFn()) {
    if (isAsynchronousEHPersonality(
            classifyEHPersonality(GV.getPersonalityFn())))
      FPO |= FrameProcedureOptions::HasStructuredExceptionHandling;
    else
      FPO |= FrameProcedureOptions::HasExceptionHandling;
  }
  if (GV.hasFnAttribute(Attribute::InlineHint))
    FPO |= FrameProcedureOptions::MarkedInline;
  if (GV.hasFnAttribute(Attribute::Naked))
    FPO |= FrameProcedureOptions::Naked;
  if (MFI.hasStackProtectorIndex())
    FPO |= FrameProcedureOptions::SecurityChecks;
  FPO |= FrameProcedureOptions(uint32_t(CurFn->EncodedLocalFramePtrReg) << 14U);
  FPO |= FrameProcedureOptions(uint32_t(CurFn->EncodedParamFramePtrReg) << 16U);
  if (Asm->TM.getOptLevel() != CodeGenOpt::None &&
      !GV.hasOptSize() && !GV.hasOptNone())
    FPO |= FrameProcedureOptions::OptimizedForSpeed;
  if (GV.hasProfileData()) {
    FPO |= FrameProcedureOptions::ValidProfileCounts;
    FPO |= FrameProcedureOptions::ProfileGuidedOptimization;
  }
  // FIXME: Set GuardCfg when it is implemented.
  CurFn->FrameProcOpts = FPO;

  OS.EmitCVFuncIdDirective(CurFn->FuncId);

  // Find the end of the function prolog.  First known non-DBG_VALUE and
  // non-frame setup location marks the beginning of the function body.
  // FIXME: is there a simpler a way to do this? Can we just search
  // for the first instruction of the function, not the last of the prolog?
  DebugLoc PrologEndLoc;
  bool EmptyPrologue = true;
  for (const auto &MBB : *MF) {
    for (const auto &MI : MBB) {
      if (!MI.isMetaInstruction() && !MI.getFlag(MachineInstr::FrameSetup) &&
          MI.getDebugLoc()) {
        PrologEndLoc = MI.getDebugLoc();
        break;
      } else if (!MI.isMetaInstruction()) {
        EmptyPrologue = false;
      }
    }
  }

  // Record beginning of function if we have a non-empty prologue.
  if (PrologEndLoc && !EmptyPrologue) {
    DebugLoc FnStartDL = PrologEndLoc.getFnDebugLoc();
    maybeRecordLocation(FnStartDL, MF);
  }

  // Find heap alloc sites and emit labels around them.
  for (const auto &MBB : *MF) {
    for (const auto &MI : MBB) {
      if (MI.getHeapAllocMarker()) {
        requestLabelBeforeInsn(&MI);
        requestLabelAfterInsn(&MI);
      }
    }
  }
}

static bool shouldEmitUdt(const DIType *T) {
  if (!T)
    return false;

  // MSVC does not emit UDTs for typedefs that are scoped to classes.
  if (T->getTag() == dwarf::DW_TAG_typedef) {
    if (DIScope *Scope = T->getScope()) {
      switch (Scope->getTag()) {
      case dwarf::DW_TAG_structure_type:
      case dwarf::DW_TAG_class_type:
      case dwarf::DW_TAG_union_type:
        return false;
      default:
          // do nothing.
          ;
      }
    }
  }

  while (true) {
    if (!T || T->isForwardDecl())
      return false;

    const DIDerivedType *DT = dyn_cast<DIDerivedType>(T);
    if (!DT)
      return true;
    T = DT->getBaseType();
  }
  return true;
}

void CodeViewDebug::addToUDTs(const DIType *Ty) {
  // Don't record empty UDTs.
  if (Ty->getName().empty())
    return;
  if (!shouldEmitUdt(Ty))
    return;

  SmallVector<StringRef, 5> ParentScopeNames;
  const DISubprogram *ClosestSubprogram =
      collectParentScopeNames(Ty->getScope(), ParentScopeNames);

  std::string FullyQualifiedName =
      formatNestedName(ParentScopeNames, getPrettyScopeName(Ty));

  if (ClosestSubprogram == nullptr) {
    GlobalUDTs.emplace_back(std::move(FullyQualifiedName), Ty);
  } else if (ClosestSubprogram == CurrentSubprogram) {
    LocalUDTs.emplace_back(std::move(FullyQualifiedName), Ty);
  }

  // TODO: What if the ClosestSubprogram is neither null or the current
  // subprogram?  Currently, the UDT just gets dropped on the floor.
  //
  // The current behavior is not desirable.  To get maximal fidelity, we would
  // need to perform all type translation before beginning emission of .debug$S
  // and then make LocalUDTs a member of FunctionInfo
}

TypeIndex CodeViewDebug::lowerType(const DIType *Ty, const DIType *ClassTy) {
  // Generic dispatch for lowering an unknown type.
  switch (Ty->getTag()) {
  case dwarf::DW_TAG_array_type:
    return lowerTypeArray(cast<DICompositeType>(Ty));
  case dwarf::DW_TAG_typedef:
    return lowerTypeAlias(cast<DIDerivedType>(Ty));
  case dwarf::DW_TAG_base_type:
    return lowerTypeBasic(cast<DIBasicType>(Ty));
  case dwarf::DW_TAG_pointer_type:
    if (cast<DIDerivedType>(Ty)->getName() == "__vtbl_ptr_type")
      return lowerTypeVFTableShape(cast<DIDerivedType>(Ty));
    LLVM_FALLTHROUGH;
  case dwarf::DW_TAG_reference_type:
  case dwarf::DW_TAG_rvalue_reference_type:
    return lowerTypePointer(cast<DIDerivedType>(Ty));
  case dwarf::DW_TAG_ptr_to_member_type:
    return lowerTypeMemberPointer(cast<DIDerivedType>(Ty));
  case dwarf::DW_TAG_restrict_type:
  case dwarf::DW_TAG_const_type:
  case dwarf::DW_TAG_volatile_type:
  // TODO: add support for DW_TAG_atomic_type here
    return lowerTypeModifier(cast<DIDerivedType>(Ty));
  case dwarf::DW_TAG_subroutine_type:
    if (ClassTy) {
      // The member function type of a member function pointer has no
      // ThisAdjustment.
      return lowerTypeMemberFunction(cast<DISubroutineType>(Ty), ClassTy,
                                     /*ThisAdjustment=*/0,
                                     /*IsStaticMethod=*/false);
    }
    return lowerTypeFunction(cast<DISubroutineType>(Ty));
  case dwarf::DW_TAG_enumeration_type:
    return lowerTypeEnum(cast<DICompositeType>(Ty));
  case dwarf::DW_TAG_class_type:
  case dwarf::DW_TAG_structure_type:
    return lowerTypeClass(cast<DICompositeType>(Ty));
  case dwarf::DW_TAG_union_type:
    return lowerTypeUnion(cast<DICompositeType>(Ty));
  case dwarf::DW_TAG_string_type:
    return lowerTypeString(cast<DIStringType>(Ty));
  case dwarf::DW_TAG_unspecified_type:
    if (Ty->getName() == "decltype(nullptr)")
      return TypeIndex::NullptrT();
    return TypeIndex::None();
  default:
    // Use the null type index.
    return TypeIndex();
  }
}

TypeIndex CodeViewDebug::lowerTypeAlias(const DIDerivedType *Ty) {
  TypeIndex UnderlyingTypeIndex = getTypeIndex(Ty->getBaseType());
  StringRef TypeName = Ty->getName();

  addToUDTs(Ty);

  if (UnderlyingTypeIndex == TypeIndex(SimpleTypeKind::Int32Long) &&
      TypeName == "HRESULT")
    return TypeIndex(SimpleTypeKind::HResult);
  if (UnderlyingTypeIndex == TypeIndex(SimpleTypeKind::UInt16Short) &&
      TypeName == "wchar_t")
    return TypeIndex(SimpleTypeKind::WideCharacter);

  return UnderlyingTypeIndex;
}

TypeIndex CodeViewDebug::lowerTypeArray(const DICompositeType *Ty) {
  const DIType *ElementType = Ty->getBaseType();
  TypeIndex ElementTypeIndex = getTypeIndex(ElementType);
  // IndexType is size_t, which depends on the bitness of the target.
  TypeIndex IndexType = getPointerSizeInBytes() == 8
                            ? TypeIndex(SimpleTypeKind::UInt64Quad)
                            : TypeIndex(SimpleTypeKind::UInt32Long);

  uint64_t ElementSize = getBaseTypeSize(ElementType) / 8;

  // Add subranges to array type.
  DINodeArray Elements = Ty->getElements();
  for (int i = Elements.size() - 1; i >= 0; --i) {
    const DINode *Element = Elements[i];
    assert(Element->getTag() == dwarf::DW_TAG_subrange_type);

    const DISubrange *Subrange = cast<DISubrange>(Element);
    int64_t Count = -1;

    // If Subrange has a Count field, use it.
    // Otherwise, if it has an upperboud, use (upperbound - lowerbound + 1),
    // where lowerbound is from the LowerBound field of the Subrange,
    // or the language default lowerbound if that field is unspecified.
    if (auto *CI = Subrange->getCount().dyn_cast<ConstantInt *>())
      Count = CI->getSExtValue();
    else if (auto *UI = Subrange->getUpperBound().dyn_cast<ConstantInt *>()) {
      // Fortran uses 1 as the default lowerbound; other languages use 0.
      int64_t Lowerbound = (moduleIsInFortran()) ? 1 : 0;
      auto *LI = Subrange->getLowerBound().dyn_cast<ConstantInt *>();
      Lowerbound = (LI) ? LI->getSExtValue() : Lowerbound;
      Count = UI->getSExtValue() - Lowerbound + 1;
    }

    // Forward declarations of arrays without a size and VLAs use a count of -1.
    // Emit a count of zero in these cases to match what MSVC does for arrays
    // without a size. MSVC doesn't support VLAs, so it's not clear what we
    // should do for them even if we could distinguish them.
    if (Count == -1)
      Count = 0;

    // Update the element size and element type index for subsequent subranges.
    ElementSize *= Count;

    // If this is the outermost array, use the size from the array. It will be
    // more accurate if we had a VLA or an incomplete element type size.
    uint64_t ArraySize =
        (i == 0 && ElementSize == 0) ? Ty->getSizeInBits() / 8 : ElementSize;

    StringRef Name = (i == 0) ? Ty->getName() : "";
    ArrayRecord AR(ElementTypeIndex, IndexType, ArraySize, Name);
    ElementTypeIndex = TypeTable.writeLeafType(AR);
  }

  return ElementTypeIndex;
}

// This function lowers a Fortran character type (DIStringType).
// Note that it handles only the character*n variant (using SizeInBits
// field in DIString to describe the type size) at the moment.
// Other variants (leveraging the StringLength and StringLengthExp
// fields in DIStringType) remain TBD.
TypeIndex CodeViewDebug::lowerTypeString(const DIStringType *Ty) {
  TypeIndex CharType = TypeIndex(SimpleTypeKind::NarrowCharacter);
  uint64_t ArraySize = Ty->getSizeInBits() >> 3;
  StringRef Name = Ty->getName();
  // IndexType is size_t, which depends on the bitness of the target.
  TypeIndex IndexType = getPointerSizeInBytes() == 8
                            ? TypeIndex(SimpleTypeKind::UInt64Quad)
                            : TypeIndex(SimpleTypeKind::UInt32Long);

  // Create a type of character array of ArraySize.
  ArrayRecord AR(CharType, IndexType, ArraySize, Name);

  return TypeTable.writeLeafType(AR);
}

TypeIndex CodeViewDebug::lowerTypeBasic(const DIBasicType *Ty) {
  TypeIndex Index;
  dwarf::TypeKind Kind;
  uint32_t ByteSize;

  Kind = static_cast<dwarf::TypeKind>(Ty->getEncoding());
  ByteSize = Ty->getSizeInBits() / 8;

  SimpleTypeKind STK = SimpleTypeKind::None;
  switch (Kind) {
  case dwarf::DW_ATE_address:
    // FIXME: Translate
    break;
  case dwarf::DW_ATE_boolean:
    switch (ByteSize) {
    case 1:  STK = SimpleTypeKind::Boolean8;   break;
    case 2:  STK = SimpleTypeKind::Boolean16;  break;
    case 4:  STK = SimpleTypeKind::Boolean32;  break;
    case 8:  STK = SimpleTypeKind::Boolean64;  break;
    case 16: STK = SimpleTypeKind::Boolean128; break;
    }
    break;
  case dwarf::DW_ATE_complex_float:
    switch (ByteSize) {
    case 2:  STK = SimpleTypeKind::Complex16;  break;
    case 4:  STK = SimpleTypeKind::Complex32;  break;
    case 8:  STK = SimpleTypeKind::Complex64;  break;
    case 10: STK = SimpleTypeKind::Complex80;  break;
    case 16: STK = SimpleTypeKind::Complex128; break;
    }
    break;
  case dwarf::DW_ATE_float:
    switch (ByteSize) {
    case 2:  STK = SimpleTypeKind::Float16;  break;
    case 4:  STK = SimpleTypeKind::Float32;  break;
    case 6:  STK = SimpleTypeKind::Float48;  break;
    case 8:  STK = SimpleTypeKind::Float64;  break;
    case 10: STK = SimpleTypeKind::Float80;  break;
    case 16: STK = SimpleTypeKind::Float128; break;
    }
    break;
  case dwarf::DW_ATE_signed:
    switch (ByteSize) {
    case 1:  STK = SimpleTypeKind::SignedCharacter; break;
    case 2:  STK = SimpleTypeKind::Int16Short;      break;
    case 4:  STK = SimpleTypeKind::Int32;           break;
    case 8:  STK = SimpleTypeKind::Int64Quad;       break;
    case 16: STK = SimpleTypeKind::Int128Oct;       break;
    }
    break;
  case dwarf::DW_ATE_unsigned:
    switch (ByteSize) {
    case 1:  STK = SimpleTypeKind::UnsignedCharacter; break;
    case 2:  STK = SimpleTypeKind::UInt16Short;       break;
    case 4:  STK = SimpleTypeKind::UInt32;            break;
    case 8:  STK = SimpleTypeKind::UInt64Quad;        break;
    case 16: STK = SimpleTypeKind::UInt128Oct;        break;
    }
    break;
  case dwarf::DW_ATE_UTF:
    switch (ByteSize) {
    case 2: STK = SimpleTypeKind::Character16; break;
    case 4: STK = SimpleTypeKind::Character32; break;
    }
    break;
  case dwarf::DW_ATE_signed_char:
    if (ByteSize == 1)
      STK = SimpleTypeKind::SignedCharacter;
    break;
  case dwarf::DW_ATE_unsigned_char:
    if (ByteSize == 1)
      STK = SimpleTypeKind::UnsignedCharacter;
    break;
  default:
    break;
  }

  // Apply some fixups based on the source-level type name.
  // Include some amount of canonicalization from an old naming scheme Clang
  // used to use for integer types (in an outdated effort to be compatible with
  // GCC's debug info/GDB's behavior, which has since been addressed).
  if (STK == SimpleTypeKind::Int32 &&
      (Ty->getName() == "long int" || Ty->getName() == "long"))
    STK = SimpleTypeKind::Int32Long;
  if (STK == SimpleTypeKind::UInt32 && (Ty->getName() == "long unsigned int" ||
                                        Ty->getName() == "unsigned long"))
    STK = SimpleTypeKind::UInt32Long;
  if (STK == SimpleTypeKind::UInt16Short &&
      (Ty->getName() == "wchar_t" || Ty->getName() == "__wchar_t"))
    STK = SimpleTypeKind::WideCharacter;
  if ((STK == SimpleTypeKind::SignedCharacter ||
       STK == SimpleTypeKind::UnsignedCharacter) &&
      Ty->getName() == "char")
    STK = SimpleTypeKind::NarrowCharacter;

  return TypeIndex(STK);
}

TypeIndex CodeViewDebug::lowerTypePointer(const DIDerivedType *Ty,
                                          PointerOptions PO) {
  TypeIndex PointeeTI = getTypeIndex(Ty->getBaseType());

  // Pointers to simple types without any options can use SimpleTypeMode, rather
  // than having a dedicated pointer type record.
  if (PointeeTI.isSimple() && PO == PointerOptions::None &&
      PointeeTI.getSimpleMode() == SimpleTypeMode::Direct &&
      Ty->getTag() == dwarf::DW_TAG_pointer_type) {
    SimpleTypeMode Mode = Ty->getSizeInBits() == 64
                              ? SimpleTypeMode::NearPointer64
                              : SimpleTypeMode::NearPointer32;
    return TypeIndex(PointeeTI.getSimpleKind(), Mode);
  }

  PointerKind PK =
      Ty->getSizeInBits() == 64 ? PointerKind::Near64 : PointerKind::Near32;
  PointerMode PM = PointerMode::Pointer;
  switch (Ty->getTag()) {
  default: llvm_unreachable("not a pointer tag type");
  case dwarf::DW_TAG_pointer_type:
    PM = PointerMode::Pointer;
    break;
  case dwarf::DW_TAG_reference_type:
    PM = PointerMode::LValueReference;
    break;
  case dwarf::DW_TAG_rvalue_reference_type:
    PM = PointerMode::RValueReference;
    break;
  }

  if (Ty->isObjectPointer())
    PO |= PointerOptions::Const;

  PointerRecord PR(PointeeTI, PK, PM, PO, Ty->getSizeInBits() / 8);
  return TypeTable.writeLeafType(PR);
}

static PointerToMemberRepresentation
translatePtrToMemberRep(unsigned SizeInBytes, bool IsPMF, unsigned Flags) {
  // SizeInBytes being zero generally implies that the member pointer type was
  // incomplete, which can happen if it is part of a function prototype. In this
  // case, use the unknown model instead of the general model.
  if (IsPMF) {
    switch (Flags & DINode::FlagPtrToMemberRep) {
    case 0:
      return SizeInBytes == 0 ? PointerToMemberRepresentation::Unknown
                              : PointerToMemberRepresentation::GeneralFunction;
    case DINode::FlagSingleInheritance:
      return PointerToMemberRepresentation::SingleInheritanceFunction;
    case DINode::FlagMultipleInheritance:
      return PointerToMemberRepresentation::MultipleInheritanceFunction;
    case DINode::FlagVirtualInheritance:
      return PointerToMemberRepresentation::VirtualInheritanceFunction;
    }
  } else {
    switch (Flags & DINode::FlagPtrToMemberRep) {
    case 0:
      return SizeInBytes == 0 ? PointerToMemberRepresentation::Unknown
                              : PointerToMemberRepresentation::GeneralData;
    case DINode::FlagSingleInheritance:
      return PointerToMemberRepresentation::SingleInheritanceData;
    case DINode::FlagMultipleInheritance:
      return PointerToMemberRepresentation::MultipleInheritanceData;
    case DINode::FlagVirtualInheritance:
      return PointerToMemberRepresentation::VirtualInheritanceData;
    }
  }
  llvm_unreachable("invalid ptr to member representation");
}

TypeIndex CodeViewDebug::lowerTypeMemberPointer(const DIDerivedType *Ty,
                                                PointerOptions PO) {
  assert(Ty->getTag() == dwarf::DW_TAG_ptr_to_member_type);
  bool IsPMF = isa<DISubroutineType>(Ty->getBaseType());
  TypeIndex ClassTI = getTypeIndex(Ty->getClassType());
  TypeIndex PointeeTI =
      getTypeIndex(Ty->getBaseType(), IsPMF ? Ty->getClassType() : nullptr);
  PointerKind PK = getPointerSizeInBytes() == 8 ? PointerKind::Near64
                                                : PointerKind::Near32;
  PointerMode PM = IsPMF ? PointerMode::PointerToMemberFunction
                         : PointerMode::PointerToDataMember;

  assert(Ty->getSizeInBits() / 8 <= 0xff && "pointer size too big");
  uint8_t SizeInBytes = Ty->getSizeInBits() / 8;
  MemberPointerInfo MPI(
      ClassTI, translatePtrToMemberRep(SizeInBytes, IsPMF, Ty->getFlags()));
  PointerRecord PR(PointeeTI, PK, PM, PO, SizeInBytes, MPI);
  return TypeTable.writeLeafType(PR);
}

/// Given a DWARF calling convention, get the CodeView equivalent. If we don't
/// have a translation, use the NearC convention.
static CallingConvention dwarfCCToCodeView(unsigned DwarfCC) {
  switch (DwarfCC) {
  case dwarf::DW_CC_normal:             return CallingConvention::NearC;
  case dwarf::DW_CC_BORLAND_msfastcall: return CallingConvention::NearFast;
  case dwarf::DW_CC_BORLAND_thiscall:   return CallingConvention::ThisCall;
  case dwarf::DW_CC_BORLAND_stdcall:    return CallingConvention::NearStdCall;
  case dwarf::DW_CC_BORLAND_pascal:     return CallingConvention::NearPascal;
  case dwarf::DW_CC_LLVM_vectorcall:    return CallingConvention::NearVector;
  }
  return CallingConvention::NearC;
}

TypeIndex CodeViewDebug::lowerTypeModifier(const DIDerivedType *Ty) {
  ModifierOptions Mods = ModifierOptions::None;
  PointerOptions PO = PointerOptions::None;
  bool IsModifier = true;
  const DIType *BaseTy = Ty;
  while (IsModifier && BaseTy) {
    // FIXME: Need to add DWARF tags for __unaligned and _Atomic
    switch (BaseTy->getTag()) {
    case dwarf::DW_TAG_const_type:
      Mods |= ModifierOptions::Const;
      PO |= PointerOptions::Const;
      break;
    case dwarf::DW_TAG_volatile_type:
      Mods |= ModifierOptions::Volatile;
      PO |= PointerOptions::Volatile;
      break;
    case dwarf::DW_TAG_restrict_type:
      // Only pointer types be marked with __restrict. There is no known flag
      // for __restrict in LF_MODIFIER records.
      PO |= PointerOptions::Restrict;
      break;
    default:
      IsModifier = false;
      break;
    }
    if (IsModifier)
      BaseTy = cast<DIDerivedType>(BaseTy)->getBaseType();
  }

  // Check if the inner type will use an LF_POINTER record. If so, the
  // qualifiers will go in the LF_POINTER record. This comes up for types like
  // 'int *const' and 'int *__restrict', not the more common cases like 'const
  // char *'.
  if (BaseTy) {
    switch (BaseTy->getTag()) {
    case dwarf::DW_TAG_pointer_type:
    case dwarf::DW_TAG_reference_type:
    case dwarf::DW_TAG_rvalue_reference_type:
      return lowerTypePointer(cast<DIDerivedType>(BaseTy), PO);
    case dwarf::DW_TAG_ptr_to_member_type:
      return lowerTypeMemberPointer(cast<DIDerivedType>(BaseTy), PO);
    default:
      break;
    }
  }

  TypeIndex ModifiedTI = getTypeIndex(BaseTy);

  // Return the base type index if there aren't any modifiers. For example, the
  // metadata could contain restrict wrappers around non-pointer types.
  if (Mods == ModifierOptions::None)
    return ModifiedTI;

  ModifierRecord MR(ModifiedTI, Mods);
  return TypeTable.writeLeafType(MR);
}

TypeIndex CodeViewDebug::lowerTypeFunction(const DISubroutineType *Ty) {
  SmallVector<TypeIndex, 8> ReturnAndArgTypeIndices;
  for (const DIType *ArgType : Ty->getTypeArray())
    ReturnAndArgTypeIndices.push_back(getTypeIndex(ArgType));

  // MSVC uses type none for variadic argument.
  if (ReturnAndArgTypeIndices.size() > 1 &&
      ReturnAndArgTypeIndices.back() == TypeIndex::Void()) {
    ReturnAndArgTypeIndices.back() = TypeIndex::None();
  }
  TypeIndex ReturnTypeIndex = TypeIndex::Void();
  ArrayRef<TypeIndex> ArgTypeIndices = None;
  if (!ReturnAndArgTypeIndices.empty()) {
    auto ReturnAndArgTypesRef = makeArrayRef(ReturnAndArgTypeIndices);
    ReturnTypeIndex = ReturnAndArgTypesRef.front();
    ArgTypeIndices = ReturnAndArgTypesRef.drop_front();
  }

  ArgListRecord ArgListRec(TypeRecordKind::ArgList, ArgTypeIndices);
  TypeIndex ArgListIndex = TypeTable.writeLeafType(ArgListRec);

  CallingConvention CC = dwarfCCToCodeView(Ty->getCC());

  FunctionOptions FO = getFunctionOptions(Ty);
  ProcedureRecord Procedure(ReturnTypeIndex, CC, FO, ArgTypeIndices.size(),
                            ArgListIndex);
  return TypeTable.writeLeafType(Procedure);
}

TypeIndex CodeViewDebug::lowerTypeMemberFunction(const DISubroutineType *Ty,
                                                 const DIType *ClassTy,
                                                 int ThisAdjustment,
                                                 bool IsStaticMethod,
                                                 FunctionOptions FO) {
  // Lower the containing class type.
  TypeIndex ClassType = getTypeIndex(ClassTy);

  DITypeRefArray ReturnAndArgs = Ty->getTypeArray();

  unsigned Index = 0;
  SmallVector<TypeIndex, 8> ArgTypeIndices;
  TypeIndex ReturnTypeIndex = TypeIndex::Void();
  if (ReturnAndArgs.size() > Index) {
    ReturnTypeIndex = getTypeIndex(ReturnAndArgs[Index++]);
  }

  // If the first argument is a pointer type and this isn't a static method,
  // treat it as the special 'this' parameter, which is encoded separately from
  // the arguments.
  TypeIndex ThisTypeIndex;
  if (!IsStaticMethod && ReturnAndArgs.size() > Index) {
    if (const DIDerivedType *PtrTy =
            dyn_cast_or_null<DIDerivedType>(ReturnAndArgs[Index])) {
      if (PtrTy->getTag() == dwarf::DW_TAG_pointer_type) {
        ThisTypeIndex = getTypeIndexForThisPtr(PtrTy, Ty);
        Index++;
      }
    }
  }

  while (Index < ReturnAndArgs.size())
    ArgTypeIndices.push_back(getTypeIndex(ReturnAndArgs[Index++]));

  // MSVC uses type none for variadic argument.
  if (!ArgTypeIndices.empty() && ArgTypeIndices.back() == TypeIndex::Void())
    ArgTypeIndices.back() = TypeIndex::None();

  ArgListRecord ArgListRec(TypeRecordKind::ArgList, ArgTypeIndices);
  TypeIndex ArgListIndex = TypeTable.writeLeafType(ArgListRec);

  CallingConvention CC = dwarfCCToCodeView(Ty->getCC());

  MemberFunctionRecord MFR(ReturnTypeIndex, ClassType, ThisTypeIndex, CC, FO,
                           ArgTypeIndices.size(), ArgListIndex, ThisAdjustment);
  return TypeTable.writeLeafType(MFR);
}

TypeIndex CodeViewDebug::lowerTypeVFTableShape(const DIDerivedType *Ty) {
  unsigned VSlotCount =
      Ty->getSizeInBits() / (8 * Asm->MAI->getCodePointerSize());
  SmallVector<VFTableSlotKind, 4> Slots(VSlotCount, VFTableSlotKind::Near);

  VFTableShapeRecord VFTSR(Slots);
  return TypeTable.writeLeafType(VFTSR);
}

static MemberAccess translateAccessFlags(unsigned RecordTag, unsigned Flags) {
  switch (Flags & DINode::FlagAccessibility) {
  case DINode::FlagPrivate:   return MemberAccess::Private;
  case DINode::FlagPublic:    return MemberAccess::Public;
  case DINode::FlagProtected: return MemberAccess::Protected;
  case 0:
    // If there was no explicit access control, provide the default for the tag.
    return RecordTag == dwarf::DW_TAG_class_type ? MemberAccess::Private
                                                 : MemberAccess::Public;
  }
  llvm_unreachable("access flags are exclusive");
}

static MethodOptions translateMethodOptionFlags(const DISubprogram *SP) {
  if (SP->isArtificial())
    return MethodOptions::CompilerGenerated;

  // FIXME: Handle other MethodOptions.

  return MethodOptions::None;
}

static MethodKind translateMethodKindFlags(const DISubprogram *SP,
                                           bool Introduced) {
  if (SP->getFlags() & DINode::FlagStaticMember)
    return MethodKind::Static;

  switch (SP->getVirtuality()) {
  case dwarf::DW_VIRTUALITY_none:
    break;
  case dwarf::DW_VIRTUALITY_virtual:
    return Introduced ? MethodKind::IntroducingVirtual : MethodKind::Virtual;
  case dwarf::DW_VIRTUALITY_pure_virtual:
    return Introduced ? MethodKind::PureIntroducingVirtual
                      : MethodKind::PureVirtual;
  default:
    llvm_unreachable("unhandled virtuality case");
  }

  return MethodKind::Vanilla;
}

static TypeRecordKind getRecordKind(const DICompositeType *Ty) {
  switch (Ty->getTag()) {
  case dwarf::DW_TAG_class_type:
    return TypeRecordKind::Class;
  case dwarf::DW_TAG_structure_type:
    return TypeRecordKind::Struct;
  default:
    llvm_unreachable("unexpected tag");
  }
}

/// Return ClassOptions that should be present on both the forward declaration
/// and the defintion of a tag type.
static ClassOptions getCommonClassOptions(const DICompositeType *Ty) {
  ClassOptions CO = ClassOptions::None;

  // MSVC always sets this flag, even for local types. Clang doesn't always
  // appear to give every type a linkage name, which may be problematic for us.
  // FIXME: Investigate the consequences of not following them here.
  if (!Ty->getIdentifier().empty())
    CO |= ClassOptions::HasUniqueName;

  // Put the Nested flag on a type if it appears immediately inside a tag type.
  // Do not walk the scope chain. Do not attempt to compute ContainsNestedClass
  // here. That flag is only set on definitions, and not forward declarations.
  const DIScope *ImmediateScope = Ty->getScope();
  if (ImmediateScope && isa<DICompositeType>(ImmediateScope))
    CO |= ClassOptions::Nested;

  // Put the Scoped flag on function-local types. MSVC puts this flag for enum
  // type only when it has an immediate function scope. Clang never puts enums
  // inside DILexicalBlock scopes. Enum types, as generated by clang, are
  // always in function, class, or file scopes.
  if (Ty->getTag() == dwarf::DW_TAG_enumeration_type) {
    if (ImmediateScope && isa<DISubprogram>(ImmediateScope))
      CO |= ClassOptions::Scoped;
  } else {
    for (const DIScope *Scope = ImmediateScope; Scope != nullptr;
         Scope = Scope->getScope()) {
      if (isa<DISubprogram>(Scope)) {
        CO |= ClassOptions::Scoped;
        break;
      }
    }
  }

  return CO;
}

void CodeViewDebug::addUDTSrcLine(const DIType *Ty, TypeIndex TI) {
  switch (Ty->getTag()) {
  case dwarf::DW_TAG_class_type:
  case dwarf::DW_TAG_structure_type:
  case dwarf::DW_TAG_union_type:
  case dwarf::DW_TAG_enumeration_type:
    break;
  default:
    return;
  }

  if (const auto *File = Ty->getFile()) {
    StringIdRecord SIDR(TypeIndex(0x0), getFullFilepath(File));
    TypeIndex SIDI = TypeTable.writeLeafType(SIDR);

    UdtSourceLineRecord USLR(TI, SIDI, Ty->getLine());
    TypeTable.writeLeafType(USLR);
  }
}

TypeIndex CodeViewDebug::lowerTypeEnum(const DICompositeType *Ty) {
  ClassOptions CO = getCommonClassOptions(Ty);
  TypeIndex FTI;
  unsigned EnumeratorCount = 0;

  if (Ty->isForwardDecl()) {
    CO |= ClassOptions::ForwardReference;
  } else {
    ContinuationRecordBuilder ContinuationBuilder;
    ContinuationBuilder.begin(ContinuationRecordKind::FieldList);
    for (const DINode *Element : Ty->getElements()) {
      // We assume that the frontend provides all members in source declaration
      // order, which is what MSVC does.
      if (auto *Enumerator = dyn_cast_or_null<DIEnumerator>(Element)) {
        // FIXME: Is it correct to always emit these as unsigned here?
        EnumeratorRecord ER(MemberAccess::Public,
                            APSInt(Enumerator->getValue(), true),
                            Enumerator->getName());
        ContinuationBuilder.writeMemberType(ER);
        EnumeratorCount++;
      }
    }
    FTI = TypeTable.insertRecord(ContinuationBuilder);
  }

  std::string FullName = getFullyQualifiedName(Ty);

  EnumRecord ER(EnumeratorCount, CO, FTI, FullName, Ty->getIdentifier(),
                getTypeIndex(Ty->getBaseType()));
  TypeIndex EnumTI = TypeTable.writeLeafType(ER);

  addUDTSrcLine(Ty, EnumTI);

  return EnumTI;
}

//===----------------------------------------------------------------------===//
// ClassInfo
//===----------------------------------------------------------------------===//

struct llvm::ClassInfo {
  struct MemberInfo {
    const DIDerivedType *MemberTypeNode;
    uint64_t BaseOffset;
  };
  // [MemberInfo]
  using MemberList = std::vector<MemberInfo>;

  using MethodsList = TinyPtrVector<const DISubprogram *>;
  // MethodName -> MethodsList
  using MethodsMap = MapVector<MDString *, MethodsList>;

  /// Base classes.
  std::vector<const DIDerivedType *> Inheritance;

  /// Direct members.
  MemberList Members;
  // Direct overloaded methods gathered by name.
  MethodsMap Methods;

  TypeIndex VShapeTI;

  std::vector<const DIType *> NestedTypes;
};

void CodeViewDebug::clear() {
  assert(CurFn == nullptr);
  FileIdMap.clear();
  FnDebugInfo.clear();
  FileToFilepathMap.clear();
  LocalUDTs.clear();
  GlobalUDTs.clear();
  TypeIndices.clear();
  CompleteTypeIndices.clear();
  ScopeGlobals.clear();
  CVGlobalVariableOffsets.clear();
}

void CodeViewDebug::collectMemberInfo(ClassInfo &Info,
                                      const DIDerivedType *DDTy) {
  if (!DDTy->getName().empty()) {
    Info.Members.push_back({DDTy, 0});

    // Collect static const data members with values.
    if ((DDTy->getFlags() & DINode::FlagStaticMember) ==
        DINode::FlagStaticMember) {
      if (DDTy->getConstant() && (isa<ConstantInt>(DDTy->getConstant()) ||
                                  isa<ConstantFP>(DDTy->getConstant())))
        StaticConstMembers.push_back(DDTy);
    }

    return;
  }

  // An unnamed member may represent a nested struct or union. Attempt to
  // interpret the unnamed member as a DICompositeType possibly wrapped in
  // qualifier types. Add all the indirect fields to the current record if that
  // succeeds, and drop the member if that fails.
  assert((DDTy->getOffsetInBits() % 8) == 0 && "Unnamed bitfield member!");
  uint64_t Offset = DDTy->getOffsetInBits();
  const DIType *Ty = DDTy->getBaseType();
  bool FullyResolved = false;
  while (!FullyResolved) {
    switch (Ty->getTag()) {
    case dwarf::DW_TAG_const_type:
    case dwarf::DW_TAG_volatile_type:
      // FIXME: we should apply the qualifier types to the indirect fields
      // rather than dropping them.
      Ty = cast<DIDerivedType>(Ty)->getBaseType();
      break;
    default:
      FullyResolved = true;
      break;
    }
  }

  const DICompositeType *DCTy = dyn_cast<DICompositeType>(Ty);
  if (!DCTy)
    return;

  ClassInfo NestedInfo = collectClassInfo(DCTy);
  for (const ClassInfo::MemberInfo &IndirectField : NestedInfo.Members)
    Info.Members.push_back(
        {IndirectField.MemberTypeNode, IndirectField.BaseOffset + Offset});
}

ClassInfo CodeViewDebug::collectClassInfo(const DICompositeType *Ty) {
  ClassInfo Info;
  // Add elements to structure type.
  DINodeArray Elements = Ty->getElements();
  for (auto *Element : Elements) {
    // We assume that the frontend provides all members in source declaration
    // order, which is what MSVC does.
    if (!Element)
      continue;
    if (auto *SP = dyn_cast<DISubprogram>(Element)) {
      Info.Methods[SP->getRawName()].push_back(SP);
    } else if (auto *DDTy = dyn_cast<DIDerivedType>(Element)) {
      if (DDTy->getTag() == dwarf::DW_TAG_member) {
        collectMemberInfo(Info, DDTy);
      } else if (DDTy->getTag() == dwarf::DW_TAG_inheritance) {
        Info.Inheritance.push_back(DDTy);
      } else if (DDTy->getTag() == dwarf::DW_TAG_pointer_type &&
                 DDTy->getName() == "__vtbl_ptr_type") {
        Info.VShapeTI = getTypeIndex(DDTy);
      } else if (DDTy->getTag() == dwarf::DW_TAG_typedef) {
        Info.NestedTypes.push_back(DDTy);
      } else if (DDTy->getTag() == dwarf::DW_TAG_friend) {
        // Ignore friend members. It appears that MSVC emitted info about
        // friends in the past, but modern versions do not.
      }
    } else if (auto *Composite = dyn_cast<DICompositeType>(Element)) {
      Info.NestedTypes.push_back(Composite);
    }
    // Skip other unrecognized kinds of elements.
  }
  return Info;
}

static bool shouldAlwaysEmitCompleteClassType(const DICompositeType *Ty) {
  // This routine is used by lowerTypeClass and lowerTypeUnion to determine
  // if a complete type should be emitted instead of a forward reference.
  return Ty->getName().empty() && Ty->getIdentifier().empty() &&
      !Ty->isForwardDecl();
}

TypeIndex CodeViewDebug::lowerTypeClass(const DICompositeType *Ty) {
  // Emit the complete type for unnamed structs.  C++ classes with methods
  // which have a circular reference back to the class type are expected to
  // be named by the front-end and should not be "unnamed".  C unnamed
  // structs should not have circular references.
  if (shouldAlwaysEmitCompleteClassType(Ty)) {
    // If this unnamed complete type is already in the process of being defined
    // then the description of the type is malformed and cannot be emitted
    // into CodeView correctly so report a fatal error.
    auto I = CompleteTypeIndices.find(Ty);
    if (I != CompleteTypeIndices.end() && I->second == TypeIndex())
      report_fatal_error("cannot debug circular reference to unnamed type");
    return getCompleteTypeIndex(Ty);
  }

  // First, construct the forward decl.  Don't look into Ty to compute the
  // forward decl options, since it might not be available in all TUs.
  TypeRecordKind Kind = getRecordKind(Ty);
  ClassOptions CO =
      ClassOptions::ForwardReference | getCommonClassOptions(Ty);
  std::string FullName = getFullyQualifiedName(Ty);
  ClassRecord CR(Kind, 0, CO, TypeIndex(), TypeIndex(), TypeIndex(), 0,
                 FullName, Ty->getIdentifier());
  TypeIndex FwdDeclTI = TypeTable.writeLeafType(CR);
  if (!Ty->isForwardDecl())
    DeferredCompleteTypes.push_back(Ty);
  return FwdDeclTI;
}

TypeIndex CodeViewDebug::lowerCompleteTypeClass(const DICompositeType *Ty) {
  // Construct the field list and complete type record.
  TypeRecordKind Kind = getRecordKind(Ty);
  ClassOptions CO = getCommonClassOptions(Ty);
  TypeIndex FieldTI;
  TypeIndex VShapeTI;
  unsigned FieldCount;
  bool ContainsNestedClass;
  std::tie(FieldTI, VShapeTI, FieldCount, ContainsNestedClass) =
      lowerRecordFieldList(Ty);

  if (ContainsNestedClass)
    CO |= ClassOptions::ContainsNestedClass;

  // MSVC appears to set this flag by searching any destructor or method with
  // FunctionOptions::Constructor among the emitted members. Clang AST has all
  // the members, however special member functions are not yet emitted into
  // debug information. For now checking a class's non-triviality seems enough.
  // FIXME: not true for a nested unnamed struct.
  if (isNonTrivial(Ty))
    CO |= ClassOptions::HasConstructorOrDestructor;

  std::string FullName = getFullyQualifiedName(Ty);

  uint64_t SizeInBytes = Ty->getSizeInBits() / 8;

  ClassRecord CR(Kind, FieldCount, CO, FieldTI, TypeIndex(), VShapeTI,
                 SizeInBytes, FullName, Ty->getIdentifier());
  TypeIndex ClassTI = TypeTable.writeLeafType(CR);

  addUDTSrcLine(Ty, ClassTI);

  addToUDTs(Ty);

  return ClassTI;
}

TypeIndex CodeViewDebug::lowerTypeUnion(const DICompositeType *Ty) {
  // Emit the complete type for unnamed unions.
  if (shouldAlwaysEmitCompleteClassType(Ty))
    return getCompleteTypeIndex(Ty);

  ClassOptions CO =
      ClassOptions::ForwardReference | getCommonClassOptions(Ty);
  std::string FullName = getFullyQualifiedName(Ty);
  UnionRecord UR(0, CO, TypeIndex(), 0, FullName, Ty->getIdentifier());
  TypeIndex FwdDeclTI = TypeTable.writeLeafType(UR);
  if (!Ty->isForwardDecl())
    DeferredCompleteTypes.push_back(Ty);
  return FwdDeclTI;
}

TypeIndex CodeViewDebug::lowerCompleteTypeUnion(const DICompositeType *Ty) {
  ClassOptions CO = ClassOptions::Sealed | getCommonClassOptions(Ty);
  TypeIndex FieldTI;
  unsigned FieldCount;
  bool ContainsNestedClass;
  std::tie(FieldTI, std::ignore, FieldCount, ContainsNestedClass) =
      lowerRecordFieldList(Ty);

  if (ContainsNestedClass)
    CO |= ClassOptions::ContainsNestedClass;

  uint64_t SizeInBytes = Ty->getSizeInBits() / 8;
  std::string FullName = getFullyQualifiedName(Ty);

  UnionRecord UR(FieldCount, CO, FieldTI, SizeInBytes, FullName,
                 Ty->getIdentifier());
  TypeIndex UnionTI = TypeTable.writeLeafType(UR);

  addUDTSrcLine(Ty, UnionTI);

  addToUDTs(Ty);

  return UnionTI;
}

std::tuple<TypeIndex, TypeIndex, unsigned, bool>
CodeViewDebug::lowerRecordFieldList(const DICompositeType *Ty) {
  // Manually count members. MSVC appears to count everything that generates a
  // field list record. Each individual overload in a method overload group
  // contributes to this count, even though the overload group is a single field
  // list record.
  unsigned MemberCount = 0;
  ClassInfo Info = collectClassInfo(Ty);
  ContinuationRecordBuilder ContinuationBuilder;
  ContinuationBuilder.begin(ContinuationRecordKind::FieldList);

  // Create base classes.
  for (const DIDerivedType *I : Info.Inheritance) {
    if (I->getFlags() & DINode::FlagVirtual) {
      // Virtual base.
      unsigned VBPtrOffset = I->getVBPtrOffset();
      // FIXME: Despite the accessor name, the offset is really in bytes.
      unsigned VBTableIndex = I->getOffsetInBits() / 4;
      auto RecordKind = (I->getFlags() & DINode::FlagIndirectVirtualBase) == DINode::FlagIndirectVirtualBase
                            ? TypeRecordKind::IndirectVirtualBaseClass
                            : TypeRecordKind::VirtualBaseClass;
      VirtualBaseClassRecord VBCR(
          RecordKind, translateAccessFlags(Ty->getTag(), I->getFlags()),
          getTypeIndex(I->getBaseType()), getVBPTypeIndex(), VBPtrOffset,
          VBTableIndex);

      ContinuationBuilder.writeMemberType(VBCR);
      MemberCount++;
    } else {
      assert(I->getOffsetInBits() % 8 == 0 &&
             "bases must be on byte boundaries");
      BaseClassRecord BCR(translateAccessFlags(Ty->getTag(), I->getFlags()),
                          getTypeIndex(I->getBaseType()),
                          I->getOffsetInBits() / 8);
      ContinuationBuilder.writeMemberType(BCR);
      MemberCount++;
    }
  }

  // Create members.
  for (ClassInfo::MemberInfo &MemberInfo : Info.Members) {
    const DIDerivedType *Member = MemberInfo.MemberTypeNode;
    TypeIndex MemberBaseType = getTypeIndex(Member->getBaseType());
    StringRef MemberName = Member->getName();
    MemberAccess Access =
        translateAccessFlags(Ty->getTag(), Member->getFlags());

    if (Member->isStaticMember()) {
      StaticDataMemberRecord SDMR(Access, MemberBaseType, MemberName);
      ContinuationBuilder.writeMemberType(SDMR);
      MemberCount++;
      continue;
    }

    // Virtual function pointer member.
    if ((Member->getFlags() & DINode::FlagArtificial) &&
        Member->getName().startswith("_vptr$")) {
      VFPtrRecord VFPR(getTypeIndex(Member->getBaseType()));
      ContinuationBuilder.writeMemberType(VFPR);
      MemberCount++;
      continue;
    }

    // Data member.
    uint64_t MemberOffsetInBits =
        Member->getOffsetInBits() + MemberInfo.BaseOffset;
    if (Member->isBitField()) {
      uint64_t StartBitOffset = MemberOffsetInBits;
      if (const auto *CI =
              dyn_cast_or_null<ConstantInt>(Member->getStorageOffsetInBits())) {
        MemberOffsetInBits = CI->getZExtValue() + MemberInfo.BaseOffset;
      }
      StartBitOffset -= MemberOffsetInBits;
      BitFieldRecord BFR(MemberBaseType, Member->getSizeInBits(),
                         StartBitOffset);
      MemberBaseType = TypeTable.writeLeafType(BFR);
    }
    uint64_t MemberOffsetInBytes = MemberOffsetInBits / 8;
    DataMemberRecord DMR(Access, MemberBaseType, MemberOffsetInBytes,
                         MemberName);
    ContinuationBuilder.writeMemberType(DMR);
    MemberCount++;
  }

  // Create methods
  for (auto &MethodItr : Info.Methods) {
    StringRef Name = MethodItr.first->getString();

    std::vector<OneMethodRecord> Methods;
    for (const DISubprogram *SP : MethodItr.second) {
      TypeIndex MethodType = getMemberFunctionType(SP, Ty);
      bool Introduced = SP->getFlags() & DINode::FlagIntroducedVirtual;

      unsigned VFTableOffset = -1;
      if (Introduced)
        VFTableOffset = SP->getVirtualIndex() * getPointerSizeInBytes();

      Methods.push_back(OneMethodRecord(
          MethodType, translateAccessFlags(Ty->getTag(), SP->getFlags()),
          translateMethodKindFlags(SP, Introduced),
          translateMethodOptionFlags(SP), VFTableOffset, Name));
      MemberCount++;
    }
    assert(!Methods.empty() && "Empty methods map entry");
    if (Methods.size() == 1)
      ContinuationBuilder.writeMemberType(Methods[0]);
    else {
      // FIXME: Make this use its own ContinuationBuilder so that
      // MethodOverloadList can be split correctly.
      MethodOverloadListRecord MOLR(Methods);
      TypeIndex MethodList = TypeTable.writeLeafType(MOLR);

      OverloadedMethodRecord OMR(Methods.size(), MethodList, Name);
      ContinuationBuilder.writeMemberType(OMR);
    }
  }

  // Create nested classes.
  for (const DIType *Nested : Info.NestedTypes) {
    NestedTypeRecord R(getTypeIndex(Nested), Nested->getName());
    ContinuationBuilder.writeMemberType(R);
    MemberCount++;
  }

  TypeIndex FieldTI = TypeTable.insertRecord(ContinuationBuilder);
  return std::make_tuple(FieldTI, Info.VShapeTI, MemberCount,
                         !Info.NestedTypes.empty());
}

TypeIndex CodeViewDebug::getVBPTypeIndex() {
  if (!VBPType.getIndex()) {
    // Make a 'const int *' type.
    ModifierRecord MR(TypeIndex::Int32(), ModifierOptions::Const);
    TypeIndex ModifiedTI = TypeTable.writeLeafType(MR);

    PointerKind PK = getPointerSizeInBytes() == 8 ? PointerKind::Near64
                                                  : PointerKind::Near32;
    PointerMode PM = PointerMode::Pointer;
    PointerOptions PO = PointerOptions::None;
    PointerRecord PR(ModifiedTI, PK, PM, PO, getPointerSizeInBytes());
    VBPType = TypeTable.writeLeafType(PR);
  }

  return VBPType;
}

TypeIndex CodeViewDebug::getTypeIndex(const DIType *Ty, const DIType *ClassTy) {
  // The null DIType is the void type. Don't try to hash it.
  if (!Ty)
    return TypeIndex::Void();

  // Check if we've already translated this type. Don't try to do a
  // get-or-create style insertion that caches the hash lookup across the
  // lowerType call. It will update the TypeIndices map.
  auto I = TypeIndices.find({Ty, ClassTy});
  if (I != TypeIndices.end())
    return I->second;

  TypeLoweringScope S(*this);
  TypeIndex TI = lowerType(Ty, ClassTy);
  return recordTypeIndexForDINode(Ty, TI, ClassTy);
}

codeview::TypeIndex
CodeViewDebug::getTypeIndexForThisPtr(const DIDerivedType *PtrTy,
                                      const DISubroutineType *SubroutineTy) {
  assert(PtrTy->getTag() == dwarf::DW_TAG_pointer_type &&
         "this type must be a pointer type");

  PointerOptions Options = PointerOptions::None;
  if (SubroutineTy->getFlags() & DINode::DIFlags::FlagLValueReference)
    Options = PointerOptions::LValueRefThisPointer;
  else if (SubroutineTy->getFlags() & DINode::DIFlags::FlagRValueReference)
    Options = PointerOptions::RValueRefThisPointer;

  // Check if we've already translated this type.  If there is no ref qualifier
  // on the function then we look up this pointer type with no associated class
  // so that the TypeIndex for the this pointer can be shared with the type
  // index for other pointers to this class type.  If there is a ref qualifier
  // then we lookup the pointer using the subroutine as the parent type.
  auto I = TypeIndices.find({PtrTy, SubroutineTy});
  if (I != TypeIndices.end())
    return I->second;

  TypeLoweringScope S(*this);
  TypeIndex TI = lowerTypePointer(PtrTy, Options);
  return recordTypeIndexForDINode(PtrTy, TI, SubroutineTy);
}

TypeIndex CodeViewDebug::getTypeIndexForReferenceTo(const DIType *Ty) {
  PointerRecord PR(getTypeIndex(Ty),
                   getPointerSizeInBytes() == 8 ? PointerKind::Near64
                                                : PointerKind::Near32,
                   PointerMode::LValueReference, PointerOptions::None,
                   Ty->getSizeInBits() / 8);
  return TypeTable.writeLeafType(PR);
}

TypeIndex CodeViewDebug::getCompleteTypeIndex(const DIType *Ty) {
  // The null DIType is the void type. Don't try to hash it.
  if (!Ty)
    return TypeIndex::Void();

  // Look through typedefs when getting the complete type index. Call
  // getTypeIndex on the typdef to ensure that any UDTs are accumulated and are
  // emitted only once.
  if (Ty->getTag() == dwarf::DW_TAG_typedef)
    (void)getTypeIndex(Ty);
  while (Ty->getTag() == dwarf::DW_TAG_typedef)
    Ty = cast<DIDerivedType>(Ty)->getBaseType();

  // If this is a non-record type, the complete type index is the same as the
  // normal type index. Just call getTypeIndex.
  switch (Ty->getTag()) {
  case dwarf::DW_TAG_class_type:
  case dwarf::DW_TAG_structure_type:
  case dwarf::DW_TAG_union_type:
    break;
  default:
    return getTypeIndex(Ty);
  }

  const auto *CTy = cast<DICompositeType>(Ty);

  TypeLoweringScope S(*this);

  // Make sure the forward declaration is emitted first. It's unclear if this
  // is necessary, but MSVC does it, and we should follow suit until we can show
  // otherwise.
  // We only emit a forward declaration for named types.
  if (!CTy->getName().empty() || !CTy->getIdentifier().empty()) {
    TypeIndex FwdDeclTI = getTypeIndex(CTy);

    // Just use the forward decl if we don't have complete type info. This
    // might happen if the frontend is using modules and expects the complete
    // definition to be emitted elsewhere.
    if (CTy->isForwardDecl())
      return FwdDeclTI;
  }

  // Check if we've already translated the complete record type.
  // Insert the type with a null TypeIndex to signify that the type is currently
  // being lowered.
  auto InsertResult = CompleteTypeIndices.insert({CTy, TypeIndex()});
  if (!InsertResult.second)
    return InsertResult.first->second;

  TypeIndex TI;
  switch (CTy->getTag()) {
  case dwarf::DW_TAG_class_type:
  case dwarf::DW_TAG_structure_type:
    TI = lowerCompleteTypeClass(CTy);
    break;
  case dwarf::DW_TAG_union_type:
    TI = lowerCompleteTypeUnion(CTy);
    break;
  default:
    llvm_unreachable("not a record");
  }

  // Update the type index associated with this CompositeType.  This cannot
  // use the 'InsertResult' iterator above because it is potentially
  // invalidated by map insertions which can occur while lowering the class
  // type above.
  CompleteTypeIndices[CTy] = TI;
  return TI;
}

/// Emit all the deferred complete record types. Try to do this in FIFO order,
/// and do this until fixpoint, as each complete record type typically
/// references
/// many other record types.
void CodeViewDebug::emitDeferredCompleteTypes() {
  SmallVector<const DICompositeType *, 4> TypesToEmit;
  while (!DeferredCompleteTypes.empty()) {
    std::swap(DeferredCompleteTypes, TypesToEmit);
    for (const DICompositeType *RecordTy : TypesToEmit)
      getCompleteTypeIndex(RecordTy);
    TypesToEmit.clear();
  }
}

void CodeViewDebug::emitLocalVariableList(const FunctionInfo &FI,
                                          ArrayRef<LocalVariable> Locals) {
  // Get the sorted list of parameters and emit them first.
  SmallVector<const LocalVariable *, 6> Params;
  for (const LocalVariable &L : Locals)
    if (L.DIVar->isParameter())
      Params.push_back(&L);
  llvm::sort(Params, [](const LocalVariable *L, const LocalVariable *R) {
    return L->DIVar->getArg() < R->DIVar->getArg();
  });
  for (const LocalVariable *L : Params)
    emitLocalVariable(FI, *L);

  // Next emit all non-parameters in the order that we found them.
  for (const LocalVariable &L : Locals)
    if (!L.DIVar->isParameter())
      emitLocalVariable(FI, L);
}

void CodeViewDebug::emitLocalVariable(const FunctionInfo &FI,
                                      const LocalVariable &Var) {
  // LocalSym record, see SymbolRecord.h for more info.
  MCSymbol *LocalEnd = beginSymbolRecord(SymbolKind::S_LOCAL);

  LocalSymFlags Flags = LocalSymFlags::None;
  if (Var.DIVar->isParameter())
    Flags |= LocalSymFlags::IsParameter;
  if (Var.DefRanges.empty())
    Flags |= LocalSymFlags::IsOptimizedOut;

  OS.AddComment("TypeIndex");
  TypeIndex TI = Var.UseReferenceType
                     ? getTypeIndexForReferenceTo(Var.DIVar->getType())
                     : getCompleteTypeIndex(Var.DIVar->getType());
  OS.emitInt32(TI.getIndex());
  OS.AddComment("Flags");
  OS.emitInt16(static_cast<uint16_t>(Flags));
  // Truncate the name so we won't overflow the record length field.
  emitNullTerminatedSymbolName(OS, Var.DIVar->getName());
  endSymbolRecord(LocalEnd);

  // Calculate the on disk prefix of the appropriate def range record. The
  // records and on disk formats are described in SymbolRecords.h. BytePrefix
  // should be big enough to hold all forms without memory allocation.
  SmallString<20> BytePrefix;
  for (const LocalVarDefRange &DefRange : Var.DefRanges) {
    BytePrefix.clear();
    if (DefRange.InMemory) {
      int Offset = DefRange.DataOffset;
      unsigned Reg = DefRange.CVRegister;

      // 32-bit x86 call sequences often use PUSH instructions, which disrupt
      // ESP-relative offsets. Use the virtual frame pointer, VFRAME or $T0,
      // instead. In frames without stack realignment, $T0 will be the CFA.
      if (RegisterId(Reg) == RegisterId::ESP) {
        Reg = unsigned(RegisterId::VFRAME);
        Offset += FI.OffsetAdjustment;
      }

      // If we can use the chosen frame pointer for the frame and this isn't a
      // sliced aggregate, use the smaller S_DEFRANGE_FRAMEPOINTER_REL record.
      // Otherwise, use S_DEFRANGE_REGISTER_REL.
      EncodedFramePtrReg EncFP = encodeFramePtrReg(RegisterId(Reg), TheCPU);
      if (!DefRange.IsSubfield && EncFP != EncodedFramePtrReg::None &&
          (bool(Flags & LocalSymFlags::IsParameter)
               ? (EncFP == FI.EncodedParamFramePtrReg)
               : (EncFP == FI.EncodedLocalFramePtrReg))) {
        DefRangeFramePointerRelHeader DRHdr;
        DRHdr.Offset = Offset;
        OS.emitCVDefRangeDirective(DefRange.Ranges, DRHdr);
      } else {
        uint16_t RegRelFlags = 0;
        if (DefRange.IsSubfield) {
          RegRelFlags = DefRangeRegisterRelSym::IsSubfieldFlag |
                        (DefRange.StructOffset
                         << DefRangeRegisterRelSym::OffsetInParentShift);
        }
        DefRangeRegisterRelHeader DRHdr;
        DRHdr.Register = Reg;
        DRHdr.Flags = RegRelFlags;
        DRHdr.BasePointerOffset = Offset;
        OS.emitCVDefRangeDirective(DefRange.Ranges, DRHdr);
      }
    } else {
      assert(DefRange.DataOffset == 0 && "unexpected offset into register");
      if (DefRange.IsSubfield) {
        DefRangeSubfieldRegisterHeader DRHdr;
        DRHdr.Register = DefRange.CVRegister;
        DRHdr.MayHaveNoName = 0;
        DRHdr.OffsetInParent = DefRange.StructOffset;
        OS.emitCVDefRangeDirective(DefRange.Ranges, DRHdr);
      } else {
        DefRangeRegisterHeader DRHdr;
        DRHdr.Register = DefRange.CVRegister;
        DRHdr.MayHaveNoName = 0;
        OS.emitCVDefRangeDirective(DefRange.Ranges, DRHdr);
      }
    }
  }
}

void CodeViewDebug::emitLexicalBlockList(ArrayRef<LexicalBlock *> Blocks,
                                         const FunctionInfo& FI) {
  for (LexicalBlock *Block : Blocks)
    emitLexicalBlock(*Block, FI);
}

/// Emit an S_BLOCK32 and S_END record pair delimiting the contents of a
/// lexical block scope.
void CodeViewDebug::emitLexicalBlock(const LexicalBlock &Block,
                                     const FunctionInfo& FI) {
  MCSymbol *RecordEnd = beginSymbolRecord(SymbolKind::S_BLOCK32);
  OS.AddComment("PtrParent");
  OS.emitInt32(0); // PtrParent
  OS.AddComment("PtrEnd");
  OS.emitInt32(0); // PtrEnd
  OS.AddComment("Code size");
  OS.emitAbsoluteSymbolDiff(Block.End, Block.Begin, 4);   // Code Size
  OS.AddComment("Function section relative address");
  OS.EmitCOFFSecRel32(Block.Begin, /*Offset=*/0);         // Func Offset
  OS.AddComment("Function section index");
  OS.EmitCOFFSectionIndex(FI.Begin);                      // Func Symbol
  OS.AddComment("Lexical block name");
  emitNullTerminatedSymbolName(OS, Block.Name);           // Name
  endSymbolRecord(RecordEnd);

  // Emit variables local to this lexical block.
  emitLocalVariableList(FI, Block.Locals);
  emitGlobalVariableList(Block.Globals);

  // Emit lexical blocks contained within this block.
  emitLexicalBlockList(Block.Children, FI);

  // Close the lexical block scope.
  emitEndSymbolRecord(SymbolKind::S_END);
}

/// Convenience routine for collecting lexical block information for a list
/// of lexical scopes.
void CodeViewDebug::collectLexicalBlockInfo(
        SmallVectorImpl<LexicalScope *> &Scopes,
        SmallVectorImpl<LexicalBlock *> &Blocks,
        SmallVectorImpl<LocalVariable> &Locals,
        SmallVectorImpl<CVGlobalVariable> &Globals) {
  for (LexicalScope *Scope : Scopes)
    collectLexicalBlockInfo(*Scope, Blocks, Locals, Globals);
}

/// Populate the lexical blocks and local variable lists of the parent with
/// information about the specified lexical scope.
void CodeViewDebug::collectLexicalBlockInfo(
    LexicalScope &Scope,
    SmallVectorImpl<LexicalBlock *> &ParentBlocks,
    SmallVectorImpl<LocalVariable> &ParentLocals,
    SmallVectorImpl<CVGlobalVariable> &ParentGlobals) {
  if (Scope.isAbstractScope())
    return;

  // Gather information about the lexical scope including local variables,
  // global variables, and address ranges.
  bool IgnoreScope = false;
  auto LI = ScopeVariables.find(&Scope);
  SmallVectorImpl<LocalVariable> *Locals =
      LI != ScopeVariables.end() ? &LI->second : nullptr;
  auto GI = ScopeGlobals.find(Scope.getScopeNode());
  SmallVectorImpl<CVGlobalVariable> *Globals =
      GI != ScopeGlobals.end() ? GI->second.get() : nullptr;
  const DILexicalBlock *DILB = dyn_cast<DILexicalBlock>(Scope.getScopeNode());
  const SmallVectorImpl<InsnRange> &Ranges = Scope.getRanges();

  // Ignore lexical scopes which do not contain variables.
  if (!Locals && !Globals)
    IgnoreScope = true;

  // Ignore lexical scopes which are not lexical blocks.
  if (!DILB)
    IgnoreScope = true;

  // Ignore scopes which have too many address ranges to represent in the
  // current CodeView format or do not have a valid address range.
  //
  // For lexical scopes with multiple address ranges you may be tempted to
  // construct a single range covering every instruction where the block is
  // live and everything in between.  Unfortunately, Visual Studio only
  // displays variables from the first matching lexical block scope.  If the
  // first lexical block contains exception handling code or cold code which
  // is moved to the bottom of the routine creating a single range covering
  // nearly the entire routine, then it will hide all other lexical blocks
  // and the variables they contain.
  if (Ranges.size() != 1 || !getLabelAfterInsn(Ranges.front().second))
    IgnoreScope = true;

  if (IgnoreScope) {
    // This scope can be safely ignored and eliminating it will reduce the
    // size of the debug information. Be sure to collect any variable and scope
    // information from the this scope or any of its children and collapse them
    // into the parent scope.
    if (Locals)
      ParentLocals.append(Locals->begin(), Locals->end());
    if (Globals)
      ParentGlobals.append(Globals->begin(), Globals->end());
    collectLexicalBlockInfo(Scope.getChildren(),
                            ParentBlocks,
                            ParentLocals,
                            ParentGlobals);
    return;
  }

  // Create a new CodeView lexical block for this lexical scope.  If we've
  // seen this DILexicalBlock before then the scope tree is malformed and
  // we can handle this gracefully by not processing it a second time.
  auto BlockInsertion = CurFn->LexicalBlocks.insert({DILB, LexicalBlock()});
  if (!BlockInsertion.second)
    return;

  // Create a lexical block containing the variables and collect the the
  // lexical block information for the children.
  const InsnRange &Range = Ranges.front();
  assert(Range.first && Range.second);
  LexicalBlock &Block = BlockInsertion.first->second;
  Block.Begin = getLabelBeforeInsn(Range.first);
  Block.End = getLabelAfterInsn(Range.second);
  assert(Block.Begin && "missing label for scope begin");
  assert(Block.End && "missing label for scope end");
  Block.Name = DILB->getName();
  if (Locals)
    Block.Locals = std::move(*Locals);
  if (Globals)
    Block.Globals = std::move(*Globals);
  ParentBlocks.push_back(&Block);
  collectLexicalBlockInfo(Scope.getChildren(),
                          Block.Children,
                          Block.Locals,
                          Block.Globals);
}

void CodeViewDebug::endFunctionImpl(const MachineFunction *MF) {
  const Function &GV = MF->getFunction();
  assert(FnDebugInfo.count(&GV));
  assert(CurFn == FnDebugInfo[&GV].get());

  collectVariableInfo(GV.getSubprogram());

  // Build the lexical block structure to emit for this routine.
  if (LexicalScope *CFS = LScopes.getCurrentFunctionScope())
    collectLexicalBlockInfo(*CFS,
                            CurFn->ChildBlocks,
                            CurFn->Locals,
                            CurFn->Globals);

  // Clear the scope and variable information from the map which will not be
  // valid after we have finished processing this routine.  This also prepares
  // the map for the subsequent routine.
  ScopeVariables.clear();

  // Don't emit anything if we don't have any line tables.
  // Thunks are compiler-generated and probably won't have source correlation.
  if (!CurFn->HaveLineInfo && !GV.getSubprogram()->isThunk()) {
    FnDebugInfo.erase(&GV);
    CurFn = nullptr;
    return;
  }

  // Find heap alloc sites and add to list.
  for (const auto &MBB : *MF) {
    for (const auto &MI : MBB) {
      if (MDNode *MD = MI.getHeapAllocMarker()) {
        CurFn->HeapAllocSites.push_back(std::make_tuple(getLabelBeforeInsn(&MI),
                                                        getLabelAfterInsn(&MI),
                                                        dyn_cast<DIType>(MD)));
      }
    }
  }

  CurFn->Annotations = MF->getCodeViewAnnotations();

  CurFn->End = Asm->getFunctionEnd();

  CurFn = nullptr;
}

// Usable locations are valid with non-zero line numbers. A line number of zero
// corresponds to optimized code that doesn't have a distinct source location.
// In this case, we try to use the previous or next source location depending on
// the context.
static bool isUsableDebugLoc(DebugLoc DL) {
  return DL && DL.getLine() != 0;
}

void CodeViewDebug::beginInstruction(const MachineInstr *MI) {
  DebugHandlerBase::beginInstruction(MI);

  // Ignore DBG_VALUE and DBG_LABEL locations and function prologue.
  if (!Asm || !CurFn || MI->isDebugInstr() ||
      MI->getFlag(MachineInstr::FrameSetup))
    return;

  // If the first instruction of a new MBB has no location, find the first
  // instruction with a location and use that.
  DebugLoc DL = MI->getDebugLoc();
  if (!isUsableDebugLoc(DL) && MI->getParent() != PrevInstBB) {
    for (const auto &NextMI : *MI->getParent()) {
      if (NextMI.isDebugInstr())
        continue;
      DL = NextMI.getDebugLoc();
      if (isUsableDebugLoc(DL))
        break;
    }
    // FIXME: Handle the case where the BB has no valid locations. This would
    // probably require doing a real dataflow analysis.
  }
  PrevInstBB = MI->getParent();

  // If we still don't have a debug location, don't record a location.
  if (!isUsableDebugLoc(DL))
    return;

  maybeRecordLocation(DL, Asm->MF);
}

MCSymbol *CodeViewDebug::beginCVSubsection(DebugSubsectionKind Kind) {
  MCSymbol *BeginLabel = MMI->getContext().createTempSymbol(),
           *EndLabel = MMI->getContext().createTempSymbol();
  OS.emitInt32(unsigned(Kind));
  OS.AddComment("Subsection size");
  OS.emitAbsoluteSymbolDiff(EndLabel, BeginLabel, 4);
  OS.emitLabel(BeginLabel);
  return EndLabel;
}

void CodeViewDebug::endCVSubsection(MCSymbol *EndLabel) {
  OS.emitLabel(EndLabel);
  // Every subsection must be aligned to a 4-byte boundary.
  OS.emitValueToAlignment(4);
}

static StringRef getSymbolName(SymbolKind SymKind) {
  for (const EnumEntry<SymbolKind> &EE : getSymbolTypeNames())
    if (EE.Value == SymKind)
      return EE.Name;
  return "";
}

MCSymbol *CodeViewDebug::beginSymbolRecord(SymbolKind SymKind) {
  MCSymbol *BeginLabel = MMI->getContext().createTempSymbol(),
           *EndLabel = MMI->getContext().createTempSymbol();
  OS.AddComment("Record length");
  OS.emitAbsoluteSymbolDiff(EndLabel, BeginLabel, 2);
  OS.emitLabel(BeginLabel);
  if (OS.isVerboseAsm())
    OS.AddComment("Record kind: " + getSymbolName(SymKind));
  OS.emitInt16(unsigned(SymKind));
  return EndLabel;
}

void CodeViewDebug::endSymbolRecord(MCSymbol *SymEnd) {
  // MSVC does not pad out symbol records to four bytes, but LLVM does to avoid
  // an extra copy of every symbol record in LLD. This increases object file
  // size by less than 1% in the clang build, and is compatible with the Visual
  // C++ linker.
  OS.emitValueToAlignment(4);
  OS.emitLabel(SymEnd);
}

void CodeViewDebug::emitEndSymbolRecord(SymbolKind EndKind) {
  OS.AddComment("Record length");
  OS.emitInt16(2);
  if (OS.isVerboseAsm())
    OS.AddComment("Record kind: " + getSymbolName(EndKind));
  OS.emitInt16(uint16_t(EndKind)); // Record Kind
}

void CodeViewDebug::emitDebugInfoForUDTs(
    const std::vector<std::pair<std::string, const DIType *>> &UDTs) {
#ifndef NDEBUG
  size_t OriginalSize = UDTs.size();
#endif
  for (const auto &UDT : UDTs) {
    const DIType *T = UDT.second;
    assert(shouldEmitUdt(T));
    MCSymbol *UDTRecordEnd = beginSymbolRecord(SymbolKind::S_UDT);
    OS.AddComment("Type");
    OS.emitInt32(getCompleteTypeIndex(T).getIndex());
    assert(OriginalSize == UDTs.size() &&
           "getCompleteTypeIndex found new UDTs!");
    emitNullTerminatedSymbolName(OS, UDT.first);
    endSymbolRecord(UDTRecordEnd);
  }
}

void CodeViewDebug::collectGlobalVariableInfo() {
  DenseMap<const DIGlobalVariableExpression *, const GlobalVariable *>
      GlobalMap;
  for (const GlobalVariable &GV : MMI->getModule()->globals()) {
    SmallVector<DIGlobalVariableExpression *, 1> GVEs;
    GV.getDebugInfo(GVEs);
    for (const auto *GVE : GVEs)
      GlobalMap[GVE] = &GV;
  }

  NamedMDNode *CUs = MMI->getModule()->getNamedMetadata("llvm.dbg.cu");
  for (const MDNode *Node : CUs->operands()) {
    const auto *CU = cast<DICompileUnit>(Node);
    for (const auto *GVE : CU->getGlobalVariables()) {
      const DIGlobalVariable *DIGV = GVE->getVariable();
      const DIExpression *DIE = GVE->getExpression();

      if ((DIE->getNumElements() == 2) &&
          (DIE->getElement(0) == dwarf::DW_OP_plus_uconst))
        // Record the constant offset for the variable.
        //
        // A Fortran common block uses this idiom to encode the offset
        // of a variable from the common block's starting address.
        CVGlobalVariableOffsets.insert(
            std::make_pair(DIGV, DIE->getElement(1)));

      // Emit constant global variables in a global symbol section.
      if (GlobalMap.count(GVE) == 0 && DIE->isConstant()) {
        CVGlobalVariable CVGV = {DIGV, DIE};
        GlobalVariables.emplace_back(std::move(CVGV));
      }

      const auto *GV = GlobalMap.lookup(GVE);
      if (!GV || GV->isDeclarationForLinker())
        continue;

      DIScope *Scope = DIGV->getScope();
      SmallVector<CVGlobalVariable, 1> *VariableList;
      if (Scope && isa<DILocalScope>(Scope)) {
        // Locate a global variable list for this scope, creating one if
        // necessary.
        auto Insertion = ScopeGlobals.insert(
            {Scope, std::unique_ptr<GlobalVariableList>()});
        if (Insertion.second)
          Insertion.first->second = std::make_unique<GlobalVariableList>();
        VariableList = Insertion.first->second.get();
      } else if (GV->hasComdat())
        // Emit this global variable into a COMDAT section.
        VariableList = &ComdatVariables;
      else
        // Emit this global variable in a single global symbol section.
        VariableList = &GlobalVariables;
      CVGlobalVariable CVGV = {DIGV, GV};
      VariableList->emplace_back(std::move(CVGV));
    }
  }
}

void CodeViewDebug::collectDebugInfoForGlobals() {
  for (const CVGlobalVariable &CVGV : GlobalVariables) {
    const DIGlobalVariable *DIGV = CVGV.DIGV;
    const DIScope *Scope = DIGV->getScope();
    getCompleteTypeIndex(DIGV->getType());
    getFullyQualifiedName(Scope, DIGV->getName());
  }

  for (const CVGlobalVariable &CVGV : ComdatVariables) {
    const DIGlobalVariable *DIGV = CVGV.DIGV;
    const DIScope *Scope = DIGV->getScope();
    getCompleteTypeIndex(DIGV->getType());
    getFullyQualifiedName(Scope, DIGV->getName());
  }
}

void CodeViewDebug::emitDebugInfoForGlobals() {
  // First, emit all globals that are not in a comdat in a single symbol
  // substream. MSVC doesn't like it if the substream is empty, so only open
  // it if we have at least one global to emit.
  switchToDebugSectionForSymbol(nullptr);
  if (!GlobalVariables.empty() || !StaticConstMembers.empty()) {
    OS.AddComment("Symbol subsection for globals");
    MCSymbol *EndLabel = beginCVSubsection(DebugSubsectionKind::Symbols);
    emitGlobalVariableList(GlobalVariables);
    emitStaticConstMemberList();
    endCVSubsection(EndLabel);
  }

  // Second, emit each global that is in a comdat into its own .debug$S
  // section along with its own symbol substream.
  for (const CVGlobalVariable &CVGV : ComdatVariables) {
    const GlobalVariable *GV = CVGV.GVInfo.get<const GlobalVariable *>();
    MCSymbol *GVSym = Asm->getSymbol(GV);
    OS.AddComment("Symbol subsection for " +
                  Twine(GlobalValue::dropLLVMManglingEscape(GV->getName())));
    switchToDebugSectionForSymbol(GVSym);
    MCSymbol *EndLabel = beginCVSubsection(DebugSubsectionKind::Symbols);
    // FIXME: emitDebugInfoForGlobal() doesn't handle DIExpressions.
    emitDebugInfoForGlobal(CVGV);
    endCVSubsection(EndLabel);
  }
}

void CodeViewDebug::emitDebugInfoForRetainedTypes() {
  NamedMDNode *CUs = MMI->getModule()->getNamedMetadata("llvm.dbg.cu");
  for (const MDNode *Node : CUs->operands()) {
    for (auto *Ty : cast<DICompileUnit>(Node)->getRetainedTypes()) {
      if (DIType *RT = dyn_cast<DIType>(Ty)) {
        getTypeIndex(RT);
        // FIXME: Add to global/local DTU list.
      }
    }
  }
}

// Emit each global variable in the specified array.
void CodeViewDebug::emitGlobalVariableList(ArrayRef<CVGlobalVariable> Globals) {
  for (const CVGlobalVariable &CVGV : Globals) {
    // FIXME: emitDebugInfoForGlobal() doesn't handle DIExpressions.
    emitDebugInfoForGlobal(CVGV);
  }
}

void CodeViewDebug::emitConstantSymbolRecord(const DIType *DTy, APSInt &Value,
                                             const std::string &QualifiedName) {
  MCSymbol *SConstantEnd = beginSymbolRecord(SymbolKind::S_CONSTANT);
  OS.AddComment("Type");
  OS.emitInt32(getTypeIndex(DTy).getIndex());

  OS.AddComment("Value");

  // Encoded integers shouldn't need more than 10 bytes.
  uint8_t Data[10];
  BinaryStreamWriter Writer(Data, llvm::support::endianness::little);
  CodeViewRecordIO IO(Writer);
  cantFail(IO.mapEncodedInteger(Value));
  StringRef SRef((char *)Data, Writer.getOffset());
  OS.emitBinaryData(SRef);

  OS.AddComment("Name");
  emitNullTerminatedSymbolName(OS, QualifiedName);
  endSymbolRecord(SConstantEnd);
}

void CodeViewDebug::emitStaticConstMemberList() {
  for (const DIDerivedType *DTy : StaticConstMembers) {
    const DIScope *Scope = DTy->getScope();

    APSInt Value;
    if (const ConstantInt *CI =
            dyn_cast_or_null<ConstantInt>(DTy->getConstant()))
      Value = APSInt(CI->getValue(),
                     DebugHandlerBase::isUnsignedDIType(DTy->getBaseType()));
    else if (const ConstantFP *CFP =
                 dyn_cast_or_null<ConstantFP>(DTy->getConstant()))
      Value = APSInt(CFP->getValueAPF().bitcastToAPInt(), true);
    else
      llvm_unreachable("cannot emit a constant without a value");

    emitConstantSymbolRecord(DTy->getBaseType(), Value,
                             getFullyQualifiedName(Scope, DTy->getName()));
  }
}

static bool isFloatDIType(const DIType *Ty) {
  if (isa<DICompositeType>(Ty))
    return false;

  if (auto *DTy = dyn_cast<DIDerivedType>(Ty)) {
    dwarf::Tag T = (dwarf::Tag)Ty->getTag();
    if (T == dwarf::DW_TAG_pointer_type ||
        T == dwarf::DW_TAG_ptr_to_member_type ||
        T == dwarf::DW_TAG_reference_type ||
        T == dwarf::DW_TAG_rvalue_reference_type)
      return false;
    assert(DTy->getBaseType() && "Expected valid base type");
    return isFloatDIType(DTy->getBaseType());
  }

  auto *BTy = cast<DIBasicType>(Ty);
  return (BTy->getEncoding() == dwarf::DW_ATE_float);
}

void CodeViewDebug::emitDebugInfoForGlobal(const CVGlobalVariable &CVGV) {
  const DIGlobalVariable *DIGV = CVGV.DIGV;

  const DIScope *Scope = DIGV->getScope();
  // For static data members, get the scope from the declaration.
  if (const auto *MemberDecl = dyn_cast_or_null<DIDerivedType>(
          DIGV->getRawStaticDataMemberDeclaration()))
    Scope = MemberDecl->getScope();
  // For Fortran, the scoping portion is elided in its name so that we can
  // reference the variable in the command line of the VS debugger.
  std::string QualifiedName =
      (moduleIsInFortran()) ? std::string(DIGV->getName())
                            : getFullyQualifiedName(Scope, DIGV->getName());

  if (const GlobalVariable *GV =
          CVGV.GVInfo.dyn_cast<const GlobalVariable *>()) {
    // DataSym record, see SymbolRecord.h for more info. Thread local data
    // happens to have the same format as global data.
    MCSymbol *GVSym = Asm->getSymbol(GV);
    SymbolKind DataSym = GV->isThreadLocal()
                             ? (DIGV->isLocalToUnit() ? SymbolKind::S_LTHREAD32
                                                      : SymbolKind::S_GTHREAD32)
                             : (DIGV->isLocalToUnit() ? SymbolKind::S_LDATA32
                                                      : SymbolKind::S_GDATA32);
    MCSymbol *DataEnd = beginSymbolRecord(DataSym);
    OS.AddComment("Type");
    OS.emitInt32(getCompleteTypeIndex(DIGV->getType()).getIndex());
    OS.AddComment("DataOffset");

    uint64_t Offset = 0;
    if (CVGlobalVariableOffsets.find(DIGV) != CVGlobalVariableOffsets.end())
      // Use the offset seen while collecting info on globals.
      Offset = CVGlobalVariableOffsets[DIGV];
    OS.EmitCOFFSecRel32(GVSym, Offset);

    OS.AddComment("Segment");
    OS.EmitCOFFSectionIndex(GVSym);
    OS.AddComment("Name");
    const unsigned LengthOfDataRecord = 12;
    emitNullTerminatedSymbolName(OS, QualifiedName, LengthOfDataRecord);
    endSymbolRecord(DataEnd);
  } else {
    const DIExpression *DIE = CVGV.GVInfo.get<const DIExpression *>();
    assert(DIE->isConstant() &&
           "Global constant variables must contain a constant expression.");

    // Use unsigned for floats.
    bool isUnsigned = isFloatDIType(DIGV->getType())
                          ? true
                          : DebugHandlerBase::isUnsignedDIType(DIGV->getType());
    APSInt Value(APInt(/*BitWidth=*/64, DIE->getElement(1)), isUnsigned);
    emitConstantSymbolRecord(DIGV->getType(), Value, QualifiedName);
  }
}<|MERGE_RESOLUTION|>--- conflicted
+++ resolved
@@ -859,15 +859,10 @@
   StringRef CompilerVersion = CU->getProducer();
   Version FrontVer = parseVersion(CompilerVersion);
   OS.AddComment("Frontend version");
-<<<<<<< HEAD
-  for (int N : FrontVer.Part)
-    OS.emitInt16(N);
-=======
   for (int N : FrontVer.Part) {
     N = std::min<int>(N, std::numeric_limits<uint16_t>::max());
     OS.emitInt16(N);
   }
->>>>>>> 2ab1d525
 
   // Some Microsoft tools, like Binscope, expect a backend version number of at
   // least 8.something, so we'll coerce the LLVM version into a form that
