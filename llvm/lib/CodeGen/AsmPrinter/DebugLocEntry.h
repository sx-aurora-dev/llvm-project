//===-- llvm/CodeGen/DebugLocEntry.h - Entry in debug_loc list -*- C++ -*--===//
//
// Part of the LLVM Project, under the Apache License v2.0 with LLVM Exceptions.
// See https://llvm.org/LICENSE.txt for license information.
// SPDX-License-Identifier: Apache-2.0 WITH LLVM-exception
//
//===----------------------------------------------------------------------===//

#ifndef LLVM_LIB_CODEGEN_ASMPRINTER_DEBUGLOCENTRY_H
#define LLVM_LIB_CODEGEN_ASMPRINTER_DEBUGLOCENTRY_H

#include "DebugLocStream.h"
#include "llvm/Config/llvm-config.h"
#include "llvm/IR/Constants.h"
#include "llvm/IR/DebugInfo.h"
#include "llvm/MC/MCSymbol.h"
#include "llvm/MC/MachineLocation.h"
#include "llvm/Support/Debug.h"

namespace llvm {
class AsmPrinter;

/// This struct describes target specific location.
struct TargetIndexLocation {
  int Index;
  int Offset;

  TargetIndexLocation() = default;
  TargetIndexLocation(unsigned Idx, int64_t Offset)
      : Index(Idx), Offset(Offset) {}

  bool operator==(const TargetIndexLocation &Other) const {
    return Index == Other.Index && Offset == Other.Offset;
  }
};

/// A single location or constant within a variable location description, with
/// either a single entry (with an optional DIExpression) used for a DBG_VALUE,
/// or a list of entries used for a DBG_VALUE_LIST.
class DbgValueLocEntry {

  /// Type of entry that this represents.
  enum EntryType {
    E_Location,
    E_Integer,
    E_ConstantFP,
    E_ConstantInt,
    E_TargetIndexLocation
  };
  enum EntryType EntryKind;

  /// Either a constant,
  union {
    int64_t Int;
    const ConstantFP *CFP;
    const ConstantInt *CIP;
  } Constant;

  union {
    /// Or a location in the machine frame.
    MachineLocation Loc;
    /// Or a location from target specific location.
    TargetIndexLocation TIL;
  };

public:
  DbgValueLocEntry(int64_t i) : EntryKind(E_Integer) { Constant.Int = i; }
  DbgValueLocEntry(const ConstantFP *CFP) : EntryKind(E_ConstantFP) {
    Constant.CFP = CFP;
  }
  DbgValueLocEntry(const ConstantInt *CIP) : EntryKind(E_ConstantInt) {
    Constant.CIP = CIP;
  }
  DbgValueLocEntry(MachineLocation Loc) : EntryKind(E_Location), Loc(Loc) {}
  DbgValueLocEntry(TargetIndexLocation Loc)
      : EntryKind(E_TargetIndexLocation), TIL(Loc) {}

  bool isLocation() const { return EntryKind == E_Location; }
  bool isTargetIndexLocation() const {
    return EntryKind == E_TargetIndexLocation;
  }
  bool isInt() const { return EntryKind == E_Integer; }
  bool isConstantFP() const { return EntryKind == E_ConstantFP; }
  bool isConstantInt() const { return EntryKind == E_ConstantInt; }
  int64_t getInt() const { return Constant.Int; }
  const ConstantFP *getConstantFP() const { return Constant.CFP; }
  const ConstantInt *getConstantInt() const { return Constant.CIP; }
  MachineLocation getLoc() const { return Loc; }
  TargetIndexLocation getTargetIndexLocation() const { return TIL; }
  friend bool operator==(const DbgValueLocEntry &, const DbgValueLocEntry &);
#if !defined(NDEBUG) || defined(LLVM_ENABLE_DUMP)
  LLVM_DUMP_METHOD void dump() const {
    if (isLocation()) {
      llvm::dbgs() << "Loc = { reg=" << Loc.getReg() << " ";
      if (Loc.isIndirect())
        llvm::dbgs() << "+0";
      llvm::dbgs() << "} ";
    } else if (isConstantInt())
      Constant.CIP->dump();
    else if (isConstantFP())
      Constant.CFP->dump();
  }
#endif
};

/// The location of a single variable, composed of an expression and 0 or more
/// DbgValueLocEntries.
class DbgValueLoc {
  /// Any complex address location expression for this DbgValueLoc.
  const DIExpression *Expression;

  SmallVector<DbgValueLocEntry, 2> ValueLocEntries;

  bool IsVariadic;

public:
  DbgValueLoc(const DIExpression *Expr, ArrayRef<DbgValueLocEntry> Locs)
      : Expression(Expr), ValueLocEntries(Locs.begin(), Locs.end()),
        IsVariadic(true) {
#ifndef NDEBUG
    // Currently, DBG_VALUE_VAR expressions must use stack_value.
    assert(Expr && Expr->isValid() &&
           is_contained(Locs, dwarf::DW_OP_stack_value));
<<<<<<< HEAD
    for (DbgValueLocEntry &Entry : ValueLocEntries) {
      assert(!Entry.isConstantFP() && !Entry.isConstantInt() &&
             "Constant values should only be present in non-variadic "
             "DBG_VALUEs.");
    }
=======
>>>>>>> a2ce6ee6
#endif
  }

  DbgValueLoc(const DIExpression *Expr, ArrayRef<DbgValueLocEntry> Locs,
              bool IsVariadic)
      : Expression(Expr), ValueLocEntries(Locs.begin(), Locs.end()),
        IsVariadic(IsVariadic) {
#ifndef NDEBUG
    assert(cast<DIExpression>(Expr)->isValid() ||
           !any_of(Locs, [](auto LE) { return LE.isLocation(); }));
    if (!IsVariadic) {
      assert(ValueLocEntries.size() == 1);
    } else {
      // Currently, DBG_VALUE_VAR expressions must use stack_value.
      assert(Expr && Expr->isValid() &&
             is_contained(Expr->getElements(), dwarf::DW_OP_stack_value));
<<<<<<< HEAD
      for (DbgValueLocEntry &Entry : ValueLocEntries) {
        assert(!Entry.isConstantFP() && !Entry.isConstantInt() &&
               "Constant values should only be present in non-variadic "
               "DBG_VALUEs.");
      }
=======
>>>>>>> a2ce6ee6
    }
#endif
  }

  DbgValueLoc(const DIExpression *Expr, DbgValueLocEntry Loc)
      : Expression(Expr), ValueLocEntries(1, Loc), IsVariadic(false) {
    assert(((Expr && Expr->isValid()) || !Loc.isLocation()) &&
           "DBG_VALUE with a machine location must have a valid expression.");
  }

  bool isFragment() const { return getExpression()->isFragment(); }
  bool isEntryVal() const { return getExpression()->isEntryValue(); }
  bool isVariadic() const { return IsVariadic; }
  const DIExpression *getExpression() const { return Expression; }
  const ArrayRef<DbgValueLocEntry> getLocEntries() const {
    return ValueLocEntries;
  }
  friend bool operator==(const DbgValueLoc &, const DbgValueLoc &);
  friend bool operator<(const DbgValueLoc &, const DbgValueLoc &);
#if !defined(NDEBUG) || defined(LLVM_ENABLE_DUMP)
  LLVM_DUMP_METHOD void dump() const {
<<<<<<< HEAD
    for (DbgValueLocEntry DV : ValueLocEntries)
=======
    for (const DbgValueLocEntry &DV : ValueLocEntries)
>>>>>>> a2ce6ee6
      DV.dump();
    if (Expression)
      Expression->dump();
  }
#endif
};

/// This struct describes location entries emitted in the .debug_loc
/// section.
class DebugLocEntry {
  /// Begin and end symbols for the address range that this location is valid.
  const MCSymbol *Begin;
  const MCSymbol *End;

  /// A nonempty list of locations/constants belonging to this entry,
  /// sorted by offset.
  SmallVector<DbgValueLoc, 1> Values;

public:
  /// Create a location list entry for the range [\p Begin, \p End).
  ///
  /// \param Vals One or more values describing (parts of) the variable.
  DebugLocEntry(const MCSymbol *Begin, const MCSymbol *End,
                ArrayRef<DbgValueLoc> Vals)
      : Begin(Begin), End(End) {
    addValues(Vals);
  }

  /// Attempt to merge this DebugLocEntry with Next and return
  /// true if the merge was successful. Entries can be merged if they
  /// share the same Loc/Constant and if Next immediately follows this
  /// Entry.
  bool MergeRanges(const DebugLocEntry &Next) {
    // If this and Next are describing the same variable, merge them.
    if ((End == Next.Begin && Values == Next.Values)) {
      End = Next.End;
      return true;
    }
    return false;
  }

  const MCSymbol *getBeginSym() const { return Begin; }
  const MCSymbol *getEndSym() const { return End; }
  ArrayRef<DbgValueLoc> getValues() const { return Values; }
  void addValues(ArrayRef<DbgValueLoc> Vals) {
    Values.append(Vals.begin(), Vals.end());
    sortUniqueValues();
    assert((Values.size() == 1 || all_of(Values, [](DbgValueLoc V) {
              return V.isFragment();
            })) && "must either have a single value or multiple pieces");
  }

  // Sort the pieces by offset.
  // Remove any duplicate entries by dropping all but the first.
  void sortUniqueValues() {
    llvm::sort(Values);
    Values.erase(std::unique(Values.begin(), Values.end(),
                             [](const DbgValueLoc &A, const DbgValueLoc &B) {
                               return A.getExpression() == B.getExpression();
                             }),
                 Values.end());
  }

  /// Lower this entry into a DWARF expression.
  void finalize(const AsmPrinter &AP,
                DebugLocStream::ListBuilder &List,
                const DIBasicType *BT,
                DwarfCompileUnit &TheCU);
};

/// Compare two DbgValueLocEntries for equality.
inline bool operator==(const DbgValueLocEntry &A, const DbgValueLocEntry &B) {
  if (A.EntryKind != B.EntryKind)
    return false;

  switch (A.EntryKind) {
  case DbgValueLocEntry::E_Location:
    return A.Loc == B.Loc;
  case DbgValueLocEntry::E_TargetIndexLocation:
    return A.TIL == B.TIL;
  case DbgValueLocEntry::E_Integer:
    return A.Constant.Int == B.Constant.Int;
  case DbgValueLocEntry::E_ConstantFP:
    return A.Constant.CFP == B.Constant.CFP;
  case DbgValueLocEntry::E_ConstantInt:
    return A.Constant.CIP == B.Constant.CIP;
  }
  llvm_unreachable("unhandled EntryKind");
}

/// Compare two DbgValueLocs for equality.
inline bool operator==(const DbgValueLoc &A, const DbgValueLoc &B) {
  return A.ValueLocEntries == B.ValueLocEntries &&
         A.Expression == B.Expression && A.IsVariadic == B.IsVariadic;
}

/// Compare two fragments based on their offset.
inline bool operator<(const DbgValueLoc &A,
                      const DbgValueLoc &B) {
  return A.getExpression()->getFragmentInfo()->OffsetInBits <
         B.getExpression()->getFragmentInfo()->OffsetInBits;
}

}

#endif<|MERGE_RESOLUTION|>--- conflicted
+++ resolved
@@ -121,14 +121,6 @@
     // Currently, DBG_VALUE_VAR expressions must use stack_value.
     assert(Expr && Expr->isValid() &&
            is_contained(Locs, dwarf::DW_OP_stack_value));
-<<<<<<< HEAD
-    for (DbgValueLocEntry &Entry : ValueLocEntries) {
-      assert(!Entry.isConstantFP() && !Entry.isConstantInt() &&
-             "Constant values should only be present in non-variadic "
-             "DBG_VALUEs.");
-    }
-=======
->>>>>>> a2ce6ee6
 #endif
   }
 
@@ -145,14 +137,6 @@
       // Currently, DBG_VALUE_VAR expressions must use stack_value.
       assert(Expr && Expr->isValid() &&
              is_contained(Expr->getElements(), dwarf::DW_OP_stack_value));
-<<<<<<< HEAD
-      for (DbgValueLocEntry &Entry : ValueLocEntries) {
-        assert(!Entry.isConstantFP() && !Entry.isConstantInt() &&
-               "Constant values should only be present in non-variadic "
-               "DBG_VALUEs.");
-      }
-=======
->>>>>>> a2ce6ee6
     }
 #endif
   }
@@ -174,11 +158,7 @@
   friend bool operator<(const DbgValueLoc &, const DbgValueLoc &);
 #if !defined(NDEBUG) || defined(LLVM_ENABLE_DUMP)
   LLVM_DUMP_METHOD void dump() const {
-<<<<<<< HEAD
-    for (DbgValueLocEntry DV : ValueLocEntries)
-=======
     for (const DbgValueLocEntry &DV : ValueLocEntries)
->>>>>>> a2ce6ee6
       DV.dump();
     if (Expression)
       Expression->dump();
