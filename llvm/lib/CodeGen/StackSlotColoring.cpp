--- conflicted
+++ resolved
@@ -159,12 +159,7 @@
   // FIXME: Need the equivalent of MachineRegisterInfo for frameindex operands.
   for (MachineBasicBlock &MBB : MF) {
     for (MachineInstr &MI : MBB) {
-<<<<<<< HEAD
-      for (unsigned i = 0, e = MI.getNumOperands(); i != e; ++i) {
-        MachineOperand &MO = MI.getOperand(i);
-=======
       for (const MachineOperand &MO : MI.operands()) {
->>>>>>> 2ab1d525
         if (!MO.isFI())
           continue;
         int FI = MO.getIndex();
