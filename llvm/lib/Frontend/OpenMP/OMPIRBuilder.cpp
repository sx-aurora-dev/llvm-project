//===- OpenMPIRBuilder.cpp - Builder for LLVM-IR for OpenMP directives ----===//
//
// Part of the LLVM Project, under the Apache License v2.0 with LLVM Exceptions.
// See https://llvm.org/LICENSE.txt for license information.
// SPDX-License-Identifier: Apache-2.0 WITH LLVM-exception
//
//===----------------------------------------------------------------------===//
/// \file
///
/// This file implements the OpenMPIRBuilder class, which is used as a
/// convenient way to create LLVM instructions for OpenMP directives.
///
//===----------------------------------------------------------------------===//

#include "llvm/Frontend/OpenMP/OMPIRBuilder.h"
#include "llvm/ADT/StringRef.h"
#include "llvm/ADT/Triple.h"
#include "llvm/Analysis/AssumptionCache.h"
#include "llvm/Analysis/CodeMetrics.h"
#include "llvm/Analysis/OptimizationRemarkEmitter.h"
#include "llvm/Analysis/ScalarEvolution.h"
#include "llvm/Analysis/TargetLibraryInfo.h"
#include "llvm/IR/CFG.h"
#include "llvm/IR/Constants.h"
#include "llvm/IR/DebugInfo.h"
#include "llvm/IR/GlobalVariable.h"
#include "llvm/IR/IRBuilder.h"
#include "llvm/IR/MDBuilder.h"
#include "llvm/IR/PassManager.h"
#include "llvm/IR/Value.h"
#include "llvm/MC/TargetRegistry.h"
#include "llvm/Support/CommandLine.h"
#include "llvm/Support/Error.h"
#include "llvm/Target/TargetMachine.h"
#include "llvm/Target/TargetOptions.h"
#include "llvm/Transforms/Utils/BasicBlockUtils.h"
#include "llvm/Transforms/Utils/CodeExtractor.h"
#include "llvm/Transforms/Utils/LoopPeel.h"
#include "llvm/Transforms/Utils/ModuleUtils.h"
#include "llvm/Transforms/Utils/UnrollLoop.h"

#include <cstdint>
#include <sstream>

#define DEBUG_TYPE "openmp-ir-builder"

using namespace llvm;
using namespace omp;

static cl::opt<bool>
    OptimisticAttributes("openmp-ir-builder-optimistic-attributes", cl::Hidden,
                         cl::desc("Use optimistic attributes describing "
                                  "'as-if' properties of runtime calls."),
                         cl::init(false));

static cl::opt<double> UnrollThresholdFactor(
    "openmp-ir-builder-unroll-threshold-factor", cl::Hidden,
    cl::desc("Factor for the unroll threshold to account for code "
             "simplifications still taking place"),
    cl::init(1.5));

void OpenMPIRBuilder::addAttributes(omp::RuntimeFunction FnID, Function &Fn) {
  LLVMContext &Ctx = Fn.getContext();

  // Get the function's current attributes.
  auto Attrs = Fn.getAttributes();
  auto FnAttrs = Attrs.getFnAttrs();
  auto RetAttrs = Attrs.getRetAttrs();
  SmallVector<AttributeSet, 4> ArgAttrs;
  for (size_t ArgNo = 0; ArgNo < Fn.arg_size(); ++ArgNo)
    ArgAttrs.emplace_back(Attrs.getParamAttrs(ArgNo));

#define OMP_ATTRS_SET(VarName, AttrSet) AttributeSet VarName = AttrSet;
#include "llvm/Frontend/OpenMP/OMPKinds.def"

  // Add attributes to the function declaration.
  switch (FnID) {
#define OMP_RTL_ATTRS(Enum, FnAttrSet, RetAttrSet, ArgAttrSets)                \
  case Enum:                                                                   \
    FnAttrs = FnAttrs.addAttributes(Ctx, FnAttrSet);                           \
    RetAttrs = RetAttrs.addAttributes(Ctx, RetAttrSet);                        \
    for (size_t ArgNo = 0; ArgNo < ArgAttrSets.size(); ++ArgNo)                \
      ArgAttrs[ArgNo] =                                                        \
          ArgAttrs[ArgNo].addAttributes(Ctx, ArgAttrSets[ArgNo]);              \
    Fn.setAttributes(AttributeList::get(Ctx, FnAttrs, RetAttrs, ArgAttrs));    \
    break;
#include "llvm/Frontend/OpenMP/OMPKinds.def"
  default:
    // Attributes are optional.
    break;
  }
}

FunctionCallee
OpenMPIRBuilder::getOrCreateRuntimeFunction(Module &M, RuntimeFunction FnID) {
  FunctionType *FnTy = nullptr;
  Function *Fn = nullptr;

  // Try to find the declation in the module first.
  switch (FnID) {
#define OMP_RTL(Enum, Str, IsVarArg, ReturnType, ...)                          \
  case Enum:                                                                   \
    FnTy = FunctionType::get(ReturnType, ArrayRef<Type *>{__VA_ARGS__},        \
                             IsVarArg);                                        \
    Fn = M.getFunction(Str);                                                   \
    break;
#include "llvm/Frontend/OpenMP/OMPKinds.def"
  }

  if (!Fn) {
    // Create a new declaration if we need one.
    switch (FnID) {
#define OMP_RTL(Enum, Str, ...)                                                \
  case Enum:                                                                   \
    Fn = Function::Create(FnTy, GlobalValue::ExternalLinkage, Str, M);         \
    break;
#include "llvm/Frontend/OpenMP/OMPKinds.def"
    }

    // Add information if the runtime function takes a callback function
    if (FnID == OMPRTL___kmpc_fork_call || FnID == OMPRTL___kmpc_fork_teams) {
      if (!Fn->hasMetadata(LLVMContext::MD_callback)) {
        LLVMContext &Ctx = Fn->getContext();
        MDBuilder MDB(Ctx);
        // Annotate the callback behavior of the runtime function:
        //  - The callback callee is argument number 2 (microtask).
        //  - The first two arguments of the callback callee are unknown (-1).
        //  - All variadic arguments to the runtime function are passed to the
        //    callback callee.
        Fn->addMetadata(
            LLVMContext::MD_callback,
            *MDNode::get(Ctx, {MDB.createCallbackEncoding(
                                  2, {-1, -1}, /* VarArgsArePassed */ true)}));
      }
    }

    LLVM_DEBUG(dbgs() << "Created OpenMP runtime function " << Fn->getName()
                      << " with type " << *Fn->getFunctionType() << "\n");
    addAttributes(FnID, *Fn);

  } else {
    LLVM_DEBUG(dbgs() << "Found OpenMP runtime function " << Fn->getName()
                      << " with type " << *Fn->getFunctionType() << "\n");
  }

  assert(Fn && "Failed to create OpenMP runtime function");

  // Cast the function to the expected type if necessary
  Constant *C = ConstantExpr::getBitCast(Fn, FnTy->getPointerTo());
  return {FnTy, C};
}

Function *OpenMPIRBuilder::getOrCreateRuntimeFunctionPtr(RuntimeFunction FnID) {
  FunctionCallee RTLFn = getOrCreateRuntimeFunction(M, FnID);
  auto *Fn = dyn_cast<llvm::Function>(RTLFn.getCallee());
  assert(Fn && "Failed to create OpenMP runtime function pointer");
  return Fn;
}

void OpenMPIRBuilder::initialize() { initializeTypes(M); }

void OpenMPIRBuilder::finalize(Function *Fn, bool AllowExtractorSinking) {
  SmallPtrSet<BasicBlock *, 32> ParallelRegionBlockSet;
  SmallVector<BasicBlock *, 32> Blocks;
  SmallVector<OutlineInfo, 16> DeferredOutlines;
  for (OutlineInfo &OI : OutlineInfos) {
    // Skip functions that have not finalized yet; may happen with nested
    // function generation.
    if (Fn && OI.getFunction() != Fn) {
      DeferredOutlines.push_back(OI);
      continue;
    }

    ParallelRegionBlockSet.clear();
    Blocks.clear();
    OI.collectBlocks(ParallelRegionBlockSet, Blocks);

    Function *OuterFn = OI.getFunction();
    CodeExtractorAnalysisCache CEAC(*OuterFn);
    CodeExtractor Extractor(Blocks, /* DominatorTree */ nullptr,
                            /* AggregateArgs */ false,
                            /* BlockFrequencyInfo */ nullptr,
                            /* BranchProbabilityInfo */ nullptr,
                            /* AssumptionCache */ nullptr,
                            /* AllowVarArgs */ true,
                            /* AllowAlloca */ true,
                            /* Suffix */ ".omp_par");

    LLVM_DEBUG(dbgs() << "Before     outlining: " << *OuterFn << "\n");
    LLVM_DEBUG(dbgs() << "Entry " << OI.EntryBB->getName()
                      << " Exit: " << OI.ExitBB->getName() << "\n");
    assert(Extractor.isEligible() &&
           "Expected OpenMP outlining to be possible!");

    Function *OutlinedFn = Extractor.extractCodeRegion(CEAC);

    LLVM_DEBUG(dbgs() << "After      outlining: " << *OuterFn << "\n");
    LLVM_DEBUG(dbgs() << "   Outlined function: " << *OutlinedFn << "\n");
    assert(OutlinedFn->getReturnType()->isVoidTy() &&
           "OpenMP outlined functions should not return a value!");

    // For compability with the clang CG we move the outlined function after the
    // one with the parallel region.
    OutlinedFn->removeFromParent();
    M.getFunctionList().insertAfter(OuterFn->getIterator(), OutlinedFn);

    // Remove the artificial entry introduced by the extractor right away, we
    // made our own entry block after all.
    {
      BasicBlock &ArtificialEntry = OutlinedFn->getEntryBlock();
      assert(ArtificialEntry.getUniqueSuccessor() == OI.EntryBB);
      assert(OI.EntryBB->getUniquePredecessor() == &ArtificialEntry);
      if (AllowExtractorSinking) {
        // Move instructions from the to-be-deleted ArtificialEntry to the entry
        // basic block of the parallel region. CodeExtractor may have sunk
        // allocas/bitcasts for values that are solely used in the outlined
        // region and do not escape.
        assert(!ArtificialEntry.empty() &&
               "Expected instructions to sink in the outlined region");
        for (BasicBlock::iterator It = ArtificialEntry.begin(),
                                  End = ArtificialEntry.end();
             It != End;) {
          Instruction &I = *It;
          It++;

          if (I.isTerminator())
            continue;

          I.moveBefore(*OI.EntryBB, OI.EntryBB->getFirstInsertionPt());
        }
      }
      OI.EntryBB->moveBefore(&ArtificialEntry);
      ArtificialEntry.eraseFromParent();
    }
    assert(&OutlinedFn->getEntryBlock() == OI.EntryBB);
    assert(OutlinedFn && OutlinedFn->getNumUses() == 1);

    // Run a user callback, e.g. to add attributes.
    if (OI.PostOutlineCB)
      OI.PostOutlineCB(*OutlinedFn);
  }

  // Remove work items that have been completed.
  OutlineInfos = std::move(DeferredOutlines);
}

OpenMPIRBuilder::~OpenMPIRBuilder() {
  assert(OutlineInfos.empty() && "There must be no outstanding outlinings");
}

GlobalValue *OpenMPIRBuilder::createGlobalFlag(unsigned Value, StringRef Name) {
  IntegerType *I32Ty = Type::getInt32Ty(M.getContext());
  auto *GV =
      new GlobalVariable(M, I32Ty,
                         /* isConstant = */ true, GlobalValue::WeakODRLinkage,
                         ConstantInt::get(I32Ty, Value), Name);

  return GV;
}

Constant *OpenMPIRBuilder::getOrCreateIdent(Constant *SrcLocStr,
                                            uint32_t SrcLocStrSize,
                                            IdentFlag LocFlags,
                                            unsigned Reserve2Flags) {
  // Enable "C-mode".
  LocFlags |= OMP_IDENT_FLAG_KMPC;

  Constant *&Ident =
      IdentMap[{SrcLocStr, uint64_t(LocFlags) << 31 | Reserve2Flags}];
  if (!Ident) {
    Constant *I32Null = ConstantInt::getNullValue(Int32);
    Constant *IdentData[] = {I32Null,
                             ConstantInt::get(Int32, uint32_t(LocFlags)),
                             ConstantInt::get(Int32, Reserve2Flags),
                             ConstantInt::get(Int32, SrcLocStrSize), SrcLocStr};
    Constant *Initializer =
        ConstantStruct::get(OpenMPIRBuilder::Ident, IdentData);

    // Look for existing encoding of the location + flags, not needed but
    // minimizes the difference to the existing solution while we transition.
    for (GlobalVariable &GV : M.getGlobalList())
      if (GV.getValueType() == OpenMPIRBuilder::Ident && GV.hasInitializer())
        if (GV.getInitializer() == Initializer)
          Ident = &GV;

    if (!Ident) {
      auto *GV = new GlobalVariable(
          M, OpenMPIRBuilder::Ident,
          /* isConstant = */ true, GlobalValue::PrivateLinkage, Initializer, "",
          nullptr, GlobalValue::NotThreadLocal,
          M.getDataLayout().getDefaultGlobalsAddressSpace());
      GV->setUnnamedAddr(GlobalValue::UnnamedAddr::Global);
      GV->setAlignment(Align(8));
      Ident = GV;
    }
  }

  return ConstantExpr::getPointerBitCastOrAddrSpaceCast(Ident, IdentPtr);
}

Constant *OpenMPIRBuilder::getOrCreateSrcLocStr(StringRef LocStr,
                                                uint32_t &SrcLocStrSize) {
  SrcLocStrSize = LocStr.size();
  Constant *&SrcLocStr = SrcLocStrMap[LocStr];
  if (!SrcLocStr) {
    Constant *Initializer =
        ConstantDataArray::getString(M.getContext(), LocStr);

    // Look for existing encoding of the location, not needed but minimizes the
    // difference to the existing solution while we transition.
    for (GlobalVariable &GV : M.getGlobalList())
      if (GV.isConstant() && GV.hasInitializer() &&
          GV.getInitializer() == Initializer)
        return SrcLocStr = ConstantExpr::getPointerCast(&GV, Int8Ptr);

    SrcLocStr = Builder.CreateGlobalStringPtr(LocStr, /* Name */ "",
                                              /* AddressSpace */ 0, &M);
  }
  return SrcLocStr;
}

Constant *OpenMPIRBuilder::getOrCreateSrcLocStr(StringRef FunctionName,
                                                StringRef FileName,
                                                unsigned Line, unsigned Column,
                                                uint32_t &SrcLocStrSize) {
  SmallString<128> Buffer;
  Buffer.push_back(';');
  Buffer.append(FileName);
  Buffer.push_back(';');
  Buffer.append(FunctionName);
  Buffer.push_back(';');
  Buffer.append(std::to_string(Line));
  Buffer.push_back(';');
  Buffer.append(std::to_string(Column));
  Buffer.push_back(';');
  Buffer.push_back(';');
  return getOrCreateSrcLocStr(Buffer.str(), SrcLocStrSize);
}

Constant *
OpenMPIRBuilder::getOrCreateDefaultSrcLocStr(uint32_t &SrcLocStrSize) {
  StringRef UnknownLoc = ";unknown;unknown;0;0;;";
  return getOrCreateSrcLocStr(UnknownLoc, SrcLocStrSize);
}

Constant *OpenMPIRBuilder::getOrCreateSrcLocStr(DebugLoc DL,
                                                uint32_t &SrcLocStrSize,
                                                Function *F) {
  DILocation *DIL = DL.get();
  if (!DIL)
    return getOrCreateDefaultSrcLocStr(SrcLocStrSize);
  StringRef FileName = M.getName();
  if (DIFile *DIF = DIL->getFile())
    if (Optional<StringRef> Source = DIF->getSource())
      FileName = *Source;
  StringRef Function = DIL->getScope()->getSubprogram()->getName();
  if (Function.empty() && F)
    Function = F->getName();
  return getOrCreateSrcLocStr(Function, FileName, DIL->getLine(),
                              DIL->getColumn(), SrcLocStrSize);
}

Constant *OpenMPIRBuilder::getOrCreateSrcLocStr(const LocationDescription &Loc,
                                                uint32_t &SrcLocStrSize) {
  return getOrCreateSrcLocStr(Loc.DL, SrcLocStrSize,
                              Loc.IP.getBlock()->getParent());
}

Value *OpenMPIRBuilder::getOrCreateThreadID(Value *Ident) {
  return Builder.CreateCall(
      getOrCreateRuntimeFunctionPtr(OMPRTL___kmpc_global_thread_num), Ident,
      "omp_global_thread_num");
}

OpenMPIRBuilder::InsertPointTy
OpenMPIRBuilder::createBarrier(const LocationDescription &Loc, Directive DK,
                               bool ForceSimpleCall, bool CheckCancelFlag) {
  if (!updateToLocation(Loc))
    return Loc.IP;
  return emitBarrierImpl(Loc, DK, ForceSimpleCall, CheckCancelFlag);
}

OpenMPIRBuilder::InsertPointTy
OpenMPIRBuilder::emitBarrierImpl(const LocationDescription &Loc, Directive Kind,
                                 bool ForceSimpleCall, bool CheckCancelFlag) {
  // Build call __kmpc_cancel_barrier(loc, thread_id) or
  //            __kmpc_barrier(loc, thread_id);

  IdentFlag BarrierLocFlags;
  switch (Kind) {
  case OMPD_for:
    BarrierLocFlags = OMP_IDENT_FLAG_BARRIER_IMPL_FOR;
    break;
  case OMPD_sections:
    BarrierLocFlags = OMP_IDENT_FLAG_BARRIER_IMPL_SECTIONS;
    break;
  case OMPD_single:
    BarrierLocFlags = OMP_IDENT_FLAG_BARRIER_IMPL_SINGLE;
    break;
  case OMPD_barrier:
    BarrierLocFlags = OMP_IDENT_FLAG_BARRIER_EXPL;
    break;
  default:
    BarrierLocFlags = OMP_IDENT_FLAG_BARRIER_IMPL;
    break;
  }

  uint32_t SrcLocStrSize;
  Constant *SrcLocStr = getOrCreateSrcLocStr(Loc, SrcLocStrSize);
  Value *Args[] = {
      getOrCreateIdent(SrcLocStr, SrcLocStrSize, BarrierLocFlags),
      getOrCreateThreadID(getOrCreateIdent(SrcLocStr, SrcLocStrSize))};

  // If we are in a cancellable parallel region, barriers are cancellation
  // points.
  // TODO: Check why we would force simple calls or to ignore the cancel flag.
  bool UseCancelBarrier =
      !ForceSimpleCall && isLastFinalizationInfoCancellable(OMPD_parallel);

  Value *Result =
      Builder.CreateCall(getOrCreateRuntimeFunctionPtr(
                             UseCancelBarrier ? OMPRTL___kmpc_cancel_barrier
                                              : OMPRTL___kmpc_barrier),
                         Args);

  if (UseCancelBarrier && CheckCancelFlag)
    emitCancelationCheckImpl(Result, OMPD_parallel);

  return Builder.saveIP();
}

OpenMPIRBuilder::InsertPointTy
OpenMPIRBuilder::createCancel(const LocationDescription &Loc,
                              Value *IfCondition,
                              omp::Directive CanceledDirective) {
  if (!updateToLocation(Loc))
    return Loc.IP;

  // LLVM utilities like blocks with terminators.
  auto *UI = Builder.CreateUnreachable();

  Instruction *ThenTI = UI, *ElseTI = nullptr;
  if (IfCondition)
    SplitBlockAndInsertIfThenElse(IfCondition, UI, &ThenTI, &ElseTI);
  Builder.SetInsertPoint(ThenTI);

  Value *CancelKind = nullptr;
  switch (CanceledDirective) {
#define OMP_CANCEL_KIND(Enum, Str, DirectiveEnum, Value)                       \
  case DirectiveEnum:                                                          \
    CancelKind = Builder.getInt32(Value);                                      \
    break;
#include "llvm/Frontend/OpenMP/OMPKinds.def"
  default:
    llvm_unreachable("Unknown cancel kind!");
  }

  uint32_t SrcLocStrSize;
  Constant *SrcLocStr = getOrCreateSrcLocStr(Loc, SrcLocStrSize);
  Value *Ident = getOrCreateIdent(SrcLocStr, SrcLocStrSize);
  Value *Args[] = {Ident, getOrCreateThreadID(Ident), CancelKind};
  Value *Result = Builder.CreateCall(
      getOrCreateRuntimeFunctionPtr(OMPRTL___kmpc_cancel), Args);
  auto ExitCB = [this, CanceledDirective, Loc](InsertPointTy IP) {
    if (CanceledDirective == OMPD_parallel) {
      IRBuilder<>::InsertPointGuard IPG(Builder);
      Builder.restoreIP(IP);
      createBarrier(LocationDescription(Builder.saveIP(), Loc.DL),
                    omp::Directive::OMPD_unknown, /* ForceSimpleCall */ false,
                    /* CheckCancelFlag */ false);
    }
  };

  // The actual cancel logic is shared with others, e.g., cancel_barriers.
  emitCancelationCheckImpl(Result, CanceledDirective, ExitCB);

  // Update the insertion point and remove the terminator we introduced.
  Builder.SetInsertPoint(UI->getParent());
  UI->eraseFromParent();

  return Builder.saveIP();
}

void OpenMPIRBuilder::emitCancelationCheckImpl(Value *CancelFlag,
                                               omp::Directive CanceledDirective,
                                               FinalizeCallbackTy ExitCB) {
  assert(isLastFinalizationInfoCancellable(CanceledDirective) &&
         "Unexpected cancellation!");

  // For a cancel barrier we create two new blocks.
  BasicBlock *BB = Builder.GetInsertBlock();
  BasicBlock *NonCancellationBlock;
  if (Builder.GetInsertPoint() == BB->end()) {
    // TODO: This branch will not be needed once we moved to the
    // OpenMPIRBuilder codegen completely.
    NonCancellationBlock = BasicBlock::Create(
        BB->getContext(), BB->getName() + ".cont", BB->getParent());
  } else {
    NonCancellationBlock = SplitBlock(BB, &*Builder.GetInsertPoint());
    BB->getTerminator()->eraseFromParent();
    Builder.SetInsertPoint(BB);
  }
  BasicBlock *CancellationBlock = BasicBlock::Create(
      BB->getContext(), BB->getName() + ".cncl", BB->getParent());

  // Jump to them based on the return value.
  Value *Cmp = Builder.CreateIsNull(CancelFlag);
  Builder.CreateCondBr(Cmp, NonCancellationBlock, CancellationBlock,
                       /* TODO weight */ nullptr, nullptr);

  // From the cancellation block we finalize all variables and go to the
  // post finalization block that is known to the FiniCB callback.
  Builder.SetInsertPoint(CancellationBlock);
  if (ExitCB)
    ExitCB(Builder.saveIP());
  auto &FI = FinalizationStack.back();
  FI.FiniCB(Builder.saveIP());

  // The continuation block is where code generation continues.
  Builder.SetInsertPoint(NonCancellationBlock, NonCancellationBlock->begin());
}

IRBuilder<>::InsertPoint OpenMPIRBuilder::createParallel(
    const LocationDescription &Loc, InsertPointTy OuterAllocaIP,
    BodyGenCallbackTy BodyGenCB, PrivatizeCallbackTy PrivCB,
    FinalizeCallbackTy FiniCB, Value *IfCondition, Value *NumThreads,
    omp::ProcBindKind ProcBind, bool IsCancellable) {
  if (!updateToLocation(Loc))
    return Loc.IP;

  uint32_t SrcLocStrSize;
  Constant *SrcLocStr = getOrCreateSrcLocStr(Loc, SrcLocStrSize);
  Value *Ident = getOrCreateIdent(SrcLocStr, SrcLocStrSize);
  Value *ThreadID = getOrCreateThreadID(Ident);

  if (NumThreads) {
    // Build call __kmpc_push_num_threads(&Ident, global_tid, num_threads)
    Value *Args[] = {
        Ident, ThreadID,
        Builder.CreateIntCast(NumThreads, Int32, /*isSigned*/ false)};
    Builder.CreateCall(
        getOrCreateRuntimeFunctionPtr(OMPRTL___kmpc_push_num_threads), Args);
  }

  if (ProcBind != OMP_PROC_BIND_default) {
    // Build call __kmpc_push_proc_bind(&Ident, global_tid, proc_bind)
    Value *Args[] = {
        Ident, ThreadID,
        ConstantInt::get(Int32, unsigned(ProcBind), /*isSigned=*/true)};
    Builder.CreateCall(
        getOrCreateRuntimeFunctionPtr(OMPRTL___kmpc_push_proc_bind), Args);
  }

  BasicBlock *InsertBB = Builder.GetInsertBlock();
  Function *OuterFn = InsertBB->getParent();

  // Save the outer alloca block because the insertion iterator may get
  // invalidated and we still need this later.
  BasicBlock *OuterAllocaBlock = OuterAllocaIP.getBlock();

  // Vector to remember instructions we used only during the modeling but which
  // we want to delete at the end.
  SmallVector<Instruction *, 4> ToBeDeleted;

  // Change the location to the outer alloca insertion point to create and
  // initialize the allocas we pass into the parallel region.
  Builder.restoreIP(OuterAllocaIP);
  AllocaInst *TIDAddr = Builder.CreateAlloca(Int32, nullptr, "tid.addr");
  AllocaInst *ZeroAddr = Builder.CreateAlloca(Int32, nullptr, "zero.addr");

  // If there is an if condition we actually use the TIDAddr and ZeroAddr in the
  // program, otherwise we only need them for modeling purposes to get the
  // associated arguments in the outlined function. In the former case,
  // initialize the allocas properly, in the latter case, delete them later.
  if (IfCondition) {
    Builder.CreateStore(Constant::getNullValue(Int32), TIDAddr);
    Builder.CreateStore(Constant::getNullValue(Int32), ZeroAddr);
  } else {
    ToBeDeleted.push_back(TIDAddr);
    ToBeDeleted.push_back(ZeroAddr);
  }

  // Create an artificial insertion point that will also ensure the blocks we
  // are about to split are not degenerated.
  auto *UI = new UnreachableInst(Builder.getContext(), InsertBB);

  Instruction *ThenTI = UI, *ElseTI = nullptr;
  if (IfCondition)
    SplitBlockAndInsertIfThenElse(IfCondition, UI, &ThenTI, &ElseTI);

  BasicBlock *ThenBB = ThenTI->getParent();
  BasicBlock *PRegEntryBB = ThenBB->splitBasicBlock(ThenTI, "omp.par.entry");
  BasicBlock *PRegBodyBB =
      PRegEntryBB->splitBasicBlock(ThenTI, "omp.par.region");
  BasicBlock *PRegPreFiniBB =
      PRegBodyBB->splitBasicBlock(ThenTI, "omp.par.pre_finalize");
  BasicBlock *PRegExitBB =
      PRegPreFiniBB->splitBasicBlock(ThenTI, "omp.par.exit");

  auto FiniCBWrapper = [&](InsertPointTy IP) {
    // Hide "open-ended" blocks from the given FiniCB by setting the right jump
    // target to the region exit block.
    if (IP.getBlock()->end() == IP.getPoint()) {
      IRBuilder<>::InsertPointGuard IPG(Builder);
      Builder.restoreIP(IP);
      Instruction *I = Builder.CreateBr(PRegExitBB);
      IP = InsertPointTy(I->getParent(), I->getIterator());
    }
    assert(IP.getBlock()->getTerminator()->getNumSuccessors() == 1 &&
           IP.getBlock()->getTerminator()->getSuccessor(0) == PRegExitBB &&
           "Unexpected insertion point for finalization call!");
    return FiniCB(IP);
  };

  FinalizationStack.push_back({FiniCBWrapper, OMPD_parallel, IsCancellable});

  // Generate the privatization allocas in the block that will become the entry
  // of the outlined function.
  Builder.SetInsertPoint(PRegEntryBB->getTerminator());
  InsertPointTy InnerAllocaIP = Builder.saveIP();

  AllocaInst *PrivTIDAddr =
      Builder.CreateAlloca(Int32, nullptr, "tid.addr.local");
  Instruction *PrivTID = Builder.CreateLoad(Int32, PrivTIDAddr, "tid");

  // Add some fake uses for OpenMP provided arguments.
  ToBeDeleted.push_back(Builder.CreateLoad(Int32, TIDAddr, "tid.addr.use"));
  Instruction *ZeroAddrUse =
      Builder.CreateLoad(Int32, ZeroAddr, "zero.addr.use");
  ToBeDeleted.push_back(ZeroAddrUse);

  // ThenBB
  //   |
  //   V
  // PRegionEntryBB         <- Privatization allocas are placed here.
  //   |
  //   V
  // PRegionBodyBB          <- BodeGen is invoked here.
  //   |
  //   V
  // PRegPreFiniBB          <- The block we will start finalization from.
  //   |
  //   V
  // PRegionExitBB          <- A common exit to simplify block collection.
  //

  LLVM_DEBUG(dbgs() << "Before body codegen: " << *OuterFn << "\n");

  // Let the caller create the body.
  assert(BodyGenCB && "Expected body generation callback!");
  InsertPointTy CodeGenIP(PRegBodyBB, PRegBodyBB->begin());
  BodyGenCB(InnerAllocaIP, CodeGenIP, *PRegPreFiniBB);

  LLVM_DEBUG(dbgs() << "After  body codegen: " << *OuterFn << "\n");

  FunctionCallee RTLFn = getOrCreateRuntimeFunctionPtr(OMPRTL___kmpc_fork_call);
  if (auto *F = dyn_cast<llvm::Function>(RTLFn.getCallee())) {
    if (!F->hasMetadata(llvm::LLVMContext::MD_callback)) {
      llvm::LLVMContext &Ctx = F->getContext();
      MDBuilder MDB(Ctx);
      // Annotate the callback behavior of the __kmpc_fork_call:
      //  - The callback callee is argument number 2 (microtask).
      //  - The first two arguments of the callback callee are unknown (-1).
      //  - All variadic arguments to the __kmpc_fork_call are passed to the
      //    callback callee.
      F->addMetadata(
          llvm::LLVMContext::MD_callback,
          *llvm::MDNode::get(
              Ctx, {MDB.createCallbackEncoding(2, {-1, -1},
                                               /* VarArgsArePassed */ true)}));
    }
  }

  OutlineInfo OI;
  OI.PostOutlineCB = [=](Function &OutlinedFn) {
    // Add some known attributes.
    OutlinedFn.addParamAttr(0, Attribute::NoAlias);
    OutlinedFn.addParamAttr(1, Attribute::NoAlias);
    OutlinedFn.addFnAttr(Attribute::NoUnwind);
    OutlinedFn.addFnAttr(Attribute::NoRecurse);

    assert(OutlinedFn.arg_size() >= 2 &&
           "Expected at least tid and bounded tid as arguments");
    unsigned NumCapturedVars =
        OutlinedFn.arg_size() - /* tid & bounded tid */ 2;

    CallInst *CI = cast<CallInst>(OutlinedFn.user_back());
    CI->getParent()->setName("omp_parallel");
    Builder.SetInsertPoint(CI);

    // Build call __kmpc_fork_call(Ident, n, microtask, var1, .., varn);
    Value *ForkCallArgs[] = {
        Ident, Builder.getInt32(NumCapturedVars),
        Builder.CreateBitCast(&OutlinedFn, ParallelTaskPtr)};

    SmallVector<Value *, 16> RealArgs;
    RealArgs.append(std::begin(ForkCallArgs), std::end(ForkCallArgs));
    RealArgs.append(CI->arg_begin() + /* tid & bound tid */ 2, CI->arg_end());

    Builder.CreateCall(RTLFn, RealArgs);

    LLVM_DEBUG(dbgs() << "With fork_call placed: "
                      << *Builder.GetInsertBlock()->getParent() << "\n");

    InsertPointTy ExitIP(PRegExitBB, PRegExitBB->end());

    // Initialize the local TID stack location with the argument value.
    Builder.SetInsertPoint(PrivTID);
    Function::arg_iterator OutlinedAI = OutlinedFn.arg_begin();
    Builder.CreateStore(Builder.CreateLoad(Int32, OutlinedAI), PrivTIDAddr);

    // If no "if" clause was present we do not need the call created during
    // outlining, otherwise we reuse it in the serialized parallel region.
    if (!ElseTI) {
      CI->eraseFromParent();
    } else {

      // If an "if" clause was present we are now generating the serialized
      // version into the "else" branch.
      Builder.SetInsertPoint(ElseTI);

      // Build calls __kmpc_serialized_parallel(&Ident, GTid);
      Value *SerializedParallelCallArgs[] = {Ident, ThreadID};
      Builder.CreateCall(
          getOrCreateRuntimeFunctionPtr(OMPRTL___kmpc_serialized_parallel),
          SerializedParallelCallArgs);

      // OutlinedFn(&GTid, &zero, CapturedStruct);
      CI->removeFromParent();
      Builder.Insert(CI);

      // __kmpc_end_serialized_parallel(&Ident, GTid);
      Value *EndArgs[] = {Ident, ThreadID};
      Builder.CreateCall(
          getOrCreateRuntimeFunctionPtr(OMPRTL___kmpc_end_serialized_parallel),
          EndArgs);

      LLVM_DEBUG(dbgs() << "With serialized parallel region: "
                        << *Builder.GetInsertBlock()->getParent() << "\n");
    }

    for (Instruction *I : ToBeDeleted)
      I->eraseFromParent();
  };

  // Adjust the finalization stack, verify the adjustment, and call the
  // finalize function a last time to finalize values between the pre-fini
  // block and the exit block if we left the parallel "the normal way".
  auto FiniInfo = FinalizationStack.pop_back_val();
  (void)FiniInfo;
  assert(FiniInfo.DK == OMPD_parallel &&
         "Unexpected finalization stack state!");

  Instruction *PRegPreFiniTI = PRegPreFiniBB->getTerminator();

  InsertPointTy PreFiniIP(PRegPreFiniBB, PRegPreFiniTI->getIterator());
  FiniCB(PreFiniIP);

  OI.EntryBB = PRegEntryBB;
  OI.ExitBB = PRegExitBB;

  SmallPtrSet<BasicBlock *, 32> ParallelRegionBlockSet;
  SmallVector<BasicBlock *, 32> Blocks;
  OI.collectBlocks(ParallelRegionBlockSet, Blocks);

  // Ensure a single exit node for the outlined region by creating one.
  // We might have multiple incoming edges to the exit now due to finalizations,
  // e.g., cancel calls that cause the control flow to leave the region.
  BasicBlock *PRegOutlinedExitBB = PRegExitBB;
  PRegExitBB = SplitBlock(PRegExitBB, &*PRegExitBB->getFirstInsertionPt());
  PRegOutlinedExitBB->setName("omp.par.outlined.exit");
  Blocks.push_back(PRegOutlinedExitBB);

  CodeExtractorAnalysisCache CEAC(*OuterFn);
  CodeExtractor Extractor(Blocks, /* DominatorTree */ nullptr,
                          /* AggregateArgs */ false,
                          /* BlockFrequencyInfo */ nullptr,
                          /* BranchProbabilityInfo */ nullptr,
                          /* AssumptionCache */ nullptr,
                          /* AllowVarArgs */ true,
                          /* AllowAlloca */ true,
                          /* Suffix */ ".omp_par");

  // Find inputs to, outputs from the code region.
  BasicBlock *CommonExit = nullptr;
  SetVector<Value *> Inputs, Outputs, SinkingCands, HoistingCands;
  Extractor.findAllocas(CEAC, SinkingCands, HoistingCands, CommonExit);
  Extractor.findInputsOutputs(Inputs, Outputs, SinkingCands);

  LLVM_DEBUG(dbgs() << "Before privatization: " << *OuterFn << "\n");

  FunctionCallee TIDRTLFn =
      getOrCreateRuntimeFunctionPtr(OMPRTL___kmpc_global_thread_num);

  auto PrivHelper = [&](Value &V) {
    if (&V == TIDAddr || &V == ZeroAddr)
      return;

    SetVector<Use *> Uses;
    for (Use &U : V.uses())
      if (auto *UserI = dyn_cast<Instruction>(U.getUser()))
        if (ParallelRegionBlockSet.count(UserI->getParent()))
          Uses.insert(&U);

    // __kmpc_fork_call expects extra arguments as pointers. If the input
    // already has a pointer type, everything is fine. Otherwise, store the
    // value onto stack and load it back inside the to-be-outlined region. This
    // will ensure only the pointer will be passed to the function.
    // FIXME: if there are more than 15 trailing arguments, they must be
    // additionally packed in a struct.
    Value *Inner = &V;
    if (!V.getType()->isPointerTy()) {
      IRBuilder<>::InsertPointGuard Guard(Builder);
      LLVM_DEBUG(llvm::dbgs() << "Forwarding input as pointer: " << V << "\n");

      Builder.restoreIP(OuterAllocaIP);
      Value *Ptr =
          Builder.CreateAlloca(V.getType(), nullptr, V.getName() + ".reloaded");

      // Store to stack at end of the block that currently branches to the entry
      // block of the to-be-outlined region.
      Builder.SetInsertPoint(InsertBB,
                             InsertBB->getTerminator()->getIterator());
      Builder.CreateStore(&V, Ptr);

      // Load back next to allocations in the to-be-outlined region.
      Builder.restoreIP(InnerAllocaIP);
      Inner = Builder.CreateLoad(V.getType(), Ptr);
    }

    Value *ReplacementValue = nullptr;
    CallInst *CI = dyn_cast<CallInst>(&V);
    if (CI && CI->getCalledFunction() == TIDRTLFn.getCallee()) {
      ReplacementValue = PrivTID;
    } else {
      Builder.restoreIP(
          PrivCB(InnerAllocaIP, Builder.saveIP(), V, *Inner, ReplacementValue));
      assert(ReplacementValue &&
             "Expected copy/create callback to set replacement value!");
      if (ReplacementValue == &V)
        return;
    }

    for (Use *UPtr : Uses)
      UPtr->set(ReplacementValue);
  };

  // Reset the inner alloca insertion as it will be used for loading the values
  // wrapped into pointers before passing them into the to-be-outlined region.
  // Configure it to insert immediately after the fake use of zero address so
  // that they are available in the generated body and so that the
  // OpenMP-related values (thread ID and zero address pointers) remain leading
  // in the argument list.
  InnerAllocaIP = IRBuilder<>::InsertPoint(
      ZeroAddrUse->getParent(), ZeroAddrUse->getNextNode()->getIterator());

  // Reset the outer alloca insertion point to the entry of the relevant block
  // in case it was invalidated.
  OuterAllocaIP = IRBuilder<>::InsertPoint(
      OuterAllocaBlock, OuterAllocaBlock->getFirstInsertionPt());

  for (Value *Input : Inputs) {
    LLVM_DEBUG(dbgs() << "Captured input: " << *Input << "\n");
    PrivHelper(*Input);
  }
  LLVM_DEBUG({
    for (Value *Output : Outputs)
      LLVM_DEBUG(dbgs() << "Captured output: " << *Output << "\n");
  });
  assert(Outputs.empty() &&
         "OpenMP outlining should not produce live-out values!");

  LLVM_DEBUG(dbgs() << "After  privatization: " << *OuterFn << "\n");
  LLVM_DEBUG({
    for (auto *BB : Blocks)
      dbgs() << " PBR: " << BB->getName() << "\n";
  });

  // Register the outlined info.
  addOutlineInfo(std::move(OI));

  InsertPointTy AfterIP(UI->getParent(), UI->getParent()->end());
  UI->eraseFromParent();

  return AfterIP;
}

void OpenMPIRBuilder::emitFlush(const LocationDescription &Loc) {
  // Build call void __kmpc_flush(ident_t *loc)
  uint32_t SrcLocStrSize;
  Constant *SrcLocStr = getOrCreateSrcLocStr(Loc, SrcLocStrSize);
  Value *Args[] = {getOrCreateIdent(SrcLocStr, SrcLocStrSize)};

  Builder.CreateCall(getOrCreateRuntimeFunctionPtr(OMPRTL___kmpc_flush), Args);
}

void OpenMPIRBuilder::createFlush(const LocationDescription &Loc) {
  if (!updateToLocation(Loc))
    return;
  emitFlush(Loc);
}

void OpenMPIRBuilder::emitTaskwaitImpl(const LocationDescription &Loc) {
  // Build call kmp_int32 __kmpc_omp_taskwait(ident_t *loc, kmp_int32
  // global_tid);
  uint32_t SrcLocStrSize;
  Constant *SrcLocStr = getOrCreateSrcLocStr(Loc, SrcLocStrSize);
  Value *Ident = getOrCreateIdent(SrcLocStr, SrcLocStrSize);
  Value *Args[] = {Ident, getOrCreateThreadID(Ident)};

  // Ignore return result until untied tasks are supported.
  Builder.CreateCall(getOrCreateRuntimeFunctionPtr(OMPRTL___kmpc_omp_taskwait),
                     Args);
}

void OpenMPIRBuilder::createTaskwait(const LocationDescription &Loc) {
  if (!updateToLocation(Loc))
    return;
  emitTaskwaitImpl(Loc);
}

void OpenMPIRBuilder::emitTaskyieldImpl(const LocationDescription &Loc) {
  // Build call __kmpc_omp_taskyield(loc, thread_id, 0);
  uint32_t SrcLocStrSize;
  Constant *SrcLocStr = getOrCreateSrcLocStr(Loc, SrcLocStrSize);
  Value *Ident = getOrCreateIdent(SrcLocStr, SrcLocStrSize);
  Constant *I32Null = ConstantInt::getNullValue(Int32);
  Value *Args[] = {Ident, getOrCreateThreadID(Ident), I32Null};

  Builder.CreateCall(getOrCreateRuntimeFunctionPtr(OMPRTL___kmpc_omp_taskyield),
                     Args);
}

void OpenMPIRBuilder::createTaskyield(const LocationDescription &Loc) {
  if (!updateToLocation(Loc))
    return;
  emitTaskyieldImpl(Loc);
}

OpenMPIRBuilder::InsertPointTy OpenMPIRBuilder::createSections(
    const LocationDescription &Loc, InsertPointTy AllocaIP,
    ArrayRef<StorableBodyGenCallbackTy> SectionCBs, PrivatizeCallbackTy PrivCB,
    FinalizeCallbackTy FiniCB, bool IsCancellable, bool IsNowait) {
  if (!updateToLocation(Loc))
    return Loc.IP;

  auto FiniCBWrapper = [&](InsertPointTy IP) {
    if (IP.getBlock()->end() != IP.getPoint())
      return FiniCB(IP);
    // This must be done otherwise any nested constructs using FinalizeOMPRegion
    // will fail because that function requires the Finalization Basic Block to
    // have a terminator, which is already removed by EmitOMPRegionBody.
    // IP is currently at cancelation block.
    // We need to backtrack to the condition block to fetch
    // the exit block and create a branch from cancelation
    // to exit block.
    IRBuilder<>::InsertPointGuard IPG(Builder);
    Builder.restoreIP(IP);
    auto *CaseBB = IP.getBlock()->getSinglePredecessor();
    auto *CondBB = CaseBB->getSinglePredecessor()->getSinglePredecessor();
    auto *ExitBB = CondBB->getTerminator()->getSuccessor(1);
    Instruction *I = Builder.CreateBr(ExitBB);
    IP = InsertPointTy(I->getParent(), I->getIterator());
    return FiniCB(IP);
  };

  FinalizationStack.push_back({FiniCBWrapper, OMPD_sections, IsCancellable});

  // Each section is emitted as a switch case
  // Each finalization callback is handled from clang.EmitOMPSectionDirective()
  // -> OMP.createSection() which generates the IR for each section
  // Iterate through all sections and emit a switch construct:
  // switch (IV) {
  //   case 0:
  //     <SectionStmt[0]>;
  //     break;
  // ...
  //   case <NumSection> - 1:
  //     <SectionStmt[<NumSection> - 1]>;
  //     break;
  // }
  // ...
  // section_loop.after:
  // <FiniCB>;
  auto LoopBodyGenCB = [&](InsertPointTy CodeGenIP, Value *IndVar) {
    auto *CurFn = CodeGenIP.getBlock()->getParent();
    auto *ForIncBB = CodeGenIP.getBlock()->getSingleSuccessor();
    auto *ForExitBB = CodeGenIP.getBlock()
                          ->getSinglePredecessor()
                          ->getTerminator()
                          ->getSuccessor(1);
    SwitchInst *SwitchStmt = Builder.CreateSwitch(IndVar, ForIncBB);
    Builder.restoreIP(CodeGenIP);
    unsigned CaseNumber = 0;
    for (auto SectionCB : SectionCBs) {
      auto *CaseBB = BasicBlock::Create(M.getContext(),
                                        "omp_section_loop.body.case", CurFn);
      SwitchStmt->addCase(Builder.getInt32(CaseNumber), CaseBB);
      Builder.SetInsertPoint(CaseBB);
      SectionCB(InsertPointTy(), Builder.saveIP(), *ForExitBB);
      CaseNumber++;
    }
    // remove the existing terminator from body BB since there can be no
    // terminators after switch/case
    CodeGenIP.getBlock()->getTerminator()->eraseFromParent();
  };
  // Loop body ends here
  // LowerBound, UpperBound, and STride for createCanonicalLoop
  Type *I32Ty = Type::getInt32Ty(M.getContext());
  Value *LB = ConstantInt::get(I32Ty, 0);
  Value *UB = ConstantInt::get(I32Ty, SectionCBs.size());
  Value *ST = ConstantInt::get(I32Ty, 1);
  llvm::CanonicalLoopInfo *LoopInfo = createCanonicalLoop(
      Loc, LoopBodyGenCB, LB, UB, ST, true, false, AllocaIP, "section_loop");
  Builder.SetInsertPoint(AllocaIP.getBlock()->getTerminator());
  AllocaIP = Builder.saveIP();
  InsertPointTy AfterIP =
      applyStaticWorkshareLoop(Loc.DL, LoopInfo, AllocaIP, !IsNowait);
  BasicBlock *LoopAfterBB = AfterIP.getBlock();
  Instruction *SplitPos = LoopAfterBB->getTerminator();
  if (!isa_and_nonnull<BranchInst>(SplitPos))
    SplitPos = new UnreachableInst(Builder.getContext(), LoopAfterBB);
  // ExitBB after LoopAfterBB because LoopAfterBB is used for FinalizationCB,
  // which requires a BB with branch
  BasicBlock *ExitBB =
      LoopAfterBB->splitBasicBlock(SplitPos, "omp_sections.end");
  SplitPos->eraseFromParent();

  // Apply the finalization callback in LoopAfterBB
  auto FiniInfo = FinalizationStack.pop_back_val();
  assert(FiniInfo.DK == OMPD_sections &&
         "Unexpected finalization stack state!");
  Builder.SetInsertPoint(LoopAfterBB->getTerminator());
  FiniInfo.FiniCB(Builder.saveIP());
  Builder.SetInsertPoint(ExitBB);

  return Builder.saveIP();
}

OpenMPIRBuilder::InsertPointTy
OpenMPIRBuilder::createSection(const LocationDescription &Loc,
                               BodyGenCallbackTy BodyGenCB,
                               FinalizeCallbackTy FiniCB) {
  if (!updateToLocation(Loc))
    return Loc.IP;

  auto FiniCBWrapper = [&](InsertPointTy IP) {
    if (IP.getBlock()->end() != IP.getPoint())
      return FiniCB(IP);
    // This must be done otherwise any nested constructs using FinalizeOMPRegion
    // will fail because that function requires the Finalization Basic Block to
    // have a terminator, which is already removed by EmitOMPRegionBody.
    // IP is currently at cancelation block.
    // We need to backtrack to the condition block to fetch
    // the exit block and create a branch from cancelation
    // to exit block.
    IRBuilder<>::InsertPointGuard IPG(Builder);
    Builder.restoreIP(IP);
    auto *CaseBB = Loc.IP.getBlock();
    auto *CondBB = CaseBB->getSinglePredecessor()->getSinglePredecessor();
    auto *ExitBB = CondBB->getTerminator()->getSuccessor(1);
    Instruction *I = Builder.CreateBr(ExitBB);
    IP = InsertPointTy(I->getParent(), I->getIterator());
    return FiniCB(IP);
  };

  Directive OMPD = Directive::OMPD_sections;
  // Since we are using Finalization Callback here, HasFinalize
  // and IsCancellable have to be true
  return EmitOMPInlinedRegion(OMPD, nullptr, nullptr, BodyGenCB, FiniCBWrapper,
                              /*Conditional*/ false, /*hasFinalize*/ true,
                              /*IsCancellable*/ true);
}

/// Create a function with a unique name and a "void (i8*, i8*)" signature in
/// the given module and return it.
Function *getFreshReductionFunc(Module &M) {
  Type *VoidTy = Type::getVoidTy(M.getContext());
  Type *Int8PtrTy = Type::getInt8PtrTy(M.getContext());
  auto *FuncTy =
      FunctionType::get(VoidTy, {Int8PtrTy, Int8PtrTy}, /* IsVarArg */ false);
  return Function::Create(FuncTy, GlobalVariable::InternalLinkage,
                          M.getDataLayout().getDefaultGlobalsAddressSpace(),
                          ".omp.reduction.func", &M);
}

OpenMPIRBuilder::InsertPointTy OpenMPIRBuilder::createReductions(
    const LocationDescription &Loc, InsertPointTy AllocaIP,
    ArrayRef<ReductionInfo> ReductionInfos, bool IsNoWait) {
  for (const ReductionInfo &RI : ReductionInfos) {
    (void)RI;
    assert(RI.Variable && "expected non-null variable");
    assert(RI.PrivateVariable && "expected non-null private variable");
    assert(RI.ReductionGen && "expected non-null reduction generator callback");
    assert(RI.Variable->getType() == RI.PrivateVariable->getType() &&
           "expected variables and their private equivalents to have the same "
           "type");
    assert(RI.Variable->getType()->isPointerTy() &&
           "expected variables to be pointers");
  }

  if (!updateToLocation(Loc))
    return InsertPointTy();

  BasicBlock *InsertBlock = Loc.IP.getBlock();
  BasicBlock *ContinuationBlock =
      InsertBlock->splitBasicBlock(Loc.IP.getPoint(), "reduce.finalize");
  InsertBlock->getTerminator()->eraseFromParent();

  // Create and populate array of type-erased pointers to private reduction
  // values.
  unsigned NumReductions = ReductionInfos.size();
  Type *RedArrayTy = ArrayType::get(Builder.getInt8PtrTy(), NumReductions);
  Builder.restoreIP(AllocaIP);
  Value *RedArray = Builder.CreateAlloca(RedArrayTy, nullptr, "red.array");

  Builder.SetInsertPoint(InsertBlock, InsertBlock->end());

  for (auto En : enumerate(ReductionInfos)) {
    unsigned Index = En.index();
    const ReductionInfo &RI = En.value();
    Value *RedArrayElemPtr = Builder.CreateConstInBoundsGEP2_64(
        RedArrayTy, RedArray, 0, Index, "red.array.elem." + Twine(Index));
    Value *Casted =
        Builder.CreateBitCast(RI.PrivateVariable, Builder.getInt8PtrTy(),
                              "private.red.var." + Twine(Index) + ".casted");
    Builder.CreateStore(Casted, RedArrayElemPtr);
  }

  // Emit a call to the runtime function that orchestrates the reduction.
  // Declare the reduction function in the process.
  Function *Func = Builder.GetInsertBlock()->getParent();
  Module *Module = Func->getParent();
  Value *RedArrayPtr =
      Builder.CreateBitCast(RedArray, Builder.getInt8PtrTy(), "red.array.ptr");
  uint32_t SrcLocStrSize;
  Constant *SrcLocStr = getOrCreateSrcLocStr(Loc, SrcLocStrSize);
  bool CanGenerateAtomic =
      llvm::all_of(ReductionInfos, [](const ReductionInfo &RI) {
        return RI.AtomicReductionGen;
      });
  Value *Ident = getOrCreateIdent(SrcLocStr, SrcLocStrSize,
                                  CanGenerateAtomic
                                      ? IdentFlag::OMP_IDENT_FLAG_ATOMIC_REDUCE
                                      : IdentFlag(0));
  Value *ThreadId = getOrCreateThreadID(Ident);
  Constant *NumVariables = Builder.getInt32(NumReductions);
  const DataLayout &DL = Module->getDataLayout();
  unsigned RedArrayByteSize = DL.getTypeStoreSize(RedArrayTy);
  Constant *RedArraySize = Builder.getInt64(RedArrayByteSize);
  Function *ReductionFunc = getFreshReductionFunc(*Module);
  Value *Lock = getOMPCriticalRegionLock(".reduction");
  Function *ReduceFunc = getOrCreateRuntimeFunctionPtr(
      IsNoWait ? RuntimeFunction::OMPRTL___kmpc_reduce_nowait
               : RuntimeFunction::OMPRTL___kmpc_reduce);
  CallInst *ReduceCall =
      Builder.CreateCall(ReduceFunc,
                         {Ident, ThreadId, NumVariables, RedArraySize,
                          RedArrayPtr, ReductionFunc, Lock},
                         "reduce");

  // Create final reduction entry blocks for the atomic and non-atomic case.
  // Emit IR that dispatches control flow to one of the blocks based on the
  // reduction supporting the atomic mode.
  BasicBlock *NonAtomicRedBlock =
      BasicBlock::Create(Module->getContext(), "reduce.switch.nonatomic", Func);
  BasicBlock *AtomicRedBlock =
      BasicBlock::Create(Module->getContext(), "reduce.switch.atomic", Func);
  SwitchInst *Switch =
      Builder.CreateSwitch(ReduceCall, ContinuationBlock, /* NumCases */ 2);
  Switch->addCase(Builder.getInt32(1), NonAtomicRedBlock);
  Switch->addCase(Builder.getInt32(2), AtomicRedBlock);

  // Populate the non-atomic reduction using the elementwise reduction function.
  // This loads the elements from the global and private variables and reduces
  // them before storing back the result to the global variable.
  Builder.SetInsertPoint(NonAtomicRedBlock);
  for (auto En : enumerate(ReductionInfos)) {
    const ReductionInfo &RI = En.value();
    Type *ValueType = RI.ElementType;
    Value *RedValue = Builder.CreateLoad(ValueType, RI.Variable,
                                         "red.value." + Twine(En.index()));
    Value *PrivateRedValue =
        Builder.CreateLoad(ValueType, RI.PrivateVariable,
                           "red.private.value." + Twine(En.index()));
    Value *Reduced;
    Builder.restoreIP(
        RI.ReductionGen(Builder.saveIP(), RedValue, PrivateRedValue, Reduced));
    if (!Builder.GetInsertBlock())
      return InsertPointTy();
    Builder.CreateStore(Reduced, RI.Variable);
  }
  Function *EndReduceFunc = getOrCreateRuntimeFunctionPtr(
      IsNoWait ? RuntimeFunction::OMPRTL___kmpc_end_reduce_nowait
               : RuntimeFunction::OMPRTL___kmpc_end_reduce);
  Builder.CreateCall(EndReduceFunc, {Ident, ThreadId, Lock});
  Builder.CreateBr(ContinuationBlock);

  // Populate the atomic reduction using the atomic elementwise reduction
  // function. There are no loads/stores here because they will be happening
  // inside the atomic elementwise reduction.
  Builder.SetInsertPoint(AtomicRedBlock);
  if (CanGenerateAtomic) {
    for (const ReductionInfo &RI : ReductionInfos) {
      Builder.restoreIP(RI.AtomicReductionGen(Builder.saveIP(), RI.ElementType,
                                              RI.Variable, RI.PrivateVariable));
      if (!Builder.GetInsertBlock())
        return InsertPointTy();
    }
    Builder.CreateBr(ContinuationBlock);
  } else {
    Builder.CreateUnreachable();
  }

  // Populate the outlined reduction function using the elementwise reduction
  // function. Partial values are extracted from the type-erased array of
  // pointers to private variables.
  BasicBlock *ReductionFuncBlock =
      BasicBlock::Create(Module->getContext(), "", ReductionFunc);
  Builder.SetInsertPoint(ReductionFuncBlock);
  Value *LHSArrayPtr = Builder.CreateBitCast(ReductionFunc->getArg(0),
                                             RedArrayTy->getPointerTo());
  Value *RHSArrayPtr = Builder.CreateBitCast(ReductionFunc->getArg(1),
                                             RedArrayTy->getPointerTo());
  for (auto En : enumerate(ReductionInfos)) {
    const ReductionInfo &RI = En.value();
    Value *LHSI8PtrPtr = Builder.CreateConstInBoundsGEP2_64(
        RedArrayTy, LHSArrayPtr, 0, En.index());
    Value *LHSI8Ptr = Builder.CreateLoad(Builder.getInt8PtrTy(), LHSI8PtrPtr);
    Value *LHSPtr = Builder.CreateBitCast(LHSI8Ptr, RI.Variable->getType());
    Value *LHS = Builder.CreateLoad(RI.ElementType, LHSPtr);
    Value *RHSI8PtrPtr = Builder.CreateConstInBoundsGEP2_64(
        RedArrayTy, RHSArrayPtr, 0, En.index());
    Value *RHSI8Ptr = Builder.CreateLoad(Builder.getInt8PtrTy(), RHSI8PtrPtr);
    Value *RHSPtr =
        Builder.CreateBitCast(RHSI8Ptr, RI.PrivateVariable->getType());
    Value *RHS = Builder.CreateLoad(RI.ElementType, RHSPtr);
    Value *Reduced;
    Builder.restoreIP(RI.ReductionGen(Builder.saveIP(), LHS, RHS, Reduced));
    if (!Builder.GetInsertBlock())
      return InsertPointTy();
    Builder.CreateStore(Reduced, LHSPtr);
  }
  Builder.CreateRetVoid();

  Builder.SetInsertPoint(ContinuationBlock);
  return Builder.saveIP();
}

OpenMPIRBuilder::InsertPointTy
OpenMPIRBuilder::createMaster(const LocationDescription &Loc,
                              BodyGenCallbackTy BodyGenCB,
                              FinalizeCallbackTy FiniCB) {

  if (!updateToLocation(Loc))
    return Loc.IP;

  Directive OMPD = Directive::OMPD_master;
  uint32_t SrcLocStrSize;
  Constant *SrcLocStr = getOrCreateSrcLocStr(Loc, SrcLocStrSize);
  Value *Ident = getOrCreateIdent(SrcLocStr, SrcLocStrSize);
  Value *ThreadId = getOrCreateThreadID(Ident);
  Value *Args[] = {Ident, ThreadId};

  Function *EntryRTLFn = getOrCreateRuntimeFunctionPtr(OMPRTL___kmpc_master);
  Instruction *EntryCall = Builder.CreateCall(EntryRTLFn, Args);

  Function *ExitRTLFn = getOrCreateRuntimeFunctionPtr(OMPRTL___kmpc_end_master);
  Instruction *ExitCall = Builder.CreateCall(ExitRTLFn, Args);

  return EmitOMPInlinedRegion(OMPD, EntryCall, ExitCall, BodyGenCB, FiniCB,
                              /*Conditional*/ true, /*hasFinalize*/ true);
}

OpenMPIRBuilder::InsertPointTy
OpenMPIRBuilder::createMasked(const LocationDescription &Loc,
                              BodyGenCallbackTy BodyGenCB,
                              FinalizeCallbackTy FiniCB, Value *Filter) {
  if (!updateToLocation(Loc))
    return Loc.IP;

  Directive OMPD = Directive::OMPD_masked;
  uint32_t SrcLocStrSize;
  Constant *SrcLocStr = getOrCreateSrcLocStr(Loc, SrcLocStrSize);
  Value *Ident = getOrCreateIdent(SrcLocStr, SrcLocStrSize);
  Value *ThreadId = getOrCreateThreadID(Ident);
  Value *Args[] = {Ident, ThreadId, Filter};
  Value *ArgsEnd[] = {Ident, ThreadId};

  Function *EntryRTLFn = getOrCreateRuntimeFunctionPtr(OMPRTL___kmpc_masked);
  Instruction *EntryCall = Builder.CreateCall(EntryRTLFn, Args);

  Function *ExitRTLFn = getOrCreateRuntimeFunctionPtr(OMPRTL___kmpc_end_masked);
  Instruction *ExitCall = Builder.CreateCall(ExitRTLFn, ArgsEnd);

  return EmitOMPInlinedRegion(OMPD, EntryCall, ExitCall, BodyGenCB, FiniCB,
                              /*Conditional*/ true, /*hasFinalize*/ true);
}

CanonicalLoopInfo *OpenMPIRBuilder::createLoopSkeleton(
    DebugLoc DL, Value *TripCount, Function *F, BasicBlock *PreInsertBefore,
    BasicBlock *PostInsertBefore, const Twine &Name) {
  Module *M = F->getParent();
  LLVMContext &Ctx = M->getContext();
  Type *IndVarTy = TripCount->getType();

  // Create the basic block structure.
  BasicBlock *Preheader =
      BasicBlock::Create(Ctx, "omp_" + Name + ".preheader", F, PreInsertBefore);
  BasicBlock *Header =
      BasicBlock::Create(Ctx, "omp_" + Name + ".header", F, PreInsertBefore);
  BasicBlock *Cond =
      BasicBlock::Create(Ctx, "omp_" + Name + ".cond", F, PreInsertBefore);
  BasicBlock *Body =
      BasicBlock::Create(Ctx, "omp_" + Name + ".body", F, PreInsertBefore);
  BasicBlock *Latch =
      BasicBlock::Create(Ctx, "omp_" + Name + ".inc", F, PostInsertBefore);
  BasicBlock *Exit =
      BasicBlock::Create(Ctx, "omp_" + Name + ".exit", F, PostInsertBefore);
  BasicBlock *After =
      BasicBlock::Create(Ctx, "omp_" + Name + ".after", F, PostInsertBefore);

  // Use specified DebugLoc for new instructions.
  Builder.SetCurrentDebugLocation(DL);

  Builder.SetInsertPoint(Preheader);
  Builder.CreateBr(Header);

  Builder.SetInsertPoint(Header);
  PHINode *IndVarPHI = Builder.CreatePHI(IndVarTy, 2, "omp_" + Name + ".iv");
  IndVarPHI->addIncoming(ConstantInt::get(IndVarTy, 0), Preheader);
  Builder.CreateBr(Cond);

  Builder.SetInsertPoint(Cond);
  Value *Cmp =
      Builder.CreateICmpULT(IndVarPHI, TripCount, "omp_" + Name + ".cmp");
  Builder.CreateCondBr(Cmp, Body, Exit);

  Builder.SetInsertPoint(Body);
  Builder.CreateBr(Latch);

  Builder.SetInsertPoint(Latch);
  Value *Next = Builder.CreateAdd(IndVarPHI, ConstantInt::get(IndVarTy, 1),
                                  "omp_" + Name + ".next", /*HasNUW=*/true);
  Builder.CreateBr(Header);
  IndVarPHI->addIncoming(Next, Latch);

  Builder.SetInsertPoint(Exit);
  Builder.CreateBr(After);

  // Remember and return the canonical control flow.
  LoopInfos.emplace_front();
  CanonicalLoopInfo *CL = &LoopInfos.front();

  CL->Header = Header;
  CL->Cond = Cond;
  CL->Latch = Latch;
  CL->Exit = Exit;

#ifndef NDEBUG
  CL->assertOK();
#endif
  return CL;
}

CanonicalLoopInfo *
OpenMPIRBuilder::createCanonicalLoop(const LocationDescription &Loc,
                                     LoopBodyGenCallbackTy BodyGenCB,
                                     Value *TripCount, const Twine &Name) {
  BasicBlock *BB = Loc.IP.getBlock();
  BasicBlock *NextBB = BB->getNextNode();

  CanonicalLoopInfo *CL = createLoopSkeleton(Loc.DL, TripCount, BB->getParent(),
                                             NextBB, NextBB, Name);
  BasicBlock *After = CL->getAfter();

  // If location is not set, don't connect the loop.
  if (updateToLocation(Loc)) {
    // Split the loop at the insertion point: Branch to the preheader and move
    // every following instruction to after the loop (the After BB). Also, the
    // new successor is the loop's after block.
    Builder.CreateBr(CL->getPreheader());
    After->getInstList().splice(After->begin(), BB->getInstList(),
                                Builder.GetInsertPoint(), BB->end());
    After->replaceSuccessorsPhiUsesWith(BB, After);
  }

  // Emit the body content. We do it after connecting the loop to the CFG to
  // avoid that the callback encounters degenerate BBs.
  BodyGenCB(CL->getBodyIP(), CL->getIndVar());

#ifndef NDEBUG
  CL->assertOK();
#endif
  return CL;
}

CanonicalLoopInfo *OpenMPIRBuilder::createCanonicalLoop(
    const LocationDescription &Loc, LoopBodyGenCallbackTy BodyGenCB,
    Value *Start, Value *Stop, Value *Step, bool IsSigned, bool InclusiveStop,
    InsertPointTy ComputeIP, const Twine &Name) {

  // Consider the following difficulties (assuming 8-bit signed integers):
  //  * Adding \p Step to the loop counter which passes \p Stop may overflow:
  //      DO I = 1, 100, 50
  ///  * A \p Step of INT_MIN cannot not be normalized to a positive direction:
  //      DO I = 100, 0, -128

  // Start, Stop and Step must be of the same integer type.
  auto *IndVarTy = cast<IntegerType>(Start->getType());
  assert(IndVarTy == Stop->getType() && "Stop type mismatch");
  assert(IndVarTy == Step->getType() && "Step type mismatch");

  LocationDescription ComputeLoc =
      ComputeIP.isSet() ? LocationDescription(ComputeIP, Loc.DL) : Loc;
  updateToLocation(ComputeLoc);

  ConstantInt *Zero = ConstantInt::get(IndVarTy, 0);
  ConstantInt *One = ConstantInt::get(IndVarTy, 1);

  // Like Step, but always positive.
  Value *Incr = Step;

  // Distance between Start and Stop; always positive.
  Value *Span;

  // Condition whether there are no iterations are executed at all, e.g. because
  // UB < LB.
  Value *ZeroCmp;

  if (IsSigned) {
    // Ensure that increment is positive. If not, negate and invert LB and UB.
    Value *IsNeg = Builder.CreateICmpSLT(Step, Zero);
    Incr = Builder.CreateSelect(IsNeg, Builder.CreateNeg(Step), Step);
    Value *LB = Builder.CreateSelect(IsNeg, Stop, Start);
    Value *UB = Builder.CreateSelect(IsNeg, Start, Stop);
    Span = Builder.CreateSub(UB, LB, "", false, true);
    ZeroCmp = Builder.CreateICmp(
        InclusiveStop ? CmpInst::ICMP_SLT : CmpInst::ICMP_SLE, UB, LB);
  } else {
    Span = Builder.CreateSub(Stop, Start, "", true);
    ZeroCmp = Builder.CreateICmp(
        InclusiveStop ? CmpInst::ICMP_ULT : CmpInst::ICMP_ULE, Stop, Start);
  }

  Value *CountIfLooping;
  if (InclusiveStop) {
    CountIfLooping = Builder.CreateAdd(Builder.CreateUDiv(Span, Incr), One);
  } else {
    // Avoid incrementing past stop since it could overflow.
    Value *CountIfTwo = Builder.CreateAdd(
        Builder.CreateUDiv(Builder.CreateSub(Span, One), Incr), One);
    Value *OneCmp = Builder.CreateICmp(
        InclusiveStop ? CmpInst::ICMP_ULT : CmpInst::ICMP_ULE, Span, Incr);
    CountIfLooping = Builder.CreateSelect(OneCmp, One, CountIfTwo);
  }
  Value *TripCount = Builder.CreateSelect(ZeroCmp, Zero, CountIfLooping,
                                          "omp_" + Name + ".tripcount");

  auto BodyGen = [=](InsertPointTy CodeGenIP, Value *IV) {
    Builder.restoreIP(CodeGenIP);
    Value *Span = Builder.CreateMul(IV, Step);
    Value *IndVar = Builder.CreateAdd(Span, Start);
    BodyGenCB(Builder.saveIP(), IndVar);
  };
  LocationDescription LoopLoc = ComputeIP.isSet() ? Loc.IP : Builder.saveIP();
  return createCanonicalLoop(LoopLoc, BodyGen, TripCount, Name);
}

// Returns an LLVM function to call for initializing loop bounds using OpenMP
// static scheduling depending on `type`. Only i32 and i64 are supported by the
// runtime. Always interpret integers as unsigned similarly to
// CanonicalLoopInfo.
static FunctionCallee getKmpcForStaticInitForType(Type *Ty, Module &M,
                                                  OpenMPIRBuilder &OMPBuilder) {
  unsigned Bitwidth = Ty->getIntegerBitWidth();
  if (Bitwidth == 32)
    return OMPBuilder.getOrCreateRuntimeFunction(
        M, omp::RuntimeFunction::OMPRTL___kmpc_for_static_init_4u);
  if (Bitwidth == 64)
    return OMPBuilder.getOrCreateRuntimeFunction(
        M, omp::RuntimeFunction::OMPRTL___kmpc_for_static_init_8u);
  llvm_unreachable("unknown OpenMP loop iterator bitwidth");
}

// Sets the number of loop iterations to the given value. This value must be
// valid in the condition block (i.e., defined in the preheader) and is
// interpreted as an unsigned integer.
void setCanonicalLoopTripCount(CanonicalLoopInfo *CLI, Value *TripCount) {
  Instruction *CmpI = &CLI->getCond()->front();
  assert(isa<CmpInst>(CmpI) && "First inst must compare IV with TripCount");
  CmpI->setOperand(1, TripCount);
  CLI->assertOK();
}

OpenMPIRBuilder::InsertPointTy
OpenMPIRBuilder::applyStaticWorkshareLoop(DebugLoc DL, CanonicalLoopInfo *CLI,
                                          InsertPointTy AllocaIP,
                                          bool NeedsBarrier, Value *Chunk) {
  assert(CLI->isValid() && "Requires a valid canonical loop");

  // Set up the source location value for OpenMP runtime.
  Builder.restoreIP(CLI->getPreheaderIP());
  Builder.SetCurrentDebugLocation(DL);

  uint32_t SrcLocStrSize;
  Constant *SrcLocStr = getOrCreateSrcLocStr(DL, SrcLocStrSize);
  Value *SrcLoc = getOrCreateIdent(SrcLocStr, SrcLocStrSize);

  // Declare useful OpenMP runtime functions.
  Value *IV = CLI->getIndVar();
  Type *IVTy = IV->getType();
  FunctionCallee StaticInit = getKmpcForStaticInitForType(IVTy, M, *this);
  FunctionCallee StaticFini =
      getOrCreateRuntimeFunction(M, omp::OMPRTL___kmpc_for_static_fini);

  // Allocate space for computed loop bounds as expected by the "init" function.
  Builder.restoreIP(AllocaIP);
  Type *I32Type = Type::getInt32Ty(M.getContext());
  Value *PLastIter = Builder.CreateAlloca(I32Type, nullptr, "p.lastiter");
  Value *PLowerBound = Builder.CreateAlloca(IVTy, nullptr, "p.lowerbound");
  Value *PUpperBound = Builder.CreateAlloca(IVTy, nullptr, "p.upperbound");
  Value *PStride = Builder.CreateAlloca(IVTy, nullptr, "p.stride");

  // At the end of the preheader, prepare for calling the "init" function by
  // storing the current loop bounds into the allocated space. A canonical loop
  // always iterates from 0 to trip-count with step 1. Note that "init" expects
  // and produces an inclusive upper bound.
  Builder.SetInsertPoint(CLI->getPreheader()->getTerminator());
  Constant *Zero = ConstantInt::get(IVTy, 0);
  Constant *One = ConstantInt::get(IVTy, 1);
  Builder.CreateStore(Zero, PLowerBound);
  Value *UpperBound = Builder.CreateSub(CLI->getTripCount(), One);
  Builder.CreateStore(UpperBound, PUpperBound);
  Builder.CreateStore(One, PStride);

  // FIXME: schedule(static) is NOT the same as schedule(static,1)
  if (!Chunk)
    Chunk = One;

  Value *ThreadNum = getOrCreateThreadID(SrcLoc);

  Constant *SchedulingType =
      ConstantInt::get(I32Type, static_cast<int>(OMPScheduleType::Static));

  // Call the "init" function and update the trip count of the loop with the
  // value it produced.
  Builder.CreateCall(StaticInit,
                     {SrcLoc, ThreadNum, SchedulingType, PLastIter, PLowerBound,
                      PUpperBound, PStride, One, Chunk});
  Value *LowerBound = Builder.CreateLoad(IVTy, PLowerBound);
  Value *InclusiveUpperBound = Builder.CreateLoad(IVTy, PUpperBound);
  Value *TripCountMinusOne = Builder.CreateSub(InclusiveUpperBound, LowerBound);
  Value *TripCount = Builder.CreateAdd(TripCountMinusOne, One);
  setCanonicalLoopTripCount(CLI, TripCount);

  // Update all uses of the induction variable except the one in the condition
  // block that compares it with the actual upper bound, and the increment in
  // the latch block.
  // TODO: this can eventually move to CanonicalLoopInfo or to a new
  // CanonicalLoopInfoUpdater interface.
  Builder.SetInsertPoint(CLI->getBody(), CLI->getBody()->getFirstInsertionPt());
  Value *UpdatedIV = Builder.CreateAdd(IV, LowerBound);
  IV->replaceUsesWithIf(UpdatedIV, [&](Use &U) {
    auto *Instr = dyn_cast<Instruction>(U.getUser());
    return !Instr ||
           (Instr->getParent() != CLI->getCond() &&
            Instr->getParent() != CLI->getLatch() && Instr != UpdatedIV);
  });

  // In the "exit" block, call the "fini" function.
  Builder.SetInsertPoint(CLI->getExit(),
                         CLI->getExit()->getTerminator()->getIterator());
  Builder.CreateCall(StaticFini, {SrcLoc, ThreadNum});

  // Add the barrier if requested.
  if (NeedsBarrier)
    createBarrier(LocationDescription(Builder.saveIP(), DL),
                  omp::Directive::OMPD_for, /* ForceSimpleCall */ false,
                  /* CheckCancelFlag */ false);

  InsertPointTy AfterIP = CLI->getAfterIP();
  CLI->invalidate();

  return AfterIP;
}

OpenMPIRBuilder::InsertPointTy
OpenMPIRBuilder::applyWorkshareLoop(DebugLoc DL, CanonicalLoopInfo *CLI,
                                    InsertPointTy AllocaIP, bool NeedsBarrier) {
  // Currently only supports static schedules.
  return applyStaticWorkshareLoop(DL, CLI, AllocaIP, NeedsBarrier);
}

/// Returns an LLVM function to call for initializing loop bounds using OpenMP
/// dynamic scheduling depending on `type`. Only i32 and i64 are supported by
/// the runtime. Always interpret integers as unsigned similarly to
/// CanonicalLoopInfo.
static FunctionCallee
getKmpcForDynamicInitForType(Type *Ty, Module &M, OpenMPIRBuilder &OMPBuilder) {
  unsigned Bitwidth = Ty->getIntegerBitWidth();
  if (Bitwidth == 32)
    return OMPBuilder.getOrCreateRuntimeFunction(
        M, omp::RuntimeFunction::OMPRTL___kmpc_dispatch_init_4u);
  if (Bitwidth == 64)
    return OMPBuilder.getOrCreateRuntimeFunction(
        M, omp::RuntimeFunction::OMPRTL___kmpc_dispatch_init_8u);
  llvm_unreachable("unknown OpenMP loop iterator bitwidth");
}

/// Returns an LLVM function to call for updating the next loop using OpenMP
/// dynamic scheduling depending on `type`. Only i32 and i64 are supported by
/// the runtime. Always interpret integers as unsigned similarly to
/// CanonicalLoopInfo.
static FunctionCallee
getKmpcForDynamicNextForType(Type *Ty, Module &M, OpenMPIRBuilder &OMPBuilder) {
  unsigned Bitwidth = Ty->getIntegerBitWidth();
  if (Bitwidth == 32)
    return OMPBuilder.getOrCreateRuntimeFunction(
        M, omp::RuntimeFunction::OMPRTL___kmpc_dispatch_next_4u);
  if (Bitwidth == 64)
    return OMPBuilder.getOrCreateRuntimeFunction(
        M, omp::RuntimeFunction::OMPRTL___kmpc_dispatch_next_8u);
  llvm_unreachable("unknown OpenMP loop iterator bitwidth");
}

OpenMPIRBuilder::InsertPointTy OpenMPIRBuilder::applyDynamicWorkshareLoop(
    DebugLoc DL, CanonicalLoopInfo *CLI, InsertPointTy AllocaIP,
    OMPScheduleType SchedType, bool NeedsBarrier, Value *Chunk) {
  assert(CLI->isValid() && "Requires a valid canonical loop");

  // Set up the source location value for OpenMP runtime.
  Builder.SetCurrentDebugLocation(DL);

  uint32_t SrcLocStrSize;
  Constant *SrcLocStr = getOrCreateSrcLocStr(DL, SrcLocStrSize);
  Value *SrcLoc = getOrCreateIdent(SrcLocStr, SrcLocStrSize);

  // Declare useful OpenMP runtime functions.
  Value *IV = CLI->getIndVar();
  Type *IVTy = IV->getType();
  FunctionCallee DynamicInit = getKmpcForDynamicInitForType(IVTy, M, *this);
  FunctionCallee DynamicNext = getKmpcForDynamicNextForType(IVTy, M, *this);

  // Allocate space for computed loop bounds as expected by the "init" function.
  Builder.restoreIP(AllocaIP);
  Type *I32Type = Type::getInt32Ty(M.getContext());
  Value *PLastIter = Builder.CreateAlloca(I32Type, nullptr, "p.lastiter");
  Value *PLowerBound = Builder.CreateAlloca(IVTy, nullptr, "p.lowerbound");
  Value *PUpperBound = Builder.CreateAlloca(IVTy, nullptr, "p.upperbound");
  Value *PStride = Builder.CreateAlloca(IVTy, nullptr, "p.stride");

  // At the end of the preheader, prepare for calling the "init" function by
  // storing the current loop bounds into the allocated space. A canonical loop
  // always iterates from 0 to trip-count with step 1. Note that "init" expects
  // and produces an inclusive upper bound.
  BasicBlock *PreHeader = CLI->getPreheader();
  Builder.SetInsertPoint(PreHeader->getTerminator());
  Constant *One = ConstantInt::get(IVTy, 1);
  Builder.CreateStore(One, PLowerBound);
  Value *UpperBound = CLI->getTripCount();
  Builder.CreateStore(UpperBound, PUpperBound);
  Builder.CreateStore(One, PStride);

  BasicBlock *Header = CLI->getHeader();
  BasicBlock *Exit = CLI->getExit();
  BasicBlock *Cond = CLI->getCond();
  InsertPointTy AfterIP = CLI->getAfterIP();

  // The CLI will be "broken" in the code below, as the loop is no longer
  // a valid canonical loop.

  if (!Chunk)
    Chunk = One;

  Value *ThreadNum = getOrCreateThreadID(SrcLoc);

  Constant *SchedulingType =
      ConstantInt::get(I32Type, static_cast<int>(SchedType));

  // Call the "init" function.
  Builder.CreateCall(DynamicInit,
                     {SrcLoc, ThreadNum, SchedulingType, /* LowerBound */ One,
                      UpperBound, /* step */ One, Chunk});

  // An outer loop around the existing one.
  BasicBlock *OuterCond = BasicBlock::Create(
      PreHeader->getContext(), Twine(PreHeader->getName()) + ".outer.cond",
      PreHeader->getParent());
  // This needs to be 32-bit always, so can't use the IVTy Zero above.
  Builder.SetInsertPoint(OuterCond, OuterCond->getFirstInsertionPt());
  Value *Res =
      Builder.CreateCall(DynamicNext, {SrcLoc, ThreadNum, PLastIter,
                                       PLowerBound, PUpperBound, PStride});
  Constant *Zero32 = ConstantInt::get(I32Type, 0);
  Value *MoreWork = Builder.CreateCmp(CmpInst::ICMP_NE, Res, Zero32);
  Value *LowerBound =
      Builder.CreateSub(Builder.CreateLoad(IVTy, PLowerBound), One, "lb");
  Builder.CreateCondBr(MoreWork, Header, Exit);

  // Change PHI-node in loop header to use outer cond rather than preheader,
  // and set IV to the LowerBound.
  Instruction *Phi = &Header->front();
  auto *PI = cast<PHINode>(Phi);
  PI->setIncomingBlock(0, OuterCond);
  PI->setIncomingValue(0, LowerBound);

  // Then set the pre-header to jump to the OuterCond
  Instruction *Term = PreHeader->getTerminator();
  auto *Br = cast<BranchInst>(Term);
  Br->setSuccessor(0, OuterCond);

  // Modify the inner condition:
  // * Use the UpperBound returned from the DynamicNext call.
  // * jump to the loop outer loop when done with one of the inner loops.
  Builder.SetInsertPoint(Cond, Cond->getFirstInsertionPt());
  UpperBound = Builder.CreateLoad(IVTy, PUpperBound, "ub");
  Instruction *Comp = &*Builder.GetInsertPoint();
  auto *CI = cast<CmpInst>(Comp);
  CI->setOperand(1, UpperBound);
  // Redirect the inner exit to branch to outer condition.
  Instruction *Branch = &Cond->back();
  auto *BI = cast<BranchInst>(Branch);
  assert(BI->getSuccessor(1) == Exit);
  BI->setSuccessor(1, OuterCond);

  // Add the barrier if requested.
  if (NeedsBarrier) {
    Builder.SetInsertPoint(&Exit->back());
    createBarrier(LocationDescription(Builder.saveIP(), DL),
                  omp::Directive::OMPD_for, /* ForceSimpleCall */ false,
                  /* CheckCancelFlag */ false);
  }

  CLI->invalidate();
  return AfterIP;
}

/// Make \p Source branch to \p Target.
///
/// Handles two situations:
/// * \p Source already has an unconditional branch.
/// * \p Source is a degenerate block (no terminator because the BB is
///             the current head of the IR construction).
static void redirectTo(BasicBlock *Source, BasicBlock *Target, DebugLoc DL) {
  if (Instruction *Term = Source->getTerminator()) {
    auto *Br = cast<BranchInst>(Term);
    assert(!Br->isConditional() &&
           "BB's terminator must be an unconditional branch (or degenerate)");
    BasicBlock *Succ = Br->getSuccessor(0);
    Succ->removePredecessor(Source, /*KeepOneInputPHIs=*/true);
    Br->setSuccessor(0, Target);
    return;
  }

  auto *NewBr = BranchInst::Create(Target, Source);
  NewBr->setDebugLoc(DL);
}

/// Redirect all edges that branch to \p OldTarget to \p NewTarget. That is,
/// after this \p OldTarget will be orphaned.
static void redirectAllPredecessorsTo(BasicBlock *OldTarget,
                                      BasicBlock *NewTarget, DebugLoc DL) {
  for (BasicBlock *Pred : make_early_inc_range(predecessors(OldTarget)))
    redirectTo(Pred, NewTarget, DL);
}

/// Determine which blocks in \p BBs are reachable from outside and remove the
/// ones that are not reachable from the function.
static void removeUnusedBlocksFromParent(ArrayRef<BasicBlock *> BBs) {
  SmallPtrSet<BasicBlock *, 6> BBsToErase{BBs.begin(), BBs.end()};
  auto HasRemainingUses = [&BBsToErase](BasicBlock *BB) {
    for (Use &U : BB->uses()) {
      auto *UseInst = dyn_cast<Instruction>(U.getUser());
      if (!UseInst)
        continue;
      if (BBsToErase.count(UseInst->getParent()))
        continue;
      return true;
    }
    return false;
  };

  while (true) {
    bool Changed = false;
    for (BasicBlock *BB : make_early_inc_range(BBsToErase)) {
      if (HasRemainingUses(BB)) {
        BBsToErase.erase(BB);
        Changed = true;
      }
    }
    if (!Changed)
      break;
  }

  SmallVector<BasicBlock *, 7> BBVec(BBsToErase.begin(), BBsToErase.end());
  DeleteDeadBlocks(BBVec);
}

CanonicalLoopInfo *
OpenMPIRBuilder::collapseLoops(DebugLoc DL, ArrayRef<CanonicalLoopInfo *> Loops,
                               InsertPointTy ComputeIP) {
  assert(Loops.size() >= 1 && "At least one loop required");
  size_t NumLoops = Loops.size();

  // Nothing to do if there is already just one loop.
  if (NumLoops == 1)
    return Loops.front();

  CanonicalLoopInfo *Outermost = Loops.front();
  CanonicalLoopInfo *Innermost = Loops.back();
  BasicBlock *OrigPreheader = Outermost->getPreheader();
  BasicBlock *OrigAfter = Outermost->getAfter();
  Function *F = OrigPreheader->getParent();

  // Loop control blocks that may become orphaned later.
  SmallVector<BasicBlock *, 12> OldControlBBs;
  OldControlBBs.reserve(6 * Loops.size());
  for (CanonicalLoopInfo *Loop : Loops)
    Loop->collectControlBlocks(OldControlBBs);

  // Setup the IRBuilder for inserting the trip count computation.
  Builder.SetCurrentDebugLocation(DL);
  if (ComputeIP.isSet())
    Builder.restoreIP(ComputeIP);
  else
    Builder.restoreIP(Outermost->getPreheaderIP());

  // Derive the collapsed' loop trip count.
  // TODO: Find common/largest indvar type.
  Value *CollapsedTripCount = nullptr;
  for (CanonicalLoopInfo *L : Loops) {
    assert(L->isValid() &&
           "All loops to collapse must be valid canonical loops");
    Value *OrigTripCount = L->getTripCount();
    if (!CollapsedTripCount) {
      CollapsedTripCount = OrigTripCount;
      continue;
    }

    // TODO: Enable UndefinedSanitizer to diagnose an overflow here.
    CollapsedTripCount = Builder.CreateMul(CollapsedTripCount, OrigTripCount,
                                           {}, /*HasNUW=*/true);
  }

  // Create the collapsed loop control flow.
  CanonicalLoopInfo *Result =
      createLoopSkeleton(DL, CollapsedTripCount, F,
                         OrigPreheader->getNextNode(), OrigAfter, "collapsed");

  // Build the collapsed loop body code.
  // Start with deriving the input loop induction variables from the collapsed
  // one, using a divmod scheme. To preserve the original loops' order, the
  // innermost loop use the least significant bits.
  Builder.restoreIP(Result->getBodyIP());

  Value *Leftover = Result->getIndVar();
  SmallVector<Value *> NewIndVars;
  NewIndVars.resize(NumLoops);
  for (int i = NumLoops - 1; i >= 1; --i) {
    Value *OrigTripCount = Loops[i]->getTripCount();

    Value *NewIndVar = Builder.CreateURem(Leftover, OrigTripCount);
    NewIndVars[i] = NewIndVar;

    Leftover = Builder.CreateUDiv(Leftover, OrigTripCount);
  }
  // Outermost loop gets all the remaining bits.
  NewIndVars[0] = Leftover;

  // Construct the loop body control flow.
  // We progressively construct the branch structure following in direction of
  // the control flow, from the leading in-between code, the loop nest body, the
  // trailing in-between code, and rejoining the collapsed loop's latch.
  // ContinueBlock and ContinuePred keep track of the source(s) of next edge. If
  // the ContinueBlock is set, continue with that block. If ContinuePred, use
  // its predecessors as sources.
  BasicBlock *ContinueBlock = Result->getBody();
  BasicBlock *ContinuePred = nullptr;
  auto ContinueWith = [&ContinueBlock, &ContinuePred, DL](BasicBlock *Dest,
                                                          BasicBlock *NextSrc) {
    if (ContinueBlock)
      redirectTo(ContinueBlock, Dest, DL);
    else
      redirectAllPredecessorsTo(ContinuePred, Dest, DL);

    ContinueBlock = nullptr;
    ContinuePred = NextSrc;
  };

  // The code before the nested loop of each level.
  // Because we are sinking it into the nest, it will be executed more often
  // that the original loop. More sophisticated schemes could keep track of what
  // the in-between code is and instantiate it only once per thread.
  for (size_t i = 0; i < NumLoops - 1; ++i)
    ContinueWith(Loops[i]->getBody(), Loops[i + 1]->getHeader());

  // Connect the loop nest body.
  ContinueWith(Innermost->getBody(), Innermost->getLatch());

  // The code after the nested loop at each level.
  for (size_t i = NumLoops - 1; i > 0; --i)
    ContinueWith(Loops[i]->getAfter(), Loops[i - 1]->getLatch());

  // Connect the finished loop to the collapsed loop latch.
  ContinueWith(Result->getLatch(), nullptr);

  // Replace the input loops with the new collapsed loop.
  redirectTo(Outermost->getPreheader(), Result->getPreheader(), DL);
  redirectTo(Result->getAfter(), Outermost->getAfter(), DL);

  // Replace the input loop indvars with the derived ones.
  for (size_t i = 0; i < NumLoops; ++i)
    Loops[i]->getIndVar()->replaceAllUsesWith(NewIndVars[i]);

  // Remove unused parts of the input loops.
  removeUnusedBlocksFromParent(OldControlBBs);

  for (CanonicalLoopInfo *L : Loops)
    L->invalidate();

#ifndef NDEBUG
  Result->assertOK();
#endif
  return Result;
}

std::vector<CanonicalLoopInfo *>
OpenMPIRBuilder::tileLoops(DebugLoc DL, ArrayRef<CanonicalLoopInfo *> Loops,
                           ArrayRef<Value *> TileSizes) {
  assert(TileSizes.size() == Loops.size() &&
         "Must pass as many tile sizes as there are loops");
  int NumLoops = Loops.size();
  assert(NumLoops >= 1 && "At least one loop to tile required");

  CanonicalLoopInfo *OutermostLoop = Loops.front();
  CanonicalLoopInfo *InnermostLoop = Loops.back();
  Function *F = OutermostLoop->getBody()->getParent();
  BasicBlock *InnerEnter = InnermostLoop->getBody();
  BasicBlock *InnerLatch = InnermostLoop->getLatch();

  // Loop control blocks that may become orphaned later.
  SmallVector<BasicBlock *, 12> OldControlBBs;
  OldControlBBs.reserve(6 * Loops.size());
  for (CanonicalLoopInfo *Loop : Loops)
    Loop->collectControlBlocks(OldControlBBs);

  // Collect original trip counts and induction variable to be accessible by
  // index. Also, the structure of the original loops is not preserved during
  // the construction of the tiled loops, so do it before we scavenge the BBs of
  // any original CanonicalLoopInfo.
  SmallVector<Value *, 4> OrigTripCounts, OrigIndVars;
  for (CanonicalLoopInfo *L : Loops) {
    assert(L->isValid() && "All input loops must be valid canonical loops");
    OrigTripCounts.push_back(L->getTripCount());
    OrigIndVars.push_back(L->getIndVar());
  }

  // Collect the code between loop headers. These may contain SSA definitions
  // that are used in the loop nest body. To be usable with in the innermost
  // body, these BasicBlocks will be sunk into the loop nest body. That is,
  // these instructions may be executed more often than before the tiling.
  // TODO: It would be sufficient to only sink them into body of the
  // corresponding tile loop.
  SmallVector<std::pair<BasicBlock *, BasicBlock *>, 4> InbetweenCode;
  for (int i = 0; i < NumLoops - 1; ++i) {
    CanonicalLoopInfo *Surrounding = Loops[i];
    CanonicalLoopInfo *Nested = Loops[i + 1];

    BasicBlock *EnterBB = Surrounding->getBody();
    BasicBlock *ExitBB = Nested->getHeader();
    InbetweenCode.emplace_back(EnterBB, ExitBB);
  }

  // Compute the trip counts of the floor loops.
  Builder.SetCurrentDebugLocation(DL);
  Builder.restoreIP(OutermostLoop->getPreheaderIP());
  SmallVector<Value *, 4> FloorCount, FloorRems;
  for (int i = 0; i < NumLoops; ++i) {
    Value *TileSize = TileSizes[i];
    Value *OrigTripCount = OrigTripCounts[i];
    Type *IVType = OrigTripCount->getType();

    Value *FloorTripCount = Builder.CreateUDiv(OrigTripCount, TileSize);
    Value *FloorTripRem = Builder.CreateURem(OrigTripCount, TileSize);

    // 0 if tripcount divides the tilesize, 1 otherwise.
    // 1 means we need an additional iteration for a partial tile.
    //
    // Unfortunately we cannot just use the roundup-formula
    //   (tripcount + tilesize - 1)/tilesize
    // because the summation might overflow. We do not want introduce undefined
    // behavior when the untiled loop nest did not.
    Value *FloorTripOverflow =
        Builder.CreateICmpNE(FloorTripRem, ConstantInt::get(IVType, 0));

    FloorTripOverflow = Builder.CreateZExt(FloorTripOverflow, IVType);
    FloorTripCount =
        Builder.CreateAdd(FloorTripCount, FloorTripOverflow,
                          "omp_floor" + Twine(i) + ".tripcount", true);

    // Remember some values for later use.
    FloorCount.push_back(FloorTripCount);
    FloorRems.push_back(FloorTripRem);
  }

  // Generate the new loop nest, from the outermost to the innermost.
  std::vector<CanonicalLoopInfo *> Result;
  Result.reserve(NumLoops * 2);

  // The basic block of the surrounding loop that enters the nest generated
  // loop.
  BasicBlock *Enter = OutermostLoop->getPreheader();

  // The basic block of the surrounding loop where the inner code should
  // continue.
  BasicBlock *Continue = OutermostLoop->getAfter();

  // Where the next loop basic block should be inserted.
  BasicBlock *OutroInsertBefore = InnermostLoop->getExit();

  auto EmbeddNewLoop =
      [this, DL, F, InnerEnter, &Enter, &Continue, &OutroInsertBefore](
          Value *TripCount, const Twine &Name) -> CanonicalLoopInfo * {
    CanonicalLoopInfo *EmbeddedLoop = createLoopSkeleton(
        DL, TripCount, F, InnerEnter, OutroInsertBefore, Name);
    redirectTo(Enter, EmbeddedLoop->getPreheader(), DL);
    redirectTo(EmbeddedLoop->getAfter(), Continue, DL);

    // Setup the position where the next embedded loop connects to this loop.
    Enter = EmbeddedLoop->getBody();
    Continue = EmbeddedLoop->getLatch();
    OutroInsertBefore = EmbeddedLoop->getLatch();
    return EmbeddedLoop;
  };

  auto EmbeddNewLoops = [&Result, &EmbeddNewLoop](ArrayRef<Value *> TripCounts,
                                                  const Twine &NameBase) {
    for (auto P : enumerate(TripCounts)) {
      CanonicalLoopInfo *EmbeddedLoop =
          EmbeddNewLoop(P.value(), NameBase + Twine(P.index()));
      Result.push_back(EmbeddedLoop);
    }
  };

  EmbeddNewLoops(FloorCount, "floor");

  // Within the innermost floor loop, emit the code that computes the tile
  // sizes.
  Builder.SetInsertPoint(Enter->getTerminator());
  SmallVector<Value *, 4> TileCounts;
  for (int i = 0; i < NumLoops; ++i) {
    CanonicalLoopInfo *FloorLoop = Result[i];
    Value *TileSize = TileSizes[i];

    Value *FloorIsEpilogue =
        Builder.CreateICmpEQ(FloorLoop->getIndVar(), FloorCount[i]);
    Value *TileTripCount =
        Builder.CreateSelect(FloorIsEpilogue, FloorRems[i], TileSize);

    TileCounts.push_back(TileTripCount);
  }

  // Create the tile loops.
  EmbeddNewLoops(TileCounts, "tile");

  // Insert the inbetween code into the body.
  BasicBlock *BodyEnter = Enter;
  BasicBlock *BodyEntered = nullptr;
  for (std::pair<BasicBlock *, BasicBlock *> P : InbetweenCode) {
    BasicBlock *EnterBB = P.first;
    BasicBlock *ExitBB = P.second;

    if (BodyEnter)
      redirectTo(BodyEnter, EnterBB, DL);
    else
      redirectAllPredecessorsTo(BodyEntered, EnterBB, DL);

    BodyEnter = nullptr;
    BodyEntered = ExitBB;
  }

  // Append the original loop nest body into the generated loop nest body.
  if (BodyEnter)
    redirectTo(BodyEnter, InnerEnter, DL);
  else
    redirectAllPredecessorsTo(BodyEntered, InnerEnter, DL);
  redirectAllPredecessorsTo(InnerLatch, Continue, DL);

  // Replace the original induction variable with an induction variable computed
  // from the tile and floor induction variables.
  Builder.restoreIP(Result.back()->getBodyIP());
  for (int i = 0; i < NumLoops; ++i) {
    CanonicalLoopInfo *FloorLoop = Result[i];
    CanonicalLoopInfo *TileLoop = Result[NumLoops + i];
    Value *OrigIndVar = OrigIndVars[i];
    Value *Size = TileSizes[i];

    Value *Scale =
        Builder.CreateMul(Size, FloorLoop->getIndVar(), {}, /*HasNUW=*/true);
    Value *Shift =
        Builder.CreateAdd(Scale, TileLoop->getIndVar(), {}, /*HasNUW=*/true);
    OrigIndVar->replaceAllUsesWith(Shift);
  }

  // Remove unused parts of the original loops.
  removeUnusedBlocksFromParent(OldControlBBs);

  for (CanonicalLoopInfo *L : Loops)
    L->invalidate();

#ifndef NDEBUG
  for (CanonicalLoopInfo *GenL : Result)
    GenL->assertOK();
#endif
  return Result;
}

/// Attach loop metadata \p Properties to the loop described by \p Loop. If the
/// loop already has metadata, the loop properties are appended.
static void addLoopMetadata(CanonicalLoopInfo *Loop,
                            ArrayRef<Metadata *> Properties) {
  assert(Loop->isValid() && "Expecting a valid CanonicalLoopInfo");

  // Nothing to do if no property to attach.
  if (Properties.empty())
    return;

  LLVMContext &Ctx = Loop->getFunction()->getContext();
  SmallVector<Metadata *> NewLoopProperties;
  NewLoopProperties.push_back(nullptr);

  // If the loop already has metadata, prepend it to the new metadata.
  BasicBlock *Latch = Loop->getLatch();
  assert(Latch && "A valid CanonicalLoopInfo must have a unique latch");
  MDNode *Existing = Latch->getTerminator()->getMetadata(LLVMContext::MD_loop);
  if (Existing)
    append_range(NewLoopProperties, drop_begin(Existing->operands(), 1));

  append_range(NewLoopProperties, Properties);
  MDNode *LoopID = MDNode::getDistinct(Ctx, NewLoopProperties);
  LoopID->replaceOperandWith(0, LoopID);

  Latch->getTerminator()->setMetadata(LLVMContext::MD_loop, LoopID);
}

void OpenMPIRBuilder::unrollLoopFull(DebugLoc, CanonicalLoopInfo *Loop) {
  LLVMContext &Ctx = Builder.getContext();
  addLoopMetadata(
      Loop, {MDNode::get(Ctx, MDString::get(Ctx, "llvm.loop.unroll.enable")),
             MDNode::get(Ctx, MDString::get(Ctx, "llvm.loop.unroll.full"))});
}

void OpenMPIRBuilder::unrollLoopHeuristic(DebugLoc, CanonicalLoopInfo *Loop) {
  LLVMContext &Ctx = Builder.getContext();
  addLoopMetadata(
      Loop, {
                MDNode::get(Ctx, MDString::get(Ctx, "llvm.loop.unroll.enable")),
            });
}

/// Create the TargetMachine object to query the backend for optimization
/// preferences.
///
/// Ideally, this would be passed from the front-end to the OpenMPBuilder, but
/// e.g. Clang does not pass it to its CodeGen layer and creates it only when
/// needed for the LLVM pass pipline. We use some default options to avoid
/// having to pass too many settings from the frontend that probably do not
/// matter.
///
/// Currently, TargetMachine is only used sometimes by the unrollLoopPartial
/// method. If we are going to use TargetMachine for more purposes, especially
/// those that are sensitive to TargetOptions, RelocModel and CodeModel, it
/// might become be worth requiring front-ends to pass on their TargetMachine,
/// or at least cache it between methods. Note that while fontends such as Clang
/// have just a single main TargetMachine per translation unit, "target-cpu" and
/// "target-features" that determine the TargetMachine are per-function and can
/// be overrided using __attribute__((target("OPTIONS"))).
static std::unique_ptr<TargetMachine>
createTargetMachine(Function *F, CodeGenOpt::Level OptLevel) {
  Module *M = F->getParent();

  StringRef CPU = F->getFnAttribute("target-cpu").getValueAsString();
  StringRef Features = F->getFnAttribute("target-features").getValueAsString();
  const std::string &Triple = M->getTargetTriple();

  std::string Error;
  const llvm::Target *TheTarget = TargetRegistry::lookupTarget(Triple, Error);
  if (!TheTarget)
    return {};

  llvm::TargetOptions Options;
  return std::unique_ptr<TargetMachine>(TheTarget->createTargetMachine(
      Triple, CPU, Features, Options, /*RelocModel=*/None, /*CodeModel=*/None,
      OptLevel));
}

/// Heuristically determine the best-performant unroll factor for \p CLI. This
/// depends on the target processor. We are re-using the same heuristics as the
/// LoopUnrollPass.
static int32_t computeHeuristicUnrollFactor(CanonicalLoopInfo *CLI) {
  Function *F = CLI->getFunction();

  // Assume the user requests the most aggressive unrolling, even if the rest of
  // the code is optimized using a lower setting.
  CodeGenOpt::Level OptLevel = CodeGenOpt::Aggressive;
  std::unique_ptr<TargetMachine> TM = createTargetMachine(F, OptLevel);

  FunctionAnalysisManager FAM;
  FAM.registerPass([]() { return TargetLibraryAnalysis(); });
  FAM.registerPass([]() { return AssumptionAnalysis(); });
  FAM.registerPass([]() { return DominatorTreeAnalysis(); });
  FAM.registerPass([]() { return LoopAnalysis(); });
  FAM.registerPass([]() { return ScalarEvolutionAnalysis(); });
  FAM.registerPass([]() { return PassInstrumentationAnalysis(); });
  TargetIRAnalysis TIRA;
  if (TM)
    TIRA = TargetIRAnalysis(
        [&](const Function &F) { return TM->getTargetTransformInfo(F); });
  FAM.registerPass([&]() { return TIRA; });

  TargetIRAnalysis::Result &&TTI = TIRA.run(*F, FAM);
  ScalarEvolutionAnalysis SEA;
  ScalarEvolution &&SE = SEA.run(*F, FAM);
  DominatorTreeAnalysis DTA;
  DominatorTree &&DT = DTA.run(*F, FAM);
  LoopAnalysis LIA;
  LoopInfo &&LI = LIA.run(*F, FAM);
  AssumptionAnalysis ACT;
  AssumptionCache &&AC = ACT.run(*F, FAM);
  OptimizationRemarkEmitter ORE{F};

  Loop *L = LI.getLoopFor(CLI->getHeader());
  assert(L && "Expecting CanonicalLoopInfo to be recognized as a loop");

  TargetTransformInfo::UnrollingPreferences UP =
      gatherUnrollingPreferences(L, SE, TTI,
                                 /*BlockFrequencyInfo=*/nullptr,
                                 /*ProfileSummaryInfo=*/nullptr, ORE, OptLevel,
                                 /*UserThreshold=*/None,
                                 /*UserCount=*/None,
                                 /*UserAllowPartial=*/true,
                                 /*UserAllowRuntime=*/true,
                                 /*UserUpperBound=*/None,
                                 /*UserFullUnrollMaxCount=*/None);

  UP.Force = true;

  // Account for additional optimizations taking place before the LoopUnrollPass
  // would unroll the loop.
  UP.Threshold *= UnrollThresholdFactor;
  UP.PartialThreshold *= UnrollThresholdFactor;

  // Use normal unroll factors even if the rest of the code is optimized for
  // size.
  UP.OptSizeThreshold = UP.Threshold;
  UP.PartialOptSizeThreshold = UP.PartialThreshold;

  LLVM_DEBUG(dbgs() << "Unroll heuristic thresholds:\n"
                    << "  Threshold=" << UP.Threshold << "\n"
                    << "  PartialThreshold=" << UP.PartialThreshold << "\n"
                    << "  OptSizeThreshold=" << UP.OptSizeThreshold << "\n"
                    << "  PartialOptSizeThreshold="
                    << UP.PartialOptSizeThreshold << "\n");

  // Disable peeling.
  TargetTransformInfo::PeelingPreferences PP =
      gatherPeelingPreferences(L, SE, TTI,
                               /*UserAllowPeeling=*/false,
                               /*UserAllowProfileBasedPeeling=*/false,
                               /*UnrollingSpecficValues=*/false);

  SmallPtrSet<const Value *, 32> EphValues;
  CodeMetrics::collectEphemeralValues(L, &AC, EphValues);

  // Assume that reads and writes to stack variables can be eliminated by
  // Mem2Reg, SROA or LICM. That is, don't count them towards the loop body's
  // size.
  for (BasicBlock *BB : L->blocks()) {
    for (Instruction &I : *BB) {
      Value *Ptr;
      if (auto *Load = dyn_cast<LoadInst>(&I)) {
        Ptr = Load->getPointerOperand();
      } else if (auto *Store = dyn_cast<StoreInst>(&I)) {
        Ptr = Store->getPointerOperand();
      } else
        continue;

      Ptr = Ptr->stripPointerCasts();

      if (auto *Alloca = dyn_cast<AllocaInst>(Ptr)) {
        if (Alloca->getParent() == &F->getEntryBlock())
          EphValues.insert(&I);
      }
    }
  }

  unsigned NumInlineCandidates;
  bool NotDuplicatable;
  bool Convergent;
  unsigned LoopSize =
      ApproximateLoopSize(L, NumInlineCandidates, NotDuplicatable, Convergent,
                          TTI, EphValues, UP.BEInsns);
  LLVM_DEBUG(dbgs() << "Estimated loop size is " << LoopSize << "\n");

  // Loop is not unrollable if the loop contains certain instructions.
  if (NotDuplicatable || Convergent) {
    LLVM_DEBUG(dbgs() << "Loop not considered unrollable\n");
    return 1;
  }

  // TODO: Determine trip count of \p CLI if constant, computeUnrollCount might
  // be able to use it.
  int TripCount = 0;
  int MaxTripCount = 0;
  bool MaxOrZero = false;
  unsigned TripMultiple = 0;

  bool UseUpperBound = false;
  computeUnrollCount(L, TTI, DT, &LI, SE, EphValues, &ORE, TripCount,
                     MaxTripCount, MaxOrZero, TripMultiple, LoopSize, UP, PP,
                     UseUpperBound);
  unsigned Factor = UP.Count;
  LLVM_DEBUG(dbgs() << "Suggesting unroll factor of " << Factor << "\n");

  // This function returns 1 to signal to not unroll a loop.
  if (Factor == 0)
    return 1;
  return Factor;
}

void OpenMPIRBuilder::unrollLoopPartial(DebugLoc DL, CanonicalLoopInfo *Loop,
                                        int32_t Factor,
                                        CanonicalLoopInfo **UnrolledCLI) {
  assert(Factor >= 0 && "Unroll factor must not be negative");

  Function *F = Loop->getFunction();
  LLVMContext &Ctx = F->getContext();

  // If the unrolled loop is not used for another loop-associated directive, it
  // is sufficient to add metadata for the LoopUnrollPass.
  if (!UnrolledCLI) {
    SmallVector<Metadata *, 2> LoopMetadata;
    LoopMetadata.push_back(
        MDNode::get(Ctx, MDString::get(Ctx, "llvm.loop.unroll.enable")));

    if (Factor >= 1) {
      ConstantAsMetadata *FactorConst = ConstantAsMetadata::get(
          ConstantInt::get(Type::getInt32Ty(Ctx), APInt(32, Factor)));
      LoopMetadata.push_back(MDNode::get(
          Ctx, {MDString::get(Ctx, "llvm.loop.unroll.count"), FactorConst}));
    }

    addLoopMetadata(Loop, LoopMetadata);
    return;
  }

  // Heuristically determine the unroll factor.
  if (Factor == 0)
    Factor = computeHeuristicUnrollFactor(Loop);

  // No change required with unroll factor 1.
  if (Factor == 1) {
    *UnrolledCLI = Loop;
    return;
  }

  assert(Factor >= 2 &&
         "unrolling only makes sense with a factor of 2 or larger");

  Type *IndVarTy = Loop->getIndVarType();

  // Apply partial unrolling by tiling the loop by the unroll-factor, then fully
  // unroll the inner loop.
  Value *FactorVal =
      ConstantInt::get(IndVarTy, APInt(IndVarTy->getIntegerBitWidth(), Factor,
                                       /*isSigned=*/false));
  std::vector<CanonicalLoopInfo *> LoopNest =
      tileLoops(DL, {Loop}, {FactorVal});
  assert(LoopNest.size() == 2 && "Expect 2 loops after tiling");
  *UnrolledCLI = LoopNest[0];
  CanonicalLoopInfo *InnerLoop = LoopNest[1];

  // LoopUnrollPass can only fully unroll loops with constant trip count.
  // Unroll by the unroll factor with a fallback epilog for the remainder
  // iterations if necessary.
  ConstantAsMetadata *FactorConst = ConstantAsMetadata::get(
      ConstantInt::get(Type::getInt32Ty(Ctx), APInt(32, Factor)));
  addLoopMetadata(
      InnerLoop,
      {MDNode::get(Ctx, MDString::get(Ctx, "llvm.loop.unroll.enable")),
       MDNode::get(
           Ctx, {MDString::get(Ctx, "llvm.loop.unroll.count"), FactorConst})});

#ifndef NDEBUG
  (*UnrolledCLI)->assertOK();
#endif
}

CanonicalLoopInfo *OpenMPIRBuilder::createWorkshareLoop(
    const LocationDescription &Loc, CanonicalLoopInfo *CLI,
    InsertPointTy AllocaIP, bool NeedsBarrier) {
  // Currently only supports static schedules.
  return createStaticWorkshareLoop(Loc, CLI, AllocaIP, NeedsBarrier);
}

/// Make \p Source branch to \p Target.
///
/// Handles two situations:
/// * \p Source already has an unconditional branch.
/// * \p Source is a degenerate block (no terminator because the BB is
///             the current head of the IR construction).
static void redirectTo(BasicBlock *Source, BasicBlock *Target, DebugLoc DL) {
  if (Instruction *Term = Source->getTerminator()) {
    auto *Br = cast<BranchInst>(Term);
    assert(!Br->isConditional() &&
           "BB's terminator must be an unconditional branch (or degenerate)");
    BasicBlock *Succ = Br->getSuccessor(0);
    Succ->removePredecessor(Source, /*KeepOneInputPHIs=*/true);
    Br->setSuccessor(0, Target);
    return;
  }

  auto *NewBr = BranchInst::Create(Target, Source);
  NewBr->setDebugLoc(DL);
}

/// Redirect all edges that branch to \p OldTarget to \p NewTarget. That is,
/// after this \p OldTarget will be orphaned.
static void redirectAllPredecessorsTo(BasicBlock *OldTarget,
                                      BasicBlock *NewTarget, DebugLoc DL) {
  for (BasicBlock *Pred : make_early_inc_range(predecessors(OldTarget)))
    redirectTo(Pred, NewTarget, DL);
}

/// Determine which blocks in \p BBs are reachable from outside and remove the
/// ones that are not reachable from the function.
static void removeUnusedBlocksFromParent(ArrayRef<BasicBlock *> BBs) {
  SmallPtrSet<BasicBlock *, 6> BBsToErase{BBs.begin(), BBs.end()};
  auto HasRemainingUses = [&BBsToErase](BasicBlock *BB) {
    for (Use &U : BB->uses()) {
      auto *UseInst = dyn_cast<Instruction>(U.getUser());
      if (!UseInst)
        continue;
      if (BBsToErase.count(UseInst->getParent()))
        continue;
      return true;
    }
    return false;
  };

  while (true) {
    bool Changed = false;
    for (BasicBlock *BB : make_early_inc_range(BBsToErase)) {
      if (HasRemainingUses(BB)) {
        BBsToErase.erase(BB);
        Changed = true;
      }
    }
    if (!Changed)
      break;
  }

  SmallVector<BasicBlock *, 7> BBVec(BBsToErase.begin(), BBsToErase.end());
  DeleteDeadBlocks(BBVec);
}

CanonicalLoopInfo *
OpenMPIRBuilder::collapseLoops(DebugLoc DL, ArrayRef<CanonicalLoopInfo *> Loops,
                               InsertPointTy ComputeIP) {
  assert(Loops.size() >= 1 && "At least one loop required");
  size_t NumLoops = Loops.size();

  // Nothing to do if there is already just one loop.
  if (NumLoops == 1)
    return Loops.front();

  CanonicalLoopInfo *Outermost = Loops.front();
  CanonicalLoopInfo *Innermost = Loops.back();
  BasicBlock *OrigPreheader = Outermost->getPreheader();
  BasicBlock *OrigAfter = Outermost->getAfter();
  Function *F = OrigPreheader->getParent();

  // Setup the IRBuilder for inserting the trip count computation.
  Builder.SetCurrentDebugLocation(DL);
  if (ComputeIP.isSet())
    Builder.restoreIP(ComputeIP);
  else
    Builder.restoreIP(Outermost->getPreheaderIP());

  // Derive the collapsed' loop trip count.
  // TODO: Find common/largest indvar type.
  Value *CollapsedTripCount = nullptr;
  for (CanonicalLoopInfo *L : Loops) {
    Value *OrigTripCount = L->getTripCount();
    if (!CollapsedTripCount) {
      CollapsedTripCount = OrigTripCount;
      continue;
    }

    // TODO: Enable UndefinedSanitizer to diagnose an overflow here.
    CollapsedTripCount = Builder.CreateMul(CollapsedTripCount, OrigTripCount,
                                           {}, /*HasNUW=*/true);
  }

  // Create the collapsed loop control flow.
  CanonicalLoopInfo *Result =
      createLoopSkeleton(DL, CollapsedTripCount, F,
                         OrigPreheader->getNextNode(), OrigAfter, "collapsed");

  // Build the collapsed loop body code.
  // Start with deriving the input loop induction variables from the collapsed
  // one, using a divmod scheme. To preserve the original loops' order, the
  // innermost loop use the least significant bits.
  Builder.restoreIP(Result->getBodyIP());

  Value *Leftover = Result->getIndVar();
  SmallVector<Value *> NewIndVars;
  NewIndVars.set_size(NumLoops);
  for (int i = NumLoops - 1; i >= 1; --i) {
    Value *OrigTripCount = Loops[i]->getTripCount();

    Value *NewIndVar = Builder.CreateURem(Leftover, OrigTripCount);
    NewIndVars[i] = NewIndVar;

    Leftover = Builder.CreateUDiv(Leftover, OrigTripCount);
  }
  // Outermost loop gets all the remaining bits.
  NewIndVars[0] = Leftover;

  // Construct the loop body control flow.
  // We progressively construct the branch structure following in direction of
  // the control flow, from the leading in-between code, the loop nest body, the
  // trailing in-between code, and rejoining the collapsed loop's latch.
  // ContinueBlock and ContinuePred keep track of the source(s) of next edge. If
  // the ContinueBlock is set, continue with that block. If ContinuePred, use
  // its predecessors as sources.
  BasicBlock *ContinueBlock = Result->getBody();
  BasicBlock *ContinuePred = nullptr;
  auto ContinueWith = [&ContinueBlock, &ContinuePred, DL](BasicBlock *Dest,
                                                          BasicBlock *NextSrc) {
    if (ContinueBlock)
      redirectTo(ContinueBlock, Dest, DL);
    else
      redirectAllPredecessorsTo(ContinuePred, Dest, DL);

    ContinueBlock = nullptr;
    ContinuePred = NextSrc;
  };

  // The code before the nested loop of each level.
  // Because we are sinking it into the nest, it will be executed more often
  // that the original loop. More sophisticated schemes could keep track of what
  // the in-between code is and instantiate it only once per thread.
  for (size_t i = 0; i < NumLoops - 1; ++i)
    ContinueWith(Loops[i]->getBody(), Loops[i + 1]->getHeader());

  // Connect the loop nest body.
  ContinueWith(Innermost->getBody(), Innermost->getLatch());

  // The code after the nested loop at each level.
  for (size_t i = NumLoops - 1; i > 0; --i)
    ContinueWith(Loops[i]->getAfter(), Loops[i - 1]->getLatch());

  // Connect the finished loop to the collapsed loop latch.
  ContinueWith(Result->getLatch(), nullptr);

  // Replace the input loops with the new collapsed loop.
  redirectTo(Outermost->getPreheader(), Result->getPreheader(), DL);
  redirectTo(Result->getAfter(), Outermost->getAfter(), DL);

  // Replace the input loop indvars with the derived ones.
  for (size_t i = 0; i < NumLoops; ++i)
    Loops[i]->getIndVar()->replaceAllUsesWith(NewIndVars[i]);

  // Remove unused parts of the input loops.
  SmallVector<BasicBlock *, 12> OldControlBBs;
  OldControlBBs.reserve(6 * Loops.size());
  for (CanonicalLoopInfo *Loop : Loops)
    Loop->collectControlBlocks(OldControlBBs);
  removeUnusedBlocksFromParent(OldControlBBs);

#ifndef NDEBUG
  Result->assertOK();
#endif
  return Result;
}

std::vector<CanonicalLoopInfo *>
OpenMPIRBuilder::tileLoops(DebugLoc DL, ArrayRef<CanonicalLoopInfo *> Loops,
                           ArrayRef<Value *> TileSizes) {
  assert(TileSizes.size() == Loops.size() &&
         "Must pass as many tile sizes as there are loops");
  int NumLoops = Loops.size();
  assert(NumLoops >= 1 && "At least one loop to tile required");

  CanonicalLoopInfo *OutermostLoop = Loops.front();
  CanonicalLoopInfo *InnermostLoop = Loops.back();
  Function *F = OutermostLoop->getBody()->getParent();
  BasicBlock *InnerEnter = InnermostLoop->getBody();
  BasicBlock *InnerLatch = InnermostLoop->getLatch();

  // Collect original trip counts and induction variable to be accessible by
  // index. Also, the structure of the original loops is not preserved during
  // the construction of the tiled loops, so do it before we scavenge the BBs of
  // any original CanonicalLoopInfo.
  SmallVector<Value *, 4> OrigTripCounts, OrigIndVars;
  for (CanonicalLoopInfo *L : Loops) {
    OrigTripCounts.push_back(L->getTripCount());
    OrigIndVars.push_back(L->getIndVar());
  }

  // Collect the code between loop headers. These may contain SSA definitions
  // that are used in the loop nest body. To be usable with in the innermost
  // body, these BasicBlocks will be sunk into the loop nest body. That is,
  // these instructions may be executed more often than before the tiling.
  // TODO: It would be sufficient to only sink them into body of the
  // corresponding tile loop.
  SmallVector<std::pair<BasicBlock *, BasicBlock *>, 4> InbetweenCode;
  for (int i = 0; i < NumLoops - 1; ++i) {
    CanonicalLoopInfo *Surrounding = Loops[i];
    CanonicalLoopInfo *Nested = Loops[i + 1];

    BasicBlock *EnterBB = Surrounding->getBody();
    BasicBlock *ExitBB = Nested->getHeader();
    InbetweenCode.emplace_back(EnterBB, ExitBB);
  }

  // Compute the trip counts of the floor loops.
  Builder.SetCurrentDebugLocation(DL);
  Builder.restoreIP(OutermostLoop->getPreheaderIP());
  SmallVector<Value *, 4> FloorCount, FloorRems;
  for (int i = 0; i < NumLoops; ++i) {
    Value *TileSize = TileSizes[i];
    Value *OrigTripCount = OrigTripCounts[i];
    Type *IVType = OrigTripCount->getType();

    Value *FloorTripCount = Builder.CreateUDiv(OrigTripCount, TileSize);
    Value *FloorTripRem = Builder.CreateURem(OrigTripCount, TileSize);

    // 0 if tripcount divides the tilesize, 1 otherwise.
    // 1 means we need an additional iteration for a partial tile.
    //
    // Unfortunately we cannot just use the roundup-formula
    //   (tripcount + tilesize - 1)/tilesize
    // because the summation might overflow. We do not want introduce undefined
    // behavior when the untiled loop nest did not.
    Value *FloorTripOverflow =
        Builder.CreateICmpNE(FloorTripRem, ConstantInt::get(IVType, 0));

    FloorTripOverflow = Builder.CreateZExt(FloorTripOverflow, IVType);
    FloorTripCount =
        Builder.CreateAdd(FloorTripCount, FloorTripOverflow,
                          "omp_floor" + Twine(i) + ".tripcount", true);

    // Remember some values for later use.
    FloorCount.push_back(FloorTripCount);
    FloorRems.push_back(FloorTripRem);
  }

  // Generate the new loop nest, from the outermost to the innermost.
  std::vector<CanonicalLoopInfo *> Result;
  Result.reserve(NumLoops * 2);

  // The basic block of the surrounding loop that enters the nest generated
  // loop.
  BasicBlock *Enter = OutermostLoop->getPreheader();

  // The basic block of the surrounding loop where the inner code should
  // continue.
  BasicBlock *Continue = OutermostLoop->getAfter();

  // Where the next loop basic block should be inserted.
  BasicBlock *OutroInsertBefore = InnermostLoop->getExit();

  auto EmbeddNewLoop =
      [this, DL, F, InnerEnter, &Enter, &Continue, &OutroInsertBefore](
          Value *TripCount, const Twine &Name) -> CanonicalLoopInfo * {
    CanonicalLoopInfo *EmbeddedLoop = createLoopSkeleton(
        DL, TripCount, F, InnerEnter, OutroInsertBefore, Name);
    redirectTo(Enter, EmbeddedLoop->getPreheader(), DL);
    redirectTo(EmbeddedLoop->getAfter(), Continue, DL);

    // Setup the position where the next embedded loop connects to this loop.
    Enter = EmbeddedLoop->getBody();
    Continue = EmbeddedLoop->getLatch();
    OutroInsertBefore = EmbeddedLoop->getLatch();
    return EmbeddedLoop;
  };

  auto EmbeddNewLoops = [&Result, &EmbeddNewLoop](ArrayRef<Value *> TripCounts,
                                                  const Twine &NameBase) {
    for (auto P : enumerate(TripCounts)) {
      CanonicalLoopInfo *EmbeddedLoop =
          EmbeddNewLoop(P.value(), NameBase + Twine(P.index()));
      Result.push_back(EmbeddedLoop);
    }
  };

  EmbeddNewLoops(FloorCount, "floor");

  // Within the innermost floor loop, emit the code that computes the tile
  // sizes.
  Builder.SetInsertPoint(Enter->getTerminator());
  SmallVector<Value *, 4> TileCounts;
  for (int i = 0; i < NumLoops; ++i) {
    CanonicalLoopInfo *FloorLoop = Result[i];
    Value *TileSize = TileSizes[i];

    Value *FloorIsEpilogue =
        Builder.CreateICmpEQ(FloorLoop->getIndVar(), FloorCount[i]);
    Value *TileTripCount =
        Builder.CreateSelect(FloorIsEpilogue, FloorRems[i], TileSize);

    TileCounts.push_back(TileTripCount);
  }

  // Create the tile loops.
  EmbeddNewLoops(TileCounts, "tile");

  // Insert the inbetween code into the body.
  BasicBlock *BodyEnter = Enter;
  BasicBlock *BodyEntered = nullptr;
  for (std::pair<BasicBlock *, BasicBlock *> P : InbetweenCode) {
    BasicBlock *EnterBB = P.first;
    BasicBlock *ExitBB = P.second;

    if (BodyEnter)
      redirectTo(BodyEnter, EnterBB, DL);
    else
      redirectAllPredecessorsTo(BodyEntered, EnterBB, DL);

    BodyEnter = nullptr;
    BodyEntered = ExitBB;
  }

  // Append the original loop nest body into the generated loop nest body.
  if (BodyEnter)
    redirectTo(BodyEnter, InnerEnter, DL);
  else
    redirectAllPredecessorsTo(BodyEntered, InnerEnter, DL);
  redirectAllPredecessorsTo(InnerLatch, Continue, DL);

  // Replace the original induction variable with an induction variable computed
  // from the tile and floor induction variables.
  Builder.restoreIP(Result.back()->getBodyIP());
  for (int i = 0; i < NumLoops; ++i) {
    CanonicalLoopInfo *FloorLoop = Result[i];
    CanonicalLoopInfo *TileLoop = Result[NumLoops + i];
    Value *OrigIndVar = OrigIndVars[i];
    Value *Size = TileSizes[i];

    Value *Scale =
        Builder.CreateMul(Size, FloorLoop->getIndVar(), {}, /*HasNUW=*/true);
    Value *Shift =
        Builder.CreateAdd(Scale, TileLoop->getIndVar(), {}, /*HasNUW=*/true);
    OrigIndVar->replaceAllUsesWith(Shift);
  }

  // Remove unused parts of the original loops.
  SmallVector<BasicBlock *, 12> OldControlBBs;
  OldControlBBs.reserve(6 * Loops.size());
  for (CanonicalLoopInfo *Loop : Loops)
    Loop->collectControlBlocks(OldControlBBs);
  removeUnusedBlocksFromParent(OldControlBBs);

#ifndef NDEBUG
  for (CanonicalLoopInfo *GenL : Result)
    GenL->assertOK();
#endif
  return Result;
}

OpenMPIRBuilder::InsertPointTy
OpenMPIRBuilder::createCopyPrivate(const LocationDescription &Loc,
                                   llvm::Value *BufSize, llvm::Value *CpyBuf,
                                   llvm::Value *CpyFn, llvm::Value *DidIt) {
  if (!updateToLocation(Loc))
    return Loc.IP;

  uint32_t SrcLocStrSize;
  Constant *SrcLocStr = getOrCreateSrcLocStr(Loc, SrcLocStrSize);
  Value *Ident = getOrCreateIdent(SrcLocStr, SrcLocStrSize);
  Value *ThreadId = getOrCreateThreadID(Ident);

  llvm::Value *DidItLD = Builder.CreateLoad(Builder.getInt32Ty(), DidIt);

  Value *Args[] = {Ident, ThreadId, BufSize, CpyBuf, CpyFn, DidItLD};

  Function *Fn = getOrCreateRuntimeFunctionPtr(OMPRTL___kmpc_copyprivate);
  Builder.CreateCall(Fn, Args);

  return Builder.saveIP();
}

OpenMPIRBuilder::InsertPointTy
OpenMPIRBuilder::createSingle(const LocationDescription &Loc,
                              BodyGenCallbackTy BodyGenCB,
                              FinalizeCallbackTy FiniCB, llvm::Value *DidIt) {

  if (!updateToLocation(Loc))
    return Loc.IP;

  // If needed (i.e. not null), initialize `DidIt` with 0
  if (DidIt) {
    Builder.CreateStore(Builder.getInt32(0), DidIt);
  }

  Directive OMPD = Directive::OMPD_single;
  uint32_t SrcLocStrSize;
  Constant *SrcLocStr = getOrCreateSrcLocStr(Loc, SrcLocStrSize);
  Value *Ident = getOrCreateIdent(SrcLocStr, SrcLocStrSize);
  Value *ThreadId = getOrCreateThreadID(Ident);
  Value *Args[] = {Ident, ThreadId};

  Function *EntryRTLFn = getOrCreateRuntimeFunctionPtr(OMPRTL___kmpc_single);
  Instruction *EntryCall = Builder.CreateCall(EntryRTLFn, Args);

  Function *ExitRTLFn = getOrCreateRuntimeFunctionPtr(OMPRTL___kmpc_end_single);
  Instruction *ExitCall = Builder.CreateCall(ExitRTLFn, Args);

  // generates the following:
  // if (__kmpc_single()) {
  //		.... single region ...
  // 		__kmpc_end_single
  // }

  return EmitOMPInlinedRegion(OMPD, EntryCall, ExitCall, BodyGenCB, FiniCB,
                              /*Conditional*/ true, /*hasFinalize*/ true);
}

OpenMPIRBuilder::InsertPointTy OpenMPIRBuilder::createCritical(
    const LocationDescription &Loc, BodyGenCallbackTy BodyGenCB,
    FinalizeCallbackTy FiniCB, StringRef CriticalName, Value *HintInst) {

  if (!updateToLocation(Loc))
    return Loc.IP;

  Directive OMPD = Directive::OMPD_critical;
  uint32_t SrcLocStrSize;
  Constant *SrcLocStr = getOrCreateSrcLocStr(Loc, SrcLocStrSize);
  Value *Ident = getOrCreateIdent(SrcLocStr, SrcLocStrSize);
  Value *ThreadId = getOrCreateThreadID(Ident);
  Value *LockVar = getOMPCriticalRegionLock(CriticalName);
  Value *Args[] = {Ident, ThreadId, LockVar};

  SmallVector<llvm::Value *, 4> EnterArgs(std::begin(Args), std::end(Args));
  Function *RTFn = nullptr;
  if (HintInst) {
    // Add Hint to entry Args and create call
    EnterArgs.push_back(HintInst);
    RTFn = getOrCreateRuntimeFunctionPtr(OMPRTL___kmpc_critical_with_hint);
  } else {
    RTFn = getOrCreateRuntimeFunctionPtr(OMPRTL___kmpc_critical);
  }
  Instruction *EntryCall = Builder.CreateCall(RTFn, EnterArgs);

  Function *ExitRTLFn =
      getOrCreateRuntimeFunctionPtr(OMPRTL___kmpc_end_critical);
  Instruction *ExitCall = Builder.CreateCall(ExitRTLFn, Args);

  return EmitOMPInlinedRegion(OMPD, EntryCall, ExitCall, BodyGenCB, FiniCB,
                              /*Conditional*/ false, /*hasFinalize*/ true);
}

OpenMPIRBuilder::InsertPointTy
OpenMPIRBuilder::createOrderedDepend(const LocationDescription &Loc,
                                     InsertPointTy AllocaIP, unsigned NumLoops,
                                     ArrayRef<llvm::Value *> StoreValues,
                                     const Twine &Name, bool IsDependSource) {
  for (size_t I = 0; I < StoreValues.size(); I++)
    assert(StoreValues[I]->getType()->isIntegerTy(64) &&
           "OpenMP runtime requires depend vec with i64 type");

  if (!updateToLocation(Loc))
    return Loc.IP;

  // Allocate space for vector and generate alloc instruction.
  auto *ArrI64Ty = ArrayType::get(Int64, NumLoops);
  Builder.restoreIP(AllocaIP);
  AllocaInst *ArgsBase = Builder.CreateAlloca(ArrI64Ty, nullptr, Name);
  ArgsBase->setAlignment(Align(8));
  Builder.restoreIP(Loc.IP);

  // Store the index value with offset in depend vector.
  for (unsigned I = 0; I < NumLoops; ++I) {
    Value *DependAddrGEPIter = Builder.CreateInBoundsGEP(
        ArrI64Ty, ArgsBase, {Builder.getInt64(0), Builder.getInt64(I)});
    StoreInst *STInst = Builder.CreateStore(StoreValues[I], DependAddrGEPIter);
    STInst->setAlignment(Align(8));
  }

  Value *DependBaseAddrGEP = Builder.CreateInBoundsGEP(
      ArrI64Ty, ArgsBase, {Builder.getInt64(0), Builder.getInt64(0)});

  uint32_t SrcLocStrSize;
  Constant *SrcLocStr = getOrCreateSrcLocStr(Loc, SrcLocStrSize);
  Value *Ident = getOrCreateIdent(SrcLocStr, SrcLocStrSize);
  Value *ThreadId = getOrCreateThreadID(Ident);
  Value *Args[] = {Ident, ThreadId, DependBaseAddrGEP};

  Function *RTLFn = nullptr;
  if (IsDependSource)
    RTLFn = getOrCreateRuntimeFunctionPtr(OMPRTL___kmpc_doacross_post);
  else
    RTLFn = getOrCreateRuntimeFunctionPtr(OMPRTL___kmpc_doacross_wait);
  Builder.CreateCall(RTLFn, Args);

  return Builder.saveIP();
}

OpenMPIRBuilder::InsertPointTy OpenMPIRBuilder::createOrderedThreadsSimd(
    const LocationDescription &Loc, BodyGenCallbackTy BodyGenCB,
    FinalizeCallbackTy FiniCB, bool IsThreads) {
  if (!updateToLocation(Loc))
    return Loc.IP;

  Directive OMPD = Directive::OMPD_ordered;
  Instruction *EntryCall = nullptr;
  Instruction *ExitCall = nullptr;

  if (IsThreads) {
    uint32_t SrcLocStrSize;
    Constant *SrcLocStr = getOrCreateSrcLocStr(Loc, SrcLocStrSize);
    Value *Ident = getOrCreateIdent(SrcLocStr, SrcLocStrSize);
    Value *ThreadId = getOrCreateThreadID(Ident);
    Value *Args[] = {Ident, ThreadId};

    Function *EntryRTLFn = getOrCreateRuntimeFunctionPtr(OMPRTL___kmpc_ordered);
    EntryCall = Builder.CreateCall(EntryRTLFn, Args);

    Function *ExitRTLFn =
        getOrCreateRuntimeFunctionPtr(OMPRTL___kmpc_end_ordered);
    ExitCall = Builder.CreateCall(ExitRTLFn, Args);
  }

  return EmitOMPInlinedRegion(OMPD, EntryCall, ExitCall, BodyGenCB, FiniCB,
                              /*Conditional*/ false, /*hasFinalize*/ true);
}

OpenMPIRBuilder::InsertPointTy OpenMPIRBuilder::EmitOMPInlinedRegion(
    Directive OMPD, Instruction *EntryCall, Instruction *ExitCall,
    BodyGenCallbackTy BodyGenCB, FinalizeCallbackTy FiniCB, bool Conditional,
    bool HasFinalize, bool IsCancellable) {

  if (HasFinalize)
    FinalizationStack.push_back({FiniCB, OMPD, IsCancellable});

  // Create inlined region's entry and body blocks, in preparation
  // for conditional creation
  BasicBlock *EntryBB = Builder.GetInsertBlock();
  Instruction *SplitPos = EntryBB->getTerminator();
  if (!isa_and_nonnull<BranchInst>(SplitPos))
    SplitPos = new UnreachableInst(Builder.getContext(), EntryBB);
  BasicBlock *ExitBB = EntryBB->splitBasicBlock(SplitPos, "omp_region.end");
  BasicBlock *FiniBB =
      EntryBB->splitBasicBlock(EntryBB->getTerminator(), "omp_region.finalize");

  Builder.SetInsertPoint(EntryBB->getTerminator());
  emitCommonDirectiveEntry(OMPD, EntryCall, ExitBB, Conditional);

  // generate body
  BodyGenCB(/* AllocaIP */ InsertPointTy(),
            /* CodeGenIP */ Builder.saveIP(), *FiniBB);

  // If we didn't emit a branch to FiniBB during body generation, it means
  // FiniBB is unreachable (e.g. while(1);). stop generating all the
  // unreachable blocks, and remove anything we are not going to use.
  auto SkipEmittingRegion = FiniBB->hasNPredecessors(0);
  if (SkipEmittingRegion) {
    FiniBB->eraseFromParent();
    ExitCall->eraseFromParent();
    // Discard finalization if we have it.
    if (HasFinalize) {
      assert(!FinalizationStack.empty() &&
             "Unexpected finalization stack state!");
      FinalizationStack.pop_back();
    }
  } else {
    // emit exit call and do any needed finalization.
    auto FinIP = InsertPointTy(FiniBB, FiniBB->getFirstInsertionPt());
    assert(FiniBB->getTerminator()->getNumSuccessors() == 1 &&
           FiniBB->getTerminator()->getSuccessor(0) == ExitBB &&
           "Unexpected control flow graph state!!");
    emitCommonDirectiveExit(OMPD, FinIP, ExitCall, HasFinalize);
    assert(FiniBB->getUniquePredecessor()->getUniqueSuccessor() == FiniBB &&
           "Unexpected Control Flow State!");
    MergeBlockIntoPredecessor(FiniBB);
  }

  // If we are skipping the region of a non conditional, remove the exit
  // block, and clear the builder's insertion point.
  assert(SplitPos->getParent() == ExitBB &&
         "Unexpected Insertion point location!");
  if (!Conditional && SkipEmittingRegion) {
    ExitBB->eraseFromParent();
    Builder.ClearInsertionPoint();
  } else {
    auto merged = MergeBlockIntoPredecessor(ExitBB);
    BasicBlock *ExitPredBB = SplitPos->getParent();
    auto InsertBB = merged ? ExitPredBB : ExitBB;
    if (!isa_and_nonnull<BranchInst>(SplitPos))
      SplitPos->eraseFromParent();
    Builder.SetInsertPoint(InsertBB);
  }

  return Builder.saveIP();
}

OpenMPIRBuilder::InsertPointTy OpenMPIRBuilder::emitCommonDirectiveEntry(
    Directive OMPD, Value *EntryCall, BasicBlock *ExitBB, bool Conditional) {
  // if nothing to do, Return current insertion point.
  if (!Conditional || !EntryCall)
    return Builder.saveIP();

  BasicBlock *EntryBB = Builder.GetInsertBlock();
  Value *CallBool = Builder.CreateIsNotNull(EntryCall);
  auto *ThenBB = BasicBlock::Create(M.getContext(), "omp_region.body");
  auto *UI = new UnreachableInst(Builder.getContext(), ThenBB);

  // Emit thenBB and set the Builder's insertion point there for
  // body generation next. Place the block after the current block.
  Function *CurFn = EntryBB->getParent();
  CurFn->getBasicBlockList().insertAfter(EntryBB->getIterator(), ThenBB);

  // Move Entry branch to end of ThenBB, and replace with conditional
  // branch (If-stmt)
  Instruction *EntryBBTI = EntryBB->getTerminator();
  Builder.CreateCondBr(CallBool, ThenBB, ExitBB);
  EntryBBTI->removeFromParent();
  Builder.SetInsertPoint(UI);
  Builder.Insert(EntryBBTI);
  UI->eraseFromParent();
  Builder.SetInsertPoint(ThenBB->getTerminator());

  // return an insertion point to ExitBB.
  return IRBuilder<>::InsertPoint(ExitBB, ExitBB->getFirstInsertionPt());
}

OpenMPIRBuilder::InsertPointTy OpenMPIRBuilder::emitCommonDirectiveExit(
    omp::Directive OMPD, InsertPointTy FinIP, Instruction *ExitCall,
    bool HasFinalize) {

  Builder.restoreIP(FinIP);

  // If there is finalization to do, emit it before the exit call
  if (HasFinalize) {
    assert(!FinalizationStack.empty() &&
           "Unexpected finalization stack state!");

    FinalizationInfo Fi = FinalizationStack.pop_back_val();
    assert(Fi.DK == OMPD && "Unexpected Directive for Finalization call!");

    Fi.FiniCB(FinIP);

    BasicBlock *FiniBB = FinIP.getBlock();
    Instruction *FiniBBTI = FiniBB->getTerminator();

    // set Builder IP for call creation
    Builder.SetInsertPoint(FiniBBTI);
  }

  if (!ExitCall)
    return Builder.saveIP();

  // place the Exitcall as last instruction before Finalization block terminator
  ExitCall->removeFromParent();
  Builder.Insert(ExitCall);

  return IRBuilder<>::InsertPoint(ExitCall->getParent(),
                                  ExitCall->getIterator());
}

OpenMPIRBuilder::InsertPointTy OpenMPIRBuilder::createCopyinClauseBlocks(
    InsertPointTy IP, Value *MasterAddr, Value *PrivateAddr,
    llvm::IntegerType *IntPtrTy, bool BranchtoEnd) {
  if (!IP.isSet())
    return IP;

  IRBuilder<>::InsertPointGuard IPG(Builder);

  // creates the following CFG structure
  //	   OMP_Entry : (MasterAddr != PrivateAddr)?
  //       F     T
  //       |      \
  //       |     copin.not.master
  //       |      /
  //       v     /
  //   copyin.not.master.end
  //		     |
  //         v
  //   OMP.Entry.Next

  BasicBlock *OMP_Entry = IP.getBlock();
  Function *CurFn = OMP_Entry->getParent();
  BasicBlock *CopyBegin =
      BasicBlock::Create(M.getContext(), "copyin.not.master", CurFn);
  BasicBlock *CopyEnd = nullptr;

  // If entry block is terminated, split to preserve the branch to following
  // basic block (i.e. OMP.Entry.Next), otherwise, leave everything as is.
  if (isa_and_nonnull<BranchInst>(OMP_Entry->getTerminator())) {
    CopyEnd = OMP_Entry->splitBasicBlock(OMP_Entry->getTerminator(),
                                         "copyin.not.master.end");
    OMP_Entry->getTerminator()->eraseFromParent();
  } else {
    CopyEnd =
        BasicBlock::Create(M.getContext(), "copyin.not.master.end", CurFn);
  }

  Builder.SetInsertPoint(OMP_Entry);
  Value *MasterPtr = Builder.CreatePtrToInt(MasterAddr, IntPtrTy);
  Value *PrivatePtr = Builder.CreatePtrToInt(PrivateAddr, IntPtrTy);
  Value *cmp = Builder.CreateICmpNE(MasterPtr, PrivatePtr);
  Builder.CreateCondBr(cmp, CopyBegin, CopyEnd);

  Builder.SetInsertPoint(CopyBegin);
  if (BranchtoEnd)
    Builder.SetInsertPoint(Builder.CreateBr(CopyEnd));

  return Builder.saveIP();
}

CallInst *OpenMPIRBuilder::createOMPAlloc(const LocationDescription &Loc,
                                          Value *Size, Value *Allocator,
                                          std::string Name) {
  IRBuilder<>::InsertPointGuard IPG(Builder);
  Builder.restoreIP(Loc.IP);

  uint32_t SrcLocStrSize;
  Constant *SrcLocStr = getOrCreateSrcLocStr(Loc, SrcLocStrSize);
  Value *Ident = getOrCreateIdent(SrcLocStr, SrcLocStrSize);
  Value *ThreadId = getOrCreateThreadID(Ident);
  Value *Args[] = {ThreadId, Size, Allocator};

  Function *Fn = getOrCreateRuntimeFunctionPtr(OMPRTL___kmpc_alloc);

  return Builder.CreateCall(Fn, Args, Name);
}

CallInst *OpenMPIRBuilder::createOMPFree(const LocationDescription &Loc,
                                         Value *Addr, Value *Allocator,
                                         std::string Name) {
  IRBuilder<>::InsertPointGuard IPG(Builder);
  Builder.restoreIP(Loc.IP);

  uint32_t SrcLocStrSize;
  Constant *SrcLocStr = getOrCreateSrcLocStr(Loc, SrcLocStrSize);
  Value *Ident = getOrCreateIdent(SrcLocStr, SrcLocStrSize);
  Value *ThreadId = getOrCreateThreadID(Ident);
  Value *Args[] = {ThreadId, Addr, Allocator};
  Function *Fn = getOrCreateRuntimeFunctionPtr(OMPRTL___kmpc_free);
  return Builder.CreateCall(Fn, Args, Name);
}

CallInst *OpenMPIRBuilder::createCachedThreadPrivate(
    const LocationDescription &Loc, llvm::Value *Pointer,
    llvm::ConstantInt *Size, const llvm::Twine &Name) {
  IRBuilder<>::InsertPointGuard IPG(Builder);
  Builder.restoreIP(Loc.IP);

  uint32_t SrcLocStrSize;
  Constant *SrcLocStr = getOrCreateSrcLocStr(Loc, SrcLocStrSize);
  Value *Ident = getOrCreateIdent(SrcLocStr, SrcLocStrSize);
  Value *ThreadId = getOrCreateThreadID(Ident);
  Constant *ThreadPrivateCache =
      getOrCreateOMPInternalVariable(Int8PtrPtr, Name);
  llvm::Value *Args[] = {Ident, ThreadId, Pointer, Size, ThreadPrivateCache};

  Function *Fn =
      getOrCreateRuntimeFunctionPtr(OMPRTL___kmpc_threadprivate_cached);

  return Builder.CreateCall(Fn, Args);
}

OpenMPIRBuilder::InsertPointTy
OpenMPIRBuilder::createTargetInit(const LocationDescription &Loc, bool IsSPMD,
                                  bool RequiresFullRuntime) {
  if (!updateToLocation(Loc))
    return Loc.IP;

  uint32_t SrcLocStrSize;
  Constant *SrcLocStr = getOrCreateSrcLocStr(Loc, SrcLocStrSize);
  Constant *Ident = getOrCreateIdent(SrcLocStr, SrcLocStrSize);
  ConstantInt *IsSPMDVal = ConstantInt::getSigned(
      IntegerType::getInt8Ty(Int8->getContext()),
      IsSPMD ? OMP_TGT_EXEC_MODE_SPMD : OMP_TGT_EXEC_MODE_GENERIC);
  ConstantInt *UseGenericStateMachine =
      ConstantInt::getBool(Int32->getContext(), !IsSPMD);
  ConstantInt *RequiresFullRuntimeVal =
      ConstantInt::getBool(Int32->getContext(), RequiresFullRuntime);

  Function *Fn = getOrCreateRuntimeFunctionPtr(
      omp::RuntimeFunction::OMPRTL___kmpc_target_init);

  CallInst *ThreadKind = Builder.CreateCall(
      Fn, {Ident, IsSPMDVal, UseGenericStateMachine, RequiresFullRuntimeVal});

  Value *ExecUserCode = Builder.CreateICmpEQ(
      ThreadKind, ConstantInt::get(ThreadKind->getType(), -1),
      "exec_user_code");

  // ThreadKind = __kmpc_target_init(...)
  // if (ThreadKind == -1)
  //   user_code
  // else
  //   return;

  auto *UI = Builder.CreateUnreachable();
  BasicBlock *CheckBB = UI->getParent();
  BasicBlock *UserCodeEntryBB = CheckBB->splitBasicBlock(UI, "user_code.entry");

  BasicBlock *WorkerExitBB = BasicBlock::Create(
      CheckBB->getContext(), "worker.exit", CheckBB->getParent());
  Builder.SetInsertPoint(WorkerExitBB);
  Builder.CreateRetVoid();

  auto *CheckBBTI = CheckBB->getTerminator();
  Builder.SetInsertPoint(CheckBBTI);
  Builder.CreateCondBr(ExecUserCode, UI->getParent(), WorkerExitBB);

  CheckBBTI->eraseFromParent();
  UI->eraseFromParent();

  // Continue in the "user_code" block, see diagram above and in
  // openmp/libomptarget/deviceRTLs/common/include/target.h .
  return InsertPointTy(UserCodeEntryBB, UserCodeEntryBB->getFirstInsertionPt());
}

void OpenMPIRBuilder::createTargetDeinit(const LocationDescription &Loc,
                                         bool IsSPMD,
                                         bool RequiresFullRuntime) {
  if (!updateToLocation(Loc))
    return;

  uint32_t SrcLocStrSize;
  Constant *SrcLocStr = getOrCreateSrcLocStr(Loc, SrcLocStrSize);
  Value *Ident = getOrCreateIdent(SrcLocStr, SrcLocStrSize);
  ConstantInt *IsSPMDVal = ConstantInt::getSigned(
      IntegerType::getInt8Ty(Int8->getContext()),
      IsSPMD ? OMP_TGT_EXEC_MODE_SPMD : OMP_TGT_EXEC_MODE_GENERIC);
  ConstantInt *RequiresFullRuntimeVal =
      ConstantInt::getBool(Int32->getContext(), RequiresFullRuntime);

  Function *Fn = getOrCreateRuntimeFunctionPtr(
      omp::RuntimeFunction::OMPRTL___kmpc_target_deinit);

  Builder.CreateCall(Fn, {Ident, IsSPMDVal, RequiresFullRuntimeVal});
}

std::string OpenMPIRBuilder::getNameWithSeparators(ArrayRef<StringRef> Parts,
                                                   StringRef FirstSeparator,
                                                   StringRef Separator) {
  SmallString<128> Buffer;
  llvm::raw_svector_ostream OS(Buffer);
  StringRef Sep = FirstSeparator;
  for (StringRef Part : Parts) {
    OS << Sep << Part;
    Sep = Separator;
  }
  return OS.str().str();
}

Constant *OpenMPIRBuilder::getOrCreateOMPInternalVariable(
    llvm::Type *Ty, const llvm::Twine &Name, unsigned AddressSpace) {
  // TODO: Replace the twine arg with stringref to get rid of the conversion
  // logic. However This is taken from current implementation in clang as is.
  // Since this method is used in many places exclusively for OMP internal use
  // we will keep it as is for temporarily until we move all users to the
  // builder and then, if possible, fix it everywhere in one go.
  SmallString<256> Buffer;
  llvm::raw_svector_ostream Out(Buffer);
  Out << Name;
  StringRef RuntimeName = Out.str();
  auto &Elem = *InternalVars.try_emplace(RuntimeName, nullptr).first;
  if (Elem.second) {
    assert(Elem.second->getType()->getPointerElementType() == Ty &&
           "OMP internal variable has different type than requested");
  } else {
    // TODO: investigate the appropriate linkage type used for the global
    // variable for possibly changing that to internal or private, or maybe
    // create different versions of the function for different OMP internal
    // variables.
    Elem.second = new llvm::GlobalVariable(
        M, Ty, /*IsConstant*/ false, llvm::GlobalValue::CommonLinkage,
        llvm::Constant::getNullValue(Ty), Elem.first(),
        /*InsertBefore=*/nullptr, llvm::GlobalValue::NotThreadLocal,
        AddressSpace);
  }

  return Elem.second;
}

Value *OpenMPIRBuilder::getOMPCriticalRegionLock(StringRef CriticalName) {
  std::string Prefix = Twine("gomp_critical_user_", CriticalName).str();
  std::string Name = getNameWithSeparators({Prefix, "var"}, ".", ".");
  return getOrCreateOMPInternalVariable(KmpCriticalNameTy, Name);
}

GlobalVariable *
OpenMPIRBuilder::createOffloadMaptypes(SmallVectorImpl<uint64_t> &Mappings,
                                       std::string VarName) {
  llvm::Constant *MaptypesArrayInit =
      llvm::ConstantDataArray::get(M.getContext(), Mappings);
  auto *MaptypesArrayGlobal = new llvm::GlobalVariable(
      M, MaptypesArrayInit->getType(),
      /*isConstant=*/true, llvm::GlobalValue::PrivateLinkage, MaptypesArrayInit,
      VarName);
  MaptypesArrayGlobal->setUnnamedAddr(llvm::GlobalValue::UnnamedAddr::Global);
  return MaptypesArrayGlobal;
}

void OpenMPIRBuilder::createMapperAllocas(const LocationDescription &Loc,
                                          InsertPointTy AllocaIP,
                                          unsigned NumOperands,
                                          struct MapperAllocas &MapperAllocas) {
  if (!updateToLocation(Loc))
    return;

  auto *ArrI8PtrTy = ArrayType::get(Int8Ptr, NumOperands);
  auto *ArrI64Ty = ArrayType::get(Int64, NumOperands);
  Builder.restoreIP(AllocaIP);
  AllocaInst *ArgsBase = Builder.CreateAlloca(ArrI8PtrTy);
  AllocaInst *Args = Builder.CreateAlloca(ArrI8PtrTy);
  AllocaInst *ArgSizes = Builder.CreateAlloca(ArrI64Ty);
  Builder.restoreIP(Loc.IP);
  MapperAllocas.ArgsBase = ArgsBase;
  MapperAllocas.Args = Args;
  MapperAllocas.ArgSizes = ArgSizes;
}

void OpenMPIRBuilder::emitMapperCall(const LocationDescription &Loc,
                                     Function *MapperFunc, Value *SrcLocInfo,
                                     Value *MaptypesArg, Value *MapnamesArg,
                                     struct MapperAllocas &MapperAllocas,
                                     int64_t DeviceID, unsigned NumOperands) {
  if (!updateToLocation(Loc))
    return;

  auto *ArrI8PtrTy = ArrayType::get(Int8Ptr, NumOperands);
  auto *ArrI64Ty = ArrayType::get(Int64, NumOperands);
  Value *ArgsBaseGEP =
      Builder.CreateInBoundsGEP(ArrI8PtrTy, MapperAllocas.ArgsBase,
                                {Builder.getInt32(0), Builder.getInt32(0)});
  Value *ArgsGEP =
      Builder.CreateInBoundsGEP(ArrI8PtrTy, MapperAllocas.Args,
                                {Builder.getInt32(0), Builder.getInt32(0)});
  Value *ArgSizesGEP =
      Builder.CreateInBoundsGEP(ArrI64Ty, MapperAllocas.ArgSizes,
                                {Builder.getInt32(0), Builder.getInt32(0)});
  Value *NullPtr = Constant::getNullValue(Int8Ptr->getPointerTo());
  Builder.CreateCall(MapperFunc,
                     {SrcLocInfo, Builder.getInt64(DeviceID),
                      Builder.getInt32(NumOperands), ArgsBaseGEP, ArgsGEP,
                      ArgSizesGEP, MaptypesArg, MapnamesArg, NullPtr});
}

bool OpenMPIRBuilder::checkAndEmitFlushAfterAtomic(
    const LocationDescription &Loc, llvm::AtomicOrdering AO, AtomicKind AK) {
  assert(!(AO == AtomicOrdering::NotAtomic ||
           AO == llvm::AtomicOrdering::Unordered) &&
         "Unexpected Atomic Ordering.");

  bool Flush = false;
  llvm::AtomicOrdering FlushAO = AtomicOrdering::Monotonic;

  switch (AK) {
  case Read:
    if (AO == AtomicOrdering::Acquire || AO == AtomicOrdering::AcquireRelease ||
        AO == AtomicOrdering::SequentiallyConsistent) {
      FlushAO = AtomicOrdering::Acquire;
      Flush = true;
    }
    break;
  case Write:
  case Update:
    if (AO == AtomicOrdering::Release || AO == AtomicOrdering::AcquireRelease ||
        AO == AtomicOrdering::SequentiallyConsistent) {
      FlushAO = AtomicOrdering::Release;
      Flush = true;
    }
    break;
  case Capture:
    switch (AO) {
    case AtomicOrdering::Acquire:
      FlushAO = AtomicOrdering::Acquire;
      Flush = true;
      break;
    case AtomicOrdering::Release:
      FlushAO = AtomicOrdering::Release;
      Flush = true;
      break;
    case AtomicOrdering::AcquireRelease:
    case AtomicOrdering::SequentiallyConsistent:
      FlushAO = AtomicOrdering::AcquireRelease;
      Flush = true;
      break;
    default:
      // do nothing - leave silently.
      break;
    }
  }

  if (Flush) {
    // Currently Flush RT call still doesn't take memory_ordering, so for when
    // that happens, this tries to do the resolution of which atomic ordering
    // to use with but issue the flush call
    // TODO: pass `FlushAO` after memory ordering support is added
    (void)FlushAO;
    emitFlush(Loc);
  }

  // for AO == AtomicOrdering::Monotonic and  all other case combinations
  // do nothing
  return Flush;
}

OpenMPIRBuilder::InsertPointTy
OpenMPIRBuilder::createAtomicRead(const LocationDescription &Loc,
                                  AtomicOpValue &X, AtomicOpValue &V,
                                  AtomicOrdering AO) {
  if (!updateToLocation(Loc))
    return Loc.IP;

  Type *XTy = X.Var->getType();
  assert(XTy->isPointerTy() && "OMP Atomic expects a pointer to target memory");
  Type *XElemTy = XTy->getPointerElementType();
  assert((XElemTy->isFloatingPointTy() || XElemTy->isIntegerTy() ||
          XElemTy->isPointerTy()) &&
         "OMP atomic read expected a scalar type");

  Value *XRead = nullptr;

  if (XElemTy->isIntegerTy()) {
    LoadInst *XLD =
        Builder.CreateLoad(XElemTy, X.Var, X.IsVolatile, "omp.atomic.read");
    XLD->setAtomic(AO);
    XRead = cast<Value>(XLD);
  } else {
    // We need to bitcast and perform atomic op as integer
    unsigned Addrspace = cast<PointerType>(XTy)->getAddressSpace();
    IntegerType *IntCastTy =
        IntegerType::get(M.getContext(), XElemTy->getScalarSizeInBits());
    Value *XBCast = Builder.CreateBitCast(
        X.Var, IntCastTy->getPointerTo(Addrspace), "atomic.src.int.cast");
    LoadInst *XLoad =
        Builder.CreateLoad(IntCastTy, XBCast, X.IsVolatile, "omp.atomic.load");
    XLoad->setAtomic(AO);
    if (XElemTy->isFloatingPointTy()) {
      XRead = Builder.CreateBitCast(XLoad, XElemTy, "atomic.flt.cast");
    } else {
      XRead = Builder.CreateIntToPtr(XLoad, XElemTy, "atomic.ptr.cast");
    }
  }
  checkAndEmitFlushAfterAtomic(Loc, AO, AtomicKind::Read);
  Builder.CreateStore(XRead, V.Var, V.IsVolatile);
  return Builder.saveIP();
}

OpenMPIRBuilder::InsertPointTy
OpenMPIRBuilder::createAtomicWrite(const LocationDescription &Loc,
                                   AtomicOpValue &X, Value *Expr,
                                   AtomicOrdering AO) {
  if (!updateToLocation(Loc))
    return Loc.IP;

  Type *XTy = X.Var->getType();
  assert(XTy->isPointerTy() && "OMP Atomic expects a pointer to target memory");
  Type *XElemTy = XTy->getPointerElementType();
  assert((XElemTy->isFloatingPointTy() || XElemTy->isIntegerTy() ||
          XElemTy->isPointerTy()) &&
         "OMP atomic write expected a scalar type");

  if (XElemTy->isIntegerTy()) {
    StoreInst *XSt = Builder.CreateStore(Expr, X.Var, X.IsVolatile);
    XSt->setAtomic(AO);
  } else {
    // We need to bitcast and perform atomic op as integers
    unsigned Addrspace = cast<PointerType>(XTy)->getAddressSpace();
    IntegerType *IntCastTy =
        IntegerType::get(M.getContext(), XElemTy->getScalarSizeInBits());
    Value *XBCast = Builder.CreateBitCast(
        X.Var, IntCastTy->getPointerTo(Addrspace), "atomic.dst.int.cast");
    Value *ExprCast =
        Builder.CreateBitCast(Expr, IntCastTy, "atomic.src.int.cast");
    StoreInst *XSt = Builder.CreateStore(ExprCast, XBCast, X.IsVolatile);
    XSt->setAtomic(AO);
  }

  checkAndEmitFlushAfterAtomic(Loc, AO, AtomicKind::Write);
  return Builder.saveIP();
}

OpenMPIRBuilder::InsertPointTy OpenMPIRBuilder::createAtomicUpdate(
    const LocationDescription &Loc, Instruction *AllocIP, AtomicOpValue &X,
    Value *Expr, AtomicOrdering AO, AtomicRMWInst::BinOp RMWOp,
    AtomicUpdateCallbackTy &UpdateOp, bool IsXBinopExpr) {
  if (!updateToLocation(Loc))
    return Loc.IP;

  LLVM_DEBUG({
    Type *XTy = X.Var->getType();
    assert(XTy->isPointerTy() &&
           "OMP Atomic expects a pointer to target memory");
    Type *XElemTy = XTy->getPointerElementType();
    assert((XElemTy->isFloatingPointTy() || XElemTy->isIntegerTy() ||
            XElemTy->isPointerTy()) &&
           "OMP atomic update expected a scalar type");
    assert((RMWOp != AtomicRMWInst::Max) && (RMWOp != AtomicRMWInst::Min) &&
           (RMWOp != AtomicRMWInst::UMax) && (RMWOp != AtomicRMWInst::UMin) &&
           "OpenMP atomic does not support LT or GT operations");
  });

  emitAtomicUpdate(AllocIP, X.Var, Expr, AO, RMWOp, UpdateOp, X.IsVolatile,
                   IsXBinopExpr);
  checkAndEmitFlushAfterAtomic(Loc, AO, AtomicKind::Update);
  return Builder.saveIP();
}

Value *OpenMPIRBuilder::emitRMWOpAsInstruction(Value *Src1, Value *Src2,
                                               AtomicRMWInst::BinOp RMWOp) {
  switch (RMWOp) {
  case AtomicRMWInst::Add:
    return Builder.CreateAdd(Src1, Src2);
  case AtomicRMWInst::Sub:
    return Builder.CreateSub(Src1, Src2);
  case AtomicRMWInst::And:
    return Builder.CreateAnd(Src1, Src2);
  case AtomicRMWInst::Nand:
    return Builder.CreateNeg(Builder.CreateAnd(Src1, Src2));
  case AtomicRMWInst::Or:
    return Builder.CreateOr(Src1, Src2);
  case AtomicRMWInst::Xor:
    return Builder.CreateXor(Src1, Src2);
  case AtomicRMWInst::Xchg:
  case AtomicRMWInst::FAdd:
  case AtomicRMWInst::FSub:
  case AtomicRMWInst::BAD_BINOP:
  case AtomicRMWInst::Max:
  case AtomicRMWInst::Min:
  case AtomicRMWInst::UMax:
  case AtomicRMWInst::UMin:
    llvm_unreachable("Unsupported atomic update operation");
  }
  llvm_unreachable("Unsupported atomic update operation");
}

std::pair<Value *, Value *>
OpenMPIRBuilder::emitAtomicUpdate(Instruction *AllocIP, Value *X, Value *Expr,
                                  AtomicOrdering AO, AtomicRMWInst::BinOp RMWOp,
                                  AtomicUpdateCallbackTy &UpdateOp,
                                  bool VolatileX, bool IsXBinopExpr) {
  Type *XElemTy = X->getType()->getPointerElementType();

  bool DoCmpExch =
      ((RMWOp == AtomicRMWInst::BAD_BINOP) || (RMWOp == AtomicRMWInst::FAdd)) ||
      (RMWOp == AtomicRMWInst::FSub) ||
      (RMWOp == AtomicRMWInst::Sub && !IsXBinopExpr);

  std::pair<Value *, Value *> Res;
  if (XElemTy->isIntegerTy() && !DoCmpExch) {
    Res.first = Builder.CreateAtomicRMW(RMWOp, X, Expr, llvm::MaybeAlign(), AO);
    // not needed except in case of postfix captures. Generate anyway for
    // consistency with the else part. Will be removed with any DCE pass.
    Res.second = emitRMWOpAsInstruction(Res.first, Expr, RMWOp);
  } else {
    unsigned Addrspace = cast<PointerType>(X->getType())->getAddressSpace();
    IntegerType *IntCastTy =
        IntegerType::get(M.getContext(), XElemTy->getScalarSizeInBits());
    Value *XBCast =
        Builder.CreateBitCast(X, IntCastTy->getPointerTo(Addrspace));
    LoadInst *OldVal =
        Builder.CreateLoad(IntCastTy, XBCast, X->getName() + ".atomic.load");
    OldVal->setAtomic(AO);
    // CurBB
    // |     /---\
		// ContBB    |
    // |     \---/
    // ExitBB
    BasicBlock *CurBB = Builder.GetInsertBlock();
    Instruction *CurBBTI = CurBB->getTerminator();
    CurBBTI = CurBBTI ? CurBBTI : Builder.CreateUnreachable();
    BasicBlock *ExitBB =
        CurBB->splitBasicBlock(CurBBTI, X->getName() + ".atomic.exit");
    BasicBlock *ContBB = CurBB->splitBasicBlock(CurBB->getTerminator(),
                                                X->getName() + ".atomic.cont");
    ContBB->getTerminator()->eraseFromParent();
    Builder.SetInsertPoint(ContBB);
    llvm::PHINode *PHI = Builder.CreatePHI(OldVal->getType(), 2);
    PHI->addIncoming(OldVal, CurBB);
    AllocaInst *NewAtomicAddr = Builder.CreateAlloca(XElemTy);
    NewAtomicAddr->setName(X->getName() + "x.new.val");
    NewAtomicAddr->moveBefore(AllocIP);
    IntegerType *NewAtomicCastTy =
        IntegerType::get(M.getContext(), XElemTy->getScalarSizeInBits());
    bool IsIntTy = XElemTy->isIntegerTy();
    Value *NewAtomicIntAddr =
        (IsIntTy)
            ? NewAtomicAddr
            : Builder.CreateBitCast(NewAtomicAddr,
                                    NewAtomicCastTy->getPointerTo(Addrspace));
    Value *OldExprVal = PHI;
    if (!IsIntTy) {
      if (XElemTy->isFloatingPointTy()) {
        OldExprVal = Builder.CreateBitCast(PHI, XElemTy,
                                           X->getName() + ".atomic.fltCast");
      } else {
        OldExprVal = Builder.CreateIntToPtr(PHI, XElemTy,
                                            X->getName() + ".atomic.ptrCast");
      }
    }

    Value *Upd = UpdateOp(OldExprVal, Builder);
    Builder.CreateStore(Upd, NewAtomicAddr);
    LoadInst *DesiredVal = Builder.CreateLoad(XElemTy, NewAtomicIntAddr);
    Value *XAddr =
        (IsIntTy)
            ? X
            : Builder.CreateBitCast(X, IntCastTy->getPointerTo(Addrspace));
    AtomicOrdering Failure =
        llvm::AtomicCmpXchgInst::getStrongestFailureOrdering(AO);
    AtomicCmpXchgInst *Result = Builder.CreateAtomicCmpXchg(
        XAddr, OldExprVal, DesiredVal, llvm::MaybeAlign(), AO, Failure);
    Result->setVolatile(VolatileX);
    Value *PreviousVal = Builder.CreateExtractValue(Result, /*Idxs=*/0);
    Value *SuccessFailureVal = Builder.CreateExtractValue(Result, /*Idxs=*/1);
    PHI->addIncoming(PreviousVal, Builder.GetInsertBlock());
    Builder.CreateCondBr(SuccessFailureVal, ExitBB, ContBB);

    Res.first = OldExprVal;
    Res.second = Upd;

    // set Insertion point in exit block
    if (UnreachableInst *ExitTI =
            dyn_cast<UnreachableInst>(ExitBB->getTerminator())) {
      CurBBTI->eraseFromParent();
      Builder.SetInsertPoint(ExitBB);
    } else {
      Builder.SetInsertPoint(ExitTI);
    }
  }

  return Res;
}

OpenMPIRBuilder::InsertPointTy OpenMPIRBuilder::createAtomicCapture(
    const LocationDescription &Loc, Instruction *AllocIP, AtomicOpValue &X,
    AtomicOpValue &V, Value *Expr, AtomicOrdering AO,
    AtomicRMWInst::BinOp RMWOp, AtomicUpdateCallbackTy &UpdateOp,
    bool UpdateExpr, bool IsPostfixUpdate, bool IsXBinopExpr) {
  if (!updateToLocation(Loc))
    return Loc.IP;

  LLVM_DEBUG({
    Type *XTy = X.Var->getType();
    assert(XTy->isPointerTy() &&
           "OMP Atomic expects a pointer to target memory");
    Type *XElemTy = XTy->getPointerElementType();
    assert((XElemTy->isFloatingPointTy() || XElemTy->isIntegerTy() ||
            XElemTy->isPointerTy()) &&
           "OMP atomic capture expected a scalar type");
    assert((RMWOp != AtomicRMWInst::Max) && (RMWOp != AtomicRMWInst::Min) &&
           "OpenMP atomic does not support LT or GT operations");
  });

  // If UpdateExpr is 'x' updated with some `expr` not based on 'x',
  // 'x' is simply atomically rewritten with 'expr'.
  AtomicRMWInst::BinOp AtomicOp = (UpdateExpr ? RMWOp : AtomicRMWInst::Xchg);
  std::pair<Value *, Value *> Result = emitAtomicUpdate(
      AllocIP, X.Var, Expr, AO, AtomicOp, UpdateOp, X.IsVolatile, IsXBinopExpr);

  Value *CapturedVal = (IsPostfixUpdate ? Result.first : Result.second);
  Builder.CreateStore(CapturedVal, V.Var, V.IsVolatile);

  checkAndEmitFlushAfterAtomic(Loc, AO, AtomicKind::Capture);
  return Builder.saveIP();
}

GlobalVariable *
OpenMPIRBuilder::createOffloadMapnames(SmallVectorImpl<llvm::Constant *> &Names,
                                       std::string VarName) {
  llvm::Constant *MapNamesArrayInit = llvm::ConstantArray::get(
      llvm::ArrayType::get(
          llvm::Type::getInt8Ty(M.getContext())->getPointerTo(), Names.size()),
      Names);
  auto *MapNamesArrayGlobal = new llvm::GlobalVariable(
      M, MapNamesArrayInit->getType(),
      /*isConstant=*/true, llvm::GlobalValue::PrivateLinkage, MapNamesArrayInit,
      VarName);
  return MapNamesArrayGlobal;
}

// Create all simple and struct types exposed by the runtime and remember
// the llvm::PointerTypes of them for easy access later.
void OpenMPIRBuilder::initializeTypes(Module &M) {
  LLVMContext &Ctx = M.getContext();
  StructType *T;
#define OMP_TYPE(VarName, InitValue) VarName = InitValue;
#define OMP_ARRAY_TYPE(VarName, ElemTy, ArraySize)                             \
  VarName##Ty = ArrayType::get(ElemTy, ArraySize);                             \
  VarName##PtrTy = PointerType::getUnqual(VarName##Ty);
#define OMP_FUNCTION_TYPE(VarName, IsVarArg, ReturnType, ...)                  \
  VarName = FunctionType::get(ReturnType, {__VA_ARGS__}, IsVarArg);            \
  VarName##Ptr = PointerType::getUnqual(VarName);
#define OMP_STRUCT_TYPE(VarName, StructName, ...)                              \
  T = StructType::getTypeByName(Ctx, StructName);                              \
  if (!T)                                                                      \
    T = StructType::create(Ctx, {__VA_ARGS__}, StructName);                    \
  VarName = T;                                                                 \
  VarName##Ptr = PointerType::getUnqual(T);
#include "llvm/Frontend/OpenMP/OMPKinds.def"
}

void OpenMPIRBuilder::OutlineInfo::collectBlocks(
    SmallPtrSetImpl<BasicBlock *> &BlockSet,
    SmallVectorImpl<BasicBlock *> &BlockVector) {
  SmallVector<BasicBlock *, 32> Worklist;
  BlockSet.insert(EntryBB);
  BlockSet.insert(ExitBB);

  Worklist.push_back(EntryBB);
  while (!Worklist.empty()) {
    BasicBlock *BB = Worklist.pop_back_val();
    BlockVector.push_back(BB);
    for (BasicBlock *SuccBB : successors(BB))
      if (BlockSet.insert(SuccBB).second)
        Worklist.push_back(SuccBB);
  }
}

void CanonicalLoopInfo::collectControlBlocks(
    SmallVectorImpl<BasicBlock *> &BBs) {
  // We only count those BBs as control block for which we do not need to
  // reverse the CFG, i.e. not the loop body which can contain arbitrary control
  // flow. For consistency, this also means we do not add the Body block, which
  // is just the entry to the body code.
  BBs.reserve(BBs.size() + 6);
<<<<<<< HEAD
  BBs.append({Preheader, Header, Cond, Latch, Exit, After});
=======
  BBs.append({getPreheader(), Header, Cond, Latch, Exit, getAfter()});
}

BasicBlock *CanonicalLoopInfo::getPreheader() const {
  assert(isValid() && "Requires a valid canonical loop");
  for (BasicBlock *Pred : predecessors(Header)) {
    if (Pred != Latch)
      return Pred;
  }
  llvm_unreachable("Missing preheader");
>>>>>>> 2ab1d525
}

void CanonicalLoopInfo::assertOK() const {
#ifndef NDEBUG
  // No constraints if this object currently does not describe a loop.
  if (!isValid())
    return;

  BasicBlock *Preheader = getPreheader();
  BasicBlock *Body = getBody();
  BasicBlock *After = getAfter();

  // Verify standard control-flow we use for OpenMP loops.
  assert(Preheader);
  assert(isa<BranchInst>(Preheader->getTerminator()) &&
         "Preheader must terminate with unconditional branch");
  assert(Preheader->getSingleSuccessor() == Header &&
         "Preheader must jump to header");

  assert(Header);
  assert(isa<BranchInst>(Header->getTerminator()) &&
         "Header must terminate with unconditional branch");
  assert(Header->getSingleSuccessor() == Cond &&
         "Header must jump to exiting block");

  assert(Cond);
  assert(Cond->getSinglePredecessor() == Header &&
         "Exiting block only reachable from header");

  assert(isa<BranchInst>(Cond->getTerminator()) &&
         "Exiting block must terminate with conditional branch");
  assert(size(successors(Cond)) == 2 &&
         "Exiting block must have two successors");
  assert(cast<BranchInst>(Cond->getTerminator())->getSuccessor(0) == Body &&
         "Exiting block's first successor jump to the body");
  assert(cast<BranchInst>(Cond->getTerminator())->getSuccessor(1) == Exit &&
         "Exiting block's second successor must exit the loop");

  assert(Body);
  assert(Body->getSinglePredecessor() == Cond &&
         "Body only reachable from exiting block");
  assert(!isa<PHINode>(Body->front()));

  assert(Latch);
  assert(isa<BranchInst>(Latch->getTerminator()) &&
         "Latch must terminate with unconditional branch");
  assert(Latch->getSingleSuccessor() == Header && "Latch must jump to header");
  // TODO: To support simple redirecting of the end of the body code that has
  // multiple; introduce another auxiliary basic block like preheader and after.
  assert(Latch->getSinglePredecessor() != nullptr);
  assert(!isa<PHINode>(Latch->front()));

  assert(Exit);
  assert(isa<BranchInst>(Exit->getTerminator()) &&
         "Exit block must terminate with unconditional branch");
  assert(Exit->getSingleSuccessor() == After &&
         "Exit block must jump to after block");

  assert(After);
  assert(After->getSinglePredecessor() == Exit &&
         "After block only reachable from exit block");
  assert(After->empty() || !isa<PHINode>(After->front()));

  Instruction *IndVar = getIndVar();
  assert(IndVar && "Canonical induction variable not found?");
  assert(isa<IntegerType>(IndVar->getType()) &&
         "Induction variable must be an integer");
  assert(cast<PHINode>(IndVar)->getParent() == Header &&
         "Induction variable must be a PHI in the loop header");
  assert(cast<PHINode>(IndVar)->getIncomingBlock(0) == Preheader);
  assert(
      cast<ConstantInt>(cast<PHINode>(IndVar)->getIncomingValue(0))->isZero());
  assert(cast<PHINode>(IndVar)->getIncomingBlock(1) == Latch);

  auto *NextIndVar = cast<PHINode>(IndVar)->getIncomingValue(1);
  assert(cast<Instruction>(NextIndVar)->getParent() == Latch);
  assert(cast<BinaryOperator>(NextIndVar)->getOpcode() == BinaryOperator::Add);
  assert(cast<BinaryOperator>(NextIndVar)->getOperand(0) == IndVar);
  assert(cast<ConstantInt>(cast<BinaryOperator>(NextIndVar)->getOperand(1))
             ->isOne());

  Value *TripCount = getTripCount();
  assert(TripCount && "Loop trip count not found?");
  assert(IndVar->getType() == TripCount->getType() &&
         "Trip count and induction variable must have the same type");

  auto *CmpI = cast<CmpInst>(&Cond->front());
  assert(CmpI->getPredicate() == CmpInst::ICMP_ULT &&
         "Exit condition must be a signed less-than comparison");
  assert(CmpI->getOperand(0) == IndVar &&
         "Exit condition must compare the induction variable");
  assert(CmpI->getOperand(1) == TripCount &&
         "Exit condition must compare with the trip count");
#endif
}

void CanonicalLoopInfo::invalidate() {
  Header = nullptr;
  Cond = nullptr;
  Latch = nullptr;
  Exit = nullptr;
}<|MERGE_RESOLUTION|>--- conflicted
+++ resolved
@@ -2397,380 +2397,6 @@
 #endif
 }
 
-CanonicalLoopInfo *OpenMPIRBuilder::createWorkshareLoop(
-    const LocationDescription &Loc, CanonicalLoopInfo *CLI,
-    InsertPointTy AllocaIP, bool NeedsBarrier) {
-  // Currently only supports static schedules.
-  return createStaticWorkshareLoop(Loc, CLI, AllocaIP, NeedsBarrier);
-}
-
-/// Make \p Source branch to \p Target.
-///
-/// Handles two situations:
-/// * \p Source already has an unconditional branch.
-/// * \p Source is a degenerate block (no terminator because the BB is
-///             the current head of the IR construction).
-static void redirectTo(BasicBlock *Source, BasicBlock *Target, DebugLoc DL) {
-  if (Instruction *Term = Source->getTerminator()) {
-    auto *Br = cast<BranchInst>(Term);
-    assert(!Br->isConditional() &&
-           "BB's terminator must be an unconditional branch (or degenerate)");
-    BasicBlock *Succ = Br->getSuccessor(0);
-    Succ->removePredecessor(Source, /*KeepOneInputPHIs=*/true);
-    Br->setSuccessor(0, Target);
-    return;
-  }
-
-  auto *NewBr = BranchInst::Create(Target, Source);
-  NewBr->setDebugLoc(DL);
-}
-
-/// Redirect all edges that branch to \p OldTarget to \p NewTarget. That is,
-/// after this \p OldTarget will be orphaned.
-static void redirectAllPredecessorsTo(BasicBlock *OldTarget,
-                                      BasicBlock *NewTarget, DebugLoc DL) {
-  for (BasicBlock *Pred : make_early_inc_range(predecessors(OldTarget)))
-    redirectTo(Pred, NewTarget, DL);
-}
-
-/// Determine which blocks in \p BBs are reachable from outside and remove the
-/// ones that are not reachable from the function.
-static void removeUnusedBlocksFromParent(ArrayRef<BasicBlock *> BBs) {
-  SmallPtrSet<BasicBlock *, 6> BBsToErase{BBs.begin(), BBs.end()};
-  auto HasRemainingUses = [&BBsToErase](BasicBlock *BB) {
-    for (Use &U : BB->uses()) {
-      auto *UseInst = dyn_cast<Instruction>(U.getUser());
-      if (!UseInst)
-        continue;
-      if (BBsToErase.count(UseInst->getParent()))
-        continue;
-      return true;
-    }
-    return false;
-  };
-
-  while (true) {
-    bool Changed = false;
-    for (BasicBlock *BB : make_early_inc_range(BBsToErase)) {
-      if (HasRemainingUses(BB)) {
-        BBsToErase.erase(BB);
-        Changed = true;
-      }
-    }
-    if (!Changed)
-      break;
-  }
-
-  SmallVector<BasicBlock *, 7> BBVec(BBsToErase.begin(), BBsToErase.end());
-  DeleteDeadBlocks(BBVec);
-}
-
-CanonicalLoopInfo *
-OpenMPIRBuilder::collapseLoops(DebugLoc DL, ArrayRef<CanonicalLoopInfo *> Loops,
-                               InsertPointTy ComputeIP) {
-  assert(Loops.size() >= 1 && "At least one loop required");
-  size_t NumLoops = Loops.size();
-
-  // Nothing to do if there is already just one loop.
-  if (NumLoops == 1)
-    return Loops.front();
-
-  CanonicalLoopInfo *Outermost = Loops.front();
-  CanonicalLoopInfo *Innermost = Loops.back();
-  BasicBlock *OrigPreheader = Outermost->getPreheader();
-  BasicBlock *OrigAfter = Outermost->getAfter();
-  Function *F = OrigPreheader->getParent();
-
-  // Setup the IRBuilder for inserting the trip count computation.
-  Builder.SetCurrentDebugLocation(DL);
-  if (ComputeIP.isSet())
-    Builder.restoreIP(ComputeIP);
-  else
-    Builder.restoreIP(Outermost->getPreheaderIP());
-
-  // Derive the collapsed' loop trip count.
-  // TODO: Find common/largest indvar type.
-  Value *CollapsedTripCount = nullptr;
-  for (CanonicalLoopInfo *L : Loops) {
-    Value *OrigTripCount = L->getTripCount();
-    if (!CollapsedTripCount) {
-      CollapsedTripCount = OrigTripCount;
-      continue;
-    }
-
-    // TODO: Enable UndefinedSanitizer to diagnose an overflow here.
-    CollapsedTripCount = Builder.CreateMul(CollapsedTripCount, OrigTripCount,
-                                           {}, /*HasNUW=*/true);
-  }
-
-  // Create the collapsed loop control flow.
-  CanonicalLoopInfo *Result =
-      createLoopSkeleton(DL, CollapsedTripCount, F,
-                         OrigPreheader->getNextNode(), OrigAfter, "collapsed");
-
-  // Build the collapsed loop body code.
-  // Start with deriving the input loop induction variables from the collapsed
-  // one, using a divmod scheme. To preserve the original loops' order, the
-  // innermost loop use the least significant bits.
-  Builder.restoreIP(Result->getBodyIP());
-
-  Value *Leftover = Result->getIndVar();
-  SmallVector<Value *> NewIndVars;
-  NewIndVars.set_size(NumLoops);
-  for (int i = NumLoops - 1; i >= 1; --i) {
-    Value *OrigTripCount = Loops[i]->getTripCount();
-
-    Value *NewIndVar = Builder.CreateURem(Leftover, OrigTripCount);
-    NewIndVars[i] = NewIndVar;
-
-    Leftover = Builder.CreateUDiv(Leftover, OrigTripCount);
-  }
-  // Outermost loop gets all the remaining bits.
-  NewIndVars[0] = Leftover;
-
-  // Construct the loop body control flow.
-  // We progressively construct the branch structure following in direction of
-  // the control flow, from the leading in-between code, the loop nest body, the
-  // trailing in-between code, and rejoining the collapsed loop's latch.
-  // ContinueBlock and ContinuePred keep track of the source(s) of next edge. If
-  // the ContinueBlock is set, continue with that block. If ContinuePred, use
-  // its predecessors as sources.
-  BasicBlock *ContinueBlock = Result->getBody();
-  BasicBlock *ContinuePred = nullptr;
-  auto ContinueWith = [&ContinueBlock, &ContinuePred, DL](BasicBlock *Dest,
-                                                          BasicBlock *NextSrc) {
-    if (ContinueBlock)
-      redirectTo(ContinueBlock, Dest, DL);
-    else
-      redirectAllPredecessorsTo(ContinuePred, Dest, DL);
-
-    ContinueBlock = nullptr;
-    ContinuePred = NextSrc;
-  };
-
-  // The code before the nested loop of each level.
-  // Because we are sinking it into the nest, it will be executed more often
-  // that the original loop. More sophisticated schemes could keep track of what
-  // the in-between code is and instantiate it only once per thread.
-  for (size_t i = 0; i < NumLoops - 1; ++i)
-    ContinueWith(Loops[i]->getBody(), Loops[i + 1]->getHeader());
-
-  // Connect the loop nest body.
-  ContinueWith(Innermost->getBody(), Innermost->getLatch());
-
-  // The code after the nested loop at each level.
-  for (size_t i = NumLoops - 1; i > 0; --i)
-    ContinueWith(Loops[i]->getAfter(), Loops[i - 1]->getLatch());
-
-  // Connect the finished loop to the collapsed loop latch.
-  ContinueWith(Result->getLatch(), nullptr);
-
-  // Replace the input loops with the new collapsed loop.
-  redirectTo(Outermost->getPreheader(), Result->getPreheader(), DL);
-  redirectTo(Result->getAfter(), Outermost->getAfter(), DL);
-
-  // Replace the input loop indvars with the derived ones.
-  for (size_t i = 0; i < NumLoops; ++i)
-    Loops[i]->getIndVar()->replaceAllUsesWith(NewIndVars[i]);
-
-  // Remove unused parts of the input loops.
-  SmallVector<BasicBlock *, 12> OldControlBBs;
-  OldControlBBs.reserve(6 * Loops.size());
-  for (CanonicalLoopInfo *Loop : Loops)
-    Loop->collectControlBlocks(OldControlBBs);
-  removeUnusedBlocksFromParent(OldControlBBs);
-
-#ifndef NDEBUG
-  Result->assertOK();
-#endif
-  return Result;
-}
-
-std::vector<CanonicalLoopInfo *>
-OpenMPIRBuilder::tileLoops(DebugLoc DL, ArrayRef<CanonicalLoopInfo *> Loops,
-                           ArrayRef<Value *> TileSizes) {
-  assert(TileSizes.size() == Loops.size() &&
-         "Must pass as many tile sizes as there are loops");
-  int NumLoops = Loops.size();
-  assert(NumLoops >= 1 && "At least one loop to tile required");
-
-  CanonicalLoopInfo *OutermostLoop = Loops.front();
-  CanonicalLoopInfo *InnermostLoop = Loops.back();
-  Function *F = OutermostLoop->getBody()->getParent();
-  BasicBlock *InnerEnter = InnermostLoop->getBody();
-  BasicBlock *InnerLatch = InnermostLoop->getLatch();
-
-  // Collect original trip counts and induction variable to be accessible by
-  // index. Also, the structure of the original loops is not preserved during
-  // the construction of the tiled loops, so do it before we scavenge the BBs of
-  // any original CanonicalLoopInfo.
-  SmallVector<Value *, 4> OrigTripCounts, OrigIndVars;
-  for (CanonicalLoopInfo *L : Loops) {
-    OrigTripCounts.push_back(L->getTripCount());
-    OrigIndVars.push_back(L->getIndVar());
-  }
-
-  // Collect the code between loop headers. These may contain SSA definitions
-  // that are used in the loop nest body. To be usable with in the innermost
-  // body, these BasicBlocks will be sunk into the loop nest body. That is,
-  // these instructions may be executed more often than before the tiling.
-  // TODO: It would be sufficient to only sink them into body of the
-  // corresponding tile loop.
-  SmallVector<std::pair<BasicBlock *, BasicBlock *>, 4> InbetweenCode;
-  for (int i = 0; i < NumLoops - 1; ++i) {
-    CanonicalLoopInfo *Surrounding = Loops[i];
-    CanonicalLoopInfo *Nested = Loops[i + 1];
-
-    BasicBlock *EnterBB = Surrounding->getBody();
-    BasicBlock *ExitBB = Nested->getHeader();
-    InbetweenCode.emplace_back(EnterBB, ExitBB);
-  }
-
-  // Compute the trip counts of the floor loops.
-  Builder.SetCurrentDebugLocation(DL);
-  Builder.restoreIP(OutermostLoop->getPreheaderIP());
-  SmallVector<Value *, 4> FloorCount, FloorRems;
-  for (int i = 0; i < NumLoops; ++i) {
-    Value *TileSize = TileSizes[i];
-    Value *OrigTripCount = OrigTripCounts[i];
-    Type *IVType = OrigTripCount->getType();
-
-    Value *FloorTripCount = Builder.CreateUDiv(OrigTripCount, TileSize);
-    Value *FloorTripRem = Builder.CreateURem(OrigTripCount, TileSize);
-
-    // 0 if tripcount divides the tilesize, 1 otherwise.
-    // 1 means we need an additional iteration for a partial tile.
-    //
-    // Unfortunately we cannot just use the roundup-formula
-    //   (tripcount + tilesize - 1)/tilesize
-    // because the summation might overflow. We do not want introduce undefined
-    // behavior when the untiled loop nest did not.
-    Value *FloorTripOverflow =
-        Builder.CreateICmpNE(FloorTripRem, ConstantInt::get(IVType, 0));
-
-    FloorTripOverflow = Builder.CreateZExt(FloorTripOverflow, IVType);
-    FloorTripCount =
-        Builder.CreateAdd(FloorTripCount, FloorTripOverflow,
-                          "omp_floor" + Twine(i) + ".tripcount", true);
-
-    // Remember some values for later use.
-    FloorCount.push_back(FloorTripCount);
-    FloorRems.push_back(FloorTripRem);
-  }
-
-  // Generate the new loop nest, from the outermost to the innermost.
-  std::vector<CanonicalLoopInfo *> Result;
-  Result.reserve(NumLoops * 2);
-
-  // The basic block of the surrounding loop that enters the nest generated
-  // loop.
-  BasicBlock *Enter = OutermostLoop->getPreheader();
-
-  // The basic block of the surrounding loop where the inner code should
-  // continue.
-  BasicBlock *Continue = OutermostLoop->getAfter();
-
-  // Where the next loop basic block should be inserted.
-  BasicBlock *OutroInsertBefore = InnermostLoop->getExit();
-
-  auto EmbeddNewLoop =
-      [this, DL, F, InnerEnter, &Enter, &Continue, &OutroInsertBefore](
-          Value *TripCount, const Twine &Name) -> CanonicalLoopInfo * {
-    CanonicalLoopInfo *EmbeddedLoop = createLoopSkeleton(
-        DL, TripCount, F, InnerEnter, OutroInsertBefore, Name);
-    redirectTo(Enter, EmbeddedLoop->getPreheader(), DL);
-    redirectTo(EmbeddedLoop->getAfter(), Continue, DL);
-
-    // Setup the position where the next embedded loop connects to this loop.
-    Enter = EmbeddedLoop->getBody();
-    Continue = EmbeddedLoop->getLatch();
-    OutroInsertBefore = EmbeddedLoop->getLatch();
-    return EmbeddedLoop;
-  };
-
-  auto EmbeddNewLoops = [&Result, &EmbeddNewLoop](ArrayRef<Value *> TripCounts,
-                                                  const Twine &NameBase) {
-    for (auto P : enumerate(TripCounts)) {
-      CanonicalLoopInfo *EmbeddedLoop =
-          EmbeddNewLoop(P.value(), NameBase + Twine(P.index()));
-      Result.push_back(EmbeddedLoop);
-    }
-  };
-
-  EmbeddNewLoops(FloorCount, "floor");
-
-  // Within the innermost floor loop, emit the code that computes the tile
-  // sizes.
-  Builder.SetInsertPoint(Enter->getTerminator());
-  SmallVector<Value *, 4> TileCounts;
-  for (int i = 0; i < NumLoops; ++i) {
-    CanonicalLoopInfo *FloorLoop = Result[i];
-    Value *TileSize = TileSizes[i];
-
-    Value *FloorIsEpilogue =
-        Builder.CreateICmpEQ(FloorLoop->getIndVar(), FloorCount[i]);
-    Value *TileTripCount =
-        Builder.CreateSelect(FloorIsEpilogue, FloorRems[i], TileSize);
-
-    TileCounts.push_back(TileTripCount);
-  }
-
-  // Create the tile loops.
-  EmbeddNewLoops(TileCounts, "tile");
-
-  // Insert the inbetween code into the body.
-  BasicBlock *BodyEnter = Enter;
-  BasicBlock *BodyEntered = nullptr;
-  for (std::pair<BasicBlock *, BasicBlock *> P : InbetweenCode) {
-    BasicBlock *EnterBB = P.first;
-    BasicBlock *ExitBB = P.second;
-
-    if (BodyEnter)
-      redirectTo(BodyEnter, EnterBB, DL);
-    else
-      redirectAllPredecessorsTo(BodyEntered, EnterBB, DL);
-
-    BodyEnter = nullptr;
-    BodyEntered = ExitBB;
-  }
-
-  // Append the original loop nest body into the generated loop nest body.
-  if (BodyEnter)
-    redirectTo(BodyEnter, InnerEnter, DL);
-  else
-    redirectAllPredecessorsTo(BodyEntered, InnerEnter, DL);
-  redirectAllPredecessorsTo(InnerLatch, Continue, DL);
-
-  // Replace the original induction variable with an induction variable computed
-  // from the tile and floor induction variables.
-  Builder.restoreIP(Result.back()->getBodyIP());
-  for (int i = 0; i < NumLoops; ++i) {
-    CanonicalLoopInfo *FloorLoop = Result[i];
-    CanonicalLoopInfo *TileLoop = Result[NumLoops + i];
-    Value *OrigIndVar = OrigIndVars[i];
-    Value *Size = TileSizes[i];
-
-    Value *Scale =
-        Builder.CreateMul(Size, FloorLoop->getIndVar(), {}, /*HasNUW=*/true);
-    Value *Shift =
-        Builder.CreateAdd(Scale, TileLoop->getIndVar(), {}, /*HasNUW=*/true);
-    OrigIndVar->replaceAllUsesWith(Shift);
-  }
-
-  // Remove unused parts of the original loops.
-  SmallVector<BasicBlock *, 12> OldControlBBs;
-  OldControlBBs.reserve(6 * Loops.size());
-  for (CanonicalLoopInfo *Loop : Loops)
-    Loop->collectControlBlocks(OldControlBBs);
-  removeUnusedBlocksFromParent(OldControlBBs);
-
-#ifndef NDEBUG
-  for (CanonicalLoopInfo *GenL : Result)
-    GenL->assertOK();
-#endif
-  return Result;
-}
-
 OpenMPIRBuilder::InsertPointTy
 OpenMPIRBuilder::createCopyPrivate(const LocationDescription &Loc,
                                    llvm::Value *BufSize, llvm::Value *CpyBuf,
@@ -3735,9 +3361,6 @@
   // flow. For consistency, this also means we do not add the Body block, which
   // is just the entry to the body code.
   BBs.reserve(BBs.size() + 6);
-<<<<<<< HEAD
-  BBs.append({Preheader, Header, Cond, Latch, Exit, After});
-=======
   BBs.append({getPreheader(), Header, Cond, Latch, Exit, getAfter()});
 }
 
@@ -3748,7 +3371,6 @@
       return Pred;
   }
   llvm_unreachable("Missing preheader");
->>>>>>> 2ab1d525
 }
 
 void CanonicalLoopInfo::assertOK() const {
