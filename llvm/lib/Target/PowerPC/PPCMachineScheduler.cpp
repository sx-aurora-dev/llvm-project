--- conflicted
+++ resolved
@@ -54,41 +54,25 @@
   // Initialize the candidate if needed.
   if (!Cand.isValid()) {
     TryCand.Reason = NodeOrder;
-<<<<<<< HEAD
-    return;
-=======
-    return true;
->>>>>>> 2ab1d525
+    return true;
   }
 
   // Bias PhysReg Defs and copies to their uses and defined respectively.
   if (tryGreater(biasPhysReg(TryCand.SU, TryCand.AtTop),
                  biasPhysReg(Cand.SU, Cand.AtTop), TryCand, Cand, PhysReg))
-<<<<<<< HEAD
-    return;
-=======
-    return TryCand.Reason != NoCand;
->>>>>>> 2ab1d525
+    return TryCand.Reason != NoCand;
 
   // Avoid exceeding the target's limit.
   if (DAG->isTrackingPressure() &&
       tryPressure(TryCand.RPDelta.Excess, Cand.RPDelta.Excess, TryCand, Cand,
                   RegExcess, TRI, DAG->MF))
-<<<<<<< HEAD
-    return;
-=======
-    return TryCand.Reason != NoCand;
->>>>>>> 2ab1d525
+    return TryCand.Reason != NoCand;
 
   // Avoid increasing the max critical pressure in the scheduled region.
   if (DAG->isTrackingPressure() &&
       tryPressure(TryCand.RPDelta.CriticalMax, Cand.RPDelta.CriticalMax,
                   TryCand, Cand, RegCritical, TRI, DAG->MF))
-<<<<<<< HEAD
-    return;
-=======
-    return TryCand.Reason != NoCand;
->>>>>>> 2ab1d525
+    return TryCand.Reason != NoCand;
 
   // We only compare a subset of features when comparing nodes between
   // Top and Bottom boundary. Some properties are simply incomparable, in many
@@ -102,20 +86,12 @@
     // heuristics to take precedence.
     if (Rem.IsAcyclicLatencyLimited && !Zone->getCurrMOps() &&
         tryLatency(TryCand, Cand, *Zone))
-<<<<<<< HEAD
-      return;
-=======
-      return TryCand.Reason != NoCand;
->>>>>>> 2ab1d525
+      return TryCand.Reason != NoCand;
 
     // Prioritize instructions that read unbuffered resources by stall cycles.
     if (tryLess(Zone->getLatencyStallCycles(TryCand.SU),
                 Zone->getLatencyStallCycles(Cand.SU), TryCand, Cand, Stall))
-<<<<<<< HEAD
-      return;
-=======
-      return TryCand.Reason != NoCand;
->>>>>>> 2ab1d525
+      return TryCand.Reason != NoCand;
   }
 
   // Keep clustered nodes together to encourage downstream peephole
@@ -130,61 +106,37 @@
       TryCand.AtTop ? DAG->getNextClusterSucc() : DAG->getNextClusterPred();
   if (tryGreater(TryCand.SU == TryCandNextClusterSU,
                  Cand.SU == CandNextClusterSU, TryCand, Cand, Cluster))
-<<<<<<< HEAD
-    return;
-=======
-    return TryCand.Reason != NoCand;
->>>>>>> 2ab1d525
+    return TryCand.Reason != NoCand;
 
   if (SameBoundary) {
     // Weak edges are for clustering and other constraints.
     if (tryLess(getWeakLeft(TryCand.SU, TryCand.AtTop),
                 getWeakLeft(Cand.SU, Cand.AtTop), TryCand, Cand, Weak))
-<<<<<<< HEAD
-      return;
-=======
-      return TryCand.Reason != NoCand;
->>>>>>> 2ab1d525
+      return TryCand.Reason != NoCand;
   }
 
   // Avoid increasing the max pressure of the entire region.
   if (DAG->isTrackingPressure() &&
       tryPressure(TryCand.RPDelta.CurrentMax, Cand.RPDelta.CurrentMax, TryCand,
                   Cand, RegMax, TRI, DAG->MF))
-<<<<<<< HEAD
-    return;
-=======
-    return TryCand.Reason != NoCand;
->>>>>>> 2ab1d525
+    return TryCand.Reason != NoCand;
 
   if (SameBoundary) {
     // Avoid critical resource consumption and balance the schedule.
     TryCand.initResourceDelta(DAG, SchedModel);
     if (tryLess(TryCand.ResDelta.CritResources, Cand.ResDelta.CritResources,
                 TryCand, Cand, ResourceReduce))
-<<<<<<< HEAD
-      return;
+      return TryCand.Reason != NoCand;
     if (tryGreater(TryCand.ResDelta.DemandedResources,
                    Cand.ResDelta.DemandedResources, TryCand, Cand,
                    ResourceDemand))
-      return;
-=======
-      return TryCand.Reason != NoCand;
-    if (tryGreater(TryCand.ResDelta.DemandedResources,
-                   Cand.ResDelta.DemandedResources, TryCand, Cand,
-                   ResourceDemand))
-      return TryCand.Reason != NoCand;
->>>>>>> 2ab1d525
+      return TryCand.Reason != NoCand;
 
     // Avoid serializing long latency dependence chains.
     // For acyclic path limited loops, latency was already checked above.
     if (!RegionPolicy.DisableLatencyHeuristic && TryCand.Policy.ReduceLatency &&
         !Rem.IsAcyclicLatencyLimited && tryLatency(TryCand, Cand, *Zone))
-<<<<<<< HEAD
-      return;
-=======
-      return TryCand.Reason != NoCand;
->>>>>>> 2ab1d525
+      return TryCand.Reason != NoCand;
 
     // Fall through to original instruction order.
     if ((Zone->isTop() && TryCand.SU->NodeNum < Cand.SU->NodeNum) ||
@@ -204,15 +156,10 @@
   // latency, as RA may create a true dependency between the load and addi.
   if (SameBoundary) {
     if (biasAddiLoadCandidate(Cand, TryCand, *Zone))
-<<<<<<< HEAD
-      return;
-  }
-=======
       return TryCand.Reason != NoCand;
   }
 
   return TryCand.Reason != NoCand;
->>>>>>> 2ab1d525
 }
 
 bool PPCPostRASchedStrategy::biasAddiCandidate(SchedCandidate &Cand,
@@ -234,31 +181,17 @@
   // Initialize the candidate if needed.
   if (!Cand.isValid()) {
     TryCand.Reason = NodeOrder;
-<<<<<<< HEAD
-    return;
+    return true;
   }
 
   // Prioritize instructions that read unbuffered resources by stall cycles.
   if (tryLess(Top.getLatencyStallCycles(TryCand.SU),
               Top.getLatencyStallCycles(Cand.SU), TryCand, Cand, Stall))
-    return;
+    return TryCand.Reason != NoCand;
 
   // Keep clustered nodes together.
   if (tryGreater(TryCand.SU == DAG->getNextClusterSucc(),
                  Cand.SU == DAG->getNextClusterSucc(), TryCand, Cand, Cluster))
-    return;
-=======
-    return true;
-  }
-
-  // Prioritize instructions that read unbuffered resources by stall cycles.
-  if (tryLess(Top.getLatencyStallCycles(TryCand.SU),
-              Top.getLatencyStallCycles(Cand.SU), TryCand, Cand, Stall))
-    return TryCand.Reason != NoCand;
-
-  // Keep clustered nodes together.
-  if (tryGreater(TryCand.SU == DAG->getNextClusterSucc(),
-                 Cand.SU == DAG->getNextClusterSucc(), TryCand, Cand, Cluster))
     return TryCand.Reason != NoCand;
 
   // Avoid critical resource consumption and balance the schedule.
@@ -273,27 +206,6 @@
   // Avoid serializing long latency dependence chains.
   if (Cand.Policy.ReduceLatency && tryLatency(TryCand, Cand, Top)) {
     return TryCand.Reason != NoCand;
-  }
-
-  // Fall through to original instruction order.
-  if (TryCand.SU->NodeNum < Cand.SU->NodeNum)
-    TryCand.Reason = NodeOrder;
-
-  // PostGenericScheduler::tryCandidate end
->>>>>>> 2ab1d525
-
-  // Avoid critical resource consumption and balance the schedule.
-  if (tryLess(TryCand.ResDelta.CritResources, Cand.ResDelta.CritResources,
-              TryCand, Cand, ResourceReduce))
-    return;
-  if (tryGreater(TryCand.ResDelta.DemandedResources,
-                 Cand.ResDelta.DemandedResources, TryCand, Cand,
-                 ResourceDemand))
-    return;
-
-  // Avoid serializing long latency dependence chains.
-  if (Cand.Policy.ReduceLatency && tryLatency(TryCand, Cand, Top)) {
-    return;
   }
 
   // Fall through to original instruction order.
