--- conflicted
+++ resolved
@@ -79,13 +79,10 @@
 
 #define DEBUG_TYPE "asmprinter"
 
-<<<<<<< HEAD
-=======
 static cl::opt<bool> EnableSSPCanaryBitInTB(
     "aix-ssp-tb-bit", cl::init(false),
     cl::desc("Enable Passing SSP Canary info in Trackback on AIX"), cl::Hidden);
 
->>>>>>> 2ab1d525
 // Specialize DenseMapInfo to allow
 // std::pair<const MCSymbol *, MCSymbolRefExpr::VariantKind> in DenseMap.
 // This specialization is needed here because that type is used as keys in the
@@ -554,11 +551,6 @@
 /// call to __tls_get_addr to the current output stream.
 void PPCAsmPrinter::EmitTlsCall(const MachineInstr *MI,
                                 MCSymbolRefExpr::VariantKind VK) {
-<<<<<<< HEAD
-  StringRef Name = Subtarget->isAIXABI() ? ".__tls_get_addr" : "__tls_get_addr";
-  MCSymbol *TlsGetAddr = OutContext.getOrCreateSymbol(Name);
-=======
->>>>>>> 2ab1d525
   MCSymbolRefExpr::VariantKind Kind = MCSymbolRefExpr::VK_None;
   unsigned Opcode = PPC::BL8_NOP_TLS;
 
@@ -589,24 +581,15 @@
     assert(MI->getOperand(2).isReg() &&
            MI->getOperand(2).getReg() == VarOffsetReg &&
            "GETtls[ld]ADDR[32] must read GPR4");
-<<<<<<< HEAD
-    MCSymbol *TlsGetAddrA = OutContext.getOrCreateSymbol(Name);
-    const MCExpr *TlsRef = MCSymbolRefExpr::create(
-        TlsGetAddrA, MCSymbolRefExpr::VK_None, OutContext);
-=======
     MCSymbol *TlsGetAddr = createMCSymbolForTlsGetAddr(OutContext);
     const MCExpr *TlsRef = MCSymbolRefExpr::create(
         TlsGetAddr, MCSymbolRefExpr::VK_None, OutContext);
->>>>>>> 2ab1d525
     EmitToStreamer(*OutStreamer, MCInstBuilder(PPC::BLA).addExpr(TlsRef));
     return;
   }
 
-<<<<<<< HEAD
-=======
   MCSymbol *TlsGetAddr = OutContext.getOrCreateSymbol("__tls_get_addr");
 
->>>>>>> 2ab1d525
   if (Subtarget->is32BitELFABI() && isPositionIndependent())
     Kind = MCSymbolRefExpr::VK_PLT;
 
@@ -715,19 +698,12 @@
   };
   auto GetVKForMO = [&](const MachineOperand &MO) {
     // For GD TLS access on AIX, we have two TOC entries for the symbol (one for
-<<<<<<< HEAD
-    // the offset and the other for the region handle). They are differentiated
-    // by the presence of the PPCII::MO_TLSGD_FLAG.
-    if (IsAIX && (MO.getTargetFlags() & PPCII::MO_TLSGD_FLAG))
-      return MCSymbolRefExpr::VariantKind::VK_PPC_TLSGD;
-=======
     // the variable offset and the other for the region handle). They are
     // differentiated by MO_TLSGD_FLAG and MO_TLSGDM_FLAG.
     if (MO.getTargetFlags() & PPCII::MO_TLSGDM_FLAG)
       return MCSymbolRefExpr::VariantKind::VK_PPC_AIX_TLSGDM;
     if (MO.getTargetFlags() & PPCII::MO_TLSGD_FLAG)
       return MCSymbolRefExpr::VariantKind::VK_PPC_AIX_TLSGD;
->>>>>>> 2ab1d525
     return MCSymbolRefExpr::VariantKind::VK_None;
   };
 
@@ -952,13 +928,10 @@
     const MCExpr *Exp = MCSymbolRefExpr::create(TOCEntry, VKExpr, OutContext);
     TmpInst.getOperand(1) = MCOperand::createExpr(
         IsAIX ? getTOCEntryLoadingExprForXCOFF(MOSymbol, Exp, VK) : Exp);
-<<<<<<< HEAD
-=======
 
     // Print MO for better readability
     if (isVerbose() && IsAIX)
       OutStreamer->GetCommentOS() << MO << '\n';
->>>>>>> 2ab1d525
     EmitToStreamer(*OutStreamer, TmpInst);
     return;
   }
@@ -2472,11 +2445,6 @@
       static_cast<PPCTargetStreamer *>(OutStreamer->getTargetStreamer());
 
   for (auto &I : TOC) {
-<<<<<<< HEAD
-    // Setup the csect for the current TC entry.
-    MCSectionXCOFF *TCEntry = cast<MCSectionXCOFF>(
-        getObjFileLowering().getSectionForTOCEntry(I.first.first, TM));
-=======
     MCSectionXCOFF *TCEntry;
     // Setup the csect for the current TC entry. If the variant kind is
     // VK_PPC_AIX_TLSGDM the entry represents the region handle, we create a
@@ -2493,7 +2461,6 @@
       TCEntry = cast<MCSectionXCOFF>(
           getObjFileLowering().getSectionForTOCEntry(I.first.first, TM));
     }
->>>>>>> 2ab1d525
     OutStreamer->SwitchSection(TCEntry);
 
     OutStreamer->emitLabel(I.second);
@@ -2579,11 +2546,7 @@
   case PPC::GETtlsADDR32AIX: {
     // The reference to .__tls_get_addr is unknown to the assembler
     // so we need to emit an external symbol reference.
-<<<<<<< HEAD
-    MCSymbol *TlsGetAddr = OutContext.getOrCreateSymbol(".__tls_get_addr");
-=======
     MCSymbol *TlsGetAddr = createMCSymbolForTlsGetAddr(OutContext);
->>>>>>> 2ab1d525
     ExtSymSDNodeSymbols.insert(TlsGetAddr);
     break;
   }
