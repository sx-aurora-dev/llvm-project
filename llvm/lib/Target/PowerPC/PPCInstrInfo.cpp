//===-- PPCInstrInfo.cpp - PowerPC Instruction Information ----------------===//
//
// Part of the LLVM Project, under the Apache License v2.0 with LLVM Exceptions.
// See https://llvm.org/LICENSE.txt for license information.
// SPDX-License-Identifier: Apache-2.0 WITH LLVM-exception
//
//===----------------------------------------------------------------------===//
//
// This file contains the PowerPC implementation of the TargetInstrInfo class.
//
//===----------------------------------------------------------------------===//

#include "PPCInstrInfo.h"
#include "MCTargetDesc/PPCPredicates.h"
#include "PPC.h"
#include "PPCHazardRecognizers.h"
#include "PPCInstrBuilder.h"
#include "PPCMachineFunctionInfo.h"
#include "PPCTargetMachine.h"
#include "llvm/ADT/STLExtras.h"
#include "llvm/ADT/Statistic.h"
#include "llvm/Analysis/AliasAnalysis.h"
#include "llvm/CodeGen/LiveIntervals.h"
#include "llvm/CodeGen/MachineConstantPool.h"
#include "llvm/CodeGen/MachineFrameInfo.h"
#include "llvm/CodeGen/MachineFunctionPass.h"
#include "llvm/CodeGen/MachineInstrBuilder.h"
#include "llvm/CodeGen/MachineMemOperand.h"
#include "llvm/CodeGen/MachineRegisterInfo.h"
#include "llvm/CodeGen/PseudoSourceValue.h"
#include "llvm/CodeGen/RegisterClassInfo.h"
#include "llvm/CodeGen/RegisterPressure.h"
#include "llvm/CodeGen/ScheduleDAG.h"
#include "llvm/CodeGen/SlotIndexes.h"
#include "llvm/CodeGen/StackMaps.h"
#include "llvm/MC/MCAsmInfo.h"
#include "llvm/MC/MCInst.h"
#include "llvm/MC/TargetRegistry.h"
#include "llvm/Support/CommandLine.h"
#include "llvm/Support/Debug.h"
#include "llvm/Support/ErrorHandling.h"
#include "llvm/Support/raw_ostream.h"

using namespace llvm;

#define DEBUG_TYPE "ppc-instr-info"

#define GET_INSTRMAP_INFO
#define GET_INSTRINFO_CTOR_DTOR
#include "PPCGenInstrInfo.inc"

STATISTIC(NumStoreSPILLVSRRCAsVec,
          "Number of spillvsrrc spilled to stack as vec");
STATISTIC(NumStoreSPILLVSRRCAsGpr,
          "Number of spillvsrrc spilled to stack as gpr");
STATISTIC(NumGPRtoVSRSpill, "Number of gpr spills to spillvsrrc");
STATISTIC(CmpIselsConverted,
          "Number of ISELs that depend on comparison of constants converted");
STATISTIC(MissedConvertibleImmediateInstrs,
          "Number of compare-immediate instructions fed by constants");
STATISTIC(NumRcRotatesConvertedToRcAnd,
          "Number of record-form rotates converted to record-form andi");

static cl::
opt<bool> DisableCTRLoopAnal("disable-ppc-ctrloop-analysis", cl::Hidden,
            cl::desc("Disable analysis for CTR loops"));

static cl::opt<bool> DisableCmpOpt("disable-ppc-cmp-opt",
cl::desc("Disable compare instruction optimization"), cl::Hidden);

static cl::opt<bool> VSXSelfCopyCrash("crash-on-ppc-vsx-self-copy",
cl::desc("Causes the backend to crash instead of generating a nop VSX copy"),
cl::Hidden);

static cl::opt<bool>
UseOldLatencyCalc("ppc-old-latency-calc", cl::Hidden,
  cl::desc("Use the old (incorrect) instruction latency calculation"));

static cl::opt<float>
    FMARPFactor("ppc-fma-rp-factor", cl::Hidden, cl::init(1.5),
                cl::desc("register pressure factor for the transformations."));

static cl::opt<bool> EnableFMARegPressureReduction(
    "ppc-fma-rp-reduction", cl::Hidden, cl::init(true),
    cl::desc("enable register pressure reduce in machine combiner pass."));

// Pin the vtable to this file.
void PPCInstrInfo::anchor() {}

PPCInstrInfo::PPCInstrInfo(PPCSubtarget &STI)
    : PPCGenInstrInfo(PPC::ADJCALLSTACKDOWN, PPC::ADJCALLSTACKUP,
                      /* CatchRetOpcode */ -1,
                      STI.isPPC64() ? PPC::BLR8 : PPC::BLR),
      Subtarget(STI), RI(STI.getTargetMachine()) {}

/// CreateTargetHazardRecognizer - Return the hazard recognizer to use for
/// this target when scheduling the DAG.
ScheduleHazardRecognizer *
PPCInstrInfo::CreateTargetHazardRecognizer(const TargetSubtargetInfo *STI,
                                           const ScheduleDAG *DAG) const {
  unsigned Directive =
      static_cast<const PPCSubtarget *>(STI)->getCPUDirective();
  if (Directive == PPC::DIR_440 || Directive == PPC::DIR_A2 ||
      Directive == PPC::DIR_E500mc || Directive == PPC::DIR_E5500) {
    const InstrItineraryData *II =
        static_cast<const PPCSubtarget *>(STI)->getInstrItineraryData();
    return new ScoreboardHazardRecognizer(II, DAG);
  }

  return TargetInstrInfo::CreateTargetHazardRecognizer(STI, DAG);
}

/// CreateTargetPostRAHazardRecognizer - Return the postRA hazard recognizer
/// to use for this target when scheduling the DAG.
ScheduleHazardRecognizer *
PPCInstrInfo::CreateTargetPostRAHazardRecognizer(const InstrItineraryData *II,
                                                 const ScheduleDAG *DAG) const {
  unsigned Directive =
      DAG->MF.getSubtarget<PPCSubtarget>().getCPUDirective();

  // FIXME: Leaving this as-is until we have POWER9 scheduling info
  if (Directive == PPC::DIR_PWR7 || Directive == PPC::DIR_PWR8)
    return new PPCDispatchGroupSBHazardRecognizer(II, DAG);

  // Most subtargets use a PPC970 recognizer.
  if (Directive != PPC::DIR_440 && Directive != PPC::DIR_A2 &&
      Directive != PPC::DIR_E500mc && Directive != PPC::DIR_E5500) {
    assert(DAG->TII && "No InstrInfo?");

    return new PPCHazardRecognizer970(*DAG);
  }

  return new ScoreboardHazardRecognizer(II, DAG);
}

unsigned PPCInstrInfo::getInstrLatency(const InstrItineraryData *ItinData,
                                       const MachineInstr &MI,
                                       unsigned *PredCost) const {
  if (!ItinData || UseOldLatencyCalc)
    return PPCGenInstrInfo::getInstrLatency(ItinData, MI, PredCost);

  // The default implementation of getInstrLatency calls getStageLatency, but
  // getStageLatency does not do the right thing for us. While we have
  // itinerary, most cores are fully pipelined, and so the itineraries only
  // express the first part of the pipeline, not every stage. Instead, we need
  // to use the listed output operand cycle number (using operand 0 here, which
  // is an output).

  unsigned Latency = 1;
  unsigned DefClass = MI.getDesc().getSchedClass();
  for (unsigned i = 0, e = MI.getNumOperands(); i != e; ++i) {
    const MachineOperand &MO = MI.getOperand(i);
    if (!MO.isReg() || !MO.isDef() || MO.isImplicit())
      continue;

    int Cycle = ItinData->getOperandCycle(DefClass, i);
    if (Cycle < 0)
      continue;

    Latency = std::max(Latency, (unsigned) Cycle);
  }

  return Latency;
}

int PPCInstrInfo::getOperandLatency(const InstrItineraryData *ItinData,
                                    const MachineInstr &DefMI, unsigned DefIdx,
                                    const MachineInstr &UseMI,
                                    unsigned UseIdx) const {
  int Latency = PPCGenInstrInfo::getOperandLatency(ItinData, DefMI, DefIdx,
                                                   UseMI, UseIdx);

  if (!DefMI.getParent())
    return Latency;

  const MachineOperand &DefMO = DefMI.getOperand(DefIdx);
  Register Reg = DefMO.getReg();

  bool IsRegCR;
  if (Register::isVirtualRegister(Reg)) {
    const MachineRegisterInfo *MRI =
        &DefMI.getParent()->getParent()->getRegInfo();
    IsRegCR = MRI->getRegClass(Reg)->hasSuperClassEq(&PPC::CRRCRegClass) ||
              MRI->getRegClass(Reg)->hasSuperClassEq(&PPC::CRBITRCRegClass);
  } else {
    IsRegCR = PPC::CRRCRegClass.contains(Reg) ||
              PPC::CRBITRCRegClass.contains(Reg);
  }

  if (UseMI.isBranch() && IsRegCR) {
    if (Latency < 0)
      Latency = getInstrLatency(ItinData, DefMI);

    // On some cores, there is an additional delay between writing to a condition
    // register, and using it from a branch.
    unsigned Directive = Subtarget.getCPUDirective();
    switch (Directive) {
    default: break;
    case PPC::DIR_7400:
    case PPC::DIR_750:
    case PPC::DIR_970:
    case PPC::DIR_E5500:
    case PPC::DIR_PWR4:
    case PPC::DIR_PWR5:
    case PPC::DIR_PWR5X:
    case PPC::DIR_PWR6:
    case PPC::DIR_PWR6X:
    case PPC::DIR_PWR7:
    case PPC::DIR_PWR8:
    // FIXME: Is this needed for POWER9?
      Latency += 2;
      break;
    }
  }

  return Latency;
}

/// This is an architecture-specific helper function of reassociateOps.
/// Set special operand attributes for new instructions after reassociation.
void PPCInstrInfo::setSpecialOperandAttr(MachineInstr &OldMI1,
                                         MachineInstr &OldMI2,
                                         MachineInstr &NewMI1,
                                         MachineInstr &NewMI2) const {
  // Propagate FP flags from the original instructions.
  // But clear poison-generating flags because those may not be valid now.
  uint16_t IntersectedFlags = OldMI1.getFlags() & OldMI2.getFlags();
  NewMI1.setFlags(IntersectedFlags);
  NewMI1.clearFlag(MachineInstr::MIFlag::NoSWrap);
  NewMI1.clearFlag(MachineInstr::MIFlag::NoUWrap);
  NewMI1.clearFlag(MachineInstr::MIFlag::IsExact);

  NewMI2.setFlags(IntersectedFlags);
  NewMI2.clearFlag(MachineInstr::MIFlag::NoSWrap);
  NewMI2.clearFlag(MachineInstr::MIFlag::NoUWrap);
  NewMI2.clearFlag(MachineInstr::MIFlag::IsExact);
}

void PPCInstrInfo::setSpecialOperandAttr(MachineInstr &MI,
                                         uint16_t Flags) const {
  MI.setFlags(Flags);
  MI.clearFlag(MachineInstr::MIFlag::NoSWrap);
  MI.clearFlag(MachineInstr::MIFlag::NoUWrap);
  MI.clearFlag(MachineInstr::MIFlag::IsExact);
}

// This function does not list all associative and commutative operations, but
// only those worth feeding through the machine combiner in an attempt to
// reduce the critical path. Mostly, this means floating-point operations,
// because they have high latencies(>=5) (compared to other operations, such as
// and/or, which are also associative and commutative, but have low latencies).
bool PPCInstrInfo::isAssociativeAndCommutative(const MachineInstr &Inst) const {
  switch (Inst.getOpcode()) {
  // Floating point:
  // FP Add:
  case PPC::FADD:
  case PPC::FADDS:
  // FP Multiply:
  case PPC::FMUL:
  case PPC::FMULS:
  // Altivec Add:
  case PPC::VADDFP:
  // VSX Add:
  case PPC::XSADDDP:
  case PPC::XVADDDP:
  case PPC::XVADDSP:
  case PPC::XSADDSP:
  // VSX Multiply:
  case PPC::XSMULDP:
  case PPC::XVMULDP:
  case PPC::XVMULSP:
  case PPC::XSMULSP:
    return Inst.getFlag(MachineInstr::MIFlag::FmReassoc) &&
           Inst.getFlag(MachineInstr::MIFlag::FmNsz);
  // Fixed point:
  // Multiply:
  case PPC::MULHD:
  case PPC::MULLD:
  case PPC::MULHW:
  case PPC::MULLW:
    return true;
  default:
    return false;
  }
}

#define InfoArrayIdxFMAInst 0
#define InfoArrayIdxFAddInst 1
#define InfoArrayIdxFMULInst 2
#define InfoArrayIdxAddOpIdx 3
#define InfoArrayIdxMULOpIdx 4
#define InfoArrayIdxFSubInst 5
// Array keeps info for FMA instructions:
// Index 0(InfoArrayIdxFMAInst): FMA instruction;
// Index 1(InfoArrayIdxFAddInst): ADD instruction associated with FMA;
// Index 2(InfoArrayIdxFMULInst): MUL instruction associated with FMA;
// Index 3(InfoArrayIdxAddOpIdx): ADD operand index in FMA operands;
// Index 4(InfoArrayIdxMULOpIdx): first MUL operand index in FMA operands;
//                                second MUL operand index is plus 1;
// Index 5(InfoArrayIdxFSubInst): SUB instruction associated with FMA.
static const uint16_t FMAOpIdxInfo[][6] = {
    // FIXME: Add more FMA instructions like XSNMADDADP and so on.
    {PPC::XSMADDADP, PPC::XSADDDP, PPC::XSMULDP, 1, 2, PPC::XSSUBDP},
    {PPC::XSMADDASP, PPC::XSADDSP, PPC::XSMULSP, 1, 2, PPC::XSSUBSP},
    {PPC::XVMADDADP, PPC::XVADDDP, PPC::XVMULDP, 1, 2, PPC::XVSUBDP},
    {PPC::XVMADDASP, PPC::XVADDSP, PPC::XVMULSP, 1, 2, PPC::XVSUBSP},
    {PPC::FMADD, PPC::FADD, PPC::FMUL, 3, 1, PPC::FSUB},
    {PPC::FMADDS, PPC::FADDS, PPC::FMULS, 3, 1, PPC::FSUBS}};

// Check if an opcode is a FMA instruction. If it is, return the index in array
// FMAOpIdxInfo. Otherwise, return -1.
int16_t PPCInstrInfo::getFMAOpIdxInfo(unsigned Opcode) const {
  for (unsigned I = 0; I < array_lengthof(FMAOpIdxInfo); I++)
    if (FMAOpIdxInfo[I][InfoArrayIdxFMAInst] == Opcode)
      return I;
  return -1;
}

// On PowerPC target, we have two kinds of patterns related to FMA:
// 1: Improve ILP.
// Try to reassociate FMA chains like below:
//
// Pattern 1:
//   A =  FADD X,  Y          (Leaf)
//   B =  FMA  A,  M21,  M22  (Prev)
//   C =  FMA  B,  M31,  M32  (Root)
// -->
//   A =  FMA  X,  M21,  M22
//   B =  FMA  Y,  M31,  M32
//   C =  FADD A,  B
//
// Pattern 2:
//   A =  FMA  X,  M11,  M12  (Leaf)
//   B =  FMA  A,  M21,  M22  (Prev)
//   C =  FMA  B,  M31,  M32  (Root)
// -->
//   A =  FMUL M11,  M12
//   B =  FMA  X,  M21,  M22
//   D =  FMA  A,  M31,  M32
//   C =  FADD B,  D
//
// breaking the dependency between A and B, allowing FMA to be executed in
// parallel (or back-to-back in a pipeline) instead of depending on each other.
//
// 2: Reduce register pressure.
// Try to reassociate FMA with FSUB and a constant like below:
// C is a floating point const.
//
// Pattern 1:
//   A = FSUB  X,  Y      (Leaf)
//   D = FMA   B,  C,  A  (Root)
// -->
//   A = FMA   B,  Y,  -C
//   D = FMA   A,  X,  C
//
// Pattern 2:
//   A = FSUB  X,  Y      (Leaf)
//   D = FMA   B,  A,  C  (Root)
// -->
//   A = FMA   B,  Y,  -C
//   D = FMA   A,  X,  C
//
//  Before the transformation, A must be assigned with different hardware
//  register with D. After the transformation, A and D must be assigned with
//  same hardware register due to TIE attribute of FMA instructions.
//
bool PPCInstrInfo::getFMAPatterns(
    MachineInstr &Root, SmallVectorImpl<MachineCombinerPattern> &Patterns,
    bool DoRegPressureReduce) const {
  MachineBasicBlock *MBB = Root.getParent();
  const MachineRegisterInfo *MRI = &MBB->getParent()->getRegInfo();
  const TargetRegisterInfo *TRI = &getRegisterInfo();

  auto IsAllOpsVirtualReg = [](const MachineInstr &Instr) {
    for (const auto &MO : Instr.explicit_operands())
      if (!(MO.isReg() && Register::isVirtualRegister(MO.getReg())))
        return false;
    return true;
  };

  auto IsReassociableAddOrSub = [&](const MachineInstr &Instr,
                                    unsigned OpType) {
    if (Instr.getOpcode() !=
        FMAOpIdxInfo[getFMAOpIdxInfo(Root.getOpcode())][OpType])
      return false;

    // Instruction can be reassociated.
    // fast math flags may prohibit reassociation.
    if (!(Instr.getFlag(MachineInstr::MIFlag::FmReassoc) &&
          Instr.getFlag(MachineInstr::MIFlag::FmNsz)))
      return false;

    // Instruction operands are virtual registers for reassociation.
    if (!IsAllOpsVirtualReg(Instr))
      return false;

    // For register pressure reassociation, the FSub must have only one use as
    // we want to delete the sub to save its def.
    if (OpType == InfoArrayIdxFSubInst &&
        !MRI->hasOneNonDBGUse(Instr.getOperand(0).getReg()))
      return false;

    return true;
  };

  auto IsReassociableFMA = [&](const MachineInstr &Instr, int16_t &AddOpIdx,
                               int16_t &MulOpIdx, bool IsLeaf) {
    int16_t Idx = getFMAOpIdxInfo(Instr.getOpcode());
    if (Idx < 0)
      return false;

    // Instruction can be reassociated.
    // fast math flags may prohibit reassociation.
    if (!(Instr.getFlag(MachineInstr::MIFlag::FmReassoc) &&
          Instr.getFlag(MachineInstr::MIFlag::FmNsz)))
      return false;

    // Instruction operands are virtual registers for reassociation.
    if (!IsAllOpsVirtualReg(Instr))
      return false;

    MulOpIdx = FMAOpIdxInfo[Idx][InfoArrayIdxMULOpIdx];
    if (IsLeaf)
      return true;

    AddOpIdx = FMAOpIdxInfo[Idx][InfoArrayIdxAddOpIdx];

    const MachineOperand &OpAdd = Instr.getOperand(AddOpIdx);
    MachineInstr *MIAdd = MRI->getUniqueVRegDef(OpAdd.getReg());
    // If 'add' operand's def is not in current block, don't do ILP related opt.
    if (!MIAdd || MIAdd->getParent() != MBB)
      return false;

    // If this is not Leaf FMA Instr, its 'add' operand should only have one use
    // as this fma will be changed later.
    return IsLeaf ? true : MRI->hasOneNonDBGUse(OpAdd.getReg());
  };

  int16_t AddOpIdx = -1;
  int16_t MulOpIdx = -1;

  bool IsUsedOnceL = false;
  bool IsUsedOnceR = false;
  MachineInstr *MULInstrL = nullptr;
  MachineInstr *MULInstrR = nullptr;

  auto IsRPReductionCandidate = [&]() {
    // Currently, we only support float and double.
    // FIXME: add support for other types.
    unsigned Opcode = Root.getOpcode();
    if (Opcode != PPC::XSMADDASP && Opcode != PPC::XSMADDADP)
      return false;

    // Root must be a valid FMA like instruction.
    // Treat it as leaf as we don't care its add operand.
    if (IsReassociableFMA(Root, AddOpIdx, MulOpIdx, true)) {
      assert((MulOpIdx >= 0) && "mul operand index not right!");
      Register MULRegL = TRI->lookThruSingleUseCopyChain(
          Root.getOperand(MulOpIdx).getReg(), MRI);
      Register MULRegR = TRI->lookThruSingleUseCopyChain(
          Root.getOperand(MulOpIdx + 1).getReg(), MRI);
      if (!MULRegL && !MULRegR)
        return false;

      if (MULRegL && !MULRegR) {
        MULRegR =
            TRI->lookThruCopyLike(Root.getOperand(MulOpIdx + 1).getReg(), MRI);
        IsUsedOnceL = true;
      } else if (!MULRegL && MULRegR) {
        MULRegL =
            TRI->lookThruCopyLike(Root.getOperand(MulOpIdx).getReg(), MRI);
        IsUsedOnceR = true;
      } else {
        IsUsedOnceL = true;
        IsUsedOnceR = true;
      }

      if (!Register::isVirtualRegister(MULRegL) ||
          !Register::isVirtualRegister(MULRegR))
        return false;

      MULInstrL = MRI->getVRegDef(MULRegL);
      MULInstrR = MRI->getVRegDef(MULRegR);
      return true;
    }
    return false;
  };

  // Register pressure fma reassociation patterns.
  if (DoRegPressureReduce && IsRPReductionCandidate()) {
    assert((MULInstrL && MULInstrR) && "wrong register preduction candidate!");
    // Register pressure pattern 1
    if (isLoadFromConstantPool(MULInstrL) && IsUsedOnceR &&
        IsReassociableAddOrSub(*MULInstrR, InfoArrayIdxFSubInst)) {
      LLVM_DEBUG(dbgs() << "add pattern REASSOC_XY_BCA\n");
      Patterns.push_back(MachineCombinerPattern::REASSOC_XY_BCA);
      return true;
    }

    // Register pressure pattern 2
    if ((isLoadFromConstantPool(MULInstrR) && IsUsedOnceL &&
         IsReassociableAddOrSub(*MULInstrL, InfoArrayIdxFSubInst))) {
      LLVM_DEBUG(dbgs() << "add pattern REASSOC_XY_BAC\n");
      Patterns.push_back(MachineCombinerPattern::REASSOC_XY_BAC);
      return true;
    }
  }

  // ILP fma reassociation patterns.
  // Root must be a valid FMA like instruction.
  AddOpIdx = -1;
  if (!IsReassociableFMA(Root, AddOpIdx, MulOpIdx, false))
    return false;

  assert((AddOpIdx >= 0) && "add operand index not right!");

  Register RegB = Root.getOperand(AddOpIdx).getReg();
  MachineInstr *Prev = MRI->getUniqueVRegDef(RegB);

  // Prev must be a valid FMA like instruction.
  AddOpIdx = -1;
  if (!IsReassociableFMA(*Prev, AddOpIdx, MulOpIdx, false))
    return false;

  assert((AddOpIdx >= 0) && "add operand index not right!");

  Register RegA = Prev->getOperand(AddOpIdx).getReg();
  MachineInstr *Leaf = MRI->getUniqueVRegDef(RegA);
  AddOpIdx = -1;
  if (IsReassociableFMA(*Leaf, AddOpIdx, MulOpIdx, true)) {
    Patterns.push_back(MachineCombinerPattern::REASSOC_XMM_AMM_BMM);
    LLVM_DEBUG(dbgs() << "add pattern REASSOC_XMM_AMM_BMM\n");
    return true;
  }
  if (IsReassociableAddOrSub(*Leaf, InfoArrayIdxFAddInst)) {
    Patterns.push_back(MachineCombinerPattern::REASSOC_XY_AMM_BMM);
    LLVM_DEBUG(dbgs() << "add pattern REASSOC_XY_AMM_BMM\n");
    return true;
  }
  return false;
}

void PPCInstrInfo::finalizeInsInstrs(
    MachineInstr &Root, MachineCombinerPattern &P,
    SmallVectorImpl<MachineInstr *> &InsInstrs) const {
  assert(!InsInstrs.empty() && "Instructions set to be inserted is empty!");

  MachineFunction *MF = Root.getMF();
  MachineRegisterInfo *MRI = &MF->getRegInfo();
  const TargetRegisterInfo *TRI = &getRegisterInfo();
  MachineConstantPool *MCP = MF->getConstantPool();

  int16_t Idx = getFMAOpIdxInfo(Root.getOpcode());
  if (Idx < 0)
    return;

  uint16_t FirstMulOpIdx = FMAOpIdxInfo[Idx][InfoArrayIdxMULOpIdx];

  // For now we only need to fix up placeholder for register pressure reduce
  // patterns.
  Register ConstReg = 0;
  switch (P) {
  case MachineCombinerPattern::REASSOC_XY_BCA:
    ConstReg =
        TRI->lookThruCopyLike(Root.getOperand(FirstMulOpIdx).getReg(), MRI);
    break;
  case MachineCombinerPattern::REASSOC_XY_BAC:
    ConstReg =
        TRI->lookThruCopyLike(Root.getOperand(FirstMulOpIdx + 1).getReg(), MRI);
    break;
  default:
    // Not register pressure reduce patterns.
    return;
  }

  MachineInstr *ConstDefInstr = MRI->getVRegDef(ConstReg);
  // Get const value from const pool.
  const Constant *C = getConstantFromConstantPool(ConstDefInstr);
  assert(isa<llvm::ConstantFP>(C) && "not a valid constant!");

  // Get negative fp const.
  APFloat F1((dyn_cast<ConstantFP>(C))->getValueAPF());
  F1.changeSign();
  Constant *NegC = ConstantFP::get(dyn_cast<ConstantFP>(C)->getContext(), F1);
  Align Alignment = MF->getDataLayout().getPrefTypeAlign(C->getType());

  // Put negative fp const into constant pool.
  unsigned ConstPoolIdx = MCP->getConstantPoolIndex(NegC, Alignment);

  MachineOperand *Placeholder = nullptr;
  // Record the placeholder PPC::ZERO8 we add in reassociateFMA.
  for (auto *Inst : InsInstrs) {
    for (MachineOperand &Operand : Inst->explicit_operands()) {
      assert(Operand.isReg() && "Invalid instruction in InsInstrs!");
      if (Operand.getReg() == PPC::ZERO8) {
        Placeholder = &Operand;
        break;
      }
    }
  }

  assert(Placeholder && "Placeholder does not exist!");

  // Generate instructions to load the const fp from constant pool.
  // We only support PPC64 and medium code model.
  Register LoadNewConst =
      generateLoadForNewConst(ConstPoolIdx, &Root, C->getType(), InsInstrs);

  // Fill the placeholder with the new load from constant pool.
  Placeholder->setReg(LoadNewConst);
}

bool PPCInstrInfo::shouldReduceRegisterPressure(
    MachineBasicBlock *MBB, RegisterClassInfo *RegClassInfo) const {

  if (!EnableFMARegPressureReduction)
    return false;

  // Currently, we only enable register pressure reducing in machine combiner
  // for: 1: PPC64; 2: Code Model is Medium; 3: Power9 which also has vector
  // support.
  //
  // So we need following instructions to access a TOC entry:
  //
  // %6:g8rc_and_g8rc_nox0 = ADDIStocHA8 $x2, %const.0
  // %7:vssrc = DFLOADf32 target-flags(ppc-toc-lo) %const.0,
  //   killed %6:g8rc_and_g8rc_nox0, implicit $x2 :: (load 4 from constant-pool)
  //
  // FIXME: add more supported targets, like Small and Large code model, PPC32,
  // AIX.
  if (!(Subtarget.isPPC64() && Subtarget.hasP9Vector() &&
        Subtarget.getTargetMachine().getCodeModel() == CodeModel::Medium))
    return false;

  const TargetRegisterInfo *TRI = &getRegisterInfo();
  MachineFunction *MF = MBB->getParent();
  MachineRegisterInfo *MRI = &MF->getRegInfo();

  auto GetMBBPressure = [&](MachineBasicBlock *MBB) -> std::vector<unsigned> {
    RegionPressure Pressure;
    RegPressureTracker RPTracker(Pressure);

    // Initialize the register pressure tracker.
    RPTracker.init(MBB->getParent(), RegClassInfo, nullptr, MBB, MBB->end(),
                   /*TrackLaneMasks*/ false, /*TrackUntiedDefs=*/true);

    for (MachineBasicBlock::iterator MII = MBB->instr_end(),
                                     MIE = MBB->instr_begin();
         MII != MIE; --MII) {
      MachineInstr &MI = *std::prev(MII);
      if (MI.isDebugValue() || MI.isDebugLabel())
        continue;
      RegisterOperands RegOpers;
      RegOpers.collect(MI, *TRI, *MRI, false, false);
      RPTracker.recedeSkipDebugValues();
      assert(&*RPTracker.getPos() == &MI && "RPTracker sync error!");
      RPTracker.recede(RegOpers);
    }

    // Close the RPTracker to finalize live ins.
    RPTracker.closeRegion();

    return RPTracker.getPressure().MaxSetPressure;
  };

  // For now we only care about float and double type fma.
  unsigned VSSRCLimit = TRI->getRegPressureSetLimit(
      *MBB->getParent(), PPC::RegisterPressureSets::VSSRC);

  // Only reduce register pressure when pressure is high.
  return GetMBBPressure(MBB)[PPC::RegisterPressureSets::VSSRC] >
         (float)VSSRCLimit * FMARPFactor;
}

bool PPCInstrInfo::isLoadFromConstantPool(MachineInstr *I) const {
  // I has only one memory operand which is load from constant pool.
  if (!I->hasOneMemOperand())
    return false;

  MachineMemOperand *Op = I->memoperands()[0];
  return Op->isLoad() && Op->getPseudoValue() &&
         Op->getPseudoValue()->kind() == PseudoSourceValue::ConstantPool;
}

Register PPCInstrInfo::generateLoadForNewConst(
    unsigned Idx, MachineInstr *MI, Type *Ty,
    SmallVectorImpl<MachineInstr *> &InsInstrs) const {
  // Now we only support PPC64, Medium code model and P9 with vector.
  // We have immutable pattern to access const pool. See function
  // shouldReduceRegisterPressure.
  assert((Subtarget.isPPC64() && Subtarget.hasP9Vector() &&
          Subtarget.getTargetMachine().getCodeModel() == CodeModel::Medium) &&
         "Target not supported!\n");

  MachineFunction *MF = MI->getMF();
  MachineRegisterInfo *MRI = &MF->getRegInfo();

  // Generate ADDIStocHA8
  Register VReg1 = MRI->createVirtualRegister(&PPC::G8RC_and_G8RC_NOX0RegClass);
  MachineInstrBuilder TOCOffset =
      BuildMI(*MF, MI->getDebugLoc(), get(PPC::ADDIStocHA8), VReg1)
          .addReg(PPC::X2)
          .addConstantPoolIndex(Idx);

  assert((Ty->isFloatTy() || Ty->isDoubleTy()) &&
         "Only float and double are supported!");

  unsigned LoadOpcode;
  // Should be float type or double type.
  if (Ty->isFloatTy())
    LoadOpcode = PPC::DFLOADf32;
  else
    LoadOpcode = PPC::DFLOADf64;

  const TargetRegisterClass *RC = MRI->getRegClass(MI->getOperand(0).getReg());
  Register VReg2 = MRI->createVirtualRegister(RC);
  MachineMemOperand *MMO = MF->getMachineMemOperand(
      MachinePointerInfo::getConstantPool(*MF), MachineMemOperand::MOLoad,
      Ty->getScalarSizeInBits() / 8, MF->getDataLayout().getPrefTypeAlign(Ty));

  // Generate Load from constant pool.
  MachineInstrBuilder Load =
      BuildMI(*MF, MI->getDebugLoc(), get(LoadOpcode), VReg2)
          .addConstantPoolIndex(Idx)
          .addReg(VReg1, getKillRegState(true))
          .addMemOperand(MMO);

  Load->getOperand(1).setTargetFlags(PPCII::MO_TOC_LO);

  // Insert the toc load instructions into InsInstrs.
  InsInstrs.insert(InsInstrs.begin(), Load);
  InsInstrs.insert(InsInstrs.begin(), TOCOffset);
  return VReg2;
}

// This function returns the const value in constant pool if the \p I is a load
// from constant pool.
const Constant *
PPCInstrInfo::getConstantFromConstantPool(MachineInstr *I) const {
  MachineFunction *MF = I->getMF();
  MachineRegisterInfo *MRI = &MF->getRegInfo();
  MachineConstantPool *MCP = MF->getConstantPool();
  assert(I->mayLoad() && "Should be a load instruction.\n");
  for (auto MO : I->uses()) {
    if (!MO.isReg())
      continue;
    Register Reg = MO.getReg();
    if (Reg == 0 || !Register::isVirtualRegister(Reg))
      continue;
    // Find the toc address.
    MachineInstr *DefMI = MRI->getVRegDef(Reg);
    for (auto MO2 : DefMI->uses())
      if (MO2.isCPI())
        return (MCP->getConstants())[MO2.getIndex()].Val.ConstVal;
  }
  return nullptr;
}

bool PPCInstrInfo::getMachineCombinerPatterns(
    MachineInstr &Root, SmallVectorImpl<MachineCombinerPattern> &Patterns,
    bool DoRegPressureReduce) const {
  // Using the machine combiner in this way is potentially expensive, so
  // restrict to when aggressive optimizations are desired.
  if (Subtarget.getTargetMachine().getOptLevel() != CodeGenOpt::Aggressive)
    return false;

  if (getFMAPatterns(Root, Patterns, DoRegPressureReduce))
    return true;

  return TargetInstrInfo::getMachineCombinerPatterns(Root, Patterns,
                                                     DoRegPressureReduce);
}

void PPCInstrInfo::genAlternativeCodeSequence(
    MachineInstr &Root, MachineCombinerPattern Pattern,
    SmallVectorImpl<MachineInstr *> &InsInstrs,
    SmallVectorImpl<MachineInstr *> &DelInstrs,
    DenseMap<unsigned, unsigned> &InstrIdxForVirtReg) const {
  switch (Pattern) {
  case MachineCombinerPattern::REASSOC_XY_AMM_BMM:
  case MachineCombinerPattern::REASSOC_XMM_AMM_BMM:
  case MachineCombinerPattern::REASSOC_XY_BCA:
  case MachineCombinerPattern::REASSOC_XY_BAC:
    reassociateFMA(Root, Pattern, InsInstrs, DelInstrs, InstrIdxForVirtReg);
    break;
  default:
    // Reassociate default patterns.
    TargetInstrInfo::genAlternativeCodeSequence(Root, Pattern, InsInstrs,
                                                DelInstrs, InstrIdxForVirtReg);
    break;
  }
}

void PPCInstrInfo::reassociateFMA(
    MachineInstr &Root, MachineCombinerPattern Pattern,
    SmallVectorImpl<MachineInstr *> &InsInstrs,
    SmallVectorImpl<MachineInstr *> &DelInstrs,
    DenseMap<unsigned, unsigned> &InstrIdxForVirtReg) const {
  MachineFunction *MF = Root.getMF();
  MachineRegisterInfo &MRI = MF->getRegInfo();
  const TargetRegisterInfo *TRI = &getRegisterInfo();
  MachineOperand &OpC = Root.getOperand(0);
  Register RegC = OpC.getReg();
  const TargetRegisterClass *RC = MRI.getRegClass(RegC);
  MRI.constrainRegClass(RegC, RC);

  unsigned FmaOp = Root.getOpcode();
  int16_t Idx = getFMAOpIdxInfo(FmaOp);
  assert(Idx >= 0 && "Root must be a FMA instruction");

  bool IsILPReassociate =
      (Pattern == MachineCombinerPattern::REASSOC_XY_AMM_BMM) ||
      (Pattern == MachineCombinerPattern::REASSOC_XMM_AMM_BMM);

  uint16_t AddOpIdx = FMAOpIdxInfo[Idx][InfoArrayIdxAddOpIdx];
  uint16_t FirstMulOpIdx = FMAOpIdxInfo[Idx][InfoArrayIdxMULOpIdx];

  MachineInstr *Prev = nullptr;
  MachineInstr *Leaf = nullptr;
  switch (Pattern) {
  default:
    llvm_unreachable("not recognized pattern!");
  case MachineCombinerPattern::REASSOC_XY_AMM_BMM:
  case MachineCombinerPattern::REASSOC_XMM_AMM_BMM:
    Prev = MRI.getUniqueVRegDef(Root.getOperand(AddOpIdx).getReg());
    Leaf = MRI.getUniqueVRegDef(Prev->getOperand(AddOpIdx).getReg());
    break;
  case MachineCombinerPattern::REASSOC_XY_BAC: {
    Register MULReg =
        TRI->lookThruCopyLike(Root.getOperand(FirstMulOpIdx).getReg(), &MRI);
    Leaf = MRI.getVRegDef(MULReg);
    break;
  }
  case MachineCombinerPattern::REASSOC_XY_BCA: {
    Register MULReg = TRI->lookThruCopyLike(
        Root.getOperand(FirstMulOpIdx + 1).getReg(), &MRI);
    Leaf = MRI.getVRegDef(MULReg);
    break;
  }
  }

  uint16_t IntersectedFlags = 0;
  if (IsILPReassociate)
    IntersectedFlags = Root.getFlags() & Prev->getFlags() & Leaf->getFlags();
  else
    IntersectedFlags = Root.getFlags() & Leaf->getFlags();

  auto GetOperandInfo = [&](const MachineOperand &Operand, Register &Reg,
                            bool &KillFlag) {
    Reg = Operand.getReg();
    MRI.constrainRegClass(Reg, RC);
    KillFlag = Operand.isKill();
  };

  auto GetFMAInstrInfo = [&](const MachineInstr &Instr, Register &MulOp1,
                             Register &MulOp2, Register &AddOp,
                             bool &MulOp1KillFlag, bool &MulOp2KillFlag,
                             bool &AddOpKillFlag) {
    GetOperandInfo(Instr.getOperand(FirstMulOpIdx), MulOp1, MulOp1KillFlag);
    GetOperandInfo(Instr.getOperand(FirstMulOpIdx + 1), MulOp2, MulOp2KillFlag);
    GetOperandInfo(Instr.getOperand(AddOpIdx), AddOp, AddOpKillFlag);
  };

  Register RegM11, RegM12, RegX, RegY, RegM21, RegM22, RegM31, RegM32, RegA11,
      RegA21, RegB;
  bool KillX = false, KillY = false, KillM11 = false, KillM12 = false,
       KillM21 = false, KillM22 = false, KillM31 = false, KillM32 = false,
       KillA11 = false, KillA21 = false, KillB = false;
<<<<<<< HEAD

  GetFMAInstrInfo(Root, RegM31, RegM32, RegB, KillM31, KillM32, KillB);

=======

  GetFMAInstrInfo(Root, RegM31, RegM32, RegB, KillM31, KillM32, KillB);

>>>>>>> 2ab1d525
  if (IsILPReassociate)
    GetFMAInstrInfo(*Prev, RegM21, RegM22, RegA21, KillM21, KillM22, KillA21);

  if (Pattern == MachineCombinerPattern::REASSOC_XMM_AMM_BMM) {
    GetFMAInstrInfo(*Leaf, RegM11, RegM12, RegA11, KillM11, KillM12, KillA11);
    GetOperandInfo(Leaf->getOperand(AddOpIdx), RegX, KillX);
  } else if (Pattern == MachineCombinerPattern::REASSOC_XY_AMM_BMM) {
    GetOperandInfo(Leaf->getOperand(1), RegX, KillX);
    GetOperandInfo(Leaf->getOperand(2), RegY, KillY);
  } else {
    // Get FSUB instruction info.
    GetOperandInfo(Leaf->getOperand(1), RegX, KillX);
    GetOperandInfo(Leaf->getOperand(2), RegY, KillY);
  }

  // Create new virtual registers for the new results instead of
  // recycling legacy ones because the MachineCombiner's computation of the
  // critical path requires a new register definition rather than an existing
  // one.
  // For register pressure reassociation, we only need create one virtual
  // register for the new fma.
  Register NewVRA = MRI.createVirtualRegister(RC);
  InstrIdxForVirtReg.insert(std::make_pair(NewVRA, 0));

  Register NewVRB = 0;
  if (IsILPReassociate) {
    NewVRB = MRI.createVirtualRegister(RC);
    InstrIdxForVirtReg.insert(std::make_pair(NewVRB, 1));
  }

  Register NewVRD = 0;
  if (Pattern == MachineCombinerPattern::REASSOC_XMM_AMM_BMM) {
    NewVRD = MRI.createVirtualRegister(RC);
    InstrIdxForVirtReg.insert(std::make_pair(NewVRD, 2));
  }

  auto AdjustOperandOrder = [&](MachineInstr *MI, Register RegAdd, bool KillAdd,
                                Register RegMul1, bool KillRegMul1,
                                Register RegMul2, bool KillRegMul2) {
    MI->getOperand(AddOpIdx).setReg(RegAdd);
    MI->getOperand(AddOpIdx).setIsKill(KillAdd);
    MI->getOperand(FirstMulOpIdx).setReg(RegMul1);
    MI->getOperand(FirstMulOpIdx).setIsKill(KillRegMul1);
    MI->getOperand(FirstMulOpIdx + 1).setReg(RegMul2);
    MI->getOperand(FirstMulOpIdx + 1).setIsKill(KillRegMul2);
  };

  MachineInstrBuilder NewARegPressure, NewCRegPressure;
  switch (Pattern) {
  default:
    llvm_unreachable("not recognized pattern!");
  case MachineCombinerPattern::REASSOC_XY_AMM_BMM: {
    // Create new instructions for insertion.
    MachineInstrBuilder MINewB =
        BuildMI(*MF, Prev->getDebugLoc(), get(FmaOp), NewVRB)
            .addReg(RegX, getKillRegState(KillX))
            .addReg(RegM21, getKillRegState(KillM21))
            .addReg(RegM22, getKillRegState(KillM22));
    MachineInstrBuilder MINewA =
        BuildMI(*MF, Root.getDebugLoc(), get(FmaOp), NewVRA)
            .addReg(RegY, getKillRegState(KillY))
            .addReg(RegM31, getKillRegState(KillM31))
            .addReg(RegM32, getKillRegState(KillM32));
    // If AddOpIdx is not 1, adjust the order.
    if (AddOpIdx != 1) {
      AdjustOperandOrder(MINewB, RegX, KillX, RegM21, KillM21, RegM22, KillM22);
      AdjustOperandOrder(MINewA, RegY, KillY, RegM31, KillM31, RegM32, KillM32);
    }

    MachineInstrBuilder MINewC =
        BuildMI(*MF, Root.getDebugLoc(),
                get(FMAOpIdxInfo[Idx][InfoArrayIdxFAddInst]), RegC)
            .addReg(NewVRB, getKillRegState(true))
            .addReg(NewVRA, getKillRegState(true));

    // Update flags for newly created instructions.
    setSpecialOperandAttr(*MINewA, IntersectedFlags);
    setSpecialOperandAttr(*MINewB, IntersectedFlags);
    setSpecialOperandAttr(*MINewC, IntersectedFlags);

    // Record new instructions for insertion.
    InsInstrs.push_back(MINewA);
    InsInstrs.push_back(MINewB);
    InsInstrs.push_back(MINewC);
    break;
  }
  case MachineCombinerPattern::REASSOC_XMM_AMM_BMM: {
    assert(NewVRD && "new FMA register not created!");
    // Create new instructions for insertion.
    MachineInstrBuilder MINewA =
        BuildMI(*MF, Leaf->getDebugLoc(),
                get(FMAOpIdxInfo[Idx][InfoArrayIdxFMULInst]), NewVRA)
            .addReg(RegM11, getKillRegState(KillM11))
            .addReg(RegM12, getKillRegState(KillM12));
    MachineInstrBuilder MINewB =
        BuildMI(*MF, Prev->getDebugLoc(), get(FmaOp), NewVRB)
            .addReg(RegX, getKillRegState(KillX))
            .addReg(RegM21, getKillRegState(KillM21))
            .addReg(RegM22, getKillRegState(KillM22));
    MachineInstrBuilder MINewD =
        BuildMI(*MF, Root.getDebugLoc(), get(FmaOp), NewVRD)
            .addReg(NewVRA, getKillRegState(true))
            .addReg(RegM31, getKillRegState(KillM31))
            .addReg(RegM32, getKillRegState(KillM32));
    // If AddOpIdx is not 1, adjust the order.
    if (AddOpIdx != 1) {
      AdjustOperandOrder(MINewB, RegX, KillX, RegM21, KillM21, RegM22, KillM22);
      AdjustOperandOrder(MINewD, NewVRA, true, RegM31, KillM31, RegM32,
                         KillM32);
    }

    MachineInstrBuilder MINewC =
        BuildMI(*MF, Root.getDebugLoc(),
                get(FMAOpIdxInfo[Idx][InfoArrayIdxFAddInst]), RegC)
            .addReg(NewVRB, getKillRegState(true))
            .addReg(NewVRD, getKillRegState(true));

    // Update flags for newly created instructions.
    setSpecialOperandAttr(*MINewA, IntersectedFlags);
    setSpecialOperandAttr(*MINewB, IntersectedFlags);
    setSpecialOperandAttr(*MINewD, IntersectedFlags);
    setSpecialOperandAttr(*MINewC, IntersectedFlags);

    // Record new instructions for insertion.
    InsInstrs.push_back(MINewA);
    InsInstrs.push_back(MINewB);
    InsInstrs.push_back(MINewD);
    InsInstrs.push_back(MINewC);
    break;
  }
  case MachineCombinerPattern::REASSOC_XY_BAC:
  case MachineCombinerPattern::REASSOC_XY_BCA: {
    Register VarReg;
    bool KillVarReg = false;
    if (Pattern == MachineCombinerPattern::REASSOC_XY_BCA) {
      VarReg = RegM31;
      KillVarReg = KillM31;
    } else {
      VarReg = RegM32;
      KillVarReg = KillM32;
    }
    // We don't want to get negative const from memory pool too early, as the
    // created entry will not be deleted even if it has no users. Since all
    // operand of Leaf and Root are virtual register, we use zero register
    // here as a placeholder. When the InsInstrs is selected in
    // MachineCombiner, we call finalizeInsInstrs to replace the zero register
    // with a virtual register which is a load from constant pool.
    NewARegPressure = BuildMI(*MF, Root.getDebugLoc(), get(FmaOp), NewVRA)
                          .addReg(RegB, getKillRegState(RegB))
                          .addReg(RegY, getKillRegState(KillY))
                          .addReg(PPC::ZERO8);
    NewCRegPressure = BuildMI(*MF, Root.getDebugLoc(), get(FmaOp), RegC)
                          .addReg(NewVRA, getKillRegState(true))
                          .addReg(RegX, getKillRegState(KillX))
                          .addReg(VarReg, getKillRegState(KillVarReg));
    // For now, we only support xsmaddadp/xsmaddasp, their add operand are
    // both at index 1, no need to adjust.
    // FIXME: when add more fma instructions support, like fma/fmas, adjust
    // the operand index here.
    break;
  }
  }

  if (!IsILPReassociate) {
    setSpecialOperandAttr(*NewARegPressure, IntersectedFlags);
    setSpecialOperandAttr(*NewCRegPressure, IntersectedFlags);

    InsInstrs.push_back(NewARegPressure);
    InsInstrs.push_back(NewCRegPressure);
  }

  assert(!InsInstrs.empty() &&
         "Insertion instructions set should not be empty!");

  // Record old instructions for deletion.
  DelInstrs.push_back(Leaf);
  if (IsILPReassociate)
    DelInstrs.push_back(Prev);
  DelInstrs.push_back(&Root);
}

// Detect 32 -> 64-bit extensions where we may reuse the low sub-register.
bool PPCInstrInfo::isCoalescableExtInstr(const MachineInstr &MI,
                                         Register &SrcReg, Register &DstReg,
                                         unsigned &SubIdx) const {
  switch (MI.getOpcode()) {
  default: return false;
  case PPC::EXTSW:
  case PPC::EXTSW_32:
  case PPC::EXTSW_32_64:
    SrcReg = MI.getOperand(1).getReg();
    DstReg = MI.getOperand(0).getReg();
    SubIdx = PPC::sub_32;
    return true;
  }
}

unsigned PPCInstrInfo::isLoadFromStackSlot(const MachineInstr &MI,
                                           int &FrameIndex) const {
  unsigned Opcode = MI.getOpcode();
  const unsigned *OpcodesForSpill = getLoadOpcodesForSpillArray();
  const unsigned *End = OpcodesForSpill + SOK_LastOpcodeSpill;

  if (End != std::find(OpcodesForSpill, End, Opcode)) {
    // Check for the operands added by addFrameReference (the immediate is the
    // offset which defaults to 0).
    if (MI.getOperand(1).isImm() && !MI.getOperand(1).getImm() &&
        MI.getOperand(2).isFI()) {
      FrameIndex = MI.getOperand(2).getIndex();
      return MI.getOperand(0).getReg();
    }
  }
  return 0;
}

// For opcodes with the ReMaterializable flag set, this function is called to
// verify the instruction is really rematable.
bool PPCInstrInfo::isReallyTriviallyReMaterializable(const MachineInstr &MI,
                                                     AliasAnalysis *AA) const {
  switch (MI.getOpcode()) {
  default:
    // This function should only be called for opcodes with the ReMaterializable
    // flag set.
    llvm_unreachable("Unknown rematerializable operation!");
    break;
  case PPC::LI:
  case PPC::LI8:
  case PPC::PLI:
  case PPC::PLI8:
  case PPC::LIS:
  case PPC::LIS8:
  case PPC::ADDIStocHA:
  case PPC::ADDIStocHA8:
  case PPC::ADDItocL:
  case PPC::LOAD_STACK_GUARD:
  case PPC::XXLXORz:
  case PPC::XXLXORspz:
  case PPC::XXLXORdpz:
  case PPC::XXLEQVOnes:
  case PPC::XXSPLTI32DX:
  case PPC::XXSPLTIW:
  case PPC::XXSPLTIDP:
  case PPC::V_SET0B:
  case PPC::V_SET0H:
  case PPC::V_SET0:
  case PPC::V_SETALLONESB:
  case PPC::V_SETALLONESH:
  case PPC::V_SETALLONES:
  case PPC::CRSET:
  case PPC::CRUNSET:
  case PPC::XXSETACCZ:
    return true;
  }
  return false;
}

unsigned PPCInstrInfo::isStoreToStackSlot(const MachineInstr &MI,
                                          int &FrameIndex) const {
  unsigned Opcode = MI.getOpcode();
  const unsigned *OpcodesForSpill = getStoreOpcodesForSpillArray();
  const unsigned *End = OpcodesForSpill + SOK_LastOpcodeSpill;

  if (End != std::find(OpcodesForSpill, End, Opcode)) {
    if (MI.getOperand(1).isImm() && !MI.getOperand(1).getImm() &&
        MI.getOperand(2).isFI()) {
      FrameIndex = MI.getOperand(2).getIndex();
      return MI.getOperand(0).getReg();
    }
  }
  return 0;
}

MachineInstr *PPCInstrInfo::commuteInstructionImpl(MachineInstr &MI, bool NewMI,
                                                   unsigned OpIdx1,
                                                   unsigned OpIdx2) const {
  MachineFunction &MF = *MI.getParent()->getParent();

  // Normal instructions can be commuted the obvious way.
  if (MI.getOpcode() != PPC::RLWIMI && MI.getOpcode() != PPC::RLWIMI_rec)
    return TargetInstrInfo::commuteInstructionImpl(MI, NewMI, OpIdx1, OpIdx2);
  // Note that RLWIMI can be commuted as a 32-bit instruction, but not as a
  // 64-bit instruction (so we don't handle PPC::RLWIMI8 here), because
  // changing the relative order of the mask operands might change what happens
  // to the high-bits of the mask (and, thus, the result).

  // Cannot commute if it has a non-zero rotate count.
  if (MI.getOperand(3).getImm() != 0)
    return nullptr;

  // If we have a zero rotate count, we have:
  //   M = mask(MB,ME)
  //   Op0 = (Op1 & ~M) | (Op2 & M)
  // Change this to:
  //   M = mask((ME+1)&31, (MB-1)&31)
  //   Op0 = (Op2 & ~M) | (Op1 & M)

  // Swap op1/op2
  assert(((OpIdx1 == 1 && OpIdx2 == 2) || (OpIdx1 == 2 && OpIdx2 == 1)) &&
         "Only the operands 1 and 2 can be swapped in RLSIMI/RLWIMI_rec.");
  Register Reg0 = MI.getOperand(0).getReg();
  Register Reg1 = MI.getOperand(1).getReg();
  Register Reg2 = MI.getOperand(2).getReg();
  unsigned SubReg1 = MI.getOperand(1).getSubReg();
  unsigned SubReg2 = MI.getOperand(2).getSubReg();
  bool Reg1IsKill = MI.getOperand(1).isKill();
  bool Reg2IsKill = MI.getOperand(2).isKill();
  bool ChangeReg0 = false;
  // If machine instrs are no longer in two-address forms, update
  // destination register as well.
  if (Reg0 == Reg1) {
    // Must be two address instruction!
    assert(MI.getDesc().getOperandConstraint(0, MCOI::TIED_TO) &&
           "Expecting a two-address instruction!");
    assert(MI.getOperand(0).getSubReg() == SubReg1 && "Tied subreg mismatch");
    Reg2IsKill = false;
    ChangeReg0 = true;
  }

  // Masks.
  unsigned MB = MI.getOperand(4).getImm();
  unsigned ME = MI.getOperand(5).getImm();

  // We can't commute a trivial mask (there is no way to represent an all-zero
  // mask).
  if (MB == 0 && ME == 31)
    return nullptr;

  if (NewMI) {
    // Create a new instruction.
    Register Reg0 = ChangeReg0 ? Reg2 : MI.getOperand(0).getReg();
    bool Reg0IsDead = MI.getOperand(0).isDead();
    return BuildMI(MF, MI.getDebugLoc(), MI.getDesc())
        .addReg(Reg0, RegState::Define | getDeadRegState(Reg0IsDead))
        .addReg(Reg2, getKillRegState(Reg2IsKill))
        .addReg(Reg1, getKillRegState(Reg1IsKill))
        .addImm((ME + 1) & 31)
        .addImm((MB - 1) & 31);
  }

  if (ChangeReg0) {
    MI.getOperand(0).setReg(Reg2);
    MI.getOperand(0).setSubReg(SubReg2);
  }
  MI.getOperand(2).setReg(Reg1);
  MI.getOperand(1).setReg(Reg2);
  MI.getOperand(2).setSubReg(SubReg1);
  MI.getOperand(1).setSubReg(SubReg2);
  MI.getOperand(2).setIsKill(Reg1IsKill);
  MI.getOperand(1).setIsKill(Reg2IsKill);

  // Swap the mask around.
  MI.getOperand(4).setImm((ME + 1) & 31);
  MI.getOperand(5).setImm((MB - 1) & 31);
  return &MI;
}

bool PPCInstrInfo::findCommutedOpIndices(const MachineInstr &MI,
                                         unsigned &SrcOpIdx1,
                                         unsigned &SrcOpIdx2) const {
  // For VSX A-Type FMA instructions, it is the first two operands that can be
  // commuted, however, because the non-encoded tied input operand is listed
  // first, the operands to swap are actually the second and third.

  int AltOpc = PPC::getAltVSXFMAOpcode(MI.getOpcode());
  if (AltOpc == -1)
    return TargetInstrInfo::findCommutedOpIndices(MI, SrcOpIdx1, SrcOpIdx2);

  // The commutable operand indices are 2 and 3. Return them in SrcOpIdx1
  // and SrcOpIdx2.
  return fixCommutedOpIndices(SrcOpIdx1, SrcOpIdx2, 2, 3);
}

void PPCInstrInfo::insertNoop(MachineBasicBlock &MBB,
                              MachineBasicBlock::iterator MI) const {
  // This function is used for scheduling, and the nop wanted here is the type
  // that terminates dispatch groups on the POWER cores.
  unsigned Directive = Subtarget.getCPUDirective();
  unsigned Opcode;
  switch (Directive) {
  default:            Opcode = PPC::NOP; break;
  case PPC::DIR_PWR6: Opcode = PPC::NOP_GT_PWR6; break;
  case PPC::DIR_PWR7: Opcode = PPC::NOP_GT_PWR7; break;
  case PPC::DIR_PWR8: Opcode = PPC::NOP_GT_PWR7; break; /* FIXME: Update when P8 InstrScheduling model is ready */
  // FIXME: Update when POWER9 scheduling model is ready.
  case PPC::DIR_PWR9: Opcode = PPC::NOP_GT_PWR7; break;
  }

  DebugLoc DL;
  BuildMI(MBB, MI, DL, get(Opcode));
}

/// Return the noop instruction to use for a noop.
MCInst PPCInstrInfo::getNop() const {
  MCInst Nop;
  Nop.setOpcode(PPC::NOP);
  return Nop;
}

// Branch analysis.
// Note: If the condition register is set to CTR or CTR8 then this is a
// BDNZ (imm == 1) or BDZ (imm == 0) branch.
bool PPCInstrInfo::analyzeBranch(MachineBasicBlock &MBB,
                                 MachineBasicBlock *&TBB,
                                 MachineBasicBlock *&FBB,
                                 SmallVectorImpl<MachineOperand> &Cond,
                                 bool AllowModify) const {
  bool isPPC64 = Subtarget.isPPC64();

  // If the block has no terminators, it just falls into the block after it.
  MachineBasicBlock::iterator I = MBB.getLastNonDebugInstr();
  if (I == MBB.end())
    return false;

  if (!isUnpredicatedTerminator(*I))
    return false;

  if (AllowModify) {
    // If the BB ends with an unconditional branch to the fallthrough BB,
    // we eliminate the branch instruction.
    if (I->getOpcode() == PPC::B &&
        MBB.isLayoutSuccessor(I->getOperand(0).getMBB())) {
      I->eraseFromParent();

      // We update iterator after deleting the last branch.
      I = MBB.getLastNonDebugInstr();
      if (I == MBB.end() || !isUnpredicatedTerminator(*I))
        return false;
    }
  }

  // Get the last instruction in the block.
  MachineInstr &LastInst = *I;

  // If there is only one terminator instruction, process it.
  if (I == MBB.begin() || !isUnpredicatedTerminator(*--I)) {
    if (LastInst.getOpcode() == PPC::B) {
      if (!LastInst.getOperand(0).isMBB())
        return true;
      TBB = LastInst.getOperand(0).getMBB();
      return false;
    } else if (LastInst.getOpcode() == PPC::BCC) {
      if (!LastInst.getOperand(2).isMBB())
        return true;
      // Block ends with fall-through condbranch.
      TBB = LastInst.getOperand(2).getMBB();
      Cond.push_back(LastInst.getOperand(0));
      Cond.push_back(LastInst.getOperand(1));
      return false;
    } else if (LastInst.getOpcode() == PPC::BC) {
      if (!LastInst.getOperand(1).isMBB())
        return true;
      // Block ends with fall-through condbranch.
      TBB = LastInst.getOperand(1).getMBB();
      Cond.push_back(MachineOperand::CreateImm(PPC::PRED_BIT_SET));
      Cond.push_back(LastInst.getOperand(0));
      return false;
    } else if (LastInst.getOpcode() == PPC::BCn) {
      if (!LastInst.getOperand(1).isMBB())
        return true;
      // Block ends with fall-through condbranch.
      TBB = LastInst.getOperand(1).getMBB();
      Cond.push_back(MachineOperand::CreateImm(PPC::PRED_BIT_UNSET));
      Cond.push_back(LastInst.getOperand(0));
      return false;
    } else if (LastInst.getOpcode() == PPC::BDNZ8 ||
               LastInst.getOpcode() == PPC::BDNZ) {
      if (!LastInst.getOperand(0).isMBB())
        return true;
      if (DisableCTRLoopAnal)
        return true;
      TBB = LastInst.getOperand(0).getMBB();
      Cond.push_back(MachineOperand::CreateImm(1));
      Cond.push_back(MachineOperand::CreateReg(isPPC64 ? PPC::CTR8 : PPC::CTR,
                                               true));
      return false;
    } else if (LastInst.getOpcode() == PPC::BDZ8 ||
               LastInst.getOpcode() == PPC::BDZ) {
      if (!LastInst.getOperand(0).isMBB())
        return true;
      if (DisableCTRLoopAnal)
        return true;
      TBB = LastInst.getOperand(0).getMBB();
      Cond.push_back(MachineOperand::CreateImm(0));
      Cond.push_back(MachineOperand::CreateReg(isPPC64 ? PPC::CTR8 : PPC::CTR,
                                               true));
      return false;
    }

    // Otherwise, don't know what this is.
    return true;
  }

  // Get the instruction before it if it's a terminator.
  MachineInstr &SecondLastInst = *I;

  // If there are three terminators, we don't know what sort of block this is.
  if (I != MBB.begin() && isUnpredicatedTerminator(*--I))
    return true;

  // If the block ends with PPC::B and PPC:BCC, handle it.
  if (SecondLastInst.getOpcode() == PPC::BCC &&
      LastInst.getOpcode() == PPC::B) {
    if (!SecondLastInst.getOperand(2).isMBB() ||
        !LastInst.getOperand(0).isMBB())
      return true;
    TBB = SecondLastInst.getOperand(2).getMBB();
    Cond.push_back(SecondLastInst.getOperand(0));
    Cond.push_back(SecondLastInst.getOperand(1));
    FBB = LastInst.getOperand(0).getMBB();
    return false;
  } else if (SecondLastInst.getOpcode() == PPC::BC &&
             LastInst.getOpcode() == PPC::B) {
    if (!SecondLastInst.getOperand(1).isMBB() ||
        !LastInst.getOperand(0).isMBB())
      return true;
    TBB = SecondLastInst.getOperand(1).getMBB();
    Cond.push_back(MachineOperand::CreateImm(PPC::PRED_BIT_SET));
    Cond.push_back(SecondLastInst.getOperand(0));
    FBB = LastInst.getOperand(0).getMBB();
    return false;
  } else if (SecondLastInst.getOpcode() == PPC::BCn &&
             LastInst.getOpcode() == PPC::B) {
    if (!SecondLastInst.getOperand(1).isMBB() ||
        !LastInst.getOperand(0).isMBB())
      return true;
    TBB = SecondLastInst.getOperand(1).getMBB();
    Cond.push_back(MachineOperand::CreateImm(PPC::PRED_BIT_UNSET));
    Cond.push_back(SecondLastInst.getOperand(0));
    FBB = LastInst.getOperand(0).getMBB();
    return false;
  } else if ((SecondLastInst.getOpcode() == PPC::BDNZ8 ||
              SecondLastInst.getOpcode() == PPC::BDNZ) &&
             LastInst.getOpcode() == PPC::B) {
    if (!SecondLastInst.getOperand(0).isMBB() ||
        !LastInst.getOperand(0).isMBB())
      return true;
    if (DisableCTRLoopAnal)
      return true;
    TBB = SecondLastInst.getOperand(0).getMBB();
    Cond.push_back(MachineOperand::CreateImm(1));
    Cond.push_back(MachineOperand::CreateReg(isPPC64 ? PPC::CTR8 : PPC::CTR,
                                             true));
    FBB = LastInst.getOperand(0).getMBB();
    return false;
  } else if ((SecondLastInst.getOpcode() == PPC::BDZ8 ||
              SecondLastInst.getOpcode() == PPC::BDZ) &&
             LastInst.getOpcode() == PPC::B) {
    if (!SecondLastInst.getOperand(0).isMBB() ||
        !LastInst.getOperand(0).isMBB())
      return true;
    if (DisableCTRLoopAnal)
      return true;
    TBB = SecondLastInst.getOperand(0).getMBB();
    Cond.push_back(MachineOperand::CreateImm(0));
    Cond.push_back(MachineOperand::CreateReg(isPPC64 ? PPC::CTR8 : PPC::CTR,
                                             true));
    FBB = LastInst.getOperand(0).getMBB();
    return false;
  }

  // If the block ends with two PPC:Bs, handle it.  The second one is not
  // executed, so remove it.
  if (SecondLastInst.getOpcode() == PPC::B && LastInst.getOpcode() == PPC::B) {
    if (!SecondLastInst.getOperand(0).isMBB())
      return true;
    TBB = SecondLastInst.getOperand(0).getMBB();
    I = LastInst;
    if (AllowModify)
      I->eraseFromParent();
    return false;
  }

  // Otherwise, can't handle this.
  return true;
}

unsigned PPCInstrInfo::removeBranch(MachineBasicBlock &MBB,
                                    int *BytesRemoved) const {
  assert(!BytesRemoved && "code size not handled");

  MachineBasicBlock::iterator I = MBB.getLastNonDebugInstr();
  if (I == MBB.end())
    return 0;

  if (I->getOpcode() != PPC::B && I->getOpcode() != PPC::BCC &&
      I->getOpcode() != PPC::BC && I->getOpcode() != PPC::BCn &&
      I->getOpcode() != PPC::BDNZ8 && I->getOpcode() != PPC::BDNZ &&
      I->getOpcode() != PPC::BDZ8  && I->getOpcode() != PPC::BDZ)
    return 0;

  // Remove the branch.
  I->eraseFromParent();

  I = MBB.end();

  if (I == MBB.begin()) return 1;
  --I;
  if (I->getOpcode() != PPC::BCC &&
      I->getOpcode() != PPC::BC && I->getOpcode() != PPC::BCn &&
      I->getOpcode() != PPC::BDNZ8 && I->getOpcode() != PPC::BDNZ &&
      I->getOpcode() != PPC::BDZ8  && I->getOpcode() != PPC::BDZ)
    return 1;

  // Remove the branch.
  I->eraseFromParent();
  return 2;
}

unsigned PPCInstrInfo::insertBranch(MachineBasicBlock &MBB,
                                    MachineBasicBlock *TBB,
                                    MachineBasicBlock *FBB,
                                    ArrayRef<MachineOperand> Cond,
                                    const DebugLoc &DL,
                                    int *BytesAdded) const {
  // Shouldn't be a fall through.
  assert(TBB && "insertBranch must not be told to insert a fallthrough");
  assert((Cond.size() == 2 || Cond.size() == 0) &&
         "PPC branch conditions have two components!");
  assert(!BytesAdded && "code size not handled");

  bool isPPC64 = Subtarget.isPPC64();

  // One-way branch.
  if (!FBB) {
    if (Cond.empty())   // Unconditional branch
      BuildMI(&MBB, DL, get(PPC::B)).addMBB(TBB);
    else if (Cond[1].getReg() == PPC::CTR || Cond[1].getReg() == PPC::CTR8)
      BuildMI(&MBB, DL, get(Cond[0].getImm() ?
                              (isPPC64 ? PPC::BDNZ8 : PPC::BDNZ) :
                              (isPPC64 ? PPC::BDZ8  : PPC::BDZ))).addMBB(TBB);
    else if (Cond[0].getImm() == PPC::PRED_BIT_SET)
      BuildMI(&MBB, DL, get(PPC::BC)).add(Cond[1]).addMBB(TBB);
    else if (Cond[0].getImm() == PPC::PRED_BIT_UNSET)
      BuildMI(&MBB, DL, get(PPC::BCn)).add(Cond[1]).addMBB(TBB);
    else                // Conditional branch
      BuildMI(&MBB, DL, get(PPC::BCC))
          .addImm(Cond[0].getImm())
          .add(Cond[1])
          .addMBB(TBB);
    return 1;
  }

  // Two-way Conditional Branch.
  if (Cond[1].getReg() == PPC::CTR || Cond[1].getReg() == PPC::CTR8)
    BuildMI(&MBB, DL, get(Cond[0].getImm() ?
                            (isPPC64 ? PPC::BDNZ8 : PPC::BDNZ) :
                            (isPPC64 ? PPC::BDZ8  : PPC::BDZ))).addMBB(TBB);
  else if (Cond[0].getImm() == PPC::PRED_BIT_SET)
    BuildMI(&MBB, DL, get(PPC::BC)).add(Cond[1]).addMBB(TBB);
  else if (Cond[0].getImm() == PPC::PRED_BIT_UNSET)
    BuildMI(&MBB, DL, get(PPC::BCn)).add(Cond[1]).addMBB(TBB);
  else
    BuildMI(&MBB, DL, get(PPC::BCC))
        .addImm(Cond[0].getImm())
        .add(Cond[1])
        .addMBB(TBB);
  BuildMI(&MBB, DL, get(PPC::B)).addMBB(FBB);
  return 2;
}

// Select analysis.
bool PPCInstrInfo::canInsertSelect(const MachineBasicBlock &MBB,
                                   ArrayRef<MachineOperand> Cond,
                                   Register DstReg, Register TrueReg,
                                   Register FalseReg, int &CondCycles,
                                   int &TrueCycles, int &FalseCycles) const {
  if (Cond.size() != 2)
    return false;

  // If this is really a bdnz-like condition, then it cannot be turned into a
  // select.
  if (Cond[1].getReg() == PPC::CTR || Cond[1].getReg() == PPC::CTR8)
    return false;

  // If the conditional branch uses a physical register, then it cannot be
  // turned into a select.
  if (Register::isPhysicalRegister(Cond[1].getReg()))
    return false;

  // Check register classes.
  const MachineRegisterInfo &MRI = MBB.getParent()->getRegInfo();
  const TargetRegisterClass *RC =
    RI.getCommonSubClass(MRI.getRegClass(TrueReg), MRI.getRegClass(FalseReg));
  if (!RC)
    return false;

  // isel is for regular integer GPRs only.
  if (!PPC::GPRCRegClass.hasSubClassEq(RC) &&
      !PPC::GPRC_NOR0RegClass.hasSubClassEq(RC) &&
      !PPC::G8RCRegClass.hasSubClassEq(RC) &&
      !PPC::G8RC_NOX0RegClass.hasSubClassEq(RC))
    return false;

  // FIXME: These numbers are for the A2, how well they work for other cores is
  // an open question. On the A2, the isel instruction has a 2-cycle latency
  // but single-cycle throughput. These numbers are used in combination with
  // the MispredictPenalty setting from the active SchedMachineModel.
  CondCycles = 1;
  TrueCycles = 1;
  FalseCycles = 1;

  return true;
}

void PPCInstrInfo::insertSelect(MachineBasicBlock &MBB,
                                MachineBasicBlock::iterator MI,
                                const DebugLoc &dl, Register DestReg,
                                ArrayRef<MachineOperand> Cond, Register TrueReg,
                                Register FalseReg) const {
  assert(Cond.size() == 2 &&
         "PPC branch conditions have two components!");

  // Get the register classes.
  MachineRegisterInfo &MRI = MBB.getParent()->getRegInfo();
  const TargetRegisterClass *RC =
    RI.getCommonSubClass(MRI.getRegClass(TrueReg), MRI.getRegClass(FalseReg));
  assert(RC && "TrueReg and FalseReg must have overlapping register classes");

  bool Is64Bit = PPC::G8RCRegClass.hasSubClassEq(RC) ||
                 PPC::G8RC_NOX0RegClass.hasSubClassEq(RC);
  assert((Is64Bit ||
          PPC::GPRCRegClass.hasSubClassEq(RC) ||
          PPC::GPRC_NOR0RegClass.hasSubClassEq(RC)) &&
         "isel is for regular integer GPRs only");

  unsigned OpCode = Is64Bit ? PPC::ISEL8 : PPC::ISEL;
  auto SelectPred = static_cast<PPC::Predicate>(Cond[0].getImm());

  unsigned SubIdx = 0;
  bool SwapOps = false;
  switch (SelectPred) {
  case PPC::PRED_EQ:
  case PPC::PRED_EQ_MINUS:
  case PPC::PRED_EQ_PLUS:
      SubIdx = PPC::sub_eq; SwapOps = false; break;
  case PPC::PRED_NE:
  case PPC::PRED_NE_MINUS:
  case PPC::PRED_NE_PLUS:
      SubIdx = PPC::sub_eq; SwapOps = true; break;
  case PPC::PRED_LT:
  case PPC::PRED_LT_MINUS:
  case PPC::PRED_LT_PLUS:
      SubIdx = PPC::sub_lt; SwapOps = false; break;
  case PPC::PRED_GE:
  case PPC::PRED_GE_MINUS:
  case PPC::PRED_GE_PLUS:
      SubIdx = PPC::sub_lt; SwapOps = true; break;
  case PPC::PRED_GT:
  case PPC::PRED_GT_MINUS:
  case PPC::PRED_GT_PLUS:
      SubIdx = PPC::sub_gt; SwapOps = false; break;
  case PPC::PRED_LE:
  case PPC::PRED_LE_MINUS:
  case PPC::PRED_LE_PLUS:
      SubIdx = PPC::sub_gt; SwapOps = true; break;
  case PPC::PRED_UN:
  case PPC::PRED_UN_MINUS:
  case PPC::PRED_UN_PLUS:
      SubIdx = PPC::sub_un; SwapOps = false; break;
  case PPC::PRED_NU:
  case PPC::PRED_NU_MINUS:
  case PPC::PRED_NU_PLUS:
      SubIdx = PPC::sub_un; SwapOps = true; break;
  case PPC::PRED_BIT_SET:   SubIdx = 0; SwapOps = false; break;
  case PPC::PRED_BIT_UNSET: SubIdx = 0; SwapOps = true; break;
  }

  Register FirstReg =  SwapOps ? FalseReg : TrueReg,
           SecondReg = SwapOps ? TrueReg  : FalseReg;

  // The first input register of isel cannot be r0. If it is a member
  // of a register class that can be r0, then copy it first (the
  // register allocator should eliminate the copy).
  if (MRI.getRegClass(FirstReg)->contains(PPC::R0) ||
      MRI.getRegClass(FirstReg)->contains(PPC::X0)) {
    const TargetRegisterClass *FirstRC =
      MRI.getRegClass(FirstReg)->contains(PPC::X0) ?
        &PPC::G8RC_NOX0RegClass : &PPC::GPRC_NOR0RegClass;
    Register OldFirstReg = FirstReg;
    FirstReg = MRI.createVirtualRegister(FirstRC);
    BuildMI(MBB, MI, dl, get(TargetOpcode::COPY), FirstReg)
      .addReg(OldFirstReg);
  }

  BuildMI(MBB, MI, dl, get(OpCode), DestReg)
    .addReg(FirstReg).addReg(SecondReg)
    .addReg(Cond[1].getReg(), 0, SubIdx);
}

static unsigned getCRBitValue(unsigned CRBit) {
  unsigned Ret = 4;
  if (CRBit == PPC::CR0LT || CRBit == PPC::CR1LT ||
      CRBit == PPC::CR2LT || CRBit == PPC::CR3LT ||
      CRBit == PPC::CR4LT || CRBit == PPC::CR5LT ||
      CRBit == PPC::CR6LT || CRBit == PPC::CR7LT)
    Ret = 3;
  if (CRBit == PPC::CR0GT || CRBit == PPC::CR1GT ||
      CRBit == PPC::CR2GT || CRBit == PPC::CR3GT ||
      CRBit == PPC::CR4GT || CRBit == PPC::CR5GT ||
      CRBit == PPC::CR6GT || CRBit == PPC::CR7GT)
    Ret = 2;
  if (CRBit == PPC::CR0EQ || CRBit == PPC::CR1EQ ||
      CRBit == PPC::CR2EQ || CRBit == PPC::CR3EQ ||
      CRBit == PPC::CR4EQ || CRBit == PPC::CR5EQ ||
      CRBit == PPC::CR6EQ || CRBit == PPC::CR7EQ)
    Ret = 1;
  if (CRBit == PPC::CR0UN || CRBit == PPC::CR1UN ||
      CRBit == PPC::CR2UN || CRBit == PPC::CR3UN ||
      CRBit == PPC::CR4UN || CRBit == PPC::CR5UN ||
      CRBit == PPC::CR6UN || CRBit == PPC::CR7UN)
    Ret = 0;

  assert(Ret != 4 && "Invalid CR bit register");
  return Ret;
}

void PPCInstrInfo::copyPhysReg(MachineBasicBlock &MBB,
                               MachineBasicBlock::iterator I,
                               const DebugLoc &DL, MCRegister DestReg,
                               MCRegister SrcReg, bool KillSrc) const {
  // We can end up with self copies and similar things as a result of VSX copy
  // legalization. Promote them here.
  const TargetRegisterInfo *TRI = &getRegisterInfo();
  if (PPC::F8RCRegClass.contains(DestReg) &&
      PPC::VSRCRegClass.contains(SrcReg)) {
    MCRegister SuperReg =
        TRI->getMatchingSuperReg(DestReg, PPC::sub_64, &PPC::VSRCRegClass);

    if (VSXSelfCopyCrash && SrcReg == SuperReg)
      llvm_unreachable("nop VSX copy");

    DestReg = SuperReg;
  } else if (PPC::F8RCRegClass.contains(SrcReg) &&
             PPC::VSRCRegClass.contains(DestReg)) {
    MCRegister SuperReg =
        TRI->getMatchingSuperReg(SrcReg, PPC::sub_64, &PPC::VSRCRegClass);

    if (VSXSelfCopyCrash && DestReg == SuperReg)
      llvm_unreachable("nop VSX copy");

    SrcReg = SuperReg;
  }

  // Different class register copy
  if (PPC::CRBITRCRegClass.contains(SrcReg) &&
      PPC::GPRCRegClass.contains(DestReg)) {
    MCRegister CRReg = getCRFromCRBit(SrcReg);
    BuildMI(MBB, I, DL, get(PPC::MFOCRF), DestReg).addReg(CRReg);
    getKillRegState(KillSrc);
    // Rotate the CR bit in the CR fields to be the least significant bit and
    // then mask with 0x1 (MB = ME = 31).
    BuildMI(MBB, I, DL, get(PPC::RLWINM), DestReg)
       .addReg(DestReg, RegState::Kill)
       .addImm(TRI->getEncodingValue(CRReg) * 4 + (4 - getCRBitValue(SrcReg)))
       .addImm(31)
       .addImm(31);
    return;
  } else if (PPC::CRRCRegClass.contains(SrcReg) &&
             (PPC::G8RCRegClass.contains(DestReg) ||
              PPC::GPRCRegClass.contains(DestReg))) {
    bool Is64Bit = PPC::G8RCRegClass.contains(DestReg);
    unsigned MvCode = Is64Bit ? PPC::MFOCRF8 : PPC::MFOCRF;
    unsigned ShCode = Is64Bit ? PPC::RLWINM8 : PPC::RLWINM;
    unsigned CRNum = TRI->getEncodingValue(SrcReg);
    BuildMI(MBB, I, DL, get(MvCode), DestReg).addReg(SrcReg);
    getKillRegState(KillSrc);
    if (CRNum == 7)
      return;
    // Shift the CR bits to make the CR field in the lowest 4 bits of GRC.
    BuildMI(MBB, I, DL, get(ShCode), DestReg)
        .addReg(DestReg, RegState::Kill)
        .addImm(CRNum * 4 + 4)
        .addImm(28)
        .addImm(31);
    return;
  } else if (PPC::G8RCRegClass.contains(SrcReg) &&
             PPC::VSFRCRegClass.contains(DestReg)) {
    assert(Subtarget.hasDirectMove() &&
           "Subtarget doesn't support directmove, don't know how to copy.");
    BuildMI(MBB, I, DL, get(PPC::MTVSRD), DestReg).addReg(SrcReg);
    NumGPRtoVSRSpill++;
    getKillRegState(KillSrc);
    return;
  } else if (PPC::VSFRCRegClass.contains(SrcReg) &&
             PPC::G8RCRegClass.contains(DestReg)) {
    assert(Subtarget.hasDirectMove() &&
           "Subtarget doesn't support directmove, don't know how to copy.");
    BuildMI(MBB, I, DL, get(PPC::MFVSRD), DestReg).addReg(SrcReg);
    getKillRegState(KillSrc);
    return;
  } else if (PPC::SPERCRegClass.contains(SrcReg) &&
             PPC::GPRCRegClass.contains(DestReg)) {
    BuildMI(MBB, I, DL, get(PPC::EFSCFD), DestReg).addReg(SrcReg);
    getKillRegState(KillSrc);
    return;
  } else if (PPC::GPRCRegClass.contains(SrcReg) &&
             PPC::SPERCRegClass.contains(DestReg)) {
    BuildMI(MBB, I, DL, get(PPC::EFDCFS), DestReg).addReg(SrcReg);
    getKillRegState(KillSrc);
    return;
  }

  unsigned Opc;
  if (PPC::GPRCRegClass.contains(DestReg, SrcReg))
    Opc = PPC::OR;
  else if (PPC::G8RCRegClass.contains(DestReg, SrcReg))
    Opc = PPC::OR8;
  else if (PPC::F4RCRegClass.contains(DestReg, SrcReg))
    Opc = PPC::FMR;
  else if (PPC::CRRCRegClass.contains(DestReg, SrcReg))
    Opc = PPC::MCRF;
  else if (PPC::VRRCRegClass.contains(DestReg, SrcReg))
    Opc = PPC::VOR;
  else if (PPC::VSRCRegClass.contains(DestReg, SrcReg))
    // There are two different ways this can be done:
    //   1. xxlor : This has lower latency (on the P7), 2 cycles, but can only
    //      issue in VSU pipeline 0.
    //   2. xmovdp/xmovsp: This has higher latency (on the P7), 6 cycles, but
    //      can go to either pipeline.
    // We'll always use xxlor here, because in practically all cases where
    // copies are generated, they are close enough to some use that the
    // lower-latency form is preferable.
    Opc = PPC::XXLOR;
  else if (PPC::VSFRCRegClass.contains(DestReg, SrcReg) ||
           PPC::VSSRCRegClass.contains(DestReg, SrcReg))
    Opc = (Subtarget.hasP9Vector()) ? PPC::XSCPSGNDP : PPC::XXLORf;
  else if (Subtarget.pairedVectorMemops() &&
           PPC::VSRpRCRegClass.contains(DestReg, SrcReg)) {
    if (SrcReg > PPC::VSRp15)
      SrcReg = PPC::V0 + (SrcReg - PPC::VSRp16) * 2;
    else
      SrcReg = PPC::VSL0 + (SrcReg - PPC::VSRp0) * 2;
    if (DestReg > PPC::VSRp15)
      DestReg = PPC::V0 + (DestReg - PPC::VSRp16) * 2;
    else
      DestReg = PPC::VSL0 + (DestReg - PPC::VSRp0) * 2;
    BuildMI(MBB, I, DL, get(PPC::XXLOR), DestReg).
      addReg(SrcReg).addReg(SrcReg, getKillRegState(KillSrc));
    BuildMI(MBB, I, DL, get(PPC::XXLOR), DestReg + 1).
      addReg(SrcReg + 1).addReg(SrcReg + 1, getKillRegState(KillSrc));
    return;
  }
  else if (PPC::CRBITRCRegClass.contains(DestReg, SrcReg))
    Opc = PPC::CROR;
  else if (PPC::SPERCRegClass.contains(DestReg, SrcReg))
    Opc = PPC::EVOR;
  else if ((PPC::ACCRCRegClass.contains(DestReg) ||
            PPC::UACCRCRegClass.contains(DestReg)) &&
           (PPC::ACCRCRegClass.contains(SrcReg) ||
            PPC::UACCRCRegClass.contains(SrcReg))) {
    // If primed, de-prime the source register, copy the individual registers
    // and prime the destination if needed. The vector subregisters are
    // vs[(u)acc * 4] - vs[(u)acc * 4 + 3]. If the copy is not a kill and the
    // source is primed, we need to re-prime it after the copy as well.
    PPCRegisterInfo::emitAccCopyInfo(MBB, DestReg, SrcReg);
    bool DestPrimed = PPC::ACCRCRegClass.contains(DestReg);
    bool SrcPrimed = PPC::ACCRCRegClass.contains(SrcReg);
    MCRegister VSLSrcReg =
        PPC::VSL0 + (SrcReg - (SrcPrimed ? PPC::ACC0 : PPC::UACC0)) * 4;
    MCRegister VSLDestReg =
        PPC::VSL0 + (DestReg - (DestPrimed ? PPC::ACC0 : PPC::UACC0)) * 4;
    if (SrcPrimed)
      BuildMI(MBB, I, DL, get(PPC::XXMFACC), SrcReg).addReg(SrcReg);
    for (unsigned Idx = 0; Idx < 4; Idx++)
      BuildMI(MBB, I, DL, get(PPC::XXLOR), VSLDestReg + Idx)
          .addReg(VSLSrcReg + Idx)
          .addReg(VSLSrcReg + Idx, getKillRegState(KillSrc));
    if (DestPrimed)
      BuildMI(MBB, I, DL, get(PPC::XXMTACC), DestReg).addReg(DestReg);
    if (SrcPrimed && !KillSrc)
      BuildMI(MBB, I, DL, get(PPC::XXMTACC), SrcReg).addReg(SrcReg);
    return;
  } else if (PPC::G8pRCRegClass.contains(DestReg) &&
             PPC::G8pRCRegClass.contains(SrcReg)) {
    // TODO: Handle G8RC to G8pRC (and vice versa) copy.
    unsigned DestRegIdx = DestReg - PPC::G8p0;
    MCRegister DestRegSub0 = PPC::X0 + 2 * DestRegIdx;
    MCRegister DestRegSub1 = PPC::X0 + 2 * DestRegIdx + 1;
    unsigned SrcRegIdx = SrcReg - PPC::G8p0;
    MCRegister SrcRegSub0 = PPC::X0 + 2 * SrcRegIdx;
    MCRegister SrcRegSub1 = PPC::X0 + 2 * SrcRegIdx + 1;
    BuildMI(MBB, I, DL, get(PPC::OR8), DestRegSub0)
        .addReg(SrcRegSub0)
        .addReg(SrcRegSub0, getKillRegState(KillSrc));
    BuildMI(MBB, I, DL, get(PPC::OR8), DestRegSub1)
        .addReg(SrcRegSub1)
        .addReg(SrcRegSub1, getKillRegState(KillSrc));
    return;
  } else
    llvm_unreachable("Impossible reg-to-reg copy");

  const MCInstrDesc &MCID = get(Opc);
  if (MCID.getNumOperands() == 3)
    BuildMI(MBB, I, DL, MCID, DestReg)
      .addReg(SrcReg).addReg(SrcReg, getKillRegState(KillSrc));
  else
    BuildMI(MBB, I, DL, MCID, DestReg).addReg(SrcReg, getKillRegState(KillSrc));
}

unsigned PPCInstrInfo::getSpillIndex(const TargetRegisterClass *RC) const {
  int OpcodeIndex = 0;

  if (PPC::GPRCRegClass.hasSubClassEq(RC) ||
      PPC::GPRC_NOR0RegClass.hasSubClassEq(RC)) {
    OpcodeIndex = SOK_Int4Spill;
  } else if (PPC::G8RCRegClass.hasSubClassEq(RC) ||
             PPC::G8RC_NOX0RegClass.hasSubClassEq(RC)) {
    OpcodeIndex = SOK_Int8Spill;
  } else if (PPC::F8RCRegClass.hasSubClassEq(RC)) {
    OpcodeIndex = SOK_Float8Spill;
  } else if (PPC::F4RCRegClass.hasSubClassEq(RC)) {
    OpcodeIndex = SOK_Float4Spill;
  } else if (PPC::SPERCRegClass.hasSubClassEq(RC)) {
    OpcodeIndex = SOK_SPESpill;
  } else if (PPC::CRRCRegClass.hasSubClassEq(RC)) {
    OpcodeIndex = SOK_CRSpill;
  } else if (PPC::CRBITRCRegClass.hasSubClassEq(RC)) {
    OpcodeIndex = SOK_CRBitSpill;
  } else if (PPC::VRRCRegClass.hasSubClassEq(RC)) {
    OpcodeIndex = SOK_VRVectorSpill;
  } else if (PPC::VSRCRegClass.hasSubClassEq(RC)) {
    OpcodeIndex = SOK_VSXVectorSpill;
  } else if (PPC::VSFRCRegClass.hasSubClassEq(RC)) {
    OpcodeIndex = SOK_VectorFloat8Spill;
  } else if (PPC::VSSRCRegClass.hasSubClassEq(RC)) {
    OpcodeIndex = SOK_VectorFloat4Spill;
  } else if (PPC::SPILLTOVSRRCRegClass.hasSubClassEq(RC)) {
    OpcodeIndex = SOK_SpillToVSR;
  } else if (PPC::ACCRCRegClass.hasSubClassEq(RC)) {
    assert(Subtarget.pairedVectorMemops() &&
           "Register unexpected when paired memops are disabled.");
    OpcodeIndex = SOK_AccumulatorSpill;
  } else if (PPC::UACCRCRegClass.hasSubClassEq(RC)) {
    assert(Subtarget.pairedVectorMemops() &&
           "Register unexpected when paired memops are disabled.");
    OpcodeIndex = SOK_UAccumulatorSpill;
  } else if (PPC::VSRpRCRegClass.hasSubClassEq(RC)) {
    assert(Subtarget.pairedVectorMemops() &&
           "Register unexpected when paired memops are disabled.");
    OpcodeIndex = SOK_PairedVecSpill;
  } else if (PPC::G8pRCRegClass.hasSubClassEq(RC)) {
    OpcodeIndex = SOK_PairedG8Spill;
  } else {
    llvm_unreachable("Unknown regclass!");
  }
  return OpcodeIndex;
}

unsigned
PPCInstrInfo::getStoreOpcodeForSpill(const TargetRegisterClass *RC) const {
  const unsigned *OpcodesForSpill = getStoreOpcodesForSpillArray();
  return OpcodesForSpill[getSpillIndex(RC)];
}

unsigned
PPCInstrInfo::getLoadOpcodeForSpill(const TargetRegisterClass *RC) const {
  const unsigned *OpcodesForSpill = getLoadOpcodesForSpillArray();
  return OpcodesForSpill[getSpillIndex(RC)];
}

void PPCInstrInfo::StoreRegToStackSlot(
    MachineFunction &MF, unsigned SrcReg, bool isKill, int FrameIdx,
    const TargetRegisterClass *RC,
    SmallVectorImpl<MachineInstr *> &NewMIs) const {
  unsigned Opcode = getStoreOpcodeForSpill(RC);
  DebugLoc DL;

  PPCFunctionInfo *FuncInfo = MF.getInfo<PPCFunctionInfo>();
  FuncInfo->setHasSpills();

  NewMIs.push_back(addFrameReference(
      BuildMI(MF, DL, get(Opcode)).addReg(SrcReg, getKillRegState(isKill)),
      FrameIdx));

  if (PPC::CRRCRegClass.hasSubClassEq(RC) ||
      PPC::CRBITRCRegClass.hasSubClassEq(RC))
    FuncInfo->setSpillsCR();

  if (isXFormMemOp(Opcode))
    FuncInfo->setHasNonRISpills();
}

void PPCInstrInfo::storeRegToStackSlotNoUpd(
    MachineBasicBlock &MBB, MachineBasicBlock::iterator MI, unsigned SrcReg,
    bool isKill, int FrameIdx, const TargetRegisterClass *RC,
    const TargetRegisterInfo *TRI) const {
  MachineFunction &MF = *MBB.getParent();
  SmallVector<MachineInstr *, 4> NewMIs;

  StoreRegToStackSlot(MF, SrcReg, isKill, FrameIdx, RC, NewMIs);

  for (unsigned i = 0, e = NewMIs.size(); i != e; ++i)
    MBB.insert(MI, NewMIs[i]);

  const MachineFrameInfo &MFI = MF.getFrameInfo();
  MachineMemOperand *MMO = MF.getMachineMemOperand(
      MachinePointerInfo::getFixedStack(MF, FrameIdx),
      MachineMemOperand::MOStore, MFI.getObjectSize(FrameIdx),
      MFI.getObjectAlign(FrameIdx));
  NewMIs.back()->addMemOperand(MF, MMO);
}

void PPCInstrInfo::storeRegToStackSlot(MachineBasicBlock &MBB,
                                       MachineBasicBlock::iterator MI,
                                       Register SrcReg, bool isKill,
                                       int FrameIdx,
                                       const TargetRegisterClass *RC,
                                       const TargetRegisterInfo *TRI) const {
  // We need to avoid a situation in which the value from a VRRC register is
  // spilled using an Altivec instruction and reloaded into a VSRC register
  // using a VSX instruction. The issue with this is that the VSX
  // load/store instructions swap the doublewords in the vector and the Altivec
  // ones don't. The register classes on the spill/reload may be different if
  // the register is defined using an Altivec instruction and is then used by a
  // VSX instruction.
  RC = updatedRC(RC);
  storeRegToStackSlotNoUpd(MBB, MI, SrcReg, isKill, FrameIdx, RC, TRI);
}

void PPCInstrInfo::LoadRegFromStackSlot(MachineFunction &MF, const DebugLoc &DL,
                                        unsigned DestReg, int FrameIdx,
                                        const TargetRegisterClass *RC,
                                        SmallVectorImpl<MachineInstr *> &NewMIs)
                                        const {
  unsigned Opcode = getLoadOpcodeForSpill(RC);
  NewMIs.push_back(addFrameReference(BuildMI(MF, DL, get(Opcode), DestReg),
                                     FrameIdx));
  PPCFunctionInfo *FuncInfo = MF.getInfo<PPCFunctionInfo>();

  if (PPC::CRRCRegClass.hasSubClassEq(RC) ||
      PPC::CRBITRCRegClass.hasSubClassEq(RC))
    FuncInfo->setSpillsCR();

  if (isXFormMemOp(Opcode))
    FuncInfo->setHasNonRISpills();
}

void PPCInstrInfo::loadRegFromStackSlotNoUpd(
    MachineBasicBlock &MBB, MachineBasicBlock::iterator MI, unsigned DestReg,
    int FrameIdx, const TargetRegisterClass *RC,
    const TargetRegisterInfo *TRI) const {
  MachineFunction &MF = *MBB.getParent();
  SmallVector<MachineInstr*, 4> NewMIs;
  DebugLoc DL;
  if (MI != MBB.end()) DL = MI->getDebugLoc();

  PPCFunctionInfo *FuncInfo = MF.getInfo<PPCFunctionInfo>();
  FuncInfo->setHasSpills();

  LoadRegFromStackSlot(MF, DL, DestReg, FrameIdx, RC, NewMIs);

  for (unsigned i = 0, e = NewMIs.size(); i != e; ++i)
    MBB.insert(MI, NewMIs[i]);

  const MachineFrameInfo &MFI = MF.getFrameInfo();
  MachineMemOperand *MMO = MF.getMachineMemOperand(
      MachinePointerInfo::getFixedStack(MF, FrameIdx),
      MachineMemOperand::MOLoad, MFI.getObjectSize(FrameIdx),
      MFI.getObjectAlign(FrameIdx));
  NewMIs.back()->addMemOperand(MF, MMO);
}

void PPCInstrInfo::loadRegFromStackSlot(MachineBasicBlock &MBB,
                                        MachineBasicBlock::iterator MI,
                                        Register DestReg, int FrameIdx,
                                        const TargetRegisterClass *RC,
                                        const TargetRegisterInfo *TRI) const {
  // We need to avoid a situation in which the value from a VRRC register is
  // spilled using an Altivec instruction and reloaded into a VSRC register
  // using a VSX instruction. The issue with this is that the VSX
  // load/store instructions swap the doublewords in the vector and the Altivec
  // ones don't. The register classes on the spill/reload may be different if
  // the register is defined using an Altivec instruction and is then used by a
  // VSX instruction.
  RC = updatedRC(RC);

  loadRegFromStackSlotNoUpd(MBB, MI, DestReg, FrameIdx, RC, TRI);
}

bool PPCInstrInfo::
reverseBranchCondition(SmallVectorImpl<MachineOperand> &Cond) const {
  assert(Cond.size() == 2 && "Invalid PPC branch opcode!");
  if (Cond[1].getReg() == PPC::CTR8 || Cond[1].getReg() == PPC::CTR)
    Cond[0].setImm(Cond[0].getImm() == 0 ? 1 : 0);
  else
    // Leave the CR# the same, but invert the condition.
    Cond[0].setImm(PPC::InvertPredicate((PPC::Predicate)Cond[0].getImm()));
  return false;
}

// For some instructions, it is legal to fold ZERO into the RA register field.
// This function performs that fold by replacing the operand with PPC::ZERO,
// it does not consider whether the load immediate zero is no longer in use.
bool PPCInstrInfo::onlyFoldImmediate(MachineInstr &UseMI, MachineInstr &DefMI,
                                     Register Reg) const {
  // A zero immediate should always be loaded with a single li.
  unsigned DefOpc = DefMI.getOpcode();
  if (DefOpc != PPC::LI && DefOpc != PPC::LI8)
    return false;
  if (!DefMI.getOperand(1).isImm())
    return false;
  if (DefMI.getOperand(1).getImm() != 0)
    return false;

  // Note that we cannot here invert the arguments of an isel in order to fold
  // a ZERO into what is presented as the second argument. All we have here
  // is the condition bit, and that might come from a CR-logical bit operation.

  const MCInstrDesc &UseMCID = UseMI.getDesc();

  // Only fold into real machine instructions.
  if (UseMCID.isPseudo())
    return false;

  // We need to find which of the User's operands is to be folded, that will be
  // the operand that matches the given register ID.
  unsigned UseIdx;
  for (UseIdx = 0; UseIdx < UseMI.getNumOperands(); ++UseIdx)
    if (UseMI.getOperand(UseIdx).isReg() &&
        UseMI.getOperand(UseIdx).getReg() == Reg)
      break;

  assert(UseIdx < UseMI.getNumOperands() && "Cannot find Reg in UseMI");
  assert(UseIdx < UseMCID.getNumOperands() && "No operand description for Reg");

  const MCOperandInfo *UseInfo = &UseMCID.OpInfo[UseIdx];

  // We can fold the zero if this register requires a GPRC_NOR0/G8RC_NOX0
  // register (which might also be specified as a pointer class kind).
  if (UseInfo->isLookupPtrRegClass()) {
    if (UseInfo->RegClass /* Kind */ != 1)
      return false;
  } else {
    if (UseInfo->RegClass != PPC::GPRC_NOR0RegClassID &&
        UseInfo->RegClass != PPC::G8RC_NOX0RegClassID)
      return false;
  }

  // Make sure this is not tied to an output register (or otherwise
  // constrained). This is true for ST?UX registers, for example, which
  // are tied to their output registers.
  if (UseInfo->Constraints != 0)
    return false;

  MCRegister ZeroReg;
  if (UseInfo->isLookupPtrRegClass()) {
    bool isPPC64 = Subtarget.isPPC64();
    ZeroReg = isPPC64 ? PPC::ZERO8 : PPC::ZERO;
  } else {
    ZeroReg = UseInfo->RegClass == PPC::G8RC_NOX0RegClassID ?
              PPC::ZERO8 : PPC::ZERO;
  }

  UseMI.getOperand(UseIdx).setReg(ZeroReg);
  return true;
}

// Folds zero into instructions which have a load immediate zero as an operand
// but also recognize zero as immediate zero. If the definition of the load
// has no more users it is deleted.
bool PPCInstrInfo::FoldImmediate(MachineInstr &UseMI, MachineInstr &DefMI,
                                 Register Reg, MachineRegisterInfo *MRI) const {
  bool Changed = onlyFoldImmediate(UseMI, DefMI, Reg);
  if (MRI->use_nodbg_empty(Reg))
    DefMI.eraseFromParent();
  return Changed;
}

static bool MBBDefinesCTR(MachineBasicBlock &MBB) {
  for (MachineInstr &MI : MBB)
    if (MI.definesRegister(PPC::CTR) || MI.definesRegister(PPC::CTR8))
      return true;
  return false;
}

// We should make sure that, if we're going to predicate both sides of a
// condition (a diamond), that both sides don't define the counter register. We
// can predicate counter-decrement-based branches, but while that predicates
// the branching, it does not predicate the counter decrement. If we tried to
// merge the triangle into one predicated block, we'd decrement the counter
// twice.
bool PPCInstrInfo::isProfitableToIfCvt(MachineBasicBlock &TMBB,
                     unsigned NumT, unsigned ExtraT,
                     MachineBasicBlock &FMBB,
                     unsigned NumF, unsigned ExtraF,
                     BranchProbability Probability) const {
  return !(MBBDefinesCTR(TMBB) && MBBDefinesCTR(FMBB));
}


bool PPCInstrInfo::isPredicated(const MachineInstr &MI) const {
  // The predicated branches are identified by their type, not really by the
  // explicit presence of a predicate. Furthermore, some of them can be
  // predicated more than once. Because if conversion won't try to predicate
  // any instruction which already claims to be predicated (by returning true
  // here), always return false. In doing so, we let isPredicable() be the
  // final word on whether not the instruction can be (further) predicated.

  return false;
}

bool PPCInstrInfo::isSchedulingBoundary(const MachineInstr &MI,
                                        const MachineBasicBlock *MBB,
                                        const MachineFunction &MF) const {
  // Set MFFS and MTFSF as scheduling boundary to avoid unexpected code motion
  // across them, since some FP operations may change content of FPSCR.
  // TODO: Model FPSCR in PPC instruction definitions and remove the workaround
  if (MI.getOpcode() == PPC::MFFS || MI.getOpcode() == PPC::MTFSF)
    return true;
  return TargetInstrInfo::isSchedulingBoundary(MI, MBB, MF);
}

bool PPCInstrInfo::PredicateInstruction(MachineInstr &MI,
                                        ArrayRef<MachineOperand> Pred) const {
  unsigned OpC = MI.getOpcode();
  if (OpC == PPC::BLR || OpC == PPC::BLR8) {
    if (Pred[1].getReg() == PPC::CTR8 || Pred[1].getReg() == PPC::CTR) {
      bool isPPC64 = Subtarget.isPPC64();
      MI.setDesc(get(Pred[0].getImm() ? (isPPC64 ? PPC::BDNZLR8 : PPC::BDNZLR)
                                      : (isPPC64 ? PPC::BDZLR8 : PPC::BDZLR)));
      // Need add Def and Use for CTR implicit operand.
      MachineInstrBuilder(*MI.getParent()->getParent(), MI)
          .addReg(Pred[1].getReg(), RegState::Implicit)
          .addReg(Pred[1].getReg(), RegState::ImplicitDefine);
    } else if (Pred[0].getImm() == PPC::PRED_BIT_SET) {
      MI.setDesc(get(PPC::BCLR));
      MachineInstrBuilder(*MI.getParent()->getParent(), MI).add(Pred[1]);
    } else if (Pred[0].getImm() == PPC::PRED_BIT_UNSET) {
      MI.setDesc(get(PPC::BCLRn));
      MachineInstrBuilder(*MI.getParent()->getParent(), MI).add(Pred[1]);
    } else {
      MI.setDesc(get(PPC::BCCLR));
      MachineInstrBuilder(*MI.getParent()->getParent(), MI)
          .addImm(Pred[0].getImm())
          .add(Pred[1]);
    }

    return true;
  } else if (OpC == PPC::B) {
    if (Pred[1].getReg() == PPC::CTR8 || Pred[1].getReg() == PPC::CTR) {
      bool isPPC64 = Subtarget.isPPC64();
      MI.setDesc(get(Pred[0].getImm() ? (isPPC64 ? PPC::BDNZ8 : PPC::BDNZ)
                                      : (isPPC64 ? PPC::BDZ8 : PPC::BDZ)));
      // Need add Def and Use for CTR implicit operand.
      MachineInstrBuilder(*MI.getParent()->getParent(), MI)
          .addReg(Pred[1].getReg(), RegState::Implicit)
          .addReg(Pred[1].getReg(), RegState::ImplicitDefine);
    } else if (Pred[0].getImm() == PPC::PRED_BIT_SET) {
      MachineBasicBlock *MBB = MI.getOperand(0).getMBB();
      MI.RemoveOperand(0);

      MI.setDesc(get(PPC::BC));
      MachineInstrBuilder(*MI.getParent()->getParent(), MI)
          .add(Pred[1])
          .addMBB(MBB);
    } else if (Pred[0].getImm() == PPC::PRED_BIT_UNSET) {
      MachineBasicBlock *MBB = MI.getOperand(0).getMBB();
      MI.RemoveOperand(0);

      MI.setDesc(get(PPC::BCn));
      MachineInstrBuilder(*MI.getParent()->getParent(), MI)
          .add(Pred[1])
          .addMBB(MBB);
    } else {
      MachineBasicBlock *MBB = MI.getOperand(0).getMBB();
      MI.RemoveOperand(0);

      MI.setDesc(get(PPC::BCC));
      MachineInstrBuilder(*MI.getParent()->getParent(), MI)
          .addImm(Pred[0].getImm())
          .add(Pred[1])
          .addMBB(MBB);
    }

    return true;
  } else if (OpC == PPC::BCTR || OpC == PPC::BCTR8 || OpC == PPC::BCTRL ||
             OpC == PPC::BCTRL8 || OpC == PPC::BCTRL_RM ||
             OpC == PPC::BCTRL8_RM) {
    if (Pred[1].getReg() == PPC::CTR8 || Pred[1].getReg() == PPC::CTR)
      llvm_unreachable("Cannot predicate bctr[l] on the ctr register");

    bool setLR = OpC == PPC::BCTRL || OpC == PPC::BCTRL8 ||
                 OpC == PPC::BCTRL_RM || OpC == PPC::BCTRL8_RM;
    bool isPPC64 = Subtarget.isPPC64();

    if (Pred[0].getImm() == PPC::PRED_BIT_SET) {
      MI.setDesc(get(isPPC64 ? (setLR ? PPC::BCCTRL8 : PPC::BCCTR8)
                             : (setLR ? PPC::BCCTRL : PPC::BCCTR)));
      MachineInstrBuilder(*MI.getParent()->getParent(), MI).add(Pred[1]);
    } else if (Pred[0].getImm() == PPC::PRED_BIT_UNSET) {
      MI.setDesc(get(isPPC64 ? (setLR ? PPC::BCCTRL8n : PPC::BCCTR8n)
                             : (setLR ? PPC::BCCTRLn : PPC::BCCTRn)));
      MachineInstrBuilder(*MI.getParent()->getParent(), MI).add(Pred[1]);
    } else {
      MI.setDesc(get(isPPC64 ? (setLR ? PPC::BCCCTRL8 : PPC::BCCCTR8)
                             : (setLR ? PPC::BCCCTRL : PPC::BCCCTR)));
      MachineInstrBuilder(*MI.getParent()->getParent(), MI)
          .addImm(Pred[0].getImm())
          .add(Pred[1]);
    }

    // Need add Def and Use for LR implicit operand.
    if (setLR)
      MachineInstrBuilder(*MI.getParent()->getParent(), MI)
          .addReg(isPPC64 ? PPC::LR8 : PPC::LR, RegState::Implicit)
          .addReg(isPPC64 ? PPC::LR8 : PPC::LR, RegState::ImplicitDefine);
    if (OpC == PPC::BCTRL_RM || OpC == PPC::BCTRL8_RM)
      MachineInstrBuilder(*MI.getParent()->getParent(), MI)
          .addReg(PPC::RM, RegState::ImplicitDefine);

    return true;
  }

  return false;
}

bool PPCInstrInfo::SubsumesPredicate(ArrayRef<MachineOperand> Pred1,
                                     ArrayRef<MachineOperand> Pred2) const {
  assert(Pred1.size() == 2 && "Invalid PPC first predicate");
  assert(Pred2.size() == 2 && "Invalid PPC second predicate");

  if (Pred1[1].getReg() == PPC::CTR8 || Pred1[1].getReg() == PPC::CTR)
    return false;
  if (Pred2[1].getReg() == PPC::CTR8 || Pred2[1].getReg() == PPC::CTR)
    return false;

  // P1 can only subsume P2 if they test the same condition register.
  if (Pred1[1].getReg() != Pred2[1].getReg())
    return false;

  PPC::Predicate P1 = (PPC::Predicate) Pred1[0].getImm();
  PPC::Predicate P2 = (PPC::Predicate) Pred2[0].getImm();

  if (P1 == P2)
    return true;

  // Does P1 subsume P2, e.g. GE subsumes GT.
  if (P1 == PPC::PRED_LE &&
      (P2 == PPC::PRED_LT || P2 == PPC::PRED_EQ))
    return true;
  if (P1 == PPC::PRED_GE &&
      (P2 == PPC::PRED_GT || P2 == PPC::PRED_EQ))
    return true;

  return false;
}

bool PPCInstrInfo::ClobbersPredicate(MachineInstr &MI,
                                     std::vector<MachineOperand> &Pred,
                                     bool SkipDead) const {
  // Note: At the present time, the contents of Pred from this function is
  // unused by IfConversion. This implementation follows ARM by pushing the
  // CR-defining operand. Because the 'DZ' and 'DNZ' count as types of
  // predicate, instructions defining CTR or CTR8 are also included as
  // predicate-defining instructions.

  const TargetRegisterClass *RCs[] =
    { &PPC::CRRCRegClass, &PPC::CRBITRCRegClass,
      &PPC::CTRRCRegClass, &PPC::CTRRC8RegClass };

  bool Found = false;
  for (const MachineOperand &MO : MI.operands()) {
    for (unsigned c = 0; c < array_lengthof(RCs) && !Found; ++c) {
      const TargetRegisterClass *RC = RCs[c];
      if (MO.isReg()) {
        if (MO.isDef() && RC->contains(MO.getReg())) {
          Pred.push_back(MO);
          Found = true;
        }
      } else if (MO.isRegMask()) {
        for (TargetRegisterClass::iterator I = RC->begin(),
             IE = RC->end(); I != IE; ++I)
          if (MO.clobbersPhysReg(*I)) {
            Pred.push_back(MO);
            Found = true;
          }
      }
    }
  }

  return Found;
}

bool PPCInstrInfo::analyzeCompare(const MachineInstr &MI, Register &SrcReg,
                                  Register &SrcReg2, int64_t &Mask,
                                  int64_t &Value) const {
  unsigned Opc = MI.getOpcode();

  switch (Opc) {
  default: return false;
  case PPC::CMPWI:
  case PPC::CMPLWI:
  case PPC::CMPDI:
  case PPC::CMPLDI:
    SrcReg = MI.getOperand(1).getReg();
    SrcReg2 = 0;
    Value = MI.getOperand(2).getImm();
    Mask = 0xFFFF;
    return true;
  case PPC::CMPW:
  case PPC::CMPLW:
  case PPC::CMPD:
  case PPC::CMPLD:
  case PPC::FCMPUS:
  case PPC::FCMPUD:
    SrcReg = MI.getOperand(1).getReg();
    SrcReg2 = MI.getOperand(2).getReg();
    Value = 0;
    Mask = 0;
    return true;
  }
}

bool PPCInstrInfo::optimizeCompareInstr(MachineInstr &CmpInstr, Register SrcReg,
                                        Register SrcReg2, int64_t Mask,
                                        int64_t Value,
                                        const MachineRegisterInfo *MRI) const {
  if (DisableCmpOpt)
    return false;

  int OpC = CmpInstr.getOpcode();
  Register CRReg = CmpInstr.getOperand(0).getReg();

  // FP record forms set CR1 based on the exception status bits, not a
  // comparison with zero.
  if (OpC == PPC::FCMPUS || OpC == PPC::FCMPUD)
    return false;

  const TargetRegisterInfo *TRI = &getRegisterInfo();
  // The record forms set the condition register based on a signed comparison
  // with zero (so says the ISA manual). This is not as straightforward as it
  // seems, however, because this is always a 64-bit comparison on PPC64, even
  // for instructions that are 32-bit in nature (like slw for example).
  // So, on PPC32, for unsigned comparisons, we can use the record forms only
  // for equality checks (as those don't depend on the sign). On PPC64,
  // we are restricted to equality for unsigned 64-bit comparisons and for
  // signed 32-bit comparisons the applicability is more restricted.
  bool isPPC64 = Subtarget.isPPC64();
  bool is32BitSignedCompare   = OpC ==  PPC::CMPWI || OpC == PPC::CMPW;
  bool is32BitUnsignedCompare = OpC == PPC::CMPLWI || OpC == PPC::CMPLW;
  bool is64BitUnsignedCompare = OpC == PPC::CMPLDI || OpC == PPC::CMPLD;

  // Look through copies unless that gets us to a physical register.
  Register ActualSrc = TRI->lookThruCopyLike(SrcReg, MRI);
  if (ActualSrc.isVirtual())
    SrcReg = ActualSrc;

  // Get the unique definition of SrcReg.
  MachineInstr *MI = MRI->getUniqueVRegDef(SrcReg);
  if (!MI) return false;

  bool equalityOnly = false;
  bool noSub = false;
  if (isPPC64) {
    if (is32BitSignedCompare) {
      // We can perform this optimization only if MI is sign-extending.
      if (isSignExtended(*MI))
        noSub = true;
      else
        return false;
    } else if (is32BitUnsignedCompare) {
      // We can perform this optimization, equality only, if MI is
      // zero-extending.
      if (isZeroExtended(*MI)) {
        noSub = true;
        equalityOnly = true;
      } else
        return false;
    } else
      equalityOnly = is64BitUnsignedCompare;
  } else
    equalityOnly = is32BitUnsignedCompare;

  if (equalityOnly) {
    // We need to check the uses of the condition register in order to reject
    // non-equality comparisons.
    for (MachineRegisterInfo::use_instr_iterator
         I = MRI->use_instr_begin(CRReg), IE = MRI->use_instr_end();
         I != IE; ++I) {
      MachineInstr *UseMI = &*I;
      if (UseMI->getOpcode() == PPC::BCC) {
        PPC::Predicate Pred = (PPC::Predicate)UseMI->getOperand(0).getImm();
        unsigned PredCond = PPC::getPredicateCondition(Pred);
        // We ignore hint bits when checking for non-equality comparisons.
        if (PredCond != PPC::PRED_EQ && PredCond != PPC::PRED_NE)
          return false;
      } else if (UseMI->getOpcode() == PPC::ISEL ||
                 UseMI->getOpcode() == PPC::ISEL8) {
        unsigned SubIdx = UseMI->getOperand(3).getSubReg();
        if (SubIdx != PPC::sub_eq)
          return false;
      } else
        return false;
    }
  }

  MachineBasicBlock::iterator I = CmpInstr;

  // Scan forward to find the first use of the compare.
  for (MachineBasicBlock::iterator EL = CmpInstr.getParent()->end(); I != EL;
       ++I) {
    bool FoundUse = false;
    for (MachineRegisterInfo::use_instr_iterator
         J = MRI->use_instr_begin(CRReg), JE = MRI->use_instr_end();
         J != JE; ++J)
      if (&*J == &*I) {
        FoundUse = true;
        break;
      }

    if (FoundUse)
      break;
  }

  SmallVector<std::pair<MachineOperand*, PPC::Predicate>, 4> PredsToUpdate;
  SmallVector<std::pair<MachineOperand*, unsigned>, 4> SubRegsToUpdate;

  // There are two possible candidates which can be changed to set CR[01].
  // One is MI, the other is a SUB instruction.
  // For CMPrr(r1,r2), we are looking for SUB(r1,r2) or SUB(r2,r1).
  MachineInstr *Sub = nullptr;
  if (SrcReg2 != 0)
    // MI is not a candidate for CMPrr.
    MI = nullptr;
  // FIXME: Conservatively refuse to convert an instruction which isn't in the
  // same BB as the comparison. This is to allow the check below to avoid calls
  // (and other explicit clobbers); instead we should really check for these
  // more explicitly (in at least a few predecessors).
  else if (MI->getParent() != CmpInstr.getParent())
    return false;
  else if (Value != 0) {
    // The record-form instructions set CR bit based on signed comparison
    // against 0. We try to convert a compare against 1 or -1 into a compare
    // against 0 to exploit record-form instructions. For example, we change
    // the condition "greater than -1" into "greater than or equal to 0"
    // and "less than 1" into "less than or equal to 0".

    // Since we optimize comparison based on a specific branch condition,
    // we don't optimize if condition code is used by more than once.
    if (equalityOnly || !MRI->hasOneUse(CRReg))
      return false;

    MachineInstr *UseMI = &*MRI->use_instr_begin(CRReg);
    if (UseMI->getOpcode() != PPC::BCC)
      return false;

    PPC::Predicate Pred = (PPC::Predicate)UseMI->getOperand(0).getImm();
    unsigned PredCond = PPC::getPredicateCondition(Pred);
    unsigned PredHint = PPC::getPredicateHint(Pred);
    int16_t Immed = (int16_t)Value;

    // When modifying the condition in the predicate, we propagate hint bits
    // from the original predicate to the new one.
    if (Immed == -1 && PredCond == PPC::PRED_GT)
      // We convert "greater than -1" into "greater than or equal to 0",
      // since we are assuming signed comparison by !equalityOnly
      Pred = PPC::getPredicate(PPC::PRED_GE, PredHint);
    else if (Immed == -1 && PredCond == PPC::PRED_LE)
      // We convert "less than or equal to -1" into "less than 0".
      Pred = PPC::getPredicate(PPC::PRED_LT, PredHint);
    else if (Immed == 1 && PredCond == PPC::PRED_LT)
      // We convert "less than 1" into "less than or equal to 0".
      Pred = PPC::getPredicate(PPC::PRED_LE, PredHint);
    else if (Immed == 1 && PredCond == PPC::PRED_GE)
      // We convert "greater than or equal to 1" into "greater than 0".
      Pred = PPC::getPredicate(PPC::PRED_GT, PredHint);
    else
      return false;

    PredsToUpdate.push_back(std::make_pair(&(UseMI->getOperand(0)), Pred));
  }

  // Search for Sub.
  --I;

  // Get ready to iterate backward from CmpInstr.
  MachineBasicBlock::iterator E = MI, B = CmpInstr.getParent()->begin();

  for (; I != E && !noSub; --I) {
    const MachineInstr &Instr = *I;
    unsigned IOpC = Instr.getOpcode();

    if (&*I != &CmpInstr && (Instr.modifiesRegister(PPC::CR0, TRI) ||
                             Instr.readsRegister(PPC::CR0, TRI)))
      // This instruction modifies or uses the record condition register after
      // the one we want to change. While we could do this transformation, it
      // would likely not be profitable. This transformation removes one
      // instruction, and so even forcing RA to generate one move probably
      // makes it unprofitable.
      return false;

    // Check whether CmpInstr can be made redundant by the current instruction.
    if ((OpC == PPC::CMPW || OpC == PPC::CMPLW ||
         OpC == PPC::CMPD || OpC == PPC::CMPLD) &&
        (IOpC == PPC::SUBF || IOpC == PPC::SUBF8) &&
        ((Instr.getOperand(1).getReg() == SrcReg &&
          Instr.getOperand(2).getReg() == SrcReg2) ||
        (Instr.getOperand(1).getReg() == SrcReg2 &&
         Instr.getOperand(2).getReg() == SrcReg))) {
      Sub = &*I;
      break;
    }

    if (I == B)
      // The 'and' is below the comparison instruction.
      return false;
  }

  // Return false if no candidates exist.
  if (!MI && !Sub)
    return false;

  // The single candidate is called MI.
  if (!MI) MI = Sub;

  int NewOpC = -1;
  int MIOpC = MI->getOpcode();
  if (MIOpC == PPC::ANDI_rec || MIOpC == PPC::ANDI8_rec ||
      MIOpC == PPC::ANDIS_rec || MIOpC == PPC::ANDIS8_rec)
    NewOpC = MIOpC;
  else {
    NewOpC = PPC::getRecordFormOpcode(MIOpC);
    if (NewOpC == -1 && PPC::getNonRecordFormOpcode(MIOpC) != -1)
      NewOpC = MIOpC;
  }

  // FIXME: On the non-embedded POWER architectures, only some of the record
  // forms are fast, and we should use only the fast ones.

  // The defining instruction has a record form (or is already a record
  // form). It is possible, however, that we'll need to reverse the condition
  // code of the users.
  if (NewOpC == -1)
    return false;

  // This transformation should not be performed if `nsw` is missing and is not
  // `equalityOnly` comparison. Since if there is overflow, sub_lt, sub_gt in
  // CRReg do not reflect correct order. If `equalityOnly` is true, sub_eq in
  // CRReg can reflect if compared values are equal, this optz is still valid.
  if (!equalityOnly && (NewOpC == PPC::SUBF_rec || NewOpC == PPC::SUBF8_rec) &&
      Sub && !Sub->getFlag(MachineInstr::NoSWrap))
    return false;

  // If we have SUB(r1, r2) and CMP(r2, r1), the condition code based on CMP
  // needs to be updated to be based on SUB.  Push the condition code
  // operands to OperandsToUpdate.  If it is safe to remove CmpInstr, the
  // condition code of these operands will be modified.
  // Here, Value == 0 means we haven't converted comparison against 1 or -1 to
  // comparison against 0, which may modify predicate.
  bool ShouldSwap = false;
  if (Sub && Value == 0) {
    ShouldSwap = SrcReg2 != 0 && Sub->getOperand(1).getReg() == SrcReg2 &&
      Sub->getOperand(2).getReg() == SrcReg;

    // The operands to subf are the opposite of sub, so only in the fixed-point
    // case, invert the order.
    ShouldSwap = !ShouldSwap;
  }

  if (ShouldSwap)
    for (MachineRegisterInfo::use_instr_iterator
         I = MRI->use_instr_begin(CRReg), IE = MRI->use_instr_end();
         I != IE; ++I) {
      MachineInstr *UseMI = &*I;
      if (UseMI->getOpcode() == PPC::BCC) {
        PPC::Predicate Pred = (PPC::Predicate) UseMI->getOperand(0).getImm();
        unsigned PredCond = PPC::getPredicateCondition(Pred);
        assert((!equalityOnly ||
                PredCond == PPC::PRED_EQ || PredCond == PPC::PRED_NE) &&
               "Invalid predicate for equality-only optimization");
        (void)PredCond; // To suppress warning in release build.
        PredsToUpdate.push_back(std::make_pair(&(UseMI->getOperand(0)),
                                PPC::getSwappedPredicate(Pred)));
      } else if (UseMI->getOpcode() == PPC::ISEL ||
                 UseMI->getOpcode() == PPC::ISEL8) {
        unsigned NewSubReg = UseMI->getOperand(3).getSubReg();
        assert((!equalityOnly || NewSubReg == PPC::sub_eq) &&
               "Invalid CR bit for equality-only optimization");

        if (NewSubReg == PPC::sub_lt)
          NewSubReg = PPC::sub_gt;
        else if (NewSubReg == PPC::sub_gt)
          NewSubReg = PPC::sub_lt;

        SubRegsToUpdate.push_back(std::make_pair(&(UseMI->getOperand(3)),
                                                 NewSubReg));
      } else // We need to abort on a user we don't understand.
        return false;
    }
  assert(!(Value != 0 && ShouldSwap) &&
         "Non-zero immediate support and ShouldSwap"
         "may conflict in updating predicate");

  // Create a new virtual register to hold the value of the CR set by the
  // record-form instruction. If the instruction was not previously in
  // record form, then set the kill flag on the CR.
  CmpInstr.eraseFromParent();

  MachineBasicBlock::iterator MII = MI;
  BuildMI(*MI->getParent(), std::next(MII), MI->getDebugLoc(),
          get(TargetOpcode::COPY), CRReg)
    .addReg(PPC::CR0, MIOpC != NewOpC ? RegState::Kill : 0);

  // Even if CR0 register were dead before, it is alive now since the
  // instruction we just built uses it.
  MI->clearRegisterDeads(PPC::CR0);

  if (MIOpC != NewOpC) {
    // We need to be careful here: we're replacing one instruction with
    // another, and we need to make sure that we get all of the right
    // implicit uses and defs. On the other hand, the caller may be holding
    // an iterator to this instruction, and so we can't delete it (this is
    // specifically the case if this is the instruction directly after the
    // compare).

    // Rotates are expensive instructions. If we're emitting a record-form
    // rotate that can just be an andi/andis, we should just emit that.
    if (MIOpC == PPC::RLWINM || MIOpC == PPC::RLWINM8) {
      Register GPRRes = MI->getOperand(0).getReg();
      int64_t SH = MI->getOperand(2).getImm();
      int64_t MB = MI->getOperand(3).getImm();
      int64_t ME = MI->getOperand(4).getImm();
      // We can only do this if both the start and end of the mask are in the
      // same halfword.
      bool MBInLoHWord = MB >= 16;
      bool MEInLoHWord = ME >= 16;
      uint64_t Mask = ~0LLU;

      if (MB <= ME && MBInLoHWord == MEInLoHWord && SH == 0) {
        Mask = ((1LLU << (32 - MB)) - 1) & ~((1LLU << (31 - ME)) - 1);
        // The mask value needs to shift right 16 if we're emitting andis.
        Mask >>= MBInLoHWord ? 0 : 16;
        NewOpC = MIOpC == PPC::RLWINM
                     ? (MBInLoHWord ? PPC::ANDI_rec : PPC::ANDIS_rec)
                     : (MBInLoHWord ? PPC::ANDI8_rec : PPC::ANDIS8_rec);
      } else if (MRI->use_empty(GPRRes) && (ME == 31) &&
                 (ME - MB + 1 == SH) && (MB >= 16)) {
        // If we are rotating by the exact number of bits as are in the mask
        // and the mask is in the least significant bits of the register,
        // that's just an andis. (as long as the GPR result has no uses).
        Mask = ((1LLU << 32) - 1) & ~((1LLU << (32 - SH)) - 1);
        Mask >>= 16;
        NewOpC = MIOpC == PPC::RLWINM ? PPC::ANDIS_rec : PPC::ANDIS8_rec;
      }
      // If we've set the mask, we can transform.
      if (Mask != ~0LLU) {
        MI->RemoveOperand(4);
        MI->RemoveOperand(3);
        MI->getOperand(2).setImm(Mask);
        NumRcRotatesConvertedToRcAnd++;
      }
    } else if (MIOpC == PPC::RLDICL && MI->getOperand(2).getImm() == 0) {
      int64_t MB = MI->getOperand(3).getImm();
      if (MB >= 48) {
        uint64_t Mask = (1LLU << (63 - MB + 1)) - 1;
        NewOpC = PPC::ANDI8_rec;
        MI->RemoveOperand(3);
        MI->getOperand(2).setImm(Mask);
        NumRcRotatesConvertedToRcAnd++;
      }
    }

    const MCInstrDesc &NewDesc = get(NewOpC);
    MI->setDesc(NewDesc);

    if (NewDesc.ImplicitDefs)
      for (const MCPhysReg *ImpDefs = NewDesc.getImplicitDefs();
           *ImpDefs; ++ImpDefs)
        if (!MI->definesRegister(*ImpDefs))
          MI->addOperand(*MI->getParent()->getParent(),
                         MachineOperand::CreateReg(*ImpDefs, true, true));
    if (NewDesc.ImplicitUses)
      for (const MCPhysReg *ImpUses = NewDesc.getImplicitUses();
           *ImpUses; ++ImpUses)
        if (!MI->readsRegister(*ImpUses))
          MI->addOperand(*MI->getParent()->getParent(),
                         MachineOperand::CreateReg(*ImpUses, false, true));
  }
  assert(MI->definesRegister(PPC::CR0) &&
         "Record-form instruction does not define cr0?");

  // Modify the condition code of operands in OperandsToUpdate.
  // Since we have SUB(r1, r2) and CMP(r2, r1), the condition code needs to
  // be changed from r2 > r1 to r1 < r2, from r2 < r1 to r1 > r2, etc.
  for (unsigned i = 0, e = PredsToUpdate.size(); i < e; i++)
    PredsToUpdate[i].first->setImm(PredsToUpdate[i].second);

  for (unsigned i = 0, e = SubRegsToUpdate.size(); i < e; i++)
    SubRegsToUpdate[i].first->setSubReg(SubRegsToUpdate[i].second);

  return true;
}

bool PPCInstrInfo::getMemOperandsWithOffsetWidth(
    const MachineInstr &LdSt, SmallVectorImpl<const MachineOperand *> &BaseOps,
    int64_t &Offset, bool &OffsetIsScalable, unsigned &Width,
    const TargetRegisterInfo *TRI) const {
  const MachineOperand *BaseOp;
  OffsetIsScalable = false;
  if (!getMemOperandWithOffsetWidth(LdSt, BaseOp, Offset, Width, TRI))
    return false;
  BaseOps.push_back(BaseOp);
  return true;
}

static bool isLdStSafeToCluster(const MachineInstr &LdSt,
                                const TargetRegisterInfo *TRI) {
  // If this is a volatile load/store, don't mess with it.
  if (LdSt.hasOrderedMemoryRef() || LdSt.getNumExplicitOperands() != 3)
    return false;

  if (LdSt.getOperand(2).isFI())
    return true;

  assert(LdSt.getOperand(2).isReg() && "Expected a reg operand.");
  // Can't cluster if the instruction modifies the base register
  // or it is update form. e.g. ld r2,3(r2)
  if (LdSt.modifiesRegister(LdSt.getOperand(2).getReg(), TRI))
    return false;

  return true;
}

// Only cluster instruction pair that have the same opcode, and they are
// clusterable according to PowerPC specification.
static bool isClusterableLdStOpcPair(unsigned FirstOpc, unsigned SecondOpc,
                                     const PPCSubtarget &Subtarget) {
  switch (FirstOpc) {
  default:
    return false;
  case PPC::STD:
  case PPC::STFD:
  case PPC::STXSD:
  case PPC::DFSTOREf64:
    return FirstOpc == SecondOpc;
  // PowerPC backend has opcode STW/STW8 for instruction "stw" to deal with
  // 32bit and 64bit instruction selection. They are clusterable pair though
  // they are different opcode.
  case PPC::STW:
  case PPC::STW8:
    return SecondOpc == PPC::STW || SecondOpc == PPC::STW8;
  }
}

bool PPCInstrInfo::shouldClusterMemOps(
    ArrayRef<const MachineOperand *> BaseOps1,
    ArrayRef<const MachineOperand *> BaseOps2, unsigned NumLoads,
    unsigned NumBytes) const {

  assert(BaseOps1.size() == 1 && BaseOps2.size() == 1);
  const MachineOperand &BaseOp1 = *BaseOps1.front();
  const MachineOperand &BaseOp2 = *BaseOps2.front();
  assert((BaseOp1.isReg() || BaseOp1.isFI()) &&
         "Only base registers and frame indices are supported.");

  // The NumLoads means the number of loads that has been clustered.
  // Don't cluster memory op if there are already two ops clustered at least.
  if (NumLoads > 2)
    return false;

  // Cluster the load/store only when they have the same base
  // register or FI.
  if ((BaseOp1.isReg() != BaseOp2.isReg()) ||
      (BaseOp1.isReg() && BaseOp1.getReg() != BaseOp2.getReg()) ||
      (BaseOp1.isFI() && BaseOp1.getIndex() != BaseOp2.getIndex()))
    return false;

  // Check if the load/store are clusterable according to the PowerPC
  // specification.
  const MachineInstr &FirstLdSt = *BaseOp1.getParent();
  const MachineInstr &SecondLdSt = *BaseOp2.getParent();
  unsigned FirstOpc = FirstLdSt.getOpcode();
  unsigned SecondOpc = SecondLdSt.getOpcode();
  const TargetRegisterInfo *TRI = &getRegisterInfo();
  // Cluster the load/store only when they have the same opcode, and they are
  // clusterable opcode according to PowerPC specification.
  if (!isClusterableLdStOpcPair(FirstOpc, SecondOpc, Subtarget))
    return false;

  // Can't cluster load/store that have ordered or volatile memory reference.
  if (!isLdStSafeToCluster(FirstLdSt, TRI) ||
      !isLdStSafeToCluster(SecondLdSt, TRI))
    return false;

  int64_t Offset1 = 0, Offset2 = 0;
  unsigned Width1 = 0, Width2 = 0;
  const MachineOperand *Base1 = nullptr, *Base2 = nullptr;
  if (!getMemOperandWithOffsetWidth(FirstLdSt, Base1, Offset1, Width1, TRI) ||
      !getMemOperandWithOffsetWidth(SecondLdSt, Base2, Offset2, Width2, TRI) ||
      Width1 != Width2)
    return false;

  assert(Base1 == &BaseOp1 && Base2 == &BaseOp2 &&
         "getMemOperandWithOffsetWidth return incorrect base op");
  // The caller should already have ordered FirstMemOp/SecondMemOp by offset.
  assert(Offset1 <= Offset2 && "Caller should have ordered offsets.");
  return Offset1 + Width1 == Offset2;
}

/// GetInstSize - Return the number of bytes of code the specified
/// instruction may be.  This returns the maximum number of bytes.
///
unsigned PPCInstrInfo::getInstSizeInBytes(const MachineInstr &MI) const {
  unsigned Opcode = MI.getOpcode();

  if (Opcode == PPC::INLINEASM || Opcode == PPC::INLINEASM_BR) {
    const MachineFunction *MF = MI.getParent()->getParent();
    const char *AsmStr = MI.getOperand(0).getSymbolName();
    return getInlineAsmLength(AsmStr, *MF->getTarget().getMCAsmInfo());
  } else if (Opcode == TargetOpcode::STACKMAP) {
    StackMapOpers Opers(&MI);
    return Opers.getNumPatchBytes();
  } else if (Opcode == TargetOpcode::PATCHPOINT) {
    PatchPointOpers Opers(&MI);
    return Opers.getNumPatchBytes();
  } else {
    return get(Opcode).getSize();
  }
}

std::pair<unsigned, unsigned>
PPCInstrInfo::decomposeMachineOperandsTargetFlags(unsigned TF) const {
  const unsigned Mask = PPCII::MO_ACCESS_MASK;
  return std::make_pair(TF & Mask, TF & ~Mask);
}

ArrayRef<std::pair<unsigned, const char *>>
PPCInstrInfo::getSerializableDirectMachineOperandTargetFlags() const {
  using namespace PPCII;
  static const std::pair<unsigned, const char *> TargetFlags[] = {
      {MO_LO, "ppc-lo"},
      {MO_HA, "ppc-ha"},
      {MO_TPREL_LO, "ppc-tprel-lo"},
      {MO_TPREL_HA, "ppc-tprel-ha"},
      {MO_DTPREL_LO, "ppc-dtprel-lo"},
      {MO_TLSLD_LO, "ppc-tlsld-lo"},
      {MO_TOC_LO, "ppc-toc-lo"},
      {MO_TLS, "ppc-tls"}};
  return makeArrayRef(TargetFlags);
}

ArrayRef<std::pair<unsigned, const char *>>
PPCInstrInfo::getSerializableBitmaskMachineOperandTargetFlags() const {
  using namespace PPCII;
  static const std::pair<unsigned, const char *> TargetFlags[] = {
      {MO_PLT, "ppc-plt"},
      {MO_PIC_FLAG, "ppc-pic"},
      {MO_PCREL_FLAG, "ppc-pcrel"},
      {MO_GOT_FLAG, "ppc-got"},
      {MO_PCREL_OPT_FLAG, "ppc-opt-pcrel"},
      {MO_TLSGD_FLAG, "ppc-tlsgd"},
      {MO_TLSLD_FLAG, "ppc-tlsld"},
      {MO_TPREL_FLAG, "ppc-tprel"},
      {MO_TLSGDM_FLAG, "ppc-tlsgdm"},
      {MO_GOT_TLSGD_PCREL_FLAG, "ppc-got-tlsgd-pcrel"},
      {MO_GOT_TLSLD_PCREL_FLAG, "ppc-got-tlsld-pcrel"},
      {MO_GOT_TPREL_PCREL_FLAG, "ppc-got-tprel-pcrel"}};
  return makeArrayRef(TargetFlags);
}

// Expand VSX Memory Pseudo instruction to either a VSX or a FP instruction.
// The VSX versions have the advantage of a full 64-register target whereas
// the FP ones have the advantage of lower latency and higher throughput. So
// what we are after is using the faster instructions in low register pressure
// situations and using the larger register file in high register pressure
// situations.
bool PPCInstrInfo::expandVSXMemPseudo(MachineInstr &MI) const {
    unsigned UpperOpcode, LowerOpcode;
    switch (MI.getOpcode()) {
    case PPC::DFLOADf32:
      UpperOpcode = PPC::LXSSP;
      LowerOpcode = PPC::LFS;
      break;
    case PPC::DFLOADf64:
      UpperOpcode = PPC::LXSD;
      LowerOpcode = PPC::LFD;
      break;
    case PPC::DFSTOREf32:
      UpperOpcode = PPC::STXSSP;
      LowerOpcode = PPC::STFS;
      break;
    case PPC::DFSTOREf64:
      UpperOpcode = PPC::STXSD;
      LowerOpcode = PPC::STFD;
      break;
    case PPC::XFLOADf32:
      UpperOpcode = PPC::LXSSPX;
      LowerOpcode = PPC::LFSX;
      break;
    case PPC::XFLOADf64:
      UpperOpcode = PPC::LXSDX;
      LowerOpcode = PPC::LFDX;
      break;
    case PPC::XFSTOREf32:
      UpperOpcode = PPC::STXSSPX;
      LowerOpcode = PPC::STFSX;
      break;
    case PPC::XFSTOREf64:
      UpperOpcode = PPC::STXSDX;
      LowerOpcode = PPC::STFDX;
      break;
    case PPC::LIWAX:
      UpperOpcode = PPC::LXSIWAX;
      LowerOpcode = PPC::LFIWAX;
      break;
    case PPC::LIWZX:
      UpperOpcode = PPC::LXSIWZX;
      LowerOpcode = PPC::LFIWZX;
      break;
    case PPC::STIWX:
      UpperOpcode = PPC::STXSIWX;
      LowerOpcode = PPC::STFIWX;
      break;
    default:
      llvm_unreachable("Unknown Operation!");
    }

    Register TargetReg = MI.getOperand(0).getReg();
    unsigned Opcode;
    if ((TargetReg >= PPC::F0 && TargetReg <= PPC::F31) ||
        (TargetReg >= PPC::VSL0 && TargetReg <= PPC::VSL31))
      Opcode = LowerOpcode;
    else
      Opcode = UpperOpcode;
    MI.setDesc(get(Opcode));
    return true;
}

static bool isAnImmediateOperand(const MachineOperand &MO) {
  return MO.isCPI() || MO.isGlobal() || MO.isImm();
}

bool PPCInstrInfo::expandPostRAPseudo(MachineInstr &MI) const {
  auto &MBB = *MI.getParent();
  auto DL = MI.getDebugLoc();

  switch (MI.getOpcode()) {
  case PPC::BUILD_UACC: {
    MCRegister ACC = MI.getOperand(0).getReg();
    MCRegister UACC = MI.getOperand(1).getReg();
    if (ACC - PPC::ACC0 != UACC - PPC::UACC0) {
      MCRegister SrcVSR = PPC::VSL0 + (UACC - PPC::UACC0) * 4;
      MCRegister DstVSR = PPC::VSL0 + (ACC - PPC::ACC0) * 4;
      // FIXME: This can easily be improved to look up to the top of the MBB
      // to see if the inputs are XXLOR's. If they are and SrcReg is killed,
      // we can just re-target any such XXLOR's to DstVSR + offset.
      for (int VecNo = 0; VecNo < 4; VecNo++)
        BuildMI(MBB, MI, DL, get(PPC::XXLOR), DstVSR + VecNo)
            .addReg(SrcVSR + VecNo)
            .addReg(SrcVSR + VecNo);
    }
    // BUILD_UACC is expanded to 4 copies of the underlying vsx registers.
    // So after building the 4 copies, we can replace the BUILD_UACC instruction
    // with a NOP.
    LLVM_FALLTHROUGH;
  }
  case PPC::KILL_PAIR: {
    MI.setDesc(get(PPC::UNENCODED_NOP));
    MI.RemoveOperand(1);
    MI.RemoveOperand(0);
    return true;
  }
  case TargetOpcode::LOAD_STACK_GUARD: {
    assert(Subtarget.isTargetLinux() &&
           "Only Linux target is expected to contain LOAD_STACK_GUARD");
    const int64_t Offset = Subtarget.isPPC64() ? -0x7010 : -0x7008;
    const unsigned Reg = Subtarget.isPPC64() ? PPC::X13 : PPC::R2;
    MI.setDesc(get(Subtarget.isPPC64() ? PPC::LD : PPC::LWZ));
    MachineInstrBuilder(*MI.getParent()->getParent(), MI)
        .addImm(Offset)
        .addReg(Reg);
    return true;
  }
  case PPC::DFLOADf32:
  case PPC::DFLOADf64:
  case PPC::DFSTOREf32:
  case PPC::DFSTOREf64: {
    assert(Subtarget.hasP9Vector() &&
           "Invalid D-Form Pseudo-ops on Pre-P9 target.");
    assert(MI.getOperand(2).isReg() &&
           isAnImmediateOperand(MI.getOperand(1)) &&
           "D-form op must have register and immediate operands");
    return expandVSXMemPseudo(MI);
  }
  case PPC::XFLOADf32:
  case PPC::XFSTOREf32:
  case PPC::LIWAX:
  case PPC::LIWZX:
  case PPC::STIWX: {
    assert(Subtarget.hasP8Vector() &&
           "Invalid X-Form Pseudo-ops on Pre-P8 target.");
    assert(MI.getOperand(2).isReg() && MI.getOperand(1).isReg() &&
           "X-form op must have register and register operands");
    return expandVSXMemPseudo(MI);
  }
  case PPC::XFLOADf64:
  case PPC::XFSTOREf64: {
    assert(Subtarget.hasVSX() &&
           "Invalid X-Form Pseudo-ops on target that has no VSX.");
    assert(MI.getOperand(2).isReg() && MI.getOperand(1).isReg() &&
           "X-form op must have register and register operands");
    return expandVSXMemPseudo(MI);
  }
  case PPC::SPILLTOVSR_LD: {
    Register TargetReg = MI.getOperand(0).getReg();
    if (PPC::VSFRCRegClass.contains(TargetReg)) {
      MI.setDesc(get(PPC::DFLOADf64));
      return expandPostRAPseudo(MI);
    }
    else
      MI.setDesc(get(PPC::LD));
    return true;
  }
  case PPC::SPILLTOVSR_ST: {
    Register SrcReg = MI.getOperand(0).getReg();
    if (PPC::VSFRCRegClass.contains(SrcReg)) {
      NumStoreSPILLVSRRCAsVec++;
      MI.setDesc(get(PPC::DFSTOREf64));
      return expandPostRAPseudo(MI);
    } else {
      NumStoreSPILLVSRRCAsGpr++;
      MI.setDesc(get(PPC::STD));
    }
    return true;
  }
  case PPC::SPILLTOVSR_LDX: {
    Register TargetReg = MI.getOperand(0).getReg();
    if (PPC::VSFRCRegClass.contains(TargetReg))
      MI.setDesc(get(PPC::LXSDX));
    else
      MI.setDesc(get(PPC::LDX));
    return true;
  }
  case PPC::SPILLTOVSR_STX: {
    Register SrcReg = MI.getOperand(0).getReg();
    if (PPC::VSFRCRegClass.contains(SrcReg)) {
      NumStoreSPILLVSRRCAsVec++;
      MI.setDesc(get(PPC::STXSDX));
    } else {
      NumStoreSPILLVSRRCAsGpr++;
      MI.setDesc(get(PPC::STDX));
    }
    return true;
  }

    // FIXME: Maybe we can expand it in 'PowerPC Expand Atomic' pass.
  case PPC::CFENCE8: {
    auto Val = MI.getOperand(0).getReg();
    BuildMI(MBB, MI, DL, get(PPC::CMPD), PPC::CR7).addReg(Val).addReg(Val);
    BuildMI(MBB, MI, DL, get(PPC::CTRL_DEP))
        .addImm(PPC::PRED_NE_MINUS)
        .addReg(PPC::CR7)
        .addImm(1);
    MI.setDesc(get(PPC::ISYNC));
    MI.RemoveOperand(0);
    return true;
  }
  }
  return false;
}

// Essentially a compile-time implementation of a compare->isel sequence.
// It takes two constants to compare, along with the true/false registers
// and the comparison type (as a subreg to a CR field) and returns one
// of the true/false registers, depending on the comparison results.
static unsigned selectReg(int64_t Imm1, int64_t Imm2, unsigned CompareOpc,
                          unsigned TrueReg, unsigned FalseReg,
                          unsigned CRSubReg) {
  // Signed comparisons. The immediates are assumed to be sign-extended.
  if (CompareOpc == PPC::CMPWI || CompareOpc == PPC::CMPDI) {
    switch (CRSubReg) {
    default: llvm_unreachable("Unknown integer comparison type.");
    case PPC::sub_lt:
      return Imm1 < Imm2 ? TrueReg : FalseReg;
    case PPC::sub_gt:
      return Imm1 > Imm2 ? TrueReg : FalseReg;
    case PPC::sub_eq:
      return Imm1 == Imm2 ? TrueReg : FalseReg;
    }
  }
  // Unsigned comparisons.
  else if (CompareOpc == PPC::CMPLWI || CompareOpc == PPC::CMPLDI) {
    switch (CRSubReg) {
    default: llvm_unreachable("Unknown integer comparison type.");
    case PPC::sub_lt:
      return (uint64_t)Imm1 < (uint64_t)Imm2 ? TrueReg : FalseReg;
    case PPC::sub_gt:
      return (uint64_t)Imm1 > (uint64_t)Imm2 ? TrueReg : FalseReg;
    case PPC::sub_eq:
      return Imm1 == Imm2 ? TrueReg : FalseReg;
    }
  }
  return PPC::NoRegister;
}

void PPCInstrInfo::replaceInstrOperandWithImm(MachineInstr &MI,
                                              unsigned OpNo,
                                              int64_t Imm) const {
  assert(MI.getOperand(OpNo).isReg() && "Operand must be a REG");
  // Replace the REG with the Immediate.
  Register InUseReg = MI.getOperand(OpNo).getReg();
  MI.getOperand(OpNo).ChangeToImmediate(Imm);

  // We need to make sure that the MI didn't have any implicit use
  // of this REG any more. We don't call MI.implicit_operands().empty() to
  // return early, since MI's MCID might be changed in calling context, as a
  // result its number of explicit operands may be changed, thus the begin of
  // implicit operand is changed.
  const TargetRegisterInfo *TRI = &getRegisterInfo();
  int UseOpIdx = MI.findRegisterUseOperandIdx(InUseReg, false, TRI);
  if (UseOpIdx >= 0) {
    MachineOperand &MO = MI.getOperand(UseOpIdx);
    if (MO.isImplicit())
      // The operands must always be in the following order:
      // - explicit reg defs,
      // - other explicit operands (reg uses, immediates, etc.),
      // - implicit reg defs
      // - implicit reg uses
      // Therefore, removing the implicit operand won't change the explicit
      // operands layout.
      MI.RemoveOperand(UseOpIdx);
  }
}

// Replace an instruction with one that materializes a constant (and sets
// CR0 if the original instruction was a record-form instruction).
void PPCInstrInfo::replaceInstrWithLI(MachineInstr &MI,
                                      const LoadImmediateInfo &LII) const {
  // Remove existing operands.
  int OperandToKeep = LII.SetCR ? 1 : 0;
  for (int i = MI.getNumOperands() - 1; i > OperandToKeep; i--)
    MI.RemoveOperand(i);

  // Replace the instruction.
  if (LII.SetCR) {
    MI.setDesc(get(LII.Is64Bit ? PPC::ANDI8_rec : PPC::ANDI_rec));
    // Set the immediate.
    MachineInstrBuilder(*MI.getParent()->getParent(), MI)
        .addImm(LII.Imm).addReg(PPC::CR0, RegState::ImplicitDefine);
    return;
  }
  else
    MI.setDesc(get(LII.Is64Bit ? PPC::LI8 : PPC::LI));

  // Set the immediate.
  MachineInstrBuilder(*MI.getParent()->getParent(), MI)
      .addImm(LII.Imm);
}

MachineInstr *PPCInstrInfo::getDefMIPostRA(unsigned Reg, MachineInstr &MI,
                                           bool &SeenIntermediateUse) const {
  assert(!MI.getParent()->getParent()->getRegInfo().isSSA() &&
         "Should be called after register allocation.");
  const TargetRegisterInfo *TRI = &getRegisterInfo();
  MachineBasicBlock::reverse_iterator E = MI.getParent()->rend(), It = MI;
  It++;
  SeenIntermediateUse = false;
  for (; It != E; ++It) {
    if (It->modifiesRegister(Reg, TRI))
      return &*It;
    if (It->readsRegister(Reg, TRI))
      SeenIntermediateUse = true;
  }
  return nullptr;
}

MachineInstr *PPCInstrInfo::getForwardingDefMI(
  MachineInstr &MI,
  unsigned &OpNoForForwarding,
  bool &SeenIntermediateUse) const {
  OpNoForForwarding = ~0U;
  MachineInstr *DefMI = nullptr;
  MachineRegisterInfo *MRI = &MI.getParent()->getParent()->getRegInfo();
  const TargetRegisterInfo *TRI = &getRegisterInfo();
  // If we're in SSA, get the defs through the MRI. Otherwise, only look
  // within the basic block to see if the register is defined using an
  // LI/LI8/ADDI/ADDI8.
  if (MRI->isSSA()) {
    for (int i = 1, e = MI.getNumOperands(); i < e; i++) {
      if (!MI.getOperand(i).isReg())
        continue;
      Register Reg = MI.getOperand(i).getReg();
      if (!Register::isVirtualRegister(Reg))
        continue;
      unsigned TrueReg = TRI->lookThruCopyLike(Reg, MRI);
      if (Register::isVirtualRegister(TrueReg)) {
        DefMI = MRI->getVRegDef(TrueReg);
        if (DefMI->getOpcode() == PPC::LI || DefMI->getOpcode() == PPC::LI8 ||
            DefMI->getOpcode() == PPC::ADDI ||
            DefMI->getOpcode() == PPC::ADDI8) {
          OpNoForForwarding = i;
          // The ADDI and LI operand maybe exist in one instruction at same
          // time. we prefer to fold LI operand as LI only has one Imm operand
          // and is more possible to be converted. So if current DefMI is
          // ADDI/ADDI8, we continue to find possible LI/LI8.
          if (DefMI->getOpcode() == PPC::LI || DefMI->getOpcode() == PPC::LI8)
            break;
        }
      }
    }
  } else {
    // Looking back through the definition for each operand could be expensive,
    // so exit early if this isn't an instruction that either has an immediate
    // form or is already an immediate form that we can handle.
    ImmInstrInfo III;
    unsigned Opc = MI.getOpcode();
    bool ConvertibleImmForm =
        Opc == PPC::CMPWI || Opc == PPC::CMPLWI || Opc == PPC::CMPDI ||
        Opc == PPC::CMPLDI || Opc == PPC::ADDI || Opc == PPC::ADDI8 ||
        Opc == PPC::ORI || Opc == PPC::ORI8 || Opc == PPC::XORI ||
        Opc == PPC::XORI8 || Opc == PPC::RLDICL || Opc == PPC::RLDICL_rec ||
        Opc == PPC::RLDICL_32 || Opc == PPC::RLDICL_32_64 ||
        Opc == PPC::RLWINM || Opc == PPC::RLWINM_rec || Opc == PPC::RLWINM8 ||
        Opc == PPC::RLWINM8_rec;
    bool IsVFReg = (MI.getNumOperands() && MI.getOperand(0).isReg())
                       ? isVFRegister(MI.getOperand(0).getReg())
                       : false;
    if (!ConvertibleImmForm && !instrHasImmForm(Opc, IsVFReg, III, true))
      return nullptr;

    // Don't convert or %X, %Y, %Y since that's just a register move.
    if ((Opc == PPC::OR || Opc == PPC::OR8) &&
        MI.getOperand(1).getReg() == MI.getOperand(2).getReg())
      return nullptr;
    for (int i = 1, e = MI.getNumOperands(); i < e; i++) {
      MachineOperand &MO = MI.getOperand(i);
      SeenIntermediateUse = false;
      if (MO.isReg() && MO.isUse() && !MO.isImplicit()) {
        Register Reg = MI.getOperand(i).getReg();
        // If we see another use of this reg between the def and the MI,
        // we want to flat it so the def isn't deleted.
        MachineInstr *DefMI = getDefMIPostRA(Reg, MI, SeenIntermediateUse);
        if (DefMI) {
          // Is this register defined by some form of add-immediate (including
          // load-immediate) within this basic block?
          switch (DefMI->getOpcode()) {
          default:
            break;
          case PPC::LI:
          case PPC::LI8:
          case PPC::ADDItocL:
          case PPC::ADDI:
          case PPC::ADDI8:
            OpNoForForwarding = i;
            return DefMI;
          }
        }
      }
    }
  }
  return OpNoForForwarding == ~0U ? nullptr : DefMI;
}

unsigned PPCInstrInfo::getSpillTarget() const {
  // With P10, we may need to spill paired vector registers or accumulator
  // registers. MMA implies paired vectors, so we can just check that.
  bool IsP10Variant = Subtarget.isISA3_1() || Subtarget.pairedVectorMemops();
  return IsP10Variant ? 2 : Subtarget.hasP9Vector() ? 1 : 0;
}

const unsigned *PPCInstrInfo::getStoreOpcodesForSpillArray() const {
  return StoreSpillOpcodesArray[getSpillTarget()];
}

const unsigned *PPCInstrInfo::getLoadOpcodesForSpillArray() const {
  return LoadSpillOpcodesArray[getSpillTarget()];
}

void PPCInstrInfo::fixupIsDeadOrKill(MachineInstr *StartMI, MachineInstr *EndMI,
                                     unsigned RegNo) const {
  // Conservatively clear kill flag for the register if the instructions are in
  // different basic blocks and in SSA form, because the kill flag may no longer
  // be right. There is no need to bother with dead flags since defs with no
  // uses will be handled by DCE.
  MachineRegisterInfo &MRI = StartMI->getParent()->getParent()->getRegInfo();
  if (MRI.isSSA() && (StartMI->getParent() != EndMI->getParent())) {
    MRI.clearKillFlags(RegNo);
    return;
  }

  // Instructions between [StartMI, EndMI] should be in same basic block.
  assert((StartMI->getParent() == EndMI->getParent()) &&
         "Instructions are not in same basic block");

  // If before RA, StartMI may be def through COPY, we need to adjust it to the
  // real def. See function getForwardingDefMI.
  if (MRI.isSSA()) {
    bool Reads, Writes;
    std::tie(Reads, Writes) = StartMI->readsWritesVirtualRegister(RegNo);
    if (!Reads && !Writes) {
      assert(Register::isVirtualRegister(RegNo) &&
             "Must be a virtual register");
      // Get real def and ignore copies.
      StartMI = MRI.getVRegDef(RegNo);
    }
  }

  bool IsKillSet = false;

  auto clearOperandKillInfo = [=] (MachineInstr &MI, unsigned Index) {
    MachineOperand &MO = MI.getOperand(Index);
    if (MO.isReg() && MO.isUse() && MO.isKill() &&
        getRegisterInfo().regsOverlap(MO.getReg(), RegNo))
      MO.setIsKill(false);
  };

  // Set killed flag for EndMI.
  // No need to do anything if EndMI defines RegNo.
  int UseIndex =
      EndMI->findRegisterUseOperandIdx(RegNo, false, &getRegisterInfo());
  if (UseIndex != -1) {
    EndMI->getOperand(UseIndex).setIsKill(true);
    IsKillSet = true;
    // Clear killed flag for other EndMI operands related to RegNo. In some
    // upexpected cases, killed may be set multiple times for same register
    // operand in same MI.
    for (int i = 0, e = EndMI->getNumOperands(); i != e; ++i)
      if (i != UseIndex)
        clearOperandKillInfo(*EndMI, i);
  }

  // Walking the inst in reverse order (EndMI -> StartMI].
  MachineBasicBlock::reverse_iterator It = *EndMI;
  MachineBasicBlock::reverse_iterator E = EndMI->getParent()->rend();
  // EndMI has been handled above, skip it here.
  It++;
  MachineOperand *MO = nullptr;
  for (; It != E; ++It) {
    // Skip insturctions which could not be a def/use of RegNo.
    if (It->isDebugInstr() || It->isPosition())
      continue;

    // Clear killed flag for all It operands related to RegNo. In some
    // upexpected cases, killed may be set multiple times for same register
    // operand in same MI.
    for (int i = 0, e = It->getNumOperands(); i != e; ++i)
        clearOperandKillInfo(*It, i);

    // If killed is not set, set killed for its last use or set dead for its def
    // if no use found.
    if (!IsKillSet) {
      if ((MO = It->findRegisterUseOperand(RegNo, false, &getRegisterInfo()))) {
        // Use found, set it killed.
        IsKillSet = true;
        MO->setIsKill(true);
        continue;
      } else if ((MO = It->findRegisterDefOperand(RegNo, false, true,
                                                  &getRegisterInfo()))) {
        // No use found, set dead for its def.
        assert(&*It == StartMI && "No new def between StartMI and EndMI.");
        MO->setIsDead(true);
        break;
      }
    }

    if ((&*It) == StartMI)
      break;
  }
  // Ensure RegMo liveness is killed after EndMI.
  assert((IsKillSet || (MO && MO->isDead())) &&
         "RegNo should be killed or dead");
}

// This opt tries to convert the following imm form to an index form to save an
// add for stack variables.
// Return false if no such pattern found.
//
// ADDI instr: ToBeChangedReg = ADDI FrameBaseReg, OffsetAddi
// ADD instr:  ToBeDeletedReg = ADD ToBeChangedReg(killed), ScaleReg
// Imm instr:  Reg            = op OffsetImm, ToBeDeletedReg(killed)
//
// can be converted to:
//
// new ADDI instr: ToBeChangedReg = ADDI FrameBaseReg, (OffsetAddi + OffsetImm)
// Index instr:    Reg            = opx ScaleReg, ToBeChangedReg(killed)
//
// In order to eliminate ADD instr, make sure that:
// 1: (OffsetAddi + OffsetImm) must be int16 since this offset will be used in
//    new ADDI instr and ADDI can only take int16 Imm.
// 2: ToBeChangedReg must be killed in ADD instr and there is no other use
//    between ADDI and ADD instr since its original def in ADDI will be changed
//    in new ADDI instr. And also there should be no new def for it between
//    ADD and Imm instr as ToBeChangedReg will be used in Index instr.
// 3: ToBeDeletedReg must be killed in Imm instr and there is no other use
//    between ADD and Imm instr since ADD instr will be eliminated.
// 4: ScaleReg must not be redefined between ADD and Imm instr since it will be
//    moved to Index instr.
bool PPCInstrInfo::foldFrameOffset(MachineInstr &MI) const {
  MachineFunction *MF = MI.getParent()->getParent();
  MachineRegisterInfo *MRI = &MF->getRegInfo();
  bool PostRA = !MRI->isSSA();
  // Do this opt after PEI which is after RA. The reason is stack slot expansion
  // in PEI may expose such opportunities since in PEI, stack slot offsets to
  // frame base(OffsetAddi) are determined.
  if (!PostRA)
    return false;
  unsigned ToBeDeletedReg = 0;
  int64_t OffsetImm = 0;
  unsigned XFormOpcode = 0;
  ImmInstrInfo III;

  // Check if Imm instr meets requirement.
  if (!isImmInstrEligibleForFolding(MI, ToBeDeletedReg, XFormOpcode, OffsetImm,
                                    III))
    return false;

  bool OtherIntermediateUse = false;
  MachineInstr *ADDMI = getDefMIPostRA(ToBeDeletedReg, MI, OtherIntermediateUse);

  // Exit if there is other use between ADD and Imm instr or no def found.
  if (OtherIntermediateUse || !ADDMI)
    return false;

  // Check if ADD instr meets requirement.
  if (!isADDInstrEligibleForFolding(*ADDMI))
    return false;

  unsigned ScaleRegIdx = 0;
  int64_t OffsetAddi = 0;
  MachineInstr *ADDIMI = nullptr;

  // Check if there is a valid ToBeChangedReg in ADDMI.
  // 1: It must be killed.
  // 2: Its definition must be a valid ADDIMI.
  // 3: It must satify int16 offset requirement.
  if (isValidToBeChangedReg(ADDMI, 1, ADDIMI, OffsetAddi, OffsetImm))
    ScaleRegIdx = 2;
  else if (isValidToBeChangedReg(ADDMI, 2, ADDIMI, OffsetAddi, OffsetImm))
    ScaleRegIdx = 1;
  else
    return false;

  assert(ADDIMI && "There should be ADDIMI for valid ToBeChangedReg.");
  unsigned ToBeChangedReg = ADDIMI->getOperand(0).getReg();
  unsigned ScaleReg = ADDMI->getOperand(ScaleRegIdx).getReg();
  auto NewDefFor = [&](unsigned Reg, MachineBasicBlock::iterator Start,
                       MachineBasicBlock::iterator End) {
    for (auto It = ++Start; It != End; It++)
      if (It->modifiesRegister(Reg, &getRegisterInfo()))
        return true;
    return false;
  };

  // We are trying to replace the ImmOpNo with ScaleReg. Give up if it is
  // treated as special zero when ScaleReg is R0/X0 register.
  if (III.ZeroIsSpecialOrig == III.ImmOpNo &&
      (ScaleReg == PPC::R0 || ScaleReg == PPC::X0))
    return false;

  // Make sure no other def for ToBeChangedReg and ScaleReg between ADD Instr
  // and Imm Instr.
  if (NewDefFor(ToBeChangedReg, *ADDMI, MI) || NewDefFor(ScaleReg, *ADDMI, MI))
    return false;

  // Now start to do the transformation.
  LLVM_DEBUG(dbgs() << "Replace instruction: "
                    << "\n");
  LLVM_DEBUG(ADDIMI->dump());
  LLVM_DEBUG(ADDMI->dump());
  LLVM_DEBUG(MI.dump());
  LLVM_DEBUG(dbgs() << "with: "
                    << "\n");

  // Update ADDI instr.
  ADDIMI->getOperand(2).setImm(OffsetAddi + OffsetImm);

  // Update Imm instr.
  MI.setDesc(get(XFormOpcode));
  MI.getOperand(III.ImmOpNo)
      .ChangeToRegister(ScaleReg, false, false,
                        ADDMI->getOperand(ScaleRegIdx).isKill());

  MI.getOperand(III.OpNoForForwarding)
      .ChangeToRegister(ToBeChangedReg, false, false, true);

  // Eliminate ADD instr.
  ADDMI->eraseFromParent();

  LLVM_DEBUG(ADDIMI->dump());
  LLVM_DEBUG(MI.dump());

  return true;
}

bool PPCInstrInfo::isADDIInstrEligibleForFolding(MachineInstr &ADDIMI,
                                                 int64_t &Imm) const {
  unsigned Opc = ADDIMI.getOpcode();

  // Exit if the instruction is not ADDI.
  if (Opc != PPC::ADDI && Opc != PPC::ADDI8)
    return false;

  // The operand may not necessarily be an immediate - it could be a relocation.
  if (!ADDIMI.getOperand(2).isImm())
    return false;

  Imm = ADDIMI.getOperand(2).getImm();

  return true;
}

bool PPCInstrInfo::isADDInstrEligibleForFolding(MachineInstr &ADDMI) const {
  unsigned Opc = ADDMI.getOpcode();

  // Exit if the instruction is not ADD.
  return Opc == PPC::ADD4 || Opc == PPC::ADD8;
}

bool PPCInstrInfo::isImmInstrEligibleForFolding(MachineInstr &MI,
                                                unsigned &ToBeDeletedReg,
                                                unsigned &XFormOpcode,
                                                int64_t &OffsetImm,
                                                ImmInstrInfo &III) const {
  // Only handle load/store.
  if (!MI.mayLoadOrStore())
    return false;

  unsigned Opc = MI.getOpcode();

  XFormOpcode = RI.getMappedIdxOpcForImmOpc(Opc);

  // Exit if instruction has no index form.
  if (XFormOpcode == PPC::INSTRUCTION_LIST_END)
    return false;

  // TODO: sync the logic between instrHasImmForm() and ImmToIdxMap.
  if (!instrHasImmForm(XFormOpcode, isVFRegister(MI.getOperand(0).getReg()),
                       III, true))
    return false;

  if (!III.IsSummingOperands)
    return false;

  MachineOperand ImmOperand = MI.getOperand(III.ImmOpNo);
  MachineOperand RegOperand = MI.getOperand(III.OpNoForForwarding);
  // Only support imm operands, not relocation slots or others.
  if (!ImmOperand.isImm())
    return false;

  assert(RegOperand.isReg() && "Instruction format is not right");

  // There are other use for ToBeDeletedReg after Imm instr, can not delete it.
  if (!RegOperand.isKill())
    return false;

  ToBeDeletedReg = RegOperand.getReg();
  OffsetImm = ImmOperand.getImm();

  return true;
}

bool PPCInstrInfo::isValidToBeChangedReg(MachineInstr *ADDMI, unsigned Index,
                                         MachineInstr *&ADDIMI,
                                         int64_t &OffsetAddi,
                                         int64_t OffsetImm) const {
  assert((Index == 1 || Index == 2) && "Invalid operand index for add.");
  MachineOperand &MO = ADDMI->getOperand(Index);

  if (!MO.isKill())
    return false;

  bool OtherIntermediateUse = false;

  ADDIMI = getDefMIPostRA(MO.getReg(), *ADDMI, OtherIntermediateUse);
  // Currently handle only one "add + Imminstr" pair case, exit if other
  // intermediate use for ToBeChangedReg found.
  // TODO: handle the cases where there are other "add + Imminstr" pairs
  // with same offset in Imminstr which is like:
  //
  // ADDI instr: ToBeChangedReg  = ADDI FrameBaseReg, OffsetAddi
  // ADD instr1: ToBeDeletedReg1 = ADD ToBeChangedReg, ScaleReg1
  // Imm instr1: Reg1            = op1 OffsetImm, ToBeDeletedReg1(killed)
  // ADD instr2: ToBeDeletedReg2 = ADD ToBeChangedReg(killed), ScaleReg2
  // Imm instr2: Reg2            = op2 OffsetImm, ToBeDeletedReg2(killed)
  //
  // can be converted to:
  //
  // new ADDI instr: ToBeChangedReg = ADDI FrameBaseReg,
  //                                       (OffsetAddi + OffsetImm)
  // Index instr1:   Reg1           = opx1 ScaleReg1, ToBeChangedReg
  // Index instr2:   Reg2           = opx2 ScaleReg2, ToBeChangedReg(killed)

  if (OtherIntermediateUse || !ADDIMI)
    return false;
  // Check if ADDI instr meets requirement.
  if (!isADDIInstrEligibleForFolding(*ADDIMI, OffsetAddi))
    return false;

  if (isInt<16>(OffsetAddi + OffsetImm))
    return true;
  return false;
}

// If this instruction has an immediate form and one of its operands is a
// result of a load-immediate or an add-immediate, convert it to
// the immediate form if the constant is in range.
bool PPCInstrInfo::convertToImmediateForm(MachineInstr &MI,
                                          MachineInstr **KilledDef) const {
  MachineFunction *MF = MI.getParent()->getParent();
  MachineRegisterInfo *MRI = &MF->getRegInfo();
  bool PostRA = !MRI->isSSA();
  bool SeenIntermediateUse = true;
  unsigned ForwardingOperand = ~0U;
  MachineInstr *DefMI = getForwardingDefMI(MI, ForwardingOperand,
                                           SeenIntermediateUse);
  if (!DefMI)
    return false;
  assert(ForwardingOperand < MI.getNumOperands() &&
         "The forwarding operand needs to be valid at this point");
  bool IsForwardingOperandKilled = MI.getOperand(ForwardingOperand).isKill();
  bool KillFwdDefMI = !SeenIntermediateUse && IsForwardingOperandKilled;
  if (KilledDef && KillFwdDefMI)
    *KilledDef = DefMI;

  // If this is a imm instruction and its register operands is produced by ADDI,
  // put the imm into imm inst directly.
  if (RI.getMappedIdxOpcForImmOpc(MI.getOpcode()) !=
          PPC::INSTRUCTION_LIST_END &&
      transformToNewImmFormFedByAdd(MI, *DefMI, ForwardingOperand))
    return true;

  ImmInstrInfo III;
  bool IsVFReg = MI.getOperand(0).isReg()
                     ? isVFRegister(MI.getOperand(0).getReg())
                     : false;
  bool HasImmForm = instrHasImmForm(MI.getOpcode(), IsVFReg, III, PostRA);
  // If this is a reg+reg instruction that has a reg+imm form,
  // and one of the operands is produced by an add-immediate,
  // try to convert it.
  if (HasImmForm &&
      transformToImmFormFedByAdd(MI, III, ForwardingOperand, *DefMI,
                                 KillFwdDefMI))
    return true;

  // If this is a reg+reg instruction that has a reg+imm form,
  // and one of the operands is produced by LI, convert it now.
  if (HasImmForm &&
      transformToImmFormFedByLI(MI, III, ForwardingOperand, *DefMI))
    return true;

  // If this is not a reg+reg, but the DefMI is LI/LI8, check if its user MI
  // can be simpified to LI.
  if (!HasImmForm && simplifyToLI(MI, *DefMI, ForwardingOperand, KilledDef))
    return true;

  return false;
}

bool PPCInstrInfo::combineRLWINM(MachineInstr &MI,
                                 MachineInstr **ToErase) const {
  MachineRegisterInfo *MRI = &MI.getParent()->getParent()->getRegInfo();
  unsigned FoldingReg = MI.getOperand(1).getReg();
  if (!Register::isVirtualRegister(FoldingReg))
    return false;
  MachineInstr *SrcMI = MRI->getVRegDef(FoldingReg);
  if (SrcMI->getOpcode() != PPC::RLWINM &&
      SrcMI->getOpcode() != PPC::RLWINM_rec &&
      SrcMI->getOpcode() != PPC::RLWINM8 &&
      SrcMI->getOpcode() != PPC::RLWINM8_rec)
    return false;
  assert((MI.getOperand(2).isImm() && MI.getOperand(3).isImm() &&
          MI.getOperand(4).isImm() && SrcMI->getOperand(2).isImm() &&
          SrcMI->getOperand(3).isImm() && SrcMI->getOperand(4).isImm()) &&
         "Invalid PPC::RLWINM Instruction!");
  uint64_t SHSrc = SrcMI->getOperand(2).getImm();
  uint64_t SHMI = MI.getOperand(2).getImm();
  uint64_t MBSrc = SrcMI->getOperand(3).getImm();
  uint64_t MBMI = MI.getOperand(3).getImm();
  uint64_t MESrc = SrcMI->getOperand(4).getImm();
  uint64_t MEMI = MI.getOperand(4).getImm();

  assert((MEMI < 32 && MESrc < 32 && MBMI < 32 && MBSrc < 32) &&
         "Invalid PPC::RLWINM Instruction!");
  // If MBMI is bigger than MEMI, we always can not get run of ones.
  // RotatedSrcMask non-wrap:
  //                 0........31|32........63
  // RotatedSrcMask:   B---E        B---E
  // MaskMI:         -----------|--E  B------
  // Result:           -----          ---      (Bad candidate)
  //
  // RotatedSrcMask wrap:
  //                 0........31|32........63
  // RotatedSrcMask: --E   B----|--E    B----
  // MaskMI:         -----------|--E  B------
  // Result:         ---   -----|---    -----  (Bad candidate)
  //
  // One special case is RotatedSrcMask is a full set mask.
  // RotatedSrcMask full:
  //                 0........31|32........63
  // RotatedSrcMask: ------EB---|-------EB---
  // MaskMI:         -----------|--E  B------
  // Result:         -----------|---  -------  (Good candidate)

  // Mark special case.
  bool SrcMaskFull = (MBSrc - MESrc == 1) || (MBSrc == 0 && MESrc == 31);

  // For other MBMI > MEMI cases, just return.
  if ((MBMI > MEMI) && !SrcMaskFull)
    return false;

  // Handle MBMI <= MEMI cases.
  APInt MaskMI = APInt::getBitsSetWithWrap(32, 32 - MEMI - 1, 32 - MBMI);
  // In MI, we only need low 32 bits of SrcMI, just consider about low 32
  // bit of SrcMI mask. Note that in APInt, lowerest bit is at index 0,
  // while in PowerPC ISA, lowerest bit is at index 63.
  APInt MaskSrc = APInt::getBitsSetWithWrap(32, 32 - MESrc - 1, 32 - MBSrc);

  APInt RotatedSrcMask = MaskSrc.rotl(SHMI);
  APInt FinalMask = RotatedSrcMask & MaskMI;
  uint32_t NewMB, NewME;
  bool Simplified = false;

  // If final mask is 0, MI result should be 0 too.
  if (FinalMask.isZero()) {
    bool Is64Bit =
        (MI.getOpcode() == PPC::RLWINM8 || MI.getOpcode() == PPC::RLWINM8_rec);
    Simplified = true;
    LLVM_DEBUG(dbgs() << "Replace Instr: ");
    LLVM_DEBUG(MI.dump());

    if (MI.getOpcode() == PPC::RLWINM || MI.getOpcode() == PPC::RLWINM8) {
      // Replace MI with "LI 0"
      MI.RemoveOperand(4);
      MI.RemoveOperand(3);
      MI.RemoveOperand(2);
      MI.getOperand(1).ChangeToImmediate(0);
      MI.setDesc(get(Is64Bit ? PPC::LI8 : PPC::LI));
    } else {
      // Replace MI with "ANDI_rec reg, 0"
      MI.RemoveOperand(4);
      MI.RemoveOperand(3);
      MI.getOperand(2).setImm(0);
      MI.setDesc(get(Is64Bit ? PPC::ANDI8_rec : PPC::ANDI_rec));
      MI.getOperand(1).setReg(SrcMI->getOperand(1).getReg());
      if (SrcMI->getOperand(1).isKill()) {
        MI.getOperand(1).setIsKill(true);
        SrcMI->getOperand(1).setIsKill(false);
      } else
        // About to replace MI.getOperand(1), clear its kill flag.
        MI.getOperand(1).setIsKill(false);
    }

    LLVM_DEBUG(dbgs() << "With: ");
    LLVM_DEBUG(MI.dump());

  } else if ((isRunOfOnes((unsigned)(FinalMask.getZExtValue()), NewMB, NewME) &&
              NewMB <= NewME) ||
             SrcMaskFull) {
    // Here we only handle MBMI <= MEMI case, so NewMB must be no bigger
    // than NewME. Otherwise we get a 64 bit value after folding, but MI
    // return a 32 bit value.
    Simplified = true;
    LLVM_DEBUG(dbgs() << "Converting Instr: ");
    LLVM_DEBUG(MI.dump());

    uint16_t NewSH = (SHSrc + SHMI) % 32;
    MI.getOperand(2).setImm(NewSH);
    // If SrcMI mask is full, no need to update MBMI and MEMI.
    if (!SrcMaskFull) {
      MI.getOperand(3).setImm(NewMB);
      MI.getOperand(4).setImm(NewME);
    }
    MI.getOperand(1).setReg(SrcMI->getOperand(1).getReg());
    if (SrcMI->getOperand(1).isKill()) {
      MI.getOperand(1).setIsKill(true);
      SrcMI->getOperand(1).setIsKill(false);
    } else
      // About to replace MI.getOperand(1), clear its kill flag.
      MI.getOperand(1).setIsKill(false);

    LLVM_DEBUG(dbgs() << "To: ");
    LLVM_DEBUG(MI.dump());
  }
  if (Simplified & MRI->use_nodbg_empty(FoldingReg) &&
      !SrcMI->hasImplicitDef()) {
    // If FoldingReg has no non-debug use and it has no implicit def (it
    // is not RLWINMO or RLWINM8o), it's safe to delete its def SrcMI.
    // Otherwise keep it.
    *ToErase = SrcMI;
    LLVM_DEBUG(dbgs() << "Delete dead instruction: ");
    LLVM_DEBUG(SrcMI->dump());
  }
  return Simplified;
}

bool PPCInstrInfo::instrHasImmForm(unsigned Opc, bool IsVFReg,
                                   ImmInstrInfo &III, bool PostRA) const {
  // The vast majority of the instructions would need their operand 2 replaced
  // with an immediate when switching to the reg+imm form. A marked exception
  // are the update form loads/stores for which a constant operand 2 would need
  // to turn into a displacement and move operand 1 to the operand 2 position.
  III.ImmOpNo = 2;
  III.OpNoForForwarding = 2;
  III.ImmWidth = 16;
  III.ImmMustBeMultipleOf = 1;
  III.TruncateImmTo = 0;
  III.IsSummingOperands = false;
  switch (Opc) {
  default: return false;
  case PPC::ADD4:
  case PPC::ADD8:
    III.SignedImm = true;
    III.ZeroIsSpecialOrig = 0;
    III.ZeroIsSpecialNew = 1;
    III.IsCommutative = true;
    III.IsSummingOperands = true;
    III.ImmOpcode = Opc == PPC::ADD4 ? PPC::ADDI : PPC::ADDI8;
    break;
  case PPC::ADDC:
  case PPC::ADDC8:
    III.SignedImm = true;
    III.ZeroIsSpecialOrig = 0;
    III.ZeroIsSpecialNew = 0;
    III.IsCommutative = true;
    III.IsSummingOperands = true;
    III.ImmOpcode = Opc == PPC::ADDC ? PPC::ADDIC : PPC::ADDIC8;
    break;
  case PPC::ADDC_rec:
    III.SignedImm = true;
    III.ZeroIsSpecialOrig = 0;
    III.ZeroIsSpecialNew = 0;
    III.IsCommutative = true;
    III.IsSummingOperands = true;
    III.ImmOpcode = PPC::ADDIC_rec;
    break;
  case PPC::SUBFC:
  case PPC::SUBFC8:
    III.SignedImm = true;
    III.ZeroIsSpecialOrig = 0;
    III.ZeroIsSpecialNew = 0;
    III.IsCommutative = false;
    III.ImmOpcode = Opc == PPC::SUBFC ? PPC::SUBFIC : PPC::SUBFIC8;
    break;
  case PPC::CMPW:
  case PPC::CMPD:
    III.SignedImm = true;
    III.ZeroIsSpecialOrig = 0;
    III.ZeroIsSpecialNew = 0;
    III.IsCommutative = false;
    III.ImmOpcode = Opc == PPC::CMPW ? PPC::CMPWI : PPC::CMPDI;
    break;
  case PPC::CMPLW:
  case PPC::CMPLD:
    III.SignedImm = false;
    III.ZeroIsSpecialOrig = 0;
    III.ZeroIsSpecialNew = 0;
    III.IsCommutative = false;
    III.ImmOpcode = Opc == PPC::CMPLW ? PPC::CMPLWI : PPC::CMPLDI;
    break;
  case PPC::AND_rec:
  case PPC::AND8_rec:
  case PPC::OR:
  case PPC::OR8:
  case PPC::XOR:
  case PPC::XOR8:
    III.SignedImm = false;
    III.ZeroIsSpecialOrig = 0;
    III.ZeroIsSpecialNew = 0;
    III.IsCommutative = true;
    switch(Opc) {
    default: llvm_unreachable("Unknown opcode");
    case PPC::AND_rec:
      III.ImmOpcode = PPC::ANDI_rec;
      break;
    case PPC::AND8_rec:
      III.ImmOpcode = PPC::ANDI8_rec;
      break;
    case PPC::OR: III.ImmOpcode = PPC::ORI; break;
    case PPC::OR8: III.ImmOpcode = PPC::ORI8; break;
    case PPC::XOR: III.ImmOpcode = PPC::XORI; break;
    case PPC::XOR8: III.ImmOpcode = PPC::XORI8; break;
    }
    break;
  case PPC::RLWNM:
  case PPC::RLWNM8:
  case PPC::RLWNM_rec:
  case PPC::RLWNM8_rec:
  case PPC::SLW:
  case PPC::SLW8:
  case PPC::SLW_rec:
  case PPC::SLW8_rec:
  case PPC::SRW:
  case PPC::SRW8:
  case PPC::SRW_rec:
  case PPC::SRW8_rec:
  case PPC::SRAW:
  case PPC::SRAW_rec:
    III.SignedImm = false;
    III.ZeroIsSpecialOrig = 0;
    III.ZeroIsSpecialNew = 0;
    III.IsCommutative = false;
    // This isn't actually true, but the instructions ignore any of the
    // upper bits, so any immediate loaded with an LI is acceptable.
    // This does not apply to shift right algebraic because a value
    // out of range will produce a -1/0.
    III.ImmWidth = 16;
    if (Opc == PPC::RLWNM || Opc == PPC::RLWNM8 || Opc == PPC::RLWNM_rec ||
        Opc == PPC::RLWNM8_rec)
      III.TruncateImmTo = 5;
    else
      III.TruncateImmTo = 6;
    switch(Opc) {
    default: llvm_unreachable("Unknown opcode");
    case PPC::RLWNM: III.ImmOpcode = PPC::RLWINM; break;
    case PPC::RLWNM8: III.ImmOpcode = PPC::RLWINM8; break;
    case PPC::RLWNM_rec:
      III.ImmOpcode = PPC::RLWINM_rec;
      break;
    case PPC::RLWNM8_rec:
      III.ImmOpcode = PPC::RLWINM8_rec;
      break;
    case PPC::SLW: III.ImmOpcode = PPC::RLWINM; break;
    case PPC::SLW8: III.ImmOpcode = PPC::RLWINM8; break;
    case PPC::SLW_rec:
      III.ImmOpcode = PPC::RLWINM_rec;
      break;
    case PPC::SLW8_rec:
      III.ImmOpcode = PPC::RLWINM8_rec;
      break;
    case PPC::SRW: III.ImmOpcode = PPC::RLWINM; break;
    case PPC::SRW8: III.ImmOpcode = PPC::RLWINM8; break;
    case PPC::SRW_rec:
      III.ImmOpcode = PPC::RLWINM_rec;
      break;
    case PPC::SRW8_rec:
      III.ImmOpcode = PPC::RLWINM8_rec;
      break;
    case PPC::SRAW:
      III.ImmWidth = 5;
      III.TruncateImmTo = 0;
      III.ImmOpcode = PPC::SRAWI;
      break;
    case PPC::SRAW_rec:
      III.ImmWidth = 5;
      III.TruncateImmTo = 0;
      III.ImmOpcode = PPC::SRAWI_rec;
      break;
    }
    break;
  case PPC::RLDCL:
  case PPC::RLDCL_rec:
  case PPC::RLDCR:
  case PPC::RLDCR_rec:
  case PPC::SLD:
  case PPC::SLD_rec:
  case PPC::SRD:
  case PPC::SRD_rec:
  case PPC::SRAD:
  case PPC::SRAD_rec:
    III.SignedImm = false;
    III.ZeroIsSpecialOrig = 0;
    III.ZeroIsSpecialNew = 0;
    III.IsCommutative = false;
    // This isn't actually true, but the instructions ignore any of the
    // upper bits, so any immediate loaded with an LI is acceptable.
    // This does not apply to shift right algebraic because a value
    // out of range will produce a -1/0.
    III.ImmWidth = 16;
    if (Opc == PPC::RLDCL || Opc == PPC::RLDCL_rec || Opc == PPC::RLDCR ||
        Opc == PPC::RLDCR_rec)
      III.TruncateImmTo = 6;
    else
      III.TruncateImmTo = 7;
    switch(Opc) {
    default: llvm_unreachable("Unknown opcode");
    case PPC::RLDCL: III.ImmOpcode = PPC::RLDICL; break;
    case PPC::RLDCL_rec:
      III.ImmOpcode = PPC::RLDICL_rec;
      break;
    case PPC::RLDCR: III.ImmOpcode = PPC::RLDICR; break;
    case PPC::RLDCR_rec:
      III.ImmOpcode = PPC::RLDICR_rec;
      break;
    case PPC::SLD: III.ImmOpcode = PPC::RLDICR; break;
    case PPC::SLD_rec:
      III.ImmOpcode = PPC::RLDICR_rec;
      break;
    case PPC::SRD: III.ImmOpcode = PPC::RLDICL; break;
    case PPC::SRD_rec:
      III.ImmOpcode = PPC::RLDICL_rec;
      break;
    case PPC::SRAD:
      III.ImmWidth = 6;
      III.TruncateImmTo = 0;
      III.ImmOpcode = PPC::SRADI;
       break;
    case PPC::SRAD_rec:
      III.ImmWidth = 6;
      III.TruncateImmTo = 0;
      III.ImmOpcode = PPC::SRADI_rec;
      break;
    }
    break;
  // Loads and stores:
  case PPC::LBZX:
  case PPC::LBZX8:
  case PPC::LHZX:
  case PPC::LHZX8:
  case PPC::LHAX:
  case PPC::LHAX8:
  case PPC::LWZX:
  case PPC::LWZX8:
  case PPC::LWAX:
  case PPC::LDX:
  case PPC::LFSX:
  case PPC::LFDX:
  case PPC::STBX:
  case PPC::STBX8:
  case PPC::STHX:
  case PPC::STHX8:
  case PPC::STWX:
  case PPC::STWX8:
  case PPC::STDX:
  case PPC::STFSX:
  case PPC::STFDX:
    III.SignedImm = true;
    III.ZeroIsSpecialOrig = 1;
    III.ZeroIsSpecialNew = 2;
    III.IsCommutative = true;
    III.IsSummingOperands = true;
    III.ImmOpNo = 1;
    III.OpNoForForwarding = 2;
    switch(Opc) {
    default: llvm_unreachable("Unknown opcode");
    case PPC::LBZX: III.ImmOpcode = PPC::LBZ; break;
    case PPC::LBZX8: III.ImmOpcode = PPC::LBZ8; break;
    case PPC::LHZX: III.ImmOpcode = PPC::LHZ; break;
    case PPC::LHZX8: III.ImmOpcode = PPC::LHZ8; break;
    case PPC::LHAX: III.ImmOpcode = PPC::LHA; break;
    case PPC::LHAX8: III.ImmOpcode = PPC::LHA8; break;
    case PPC::LWZX: III.ImmOpcode = PPC::LWZ; break;
    case PPC::LWZX8: III.ImmOpcode = PPC::LWZ8; break;
    case PPC::LWAX:
      III.ImmOpcode = PPC::LWA;
      III.ImmMustBeMultipleOf = 4;
      break;
    case PPC::LDX: III.ImmOpcode = PPC::LD; III.ImmMustBeMultipleOf = 4; break;
    case PPC::LFSX: III.ImmOpcode = PPC::LFS; break;
    case PPC::LFDX: III.ImmOpcode = PPC::LFD; break;
    case PPC::STBX: III.ImmOpcode = PPC::STB; break;
    case PPC::STBX8: III.ImmOpcode = PPC::STB8; break;
    case PPC::STHX: III.ImmOpcode = PPC::STH; break;
    case PPC::STHX8: III.ImmOpcode = PPC::STH8; break;
    case PPC::STWX: III.ImmOpcode = PPC::STW; break;
    case PPC::STWX8: III.ImmOpcode = PPC::STW8; break;
    case PPC::STDX:
      III.ImmOpcode = PPC::STD;
      III.ImmMustBeMultipleOf = 4;
      break;
    case PPC::STFSX: III.ImmOpcode = PPC::STFS; break;
    case PPC::STFDX: III.ImmOpcode = PPC::STFD; break;
    }
    break;
  case PPC::LBZUX:
  case PPC::LBZUX8:
  case PPC::LHZUX:
  case PPC::LHZUX8:
  case PPC::LHAUX:
  case PPC::LHAUX8:
  case PPC::LWZUX:
  case PPC::LWZUX8:
  case PPC::LDUX:
  case PPC::LFSUX:
  case PPC::LFDUX:
  case PPC::STBUX:
  case PPC::STBUX8:
  case PPC::STHUX:
  case PPC::STHUX8:
  case PPC::STWUX:
  case PPC::STWUX8:
  case PPC::STDUX:
  case PPC::STFSUX:
  case PPC::STFDUX:
    III.SignedImm = true;
    III.ZeroIsSpecialOrig = 2;
    III.ZeroIsSpecialNew = 3;
    III.IsCommutative = false;
    III.IsSummingOperands = true;
    III.ImmOpNo = 2;
    III.OpNoForForwarding = 3;
    switch(Opc) {
    default: llvm_unreachable("Unknown opcode");
    case PPC::LBZUX: III.ImmOpcode = PPC::LBZU; break;
    case PPC::LBZUX8: III.ImmOpcode = PPC::LBZU8; break;
    case PPC::LHZUX: III.ImmOpcode = PPC::LHZU; break;
    case PPC::LHZUX8: III.ImmOpcode = PPC::LHZU8; break;
    case PPC::LHAUX: III.ImmOpcode = PPC::LHAU; break;
    case PPC::LHAUX8: III.ImmOpcode = PPC::LHAU8; break;
    case PPC::LWZUX: III.ImmOpcode = PPC::LWZU; break;
    case PPC::LWZUX8: III.ImmOpcode = PPC::LWZU8; break;
    case PPC::LDUX:
      III.ImmOpcode = PPC::LDU;
      III.ImmMustBeMultipleOf = 4;
      break;
    case PPC::LFSUX: III.ImmOpcode = PPC::LFSU; break;
    case PPC::LFDUX: III.ImmOpcode = PPC::LFDU; break;
    case PPC::STBUX: III.ImmOpcode = PPC::STBU; break;
    case PPC::STBUX8: III.ImmOpcode = PPC::STBU8; break;
    case PPC::STHUX: III.ImmOpcode = PPC::STHU; break;
    case PPC::STHUX8: III.ImmOpcode = PPC::STHU8; break;
    case PPC::STWUX: III.ImmOpcode = PPC::STWU; break;
    case PPC::STWUX8: III.ImmOpcode = PPC::STWU8; break;
    case PPC::STDUX:
      III.ImmOpcode = PPC::STDU;
      III.ImmMustBeMultipleOf = 4;
      break;
    case PPC::STFSUX: III.ImmOpcode = PPC::STFSU; break;
    case PPC::STFDUX: III.ImmOpcode = PPC::STFDU; break;
    }
    break;
  // Power9 and up only. For some of these, the X-Form version has access to all
  // 64 VSR's whereas the D-Form only has access to the VR's. We replace those
  // with pseudo-ops pre-ra and for post-ra, we check that the register loaded
  // into or stored from is one of the VR registers.
  case PPC::LXVX:
  case PPC::LXSSPX:
  case PPC::LXSDX:
  case PPC::STXVX:
  case PPC::STXSSPX:
  case PPC::STXSDX:
  case PPC::XFLOADf32:
  case PPC::XFLOADf64:
  case PPC::XFSTOREf32:
  case PPC::XFSTOREf64:
    if (!Subtarget.hasP9Vector())
      return false;
    III.SignedImm = true;
    III.ZeroIsSpecialOrig = 1;
    III.ZeroIsSpecialNew = 2;
    III.IsCommutative = true;
    III.IsSummingOperands = true;
    III.ImmOpNo = 1;
    III.OpNoForForwarding = 2;
    III.ImmMustBeMultipleOf = 4;
    switch(Opc) {
    default: llvm_unreachable("Unknown opcode");
    case PPC::LXVX:
      III.ImmOpcode = PPC::LXV;
      III.ImmMustBeMultipleOf = 16;
      break;
    case PPC::LXSSPX:
      if (PostRA) {
        if (IsVFReg)
          III.ImmOpcode = PPC::LXSSP;
        else {
          III.ImmOpcode = PPC::LFS;
          III.ImmMustBeMultipleOf = 1;
        }
        break;
      }
      LLVM_FALLTHROUGH;
    case PPC::XFLOADf32:
      III.ImmOpcode = PPC::DFLOADf32;
      break;
    case PPC::LXSDX:
      if (PostRA) {
        if (IsVFReg)
          III.ImmOpcode = PPC::LXSD;
        else {
          III.ImmOpcode = PPC::LFD;
          III.ImmMustBeMultipleOf = 1;
        }
        break;
      }
      LLVM_FALLTHROUGH;
    case PPC::XFLOADf64:
      III.ImmOpcode = PPC::DFLOADf64;
      break;
    case PPC::STXVX:
      III.ImmOpcode = PPC::STXV;
      III.ImmMustBeMultipleOf = 16;
      break;
    case PPC::STXSSPX:
      if (PostRA) {
        if (IsVFReg)
          III.ImmOpcode = PPC::STXSSP;
        else {
          III.ImmOpcode = PPC::STFS;
          III.ImmMustBeMultipleOf = 1;
        }
        break;
      }
      LLVM_FALLTHROUGH;
    case PPC::XFSTOREf32:
      III.ImmOpcode = PPC::DFSTOREf32;
      break;
    case PPC::STXSDX:
      if (PostRA) {
        if (IsVFReg)
          III.ImmOpcode = PPC::STXSD;
        else {
          III.ImmOpcode = PPC::STFD;
          III.ImmMustBeMultipleOf = 1;
        }
        break;
      }
      LLVM_FALLTHROUGH;
    case PPC::XFSTOREf64:
      III.ImmOpcode = PPC::DFSTOREf64;
      break;
    }
    break;
  }
  return true;
}

// Utility function for swaping two arbitrary operands of an instruction.
static void swapMIOperands(MachineInstr &MI, unsigned Op1, unsigned Op2) {
  assert(Op1 != Op2 && "Cannot swap operand with itself.");

  unsigned MaxOp = std::max(Op1, Op2);
  unsigned MinOp = std::min(Op1, Op2);
  MachineOperand MOp1 = MI.getOperand(MinOp);
  MachineOperand MOp2 = MI.getOperand(MaxOp);
  MI.RemoveOperand(std::max(Op1, Op2));
  MI.RemoveOperand(std::min(Op1, Op2));

  // If the operands we are swapping are the two at the end (the common case)
  // we can just remove both and add them in the opposite order.
  if (MaxOp - MinOp == 1 && MI.getNumOperands() == MinOp) {
    MI.addOperand(MOp2);
    MI.addOperand(MOp1);
  } else {
    // Store all operands in a temporary vector, remove them and re-add in the
    // right order.
    SmallVector<MachineOperand, 2> MOps;
    unsigned TotalOps = MI.getNumOperands() + 2; // We've already removed 2 ops.
    for (unsigned i = MI.getNumOperands() - 1; i >= MinOp; i--) {
      MOps.push_back(MI.getOperand(i));
      MI.RemoveOperand(i);
    }
    // MOp2 needs to be added next.
    MI.addOperand(MOp2);
    // Now add the rest.
    for (unsigned i = MI.getNumOperands(); i < TotalOps; i++) {
      if (i == MaxOp)
        MI.addOperand(MOp1);
      else {
        MI.addOperand(MOps.back());
        MOps.pop_back();
      }
    }
  }
}

// Check if the 'MI' that has the index OpNoForForwarding
// meets the requirement described in the ImmInstrInfo.
bool PPCInstrInfo::isUseMIElgibleForForwarding(MachineInstr &MI,
                                               const ImmInstrInfo &III,
                                               unsigned OpNoForForwarding
                                               ) const {
  // As the algorithm of checking for PPC::ZERO/PPC::ZERO8
  // would not work pre-RA, we can only do the check post RA.
  MachineRegisterInfo &MRI = MI.getParent()->getParent()->getRegInfo();
  if (MRI.isSSA())
    return false;

  // Cannot do the transform if MI isn't summing the operands.
  if (!III.IsSummingOperands)
    return false;

  // The instruction we are trying to replace must have the ZeroIsSpecialOrig set.
  if (!III.ZeroIsSpecialOrig)
    return false;

  // We cannot do the transform if the operand we are trying to replace
  // isn't the same as the operand the instruction allows.
  if (OpNoForForwarding != III.OpNoForForwarding)
    return false;

  // Check if the instruction we are trying to transform really has
  // the special zero register as its operand.
  if (MI.getOperand(III.ZeroIsSpecialOrig).getReg() != PPC::ZERO &&
      MI.getOperand(III.ZeroIsSpecialOrig).getReg() != PPC::ZERO8)
    return false;

  // This machine instruction is convertible if it is,
  // 1. summing the operands.
  // 2. one of the operands is special zero register.
  // 3. the operand we are trying to replace is allowed by the MI.
  return true;
}

// Check if the DefMI is the add inst and set the ImmMO and RegMO
// accordingly.
bool PPCInstrInfo::isDefMIElgibleForForwarding(MachineInstr &DefMI,
                                               const ImmInstrInfo &III,
                                               MachineOperand *&ImmMO,
                                               MachineOperand *&RegMO) const {
  unsigned Opc = DefMI.getOpcode();
  if (Opc != PPC::ADDItocL && Opc != PPC::ADDI && Opc != PPC::ADDI8)
    return false;

  assert(DefMI.getNumOperands() >= 3 &&
         "Add inst must have at least three operands");
  RegMO = &DefMI.getOperand(1);
  ImmMO = &DefMI.getOperand(2);

  // Before RA, ADDI first operand could be a frame index.
  if (!RegMO->isReg())
    return false;

  // This DefMI is elgible for forwarding if it is:
  // 1. add inst
  // 2. one of the operands is Imm/CPI/Global.
  return isAnImmediateOperand(*ImmMO);
}

bool PPCInstrInfo::isRegElgibleForForwarding(
    const MachineOperand &RegMO, const MachineInstr &DefMI,
    const MachineInstr &MI, bool KillDefMI,
    bool &IsFwdFeederRegKilled) const {
  // x = addi y, imm
  // ...
  // z = lfdx 0, x   -> z = lfd imm(y)
  // The Reg "y" can be forwarded to the MI(z) only when there is no DEF
  // of "y" between the DEF of "x" and "z".
  // The query is only valid post RA.
  const MachineRegisterInfo &MRI = MI.getParent()->getParent()->getRegInfo();
  if (MRI.isSSA())
    return false;

  Register Reg = RegMO.getReg();

  // Walking the inst in reverse(MI-->DefMI) to get the last DEF of the Reg.
  MachineBasicBlock::const_reverse_iterator It = MI;
  MachineBasicBlock::const_reverse_iterator E = MI.getParent()->rend();
  It++;
  for (; It != E; ++It) {
    if (It->modifiesRegister(Reg, &getRegisterInfo()) && (&*It) != &DefMI)
      return false;
    else if (It->killsRegister(Reg, &getRegisterInfo()) && (&*It) != &DefMI)
      IsFwdFeederRegKilled = true;
    // Made it to DefMI without encountering a clobber.
    if ((&*It) == &DefMI)
      break;
  }
  assert((&*It) == &DefMI && "DefMI is missing");

  // If DefMI also defines the register to be forwarded, we can only forward it
  // if DefMI is being erased.
  if (DefMI.modifiesRegister(Reg, &getRegisterInfo()))
    return KillDefMI;

  return true;
}

bool PPCInstrInfo::isImmElgibleForForwarding(const MachineOperand &ImmMO,
                                             const MachineInstr &DefMI,
                                             const ImmInstrInfo &III,
                                             int64_t &Imm,
                                             int64_t BaseImm) const {
  assert(isAnImmediateOperand(ImmMO) && "ImmMO is NOT an immediate");
  if (DefMI.getOpcode() == PPC::ADDItocL) {
    // The operand for ADDItocL is CPI, which isn't imm at compiling time,
    // However, we know that, it is 16-bit width, and has the alignment of 4.
    // Check if the instruction met the requirement.
    if (III.ImmMustBeMultipleOf > 4 ||
       III.TruncateImmTo || III.ImmWidth != 16)
      return false;

    // Going from XForm to DForm loads means that the displacement needs to be
    // not just an immediate but also a multiple of 4, or 16 depending on the
    // load. A DForm load cannot be represented if it is a multiple of say 2.
    // XForm loads do not have this restriction.
    if (ImmMO.isGlobal()) {
      const DataLayout &DL = ImmMO.getGlobal()->getParent()->getDataLayout();
      if (ImmMO.getGlobal()->getPointerAlignment(DL) < III.ImmMustBeMultipleOf)
        return false;
    }

    return true;
  }

  if (ImmMO.isImm()) {
    // It is Imm, we need to check if the Imm fit the range.
    // Sign-extend to 64-bits.
    // DefMI may be folded with another imm form instruction, the result Imm is
    // the sum of Imm of DefMI and BaseImm which is from imm form instruction.
    APInt ActualValue(64, ImmMO.getImm() + BaseImm, true);
    if (III.SignedImm && !ActualValue.isSignedIntN(III.ImmWidth))
      return false;
    if (!III.SignedImm && !ActualValue.isIntN(III.ImmWidth))
      return false;
    Imm = SignExtend64<16>(ImmMO.getImm() + BaseImm);

    if (Imm % III.ImmMustBeMultipleOf)
      return false;
    if (III.TruncateImmTo)
      Imm &= ((1 << III.TruncateImmTo) - 1);
  }
  else
    return false;

  // This ImmMO is forwarded if it meets the requriement describle
  // in ImmInstrInfo
  return true;
}

bool PPCInstrInfo::simplifyToLI(MachineInstr &MI, MachineInstr &DefMI,
                                unsigned OpNoForForwarding,
                                MachineInstr **KilledDef) const {
  if ((DefMI.getOpcode() != PPC::LI && DefMI.getOpcode() != PPC::LI8) ||
      !DefMI.getOperand(1).isImm())
    return false;

  MachineFunction *MF = MI.getParent()->getParent();
  MachineRegisterInfo *MRI = &MF->getRegInfo();
  bool PostRA = !MRI->isSSA();

  int64_t Immediate = DefMI.getOperand(1).getImm();
  // Sign-extend to 64-bits.
  int64_t SExtImm = SignExtend64<16>(Immediate);

  bool IsForwardingOperandKilled = MI.getOperand(OpNoForForwarding).isKill();
  Register ForwardingOperandReg = MI.getOperand(OpNoForForwarding).getReg();

  bool ReplaceWithLI = false;
  bool Is64BitLI = false;
  int64_t NewImm = 0;
  bool SetCR = false;
  unsigned Opc = MI.getOpcode();
  switch (Opc) {
  default:
    return false;

  // FIXME: Any branches conditional on such a comparison can be made
  // unconditional. At this time, this happens too infrequently to be worth
  // the implementation effort, but if that ever changes, we could convert
  // such a pattern here.
  case PPC::CMPWI:
  case PPC::CMPLWI:
  case PPC::CMPDI:
  case PPC::CMPLDI: {
    // Doing this post-RA would require dataflow analysis to reliably find uses
    // of the CR register set by the compare.
    // No need to fixup killed/dead flag since this transformation is only valid
    // before RA.
    if (PostRA)
      return false;
    // If a compare-immediate is fed by an immediate and is itself an input of
    // an ISEL (the most common case) into a COPY of the correct register.
    bool Changed = false;
    Register DefReg = MI.getOperand(0).getReg();
    int64_t Comparand = MI.getOperand(2).getImm();
    int64_t SExtComparand = ((uint64_t)Comparand & ~0x7FFFuLL) != 0
                                ? (Comparand | 0xFFFFFFFFFFFF0000)
                                : Comparand;

    for (auto &CompareUseMI : MRI->use_instructions(DefReg)) {
      unsigned UseOpc = CompareUseMI.getOpcode();
      if (UseOpc != PPC::ISEL && UseOpc != PPC::ISEL8)
        continue;
      unsigned CRSubReg = CompareUseMI.getOperand(3).getSubReg();
      Register TrueReg = CompareUseMI.getOperand(1).getReg();
      Register FalseReg = CompareUseMI.getOperand(2).getReg();
      unsigned RegToCopy =
          selectReg(SExtImm, SExtComparand, Opc, TrueReg, FalseReg, CRSubReg);
      if (RegToCopy == PPC::NoRegister)
        continue;
      // Can't use PPC::COPY to copy PPC::ZERO[8]. Convert it to LI[8] 0.
      if (RegToCopy == PPC::ZERO || RegToCopy == PPC::ZERO8) {
        CompareUseMI.setDesc(get(UseOpc == PPC::ISEL8 ? PPC::LI8 : PPC::LI));
        replaceInstrOperandWithImm(CompareUseMI, 1, 0);
        CompareUseMI.RemoveOperand(3);
        CompareUseMI.RemoveOperand(2);
        continue;
      }
      LLVM_DEBUG(
          dbgs() << "Found LI -> CMPI -> ISEL, replacing with a copy.\n");
      LLVM_DEBUG(DefMI.dump(); MI.dump(); CompareUseMI.dump());
      LLVM_DEBUG(dbgs() << "Is converted to:\n");
      // Convert to copy and remove unneeded operands.
      CompareUseMI.setDesc(get(PPC::COPY));
      CompareUseMI.RemoveOperand(3);
      CompareUseMI.RemoveOperand(RegToCopy == TrueReg ? 2 : 1);
      CmpIselsConverted++;
      Changed = true;
      LLVM_DEBUG(CompareUseMI.dump());
    }
    if (Changed)
      return true;
    // This may end up incremented multiple times since this function is called
    // during a fixed-point transformation, but it is only meant to indicate the
    // presence of this opportunity.
    MissedConvertibleImmediateInstrs++;
    return false;
  }

  // Immediate forms - may simply be convertable to an LI.
  case PPC::ADDI:
  case PPC::ADDI8: {
    // Does the sum fit in a 16-bit signed field?
    int64_t Addend = MI.getOperand(2).getImm();
    if (isInt<16>(Addend + SExtImm)) {
      ReplaceWithLI = true;
      Is64BitLI = Opc == PPC::ADDI8;
      NewImm = Addend + SExtImm;
      break;
    }
    return false;
  }
  case PPC::SUBFIC:
  case PPC::SUBFIC8: {
    // Only transform this if the CARRY implicit operand is dead.
    if (MI.getNumOperands() > 3 && !MI.getOperand(3).isDead())
      return false;
    int64_t Minuend = MI.getOperand(2).getImm();
    if (isInt<16>(Minuend - SExtImm)) {
      ReplaceWithLI = true;
      Is64BitLI = Opc == PPC::SUBFIC8;
      NewImm = Minuend - SExtImm;
      break;
    }
    return false;
  }
  case PPC::RLDICL:
  case PPC::RLDICL_rec:
  case PPC::RLDICL_32:
  case PPC::RLDICL_32_64: {
    // Use APInt's rotate function.
    int64_t SH = MI.getOperand(2).getImm();
    int64_t MB = MI.getOperand(3).getImm();
    APInt InVal((Opc == PPC::RLDICL || Opc == PPC::RLDICL_rec) ? 64 : 32,
                SExtImm, true);
    InVal = InVal.rotl(SH);
    uint64_t Mask = MB == 0 ? -1LLU : (1LLU << (63 - MB + 1)) - 1;
    InVal &= Mask;
    // Can't replace negative values with an LI as that will sign-extend
    // and not clear the left bits. If we're setting the CR bit, we will use
    // ANDI_rec which won't sign extend, so that's safe.
    if (isUInt<15>(InVal.getSExtValue()) ||
        (Opc == PPC::RLDICL_rec && isUInt<16>(InVal.getSExtValue()))) {
      ReplaceWithLI = true;
      Is64BitLI = Opc != PPC::RLDICL_32;
      NewImm = InVal.getSExtValue();
      SetCR = Opc == PPC::RLDICL_rec;
      break;
    }
    return false;
  }
  case PPC::RLWINM:
  case PPC::RLWINM8:
  case PPC::RLWINM_rec:
  case PPC::RLWINM8_rec: {
    int64_t SH = MI.getOperand(2).getImm();
    int64_t MB = MI.getOperand(3).getImm();
    int64_t ME = MI.getOperand(4).getImm();
    APInt InVal(32, SExtImm, true);
    InVal = InVal.rotl(SH);
    APInt Mask = APInt::getBitsSetWithWrap(32, 32 - ME - 1, 32 - MB);
    InVal &= Mask;
    // Can't replace negative values with an LI as that will sign-extend
    // and not clear the left bits. If we're setting the CR bit, we will use
    // ANDI_rec which won't sign extend, so that's safe.
    bool ValueFits = isUInt<15>(InVal.getSExtValue());
    ValueFits |= ((Opc == PPC::RLWINM_rec || Opc == PPC::RLWINM8_rec) &&
                  isUInt<16>(InVal.getSExtValue()));
    if (ValueFits) {
      ReplaceWithLI = true;
      Is64BitLI = Opc == PPC::RLWINM8 || Opc == PPC::RLWINM8_rec;
      NewImm = InVal.getSExtValue();
      SetCR = Opc == PPC::RLWINM_rec || Opc == PPC::RLWINM8_rec;
      break;
    }
    return false;
  }
  case PPC::ORI:
  case PPC::ORI8:
  case PPC::XORI:
  case PPC::XORI8: {
    int64_t LogicalImm = MI.getOperand(2).getImm();
    int64_t Result = 0;
    if (Opc == PPC::ORI || Opc == PPC::ORI8)
      Result = LogicalImm | SExtImm;
    else
      Result = LogicalImm ^ SExtImm;
    if (isInt<16>(Result)) {
      ReplaceWithLI = true;
      Is64BitLI = Opc == PPC::ORI8 || Opc == PPC::XORI8;
      NewImm = Result;
      break;
    }
    return false;
  }
  }

  if (ReplaceWithLI) {
    // We need to be careful with CR-setting instructions we're replacing.
    if (SetCR) {
      // We don't know anything about uses when we're out of SSA, so only
      // replace if the new immediate will be reproduced.
      bool ImmChanged = (SExtImm & NewImm) != NewImm;
      if (PostRA && ImmChanged)
        return false;

      if (!PostRA) {
        // If the defining load-immediate has no other uses, we can just replace
        // the immediate with the new immediate.
        if (MRI->hasOneUse(DefMI.getOperand(0).getReg()))
          DefMI.getOperand(1).setImm(NewImm);

        // If we're not using the GPR result of the CR-setting instruction, we
        // just need to and with zero/non-zero depending on the new immediate.
        else if (MRI->use_empty(MI.getOperand(0).getReg())) {
          if (NewImm) {
            assert(Immediate && "Transformation converted zero to non-zero?");
            NewImm = Immediate;
          }
        } else if (ImmChanged)
          return false;
      }
    }

    LLVM_DEBUG(dbgs() << "Replacing instruction:\n");
    LLVM_DEBUG(MI.dump());
    LLVM_DEBUG(dbgs() << "Fed by:\n");
    LLVM_DEBUG(DefMI.dump());
    LoadImmediateInfo LII;
    LII.Imm = NewImm;
    LII.Is64Bit = Is64BitLI;
    LII.SetCR = SetCR;
    // If we're setting the CR, the original load-immediate must be kept (as an
    // operand to ANDI_rec/ANDI8_rec).
    if (KilledDef && SetCR)
      *KilledDef = nullptr;
    replaceInstrWithLI(MI, LII);

    // Fixup killed/dead flag after transformation.
    // Pattern:
    // ForwardingOperandReg = LI imm1
    // y = op2 imm2, ForwardingOperandReg(killed)
    if (IsForwardingOperandKilled)
      fixupIsDeadOrKill(&DefMI, &MI, ForwardingOperandReg);

    LLVM_DEBUG(dbgs() << "With:\n");
    LLVM_DEBUG(MI.dump());
    return true;
  }
  return false;
}

bool PPCInstrInfo::transformToNewImmFormFedByAdd(
    MachineInstr &MI, MachineInstr &DefMI, unsigned OpNoForForwarding) const {
  MachineRegisterInfo *MRI = &MI.getParent()->getParent()->getRegInfo();
  bool PostRA = !MRI->isSSA();
  // FIXME: extend this to post-ra. Need to do some change in getForwardingDefMI
  // for post-ra.
  if (PostRA)
    return false;

  // Only handle load/store.
  if (!MI.mayLoadOrStore())
    return false;

  unsigned XFormOpcode = RI.getMappedIdxOpcForImmOpc(MI.getOpcode());

  assert((XFormOpcode != PPC::INSTRUCTION_LIST_END) &&
         "MI must have x-form opcode");

  // get Imm Form info.
  ImmInstrInfo III;
  bool IsVFReg = MI.getOperand(0).isReg()
                     ? isVFRegister(MI.getOperand(0).getReg())
                     : false;

  if (!instrHasImmForm(XFormOpcode, IsVFReg, III, PostRA))
    return false;

  if (!III.IsSummingOperands)
    return false;

  if (OpNoForForwarding != III.OpNoForForwarding)
    return false;

  MachineOperand ImmOperandMI = MI.getOperand(III.ImmOpNo);
  if (!ImmOperandMI.isImm())
    return false;

  // Check DefMI.
  MachineOperand *ImmMO = nullptr;
  MachineOperand *RegMO = nullptr;
  if (!isDefMIElgibleForForwarding(DefMI, III, ImmMO, RegMO))
    return false;
  assert(ImmMO && RegMO && "Imm and Reg operand must have been set");

  // Check Imm.
  // Set ImmBase from imm instruction as base and get new Imm inside
  // isImmElgibleForForwarding.
  int64_t ImmBase = ImmOperandMI.getImm();
  int64_t Imm = 0;
  if (!isImmElgibleForForwarding(*ImmMO, DefMI, III, Imm, ImmBase))
    return false;

  // Get killed info in case fixup needed after transformation.
  unsigned ForwardKilledOperandReg = ~0U;
  if (MI.getOperand(III.OpNoForForwarding).isKill())
    ForwardKilledOperandReg = MI.getOperand(III.OpNoForForwarding).getReg();

  // Do the transform
  LLVM_DEBUG(dbgs() << "Replacing instruction:\n");
  LLVM_DEBUG(MI.dump());
  LLVM_DEBUG(dbgs() << "Fed by:\n");
  LLVM_DEBUG(DefMI.dump());

  MI.getOperand(III.OpNoForForwarding).setReg(RegMO->getReg());
  if (RegMO->isKill()) {
    MI.getOperand(III.OpNoForForwarding).setIsKill(true);
    // Clear the killed flag in RegMO. Doing this here can handle some cases
    // that DefMI and MI are not in same basic block.
    RegMO->setIsKill(false);
  }
  MI.getOperand(III.ImmOpNo).setImm(Imm);

  // FIXME: fix kill/dead flag if MI and DefMI are not in same basic block.
  if (DefMI.getParent() == MI.getParent()) {
    // Check if reg is killed between MI and DefMI.
    auto IsKilledFor = [&](unsigned Reg) {
      MachineBasicBlock::const_reverse_iterator It = MI;
      MachineBasicBlock::const_reverse_iterator E = DefMI;
      It++;
      for (; It != E; ++It) {
        if (It->killsRegister(Reg))
          return true;
      }
      return false;
    };

    // Update kill flag
    if (RegMO->isKill() || IsKilledFor(RegMO->getReg()))
      fixupIsDeadOrKill(&DefMI, &MI, RegMO->getReg());
    if (ForwardKilledOperandReg != ~0U)
      fixupIsDeadOrKill(&DefMI, &MI, ForwardKilledOperandReg);
  }

  LLVM_DEBUG(dbgs() << "With:\n");
  LLVM_DEBUG(MI.dump());
  return true;
}

// If an X-Form instruction is fed by an add-immediate and one of its operands
// is the literal zero, attempt to forward the source of the add-immediate to
// the corresponding D-Form instruction with the displacement coming from
// the immediate being added.
bool PPCInstrInfo::transformToImmFormFedByAdd(
    MachineInstr &MI, const ImmInstrInfo &III, unsigned OpNoForForwarding,
    MachineInstr &DefMI, bool KillDefMI) const {
  //         RegMO ImmMO
  //           |    |
  // x = addi reg, imm  <----- DefMI
  // y = op    0 ,  x   <----- MI
  //                |
  //         OpNoForForwarding
  // Check if the MI meet the requirement described in the III.
  if (!isUseMIElgibleForForwarding(MI, III, OpNoForForwarding))
    return false;

  // Check if the DefMI meet the requirement
  // described in the III. If yes, set the ImmMO and RegMO accordingly.
  MachineOperand *ImmMO = nullptr;
  MachineOperand *RegMO = nullptr;
  if (!isDefMIElgibleForForwarding(DefMI, III, ImmMO, RegMO))
    return false;
  assert(ImmMO && RegMO && "Imm and Reg operand must have been set");

  // As we get the Imm operand now, we need to check if the ImmMO meet
  // the requirement described in the III. If yes set the Imm.
  int64_t Imm = 0;
  if (!isImmElgibleForForwarding(*ImmMO, DefMI, III, Imm))
    return false;

  bool IsFwdFeederRegKilled = false;
  // Check if the RegMO can be forwarded to MI.
  if (!isRegElgibleForForwarding(*RegMO, DefMI, MI, KillDefMI,
                                 IsFwdFeederRegKilled))
    return false;

  // Get killed info in case fixup needed after transformation.
  unsigned ForwardKilledOperandReg = ~0U;
  MachineRegisterInfo &MRI = MI.getParent()->getParent()->getRegInfo();
  bool PostRA = !MRI.isSSA();
  if (PostRA && MI.getOperand(OpNoForForwarding).isKill())
    ForwardKilledOperandReg = MI.getOperand(OpNoForForwarding).getReg();

  // We know that, the MI and DefMI both meet the pattern, and
  // the Imm also meet the requirement with the new Imm-form.
  // It is safe to do the transformation now.
  LLVM_DEBUG(dbgs() << "Replacing instruction:\n");
  LLVM_DEBUG(MI.dump());
  LLVM_DEBUG(dbgs() << "Fed by:\n");
  LLVM_DEBUG(DefMI.dump());

  // Update the base reg first.
  MI.getOperand(III.OpNoForForwarding).ChangeToRegister(RegMO->getReg(),
                                                        false, false,
                                                        RegMO->isKill());

  // Then, update the imm.
  if (ImmMO->isImm()) {
    // If the ImmMO is Imm, change the operand that has ZERO to that Imm
    // directly.
    replaceInstrOperandWithImm(MI, III.ZeroIsSpecialOrig, Imm);
  }
  else {
    // Otherwise, it is Constant Pool Index(CPI) or Global,
    // which is relocation in fact. We need to replace the special zero
    // register with ImmMO.
    // Before that, we need to fixup the target flags for imm.
    // For some reason, we miss to set the flag for the ImmMO if it is CPI.
    if (DefMI.getOpcode() == PPC::ADDItocL)
      ImmMO->setTargetFlags(PPCII::MO_TOC_LO);

    // MI didn't have the interface such as MI.setOperand(i) though
    // it has MI.getOperand(i). To repalce the ZERO MachineOperand with
    // ImmMO, we need to remove ZERO operand and all the operands behind it,
    // and, add the ImmMO, then, move back all the operands behind ZERO.
    SmallVector<MachineOperand, 2> MOps;
    for (unsigned i = MI.getNumOperands() - 1; i >= III.ZeroIsSpecialOrig; i--) {
      MOps.push_back(MI.getOperand(i));
      MI.RemoveOperand(i);
    }

    // Remove the last MO in the list, which is ZERO operand in fact.
    MOps.pop_back();
    // Add the imm operand.
    MI.addOperand(*ImmMO);
    // Now add the rest back.
    for (auto &MO : MOps)
      MI.addOperand(MO);
  }

  // Update the opcode.
  MI.setDesc(get(III.ImmOpcode));

  // Fix up killed/dead flag after transformation.
  // Pattern 1:
  // x = ADD KilledFwdFeederReg, imm
  // n = opn KilledFwdFeederReg(killed), regn
  // y = XOP 0, x
  // Pattern 2:
  // x = ADD reg(killed), imm
  // y = XOP 0, x
  if (IsFwdFeederRegKilled || RegMO->isKill())
    fixupIsDeadOrKill(&DefMI, &MI, RegMO->getReg());
  // Pattern 3:
  // ForwardKilledOperandReg = ADD reg, imm
  // y = XOP 0, ForwardKilledOperandReg(killed)
  if (ForwardKilledOperandReg != ~0U)
    fixupIsDeadOrKill(&DefMI, &MI, ForwardKilledOperandReg);

  LLVM_DEBUG(dbgs() << "With:\n");
  LLVM_DEBUG(MI.dump());

  return true;
}

bool PPCInstrInfo::transformToImmFormFedByLI(MachineInstr &MI,
                                             const ImmInstrInfo &III,
                                             unsigned ConstantOpNo,
                                             MachineInstr &DefMI) const {
  // DefMI must be LI or LI8.
  if ((DefMI.getOpcode() != PPC::LI && DefMI.getOpcode() != PPC::LI8) ||
      !DefMI.getOperand(1).isImm())
    return false;

  // Get Imm operand and Sign-extend to 64-bits.
  int64_t Imm = SignExtend64<16>(DefMI.getOperand(1).getImm());

  MachineRegisterInfo &MRI = MI.getParent()->getParent()->getRegInfo();
  bool PostRA = !MRI.isSSA();
  // Exit early if we can't convert this.
  if ((ConstantOpNo != III.OpNoForForwarding) && !III.IsCommutative)
    return false;
  if (Imm % III.ImmMustBeMultipleOf)
    return false;
  if (III.TruncateImmTo)
    Imm &= ((1 << III.TruncateImmTo) - 1);
  if (III.SignedImm) {
    APInt ActualValue(64, Imm, true);
    if (!ActualValue.isSignedIntN(III.ImmWidth))
      return false;
  } else {
    uint64_t UnsignedMax = (1 << III.ImmWidth) - 1;
    if ((uint64_t)Imm > UnsignedMax)
      return false;
  }

  // If we're post-RA, the instructions don't agree on whether register zero is
  // special, we can transform this as long as the register operand that will
  // end up in the location where zero is special isn't R0.
  if (PostRA && III.ZeroIsSpecialOrig != III.ZeroIsSpecialNew) {
    unsigned PosForOrigZero = III.ZeroIsSpecialOrig ? III.ZeroIsSpecialOrig :
      III.ZeroIsSpecialNew + 1;
    Register OrigZeroReg = MI.getOperand(PosForOrigZero).getReg();
    Register NewZeroReg = MI.getOperand(III.ZeroIsSpecialNew).getReg();
    // If R0 is in the operand where zero is special for the new instruction,
    // it is unsafe to transform if the constant operand isn't that operand.
    if ((NewZeroReg == PPC::R0 || NewZeroReg == PPC::X0) &&
        ConstantOpNo != III.ZeroIsSpecialNew)
      return false;
    if ((OrigZeroReg == PPC::R0 || OrigZeroReg == PPC::X0) &&
        ConstantOpNo != PosForOrigZero)
      return false;
  }

  // Get killed info in case fixup needed after transformation.
  unsigned ForwardKilledOperandReg = ~0U;
  if (PostRA && MI.getOperand(ConstantOpNo).isKill())
    ForwardKilledOperandReg = MI.getOperand(ConstantOpNo).getReg();

  unsigned Opc = MI.getOpcode();
  bool SpecialShift32 = Opc == PPC::SLW || Opc == PPC::SLW_rec ||
                        Opc == PPC::SRW || Opc == PPC::SRW_rec ||
                        Opc == PPC::SLW8 || Opc == PPC::SLW8_rec ||
                        Opc == PPC::SRW8 || Opc == PPC::SRW8_rec;
  bool SpecialShift64 = Opc == PPC::SLD || Opc == PPC::SLD_rec ||
                        Opc == PPC::SRD || Opc == PPC::SRD_rec;
  bool SetCR = Opc == PPC::SLW_rec || Opc == PPC::SRW_rec ||
               Opc == PPC::SLD_rec || Opc == PPC::SRD_rec;
  bool RightShift = Opc == PPC::SRW || Opc == PPC::SRW_rec || Opc == PPC::SRD ||
                    Opc == PPC::SRD_rec;

  MI.setDesc(get(III.ImmOpcode));
  if (ConstantOpNo == III.OpNoForForwarding) {
    // Converting shifts to immediate form is a bit tricky since they may do
    // one of three things:
    // 1. If the shift amount is between OpSize and 2*OpSize, the result is zero
    // 2. If the shift amount is zero, the result is unchanged (save for maybe
    //    setting CR0)
    // 3. If the shift amount is in [1, OpSize), it's just a shift
    if (SpecialShift32 || SpecialShift64) {
      LoadImmediateInfo LII;
      LII.Imm = 0;
      LII.SetCR = SetCR;
      LII.Is64Bit = SpecialShift64;
      uint64_t ShAmt = Imm & (SpecialShift32 ? 0x1F : 0x3F);
      if (Imm & (SpecialShift32 ? 0x20 : 0x40))
        replaceInstrWithLI(MI, LII);
      // Shifts by zero don't change the value. If we don't need to set CR0,
      // just convert this to a COPY. Can't do this post-RA since we've already
      // cleaned up the copies.
      else if (!SetCR && ShAmt == 0 && !PostRA) {
        MI.RemoveOperand(2);
        MI.setDesc(get(PPC::COPY));
      } else {
        // The 32 bit and 64 bit instructions are quite different.
        if (SpecialShift32) {
          // Left shifts use (N, 0, 31-N).
          // Right shifts use (32-N, N, 31) if 0 < N < 32.
          //              use (0, 0, 31)    if N == 0.
          uint64_t SH = ShAmt == 0 ? 0 : RightShift ? 32 - ShAmt : ShAmt;
          uint64_t MB = RightShift ? ShAmt : 0;
          uint64_t ME = RightShift ? 31 : 31 - ShAmt;
          replaceInstrOperandWithImm(MI, III.OpNoForForwarding, SH);
          MachineInstrBuilder(*MI.getParent()->getParent(), MI).addImm(MB)
            .addImm(ME);
        } else {
          // Left shifts use (N, 63-N).
          // Right shifts use (64-N, N) if 0 < N < 64.
          //              use (0, 0)    if N == 0.
          uint64_t SH = ShAmt == 0 ? 0 : RightShift ? 64 - ShAmt : ShAmt;
          uint64_t ME = RightShift ? ShAmt : 63 - ShAmt;
          replaceInstrOperandWithImm(MI, III.OpNoForForwarding, SH);
          MachineInstrBuilder(*MI.getParent()->getParent(), MI).addImm(ME);
        }
      }
    } else
      replaceInstrOperandWithImm(MI, ConstantOpNo, Imm);
  }
  // Convert commutative instructions (switch the operands and convert the
  // desired one to an immediate.
  else if (III.IsCommutative) {
    replaceInstrOperandWithImm(MI, ConstantOpNo, Imm);
    swapMIOperands(MI, ConstantOpNo, III.OpNoForForwarding);
  } else
    llvm_unreachable("Should have exited early!");

  // For instructions for which the constant register replaces a different
  // operand than where the immediate goes, we need to swap them.
  if (III.OpNoForForwarding != III.ImmOpNo)
    swapMIOperands(MI, III.OpNoForForwarding, III.ImmOpNo);

  // If the special R0/X0 register index are different for original instruction
  // and new instruction, we need to fix up the register class in new
  // instruction.
  if (!PostRA && III.ZeroIsSpecialOrig != III.ZeroIsSpecialNew) {
    if (III.ZeroIsSpecialNew) {
      // If operand at III.ZeroIsSpecialNew is physical reg(eg: ZERO/ZERO8), no
      // need to fix up register class.
      Register RegToModify = MI.getOperand(III.ZeroIsSpecialNew).getReg();
      if (Register::isVirtualRegister(RegToModify)) {
        const TargetRegisterClass *NewRC =
          MRI.getRegClass(RegToModify)->hasSuperClassEq(&PPC::GPRCRegClass) ?
          &PPC::GPRC_and_GPRC_NOR0RegClass : &PPC::G8RC_and_G8RC_NOX0RegClass;
        MRI.setRegClass(RegToModify, NewRC);
      }
    }
  }

  // Fix up killed/dead flag after transformation.
  // Pattern:
  // ForwardKilledOperandReg = LI imm
  // y = XOP reg, ForwardKilledOperandReg(killed)
  if (ForwardKilledOperandReg != ~0U)
    fixupIsDeadOrKill(&DefMI, &MI, ForwardKilledOperandReg);
  return true;
}

const TargetRegisterClass *
PPCInstrInfo::updatedRC(const TargetRegisterClass *RC) const {
  if (Subtarget.hasVSX() && RC == &PPC::VRRCRegClass)
    return &PPC::VSRCRegClass;
  return RC;
}

int PPCInstrInfo::getRecordFormOpcode(unsigned Opcode) {
  return PPC::getRecordFormOpcode(Opcode);
}

// This function returns true if the machine instruction
// always outputs a value by sign-extending a 32 bit value,
// i.e. 0 to 31-th bits are same as 32-th bit.
static bool isSignExtendingOp(const MachineInstr &MI) {
  int Opcode = MI.getOpcode();
  if (Opcode == PPC::LI || Opcode == PPC::LI8 || Opcode == PPC::LIS ||
      Opcode == PPC::LIS8 || Opcode == PPC::SRAW || Opcode == PPC::SRAW_rec ||
      Opcode == PPC::SRAWI || Opcode == PPC::SRAWI_rec || Opcode == PPC::LWA ||
      Opcode == PPC::LWAX || Opcode == PPC::LWA_32 || Opcode == PPC::LWAX_32 ||
      Opcode == PPC::LHA || Opcode == PPC::LHAX || Opcode == PPC::LHA8 ||
      Opcode == PPC::LHAX8 || Opcode == PPC::LBZ || Opcode == PPC::LBZX ||
      Opcode == PPC::LBZ8 || Opcode == PPC::LBZX8 || Opcode == PPC::LBZU ||
      Opcode == PPC::LBZUX || Opcode == PPC::LBZU8 || Opcode == PPC::LBZUX8 ||
      Opcode == PPC::LHZ || Opcode == PPC::LHZX || Opcode == PPC::LHZ8 ||
      Opcode == PPC::LHZX8 || Opcode == PPC::LHZU || Opcode == PPC::LHZUX ||
      Opcode == PPC::LHZU8 || Opcode == PPC::LHZUX8 || Opcode == PPC::EXTSB ||
      Opcode == PPC::EXTSB_rec || Opcode == PPC::EXTSH ||
      Opcode == PPC::EXTSH_rec || Opcode == PPC::EXTSB8 ||
      Opcode == PPC::EXTSH8 || Opcode == PPC::EXTSW ||
      Opcode == PPC::EXTSW_rec || Opcode == PPC::SETB || Opcode == PPC::SETB8 ||
      Opcode == PPC::EXTSH8_32_64 || Opcode == PPC::EXTSW_32_64 ||
      Opcode == PPC::EXTSB8_32_64)
    return true;

  if (Opcode == PPC::RLDICL && MI.getOperand(3).getImm() >= 33)
    return true;

  if ((Opcode == PPC::RLWINM || Opcode == PPC::RLWINM_rec ||
       Opcode == PPC::RLWNM || Opcode == PPC::RLWNM_rec) &&
      MI.getOperand(3).getImm() > 0 &&
      MI.getOperand(3).getImm() <= MI.getOperand(4).getImm())
    return true;

  return false;
}

// This function returns true if the machine instruction
// always outputs zeros in higher 32 bits.
static bool isZeroExtendingOp(const MachineInstr &MI) {
  int Opcode = MI.getOpcode();
  // The 16-bit immediate is sign-extended in li/lis.
  // If the most significant bit is zero, all higher bits are zero.
  if (Opcode == PPC::LI  || Opcode == PPC::LI8 ||
      Opcode == PPC::LIS || Opcode == PPC::LIS8) {
    int64_t Imm = MI.getOperand(1).getImm();
    if (((uint64_t)Imm & ~0x7FFFuLL) == 0)
      return true;
  }

  // We have some variations of rotate-and-mask instructions
  // that clear higher 32-bits.
  if ((Opcode == PPC::RLDICL || Opcode == PPC::RLDICL_rec ||
       Opcode == PPC::RLDCL || Opcode == PPC::RLDCL_rec ||
       Opcode == PPC::RLDICL_32_64) &&
      MI.getOperand(3).getImm() >= 32)
    return true;

  if ((Opcode == PPC::RLDIC || Opcode == PPC::RLDIC_rec) &&
      MI.getOperand(3).getImm() >= 32 &&
      MI.getOperand(3).getImm() <= 63 - MI.getOperand(2).getImm())
    return true;

  if ((Opcode == PPC::RLWINM || Opcode == PPC::RLWINM_rec ||
       Opcode == PPC::RLWNM || Opcode == PPC::RLWNM_rec ||
       Opcode == PPC::RLWINM8 || Opcode == PPC::RLWNM8) &&
      MI.getOperand(3).getImm() <= MI.getOperand(4).getImm())
    return true;

  // There are other instructions that clear higher 32-bits.
  if (Opcode == PPC::CNTLZW || Opcode == PPC::CNTLZW_rec ||
      Opcode == PPC::CNTTZW || Opcode == PPC::CNTTZW_rec ||
      Opcode == PPC::CNTLZW8 || Opcode == PPC::CNTTZW8 ||
      Opcode == PPC::CNTLZD || Opcode == PPC::CNTLZD_rec ||
      Opcode == PPC::CNTTZD || Opcode == PPC::CNTTZD_rec ||
      Opcode == PPC::POPCNTD || Opcode == PPC::POPCNTW || Opcode == PPC::SLW ||
      Opcode == PPC::SLW_rec || Opcode == PPC::SRW || Opcode == PPC::SRW_rec ||
      Opcode == PPC::SLW8 || Opcode == PPC::SRW8 || Opcode == PPC::SLWI ||
      Opcode == PPC::SLWI_rec || Opcode == PPC::SRWI ||
      Opcode == PPC::SRWI_rec || Opcode == PPC::LWZ || Opcode == PPC::LWZX ||
      Opcode == PPC::LWZU || Opcode == PPC::LWZUX || Opcode == PPC::LWBRX ||
      Opcode == PPC::LHBRX || Opcode == PPC::LHZ || Opcode == PPC::LHZX ||
      Opcode == PPC::LHZU || Opcode == PPC::LHZUX || Opcode == PPC::LBZ ||
      Opcode == PPC::LBZX || Opcode == PPC::LBZU || Opcode == PPC::LBZUX ||
      Opcode == PPC::LWZ8 || Opcode == PPC::LWZX8 || Opcode == PPC::LWZU8 ||
      Opcode == PPC::LWZUX8 || Opcode == PPC::LWBRX8 || Opcode == PPC::LHBRX8 ||
      Opcode == PPC::LHZ8 || Opcode == PPC::LHZX8 || Opcode == PPC::LHZU8 ||
      Opcode == PPC::LHZUX8 || Opcode == PPC::LBZ8 || Opcode == PPC::LBZX8 ||
      Opcode == PPC::LBZU8 || Opcode == PPC::LBZUX8 ||
      Opcode == PPC::ANDI_rec || Opcode == PPC::ANDIS_rec ||
      Opcode == PPC::ROTRWI || Opcode == PPC::ROTRWI_rec ||
      Opcode == PPC::EXTLWI || Opcode == PPC::EXTLWI_rec ||
      Opcode == PPC::MFVSRWZ)
    return true;

  return false;
}

// This function returns true if the input MachineInstr is a TOC save
// instruction.
bool PPCInstrInfo::isTOCSaveMI(const MachineInstr &MI) const {
  if (!MI.getOperand(1).isImm() || !MI.getOperand(2).isReg())
    return false;
  unsigned TOCSaveOffset = Subtarget.getFrameLowering()->getTOCSaveOffset();
  unsigned StackOffset = MI.getOperand(1).getImm();
  Register StackReg = MI.getOperand(2).getReg();
  Register SPReg = Subtarget.isPPC64() ? PPC::X1 : PPC::R1;
  if (StackReg == SPReg && StackOffset == TOCSaveOffset)
    return true;

  return false;
}

// We limit the max depth to track incoming values of PHIs or binary ops
// (e.g. AND) to avoid excessive cost.
const unsigned MAX_DEPTH = 1;

bool
PPCInstrInfo::isSignOrZeroExtended(const MachineInstr &MI, bool SignExt,
                                   const unsigned Depth) const {
  const MachineFunction *MF = MI.getParent()->getParent();
  const MachineRegisterInfo *MRI = &MF->getRegInfo();

  // If we know this instruction returns sign- or zero-extended result,
  // return true.
  if (SignExt ? isSignExtendingOp(MI):
                isZeroExtendingOp(MI))
    return true;

  switch (MI.getOpcode()) {
  case PPC::COPY: {
    Register SrcReg = MI.getOperand(1).getReg();

    // In both ELFv1 and v2 ABI, method parameters and the return value
    // are sign- or zero-extended.
    if (MF->getSubtarget<PPCSubtarget>().isSVR4ABI()) {
      const PPCFunctionInfo *FuncInfo = MF->getInfo<PPCFunctionInfo>();
      // We check the ZExt/SExt flags for a method parameter.
      if (MI.getParent()->getBasicBlock() ==
          &MF->getFunction().getEntryBlock()) {
        Register VReg = MI.getOperand(0).getReg();
        if (MF->getRegInfo().isLiveIn(VReg))
          return SignExt ? FuncInfo->isLiveInSExt(VReg) :
                           FuncInfo->isLiveInZExt(VReg);
      }

      // For a method return value, we check the ZExt/SExt flags in attribute.
      // We assume the following code sequence for method call.
      //   ADJCALLSTACKDOWN 32, implicit dead %r1, implicit %r1
      //   BL8_NOP @func,...
      //   ADJCALLSTACKUP 32, 0, implicit dead %r1, implicit %r1
      //   %5 = COPY %x3; G8RC:%5
      if (SrcReg == PPC::X3) {
        const MachineBasicBlock *MBB = MI.getParent();
        MachineBasicBlock::const_instr_iterator II =
          MachineBasicBlock::const_instr_iterator(&MI);
        if (II != MBB->instr_begin() &&
            (--II)->getOpcode() == PPC::ADJCALLSTACKUP) {
          const MachineInstr &CallMI = *(--II);
          if (CallMI.isCall() && CallMI.getOperand(0).isGlobal()) {
            const Function *CalleeFn =
              dyn_cast<Function>(CallMI.getOperand(0).getGlobal());
            if (!CalleeFn)
              return false;
            const IntegerType *IntTy =
              dyn_cast<IntegerType>(CalleeFn->getReturnType());
            const AttributeSet &Attrs = CalleeFn->getAttributes().getRetAttrs();
            if (IntTy && IntTy->getBitWidth() <= 32)
              return Attrs.hasAttribute(SignExt ? Attribute::SExt :
                                                  Attribute::ZExt);
          }
        }
      }
    }

    // If this is a copy from another register, we recursively check source.
    if (!Register::isVirtualRegister(SrcReg))
      return false;
    const MachineInstr *SrcMI = MRI->getVRegDef(SrcReg);
    if (SrcMI != nullptr)
      return isSignOrZeroExtended(*SrcMI, SignExt, Depth);

    return false;
  }

  case PPC::ANDI_rec:
  case PPC::ANDIS_rec:
  case PPC::ORI:
  case PPC::ORIS:
  case PPC::XORI:
  case PPC::XORIS:
  case PPC::ANDI8_rec:
  case PPC::ANDIS8_rec:
  case PPC::ORI8:
  case PPC::ORIS8:
  case PPC::XORI8:
  case PPC::XORIS8: {
    // logical operation with 16-bit immediate does not change the upper bits.
    // So, we track the operand register as we do for register copy.
    Register SrcReg = MI.getOperand(1).getReg();
    if (!Register::isVirtualRegister(SrcReg))
      return false;
    const MachineInstr *SrcMI = MRI->getVRegDef(SrcReg);
    if (SrcMI != nullptr)
      return isSignOrZeroExtended(*SrcMI, SignExt, Depth);

    return false;
  }

  // If all incoming values are sign-/zero-extended,
  // the output of OR, ISEL or PHI is also sign-/zero-extended.
  case PPC::OR:
  case PPC::OR8:
  case PPC::ISEL:
  case PPC::PHI: {
    if (Depth >= MAX_DEPTH)
      return false;

    // The input registers for PHI are operand 1, 3, ...
    // The input registers for others are operand 1 and 2.
    unsigned E = 3, D = 1;
    if (MI.getOpcode() == PPC::PHI) {
      E = MI.getNumOperands();
      D = 2;
    }

    for (unsigned I = 1; I != E; I += D) {
      if (MI.getOperand(I).isReg()) {
        Register SrcReg = MI.getOperand(I).getReg();
        if (!Register::isVirtualRegister(SrcReg))
          return false;
        const MachineInstr *SrcMI = MRI->getVRegDef(SrcReg);
        if (SrcMI == nullptr ||
            !isSignOrZeroExtended(*SrcMI, SignExt, Depth + 1))
          return false;
      }
      else
        return false;
    }
    return true;
  }

  // If at least one of the incoming values of an AND is zero extended
  // then the output is also zero-extended. If both of the incoming values
  // are sign-extended then the output is also sign extended.
  case PPC::AND:
  case PPC::AND8: {
    if (Depth >= MAX_DEPTH)
       return false;

    assert(MI.getOperand(1).isReg() && MI.getOperand(2).isReg());

    Register SrcReg1 = MI.getOperand(1).getReg();
    Register SrcReg2 = MI.getOperand(2).getReg();

    if (!Register::isVirtualRegister(SrcReg1) ||
        !Register::isVirtualRegister(SrcReg2))
      return false;

    const MachineInstr *MISrc1 = MRI->getVRegDef(SrcReg1);
    const MachineInstr *MISrc2 = MRI->getVRegDef(SrcReg2);
    if (!MISrc1 || !MISrc2)
        return false;

    if(SignExt)
        return isSignOrZeroExtended(*MISrc1, SignExt, Depth+1) &&
               isSignOrZeroExtended(*MISrc2, SignExt, Depth+1);
    else
        return isSignOrZeroExtended(*MISrc1, SignExt, Depth+1) ||
               isSignOrZeroExtended(*MISrc2, SignExt, Depth+1);
  }

  default:
    break;
  }
  return false;
}

bool PPCInstrInfo::isBDNZ(unsigned Opcode) const {
  return (Opcode == (Subtarget.isPPC64() ? PPC::BDNZ8 : PPC::BDNZ));
}

namespace {
class PPCPipelinerLoopInfo : public TargetInstrInfo::PipelinerLoopInfo {
  MachineInstr *Loop, *EndLoop, *LoopCount;
  MachineFunction *MF;
  const TargetInstrInfo *TII;
  int64_t TripCount;

public:
  PPCPipelinerLoopInfo(MachineInstr *Loop, MachineInstr *EndLoop,
                       MachineInstr *LoopCount)
      : Loop(Loop), EndLoop(EndLoop), LoopCount(LoopCount),
        MF(Loop->getParent()->getParent()),
        TII(MF->getSubtarget().getInstrInfo()) {
    // Inspect the Loop instruction up-front, as it may be deleted when we call
    // createTripCountGreaterCondition.
    if (LoopCount->getOpcode() == PPC::LI8 || LoopCount->getOpcode() == PPC::LI)
      TripCount = LoopCount->getOperand(1).getImm();
    else
      TripCount = -1;
  }

  bool shouldIgnoreForPipelining(const MachineInstr *MI) const override {
    // Only ignore the terminator.
    return MI == EndLoop;
  }

  Optional<bool>
  createTripCountGreaterCondition(int TC, MachineBasicBlock &MBB,
                                  SmallVectorImpl<MachineOperand> &Cond) override {
    if (TripCount == -1) {
      // Since BDZ/BDZ8 that we will insert will also decrease the ctr by 1,
      // so we don't need to generate any thing here.
      Cond.push_back(MachineOperand::CreateImm(0));
      Cond.push_back(MachineOperand::CreateReg(
          MF->getSubtarget<PPCSubtarget>().isPPC64() ? PPC::CTR8 : PPC::CTR,
          true));
      return {};
    }

    return TripCount > TC;
  }

  void setPreheader(MachineBasicBlock *NewPreheader) override {
    // Do nothing. We want the LOOP setup instruction to stay in the *old*
    // preheader, so we can use BDZ in the prologs to adapt the loop trip count.
  }

  void adjustTripCount(int TripCountAdjust) override {
    // If the loop trip count is a compile-time value, then just change the
    // value.
    if (LoopCount->getOpcode() == PPC::LI8 ||
        LoopCount->getOpcode() == PPC::LI) {
      int64_t TripCount = LoopCount->getOperand(1).getImm() + TripCountAdjust;
      LoopCount->getOperand(1).setImm(TripCount);
      return;
    }

    // Since BDZ/BDZ8 that we will insert will also decrease the ctr by 1,
    // so we don't need to generate any thing here.
  }

  void disposed() override {
    Loop->eraseFromParent();
    // Ensure the loop setup instruction is deleted too.
    LoopCount->eraseFromParent();
  }
};
} // namespace

std::unique_ptr<TargetInstrInfo::PipelinerLoopInfo>
PPCInstrInfo::analyzeLoopForPipelining(MachineBasicBlock *LoopBB) const {
  // We really "analyze" only hardware loops right now.
  MachineBasicBlock::iterator I = LoopBB->getFirstTerminator();
  MachineBasicBlock *Preheader = *LoopBB->pred_begin();
  if (Preheader == LoopBB)
    Preheader = *std::next(LoopBB->pred_begin());
  MachineFunction *MF = Preheader->getParent();

  if (I != LoopBB->end() && isBDNZ(I->getOpcode())) {
    SmallPtrSet<MachineBasicBlock *, 8> Visited;
    if (MachineInstr *LoopInst = findLoopInstr(*Preheader, Visited)) {
      Register LoopCountReg = LoopInst->getOperand(0).getReg();
      MachineRegisterInfo &MRI = MF->getRegInfo();
      MachineInstr *LoopCount = MRI.getUniqueVRegDef(LoopCountReg);
      return std::make_unique<PPCPipelinerLoopInfo>(LoopInst, &*I, LoopCount);
    }
  }
  return nullptr;
}

MachineInstr *PPCInstrInfo::findLoopInstr(
    MachineBasicBlock &PreHeader,
    SmallPtrSet<MachineBasicBlock *, 8> &Visited) const {

  unsigned LOOPi = (Subtarget.isPPC64() ? PPC::MTCTR8loop : PPC::MTCTRloop);

  // The loop set-up instruction should be in preheader
  for (auto &I : PreHeader.instrs())
    if (I.getOpcode() == LOOPi)
      return &I;
  return nullptr;
}

// Return true if get the base operand, byte offset of an instruction and the
// memory width. Width is the size of memory that is being loaded/stored.
bool PPCInstrInfo::getMemOperandWithOffsetWidth(
    const MachineInstr &LdSt, const MachineOperand *&BaseReg, int64_t &Offset,
    unsigned &Width, const TargetRegisterInfo *TRI) const {
  if (!LdSt.mayLoadOrStore() || LdSt.getNumExplicitOperands() != 3)
    return false;

  // Handle only loads/stores with base register followed by immediate offset.
  if (!LdSt.getOperand(1).isImm() ||
      (!LdSt.getOperand(2).isReg() && !LdSt.getOperand(2).isFI()))
    return false;
  if (!LdSt.getOperand(1).isImm() ||
      (!LdSt.getOperand(2).isReg() && !LdSt.getOperand(2).isFI()))
    return false;

  if (!LdSt.hasOneMemOperand())
    return false;

  Width = (*LdSt.memoperands_begin())->getSize();
  Offset = LdSt.getOperand(1).getImm();
  BaseReg = &LdSt.getOperand(2);
  return true;
}

bool PPCInstrInfo::areMemAccessesTriviallyDisjoint(
    const MachineInstr &MIa, const MachineInstr &MIb) const {
  assert(MIa.mayLoadOrStore() && "MIa must be a load or store.");
  assert(MIb.mayLoadOrStore() && "MIb must be a load or store.");

  if (MIa.hasUnmodeledSideEffects() || MIb.hasUnmodeledSideEffects() ||
      MIa.hasOrderedMemoryRef() || MIb.hasOrderedMemoryRef())
    return false;

  // Retrieve the base register, offset from the base register and width. Width
  // is the size of memory that is being loaded/stored (e.g. 1, 2, 4).  If
  // base registers are identical, and the offset of a lower memory access +
  // the width doesn't overlap the offset of a higher memory access,
  // then the memory accesses are different.
  const TargetRegisterInfo *TRI = &getRegisterInfo();
  const MachineOperand *BaseOpA = nullptr, *BaseOpB = nullptr;
  int64_t OffsetA = 0, OffsetB = 0;
  unsigned int WidthA = 0, WidthB = 0;
  if (getMemOperandWithOffsetWidth(MIa, BaseOpA, OffsetA, WidthA, TRI) &&
      getMemOperandWithOffsetWidth(MIb, BaseOpB, OffsetB, WidthB, TRI)) {
    if (BaseOpA->isIdenticalTo(*BaseOpB)) {
      int LowOffset = std::min(OffsetA, OffsetB);
      int HighOffset = std::max(OffsetA, OffsetB);
      int LowWidth = (LowOffset == OffsetA) ? WidthA : WidthB;
      if (LowOffset + LowWidth <= HighOffset)
        return true;
    }
  }
  return false;
}<|MERGE_RESOLUTION|>--- conflicted
+++ resolved
@@ -866,15 +866,9 @@
   bool KillX = false, KillY = false, KillM11 = false, KillM12 = false,
        KillM21 = false, KillM22 = false, KillM31 = false, KillM32 = false,
        KillA11 = false, KillA21 = false, KillB = false;
-<<<<<<< HEAD
 
   GetFMAInstrInfo(Root, RegM31, RegM32, RegB, KillM31, KillM32, KillB);
 
-=======
-
-  GetFMAInstrInfo(Root, RegM31, RegM32, RegB, KillM31, KillM32, KillB);
-
->>>>>>> 2ab1d525
   if (IsILPReassociate)
     GetFMAInstrInfo(*Prev, RegM21, RegM22, RegA21, KillM21, KillM22, KillA21);
 
