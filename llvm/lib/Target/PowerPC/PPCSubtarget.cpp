--- conflicted
+++ resolved
@@ -87,12 +87,8 @@
   HasP9Vector = false;
   HasP9Altivec = false;
   HasMMA = false;
-<<<<<<< HEAD
-  HasROPProtection = false;
-=======
   HasROPProtect = false;
   HasPrivileged = false;
->>>>>>> 2ab1d525
   HasP10Vector = false;
   HasPrefixInstrs = false;
   HasPCRelativeMemops = false;
