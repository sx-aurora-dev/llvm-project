--- conflicted
+++ resolved
@@ -1155,8 +1155,6 @@
 // were selected.
 static SDNode *selectI64ImmDirectPrefix(SelectionDAG *CurDAG, const SDLoc &dl,
                                         uint64_t Imm, unsigned &InstCnt) {
-<<<<<<< HEAD
-=======
   unsigned TZ = countTrailingZeros<uint64_t>(Imm);
   unsigned LZ = countLeadingZeros<uint64_t>(Imm);
   unsigned TO = countTrailingOnes<uint64_t>(Imm);
@@ -1172,19 +1170,10 @@
     return CurDAG->getTargetConstant(Imm, dl, MVT::i64);
   };
 
->>>>>>> 2ab1d525
   // Following patterns use 1 instruction to materialize Imm.
   InstCnt = 1;
 
   // The pli instruction can materialize up to 34 bits directly.
-<<<<<<< HEAD
-  // It is defined in the TD file and so we just return the constant.
-  if (isInt<34>(Imm))
-    return cast<ConstantSDNode>(CurDAG->getConstant(Imm, dl, MVT::i64));
-
-  InstCnt = 0;
-  return nullptr;
-=======
   // If a constant fits within 34-bits, emit the pli instruction here directly.
   if (isInt<34>(Imm))
     return CurDAG->getMachineNode(PPC::PLI8, dl, MVT::i64,
@@ -1282,7 +1271,6 @@
   SDValue Ops[] = {SDValue(ResultLo, 0), SDValue(ResultHi, 0), getI32Imm(32),
                    getI32Imm(0)};
   return CurDAG->getMachineNode(PPC::RLDIMI, dl, MVT::i64, Ops);
->>>>>>> 2ab1d525
 }
 
 static SDNode *selectI64Imm(SelectionDAG *CurDAG, const SDLoc &dl, uint64_t Imm,
@@ -1295,14 +1283,10 @@
   const PPCSubtarget &Subtarget =
       CurDAG->getMachineFunction().getSubtarget<PPCSubtarget>();
 
-<<<<<<< HEAD
-  if (Subtarget.hasPrefixInstrs()) {
-=======
   // If we have prefixed instructions and there is a chance we can
   // materialize the constant with fewer prefixed instructions than
   // non-prefixed, try that.
   if (Subtarget.hasPrefixInstrs() && InstCntDirect != 1) {
->>>>>>> 2ab1d525
     unsigned InstCntDirectP = 0;
     SDNode *ResultP = selectI64ImmDirectPrefix(CurDAG, dl, Imm, InstCntDirectP);
     // Use the prefix case in either of two cases:
@@ -5006,11 +4990,8 @@
 
   case ISD::Constant:
     if (N->getValueType(0) == MVT::i64) {
-      SDNode *ResNode = selectI64Imm(CurDAG, N);
-      if (!isa<ConstantSDNode>(ResNode)) {
-        ReplaceNode(N, ResNode);
-        return;
-      }
+      ReplaceNode(N, selectI64Imm(CurDAG, N));
+      return;
     }
     break;
 
@@ -7259,15 +7240,6 @@
   // TODO: Can we put this a common method for DAG?
   auto SkipRCCopy = [](SDValue V) {
     while (V->isMachineOpcode() &&
-<<<<<<< HEAD
-           V->getMachineOpcode() == TargetOpcode::COPY_TO_REGCLASS)
-      V = V->getOperand(0);
-    return V;
-  };
-
-  SDValue VecOp = SkipRCCopy(N->getOperand(0));
-  if (!isLaneInsensitive(VecOp))
-=======
            V->getMachineOpcode() == TargetOpcode::COPY_TO_REGCLASS) {
       // All values in the chain should have single use.
       if (V->use_empty() || !V->use_begin()->isOnlyUserOf(V.getNode()))
@@ -7279,17 +7251,11 @@
 
   SDValue VecOp = SkipRCCopy(N->getOperand(0));
   if (!VecOp || !isLaneInsensitive(VecOp))
->>>>>>> 2ab1d525
     return;
 
   SDValue LHS = SkipRCCopy(VecOp.getOperand(0)),
           RHS = SkipRCCopy(VecOp.getOperand(1));
-<<<<<<< HEAD
-  if (!LHS.hasOneUse() || !RHS.hasOneUse() || !isVSXSwap(LHS) ||
-      !isVSXSwap(RHS))
-=======
   if (!LHS || !RHS || !isVSXSwap(LHS) || !isVSXSwap(RHS))
->>>>>>> 2ab1d525
     return;
 
   // These swaps may still have chain-uses here, count on dead code elimination
