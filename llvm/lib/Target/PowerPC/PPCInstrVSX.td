--- conflicted
+++ resolved
@@ -157,14 +157,11 @@
 def HasP9Vector : Predicate<"Subtarget->hasP9Vector()">;
 def NoP9Altivec : Predicate<"!Subtarget->hasP9Altivec()">;
 def NoP10Vector: Predicate<"!Subtarget->hasP10Vector()">;
-<<<<<<< HEAD
-=======
 
 def PPCldsplatAlign16 : PatFrag<(ops node:$ptr), (PPCldsplat node:$ptr), [{
   return cast<MemIntrinsicSDNode>(N)->getAlign() >= Align(16) &&
          isOffsetMultipleOf(N, 16);
 }]>;
->>>>>>> a2ce6ee6
 
 //--------------------- VSX-specific instruction formats ---------------------//
 // By default, all VSX instructions are to be selected over their Altivec
@@ -1833,12 +1830,7 @@
 
 // Output dag used to bitcast f32 to i32 and f64 to i64
 def Bitcast {
-<<<<<<< HEAD
-  dag FltToInt = (i32 (MFVSRWZ (EXTRACT_SUBREG (XXSLDWI (XSCVDPSPN $A),
-                      (XSCVDPSPN $A), 3), sub_64)));
-=======
   dag FltToInt = (i32 (MFVSRWZ (EXTRACT_SUBREG (XSCVDPSPN $A), sub_64)));
->>>>>>> a2ce6ee6
   dag DblToLong = (i64 (MFVSRD $A));
 }
 
@@ -2514,13 +2506,10 @@
   def : Pat<(v16i8 (int_ppc_altivec_crypto_vpermxor v16i8:$a,
                                                     v16i8:$b, v16i8:$c)),
             (v16i8 (VPERMXOR $a, $b, $c))>;
-<<<<<<< HEAD
-=======
 let Predicates = [HasVSX, HasP8Altivec] in
   def : Pat<(v16i8 (int_ppc_altivec_crypto_vpermxor_be v16i8:$a,
                                                        v16i8:$b, v16i8:$c)),
             (v16i8 (VPERMXOR $a, $b, $c))>;
->>>>>>> a2ce6ee6
 
 let AddedComplexity = 400 in {
 // Valid for any VSX subtarget, regardless of endianness.
@@ -3953,20 +3942,6 @@
   (SUBREG_TO_REG (i64 1), (VEXTSB2Ds (LXSIBZX ForceXForm:$src)), sub_64)>;
 
 // Build vectors from i16 loads
-<<<<<<< HEAD
-defm : ScalToVecWPermute<v4i32, ScalarLoads.ZELi16,
-                         (XXSPLTWs (LXSIHZX xoaddr:$src), 1),
-                         (XXSPLTWs (LXSIHZX xoaddr:$src), 1)>;
-defm : ScalToVecWPermute<v2i64, ScalarLoads.ZELi16i64,
-                         (XXPERMDIs (LXSIHZX xoaddr:$src), 0),
-                         (XXPERMDIs (LXSIHZX xoaddr:$src), 0)>;
-defm : ScalToVecWPermute<v4i32, ScalarLoads.SELi16,
-                         (XXSPLTWs (VEXTSH2Ws (LXSIHZX xoaddr:$src)), 1),
-                         (XXSPLTWs (VEXTSH2Ws (LXSIHZX xoaddr:$src)), 1)>;
-defm : ScalToVecWPermute<v2i64, ScalarLoads.SELi16i64,
-                         (XXPERMDIs (VEXTSH2Ds (LXSIHZX xoaddr:$src)), 0),
-                         (XXPERMDIs (VEXTSH2Ds (LXSIHZX xoaddr:$src)), 0)>;
-=======
 defm : ScalToVecWPermute<
   v4i32, ScalarLoads.ZELi16,
   (XXSPLTWs (LXSIHZX ForceXForm:$src), 1),
@@ -3983,7 +3958,6 @@
   v2i64, ScalarLoads.SELi16i64,
   (XXPERMDIs (VEXTSH2Ds (LXSIHZX ForceXForm:$src)), 0),
   (SUBREG_TO_REG (i64 1), (VEXTSH2Ds (LXSIHZX ForceXForm:$src)), sub_64)>;
->>>>>>> a2ce6ee6
 
 // Load/convert and convert/store patterns for f16.
 def : Pat<(f64 (extloadf16 ForceXForm:$src)),
@@ -4185,15 +4159,6 @@
 // COPY_TO_REGCLASS. The COPY_TO_REGCLASS makes it appear to need two instructions 
 // to perform the operation, when only one instruction is produced in practice.
 // The NoP10Vector predicate excludes these patterns from Power10 VSX subtargets.
-<<<<<<< HEAD
-defm : ScalToVecWPermute<v16i8, ScalarLoads.Li8,
-                         (VSPLTBs 7, (LXSIBZX xoaddr:$src)),
-                         (VSPLTBs 7, (LXSIBZX xoaddr:$src))>;
-// Build vectors from i16 loads
-defm : ScalToVecWPermute<v8i16, ScalarLoads.Li16,
-                         (VSPLTHs 3, (LXSIHZX xoaddr:$src)),
-                         (VSPLTHs 3, (LXSIHZX xoaddr:$src))>;
-=======
 defm : ScalToVecWPermute<
   v16i8, ScalarLoads.Li8,
   (VSPLTBs 7, (LXSIBZX ForceXForm:$src)),
@@ -4203,7 +4168,6 @@
   v8i16, ScalarLoads.Li16,
   (VSPLTHs 3, (LXSIHZX ForceXForm:$src)),
   (SUBREG_TO_REG (i64 1), (LXSIHZX ForceXForm:$src), sub_64)>;
->>>>>>> a2ce6ee6
 } // HasVSX, HasP9Vector, NoP10Vector
 
 // Any big endian Power9 VSX subtarget
@@ -4211,19 +4175,6 @@
 // Power10 VSX subtargets produce a shorter pattern for little endian targets
 // but this is still the best pattern for Power9 and Power10 VSX big endian
 // Build vectors from i8 loads
-<<<<<<< HEAD
-defm : ScalToVecWPermute<v16i8, ScalarLoads.Li8,
-                         (VSPLTBs 7, (LXSIBZX xoaddr:$src)),
-                         (VSPLTBs 7, (LXSIBZX xoaddr:$src))>;
-// Build vectors from i16 loads
-defm : ScalToVecWPermute<v8i16, ScalarLoads.Li16,
-                         (VSPLTHs 3, (LXSIHZX xoaddr:$src)),
-                         (VSPLTHs 3, (LXSIHZX xoaddr:$src))>;
-} // HasVSX, HasP9Vector, NoP10Vector
-
-// Big endian 64Bit Power9 subtarget.
-let Predicates = [HasVSX, HasP9Vector, IsBigEndian, IsPPC64] in {
-=======
 defm : ScalToVecWPermute<
   v16i8, ScalarLoads.Li8,
   (VSPLTBs 7, (LXSIBZX ForceXForm:$src)),
@@ -4234,7 +4185,6 @@
   (VSPLTHs 3, (LXSIHZX ForceXForm:$src)),
   (SUBREG_TO_REG (i64 1), (LXSIHZX ForceXForm:$src), sub_64)>;
 
->>>>>>> a2ce6ee6
 def : Pat<(f32 (PPCfcfidus (f64 (PPCmtvsrz (i32 (extractelt v4i32:$A, 0)))))),
           (f32 (XSCVUXDSP (XXEXTRACTUW $A, 0)))>;
 def : Pat<(f32 (PPCfcfidus (f64 (PPCmtvsrz (i32 (extractelt v4i32:$A, 1)))))),
