--- conflicted
+++ resolved
@@ -28,12 +28,6 @@
 
 namespace {
 
-<<<<<<< HEAD
-// Length of the suffix "massv", which is specific to IBM MASSV library entries.
-const unsigned MASSVSuffixLength = 2;
-
-=======
->>>>>>> a2ce6ee6
 static StringRef MASSVFuncs[] = {
 #define TLI_DEFINE_MASSV_VECFUNCS_NAMES
 #include "llvm/Analysis/VecFuncs.def"
@@ -110,11 +104,7 @@
 /// intrinsics when the exponent is 0.25 or 0.75.
 bool PPCLowerMASSVEntries::handlePowSpecialCases(CallInst *CI, Function &Func,
                                                  Module &M) {
-<<<<<<< HEAD
-  if (Func.getName() != "__powf4_P8" && Func.getName() != "__powd2_P8")
-=======
   if (Func.getName() != "__powf4" && Func.getName() != "__powd2")
->>>>>>> a2ce6ee6
     return false;
 
   if (Constant *Exp = dyn_cast<Constant>(CI->getArgOperand(1)))
