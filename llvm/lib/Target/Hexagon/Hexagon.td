--- conflicted
+++ resolved
@@ -54,13 +54,10 @@
       "Hexagon::ArchEnum::V68", "Hexagon HVX instructions",
       [ExtensionHVXV60, ExtensionHVXV62, ExtensionHVXV65, ExtensionHVXV66,
        ExtensionHVXV67]>;
-<<<<<<< HEAD
-=======
 def ExtensionHVXV69: SubtargetFeature<"hvxv69", "HexagonHVXVersion",
       "Hexagon::ArchEnum::V69", "Hexagon HVX instructions",
       [ExtensionHVXV60, ExtensionHVXV62, ExtensionHVXV65, ExtensionHVXV66,
        ExtensionHVXV67, ExtensionHVXV68]>;
->>>>>>> 2ab1d525
 
 def ExtensionHVX64B: SubtargetFeature<"hvx-length64b", "UseHVX64BOps",
       "true", "Hexagon HVX 64B instructions", [ExtensionHVX]>;
@@ -126,11 +123,8 @@
                          AssemblerPredicate<(all_of ExtensionHVXV67)>;
 def UseHVXV68          : Predicate<"HST->useHVXV68Ops()">,
                          AssemblerPredicate<(all_of ExtensionHVXV68)>;
-<<<<<<< HEAD
-=======
 def UseHVXV69          : Predicate<"HST->useHVXV69Ops()">,
                          AssemblerPredicate<(all_of ExtensionHVXV69)>;
->>>>>>> 2ab1d525
 def UseAudio           : Predicate<"HST->useAudioOps()">,
                          AssemblerPredicate<(all_of ExtensionAudio)>;
 def UseZReg            : Predicate<"HST->useZRegOps()">,
@@ -431,19 +425,12 @@
 def : Proc<"hexagonv67", HexagonModelV67,
            [ArchV5, ArchV55, ArchV60, ArchV62, ArchV65, ArchV66, ArchV67,
             FeatureCompound, FeatureDuplex, FeatureMemNoShuf, FeatureMemops,
-<<<<<<< HEAD
-            FeatureNVJ, FeatureNVS, FeaturePackets, FeatureSmallData]>;
-=======
-            FeatureNVJ, FeatureNVS, FeaturePackets, FeatureSmallData,
-            FeatureCabac]>;
->>>>>>> 2ab1d525
+            FeatureNVJ, FeatureNVS, FeaturePackets, FeatureSmallData,
+            FeatureCabac]>;
 def : Proc<"hexagonv68", HexagonModelV68,
            [ArchV5, ArchV55, ArchV60, ArchV62, ArchV65, ArchV66, ArchV67,
             ArchV68,
             FeatureCompound, FeatureDuplex, FeatureMemNoShuf, FeatureMemops,
-<<<<<<< HEAD
-            FeatureNVJ, FeatureNVS, FeaturePackets, FeatureSmallData]>;
-=======
             FeatureNVJ, FeatureNVS, FeaturePackets, FeatureSmallData,
             FeatureCabac]>;
 def : Proc<"hexagonv69", HexagonModelV69,
@@ -452,7 +439,6 @@
             FeatureCompound, FeatureDuplex, FeatureMemNoShuf, FeatureMemops,
             FeatureNVJ, FeatureNVS, FeaturePackets, FeatureSmallData,
             FeatureCabac]>;
->>>>>>> 2ab1d525
 // Need to update the correct features for tiny core.
 // Disable NewValueJumps since the packetizer is unable to handle a packet with
 // a new value jump and another SLOT0 instruction.
