--- conflicted
+++ resolved
@@ -929,7 +929,6 @@
   let Inst{12-8} = Rd32{4-0};
 }
 class Enc_437f33 : OpcodeHexagon {
-<<<<<<< HEAD
   bits <5> Rs32;
   let Inst{20-16} = Rs32{4-0};
   bits <5> Rt32;
@@ -965,13 +964,10 @@
   let Inst{26-25} = Ii{10-9};
   let Inst{13-13} = Ii{8-8};
   let Inst{7-0} = Ii{7-0};
-=======
->>>>>>> 2ab1d525
-  bits <5> Rs32;
-  let Inst{20-16} = Rs32{4-0};
-  bits <5> Rt32;
-  let Inst{12-8} = Rt32{4-0};
-<<<<<<< HEAD
+  bits <5> Rs32;
+  let Inst{20-16} = Rs32{4-0};
+  bits <5> Rt32;
+  let Inst{12-8} = Rt32{4-0};
 }
 class Enc_45364e : OpcodeHexagon {
   bits <5> Vu32;
@@ -1211,44 +1207,12 @@
 }
 class Enc_57a33e : OpcodeHexagon {
   bits <9> Ii;
-=======
-  bits <2> Pu4;
-  let Inst{6-5} = Pu4{1-0};
-  bits <5> Rx32;
-  let Inst{4-0} = Rx32{4-0};
-}
-class Enc_44215c : OpcodeHexagon {
-  bits <6> Ii;
-  let Inst{17-16} = Ii{5-4};
-  let Inst{6-3} = Ii{3-0};
-  bits <2> Pv4;
-  let Inst{1-0} = Pv4{1-0};
-  bits <3> Nt8;
-  let Inst{10-8} = Nt8{2-0};
-}
-class Enc_44271f : OpcodeHexagon {
-  bits <5> Gs32;
-  let Inst{20-16} = Gs32{4-0};
-  bits <5> Rd32;
-  let Inst{4-0} = Rd32{4-0};
-}
-class Enc_44661f : OpcodeHexagon {
-  bits <1> Mu2;
-  let Inst{13-13} = Mu2{0-0};
-  bits <5> Rx32;
-  let Inst{20-16} = Rx32{4-0};
-}
-class Enc_448f7f : OpcodeHexagon {
-  bits <11> Ii;
-  let Inst{26-25} = Ii{10-9};
->>>>>>> 2ab1d525
   let Inst{13-13} = Ii{8-8};
   let Inst{7-3} = Ii{7-3};
   bits <2> Pv4;
   let Inst{1-0} = Pv4{1-0};
   bits <5> Rs32;
   let Inst{20-16} = Rs32{4-0};
-<<<<<<< HEAD
   bits <5> Rtt32;
   let Inst{12-8} = Rtt32{4-0};
 }
@@ -1505,47 +1469,9 @@
   let Inst{26-25} = Ii{12-11};
   let Inst{13-13} = Ii{10-10};
   let Inst{7-0} = Ii{9-2};
-=======
-  bits <5> Rt32;
-  let Inst{12-8} = Rt32{4-0};
-}
-class Enc_45364e : OpcodeHexagon {
-  bits <5> Vu32;
-  let Inst{12-8} = Vu32{4-0};
-  bits <5> Vv32;
-  let Inst{20-16} = Vv32{4-0};
-  bits <5> Vd32;
-  let Inst{4-0} = Vd32{4-0};
-}
-class Enc_454a26 : OpcodeHexagon {
-  bits <2> Pt4;
-  let Inst{9-8} = Pt4{1-0};
-  bits <2> Ps4;
-  let Inst{17-16} = Ps4{1-0};
-  bits <2> Pd4;
-  let Inst{1-0} = Pd4{1-0};
-}
-class Enc_46c951 : OpcodeHexagon {
-  bits <6> Ii;
-  let Inst{12-7} = Ii{5-0};
-  bits <5> II;
-  let Inst{4-0} = II{4-0};
-  bits <5> Rs32;
-  let Inst{20-16} = Rs32{4-0};
-}
-class Enc_47ee5e : OpcodeHexagon {
-  bits <2> Ii;
-  let Inst{13-13} = Ii{1-1};
-  let Inst{7-7} = Ii{0-0};
-  bits <2> Pv4;
-  let Inst{6-5} = Pv4{1-0};
->>>>>>> 2ab1d525
-  bits <5> Rs32;
-  let Inst{20-16} = Rs32{4-0};
-  bits <5> Ru32;
-  let Inst{12-8} = Ru32{4-0};
+  bits <5> Rs32;
+  let Inst{20-16} = Rs32{4-0};
   bits <3> Nt8;
-<<<<<<< HEAD
   let Inst{10-8} = Nt8{2-0};
 }
 class Enc_691712 : OpcodeHexagon {
@@ -1718,284 +1644,6 @@
 class Enc_784502 : OpcodeHexagon {
   bits <3> Ii;
   let Inst{10-8} = Ii{2-0};
-=======
-  let Inst{2-0} = Nt8{2-0};
-}
-class Enc_47ef61 : OpcodeHexagon {
-  bits <3> Ii;
-  let Inst{7-5} = Ii{2-0};
-  bits <5> Rt32;
-  let Inst{12-8} = Rt32{4-0};
-  bits <5> Rs32;
-  let Inst{20-16} = Rs32{4-0};
-  bits <5> Rd32;
-  let Inst{4-0} = Rd32{4-0};
-}
-class Enc_48b75f : OpcodeHexagon {
-  bits <5> Rs32;
-  let Inst{20-16} = Rs32{4-0};
-  bits <2> Pd4;
-  let Inst{1-0} = Pd4{1-0};
-}
-class Enc_4aca3a : OpcodeHexagon {
-  bits <11> Ii;
-  let Inst{21-20} = Ii{10-9};
-  let Inst{7-1} = Ii{8-2};
-  bits <3> Ns8;
-  let Inst{18-16} = Ns8{2-0};
-  bits <3> n1;
-  let Inst{29-29} = n1{2-2};
-  let Inst{26-25} = n1{1-0};
-}
-class Enc_4b39e4 : OpcodeHexagon {
-  bits <3> Ii;
-  let Inst{7-5} = Ii{2-0};
-  bits <5> Vu32;
-  let Inst{12-8} = Vu32{4-0};
-  bits <5> Vv32;
-  let Inst{20-16} = Vv32{4-0};
-  bits <5> Vdd32;
-  let Inst{4-0} = Vdd32{4-0};
-}
-class Enc_4dc228 : OpcodeHexagon {
-  bits <9> Ii;
-  let Inst{12-8} = Ii{8-4};
-  let Inst{4-3} = Ii{3-2};
-  bits <10> II;
-  let Inst{20-16} = II{9-5};
-  let Inst{7-5} = II{4-2};
-  let Inst{1-0} = II{1-0};
-}
-class Enc_4df4e9 : OpcodeHexagon {
-  bits <11> Ii;
-  let Inst{26-25} = Ii{10-9};
-  let Inst{13-13} = Ii{8-8};
-  let Inst{7-0} = Ii{7-0};
-  bits <5> Rs32;
-  let Inst{20-16} = Rs32{4-0};
-  bits <3> Nt8;
-  let Inst{10-8} = Nt8{2-0};
-}
-class Enc_4dff07 : OpcodeHexagon {
-  bits <2> Qv4;
-  let Inst{12-11} = Qv4{1-0};
-  bits <1> Mu2;
-  let Inst{13-13} = Mu2{0-0};
-  bits <5> Vs32;
-  let Inst{4-0} = Vs32{4-0};
-  bits <5> Rx32;
-  let Inst{20-16} = Rx32{4-0};
-}
-class Enc_4e4a80 : OpcodeHexagon {
-  bits <2> Qs4;
-  let Inst{6-5} = Qs4{1-0};
-  bits <5> Rt32;
-  let Inst{20-16} = Rt32{4-0};
-  bits <1> Mu2;
-  let Inst{13-13} = Mu2{0-0};
-  bits <5> Vvv32;
-  let Inst{4-0} = Vvv32{4-0};
-}
-class Enc_4f4ed7 : OpcodeHexagon {
-  bits <18> Ii;
-  let Inst{26-25} = Ii{17-16};
-  let Inst{20-16} = Ii{15-11};
-  let Inst{13-5} = Ii{10-2};
-  bits <5> Rd32;
-  let Inst{4-0} = Rd32{4-0};
-}
-class Enc_4f677b : OpcodeHexagon {
-  bits <2> Ii;
-  let Inst{13-13} = Ii{1-1};
-  let Inst{7-7} = Ii{0-0};
-  bits <6> II;
-  let Inst{11-8} = II{5-2};
-  let Inst{6-5} = II{1-0};
-  bits <5> Rt32;
-  let Inst{20-16} = Rt32{4-0};
-  bits <5> Rd32;
-  let Inst{4-0} = Rd32{4-0};
-}
-class Enc_500cb0 : OpcodeHexagon {
-  bits <5> Vu32;
-  let Inst{12-8} = Vu32{4-0};
-  bits <5> Vxx32;
-  let Inst{4-0} = Vxx32{4-0};
-}
-class Enc_509701 : OpcodeHexagon {
-  bits <19> Ii;
-  let Inst{26-25} = Ii{18-17};
-  let Inst{20-16} = Ii{16-12};
-  let Inst{13-5} = Ii{11-3};
-  bits <5> Rdd32;
-  let Inst{4-0} = Rdd32{4-0};
-}
-class Enc_50b5ac : OpcodeHexagon {
-  bits <6> Ii;
-  let Inst{17-16} = Ii{5-4};
-  let Inst{6-3} = Ii{3-0};
-  bits <2> Pv4;
-  let Inst{1-0} = Pv4{1-0};
-  bits <5> Rtt32;
-  let Inst{12-8} = Rtt32{4-0};
-}
-class Enc_50e578 : OpcodeHexagon {
-  bits <5> Vu32;
-  let Inst{12-8} = Vu32{4-0};
-  bits <5> Rs32;
-  let Inst{20-16} = Rs32{4-0};
-  bits <5> Rd32;
-  let Inst{4-0} = Rd32{4-0};
-}
-class Enc_5138b3 : OpcodeHexagon {
-  bits <5> Vu32;
-  let Inst{12-8} = Vu32{4-0};
-  bits <5> Rt32;
-  let Inst{20-16} = Rt32{4-0};
-  bits <5> Vx32;
-  let Inst{4-0} = Vx32{4-0};
-}
-class Enc_51436c : OpcodeHexagon {
-  bits <16> Ii;
-  let Inst{23-22} = Ii{15-14};
-  let Inst{13-0} = Ii{13-0};
-  bits <5> Rx32;
-  let Inst{20-16} = Rx32{4-0};
-}
-class Enc_51635c : OpcodeHexagon {
-  bits <7> Ii;
-  let Inst{8-4} = Ii{6-2};
-  bits <4> Rd16;
-  let Inst{3-0} = Rd16{3-0};
-}
-class Enc_527412 : OpcodeHexagon {
-  bits <2> Ps4;
-  let Inst{17-16} = Ps4{1-0};
-  bits <2> Pt4;
-  let Inst{9-8} = Pt4{1-0};
-  bits <5> Rd32;
-  let Inst{4-0} = Rd32{4-0};
-}
-class Enc_52a5dd : OpcodeHexagon {
-  bits <4> Ii;
-  let Inst{6-3} = Ii{3-0};
-  bits <2> Pv4;
-  let Inst{1-0} = Pv4{1-0};
-  bits <3> Nt8;
-  let Inst{10-8} = Nt8{2-0};
-  bits <5> Rx32;
-  let Inst{20-16} = Rx32{4-0};
-}
-class Enc_53dca9 : OpcodeHexagon {
-  bits <6> Ii;
-  let Inst{11-8} = Ii{5-2};
-  bits <4> Rs16;
-  let Inst{7-4} = Rs16{3-0};
-  bits <4> Rd16;
-  let Inst{3-0} = Rd16{3-0};
-}
-class Enc_541f26 : OpcodeHexagon {
-  bits <18> Ii;
-  let Inst{26-25} = Ii{17-16};
-  let Inst{20-16} = Ii{15-11};
-  let Inst{13-13} = Ii{10-10};
-  let Inst{7-0} = Ii{9-2};
-  bits <5> Rt32;
-  let Inst{12-8} = Rt32{4-0};
-}
-class Enc_55355c : OpcodeHexagon {
-  bits <2> Ii;
-  let Inst{13-13} = Ii{1-1};
-  let Inst{7-7} = Ii{0-0};
-  bits <5> Rs32;
-  let Inst{20-16} = Rs32{4-0};
-  bits <5> Ru32;
-  let Inst{12-8} = Ru32{4-0};
-  bits <5> Rtt32;
-  let Inst{4-0} = Rtt32{4-0};
-}
-class Enc_569cfe : OpcodeHexagon {
-  bits <5> Rt32;
-  let Inst{20-16} = Rt32{4-0};
-  bits <5> Vx32;
-  let Inst{4-0} = Vx32{4-0};
-}
-class Enc_57a33e : OpcodeHexagon {
-  bits <9> Ii;
-  let Inst{13-13} = Ii{8-8};
-  let Inst{7-3} = Ii{7-3};
-  bits <2> Pv4;
-  let Inst{1-0} = Pv4{1-0};
-  bits <5> Rs32;
-  let Inst{20-16} = Rs32{4-0};
-  bits <5> Rtt32;
-  let Inst{12-8} = Rtt32{4-0};
-}
-class Enc_585242 : OpcodeHexagon {
-  bits <6> Ii;
-  let Inst{13-13} = Ii{5-5};
-  let Inst{7-3} = Ii{4-0};
-  bits <2> Pv4;
-  let Inst{1-0} = Pv4{1-0};
-  bits <5> Rs32;
-  let Inst{20-16} = Rs32{4-0};
-  bits <3> Nt8;
-  let Inst{10-8} = Nt8{2-0};
-}
-class Enc_58a8bf : OpcodeHexagon {
-  bits <3> Ii;
-  let Inst{10-8} = Ii{2-0};
-  bits <2> Pv4;
-  let Inst{12-11} = Pv4{1-0};
-  bits <5> Vd32;
-  let Inst{4-0} = Vd32{4-0};
-  bits <5> Rx32;
-  let Inst{20-16} = Rx32{4-0};
-}
-class Enc_5a18b3 : OpcodeHexagon {
-  bits <11> Ii;
-  let Inst{21-20} = Ii{10-9};
-  let Inst{7-1} = Ii{8-2};
-  bits <3> Ns8;
-  let Inst{18-16} = Ns8{2-0};
-  bits <5> n1;
-  let Inst{29-29} = n1{4-4};
-  let Inst{26-25} = n1{3-2};
-  let Inst{22-22} = n1{1-1};
-  let Inst{13-13} = n1{0-0};
-}
-class Enc_5ab2be : OpcodeHexagon {
-  bits <5> Rs32;
-  let Inst{20-16} = Rs32{4-0};
-  bits <5> Rt32;
-  let Inst{12-8} = Rt32{4-0};
-  bits <5> Rd32;
-  let Inst{4-0} = Rd32{4-0};
-}
-class Enc_5bdd42 : OpcodeHexagon {
-  bits <7> Ii;
-  let Inst{8-5} = Ii{6-3};
-  bits <5> Rdd32;
-  let Inst{4-0} = Rdd32{4-0};
-  bits <5> Rx32;
-  let Inst{20-16} = Rx32{4-0};
-}
-class Enc_5c124a : OpcodeHexagon {
-  bits <19> Ii;
-  let Inst{26-25} = Ii{18-17};
-  let Inst{20-16} = Ii{16-12};
-  let Inst{13-13} = Ii{11-11};
-  let Inst{7-0} = Ii{10-3};
-  bits <5> Rtt32;
-  let Inst{12-8} = Rtt32{4-0};
-}
-class Enc_5ccba9 : OpcodeHexagon {
-  bits <8> Ii;
-  let Inst{12-7} = Ii{7-2};
-  bits <6> II;
-  let Inst{13-13} = II{5-5};
-  let Inst{4-0} = II{4-0};
->>>>>>> 2ab1d525
   bits <2> Pv4;
   let Inst{12-11} = Pv4{1-0};
   bits <3> Os8;
@@ -2003,7 +1651,6 @@
   bits <5> Rx32;
   let Inst{20-16} = Rx32{4-0};
 }
-<<<<<<< HEAD
 class Enc_78cbf0 : OpcodeHexagon {
   bits <18> Ii;
   let Inst{26-25} = Ii{17-16};
@@ -2019,596 +1666,6 @@
   bits <5> Rdd32;
   let Inst{4-0} = Rdd32{4-0};
 }
-class Enc_79b8c8 : OpcodeHexagon {
-  bits <6> Ii;
-  let Inst{6-3} = Ii{5-2};
-  bits <1> Mu2;
-  let Inst{13-13} = Mu2{0-0};
-  bits <5> Rt32;
-  let Inst{12-8} = Rt32{4-0};
-  bits <5> Rx32;
-  let Inst{20-16} = Rx32{4-0};
-}
-class Enc_7a0ea6 : OpcodeHexagon {
-  bits <4> Rd16;
-  let Inst{3-0} = Rd16{3-0};
-  bits <1> n1;
-  let Inst{9-9} = n1{0-0};
-}
-class Enc_7b523d : OpcodeHexagon {
-  bits <5> Vu32;
-  let Inst{12-8} = Vu32{4-0};
-  bits <5> Vv32;
-  let Inst{23-19} = Vv32{4-0};
-  bits <3> Rt8;
-  let Inst{18-16} = Rt8{2-0};
-  bits <5> Vxx32;
-  let Inst{4-0} = Vxx32{4-0};
-}
-class Enc_7b7ba8 : OpcodeHexagon {
-  bits <2> Qu4;
-  let Inst{9-8} = Qu4{1-0};
-  bits <5> Rt32;
-  let Inst{20-16} = Rt32{4-0};
-  bits <5> Vd32;
-  let Inst{4-0} = Vd32{4-0};
-}
-class Enc_7e5a82 : OpcodeHexagon {
-  bits <5> Ii;
-  let Inst{12-8} = Ii{4-0};
-  bits <5> Rss32;
-  let Inst{20-16} = Rss32{4-0};
-  bits <5> Rdd32;
-  let Inst{4-0} = Rdd32{4-0};
-}
-class Enc_7eaeb6 : OpcodeHexagon {
-  bits <6> Ii;
-  let Inst{6-3} = Ii{5-2};
-  bits <2> Pv4;
-  let Inst{1-0} = Pv4{1-0};
-  bits <5> Rt32;
-  let Inst{12-8} = Rt32{4-0};
-  bits <5> Rx32;
-  let Inst{20-16} = Rx32{4-0};
-=======
-class Enc_5cd7e9 : OpcodeHexagon {
-  bits <12> Ii;
-  let Inst{26-25} = Ii{11-10};
-  let Inst{13-5} = Ii{9-1};
-  bits <5> Rs32;
-  let Inst{20-16} = Rs32{4-0};
-  bits <5> Ryy32;
-  let Inst{4-0} = Ryy32{4-0};
-}
-class Enc_5d6c34 : OpcodeHexagon {
-  bits <6> Ii;
-  let Inst{13-8} = Ii{5-0};
-  bits <5> Rs32;
-  let Inst{20-16} = Rs32{4-0};
-  bits <2> Pd4;
-  let Inst{1-0} = Pd4{1-0};
-}
-class Enc_5de85f : OpcodeHexagon {
-  bits <11> Ii;
-  let Inst{21-20} = Ii{10-9};
-  let Inst{7-1} = Ii{8-2};
-  bits <5> Rt32;
-  let Inst{12-8} = Rt32{4-0};
-  bits <3> Ns8;
-  let Inst{18-16} = Ns8{2-0};
-}
-class Enc_5e2823 : OpcodeHexagon {
-  bits <5> Rs32;
-  let Inst{20-16} = Rs32{4-0};
-  bits <5> Rd32;
-  let Inst{4-0} = Rd32{4-0};
-}
-class Enc_5e8512 : OpcodeHexagon {
-  bits <5> Vu32;
-  let Inst{12-8} = Vu32{4-0};
-  bits <5> Rt32;
-  let Inst{20-16} = Rt32{4-0};
-  bits <5> Vxx32;
-  let Inst{4-0} = Vxx32{4-0};
-}
-class Enc_5e87ce : OpcodeHexagon {
-  bits <16> Ii;
-  let Inst{23-22} = Ii{15-14};
-  let Inst{20-16} = Ii{13-9};
-  let Inst{13-5} = Ii{8-0};
-  bits <5> Rd32;
-  let Inst{4-0} = Rd32{4-0};
-}
-class Enc_5eac98 : OpcodeHexagon {
-  bits <6> Ii;
-  let Inst{13-8} = Ii{5-0};
-  bits <5> Rss32;
-  let Inst{20-16} = Rss32{4-0};
-  bits <5> Rdd32;
-  let Inst{4-0} = Rdd32{4-0};
-}
-class Enc_607661 : OpcodeHexagon {
-  bits <6> Ii;
-  let Inst{12-7} = Ii{5-0};
-  bits <5> Rd32;
-  let Inst{4-0} = Rd32{4-0};
-}
-class Enc_6185fe : OpcodeHexagon {
-  bits <2> Ii;
-  let Inst{13-13} = Ii{1-1};
-  let Inst{7-7} = Ii{0-0};
-  bits <6> II;
-  let Inst{11-8} = II{5-2};
-  let Inst{6-5} = II{1-0};
-  bits <5> Rt32;
-  let Inst{20-16} = Rt32{4-0};
-  bits <5> Rdd32;
-  let Inst{4-0} = Rdd32{4-0};
-}
-class Enc_61f0b0 : OpcodeHexagon {
-  bits <5> Rs32;
-  let Inst{20-16} = Rs32{4-0};
-  bits <5> Rt32;
-  let Inst{12-8} = Rt32{4-0};
-  bits <5> Rxx32;
-  let Inst{4-0} = Rxx32{4-0};
->>>>>>> 2ab1d525
-}
-class Enc_621fba : OpcodeHexagon {
-  bits <5> Rs32;
-  let Inst{20-16} = Rs32{4-0};
-  bits <5> Gd32;
-  let Inst{4-0} = Gd32{4-0};
-}
-<<<<<<< HEAD
-class Enc_7eee72 : OpcodeHexagon {
-  bits <1> Mu2;
-  let Inst{13-13} = Mu2{0-0};
-  bits <5> Rdd32;
-  let Inst{4-0} = Rdd32{4-0};
-  bits <5> Rx32;
-  let Inst{20-16} = Rx32{4-0};
-}
-class Enc_7f1a05 : OpcodeHexagon {
-  bits <5> Ru32;
-  let Inst{4-0} = Ru32{4-0};
-  bits <5> Rs32;
-  let Inst{20-16} = Rs32{4-0};
-  bits <5> Ry32;
-  let Inst{12-8} = Ry32{4-0};
-}
-class Enc_7fa7f6 : OpcodeHexagon {
-  bits <6> II;
-  let Inst{11-8} = II{5-2};
-  let Inst{6-5} = II{1-0};
-=======
-class Enc_625deb : OpcodeHexagon {
-  bits <4> Ii;
-  let Inst{10-8} = Ii{3-1};
-  bits <4> Rs16;
-  let Inst{7-4} = Rs16{3-0};
-  bits <4> Rt16;
-  let Inst{3-0} = Rt16{3-0};
-}
-class Enc_6339d5 : OpcodeHexagon {
-  bits <2> Ii;
-  let Inst{13-13} = Ii{1-1};
-  let Inst{7-7} = Ii{0-0};
-  bits <2> Pv4;
-  let Inst{6-5} = Pv4{1-0};
-  bits <5> Rs32;
-  let Inst{20-16} = Rs32{4-0};
-  bits <5> Ru32;
-  let Inst{12-8} = Ru32{4-0};
-  bits <5> Rt32;
-  let Inst{4-0} = Rt32{4-0};
-}
-class Enc_63eaeb : OpcodeHexagon {
-  bits <2> Ii;
-  let Inst{1-0} = Ii{1-0};
-  bits <4> Rs16;
-  let Inst{7-4} = Rs16{3-0};
-}
-class Enc_6413b6 : OpcodeHexagon {
-  bits <11> Ii;
-  let Inst{21-20} = Ii{10-9};
-  let Inst{7-1} = Ii{8-2};
-  bits <3> Ns8;
-  let Inst{18-16} = Ns8{2-0};
-  bits <5> n1;
-  let Inst{29-29} = n1{4-4};
-  let Inst{26-25} = n1{3-2};
-  let Inst{23-23} = n1{1-1};
-  let Inst{13-13} = n1{0-0};
-}
-class Enc_645d54 : OpcodeHexagon {
-  bits <2> Ii;
-  let Inst{13-13} = Ii{1-1};
-  let Inst{5-5} = Ii{0-0};
-  bits <5> Rss32;
-  let Inst{20-16} = Rss32{4-0};
-  bits <5> Rt32;
-  let Inst{12-8} = Rt32{4-0};
->>>>>>> 2ab1d525
-  bits <5> Rdd32;
-  let Inst{4-0} = Rdd32{4-0};
-  bits <5> Re32;
-  let Inst{20-16} = Re32{4-0};
-}
-<<<<<<< HEAD
-class Enc_800e04 : OpcodeHexagon {
-=======
-class Enc_65d691 : OpcodeHexagon {
-  bits <2> Ps4;
-  let Inst{17-16} = Ps4{1-0};
-  bits <2> Pd4;
-  let Inst{1-0} = Pd4{1-0};
-}
-class Enc_65f095 : OpcodeHexagon {
-  bits <6> Ii;
-  let Inst{6-3} = Ii{5-2};
-  bits <2> Pv4;
-  let Inst{1-0} = Pv4{1-0};
-  bits <3> Nt8;
-  let Inst{10-8} = Nt8{2-0};
-  bits <5> Rx32;
-  let Inst{20-16} = Rx32{4-0};
-}
-class Enc_667b39 : OpcodeHexagon {
-  bits <5> Css32;
-  let Inst{20-16} = Css32{4-0};
-  bits <5> Rdd32;
-  let Inst{4-0} = Rdd32{4-0};
-}
-class Enc_668704 : OpcodeHexagon {
->>>>>>> 2ab1d525
-  bits <11> Ii;
-  let Inst{21-20} = Ii{10-9};
-  let Inst{7-1} = Ii{8-2};
-  bits <4> Rs16;
-  let Inst{19-16} = Rs16{3-0};
-<<<<<<< HEAD
-  bits <6> n1;
-  let Inst{28-28} = n1{5-5};
-  let Inst{25-22} = n1{4-1};
-  let Inst{13-13} = n1{0-0};
-}
-class Enc_802dc0 : OpcodeHexagon {
-  bits <1> Ii;
-  let Inst{8-8} = Ii{0-0};
-  bits <2> Qv4;
-  let Inst{23-22} = Qv4{1-0};
-}
-class Enc_81ac1d : OpcodeHexagon {
-  bits <24> Ii;
-  let Inst{24-16} = Ii{23-15};
-  let Inst{13-1} = Ii{14-2};
-}
-class Enc_8203bb : OpcodeHexagon {
-  bits <6> Ii;
-  let Inst{12-7} = Ii{5-0};
-  bits <8> II;
-  let Inst{13-13} = II{7-7};
-  let Inst{6-0} = II{6-0};
-  bits <5> Rs32;
-  let Inst{20-16} = Rs32{4-0};
-}
-class Enc_830e5d : OpcodeHexagon {
-  bits <8> Ii;
-  let Inst{12-5} = Ii{7-0};
-  bits <8> II;
-  let Inst{22-16} = II{7-1};
-  let Inst{13-13} = II{0-0};
-  bits <2> Pu4;
-  let Inst{24-23} = Pu4{1-0};
-  bits <5> Rd32;
-  let Inst{4-0} = Rd32{4-0};
-}
-class Enc_831a7d : OpcodeHexagon {
-  bits <5> Rss32;
-  let Inst{20-16} = Rss32{4-0};
-  bits <5> Rtt32;
-  let Inst{12-8} = Rtt32{4-0};
-  bits <5> Rxx32;
-  let Inst{4-0} = Rxx32{4-0};
-  bits <2> Pe4;
-  let Inst{6-5} = Pe4{1-0};
-}
-class Enc_83ee64 : OpcodeHexagon {
-  bits <5> Ii;
-  let Inst{12-8} = Ii{4-0};
-  bits <5> Rs32;
-  let Inst{20-16} = Rs32{4-0};
-  bits <2> Pd4;
-  let Inst{1-0} = Pd4{1-0};
-}
-class Enc_84b2cd : OpcodeHexagon {
-  bits <8> Ii;
-  let Inst{12-7} = Ii{7-2};
-  bits <5> II;
-  let Inst{4-0} = II{4-0};
-  bits <5> Rs32;
-  let Inst{20-16} = Rs32{4-0};
-}
-class Enc_84bff1 : OpcodeHexagon {
-  bits <2> Ii;
-  let Inst{13-13} = Ii{1-1};
-  let Inst{7-7} = Ii{0-0};
-  bits <5> Rs32;
-  let Inst{20-16} = Rs32{4-0};
-  bits <5> Rt32;
-  let Inst{12-8} = Rt32{4-0};
-  bits <5> Rdd32;
-  let Inst{4-0} = Rdd32{4-0};
-=======
-  bits <5> n1;
-  let Inst{28-28} = n1{4-4};
-  let Inst{25-22} = n1{3-0};
-}
-class Enc_66bce1 : OpcodeHexagon {
-  bits <11> Ii;
-  let Inst{21-20} = Ii{10-9};
-  let Inst{7-1} = Ii{8-2};
-  bits <4> Rs16;
-  let Inst{19-16} = Rs16{3-0};
-  bits <4> Rd16;
-  let Inst{11-8} = Rd16{3-0};
-}
-class Enc_690862 : OpcodeHexagon {
-  bits <13> Ii;
-  let Inst{26-25} = Ii{12-11};
-  let Inst{13-13} = Ii{10-10};
-  let Inst{7-0} = Ii{9-2};
-  bits <5> Rs32;
-  let Inst{20-16} = Rs32{4-0};
-  bits <3> Nt8;
-  let Inst{10-8} = Nt8{2-0};
-}
-class Enc_691712 : OpcodeHexagon {
-  bits <2> Pv4;
-  let Inst{12-11} = Pv4{1-0};
-  bits <1> Mu2;
-  let Inst{13-13} = Mu2{0-0};
-  bits <5> Rx32;
-  let Inst{20-16} = Rx32{4-0};
-}
-class Enc_69d63b : OpcodeHexagon {
-  bits <11> Ii;
-  let Inst{21-20} = Ii{10-9};
-  let Inst{7-1} = Ii{8-2};
-  bits <3> Ns8;
-  let Inst{18-16} = Ns8{2-0};
-}
-class Enc_6a5972 : OpcodeHexagon {
-  bits <11> Ii;
-  let Inst{21-20} = Ii{10-9};
-  let Inst{7-1} = Ii{8-2};
-  bits <4> Rs16;
-  let Inst{19-16} = Rs16{3-0};
-  bits <4> Rt16;
-  let Inst{11-8} = Rt16{3-0};
-}
-class Enc_6b197f : OpcodeHexagon {
-  bits <4> Ii;
-  let Inst{8-5} = Ii{3-0};
-  bits <5> Ryy32;
-  let Inst{4-0} = Ryy32{4-0};
-  bits <5> Rx32;
-  let Inst{20-16} = Rx32{4-0};
-}
-class Enc_6baed4 : OpcodeHexagon {
-  bits <3> Ii;
-  let Inst{10-8} = Ii{2-0};
-  bits <2> Pv4;
-  let Inst{12-11} = Pv4{1-0};
-  bits <5> Rx32;
-  let Inst{20-16} = Rx32{4-0};
-}
-class Enc_6c9440 : OpcodeHexagon {
-  bits <10> Ii;
-  let Inst{21-21} = Ii{9-9};
-  let Inst{13-5} = Ii{8-0};
-  bits <5> Rd32;
-  let Inst{4-0} = Rd32{4-0};
-}
-class Enc_6c9ee0 : OpcodeHexagon {
-  bits <3> Ii;
-  let Inst{10-8} = Ii{2-0};
-  bits <5> Rx32;
-  let Inst{20-16} = Rx32{4-0};
-}
-class Enc_6f70ca : OpcodeHexagon {
-  bits <8> Ii;
-  let Inst{8-4} = Ii{7-3};
-}
-class Enc_6f83e7 : OpcodeHexagon {
-  bits <2> Qv4;
-  let Inst{23-22} = Qv4{1-0};
-  bits <5> Vd32;
-  let Inst{4-0} = Vd32{4-0};
-}
-class Enc_70b24b : OpcodeHexagon {
-  bits <6> Ii;
-  let Inst{8-5} = Ii{5-2};
-  bits <1> Mu2;
-  let Inst{13-13} = Mu2{0-0};
-  bits <5> Rdd32;
-  let Inst{4-0} = Rdd32{4-0};
-  bits <5> Rx32;
-  let Inst{20-16} = Rx32{4-0};
-}
-class Enc_70fb07 : OpcodeHexagon {
-  bits <6> Ii;
-  let Inst{13-8} = Ii{5-0};
-  bits <5> Rss32;
-  let Inst{20-16} = Rss32{4-0};
-  bits <5> Rxx32;
-  let Inst{4-0} = Rxx32{4-0};
-}
-class Enc_71bb9b : OpcodeHexagon {
-  bits <5> Vu32;
-  let Inst{12-8} = Vu32{4-0};
-  bits <5> Vv32;
-  let Inst{20-16} = Vv32{4-0};
-  bits <5> Vdd32;
-  let Inst{4-0} = Vdd32{4-0};
-}
-class Enc_71f1b4 : OpcodeHexagon {
-  bits <6> Ii;
-  let Inst{8-5} = Ii{5-2};
-  bits <5> Rdd32;
-  let Inst{4-0} = Rdd32{4-0};
-  bits <5> Rx32;
-  let Inst{20-16} = Rx32{4-0};
-}
-class Enc_7222b7 : OpcodeHexagon {
-  bits <5> Rt32;
-  let Inst{20-16} = Rt32{4-0};
-  bits <2> Qd4;
-  let Inst{1-0} = Qd4{1-0};
-}
-class Enc_724154 : OpcodeHexagon {
-  bits <6> II;
-  let Inst{5-0} = II{5-0};
-  bits <3> Nt8;
-  let Inst{10-8} = Nt8{2-0};
-  bits <5> Re32;
-  let Inst{20-16} = Re32{4-0};
-}
-class Enc_729ff7 : OpcodeHexagon {
-  bits <3> Ii;
-  let Inst{7-5} = Ii{2-0};
-  bits <5> Rtt32;
-  let Inst{12-8} = Rtt32{4-0};
-  bits <5> Rss32;
-  let Inst{20-16} = Rss32{4-0};
-  bits <5> Rdd32;
-  let Inst{4-0} = Rdd32{4-0};
-}
-class Enc_733b27 : OpcodeHexagon {
-  bits <5> Ii;
-  let Inst{8-5} = Ii{4-1};
-  bits <2> Pt4;
-  let Inst{10-9} = Pt4{1-0};
-  bits <5> Rd32;
-  let Inst{4-0} = Rd32{4-0};
-  bits <5> Rx32;
-  let Inst{20-16} = Rx32{4-0};
-}
-class Enc_736575 : OpcodeHexagon {
-  bits <11> Ii;
-  let Inst{21-20} = Ii{10-9};
-  let Inst{7-1} = Ii{8-2};
-  bits <4> Rs16;
-  let Inst{19-16} = Rs16{3-0};
-  bits <4> n1;
-  let Inst{28-28} = n1{3-3};
-  let Inst{25-23} = n1{2-0};
-}
-class Enc_74aef2 : OpcodeHexagon {
-  bits <4> Ii;
-  let Inst{8-5} = Ii{3-0};
-  bits <1> Mu2;
-  let Inst{13-13} = Mu2{0-0};
-  bits <5> Ryy32;
-  let Inst{4-0} = Ryy32{4-0};
-  bits <5> Rx32;
-  let Inst{20-16} = Rx32{4-0};
-}
-class Enc_74d4e5 : OpcodeHexagon {
-  bits <1> Mu2;
-  let Inst{13-13} = Mu2{0-0};
-  bits <5> Rd32;
-  let Inst{4-0} = Rd32{4-0};
-  bits <5> Rx32;
-  let Inst{20-16} = Rx32{4-0};
->>>>>>> 2ab1d525
-}
-class Enc_770858 : OpcodeHexagon {
-  bits <2> Ps4;
-  let Inst{6-5} = Ps4{1-0};
-  bits <5> Vu32;
-  let Inst{12-8} = Vu32{4-0};
-  bits <5> Vd32;
-  let Inst{4-0} = Vd32{4-0};
-}
-<<<<<<< HEAD
-class Enc_85bf58 : OpcodeHexagon {
-  bits <7> Ii;
-  let Inst{6-3} = Ii{6-3};
-  bits <5> Rtt32;
-  let Inst{12-8} = Rtt32{4-0};
-  bits <5> Rx32;
-  let Inst{20-16} = Rx32{4-0};
-}
-class Enc_864a5a : OpcodeHexagon {
-  bits <9> Ii;
-  let Inst{12-8} = Ii{8-4};
-  let Inst{4-3} = Ii{3-2};
-  bits <5> Rs32;
-  let Inst{20-16} = Rs32{4-0};
-}
-class Enc_865390 : OpcodeHexagon {
-  bits <3> Ii;
-  let Inst{10-8} = Ii{2-0};
-  bits <2> Pv4;
-  let Inst{12-11} = Pv4{1-0};
-  bits <5> Vs32;
-  let Inst{4-0} = Vs32{4-0};
-  bits <5> Rx32;
-  let Inst{20-16} = Rx32{4-0};
-}
-class Enc_86a14b : OpcodeHexagon {
-  bits <8> Ii;
-  let Inst{7-3} = Ii{7-3};
-  bits <3> Rdd8;
-  let Inst{2-0} = Rdd8{2-0};
-=======
-class Enc_784502 : OpcodeHexagon {
-  bits <3> Ii;
-  let Inst{10-8} = Ii{2-0};
-  bits <2> Pv4;
-  let Inst{12-11} = Pv4{1-0};
-  bits <3> Os8;
-  let Inst{2-0} = Os8{2-0};
-  bits <5> Rx32;
-  let Inst{20-16} = Rx32{4-0};
-}
-class Enc_78cbf0 : OpcodeHexagon {
-  bits <18> Ii;
-  let Inst{26-25} = Ii{17-16};
-  let Inst{20-16} = Ii{15-11};
-  let Inst{13-13} = Ii{10-10};
-  let Inst{7-0} = Ii{9-2};
-  bits <3> Nt8;
-  let Inst{10-8} = Nt8{2-0};
->>>>>>> 2ab1d525
-}
-class Enc_78e566 : OpcodeHexagon {
-  bits <2> Pt4;
-  let Inst{9-8} = Pt4{1-0};
-  bits <5> Rdd32;
-  let Inst{4-0} = Rdd32{4-0};
-}
-<<<<<<< HEAD
-class Enc_88c16c : OpcodeHexagon {
-  bits <5> Rss32;
-  let Inst{20-16} = Rss32{4-0};
-  bits <5> Rtt32;
-  let Inst{12-8} = Rtt32{4-0};
-  bits <5> Rxx32;
-  let Inst{4-0} = Rxx32{4-0};
-}
-class Enc_88d4d9 : OpcodeHexagon {
-  bits <2> Pu4;
-  let Inst{9-8} = Pu4{1-0};
-  bits <5> Rs32;
-  let Inst{20-16} = Rs32{4-0};
-}
-class Enc_890909 : OpcodeHexagon {
-  bits <5> Rs32;
-  let Inst{20-16} = Rs32{4-0};
-=======
 class Enc_79b8c8 : OpcodeHexagon {
   bits <6> Ii;
   let Inst{6-3} = Ii{5-2};
@@ -2742,14 +1799,9 @@
   let Inst{13-13} = II{0-0};
   bits <2> Pu4;
   let Inst{24-23} = Pu4{1-0};
->>>>>>> 2ab1d525
-  bits <5> Rd32;
-  let Inst{4-0} = Rd32{4-0};
-  bits <2> Pe4;
-  let Inst{6-5} = Pe4{1-0};
-}
-<<<<<<< HEAD
-=======
+  bits <5> Rd32;
+  let Inst{4-0} = Rd32{4-0};
+}
 class Enc_831a7d : OpcodeHexagon {
   bits <5> Rss32;
   let Inst{20-16} = Rss32{4-0};
@@ -2852,7 +1904,6 @@
   bits <2> Pe4;
   let Inst{6-5} = Pe4{1-0};
 }
->>>>>>> 2ab1d525
 class Enc_895bd9 : OpcodeHexagon {
   bits <2> Qu4;
   let Inst{9-8} = Qu4{1-0};
@@ -2860,7 +1911,6 @@
   let Inst{20-16} = Rt32{4-0};
   bits <5> Vx32;
   let Inst{4-0} = Vx32{4-0};
-<<<<<<< HEAD
 }
 class Enc_8b8927 : OpcodeHexagon {
   bits <5> Rt32;
@@ -2967,6 +2017,12 @@
   let Inst{25-23} = n1{3-1};
   let Inst{13-13} = n1{0-0};
 }
+class Enc_8f7633 : OpcodeHexagon {
+  bits <5> Rs32;
+  let Inst{20-16} = Rs32{4-0};
+  bits <7> Sd128;
+  let Inst{6-0} = Sd128{6-0};
+}
 class Enc_90cd8b : OpcodeHexagon {
   bits <5> Rss32;
   let Inst{20-16} = Rss32{4-0};
@@ -2976,186 +2032,12 @@
 class Enc_91b9fe : OpcodeHexagon {
   bits <5> Ii;
   let Inst{6-3} = Ii{4-1};
-=======
-}
-class Enc_8b8927 : OpcodeHexagon {
-  bits <5> Rt32;
-  let Inst{20-16} = Rt32{4-0};
-  bits <1> Mu2;
-  let Inst{13-13} = Mu2{0-0};
-  bits <5> Vv32;
-  let Inst{4-0} = Vv32{4-0};
-}
-class Enc_8b8d61 : OpcodeHexagon {
-  bits <6> Ii;
-  let Inst{22-21} = Ii{5-4};
-  let Inst{13-13} = Ii{3-3};
-  let Inst{7-5} = Ii{2-0};
-  bits <5> Rs32;
-  let Inst{20-16} = Rs32{4-0};
-  bits <5> Ru32;
-  let Inst{4-0} = Ru32{4-0};
-  bits <5> Rd32;
-  let Inst{12-8} = Rd32{4-0};
-}
-class Enc_8bcba4 : OpcodeHexagon {
-  bits <6> II;
-  let Inst{5-0} = II{5-0};
-  bits <5> Rt32;
-  let Inst{12-8} = Rt32{4-0};
-  bits <5> Re32;
-  let Inst{20-16} = Re32{4-0};
-}
-class Enc_8c2412 : OpcodeHexagon {
-  bits <2> Ps4;
-  let Inst{6-5} = Ps4{1-0};
-  bits <5> Vu32;
-  let Inst{12-8} = Vu32{4-0};
-  bits <5> Vv32;
-  let Inst{20-16} = Vv32{4-0};
-  bits <5> Vdd32;
-  let Inst{4-0} = Vdd32{4-0};
-}
-class Enc_8c6530 : OpcodeHexagon {
-  bits <5> Rtt32;
-  let Inst{12-8} = Rtt32{4-0};
-  bits <5> Rss32;
-  let Inst{20-16} = Rss32{4-0};
-  bits <2> Pu4;
-  let Inst{6-5} = Pu4{1-0};
-  bits <5> Rdd32;
-  let Inst{4-0} = Rdd32{4-0};
-}
-class Enc_8d8a30 : OpcodeHexagon {
-  bits <4> Ii;
-  let Inst{13-13} = Ii{3-3};
-  let Inst{10-8} = Ii{2-0};
-  bits <2> Pv4;
-  let Inst{12-11} = Pv4{1-0};
-  bits <5> Rt32;
-  let Inst{20-16} = Rt32{4-0};
-  bits <5> Vd32;
-  let Inst{4-0} = Vd32{4-0};
-}
-class Enc_8dbdfe : OpcodeHexagon {
-  bits <8> Ii;
-  let Inst{13-13} = Ii{7-7};
-  let Inst{7-3} = Ii{6-2};
-  bits <2> Pv4;
-  let Inst{1-0} = Pv4{1-0};
-  bits <5> Rs32;
-  let Inst{20-16} = Rs32{4-0};
+  bits <1> Mu2;
+  let Inst{13-13} = Mu2{0-0};
   bits <3> Nt8;
   let Inst{10-8} = Nt8{2-0};
-}
-class Enc_8dbe85 : OpcodeHexagon {
-  bits <1> Mu2;
-  let Inst{13-13} = Mu2{0-0};
-  bits <3> Nt8;
-  let Inst{10-8} = Nt8{2-0};
-  bits <5> Rx32;
-  let Inst{20-16} = Rx32{4-0};
-}
-class Enc_8dec2e : OpcodeHexagon {
-  bits <5> Ii;
-  let Inst{12-8} = Ii{4-0};
-  bits <5> Rss32;
-  let Inst{20-16} = Rss32{4-0};
-  bits <5> Rd32;
-  let Inst{4-0} = Rd32{4-0};
-}
-class Enc_8df4be : OpcodeHexagon {
-  bits <17> Ii;
-  let Inst{26-25} = Ii{16-15};
-  let Inst{20-16} = Ii{14-10};
-  let Inst{13-5} = Ii{9-1};
-  bits <5> Rd32;
-  let Inst{4-0} = Rd32{4-0};
-}
-class Enc_8e583a : OpcodeHexagon {
-  bits <11> Ii;
-  let Inst{21-20} = Ii{10-9};
-  let Inst{7-1} = Ii{8-2};
-  bits <4> Rs16;
-  let Inst{19-16} = Rs16{3-0};
-  bits <5> n1;
-  let Inst{28-28} = n1{4-4};
-  let Inst{25-23} = n1{3-1};
-  let Inst{13-13} = n1{0-0};
-}
-class Enc_8f7633 : OpcodeHexagon {
-  bits <5> Rs32;
-  let Inst{20-16} = Rs32{4-0};
-  bits <7> Sd128;
-  let Inst{6-0} = Sd128{6-0};
-}
-class Enc_90cd8b : OpcodeHexagon {
-  bits <5> Rss32;
-  let Inst{20-16} = Rss32{4-0};
-  bits <5> Rd32;
-  let Inst{4-0} = Rd32{4-0};
-}
-class Enc_91b9fe : OpcodeHexagon {
-  bits <5> Ii;
-  let Inst{6-3} = Ii{4-1};
-  bits <1> Mu2;
-  let Inst{13-13} = Mu2{0-0};
-  bits <3> Nt8;
-  let Inst{10-8} = Nt8{2-0};
-  bits <5> Rx32;
-  let Inst{20-16} = Rx32{4-0};
-}
-class Enc_927852 : OpcodeHexagon {
-  bits <5> Rss32;
-  let Inst{20-16} = Rss32{4-0};
-  bits <5> Rt32;
-  let Inst{12-8} = Rt32{4-0};
-  bits <5> Rdd32;
-  let Inst{4-0} = Rdd32{4-0};
-}
-class Enc_928ca1 : OpcodeHexagon {
-  bits <1> Mu2;
-  let Inst{13-13} = Mu2{0-0};
-  bits <5> Rtt32;
-  let Inst{12-8} = Rtt32{4-0};
-  bits <5> Rx32;
-  let Inst{20-16} = Rx32{4-0};
-}
-class Enc_935d9b : OpcodeHexagon {
-  bits <5> Ii;
-  let Inst{6-3} = Ii{4-1};
-  bits <1> Mu2;
-  let Inst{13-13} = Mu2{0-0};
-  bits <5> Rt32;
-  let Inst{12-8} = Rt32{4-0};
-  bits <5> Rx32;
-  let Inst{20-16} = Rx32{4-0};
-}
-class Enc_93af4c : OpcodeHexagon {
-  bits <7> Ii;
-  let Inst{10-4} = Ii{6-0};
-  bits <4> Rx16;
-  let Inst{3-0} = Rx16{3-0};
-}
-class Enc_95441f : OpcodeHexagon {
-  bits <5> Vu32;
-  let Inst{12-8} = Vu32{4-0};
-  bits <5> Vv32;
-  let Inst{20-16} = Vv32{4-0};
-  bits <2> Qd4;
-  let Inst{1-0} = Qd4{1-0};
-}
-class Enc_96ce4f : OpcodeHexagon {
-  bits <4> Ii;
-  let Inst{6-3} = Ii{3-0};
->>>>>>> 2ab1d525
-  bits <1> Mu2;
-  let Inst{13-13} = Mu2{0-0};
-  bits <3> Nt8;
-  let Inst{10-8} = Nt8{2-0};
-  bits <5> Rx32;
-  let Inst{20-16} = Rx32{4-0};
-<<<<<<< HEAD
+  bits <5> Rx32;
+  let Inst{20-16} = Rx32{4-0};
 }
 class Enc_927852 : OpcodeHexagon {
   bits <5> Rss32;
@@ -3376,177 +2258,6 @@
   let Inst{12-11} = Pt4{1-0};
   bits <5> Rs32;
   let Inst{20-16} = Rs32{4-0};
-=======
-}
-class Enc_97d666 : OpcodeHexagon {
-  bits <4> Rs16;
-  let Inst{7-4} = Rs16{3-0};
-  bits <4> Rd16;
-  let Inst{3-0} = Rd16{3-0};
-}
-class Enc_989021 : OpcodeHexagon {
-  bits <5> Rt32;
-  let Inst{20-16} = Rt32{4-0};
-  bits <5> Vy32;
-  let Inst{12-8} = Vy32{4-0};
-  bits <5> Vx32;
-  let Inst{4-0} = Vx32{4-0};
-}
-class Enc_98c0b8 : OpcodeHexagon {
-  bits <2> Ii;
-  let Inst{13-13} = Ii{1-1};
-  let Inst{7-7} = Ii{0-0};
-  bits <2> Pv4;
-  let Inst{6-5} = Pv4{1-0};
-  bits <5> Rs32;
-  let Inst{20-16} = Rs32{4-0};
-  bits <5> Rt32;
-  let Inst{12-8} = Rt32{4-0};
-  bits <5> Rdd32;
-  let Inst{4-0} = Rdd32{4-0};
-}
-class Enc_9a33d5 : OpcodeHexagon {
-  bits <7> Ii;
-  let Inst{6-3} = Ii{6-3};
-  bits <2> Pv4;
-  let Inst{1-0} = Pv4{1-0};
-  bits <5> Rtt32;
-  let Inst{12-8} = Rtt32{4-0};
-  bits <5> Rx32;
-  let Inst{20-16} = Rx32{4-0};
-}
-class Enc_9ac432 : OpcodeHexagon {
-  bits <2> Ps4;
-  let Inst{17-16} = Ps4{1-0};
-  bits <2> Pt4;
-  let Inst{9-8} = Pt4{1-0};
-  bits <2> Pu4;
-  let Inst{7-6} = Pu4{1-0};
-  bits <2> Pd4;
-  let Inst{1-0} = Pd4{1-0};
-}
-class Enc_9b0bc1 : OpcodeHexagon {
-  bits <2> Pu4;
-  let Inst{6-5} = Pu4{1-0};
-  bits <5> Rt32;
-  let Inst{12-8} = Rt32{4-0};
-  bits <5> Rs32;
-  let Inst{20-16} = Rs32{4-0};
-  bits <5> Rd32;
-  let Inst{4-0} = Rd32{4-0};
-}
-class Enc_9be1de : OpcodeHexagon {
-  bits <2> Qs4;
-  let Inst{6-5} = Qs4{1-0};
-  bits <5> Rt32;
-  let Inst{20-16} = Rt32{4-0};
-  bits <1> Mu2;
-  let Inst{13-13} = Mu2{0-0};
-  bits <5> Vv32;
-  let Inst{12-8} = Vv32{4-0};
-  bits <5> Vw32;
-  let Inst{4-0} = Vw32{4-0};
-}
-class Enc_9cdba7 : OpcodeHexagon {
-  bits <8> Ii;
-  let Inst{12-5} = Ii{7-0};
-  bits <5> Rs32;
-  let Inst{20-16} = Rs32{4-0};
-  bits <5> Rdd32;
-  let Inst{4-0} = Rdd32{4-0};
-}
-class Enc_9d1247 : OpcodeHexagon {
-  bits <7> Ii;
-  let Inst{8-5} = Ii{6-3};
-  bits <2> Pt4;
-  let Inst{10-9} = Pt4{1-0};
-  bits <5> Rdd32;
-  let Inst{4-0} = Rdd32{4-0};
-  bits <5> Rx32;
-  let Inst{20-16} = Rx32{4-0};
-}
-class Enc_9e2e1c : OpcodeHexagon {
-  bits <5> Ii;
-  let Inst{8-5} = Ii{4-1};
-  bits <1> Mu2;
-  let Inst{13-13} = Mu2{0-0};
-  bits <5> Ryy32;
-  let Inst{4-0} = Ryy32{4-0};
-  bits <5> Rx32;
-  let Inst{20-16} = Rx32{4-0};
-}
-class Enc_9e4c3f : OpcodeHexagon {
-  bits <6> II;
-  let Inst{13-8} = II{5-0};
-  bits <11> Ii;
-  let Inst{21-20} = Ii{10-9};
-  let Inst{7-1} = Ii{8-2};
-  bits <4> Rd16;
-  let Inst{19-16} = Rd16{3-0};
-}
-class Enc_9ea4cf : OpcodeHexagon {
-  bits <2> Ii;
-  let Inst{13-13} = Ii{1-1};
-  let Inst{6-6} = Ii{0-0};
-  bits <6> II;
-  let Inst{5-0} = II{5-0};
-  bits <5> Ru32;
-  let Inst{20-16} = Ru32{4-0};
-  bits <5> Rt32;
-  let Inst{12-8} = Rt32{4-0};
-}
-class Enc_9fae8a : OpcodeHexagon {
-  bits <6> Ii;
-  let Inst{13-8} = Ii{5-0};
-  bits <5> Rs32;
-  let Inst{20-16} = Rs32{4-0};
-  bits <5> Rd32;
-  let Inst{4-0} = Rd32{4-0};
-}
-class Enc_a05677 : OpcodeHexagon {
-  bits <5> Ii;
-  let Inst{12-8} = Ii{4-0};
-  bits <5> Rs32;
-  let Inst{20-16} = Rs32{4-0};
-  bits <5> Rd32;
-  let Inst{4-0} = Rd32{4-0};
-}
-class Enc_a1640c : OpcodeHexagon {
-  bits <6> Ii;
-  let Inst{13-8} = Ii{5-0};
-  bits <5> Rss32;
-  let Inst{20-16} = Rss32{4-0};
-  bits <5> Rd32;
-  let Inst{4-0} = Rd32{4-0};
-}
-class Enc_a198f6 : OpcodeHexagon {
-  bits <7> Ii;
-  let Inst{10-5} = Ii{6-1};
-  bits <2> Pt4;
-  let Inst{12-11} = Pt4{1-0};
-  bits <5> Rs32;
-  let Inst{20-16} = Rs32{4-0};
-  bits <5> Rd32;
-  let Inst{4-0} = Rd32{4-0};
-}
-class Enc_a1e29d : OpcodeHexagon {
-  bits <5> Ii;
-  let Inst{12-8} = Ii{4-0};
-  bits <5> II;
-  let Inst{22-21} = II{4-3};
-  let Inst{7-5} = II{2-0};
-  bits <5> Rs32;
-  let Inst{20-16} = Rs32{4-0};
-  bits <5> Rx32;
-  let Inst{4-0} = Rx32{4-0};
-}
-class Enc_a21d47 : OpcodeHexagon {
-  bits <6> Ii;
-  let Inst{10-5} = Ii{5-0};
-  bits <2> Pt4;
-  let Inst{12-11} = Pt4{1-0};
-  bits <5> Rs32;
-  let Inst{20-16} = Rs32{4-0};
   bits <5> Rd32;
   let Inst{4-0} = Rd32{4-0};
 }
@@ -3684,158 +2395,6 @@
   let Inst{20-16} = Rs32{4-0};
   bits <5> Rt32;
   let Inst{12-8} = Rt32{4-0};
->>>>>>> 2ab1d525
-  bits <5> Rd32;
-  let Inst{4-0} = Rd32{4-0};
-}
-class Enc_a803e0 : OpcodeHexagon {
-  bits <7> Ii;
-  let Inst{12-7} = Ii{6-1};
-  bits <8> II;
-  let Inst{13-13} = II{7-7};
-  let Inst{6-0} = II{6-0};
-  bits <5> Rs32;
-  let Inst{20-16} = Rs32{4-0};
-}
-<<<<<<< HEAD
-class Enc_a27588 : OpcodeHexagon {
-  bits <11> Ii;
-  let Inst{26-25} = Ii{10-9};
-  let Inst{13-5} = Ii{8-0};
-  bits <5> Rs32;
-  let Inst{20-16} = Rs32{4-0};
-  bits <5> Ryy32;
-  let Inst{4-0} = Ryy32{4-0};
-}
-class Enc_a30110 : OpcodeHexagon {
-  bits <5> Vu32;
-  let Inst{12-8} = Vu32{4-0};
-  bits <5> Vv32;
-  let Inst{23-19} = Vv32{4-0};
-  bits <3> Rt8;
-  let Inst{18-16} = Rt8{2-0};
-  bits <5> Vd32;
-  let Inst{4-0} = Vd32{4-0};
-}
-class Enc_a42857 : OpcodeHexagon {
-  bits <11> Ii;
-  let Inst{21-20} = Ii{10-9};
-  let Inst{7-1} = Ii{8-2};
-  bits <4> Rs16;
-  let Inst{19-16} = Rs16{3-0};
-  bits <5> n1;
-  let Inst{28-28} = n1{4-4};
-  let Inst{24-22} = n1{3-1};
-  let Inst{8-8} = n1{0-0};
-}
-class Enc_a4ef14 : OpcodeHexagon {
-  bits <5> Rd32;
-  let Inst{4-0} = Rd32{4-0};
-}
-class Enc_a51a9a : OpcodeHexagon {
-  bits <8> Ii;
-  let Inst{12-8} = Ii{7-3};
-  let Inst{4-2} = Ii{2-0};
-}
-class Enc_a56825 : OpcodeHexagon {
-  bits <5> Rss32;
-  let Inst{20-16} = Rss32{4-0};
-  bits <5> Rtt32;
-  let Inst{12-8} = Rtt32{4-0};
-  bits <5> Rdd32;
-  let Inst{4-0} = Rdd32{4-0};
-}
-class Enc_a568d4 : OpcodeHexagon {
-  bits <5> Rt32;
-  let Inst{12-8} = Rt32{4-0};
-  bits <5> Rs32;
-  let Inst{20-16} = Rs32{4-0};
-  bits <5> Rx32;
-  let Inst{4-0} = Rx32{4-0};
-}
-class Enc_a5ed8a : OpcodeHexagon {
-=======
-class Enc_a90628 : OpcodeHexagon {
-  bits <2> Qv4;
-  let Inst{23-22} = Qv4{1-0};
-  bits <5> Vu32;
-  let Inst{12-8} = Vu32{4-0};
-  bits <5> Vx32;
-  let Inst{4-0} = Vx32{4-0};
-}
-class Enc_a94f3b : OpcodeHexagon {
-  bits <5> Rs32;
-  let Inst{20-16} = Rs32{4-0};
-  bits <5> Rt32;
-  let Inst{12-8} = Rt32{4-0};
-  bits <5> Rd32;
-  let Inst{4-0} = Rd32{4-0};
-  bits <2> Pe4;
-  let Inst{6-5} = Pe4{1-0};
-}
-class Enc_aad80c : OpcodeHexagon {
-  bits <5> Vuu32;
-  let Inst{12-8} = Vuu32{4-0};
->>>>>>> 2ab1d525
-  bits <5> Rt32;
-  let Inst{20-16} = Rt32{4-0};
-  bits <5> Vdd32;
-  let Inst{4-0} = Vdd32{4-0};
-}
-<<<<<<< HEAD
-class Enc_a641d0 : OpcodeHexagon {
-  bits <5> Rt32;
-  let Inst{20-16} = Rt32{4-0};
-  bits <1> Mu2;
-  let Inst{13-13} = Mu2{0-0};
-  bits <5> Vvv32;
-  let Inst{12-8} = Vvv32{4-0};
-  bits <5> Vw32;
-  let Inst{4-0} = Vw32{4-0};
-}
-class Enc_a6853f : OpcodeHexagon {
-  bits <11> Ii;
-  let Inst{21-20} = Ii{10-9};
-  let Inst{7-1} = Ii{8-2};
-  bits <3> Ns8;
-  let Inst{18-16} = Ns8{2-0};
-  bits <6> n1;
-  let Inst{29-29} = n1{5-5};
-  let Inst{26-25} = n1{4-3};
-  let Inst{23-22} = n1{2-1};
-  let Inst{13-13} = n1{0-0};
-}
-class Enc_a6ce9c : OpcodeHexagon {
-  bits <6> Ii;
-  let Inst{3-0} = Ii{5-2};
-  bits <4> Rs16;
-  let Inst{7-4} = Rs16{3-0};
-}
-class Enc_a7341a : OpcodeHexagon {
-  bits <5> Vu32;
-  let Inst{12-8} = Vu32{4-0};
-  bits <5> Vv32;
-  let Inst{20-16} = Vv32{4-0};
-  bits <5> Vx32;
-  let Inst{4-0} = Vx32{4-0};
-}
-class Enc_a75aa6 : OpcodeHexagon {
-  bits <5> Rs32;
-  let Inst{20-16} = Rs32{4-0};
-  bits <5> Rt32;
-  let Inst{12-8} = Rt32{4-0};
-  bits <1> Mu2;
-  let Inst{13-13} = Mu2{0-0};
-}
-class Enc_a7b8e8 : OpcodeHexagon {
-  bits <6> Ii;
-  let Inst{22-21} = Ii{5-4};
-  let Inst{13-13} = Ii{3-3};
-  let Inst{7-5} = Ii{2-0};
-  bits <5> Rs32;
-  let Inst{20-16} = Rs32{4-0};
-  bits <5> Rt32;
-  let Inst{12-8} = Rt32{4-0};
   bits <5> Rd32;
   let Inst{4-0} = Rd32{4-0};
 }
@@ -3909,72 +2468,10 @@
   let Inst{4-0} = Vxx32{4-0};
 }
 class Enc_adf111 : OpcodeHexagon {
-=======
-class Enc_acd6ed : OpcodeHexagon {
-  bits <9> Ii;
-  let Inst{10-5} = Ii{8-3};
-  bits <2> Pt4;
-  let Inst{12-11} = Pt4{1-0};
-  bits <5> Rs32;
-  let Inst{20-16} = Rs32{4-0};
-  bits <5> Rdd32;
-  let Inst{4-0} = Rdd32{4-0};
-}
-class Enc_ad1831 : OpcodeHexagon {
-  bits <16> Ii;
-  let Inst{26-25} = Ii{15-14};
-  let Inst{20-16} = Ii{13-9};
-  let Inst{13-13} = Ii{8-8};
-  let Inst{7-0} = Ii{7-0};
-  bits <3> Nt8;
-  let Inst{10-8} = Nt8{2-0};
-}
-class Enc_ad1c74 : OpcodeHexagon {
-  bits <11> Ii;
-  let Inst{21-20} = Ii{10-9};
-  let Inst{7-1} = Ii{8-2};
-  bits <4> Rs16;
-  let Inst{19-16} = Rs16{3-0};
-}
-class Enc_ad9bef : OpcodeHexagon {
-  bits <5> Vu32;
-  let Inst{12-8} = Vu32{4-0};
-  bits <5> Rtt32;
-  let Inst{20-16} = Rtt32{4-0};
-  bits <5> Vxx32;
-  let Inst{4-0} = Vxx32{4-0};
-}
-class Enc_adf111 : OpcodeHexagon {
-  bits <5> Vu32;
-  let Inst{12-8} = Vu32{4-0};
-  bits <5> Rt32;
-  let Inst{20-16} = Rt32{4-0};
-  bits <2> Qx4;
-  let Inst{1-0} = Qx4{1-0};
-}
-class Enc_b00112 : OpcodeHexagon {
-  bits <5> Rss32;
-  let Inst{20-16} = Rss32{4-0};
-  bits <5> Rtt32;
-  let Inst{12-8} = Rtt32{4-0};
-}
-class Enc_b05839 : OpcodeHexagon {
-  bits <7> Ii;
-  let Inst{8-5} = Ii{6-3};
-  bits <1> Mu2;
-  let Inst{13-13} = Mu2{0-0};
-  bits <5> Rdd32;
-  let Inst{4-0} = Rdd32{4-0};
-  bits <5> Rx32;
-  let Inst{20-16} = Rx32{4-0};
-}
-class Enc_b087ac : OpcodeHexagon {
->>>>>>> 2ab1d525
-  bits <5> Vu32;
-  let Inst{12-8} = Vu32{4-0};
-  bits <5> Rt32;
-  let Inst{20-16} = Rt32{4-0};
-<<<<<<< HEAD
+  bits <5> Vu32;
+  let Inst{12-8} = Vu32{4-0};
+  bits <5> Rt32;
+  let Inst{20-16} = Rt32{4-0};
   bits <2> Qx4;
   let Inst{1-0} = Qx4{1-0};
 }
@@ -4043,52 +2540,6 @@
   bits <5> Rd32;
   let Inst{4-0} = Rd32{4-0};
 }
-=======
-  bits <5> Vd32;
-  let Inst{4-0} = Vd32{4-0};
-}
-class Enc_b0e9d8 : OpcodeHexagon {
-  bits <10> Ii;
-  let Inst{21-21} = Ii{9-9};
-  let Inst{13-5} = Ii{8-0};
-  bits <5> Rs32;
-  let Inst{20-16} = Rs32{4-0};
-  bits <5> Rx32;
-  let Inst{4-0} = Rx32{4-0};
-}
-class Enc_b15941 : OpcodeHexagon {
-  bits <4> Ii;
-  let Inst{6-3} = Ii{3-0};
-  bits <1> Mu2;
-  let Inst{13-13} = Mu2{0-0};
-  bits <5> Rt32;
-  let Inst{12-8} = Rt32{4-0};
-  bits <5> Rx32;
-  let Inst{20-16} = Rx32{4-0};
-}
-class Enc_b1e1fb : OpcodeHexagon {
-  bits <11> Ii;
-  let Inst{21-20} = Ii{10-9};
-  let Inst{7-1} = Ii{8-2};
-  bits <4> Rs16;
-  let Inst{19-16} = Rs16{3-0};
-  bits <5> n1;
-  let Inst{28-28} = n1{4-4};
-  let Inst{25-23} = n1{3-1};
-  let Inst{8-8} = n1{0-0};
-}
-class Enc_b388cf : OpcodeHexagon {
-  bits <5> Ii;
-  let Inst{12-8} = Ii{4-0};
-  bits <5> II;
-  let Inst{22-21} = II{4-3};
-  let Inst{7-5} = II{2-0};
-  bits <5> Rs32;
-  let Inst{20-16} = Rs32{4-0};
-  bits <5> Rd32;
-  let Inst{4-0} = Rd32{4-0};
-}
->>>>>>> 2ab1d525
 class Enc_b38ffc : OpcodeHexagon {
   bits <4> Ii;
   let Inst{11-8} = Ii{3-0};
@@ -4096,7 +2547,6 @@
   let Inst{7-4} = Rs16{3-0};
   bits <4> Rt16;
   let Inst{3-0} = Rt16{3-0};
-<<<<<<< HEAD
 }
 class Enc_b43b67 : OpcodeHexagon {
   bits <5> Vu32;
@@ -4108,19 +2558,6 @@
   bits <2> Qx4;
   let Inst{6-5} = Qx4{1-0};
 }
-=======
-}
-class Enc_b43b67 : OpcodeHexagon {
-  bits <5> Vu32;
-  let Inst{12-8} = Vu32{4-0};
-  bits <5> Vv32;
-  let Inst{20-16} = Vv32{4-0};
-  bits <5> Vd32;
-  let Inst{4-0} = Vd32{4-0};
-  bits <2> Qx4;
-  let Inst{6-5} = Qx4{1-0};
-}
->>>>>>> 2ab1d525
 class Enc_b4e6cf : OpcodeHexagon {
   bits <10> Ii;
   let Inst{21-21} = Ii{9-9};
@@ -4288,7 +2725,6 @@
   let Inst{4-0} = Vyyyy32{4-0};
   bits <3> Rx8;
   let Inst{18-16} = Rx8{2-0};
-<<<<<<< HEAD
 }
 class Enc_be32a5 : OpcodeHexagon {
   bits <5> Rs32;
@@ -4320,39 +2756,6 @@
   bits <4> Rd16;
   let Inst{3-0} = Rd16{3-0};
 }
-=======
-}
-class Enc_be32a5 : OpcodeHexagon {
-  bits <5> Rs32;
-  let Inst{20-16} = Rs32{4-0};
-  bits <5> Rt32;
-  let Inst{12-8} = Rt32{4-0};
-  bits <5> Rdd32;
-  let Inst{4-0} = Rdd32{4-0};
-}
-class Enc_bfbf03 : OpcodeHexagon {
-  bits <2> Qs4;
-  let Inst{9-8} = Qs4{1-0};
-  bits <2> Qd4;
-  let Inst{1-0} = Qd4{1-0};
-}
-class Enc_c0cdde : OpcodeHexagon {
-  bits <9> Ii;
-  let Inst{13-5} = Ii{8-0};
-  bits <5> Rs32;
-  let Inst{20-16} = Rs32{4-0};
-  bits <2> Pd4;
-  let Inst{1-0} = Pd4{1-0};
-}
-class Enc_c175d0 : OpcodeHexagon {
-  bits <4> Ii;
-  let Inst{11-8} = Ii{3-0};
-  bits <4> Rs16;
-  let Inst{7-4} = Rs16{3-0};
-  bits <4> Rd16;
-  let Inst{3-0} = Rd16{3-0};
-}
->>>>>>> 2ab1d525
 class Enc_c1d806 : OpcodeHexagon {
   bits <5> Vu32;
   let Inst{12-8} = Vu32{4-0};
@@ -4711,8 +3114,6 @@
   let Inst{20-16} = Rs32{4-0};
   bits <5> Rd32;
   let Inst{4-0} = Rd32{4-0};
-<<<<<<< HEAD
-=======
 }
 class Enc_de5ea0 : OpcodeHexagon {
   bits <5> Vuu32;
@@ -4721,7 +3122,6 @@
   let Inst{20-16} = Vv32{4-0};
   bits <5> Vd32;
   let Inst{4-0} = Vd32{4-0};
->>>>>>> 2ab1d525
 }
 class Enc_e07374 : OpcodeHexagon {
   bits <5> Rs32;
@@ -4750,7 +3150,6 @@
   let Inst{4-0} = Rd32{4-0};
   bits <5> Rx32;
   let Inst{20-16} = Rx32{4-0};
-<<<<<<< HEAD
 }
 class Enc_e26546 : OpcodeHexagon {
   bits <5> Ii;
@@ -4760,6 +3159,12 @@
   bits <5> Rx32;
   let Inst{20-16} = Rx32{4-0};
 }
+class Enc_e32517 : OpcodeHexagon {
+  bits <7> Sss128;
+  let Inst{22-16} = Sss128{6-0};
+  bits <5> Rdd32;
+  let Inst{4-0} = Rdd32{4-0};
+}
 class Enc_e38e1f : OpcodeHexagon {
   bits <8> Ii;
   let Inst{12-5} = Ii{7-0};
@@ -4800,63 +3205,6 @@
   bits <5> Rdd32;
   let Inst{4-0} = Rdd32{4-0};
 }
-=======
-}
-class Enc_e26546 : OpcodeHexagon {
-  bits <5> Ii;
-  let Inst{6-3} = Ii{4-1};
-  bits <3> Nt8;
-  let Inst{10-8} = Nt8{2-0};
-  bits <5> Rx32;
-  let Inst{20-16} = Rx32{4-0};
-}
-class Enc_e32517 : OpcodeHexagon {
-  bits <7> Sss128;
-  let Inst{22-16} = Sss128{6-0};
-  bits <5> Rdd32;
-  let Inst{4-0} = Rdd32{4-0};
-}
-class Enc_e38e1f : OpcodeHexagon {
-  bits <8> Ii;
-  let Inst{12-5} = Ii{7-0};
-  bits <2> Pu4;
-  let Inst{22-21} = Pu4{1-0};
-  bits <5> Rs32;
-  let Inst{20-16} = Rs32{4-0};
-  bits <5> Rd32;
-  let Inst{4-0} = Rd32{4-0};
-}
-class Enc_e39bb2 : OpcodeHexagon {
-  bits <6> Ii;
-  let Inst{9-4} = Ii{5-0};
-  bits <4> Rd16;
-  let Inst{3-0} = Rd16{3-0};
-}
-class Enc_e3b0c4 : OpcodeHexagon {
-
-}
-class Enc_e66a97 : OpcodeHexagon {
-  bits <7> Ii;
-  let Inst{12-7} = Ii{6-1};
-  bits <5> II;
-  let Inst{4-0} = II{4-0};
-  bits <5> Rs32;
-  let Inst{20-16} = Rs32{4-0};
-}
-class Enc_e6abcf : OpcodeHexagon {
-  bits <5> Rs32;
-  let Inst{20-16} = Rs32{4-0};
-  bits <5> Rtt32;
-  let Inst{12-8} = Rtt32{4-0};
-}
-class Enc_e6c957 : OpcodeHexagon {
-  bits <10> Ii;
-  let Inst{21-21} = Ii{9-9};
-  let Inst{13-5} = Ii{8-0};
-  bits <5> Rdd32;
-  let Inst{4-0} = Rdd32{4-0};
-}
->>>>>>> 2ab1d525
 class Enc_e7581c : OpcodeHexagon {
   bits <5> Vu32;
   let Inst{12-8} = Vu32{4-0};
@@ -4966,7 +3314,6 @@
   let Inst{20-16} = Rss32{4-0};
   bits <5> Gdd32;
   let Inst{4-0} = Gdd32{4-0};
-<<<<<<< HEAD
 }
 class Enc_ee5ed0 : OpcodeHexagon {
   bits <4> Rs16;
@@ -5057,98 +3404,6 @@
   bits <3> Nt8;
   let Inst{10-8} = Nt8{2-0};
 }
-=======
-}
-class Enc_ee5ed0 : OpcodeHexagon {
-  bits <4> Rs16;
-  let Inst{7-4} = Rs16{3-0};
-  bits <4> Rd16;
-  let Inst{3-0} = Rd16{3-0};
-  bits <2> n1;
-  let Inst{9-8} = n1{1-0};
-}
-class Enc_ef601b : OpcodeHexagon {
-  bits <4> Ii;
-  let Inst{13-13} = Ii{3-3};
-  let Inst{10-8} = Ii{2-0};
-  bits <2> Pv4;
-  let Inst{12-11} = Pv4{1-0};
-  bits <5> Rt32;
-  let Inst{20-16} = Rt32{4-0};
-}
-class Enc_efaed8 : OpcodeHexagon {
-  bits <1> Ii;
-  let Inst{8-8} = Ii{0-0};
-}
-class Enc_f0cca7 : OpcodeHexagon {
-  bits <8> Ii;
-  let Inst{12-5} = Ii{7-0};
-  bits <6> II;
-  let Inst{20-16} = II{5-1};
-  let Inst{13-13} = II{0-0};
-  bits <5> Rdd32;
-  let Inst{4-0} = Rdd32{4-0};
-}
-class Enc_f20719 : OpcodeHexagon {
-  bits <7> Ii;
-  let Inst{12-7} = Ii{6-1};
-  bits <6> II;
-  let Inst{13-13} = II{5-5};
-  let Inst{4-0} = II{4-0};
-  bits <2> Pv4;
-  let Inst{6-5} = Pv4{1-0};
-  bits <5> Rs32;
-  let Inst{20-16} = Rs32{4-0};
-}
-class Enc_f37377 : OpcodeHexagon {
-  bits <8> Ii;
-  let Inst{12-7} = Ii{7-2};
-  bits <8> II;
-  let Inst{13-13} = II{7-7};
-  let Inst{6-0} = II{6-0};
-  bits <5> Rs32;
-  let Inst{20-16} = Rs32{4-0};
-}
-class Enc_f394d3 : OpcodeHexagon {
-  bits <6> II;
-  let Inst{11-8} = II{5-2};
-  let Inst{6-5} = II{1-0};
-  bits <5> Ryy32;
-  let Inst{4-0} = Ryy32{4-0};
-  bits <5> Re32;
-  let Inst{20-16} = Re32{4-0};
-}
-class Enc_f3f408 : OpcodeHexagon {
-  bits <4> Ii;
-  let Inst{13-13} = Ii{3-3};
-  let Inst{10-8} = Ii{2-0};
-  bits <5> Rt32;
-  let Inst{20-16} = Rt32{4-0};
-  bits <5> Vd32;
-  let Inst{4-0} = Vd32{4-0};
-}
-class Enc_f4413a : OpcodeHexagon {
-  bits <4> Ii;
-  let Inst{8-5} = Ii{3-0};
-  bits <2> Pt4;
-  let Inst{10-9} = Pt4{1-0};
-  bits <5> Rd32;
-  let Inst{4-0} = Rd32{4-0};
-  bits <5> Rx32;
-  let Inst{20-16} = Rx32{4-0};
-}
-class Enc_f44229 : OpcodeHexagon {
-  bits <7> Ii;
-  let Inst{13-13} = Ii{6-6};
-  let Inst{7-3} = Ii{5-1};
-  bits <2> Pv4;
-  let Inst{1-0} = Pv4{1-0};
-  bits <5> Rs32;
-  let Inst{20-16} = Rs32{4-0};
-  bits <3> Nt8;
-  let Inst{10-8} = Nt8{2-0};
-}
->>>>>>> 2ab1d525
 class Enc_f4f57b : OpcodeHexagon {
   bits <2> Ii;
   let Inst{6-5} = Ii{1-0};
