--- conflicted
+++ resolved
@@ -128,11 +128,7 @@
   return BaseT::getScalarizationOverhead(Ty, DemandedElts, Insert, Extract);
 }
 
-<<<<<<< HEAD
-unsigned
-=======
 InstructionCost
->>>>>>> 2ab1d525
 HexagonTTIImpl::getOperandsScalarizationOverhead(ArrayRef<const Value *> Args,
                                                  ArrayRef<Type *> Tys) {
   return BaseT::getOperandsScalarizationOverhead(Args, Tys);
